<?php
/* Copyright (C) 2001-2004  Rodolphe Quiedeville <rodolphe@quiedeville.org>
 * Copyright (C) 2004-2020  Laurent Destailleur  <eldy@users.sourceforge.net>
 * Copyright (C) 2005-2010  Regis Houssin        <regis.houssin@inodbox.com>
 * Copyright (C) 2012-2016  Juanjo Menent        <jmenent@2byte.es>
 * Copyright (C) 2015-2021  Alexandre Spangaro   <aspangaro@open-dsi.fr>
 * Copyright (C) 2015       Marcos García        <marcosgdf@gmail.com>
 * Copyright (C) 2016       Josep Lluís Amador   <joseplluis@lliuretic.cat>
 * Copyright (C) 2021-2023  Gauthier VERDOL      <gauthier.verdol@atm-consulting.fr>
 * Copyright (C) 2021       Noé Cendrier         <noe.cendrier@altairis.fr>
 * Copyright (C) 2023      	Frédéric France      wfrederic.france@free.fr>
 * Copyright (C) 2024		MDW							<mdeweerd@users.noreply.github.com>
 * Copyright (C) 2024       Frédéric France             <frederic.france@free.fr>
 * This program is free software; you can redistribute it and/or modify
 * it under the terms of the GNU General Public License as published by
 * the Free Software Foundation; either version 3 of the License, or
 * (at your option) any later version.
 *
 * This program is distributed in the hope that it will be useful,
 * but WITHOUT ANY WARRANTY; without even the implied warranty of
 * MERCHANTABILITY or FITNESS FOR A PARTICULAR PURPOSE.  See the
 * GNU General Public License for more details.
 *
 * You should have received a copy of the GNU General Public License
 * along with this program. If not, see <https://www.gnu.org/licenses/>.
 */

/**
 *      \file       htdocs/projet/element.php
 *      \ingroup    projet
 *		\brief      Page of project referrers
 */

// Load Dolibarr environment
require '../main.inc.php';
require_once DOL_DOCUMENT_ROOT.'/projet/class/project.class.php';
require_once DOL_DOCUMENT_ROOT.'/projet/class/task.class.php';
require_once DOL_DOCUMENT_ROOT.'/core/class/html.formprojet.class.php';
require_once DOL_DOCUMENT_ROOT.'/core/lib/project.lib.php';
require_once DOL_DOCUMENT_ROOT.'/core/lib/date.lib.php';
require_once DOL_DOCUMENT_ROOT.'/core/class/html.formfile.class.php';

if (isModEnabled('agenda')) {
	require_once DOL_DOCUMENT_ROOT.'/comm/action/class/actioncomm.class.php';
}
if (isModEnabled('bank')) {
	require_once DOL_DOCUMENT_ROOT.'/compta/bank/class/paymentvarious.class.php';
}
if (isModEnabled('category')) {
	require_once DOL_DOCUMENT_ROOT.'/categories/class/categorie.class.php';
}
if (isModEnabled('order')) {
	require_once DOL_DOCUMENT_ROOT.'/commande/class/commande.class.php';
}
if (isModEnabled('contract')) {
	require_once DOL_DOCUMENT_ROOT.'/contrat/class/contrat.class.php';
}
if (isModEnabled('deplacement')) {
	require_once DOL_DOCUMENT_ROOT.'/compta/deplacement/class/deplacement.class.php';
}
if (isModEnabled('don')) {
	require_once DOL_DOCUMENT_ROOT.'/don/class/don.class.php';
}
if (isModEnabled('shipping')) {
	require_once DOL_DOCUMENT_ROOT.'/expedition/class/expedition.class.php';
}
if (isModEnabled('expensereport')) {
	require_once DOL_DOCUMENT_ROOT.'/expensereport/class/expensereport.class.php';
}
if (isModEnabled('invoice')) {
	require_once DOL_DOCUMENT_ROOT.'/compta/facture/class/facture.class.php';
	require_once DOL_DOCUMENT_ROOT.'/compta/facture/class/facture-rec.class.php';
}
if (isModEnabled('intervention')) {
	require_once DOL_DOCUMENT_ROOT.'/fichinter/class/fichinter.class.php';
}
if (isModEnabled('loan')) {
	require_once DOL_DOCUMENT_ROOT.'/loan/class/loan.class.php';
	require_once DOL_DOCUMENT_ROOT.'/loan/class/loanschedule.class.php';
}
if (isModEnabled('mrp')) {
	require_once DOL_DOCUMENT_ROOT.'/mrp/class/mo.class.php';
}
if (isModEnabled('propal')) {
	require_once DOL_DOCUMENT_ROOT.'/comm/propal/class/propal.class.php';
}
if (isModEnabled('salaries')) {
	require_once DOL_DOCUMENT_ROOT.'/salaries/class/salary.class.php';
}
if (isModEnabled('stock')) {
	require_once DOL_DOCUMENT_ROOT.'/product/stock/class/entrepot.class.php';
	require_once DOL_DOCUMENT_ROOT.'/product/stock/class/mouvementstock.class.php';
}
if (isModEnabled('supplier_invoice')) {
	require_once DOL_DOCUMENT_ROOT.'/fourn/class/fournisseur.facture.class.php';
}
if (isModEnabled('supplier_order')) {
	require_once DOL_DOCUMENT_ROOT.'/fourn/class/fournisseur.commande.class.php';
}
if (isModEnabled('supplier_proposal')) {
	require_once DOL_DOCUMENT_ROOT.'/supplier_proposal/class/supplier_proposal.class.php';
}
if (isModEnabled('tax')) {
	require_once DOL_DOCUMENT_ROOT.'/compta/sociales/class/chargesociales.class.php';
}
if (isModEnabled('stocktransfer')) {
	require_once DOL_DOCUMENT_ROOT.'/product/stock/stocktransfer/class/stocktransfer.class.php';
	require_once DOL_DOCUMENT_ROOT.'/product/stock/stocktransfer/class/stocktransferline.class.php';
}



// Load translation files required by the page
$langs->loadLangs(array('projects', 'companies', 'suppliers', 'compta'));
if (isModEnabled('invoice')) {
	$langs->load("bills");
}
if (isModEnabled('order')) {
	$langs->load("orders");
}
if (isModEnabled("propal")) {
	$langs->load("propal");
}
if (isModEnabled('intervention')) {
	$langs->load("interventions");
}
if (isModEnabled('deplacement')) {
	$langs->load("trips");
}
if (isModEnabled('expensereport')) {
	$langs->load("trips");
}
if (isModEnabled('don')) {
	$langs->load("donations");
}
if (isModEnabled('loan')) {
	$langs->load("loan");
}
if (isModEnabled('salaries')) {
	$langs->load("salaries");
}
if (isModEnabled('mrp')) {
	$langs->load("mrp");
}
if (isModEnabled('eventorganization')) {
	$langs->load("eventorganization");
}
//if (isModEnabled('stocktransfer')) {
//	$langs->load("stockstransfer");
//}

$id = GETPOSTINT('id');
$ref = GETPOST('ref', 'alpha');
$action = GETPOST('action', 'aZ09');
$datesrfc = GETPOST('datesrfc');	// deprecated
$dateerfc = GETPOST('dateerfc');	// deprecated
$dates = dol_mktime(0, 0, 0, GETPOST('datesmonth'), GETPOST('datesday'), GETPOST('datesyear'));
$datee = dol_mktime(23, 59, 59, GETPOST('dateemonth'), GETPOST('dateeday'), GETPOST('dateeyear'));
if (empty($dates) && !empty($datesrfc)) {	// deprecated
	$dates = dol_stringtotime($datesrfc);
}
if (empty($datee) && !empty($dateerfc)) {	// deprecated
	$datee = dol_stringtotime($dateerfc);
}
if (!GETPOSTISSET('datesrfc') && !GETPOSTISSET('datesday') && getDolGlobalString('PROJECT_LINKED_ELEMENT_DEFAULT_FILTER_YEAR')) {
	$new = dol_now();
	$tmp = dol_getdate($new);
	//$datee=$now
	//$dates=dol_time_plus_duree($datee, -1, 'y');
	$dates = dol_get_first_day($tmp['year'], 1);
}
if ($id == '' && $ref == '') {
	setEventMessage($langs->trans('ErrorBadParameters'), 'errors');
	header('Location: list.php');
	exit();
}

$mine = GETPOST('mode') == 'mine' ? 1 : 0;
//if (! $user->rights->projet->all->lire) $mine=1;	// Special for projects

$object = new Project($db);

<<<<<<< HEAD
include DOL_DOCUMENT_ROOT.'/core/actions_fetchobject.inc.php'; // Must be include, not include_once
=======
include DOL_DOCUMENT_ROOT.'/core/actions_fetchobject.inc.php'; // Must be 'include', not 'include_once'
>>>>>>> cc80841a
if (getDolGlobalString('PROJECT_ALLOW_COMMENT_ON_PROJECT') && method_exists($object, 'fetchComments') && empty($object->comments)) {
	$object->fetchComments();
}

// Security check
$socid = $object->socid;
<<<<<<< HEAD
//if ($user->socid > 0) $socid = $user->socid;    // For external user, no check is done on company because readability is managed by public status of project and assignment.
$result = restrictedArea($user, 'projet', $object->id, 'projet&project');
=======
>>>>>>> cc80841a

$hookmanager->initHooks(array('projectOverview'));

//if ($user->socid > 0) $socid = $user->socid;    // For external user, no check is done on company because readability is managed by public status of project and assignment.
$result = restrictedArea($user, 'projet', $object->id, 'projet&project');


/*
 * Actions
 */

// None


/*
 *	View
 */

$title = $langs->trans('ProjectReferers').' - '.$object->ref.' '.$object->name;
if (getDolGlobalString('MAIN_HTML_TITLE') && preg_match('/projectnameonly/', getDolGlobalString('MAIN_HTML_TITLE')) && $object->name) {
	$title = $object->ref.' '.$object->name.' - '.$langs->trans('ProjectReferers');
}

$help_url = 'EN:Module_Projects|FR:Module_Projets|ES:M&oacute;dulo_Proyectos|DE:Modul_Projekte';

llxHeader('', $title, $help_url, '', 0, 0, '', '', '', 'mod-project page-card_element');

$form = new Form($db);
$formproject = new FormProjets($db);
$formfile = new FormFile($db);

$userstatic = new User($db);

// To verify role of users
$userAccess = $object->restrictedProjectArea($user);

$head = project_prepare_head($object);
print dol_get_fiche_head($head, 'element', $langs->trans("Project"), -1, ($object->public ? 'projectpub' : 'project'));


// Project card

if (!empty($_SESSION['pageforbacktolist']) && !empty($_SESSION['pageforbacktolist']['project'])) {
	$tmpurl = $_SESSION['pageforbacktolist']['project'];
	$tmpurl = preg_replace('/__SOCID__/', (string) $object->socid, $tmpurl);
	$linkback = '<a href="'.$tmpurl.(preg_match('/\?/', $tmpurl) ? '&' : '?'). 'restore_lastsearch_values=1">'.$langs->trans("BackToList").'</a>';
} else {
	$linkback = '<a href="'.DOL_URL_ROOT.'/projet/list.php?restore_lastsearch_values=1">'.$langs->trans("BackToList").'</a>';
}

$morehtmlref = '<div class="refidno">';
// Title
$morehtmlref .= $object->title;
// Thirdparty
if (!empty($object->thirdparty->id) && $object->thirdparty->id > 0) {
	$morehtmlref .= '<br>'.$object->thirdparty->getNomUrl(1, 'project');
}
$morehtmlref .= '</div>';

// Define a complementary filter for search of next/prev ref.
if (!$user->hasRight('projet', 'all', 'lire')) {
	$objectsListId = $object->getProjectsAuthorizedForUser($user, 0, 0);
	$object->next_prev_filter = "te.rowid IN (".$db->sanitize(count($objectsListId) ? implode(',', array_keys($objectsListId)) : '0').")";
}

dol_banner_tab($object, 'ref', $linkback, 1, 'ref', 'ref', $morehtmlref);


print '<div class="fichecenter">';
print '<div class="fichehalfleft">';
print '<div class="underbanner clearboth"></div>';

print '<table class="border tableforfield centpercent">';

// Usage
if (getDolGlobalString('PROJECT_USE_OPPORTUNITIES') || !getDolGlobalString('PROJECT_HIDE_TASKS') || isModEnabled('eventorganization')) {
	print '<tr><td class="tdtop">';
	print $langs->trans("Usage");
	print '</td>';
	print '<td>';
	if (getDolGlobalString('PROJECT_USE_OPPORTUNITIES')) {
		print '<input type="checkbox" disabled name="usage_opportunity"'.(GETPOSTISSET('usage_opportunity') ? (GETPOST('usage_opportunity', 'alpha') != '' ? ' checked="checked"' : '') : ($object->usage_opportunity ? ' checked="checked"' : '')).'"> ';
		$htmltext = $langs->trans("ProjectFollowOpportunity");
		print $form->textwithpicto($langs->trans("ProjectFollowOpportunity"), $htmltext);
		print '<br>';
	}
	if (!getDolGlobalString('PROJECT_HIDE_TASKS')) {
		print '<input type="checkbox" disabled name="usage_task"'.(GETPOSTISSET('usage_task') ? (GETPOST('usage_task', 'alpha') != '' ? ' checked="checked"' : '') : ($object->usage_task ? ' checked="checked"' : '')).'"> ';
		$htmltext = $langs->trans("ProjectFollowTasks");
		print $form->textwithpicto($langs->trans("ProjectFollowTasks"), $htmltext);
		print '<br>';
	}
	if (!getDolGlobalString('PROJECT_HIDE_TASKS') && getDolGlobalString('PROJECT_BILL_TIME_SPENT')) {
		print '<input type="checkbox" disabled name="usage_bill_time"'.(GETPOSTISSET('usage_bill_time') ? (GETPOST('usage_bill_time', 'alpha') != '' ? ' checked="checked"' : '') : ($object->usage_bill_time ? ' checked="checked"' : '')).'"> ';
		$htmltext = $langs->trans("ProjectBillTimeDescription");
		print $form->textwithpicto($langs->trans("BillTime"), $htmltext);
		print '<br>';
	}
	if (isModEnabled('eventorganization')) {
		print '<input type="checkbox" disabled name="usage_organize_event"'.(GETPOSTISSET('usage_organize_event') ? (GETPOST('usage_organize_event', 'alpha') != '' ? ' checked="checked"' : '') : ($object->usage_organize_event ? ' checked="checked"' : '')).'"> ';
		$htmltext = $langs->trans("EventOrganizationDescriptionLong");
		print $form->textwithpicto($langs->trans("ManageOrganizeEvent"), $htmltext);
	}
	print '</td></tr>';
}

// Visibility
print '<tr><td class="titlefield">'.$langs->trans("Visibility").'</td><td>';
if ($object->public) {
	print img_picto($langs->trans('SharedProject'), 'world', 'class="paddingrightonly"');
	print $langs->trans('SharedProject');
} else {
	print img_picto($langs->trans('PrivateProject'), 'private', 'class="paddingrightonly"');
	print $langs->trans('PrivateProject');
}
print '</td></tr>';

if (getDolGlobalString('PROJECT_USE_OPPORTUNITIES')) {
	// Opportunity status
	print '<tr><td>'.$langs->trans("OpportunityStatus").'</td><td>';
	$code = dol_getIdFromCode($db, $object->opp_status, 'c_lead_status', 'rowid', 'code');
	if ($code) {
		print $langs->trans("OppStatus".$code);
	}
	print '</td></tr>';

	// Opportunity percent
	print '<tr><td>'.$langs->trans("OpportunityProbability").'</td><td>';
	if (!is_null($object->opp_percent) && strcmp($object->opp_percent, '')) {
		print price($object->opp_percent, 0, $langs, 1, 0).' %';
	}
	print '</td></tr>';

	// Opportunity Amount
	print '<tr><td>'.$langs->trans("OpportunityAmount").'</td><td>';
	if (!is_null($object->opp_amount) && strcmp($object->opp_amount, '')) {
		print '<span class="amount">'.price($object->opp_amount, 0, $langs, 1, 0, 0, $conf->currency).'</span>';
		if (strcmp($object->opp_percent, '')) {
			print ' &nbsp; &nbsp; &nbsp; <span title="'.dol_escape_htmltag($langs->trans('OpportunityWeightedAmount')).'"><span class="opacitymedium">'.$langs->trans("OpportunityWeightedAmountShort").'</span>: <span class="amount">'.price($object->opp_amount * $object->opp_percent / 100, 0, $langs, 1, 0, -1, $conf->currency).'</span></span>';
		}
	}
	print '</td></tr>';
}

// Budget
print '<tr><td>'.$langs->trans("Budget").'</td><td>';
if (!is_null($object->budget_amount) && strcmp($object->budget_amount, '')) {
	print '<span class="amount">'.price($object->budget_amount, 0, $langs, 1, 0, 0, $conf->currency).'</span>';
}
print '</td></tr>';

// Date start - end project
print '<tr><td>'.$langs->trans("Dates").'</td><td>';
$start = dol_print_date($object->date_start, 'day');
print($start ? $start : '?');
$end = dol_print_date($object->date_end, 'day');
print ' - ';
print($end ? $end : '?');
if ($object->hasDelay()) {
	print img_warning("Late");
}
print '</td></tr>';

// Other attributes
$cols = 2;
include DOL_DOCUMENT_ROOT.'/core/tpl/extrafields_view.tpl.php';

print '</table>';

print '</div>';
print '<div class="fichehalfright">';
print '<div class="underbanner clearboth"></div>';

print '<table class="border tableforfield centpercent">';

// Description
print '<td class="titlefield tdtop">'.$langs->trans("Description").'</td><td>';
print dol_htmlentitiesbr($object->description);
print '</td></tr>';

// Categories
if (isModEnabled('category')) {
	print '<tr><td class="valignmiddle">'.$langs->trans("Categories").'</td><td>';
	print $form->showCategories($object->id, Categorie::TYPE_PROJECT, 1);
	print "</td></tr>";
}

print '</table>';

print '</div>';
print '</div>';

print '<div class="clearboth"></div>';

print dol_get_fiche_end();

print '<br>';

/*
 * Referrer types
 */

$listofreferent = array(
	'entrepot' => array(
		'name' => "Warehouse",
		'title' => "ListWarehouseAssociatedProject",
		'class' => 'Entrepot',
		'table' => 'entrepot',
		'datefieldname' => 'date_entrepot',
		'urlnew' => DOL_URL_ROOT.'/product/stock/card.php?action=create&projectid='.$id.'&backtopage='.urlencode($_SERVER['PHP_SELF'].'?id='.$id),
		'lang' => 'entrepot',
		'buttonnew' => 'AddWarehouse',
		'project_field' => 'fk_project',
		'testnew' => $user->hasRight('stock', 'creer'),
		'test' => isModEnabled('stock') && $user->hasRight('stock', 'lire') && getDolGlobalString('WAREHOUSE_ASK_WAREHOUSE_DURING_PROJECT')
	),
	'propal' => array(
		'name' => "Proposals",
		'title' => "ListProposalsAssociatedProject",
		'class' => 'Propal',
		'table' => 'propal',
		'datefieldname' => 'datep',
		'urlnew' => DOL_URL_ROOT.'/comm/propal/card.php?action=create&origin=project&originid='.$id.'&socid='.$socid.'&backtopage='.urlencode($_SERVER['PHP_SELF'].'?id='.$id),
		'lang' => 'propal',
		'buttonnew' => 'AddProp',
		'testnew' => $user->hasRight('propal', 'creer'),
		'test' => isModEnabled('propal') && $user->hasRight('propal', 'lire')
	),
	'order' => array(
		'name' => "CustomersOrders",
		'title' => "ListOrdersAssociatedProject",
		'class' => 'Commande',
		'table' => 'commande',
		'datefieldname' => 'date_commande',
		'urlnew' => DOL_URL_ROOT.'/commande/card.php?action=create&projectid='.$id.'&socid='.$socid.'&backtopage='.urlencode($_SERVER['PHP_SELF'].'?id='.$id),
		'lang' => 'orders',
		'buttonnew' => 'CreateOrder',
		'testnew' => $user->hasRight('commande', 'creer'),
		'test' => isModEnabled('order') && $user->hasRight('commande', 'lire')
	),
	'invoice' => array(
		'name' => "CustomersInvoices",
		'title' => "ListInvoicesAssociatedProject",
		'class' => 'Facture',
		'margin' => 'add',
		'table' => 'facture',
		'datefieldname' => 'datef',
		'urlnew' => DOL_URL_ROOT.'/compta/facture/card.php?action=create&projectid='.$id.'&socid='.$socid.'&backtopage='.urlencode($_SERVER['PHP_SELF'].'?id='.$id),
		'lang' => 'bills',
		'buttonnew' => 'CreateBill',
		'testnew' => $user->hasRight('facture', 'creer'),
		'test' => isModEnabled('invoice') && $user->hasRight('facture', 'lire')
	),
	'invoice_predefined' => array(
		'name' => "PredefinedInvoices",
		'title' => "ListPredefinedInvoicesAssociatedProject",
		'class' => 'FactureRec',
		'table' => 'facture_rec',
		'datefieldname' => 'datec',
		'urlnew' => DOL_URL_ROOT.'/compta/facture/card.php?action=create&projectid='.$id.'&socid='.$socid.'&backtopage='.urlencode($_SERVER['PHP_SELF'].'?id='.$id),
		'lang' => 'bills',
		'buttonnew' => 'CreateBill',
		'testnew' => $user->hasRight('facture', 'creer'),
		'test' => isModEnabled('invoice') && $user->hasRight('facture', 'lire')
	),
	'proposal_supplier' => array(
		'name' => "SupplierProposals",
		'title' => "ListSupplierProposalsAssociatedProject",
		'class' => 'SupplierProposal',
		'table' => 'supplier_proposal',
		'datefieldname' => 'date_valid',
		'urlnew' => DOL_URL_ROOT.'/supplier_proposal/card.php?action=create&projectid='.$id.'&backtopage='.urlencode($_SERVER['PHP_SELF'].'?id='.$id), // No socid parameter here, the socid is often the customer and we create a supplier object
		'lang' => 'supplier_proposal',
		'buttonnew' => 'AddSupplierProposal',
		'testnew' => $user->hasRight('supplier_proposal', 'creer'),
		'test' => isModEnabled('supplier_proposal') && $user->hasRight('supplier_proposal', 'lire')
	),
	'order_supplier' => array(
		'name' => "SuppliersOrders",
		'title' => "ListSupplierOrdersAssociatedProject",
		'class' => 'CommandeFournisseur',
		'table' => 'commande_fournisseur',
		'datefieldname' => 'date_commande',
		'urlnew' => DOL_URL_ROOT.'/fourn/commande/card.php?action=create&projectid='.$id.'&backtopage='.urlencode($_SERVER['PHP_SELF'].'?id='.$id), // No socid parameter here, the socid is often the customer and we create a supplier object
		'lang' => 'suppliers',
		'buttonnew' => 'AddSupplierOrder',
		'testnew' => $user->hasRight('fournisseur', 'commande', 'creer') || $user->hasRight('supplier_order', 'creer'),
		'test' => isModEnabled('supplier_order') && $user->hasRight('fournisseur', 'commande', 'lire') || $user->hasRight('supplier_order', 'lire')
	),
	'invoice_supplier' => array(
		'name' => "BillsSuppliers",
		'title' => "ListSupplierInvoicesAssociatedProject",
		'class' => 'FactureFournisseur',
		'margin' => 'minus',
		'table' => 'facture_fourn',
		'datefieldname' => 'datef',
		'urlnew' => DOL_URL_ROOT.'/fourn/facture/card.php?action=create&projectid='.$id.'&backtopage='.urlencode($_SERVER['PHP_SELF'].'?id='.$id), // No socid parameter here, the socid is often the customer and we create a supplier object
		'lang' => 'suppliers',
		'buttonnew' => 'AddSupplierInvoice',
		'testnew' => $user->hasRight('fournisseur', 'facture', 'creer') || $user->hasRight('supplier_invoice', 'creer'),
		'test' => isModEnabled('supplier_invoice') && $user->hasRight('fournisseur', 'facture', 'lire') || $user->hasRight('supplier_invoice', 'lire')
	),
	'contract' => array(
		'name' => "Contracts",
		'title' => "ListContractAssociatedProject",
		'class' => 'Contrat',
		'table' => 'contrat',
		'datefieldname' => 'date_contrat',
		'urlnew' => DOL_URL_ROOT.'/contrat/card.php?action=create&projectid='.$id.'&socid='.$socid.'&backtopage='.urlencode($_SERVER['PHP_SELF'].'?id='.$id),
		'lang' => 'contracts',
		'buttonnew' => 'AddContract',
		'testnew' => $user->hasRight('contrat', 'creer'),
		'test' => isModEnabled('contract') && $user->hasRight('contrat', 'lire')
	),
	'intervention' => array(
		'name' => "Interventions",
		'title' => "ListFichinterAssociatedProject",
		'class' => 'Fichinter',
		'table' => 'fichinter',
		'datefieldname' => 'date_valid',
		'disableamount' => 0,
		'margin' => '',
		'urlnew' => DOL_URL_ROOT.'/fichinter/card.php?action=create&origin=project&originid='.$id.'&socid='.$socid.'&backtopage='.urlencode($_SERVER['PHP_SELF'].'?id='.$id),
		'lang' => 'interventions',
		'buttonnew' => 'AddIntervention',
		'testnew' => $user->hasRight('ficheinter', 'creer'),
		'test' => isModEnabled('intervention') && $user->hasRight('ficheinter', 'lire')
	),
	'shipping' => array(
		'name' => "Shippings",
		'title' => "ListShippingAssociatedProject",
		'class' => 'Expedition',
		'table' => 'expedition',
		'datefieldname' => 'date_valid',
		'urlnew' => DOL_URL_ROOT.'/expedition/card.php?action=create&origin=project&originid='.$id.'&socid='.$socid.'&backtopage='.urlencode($_SERVER['PHP_SELF'].'?id='.$id),
		'lang' => 'sendings',
		'buttonnew' => 'CreateShipment',
		'testnew' => 0,
		'test' => isModEnabled('shipping') && $user->hasRight('expedition', 'lire')
	),
	'mrp' => array(
		'name' => "MO",
		'title' => "ListMOAssociatedProject",
		'class' => 'Mo',
		'table' => 'mrp_mo',
		'datefieldname' => 'date_valid',
		'urlnew' => DOL_URL_ROOT.'/mrp/mo_card.php?action=create&origin=project&originid='.$id.'&socid='.$socid.'&backtopage='.urlencode($_SERVER['PHP_SELF'].'?id='.$id),
		'lang' => 'mrp',
		'buttonnew' => 'CreateMO',
		'testnew' => $user->hasRight('mrp', 'write'),
		'project_field' => 'fk_project',
		'nototal' => 1,
		'test' => isModEnabled('mrp') && $user->hasRight('mrp', 'read')
	),
	'trip' => array(
		'name' => "TripsAndExpenses",
		'title' => "ListExpenseReportsAssociatedProject",
		'class' => 'Deplacement',
		'table' => 'deplacement',
		'datefieldname' => 'dated',
		'margin' => 'minus',
		'disableamount' => 1,
		'urlnew' => DOL_URL_ROOT.'/deplacement/card.php?action=create&projectid='.$id.'&socid='.$socid.'&backtopage='.urlencode($_SERVER['PHP_SELF'].'?id='.$id),
		'lang' => 'trips',
		'buttonnew' => 'AddTrip',
		'testnew' => $user->hasRight('deplacement', 'creer'),
		'test' => isModEnabled('deplacement') && $user->hasRight('deplacement', 'lire')
	),
	'expensereport' => array(
		'name' => "ExpenseReports",
		'title' => "ListExpenseReportsAssociatedProject",
		'class' => 'ExpenseReportLine',
		'table' => 'expensereport_det',
		'datefieldname' => 'date',
		'margin' => 'minus',
		'disableamount' => 0,
		'urlnew' => DOL_URL_ROOT.'/expensereport/card.php?action=create&projectid='.$id.'&socid='.$socid.'&backtopage='.urlencode($_SERVER['PHP_SELF'].'?id='.$id),
		'lang' => 'trips',
		'buttonnew' => 'AddTrip',
		'testnew' => $user->hasRight('expensereport', 'creer'),
		'test' => isModEnabled('expensereport') && $user->hasRight('expensereport', 'lire')
	),
	'donation' => array(
		'name' => "Donation",
		'title' => "ListDonationsAssociatedProject",
		'class' => 'Don',
		'margin' => 'add',
		'table' => 'don',
		'datefieldname' => 'datedon',
		'disableamount' => 0,
		'urlnew' => DOL_URL_ROOT.'/don/card.php?action=create&projectid='.$id.'&socid='.$socid.'&backtopage='.urlencode($_SERVER['PHP_SELF'].'?id='.$id),
		'lang' => 'donations',
		'buttonnew' => 'AddDonation',
		'testnew' => $user->hasRight('don', 'creer'),
		'test' => isModEnabled('don') && $user->hasRight('don', 'lire')
	),
	'loan' => array(
		'name' => "Loan",
		'title' => "ListLoanAssociatedProject",
		'class' => 'Loan',
		'margin' => 'add',
		'table' => 'loan',
		'datefieldname' => 'datestart',
		'disableamount' => 0,
		'urlnew' => DOL_URL_ROOT.'/loan/card.php?action=create&projectid='.$id.'&socid='.$socid.'&backtopage='.urlencode($_SERVER['PHP_SELF'].'?id='.$id),
		'lang' => 'loan',
		'buttonnew' => 'AddLoan',
		'testnew' => $user->hasRight('loan', 'write'),
		'test' => isModEnabled('loan') && $user->hasRight('loan', 'read')
	),
	'chargesociales' => array(
		'name' => "SocialContribution",
		'title' => "ListSocialContributionAssociatedProject",
		'class' => 'ChargeSociales',
		'margin' => 'minus',
		'table' => 'chargesociales',
		'datefieldname' => 'date_ech',
		'disableamount' => 0,
		'urlnew' => DOL_URL_ROOT.'/compta/sociales/card.php?action=create&projectid='.$id.'&backtopage='.urlencode($_SERVER['PHP_SELF'].'?id='.$id),
		'lang' => 'compta',
		'buttonnew' => 'AddSocialContribution',
		'testnew' => $user->hasRight('tax', 'charges', 'lire'),
		'test' => isModEnabled('tax') && $user->hasRight('tax', 'charges', 'lire')
	),
	'project_task' => array(
		'name' => "TaskTimeSpent",
		'title' => "ListTaskTimeUserProject",
		'class' => 'Task',
		'margin' => 'minus',
		'table' => 'projet_task',
		'datefieldname' => 'element_date',
		'disableamount' => 0,
		'urlnew' => DOL_URL_ROOT.'/projet/tasks/time.php?withproject=1&action=createtime&projectid='.$id.'&backtopage='.urlencode($_SERVER['PHP_SELF'].'?id='.$id),
		'buttonnew' => 'AddTimeSpent',
		'testnew' => $user->hasRight('project', 'creer'),
		'test' => isModEnabled('project') && $user->hasRight('projet', 'lire') && !getDolGlobalString('PROJECT_HIDE_TASKS')
	),
	'stock_mouvement' => array(
		'name' => "MouvementStockAssociated",
		'title' => "ListMouvementStockProject",
		'class' => 'StockTransfer',
		'table' => 'stocktransfer_stocktransfer',
		'datefieldname' => 'datem',
		'margin' => 'minus',
		'project_field' => 'fk_project',
		'disableamount' => 0,
		'test' => isModEnabled('stock') && $user->hasRight('stock', 'mouvement', 'lire') && getDolGlobalString('STOCK_MOVEMENT_INTO_PROJECT_OVERVIEW')
	),
	'salaries' => array(
		'name' => "Salaries",
		'title' => "ListSalariesAssociatedProject",
		'class' => 'Salary',
		'table' => 'salary',
		'datefieldname' => 'datesp',
		'margin' => 'minus',
		'disableamount' => 0,
		'urlnew' => DOL_URL_ROOT.'/salaries/card.php?action=create&projectid='.$id.'&backtopage='.urlencode($_SERVER['PHP_SELF'].'?id='.$id),
		'lang' => 'salaries',
		'buttonnew' => 'AddSalary',
		'testnew' => $user->hasRight('salaries', 'write'),
		'test' => isModEnabled('salaries') && $user->hasRight('salaries', 'read')
	),
	'variouspayment' => array(
		'name' => "VariousPayments",
		'title' => "ListVariousPaymentsAssociatedProject",
		'class' => 'PaymentVarious',
		'table' => 'payment_various',
		'datefieldname' => 'datev',
		'margin' => 'minus',
		'disableamount' => 0,
		'urlnew' => DOL_URL_ROOT.'/compta/bank/various_payment/card.php?action=create&projectid='.$id.'&backtopage='.urlencode($_SERVER['PHP_SELF'].'?id='.$id),
		'lang' => 'banks',
		'buttonnew' => 'AddVariousPayment',
		'testnew' => $user->hasRight('banque', 'modifier'),
		'test' => isModEnabled("bank") && $user->hasRight('banque', 'lire') && !getDolGlobalString('BANK_USE_OLD_VARIOUS_PAYMENT')
	),
		/* No need for this, available on dedicated tab "Agenda/Events"
		 'agenda'=>array(
		 'name'=>"Agenda",
		 'title'=>"ListActionsAssociatedProject",
		 'class'=>'ActionComm',
		 'table'=>'actioncomm',
		 'datefieldname'=>'datep',
		 'disableamount'=>1,
		 'urlnew'=>DOL_URL_ROOT.'/comm/action/card.php?action=create&projectid='.$id.'&socid='.$socid.'&backtopage='.urlencode($_SERVER['PHP_SELF'].'?id='.$id),
		 'lang'=>'agenda',
		 'buttonnew'=>'AddEvent',
		 'testnew'=>$user->rights->agenda->myactions->create,
		'test'=> isModEnabled('agenda') && $user->hasRight('agenda', 'myactions', 'read')),
		*/
);

// Change rules for profit/benefit calculation
if (getDolGlobalString('PROJECT_ELEMENTS_FOR_PLUS_MARGIN')) {
	foreach ($listofreferent as $key => $element) {
		if ($listofreferent[$key]['margin'] == 'add') {
			unset($listofreferent[$key]['margin']);
		}
	}
	$newelementforplusmargin = explode(',', getDolGlobalString('PROJECT_ELEMENTS_FOR_PLUS_MARGIN'));
	foreach ($newelementforplusmargin as $value) {
		$listofreferent[trim($value)]['margin'] = 'add';
	}
}
if (getDolGlobalString('PROJECT_ELEMENTS_FOR_MINUS_MARGIN')) {
	foreach ($listofreferent as $key => $element) {
		if ($listofreferent[$key]['margin'] == 'minus') {
			unset($listofreferent[$key]['margin']);
		}
	}
	$newelementforminusmargin = explode(',', getDolGlobalString('PROJECT_ELEMENTS_FOR_MINUS_MARGIN'));
	foreach ($newelementforminusmargin as $value) {
		$listofreferent[trim($value)]['margin'] = 'minus';
	}
}


$parameters = array('listofreferent' => $listofreferent);
$resHook = $hookmanager->executeHooks('completeListOfReferent', $parameters, $object, $action);

if (!empty($hookmanager->resArray)) {
	$listofreferent = array_merge($listofreferent, $hookmanager->resArray);
} elseif ($resHook > 0 && !empty($hookmanager->resPrint)) {
	$listofreferent = $hookmanager->resPrint;
}

if ($action == "addelement") {
	$tablename = GETPOST("tablename");
	$elementselectid = GETPOST("elementselect");
	$result = $object->update_element($tablename, $elementselectid);
	if ($result < 0) {
		setEventMessages($object->error, $object->errors, 'errors');
	}
} elseif ($action == "unlink") {
	$tablename = GETPOST("tablename", "aZ09");
	$projectField = GETPOSTISSET('projectfield') ? GETPOST('projectfield', 'aZ09') : 'fk_projet';
	$elementselectid = GETPOSTINT("elementselect");

	$result = $object->remove_element($tablename, $elementselectid, $projectField);
	if ($result < 0) {
		setEventMessages($object->error, $object->errors, 'errors');
	}
}

$elementuser = new User($db);



$showdatefilter = 0;
// Show the filter on date on top of element list
if (!$showdatefilter) {
	print '<div class="center centpercent">';
	print '<form action="'.$_SERVER["PHP_SELF"].'?id='.$object->id.'" method="POST">';
	print '<input type="hidden" name="token" value="'.newToken().'">';
	print '<input type="hidden" name="tablename" value="'.(empty($tablename) ? '' : $tablename).'">';
	print '<input type="hidden" name="action" value="view">';
	print '<div class="inline-block">';
	print $form->selectDate($dates, 'dates', 0, 0, 1, '', 1, 0, 0, '', '', '', '', 1, '', $langs->trans("From"));
	print '</div>';
	print '<div class="inline-block">';
	print $form->selectDate($datee, 'datee', 0, 0, 1, '', 1, 0, 0, '', '', '', '', 1, '', $langs->trans("to"));
	print '</div>';
	print '<div class="inline-block">';
	print '<input type="submit" name="refresh" value="'.$langs->trans("Refresh").'" class="button small">';
	print '</div>';
	print '</form>';
	print '</div>';

	$showdatefilter++;
}



// Show balance for whole project

$langs->loadLangs(array("suppliers", "bills", "orders", "proposals", "margins"));

if (isModEnabled('stock')) {
	$langs->load('stocks');
}

print load_fiche_titre($langs->trans("Profit"), '', 'title_accountancy');

print '<table class="noborder centpercent">';
print '<tr class="liste_titre">';
print '<td class="left" width="200">';
$tooltiponprofit = $langs->trans("ProfitIsCalculatedWith")."<br>\n";
$tooltiponprofitplus = $tooltiponprofitminus = '';
foreach ($listofreferent as $key => $value) {
	if (!empty($value['lang'])) {
		$langs->load($value['lang']);
	}
	$name = $langs->trans($value['name']);
	$qualified = $value['test'];
	$margin = empty($value['margin']) ? '' : $value['margin'];
	if ($qualified && isset($margin)) {		// If this element must be included into profit calculation ($margin is 'minus' or 'add')
		if ($margin === 'add') {
			$tooltiponprofitplus .= ' &gt; '.$name." (+)<br>\n";
		}
		if ($margin === 'minus') {
			$tooltiponprofitminus .= ' &gt; '.$name." (-)<br>\n";
		}
	}
}
$tooltiponprofit .= $tooltiponprofitplus;
$tooltiponprofit .= $tooltiponprofitminus;
print $form->textwithpicto($langs->trans("Element"), $tooltiponprofit);
print '</td>';
print '<td class="right" width="100">'.$langs->trans("Number").'</td>';
print '<td class="right" width="100">'.$langs->trans("AmountHT").'</td>';
print '<td class="right" width="100">'.$langs->trans("AmountTTC").'</td>';
print '</tr>';

$total_revenue_ht = 0;
$balance_ht = 0;
$balance_ttc = 0;

// Loop on each element type (proposal, sale order, invoices, ...)
foreach ($listofreferent as $key => $value) {
	$parameters = array(
		'total_revenue_ht' => & $total_revenue_ht,
		'balance_ht' => & $balance_ht,
		'balance_ttc' => & $balance_ttc,
		'key' => $key,
		'value' => & $value,
		'dates' => $dates,
		'datee' => $datee
	);
	$reshook = $hookmanager->executeHooks('printOverviewProfit', $parameters, $object, $action); // Note that $action and $object may have been modified by hook
	if ($reshook < 0) {
		setEventMessages($hookmanager->error, $hookmanager->errors, 'errors');
	} elseif ($reshook > 0) {
		print $hookmanager->resPrint;
		continue;
	}

	$name = $langs->trans($value['name']);
	$title = $value['title'];
	$classname = $value['class'];
	$tablename = $value['table'];
	$datefieldname = $value['datefieldname'];
	$qualified = $value['test'];
	$margin = empty($value['margin']) ? 0 : $value['margin'];
	$project_field = empty($value['project_field']) ? '' : $value['project_field'];
	if ($qualified && isset($margin)) {		// If this element must be included into profit calculation ($margin is 'minus' or 'add')
		$element = new $classname($db);

		$elementarray = $object->get_element_list($key, $tablename, $datefieldname, $dates, $datee, !empty($project_field) ? $project_field : 'fk_projet');

		if (is_array($elementarray) && count($elementarray) > 0) {
			$total_ht = 0;
			$total_ttc = 0;

			// Loop on each object for the current element type
			$num = count($elementarray);
			for ($i = 0; $i < $num; $i++) {
				$tmp = explode('_', $elementarray[$i]);
				$idofelement = $tmp[0];
				$idofelementuser = !empty($tmp[1]) ? $tmp[1] : "";

				$element->fetch($idofelement);
				if ($idofelementuser) {
					$elementuser->fetch($idofelementuser);
				}

				// Define if record must be used for total or not
				$qualifiedfortotal = true;
				if ($key == 'invoice') {
					if (!empty($element->close_code) && $element->close_code == 'replaced') {
						$qualifiedfortotal = false; // Replacement invoice, do not include into total
					}
					if (getDolGlobalString('FACTURE_DEPOSITS_ARE_JUST_PAYMENTS') && $element->type == Facture::TYPE_DEPOSIT) {
						$qualifiedfortotal = false; // If hidden option to use deposits as payment (deprecated, not recommended to use this), deposits are not included
					}
				}
				if ($key == 'propal') {
					if ($element->status != Propal::STATUS_SIGNED && $element->status != Propal::STATUS_BILLED) {
						$qualifiedfortotal = false; // Only signed proposal must not be included in total
					}
				}

				if ($tablename != 'expensereport_det' && method_exists($element, 'fetch_thirdparty')) {
					$element->fetch_thirdparty();
				}

				// Define $total_ht_by_line
				if ($tablename == 'don' || $tablename == 'chargesociales' || $tablename == 'payment_various' || $tablename == 'salary') {
					$total_ht_by_line = $element->amount;
				} elseif ($tablename == 'fichinter') {
					$total_ht_by_line = $element->getAmount();
				} elseif ($tablename == 'stock_mouvement') {
					$total_ht_by_line = $element->price * abs($element->qty);
				} elseif ($tablename == 'projet_task') {
					$tmp = $element->getSumOfAmount($idofelementuser ? $elementuser : '', $dates, $datee);
					$total_ht_by_line = price2num($tmp['amount'], 'MT');
				} elseif ($key == 'loan') {
					if ((empty($dates) && empty($datee)) || (intval($dates) <= $element->datestart && intval($datee) >= $element->dateend)) {
						// Get total loan
						$total_ht_by_line = -$element->capital;
					} else {
						// Get loan schedule according to date filter
						$total_ht_by_line = 0;
						$loanScheduleStatic = new LoanSchedule($element->db);
						$loanScheduleStatic->fetchAll($element->id);
						if (!empty($loanScheduleStatic->lines)) {
							foreach ($loanScheduleStatic->lines as $loanSchedule) {
								/**
								 * @var $loanSchedule LoanSchedule
								 */
								if (($loanSchedule->datep >= $dates && $loanSchedule->datep <= $datee) // dates filter is defined
									|| !empty($dates) && empty($datee) && $loanSchedule->datep >= $dates && $loanSchedule->datep <= dol_now()
									|| empty($dates) && !empty($datee) && $loanSchedule->datep <= $datee
								) {
									$total_ht_by_line -= $loanSchedule->amount_capital;
								}
							}
						}
					}
				} else {
					$total_ht_by_line = $element->total_ht;
				}

				// Define $total_ttc_by_line
				if ($tablename == 'don' || $tablename == 'chargesociales' || $tablename == 'payment_various' || $tablename == 'salary') {
					$total_ttc_by_line = $element->amount;
				} elseif ($tablename == 'fichinter') {
					$total_ttc_by_line = $element->getAmount();
				} elseif ($tablename == 'stock_mouvement') {
					$total_ttc_by_line = $element->price * abs($element->qty);
				} elseif ($tablename == 'projet_task') {
					$defaultvat = get_default_tva($mysoc, $mysoc);
					$reg = array();
					if (preg_replace('/^(\d+\.)\s\(.*\)/', $defaultvat, $reg)) {
						$defaultvat = $reg[1];
					}
					$total_ttc_by_line = price2num($total_ht_by_line * (1 + ((float) $defaultvat / 100)), 'MT');
				} elseif ($key == 'loan') {
					$total_ttc_by_line = $total_ht_by_line; // For loan there is actually no taxe managed in Dolibarr
				} else {
					$total_ttc_by_line = $element->total_ttc;
				}

				// Change sign of $total_ht_by_line and $total_ttc_by_line for some cases
				if ($tablename == 'payment_various') {
					if ($element->sens == 1) {
						$total_ht_by_line = -$total_ht_by_line;
						$total_ttc_by_line = -$total_ttc_by_line;
					}
				}

				// Add total if we have to
				if ($qualifiedfortotal) {
<<<<<<< HEAD
					$total_ht = $total_ht + $total_ht_by_line;
					$total_ttc = $total_ttc + $total_ttc_by_line;
=======
					$total_ht += $total_ht_by_line;
					$total_ttc += $total_ttc_by_line;
>>>>>>> cc80841a
				}
			}

			// Each element with at least one line is output

			// Calculate margin
			if ($margin) {
				if ($margin === 'add') {
					$total_revenue_ht += $total_ht;
				}

				if ($margin === "minus") {	// Revert sign
					$total_ht = -$total_ht;
					$total_ttc = -$total_ttc;
				}

				$balance_ht += $total_ht;
				$balance_ttc += $total_ttc;
			}

			print '<tr class="oddeven">';
			// Module
			print '<td class="left">'.$name.'</td>';
			// Nb
			print '<td class="right">'.$i.'</td>';
			// Amount HT
			print '<td class="right">';
			if ($key == 'intervention' && !$margin) {
				print '<span class="opacitymedium">'.$form->textwithpicto($langs->trans("NA"), $langs->trans("AmountOfInteventionNotIncludedByDefault")).'</span>';
			} else {
				if ($key == 'propal') {
					print '<span class="opacitymedium">'.$form->textwithpicto('', $langs->trans("SignedOnly")).'</span>';
				}
				print price($total_ht);
			}
			print '</td>';
			// Amount TTC
			print '<td class="right">';
			if ($key == 'intervention' && !$margin) {
				print '<span class="opacitymedium">'.$form->textwithpicto($langs->trans("NA"), $langs->trans("AmountOfInteventionNotIncludedByDefault")).'</span>';
			} else {
				if ($key == 'propal') {
					print '<span class="opacitymedium">'.$form->textwithpicto('', $langs->trans("SignedOnly")).'</span>';
				}
				print price($total_ttc);
			}
			print '</td>';
			print '</tr>';
		}
	}
}
// and the final balance
print '<tr class="liste_total">';
print '<td class="right" colspan="2">'.$langs->trans("Profit").'</td>';
print '<td class="right">'.price(price2num($balance_ht, 'MT')).'</td>';
print '<td class="right">'.price(price2num($balance_ttc, 'MT')).'</td>';
print '</tr>';

// and the cost per attendee
if ($object->usage_organize_event) {
	require_once DOL_DOCUMENT_ROOT.'/eventorganization/class/conferenceorboothattendee.class.php';
	$conforboothattendee = new ConferenceOrBoothAttendee($db);
	$result = $conforboothattendee->fetchAll('', '', 0, 0, '(t.fk_project:=:'.((int) $object->id).') AND (t.status:=:'.ConferenceOrBoothAttendee::STATUS_VALIDATED.')');

	if (!is_array($result) && $result < 0) {
		setEventMessages($conforboothattendee->error, $conforboothattendee->errors, 'errors');
	} else {
		$nbAttendees = count($result);
	}

	if ($nbAttendees >= 2) {
		$costperattendee_ht = $balance_ht / $nbAttendees;
		$costperattendee_ttc = $balance_ttc / $nbAttendees;
		print '<tr class="liste_total">';
		print '<td class="right" colspan="2">'.$langs->trans("ProfitPerValidatedAttendee").'</td>';
		print '<td class="right">'.price(price2num($costperattendee_ht, 'MT')).'</td>';
		print '<td class="right">'.price(price2num($costperattendee_ttc, 'MT')).'</td>';
		print '</tr>';
	}
}

// and the margin (profit / revenues)
if ($total_revenue_ht) {
	print '<tr class="liste_total">';
	print '<td class="right" colspan="2">'.$langs->trans("Margin").'</td>';
	print '<td class="right">'.round(100 * $balance_ht / $total_revenue_ht, 1).'%</td>';
	print '<td class="right"></td>';
	print '</tr>';
}

print "</table>";


print '<br><br>';
print '<br>';


$total_time = 0;

// Detail
foreach ($listofreferent as $key => $value) {
	$parameters = array(
		'key' => $key,
		'value' => & $value,
		'dates' => $dates,
		'datee' => $datee
	);
	$reshook = $hookmanager->executeHooks('printOverviewDetail', $parameters, $object, $action); // Note that $action and $object may have been modified by hook
	if ($reshook < 0) {
		setEventMessages($hookmanager->error, $hookmanager->errors, 'errors');
	} elseif ($reshook > 0) {
		print $hookmanager->resPrint;
		continue;
	}

	$title = $value['title'];
	$classname = $value['class'];
	$tablename = $value['table'];
	$datefieldname = $value['datefieldname'];
	$qualified = $value['test'];
	$urlnew = empty($value['urlnew']) ? '' : $value['urlnew'];
	$buttonnew = empty($value['buttonnew']) ? '' : $value['buttonnew'];
	$testnew = empty($value['testnew']) ? '' : $value['testnew'];
	$project_field = empty($value['project_field']) ? '' : $value['project_field'];
	$nototal = empty($value['nototal']) ? 0 : 1;

	$exclude_select_element = array('payment_various');
	if (!empty($value['exclude_select_element'])) {
		$exclude_select_element[] = $value['exclude_select_element'];
	}

	if ($qualified) {
		// If we want the project task array to have details of users
		//if ($key == 'project_task') $key = 'project_task_time';

		$element = new $classname($db);

		$addform = '';

		$idtofilterthirdparty = 0;
		$array_of_element_linkable_with_different_thirdparty = array('facture_fourn', 'commande_fournisseur');
		if (!in_array($tablename, $array_of_element_linkable_with_different_thirdparty)) {
			$idtofilterthirdparty = empty($object->thirdparty->id) ? 0 : $object->thirdparty->id;
			if (getDolGlobalString('PROJECT_OTHER_THIRDPARTY_ID_TO_ADD_ELEMENTS')) {
				$idtofilterthirdparty .= ',' . getDolGlobalString('PROJECT_OTHER_THIRDPARTY_ID_TO_ADD_ELEMENTS');
			}
		}

		$elementarray = $object->get_element_list($key, $tablename, $datefieldname, $dates, $datee, !empty($project_field) ? $project_field : 'fk_projet');


		if (!getDolGlobalString('PROJECT_LINK_ON_OVERWIEW_DISABLED') && $idtofilterthirdparty && !in_array($tablename, $exclude_select_element)) {
			$selectList = $formproject->select_element($tablename, $idtofilterthirdparty, 'minwidth300 minwidth75imp', -2, empty($project_field) ? 'fk_projet' : $project_field, $langs->trans("SelectElement"));
			if ($selectList < 0) {
				setEventMessages($formproject->error, $formproject->errors, 'errors');
			} elseif ($selectList) {
				// Define form with the combo list of elements to link
				$addform .= '<div class="inline-block valignmiddle">';
				$addform .= '<form action="'.$_SERVER["PHP_SELF"].'?id='.$object->id.'" method="post">';
				$addform .= '<input type="hidden" name="token" value="'.newToken().'">';
				$addform .= '<input type="hidden" name="tablename" value="'.$tablename.'">';
				$addform .= '<input type="hidden" name="action" value="addelement">';
				$addform .= '<input type="hidden" name="datesrfc" value="'.dol_print_date($dates, 'dayhourrfc').'">';
				$addform .= '<input type="hidden" name="dateerfc" value="'.dol_print_date($datee, 'dayhourrfc').'">';
				$addform .= '<table><tr>';
				//$addform .= '<td><span class="hideonsmartphone opacitymedium">'.$langs->trans("SelectElement").'</span></td>';
				$addform .= '<td>'.$selectList.'</td>';
				$addform .= '<td><input type="submit" class="button button-linkto smallpaddingimp" value="'.dol_escape_htmltag($langs->trans("LinkToElementShort")).'"></td>';
				$addform .= '</tr></table>';
				$addform .= '</form>';
				$addform .= '</div>';
			}
		}
		if (!getDolGlobalString('PROJECT_CREATE_ON_OVERVIEW_DISABLED') && $urlnew) {
			$addform .= '<div class="inline-block valignmiddle">';
			if ($testnew) {
				$addform .= '<a class="buttonxxx marginleftonly" href="'.$urlnew.'" title="'.dol_escape_htmltag($langs->trans($buttonnew)).'"><span class="fa fa-plus-circle valignmiddle paddingleft"></span></a>';
			} elseif (!getDolGlobalString('MAIN_BUTTON_HIDE_UNAUTHORIZED')) {
				$addform .= '<span title="'.dol_escape_htmltag($langs->trans($buttonnew)).'"><a class="buttonxxx marginleftonly buttonRefused" disabled="disabled" href="#"><span class="fa fa-plus-circle valignmiddle paddingleft"></span></a></span>';
			}
			$addform .= '<div>';
		}

		if (is_array($elementarray) && count($elementarray) > 0 && $key == "order_supplier") {
			$addform = '<div class="inline-block valignmiddle"><a id="btnShow" class="buttonxxx marginleftonly" href="#" onClick="return false;">
						 <span id="textBtnShow" class="valignmiddle text-plus-circle hideonsmartphone">'.$langs->trans("CanceledShown").'</span><span id="minus-circle" class="fa fa-eye valignmiddle paddingleft"></span>
						 </a>
						 <script>
						 $("#btnShow").on("click", function () {
							console.log("We click to show or hide the canceled lines");
							var attr = $(this).attr("data-canceledarehidden");
							if (typeof attr !== "undefined" && attr !== false) {
								console.log("Show canceled");
								$(".tr_canceled").show();
								$("#textBtnShow").text("'.dol_escape_js($langs->transnoentitiesnoconv("CanceledShown")).'");
								$("#btnShow").removeAttr("data-canceledarehidden");
								$("#minus-circle").removeClass("fa-eye-slash").addClass("fa-eye");
							} else {
								console.log("Hide canceled");
								$(".tr_canceled").hide();
								$("#textBtnShow").text("'.dol_escape_js($langs->transnoentitiesnoconv("CanceledHidden")).'");
								$("#btnShow").attr("data-canceledarehidden", 1);
								$("#minus-circle").removeClass("fa-eye").addClass("fa-eye-slash");
							}
						 });
						 </script></div> '.$addform;
		}

		print load_fiche_titre($langs->trans($title), $addform, '');

		print "\n".'<!-- Table for tablename = '.$tablename.' -->'."\n";
		print '<div class="div-table-responsive">';
		print '<table class="noborder centpercent">';

		print '<tr class="liste_titre">';
		// Remove link column
		print '<td style="width: 24px"></td>';
		// Ref
		print '<td'.(($tablename != 'actioncomm' && $tablename != 'projet_task') ? ' style="width: 200px"' : '').'>'.$langs->trans("Ref").'</td>';
		// Product and qty on stock_movement
		if ('MouvementStock' == $classname) {
			print '<td style="width: 200px">'.$langs->trans("Product").'</td>';
			print '<td style="width: 50px">'.$langs->trans("Qty").'</td>';
		}
		// Date
		print '<td'.(($tablename != 'actioncomm' && $tablename != 'projet_task') ? ' style="width: 200px"' : '').' class="center">';
		if (in_array($tablename, array('projet_task'))) {
			print $langs->trans("TimeSpent");
		}
		if (!in_array($tablename, array('projet_task'))) {
			print $langs->trans("Date");
		}
		print '</td>';
		// Thirdparty or user
		print '<td>';
		if (in_array($tablename, array('projet_task')) && $key == 'project_task') {
			print ''; // if $key == 'project_task', we don't want details per user
		} elseif (in_array($tablename, array('payment_various'))) {
			print $langs->trans("Label"); // complementary info about the payment
		} elseif (in_array($tablename, array('expensereport_det', 'don', 'projet_task', 'stock_mouvement', 'salary'))) {
			print $langs->trans("User");
		} else {
			print $langs->trans("ThirdParty");
		}
		print '</td>';
		// Duration of intervention
		if ($tablename == 'fichinter') {
			print '<td>';
			print $langs->trans("TotalDuration");
			$total_duration = 0;
			print '</td>';
		}
		// Amount HT
		//if (empty($value['disableamount']) && ! in_array($tablename, array('projet_task'))) print '<td class="right" width="120">'.$langs->trans("AmountHT").'</td>';
		//elseif (empty($value['disableamount']) && in_array($tablename, array('projet_task'))) print '<td class="right" width="120">'.$langs->trans("Amount").'</td>';
		if ($key == 'loan') {
			print '<td class="right" width="120">'.$langs->trans("LoanCapital").'</td>';
		} elseif (empty($value['disableamount'])) {
			print '<td class="right" width="120">'.$langs->trans("AmountHT").'</td>';
		} else {
			print '<td width="120"></td>';
		}
		// Amount TTC
		//if (empty($value['disableamount']) && ! in_array($tablename, array('projet_task'))) print '<td class="right" width="120">'.$langs->trans("AmountTTC").'</td>';
		if ($key == 'loan') {
			print '<td class="right" width="120">'.$langs->trans("RemainderToPay").'</td>';
		} elseif (empty($value['disableamount'])) {
			print '<td class="right" width="120">'.$langs->trans("AmountTTC").'</td>';
		} else {
			print '<td width="120"></td>';
		}
		// Status
		if (in_array($tablename, array('projet_task'))) {
			print '<td class="right" width="200">'.$langs->trans("ProgressDeclared").'</td>';
		} else {
			print '<td class="right" width="200">'.$langs->trans("Status").'</td>';
		}
		print '</tr>';

		if (is_array($elementarray) && count($elementarray) > 0) {
			$total_ht = 0;
			$total_ttc = 0;

			$total_ht_by_third = 0;
			$total_ttc_by_third = 0;

			$saved_third_id = 0;
			$breakline = '';

			if (canApplySubtotalOn($tablename)) {
				// Sort
				$elementarray = sortElementsByClientName($elementarray);
			}

			$num = count($elementarray);
			for ($i = 0; $i < $num; $i++) {
				$tmp = explode('_', $elementarray[$i]);
				$idofelement = $tmp[0];
				$idofelementuser = isset($tmp[1]) ? $tmp[1] : "";

				$element->fetch($idofelement);
				if ($idofelementuser) {
					$elementuser->fetch($idofelementuser);
				}

				// Special cases
				if ($tablename != 'expensereport_det') {
					if (method_exists($element, 'fetch_thirdparty')) {
						$element->fetch_thirdparty();
					}
				} else {
					$expensereport = new ExpenseReport($db);
					$expensereport->fetch($element->fk_expensereport);
				}

				//print 'xxx'.$tablename.'yyy'.$classname;

				if ($breakline && $saved_third_id != $element->thirdparty->id) {
					print $breakline;

					$saved_third_id = $element->thirdparty->id;
					$breakline = '';

					$total_ht_by_third = 0;
					$total_ttc_by_third = 0;
				}

				$saved_third_id = empty($element->thirdparty->id) ? 0 : $element->thirdparty->id;

				$qualifiedfortotal = true;
				if ($key == 'invoice') {
					if (!empty($element->close_code) && $element->close_code == 'replaced') {
						$qualifiedfortotal = false; // Replacement invoice, do not include into total
					}
				} elseif ($key == 'order_supplier' && $element->status == 7) {
					$qualifiedfortotal = false; // It makes no sense to include canceled orders in the total
				}

				if ($key == "order_supplier" && $element->status == 7) {
					print '<tr class="oddeven tr_canceled" style=display:none>';
				} else {
					print '<tr class="oddeven" >';
				}


				// Remove link
				print '<td style="width: 24px">';
				if ($tablename != 'projet_task' && $tablename != 'stock_mouvement') {
					if (!getDolGlobalString('PROJECT_DISABLE_UNLINK_FROM_OVERVIEW') || $user->admin) {		// PROJECT_DISABLE_UNLINK_FROM_OVERVIEW is empty by default, so this test true
						print '<a href="'.$_SERVER["PHP_SELF"].'?id='.$object->id.'&action=unlink&tablename='.$tablename.'&elementselect='.$element->id.($project_field ? '&projectfield='.$project_field : '').'" class="reposition">';
						print img_picto($langs->trans('Unlink'), 'unlink');
						print '</a>';
					}
				}
				print "</td>\n";

				// Ref
				print '<td class="left nowraponall tdoverflowmax250">';
				if ($tablename == 'expensereport_det') {
					print $expensereport->getNomUrl(1);
				} else {
					// Show ref with link
					if ($element instanceof Task) {
						print $element->getNomUrl(1, 'withproject', 'time');
						print ' - '.dol_trunc($element->label, 48);
					} elseif ($key == 'loan') {
						print $element->getNomUrl(1);
						print ' - '.dol_trunc($element->label, 48);
					} else {
						print $element->getNomUrl(1);
					}

					$element_doc = $element->element;
					$filename = dol_sanitizeFileName($element->ref);
					if (!empty($conf->$element_doc)) {
						$confelementdoc = $conf->$element_doc;
						$filedir = $confelementdoc->multidir_output[$element->entity].'/'.dol_sanitizeFileName($element->ref);
					} else {
						$filedir = '';
					}

					if ($element_doc === 'order_supplier') {
						$element_doc = 'commande_fournisseur';
						$filedir = $conf->fournisseur->commande->multidir_output[$element->entity].'/'.dol_sanitizeFileName($element->ref);
					} elseif ($element_doc === 'invoice_supplier') {
						$element_doc = 'facture_fournisseur';
						$filename = get_exdir($element->id, 2, 0, 0, $element, 'invoice_supplier').dol_sanitizeFileName($element->ref);
						$filedir = $conf->fournisseur->facture->multidir_output[$element->entity].'/'.$filename;
					}

					print '<div class="inline-block valignmiddle">';
					if ($filedir) {
						print $formfile->getDocumentsLink($element_doc, $filename, $filedir);
					}
					print '</div>';

					// Show supplier ref
					if (!empty($element->ref_supplier)) {
						print ' - '.$element->ref_supplier;
					}
					// Show customer ref
					if (!empty($element->ref_customer)) {
						print ' - '.$element->ref_customer;
					}
					// Compatibility propale
					if (empty($element->ref_customer) && !empty($element->ref_client)) {
						print ' - '.$element->ref_client;
					}
				}
				print "</td>\n";
				// Product and qty on stock movement
				if ('MouvementStock' == $classname) {
					$mvsProd = new Product($element->db);
					$mvsProd->fetch($element->product_id);
					print '<td>'.$mvsProd->getNomUrl(1).'</td>';
					print '<td>'.$element->qty.'</td>';
				}
				// Date or TimeSpent
				$date = '';
				$total_time_by_line = null;
				if ($tablename == 'expensereport_det') {
					$date = $element->date; // No draft status on lines
				} elseif ($tablename == 'stock_mouvement') {
					$date = $element->datem;
				} elseif ($tablename == 'salary') {
					$date = $element->datesp;
				} elseif ($tablename == 'payment_various') {
					$date = $element->datev;
				} elseif ($tablename == 'chargesociales') {
					$date = $element->date_ech;
				} elseif (!empty($element->status) || !empty($element->statut) || !empty($element->fk_status)) {
					if ($tablename == 'don') {
						$date = $element->datedon;
					}
					if ($tablename == 'commande_fournisseur' || $tablename == 'supplier_order') {
						$date = ($element->date_commande ? $element->date_commande : $element->date_valid);
					} elseif ($tablename == 'supplier_proposal') {
						$date = $element->date_validation; // There is no other date for this
					} elseif ($tablename == 'fichinter') {
						$date = $element->datev; // There is no other date for this
					} elseif ($tablename == 'projet_task') {
						$date = ''; // We show no date. Showing date of beginning of task make user think it is date of time consumed
					} else {
						$date = $element->date; // invoice, ...
						if (empty($date)) {
							$date = $element->date_contrat;
						}
						if (empty($date)) {
							$date = $element->datev;
						}
						if (empty($date) && !empty($datefieldname)) {
							$date = $element->$datefieldname;
						}
					}
				} elseif ($key == 'loan') {
					$date = $element->datestart;
				}

				print '<td class="center">';
				if ($tablename == 'actioncomm') {
					print dol_print_date($element->datep, 'dayhour');
					if ($element->datef && $element->datef > $element->datep) {
						print " - ".dol_print_date($element->datef, 'dayhour');
					}
				} elseif (in_array($tablename, array('projet_task'))) {
					$tmpprojtime = $element->getSumOfAmount($idofelementuser ? $elementuser : '', $dates, $datee); // $element is a task. $elementuser may be empty
					print '<a href="'.DOL_URL_ROOT.'/projet/tasks/time.php?id='.$idofelement.'&withproject=1">';
					print convertSecondToTime($tmpprojtime['nbseconds'], 'allhourmin');
					print '</a>';
					$total_time_by_line = $tmpprojtime['nbseconds'];
				} else {
					print dol_print_date($date, 'day');
				}
				print '</td>';

				// Third party or user
				print '<td class="tdoverflowmax150">';
				if (is_object($element->thirdparty)) {
					print $element->thirdparty->getNomUrl(1, '', 48);
				} elseif ($tablename == 'expensereport_det') {
					$tmpuser = new User($db);
					$tmpuser->fetch($expensereport->fk_user_author);
					print $tmpuser->getNomUrl(1, '', 48);
				} elseif ($tablename == 'salary') {
					$tmpuser = new User($db);
					$tmpuser->fetch($element->fk_user);
					print $tmpuser->getNomUrl(1, '', 48);
				} elseif ($tablename == 'don' || $tablename == 'stock_mouvement') {
					if ($element->fk_user_author > 0) {
						$tmpuser2 = new User($db);
						$tmpuser2->fetch($element->fk_user_author);
						print $tmpuser2->getNomUrl(1, '', 48);
					}
				} elseif ($tablename == 'projet_task' && $key == 'element_time') {	// if $key == 'project_task', we don't want details per user
					print $elementuser->getNomUrl(1);
				} elseif ($tablename == 'payment_various') {	// payment label
					print $element->label;
				}
				print '</td>';

				// Add duration and store it in counter for fichinter
				if ($tablename == 'fichinter') {
					print '<td>';
					print convertSecondToTime($element->duration, 'all', $conf->global->MAIN_DURATION_OF_WORKDAY);
					$total_duration += $element->duration;
					print '</td>';
				}

				// Amount without tax
				$warning = '';
				if (empty($value['disableamount'])) {
					$total_ht_by_line = null;
					$othermessage = '';
					if ($tablename == 'don' || $tablename == 'chargesociales' || $tablename == 'payment_various' || $tablename == 'salary') {
						$total_ht_by_line = $element->amount;
					} elseif ($tablename == 'fichinter') {
						$total_ht_by_line = $element->getAmount();
					} elseif ($tablename == 'stock_mouvement') {
						$total_ht_by_line = $element->price * abs($element->qty);
					} elseif (in_array($tablename, array('projet_task'))) {
						if (isModEnabled('salaries')) {
							// TODO Permission to read daily rate to show value
							$total_ht_by_line = price2num($tmpprojtime['amount'], 'MT');
							if ($tmpprojtime['nblinesnull'] > 0) {
								$langs->load("errors");
								$warning = $langs->trans("WarningSomeLinesWithNullHourlyRate", $conf->currency);
							}
						} else {
							$othermessage = $form->textwithpicto($langs->trans("NotAvailable"), $langs->trans("ModuleSalaryToDefineHourlyRateMustBeEnabled"));
						}
					} elseif ($key == 'loan') {
						$total_ht_by_line = $element->capital;
					} else {
						$total_ht_by_line = $element->total_ht;
					}

					// Change sign of $total_ht_by_line and $total_ttc_by_line for some cases
					if ($tablename == 'payment_various') {
						if ($element->sens == 0) {
							$total_ht_by_line = -$total_ht_by_line;
						}
					}

					print '<td class="right">';
					if ($othermessage) {
						print '<span class="opacitymedium">'.$othermessage.'</span>';
					}
					if (isset($total_ht_by_line)) {
						if (!$qualifiedfortotal) {
							print '<strike>';
						}
						print '<span class="amount">'.price($total_ht_by_line).'</span>';
						if (!$qualifiedfortotal) {
							print '</strike>';
						}
					}
					if ($warning) {
						print ' '.img_warning($warning);
					}
					print '</td>';
				} else {
					print '<td></td>';
				}

				// Amount inc tax
				if (empty($value['disableamount'])) {
					$total_ttc_by_line = null;
					if ($tablename == 'don' || $tablename == 'chargesociales' || $tablename == 'payment_various' || $tablename == 'salary') {
						$total_ttc_by_line = $element->amount;
					} elseif ($tablename == 'fichinter') {
						$total_ttc_by_line = $element->getAmount();
					} elseif ($tablename == 'stock_mouvement') {
						$total_ttc_by_line = $element->price * abs($element->qty);
					} elseif ($tablename == 'projet_task') {
						if (isModEnabled('salaries')) {
							// TODO Permission to read daily rate
							$defaultvat = get_default_tva($mysoc, $mysoc);
							$total_ttc_by_line = price2num($total_ht_by_line * (1 + ($defaultvat / 100)), 'MT');
						} else {
							$othermessage = $form->textwithpicto($langs->trans("NotAvailable"), $langs->trans("ModuleSalaryToDefineHourlyRateMustBeEnabled"));
						}
					} elseif ($key == 'loan') {
						$total_ttc_by_line = $element->capital - $element->getSumPayment();
					} else {
						$total_ttc_by_line = $element->total_ttc;
					}

					// Change sign of $total_ht_by_line and $total_ttc_by_line for some cases
					if ($tablename == 'payment_various') {
						if ($element->sens == 0) {
							$total_ttc_by_line = -$total_ttc_by_line;
						}
					}

					print '<td class="right">';
					if ($othermessage) {
						print $othermessage;
					}
					if (isset($total_ttc_by_line)) {
						if (!$qualifiedfortotal) {
							print '<strike>';
						}
						print '<span class="amount">'.price($total_ttc_by_line).'</span>';
						if (!$qualifiedfortotal) {
							print '</strike>';
						}
					}
					if ($warning) {
						print ' '.img_warning($warning);
					}
					print '</td>';
				} else {
					print '<td></td>';
				}

				// Status
				print '<td class="right">';
				if ($tablename == 'expensereport_det') {
					print $expensereport->getLibStatut(5);
				} elseif ($element instanceof CommonInvoice) {
					//This applies for Facture and FactureFournisseur
					print $element->getLibStatut(5, $element->getSommePaiement());
				} elseif ($element instanceof Task) {
					if ($element->progress != '') {
						print $element->progress.' %';
					}
				} elseif ($tablename == 'stock_mouvement') {
					print $element->getLibStatut(3);
				} else {
					print $element->getLibStatut(5);
				}
				print '</td>';

				print '</tr>';

				if ($qualifiedfortotal) {
					$total_ht += $total_ht_by_line;
					$total_ttc += $total_ttc_by_line;

					$total_ht_by_third += $total_ht_by_line;
					$total_ttc_by_third += $total_ttc_by_line;

					if (!isset($total_time)) {
						$total_time = $total_time_by_line;
					} else {
						$total_time += $total_time_by_line;
					}
				}

				if (canApplySubtotalOn($tablename)) {
					$breakline = '<tr class="liste_total liste_sub_total">';
					$breakline .= '<td colspan="2">';
					$breakline .= '</td>';
					$breakline .= '<td>';
					$breakline .= '</td>';
					$breakline .= '<td class="right">';
					$breakline .= $langs->trans('SubTotal').' : ';
					if (is_object($element->thirdparty)) {
						$breakline .= $element->thirdparty->getNomUrl(0, '', 48);
					}
					$breakline .= '</td>';
					$breakline .= '<td class="right">'.price($total_ht_by_third).'</td>';
					$breakline .= '<td class="right">'.price($total_ttc_by_third).'</td>';
					$breakline .= '<td></td>';
					$breakline .= '</tr>';
				}

				//var_dump($element->thirdparty->name.' - '.$saved_third_id.' - '.$element->thirdparty->id);
			}

			if ($breakline) {
				print $breakline;
			}

			// Total
			if (empty($nototal)) {
				$colspan = 4;
				if (in_array($tablename, array('projet_task'))) {
					$colspan = 2;
				}

				print '<tr class="liste_total"><td colspan="'.$colspan.'">'.$langs->trans("Number").': '.$i.'</td>';
				if (in_array($tablename, array('projet_task'))) {
					print '<td class="center">';
					print convertSecondToTime($total_time, 'allhourmin');
					print '</td>';
					print '<td>';
					print '</td>';
				}
				//if (empty($value['disableamount']) && ! in_array($tablename, array('projet_task'))) print '<td class="right" width="100">'.$langs->trans("TotalHT").' : '.price($total_ht).'</td>';
				//elseif (empty($value['disableamount']) && in_array($tablename, array('projet_task'))) print '<td class="right" width="100">'.$langs->trans("Total").' : '.price($total_ht).'</td>';
				// If fichinter add the total_duration
				if ($tablename == 'fichinter') {
					print '<td class="left">'.convertSecondToTime($total_duration, 'all', $conf->global->MAIN_DURATION_OF_WORKDAY).'</td>';
				}
				print '<td class="right">';
				if (empty($value['disableamount'])) {
					if ($key == 'loan') {
						print $langs->trans("Total").' '.$langs->trans("LoanCapital").' : '.price($total_ttc);
					} elseif ($tablename != 'projet_task' || isModEnabled('salaries')) {
						print ''.$langs->trans("TotalHT").' : '.price($total_ht);
					}
				}
				print '</td>';
				//if (empty($value['disableamount']) && ! in_array($tablename, array('projet_task'))) print '<td class="right" width="100">'.$langs->trans("TotalTTC").' : '.price($total_ttc).'</td>';
				//elseif (empty($value['disableamount']) && in_array($tablename, array('projet_task'))) print '<td class="right" width="100"></td>';
				print '<td class="right">';
				if (empty($value['disableamount'])) {
					if ($key == 'loan') {
						print $langs->trans("Total").' '.$langs->trans("RemainderToPay").' : '.price($total_ttc);
					} elseif ($tablename != 'projet_task' || isModEnabled('salaries')) {
						print $langs->trans("TotalTTC").' : '.price($total_ttc);
					}
				}
				print '</td>';
				print '<td>&nbsp;</td>';
				print '</tr>';
			}
		} else {
			if (!is_array($elementarray)) {	// error
				print '<tr><td>'.$elementarray.'</td></tr>';
			} else {
				$colspan = 7;
				if ($tablename == 'fichinter') {
					$colspan++;
				}
				print '<tr><td colspan="'.$colspan.'"><span class="opacitymedium">'.$langs->trans("None").'</td></tr>';
			}
		}
		print "</table>";
		print '</div>';
		print "<br>\n";
	}
}

// Enhance with select2
if ($conf->use_javascript_ajax) {
	include_once DOL_DOCUMENT_ROOT.'/core/lib/ajax.lib.php';
	$comboenhancement = ajax_combobox('.elementselect');

	print $comboenhancement;
}

// End of page
llxFooter();
$db->close();



/**
 * Return if we should do a group by customer with sub-total
 *
 * @param 	string	$tablename		Name of table
 * @return	boolean					True to tell to make a group by sub-total
 */
function canApplySubtotalOn($tablename)
{
	global $conf;

	if (!getDolGlobalString('PROJECT_ADD_SUBTOTAL_LINES')) {
		return false;
	}
	return in_array($tablename, array('facture_fourn', 'commande_fournisseur'));
}

/**
 * sortElementsByClientName
 *
 * @param 	array		$elementarray	Element array
 * @return	array						Element array sorted
 */
function sortElementsByClientName($elementarray)
{
	global $db, $classname;

	$element = new $classname($db);

	$clientname = array();
	foreach ($elementarray as $key => $id) {	// id = id of object
		if (empty($clientname[$id])) {
			$element->fetch($id);
			$element->fetch_thirdparty();

			$clientname[$id] = $element->thirdparty->name;
		}
	}

	//var_dump($clientname);
	asort($clientname); // sort on name

	$elementarray = array();
	foreach ($clientname as $id => $name) {
		$elementarray[] = $id;
	}

	return $elementarray;
}<|MERGE_RESOLUTION|>--- conflicted
+++ resolved
@@ -145,9 +145,6 @@
 if (isModEnabled('eventorganization')) {
 	$langs->load("eventorganization");
 }
-//if (isModEnabled('stocktransfer')) {
-//	$langs->load("stockstransfer");
-//}
 
 $id = GETPOSTINT('id');
 $ref = GETPOST('ref', 'alpha');
@@ -180,22 +177,13 @@
 
 $object = new Project($db);
 
-<<<<<<< HEAD
-include DOL_DOCUMENT_ROOT.'/core/actions_fetchobject.inc.php'; // Must be include, not include_once
-=======
 include DOL_DOCUMENT_ROOT.'/core/actions_fetchobject.inc.php'; // Must be 'include', not 'include_once'
->>>>>>> cc80841a
 if (getDolGlobalString('PROJECT_ALLOW_COMMENT_ON_PROJECT') && method_exists($object, 'fetchComments') && empty($object->comments)) {
 	$object->fetchComments();
 }
 
 // Security check
 $socid = $object->socid;
-<<<<<<< HEAD
-//if ($user->socid > 0) $socid = $user->socid;    // For external user, no check is done on company because readability is managed by public status of project and assignment.
-$result = restrictedArea($user, 'projet', $object->id, 'projet&project');
-=======
->>>>>>> cc80841a
 
 $hookmanager->initHooks(array('projectOverview'));
 
@@ -948,13 +936,8 @@
 
 				// Add total if we have to
 				if ($qualifiedfortotal) {
-<<<<<<< HEAD
-					$total_ht = $total_ht + $total_ht_by_line;
-					$total_ttc = $total_ttc + $total_ttc_by_line;
-=======
 					$total_ht += $total_ht_by_line;
 					$total_ttc += $total_ttc_by_line;
->>>>>>> cc80841a
 				}
 			}
 
