<?php
/* Copyright (C) 2001-2004 Rodolphe Quiedeville <rodolphe@quiedeville.org>
 * Copyright (C) 2004-2015 Laurent Destailleur  <eldy@users.sourceforge.net>
 * Copyright (C) 2005-2010 Regis Houssin        <regis.houssin@inodbox.com>
 * Copyright (C) 2012-2016 Juanjo Menent        <jmenent@2byte.es>
 * Copyright (C) 2015-2019 Alexandre Spangaro   <aspangaro@open-dsi.fr>
 * Copyright (C) 2015      Marcos García        <marcosgdf@gmail.com>
 * Copyright (C) 2016      Josep Lluís Amador   <joseplluis@lliuretic.cat>
 *
 * This program is free software; you can redistribute it and/or modify
 * it under the terms of the GNU General Public License as published by
 * the Free Software Foundation; either version 3 of the License, or
 * (at your option) any later version.
 *
 * This program is distributed in the hope that it will be useful,
 * but WITHOUT ANY WARRANTY; without even the implied warranty of
 * MERCHANTABILITY or FITNESS FOR A PARTICULAR PURPOSE.  See the
 * GNU General Public License for more details.
 *
 * You should have received a copy of the GNU General Public License
 * along with this program. If not, see <https://www.gnu.org/licenses/>.
 */

/**
 *      \file       htdocs/projet/element.php
 *      \ingroup    projet
 *		\brief      Page of project referrers
 */

require '../main.inc.php';
require_once DOL_DOCUMENT_ROOT.'/projet/class/project.class.php';
require_once DOL_DOCUMENT_ROOT.'/projet/class/task.class.php';
require_once DOL_DOCUMENT_ROOT.'/core/class/html.formprojet.class.php';
require_once DOL_DOCUMENT_ROOT.'/core/lib/project.lib.php';
require_once DOL_DOCUMENT_ROOT.'/core/lib/date.lib.php';
require_once DOL_DOCUMENT_ROOT.'/core/class/html.formfile.class.php';
if (! empty($conf->propal->enabled))		require_once DOL_DOCUMENT_ROOT.'/comm/propal/class/propal.class.php';
if (! empty($conf->facture->enabled))		require_once DOL_DOCUMENT_ROOT.'/compta/facture/class/facture.class.php';
if (! empty($conf->facture->enabled))		require_once DOL_DOCUMENT_ROOT.'/compta/facture/class/facture-rec.class.php';
if (! empty($conf->commande->enabled))		require_once DOL_DOCUMENT_ROOT.'/commande/class/commande.class.php';
if (! empty($conf->supplier_proposal->enabled)) require_once DOL_DOCUMENT_ROOT.'/supplier_proposal/class/supplier_proposal.class.php';
if (! empty($conf->fournisseur->enabled))	require_once DOL_DOCUMENT_ROOT.'/fourn/class/fournisseur.facture.class.php';
if (! empty($conf->fournisseur->enabled))	require_once DOL_DOCUMENT_ROOT.'/fourn/class/fournisseur.commande.class.php';
if (! empty($conf->contrat->enabled))		require_once DOL_DOCUMENT_ROOT.'/contrat/class/contrat.class.php';
if (! empty($conf->ficheinter->enabled))	require_once DOL_DOCUMENT_ROOT.'/fichinter/class/fichinter.class.php';
if (! empty($conf->expedition->enabled))	require_once DOL_DOCUMENT_ROOT.'/expedition/class/expedition.class.php';
if (! empty($conf->deplacement->enabled))	require_once DOL_DOCUMENT_ROOT.'/compta/deplacement/class/deplacement.class.php';
if (! empty($conf->expensereport->enabled))	require_once DOL_DOCUMENT_ROOT.'/expensereport/class/expensereport.class.php';
if (! empty($conf->agenda->enabled))		require_once DOL_DOCUMENT_ROOT.'/comm/action/class/actioncomm.class.php';
if (! empty($conf->don->enabled))			require_once DOL_DOCUMENT_ROOT.'/don/class/don.class.php';
if (! empty($conf->loan->enabled))			require_once DOL_DOCUMENT_ROOT.'/loan/class/loan.class.php';
if (! empty($conf->stock->enabled))			require_once DOL_DOCUMENT_ROOT.'/product/stock/class/mouvementstock.class.php';
if (! empty($conf->tax->enabled))			require_once DOL_DOCUMENT_ROOT.'/compta/sociales/class/chargesociales.class.php';
if (! empty($conf->banque->enabled))		require_once DOL_DOCUMENT_ROOT.'/compta/bank/class/paymentvarious.class.php';
if (! empty($conf->salaries->enabled))		require_once DOL_DOCUMENT_ROOT.'/salaries/class/paymentsalary.class.php';

// Load translation files required by the page
$langs->loadLangs(array('projects', 'companies', 'suppliers', 'compta'));
if (! empty($conf->facture->enabled))		$langs->load("bills");
if (! empty($conf->commande->enabled))		$langs->load("orders");
if (! empty($conf->propal->enabled))		$langs->load("propal");
if (! empty($conf->ficheinter->enabled))	$langs->load("interventions");
if (! empty($conf->deplacement->enabled))	$langs->load("trips");
if (! empty($conf->expensereport->enabled)) $langs->load("trips");
if (! empty($conf->don->enabled))			$langs->load("donations");
if (! empty($conf->loan->enabled))			$langs->load("loan");
if (! empty($conf->salaries->enabled))		$langs->load("salaries");

$id=GETPOST('id', 'int');
$ref=GETPOST('ref', 'alpha');
$action=GETPOST('action', 'alpha');
$datesrfc=GETPOST('datesrfc');
$dateerfc=GETPOST('dateerfc');
$dates=dol_mktime(0, 0, 0, GETPOST('datesmonth'), GETPOST('datesday'), GETPOST('datesyear'));
$datee=dol_mktime(23, 59, 59, GETPOST('dateemonth'), GETPOST('dateeday'), GETPOST('dateeyear'));
if (empty($dates) && ! empty($datesrfc)) $dates=dol_stringtotime($datesrfc);
if (empty($datee) && ! empty($dateerfc)) $datee=dol_stringtotime($dateerfc);
if (! isset($_POST['datesrfc']) && ! isset($_POST['datesday']) && ! empty($conf->global->PROJECT_LINKED_ELEMENT_DEFAULT_FILTER_YEAR))
{
	$new=dol_now();
	$tmp=dol_getdate($new);
	//$datee=$now
	//$dates=dol_time_plus_duree($datee, -1, 'y');
	$dates=dol_get_first_day($tmp['year'], 1);
}
if ($id == '' && $ref == '')
{
	setEventMessage($langs->trans('ErrorBadParameters'), 'errors');
	header('Location: list.php');
	exit();
}

$mine = $_REQUEST['mode']=='mine' ? 1 : 0;
//if (! $user->rights->projet->all->lire) $mine=1;	// Special for projects

$object = new Project($db);

include DOL_DOCUMENT_ROOT.'/core/actions_fetchobject.inc.php';  // Must be include, not include_once
if(! empty($conf->global->PROJECT_ALLOW_COMMENT_ON_PROJECT) && method_exists($object, 'fetchComments') && empty($object->comments)) $object->fetchComments();

// Security check
$socid=$object->socid;
<<<<<<< HEAD
//if ($user->socid > 0) $socid = $user->socid;    // For external user, no check is done on company because readability is managed by public status of project and assignement.
=======
//if ($user->societe_id > 0) $socid = $user->societe_id;    // For external user, no check is done on company because readability is managed by public status of project and assignement.
>>>>>>> 0dafbd19
$result = restrictedArea($user, 'projet',  $object->id, 'projet&project');

$hookmanager->initHooks(array('projectOverview'));


/*
 *	View
 */

$title = $langs->trans("ProjectReferers").' - '.$object->ref.' '.$object->name;
if (!empty($conf->global->MAIN_HTML_TITLE) && preg_match('/projectnameonly/', $conf->global->MAIN_HTML_TITLE) && $object->name) $title = $object->ref.' '.$object->name.' - '.$langs->trans("ProjectReferers");
$help_url = "EN:Module_Projects|FR:Module_Projets|ES:M&oacute;dulo_Proyectos";
llxHeader("", $langs->trans("Referers"), $help_url);

$form = new Form($db);
$formproject = new FormProjets($db);
$formfile = new FormFile($db);

$userstatic = new User($db);

// To verify role of users
$userAccess = $object->restrictedProjectArea($user);

$head = project_prepare_head($object);
dol_fiche_head($head, 'element', $langs->trans("Project"), -1, ($object->public ? 'projectpub' : 'project'));


// Project card

$linkback = '<a href="'.DOL_URL_ROOT.'/projet/list.php?restore_lastsearch_values=1">'.$langs->trans("BackToList").'</a>';

$morehtmlref = '<div class="refidno">';
// Title
$morehtmlref .= $object->title;
// Thirdparty
if ($object->thirdparty->id > 0)
{
    $morehtmlref .= '<br>'.$langs->trans('ThirdParty').' : '.$object->thirdparty->getNomUrl(1, 'project');
}
$morehtmlref .= '</div>';

// Define a complementary filter for search of next/prev ref.
if (!$user->rights->projet->all->lire)
{
    $objectsListId = $object->getProjectsAuthorizedForUser($user, 0, 0);
    $object->next_prev_filter = " te.rowid in (".(count($objectsListId) ?join(',', array_keys($objectsListId)) : '0').")";
}

dol_banner_tab($object, 'ref', $linkback, 1, 'ref', 'ref', $morehtmlref);


print '<div class="fichecenter">';
print '<div class="fichehalfleft">';
print '<div class="underbanner clearboth"></div>';

print '<table class="border tableforfield centpercent">';

// Usage
print '<tr><td class="tdtop">';
print $langs->trans("Usage");
print '</td>';
print '<td>';
if (! empty($conf->global->PROJECT_USE_OPPORTUNITIES))
{
	print '<input type="checkbox" disabled name="usage_opportunity"'.(GETPOSTISSET('usage_opportunity') ? (GETPOST('usage_opportunity', 'alpha')!=''?' checked="checked"':'') : ($object->usage_opportunity ? ' checked="checked"' : '')).'"> ';
	$htmltext = $langs->trans("ProjectFollowOpportunity");
	print $form->textwithpicto($langs->trans("ProjectFollowOpportunity"), $htmltext);
	print '<br>';
}
if (empty($conf->global->PROJECT_HIDE_TASKS))
{
	print '<input type="checkbox" disabled name="usage_task"'.(GETPOSTISSET('usage_task') ? (GETPOST('usage_task', 'alpha')!=''?' checked="checked"':'') : ($object->usage_task ? ' checked="checked"' : '')).'"> ';
	$htmltext = $langs->trans("ProjectFollowTasks");
	print $form->textwithpicto($langs->trans("ProjectFollowTasks"), $htmltext);
	print '<br>';
}
if (! empty($conf->global->PROJECT_BILL_TIME_SPENT))
{
	print '<input type="checkbox" disabled name="usage_bill_time"'.(GETPOSTISSET('usage_bill_time') ? (GETPOST('usage_bill_time', 'alpha')!=''?' checked="checked"':'') : ($object->usage_bill_time ? ' checked="checked"' : '')).'"> ';
	$htmltext = $langs->trans("ProjectBillTimeDescription");
	print $form->textwithpicto($langs->trans("BillTime"), $htmltext);
	print '<br>';
}
print '</td></tr>';

// Visibility
print '<tr><td class="titlefield">'.$langs->trans("Visibility").'</td><td>';
if ($object->public) print $langs->trans('SharedProject');
else print $langs->trans('PrivateProject');
print '</td></tr>';

if (!empty($conf->global->PROJECT_USE_OPPORTUNITIES))
{
    // Opportunity status
    print '<tr><td>'.$langs->trans("OpportunityStatus").'</td><td>';
    $code = dol_getIdFromCode($db, $object->opp_status, 'c_lead_status', 'rowid', 'code');
    if ($code) print $langs->trans("OppStatus".$code);
    print '</td></tr>';

    // Opportunity percent
    print '<tr><td>'.$langs->trans("OpportunityProbability").'</td><td>';
    if (strcmp($object->opp_percent, '')) print price($object->opp_percent, '', $langs, 1, 0).' %';
    print '</td></tr>';

    // Opportunity Amount
    print '<tr><td>'.$langs->trans("OpportunityAmount").'</td><td>';
    if (strcmp($object->opp_amount, '')) print price($object->opp_amount, '', $langs, 1, 0, 0, $conf->currency);
    print '</td></tr>';
}

// Date start - end
print '<tr><td>'.$langs->trans("DateStart").' - '.$langs->trans("DateEnd").'</td><td>';
$start = dol_print_date($object->date_start, 'day');
print ($start ? $start : '?');
$end = dol_print_date($object->date_end, 'day');
print ' - ';
print ($end ? $end : '?');
if ($object->hasDelay()) print img_warning("Late");
print '</td></tr>';

// Budget
print '<tr><td>'.$langs->trans("Budget").'</td><td>';
if (strcmp($object->budget_amount, '')) print price($object->budget_amount, '', $langs, 1, 0, 0, $conf->currency);
print '</td></tr>';

// Other attributes
$cols = 2;
include DOL_DOCUMENT_ROOT.'/core/tpl/extrafields_view.tpl.php';

print '</table>';

print '</div>';
print '<div class="fichehalfright">';
print '<div class="ficheaddleft">';
print '<div class="underbanner clearboth"></div>';

print '<table class="border tableforfield" width="100%">';

// Description
print '<td class="titlefield tdtop">'.$langs->trans("Description").'</td><td>';
print nl2br($object->description);
print '</td></tr>';

// Bill time
if (empty($conf->global->PROJECT_HIDE_TASKS) && !empty($conf->global->PROJECT_BILL_TIME_SPENT))
{
	print '<tr><td>'.$langs->trans("BillTime").'</td><td>';
	print yn($object->usage_bill_time);
	print '</td></tr>';
}

// Categories
if ($conf->categorie->enabled) {
    print '<tr><td class="valignmiddle">'.$langs->trans("Categories").'</td><td>';
    print $form->showCategories($object->id, 'project', 1);
    print "</td></tr>";
}

print '</table>';

print '</div>';
print '</div>';
print '</div>';

print '<div class="clearboth"></div>';

dol_fiche_end();

print '<br>';

/*
 * Referers types
 */

$listofreferent = array(
'propal'=>array(
	'name'=>"Proposals",
	'title'=>"ListProposalsAssociatedProject",
	'class'=>'Propal',
	'table'=>'propal',
    'datefieldname'=>'datep',
    'urlnew'=>DOL_URL_ROOT.'/comm/propal/card.php?action=create&origin=project&originid='.$id.'&socid='.$socid,
    'lang'=>'propal',
    'buttonnew'=>'AddProp',
    'testnew'=>$user->rights->propal->creer,
	'test'=>$conf->propal->enabled && $user->rights->propale->lire),
'order'=>array(
	'name'=>"CustomersOrders",
	'title'=>"ListOrdersAssociatedProject",
	'class'=>'Commande',
	'table'=>'commande',
	'datefieldname'=>'date_commande',
    'urlnew'=>DOL_URL_ROOT.'/commande/card.php?action=create&projectid='.$id.'&socid='.$socid,
    'lang'=>'orders',
    'buttonnew'=>'CreateOrder',
    'testnew'=>$user->rights->commande->creer,
    'test'=>$conf->commande->enabled && $user->rights->commande->lire),
'invoice'=>array(
	'name'=>"CustomersInvoices",
	'title'=>"ListInvoicesAssociatedProject",
	'class'=>'Facture',
	'margin'=>'add',
	'table'=>'facture',
	'datefieldname'=>'datef',
    'urlnew'=>DOL_URL_ROOT.'/compta/facture/card.php?action=create&projectid='.$id.'&socid='.$socid,
    'lang'=>'bills',
    'buttonnew'=>'CreateBill',
    'testnew'=>$user->rights->facture->creer,
    'test'=>$conf->facture->enabled && $user->rights->facture->lire),
'invoice_predefined'=>array(
	'name'=>"PredefinedInvoices",
	'title'=>"ListPredefinedInvoicesAssociatedProject",
	'class'=>'FactureRec',
	'table'=>'facture_rec',
	'datefieldname'=>'datec',
    'urlnew'=>DOL_URL_ROOT.'/compta/facture/card.php?action=create&projectid='.$id.'&socid='.$socid,
    'lang'=>'bills',
    'buttonnew'=>'CreateBill',
    'testnew'=>$user->rights->facture->creer,
    'test'=>$conf->facture->enabled && $user->rights->facture->lire),
'proposal_supplier'=>array(
	'name'=>"SuppliersProposals",
	'title'=>"ListSupplierProposalsAssociatedProject",
	'class'=>'SupplierProposal',
	'table'=>'supplier_proposal',
	'datefieldname'=>'date_valid',
	'urlnew'=>DOL_URL_ROOT.'/supplier_proposal/card.php?action=create&projectid='.$id, // No socid parameter here, the socid is often the customer and we create a supplier object
    'lang'=>'supplier_proposal',
    'buttonnew'=>'AddSupplierProposal',
    'testnew'=>$user->rights->supplier_proposal->creer,
    'test'=>$conf->supplier_proposal->enabled && $user->rights->supplier_proposal->lire),
'order_supplier'=>array(
	'name'=>"SuppliersOrders",
	'title'=>"ListSupplierOrdersAssociatedProject",
	'class'=>'CommandeFournisseur',
	'table'=>'commande_fournisseur',
	'datefieldname'=>'date_commande',
    'urlnew'=>DOL_URL_ROOT.'/fourn/commande/card.php?action=create&projectid='.$id, // No socid parameter here, the socid is often the customer and we create a supplier object
    'lang'=>'suppliers',
    'buttonnew'=>'AddSupplierOrder',
    'testnew'=>$user->rights->fournisseur->commande->creer,
    'test'=>$conf->supplier_order->enabled && $user->rights->fournisseur->commande->lire),
'invoice_supplier'=>array(
	'name'=>"BillsSuppliers",
	'title'=>"ListSupplierInvoicesAssociatedProject",
	'class'=>'FactureFournisseur',
	'margin'=>'minus',
	'table'=>'facture_fourn',
	'datefieldname'=>'datef',
	'urlnew'=>DOL_URL_ROOT.'/fourn/facture/card.php?action=create&projectid='.$id, // No socid parameter here, the socid is often the customer and we create a supplier object
    'lang'=>'suppliers',
    'buttonnew'=>'AddSupplierInvoice',
    'testnew'=>$user->rights->fournisseur->facture->creer,
    'test'=>$conf->supplier_invoice->enabled && $user->rights->fournisseur->facture->lire),
'contract'=>array(
	'name'=>"Contracts",
	'title'=>"ListContractAssociatedProject",
	'class'=>'Contrat',
	'table'=>'contrat',
	'datefieldname'=>'date_contrat',
    'urlnew'=>DOL_URL_ROOT.'/contrat/card.php?action=create&projectid='.$id.'&socid='.$socid,
    'lang'=>'contracts',
    'buttonnew'=>'AddContract',
    'testnew'=>$user->rights->contrat->creer,
    'test'=>$conf->contrat->enabled && $user->rights->contrat->lire),
'intervention'=>array(
	'name'=>"Interventions",
	'title'=>"ListFichinterAssociatedProject",
	'class'=>'Fichinter',
	'table'=>'fichinter',
	'datefieldname'=>'date_valid',
	'disableamount'=>0,
	'margin'=>'minus',
    'urlnew'=>DOL_URL_ROOT.'/fichinter/card.php?action=create&origin=project&originid='.$id.'&socid='.$socid,
    'lang'=>'interventions',
    'buttonnew'=>'AddIntervention',
    'testnew'=>$user->rights->ficheinter->creer,
    'test'=>$conf->ficheinter->enabled && $user->rights->ficheinter->lire),
'shipping'=>array(
    'name'=>"Shippings",
	'title'=>"ListShippingAssociatedProject",
	'class'=>'Expedition',
	'table'=>'expedition',
	'datefieldname'=>'date_valid',
	'urlnew'=>DOL_URL_ROOT.'/expedition/card.php?action=create&origin=project&originid='.$id.'&socid='.$socid,
	'lang'=>'sendings',
	'buttonnew'=>'CreateShipment',
	'testnew'=>0,
	'test'=>$conf->expedition->enabled && $user->rights->expedition->lire),
'trip'=>array(
	'name'=>"TripsAndExpenses",
	'title'=>"ListExpenseReportsAssociatedProject",
	'class'=>'Deplacement',
	'table'=>'deplacement',
	'datefieldname'=>'dated',
	'margin'=>'minus',
	'disableamount'=>1,
    'urlnew'=>DOL_URL_ROOT.'/deplacement/card.php?action=create&projectid='.$id.'&socid='.$socid,
    'lang'=>'trips',
    'buttonnew'=>'AddTrip',
    'testnew'=>$user->rights->deplacement->creer,
    'test'=>$conf->deplacement->enabled && $user->rights->deplacement->lire),
'expensereport'=>array(
	'name'=>"ExpenseReports",
	'title'=>"ListExpenseReportsAssociatedProject",
	'class'=>'ExpenseReportLine',
	'table'=>'expensereport_det',
	'datefieldname'=>'date',
	'margin'=>'minus',
	'disableamount'=>0,
    'urlnew'=>DOL_URL_ROOT.'/expensereport/card.php?action=create&projectid='.$id.'&socid='.$socid,
    'lang'=>'trips',
    'buttonnew'=>'AddTrip',
    'testnew'=>$user->rights->expensereport->creer,
    'test'=>$conf->expensereport->enabled && $user->rights->expensereport->lire),
'donation'=>array(
	'name'=>"Donation",
	'title'=>"ListDonationsAssociatedProject",
	'class'=>'Don',
	'margin'=>'add',
	'table'=>'don',
	'datefieldname'=>'datedon',
	'disableamount'=>0,
    'urlnew'=>DOL_URL_ROOT.'/don/card.php?action=create&projectid='.$id.'&socid='.$socid,
    'lang'=>'donations',
    'buttonnew'=>'AddDonation',
    'testnew'=>$user->rights->don->creer,
    'test'=>$conf->don->enabled && $user->rights->don->lire),
'loan'=>array(
	'name'=>"Loan",
	'title'=>"ListLoanAssociatedProject",
	'class'=>'Loan',
	'margin'=>'add',
	'table'=>'loan',
	'datefieldname'=>'datestart',
	'disableamount'=>0,
    'urlnew'=>DOL_URL_ROOT.'/loan/card.php?action=create&projectid='.$id.'&socid='.$socid,
    'lang'=>'loan',
    'buttonnew'=>'AddLoan',
    'testnew'=>$user->rights->loan->write,
    'test'=>$conf->loan->enabled && $user->rights->loan->read),
'chargesociales'=>array(
    'name'=>"SocialContribution",
    'title'=>"ListSocialContributionAssociatedProject",
    'class'=>'ChargeSociales',
    'margin'=>'minus',
    'table'=>'chargesociales',
    'datefieldname'=>'date_ech',
    'disableamount'=>0,
    'urlnew'=>DOL_URL_ROOT.'/compta/sociales/card.php?action=create&projectid='.$id,
    'lang'=>'compta',
    'buttonnew'=>'AddSocialContribution',
    'testnew'=>$user->rights->tax->charges->lire,
    'test'=>$conf->tax->enabled && $user->rights->tax->charges->lire),
'project_task'=>array(
	'name'=>"TaskTimeSpent",
	'title'=>"ListTaskTimeUserProject",
	'class'=>'Task',
	'margin'=>'minus',
	'table'=>'projet_task',
	'datefieldname'=>'task_date',
	'disableamount'=>0,
    'urlnew'=>DOL_URL_ROOT.'/projet/tasks/time.php?withproject=1&action=createtime&projectid='.$id,
    'buttonnew'=>'AddTimeSpent',
    'testnew'=>$user->rights->projet->creer,
    'test'=>($conf->projet->enabled && $user->rights->projet->lire && empty($conf->global->PROJECT_HIDE_TASKS))),
'stock_mouvement'=>array(
	'name'=>"MouvementStockAssociated",
	'title'=>"ListMouvementStockProject",
	'class'=>'MouvementStock',
	'margin'=>'minus',
	'table'=>'stock_mouvement',
	'datefieldname'=>'datem',
	'disableamount'=>0,
	'test'=>($conf->stock->enabled && $user->rights->stock->mouvement->lire && !empty($conf->global->STOCK_MOVEMENT_INTO_PROJECT_OVERVIEW))),
'salaries'=>array(
	'name'=>"Salaries",
	'title'=>"ListSalariesAssociatedProject",
	'class'=>'PaymentSalary',
	'table'=>'payment_salary',
	'datefieldname'=>'datev',
	'margin'=>'minus',
	'disableamount'=>0,
	'urlnew'=>DOL_URL_ROOT.'/salaries/card.php?action=create&projectid='.$id,
	'lang'=>'salaries',
	'buttonnew'=>'AddSalaryPayment',
	'testnew'=>$user->rights->salaries->write,
	'test'=>$conf->salaries->enabled && $user->rights->salaries->read),
'variouspayment'=>array(
	'name'=>"VariousPayments",
	'title'=>"ListVariousPaymentsAssociatedProject",
	'class'=>'PaymentVarious',
	'table'=>'payment_various',
	'datefieldname'=>'datev',
	'margin'=>'minus',
	'disableamount'=>0,
    'urlnew'=>DOL_URL_ROOT.'/compta/bank/various_payment/card.php?action=create&projectid='.$id,
    'lang'=>'banks',
    'buttonnew'=>'AddVariousPayment',
    'testnew'=>$user->rights->banque->modifier,
    'test'=>$conf->banque->enabled && $user->rights->banque->lire && empty($conf->global->BANK_USE_OLD_VARIOUS_PAYMENT)),
/* No need for this, available on dedicated tab "Agenda/Events"
'agenda'=>array(
	'name'=>"Agenda",
	'title'=>"ListActionsAssociatedProject",
	'class'=>'ActionComm',
	'table'=>'actioncomm',
	'datefieldname'=>'datep',
	'disableamount'=>1,
    'urlnew'=>DOL_URL_ROOT.'/comm/action/card.php?action=create&projectid='.$id.'&socid='.$socid,
    'lang'=>'agenda',
    'buttonnew'=>'AddEvent',
    'testnew'=>$user->rights->agenda->myactions->create,
    'test'=>$conf->agenda->enabled && $user->rights->agenda->myactions->read),
*/
);

$parameters=array('listofreferent'=>$listofreferent);
$resHook = $hookmanager->executeHooks('completeListOfReferent', $parameters, $object, $action);

if(!empty($hookmanager->resArray)) {
	$listofreferent = array_merge($listofreferent, $hookmanager->resArray);
}

if ($action=="addelement")
{
	$tablename = GETPOST("tablename");
	$elementselectid = GETPOST("elementselect");
	$result=$object->update_element($tablename, $elementselectid);
	if ($result<0)
	{
		setEventMessages($object->error, $object->errors, 'errors');
	}
}
elseif ($action == "unlink")
{
	$tablename = GETPOST("tablename", "aZ09");
<<<<<<< HEAD
    $projectField = GETPOST('projectfield', 'aZ09') ? GETPOST('projectfield', 'aZ09') : 'fk_projet';
=======
    $projectField = GETPOSTISSET('projectfield') ? GETPOST('projectfield', 'aZ09') : 'fk_projet';
>>>>>>> 0dafbd19
	$elementselectid = GETPOST("elementselect", "int");

	$result = $object->remove_element($tablename, $elementselectid, $projectField);
	if ($result < 0)
	{
		setEventMessages($object->error, $object->errors, 'errors');
	}
}

$elementuser = new User($db);



$showdatefilter = 0;
// Show the filter on date on top of element list
if (!$showdatefilter)
{
	print '<div class="center centpercent">';
    print '<form action="'.$_SERVER["PHP_SELF"].'?id=' . $object->id . '" method="post">';
    print '<input type="hidden" name="token" value="'.$_SESSION["newtoken"].'">';
    print '<input type="hidden" name="tablename" value="'.$tablename.'">';
	print '<input type="hidden" name="action" value="view">';
	print '<table class="center"><tr>';
	print '<td>'.$langs->trans("From").' ';
	print $form->selectDate($dates, 'dates', 0, 0, 1, '', 1, 0);
	print '</td>';
	print '<td>'.$langs->trans("to").' ';
	print $form->selectDate($datee, 'datee', 0, 0, 1, '', 1, 0);
	print '</td>';
	print '<td>';
	print '<input type="submit" name="refresh" value="'.$langs->trans("Refresh").'" class="button">';
	print '</td>';
	print '</tr></table>';
	print '</form>';
	print '</div>';

	$showdatefilter++;
}



// Show balance for whole project

$langs->loadLangs(array("suppliers", "bills", "orders", "proposals", "margins"));

if (!empty($conf->stock->enabled)) $langs->load('stocks');

print load_fiche_titre($langs->trans("Profit"), '', 'title_accountancy');

print '<table class="noborder centpercent">';
print '<tr class="liste_titre">';
print '<td class="left" width="200">'.$langs->trans("Element").'</td>';
print '<td class="right" width="100">'.$langs->trans("Number").'</td>';
print '<td class="right" width="100">'.$langs->trans("AmountHT").'</td>';
print '<td class="right" width="100">'.$langs->trans("AmountTTC").'</td>';
print '</tr>';

foreach ($listofreferent as $key => $value)
{
	$name=$langs->trans($value['name']);
	$title=$value['title'];
	$classname=$value['class'];
	$tablename=$value['table'];
	$datefieldname=$value['datefieldname'];
	$qualified=$value['test'];
	$margin = $value['margin'];
	$project_field = $value['project_field'];
	if ($qualified && isset($margin))		// If this element must be included into profit calculation ($margin is 'minus' or 'plus')
	{
		$element = new $classname($db);

		$elementarray = $object->get_element_list($key, $tablename, $datefieldname, $dates, $datee, !empty($project_field)?$project_field:'fk_projet');

		if (count($elementarray)>0 && is_array($elementarray))
		{
			$total_ht = 0;
			$total_ttc = 0;

			$num=count($elementarray);
			for ($i = 0; $i < $num; $i++)
			{
				$tmp=explode('_', $elementarray[$i]);
				$idofelement=$tmp[0];
				$idofelementuser=$tmp[1];

				$element->fetch($idofelement);
				if ($idofelementuser) $elementuser->fetch($idofelementuser);

				// Define if record must be used for total or not
				$qualifiedfortotal=true;
				if ($key == 'invoice')
				{
				    if (! empty($element->close_code) && $element->close_code == 'replaced') $qualifiedfortotal=false;	// Replacement invoice, do not include into total
				    if (! empty($conf->global->FACTURE_DEPOSITS_ARE_JUST_PAYMENTS) && $element->type == Facture::TYPE_DEPOSIT) $qualifiedfortotal=false;	// If hidden option to use deposits as payment (deprecated, not recommended to use this), deposits are not included
				}
				if ($key == 'propal')
				{
				    if ($element->statut == Propal::STATUS_NOTSIGNED) $qualifiedfortotal=false;	// Refused proposal must not be included in total
				}

				if ($tablename != 'expensereport_det' && method_exists($element, 'fetch_thirdparty')) $element->fetch_thirdparty();

				// Define $total_ht_by_line
				if ($tablename == 'don' || $tablename == 'chargesociales' || $tablename == 'payment_various' || $tablename == 'payment_salary') $total_ht_by_line=$element->amount;
				elseif ($tablename == 'fichinter') $total_ht_by_line=$element->getAmount();
				elseif ($tablename == 'stock_mouvement') $total_ht_by_line=$element->price*abs($element->qty);
				elseif ($tablename == 'projet_task')
				{
					if ($idofelementuser)
					{
						$tmp = $element->getSumOfAmount($elementuser, $dates, $datee);
						$total_ht_by_line = price2num($tmp['amount'], 'MT');
					}
					else
					{
						$tmp = $element->getSumOfAmount('', $dates, $datee);
						$total_ht_by_line = price2num($tmp['amount'], 'MT');
					}
				}
				else $total_ht_by_line = $element->total_ht;

				// Define $total_ttc_by_line
				if ($tablename == 'don' || $tablename == 'chargesociales' || $tablename == 'payment_various' || $tablename == 'payment_salary') $total_ttc_by_line = $element->amount;
				elseif ($tablename == 'fichinter') $total_ttc_by_line = $element->getAmount();
				elseif ($tablename == 'stock_mouvement') $total_ttc_by_line = $element->price * abs($element->qty);
				elseif ($tablename == 'projet_task')
				{
					$defaultvat = get_default_tva($mysoc, $mysoc);
					$total_ttc_by_line = price2num($total_ht_by_line * (1 + ($defaultvat / 100)), 'MT');
				}
				else $total_ttc_by_line = $element->total_ttc;

				// Change sign of $total_ht_by_line and $total_ttc_by_line for some cases
				if ($tablename == 'payment_various')
				{
			        if ($element->sens == 1)
			        {
			            $total_ht_by_line = -$total_ht_by_line;
			            $total_ttc_by_line = -$total_ttc_by_line;
			        }
				}

				// Add total if we have to
				if ($qualifiedfortotal)
				{
				    $total_ht = $total_ht + $total_ht_by_line;
				    $total_ttc = $total_ttc + $total_ttc_by_line;
				}
			}

			// Each element with at least one line is output
			$qualifiedforfinalprofit = true;
			if ($key == 'intervention' && empty($conf->global->PROJECT_INCLUDE_INTERVENTION_AMOUNT_IN_PROFIT)) $qualifiedforfinalprofit = false;
			//var_dump($key);

			// Calculate margin
			if ($qualifiedforfinalprofit)
			{
			    if ($margin != "add")
				{
					$total_ht = -$total_ht;
					$total_ttc = -$total_ttc;
				}

				$balance_ht += $total_ht;
				$balance_ttc += $total_ttc;
			}

			print '<tr class="oddeven">';
			// Module
			print '<td class="left">'.$name.'</td>';
			// Nb
			print '<td class="right">'.$i.'</td>';
			// Amount HT
			print '<td class="right">';
			if (!$qualifiedforfinalprofit) print '<span class="opacitymedium">'.$form->textwithpicto($langs->trans("NA"), $langs->trans("AmountOfInteventionNotIncludedByDefault")).'</span>';
			else print price($total_ht);
			print '</td>';
			// Amount TTC
			print '<td class="right">';
			if (!$qualifiedforfinalprofit) print '<span class="opacitymedium">'.$form->textwithpicto($langs->trans("NA"), $langs->trans("AmountOfInteventionNotIncludedByDefault")).'</span>';
			else print price($total_ttc);
			print '</td>';
			print '</tr>';
		}
	}
}
// and the final balance
print '<tr class="liste_total">';
print '<td class="right" colspan=2 >'.$langs->trans("Profit").'</td>';
print '<td class="right" >'.price(price2num($balance_ht, 'MT')).'</td>';
print '<td class="right" >'.price(price2num($balance_ttc, 'MT')).'</td>';
print '</tr>';

print "</table>";


print '<br><br>';
print '<br>';



// Detail
foreach ($listofreferent as $key => $value)
{
	$title = $value['title'];
	$classname = $value['class'];
	$tablename = $value['table'];
	$datefieldname = $value['datefieldname'];
	$qualified = $value['test'];
	$langtoload = $value['lang'];
	$urlnew = $value['urlnew'];
	$buttonnew = $value['buttonnew'];
    $testnew = $value['testnew'];
	$project_field = $value['project_field'];

	$exclude_select_element = array('payment_various');
	if (!empty($value['exclude_select_element'])) $exclude_select_element[] = $value['exclude_select_element'];

	if ($qualified)
	{
		// If we want the project task array to have details of users
		//if ($key == 'project_task') $key = 'project_task_time';

	    if ($langtoload) $langs->load($langtoload);

		$element = new $classname($db);

		$addform='';

		$idtofilterthirdparty=0;
		$array_of_element_linkable_with_different_thirdparty = array('facture_fourn', 'commande_fournisseur');
		if (! in_array($tablename, $array_of_element_linkable_with_different_thirdparty))
		{
		    $idtofilterthirdparty=$object->thirdparty->id;
		    if (! empty($conf->global->PROJECT_OTHER_THIRDPARTY_ID_TO_ADD_ELEMENTS)) $idtofilterthirdparty.=','.$conf->global->PROJECT_OTHER_THIRDPARTY_ID_TO_ADD_ELEMENTS;
		}

       	if (empty($conf->global->PROJECT_LINK_ON_OVERWIEW_DISABLED) && $idtofilterthirdparty && !in_array($tablename, $exclude_select_element))
       	{
			$selectList=$formproject->select_element($tablename, $idtofilterthirdparty, 'minwidth300', -2, !empty($project_field)?$project_field:'fk_projet');
			if ($selectList<0)
			{
				setEventMessages($formproject->error, $formproject->errors, 'errors');
			}
			elseif($selectList)
			{
				// Define form with the combo list of elements to link
			    $addform.='<div class="inline-block valignmiddle">';
			    $addform.='<form action="'.$_SERVER["PHP_SELF"].'?id=' . $object->id . '" method="post">';
			    $addform.='<input type="hidden" name="token" value="'.$_SESSION["newtoken"].'">';
			    $addform.='<input type="hidden" name="tablename" value="'.$tablename.'">';
				$addform.='<input type="hidden" name="action" value="addelement">';
				$addform.='<input type="hidden" name="datesrfc" value="'.dol_print_date($dates, 'dayhourrfc').'">';
				$addform.='<input type="hidden" name="dateerfc" value="'.dol_print_date($datee, 'dayhourrfc').'">';
				$addform.='<table><tr><td>'.$langs->trans("SelectElement").'</td>';
				$addform.='<td>'.$selectList.'</td>';
				$addform.='<td><input type="submit" class="button" value="'.dol_escape_htmltag($langs->trans("AddElement")).'"></td>';
				$addform.='</tr></table>';
				$addform.='</form>';
				$addform.='</div>';
			}
		}
		if (empty($conf->global->PROJECT_CREATE_ON_OVERVIEW_DISABLED) && $urlnew)
		{
			$addform.='<div class="inline-block valignmiddle">';
			if ($testnew) $addform.='<a class="buttonxxx" href="'.$urlnew.'"><span class="valignmiddle text-plus-circle">'.($buttonnew?$langs->trans($buttonnew):$langs->trans("Create")).'</span><span class="fa fa-plus-circle valignmiddle paddingleft"></span></a>';
			elseif (empty($conf->global->MAIN_BUTTON_HIDE_UNAUTHORIZED)) {
				$addform.='<a class="buttonxxx buttonRefused" disabled="disabled" href="#"><span class="valignmiddle text-plus-circle">'.($buttonnew?$langs->trans($buttonnew):$langs->trans("Create")).'</span><span class="fa fa-plus-circle valignmiddle"></span></a>';
			}
            $addform.='<div>';
		}

		print load_fiche_titre($langs->trans($title), $addform, '');

		print "\n".'<!-- Table for tablename = '.$tablename.' -->'."\n";
		print '<table class="noborder centpercent">';

		print '<tr class="liste_titre">';
		// Remove link column
		print '<td style="width: 24px"></td>';
		// Ref
		print '<td'.(($tablename != 'actioncomm' && $tablename != 'projet_task') ? ' style="width: 200px"' : '').'>'.$langs->trans("Ref").'</td>';
		// Date
		print '<td'.(($tablename != 'actioncomm' && $tablename != 'projet_task') ? ' style="width: 200px"' : '').' class="center">';
		if (in_array($tablename, array('projet_task'))) print $langs->trans("TimeSpent");
		if (!in_array($tablename, array('projet_task'))) print $langs->trans("Date");
		print '</td>';
		// Thirdparty or user
		print '<td>';
		if (in_array($tablename, array('projet_task')) && $key == 'project_task') print ''; // if $key == 'project_task', we don't want details per user
		elseif (in_array($tablename, array('payment_various'))) print ''; // if $key == 'payment_various', we don't have any thirdparty
		elseif (in_array($tablename, array('expensereport_det', 'don', 'projet_task', 'stock_mouvement', 'payment_salary'))) print $langs->trans("User");
		else print $langs->trans("ThirdParty");
		print '</td>';
		// Amount HT
		//if (empty($value['disableamount']) && ! in_array($tablename, array('projet_task'))) print '<td class="right" width="120">'.$langs->trans("AmountHT").'</td>';
		//elseif (empty($value['disableamount']) && in_array($tablename, array('projet_task'))) print '<td class="right" width="120">'.$langs->trans("Amount").'</td>';
		if (empty($value['disableamount'])) print '<td class="right" width="120">'.$langs->trans("AmountHT").'</td>';
		else print '<td width="120"></td>';
		// Amount TTC
		//if (empty($value['disableamount']) && ! in_array($tablename, array('projet_task'))) print '<td class="right" width="120">'.$langs->trans("AmountTTC").'</td>';
		if (empty($value['disableamount'])) print '<td class="right" width="120">'.$langs->trans("AmountTTC").'</td>';
		else print '<td width="120"></td>';
		// Status
		if (in_array($tablename, array('projet_task'))) print '<td class="right" width="200">'.$langs->trans("ProgressDeclared").'</td>';
		else print '<td class="right" width="200">'.$langs->trans("Status").'</td>';
		print '</tr>';

		$elementarray = $object->get_element_list($key, $tablename, $datefieldname, $dates, $datee, !empty($project_field) ? $project_field : 'fk_projet');
		if (is_array($elementarray) && count($elementarray) > 0)
		{
			$total_ht = 0;
			$total_ttc = 0;

			$total_ht_by_third = 0;
			$total_ttc_by_third = 0;

			$saved_third_id = 0;
			$breakline = '';

			if (canApplySubtotalOn($tablename))
			{
				// Sort
				$elementarray = sortElementsByClientName($elementarray);
			}

			$num = count($elementarray);
			for ($i = 0; $i < $num; $i++)
			{
				$tmp = explode('_', $elementarray[$i]);
				$idofelement = $tmp[0];
				$idofelementuser = $tmp[1];

				$element->fetch($idofelement);
				if ($idofelementuser) $elementuser->fetch($idofelementuser);

				// Special cases
				if ($tablename != 'expensereport_det')
				{
					if (method_exists($element, 'fetch_thirdparty')) $element->fetch_thirdparty();
				}
				else
				{
					$expensereport = new ExpenseReport($db);
					$expensereport->fetch($element->fk_expensereport);
				}

				//print 'xxx'.$tablename.'yyy'.$classname;

				if ($breakline && $saved_third_id != $element->thirdparty->id)
				{
					print $breakline;

					$saved_third_id = $element->thirdparty->id;
					$breakline = '';

					$total_ht_by_third = 0;
					$total_ttc_by_third = 0;
				}
				$saved_third_id = $element->thirdparty->id;

				$qualifiedfortotal = true;
				if ($key == 'invoice')
				{
					if (!empty($element->close_code) && $element->close_code == 'replaced') $qualifiedfortotal = false; // Replacement invoice, do not include into total
				}

				print '<tr class="oddeven">';

				// Remove link
				print '<td style="width: 24px">';
				if ($tablename != 'projet_task' && $tablename != 'stock_mouvement')
				{
					if (empty($conf->global->PROJECT_DISABLE_UNLINK_FROM_OVERVIEW) || $user->admin)		// PROJECT_DISABLE_UNLINK_FROM_OVERVIEW is empty by defaut, so this test true
					{
						print '<a href="' . $_SERVER["PHP_SELF"] . '?id=' .  $object->id . '&action=unlink&tablename=' . $tablename . '&elementselect=' . $element->id . ($project_field ? '&projectfield=' . $project_field : '') . '" class="reposition">';
						print img_picto($langs->trans('Unlink'), 'unlink');
						print '</a>';
					}
				}
				print "</td>\n";

				// Ref
				print '<td class="left nowrap">';
				if ($tablename == 'expensereport_det')
				{
					print $expensereport->getNomUrl(1);
				}
				else
				{
					// Show ref with link
					if ($element instanceof Task)
					{
						print $element->getNomUrl(1, 'withproject', 'time');
						print ' - '.dol_trunc($element->label, 48);
					}
					else print $element->getNomUrl(1);

					$element_doc = $element->element;
					$filename = dol_sanitizeFileName($element->ref);
					$filedir = $conf->{$element_doc}->multidir_output[$element->entity].'/'.dol_sanitizeFileName($element->ref);

					if ($element_doc === 'order_supplier') {
						$element_doc = 'commande_fournisseur';
						$filedir = $conf->fournisseur->commande->multidir_output[$element->entity].'/'.dol_sanitizeFileName($element->ref);
					}
					elseif ($element_doc === 'invoice_supplier') {
						$element_doc = 'facture_fournisseur';
						$filename = get_exdir($element->id, 2, 0, 0, $element, 'product').dol_sanitizeFileName($element->ref);
						$filedir = $conf->fournisseur->facture->multidir_output[$element->entity].'/'.get_exdir($element->id, 2, 0, 0, $element, 'invoice_supplier').dol_sanitizeFileName($element->ref);
					}

					print '<div class="inline-block valignmiddle">'.$formfile->getDocumentsLink($element_doc, $filename, $filedir).'</div>';

					// Show supplier ref
					if (!empty($element->ref_supplier)) print ' - '.$element->ref_supplier;
					// Show customer ref
					if (!empty($element->ref_customer)) print ' - '.$element->ref_customer;
				}
				print "</td>\n";

				// Date or TimeSpent
				$date = ''; $total_time_by_line = null;
				if ($tablename == 'expensereport_det') $date = $element->date; // No draft status on lines
				elseif ($tablename == 'stock_mouvement') $date = $element->datem;
				elseif ($tablename == 'payment_salary') $date = $element->datev;
				elseif ($tablename == 'payment_various') $date = $element->datev;
				elseif ($tablename == 'chargesociales') $date = $element->date_ech;
				elseif (!empty($element->status) || !empty($element->statut) || !empty($element->fk_status))
				{
				    if ($tablename == 'don') $date = $element->datedon;
				    if ($tablename == 'commande_fournisseur' || $tablename == 'supplier_order')
    				{
    				    $date = ($element->date_commande ? $element->date_commande : $element->date_valid);
    				}
    				elseif ($tablename == 'supplier_proposal') $date = $element->date_validation; // There is no other date for this
    				elseif ($tablename == 'fichinter') $date = $element->datev; // There is no other date for this
    				elseif ($tablename == 'projet_task') $date = ''; // We show no date. Showing date of beginning of task make user think it is date of time consumed
					else
    				{
    					$date = $element->date; // invoice, ...
    					if (empty($date)) $date = $element->date_contrat;
    					if (empty($date)) $date = $element->datev;
    				}
				}
				print '<td class="center">';
				if ($tablename == 'actioncomm')
				{
				    print dol_print_date($element->datep, 'dayhour');
				    if ($element->datef && $element->datef > $element->datep) print " - ".dol_print_date($element->datef, 'dayhour');
				}
				elseif (in_array($tablename, array('projet_task')))
				{
				    $tmpprojtime = $element->getSumOfAmount($elementuser, $dates, $datee); // $element is a task. $elementuser may be empty
                    print '<a href="'.DOL_URL_ROOT.'/projet/tasks/time.php?id='.$idofelement.'&withproject=1">';
				    print convertSecondToTime($tmpprojtime['nbseconds'], 'allhourmin');
                	print '</a>';
				    $total_time_by_line = $tmpprojtime['nbseconds'];
				}
				else print dol_print_date($date, 'day');
				print '</td>';

				// Third party or user
                print '<td class="left">';
                if (is_object($element->thirdparty)) {
                    print $element->thirdparty->getNomUrl(1, '', 48);
                } elseif ($tablename == 'expensereport_det') {
                	$tmpuser = new User($db);
                	$tmpuser->fetch($expensereport->fk_user_author);
                	print $tmpuser->getNomUrl(1, '', 48);
                }
				elseif ($tablename == 'payment_salary')
				{
					$tmpuser = new User($db);
					$tmpuser->fetch($element->fk_user);
					print $tmpuser->getNomUrl(1, '', 48);
				}
				elseif ($tablename == 'don' || $tablename == 'stock_mouvement')
                {
                	if ($element->fk_user_author > 0)
                	{
	                	$tmpuser2 = new User($db);
	                	$tmpuser2->fetch($element->fk_user_author);
	                	print $tmpuser2->getNomUrl(1, '', 48);
                	}
                }
                elseif ($tablename == 'projet_task' && $key == 'project_task_time')	// if $key == 'project_task', we don't want details per user
                {
                    print $elementuser->getNomUrl(1);
                }
				print '</td>';

                // Amount without tax
				$warning = '';
				if (empty($value['disableamount']))
				{
				    $total_ht_by_line = null;
				    $othermessage = '';
					if ($tablename == 'don' || $tablename == 'chargesociales' || $tablename == 'payment_various' || $tablename == 'payment_salary') $total_ht_by_line = $element->amount;
					elseif ($tablename == 'fichinter') $total_ht_by_line = $element->getAmount();
					elseif ($tablename == 'stock_mouvement') $total_ht_by_line = $element->price * abs($element->qty);
					elseif (in_array($tablename, array('projet_task')))
					{
					    if (!empty($conf->salaries->enabled))
					    {
        				    // TODO Permission to read daily rate to show value
					        $total_ht_by_line = price2num($tmpprojtime['amount'], 'MT');
    						if ($tmpprojtime['nblinesnull'] > 0)
    						{
    							$langs->load("errors");
    							$warning = $langs->trans("WarningSomeLinesWithNullHourlyRate", $conf->currency);
    						}
					    }
					    else
					    {
					        $othermessage = $form->textwithpicto($langs->trans("NotAvailable"), $langs->trans("ModuleSalaryToDefineHourlyRateMustBeEnabled"));
					    }
					}
					else
					{
						$total_ht_by_line = $element->total_ht;
					}

					// Change sign of $total_ht_by_line and $total_ttc_by_line for some cases
					if ($tablename == 'payment_various')
					{
					    if ($element->sens == 0)
					    {
					        $total_ht_by_line = -$total_ht_by_line;
					    }
					}

					print '<td class="right">';
					if ($othermessage) print $othermessage;
					if (isset($total_ht_by_line))
					{
						if (! $qualifiedfortotal) print '<strike>';
						print price($total_ht_by_line);
						if (! $qualifiedfortotal) print '</strike>';
					}
					if ($warning) print ' '.img_warning($warning);
					print '</td>';
				}
				else print '<td></td>';

                // Amount inc tax
				if (empty($value['disableamount']))
				{
				    $total_ttc_by_line = null;
					if ($tablename == 'don' || $tablename == 'chargesociales' || $tablename == 'payment_various' || $tablename == 'payment_salary') $total_ttc_by_line = $element->amount;
					elseif ($tablename == 'fichinter') $total_ttc_by_line = $element->getAmount();
					elseif ($tablename == 'stock_mouvement') $total_ttc_by_line = $element->price * abs($element->qty);
					elseif ($tablename == 'projet_task')
					{
					    if (!empty($conf->salaries->enabled))
					    {
					        // TODO Permission to read daily rate
    						$defaultvat = get_default_tva($mysoc, $mysoc);
    						$total_ttc_by_line = price2num($total_ht_by_line * (1 + ($defaultvat / 100)), 'MT');
					    }
					    else
					    {
					        $othermessage = $form->textwithpicto($langs->trans("NotAvailable"), $langs->trans("ModuleSalaryToDefineHourlyRateMustBeEnabled"));
					    }
					}
					else
					{
						$total_ttc_by_line = $element->total_ttc;
					}

					// Change sign of $total_ht_by_line and $total_ttc_by_line for some cases
					if ($tablename == 'payment_various')
					{
					    if ($element->sens == 0)
					    {
					        $total_ttc_by_line = -$total_ttc_by_line;
					    }
					}

					print '<td class="right">';
					if ($othermessage) print $othermessage;
					if (isset($total_ttc_by_line))
					{
						if (! $qualifiedfortotal) print '<strike>';
						print price($total_ttc_by_line);
						if (! $qualifiedfortotal) print '</strike>';
					}
					if ($warning) print ' '.img_warning($warning);
					print '</td>';
				}
				else print '<td></td>';

				// Status
				print '<td class="right">';
				if ($tablename == 'expensereport_det')
				{
					print $expensereport->getLibStatut(5);
				}
				elseif ($element instanceof CommonInvoice)
				{
					//This applies for Facture and FactureFournisseur
					print $element->getLibStatut(5, $element->getSommePaiement());
				}
				elseif ($element instanceof Task)
				{
					if ($element->progress != '')
					{
						print $element->progress.' %';
					}
				}
				elseif ($tablename == 'stock_mouvement')
				{
					print $element->getLibStatut(3);
				}
				else
				{
					print $element->getLibStatut(5);
				}
				print '</td>';

				print '</tr>';

				if ($qualifiedfortotal)
				{
					$total_ht = $total_ht + $total_ht_by_line;
					$total_ttc = $total_ttc + $total_ttc_by_line;

					$total_ht_by_third += $total_ht_by_line;
					$total_ttc_by_third += $total_ttc_by_line;

					$total_time = $total_time + $total_time_by_line;
				}

				if (canApplySubtotalOn($tablename))
				{
					$breakline = '<tr class="liste_total liste_sub_total">';
					$breakline .= '<td colspan="2">';
					$breakline .= '</td>';
					$breakline .= '<td>';
					$breakline .= '</td>';
					$breakline .= '<td class="right">';
					$breakline .= $langs->trans('SubTotal').' : ';
					if (is_object($element->thirdparty)) $breakline .= $element->thirdparty->getNomUrl(0, '', 48);
					$breakline .= '</td>';
					$breakline .= '<td class="right">'.price($total_ht_by_third).'</td>';
					$breakline .= '<td class="right">'.price($total_ttc_by_third).'</td>';
					$breakline .= '<td></td>';
					$breakline .= '</tr>';
				}

				//var_dump($element->thirdparty->name.' - '.$saved_third_id.' - '.$element->thirdparty->id);
			}

			if ($breakline) print $breakline;

			// Total
			$colspan = 4;
			if (in_array($tablename, array('projet_task'))) $colspan = 2;
			print '<tr class="liste_total"><td colspan="'.$colspan.'">'.$langs->trans("Number").': '.$i.'</td>';
			if (in_array($tablename, array('projet_task')))
			{
    			print '<td class="center">';
    			print convertSecondToTime($total_time, 'allhourmin');
    			print '</td>';
    			print '<td>';
    			print '</td>';
			}
			//if (empty($value['disableamount']) && ! in_array($tablename, array('projet_task'))) print '<td class="right" width="100">'.$langs->trans("TotalHT").' : '.price($total_ht).'</td>';
			//elseif (empty($value['disableamount']) && in_array($tablename, array('projet_task'))) print '<td class="right" width="100">'.$langs->trans("Total").' : '.price($total_ht).'</td>';
			print '<td class="right">';
			if (empty($value['disableamount']))
			{
			    if ($tablename != 'projet_task' || !empty($conf->salaries->enabled)) print ''.$langs->trans("TotalHT").' : '.price($total_ht);
			}
			print '</td>';
			//if (empty($value['disableamount']) && ! in_array($tablename, array('projet_task'))) print '<td class="right" width="100">'.$langs->trans("TotalTTC").' : '.price($total_ttc).'</td>';
			//elseif (empty($value['disableamount']) && in_array($tablename, array('projet_task'))) print '<td class="right" width="100"></td>';
			print '<td class="right">';
			if (empty($value['disableamount']))
			{
			    if ($tablename != 'projet_task' || !empty($conf->salaries->enabled)) print $langs->trans("TotalTTC").' : '.price($total_ttc);
			}
			print '</td>';
			print '<td>&nbsp;</td>';
			print '</tr>';
		}
		else
		{
			if (!is_array($elementarray))	// error
			{
				print $elementarray;
			}
		}
		print "</table>";
		print "<br>\n";
	}
}

// Enhance with select2
if ($conf->use_javascript_ajax)
{
	include_once DOL_DOCUMENT_ROOT.'/core/lib/ajax.lib.php';
	$comboenhancement = ajax_combobox('.elementselect');
	$out .= $comboenhancement;

	print $comboenhancement;
}

// End of page
llxFooter();
$db->close();



/**
 * Return if we should do a group by customer with sub-total
 *
 * @param 	string	$tablename		Name of table
 * @return	boolean					True to tell to make a group by sub-total
 */
function canApplySubtotalOn($tablename)
{
	global $conf;

	if (empty($conf->global->PROJECT_ADD_SUBTOTAL_LINES)) return false;
	return in_array($tablename, array('facture_fourn', 'commande_fournisseur'));
}

/**
 * sortElementsByClientName
 *
 * @param 	array		$elementarray	Element array
 * @return	array						Element array sorted
 */
function sortElementsByClientName($elementarray)
{
	global $db, $classname;

	$element = new $classname($db);

	$clientname = array();
	foreach ($elementarray as $key => $id)	// id = id of object
	{
		if (empty($clientname[$id]))
		{
			$element->fetch($id);
			$element->fetch_thirdparty();

			$clientname[$id] = $element->thirdparty->name;
		}
	}

	//var_dump($clientname);
	asort($clientname); // sort on name

	$elementarray = array();
	foreach ($clientname as $id => $name)
	{
		$elementarray[] = $id;
	}

	return $elementarray;
}<|MERGE_RESOLUTION|>--- conflicted
+++ resolved
@@ -100,11 +100,7 @@
 
 // Security check
 $socid=$object->socid;
-<<<<<<< HEAD
 //if ($user->socid > 0) $socid = $user->socid;    // For external user, no check is done on company because readability is managed by public status of project and assignement.
-=======
-//if ($user->societe_id > 0) $socid = $user->societe_id;    // For external user, no check is done on company because readability is managed by public status of project and assignement.
->>>>>>> 0dafbd19
 $result = restrictedArea($user, 'projet',  $object->id, 'projet&project');
 
 $hookmanager->initHooks(array('projectOverview'));
@@ -542,11 +538,7 @@
 elseif ($action == "unlink")
 {
 	$tablename = GETPOST("tablename", "aZ09");
-<<<<<<< HEAD
-    $projectField = GETPOST('projectfield', 'aZ09') ? GETPOST('projectfield', 'aZ09') : 'fk_projet';
-=======
     $projectField = GETPOSTISSET('projectfield') ? GETPOST('projectfield', 'aZ09') : 'fk_projet';
->>>>>>> 0dafbd19
 	$elementselectid = GETPOST("elementselect", "int");
 
 	$result = $object->remove_element($tablename, $elementselectid, $projectField);
