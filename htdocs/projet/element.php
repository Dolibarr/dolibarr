--- conflicted
+++ resolved
@@ -3,11 +3,7 @@
  * Copyright (C) 2004-2015 Laurent Destailleur  <eldy@users.sourceforge.net>
  * Copyright (C) 2005-2010 Regis Houssin        <regis.houssin@inodbox.com>
  * Copyright (C) 2012-2016 Juanjo Menent        <jmenent@2byte.es>
-<<<<<<< HEAD
- * Copyright (C) 2015-2018 Alexandre Spangaro   <aspangaro@open-dsi.fr>
-=======
  * Copyright (C) 2015-2019 Alexandre Spangaro   <aspangaro@open-dsi.fr>
->>>>>>> 34034787
  * Copyright (C) 2015      Marcos García        <marcosgdf@gmail.com>
  * Copyright (C) 2016      Josep Lluís Amador   <joseplluis@lliuretic.cat>
  *
@@ -583,7 +579,7 @@
 	$qualified=$value['test'];
 	$margin = $value['margin'];
 	$project_field = $value['project_field'];
-	if ($qualified && isset($margin))		// If this element must be included into profit calculation ($margin is 'minus' or 'plus' or 'auto')
+	if ($qualified && isset($margin))		// If this element must be included into profit calculation ($margin is 'minus' or 'plus')
 	{
 		$element = new $classname($db);
 
@@ -621,10 +617,6 @@
 				if ($tablename == 'don' || $tablename == 'chargesociales' || $tablename == 'payment_various' || $tablename == 'payment_salary') $total_ht_by_line=$element->amount;
 				elseif ($tablename == 'fichinter') $total_ht_by_line=$element->getAmount();
 				elseif ($tablename == 'stock_mouvement') $total_ht_by_line=$element->price*abs($element->qty);
-<<<<<<< HEAD
-				elseif($tablename == 'fichinter') $total_ht_by_line=$element->getAmount();
-=======
->>>>>>> 34034787
 				elseif ($tablename == 'projet_task')
 				{
 					if ($idofelementuser)
@@ -640,26 +632,9 @@
 				}
 				else $total_ht_by_line=$element->total_ht;
 
-<<<<<<< HEAD
-				$qualifiedfortotal=true;
-				if ($key == 'invoice')
-				{
-					if (! empty($element->close_code) && $element->close_code == 'replaced') $qualifiedfortotal=false;	// Replacement invoice, do not include into total
-				}
-				if ($key == 'propal')
-				{
-					if ($element->statut == Propal::STATUS_NOTSIGNED) $qualifiedfortotal=false;	// Refused proposal must not be included in total
-				}
-
-				if ($qualifiedfortotal) $total_ht = $total_ht + $total_ht_by_line;
-
-				if ($tablename == 'don' || $tablename == 'chargesociales') $total_ttc_by_line=$element->amount;
-				elseif($tablename == 'fichinter') $total_ttc_by_line=$element->getAmount();
-=======
 				// Define $total_ttc_by_line
 				if ($tablename == 'don' || $tablename == 'chargesociales' || $tablename == 'payment_various' || $tablename == 'payment_salary') $total_ttc_by_line=$element->amount;
 				elseif ($tablename == 'fichinter') $total_ttc_by_line=$element->getAmount();
->>>>>>> 34034787
 				elseif ($tablename == 'stock_mouvement') $total_ttc_by_line=$element->price*abs($element->qty);
 				elseif ($tablename == 'projet_task')
 				{
@@ -1058,9 +1033,6 @@
 					{
 						$total_ht_by_line=$element->total_ht;
 					}
-<<<<<<< HEAD
-					print '<td class="right">';
-=======
 
 					// Change sign of $total_ht_by_line and $total_ttc_by_line for some cases
 					if ($tablename == 'payment_various')
@@ -1071,8 +1043,7 @@
 					    }
 					}
 
-					print '<td align="right">';
->>>>>>> 34034787
+					print '<td class="right">';
 					if ($othermessage) print $othermessage;
 					if (isset($total_ht_by_line))
 					{
@@ -1109,9 +1080,6 @@
 					{
 						$total_ttc_by_line=$element->total_ttc;
 					}
-<<<<<<< HEAD
-					print '<td class="right">';
-=======
 
 					// Change sign of $total_ht_by_line and $total_ttc_by_line for some cases
 					if ($tablename == 'payment_various')
@@ -1122,8 +1090,7 @@
 					    }
 					}
 
-					print '<td align="right">';
->>>>>>> 34034787
+					print '<td class="right">';
 					if ($othermessage) print $othermessage;
 					if (isset($total_ttc_by_line))
 					{
