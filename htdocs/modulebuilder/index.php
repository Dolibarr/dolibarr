--- conflicted
+++ resolved
@@ -352,11 +352,7 @@
 				'500000'=>$idmodule
 			);
 
-<<<<<<< HEAD
-			if (!empty($conf->global->MODULEBUILDER_SPECIFIC_AUTHOR)) {
-=======
 			if (getDolGlobalString('MODULEBUILDER_SPECIFIC_AUTHOR')) {
->>>>>>> 729451fa
 				$arrayreplacement['---Put here your own copyright and developer email---'] = dol_print_date($now, '%Y').' ' . getDolGlobalString('MODULEBUILDER_SPECIFIC_AUTHOR');
 			}
 
@@ -1515,11 +1511,7 @@
 				'---Put here your own copyright and developer email---'=>dol_print_date($now, '%Y').' '.$user->getFullName($langs).($user->email ? ' <'.$user->email.'>' : '')
 			);
 
-<<<<<<< HEAD
-			if (!empty($conf->global->MODULEBUILDER_SPECIFIC_AUTHOR)) {
-=======
 			if (getDolGlobalString('MODULEBUILDER_SPECIFIC_AUTHOR')) {
->>>>>>> 729451fa
 				$arrayreplacement['---Put here your own copyright and developer email---'] = dol_print_date($now, '%Y').' ' . getDolGlobalString('MODULEBUILDER_SPECIFIC_AUTHOR');
 			}
 
@@ -2099,11 +2091,7 @@
 	$destdir = $dirins.'/'.strtolower($module);
 	$moduledescriptorfile = $dirins.'/'.strtolower($module).'/core/modules/mod'.$module.'.class.php';
 	dol_include_once($pathtofile);
-<<<<<<< HEAD
-		$class = 'mod'.$module;
-=======
 	$class = 'mod'.$module;
->>>>>>> 729451fa
 
 	if (class_exists($class)) {
 		try {
@@ -2295,15 +2283,9 @@
 			setEventMessages($langs->trans('WarningModuleNeedRefresh', $langs->transnoentities($module)), null, 'warnings');
 		}
 	}
-<<<<<<< HEAD
-		$moduledescriptorfile = $dirins.'/'.strtolower($module).'/core/modules/mod'.$module.'.class.php';
-		//rewriting all permissions after add a right
-		$rewrite = checkExistComment($moduledescriptorfile, 1);
-=======
 	$moduledescriptorfile = $dirins.'/'.strtolower($module).'/core/modules/mod'.$module.'.class.php';
 	//rewriting all permissions after add a right
 	$rewrite = checkExistComment($moduledescriptorfile, 1);
->>>>>>> 729451fa
 	if ($rewrite < 0) {
 		setEventMessages($langs->trans("WarningCommentNotFound", $langs->trans("Permissions"), "mod".$module."class.php"), null, 'warnings');
 	} else {
@@ -2849,186 +2831,58 @@
 				'target' => GETPOST('target', 'alpha'),
 				'user' => GETPOST('user', 'alpha'),
 			);
-<<<<<<< HEAD
-			if (!empty(GETPOST('fk_menu')) && GETPOST('fk_menu') != $menus[$key]['fk_menu']) {
-				$menuModify['fk_menu'] = 'fk_mainmenu='.GETPOST('mainmenu').',fk_leftmenu='.GETPOST('fk_menu');
-			} elseif (GETPOST('fk_menu') == $menus[$key]['fk_menu']) {
-				$menuModify['fk_menu'] = $menus[$key]['fk_menu'];
+		if (!empty(GETPOST('fk_menu')) && GETPOST('fk_menu') != $menus[$key]['fk_menu']) {
+			$menuModify['fk_menu'] = 'fk_mainmenu='.GETPOST('mainmenu').',fk_leftmenu='.GETPOST('fk_menu');
+		} elseif (GETPOST('fk_menu') == $menus[$key]['fk_menu']) {
+			$menuModify['fk_menu'] = $menus[$key]['fk_menu'];
+		} else {
+			$menuModify['fk_menu'] = 'fk_mainmenu='.GETPOST('mainmenu');
+		}
+		if ($menuModify['enabled'] === '') {
+			$menuModify['enabled'] = '1';
+		}
+		if ($menuModify['perms'] === '') {
+			$menuModify['perms'] = '1';
+		}
+
+		if (GETPOST('type', 'alpha') == 'top') {
+			$error++;
+			setEventMessages($langs->trans("ErrorTypeMenu", $langs->transnoentities("type")), null, 'errors');
+		}
+
+		if (!$error) {
+			//update menu
+			$checkComment = checkExistComment($moduledescriptorfile, 0);
+
+			if ($checkComment < 0) {
+				setEventMessages($langs->trans("WarningCommentNotFound", $langs->trans("Menus"), "mod".$module."class.php"), null, 'warnings');
 			} else {
-				$menuModify['fk_menu'] = 'fk_mainmenu='.GETPOST('mainmenu');
-			}
-			if ($menuModify['enabled'] === '') {
-				$menuModify['enabled'] = '1';
-			}
-			if ($menuModify['perms'] === '') {
-				$menuModify['perms'] = '1';
-			}
-
-			if (GETPOST('type', 'alpha') == 'top') {
-				$error++;
-				setEventMessages($langs->trans("ErrorTypeMenu", $langs->transnoentities("type")), null, 'errors');
-			}
-
-			if (!$error) {
-				//update menu
-				$checkComment = checkExistComment($moduledescriptorfile, 0);
-
-				if ($checkComment < 0) {
-					setEventMessages($langs->trans("WarningCommentNotFound", $langs->trans("Menus"), "mod".$module."class.php"), null, 'warnings');
-				} else {
-					// Write all menus
-					$result = reWriteAllMenus($moduledescriptorfile, $menus, $menuModify, $key, 2);
-
-					clearstatcache(true);
-					if (function_exists('opcache_invalidate')) {
-						opcache_reset();
-					}
-
-					if ($result < 0) {
-						setEventMessages($langs->trans('ErrorMenuExistValue'), null, 'errors');
-						//var_dump($_SESSION);exit;
-						header("Location: ".$_SERVER["PHP_SELF"].'?action=editmenu&token='.newToken().'&menukey='.urlencode($key+1).'&tab='.urlencode($tab).'&module='.urlencode($module).'&tabobj='.($key+1));
-						exit;
-					}
-
-					setEventMessages($langs->trans('MenuUpdatedSuccessfuly'), null);
-					header("Location: ".DOL_URL_ROOT.'/modulebuilder/index.php?tab=menus&module='.$module);
+				// Write all menus
+				$result = reWriteAllMenus($moduledescriptorfile, $menus, $menuModify, $key, 2);
+
+				clearstatcache(true);
+				if (function_exists('opcache_invalidate')) {
+					opcache_reset();
+				}
+
+				if ($result < 0) {
+					setEventMessages($langs->trans('ErrorMenuExistValue'), null, 'errors');
+					//var_dump($_SESSION);exit;
+					header("Location: ".$_SERVER["PHP_SELF"].'?action=editmenu&token='.newToken().'&menukey='.urlencode($key+1).'&tab='.urlencode($tab).'&module='.urlencode($module).'&tabobj='.($key+1));
 					exit;
 				}
-			}
+
+				setEventMessages($langs->trans('MenuUpdatedSuccessfuly'), null);
+				header("Location: ".DOL_URL_ROOT.'/modulebuilder/index.php?tab=menus&module='.$module);
+				exit;
+			}
+		}
 	} else {
 		$_POST['type'] = '';
 		$_POST['titre'] = '';
 		$_POST['fk_menu'] = '';
 		$_POST['leftmenu'] = '';
 		$_POST['url'] = '';
-	}
-}
-
-// update properties description of module
-if ($dirins && $action == "update_props_module" && !empty(GETPOST('keydescription', 'alpha')) && empty($cancel)) {
-	if (isModEnabled(strtolower($module))) {
-		$result = unActivateModule(strtolower($module));
-		dolibarr_set_const($db, "MAIN_IHM_PARAMS_REV", (int) $conf->global->MAIN_IHM_PARAMS_REV + 1, 'chaine', 0, '', $conf->entity);
-		if ($result) {
-			setEventMessages($result, null, 'errors');
-		}
-		setEventMessages($langs->trans('WarningModuleNeedRefresh', $langs->transnoentities($module)), null, 'warnings');
-		header("Location: ".DOL_URL_ROOT.'/modulebuilder/index.php?tab=menus&module='.$module);
-		exit;
-	}
-	$pathtofile = $listofmodules[strtolower($module)]['moduledescriptorrelpath'];
-	$moduledescriptorfile = $dirins.'/'.strtolower($module).'/core/modules/mod'.$module.'.class.php';
-	$modulelogfile = $dirins.'/'.strtolower($module).'/ChangeLog.md';
-
-	dol_include_once($pathtofile);
-
-		$class = 'mod'.$module;
-	if (class_exists($class)) {
-		try {
-			$moduleobj = new $class($db);
-		} catch (Exception $e) {
-			$error++;
-			dol_print_error($db, $e->getMessage());
-		}
-	}
-
-	$keydescription = GETPOST('keydescription', 'alpha');
-	switch ($keydescription) {
-		case 'desc':
-			$propertyToUpdate = 'description';
-			break;
-		case 'version':
-		case 'family':
-		case 'picto':
-		case 'editor_name':
-		case 'editor_url':
-			$propertyToUpdate = $keydescription;
-			break;
-		default:
-			$error = GETPOST('keydescription');
-			break;
-	}
-
-	if (isset($propertyToUpdate) && !empty(GETPOST('propsmodule'))) {
-		$newValue = GETPOST('propsmodule');
-		$lineToReplace = "\t\t\$this->$propertyToUpdate = ";
-		$newLine = "\t\t\$this->$propertyToUpdate = '$newValue';\n";
-
-		//for change version in log file
-		if ($propertyToUpdate === 'version') {
-			dolReplaceInFile($modulelogfile, array("## ".$moduleobj->$propertyToUpdate => $newValue));
-		}
-
-		$fileLines = file($moduledescriptorfile);
-		foreach ($fileLines as &$line) {
-			if (strpos($line, $lineToReplace) === 0) {
-				dolReplaceInFile($moduledescriptorfile, array($line => $newLine));
-				break;
-			}
-		}
-
-		clearstatcache(true);
-		if (function_exists('opcache_invalidate')) {
-			opcache_reset();
-		}
-		setEventMessages($langs->trans('PropertyModuleUpdated', $propertyToUpdate), null);
-		header("Location: ".DOL_URL_ROOT.'/modulebuilder/index.php?tab=description&module='.$module);
-		exit;
-=======
-		if (!empty(GETPOST('fk_menu')) && GETPOST('fk_menu') != $menus[$key]['fk_menu']) {
-			$menuModify['fk_menu'] = 'fk_mainmenu='.GETPOST('mainmenu').',fk_leftmenu='.GETPOST('fk_menu');
-		} elseif (GETPOST('fk_menu') == $menus[$key]['fk_menu']) {
-			$menuModify['fk_menu'] = $menus[$key]['fk_menu'];
-		} else {
-			$menuModify['fk_menu'] = 'fk_mainmenu='.GETPOST('mainmenu');
-		}
-		if ($menuModify['enabled'] === '') {
-			$menuModify['enabled'] = '1';
-		}
-		if ($menuModify['perms'] === '') {
-			$menuModify['perms'] = '1';
-		}
-
-		if (GETPOST('type', 'alpha') == 'top') {
-			$error++;
-			setEventMessages($langs->trans("ErrorTypeMenu", $langs->transnoentities("type")), null, 'errors');
-		}
-
-		if (!$error) {
-			//update menu
-			$checkComment = checkExistComment($moduledescriptorfile, 0);
-
-			if ($checkComment < 0) {
-				setEventMessages($langs->trans("WarningCommentNotFound", $langs->trans("Menus"), "mod".$module."class.php"), null, 'warnings');
-			} else {
-				// Write all menus
-				$result = reWriteAllMenus($moduledescriptorfile, $menus, $menuModify, $key, 2);
-
-				clearstatcache(true);
-				if (function_exists('opcache_invalidate')) {
-					opcache_reset();
-				}
-
-				if ($result < 0) {
-					setEventMessages($langs->trans('ErrorMenuExistValue'), null, 'errors');
-					//var_dump($_SESSION);exit;
-					header("Location: ".$_SERVER["PHP_SELF"].'?action=editmenu&token='.newToken().'&menukey='.urlencode($key+1).'&tab='.urlencode($tab).'&module='.urlencode($module).'&tabobj='.($key+1));
-					exit;
-				}
-
-				setEventMessages($langs->trans('MenuUpdatedSuccessfuly'), null);
-				header("Location: ".DOL_URL_ROOT.'/modulebuilder/index.php?tab=menus&module='.$module);
-				exit;
-			}
-		}
-	} else {
-		$_POST['type'] = '';
-		$_POST['titre'] = '';
-		$_POST['fk_menu'] = '';
-		$_POST['leftmenu'] = '';
-		$_POST['url'] = '';
->>>>>>> 729451fa
 	}
 }
 
@@ -3468,11 +3322,7 @@
 		$h++;
 
 		$head2[$h][0] = $_SERVER["PHP_SELF"].'?tab=dictionaries&module='.$module.($forceddirread ? '@'.$dirread : '');
-<<<<<<< HEAD
-		$head2[$h][1] = ($countDictionaries == 0  ? $langs->trans("Dictionaries") : $langs->trans('Dictionaries').'<span class="marginleftonlyshort badge">'.$countDictionaries."</span>");
-=======
 		$head2[$h][1] = ($countDictionaries == 0 ? $langs->trans("Dictionaries") : $langs->trans('Dictionaries').'<span class="marginleftonlyshort badge">'.$countDictionaries."</span>");
->>>>>>> 729451fa
 		$head2[$h][2] = 'dictionaries';
 		$h++;
 
@@ -3995,11 +3845,7 @@
 
 				print '</form>';
 			} elseif ($tabobj == 'createproperty') {
-<<<<<<< HEAD
-				$attributesUnique = array (
-=======
 				$attributesUnique = array(
->>>>>>> 729451fa
 					'proplabel' => $form->textwithpicto($langs->trans("Label"), $langs->trans("YouCanUseTranslationKey")),
 					'propname' => $form->textwithpicto($langs->trans("Code"), $langs->trans("PropertyDesc"), 1, 'help', 'extracss', 0, 3, 'propertyhelp'),
 					'proptype' => $form->textwithpicto($langs->trans("Type"), $langs->trans("TypeOfFieldsHelpIntro").'<br><br>'.$langs->trans("TypeOfFieldsHelp"), 1, 'help', 'extracss', 0, 3, 'typehelp'),
@@ -4160,11 +4006,7 @@
 					// Print form confirm
 					print $formconfirm;
 				}
-<<<<<<< HEAD
-				if ($action != 'editfile' || empty($file) ) {
-=======
 				if ($action != 'editfile' || empty($file)) {
->>>>>>> 729451fa
 					try {
 						//$pathtofile = $listofmodules[strtolower($module)]['moduledescriptorrelpath'];
 
@@ -4510,17 +4352,6 @@
 									$propposition = $propval['position'];
 									$propenabled = $propval['enabled'];
 									$propvisible = $propval['visible'];
-<<<<<<< HEAD
-									$propnoteditable = !empty($propval['noteditable'])?$propval['noteditable']:0;
-									//$propalwayseditable = !empty($propval['alwayseditable'])?$propval['alwayseditable']:0;
-									$propsearchall = !empty($propval['searchall'])?$propval['searchall']:0;
-									$propisameasure = !empty($propval['isameasure'])?$propval['isameasure']:0;
-									$propcss = !empty($propval['css'])?$propval['css']:'';
-									$propcssview = !empty($propval['cssview'])?$propval['cssview']:'';
-									$propcsslist = !empty($propval['csslist'])?$propval['csslist']:'';
-									$prophelp = !empty($propval['help'])?$propval['help']:'';
-									$propshowoncombobox = !empty($propval['showoncombobox'])?$propval['showoncombobox']:0;
-=======
 									$propnoteditable = !empty($propval['noteditable']) ? $propval['noteditable'] : 0;
 									//$propalwayseditable = !empty($propval['alwayseditable'])?$propval['alwayseditable']:0;
 									$propsearchall = !empty($propval['searchall']) ? $propval['searchall'] : 0;
@@ -4530,7 +4361,6 @@
 									$propcsslist = !empty($propval['csslist']) ? $propval['csslist'] : '';
 									$prophelp = !empty($propval['help']) ? $propval['help'] : '';
 									$propshowoncombobox = !empty($propval['showoncombobox']) ? $propval['showoncombobox'] : 0;
->>>>>>> 729451fa
 									//$propdisabled=$propval['disabled'];
 									$propvalidate = !empty($propval['validate']) ? $propval['validate'] : 0;
 									$propcomment = !empty($propval['comment']) ? $propval['comment'] : '';
@@ -4634,11 +4464,7 @@
 										} elseif (strpos($proptype, 'real') === 0) {
 											$pictoType = 'double';
 										}
-<<<<<<< HEAD
-										print (!empty($pictoType) ? getPictoForType($pictoType) : getPictoForType($proptype)).'<span title="'.dol_escape_htmltag($proptype).'">'.dol_escape_htmltag($proptype).'</span>';
-=======
 										print(!empty($pictoType) ? getPictoForType($pictoType) : getPictoForType($proptype)).'<span title="'.dol_escape_htmltag($proptype).'">'.dol_escape_htmltag($proptype).'</span>';
->>>>>>> 729451fa
 										print '</td>';
 										print '<td class="tdoverflowmax200">';
 										if ($proparrayofkeyval) {
@@ -4940,11 +4766,7 @@
 								print '<input type="hidden" name="dictionnarykey" value="'.($i+1).'">';
 
 								print '<td class="tdsticky tdstickygray">';
-<<<<<<< HEAD
-								print ($i + 1);
-=======
 								print($i + 1);
->>>>>>> 729451fa
 								print '</td>';
 
 								print '<td>';
@@ -4997,11 +4819,7 @@
 								print '<tr class="oddeven">';
 
 								print '<td class="tdsticky tdstickygray">';
-<<<<<<< HEAD
-								print ($i + 1);
-=======
 								print($i + 1);
->>>>>>> 729451fa
 								print '</td>';
 
 								print '<td>';
@@ -5193,20 +5011,6 @@
 				}
 				$groupedRights[$key][] = $right;
 			}
-<<<<<<< HEAD
-				$groupedRights_json = json_encode($groupedRights);
-
-			if ($action == 'deletemenu') {
-					$formconfirms = $form->formconfirm(
-						$_SERVER["PHP_SELF"].'?menukey='.urlencode(GETPOST('menukey', 'int')).'&tab='.urlencode($tab).'&module='.urlencode($module),
-						$langs->trans('Delete'),
-						($menus[GETPOST('menukey')]['fk_menu'] === 'fk_mainmenu='.strtolower($module) ? $langs->trans('Warning: you will delete all menus linked to this one.', GETPOST('menukey', 'int')) : $langs->trans('Confirm Delete Menu', GETPOST('menukey', 'int'))),
-						'confirm_deletemenu',
-						'',
-						0,
-						1
-					);
-=======
 			$groupedRights_json = json_encode($groupedRights);
 
 			if ($action == 'deletemenu') {
@@ -5219,7 +5023,6 @@
 					0,
 					1
 				);
->>>>>>> 729451fa
 				print $formconfirms;
 			}
 			if ($action != 'editfile' || empty($file)) {
@@ -5346,11 +5149,7 @@
 						$propMainmenu = !empty($menu['mainmenu']) ? $menu['mainmenu'] : GETPOST('mainmenu');
 						$propLeftmenu = !empty($menu['leftmenu']) ? $menu['leftmenu'] : GETPOST('leftmenu');
 						$propUrl = !empty($menu['url']) ? $menu['url'] : GETPOST('url', 'alpha');
-<<<<<<< HEAD
-						$propPerms = !empty($menu['perms']) ?  $menu['perms'] : GETPOST('perms');
-=======
 						$propPerms = !empty($menu['perms']) ? $menu['perms'] : GETPOST('perms');
->>>>>>> 729451fa
 						$propUser = !empty($menu['user']) ? $menu['user'] : GETPOST('user');
 						$propTarget = !empty($menu['target']) ? $menu['target'] : GETPOST('target');
 						$propEnabled = !empty($menu['enabled']) ? $menu['enabled'] : GETPOST('enabled');
