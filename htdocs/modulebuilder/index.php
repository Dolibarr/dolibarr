<?php
/* Copyright (C) 2004-2019 Laurent Destailleur  <eldy@users.sourceforge.net>
 * Copyright (C) 2018-2019	   Nicolas ZABOURI	<info@inovea-conseil.com>
 *
 * This program is free software; you can redistribute it and/or modify
 * it under the terms of the GNU General Public License as published by
 * the Free Software Foundation; either version 3 of the License, or
 * (at your option) any later version.
 *
 * This program is distributed in the hope that it will be useful,
 * but WITHOUT ANY WARRANTY; without even the implied warranty of
 * MERCHANTABILITY or FITNESS FOR A PARTICULAR PURPOSE.  See the
 * GNU General Public License for more details.
 *
 * You should have received a copy of the GNU General Public License
 * along with this program. If not, see <https://www.gnu.org/licenses/>.
 *
 * You can also make a direct call the page with parameter like this:
 * htdocs/modulebuilder/index.php?module=Inventory@/pathtodolibarr/htdocs/product
 */

/**
 *       \file       htdocs/modulebuilder/index.php
 *       \brief      Home page for module builder module
 *
 *       You can add parameter dirins=/home/ldestailleur/git/dolibarr/htdocs/mymodule to force generation of module
 *       into the dirins directory.
 */

if (!defined('NOSCANPOSTFORINJECTION'))   define('NOSCANPOSTFORINJECTION', '1'); // Do not check anti SQL+XSS injection attack test

require '../main.inc.php';
require_once DOL_DOCUMENT_ROOT.'/core/lib/files.lib.php';
require_once DOL_DOCUMENT_ROOT.'/core/lib/admin.lib.php';
require_once DOL_DOCUMENT_ROOT.'/core/class/html.formadmin.class.php';
require_once DOL_DOCUMENT_ROOT.'/core/lib/modulebuilder.lib.php';
require_once DOL_DOCUMENT_ROOT.'/core/class/doleditor.class.php';
require_once DOL_DOCUMENT_ROOT.'/core/class/utils.class.php';

// Load translation files required by the page
$langs->loadLangs(array("admin", "modulebuilder", "other", "cron", "errors"));

$action = GETPOST('action', 'aZ09');
$confirm = GETPOST('confirm', 'alpha');
$cancel = GETPOST('cancel', 'alpha');

$module = GETPOST('module', 'alpha');
$tab = GETPOST('tab', 'aZ09');
$tabobj = GETPOST('tabobj', 'alpha');
$propertykey = GETPOST('propertykey', 'alpha');
if (empty($module)) $module = 'initmodule';
if (empty($tab)) $tab = 'description';
if (empty($tabobj)) $tabobj = 'newobjectifnoobj';
$file = GETPOST('file', 'alpha');

$modulename = dol_sanitizeFileName(GETPOST('modulename', 'alpha'));
$objectname = dol_sanitizeFileName(GETPOST('objectname', 'alpha'));

// Security check
if (empty($conf->modulebuilder->enabled)) accessforbidden();
if (!$user->admin && empty($conf->global->MODULEBUILDER_FOREVERYONE)) accessforbidden($langs->trans('ModuleBuilderNotAllowed'));


// Dir for custom dirs
$tmp = explode(',', $dolibarr_main_document_root_alt);
$dirins = $tmp[0];
$dirread = $dirins;
$forceddirread = 0;

$tmpdir = explode('@', $module);
if (!empty($tmpdir[1]))
{
	$module = $tmpdir[0];
	$dirread = $tmpdir[1];
	$forceddirread = 1;
}
if (GETPOST('dirins', 'alpha'))
{
	$dirread = $dirins = GETPOST('dirins', 'alpha');
	$forceddirread = 1;
}

$FILEFLAG = 'modulebuilder.txt';

$now = dol_now();
$newmask = 0;
if (empty($newmask) && !empty($conf->global->MAIN_UMASK)) $newmask = $conf->global->MAIN_UMASK;
if (empty($newmask))	// This should no happen
{
	$newmask = '0664';
}

$result = restrictedArea($user, 'modulebuilder', null);

$error = 0;

$form = new Form($db);

// Define $listofmodules
$dirsrootforscan = array($dirread);
// Add also the core modules into the list of modules to show/edit
if ($dirread != DOL_DOCUMENT_ROOT && ($conf->global->MAIN_FEATURES_LEVEL >= 2 || !empty($conf->global->MODULEBUILDER_ADD_DOCUMENT_ROOT))) { $dirsrootforscan[] = DOL_DOCUMENT_ROOT; }

// Search modules to edit
$textforlistofdirs = '<!-- Directory scanned -->'."\n";
$listofmodules = array();
$i = 0;
foreach ($dirsrootforscan as $dirread)
{
	$moduletype = 'external';
	if ($dirread == DOL_DOCUMENT_ROOT) {
		$moduletype = 'internal';
	}

	$dirsincustom = dol_dir_list($dirread, 'directories');
	if (is_array($dirsincustom) && count($dirsincustom) > 0) {
		foreach ($dirsincustom as $dircustomcursor) {
			$fullname = $dircustomcursor['fullname'];
			if (dol_is_file($fullname.'/'.$FILEFLAG))
			{
				// Get real name of module (MyModule instead of mymodule)
				$dirtoscanrel = basename($fullname).'/core/modules/';

				$descriptorfiles = dol_dir_list(dirname($fullname).'/'.$dirtoscanrel, 'files', 0, 'mod.*\.class\.php$');
				if (empty($descriptorfiles))	// If descriptor not found into module dir, we look into main module dir.
				{
					$dirtoscanrel = 'core/modules/';
					$descriptorfiles = dol_dir_list($fullname.'/../'.$dirtoscanrel, 'files', 0, 'mod'.strtoupper(basename($fullname)).'\.class\.php$');
				}
				$modulenamewithcase = '';
				$moduledescriptorrelpath = '';
				$moduledescriptorfullpath = '';

				foreach ($descriptorfiles as $descriptorcursor) {
					$modulenamewithcase = preg_replace('/^mod/', '', $descriptorcursor['name']);
					$modulenamewithcase = preg_replace('/\.class\.php$/', '', $modulenamewithcase);
					$moduledescriptorrelpath = $dirtoscanrel.$descriptorcursor['name'];
					$moduledescriptorfullpath = $descriptorcursor['fullname'];
					//var_dump($descriptorcursor);
				}
				if ($modulenamewithcase)
				{
					$listofmodules[$dircustomcursor['name']] = array(
						'modulenamewithcase'=>$modulenamewithcase,
						'moduledescriptorrelpath'=> $moduledescriptorrelpath,
						'moduledescriptorfullpath'=>$moduledescriptorfullpath,
						'moduledescriptorrootpath'=>$dirread,
						'moduletype'=>$moduletype
					);
				}
				//var_dump($listofmodules);
			}
		}
	}

	if ($forceddirread && empty($listofmodules))    // $forceddirread is 1 if we forced dir to read with dirins=... or with module=...@mydir
	{
		$listofmodules[strtolower($module)] = array(
			'modulenamewithcase'=>$module,
			'moduledescriptorrelpath'=> 'notyetimplemented',
			'moduledescriptorfullpath'=> 'notyetimplemented',
			'moduledescriptorrootpath'=> 'notyetimplemented',
		);
	}

	// Show description of content
	$newdircustom = $dirins;
	if (empty($newdircustom)) $newdircustom = img_warning();
	// If dirread was forced to somewhere else, by using URL
	// htdocs/modulebuilder/index.php?module=Inventory@/home/ldestailleur/git/dolibarr/htdocs/product
	if (empty($i)) $textforlistofdirs .= $langs->trans("DirScanned").' : ';
	else $textforlistofdirs .= ', ';
	$textforlistofdirs .= '<strong class="wordbreakimp">'.$dirread.'</strong>';
	if ($dirread == DOL_DOCUMENT_ROOT) {
		if ($conf->global->MAIN_FEATURES_LEVEL >= 2) $textforlistofdirs .= $form->textwithpicto('', $langs->trans("ConstantIsOn", "MAIN_FEATURES_LEVEL"));
		if (!empty($conf->global->MODULEBUILDER_ADD_DOCUMENT_ROOT)) $textforlistofdirs .= $form->textwithpicto('', $langs->trans("ConstantIsOn", "MODULEBUILDER_ADD_DOCUMENT_ROOT"));
	}
	$i++;
}


/*
 * Actions
 */

if ($dirins && $action == 'initmodule' && $modulename)
{
	$modulename = ucfirst($modulename); // Force first letter in uppercase

	if (preg_match('/[^a-z0-9_]/i', $modulename))
	{
		$error++;
		setEventMessages($langs->trans("SpaceOrSpecialCharAreNotAllowed"), null, 'errors');
	}

	if (!$error)
	{
		$srcdir = DOL_DOCUMENT_ROOT.'/modulebuilder/template';
		$destdir = $dirins.'/'.strtolower($modulename);

		$arrayreplacement = array(
			'mymodule'=>strtolower($modulename),
			'MyModule'=>$modulename
		);

		$result = dolCopyDir($srcdir, $destdir, 0, 0, $arrayreplacement);
		//dol_mkdir($destfile);
		if ($result <= 0)
		{
			if ($result < 0)
			{
				$error++;
				$langs->load("errors");
				setEventMessages($langs->trans("ErrorFailToCopyDir", $srcdir, $destdir), null, 'errors');
			} else {
				// $result == 0
				setEventMessages($langs->trans("AllFilesDidAlreadyExist", $srcdir, $destdir), null, 'warnings');
			}
		}

		if (!empty($conf->global->MODULEBUILDER_USE_ABOUT))
		{
			dol_delete_file($destdir.'/admin/about.php');
		}

		// Delete dir and files that can be generated in sub tabs later if we need them (we want a minimal module first)
		dol_delete_dir_recursive($destdir.'/build/doxygen');
		dol_delete_dir_recursive($destdir.'/core/modules/mailings');
		dol_delete_dir_recursive($destdir.'/core/modules/'.strtolower($modulename).'');
		dol_delete_dir_recursive($destdir.'/core/tpl');
		dol_delete_dir_recursive($destdir.'/core/triggers');
		dol_delete_dir_recursive($destdir.'/doc');
		//dol_delete_dir_recursive($destdir.'/.tx');
		dol_delete_dir_recursive($destdir.'/core/boxes');

		dol_delete_file($destdir.'/admin/myobject_extrafields.php');

		dol_delete_file($destdir.'/sql/data.sql');
		dol_delete_file($destdir.'/sql/update_x.x.x-y.y.y.sql');

		dol_delete_file($destdir.'/class/actions_'.strtolower($modulename).'.class.php');
		dol_delete_file($destdir.'/class/api_'.strtolower($modulename).'.class.php');

		dol_delete_file($destdir.'/css/'.strtolower($modulename).'.css.php');

		dol_delete_file($destdir.'/js/'.strtolower($modulename).'.js.php');

		dol_delete_file($destdir.'/scripts/'.strtolower($modulename).'.php');

		dol_delete_file($destdir.'/test/phpunit/MyModuleFunctionnalTest.php');

		// Delete some files related to Object (because the previous dolCopyDir has copied everything)
		dol_delete_file($destdir.'/myobject_card.php');
		dol_delete_file($destdir.'/myobject_note.php');
		dol_delete_file($destdir.'/myobject_document.php');
		dol_delete_file($destdir.'/myobject_agenda.php');
		dol_delete_file($destdir.'/myobject_list.php');
		dol_delete_file($destdir.'/lib/'.strtolower($modulename).'_myobject.lib.php');
		dol_delete_file($destdir.'/test/phpunit/MyObjectTest.php');
		dol_delete_file($destdir.'/sql/llx_'.strtolower($modulename).'_myobject.sql');
		dol_delete_file($destdir.'/sql/llx_'.strtolower($modulename).'_myobject_extrafields.sql');
		dol_delete_file($destdir.'/sql/llx_'.strtolower($modulename).'_myobject.key.sql');
		dol_delete_file($destdir.'/sql/llx_'.strtolower($modulename).'_myobject_extrafields.key.sql');
		dol_delete_file($destdir.'/img/object_myobject.png');
		dol_delete_file($destdir.'/class/myobject.class.php');

		dol_delete_dir($destdir.'/class', 1);
		dol_delete_dir($destdir.'/sql', 1);
		dol_delete_dir($destdir.'/scripts', 1);
		dol_delete_dir($destdir.'/js', 1);
		dol_delete_dir($destdir.'/css', 1);
		dol_delete_dir($destdir.'/test/phpunit', 1);
		dol_delete_dir($destdir.'/test', 1);
	}

	// Edit PHP files
	if (!$error)
	{
		$listofphpfilestoedit = dol_dir_list($destdir, 'files', 1, '\.(php|MD|js|sql|txt|xml|lang)$', '', 'fullname', SORT_ASC, 0, 1);
		foreach ($listofphpfilestoedit as $phpfileval)
		{
			//var_dump($phpfileval['fullname']);
			$arrayreplacement = array(
				'mymodule'=>strtolower($modulename),
				'MyModule'=>$modulename,
				'MYMODULE'=>strtoupper($modulename),
				'My module'=>$modulename,
				'my module'=>$modulename,
				'Mon module'=>$modulename,
				'mon module'=>$modulename,
				'htdocs/modulebuilder/template'=>strtolower($modulename),
				'---Put here your own copyright and developer email---'=>dol_print_date($now, '%Y').' '.$user->getFullName($langs).($user->email ? ' <'.$user->email.'>' : '')
			);

			if ($conf->global->MAIN_FEATURES_LEVEL >= 2) {
				if (!empty($conf->global->MODULEBUILDER_SPECIFIC_EDITOR_NAME)) $arrayreplacement['Editor name'] = $conf->global->MODULEBUILDER_SPECIFIC_EDITOR_NAME;
				if (!empty($conf->global->MODULEBUILDER_SPECIFIC_EDITOR_URL)) $arrayreplacement['https://www.example.com'] = $conf->global->MODULEBUILDER_SPECIFIC_EDITOR_URL;
				if (!empty($conf->global->MODULEBUILDER_SPECIFIC_AUTHOR)) $arrayreplacement['---Put here your own copyright and developer email---'] = dol_print_date($now, '%Y').' '.$conf->global->MODULEBUILDER_SPECIFIC_AUTHOR;
				if (!empty($conf->global->MODULEBUILDER_SPECIFIC_VERSION)) $arrayreplacement['1.0'] = $conf->global->MODULEBUILDER_SPECIFIC_VERSION;
				if (!empty($conf->global->MODULEBUILDER_SPECIFIC_FAMILY)) $arrayreplacement['other'] = $conf->global->MODULEBUILDER_SPECIFIC_FAMILY;
			}

			$result = dolReplaceInFile($phpfileval['fullname'], $arrayreplacement);
			//var_dump($result);
			if ($result < 0)
			{
				setEventMessages($langs->trans("ErrorFailToMakeReplacementInto", $phpfileval['fullname']), null, 'errors');
			}
		}

		if (!empty($conf->global->MODULEBUILDER_SPECIFIC_README))
		{
			setEventMessages($langs->trans("ContentOfREADMECustomized"), null, 'warnings');
			dol_delete_file($destdir.'/README.md');
			file_put_contents($destdir.'/README.md', $conf->global->MODULEBUILDER_SPECIFIC_README);
		}
	}

	if (!$error)
	{
		setEventMessages('ModuleInitialized', null);
		$module = $modulename;
		$modulename = '';
	}
}

if ($dirins && $action == 'initapi' && !empty($module))
{
	$modulename = ucfirst($module); // Force first letter in uppercase
	$objectname = $tabobj;

	dol_mkdir($dirins.'/'.strtolower($module).'/class');
	$srcdir = DOL_DOCUMENT_ROOT.'/modulebuilder/template';
	$srcfile = $srcdir.'/class/api_mymodule.class.php';
	$destfile = $dirins.'/'.strtolower($module).'/class/api_'.strtolower($module).'.class.php';
	//var_dump($srcfile);var_dump($destfile);
	$result = dol_copy($srcfile, $destfile, 0, 0);

	if ($result > 0)
	{
		//var_dump($phpfileval['fullname']);
		$arrayreplacement = array(
			'mymodule'=>strtolower($modulename),
			'MyModule'=>$modulename,
			'MYMODULE'=>strtoupper($modulename),
			'My module'=>$modulename,
			'my module'=>$modulename,
			'Mon module'=>$modulename,
			'mon module'=>$modulename,
			'htdocs/modulebuilder/template'=>strtolower($modulename),
			'myobject'=>strtolower($objectname),
			'MyObject'=>$objectname,
			'MYOBJECT'=>strtoupper($objectname),
			'---Put here your own copyright and developer email---'=>dol_print_date($now, '%Y').' '.$user->getFullName($langs).($user->email ? ' <'.$user->email.'>' : '')
		);

		dolReplaceInFile($destfile, $arrayreplacement);
	} else {
		$langs->load("errors");
		setEventMessages($langs->trans('ErrorFailToCreateFile', $destfile), null, 'errors');
	}
}
if ($dirins && $action == 'initphpunit' && !empty($module))
{
	$modulename = ucfirst($module); // Force first letter in uppercase
	$objectname = $tabobj;

	dol_mkdir($dirins.'/'.strtolower($module).'/class');
	$srcdir = DOL_DOCUMENT_ROOT.'/modulebuilder/template';
	$srcfile = $srcdir.'/test/phpunit/MyObjectTest.php';
	$destfile = $dirins.'/'.strtolower($module).'/test/phpunit/'.strtolower($objectname).'Test.php';
	$result = dol_copy($srcfile, $destfile, 0, 0);

	if ($result > 0)
	{
		//var_dump($phpfileval['fullname']);
		$arrayreplacement = array(
			'mymodule'=>strtolower($modulename),
			'MyModule'=>$modulename,
			'MYMODULE'=>strtoupper($modulename),
			'My module'=>$modulename,
			'my module'=>$modulename,
			'Mon module'=>$modulename,
			'mon module'=>$modulename,
			'htdocs/modulebuilder/template'=>strtolower($modulename),
			'myobject'=>strtolower($objectname),
			'MyObject'=>$objectname,
			'MYOBJECT'=>strtoupper($objectname),
			'---Put here your own copyright and developer email---'=>dol_print_date($now, '%Y').' '.$user->getFullName($langs).($user->email ? ' <'.$user->email.'>' : '')
		);

		dolReplaceInFile($destfile, $arrayreplacement);
	} else {
		$langs->load("errors");
		setEventMessages($langs->trans('ErrorFailToCreateFile', $destfile), null, 'errors');
	}
}
if ($dirins && $action == 'initsqlextrafields' && !empty($module)) {
	$modulename = ucfirst($module); // Force first letter in uppercase
	$objectname = $tabobj;

	dol_mkdir($dirins.'/'.strtolower($module).'/sql');
	$srcdir = DOL_DOCUMENT_ROOT.'/modulebuilder/template';
	$srcfile1 = $srcdir.'/sql/llx_mymodule_myobject_extrafields.sql';
	$destfile1 = $dirins.'/'.strtolower($module).'/sql/llx_'.strtolower($module).'_'.strtolower($objectname).'_extrafields.sql';
	//var_dump($srcfile);var_dump($destfile);
	$result1 = dol_copy($srcfile1, $destfile1, 0, 0);
	$srcfile2 = $srcdir.'/sql/llx_mymodule_myobject_extrafields.key.sql';
	$destfile2 = $dirins.'/'.strtolower($module).'/sql/llx_'.strtolower($module).'_'.strtolower($objectname).'_extrafields.key.sql';
	//var_dump($srcfile);var_dump($destfile);
	$result2 = dol_copy($srcfile2, $destfile2, 0, 0);

	if ($result1 > 0 && $result2 > 0)
	{
		$modulename = ucfirst($module); // Force first letter in uppercase

		//var_dump($phpfileval['fullname']);
		$arrayreplacement = array(
			'mymodule'=>strtolower($modulename),
			'MyModule'=>$modulename,
			'MYMODULE'=>strtoupper($modulename),
			'My module'=>$modulename,
			'my module'=>$modulename,
			'Mon module'=>$modulename,
			'mon module'=>$modulename,
			'htdocs/modulebuilder/template'=>strtolower($modulename),
			'My Object'=>$objectname,
			'MyObject'=>$objectname,
			'my object'=>strtolower($objectname),
			'myobject'=>strtolower($objectname),
			'---Put here your own copyright and developer email---'=>dol_print_date($now, '%Y').' '.$user->getFullName($langs).($user->email ? ' <'.$user->email.'>' : '')
		);

		dolReplaceInFile($destfile1, $arrayreplacement);
		dolReplaceInFile($destfile2, $arrayreplacement);
	} else {
		$langs->load("errors");
		setEventMessages($langs->trans('ErrorFailToCreateFile', ''), null, 'errors');
	}
	// TODO Enable in class the property $isextrafieldmanaged = 1
}
if ($dirins && $action == 'inithook' && !empty($module))
{
	dol_mkdir($dirins.'/'.strtolower($module).'/class');
	$srcdir = DOL_DOCUMENT_ROOT.'/modulebuilder/template';
	$srcfile = $srcdir.'/class/actions_mymodule.class.php';
	$destfile = $dirins.'/'.strtolower($module).'/class/actions_'.strtolower($module).'.class.php';
	//var_dump($srcfile);var_dump($destfile);
	$result = dol_copy($srcfile, $destfile, 0, 0);

	if ($result > 0)
	{
		$modulename = ucfirst($module); // Force first letter in uppercase

		//var_dump($phpfileval['fullname']);
		$arrayreplacement = array(
			'mymodule'=>strtolower($modulename),
			'MyModule'=>$modulename,
			'MYMODULE'=>strtoupper($modulename),
			'My module'=>$modulename,
			'my module'=>$modulename,
			'Mon module'=>$modulename,
			'mon module'=>$modulename,
			'htdocs/modulebuilder/template'=>strtolower($modulename),
			'---Put here your own copyright and developer email---'=>dol_print_date($now, '%Y').' '.$user->getFullName($langs).($user->email ? ' <'.$user->email.'>' : '')
		);

		dolReplaceInFile($destfile, $arrayreplacement);
	} else {
		$langs->load("errors");
		setEventMessages($langs->trans('ErrorFailToCreateFile', $destfile), null, 'errors');
	}
}
if ($dirins && $action == 'inittrigger' && !empty($module))
{
	dol_mkdir($dirins.'/'.strtolower($module).'/core/triggers');
	$srcdir = DOL_DOCUMENT_ROOT.'/modulebuilder/template';
	$srcfile = $srcdir.'/core/triggers/interface_99_modMyModule_MyModuleTriggers.class.php';
	$destfile = $dirins.'/'.strtolower($module).'/core/triggers/interface_99_mod'.$module.'_'.$module.'Triggers.class.php';
	//var_dump($srcfile);var_dump($destfile);
	$result = dol_copy($srcfile, $destfile, 0, 0);

	if ($result > 0)
	{
		$modulename = ucfirst($module); // Force first letter in uppercase

		//var_dump($phpfileval['fullname']);
		$arrayreplacement = array(
			'mymodule'=>strtolower($modulename),
			'MyModule'=>$modulename,
			'MYMODULE'=>strtoupper($modulename),
			'My module'=>$modulename,
			'my module'=>$modulename,
			'Mon module'=>$modulename,
			'mon module'=>$modulename,
			'htdocs/modulebuilder/template'=>strtolower($modulename),
			'---Put here your own copyright and developer email---'=>dol_print_date($now, '%Y').' '.$user->getFullName($langs).($user->email ? ' <'.$user->email.'>' : '')
		);

		dolReplaceInFile($destfile, $arrayreplacement);
	} else {
		$langs->load("errors");
		setEventMessages($langs->trans('ErrorFailToCreateFile', $destfile), null, 'errors');
	}
}
if ($dirins && $action == 'initwidget' && !empty($module))
{
	dol_mkdir($dirins.'/'.strtolower($module).'/core/boxes');
	$srcdir = DOL_DOCUMENT_ROOT.'/modulebuilder/template';
	$srcfile = $srcdir.'/core/boxes/mymodulewidget1.php';
	$destfile = $dirins.'/'.strtolower($module).'/core/boxes/'.strtolower($module).'widget1.php';
	//var_dump($srcfile);var_dump($destfile);
	$result = dol_copy($srcfile, $destfile, 0, 0);

	if ($result > 0) {
		$modulename = ucfirst($module); // Force first letter in uppercase

		//var_dump($phpfileval['fullname']);
		$arrayreplacement = array(
			'mymodule'=>strtolower($modulename),
			'MyModule'=>$modulename,
			'MYMODULE'=>strtoupper($modulename),
			'My module'=>$modulename,
			'my module'=>$modulename,
			'Mon module'=>$modulename,
			'mon module'=>$modulename,
			'htdocs/modulebuilder/template'=>strtolower($modulename),
			'---Put here your own copyright and developer email---'=>dol_print_date($now, '%Y').' '.$user->getFullName($langs).($user->email ? ' <'.$user->email.'>' : '')
		);

		dolReplaceInFile($destfile, $arrayreplacement);
	} else {
		$langs->load("errors");
		setEventMessages($langs->trans('ErrorFailToCreateFile', $destfile), null, 'errors');
	}
}
if ($dirins && $action == 'initcss' && !empty($module))
{
	dol_mkdir($dirins.'/'.strtolower($module).'/css');
	$srcdir = DOL_DOCUMENT_ROOT.'/modulebuilder/template';
	$srcfile = $srcdir.'/css/mymodule.css.php';
	$destfile = $dirins.'/'.strtolower($module).'/css/'.strtolower($module).'.css.php';
	//var_dump($srcfile);var_dump($destfile);
	$result = dol_copy($srcfile, $destfile, 0, 0);

	if ($result > 0)
	{
		$modulename = ucfirst($module); // Force first letter in uppercase

		//var_dump($phpfileval['fullname']);
		$arrayreplacement = array(
			'mymodule'=>strtolower($modulename),
			'MyModule'=>$modulename,
			'MYMODULE'=>strtoupper($modulename),
			'My module'=>$modulename,
			'my module'=>$modulename,
			'Mon module'=>$modulename,
			'mon module'=>$modulename,
			'htdocs/modulebuilder/template'=>strtolower($modulename),
			'---Put here your own copyright and developer email---'=>dol_print_date($now, '%Y').' '.$user->getFullName($langs).($user->email ? ' <'.$user->email.'>' : ''),
		);

		dolReplaceInFile($destfile, $arrayreplacement);

		// Update descriptor file to uncomment file
		$srcfile = $dirins.'/'.strtolower($module).'/core/modules/mod'.$module.'.class.php';
		$arrayreplacement = array('/\/\/\s*\''.preg_quote('/'.strtolower($module).'/css/'.strtolower($module).'.css.php', '/').'\'/' => '\'/'.strtolower($module).'/css/'.strtolower($module).'.css.php\'');
		dolReplaceInFile($srcfile, $arrayreplacement, '', 0, 0, 1);
	} else {
		$langs->load("errors");
		setEventMessages($langs->trans('ErrorFailToCreateFile', $destfile), null, 'errors');
	}
}

if ($dirins && $action == 'initjs' && !empty($module))
{
	dol_mkdir($dirins.'/'.strtolower($module).'/js');
	$srcdir = DOL_DOCUMENT_ROOT.'/modulebuilder/template';
	$srcfile = $srcdir.'/js/mymodule.js.php';
	$destfile = $dirins.'/'.strtolower($module).'/js/'.strtolower($module).'.js.php';
	//var_dump($srcfile);var_dump($destfile);
	$result = dol_copy($srcfile, $destfile, 0, 0);

	if ($result > 0)
	{
		$modulename = ucfirst($module); // Force first letter in uppercase

		//var_dump($phpfileval['fullname']);
		$arrayreplacement = array(
			'mymodule'=>strtolower($modulename),
			'MyModule'=>$modulename,
			'MYMODULE'=>strtoupper($modulename),
			'My module'=>$modulename,
			'my module'=>$modulename,
			'Mon module'=>$modulename,
			'mon module'=>$modulename,
			'htdocs/modulebuilder/template'=>strtolower($modulename),
			'---Put here your own copyright and developer email---'=>dol_print_date($now, '%Y').' '.$user->getFullName($langs).($user->email ? ' <'.$user->email.'>' : '')
		);

		dolReplaceInFile($destfile, $arrayreplacement);

		// Update descriptor file to uncomment file
		$srcfile = $dirins.'/'.strtolower($module).'/core/modules/mod'.$module.'.class.php';
		$arrayreplacement = array('/\/\/\s*\''.preg_quote('/'.strtolower($module).'/js/'.strtolower($module).'.js.php', '/').'\'/' => '\'/'.strtolower($module).'/js/'.strtolower($module).'.js.php\'');
		dolReplaceInFile($srcfile, $arrayreplacement, '', 0, 0, 1);
	} else {
		$langs->load("errors");
		setEventMessages($langs->trans('ErrorFailToCreateFile', $destfile), null, 'errors');
	}
}
if ($dirins && $action == 'initcli' && !empty($module))
{
	dol_mkdir($dirins.'/'.strtolower($module).'/scripts');
	$srcdir = DOL_DOCUMENT_ROOT.'/modulebuilder/template';
	$srcfile = $srcdir.'/scripts/mymodule.php';
	$destfile = $dirins.'/'.strtolower($module).'/scripts/'.strtolower($module).'.php';
	//var_dump($srcfile);var_dump($destfile);
	$result = dol_copy($srcfile, $destfile, 0, 0);

	if ($result > 0)
	{
		$modulename = ucfirst($module); // Force first letter in uppercase

		//var_dump($phpfileval['fullname']);
		$arrayreplacement = array(
			'mymodule'=>strtolower($modulename),
			'MyModule'=>$modulename,
			'MYMODULE'=>strtoupper($modulename),
			'My module'=>$modulename,
			'my module'=>$modulename,
			'Mon module'=>$modulename,
			'mon module'=>$modulename,
			'htdocs/modulebuilder/template'=>strtolower($modulename),
			'__MYCOMPANY_NAME__'=>$mysoc->name,
			'__KEYWORDS__'=>$modulename,
			'__USER_FULLNAME__'=>$user->getFullName($langs),
			'__USER_EMAIL__'=>$user->email,
			'__YYYY-MM-DD__'=>dol_print_date($now, 'dayrfc'),
			'---Put here your own copyright and developer email---'=>dol_print_date($now, 'dayrfc').' '.$user->getFullName($langs).($user->email ? ' <'.$user->email.'>' : '')
		);

		dolReplaceInFile($destfile, $arrayreplacement);
	} else {
		$langs->load("errors");
		setEventMessages($langs->trans('ErrorFailToCreateFile', $destfile), null, 'errors');
	}
}
if ($dirins && $action == 'initdoc' && !empty($module)) {
	dol_mkdir($dirins.'/'.strtolower($module).'/doc');
	$srcdir = DOL_DOCUMENT_ROOT.'/modulebuilder/template';
	$srcfile = $srcdir.'/doc/Documentation.asciidoc';
	$destfile = $dirins.'/'.strtolower($module).'/doc/Documentation.asciidoc';
	//var_dump($srcfile);var_dump($destfile);
	$result = dol_copy($srcfile, $destfile, 0, 0);

	if ($result > 0) {
		$modulename = ucfirst($module); // Force first letter in uppercase
		$modulelowercase = strtolower($module);

		//var_dump($phpfileval['fullname']);
		$arrayreplacement = array(
			'mymodule'=>strtolower($modulename),
			'MyModule'=>$modulename,
			'MYMODULE'=>strtoupper($modulename),
			'My module'=>$modulename,
			'my module'=>$modulename,
			'Mon module'=>$modulename,
			'mon module'=>$modulename,
			'htdocs/modulebuilder/template'=>strtolower($modulename),
			'__MYCOMPANY_NAME__'=>$mysoc->name,
			'__KEYWORDS__'=>$modulename,
			'__USER_FULLNAME__'=>$user->getFullName($langs),
			'__USER_EMAIL__'=>$user->email,
			'__YYYY-MM-DD__'=>dol_print_date($now, 'dayrfc'),
			'---Put here your own copyright and developer email---'=>dol_print_date($now, 'dayrfc').' '.$user->getFullName($langs).($user->email ? ' <'.$user->email.'>' : '')
		);

		dolReplaceInFile($destfile, $arrayreplacement);

		// Delete old documentation files
		$FILENAMEDOC = $modulelowercase.'.html';
		$FILENAMEDOCPDF = $modulelowercase.'.pdf';
		$outputfiledoc = dol_buildpath($modulelowercase, 0).'/doc/'.$FILENAMEDOC;
		$outputfiledocurl = dol_buildpath($modulelowercase, 1).'/doc/'.$FILENAMEDOC;
		$outputfiledocpdf = dol_buildpath($modulelowercase, 0).'/doc/'.$FILENAMEDOCPDF;
		$outputfiledocurlpdf = dol_buildpath($modulelowercase, 1).'/doc/'.$FILENAMEDOCPDF;

		dol_delete_file($outputfiledoc, 0, 0, 0, null, false, 0);
		dol_delete_file($outputfiledocpdf, 0, 0, 0, null, false, 0);
	} else {
		$langs->load("errors");
		setEventMessages($langs->trans('ErrorFailToCreateFile', $destfile), null, 'errors');
	}
}

if ($dirins && $action == 'addlanguage' && !empty($module))
{
	$newlangcode = GETPOST('newlangcode', 'aZ09');
	$srcfile = $dirins.'/'.strtolower($module).'/langs/en_US';
	$destfile = $dirins.'/'.strtolower($module).'/langs/'.$newlangcode;
	$result = dolCopyDir($srcfile, $destfile, 0, 0);
}

if ($dirins && $action == 'confirm_removefile' && !empty($module))
{
	$relativefilename = dol_sanitizePathName(GETPOST('file', 'none'));
	if ($relativefilename)
	{
		$dirnametodelete = dirname($relativefilename);
		$filetodelete = $dirins.'/'.$relativefilename;
		$dirtodelete  = $dirins.'/'.$dirnametodelete;

		$result = dol_delete_file($filetodelete);
		if (!$result) {
			setEventMessages($langs->trans("ErrorFailToDeleteFile", basename($filetodelete)), null, 'errors');
		} else {
			if (dol_is_dir_empty($dirtodelete)) dol_delete_dir($dirtodelete);

			// Update descriptor file to comment file
			if (in_array($tab, array('css', 'js')))
			{
				$srcfile = $dirins.'/'.strtolower($module).'/core/modules/mod'.$module.'.class.php';
				$arrayreplacement = array('/^\s*\''.preg_quote('/'.$relativefilename, '/').'\',*/m'=>'                // \'/'.$relativefilename.'\',');
				dolReplaceInFile($srcfile, $arrayreplacement, '', 0, 0, 1);
			}
		}
	}
}

// Build the $fields array from SQL table (initfromtablename)
if ($dirins && $action == 'initobject' && $module && GETPOST('createtablearray', 'alpha'))
{
	$tablename = GETPOST('initfromtablename', 'alpha');
	$_results = $db->DDLDescTable($tablename);
	if (empty($_results))
	{
		setEventMessages($langs->trans("ErrorTableNotFound", $tablename), null, 'errors');
	} else {
		/**
		 *  'type' if the field format ('integer', 'integer:Class:pathtoclass', 'varchar(x)', 'double(24,8)', 'text', 'html', 'datetime', 'timestamp', 'float')
		 *  'label' the translation key.
		 *  'enabled' is a condition when the field must be managed.
		 *  'visible' says if field is visible in list (Examples: 0=Not visible, 1=Visible on list and create/update/view forms, 2=Visible on list only, 3=Visible on create/update/view form only (not list), 4=Visible on list and update/view form only (not create). Using a negative value means field is not shown by default on list but can be selected for viewing)
		 *  'noteditable' says if field is not editable (1 or 0)
		 *  'notnull' is set to 1 if not null in database. Set to -1 if we must set data to null if empty ('' or 0).
		 *  'default' is a default value for creation (can still be replaced by the global setup of default values)
		 *  'index' if we want an index in database.
		 *  'foreignkey'=>'tablename.field' if the field is a foreign key (it is recommanded to name the field fk_...).
		 *  'position' is the sort order of field.
		 *  'searchall' is 1 if we want to search in this field when making a search from the quick search button.
		 *  'isameasure' must be set to 1 if you want to have a total on list for this field. Field type must be summable like integer or double(24,8).
		 *  'css' is the CSS style to use on field. For example: 'maxwidth200'
		 *  'help' is a string visible as a tooltip on field
		 *  'comment' is not used. You can store here any text of your choice. It is not used by application.
		 *  'showoncombobox' if value of the field must be visible into the label of the combobox that list record
		 *  'arraykeyval' to set list of value if type is a list of predefined values. For example: array("0"=>"Draft","1"=>"Active","-1"=>"Cancel")
		 */

		/*public $fields=array(
		 'rowid'         =>array('type'=>'integer',      'label'=>'TechnicalID',      'enabled'=>1, 'visible'=>-2, 'notnull'=>1,  'index'=>1, 'position'=>1, 'comment'=>'Id'),
		 'ref'           =>array('type'=>'varchar(128)', 'label'=>'Ref',              'enabled'=>1, 'visible'=>1,  'notnull'=>1,  'showoncombobox'=>1, 'index'=>1, 'position'=>10, 'searchall'=>1, 'comment'=>'Reference of object'),
		 'entity'        =>array('type'=>'integer',      'label'=>'Entity',           'enabled'=>1, 'visible'=>0,  'default'=>1, 'notnull'=>1,  'index'=>1, 'position'=>20),
		 'label'         =>array('type'=>'varchar(255)', 'label'=>'Label',            'enabled'=>1, 'visible'=>1,  'position'=>30,  'searchall'=>1, 'css'=>'minwidth200', 'help'=>'Help text'),
		 'amount'        =>array('type'=>'double(24,8)', 'label'=>'Amount',           'enabled'=>1, 'visible'=>1,  'default'=>'null', 'position'=>40,  'searchall'=>0, 'isameasure'=>1, 'help'=>'Help text'),
		 'fk_soc' 		 =>array('type'=>'integer:Societe:societe/class/societe.class.php', 'label'=>'ThirdParty', 'visible'=>1, 'enabled'=>1, 'position'=>50, 'notnull'=>-1, 'index'=>1, 'searchall'=>1, 'help'=>'LinkToThirparty'),
		 'description'   =>array('type'=>'text',			'label'=>'Descrption',		 'enabled'=>1, 'visible'=>0,  'position'=>60),
		 'note_public'   =>array('type'=>'html',			'label'=>'NotePublic',		 'enabled'=>1, 'visible'=>0,  'position'=>61),
		 'note_private'  =>array('type'=>'html',			'label'=>'NotePrivate',		 'enabled'=>1, 'visible'=>0,  'position'=>62),
		 'date_creation' =>array('type'=>'datetime',     'label'=>'DateCreation',     'enabled'=>1, 'visible'=>-2, 'notnull'=>1,  'position'=>500),
		 'tms'           =>array('type'=>'timestamp',    'label'=>'DateModification', 'enabled'=>1, 'visible'=>-2, 'notnull'=>1,  'position'=>501),
		 //'date_valid'    =>array('type'=>'datetime',     'label'=>'DateCreation',     'enabled'=>1, 'visible'=>-2, 'position'=>502),
		 'fk_user_creat' =>array('type'=>'integer',      'label'=>'UserAuthor',       'enabled'=>1, 'visible'=>-2, 'notnull'=>1,  'position'=>510),
		 'fk_user_modif' =>array('type'=>'integer',      'label'=>'UserModif',        'enabled'=>1, 'visible'=>-2, 'notnull'=>-1, 'position'=>511),
		 //'fk_user_valid' =>array('type'=>'integer',      'label'=>'UserValidation',        'enabled'=>1, 'visible'=>-1, 'position'=>512),
		 'import_key'    =>array('type'=>'varchar(14)',  'label'=>'ImportId',         'enabled'=>1, 'visible'=>-2, 'notnull'=>-1, 'index'=>0,  'position'=>1000),
		 'status'        =>array('type'=>'integer',      'label'=>'Status',           'enabled'=>1, 'visible'=>1,  'notnull'=>1, 'default'=>0, 'index'=>1,  'position'=>1000, 'arrayofkeyval'=>array(0=>'Draft', 1=>'Active', -1=>'Cancel')),
		 );*/

		$string = 'public $fields=array('."\n";
		$string .= "<br>";
		$i = 10;
		while ($obj = $db->fetch_object($_results))
		{
			// fieldname
			$fieldname = $obj->Field;
			// type
			$type = $obj->Type;
			if ($type == 'int(11)') $type = 'integer';
			if ($type == 'float') $type = 'real';
			if (strstr($type, 'tinyint')) $type = 'integer';
			if ($obj->Field == 'fk_soc') $type = 'integer:Societe:societe/class/societe.class.php';
			if (preg_match('/^fk_proj/', $obj->Field)) $type = 'integer:Project:projet/class/project.class.php:1:fk_statut=1';
			if (preg_match('/^fk_prod/', $obj->Field)) $type = 'integer:Product:product/class/product.class.php:1';
			if ($obj->Field == 'fk_warehouse') $type = 'integer:Entrepot:product/stock/class/entrepot.class.php';
			if (preg_match('/^(fk_user|fk_commercial)/', $obj->Field)) $type = 'integer:User:user/class/user.class.php';

			// notnull
			$notnull = ($obj->Null == 'YES' ? 0 : 1);
			if ($fieldname == 'fk_user_modif') $notnull = -1;
			// label
			$label = preg_replace('/_/', '', ucfirst($fieldname));
			if ($fieldname == 'rowid') $label = 'TechnicalID';
			if ($fieldname == 'import_key') $label = 'ImportId';
			if ($fieldname == 'fk_soc') $label = 'ThirdParty';
			if ($fieldname == 'tms') $label = 'DateModification';
			if ($fieldname == 'datec') $label = 'DateCreation';
			if ($fieldname == 'date_valid') $label = 'DateValidation';
			if ($fieldname == 'datev') $label = 'DateValidation';
			if ($fieldname == 'note_private') $label = 'NotePublic';
			if ($fieldname == 'note_public') $label = 'NotePrivate';
			if ($fieldname == 'fk_user_creat') $label = 'UserAuthor';
			if ($fieldname == 'fk_user_modif') $label = 'UserModif';
			if ($fieldname == 'fk_user_valid') $label = 'UserValidation';
			// visible
			$visible = -1;
			if ($fieldname == 'entity') $visible = -2;
			if ($fieldname == 'import_key') $visible = -2;
			if ($fieldname == 'fk_user_creat') $visible = -2;
			if ($fieldname == 'fk_user_modif') $visible = -2;
			if (in_array($fieldname, array('ref_ext', 'model_pdf', 'note_public', 'note_private'))) $visible = 0;
			// enabled
			$enabled = 1;
			// default
			$default = '';
			if ($fieldname == 'entity') $default = 1;
			// position
			$position = $i;
			if (in_array($fieldname, array('status', 'statut', 'fk_status', 'fk_statut'))) $position = 500;
			if ($fieldname == 'import_key') $position = 900;
			// index
			$index = 0;
			if ($fieldname == 'entity') $index = 1;

			$string .= "'".$obj->Field."' =>array('type'=>'".$type."', 'label'=>'".$label."',";
			if ($default != '') $string .= " 'default'=>".$default.",";
			$string .= " 'enabled'=>".$enabled.",";
			$string .= " 'visible'=>".$visible;
			if ($notnull) $string .= ", 'notnull'=>".$notnull;
			if ($fieldname == 'ref') $string .= ", 'showoncombobox'=>1";
			$string .= ", 'position'=>".$position;
			if ($index) $string .= ", 'index'=>".$index;
			$string .= "),\n";
			$string .= "<br>";
			$i += 5;
		}
		$string .= ');'."\n";
		$string .= "<br>";
		print $string;
		exit;
	}
}

if ($dirins && $action == 'initobject' && $module && $objectname)
{
	$objectname = ucfirst($objectname);

	$dirins = $dirread = $listofmodules[strtolower($module)]['moduledescriptorrootpath'];
	$moduletype = $listofmodules[strtolower($module)]['moduletype'];

	if (preg_match('/[^a-z0-9_]/i', $objectname))
	{
		$error++;
		setEventMessages($langs->trans("SpaceOrSpecialCharAreNotAllowed"), null, 'errors');
		$tabobj = 'newobject';
	}
	if (class_exists($objectname)) {
		// TODO Add a more efficient detection. Scan disk ?
		$error++;
		setEventMessages($langs->trans("AnObjectWithThisClassNameAlreadyExists"), null, 'errors');
		$tabobj = 'newobject';
	}

	$srcdir = DOL_DOCUMENT_ROOT.'/modulebuilder/template';
	$destdir = $dirins.'/'.strtolower($module);

	// The dir was not created by init
	dol_mkdir($destdir.'/class');
	dol_mkdir($destdir.'/img');
	dol_mkdir($destdir.'/lib');
	dol_mkdir($destdir.'/scripts');
	dol_mkdir($destdir.'/sql');

	// Scan dir class to find if an object with same name already exists.
	if (!$error)
	{
		$dirlist = dol_dir_list($destdir.'/class', 'files', 0, '\.txt$');
		$alreadyfound = false;
		foreach ($dirlist as $key => $val)
		{
			$filefound = preg_replace('/\.txt$/', '', $val['name']);
			if (strtolower($objectname) == strtolower($filefound) && $objectname != $filefound)
			{
				$alreadyfound = true;
				$error++;
				setEventMessages($langs->trans("AnObjectAlreadyExistWithThisNameAndDiffCase"), null, 'errors');
				break;
			}
		}
	}

	if (!$error)
	{
		// Copy some files
		$filetogenerate = array(
			'myobject_card.php'=>strtolower($objectname).'_card.php',
			'myobject_note.php'=>strtolower($objectname).'_note.php',
			'myobject_contact.php'=>strtolower($objectname).'_contact.php',
			'myobject_document.php'=>strtolower($objectname).'_document.php',
			'myobject_agenda.php'=>strtolower($objectname).'_agenda.php',
			'myobject_list.php'=>strtolower($objectname).'_list.php',
			'admin/myobject_extrafields.php'=>'admin/'.strtolower($objectname).'_extrafields.php',
			'lib/mymodule_myobject.lib.php'=>'lib/'.strtolower($module).'_'.strtolower($objectname).'.lib.php',
			//'test/phpunit/MyObjectTest.php'=>'test/phpunit/'.strtolower($objectname).'Test.php',
			'sql/llx_mymodule_myobject.sql'=>'sql/llx_'.strtolower($module).'_'.strtolower($objectname).'.sql',
			'sql/llx_mymodule_myobject.key.sql'=>'sql/llx_'.strtolower($module).'_'.strtolower($objectname).'.key.sql',
			'sql/llx_mymodule_myobject_extrafields.sql'=>'sql/llx_'.strtolower($module).'_'.strtolower($objectname).'_extrafields.sql',
			'sql/llx_mymodule_myobject_extrafields.key.sql'=>'sql/llx_'.strtolower($module).'_'.strtolower($objectname).'_extrafields.key.sql',
			//'scripts/mymodule.php'=>'scripts/'.strtolower($objectname).'.php',
			'img/object_myobject.png'=>'img/object_'.strtolower($objectname).'.png',
			'class/myobject.class.php'=>'class/'.strtolower($objectname).'.class.php',
			//'class/api_mymodule.class.php'=>'class/api_'.strtolower($module).'.class.php',
		);

		if (GETPOST('includerefgeneration', 'aZ09'))
		{
			dol_mkdir($destdir.'/core/modules/'.strtolower($module));

			$filetogenerate += array(
				'core/modules/mymodule/mod_myobject_advanced.php'=>'core/modules/'.strtolower($module).'/mod_'.strtolower($objectname).'_advanced.php',
				'core/modules/mymodule/mod_myobject_standard.php'=>'core/modules/'.strtolower($module).'/mod_'.strtolower($objectname).'_standard.php',
				'core/modules/mymodule/modules_myobject.php'=>'core/modules/'.strtolower($module).'/modules_'.strtolower($objectname).'.php',
			);
		}
		if (GETPOST('includedocgeneration', 'aZ09'))
		{
			dol_mkdir($destdir.'/core/modules/'.strtolower($module));
			dol_mkdir($destdir.'/core/modules/'.strtolower($module).'/doc');

			$filetogenerate += array(
				'core/modules/mymodule/doc/doc_generic_myobject_odt.modules.php'=>'core/modules/'.strtolower($module).'/doc/doc_generic_'.strtolower($objectname).'_odt.modules.php',
				'core/modules/mymodule/doc/pdf_standard_myobject.modules.php'=>'core/modules/'.strtolower($module).'/doc/pdf_standard_'.strtolower($objectname).'.modules.php'
			);
		}

		foreach ($filetogenerate as $srcfile => $destfile)
		{
			$result = dol_copy($srcdir.'/'.$srcfile, $destdir.'/'.$destfile, $newmask, 0);
			if ($result <= 0)
			{
				if ($result < 0)
				{
					$error++;
					$langs->load("errors");
					setEventMessages($langs->trans("ErrorFailToCopyFile", $srcdir.'/'.$srcfile, $destdir.'/'.$destfile), null, 'errors');
				} else {
					// $result == 0
					setEventMessages($langs->trans("FileAlreadyExists", $destfile), null, 'warnings');
				}
			}
		}

		// Edit the class 'class/'.strtolower($objectname).'.class.php'
		if (GETPOST('includerefgeneration', 'aZ09')) {
			// Replace 'visible'=>1,  'noteditable'=>0, 'default'=>''
			$arrayreplacement = array(
				'/\'visible\'=>1,\s*\'noteditable\'=>0,\s*\'default\'=>\'\'/' => "'visible'=>4, 'noteditable'=>1, 'default'=>'(PROV)'"
			);
			//var_dump($arrayreplacement);exit;
			//var_dump($destdir.'/class/'.strtolower($objectname).'.class.php');exit;
			dolReplaceInFile($destdir.'/class/'.strtolower($objectname).'.class.php', $arrayreplacement, '', 0, 0, 1);

			$arrayreplacement = array(
				'/\'models\' => 0,/' => '\'models\' => 1,'
			);
			dolReplaceInFile($destdir.'/core/modules/mod'.$module.'.class.php', $arrayreplacement, '', 0, 0, 1);
		}

		// Edit the setup file and the card page
		if (GETPOST('includedocgeneration', 'aZ09')) {
			// Replace some var init into some files
			$arrayreplacement = array(
				'/\$includedocgeneration = 0;/' => '$includedocgeneration = 1;'
			);
			dolReplaceInFile($destdir.'/class/'.strtolower($objectname).'.class.php', $arrayreplacement, '', 0, 0, 1);
			dolReplaceInFile($destdir.'/'.strtolower($objectname).'_card.php', $arrayreplacement, '', 0, 0, 1);

			$arrayreplacement = array(
				'/\'models\' => 0,/' => '\'models\' => 1,'
			);

			dolReplaceInFile($destdir.'/core/modules/mod'.$module.'.class.php', $arrayreplacement, '', 0, 0, 1);
		}

		// TODO Update entries '$myTmpObjects['MyObject']=array('includerefgeneration'=>0, 'includedocgeneration'=>0);'


		// Scan for object class files
		$listofobject = dol_dir_list($destdir.'/class', 'files', 0, '\.class\.php$');

		$firstobjectname = '';
		foreach ($listofobject as $fileobj)
		{
			if (preg_match('/^api_/', $fileobj['name'])) continue;
			if (preg_match('/^actions_/', $fileobj['name'])) continue;

			$tmpcontent = file_get_contents($fileobj['fullname']);
			$reg = array();
			if (preg_match('/class\s+([^\s]*)\s+extends\s+CommonObject/ims', $tmpcontent, $reg))
			{
				$objectnameloop = $reg[1];
				if (empty($firstobjectname)) $firstobjectname = $objectnameloop;
			}

			// Regenerate left menu entry in descriptor for $objectname
			$stringtoadd = "
        \$this->menu[\$r++]=array(
            // '' if this is a top menu. For left menu, use 'fk_mainmenu=xxx' or 'fk_mainmenu=xxx,fk_leftmenu=yyy' where xxx is mainmenucode and yyy is a leftmenucode
            'fk_menu'=>'fk_mainmenu=mymodule',
            // This is a Left menu entry
            'type'=>'left',
            'titre'=>'List MyObject',
            'mainmenu'=>'mymodule',
            'leftmenu'=>'mymodule_myobject',
            'url'=>'/mymodule/myobject_list.php',
            // Lang file to use (without .lang) by module. File must be in langs/code_CODE/ directory.
            'langs'=>'mymodule@mymodule',
            'position'=>1100+\$r,
            // Define condition to show or hide menu entry. Use '\$conf->mymodule->enabled' if entry must be visible if module is enabled. Use '\$leftmenu==\'system\'' to show if leftmenu system is selected.
            'enabled'=>'\$conf->mymodule->enabled',
            // Use 'perms'=>'\$user->rights->mymodule->level1->level2' if you want your menu with a permission rules
            'perms'=>'1',
            'target'=>'',
            // 0=Menu for internal users, 1=external users, 2=both
            'user'=>2,
        );
        \$this->menu[\$r++]=array(
            // '' if this is a top menu. For left menu, use 'fk_mainmenu=xxx' or 'fk_mainmenu=xxx,fk_leftmenu=yyy' where xxx is mainmenucode and yyy is a leftmenucode
            'fk_menu'=>'fk_mainmenu=mymodule,fk_leftmenu=mymodule_myobject',
            // This is a Left menu entry
            'type'=>'left',
            'titre'=>'New MyObject',
            'mainmenu'=>'mymodule',
            'leftmenu'=>'mymodule_myobject',
            'url'=>'/mymodule/myobject_card.php?action=create',
            // Lang file to use (without .lang) by module. File must be in langs/code_CODE/ directory.
            'langs'=>'mymodule@mymodule',
            'position'=>1100+\$r,
            // Define condition to show or hide menu entry. Use '\$conf->mymodule->enabled' if entry must be visible if module is enabled. Use '\$leftmenu==\'system\'' to show if leftmenu system is selected.
            'enabled'=>'\$conf->mymodule->enabled',
            // Use 'perms'=>'\$user->rights->mymodule->level1->level2' if you want your menu with a permission rules
            'perms'=>'1',
            'target'=>'',
            // 0=Menu for internal users, 1=external users, 2=both
            'user'=>2
        );\n";
			$stringtoadd = preg_replace('/MyObject/', $objectnameloop, $stringtoadd);
			$stringtoadd = preg_replace('/mymodule/', strtolower($module), $stringtoadd);
			$stringtoadd = preg_replace('/myobject/', strtolower($objectnameloop), $stringtoadd);

			$moduledescriptorfile = $destdir.'/core/modules/mod'.$module.'.class.php';

			// TODO Allow a replace with regex using dolReplaceInFile with param arryreplacementisregex to 1
			// TODO Avoid duplicate addition

			dolReplaceInFile($moduledescriptorfile, array('END MODULEBUILDER LEFTMENU MYOBJECT */' => '*/'."\n".$stringtoadd."\n\t\t/* END MODULEBUILDER LEFTMENU MYOBJECT */"));

			// Add module descriptor to list of files to replace "MyObject' string with real name of object.
			$filetogenerate[] = 'core/modules/mod'.$module.'.class.php';
		}
	}

	if (!$error)
	{
		// Edit PHP files to make replacement
		foreach ($filetogenerate as $destfile)
		{
			$phpfileval['fullname'] = $destdir.'/'.$destfile;

			//var_dump($phpfileval['fullname']);
			$arrayreplacement = array(
				'mymodule'=>strtolower($module),
				'MyModule'=>$module,
				'MYMODULE'=>strtoupper($module),
				'My module'=>$module,
				'my module'=>$module,
				'mon module'=>$module,
				'Mon module'=>$module,
				'htdocs/modulebuilder/template/'=>strtolower($modulename),
				'myobject'=>strtolower($objectname),
				'MyObject'=>$objectname,
				'MYOBJECT'=>strtoupper($objectname)
			);

			$result = dolReplaceInFile($phpfileval['fullname'], $arrayreplacement);
			//var_dump($result);
			if ($result < 0)
			{
				setEventMessages($langs->trans("ErrorFailToMakeReplacementInto", $phpfileval['fullname']), null, 'errors');
			}
		}
	}

	if (!$error)
	{
		// Edit the class file to write properties
		$object = rebuildObjectClass($destdir, $module, $objectname, $newmask);
		if (is_numeric($object) && $object < 0) $error++;
	}
	if (!$error)
	{
		// Edit sql with new properties
		$result = rebuildObjectSql($destdir, $module, $objectname, $newmask, '', $object);
		if ($result < 0) $error++;
	}

	if (!$error)
	{
		setEventMessages($langs->trans('FilesForObjectInitialized', $objectname), null);
		$tabobj = $objectname;
	}
}

if ($dirins && ($action == 'droptable' || $action == 'droptableextrafields') && !empty($module) && !empty($tabobj))
{
	$objectname = $tabobj;

	$arrayoftables = array();
	if ($action == 'droptable') $arrayoftables[] = MAIN_DB_PREFIX.strtolower($module).'_'.strtolower($tabobj);
	if ($action == 'droptableextrafields') $arrayoftables[] = MAIN_DB_PREFIX.strtolower($module).'_'.strtolower($tabobj).'_extrafields';

	foreach ($arrayoftables as $tabletodrop)
	{
		$nb = -1;
		$sql = "SELECT COUNT(*) as nb FROM ".$tabletodrop;
		$resql = $db->query($sql);
		if ($resql)
		{
			$obj = $db->fetch_object($resql);
			if ($obj)
			{
				$nb = $obj->nb;
			}
		} else {
			if ($db->lasterrno() == 'DB_ERROR_NOSUCHTABLE')
			{
				setEventMessages($langs->trans("TableDoesNotExists", $tabletodrop), null, 'warnings');
			} else {
				dol_print_error($db);
			}
		}
		if ($nb == 0)
		{
			$resql = $db->DDLDropTable($tabletodrop);
			//var_dump($resql);
			setEventMessages($langs->trans("TableDropped", $tabletodrop), null, 'mesgs');
		} elseif ($nb > 0)
		{
			setEventMessages($langs->trans("TableNotEmptyDropCanceled", $tabletodrop), null, 'warnings');
		}
	}
}

if ($dirins && $action == 'addproperty' && !empty($module) && !empty($tabobj))
{
	$error = 0;

	$objectname = $tabobj;

	$dirins = $dirread = $listofmodules[strtolower($module)]['moduledescriptorrootpath'];
	$moduletype = $listofmodules[strtolower($module)]['moduletype'];

	$srcdir = $dirread.'/'.strtolower($module);
	$destdir = $dirins.'/'.strtolower($module);
	dol_mkdir($destdir);

	// We click on add property
	if (!GETPOST('regenerateclasssql') && !GETPOST('regeneratemissing'))
	{
		if (!GETPOST('propname', 'aZ09'))
		{
			$error++;
			setEventMessages($langs->trans("ErrorFieldRequired", $langs->transnoentities("Name")), null, 'errors');
		}
		if (!GETPOST('proplabel', 'alpha'))
		{
			$error++;
			setEventMessages($langs->trans("ErrorFieldRequired", $langs->transnoentities("Label")), null, 'errors');
		}
		if (!GETPOST('proptype', 'alpha'))
		{
			$error++;
			setEventMessages($langs->trans("ErrorFieldRequired", $langs->transnoentities("Type")), null, 'errors');
		}

		if (!$error)
		{
			$addfieldentry = array(
				'name'=>GETPOST('propname', 'aZ09'), 'label'=>GETPOST('proplabel', 'alpha'), 'type'=>GETPOST('proptype', 'alpha'),
				'arrayofkeyval'=>GETPOST('proparrayofkeyval', 'restricthtml'), // Example json string '{"0":"Draft","1":"Active","-1":"Cancel"}'
				'visible'=>GETPOST('propvisible', 'int'), 'enabled'=>GETPOST('propenabled', 'int'),
				'position'=>GETPOST('propposition', 'int'), 'notnull'=>GETPOST('propnotnull', 'int'), 'index'=>GETPOST('propindex', 'int'), 'searchall'=>GETPOST('propsearchall', 'int'),
				'isameasure'=>GETPOST('propisameasure', 'int'), 'comment'=>GETPOST('propcomment', 'alpha'), 'help'=>GETPOST('prophelp', 'alpha')
			);

			if (!empty($addfieldentry['arrayofkeyval']) && !is_array($addfieldentry['arrayofkeyval']))
			{
				$addfieldentry['arrayofkeyval'] = json_decode($addfieldentry['arrayofkeyval'], true);
			}
		}
	}

	/*if (GETPOST('regeneratemissing'))
	{
		setEventMessages($langs->trans("FeatureNotYetAvailable"), null, 'warnings');
		$error++;
	}*/

	// Edit the class file to write properties
	if (!$error)
	{
		$moduletype = 'external';

		$object = rebuildObjectClass($destdir, $module, $objectname, $newmask, $srcdir, $addfieldentry, $moduletype);
		if (is_numeric($object) && $object <= 0)
		{
			$error++;
		}
	}

	// Edit sql with new properties
	if (!$error)
	{
		$moduletype = 'external';

		$result = rebuildObjectSql($destdir, $module, $objectname, $newmask, $srcdir, $object, $moduletype);
		if ($result <= 0)
		{
			$error++;
		}
	}

	if (!$error)
	{
		setEventMessages($langs->trans('FilesForObjectUpdated', $objectname), null);

		clearstatcache(true);

		// Make a redirect to reload all data
		header("Location: ".DOL_URL_ROOT.'/modulebuilder/index.php?tab=objects&module='.$module.($forceddirread ? '@'.$dirread : '').'&tabobj='.$objectname.'&nocache='.time());

		exit;
	}
}

if ($dirins && $action == 'confirm_deleteproperty' && $propertykey)
{
	$objectname = $tabobj;

	$srcdir = $dirread.'/'.strtolower($module);
	$destdir = $dirins.'/'.strtolower($module);
	dol_mkdir($destdir);

	// Edit the class file to write properties
	if (!$error)
	{
		$object = rebuildObjectClass($destdir, $module, $objectname, $newmask, $srcdir, array(), $propertykey);
		if (is_numeric($object) && $object <= 0) $error++;
	}

	// Edit sql with new properties
	if (!$error)
	{
		$result = rebuildObjectSql($destdir, $module, $objectname, $newmask, $srcdir, $object);
		if ($result <= 0) $error++;
	}

	if (!$error)
	{
		setEventMessages($langs->trans('FilesForObjectUpdated', $objectname), null);

		clearstatcache(true);

		// Make a redirect to reload all data
		header("Location: ".DOL_URL_ROOT.'/modulebuilder/index.php?tab=objects&module='.$module.($forceddirread ? '@'.$dirread : '').'&tabobj='.$objectname);

		exit;
	}
}

if ($dirins && $action == 'confirm_deletemodule')
{
	if (preg_match('/[^a-z0-9_]/i', $module))
	{
		$error++;
		setEventMessages($langs->trans("SpaceOrSpecialCharAreNotAllowed"), null, 'errors');
	}

	if (!$error)
	{
		$modulelowercase = strtolower($module);

		// Dir for module
		$dir = $dirins.'/'.$modulelowercase;

		$result = dol_delete_dir_recursive($dir);

		if ($result > 0)
		{
			setEventMessages($langs->trans("DirWasRemoved", $modulelowercase), null);
		} else {
			setEventMessages($langs->trans("PurgeNothingToDelete"), null, 'warnings');
		}
	}

	$action = '';
	$module = 'deletemodule';
}

if ($dirins && $action == 'confirm_deleteobject' && $objectname)
{
	if (preg_match('/[^a-z0-9_]/i', $objectname))
	{
		$error++;
		setEventMessages($langs->trans("SpaceOrSpecialCharAreNotAllowed"), null, 'errors');
	}

	if (!$error)
	{
		$modulelowercase = strtolower($module);
		$objectlowercase = strtolower($objectname);

		// Dir for module
		$dir = $dirins.'/'.$modulelowercase;

		// Delete some files
		$filetodelete = array(
			'myobject_card.php'=>strtolower($objectname).'_card.php',
			'myobject_note.php'=>strtolower($objectname).'_note.php',
			'myobject_contact.php'=>strtolower($objectname).'_contact.php',
			'myobject_document.php'=>strtolower($objectname).'_document.php',
			'myobject_agenda.php'=>strtolower($objectname).'_agenda.php',
			'myobject_list.php'=>strtolower($objectname).'_list.php',
			'admin/myobject_extrafields.php'=>'admin/'.strtolower($objectname).'_extrafields.php',
			'lib/mymodule_myobject.lib.php'=>'lib/'.strtolower($module).'_'.strtolower($objectname).'.lib.php',
			'test/phpunit/MyObjectTest.php'=>'test/phpunit/'.strtolower($objectname).'Test.php',
			'sql/llx_mymodule_myobject.sql'=>'sql/llx_'.strtolower($module).'_'.strtolower($objectname).'.sql',
			'sql/llx_mymodule_myobject_extrafields.sql'=>'sql/llx_'.strtolower($module).'_'.strtolower($objectname).'_extrafields.sql',
			'sql/llx_mymodule_myobject.key.sql'=>'sql/llx_'.strtolower($module).'_'.strtolower($objectname).'.key.sql',
			'sql/llx_mymodule_myobject_extrafields.key.sql'=>'sql/llx_'.strtolower($module).'_'.strtolower($objectname).'_extrafields.key.sql',
			'scripts/myobject.php'=>'scripts/'.strtolower($objectname).'.php',
			'img/object_myobject.png'=>'img/object_'.strtolower($objectname).'.png',
			'class/myobject.class.php'=>'class/'.strtolower($objectname).'.class.php',
			'class/api_myobject.class.php'=>'class/api_'.strtolower($module).'.class.php',
			'core/modules/mymodule/mod_myobject_advanced.php'=>'core/modules/'.strtolower($module).'/mod_'.strtolower($objectname).'_advanced.php',
			'core/modules/mymodule/mod_myobject_standard.php'=>'core/modules/'.strtolower($module).'/mod_'.strtolower($objectname).'_standard.php',
			'core/modules/mymodule/modules_myobject.php'=>'core/modules/'.strtolower($module).'/modules_'.strtolower($objectname).'.php',
			'core/modules/mymodule/doc/doc_generic_myobject_odt.modules.php'=>'core/modules/'.strtolower($module).'/doc/doc_generic_'.strtolower($objectname).'_odt.modules.php',
			'core/modules/mymodule/doc/pdf_standard_myobject.modules.php'=>'core/modules/'.strtolower($module).'/doc/pdf_standard_'.strtolower($objectname).'.modules.php'
		);

		$resultko = 0;
		foreach ($filetodelete as $filetodelete)
		{
			$resulttmp = dol_delete_file($dir.'/'.$filetodelete, 0, 0, 1);
			$resulttmp = dol_delete_file($dir.'/'.$filetodelete.'.back', 0, 0, 1);
			if (!$resulttmp) $resultko++;
		}

		if ($resultko == 0)
		{
			setEventMessages($langs->trans("FilesDeleted"), null);
		} else {
			setEventMessages($langs->trans("ErrorSomeFilesCouldNotBeDeleted"), null, 'warnings');
		}
	}

	$action = '';
	$tabobj = 'deleteobject';
}


if ($dirins && $action == 'generatepackage')
{
	$modulelowercase = strtolower($module);

	// Dir for module
	$dir = $dirins.'/'.$modulelowercase;
	// Zip file to build
	$FILENAMEZIP = '';

	// Load module
	dol_include_once($modulelowercase.'/core/modules/mod'.$module.'.class.php');
	$class = 'mod'.$module;

	if (class_exists($class))
	{
		try {
			$moduleobj = new $class($db);
		} catch (Exception $e)
		{
			$error++;
			dol_print_error($e->getMessage());
		}
	} else {
		$error++;
		$langs->load("errors");
		dol_print_error($langs->trans("ErrorFailedToLoadModuleDescriptorForXXX", $module));
		exit;
	}

	$arrayversion = explode('.', $moduleobj->version, 3);
	if (count($arrayversion))
	{
		$FILENAMEZIP = "module_".$modulelowercase.'-'.$arrayversion[0].'.'.$arrayversion[1].($arrayversion[2] ? ".".$arrayversion[2] : "").".zip";

		$dirofmodule = dol_buildpath($modulelowercase, 0).'/bin';
		$outputfilezip = $dirofmodule.'/'.$FILENAMEZIP;
		if ($dirofmodule)
		{
			if (!dol_is_dir($dirofmodule)) dol_mkdir($dirofmodule);
			$result = dol_compress_dir($dir, $outputfilezip, 'zip', '', $modulelowercase);
		} else {
			$result = -1;
		}

		if ($result > 0)
		{
			setEventMessages($langs->trans("ZipFileGeneratedInto", $outputfilezip), null);
		} else {
			$error++;
			$langs->load("errors");
			setEventMessages($langs->trans("ErrorFailToGenerateFile", $outputfilezip), null, 'errors');
		}
	} else {
		$error++;
		$langs->load("errors");
		setEventMessages($langs->trans("ErrorCheckVersionIsDefined"), null, 'errors');
	}
}

if ($dirins && $action == 'generatedoc')
{
	$FILENAMEDOC = strtolower($module).'.html';
	$dirofmodule = dol_buildpath(strtolower($module), 0).'/doc';

	$util = new Utils($db);
	$result = $util->generateDoc($module);

	if ($result > 0)
	{
		setEventMessages($langs->trans("DocFileGeneratedInto", $dirofmodule), null);
	} else {
		setEventMessages($util->error, $util->errors, 'errors');
	}
}


// Save file
if ($action == 'savefile' && empty($cancel))
{
	$relofcustom = basename($dirins);

	if ($relofcustom)
	{
		// Check that relative path ($file) start with name 'custom'
		if (!preg_match('/^'.$relofcustom.'/', $file)) $file = $relofcustom.'/'.$file;

		$pathoffile = dol_buildpath($file, 0);
		$pathoffilebackup = dol_buildpath($file.'.back', 0);

		// Save old version
		if (dol_is_file($pathoffile))
		{
			dol_copy($pathoffile, $pathoffilebackup, 0, 1);
		}

		$check = 'restricthtml';
		$srclang = dol_mimetype($pathoffile, '', 3);
		if ($srclang == 'md') $check = 'restricthtml';
		if ($srclang == 'lang') $check = 'restricthtml';
		if ($srclang == 'php') $check = 'none';

		$content = GETPOST('editfilecontent', $check);

		// Save file on disk
		if ($content)
		{
			dol_delete_file($pathoffile);
			$result = file_put_contents($pathoffile, $content);
			if ($result)
			{
				@chmod($pathoffile, octdec($newmask));

				setEventMessages($langs->trans("FileSaved"), null);
			} else {
				setEventMessages($langs->trans("ErrorFailedToSaveFile"), null, 'errors');
			}
		} else {
			setEventMessages($langs->trans("ContentCantBeEmpty"), null, 'errors');
			//$action='editfile';
			$error++;
		}
	}
}

// Enable module
if ($action == 'set' && $user->admin)
{
	$param = '';
	if ($module) $param .= '&module='.urlencode($module);
	if ($tab)    $param .= '&tab='.urlencode($tab);
	if ($tabobj) $param .= '&tabobj='.urlencode($tabobj);

	$value = GETPOST('value', 'alpha');
	$resarray = activateModule($value);
	if (!empty($resarray['errors'])) setEventMessages('', $resarray['errors'], 'errors');
	else {
		//var_dump($resarray);exit;
		if ($resarray['nbperms'] > 0)
		{
			$tmpsql = "SELECT COUNT(rowid) as nb FROM ".MAIN_DB_PREFIX."user WHERE admin <> 1";
			$resqltmp = $db->query($tmpsql);
			if ($resqltmp)
			{
				$obj = $db->fetch_object($resqltmp);
				//var_dump($obj->nb);exit;
				if ($obj && $obj->nb > 1)
				{
					$msg = $langs->trans('ModuleEnabledAdminMustCheckRights');
					setEventMessages($msg, null, 'warnings');
				}
			} else dol_print_error($db);
		}
	}
	header("Location: ".$_SERVER["PHP_SELF"]."?".$param);
	exit;
}

// Disable module
if ($action == 'reset' && $user->admin)
{
	$param = '';
	if ($module) $param .= '&module='.urlencode($module);
	if ($tab)    $param .= '&tab='.urlencode($tab);
	if ($tabobj) $param .= '&tabobj='.urlencode($tabobj);

	$value = GETPOST('value', 'alpha');
	$result = unActivateModule($value);
	if ($result) setEventMessages($result, null, 'errors');
	header("Location: ".$_SERVER["PHP_SELF"]."?".$param);
	exit;
}



/*
 * View
 */

$form = new Form($db);
$formadmin = new FormAdmin($db);

// Set dir where external modules are installed
if (!dol_is_dir($dirins))
{
	dol_mkdir($dirins);
}
$dirins_ok = (dol_is_dir($dirins));

llxHeader('', $langs->trans("ModuleBuilder"), '', '', 0, 0,
	array(
	'/includes/ace/src/ace.js',
	'/includes/ace/src/ext-statusbar.js',
	'/includes/ace/src/ext-language_tools.js',
	//'/includes/ace/src/ext-chromevox.js'
	), array(), '', 'classforhorizontalscrolloftabs');


$text = $langs->trans("ModuleBuilder");

print load_fiche_titre($text, '', 'title_setup');

print '<span class="opacitymedium hideonsmartphone">'.$langs->trans("ModuleBuilderDesc", 'https://wiki.dolibarr.org/index.php/Module_development#Create_your_module').'</span><br>';

print $textforlistofdirs;
print '<br>';
//var_dump($listofmodules);


$message = '';
if (!$dirins)
{
	$message = info_admin($langs->trans("ConfFileMustContainCustom", DOL_DOCUMENT_ROOT.'/custom', DOL_DOCUMENT_ROOT));
	$allowfromweb = -1;
} else {
	if ($dirins_ok)
	{
		if (!is_writable(dol_osencode($dirins)))
		{
			$langs->load("errors");
			$message = info_admin($langs->trans("ErrorFailedToWriteInDir", $dirins));
			$allowfromweb = 0;
		}
	} else {
		$message = info_admin($langs->trans("NotExistsDirect", $dirins).$langs->trans("InfDirAlt").$langs->trans("InfDirExample"));
		$allowfromweb = 0;
	}
}
if ($message)
{
	print $message;
}

//print $langs->trans("ModuleBuilderDesc3", count($listofmodules), $FILEFLAG).'<br>';
$infomodulesfound = '<div style="padding: 12px 9px 12px">'.$form->textwithpicto('<span class="opacitymedium">'.$langs->trans("ModuleBuilderDesc3", count($listofmodules)).'</span>', $langs->trans("ModuleBuilderDesc4", $FILEFLAG)).'</div>';


// Load module descriptor
$error = 0;
$moduleobj = null;


if (!empty($module) && $module != 'initmodule' && $module != 'deletemodule')
{
	$modulelowercase = strtolower($module);
	$loadclasserrormessage = '';

	// Load module
	try {
		$fullpathdirtodescriptor = $listofmodules[strtolower($module)]['moduledescriptorrelpath'];

		//throw(new Exception());
		dol_include_once($fullpathdirtodescriptor);

		$class = 'mod'.$module;
	} catch (Throwable $e) {		// This is called in PHP 7 only. Never called with PHP 5.6
		$loadclasserrormessage = $e->getMessage()."<br>\n";
		$loadclasserrormessage .= 'File: '.$e->getFile()."<br>\n";
		$loadclasserrormessage .= 'Line: '.$e->getLine()."<br>\n";
	}

	if (class_exists($class))
	{
		try {
			$moduleobj = new $class($db);
		} catch (Exception $e) {
			$error++;
			print $e->getMessage();
		}
	} else {
		if (empty($forceddirread)) $error++;
		$langs->load("errors");
		print img_warning('').' '.$langs->trans("ErrorFailedToLoadModuleDescriptorForXXX", $module).'<br>';
		print $loadclasserrormessage;
	}
}

print '<br>';


// Tabs for all modules
$head = array();
$h = 0;

$head[$h][0] = $_SERVER["PHP_SELF"].'?module=initmodule';
$head[$h][1] = '<span class="valignmiddle text-plus-circle">'.$langs->trans("NewModule").'</span><span class="fa fa-plus-circle valignmiddle paddingleft"></span>';
$head[$h][2] = 'initmodule';
$h++;

$linktoenabledisable = '';
$modulestatusinfo = '';

if (is_array($listofmodules) && count($listofmodules) > 0) {
	// Define $linktoenabledisable and $modulestatusinfo
	$modulelowercase = strtolower($module);
	$const_name = 'MAIN_MODULE_'.strtoupper($module);

	$param = '';
	if ($tab)    $param .= '&tab='.urlencode($tab);
	if ($module) $param .= '&module='.urlencode($module);
	if ($tabobj) $param .= '&tabobj='.urlencode($tabobj);

	$urltomodulesetup = '<a href="'.DOL_URL_ROOT.'/admin/modules.php?search_keyword='.urlencode($module).'">'.$langs->trans('Home').'-'.$langs->trans("Setup").'-'.$langs->trans("Modules").'</a>';
	if (!empty($conf->global->$const_name))	// If module is already activated
	{
		$linktoenabledisable .= '<a class="reposition asetresetmodule valignmiddle" href="'.$_SERVER["PHP_SELF"].'?id='.$moduleobj->numero.'&action=reset&value=mod'.$module.$param.'">';
		$linktoenabledisable .= img_picto($langs->trans("Activated"), 'switch_on', '', false, 0, 0, '', '', 1);
		$linktoenabledisable .= '</a>';

		$objMod = $moduleobj;
		$backtourlparam = '';
		$backtourlparam .= ($backtourlparam ? '&' : '?').'module='.$module; // No urlencode here, done later
		if ($tab) $backtourlparam .= ($backtourlparam ? '&' : '?').'tab='.$tab; // No urlencode here, done later
		$backtourl = $_SERVER["PHP_SELF"].$backtourlparam;

		$regs = array();
		if (is_array($objMod->config_page_url))
		{
			$i = 0;
			foreach ($objMod->config_page_url as $page)
			{
				$urlpage = $page;
				if ($i++) {
					$linktoenabledisable .= ' <a href="'.$urlpage.'" title="'.$langs->trans($page).'">'.img_picto(ucfirst($page), "setup").'</a>';
					//    print '<a href="'.$page.'">'.ucfirst($page).'</a>&nbsp;';
				} else {
					if (preg_match('/^([^@]+)@([^@]+)$/i', $urlpage, $regs))
					{

						$urltouse = dol_buildpath('/'.$regs[2].'/admin/'.$regs[1], 1);
						$linktoenabledisable .= ' &nbsp; <a href="'.$urltouse.(preg_match('/\?/', $urltouse) ? '&' : '?').'save_lastsearch_values=1&backtopage='.urlencode($backtourl).'" title="'.$langs->trans("Setup").'">'.img_picto($langs->trans("Setup"), "setup", 'style="padding-right: 6px"').'</a>';
					} else {
<<<<<<< HEAD
						// Case standard admin page (not a page provided by the module but a page
=======
						// Case standard admin page (not a page provided by the
						// module but a page provided by dolibarr)
>>>>>>> e1f503a8
						$urltouse = DOL_URL_ROOT.'/admin/'.$urlpage;
						$linktoenabledisable .= ' &nbsp; <a href="'.$urltouse.(preg_match('/\?/', $urltouse) ? '&' : '?').'save_lastsearch_values=1&backtopage='.urlencode($backtourl).'" title="'.$langs->trans("Setup").'">'.img_picto($langs->trans("Setup"), "setup", 'style="padding-right: 6px"').'</a>';
					}
				}
			}
		} elseif (preg_match('/^([^@]+)@([^@]+)$/i', $objMod->config_page_url, $regs)) {
			$linktoenabledisable .= ' &nbsp; <a href="'.dol_buildpath('/'.$regs[2].'/admin/'.$regs[1], 1).'?save_lastsearch_values=1&backtopage='.urlencode($backtourl).'" title="'.$langs->trans("Setup").'">'.img_picto($langs->trans("Setup"), "setup", 'style="padding-right: 6px"').'</a>';
		}
	} else {
		$linktoenabledisable .= '<a class="reposition asetresetmodule valignmiddle" href="'.$_SERVER["PHP_SELF"].'?id='.$moduleobj->numero.'&action=set&token='.newToken().'&value=mod'.$module.$param.'">';
		$linktoenabledisable .= img_picto($langs->trans("ModuleIsNotActive", $urltomodulesetup), 'switch_off', '', false, 0, 0, '', 'classfortooltip', 1);
		$linktoenabledisable .= "</a>\n";
	}

	if (!empty($conf->$modulelowercase->enabled))
	{
		$modulestatusinfo = $form->textwithpicto('', $langs->trans("Warning").' : '.$langs->trans("ModuleIsLive"), -1, 'warning');
	}

	// Loop to show tab of each module
	foreach ($listofmodules as $tmpmodule => $tmpmodulearray)
	{
		$head[$h][0] = $_SERVER["PHP_SELF"].'?module='.$tmpmodulearray['modulenamewithcase'].($forceddirread ? '@'.$dirread : '');
		$head[$h][1] = $tmpmodulearray['modulenamewithcase'];
		$head[$h][2] = $tmpmodulearray['modulenamewithcase'];

		/*if ($tmpmodule == $modulelowercase) {
			$head[$h][1] .= ' '.$modulestatusinfo;
			$head[$h][1] .= ' '.$linktoenabledisable;
		}*/

		$h++;
	}
}

$head[$h][0] = $_SERVER["PHP_SELF"].'?module=deletemodule';
$head[$h][1] = $langs->trans("DangerZone");
$head[$h][2] = 'deletemodule';
$h++;

print dol_get_fiche_head($head, $module, '', -1, '', 0, $infomodulesfound, '', 8); // Modules

if ($module == 'initmodule')
{
	// New module
	print '<form action="'.$_SERVER["PHP_SELF"].'" method="POST">';
	print '<input type="hidden" name="token" value="'.newToken().'">';
	print '<input type="hidden" name="action" value="initmodule">';
	print '<input type="hidden" name="module" value="initmodule">';

	//print '<span class="opacitymedium">'.$langs->trans("ModuleBuilderDesc2", 'conf/conf.php', $newdircustom).'</span><br>';
	print $langs->trans("EnterNameOfModuleDesc").'<br>';
	print '<br>';

	print '<input type="text" name="modulename" value="'.dol_escape_htmltag($modulename).'" placeholder="'.dol_escape_htmltag($langs->trans("ModuleKey")).'"><br>';

	print '<br><input type="submit" class="button" name="create" value="'.dol_escape_htmltag($langs->trans("Create")).'"'.($dirins ? '' : ' disabled="disabled"').'>';
	print '</form>';
} elseif ($module == 'deletemodule') {
	print '<!-- Form to init a module -->'."\n";
	print '<form action="'.$_SERVER["PHP_SELF"].'" method="POST" name="delete">';
	print '<input type="hidden" name="token" value="'.newToken().'">';
	print '<input type="hidden" name="action" value="confirm_deletemodule">';
	print '<input type="hidden" name="module" value="deletemodule">';

	print $langs->trans("EnterNameOfModuleToDeleteDesc").'<br><br>';

	print '<input type="text" name="module" placeholder="'.dol_escape_htmltag($langs->trans("ModuleKey")).'" value="">';
	print '<input type="submit" class="button smallpaddingimp" value="'.$langs->trans("Delete").'"'.($dirins ? '' : ' disabled="disabled"').'>';
	print '</form>';
} elseif (!empty($module)) {
	// Tabs for module
	if (!$error)
	{
		$dirread = $listofmodules[strtolower($module)]['moduledescriptorrootpath'];

		$head2 = array();
		$h = 0;

		$head2[$h][0] = $_SERVER["PHP_SELF"].'?tab=description&module='.$module.($forceddirread ? '@'.$dirread : '');
		$head2[$h][1] = $langs->trans("Description");
		$head2[$h][2] = 'description';
		$h++;

		$head2[$h][0] = $_SERVER["PHP_SELF"].'?tab=languages&module='.$module.($forceddirread ? '@'.$dirread : '');
		$head2[$h][1] = $langs->trans("Languages");
		$head2[$h][2] = 'languages';
		$h++;

		$head2[$h][0] = $_SERVER["PHP_SELF"].'?tab=dictionaries&module='.$module.($forceddirread ? '@'.$dirread : '');
		$head2[$h][1] = $langs->trans("Dictionaries");
		$head2[$h][2] = 'dictionaries';
		$h++;

		$head2[$h][0] = $_SERVER["PHP_SELF"].'?tab=objects&module='.$module.($forceddirread ? '@'.$dirread : '');
		$head2[$h][1] = $langs->trans("Objects");
		$head2[$h][2] = 'objects';
		$h++;

		$head2[$h][0] = $_SERVER["PHP_SELF"].'?tab=permissions&module='.$module.($forceddirread ? '@'.$dirread : '');
		$head2[$h][1] = $langs->trans("Permissions");
		$head2[$h][2] = 'permissions';
		$h++;

		$head2[$h][0] = $_SERVER["PHP_SELF"].'?tab=menus&module='.$module.($forceddirread ? '@'.$dirread : '');
		$head2[$h][1] = $langs->trans("Menus");
		$head2[$h][2] = 'menus';
		$h++;

		$head2[$h][0] = $_SERVER["PHP_SELF"].'?tab=hooks&module='.$module.($forceddirread ? '@'.$dirread : '');
		$head2[$h][1] = $langs->trans("Hooks");
		$head2[$h][2] = 'hooks';
		$h++;

		$head2[$h][0] = $_SERVER["PHP_SELF"].'?tab=triggers&module='.$module.($forceddirread ? '@'.$dirread : '');
		$head2[$h][1] = $langs->trans("Triggers");
		$head2[$h][2] = 'triggers';
		$h++;

		$head2[$h][0] = $_SERVER["PHP_SELF"].'?tab=widgets&module='.$module.($forceddirread ? '@'.$dirread : '');
		$head2[$h][1] = $langs->trans("Widgets");
		$head2[$h][2] = 'widgets';
		$h++;

		$head2[$h][0] = $_SERVER["PHP_SELF"].'?tab=css&module='.$module.($forceddirread ? '@'.$dirread : '');
		$head2[$h][1] = $langs->trans("CSS");
		$head2[$h][2] = 'css';
		$h++;

		$head2[$h][0] = $_SERVER["PHP_SELF"].'?tab=js&module='.$module.($forceddirread ? '@'.$dirread : '');
		$head2[$h][1] = $langs->trans("JS");
		$head2[$h][2] = 'js';
		$h++;

		$head2[$h][0] = $_SERVER["PHP_SELF"].'?tab=cli&module='.$module.($forceddirread ? '@'.$dirread : '');
		$head2[$h][1] = $langs->trans("CLI");
		$head2[$h][2] = 'cli';
		$h++;

		$head2[$h][0] = $_SERVER["PHP_SELF"].'?tab=cron&module='.$module.($forceddirread ? '@'.$dirread : '');
		$head2[$h][1] = $langs->trans("CronList");
		$head2[$h][2] = 'cron';
		$h++;

		$head2[$h][0] = $_SERVER["PHP_SELF"].'?tab=specifications&module='.$module.($forceddirread ? '@'.$dirread : '');
		$head2[$h][1] = $langs->trans("Documentation");
		$head2[$h][2] = 'specifications';
		$h++;

		$head2[$h][0] = $_SERVER["PHP_SELF"].'?tab=buildpackage&module='.$module.($forceddirread ? '@'.$dirread : '');
		$head2[$h][1] = $langs->trans("BuildPackage");
		$head2[$h][2] = 'buildpackage';
		$h++;

		// Link to enable / disable
		print '<div class="center">'.$modulestatusinfo;
		print ' '.$linktoenabledisable.'</div>';

		print '<br>';

		// Note module is inside $dirread

		if ($tab == 'description')
		{
			$pathtofile = $listofmodules[strtolower($module)]['moduledescriptorrelpath'];
			$pathtofilereadme = $modulelowercase.'/README.md';
			$pathtochangelog = $modulelowercase.'/ChangeLog.md';

			if ($action != 'editfile' || empty($file))
			{
				print dol_get_fiche_head($head2, $tab, '', -1, '', 0, '', '', 0, 'formodulesuffix'); // Description - level 2

				print '<span class="opacitymedium">'.$langs->trans("ModuleBuilderDesc".$tab).'</span>';
				$infoonmodulepath = '';
				if (realpath($dirread.'/'.$modulelowercase) != $dirread.'/'.$modulelowercase)
				{
					$infoonmodulepath = '<span class="opacitymedium">'.$langs->trans("RealPathOfModule").' :</span> <strong>'.realpath($dirread.'/'.$modulelowercase).'</strong><br>';
					print ' '.$infoonmodulepath;
				}
				print '<br>';

				print '<table>';

				print '<tr><td>';
				print '<span class="fa fa-file-o"></span> '.$langs->trans("DescriptorFile").' : <strong>'.$pathtofile.'</strong>';
				print '</td><td><a class="editfielda" href="'.$_SERVER['PHP_SELF'].'?tab='.$tab.'&module='.$module.($forceddirread ? '@'.$dirread : '').'&action=editfile&format=php&file='.urlencode($pathtofile).'">'.img_picto($langs->trans("Edit"), 'edit').'</a>';
				print '</td></tr>';

				print '<tr><td><span class="fa fa-file-o"></span> '.$langs->trans("ReadmeFile").' : <strong>'.$pathtofilereadme.'</strong>';
				print '</td><td><a class="editfielda" href="'.$_SERVER['PHP_SELF'].'?tab='.$tab.'&module='.$module.($forceddirread ? '@'.$dirread : '').'&action=editfile&format=markdown&file='.urlencode($pathtofilereadme).'">'.img_picto($langs->trans("Edit"), 'edit').'</a>';
				print '</td></tr>';

				print '<tr><td><span class="fa fa-file-o"></span> '.$langs->trans("ChangeLog").' : <strong>'.$pathtochangelog.'</strong>';
				print '</td><td><a class="editfielda" href="'.$_SERVER['PHP_SELF'].'?tab='.$tab.'&module='.$module.($forceddirread ? '@'.$dirread : '').'&action=editfile&format=markdown&file='.urlencode($pathtochangelog).'">'.img_picto($langs->trans("Edit"), 'edit').'</a>';
				print '</td></tr>';

				print '</table>';
				print '<br>';

				print load_fiche_titre($langs->trans("DescriptorFile"), '', '');

				if (!empty($moduleobj))
				{
					print '<div class="underbanner clearboth"></div>';
					print '<div class="fichecenter">';

					print '<table class="border centpercent">';
					print '<tr class="liste_titre"><td class="titlefield">';
					print $langs->trans("Parameter");
					print '</td><td>';
					print $langs->trans("Value");
					print '</td></tr>';

					print '<tr><td>';
					print $langs->trans("Numero");
					print '</td><td>';
					print $moduleobj->numero;
					print ' &nbsp; (<a href="'.DOL_URL_ROOT.'/admin/system/modules.php?mainmenu=home&leftmenu=admintools_info" target="_blank">'.$langs->trans("SeeIDsInUse").'</a>';
					print ' - <a href="https://wiki.dolibarr.org/index.php/List_of_modules_id" target="_blank">'.$langs->trans("SeeReservedIDsRangeHere").'</a>)';
					print '</td></tr>';

					print '<tr><td>';
					print $langs->trans("Name");
					print '</td><td>';
					print $moduleobj->getName();
					print '</td></tr>';

					print '<tr><td>';
					print $langs->trans("Version");
					print '</td><td>';
					print $moduleobj->getVersion();
					print '</td></tr>';

					print '<tr><td>';
					print $langs->trans("Family");
					//print "<br>'crm','financial','hr','projects','products','ecm','technic','interface','other'";
					print '</td><td>';
					print $moduleobj->family;
					print '</td></tr>';

					print '<tr><td>';
					print $langs->trans("EditorName");
					print '</td><td>';
					print $moduleobj->editor_name;
					print '</td></tr>';

					print '<tr><td>';
					print $langs->trans("EditorUrl");
					print '</td><td>';
					print $moduleobj->editor_url;
					print '</td></tr>';

					print '<tr><td>';
					print $langs->trans("Description");
					print '</td><td>';
					print $moduleobj->getDesc();
					print '</td></tr>';

					print '</table>';
				} else {
					print $langs->trans("ErrorFailedToLoadModuleDescriptorForXXX", $module).'<br>';
				}

				if (!empty($moduleobj))
				{
					print '<br><br>';

					// Readme file
					print load_fiche_titre($langs->trans("ReadmeFile"), '', '');

					print '<!-- readme file -->';
					if (dol_is_file($dirread.'/'.$pathtofilereadme)) print '<div class="underbanner clearboth"></div><div class="fichecenter">'.$moduleobj->getDescLong().'</div>';
					else print '<span class="opacitymedium">'.$langs->trans("ErrorFileNotFound", $pathtofilereadme).'</span>';

					print '<br><br>';

					// ChangeLog
					print load_fiche_titre($langs->trans("ChangeLog"), '', '');

					print '<!-- changelog file -->';
					if (dol_is_file($dirread.'/'.$pathtochangelog)) print '<div class="underbanner clearboth"></div><div class="fichecenter">'.$moduleobj->getChangeLog().'</div>';
					else print '<span class="opacitymedium">'.$langs->trans("ErrorFileNotFound", $pathtochangelog).'</span>';
				}

				print dol_get_fiche_end();
			} else {	// Edit text file
				$fullpathoffile = dol_buildpath($file, 0, 1); // Description - level 2

				if ($fullpathoffile)
				{
					$content = file_get_contents($fullpathoffile);
				}

				// New module
				print '<form action="'.$_SERVER["PHP_SELF"].'" method="POST">';
				print '<input type="hidden" name="token" value="'.newToken().'">';
				print '<input type="hidden" name="action" value="savefile">';
				print '<input type="hidden" name="file" value="'.dol_escape_htmltag($file).'">';
				print '<input type="hidden" name="tab" value="'.$tab.'">';
				print '<input type="hidden" name="module" value="'.$module.'">';

				print dol_get_fiche_head($head2, $tab, '', -1, '', 0, '', '', 0, 'formodulesuffix');

				$doleditor = new DolEditor('editfilecontent', $content, '', '300', 'Full', 'In', true, false, 'ace', 0, '99%', '');
				print $doleditor->Create(1, '', false, $langs->trans("File").' : '.$file, (GETPOST('format', 'aZ09') ?GETPOST('format', 'aZ09') : 'html'));

				print dol_get_fiche_end();

				print '<center>';
				print '<input type="submit" class="button buttonforacesave button-save" id="savefile" name="savefile" value="'.dol_escape_htmltag($langs->trans("Save")).'">';
				print ' &nbsp; ';
				print '<input type="submit" class="button button-cancel" name="cancel" value="'.dol_escape_htmltag($langs->trans("Cancel")).'">';
				print '</center>';

				print '</form>';
			}
		} else {
			print dol_get_fiche_head($head2, $tab, '', -1, '', 0, '', '', 0, 'formodulesuffix'); // Level 2
		}

		if ($tab == 'languages')
		{
			if ($action != 'editfile' || empty($file))
			{
				print '<span class="opacitymedium">'.$langs->trans("LanguageDefDesc").'</span><br>';
				print '<br>';


				print '<form action="'.$_SERVER["PHP_SELF"].'" method="POST">';
				print '<input type="hidden" name="token" value="'.newToken().'">';
				print '<input type="hidden" name="action" value="addlanguage">';
				print '<input type="hidden" name="file" value="'.dol_escape_htmltag($file).'">';
				print '<input type="hidden" name="tab" value="'.$tab.'">';
				print '<input type="hidden" name="module" value="'.$module.'">';
				print $formadmin->select_language($conf->global->MAIN_LANG_DEFAULT, 'newlangcode', 0, 0, 1, 0, 0, 'minwidth300', 1);
				print '<input type="submit" name="addlanguage" class="button" value="'.dol_escape_htmltag($langs->trans("AddLanguageFile")).'"><br>';
				print '</form>';

				print '<br>';
				print '<br>';

				$langfiles = dol_dir_list(dol_buildpath($modulelowercase.'/langs', 0), 'files', 1, '\.lang$');

				print '<table class="none">';
				foreach ($langfiles as $langfile)
				{
					$pathtofile = $modulelowercase.'/langs/'.$langfile['relativename'];
					print '<tr><td><span class="fa fa-file-o"></span> '.$langs->trans("LanguageFile").' '.basename(dirname($pathtofile)).' : <strong>'.$pathtofile.'</strong>';
					print '</td><td><a class="editfielda" href="'.$_SERVER['PHP_SELF'].'?tab='.$tab.'&module='.$module.($forceddirread ? '@'.$dirread : '').'&action=editfile&format=txt&file='.urlencode($pathtofile).'">'.img_picto($langs->trans("Edit"), 'edit').'</a>';
					print '</td><td><a class="editfielda" href="'.$_SERVER['PHP_SELF'].'?tab='.$tab.'&module='.$module.($forceddirread ? '@'.$dirread : '').'&action=confirm_removefile&file='.urlencode($pathtofile).'">'.img_picto($langs->trans("Delete"), 'delete').'</a>';
					print '</td>';
				}
				print '</table>';
			} else {
				// Edit text language file

				//print $langs->trans("UseAsciiDocFormat").'<br>';

				$fullpathoffile = dol_buildpath($file, 0);

				$content = file_get_contents($fullpathoffile);

				// New module
				print '<form action="'.$_SERVER["PHP_SELF"].'" method="POST">';
				print '<input type="hidden" name="token" value="'.newToken().'">';
				print '<input type="hidden" name="action" value="savefile">';
				print '<input type="hidden" name="file" value="'.dol_escape_htmltag($file).'">';
				print '<input type="hidden" name="tab" value="'.$tab.'">';
				print '<input type="hidden" name="module" value="'.$module.'">';

				$doleditor = new DolEditor('editfilecontent', $content, '', '300', 'Full', 'In', true, false, 'ace', 0, '99%');
				print $doleditor->Create(1, '', false, $langs->trans("File").' : '.$file, (GETPOST('format', 'aZ09') ?GETPOST('format', 'aZ09') : 'text'));
				print '<br>';
				print '<center>';
				print '<input type="submit" class="button buttonforacesave button-save" id="savefile" name="savefile" value="'.dol_escape_htmltag($langs->trans("Save")).'">';
				print ' &nbsp; ';
				print '<input type="submit" class="button button-cancel" name="cancel" value="'.dol_escape_htmltag($langs->trans("Cancel")).'">';
				print '</center>';

				print '</form>';
			}
		}

		if ($tab == 'dictionaries')
		{
			$pathtofile = $listofmodules[strtolower($module)]['moduledescriptorrelpath'];

			$dicts = $moduleobj->dictionaries;

			if ($action != 'editfile' || empty($file))
			{
				print '<span class="opacitymedium">';
				$htmlhelp = $langs->trans("DictionariesDefDescTooltip", '<a href="'.DOL_URL_ROOT.'/admin/dict.php">'.$langs->trans('Setup').' - '.$langs->trans('Dictionaries').'</a>');
				print $form->textwithpicto($langs->trans("DictionariesDefDesc"), $htmlhelp, 1, 'help', '', 0, 2, 'helpondesc').'<br>';
				print '</span>';
				print '<br>';

				print '<span class="fa fa-file-o"></span> '.$langs->trans("DescriptorFile").' : <strong>'.$pathtofile.'</strong>';
				print ' <a class="editfielda paddingleft paddingright" href="'.$_SERVER['PHP_SELF'].'?tab='.$tab.'&module='.$module.($forceddirread ? '@'.$dirread : '').'&action=editfile&format=php&file='.urlencode($pathtofile).'">'.img_picto($langs->trans("Edit"), 'edit').'</a>';
				print '<br>';
				if (is_array($dicts) && !empty($dicts)) {
					print '<span class="fa fa-file-o"></span> '.$langs->trans("LanguageFile").' :</span> ';
					print '<strong>'.$dicts['langs'].'</strong>';
					print '<br>';
				}

				print load_fiche_titre($langs->trans("ListOfDictionariesEntries"), '', '');

				print '<form action="'.$_SERVER["PHP_SELF"].'" method="POST">';
				print '<input type="hidden" name="token" value="'.newToken().'">';
				print '<input type="hidden" name="action" value="addproperty">';
				print '<input type="hidden" name="tab" value="objects">';
				print '<input type="hidden" name="module" value="'.dol_escape_htmltag($module).'">';
				print '<input type="hidden" name="tabobj" value="'.dol_escape_htmltag($tabobj).'">';

				print '<div class="div-table-responsive">';
				print '<table class="noborder">';

				print '<tr class="liste_titre">';
				print_liste_field_titre("#", $_SERVER["PHP_SELF"], '', "", $param, '', $sortfield, $sortorder);
				print_liste_field_titre("Table", $_SERVER["PHP_SELF"], '', "", $param, '', $sortfield, $sortorder);
				print_liste_field_titre("Label", $_SERVER["PHP_SELF"], '', "", $param, '', $sortfield, $sortorder);
				print_liste_field_titre("SQL", $_SERVER["PHP_SELF"], '', "", $param, '', $sortfield, $sortorder);
				print_liste_field_titre("SQLSort", $_SERVER["PHP_SELF"], '', "", $param, '', $sortfield, $sortorder);
				print_liste_field_titre("FieldsView", $_SERVER["PHP_SELF"], '', "", $param, '', $sortfield, $sortorder);
				print_liste_field_titre("FieldsEdit", $_SERVER["PHP_SELF"], '', "", $param, '', $sortfield, $sortorder);
				print_liste_field_titre("FieldsInsert", $_SERVER["PHP_SELF"], '', "", $param, '', $sortfield, $sortorder);
				print_liste_field_titre("Rowid", $_SERVER["PHP_SELF"], '', "", $param, '', $sortfield, $sortorder);
				print_liste_field_titre("Condition", $_SERVER["PHP_SELF"], '', "", $param, '', $sortfield, $sortorder);
				print "</tr>\n";

				if (is_array($dicts) && is_array($dicts['tabname']))
				{
					$i = 0;
					$maxi = count($dicts['tabname']);
					while ($i < $maxi)
					{
						print '<tr class="oddeven">';

						print '<td>';
						print ($i + 1);
						print '</td>';

						print '<td>';
						print $dicts['tabname'][$i];
						print '</td>';

						print '<td>';
						print $dicts['tablib'][$i];
						print '</td>';

						print '<td>';
						print $dicts['tabsql'][$i];
						print '</td>';

						print '<td>';
						print $dicts['tabsqlsort'][$i];
						print '</td>';

						print '<td>';
						print $dicts['tabfield'][$i];
						print '</td>';

						print '<td>';
						print $dicts['tabfieldvalue'][$i];
						print '</td>';

						print '<td>';
						print $dicts['tabfieldinsert'][$i];
						print '</td>';

						print '<td class="right">';
						print $dicts['tabrowid'][$i];
						print '</td>';

						print '<td class="right">';
						print $dicts['tabcond'][$i];
						print '</td>';

						print '</tr>';
						$i++;
					}
				} else {
					print '<tr><td class="opacitymedium" colspan="5">'.$langs->trans("None").'</td></tr>';
				}

				print '</table>';
				print '</div>';

				print '</form>';
			} else {
				$fullpathoffile = dol_buildpath($file, 0);

				$content = file_get_contents($fullpathoffile);

				// New module
				print '<form action="'.$_SERVER["PHP_SELF"].'" method="POST">';
				print '<input type="hidden" name="token" value="'.newToken().'">';
				print '<input type="hidden" name="action" value="savefile">';
				print '<input type="hidden" name="file" value="'.dol_escape_htmltag($file).'">';
				print '<input type="hidden" name="tab" value="'.$tab.'">';
				print '<input type="hidden" name="module" value="'.$module.'">';

				$doleditor = new DolEditor('editfilecontent', $content, '', '300', 'Full', 'In', true, false, 'ace', 0, '99%');
				print $doleditor->Create(1, '', false, $langs->trans("File").' : '.$file, (GETPOST('format', 'aZ09') ?GETPOST('format', 'aZ09') : 'html'));
				print '<br>';
				print '<center>';
				print '<input type="submit" class="button buttonforacesave button-save" id="savefile" name="savefile" value="'.dol_escape_htmltag($langs->trans("Save")).'">';
				print ' &nbsp; ';
				print '<input type="submit" class="button button-cancel" name="cancel" value="'.dol_escape_htmltag($langs->trans("Cancel")).'">';
				print '</center>';

				print '</form>';
			}
		}

		if ($tab == 'objects')
		{
			$head3 = array();
			$h = 0;

			// Dir for module
			$dir = $dirread.'/'.$modulelowercase.'/class';

			$head3[$h][0] = $_SERVER["PHP_SELF"].'?tab=objects&module='.$module.($forceddirread ? '@'.$dirread : '').'&tabobj=newobject';
			$head3[$h][1] = '<span class="valignmiddle text-plus-circle">'.$langs->trans("NewObjectInModulebuilder").'</span><span class="fa fa-plus-circle valignmiddle paddingleft"></span>';
			$head3[$h][2] = 'newobject';
			$h++;

			// Scan for object class files
			$listofobject = dol_dir_list($dir, 'files', 0, '\.class\.php$');

			$firstobjectname = '';
			foreach ($listofobject as $fileobj)
			{
				if (preg_match('/^api_/', $fileobj['name'])) continue;
				if (preg_match('/^actions_/', $fileobj['name'])) continue;

				$tmpcontent = file_get_contents($fileobj['fullname']);
				if (preg_match('/class\s+([^\s]*)\s+extends\s+CommonObject/ims', $tmpcontent, $reg))
				{
					//$objectname = preg_replace('/\.txt$/', '', $fileobj['name']);
					$objectname = $reg[1];
					if (empty($firstobjectname)) $firstobjectname = $objectname;

					$head3[$h][0] = $_SERVER["PHP_SELF"].'?tab=objects&module='.$module.($forceddirread ? '@'.$dirread : '').'&tabobj='.$objectname;
					$head3[$h][1] = $objectname;
					$head3[$h][2] = $objectname;
					$h++;
				}
			}

			$head3[$h][0] = $_SERVER["PHP_SELF"].'?tab=objects&module='.$module.($forceddirread ? '@'.$dirread : '').'&tabobj=deleteobject';
			$head3[$h][1] = $langs->trans("DangerZone");
			$head3[$h][2] = 'deleteobject';
			$h++;

			// If tabobj was not defined, then we check if there is one obj. If yes, we force on it, if no, we will show tab to create new objects.
			if ($tabobj == 'newobjectifnoobj')
			{
				if ($firstobjectname) $tabobj = $firstobjectname;
				else $tabobj = 'newobject';
			}

			print dol_get_fiche_head($head3, $tabobj, '', -1, ''); // Level 3

			if ($tabobj == 'newobject')
			{
				// New object tab
				print '<form action="'.$_SERVER["PHP_SELF"].'" method="POST">';
				print '<input type="hidden" name="token" value="'.newToken().'">';
				print '<input type="hidden" name="action" value="initobject">';
				print '<input type="hidden" name="tab" value="objects">';
				print '<input type="hidden" name="module" value="'.dol_escape_htmltag($module).'">';

				print '<span class="opacitymedium">'.$langs->trans("EnterNameOfObjectDesc").'</span><br><br>';

				print '<input type="text" name="objectname" maxlength="64" value="'.dol_escape_htmltag(GETPOST('objectname', 'alpha') ? GETPOST('objectname', 'alpha') : $modulename).'" placeholder="'.dol_escape_htmltag($langs->trans("ObjectKey")).'"><br>';
				print '<input type="checkbox" name="includerefgeneration" value="includerefgeneration"> '.$form->textwithpicto($langs->trans("IncludeRefGeneration"), $langs->trans("IncludeRefGenerationHelp")).'<br>';
				print '<input type="checkbox" name="includedocgeneration" value="includedocgeneration"> '.$form->textwithpicto($langs->trans("IncludeDocGeneration"), $langs->trans("IncludeDocGenerationHelp")).'<br>';
				print '<input type="submit" class="button" name="create" value="'.dol_escape_htmltag($langs->trans("Generate")).'"'.($dirins ? '' : ' disabled="disabled"').'>';
				print '<br>';
				print '<br>';
				print '<br>';
				print $langs->trans("or");
				print '<br>';
				print '<br>';
				//print '<input type="checkbox" name="initfromtablecheck"> ';
				print $langs->trans("InitStructureFromExistingTable");
				print '<input type="text" name="initfromtablename" value="" placeholder="'.$langs->trans("TableName").'">';
				print '<input type="submit" class="button" name="createtablearray" value="'.dol_escape_htmltag($langs->trans("Generate")).'"'.($dirins ? '' : ' disabled="disabled"').'>';
				print '<br>';

				print '</form>';
			} elseif ($tabobj == 'deleteobject') {
				// Delete object tab
				print '<form action="'.$_SERVER["PHP_SELF"].'" method="POST">';
				print '<input type="hidden" name="token" value="'.newToken().'">';
				print '<input type="hidden" name="action" value="confirm_deleteobject">';
				print '<input type="hidden" name="tab" value="objects">';
				print '<input type="hidden" name="module" value="'.dol_escape_htmltag($module).'">';

				print $langs->trans("EnterNameOfObjectToDeleteDesc").'<br><br>';

				print '<input type="text" name="objectname" value="'.dol_escape_htmltag($modulename).'" placeholder="'.dol_escape_htmltag($langs->trans("ObjectKey")).'">';
				print '<input type="submit" class="button smallpaddingimp" name="delete" value="'.dol_escape_htmltag($langs->trans("Delete")).'"'.($dirins ? '' : ' disabled="disabled"').'>';
				print '</form>';
			} else {
				// tabobj = module
				if ($action == 'deleteproperty')
				{
					$formconfirm = $form->formconfirm(
						$_SERVER["PHP_SELF"].'?propertykey='.urlencode(GETPOST('propertykey', 'alpha')).'&objectname='.urlencode($objectname).'&tab='.urlencode($tab).'&module='.urlencode($module).'&tabobj='.urlencode($tabobj),
						$langs->trans('Delete'), $langs->trans('ConfirmDeleteProperty', GETPOST('propertykey', 'alpha')), 'confirm_deleteproperty', '', 0, 1
						);

					// Print form confirm
					print $formconfirm;
				}

				if ($action != 'editfile' || empty($file))
				{
					try {
						//$pathtofile = $listofmodules[strtolower($module)]['moduledescriptorrelpath'];

						$pathtoclass    = strtolower($module).'/class/'.strtolower($tabobj).'.class.php';
						$pathtoapi      = strtolower($module).'/class/api_'.strtolower($module).'.class.php';
						$pathtoagenda   = strtolower($module).'/'.strtolower($tabobj).'_agenda.php';
						$pathtocard     = strtolower($module).'/'.strtolower($tabobj).'_card.php';
						$pathtodocument = strtolower($module).'/'.strtolower($tabobj).'_document.php';
						$pathtolist     = strtolower($module).'/'.strtolower($tabobj).'_list.php';
						$pathtonote     = strtolower($module).'/'.strtolower($tabobj).'_note.php';
						$pathtocontact  = strtolower($module).'/'.strtolower($tabobj).'_contact.php';
						$pathtophpunit  = strtolower($module).'/test/phpunit/'.strtolower($tabobj).'Test.php';
						$pathtosql      = strtolower($module).'/sql/llx_'.strtolower($module).'_'.strtolower($tabobj).'.sql';
						$pathtosqlextra = strtolower($module).'/sql/llx_'.strtolower($module).'_'.strtolower($tabobj).'_extrafields.sql';
						$pathtosqlkey   = strtolower($module).'/sql/llx_'.strtolower($module).'_'.strtolower($tabobj).'.key.sql';
						$pathtosqlextrakey = strtolower($module).'/sql/llx_'.strtolower($module).'_'.strtolower($tabobj).'_extrafields.key.sql';
						$pathtolib      = strtolower($module).'/lib/'.strtolower($module).'.lib.php';
						$pathtoobjlib   = strtolower($module).'/lib/'.strtolower($module).'_'.strtolower($tabobj).'.lib.php';
						$pathtopicto    = strtolower($module).'/img/object_'.strtolower($tabobj).'.png';
						$pathtoscript   = strtolower($module).'/scripts/'.strtolower($tabobj).'.php';

						//var_dump($pathtoclass); var_dump($dirread);
						$realpathtoclass    = $dirread.'/'.$pathtoclass;
						$realpathtoapi      = $dirread.'/'.$pathtoapi;
						$realpathtoagenda   = $dirread.'/'.$pathtoagenda;
						$realpathtocard     = $dirread.'/'.$pathtocard;
						$realpathtodocument = $dirread.'/'.$pathtodocument;
						$realpathtolist     = $dirread.'/'.$pathtolist;
						$realpathtonote     = $dirread.'/'.$pathtonote;
						$realpathtocontact  = $dirread.'/'.$pathtocontact;
						$realpathtophpunit  = $dirread.'/'.$pathtophpunit;
						$realpathtosql      = $dirread.'/'.$pathtosql;
						$realpathtosqlextra = $dirread.'/'.$pathtosqlextra;
						$realpathtosqlkey   = $dirread.'/'.$pathtosqlkey;
						$realpathtosqlextrakey = $dirread.'/'.$pathtosqlextrakey;
						$realpathtolib      = $dirread.'/'.$pathtolib;
						$realpathtoobjlib   = $dirread.'/'.$pathtoobjlib;
						$realpathtopicto    = $dirread.'/'.$pathtopicto;
						$realpathtoscript   = $dirread.'/'.$pathtoscript;

						if (empty($realpathtoapi)) 	// For compatibility with some old modules
						{
							$pathtoapi = strtolower($module).'/class/api_'.strtolower($module).'s.class.php';
							$realpathtoapi = $dirread.'/'.$pathtoapi;
						}
						$urloflist = $dirread.'/'.$pathtolist;
						$urlofcard = $dirread.'/'.$pathtocard;

						print '<div class="fichehalfleft">';
						print '<span class="fa fa-file-o"></span> '.$langs->trans("ClassFile").' : <strong>'.($realpathtoclass ? '' : '<strike>').$pathtoclass.($realpathtoclass ? '' : '</strike>').'</strong>';
						print ' <a class="editfielda" href="'.$_SERVER['PHP_SELF'].'?tab='.$tab.'&tabobj='.$tabobj.'&module='.$module.($forceddirread ? '@'.$dirread : '').'&action=editfile&format=php&file='.urlencode($pathtoclass).'">'.img_picto($langs->trans("Edit"), 'edit').'</a>';
						print '<br>';
						print '<span class="fa fa-file-o"></span> '.$langs->trans("ApiClassFile").' : <strong>'.($realpathtoapi ? '' : '<strike>').$pathtoapi.($realpathtoapi ? '' : '</strike>').'</strong>';
						if (dol_is_file($realpathtoapi)) {
							print ' <a class="editfielda" href="'.$_SERVER['PHP_SELF'].'?tab='.$tab.'&tabobj='.$tabobj.'&module='.$module.($forceddirread ? '@'.$dirread : '').'&action=editfile&format=php&file='.urlencode($pathtoapi).'">'.img_picto($langs->trans("Edit"), 'edit').'</a>';
		   					print ' ';
		   					print '<a class="reposition editfielda" href="'.$_SERVER['PHP_SELF'].'?tab='.$tab.'&tabobj='.$tabobj.'&module='.$module.($forceddirread ? '@'.$dirread : '').'&action=confirm_removefile&file='.urlencode($pathtoapi).'">'.img_picto($langs->trans("Delete"), 'delete').'</a>';
		   					print ' &nbsp; ';
		   					if (empty($conf->global->$const_name))	// If module is not activated
		   					{
		   						print '<a href="#" class="classfortooltip" target="apiexplorer" title="'.$langs->trans("ModuleMustBeEnabled", $module).'"><strike>'.$langs->trans("GoToApiExplorer").'</strike></a>';
		   					} else {
		   						print '<a href="'.DOL_URL_ROOT.'/api/index.php/explorer/" target="apiexplorer">'.$langs->trans("GoToApiExplorer").'</a>';
		   					}
						} else {
							//print '<span class="opacitymedium">'.$langs->trans("FileNotYetGenerated").'</span> ';
							print '<a class="editfielda" href="'.$_SERVER['PHP_SELF'].'?tab='.$tab.'&tabobj='.$tabobj.'&module='.$module.($forceddirread ? '@'.$dirread : '').'&action=initapi&format=php&file='.urlencode($pathtoapi).'"><input type="button" class="button smallpaddingimp" value="'.$langs->trans("Generate").'"></a>';
						}
						// PHPUnit
						print '<br>';
						print '<span class="fa fa-file-o"></span> '.$langs->trans("TestClassFile").' : <strong>'.($realpathtophpunit ? '' : '<strike>').$pathtophpunit.($realpathtophpunit ? '' : '</strike>').'</strong>';
						if (dol_is_file($realpathtophpunit)) {
							print ' <a class="editfielda" href="'.$_SERVER['PHP_SELF'].'?tab='.$tab.'&tabobj='.$tabobj.'&module='.$module.($forceddirread ? '@'.$dirread : '').'&action=editfile&format=php&file='.urlencode($pathtophpunit).'">'.img_picto($langs->trans("Edit"), 'edit').'</a>';
							print ' ';
							print '<a class="reposition editfielda" href="'.$_SERVER['PHP_SELF'].'?tab='.$tab.'&tabobj='.$tabobj.'&module='.$module.($forceddirread ? '@'.$dirread : '').'&action=confirm_removefile&file='.urlencode($pathtophpunit).'">'.img_picto($langs->trans("Delete"), 'delete').'</a>';
						} else {
							//print '<span class="opacitymedium">'.$langs->trans("FileNotYetGenerated").'</span> ';
							print '<a class="editfielda" href="'.$_SERVER['PHP_SELF'].'?tab='.$tab.'&tabobj='.$tabobj.'&module='.$module.($forceddirread ? '@'.$dirread : '').'&action=initphpunit&format=php&file='.urlencode($pathtophpunit).'"><input type="button" class="button smallpaddingimp" value="'.$langs->trans("Generate").'"></a>';
						}
						print '<br>';

						print '<br>';

						print '<span class="fa fa-file-o"></span> '.$langs->trans("PageForLib").' : <strong>'.($realpathtolib ? '' : '<strike>').$pathtolib.($realpathtolib ? '' : '</strike>').'</strong>';
						print ' <a class="editfielda" href="'.$_SERVER['PHP_SELF'].'?tab='.$tab.'&tabobj='.$tabobj.'&module='.$module.($forceddirread ? '@'.$dirread : '').'&action=editfile&format=php&file='.urlencode($pathtolib).'">'.img_picto($langs->trans("Edit"), 'edit').'</a>';
						print '<br>';
						print '<span class="fa fa-file-o"></span> '.$langs->trans("PageForObjLib").' : <strong>'.($realpathtoobjlib ? '' : '<strike>').$pathtoobjlib.($realpathtoobjlib ? '' : '</strike>').'</strong>';
						print ' <a class="editfielda" href="'.$_SERVER['PHP_SELF'].'?tab='.$tab.'&tabobj='.$tabobj.'&module='.$module.($forceddirread ? '@'.$dirread : '').'&action=editfile&format=php&file='.urlencode($pathtoobjlib).'">'.img_picto($langs->trans("Edit"), 'edit').'</a>';
						print '<br>';
						print '<span class="fa fa-file-image-o"></span> '.$langs->trans("Image").' : <strong>'.($realpathtopicto ? '' : '<strike>').$pathtopicto.($realpathtopicto ? '' : '</strike>').'</strong>';
						//print ' <a href="'.$_SERVER['PHP_SELF'].'?tab='.$tab.'&tabobj='.$tabobj.'&module='.$module.($forceddirread?'@'.$dirread:'').'&action=editfile&format=php&file='.urlencode($pathtopicto).'">'.img_picto($langs->trans("Edit"), 'edit').'</a>';
						print '<br>';

						print '<br>';
						print '<span class="fa fa-file-o"></span> '.$langs->trans("SqlFile").' : <strong>'.($realpathtosql ? '' : '<strike>').$pathtosql.($realpathtosql ? '' : '</strike>').'</strong>';
						print ' <a class="editfielda" href="'.$_SERVER['PHP_SELF'].'?tab='.$tab.'&tabobj='.$tabobj.'&module='.$module.($forceddirread ? '@'.$dirread : '').'&action=editfile&format=sql&file='.urlencode($pathtosql).'">'.img_picto($langs->trans("Edit"), 'edit').'</a>';
						print ' &nbsp; <a class="reposition" href="'.$_SERVER["PHP_SELF"].'?tab='.$tab.'&tabobj='.$tabobj.'&module='.$module.($forceddirread ? '@'.$dirread : '').'&action=droptable">'.$langs->trans("DropTableIfEmpty").'</a>';
						//print ' &nbsp; <a href="'.$_SERVER["PHP_SELF"].'">'.$langs->trans("RunSql").'</a>';
						print '<br>';
						print '<span class="fa fa-file-o"></span> '.$langs->trans("SqlFileKey").' : <strong>'.($realpathtosqlkey ? '' : '<strike>').$pathtosqlkey.($realpathtosqlkey ? '' : '</strike>').'</strong>';
						print ' <a class="editfielda" href="'.$_SERVER['PHP_SELF'].'?tab='.$tab.'&tabobj='.$tabobj.'&module='.$module.($forceddirread ? '@'.$dirread : '').'&action=editfile&format=sql&file='.urlencode($pathtosqlkey).'">'.img_picto($langs->trans("Edit"), 'edit').'</a>';
						//print ' &nbsp; <a href="'.$_SERVER["PHP_SELF"].'">'.$langs->trans("RunSql").'</a>';
						print '<br>';
						print '<span class="fa fa-file-o"></span> '.$langs->trans("SqlFileExtraFields").' : <strong>'.($realpathtosqlextra ? '' : '<strike>').$pathtosqlextra.($realpathtosqlextra ? '' : '</strike>').'</strong>';
						if (dol_is_file($realpathtosqlextra) && dol_is_file($realpathtosqlextrakey)) {
							print ' <a class="editfielda" href="'.$_SERVER['PHP_SELF'].'?tab='.$tab.'&tabobj='.$tabobj.'&module='.$module.($forceddirread ? '@'.$dirread : '').'&action=editfile&file='.urlencode($pathtosqlextra).'">'.img_picto($langs->trans("Edit"), 'edit').'</a>';
							print ' ';
							print '<a class="reposition editfielda" href="'.$_SERVER['PHP_SELF'].'?tab='.$tab.'&tabobj='.$tabobj.'&module='.$module.($forceddirread ? '@'.$dirread : '').'&action=confirm_removefile&file='.urlencode($pathtosqlextra).'">'.img_picto($langs->trans("Delete"), 'delete').'</a>';
							print ' &nbsp; ';
							print '<a class="reposition editfielda" href="'.$_SERVER["PHP_SELF"].'?tab='.$tab.'&tabobj='.$tabobj.'&module='.$module.($forceddirread ? '@'.$dirread : '').'&action=droptableextrafields">'.$langs->trans("DropTableIfEmpty").'</a>';
						} else {
							print '<a class="editfielda" href="'.$_SERVER['PHP_SELF'].'?tab='.$tab.'&tabobj='.$tabobj.'&module='.$module.($forceddirread ? '@'.$dirread : '').'&action=initsqlextrafields&format=sql&file='.urlencode($pathtosqlextra).'"><input type="button" class="button smallpaddingimp" value="'.$langs->trans("Generate").'"></a>';
						}
						//print ' &nbsp; <a href="'.$_SERVER["PHP_SELF"].'">'.$langs->trans("RunSql").'</a>';
						print '<br>';
						print '<span class="fa fa-file-o"></span> '.$langs->trans("SqlFileKeyExtraFields").' : <strong>'.($realpathtosqlextrakey ? '' : '<strike>').$pathtosqlextrakey.($realpathtosqlextrakey ? '' : '</strike>').'</strong>';
						if (dol_is_file($realpathtosqlextra) && dol_is_file($realpathtosqlextrakey)) {
							print ' <a class="editfielda" href="'.$_SERVER['PHP_SELF'].'?tab='.$tab.'&tabobj='.$tabobj.'&module='.$module.($forceddirread ? '@'.$dirread : '').'&action=editfile&format=sql&file='.urlencode($pathtosqlextrakey).'">'.img_picto($langs->trans("Edit"), 'edit').'</a>';
							print ' ';
							print '<a class="reposition editfielda" href="'.$_SERVER['PHP_SELF'].'?tab='.$tab.'&tabobj='.$tabobj.'&module='.$module.($forceddirread ? '@'.$dirread : '').'&action=confirm_removefile&file='.urlencode($pathtosqlextrakey).'">'.img_picto($langs->trans("Delete"), 'delete').'</a>';
						} else {
							print '<a class="editfielda" href="'.$_SERVER['PHP_SELF'].'?tab='.$tab.'&tabobj='.$tabobj.'&module='.$module.($forceddirread ? '@'.$dirread : '').'&action=initsqlextrafields&format=sql&file='.urlencode($pathtosqlextra).'"><input type="button" class="button smallpaddingimp" value="'.$langs->trans("Generate").'"></a>';
						}
						//print ' &nbsp; <a href="'.$_SERVER["PHP_SELF"].'">'.$langs->trans("RunSql").'</a>';
						print '<br>';

						print '<br>';
						print '</div>';

						print '<div class="fichehalfleft">';
						print '<span class="fa fa-file-o"></span> '.$langs->trans("PageForList").' : <strong><a href="'.$urloflist.'" target="_test">'.($realpathtolist ? '' : '<strike>').$pathtolist.($realpathtolist ? '' : '</strike>').'</a></strong>';
						print ' <a class="editfielda" href="'.$_SERVER['PHP_SELF'].'?tab='.$tab.'&tabobj='.$tabobj.'&module='.$module.($forceddirread ? '@'.$dirread : '').'&action=editfile&format=php&file='.urlencode($pathtolist).'">'.img_picto($langs->trans("Edit"), 'edit').'</a>';
						print '<br>';
						print '<span class="fa fa-file-o"></span> '.$langs->trans("PageForCreateEditView").' : <strong><a href="'.$urlofcard.'?action=create" target="_test">'.($realpathtocard ? '' : '<strike>').$pathtocard.($realpathtocard ? '' : '</strike>').'?action=create</a></strong>';
						print ' <a class="editfielda" href="'.$_SERVER['PHP_SELF'].'?tab='.$tab.'&tabobj='.$tabobj.'&module='.$module.($forceddirread ? '@'.$dirread : '').'&action=editfile&format=php&file='.urlencode($pathtocard).'">'.img_picto($langs->trans("Edit"), 'edit').'</a>';
						print '<br>';
						print '<span class="fa fa-file-o"></span> '.$langs->trans("PageForContactTab").' : <strong>'.($realpathtocontact ? '' : '<strike>').$pathtocontact.($realpathtocontact ? '' : '</strike>').'</strong>';
						print ' <a class="editfielda" href="'.$_SERVER['PHP_SELF'].'?tab='.$tab.'&tabobj='.$tabobj.'&module='.$module.($forceddirread ? '@'.$dirread : '').'&action=editfile&format=php&file='.urlencode($pathtocontact).'">'.img_picto($langs->trans("Edit"), 'edit').'</a>';
						if (dol_is_file($realpathtocontact)) {
							print ' ';
							print '<a class="reposition editfielda" href="'.$_SERVER['PHP_SELF'].'?tab='.$tab.'&tabobj='.$tabobj.'&module='.$module.($forceddirread ? '@'.$dirread : '').'&action=confirm_removefile&file='.urlencode($pathtocontact).'">'.img_picto($langs->trans("Delete"), 'delete').'</a>';
						}
						print '<br>';
						print '<span class="fa fa-file-o"></span> '.$langs->trans("PageForDocumentTab").' : <strong>'.($realpathtodocument ? '' : '<strike>').$pathtodocument.($realpathtodocument ? '' : '</strike>').'</strong>';
						print ' <a class="editfielda" href="'.$_SERVER['PHP_SELF'].'?tab='.$tab.'&tabobj='.$tabobj.'&module='.$module.($forceddirread ? '@'.$dirread : '').'&action=editfile&format=php&file='.urlencode($pathtodocument).'">'.img_picto($langs->trans("Edit"), 'edit').'</a>';
						if (dol_is_file($realpathtodocument)) {
							print ' ';
							print '<a class="reposition editfielda" href="'.$_SERVER['PHP_SELF'].'?tab='.$tab.'&tabobj='.$tabobj.'&module='.$module.($forceddirread ? '@'.$dirread : '').'&action=confirm_removefile&file='.urlencode($pathtodocument).'">'.img_picto($langs->trans("Delete"), 'delete').'</a>';
						}
						print '<br>';
						print '<span class="fa fa-file-o"></span> '.$langs->trans("PageForNoteTab").' : <strong>'.($realpathtonote ? '' : '<strike>').$pathtonote.($realpathtonote ? '' : '</strike>').'</strong>';
						print ' <a class="editfielda" href="'.$_SERVER['PHP_SELF'].'?tab='.$tab.'&tabobj='.$tabobj.'&module='.$module.($forceddirread ? '@'.$dirread : '').'&action=editfile&format=php&file='.urlencode($pathtonote).'">'.img_picto($langs->trans("Edit"), 'edit').'</a>';
						if (dol_is_file($realpathtonote)) {
							print ' ';
							print '<a class="reposition editfielda" href="'.$_SERVER['PHP_SELF'].'?tab='.$tab.'&tabobj='.$tabobj.'&module='.$module.($forceddirread ? '@'.$dirread : '').'&action=confirm_removefile&file='.urlencode($pathtonote).'">'.img_picto($langs->trans("Delete"), 'delete').'</a>';
						}
						print '<br>';
						print '<span class="fa fa-file-o"></span> '.$langs->trans("PageForAgendaTab").' : <strong>'.($realpathtoagenda ? '' : '<strike>').$pathtoagenda.($realpathtoagenda ? '' : '</strike>').'</strong>';
						print ' <a class="editfielda" href="'.$_SERVER['PHP_SELF'].'?tab='.$tab.'&tabobj='.$tabobj.'&module='.$module.($forceddirread ? '@'.$dirread : '').'&action=editfile&format=php&file='.urlencode($pathtoagenda).'">'.img_picto($langs->trans("Edit"), 'edit').'</a>';
						if (dol_is_file($realpathtoagenda)) {
							print ' ';
							print '<a class="reposition editfielda" href="'.$_SERVER['PHP_SELF'].'?tab='.$tab.'&tabobj='.$tabobj.'&module='.$module.($forceddirread ? '@'.$dirread : '').'&action=confirm_removefile&file='.urlencode($pathtoagenda).'">'.img_picto($langs->trans("Delete"), 'delete').'</a>';
						}
						print '<br>';

						/* This is already on Tab CLI
						print '<br>';
						print '<span class="fa fa-file-o"></span> '.$langs->trans("ScriptFile").' : <strong>'.($realpathtoscript?'':'<strike>').$pathtoscript.($realpathtoscript?'':'</strike>').'</strong>';
						print ' <a href="'.$_SERVER['PHP_SELF'].'?tab='.$tab.'&tabobj='.$tabobj.'&module='.$module.($forceddirread?'@'.$dirread:'').'&action=editfile&format=php&file='.urlencode($pathtoscript).'">'.img_picto($langs->trans("Edit"), 'edit').'</a>';
						print '<br>';*/

						print '<br>';

						print '</div>';

						print '<br><br><br>';

						if (function_exists('opcache_invalidate')) opcache_invalidate($dirread.'/'.$pathtoclass, true); // remove the include cache hell !

						if (empty($forceddirread) && empty($dirread))
						{
							$result = dol_include_once($pathtoclass);
						} else {
							$result = @include_once $dirread.'/'.$pathtoclass;
						}
						if (class_exists($tabobj))
						{
							try {
								$tmpobjet = @new $tabobj($db);
							} catch (Exception $e)
							{
								dol_syslog('Failed to load Constructor of class: '.$e->getMessage(), LOG_WARNING);
							}
						}

						if (!empty($tmpobjet))
						{
							$reflector = new ReflectionClass($tabobj);
							$reflectorproperties = $reflector->getProperties(); // Can also use get_object_vars
							$reflectorpropdefault = $reflector->getDefaultProperties(); // Can also use get_object_vars
							//$propstat = $reflector->getStaticProperties();
							//var_dump($reflectorpropdefault);

							print '<form action="'.$_SERVER["PHP_SELF"].'" method="POST">';
							print '<input type="hidden" name="token" value="'.newToken().'">';
							print '<input type="hidden" name="action" value="addproperty">';
							print '<input type="hidden" name="tab" value="objects">';
							print '<input type="hidden" name="module" value="'.dol_escape_htmltag($module.($forceddirread ? '@'.$dirread : '')).'">';
							print '<input type="hidden" name="tabobj" value="'.dol_escape_htmltag($tabobj).'">';

							print '<input class="button smallpaddingimp" type="submit" name="regenerateclasssql" value="'.$langs->trans("RegenerateClassAndSql").'">';
							print '<br><br>';

							print load_fiche_titre($langs->trans("ObjectProperties"), '', '');

							print '<!-- Table with properties of object -->'."\n";
							print '<div class="div-table-responsive">';
							print '<table class="noborder">';
							print '<tr class="liste_titre">';
							print '<th>'.$langs->trans("Property");
							print ' (<a class="" href="https://wiki.dolibarr.org/index.php/Language_and_development_rules#Table_and_fields_structures" target="_blank">'.$langs->trans("SeeExamples").'</a>)';
							print '</th>';
							print '<th>';
							print $form->textwithpicto($langs->trans("Label"), $langs->trans("YouCanUseTranslationKey"));
							print '</th>';
							print '<th>'.$form->textwithpicto($langs->trans("Type"), $langs->trans("TypeOfFieldsHelp")).'</th>';
							print '<th>'.$form->textwithpicto($langs->trans("ArrayOfKeyValues"), $langs->trans("ArrayOfKeyValuesDesc")).'</th>';
							print '<th class="center">'.$form->textwithpicto($langs->trans("NotNull"), $langs->trans("NotNullDesc")).'</th>';
							print '<th class="center">'.$langs->trans("DefaultValue").'</th>';
							print '<th class="center">'.$langs->trans("DatabaseIndex").'</th>';
							print '<th class="center">'.$langs->trans("ForeignKey").'</th>';
							print '<th class="right">'.$langs->trans("Position").'</th>';
							print '<th class="center">'.$form->textwithpicto($langs->trans("Enabled"), $langs->trans("EnabledDesc")).'</th>';
							print '<th class="center">'.$form->textwithpicto($langs->trans("Visible"), $langs->trans("VisibleDesc")).'</th>';
							print '<th class="center">'.$langs->trans("NotEditable").'</th>';
							print '<th class="center">'.$form->textwithpicto($langs->trans("SearchAll"), $langs->trans("SearchAllDesc")).'</th>';
							print '<th class="center">'.$form->textwithpicto($langs->trans("IsAMeasure"), $langs->trans("IsAMeasureDesc")).'</th>';
							print '<th class="center">'.$langs->trans("CSSClass").'</th>';
							print '<th class="center">'.$langs->trans("CSSViewClass").'</th>';
							print '<th class="center">'.$langs->trans("KeyForTooltip").'</th>';
							print '<th class="center">'.$langs->trans("ShowOnCombobox").'</th>';
							//print '<th class="center">'.$langs->trans("Disabled").'</th>';
							print '<th>'.$langs->trans("Comment").'</th>';
							print '<th></th>';
							print '</tr>';

							// We must use $reflectorpropdefault['fields'] to get list of fields because $tmpobjet->fields may have been
							// modified during the constructor and we want value into head of class before constructor is called.
							//$properties = dol_sort_array($tmpobjet->fields, 'position');
							$properties = dol_sort_array($reflectorpropdefault['fields'], 'position');

							if (!empty($properties))
							{
								// Line to add a property
								print '<tr>';
								print '<td><input class="text maxwidth75" name="propname" value="'.dol_escape_htmltag(GETPOST('propname', 'alpha')).'"></td>';
								print '<td><input class="text maxwidth75" name="proplabel" value="'.dol_escape_htmltag(GETPOST('proplabel', 'alpha')).'"></td>';
								print '<td><input class="text maxwidth75" name="proptype" value="'.dol_escape_htmltag(GETPOST('proptype', 'alpha')).'"></td>';
								print '<td><input class="text maxwidth75" name="proparrayofkeyval" value="'.dol_escape_htmltag(GETPOST('proparrayofkeyval', 'restricthtml')).'"></td>';
								print '<td class="center"><input class="text" size="2" name="propnotnull" value="'.dol_escape_htmltag(GETPOST('propnotnull', 'alpha')).'"></td>';
								print '<td><input class="text maxwidth50" name="propdefault" value="'.dol_escape_htmltag(GETPOST('propdefault', 'alpha')).'"></td>';
								print '<td class="center"><input class="text" size="2" name="propindex" value="'.dol_escape_htmltag(GETPOST('propindex', 'alpha')).'"></td>';
								print '<td class="center"><input class="text" size="2" name="propforeignkey" value="'.dol_escape_htmltag(GETPOST('propforeignkey', 'alpha')).'"></td>';
								print '<td class="right"><input class="text right" size="2" name="propposition" value="'.dol_escape_htmltag(GETPOST('propposition', 'alpha')).'"></td>';
								print '<td class="center"><input class="text" size="2" name="propenabled" value="'.dol_escape_htmltag(GETPOST('propenabled', 'alpha')).'"></td>';
								print '<td class="center"><input class="text" size="2" name="propvisible" value="'.dol_escape_htmltag(GETPOST('propvisible', 'alpha')).'"></td>';
								print '<td class="center"><input class="text" size="2" name="propnoteditable" value="'.dol_escape_htmltag(GETPOST('propnoteditable', 'alpha')).'"></td>';
								print '<td class="center"><input class="text" size="2" name="propsearchall" value="'.dol_escape_htmltag(GETPOST('propsearchall', 'alpha')).'"></td>';
								print '<td class="center"><input class="text" size="2" name="propisameasure" value="'.dol_escape_htmltag(GETPOST('propisameasure', 'alpha')).'"></td>';
								print '<td class="center"><input class="text" size="2" name="propcss" value="'.dol_escape_htmltag(GETPOST('propcss', 'alpha')).'"></td>';
								print '<td class="center"><input class="text" size="2" name="propcssview" value="'.dol_escape_htmltag(GETPOST('propcssview', 'alpha')).'"></td>';
								print '<td class="center"><input class="text" size="2" name="prophelp" value="'.dol_escape_htmltag(GETPOST('prophelp', 'alpha')).'"></td>';
								print '<td class="center"><input class="text" size="2" name="propshowoncombobox" value="'.dol_escape_htmltag(GETPOST('propshowoncombobox', 'alpha')).'"></td>';
								//print '<td class="center"><input class="text" size="2" name="propdisabled" value="'.dol_escape_htmltag(GETPOST('propdisabled', 'alpha')).'"></td>';
								print '<td><input class="text maxwidth100" name="propcomment" value="'.dol_escape_htmltag(GETPOST('propcomment', 'alpha')).'"></td>';
								print '<td class="center">';
								print '<input class="button" type="submit" name="add" value="'.$langs->trans("Add").'">';
								print '</td></tr>';

								// List of existing properties
								foreach ($properties as $propkey => $propval)
								{
									/* If from Reflection
									 if ($propval->class == $tabobj)
									 {
									 $propname=$propval->getName();
									 $comment=$propval->getDocComment();
									 $type=gettype($tmpobjet->$propname);
									 $default=$propdefault[$propname];
									 // Discard generic properties
									 if (in_array($propname, array('element', 'childtables', 'table_element', 'table_element_line', 'class_element_line', 'ismultientitymanaged'))) continue;

									 // Keep or not lines
									 if (in_array($propname, array('fk_element', 'lines'))) continue;
									 }*/

									$propname = $propkey;
									$proplabel = $propval['label'];
									$proptype = $propval['type'];
									$proparrayofkeyval = $propval['arrayofkeyval'];
									$propnotnull = $propval['notnull'];
									$propdefault = $propval['default'];
									$propindex = $propval['index'];
									$propforeignkey = $propval['foreignkey'];
									$propposition = $propval['position'];
									$propenabled = $propval['enabled'];
									$propvisible = $propval['visible'];
									$propnoteditable = $propval['noteditable'];
									$propsearchall = $propval['searchall'];
									$propisameasure = $propval['isameasure'];
									$propcss = $propval['css'];
									$propcssview = $propval['cssview'];
									$prophelp = $propval['help'];
									$propshowoncombobox = $propval['showoncombobox'];
									//$propdisabled=$propval['disabled'];
									$propcomment = $propval['comment'];

									print '<tr class="oddeven">';

									print '<td>';
									print dol_escape_htmltag($propname);
									print '</td>';
									print '<td>';
									print dol_escape_htmltag($proplabel);
									print '</td>';
									print '<td class="tdoverflowmax200">';
									print '<span title="'.dol_escape_htmltag($proptype).'">'.dol_escape_htmltag($proptype).'</span>';
									print '</td>';
									print '<td class="tdoverflowmax200">';
									if ($proparrayofkeyval) {
										print '<span title="'.dol_escape_htmltag(json_encode($proparrayofkeyval)).'">';
										print dol_escape_htmltag(json_encode($proparrayofkeyval));
										print '</span>';
									}
									print '</td>';
									print '<td class="center">';
									print dol_escape_htmltag($propnotnull);
									print '</td>';
									print '<td>';
									print dol_escape_htmltag($propdefault);
									print '</td>';
									print '<td class="center">';
									print $propindex ? '1' : '';
									print '</td>';
									print '<td class="center">';
									print $propforeignkey ? dol_escape_htmltag($propforeignkey) : '';
									print '</td>';
									print '<td class="right">';
									print dol_escape_htmltag($propposition);
									print '</td>';
									print '<td class="center">';
									print $propenabled ? dol_escape_htmltag($propenabled) : '';
									print '</td>';
									print '<td class="center">';
									print $propvisible ? dol_escape_htmltag($propvisible) : '0';
									print '</td>';
									print '<td class="center">';
									print $propnoteditable ? dol_escape_htmltag($propnoteditable) : '';
									print '</td>';
									print '<td class="center">';
									print $propsearchall ? '1' : '';
									print '</td>';
									print '<td class="center">';
									print $propisameasure ? dol_escape_htmltag($propisameasure) : '';
									print '</td>';
									print '<td class="center">';
									print $propcss ? dol_escape_htmltag($propcss) : '';
									print '</td>';
									print '<td class="center">';
									print $propcssview ? dol_escape_htmltag($propcssview) : '';
									print '</td>';
									print '<td class="tdoverflowmax200">';
									print $prophelp ? dol_escape_htmltag($prophelp) : '';
									print '</td>';
									print '<td class="center">';
									print $propshowoncombobox ? dol_escape_htmltag($propshowoncombobox) : '';
									print '</td>';
									/*print '<td class="center">';
									print $propdisabled?$propdisabled:'';
									print '</td>';*/
									print '<td class="tdoverflowmax200">';
									print '<span title="'.dol_escape_htmltag($propcomment).'">';
									print dol_escape_htmltag($propcomment);
									print '</span>';
									print '</td>';
									print '<td class="center">';
									if ($propname != 'rowid')
									{
										print '<a href="'.$_SERVER["PHP_SELF"].'?action=deleteproperty&token='.newToken().'&propertykey='.urlencode($propname).'&tab='.urlencode($tab).'&module='.urlencode($module).'&tabobj='.urlencode($tabobj).'">'.img_delete().'</a>';
									}
									print '</td>';

									print '</tr>';
								}
							} else {
								if ($tab == 'specifications')
								{
									if ($action != 'editfile' || empty($file))
									{
										print '<span class="opacitymedium">'.$langs->trans("SpecDefDesc").'</span><br>';
										print '<br>';

										$specs = dol_dir_list(dol_buildpath($modulelowercase.'/doc', 0), 'files', 1, '(\.md|\.asciidoc)$', array('\/temp\/'));

										foreach ($specs as $spec)
										{
											$pathtofile = $modulelowercase.'/doc/'.$spec['relativename'];
											$format = 'asciidoc';
											if (preg_match('/\.md$/i', $spec['name'])) $format = 'markdown';
											print '<span class="fa fa-file-o"></span> '.$langs->trans("SpecificationFile").' : <strong>'.$pathtofile.'</strong>';
											print ' <a href="'.$_SERVER['PHP_SELF'].'?tab='.$tab.'&module='.$module.($forceddirread ? '@'.$dirread : '').'&action=editfile&format='.$format.'&file='.urlencode($pathtofile).'">'.img_picto($langs->trans("Edit"), 'edit').'</a>';
											print '<br>';
										}
									} else {
										// Use MD or asciidoc

										//print $langs->trans("UseAsciiDocFormat").'<br>';

										$fullpathoffile = dol_buildpath($file, 0);

										$content = file_get_contents($fullpathoffile);

										// New module
										print '<form action="'.$_SERVER["PHP_SELF"].'" method="POST">';
										print '<input type="hidden" name="token" value="'.newToken().'">';
										print '<input type="hidden" name="action" value="savefile">';
										print '<input type="hidden" name="file" value="'.dol_escape_htmltag($file).'">';
										print '<input type="hidden" name="tab" value="'.$tab.'">';
										print '<input type="hidden" name="module" value="'.$module.'">';

										$doleditor = new DolEditor('editfilecontent', $content, '', '300', 'Full', 'In', true, false, 'ace', 0, '99%');
										print $doleditor->Create(1, '', false, $langs->trans("File").' : '.$file, (GETPOST('format', 'aZ09') ?GETPOST('format', 'aZ09') : 'html'));
										print '<br>';
										print '<center>';
										print '<input type="submit" class="button buttonforacesave button-save" id="savefile" name="savefile" value="'.dol_escape_htmltag($langs->trans("Save")).'">';
										print ' &nbsp; ';
										print '<input type="submit" class="button button-cancel" name="cancel" value="'.dol_escape_htmltag($langs->trans("Cancel")).'">';
										print '</center>';

										print '</form>';
									}
								}
								print '<tr><td><span class="warning">'.$langs->trans('Property $field not found into the class. The class was probably not generated by modulebuilder.').'</warning></td></tr>';
							}
							print '</table>';
							print '</div>';

							print '</form>';
						} else {
							print '<tr><td><span class="warning">'.$langs->trans('Failed to init the object with the new.').'</warning></td></tr>';
						}
					} catch (Exception $e)
					{
						print $e->getMessage();
					}
				} else {
					if (empty($forceddirread))
					{
						$fullpathoffile = dol_buildpath($file, 0);
					} else {
						$fullpathoffile = $dirread.'/'.$file;
					}

					$content = file_get_contents($fullpathoffile);

					// New module
					print '<form action="'.$_SERVER["PHP_SELF"].'" method="POST">';
					print '<input type="hidden" name="token" value="'.newToken().'">';
					print '<input type="hidden" name="action" value="savefile">';
					print '<input type="hidden" name="file" value="'.dol_escape_htmltag($file).'">';
					print '<input type="hidden" name="tab" value="'.$tab.'">';
					print '<input type="hidden" name="tabobj" value="'.dol_escape_htmltag($tabobj).'">';
					print '<input type="hidden" name="module" value="'.$module.($forceddirread ? '@'.$dirread : '').'">';

					$doleditor = new DolEditor('editfilecontent', $content, '', '300', 'Full', 'In', true, false, 'ace', 0, '99%');
					print $doleditor->Create(1, '', false, $langs->trans("File").' : '.$file, (GETPOST('format', 'aZ09') ?GETPOST('format', 'aZ09') : 'html'));
					print '<br>';
					print '<center>';
					print '<input type="submit" class="button buttonforacesave button-save" id="savefile" name="savefile" value="'.dol_escape_htmltag($langs->trans("Save")).'">';
					print ' &nbsp; ';
					print '<input type="submit" class="button button-cancel" name="cancel" value="'.dol_escape_htmltag($langs->trans("Cancel")).'">';
					print '</center>';

					print '</form>';
				}
			}

			print dol_get_fiche_end(); // Level 3
		}

		if ($tab == 'menus')
		{
			$pathtofile = $listofmodules[strtolower($module)]['moduledescriptorrelpath'];

			$menus = $moduleobj->menu;

			if ($action != 'editfile' || empty($file))
			{
				print '<span class="opacitymedium">';
				$htmlhelp = $langs->trans("MenusDefDescTooltip", '<a href="'.DOL_URL_ROOT.'/admin/menus/index.php">'.$langs->trans('Setup').' - '.$langs->trans('Menus').'</a>');
				print $form->textwithpicto($langs->trans("MenusDefDesc"), $htmlhelp, 1, 'help', '', 0, 2, 'helpondesc').'<br>';
				print '</span>';
				print '<br>';

				print '<span class="fa fa-file-o"></span> '.$langs->trans("DescriptorFile").' : <strong>'.$pathtofile.'</strong>';
				print ' <a class="editfielda paddingleft paddingright" href="'.$_SERVER['PHP_SELF'].'?tab='.$tab.'&module='.$module.($forceddirread ? '@'.$dirread : '').'&action=editfile&format=php&file='.urlencode($pathtofile).'">'.img_picto($langs->trans("Edit"), 'edit').'</a>';
				print '<br>';

				print '<br>';
				print load_fiche_titre($langs->trans("ListOfMenusEntries"), '', '');

				print '<form action="'.$_SERVER["PHP_SELF"].'" method="POST">';
				print '<input type="hidden" name="token" value="'.newToken().'">';
				print '<input type="hidden" name="action" value="addproperty">';
				print '<input type="hidden" name="tab" value="objects">';
				print '<input type="hidden" name="module" value="'.dol_escape_htmltag($module).'">';
				print '<input type="hidden" name="tabobj" value="'.dol_escape_htmltag($tabobj).'">';

				print '<div class="div-table-responsive">';
				print '<table class="noborder">';

				print '<tr class="liste_titre">';
				print_liste_field_titre("Type", $_SERVER["PHP_SELF"], '', "", $param, '', $sortfield, $sortorder);
				print_liste_field_titre("fk_menu", $_SERVER["PHP_SELF"], '', "", $param, '', $sortfield, $sortorder);
				print_liste_field_titre("Title", $_SERVER["PHP_SELF"], '', "", $param, '', $sortfield, $sortorder);
				print_liste_field_titre("mainmenu", $_SERVER["PHP_SELF"], '', "", $param, '', $sortfield, $sortorder);
				print_liste_field_titre("leftmenu", $_SERVER["PHP_SELF"], '', "", $param, '', $sortfield, $sortorder);
				print_liste_field_titre("URL", $_SERVER["PHP_SELF"], '', "", $param, '', $sortfield, $sortorder);
				print_liste_field_titre("LanguageFile", $_SERVER["PHP_SELF"], '', "", $param, '', $sortfield, $sortorder);
				print_liste_field_titre("Position", $_SERVER["PHP_SELF"], '', "", $param, '', $sortfield, $sortorder);
				print_liste_field_titre("Enabled", $_SERVER["PHP_SELF"], '', "", $param, '', $sortfield, $sortorder);
				print_liste_field_titre("Permission", $_SERVER["PHP_SELF"], '', "", $param, '', $sortfield, $sortorder);
				print_liste_field_titre("Target", $_SERVER["PHP_SELF"], '', "", $param, '', $sortfield, $sortorder);
				print_liste_field_titre("UserType", $_SERVER["PHP_SELF"], '', "", $param, '', $sortfield, $sortorder, 'right ');
				print "</tr>\n";

				if (count($menus))
				{
					foreach ($menus as $menu)
					{
						print '<tr class="oddeven">';

						print '<td>';
						print $menu['type'];
						print '</td>';

						print '<td>';
						print $menu['fk_menu'];
						print '</td>';

						print '<td>';
						print $menu['titre'];
						print '</td>';

						print '<td>';
						print $menu['mainmenu'];
						print '</td>';

						print '<td>';
						print $menu['leftmenu'];
						print '</td>';

						print '<td>';
						print $menu['url'];
						print '</td>';

						print '<td>';
						print $menu['langs'];
						print '</td>';

						print '<td>';
						print $menu['position'];
						print '</td>';

						print '<td>';
						print $menu['enabled'];
						print '</td>';

						print '<td>';
						print $menu['perms'];
						print '</td>';

						print '<td>';
						print $menu['target'];
						print '</td>';

						print '<td class="right">';
						print $menu['user'];
						print '</td>';

						print '</tr>';
					}
				} else {
				 	print '<tr><td class="opacitymedium" colspan="5">'.$langs->trans("None").'</td></tr>';
				}

				print '</table>';
				print '</div>';

				print '</form>';
			} else {
				$fullpathoffile = dol_buildpath($file, 0);

				$content = file_get_contents($fullpathoffile);

				// New module
				print '<form action="'.$_SERVER["PHP_SELF"].'" method="POST">';
				print '<input type="hidden" name="token" value="'.newToken().'">';
				print '<input type="hidden" name="action" value="savefile">';
				print '<input type="hidden" name="file" value="'.dol_escape_htmltag($file).'">';
				print '<input type="hidden" name="tab" value="'.$tab.'">';
				print '<input type="hidden" name="module" value="'.$module.'">';

				$doleditor = new DolEditor('editfilecontent', $content, '', '300', 'Full', 'In', true, false, 'ace', 0, '99%');
				print $doleditor->Create(1, '', false, $langs->trans("File").' : '.$file, (GETPOST('format', 'aZ09') ?GETPOST('format', 'aZ09') : 'html'));
				print '<br>';
				print '<center>';
				print '<input type="submit" class="button buttonforacesave button-save" id="savefile" name="savefile" value="'.dol_escape_htmltag($langs->trans("Save")).'">';
				print ' &nbsp; ';
				print '<input type="submit" class="button button-cancel" name="cancel" value="'.dol_escape_htmltag($langs->trans("Cancel")).'">';
				print '</center>';

				print '</form>';
			}
		}

		if ($tab == 'permissions')
		{
			$pathtofile = $listofmodules[strtolower($module)]['moduledescriptorrelpath'];

			$perms = $moduleobj->rights;

			if ($action != 'editfile' || empty($file))
			{
				print '<span class="opacitymedium">';
				$htmlhelp = $langs->trans("PermissionsDefDescTooltip", '<a href="'.DOL_URL_ROOT.'/admin/perms.php">'.$langs->trans('DefaultPermissions').'</a>');
				print $form->textwithpicto($langs->trans("PermissionsDefDesc"), $htmlhelp, 1, 'help', '', 0, 2, 'helpondesc').'<br>';
				print '</span>';
				print '<br>';

				print '<span class="fa fa-file-o"></span> '.$langs->trans("DescriptorFile").' : <strong>'.$pathtofile.'</strong>';
				print ' <a class="editfielda paddingleft paddingright" href="'.$_SERVER['PHP_SELF'].'?tab='.$tab.'&module='.$module.($forceddirread ? '@'.$dirread : '').'&action=editfile&format=php&file='.urlencode($pathtofile).'">'.img_picto($langs->trans("Edit"), 'edit').'</a>';
				print '<br>';

				print '<br>';
				print load_fiche_titre($langs->trans("ListOfPermissionsDefined"), '', '');

				print '<form action="'.$_SERVER["PHP_SELF"].'" method="POST">';
				print '<input type="hidden" name="token" value="'.newToken().'">';
				print '<input type="hidden" name="action" value="addproperty">';
				print '<input type="hidden" name="tab" value="objects">';
				print '<input type="hidden" name="module" value="'.dol_escape_htmltag($module).'">';
				print '<input type="hidden" name="tabobj" value="'.dol_escape_htmltag($tabobj).'">';

				print '<div class="div-table-responsive">';
				print '<table class="noborder">';

				print '<tr class="liste_titre">';
				print_liste_field_titre("ID", $_SERVER["PHP_SELF"], '', "", $param, '', $sortfield, $sortorder);
				print_liste_field_titre("Label", $_SERVER["PHP_SELF"], '', "", $param, '', $sortfield, $sortorder);
				print_liste_field_titre("Permission", $_SERVER["PHP_SELF"], '', "", $param, '', $sortfield, $sortorder);
				print_liste_field_titre("", $_SERVER["PHP_SELF"], '', "", $param, '', $sortfield, $sortorder);
				print "</tr>\n";

				if (count($perms))
				{
					foreach ($perms as $perm)
					{
						print '<tr class="oddeven">';

						print '<td>';
						print $perm[0];
						print '</td>';

						print '<td>';
						print $perm[1];
						print '</td>';

						print '<td>';
						print $perm[4];
						print '</td>';

						print '<td>';
						print $perm[5];
						print '</td>';

						print '</tr>';
					}
				} else {
					print '<tr><td class="opacitymedium" colspan="4">'.$langs->trans("None").'</td></tr>';
				}

				print '</table>';
				print '</div>';

				print '</form>';
			} else {
				$fullpathoffile = dol_buildpath($file, 0);

				$content = file_get_contents($fullpathoffile);

				// New module
				print '<form action="'.$_SERVER["PHP_SELF"].'" method="POST">';
				print '<input type="hidden" name="token" value="'.newToken().'">';
				print '<input type="hidden" name="action" value="savefile">';
				print '<input type="hidden" name="file" value="'.dol_escape_htmltag($file).'">';
				print '<input type="hidden" name="tab" value="'.$tab.'">';
				print '<input type="hidden" name="module" value="'.$module.'">';

				$doleditor = new DolEditor('editfilecontent', $content, '', '300', 'Full', 'In', true, false, 'ace', 0, '99%');
				print $doleditor->Create(1, '', false, $langs->trans("File").' : '.$file, (GETPOST('format', 'aZ09') ?GETPOST('format', 'aZ09') : 'html'));
				print '<br>';
				print '<center>';
				print '<input type="submit" class="button buttonforacesave button-save" id="savefile" name="savefile" value="'.dol_escape_htmltag($langs->trans("Save")).'">';
				print ' &nbsp; ';
				print '<input type="submit" class="button button-cancel" name="cancel" value="'.dol_escape_htmltag($langs->trans("Cancel")).'">';
				print '</center>';

				print '</form>';
			}
		}

		if ($tab == 'hooks')
		{
			if ($action != 'editfile' || empty($file))
			{
				print '<span class="opacitymedium">'.$langs->trans("HooksDefDesc").'</span><br>';
				print '<br>';

				print '<table>';

				$pathtofile = $listofmodules[strtolower($module)]['moduledescriptorrelpath'];
				print '<tr><td>';
				print '<span class="fa fa-file-o"></span> '.$langs->trans("DescriptorFile").' : <strong class="">'.$pathtofile.'</strong>';
				print '</td><td>';
				print '<a class="editfielda paddingleft paddingright" href="'.$_SERVER['PHP_SELF'].'?tab='.$tab.'&module='.$module.($forceddirread ? '@'.$dirread : '').'&action=editfile&format=php&file='.urlencode($pathtofile).'">'.img_picto($langs->trans("Edit"), 'edit').'</a>';
				print '</td></tr>';

				print '<tr><td>';
				$pathtohook = strtolower($module).'/class/actions_'.strtolower($module).'.class.php';
				print '<span class="fa fa-file-o"></span> '.$langs->trans("HooksFile").' : ';
				if (dol_is_file($dirins.'/'.$pathtohook))
				{
					print '<strong>'.$pathtohook.'</strong>';
					print '</td>';
					print '<td><a class="editfielda paddingleft paddingright" href="'.$_SERVER['PHP_SELF'].'?tab='.$tab.'&module='.$module.($forceddirread ? '@'.$dirread : '').'&action=editfile&format=php&file='.urlencode($pathtohook).'">'.img_picto($langs->trans("Edit"), 'edit').'</a> ';
					print '<a class="editfielda" href="'.$_SERVER['PHP_SELF'].'?tab='.$tab.'&module='.$module.($forceddirread ? '@'.$dirread : '').'&action=confirm_removefile&format='.$format.'&file='.urlencode($pathtohook).'">'.img_picto($langs->trans("Delete"), 'delete').'</a></td>';
				} else {
					print '<span class="opacitymedium">'.$langs->trans("FileNotYetGenerated").'</span>';
					print '<a href="'.$_SERVER['PHP_SELF'].'?tab='.$tab.'&module='.$module.($forceddirread ? '@'.$dirread : '').'&action=inithook&format=php&file='.urlencode($pathtohook).'"><input type="button" class="button smallpaddingimp" value="'.$langs->trans("Generate").'"></a></td>';
					print '<td></td>';
				}
				print '</tr>';
			} else {
				$fullpathoffile = dol_buildpath($file, 0);

				$content = file_get_contents($fullpathoffile);

				// New module
				print '<form action="'.$_SERVER["PHP_SELF"].'" method="POST">';
				print '<input type="hidden" name="token" value="'.newToken().'">';
				print '<input type="hidden" name="action" value="savefile">';
				print '<input type="hidden" name="file" value="'.dol_escape_htmltag($file).'">';
				print '<input type="hidden" name="tab" value="'.$tab.'">';
				print '<input type="hidden" name="module" value="'.$module.'">';

				$doleditor = new DolEditor('editfilecontent', $content, '', '300', 'Full', 'In', true, false, 'ace', 0, '99%');
				print $doleditor->Create(1, '', false, $langs->trans("File").' : '.$file, (GETPOST('format', 'aZ09') ?GETPOST('format', 'aZ09') : 'html'));
				print '<br>';
				print '<center>';
				print '<input type="submit" class="button buttonforacesave button-save" id="savefile" name="savefile" value="'.dol_escape_htmltag($langs->trans("Save")).'">';
				print ' &nbsp; ';
				print '<input type="submit" class="button button-cancel" name="cancel" value="'.dol_escape_htmltag($langs->trans("Cancel")).'">';
				print '</center>';

				print '</form>';
			}
		}

		if ($tab == 'triggers')
		{
			require_once DOL_DOCUMENT_ROOT.'/core/class/interfaces.class.php';

			$interfaces = new Interfaces($db);
			$triggers = $interfaces->getTriggersList(array('/'.strtolower($module).'/core/triggers'));

			if ($action != 'editfile' || empty($file))
			{
				print '<span class="opacitymedium">'.$langs->trans("TriggerDefDesc").'</span><br>';
				print '<br>';

				print '<table>';

				$pathtofile = $listofmodules[strtolower($module)]['moduledescriptorrelpath'];
				print '<tr><td>';
				print '<span class="fa fa-file-o"></span> '.$langs->trans("DescriptorFile").' : <strong class="">'.$pathtofile.'</strong>';
				print '</td><td>';
				print '<a class="editfielda paddingleft paddingright" href="'.$_SERVER['PHP_SELF'].'?tab='.$tab.'&module='.$module.($forceddirread ? '@'.$dirread : '').'&action=editfile&format=php&file='.urlencode($pathtofile).'">'.img_picto($langs->trans("Edit"), 'edit').'</a>';
				print '</td></tr>';

				if (!empty($triggers))
				{
					foreach ($triggers as $trigger)
					{
						$pathtofile = $trigger['relpath'];

						print '<tr><td>';
						print '<span class="fa fa-file-o"></span> '.$langs->trans("TriggersFile").' : <strong>'.$pathtofile.'</strong>';
						print '</td><td><a class="editfielda paddingleft paddingright" href="'.$_SERVER['PHP_SELF'].'?tab='.$tab.'&module='.$module.($forceddirread ? '@'.$dirread : '').'&action=editfile&format=php&file='.urlencode($pathtofile).'">'.img_picto($langs->trans("Edit"), 'edit').'</a></td>';
						print '<td><a class="editfielda" href="'.$_SERVER['PHP_SELF'].'?tab='.$tab.'&module='.$module.($forceddirread ? '@'.$dirread : '').'&action=confirm_removefile&format='.$format.'&file='.urlencode($pathtofile).'">'.img_picto($langs->trans("Delete"), 'delete').'</a></td>';
						print '</tr>';
					}
				} else {
					print '<tr><td>';
					print '<span class="fa fa-file-o"></span> '.$langs->trans("NoTrigger");
					print '<a href="'.$_SERVER['PHP_SELF'].'?tab='.$tab.'&module='.$module.($forceddirread ? '@'.$dirread : '').'&action=inittrigger&format=php"><input type="button" class="button smallpaddingimp" value="'.$langs->trans("Generate").'"></a></td>';
					print '<td></td>';
					print '</tr>';
				}

				print '</table>';
			} else {
				$fullpathoffile = dol_buildpath($file, 0);

				$content = file_get_contents($fullpathoffile);

				// New module
				print '<form action="'.$_SERVER["PHP_SELF"].'" method="POST">';
				print '<input type="hidden" name="token" value="'.newToken().'">';
				print '<input type="hidden" name="action" value="savefile">';
				print '<input type="hidden" name="file" value="'.dol_escape_htmltag($file).'">';
				print '<input type="hidden" name="tab" value="'.$tab.'">';
				print '<input type="hidden" name="module" value="'.$module.'">';

				$doleditor = new DolEditor('editfilecontent', $content, '', '300', 'Full', 'In', true, false, 'ace', 0, '99%');
				print $doleditor->Create(1, '', false, $langs->trans("File").' : '.$file, (GETPOST('format', 'aZ09') ?GETPOST('format', 'aZ09') : 'html'));
				print '<br>';
				print '<center>';
				print '<input type="submit" class="button buttonforacesave button-save" id="savefile" name="savefile" value="'.dol_escape_htmltag($langs->trans("Save")).'">';
				print ' &nbsp; ';
				print '<input type="submit" class="button button-cancel" name="cancel" value="'.dol_escape_htmltag($langs->trans("Cancel")).'">';
				print '</center>';

				print '</form>';
			}
		}

		if ($tab == 'css')
		{
			if ($action != 'editfile' || empty($file))
			{
				print '<span class="opacitymedium">'.$langs->trans("CSSDesc").'</span><br>';
				print '<br>';

				print '<table>';

				print '<tr><td>';
				$pathtohook = strtolower($module).'/css/'.strtolower($module).'.css.php';
				print '<span class="fa fa-file-o"></span> '.$langs->trans("CSSFile").' : ';
				if (dol_is_file($dirins.'/'.$pathtohook))
				{
					print '<strong>'.$pathtohook.'</strong>';
					print '</td><td><a class="editfielda paddingleft paddingright" href="'.$_SERVER['PHP_SELF'].'?tab='.$tab.'&module='.$module.($forceddirread ? '@'.$dirread : '').'&action=editfile&format=php&file='.urlencode($pathtohook).'">'.img_picto($langs->trans("Edit"), 'edit').'</a></td>';
					print '</td><td><a class="editfielda" href="'.$_SERVER['PHP_SELF'].'?tab='.$tab.'&module='.$module.($forceddirread ? '@'.$dirread : '').'&action=confirm_removefile&format='.$format.'&file='.urlencode($pathtohook).'">'.img_picto($langs->trans("Delete"), 'delete').'</a></td>';
				} else {
					print '<span class="opacitymedium">'.$langs->trans("FileNotYetGenerated").'</span>';
					print '</td><td><a href="'.$_SERVER['PHP_SELF'].'?tab='.$tab.'&module='.$module.($forceddirread ? '@'.$dirread : '').'&action=initcss&format=php&file='.urlencode($pathtohook).'"><input type="button" class="button smallpaddingimp" value="'.$langs->trans("Generate").'"></a></td>';
				}
				print '</tr>';
			} else {
				$fullpathoffile = dol_buildpath($file, 0);

				$content = file_get_contents($fullpathoffile);

				// New module
				print '<form action="'.$_SERVER["PHP_SELF"].'" method="POST">';
				print '<input type="hidden" name="token" value="'.newToken().'">';
				print '<input type="hidden" name="action" value="savefile">';
				print '<input type="hidden" name="file" value="'.dol_escape_htmltag($file).'">';
				print '<input type="hidden" name="tab" value="'.$tab.'">';
				print '<input type="hidden" name="module" value="'.$module.'">';

				$doleditor = new DolEditor('editfilecontent', $content, '', '300', 'Full', 'In', true, false, 'ace', 0, '99%');
				print $doleditor->Create(1, '', false, $langs->trans("File").' : '.$file, (GETPOST('format', 'aZ09') ?GETPOST('format', 'aZ09') : 'html'));
				print '<br>';
				print '<center>';
				print '<input type="submit" class="button buttonforacesave button-save" id="savefile" name="savefile" value="'.dol_escape_htmltag($langs->trans("Save")).'">';
				print ' &nbsp; ';
				print '<input type="submit" class="button button-cancel" name="cancel" value="'.dol_escape_htmltag($langs->trans("Cancel")).'">';
				print '</center>';

				print '</form>';
			}
		}

		if ($tab == 'js')
		{
			if ($action != 'editfile' || empty($file))
			{
				print '<span class="opacitymedium">'.$langs->trans("JSDesc").'</span><br>';
				print '<br>';

				print '<table>';

				print '<tr><td>';
				$pathtohook = strtolower($module).'/js/'.strtolower($module).'.js.php';
				print '<span class="fa fa-file-o"></span> '.$langs->trans("JSFile").' : ';
				if (dol_is_file($dirins.'/'.$pathtohook))
				{
					print '<strong>'.$pathtohook.'</strong>';
					print '</td><td><a class="editfielda paddingleft paddingright" href="'.$_SERVER['PHP_SELF'].'?tab='.$tab.'&module='.$module.($forceddirread ? '@'.$dirread : '').'&action=editfile&format=php&file='.urlencode($pathtohook).'">'.img_picto($langs->trans("Edit"), 'edit').'</a></td>';
					print '</td><td><a class="editfielda" href="'.$_SERVER['PHP_SELF'].'?tab='.$tab.'&module='.$module.($forceddirread ? '@'.$dirread : '').'&action=confirm_removefile&format='.$format.'&file='.urlencode($pathtohook).'">'.img_picto($langs->trans("Delete"), 'delete').'</a></td>';
				} else {
					print '<span class="opacitymedium">'.$langs->trans("FileNotYetGenerated").'</span>';
					print '</td><td><a href="'.$_SERVER['PHP_SELF'].'?tab='.$tab.'&module='.$module.($forceddirread ? '@'.$dirread : '').'&action=initjs&format=php&file='.urlencode($pathtohook).'"><input type="button" class="button smallpaddingimp" value="'.$langs->trans("Generate").'"></a></td>';
				}
				print '</tr>';
			} else {
				$fullpathoffile = dol_buildpath($file, 0);

				$content = file_get_contents($fullpathoffile);

				// New module
				print '<form action="'.$_SERVER["PHP_SELF"].'" method="POST">';
				print '<input type="hidden" name="token" value="'.newToken().'">';
				print '<input type="hidden" name="action" value="savefile">';
				print '<input type="hidden" name="file" value="'.dol_escape_htmltag($file).'">';
				print '<input type="hidden" name="tab" value="'.$tab.'">';
				print '<input type="hidden" name="module" value="'.$module.'">';

				$doleditor = new DolEditor('editfilecontent', $content, '', '300', 'Full', 'In', true, false, 'ace', 0, '99%');
				print $doleditor->Create(1, '', false, $langs->trans("File").' : '.$file, (GETPOST('format', 'aZ09') ?GETPOST('format', 'aZ09') : 'html'));
				print '<br>';
				print '<center>';
				print '<input type="submit" class="button buttonforacesave button-save" id="savefile" name="savefile" value="'.dol_escape_htmltag($langs->trans("Save")).'">';
				print ' &nbsp; ';
				print '<input type="submit" class="button button-cancel" name="cancel" value="'.dol_escape_htmltag($langs->trans("Cancel")).'">';
				print '</center>';

				print '</form>';
			}
		}

		if ($tab == 'widgets')
		{
			require_once DOL_DOCUMENT_ROOT.'/core/boxes/modules_boxes.php';

			$widgets = ModeleBoxes::getWidgetsList(array('/'.strtolower($module).'/core/boxes'));

			if ($action != 'editfile' || empty($file))
			{
				print '<span class="opacitymedium">'.$langs->trans("WidgetDesc").'</span><br>';
				print '<br>';

				print '<table>';
				if (!empty($widgets))
				{
					foreach ($widgets as $widget)
					{
						$pathtofile = $widget['relpath'];

						print '<tr><td><span class="fa fa-file-o"></span> '.$langs->trans("WidgetFile").' : <strong>'.$pathtofile.'</strong>';
						print '</td><td><a class="editfielda paddingleft paddingright" href="'.$_SERVER['PHP_SELF'].'?tab='.$tab.'&module='.$module.($forceddirread ? '@'.$dirread : '').'&action=editfile&format=php&file='.urlencode($pathtofile).'">'.img_picto($langs->trans("Edit"), 'edit').'</a>';
						print '</td><td><a class="editfielda" href="'.$_SERVER['PHP_SELF'].'?tab='.$tab.'&module='.$module.($forceddirread ? '@'.$dirread : '').'&action=confirm_removefile&format='.$format.'&file='.urlencode($pathtofile).'">'.img_picto($langs->trans("Delete"), 'delete').'</a></td>';
						print '</tr>';
					}
				} else {
					print '<tr><td><span class="fa fa-file-o"></span> '.$langs->trans("NoWidget");
					print '</td><td><a href="'.$_SERVER['PHP_SELF'].'?tab='.$tab.'&module='.$module.($forceddirread ? '@'.$dirread : '').'&action=initwidget&format=php"><input type="button" class="button smallpaddingimp" value="'.$langs->trans("Generate").'"></a>';
					print '</td></tr>';
				}
				print '</table>';
			} else {
				$fullpathoffile = dol_buildpath($file, 0);

				$content = file_get_contents($fullpathoffile);

				// New module
				print '<form action="'.$_SERVER["PHP_SELF"].'" method="POST">';
				print '<input type="hidden" name="token" value="'.newToken().'">';
				print '<input type="hidden" name="action" value="savefile">';
				print '<input type="hidden" name="file" value="'.dol_escape_htmltag($file).'">';
				print '<input type="hidden" name="tab" value="'.$tab.'">';
				print '<input type="hidden" name="module" value="'.$module.'">';

				$doleditor = new DolEditor('editfilecontent', $content, '', '300', 'Full', 'In', true, false, 'ace', 0, '99%');
				print $doleditor->Create(1, '', false, $langs->trans("File").' : '.$file, (GETPOST('format', 'aZ09') ?GETPOST('format', 'aZ09') : 'html'));
				print '<br>';
				print '<center>';
				print '<input type="submit" class="button buttonforacesave button-save" id="savefile" name="savefile" value="'.dol_escape_htmltag($langs->trans("Save")).'">';
				print ' &nbsp; ';
				print '<input type="submit" class="button button-cancel" name="cancel" value="'.dol_escape_htmltag($langs->trans("Cancel")).'">';
				print '</center>';

				print '</form>';
			}
		}

		if ($tab == 'cli')
		{
			$clifiles = array();
			$i = 0;

			$dircli = array('/'.strtolower($module).'/scripts');

			foreach ($dircli as $reldir)
			{
				$dir = dol_buildpath($reldir, 0);
				$newdir = dol_osencode($dir);

				// Check if directory exists (we do not use dol_is_dir to avoid loading files.lib.php at each call)
				if (!is_dir($newdir)) continue;

				$handle = opendir($newdir);
				if (is_resource($handle))
				{
					while (($tmpfile = readdir($handle)) !== false)
					{
						if (is_readable($newdir.'/'.$file) && preg_match('/^(.+)\.php/', $tmpfile, $reg))
						{
							if (preg_match('/\.back$/', $tmpfile)) continue;

							$clifiles[$i]['relpath'] = preg_replace('/^\//', '', $reldir).'/'.$tmpfile;

							$i++;
						}
					}
					closedir($handle);
				}
			}

			if ($action != 'editfile' || empty($file))
			{
				print '<span class="opacitymedium">'.$langs->trans("CLIDesc").'</span><br>';
				print '<br>';

				print '<table>';
				if (!empty($clifiles))
				{
					foreach ($clifiles as $clifile)
					{
						$pathtofile = $clifile['relpath'];

						print '<tr><td><span class="fa fa-file-o"></span> '.$langs->trans("CLIFile").' : <strong>'.$pathtofile.'</strong>';
						print '</td><td><a class="editfielda" href="'.$_SERVER['PHP_SELF'].'?tab='.$tab.'&module='.$module.($forceddirread ? '@'.$dirread : '').'&action=editfile&format=php&file='.urlencode($pathtofile).'">'.img_picto($langs->trans("Edit"), 'edit').'</a></td>';
						print '<td><a class="editfielda" href="'.$_SERVER['PHP_SELF'].'?tab='.$tab.'&module='.$module.($forceddirread ? '@'.$dirread : '').'&action=confirm_removefile&format='.$format.'&file='.urlencode($pathtofile).'">'.img_picto($langs->trans("Delete"), 'delete').'</a></td>';
						print '</tr>';
					}
				} else {
					print '<tr><td><span class="fa fa-file-o"></span> '.$langs->trans("NoCLIFile");
					print '</td><td><a href="'.$_SERVER['PHP_SELF'].'?tab='.$tab.'&module='.$module.($forceddirread ? '@'.$dirread : '').'&action=initcli&format=php"><input type="button" class="button smallpaddingimp" value="'.$langs->trans("Generate").'"></a>';
					print '</td></tr>';
				}
				print '</table>';
			} else {
				$fullpathoffile = dol_buildpath($file, 0);

				$content = file_get_contents($fullpathoffile);

				// New module
				print '<form action="'.$_SERVER["PHP_SELF"].'" method="POST">';
				print '<input type="hidden" name="token" value="'.newToken().'">';
				print '<input type="hidden" name="action" value="savefile">';
				print '<input type="hidden" name="file" value="'.dol_escape_htmltag($file).'">';
				print '<input type="hidden" name="tab" value="'.$tab.'">';
				print '<input type="hidden" name="module" value="'.$module.'">';

				$doleditor = new DolEditor('editfilecontent', $content, '', '300', 'Full', 'In', true, false, 'ace', 0, '99%');
				print $doleditor->Create(1, '', false, $langs->trans("File").' : '.$file, (GETPOST('format', 'aZ09') ?GETPOST('format', 'aZ09') : 'html'));
				print '<br>';
				print '<center>';
				print '<input type="submit" class="button buttonforacesave button-save" id="savefile" name="savefile" value="'.dol_escape_htmltag($langs->trans("Save")).'">';
				print ' &nbsp; ';
				print '<input type="submit" class="button button-cancel" name="cancel" value="'.dol_escape_htmltag($langs->trans("Cancel")).'">';
				print '</center>';

				print '</form>';
			}
		}

		if ($tab == 'cron')
		{
			$pathtofile = $listofmodules[strtolower($module)]['moduledescriptorrelpath'];

			$cronjobs = $moduleobj->cronjobs;

			if ($action != 'editfile' || empty($file))
			{
				print '<span class="opacitymedium">'.str_replace('{s1}', '<a href="'.DOL_URL_ROOT.'/cron/list.php">'.$langs->transnoentities('CronList').'</a>', $langs->trans("CronJobDefDesc", '{s1}')).'</span><br>';
				print '<br>';

				print '<span class="fa fa-file-o"></span> '.$langs->trans("DescriptorFile").' : <strong>'.$pathtofile.'</strong>';
				print ' <a class="editfielda paddingleft paddingright" href="'.$_SERVER['PHP_SELF'].'?tab='.$tab.'&module='.$module.($forceddirread ? '@'.$dirread : '').'&action=editfile&format=php&file='.urlencode($pathtofile).'">'.img_picto($langs->trans("Edit"), 'edit').'</a>';
				print '<br>';

				print '<br>';
				print load_fiche_titre($langs->trans("CronJobProfiles"), '', '');

				print '<form action="'.$_SERVER["PHP_SELF"].'" method="POST">';
				print '<input type="hidden" name="token" value="'.newToken().'">';
				print '<input type="hidden" name="action" value="addproperty">';
				print '<input type="hidden" name="tab" value="objects">';
				print '<input type="hidden" name="module" value="'.dol_escape_htmltag($module).'">';
				print '<input type="hidden" name="tabobj" value="'.dol_escape_htmltag($tabobj).'">';

				print '<div class="div-table-responsive">';
				print '<table class="noborder">';

				print '<tr class="liste_titre">';
				print_liste_field_titre("CronLabel", $_SERVER["PHP_SELF"], "", "", $param, '', $sortfield, $sortorder);
				print_liste_field_titre("CronTask", '', '', "", $param, '', $sortfield, $sortorder);
				print_liste_field_titre("CronFrequency", '', "", "", $param, '', $sortfield, $sortorder);
				print_liste_field_titre("StatusAtInstall", $_SERVER["PHP_SELF"], "", "", $param, '', $sortfield, $sortorder);
				print_liste_field_titre("Comment", $_SERVER["PHP_SELF"], "", "", $param, '', $sortfield, $sortorder);
				print "</tr>\n";

				if (count($cronjobs))
				{
					foreach ($cronjobs as $cron)
					{
						print '<tr class="oddeven">';

						print '<td>';
						print $cron['label'];
						print '</td>';

						print '<td>';
						if ($cron['jobtype'] == 'method')
						{
							$text = $langs->trans("CronClass");
							$texttoshow = $langs->trans('CronModule').': '.$module.'<br>';
							$texttoshow .= $langs->trans('CronClass').': '.$cron['class'].'<br>';
							$texttoshow .= $langs->trans('CronObject').': '.$cron['objectname'].'<br>';
							$texttoshow .= $langs->trans('CronMethod').': '.$cron['method'];
							$texttoshow .= '<br>'.$langs->trans('CronArgs').': '.$cron['parameters'];
							$texttoshow .= '<br>'.$langs->trans('Comment').': '.$langs->trans($cron['comment']);
						} elseif ($cron['jobtype'] == 'command')
						{
							$text = $langs->trans('CronCommand');
							$texttoshow = $langs->trans('CronCommand').': '.dol_trunc($cron['command']);
							$texttoshow .= '<br>'.$langs->trans('CronArgs').': '.$cron['parameters'];
							$texttoshow .= '<br>'.$langs->trans('Comment').': '.$langs->trans($cron['comment']);
						}
						print $form->textwithpicto($text, $texttoshow, 1);
						print '</td>';

						print '<td>';
						if ($cron['unitfrequency'] == "60") print $langs->trans('CronEach')." ".($cron['frequency'])." ".$langs->trans('Minutes');
						if ($cron['unitfrequency'] == "3600") print $langs->trans('CronEach')." ".($cron['frequency'])." ".$langs->trans('Hours');
						if ($cron['unitfrequency'] == "86400") print $langs->trans('CronEach')." ".($cron['frequency'])." ".$langs->trans('Days');
						if ($cron['unitfrequency'] == "604800") print $langs->trans('CronEach')." ".($cron['frequency'])." ".$langs->trans('Weeks');
						print '</td>';

						print '<td>';
						print $cron['status'];
						print '</td>';

						print '<td>';
						if (!empty($cron['comment'])) {print $cron['comment']; }
						print '</td>';

						print '</tr>';
					}
				} else {
					print '<tr><td class="opacitymedium" colspan="5">'.$langs->trans("None").'</td></tr>';
				}

				print '</table>';
				print '</div>';

				print '</form>';
			} else {
				$fullpathoffile = dol_buildpath($file, 0);

				$content = file_get_contents($fullpathoffile);

				// New module
				print '<form action="'.$_SERVER["PHP_SELF"].'" method="POST">';
				print '<input type="hidden" name="token" value="'.newToken().'">';
				print '<input type="hidden" name="action" value="savefile">';
				print '<input type="hidden" name="file" value="'.dol_escape_htmltag($file).'">';
				print '<input type="hidden" name="tab" value="'.$tab.'">';
				print '<input type="hidden" name="module" value="'.$module.'">';

				$doleditor = new DolEditor('editfilecontent', $content, '', '300', 'Full', 'In', true, false, 'ace', 0, '99%');
				print $doleditor->Create(1, '', false, $langs->trans("File").' : '.$file, (GETPOST('format', 'aZ09') ?GETPOST('format', 'aZ09') : 'html'));
				print '<br>';
				print '<center>';
				print '<input type="submit" class="button buttonforacesave button-save" id="savefile" name="savefile" value="'.dol_escape_htmltag($langs->trans("Save")).'">';
				print ' &nbsp; ';
				print '<input type="submit" class="button button-cancel" name="cancel" value="'.dol_escape_htmltag($langs->trans("Cancel")).'">';
				print '</center>';

				print '</form>';
			}
		}

		if ($tab == 'specifications')
		{
			$specs = dol_dir_list(dol_buildpath($modulelowercase.'/doc', 0), 'files', 1, '(\.md|\.asciidoc)$', array('\/temp\/'));

			if ($action != 'editfile' || empty($file))
			{
				print '<span class="opacitymedium">'.$langs->trans("SpecDefDesc").'</span><br>';
				print '<br>';

				print '<table>';
				if (is_array($specs) && !empty($specs))
				{
					foreach ($specs as $spec)
					{
						$pathtofile = $modulelowercase.'/doc/'.$spec['relativename'];
						$format = 'asciidoc';
						if (preg_match('/\.md$/i', $spec['name'])) $format = 'markdown';
						print '<tr><td>';
						print '<span class="fa fa-file-o"></span> '.$langs->trans("SpecificationFile").' : <strong>'.$pathtofile.'</strong>';
						print '</td><td><a class="editfielda paddingleft paddingright" href="'.$_SERVER['PHP_SELF'].'?tab='.$tab.'&module='.$module.($forceddirread ? '@'.$dirread : '').'&action=editfile&format='.$format.'&file='.urlencode($pathtofile).'">'.img_picto($langs->trans("Edit"), 'edit').'</a></td>';
						print '<td><a class="editfielda" href="'.$_SERVER['PHP_SELF'].'?tab='.$tab.'&module='.$module.($forceddirread ? '@'.$dirread : '').'&action=confirm_removefile&format='.$format.'&file='.urlencode($pathtofile).'">'.img_picto($langs->trans("Delete"), 'delete').'</a></td>';
						print '</tr>';
					}
				} else {
					print '<tr><td>';
					print '<span class="fa fa-file-o"></span> '.$langs->trans("FileNotYetGenerated");
					print '</td><td><a href="'.$_SERVER['PHP_SELF'].'?tab='.$tab.'&module='.$module.($forceddirread ? '@'.$dirread : '').'&action=initdoc&format=php"><input type="button" class="button smallpaddingimp" value="'.$langs->trans("Generate").'"></a></td>';
					print '</tr>';
				}
				print '</table>';
			} else {
				// Use MD or asciidoc

				//print $langs->trans("UseAsciiDocFormat").'<br>';

				$fullpathoffile = dol_buildpath($file, 0);

				$content = file_get_contents($fullpathoffile);

				// New module
				print '<form action="'.$_SERVER["PHP_SELF"].'" method="POST">';
				print '<input type="hidden" name="token" value="'.newToken().'">';
				print '<input type="hidden" name="action" value="savefile">';
				print '<input type="hidden" name="file" value="'.dol_escape_htmltag($file).'">';
				print '<input type="hidden" name="tab" value="'.$tab.'">';
				print '<input type="hidden" name="module" value="'.$module.'">';

				$doleditor = new DolEditor('editfilecontent', $content, '', '300', 'Full', 'In', true, false, 'ace', 0, '99%');
				print $doleditor->Create(1, '', false, $langs->trans("File").' : '.$file, (GETPOST('format', 'aZ09') ?GETPOST('format', 'aZ09') : 'html'));
				print '<br>';
				print '<center>';
				print '<input type="submit" class="button buttonforacesave button-save" id="savefile" name="savefile" value="'.dol_escape_htmltag($langs->trans("Save")).'">';
				print ' &nbsp; ';
				print '<input type="submit" class="button button-cancel" name="cancel" value="'.dol_escape_htmltag($langs->trans("Cancel")).'">';
				print '</center>';

				print '</form>';
			}

			print '<br><br><br>';

			$FILENAMEDOC = $modulelowercase.'.html';
			$FILENAMEDOCPDF = $modulelowercase.'.pdf';
			$outputfiledoc = dol_buildpath($modulelowercase, 0).'/doc/'.$FILENAMEDOC;
			$outputfiledocurl = dol_buildpath($modulelowercase, 1).'/doc/'.$FILENAMEDOC;
			$outputfiledocpdf = dol_buildpath($modulelowercase, 0).'/doc/'.$FILENAMEDOCPDF;
			$outputfiledocurlpdf = dol_buildpath($modulelowercase, 1).'/doc/'.$FILENAMEDOCPDF;

			// HTML
			print '<span class="fa fa-file-o"></span> '.$langs->trans("PathToModuleDocumentation", "HTML").' : ';
			if (!dol_is_file($outputfiledoc)) print '<span class="opacitymedium">'.$langs->trans("FileNotYetGenerated").'</span>';
			else {
				print '<strong>';
				print '<a href="'.$outputfiledocurl.'" target="_blank">';
				print $outputfiledoc;
				print '</a>';
				print '</strong>';
				print ' ('.$langs->trans("GeneratedOn").' '.dol_print_date(dol_filemtime($outputfiledoc), 'dayhour').')';
			}
			print '</strong><br>';

			// PDF
			print '<span class="fa fa-file-o"></span> '.$langs->trans("PathToModuleDocumentation", "PDF").' : ';
			if (!dol_is_file($outputfiledocpdf)) print '<span class="opacitymedium">'.$langs->trans("FileNotYetGenerated").'</span>';
			else {
				print '<strong>';
				print '<a href="'.$outputfiledocurlpdf.'" target="_blank">';
				print $outputfiledocpdf;
				print '</a>';
				print '</strong>';
				print ' ('.$langs->trans("GeneratedOn").' '.dol_print_date(dol_filemtime($outputfiledocpdf), 'dayhour').')';
			}
			print '</strong><br>';

			print '<br>';

			print '<form action="'.$_SERVER["PHP_SELF"].'" method="POST" name="generatedoc">';
			print '<input type="hidden" name="token" value="'.newToken().'">';
			print '<input type="hidden" name="action" value="generatedoc">';
			print '<input type="hidden" name="tab" value="'.dol_escape_htmltag($tab).'">';
			print '<input type="hidden" name="module" value="'.dol_escape_htmltag($module).'">';
			print '<input type="submit" class="button" name="generatedoc" value="'.$langs->trans("BuildDocumentation").'"';
			if (!is_array($specs) || empty($specs)) print ' disabled="disabled"';
			print '>';
			print '</form>';
		}

		if ($tab == 'buildpackage')
		{
			print '<span class="opacitymedium">'.$langs->trans("BuildPackageDesc").'</span>';
			print '<br>';

			if (!class_exists('ZipArchive') && !defined('ODTPHP_PATHTOPCLZIP'))
			{
				print img_warning().' '.$langs->trans("ErrNoZipEngine");
				print '<br>';
			}

			$modulelowercase = strtolower($module);

			// Zip file to build
			$FILENAMEZIP = '';

			// Load module
			$pathtofile = $listofmodules[strtolower($module)]['moduledescriptorrelpath'];
			dol_include_once($pathtofile);
			$class = 'mod'.$module;

			if (class_exists($class))
			{
				try {
					$moduleobj = new $class($db);
				} catch (Exception $e) {
					$error++;
					dol_print_error($e->getMessage());
				}
			} else {
				$error++;
				$langs->load("errors");
				dol_print_error($langs->trans("ErrorFailedToLoadModuleDescriptorForXXX", $module));
				exit;
			}

			$arrayversion = explode('.', $moduleobj->version, 3);
			if (count($arrayversion))
			{
				$FILENAMEZIP = "module_".$modulelowercase.'-'.$arrayversion[0].'.'.$arrayversion[1].($arrayversion[2] ? ".".$arrayversion[2] : "").".zip";
				$outputfilezip = dol_buildpath($modulelowercase, 0).'/bin/'.$FILENAMEZIP;
			}

			print '<br>';

			print '<span class="fa fa-file-o"></span> '.$langs->trans("PathToModulePackage").' : ';
			if (!dol_is_file($outputfilezip)) print '<span class="opacitymedium">'.$langs->trans("FileNotYetGenerated").'</span>';
			else {
				$relativepath = $modulelowercase.'/bin/'.$FILENAMEZIP;
				print '<strong><a href="'.DOL_URL_ROOT.'/document.php?modulepart=packages&file='.urlencode($relativepath).'">'.$outputfilezip.'</a></strong>';
				print ' ('.$langs->trans("GeneratedOn").' '.dol_print_date(dol_filemtime($outputfilezip), 'dayhour').')';
			}
			print '</strong><br>';

			print '<br>';

			print '<form action="'.$_SERVER["PHP_SELF"].'" method="POST" name="generatepackage">';
			print '<input type="hidden" name="token" value="'.newToken().'">';
			print '<input type="hidden" name="action" value="generatepackage">';
			print '<input type="hidden" name="tab" value="'.dol_escape_htmltag($tab).'">';
			print '<input type="hidden" name="module" value="'.dol_escape_htmltag($module).'">';
			print '<input type="submit" class="button" name="generatepackage" value="'.$langs->trans("BuildPackage").'">';
			print '</form>';
		}

		if ($tab != 'description')
		{
			print dol_get_fiche_end();
		}
	}
}

print dol_get_fiche_end(); // End modules

// End of page
llxFooter();
$db->close();<|MERGE_RESOLUTION|>--- conflicted
+++ resolved
@@ -1711,12 +1711,8 @@
 						$urltouse = dol_buildpath('/'.$regs[2].'/admin/'.$regs[1], 1);
 						$linktoenabledisable .= ' &nbsp; <a href="'.$urltouse.(preg_match('/\?/', $urltouse) ? '&' : '?').'save_lastsearch_values=1&backtopage='.urlencode($backtourl).'" title="'.$langs->trans("Setup").'">'.img_picto($langs->trans("Setup"), "setup", 'style="padding-right: 6px"').'</a>';
 					} else {
-<<<<<<< HEAD
-						// Case standard admin page (not a page provided by the module but a page
-=======
 						// Case standard admin page (not a page provided by the
 						// module but a page provided by dolibarr)
->>>>>>> e1f503a8
 						$urltouse = DOL_URL_ROOT.'/admin/'.$urlpage;
 						$linktoenabledisable .= ' &nbsp; <a href="'.$urltouse.(preg_match('/\?/', $urltouse) ? '&' : '?').'save_lastsearch_values=1&backtopage='.urlencode($backtourl).'" title="'.$langs->trans("Setup").'">'.img_picto($langs->trans("Setup"), "setup", 'style="padding-right: 6px"').'</a>';
 					}
