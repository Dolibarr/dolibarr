--- conflicted
+++ resolved
@@ -1848,15 +1848,6 @@
 			'core/modules/mymodule/doc/pdf_standard_myobject.modules.php'=>'core/modules/'.strtolower($module).'/doc/pdf_standard_'.strtolower($objectname).'.modules.php'
 		);
 
-<<<<<<< HEAD
-		// delete property if documentation was generated
-		$file_doc = $dirins.'/'.strtolower($module).'/doc/Documentation.asciidoc';
-		if (file_exists($file_doc)) {
-			deletePropsAndPermsFromDoc($file_doc, $objectname);
-		}
-
-=======
->>>>>>> 9f55ff70
 		//menu for the object selected
 		// load class and check if menu,permission,documentation exist for this object
 		$pathtofile = $listofmodules[strtolower($module)]['moduledescriptorrelpath'];
@@ -1882,7 +1873,9 @@
 
 		// check if documentation has been generated
 		$file_doc = $dirins.'/'.strtolower($module).'/doc/Documentation.asciidoc';
-		deletePropsFromDoc($file_doc, $objectname);
+		if (file_exists($file_doc)) {
+			deletePropsAndPermsFromDoc($file_doc, $objectname);
+		}
 
 		clearstatcache(true);
 		if (function_exists('opcache_invalidate')) {
