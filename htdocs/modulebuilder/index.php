<?php
/* Copyright (C) 2004-2019 Laurent Destailleur  <eldy@users.sourceforge.net>
 * Copyright (C) 2018-2019	   Nicolas ZABOURI	<info@inovea-conseil.com>
 *
 * This program is free software; you can redistribute it and/or modify
 * it under the terms of the GNU General Public License as published by
 * the Free Software Foundation; either version 3 of the License, or
 * (at your option) any later version.
 *
 * This program is distributed in the hope that it will be useful,
 * but WITHOUT ANY WARRANTY; without even the implied warranty of
 * MERCHANTABILITY or FITNESS FOR A PARTICULAR PURPOSE.  See the
 * GNU General Public License for more details.
 *
 * You should have received a copy of the GNU General Public License
 * along with this program. If not, see <https://www.gnu.org/licenses/>.
 *
 * You can also make a direct call the page with parameter like this:
 * htdocs/modulebuilder/index.php?module=Inventory@/pathtodolibarr/htdocs/product
 */

/**
 *       \file       htdocs/modulebuilder/index.php
 *       \brief      Home page for module builder module
 *
 *       You can add parameter dirins=/home/ldestailleur/git/dolibarr/htdocs/mymodule to force generation of module
 *       into the dirins directory.
 */

if (!defined('NOSCANPOSTFORINJECTION'))   define('NOSCANPOSTFORINJECTION', '1'); // Do not check anti SQL+XSS injection attack test

require '../main.inc.php';
require_once DOL_DOCUMENT_ROOT.'/core/lib/files.lib.php';
require_once DOL_DOCUMENT_ROOT.'/core/lib/admin.lib.php';
require_once DOL_DOCUMENT_ROOT.'/core/class/html.formadmin.class.php';
require_once DOL_DOCUMENT_ROOT.'/core/lib/modulebuilder.lib.php';
require_once DOL_DOCUMENT_ROOT.'/core/class/doleditor.class.php';
require_once DOL_DOCUMENT_ROOT.'/core/class/utils.class.php';

// Load translation files required by the page
$langs->loadLangs(array("admin", "modulebuilder", "other", "cron", "errors"));

$action = GETPOST('action', 'aZ09');
$confirm = GETPOST('confirm', 'alpha');
$cancel = GETPOST('cancel', 'alpha');

$module = GETPOST('module', 'alpha');
$tab = GETPOST('tab', 'aZ09');
$tabobj = GETPOST('tabobj', 'alpha');
$propertykey = GETPOST('propertykey', 'alpha');
if (empty($module)) $module = 'initmodule';
if (empty($tab)) $tab = 'description';
if (empty($tabobj)) $tabobj = 'newobjectifnoobj';
$file = GETPOST('file', 'alpha');

$modulename = dol_sanitizeFileName(GETPOST('modulename', 'alpha'));
$objectname = dol_sanitizeFileName(GETPOST('objectname', 'alpha'));

// Security check
if (empty($conf->modulebuilder->enabled)) accessforbidden('ModuleBuilderNotAllowed');
if (!$user->admin && empty($conf->global->MODULEBUILDER_FOREVERYONE)) accessforbidden('ModuleBuilderNotAllowed');


// Dir for custom dirs
$tmp = explode(',', $dolibarr_main_document_root_alt);
$dirins = $tmp[0];
$dirread = $dirins;
$forceddirread = 0;

$tmpdir = explode('@', $module);
if (!empty($tmpdir[1]))
{
	$module = $tmpdir[0];
	$dirread = $tmpdir[1];
	$forceddirread = 1;
}
if (GETPOST('dirins', 'alpha'))
{
	$dirread = $dirins = GETPOST('dirins', 'alpha');
	$forceddirread = 1;
}

$FILEFLAG = 'modulebuilder.txt';

$now = dol_now();
$newmask = 0;
if (empty($newmask) && !empty($conf->global->MAIN_UMASK)) $newmask = $conf->global->MAIN_UMASK;
if (empty($newmask))	// This should no happen
{
	$newmask = '0664';
}

$result = restrictedArea($user, 'modulebuilder', null);

$error = 0;


/*
 * Actions
 */

if ($dirins && $action == 'initmodule' && $modulename)
{
    $modulename = ucfirst($modulename); // Force first letter in uppercase

	if (preg_match('/[^a-z0-9_]/i', $modulename))
	{
		$error++;
		setEventMessages($langs->trans("SpaceOrSpecialCharAreNotAllowed"), null, 'errors');
	}

	if (!$error)
	{
		$srcdir = DOL_DOCUMENT_ROOT.'/modulebuilder/template';
		$destdir = $dirins.'/'.strtolower($modulename);

		$arrayreplacement = array(
            'mymodule'=>strtolower($modulename),
            'MyModule'=>$modulename
		);

		$result = dolCopyDir($srcdir, $destdir, 0, 0, $arrayreplacement);
		//dol_mkdir($destfile);
		if ($result <= 0)
		{
			if ($result < 0)
			{
				$error++;
				$langs->load("errors");
				setEventMessages($langs->trans("ErrorFailToCopyDir", $srcdir, $destdir), null, 'errors');
			}
			else	// $result == 0
			{
				setEventMessages($langs->trans("AllFilesDidAlreadyExist", $srcdir, $destdir), null, 'warnings');
			}
		}

		if (!empty($conf->global->MODULEBUILDER_USE_ABOUT))
		{
			dol_delete_file($destdir.'/admin/about.php');
		}

		// Delete dir and files that can be generated in sub tabs later if we need them (we want a minimal module first)
		dol_delete_dir_recursive($destdir.'/build/doxygen');
		dol_delete_dir_recursive($destdir.'/core/modules/mailings');
		dol_delete_dir_recursive($destdir.'/core/tpl');
		dol_delete_dir_recursive($destdir.'/core/triggers');
		dol_delete_dir_recursive($destdir.'/doc');
		dol_delete_dir_recursive($destdir.'/.tx');
		dol_delete_dir_recursive($destdir.'/core/boxes');

		dol_delete_file($destdir.'/sql/data.sql');
		dol_delete_file($destdir.'/sql/update_x.x.x-y.y.y.sql');
		dol_delete_dir($destdir.'/sql');

		dol_delete_file($destdir.'/class/actions_'.strtolower($modulename).'.class.php');
		dol_delete_file($destdir.'/class/api_'.strtolower($modulename).'.class.php');
		dol_delete_dir($destdir.'/class');

		dol_delete_file($destdir.'/css/'.strtolower($modulename).'.css.php');
		dol_delete_dir($destdir.'/css');

		dol_delete_file($destdir.'/js/'.strtolower($modulename).'.js.php');
		dol_delete_dir($destdir.'/js');

		dol_delete_file($destdir.'/scripts/'.strtolower($modulename).'.php');
		dol_delete_dir($destdir.'/scripts');

		// Delete some files related to Object (because the previous dolCopyDir has copied everything)
		dol_delete_file($destdir.'/myobject_card.php');
		dol_delete_file($destdir.'/myobject_note.php');
		dol_delete_file($destdir.'/myobject_document.php');
		dol_delete_file($destdir.'/myobject_agenda.php');
		dol_delete_file($destdir.'/myobject_list.php');
		dol_delete_file($destdir.'/lib/'.strtolower($modulename).'_myobject.lib.php');
		dol_delete_file($destdir.'/test/phpunit/MyModuleFunctionnalTest.php');
		dol_delete_file($destdir.'/test/phpunit/MyObjectTest.php');
		dol_delete_file($destdir.'/test/phpunit');
		dol_delete_file($destdir.'/test');
		dol_delete_file($destdir.'/sql/llx_'.strtolower($modulename).'_myobject.sql');
		dol_delete_file($destdir.'/sql/llx_'.strtolower($modulename).'_myobject_extrafields.sql');
		dol_delete_file($destdir.'/sql/llx_'.strtolower($modulename).'_myobject.key.sql');
		dol_delete_file($destdir.'/img/object_myobject.png');
		dol_delete_file($destdir.'/class/myobject.class.php');
		dol_delete_dir($destdir.'/sql');
	}

	// Edit PHP files
	if (!$error)
	{
		$listofphpfilestoedit = dol_dir_list($destdir, 'files', 1, '\.(php|MD|js|sql|txt|xml|lang)$', '', 'fullname', SORT_ASC, 0, 1);
		foreach ($listofphpfilestoedit as $phpfileval)
		{
			//var_dump($phpfileval['fullname']);
			$arrayreplacement = array(
    			'mymodule'=>strtolower($modulename),
    			'MyModule'=>$modulename,
    			'MYMODULE'=>strtoupper($modulename),
    			'My module'=>$modulename,
    			'my module'=>$modulename,
    			'Mon module'=>$modulename,
    			'mon module'=>$modulename,
    			'htdocs/modulebuilder/template'=>strtolower($modulename),
    			'---Put here your own copyright and developer email---'=>dol_print_date($now, '%Y').' '.$user->getFullName($langs).($user->email ? ' <'.$user->email.'>' : '')
			);

            if ($conf->global->MAIN_FEATURES_LEVEL >= 2) {
                if (!empty($conf->global->MODULEBUILDER_SPECIFIC_EDITOR_NAME)) $arrayreplacement['Editor name'] = $conf->global->MODULEBUILDER_SPECIFIC_EDITOR_NAME;
                if (!empty($conf->global->MODULEBUILDER_SPECIFIC_EDITOR_URL)) $arrayreplacement['https://www.example.com'] = $conf->global->MODULEBUILDER_SPECIFIC_EDITOR_URL;
                if (!empty($conf->global->MODULEBUILDER_SPECIFIC_AUTHOR)) $arrayreplacement['---Put here your own copyright and developer email---'] = dol_print_date($now, '%Y').' '.$conf->global->MODULEBUILDER_SPECIFIC_AUTHOR;
                if (!empty($conf->global->MODULEBUILDER_SPECIFIC_VERSION)) $arrayreplacement['1.0'] = $conf->global->MODULEBUILDER_SPECIFIC_VERSION;
                if (!empty($conf->global->MODULEBUILDER_SPECIFIC_FAMILY)) $arrayreplacement['other'] = $conf->global->MODULEBUILDER_SPECIFIC_FAMILY;
            }

			$result = dolReplaceInFile($phpfileval['fullname'], $arrayreplacement);

			//var_dump($result);
			if ($result < 0)
			{
				setEventMessages($langs->trans("ErrorFailToMakeReplacementInto", $phpfileval['fullname']), null, 'errors');
			}
		}

		if (!empty($conf->global->MODULEBUILDER_SPECIFIC_README))
		{
			setEventMessages($langs->trans("ContentOfREADMECustomized"), null, 'warnings');
			dol_delete_file($destdir.'/README.md');
			file_put_contents($destdir.'/README.md', $conf->global->MODULEBUILDER_SPECIFIC_README);
		}
	}

	if (!$error)
	{
		setEventMessages('ModuleInitialized', null);
		$module = $modulename;
		$modulename = '';
	}
}

if ($dirins && $action == 'initapi' && !empty($module))
{
    $modulename = ucfirst($module); // Force first letter in uppercase
    $objectname = $tabobj;

    dol_mkdir($dirins.'/'.strtolower($module).'/class');
    $srcdir = DOL_DOCUMENT_ROOT.'/modulebuilder/template';
    $srcfile = $srcdir.'/class/api_mymodule.class.php';
    $destfile = $dirins.'/'.strtolower($module).'/class/api_'.strtolower($module).'.class.php';
    //var_dump($srcfile);var_dump($destfile);
    $result = dol_copy($srcfile, $destfile, 0, 0);

    if ($result > 0)
    {
        //var_dump($phpfileval['fullname']);
        $arrayreplacement = array(
            'mymodule'=>strtolower($modulename),
            'MyModule'=>$modulename,
            'MYMODULE'=>strtoupper($modulename),
            'My module'=>$modulename,
            'my module'=>$modulename,
            'Mon module'=>$modulename,
            'mon module'=>$modulename,
            'htdocs/modulebuilder/template'=>strtolower($modulename),
            'myobject'=>strtolower($objectname),
            'MyObject'=>$objectname,
            'MYOBJECT'=>strtoupper($objectname),
            '---Put here your own copyright and developer email---'=>dol_print_date($now, '%Y').' '.$user->getFullName($langs).($user->email ? ' <'.$user->email.'>' : '')
        );

        dolReplaceInFile($destfile, $arrayreplacement);
    }
    else
    {
    	$langs->load("errors");
    	setEventMessages($langs->trans('ErrorFailToCreateFile', $destfile), null, 'errors');
    }
}
if ($dirins && $action == 'initphpunit' && !empty($module))
{
    $modulename = ucfirst($module); // Force first letter in uppercase
    $objectname = $tabobj;

    dol_mkdir($dirins.'/'.strtolower($module).'/class');
    $srcdir = DOL_DOCUMENT_ROOT.'/modulebuilder/template';
    $srcfile = $srcdir.'/test/phpunit/MyObjectTest.php';
    $destfile = $dirins.'/'.strtolower($module).'/test/phpunit/'.strtolower($objectname).'Test.php';
    $result = dol_copy($srcfile, $destfile, 0, 0);

    if ($result > 0)
    {
        //var_dump($phpfileval['fullname']);
        $arrayreplacement = array(
            'mymodule'=>strtolower($modulename),
            'MyModule'=>$modulename,
            'MYMODULE'=>strtoupper($modulename),
            'My module'=>$modulename,
            'my module'=>$modulename,
            'Mon module'=>$modulename,
            'mon module'=>$modulename,
            'htdocs/modulebuilder/template'=>strtolower($modulename),
            'myobject'=>strtolower($objectname),
            'MyObject'=>$objectname,
            'MYOBJECT'=>strtoupper($objectname),
            '---Put here your own copyright and developer email---'=>dol_print_date($now, '%Y').' '.$user->getFullName($langs).($user->email ? ' <'.$user->email.'>' : '')
        );

        dolReplaceInFile($destfile, $arrayreplacement);
    }
    else
    {
    	$langs->load("errors");
    	setEventMessages($langs->trans('ErrorFailToCreateFile', $destfile), null, 'errors');
    }
}
if ($dirins && $action == 'initsqlextrafields' && !empty($module))
{
	$modulename = ucfirst($module); // Force first letter in uppercase
	$objectname = $tabobj;

	dol_mkdir($dirins.'/'.strtolower($module).'/sql');
	$srcdir = DOL_DOCUMENT_ROOT.'/modulebuilder/template';
	$srcfile1 = $srcdir.'/sql/llx_mymodule_myobject_extrafields.sql';
	$destfile1 = $dirins.'/'.strtolower($module).'/sql/llx_'.strtolower($module).'_'.strtolower($objectname).'_extrafields.sql';
	//var_dump($srcfile);var_dump($destfile);
	$result1 = dol_copy($srcfile1, $destfile1, 0, 0);
	$srcfile2 = $srcdir.'/sql/llx_mymodule_myobject_extrafields.key.sql';
	$destfile2 = $dirins.'/'.strtolower($module).'/sql/llx_'.strtolower($module).'_'.strtolower($objectname).'_extrafields.key.sql';
	//var_dump($srcfile);var_dump($destfile);
	$result2 = dol_copy($srcfile2, $destfile2, 0, 0);

	if ($result1 > 0 && $result2 > 0)
	{
		$modulename = ucfirst($module); // Force first letter in uppercase

		//var_dump($phpfileval['fullname']);
		$arrayreplacement = array(
			'mymodule'=>strtolower($modulename),
			'MyModule'=>$modulename,
			'MYMODULE'=>strtoupper($modulename),
			'My module'=>$modulename,
			'my module'=>$modulename,
			'Mon module'=>$modulename,
			'mon module'=>$modulename,
			'htdocs/modulebuilder/template'=>strtolower($modulename),
			'My Object'=>$objectname,
			'MyObject'=>$objectname,
			'my object'=>strtolower($objectname),
			'myobject'=>strtolower($objectname),
			'---Put here your own copyright and developer email---'=>dol_print_date($now, '%Y').' '.$user->getFullName($langs).($user->email ? ' <'.$user->email.'>' : '')
		);

		dolReplaceInFile($destfile1, $arrayreplacement);
		dolReplaceInFile($destfile2, $arrayreplacement);
	}
	else
	{
		$langs->load("errors");
		setEventMessages($langs->trans('ErrorFailToCreateFile', ''), null, 'errors');
	}
	// TODO Enable in class the property $isextrafieldmanaged = 1
}
if ($dirins && $action == 'inithook' && !empty($module))
{
    dol_mkdir($dirins.'/'.strtolower($module).'/class');
    $srcdir = DOL_DOCUMENT_ROOT.'/modulebuilder/template';
    $srcfile = $srcdir.'/class/actions_mymodule.class.php';
    $destfile = $dirins.'/'.strtolower($module).'/class/actions_'.strtolower($module).'.class.php';
    //var_dump($srcfile);var_dump($destfile);
    $result = dol_copy($srcfile, $destfile, 0, 0);

    if ($result > 0)
    {
        $modulename = ucfirst($module); // Force first letter in uppercase

        //var_dump($phpfileval['fullname']);
        $arrayreplacement = array(
            'mymodule'=>strtolower($modulename),
            'MyModule'=>$modulename,
            'MYMODULE'=>strtoupper($modulename),
            'My module'=>$modulename,
            'my module'=>$modulename,
            'Mon module'=>$modulename,
            'mon module'=>$modulename,
            'htdocs/modulebuilder/template'=>strtolower($modulename),
            '---Put here your own copyright and developer email---'=>dol_print_date($now, '%Y').' '.$user->getFullName($langs).($user->email ? ' <'.$user->email.'>' : '')
        );

        dolReplaceInFile($destfile, $arrayreplacement);
    }
    else
    {
    	$langs->load("errors");
    	setEventMessages($langs->trans('ErrorFailToCreateFile', $destfile), null, 'errors');
    }
}
if ($dirins && $action == 'inittrigger' && !empty($module))
{
    dol_mkdir($dirins.'/'.strtolower($module).'/core/triggers');
    $srcdir = DOL_DOCUMENT_ROOT.'/modulebuilder/template';
    $srcfile = $srcdir.'/core/triggers/interface_99_modMyModule_MyModuleTriggers.class.php';
    $destfile = $dirins.'/'.strtolower($module).'/core/triggers/interface_99_mod'.$module.'_'.$module.'Triggers.class.php';
    //var_dump($srcfile);var_dump($destfile);
    $result = dol_copy($srcfile, $destfile, 0, 0);

    if ($result > 0)
    {
        $modulename = ucfirst($module); // Force first letter in uppercase

        //var_dump($phpfileval['fullname']);
        $arrayreplacement = array(
            'mymodule'=>strtolower($modulename),
            'MyModule'=>$modulename,
            'MYMODULE'=>strtoupper($modulename),
            'My module'=>$modulename,
            'my module'=>$modulename,
            'Mon module'=>$modulename,
            'mon module'=>$modulename,
            'htdocs/modulebuilder/template'=>strtolower($modulename),
            '---Put here your own copyright and developer email---'=>dol_print_date($now, '%Y').' '.$user->getFullName($langs).($user->email ? ' <'.$user->email.'>' : '')
        );

        dolReplaceInFile($destfile, $arrayreplacement);
    }
    else
    {
    	$langs->load("errors");
    	setEventMessages($langs->trans('ErrorFailToCreateFile', $destfile), null, 'errors');
    }
}
if ($dirins && $action == 'initwidget' && !empty($module))
{
    dol_mkdir($dirins.'/'.strtolower($module).'/core/boxes');
    $srcdir = DOL_DOCUMENT_ROOT.'/modulebuilder/template';
    $srcfile = $srcdir.'/core/boxes/mymodulewidget1.php';
    $destfile = $dirins.'/'.strtolower($module).'/core/boxes/'.strtolower($module).'widget1.php';
    //var_dump($srcfile);var_dump($destfile);
    $result = dol_copy($srcfile, $destfile, 0, 0);

    if ($result > 0)
    {
        $modulename = ucfirst($module); // Force first letter in uppercase

        //var_dump($phpfileval['fullname']);
        $arrayreplacement = array(
            'mymodule'=>strtolower($modulename),
            'MyModule'=>$modulename,
            'MYMODULE'=>strtoupper($modulename),
            'My module'=>$modulename,
            'my module'=>$modulename,
            'Mon module'=>$modulename,
            'mon module'=>$modulename,
            'htdocs/modulebuilder/template'=>strtolower($modulename),
            '---Put here your own copyright and developer email---'=>dol_print_date($now, '%Y').' '.$user->getFullName($langs).($user->email ? ' <'.$user->email.'>' : '')
        );

        dolReplaceInFile($destfile, $arrayreplacement);
    }
    else
    {
    	$langs->load("errors");
    	setEventMessages($langs->trans('ErrorFailToCreateFile', $destfile), null, 'errors');
    }
}
if ($dirins && $action == 'initcss' && !empty($module))
{
	dol_mkdir($dirins.'/'.strtolower($module).'/css');
	$srcdir = DOL_DOCUMENT_ROOT.'/modulebuilder/template';
	$srcfile = $srcdir.'/css/mymodule.css.php';
	$destfile = $dirins.'/'.strtolower($module).'/css/'.strtolower($module).'.css.php';
	//var_dump($srcfile);var_dump($destfile);
	$result = dol_copy($srcfile, $destfile, 0, 0);

	if ($result > 0)
	{
		$modulename = ucfirst($module); // Force first letter in uppercase

		//var_dump($phpfileval['fullname']);
		$arrayreplacement = array(
			'mymodule'=>strtolower($modulename),
			'MyModule'=>$modulename,
			'MYMODULE'=>strtoupper($modulename),
			'My module'=>$modulename,
			'my module'=>$modulename,
			'Mon module'=>$modulename,
			'mon module'=>$modulename,
			'htdocs/modulebuilder/template'=>strtolower($modulename),
			'---Put here your own copyright and developer email---'=>dol_print_date($now, '%Y').' '.$user->getFullName($langs).($user->email ? ' <'.$user->email.'>' : ''),
		);

		dolReplaceInFile($destfile, $arrayreplacement);

		// Update descriptor file to uncomment file
	    $srcfile = $dirins.'/'.strtolower($module).'/core/modules/mod'.$module.'.class.php';
	    $arrayreplacement = array('/\/\/\s*\''.preg_quote('/'.strtolower($module).'/css/'.strtolower($module).'.css.php', '/').'\'/' => '\'/'.strtolower($module).'/css/'.strtolower($module).'.css.php\'');
	    dolReplaceInFile($srcfile, $arrayreplacement, '', 0, 0, 1);
	}
	else
	{
		$langs->load("errors");
		setEventMessages($langs->trans('ErrorFailToCreateFile', $destfile), null, 'errors');
	}
}
if ($dirins && $action == 'initjs' && !empty($module))
{
	dol_mkdir($dirins.'/'.strtolower($module).'/js');
	$srcdir = DOL_DOCUMENT_ROOT.'/modulebuilder/template';
	$srcfile = $srcdir.'/js/mymodule.js.php';
	$destfile = $dirins.'/'.strtolower($module).'/js/'.strtolower($module).'.js.php';
	//var_dump($srcfile);var_dump($destfile);
	$result = dol_copy($srcfile, $destfile, 0, 0);

	if ($result > 0)
	{
		$modulename = ucfirst($module); // Force first letter in uppercase

		//var_dump($phpfileval['fullname']);
		$arrayreplacement = array(
			'mymodule'=>strtolower($modulename),
			'MyModule'=>$modulename,
			'MYMODULE'=>strtoupper($modulename),
			'My module'=>$modulename,
			'my module'=>$modulename,
			'Mon module'=>$modulename,
			'mon module'=>$modulename,
			'htdocs/modulebuilder/template'=>strtolower($modulename),
			'---Put here your own copyright and developer email---'=>dol_print_date($now, '%Y').' '.$user->getFullName($langs).($user->email ? ' <'.$user->email.'>' : '')
		);

		dolReplaceInFile($destfile, $arrayreplacement);

		// Update descriptor file to uncomment file
		$srcfile = $dirins.'/'.strtolower($module).'/core/modules/mod'.$module.'.class.php';
		$arrayreplacement = array('/\/\/\s*\''.preg_quote('/'.strtolower($module).'/js/'.strtolower($module).'.js.php', '/').'\'/' => '\'/'.strtolower($module).'/js/'.strtolower($module).'.js.php\'');
		dolReplaceInFile($srcfile, $arrayreplacement, '', 0, 0, 1);
	}
	else
	{
		$langs->load("errors");
		setEventMessages($langs->trans('ErrorFailToCreateFile', $destfile), null, 'errors');
	}
}
if ($dirins && $action == 'initcli' && !empty($module))
{
    dol_mkdir($dirins.'/'.strtolower($module).'/scripts');
    $srcdir = DOL_DOCUMENT_ROOT.'/modulebuilder/template';
    $srcfile = $srcdir.'/scripts/mymodule.php';
    $destfile = $dirins.'/'.strtolower($module).'/scripts/'.strtolower($module).'.php';
    //var_dump($srcfile);var_dump($destfile);
    $result = dol_copy($srcfile, $destfile, 0, 0);

    if ($result > 0)
    {
        $modulename = ucfirst($module); // Force first letter in uppercase

        //var_dump($phpfileval['fullname']);
        $arrayreplacement = array(
            'mymodule'=>strtolower($modulename),
            'MyModule'=>$modulename,
            'MYMODULE'=>strtoupper($modulename),
            'My module'=>$modulename,
            'my module'=>$modulename,
            'Mon module'=>$modulename,
            'mon module'=>$modulename,
            'htdocs/modulebuilder/template'=>strtolower($modulename),
            '__MYCOMPANY_NAME__'=>$mysoc->name,
            '__KEYWORDS__'=>$modulename,
            '__USER_FULLNAME__'=>$user->getFullName($langs),
            '__USER_EMAIL__'=>$user->email,
            '__YYYY-MM-DD__'=>dol_print_date($now, 'dayrfc'),
            '---Put here your own copyright and developer email---'=>dol_print_date($now, 'dayrfc').' '.$user->getFullName($langs).($user->email ? ' <'.$user->email.'>' : '')
        );

        dolReplaceInFile($destfile, $arrayreplacement);
    }
    else
    {
    	$langs->load("errors");
    	setEventMessages($langs->trans('ErrorFailToCreateFile', $destfile), null, 'errors');
    }
}
if ($dirins && $action == 'initdoc' && !empty($module))
{
    dol_mkdir($dirins.'/'.strtolower($module).'/doc');
    $srcdir = DOL_DOCUMENT_ROOT.'/modulebuilder/template';
    $srcfile = $srcdir.'/doc/Documentation.asciidoc';
    $destfile = $dirins.'/'.strtolower($module).'/doc/Documentation.asciidoc';
    //var_dump($srcfile);var_dump($destfile);
    $result = dol_copy($srcfile, $destfile, 0, 0);

    if ($result > 0)
    {
        $modulename = ucfirst($module); // Force first letter in uppercase
        $modulelowercase = strtolower($module);

        //var_dump($phpfileval['fullname']);
        $arrayreplacement = array(
            'mymodule'=>strtolower($modulename),
            'MyModule'=>$modulename,
            'MYMODULE'=>strtoupper($modulename),
            'My module'=>$modulename,
            'my module'=>$modulename,
            'Mon module'=>$modulename,
            'mon module'=>$modulename,
            'htdocs/modulebuilder/template'=>strtolower($modulename),
            '__MYCOMPANY_NAME__'=>$mysoc->name,
            '__KEYWORDS__'=>$modulename,
            '__USER_FULLNAME__'=>$user->getFullName($langs),
            '__USER_EMAIL__'=>$user->email,
            '__YYYY-MM-DD__'=>dol_print_date($now, 'dayrfc'),
            '---Put here your own copyright and developer email---'=>dol_print_date($now, 'dayrfc').' '.$user->getFullName($langs).($user->email ? ' <'.$user->email.'>' : '')
        );

        dolReplaceInFile($destfile, $arrayreplacement);

        // Delete old documentation files
        $FILENAMEDOC = $modulelowercase.'.html';
        $FILENAMEDOCPDF = $modulelowercase.'.pdf';
        $outputfiledoc = dol_buildpath($modulelowercase, 0).'/doc/'.$FILENAMEDOC;
        $outputfiledocurl = dol_buildpath($modulelowercase, 1).'/doc/'.$FILENAMEDOC;
        $outputfiledocpdf = dol_buildpath($modulelowercase, 0).'/doc/'.$FILENAMEDOCPDF;
        $outputfiledocurlpdf = dol_buildpath($modulelowercase, 1).'/doc/'.$FILENAMEDOCPDF;

        dol_delete_file($outputfiledoc, 0, 0, 0, null, false, 0);
        dol_delete_file($outputfiledocpdf, 0, 0, 0, null, false, 0);
    }
    else
    {
    	$langs->load("errors");
    	setEventMessages($langs->trans('ErrorFailToCreateFile', $destfile), null, 'errors');
    }
}

if ($dirins && $action == 'addlanguage' && !empty($module))
{
	$newlangcode = GETPOST('newlangcode', 'aZ09');
	$srcfile = $dirins.'/'.strtolower($module).'/langs/en_US';
	$destfile = $dirins.'/'.strtolower($module).'/langs/'.$newlangcode;
	$result = dolCopyDir($srcfile, $destfile, 0, 0);
}

if ($dirins && $action == 'confirm_removefile' && !empty($module))
{
    $relativefilename = dol_sanitizePathName(GETPOST('file', 'none'));
    if ($relativefilename)
    {
        $dirnametodelete = dirname($relativefilename);
        $filetodelete = $dirins.'/'.$relativefilename;
        $dirtodelete  = $dirins.'/'.$dirnametodelete;

        $result = dol_delete_file($filetodelete);
        if (dol_is_dir_empty($dirtodelete)) dol_delete_dir($dirtodelete);

        // Update descriptor file to comment file
        if (in_array($tab, array('css', 'js')))
        {
            $srcfile = $dirins.'/'.strtolower($module).'/core/modules/mod'.$module.'.class.php';
            $arrayreplacement = array('/^\s*\''.preg_quote('/'.$relativefilename, '/').'\',*/m'=>'                // \'/'.$relativefilename.'\',');
            dolReplaceInFile($srcfile, $arrayreplacement, '', 0, 0, 1);
        }
    }
}

// Build the $fields array from SQL table (initfromtablename)
if ($dirins && $action == 'initobject' && $module && GETPOST('createtablearray', 'alpha'))
{
	$tablename = GETPOST('initfromtablename', 'alpha');
	$_results = $db->DDLDescTable($tablename);
	if (empty($_results))
	{
		setEventMessages($langs->trans("ErrorTableNotFound", $tablename), null, 'errors');
	}
	else
	{
		/**
		 *  'type' if the field format ('integer', 'integer:Class:pathtoclass', 'varchar(x)', 'double(24,8)', 'text', 'html', 'datetime', 'timestamp', 'float')
		 *  'label' the translation key.
		 *  'enabled' is a condition when the field must be managed.
		 *  'visible' says if field is visible in list (Examples: 0=Not visible, 1=Visible on list and create/update/view forms, 2=Visible on list only, 3=Visible on create/update/view form only (not list), 4=Visible on list and update/view form only (not create). Using a negative value means field is not shown by default on list but can be selected for viewing)
		 *  'noteditable' says if field is not editable (1 or 0)
		 *  'notnull' is set to 1 if not null in database. Set to -1 if we must set data to null if empty ('' or 0).
		 *  'default' is a default value for creation (can still be replaced by the global setup of default values)
		 *  'index' if we want an index in database.
		 *  'foreignkey'=>'tablename.field' if the field is a foreign key (it is recommanded to name the field fk_...).
		 *  'position' is the sort order of field.
		 *  'searchall' is 1 if we want to search in this field when making a search from the quick search button.
		 *  'isameasure' must be set to 1 if you want to have a total on list for this field. Field type must be summable like integer or double(24,8).
		 *  'css' is the CSS style to use on field. For example: 'maxwidth200'
		 *  'help' is a string visible as a tooltip on field
		 *  'comment' is not used. You can store here any text of your choice. It is not used by application.
		 *  'showoncombobox' if value of the field must be visible into the label of the combobox that list record
		 *  'arraykeyval' to set list of value if type is a list of predefined values. For example: array("0"=>"Draft","1"=>"Active","-1"=>"Cancel")
		 */

		/*public $fields=array(
		 'rowid'         =>array('type'=>'integer',      'label'=>'TechnicalID',      'enabled'=>1, 'visible'=>-2, 'notnull'=>1,  'index'=>1, 'position'=>1, 'comment'=>'Id'),
		 'ref'           =>array('type'=>'varchar(128)', 'label'=>'Ref',              'enabled'=>1, 'visible'=>1,  'notnull'=>1,  'showoncombobox'=>1, 'index'=>1, 'position'=>10, 'searchall'=>1, 'comment'=>'Reference of object'),
		 'entity'        =>array('type'=>'integer',      'label'=>'Entity',           'enabled'=>1, 'visible'=>0,  'default'=>1, 'notnull'=>1,  'index'=>1, 'position'=>20),
		 'label'         =>array('type'=>'varchar(255)', 'label'=>'Label',            'enabled'=>1, 'visible'=>1,  'position'=>30,  'searchall'=>1, 'css'=>'minwidth200', 'help'=>'Help text'),
		 'amount'        =>array('type'=>'double(24,8)', 'label'=>'Amount',           'enabled'=>1, 'visible'=>1,  'default'=>'null', 'position'=>40,  'searchall'=>0, 'isameasure'=>1, 'help'=>'Help text'),
		 'fk_soc' 		 =>array('type'=>'integer:Societe:societe/class/societe.class.php', 'label'=>'ThirdParty', 'visible'=>1, 'enabled'=>1, 'position'=>50, 'notnull'=>-1, 'index'=>1, 'searchall'=>1, 'help'=>'LinkToThirparty'),
		 'description'   =>array('type'=>'text',			'label'=>'Descrption',		 'enabled'=>1, 'visible'=>0,  'position'=>60),
		 'note_public'   =>array('type'=>'html',			'label'=>'NotePublic',		 'enabled'=>1, 'visible'=>0,  'position'=>61),
		 'note_private'  =>array('type'=>'html',			'label'=>'NotePrivate',		 'enabled'=>1, 'visible'=>0,  'position'=>62),
		 'date_creation' =>array('type'=>'datetime',     'label'=>'DateCreation',     'enabled'=>1, 'visible'=>-2, 'notnull'=>1,  'position'=>500),
		 'tms'           =>array('type'=>'timestamp',    'label'=>'DateModification', 'enabled'=>1, 'visible'=>-2, 'notnull'=>1,  'position'=>501),
		 //'date_valid'    =>array('type'=>'datetime',     'label'=>'DateCreation',     'enabled'=>1, 'visible'=>-2, 'position'=>502),
		 'fk_user_creat' =>array('type'=>'integer',      'label'=>'UserAuthor',       'enabled'=>1, 'visible'=>-2, 'notnull'=>1,  'position'=>510),
		 'fk_user_modif' =>array('type'=>'integer',      'label'=>'UserModif',        'enabled'=>1, 'visible'=>-2, 'notnull'=>-1, 'position'=>511),
		 //'fk_user_valid' =>array('type'=>'integer',      'label'=>'UserValidation',        'enabled'=>1, 'visible'=>-1, 'position'=>512),
		 'import_key'    =>array('type'=>'varchar(14)',  'label'=>'ImportId',         'enabled'=>1, 'visible'=>-2, 'notnull'=>-1, 'index'=>0,  'position'=>1000),
		 'status'        =>array('type'=>'integer',      'label'=>'Status',           'enabled'=>1, 'visible'=>1,  'notnull'=>1, 'default'=>0, 'index'=>1,  'position'=>1000, 'arrayofkeyval'=>array(0=>'Draft', 1=>'Active', -1=>'Cancel')),
		 );*/

		$string = 'public $fields=array('."\n";
		$string .= "<br>";
		$i = 10;
		while ($obj = $db->fetch_object($_results))
		{
			// fieldname
			$fieldname = $obj->Field;
			// type
			$type = $obj->Type;
			if ($type == 'int(11)') $type = 'integer';
			if ($obj->Field == 'fk_soc') $type = 'integer:Societe:societe/class/societe.class.php';
			if (preg_match('/^fk_proj/', $obj->Field)) $type = 'integer:Project:projet/class/project.class.php:1:fk_statut=1';
			if (preg_match('/^fk_prod/', $obj->Field)) $type = 'integer:Product:product/class/product.class.php:1';
			if ($obj->Field == 'fk_warehouse') $type = 'integer:Entrepot:product/stock/class/entrepot.class.php';
			if (preg_match('/^(fk_user|fk_commercial)/', $obj->Field)) $type = 'integer:User:user/class/user.class.php';

			// notnull
			$notnull = ($obj->Null == 'YES' ? 0 : 1);
			if ($fieldname == 'fk_user_modif') $notnull = -1;
			// label
			$label = preg_replace('/_/', ' ', ucfirst($fieldname));
			if ($fieldname == 'rowid') $label = 'TechnicalID';
			if ($fieldname == 'import_key') $label = 'ImportId';
			if ($fieldname == 'fk_soc') $label = 'ThirdParty';
			if ($fieldname == 'tms') $label = 'DateModification';
			if ($fieldname == 'datec') $label = 'DateCreation';
			if ($fieldname == 'date_valid') $label = 'DateValidation';
			if ($fieldname == 'datev') $label = 'DateValidation';
			if ($fieldname == 'note_private') $label = 'NotePublic';
			if ($fieldname == 'note_public') $label = 'NotePrivate';
			if ($fieldname == 'fk_user_creat') $label = 'UserAuthor';
			if ($fieldname == 'fk_user_modif') $label = 'UserModif';
			if ($fieldname == 'fk_user_valid') $label = 'UserValidation';
			// visible
			$visible = -1;
			if ($fieldname == 'entity') $visible = -2;
			if ($fieldname == 'import_key') $visible = -2;
			if ($fieldname == 'fk_user_creat') $visible = -2;
			if ($fieldname == 'fk_user_modif') $visible = -2;
			if (in_array($fieldname, array('ref_ext', 'model_pdf', 'note_public', 'note_private'))) $visible = 0;
			// enabled
			$enabled = 1;
			// default
			$default = '';
			if ($fieldname == 'entity') $default = 1;
			// position
			$position = $i;
			if (in_array($fieldname, array('status', 'statut', 'fk_status', 'fk_statut'))) $position = 500;
			if ($fieldname == 'import_key') $position = 900;
			// index
			$index = 0;
			if ($fieldname == 'entity') $index = 1;

			$string .= "'".$obj->Field."' =>array('type'=>'".$type."', 'label'=>'".$label."',";
			if ($default != '') $string .= " 'default'=>".$default.",";
			$string .= " 'enabled'=>".$enabled.",";
			$string .= " 'visible'=>".$visible;
			if ($notnull) $string .= ", 'notnull'=>".$notnull;
			if ($fieldname == 'ref') $string .= ", 'showoncombobox'=>1";
			$string .= ", 'position'=>".$position;
			if ($index) $string .= ", 'index'=>".$index;
			$string .= "),\n";
			$string .= "<br>";
			$i += 5;
		}
		$string .= ');'."\n";
		$string .= "<br>";
		print $string;
		exit;
	}
}

if ($dirins && $action == 'initobject' && $module && $objectname)
{
	$objectname = ucfirst($objectname);

	if (preg_match('/[^a-z0-9_]/i', $objectname))
	{
		$error++;
		setEventMessages($langs->trans("SpaceOrSpecialCharAreNotAllowed"), null, 'errors');
		$tabobj = 'newobject';
	}
	if (class_exists($objectname)) {
		// TODO Add a more efficient detection. Scan disk ?
		$error++;
		setEventMessages($langs->trans("AnObjectWithThisClassNameAlreadyExists"), null, 'errors');
		$tabobj = 'newobject';
	}

	$srcdir = DOL_DOCUMENT_ROOT.'/modulebuilder/template';
	$destdir = $dirins.'/'.strtolower($module);

	// The dir was not created by init
	dol_mkdir($destdir.'/class');
	dol_mkdir($destdir.'/img');
	dol_mkdir($destdir.'/lib');
	dol_mkdir($destdir.'/scripts');
	dol_mkdir($destdir.'/sql');

	// Scan dir class to find if an object with same name already exists.
	if (!$error)
	{
		$dirlist = dol_dir_list($destdir.'/class', 'files', 0, '\.txt$');
		$alreadyfound = false;
		foreach ($dirlist as $key => $val)
		{
			$filefound = preg_replace('/\.txt$/', '', $val['name']);
			if (strtolower($objectname) == strtolower($filefound) && $objectname != $filefound)
			{
				$alreadyfound = true;
				$error++;
				setEventMessages($langs->trans("AnObjectAlreadyExistWithThisNameAndDiffCase"), null, 'errors');
				break;
			}
		}
	}

	if (!$error)
	{
		// Copy some files
		$filetogenerate = array(
			'myobject_card.php'=>strtolower($objectname).'_card.php',
			'myobject_note.php'=>strtolower($objectname).'_note.php',
			'myobject_document.php'=>strtolower($objectname).'_document.php',
			'myobject_agenda.php'=>strtolower($objectname).'_agenda.php',
			'myobject_list.php'=>strtolower($objectname).'_list.php',
			'lib/mymodule_myobject.lib.php'=>'lib/'.strtolower($module).'_'.strtolower($objectname).'.lib.php',
			//'test/phpunit/MyObjectTest.php'=>'test/phpunit/'.strtolower($objectname).'Test.php',
			'sql/llx_mymodule_myobject.sql'=>'sql/llx_'.strtolower($module).'_'.strtolower($objectname).'.sql',
			'sql/llx_mymodule_myobject.key.sql'=>'sql/llx_'.strtolower($module).'_'.strtolower($objectname).'.key.sql',
			'sql/llx_mymodule_myobject_extrafields.sql'=>'sql/llx_'.strtolower($module).'_'.strtolower($objectname).'_extrafields.sql',
			'sql/llx_mymodule_myobject_extrafields.key.sql'=>'sql/llx_'.strtolower($module).'_'.strtolower($objectname).'_extrafields.key.sql',
			//'scripts/mymodule.php'=>'scripts/'.strtolower($objectname).'.php',
			'img/object_myobject.png'=>'img/object_'.strtolower($objectname).'.png',
			'class/myobject.class.php'=>'class/'.strtolower($objectname).'.class.php',
			//'class/api_mymodule.class.php'=>'class/api_'.strtolower($module).'.class.php',
		);

		if (GETPOST('includerefgeneration', 'aZ09'))
		{
			dol_mkdir($destdir.'/core/modules/'.strtolower($module));

			$filetogenerate += array(
				'core/modules/mymodule/mod_myobject_advanced.php'=>'core/modules/'.strtolower($module).'/mod_'.strtolower($objectname).'_advanced.php',
				'core/modules/mymodule/mod_myobject_standard.php'=>'core/modules/'.strtolower($module).'/mod_'.strtolower($objectname).'_standard.php',
				'core/modules/mymodule/modules_myobject.php'=>'core/modules/'.strtolower($module).'/modules_'.strtolower($objectname).'.php',
			);
		}
		if (GETPOST('includedocgeneration', 'aZ09'))
		{
			dol_mkdir($destdir.'/core/modules/'.strtolower($module));
			dol_mkdir($destdir.'/core/modules/'.strtolower($module).'/doc');

			$filetogenerate += array(
				'core/modules/mymodule/doc/doc_generic_myobject_odt.modules.php'=>'core/modules/'.strtolower($module).'/doc/doc_generic_'.strtolower($objectname).'_odt.modules.php'
			);
		}

		foreach ($filetogenerate as $srcfile => $destfile)
		{
			$result = dol_copy($srcdir.'/'.$srcfile, $destdir.'/'.$destfile, $newmask, 0);
			if ($result <= 0)
			{
				if ($result < 0)
				{
					$error++;
					$langs->load("errors");
					setEventMessages($langs->trans("ErrorFailToCopyFile", $srcdir.'/'.$srcfile, $destdir.'/'.$destfile), null, 'errors');
				}
				else	// $result == 0
				{
					setEventMessages($langs->trans("FileAlreadyExists", $destfile), null, 'warnings');
				}
			}
		}

		// Edit the class 'class/'.strtolower($objectname).'.class.php'
		if (GETPOST('includerefgeneration', 'aZ09')) {
			// Replace 'visible'=>1,  'noteditable'=>0, 'default'=>''
			$arrayreplacement = array(
				'/\'visible\'=>1,\s*\'noteditable\'=>0,\s*\'default\'=>\'\'/' => "'visible'=>4, 'noteditable'=>1, 'default'=>'(PROV)'"
			);
			//var_dump($arrayreplacement);exit;
			//var_dump($destdir.'/class/'.strtolower($objectname).'.class.php');exit;
			dolReplaceInFile($destdir.'/class/'.strtolower($objectname).'.class.php', $arrayreplacement, '', 0, 0, 1);

			$arrayreplacement = array(
				'/\'models\' => 0,/' => '\'models\' => 1,'
			);
			dolReplaceInFile($destdir.'/core/modules/mod'.$module.'.class.php', $arrayreplacement, '', 0, 0, 1);
		}

		// Edit the setup file and the card page
		if (GETPOST('includedocgeneration', 'aZ09')) {
			// Replace some var init into some files
			$arrayreplacement = array(
				'/\$includedocgeneration = 0;/' => '$includedocgeneration = 1;'
			);
			dolReplaceInFile($destdir.'/class/'.strtolower($objectname).'.class.php', $arrayreplacement, '', 0, 0, 1);

			$arrayreplacement = array(
				'/\'models\' => 0,/' => '\'models\' => 1,'
			);
			dolReplaceInFile($destdir.'/core/modules/mod'.$module.'.class.php', $arrayreplacement, '', 0, 0, 1);
		}

		// Scan for object class files
		$listofobject = dol_dir_list($destdir.'/class', 'files', 0, '\.class\.php$');

		$firstobjectname = '';
		foreach ($listofobject as $fileobj)
		{
			if (preg_match('/^api_/', $fileobj['name'])) continue;
			if (preg_match('/^actions_/', $fileobj['name'])) continue;

			$tmpcontent = file_get_contents($fileobj['fullname']);
			$reg = array();
			if (preg_match('/class\s+([^\s]*)\s+extends\s+CommonObject/ims', $tmpcontent, $reg))
			{
				$objectnameloop = $reg[1];
				if (empty($firstobjectname)) $firstobjectname = $objectnameloop;
			}

			// Regenerate left menu entry in descriptor for $objectname
			$stringtoadd = "
        \$this->menu[\$r++]=array(
            // '' if this is a top menu. For left menu, use 'fk_mainmenu=xxx' or 'fk_mainmenu=xxx,fk_leftmenu=yyy' where xxx is mainmenucode and yyy is a leftmenucode
            'fk_menu'=>'fk_mainmenu=mymodule',
            // This is a Left menu entry
            'type'=>'left',
            'titre'=>'List MyObject',
            'mainmenu'=>'mymodule',
            'leftmenu'=>'mymodule_myobject',
            'url'=>'/mymodule/myobject_list.php',
            // Lang file to use (without .lang) by module. File must be in langs/code_CODE/ directory.
            'langs'=>'mymodule@mymodule',
            'position'=>1100+\$r,
            // Define condition to show or hide menu entry. Use '\$conf->mymodule->enabled' if entry must be visible if module is enabled. Use '\$leftmenu==\'system\'' to show if leftmenu system is selected.
            'enabled'=>'\$conf->mymodule->enabled',
            // Use 'perms'=>'\$user->rights->mymodule->level1->level2' if you want your menu with a permission rules
            'perms'=>'1',
            'target'=>'',
            // 0=Menu for internal users, 1=external users, 2=both
            'user'=>2,
        );
        \$this->menu[\$r++]=array(
            // '' if this is a top menu. For left menu, use 'fk_mainmenu=xxx' or 'fk_mainmenu=xxx,fk_leftmenu=yyy' where xxx is mainmenucode and yyy is a leftmenucode
            'fk_menu'=>'fk_mainmenu=mymodule,fk_leftmenu=mymodule_myobject',
            // This is a Left menu entry
            'type'=>'left',
            'titre'=>'New MyObject',
            'mainmenu'=>'mymodule',
            'leftmenu'=>'mymodule_myobject',
            'url'=>'/mymodule/myobject_card.php?action=create',
            // Lang file to use (without .lang) by module. File must be in langs/code_CODE/ directory.
            'langs'=>'mymodule@mymodule',
            'position'=>1100+\$r,
            // Define condition to show or hide menu entry. Use '\$conf->mymodule->enabled' if entry must be visible if module is enabled. Use '\$leftmenu==\'system\'' to show if leftmenu system is selected.
            'enabled'=>'\$conf->mymodule->enabled',
            // Use 'perms'=>'\$user->rights->mymodule->level1->level2' if you want your menu with a permission rules
            'perms'=>'1',
            'target'=>'',
            // 0=Menu for internal users, 1=external users, 2=both
            'user'=>2
        );\n";
			$stringtoadd = preg_replace('/MyObject/', $objectnameloop, $stringtoadd);
			$stringtoadd = preg_replace('/mymodule/', strtolower($module), $stringtoadd);
			$stringtoadd = preg_replace('/myobject/', strtolower($objectnameloop), $stringtoadd);

			$moduledescriptorfile = $destdir.'/core/modules/mod'.$module.'.class.php';

			// TODO Allow a replace with regex using dolReplaceInFile with param arryreplacementisregex to 1
			// TODO Avoid duplicate addition

			dolReplaceInFile($moduledescriptorfile, array('END MODULEBUILDER LEFTMENU MYOBJECT */' => '*/'."\n".$stringtoadd."\n\t\t/* END MODULEBUILDER LEFTMENU MYOBJECT */"));

			// Add module descriptor to list of files to replace "MyObject' string with real name of object.
			$filetogenerate[] = 'core/modules/mod'.$module.'.class.php';
		}
	}

	if (!$error)
	{
		// Edit PHP files to make replacement
		foreach ($filetogenerate as $destfile)
		{
			$phpfileval['fullname'] = $destdir.'/'.$destfile;

			//var_dump($phpfileval['fullname']);
			$arrayreplacement = array(
                'mymodule'=>strtolower($module),
                'MyModule'=>$module,
                'MYMODULE'=>strtoupper($module),
                'My module'=>$module,
                'my module'=>$module,
                'mon module'=>$module,
                'Mon module'=>$module,
                'htdocs/modulebuilder/template/'=>strtolower($modulename),
                'myobject'=>strtolower($objectname),
                'MyObject'=>$objectname,
                'MYOBJECT'=>strtoupper($objectname)
			);

			$result = dolReplaceInFile($phpfileval['fullname'], $arrayreplacement);
			//var_dump($result);
			if ($result < 0)
			{
				setEventMessages($langs->trans("ErrorFailToMakeReplacementInto", $phpfileval['fullname']), null, 'errors');
			}
		}
	}

	if (!$error)
	{
		// Edit the class file to write properties
		$object = rebuildObjectClass($destdir, $module, $objectname, $newmask);
		if (is_numeric($object) && $object < 0) $error++;
	}
	if (!$error)
	{
		// Edit sql with new properties
		$result = rebuildObjectSql($destdir, $module, $objectname, $newmask, '', $object);
		if ($result < 0) $error++;
	}

	if (!$error)
	{
		setEventMessages($langs->trans('FilesForObjectInitialized', $objectname), null);
		$tabobj = $objectname;
	}
}

if ($dirins && ($action == 'droptable' || $action == 'droptableextrafields') && !empty($module) && !empty($tabobj))
{
	$objectname = $tabobj;

	$arrayoftables = array();
	if ($action == 'droptable') $arrayoftables[] = MAIN_DB_PREFIX.strtolower($module).'_'.strtolower($tabobj);
	if ($action == 'droptableextrafields') $arrayoftables[] = MAIN_DB_PREFIX.strtolower($module).'_'.strtolower($tabobj).'_extrafields';

	foreach ($arrayoftables as $tabletodrop)
	{
		$nb = -1;
		$sql = "SELECT COUNT(*) as nb FROM ".$tabletodrop;
		$resql = $db->query($sql);
		if ($resql)
		{
			$obj = $db->fetch_object($resql);
			if ($obj)
			{
				$nb = $obj->nb;
			}
		}
		else
		{
			if ($db->lasterrno() == 'DB_ERROR_NOSUCHTABLE')
			{
				setEventMessages($langs->trans("TableDoesNotExists", $tabletodrop), null, 'warnings');
			}
			else
			{
				dol_print_error($db);
			}
		}
		if ($nb == 0)
		{
			$resql = $db->DDLDropTable($tabletodrop);
			//var_dump($resql);
			setEventMessages($langs->trans("TableDropped", $tabletodrop), null, 'mesgs');
		}
		elseif ($nb > 0)
		{
			setEventMessages($langs->trans("TableNotEmptyDropCanceled", $tabletodrop), null, 'warnings');
		}
	}
}

if ($dirins && $action == 'addproperty' && !empty($module) && !empty($tabobj))
{
	$error = 0;

	$objectname = $tabobj;

	$srcdir = $dirread.'/'.strtolower($module);
	$destdir = $dirins.'/'.strtolower($module);
	dol_mkdir($destdir);

	// We click on add property
	if (!GETPOST('regenerateclasssql') && !GETPOST('regeneratemissing'))
	{
		if (!GETPOST('propname', 'aZ09'))
		{
			$error++;
			setEventMessages($langs->trans("ErrorFieldRequired", $langs->transnoentities("Name")), null, 'errors');
		}
		if (!GETPOST('proplabel', 'alpha'))
		{
			$error++;
			setEventMessages($langs->trans("ErrorFieldRequired", $langs->transnoentities("Label")), null, 'errors');
		}
		if (!GETPOST('proptype', 'alpha'))
		{
			$error++;
			setEventMessages($langs->trans("ErrorFieldRequired", $langs->transnoentities("Type")), null, 'errors');
		}

		if (!$error)
		{
			$addfieldentry = array(
				'name'=>GETPOST('propname', 'aZ09'), 'label'=>GETPOST('proplabel', 'alpha'), 'type'=>GETPOST('proptype', 'alpha'),
				'arrayofkeyval'=>GETPOST('proparrayofkeyval', 'none'), // Example json string '{"0":"Draft","1":"Active","-1":"Cancel"}'
				'visible'=>GETPOST('propvisible', 'int'), 'enabled'=>GETPOST('propenabled', 'int'),
				'position'=>GETPOST('propposition', 'int'), 'notnull'=>GETPOST('propnotnull', 'int'), 'index'=>GETPOST('propindex', 'int'), 'searchall'=>GETPOST('propsearchall', 'int'),
				'isameasure'=>GETPOST('propisameasure', 'int'), 'comment'=>GETPOST('propcomment', 'alpha'), 'help'=>GETPOST('prophelp', 'alpha')
			);

			if (!empty($addfieldentry['arrayofkeyval']) && !is_array($addfieldentry['arrayofkeyval']))
			{
				$addfieldentry['arrayofkeyval'] = dol_json_decode($addfieldentry['arrayofkeyval'], true);
			}
		}
	}

	/*if (GETPOST('regeneratemissing'))
	{
		setEventMessages($langs->trans("FeatureNotYetAvailable"), null, 'warnings');
		$error++;
	}*/

	// Edit the class file to write properties
	if (!$error)
	{
		$object = rebuildObjectClass($destdir, $module, $objectname, $newmask, $srcdir, $addfieldentry);
		if (is_numeric($object) && $object <= 0)
		{
			$error++;
		}
	}

	// Edit sql with new properties
	if (!$error)
	{
		$result = rebuildObjectSql($destdir, $module, $objectname, $newmask, $srcdir, $object);
		if ($result <= 0)
		{
			$error++;
		}
	}

	if (!$error)
	{
		setEventMessages($langs->trans('FilesForObjectUpdated', $objectname), null);

		clearstatcache(true);

		// Make a redirect to reload all data
		header("Location: ".DOL_URL_ROOT.'/modulebuilder/index.php?tab=objects&module='.$module.($forceddirread ? '@'.$dirread : '').'&tabobj='.$objectname.'&nocache='.time());

		exit;
	}
}

if ($dirins && $action == 'confirm_deleteproperty' && $propertykey)
{
	$objectname = $tabobj;

	$srcdir = $dirread.'/'.strtolower($module);
	$destdir = $dirins.'/'.strtolower($module);
	dol_mkdir($destdir);

	// Edit the class file to write properties
	if (!$error)
	{
		$object = rebuildObjectClass($destdir, $module, $objectname, $newmask, $srcdir, array(), $propertykey);
		if (is_numeric($object) && $object <= 0) $error++;
	}

	// Edit sql with new properties
	if (!$error)
	{
		$result = rebuildObjectSql($destdir, $module, $objectname, $newmask, $srcdir, $object);
		if ($result <= 0) $error++;
	}

	if (!$error)
	{
		setEventMessages($langs->trans('FilesForObjectUpdated', $objectname), null);

		clearstatcache(true);

		// Make a redirect to reload all data
		header("Location: ".DOL_URL_ROOT.'/modulebuilder/index.php?tab=objects&module='.$module.($forceddirread ? '@'.$dirread : '').'&tabobj='.$objectname);

		exit;
	}
}

if ($dirins && $action == 'confirm_deletemodule')
{
	if (preg_match('/[^a-z0-9_]/i', $module))
	{
		$error++;
		setEventMessages($langs->trans("SpaceOrSpecialCharAreNotAllowed"), null, 'errors');
	}

	if (!$error)
	{
		$modulelowercase = strtolower($module);

		// Dir for module
		$dir = $dirins.'/'.$modulelowercase;

		$result = dol_delete_dir_recursive($dir);

		if ($result > 0)
		{
			setEventMessages($langs->trans("DirWasRemoved", $modulelowercase), null);
		}
		else
		{
			setEventMessages($langs->trans("PurgeNothingToDelete"), null, 'warnings');
		}
	}

	$action = '';
	$module = 'deletemodule';
}

if ($dirins && $action == 'confirm_deleteobject' && $objectname)
{
	if (preg_match('/[^a-z0-9_]/i', $objectname))
	{
		$error++;
		setEventMessages($langs->trans("SpaceOrSpecialCharAreNotAllowed"), null, 'errors');
	}

	if (!$error)
	{
		$modulelowercase = strtolower($module);
		$objectlowercase = strtolower($objectname);

		// Dir for module
		$dir = $dirins.'/'.$modulelowercase;

		// Delete some files
		$filetodelete = array(
			'myobject_card.php'=>strtolower($objectname).'_card.php',
			'myobject_note.php'=>strtolower($objectname).'_note.php',
			'myobject_document.php'=>strtolower($objectname).'_document.php',
			'myobject_agenda.php'=>strtolower($objectname).'_agenda.php',
			'myobject_list.php'=>strtolower($objectname).'_list.php',
			'lib/mymodule_myobject.lib.php'=>'lib/'.strtolower($module).'_'.strtolower($objectname).'.lib.php',
			'test/phpunit/MyObjectTest.php'=>'test/phpunit/'.strtolower($objectname).'Test.php',
			'sql/llx_mymodule_myobject.sql'=>'sql/llx_'.strtolower($module).'_'.strtolower($objectname).'.sql',
			'sql/llx_mymodule_myobject_extrafields.sql'=>'sql/llx_'.strtolower($module).'_'.strtolower($objectname).'_extrafields.sql',
			'sql/llx_mymodule_myobject.key.sql'=>'sql/llx_'.strtolower($module).'_'.strtolower($objectname).'.key.sql',
			'sql/llx_mymodule_myobject_extrafields.key.sql'=>'sql/llx_'.strtolower($module).'_'.strtolower($objectname).'_extrafields.key.sql',
			'scripts/myobject.php'=>'scripts/'.strtolower($objectname).'.php',
			'img/object_myobject.png'=>'img/object_'.strtolower($objectname).'.png',
			'class/myobject.class.php'=>'class/'.strtolower($objectname).'.class.php',
			'class/api_myobject.class.php'=>'class/api_'.strtolower($module).'.class.php',
			'core/modules/mymodule/mod_myobject_advanced.php'=>'core/modules/'.strtolower($module).'/mod_'.strtolower($objectname).'_advanced.php',
			'core/modules/mymodule/mod_myobject_standard.php'=>'core/modules/'.strtolower($module).'/mod_'.strtolower($objectname).'_standard.php',
			'core/modules/mymodule/modules_myobject.php'=>'core/modules/'.strtolower($module).'/modules_'.strtolower($objectname).'.php',
			'core/modules/mymodule/doc/doc_generic_myobject_odt.modules.php'=>'core/modules/'.strtolower($module).'/doc/doc_generic_'.strtolower($objectname).'_odt.modules.php'
		);

		$resultko = 0;
		foreach ($filetodelete as $filetodelete)
		{
			$resulttmp = dol_delete_file($dir.'/'.$filetodelete, 0, 0, 1);
			if (!$resulttmp) $resultko++;
		}

		if ($resultko == 0)
		{
			setEventMessages($langs->trans("FilesDeleted"), null);
		}
		else
		{
			setEventMessages($langs->trans("ErrorSomeFilesCouldNotBeDeleted"), null, 'warnings');
		}
	}

	$action = '';
	$tabobj = 'deleteobject';
}


if ($dirins && $action == 'generatepackage')
{
	$modulelowercase = strtolower($module);

	// Dir for module
	$dir = $dirins.'/'.$modulelowercase;
	// Zip file to build
	$FILENAMEZIP = '';

	// Load module
	dol_include_once($modulelowercase.'/core/modules/mod'.$module.'.class.php');
	$class = 'mod'.$module;

	if (class_exists($class))
	{
		try {
			$moduleobj = new $class($db);
		}
		catch (Exception $e)
		{
			$error++;
			dol_print_error($e->getMessage());
		}
	}
	else
	{
		$error++;
		$langs->load("errors");
		dol_print_error($langs->trans("ErrorFailedToLoadModuleDescriptorForXXX", $module));
		exit;
	}

	$arrayversion = explode('.', $moduleobj->version, 3);
	if (count($arrayversion))
	{
		$FILENAMEZIP = "module_".$modulelowercase.'-'.$arrayversion[0].'.'.$arrayversion[1].($arrayversion[2] ? ".".$arrayversion[2] : "").".zip";

		$dirofmodule = dol_buildpath($modulelowercase, 0).'/bin';
		$outputfilezip = $dirofmodule.'/'.$FILENAMEZIP;
		if ($dirofmodule)
		{
			if (!dol_is_dir($dirofmodule)) dol_mkdir($dirofmodule);
			$result = dol_compress_dir($dir, $outputfilezip, 'zip', '', $modulelowercase);
		}
		else
		{
			$result = -1;
		}

		if ($result > 0)
		{
			setEventMessages($langs->trans("ZipFileGeneratedInto", $outputfilezip), null);
		}
		else
		{
			$error++;
			$langs->load("errors");
			setEventMessages($langs->trans("ErrorFailToGenerateFile", $outputfilezip), null, 'errors');
		}
	}
	else
	{
		$error++;
		$langs->load("errors");
		setEventMessages($langs->trans("ErrorCheckVersionIsDefined"), null, 'errors');
	}
}

if ($dirins && $action == 'generatedoc')
{
	$FILENAMEDOC = strtolower($module).'.html';
	$dirofmodule = dol_buildpath(strtolower($module), 0).'/doc';

	$util = new Utils($db);
	$result = $util->generateDoc($module);

	if ($result > 0)
	{
	    setEventMessages($langs->trans("DocFileGeneratedInto", $dirofmodule), null);
	}
	else
	{
		setEventMessages($util->error, $util->errors, 'errors');
	}
}


// Save file
if ($action == 'savefile' && empty($cancel))
{
	$relofcustom = basename($dirins);

	if ($relofcustom)
	{
		// Check that relative path ($file) start with name 'custom'
		if (!preg_match('/^'.$relofcustom.'/', $file)) $file = $relofcustom.'/'.$file;

		$pathoffile = dol_buildpath($file, 0);
		$pathoffilebackup = dol_buildpath($file.'.back', 0);

		// Save old version
		if (dol_is_file($pathoffile))
		{
			dol_copy($pathoffile, $pathoffilebackup, 0, 1);
		}

		$content = GETPOST('editfilecontent', 'none');

		// Save file on disk
		if ($content)
		{
			dol_delete_file($pathoffile);
			$result = file_put_contents($pathoffile, $content);
			if ($result)
			{
    			@chmod($pathoffile, octdec($newmask));

                setEventMessages($langs->trans("FileSaved"), null);
			}
			else
			{
			    setEventMessages($langs->trans("ErrorFailedToSaveFile"), null, 'errors');
			}
		}
		else
		{
			setEventMessages($langs->trans("ContentCantBeEmpty"), null, 'errors');
			//$action='editfile';
			$error++;
		}
	}
}

// Enable module
if ($action == 'set' && $user->admin)
{
	$param = '';
	if ($module) $param .= '&module='.urlencode($module);
	if ($tab)    $param .= '&tab='.urlencode($tab);
	if ($tabobj) $param .= '&tabobj='.urlencode($tabobj);

	$value = GETPOST('value', 'alpha');
	$resarray = activateModule($value);
	if (!empty($resarray['errors'])) setEventMessages('', $resarray['errors'], 'errors');
	else
	{
		//var_dump($resarray);exit;
		if ($resarray['nbperms'] > 0)
		{
			$tmpsql = "SELECT COUNT(rowid) as nb FROM ".MAIN_DB_PREFIX."user WHERE admin <> 1";
			$resqltmp = $db->query($tmpsql);
			if ($resqltmp)
			{
				$obj = $db->fetch_object($resqltmp);
				//var_dump($obj->nb);exit;
				if ($obj && $obj->nb > 1)
				{
					$msg = $langs->trans('ModuleEnabledAdminMustCheckRights');
					setEventMessages($msg, null, 'warnings');
				}
			}
			else dol_print_error($db);
		}
	}
	header("Location: ".$_SERVER["PHP_SELF"]."?".$param);
	exit;
}

// Disable module
if ($action == 'reset' && $user->admin)
{
	$param = '';
	if ($module) $param .= '&module='.urlencode($module);
	if ($tab)    $param .= '&tab='.urlencode($tab);
	if ($tabobj) $param .= '&tabobj='.urlencode($tabobj);

	$value = GETPOST('value', 'alpha');
	$result = unActivateModule($value);
	if ($result) setEventMessages($result, null, 'errors');
	header("Location: ".$_SERVER["PHP_SELF"]."?".$param);
	exit;
}



/*
 * View
 */

$form = new Form($db);
$formadmin = new FormAdmin($db);

// Set dir where external modules are installed
if (!dol_is_dir($dirins))
{
	dol_mkdir($dirins);
}
$dirins_ok = (dol_is_dir($dirins));

llxHeader('', $langs->trans("ModuleBuilder"), '', '', 0, 0,
	array(
	'/includes/ace/src/ace.js',
	'/includes/ace/src/ext-statusbar.js',
	'/includes/ace/src/ext-language_tools.js',
	//'/includes/ace/src/ext-chromevox.js'
	), array());


$text = $langs->trans("ModuleBuilder");

print load_fiche_titre($text, '', 'title_setup');

print '<span class="opacitymedium hideonsmartphone">'.$langs->trans("ModuleBuilderDesc", 'https://wiki.dolibarr.org/index.php/Module_development#Create_your_module').'</span><br>';

$dirsrootforscan = array($dirread);
// Add also the core modules into the list of modules to show/edit
if ($dirread != DOL_DOCUMENT_ROOT && ($conf->global->MAIN_FEATURES_LEVEL >= 2 || !empty($conf->global->MODULEBUILDER_ADD_DOCUMENT_ROOT))) { $dirsrootforscan[] = DOL_DOCUMENT_ROOT; }

// Search modules to edit
print '<!-- Scanned dir -->'."\n";
$listofmodules = array();
$i = 0;
foreach ($dirsrootforscan as $dirread)
{
    $dirsincustom = dol_dir_list($dirread, 'directories');
    if (is_array($dirsincustom) && count($dirsincustom) > 0) {
    	foreach ($dirsincustom as $dircustomcursor) {
    		$fullname = $dircustomcursor['fullname'];
    		if (dol_is_file($fullname.'/'.$FILEFLAG))
    		{
    			// Get real name of module (MyModule instead of mymodule)
    			$dirtoscanrel = basename($fullname).'/core/modules/';

    			$descriptorfiles = dol_dir_list(dirname($fullname).'/'.$dirtoscanrel, 'files', 0, 'mod.*\.class\.php$');
    			if (empty($descriptorfiles))	// If descriptor not found into module dir, we look into main module dir.
    			{
    				$dirtoscanrel = 'core/modules/';
    				$descriptorfiles = dol_dir_list($fullname.'/../'.$dirtoscanrel, 'files', 0, 'mod'.strtoupper(basename($fullname)).'\.class\.php$');
    			}
    			$modulenamewithcase = '';
    			$moduledescriptorrelpath = '';
    			$moduledescriptorfullpath = '';

    			foreach ($descriptorfiles as $descriptorcursor) {
    				$modulenamewithcase = preg_replace('/^mod/', '', $descriptorcursor['name']);
    				$modulenamewithcase = preg_replace('/\.class\.php$/', '', $modulenamewithcase);
    				$moduledescriptorrelpath = $dirtoscanrel.$descriptorcursor['name'];
    				$moduledescriptorfullpath = $descriptorcursor['fullname'];
    				//var_dump($descriptorcursor);
    			}
    			if ($modulenamewithcase)
    			{
    				$listofmodules[$dircustomcursor['name']] = array(
    				    'modulenamewithcase'=>$modulenamewithcase,
    				    'moduledescriptorrelpath'=> $moduledescriptorrelpath,
    				    'moduledescriptorfullpath'=>$moduledescriptorfullpath,
    				    'moduledescriptorrootpath'=>$dirread
    				);
    			}
    			//var_dump($listofmodules);
    		}
    	}
    }

    if ($forceddirread && empty($listofmodules))    // $forceddirread is 1 if we forced dir to read with dirins=... or with module=...@mydir
    {
    	$listofmodules[strtolower($module)] = array(
    	    'modulenamewithcase'=>$module,
    	    'moduledescriptorrelpath'=> 'notyetimplemented',
    	    'moduledescriptorfullpath'=> 'notyetimplemented',
            'moduledescriptorrootpath'=> 'notyetimplemented',
    	);
    }

    // Show description of content
    $newdircustom = $dirins;
    if (empty($newdircustom)) $newdircustom = img_warning();
    // If dirread was forced to somewhere else, by using URL
    // htdocs/modulebuilder/index.php?module=Inventory@/home/ldestailleur/git/dolibarr/htdocs/product
    if (empty($i)) print $langs->trans("DirScanned").' : ';
    else print ', ';
    print '<strong class="wordbreakimp">'.$dirread.'</strong>';
    $i++;
}
print '<br>';
//var_dump($listofmodules);

$message = '';
if (!$dirins)
{
	$message = info_admin($langs->trans("ConfFileMustContainCustom", DOL_DOCUMENT_ROOT.'/custom', DOL_DOCUMENT_ROOT));
	$allowfromweb = -1;
}
else
{
	if ($dirins_ok)
	{
		if (!is_writable(dol_osencode($dirins)))
		{
			$langs->load("errors");
			$message = info_admin($langs->trans("ErrorFailedToWriteInDir", $dirins));
			$allowfromweb = 0;
		}
	}
	else
	{
		$message = info_admin($langs->trans("NotExistsDirect", $dirins).$langs->trans("InfDirAlt").$langs->trans("InfDirExample"));
		$allowfromweb = 0;
	}
}
if ($message)
{
	print $message;
}

//print $langs->trans("ModuleBuilderDesc3", count($listofmodules), $FILEFLAG).'<br>';
$infomodulesfound = '<div style="padding: 12px 9px 12px">'.$form->textwithpicto('<span class="opacitymedium">'.$langs->trans("ModuleBuilderDesc3", count($listofmodules)).'</span>', $langs->trans("ModuleBuilderDesc4", $FILEFLAG)).'</div>';


// Load module descriptor
$error = 0;
$moduleobj = null;

if (!empty($module) && $module != 'initmodule' && $module != 'deletemodule')
{
	$modulelowercase = strtolower($module);

	// Load module
	$fullpathdirtodescriptor = $listofmodules[strtolower($module)]['moduledescriptorrelpath'];
	dol_include_once($fullpathdirtodescriptor);
	$class = 'mod'.$module;

	if (class_exists($class))
	{
		try {
			$moduleobj = new $class($db);
		}
		catch (Exception $e)
		{
			$error++;
			print $e->getMessage();
		}
	}
	else
	{
		if (empty($forceddirread)) $error++;
		$langs->load("errors");
		print img_warning('').' '.$langs->trans("ErrorFailedToLoadModuleDescriptorForXXX", $module).'<br>';
	}
}

print '<br>';


// Tabs for all modules
$head = array();
$h = 0;

$head[$h][0] = $_SERVER["PHP_SELF"].'?module=initmodule';
$head[$h][1] = '<span class="valignmiddle text-plus-circle">'.$langs->trans("NewModule").'</span><span class="fa fa-plus-circle valignmiddle paddingleft"></span>';
$head[$h][2] = 'initmodule';
$h++;

$linktoenabledisable = '';
$modulestatusinfo = '';

if (is_array($listofmodules) && count($listofmodules) > 0) {
	// Define $linktoenabledisable and $modulestatusinfo
	$modulelowercase=strtolower($module);
	$const_name = 'MAIN_MODULE_'.strtoupper($module);

	$param='';
	if ($tab)    $param.='&tab='.urlencode($tab);
	if ($module) $param.='&module='.urlencode($module);
	if ($tabobj) $param.='&tabobj='.urlencode($tabobj);

	$urltomodulesetup='<a href="'.DOL_URL_ROOT.'/admin/modules.php?search_keyword='.urlencode($module).'">'.$langs->trans('Home').'-'.$langs->trans("Setup").'-'.$langs->trans("Modules").'</a>';
	if (! empty($conf->global->$const_name))	// If module is already activated
	{
		$linktoenabledisable.='<a class="reposition asetresetmodule" href="'.$_SERVER["PHP_SELF"].'?id='.$moduleobj->numero.'&action=reset&value=mod' . $module . $param . '">';
		$linktoenabledisable.=img_picto($langs->trans("Activated"), 'switch_on', '', false, 0, 0, '', '', 1);
		$linktoenabledisable.='</a>';

		$objMod = $moduleobj;
		$backtourlparam = '';
		$backtourlparam .= ($backtourlparam ? '&' : '?').'module='.$module; // No urlencode here, done later
		if ($tab) $backtourlparam .= ($backtourlparam ? '&' : '?').'tab='.$tab; // No urlencode here, done later
		$backtourl = $_SERVER["PHP_SELF"].$backtourlparam;

		$regs = array();
		if (is_array($objMod->config_page_url))
		{
			$i = 0;
			foreach ($objMod->config_page_url as $page)
			{
				$urlpage = $page;
				if ($i++)
				{
					$linktoenabledisable .= ' <a href="'.$urlpage.'" title="'.$langs->trans($page).'">'.img_picto(ucfirst($page), "setup").'</a>';
					//    print '<a href="'.$page.'">'.ucfirst($page).'</a>&nbsp;';
				}
				else
				{
					if (preg_match('/^([^@]+)@([^@]+)$/i', $urlpage, $regs))
					{
						$urltouse = dol_buildpath('/'.$regs[2].'/admin/'.$regs[1], 1);
						$linktoenabledisable .= ' &nbsp; <a href="'.$urltouse.(preg_match('/\?/', $urltouse) ? '&' : '?').'save_lastsearch_values=1&backtopage='.urlencode($backtourl).'" title="'.$langs->trans("Setup").'">'.img_picto($langs->trans("Setup"), "setup", 'style="padding-right: 6px"').'</a>';
					}
					else
					{
						$urltouse = $urlpage;
						$linktoenabledisable .= ' &nbsp; <a href="'.$urltouse.(preg_match('/\?/', $urltouse) ? '&' : '?').'save_lastsearch_values=1&backtopage='.urlencode($backtourl).'" title="'.$langs->trans("Setup").'">'.img_picto($langs->trans("Setup"), "setup", 'style="padding-right: 6px"').'</a>';
					}
				}
			}
		}
		elseif (preg_match('/^([^@]+)@([^@]+)$/i', $objMod->config_page_url, $regs))
		{
			$linktoenabledisable .= ' &nbsp; <a href="'.dol_buildpath('/'.$regs[2].'/admin/'.$regs[1], 1).'?save_lastsearch_values=1&backtopage='.urlencode($backtourl).'" title="'.$langs->trans("Setup").'">'.img_picto($langs->trans("Setup"), "setup", 'style="padding-right: 6px"').'</a>';
		}
	}
	else
	{
		$linktoenabledisable.='<a class="reposition asetresetmodule" href="'.$_SERVER["PHP_SELF"].'?id='.$moduleobj->numero.'&action=set&value=mod' . $module . $param . '">';
		$linktoenabledisable.=img_picto($langs->trans("ModuleIsNotActive", $urltomodulesetup), 'switch_off', '', false, 0, 0, '', 'classfortooltip', 1);
		$linktoenabledisable.="</a>\n";
	}

	if (! empty($conf->$modulelowercase->enabled))
	{
		$modulestatusinfo=$form->textwithpicto('', $langs->trans("Warning").' : '.$langs->trans("ModuleIsLive"), -1, 'warning');
	}

	// Loop to show tab of each module
	foreach ($listofmodules as $tmpmodule => $tmpmodulearray)
	{
		$head[$h][0] = $_SERVER["PHP_SELF"].'?module='.$tmpmodulearray['modulenamewithcase'].($forceddirread ? '@'.$dirread : '');
		$head[$h][1] = $tmpmodulearray['modulenamewithcase'];
		$head[$h][2] = $tmpmodulearray['modulenamewithcase'];

		/*if ($tmpmodule == $modulelowercase) {
			$head[$h][1] .= ' '.$modulestatusinfo;
			$head[$h][1] .= ' '.$linktoenabledisable;
		}*/

		$h++;
	}
}

$head[$h][0] = $_SERVER["PHP_SELF"].'?module=deletemodule';
$head[$h][1] = $langs->trans("DangerZone");
$head[$h][2] = 'deletemodule';
$h++;

dol_fiche_head($head, $module, $langs->trans("Modules"), -1, 'generic', 0, $infomodulesfound, '', 8); // Modules

if ($module == 'initmodule')
{
	// New module
	print '<form action="'.$_SERVER["PHP_SELF"].'" method="POST">';
	print '<input type="hidden" name="token" value="'.newToken().'">';
	print '<input type="hidden" name="action" value="initmodule">';
	print '<input type="hidden" name="module" value="initmodule">';

	//print '<span class="opacitymedium">'.$langs->trans("ModuleBuilderDesc2", 'conf/conf.php', $newdircustom).'</span><br>';
	print $langs->trans("EnterNameOfModuleDesc").'<br>';
	print '<br>';

	print '<input type="text" name="modulename" value="'.dol_escape_htmltag($modulename).'" placeholder="'.dol_escape_htmltag($langs->trans("ModuleKey")).'"><br>';

	print '<br><input type="submit" class="button" name="create" value="'.dol_escape_htmltag($langs->trans("Create")).'"'.($dirins ? '' : ' disabled="disabled"').'>';
	print '</form>';
}
elseif ($module == 'deletemodule')
{
	print '<!-- Form to init a module -->'."\n";
	print '<form action="'.$_SERVER["PHP_SELF"].'" method="POST" name="delete">';
	print '<input type="hidden" name="token" value="'.newToken().'">';
	print '<input type="hidden" name="action" value="confirm_deletemodule">';
	print '<input type="hidden" name="module" value="deletemodule">';

	print $langs->trans("EnterNameOfModuleToDeleteDesc").'<br><br>';

	print '<input type="text" name="module" placeholder="'.dol_escape_htmltag($langs->trans("ModuleKey")).'" value="">';
	print '<input type="submit" class="buttonDelete" value="'.$langs->trans("Delete").'"'.($dirins ? '' : ' disabled="disabled"').'>';
	print '</form>';
}
elseif (!empty($module))
{
	// Tabs for module
	if (!$error)
	{
	    $dirread = $listofmodules[strtolower($module)]['moduledescriptorrootpath'];

		$head2 = array();
		$h = 0;

<<<<<<< HEAD
		$modulelowercase = strtolower($module);
		$const_name = 'MAIN_MODULE_'.strtoupper($module);

		$param = '';
		if ($tab)    $param .= '&tab='.urlencode($tab);
		if ($module) $param .= '&module='.urlencode($module);
		if ($tabobj) $param .= '&tabobj='.urlencode($tabobj);

		$urltomodulesetup = '<a href="'.DOL_URL_ROOT.'/admin/modules.php?search_keyword='.urlencode($module).'">'.$langs->trans('Home').'-'.$langs->trans("Setup").'-'.$langs->trans("Modules").'</a>';
		$linktoenabledisable = '';
		if (!empty($conf->global->$const_name))	// If module is already activated
		{
			$linktoenabledisable .= '<a class="reposition asetresetmodule" href="'.$_SERVER["PHP_SELF"].'?id='.$moduleobj->numero.'&action=reset&value=mod'.$module.$param.'">';
			$linktoenabledisable .= img_picto($langs->trans("Activated"), 'switch_on', '', false, 0, 0, '', '', 1);
			$linktoenabledisable .= '</a>';
		}
		else
		{
			$linktoenabledisable .= '<a class="reposition asetresetmodule" href="'.$_SERVER["PHP_SELF"].'?id='.$moduleobj->numero.'&action=set&value=mod'.$module.$param.'">';
			$linktoenabledisable .= img_picto($langs->trans("Disabled"), 'switch_off', '', false, 0, 0, '', '', 1);
			$linktoenabledisable .= "</a>\n";
		}
		if (empty($conf->$modulelowercase->enabled))
		{
			$modulestatusinfo = $form->textwithpicto($langs->trans("ModuleIsNotActive", $urltomodulesetup), '', -1, 'help');
		}
		else
		{
			$modulestatusinfo = $form->textwithpicto($langs->trans("ModuleIsLive"), $langs->trans("Warning"), -1, 'warning');
		}
=======
>>>>>>> d46417c8

		$head2[$h][0] = $_SERVER["PHP_SELF"].'?tab=description&module='.$module.($forceddirread ? '@'.$dirread : '');
		$head2[$h][1] = $langs->trans("Description");
		$head2[$h][2] = 'description';
		$h++;

		$head2[$h][0] = $_SERVER["PHP_SELF"].'?tab=languages&module='.$module.($forceddirread ? '@'.$dirread : '');
		$head2[$h][1] = $langs->trans("Languages");
		$head2[$h][2] = 'languages';
		$h++;

		$head2[$h][0] = $_SERVER["PHP_SELF"].'?tab=dictionaries&module='.$module.($forceddirread ? '@'.$dirread : '');
		$head2[$h][1] = $langs->trans("Dictionaries");
		$head2[$h][2] = 'dictionaries';
		$h++;

		$head2[$h][0] = $_SERVER["PHP_SELF"].'?tab=objects&module='.$module.($forceddirread ? '@'.$dirread : '');
		$head2[$h][1] = $langs->trans("Objects");
		$head2[$h][2] = 'objects';
		$h++;

<<<<<<< HEAD
		$head2[$h][0] = $_SERVER["PHP_SELF"].'?tab=menus&module='.$module.($forceddirread ? '@'.$dirread : '');
		$head2[$h][1] = $langs->trans("Menus");
		$head2[$h][2] = 'menus';
		$h++;

		$head2[$h][0] = $_SERVER["PHP_SELF"].'?tab=permissions&module='.$module.($forceddirread ? '@'.$dirread : '');
=======
		$head2[$h][0] = $_SERVER["PHP_SELF"].'?tab=permissions&module='.$module.($forceddirread?'@'.$dirread:'');
>>>>>>> d46417c8
		$head2[$h][1] = $langs->trans("Permissions");
		$head2[$h][2] = 'permissions';
		$h++;

<<<<<<< HEAD
		$head2[$h][0] = $_SERVER["PHP_SELF"].'?tab=hooks&module='.$module.($forceddirread ? '@'.$dirread : '');
=======
		$head2[$h][0] = $_SERVER["PHP_SELF"].'?tab=menus&module='.$module.($forceddirread?'@'.$dirread:'');
		$head2[$h][1] = $langs->trans("Menus");
		$head2[$h][2] = 'menus';
		$h++;

		$head2[$h][0] = $_SERVER["PHP_SELF"].'?tab=hooks&module='.$module.($forceddirread?'@'.$dirread:'');
>>>>>>> d46417c8
		$head2[$h][1] = $langs->trans("Hooks");
		$head2[$h][2] = 'hooks';
		$h++;

		$head2[$h][0] = $_SERVER["PHP_SELF"].'?tab=triggers&module='.$module.($forceddirread ? '@'.$dirread : '');
		$head2[$h][1] = $langs->trans("Triggers");
		$head2[$h][2] = 'triggers';
		$h++;

		$head2[$h][0] = $_SERVER["PHP_SELF"].'?tab=widgets&module='.$module.($forceddirread ? '@'.$dirread : '');
		$head2[$h][1] = $langs->trans("Widgets");
		$head2[$h][2] = 'widgets';
		$h++;

		$head2[$h][0] = $_SERVER["PHP_SELF"].'?tab=css&module='.$module.($forceddirread ? '@'.$dirread : '');
		$head2[$h][1] = $langs->trans("CSS");
		$head2[$h][2] = 'css';
		$h++;

		$head2[$h][0] = $_SERVER["PHP_SELF"].'?tab=js&module='.$module.($forceddirread ? '@'.$dirread : '');
		$head2[$h][1] = $langs->trans("JS");
		$head2[$h][2] = 'js';
		$h++;

		$head2[$h][0] = $_SERVER["PHP_SELF"].'?tab=cli&module='.$module.($forceddirread ? '@'.$dirread : '');
		$head2[$h][1] = $langs->trans("CLI");
		$head2[$h][2] = 'cli';
		$h++;

		$head2[$h][0] = $_SERVER["PHP_SELF"].'?tab=cron&module='.$module.($forceddirread ? '@'.$dirread : '');
		$head2[$h][1] = $langs->trans("CronList");
		$head2[$h][2] = 'cron';
		$h++;

		$head2[$h][0] = $_SERVER["PHP_SELF"].'?tab=specifications&module='.$module.($forceddirread ? '@'.$dirread : '');
		$head2[$h][1] = $langs->trans("Documentation");
		$head2[$h][2] = 'specifications';
		$h++;

		$head2[$h][0] = $_SERVER["PHP_SELF"].'?tab=buildpackage&module='.$module.($forceddirread ? '@'.$dirread : '');
		$head2[$h][1] = $langs->trans("BuildPackage");
		$head2[$h][2] = 'buildpackage';
		$h++;

		// Link to enable / disable
		print '<div class="center">'.$modulestatusinfo;
		print ' '.$linktoenabledisable.'</div>';

		print '<br>';

		if ($tab == 'description')
		{
			$pathtofile = $listofmodules[strtolower($module)]['moduledescriptorrelpath'];
			$pathtofilereadme = $modulelowercase.'/README.md';
			$pathtochangelog = $modulelowercase.'/ChangeLog.md';

			if ($action != 'editfile' || empty($file))
			{
				dol_fiche_head($head2, $tab, '', -1, ''); // Description - level 2

				print '<span class="opacitymedium">'.$langs->trans("ModuleBuilderDesc".$tab).'</span>';
				$infoonmodulepath = '';
				if (realpath($dirread.'/'.$modulelowercase) != $dirread.'/'.$modulelowercase)
				{
					$infoonmodulepath = '<span class="opacitymedium">'.$langs->trans("RealPathOfModule").' :</span> <strong>'.realpath($dirread.'/'.$modulelowercase).'</strong><br>';
					print ' '.$infoonmodulepath;
				}
				print '<br>';

				print '<table>';

				print '<tr><td>';
				print '<span class="fa fa-file-o"></span> '.$langs->trans("DescriptorFile").' : <strong>'.$pathtofile.'</strong>';
				print '</td><td><a class="editfielda" href="'.$_SERVER['PHP_SELF'].'?tab='.$tab.'&module='.$module.($forceddirread ? '@'.$dirread : '').'&action=editfile&format=php&file='.urlencode($pathtofile).'">'.img_picto($langs->trans("Edit"), 'edit').'</a>';
				print '</td></tr>';

				print '<tr><td><span class="fa fa-file-o"></span> '.$langs->trans("ReadmeFile").' : <strong>'.$pathtofilereadme.'</strong>';
				print '</td><td><a class="editfielda" href="'.$_SERVER['PHP_SELF'].'?tab='.$tab.'&module='.$module.($forceddirread ? '@'.$dirread : '').'&action=editfile&format=markdown&file='.urlencode($pathtofilereadme).'">'.img_picto($langs->trans("Edit"), 'edit').'</a>';
				print '</td></tr>';

				print '<tr><td><span class="fa fa-file-o"></span> '.$langs->trans("ChangeLog").' : <strong>'.$pathtochangelog.'</strong>';
				print '</td><td><a class="editfielda" href="'.$_SERVER['PHP_SELF'].'?tab='.$tab.'&module='.$module.($forceddirread ? '@'.$dirread : '').'&action=editfile&format=markdown&file='.urlencode($pathtochangelog).'">'.img_picto($langs->trans("Edit"), 'edit').'</a>';
				print '</td></tr>';

				print '</table>';
				print '<br>';

				print load_fiche_titre($langs->trans("DescriptorFile"), '', '');

				if (!empty($moduleobj))
				{
					print '<div class="underbanner clearboth"></div>';
					print '<div class="fichecenter">';

					print '<table class="border centpercent">';
					print '<tr class="liste_titre"><td class="titlefield">';
					print $langs->trans("Parameter");
					print '</td><td>';
					print $langs->trans("Value");
					print '</td></tr>';

					print '<tr><td>';
					print $langs->trans("Numero");
					print '</td><td>';
					print $moduleobj->numero;
					print ' &nbsp; (<a href="'.DOL_URL_ROOT.'/admin/system/modules.php?mainmenu=home&leftmenu=admintools_info" target="_blank">'.$langs->trans("SeeIDsInUse").'</a>';
					print ' - <a href="https://wiki.dolibarr.org/index.php/List_of_modules_id" target="_blank">'.$langs->trans("SeeReservedIDsRangeHere").'</a>)';
					print '</td></tr>';

					print '<tr><td>';
					print $langs->trans("Name");
					print '</td><td>';
					print $moduleobj->getName();
					print '</td></tr>';

					print '<tr><td>';
					print $langs->trans("Version");
					print '</td><td>';
					print $moduleobj->getVersion();
					print '</td></tr>';

					print '<tr><td>';
					print $langs->trans("Family");
					//print "<br>'crm','financial','hr','projects','products','ecm','technic','interface','other'";
					print '</td><td>';
					print $moduleobj->family;
					print '</td></tr>';

					print '<tr><td>';
					print $langs->trans("EditorName");
					print '</td><td>';
					print $moduleobj->editor_name;
					print '</td></tr>';

					print '<tr><td>';
					print $langs->trans("EditorUrl");
					print '</td><td>';
					print $moduleobj->editor_url;
					print '</td></tr>';

					print '<tr><td>';
					print $langs->trans("Description");
					print '</td><td>';
					print $moduleobj->getDesc();
					print '</td></tr>';

					print '</table>';
				}
				else
				{
					print $langs->trans("ErrorFailedToLoadModuleDescriptorForXXX", $module).'<br>';
				}

				if (!empty($moduleobj))
				{
					print '<br><br>';

					// Readme file
					print load_fiche_titre($langs->trans("ReadmeFile"), '', '');

					print '<!-- readme file -->';
					if (dol_is_file($dirread.'/'.$pathtofilereadme)) print '<div class="underbanner clearboth"></div><div class="fichecenter">'.$moduleobj->getDescLong().'</div>';
					else print '<span class="opacitymedium">'.$langs->trans("ErrorFileNotFound", $pathtofilereadme).'</span>';

					print '<br><br>';

					// ChangeLog
					print load_fiche_titre($langs->trans("ChangeLog"), '', '');

					print '<!-- changelog file -->';
					if (dol_is_file($dirread.'/'.$pathtochangelog)) print '<div class="underbanner clearboth"></div><div class="fichecenter">'.$moduleobj->getChangeLog().'</div>';
					else print '<span class="opacitymedium">'.$langs->trans("ErrorFileNotFound", $pathtochangelog).'</span>';
				}

				dol_fiche_end();
			}
			else
			{
				$fullpathoffile = dol_buildpath($file, 0, 1); // Description - level 2

				if ($fullpathoffile)
				{
					$content = file_get_contents($fullpathoffile);
				}

				// New module
				print '<form action="'.$_SERVER["PHP_SELF"].'" method="POST">';
				print '<input type="hidden" name="token" value="'.newToken().'">';
				print '<input type="hidden" name="action" value="savefile">';
				print '<input type="hidden" name="file" value="'.dol_escape_htmltag($file).'">';
				print '<input type="hidden" name="tab" value="'.$tab.'">';
				print '<input type="hidden" name="module" value="'.$module.'">';

				dol_fiche_head($head2, $tab, '', -1, '');

				$doleditor = new DolEditor('editfilecontent', $content, '', '300', 'Full', 'In', true, false, 'ace', 0, '99%', '');
				print $doleditor->Create(1, '', false, $langs->trans("File").' : '.$file, (GETPOST('format', 'aZ09') ?GETPOST('format', 'aZ09') : 'html'));

				dol_fiche_end();

				print '<center>';
				print '<input type="submit" class="button buttonforacesave" id="savefile" name="savefile" value="'.dol_escape_htmltag($langs->trans("Save")).'">';
				print ' &nbsp; ';
				print '<input type="submit" class="button" name="cancel" value="'.dol_escape_htmltag($langs->trans("Cancel")).'">';
				print '</center>';

				print '</form>';
			}
		}
		else
		{
			dol_fiche_head($head2, $tab, '', -1, ''); // Level 2
		}

		if ($tab == 'languages')
		{
			if ($action != 'editfile' || empty($file))
			{
				print '<span class="opacitymedium">'.$langs->trans("LanguageDefDesc").'</span><br>';
				print '<br>';


				print '<form action="'.$_SERVER["PHP_SELF"].'" method="POST">';
				print '<input type="hidden" name="token" value="'.newToken().'">';
				print '<input type="hidden" name="action" value="addlanguage">';
				print '<input type="hidden" name="file" value="'.dol_escape_htmltag($file).'">';
				print '<input type="hidden" name="tab" value="'.$tab.'">';
				print '<input type="hidden" name="module" value="'.$module.'">';
				print $formadmin->select_language($conf->global->MAIN_LANG_DEFAULT, 'newlangcode', 0, 0, 1, 0, 0, 'minwidth300', 1);
				print '<input type="submit" name="addlanguage" class="button" value="'.dol_escape_htmltag($langs->trans("AddLanguageFile")).'"><br>';
				print '</form>';

				print '<br>';
				print '<br>';

				$langfiles = dol_dir_list(dol_buildpath($modulelowercase.'/langs', 0), 'files', 1, '\.lang$');

				print '<table class="none">';
				foreach ($langfiles as $langfile)
				{
					$pathtofile = $modulelowercase.'/langs/'.$langfile['relativename'];
					print '<tr><td><span class="fa fa-file-o"></span> '.$langs->trans("LanguageFile").' '.basename(dirname($pathtofile)).' : <strong>'.$pathtofile.'</strong>';
					print '</td><td><a class="editfielda" href="'.$_SERVER['PHP_SELF'].'?tab='.$tab.'&module='.$module.($forceddirread ? '@'.$dirread : '').'&action=editfile&format=txt&file='.urlencode($pathtofile).'">'.img_picto($langs->trans("Edit"), 'edit').'</a>';
					print '</td><td><a class="editfielda" href="'.$_SERVER['PHP_SELF'].'?tab='.$tab.'&module='.$module.($forceddirread ? '@'.$dirread : '').'&action=confirm_removefile&file='.urlencode($pathtofile).'">'.img_picto($langs->trans("Delete"), 'delete').'</a>';
					print '</td>';
				}
				print '</table>';
			}
			else
			{
				// Edit text language file

				//print $langs->trans("UseAsciiDocFormat").'<br>';

				$fullpathoffile = dol_buildpath($file, 0);

				$content = file_get_contents($fullpathoffile);

				// New module
				print '<form action="'.$_SERVER["PHP_SELF"].'" method="POST">';
				print '<input type="hidden" name="token" value="'.newToken().'">';
				print '<input type="hidden" name="action" value="savefile">';
				print '<input type="hidden" name="file" value="'.dol_escape_htmltag($file).'">';
				print '<input type="hidden" name="tab" value="'.$tab.'">';
				print '<input type="hidden" name="module" value="'.$module.'">';

				$doleditor = new DolEditor('editfilecontent', $content, '', '300', 'Full', 'In', true, false, 'ace', 0, '99%');
				print $doleditor->Create(1, '', false, $langs->trans("File").' : '.$file, (GETPOST('format', 'aZ09') ?GETPOST('format', 'aZ09') : 'text'));
				print '<br>';
				print '<center>';
				print '<input type="submit" class="button buttonforacesave" id="savefile" name="savefile" value="'.dol_escape_htmltag($langs->trans("Save")).'">';
				print ' &nbsp; ';
				print '<input type="submit" class="button" name="cancel" value="'.dol_escape_htmltag($langs->trans("Cancel")).'">';
				print '</center>';

				print '</form>';
			}
		}

		if ($tab == 'dictionaries')
		{
			$pathtofile = $listofmodules[strtolower($module)]['moduledescriptorrelpath'];

			$dicts = $moduleobj->dictionaries;

			if ($action != 'editfile' || empty($file))
			{
				print '<span class="opacitymedium">';
				$htmlhelp = $langs->trans("DictionariesDefDescTooltip", '<a href="'.DOL_URL_ROOT.'/admin/dict.php">'.$langs->trans('Setup').' - '.$langs->trans('Dictionaries').'</a>');
				print $form->textwithpicto($langs->trans("DictionariesDefDesc"), $htmlhelp, 1, 'help', '', 0, 2, 'helpondesc').'<br>';
				print '</span>';
				print '<br>';

				print '<span class="fa fa-file-o"></span> '.$langs->trans("DescriptorFile").' : <strong>'.$pathtofile.'</strong>';
				print ' <a class="editfielda" href="'.$_SERVER['PHP_SELF'].'?tab='.$tab.'&module='.$module.($forceddirread ? '@'.$dirread : '').'&action=editfile&format=php&file='.urlencode($pathtofile).'">'.img_picto($langs->trans("Edit"), 'edit').'</a>';
				print '<br>';
				print '<span class="fa fa-file-o"></span> '.$langs->trans("LanguageFile").' :</span> ';
				if (!is_array($dicts) || empty($dicts)) print '<span class="opacitymedium">'.$langs->trans("NoDictionaries").'</span>';
				else print '<strong>'.$dicts['langs'].'</strong>';
				print '<br>';

				print load_fiche_titre($langs->trans("ListOfDictionariesEntries"), '', '');

				print '<form action="'.$_SERVER["PHP_SELF"].'" method="POST">';
				print '<input type="hidden" name="token" value="'.newToken().'">';
				print '<input type="hidden" name="action" value="addproperty">';
				print '<input type="hidden" name="tab" value="objects">';
				print '<input type="hidden" name="module" value="'.dol_escape_htmltag($module).'">';
				print '<input type="hidden" name="tabobj" value="'.dol_escape_htmltag($tabobj).'">';

				print '<div class="div-table-responsive">';
				print '<table class="noborder">';

				print '<tr class="liste_titre">';
				print_liste_field_titre("#", $_SERVER["PHP_SELF"], '', "", $param, '', $sortfield, $sortorder);
				print_liste_field_titre("Table", $_SERVER["PHP_SELF"], '', "", $param, '', $sortfield, $sortorder);
				print_liste_field_titre("Label", $_SERVER["PHP_SELF"], '', "", $param, '', $sortfield, $sortorder);
				print_liste_field_titre("SQL", $_SERVER["PHP_SELF"], '', "", $param, '', $sortfield, $sortorder);
				print_liste_field_titre("SQLSort", $_SERVER["PHP_SELF"], '', "", $param, '', $sortfield, $sortorder);
				print_liste_field_titre("FieldsView", $_SERVER["PHP_SELF"], '', "", $param, '', $sortfield, $sortorder);
				print_liste_field_titre("FieldsEdit", $_SERVER["PHP_SELF"], '', "", $param, '', $sortfield, $sortorder);
				print_liste_field_titre("FieldsInsert", $_SERVER["PHP_SELF"], '', "", $param, '', $sortfield, $sortorder);
				print_liste_field_titre("Rowid", $_SERVER["PHP_SELF"], '', "", $param, '', $sortfield, $sortorder);
				print_liste_field_titre("Condition", $_SERVER["PHP_SELF"], '', "", $param, '', $sortfield, $sortorder);
				print "</tr>\n";

				if (is_array($dicts) && is_array($dicts['tabname']))
				{
					$i = 0;
					$maxi = count($dicts['tabname']);
					while ($i < $maxi)
					{
						print '<tr class="oddeven">';

						print '<td>';
						print ($i + 1);
						print '</td>';

						print '<td>';
						print $dicts['tabname'][$i];
						print '</td>';

						print '<td>';
						print $dicts['tablib'][$i];
						print '</td>';

						print '<td>';
						print $dicts['tabsql'][$i];
						print '</td>';

						print '<td>';
						print $dicts['tabsqlsort'][$i];
						print '</td>';

						print '<td>';
						print $dicts['tabfield'][$i];
						print '</td>';

						print '<td>';
						print $dicts['tabfieldvalue'][$i];
						print '</td>';

						print '<td>';
						print $dicts['tabfieldinsert'][$i];
						print '</td>';

						print '<td class="right">';
						print $dicts['tabrowid'][$i];
						print '</td>';

						print '<td class="right">';
						print $dicts['tabcond'][$i];
						print '</td>';

						print '</tr>';
						$i++;
					}
				}
				else
				{
					print '<tr><td class="opacitymedium" colspan="5">'.$langs->trans("None").'</td></tr>';
				}

				print '</table>';
				print '</div>';

				print '</form>';
			}
			else
			{
				$fullpathoffile = dol_buildpath($file, 0);

				$content = file_get_contents($fullpathoffile);

				// New module
				print '<form action="'.$_SERVER["PHP_SELF"].'" method="POST">';
				print '<input type="hidden" name="token" value="'.newToken().'">';
				print '<input type="hidden" name="action" value="savefile">';
				print '<input type="hidden" name="file" value="'.dol_escape_htmltag($file).'">';
				print '<input type="hidden" name="tab" value="'.$tab.'">';
				print '<input type="hidden" name="module" value="'.$module.'">';

				$doleditor = new DolEditor('editfilecontent', $content, '', '300', 'Full', 'In', true, false, 'ace', 0, '99%');
				print $doleditor->Create(1, '', false, $langs->trans("File").' : '.$file, (GETPOST('format', 'aZ09') ?GETPOST('format', 'aZ09') : 'html'));
				print '<br>';
				print '<center>';
				print '<input type="submit" class="button buttonforacesave" id="savefile" name="savefile" value="'.dol_escape_htmltag($langs->trans("Save")).'">';
				print ' &nbsp; ';
				print '<input type="submit" class="button" name="cancel" value="'.dol_escape_htmltag($langs->trans("Cancel")).'">';
				print '</center>';

				print '</form>';
			}
		}

		if ($tab == 'objects')
		{
			$head3 = array();
			$h = 0;

			// Dir for module
			$dir = $dirread.'/'.$modulelowercase.'/class';

			$head3[$h][0] = $_SERVER["PHP_SELF"].'?tab=objects&module='.$module.($forceddirread ? '@'.$dirread : '').'&tabobj=newobject';
			$head3[$h][1] = '<span class="valignmiddle text-plus-circle">'.$langs->trans("NewObjectInModulebuilder").'</span><span class="fa fa-plus-circle valignmiddle paddingleft"></span>';
			$head3[$h][2] = 'newobject';
			$h++;

			// Scan for object class files
			$listofobject = dol_dir_list($dir, 'files', 0, '\.class\.php$');

			$firstobjectname = '';
			foreach ($listofobject as $fileobj)
			{
				if (preg_match('/^api_/', $fileobj['name'])) continue;
				if (preg_match('/^actions_/', $fileobj['name'])) continue;

				$tmpcontent = file_get_contents($fileobj['fullname']);
				if (preg_match('/class\s+([^\s]*)\s+extends\s+CommonObject/ims', $tmpcontent, $reg))
				{
					//$objectname = preg_replace('/\.txt$/', '', $fileobj['name']);
					$objectname = $reg[1];
					if (empty($firstobjectname)) $firstobjectname = $objectname;

					$head3[$h][0] = $_SERVER["PHP_SELF"].'?tab=objects&module='.$module.($forceddirread ? '@'.$dirread : '').'&tabobj='.$objectname;
					$head3[$h][1] = $objectname;
					$head3[$h][2] = $objectname;
					$h++;
				}
			}

			$head3[$h][0] = $_SERVER["PHP_SELF"].'?tab=objects&module='.$module.($forceddirread ? '@'.$dirread : '').'&tabobj=deleteobject';
			$head3[$h][1] = $langs->trans("DangerZone");
			$head3[$h][2] = 'deleteobject';
			$h++;

			// If tabobj was not defined, then we check if there is one obj. If yes, we force on it, if no, we will show tab to create new objects.
			if ($tabobj == 'newobjectifnoobj')
			{
				if ($firstobjectname) $tabobj = $firstobjectname;
				else $tabobj = 'newobject';
			}

			dol_fiche_head($head3, $tabobj, '', -1, ''); // Level 3

			if ($tabobj == 'newobject')
			{
				// New object tab
				print '<form action="'.$_SERVER["PHP_SELF"].'" method="POST">';
				print '<input type="hidden" name="token" value="'.newToken().'">';
				print '<input type="hidden" name="action" value="initobject">';
				print '<input type="hidden" name="tab" value="objects">';
				print '<input type="hidden" name="module" value="'.dol_escape_htmltag($module).'">';

				print '<span class="opacitymedium">'.$langs->trans("EnterNameOfObjectDesc").'</span><br><br>';

				print '<input type="text" name="objectname" value="'.dol_escape_htmltag(GETPOST('objectname', 'alpha') ?GETPOST('objectname', 'alpha') : $modulename).'" placeholder="'.dol_escape_htmltag($langs->trans("ObjectKey")).'"><br>';
				print '<input type="checkbox" name="includerefgeneration" value="includerefgeneration"> '.$form->textwithpicto($langs->trans("IncludeRefGeneration"), $langs->trans("IncludeRefGenerationHelp")).'<br>';
				print '<input type="checkbox" name="includedocgeneration" value="includedocgeneration"> '.$form->textwithpicto($langs->trans("IncludeDocGeneration"), $langs->trans("IncludeDocGenerationHelp")).'<br>';
				print '<input type="submit" class="button" name="create" value="'.dol_escape_htmltag($langs->trans("Generate")).'"'.($dirins ? '' : ' disabled="disabled"').'>';
				print '<br>';
				print '<br>';
				print '<br>';
				print $langs->trans("or");
				print '<br>';
				print '<br>';
				//print '<input type="checkbox" name="initfromtablecheck"> ';
				print $langs->trans("InitStructureFromExistingTable");
				print '<input type="text" name="initfromtablename" value="" placeholder="'.$langs->trans("TableName").'">';
				print '<input type="submit" class="button" name="createtablearray" value="'.dol_escape_htmltag($langs->trans("Generate")).'"'.($dirins ? '' : ' disabled="disabled"').'>';
				print '<br>';

				print '</form>';
			}
			elseif ($tabobj == 'deleteobject')
			{
				// Delete object tab
				print '<form action="'.$_SERVER["PHP_SELF"].'" method="POST">';
				print '<input type="hidden" name="token" value="'.newToken().'">';
				print '<input type="hidden" name="action" value="confirm_deleteobject">';
				print '<input type="hidden" name="tab" value="objects">';
				print '<input type="hidden" name="module" value="'.dol_escape_htmltag($module).'">';

				print $langs->trans("EnterNameOfObjectToDeleteDesc").'<br><br>';

				print '<input type="text" name="objectname" value="'.dol_escape_htmltag($modulename).'" placeholder="'.dol_escape_htmltag($langs->trans("ObjectKey")).'">';
				print '<input type="submit" class="buttonDelete" name="delete" value="'.dol_escape_htmltag($langs->trans("Delete")).'"'.($dirins ? '' : ' disabled="disabled"').'>';
				print '</form>';
			}
			else
			{	// tabobj = module
				if ($action == 'deleteproperty')
				{
                    $formconfirm = $form->formconfirm(
						$_SERVER["PHP_SELF"].'?propertykey='.urlencode(GETPOST('propertykey', 'alpha')).'&objectname='.urlencode($objectname).'&tab='.urlencode($tab).'&module='.urlencode($module).'&tabobj='.urlencode($tabobj),
						$langs->trans('Delete'), $langs->trans('ConfirmDeleteProperty', GETPOST('propertykey', 'alpha')), 'confirm_deleteproperty', '', 0, 1
						);

					// Print form confirm
					print $formconfirm;
				}

				if ($action != 'editfile' || empty($file))
				{
					try {
						//$pathtofile = $listofmodules[strtolower($module)]['moduledescriptorrelpath'];

						$pathtoclass    = strtolower($module).'/class/'.strtolower($tabobj).'.class.php';
						$pathtoapi      = strtolower($module).'/class/api_'.strtolower($module).'.class.php';
						$pathtoagenda   = strtolower($module).'/'.strtolower($tabobj).'_agenda.php';
						$pathtocard     = strtolower($module).'/'.strtolower($tabobj).'_card.php';
						$pathtodocument = strtolower($module).'/'.strtolower($tabobj).'_document.php';
						$pathtolist     = strtolower($module).'/'.strtolower($tabobj).'_list.php';
						$pathtonote     = strtolower($module).'/'.strtolower($tabobj).'_note.php';
						$pathtophpunit  = strtolower($module).'/test/phpunit/'.strtolower($tabobj).'Test.php';
						$pathtosql      = strtolower($module).'/sql/llx_'.strtolower($module).'_'.strtolower($tabobj).'.sql';
						$pathtosqlextra = strtolower($module).'/sql/llx_'.strtolower($module).'_'.strtolower($tabobj).'_extrafields.sql';
						$pathtosqlkey   = strtolower($module).'/sql/llx_'.strtolower($module).'_'.strtolower($tabobj).'.key.sql';
						$pathtosqlextrakey = strtolower($module).'/sql/llx_'.strtolower($module).'_'.strtolower($tabobj).'_extrafields.key.sql';
						$pathtolib      = strtolower($module).'/lib/'.strtolower($module).'.lib.php';
						$pathtoobjlib   = strtolower($module).'/lib/'.strtolower($module).'_'.strtolower($tabobj).'.lib.php';
						$pathtopicto    = strtolower($module).'/img/object_'.strtolower($tabobj).'.png';
						$pathtoscript   = strtolower($module).'/scripts/'.strtolower($tabobj).'.php';

						//var_dump($pathtolib);
						$realpathtoclass    = dol_buildpath($pathtoclass, 0, 2);
						$realpathtoapi      = dol_buildpath($pathtoapi, 0, 2);
						$realpathtoagenda   = dol_buildpath($pathtoagenda, 0, 2);
						$realpathtocard     = dol_buildpath($pathtocard, 0, 2);
						$realpathtodocument = dol_buildpath($pathtodocument, 0, 2);
						$realpathtolist     = dol_buildpath($pathtolist, 0, 2);
						$realpathtonote     = dol_buildpath($pathtonote, 0, 2);
						$realpathtophpunit  = dol_buildpath($pathtophpunit, 0, 2);
						$realpathtosql      = dol_buildpath($pathtosql, 0, 2);
						$realpathtosqlextra = dol_buildpath($pathtosqlextra, 0, 2);
						$realpathtosqlkey   = dol_buildpath($pathtosqlkey, 0, 2);
						$realpathtosqlextrakey = dol_buildpath($pathtosqlextrakey, 0, 2);
						$realpathtolib      = dol_buildpath($pathtolib, 0, 2);
						$realpathtoobjlib   = dol_buildpath($pathtoobjlib, 0, 2);
						$realpathtopicto    = dol_buildpath($pathtopicto, 0, 2);
						$realpathtoscript   = dol_buildpath($pathtoscript, 0, 2);

						if (empty($realpathtoapi)) 	// For compatibility with some old modules
						{
							$pathtoapi = strtolower($module).'/class/api_'.strtolower($module).'s.class.php';
							$realpathtoapi = dol_buildpath($pathtoapi, 0, 2);
						}

						print '<div class="fichehalfleft">';
						print '<span class="fa fa-file-o"></span> '.$langs->trans("ClassFile").' : <strong>'.($realpathtoclass ? '' : '<strike>').$pathtoclass.($realpathtoclass ? '' : '</strike>').'</strong>';
						print ' <a class="editfielda" href="'.$_SERVER['PHP_SELF'].'?tab='.$tab.'&tabobj='.$tabobj.'&module='.$module.($forceddirread ? '@'.$dirread : '').'&action=editfile&format=php&file='.urlencode($pathtoclass).'">'.img_picto($langs->trans("Edit"), 'edit').'</a>';
						print '<br>';
						print '<span class="fa fa-file-o"></span> '.$langs->trans("ApiClassFile").' : <strong>'.($realpathtoapi ? '' : '<strike>').$pathtoapi.($realpathtoapi ? '' : '</strike>').'</strong>';
						if ($realpathtoapi)
						{
    						print ' <a class="editfielda" href="'.$_SERVER['PHP_SELF'].'?tab='.$tab.'&tabobj='.$tabobj.'&module='.$module.($forceddirread ? '@'.$dirread : '').'&action=editfile&format=php&file='.urlencode($pathtoapi).'">'.img_picto($langs->trans("Edit"), 'edit').'</a>';
	       					print ' ';
	       					print '<a class="reposition editfielda" href="'.$_SERVER['PHP_SELF'].'?tab='.$tab.'&tabobj='.$tabobj.'&module='.$module.($forceddirread ? '@'.$dirread : '').'&action=confirm_removefile&file='.urlencode($pathtoapi).'">'.img_picto($langs->trans("Delete"), 'delete').'</a>';
	       					print ' &nbsp; ';
	       					if (empty($conf->global->$const_name))	// If module is not activated
	       					{
	       					    print '<a href="#" target="apiexplorer" title="'.$langs->trans("ModuleMustBeEnabled").'"><strike>'.$langs->trans("GoToApiExplorer").'</strike></a>';
	       					}
	       					else
	       					{
	       					    print '<a href="'.DOL_URL_ROOT.'/api/index.php/explorer/" target="apiexplorer">'.$langs->trans("GoToApiExplorer").'</a>';
	       					}
						}
						else
						{
						    //print '<span class="opacitymedium">'.$langs->trans("FileNotYetGenerated").'</span> ';
						    print '<a class="editfielda" href="'.$_SERVER['PHP_SELF'].'?tab='.$tab.'&tabobj='.$tabobj.'&module='.$module.($forceddirread ? '@'.$dirread : '').'&action=initapi&format=php&file='.urlencode($pathtoapi).'"><input type="button" class="button" value="'.$langs->trans("Generate").'"></a>';
						}
						// PHPUnit
						print '<br>';
						print '<span class="fa fa-file-o"></span> '.$langs->trans("TestClassFile").' : <strong>'.($realpathtophpunit ? '' : '<strike>').$pathtophpunit.($realpathtophpunit ? '' : '</strike>').'</strong>';

						if ($realpathtophpunit)
						{
						    print ' <a class="editfielda" href="'.$_SERVER['PHP_SELF'].'?tab='.$tab.'&tabobj='.$tabobj.'&module='.$module.($forceddirread ? '@'.$dirread : '').'&action=editfile&format=php&file='.urlencode($pathtophpunit).'">'.img_picto($langs->trans("Edit"), 'edit').'</a>';
						    print ' ';
						    print '<a class="reposition editfielda" href="'.$_SERVER['PHP_SELF'].'?tab='.$tab.'&tabobj='.$tabobj.'&module='.$module.($forceddirread ? '@'.$dirread : '').'&action=confirm_removefile&file='.urlencode($pathtophpunit).'">'.img_picto($langs->trans("Delete"), 'delete').'</a>';
						}
						else
						{
						    //print '<span class="opacitymedium">'.$langs->trans("FileNotYetGenerated").'</span> ';
						    print '<a class="editfielda" href="'.$_SERVER['PHP_SELF'].'?tab='.$tab.'&tabobj='.$tabobj.'&module='.$module.($forceddirread ? '@'.$dirread : '').'&action=initphpunit&format=php&file='.urlencode($pathtophpunit).'"><input type="button" class="button" value="'.$langs->trans("Generate").'"></a>';
						}
						print '<br>';

						print '<br>';

						print '<span class="fa fa-file-o"></span> '.$langs->trans("PageForLib").' : <strong>'.($realpathtolib ? '' : '<strike>').$pathtolib.($realpathtolib ? '' : '</strike>').'</strong>';
						print ' <a class="editfielda" href="'.$_SERVER['PHP_SELF'].'?tab='.$tab.'&tabobj='.$tabobj.'&module='.$module.($forceddirread ? '@'.$dirread : '').'&action=editfile&format=php&file='.urlencode($pathtolib).'">'.img_picto($langs->trans("Edit"), 'edit').'</a>';
						print '<br>';
						print '<span class="fa fa-file-o"></span> '.$langs->trans("PageForObjLib").' : <strong>'.($realpathtoobjlib ? '' : '<strike>').$pathtoobjlib.($realpathtoobjlib ? '' : '</strike>').'</strong>';
						print ' <a class="editfielda" href="'.$_SERVER['PHP_SELF'].'?tab='.$tab.'&tabobj='.$tabobj.'&module='.$module.($forceddirread ? '@'.$dirread : '').'&action=editfile&format=php&file='.urlencode($pathtoobjlib).'">'.img_picto($langs->trans("Edit"), 'edit').'</a>';
						print '<br>';
						print '<span class="fa fa-file-image-o"></span> '.$langs->trans("Image").' : <strong>'.($realpathtopicto ? '' : '<strike>').$pathtopicto.($realpathtopicto ? '' : '</strike>').'</strong>';
						//print ' <a href="'.$_SERVER['PHP_SELF'].'?tab='.$tab.'&tabobj='.$tabobj.'&module='.$module.($forceddirread?'@'.$dirread:'').'&action=editfile&format=php&file='.urlencode($pathtopicto).'">'.img_picto($langs->trans("Edit"), 'edit').'</a>';
						print '<br>';

						print '<br>';
						print '<span class="fa fa-file-o"></span> '.$langs->trans("SqlFile").' : <strong>'.($realpathtosql ? '' : '<strike>').$pathtosql.($realpathtosql ? '' : '</strike>').'</strong>';
						print ' <a class="editfielda" href="'.$_SERVER['PHP_SELF'].'?tab='.$tab.'&tabobj='.$tabobj.'&module='.$module.($forceddirread ? '@'.$dirread : '').'&action=editfile&format=sql&file='.urlencode($pathtosql).'">'.img_picto($langs->trans("Edit"), 'edit').'</a>';
						print ' &nbsp; <a class="reposition" href="'.$_SERVER["PHP_SELF"].'?tab='.$tab.'&tabobj='.$tabobj.'&module='.$module.($forceddirread ? '@'.$dirread : '').'&action=droptable">'.$langs->trans("DropTableIfEmpty").'</a>';
						//print ' &nbsp; <a href="'.$_SERVER["PHP_SELF"].'">'.$langs->trans("RunSql").'</a>';
						print '<br>';
						print '<span class="fa fa-file-o"></span> '.$langs->trans("SqlFileKey").' : <strong>'.($realpathtosqlkey ? '' : '<strike>').$pathtosqlkey.($realpathtosqlkey ? '' : '</strike>').'</strong>';
						print ' <a class="editfielda" href="'.$_SERVER['PHP_SELF'].'?tab='.$tab.'&tabobj='.$tabobj.'&module='.$module.($forceddirread ? '@'.$dirread : '').'&action=editfile&format=sql&file='.urlencode($pathtosqlkey).'">'.img_picto($langs->trans("Edit"), 'edit').'</a>';
						//print ' &nbsp; <a href="'.$_SERVER["PHP_SELF"].'">'.$langs->trans("RunSql").'</a>';
						print '<br>';
						print '<span class="fa fa-file-o"></span> '.$langs->trans("SqlFileExtraFields").' : <strong>'.($realpathtosqlextra ? '' : '<strike>').$pathtosqlextra.($realpathtosqlextra ? '' : '</strike>').'</strong>';
						if ($realpathtosqlextra)
						{
							print ' <a class="editfielda" href="'.$_SERVER['PHP_SELF'].'?tab='.$tab.'&tabobj='.$tabobj.'&module='.$module.($forceddirread ? '@'.$dirread : '').'&action=editfile&file='.urlencode($pathtosqlextra).'">'.img_picto($langs->trans("Edit"), 'edit').'</a>';
							print ' ';
							print '<a class="reposition editfielda" href="'.$_SERVER['PHP_SELF'].'?tab='.$tab.'&tabobj='.$tabobj.'&module='.$module.($forceddirread ? '@'.$dirread : '').'&action=confirm_removefile&file='.urlencode($pathtosqlextra).'">'.img_picto($langs->trans("Delete"), 'delete').'</a>';
							print ' &nbsp; ';
							print '<a class="reposition editfielda" href="'.$_SERVER["PHP_SELF"].'?tab='.$tab.'&tabobj='.$tabobj.'&module='.$module.($forceddirread ? '@'.$dirread : '').'&action=droptableextrafields">'.$langs->trans("DropTableIfEmpty").'</a>';
						}
						else {
							print '<a class="editfielda" href="'.$_SERVER['PHP_SELF'].'?tab='.$tab.'&tabobj='.$tabobj.'&module='.$module.($forceddirread ? '@'.$dirread : '').'&action=initsqlextrafields&format=sql&file='.urlencode($pathtosqlextra).'"><input type="button" class="button" value="'.$langs->trans("Generate").'"></a>';
						}
						//print ' &nbsp; <a href="'.$_SERVER["PHP_SELF"].'">'.$langs->trans("RunSql").'</a>';
						print '<br>';
						print '<span class="fa fa-file-o"></span> '.$langs->trans("SqlFileKeyExtraFields").' : <strong>'.($realpathtosqlextrakey ? '' : '<strike>').$pathtosqlextrakey.($realpathtosqlextrakey ? '' : '</strike>').'</strong>';
						if ($realpathtosqlextrakey)
						{
							print ' <a class="editfielda" href="'.$_SERVER['PHP_SELF'].'?tab='.$tab.'&tabobj='.$tabobj.'&module='.$module.($forceddirread ? '@'.$dirread : '').'&action=editfile&format=sql&file='.urlencode($pathtosqlextrakey).'">'.img_picto($langs->trans("Edit"), 'edit').'</a>';
							print ' ';
							print '<a class="reposition editfielda" href="'.$_SERVER['PHP_SELF'].'?tab='.$tab.'&tabobj='.$tabobj.'&module='.$module.($forceddirread ? '@'.$dirread : '').'&action=confirm_removefile&file='.urlencode($pathtosqlextrakey).'">'.img_picto($langs->trans("Delete"), 'delete').'</a>';
						}
						//print ' &nbsp; <a href="'.$_SERVER["PHP_SELF"].'">'.$langs->trans("RunSql").'</a>';
						print '<br>';

						print '<br>';
						print '</div>';

						$urloflist = dol_buildpath($pathtolist, 1);
						$urlofcard = dol_buildpath($pathtocard, 1);

						print '<div class="fichehalfleft">';
						print '<span class="fa fa-file-o"></span> '.$langs->trans("PageForList").' : <strong><a href="'.$urloflist.'" target="_test">'.($realpathtolist ? '' : '<strike>').$pathtolist.($realpathtolist ? '' : '</strike>').'</a></strong>';
						print ' <a class="editfielda" href="'.$_SERVER['PHP_SELF'].'?tab='.$tab.'&tabobj='.$tabobj.'&module='.$module.($forceddirread ? '@'.$dirread : '').'&action=editfile&format=php&file='.urlencode($pathtolist).'">'.img_picto($langs->trans("Edit"), 'edit').'</a>';
						print '<br>';
						print '<span class="fa fa-file-o"></span> '.$langs->trans("PageForCreateEditView").' : <strong><a href="'.$urlofcard.'?action=create" target="_test">'.($realpathtocard ? '' : '<strike>').$pathtocard.($realpathtocard ? '' : '</strike>').'?action=create</a></strong>';
						print ' <a class="editfielda" href="'.$_SERVER['PHP_SELF'].'?tab='.$tab.'&tabobj='.$tabobj.'&module='.$module.($forceddirread ? '@'.$dirread : '').'&action=editfile&format=php&file='.urlencode($pathtocard).'">'.img_picto($langs->trans("Edit"), 'edit').'</a>';
						print '<br>';
						print '<span class="fa fa-file-o"></span> '.$langs->trans("PageForAgendaTab").' : <strong>'.($realpathtoagenda ? '' : '<strike>').$pathtoagenda.($realpathtoagenda ? '' : '</strike>').'</strong>';
						print ' <a class="editfielda" href="'.$_SERVER['PHP_SELF'].'?tab='.$tab.'&tabobj='.$tabobj.'&module='.$module.($forceddirread ? '@'.$dirread : '').'&action=editfile&format=php&file='.urlencode($pathtoagenda).'">'.img_picto($langs->trans("Edit"), 'edit').'</a>';
						if ($realpathtoagenda)
						{
							print ' ';
							print '<a class="reposition editfielda" href="'.$_SERVER['PHP_SELF'].'?tab='.$tab.'&tabobj='.$tabobj.'&module='.$module.($forceddirread ? '@'.$dirread : '').'&action=confirm_removefile&file='.urlencode($pathtoagenda).'">'.img_picto($langs->trans("Delete"), 'delete').'</a>';
						}
						print '<br>';
						print '<span class="fa fa-file-o"></span> '.$langs->trans("PageForDocumentTab").' : <strong>'.($realpathtodocument ? '' : '<strike>').$pathtodocument.($realpathtodocument ? '' : '</strike>').'</strong>';
						print ' <a class="editfielda" href="'.$_SERVER['PHP_SELF'].'?tab='.$tab.'&tabobj='.$tabobj.'&module='.$module.($forceddirread ? '@'.$dirread : '').'&action=editfile&format=php&file='.urlencode($pathtodocument).'">'.img_picto($langs->trans("Edit"), 'edit').'</a>';
						if ($realpathtodocument)
						{
							print ' ';
							print '<a class="reposition editfielda" href="'.$_SERVER['PHP_SELF'].'?tab='.$tab.'&tabobj='.$tabobj.'&module='.$module.($forceddirread ? '@'.$dirread : '').'&action=confirm_removefile&file='.urlencode($pathtodocument).'">'.img_picto($langs->trans("Delete"), 'delete').'</a>';
						}
						print '<br>';
						print '<span class="fa fa-file-o"></span> '.$langs->trans("PageForNoteTab").' : <strong>'.($realpathtonote ? '' : '<strike>').$pathtonote.($realpathtonote ? '' : '</strike>').'</strong>';
						print ' <a class="editfielda" href="'.$_SERVER['PHP_SELF'].'?tab='.$tab.'&tabobj='.$tabobj.'&module='.$module.($forceddirread ? '@'.$dirread : '').'&action=editfile&format=php&file='.urlencode($pathtonote).'">'.img_picto($langs->trans("Edit"), 'edit').'</a>';
						if ($realpathtonote)
						{
							print ' ';
							print '<a class="reposition editfielda" href="'.$_SERVER['PHP_SELF'].'?tab='.$tab.'&tabobj='.$tabobj.'&module='.$module.($forceddirread ? '@'.$dirread : '').'&action=confirm_removefile&file='.urlencode($pathtonote).'">'.img_picto($langs->trans("Delete"), 'delete').'</a>';
						}
						print '<br>';

						/* This is already on Tab CLI
						print '<br>';
						print '<span class="fa fa-file-o"></span> '.$langs->trans("ScriptFile").' : <strong>'.($realpathtoscript?'':'<strike>').$pathtoscript.($realpathtoscript?'':'</strike>').'</strong>';
						print ' <a href="'.$_SERVER['PHP_SELF'].'?tab='.$tab.'&tabobj='.$tabobj.'&module='.$module.($forceddirread?'@'.$dirread:'').'&action=editfile&format=php&file='.urlencode($pathtoscript).'">'.img_picto($langs->trans("Edit"), 'edit').'</a>';
						print '<br>';*/

						print '<br>';

						print '</div>';

						print '<br><br><br>';

						if (function_exists('opcache_invalidate')) opcache_invalidate($dirread.'/'.$pathtoclass, true); // remove the include cache hell !

						if (empty($forceddirread))
						{
							$result = dol_include_once($pathtoclass);
						}
						else
						{
							$result = @include_once $dirread.'/'.$pathtoclass;
						}
						if (class_exists($tabobj))
						{
							try {
								$tmpobjet = @new $tabobj($db);
							}
							catch (Exception $e)
							{
								dol_syslog('Failed to load Constructor of class: '.$e->getMessage(), LOG_WARNING);
							}
						}

						if (!empty($tmpobjet))
						{
							$reflector = new ReflectionClass($tabobj);
							$reflectorproperties = $reflector->getProperties(); // Can also use get_object_vars
							$reflectorpropdefault = $reflector->getDefaultProperties(); // Can also use get_object_vars
							//$propstat = $reflector->getStaticProperties();
							//var_dump($reflectorpropdefault);

							print '<form action="'.$_SERVER["PHP_SELF"].'" method="POST">';
							print '<input type="hidden" name="token" value="'.newToken().'">';
							print '<input type="hidden" name="action" value="addproperty">';
							print '<input type="hidden" name="tab" value="objects">';
							print '<input type="hidden" name="module" value="'.dol_escape_htmltag($module.($forceddirread ? '@'.$dirread : '')).'">';
							print '<input type="hidden" name="tabobj" value="'.dol_escape_htmltag($tabobj).'">';

							print '<input class="button" type="submit" name="regenerateclasssql" value="'.$langs->trans("RegenerateClassAndSql").'">';
							//print '<input class="button" type="submit" name="regeneratemissing" value="'.$langs->trans("RegenerateMissingFiles").'">';
							print '<br><br>';

							print load_fiche_titre($langs->trans("ObjectProperties"), '', '');

							print '<!-- Table with properties of object -->'."\n";
							print '<div class="div-table-responsive">';
							print '<table class="noborder">';
							print '<tr class="liste_titre">';
							print '<th>'.$langs->trans("Property");
							print ' (<a class="" href="https://wiki.dolibarr.org/index.php/Language_and_development_rules#Table_and_fields_structures" target="_blank">'.$langs->trans("SeeExamples").'</a>)';
							print '</th>';
							print '<th>';
							print $form->textwithpicto($langs->trans("Label"), $langs->trans("YouCanUseTranslationKey"));
							print '</th>';
							print '<th>'.$form->textwithpicto($langs->trans("Type"), $langs->trans("TypeOfFieldsHelp")).'</th>';
							print '<th>'.$form->textwithpicto($langs->trans("ArrayOfKeyValues"), $langs->trans("ArrayOfKeyValuesDesc")).'</th>';
							print '<th class="center">'.$form->textwithpicto($langs->trans("NotNull"), $langs->trans("NotNullDesc")).'</th>';
							print '<th class="center">'.$langs->trans("DefaultValue").'</th>';
							print '<th class="center">'.$langs->trans("DatabaseIndex").'</th>';
							print '<th class="center">'.$langs->trans("ForeignKey").'</th>';
							print '<th class="right">'.$langs->trans("Position").'</th>';
							print '<th class="center">'.$form->textwithpicto($langs->trans("Enabled"), $langs->trans("EnabledDesc")).'</th>';
							print '<th class="center">'.$form->textwithpicto($langs->trans("Visible"), $langs->trans("VisibleDesc")).'</th>';
							print '<th class="center">'.$langs->trans("NotEditable").'</th>';
							print '<th class="center">'.$form->textwithpicto($langs->trans("SearchAll"), $langs->trans("SearchAllDesc")).'</th>';
							print '<th class="center">'.$form->textwithpicto($langs->trans("IsAMeasure"), $langs->trans("IsAMeasureDesc")).'</th>';
							print '<th class="center">'.$langs->trans("CSSClass").'</th>';
							print '<th class="center">'.$langs->trans("KeyForTooltip").'</th>';
							print '<th class="center">'.$langs->trans("ShowOnCombobox").'</th>';
							//print '<th class="center">'.$langs->trans("Disabled").'</th>';
							print '<th>'.$langs->trans("Comment").'</th>';
							print '<th></th>';
							print '</tr>';

							// We must use $reflectorpropdefault['fields'] to get list of fields because $tmpobjet->fields may have been
							// modified during the constructor and we want value into head of class before constructor is called.
							//$properties = dol_sort_array($tmpobjet->fields, 'position');
							$properties = dol_sort_array($reflectorpropdefault['fields'], 'position');

							if (!empty($properties))
							{
								// Line to add a property
								print '<tr>';
								print '<td><input class="text maxwidth75" name="propname" value="'.dol_escape_htmltag(GETPOST('propname', 'alpha')).'"></td>';
								print '<td><input class="text maxwidth75" name="proplabel" value="'.dol_escape_htmltag(GETPOST('proplabel', 'alpha')).'"></td>';
								print '<td><input class="text maxwidth75" name="proptype" value="'.dol_escape_htmltag(GETPOST('proptype', 'alpha')).'"></td>';
								print '<td><input class="text maxwidth75" name="proparrayofkeyval" value="'.dol_escape_htmltag(GETPOST('proparrayofkeyval', 'none')).'"></td>';
								print '<td class="center"><input class="text" size="2" name="propnotnull" value="'.dol_escape_htmltag(GETPOST('propnotnull', 'alpha')).'"></td>';
								print '<td><input class="text maxwidth50" name="propdefault" value="'.dol_escape_htmltag(GETPOST('propdefault', 'alpha')).'"></td>';
								print '<td class="center"><input class="text" size="2" name="propindex" value="'.dol_escape_htmltag(GETPOST('propindex', 'alpha')).'"></td>';
								print '<td class="center"><input class="text" size="2" name="propforeignkey" value="'.dol_escape_htmltag(GETPOST('propforeignkey', 'alpha')).'"></td>';
								print '<td class="right"><input class="text right" size="2" name="propposition" value="'.dol_escape_htmltag(GETPOST('propposition', 'alpha')).'"></td>';
								print '<td class="center"><input class="text" size="2" name="propenabled" value="'.dol_escape_htmltag(GETPOST('propenabled', 'alpha')).'"></td>';
								print '<td class="center"><input class="text" size="2" name="propvisible" value="'.dol_escape_htmltag(GETPOST('propvisible', 'alpha')).'"></td>';
								print '<td class="center"><input class="text" size="2" name="propnoteditable" value="'.dol_escape_htmltag(GETPOST('propnoteditable', 'alpha')).'"></td>';
								print '<td class="center"><input class="text" size="2" name="propsearchall" value="'.dol_escape_htmltag(GETPOST('propsearchall', 'alpha')).'"></td>';
								print '<td class="center"><input class="text" size="2" name="propisameasure" value="'.dol_escape_htmltag(GETPOST('propisameasure', 'alpha')).'"></td>';
								print '<td class="center"><input class="text" size="2" name="propcss" value="'.dol_escape_htmltag(GETPOST('propcss', 'alpha')).'"></td>';
								print '<td class="center"><input class="text" size="2" name="prophelp" value="'.dol_escape_htmltag(GETPOST('prophelp', 'alpha')).'"></td>';
								print '<td class="center"><input class="text" size="2" name="propshowoncombobox" value="'.dol_escape_htmltag(GETPOST('propshowoncombobox', 'alpha')).'"></td>';
								//print '<td class="center"><input class="text" size="2" name="propdisabled" value="'.dol_escape_htmltag(GETPOST('propdisabled', 'alpha')).'"></td>';
								print '<td><input class="text maxwidth100" name="propcomment" value="'.dol_escape_htmltag(GETPOST('propcomment', 'alpha')).'"></td>';
								print '<td class="center">';
								print '<input class="button" type="submit" name="add" value="'.$langs->trans("Add").'">';
								print '</td></tr>';

								// List of existing properties
								foreach ($properties as $propkey => $propval)
								{
									/* If from Reflection
									 if ($propval->class == $tabobj)
									 {
									 $propname=$propval->getName();
									 $comment=$propval->getDocComment();
									 $type=gettype($tmpobjet->$propname);
									 $default=$propdefault[$propname];
									 // Discard generic properties
									 if (in_array($propname, array('element', 'childtables', 'table_element', 'table_element_line', 'class_element_line', 'ismultientitymanaged'))) continue;

									 // Keep or not lines
									 if (in_array($propname, array('fk_element', 'lines'))) continue;
									 }*/

									$propname = $propkey;
									$proplabel = $propval['label'];
									$proptype = $propval['type'];
									$proparrayofkeyval = $propval['arrayofkeyval'];
									$propnotnull = $propval['notnull'];
									$propdefault = $propval['default'];
									$propindex = $propval['index'];
									$propforeignkey = $propval['foreignkey'];
									$propposition = $propval['position'];
									$propenabled = $propval['enabled'];
									$propvisible = $propval['visible'];
									$propnoteditable = $propval['noteditable'];
									$propsearchall = $propval['searchall'];
									$propisameasure = $propval['isameasure'];
									$propcss = $propval['css'];
									$prophelp = $propval['help'];
									$propshowoncombobox = $propval['showoncombobox'];
									//$propdisabled=$propval['disabled'];
									$propcomment = $propval['comment'];

									print '<tr class="oddeven">';

									print '<td>';
									print $propname;
									print '</td>';
									print '<td>';
									print $proplabel;
									print '</td>';
									print '<td class="wordbreak">';
									print $proptype;
									print '</td>';
									print '<td class="wordbreak">';
									if ($proparrayofkeyval) {
										print json_encode($proparrayofkeyval);
									}
									print '</td>';
									print '<td class="center">';
									print $propnotnull;
									print '</td>';
									print '<td>';
									print $propdefault;
									print '</td>';
									print '<td class="center">';
									print $propindex ? '1' : '';
									print '</td>';
									print '<td class="center">';
									print $propforeignkey ? $propforeignkey : '';
									print '</td>';
									print '<td class="right">';
									print $propposition;
									print '</td>';
									print '<td class="center">';
									print $propenabled ? $propenabled : '';
									print '</td>';
									print '<td class="center">';
<<<<<<< HEAD
									print $propvisible ? $propvisible : '';
=======
									print $propvisible?$propvisible:'0';
>>>>>>> d46417c8
									print '</td>';
									print '<td class="center">';
									print $propnoteditable ? $propnoteditable : '';
									print '</td>';
									print '<td class="center">';
									print $propsearchall ? '1' : '';
									print '</td>';
									print '<td class="center">';
									print $propisameasure ? $propisameasure : '';
									print '</td>';
									print '<td class="center">';
									print $propcss ? $propcss : '';
									print '</td>';
									print '<td class="center">';
									print $prophelp ? $prophelp : '';
									print '</td>';
									print '<td class="center">';
									print $propshowoncombobox ? $propshowoncombobox : '';
									print '</td>';
									/*print '<td class="center">';
									print $propdisabled?$propdisabled:'';
									print '</td>';*/
									print '<td>';
									print $propcomment;
									print '</td>';
									print '<td class="center">';
									if ($propname != 'rowid')
									{
										print '<a href="'.$_SERVER["PHP_SELF"].'?action=deleteproperty&propertykey='.urlencode($propname).'&tab='.urlencode($tab).'&module='.urlencode($module).'&tabobj='.urlencode($tabobj).'">'.img_delete().'</a>';
									}
									print '</td>';

									print '</tr>';
								}
							}
							else
							{
							    if ($tab == 'specifications')
							    {
							        if ($action != 'editfile' || empty($file))
							        {
							            print '<span class="opacitymedium">'.$langs->trans("SpecDefDesc").'</span><br>';
							            print '<br>';

							            $specs = dol_dir_list(dol_buildpath($modulelowercase.'/doc', 0), 'files', 1, '(\.md|\.asciidoc)$', array('\/temp\/'));

							            foreach ($specs as $spec)
							            {
							                $pathtofile = $modulelowercase.'/doc/'.$spec['relativename'];
							                $format = 'asciidoc';
							                if (preg_match('/\.md$/i', $spec['name'])) $format = 'markdown';
							                print '<span class="fa fa-file-o"></span> '.$langs->trans("SpecificationFile").' : <strong>'.$pathtofile.'</strong>';
							                print ' <a href="'.$_SERVER['PHP_SELF'].'?tab='.$tab.'&module='.$module.($forceddirread ? '@'.$dirread : '').'&action=editfile&format='.$format.'&file='.urlencode($pathtofile).'">'.img_picto($langs->trans("Edit"), 'edit').'</a>';
							                print '<br>';
							            }
							        }
							        else
							        {
							            // Use MD or asciidoc

							            //print $langs->trans("UseAsciiDocFormat").'<br>';

							            $fullpathoffile = dol_buildpath($file, 0);

							            $content = file_get_contents($fullpathoffile);

							            // New module
							            print '<form action="'.$_SERVER["PHP_SELF"].'" method="POST">';
							            print '<input type="hidden" name="token" value="'.newToken().'">';
							            print '<input type="hidden" name="action" value="savefile">';
							            print '<input type="hidden" name="file" value="'.dol_escape_htmltag($file).'">';
							            print '<input type="hidden" name="tab" value="'.$tab.'">';
							            print '<input type="hidden" name="module" value="'.$module.'">';

							            $doleditor = new DolEditor('editfilecontent', $content, '', '300', 'Full', 'In', true, false, 'ace', 0, '99%');
							            print $doleditor->Create(1, '', false, $langs->trans("File").' : '.$file, (GETPOST('format', 'aZ09') ?GETPOST('format', 'aZ09') : 'html'));
							            print '<br>';
							            print '<center>';
							            print '<input type="submit" class="button buttonforacesave" id="savefile" name="savefile" value="'.dol_escape_htmltag($langs->trans("Save")).'">';
							            print ' &nbsp; ';
							            print '<input type="submit" class="button" name="cancel" value="'.dol_escape_htmltag($langs->trans("Cancel")).'">';
							            print '</center>';

							            print '</form>';
							        }
							    }
							    print '<tr><td><span class="warning">'.$langs->trans('Property $field not found into the class. The class was probably not generated by modulebuilder.').'</warning></td></tr>';
							}
							print '</table>';
							print '</div>';

							print '</form>';
						}
						else
						{
							print '<tr><td><span class="warning">'.$langs->trans('Failed to init the object with the new.').'</warning></td></tr>';
						}
					}
					catch (Exception $e)
					{
						print $e->getMessage();
					}
				}
				else
				{
					if (empty($forceddirread))
					{
						$fullpathoffile = dol_buildpath($file, 0);
					}
					else
					{
						$fullpathoffile = $dirread.'/'.$file;
					}

					$content = file_get_contents($fullpathoffile);

					// New module
					print '<form action="'.$_SERVER["PHP_SELF"].'" method="POST">';
					print '<input type="hidden" name="token" value="'.newToken().'">';
					print '<input type="hidden" name="action" value="savefile">';
					print '<input type="hidden" name="file" value="'.dol_escape_htmltag($file).'">';
					print '<input type="hidden" name="tab" value="'.$tab.'">';
					print '<input type="hidden" name="tabobj" value="'.dol_escape_htmltag($tabobj).'">';
					print '<input type="hidden" name="module" value="'.$module.($forceddirread ? '@'.$dirread : '').'">';

					$doleditor = new DolEditor('editfilecontent', $content, '', '300', 'Full', 'In', true, false, 'ace', 0, '99%');
					print $doleditor->Create(1, '', false, $langs->trans("File").' : '.$file, (GETPOST('format', 'aZ09') ?GETPOST('format', 'aZ09') : 'html'));
					print '<br>';
					print '<center>';
					print '<input type="submit" class="button buttonforacesave" id="savefile" name="savefile" value="'.dol_escape_htmltag($langs->trans("Save")).'">';
					print ' &nbsp; ';
					print '<input type="submit" class="button" name="cancel" value="'.dol_escape_htmltag($langs->trans("Cancel")).'">';
					print '</center>';

					print '</form>';
				}
			}

			dol_fiche_end(); // Level 3
		}

		if ($tab == 'menus')
		{
			$pathtofile = $listofmodules[strtolower($module)]['moduledescriptorrelpath'];

			$menus = $moduleobj->menu;

			if ($action != 'editfile' || empty($file))
			{
			    print '<span class="opacitymedium">';
			    $htmlhelp = $langs->trans("MenusDefDescTooltip", '<a href="'.DOL_URL_ROOT.'/admin/menus/index.php">'.$langs->trans('Setup').' - '.$langs->trans('Menus').'</a>');
			    print $form->textwithpicto($langs->trans("MenusDefDesc"), $htmlhelp, 1, 'help', '', 0, 2, 'helpondesc').'<br>';
			    print '</span>';
				print '<br>';

				print '<span class="fa fa-file-o"></span> '.$langs->trans("DescriptorFile").' : <strong>'.$pathtofile.'</strong>';
				print ' <a class="editfielda" href="'.$_SERVER['PHP_SELF'].'?tab='.$tab.'&module='.$module.($forceddirread ? '@'.$dirread : '').'&action=editfile&format=php&file='.urlencode($pathtofile).'">'.img_picto($langs->trans("Edit"), 'edit').'</a>';
				print '<br>';

				print '<br>';
				print load_fiche_titre($langs->trans("ListOfMenusEntries"), '', '');

				print '<form action="'.$_SERVER["PHP_SELF"].'" method="POST">';
				print '<input type="hidden" name="token" value="'.newToken().'">';
				print '<input type="hidden" name="action" value="addproperty">';
				print '<input type="hidden" name="tab" value="objects">';
				print '<input type="hidden" name="module" value="'.dol_escape_htmltag($module).'">';
				print '<input type="hidden" name="tabobj" value="'.dol_escape_htmltag($tabobj).'">';

				print '<div class="div-table-responsive">';
				print '<table class="noborder">';

				print '<tr class="liste_titre">';
				print_liste_field_titre("Type", $_SERVER["PHP_SELF"], '', "", $param, '', $sortfield, $sortorder);
				print_liste_field_titre("fk_menu", $_SERVER["PHP_SELF"], '', "", $param, '', $sortfield, $sortorder);
				print_liste_field_titre("Title", $_SERVER["PHP_SELF"], '', "", $param, '', $sortfield, $sortorder);
				print_liste_field_titre("mainmenu", $_SERVER["PHP_SELF"], '', "", $param, '', $sortfield, $sortorder);
				print_liste_field_titre("leftmenu", $_SERVER["PHP_SELF"], '', "", $param, '', $sortfield, $sortorder);
				print_liste_field_titre("URL", $_SERVER["PHP_SELF"], '', "", $param, '', $sortfield, $sortorder);
				print_liste_field_titre("LanguageFile", $_SERVER["PHP_SELF"], '', "", $param, '', $sortfield, $sortorder);
				print_liste_field_titre("Position", $_SERVER["PHP_SELF"], '', "", $param, '', $sortfield, $sortorder);
				print_liste_field_titre("Enabled", $_SERVER["PHP_SELF"], '', "", $param, '', $sortfield, $sortorder);
				print_liste_field_titre("Permission", $_SERVER["PHP_SELF"], '', "", $param, '', $sortfield, $sortorder);
				print_liste_field_titre("Target", $_SERVER["PHP_SELF"], '', "", $param, '', $sortfield, $sortorder);
				print_liste_field_titre("UserType", $_SERVER["PHP_SELF"], '', "", $param, '', $sortfield, $sortorder, 'right ');
				print "</tr>\n";

				if (count($menus))
				{
					foreach ($menus as $menu)
					{
						print '<tr class="oddeven">';

						print '<td>';
						print $menu['type'];
						print '</td>';

						print '<td>';
						print $menu['fk_menu'];
						print '</td>';

						print '<td>';
						print $menu['titre'];
						print '</td>';

						print '<td>';
						print $menu['mainmenu'];
						print '</td>';

						print '<td>';
						print $menu['left'];
						print '</td>';

						print '<td>';
						print $menu['url'];
						print '</td>';

						print '<td>';
						print $menu['langs'];
						print '</td>';

						print '<td>';
						print $menu['position'];
						print '</td>';

						print '<td>';
						print $menu['enabled'];
						print '</td>';

						print '<td>';
						print $menu['perms'];
						print '</td>';

						print '<td>';
						print $menu['target'];
						print '</td>';

						print '<td class="right">';
						print $menu['user'];
						print '</td>';

						print '</tr>';
					}
				}
				else
				{
				 	 print '<tr><td class="opacitymedium" colspan="5">'.$langs->trans("None").'</td></tr>';
				}

				print '</table>';
				print '</div>';

				print '</form>';
			}
			else
			{
				$fullpathoffile = dol_buildpath($file, 0);

				$content = file_get_contents($fullpathoffile);

				// New module
				print '<form action="'.$_SERVER["PHP_SELF"].'" method="POST">';
				print '<input type="hidden" name="token" value="'.newToken().'">';
				print '<input type="hidden" name="action" value="savefile">';
				print '<input type="hidden" name="file" value="'.dol_escape_htmltag($file).'">';
				print '<input type="hidden" name="tab" value="'.$tab.'">';
				print '<input type="hidden" name="module" value="'.$module.'">';

				$doleditor = new DolEditor('editfilecontent', $content, '', '300', 'Full', 'In', true, false, 'ace', 0, '99%');
				print $doleditor->Create(1, '', false, $langs->trans("File").' : '.$file, (GETPOST('format', 'aZ09') ?GETPOST('format', 'aZ09') : 'html'));
				print '<br>';
				print '<center>';
				print '<input type="submit" class="button buttonforacesave" id="savefile" name="savefile" value="'.dol_escape_htmltag($langs->trans("Save")).'">';
				print ' &nbsp; ';
				print '<input type="submit" class="button" name="cancel" value="'.dol_escape_htmltag($langs->trans("Cancel")).'">';
				print '</center>';

				print '</form>';
			}
		}

		if ($tab == 'permissions')
		{
			$pathtofile = $listofmodules[strtolower($module)]['moduledescriptorrelpath'];

			$perms = $moduleobj->rights;

			if ($action != 'editfile' || empty($file))
			{
			    print '<span class="opacitymedium">';
			    $htmlhelp = $langs->trans("PermissionsDefDescTooltip", '<a href="'.DOL_URL_ROOT.'/admin/perms.php">'.$langs->trans('DefaultPermissions').'</a>');
			    print $form->textwithpicto($langs->trans("PermissionsDefDesc"), $htmlhelp, 1, 'help', '', 0, 2, 'helpondesc').'<br>';
			    print '</span>';
				print '<br>';

				print '<span class="fa fa-file-o"></span> '.$langs->trans("DescriptorFile").' : <strong>'.$pathtofile.'</strong>';
				print ' <a class="editfielda" href="'.$_SERVER['PHP_SELF'].'?tab='.$tab.'&module='.$module.($forceddirread ? '@'.$dirread : '').'&action=editfile&format=php&file='.urlencode($pathtofile).'">'.img_picto($langs->trans("Edit"), 'edit').'</a>';
				print '<br>';

				print '<br>';
				print load_fiche_titre($langs->trans("ListOfPermissionsDefined"), '', '');

				print '<form action="'.$_SERVER["PHP_SELF"].'" method="POST">';
				print '<input type="hidden" name="token" value="'.newToken().'">';
				print '<input type="hidden" name="action" value="addproperty">';
				print '<input type="hidden" name="tab" value="objects">';
				print '<input type="hidden" name="module" value="'.dol_escape_htmltag($module).'">';
				print '<input type="hidden" name="tabobj" value="'.dol_escape_htmltag($tabobj).'">';

				print '<div class="div-table-responsive">';
				print '<table class="noborder">';

				print '<tr class="liste_titre">';
				print_liste_field_titre("ID", $_SERVER["PHP_SELF"], '', "", $param, '', $sortfield, $sortorder);
				print_liste_field_titre("Label", $_SERVER["PHP_SELF"], '', "", $param, '', $sortfield, $sortorder);
				print_liste_field_titre("Permission", $_SERVER["PHP_SELF"], '', "", $param, '', $sortfield, $sortorder);
				print_liste_field_titre("", $_SERVER["PHP_SELF"], '', "", $param, '', $sortfield, $sortorder);
				print "</tr>\n";

				if (count($perms))
				{
					foreach ($perms as $perm)
					{
						print '<tr class="oddeven">';

						print '<td>';
						print $perm[0];
						print '</td>';

						print '<td>';
						print $perm[1];
						print '</td>';

						print '<td>';
						print $perm[4];
						print '</td>';

						print '<td>';
						print $perm[5];
						print '</td>';

						print '</tr>';
					}
				}
				else
				{
					 print '<tr><td class="opacitymedium" colspan="4">'.$langs->trans("None").'</td></tr>';
				}

				print '</table>';
				print '</div>';

				print '</form>';
			}
			else
			{
				$fullpathoffile = dol_buildpath($file, 0);

				$content = file_get_contents($fullpathoffile);

				// New module
				print '<form action="'.$_SERVER["PHP_SELF"].'" method="POST">';
				print '<input type="hidden" name="token" value="'.newToken().'">';
				print '<input type="hidden" name="action" value="savefile">';
				print '<input type="hidden" name="file" value="'.dol_escape_htmltag($file).'">';
				print '<input type="hidden" name="tab" value="'.$tab.'">';
				print '<input type="hidden" name="module" value="'.$module.'">';

				$doleditor = new DolEditor('editfilecontent', $content, '', '300', 'Full', 'In', true, false, 'ace', 0, '99%');
				print $doleditor->Create(1, '', false, $langs->trans("File").' : '.$file, (GETPOST('format', 'aZ09') ?GETPOST('format', 'aZ09') : 'html'));
				print '<br>';
				print '<center>';
				print '<input type="submit" class="button buttonforacesave" id="savefile" name="savefile" value="'.dol_escape_htmltag($langs->trans("Save")).'">';
				print ' &nbsp; ';
				print '<input type="submit" class="button" name="cancel" value="'.dol_escape_htmltag($langs->trans("Cancel")).'">';
				print '</center>';

				print '</form>';
			}
		}

		if ($tab == 'hooks')
		{
			if ($action != 'editfile' || empty($file))
			{
			    print '<span class="opacitymedium">'.$langs->trans("HooksDefDesc").'</span><br>';
				print '<br>';

				print '<table><tr><td>';

				$pathtofile = $listofmodules[strtolower($module)]['moduledescriptorrelpath'];
				print '<span class="fa fa-file-o"></span> '.$langs->trans("DescriptorFile").' : <strong class="">'.$pathtofile.'</strong>';
				print '</td><td>';
				print '<a class="editfielda" href="'.$_SERVER['PHP_SELF'].'?tab='.$tab.'&module='.$module.($forceddirread ? '@'.$dirread : '').'&action=editfile&format=php&file='.urlencode($pathtofile).'">'.img_picto($langs->trans("Edit"), 'edit').'</a>';
				print '</td></tr>';

				print '<tr><td>';
				$pathtohook = strtolower($module).'/class/actions_'.strtolower($module).'.class.php';
				print '<span class="fa fa-file-o"></span> '.$langs->trans("HooksFile").' : ';
				if (dol_is_file($dirins.'/'.$pathtohook))
				{
				    print '<strong>'.$pathtohook.'</strong>';
				    print '</td><td><a class="editfielda" href="'.$_SERVER['PHP_SELF'].'?tab='.$tab.'&module='.$module.($forceddirread ? '@'.$dirread : '').'&action=editfile&format=php&file='.urlencode($pathtohook).'">'.img_picto($langs->trans("Edit"), 'edit').'</a></td>';
				    print '</td><td><a class="editfielda" href="'.$_SERVER['PHP_SELF'].'?tab='.$tab.'&module='.$module.($forceddirread ? '@'.$dirread : '').'&action=confirm_removefile&format='.$format.'&file='.urlencode($pathtohook).'">'.img_picto($langs->trans("Delete"), 'delete').'</a></td>';
				}
				else
				{
				    print '<span class="opacitymedium">'.$langs->trans("FileNotYetGenerated").'</span>';
				    print '</td><td><a href="'.$_SERVER['PHP_SELF'].'?tab='.$tab.'&module='.$module.($forceddirread ? '@'.$dirread : '').'&action=inithook&format=php&file='.urlencode($pathtohook).'"><input type="button" class="button" value="'.$langs->trans("Generate").'"></a></td>';
				}
				print '</tr>';
			}
			else
			{
				$fullpathoffile = dol_buildpath($file, 0);

				$content = file_get_contents($fullpathoffile);

				// New module
				print '<form action="'.$_SERVER["PHP_SELF"].'" method="POST">';
				print '<input type="hidden" name="token" value="'.newToken().'">';
				print '<input type="hidden" name="action" value="savefile">';
				print '<input type="hidden" name="file" value="'.dol_escape_htmltag($file).'">';
				print '<input type="hidden" name="tab" value="'.$tab.'">';
				print '<input type="hidden" name="module" value="'.$module.'">';

				$doleditor = new DolEditor('editfilecontent', $content, '', '300', 'Full', 'In', true, false, 'ace', 0, '99%');
				print $doleditor->Create(1, '', false, $langs->trans("File").' : '.$file, (GETPOST('format', 'aZ09') ?GETPOST('format', 'aZ09') : 'html'));
				print '<br>';
				print '<center>';
				print '<input type="submit" class="button buttonforacesave" id="savefile" name="savefile" value="'.dol_escape_htmltag($langs->trans("Save")).'">';
				print ' &nbsp; ';
				print '<input type="submit" class="button" name="cancel" value="'.dol_escape_htmltag($langs->trans("Cancel")).'">';
				print '</center>';

				print '</form>';
			}
		}

		if ($tab == 'triggers')
		{
			require_once DOL_DOCUMENT_ROOT.'/core/class/interfaces.class.php';

			$interfaces = new Interfaces($db);
			$triggers = $interfaces->getTriggersList(array('/'.strtolower($module).'/core/triggers'));

			if ($action != 'editfile' || empty($file))
			{
			    print '<span class="opacitymedium">'.$langs->trans("TriggerDefDesc").'</span><br>';
				print '<br>';

				print '<table>';
				if (!empty($triggers))
				{
					foreach ($triggers as $trigger)
					{
						$pathtofile = $trigger['relpath'];

						print '<tr><td>';
						print '<span class="fa fa-file-o"></span> '.$langs->trans("TriggersFile").' : <strong>'.$pathtofile.'</strong>';
						print '</td><td><a class="editfielda" href="'.$_SERVER['PHP_SELF'].'?tab='.$tab.'&module='.$module.($forceddirread ? '@'.$dirread : '').'&action=editfile&format=php&file='.urlencode($pathtofile).'">'.img_picto($langs->trans("Edit"), 'edit').'</a></td>';
						print '<td><a class="editfielda" href="'.$_SERVER['PHP_SELF'].'?tab='.$tab.'&module='.$module.($forceddirread ? '@'.$dirread : '').'&action=confirm_removefile&format='.$format.'&file='.urlencode($pathtofile).'">'.img_picto($langs->trans("Delete"), 'delete').'</a></td>';
                        print '</tr>';
					}
				}
				else
				{
				    print '<tr><td>';
				    print '<span class="fa fa-file-o"></span> '.$langs->trans("NoTrigger");
				    print '</td><td><a href="'.$_SERVER['PHP_SELF'].'?tab='.$tab.'&module='.$module.($forceddirread ? '@'.$dirread : '').'&action=inittrigger&format=php"><input type="button" class="button" value="'.$langs->trans("Generate").'"></a></td>';
					print '</tr>';
				}
				print '</table>';
			}
			else
			{
				$fullpathoffile = dol_buildpath($file, 0);

				$content = file_get_contents($fullpathoffile);

				// New module
				print '<form action="'.$_SERVER["PHP_SELF"].'" method="POST">';
				print '<input type="hidden" name="token" value="'.newToken().'">';
				print '<input type="hidden" name="action" value="savefile">';
				print '<input type="hidden" name="file" value="'.dol_escape_htmltag($file).'">';
				print '<input type="hidden" name="tab" value="'.$tab.'">';
				print '<input type="hidden" name="module" value="'.$module.'">';

				$doleditor = new DolEditor('editfilecontent', $content, '', '300', 'Full', 'In', true, false, 'ace', 0, '99%');
				print $doleditor->Create(1, '', false, $langs->trans("File").' : '.$file, (GETPOST('format', 'aZ09') ?GETPOST('format', 'aZ09') : 'html'));
				print '<br>';
				print '<center>';
				print '<input type="submit" class="button buttonforacesave" id="savefile" name="savefile" value="'.dol_escape_htmltag($langs->trans("Save")).'">';
				print ' &nbsp; ';
				print '<input type="submit" class="button" name="cancel" value="'.dol_escape_htmltag($langs->trans("Cancel")).'">';
				print '</center>';

				print '</form>';
			}
		}

		if ($tab == 'css')
		{
			if ($action != 'editfile' || empty($file))
			{
				print '<span class="opacitymedium">'.$langs->trans("CSSDesc").'</span><br>';
				print '<br>';

				print '<table>';

				print '<tr><td>';
				$pathtohook = strtolower($module).'/css/'.strtolower($module).'.css.php';
				print '<span class="fa fa-file-o"></span> '.$langs->trans("CSSFile").' : ';
				if (dol_is_file($dirins.'/'.$pathtohook))
				{
					print '<strong>'.$pathtohook.'</strong>';
					print '</td><td><a class="editfielda" href="'.$_SERVER['PHP_SELF'].'?tab='.$tab.'&module='.$module.($forceddirread ? '@'.$dirread : '').'&action=editfile&format=php&file='.urlencode($pathtohook).'">'.img_picto($langs->trans("Edit"), 'edit').'</a></td>';
					print '</td><td><a class="editfielda" href="'.$_SERVER['PHP_SELF'].'?tab='.$tab.'&module='.$module.($forceddirread ? '@'.$dirread : '').'&action=confirm_removefile&format='.$format.'&file='.urlencode($pathtohook).'">'.img_picto($langs->trans("Delete"), 'delete').'</a></td>';
				}
				else
				{
					print '<span class="opacitymedium">'.$langs->trans("FileNotYetGenerated").'</span>';
					print '</td><td><a href="'.$_SERVER['PHP_SELF'].'?tab='.$tab.'&module='.$module.($forceddirread ? '@'.$dirread : '').'&action=initcss&format=php&file='.urlencode($pathtohook).'"><input type="button" class="button" value="'.$langs->trans("Generate").'"></a></td>';
				}
				print '</tr>';
			}
			else
			{
				$fullpathoffile = dol_buildpath($file, 0);

				$content = file_get_contents($fullpathoffile);

				// New module
				print '<form action="'.$_SERVER["PHP_SELF"].'" method="POST">';
				print '<input type="hidden" name="token" value="'.newToken().'">';
				print '<input type="hidden" name="action" value="savefile">';
				print '<input type="hidden" name="file" value="'.dol_escape_htmltag($file).'">';
				print '<input type="hidden" name="tab" value="'.$tab.'">';
				print '<input type="hidden" name="module" value="'.$module.'">';

				$doleditor = new DolEditor('editfilecontent', $content, '', '300', 'Full', 'In', true, false, 'ace', 0, '99%');
				print $doleditor->Create(1, '', false, $langs->trans("File").' : '.$file, (GETPOST('format', 'aZ09') ?GETPOST('format', 'aZ09') : 'html'));
				print '<br>';
				print '<center>';
				print '<input type="submit" class="button buttonforacesave" id="savefile" name="savefile" value="'.dol_escape_htmltag($langs->trans("Save")).'">';
				print ' &nbsp; ';
				print '<input type="submit" class="button" name="cancel" value="'.dol_escape_htmltag($langs->trans("Cancel")).'">';
				print '</center>';

				print '</form>';
			}
		}

		if ($tab == 'js')
		{
			if ($action != 'editfile' || empty($file))
			{
				print '<span class="opacitymedium">'.$langs->trans("JSDesc").'</span><br>';
				print '<br>';

				print '<table>';

				print '<tr><td>';
				$pathtohook = strtolower($module).'/js/'.strtolower($module).'.js.php';
				print '<span class="fa fa-file-o"></span> '.$langs->trans("JSFile").' : ';
				if (dol_is_file($dirins.'/'.$pathtohook))
				{
					print '<strong>'.$pathtohook.'</strong>';
					print '</td><td><a class="editfielda" href="'.$_SERVER['PHP_SELF'].'?tab='.$tab.'&module='.$module.($forceddirread ? '@'.$dirread : '').'&action=editfile&format=php&file='.urlencode($pathtohook).'">'.img_picto($langs->trans("Edit"), 'edit').'</a></td>';
					print '</td><td><a class="editfielda" href="'.$_SERVER['PHP_SELF'].'?tab='.$tab.'&module='.$module.($forceddirread ? '@'.$dirread : '').'&action=confirm_removefile&format='.$format.'&file='.urlencode($pathtohook).'">'.img_picto($langs->trans("Delete"), 'delete').'</a></td>';
				}
				else
				{
					print '<span class="opacitymedium">'.$langs->trans("FileNotYetGenerated").'</span>';
					print '</td><td><a href="'.$_SERVER['PHP_SELF'].'?tab='.$tab.'&module='.$module.($forceddirread ? '@'.$dirread : '').'&action=initjs&format=php&file='.urlencode($pathtohook).'"><input type="button" class="button" value="'.$langs->trans("Generate").'"></a></td>';
				}
				print '</tr>';
			}
			else
			{
				$fullpathoffile = dol_buildpath($file, 0);

				$content = file_get_contents($fullpathoffile);

				// New module
				print '<form action="'.$_SERVER["PHP_SELF"].'" method="POST">';
				print '<input type="hidden" name="token" value="'.newToken().'">';
				print '<input type="hidden" name="action" value="savefile">';
				print '<input type="hidden" name="file" value="'.dol_escape_htmltag($file).'">';
				print '<input type="hidden" name="tab" value="'.$tab.'">';
				print '<input type="hidden" name="module" value="'.$module.'">';

				$doleditor = new DolEditor('editfilecontent', $content, '', '300', 'Full', 'In', true, false, 'ace', 0, '99%');
				print $doleditor->Create(1, '', false, $langs->trans("File").' : '.$file, (GETPOST('format', 'aZ09') ?GETPOST('format', 'aZ09') : 'html'));
				print '<br>';
				print '<center>';
				print '<input type="submit" class="button buttonforacesave" id="savefile" name="savefile" value="'.dol_escape_htmltag($langs->trans("Save")).'">';
				print ' &nbsp; ';
				print '<input type="submit" class="button" name="cancel" value="'.dol_escape_htmltag($langs->trans("Cancel")).'">';
				print '</center>';

				print '</form>';
			}
		}

		if ($tab == 'widgets')
		{
			require_once DOL_DOCUMENT_ROOT.'/core/boxes/modules_boxes.php';

			$widgets = ModeleBoxes::getWidgetsList(array('/'.strtolower($module).'/core/boxes'));

			if ($action != 'editfile' || empty($file))
			{
			    print '<span class="opacitymedium">'.$langs->trans("WidgetDesc").'</span><br>';
			    print '<br>';

			    print '<table>';
			    if (!empty($widgets))
				{
					foreach ($widgets as $widget)
					{
						$pathtofile = $widget['relpath'];

						print '<tr><td><span class="fa fa-file-o"></span> '.$langs->trans("WidgetFile").' : <strong>'.$pathtofile.'</strong>';
						print '</td><td><a class="editfielda" href="'.$_SERVER['PHP_SELF'].'?tab='.$tab.'&module='.$module.($forceddirread ? '@'.$dirread : '').'&action=editfile&format=php&file='.urlencode($pathtofile).'">'.img_picto($langs->trans("Edit"), 'edit').'</a>';
						print '</td><td><a class="editfielda" href="'.$_SERVER['PHP_SELF'].'?tab='.$tab.'&module='.$module.($forceddirread ? '@'.$dirread : '').'&action=confirm_removefile&format='.$format.'&file='.urlencode($pathtofile).'">'.img_picto($langs->trans("Delete"), 'delete').'</a></td>';
						print '</tr>';
					}
				}
				else
				{
				    print '<tr><td><span class="fa fa-file-o"></span> '.$langs->trans("NoWidget");
				    print '</td><td><a href="'.$_SERVER['PHP_SELF'].'?tab='.$tab.'&module='.$module.($forceddirread ? '@'.$dirread : '').'&action=initwidget&format=php"><input type="button" class="button" value="'.$langs->trans("Generate").'"></a>';
				    print '</td></tr>';
				}
				print '</table>';
			}
			else
			{
				$fullpathoffile = dol_buildpath($file, 0);

				$content = file_get_contents($fullpathoffile);

				// New module
				print '<form action="'.$_SERVER["PHP_SELF"].'" method="POST">';
				print '<input type="hidden" name="token" value="'.newToken().'">';
				print '<input type="hidden" name="action" value="savefile">';
				print '<input type="hidden" name="file" value="'.dol_escape_htmltag($file).'">';
				print '<input type="hidden" name="tab" value="'.$tab.'">';
				print '<input type="hidden" name="module" value="'.$module.'">';

				$doleditor = new DolEditor('editfilecontent', $content, '', '300', 'Full', 'In', true, false, 'ace', 0, '99%');
				print $doleditor->Create(1, '', false, $langs->trans("File").' : '.$file, (GETPOST('format', 'aZ09') ?GETPOST('format', 'aZ09') : 'html'));
				print '<br>';
				print '<center>';
				print '<input type="submit" class="button buttonforacesave" id="savefile" name="savefile" value="'.dol_escape_htmltag($langs->trans("Save")).'">';
				print ' &nbsp; ';
				print '<input type="submit" class="button" name="cancel" value="'.dol_escape_htmltag($langs->trans("Cancel")).'">';
				print '</center>';

				print '</form>';
			}
		}

		if ($tab == 'cli')
		{
		    $clifiles = array();
            $i = 0;

		    $dircli = array('/'.strtolower($module).'/scripts');

		    foreach ($dircli as $reldir)
		    {
		        $dir = dol_buildpath($reldir, 0);
		        $newdir = dol_osencode($dir);

		        // Check if directory exists (we do not use dol_is_dir to avoid loading files.lib.php at each call)
		        if (!is_dir($newdir)) continue;

		        $handle = opendir($newdir);
		        if (is_resource($handle))
		        {
		            while (($tmpfile = readdir($handle)) !== false)
		            {
		                if (is_readable($newdir.'/'.$file) && preg_match('/^(.+)\.php/', $tmpfile, $reg))
		                {
		                    if (preg_match('/\.back$/', $tmpfile)) continue;

		                    $clifiles[$i]['relpath'] = preg_replace('/^\//', '', $reldir).'/'.$tmpfile;

		                    $i++;
		                }
		            }
		            closedir($handle);
		        }
		    }

		    if ($action != 'editfile' || empty($file))
		    {
		        print '<span class="opacitymedium">'.$langs->trans("CLIDesc").'</span><br>';
		        print '<br>';

		        print '<table>';
		        if (!empty($clifiles))
		        {
		            foreach ($clifiles as $clifile)
		            {
		                $pathtofile = $clifile['relpath'];

		                print '<tr><td><span class="fa fa-file-o"></span> '.$langs->trans("CLIFile").' : <strong>'.$pathtofile.'</strong>';
		                print '</td><td><a class="editfielda" href="'.$_SERVER['PHP_SELF'].'?tab='.$tab.'&module='.$module.($forceddirread ? '@'.$dirread : '').'&action=editfile&format=php&file='.urlencode($pathtofile).'">'.img_picto($langs->trans("Edit"), 'edit').'</a></td>';
		                print '<td><a class="editfielda" href="'.$_SERVER['PHP_SELF'].'?tab='.$tab.'&module='.$module.($forceddirread ? '@'.$dirread : '').'&action=confirm_removefile&format='.$format.'&file='.urlencode($pathtofile).'">'.img_picto($langs->trans("Delete"), 'delete').'</a></td>';
		                print '</tr>';
		            }
		        }
		        else
		        {
		            print '<tr><td><span class="fa fa-file-o"></span> '.$langs->trans("NoCLIFile");
		            print '</td><td><a href="'.$_SERVER['PHP_SELF'].'?tab='.$tab.'&module='.$module.($forceddirread ? '@'.$dirread : '').'&action=initcli&format=php"><input type="button" class="button" value="'.$langs->trans("Generate").'"></a>';
		            print '</td></tr>';
		        }
		        print '</table>';
		    }
		    else
		    {
		        $fullpathoffile = dol_buildpath($file, 0);

		        $content = file_get_contents($fullpathoffile);

		        // New module
		        print '<form action="'.$_SERVER["PHP_SELF"].'" method="POST">';
		        print '<input type="hidden" name="token" value="'.newToken().'">';
		        print '<input type="hidden" name="action" value="savefile">';
		        print '<input type="hidden" name="file" value="'.dol_escape_htmltag($file).'">';
		        print '<input type="hidden" name="tab" value="'.$tab.'">';
		        print '<input type="hidden" name="module" value="'.$module.'">';

		        $doleditor = new DolEditor('editfilecontent', $content, '', '300', 'Full', 'In', true, false, 'ace', 0, '99%');
		        print $doleditor->Create(1, '', false, $langs->trans("File").' : '.$file, (GETPOST('format', 'aZ09') ?GETPOST('format', 'aZ09') : 'html'));
		        print '<br>';
		        print '<center>';
		        print '<input type="submit" class="button buttonforacesave" id="savefile" name="savefile" value="'.dol_escape_htmltag($langs->trans("Save")).'">';
		        print ' &nbsp; ';
		        print '<input type="submit" class="button" name="cancel" value="'.dol_escape_htmltag($langs->trans("Cancel")).'">';
		        print '</center>';

		        print '</form>';
		    }
		}

		if ($tab == 'cron')
		{
			$pathtofile = $listofmodules[strtolower($module)]['moduledescriptorrelpath'];

			$cronjobs = $moduleobj->cronjobs;

			if ($action != 'editfile' || empty($file))
			{
			    print '<span class="opacitymedium">'.$langs->trans("CronJobDefDesc", '<a href="'.DOL_URL_ROOT.'/cron/list.php">'.$langs->transnoentities('CronList').'</a>').'</span><br>';
				print '<br>';

				print '<span class="fa fa-file-o"></span> '.$langs->trans("DescriptorFile").' : <strong>'.$pathtofile.'</strong>';
				print ' <a class="editfielda" href="'.$_SERVER['PHP_SELF'].'?tab='.$tab.'&module='.$module.($forceddirread ? '@'.$dirread : '').'&action=editfile&format=php&file='.urlencode($pathtofile).'">'.img_picto($langs->trans("Edit"), 'edit').'</a>';
				print '<br>';

				print '<br>';
				print load_fiche_titre($langs->trans("CronJobProfiles"), '', '');

				print '<form action="'.$_SERVER["PHP_SELF"].'" method="POST">';
				print '<input type="hidden" name="token" value="'.newToken().'">';
				print '<input type="hidden" name="action" value="addproperty">';
				print '<input type="hidden" name="tab" value="objects">';
				print '<input type="hidden" name="module" value="'.dol_escape_htmltag($module).'">';
				print '<input type="hidden" name="tabobj" value="'.dol_escape_htmltag($tabobj).'">';

				print '<div class="div-table-responsive">';
				print '<table class="noborder">';

				print '<tr class="liste_titre">';
				print_liste_field_titre("CronLabel", $_SERVER["PHP_SELF"], "", "", $param, '', $sortfield, $sortorder);
				print_liste_field_titre("CronTask", '', '', "", $param, '', $sortfield, $sortorder);
				print_liste_field_titre("CronFrequency", '', "", "", $param, '', $sortfield, $sortorder);
				print_liste_field_titre("StatusAtInstall", $_SERVER["PHP_SELF"], "", "", $param, '', $sortfield, $sortorder);
				print_liste_field_titre("Comment", $_SERVER["PHP_SELF"], "", "", $param, '', $sortfield, $sortorder);
				print "</tr>\n";

				if (count($cronjobs))
				{
					foreach ($cronjobs as $cron)
					{
						print '<tr class="oddeven">';

						print '<td>';
						print $cron['label'];
						print '</td>';

						print '<td>';
						if ($cron['jobtype'] == 'method')
						{
							$text = $langs->trans("CronClass");
							$texttoshow = $langs->trans('CronModule').': '.$module.'<br>';
							$texttoshow .= $langs->trans('CronClass').': '.$cron['class'].'<br>';
							$texttoshow .= $langs->trans('CronObject').': '.$cron['objectname'].'<br>';
							$texttoshow .= $langs->trans('CronMethod').': '.$cron['method'];
							$texttoshow .= '<br>'.$langs->trans('CronArgs').': '.$cron['parameters'];
							$texttoshow .= '<br>'.$langs->trans('Comment').': '.$langs->trans($cron['comment']);
						}
						elseif ($cron['jobtype'] == 'command')
						{
							$text = $langs->trans('CronCommand');
							$texttoshow = $langs->trans('CronCommand').': '.dol_trunc($cron['command']);
							$texttoshow .= '<br>'.$langs->trans('CronArgs').': '.$cron['parameters'];
							$texttoshow .= '<br>'.$langs->trans('Comment').': '.$langs->trans($cron['comment']);
						}
						print $form->textwithpicto($text, $texttoshow, 1);
						print '</td>';

						print '<td>';
						if ($cron['unitfrequency'] == "60") print $langs->trans('CronEach')." ".($cron['frequency'])." ".$langs->trans('Minutes');
						if ($cron['unitfrequency'] == "3600") print $langs->trans('CronEach')." ".($cron['frequency'])." ".$langs->trans('Hours');
						if ($cron['unitfrequency'] == "86400") print $langs->trans('CronEach')." ".($cron['frequency'])." ".$langs->trans('Days');
						if ($cron['unitfrequency'] == "604800") print $langs->trans('CronEach')." ".($cron['frequency'])." ".$langs->trans('Weeks');
						print '</td>';

						print '<td>';
						print $cron['status'];
						print '</td>';

						print '<td>';
						if (!empty($cron['comment'])) {print $cron['comment']; }
						print '</td>';

						print '</tr>';
					}
				}
				else
				{
					print '<tr><td class="opacitymedium" colspan="5">'.$langs->trans("None").'</td></tr>';
				}

				print '</table>';
				print '</div>';

				print '</form>';
			}
			else
			{
				$fullpathoffile = dol_buildpath($file, 0);

				$content = file_get_contents($fullpathoffile);

				// New module
				print '<form action="'.$_SERVER["PHP_SELF"].'" method="POST">';
				print '<input type="hidden" name="token" value="'.newToken().'">';
				print '<input type="hidden" name="action" value="savefile">';
				print '<input type="hidden" name="file" value="'.dol_escape_htmltag($file).'">';
				print '<input type="hidden" name="tab" value="'.$tab.'">';
				print '<input type="hidden" name="module" value="'.$module.'">';

				$doleditor = new DolEditor('editfilecontent', $content, '', '300', 'Full', 'In', true, false, 'ace', 0, '99%');
				print $doleditor->Create(1, '', false, $langs->trans("File").' : '.$file, (GETPOST('format', 'aZ09') ?GETPOST('format', 'aZ09') : 'html'));
				print '<br>';
				print '<center>';
				print '<input type="submit" class="button buttonforacesave" id="savefile" name="savefile" value="'.dol_escape_htmltag($langs->trans("Save")).'">';
				print ' &nbsp; ';
				print '<input type="submit" class="button" name="cancel" value="'.dol_escape_htmltag($langs->trans("Cancel")).'">';
				print '</center>';

				print '</form>';
			}
		}

		if ($tab == 'specifications')
		{
		    $specs = dol_dir_list(dol_buildpath($modulelowercase.'/doc', 0), 'files', 1, '(\.md|\.asciidoc)$', array('\/temp\/'));

		    if ($action != 'editfile' || empty($file))
		    {
		        print '<span class="opacitymedium">'.$langs->trans("SpecDefDesc").'</span><br>';
		        print '<br>';

		        print '<table>';
		        if (is_array($specs) && !empty($specs))
		        {
    		        foreach ($specs as $spec)
    		        {
    		            $pathtofile = $modulelowercase.'/doc/'.$spec['relativename'];
    		            $format = 'asciidoc';
    		            if (preg_match('/\.md$/i', $spec['name'])) $format = 'markdown';
    		            print '<tr><td>';
    		            print '<span class="fa fa-file-o"></span> '.$langs->trans("SpecificationFile").' : <strong>'.$pathtofile.'</strong>';
    		            print '</td><td><a class="editfielda" href="'.$_SERVER['PHP_SELF'].'?tab='.$tab.'&module='.$module.($forceddirread ? '@'.$dirread : '').'&action=editfile&format='.$format.'&file='.urlencode($pathtofile).'">'.img_picto($langs->trans("Edit"), 'edit').'</a></td>';
    		            print '<td><a class="editfielda" href="'.$_SERVER['PHP_SELF'].'?tab='.$tab.'&module='.$module.($forceddirread ? '@'.$dirread : '').'&action=confirm_removefile&format='.$format.'&file='.urlencode($pathtofile).'">'.img_picto($langs->trans("Delete"), 'delete').'</a></td>';
    		            print '</tr>';
    		        }
		        }
		        else
		        {
		            print '<tr><td>';
    		        print '<span class="fa fa-file-o"></span> '.$langs->trans("FileNotYetGenerated");
    		        print '</td><td><a href="'.$_SERVER['PHP_SELF'].'?tab='.$tab.'&module='.$module.($forceddirread ? '@'.$dirread : '').'&action=initdoc&format=php"><input type="button" class="button" value="'.$langs->trans("Generate").'"></a></td>';
    		        print '</tr>';
		        }
		        print '</table>';
		    }
		    else
		    {
		        // Use MD or asciidoc

		        //print $langs->trans("UseAsciiDocFormat").'<br>';

		        $fullpathoffile = dol_buildpath($file, 0);

		        $content = file_get_contents($fullpathoffile);

		        // New module
		        print '<form action="'.$_SERVER["PHP_SELF"].'" method="POST">';
		        print '<input type="hidden" name="token" value="'.newToken().'">';
		        print '<input type="hidden" name="action" value="savefile">';
		        print '<input type="hidden" name="file" value="'.dol_escape_htmltag($file).'">';
		        print '<input type="hidden" name="tab" value="'.$tab.'">';
		        print '<input type="hidden" name="module" value="'.$module.'">';

		        $doleditor = new DolEditor('editfilecontent', $content, '', '300', 'Full', 'In', true, false, 'ace', 0, '99%');
		        print $doleditor->Create(1, '', false, $langs->trans("File").' : '.$file, (GETPOST('format', 'aZ09') ?GETPOST('format', 'aZ09') : 'html'));
		        print '<br>';
		        print '<center>';
		        print '<input type="submit" class="button buttonforacesave" id="savefile" name="savefile" value="'.dol_escape_htmltag($langs->trans("Save")).'">';
		        print ' &nbsp; ';
		        print '<input type="submit" class="button" name="cancel" value="'.dol_escape_htmltag($langs->trans("Cancel")).'">';
		        print '</center>';

		        print '</form>';
		    }

		    print '<br><br><br>';

		    $FILENAMEDOC = $modulelowercase.'.html';
		    $FILENAMEDOCPDF = $modulelowercase.'.pdf';
		    $outputfiledoc = dol_buildpath($modulelowercase, 0).'/doc/'.$FILENAMEDOC;
		    $outputfiledocurl = dol_buildpath($modulelowercase, 1).'/doc/'.$FILENAMEDOC;
		    $outputfiledocpdf = dol_buildpath($modulelowercase, 0).'/doc/'.$FILENAMEDOCPDF;
		    $outputfiledocurlpdf = dol_buildpath($modulelowercase, 1).'/doc/'.$FILENAMEDOCPDF;

		    // HTML
		    print '<span class="fa fa-file-o"></span> '.$langs->trans("PathToModuleDocumentation", "HTML").' : ';
		    if (!dol_is_file($outputfiledoc)) print '<strong>'.$langs->trans("FileNotYetGenerated").'</strong>';
		    else {
		        print '<strong>';
		        print '<a href="'.$outputfiledocurl.'" target="_blank">';
		        print $outputfiledoc;
		        print '</a>';
		        print '</strong>';
		        print ' ('.$langs->trans("GeneratedOn").' '.dol_print_date(dol_filemtime($outputfiledoc), 'dayhour').')';
		    }
		    print '</strong><br>';

		    // PDF
		    print '<span class="fa fa-file-o"></span> '.$langs->trans("PathToModuleDocumentation", "PDF").' : ';
		    if (!dol_is_file($outputfiledocpdf)) print '<strong>'.$langs->trans("FileNotYetGenerated").'</strong>';
		    else {
		        print '<strong>';
		        print '<a href="'.$outputfiledocurlpdf.'" target="_blank">';
		        print $outputfiledocpdf;
		        print '</a>';
		        print '</strong>';
		        print ' ('.$langs->trans("GeneratedOn").' '.dol_print_date(dol_filemtime($outputfiledocpdf), 'dayhour').')';
		    }
		    print '</strong><br>';

		    print '<br>';

		    print '<form action="'.$_SERVER["PHP_SELF"].'" method="POST" name="generatedoc">';
		    print '<input type="hidden" name="token" value="'.newToken().'">';
		    print '<input type="hidden" name="action" value="generatedoc">';
		    print '<input type="hidden" name="tab" value="'.dol_escape_htmltag($tab).'">';
		    print '<input type="hidden" name="module" value="'.dol_escape_htmltag($module).'">';
		    print '<input type="submit" class="button" name="generatedoc" value="'.$langs->trans("BuildDocumentation").'"';
		    if (!is_array($specs) || empty($specs)) print ' disabled="disabled"';
		    print '>';
		    print '</form>';
		}

		if ($tab == 'buildpackage')
		{
		    print '<span class="opacitymedium">'.$langs->trans("BuildPackageDesc").'</span>';
		    print '<br>';

			if (!class_exists('ZipArchive') && !defined('ODTPHP_PATHTOPCLZIP'))
			{
				print img_warning().' '.$langs->trans("ErrNoZipEngine");
				print '<br>';
			}

			$modulelowercase = strtolower($module);

			// Zip file to build
			$FILENAMEZIP = '';

			// Load module
			$pathtofile = $listofmodules[strtolower($module)]['moduledescriptorrelpath'];
			dol_include_once($pathtofile);
			$class = 'mod'.$module;

			if (class_exists($class))
			{
				try {
					$moduleobj = new $class($db);
				}
				catch (Exception $e)
				{
					$error++;
					dol_print_error($e->getMessage());
				}
			}
			else
			{
				$error++;
				$langs->load("errors");
				dol_print_error($langs->trans("ErrorFailedToLoadModuleDescriptorForXXX", $module));
				exit;
			}

			$arrayversion = explode('.', $moduleobj->version, 3);
			if (count($arrayversion))
			{
				$FILENAMEZIP = "module_".$modulelowercase.'-'.$arrayversion[0].'.'.$arrayversion[1].($arrayversion[2] ? ".".$arrayversion[2] : "").".zip";
				$outputfilezip = dol_buildpath($modulelowercase, 0).'/bin/'.$FILENAMEZIP;
			}

			print '<br>';

			print '<span class="fa fa-file-o"></span> '.$langs->trans("PathToModulePackage").' : ';
			if (!dol_is_file($outputfilezip)) print '<strong>'.$langs->trans("FileNotYetGenerated").'</strong>';
			else {
				$relativepath = $modulelowercase.'/bin/'.$FILENAMEZIP;
				print '<strong><a href="'.DOL_URL_ROOT.'/document.php?modulepart=packages&file='.urlencode($relativepath).'">'.$outputfilezip.'</a></strong>';
				print ' ('.$langs->trans("GeneratedOn").' '.dol_print_date(dol_filemtime($outputfilezip), 'dayhour').')';
			}
			print '</strong><br>';

			print '<br>';

			print '<form action="'.$_SERVER["PHP_SELF"].'" method="POST" name="generatepackage">';
			print '<input type="hidden" name="token" value="'.newToken().'">';
			print '<input type="hidden" name="action" value="generatepackage">';
			print '<input type="hidden" name="tab" value="'.dol_escape_htmltag($tab).'">';
			print '<input type="hidden" name="module" value="'.dol_escape_htmltag($module).'">';
			print '<input type="submit" class="button" name="generatepackage" value="'.$langs->trans("BuildPackage").'">';
			print '</form>';
		}

		if ($tab != 'description')
		{
			dol_fiche_end();
		}
	}
}

dol_fiche_end(); // End modules

// End of page
llxFooter();
$db->close();<|MERGE_RESOLUTION|>--- conflicted
+++ resolved
@@ -1794,10 +1794,6 @@
 	{
 	    $dirread = $listofmodules[strtolower($module)]['moduledescriptorrootpath'];
 
-		$head2 = array();
-		$h = 0;
-
-<<<<<<< HEAD
 		$modulelowercase = strtolower($module);
 		$const_name = 'MAIN_MODULE_'.strtoupper($module);
 
@@ -1828,8 +1824,9 @@
 		{
 			$modulestatusinfo = $form->textwithpicto($langs->trans("ModuleIsLive"), $langs->trans("Warning"), -1, 'warning');
 		}
-=======
->>>>>>> d46417c8
+
+		$head2 = array();
+		$h = 0;
 
 		$head2[$h][0] = $_SERVER["PHP_SELF"].'?tab=description&module='.$module.($forceddirread ? '@'.$dirread : '');
 		$head2[$h][1] = $langs->trans("Description");
@@ -1851,30 +1848,17 @@
 		$head2[$h][2] = 'objects';
 		$h++;
 
-<<<<<<< HEAD
+		$head2[$h][0] = $_SERVER["PHP_SELF"].'?tab=permissions&module='.$module.($forceddirread ? '@'.$dirread : '');
+		$head2[$h][1] = $langs->trans("Permissions");
+		$head2[$h][2] = 'permissions';
+		$h++;
+
 		$head2[$h][0] = $_SERVER["PHP_SELF"].'?tab=menus&module='.$module.($forceddirread ? '@'.$dirread : '');
 		$head2[$h][1] = $langs->trans("Menus");
 		$head2[$h][2] = 'menus';
 		$h++;
 
-		$head2[$h][0] = $_SERVER["PHP_SELF"].'?tab=permissions&module='.$module.($forceddirread ? '@'.$dirread : '');
-=======
-		$head2[$h][0] = $_SERVER["PHP_SELF"].'?tab=permissions&module='.$module.($forceddirread?'@'.$dirread:'');
->>>>>>> d46417c8
-		$head2[$h][1] = $langs->trans("Permissions");
-		$head2[$h][2] = 'permissions';
-		$h++;
-
-<<<<<<< HEAD
 		$head2[$h][0] = $_SERVER["PHP_SELF"].'?tab=hooks&module='.$module.($forceddirread ? '@'.$dirread : '');
-=======
-		$head2[$h][0] = $_SERVER["PHP_SELF"].'?tab=menus&module='.$module.($forceddirread?'@'.$dirread:'');
-		$head2[$h][1] = $langs->trans("Menus");
-		$head2[$h][2] = 'menus';
-		$h++;
-
-		$head2[$h][0] = $_SERVER["PHP_SELF"].'?tab=hooks&module='.$module.($forceddirread?'@'.$dirread:'');
->>>>>>> d46417c8
 		$head2[$h][1] = $langs->trans("Hooks");
 		$head2[$h][2] = 'hooks';
 		$h++;
@@ -2757,11 +2741,7 @@
 									print $propenabled ? $propenabled : '';
 									print '</td>';
 									print '<td class="center">';
-<<<<<<< HEAD
-									print $propvisible ? $propvisible : '';
-=======
-									print $propvisible?$propvisible:'0';
->>>>>>> d46417c8
+									print $propvisible ? $propvisible : '0';
 									print '</td>';
 									print '<td class="center">';
 									print $propnoteditable ? $propnoteditable : '';
