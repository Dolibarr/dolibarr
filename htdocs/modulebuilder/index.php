--- conflicted
+++ resolved
@@ -1297,10 +1297,6 @@
 		}
 	}
 
-<<<<<<< HEAD
-	}
-=======
->>>>>>> 63339736
 	if (!$error) {
 		$addfieldentry = array(
 			'name'=>GETPOST('propname', 'aZ09'),
