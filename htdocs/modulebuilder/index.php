<?php
/* Copyright (C) 2004-2019 Laurent Destailleur  <eldy@users.sourceforge.net>
 * Copyright (C) 2018-2019	   Nicolas ZABOURI	<info@inovea-conseil.com>
 *
 * This program is free software; you can redistribute it and/or modify
 * it under the terms of the GNU General Public License as published by
 * the Free Software Foundation; either version 3 of the License, or
 * (at your option) any later version.
 *
 * This program is distributed in the hope that it will be useful,
 * but WITHOUT ANY WARRANTY; without even the implied warranty of
 * MERCHANTABILITY or FITNESS FOR A PARTICULAR PURPOSE.  See the
 * GNU General Public License for more details.
 *
 * You should have received a copy of the GNU General Public License
 * along with this program. If not, see <https://www.gnu.org/licenses/>.
 *
 * You can also make a direct call the page with parameter like this:
 * htdocs/modulebuilder/index.php?module=Inventory@/pathtodolibarr/htdocs/product
 */

/**
 *       \file       htdocs/modulebuilder/index.php
 *       \brief      Home page for module builder module
 *
 *       You can add parameter dirins=/home/ldestailleur/git/dolibarr/htdocs/mymodule to force generation of module
 *       into the dirins directory.
 */

if (!defined('NOSCANPOSTFORINJECTION')) {
	define('NOSCANPOSTFORINJECTION', '1'); // Do not check anti SQL+XSS injection attack test
}

// Load Dolibarr environment
require '../main.inc.php';
require_once DOL_DOCUMENT_ROOT.'/core/lib/files.lib.php';
require_once DOL_DOCUMENT_ROOT.'/core/lib/admin.lib.php';
require_once DOL_DOCUMENT_ROOT.'/core/class/html.formadmin.class.php';
require_once DOL_DOCUMENT_ROOT.'/core/lib/modulebuilder.lib.php';
require_once DOL_DOCUMENT_ROOT.'/core/class/doleditor.class.php';
require_once DOL_DOCUMENT_ROOT.'/core/class/utils.class.php';

// Load translation files required by the page
$langs->loadLangs(array("admin", "modulebuilder", "other", "cron", "errors"));

// GET Parameters
$action  = GETPOST('action', 'aZ09');
$confirm = GETPOST('confirm', 'alpha');
$cancel  = GETPOST('cancel', 'alpha');

$sortfield = GETPOST('sortfield', 'alpha');
$sortorder = GETPOST('sortorder', 'alpha');

$module = GETPOST('module', 'alpha');
$tab = GETPOST('tab', 'aZ09');
$tabobj = GETPOST('tabobj', 'alpha');
$tabdic = GETPOST('tabdic', 'alpha');
$propertykey = GETPOST('propertykey', 'alpha');
if (empty($module)) {
	$module = 'initmodule';
}
if (empty($tab)) {
	$tab = 'description';
}
if (empty($tabobj)) {
	$tabobj = 'newobjectifnoobj';
}
if (empty($tabdic)) {
	$tabdic = 'newdicifnodic';
}
$file = GETPOST('file', 'alpha');

$modulename = dol_sanitizeFileName(GETPOST('modulename', 'alpha'));
$objectname = dol_sanitizeFileName(GETPOST('objectname', 'alpha'));
$dicname = dol_sanitizeFileName(GETPOST('dicname', 'alpha'));
$editorname= GETPOST('editorname', 'alpha');
$editorurl= GETPOST('editorurl', 'alpha');
$version= GETPOST('version', 'alpha');
$family= GETPOST('family', 'alpha');
$picto= GETPOST('idpicto', 'alpha');
$idmodule= GETPOST('idmodule', 'alpha');

// Security check
if (!isModEnabled('modulebuilder')) {
	accessforbidden('Module ModuleBuilder not enabled');
}
if (!$user->hasRight("modulebuilder", "run")) {
	accessforbidden('ModuleBuilderNotAllowed');
}


// Dir for custom dirs
$tmp = explode(',', $dolibarr_main_document_root_alt);
$dirins = $tmp[0];
$dirread = $dirins;
$forceddirread = 0;

$tmpdir = explode('@', $module);
if (!empty($tmpdir[1])) {
	$module = $tmpdir[0];
	$dirread = $tmpdir[1];
	$forceddirread = 1;
}
if (GETPOST('dirins', 'alpha')) {
	$dirread = $dirins = GETPOST('dirins', 'alpha');
	$forceddirread = 1;
}

$FILEFLAG = 'modulebuilder.txt';

$now = dol_now();
$newmask = 0;
if (empty($newmask) && !empty($conf->global->MAIN_UMASK)) {
	$newmask = $conf->global->MAIN_UMASK;
}
if (empty($newmask)) {	// This should no happen
	$newmask = '0664';
}

$result = restrictedArea($user, 'modulebuilder', null);

$error = 0;

$form = new Form($db);

// Define $listofmodules
$dirsrootforscan = array($dirread);

// Add also the core modules into the list of modules to show/edit
if ($dirread != DOL_DOCUMENT_ROOT && ($conf->global->MAIN_FEATURES_LEVEL >= 2 || !empty($conf->global->MODULEBUILDER_ADD_DOCUMENT_ROOT))) {
	$dirsrootforscan[] = DOL_DOCUMENT_ROOT;
}

// Search modules to edit
$textforlistofdirs = '<!-- Directory scanned -->'."\n";
$listofmodules = array();
$i = 0;
foreach ($dirsrootforscan as $tmpdirread) {
	$moduletype = 'external';
	if ($tmpdirread == DOL_DOCUMENT_ROOT) {
		$moduletype = 'internal';
	}

	$dirsincustom = dol_dir_list($tmpdirread, 'directories');
	if (is_array($dirsincustom) && count($dirsincustom) > 0) {
		foreach ($dirsincustom as $dircustomcursor) {
			$fullname = $dircustomcursor['fullname'];
			if (dol_is_file($fullname.'/'.$FILEFLAG)) {
				// Get real name of module (MyModule instead of mymodule)
				$dirtoscanrel = basename($fullname).'/core/modules/';

				$descriptorfiles = dol_dir_list(dirname($fullname).'/'.$dirtoscanrel, 'files', 0, 'mod.*\.class\.php$');
				if (empty($descriptorfiles)) {	// If descriptor not found into module dir, we look into main module dir.
					$dirtoscanrel = 'core/modules/';
					$descriptorfiles = dol_dir_list($fullname.'/../'.$dirtoscanrel, 'files', 0, 'mod'.strtoupper(basename($fullname)).'\.class\.php$');
				}
				$modulenamewithcase = '';
				$moduledescriptorrelpath = '';
				$moduledescriptorfullpath = '';

				foreach ($descriptorfiles as $descriptorcursor) {
					$modulenamewithcase = preg_replace('/^mod/', '', $descriptorcursor['name']);
					$modulenamewithcase = preg_replace('/\.class\.php$/', '', $modulenamewithcase);
					$moduledescriptorrelpath = $dirtoscanrel.$descriptorcursor['name'];
					$moduledescriptorfullpath = $descriptorcursor['fullname'];
					//var_dump($descriptorcursor);
				}
				if ($modulenamewithcase) {
					$listofmodules[$dircustomcursor['name']] = array(
						'modulenamewithcase'=>$modulenamewithcase,
						'moduledescriptorrelpath'=> $moduledescriptorrelpath,
						'moduledescriptorfullpath'=>$moduledescriptorfullpath,
						'moduledescriptorrootpath'=>$tmpdirread,
						'moduletype'=>$moduletype
					);
				}
				//var_dump($listofmodules);
			}
		}
	}

	if ($forceddirread && empty($listofmodules)) {    // $forceddirread is 1 if we forced dir to read with dirins=... or with module=...@mydir
		$listofmodules[strtolower($module)] = array(
			'modulenamewithcase'=>$module,
			'moduledescriptorrelpath'=> 'notyetimplemented',
			'moduledescriptorfullpath'=> 'notyetimplemented',
			'moduledescriptorrootpath'=> 'notyetimplemented',
		);
	}

	// Show description of content
	$newdircustom = $dirins;
	if (empty($newdircustom)) {
		$newdircustom = img_warning();
	}
	// If dirread was forced to somewhere else, by using URL
	// htdocs/modulebuilder/index.php?module=Inventory@/home/ldestailleur/git/dolibarr/htdocs/product
	if (empty($i)) {
		$textforlistofdirs .= $langs->trans("DirScanned").' : ';
	} else {
		$textforlistofdirs .= ', ';
	}
	$textforlistofdirs .= '<strong class="wordbreakimp">'.$tmpdirread.'</strong>';
	if ($tmpdirread == DOL_DOCUMENT_ROOT) {
		if (getDolGlobalInt('MAIN_FEATURES_LEVEL') >= 2) {
			$textforlistofdirs .= $form->textwithpicto('', $langs->trans("ConstantIsOn", "MAIN_FEATURES_LEVEL"));
		}
		if (getDolGlobalString('MODULEBUILDER_ADD_DOCUMENT_ROOT')) {
			$textforlistofdirs .= $form->textwithpicto('', $langs->trans("ConstantIsOn", "MODULEBUILDER_ADD_DOCUMENT_ROOT"));
		}
	}
	$i++;
}


/*
 * Actions
 */

if ($dirins && $action == 'initmodule' && $modulename) {
	$modulename = ucfirst($modulename); // Force first letter in uppercase

	if (preg_match('/[^a-z0-9_]/i', $modulename)) {
		$error++;
		setEventMessages($langs->trans("SpaceOrSpecialCharAreNotAllowed"), null, 'errors');
	}

	if (!$error) {
		$srcdir = DOL_DOCUMENT_ROOT.'/modulebuilder/template';
		$destdir = $dirins.'/'.strtolower($modulename);

		$arrayreplacement = array(
			'mymodule'=>strtolower($modulename),
			'MyModule'=>$modulename
		);

		$result = dolCopyDir($srcdir, $destdir, 0, 0, $arrayreplacement);
		//dol_mkdir($destfile);
		if ($result <= 0) {
			if ($result < 0) {
				$error++;
				$langs->load("errors");
				setEventMessages($langs->trans("ErrorFailToCopyDir", $srcdir, $destdir), null, 'errors');
			} else {
				// $result == 0
				setEventMessages($langs->trans("AllFilesDidAlreadyExist", $srcdir, $destdir), null, 'warnings');
			}
		}

		// Copy last html.formsetup.class.php' to backport folder
		$tryToCopyFromSetupClass = true;
		$backportDest = $destdir .'/backport/v16/core/class';
		$backportFileSrc = DOL_DOCUMENT_ROOT.'/core/class/html.formsetup.class.php';
		$backportFileDest = $backportDest.'/html.formsetup.class.php';
		$result = dol_mkdir($backportDest);

		if ($result < 0) {
			$error++;
			$langs->load("errors");
			setEventMessages($langs->trans("ErrorFailToCreateDir", $backportDest), null, 'errors');
			$tryToCopyFromSetupClass = false;
		}

		if ($tryToCopyFromSetupClass) {
			$result = dol_copy($backportFileSrc, $backportFileDest);
			if ($result <= 0) {
				if ($result < 0) {
					$error++;
					$langs->load("errors");
					setEventMessages($langs->trans("ErrorFailToCopyFile", $backportFileSrc, $backportFileDest), null, 'errors');
				} else {
					setEventMessages($langs->trans("FileDidAlreadyExist", $backportFileDest), null, 'warnings');
				}
			}
		}

		if (!empty($conf->global->MODULEBUILDER_USE_ABOUT)) {
			dol_delete_file($destdir.'/admin/about.php');
		}

		// Delete dir and files that can be generated in sub tabs later if we need them (we want a minimal module first)
		dol_delete_dir_recursive($destdir.'/build/doxygen');
		dol_delete_dir_recursive($destdir.'/core/modules/mailings');
		dol_delete_dir_recursive($destdir.'/core/modules/'.strtolower($modulename));
		dol_delete_dir_recursive($destdir.'/core/tpl');
		dol_delete_dir_recursive($destdir.'/core/triggers');
		dol_delete_dir_recursive($destdir.'/doc');
		//dol_delete_dir_recursive($destdir.'/.tx');
		dol_delete_dir_recursive($destdir.'/core/boxes');

		dol_delete_file($destdir.'/admin/myobject_extrafields.php');

		dol_delete_file($destdir.'/sql/data.sql');
		dol_delete_file($destdir.'/sql/update_x.x.x-y.y.y.sql');

		dol_delete_file($destdir.'/class/actions_'.strtolower($modulename).'.class.php');
		dol_delete_file($destdir.'/class/api_'.strtolower($modulename).'.class.php');

		dol_delete_file($destdir.'/css/'.strtolower($modulename).'.css.php');

		dol_delete_file($destdir.'/js/'.strtolower($modulename).'.js.php');

		dol_delete_file($destdir.'/scripts/'.strtolower($modulename).'.php');

		dol_delete_file($destdir.'/test/phpunit/'.$modulename.'FunctionnalTest.php');

		// Delete some files related to Object (because the previous dolCopyDir has copied everything)
		dol_delete_file($destdir.'/myobject_card.php');
		dol_delete_file($destdir.'/myobject_contact.php');
		dol_delete_file($destdir.'/myobject_note.php');
		dol_delete_file($destdir.'/myobject_document.php');
		dol_delete_file($destdir.'/myobject_agenda.php');
		dol_delete_file($destdir.'/myobject_list.php');
		dol_delete_file($destdir.'/lib/'.strtolower($modulename).'_myobject.lib.php');
		dol_delete_file($destdir.'/test/phpunit/MyObjectTest.php');
		dol_delete_file($destdir.'/sql/llx_'.strtolower($modulename).'_myobject.sql');
		dol_delete_file($destdir.'/sql/llx_'.strtolower($modulename).'_myobject_extrafields.sql');
		dol_delete_file($destdir.'/sql/llx_'.strtolower($modulename).'_myobject.key.sql');
		dol_delete_file($destdir.'/sql/llx_'.strtolower($modulename).'_myobject_extrafields.key.sql');
		dol_delete_file($destdir.'/class/myobject.class.php');

		dol_delete_dir($destdir.'/class', 1);
		dol_delete_dir($destdir.'/sql', 1);
		dol_delete_dir($destdir.'/scripts', 1);
		dol_delete_dir($destdir.'/js', 1);
		dol_delete_dir($destdir.'/css', 1);
		dol_delete_dir($destdir.'/test/phpunit', 1);
		dol_delete_dir($destdir.'/test', 1);
	}

	// Edit PHP files
	if (!$error) {
		$listofphpfilestoedit = dol_dir_list($destdir, 'files', 1, '\.(php|MD|js|sql|txt|xml|lang)$', '', 'fullname', SORT_ASC, 0, 1);
		foreach ($listofphpfilestoedit as $phpfileval) {
			//var_dump($phpfileval['fullname']);
			$arrayreplacement = array(
				'mymodule'=>strtolower($modulename),
				'MyModule'=>$modulename,
				'MYMODULE'=>strtoupper($modulename),
				'My module'=>$modulename,
				'my module'=>$modulename,
				'Mon module'=>$modulename,
				'mon module'=>$modulename,
				'htdocs/modulebuilder/template'=>strtolower($modulename),
				'---Put here your own copyright and developer email---'=>dol_print_date($now, '%Y').' '.$user->getFullName($langs).($user->email ? ' <'.$user->email.'>' : ''),
				'Editor name'=>$editorname,
				'https://www.example.com'=>$editorurl,
				'$this->version = \'1.0\''=>'$this->version = \''.$version.'\'',
				'$this->picto = \'generic\';'=>(empty($picto)) ? '$this->picto = \'generic\'' : '$this->picto = \''.$picto.'\';',
				"modulefamily" =>$family,
				'500000'=>$idmodule
			);

			if (!empty($conf->global->MODULEBUILDER_SPECIFIC_EDITOR_NAME)) {
				$arrayreplacement['Editor name'] = $conf->global->MODULEBUILDER_SPECIFIC_EDITOR_NAME;
			}
			if (!empty($conf->global->MODULEBUILDER_SPECIFIC_EDITOR_URL)) {
				$arrayreplacement['https://www.example.com'] = $conf->global->MODULEBUILDER_SPECIFIC_EDITOR_URL;
			}
			if (!empty($conf->global->MODULEBUILDER_SPECIFIC_AUTHOR)) {
				$arrayreplacement['---Put here your own copyright and developer email---'] = dol_print_date($now, '%Y').' '.$conf->global->MODULEBUILDER_SPECIFIC_AUTHOR;
			}
			if (!empty($conf->global->MODULEBUILDER_SPECIFIC_VERSION)) {
				$arrayreplacement['1.0'] = $conf->global->MODULEBUILDER_SPECIFIC_VERSION;
			}
			if (!empty($conf->global->MODULEBUILDER_SPECIFIC_FAMILY)) {
				$arrayreplacement['modulefamily'] = $conf->global->MODULEBUILDER_SPECIFIC_FAMILY;
			}

			$result = dolReplaceInFile($phpfileval['fullname'], $arrayreplacement);
			//var_dump($result);
			if ($result < 0) {
				setEventMessages($langs->trans("ErrorFailToMakeReplacementInto", $phpfileval['fullname']), null, 'errors');
			}
		}

		if (!empty($conf->global->MODULEBUILDER_SPECIFIC_README)) {
			setEventMessages($langs->trans("ContentOfREADMECustomized"), null, 'warnings');
			dol_delete_file($destdir.'/README.md');
			file_put_contents($destdir.'/README.md', $conf->global->MODULEBUILDER_SPECIFIC_README);
		}
	}

	if (!$error) {
		setEventMessages('ModuleInitialized', null);
		$module = $modulename;

		clearstatcache(true);
		if (function_exists('opcache_invalidate')) {
			opcache_reset();	// remove the include cache hell !
		}

		header("Location: ".$_SERVER["PHP_SELF"].'?module='.$modulename);
		exit;
	}
}


// init API, PHPUnit
if ($dirins && in_array($action, array('initapi', 'initphpunit', 'initpagecontact', 'initpagedocument', 'initpagenote', 'initpageagenda')) && !empty($module)) {
	$modulename = ucfirst($module); // Force first letter in uppercase
	$objectname = $tabobj;
	$varnametoupdate = '';

	if ($action == 'initapi') {
		dol_mkdir($dirins.'/'.strtolower($module).'/class');
		$srcdir = DOL_DOCUMENT_ROOT.'/modulebuilder/template';
		$srcfile = $srcdir.'/class/api_mymodule.class.php';
		$destfile = $dirins.'/'.strtolower($module).'/class/api_'.strtolower($module).'.class.php';
	} elseif ($action == 'initphpunit') {
		dol_mkdir($dirins.'/'.strtolower($module).'/test/phpunit');
		$srcdir = DOL_DOCUMENT_ROOT.'/modulebuilder/template';
		$srcfile = $srcdir.'/test/phpunit/MyObjectTest.php';
		$destfile = $dirins.'/'.strtolower($module).'/test/phpunit/'.strtolower($objectname).'Test.php';
	} elseif ($action == 'initpagecontact') {
		dol_mkdir($dirins.'/'.strtolower($module));
		$srcdir = DOL_DOCUMENT_ROOT.'/modulebuilder/template';
		$srcfile = $srcdir.'/myobject_contact.php';
		$destfile = $dirins.'/'.strtolower($module).'/'.strtolower($objectname).'_contact.php';
		$varnametoupdate = 'showtabofpagecontact';
	} elseif ($action == 'initpagedocument') {
		dol_mkdir($dirins.'/'.strtolower($module));
		$srcdir = DOL_DOCUMENT_ROOT.'/modulebuilder/template';
		$srcfile = $srcdir.'/myobject_document.php';
		$destfile = $dirins.'/'.strtolower($module).'/'.strtolower($objectname).'_document.php';
		$varnametoupdate = 'showtabofpagedocument';
	} elseif ($action == 'initpagenote') {
		dol_mkdir($dirins.'/'.strtolower($module));
		$srcdir = DOL_DOCUMENT_ROOT.'/modulebuilder/template';
		$srcfile = $srcdir.'/myobject_note.php';
		$destfile = $dirins.'/'.strtolower($module).'/'.strtolower($objectname).'_note.php';
		$varnametoupdate = 'showtabofpagenote';
	} elseif ($action == 'initpageagenda') {
		dol_mkdir($dirins.'/'.strtolower($module));
		$srcdir = DOL_DOCUMENT_ROOT.'/modulebuilder/template';
		$srcfile = $srcdir.'/myobject_agenda.php';
		$destfile = $dirins.'/'.strtolower($module).'/'.strtolower($objectname).'_agenda.php';
		$varnametoupdate = 'showtabofpageagenda';
	}

	//var_dump($srcfile);
	//var_dump($destfile);
	$result = dol_copy($srcfile, $destfile, 0, 0);

	if ($result > 0) {
		//var_dump($phpfileval['fullname']);
		$arrayreplacement = array(
			'mymodule'=>strtolower($modulename),
			'MyModule'=>$modulename,
			'MYMODULE'=>strtoupper($modulename),
			'My module'=>$modulename,
			'my module'=>$modulename,
			'Mon module'=>$modulename,
			'mon module'=>$modulename,
			'htdocs/modulebuilder/template'=>strtolower($modulename),
			'myobject'=>strtolower($objectname),
			'MyObject'=>$objectname,
			'MYOBJECT'=>strtoupper($objectname),
			'---Put here your own copyright and developer email---'=>dol_print_date($now, '%Y').' '.$user->getFullName($langs).($user->email ? ' <'.$user->email.'>' : '')
		);

		dolReplaceInFile($destfile, $arrayreplacement);

		if ($varnametoupdate) {
			// Now we update the object file to set $$varnametoupdate to 1
			$srcfile = $dirins.'/'.strtolower($module).'/lib/'.strtolower($module).'_'.strtolower($objectname).'.lib.php';
			$arrayreplacement = array('/\$'.$varnametoupdate.' = 0;/' => '$'.$varnametoupdate.' = 1;');
			dolReplaceInFile($srcfile, $arrayreplacement, '', 0, 0, 1);
		}
	} else {
		$langs->load("errors");
		setEventMessages($langs->trans('ErrorFailToCreateFile', $destfile), null, 'errors');
	}
}


// init ExtraFields
if ($dirins && $action == 'initsqlextrafields' && !empty($module)) {
	$modulename = ucfirst($module); // Force first letter in uppercase
	$objectname = $tabobj;

	dol_mkdir($dirins.'/'.strtolower($module).'/sql');
	$srcdir = DOL_DOCUMENT_ROOT.'/modulebuilder/template';
	$srcfile1 = $srcdir.'/sql/llx_mymodule_myobject_extrafields.sql';
	$destfile1 = $dirins.'/'.strtolower($module).'/sql/llx_'.strtolower($module).'_'.strtolower($objectname).'_extrafields.sql';
	//var_dump($srcfile);
	//var_dump($destfile);
	$result1 = dol_copy($srcfile1, $destfile1, 0, 0);
	$srcfile2 = $srcdir.'/sql/llx_mymodule_myobject_extrafields.key.sql';
	$destfile2 = $dirins.'/'.strtolower($module).'/sql/llx_'.strtolower($module).'_'.strtolower($objectname).'_extrafields.key.sql';
	//var_dump($srcfile);
	//var_dump($destfile);
	$result2 = dol_copy($srcfile2, $destfile2, 0, 0);

	if ($result1 > 0 && $result2 > 0) {
		$modulename = ucfirst($module); // Force first letter in uppercase

		//var_dump($phpfileval['fullname']);
		$arrayreplacement = array(
			'mymodule'=>strtolower($modulename),
			'MyModule'=>$modulename,
			'MYMODULE'=>strtoupper($modulename),
			'My module'=>$modulename,
			'my module'=>$modulename,
			'Mon module'=>$modulename,
			'mon module'=>$modulename,
			'htdocs/modulebuilder/template'=>strtolower($modulename),
			'My Object'=>$objectname,
			'MyObject'=>$objectname,
			'my object'=>strtolower($objectname),
			'myobject'=>strtolower($objectname),
			'---Put here your own copyright and developer email---'=>dol_print_date($now, '%Y').' '.$user->getFullName($langs).($user->email ? ' <'.$user->email.'>' : '')
		);

		dolReplaceInFile($destfile1, $arrayreplacement);
		dolReplaceInFile($destfile2, $arrayreplacement);
	} else {
		$langs->load("errors");
		if ($result1 <= 0) {
			setEventMessages($langs->trans('ErrorFailToCreateFile', $destfile1), null, 'errors');
		}
		if ($result2 <= 0) {
			setEventMessages($langs->trans('ErrorFailToCreateFile', $destfile2), null, 'errors');
		}
	}

	// Now we update the object file to set $isextrafieldmanaged to 1
	$srcfile = $dirins.'/'.strtolower($module).'/class/'.strtolower($objectname).'.class.php';
	$arrayreplacement = array('/\$isextrafieldmanaged = 0;/' => '$isextrafieldmanaged = 1;');
	dolReplaceInFile($srcfile, $arrayreplacement, '', 0, 0, 1);
}


// init Hook
if ($dirins && $action == 'inithook' && !empty($module)) {
	dol_mkdir($dirins.'/'.strtolower($module).'/class');
	$srcdir = DOL_DOCUMENT_ROOT.'/modulebuilder/template';
	$srcfile = $srcdir.'/class/actions_mymodule.class.php';
	$destfile = $dirins.'/'.strtolower($module).'/class/actions_'.strtolower($module).'.class.php';
	//var_dump($srcfile);
	//var_dump($destfile);
	$result = dol_copy($srcfile, $destfile, 0, 0);

	if ($result > 0) {
		$modulename = ucfirst($module); // Force first letter in uppercase

		//var_dump($phpfileval['fullname']);
		$arrayreplacement = array(
			'mymodule'=>strtolower($modulename),
			'MyModule'=>$modulename,
			'MYMODULE'=>strtoupper($modulename),
			'My module'=>$modulename,
			'my module'=>$modulename,
			'Mon module'=>$modulename,
			'mon module'=>$modulename,
			'htdocs/modulebuilder/template'=>strtolower($modulename),
			'---Put here your own copyright and developer email---'=>dol_print_date($now, '%Y').' '.$user->getFullName($langs).($user->email ? ' <'.$user->email.'>' : '')
		);

		dolReplaceInFile($destfile, $arrayreplacement);
	} else {
		$langs->load("errors");
		setEventMessages($langs->trans('ErrorFailToCreateFile', $destfile), null, 'errors');
	}
}


// init Trigger
if ($dirins && $action == 'inittrigger' && !empty($module)) {
	dol_mkdir($dirins.'/'.strtolower($module).'/core/triggers');
	$srcdir = DOL_DOCUMENT_ROOT.'/modulebuilder/template';
	$srcfile = $srcdir.'/core/triggers/interface_99_modMyModule_MyModuleTriggers.class.php';
	$destfile = $dirins.'/'.strtolower($module).'/core/triggers/interface_99_mod'.$module.'_'.$module.'Triggers.class.php';
	//var_dump($srcfile);
	//var_dump($destfile);
	$result = dol_copy($srcfile, $destfile, 0, 0);

	if ($result > 0) {
		$modulename = ucfirst($module); // Force first letter in uppercase

		//var_dump($phpfileval['fullname']);
		$arrayreplacement = array(
			'mymodule'=>strtolower($modulename),
			'MyModule'=>$modulename,
			'MYMODULE'=>strtoupper($modulename),
			'My module'=>$modulename,
			'my module'=>$modulename,
			'Mon module'=>$modulename,
			'mon module'=>$modulename,
			'htdocs/modulebuilder/template'=>strtolower($modulename),
			'---Put here your own copyright and developer email---'=>dol_print_date($now, '%Y').' '.$user->getFullName($langs).($user->email ? ' <'.$user->email.'>' : '')
		);

		dolReplaceInFile($destfile, $arrayreplacement);
	} else {
		$langs->load("errors");
		setEventMessages($langs->trans('ErrorFailToCreateFile', $destfile), null, 'errors');
	}
}


// init Widget
if ($dirins && $action == 'initwidget' && !empty($module)) {
	dol_mkdir($dirins.'/'.strtolower($module).'/core/boxes');
	$srcdir = DOL_DOCUMENT_ROOT.'/modulebuilder/template';
	$srcfile = $srcdir.'/core/boxes/mymodulewidget1.php';
	$destfile = $dirins.'/'.strtolower($module).'/core/boxes/'.strtolower($module).'widget1.php';
	//var_dump($srcfile);
	//var_dump($destfile);
	$result = dol_copy($srcfile, $destfile, 0, 0);

	if ($result > 0) {
		$modulename = ucfirst($module); // Force first letter in uppercase

		//var_dump($phpfileval['fullname']);
		$arrayreplacement = array(
			'mymodule'=>strtolower($modulename),
			'MyModule'=>$modulename,
			'MYMODULE'=>strtoupper($modulename),
			'My module'=>$modulename,
			'my module'=>$modulename,
			'Mon module'=>$modulename,
			'mon module'=>$modulename,
			'htdocs/modulebuilder/template'=>strtolower($modulename),
			'---Put here your own copyright and developer email---'=>dol_print_date($now, '%Y').' '.$user->getFullName($langs).($user->email ? ' <'.$user->email.'>' : '')
		);

		dolReplaceInFile($destfile, $arrayreplacement);
	} else {
		$langs->load("errors");
		setEventMessages($langs->trans('ErrorFailToCreateFile', $destfile), null, 'errors');
	}
}


// init CSS
if ($dirins && $action == 'initcss' && !empty($module)) {
	dol_mkdir($dirins.'/'.strtolower($module).'/css');
	$srcdir = DOL_DOCUMENT_ROOT.'/modulebuilder/template';
	$srcfile = $srcdir.'/css/mymodule.css.php';
	$destfile = $dirins.'/'.strtolower($module).'/css/'.strtolower($module).'.css.php';
	//var_dump($srcfile);
	//var_dump($destfile);
	$result = dol_copy($srcfile, $destfile, 0, 0);

	if ($result > 0) {
		$modulename = ucfirst($module); // Force first letter in uppercase

		//var_dump($phpfileval['fullname']);
		$arrayreplacement = array(
			'mymodule'=>strtolower($modulename),
			'MyModule'=>$modulename,
			'MYMODULE'=>strtoupper($modulename),
			'My module'=>$modulename,
			'my module'=>$modulename,
			'Mon module'=>$modulename,
			'mon module'=>$modulename,
			'htdocs/modulebuilder/template'=>strtolower($modulename),
			'---Put here your own copyright and developer email---'=>dol_print_date($now, '%Y').' '.$user->getFullName($langs).($user->email ? ' <'.$user->email.'>' : ''),
		);

		dolReplaceInFile($destfile, $arrayreplacement);

		// Update descriptor file to uncomment file
		$srcfile = $dirins.'/'.strtolower($module).'/core/modules/mod'.$module.'.class.php';
		$arrayreplacement = array('/\/\/\s*\''.preg_quote('/'.strtolower($module).'/css/'.strtolower($module).'.css.php', '/').'\'/' => '\'/'.strtolower($module).'/css/'.strtolower($module).'.css.php\'');
		dolReplaceInFile($srcfile, $arrayreplacement, '', 0, 0, 1);
	} else {
		$langs->load("errors");
		setEventMessages($langs->trans('ErrorFailToCreateFile', $destfile), null, 'errors');
	}
}


// init JS
if ($dirins && $action == 'initjs' && !empty($module)) {
	dol_mkdir($dirins.'/'.strtolower($module).'/js');
	$srcdir = DOL_DOCUMENT_ROOT.'/modulebuilder/template';
	$srcfile = $srcdir.'/js/mymodule.js.php';
	$destfile = $dirins.'/'.strtolower($module).'/js/'.strtolower($module).'.js.php';
	//var_dump($srcfile);
	//var_dump($destfile);
	$result = dol_copy($srcfile, $destfile, 0, 0);

	if ($result > 0) {
		$modulename = ucfirst($module); // Force first letter in uppercase

		//var_dump($phpfileval['fullname']);
		$arrayreplacement = array(
			'mymodule'=>strtolower($modulename),
			'MyModule'=>$modulename,
			'MYMODULE'=>strtoupper($modulename),
			'My module'=>$modulename,
			'my module'=>$modulename,
			'Mon module'=>$modulename,
			'mon module'=>$modulename,
			'htdocs/modulebuilder/template'=>strtolower($modulename),
			'---Put here your own copyright and developer email---'=>dol_print_date($now, '%Y').' '.$user->getFullName($langs).($user->email ? ' <'.$user->email.'>' : '')
		);

		dolReplaceInFile($destfile, $arrayreplacement);

		// Update descriptor file to uncomment file
		$srcfile = $dirins.'/'.strtolower($module).'/core/modules/mod'.$module.'.class.php';
		$arrayreplacement = array('/\/\/\s*\''.preg_quote('/'.strtolower($module).'/js/'.strtolower($module).'.js.php', '/').'\'/' => '\'/'.strtolower($module).'/js/'.strtolower($module).'.js.php\'');
		dolReplaceInFile($srcfile, $arrayreplacement, '', 0, 0, 1);
	} else {
		$langs->load("errors");
		setEventMessages($langs->trans('ErrorFailToCreateFile', $destfile), null, 'errors');
	}
}


// init CLI
if ($dirins && $action == 'initcli' && !empty($module)) {
	dol_mkdir($dirins.'/'.strtolower($module).'/scripts');
	$srcdir = DOL_DOCUMENT_ROOT.'/modulebuilder/template';
	$srcfile = $srcdir.'/scripts/mymodule.php';
	$destfile = $dirins.'/'.strtolower($module).'/scripts/'.strtolower($module).'.php';
	//var_dump($srcfile);
	//var_dump($destfile);
	$result = dol_copy($srcfile, $destfile, 0, 0);

	if ($result > 0) {
		$modulename = ucfirst($module); // Force first letter in uppercase

		//var_dump($phpfileval['fullname']);
		$arrayreplacement = array(
			'mymodule'=>strtolower($modulename),
			'MyModule'=>$modulename,
			'MYMODULE'=>strtoupper($modulename),
			'My module'=>$modulename,
			'my module'=>$modulename,
			'Mon module'=>$modulename,
			'mon module'=>$modulename,
			'htdocs/modulebuilder/template'=>strtolower($modulename),
			'__MYCOMPANY_NAME__'=>$mysoc->name,
			'__KEYWORDS__'=>$modulename,
			'__USER_FULLNAME__'=>$user->getFullName($langs),
			'__USER_EMAIL__'=>$user->email,
			'__YYYY-MM-DD__'=>dol_print_date($now, 'dayrfc'),
			'---Put here your own copyright and developer email---'=>dol_print_date($now, 'dayrfc').' '.$user->getFullName($langs).($user->email ? ' <'.$user->email.'>' : '')
		);

		dolReplaceInFile($destfile, $arrayreplacement);
	} else {
		$langs->load("errors");
		setEventMessages($langs->trans('ErrorFailToCreateFile', $destfile), null, 'errors');
	}
}


// init Doc
if ($dirins && $action == 'initdoc' && !empty($module)) {
	dol_mkdir($dirins.'/'.strtolower($module).'/doc');
	$srcdir = DOL_DOCUMENT_ROOT.'/modulebuilder/template';
	$srcfile = $srcdir.'/doc/Documentation.asciidoc';
	$destfile = $dirins.'/'.strtolower($module).'/doc/Documentation.asciidoc';
	//var_dump($srcfile);
	//var_dump($destfile);
	$result = dol_copy($srcfile, $destfile, 0, 0);

	if ($result > 0) {
		$modulename = ucfirst($module); // Force first letter in uppercase
		$modulelowercase = strtolower($module);

		//var_dump($phpfileval['fullname']);
		$arrayreplacement = array(
			'mymodule'=>strtolower($modulename),
			'MyModule'=>$modulename,
			'MYMODULE'=>strtoupper($modulename),
			'My module'=>$modulename,
			'my module'=>$modulename,
			'Mon module'=>$modulename,
			'mon module'=>$modulename,
			'htdocs/modulebuilder/template'=>strtolower($modulename),
			'__MYCOMPANY_NAME__'=>$mysoc->name,
			'__KEYWORDS__'=>$modulename,
			'__USER_FULLNAME__'=>$user->getFullName($langs),
			'__USER_EMAIL__'=>$user->email,
			'__YYYY-MM-DD__'=>dol_print_date($now, 'dayrfc'),
			'---Put here your own copyright and developer email---'=>dol_print_date($now, 'dayrfc').' '.$user->getFullName($langs).($user->email ? ' <'.$user->email.'>' : '')
		);

		dolReplaceInFile($destfile, $arrayreplacement);

		// Delete old documentation files
		$FILENAMEDOC = $modulelowercase.'.html';
		$FILENAMEDOCPDF = $modulelowercase.'.pdf';
		$outputfiledoc = dol_buildpath($modulelowercase, 0).'/doc/'.$FILENAMEDOC;
		$outputfiledocurl = dol_buildpath($modulelowercase, 1).'/doc/'.$FILENAMEDOC;
		$outputfiledocpdf = dol_buildpath($modulelowercase, 0).'/doc/'.$FILENAMEDOCPDF;
		$outputfiledocurlpdf = dol_buildpath($modulelowercase, 1).'/doc/'.$FILENAMEDOCPDF;

		dol_delete_file($outputfiledoc, 0, 0, 0, null, false, 0);
		dol_delete_file($outputfiledocpdf, 0, 0, 0, null, false, 0);
	} else {
		$langs->load("errors");
		setEventMessages($langs->trans('ErrorFailToCreateFile', $destfile), null, 'errors');
	}
}


// add Language
if ($dirins && $action == 'addlanguage' && !empty($module)) {
	$newlangcode = GETPOST('newlangcode', 'aZ09');

	if ($newlangcode) {
		$modulelowercase = strtolower($module);

		// Dir for module
		$diroflang = dol_buildpath($modulelowercase, 0);

		if ($diroflang == $dolibarr_main_document_root.'/'.$modulelowercase) {
			// This is not a custom module, we force diroflang to htdocs root
			$diroflang = $dolibarr_main_document_root;

			$srcfile = $diroflang.'/langs/en_US/'.$modulelowercase.'.lang';
			$destfile = $diroflang.'/langs/'.$newlangcode.'/'.$modulelowercase.'.lang';

			$result = dol_copy($srcfile, $destfile, 0, 0);
			if ($result < 0) {
				setEventMessages($langs->trans("ErrorFailToCopyFile", $srcfile, $destfile), null, 'errors');
			}
		} else {
			$srcfile = $diroflang.'/langs/en_US';
			$destfile = $diroflang.'/langs/'.$newlangcode;

			$result = dolCopyDir($srcfile, $destfile, 0, 0);
		}
	} else {
		setEventMessages($langs->trans("ErrorFieldRequired", $langs->transnoentitiesnoconv("Language")), null, 'errors');
	}
}


// remove/delete File
if ($dirins && $action == 'confirm_removefile' && !empty($module)) {
	$objectname = $tabobj;

	$relativefilename = dol_sanitizePathName(GETPOST('file', 'restricthtml'));
	if ($relativefilename) {
		$dirnametodelete = dirname($relativefilename);
		$filetodelete = $dirins.'/'.$relativefilename;
		$dirtodelete  = $dirins.'/'.$dirnametodelete;

		$result = dol_delete_file($filetodelete);
		if (!$result) {
			setEventMessages($langs->trans("ErrorFailToDeleteFile", basename($filetodelete)), null, 'errors');
		} else {
			// If we delete a .sql file, we delete also the other .sql file
			if (preg_match('/\.sql$/', $relativefilename)) {
				if (preg_match('/\.key\.sql$/', $relativefilename)) {
					$relativefilename = preg_replace('/\.key\.sql$/', '.sql', $relativefilename);
					$filetodelete = $dirins.'/'.$relativefilename;
					$result = dol_delete_file($filetodelete);
				} elseif (preg_match('/\.sql$/', $relativefilename)) {
					$relativefilename = preg_replace('/\.sql$/', '.key.sql', $relativefilename);
					$filetodelete = $dirins.'/'.$relativefilename;
					$result = dol_delete_file($filetodelete);
				}
			}

			if (dol_is_dir_empty($dirtodelete)) {
				dol_delete_dir($dirtodelete);
			}

			// Update descriptor file to comment file
			if (in_array($tab, array('css', 'js'))) {
				$srcfile = $dirins.'/'.strtolower($module).'/core/modules/mod'.$module.'.class.php';
				$arrayreplacement = array('/^\s*\''.preg_quote('/'.$relativefilename, '/').'\',*/m'=>'                // \'/'.$relativefilename.'\',');
				dolReplaceInFile($srcfile, $arrayreplacement, '', 0, 0, 1);
			}

			if (preg_match('/_extrafields/', $relativefilename)) {
				// Now we update the object file to set $isextrafieldmanaged to 0
				$srcfile = $dirins.'/'.strtolower($module).'/class/'.strtolower($objectname).'.class.php';
				$arrayreplacement = array('/\$isextrafieldmanaged = 1;/' => '$isextrafieldmanaged = 0;');
				dolReplaceInFile($srcfile, $arrayreplacement, '', 0, 0, 1);
			}

			// Now we update the lib file to set $showtabofpagexxx to 0
			$varnametoupdate = '';
			$reg = array();
			if (preg_match('/_([a-z]+)\.php$/', $relativefilename, $reg)) {
				$varnametoupdate = 'showtabofpage'.$reg[1];
			}
			if ($varnametoupdate) {
				$srcfile = $dirins.'/'.strtolower($module).'/lib/'.strtolower($module).'_'.strtolower($objectname).'.lib.php';
				$arrayreplacement = array('/\$'.$varnametoupdate.' = 1;/' => '$'.$varnametoupdate.' = 0;');
				dolReplaceInFile($srcfile, $arrayreplacement, '', 0, 0, 1);
			}
		}
	}
}

// Init an object
if ($dirins && $action == 'initobject' && $module && $objectname) {
	$objectname = ucfirst($objectname);

	$dirins = $dirread = $listofmodules[strtolower($module)]['moduledescriptorrootpath'];
	$moduletype = $listofmodules[strtolower($module)]['moduletype'];

	if (preg_match('/[^a-z0-9_]/i', $objectname)) {
		$error++;
		setEventMessages($langs->trans("SpaceOrSpecialCharAreNotAllowed"), null, 'errors');
		$tabobj = 'newobject';
	}
	if (class_exists($objectname)) {
		// TODO Add a more efficient detection. Scan disk ?
		$error++;
		setEventMessages($langs->trans("AnObjectWithThisClassNameAlreadyExists"), null, 'errors');
		$tabobj = 'newobject';
	}

	$srcdir = DOL_DOCUMENT_ROOT.'/modulebuilder/template';
	$destdir = $dirins.'/'.strtolower($module);

	// The dir was not created by init
	dol_mkdir($destdir.'/class');
	dol_mkdir($destdir.'/img');
	dol_mkdir($destdir.'/lib');
	dol_mkdir($destdir.'/scripts');
	dol_mkdir($destdir.'/sql');

	// Scan dir class to find if an object with same name already exists.
	if (!$error) {
		$dirlist = dol_dir_list($destdir.'/class', 'files', 0, '\.txt$');
		$alreadyfound = false;
		foreach ($dirlist as $key => $val) {
			$filefound = preg_replace('/\.txt$/', '', $val['name']);
			if (strtolower($objectname) == strtolower($filefound) && $objectname != $filefound) {
				$alreadyfound = true;
				$error++;
				setEventMessages($langs->trans("AnObjectAlreadyExistWithThisNameAndDiffCase"), null, 'errors');
				break;
			}
		}
	}

	// If we must reuse a table for properties, define $stringforproperties
	$stringforproperties = '';
	$tablename = GETPOST('initfromtablename', 'alpha');
	if ($tablename) {
		$_results = $db->DDLDescTable($tablename);
		if (empty($_results)) {
			$error++;
			$langs->load("errors");
			setEventMessages($langs->trans("ErrorTableNotFound", $tablename), null, 'errors');
		} else {
			/**
			 *  'type' field format ('integer', 'integer:ObjectClass:PathToClass[:AddCreateButtonOrNot[:Filter[:Sortfield]]]', 'sellist:TableName:LabelFieldName[:KeyFieldName[:KeyFieldParent[:Filter[:Sortfield]]]]', 'varchar(x)', 'double(24,8)', 'real', 'price', 'text', 'text:none', 'html', 'date', 'datetime', 'timestamp', 'duration', 'mail', 'phone', 'url', 'password')
			 *         Note: Filter can be a string like "(t.ref:like:'SO-%') or (t.date_creation:<:'20160101') or (t.nature:is:NULL)"
			 *  'label' the translation key.
			 *  'picto' is code of a picto to show before value in forms
			 *  'enabled' is a condition when the field must be managed (Example: 1 or '$conf->global->MY_SETUP_PARAM' or 'isModEnabled("multicurrency")' ...)
			 *  'position' is the sort order of field.
			 *  'notnull' is set to 1 if not null in database. Set to -1 if we must set data to null if empty ('' or 0).
			 *  'visible' says if field is visible in list (Examples: 0=Not visible, 1=Visible on list and create/update/view forms, 2=Visible on list only, 3=Visible on create/update/view form only (not list), 4=Visible on list and update/view form only (not create). 5=Visible on list and view only (not create/not update). Using a negative value means field is not shown by default on list but can be selected for viewing)
			 *  'noteditable' says if field is not editable (1 or 0)
			 *  'alwayseditable' says if field can be modified also when status is not draft ('1' or '0')
			 *  'default' is a default value for creation (can still be overwrote by the Setup of Default Values if field is editable in creation form). Note: If default is set to '(PROV)' and field is 'ref', the default value will be set to '(PROVid)' where id is rowid when a new record is created.
			 *  'index' if we want an index in database.
			 *  'foreignkey'=>'tablename.field' if the field is a foreign key (it is recommanded to name the field fk_...).
			 *  'searchall' is 1 if we want to search in this field when making a search from the quick search button.
			 *  'isameasure' must be set to 1 or 2 if field can be used for measure. Field type must be summable like integer or double(24,8). Use 1 in most cases, or 2 if you don't want to see the column total into list (for example for percentage)
			 *  'css' and 'cssview' and 'csslist' is the CSS style to use on field. 'css' is used in creation and update. 'cssview' is used in view mode. 'csslist' is used for columns in lists. For example: 'css'=>'minwidth300 maxwidth500 widthcentpercentminusx', 'cssview'=>'wordbreak', 'csslist'=>'tdoverflowmax200'
			 *  'help' is a 'TranslationString' to use to show a tooltip on field. You can also use 'TranslationString:keyfortooltiponlick' for a tooltip on click.
			 *  'showoncombobox' if value of the field must be visible into the label of the combobox that list record
			 *  'disabled' is 1 if we want to have the field locked by a 'disabled' attribute. In most cases, this is never set into the definition of $fields into class, but is set dynamically by some part of code.
			 *  'arrayofkeyval' to set a list of values if type is a list of predefined values. For example: array("0"=>"Draft","1"=>"Active","-1"=>"Cancel"). Note that type can be 'integer' or 'varchar'
			 *  'autofocusoncreate' to have field having the focus on a create form. Only 1 field should have this property set to 1.
			 *  'comment' is not used. You can store here any text of your choice. It is not used by application.
			 *	'validate' is 1 if need to validate with $this->validateField()
			 *  'copytoclipboard' is 1 or 2 to allow to add a picto to copy value into clipboard (1=picto after label, 2=picto after value)
			 */

			/*public $fields=array(
			 'rowid'          =>array('type'=>'integer',        'label'=>'TechnicalID',      'enabled'=>1, 'visible'=>-2, 'notnull'=>1,  'index'=>1, 'position'=>1, 'comment'=>'Id'),
			 'ref'            =>array('type'=>'varchar(128)',   'label'=>'Ref',              'enabled'=>1, 'visible'=>1,  'notnull'=>1,  'showoncombobox'=>1, 'index'=>1, 'position'=>10, 'searchall'=>1, 'comment'=>'Reference of object'),
			 'entity'         =>array('type'=>'integer',        'label'=>'Entity',           'enabled'=>1, 'visible'=>0,  'default'=>1, 'notnull'=>1,  'index'=>1, 'position'=>20),
			 'label'          =>array('type'=>'varchar(255)',   'label'=>'Label',            'enabled'=>1, 'visible'=>1,  'position'=>30,  'searchall'=>1, 'css'=>'minwidth200', 'help'=>'Help text', 'alwayseditable'=>'1'),
			 'amount'         =>array('type'=>'double(24,8)',   'label'=>'Amount',           'enabled'=>1, 'visible'=>1,  'default'=>'null', 'position'=>40,  'searchall'=>0, 'isameasure'=>1, 'help'=>'Help text'),
			 'fk_soc'         =>array('type'=>'integer:Societe:societe/class/societe.class.php', 'label'=>'ThirdParty', 'visible'=>1, 'enabled'=>1, 'position'=>50, 'notnull'=>-1, 'index'=>1, 'searchall'=>1, 'help'=>'LinkToThirdparty'),
			 'description'    =>array('type'=>'text',			'label'=>'Descrption',		 'enabled'=>1, 'visible'=>0,  'position'=>60),
			 'note_public'    =>array('type'=>'html',			'label'=>'NotePublic',		 'enabled'=>1, 'visible'=>0,  'position'=>61),
			 'note_private'   =>array('type'=>'html',			'label'=>'NotePrivate',		 'enabled'=>1, 'visible'=>0,  'position'=>62),
			 'date_creation'  =>array('type'=>'datetime',       'label'=>'DateCreation',     'enabled'=>1, 'visible'=>-2, 'notnull'=>1,  'position'=>500),
			 'tms'            =>array('type'=>'timestamp',      'label'=>'DateModification', 'enabled'=>1, 'visible'=>-2, 'notnull'=>1,  'position'=>501),
			 //'date_valid'     =>array('type'=>'datetime',       'label'=>'DateCreation',     'enabled'=>1, 'visible'=>-2, 'position'=>502),
			 'fk_user_creat'  =>array('type'=>'integer',        'label'=>'UserAuthor',       'enabled'=>1, 'visible'=>-2, 'notnull'=>1,  'position'=>510),
			 'fk_user_modif'  =>array('type'=>'integer',        'label'=>'UserModif',        'enabled'=>1, 'visible'=>-2, 'notnull'=>-1, 'position'=>511),
			 //'fk_user_valid'  =>array('type'=>'integer',        'label'=>'UserValidation',   'enabled'=>1, 'visible'=>-1, 'position'=>512),
			 'import_key'     =>array('type'=>'varchar(14)',    'label'=>'ImportId',         'enabled'=>1, 'visible'=>-2, 'notnull'=>-1, 'index'=>0,  'position'=>1000),
			 'status'         =>array('type'=>'integer',        'label'=>'Status',           'enabled'=>1, 'visible'=>1,  'notnull'=>1,  'default'=>0, 'index'=>1,  'position'=>1000, 'arrayofkeyval'=>array(0=>'Draft', 1=>'Active', -1=>'Cancel')),
			 );*/

			$stringforproperties = '// BEGIN MODULEBUILDER PROPERTIES'."\n";
			$stringforproperties .= 'public $fields=array('."\n";
			$i = 10;
			while ($obj = $db->fetch_object($_results)) {
				// fieldname
				$fieldname = $obj->Field;
				// type
				$type = $obj->Type;
				if ($type == 'int(11)') {
					$type = 'integer';
				}
				if ($type == 'float') {
					$type = 'real';
				}
				if (strstr($type, 'tinyint')) {
					$type = 'integer';
				}
				if ($obj->Field == 'fk_soc') {
					$type = 'integer:Societe:societe/class/societe.class.php';
				}
				if (preg_match('/^fk_proj/', $obj->Field)) {
					$type = 'integer:Project:projet/class/project.class.php:1:fk_statut=1';
				}
				if (preg_match('/^fk_prod/', $obj->Field)) {
					$type = 'integer:Product:product/class/product.class.php:1';
				}
				if ($obj->Field == 'fk_warehouse') {
					$type = 'integer:Entrepot:product/stock/class/entrepot.class.php';
				}
				if (preg_match('/^(fk_user|fk_commercial)/', $obj->Field)) {
					$type = 'integer:User:user/class/user.class.php';
				}

				// notnull
				$notnull = ($obj->Null == 'YES' ? 0 : 1);
				if ($fieldname == 'fk_user_modif') {
					$notnull = -1;
				}
				// label
				$label = preg_replace('/_/', '', ucfirst($fieldname));
				if ($fieldname == 'rowid') {
					$label = 'TechnicalID';
				}
				if ($fieldname == 'import_key') {
					$label = 'ImportId';
				}
				if ($fieldname == 'fk_soc') {
					$label = 'ThirdParty';
				}
				if ($fieldname == 'tms') {
					$label = 'DateModification';
				}
				if ($fieldname == 'datec') {
					$label = 'DateCreation';
				}
				if ($fieldname == 'date_valid') {
					$label = 'DateValidation';
				}
				if ($fieldname == 'datev') {
					$label = 'DateValidation';
				}
				if ($fieldname == 'note_private') {
					$label = 'NotePublic';
				}
				if ($fieldname == 'note_public') {
					$label = 'NotePrivate';
				}
				if ($fieldname == 'fk_user_creat') {
					$label = 'UserAuthor';
				}
				if ($fieldname == 'fk_user_modif') {
					$label = 'UserModif';
				}
				if ($fieldname == 'fk_user_valid') {
					$label = 'UserValidation';
				}
				// visible
				$visible = -1;
				if ($fieldname == 'entity') {
					$visible = -2;
				}
				if ($fieldname == 'import_key') {
					$visible = -2;
				}
				if ($fieldname == 'fk_user_creat') {
					$visible = -2;
				}
				if ($fieldname == 'fk_user_modif') {
					$visible = -2;
				}
				if (in_array($fieldname, array('ref_ext', 'model_pdf', 'note_public', 'note_private'))) {
					$visible = 0;
				}
				// enabled
				$enabled = 1;
				// default
				$default = '';
				if ($fieldname == 'entity') {
					$default = 1;
				}
				// position
				$position = $i;
				if (in_array($fieldname, array('status', 'statut', 'fk_status', 'fk_statut'))) {
					$position = 500;
				}
				if ($fieldname == 'import_key') {
					$position = 900;
				}
				// $alwayseditable
				if ($fieldname == 'label') {
					$alwayseditable = 1;
				}
				// index
				$index = 0;
				if ($fieldname == 'entity') {
					$index = 1;
				}
				// css, cssview, csslist
				$css = '';
				$cssview = '';
				$csslist = '';
				if (preg_match('/^fk_/', $fieldname)) {
					$css = 'maxwidth500 widthcentpercentminusxx';
				}
				if ($fieldname == 'label') {
					$css = 'minwidth300';
					$cssview = 'wordbreak';
				}
				if (in_array($fieldname, array('note_public', 'note_private'))) {
					$cssview = 'wordbreak';
				}
				if (in_array($fieldname, array('ref', 'label')) || preg_match('/integer:/', $type)) {
					$csslist = 'tdoverflowmax150';
				}

				// type
				$picto = $obj->Picto;
				if ($obj->Field == 'fk_soc') {
					$picto = 'company';
				}
				if (preg_match('/^fk_proj/', $obj->Field)) {
					$picto = 'project';
				}

				// Build the property string
				$stringforproperties .= "'".$obj->Field."'=>array('type'=>'".$type."', 'label'=>'".$label."',";
				if ($default != '') {
					$stringforproperties .= " 'default'=>".$default.",";
				}
				$stringforproperties .= " 'enabled'=>".$enabled.",";
				$stringforproperties .= " 'visible'=>".$visible;
				if ($notnull) {
					$stringforproperties .= ", 'notnull'=>".$notnull;
				}
				if ($alwayseditable) {
					$stringforproperties .= ", 'alwayseditable'=>1";
				}
				if ($fieldname == 'ref' || $fieldname == 'code') {
					$stringforproperties .= ", 'showoncombobox'=>1";
				}
				$stringforproperties .= ", 'position'=>".$position;
				if ($index) {
					$stringforproperties .= ", 'index'=>".$index;
				}
				if ($picto) {
					$stringforproperties .= ", 'picto'=>'".$picto."'";
				}
				if ($css) {
					$stringforproperties .= ", 'css'=>'".$css."'";
				}
				if ($cssview) {
					$stringforproperties .= ", 'cssview'=>'".$cssview."'";
				}
				if ($csslist) {
					$stringforproperties .= ", 'csslist'=>'".$csslist."'";
				}
				$stringforproperties .= "),\n";
				$i += 5;
			}
			$stringforproperties .= ');'."\n";
			$stringforproperties .= '// END MODULEBUILDER PROPERTIES'."\n";
		}
	}

	if (!$error) {
		// Copy some files
		$filetogenerate = array(
			'myobject_card.php'=>strtolower($objectname).'_card.php',
			'myobject_note.php'=>strtolower($objectname).'_note.php',
			'myobject_contact.php'=>strtolower($objectname).'_contact.php',
			'myobject_document.php'=>strtolower($objectname).'_document.php',
			'myobject_agenda.php'=>strtolower($objectname).'_agenda.php',
			'myobject_list.php'=>strtolower($objectname).'_list.php',
			'admin/myobject_extrafields.php'=>'admin/'.strtolower($objectname).'_extrafields.php',
			'lib/mymodule_myobject.lib.php'=>'lib/'.strtolower($module).'_'.strtolower($objectname).'.lib.php',
			//'test/phpunit/MyObjectTest.php'=>'test/phpunit/'.strtolower($objectname).'Test.php',
			'sql/llx_mymodule_myobject.sql'=>'sql/llx_'.strtolower($module).'_'.strtolower($objectname).'.sql',
			'sql/llx_mymodule_myobject.key.sql'=>'sql/llx_'.strtolower($module).'_'.strtolower($objectname).'.key.sql',
			'sql/llx_mymodule_myobject_extrafields.sql'=>'sql/llx_'.strtolower($module).'_'.strtolower($objectname).'_extrafields.sql',
			'sql/llx_mymodule_myobject_extrafields.key.sql'=>'sql/llx_'.strtolower($module).'_'.strtolower($objectname).'_extrafields.key.sql',
			//'scripts/mymodule.php'=>'scripts/'.strtolower($objectname).'.php',
			'class/myobject.class.php'=>'class/'.strtolower($objectname).'.class.php',
			//'class/api_mymodule.class.php'=>'class/api_'.strtolower($module).'.class.php',
		);

		if (GETPOST('includerefgeneration', 'aZ09')) {
			dol_mkdir($destdir.'/core/modules/'.strtolower($module));

			$filetogenerate += array(
				'core/modules/mymodule/mod_myobject_advanced.php'=>'core/modules/'.strtolower($module).'/mod_'.strtolower($objectname).'_advanced.php',
				'core/modules/mymodule/mod_myobject_standard.php'=>'core/modules/'.strtolower($module).'/mod_'.strtolower($objectname).'_standard.php',
				'core/modules/mymodule/modules_myobject.php'=>'core/modules/'.strtolower($module).'/modules_'.strtolower($objectname).'.php',
			);
		}
		if (GETPOST('includedocgeneration', 'aZ09')) {
			dol_mkdir($destdir.'/core/modules/'.strtolower($module));
			dol_mkdir($destdir.'/core/modules/'.strtolower($module).'/doc');

			$filetogenerate += array(
				'core/modules/mymodule/doc/doc_generic_myobject_odt.modules.php'=>'core/modules/'.strtolower($module).'/doc/doc_generic_'.strtolower($objectname).'_odt.modules.php',
				'core/modules/mymodule/doc/pdf_standard_myobject.modules.php'=>'core/modules/'.strtolower($module).'/doc/pdf_standard_'.strtolower($objectname).'.modules.php'
			);
		}
		if (GETPOST('generatepermissions', 'aZ09')) {
			$pathtofile = $listofmodules[strtolower($module)]['moduledescriptorrelpath'];
			dol_include_once($pathtofile);
			$class = 'mod'.$module;
			if (class_exists($class)) {
				try {
					$moduleobj = new $class($db);
				} catch (Exception $e) {
					$error++;
					dol_print_error($db, $e->getMessage());
				}
			}
			if (empty($firstobjectname)) {
				$rightToadd = preg_replace('/myobject/', $objectname, $rightToadd);
			}
			if ($objectname != $firstobjectname) {
				$rightToadd = "
		\$this->rights[\$r][0] = \$this->numero . sprintf('%02d', \$r + 1); 
		\$this->rights[\$r][1] = 'Read objects of ".$module."'; 
		\$this->rights[\$r][4] = '".strtolower($objectname)."';
		\$this->rights[\$r][5] = 'read'; 
		\$r++;
		\$this->rights[\$r][0] = \$this->numero . sprintf('%02d', \$r + 1); 
		\$this->rights[\$r][1] = 'Create/Update objects of ".$module."'; 
		\$this->rights[\$r][4] = '".strtolower($objectname)."';
		\$this->rights[\$r][5] = 'write'; 
		\$r++;
		\$this->rights[\$r][0] = \$this->numero . sprintf('%02d', \$r + 1); 
		\$this->rights[\$r][1] = 'Delete objects of ".$module."'; 
		\$this->rights[\$r][4] = '".strtolower($objectname)."';
		\$this->rights[\$r][5] = 'delete'; 
		\$r++;
		";
				dolReplaceInFile($moduledescriptorfile, array('/* END MODULEBUILDER PERMISSIONS */' => '/*'.strtoupper($objectname).'*/'.$rightToadd."/*END ".strtoupper($objectname).'*/'."\n\t\t".'/* END MODULEBUILDER PERMISSIONS */'));
			}
		}


		if (!$error) {
			foreach ($filetogenerate as $srcfile => $destfile) {
				$result = dol_copy($srcdir.'/'.$srcfile, $destdir.'/'.$destfile, $newmask, 0);
				if ($result <= 0) {
					if ($result < 0) {
						$error++;
						$langs->load("errors");
						setEventMessages($langs->trans("ErrorFailToCopyFile", $srcdir.'/'.$srcfile, $destdir.'/'.$destfile), null, 'errors');
					} else {
						// $result == 0
						setEventMessages($langs->trans("FileAlreadyExists", $destfile), null, 'warnings');
					}
				}
			}
		}

		// Replace property section with $stringforproperties
		if (!$error && $stringforproperties) {
			//var_dump($stringforproperties);exit;
			$arrayreplacement = array(
				'/\/\/ BEGIN MODULEBUILDER PROPERTIES.*\/\/ END MODULEBUILDER PROPERTIES/ims' => $stringforproperties
			);

			dolReplaceInFile($destdir.'/class/'.strtolower($objectname).'.class.php', $arrayreplacement, '', 0, 0, 1);
		}

		// Edit the class 'class/'.strtolower($objectname).'.class.php'
		if (GETPOST('includerefgeneration', 'aZ09')) {
			// Replace 'visible'=>1,  'noteditable'=>0, 'default'=>''
			$arrayreplacement = array(
				'/\'visible\'=>1,\s*\'noteditable\'=>0,\s*\'default\'=>\'\'/' => "'visible'=>4, 'noteditable'=>1, 'default'=>'(PROV)'"
			);
			//var_dump($arrayreplacement);exit;
			//var_dump($destdir.'/class/'.strtolower($objectname).'.class.php');exit;
			dolReplaceInFile($destdir.'/class/'.strtolower($objectname).'.class.php', $arrayreplacement, '', 0, 0, 1);

			$arrayreplacement = array(
				'/\'models\' => 0,/' => '\'models\' => 1,'
			);
			dolReplaceInFile($destdir.'/core/modules/mod'.$module.'.class.php', $arrayreplacement, '', 0, 0, 1);
		}

		// Edit the setup file and the card page
		if (GETPOST('includedocgeneration', 'aZ09')) {
			// Replace some var init into some files
			$arrayreplacement = array(
				'/\$includedocgeneration = 0;/' => '$includedocgeneration = 1;'
			);
			dolReplaceInFile($destdir.'/class/'.strtolower($objectname).'.class.php', $arrayreplacement, '', 0, 0, 1);
			dolReplaceInFile($destdir.'/'.strtolower($objectname).'_card.php', $arrayreplacement, '', 0, 0, 1);

			$arrayreplacement = array(
				'/\'models\' => 0,/' => '\'models\' => 1,'
			);

			dolReplaceInFile($destdir.'/core/modules/mod'.$module.'.class.php', $arrayreplacement, '', 0, 0, 1);
		}

		// TODO Update entries '$myTmpObjects['MyObject']=array('includerefgeneration'=>0, 'includedocgeneration'=>0);'


		// Scan for object class files
		$listofobject = dol_dir_list($destdir.'/class', 'files', 0, '\.class\.php$');

		$firstobjectname = '';
		foreach ($listofobject as $fileobj) {
			if (preg_match('/^api_/', $fileobj['name'])) {
				continue;
			}
			if (preg_match('/^actions_/', $fileobj['name'])) {
				continue;
			}

			$tmpcontent = file_get_contents($fileobj['fullname']);
			$reg = array();
			if (preg_match('/class\s+([^\s]*)\s+extends\s+CommonObject/ims', $tmpcontent, $reg)) {
				$objectnameloop = $reg[1];
				if (empty($firstobjectname)) {
					$firstobjectname = $objectnameloop;
				}
			}

			// Regenerate left menu entry in descriptor for $objectname
			$stringtoadd = "
        \$this->menu[\$r++]=array(
            // '' if this is a top menu. For left menu, use 'fk_mainmenu=xxx' or 'fk_mainmenu=xxx,fk_leftmenu=yyy' where xxx is mainmenucode and yyy is a leftmenucode
            'fk_menu'=>'fk_mainmenu=mymodule',
            // This is a Left menu entry
            'type'=>'left',
            'titre'=>'List MyObject',
            'mainmenu'=>'mymodule',
            'leftmenu'=>'mymodule_myobject',
            'url'=>'/mymodule/myobject_list.php',
            // Lang file to use (without .lang) by module. File must be in langs/code_CODE/ directory.
            'langs'=>'mymodule@mymodule',
            'position'=>1100+\$r,
            // Define condition to show or hide menu entry. Use '\$conf->mymodule->enabled' if entry must be visible if module is enabled. Use '\$leftmenu==\'system\'' to show if leftmenu system is selected.
            'enabled'=>'\$conf->mymodule->enabled',
            // Use 'perms'=>'\$user->rights->mymodule->level1->level2' if you want your menu with a permission rules
            'perms'=>'1',
            'target'=>'',
            // 0=Menu for internal users, 1=external users, 2=both
            'user'=>2,
        );
        \$this->menu[\$r++]=array(
            // '' if this is a top menu. For left menu, use 'fk_mainmenu=xxx' or 'fk_mainmenu=xxx,fk_leftmenu=yyy' where xxx is mainmenucode and yyy is a leftmenucode
            'fk_menu'=>'fk_mainmenu=mymodule,fk_leftmenu=mymodule_myobject',
            // This is a Left menu entry
            'type'=>'left',
            'titre'=>'New MyObject',
            'mainmenu'=>'mymodule',
            'leftmenu'=>'mymodule_myobject',
            'url'=>'/mymodule/myobject_card.php?action=create',
            // Lang file to use (without .lang) by module. File must be in langs/code_CODE/ directory.
            'langs'=>'mymodule@mymodule',
            'position'=>1100+\$r,
            // Define condition to show or hide menu entry. Use '\$conf->mymodule->enabled' if entry must be visible if module is enabled. Use '\$leftmenu==\'system\'' to show if leftmenu system is selected.
            'enabled'=>'\$conf->mymodule->enabled',
            // Use 'perms'=>'\$user->rights->mymodule->level1->level2' if you want your menu with a permission rules
            'perms'=>'1',
            'target'=>'',
            // 0=Menu for internal users, 1=external users, 2=both
            'user'=>2
        );\n";
			$stringtoadd = preg_replace('/MyObject/', $objectname, $stringtoadd);
			$stringtoadd = preg_replace('/mymodule/', strtolower($module), $stringtoadd);
			$stringtoadd = preg_replace('/myobject/', strtolower($objectname), $stringtoadd);

			$moduledescriptorfile = $destdir.'/core/modules/mod'.$module.'.class.php';
		}
			// TODO Allow a replace with regex using dolReplaceInFile with param arryreplacementisregex to 1
			// TODO Avoid duplicate addition

			dolReplaceInFile($moduledescriptorfile, array('END MODULEBUILDER LEFTMENU MYOBJECT */' => '*/'."\n".$stringtoadd."\n\t\t/* END MODULEBUILDER LEFTMENU MYOBJECT */"));

			// Add module descriptor to list of files to replace "MyObject' string with real name of object.
			$filetogenerate[] = 'core/modules/mod'.$module.'.class.php';
	}

	if (!$error) {
		// Edit PHP files to make replacement
		foreach ($filetogenerate as $destfile) {
			$phpfileval['fullname'] = $destdir.'/'.$destfile;

			//var_dump($phpfileval['fullname']);
			$arrayreplacement = array(
				'mymodule'=>strtolower($module),
				'MyModule'=>$module,
				'MYMODULE'=>strtoupper($module),
				'My module'=>$module,
				'my module'=>$module,
				'mon module'=>$module,
				'Mon module'=>$module,
				'htdocs/modulebuilder/template/'=>strtolower($modulename),
				'myobject'=>strtolower($objectname),
				'MyObject'=>$objectname,
				//'MYOBJECT'=>strtoupper($objectname),
				'---Put here your own copyright and developer email---'=>dol_print_date($now, '%Y').' '.$user->getFullName($langs).($user->email ? ' <'.$user->email.'>' : '')
			);

			if (!empty($conf->global->MODULEBUILDER_SPECIFIC_EDITOR_NAME)) {
				$arrayreplacement['Editor name'] = $conf->global->MODULEBUILDER_SPECIFIC_EDITOR_NAME;
			}
			if (!empty($conf->global->MODULEBUILDER_SPECIFIC_EDITOR_URL)) {
				$arrayreplacement['https://www.example.com'] = $conf->global->MODULEBUILDER_SPECIFIC_EDITOR_URL;
			}
			if (!empty($conf->global->MODULEBUILDER_SPECIFIC_AUTHOR)) {
				$arrayreplacement['---Put here your own copyright and developer email---'] = dol_print_date($now, '%Y').' '.$conf->global->MODULEBUILDER_SPECIFIC_AUTHOR;
			}
			if (!empty($conf->global->MODULEBUILDER_SPECIFIC_VERSION)) {
				$arrayreplacement['1.0'] = $conf->global->MODULEBUILDER_SPECIFIC_VERSION;
			}
			if (!empty($conf->global->MODULEBUILDER_SPECIFIC_FAMILY)) {
				$arrayreplacement['other'] = $conf->global->MODULEBUILDER_SPECIFIC_FAMILY;
			}

			$result = dolReplaceInFile($phpfileval['fullname'], $arrayreplacement);
			//var_dump($result);
			if ($result < 0) {
				setEventMessages($langs->trans("ErrorFailToMakeReplacementInto", $phpfileval['fullname']), null, 'errors');
			}
		}
	}

	if (!$error) {
		// Edit the class file to write properties
		$object = rebuildObjectClass($destdir, $module, $objectname, $newmask);

		if (is_numeric($object) && $object <= 0) {
			$pathoffiletoeditsrc = $destdir.'/class/'.strtolower($objectname).'.class.php';
			setEventMessages($langs->trans('ErrorFailToCreateFile', $pathoffiletoeditsrc), null, 'errors');
			$error++;
		}
	}
	if (!$error) {
		// Edit sql with new properties
		$result = rebuildObjectSql($destdir, $module, $objectname, $newmask, '', $object);

		if ($result <= 0) {
			setEventMessages($langs->trans('ErrorFailToCreateFile', '.sql'), null);
			$error++;
		}
	}

	if (!$error) {
		setEventMessages($langs->trans('FilesForObjectInitialized', $objectname), null);
		$tabobj = $objectname;
	} else {
		$tabobj = 'newobject';
	}
}

// Add a dictionary
if ($dirins && $action == 'initdic' && $module && $dicname) {
	if (!$error) {
		$newdicname = $dicname;
		if (!preg_match('/^c_/', $newdicname)) {
			$newdicname = 'c_'.$dicname;
		}

		// TODO

		setEventMessages($langs->trans("FeatureNotYetAvailable"), null, 'errors');
	}
}

// Delete a SQL table
if ($dirins && ($action == 'droptable' || $action == 'droptableextrafields') && !empty($module) && !empty($tabobj)) {
	$objectname = $tabobj;

	$arrayoftables = array();
	if ($action == 'droptable') {
		$arrayoftables[] = MAIN_DB_PREFIX.strtolower($module).'_'.strtolower($tabobj);
	}
	if ($action == 'droptableextrafields') {
		$arrayoftables[] = MAIN_DB_PREFIX.strtolower($module).'_'.strtolower($tabobj).'_extrafields';
	}

	foreach ($arrayoftables as $tabletodrop) {
		$nb = -1;
		$sql = "SELECT COUNT(*) as nb FROM ".$tabletodrop;
		$resql = $db->query($sql);
		if ($resql) {
			$obj = $db->fetch_object($resql);
			if ($obj) {
				$nb = $obj->nb;
			}
		} else {
			if ($db->lasterrno() == 'DB_ERROR_NOSUCHTABLE') {
				setEventMessages($langs->trans("TableDoesNotExists", $tabletodrop), null, 'warnings');
			} else {
				dol_print_error($db);
			}
		}
		if ($nb == 0) {
			$resql = $db->DDLDropTable($tabletodrop);
			//var_dump($resql);
			setEventMessages($langs->trans("TableDropped", $tabletodrop), null, 'mesgs');
		} elseif ($nb > 0) {
			setEventMessages($langs->trans("TableNotEmptyDropCanceled", $tabletodrop), null, 'warnings');
		}
	}
}

if ($dirins && $action == 'addproperty' && empty($cancel) && !empty($module) && !empty($tabobj)) {
	$error = 0;

	$objectname = $tabobj;

	$dirins = $dirread = $listofmodules[strtolower($module)]['moduledescriptorrootpath'];
	$moduletype = $listofmodules[strtolower($module)]['moduletype'];

	$srcdir = $dirread.'/'.strtolower($module);
	$destdir = $dirins.'/'.strtolower($module);
	dol_mkdir($destdir);

	// We click on add property
	if (!GETPOST('regenerateclasssql') && !GETPOST('regeneratemissing')) {
		if (!GETPOST('propname', 'aZ09')) {
			$error++;
			setEventMessages($langs->trans("ErrorFieldRequired", $langs->transnoentities("Name")), null, 'errors');
		}
		if (!GETPOST('proplabel', 'alpha')) {
			$error++;
			setEventMessages($langs->trans("ErrorFieldRequired", $langs->transnoentities("Label")), null, 'errors');
		}
		if (!GETPOST('proptype', 'alpha')) {
			$error++;
			setEventMessages($langs->trans("ErrorFieldRequired", $langs->transnoentities("Type")), null, 'errors');
		}

		if (!$error && !GETPOST('regenerateclasssql')&& !GETPOST('regeneratemissing')) {
			$addfieldentry = array(
				'name'=>GETPOST('propname', 'aZ09'),
				'label'=>GETPOST('proplabel', 'alpha'),
				'type'=>GETPOST('proptype', 'alpha'),
				'arrayofkeyval'=>GETPOST('proparrayofkeyval', 'restricthtml'), // Example json string '{"0":"Draft","1":"Active","-1":"Cancel"}'
				'visible'=>GETPOST('propvisible', 'int'),
				'enabled'=>GETPOST('propenabled', 'int'),
				'position'=>GETPOST('propposition', 'int'),
				'notnull'=>GETPOST('propnotnull', 'int'),
				'index'=>GETPOST('propindex', 'int'),
				'searchall'=>GETPOST('propsearchall', 'int'),
				'isameasure'=>GETPOST('propisameasure', 'int'),
				'comment'=>GETPOST('propcomment', 'alpha'),
				'help'=>GETPOST('prophelp', 'alpha'),
				'css'=>GETPOST('propcss', 'alpha'),        // Can be 'maxwidth500 widthcentpercentminusxx' for example
				'cssview'=>GETPOST('propcssview', 'alpha'),
				'csslist'=>GETPOST('propcsslist', 'alpha'),
				'default'=>GETPOST('propdefault', 'restricthtml'),
				'noteditable'=>intval(GETPOST('propnoteditable', 'int')),
				'alwayseditable'=>intval(GETPOST('propalwayseditable', 'int')),
				'validate' => GETPOST('propvalidate', 'int')
			);


			if (!empty($addfieldentry['arrayofkeyval']) && !is_array($addfieldentry['arrayofkeyval'])) {
				$addfieldentry['arrayofkeyval'] = json_decode($addfieldentry['arrayofkeyval'], true);
			}
		}
	} else {
		$addfieldentry = array();
	}

	/*if (GETPOST('regeneratemissing'))
	{
		setEventMessages($langs->trans("FeatureNotYetAvailable"), null, 'warnings');
		$error++;
	}*/

	$moduletype = $listofmodules[strtolower($module)]['moduletype'];

	// Edit the class file to write properties
	if (!$error) {
		$object = rebuildObjectClass($destdir, $module, $objectname, $newmask, $srcdir, $addfieldentry, $moduletype);

		if (is_numeric($object) && $object <= 0) {
			$pathoffiletoeditsrc = $destdir.'/class/'.strtolower($objectname).'.class.php';
			setEventMessages($langs->trans('ErrorFailToCreateFile', $pathoffiletoeditsrc), null, 'errors');
			$error++;
		}
	}

	// Edit sql with new properties
	if (!$error) {
		$result = rebuildObjectSql($destdir, $module, $objectname, $newmask, $srcdir, $object, $moduletype);

		if ($result <= 0) {
			setEventMessages($langs->trans('ErrorFailToCreateFile', '.sql'), null, 'errors');
			$error++;
		}
	}

	if (!$error) {
		clearstatcache(true);

		setEventMessages($langs->trans('FilesForObjectUpdated', $objectname), null);

		setEventMessages($langs->trans('WarningDatabaseIsNotUpdated'), null);

		// Make a redirect to reload all data
		header("Location: ".DOL_URL_ROOT.'/modulebuilder/index.php?tab=objects&module='.$module.($forceddirread ? '@'.$dirread : '').'&tabobj='.$objectname.'&nocache='.time());

		exit;
	}
}

if ($dirins && $action == 'confirm_deleteproperty' && $propertykey) {
	$objectname = $tabobj;

	$dirins = $dirread = $listofmodules[strtolower($module)]['moduledescriptorrootpath'];
	$moduletype = $listofmodules[strtolower($module)]['moduletype'];

	$srcdir = $dirread.'/'.strtolower($module);
	$destdir = $dirins.'/'.strtolower($module);
	dol_mkdir($destdir);

	// Edit the class file to write properties
	if (!$error) {
		$object = rebuildObjectClass($destdir, $module, $objectname, $newmask, $srcdir, array(), $propertykey);

		if (is_numeric($object) && $object <= 0) {
			$pathoffiletoeditsrc = $destdir.'/class/'.strtolower($objectname).'.class.php';
			setEventMessages($langs->trans('ErrorFailToCreateFile', $pathoffiletoeditsrc), null, 'errors');
			$error++;
		}
	}

	// Edit sql with new properties
	if (!$error) {
		$result = rebuildObjectSql($destdir, $module, $objectname, $newmask, $srcdir, $object);

		if ($result <= 0) {
			setEventMessages($langs->trans('ErrorFailToCreateFile', '.sql'), null, 'errors');
			$error++;
		}
	}

	if (!$error) {
		setEventMessages($langs->trans('FilesForObjectUpdated', $objectname), null);

		clearstatcache(true);

		// Make a redirect to reload all data
		header("Location: ".DOL_URL_ROOT.'/modulebuilder/index.php?tab=objects&module='.$module.($forceddirread ? '@'.$dirread : '').'&tabobj='.$objectname);

		exit;
	}
}

if ($dirins && $action == 'confirm_deletemodule') {
	if (preg_match('/[^a-z0-9_]/i', $module)) {
		$error++;
		setEventMessages($langs->trans("SpaceOrSpecialCharAreNotAllowed"), null, 'errors');
	}

	if (!$error) {
		$modulelowercase = strtolower($module);

		// Dir for module
		$dir = $dirins.'/'.$modulelowercase;

		$pathtofile = $listofmodules[strtolower($module)]['moduledescriptorrelpath'];

		// Dir for module
		$dir = dol_buildpath($modulelowercase, 0);

		// Zip file to build
		$FILENAMEZIP = '';

		// Load module
		dol_include_once($pathtofile);
		$class = 'mod'.$module;

		if (class_exists($class)) {
			try {
				$moduleobj = new $class($db);
			} catch (Exception $e) {
				$error++;
				dol_print_error($db, $e->getMessage());
			}
		} else {
			$error++;
			$langs->load("errors");
			dol_print_error($db, $langs->trans("ErrorFailedToLoadModuleDescriptorForXXX", $module));
			exit;
		}

		$moduleobj->remove();

		$result = dol_delete_dir_recursive($dir);

		if ($result > 0) {
			setEventMessages($langs->trans("DirWasRemoved", $modulelowercase), null);

			clearstatcache(true);
			if (function_exists('opcache_invalidate')) {
				opcache_reset();	// remove the include cache hell !
			}

			header("Location: ".$_SERVER["PHP_SELF"].'?module=deletemodule');
			exit;
		} else {
			setEventMessages($langs->trans("PurgeNothingToDelete"), null, 'warnings');
		}
	}

	$action = '';
	$module = 'deletemodule';
}

if ($dirins && $action == 'confirm_deleteobject' && $objectname) {
	if (preg_match('/[^a-z0-9_]/i', $objectname)) {
		$error++;
		setEventMessages($langs->trans("SpaceOrSpecialCharAreNotAllowed"), null, 'errors');
	}

	if (!$error) {
		$modulelowercase = strtolower($module);
		$objectlowercase = strtolower($objectname);

		// Dir for module
		$dir = $dirins.'/'.$modulelowercase;

		// Delete some files
		$filetodelete = array(
			'myobject_card.php'=>strtolower($objectname).'_card.php',
			'myobject_note.php'=>strtolower($objectname).'_note.php',
			'myobject_contact.php'=>strtolower($objectname).'_contact.php',
			'myobject_document.php'=>strtolower($objectname).'_document.php',
			'myobject_agenda.php'=>strtolower($objectname).'_agenda.php',
			'myobject_list.php'=>strtolower($objectname).'_list.php',
			'admin/myobject_extrafields.php'=>'admin/'.strtolower($objectname).'_extrafields.php',
			'lib/mymodule_myobject.lib.php'=>'lib/'.strtolower($module).'_'.strtolower($objectname).'.lib.php',
			'test/phpunit/MyObjectTest.php'=>'test/phpunit/'.strtolower($objectname).'Test.php',
			'sql/llx_mymodule_myobject.sql'=>'sql/llx_'.strtolower($module).'_'.strtolower($objectname).'.sql',
			'sql/llx_mymodule_myobject_extrafields.sql'=>'sql/llx_'.strtolower($module).'_'.strtolower($objectname).'_extrafields.sql',
			'sql/llx_mymodule_myobject.key.sql'=>'sql/llx_'.strtolower($module).'_'.strtolower($objectname).'.key.sql',
			'sql/llx_mymodule_myobject_extrafields.key.sql'=>'sql/llx_'.strtolower($module).'_'.strtolower($objectname).'_extrafields.key.sql',
			'scripts/myobject.php'=>'scripts/'.strtolower($objectname).'.php',
			'class/myobject.class.php'=>'class/'.strtolower($objectname).'.class.php',
			'class/api_myobject.class.php'=>'class/api_'.strtolower($module).'.class.php',
			'core/modules/mymodule/mod_myobject_advanced.php'=>'core/modules/'.strtolower($module).'/mod_'.strtolower($objectname).'_advanced.php',
			'core/modules/mymodule/mod_myobject_standard.php'=>'core/modules/'.strtolower($module).'/mod_'.strtolower($objectname).'_standard.php',
			'core/modules/mymodule/modules_myobject.php'=>'core/modules/'.strtolower($module).'/modules_'.strtolower($objectname).'.php',
			'core/modules/mymodule/doc/doc_generic_myobject_odt.modules.php'=>'core/modules/'.strtolower($module).'/doc/doc_generic_'.strtolower($objectname).'_odt.modules.php',
			'core/modules/mymodule/doc/pdf_standard_myobject.modules.php'=>'core/modules/'.strtolower($module).'/doc/pdf_standard_'.strtolower($objectname).'.modules.php'
		);

		//menu for the object selected
		$stringtoedit = "\$this->menu[\$r++]=array(
            // '' if this is a top menu. For left menu, use 'fk_mainmenu=xxx' or 'fk_mainmenu=xxx,fk_leftmenu=yyy' where xxx is mainmenucode and yyy is a leftmenucode
            'fk_menu'=>'fk_mainmenu=".strtolower($module)."',
            // This is a Left menu entry
            'type'=>'left',
            'titre'=>'List ".ucfirst($objectname)."',
            'mainmenu'=>'".strtolower($module)."',
            'leftmenu'=>'".strtolower($module)."_".strtolower($objectname)."',
            'url'=>'/".strtolower($module)."/".strtolower($objectname)."_list.php',
            // Lang file to use (without .lang) by module. File must be in langs/code_CODE/ directory.
            'langs'=>'".strtolower($module)."@".strtolower($module)."',
            'position'=>1100+\$r,
            // Define condition to show or hide menu entry. Use '\$conf->".strtolower($module)."->enabled' if entry must be visible if module is enabled. Use '\$leftmenu==\'system\'' to show if leftmenu system is selected.
            'enabled'=>'\$conf->".strtolower($module)."->enabled',
            // Use 'perms'=>'\$user->rights->".strtolower($module)."->level1->level2' if you want your menu with a permission rules
            'perms'=>'1',
            'target'=>'',
            // 0=Menu for internal users, 1=external users, 2=both
            'user'=>2,
        );
        \$this->menu[\$r++]=array(
            // '' if this is a top menu. For left menu, use 'fk_mainmenu=xxx' or 'fk_mainmenu=xxx,fk_leftmenu=yyy' where xxx is mainmenucode and yyy is a leftmenucode
            'fk_menu'=>'fk_mainmenu=".strtolower($module).",fk_leftmenu=".strtolower($module)."_".strtolower($objectname)."',
            // This is a Left menu entry
            'type'=>'left',
            'titre'=>'New ".ucfirst($objectname)."',
            'mainmenu'=>'".strtolower($module)."',
            'leftmenu'=>'".strtolower($module)."_".strtolower($objectname)."',
            'url'=>'/".strtolower($module)."/".strtolower($objectname)."_card.php?action=create',
            // Lang file to use (without .lang) by module. File must be in langs/code_CODE/ directory.
            'langs'=>'".strtolower($module)."@".strtolower($module)."',
            'position'=>1100+\$r,
            // Define condition to show or hide menu entry. Use '\$conf->".strtolower($module)."->enabled' if entry must be visible if module is enabled. Use '\$leftmenu==\'system\'' to show if leftmenu system is selected.
            'enabled'=>'\$conf->".strtolower($module)."->enabled',
            // Use 'perms'=>'\$user->rights->".strtolower($module)."->level1->level2' if you want your menu with a permission rules
            'perms'=>'1',
            'target'=>'',
            // 0=Menu for internal users, 1=external users, 2=both
            'user'=>2
        );";

		$moduledescriptorfile = $dirins.'/'.strtolower($module).'/core/modules/mod'.$module.'.class.php';

		$check = dolReplaceInFile($moduledescriptorfile, array($stringtoedit => ''));
		if ($check > 0) {
			dolReplaceInFile($moduledescriptorfile, array('/*'.strtoupper($objectname).'*/' => ''));
		}

		// regenerate permissions and delete them
		$rights = "
		\$this->rights[\$r][0] = \$this->numero . sprintf('%02d', \$r + 1); 
		\$this->rights[\$r][1] = 'Read objects of ".$module."'; 
		\$this->rights[\$r][4] = '".strtolower($objectname)."';
		\$this->rights[\$r][5] = 'read'; 
		\$r++;
		\$this->rights[\$r][0] = \$this->numero . sprintf('%02d', \$r + 1); 
		\$this->rights[\$r][1] = 'Create/Update objects of ".$module."'; 
		\$this->rights[\$r][4] = '".strtolower($objectname)."';
		\$this->rights[\$r][5] = 'write'; 
		\$r++;
		\$this->rights[\$r][0] = \$this->numero . sprintf('%02d', \$r + 1); 
		\$this->rights[\$r][1] = 'Delete objects of ".$module."'; 
		\$this->rights[\$r][4] = '".strtolower($objectname)."';
		\$this->rights[\$r][5] = 'delete'; 
		\$r++;
		";

		$deleteright = dolReplaceInFile($moduledescriptorfile, array('/*'.strtoupper($objectname).'*/' => '', $rights => '', "/*END ".strtoupper($objectname).'*/'."\n\t\t" => ''."\n\t\t"));
		if ($deleteright > 0) {
			if (isModEnabled(strtolower($module))) {
				$result = unActivateModule(strtolower($module));
				if ($result) {
					setEventMessages($result, null, 'errors');
				}
				setEventMessages($langs->trans("WarningModuleNeedRefrech", $langs->transnoentities($module)), null, 'warnings');
				header("Location: ".DOL_URL_ROOT.'/modulebuilder/index.php?index.php?tab=description&module='.$module);
			}
		}
		$resultko = 0;
		foreach ($filetodelete as $tmpfiletodelete) {
			$resulttmp = dol_delete_file($dir.'/'.$tmpfiletodelete, 0, 0, 1);
			$resulttmp = dol_delete_file($dir.'/'.$tmpfiletodelete.'.back', 0, 0, 1);
			if (!$resulttmp) {
				$resultko++;
			}
		}

		if ($resultko == 0) {
			setEventMessages($langs->trans("FilesDeleted"), null);
		} else {
			setEventMessages($langs->trans("ErrorSomeFilesCouldNotBeDeleted"), null, 'warnings');
		}
	}

	$action = '';
	$tabobj = 'deleteobject';
}

if ($dirins && $action == 'generatedoc') {
	$modulelowercase = strtolower($module);

	// Dir for module
	$dirofmodule = dol_buildpath($modulelowercase, 0).'/doc';

	$FILENAMEDOC = strtolower($module).'.html';

	$util = new Utils($db);
	$result = $util->generateDoc($module);

	if ($result > 0) {
		setEventMessages($langs->trans("DocFileGeneratedInto", $dirofmodule), null);
	} else {
		setEventMessages($util->error, $util->errors, 'errors');
	}
}

if ($dirins && $action == 'generatepackage') {
	$modulelowercase = strtolower($module);

	$pathtofile = $listofmodules[strtolower($module)]['moduledescriptorrelpath'];

	// Dir for module
	$dir = dol_buildpath($modulelowercase, 0);

	// Zip file to build
	$FILENAMEZIP = '';

	// Load module
	dol_include_once($pathtofile);
	$class = 'mod'.$module;

	if (class_exists($class)) {
		try {
			$moduleobj = new $class($db);
		} catch (Exception $e) {
			$error++;
			dol_print_error($db, $e->getMessage());
		}
	} else {
		$error++;
		$langs->load("errors");
		dol_print_error($db, $langs->trans("ErrorFailedToLoadModuleDescriptorForXXX", $module));
		exit;
	}

	$arrayversion = explode('.', $moduleobj->version, 3);
	if (count($arrayversion)) {
		$FILENAMEZIP = "module_".$modulelowercase.'-'.$arrayversion[0].(empty($arrayversion[1]) ? '.0' : '.'.$arrayversion[1]).(empty($arrayversion[2]) ? '' : '.'.$arrayversion[2]).'.zip';

		$dirofmodule = dol_buildpath($modulelowercase, 0).'/bin';
		$outputfilezip = $dirofmodule.'/'.$FILENAMEZIP;
		if ($dirofmodule) {
			if (!dol_is_dir($dirofmodule)) {
				dol_mkdir($dirofmodule);
			}
			// Note: We exclude /bin/ to not include the already generated zip
			$result = dol_compress_dir($dir, $outputfilezip, 'zip', '/\/bin\/|\.git|\.old|\.back|\.ssh/', $modulelowercase);
		} else {
			$result = -1;
		}

		if ($result > 0) {
			setEventMessages($langs->trans("ZipFileGeneratedInto", $outputfilezip), null);
		} else {
			$error++;
			$langs->load("errors");
			setEventMessages($langs->trans("ErrorFailToGenerateFile", $outputfilezip), null, 'errors');
		}
	} else {
		$error++;
		$langs->load("errors");
		setEventMessages($langs->trans("ErrorCheckVersionIsDefined"), null, 'errors');
	}
}

// Add permission
if ($dirins && $action == 'addright' && !empty($module) && empty($cancel)) {
	$error = 0;

	// load class and check if right exist
	$pathtofile = $listofmodules[strtolower($module)]['moduledescriptorrelpath'];
	dol_include_once($pathtofile);
		$class = 'mod'.$module;
	if (class_exists($class)) {
		try {
			$moduleobj = new $class($db);
		} catch (Exception $e) {
			$error++;
			dol_print_error($db, $e->getMessage());
		}
	}

<<<<<<< HEAD
// Delete permission
if ($dirins && $action == 'confirm_deleteright' && !empty($module) && GETPOST('permskey', 'int')) {
=======
	// verify informations entred
	if (!GETPOST('label', 'alpha')) {
		$error++;
		setEventMessages($langs->trans("ErrorFieldRequired", $langs->transnoentities("Label")), null, 'errors');
	}
	if (!GETPOST('permissionObj', 'alpha')) {
		$error++;
		setEventMessages($langs->trans("ErrorFieldRequired", $langs->transnoentities("Rights")), null, 'errors');
	}

	$label = GETPOST('label', 'alpha');
	$objectForPerms = strtolower(GETPOST('permissionObj', 'alpha'));
	$crud = GETPOST('crud', 'alpha');

	// check coherence between crud and label
	if ($label == "Read objects of $module" && $crud != "read") {
		$crud = "read";
		$label == "Read objects of $module";
	}
	if ($label == "Create/Update objects of $module" && $crud != "write") {
		$crud = "write";
		$label == "Create/Update objects of $module";
	}
	if ($label == "Delete objects of $module" && $crud != "delete") {
		$crud = "delete";
		$label == "Delete objects of $module";
	}

	//check existing object permission
	$counter = 0;
	$permsForObject =array();
	$permissions = $moduleobj->rights;
	$firstRight = 0;
	$existRight = 0;
	$allObject = array();

	$nbOfPermissions = count($permissions);
	for ($i =0; $i<$nbOfPermissions; $i++) {
		if ($permissions[$i][4] == $objectForPerms) {
			$counter++;
			if (count($permsForObject) < 3) {
				$permsForObject[] = $permissions[$i];
			}
		}
		$allObject[] = $permissions[$i][4];
	}
	$nbOfpermsInObj = count($permsForObject);
	// check if label of object already exists
	for ($j = 0; $j<$nbOfpermsInObj; $j++) {
		if (in_array($label, $permsForObject[$j])) {
			$existRight++;
			setEventMessages($langs->trans("ErrorExistingPermission", $langs->transnoentities($label), $langs->transnoentities($objectForPerms)), null, 'errors');
		}
	}
	// if not found permission for the object
	if (!in_array($objectForPerms, array_unique($allObject))) {
		$firstRight++;
		$existRight = 0;
	}
	if (!$error) {
		if (isModEnabled(strtolower($module))) {
			$result = unActivateModule(strtolower($module));
			dolibarr_set_const($db, "MAIN_IHM_PARAMS_REV", (int) $conf->global->MAIN_IHM_PARAMS_REV + 1, 'chaine', 0, '', $conf->entity);
			if ($result) {
				setEventMessages($result, null, 'errors');
			}
			header("Location: ".DOL_URL_ROOT.'/modulebuilder/index.php?tab=permissions&module='.$module);
			setEventMessages($langs->trans('WarningModuleNeedRefrech', $langs->transnoentities($module)), null, 'warnings');
		}
		//prepare stirng to add
		$rightToAdd = "
		\$this->rights[\$r][0] = \$this->numero . sprintf('%02d', \$r + 1); 
		\$this->rights[\$r][1] = '$label'; 
		\$this->rights[\$r][4] = '$objectForPerms';
		\$this->rights[\$r][5] = '$crud'; 
		\$r++;
		";
		$moduledescriptorfile = $dirins.'/'.strtolower($module).'/core/modules/mod'.$module.'.class.php';
		if (!$existRight) {
			dolReplaceInFile($moduledescriptorfile, array('/*END '.strtoupper($objectForPerms).'*/' => $rightToAdd.'/*END '.strtoupper($objectForPerms).'*/'));
			setEventMessages($langs->trans('PermissionAddedSuccesfuly'), null);
		}
		if ($firstRight) {
			dolReplaceInFile($moduledescriptorfile, array('/* END MODULEBUILDER PERMISSIONS */' => '/*'.strtoupper($objectForPerms).'*/'.$rightToAdd."/*END ".strtoupper($objectForPerms).'*/'."\n\t\t".'/* END MODULEBUILDER PERMISSIONS */'));
			setEventMessages($langs->trans('PermissionAddedSuccesfuly'), null);
		}
	}
	header("Location: ".DOL_URL_ROOT.'/modulebuilder/index.php?tab=permissions&module='.$module);
	exit;
}


// Update permission
if ($dirins && GETPOST('action') == 'update_right' && GETPOST('modifyright')&& empty($cancel)) {
>>>>>>> e671b63a
	$error = 0;
	// load class and check if right exist
	$pathtofile = $listofmodules[strtolower($module)]['moduledescriptorrelpath'];
	dol_include_once($pathtofile);
		$class = 'mod'.$module;
	if (class_exists($class)) {
		try {
			$moduleobj = new $class($db);
		} catch (Exception $e) {
			$error++;
			dol_print_error($db, $e->getMessage());
		}
	}
<<<<<<< HEAD

		$permissions = $moduleobj->rights;
		$key = (int) GETPOST('permskey', 'int')-1;
		//get permission want to delete from permissions array
		$x1 = $permissions[$key][1];
		$x2 = $permissions[$key][4];
		$x3 = $permissions[$key][5];
		//prepare right want to delete
		$rightTodelete = "
=======
	// verify informations entred
	if (!GETPOST('label', 'alpha')) {
		$error++;
		setEventMessages($langs->trans("ErrorFieldRequired", $langs->transnoentities("Label")), null, 'errors');
	}
	if (!GETPOST('permissionObj', 'alpha')) {
		$error++;
		setEventMessages($langs->trans("ErrorFieldRequired", $langs->transnoentities("Rights")), null, 'errors');
	}

	$label = GETPOST('label', 'alpha');
	$objectForPerms = strtolower(GETPOST('permissionObj', 'alpha'));
	$crud = GETPOST('crud', 'alpha');


	if ($label == "Read objects of $module" && $crud != "read") {
		$crud = "read";
		$label == "Read objects of $module";
	}
	if ($label == "Create/Update objects of $module" && $crud != "write") {
		$crud = "write";
		$label == "Create/Update objects of $module";
	}
	if ($label == "Delete objects of $module" && $crud != "delete") {
		$crud = "delete";
		$label == "Delete objects of $module";
	}

	$permissions = $moduleobj->rights;
	$r =(int) GETPOST('counter');
	//get permission want to delete from permissions array
	$x1 = $permissions[$r-1][1];
	$x2 = $permissions[$r-1][4];
	$x3 = $permissions[$r-1][5];
	//check existing object permission
	$permsForObject =array();

	$allObject = array();
	$nbOfPermissions = count($permissions);
	for ($i =0; $i<$nbOfPermissions; $i++) {
		if ($permissions[$i][4] == $objectForPerms) {
			if (count($permsForObject) < 3) {
				$permsForObject[] = $permissions[$i];
			}
		}
		$allObject[] = $permissions[$i][4];
	}

	if ($label != $x1 && $crud != $x3) {
		$x = count($permsForObject);
		for ($j = 0; $j<$x; $j++) {
			if (in_array($label, $permsForObject[$j])) {
				$error++;
				setEventMessages($langs->trans("ErrorExistingPermission", $langs->transnoentities($label), $langs->transnoentities($objectForPerms)), null, 'errors');
			}
		}
	}

		//prepare right want to delete
		$right = "
>>>>>>> e671b63a
		\$this->rights[\$r][0] = \$this->numero . sprintf('%02d', \$r + 1); 
		\$this->rights[\$r][1] = '$x1'; 
		\$this->rights[\$r][4] = '$x2';
		\$this->rights[\$r][5] = '$x3'; 
		\$r++;
		";
<<<<<<< HEAD


		$moduledescriptorfile = $dirins.'/'.strtolower($module).'/core/modules/mod'.$module.'.class.php';
		$check = dolReplaceInFile($moduledescriptorfile, array($rightTodelete => ''."\n\t\t"));
	if ($check > 0) {
		//check if all permissions of object was deleted
		$permsForObj = array();
		foreach ($permissions as $perms) {
			$permsForObj[] = $perms[4];
		}
		$permsForObj = array_count_values($permsForObj);
		//var_dump($permsForObj[$permissions[$key][4]]);exit;
		if ($permsForObj[$permissions[$key][4]] == 1) {
			$delObjStart = dolReplaceInFile($moduledescriptorfile, array('/*'.strtoupper($permissions[$key][4].'*/') => '','/*END '.strtoupper($permissions[$key][4].'*/') => ''));
		}
	}
	if (!$error) {
		// check if module is enabled
=======
		// right after editing
		$rightUpdated = "
		\$this->rights[\$r][0] = \$this->numero . sprintf('%02d', \$r + 1); 
		\$this->rights[\$r][1] = '$label'; 
		\$this->rights[\$r][4] = '$objectForPerms';
		\$this->rights[\$r][5] = '$crud'; 
		\$r++;
		";
	if (!$error) {
>>>>>>> e671b63a
		if (isModEnabled(strtolower($module))) {
			$result = unActivateModule(strtolower($module));
			dolibarr_set_const($db, "MAIN_IHM_PARAMS_REV", (int) $conf->global->MAIN_IHM_PARAMS_REV + 1, 'chaine', 0, '', $conf->entity);
			if ($result) {
				setEventMessages($result, null, 'errors');
			}
			header("Location: ".DOL_URL_ROOT.'/modulebuilder/index.php?tab=permissions&module='.$module);
<<<<<<< HEAD
			setEventMessages($langs->trans('PermissionDeletedSuccesfuly'), null);
			setEventMessages($langs->trans('WarningModuleNeedRefrech', $langs->transnoentities($module)), null, 'warnings');
		} else {
			header("Location: ".DOL_URL_ROOT.'/modulebuilder/index.php?tab=permissions&module='.$module);
			setEventMessages($langs->trans('PermissionDeletedSuccesfuly'), null);
			exit;
		}
=======
			setEventMessages($langs->trans('WarningModuleNeedRefrech', $langs->transnoentities($module)), null, 'warnings');
		}

		$moduledescriptorfile = $dirins.'/'.strtolower($module).'/core/modules/mod'.$module.'.class.php';
		$check = dolReplaceInFile($moduledescriptorfile, array($right => $rightUpdated));

		header("Location: ".DOL_URL_ROOT.'/modulebuilder/index.php?tab=permissions&module='.$module);
		setEventMessages($langs->trans('PermissionUpdatedSuccesfuly'), null);
		exit;
>>>>>>> e671b63a
	}
}
// Save file
if ($action == 'savefile' && empty($cancel)) {
	$relofcustom = basename($dirins);

	if ($relofcustom) {
		// Check that relative path ($file) start with name 'custom'
		if (!preg_match('/^'.$relofcustom.'/', $file)) {
			$file = $relofcustom.'/'.$file;
		}

		$pathoffile = dol_buildpath($file, 0);
		$pathoffilebackup = dol_buildpath($file.'.back', 0);

		// Save old version
		if (dol_is_file($pathoffile)) {
			dol_copy($pathoffile, $pathoffilebackup, 0, 1);
		}

		$check = 'restricthtml';
		$srclang = dol_mimetype($pathoffile, '', 3);
		if ($srclang == 'md') {
			$check = 'restricthtml';
		}
		if ($srclang == 'lang') {
			$check = 'restricthtml';
		}
		if ($srclang == 'php') {
			$check = 'none';
		}

		$content = GETPOST('editfilecontent', $check);

		// Save file on disk
		if ($content) {
			dol_delete_file($pathoffile);
			$result = file_put_contents($pathoffile, $content);
			if ($result) {
				@chmod($pathoffile, octdec($newmask));

				setEventMessages($langs->trans("FileSaved"), null);
			} else {
				setEventMessages($langs->trans("ErrorFailedToSaveFile"), null, 'errors');
			}
		} else {
			setEventMessages($langs->trans("ContentCantBeEmpty"), null, 'errors');
			//$action='editfile';
			$error++;
		}
	}
}

// Enable module
if ($action == 'set' && $user->admin) {
	$param = '';
	if ($module) {
		$param .= '&module='.urlencode($module);
	}
	if ($tab) {
		$param .= '&tab='.urlencode($tab);
	}
	if ($tabobj) {
		$param .= '&tabobj='.urlencode($tabobj);
	}

	$value = GETPOST('value', 'alpha');
	$resarray = activateModule($value);
	if (!empty($resarray['errors'])) {
		setEventMessages('', $resarray['errors'], 'errors');
	} else {
		//var_dump($resarray);exit;
		if ($resarray['nbperms'] > 0) {
			$tmpsql = "SELECT COUNT(rowid) as nb FROM ".MAIN_DB_PREFIX."user WHERE admin <> 1";
			$resqltmp = $db->query($tmpsql);
			if ($resqltmp) {
				$obj = $db->fetch_object($resqltmp);
				//var_dump($obj->nb);exit;
				if ($obj && $obj->nb > 1) {
					$msg = $langs->trans('ModuleEnabledAdminMustCheckRights');
					setEventMessages($msg, null, 'warnings');
				}
			} else {
				dol_print_error($db);
			}
		}
	}
	header("Location: ".$_SERVER["PHP_SELF"]."?".$param);
	exit;
}

// Disable module
if ($action == 'reset' && $user->admin) {
	$param = '';
	if ($module) {
		$param .= '&module='.urlencode($module);
	}
	if ($tab) {
		$param .= '&tab='.urlencode($tab);
	}
	if ($tabobj) {
		$param .= '&tabobj='.urlencode($tabobj);
	}

	$value = GETPOST('value', 'alpha');
	$result = unActivateModule($value);
	if ($result) {
		setEventMessages($result, null, 'errors');
	}
	header("Location: ".$_SERVER["PHP_SELF"]."?".$param);
	exit;
}



/*
 * View
 */

$form = new Form($db);
$formadmin = new FormAdmin($db);

// Set dir where external modules are installed
if (!dol_is_dir($dirins)) {
	dol_mkdir($dirins);
}
$dirins_ok = (dol_is_dir($dirins));

$help_url = '';
$morejs = array(
	'/includes/ace/src/ace.js',
	'/includes/ace/src/ext-statusbar.js',
	'/includes/ace/src/ext-language_tools.js',
	//'/includes/ace/src/ext-chromevox.js'
);
$morecss = array();

llxHeader('', $langs->trans("ModuleBuilder"), $help_url, '', 0, 0, $morejs, $morecss, '', 'classforhorizontalscrolloftabs');


$text = $langs->trans("ModuleBuilder");

print load_fiche_titre($text, '', 'title_setup');

print '<span class="opacitymedium hideonsmartphone">'.$langs->trans("ModuleBuilderDesc", 'https://wiki.dolibarr.org/index.php/Module_development#Create_your_module').'</span>';
print '<br class="hideonsmartphone">';

//print $textforlistofdirs;
//print '<br>';
//var_dump($listofmodules);


$message = '';
if (!$dirins) {
	$message = info_admin($langs->trans("ConfFileMustContainCustom", DOL_DOCUMENT_ROOT.'/custom', DOL_DOCUMENT_ROOT));
	$allowfromweb = -1;
} else {
	if ($dirins_ok) {
		if (!is_writable(dol_osencode($dirins))) {
			$langs->load("errors");
			$message = info_admin($langs->trans("ErrorFailedToWriteInDir", $dirins));
			$allowfromweb = 0;
		}
	} else {
		$message = info_admin($langs->trans("NotExistsDirect", $dirins).$langs->trans("InfDirAlt").$langs->trans("InfDirExample"));
		$allowfromweb = 0;
	}
}
if ($message) {
	print $message;
}

//print $langs->trans("ModuleBuilderDesc3", count($listofmodules), $FILEFLAG).'<br>';
$infomodulesfound = '<div style="padding: 12px 9px 12px">'.$form->textwithpicto('', $langs->trans("ModuleBuilderDesc3", count($listofmodules)).'<br><br>'.$langs->trans("ModuleBuilderDesc4", $FILEFLAG).'<br>'.$textforlistofdirs).'</div>';



$dolibarrdataroot = preg_replace('/([\\/]+)$/i', '', DOL_DATA_ROOT);
$allowonlineinstall = true;
if (dol_is_file($dolibarrdataroot.'/installmodules.lock')) {
	$allowonlineinstall = false;
}
if (empty($allowonlineinstall)) {
	if (getDolGlobalString('MAIN_MESSAGE_INSTALL_MODULES_DISABLED_CONTACT_US')) {
		// Show clean message
		$message = info_admin($langs->trans('InstallModuleFromWebHasBeenDisabledContactUs'));
	} else {
		// Show technical message
		$message = info_admin($langs->trans("InstallModuleFromWebHasBeenDisabledByFile", $dolibarrdataroot.'/installmodules.lock'), 0, 0, 1, 'warning');
	}

	print $message;

	llxFooter();
	exit(0);
}


// Load module descriptor
$error = 0;
$moduleobj = null;


if (!empty($module) && $module != 'initmodule' && $module != 'deletemodule') {
	$modulelowercase = strtolower($module);
	$loadclasserrormessage = '';

	// Load module
	try {
		$fullpathdirtodescriptor = $listofmodules[strtolower($module)]['moduledescriptorrelpath'];

		//throw(new Exception());
		dol_include_once($fullpathdirtodescriptor);

		$class = 'mod'.$module;
	} catch (Throwable $e) {		// This is called in PHP 7 only. Never called with PHP 5.6
		$loadclasserrormessage = $e->getMessage()."<br>\n";
		$loadclasserrormessage .= 'File: '.$e->getFile()."<br>\n";
		$loadclasserrormessage .= 'Line: '.$e->getLine()."<br>\n";
	} catch (Exception $e) {
		$loadclasserrormessage = $e->getMessage()."<br>\n";
		$loadclasserrormessage .= 'File: '.$e->getFile()."<br>\n";
		$loadclasserrormessage .= 'Line: '.$e->getLine()."<br>\n";
	}

	if (class_exists($class)) {
		try {
			$moduleobj = new $class($db);
		} catch (Exception $e) {
			$error++;
			print $e->getMessage();
		}
	} else {
		if (empty($forceddirread)) {
			$error++;
		}
		$langs->load("errors");
		print '<!-- ErrorFailedToLoadModuleDescriptorForXXX -->';
		print img_warning('').' '.$langs->trans("ErrorFailedToLoadModuleDescriptorForXXX", $module).'<br>';
		print $loadclasserrormessage;
	}
}

print '<br>';


// Tabs for all modules
$head = array();
$h = 0;

$head[$h][0] = $_SERVER["PHP_SELF"].'?module=initmodule';
$head[$h][1] = '<span class="valignmiddle text-plus-circle">'.$langs->trans("NewModule").'</span><span class="fa fa-plus-circle valignmiddle paddingleft"></span>';
$head[$h][2] = 'initmodule';
$h++;

$linktoenabledisable = '';

if (is_array($listofmodules) && count($listofmodules) > 0) {
	// Define $linktoenabledisable
	$modulelowercase = strtolower($module);
	$const_name = 'MAIN_MODULE_'.strtoupper($module);

	$param = '';
	if ($tab) {
		$param .= '&tab='.urlencode($tab);
	}
	if ($module) {
		$param .= '&module='.urlencode($module);
	}
	if ($tabobj) {
		$param .= '&tabobj='.urlencode($tabobj);
	}

	$urltomodulesetup = '<a href="'.DOL_URL_ROOT.'/admin/modules.php?search_keyword='.urlencode($module).'">'.$langs->trans('Home').'-'.$langs->trans("Setup").'-'.$langs->trans("Modules").'</a>';

	// Define $linktoenabledisable to show after module title
	if (isModEnabled($modulelowercase)) {	// If module is already activated
		$linktoenabledisable .= '<a class="reposition asetresetmodule valignmiddle" href="'.$_SERVER["PHP_SELF"].'?id='.$moduleobj->numero.'&action=reset&token='.newToken().'&value=mod'.$module.$param.'">';
		$linktoenabledisable .= img_picto($langs->trans("Activated"), 'switch_on', '', false, 0, 0, '', '', 1);
		$linktoenabledisable .= '</a>';

		$linktoenabledisable .= $form->textwithpicto('', $langs->trans("Warning").' : '.$langs->trans("ModuleIsLive"), -1, 'warning');

		$objMod = $moduleobj;
		$backtourlparam = '';
		$backtourlparam .= ($backtourlparam ? '&' : '?').'module='.$module; // No urlencode here, done later
		if ($tab) {
			$backtourlparam .= ($backtourlparam ? '&' : '?').'tab='.$tab; // No urlencode here, done later
		}
		$backtourl = $_SERVER["PHP_SELF"].$backtourlparam;

		$regs = array();
		if (is_array($objMod->config_page_url)) {
			$i = 0;
			foreach ($objMod->config_page_url as $page) {
				$urlpage = $page;
				if ($i++) {
					$linktoenabledisable .= ' <a href="'.$urlpage.'" title="'.$langs->trans($page).'">'.img_picto(ucfirst($page), "setup").'</a>';
					//    print '<a href="'.$page.'">'.ucfirst($page).'</a>&nbsp;';
				} else {
					if (preg_match('/^([^@]+)@([^@]+)$/i', $urlpage, $regs)) {
						$urltouse = dol_buildpath('/'.$regs[2].'/admin/'.$regs[1], 1);
						$linktoenabledisable .= ' <a href="'.$urltouse.(preg_match('/\?/', $urltouse) ? '&' : '?').'save_lastsearch_values=1&backtopage='.urlencode($backtourl).'" title="'.$langs->trans("Setup").'">'.img_picto($langs->trans("Setup"), "setup", 'style="padding-right: 8px"').'</a>';
					} else {
						// Case standard admin page (not a page provided by the
						// module but a page provided by dolibarr)
						$urltouse = DOL_URL_ROOT.'/admin/'.$urlpage;
						$linktoenabledisable .= ' <a href="'.$urltouse.(preg_match('/\?/', $urltouse) ? '&' : '?').'save_lastsearch_values=1&backtopage='.urlencode($backtourl).'" title="'.$langs->trans("Setup").'">'.img_picto($langs->trans("Setup"), "setup", 'style="padding-right: 8px"').'</a>';
					}
				}
			}
		} elseif (preg_match('/^([^@]+)@([^@]+)$/i', $objMod->config_page_url, $regs)) {
			$linktoenabledisable .= ' &nbsp; <a href="'.dol_buildpath('/'.$regs[2].'/admin/'.$regs[1], 1).'?save_lastsearch_values=1&backtopage='.urlencode($backtourl).'" title="'.$langs->trans("Setup").'">'.img_picto($langs->trans("Setup"), "setup", 'style="padding-right: 8px"').'</a>';
		}
	} else {
		if (!empty($moduleobj)) {
			$linktoenabledisable .= '<a class="reposition asetresetmodule valignmiddle" href="'.$_SERVER["PHP_SELF"].'?id='.$moduleobj->numero.'&action=set&token='.newToken().'&value=mod'.$module.$param.'">';
			$linktoenabledisable .= img_picto($langs->trans("ModuleIsNotActive", $urltomodulesetup), 'switch_off', 'style="padding-right: 8px"', false, 0, 0, '', 'classfortooltip', 1);
			$linktoenabledisable .= "</a>\n";
		}
	}

	// Loop to show tab of each module
	foreach ($listofmodules as $tmpmodule => $tmpmodulearray) {
		$head[$h][0] = $_SERVER["PHP_SELF"].'?module='.$tmpmodulearray['modulenamewithcase'].($forceddirread ? '@'.$dirread : '');
		$head[$h][1] = $tmpmodulearray['modulenamewithcase'];
		$head[$h][2] = $tmpmodulearray['modulenamewithcase'];

		if ($tmpmodulearray['modulenamewithcase'] == $module) {
			$head[$h][4] = '<span class="inline-block">'.$linktoenabledisable.'</span>';
		}

		$h++;
	}
}

$head[$h][0] = $_SERVER["PHP_SELF"].'?module=deletemodule';
$head[$h][1] = img_picto('', 'delete', 'class="pictofixedwidth"').$langs->trans("DangerZone");
$head[$h][2] = 'deletemodule';
$h++;


print dol_get_fiche_head($head, $module, '', -1, '', 0, $infomodulesfound, '', 8); // Modules

if ($module == 'initmodule') {
	// New module
	print '<form action="'.$_SERVER["PHP_SELF"].'" method="POST">';
	print '<input type="hidden" name="token" value="'.newToken().'">';
	print '<input type="hidden" name="action" value="initmodule">';
	print '<input type="hidden" name="module" value="initmodule">';

	//print '<span class="opacitymedium">'.$langs->trans("ModuleBuilderDesc2", 'conf/conf.php', $newdircustom).'</span><br>';
	print '<br>';

	print '<div class="tagtable">';

	print '<div class="tagtr"><div class="tagtd">';
	print '<span class="opacitymedium">'.$langs->trans("IdModule").'</span>';
	print '</div><div class="tagtd">';
	print '<input type="text" name="idmodule" class="width75" value="500000" placeholder="'.dol_escape_htmltag($langs->trans("IdModule")).'">';
	print '<span class="opacitymedium">';
	print ' &nbsp; (';
	print dolButtonToOpenUrlInDialogPopup('popup_modules_id', $langs->transnoentitiesnoconv("SeeIDsInUse"), $langs->transnoentitiesnoconv("SeeIDsInUse"), '/admin/system/modules.php?mainmenu=home&leftmenu=admintools_info', '', '');
	print ' - ';
	print '<a href="https://wiki.dolibarr.org/index.php/List_of_modules_id" target="_blank" rel="noopener noreferrer external">'.$langs->trans("SeeReservedIDsRangeHere").'</a>';
	print ')';
	print '</span>';
	print '</div></div>';

	print '<div class="tagtr"><div class="tagtd">';
	print '<span class="opacitymedium">'.$langs->trans("ModuleName").'</span>';
	print '</div><div class="tagtd">';
	print '<input type="text" name="modulename" value="'.dol_escape_htmltag($modulename).'" autofocus>';
	print ' '.$form->textwithpicto('', $langs->trans("EnterNameOfModuleDesc"));
	print '</div></div>';

	print '<div class="tagtr"><div class="tagtd">';
	print '<span class="opacitymedium">'.$langs->trans("Description").'</span>';
	print '</div><div class="tagtd">';
	print '<input type="text" name="description" value="" class="minwidth500"><br>';
	print '</div></div>';

	print '<div class="tagtr"><div class="tagtd">';
	print '<span class="opacitymedium">'.$langs->trans("Version").'</span>';
	print '</div><div class="tagtd">';
	print '<input type="text" name="version" class="width75" value="'.(GETPOSTISSET('version') ? GETPOST('version') : getDolGlobalString('MODULEBUILDER_SPECIFIC_VERSION', '1.0')).'" placeholder="'.dol_escape_htmltag($langs->trans("Version")).'">';
	print '</div></div>';

	print '<div class="tagtr"><div class="tagtd">';
	print '<span class="opacitymedium">'.$langs->trans("Family").'</span>';
	print '</div><div class="tagtd">';
	print '<select name="family" id="family" class="minwidth400">';
	$arrayoffamilies = array(
		'hr' => "ModuleFamilyHr",
		'crm' => "ModuleFamilyCrm",
		'srm' => "ModuleFamilySrm",
		'financial' => 'ModuleFamilyFinancial',
		'products' => 'ModuleFamilyProducts',
		'projects' => 'ModuleFamilyProjects',
		'ecm' => 'ModuleFamilyECM',
		'technic' => 'ModuleFamilyTechnic',
		'portal' => 'ModuleFamilyPortal',
		'interface' => 'ModuleFamilyInterface',
		'base' => 'ModuleFamilyBase',
		'other' => 'ModuleFamilyOther'
	);
	foreach ($arrayoffamilies as $key => $value) {
		print '<option value="hr"'.($key == getDolGlobalString('MODULEBUILDER_SPECIFIC_FAMILY', 'other') ? ' selected="selected"' : '').' data-html="'.dol_escape_htmltag($langs->trans($value).' <span class="opacitymedium">- '.$key.'</span>').'">'.$langs->trans($value).'</option>';
	}
	print '</select>';
	print ajax_combobox("family");
	print '</div></div>';

	print '<div class="tagtr"><div class="tagtd">';
	print '<span class="opacitymedium">'.$langs->trans("Picto").'</span>';
	print '</div><div class="tagtd">';
	print '<input type="text" name="idpicto" value="'.(GETPOSTISSET('idpicto') ? GETPOST('idpicto') : getDolGlobalString('MODULEBUILDER_DEFAULTPICTO', 'fa-generic')).'" placeholder="'.dol_escape_htmltag($langs->trans("Picto")).'">';
	print $form->textwithpicto('', $langs->trans("Example").': fa-generic, fa-globe, ... any font awesome code.<br>Advanced syntax is fa-fakey[_faprefix[_facolor[_fasize]]]');
	print '</div></div>';

	print '<div class="tagtr"><div class="tagtd">';
	print '<span class="opacitymedium">'.$langs->trans("EditorName").'</span>';
	print '</div><div class="tagtd">';
	print '<input type="text" name="editorname" value="'.(GETPOSTISSET('editorname') ? GETPOST('editorname') : getDolGlobalString('MODULEBUILDER_SPECIFIC_EDITOR_NAME', $mysoc->name)).'" placeholder="'.dol_escape_htmltag($langs->trans("EditorName")).'"><br>';
	print '</div></div>';

	print '<div class="tagtr"><div class="tagtd">';
	print '<span class="opacitymedium">'.$langs->trans("EditorUrl").'</span>';
	print '</div><div class="tagtd">';
	print '<input type="text" name="editorurl" value="'.(GETPOSTISSET('editorurl') ? GETPOST('editorurl') : getDolGlobalString('MODULEBUILDER_SPECIFIC_EDITOR_URL', $mysoc->url)).'" placeholder="'.dol_escape_htmltag($langs->trans("EditorUrl")).'"><br>';
	print '</div></div>';

	print '<br><input type="submit" class="button" name="create" value="'.dol_escape_htmltag($langs->trans("Create")).'"'.($dirins ? '' : ' disabled="disabled"').'>';
	print '</form>';
} elseif ($module == 'deletemodule') {
	print '<!-- Form to init a module -->'."\n";
	print '<form action="'.$_SERVER["PHP_SELF"].'" method="POST" name="delete">';
	print '<input type="hidden" name="token" value="'.newToken().'">';
	print '<input type="hidden" name="action" value="confirm_deletemodule">';
	print '<input type="hidden" name="module" value="deletemodule">';

	print $langs->trans("EnterNameOfModuleToDeleteDesc").'<br><br>';

	print '<input type="text" name="module" placeholder="'.dol_escape_htmltag($langs->trans("ModuleKey")).'" value="">';
	print '<input type="submit" class="button smallpaddingimp" value="'.$langs->trans("Delete").'"'.($dirins ? '' : ' disabled="disabled"').'>';
	print '</form>';
} elseif (!empty($module)) {
	// Tabs for module
	if (!$error) {
		$dirread = $listofmodules[strtolower($module)]['moduledescriptorrootpath'];

		$head2 = array();
		$h = 0;

		$head2[$h][0] = $_SERVER["PHP_SELF"].'?tab=description&module='.$module.($forceddirread ? '@'.$dirread : '');
		$head2[$h][1] = $langs->trans("Description");
		$head2[$h][2] = 'description';
		$h++;

		$head2[$h][0] = $_SERVER["PHP_SELF"].'?tab=objects&module='.$module.($forceddirread ? '@'.$dirread : '');
		$head2[$h][1] = $langs->trans("Objects");
		$head2[$h][2] = 'objects';
		$h++;

		$head2[$h][0] = $_SERVER["PHP_SELF"].'?tab=languages&module='.$module.($forceddirread ? '@'.$dirread : '');
		$head2[$h][1] = $langs->trans("Languages");
		$head2[$h][2] = 'languages';
		$h++;

		$head2[$h][0] = $_SERVER["PHP_SELF"].'?tab=dictionaries&module='.$module.($forceddirread ? '@'.$dirread : '');
		$head2[$h][1] = $langs->trans("Dictionaries");
		$head2[$h][2] = 'dictionaries';
		$h++;

		$head2[$h][0] = $_SERVER["PHP_SELF"].'?tab=permissions&module='.$module.($forceddirread ? '@'.$dirread : '');
		$head2[$h][1] = $langs->trans("Permissions");
		$head2[$h][2] = 'permissions';
		$h++;

		$head2[$h][0] = $_SERVER["PHP_SELF"].'?tab=tabs&module='.$module.($forceddirread ? '@'.$dirread : '');
		$head2[$h][1] = $langs->trans("Tabs");
		$head2[$h][2] = 'tabs';
		$h++;

		$head2[$h][0] = $_SERVER["PHP_SELF"].'?tab=menus&module='.$module.($forceddirread ? '@'.$dirread : '');
		$head2[$h][1] = $langs->trans("Menus");
		$head2[$h][2] = 'menus';
		$h++;

		$head2[$h][0] = $_SERVER["PHP_SELF"].'?tab=hooks&module='.$module.($forceddirread ? '@'.$dirread : '');
		$head2[$h][1] = $langs->trans("Hooks");
		$head2[$h][2] = 'hooks';
		$h++;

		$head2[$h][0] = $_SERVER["PHP_SELF"].'?tab=triggers&module='.$module.($forceddirread ? '@'.$dirread : '');
		$head2[$h][1] = $langs->trans("Triggers");
		$head2[$h][2] = 'triggers';
		$h++;

		$head2[$h][0] = $_SERVER["PHP_SELF"].'?tab=widgets&module='.$module.($forceddirread ? '@'.$dirread : '');
		$head2[$h][1] = $langs->trans("Widgets");
		$head2[$h][2] = 'widgets';
		$h++;

		$head2[$h][0] = $_SERVER["PHP_SELF"].'?tab=exportimport&module='.$module.($forceddirread ? '@'.$dirread : '');
		$head2[$h][1] = $langs->trans("Export").'-'.$langs->trans("Import");
		$head2[$h][2] = 'exportimport';
		$h++;

		$head2[$h][0] = $_SERVER["PHP_SELF"].'?tab=css&module='.$module.($forceddirread ? '@'.$dirread : '');
		$head2[$h][1] = $langs->trans("CSS");
		$head2[$h][2] = 'css';
		$h++;

		$head2[$h][0] = $_SERVER["PHP_SELF"].'?tab=js&module='.$module.($forceddirread ? '@'.$dirread : '');
		$head2[$h][1] = $langs->trans("JS");
		$head2[$h][2] = 'js';
		$h++;

		$head2[$h][0] = $_SERVER["PHP_SELF"].'?tab=cli&module='.$module.($forceddirread ? '@'.$dirread : '');
		$head2[$h][1] = $langs->trans("CLI");
		$head2[$h][2] = 'cli';
		$h++;

		$head2[$h][0] = $_SERVER["PHP_SELF"].'?tab=cron&module='.$module.($forceddirread ? '@'.$dirread : '');
		$head2[$h][1] = $langs->trans("CronList");
		$head2[$h][2] = 'cron';
		$h++;

		$head2[$h][0] = $_SERVER["PHP_SELF"].'?tab=specifications&module='.$module.($forceddirread ? '@'.$dirread : '');
		$head2[$h][1] = $langs->trans("Documentation");
		$head2[$h][2] = 'specifications';
		$h++;

		$head2[$h][0] = $_SERVER["PHP_SELF"].'?tab=buildpackage&module='.$module.($forceddirread ? '@'.$dirread : '');
		$head2[$h][1] = $langs->trans("BuildPackage");
		$head2[$h][2] = 'buildpackage';
		$h++;

		$MAXTABFOROBJECT = 15;

		print '<!-- Section for a given module -->';

		// Note module is inside $dirread

		if ($tab == 'description') {
			print '<!-- tab=description -->'."\n";
			$pathtofile = $listofmodules[strtolower($module)]['moduledescriptorrelpath'];
			$pathtofilereadme = $modulelowercase.'/README.md';
			$pathtochangelog = $modulelowercase.'/ChangeLog.md';

			if ($action != 'editfile' || empty($file)) {
				print dol_get_fiche_head($head2, $tab, '', -1, '', 0, '', '', $MAXTABFOROBJECT, 'formodulesuffix'); // Description - level 2

				print '<span class="opacitymedium">'.$langs->trans("ModuleBuilderDesc".$tab).'</span>';
				$infoonmodulepath = '';
				if (realpath($dirread.'/'.$modulelowercase) != $dirread.'/'.$modulelowercase) {
					$infoonmodulepath = '<span class="opacitymedium">'.$langs->trans("RealPathOfModule").' :</span> <strong class="wordbreak">'.realpath($dirread.'/'.$modulelowercase).'</strong><br>';
					print ' '.$infoonmodulepath;
				}
				print '<br>';

				print '<table>';

				print '<tr><td>';
				print '<span class="fa fa-file-o"></span> '.$langs->trans("DescriptorFile").' : <strong class="wordbreak">'.$pathtofile.'</strong>';
				print '</td><td><a class="editfielda" href="'.$_SERVER['PHP_SELF'].'?tab='.urlencode($tab).'&module='.$module.($forceddirread ? '@'.$dirread : '').'&action=editfile&token='.newToken().'&format=php&file='.urlencode($pathtofile).'">'.img_picto($langs->trans("Edit"), 'edit').'</a>';
				print '</td></tr>';

				print '<tr><td><span class="fa fa-file-o"></span> '.$langs->trans("ReadmeFile").' : <strong class="wordbreak">'.$pathtofilereadme.'</strong>';
				print '</td><td><a class="editfielda" href="'.$_SERVER['PHP_SELF'].'?tab='.urlencode($tab).'&module='.$module.($forceddirread ? '@'.$dirread : '').'&action=editfile&token='.newToken().'&format=markdown&file='.urlencode($pathtofilereadme).'">'.img_picto($langs->trans("Edit"), 'edit').'</a>';
				print '</td></tr>';

				print '<tr><td><span class="fa fa-file-o"></span> '.$langs->trans("ChangeLog").' : <strong class="wordbreak">'.$pathtochangelog.'</strong>';
				print '</td><td><a class="editfielda" href="'.$_SERVER['PHP_SELF'].'?tab='.urlencode($tab).'&module='.$module.($forceddirread ? '@'.$dirread : '').'&action=editfile&token='.newToken().'&format=markdown&file='.urlencode($pathtochangelog).'">'.img_picto($langs->trans("Edit"), 'edit').'</a>';
				print '</td></tr>';

				print '</table>';
				print '<br>';

				print load_fiche_titre($form->textwithpicto($langs->trans("DescriptorFile"), $langs->transnoentitiesnoconv("File").' '.$pathtofile), '', '');

				if (!empty($moduleobj)) {
					print '<div class="underbanner clearboth"></div>';
					print '<div class="fichecenter">';

					print '<table class="border centpercent">';
					print '<tr class="liste_titre"><td class="titlefield">';
					print $langs->trans("Parameter");
					print '</td><td>';
					print $langs->trans("Value");
					print '</td></tr>';

					print '<tr><td>';
					print $langs->trans("IdModule");
					print '</td><td>';
					print $moduleobj->numero;
					print '<span class="opacitymedium">';
					print ' &nbsp; (<a href="'.DOL_URL_ROOT.'/admin/system/modules.php?mainmenu=home&leftmenu=admintools_info" target="_blank" rel="noopener noreferrer">'.$langs->trans("SeeIDsInUse").'</a>';
					print ' - <a href="https://wiki.dolibarr.org/index.php/List_of_modules_id" target="_blank" rel="noopener noreferrer external">'.$langs->trans("SeeReservedIDsRangeHere").'</a>)';
					print '</span>';
					print '</td></tr>';

					print '<tr><td>';
					print $langs->trans("ModuleName");
					print '</td><td>';
					print $moduleobj->getName();
					print '</td></tr>';

					print '<tr><td>';
					print $langs->trans("Description");
					print '</td><td>';
					print $moduleobj->getDesc();
					print '</td></tr>';

					print '<tr><td>';
					print $langs->trans("Version");
					print '</td><td>';
					print $moduleobj->getVersion();
					print '</td></tr>';

					print '<tr><td>';
					print $langs->trans("Family");
					//print "<br>'crm','financial','hr','projects','products','ecm','technic','interface','other'";
					print '</td><td>';
					print $moduleobj->family;
					print '</td></tr>';

					print '<tr><td>';
					print $langs->trans("Picto");
					print '</td><td>';
					print $moduleobj->picto;
					print ' &nbsp; '.img_picto('', $moduleobj->picto, 'class="valignmiddle pictomodule paddingrightonly"');
					print '</td></tr>';

					print '<tr><td>';
					print $langs->trans("EditorName");
					print '</td><td>';
					print $moduleobj->editor_name;
					print '</td></tr>';

					print '<tr><td>';
					print $langs->trans("EditorUrl");
					print '</td><td>';
					if (!empty($moduleobj->editor_url)) {
						print '<a href="'.$moduleobj->editor_url.'" target="_blank" rel="noopener">'.$moduleobj->editor_url.' '.img_picto('', 'globe').'</a>';
					}
					print '</td></tr>';

					print '</table>';
				} else {
					print $langs->trans("ErrorFailedToLoadModuleDescriptorForXXX", $module).'<br>';
				}

				if (!empty($moduleobj)) {
					print '<br><br>';

					// Readme file
					print load_fiche_titre($form->textwithpicto($langs->trans("ReadmeFile"), $langs->transnoentitiesnoconv("File").' '.$pathtofilereadme), '', '');

					print '<!-- readme file -->';
					if (dol_is_file($dirread.'/'.$pathtofilereadme)) {
						print '<div class="underbanner clearboth"></div><div class="fichecenter">'.$moduleobj->getDescLong().'</div>';
					} else {
						print '<span class="opacitymedium">'.$langs->trans("ErrorFileNotFound", $pathtofilereadme).'</span>';
					}

					print '<br><br>';

					// ChangeLog
					print load_fiche_titre($form->textwithpicto($langs->trans("ChangeLog"), $langs->transnoentitiesnoconv("File").' '.$pathtochangelog), '', '');

					print '<!-- changelog file -->';
					if (dol_is_file($dirread.'/'.$pathtochangelog)) {
						print '<div class="underbanner clearboth"></div><div class="fichecenter">'.$moduleobj->getChangeLog().'</div>';
					} else {
						print '<span class="opacitymedium">'.$langs->trans("ErrorFileNotFound", $pathtochangelog).'</span>';
					}
				}

				print dol_get_fiche_end();
			} else {	// Edit text file
				$fullpathoffile = dol_buildpath($file, 0, 1); // Description - level 2

				if ($fullpathoffile) {
					$content = file_get_contents($fullpathoffile);
				}

				// New module
				print '<form action="'.$_SERVER["PHP_SELF"].'" method="POST">';
				print '<input type="hidden" name="token" value="'.newToken().'">';
				print '<input type="hidden" name="action" value="savefile">';
				print '<input type="hidden" name="file" value="'.dol_escape_htmltag($file).'">';
				print '<input type="hidden" name="tab" value="'.$tab.'">';
				print '<input type="hidden" name="module" value="'.$module.'">';

				print dol_get_fiche_head($head2, $tab, '', -1, '', 0, '', '', 0, 'formodulesuffix');

				$doleditor = new DolEditor('editfilecontent', $content, '', '300', 'Full', 'In', true, false, 'ace', 0, '99%', '');
				print $doleditor->Create(1, '', false, $langs->trans("File").' : '.$file, (GETPOST('format', 'aZ09') ?GETPOST('format', 'aZ09') : 'html'));

				print dol_get_fiche_end();

				print '<center>';
				print '<input type="submit" class="button buttonforacesave button-save" id="savefile" name="savefile" value="'.dol_escape_htmltag($langs->trans("Save")).'">';
				print ' &nbsp; ';
				print '<input type="submit" class="button button-cancel" name="cancel" value="'.dol_escape_htmltag($langs->trans("Cancel")).'">';
				print '</center>';

				print '</form>';
			}
		} else {
			print dol_get_fiche_head($head2, $tab, '', -1, '', 0, '', '', $MAXTABFOROBJECT, 'formodulesuffix'); // Level 2
		}

		if ($tab == 'languages') {
			print '<!-- tab=languages -->'."\n";
			if ($action != 'editfile' || empty($file)) {
				print '<span class="opacitymedium">'.$langs->trans("LanguageDefDesc").'</span><br>';
				print '<br>';


				print '<form action="'.$_SERVER["PHP_SELF"].'" method="POST">';
				print '<input type="hidden" name="token" value="'.newToken().'">';
				print '<input type="hidden" name="action" value="addlanguage">';
				print '<input type="hidden" name="file" value="'.dol_escape_htmltag($file).'">';
				print '<input type="hidden" name="tab" value="'.$tab.'">';
				print '<input type="hidden" name="module" value="'.$module.'">';
				print $formadmin->select_language($conf->global->MAIN_LANG_DEFAULT, 'newlangcode', 0, 0, 1, 0, 0, 'minwidth300', 1);
				print '<input type="submit" name="addlanguage" class="button smallpaddingimp" value="'.dol_escape_htmltag($langs->trans("AddLanguageFile")).'"><br>';
				print '</form>';

				print '<br>';
				print '<br>';

				$modulelowercase = strtolower($module);

				// Dir for module
				$diroflang = dol_buildpath($modulelowercase, 0);
				$diroflang .= '/langs';
				$langfiles = dol_dir_list($diroflang, 'files', 1, '\.lang$');

				if (!preg_match('/custom/', $dirread)) {
					// If this is not a module into custom
					$diroflang = $dirread;
					$diroflang .= '/langs';
					$langfiles = dol_dir_list($diroflang, 'files', 1, $modulelowercase.'\.lang$');
				}

				print '<table class="none">';
				foreach ($langfiles as $langfile) {
					$pathtofile = $modulelowercase.'/langs/'.$langfile['relativename'];
					if (!preg_match('/custom/', $dirread)) {	// If this is not a module into custom
						$pathtofile = 'langs/'.$langfile['relativename'];
					}
					print '<tr><td><span class="fa fa-file-o"></span> '.$langs->trans("LanguageFile").' '.basename(dirname($pathtofile)).' : <strong class="wordbreak">'.$pathtofile.'</strong>';
					print '</td><td><a class="editfielda" href="'.$_SERVER['PHP_SELF'].'?tab='.urlencode($tab).'&module='.$module.($forceddirread ? '@'.$dirread : '').'&action=editfile&token='.newToken().'&format=ini&file='.urlencode($pathtofile).'">'.img_picto($langs->trans("Edit"), 'edit').'</a>';
					print '</td><td><a class="editfielda" href="'.$_SERVER['PHP_SELF'].'?tab='.urlencode($tab).'&module='.$module.($forceddirread ? '@'.$dirread : '').'&action=confirm_removefile&token='.newToken().'&file='.urlencode($pathtofile).'">'.img_picto($langs->trans("Delete"), 'delete').'</a>';
					print '</td>';
				}
				print '</table>';
			} else {
				// Edit text language file

				//print $langs->trans("UseAsciiDocFormat").'<br>';

				$fullpathoffile = dol_buildpath($file, 0);

				$content = file_get_contents($fullpathoffile);

				// New module
				print '<form action="'.$_SERVER["PHP_SELF"].'" method="POST">';
				print '<input type="hidden" name="token" value="'.newToken().'">';
				print '<input type="hidden" name="action" value="savefile">';
				print '<input type="hidden" name="file" value="'.dol_escape_htmltag($file).'">';
				print '<input type="hidden" name="tab" value="'.$tab.'">';
				print '<input type="hidden" name="module" value="'.$module.'">';

				$doleditor = new DolEditor('editfilecontent', $content, '', '300', 'Full', 'In', true, false, 'ace', 0, '99%');
				print $doleditor->Create(1, '', false, $langs->trans("File").' : '.$file, (GETPOST('format', 'aZ09') ?GETPOST('format', 'aZ09') : 'text'));
				print '<br>';
				print '<center>';
				print '<input type="submit" class="button buttonforacesave button-save" id="savefile" name="savefile" value="'.dol_escape_htmltag($langs->trans("Save")).'">';
				print ' &nbsp; ';
				print '<input type="submit" class="button button-cancel" name="cancel" value="'.dol_escape_htmltag($langs->trans("Cancel")).'">';
				print '</center>';

				print '</form>';
			}
		}

		if ($tab == 'objects') {
			print '<!-- tab=objects -->'."\n";
			$head3 = array();
			$h = 0;

			// Dir for module
			$dir = $dirread.'/'.$modulelowercase.'/class';

			$head3[$h][0] = $_SERVER["PHP_SELF"].'?tab=objects&module='.$module.($forceddirread ? '@'.$dirread : '').'&tabobj=newobject';
			$head3[$h][1] = '<span class="valignmiddle text-plus-circle">'.$langs->trans("NewObjectInModulebuilder").'</span><span class="fa fa-plus-circle valignmiddle paddingleft"></span>';
			$head3[$h][2] = 'newobject';
			$h++;

			// Scan for object class files
			$listofobject = dol_dir_list($dir, 'files', 0, '\.class\.php$');

			$firstobjectname = '';
			foreach ($listofobject as $fileobj) {
				if (preg_match('/^api_/', $fileobj['name'])) {
					continue;
				}
				if (preg_match('/^actions_/', $fileobj['name'])) {
					continue;
				}

				$tmpcontent = file_get_contents($fileobj['fullname']);
				if (preg_match('/class\s+([^\s]*)\s+extends\s+CommonObject/ims', $tmpcontent, $reg)) {
					//$objectname = preg_replace('/\.txt$/', '', $fileobj['name']);
					$objectname = $reg[1];
					if (empty($firstobjectname)) {
						$firstobjectname = $objectname;
					}

					$head3[$h][0] = $_SERVER["PHP_SELF"].'?tab=objects&module='.$module.($forceddirread ? '@'.$dirread : '').'&tabobj='.$objectname;
					$head3[$h][1] = $objectname;
					$head3[$h][2] = $objectname;
					$h++;
				}
			}

			if ($h > 1) {
				$head3[$h][0] = $_SERVER["PHP_SELF"].'?tab=objects&module='.$module.($forceddirread ? '@'.$dirread : '').'&tabobj=deleteobject';
				$head3[$h][1] =img_picto('', 'delete', 'class="pictofixedwidth"').$langs->trans("DangerZone");
				$head3[$h][2] = 'deleteobject';
				$h++;
			}

			// If tabobj was not defined, then we check if there is one obj. If yes, we force on it, if no, we will show tab to create new objects.
			if ($tabobj == 'newobjectifnoobj') {
				if ($firstobjectname) {
					$tabobj = $firstobjectname;
				} else {
					$tabobj = 'newobject';
				}
			}

			print dol_get_fiche_head($head3, $tabobj, '', -1, ''); // Level 3

			if ($tabobj == 'newobject') {
				// New object tab
				print '<form action="'.$_SERVER["PHP_SELF"].'" method="POST">';
				print '<input type="hidden" name="token" value="'.newToken().'">';
				print '<input type="hidden" name="action" value="initobject">';
				print '<input type="hidden" name="tab" value="objects">';
				print '<input type="hidden" name="module" value="'.dol_escape_htmltag($module).'">';

				print '<span class="opacitymedium">'.$langs->trans("EnterNameOfObjectDesc").'</span><br><br>';

				print '<div class="tagtable">';

				print '<div class="tagtr"><div class="tagtd">';
				print '<span class="opacitymedium">'.$langs->trans("ObjectKey").'</span> &nbsp; ';
				print '</div><div class="tagtd">';
				print '<input type="text" name="objectname" maxlength="64" value="'.dol_escape_htmltag(GETPOST('objectname', 'alpha') ? GETPOST('objectname', 'alpha') : $modulename).'" autofocus><br>';
				print '</div></div>';

				print '<div class="tagtr"><div class="tagtd">';
				print '<span class="opacitymedium">'.$langs->trans("Picto").'</span> &nbsp; ';
				print '</div><div class="tagtd">';
				print '<input type="text" name="idpicto" value="fa-generic" placeholder="'.dol_escape_htmltag($langs->trans("Picto")).'">';
				print $form->textwithpicto('', $langs->trans("Example").': fa-generic, fa-globe, ... any font awesome code.<br>Advanced syntax is fa-fakey[_faprefix[_facolor[_fasize]]]');
				print '</div></div>';

				print '<div class="tagtr"><div class="tagtd">';
				print '<span class="opacitymedium">'.$langs->trans("DefinePropertiesFromExistingTable").'</span> &nbsp; ';
				print '</div><div class="tagtd">';
				print '<input type="text" name="initfromtablename" value="'.GETPOST('initfromtablename').'" placeholder="'.$langs->trans("TableName").'">';
				print $form->textwithpicto('', $langs->trans("DefinePropertiesFromExistingTableDesc").'<br>'.$langs->trans("DefinePropertiesFromExistingTableDesc2"));
				print '</div></div>';

				print '</div>';

				print '<br>';
				print '<input type="checkbox" name="includerefgeneration" id="includerefgeneration" value="includerefgeneration"> <label class="margintoponly" for="includerefgeneration">'.$form->textwithpicto($langs->trans("IncludeRefGeneration"), $langs->trans("IncludeRefGenerationHelp")).'</label><br>';
				print '<input type="checkbox" name="includedocgeneration" id="includedocgeneration" value="includedocgeneration"> <label for="includedocgeneration">'.$form->textwithpicto($langs->trans("IncludeDocGeneration"), $langs->trans("IncludeDocGenerationHelp")).'</label><br>';
				print '<input type="checkbox" name="generatepermissions" id="generatepermissions" value="generatepermissions"> <label for="generatepermissions">'.$form->textwithpicto($langs->trans("GeneratePermissions"), $langs->trans("GeneratePermissionsHelp")).'</label><br>';
				print '<br>';
				print '<input type="submit" class="button small" name="create" value="'.dol_escape_htmltag($langs->trans("GenerateCode")).'"'.($dirins ? '' : ' disabled="disabled"').'>';
				print '<br>';
				print '<br>';
				/*
				print '<br>';
				print '<span class="opacitymedium">'.$langs->trans("or").'</span>';
				print '<br>';
				print '<br>';
				//print '<input type="checkbox" name="initfromtablecheck"> ';
				print $langs->trans("InitStructureFromExistingTable");
				print '<input type="text" name="initfromtablename" value="" placeholder="'.$langs->trans("TableName").'">';
				print '<input type="submit" class="button smallpaddingimp" name="createtablearray" value="'.dol_escape_htmltag($langs->trans("GenerateCode")).'"'.($dirins ? '' : ' disabled="disabled"').'>';
				print '<br>';
				*/

				print '</form>';
			} elseif ($tabobj == 'deleteobject') {
				// Delete object tab
				print '<form action="'.$_SERVER["PHP_SELF"].'" method="POST">';
				print '<input type="hidden" name="token" value="'.newToken().'">';
				print '<input type="hidden" name="action" value="confirm_deleteobject">';
				print '<input type="hidden" name="tab" value="objects">';
				print '<input type="hidden" name="module" value="'.dol_escape_htmltag($module).'">';

				print $langs->trans("EnterNameOfObjectToDeleteDesc").'<br><br>';

				print '<input type="text" name="objectname" value="'.dol_escape_htmltag($modulename).'" placeholder="'.dol_escape_htmltag($langs->trans("ObjectKey")).'">';
				print '<input type="submit" class="button smallpaddingimp" name="delete" value="'.dol_escape_htmltag($langs->trans("Delete")).'"'.($dirins ? '' : ' disabled="disabled"').'>';
				print '</form>';
			} else {
				// tabobj = module
				if ($action == 'deleteproperty') {
					$formconfirm = $form->formconfirm(
						$_SERVER["PHP_SELF"].'?propertykey='.urlencode(GETPOST('propertykey', 'alpha')).'&objectname='.urlencode($objectname).'&tab='.urlencode($tab).'&module='.urlencode($module).'&tabobj='.urlencode($tabobj),
						$langs->trans('Delete'),
						$langs->trans('ConfirmDeleteProperty', GETPOST('propertykey', 'alpha')),
						'confirm_deleteproperty',
						'',
						0,
						1
					);

					// Print form confirm
					print $formconfirm;
				}

				if ($action != 'editfile' || empty($file)) {
					try {
						//$pathtofile = $listofmodules[strtolower($module)]['moduledescriptorrelpath'];

						$pathtoclass    = strtolower($module).'/class/'.strtolower($tabobj).'.class.php';
						$pathtoapi      = strtolower($module).'/class/api_'.strtolower($module).'.class.php';
						$pathtoagenda   = strtolower($module).'/'.strtolower($tabobj).'_agenda.php';
						$pathtocard     = strtolower($module).'/'.strtolower($tabobj).'_card.php';
						$pathtodocument = strtolower($module).'/'.strtolower($tabobj).'_document.php';
						$pathtolist     = strtolower($module).'/'.strtolower($tabobj).'_list.php';
						$pathtonote     = strtolower($module).'/'.strtolower($tabobj).'_note.php';
						$pathtocontact  = strtolower($module).'/'.strtolower($tabobj).'_contact.php';
						$pathtophpunit  = strtolower($module).'/test/phpunit/'.strtolower($tabobj).'Test.php';

						// Try to load object class file
						clearstatcache(true);
						if (function_exists('opcache_invalidate')) {
							opcache_invalidate($dirread.'/'.$pathtoclass, true); // remove the include cache hell !
						}

						if (empty($forceddirread) && empty($dirread)) {
							$result = dol_include_once($pathtoclass);
							$stringofinclude = "dol_include_once(".$pathtoclass.")";
						} else {
							$result = @include_once $dirread.'/'.$pathtoclass;
							$stringofinclude = "@include_once ".$dirread.'/'.$pathtoclass;
						}
						if (class_exists($tabobj)) {
							try {
								$tmpobject = @new $tabobj($db);
							} catch (Exception $e) {
								dol_syslog('Failed to load Constructor of class: '.$e->getMessage(), LOG_WARNING);
							}
						} else {
							print '<span class="warning">'.$langs->trans('Failed to find the class '.$tabobj.' despite the '.$stringofinclude).'</span><br><br>';
						}

						// Define path for sql file
						$pathtosql = strtolower($module).'/sql/llx_'.strtolower($module).'_'.strtolower($tabobj).'-'.strtolower($module).'.sql';
						$result = dol_buildpath($pathtosql);
						if (! dol_is_file($result)) {
							$pathtosql = strtolower($module).'/sql/llx_'.strtolower($module).'_'.strtolower($tabobj).'.sql';
							$result = dol_buildpath($pathtosql);
							if (! dol_is_file($result)) {
								$pathtosql = 'install/mysql/tables/llx_'.strtolower($module).'_'.strtolower($tabobj).'-'.strtolower($module).'.sql';
								$result = dol_buildpath($pathtosql);
								if (! dol_is_file($result)) {
									$pathtosql = 'install/mysql/tables/llx_'.strtolower($module).'-'.strtolower($module).'.sql';
									$result = dol_buildpath($pathtosql);
									if (! dol_is_file($result)) {
										$pathtosql = 'install/mysql/tables/llx_'.strtolower($module).'.sql';
										$pathtosqlextra = 'install/mysql/tables/llx_'.strtolower($module).'_extrafields.sql';
										$result = dol_buildpath($pathtosql);
									} else {
										$pathtosqlextra = 'install/mysql/tables/llx_'.strtolower($module).'_extrafields-'.strtolower($module).'.sql';
									}
								} else {
									$pathtosqlextra = 'install/mysql/tables/llx_'.strtolower($module).'_'.strtolower($tabobj).'_extrafields-'.strtolower($module).'.sql';
								}
							} else {
								$pathtosqlextra = strtolower($module).'/sql/llx_'.strtolower($module).'_'.strtolower($tabobj).'_extrafields.sql';
							}
						} else {
							$pathtosqlextra = strtolower($module).'/sql/llx_'.strtolower($module).'_'.strtolower($tabobj).'_extrafields-'.strtolower($module).'.sql';
						}
						$pathtosqlroot = preg_replace('/\/llx_.*$/', '', $pathtosql);

						$pathtosqlkey   = preg_replace('/\.sql$/', '.key.sql', $pathtosql);
						$pathtosqlextrakey   = preg_replace('/\.sql$/', '.key.sql', $pathtosqlextra);

						$pathtolib      = strtolower($module).'/lib/'.strtolower($module).'.lib.php';
						$pathtoobjlib   = strtolower($module).'/lib/'.strtolower($module).'_'.strtolower($tabobj).'.lib.php';
						$pathtopicto    = strtolower($module).'/img/object_'.strtolower($tabobj).'.png';

						//var_dump($pathtoclass);
						//var_dump($dirread);
						$realpathtoclass    = $dirread.'/'.$pathtoclass;
						$realpathtoapi      = $dirread.'/'.$pathtoapi;
						$realpathtoagenda   = $dirread.'/'.$pathtoagenda;
						$realpathtocard     = $dirread.'/'.$pathtocard;
						$realpathtodocument = $dirread.'/'.$pathtodocument;
						$realpathtolist     = $dirread.'/'.$pathtolist;
						$realpathtonote     = $dirread.'/'.$pathtonote;
						$realpathtocontact  = $dirread.'/'.$pathtocontact;
						$realpathtophpunit  = $dirread.'/'.$pathtophpunit;
						$realpathtosql      = $dirread.'/'.$pathtosql;
						$realpathtosqlextra = $dirread.'/'.$pathtosqlextra;
						$realpathtosqlkey   = $dirread.'/'.$pathtosqlkey;
						$realpathtosqlextrakey = $dirread.'/'.$pathtosqlextrakey;
						$realpathtolib      = $dirread.'/'.$pathtolib;
						$realpathtoobjlib   = $dirread.'/'.$pathtoobjlib;
						$realpathtopicto    = $dirread.'/'.$pathtopicto;

						if (empty($realpathtoapi)) { 	// For compatibility with some old modules
							$pathtoapi = strtolower($module).'/class/api_'.strtolower($module).'s.class.php';
							$realpathtoapi = $dirread.'/'.$pathtoapi;
						}

						$urloflist = dol_buildpath('/'.$pathtolist, 1);
						$urlofcard = dol_buildpath('/'.$pathtocard, 1);


						print '<!-- section for object -->';
						print '<div class="fichehalfleft smallxxx">';
						// Main DAO class file
						print '<span class="fa fa-file-o"></span> '.$langs->trans("ClassFile").' : <strong>'.(dol_is_file($realpathtoclass) ? '' : '<strike>').preg_replace('/^'.strtolower($module).'\//', '', $pathtoclass).(dol_is_file($realpathtoclass) ? '' : '</strike>').'</strong>';
						print ' <a class="editfielda" href="'.$_SERVER['PHP_SELF'].'?tab='.urlencode($tab).'&tabobj='.$tabobj.'&module='.$module.($forceddirread ? '@'.$dirread : '').'&action=editfile&token='.newToken().'&format=php&file='.urlencode($pathtoclass).'">'.img_picto($langs->trans("Edit"), 'edit').'</a>';
						print '<br>';
						// Image
						if (dol_is_file($realpathtopicto)) {
							print '<span class="fa fa-file-image-o"></span> '.$langs->trans("Image").' : <strong>'.(dol_is_file($realpathtopicto) ? '' : '<strike>').preg_replace('/^'.strtolower($module).'\//', '', $pathtopicto).(dol_is_file($realpathtopicto) ? '' : '</strike>').'</strong>';
							//print ' <a href="'.$_SERVER['PHP_SELF'].'?tab='.urlencode($tab).'&tabobj='.$tabobj.'&module='.$module.($forceddirread?'@'.$dirread:'').'&action=editfile&token='.newToken().'&format=php&file='.urlencode($pathtopicto).'">'.img_picto($langs->trans("Edit"), 'edit').'</a>';
							print '<br>';
						} elseif (!empty($tmpobject)) {
							print '<span class="fa fa-file-image-o"></span> '.$langs->trans("Image").' : '.img_picto('', $tmpobject->picto, 'class="pictofixedwidth"');
							print '<br>';
						}

						// API file
						print '<br>';
						print '<span class="fa fa-file-o"></span> '.$langs->trans("ApiClassFile").' : <strong class="wordbreak">'.(dol_is_file($realpathtoapi) ? '' : '<strike><span class="opacitymedium">').preg_replace('/^'.strtolower($module).'\//', '', $pathtoapi).(dol_is_file($realpathtoapi)?'':'</span></strike>').'</strong>';
						if (dol_is_file($realpathtoapi)) {
							print ' <a class="editfielda" href="'.$_SERVER['PHP_SELF'].'?tab='.urlencode($tab).'&tabobj='.$tabobj.'&module='.$module.($forceddirread ? '@'.$dirread : '').'&action=editfile&token='.newToken().'&format=php&file='.urlencode($pathtoapi).'">'.img_picto($langs->trans("Edit"), 'edit').'</a>';
							print ' ';
							print '<a class="reposition editfielda" href="'.$_SERVER['PHP_SELF'].'?tab='.urlencode($tab).'&tabobj='.$tabobj.'&module='.$module.($forceddirread ? '@'.$dirread : '').'&action=confirm_removefile&token='.newToken().'&file='.urlencode($pathtoapi).'">'.img_picto($langs->trans("Delete"), 'delete').'</a>';
							print ' &nbsp; ';
							if (empty($conf->global->$const_name)) {	// If module is not activated
								print '<a href="#" class="classfortooltip" target="apiexplorer" title="'.$langs->trans("ModuleMustBeEnabled", $module).'"><strike>'.$langs->trans("ApiExplorer").'</strike></a>';
							} else {
								print '<a href="'.DOL_URL_ROOT.'/api/index.php/explorer/" target="apiexplorer">'.$langs->trans("ApiExplorer").'</a>';
							}
						} else {
							print '<a class="editfielda" href="'.$_SERVER['PHP_SELF'].'?tab='.urlencode($tab).'&tabobj='.$tabobj.'&module='.$module.($forceddirread ? '@'.$dirread : '').'&action=initapi&token='.newToken().'&format=php&file='.urlencode($pathtoapi).'">'.img_picto('Generate', 'generate', 'class="paddingleft"').'</a>';
						}
						// PHPUnit
						print '<br>';
						print '<span class="fa fa-file-o"></span> '.$langs->trans("TestClassFile").' : <strong class="wordbreak">'.(dol_is_file($realpathtophpunit) ? '' : '<strike><span class="opacitymedium">').preg_replace('/^'.strtolower($module).'\//', '', $pathtophpunit).(dol_is_file($realpathtophpunit)?'':'</span></strike>').'</strong>';
						if (dol_is_file($realpathtophpunit)) {
							print ' <a class="editfielda" href="'.$_SERVER['PHP_SELF'].'?tab='.urlencode($tab).'&tabobj='.$tabobj.'&module='.$module.($forceddirread ? '@'.$dirread : '').'&action=editfile&token='.newToken().'&format=php&file='.urlencode($pathtophpunit).'">'.img_picto($langs->trans("Edit"), 'edit').'</a>';
							print ' ';
							print '<a class="reposition editfielda" href="'.$_SERVER['PHP_SELF'].'?tab='.urlencode($tab).'&tabobj='.$tabobj.'&module='.$module.($forceddirread ? '@'.$dirread : '').'&action=confirm_removefile&token='.newToken().'&file='.urlencode($pathtophpunit).'">'.img_picto($langs->trans("Delete"), 'delete').'</a>';
						} else {
							print '<a class="editfielda" href="'.$_SERVER['PHP_SELF'].'?tab='.urlencode($tab).'&tabobj='.$tabobj.'&module='.$module.($forceddirread ? '@'.$dirread : '').'&action=initphpunit&token='.newToken().'&format=php&file='.urlencode($pathtophpunit).'">'.img_picto('Generate', 'generate', 'class="paddingleft"').'</a>';
						}
						print '<br>';

						print '<br>';

						print '<span class="fa fa-file-o"></span> '.$langs->trans("PageForLib").' : <strong class="wordbreak">'.(dol_is_file($realpathtolib) ? '' : '<strike>').preg_replace('/^'.strtolower($module).'\//', '', $pathtolib).(dol_is_file($realpathtolib) ? '' : '</strike>').'</strong>';
						print ' <a class="editfielda" href="'.$_SERVER['PHP_SELF'].'?tab='.urlencode($tab).'&tabobj='.$tabobj.'&module='.$module.($forceddirread ? '@'.$dirread : '').'&action=editfile&token='.newToken().'&format=php&file='.urlencode($pathtolib).'">'.img_picto($langs->trans("Edit"), 'edit').'</a>';
						print '<br>';
						print '<span class="fa fa-file-o"></span> '.$langs->trans("PageForObjLib").' : <strong class="wordbreak">'.(dol_is_file($realpathtoobjlib) ? '' : '<strike>').preg_replace('/^'.strtolower($module).'\//', '', $pathtoobjlib).(dol_is_file($realpathtoobjlib) ? '' : '</strike>').'</strong>';
						print ' <a class="editfielda" href="'.$_SERVER['PHP_SELF'].'?tab='.urlencode($tab).'&tabobj='.$tabobj.'&module='.$module.($forceddirread ? '@'.$dirread : '').'&action=editfile&token='.newToken().'&format=php&file='.urlencode($pathtoobjlib).'">'.img_picto($langs->trans("Edit"), 'edit').'</a>';
						print '<br>';

						print '<br>';
						print '<span class="fa fa-file-o"></span> '.$langs->trans("SqlFile").' : <strong class="wordbreak">'.(dol_is_file($realpathtosql) ? '' : '<strike>').preg_replace('/^'.strtolower($module).'\//', '', $pathtosql).(dol_is_file($realpathtosql) ? '' : '</strike>').'</strong>';
						print ' <a class="editfielda" href="'.$_SERVER['PHP_SELF'].'?tab='.urlencode($tab).'&tabobj='.$tabobj.'&module='.$module.($forceddirread ? '@'.$dirread : '').'&action=editfile&token='.newToken().'&format=sql&file='.urlencode($pathtosql).'">'.img_picto($langs->trans("Edit"), 'edit').'</a>';
						print ' &nbsp; <a class="reposition" href="'.$_SERVER["PHP_SELF"].'?tab='.urlencode($tab).'&tabobj='.$tabobj.'&module='.$module.($forceddirread ? '@'.$dirread : '').'&action=droptable&token='.newToken().'">'.$langs->trans("DropTableIfEmpty").'</a>';
						//print ' &nbsp; <a href="'.$_SERVER["PHP_SELF"].'">'.$langs->trans("RunSql").'</a>';
						print '<br>';
						print '<span class="fa fa-file-o"></span> '.$langs->trans("SqlFileKey").' : <strong class="wordbreak">'.(dol_is_file($realpathtosqlkey) ? '' : '<strike>').preg_replace('/^'.strtolower($module).'\//', '', $pathtosqlkey).(dol_is_file($realpathtosqlkey) ? '' : '</strike>').'</strong>';
						print ' <a class="editfielda" href="'.$_SERVER['PHP_SELF'].'?tab='.urlencode($tab).'&tabobj='.$tabobj.'&module='.$module.($forceddirread ? '@'.$dirread : '').'&action=editfile&token='.newToken().'&format=sql&file='.urlencode($pathtosqlkey).'">'.img_picto($langs->trans("Edit"), 'edit').'</a>';
						//print ' &nbsp; <a href="'.$_SERVER["PHP_SELF"].'">'.$langs->trans("RunSql").'</a>';
						print '<br>';
						print '<span class="fa fa-file-o"></span> '.$langs->trans("SqlFileExtraFields").' : <strong class="wordbreak">'.(dol_is_file($realpathtosqlextra) ? '' : '<strike><span class="opacitymedium">').preg_replace('/^'.strtolower($module).'\//', '', $pathtosqlextra).(dol_is_file($realpathtosqlextra) && dol_is_file($realpathtosqlextrakey) ? '' : '</span></strike>').'</strong>';
						if (dol_is_file($realpathtosqlextra) && dol_is_file($realpathtosqlextrakey)) {
							print ' <a class="editfielda" href="'.$_SERVER['PHP_SELF'].'?tab='.urlencode($tab).'&tabobj='.$tabobj.'&module='.$module.($forceddirread ? '@'.$dirread : '').'&action=editfile&token='.newToken().'&file='.urlencode($pathtosqlextra).'">'.img_picto($langs->trans("Edit"), 'edit').'</a>';
							print ' ';
							print '<a class="reposition editfielda" href="'.$_SERVER['PHP_SELF'].'?tab='.urlencode($tab).'&tabobj='.$tabobj.'&module='.$module.($forceddirread ? '@'.$dirread : '').'&action=confirm_removefile&token='.newToken().'&file='.urlencode($pathtosqlextra).'">'.img_picto($langs->trans("Delete"), 'delete').'</a>';
							print ' &nbsp; ';
							print '<a class="reposition editfielda" href="'.$_SERVER["PHP_SELF"].'?tab='.urlencode($tab).'&tabobj='.$tabobj.'&module='.$module.($forceddirread ? '@'.$dirread : '').'&action=droptableextrafields&token='.newToken().'">'.$langs->trans("DropTableIfEmpty").'</a>';
						} else {
							print '<a class="editfielda" href="'.$_SERVER['PHP_SELF'].'?tab='.urlencode($tab).'&tabobj='.$tabobj.'&module='.$module.($forceddirread ? '@'.$dirread : '').'&action=initsqlextrafields&token='.newToken().'&format=sql&file='.urlencode($pathtosqlextra).'">'.img_picto('Generate', 'generate', 'class="paddingleft"').'</a>';
						}
						//print ' &nbsp; <a href="'.$_SERVER["PHP_SELF"].'">'.$langs->trans("RunSql").'</a>';
						print '<br>';
						print '<span class="fa fa-file-o"></span> '.$langs->trans("SqlFileKeyExtraFields").' : <strong class="wordbreak">'.(dol_is_file($realpathtosqlextrakey) ? '' : '<strike><span class="opacitymedium">').preg_replace('/^'.strtolower($module).'\//', '', $pathtosqlextrakey).(dol_is_file($realpathtosqlextra) && dol_is_file($realpathtosqlextrakey) ? '' : '</span></strike>').'</strong>';
						if (dol_is_file($realpathtosqlextra) && dol_is_file($realpathtosqlextrakey)) {
							print ' <a class="editfielda" href="'.$_SERVER['PHP_SELF'].'?tab='.urlencode($tab).'&tabobj='.$tabobj.'&module='.$module.($forceddirread ? '@'.$dirread : '').'&action=editfile&token='.newToken().'&format=sql&file='.urlencode($pathtosqlextrakey).'">'.img_picto($langs->trans("Edit"), 'edit').'</a>';
							print ' ';
							print '<a class="reposition editfielda" href="'.$_SERVER['PHP_SELF'].'?tab='.urlencode($tab).'&tabobj='.$tabobj.'&module='.$module.($forceddirread ? '@'.$dirread : '').'&action=confirm_removefile&token='.newToken().'&file='.urlencode($pathtosqlextrakey).'">'.img_picto($langs->trans("Delete"), 'delete').'</a>';
						} else {
							print '<a class="editfielda" href="'.$_SERVER['PHP_SELF'].'?tab='.urlencode($tab).'&tabobj='.$tabobj.'&module='.$module.($forceddirread ? '@'.$dirread : '').'&action=initsqlextrafields&token='.newToken().'&format=sql&file='.urlencode($pathtosqlextra).'">'.img_picto('Generate', 'generate', 'class="paddingleft"').'</a>';
						}
						print '<br>';
						print '</div>';

						print '<div class="fichehalfleft smallxxxx">';
						print '<span class="fa fa-file-o"></span> '.$langs->trans("PageForList").' : <strong class="wordbreak"><a href="'.$urloflist.'" target="_test">'.(dol_is_file($realpathtolist) ? '' : '<strike><span class="opacitymedium">').preg_replace('/^'.strtolower($module).'\//', '', $pathtolist).(dol_is_file($realpathtolist) ? '' : '</span></strike>').'</a></strong>';
						print ' <a class="editfielda" href="'.$_SERVER['PHP_SELF'].'?tab='.urlencode($tab).'&tabobj='.$tabobj.'&module='.$module.($forceddirread ? '@'.$dirread : '').'&action=editfile&token='.newToken().'&format=php&file='.urlencode($pathtolist).'">'.img_picto($langs->trans("Edit"), 'edit').'</a>';
						print '<br>';
						print '<span class="fa fa-file-o"></span> '.$langs->trans("PageForCreateEditView").' : <strong class="wordbreak"><a href="'.$urlofcard.'?action=create" target="_test">'.(dol_is_file($realpathtocard) ? '' : '<strike>').preg_replace('/^'.strtolower($module).'\//', '', $pathtocard).(dol_is_file($realpathtocard) ? '' : '</strike>').'?action=create</a></strong>';
						print ' <a class="editfielda" href="'.$_SERVER['PHP_SELF'].'?tab='.urlencode($tab).'&tabobj='.$tabobj.'&module='.$module.($forceddirread ? '@'.$dirread : '').'&action=editfile&token='.newToken().'&format=php&file='.urlencode($pathtocard).'">'.img_picto($langs->trans("Edit"), 'edit').'</a>';
						print '<br>';
						// Page contact
						print '<span class="fa fa-file-o"></span> '.$langs->trans("PageForContactTab").' : <strong class="wordbreak">'.(dol_is_file($realpathtocontact) ? '' : '<strike><span class="opacitymedium">').preg_replace('/^'.strtolower($module).'\//', '', $pathtocontact).(dol_is_file($realpathtocontact) ? '' : '</span></strike>').'</strong>';
						print ' <a class="editfielda" href="'.$_SERVER['PHP_SELF'].'?tab='.urlencode($tab).'&tabobj='.$tabobj.'&module='.$module.($forceddirread ? '@'.$dirread : '').'&action=editfile&token='.newToken().'&format=php&file='.urlencode($pathtocontact).'">'.img_picto($langs->trans("Edit"), 'edit').'</a>';
						if (dol_is_file($realpathtocontact)) {
							print ' ';
							print '<a class="reposition editfielda" href="'.$_SERVER['PHP_SELF'].'?tab='.urlencode($tab).'&tabobj='.$tabobj.'&module='.$module.($forceddirread ? '@'.$dirread : '').'&action=confirm_removefile&token='.newToken().'&file='.urlencode($pathtocontact).'">'.img_picto($langs->trans("Delete"), 'delete').'</a>';
						} else {
							print '<a class="editfielda" href="'.$_SERVER['PHP_SELF'].'?tab='.urlencode($tab).'&tabobj='.$tabobj.'&module='.$module.($forceddirread ? '@'.$dirread : '').'&action=initpagecontact&token='.newToken().'&format=php&file='.urlencode($pathtocontact).'">'.img_picto('Generate', 'generate', 'class="paddingleft"').'</a>';
						}
						print '<br>';
						// Page document
						print '<span class="fa fa-file-o"></span> '.$langs->trans("PageForDocumentTab").' : <strong class="wordbreak">'.(dol_is_file($realpathtodocument) ? '' : '<strike><span class="opacitymedium">').preg_replace('/^'.strtolower($module).'\//', '', $pathtodocument).(dol_is_file($realpathtodocument) ? '' : '</span></strike>').'</strong>';
						print ' <a class="editfielda" href="'.$_SERVER['PHP_SELF'].'?tab='.urlencode($tab).'&tabobj='.$tabobj.'&module='.$module.($forceddirread ? '@'.$dirread : '').'&action=editfile&token='.newToken().'&format=php&file='.urlencode($pathtodocument).'">'.img_picto($langs->trans("Edit"), 'edit').'</a>';
						if (dol_is_file($realpathtodocument)) {
							print ' ';
							print '<a class="reposition editfielda" href="'.$_SERVER['PHP_SELF'].'?tab='.urlencode($tab).'&tabobj='.$tabobj.'&module='.$module.($forceddirread ? '@'.$dirread : '').'&action=confirm_removefile&token='.newToken().'&file='.urlencode($pathtodocument).'">'.img_picto($langs->trans("Delete"), 'delete').'</a>';
						} else {
							print '<a class="editfielda" href="'.$_SERVER['PHP_SELF'].'?tab='.urlencode($tab).'&tabobj='.$tabobj.'&module='.$module.($forceddirread ? '@'.$dirread : '').'&action=initpagedocument&token='.newToken().'&format=php&file='.urlencode($pathtocontact).'">'.img_picto('Generate', 'generate', 'class="paddingleft"').'</a>';
						}
						print '<br>';
						// Page notes
						print '<span class="fa fa-file-o"></span> '.$langs->trans("PageForNoteTab").' : <strong class="wordbreak">'.(dol_is_file($realpathtonote) ? '' : '<strike><span class="opacitymedium">').preg_replace('/^'.strtolower($module).'\//', '', $pathtonote).(dol_is_file($realpathtonote) ? '' : '</span></strike>').'</strong>';
						print ' <a class="editfielda" href="'.$_SERVER['PHP_SELF'].'?tab='.urlencode($tab).'&tabobj='.$tabobj.'&module='.$module.($forceddirread ? '@'.$dirread : '').'&action=editfile&token='.newToken().'&format=php&file='.urlencode($pathtonote).'">'.img_picto($langs->trans("Edit"), 'edit').'</a>';
						if (dol_is_file($realpathtonote)) {
							print ' ';
							print '<a class="reposition editfielda" href="'.$_SERVER['PHP_SELF'].'?tab='.urlencode($tab).'&tabobj='.$tabobj.'&module='.$module.($forceddirread ? '@'.$dirread : '').'&action=confirm_removefile&token='.newToken().'&file='.urlencode($pathtonote).'">'.img_picto($langs->trans("Delete"), 'delete').'</a>';
						} else {
							print '<a class="editfielda" href="'.$_SERVER['PHP_SELF'].'?tab='.urlencode($tab).'&tabobj='.$tabobj.'&module='.$module.($forceddirread ? '@'.$dirread : '').'&action=initpagenote&token='.newToken().'&format=php&file='.urlencode($pathtocontact).'">'.img_picto('Generate', 'generate', 'class="paddingleft"').'</a>';
						}
						print '<br>';
						// Page agenda
						print '<span class="fa fa-file-o"></span> '.$langs->trans("PageForAgendaTab").' : <strong class="wordbreak">'.(dol_is_file($realpathtoagenda) ? '' : '<strike><span class="opacitymedium">').preg_replace('/^'.strtolower($module).'\//', '', $pathtoagenda).(dol_is_file($realpathtoagenda) ? '' : '</span></strike>').'</strong>';
						print ' <a class="editfielda" href="'.$_SERVER['PHP_SELF'].'?tab='.urlencode($tab).'&tabobj='.$tabobj.'&module='.$module.($forceddirread ? '@'.$dirread : '').'&action=editfile&format=php&token='.newToken().'&file='.urlencode($pathtoagenda).'">'.img_picto($langs->trans("Edit"), 'edit').'</a>';
						if (dol_is_file($realpathtoagenda)) {
							print ' ';
							print '<a class="reposition editfielda" href="'.$_SERVER['PHP_SELF'].'?tab='.urlencode($tab).'&tabobj='.$tabobj.'&module='.$module.($forceddirread ? '@'.$dirread : '').'&action=confirm_removefile&token='.newToken().'&file='.urlencode($pathtoagenda).'">'.img_picto($langs->trans("Delete"), 'delete').'</a>';
						} else {
							print '<a class="editfielda" href="'.$_SERVER['PHP_SELF'].'?tab='.urlencode($tab).'&tabobj='.$tabobj.'&module='.$module.($forceddirread ? '@'.$dirread : '').'&action=initpageagenda&token='.newToken().'&format=php&file='.urlencode($pathtocontact).'">'.img_picto('Generate', 'generate', 'class="paddingleft"').'</a>';
						}
						print '<br>';
						print '<br>';

						print '</div>';

						print '<br><br><br>';

						if (!empty($tmpobject)) {
							$reflector = new ReflectionClass($tabobj);
							$reflectorproperties = $reflector->getProperties(); // Can also use get_object_vars
							$reflectorpropdefault = $reflector->getDefaultProperties(); // Can also use get_object_vars
							//$propstat = $reflector->getStaticProperties();
							//var_dump($reflectorpropdefault);

							print '<form action="'.$_SERVER["PHP_SELF"].'" method="POST">';
							print '<input type="hidden" name="token" value="'.newToken().'">';
							print '<input type="hidden" name="action" value="addproperty">';
							print '<input type="hidden" name="tab" value="objects">';
							print '<input type="hidden" name="page_y" value="">';
							print '<input type="hidden" name="module" value="'.dol_escape_htmltag($module.($forceddirread ? '@'.$dirread : '')).'">';
							print '<input type="hidden" name="tabobj" value="'.dol_escape_htmltag($tabobj).'">';

							print '<input class="button smallpaddingimp" type="submit" name="regenerateclasssql" value="'.$langs->trans("RegenerateClassAndSql").'">';
							print '<br><br>';

							print load_fiche_titre($langs->trans("ObjectProperties"), '', '');

							print '<!-- Table with properties of object -->'."\n";
							print '<div class="div-table-responsive">';
							print '<table class="noborder small">';
							print '<tr class="liste_titre">';
							print '<th class="none">';

							$htmltext = $langs->trans("PropertyDesc").'<br><br><a class="" href="https://wiki.dolibarr.org/index.php/Language_and_development_rules#Table_and_fields_structures" target="_blank" rel="noopener noreferrer external">'.$langs->trans("SeeExamples").'</a>';
							print $form->textwithpicto($langs->trans("Code"), $htmltext, 1, 'help', 'extracss', 0, 3, 'propertyhelp');

							print '</th>';
							print '<th>';
							print $form->textwithpicto($langs->trans("Label"), $langs->trans("YouCanUseTranslationKey"));
							print '</th>';
							print '<th>'.$form->textwithpicto($langs->trans("Type"), $langs->trans("TypeOfFieldsHelpIntro").'<br><br>'.$langs->trans("TypeOfFieldsHelp"), 1, 'help', 'extracss', 0, 3, 'typehelp').'</th>';
							print '<th>'.$form->textwithpicto($langs->trans("ArrayOfKeyValues"), $langs->trans("ArrayOfKeyValuesDesc")).'</th>';
							print '<th class="center">'.$form->textwithpicto($langs->trans("NotNull"), $langs->trans("NotNullDesc")).'</th>';
							print '<th class="center">'.$langs->trans("DefaultValue").'</th>';
							print '<th class="center">'.$langs->trans("DatabaseIndex").'</th>';
							print '<th class="center">'.$form->textwithpicto($langs->trans("ForeignKey"), $langs->trans("ForeignKeyDesc"), 1, 'help', 'extracss', 0, 3, 'foreignkeyhelp').'</th>';
							print '<th class="right">'.$langs->trans("Position").'</th>';
							print '<th class="center">'.$form->textwithpicto($langs->trans("Enabled"), $langs->trans("EnabledDesc"), 1, 'help', 'extracss', 0, 3, 'enabledhelp').'</th>';
							print '<th class="center">'.$form->textwithpicto($langs->trans("Visibility"), $langs->trans("VisibleDesc").'<br><br>'.$langs->trans("ItCanBeAnExpression"), 1, 'help', 'extracss', 0, 3, 'visiblehelp').'</th>';
							print '<th class="center">'.$langs->trans("NotEditable").'</th>';
							print '<th class="center">'.$langs->trans("AlwaysEditable").'</th>';
							print '<th class="center">'.$form->textwithpicto($langs->trans("SearchAll"), $langs->trans("SearchAllDesc")).'</th>';
							print '<th class="center">'.$form->textwithpicto($langs->trans("IsAMeasure"), $langs->trans("IsAMeasureDesc")).'</th>';
							print '<th class="center">'.$langs->trans("CSSClass").'</th>';
							print '<th class="center">'.$langs->trans("CSSViewClass").'</th>';
							print '<th class="center">'.$langs->trans("CSSListClass").'</th>';
							print '<th>'.$langs->trans("KeyForTooltip").'</th>';
							print '<th class="center">'.$langs->trans("ShowOnCombobox").'</th>';
							//print '<th class="center">'.$langs->trans("Disabled").'</th>';
							print '<th>'.$form->textwithpicto($langs->trans("Validate"), $langs->trans("ValidateModBuilderDesc")).'</th>';
							print '<th>'.$langs->trans("Comment").'</th>';
							print '<th class="none"></th>';
							print '</tr>';

							// We must use $reflectorpropdefault['fields'] to get list of fields because $tmpobject->fields may have been
							// modified during the constructor and we want value into head of class before constructor is called.
							//$properties = dol_sort_array($tmpobject->fields, 'position');
							$properties = dol_sort_array($reflectorpropdefault['fields'], 'position');

							if (!empty($properties)) {
								// Line to add a property
								print '<tr>';
								print '<td class="none"><input type="text" class="maxwidth75" name="propname" value="'.dol_escape_htmltag(GETPOST('propname', 'alpha')).'"></td>';
								print '<td><input type="text" class="maxwidth75" name="proplabel" value="'.dol_escape_htmltag(GETPOST('proplabel', 'alpha')).'"></td>';
								print '<td><input type="text" class="maxwidth75" name="proptype" value="'.dol_escape_htmltag(GETPOST('proptype', 'alpha')).'"></td>';
								print '<td><input type="text" class="maxwidth75" name="proparrayofkeyval" value="'.dol_escape_htmltag(GETPOST('proparrayofkeyval', 'restricthtml')).'"></td>';
								print '<td class="center"><input type="text" class="center maxwidth50" name="propnotnull" value="'.dol_escape_htmltag(GETPOST('propnotnull', 'alpha')).'"></td>';
								print '<td><input type="text" class="center maxwidth50" name="propdefault" value="'.dol_escape_htmltag(GETPOST('propdefault', 'alpha')).'"></td>';
								print '<td class="center"><input type="text" class="center maxwidth50" name="propindex" value="'.dol_escape_htmltag(GETPOST('propindex', 'alpha')).'"></td>';
								print '<td class="center"><input type="text" class="maxwidth100" name="propforeignkey" value="'.dol_escape_htmltag(GETPOST('propforeignkey', 'alpha')).'"></td>';
								print '<td class="right"><input type="text" class="right" size="2" name="propposition" value="'.dol_escape_htmltag(GETPOST('propposition', 'alpha')).'"></td>';
								print '<td class="center"><input type="text" class="center maxwidth50" name="propenabled" value="'.dol_escape_htmltag(GETPOST('propenabled', 'alpha')).'"></td>';
								print '<td class="center"><input type="text" class="center maxwidth50" name="propvisible" value="'.dol_escape_htmltag(GETPOST('propvisible', 'alpha')).'"></td>';
								print '<td class="center"><input type="text" class="center maxwidth50" name="propnoteditable" value="'.dol_escape_htmltag(GETPOST('propnoteditable', 'alpha')).'"></td>';
								print '<td class="center"><input type="text" class="center maxwidth50" name="propalwayseditable" value="'.dol_escape_htmltag(GETPOST('propalwayseditable', 'alpha')).'"></td>';
								print '<td class="center"><input type="text" class="center maxwidth50" name="propsearchall" value="'.dol_escape_htmltag(GETPOST('propsearchall', 'alpha')).'"></td>';
								print '<td class="center"><input type="text" class="center maxwidth50" name="propisameasure" value="'.dol_escape_htmltag(GETPOST('propisameasure', 'alpha')).'"></td>';
								print '<td class="center"><input type="text" class="maxwidth50" name="propcss" value="'.dol_escape_htmltag(GETPOST('propcss', 'alpha')).'"></td>';
								print '<td class="center"><input type="text" class="maxwidth50" name="propcssview" value="'.dol_escape_htmltag(GETPOST('propcssview', 'alpha')).'"></td>';
								print '<td class="center"><input type="text" class="maxwidth50" name="propcsslist" value="'.dol_escape_htmltag(GETPOST('propcsslist', 'alpha')).'"></td>';
								print '<td><input type="text" size="2" name="prophelp" value="'.dol_escape_htmltag(GETPOST('prophelp', 'alpha')).'"></td>';
								print '<td class="center"><input type="text" class="center maxwidth50" name="propshowoncombobox" value="'.dol_escape_htmltag(GETPOST('propshowoncombobox', 'alpha')).'"></td>';
								//print '<td class="center"><input type="text" size="2" name="propdisabled" value="'.dol_escape_htmltag(GETPOST('propdisabled', 'alpha')).'"></td>';
								print '<td><input type="number" step="1" min="0" max="1" class="text maxwidth100" name="propvalidate" value="'.dol_escape_htmltag(GETPOST('propvalidate', 'alpha')).'"></td>';
								print '<td><input class="text maxwidth100" name="propcomment" value="'.dol_escape_htmltag(GETPOST('propcomment', 'alpha')).'"></td>';
								print '<td class="center tdstickyright tdstickyghostwhite">';
								print '<input type="submit" class="button" name="add" value="'.$langs->trans("Add").'">';
								print '</td></tr>';

								// List of existing properties
								foreach ($properties as $propkey => $propval) {
									/* If from Reflection
									 if ($propval->class == $tabobj)
									 {
									 $propname=$propval->getName();
									 $comment=$propval->getDocComment();
									 $type=gettype($tmpobject->$propname);
									 $default=$propdefault[$propname];
									 // Discard generic properties
									 if (in_array($propname, array('element', 'childtables', 'table_element', 'table_element_line', 'class_element_line', 'ismultientitymanaged'))) continue;

									 // Keep or not lines
									 if (in_array($propname, array('fk_element', 'lines'))) continue;
									 }*/

									$propname = $propkey;
									$proplabel = $propval['label'];
									$proptype = $propval['type'];
									$proparrayofkeyval = !empty($propval['arrayofkeyval'])?$propval['arrayofkeyval']:'';
									$propnotnull = !empty($propval['notnull']) ? $propval['notnull'] : '0';
									$propdefault = !empty($propval['default'])?$propval['default']:'';
									$propindex = !empty($propval['index'])?$propval['index']:'';
									$propforeignkey = !empty($propval['foreignkey'])?$propval['foreignkey']:'';
									$propposition = $propval['position'];
									$propenabled = $propval['enabled'];
									$propvisible = $propval['visible'];
									$propnoteditable = !empty($propval['noteditable'])?$propval['noteditable']:0;
									$propalwayseditable = !empty($propval['alwayseditable'])?$propval['alwayseditable']:0;
									$propsearchall = !empty($propval['searchall'])?$propval['searchall']:0;
									$propisameasure = !empty($propval['isameasure'])?$propval['isameasure']:0;
									$propcss = !empty($propval['css'])?$propval['css']:'';
									$propcssview = !empty($propval['cssview'])?$propval['cssview']:'';
									$propcsslist = !empty($propval['csslist'])?$propval['csslist']:'';
									$prophelp = !empty($propval['help'])?$propval['help']:'';
									$propshowoncombobox = !empty($propval['showoncombobox'])?$propval['showoncombobox']:0;
									//$propdisabled=$propval['disabled'];
									$propvalidate = !empty($propval['validate'])?$propval['validate']:0;
									$propcomment = !empty($propval['comment'])?$propval['comment']:'';

									print '<tr class="oddeven">';

									print '<td class="tdsticky tdstickygray">';
									print dol_escape_htmltag($propname);
									print '</td>';
									print '<td>';
									print dol_escape_htmltag($proplabel);
									print '</td>';
									if ($action == 'editproperty' && $propname == $propertykey) {
										print '<td class="tdoverflowmax200">';
										print '<input type="hidden" name="propname" value="'.dol_escape_htmltag($propname).'">';
										print '<input type="hidden" name="proplabel" value="'.dol_escape_htmltag($proplabel).'">';
										print '<input name="proptype" value="'.dol_escape_htmltag($proptype).'"></input>';
										print '</td>';
										print '<td class="tdoverflowmax200">';
										print '<input name="proparrayofkeyval" value="';
										if (isset($proparrayofkeyval)) {
											if (is_array($proparrayofkeyval) || $proparrayofkeyval != '') {
												print dol_escape_htmltag(json_encode($proparrayofkeyval, JSON_UNESCAPED_UNICODE));
											}
										}
										print '">';
										print '</input>';
										print '</td>';
										print '<td>';
										print '<input class="center width50" name="propnotnull" value="'.dol_escape_htmltag($propnotnull).'">';
										print '</td>';
										print '<td>';
										print '<input class="maxwidth50" name="propdefault" value="'.dol_escape_htmltag($propdefault).'">';
										print '</td>';
										print '<td class="center">';
										print '<input class="center maxwidth50" name="propindex" value="'.dol_escape_htmltag($propindex).'">';
										print '</td>';
										print '<td>';
										print '<input class="center maxwidth100" name="propforeignkey" value="'.dol_escape_htmltag($propforeignkey).'">';
										print '</td>';
										print '<td>';
										print '<input class="right width50" name="propposition" value="'.dol_escape_htmltag($propposition).'">';
										print '</td>';
										print '<td>';
										print '<input class="center" name="propenabled" size="2" value="'.dol_escape_htmltag($propenabled).'">';
										print '</td>';
										print '<td>';
										print '<input class="center" name="propvisible" size="2" value="'.dol_escape_htmltag($propvisible).'">';
										print '</td>';
										print '<td>';
										print '<input class="center" name="propnoteditable" size="2" value="'.dol_escape_htmltag($propnoteditable).'">';
										print '</td>';
										print '<td>';
										print '<input class="center" name="propalwayseditable" size="2" value="'.dol_escape_htmltag($propalwayseditable).'">';
										print '</td>';
										print '<td>';
										print '<input class="center" name="propsearchall" size="2" value="'.dol_escape_htmltag($propsearchall).'">';
										print '</td>';
										print '<td>';
										print '<input class="center" name="propisameasure" size="2" value="'.dol_escape_htmltag($propisameasure).'">';
										print '</td>';
										print '<td>';
										print '<input class="center maxwidth50" name="propcss" value="'.dol_escape_htmltag($propcss).'">';
										print '</td>';
										print '<td>';
										print '<input class="center maxwidth50" name="propcssview" value="'.dol_escape_htmltag($propcssview).'">';
										print '</td>';
										print '<td>';
										print '<input class="center maxwidth50" name="propcsslist" value="'.dol_escape_htmltag($propcsslist).'">';
										print '</td>';
										print '<td>';
										print '<input class="maxwidth100" name="prophelp" value="'.dol_escape_htmltag($prophelp).'">';
										print '</td>';
										print '<td>';
										print '<input class="center maxwidth50" name="propshowoncombobox" value="'.dol_escape_htmltag($propshowoncombobox).'">';
										print '</td>';
										print '<td>';
										print '<input type="number" step="1" min="0" max="1" class="text maxwidth100" name="propvalidate" value="'.dol_escape_htmltag($propvalidate).'">';
										print '</td>';
										print '<td>';
										print '<input class="maxwidth100" name="propcomment" value="'.dol_escape_htmltag($propcomment).'">';
										print '</td>';
										print '<td class="center tdstickyright tdstickyghostwhite">';
										print '<input class="reposition button smallpaddingimp" type="submit" name="edit" value="'.$langs->trans("Save").'">';
										print '<input class="reposition button button-cancel smallpaddingimp" type="submit" name="cancel" value="'.$langs->trans("Cancel").'">';
										print '</td>';
									} else {
										print '<td class="tdoverflowmax200">';
										print '<span title="'.dol_escape_htmltag($proptype).'">'.dol_escape_htmltag($proptype).'</span>';
										print '</td>';
										print '<td class="tdoverflowmax200">';
										if ($proparrayofkeyval) {
											print '<span title="'.dol_escape_htmltag(json_encode($proparrayofkeyval, JSON_UNESCAPED_UNICODE)).'">';
											print dol_escape_htmltag(json_encode($proparrayofkeyval, JSON_UNESCAPED_UNICODE));
											print '</span>';
										}
										print '</td>';
										print '<td class="center">';
										print dol_escape_htmltag($propnotnull);
										print '</td>';
										print '<td>';
										print dol_escape_htmltag($propdefault);
										print '</td>';
										print '<td class="center">';
										print $propindex ? '1' : '';
										print '</td>';
										print '<td class="center">';
										print $propforeignkey ? dol_escape_htmltag($propforeignkey) : '';
										print '</td>';
										print '<td class="right">';
										print dol_escape_htmltag($propposition);
										print '</td>';
										print '<td class="center tdoverflowmax100" title="'.($propnoteditable ? dol_escape_htmltag($propnoteditable) : '').'">';
										print $propenabled ? dol_escape_htmltag($propenabled) : '';
										print '</td>';
										// Visibility
										print '<td class="center tdoverflowmax100" title="'.($propvisible ? dol_escape_htmltag($propvisible) : '0').'">';
										print $propvisible ? dol_escape_htmltag($propvisible) : '0';
										print '</td>';
										// Readonly
										print '<td class="center tdoverflowmax100" title="'.($propnoteditable ? dol_escape_htmltag($propnoteditable) : '').'">';
										print $propnoteditable ? dol_escape_htmltag($propnoteditable) : '';
										print '</td>';
										print '<td class="center">';
										print $propalwayseditable ? dol_escape_htmltag($propalwayseditable) : '';
										print '</td>';
										print '<td class="center">';
										print $propsearchall ? '1' : '';
										print '</td>';
										print '<td class="center">';
										print $propisameasure ? dol_escape_htmltag($propisameasure) : '';
										print '</td>';
										print '<td class="center tdoverflowmax100" title="'.($propcss ? dol_escape_htmltag($propcss) : '').'">';
										print $propcss ? dol_escape_htmltag($propcss) : '';
										print '</td>';
										print '<td class="center tdoverflowmax100" title="'.($propcssview ? dol_escape_htmltag($propcssview) : '').'">';
										print $propcssview ? dol_escape_htmltag($propcssview) : '';
										print '</td>';
										print '<td class="center tdoverflowmax100" title="'.($propcsslist ? dol_escape_htmltag($propcsslist) : '').'">';
										print $propcsslist ? dol_escape_htmltag($propcsslist) : '';
										print '</td>';
										// Key for tooltop
										print '<td class="tdoverflowmax150" title="'.($prophelp ? dol_escape_htmltag($prophelp) : '').'">';
										print $prophelp ? dol_escape_htmltag($prophelp) : '';
										print '</td>';
										print '<td class="center">';
										print $propshowoncombobox ? dol_escape_htmltag($propshowoncombobox) : '';
										print '</td>';
										/*print '<td class="center">';
										print $propdisabled?$propdisabled:'';
										print '</td>';*/
										print '<td class="center">';
										print $propvalidate ? dol_escape_htmltag($propvalidate) : '';
										print '</td>';
										print '<td class="tdoverflowmax200">';
										print '<span title="'.dol_escape_htmltag($propcomment).'">';
										print dol_escape_htmltag($propcomment);
										print '</span>';
										print '</td>';
										print '<td class="center tdstickyright tdstickyghostwhite">';
										if ($propname != 'rowid') {
											print '<a class="editfielda reposition marginleftonly marginrighttonly paddingright paddingleft" href="'.$_SERVER["PHP_SELF"].'?action=editproperty&token='.newToken().'&propertykey='.urlencode($propname).'&tab='.urlencode($tab).'&module='.urlencode($module).'&tabobj='.urlencode($tabobj).'">'.img_edit().'</a>';
											print '<a class="marginleftonly marginrighttonly paddingright paddingleft" href="'.$_SERVER["PHP_SELF"].'?action=deleteproperty&token='.newToken().'&propertykey='.urlencode($propname).'&tab='.urlencode($tab).'&module='.urlencode($module).'&tabobj='.urlencode($tabobj).'">'.img_delete().'</a>';
										}
										print '</td>';
									}
									print '</tr>';
								}
							} else {
								if ($tab == 'specifications') {
									if ($action != 'editfile' || empty($file)) {
										print '<span class="opacitymedium">'.$langs->trans("SpecDefDesc").'</span><br>';
										print '<br>';

										$specs = dol_dir_list(dol_buildpath($modulelowercase.'/doc', 0), 'files', 1, '(\.md|\.asciidoc)$', array('\/temp\/'));

										foreach ($specs as $spec) {
											$pathtofile = $modulelowercase.'/doc/'.$spec['relativename'];
											$format = 'asciidoc';
											if (preg_match('/\.md$/i', $spec['name'])) {
												$format = 'markdown';
											}
											print '<span class="fa fa-file-o"></span> '.$langs->trans("SpecificationFile").' : <strong class="wordbreak">'.$pathtofile.'</strong>';
											print ' <a href="'.$_SERVER['PHP_SELF'].'?tab='.urlencode($tab).'&module='.$module.($forceddirread ? '@'.$dirread : '').'&action=editfile&token='.newToken().'&format='.$format.'&file='.urlencode($pathtofile).'">'.img_picto($langs->trans("Edit"), 'edit').'</a>';
											print '<br>';
										}
									} else {
										// Use MD or asciidoc

										//print $langs->trans("UseAsciiDocFormat").'<br>';

										$fullpathoffile = dol_buildpath($file, 0);

										$content = file_get_contents($fullpathoffile);

										// New module
										print '<form action="'.$_SERVER["PHP_SELF"].'" method="POST">';
										print '<input type="hidden" name="token" value="'.newToken().'">';
										print '<input type="hidden" name="action" value="savefile">';
										print '<input type="hidden" name="file" value="'.dol_escape_htmltag($file).'">';
										print '<input type="hidden" name="tab" value="'.$tab.'">';
										print '<input type="hidden" name="module" value="'.$module.'">';

										$doleditor = new DolEditor('editfilecontent', $content, '', '300', 'Full', 'In', true, false, 'ace', 0, '99%');
										print $doleditor->Create(1, '', false, $langs->trans("File").' : '.$file, (GETPOST('format', 'aZ09') ?GETPOST('format', 'aZ09') : 'html'));
										print '<br>';
										print '<center>';
										print '<input type="submit" class="button buttonforacesave button-save" id="savefile" name="savefile" value="'.dol_escape_htmltag($langs->trans("Save")).'">';
										print ' &nbsp; ';
										print '<input type="submit" class="button button-cancel" name="cancel" value="'.dol_escape_htmltag($langs->trans("Cancel")).'">';
										print '</center>';

										print '</form>';
									}
								}
								print '<tr><td><span class="warning">'.$langs->trans('Property $field not found into the class. The class was probably not generated by modulebuilder.').'</warning></td></tr>';
							}
							print '</table>';
							print '</div>';

							print '</form>';
						} else {
							print '<span class="warning">'.$langs->trans('Failed to init the object with the new '.$tabobj.'($db)').'</warning>';
						}
					} catch (Exception $e) {
						print $e->getMessage();
					}
				} else {
					if (empty($forceddirread)) {
						$fullpathoffile = dol_buildpath($file, 0);
					} else {
						$fullpathoffile = $dirread.'/'.$file;
					}

					$content = file_get_contents($fullpathoffile);

					// New module
					print '<form action="'.$_SERVER["PHP_SELF"].'" method="POST">';
					print '<input type="hidden" name="token" value="'.newToken().'">';
					print '<input type="hidden" name="action" value="savefile">';
					print '<input type="hidden" name="file" value="'.dol_escape_htmltag($file).'">';
					print '<input type="hidden" name="tab" value="'.$tab.'">';
					print '<input type="hidden" name="tabobj" value="'.dol_escape_htmltag($tabobj).'">';
					print '<input type="hidden" name="module" value="'.$module.($forceddirread ? '@'.$dirread : '').'">';

					$doleditor = new DolEditor('editfilecontent', $content, '', '300', 'Full', 'In', true, false, 'ace', 0, '99%');
					print $doleditor->Create(1, '', false, $langs->trans("File").' : '.$file, (GETPOST('format', 'aZ09') ?GETPOST('format', 'aZ09') : 'html'));
					print '<br>';
					print '<center>';
					print '<input type="submit" class="button buttonforacesave button-save" id="savefile" name="savefile" value="'.dol_escape_htmltag($langs->trans("Save")).'">';
					print ' &nbsp; ';
					print '<input type="submit" class="button button-cancel" name="cancel" value="'.dol_escape_htmltag($langs->trans("Cancel")).'">';
					print '</center>';

					print '</form>';
				}
			}

			print dol_get_fiche_end(); // Level 3
		}

		if ($tab == 'dictionaries') {
			print '<!-- tab=dictionaries -->'."\n";
			$pathtofile = $listofmodules[strtolower($module)]['moduledescriptorrelpath'];

			$dicts = $moduleobj->dictionaries;

			if ($action != 'editfile' || empty($file)) {
				print '<span class="opacitymedium">';
				$htmlhelp = $langs->trans("DictionariesDefDescTooltip", '{s1}');
				$htmlhelp = str_replace('{s1}', '<a target="adminbis" class="nofocusvisible" href="'.DOL_URL_ROOT.'/admin/dict.php">'.$langs->trans('Setup').' - '.$langs->trans('Dictionaries').'</a>', $htmlhelp);
				print $form->textwithpicto($langs->trans("DictionariesDefDesc"), $htmlhelp, 1, 'help', '', 0, 2, 'helpondesc').'<br>';
				print '</span>';
				print '<br>';

				print '<span class="fa fa-file-o"></span> '.$langs->trans("DescriptorFile").' : <strong class="wordbreak">'.$pathtofile.'</strong>';
				print ' <a class="editfielda paddingleft paddingright" href="'.$_SERVER['PHP_SELF'].'?tab='.urlencode($tab).'&module='.$module.($forceddirread ? '@'.$dirread : '').'&action=editfile&token='.newToken().'&format=php&file='.urlencode($pathtofile).'">'.img_picto($langs->trans("Edit"), 'edit').'</a>';
				print '<br>';
				if (is_array($dicts) && !empty($dicts)) {
					print '<span class="fa fa-file-o"></span> '.$langs->trans("LanguageFile").' :</span> ';
					print '<strong class="wordbreak">'.$dicts['langs'].'</strong>';
					print '<br>';
				}

				print '<!-- tab=objects -->'."\n";
				$head3 = array();
				$h = 0;

				// Dir for module
				//$dir = $dirread.'/'.$modulelowercase.'/class';

				$head3[$h][0] = $_SERVER["PHP_SELF"].'?tab=dictionaries&module='.$module.($forceddirread ? '@'.$dirread : '').'&tabdic=newdictionary';
				$head3[$h][1] = '<span class="valignmiddle text-plus-circle">'.$langs->trans("NewDictionary").'</span><span class="fa fa-plus-circle valignmiddle paddingleft"></span>';
				$head3[$h][2] = 'newdictionary';
				$h++;

				// Scan for object class files
				//$listofobject = dol_dir_list($dir, 'files', 0, '\.class\.php$');

				$firstdicname = '';
				if (!empty($dicts['tabname'])) {
					foreach ($dicts['tabname'] as $key => $dic) {
						$dicname = $dic;
						$diclabel = $dicts['tablib'][$key];

						if (empty($firstdicname)) {
							$firstdicname = $dicname;
						}

						$head3[$h][0] = $_SERVER["PHP_SELF"].'?tab=dictionaries&module='.$module.($forceddirread ? '@'.$dirread : '').'&tabdic='.$dicname;
						$head3[$h][1] = $diclabel;
						$head3[$h][2] = $dicname;
						$h++;
					}
				}

				if ($h > 1) {
					$head3[$h][0] = $_SERVER["PHP_SELF"].'?tab=dictionaries&module='.$module.($forceddirread ? '@'.$dirread : '').'&tabdic=deletedictionary';
					$head3[$h][1] = $langs->trans("DangerZone");
					$head3[$h][2] = 'deletedictionary';
					$h++;
				}

				// If tabobj was not defined, then we check if there is one obj. If yes, we force on it, if no, we will show tab to create new objects.
				if ($tabdic == 'newdicifnodic') {
					if ($firstdicname) {
						$tabdic = $firstdicname;
					} else {
						$tabdic = 'newdictionary';
					}
				}

				print load_fiche_titre($langs->trans("ListOfDictionariesEntries"), '', '');

				print '<form action="'.$_SERVER["PHP_SELF"].'" method="POST">';
				print '<input type="hidden" name="token" value="'.newToken().'">';
				print '<input type="hidden" name="action" value="addproperty">';
				print '<input type="hidden" name="tab" value="dictionaries">';
				print '<input type="hidden" name="module" value="'.dol_escape_htmltag($module).'">';
				print '<input type="hidden" name="tabdic" value="'.dol_escape_htmltag($tabdic).'">';

				print '<div class="div-table-responsive">';
				print '<table class="noborder">';

				print '<tr class="liste_titre">';
				print_liste_field_titre("#", $_SERVER["PHP_SELF"], '', "", $param, '', $sortfield, $sortorder, 'thsticky thstickygrey ');
				print_liste_field_titre("Table", $_SERVER["PHP_SELF"], '', "", $param, '', $sortfield, $sortorder);
				print_liste_field_titre("Label", $_SERVER["PHP_SELF"], '', "", $param, '', $sortfield, $sortorder);
				print_liste_field_titre("SQL", $_SERVER["PHP_SELF"], '', "", $param, '', $sortfield, $sortorder);
				print_liste_field_titre("SQLSort", $_SERVER["PHP_SELF"], '', "", $param, '', $sortfield, $sortorder);
				print_liste_field_titre("FieldsView", $_SERVER["PHP_SELF"], '', "", $param, '', $sortfield, $sortorder);
				print_liste_field_titre("FieldsEdit", $_SERVER["PHP_SELF"], '', "", $param, '', $sortfield, $sortorder);
				print_liste_field_titre("FieldsInsert", $_SERVER["PHP_SELF"], '', "", $param, '', $sortfield, $sortorder);
				print_liste_field_titre("Rowid", $_SERVER["PHP_SELF"], '', "", $param, '', $sortfield, $sortorder);
				print_liste_field_titre("Condition", $_SERVER["PHP_SELF"], '', "", $param, '', $sortfield, $sortorder);
				print "</tr>\n";

				if (!empty($dicts) && is_array($dicts) && !empty($dicts['tabname']) && is_array($dicts['tabname'])) {
					$i = 0;
					$maxi = count($dicts['tabname']);
					while ($i < $maxi) {
						print '<tr class="oddeven">';

						print '<td class="tdsticky tdstickygray">';
						print ($i + 1);
						print '</td>';

						print '<td>';
						print $dicts['tabname'][$i];
						print '</td>';

						print '<td>';
						print $dicts['tablib'][$i];
						print '</td>';

						print '<td>';
						print $dicts['tabsql'][$i];
						print '</td>';

						print '<td>';
						print $dicts['tabsqlsort'][$i];
						print '</td>';

						print '<td>';
						print $dicts['tabfield'][$i];
						print '</td>';

						print '<td>';
						print $dicts['tabfieldvalue'][$i];
						print '</td>';

						print '<td>';
						print $dicts['tabfieldinsert'][$i];
						print '</td>';

						print '<td class="right">';
						print $dicts['tabrowid'][$i];
						print '</td>';

						print '<td class="right">';
						print $dicts['tabcond'][$i];
						print '</td>';

						print '</tr>';
						$i++;
					}
				} else {
					print '<tr><td colspan="10"><span class="opacitymedium">'.$langs->trans("None").'</span></td></tr>';
				}

				print '</table>';
				print '</div>';

				print '</form>';

				print dol_get_fiche_head($head3, $tabdic, '', -1, ''); // Level 3

				if ($tabdic == 'newdictionary') {
					// New dic tab
					print '<form action="'.$_SERVER["PHP_SELF"].'" method="POST">';
					print '<input type="hidden" name="token" value="'.newToken().'">';
					print '<input type="hidden" name="action" value="initdic">';
					print '<input type="hidden" name="tab" value="dictionaries">';
					print '<input type="hidden" name="module" value="'.dol_escape_htmltag($module).'">';

					print '<span class="opacitymedium">'.$langs->trans("EnterNameOfDictionaryDesc").'</span><br><br>';

					print '<input type="text" name="dicname" maxlength="64" value="'.dol_escape_htmltag(GETPOST('dicname', 'alpha') ? GETPOST('dicname', 'alpha') : $modulename).'" placeholder="'.dol_escape_htmltag($langs->trans("DicKey")).'" autofocus><br>';
					//print '<input type="checkbox" name="includerefgeneration" id="includerefgeneration" value="includerefgeneration"> <label for="includerefgeneration">'.$form->textwithpicto($langs->trans("IncludeRefGeneration"), $langs->trans("IncludeRefGenerationHelp")).'</label><br>';
					//print '<input type="checkbox" name="includedocgeneration" id="includedocgeneration" value="includedocgeneration"> <label for="includedocgeneration">'.$form->textwithpicto($langs->trans("IncludeDocGeneration"), $langs->trans("IncludeDocGenerationHelp")).'</label><br>';
					print '<input type="submit" class="button smallpaddingimp" name="create" value="'.dol_escape_htmltag($langs->trans("GenerateCode")).'"'.($dirins ? '' : ' disabled="disabled"').'>';
					/*print '<br>';
					print '<br>';
					print '<br>';
					print '<span class="opacitymedium">'.$langs->trans("or").'</span>';
					print '<br>';
					print '<br>';
					//print '<input type="checkbox" name="initfromtablecheck"> ';
					print $langs->trans("InitStructureFromExistingTable");
					print '<input type="text" name="initfromtablename" value="" placeholder="'.$langs->trans("TableName").'">';
					print '<input type="submit" class="button smallpaddingimp" name="createtablearray" value="'.dol_escape_htmltag($langs->trans("GenerateCode")).'"'.($dirins ? '' : ' disabled="disabled"').'>';
					print '<br>';
					*/
					print '</form>';
				} elseif ($tabdic == 'deletedictionary') {
					// Delete dic tab
					print '<form action="'.$_SERVER["PHP_SELF"].'" method="POST">';
					print '<input type="hidden" name="token" value="'.newToken().'">';
					print '<input type="hidden" name="action" value="confirm_deleteobject">';
					print '<input type="hidden" name="tab" value="dictionaries">';
					print '<input type="hidden" name="module" value="'.dol_escape_htmltag($module).'">';

					print $langs->trans("EnterNameOfObjectToDeleteDesc").'<br><br>';

					print '<input type="text" name="objectname" value="'.dol_escape_htmltag($modulename).'" placeholder="'.dol_escape_htmltag($langs->trans("ObjectKey")).'">';
					print '<input type="submit" class="button smallpaddingimp" name="delete" value="'.dol_escape_htmltag($langs->trans("Delete")).'"'.($dirins ? '' : ' disabled="disabled"').'>';
					print '</form>';
				} else {
					print $langs->trans("FeatureNotYetAvailable");
				}

				print dol_get_fiche_end();
			} else {
				$fullpathoffile = dol_buildpath($file, 0);

				$content = file_get_contents($fullpathoffile);

				// New module
				print '<form action="'.$_SERVER["PHP_SELF"].'" method="POST">';
				print '<input type="hidden" name="token" value="'.newToken().'">';
				print '<input type="hidden" name="action" value="savefile">';
				print '<input type="hidden" name="file" value="'.dol_escape_htmltag($file).'">';
				print '<input type="hidden" name="tab" value="'.$tab.'">';
				print '<input type="hidden" name="module" value="'.$module.'">';

				$doleditor = new DolEditor('editfilecontent', $content, '', '300', 'Full', 'In', true, false, 'ace', 0, '99%');
				print $doleditor->Create(1, '', false, $langs->trans("File").' : '.$file, (GETPOST('format', 'aZ09') ?GETPOST('format', 'aZ09') : 'html'));
				print '<br>';
				print '<center>';
				print '<input type="submit" class="button buttonforacesave button-save" id="savefile" name="savefile" value="'.dol_escape_htmltag($langs->trans("Save")).'">';
				print ' &nbsp; ';
				print '<input type="submit" class="button button-cancel" name="cancel" value="'.dol_escape_htmltag($langs->trans("Cancel")).'">';
				print '</center>';

				print '</form>';
			}
		}

		if ($tab == 'menus') {
			print '<!-- tab=menus -->'."\n";
			$pathtofile = $listofmodules[strtolower($module)]['moduledescriptorrelpath'];

			$menus = $moduleobj->menu;

			if ($action != 'editfile' || empty($file)) {
				print '<span class="opacitymedium">';
				$htmlhelp = $langs->trans("MenusDefDescTooltip", '{s1}');
				$htmlhelp = str_replace('{s1}', '<a target="adminbis" class="nofocusvisible" href="'.DOL_URL_ROOT.'/admin/menus/index.php">'.$langs->trans('Setup').' - '.$langs->trans('Menus').'</a>', $htmlhelp);
				print $form->textwithpicto($langs->trans("MenusDefDesc"), $htmlhelp, 1, 'help', '', 0, 2, 'helpondesc').'<br>';
				print '</span>';
				print '<br>';

				print '<span class="fa fa-file-o"></span> '.$langs->trans("DescriptorFile").' : <strong class="wordbreak">'.$pathtofile.'</strong>';
				print ' <a class="editfielda paddingleft paddingright" href="'.$_SERVER['PHP_SELF'].'?tab='.urlencode($tab).'&module='.$module.($forceddirread ? '@'.$dirread : '').'&action=editfile&token='.newToken().'&format=php&file='.urlencode($pathtofile).'">'.img_picto($langs->trans("Edit"), 'edit').'</a>';
				print '<br>';

				print '<br>';
				print load_fiche_titre($langs->trans("ListOfMenusEntries"), '', '');

				print '<form action="'.$_SERVER["PHP_SELF"].'" method="POST">';
				print '<input type="hidden" name="token" value="'.newToken().'">';
				print '<input type="hidden" name="action" value="addproperty">';
				print '<input type="hidden" name="tab" value="objects">';
				print '<input type="hidden" name="module" value="'.dol_escape_htmltag($module).'">';
				print '<input type="hidden" name="tabobj" value="'.dol_escape_htmltag($tabobj).'">';

				print '<div class="div-table-responsive">';
				print '<table class="noborder small">';

				print '<tr class="liste_titre">';
				print_liste_field_titre("#", $_SERVER["PHP_SELF"], '', "", $param, '', $sortfield, $sortorder, 'thsticky ');
				print_liste_field_titre("Position", $_SERVER["PHP_SELF"], '', "", $param, '', $sortfield, $sortorder);
				print_liste_field_titre("LinkToParentMenu", $_SERVER["PHP_SELF"], '', "", $param, '', $sortfield, $sortorder);
				print_liste_field_titre("Title", $_SERVER["PHP_SELF"], '', "", $param, '', $sortfield, $sortorder);
				print_liste_field_titre("mainmenu", $_SERVER["PHP_SELF"], '', "", $param, '', $sortfield, $sortorder);
				print_liste_field_titre("leftmenu", $_SERVER["PHP_SELF"], '', "", $param, '', $sortfield, $sortorder);
				print_liste_field_titre("URL", $_SERVER["PHP_SELF"], '', "", $param, '', $sortfield, $sortorder, '', $langs->transnoentitiesnoconv('DetailUrl'));
				print_liste_field_titre("LanguageFile", $_SERVER["PHP_SELF"], '', "", $param, '', $sortfield, $sortorder);
				print_liste_field_titre("Position", $_SERVER["PHP_SELF"], '', "", $param, '', $sortfield, $sortorder, 'right ');
				print_liste_field_titre("Enabled", $_SERVER["PHP_SELF"], '', "", $param, '', $sortfield, $sortorder, 'center ', $langs->trans('DetailEnabled'));
				print_liste_field_titre("Rights", $_SERVER["PHP_SELF"], '', "", $param, '', $sortfield, $sortorder, '', $langs->trans('DetailRight'));
				print_liste_field_titre("Target", $_SERVER["PHP_SELF"], '', "", $param, '', $sortfield, $sortorder, '', $langs->trans('DetailTarget'));
				print_liste_field_titre("MenuForUsers", $_SERVER["PHP_SELF"], '', "", $param, '', $sortfield, $sortorder, 'right ', $langs->trans('DetailUser'));
				print "</tr>\n";

				if (count($menus)) {
					$i = 0;
					foreach ($menus as $menu) {
						$i++;

						print '<tr class="oddeven">';

						print '<td class="tdsticky tdstickygray">';
						print $i;
						print '</td>';

						print '<td>';
						print dol_escape_htmltag($menu['type']);
						print '</td>';

						print '<td>';
						print dol_escape_htmltag($menu['fk_menu']);
						print '</td>';

						print '<td>';
						print dol_escape_htmltag($menu['titre']);
						print '</td>';

						print '<td>';
						print dol_escape_htmltag($menu['mainmenu']);
						print '</td>';

						print '<td>';
						print !empty($menu['leftmenu']) ? dol_escape_htmltag($menu['leftmenu']) : '';
						print '</td>';

						print '<td class="tdoverflowmax300" title="'.dol_escape_htmltag($menu['url']).'">';
						print dol_escape_htmltag($menu['url']);
						print '</td>';

						print '<td>';
						print dol_escape_htmltag($menu['langs']);
						print '</td>';

						print '<td class="right">';
						print dol_escape_htmltag($menu['position']);
						print '</td>';

						print '<td class="center tdoverflowmax200" title="'.dol_escape_htmltag($menu['enabled']).'">';
						print dol_escape_htmltag($menu['enabled']);
						print '</td>';

						print '<td class="center tdoverflowmax200" title="'.dol_escape_htmltag($menu['perms']).'">';
						print dol_escape_htmltag($menu['perms']);
						print '</td>';

						print '<td>';
						print dol_escape_htmltag($menu['target']);
						print '</td>';

						print '<td class="right">';
						if ($menu['user'] == 2) {
							print $langs->trans("AllMenus");
						} elseif ($menu['user'] == 0) {
							print $langs->trans('Internal');
						} elseif ($menu['user'] == 1) {
							print $langs->trans('External');
						} else {
							print $menu['user']; // should not happen
						}
						print '</td>';

						print '</tr>';
					}
				} else {
					print '<tr><td colspan="5"><span class="opacitymedium">'.$langs->trans("None").'</span></td></tr>';
				}

				print '</table>';
				print '</div>';

				print '</form>';
			} else {
				$fullpathoffile = dol_buildpath($file, 0);

				$content = file_get_contents($fullpathoffile);

				// New module
				print '<form action="'.$_SERVER["PHP_SELF"].'" method="POST">';
				print '<input type="hidden" name="token" value="'.newToken().'">';
				print '<input type="hidden" name="action" value="savefile">';
				print '<input type="hidden" name="file" value="'.dol_escape_htmltag($file).'">';
				print '<input type="hidden" name="tab" value="'.$tab.'">';
				print '<input type="hidden" name="module" value="'.$module.'">';

				$doleditor = new DolEditor('editfilecontent', $content, '', '300', 'Full', 'In', true, false, 'ace', 0, '99%');
				print $doleditor->Create(1, '', false, $langs->trans("File").' : '.$file, (GETPOST('format', 'aZ09') ?GETPOST('format', 'aZ09') : 'html'));
				print '<br>';
				print '<center>';
				print '<input type="submit" class="button buttonforacesave button-save" id="savefile" name="savefile" value="'.dol_escape_htmltag($langs->trans("Save")).'">';
				print ' &nbsp; ';
				print '<input type="submit" class="button button-cancel" name="cancel" value="'.dol_escape_htmltag($langs->trans("Cancel")).'">';
				print '</center>';

				print '</form>';
			}
		}

		if ($tab == 'permissions') {
			print '<!-- tab=permissions -->'."\n";
			$pathtofile = $listofmodules[strtolower($module)]['moduledescriptorrelpath'];

			$perms = $moduleobj->rights;

			// Scan for object class files
			$dir = $dirread.'/'.$modulelowercase.'/class';
			$listofobject = dol_dir_list($dir, 'files', 0, '\.class\.php$');
			$objects = array('myobject');
			$reg =array();
			foreach ($listofobject as $fileobj) {
				$tmpcontent = file_get_contents($fileobj['fullname']);
				if (preg_match('/class\s+([^\s]*)\s+extends\s+CommonObject/ims', $tmpcontent, $reg)) {
					$objects[] = $reg[1];
				}
			}
			// declared select list for actions and labels permissions
			$crud = array('Read','Write','Delete');
			$labels = array("Read objects of $module","Create/Update objects of $module","Delete objects of $module");

			$action = GETPOST('action', 'alpha');

			if ($action == 'deleteright') {
				$formconfirm = $form->formconfirm(
					$_SERVER["PHP_SELF"].'?permskey='.urlencode(GETPOST('permskey', 'int')).'&tab='.urlencode($tab).'&module='.urlencode($module).'&tabobj='.urlencode($tabobj),
					$langs->trans('Delete'),
					$langs->trans('Confirm Delete Right', GETPOST('permskey', 'alpha')),
					'confirm_deleteright',
					'',
					0,
					1
				);
				print $formconfirm;
			}

			if ($action != 'editfile' || empty($file)) {
				print '<span class="opacitymedium">';
				$htmlhelp = $langs->trans("PermissionsDefDescTooltip", '{s1}');
				$htmlhelp = str_replace('{s1}', '<a target="adminbis" class="nofocusvisible" href="'.DOL_URL_ROOT.'/admin/perms.php">'.$langs->trans('DefaultRights').'</a>', $htmlhelp);
				print $form->textwithpicto($langs->trans("PermissionsDefDesc"), $htmlhelp, 1, 'help', '', 0, 2, 'helpondesc').'<br>';
				print '</span>';
				print '<br>';

				print '<span class="fa fa-file-o"></span> '.$langs->trans("DescriptorFile").' : <strong class="wordbreak">'.$pathtofile.'</strong>';
				print ' <a class="editfielda paddingleft paddingright" href="'.$_SERVER['PHP_SELF'].'?tab='.urlencode($tab).'&module='.$module.($forceddirread ? '@'.$dirread : '').'&action=editfile&token='.newToken().'&format=php&file='.urlencode($pathtofile).'">'.img_picto($langs->trans("Edit"), 'edit').'</a>';
				print '<br>';

				print '<br>';
				print load_fiche_titre($langs->trans("ListOfPermissionsDefined"), '', '');

				print '<form action="'.$_SERVER["PHP_SELF"].'" method="POST">';
				print '<input type="hidden" name="token" value="'.newToken().'">';
				print '<input type="hidden" name="action" value="addproperty">';
				print '<input type="hidden" name="tab" value="objects">';
				print '<input type="hidden" name="module" value="'.dol_escape_htmltag($module).'">';
				print '<input type="hidden" name="tabobj" value="'.dol_escape_htmltag($tabobj).'">';

				print '<div class="div-table-responsive">';
				print '<table class="noborder">';

				print '<tr class="liste_titre">';
				print_liste_field_titre("ID", $_SERVER["PHP_SELF"], '', "", $param, '', $sortfield, $sortorder, "center");
				print_liste_field_titre("Label", $_SERVER["PHP_SELF"], '', "", $param, '', $sortfield, $sortorder, "center");
				print_liste_field_titre("Permission", $_SERVER["PHP_SELF"], '', "", $param, '', $sortfield, $sortorder, "center");
				print_liste_field_titre("CRUD", $_SERVER["PHP_SELF"], '', "", $param, '', $sortfield, $sortorder, "center");
				print_liste_field_titre("", $_SERVER["PHP_SELF"], '', "", $param, '', $sortfield, $sortorder, "center");
				print "</tr>\n";

				//form for add new right
				print '<tr>';
				print '<td><input type="text" readonly  name="id" value="'.dol_escape_htmltag($moduleobj->numero.sprintf('%02d', $i + count($perms))).'"></td>';
				print '<td>';
				print '<select name="label" >';
				print '<option value=""></option>';
				for ($i = 0; $i<3; $i++) {
					print '<option value="'.dol_escape_htmltag($labels[$i]).'">'.$labels[$i].'</option>';
				}
				print '</select></td>';

				print '<td ><select  name="permissionObj">';
				print '<option value=""></option>';
				foreach ($objects as $obj) {
					if ($obj != 'myobject') {
						print '<option value="'.$obj.'">'.$obj.'</option>';
					}
				}
				print '</select></td>';

				print '<td><select class="maxwidth"  name="crud">';
				print '<option value=""></option>';
				for ($i = 0;$i<3;$i++) {
					print '<option value="'.$crud[$i].'">'.$langs->trans($crud[$i]).'</option>';
				}
				print '</td>';

				print '<td class="center tdstickyright tdstickyghostwhite">';
				print '<input type="submit" class="button" name="add" value="'.$langs->trans("Add").'">';
				print '</td>';
				print '</tr>';

				if (count($perms)) {
					$i = 0;
					foreach ($perms as $perm) {
						$i++;
						// section for editing right
						if ($action == 'edit_right' && $perm[0] == (int) GETPOST('permskey', 'int')) {
							print '<tr class="oddeven">';
							print '<form action="'.$_SERVER["PHP_SELF"].'" method="POST" name="modifPerms">';
							print '<input type="hidden" name="token" value="'.newToken().'">';
							print '<input type="hidden" name="tab" value="permissions">';
							print '<input type="hidden" name="module" value="'.dol_escape_htmltag($module).'">';
							print '<input type="hidden" name="tabobj" value="'.dol_escape_htmltag($tabobj).'">';
							print '<input type="hidden" name="action" value="update_right">';
							print '<input type="hidden" name="counter" value="'.$i.'">';


							print '<input type="hidden" name="permskey" value="'.$perm[0].'">';

							print '<td class="tdsticky tdstickygray">';
							print '<input type="text" readonly  value="'.dol_escape_htmltag($perm[0]).'"/>';
							print '</td>';

							print '<td>';
							print '<select name="label" >';
							print '<option value="'.dol_escape_htmltag($perm[1]).'">'.dol_escape_htmltag($perm[1]).'</option>';
							for ($i = 0; $i<3; $i++) {
								if ($perm[1] != $labels[$i]) {
									print '<option value="'.GETPOST('label').'">'.$labels[$i].'</option>';
								}
							}
							print '</select></td>';

							print '<td ><select  name="permissionObj">';
							print '<option value="'.dol_escape_htmltag($perm[4]).'">'.$perm[4].'</option>';
							print '</select></td>';

							print '<td>';
							print '<select name="crud">';
							print '<option value="'.dol_escape_htmltag($perm[5]).'">'.$langs->trans($perm[5]).'</option>';
							for ($i = 0; $i<3; $i++) {
								if ($perm[5] != $crud[$i]) {
									print '<option value="'.$crud[$i].'">'.$langs->trans($crud[$i]).'</option>';
								}
							}
							print '</select>';
							print '</td>';

							print '<td class="center tdstickyright tdstickyghostwhite">';
							print '<input class="reposition button smallpaddingimp" type="submit" name="modifyright" value="'.$langs->trans("Modify").'"/>';
							print '<br>';
							print '<input class="reposition button button-cancel smallpaddingimp" type="submit" name="cancel" value="'.$langs->trans("Cancel").'"/>';
							print '</td>';

							print '</form>';
							print '</tr>';
						} else {
							print '<tr class="oddeven">';

							print '<td>';
							print $perm[0];
							print '</td>';

							print '<td>';
							print $langs->trans($perm[1]);
							print '</td>';

							print '<td>';
							print $perm[4];
							print '</td>';

							print '<td>';
							print $perm[5];
							print '</td>';

							print '<td class="center tdstickyright tdstickyghostwhite">';
							if ($perm[4] != 'myobject') {
								print '<a class="editfielda reposition marginleftonly marginrighttonly paddingright paddingleft" href="'.$_SERVER["PHP_SELF"].'?action=edit_right&token='.newToken().'&permskey='.urlencode($perm[0]).'&tab='.urlencode($tab).'&module='.urlencode($module).'&tabobj='.urlencode($tabobj).'">'.img_edit().'</a>';
								print '<a class="marginleftonly marginrighttonly paddingright paddingleft" href="'.$_SERVER["PHP_SELF"].'?action=deleteright&token='.newToken().'&permskey='.urlencode($i).'&tab='.urlencode($tab).'&module='.urlencode($module).'&tabobj='.urlencode($tabobj).'">'.img_delete().'</a>';
							}
							print '</td>';

							print '</tr>';
						}
					}
				} else {
					print '<tr><td colspan="4"><span class="opacitymedium">'.$langs->trans("None").'</span></td></tr>';
				}

				print '</table>';
				print '</div>';

				print '</form>';
			} else {
				$fullpathoffile = dol_buildpath($file, 0);

				$content = file_get_contents($fullpathoffile);

				// New module
				print '<form action="'.$_SERVER["PHP_SELF"].'" method="POST">';
				print '<input type="hidden" name="token" value="'.newToken().'">';
				print '<input type="hidden" name="action" value="savefile">';
				print '<input type="hidden" name="file" value="'.dol_escape_htmltag($file).'">';
				print '<input type="hidden" name="tab" value="'.$tab.'">';
				print '<input type="hidden" name="module" value="'.$module.'">';

				$doleditor = new DolEditor('editfilecontent', $content, '', '300', 'Full', 'In', true, false, 'ace', 0, '99%');
				print $doleditor->Create(1, '', false, $langs->trans("File").' : '.$file, (GETPOST('format', 'aZ09') ?GETPOST('format', 'aZ09') : 'html'));
				print '<br>';
				print '<center>';
				print '<input type="submit" class="button buttonforacesave button-save" id="savefile" name="savefile" value="'.dol_escape_htmltag($langs->trans("Save")).'">';
				print ' &nbsp; ';
				print '<input type="submit" class="button button-cancel" name="cancel" value="'.dol_escape_htmltag($langs->trans("Cancel")).'">';
				print '</center>';

				print '</form>';
			}
		}

		if ($tab == 'hooks') {
			print '<!-- tab=hooks -->'."\n";
			if ($action != 'editfile' || empty($file)) {
				print '<span class="opacitymedium">'.$langs->trans("HooksDefDesc").'</span><br>';
				print '<br>';

				print '<table>';

				$pathtofile = $listofmodules[strtolower($module)]['moduledescriptorrelpath'];
				print '<tr><td>';
				print '<span class="fa fa-file-o"></span> '.$langs->trans("DescriptorFile").' : <strong class="wordbreak">'.$pathtofile.'</strong>';
				print '</td><td>';
				print '<a class="editfielda paddingleft paddingright" href="'.$_SERVER['PHP_SELF'].'?tab='.urlencode($tab).'&module='.$module.($forceddirread ? '@'.$dirread : '').'&action=editfile&token='.newToken().'&format=php&file='.urlencode($pathtofile).'">'.img_picto($langs->trans("Edit"), 'edit').'</a>';
				print '</td></tr>';

				print '<tr><td>';
				$pathtohook = strtolower($module).'/class/actions_'.strtolower($module).'.class.php';
				print '<span class="fa fa-file-o"></span> '.$langs->trans("HooksFile").' : ';
				if (dol_is_file($dirins.'/'.$pathtohook)) {
					print '<strong class="wordbreak">'.$pathtohook.'</strong>';
					print '</td>';
					print '<td><a class="editfielda paddingleft paddingright" href="'.$_SERVER['PHP_SELF'].'?tab='.urlencode($tab).'&module='.$module.($forceddirread ? '@'.$dirread : '').'&action=editfile&token='.newToken().'&format=php&file='.urlencode($pathtohook).'">'.img_picto($langs->trans("Edit"), 'edit').'</a> ';
					print '<a class="editfielda" href="'.$_SERVER['PHP_SELF'].'?tab='.urlencode($tab).'&module='.$module.($forceddirread ? '@'.$dirread : '').'&action=confirm_removefile&token='.newToken().'&file='.urlencode($pathtohook).'">'.img_picto($langs->trans("Delete"), 'delete').'</a></td>';
				} else {
					print '<span class="opacitymedium">'.$langs->trans("FileNotYetGenerated").'</span>';
					print '<a href="'.$_SERVER['PHP_SELF'].'?tab='.urlencode($tab).'&module='.$module.($forceddirread ? '@'.$dirread : '').'&action=inithook&format=php&file='.urlencode($pathtohook).'">'.img_picto('Generate', 'generate', 'class="paddingleft"').'</td>';
					print '<td></td>';
				}
				print '</tr>';
			} else {
				$fullpathoffile = dol_buildpath($file, 0);

				$content = file_get_contents($fullpathoffile);

				// New module
				print '<form action="'.$_SERVER["PHP_SELF"].'" method="POST">';
				print '<input type="hidden" name="token" value="'.newToken().'">';
				print '<input type="hidden" name="action" value="savefile">';
				print '<input type="hidden" name="file" value="'.dol_escape_htmltag($file).'">';
				print '<input type="hidden" name="tab" value="'.$tab.'">';
				print '<input type="hidden" name="module" value="'.$module.'">';

				$doleditor = new DolEditor('editfilecontent', $content, '', '300', 'Full', 'In', true, false, 'ace', 0, '99%');
				print $doleditor->Create(1, '', false, $langs->trans("File").' : '.$file, (GETPOST('format', 'aZ09') ?GETPOST('format', 'aZ09') : 'html'));
				print '<br>';
				print '<center>';
				print '<input type="submit" class="button buttonforacesave button-save" id="savefile" name="savefile" value="'.dol_escape_htmltag($langs->trans("Save")).'">';
				print ' &nbsp; ';
				print '<input type="submit" class="button button-cancel" name="cancel" value="'.dol_escape_htmltag($langs->trans("Cancel")).'">';
				print '</center>';

				print '</form>';
			}
		}

		if ($tab == 'triggers') {
			print '<!-- tab=triggers -->'."\n";
			require_once DOL_DOCUMENT_ROOT.'/core/class/interfaces.class.php';

			$interfaces = new Interfaces($db);
			$triggers = $interfaces->getTriggersList(array('/'.strtolower($module).'/core/triggers'));

			if ($action != 'editfile' || empty($file)) {
				print '<span class="opacitymedium">'.$langs->trans("TriggerDefDesc").'</span><br>';
				print '<br>';

				print '<table>';

				$pathtofile = $listofmodules[strtolower($module)]['moduledescriptorrelpath'];
				print '<tr><td>';
				print '<span class="fa fa-file-o"></span> '.$langs->trans("DescriptorFile").' : <strong class="wordbreak">'.$pathtofile.'</strong>';
				print '</td><td>';
				print '<a class="editfielda paddingleft paddingright" href="'.$_SERVER['PHP_SELF'].'?tab='.urlencode($tab).'&module='.$module.($forceddirread ? '@'.$dirread : '').'&action=editfile&token='.newToken().'&format=php&file='.urlencode($pathtofile).'">'.img_picto($langs->trans("Edit"), 'edit').'</a>';
				print '</td></tr>';

				if (!empty($triggers)) {
					foreach ($triggers as $trigger) {
						$pathtofile = $trigger['relpath'];

						print '<tr><td>';
						print '<span class="fa fa-file-o"></span> '.$langs->trans("TriggersFile").' : <strong class="wordbreak">'.$pathtofile.'</strong>';
						print '</td><td><a class="editfielda paddingleft paddingright" href="'.$_SERVER['PHP_SELF'].'?tab='.urlencode($tab).'&module='.$module.($forceddirread ? '@'.$dirread : '').'&action=editfile&token='.newToken().'&format=php&file='.urlencode($pathtofile).'">'.img_picto($langs->trans("Edit"), 'edit').'</a></td>';
						print '<td><a class="editfielda" href="'.$_SERVER['PHP_SELF'].'?tab='.urlencode($tab).'&module='.$module.($forceddirread ? '@'.$dirread : '').'&action=confirm_removefile&token='.newToken().'&file='.urlencode($pathtofile).'">'.img_picto($langs->trans("Delete"), 'delete').'</a></td>';
						print '</tr>';
					}
				} else {
					print '<tr><td>';
					print '<span class="fa fa-file-o"></span> '.$langs->trans("TriggersFile");
					print ' : <span class="opacitymedium">'.$langs->trans("FileNotYetGenerated").'</span>';
					print '<a href="'.$_SERVER['PHP_SELF'].'?tab='.urlencode($tab).'&module='.$module.($forceddirread ? '@'.$dirread : '').'&action=inittrigger&format=php">'.img_picto('Generate', 'generate', 'class="paddingleft"').'</a></td>';
					print '<td></td>';
					print '</tr>';
				}

				print '</table>';
			} else {
				$fullpathoffile = dol_buildpath($file, 0);

				$content = file_get_contents($fullpathoffile);

				// New module
				print '<form action="'.$_SERVER["PHP_SELF"].'" method="POST">';
				print '<input type="hidden" name="token" value="'.newToken().'">';
				print '<input type="hidden" name="action" value="savefile">';
				print '<input type="hidden" name="file" value="'.dol_escape_htmltag($file).'">';
				print '<input type="hidden" name="tab" value="'.$tab.'">';
				print '<input type="hidden" name="module" value="'.$module.'">';

				$doleditor = new DolEditor('editfilecontent', $content, '', '300', 'Full', 'In', true, false, 'ace', 0, '99%');
				print $doleditor->Create(1, '', false, $langs->trans("File").' : '.$file, (GETPOST('format', 'aZ09') ?GETPOST('format', 'aZ09') : 'html'));
				print '<br>';
				print '<center>';
				print '<input type="submit" class="button buttonforacesave button-save" id="savefile" name="savefile" value="'.dol_escape_htmltag($langs->trans("Save")).'">';
				print ' &nbsp; ';
				print '<input type="submit" class="button button-cancel" name="cancel" value="'.dol_escape_htmltag($langs->trans("Cancel")).'">';
				print '</center>';

				print '</form>';
			}
		}

		if ($tab == 'css') {
			print '<!-- tab=css -->'."\n";
			if ($action != 'editfile' || empty($file)) {
				print '<span class="opacitymedium">'.$langs->trans("CSSDesc").'</span><br>';
				print '<br>';

				print '<table>';

				print '<tr><td>';
				$pathtohook = strtolower($module).'/css/'.strtolower($module).'.css.php';
				print '<span class="fa fa-file-o"></span> '.$langs->trans("CSSFile").' : ';
				if (dol_is_file($dirins.'/'.$pathtohook)) {
					print '<strong class="wordbreak">'.$pathtohook.'</strong>';
					print '</td><td><a class="editfielda paddingleft paddingright" href="'.$_SERVER['PHP_SELF'].'?tab='.urlencode($tab).'&module='.$module.($forceddirread ? '@'.$dirread : '').'&action=editfile&token='.newToken().'&format=php&file='.urlencode($pathtohook).'">'.img_picto($langs->trans("Edit"), 'edit').'</a></td>';
					print '</td><td><a class="editfielda" href="'.$_SERVER['PHP_SELF'].'?tab='.urlencode($tab).'&module='.$module.($forceddirread ? '@'.$dirread : '').'&action=confirm_removefile&token='.newToken().'&format='.$format.'&file='.urlencode($pathtohook).'">'.img_picto($langs->trans("Delete"), 'delete').'</a></td>';
				} else {
					print '<span class="opacitymedium">'.$langs->trans("FileNotYetGenerated").'</span>';
					print '</td><td><a href="'.$_SERVER['PHP_SELF'].'?tab='.urlencode($tab).'&module='.$module.($forceddirread ? '@'.$dirread : '').'&action=initcss&format=php&file='.urlencode($pathtohook).'">'.img_picto('Generate', 'generate', 'class="paddingleft"').'</a></td>';
				}
				print '</tr>';
			} else {
				$fullpathoffile = dol_buildpath($file, 0);

				$content = file_get_contents($fullpathoffile);

				// New module
				print '<form action="'.$_SERVER["PHP_SELF"].'" method="POST">';
				print '<input type="hidden" name="token" value="'.newToken().'">';
				print '<input type="hidden" name="action" value="savefile">';
				print '<input type="hidden" name="file" value="'.dol_escape_htmltag($file).'">';
				print '<input type="hidden" name="tab" value="'.$tab.'">';
				print '<input type="hidden" name="module" value="'.$module.'">';

				$doleditor = new DolEditor('editfilecontent', $content, '', '300', 'Full', 'In', true, false, 'ace', 0, '99%');
				print $doleditor->Create(1, '', false, $langs->trans("File").' : '.$file, (GETPOST('format', 'aZ09') ?GETPOST('format', 'aZ09') : 'html'));
				print '<br>';
				print '<center>';
				print '<input type="submit" class="button buttonforacesave button-save" id="savefile" name="savefile" value="'.dol_escape_htmltag($langs->trans("Save")).'">';
				print ' &nbsp; ';
				print '<input type="submit" class="button button-cancel" name="cancel" value="'.dol_escape_htmltag($langs->trans("Cancel")).'">';
				print '</center>';

				print '</form>';
			}
		}

		if ($tab == 'js') {
			print '<!-- tab=js -->'."\n";
			if ($action != 'editfile' || empty($file)) {
				print '<span class="opacitymedium">'.$langs->trans("JSDesc").'</span><br>';
				print '<br>';

				print '<table>';

				print '<tr><td>';
				$pathtohook = strtolower($module).'/js/'.strtolower($module).'.js.php';
				print '<span class="fa fa-file-o"></span> '.$langs->trans("JSFile").' : ';
				if (dol_is_file($dirins.'/'.$pathtohook)) {
					print '<strong class="wordbreak">'.$pathtohook.'</strong>';
					print '</td><td><a class="editfielda paddingleft paddingright" href="'.$_SERVER['PHP_SELF'].'?tab='.urlencode($tab).'&module='.$module.($forceddirread ? '@'.$dirread : '').'&action=editfile&token='.newToken().'&format=php&file='.urlencode($pathtohook).'">'.img_picto($langs->trans("Edit"), 'edit').'</a></td>';
					print '</td><td><a class="editfielda" href="'.$_SERVER['PHP_SELF'].'?tab='.urlencode($tab).'&module='.$module.($forceddirread ? '@'.$dirread : '').'&action=confirm_removefile&token='.newToken().'&file='.urlencode($pathtohook).'">'.img_picto($langs->trans("Delete"), 'delete').'</a></td>';
				} else {
					print '<span class="opacitymedium">'.$langs->trans("FileNotYetGenerated").'</span>';
					print '</td><td><a href="'.$_SERVER['PHP_SELF'].'?tab='.urlencode($tab).'&module='.$module.($forceddirread ? '@'.$dirread : '').'&action=initjs&token='.newToken().'&format=php&file='.urlencode($pathtohook).'">'.img_picto('Generate', 'generate', 'class="paddingleft"').'</a></td>';
				}
				print '</tr>';
			} else {
				$fullpathoffile = dol_buildpath($file, 0);

				$content = file_get_contents($fullpathoffile);

				// New module
				print '<form action="'.$_SERVER["PHP_SELF"].'" method="POST">';
				print '<input type="hidden" name="token" value="'.newToken().'">';
				print '<input type="hidden" name="action" value="savefile">';
				print '<input type="hidden" name="file" value="'.dol_escape_htmltag($file).'">';
				print '<input type="hidden" name="tab" value="'.$tab.'">';
				print '<input type="hidden" name="module" value="'.$module.'">';

				$doleditor = new DolEditor('editfilecontent', $content, '', '300', 'Full', 'In', true, false, 'ace', 0, '99%');
				print $doleditor->Create(1, '', false, $langs->trans("File").' : '.$file, (GETPOST('format', 'aZ09') ?GETPOST('format', 'aZ09') : 'html'));
				print '<br>';
				print '<center>';
				print '<input type="submit" class="button buttonforacesave button-save" id="savefile" name="savefile" value="'.dol_escape_htmltag($langs->trans("Save")).'">';
				print ' &nbsp; ';
				print '<input type="submit" class="button button-cancel" name="cancel" value="'.dol_escape_htmltag($langs->trans("Cancel")).'">';
				print '</center>';

				print '</form>';
			}
		}

		if ($tab == 'widgets') {
			print '<!-- tab=widgets -->'."\n";
			require_once DOL_DOCUMENT_ROOT.'/core/boxes/modules_boxes.php';

			$widgets = ModeleBoxes::getWidgetsList(array('/'.strtolower($module).'/core/boxes'));

			if ($action != 'editfile' || empty($file)) {
				print '<span class="opacitymedium">'.$langs->trans("WidgetDesc").'</span><br>';
				print '<br>';

				print '<table>';
				if (!empty($widgets)) {
					foreach ($widgets as $widget) {
						$pathtofile = $widget['relpath'];

						print '<tr><td><span class="fa fa-file-o"></span> '.$langs->trans("WidgetFile").' : <strong class="wordbreak">'.$pathtofile.'</strong>';
						print '</td><td><a class="editfielda paddingleft paddingright" href="'.$_SERVER['PHP_SELF'].'?tab='.urlencode($tab).'&module='.$module.($forceddirread ? '@'.$dirread : '').'&action=editfile&token='.newToken().'&format=php&file='.urlencode($pathtofile).'">'.img_picto($langs->trans("Edit"), 'edit').'</a>';
						print '</td><td><a class="editfielda" href="'.$_SERVER['PHP_SELF'].'?tab='.urlencode($tab).'&module='.$module.($forceddirread ? '@'.$dirread : '').'&action=confirm_removefile&token='.newToken().'&file='.urlencode($pathtofile).'">'.img_picto($langs->trans("Delete"), 'delete').'</a></td>';
						print '</tr>';
					}
				} else {
					print '<tr><td><span class="fa fa-file-o"></span> '.$langs->trans("WidgetFile").' : <span class="opacitymedium">'.$langs->trans("NoWidget").'</span>';
					print '</td><td><a href="'.$_SERVER['PHP_SELF'].'?tab='.urlencode($tab).'&module='.$module.($forceddirread ? '@'.$dirread : '').'&action=initwidget&token='.newToken().'&format=php">'.img_picto('Generate', 'generate', 'class="paddingleft"').'</a>';
					print '</td></tr>';
				}
				print '</table>';
			} else {
				$fullpathoffile = dol_buildpath($file, 0);

				$content = file_get_contents($fullpathoffile);

				// New module
				print '<form action="'.$_SERVER["PHP_SELF"].'" method="POST">';
				print '<input type="hidden" name="token" value="'.newToken().'">';
				print '<input type="hidden" name="action" value="savefile">';
				print '<input type="hidden" name="file" value="'.dol_escape_htmltag($file).'">';
				print '<input type="hidden" name="tab" value="'.$tab.'">';
				print '<input type="hidden" name="module" value="'.$module.'">';

				$doleditor = new DolEditor('editfilecontent', $content, '', '300', 'Full', 'In', true, false, 'ace', 0, '99%');
				print $doleditor->Create(1, '', false, $langs->trans("File").' : '.$file, (GETPOST('format', 'aZ09') ?GETPOST('format', 'aZ09') : 'html'));
				print '<br>';
				print '<center>';
				print '<input type="submit" class="button buttonforacesave button-save" id="savefile" name="savefile" value="'.dol_escape_htmltag($langs->trans("Save")).'">';
				print ' &nbsp; ';
				print '<input type="submit" class="button button-cancel" name="cancel" value="'.dol_escape_htmltag($langs->trans("Cancel")).'">';
				print '</center>';

				print '</form>';
			}
		}

		if ($tab == 'exportimport') {
			print '<!-- tab=exportimport -->'."\n";
			$pathtofile = $listofmodules[strtolower($module)]['moduledescriptorrelpath'];

			$exportlist = $moduleobj->export_label;
			$importlist = $moduleobj->import_label;

			if ($action != 'editfile' || empty($file)) {
				print '<span class="opacitymedium">'.$langs->transnoentities('ImportExportProfiles').'</span><br>';
				print '<br>';

				print '<span class="fa fa-file-o"></span> '.$langs->trans("DescriptorFile").' : <strong class="wordbreak">'.$pathtofile.'</strong>';
				print ' <a class="editfielda paddingleft paddingright" href="'.$_SERVER['PHP_SELF'].'?tab='.urlencode($tab).'&module='.$module.($forceddirread ? '@'.$dirread : '').'&action=editfile&token='.newToken().'&format=php&file='.urlencode($pathtofile).'">'.img_picto($langs->trans("Edit"), 'edit').'</a>';
				print '<br>';
			} else {
				$fullpathoffile = dol_buildpath($file, 0);

				$content = file_get_contents($fullpathoffile);

				// New module
				print '<form action="'.$_SERVER["PHP_SELF"].'" method="POST">';
				print '<input type="hidden" name="token" value="'.newToken().'">';
				print '<input type="hidden" name="action" value="savefile">';
				print '<input type="hidden" name="file" value="'.dol_escape_htmltag($file).'">';
				print '<input type="hidden" name="tab" value="'.$tab.'">';
				print '<input type="hidden" name="module" value="'.$module.'">';

				$doleditor = new DolEditor('editfilecontent', $content, '', '300', 'Full', 'In', true, false, 'ace', 0, '99%');
				print $doleditor->Create(1, '', false, $langs->trans("File").' : '.$file, (GETPOST('format', 'aZ09') ?GETPOST('format', 'aZ09') : 'html'));
				print '<br>';
				print '<center>';
				print '<input type="submit" class="button buttonforacesave button-save" id="savefile" name="savefile" value="'.dol_escape_htmltag($langs->trans("Save")).'">';
				print ' &nbsp; ';
				print '<input type="submit" class="button button-cancel" name="cancel" value="'.dol_escape_htmltag($langs->trans("Cancel")).'">';
				print '</center>';

				print '</form>';
			}
		}

		if ($tab == 'cli') {
			print '<!-- tab=cli -->'."\n";
			$clifiles = array();
			$i = 0;

			$dircli = array('/'.strtolower($module).'/scripts');

			foreach ($dircli as $reldir) {
				$dir = dol_buildpath($reldir, 0);
				$newdir = dol_osencode($dir);

				// Check if directory exists (we do not use dol_is_dir to avoid loading files.lib.php at each call)
				if (!is_dir($newdir)) {
					continue;
				}

				$handle = opendir($newdir);
				if (is_resource($handle)) {
					while (($tmpfile = readdir($handle)) !== false) {
						if (is_readable($newdir.'/'.$file) && preg_match('/^(.+)\.php/', $tmpfile, $reg)) {
							if (preg_match('/\.back$/', $tmpfile)) {
								continue;
							}

							$clifiles[$i]['relpath'] = preg_replace('/^\//', '', $reldir).'/'.$tmpfile;

							$i++;
						}
					}
					closedir($handle);
				}
			}

			if ($action != 'editfile' || empty($file)) {
				print '<span class="opacitymedium">'.$langs->trans("CLIDesc").'</span><br>';
				print '<br>';

				print '<table>';
				if (!empty($clifiles)) {
					foreach ($clifiles as $clifile) {
						$pathtofile = $clifile['relpath'];

						print '<tr><td><span class="fa fa-file-o"></span> '.$langs->trans("CLIFile").' : <strong class="wordbreak">'.$pathtofile.'</strong>';
						print '</td><td><a class="editfielda" href="'.$_SERVER['PHP_SELF'].'?tab='.urlencode($tab).'&module='.$module.($forceddirread ? '@'.$dirread : '').'&action=editfile&token='.newToken().'&format=php&file='.urlencode($pathtofile).'">'.img_picto($langs->trans("Edit"), 'edit').'</a></td>';
						print '<td><a class="editfielda" href="'.$_SERVER['PHP_SELF'].'?tab='.urlencode($tab).'&module='.$module.($forceddirread ? '@'.$dirread : '').'&action=confirm_removefile&token='.newToken().'&file='.urlencode($pathtofile).'">'.img_picto($langs->trans("Delete"), 'delete').'</a></td>';
						print '</tr>';
					}
				} else {
					print '<tr><td><span class="fa fa-file-o"></span> '.$langs->trans("CLIFile").' : <span class="opacitymedium">'.$langs->trans("FileNotYetGenerated"); '</span>';
					print '</td><td><a href="'.$_SERVER['PHP_SELF'].'?tab='.urlencode($tab).'&module='.$module.($forceddirread ? '@'.$dirread : '').'&action=initcli&token='.newToken().'&format=php">'.img_picto('Generate', 'generate', 'class="paddingleft"').'</a>';
					print '</td></tr>';
				}
				print '</table>';
			} else {
				$fullpathoffile = dol_buildpath($file, 0);

				$content = file_get_contents($fullpathoffile);

				// New module
				print '<form action="'.$_SERVER["PHP_SELF"].'" method="POST">';
				print '<input type="hidden" name="token" value="'.newToken().'">';
				print '<input type="hidden" name="action" value="savefile">';
				print '<input type="hidden" name="file" value="'.dol_escape_htmltag($file).'">';
				print '<input type="hidden" name="tab" value="'.$tab.'">';
				print '<input type="hidden" name="module" value="'.$module.'">';

				$doleditor = new DolEditor('editfilecontent', $content, '', '300', 'Full', 'In', true, false, 'ace', 0, '99%');
				print $doleditor->Create(1, '', false, $langs->trans("File").' : '.$file, (GETPOST('format', 'aZ09') ?GETPOST('format', 'aZ09') : 'html'));
				print '<br>';
				print '<center>';
				print '<input type="submit" class="button buttonforacesave button-save" id="savefile" name="savefile" value="'.dol_escape_htmltag($langs->trans("Save")).'">';
				print ' &nbsp; ';
				print '<input type="submit" class="button button-cancel" name="cancel" value="'.dol_escape_htmltag($langs->trans("Cancel")).'">';
				print '</center>';

				print '</form>';
			}
		}

		if ($tab == 'cron') {
			print '<!-- tab=cron -->'."\n";
			$pathtofile = $listofmodules[strtolower($module)]['moduledescriptorrelpath'];

			$cronjobs = $moduleobj->cronjobs;

			if ($action != 'editfile' || empty($file)) {
				print '<span class="opacitymedium">'.str_replace('{s1}', '<a target="adminbis" class="nofocusvisible" href="'.DOL_URL_ROOT.'/cron/list.php">'.$langs->transnoentities('CronList').'</a>', $langs->trans("CronJobDefDesc", '{s1}')).'</span><br>';
				print '<br>';

				print '<span class="fa fa-file-o"></span> '.$langs->trans("DescriptorFile").' : <strong class="wordbreak">'.$pathtofile.'</strong>';
				print ' <a class="editfielda paddingleft paddingright" href="'.$_SERVER['PHP_SELF'].'?tab='.urlencode($tab).'&module='.$module.($forceddirread ? '@'.$dirread : '').'&action=editfile&token='.newToken().'&format=php&file='.urlencode($pathtofile).'">'.img_picto($langs->trans("Edit"), 'edit').'</a>';
				print '<br>';

				print '<br>';
				print load_fiche_titre($langs->trans("CronJobProfiles"), '', '');

				print '<form action="'.$_SERVER["PHP_SELF"].'" method="POST">';
				print '<input type="hidden" name="token" value="'.newToken().'">';
				print '<input type="hidden" name="action" value="addproperty">';
				print '<input type="hidden" name="tab" value="objects">';
				print '<input type="hidden" name="module" value="'.dol_escape_htmltag($module).'">';
				print '<input type="hidden" name="tabobj" value="'.dol_escape_htmltag($tabobj).'">';

				print '<div class="div-table-responsive">';
				print '<table class="noborder">';

				print '<tr class="liste_titre">';
				print_liste_field_titre("CronLabel", $_SERVER["PHP_SELF"], "", "", $param, '', $sortfield, $sortorder);
				print_liste_field_titre("CronTask", '', '', "", $param, '', $sortfield, $sortorder);
				print_liste_field_titre("CronFrequency", '', "", "", $param, '', $sortfield, $sortorder);
				print_liste_field_titre("StatusAtInstall", $_SERVER["PHP_SELF"], "", "", $param, '', $sortfield, $sortorder);
				print_liste_field_titre("Comment", $_SERVER["PHP_SELF"], "", "", $param, '', $sortfield, $sortorder);
				print "</tr>\n";

				if (count($cronjobs)) {
					foreach ($cronjobs as $cron) {
						print '<tr class="oddeven">';

						print '<td>';
						print $cron['label'];
						print '</td>';

						print '<td>';
						if ($cron['jobtype'] == 'method') {
							$text = $langs->trans("CronClass");
							$texttoshow = $langs->trans('CronModule').': '.$module.'<br>';
							$texttoshow .= $langs->trans('CronClass').': '.$cron['class'].'<br>';
							$texttoshow .= $langs->trans('CronObject').': '.$cron['objectname'].'<br>';
							$texttoshow .= $langs->trans('CronMethod').': '.$cron['method'];
							$texttoshow .= '<br>'.$langs->trans('CronArgs').': '.$cron['parameters'];
							$texttoshow .= '<br>'.$langs->trans('Comment').': '.$langs->trans($cron['comment']);
						} elseif ($cron['jobtype'] == 'command') {
							$text = $langs->trans('CronCommand');
							$texttoshow = $langs->trans('CronCommand').': '.dol_trunc($cron['command']);
							$texttoshow .= '<br>'.$langs->trans('CronArgs').': '.$cron['parameters'];
							$texttoshow .= '<br>'.$langs->trans('Comment').': '.$langs->trans($cron['comment']);
						}
						print $form->textwithpicto($text, $texttoshow, 1);
						print '</td>';

						print '<td>';
						if ($cron['unitfrequency'] == "60") {
							print $langs->trans('CronEach')." ".($cron['frequency'])." ".$langs->trans('Minutes');
						}
						if ($cron['unitfrequency'] == "3600") {
							print $langs->trans('CronEach')." ".($cron['frequency'])." ".$langs->trans('Hours');
						}
						if ($cron['unitfrequency'] == "86400") {
							print $langs->trans('CronEach')." ".($cron['frequency'])." ".$langs->trans('Days');
						}
						if ($cron['unitfrequency'] == "604800") {
							print $langs->trans('CronEach')." ".($cron['frequency'])." ".$langs->trans('Weeks');
						}
						print '</td>';

						print '<td>';
						print $cron['status'];
						print '</td>';

						print '<td>';
						if (!empty($cron['comment'])) {
							print $cron['comment'];
						}
						print '</td>';

						print '</tr>';
					}
				} else {
					print '<tr><td colspan="5"><span class="opacitymedium">'.$langs->trans("None").'</span></td></tr>';
				}

				print '</table>';
				print '</div>';

				print '</form>';
			} else {
				$fullpathoffile = dol_buildpath($file, 0);

				$content = file_get_contents($fullpathoffile);

				// New module
				print '<form action="'.$_SERVER["PHP_SELF"].'" method="POST">';
				print '<input type="hidden" name="token" value="'.newToken().'">';
				print '<input type="hidden" name="action" value="savefile">';
				print '<input type="hidden" name="file" value="'.dol_escape_htmltag($file).'">';
				print '<input type="hidden" name="tab" value="'.$tab.'">';
				print '<input type="hidden" name="module" value="'.$module.'">';

				$doleditor = new DolEditor('editfilecontent', $content, '', '300', 'Full', 'In', true, false, 'ace', 0, '99%');
				print $doleditor->Create(1, '', false, $langs->trans("File").' : '.$file, (GETPOST('format', 'aZ09') ?GETPOST('format', 'aZ09') : 'html'));
				print '<br>';
				print '<center>';
				print '<input type="submit" class="button buttonforacesave button-save" id="savefile" name="savefile" value="'.dol_escape_htmltag($langs->trans("Save")).'">';
				print ' &nbsp; ';
				print '<input type="submit" class="button button-cancel" name="cancel" value="'.dol_escape_htmltag($langs->trans("Cancel")).'">';
				print '</center>';

				print '</form>';
			}
		}

		if ($tab == 'specifications') {
			print '<!-- tab=specifications -->'."\n";
			$specs = dol_dir_list(dol_buildpath($modulelowercase.'/doc', 0), 'files', 1, '(\.md|\.asciidoc)$', array('\/temp\/'));

			if ($action != 'editfile' || empty($file)) {
				print '<span class="opacitymedium">'.$langs->trans("SpecDefDesc").'</span><br>';
				print '<br>';

				print '<table>';
				if (is_array($specs) && !empty($specs)) {
					foreach ($specs as $spec) {
						$pathtofile = $modulelowercase.'/doc/'.$spec['relativename'];
						$format = 'asciidoc';
						if (preg_match('/\.md$/i', $spec['name'])) {
							$format = 'markdown';
						}
						print '<tr><td>';
						print '<span class="fa fa-file-o"></span> '.$langs->trans("SpecificationFile").' : <strong class="wordbreak">'.$pathtofile.'</strong>';
						print '</td><td><a class="editfielda paddingleft paddingright" href="'.$_SERVER['PHP_SELF'].'?tab='.urlencode($tab).'&module='.$module.($forceddirread ? '@'.$dirread : '').'&action=editfile&token='.newToken().'&format='.$format.'&file='.urlencode($pathtofile).'">'.img_picto($langs->trans("Edit"), 'edit').'</a></td>';
						print '<td><a class="editfielda" href="'.$_SERVER['PHP_SELF'].'?tab='.urlencode($tab).'&module='.$module.($forceddirread ? '@'.$dirread : '').'&action=confirm_removefile&token='.newToken().'&format='.$format.'&file='.urlencode($pathtofile).'">'.img_picto($langs->trans("Delete"), 'delete').'</a></td>';
						print '</tr>';
					}
				} else {
					print '<tr><td>';
					print '<span class="fa fa-file-o"></span> '.$langs->trans("SpecificationFile").' : <span class="opacitymedium">'.$langs->trans("FileNotYetGenerated").'</span>';
					print '</td><td><a href="'.$_SERVER['PHP_SELF'].'?tab='.urlencode($tab).'&module='.$module.($forceddirread ? '@'.$dirread : '').'&action=initdoc&token='.newToken().'&format=php">'.img_picto('Generate', 'generate', 'class="paddingleft"').'</a></td>';
					print '</tr>';
				}
				print '</table>';
			} else {
				// Use MD or asciidoc

				//print $langs->trans("UseAsciiDocFormat").'<br>';

				$fullpathoffile = dol_buildpath($file, 0);

				$content = file_get_contents($fullpathoffile);

				// New module
				print '<form action="'.$_SERVER["PHP_SELF"].'" method="POST">';
				print '<input type="hidden" name="token" value="'.newToken().'">';
				print '<input type="hidden" name="action" value="savefile">';
				print '<input type="hidden" name="file" value="'.dol_escape_htmltag($file).'">';
				print '<input type="hidden" name="tab" value="'.$tab.'">';
				print '<input type="hidden" name="module" value="'.$module.'">';

				$doleditor = new DolEditor('editfilecontent', $content, '', '300', 'Full', 'In', true, false, 'ace', 0, '99%');
				print $doleditor->Create(1, '', false, $langs->trans("File").' : '.$file, (GETPOST('format', 'aZ09') ?GETPOST('format', 'aZ09') : 'html'));
				print '<br>';
				print '<center>';
				print '<input type="submit" class="button buttonforacesave button-save" id="savefile" name="savefile" value="'.dol_escape_htmltag($langs->trans("Save")).'">';
				print ' &nbsp; ';
				print '<input type="submit" class="button button-cancel" name="cancel" value="'.dol_escape_htmltag($langs->trans("Cancel")).'">';
				print '</center>';

				print '</form>';
			}

			print '<br><br><br>';

			$FILENAMEDOC = $modulelowercase.'.html';
			$FILENAMEDOCPDF = $modulelowercase.'.pdf';
			$outputfiledoc = dol_buildpath($modulelowercase, 0).'/doc/'.$FILENAMEDOC;
			$outputfiledocurl = dol_buildpath($modulelowercase, 1).'/doc/'.$FILENAMEDOC;
			$outputfiledocrel = $modulelowercase.'/doc/'.$FILENAMEDOC;
			$outputfiledocpdf = dol_buildpath($modulelowercase, 0).'/doc/'.$FILENAMEDOCPDF;
			$outputfiledocurlpdf = dol_buildpath($modulelowercase, 1).'/doc/'.$FILENAMEDOCPDF;
			$outputfiledocrelpdf = $modulelowercase.'/doc/'.$FILENAMEDOCPDF;

			// HTML
			print '<span class="fa fa-file-o"></span> '.$langs->trans("PathToModuleDocumentation", "HTML").' : ';
			if (!dol_is_file($outputfiledoc)) {
				print '<span class="opacitymedium">'.$langs->trans("FileNotYetGenerated").'</span>';
			} else {
				print '<strong>';
				print '<a href="'.$outputfiledocurl.'" target="_blank" rel="noopener noreferrer">';
				print $outputfiledoc;
				print '</a>';
				print '</strong>';
				print ' <span class="opacitymedium">('.$langs->trans("GeneratedOn").' '.dol_print_date(dol_filemtime($outputfiledoc), 'dayhour').')</span>';
				print ' <a class="editfielda" href="'.$_SERVER['PHP_SELF'].'?tab='.urlencode($tab).'&module='.$module.($forceddirread ? '@'.$dirread : '').'&action=confirm_removefile&token='.newToken().'&format='.$format.'&file='.urlencode($outputfiledocrel).'">'.img_picto($langs->trans("Delete"), 'delete').'</a>';
			}
			print '</strong><br>';

			// PDF
			print '<span class="fa fa-file-o"></span> '.$langs->trans("PathToModuleDocumentation", "PDF").' : ';
			if (!dol_is_file($outputfiledocpdf)) {
				print '<span class="opacitymedium">'.$langs->trans("FileNotYetGenerated").'</span>';
			} else {
				print '<strong>';
				print '<a href="'.$outputfiledocurlpdf.'" target="_blank" rel="noopener noreferrer">';
				print $outputfiledocpdf;
				print '</a>';
				print '</strong>';
				print ' <span class="opacitymedium">('.$langs->trans("GeneratedOn").' '.dol_print_date(dol_filemtime($outputfiledocpdf), 'dayhour').')</span>';
				print ' <a class="editfielda" href="'.$_SERVER['PHP_SELF'].'?tab='.urlencode($tab).'&module='.$module.($forceddirread ? '@'.$dirread : '').'&action=confirm_removefile&token='.newToken().'&format='.$format.'&file='.urlencode($outputfiledocrelpdf).'">'.img_picto($langs->trans("Delete"), 'delete').'</a>';
			}
			print '</strong><br>';

			print '<br>';

			print '<form action="'.$_SERVER["PHP_SELF"].'" method="POST" name="generatedoc">';
			print '<input type="hidden" name="token" value="'.newToken().'">';
			print '<input type="hidden" name="action" value="generatedoc">';
			print '<input type="hidden" name="tab" value="'.dol_escape_htmltag($tab).'">';
			print '<input type="hidden" name="module" value="'.dol_escape_htmltag($module).'">';
			print '<input type="submit" class="button" name="generatedoc" value="'.$langs->trans("BuildDocumentation").'"';
			if (!is_array($specs) || empty($specs)) {
				print ' disabled="disabled"';
			}
			print '>';
			print '</form>';
		}

		if ($tab == 'buildpackage') {
			print '<!-- tab=buildpackage -->'."\n";
			print '<span class="opacitymedium">'.$langs->trans("BuildPackageDesc").'</span>';
			print '<br>';

			if (!class_exists('ZipArchive') && !defined('ODTPHP_PATHTOPCLZIP')) {
				print img_warning().' '.$langs->trans("ErrNoZipEngine");
				print '<br>';
			}

			$modulelowercase = strtolower($module);

			// Zip file to build
			$FILENAMEZIP = '';

			// Load module
			$pathtofile = $listofmodules[strtolower($module)]['moduledescriptorrelpath'];
			dol_include_once($pathtofile);
			$class = 'mod'.$module;

			if (class_exists($class)) {
				try {
					$moduleobj = new $class($db);
				} catch (Exception $e) {
					$error++;
					dol_print_error($db, $e->getMessage());
				}
			} else {
				$error++;
				$langs->load("errors");
				dol_print_error($db, $langs->trans("ErrorFailedToLoadModuleDescriptorForXXX", $module));
				exit;
			}

			$arrayversion = explode('.', $moduleobj->version, 3);
			if (count($arrayversion)) {
				$FILENAMEZIP = "module_".$modulelowercase.'-'.$arrayversion[0].(empty($arrayversion[1]) ? '.0' : '.'.$arrayversion[1]).(empty($arrayversion[2]) ? '' : ".".$arrayversion[2]).".zip";
				$outputfilezip = dol_buildpath($modulelowercase, 0).'/bin/'.$FILENAMEZIP;
			}

			print '<br>';

			print '<span class="fa fa-file-o"></span> '.$langs->trans("PathToModulePackage").' : ';
			if (!dol_is_file($outputfilezip)) {
				print '<span class="opacitymedium">'.$langs->trans("FileNotYetGenerated").'</span>';
			} else {
				$relativepath = $modulelowercase.'/bin/'.$FILENAMEZIP;
				print '<strong><a href="'.DOL_URL_ROOT.'/document.php?modulepart=packages&file='.urlencode($relativepath).'">'.$outputfilezip.'</a></strong>';
				print ' <span class="opacitymedium">('.$langs->trans("GeneratedOn").' '.dol_print_date(dol_filemtime($outputfilezip), 'dayhour').')</span>';
				print ' <a class="editfielda" href="'.$_SERVER['PHP_SELF'].'?tab='.urlencode($tab).'&module='.$module.($forceddirread ? '@'.$dirread : '').'&action=confirm_removefile&token='.newToken().'&file='.urlencode($relativepath).'">'.img_picto($langs->trans("Delete"), 'delete').'</a>';
			}
			print '</strong>';

			print '<br>';

			print '<br>';

			print '<form action="'.$_SERVER["PHP_SELF"].'" method="POST" name="generatepackage">';
			print '<input type="hidden" name="token" value="'.newToken().'">';
			print '<input type="hidden" name="action" value="generatepackage">';
			print '<input type="hidden" name="tab" value="'.dol_escape_htmltag($tab).'">';
			print '<input type="hidden" name="module" value="'.dol_escape_htmltag($module).'">';
			print '<input type="submit" class="button" name="generatepackage" value="'.$langs->trans("BuildPackage").'">';
			print '</form>';
		}

		if ($tab == 'tabs') {
			$pathtofile = $listofmodules[strtolower($module)]['moduledescriptorrelpath'];

			$tabs = $moduleobj->tabs;

			if ($action != 'editfile' || empty($file)) {
				print '<span class="opacitymedium">';
				$htmlhelp = $langs->trans("TabsDefDescTooltip", '{s1}');
				$htmlhelp = str_replace('{s1}', '<a target="adminbis" class="nofocusvisible" href="'.DOL_URL_ROOT.'/admin/menus/index.php">'.$langs->trans('Setup').' - '.$langs->trans('Tabs').'</a>', $htmlhelp);
				print $form->textwithpicto($langs->trans("TabsDefDesc"), $htmlhelp, 1, 'help', '', 0, 2, 'helpondesc').'<br>';
				print '</span>';
				print '<br>';

				print '<span class="fa fa-file-o"></span> '.$langs->trans("DescriptorFile").' : <strong>'.$pathtofile.'</strong>';
				print ' <a class="editfielda paddingleft paddingright" href="'.$_SERVER['PHP_SELF'].'?tab='.urlencode($tab).'&module='.$module.($forceddirread ? '@'.$dirread : '').'&action=editfile&format=php&file='.urlencode($pathtofile).'">'.img_picto($langs->trans("Edit"), 'edit').'</a>';
				print '<br>';

				print '<br>';
				print load_fiche_titre($langs->trans("ListOfTabsEntries"), '', '');

				print '<form action="'.$_SERVER["PHP_SELF"].'" method="POST">';
				print '<input type="hidden" name="token" value="'.newToken().'">';
				print '<input type="hidden" name="action" value="addproperty">';
				print '<input type="hidden" name="tab" value="objects">';
				print '<input type="hidden" name="module" value="'.dol_escape_htmltag($module).'">';
				print '<input type="hidden" name="tabobj" value="'.dol_escape_htmltag($tabobj).'">';

				print '<div class="div-table-responsive">';
				print '<table class="noborder small">';

				print '<tr class="liste_titre">';
				print_liste_field_titre("ObjectType", $_SERVER["PHP_SELF"], '', "", $param, '', $sortfield, $sortorder);
				print_liste_field_titre("Tab", $_SERVER["PHP_SELF"], '', "", $param, '', $sortfield, $sortorder);
				print_liste_field_titre("Title", $_SERVER["PHP_SELF"], '', "", $param, '', $sortfield, $sortorder);
				print_liste_field_titre("LangFile", $_SERVER["PHP_SELF"], '', "", $param, '', $sortfield, $sortorder);
				print_liste_field_titre("Condition", $_SERVER["PHP_SELF"], '', "", $param, '', $sortfield, $sortorder);
				print_liste_field_titre("Path", $_SERVER["PHP_SELF"], '', "", $param, '', $sortfield, $sortorder);
				print "</tr>\n";

				if (count($tabs)) {
					foreach ($tabs as $tab) {
						$parts = explode(':', $tab['data']);

						$objectType = $parts[0];
						$tabName = $parts[1];
						$tabTitle = isset($parts[2]) ? $parts[2] : '';
						$langFile = isset($parts[3]) ? $parts[3] : '';
						$condition = isset($parts[4]) ? $parts[4] : '';
						$path = isset($parts[5]) ? $parts[5] : '';

						// If we want to remove the tab, then the format is 'objecttype:tabname:optionalcondition'
						// See: https://wiki.dolibarr.org/index.php?title=Tabs_system#To_remove_an_existing_tab
						if ($tabName[0] === '-') {
							$tabTitle = '';
							$condition = isset($parts[2]) ? $parts[2] : '';
						}

						print '<tr class="oddeven">';

						print '<td>';
						print dol_escape_htmltag($parts[0]);
						print '</td>';

						print '<td>';
						if ($tabName[0] === "+") {
							print '<span class="badge badge-status4 badge-status">' . dol_escape_htmltag($tabName) . '</span>';
						} else {
							print '<span class="badge badge-status8 badge-status">' . dol_escape_htmltag($tabName) . '</span>';
						}
						print '</td>';

						print '<td>';
						print dol_escape_htmltag($tabTitle);
						print '</td>';

						print '<td>';
						print dol_escape_htmltag($langFile);
						print '</td>';

						print '<td>';
						print dol_escape_htmltag($condition);
						print '</td>';

						print '<td>';
						print dol_escape_htmltag($path);
						print '</td>';

						print '</tr>';
					}
				} else {
					print '<tr><td class="opacitymedium" colspan="5">'.$langs->trans("None").'</td></tr>';
				}

				print '</table>';
				print '</div>';

				print '</form>';
			} else {
				$fullpathoffile = dol_buildpath($file, 0);

				$content = file_get_contents($fullpathoffile);

				// New module
				print '<form action="'.$_SERVER["PHP_SELF"].'" method="POST">';
				print '<input type="hidden" name="token" value="'.newToken().'">';
				print '<input type="hidden" name="action" value="savefile">';
				print '<input type="hidden" name="file" value="'.dol_escape_htmltag($file).'">';
				print '<input type="hidden" name="tab" value="'.$tab.'">';
				print '<input type="hidden" name="module" value="'.$module.'">';

				$doleditor = new DolEditor('editfilecontent', $content, '', '300', 'Full', 'In', true, false, 'ace', 0, '99%');
				print $doleditor->Create(1, '', false, $langs->trans("File").' : '.$file, (GETPOST('format', 'aZ09') ?GETPOST('format', 'aZ09') : 'html'));
				print '<br>';
				print '<center>';
				print '<input type="submit" class="button buttonforacesave button-save" id="savefile" name="savefile" value="'.dol_escape_htmltag($langs->trans("Save")).'">';
				print ' &nbsp; ';
				print '<input type="submit" class="button button-cancel" name="cancel" value="'.dol_escape_htmltag($langs->trans("Cancel")).'">';
				print '</center>';

				print '</form>';
			}
		}

		if ($tab != 'description') {
			print dol_get_fiche_end();
		}
	}
}

print dol_get_fiche_end(); // End modules

// End of page
llxFooter();
$db->close();<|MERGE_RESOLUTION|>--- conflicted
+++ resolved
@@ -1950,35 +1950,31 @@
 	dol_include_once($pathtofile);
 		$class = 'mod'.$module;
 	if (class_exists($class)) {
-		try {
-			$moduleobj = new $class($db);
-		} catch (Exception $e) {
-			$error++;
-			dol_print_error($db, $e->getMessage());
-		}
-	}
-
-<<<<<<< HEAD
-// Delete permission
-if ($dirins && $action == 'confirm_deleteright' && !empty($module) && GETPOST('permskey', 'int')) {
-=======
-	// verify informations entred
-	if (!GETPOST('label', 'alpha')) {
+			try {
+				$moduleobj = new $class($db);
+			} catch (Exception $e) {
+				$error++;
+				dol_print_error($db, $e->getMessage());
+			}
+		} 
+
+	// verify informations entred 
+	if (!GETPOST('label','alpha')) {
 		$error++;
 		setEventMessages($langs->trans("ErrorFieldRequired", $langs->transnoentities("Label")), null, 'errors');
 	}
-	if (!GETPOST('permissionObj', 'alpha')) {
+	if (!GETPOST('permissionObj','alpha')) {
 		$error++;
 		setEventMessages($langs->trans("ErrorFieldRequired", $langs->transnoentities("Rights")), null, 'errors');
 	}
-
+	
 	$label = GETPOST('label', 'alpha');
-	$objectForPerms = strtolower(GETPOST('permissionObj', 'alpha'));
+	$objectForPerms = strtolower(GETPOST('permissionObj','alpha'));
 	$crud = GETPOST('crud', 'alpha');
 
 	// check coherence between crud and label
-	if ($label == "Read objects of $module" && $crud != "read") {
-		$crud = "read";
+	if ($label == "Read objects of $module" && $crud != "read"){
+		$crud = "read";	
 		$label == "Read objects of $module";
 	}
 	if ($label == "Create/Update objects of $module" && $crud != "write") {
@@ -1998,38 +1994,39 @@
 	$existRight = 0;
 	$allObject = array();
 
-	$nbOfPermissions = count($permissions);
-	for ($i =0; $i<$nbOfPermissions; $i++) {
-		if ($permissions[$i][4] == $objectForPerms) {
+	
+	
+	for ($i =0; $i<count($permissions); $i++) {	
+		if ($permissions[$i][4] == $objectForPerms){
 			$counter++;
-			if (count($permsForObject) < 3) {
+			if (count($permsForObject) < 3){
 				$permsForObject[] = $permissions[$i];
 			}
 		}
 		$allObject[] = $permissions[$i][4];
 	}
-	$nbOfpermsInObj = count($permsForObject);
+	
 	// check if label of object already exists
-	for ($j = 0; $j<$nbOfpermsInObj; $j++) {
-		if (in_array($label, $permsForObject[$j])) {
+	for ($j = 0; $j<count($permsForObject); $j++){
+		if (in_array($label,$permsForObject[$j])){
 			$existRight++;
 			setEventMessages($langs->trans("ErrorExistingPermission", $langs->transnoentities($label), $langs->transnoentities($objectForPerms)), null, 'errors');
-		}
+		}	
 	}
 	// if not found permission for the object
-	if (!in_array($objectForPerms, array_unique($allObject))) {
+	if (!in_array($objectForPerms,array_unique($allObject))){
 		$firstRight++;
 		$existRight = 0;
 	}
 	if (!$error) {
-		if (isModEnabled(strtolower($module))) {
+		if (isModEnabled(strtolower($module))){
 			$result = unActivateModule(strtolower($module));
 			dolibarr_set_const($db, "MAIN_IHM_PARAMS_REV", (int) $conf->global->MAIN_IHM_PARAMS_REV + 1, 'chaine', 0, '', $conf->entity);
 			if ($result) {
 				setEventMessages($result, null, 'errors');
 			}
 			header("Location: ".DOL_URL_ROOT.'/modulebuilder/index.php?tab=permissions&module='.$module);
-			setEventMessages($langs->trans('WarningModuleNeedRefrech', $langs->transnoentities($module)), null, 'warnings');
+			setEventMessages($langs->trans('WarningModuleNeedRefrech', $langs->transnoentities($module)), null,'warnings');
 		}
 		//prepare stirng to add
 		$rightToAdd = "
@@ -2040,135 +2037,175 @@
 		\$r++;
 		";
 		$moduledescriptorfile = $dirins.'/'.strtolower($module).'/core/modules/mod'.$module.'.class.php';
-		if (!$existRight) {
+		if (!$existRight){
+			//var_dump(1);exit;
 			dolReplaceInFile($moduledescriptorfile, array('/*END '.strtoupper($objectForPerms).'*/' => $rightToAdd.'/*END '.strtoupper($objectForPerms).'*/'));
 			setEventMessages($langs->trans('PermissionAddedSuccesfuly'), null);
 		}
-		if ($firstRight) {
-			dolReplaceInFile($moduledescriptorfile, array('/* END MODULEBUILDER PERMISSIONS */' => '/*'.strtoupper($objectForPerms).'*/'.$rightToAdd."/*END ".strtoupper($objectForPerms).'*/'."\n\t\t".'/* END MODULEBUILDER PERMISSIONS */'));
+		if ($firstRight){
+			//var_dump(array('/* END MODULEBUILDER PERMISSIONS */' => '/*'.strtoupper($objectForPerms).'*/'.$rightToAdd."/*END ".strtoupper($objectForPerms).'*/'."\n\t\t"."/* END MODULEBUILDER PERMISSIONS */"));exit;
+			dolReplaceInFile($moduledescriptorfile, array('/* END MODULEBUILDER PERMISSIONS */' => '/*'.strtoupper($objectForPerms).'*/'.$rightToAdd."/*END ".strtoupper($objectForPerms).'*/'."\n\t\t"."/* END MODULEBUILDER PERMISSIONS */"));
 			setEventMessages($langs->trans('PermissionAddedSuccesfuly'), null);
 		}
+	
 	}
 	header("Location: ".DOL_URL_ROOT.'/modulebuilder/index.php?tab=permissions&module='.$module);
 	exit;
+	
 }
 
-
-// Update permission
-if ($dirins && GETPOST('action') == 'update_right' && GETPOST('modifyright')&& empty($cancel)) {
->>>>>>> e671b63a
+// Delete permission 
+if ($dirins && $action == 'confirm_deleteright' && !empty($module) && GETPOST('permskey', 'int')) {
 	$error = 0;
 	// load class and check if right exist
 	$pathtofile = $listofmodules[strtolower($module)]['moduledescriptorrelpath'];
 	dol_include_once($pathtofile);
 		$class = 'mod'.$module;
 	if (class_exists($class)) {
-		try {
-			$moduleobj = new $class($db);
-		} catch (Exception $e) {
-			$error++;
-			dol_print_error($db, $e->getMessage());
-		}
-	}
-<<<<<<< HEAD
-
+			try {
+				$moduleobj = new $class($db);
+			} catch (Exception $e) {
+				$error++;
+				dol_print_error($db, $e->getMessage());
+			}
+		} 
+		
 		$permissions = $moduleobj->rights;
-		$key = (int) GETPOST('permskey', 'int')-1;
+		$key = (int)GETPOST('permskey','int')-1;
 		//get permission want to delete from permissions array
 		$x1 = $permissions[$key][1];
 		$x2 = $permissions[$key][4];
 		$x3 = $permissions[$key][5];
 		//prepare right want to delete
 		$rightTodelete = "
-=======
-	// verify informations entred
-	if (!GETPOST('label', 'alpha')) {
-		$error++;
-		setEventMessages($langs->trans("ErrorFieldRequired", $langs->transnoentities("Label")), null, 'errors');
-	}
-	if (!GETPOST('permissionObj', 'alpha')) {
-		$error++;
-		setEventMessages($langs->trans("ErrorFieldRequired", $langs->transnoentities("Rights")), null, 'errors');
-	}
-
-	$label = GETPOST('label', 'alpha');
-	$objectForPerms = strtolower(GETPOST('permissionObj', 'alpha'));
-	$crud = GETPOST('crud', 'alpha');
-
-
-	if ($label == "Read objects of $module" && $crud != "read") {
-		$crud = "read";
-		$label == "Read objects of $module";
-	}
-	if ($label == "Create/Update objects of $module" && $crud != "write") {
-		$crud = "write";
-		$label == "Create/Update objects of $module";
-	}
-	if ($label == "Delete objects of $module" && $crud != "delete") {
-		$crud = "delete";
-		$label == "Delete objects of $module";
-	}
-
-	$permissions = $moduleobj->rights;
-	$r =(int) GETPOST('counter');
-	//get permission want to delete from permissions array
-	$x1 = $permissions[$r-1][1];
-	$x2 = $permissions[$r-1][4];
-	$x3 = $permissions[$r-1][5];
-	//check existing object permission
-	$permsForObject =array();
-
-	$allObject = array();
-	$nbOfPermissions = count($permissions);
-	for ($i =0; $i<$nbOfPermissions; $i++) {
-		if ($permissions[$i][4] == $objectForPerms) {
-			if (count($permsForObject) < 3) {
-				$permsForObject[] = $permissions[$i];
-			}
-		}
-		$allObject[] = $permissions[$i][4];
-	}
-
-	if ($label != $x1 && $crud != $x3) {
-		$x = count($permsForObject);
-		for ($j = 0; $j<$x; $j++) {
-			if (in_array($label, $permsForObject[$j])) {
-				$error++;
-				setEventMessages($langs->trans("ErrorExistingPermission", $langs->transnoentities($label), $langs->transnoentities($objectForPerms)), null, 'errors');
-			}
-		}
-	}
-
-		//prepare right want to delete
-		$right = "
->>>>>>> e671b63a
 		\$this->rights[\$r][0] = \$this->numero . sprintf('%02d', \$r + 1); 
 		\$this->rights[\$r][1] = '$x1'; 
 		\$this->rights[\$r][4] = '$x2';
 		\$this->rights[\$r][5] = '$x3'; 
 		\$r++;
 		";
-<<<<<<< HEAD
-
+		
 
 		$moduledescriptorfile = $dirins.'/'.strtolower($module).'/core/modules/mod'.$module.'.class.php';
 		$check = dolReplaceInFile($moduledescriptorfile, array($rightTodelete => ''."\n\t\t"));
-	if ($check > 0) {
-		//check if all permissions of object was deleted
-		$permsForObj = array();
-		foreach ($permissions as $perms) {
-			$permsForObj[] = $perms[4];
-		}
-		$permsForObj = array_count_values($permsForObj);
-		//var_dump($permsForObj[$permissions[$key][4]]);exit;
-		if ($permsForObj[$permissions[$key][4]] == 1) {
-			$delObjStart = dolReplaceInFile($moduledescriptorfile, array('/*'.strtoupper($permissions[$key][4].'*/') => '','/*END '.strtoupper($permissions[$key][4].'*/') => ''));
-		}
-	}
-	if (!$error) {
-		// check if module is enabled
-=======
-		// right after editing
+		if ($check > 0) {	
+			//check if all permissions of object was deleted 
+			$permsForObj = array();
+			foreach($permissions as $perms){
+				$permsForObj[] = $perms[4];
+			}
+			$permsForObj = array_count_values($permsForObj);
+			//var_dump($permsForObj[$permissions[$key][4]]);exit;
+			if($permsForObj[$permissions[$key][4]] == 1) {
+				$delObjStart = dolReplaceInFile($moduledescriptorfile, array('/*'.strtoupper($permissions[$key][4].'*/') => '','/*END '.strtoupper($permissions[$key][4].'*/') => ''));
+			}
+		}	
+		if(!$error){
+			// check if module is enabled
+			if (isModEnabled(strtolower($module))){
+				$result = unActivateModule(strtolower($module));
+				dolibarr_set_const($db, "MAIN_IHM_PARAMS_REV", (int) $conf->global->MAIN_IHM_PARAMS_REV + 1, 'chaine', 0, '', $conf->entity);
+				if ($result) {
+					setEventMessages($result, null, 'errors');
+				}
+				header("Location: ".DOL_URL_ROOT.'/modulebuilder/index.php?tab=permissions&module='.$module);
+				setEventMessages($langs->trans('PermissionDeletedSuccesfuly'), null);
+				setEventMessages($langs->trans('WarningModuleNeedRefrech', $langs->transnoentities($module)), null,'warnings');
+				exit;
+			}
+			else{
+				header("Location: ".DOL_URL_ROOT.'/modulebuilder/index.php?tab=permissions&module='.$module);
+				setEventMessages($langs->trans('PermissionDeletedSuccesfuly'), null);
+				exit;
+			}
+		}
+}
+
+// Update permission
+if ($dirins && GETPOST('action') == 'update_right' && GETPOST('modifyright')&& empty($cancel)) {
+	$error = 0;
+	// load class and check if right exist
+	$pathtofile = $listofmodules[strtolower($module)]['moduledescriptorrelpath'];
+	dol_include_once($pathtofile);
+		$class = 'mod'.$module;
+	if (class_exists($class)) {
+			try {
+				$moduleobj = new $class($db);
+			} catch (Exception $e) {
+				$error++;
+				dol_print_error($db, $e->getMessage());
+			}
+	} 
+	// verify informations entred 
+	if (!GETPOST('label','alpha')) {
+		$error++;
+		setEventMessages($langs->trans("ErrorFieldRequired", $langs->transnoentities("Label")), null, 'errors');
+	}
+	if (!GETPOST('permissionObj','alpha')) {
+		$error++;
+		setEventMessages($langs->trans("ErrorFieldRequired", $langs->transnoentities("Rights")), null, 'errors');
+	}
+	
+	$label = GETPOST('label', 'alpha');
+	$objectForPerms = strtolower(GETPOST('permissionObj','alpha'));
+	$crud = GETPOST('crud', 'alpha');
+
+	
+	if ($label == "Read objects of $module" && $crud != "read"){
+		$crud = "read";	
+		$label == "Read objects of $module";
+	}
+	if ($label == "Create/Update objects of $module" && $crud != "write") {
+		$crud = "write";
+		$label == "Create/Update objects of $module";
+	}
+	if ($label == "Delete objects of $module" && $crud != "delete") {
+		$crud = "delete";
+		$label == "Delete objects of $module";
+	}
+
+	$permissions = $moduleobj->rights;
+	$r =(int)GETPOST('counter');
+	//get permission want to delete from permissions array
+	$x1 = $permissions[$r-1][1];
+	$x2 = $permissions[$r-1][4];
+	$x3 = $permissions[$r-1][5];
+		//check existing object permission
+		$counter = 0;
+		$permsForObject =array();
+		$permissions = $moduleobj->rights;
+		$firstRight = 0;
+		$existRight = 0;
+		$allObject = array();
+	
+		for ($i =0; $i<count($permissions); $i++) {	
+			if ($permissions[$i][4] == $objectForPerms){
+				$counter++;
+				if (count($permsForObject) < 3){
+					$permsForObject[] = $permissions[$i];
+				}
+			}
+			$allObject[] = $permissions[$i][4];
+		}
+		
+		if ($label != $x1 && $crud != $x3){
+			for ($j = 0; $j<count($permsForObject); $j++){
+				if (in_array($label,$permsForObject[$j])){
+					$error++;
+					setEventMessages($langs->trans("ErrorExistingPermission", $langs->transnoentities($label), $langs->transnoentities($objectForPerms)), null, 'errors');
+				}	
+			}
+		}
+		
+		//prepare right want to delete
+		$right = "
+		\$this->rights[\$r][0] = \$this->numero . sprintf('%02d', \$r + 1); 
+		\$this->rights[\$r][1] = '$x1'; 
+		\$this->rights[\$r][4] = '$x2';
+		\$this->rights[\$r][5] = '$x3'; 
+		\$r++;
+		";
+		
 		$rightUpdated = "
 		\$this->rights[\$r][0] = \$this->numero . sprintf('%02d', \$r + 1); 
 		\$this->rights[\$r][1] = '$label'; 
@@ -2176,35 +2213,26 @@
 		\$this->rights[\$r][5] = '$crud'; 
 		\$r++;
 		";
-	if (!$error) {
->>>>>>> e671b63a
-		if (isModEnabled(strtolower($module))) {
-			$result = unActivateModule(strtolower($module));
-			dolibarr_set_const($db, "MAIN_IHM_PARAMS_REV", (int) $conf->global->MAIN_IHM_PARAMS_REV + 1, 'chaine', 0, '', $conf->entity);
-			if ($result) {
-				setEventMessages($result, null, 'errors');
-			}
+		if(!$error){
+		
+			if (isModEnabled(strtolower($module))){
+				$result = unActivateModule(strtolower($module));
+				dolibarr_set_const($db, "MAIN_IHM_PARAMS_REV", (int) $conf->global->MAIN_IHM_PARAMS_REV + 1, 'chaine', 0, '', $conf->entity);
+				if ($result) {
+					setEventMessages($result, null, 'errors');
+				}
+				header("Location: ".DOL_URL_ROOT.'/modulebuilder/index.php?tab=permissions&module='.$module);
+				setEventMessages($langs->trans('WarningModuleNeedRefrech', $langs->transnoentities($module)), null,'warnings');
+			}
+			
+			$moduledescriptorfile = $dirins.'/'.strtolower($module).'/core/modules/mod'.$module.'.class.php';
+			$check = dolReplaceInFile($moduledescriptorfile, array($right => $rightUpdated));
+			
 			header("Location: ".DOL_URL_ROOT.'/modulebuilder/index.php?tab=permissions&module='.$module);
-<<<<<<< HEAD
-			setEventMessages($langs->trans('PermissionDeletedSuccesfuly'), null);
-			setEventMessages($langs->trans('WarningModuleNeedRefrech', $langs->transnoentities($module)), null, 'warnings');
-		} else {
-			header("Location: ".DOL_URL_ROOT.'/modulebuilder/index.php?tab=permissions&module='.$module);
-			setEventMessages($langs->trans('PermissionDeletedSuccesfuly'), null);
+			setEventMessages($langs->trans('PermissionUpdatedSuccesfuly'), null);
 			exit;
 		}
-=======
-			setEventMessages($langs->trans('WarningModuleNeedRefrech', $langs->transnoentities($module)), null, 'warnings');
-		}
-
-		$moduledescriptorfile = $dirins.'/'.strtolower($module).'/core/modules/mod'.$module.'.class.php';
-		$check = dolReplaceInFile($moduledescriptorfile, array($right => $rightUpdated));
-
-		header("Location: ".DOL_URL_ROOT.'/modulebuilder/index.php?tab=permissions&module='.$module);
-		setEventMessages($langs->trans('PermissionUpdatedSuccesfuly'), null);
-		exit;
->>>>>>> e671b63a
-	}
+		
 }
 // Save file
 if ($action == 'savefile' && empty($cancel)) {
