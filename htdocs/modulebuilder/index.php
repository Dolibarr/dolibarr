--- conflicted
+++ resolved
@@ -1332,7 +1332,6 @@
 			setEventMessages($langs->trans("ErrorFieldRequired", $langs->transnoentities("Type")), null, 'errors');
 		}
 
-<<<<<<< HEAD
 	if (!$error && !GETPOST('regenerateclasssql')&& !GETPOST('regeneratemissing')) {
 		$addfieldentry = array(
 			'name'=>GETPOST('propname', 'aZ09'),
@@ -1348,37 +1347,14 @@
 			'isameasure'=>GETPOST('propisameasure', 'int'),
 			'comment'=>GETPOST('propcomment', 'alpha'),
 			'help'=>GETPOST('prophelp', 'alpha'),
-			'css'=>GETPOST('propcss', 'aZ09'),
-			'cssview'=>GETPOST('propcssview', 'aZ09'),
-			'csslist'=>GETPOST('propcsslist', 'aZ09'),
+			'css'=>GETPOST('propcss', 'alpha'),        // Can be 'maxwidth500 widthcentpercentminusxx' for example
+			'cssview'=>GETPOST('propcssview', 'alpha'),
+			'csslist'=>GETPOST('propcsslist', 'alpha'),
 			'default'=>GETPOST('propdefault', 'restricthtml'),
 			'noteditable'=>intval(GETPOST('propnoteditable', 'int')),
 			'validate' => GETPOST('propvalidate', 'int')
 		);
-=======
-		if (!$error) {
-			$addfieldentry = array(
-				'name'=>GETPOST('propname', 'aZ09'),
-				'label'=>GETPOST('proplabel', 'alpha'),
-				'type'=>GETPOST('proptype', 'alpha'),
-				'arrayofkeyval'=>GETPOST('proparrayofkeyval', 'restricthtml'), // Example json string '{"0":"Draft","1":"Active","-1":"Cancel"}'
-				'visible'=>GETPOST('propvisible', 'int'),
-				'enabled'=>GETPOST('propenabled', 'int'),
-				'position'=>GETPOST('propposition', 'int'),
-				'notnull'=>GETPOST('propnotnull', 'int'),
-				'index'=>GETPOST('propindex', 'int'),
-				'searchall'=>GETPOST('propsearchall', 'int'),
-				'isameasure'=>GETPOST('propisameasure', 'int'),
-				'comment'=>GETPOST('propcomment', 'alpha'),
-				'help'=>GETPOST('prophelp', 'alpha'),
-				'css'=>GETPOST('propcss', 'alpha'),				// Can be 'maxwidth500 widthcentpercentminusxx' for example
-				'cssview'=>GETPOST('propcssview', 'alpha'),
-				'csslist'=>GETPOST('propcsslist', 'alpha'),
-				'default'=>GETPOST('propdefault', 'restricthtml'),
-				'noteditable'=>intval(GETPOST('propnoteditable', 'int')),
-				'validate' => GETPOST('propvalidate', 'int')
-			);
->>>>>>> 4b3b9ed6
+
 
 			if (!empty($addfieldentry['arrayofkeyval']) && !is_array($addfieldentry['arrayofkeyval'])) {
 				$addfieldentry['arrayofkeyval'] = json_decode($addfieldentry['arrayofkeyval'], true);
