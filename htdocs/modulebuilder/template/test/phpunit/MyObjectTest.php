--- conflicted
+++ resolved
@@ -1,13 +1,7 @@
 <?php
 /* Copyright (C) 2007-2017	Laurent Destailleur			<eldy@users.sourceforge.net>
-<<<<<<< HEAD
-/* Copyright (C) 2023		Alexandre Janniaux			<alexandre.janniaux@gmail.com>
- * Copyright (C) 2024		MDW							<mdeweerd@users.noreply.github.com>
- * Copyright (C) ---Put here your own copyright and developer email---
-=======
  * Copyright (C) 2023		Alexandre Janniaux			<alexandre.janniaux@gmail.com>
  * Copyright (C) ---Replace with your own copyright and developer email---
->>>>>>> cc80841a
  *
  * This program is free software: you can redistribute it and/or modify
  * it under the terms of the GNU General Public License as published by
@@ -54,11 +48,7 @@
  * @remarks	backupGlobals must be disabled to have db,conf,user and lang not erased.
  * @phan-file-suppress PhanCompatibleVoidTypePHP70
  */
-<<<<<<< HEAD
-class MyObjectTest extends PHPUnit\Framework\TestCase
-=======
 class MyObjectTest extends PHPUnit\Framework\TestCase  // @phan-suppress-current-line PhanUndeclaredExtendedClass
->>>>>>> cc80841a
 {
 	/**
 	 * @var Conf Saved configuration object
@@ -85,11 +75,7 @@
 	 */
 	public function __construct($name = '')
 	{
-<<<<<<< HEAD
-		parent::__construct($name);
-=======
 		parent::__construct($name);  // @phan-suppress-current-line PhanUndeclaredClass
->>>>>>> cc80841a
 
 		//$this->sharedFixture
 		global $conf, $user, $langs, $db;
