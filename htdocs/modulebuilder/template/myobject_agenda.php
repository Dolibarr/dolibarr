<?php
/* Copyright (C) 2017 Laurent Destailleur  <eldy@users.sourceforge.net>
 * Copyright (C) ---Put here your own copyright and developer email---
 *
 * This program is free software; you can redistribute it and/or modify
 * it under the terms of the GNU General Public License as published by
 * the Free Software Foundation; either version 3 of the License, or
 * (at your option) any later version.
 *
 * This program is distributed in the hope that it will be useful,
 * but WITHOUT ANY WARRANTY; without even the implied warranty of
 * MERCHANTABILITY or FITNESS FOR A PARTICULAR PURPOSE.  See the
 * GNU General Public License for more details.
 *
 * You should have received a copy of the GNU General Public License
 * along with this program. If not, see <https://www.gnu.org/licenses/>.
 */

/**
 *  \file       htdocs/modulebuilder/template/myobject_agenda.php
 *  \ingroup    mymodule
 *  \brief      Tab of events on MyObject
 */

//if (! defined('NOREQUIREDB'))              define('NOREQUIREDB', '1');				// Do not create database handler $db
//if (! defined('NOREQUIREUSER'))            define('NOREQUIREUSER', '1');				// Do not load object $user
//if (! defined('NOREQUIRESOC'))             define('NOREQUIRESOC', '1');				// Do not load object $mysoc
//if (! defined('NOREQUIRETRAN'))            define('NOREQUIRETRAN', '1');				// Do not load object $langs
//if (! defined('NOSCANGETFORINJECTION'))    define('NOSCANGETFORINJECTION', '1');		// Do not check injection attack on GET parameters
//if (! defined('NOSCANPOSTFORINJECTION'))   define('NOSCANPOSTFORINJECTION', '1');		// Do not check injection attack on POST parameters
//if (! defined('NOCSRFCHECK'))              define('NOCSRFCHECK', '1');				// Do not check CSRF attack (test on referer + on token if option MAIN_SECURITY_CSRF_WITH_TOKEN is on).
//if (! defined('NOTOKENRENEWAL'))           define('NOTOKENRENEWAL', '1');				// Do not roll the Anti CSRF token (used if MAIN_SECURITY_CSRF_WITH_TOKEN is on)
//if (! defined('NOSTYLECHECK'))             define('NOSTYLECHECK', '1');				// Do not check style html tag into posted data
//if (! defined('NOREQUIREMENU'))            define('NOREQUIREMENU', '1');				// If there is no need to load and show top and left menu
//if (! defined('NOREQUIREHTML'))            define('NOREQUIREHTML', '1');				// If we don't need to load the html.form.class.php
//if (! defined('NOREQUIREAJAX'))            define('NOREQUIREAJAX', '1');       	  	// Do not load ajax.lib.php library
//if (! defined("NOLOGIN"))                  define("NOLOGIN", '1');					// If this page is public (can be called outside logged session). This include the NOIPCHECK too.
//if (! defined('NOIPCHECK'))                define('NOIPCHECK', '1');					// Do not check IP defined into conf $dolibarr_main_restrict_ip
//if (! defined("MAIN_LANG_DEFAULT"))        define('MAIN_LANG_DEFAULT', 'auto');					// Force lang to a particular value
//if (! defined("MAIN_AUTHENTICATION_MODE")) define('MAIN_AUTHENTICATION_MODE', 'aloginmodule');	// Force authentication handler
//if (! defined("NOREDIRECTBYMAINTOLOGIN"))  define('NOREDIRECTBYMAINTOLOGIN', 1);		// The main.inc.php does not make a redirect if not logged, instead show simple error message
//if (! defined("FORCECSP"))                 define('FORCECSP', 'none');				// Disable all Content Security Policies
//if (! defined('CSRFCHECK_WITH_TOKEN'))     define('CSRFCHECK_WITH_TOKEN', '1');		// Force use of CSRF protection with tokens even for GET
//if (! defined('NOBROWSERNOTIF'))     		 define('NOBROWSERNOTIF', '1');				// Disable browser notification

// Load Dolibarr environment
$res = 0;
// Try main.inc.php into web root known defined into CONTEXT_DOCUMENT_ROOT (not always defined)
if (!$res && !empty($_SERVER["CONTEXT_DOCUMENT_ROOT"])) {
	$res = @include $_SERVER["CONTEXT_DOCUMENT_ROOT"]."/main.inc.php";
}
// Try main.inc.php into web root detected using web root calculated from SCRIPT_FILENAME
$tmp = empty($_SERVER['SCRIPT_FILENAME']) ? '' : $_SERVER['SCRIPT_FILENAME']; $tmp2 = realpath(__FILE__); $i = strlen($tmp) - 1; $j = strlen($tmp2) - 1;
while ($i > 0 && $j > 0 && isset($tmp[$i]) && isset($tmp2[$j]) && $tmp[$i] == $tmp2[$j]) {
	$i--; $j--;
}
if (!$res && $i > 0 && file_exists(substr($tmp, 0, ($i + 1))."/main.inc.php")) {
	$res = @include substr($tmp, 0, ($i + 1))."/main.inc.php";
}
if (!$res && $i > 0 && file_exists(dirname(substr($tmp, 0, ($i + 1)))."/main.inc.php")) {
	$res = @include dirname(substr($tmp, 0, ($i + 1)))."/main.inc.php";
}
// Try main.inc.php using relative path
if (!$res && file_exists("../main.inc.php")) {
	$res = @include "../main.inc.php";
}
if (!$res && file_exists("../../main.inc.php")) {
	$res = @include "../../main.inc.php";
}
if (!$res && file_exists("../../../main.inc.php")) {
	$res = @include "../../../main.inc.php";
}
if (!$res) {
	die("Include of main fails");
}

require_once DOL_DOCUMENT_ROOT.'/contact/class/contact.class.php';
require_once DOL_DOCUMENT_ROOT.'/core/lib/company.lib.php';
require_once DOL_DOCUMENT_ROOT.'/core/lib/functions2.lib.php';
dol_include_once('/mymodule/class/myobject.class.php');
dol_include_once('/mymodule/lib/mymodule_myobject.lib.php');


// Load translation files required by the page
$langs->loadLangs(array("mymodule@mymodule", "other"));

// Get parameters
$id = GETPOST('id', 'int');
$ref = GETPOST('ref', 'alpha');
$action = GETPOST('action', 'aZ09');
$cancel = GETPOST('cancel', 'aZ09');
$backtopage = GETPOST('backtopage', 'alpha');

if (GETPOST('actioncode', 'array')) {
	$actioncode = GETPOST('actioncode', 'array', 3);
	if (!count($actioncode)) {
		$actioncode = '0';
	}
} else {
	$actioncode = GETPOST("actioncode", "alpha", 3) ? GETPOST("actioncode", "alpha", 3) : (GETPOST("actioncode") == '0' ? '0' : (empty($conf->global->AGENDA_DEFAULT_FILTER_TYPE_FOR_OBJECT) ? '' : $conf->global->AGENDA_DEFAULT_FILTER_TYPE_FOR_OBJECT));
}
$search_agenda_label = GETPOST('search_agenda_label');

$limit = GETPOST('limit', 'int') ? GETPOST('limit', 'int') : $conf->liste_limit;
<<<<<<< HEAD
$sortfield = GETPOST("sortfield", 'alpha');
$sortorder = GETPOST("sortorder", 'alpha');
=======
$sortfield = GETPOST('sortfield', 'aZ09comma');
$sortorder = GETPOST('sortorder', 'aZ09comma');
>>>>>>> 95dc2558
$page = GETPOSTISSET('pageplusone') ? (GETPOST('pageplusone') - 1) : GETPOST("page", 'int');
if (empty($page) || $page == -1) {
	$page = 0;
}     // If $page is not defined, or '' or -1
$offset = $limit * $page;
$pageprev = $page - 1;
$pagenext = $page + 1;
if (!$sortfield) {
	$sortfield = 'a.datep,a.id';
}
if (!$sortorder) {
	$sortorder = 'DESC,DESC';
}

// Initialize technical objects
$object = new MyObject($db);
$extrafields = new ExtraFields($db);
$diroutputmassaction = $conf->mymodule->dir_output.'/temp/massgeneration/'.$user->id;
$hookmanager->initHooks(array('myobjectagenda', 'globalcard')); // Note that conf->hooks_modules contains array
// Fetch optionals attributes and labels
$extrafields->fetch_name_optionals_label($object->table_element);

// Load object
include DOL_DOCUMENT_ROOT.'/core/actions_fetchobject.inc.php'; // Must be include, not include_once  // Must be include, not include_once. Include fetch and fetch_thirdparty but not fetch_optionals
if ($id > 0 || !empty($ref)) {
	$upload_dir = $conf->mymodule->multidir_output[!empty($object->entity) ? $object->entity : $conf->entity]."/".$object->id;
}

<<<<<<< HEAD
// Security check - Protection if external user
// if ($user->socid > 0) accessforbidden();
// if ($user->socid > 0) $socid = $user->socid;
// $result = restrictedArea($user, 'mymodule', $object->id);

$permissiontoadd = $user->rights->mymodule->myobject->write; // Used by the include of actions_addupdatedelete.inc.php
=======
// There is several ways to check permission.
// Set $enablepermissioncheck to 1 to enable a minimum low level of checks
$enablepermissioncheck = 0;
if ($enablepermissioncheck) {
	$permissiontoread = $user->rights->mymodule->myobject->read;
	$permissiontoadd = $user->rights->mymodule->myobject->write;
} else {
	$permissiontoread = 1;
	$permissiontoadd = 1;
}

// Security check (enable the most restrictive one)
//if ($user->socid > 0) accessforbidden();
//if ($user->socid > 0) $socid = $user->socid;
//$isdraft = (($object->status == $object::STATUS_DRAFT) ? 1 : 0);
//restrictedArea($user, $object->element, $object->id, $object->table_element, '', 'fk_soc', 'rowid', $isdraft);
if (empty($conf->mymodule->enabled)) accessforbidden();
if (!$permissiontoread) accessforbidden();
>>>>>>> 95dc2558


/*
 *  Actions
 */

$parameters = array('id'=>$id);
$reshook = $hookmanager->executeHooks('doActions', $parameters, $object, $action); // Note that $action and $object may have been modified by some hooks
if ($reshook < 0) {
	setEventMessages($hookmanager->error, $hookmanager->errors, 'errors');
}

if (empty($reshook)) {
	// Cancel
	if (GETPOST('cancel', 'alpha') && !empty($backtopage)) {
		header("Location: ".$backtopage);
		exit;
	}

	// Purge search criteria
	if (GETPOST('button_removefilter_x', 'alpha') || GETPOST('button_removefilter.x', 'alpha') || GETPOST('button_removefilter', 'alpha')) { // All tests are required to be compatible with all browsers
		$actioncode = '';
		$search_agenda_label = '';
	}
}



/*
 *	View
 */

$form = new Form($db);

if ($object->id > 0) {
	$title = $langs->trans("Agenda");
	//if (! empty($conf->global->MAIN_HTML_TITLE) && preg_match('/thirdpartynameonly/',$conf->global->MAIN_HTML_TITLE) && $object->name) $title=$object->name." - ".$title;
	$help_url = 'EN:Module_Agenda_En';
	llxHeader('', $title, $help_url);

	if (!empty($conf->notification->enabled)) {
		$langs->load("mails");
	}
	$head = myobjectPrepareHead($object);


	print dol_get_fiche_head($head, 'agenda', $langs->trans("MyObject"), -1, $object->picto);

	// Object card
	// ------------------------------------------------------------
	$linkback = '<a href="'.dol_buildpath('/mymodule/myobject_list.php', 1).'?restore_lastsearch_values=1'.(!empty($socid) ? '&socid='.$socid : '').'">'.$langs->trans("BackToList").'</a>';

	$morehtmlref = '<div class="refidno">';
	/*
	// Ref customer
	$morehtmlref.=$form->editfieldkey("RefCustomer", 'ref_client', $object->ref_client, $object, 0, 'string', '', 0, 1);
	$morehtmlref.=$form->editfieldval("RefCustomer", 'ref_client', $object->ref_client, $object, 0, 'string', '', null, null, '', 1);
	// Thirdparty
	$morehtmlref.='<br>'.$langs->trans('ThirdParty') . ' : ' . (is_object($object->thirdparty) ? $object->thirdparty->getNomUrl(1) : '');
	// Project
	if (! empty($conf->projet->enabled)) {
		$langs->load("projects");
		$morehtmlref.='<br>'.$langs->trans('Project') . ' ';
		if ($permissiontoadd) {
			if ($action != 'classify') {
				//$morehtmlref.='<a class="editfielda" href="' . $_SERVER['PHP_SELF'] . '?action=classify&token='.newToken().'&id=' . $object->id . '">' . img_edit($langs->transnoentitiesnoconv('SetProject')) . '</a> : ';
			}
			$morehtmlref.=' : ';
			if ($action == 'classify') {
				//$morehtmlref.=$form->form_project($_SERVER['PHP_SELF'] . '?id=' . $object->id, $object->socid, $object->fk_project, 'projectid', 0, 0, 1, 1);
				$morehtmlref.='<form method="post" action="'.$_SERVER['PHP_SELF'].'?id='.$object->id.'">';
				$morehtmlref.='<input type="hidden" name="action" value="classin">';
				$morehtmlref.='<input type="hidden" name="token" value="'.newToken().'">';
				$morehtmlref.=$formproject->select_projects($object->socid, $object->fk_project, 'projectid', $maxlength, 0, 1, 0, 1, 0, 0, '', 1);
				$morehtmlref.='<input type="submit" class="button valignmiddle" value="'.$langs->trans("Modify").'">';
				$morehtmlref.='</form>';
			} else {
				$morehtmlref.=$form->form_project($_SERVER['PHP_SELF'] . '?id=' . $object->id, $object->socid, $object->fk_project, 'none', 0, 0, 0, 1);
			}
		} else {
			if (! empty($object->fk_project)) {
				$proj = new Project($db);
				$proj->fetch($object->fk_project);
				$morehtmlref .= ': '.$proj->getNomUrl();
			} else {
				$morehtmlref .= '';
			}
		}
	}*/
	$morehtmlref .= '</div>';


	dol_banner_tab($object, 'ref', $linkback, 1, 'ref', 'ref', $morehtmlref);

	print '<div class="fichecenter">';
	print '<div class="underbanner clearboth"></div>';

	$object->info($object->id);
	dol_print_object_info($object, 1);

	print '</div>';

	print dol_get_fiche_end();



	// Actions buttons

	$objthirdparty = $object;
	$objcon = new stdClass();

	$out = '&origin='.urlencode($object->element.'@'.$object->module).'&originid='.urlencode($object->id);
	$urlbacktopage = $_SERVER['PHP_SELF'].'?id='.$object->id;
	$out .= '&backtopage='.urlencode($urlbacktopage);
	$permok = $user->rights->agenda->myactions->create;
	if ((!empty($objthirdparty->id) || !empty($objcon->id)) && $permok) {
		//$out.='<a href="'.DOL_URL_ROOT.'/comm/action/card.php?action=create';
		if (get_class($objthirdparty) == 'Societe') {
			$out .= '&socid='.urlencode($objthirdparty->id);
		}
		$out .= (!empty($objcon->id) ? '&contactid='.urlencode($objcon->id) : '').'&percentage=-1';
		//$out.=$langs->trans("AddAnAction").' ';
		//$out.=img_picto($langs->trans("AddAnAction"),'filenew');
		//$out.="</a>";
	}


	print '<div class="tabsAction">';

	if (!empty($conf->agenda->enabled)) {
		if (!empty($user->rights->agenda->myactions->create) || !empty($user->rights->agenda->allactions->create)) {
			print '<a class="butAction" href="'.DOL_URL_ROOT.'/comm/action/card.php?action=create'.$out.'">'.$langs->trans("AddAction").'</a>';
		} else {
			print '<a class="butActionRefused classfortooltip" href="#">'.$langs->trans("AddAction").'</a>';
		}
	}

	print '</div>';

	if (!empty($conf->agenda->enabled) && (!empty($user->rights->agenda->myactions->read) || !empty($user->rights->agenda->allactions->read))) {
		$param = '&id='.$object->id.'&socid='.$socid;
		if (!empty($contextpage) && $contextpage != $_SERVER["PHP_SELF"]) {
			$param .= '&contextpage='.urlencode($contextpage);
		}
		if ($limit > 0 && $limit != $conf->liste_limit) {
			$param .= '&limit='.urlencode($limit);
		}


		//print load_fiche_titre($langs->trans("ActionsOnMyObject"), '', '');

		// List of all actions
		$filters = array();
		$filters['search_agenda_label'] = $search_agenda_label;

		// TODO Replace this with same code than into list.php
		show_actions_done($conf, $langs, $db, $object, null, 0, $actioncode, '', $filters, $sortfield, $sortorder, $object->module);
	}
}

// End of page
llxFooter();
$db->close();<|MERGE_RESOLUTION|>--- conflicted
+++ resolved
@@ -102,13 +102,8 @@
 $search_agenda_label = GETPOST('search_agenda_label');
 
 $limit = GETPOST('limit', 'int') ? GETPOST('limit', 'int') : $conf->liste_limit;
-<<<<<<< HEAD
-$sortfield = GETPOST("sortfield", 'alpha');
-$sortorder = GETPOST("sortorder", 'alpha');
-=======
 $sortfield = GETPOST('sortfield', 'aZ09comma');
 $sortorder = GETPOST('sortorder', 'aZ09comma');
->>>>>>> 95dc2558
 $page = GETPOSTISSET('pageplusone') ? (GETPOST('pageplusone') - 1) : GETPOST("page", 'int');
 if (empty($page) || $page == -1) {
 	$page = 0;
@@ -137,14 +132,6 @@
 	$upload_dir = $conf->mymodule->multidir_output[!empty($object->entity) ? $object->entity : $conf->entity]."/".$object->id;
 }
 
-<<<<<<< HEAD
-// Security check - Protection if external user
-// if ($user->socid > 0) accessforbidden();
-// if ($user->socid > 0) $socid = $user->socid;
-// $result = restrictedArea($user, 'mymodule', $object->id);
-
-$permissiontoadd = $user->rights->mymodule->myobject->write; // Used by the include of actions_addupdatedelete.inc.php
-=======
 // There is several ways to check permission.
 // Set $enablepermissioncheck to 1 to enable a minimum low level of checks
 $enablepermissioncheck = 0;
@@ -163,7 +150,6 @@
 //restrictedArea($user, $object->element, $object->id, $object->table_element, '', 'fk_soc', 'rowid', $isdraft);
 if (empty($conf->mymodule->enabled)) accessforbidden();
 if (!$permissiontoread) accessforbidden();
->>>>>>> 95dc2558
 
 
 /*
