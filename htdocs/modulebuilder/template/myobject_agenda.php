--- conflicted
+++ resolved
@@ -104,17 +104,10 @@
 $search_rowid = GETPOST('search_rowid');
 $search_agenda_label = GETPOST('search_agenda_label');
 
-<<<<<<< HEAD
-$limit = GETPOST('limit', 'int') ? GETPOST('limit', 'int') : $conf->liste_limit;
-$sortfield = GETPOST('sortfield', 'aZ09comma');
-$sortorder = GETPOST('sortorder', 'aZ09comma');
-$page = GETPOSTISSET('pageplusone') ? (GETPOST('pageplusone') - 1) : GETPOST("page", 'int');
-=======
 $limit = GETPOSTINT('limit') ? GETPOSTINT('limit') : $conf->liste_limit;
 $sortfield = GETPOST('sortfield', 'aZ09comma');
 $sortorder = GETPOST('sortorder', 'aZ09comma');
 $page = GETPOSTISSET('pageplusone') ? (GETPOSTINT('pageplusone') - 1) : GETPOSTINT("page");
->>>>>>> cc80841a
 if (empty($page) || $page == -1) {
 	$page = 0;
 }     // If $page is not defined, or '' or -1
@@ -202,15 +195,9 @@
 	$title = $langs->trans("MyObject")." - ".$langs->trans('Agenda');
 	//$title = $object->ref." - ".$langs->trans("Agenda");
 	$help_url = 'EN:Module_Agenda_En|DE:Modul_Terminplanung';
-<<<<<<< HEAD
 
 	llxHeader('', $title, $help_url, '', 0, 0, '', '', '', 'mod-mymodule page-card_agenda');
 
-=======
-
-	llxHeader('', $title, $help_url, '', 0, 0, '', '', '', 'mod-mymodule page-card_agenda');
-
->>>>>>> cc80841a
 	if (isModEnabled('notification')) {
 		$langs->load("mails");
 	}
@@ -282,11 +269,7 @@
 	$objthirdparty = $object;
 	$objcon = new stdClass();
 
-<<<<<<< HEAD
-	$out = '&origin='.urlencode($object->element.(property_exists($object, 'module') ? '@'.$object->module : '')).'&originid='.urlencode($object->id);
-=======
 	$out = '&origin='.urlencode($object->element.(property_exists($object, 'module') ? '@'.$object->module : '')).'&originid='.urlencode((string) $object->id);
->>>>>>> cc80841a
 	$urlbacktopage = $_SERVER['PHP_SELF'].'?id='.$object->id;
 	$out .= '&backtopage='.urlencode($urlbacktopage);
 	$permok = $user->hasRight('agenda', 'myactions', 'create');
@@ -334,12 +317,9 @@
 		//$cachekey = 'count_events_myobject_'.$object->id;
 		//$nbEvent = dol_getcache($cachekey);
 		$titlelist = $langs->trans("Actions").(is_numeric($nbEvent) ? '<span class="opacitymedium colorblack paddingleft">('.$nbEvent.')</span>' : '');
-<<<<<<< HEAD
-=======
 		if (!empty($conf->dol_optimize_smallscreen)) {
 			$titlelist = $langs->trans("Actions").(is_numeric($nbEvent) ? '<span class="opacitymedium colorblack paddingleft">('.$nbEvent.')</span>' : '');
 		}
->>>>>>> cc80841a
 
 		print_barre_liste($titlelist, 0, $_SERVER["PHP_SELF"], '', $sortfield, $sortorder, '', 0, -1, '', 0, $morehtmlright, '', 0, 1, 0);
 
