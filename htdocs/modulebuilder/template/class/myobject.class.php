--- conflicted
+++ resolved
@@ -460,7 +460,6 @@
 		$sqlwhere = array();
 		if (count($filter) > 0) {
 			foreach ($filter as $key => $value) {
-<<<<<<< HEAD
 				$columnName = preg_replace('/^t\./', '', $key);
 				if ($key === 'customsql') {
 					// Never use 'customsql' with a value from user input since it is injected as is. The value must be hard coded.
@@ -493,20 +492,8 @@
 					if (strpos($value, '%') === false) {
 						$sqlwhere[] = $key . " = '" . $this->db->sanitize($this->db->escape($value)) . "'";
 					} else {
-						$sqlwhere[] = $key . " LIKE '%" . $this->db->escape($value) . "%'";
+						$sqlwhere[] = $key." LIKE '%".$this->db->escapeforlike($this->db->escape($value))."%'";
 					}
-=======
-				if ($key == 't.rowid') {
-					$sqlwhere[] = $key." = ".((int) $value);
-				} elseif (in_array($this->fields[$key]['type'], array('date', 'datetime', 'timestamp'))) {
-					$sqlwhere[] = $key." = '".$this->db->idate($value)."'";
-				} elseif ($key == 'customsql') {
-					$sqlwhere[] = $value;	// For this case, $value never come from a user input but is a hard coded value in code
-				} elseif (strpos($value, '%') === false) {
-					$sqlwhere[] = $key." IN (".$this->db->sanitize($this->db->escape($value)).")";
-				} else {
-					$sqlwhere[] = $key." LIKE '%".$this->db->escapeforlike($this->db->escape($value))."%'";
->>>>>>> 574fd8d6
 				}
 			}
 		}
