<?php
/* Copyright (C) 2017       Laurent Destailleur      <eldy@users.sourceforge.net>
 * Copyright (C) 2023-2024  Frédéric France          <frederic.france@free.fr>
<<<<<<< HEAD
 * Copyright (C) 2024		MDW                      <mdeweerd@users.noreply.github.com>
 * Copyright (C) ---Put here your own copyright and developer email---
=======
 * Copyright (C) ---Replace with your own copyright and developer email---
>>>>>>> cc80841a
 *
 * This program is free software; you can redistribute it and/or modify
 * it under the terms of the GNU General Public License as published by
 * the Free Software Foundation; either version 3 of the License, or
 * (at your option) any later version.
 *
 * This program is distributed in the hope that it will be useful,
 * but WITHOUT ANY WARRANTY; without even the implied warranty of
 * MERCHANTABILITY or FITNESS FOR A PARTICULAR PURPOSE.  See the
 * GNU General Public License for more details.
 *
 * You should have received a copy of the GNU General Public License
 * along with this program. If not, see <https://www.gnu.org/licenses/>.
 */

/**
 * \file        htdocs/modulebuilder/template/class/myobject.class.php
 * \ingroup     mymodule
 * \brief       This file is a CRUD class file for MyObject (Create/Read/Update/Delete)
 */

// Put here all includes required by your class file
require_once DOL_DOCUMENT_ROOT.'/core/class/commonobject.class.php';
//require_once DOL_DOCUMENT_ROOT . '/societe/class/societe.class.php';
//require_once DOL_DOCUMENT_ROOT . '/product/class/product.class.php';

/**
 * Class for MyObject
 */
class MyObject extends CommonObject
{
	/**
	 * @var string 	ID of module.
	 */
	public $module = 'mymodule';

	/**
	 * @var string 	ID to identify managed object.
	 */
	public $element = 'myobject';

	/**
	 * @var string 	Name of table without prefix where object is stored. This is also the key used for extrafields management (so extrafields know the link to the parent table).
	 */
	public $table_element = 'mymodule_myobject';

	/**
	 * @var string 	If permission must be checkec with hasRight('mymodule', 'read') and not hasright('mymodyle', 'myobject', 'read'), you can uncomment this line
	 */
	//public $element_for_permission = 'mymodule';

	/**
	 * @var string 	String with name of icon for myobject. Must be a 'fa-xxx' fontawesome code (or 'fa-xxx_fa_color_size') or 'myobject@mymodule' if picto is file 'img/object_myobject.png'.
	 */
	public $picto = 'fa-file';


	const STATUS_DRAFT = 0;
	const STATUS_VALIDATED = 1;
	const STATUS_CANCELED = 9;

	/**
	 *  'type' field format:
	 *  	'integer', 'integer:ObjectClass:PathToClass[:AddCreateButtonOrNot[:Filter[:Sortfield]]]',
	 *  	'select' (list of values are in 'options'. for integer list of values are in 'arrayofkeyval'),
	 *  	'sellist:TableName:LabelFieldName[:KeyFieldName[:KeyFieldParent[:Filter[:CategoryIdType[:CategoryIdList[:SortField]]]]]]',
	 *  	'chkbxlst:...',
	 *  	'varchar(x)',
	 *  	'text', 'text:none', 'html',
	 *   	'double(24,8)', 'real', 'price', 'stock',
	 *  	'date', 'datetime', 'timestamp', 'duration',
	 *  	'boolean', 'checkbox', 'radio', 'array',
	 *  	'mail', 'phone', 'url', 'password', 'ip'
	 *		Note: Filter must be a Dolibarr Universal Filter syntax string. Example: "(t.ref:like:'SO-%') or (t.date_creation:<:'20160101') or (t.status:!=:0) or (t.nature:is:NULL)"
<<<<<<< HEAD
=======
	 *  'length' the length of field. Example: 255, '24,8'
>>>>>>> cc80841a
	 *  'label' the translation key.
	 *  'alias' the alias used into some old hard coded SQL requests
	 *  'picto' is code of a picto to show before value in forms
	 *  'enabled' is a condition when the field must be managed (Example: 1 or 'getDolGlobalInt("MY_SETUP_PARAM")' or 'isModEnabled("multicurrency")' ...)
	 *  'position' is the sort order of field.
	 *  'notnull' is set to 1 if not null in database. Set to -1 if we must set data to null if empty ('' or 0).
	 *  'visible' says if field is visible in list (Examples: 0=Not visible, 1=Visible on list and create/update/view forms, 2=Visible on list only, 3=Visible on create/update/view form only (not list), 4=Visible on list and update/view form only (not create). 5=Visible on list and view only (not create/not update). Using a negative value means field is not shown by default on list but can be selected for viewing)
	 *  'noteditable' says if field is not editable (1 or 0)
	 *  'alwayseditable' says if field can be modified also when status is not draft ('1' or '0')
	 *  'default' is a default value for creation (can still be overwrote by the Setup of Default Values if field is editable in creation form). Note: If default is set to '(PROV)' and field is 'ref', the default value will be set to '(PROVid)' where id is rowid when a new record is created.
	 *  'index' if we want an index in database.
	 *  'foreignkey'=>'tablename.field' if the field is a foreign key (it is recommended to name the field fk_...).
	 *  'searchall' is 1 if we want to search in this field when making a search from the quick search button.
	 *  'isameasure' must be set to 1 or 2 if field can be used for measure. Field type must be summable like integer or double(24,8). Use 1 in most cases, or 2 if you don't want to see the column total into list (for example for percentage)
	 *  'css' and 'cssview' and 'csslist' is the CSS style to use on field. 'css' is used in creation and update. 'cssview' is used in view mode. 'csslist' is used for columns in lists. For example: 'css'=>'minwidth300 maxwidth500 widthcentpercentminusx', 'cssview'=>'wordbreak', 'csslist'=>'tdoverflowmax200'
	 *  'help' and 'helplist' is a 'TranslationString' to use to show a tooltip on field. You can also use 'TranslationString:keyfortooltiponlick' for a tooltip on click.
	 *  'showoncombobox' if value of the field must be visible into the label of the combobox that list record
	 *  'disabled' is 1 if we want to have the field locked by a 'disabled' attribute. In most cases, this is never set into the definition of $fields into class, but is set dynamically by some part of code.
	 *  'arrayofkeyval' to set a list of values if type is a list of predefined values. For example: array("0"=>"Draft","1"=>"Active","-1"=>"Cancel"). Note that type can be 'integer' or 'varchar'
	 *  'autofocusoncreate' to have field having the focus on a create form. Only 1 field should have this property set to 1.
	 *  'comment' is not used. You can store here any text of your choice. It is not used by application.
	 *	'validate' is 1 if you need to validate the field with $this->validateField(). Need MAIN_ACTIVATE_VALIDATION_RESULT.
	 *  'copytoclipboard' is 1 or 2 to allow to add a picto to copy value into clipboard (1=picto after label, 2=picto after value)
	 *
	 *  Note: To have value dynamic, you can set value to 0 in definition and edit the value on the fly into the constructor.
	 */

	// BEGIN MODULEBUILDER PROPERTIES
	/**
<<<<<<< HEAD
	 * @var array<string,array{type:string,label:string,enabled:int<0,2>|string,position:int,notnull?:int,visible:int,noteditable?:int,default?:string,index?:int,foreignkey?:string,searchall?:int,isameasure?:int,css?:string,csslist?:string,help?:string,showoncombobox?:int,disabled?:int,arrayofkeyval?:array<int,string>,comment?:string}>  Array with all fields and their property. Do not use it as a static var. It may be modified by constructor.
	 */
	public $fields = array(
		'rowid'         => array('type' => 'integer', 'label' => 'TechnicalID', 'enabled' => 1, 'visible' => -2, 'noteditable' => 1, 'notnull' => 1, 'index' => 1, 'position' => 1, 'comment' => 'Id', 'css' => 'left'),
		'entity'        => array('type' => 'integer', 'label' => 'Entity', 'enabled' => 1, 'visible' => 0, 'notnull' => 1, 'default' => 1, 'index' => 1, 'position' => 10),
		'ref'           => array('type' => 'varchar(128)', 'label' => 'Ref', 'enabled' => 1, 'visible' => 1, 'noteditable' => 0, 'default' => '', 'notnull' => 1, 'showoncombobox' => 1, 'index' => 1, 'position' => 20, 'searchall' => 1, 'comment' => 'Reference of object', 'validate' => 1),
		'label'         => array('type' => 'varchar(255)', 'label' => 'Label', 'enabled' => 1, 'visible' => 1, 'position' => 30, 'searchall' => 1, 'css' => 'minwidth300', 'cssview' => 'wordbreak', 'help' => 'Help text', 'showoncombobox' => 2, 'validate' => 1, 'alwayseditable' => 1),
		'amount'        => array('type' => 'price', 'label' => 'Amount', 'enabled' => 1, 'visible' => 1, 'default' => 'null', 'position' => 40, 'searchall' => 0, 'isameasure' => 1, 'help' => 'Help text for amount', 'validate' => 1),
		'qty'           => array('type' => 'real', 'label' => 'Qty', 'enabled' => 1, 'visible' => 1, 'default' => '0', 'position' => 45, 'searchall' => 0, 'isameasure' => 1, 'help' => 'Help text for quantity', 'css' => 'maxwidth75imp', 'validate' => 1),
		'fk_soc' 		=> array('type' => 'integer:Societe:societe/class/societe.class.php:1:((status:=:1) AND (entity:IN:__SHARED_ENTITIES__))', 'picto' => 'company', 'label' => 'ThirdParty', 'visible' => 1, 'enabled' => 'isModEnabled("societe")', 'position' => 50, 'notnull' => -1, 'index' => 1, 'help' => 'OrganizationEventLinkToThirdParty', 'validate' => 1, 'css' => 'maxwidth500 widthcentpercentminusxx', 'csslist' => 'tdoverflowmax150'),
		'fk_project'    => array('type' => 'integer:Project:projet/class/project.class.php:1', 'label' => 'Project', 'picto' => 'project', 'enabled' => 'isModEnabled("project")', 'visible' => -1, 'position' => 52, 'notnull' => -1, 'index' => 1, 'validate' => 1, 'css' => 'maxwidth500 widthcentpercentminusxx', 'csslist' => 'tdoverflowmax150'),
		'description'   => array('type' => 'text', 'label' => 'Description', 'enabled' => 1, 'visible' => 3, 'position' => 60, 'validate' => 1),
		'note_public'   => array('type' => 'html', 'label' => 'NotePublic', 'enabled' => 1, 'visible' => 0, 'position' => 61, 'validate' => 1, 'cssview' => 'wordbreak'),
		'note_private'  => array('type' => 'html', 'label' => 'NotePrivate', 'enabled' => 1, 'visible' => 0, 'position' => 62, 'validate' => 1, 'cssview' => 'wordbreak'),
		'date_creation' => array('type' => 'datetime', 'label' => 'DateCreation', 'enabled' => 1, 'visible' => -2, 'notnull' => 1, 'position' => 500),
		'tms'           => array('type' => 'timestamp', 'label' => 'DateModification', 'enabled' => 1, 'visible' => -2, 'notnull' => 0, 'position' => 501),
		//'date_validation '    =>array('type'=>'datetime',     'label'=>'DateCreation',     'enabled'=>1, 'visible'=>-2, 'position'=>502),
		'fk_user_creat' => array('type' => 'integer:User:user/class/user.class.php', 'label' => 'UserAuthor', 'picto' => 'user', 'enabled' => 1, 'visible' => -2, 'notnull' => 1, 'position' => 510, 'foreignkey' => 'user.rowid', 'csslist' => 'tdoverflowmax150'),
		'fk_user_modif' => array('type' => 'integer:User:user/class/user.class.php', 'label' => 'UserModif', 'picto' => 'user', 'enabled' => 1, 'visible' => -2, 'notnull' => -1, 'position' => 511, 'csslist' => 'tdoverflowmax150'),
		//'fk_user_valid' => array('type'=>'integer:User:user/class/user.class.php',      'label'=>'UserValidation',        'enabled'=>1, 'visible'=>-1, 'position'=>512),
		'last_main_doc' => array('type' => 'varchar(255)', 'label' => 'LastMainDoc', 'enabled' => 1, 'visible' => 0, 'notnull' => 0, 'position' => 600),
		'import_key'    => array('type' => 'varchar(14)', 'label' => 'ImportId', 'enabled' => 1, 'visible' => -2, 'notnull' => -1, 'index' => 0, 'position' => 1000),
		'model_pdf' 	=> array('type' => 'varchar(255)', 'label' => 'Model pdf', 'enabled' => 1, 'visible' => 0, 'notnull' => -1, 'position' => 1010),
		'status'        => array('type' => 'integer', 'label' => 'Status', 'enabled' => 1, 'visible' => 1, 'notnull' => 1, 'default' => 0, 'index' => 1, 'position' => 2000, 'arrayofkeyval' => array(0 => 'Draft', 1 => 'Validated', 9 => 'Canceled'), 'validate' => 1),
=======
	 * @inheritdoc
	 * Array with all fields and their property. Do not use it as a static var. It may be modified by constructor.
	 */
	public $fields = array(
		"rowid" => array("type" => "integer", "label" => "TechnicalID", "enabled" => 1, 'position' => 1, 'notnull' => 1, "visible" => 0, "noteditable" => 1, "index" => 1, "css" => "left", "comment" => "Id"),
		"ref" => array("type" => "varchar(128)", "label" => "Ref", "enabled" => 1, 'position' => 20, 'notnull' => 1, "visible" => 1, "index" => 1, "searchall" => 1, "showoncombobox" => 1, "validate" => 1, "comment" => "Reference of object"),
		"label" => array("type" => "varchar(255)", "label" => "Label", "enabled" => 1, 'position' => 30, 'notnull' => 0, "visible" => 1, "alwayseditable" => "1", "searchall" => 1, "css" => "minwidth300", "cssview" => "wordbreak", "help" => "Help text", "showoncombobox" => "2", "validate" => 1,),
		"amount" => array("type" => "price", "label" => "Amount", "enabled" => 1, 'position' => 40, 'notnull' => 0, "visible" => 1, "default" => "null", "isameasure" => 1, "help" => "Help text for amount", "validate" => 1,),
		"qty" => array("type" => "real", "label" => "Qty", "enabled" => 1, 'position' => 45, 'notnull' => 0, "visible" => 1, "default" => "0", "isameasure" => 1, "css" => "maxwidth75imp", "help" => "Help text for quantity", "validate" => 1,),
		"fk_soc" => array("type" => "integer:Societe:societe/class/societe.class.php:1:((status:=:1) AND (entity:IN:__SHARED_ENTITIES__))", "label" => "ThirdParty", "picto" => "company", "enabled" => "isModEnabled('societe')", 'position' => 50, 'notnull' => -1, "visible" => 1, "index" => 1, "css" => "maxwidth500 widthcentpercentminusxx", "csslist" => "tdoverflowmax150", "help" => "OrganizationEventLinkToThirdParty", "validate" => 1,),
		"fk_project" => array("type" => "integer:Project:projet/class/project.class.php:1", "label" => "Project", "picto" => "project", "enabled" => "isModEnabled('project')", 'position' => 52, 'notnull' => -1, "visible" => "-1", "index" => 1, "css" => "maxwidth500 widthcentpercentminusxx", "csslist" => "tdoverflowmax150", "validate" => 1,),
		"description" => array("type" => "text", "label" => "Description", "enabled" => 1, 'position' => 60, 'notnull' => 0, "visible" => "3", "validate" => 1,),
		"note_public" => array("type" => "html", "label" => "NotePublic", "enabled" => 1, 'position' => 61, 'notnull' => 0, "visible" => 0, "cssview" => "wordbreak", "validate" => 1,),
		"note_private" => array("type" => "html", "label" => "NotePrivate", "enabled" => 1, 'position' => 62, 'notnull' => 0, "visible" => 0, "cssview" => "wordbreak", "validate" => 1,),
		"date_creation" => array("type" => "datetime", "label" => "DateCreation", "enabled" => 1, 'position' => 500, 'notnull' => 1, "visible" => -2,),
		"tms" => array("type" => "timestamp", "label" => "DateModification", "enabled" => 1, 'position' => 501, 'notnull' => 0, "visible" => -2,),
		"fk_user_creat" => array("type" => "integer:User:user/class/user.class.php", "label" => "UserAuthor", "picto" => "user", "enabled" => 1, 'position' => 510, 'notnull' => 1, "visible" => -2, "foreignkey" => "0", "csslist" => "tdoverflowmax150",),
		"fk_user_modif" => array("type" => "integer:User:user/class/user.class.php", "label" => "UserModif", "picto" => "user", "enabled" => 1, 'position' => 511, 'notnull' => -1, "visible" => -2, "csslist" => "tdoverflowmax150",),
		"last_main_doc" => array("type" => "varchar(255)", "label" => "LastMainDoc", "enabled" => 1, 'position' => 600, 'notnull' => 0, "visible" => 0,),
		"import_key" => array("type" => "varchar(14)", "label" => "ImportId", "enabled" => 1, 'position' => 1000, 'notnull' => -1, "visible" => -2,),
		"model_pdf" => array("type" => "varchar(255)", "label" => "Model pdf", "enabled" => 1, 'position' => 1010, 'notnull' => -1, "visible" => 0,),
		"status" => array("type" => "integer", "label" => "Status", "enabled" => 1, 'position' => 2000, 'notnull' => 1, "visible" => 1, "index" => 1, "arrayofkeyval" => array("0" => "Draft", "1" => "Validated", "9" => "Canceled"), "validate" => 1,),
>>>>>>> cc80841a
	);

	/**
	 * @var int ID
	 */
	public $rowid;

	/**
	 * @var string Ref
	 */
	public $ref;

	/**
	 * @var int Entity
	 */
	public $entity;

	/**
	 * @var string label
	 */
	public $label;

	/**
	 * @var string amount
	 */
	public $amount;

	/**
	 * @var int Thirdparty ID
<<<<<<< HEAD
	 */
	public $socid;		// both socid and fk_soc are used
	public $fk_soc;		// both socid and fk_soc are used

	/**
	 * @var int Status
=======
>>>>>>> cc80841a
	 */
	public $socid;		// both socid and fk_soc are used
	/**
	 * @var int Thirdparty ID
	 */
	public $fk_soc;		// both socid and fk_soc are used

	/**
<<<<<<< HEAD
=======
	 * @var int Status
	 */
	public $status;

	/**
>>>>>>> cc80841a
	 * @var int ID
	 */
	public $fk_user_creat;

	/**
	 * @var int ID
	 */
	public $fk_user_modif;

	/**
	 * @var string public $last_main_doc
	 */
	public $last_main_doc;

	/**
	 * @var string import_key
	 */
	public $import_key;
	// END MODULEBUILDER PROPERTIES


	// If this object has a subtable with lines

	// /**
	//  * @var string    Name of subtable line
	//  */
	// public $table_element_line = 'mymodule_myobjectline';

	// /**
	//  * @var string    Field with ID of parent key if this object has a parent
	//  */
	// public $fk_element = 'fk_myobject';

	// /**
	//  * @var string    Name of subtable class that manage subtable lines
	//  */
	// public $class_element_line = 'MyObjectline';

	// /**
	//  * @var array	List of child tables. To test if we can delete object.
	//  */
	// protected $childtables = array('mychildtable' => array('name'=>'MyObject', 'fk_element'=>'fk_myobject'));

	// /**
	//  * @var array    List of child tables. To know object to delete on cascade.
	//  *               If name matches '@ClassNAme:FilePathClass;ParentFkFieldName' it will
	//  *               call method deleteByParentField(parentId, ParentFkFieldName) to fetch and delete child object
	//  */
	// protected $childtablesoncascade = array('mymodule_myobjectdet');

	// /**
	//  * @var MyObjectLine[]     Array of subtable lines
	//  */
	// public $lines = array();



	/**
	 * Constructor
	 *
<<<<<<< HEAD
	 * @param DoliDB $db Database handler
=======
	 * @param	DoliDB $db Database handler
>>>>>>> cc80841a
	 */
	public function __construct(DoliDB $db)
	{
		global $langs;

		$this->db = $db;
		$this->ismultientitymanaged = 0;
		$this->isextrafieldmanaged = 1;

		if (!getDolGlobalInt('MAIN_SHOW_TECHNICAL_ID') && isset($this->fields['rowid']) && !empty($this->fields['ref'])) {
			$this->fields['rowid']['visible'] = 0;
		}
		if (!isModEnabled('multicompany') && isset($this->fields['entity'])) {
			$this->fields['entity']['enabled'] = 0;
		}

		// Example to show how to set values of fields definition dynamically
		/*if ($user->hasRight('mymodule', 'myobject', 'read')) {
			$this->fields['myfield']['visible'] = 1;
			$this->fields['myfield']['noteditable'] = 0;
		}*/

		// Unset fields that are disabled
		foreach ($this->fields as $key => $val) {
			if (isset($val['enabled']) && empty($val['enabled'])) {
				unset($this->fields[$key]);
			}
		}

		// Translate some data of arrayofkeyval
		if (is_object($langs)) {
			foreach ($this->fields as $key => $val) {
				if (!empty($val['arrayofkeyval']) && is_array($val['arrayofkeyval'])) {
					foreach ($val['arrayofkeyval'] as $key2 => $val2) {
						$this->fields[$key]['arrayofkeyval'][$key2] = $langs->trans($val2);
					}
				}
			}
		}
	}

	/**
	 * Create object into database
	 *
<<<<<<< HEAD
	 * @param  User $user      User that creates
	 * @param  int 	$notrigger 0=launch triggers after, 1=disable triggers
	 * @return int             Return integer <0 if KO, Id of created object if OK
=======
	 * @param	User		$user		User that creates
	 * @param	int<0,1> 	$notrigger	0=launch triggers after, 1=disable triggers
	 * @return	int<-1,max>				Return integer <0 if KO, Id of created object if OK
>>>>>>> cc80841a
	 */
	public function create(User $user, $notrigger = 0)
	{
		$resultcreate = $this->createCommon($user, $notrigger);

		//$resultvalidate = $this->validate($user, $notrigger);

		return $resultcreate;
	}

	/**
	 * Clone an object into another one
	 *
	 * @param	User 	$user		User that creates
	 * @param	int 	$fromid		Id of object to clone
	 * @return	self|int<-1,-1>		New object created, <0 if KO
	 */
	public function createFromClone(User $user, $fromid)
	{
		global $langs, $extrafields;
		$error = 0;

		dol_syslog(__METHOD__, LOG_DEBUG);

		$object = new self($this->db);

		$this->db->begin();

		// Load source object
		$result = $object->fetchCommon($fromid);
		if ($result > 0 && !empty($object->table_element_line)) {
			$object->fetchLines();
		}

		// get lines so they will be clone
		//foreach($this->lines as $line)
		//	$line->fetch_optionals();

		// Reset some properties
		unset($object->id);
		unset($object->fk_user_creat);
		unset($object->import_key);

		// Clear fields
		if (property_exists($object, 'ref')) {
			$object->ref = empty($this->fields['ref']['default']) ? "Copy_Of_".$object->ref : $this->fields['ref']['default'];
		}
		if (property_exists($object, 'label')) {
			$object->label = empty($this->fields['label']['default']) ? $langs->trans("CopyOf")." ".$object->label : $this->fields['label']['default'];
		}
		if (property_exists($object, 'status')) {
			$object->status = self::STATUS_DRAFT;
		}
		if (property_exists($object, 'date_creation')) {
			$object->date_creation = dol_now();
		}
		if (property_exists($object, 'date_modification')) {
			$object->date_modification = null;
		}
		// ...
		// Clear extrafields that are unique
		if (is_array($object->array_options) && count($object->array_options) > 0) {
			$extrafields->fetch_name_optionals_label($this->table_element);
			foreach ($object->array_options as $key => $option) {
				$shortkey = preg_replace('/options_/', '', $key);
				if (!empty($extrafields->attributes[$this->table_element]['unique'][$shortkey])) {
					//var_dump($key);
					//var_dump($clonedObj->array_options[$key]); exit;
					unset($object->array_options[$key]);
				}
			}
		}

		// Create clone
		$object->context['createfromclone'] = 'createfromclone';
		$result = $object->createCommon($user);
		if ($result < 0) {
			$error++;
			$this->setErrorsFromObject($object);
		}

		if (!$error) {
			// copy internal contacts
			if ($this->copy_linked_contact($object, 'internal') < 0) {
				$error++;
			}
		}

		if (!$error) {
			// copy external contacts if same company
			if (!empty($object->socid) && property_exists($this, 'fk_soc') && $this->fk_soc == $object->socid) {
				if ($this->copy_linked_contact($object, 'external') < 0) {
					$error++;
				}
			}
		}

		unset($object->context['createfromclone']);

		// End
		if (!$error) {
			$this->db->commit();
			return $object;
		} else {
			$this->db->rollback();
			return -1;
		}
	}

	/**
	 * Load object in memory from the database
	 *
<<<<<<< HEAD
	 * @param 	int    	$id   			Id object
	 * @param 	string 	$ref  			Ref
	 * @param	int		$noextrafields	0=Default to load extrafields, 1=No extrafields
	 * @param	int		$nolines		0=Default to load extrafields, 1=No extrafields
	 * @return 	int     				Return integer <0 if KO, 0 if not found, >0 if OK
=======
	 * @param	int    		$id   			Id object
	 * @param	string 		$ref  			Ref
	 * @param	int<0,1>	$noextrafields	0=Default to load extrafields, 1=No extrafields
	 * @param	int<0,1>	$nolines		0=Default to load extrafields, 1=No extrafields
	 * @return	int<-1,1>					Return integer <0 if KO, 0 if not found, >0 if OK
>>>>>>> cc80841a
	 */
	public function fetch($id, $ref = null, $noextrafields = 0, $nolines = 0)
	{
		$result = $this->fetchCommon($id, $ref, '', $noextrafields);
		if ($result > 0 && !empty($this->table_element_line) && empty($nolines)) {
			$this->fetchLines($noextrafields);
		}
		return $result;
	}

	/**
	 * Load object lines in memory from the database
	 *
<<<<<<< HEAD
	 * @param	int		$noextrafields	0=Default to load extrafields, 1=No extrafields
	 * @return 	int         			Return integer <0 if KO, 0 if not found, >0 if OK
=======
	 * @param	int<0,1>	$noextrafields	0=Default to load extrafields, 1=No extrafields
	 * @return 	int<-1,1>					Return integer <0 if KO, 0 if not found, >0 if OK
>>>>>>> cc80841a
	 */
	public function fetchLines($noextrafields = 0)
	{
		$this->lines = array();

		$result = $this->fetchLinesCommon('', $noextrafields);
		return $result;
	}


	/**
	 * Load list of objects in memory from the database.
	 * Using a fetchAll() with limit = 0 is a very bad practice. Instead try to forge yourself an optimized SQL request with
	 * your own loop with start and stop pagination.
	 *
<<<<<<< HEAD
	 * @param  string      	$sortorder    	Sort Order
	 * @param  string      	$sortfield    	Sort field
	 * @param  int         	$limit        	Limit the number of lines returned
	 * @param  int         	$offset       	Offset
	 * @param  string		$filter       	Filter as an Universal Search string.
	 * 										Example: '((client:=:1) OR ((client:>=:2) AND (client:<=:3))) AND (client:!=:8) AND (nom:like:'a%')'
	 * @param  string      	$filtermode   	No more used
	 * @return array|int                 	int <0 if KO, array of pages if OK
=======
	 * @param	string		$sortorder	Sort Order
	 * @param	string		$sortfield	Sort field
	 * @param	int<0,max>	$limit		Limit the number of lines returned
	 * @param	int<0,max>	$offset		Offset
	 * @param	string		$filter		Filter as an Universal Search string.
	 *                                  Example: '((client:=:1) OR ((client:>=:2) AND (client:<=:3))) AND (client:!=:8) AND (nom:like:'a%')'
	 * @param	string		$filtermode	No longer used
	 * @return	array<int,self>|int<-1,-1>	 <0 if KO, array of pages if OK
>>>>>>> cc80841a
	 */
	public function fetchAll($sortorder = '', $sortfield = '', $limit = 1000, $offset = 0, string $filter = '', $filtermode = 'AND')
	{
		dol_syslog(__METHOD__, LOG_DEBUG);

		$records = array();

		$sql = "SELECT ";
		$sql .= $this->getFieldList('t');
		$sql .= " FROM ".$this->db->prefix().$this->table_element." as t";
		if (isset($this->isextrafieldmanaged) && $this->isextrafieldmanaged == 1) {
			$sql .= " LEFT JOIN ".$this->db->prefix().$this->table_element."_extrafields as te ON te.fk_object = t.rowid";
		}
		if (isset($this->ismultientitymanaged) && $this->ismultientitymanaged == 1) {
			$sql .= " WHERE t.entity IN (".getEntity($this->element).")";
		} else {
			$sql .= " WHERE 1 = 1";
		}

		// Manage filter
		$errormessage = '';
		$sql .= forgeSQLFromUniversalSearchCriteria($filter, $errormessage);
		if ($errormessage) {
			$this->errors[] = $errormessage;
			dol_syslog(__METHOD__.' '.implode(',', $this->errors), LOG_ERR);
			return -1;
		}

		if (!empty($sortfield)) {
			$sql .= $this->db->order($sortfield, $sortorder);
		}
		if (!empty($limit)) {
			$sql .= $this->db->plimit($limit, $offset);
		}

		$resql = $this->db->query($sql);
		if ($resql) {
			$num = $this->db->num_rows($resql);
			$i = 0;
			while ($i < ($limit ? min($limit, $num) : $num)) {
				$obj = $this->db->fetch_object($resql);

				$record = new self($this->db);
				$record->setVarsFromFetchObj($obj);

				if (!empty($record->isextrafieldmanaged)) {
					$record->fetch_optionals();
				}

				$records[$record->id] = $record;

				$i++;
			}
			$this->db->free($resql);

			return $records;
		} else {
			$this->errors[] = 'Error '.$this->db->lasterror();
			dol_syslog(__METHOD__.' '.implode(',', $this->errors), LOG_ERR);

			return -1;
		}
	}

	/**
	 * Update object into database
	 *
<<<<<<< HEAD
	 * @param  User $user      User that modifies
	 * @param  int 	$notrigger 0=launch triggers after, 1=disable triggers
	 * @return int             Return integer <0 if KO, >0 if OK
=======
	 * @param	User		$user		User that modifies
	 * @param	int<0,1>	$notrigger	0=launch triggers after, 1=disable triggers
	 * @return	int<-1,1>				Return integer <0 if KO, >0 if OK
>>>>>>> cc80841a
	 */
	public function update(User $user, $notrigger = 0)
	{
		return $this->updateCommon($user, $notrigger);
	}

	/**
	 * Delete object in database
	 *
<<<<<<< HEAD
	 * @param User $user       	User that deletes
	 * @param int 	$notrigger  0=launch triggers, 1=disable triggers
	 * @return int             	Return integer <0 if KO, >0 if OK
=======
	 * @param	User		$user		User that deletes
	 * @param	int<0,1> 	$notrigger	0=launch triggers, 1=disable triggers
	 * @return	int<-1,1>				Return integer <0 if KO, >0 if OK
>>>>>>> cc80841a
	 */
	public function delete(User $user, $notrigger = 0)
	{
		return $this->deleteCommon($user, $notrigger);
		//return $this->deleteCommon($user, $notrigger, 1);
	}

	/**
	 *  Delete a line of object in database
	 *
<<<<<<< HEAD
	 *	@param  User	$user       User that delete
	 *  @param	int		$idline		Id of line to delete
	 *  @param 	int 	$notrigger  0=launch triggers after, 1=disable triggers
	 *  @return int         		>0 if OK, <0 if KO
=======
	 *	@param	User		$user		User that delete
	 *  @param	int			$idline		Id of line to delete
	 *  @param	int<0,1>	$notrigger	0=launch triggers after, 1=disable triggers
	 *  @return	int<-2,1>				>0 if OK, <0 if KO
>>>>>>> cc80841a
	 */
	public function deleteLine(User $user, $idline, $notrigger = 0)
	{
		if ($this->status < 0) {
			$this->error = 'ErrorDeleteLineNotAllowedByObjectStatus';
			return -2;
		}

		return $this->deleteLineCommon($user, $idline, $notrigger);
	}


	/**
	 *	Validate object
	 *
<<<<<<< HEAD
	 *	@param		User	$user     		User making status change
	 *  @param		int		$notrigger		1=Does not execute triggers, 0= execute triggers
	 *	@return  	int						Return integer <=0 if OK, 0=Nothing done, >0 if KO
=======
	 *	@param	User		$user		User making status change
	 *  @param	int<0,1>	$notrigger	1=Does not execute triggers, 0= execute triggers
	 *	@return	int<-1,1>				Return integer <=0 if OK, 0=Nothing done, >0 if KO
>>>>>>> cc80841a
	 */
	public function validate($user, $notrigger = 0)
	{
		global $conf;

		require_once DOL_DOCUMENT_ROOT.'/core/lib/files.lib.php';

		$error = 0;

		// Protection
		if ($this->status == self::STATUS_VALIDATED) {
			dol_syslog(get_class($this)."::validate action abandoned: already validated", LOG_WARNING);
			return 0;
		}

		/* if (! ((!getDolGlobalInt('MAIN_USE_ADVANCED_PERMS') && $user->hasRight('mymodule', 'myobject', 'write'))
		 || (getDolGlobalInt('MAIN_USE_ADVANCED_PERMS') && $user->hasRight('mymodule', 'myobject_advance', 'validate')))
		 {
		 $this->error='NotEnoughPermissions';
		 dol_syslog(get_class($this)."::valid ".$this->error, LOG_ERR);
		 return -1;
		 }*/

		$now = dol_now();

		$this->db->begin();

		// Define new ref
		if (!$error && (preg_match('/^[\(]?PROV/i', $this->ref) || empty($this->ref))) { // empty should not happened, but when it occurs, the test save life
			$num = $this->getNextNumRef();
		} else {
			$num = $this->ref;
		}
		$this->newref = $num;

		if (!empty($num)) {
			// Validate
			$sql = "UPDATE ".MAIN_DB_PREFIX.$this->table_element;
			$sql .= " SET ";
			if (!empty($this->fields['ref'])) {
				$sql .= " ref = '".$this->db->escape($num)."',";
			}
			$sql .= " status = ".self::STATUS_VALIDATED;
			if (!empty($this->fields['date_validation'])) {
				$sql .= ", date_validation = '".$this->db->idate($now)."'";
			}
			if (!empty($this->fields['fk_user_valid'])) {
				$sql .= ", fk_user_valid = ".((int) $user->id);
			}
			$sql .= " WHERE rowid = ".((int) $this->id);

			dol_syslog(get_class($this)."::validate()", LOG_DEBUG);
			$resql = $this->db->query($sql);
			if (!$resql) {
				dol_print_error($this->db);
				$this->error = $this->db->lasterror();
				$error++;
			}

			if (!$error && !$notrigger) {
				// Call trigger
				$result = $this->call_trigger('MYOBJECT_VALIDATE', $user);
				if ($result < 0) {
					$error++;
				}
				// End call triggers
			}
		}

		if (!$error) {
			$this->oldref = $this->ref;

			// Rename directory if dir was a temporary ref
			if (preg_match('/^[\(]?PROV/i', $this->ref)) {
				// Now we rename also files into index
				$sql = 'UPDATE '.MAIN_DB_PREFIX."ecm_files set filename = CONCAT('".$this->db->escape($this->newref)."', SUBSTR(filename, ".(strlen($this->ref) + 1).")), filepath = 'myobject/".$this->db->escape($this->newref)."'";
				$sql .= " WHERE filename LIKE '".$this->db->escape($this->ref)."%' AND filepath = 'myobject/".$this->db->escape($this->ref)."' and entity = ".$conf->entity;
				$resql = $this->db->query($sql);
				if (!$resql) {
					$error++;
					$this->error = $this->db->lasterror();
				}
				$sql = 'UPDATE '.MAIN_DB_PREFIX."ecm_files set filepath = 'myobject/".$this->db->escape($this->newref)."'";
				$sql .= " WHERE filepath = 'myobject/".$this->db->escape($this->ref)."' and entity = ".$conf->entity;
				$resql = $this->db->query($sql);
				if (!$resql) {
					$error++;
					$this->error = $this->db->lasterror();
				}

				// We rename directory ($this->ref = old ref, $num = new ref) in order not to lose the attachments
				$oldref = dol_sanitizeFileName($this->ref);
				$newref = dol_sanitizeFileName($num);
				$dirsource = $conf->mymodule->dir_output.'/myobject/'.$oldref;
				$dirdest = $conf->mymodule->dir_output.'/myobject/'.$newref;
				if (!$error && file_exists($dirsource)) {
					dol_syslog(get_class($this)."::validate() rename dir ".$dirsource." into ".$dirdest);

					if (@rename($dirsource, $dirdest)) {
						dol_syslog("Rename ok");
						// Rename docs starting with $oldref with $newref
						$listoffiles = dol_dir_list($conf->mymodule->dir_output.'/myobject/'.$newref, 'files', 1, '^'.preg_quote($oldref, '/'));
						foreach ($listoffiles as $fileentry) {
							$dirsource = $fileentry['name'];
							$dirdest = preg_replace('/^'.preg_quote($oldref, '/').'/', $newref, $dirsource);
							$dirsource = $fileentry['path'].'/'.$dirsource;
							$dirdest = $fileentry['path'].'/'.$dirdest;
							@rename($dirsource, $dirdest);
						}
					}
				}
			}
		}

		// Set new ref and current status
		if (!$error) {
			$this->ref = $num;
			$this->status = self::STATUS_VALIDATED;
		}

		if (!$error) {
			$this->db->commit();
			return 1;
		} else {
			$this->db->rollback();
			return -1;
		}
	}


	/**
	 *	Set draft status
	 *
<<<<<<< HEAD
	 *	@param	User	$user			Object user that modify
	 *  @param	int		$notrigger		1=Does not execute triggers, 0=Execute triggers
	 *	@return	int						Return integer <0 if KO, >0 if OK
=======
	 *	@param	User		$user		Object user that modify
	 *  @param	int<0,1>	$notrigger	1=Does not execute triggers, 0=Execute triggers
	 *	@return	int<0,1>				Return integer <0 if KO, >0 if OK
>>>>>>> cc80841a
	 */
	public function setDraft($user, $notrigger = 0)
	{
		// Protection
		if ($this->status <= self::STATUS_DRAFT) {
			return 0;
		}

		/* if (! ((!getDolGlobalInt('MAIN_USE_ADVANCED_PERMS') && $user->hasRight('mymodule','write'))
		 || (getDolGlobalInt('MAIN_USE_ADVANCED_PERMS') && $user->hasRight('mymodule','mymodule_advance','validate'))))
		 {
		 $this->error='Permission denied';
		 return -1;
		 }*/

		return $this->setStatusCommon($user, self::STATUS_DRAFT, $notrigger, 'MYMODULE_MYOBJECT_UNVALIDATE');
	}

	/**
	 *	Set cancel status
	 *
<<<<<<< HEAD
	 *	@param	User	$user			Object user that modify
	 *  @param	int		$notrigger		1=Does not execute triggers, 0=Execute triggers
	 *	@return	int						Return integer <0 if KO, 0=Nothing done, >0 if OK
=======
	 *	@param	User		$user		Object user that modify
	 *  @param	int<0,1>	$notrigger	1=Does not execute triggers, 0=Execute triggers
	 *	@return	int<-1,1>				Return integer <0 if KO, 0=Nothing done, >0 if OK
>>>>>>> cc80841a
	 */
	public function cancel($user, $notrigger = 0)
	{
		// Protection
		if ($this->status != self::STATUS_VALIDATED) {
			return 0;
		}

		/* if (! ((!getDolGlobalInt('MAIN_USE_ADVANCED_PERMS') && $user->hasRight('mymodule','write'))
		 || (getDolGlobalInt('MAIN_USE_ADVANCED_PERMS') && $user->hasRight('mymodule','mymodule_advance','validate'))))
		 {
		 $this->error='Permission denied';
		 return -1;
		 }*/

		return $this->setStatusCommon($user, self::STATUS_CANCELED, $notrigger, 'MYMODULE_MYOBJECT_CANCEL');
	}

	/**
	 *	Set back to validated status
	 *
<<<<<<< HEAD
	 *	@param	User	$user			Object user that modify
	 *  @param	int		$notrigger		1=Does not execute triggers, 0=Execute triggers
	 *	@return	int						Return integer <0 if KO, 0=Nothing done, >0 if OK
=======
	 *	@param	User		$user			Object user that modify
	 *  @param	int<0,1>	$notrigger		1=Does not execute triggers, 0=Execute triggers
	 *	@return	int<-1,1>					Return integer <0 if KO, 0=Nothing done, >0 if OK
>>>>>>> cc80841a
	 */
	public function reopen($user, $notrigger = 0)
	{
		// Protection
		if ($this->status == self::STATUS_VALIDATED) {
			return 0;
		}

		/*if (! ((!getDolGlobalInt('MAIN_USE_ADVANCED_PERMS') && $user->hasRight('mymodule','write'))
		 || (getDolGlobalInt('MAIN_USE_ADVANCED_PERMS') && $user->hasRight('mymodule','mymodule_advance','validate'))))
		 {
		 $this->error='Permission denied';
		 return -1;
		 }*/

		return $this->setStatusCommon($user, self::STATUS_VALIDATED, $notrigger, 'MYMODULE_MYOBJECT_REOPEN');
	}

	/**
	 * getTooltipContentArray
<<<<<<< HEAD
	 *
	 * @param 	array 	$params 	Params to construct tooltip data
	 * @since 	v18
	 * @return 	array
	 */
	public function getTooltipContentArray($params)
	{
		global $langs;

		$datas = [];

		if (getDolGlobalInt('MAIN_OPTIMIZEFORTEXTBROWSER')) {
			return ['optimize' => $langs->trans("ShowMyObject")];
		}
		$datas['picto'] = img_picto('', $this->picto).' <u>'.$langs->trans("MyObject").'</u>';
		if (isset($this->status)) {
			$datas['picto'] .= ' '.$this->getLibStatut(5);
		}
		if (property_exists($this, 'ref')) {
			$datas['ref'] = '<br><b>'.$langs->trans('Ref').':</b> '.$this->ref;
		}
		if (property_exists($this, 'label')) {
			$datas['ref'] = '<br>'.$langs->trans('Label').':</b> '.$this->label;
		}

		return $datas;
	}

	/**
	 *  Return a link to the object card (with optionally the picto)
=======
>>>>>>> cc80841a
	 *
	 * @param	array<string,string> 	$params 	Params to construct tooltip data
	 * @since 	v18
	 * @return	array{optimize?:string,picto?:string,ref?:string}
	 */
	public function getTooltipContentArray($params)
	{
		global $langs;

		$datas = [];

		if (getDolGlobalInt('MAIN_OPTIMIZEFORTEXTBROWSER')) {
			return ['optimize' => $langs->trans("ShowMyObject")];
		}
		$datas['picto'] = img_picto('', $this->picto).' <u>'.$langs->trans("MyObject").'</u>';
		if (isset($this->status)) {
			$datas['picto'] .= ' '.$this->getLibStatut(5);
		}
		if (property_exists($this, 'ref')) {
			$datas['ref'] = '<br><b>'.$langs->trans('Ref').':</b> '.$this->ref;
		}
		if (property_exists($this, 'label')) {
			$datas['ref'] = '<br>'.$langs->trans('Label').':</b> '.$this->label;
		}

		return $datas;
	}

	/**
	 *  Return a link to the object card (with optionally the picto)
	 *
	 *  @param	int     $withpicto                  Include picto in link (0=No picto, 1=Include picto into link, 2=Only picto)
	 *  @param	string  $option                     On what the link point to ('nolink', ...)
	 *  @param	int     $notooltip                  1=Disable tooltip
	 *  @param	string  $morecss                    Add more css on link
	 *  @param	int     $save_lastsearch_value      -1=Auto, 0=No save of lastsearch_values when clicking, 1=Save lastsearch_values whenclicking
	 *  @return	string                              String with URL
	 */
	public function getNomUrl($withpicto = 0, $option = '', $notooltip = 0, $morecss = '', $save_lastsearch_value = -1)
	{
		global $conf, $langs, $hookmanager;

		if (!empty($conf->dol_no_mouse_hover)) {
			$notooltip = 1; // Force disable tooltips
		}

		$result = '';
		$params = [
			'id' => $this->id,
			'objecttype' => $this->element.($this->module ? '@'.$this->module : ''),
			'option' => $option,
		];
		$classfortooltip = 'classfortooltip';
		$dataparams = '';
		if (getDolGlobalInt('MAIN_ENABLE_AJAX_TOOLTIP')) {
			$classfortooltip = 'classforajaxtooltip';
			$dataparams = ' data-params="'.dol_escape_htmltag(json_encode($params)).'"';
			$label = '';
		} else {
			$label = implode($this->getTooltipContentArray($params));
		}

		$url = dol_buildpath('/mymodule/myobject_card.php', 1).'?id='.$this->id;

		if ($option !== 'nolink') {
			// Add param to save lastsearch_values or not
			$add_save_lastsearch_values = ($save_lastsearch_value == 1 ? 1 : 0);
			if ($save_lastsearch_value == -1 && isset($_SERVER["PHP_SELF"]) && preg_match('/list\.php/', $_SERVER["PHP_SELF"])) {
				$add_save_lastsearch_values = 1;
			}
			if ($url && $add_save_lastsearch_values) {
				$url .= '&save_lastsearch_values=1';
			}
		}

		$linkclose = '';
		if (empty($notooltip)) {
			if (getDolGlobalInt('MAIN_OPTIMIZEFORTEXTBROWSER')) {
				$label = $langs->trans("ShowMyObject");
				$linkclose .= ' alt="'.dol_escape_htmltag($label, 1).'"';
			}
			$linkclose .= ($label ? ' title="'.dol_escape_htmltag($label, 1).'"' : ' title="tocomplete"');
			$linkclose .= $dataparams.' class="'.$classfortooltip.($morecss ? ' '.$morecss : '').'"';
		} else {
			$linkclose = ($morecss ? ' class="'.$morecss.'"' : '');
		}

		if ($option == 'nolink' || empty($url)) {
			$linkstart = '<span';
		} else {
			$linkstart = '<a href="'.$url.'"';
		}
		$linkstart .= $linkclose.'>';
		if ($option == 'nolink' || empty($url)) {
			$linkend = '</span>';
		} else {
			$linkend = '</a>';
		}

		$result .= $linkstart;

		if (empty($this->showphoto_on_popup)) {
			if ($withpicto) {
				$result .= img_object(($notooltip ? '' : $label), ($this->picto ? $this->picto : 'generic'), (($withpicto != 2) ? 'class="paddingright"' : ''), 0, 0, $notooltip ? 0 : 1);
			}
		} else {
			if ($withpicto) {
				require_once DOL_DOCUMENT_ROOT.'/core/lib/files.lib.php';

				list($class, $module) = explode('@', $this->picto);
				$upload_dir = $conf->$module->multidir_output[$conf->entity]."/$class/".dol_sanitizeFileName($this->ref);
				$filearray = dol_dir_list($upload_dir, "files");
				$filename = $filearray[0]['name'];
				if (!empty($filename)) {
					$pospoint = strpos($filearray[0]['name'], '.');

					$pathtophoto = $class.'/'.$this->ref.'/thumbs/'.substr($filename, 0, $pospoint).'_mini'.substr($filename, $pospoint);
					if (!getDolGlobalString(strtoupper($module.'_'.$class).'_FORMATLISTPHOTOSASUSERS')) {
						$result .= '<div class="floatleft inline-block valignmiddle divphotoref"><div class="photoref"><img class="photo'.$module.'" alt="No photo" border="0" src="'.DOL_URL_ROOT.'/viewimage.php?modulepart='.$module.'&entity='.$conf->entity.'&file='.urlencode($pathtophoto).'"></div></div>';
					} else {
						$result .= '<div class="floatleft inline-block valignmiddle divphotoref"><img class="photouserphoto userphoto" alt="No photo" border="0" src="'.DOL_URL_ROOT.'/viewimage.php?modulepart='.$module.'&entity='.$conf->entity.'&file='.urlencode($pathtophoto).'"></div>';
					}

					$result .= '</div>';
				} else {
					$result .= img_object(($notooltip ? '' : $label), ($this->picto ? $this->picto : 'generic'), ($notooltip ? (($withpicto != 2) ? 'class="paddingright"' : '') : 'class="'.(($withpicto != 2) ? 'paddingright ' : '').'"'), 0, 0, $notooltip ? 0 : 1);
				}
			}
		}

		if ($withpicto != 2) {
			$result .= $this->ref;
		}

		$result .= $linkend;
		//if ($withpicto != 2) $result.=(($addlabel && $this->label) ? $sep . dol_trunc($this->label, ($addlabel > 1 ? $addlabel : 0)) : '');

		global $action, $hookmanager;
		$hookmanager->initHooks(array($this->element.'dao'));
		$parameters = array('id' => $this->id, 'getnomurl' => &$result);
		$reshook = $hookmanager->executeHooks('getNomUrl', $parameters, $this, $action); // Note that $action and $object may have been modified by some hooks
		if ($reshook > 0) {
			$result = $hookmanager->resPrint;
		} else {
			$result .= $hookmanager->resPrint;
		}

		return $result;
	}

	/**
	 *	Return a thumb for kanban views
	 *
<<<<<<< HEAD
	 *	@param      string	    $option                 Where point the link (0=> main card, 1,2 => shipment, 'nolink'=>No link)
	 *  @param		array		$arraydata				Array of data
	 *  @return		string								HTML Code for Kanban thumb.
=======
	 *	@param	string	    			$option		Where point the link (0=> main card, 1,2 => shipment, 'nolink'=>No link)
	 *  @param	?array<string,string>	$arraydata	Array of data
	 *  @return	string								HTML Code for Kanban thumb.
>>>>>>> cc80841a
	 */
	public function getKanbanView($option = '', $arraydata = null)
	{
		global $conf, $langs;

		$selected = (empty($arraydata['selected']) ? 0 : $arraydata['selected']);

		$return = '<div class="box-flex-item box-flex-grow-zero">';
		$return .= '<div class="info-box info-box-sm">';
		$return .= '<span class="info-box-icon bg-infobox-action">';
		$return .= img_picto('', $this->picto);
		$return .= '</span>';
		$return .= '<div class="info-box-content">';
		$return .= '<span class="info-box-ref inline-block tdoverflowmax150 valignmiddle">'.(method_exists($this, 'getNomUrl') ? $this->getNomUrl() : $this->ref).'</span>';
		if ($selected >= 0) {
			$return .= '<input id="cb'.$this->id.'" class="flat checkforselect fright" type="checkbox" name="toselect[]" value="'.$this->id.'"'.($selected ? ' checked="checked"' : '').'>';
		}
		if (property_exists($this, 'label')) {
			$return .= ' <div class="inline-block opacitymedium valignmiddle tdoverflowmax100">'.$this->label.'</div>';
		}
		if (property_exists($this, 'thirdparty') && is_object($this->thirdparty)) {
			$return .= '<br><div class="info-box-ref tdoverflowmax150">'.$this->thirdparty->getNomUrl(1).'</div>';
		}
		if (property_exists($this, 'amount')) {
			$return .= '<br>';
			$return .= '<span class="info-box-label amount">'.price($this->amount, 0, $langs, 1, -1, -1, $conf->currency).'</span>';
		}
		if (method_exists($this, 'getLibStatut')) {
			$return .= '<br><div class="info-box-status">'.$this->getLibStatut(3).'</div>';
		}
		$return .= '</div>';
		$return .= '</div>';
		$return .= '</div>';

		return $return;
	}

	/**
	 *  Return the label of the status
	 *
	 *  @param	int<0,6>	$mode          0=long label, 1=short label, 2=Picto + short label, 3=Picto, 4=Picto + long label, 5=Short label + Picto, 6=Long label + Picto
	 *  @return	string 			       Label of status
	 */
	public function getLabelStatus($mode = 0)
	{
		return $this->LibStatut($this->status, $mode);
	}

	/**
	 *  Return the label of the status
	 *
	 *  @param	int<0,6>	$mode	0=long label, 1=short label, 2=Picto + short label, 3=Picto, 4=Picto + long label, 5=Short label + Picto, 6=Long label + Picto
	 *  @return	string				Label of status
	 */
	public function getLibStatut($mode = 0)
	{
		return $this->LibStatut($this->status, $mode);
	}

	// phpcs:disable PEAR.NamingConventions.ValidFunctionName.ScopeNotCamelCaps
	/**
	 *  Return the label of a given status
	 *
	 *  @param	int			$status		Id status
	 *  @param	int<0,6>	$mode		0=long label, 1=short label, 2=Picto + short label, 3=Picto, 4=Picto + long label, 5=Short label + Picto, 6=Long label + Picto
	 *  @return	string					Label of status
	 */
	public function LibStatut($status, $mode = 0)
	{
		// phpcs:enable
		if (is_null($status)) {
			return '';
		}

		if (empty($this->labelStatus) || empty($this->labelStatusShort)) {
			global $langs;
			//$langs->load("mymodule@mymodule");
			$this->labelStatus[self::STATUS_DRAFT] = $langs->transnoentitiesnoconv('Draft');
			$this->labelStatus[self::STATUS_VALIDATED] = $langs->transnoentitiesnoconv('Enabled');
			$this->labelStatus[self::STATUS_CANCELED] = $langs->transnoentitiesnoconv('Disabled');
			$this->labelStatusShort[self::STATUS_DRAFT] = $langs->transnoentitiesnoconv('Draft');
			$this->labelStatusShort[self::STATUS_VALIDATED] = $langs->transnoentitiesnoconv('Enabled');
			$this->labelStatusShort[self::STATUS_CANCELED] = $langs->transnoentitiesnoconv('Disabled');
		}

		$statusType = 'status'.$status;
		//if ($status == self::STATUS_VALIDATED) $statusType = 'status1';
		if ($status == self::STATUS_CANCELED) {
			$statusType = 'status6';
		}

		return dolGetStatus($this->labelStatus[$status], $this->labelStatusShort[$status], '', $statusType, $mode);
	}

	/**
	 *	Load the info information in the object
	 *
	 *	@param	int		$id       Id of object
	 *	@return	void
	 */
	public function info($id)
	{
		$sql = "SELECT rowid,";
		$sql .= " date_creation as datec, tms as datem";
		if (!empty($this->fields['date_validation'])) {
			$sql .= ", date_validation as datev";
		}
		if (!empty($this->fields['fk_user_creat'])) {
			$sql .= ", fk_user_creat";
		}
		if (!empty($this->fields['fk_user_modif'])) {
			$sql .= ", fk_user_modif";
		}
		if (!empty($this->fields['fk_user_valid'])) {
			$sql .= ", fk_user_valid";
		}
		$sql .= " FROM ".MAIN_DB_PREFIX.$this->table_element." as t";
		$sql .= " WHERE t.rowid = ".((int) $id);

		$result = $this->db->query($sql);
		if ($result) {
			if ($this->db->num_rows($result)) {
				$obj = $this->db->fetch_object($result);

				$this->id = $obj->rowid;

				if (!empty($this->fields['fk_user_creat'])) {
					$this->user_creation_id = $obj->fk_user_creat;
				}
				if (!empty($this->fields['fk_user_modif'])) {
					$this->user_modification_id = $obj->fk_user_modif;
				}
				if (!empty($this->fields['fk_user_valid'])) {
					$this->user_validation_id = $obj->fk_user_valid;
				}
				$this->date_creation     = $this->db->jdate($obj->datec);
				$this->date_modification = empty($obj->datem) ? '' : $this->db->jdate($obj->datem);
				if (!empty($obj->datev)) {
					$this->date_validation   = empty($obj->datev) ? '' : $this->db->jdate($obj->datev);
				}
			}

			$this->db->free($result);
		} else {
			dol_print_error($this->db);
		}
	}

	/**
	 * Initialize object with example values
	 * Id must be 0 if object instance is a specimen
	 *
<<<<<<< HEAD
	 * @return int
=======
	 * @return	int
>>>>>>> cc80841a
	 */
	public function initAsSpecimen()
	{
		// Set here init that are not commonf fields
		// $this->property1 = ...
		// $this->property2 = ...

		return $this->initAsSpecimenCommon();
	}

	/**
	 * 	Create an array of lines
	 *
	 * 	@return	CommonObjectLine[]|int		array of lines if OK, <0 if KO
	 */
	public function getLinesArray()
	{
		$this->lines = array();

		$objectline = new MyObjectLine($this->db);
		$result = $objectline->fetchAll('ASC', 'position', 0, 0, '(fk_myobject:=:'.((int) $this->id).')');

		if (is_numeric($result)) {
			$this->setErrorsFromObject($objectline);
			return $result;
		} else {
			$this->lines = $result;
			return $this->lines;
		}
	}

	/**
	 *  Returns the reference to the following non used object depending on the active numbering module.
	 *
	 *  @return	string      		Object free reference
	 */
	public function getNextNumRef()
	{
		global $langs, $conf;
		$langs->load("mymodule@mymodule");

		if (!getDolGlobalString('MYMODULE_MYOBJECT_ADDON')) {
			$conf->global->MYMODULE_MYOBJECT_ADDON = 'mod_myobject_standard';
		}

		if (getDolGlobalString('MYMODULE_MYOBJECT_ADDON')) {
			$mybool = false;

			$file = getDolGlobalString('MYMODULE_MYOBJECT_ADDON').".php";
			$classname = getDolGlobalString('MYMODULE_MYOBJECT_ADDON');

			// Include file with class
			$dirmodels = array_merge(array('/'), (array) $conf->modules_parts['models']);
			foreach ($dirmodels as $reldir) {
				$dir = dol_buildpath($reldir."core/modules/mymodule/");

				// Load file with numbering class (if found)
				$mybool = $mybool || @include_once $dir.$file;
			}

<<<<<<< HEAD
			if ($mybool === false) {
=======
			if (!$mybool) {
>>>>>>> cc80841a
				dol_print_error(null, "Failed to include file ".$file);
				return '';
			}

			if (class_exists($classname)) {
				$obj = new $classname();
				'@phan-var-force ModeleNumRefMyObject $obj';
				$numref = $obj->getNextValue($this);

				if ($numref != '' && $numref != '-1') {
					return $numref;
				} else {
					$this->error = $obj->error;
					//dol_print_error($this->db,get_class($this)."::getNextNumRef ".$obj->error);
					return "";
				}
			} else {
				print $langs->trans("Error")." ".$langs->trans("ClassNotFound").' '.$classname;
				return "";
			}
		} else {
			print $langs->trans("ErrorNumberingModuleNotSetup", $this->element);
			return "";
		}
	}

	/**
	 *  Create a document onto disk according to template module.
	 *
<<<<<<< HEAD
	 *  @param	    string		$modele			Force template to use ('' to not force)
	 *  @param		Translate	$outputlangs	object lang a utiliser pour traduction
	 *  @param      int			$hidedetails    Hide details of lines
	 *  @param      int			$hidedesc       Hide description
	 *  @param      int			$hideref        Hide ref
	 *  @param      null|array  $moreparams     Array to provide more information
	 *  @return     int         				0 if KO, 1 if OK
=======
	 *  @param	string		$modele			Force template to use ('' to not force)
	 *  @param	Translate	$outputlangs	object lang a utiliser pour traduction
	 *  @param	int<0,1>	$hidedetails    Hide details of lines
	 *  @param	int<0,1>	$hidedesc       Hide description
	 *  @param	int<0,1>	$hideref        Hide ref
	 *  @param	?array<string,string>  $moreparams     Array to provide more information
	 *  @return	int         				0 if KO, 1 if OK
>>>>>>> cc80841a
	 */
	public function generateDocument($modele, $outputlangs, $hidedetails = 0, $hidedesc = 0, $hideref = 0, $moreparams = null)
	{
		global $langs;

		$result = 0;
		$includedocgeneration = 0;

		$langs->load("mymodule@mymodule");

		if (!dol_strlen($modele)) {
			$modele = 'standard_myobject';

			if (!empty($this->model_pdf)) {
				$modele = $this->model_pdf;
			} elseif (getDolGlobalString('MYOBJECT_ADDON_PDF')) {
				$modele = getDolGlobalString('MYOBJECT_ADDON_PDF');
			}
		}

		$modelpath = "core/modules/mymodule/doc/";

		if ($includedocgeneration && !empty($modele)) {
			$result = $this->commonGenerateDocument($modelpath, $modele, $outputlangs, $hidedetails, $hidedesc, $hideref, $moreparams);
		}

		return $result;
	}

	/**
	 * Return validation test result for a field.
	 * Need MAIN_ACTIVATE_VALIDATION_RESULT to be called.
	 *
<<<<<<< HEAD
	 * @param  array   $fields	       		Array of properties of field to show
	 * @param  string  $fieldKey            Key of attribute
	 * @param  string  $fieldValue          value of attribute
	 * @return bool 						Return false if fail, true on success, set $this->error for error message
=======
	 * @param   array<string,array{type:string,label:string,enabled:int<0,2>|string,position:int,notnull?:int,visible:int<-2,5>|string,noteditable?:int<0,1>,default?:string,index?:int,foreignkey?:string,searchall?:int<0,1>,isameasure?:int<0,1>,css?:string,csslist?:string,help?:string,showoncombobox?:int<0,2>,disabled?:int<0,1>,arrayofkeyval?:array<int|string,string>,comment?:string,validate?:int<0,1>}>  $fields Array of properties of field to show
	 * @param	string  $fieldKey            Key of attribute
	 * @param	string  $fieldValue          value of attribute
	 * @return	bool 						Return false if fail, true on success, set $this->error for error message
>>>>>>> cc80841a
	 */
	public function validateField($fields, $fieldKey, $fieldValue)
	{
		// Add your own validation rules here.
		// ...

		return parent::validateField($fields, $fieldKey, $fieldValue);
	}

	/**
	 * Action executed by scheduler
	 * CAN BE A CRON TASK. In such a case, parameters come from the schedule job setup field 'Parameters'
	 * Use public function doScheduledJob($param1, $param2, ...) to get parameters
	 *
	 * @return	int			0 if OK, <>0 if KO (this function is used also by cron so only 0 is OK)
	 */
	public function doScheduledJob()
	{
		//global $conf, $langs;

		//$conf->global->SYSLOG_FILE = 'DOL_DATA_ROOT/dolibarr_mydedicatedlogfile.log';

		$error = 0;
		$this->output = '';
		$this->error = '';

		dol_syslog(__METHOD__." start", LOG_INFO);

		$now = dol_now();

		$this->db->begin();

		// ...

		$this->db->commit();

		dol_syslog(__METHOD__." end", LOG_INFO);

		return $error;
	}
}


require_once DOL_DOCUMENT_ROOT.'/core/class/commonobjectline.class.php';

/**
 * Class MyObjectLine. You can also remove this and generate a CRUD class for lines objects.
 */
class MyObjectLine extends CommonObjectLine
{
	// To complete with content of an object MyObjectLine
	// We should have a field rowid, fk_myobject and position

	/**
	 * To overload
	 * @see CommonObjectLine
	 */
	public $parent_element = '';		// Example: '' or 'myobject'

	/**
	 * To overload
	 * @see CommonObjectLine
	 */
	public $fk_parent_attribute = '';	// Example: '' or 'fk_myobject'

	/**
	 * Constructor
	 *
<<<<<<< HEAD
	 * @param DoliDB $db Database handler
=======
	 * @param	DoliDB $db Database handler
>>>>>>> cc80841a
	 */
	public function __construct(DoliDB $db)
	{
		$this->db = $db;

		$this->isextrafieldmanaged = 0;
	}
}<|MERGE_RESOLUTION|>--- conflicted
+++ resolved
@@ -1,12 +1,7 @@
 <?php
 /* Copyright (C) 2017       Laurent Destailleur      <eldy@users.sourceforge.net>
  * Copyright (C) 2023-2024  Frédéric France          <frederic.france@free.fr>
-<<<<<<< HEAD
- * Copyright (C) 2024		MDW                      <mdeweerd@users.noreply.github.com>
- * Copyright (C) ---Put here your own copyright and developer email---
-=======
  * Copyright (C) ---Replace with your own copyright and developer email---
->>>>>>> cc80841a
  *
  * This program is free software; you can redistribute it and/or modify
  * it under the terms of the GNU General Public License as published by
@@ -81,10 +76,7 @@
 	 *  	'boolean', 'checkbox', 'radio', 'array',
 	 *  	'mail', 'phone', 'url', 'password', 'ip'
 	 *		Note: Filter must be a Dolibarr Universal Filter syntax string. Example: "(t.ref:like:'SO-%') or (t.date_creation:<:'20160101') or (t.status:!=:0) or (t.nature:is:NULL)"
-<<<<<<< HEAD
-=======
 	 *  'length' the length of field. Example: 255, '24,8'
->>>>>>> cc80841a
 	 *  'label' the translation key.
 	 *  'alias' the alias used into some old hard coded SQL requests
 	 *  'picto' is code of a picto to show before value in forms
@@ -114,32 +106,6 @@
 
 	// BEGIN MODULEBUILDER PROPERTIES
 	/**
-<<<<<<< HEAD
-	 * @var array<string,array{type:string,label:string,enabled:int<0,2>|string,position:int,notnull?:int,visible:int,noteditable?:int,default?:string,index?:int,foreignkey?:string,searchall?:int,isameasure?:int,css?:string,csslist?:string,help?:string,showoncombobox?:int,disabled?:int,arrayofkeyval?:array<int,string>,comment?:string}>  Array with all fields and their property. Do not use it as a static var. It may be modified by constructor.
-	 */
-	public $fields = array(
-		'rowid'         => array('type' => 'integer', 'label' => 'TechnicalID', 'enabled' => 1, 'visible' => -2, 'noteditable' => 1, 'notnull' => 1, 'index' => 1, 'position' => 1, 'comment' => 'Id', 'css' => 'left'),
-		'entity'        => array('type' => 'integer', 'label' => 'Entity', 'enabled' => 1, 'visible' => 0, 'notnull' => 1, 'default' => 1, 'index' => 1, 'position' => 10),
-		'ref'           => array('type' => 'varchar(128)', 'label' => 'Ref', 'enabled' => 1, 'visible' => 1, 'noteditable' => 0, 'default' => '', 'notnull' => 1, 'showoncombobox' => 1, 'index' => 1, 'position' => 20, 'searchall' => 1, 'comment' => 'Reference of object', 'validate' => 1),
-		'label'         => array('type' => 'varchar(255)', 'label' => 'Label', 'enabled' => 1, 'visible' => 1, 'position' => 30, 'searchall' => 1, 'css' => 'minwidth300', 'cssview' => 'wordbreak', 'help' => 'Help text', 'showoncombobox' => 2, 'validate' => 1, 'alwayseditable' => 1),
-		'amount'        => array('type' => 'price', 'label' => 'Amount', 'enabled' => 1, 'visible' => 1, 'default' => 'null', 'position' => 40, 'searchall' => 0, 'isameasure' => 1, 'help' => 'Help text for amount', 'validate' => 1),
-		'qty'           => array('type' => 'real', 'label' => 'Qty', 'enabled' => 1, 'visible' => 1, 'default' => '0', 'position' => 45, 'searchall' => 0, 'isameasure' => 1, 'help' => 'Help text for quantity', 'css' => 'maxwidth75imp', 'validate' => 1),
-		'fk_soc' 		=> array('type' => 'integer:Societe:societe/class/societe.class.php:1:((status:=:1) AND (entity:IN:__SHARED_ENTITIES__))', 'picto' => 'company', 'label' => 'ThirdParty', 'visible' => 1, 'enabled' => 'isModEnabled("societe")', 'position' => 50, 'notnull' => -1, 'index' => 1, 'help' => 'OrganizationEventLinkToThirdParty', 'validate' => 1, 'css' => 'maxwidth500 widthcentpercentminusxx', 'csslist' => 'tdoverflowmax150'),
-		'fk_project'    => array('type' => 'integer:Project:projet/class/project.class.php:1', 'label' => 'Project', 'picto' => 'project', 'enabled' => 'isModEnabled("project")', 'visible' => -1, 'position' => 52, 'notnull' => -1, 'index' => 1, 'validate' => 1, 'css' => 'maxwidth500 widthcentpercentminusxx', 'csslist' => 'tdoverflowmax150'),
-		'description'   => array('type' => 'text', 'label' => 'Description', 'enabled' => 1, 'visible' => 3, 'position' => 60, 'validate' => 1),
-		'note_public'   => array('type' => 'html', 'label' => 'NotePublic', 'enabled' => 1, 'visible' => 0, 'position' => 61, 'validate' => 1, 'cssview' => 'wordbreak'),
-		'note_private'  => array('type' => 'html', 'label' => 'NotePrivate', 'enabled' => 1, 'visible' => 0, 'position' => 62, 'validate' => 1, 'cssview' => 'wordbreak'),
-		'date_creation' => array('type' => 'datetime', 'label' => 'DateCreation', 'enabled' => 1, 'visible' => -2, 'notnull' => 1, 'position' => 500),
-		'tms'           => array('type' => 'timestamp', 'label' => 'DateModification', 'enabled' => 1, 'visible' => -2, 'notnull' => 0, 'position' => 501),
-		//'date_validation '    =>array('type'=>'datetime',     'label'=>'DateCreation',     'enabled'=>1, 'visible'=>-2, 'position'=>502),
-		'fk_user_creat' => array('type' => 'integer:User:user/class/user.class.php', 'label' => 'UserAuthor', 'picto' => 'user', 'enabled' => 1, 'visible' => -2, 'notnull' => 1, 'position' => 510, 'foreignkey' => 'user.rowid', 'csslist' => 'tdoverflowmax150'),
-		'fk_user_modif' => array('type' => 'integer:User:user/class/user.class.php', 'label' => 'UserModif', 'picto' => 'user', 'enabled' => 1, 'visible' => -2, 'notnull' => -1, 'position' => 511, 'csslist' => 'tdoverflowmax150'),
-		//'fk_user_valid' => array('type'=>'integer:User:user/class/user.class.php',      'label'=>'UserValidation',        'enabled'=>1, 'visible'=>-1, 'position'=>512),
-		'last_main_doc' => array('type' => 'varchar(255)', 'label' => 'LastMainDoc', 'enabled' => 1, 'visible' => 0, 'notnull' => 0, 'position' => 600),
-		'import_key'    => array('type' => 'varchar(14)', 'label' => 'ImportId', 'enabled' => 1, 'visible' => -2, 'notnull' => -1, 'index' => 0, 'position' => 1000),
-		'model_pdf' 	=> array('type' => 'varchar(255)', 'label' => 'Model pdf', 'enabled' => 1, 'visible' => 0, 'notnull' => -1, 'position' => 1010),
-		'status'        => array('type' => 'integer', 'label' => 'Status', 'enabled' => 1, 'visible' => 1, 'notnull' => 1, 'default' => 0, 'index' => 1, 'position' => 2000, 'arrayofkeyval' => array(0 => 'Draft', 1 => 'Validated', 9 => 'Canceled'), 'validate' => 1),
-=======
 	 * @inheritdoc
 	 * Array with all fields and their property. Do not use it as a static var. It may be modified by constructor.
 	 */
@@ -162,7 +128,6 @@
 		"import_key" => array("type" => "varchar(14)", "label" => "ImportId", "enabled" => 1, 'position' => 1000, 'notnull' => -1, "visible" => -2,),
 		"model_pdf" => array("type" => "varchar(255)", "label" => "Model pdf", "enabled" => 1, 'position' => 1010, 'notnull' => -1, "visible" => 0,),
 		"status" => array("type" => "integer", "label" => "Status", "enabled" => 1, 'position' => 2000, 'notnull' => 1, "visible" => 1, "index" => 1, "arrayofkeyval" => array("0" => "Draft", "1" => "Validated", "9" => "Canceled"), "validate" => 1,),
->>>>>>> cc80841a
 	);
 
 	/**
@@ -192,31 +157,19 @@
 
 	/**
 	 * @var int Thirdparty ID
-<<<<<<< HEAD
 	 */
 	public $socid;		// both socid and fk_soc are used
+	/**
+	 * @var int Thirdparty ID
+	 */
 	public $fk_soc;		// both socid and fk_soc are used
 
 	/**
 	 * @var int Status
-=======
->>>>>>> cc80841a
-	 */
-	public $socid;		// both socid and fk_soc are used
-	/**
-	 * @var int Thirdparty ID
-	 */
-	public $fk_soc;		// both socid and fk_soc are used
-
-	/**
-<<<<<<< HEAD
-=======
-	 * @var int Status
 	 */
 	public $status;
 
 	/**
->>>>>>> cc80841a
 	 * @var int ID
 	 */
 	public $fk_user_creat;
@@ -277,11 +230,7 @@
 	/**
 	 * Constructor
 	 *
-<<<<<<< HEAD
-	 * @param DoliDB $db Database handler
-=======
 	 * @param	DoliDB $db Database handler
->>>>>>> cc80841a
 	 */
 	public function __construct(DoliDB $db)
 	{
@@ -326,15 +275,9 @@
 	/**
 	 * Create object into database
 	 *
-<<<<<<< HEAD
-	 * @param  User $user      User that creates
-	 * @param  int 	$notrigger 0=launch triggers after, 1=disable triggers
-	 * @return int             Return integer <0 if KO, Id of created object if OK
-=======
 	 * @param	User		$user		User that creates
 	 * @param	int<0,1> 	$notrigger	0=launch triggers after, 1=disable triggers
 	 * @return	int<-1,max>				Return integer <0 if KO, Id of created object if OK
->>>>>>> cc80841a
 	 */
 	public function create(User $user, $notrigger = 0)
 	{
@@ -447,19 +390,11 @@
 	/**
 	 * Load object in memory from the database
 	 *
-<<<<<<< HEAD
-	 * @param 	int    	$id   			Id object
-	 * @param 	string 	$ref  			Ref
-	 * @param	int		$noextrafields	0=Default to load extrafields, 1=No extrafields
-	 * @param	int		$nolines		0=Default to load extrafields, 1=No extrafields
-	 * @return 	int     				Return integer <0 if KO, 0 if not found, >0 if OK
-=======
 	 * @param	int    		$id   			Id object
 	 * @param	string 		$ref  			Ref
 	 * @param	int<0,1>	$noextrafields	0=Default to load extrafields, 1=No extrafields
 	 * @param	int<0,1>	$nolines		0=Default to load extrafields, 1=No extrafields
 	 * @return	int<-1,1>					Return integer <0 if KO, 0 if not found, >0 if OK
->>>>>>> cc80841a
 	 */
 	public function fetch($id, $ref = null, $noextrafields = 0, $nolines = 0)
 	{
@@ -473,13 +408,8 @@
 	/**
 	 * Load object lines in memory from the database
 	 *
-<<<<<<< HEAD
-	 * @param	int		$noextrafields	0=Default to load extrafields, 1=No extrafields
-	 * @return 	int         			Return integer <0 if KO, 0 if not found, >0 if OK
-=======
 	 * @param	int<0,1>	$noextrafields	0=Default to load extrafields, 1=No extrafields
 	 * @return 	int<-1,1>					Return integer <0 if KO, 0 if not found, >0 if OK
->>>>>>> cc80841a
 	 */
 	public function fetchLines($noextrafields = 0)
 	{
@@ -495,16 +425,6 @@
 	 * Using a fetchAll() with limit = 0 is a very bad practice. Instead try to forge yourself an optimized SQL request with
 	 * your own loop with start and stop pagination.
 	 *
-<<<<<<< HEAD
-	 * @param  string      	$sortorder    	Sort Order
-	 * @param  string      	$sortfield    	Sort field
-	 * @param  int         	$limit        	Limit the number of lines returned
-	 * @param  int         	$offset       	Offset
-	 * @param  string		$filter       	Filter as an Universal Search string.
-	 * 										Example: '((client:=:1) OR ((client:>=:2) AND (client:<=:3))) AND (client:!=:8) AND (nom:like:'a%')'
-	 * @param  string      	$filtermode   	No more used
-	 * @return array|int                 	int <0 if KO, array of pages if OK
-=======
 	 * @param	string		$sortorder	Sort Order
 	 * @param	string		$sortfield	Sort field
 	 * @param	int<0,max>	$limit		Limit the number of lines returned
@@ -513,7 +433,6 @@
 	 *                                  Example: '((client:=:1) OR ((client:>=:2) AND (client:<=:3))) AND (client:!=:8) AND (nom:like:'a%')'
 	 * @param	string		$filtermode	No longer used
 	 * @return	array<int,self>|int<-1,-1>	 <0 if KO, array of pages if OK
->>>>>>> cc80841a
 	 */
 	public function fetchAll($sortorder = '', $sortfield = '', $limit = 1000, $offset = 0, string $filter = '', $filtermode = 'AND')
 	{
@@ -581,15 +500,9 @@
 	/**
 	 * Update object into database
 	 *
-<<<<<<< HEAD
-	 * @param  User $user      User that modifies
-	 * @param  int 	$notrigger 0=launch triggers after, 1=disable triggers
-	 * @return int             Return integer <0 if KO, >0 if OK
-=======
 	 * @param	User		$user		User that modifies
 	 * @param	int<0,1>	$notrigger	0=launch triggers after, 1=disable triggers
 	 * @return	int<-1,1>				Return integer <0 if KO, >0 if OK
->>>>>>> cc80841a
 	 */
 	public function update(User $user, $notrigger = 0)
 	{
@@ -599,15 +512,9 @@
 	/**
 	 * Delete object in database
 	 *
-<<<<<<< HEAD
-	 * @param User $user       	User that deletes
-	 * @param int 	$notrigger  0=launch triggers, 1=disable triggers
-	 * @return int             	Return integer <0 if KO, >0 if OK
-=======
 	 * @param	User		$user		User that deletes
 	 * @param	int<0,1> 	$notrigger	0=launch triggers, 1=disable triggers
 	 * @return	int<-1,1>				Return integer <0 if KO, >0 if OK
->>>>>>> cc80841a
 	 */
 	public function delete(User $user, $notrigger = 0)
 	{
@@ -618,17 +525,10 @@
 	/**
 	 *  Delete a line of object in database
 	 *
-<<<<<<< HEAD
-	 *	@param  User	$user       User that delete
-	 *  @param	int		$idline		Id of line to delete
-	 *  @param 	int 	$notrigger  0=launch triggers after, 1=disable triggers
-	 *  @return int         		>0 if OK, <0 if KO
-=======
 	 *	@param	User		$user		User that delete
 	 *  @param	int			$idline		Id of line to delete
 	 *  @param	int<0,1>	$notrigger	0=launch triggers after, 1=disable triggers
 	 *  @return	int<-2,1>				>0 if OK, <0 if KO
->>>>>>> cc80841a
 	 */
 	public function deleteLine(User $user, $idline, $notrigger = 0)
 	{
@@ -644,15 +544,9 @@
 	/**
 	 *	Validate object
 	 *
-<<<<<<< HEAD
-	 *	@param		User	$user     		User making status change
-	 *  @param		int		$notrigger		1=Does not execute triggers, 0= execute triggers
-	 *	@return  	int						Return integer <=0 if OK, 0=Nothing done, >0 if KO
-=======
 	 *	@param	User		$user		User making status change
 	 *  @param	int<0,1>	$notrigger	1=Does not execute triggers, 0= execute triggers
 	 *	@return	int<-1,1>				Return integer <=0 if OK, 0=Nothing done, >0 if KO
->>>>>>> cc80841a
 	 */
 	public function validate($user, $notrigger = 0)
 	{
@@ -786,15 +680,9 @@
 	/**
 	 *	Set draft status
 	 *
-<<<<<<< HEAD
-	 *	@param	User	$user			Object user that modify
-	 *  @param	int		$notrigger		1=Does not execute triggers, 0=Execute triggers
-	 *	@return	int						Return integer <0 if KO, >0 if OK
-=======
 	 *	@param	User		$user		Object user that modify
 	 *  @param	int<0,1>	$notrigger	1=Does not execute triggers, 0=Execute triggers
 	 *	@return	int<0,1>				Return integer <0 if KO, >0 if OK
->>>>>>> cc80841a
 	 */
 	public function setDraft($user, $notrigger = 0)
 	{
@@ -816,15 +704,9 @@
 	/**
 	 *	Set cancel status
 	 *
-<<<<<<< HEAD
-	 *	@param	User	$user			Object user that modify
-	 *  @param	int		$notrigger		1=Does not execute triggers, 0=Execute triggers
-	 *	@return	int						Return integer <0 if KO, 0=Nothing done, >0 if OK
-=======
 	 *	@param	User		$user		Object user that modify
 	 *  @param	int<0,1>	$notrigger	1=Does not execute triggers, 0=Execute triggers
 	 *	@return	int<-1,1>				Return integer <0 if KO, 0=Nothing done, >0 if OK
->>>>>>> cc80841a
 	 */
 	public function cancel($user, $notrigger = 0)
 	{
@@ -846,15 +728,9 @@
 	/**
 	 *	Set back to validated status
 	 *
-<<<<<<< HEAD
-	 *	@param	User	$user			Object user that modify
-	 *  @param	int		$notrigger		1=Does not execute triggers, 0=Execute triggers
-	 *	@return	int						Return integer <0 if KO, 0=Nothing done, >0 if OK
-=======
 	 *	@param	User		$user			Object user that modify
 	 *  @param	int<0,1>	$notrigger		1=Does not execute triggers, 0=Execute triggers
 	 *	@return	int<-1,1>					Return integer <0 if KO, 0=Nothing done, >0 if OK
->>>>>>> cc80841a
 	 */
 	public function reopen($user, $notrigger = 0)
 	{
@@ -875,39 +751,6 @@
 
 	/**
 	 * getTooltipContentArray
-<<<<<<< HEAD
-	 *
-	 * @param 	array 	$params 	Params to construct tooltip data
-	 * @since 	v18
-	 * @return 	array
-	 */
-	public function getTooltipContentArray($params)
-	{
-		global $langs;
-
-		$datas = [];
-
-		if (getDolGlobalInt('MAIN_OPTIMIZEFORTEXTBROWSER')) {
-			return ['optimize' => $langs->trans("ShowMyObject")];
-		}
-		$datas['picto'] = img_picto('', $this->picto).' <u>'.$langs->trans("MyObject").'</u>';
-		if (isset($this->status)) {
-			$datas['picto'] .= ' '.$this->getLibStatut(5);
-		}
-		if (property_exists($this, 'ref')) {
-			$datas['ref'] = '<br><b>'.$langs->trans('Ref').':</b> '.$this->ref;
-		}
-		if (property_exists($this, 'label')) {
-			$datas['ref'] = '<br>'.$langs->trans('Label').':</b> '.$this->label;
-		}
-
-		return $datas;
-	}
-
-	/**
-	 *  Return a link to the object card (with optionally the picto)
-=======
->>>>>>> cc80841a
 	 *
 	 * @param	array<string,string> 	$params 	Params to construct tooltip data
 	 * @since 	v18
@@ -1061,15 +904,9 @@
 	/**
 	 *	Return a thumb for kanban views
 	 *
-<<<<<<< HEAD
-	 *	@param      string	    $option                 Where point the link (0=> main card, 1,2 => shipment, 'nolink'=>No link)
-	 *  @param		array		$arraydata				Array of data
-	 *  @return		string								HTML Code for Kanban thumb.
-=======
 	 *	@param	string	    			$option		Where point the link (0=> main card, 1,2 => shipment, 'nolink'=>No link)
 	 *  @param	?array<string,string>	$arraydata	Array of data
 	 *  @return	string								HTML Code for Kanban thumb.
->>>>>>> cc80841a
 	 */
 	public function getKanbanView($option = '', $arraydata = null)
 	{
@@ -1222,11 +1059,7 @@
 	 * Initialize object with example values
 	 * Id must be 0 if object instance is a specimen
 	 *
-<<<<<<< HEAD
-	 * @return int
-=======
 	 * @return	int
->>>>>>> cc80841a
 	 */
 	public function initAsSpecimen()
 	{
@@ -1287,11 +1120,7 @@
 				$mybool = $mybool || @include_once $dir.$file;
 			}
 
-<<<<<<< HEAD
-			if ($mybool === false) {
-=======
 			if (!$mybool) {
->>>>>>> cc80841a
 				dol_print_error(null, "Failed to include file ".$file);
 				return '';
 			}
@@ -1321,15 +1150,6 @@
 	/**
 	 *  Create a document onto disk according to template module.
 	 *
-<<<<<<< HEAD
-	 *  @param	    string		$modele			Force template to use ('' to not force)
-	 *  @param		Translate	$outputlangs	object lang a utiliser pour traduction
-	 *  @param      int			$hidedetails    Hide details of lines
-	 *  @param      int			$hidedesc       Hide description
-	 *  @param      int			$hideref        Hide ref
-	 *  @param      null|array  $moreparams     Array to provide more information
-	 *  @return     int         				0 if KO, 1 if OK
-=======
 	 *  @param	string		$modele			Force template to use ('' to not force)
 	 *  @param	Translate	$outputlangs	object lang a utiliser pour traduction
 	 *  @param	int<0,1>	$hidedetails    Hide details of lines
@@ -1337,7 +1157,6 @@
 	 *  @param	int<0,1>	$hideref        Hide ref
 	 *  @param	?array<string,string>  $moreparams     Array to provide more information
 	 *  @return	int         				0 if KO, 1 if OK
->>>>>>> cc80841a
 	 */
 	public function generateDocument($modele, $outputlangs, $hidedetails = 0, $hidedesc = 0, $hideref = 0, $moreparams = null)
 	{
@@ -1371,17 +1190,10 @@
 	 * Return validation test result for a field.
 	 * Need MAIN_ACTIVATE_VALIDATION_RESULT to be called.
 	 *
-<<<<<<< HEAD
-	 * @param  array   $fields	       		Array of properties of field to show
-	 * @param  string  $fieldKey            Key of attribute
-	 * @param  string  $fieldValue          value of attribute
-	 * @return bool 						Return false if fail, true on success, set $this->error for error message
-=======
 	 * @param   array<string,array{type:string,label:string,enabled:int<0,2>|string,position:int,notnull?:int,visible:int<-2,5>|string,noteditable?:int<0,1>,default?:string,index?:int,foreignkey?:string,searchall?:int<0,1>,isameasure?:int<0,1>,css?:string,csslist?:string,help?:string,showoncombobox?:int<0,2>,disabled?:int<0,1>,arrayofkeyval?:array<int|string,string>,comment?:string,validate?:int<0,1>}>  $fields Array of properties of field to show
 	 * @param	string  $fieldKey            Key of attribute
 	 * @param	string  $fieldValue          value of attribute
 	 * @return	bool 						Return false if fail, true on success, set $this->error for error message
->>>>>>> cc80841a
 	 */
 	public function validateField($fields, $fieldKey, $fieldValue)
 	{
@@ -1450,11 +1262,7 @@
 	/**
 	 * Constructor
 	 *
-<<<<<<< HEAD
-	 * @param DoliDB $db Database handler
-=======
 	 * @param	DoliDB $db Database handler
->>>>>>> cc80841a
 	 */
 	public function __construct(DoliDB $db)
 	{
