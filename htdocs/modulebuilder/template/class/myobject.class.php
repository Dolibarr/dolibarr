--- conflicted
+++ resolved
@@ -755,20 +755,8 @@
                 $label = $langs->trans("ShowMyObject");
                 $linkclose .= ' alt="'.dol_escape_htmltag($label, 1).'"';
             }
-<<<<<<< HEAD
             $linkclose.=' title="'.dol_escape_htmltag($label, 1).'"';
             $linkclose.=' class="classfortooltip'.($morecss?' '.$morecss:'').'"';
-            
-            /*
-             $hookmanager->initHooks(array('myobjectdao'));
-             $parameters=array('id'=>$this->id);
-             $reshook=$hookmanager->executeHooks('getnomurltooltip',$parameters,$this,$action);    // Note that $action and $object may have been modified by some hooks
-             if ($reshook > 0) $linkclose = $hookmanager->resPrint;
-             */
-=======
-            $linkclose .= ' title="'.dol_escape_htmltag($label, 1).'"';
-            $linkclose .= ' class="classfortooltip'.($morecss ? ' '.$morecss : '').'"';
->>>>>>> 05556a77
         }
         else $linkclose = ($morecss ? ' class="'.$morecss.'"' : '');
 
@@ -777,42 +765,39 @@
 		$linkend = '</a>';
 
 		$result .= $linkstart;
-<<<<<<< HEAD
-
-        if (empty($this->showphoto_on_popup)) {
-             if ($withpicto) $result.=img_object(($notooltip?'':$label), ($this->picto?$this->picto:'generic'), ($notooltip?(($withpicto != 2) ? 'class="paddingright"' : ''):'class="'.(($withpicto != 2) ? 'paddingright ' : '').'classfortooltip"'), 0, 0, $notooltip?0:1);
-        } else {
-            if ($withpicto) {
-                require_once DOL_DOCUMENT_ROOT . '/core/lib/files.lib.php';
-
-                list($class, $module) = explode('@', $this->picto);
-                $upload_dir = $conf->$module->multidir_output[$conf->entity] . "/$class/" . dol_sanitizeFileName($this->ref);
-                $filearray = dol_dir_list($upload_dir, "files");
-                $filename = $filearray[0]['name'];
-                if(!empty($filename)){
-                    $pospoint = strpos($filearray[0]['name'], '.');
-
-                    $pathtophoto = $class . '/' . $this->ref . '/thumbs/' . substr($filename, 0, $pospoint) . '_mini' . substr($filename, $pospoint);
-                    if (empty($conf->global->{strtoupper($module.'_'.$class).'_FORMATLISTPHOTOSASUSERS'})) {
-                        $result .= '<div class="floatleft inline-block valignmiddle divphotoref"><div class="photoref"><img class="photo' . $module . '" alt="No photo" border="0" src="' . DOL_URL_ROOT . '/viewimage.php?modulepart=' . $module . '&entity=' . $conf->entity . '&file=' . urlencode($pathtophoto) . '"></div></div>';
-                    }
-                    else {
-                        $result .= '<div class="floatleft inline-block valignmiddle divphotoref"><img class="photouserphoto userphoto" alt="No photo" border="0" src="' . DOL_URL_ROOT . '/viewimage.php?modulepart=' . $module . '&entity=' . $conf->entity . '&file=' . urlencode($pathtophoto) . '"></div>';
-                    }
-
-                    $result .= '</div>';
+
+    if (empty($this->showphoto_on_popup)) {
+         if ($withpicto) $result .= img_object(($notooltip ? '' : $label), ($this->picto ? $this->picto : 'generic'), ($notooltip ? (($withpicto != 2) ? 'class="paddingright"' : '') : 'class="'.(($withpicto != 2) ? 'paddingright ' : '').'classfortooltip"'), 0, 0, $notooltip ? 0 : 1);
+    } else {
+        if ($withpicto) {
+            require_once DOL_DOCUMENT_ROOT . '/core/lib/files.lib.php';
+
+            list($class, $module) = explode('@', $this->picto);
+            $upload_dir = $conf->$module->multidir_output[$conf->entity] . "/$class/" . dol_sanitizeFileName($this->ref);
+            $filearray = dol_dir_list($upload_dir, "files");
+            $filename = $filearray[0]['name'];
+            if(!empty($filename)){
+                $pospoint = strpos($filearray[0]['name'], '.');
+
+                $pathtophoto = $class . '/' . $this->ref . '/thumbs/' . substr($filename, 0, $pospoint) . '_mini' . substr($filename, $pospoint);
+                if (empty($conf->global->{strtoupper($module.'_'.$class).'_FORMATLISTPHOTOSASUSERS'})) {
+                    $result .= '<div class="floatleft inline-block valignmiddle divphotoref"><div class="photoref"><img class="photo' . $module . '" alt="No photo" border="0" src="' . DOL_URL_ROOT . '/viewimage.php?modulepart=' . $module . '&entity=' . $conf->entity . '&file=' . urlencode($pathtophoto) . '"></div></div>';
                 }
                 else {
-                    $result.=img_object(($notooltip?'':$label), ($this->picto?$this->picto:'generic'), ($notooltip?(($withpicto != 2) ? 'class="paddingright"' : ''):'class="'.(($withpicto != 2) ? 'paddingright ' : '').'classfortooltip"'), 0, 0, $notooltip?0:1);
+                    $result .= '<div class="floatleft inline-block valignmiddle divphotoref"><img class="photouserphoto userphoto" alt="No photo" border="0" src="' . DOL_URL_ROOT . '/viewimage.php?modulepart=' . $module . '&entity=' . $conf->entity . '&file=' . urlencode($pathtophoto) . '"></div>';
                 }
+
+                $result .= '</div>';
+            }
+            else {
+                $result.=img_object(($notooltip?'':$label), ($this->picto?$this->picto:'generic'), ($notooltip?(($withpicto != 2) ? 'class="paddingright"' : ''):'class="'.(($withpicto != 2) ? 'paddingright ' : '').'classfortooltip"'), 0, 0, $notooltip?0:1);
             }
         }
-		if ($withpicto != 2) $result.= $this->ref;
-=======
-		if ($withpicto) $result .= img_object(($notooltip ? '' : $label), ($this->picto ? $this->picto : 'generic'), ($notooltip ? (($withpicto != 2) ? 'class="paddingright"' : '') : 'class="'.(($withpicto != 2) ? 'paddingright ' : '').'classfortooltip"'), 0, 0, $notooltip ? 0 : 1);
-		if ($withpicto != 2) $result .= $this->ref;
->>>>>>> 05556a77
-		$result .= $linkend;
+    }
+
+    if ($withpicto != 2) $result .= $this->ref;
+
+    $result .= $linkend;
 		//if ($withpicto != 2) $result.=(($addlabel && $this->label) ? $sep . dol_trunc($this->label, ($addlabel > 1 ? $addlabel : 0)) : '');
 
 		global $action, $hookmanager;
