--- conflicted
+++ resolved
@@ -101,18 +101,6 @@
 	 */
 	public $fields = array(
 		'rowid'         => array('type'=>'integer', 'label'=>'TechnicalID', 'enabled'=>1, 'visible'=>-2, 'noteditable'=>1, 'notnull'=> 1, 'index'=>1, 'position'=>1, 'comment'=>'Id', 'css'=>'left'),
-<<<<<<< HEAD
-		'ref'           => array('type'=>'varchar(128)', 'label'=>'Ref', 'enabled'=>1, 'visible'=>1, 'noteditable'=>0, 'default'=>'', 'notnull'=> 1, 'showoncombobox'=>1, 'index'=>1, 'position'=>10, 'searchall'=>1, 'comment'=>'Reference of object', 'validate'=>1),
-		'entity'        => array('type'=>'integer', 'label'=>'Entity', 'enabled'=>1, 'visible'=>0, 'notnull'=> 1, 'default'=>1, 'index'=>1, 'position'=>20),
-		'label'         => array('type'=>'varchar(255)', 'label'=>'Label', 'enabled'=>1, 'visible'=>1, 'position'=>30, 'searchall'=>1, 'css'=>'minwidth300', 'cssview'=>'wordbreak', 'help'=>'Help text', 'showoncombobox'=>1, 'validate'=>1),
-		'amount'        => array('type'=>'price', 'label'=>'Amount', 'enabled'=>1, 'visible'=>1, 'default'=>'null', 'position'=>40, 'searchall'=>0, 'isameasure'=>1, 'help'=>'Help text for amount', 'validate'=>1),
-		'qty'           => array('type'=>'real', 'label'=>'Qty', 'enabled'=>1, 'visible'=>1, 'default'=>'0', 'position'=>45, 'searchall'=>0, 'isameasure'=>1, 'help'=>'Help text for quantity', 'css'=>'maxwidth75imp', 'validate'=>1),
-		'fk_soc' 		=> array('type'=>'integer:Societe:societe/class/societe.class.php:1:status=1 AND entity IN (__SHARED_ENTITIES__)', 'picto'=>'company', 'label'=>'ThirdParty', 'visible'=> 1, 'enabled'=>1, 'position'=>50, 'notnull'=>-1, 'index'=>1, 'help'=>'LinkToThirparty', 'validate'=>1),
-		'fk_project'    => array('type'=>'integer:Project:projet/class/project.class.php:1', 'label'=>'Project', 'picto'=>'project', 'enabled'=>1, 'visible'=>-1, 'position'=>52, 'notnull'=>-1, 'index'=>1, 'validate'=>1),
-		'description'   => array('type'=>'text', 'label'=>'Description', 'enabled'=>1, 'visible'=>3, 'position'=>60, 'validate'=>1),
-		'note_public'   => array('type'=>'html', 'label'=>'NotePublic', 'enabled'=>1, 'visible'=>0, 'position'=>61, 'validate'=>1),
-		'note_private'  => array('type'=>'html', 'label'=>'NotePrivate', 'enabled'=>1, 'visible'=>0, 'position'=>62, 'validate'=>1),
-=======
 		'entity'        => array('type'=>'integer', 'label'=>'Entity', 'enabled'=>1, 'visible'=>0, 'notnull'=> 1, 'default'=>1, 'index'=>1, 'position'=>10),
 		'ref'           => array('type'=>'varchar(128)', 'label'=>'Ref', 'enabled'=>1, 'visible'=>1, 'noteditable'=>0, 'default'=>'', 'notnull'=> 1, 'showoncombobox'=>1, 'index'=>1, 'position'=>20, 'searchall'=>1, 'comment'=>'Reference of object'),
 		'label'         => array('type'=>'varchar(255)', 'label'=>'Label', 'enabled'=>1, 'visible'=>1, 'position'=>30, 'searchall'=>1, 'css'=>'minwidth300', 'cssview'=>'wordbreak', 'help'=>'Help text', 'showoncombobox'=>2),
@@ -123,7 +111,6 @@
 		'description'   => array('type'=>'text', 'label'=>'Description', 'enabled'=>1, 'visible'=>3, 'position'=>60),
 		'note_public'   => array('type'=>'html', 'label'=>'NotePublic', 'enabled'=>1, 'visible'=>0, 'position'=>61),
 		'note_private'  => array('type'=>'html', 'label'=>'NotePrivate', 'enabled'=>1, 'visible'=>0, 'position'=>62),
->>>>>>> 1a63a379
 		'date_creation' => array('type'=>'datetime', 'label'=>'DateCreation', 'enabled'=>1, 'visible'=>-2, 'notnull'=> 1, 'position'=>500),
 		'tms'           => array('type'=>'timestamp', 'label'=>'DateModification', 'enabled'=>1, 'visible'=>-2, 'notnull'=> 0, 'position'=>501),
 		//'date_validation '    =>array('type'=>'datetime',     'label'=>'DateCreation',     'enabled'=>1, 'visible'=>-2, 'position'=>502),
