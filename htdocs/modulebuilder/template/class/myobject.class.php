<?php
/* Copyright (C) 2017  Laurent Destailleur <eldy@users.sourceforge.net>
 * Copyright (C) ---Put here your own copyright and developer email---
 *
 * This program is free software; you can redistribute it and/or modify
 * it under the terms of the GNU General Public License as published by
 * the Free Software Foundation; either version 3 of the License, or
 * (at your option) any later version.
 *
 * This program is distributed in the hope that it will be useful,
 * but WITHOUT ANY WARRANTY; without even the implied warranty of
 * MERCHANTABILITY or FITNESS FOR A PARTICULAR PURPOSE.  See the
 * GNU General Public License for more details.
 *
 * You should have received a copy of the GNU General Public License
 * along with this program. If not, see <http://www.gnu.org/licenses/>.
 */

/**
 * \file        htdocs/modulebuilder/template/class/myobject.class.php
 * \ingroup     mymodule
 * \brief       This file is a CRUD class file for MyObject (Create/Read/Update/Delete)
 */

// Put here all includes required by your class file
require_once DOL_DOCUMENT_ROOT . '/core/class/commonobject.class.php';
//require_once DOL_DOCUMENT_ROOT . '/societe/class/societe.class.php';
//require_once DOL_DOCUMENT_ROOT . '/product/class/product.class.php';

/**
 * Class for MyObject
 */
class MyObject extends CommonObject
{
	/**
	 * @var string ID to identify managed object
	 */
	public $element = 'myobject';

	/**
	 * @var string Name of table without prefix where object is stored
	 */
	public $table_element = 'mymodule_myobject';

	/**
	 * @var int  Does myobject support multicompany module ? 0=No test on entity, 1=Test with field entity, 2=Test with link by societe
	 */
	public $ismultientitymanaged = 0;

	/**
	 * @var int  Does myobject support extrafields ? 0=No, 1=Yes
	 */
	public $isextrafieldmanaged = 1;

	/**
	 * @var string String with name of icon for myobject. Must be the part after the 'object_' into object_myobject.png
	 */
	public $picto = 'myobject@mymodule';


	const STATUS_DRAFT = 0;
	const STATUS_VALIDATED = 1;
	const STATUS_DISABLED = -1;


	/**
	 *  'type' if the field format ('integer', 'integer:Class:pathtoclass', 'varchar(x)', 'double(24,8)', 'text', 'html', 'datetime', 'timestamp', 'float')
	 *  'label' the translation key.
	 *  'enabled' is a condition when the field must be managed.
	 *  'visible' says if field is visible in list (Examples: 0=Not visible, 1=Visible on list and create/update/view forms, 2=Visible on list only, 3=Visible on create/update/view form only (not list), 4=Visible on list and update/view form only (not create). Using a negative value means field is not shown by default on list but can be selected for viewing)
	 *  'noteditable' says if field is not editable (1 or 0)
	 *  'notnull' is set to 1 if not null in database. Set to -1 if we must set data to null if empty ('' or 0).
	 *  'default' is a default value for creation (can still be replaced by the global setup of default values)
	 *  'index' if we want an index in database.
	 *  'foreignkey'=>'tablename.field' if the field is a foreign key (it is recommanded to name the field fk_...).
	 *  'position' is the sort order of field.
	 *  'searchall' is 1 if we want to search in this field when making a search from the quick search button.
	 *  'isameasure' must be set to 1 if you want to have a total on list for this field. Field type must be summable like integer or double(24,8).
	 *  'css' is the CSS style to use on field. For example: 'maxwidth200'
	 *  'help' is a string visible as a tooltip on field
	 *  'comment' is not used. You can store here any text of your choice. It is not used by application.
	 *  'showoncombobox' if value of the field must be visible into the label of the combobox that list record
	 *  'arraykeyval' to set list of value if type is a list of predefined values. For example: array("0"=>"Draft","1"=>"Active","-1"=>"Cancel")
	 */

	// BEGIN MODULEBUILDER PROPERTIES
	/**
     * @var array  Array with all fields and their property. Do not use it as a static var. It may be modified by constructor.
     */
	public $fields=array(
	    'rowid'         =>array('type'=>'integer',      'label'=>'TechnicalID',      'enabled'=>1, 'visible'=>-2, 'noteditable'=>1, 'notnull'=> 1, 'index'=>1, 'position'=>1, 'comment'=>'Id'),
		'ref'           =>array('type'=>'varchar(128)', 'label'=>'Ref',              'enabled'=>1, 'visible'=>1,  'noteditable'=>0, 'notnull'=> 1, 'default'=>'(PROV)', 'showoncombobox'=>1, 'index'=>1, 'position'=>10, 'searchall'=>1, 'comment'=>'Reference of object'),
	    'entity'        =>array('type'=>'integer',      'label'=>'Entity',           'enabled'=>1, 'visible'=>0,  'notnull'=> 1, 'default'=>1, 'index'=>1, 'position'=>20),
	    'label'         =>array('type'=>'varchar(255)', 'label'=>'Label',            'enabled'=>1, 'visible'=>1,  'position'=>30, 'searchall'=>1, 'css'=>'minwidth200', 'help'=>'Help text', 'showoncombobox'=>1),
	    'amount'        =>array('type'=>'double(24,8)', 'label'=>'Amount',           'enabled'=>1, 'visible'=>1,  'default'=>'null', 'position'=>40,  'searchall'=>0, 'isameasure'=>1, 'help'=>'Help text for amount'),
	    'qty'           =>array('type'=>'real',         'label'=>'Qty',              'enabled'=>1, 'visible'=>1,  'default'=>'0', 'position'=>45,  'searchall'=>0, 'isameasure'=>1, 'help'=>'Help text for quantity', 'css'=>'maxwidth75imp'),
	    'fk_soc' 		=>array('type'=>'integer:Societe:societe/class/societe.class.php', 'label'=>'ThirdParty', 'visible'=> 1, 'enabled'=>1, 'position'=>50, 'notnull'=>-1, 'index'=>1, 'help'=>'LinkToThirparty'),
		'description'   =>array('type'=>'text',			'label'=>'Description',		 'enabled'=>1, 'visible'=>0,  'position'=>60),
		'note_public'   =>array('type'=>'html',			'label'=>'NotePublic',		 'enabled'=>1, 'visible'=>0,  'position'=>61),
		'note_private'  =>array('type'=>'html',			'label'=>'NotePrivate',		 'enabled'=>1, 'visible'=>0,  'position'=>62),
<<<<<<< HEAD
		'date_creation' =>array('type'=>'datetime',     'label'=>'DateCreation',     'enabled'=>1, 'visible'=>-2, 'notnull'=> 1, 'position'=>500),
	    'tms'           =>array('type'=>'timestamp',    'label'=>'DateModification', 'enabled'=>1, 'visible'=>-2, 'notnull'=> 1, 'position'=>501),
		//'date_validation'    =>array('type'=>'datetime',     'label'=>'DateCreation',     'enabled'=>1, 'visible'=>-2, 'position'=>502),
		'fk_user_creat' =>array('type'=>'integer',      'label'=>'UserAuthor',       'enabled'=>1, 'visible'=>-2, 'notnull'=> 1, 'position'=>510, 'foreignkey'=>'llx_user.rowid'),
=======
		'date_creation' =>array('type'=>'datetime',     'label'=>'DateCreation',     'enabled'=>1, 'visible'=>-2, 'notnull'=>1,  'position'=>500),
	    'tms'           =>array('type'=>'timestamp',    'label'=>'DateModification', 'enabled'=>1, 'visible'=>-2, 'notnull'=>0,  'position'=>501),
		//'date_validation'    =>array('type'=>'datetime',     'label'=>'DateCreation',     'enabled'=>1, 'visible'=>-2, 'position'=>502),
		'fk_user_creat' =>array('type'=>'integer',      'label'=>'UserAuthor',       'enabled'=>1, 'visible'=>-2, 'notnull'=>1,  'position'=>510, 'foreignkey'=>'user.rowid'),
>>>>>>> 71ef8c88
		'fk_user_modif' =>array('type'=>'integer',      'label'=>'UserModif',        'enabled'=>1, 'visible'=>-2, 'notnull'=>-1, 'position'=>511),
		//'fk_user_valid' =>array('type'=>'integer',      'label'=>'UserValidation',        'enabled'=>1, 'visible'=>-1, 'position'=>512),
		'import_key'    =>array('type'=>'varchar(14)',  'label'=>'ImportId',         'enabled'=>1, 'visible'=>-2, 'notnull'=>-1, 'index'=>0,  'position'=>1000),
	    'status'        =>array('type'=>'integer',      'label'=>'Status',           'enabled'=>1, 'visible'=>1,  'notnull'=> 1, 'default'=>0, 'index'=>1,  'position'=>1000, 'arrayofkeyval'=>array(0=>'Draft', 1=>'Active', -1=>'Canceled')),
	);

	/**
	 * @var int ID
	 */
	public $rowid;

	/**
	 * @var string Ref
	 */
	public $ref;

	/**
	 * @var int Entity
	 */
	public $entity;

	/**
     * @var string label
     */
    public $label;

    /**
     * @var string amount
     */
	public $amount;

	/**
	 * @var int Status
	 */
	public $status;

	/**
     * @var integer|string date_creation
     */
	public $date_creation;

	/**
     * @var integer tms
     */
	public $tms;

	/**
     * @var int ID
     */
	public $fk_user_creat;

	/**
     * @var int ID
     */
	public $fk_user_modif;

	/**
     * @var string import_key
     */
	public $import_key;
	// END MODULEBUILDER PROPERTIES



	// If this object has a subtable with lines

	/**
	 * @var int    Name of subtable line
	 */
	//public $table_element_line = 'myobjectdet';

	/**
	 * @var int    Field with ID of parent key if this field has a parent
	 */
	//public $fk_element = 'fk_myobject';

	/**
	 * @var int    Name of subtable class that manage subtable lines
	 */
	//public $class_element_line = 'MyObjectline';

	/**
	 * @var array  Array of child tables (child tables to delete before deleting a record)
	 */
	//protected $childtables=array('myobjectdet');

	/**
	 * @var MyObjectLine[]     Array of subtable lines
	 */
	//public $lines = array();



	/**
	 * Constructor
	 *
	 * @param DoliDb $db Database handler
	 */
	public function __construct(DoliDB $db)
	{
		global $conf, $langs;

		$this->db = $db;

		if (empty($conf->global->MAIN_SHOW_TECHNICAL_ID) && isset($this->fields['rowid'])) $this->fields['rowid']['visible']=0;
		if (empty($conf->multicompany->enabled) && isset($this->fields['entity'])) $this->fields['entity']['enabled']=0;

		// Unset fields that are disabled
		foreach($this->fields as $key => $val)
		{
			if (isset($val['enabled']) && empty($val['enabled']))
			{
				unset($this->fields[$key]);
			}
		}

		// Translate some data of arrayofkeyval
		foreach($this->fields as $key => $val)
		{
			if (is_array($this->fields['status']['arrayofkeyval']))
			{
				foreach($this->fields['status']['arrayofkeyval'] as $key2 => $val2)
				{
					$this->fields['status']['arrayofkeyval'][$key2]=$langs->trans($val2);
				}
			}
		}
	}

	/**
	 * Create object into database
	 *
	 * @param  User $user      User that creates
	 * @param  bool $notrigger false=launch triggers after, true=disable triggers
	 * @return int             <0 if KO, Id of created object if OK
	 */
	public function create(User $user, $notrigger = false)
	{
		return $this->createCommon($user, $notrigger);
	}

	/**
	 * Clone an object into another one
	 *
	 * @param  	User 	$user      	User that creates
	 * @param  	int 	$fromid     Id of object to clone
	 * @return 	mixed 				New object created, <0 if KO
	 */
	public function createFromClone(User $user, $fromid)
	{
		global $langs, $extrafields;
	    $error = 0;

	    dol_syslog(__METHOD__, LOG_DEBUG);

	    $object = new self($this->db);

	    $this->db->begin();

	    // Load source object
	    $object->fetchCommon($fromid);
	    // Reset some properties
	    unset($object->id);
	    unset($object->fk_user_creat);
	    unset($object->import_key);

	    // Clear fields
	    $object->ref = "copy_of_".$object->ref;
	    $object->title = $langs->trans("CopyOf")." ".$object->title;
	    // ...
	    // Clear extrafields that are unique
	    if (is_array($object->array_options) && count($object->array_options) > 0)
	    {
	    	$extrafields->fetch_name_optionals_label($this->element);
	    	foreach($object->array_options as $key => $option)
	    	{
	    		$shortkey = preg_replace('/options_/', '', $key);
	    		if (! empty($extrafields->attributes[$this->element]['unique'][$shortkey]))
	    		{
	    			//var_dump($key); var_dump($clonedObj->array_options[$key]); exit;
	    			unset($object->array_options[$key]);
	    		}
	    	}
	    }

	    // Create clone
		$object->context['createfromclone'] = 'createfromclone';
	    $result = $object->createCommon($user);
	    if ($result < 0) {
	        $error++;
	        $this->error = $object->error;
	        $this->errors = $object->errors;
	    }

	    unset($object->context['createfromclone']);

	    // End
	    if (!$error) {
	        $this->db->commit();
	        return $object;
	    } else {
	        $this->db->rollback();
	        return -1;
	    }
	}

	/**
	 * Load object in memory from the database
	 *
	 * @param int    $id   Id object
	 * @param string $ref  Ref
	 * @return int         <0 if KO, 0 if not found, >0 if OK
	 */
	public function fetch($id, $ref = null)
	{
		$result = $this->fetchCommon($id, $ref);
		if ($result > 0 && ! empty($this->table_element_line)) $this->fetchLines();
		return $result;
	}

	/**
	 * Load object lines in memory from the database
	 *
	 * @return int         <0 if KO, 0 if not found, >0 if OK
	 */
	/*public function fetchLines()
	{
		$this->lines=array();

		// Load lines with object MyObjectLine

		return count($this->lines)?1:0;
	}*/

	/**
	 * Load list of objects in memory from the database.
	 *
	 * @param  string      $sortorder    Sort Order
	 * @param  string      $sortfield    Sort field
	 * @param  int         $limit        limit
	 * @param  int         $offset       Offset
	 * @param  array       $filter       Filter array. Example array('field'=>'valueforlike', 'customurl'=>...)
	 * @param  string      $filtermode   Filter mode (AND or OR)
	 * @return array|int                 int <0 if KO, array of pages if OK
	 */
	public function fetchAll($sortorder = '', $sortfield = '', $limit = 0, $offset = 0, array $filter = array(), $filtermode = 'AND')
	{
		global $conf;

		dol_syslog(__METHOD__, LOG_DEBUG);

		$records=array();

		$sql = 'SELECT';
		$sql .= ' t.rowid';
		// TODO Get all fields
		$sql .= ' FROM ' . MAIN_DB_PREFIX . $this->table_element. ' as t';
		$sql .= ' WHERE t.entity = '.$conf->entity;
		// Manage filter
		$sqlwhere = array();
		if (count($filter) > 0) {
			foreach ($filter as $key => $value) {
				if ($key=='t.rowid') {
					$sqlwhere[] = $key . '='. $value;
				}
				elseif (strpos($key, 'date') !== false) {
					$sqlwhere[] = $key.' = \''.$this->db->idate($value).'\'';
				}
				elseif ($key=='customsql') {
					$sqlwhere[] = $value;
				}
				else {
					$sqlwhere[] = $key . ' LIKE \'%' . $this->db->escape($value) . '%\'';
				}
			}
		}
		if (count($sqlwhere) > 0) {
			$sql .= ' AND (' . implode(' '.$filtermode.' ', $sqlwhere).')';
		}

		if (!empty($sortfield)) {
			$sql .= $this->db->order($sortfield, $sortorder);
		}
		if (!empty($limit)) {
			$sql .=  ' ' . $this->db->plimit($limit, $offset);
		}

		$resql = $this->db->query($sql);
		if ($resql) {
			$num = $this->db->num_rows($resql);
            $i = 0;
			while ($i < min($limit, $num))
			{
			    $obj = $this->db->fetch_object($resql);

				$record = new self($this->db);

				$record->id = $obj->rowid;
				// TODO Get other fields

				//var_dump($record->id);
				$records[$record->id] = $record;

				$i++;
			}
			$this->db->free($resql);

			return $records;
		} else {
			$this->errors[] = 'Error ' . $this->db->lasterror();
			dol_syslog(__METHOD__ . ' ' . join(',', $this->errors), LOG_ERR);

			return -1;
		}
	}

	/**
	 * Update object into database
	 *
	 * @param  User $user      User that modifies
	 * @param  bool $notrigger false=launch triggers after, true=disable triggers
	 * @return int             <0 if KO, >0 if OK
	 */
	public function update(User $user, $notrigger = false)
	{
		return $this->updateCommon($user, $notrigger);
	}

	/**
	 * Delete object in database
	 *
	 * @param User $user       User that deletes
	 * @param bool $notrigger  false=launch triggers after, true=disable triggers
	 * @return int             <0 if KO, >0 if OK
	 */
	public function delete(User $user, $notrigger = false)
	{
		return $this->deleteCommon($user, $notrigger);
		//return $this->deleteCommon($user, $notrigger, 1);
	}

    /**
     *  Return a link to the object card (with optionaly the picto)
     *
     *  @param  int     $withpicto                  Include picto in link (0=No picto, 1=Include picto into link, 2=Only picto)
     *  @param  string  $option                     On what the link point to ('nolink', ...)
     *  @param  int     $notooltip                  1=Disable tooltip
     *  @param  string  $morecss                    Add more css on link
     *  @param  int     $save_lastsearch_value      -1=Auto, 0=No save of lastsearch_values when clicking, 1=Save lastsearch_values whenclicking
     *  @return	string                              String with URL
     */
    public function getNomUrl($withpicto = 0, $option = '', $notooltip = 0, $morecss = '', $save_lastsearch_value = -1)
    {
        global $conf, $langs, $hookmanager;

        if (! empty($conf->dol_no_mouse_hover)) $notooltip=1;   // Force disable tooltips

        $result = '';

        $label = '<u>' . $langs->trans("MyObject") . '</u>';
        $label.= '<br>';
        $label.= '<b>' . $langs->trans('Ref') . ':</b> ' . $this->ref;

        $url = dol_buildpath('/mymodule/myobject_card.php', 1).'?id='.$this->id;

        if ($option != 'nolink')
        {
            // Add param to save lastsearch_values or not
            $add_save_lastsearch_values=($save_lastsearch_value == 1 ? 1 : 0);
            if ($save_lastsearch_value == -1 && preg_match('/list\.php/', $_SERVER["PHP_SELF"])) $add_save_lastsearch_values=1;
            if ($add_save_lastsearch_values) $url.='&save_lastsearch_values=1';
        }

        $linkclose='';
        if (empty($notooltip))
        {
            if (! empty($conf->global->MAIN_OPTIMIZEFORTEXTBROWSER))
            {
                $label=$langs->trans("ShowMyObject");
                $linkclose.=' alt="'.dol_escape_htmltag($label, 1).'"';
            }
            $linkclose.=' title="'.dol_escape_htmltag($label, 1).'"';
            $linkclose.=' class="classfortooltip'.($morecss?' '.$morecss:'').'"';

            /*
             $hookmanager->initHooks(array('myobjectdao'));
             $parameters=array('id'=>$this->id);
             $reshook=$hookmanager->executeHooks('getnomurltooltip',$parameters,$this,$action);    // Note that $action and $object may have been modified by some hooks
             if ($reshook > 0) $linkclose = $hookmanager->resPrint;
             */
        }
        else $linkclose = ($morecss?' class="'.$morecss.'"':'');

		$linkstart = '<a href="'.$url.'"';
		$linkstart.=$linkclose.'>';
		$linkend='</a>';

		$result .= $linkstart;
		if ($withpicto) $result.=img_object(($notooltip?'':$label), ($this->picto?$this->picto:'generic'), ($notooltip?(($withpicto != 2) ? 'class="paddingright"' : ''):'class="'.(($withpicto != 2) ? 'paddingright ' : '').'classfortooltip"'), 0, 0, $notooltip?0:1);
		if ($withpicto != 2) $result.= $this->ref;
		$result .= $linkend;
		//if ($withpicto != 2) $result.=(($addlabel && $this->label) ? $sep . dol_trunc($this->label, ($addlabel > 1 ? $addlabel : 0)) : '');

		global $action,$hookmanager;
		$hookmanager->initHooks(array('myobjectdao'));
		$parameters=array('id'=>$this->id, 'getnomurl'=>$result);
		$reshook=$hookmanager->executeHooks('getNomUrl', $parameters, $this, $action);    // Note that $action and $object may have been modified by some hooks
		if ($reshook > 0) $result = $hookmanager->resPrint;
		else $result .= $hookmanager->resPrint;

		return $result;
    }

	/**
	 *  Return label of the status
	 *
	 *  @param  int		$mode          0=long label, 1=short label, 2=Picto + short label, 3=Picto, 4=Picto + long label, 5=Short label + Picto, 6=Long label + Picto
	 *  @return	string 			       Label of status
	 */
	public function getLibStatut($mode = 0)
	{
		return $this->LibStatut($this->status, $mode);
	}

    // phpcs:disable PEAR.NamingConventions.ValidFunctionName.ScopeNotCamelCaps
	/**
	 *  Return the status
	 *
	 *  @param	int		$status        Id status
	 *  @param  int		$mode          0=long label, 1=short label, 2=Picto + short label, 3=Picto, 4=Picto + long label, 5=Short label + Picto, 6=Long label + Picto
	 *  @return string 			       Label of status
	 */
	public function LibStatut($status, $mode = 0)
	{
		// phpcs:enable
		if (empty($this->labelstatus))
		{
			global $langs;
			//$langs->load("mymodule");
			$this->labelstatus[1] = $langs->trans('Enabled');
			$this->labelstatus[0] = $langs->trans('Disabled');
		}

		if ($mode == 0)
		{
			return $this->labelstatus[$status];
		}
		elseif ($mode == 1)
		{
			return $this->labelstatus[$status];
		}
		elseif ($mode == 2)
		{
			if ($status == 1) return img_picto($this->labelstatus[$status], 'statut4', '', false, 0, 0, '', 'valignmiddle').' '.$this->labelstatus[$status];
			elseif ($status == 0) return img_picto($this->labelstatus[$status], 'statut5', '', false, 0, 0, '', 'valignmiddle').' '.$this->labelstatus[$status];
		}
		elseif ($mode == 3)
		{
			if ($status == 1) return img_picto($this->labelstatus[$status], 'statut4', '', false, 0, 0, '', 'valignmiddle');
			elseif ($status == 0) return img_picto($this->labelstatus[$status], 'statut5', '', false, 0, 0, '', 'valignmiddle');
		}
		elseif ($mode == 4)
		{
			if ($status == 1) return img_picto($this->labelstatus[$status], 'statut4', '', false, 0, 0, '', 'valignmiddle').' '.$this->labelstatus[$status];
			elseif ($status == 0) return img_picto($this->labelstatus[$status], 'statut5', '', false, 0, 0, '', 'valignmiddle').' '.$this->labelstatus[$status];
		}
		elseif ($mode == 5)
		{
			if ($status == 1) return $this->labelstatus[$status].' '.img_picto($this->labelstatus[$status], 'statut4', '', false, 0, 0, '', 'valignmiddle');
			elseif ($status == 0) return $this->labelstatus[$status].' '.img_picto($this->labelstatus[$status], 'statut5', '', false, 0, 0, '', 'valignmiddle');
		}
		elseif ($mode == 6)
		{
			if ($status == 1) return $this->labelstatus[$status].' '.img_picto($this->labelstatus[$status], 'statut4', '', false, 0, 0, '', 'valignmiddle');
			elseif ($status == 0) return $this->labelstatus[$status].' '.img_picto($this->labelstatus[$status], 'statut5', '', false, 0, 0, '', 'valignmiddle');
		}
	}

	/**
	 *	Load the info information in the object
	 *
	 *	@param  int		$id       Id of object
	 *	@return	void
	 */
	public function info($id)
	{
		$sql = 'SELECT rowid, date_creation as datec, tms as datem,';
		$sql.= ' fk_user_creat, fk_user_modif';
		$sql.= ' FROM '.MAIN_DB_PREFIX.$this->table_element.' as t';
		$sql.= ' WHERE t.rowid = '.$id;
		$result=$this->db->query($sql);
		if ($result)
		{
			if ($this->db->num_rows($result))
			{
				$obj = $this->db->fetch_object($result);
				$this->id = $obj->rowid;
				if ($obj->fk_user_author)
				{
					$cuser = new User($this->db);
					$cuser->fetch($obj->fk_user_author);
					$this->user_creation   = $cuser;
				}

				if ($obj->fk_user_valid)
				{
					$vuser = new User($this->db);
					$vuser->fetch($obj->fk_user_valid);
					$this->user_validation = $vuser;
				}

				if ($obj->fk_user_cloture)
				{
					$cluser = new User($this->db);
					$cluser->fetch($obj->fk_user_cloture);
					$this->user_cloture   = $cluser;
				}

				$this->date_creation     = $this->db->jdate($obj->datec);
				$this->date_modification = $this->db->jdate($obj->datem);
				$this->date_validation   = $this->db->jdate($obj->datev);
			}

			$this->db->free($result);
		}
		else
		{
			dol_print_error($this->db);
		}
	}

	/**
	 * Initialise object with example values
	 * Id must be 0 if object instance is a specimen
	 *
	 * @return void
	 */
	public function initAsSpecimen()
	{
		$this->initAsSpecimenCommon();
	}


	/**
	 * Action executed by scheduler
	 * CAN BE A CRON TASK. In such a case, parameters come from the schedule job setup field 'Parameters'
	 *
	 * @return	int			0 if OK, <>0 if KO (this function is used also by cron so only 0 is OK)
	 */
	//public function doScheduledJob($param1, $param2, ...)
	public function doScheduledJob()
	{
		global $conf, $langs;

		//$conf->global->SYSLOG_FILE = 'DOL_DATA_ROOT/dolibarr_mydedicatedlofile.log';

		$error = 0;
		$this->output = '';
		$this->error='';

		dol_syslog(__METHOD__, LOG_DEBUG);

		$now = dol_now();

		$this->db->begin();

		// ...

		$this->db->commit();

		return $error;
	}
}

/**
 * Class MyObjectLine. You can also remove this and generate a CRUD class for lines objects.
 */
/*
class MyObjectLine
{
    // @var int ID
    public $id;
    // @var mixed Sample line property 1
    public $prop1;
    // @var mixed Sample line property 2
    public $prop2;
}
*/<|MERGE_RESOLUTION|>--- conflicted
+++ resolved
@@ -98,17 +98,10 @@
 		'description'   =>array('type'=>'text',			'label'=>'Description',		 'enabled'=>1, 'visible'=>0,  'position'=>60),
 		'note_public'   =>array('type'=>'html',			'label'=>'NotePublic',		 'enabled'=>1, 'visible'=>0,  'position'=>61),
 		'note_private'  =>array('type'=>'html',			'label'=>'NotePrivate',		 'enabled'=>1, 'visible'=>0,  'position'=>62),
-<<<<<<< HEAD
 		'date_creation' =>array('type'=>'datetime',     'label'=>'DateCreation',     'enabled'=>1, 'visible'=>-2, 'notnull'=> 1, 'position'=>500),
-	    'tms'           =>array('type'=>'timestamp',    'label'=>'DateModification', 'enabled'=>1, 'visible'=>-2, 'notnull'=> 1, 'position'=>501),
+	    'tms'           =>array('type'=>'timestamp',    'label'=>'DateModification', 'enabled'=>1, 'visible'=>-2, 'notnull'=> 0, 'position'=>501),
 		//'date_validation'    =>array('type'=>'datetime',     'label'=>'DateCreation',     'enabled'=>1, 'visible'=>-2, 'position'=>502),
-		'fk_user_creat' =>array('type'=>'integer',      'label'=>'UserAuthor',       'enabled'=>1, 'visible'=>-2, 'notnull'=> 1, 'position'=>510, 'foreignkey'=>'llx_user.rowid'),
-=======
-		'date_creation' =>array('type'=>'datetime',     'label'=>'DateCreation',     'enabled'=>1, 'visible'=>-2, 'notnull'=>1,  'position'=>500),
-	    'tms'           =>array('type'=>'timestamp',    'label'=>'DateModification', 'enabled'=>1, 'visible'=>-2, 'notnull'=>0,  'position'=>501),
-		//'date_validation'    =>array('type'=>'datetime',     'label'=>'DateCreation',     'enabled'=>1, 'visible'=>-2, 'position'=>502),
-		'fk_user_creat' =>array('type'=>'integer',      'label'=>'UserAuthor',       'enabled'=>1, 'visible'=>-2, 'notnull'=>1,  'position'=>510, 'foreignkey'=>'user.rowid'),
->>>>>>> 71ef8c88
+		'fk_user_creat' =>array('type'=>'integer',      'label'=>'UserAuthor',       'enabled'=>1, 'visible'=>-2, 'notnull'=> 1, 'position'=>510, 'foreignkey'=>'user.rowid'),
 		'fk_user_modif' =>array('type'=>'integer',      'label'=>'UserModif',        'enabled'=>1, 'visible'=>-2, 'notnull'=>-1, 'position'=>511),
 		//'fk_user_valid' =>array('type'=>'integer',      'label'=>'UserValidation',        'enabled'=>1, 'visible'=>-1, 'position'=>512),
 		'import_key'    =>array('type'=>'varchar(14)',  'label'=>'ImportId',         'enabled'=>1, 'visible'=>-2, 'notnull'=>-1, 'index'=>0,  'position'=>1000),
