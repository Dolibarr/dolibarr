<?php
/* Copyright (C) 2017  Laurent Destailleur      <eldy@users.sourceforge.net>
 * Copyright (C) 2023  Frédéric France          <frederic.france@netlogic.fr>
 * Copyright (C) ---Put here your own copyright and developer email---
 *
 * This program is free software; you can redistribute it and/or modify
 * it under the terms of the GNU General Public License as published by
 * the Free Software Foundation; either version 3 of the License, or
 * (at your option) any later version.
 *
 * This program is distributed in the hope that it will be useful,
 * but WITHOUT ANY WARRANTY; without even the implied warranty of
 * MERCHANTABILITY or FITNESS FOR A PARTICULAR PURPOSE.  See the
 * GNU General Public License for more details.
 *
 * You should have received a copy of the GNU General Public License
 * along with this program. If not, see <https://www.gnu.org/licenses/>.
 */

/**
 * \file        htdocs/modulebuilder/template/class/myobject.class.php
 * \ingroup     mymodule
 * \brief       This file is a CRUD class file for MyObject (Create/Read/Update/Delete)
 */

// Put here all includes required by your class file
require_once DOL_DOCUMENT_ROOT.'/core/class/commonobject.class.php';
//require_once DOL_DOCUMENT_ROOT . '/societe/class/societe.class.php';
//require_once DOL_DOCUMENT_ROOT . '/product/class/product.class.php';

/**
 * Class for MyObject
 */
class MyObject extends CommonObject
{
	/**
	 * @var string ID of module.
	 */
	public $module = 'mymodule';

	/**
	 * @var string ID to identify managed object.
	 */
	public $element = 'myobject';

	/**
	 * @var string Name of table without prefix where object is stored. This is also the key used for extrafields management.
	 */
	public $table_element = 'mymodule_myobject';

	/**
	 * @var int  Does this object support multicompany module ?
	 * 0=No test on entity, 1=Test with field entity, 'field@table'=Test with link by field@table
	 */
	public $ismultientitymanaged = 0;

	/**
	 * @var int  Does object support extrafields ? 0=No, 1=Yes
	 */
	public $isextrafieldmanaged = 1;

	/**
	 * @var string String with name of icon for myobject. Must be a 'fa-xxx' fontawesome code (or 'fa-xxx_fa_color_size') or 'myobject@mymodule' if picto is file 'img/object_myobject.png'.
	 */
	public $picto = 'fa-file';


	const STATUS_DRAFT = 0;
	const STATUS_VALIDATED = 1;
	const STATUS_CANCELED = 9;


	/**
	 *  'type' field format:
	 *  	'integer', 'integer:ObjectClass:PathToClass[:AddCreateButtonOrNot[:Filter[:Sortfield]]]',
	 *  	'select' (list of values are in 'options'),
	 *  	'sellist:TableName:LabelFieldName[:KeyFieldName[:KeyFieldParent[:Filter[:Sortfield]]]]',
	 *  	'chkbxlst:...',
	 *  	'varchar(x)',
	 *  	'text', 'text:none', 'html',
	 *   	'double(24,8)', 'real', 'price',
	 *  	'date', 'datetime', 'timestamp', 'duration',
	 *  	'boolean', 'checkbox', 'radio', 'array',
	 *  	'mail', 'phone', 'url', 'password', 'ip'
	 *		Note: Filter must be a Dolibarr Universal Filter syntax string. Example: "(t.ref:like:'SO-%') or (t.date_creation:<:'20160101') or (t.status:!=:0) or (t.nature:is:NULL)"
	 *  'label' the translation key.
	 *  'picto' is code of a picto to show before value in forms
<<<<<<< HEAD
	 *  'enabled' is a condition when the field must be managed (Example: 1 or 'getDolGlobalInt('MY_SETUP_PARAM') or 'isModEnabled("multicurrency")' ...)
=======
	 *  'enabled' is a condition when the field must be managed (Example: 1 or 'getDolGlobalInt('MY_SETUP_PARAM')' or 'isModEnabled("multicurrency")' ...)
>>>>>>> e2de78d9
	 *  'position' is the sort order of field.
	 *  'notnull' is set to 1 if not null in database. Set to -1 if we must set data to null if empty ('' or 0).
	 *  'visible' says if field is visible in list (Examples: 0=Not visible, 1=Visible on list and create/update/view forms, 2=Visible on list only, 3=Visible on create/update/view form only (not list), 4=Visible on list and update/view form only (not create). 5=Visible on list and view only (not create/not update). Using a negative value means field is not shown by default on list but can be selected for viewing)
	 *  'noteditable' says if field is not editable (1 or 0)
	 *  'alwayseditable' says if field can be modified also when status is not draft ('1' or '0')
	 *  'default' is a default value for creation (can still be overwrote by the Setup of Default Values if field is editable in creation form). Note: If default is set to '(PROV)' and field is 'ref', the default value will be set to '(PROVid)' where id is rowid when a new record is created.
	 *  'index' if we want an index in database.
	 *  'foreignkey'=>'tablename.field' if the field is a foreign key (it is recommanded to name the field fk_...).
	 *  'searchall' is 1 if we want to search in this field when making a search from the quick search button.
	 *  'isameasure' must be set to 1 or 2 if field can be used for measure. Field type must be summable like integer or double(24,8). Use 1 in most cases, or 2 if you don't want to see the column total into list (for example for percentage)
	 *  'css' and 'cssview' and 'csslist' is the CSS style to use on field. 'css' is used in creation and update. 'cssview' is used in view mode. 'csslist' is used for columns in lists. For example: 'css'=>'minwidth300 maxwidth500 widthcentpercentminusx', 'cssview'=>'wordbreak', 'csslist'=>'tdoverflowmax200'
	 *  'help' and 'helplist' is a 'TranslationString' to use to show a tooltip on field. You can also use 'TranslationString:keyfortooltiponlick' for a tooltip on click.
	 *  'showoncombobox' if value of the field must be visible into the label of the combobox that list record
	 *  'disabled' is 1 if we want to have the field locked by a 'disabled' attribute. In most cases, this is never set into the definition of $fields into class, but is set dynamically by some part of code.
	 *  'arrayofkeyval' to set a list of values if type is a list of predefined values. For example: array("0"=>"Draft","1"=>"Active","-1"=>"Cancel"). Note that type can be 'integer' or 'varchar'
	 *  'autofocusoncreate' to have field having the focus on a create form. Only 1 field should have this property set to 1.
	 *  'comment' is not used. You can store here any text of your choice. It is not used by application.
	 *	'validate' is 1 if need to validate with $this->validateField()
	 *  'copytoclipboard' is 1 or 2 to allow to add a picto to copy value into clipboard (1=picto after label, 2=picto after value)
	 *
	 *  Note: To have value dynamic, you can set value to 0 in definition and edit the value on the fly into the constructor.
	 */

	// BEGIN MODULEBUILDER PROPERTIES
	/**
	 * @var array  Array with all fields into database and their property. Do not use it as a static var. It may be modified by constructor.
	 */
	public $fields = array(
		'rowid'         => array('type'=>'integer', 'label'=>'TechnicalID', 'enabled'=>1, 'visible'=>-2, 'noteditable'=>1, 'notnull'=> 1, 'index'=>1, 'position'=>1, 'comment'=>'Id', 'css'=>'left'),
		'entity'        => array('type'=>'integer', 'label'=>'Entity', 'enabled'=>1, 'visible'=>0, 'notnull'=> 1, 'default'=>1, 'index'=>1, 'position'=>10),
		'ref'           => array('type'=>'varchar(128)', 'label'=>'Ref', 'enabled'=>1, 'visible'=>1, 'noteditable'=>0, 'default'=>'', 'notnull'=> 1, 'showoncombobox'=>1, 'index'=>1, 'position'=>20, 'searchall'=>1, 'comment'=>'Reference of object', 'validate'=>1),
		'label'         => array('type'=>'varchar(255)', 'label'=>'Label', 'enabled'=>1, 'visible'=>1, 'position'=>30, 'searchall'=>1, 'css'=>'minwidth300', 'cssview'=>'wordbreak', 'help'=>'Help text', 'showoncombobox'=>2, 'validate'=>1, 'alwayseditable'=>1),
		'amount'        => array('type'=>'price', 'label'=>'Amount', 'enabled'=>1, 'visible'=>1, 'default'=>'null', 'position'=>40, 'searchall'=>0, 'isameasure'=>1, 'help'=>'Help text for amount', 'validate'=>1),
		'qty'           => array('type'=>'real', 'label'=>'Qty', 'enabled'=>1, 'visible'=>1, 'default'=>'0', 'position'=>45, 'searchall'=>0, 'isameasure'=>1, 'help'=>'Help text for quantity', 'css'=>'maxwidth75imp', 'validate'=>1),
		'fk_soc' 		=> array('type'=>'integer:Societe:societe/class/societe.class.php:1:((status:=:1) AND (entity:IN:__SHARED_ENTITIES__))', 'picto'=>'company', 'label'=>'ThirdParty', 'visible'=> 1, 'enabled'=>'isModEnabled("societe")', 'position'=>50, 'notnull'=>-1, 'index'=>1, 'help'=>'OrganizationEventLinkToThirdParty', 'validate'=>1, 'css'=>'maxwidth500 widthcentpercentminusxx', 'csslist'=>'tdoverflowmax150'),
		'fk_project'    => array('type'=>'integer:Project:projet/class/project.class.php:1', 'label'=>'Project', 'picto'=>'project', 'enabled'=>'isModEnabled("project")', 'visible'=>-1, 'position'=>52, 'notnull'=>-1, 'index'=>1, 'validate'=>1, 'css'=>'maxwidth500 widthcentpercentminusxx', 'csslist'=>'tdoverflowmax150'),
		'description'   => array('type'=>'text', 'label'=>'Description', 'enabled'=>1, 'visible'=>3, 'position'=>60, 'validate'=>1),
		'note_public'   => array('type'=>'html', 'label'=>'NotePublic', 'enabled'=>1, 'visible'=>0, 'position'=>61, 'validate'=>1, 'cssview'=>'wordbreak'),
		'note_private'  => array('type'=>'html', 'label'=>'NotePrivate', 'enabled'=>1, 'visible'=>0, 'position'=>62, 'validate'=>1, 'cssview'=>'wordbreak'),
		'date_creation' => array('type'=>'datetime', 'label'=>'DateCreation', 'enabled'=>1, 'visible'=>-2, 'notnull'=> 1, 'position'=>500),
		'tms'           => array('type'=>'timestamp', 'label'=>'DateModification', 'enabled'=>1, 'visible'=>-2, 'notnull'=> 0, 'position'=>501),
		//'date_validation '    =>array('type'=>'datetime',     'label'=>'DateCreation',     'enabled'=>1, 'visible'=>-2, 'position'=>502),
		'fk_user_creat' => array('type'=>'integer:User:user/class/user.class.php', 'label'=>'UserAuthor', 'picto'=>'user', 'enabled'=>1, 'visible'=>-2, 'notnull'=> 1, 'position'=>510, 'foreignkey'=>'user.rowid', 'csslist'=>'tdoverflowmax150'),
		'fk_user_modif' => array('type'=>'integer:User:user/class/user.class.php', 'label'=>'UserModif', 'picto'=>'user', 'enabled'=>1, 'visible'=>-2, 'notnull'=>-1, 'position'=>511, 'csslist'=>'tdoverflowmax150'),
		//'fk_user_valid' => array('type'=>'integer:User:user/class/user.class.php',      'label'=>'UserValidation',        'enabled'=>1, 'visible'=>-1, 'position'=>512),
		'last_main_doc' => array('type'=>'varchar(255)', 'label'=>'LastMainDoc', 'enabled'=>1, 'visible'=>0, 'notnull'=>0, 'position'=>600),
		'import_key'    => array('type'=>'varchar(14)', 'label'=>'ImportId', 'enabled'=>1, 'visible'=>-2, 'notnull'=>-1, 'index'=>0, 'position'=>1000),
		'model_pdf' 	=> array('type'=>'varchar(255)', 'label'=>'Model pdf', 'enabled'=>1, 'visible'=>0, 'notnull'=>-1, 'position'=>1010),
		'status'        => array('type'=>'integer', 'label'=>'Status', 'enabled'=>1, 'visible'=>1, 'notnull'=> 1, 'default'=>0, 'index'=>1, 'position'=>2000, 'arrayofkeyval'=>array(0=>'Draft', 1=>'Validated', 9=>'Canceled'), 'validate'=>1),
	);

	/**
	 * @var int ID
	 */
	public $rowid;

	/**
	 * @var string Ref
	 */
	public $ref;

	/**
	 * @var int Entity
	 */
	public $entity;

	/**
	 * @var string label
	 */
	public $label;

	/**
	 * @var string amount
	 */
	public $amount;

	/**
	 * @var int Thirdparty ID
	 */
	public $socid;		// both socid and fk_soc are used
	public $fk_soc;		// both socid and fk_soc are used

	/**
	 * @var int Status
	 */
	public $status;

	/**
	 * @var integer|string date_creation
	 */
	public $date_creation;

	/**
	 * @var integer tms
	 */
	public $tms;

	/**
	 * @var int ID
	 */
	public $fk_user_creat;

	/**
	 * @var int ID
	 */
	public $fk_user_modif;

	/**
	 * @var string public $last_main_doc
	 */
	public $last_main_doc;

	/**
	 * @var string import_key
	 */
	public $import_key;
	// END MODULEBUILDER PROPERTIES


	// If this object has a subtable with lines

	// /**
	//  * @var string    Name of subtable line
	//  */
	// public $table_element_line = 'mymodule_myobjectline';

	// /**
	//  * @var string    Field with ID of parent key if this object has a parent
	//  */
	// public $fk_element = 'fk_myobject';

	// /**
	//  * @var string    Name of subtable class that manage subtable lines
	//  */
	// public $class_element_line = 'MyObjectline';

	// /**
	//  * @var array	List of child tables. To test if we can delete object.
	//  */
	// protected $childtables = array('mychildtable' => array('name'=>'MyObject', 'fk_element'=>'fk_myobject'));

	// /**
	//  * @var array    List of child tables. To know object to delete on cascade.
	//  *               If name matches '@ClassNAme:FilePathClass;ParentFkFieldName' it will
	//  *               call method deleteByParentField(parentId, ParentFkFieldName) to fetch and delete child object
	//  */
	// protected $childtablesoncascade = array('mymodule_myobjectdet');

	// /**
	//  * @var MyObjectLine[]     Array of subtable lines
	//  */
	// public $lines = array();



	/**
	 * Constructor
	 *
	 * @param DoliDb $db Database handler
	 */
	public function __construct(DoliDB $db)
	{
		global $conf, $langs;

		$this->db = $db;

		if (!getDolGlobalInt('MAIN_SHOW_TECHNICAL_ID') && isset($this->fields['rowid']) && !empty($this->fields['ref'])) {
			$this->fields['rowid']['visible'] = 0;
		}
		if (!isModEnabled('multicompany') && isset($this->fields['entity'])) {
			$this->fields['entity']['enabled'] = 0;
		}

		// Example to show how to set values of fields definition dynamically
		/*if ($user->hasRight('mymodule', 'myobject', 'read')) {
			$this->fields['myfield']['visible'] = 1;
			$this->fields['myfield']['noteditable'] = 0;
		}*/

		// Unset fields that are disabled
		foreach ($this->fields as $key => $val) {
			if (isset($val['enabled']) && empty($val['enabled'])) {
				unset($this->fields[$key]);
			}
		}

		// Translate some data of arrayofkeyval
		if (is_object($langs)) {
			foreach ($this->fields as $key => $val) {
				if (!empty($val['arrayofkeyval']) && is_array($val['arrayofkeyval'])) {
					foreach ($val['arrayofkeyval'] as $key2 => $val2) {
						$this->fields[$key]['arrayofkeyval'][$key2] = $langs->trans($val2);
					}
				}
			}
		}
	}

	/**
	 * Create object into database
	 *
	 * @param  User $user      User that creates
	 * @param  bool $notrigger false=launch triggers after, true=disable triggers
	 * @return int             <0 if KO, Id of created object if OK
	 */
	public function create(User $user, $notrigger = false)
	{
		$resultcreate = $this->createCommon($user, $notrigger);

		//$resultvalidate = $this->validate($user, $notrigger);

		return $resultcreate;
	}

	/**
	 * Clone an object into another one
	 *
	 * @param  	User 	$user      	User that creates
	 * @param  	int 	$fromid     Id of object to clone
	 * @return 	mixed 				New object created, <0 if KO
	 */
	public function createFromClone(User $user, $fromid)
	{
		global $langs, $extrafields;
		$error = 0;

		dol_syslog(__METHOD__, LOG_DEBUG);

		$object = new self($this->db);

		$this->db->begin();

		// Load source object
		$result = $object->fetchCommon($fromid);
		if ($result > 0 && !empty($object->table_element_line)) {
			$object->fetchLines();
		}

		// get lines so they will be clone
		//foreach($this->lines as $line)
		//	$line->fetch_optionals();

		// Reset some properties
		unset($object->id);
		unset($object->fk_user_creat);
		unset($object->import_key);

		// Clear fields
		if (property_exists($object, 'ref')) {
			$object->ref = empty($this->fields['ref']['default']) ? "Copy_Of_".$object->ref : $this->fields['ref']['default'];
		}
		if (property_exists($object, 'label')) {
			$object->label = empty($this->fields['label']['default']) ? $langs->trans("CopyOf")." ".$object->label : $this->fields['label']['default'];
		}
		if (property_exists($object, 'status')) {
			$object->status = self::STATUS_DRAFT;
		}
		if (property_exists($object, 'date_creation')) {
			$object->date_creation = dol_now();
		}
		if (property_exists($object, 'date_modification')) {
			$object->date_modification = null;
		}
		// ...
		// Clear extrafields that are unique
		if (is_array($object->array_options) && count($object->array_options) > 0) {
			$extrafields->fetch_name_optionals_label($this->table_element);
			foreach ($object->array_options as $key => $option) {
				$shortkey = preg_replace('/options_/', '', $key);
				if (!empty($extrafields->attributes[$this->table_element]['unique'][$shortkey])) {
					//var_dump($key);
					//var_dump($clonedObj->array_options[$key]); exit;
					unset($object->array_options[$key]);
				}
			}
		}

		// Create clone
		$object->context['createfromclone'] = 'createfromclone';
		$result = $object->createCommon($user);
		if ($result < 0) {
			$error++;
			$this->setErrorsFromObject($object);
		}

		if (!$error) {
			// copy internal contacts
			if ($this->copy_linked_contact($object, 'internal') < 0) {
				$error++;
			}
		}

		if (!$error) {
			// copy external contacts if same company
			if (!empty($object->socid) && property_exists($this, 'fk_soc') && $this->fk_soc == $object->socid) {
				if ($this->copy_linked_contact($object, 'external') < 0) {
					$error++;
				}
			}
		}

		unset($object->context['createfromclone']);

		// End
		if (!$error) {
			$this->db->commit();
			return $object;
		} else {
			$this->db->rollback();
			return -1;
		}
	}

	/**
	 * Load object in memory from the database
	 *
	 * @param int    $id   Id object
	 * @param string $ref  Ref
	 * @return int         <0 if KO, 0 if not found, >0 if OK
	 */
	public function fetch($id, $ref = null)
	{
		$result = $this->fetchCommon($id, $ref);
		if ($result > 0 && !empty($this->table_element_line)) {
			$this->fetchLines();
		}
		return $result;
	}

	/**
	 * Load object lines in memory from the database
	 *
	 * @return int         <0 if KO, 0 if not found, >0 if OK
	 */
	public function fetchLines()
	{
		$this->lines = array();

		$result = $this->fetchLinesCommon();
		return $result;
	}


	/**
	 * Load list of objects in memory from the database.
	 *
	 * @param  string      $sortorder    Sort Order
	 * @param  string      $sortfield    Sort field
	 * @param  int         $limit        limit
	 * @param  int         $offset       Offset
	 * @param  array       $filter       Filter array. Example array('field'=>'valueforlike', 'customurl'=>...)
	 * @param  string      $filtermode   Filter mode (AND or OR)
	 * @return array|int                 int <0 if KO, array of pages if OK
	 */
	public function fetchAll($sortorder = '', $sortfield = '', $limit = 0, $offset = 0, array $filter = array(), $filtermode = 'AND')
	{
		dol_syslog(__METHOD__, LOG_DEBUG);

		$records = array();

		$sql = "SELECT ";
		$sql .= $this->getFieldList('t');
		$sql .= " FROM ".$this->db->prefix().$this->table_element." as t";
		if (isset($this->ismultientitymanaged) && $this->ismultientitymanaged == 1) {
			$sql .= " WHERE t.entity IN (".getEntity($this->element).")";
		} else {
			$sql .= " WHERE 1 = 1";
		}
		// Manage filter
		$sqlwhere = array();
		if (count($filter) > 0) {
			foreach ($filter as $key => $value) {
				if ($key == 't.rowid') {
					$sqlwhere[] = $key." = ".((int) $value);
				} elseif (in_array($this->fields[$key]['type'], array('date', 'datetime', 'timestamp'))) {
					$sqlwhere[] = $key." = '".$this->db->idate($value)."'";
				} elseif ($key == 'customsql') {
					$sqlwhere[] = $value;
				} elseif (strpos($value, '%') === false) {
					$sqlwhere[] = $key." IN (".$this->db->sanitize($this->db->escape($value)).")";
				} else {
					$sqlwhere[] = $key." LIKE '%".$this->db->escape($value)."%'";
				}
			}
		}
		if (count($sqlwhere) > 0) {
			$sql .= " AND (".implode(" ".$filtermode." ", $sqlwhere).")";
		}

		if (!empty($sortfield)) {
			$sql .= $this->db->order($sortfield, $sortorder);
		}
		if (!empty($limit)) {
			$sql .= $this->db->plimit($limit, $offset);
		}

		$resql = $this->db->query($sql);
		if ($resql) {
			$num = $this->db->num_rows($resql);
			$i = 0;
			while ($i < ($limit ? min($limit, $num) : $num)) {
				$obj = $this->db->fetch_object($resql);

				$record = new self($this->db);
				$record->setVarsFromFetchObj($obj);

				$records[$record->id] = $record;

				$i++;
			}
			$this->db->free($resql);

			return $records;
		} else {
			$this->errors[] = 'Error '.$this->db->lasterror();
			dol_syslog(__METHOD__.' '.join(',', $this->errors), LOG_ERR);

			return -1;
		}
	}

	/**
	 * Update object into database
	 *
	 * @param  User $user      User that modifies
	 * @param  bool $notrigger false=launch triggers after, true=disable triggers
	 * @return int             <0 if KO, >0 if OK
	 */
	public function update(User $user, $notrigger = false)
	{
		return $this->updateCommon($user, $notrigger);
	}

	/**
	 * Delete object in database
	 *
	 * @param User $user       User that deletes
	 * @param bool $notrigger  false=launch triggers, true=disable triggers
	 * @return int             <0 if KO, >0 if OK
	 */
	public function delete(User $user, $notrigger = false)
	{
		return $this->deleteCommon($user, $notrigger);
		//return $this->deleteCommon($user, $notrigger, 1);
	}

	/**
	 *  Delete a line of object in database
	 *
	 *	@param  User	$user       User that delete
	 *  @param	int		$idline		Id of line to delete
	 *  @param 	bool 	$notrigger  false=launch triggers after, true=disable triggers
	 *  @return int         		>0 if OK, <0 if KO
	 */
	public function deleteLine(User $user, $idline, $notrigger = false)
	{
		if ($this->status < 0) {
			$this->error = 'ErrorDeleteLineNotAllowedByObjectStatus';
			return -2;
		}

		return $this->deleteLineCommon($user, $idline, $notrigger);
	}


	/**
	 *	Validate object
	 *
	 *	@param		User	$user     		User making status change
	 *  @param		int		$notrigger		1=Does not execute triggers, 0= execute triggers
	 *	@return  	int						<=0 if OK, 0=Nothing done, >0 if KO
	 */
	public function validate($user, $notrigger = 0)
	{
		global $conf, $langs;

		require_once DOL_DOCUMENT_ROOT.'/core/lib/files.lib.php';

		$error = 0;

		// Protection
		if ($this->status == self::STATUS_VALIDATED) {
			dol_syslog(get_class($this)."::validate action abandonned: already validated", LOG_WARNING);
			return 0;
		}

<<<<<<< HEAD
		/*if (! ((!getDolGlobalInt('MAIN_USE_ADVANCED_PERMS') && !empty($user->rights->mymodule->myobject->write))
=======
		/* if (! ((!getDolGlobalInt('MAIN_USE_ADVANCED_PERMS') && $user->hasRight('mymodule','write'))
>>>>>>> e2de78d9
		 || (getDolGlobalInt('MAIN_USE_ADVANCED_PERMS') && !empty($user->rights->mymodule->myobject->myobject_advance->validate))))
		 {
		 $this->error='NotEnoughPermissions';
		 dol_syslog(get_class($this)."::valid ".$this->error, LOG_ERR);
		 return -1;
		 }*/

		$now = dol_now();

		$this->db->begin();

		// Define new ref
		if (!$error && (preg_match('/^[\(]?PROV/i', $this->ref) || empty($this->ref))) { // empty should not happened, but when it occurs, the test save life
			$num = $this->getNextNumRef();
		} else {
			$num = $this->ref;
		}
		$this->newref = $num;

		if (!empty($num)) {
			// Validate
			$sql = "UPDATE ".MAIN_DB_PREFIX.$this->table_element;
			$sql .= " SET ref = '".$this->db->escape($num)."',";
			$sql .= " status = ".self::STATUS_VALIDATED;
			if (!empty($this->fields['date_validation'])) {
				$sql .= ", date_validation = '".$this->db->idate($now)."'";
			}
			if (!empty($this->fields['fk_user_valid'])) {
				$sql .= ", fk_user_valid = ".((int) $user->id);
			}
			$sql .= " WHERE rowid = ".((int) $this->id);

			dol_syslog(get_class($this)."::validate()", LOG_DEBUG);
			$resql = $this->db->query($sql);
			if (!$resql) {
				dol_print_error($this->db);
				$this->error = $this->db->lasterror();
				$error++;
			}

			if (!$error && !$notrigger) {
				// Call trigger
				$result = $this->call_trigger('MYOBJECT_VALIDATE', $user);
				if ($result < 0) {
					$error++;
				}
				// End call triggers
			}
		}

		if (!$error) {
			$this->oldref = $this->ref;

			// Rename directory if dir was a temporary ref
			if (preg_match('/^[\(]?PROV/i', $this->ref)) {
				// Now we rename also files into index
				$sql = 'UPDATE '.MAIN_DB_PREFIX."ecm_files set filename = CONCAT('".$this->db->escape($this->newref)."', SUBSTR(filename, ".(strlen($this->ref) + 1).")), filepath = 'myobject/".$this->db->escape($this->newref)."'";
				$sql .= " WHERE filename LIKE '".$this->db->escape($this->ref)."%' AND filepath = 'myobject/".$this->db->escape($this->ref)."' and entity = ".$conf->entity;
				$resql = $this->db->query($sql);
				if (!$resql) {
					$error++; $this->error = $this->db->lasterror();
				}

				// We rename directory ($this->ref = old ref, $num = new ref) in order not to lose the attachments
				$oldref = dol_sanitizeFileName($this->ref);
				$newref = dol_sanitizeFileName($num);
				$dirsource = $conf->mymodule->dir_output.'/myobject/'.$oldref;
				$dirdest = $conf->mymodule->dir_output.'/myobject/'.$newref;
				if (!$error && file_exists($dirsource)) {
					dol_syslog(get_class($this)."::validate() rename dir ".$dirsource." into ".$dirdest);

					if (@rename($dirsource, $dirdest)) {
						dol_syslog("Rename ok");
						// Rename docs starting with $oldref with $newref
						$listoffiles = dol_dir_list($conf->mymodule->dir_output.'/myobject/'.$newref, 'files', 1, '^'.preg_quote($oldref, '/'));
						foreach ($listoffiles as $fileentry) {
							$dirsource = $fileentry['name'];
							$dirdest = preg_replace('/^'.preg_quote($oldref, '/').'/', $newref, $dirsource);
							$dirsource = $fileentry['path'].'/'.$dirsource;
							$dirdest = $fileentry['path'].'/'.$dirdest;
							@rename($dirsource, $dirdest);
						}
					}
				}
			}
		}

		// Set new ref and current status
		if (!$error) {
			$this->ref = $num;
			$this->status = self::STATUS_VALIDATED;
		}

		if (!$error) {
			$this->db->commit();
			return 1;
		} else {
			$this->db->rollback();
			return -1;
		}
	}


	/**
	 *	Set draft status
	 *
	 *	@param	User	$user			Object user that modify
	 *  @param	int		$notrigger		1=Does not execute triggers, 0=Execute triggers
	 *	@return	int						<0 if KO, >0 if OK
	 */
	public function setDraft($user, $notrigger = 0)
	{
		// Protection
		if ($this->status <= self::STATUS_DRAFT) {
			return 0;
		}

<<<<<<< HEAD
		/*if (! ((!getDolGlobalInt('MAIN_USE_ADVANCED_PERMS') && !empty($user->rights->mymodule->write))
		 || (getDolGlobalInt('MAIN_USE_ADVANCED_PERMS') && !empty($user->rights->mymodule->mymodule_advance->validate))))
=======
		/* if (! ((!getDolGlobalInt('MAIN_USE_ADVANCED_PERMS') && $user->hasRight('mymodule','write'))
		 || (getDolGlobalInt('MAIN_USE_ADVANCED_PERMS') && $user->hasRight('mymodule','mymodule_advance','validate'))))
>>>>>>> e2de78d9
		 {
		 $this->error='Permission denied';
		 return -1;
		 }*/

		return $this->setStatusCommon($user, self::STATUS_DRAFT, $notrigger, 'MYOBJECT_UNVALIDATE');
	}

	/**
	 *	Set cancel status
	 *
	 *	@param	User	$user			Object user that modify
	 *  @param	int		$notrigger		1=Does not execute triggers, 0=Execute triggers
	 *	@return	int						<0 if KO, 0=Nothing done, >0 if OK
	 */
	public function cancel($user, $notrigger = 0)
	{
		// Protection
		if ($this->status != self::STATUS_VALIDATED) {
			return 0;
		}

<<<<<<< HEAD
		/*if (! ((!getDolGlobalInt('MAIN_USE_ADVANCED_PERMS') && !empty($user->rights->mymodule->write))
		 || (getDolGlobalInt('MAIN_USE_ADVANCED_PERMS') && !empty($user->rights->mymodule->mymodule_advance->validate))))
=======
		/* if (! ((!getDolGlobalInt('MAIN_USE_ADVANCED_PERMS') && $user->hasRight('mymodule','write'))
		 || (getDolGlobalInt('MAIN_USE_ADVANCED_PERMS') && $user->hasRight('mymodule','mymodule_advance','validate'))))
>>>>>>> e2de78d9
		 {
		 $this->error='Permission denied';
		 return -1;
		 }*/

		return $this->setStatusCommon($user, self::STATUS_CANCELED, $notrigger, 'MYOBJECT_CANCEL');
	}

	/**
	 *	Set back to validated status
	 *
	 *	@param	User	$user			Object user that modify
	 *  @param	int		$notrigger		1=Does not execute triggers, 0=Execute triggers
	 *	@return	int						<0 if KO, 0=Nothing done, >0 if OK
	 */
	public function reopen($user, $notrigger = 0)
	{
		// Protection
		if ($this->status == self::STATUS_VALIDATED) {
			return 0;
		}

<<<<<<< HEAD
		/*if (! ((!getDolGlobalInt('MAIN_USE_ADVANCED_PERMS') && !empty($user->rights->mymodule->write))
		 || (getDolGlobalInt('MAIN_USE_ADVANCED_PERMS') && !empty($user->rights->mymodule->mymodule_advance->validate))))
=======
		/*if (! ((!getDolGlobalInt('MAIN_USE_ADVANCED_PERMS') && $user->hasRight('mymodule','write'))
		 || (getDolGlobalInt('MAIN_USE_ADVANCED_PERMS') && $user->hasRight('mymodule','mymodule_advance','validate'))))
>>>>>>> e2de78d9
		 {
		 $this->error='Permission denied';
		 return -1;
		 }*/


		return $this->setStatusCommon($user, self::STATUS_VALIDATED, $notrigger, 'MYOBJECT_REOPEN');
	}

	/**
	 * getTooltipContentArray
	 *
	 * @param 	array 	$params 	Params to construct tooltip data
	 * @since 	v18
	 * @return 	array
	 */
	public function getTooltipContentArray($params)
	{
		global $conf, $langs;

		$datas = [];

		if (getDolGlobalInt('MAIN_OPTIMIZEFORTEXTBROWSER')) {
			return ['optimize' => $langs->trans("ShowMyObject")];
		}
		$datas['picto'] = img_picto('', $this->picto).' <u>'.$langs->trans("MyObject").'</u>';
		if (isset($this->status)) {
			$datas['picto'] .= ' '.$this->getLibStatut(5);
		}
		$datas['ref'] .= '<br><b>'.$langs->trans('Ref').':</b> '.$this->ref;

		return $datas;
	}

	/**
	 *  Return a link to the object card (with optionaly the picto)
	 *
	 *  @param  int     $withpicto                  Include picto in link (0=No picto, 1=Include picto into link, 2=Only picto)
	 *  @param  string  $option                     On what the link point to ('nolink', ...)
	 *  @param  int     $notooltip                  1=Disable tooltip
	 *  @param  string  $morecss                    Add more css on link
	 *  @param  int     $save_lastsearch_value      -1=Auto, 0=No save of lastsearch_values when clicking, 1=Save lastsearch_values whenclicking
	 *  @return	string                              String with URL
	 */
	public function getNomUrl($withpicto = 0, $option = '', $notooltip = 0, $morecss = '', $save_lastsearch_value = -1)
	{
		global $conf, $langs, $hookmanager;

		if (!empty($conf->dol_no_mouse_hover)) {
			$notooltip = 1; // Force disable tooltips
		}

		$result = '';
		$params = [
			'id' => $this->id,
			'objecttype' => $this->element.($this->module ? '@'.$this->module : ''),
			'option' => $option,
		];
		$classfortooltip = 'classfortooltip';
		$dataparams = '';
		if (getDolGlobalInt('MAIN_ENABLE_AJAX_TOOLTIP')) {
			$classfortooltip = 'classforajaxtooltip';
			$dataparams = ' data-params="'.dol_escape_htmltag(json_encode($params)).'"';
			$label = '';
		} else {
			$label = implode($this->getTooltipContentArray($params));
		}

		$url = dol_buildpath('/mymodule/myobject_card.php', 1).'?id='.$this->id;

		if ($option !== 'nolink') {
			// Add param to save lastsearch_values or not
			$add_save_lastsearch_values = ($save_lastsearch_value == 1 ? 1 : 0);
			if ($save_lastsearch_value == -1 && preg_match('/list\.php/', $_SERVER["PHP_SELF"])) {
				$add_save_lastsearch_values = 1;
			}
			if ($url && $add_save_lastsearch_values) {
				$url .= '&save_lastsearch_values=1';
			}
		}

		$linkclose = '';
		if (empty($notooltip)) {
			if (getDolGlobalInt('MAIN_OPTIMIZEFORTEXTBROWSER')) {
				$label = $langs->trans("ShowMyObject");
				$linkclose .= ' alt="'.dol_escape_htmltag($label, 1).'"';
			}
			$linkclose .= ($label ? ' title="'.dol_escape_htmltag($label, 1).'"' :  ' title="tocomplete"');
			$linkclose .= $dataparams.' class="'.$classfortooltip.($morecss ? ' '.$morecss : '').'"';
		} else {
			$linkclose = ($morecss ? ' class="'.$morecss.'"' : '');
		}

		if ($option == 'nolink' || empty($url)) {
			$linkstart = '<span';
		} else {
			$linkstart = '<a href="'.$url.'"';
		}
		$linkstart .= $linkclose.'>';
		if ($option == 'nolink' || empty($url)) {
			$linkend = '</span>';
		} else {
			$linkend = '</a>';
		}

		$result .= $linkstart;

		if (empty($this->showphoto_on_popup)) {
			if ($withpicto) {
				$result .= img_object(($notooltip ? '' : $label), ($this->picto ? $this->picto : 'generic'), (($withpicto != 2) ? 'class="paddingright"' : ''), 0, 0, $notooltip ? 0 : 1);
			}
		} else {
			if ($withpicto) {
				require_once DOL_DOCUMENT_ROOT.'/core/lib/files.lib.php';

				list($class, $module) = explode('@', $this->picto);
				$upload_dir = $conf->$module->multidir_output[$conf->entity]."/$class/".dol_sanitizeFileName($this->ref);
				$filearray = dol_dir_list($upload_dir, "files");
				$filename = $filearray[0]['name'];
				if (!empty($filename)) {
					$pospoint = strpos($filearray[0]['name'], '.');

					$pathtophoto = $class.'/'.$this->ref.'/thumbs/'.substr($filename, 0, $pospoint).'_mini'.substr($filename, $pospoint);
<<<<<<< HEAD
					if (!getDolGlobalInt(strtoupper($module.'_'.$class).'_FORMATLISTPHOTOSASUSERS')) {
=======
					if (!getDolGlobalString(strtoupper($module.'_'.$class).'_FORMATLISTPHOTOSASUSERS')) {
>>>>>>> e2de78d9
						$result .= '<div class="floatleft inline-block valignmiddle divphotoref"><div class="photoref"><img class="photo'.$module.'" alt="No photo" border="0" src="'.DOL_URL_ROOT.'/viewimage.php?modulepart='.$module.'&entity='.$conf->entity.'&file='.urlencode($pathtophoto).'"></div></div>';
					} else {
						$result .= '<div class="floatleft inline-block valignmiddle divphotoref"><img class="photouserphoto userphoto" alt="No photo" border="0" src="'.DOL_URL_ROOT.'/viewimage.php?modulepart='.$module.'&entity='.$conf->entity.'&file='.urlencode($pathtophoto).'"></div>';
					}

					$result .= '</div>';
				} else {
					$result .= img_object(($notooltip ? '' : $label), ($this->picto ? $this->picto : 'generic'), ($notooltip ? (($withpicto != 2) ? 'class="paddingright"' : '') : 'class="'.(($withpicto != 2) ? 'paddingright ' : '').'"'), 0, 0, $notooltip ? 0 : 1);
				}
			}
		}

		if ($withpicto != 2) {
			$result .= $this->ref;
		}

		$result .= $linkend;
		//if ($withpicto != 2) $result.=(($addlabel && $this->label) ? $sep . dol_trunc($this->label, ($addlabel > 1 ? $addlabel : 0)) : '');

		global $action, $hookmanager;
		$hookmanager->initHooks(array($this->element.'dao'));
		$parameters = array('id' => $this->id, 'getnomurl' => &$result);
		$reshook = $hookmanager->executeHooks('getNomUrl', $parameters, $this, $action); // Note that $action and $object may have been modified by some hooks
		if ($reshook > 0) {
			$result = $hookmanager->resPrint;
		} else {
			$result .= $hookmanager->resPrint;
		}

		return $result;
	}

	/**
	 *	Return a thumb for kanban views
	 *
	 *	@param      string	    $option                 Where point the link (0=> main card, 1,2 => shipment, 'nolink'=>No link)
	 *  @param		array		$arraydata				Array of data
	 *  @return		string								HTML Code for Kanban thumb.
	 */
	public function getKanbanView($option = '', $arraydata = null)
	{
		global $conf, $langs;

		$selected = (empty($arraydata['selected']) ? 0 : $arraydata['selected']);

		$return = '<div class="box-flex-item box-flex-grow-zero">';
		$return .= '<div class="info-box info-box-sm">';
		$return .= '<span class="info-box-icon bg-infobox-action">';
		$return .= img_picto('', $this->picto);
		$return .= '</span>';
		$return .= '<div class="info-box-content">';
		$return .= '<span class="info-box-ref inline-block tdoverflowmax150 valignmiddle">'.(method_exists($this, 'getNomUrl') ? $this->getNomUrl() : $this->ref).'</span>';
		if ($selected >= 0) {
			$return .= '<input id="cb'.$this->id.'" class="flat checkforselect fright" type="checkbox" name="toselect[]" value="'.$this->id.'"'.($selected ? ' checked="checked"' : '').'>';
		}
		if (property_exists($this, 'label')) {
			$return .= ' <div class="inline-block opacitymedium valignmiddle tdoverflowmax100">'.$this->label.'</div>';
		}
		if (property_exists($this, 'amount')) {
			$return .= '<br>';
			$return .= '<span class="info-box-label amount">'.price($this->amount, 0, $langs, 1, -1, -1, $conf->currency).'</span>';
		}
		if (method_exists($this, 'getLibStatut')) {
			$return .= '<br><div class="info-box-status margintoponly">'.$this->getLibStatut(3).'</div>';
		}
		$return .= '</div>';
		$return .= '</div>';
		$return .= '</div>';

		return $return;
	}

	/**
	 *  Return the label of the status
	 *
	 *  @param  int		$mode          0=long label, 1=short label, 2=Picto + short label, 3=Picto, 4=Picto + long label, 5=Short label + Picto, 6=Long label + Picto
	 *  @return	string 			       Label of status
	 */
	public function getLabelStatus($mode = 0)
	{
		return $this->LibStatut($this->status, $mode);
	}

	/**
	 *  Return the label of the status
	 *
	 *  @param  int		$mode          0=long label, 1=short label, 2=Picto + short label, 3=Picto, 4=Picto + long label, 5=Short label + Picto, 6=Long label + Picto
	 *  @return	string 			       Label of status
	 */
	public function getLibStatut($mode = 0)
	{
		return $this->LibStatut($this->status, $mode);
	}

	// phpcs:disable PEAR.NamingConventions.ValidFunctionName.ScopeNotCamelCaps
	/**
	 *  Return the label of a given status
	 *
	 *  @param	int		$status        Id status
	 *  @param  int		$mode          0=long label, 1=short label, 2=Picto + short label, 3=Picto, 4=Picto + long label, 5=Short label + Picto, 6=Long label + Picto
	 *  @return string 			       Label of status
	 */
	public function LibStatut($status, $mode = 0)
	{
		// phpcs:enable
		if (empty($this->labelStatus) || empty($this->labelStatusShort)) {
			global $langs;
			//$langs->load("mymodule@mymodule");
			$this->labelStatus[self::STATUS_DRAFT] = $langs->transnoentitiesnoconv('Draft');
			$this->labelStatus[self::STATUS_VALIDATED] = $langs->transnoentitiesnoconv('Enabled');
			$this->labelStatus[self::STATUS_CANCELED] = $langs->transnoentitiesnoconv('Disabled');
			$this->labelStatusShort[self::STATUS_DRAFT] = $langs->transnoentitiesnoconv('Draft');
			$this->labelStatusShort[self::STATUS_VALIDATED] = $langs->transnoentitiesnoconv('Enabled');
			$this->labelStatusShort[self::STATUS_CANCELED] = $langs->transnoentitiesnoconv('Disabled');
		}

		$statusType = 'status'.$status;
		//if ($status == self::STATUS_VALIDATED) $statusType = 'status1';
		if ($status == self::STATUS_CANCELED) {
			$statusType = 'status6';
		}

		return dolGetStatus($this->labelStatus[$status], $this->labelStatusShort[$status], '', $statusType, $mode);
	}

	/**
	 *	Load the info information in the object
	 *
	 *	@param  int		$id       Id of object
	 *	@return	void
	 */
	public function info($id)
	{
		$sql = "SELECT rowid,";
		$sql .= " date_creation as datec, tms as datem,";
		$sql .= " fk_user_creat, fk_user_modif";
		$sql .= " FROM ".MAIN_DB_PREFIX.$this->table_element." as t";
		$sql .= " WHERE t.rowid = ".((int) $id);

		$result = $this->db->query($sql);
		if ($result) {
			if ($this->db->num_rows($result)) {
				$obj = $this->db->fetch_object($result);

				$this->id = $obj->rowid;

				$this->user_creation_id = $obj->fk_user_creat;
				$this->user_modification_id = $obj->fk_user_modif;
				if (!empty($obj->fk_user_valid)) {
					$this->user_validation_id = $obj->fk_user_valid;
				}
				$this->date_creation     = $this->db->jdate($obj->datec);
				$this->date_modification = empty($obj->datem) ? '' : $this->db->jdate($obj->datem);
				if (!empty($obj->datev)) {
					$this->date_validation   = empty($obj->datev) ? '' : $this->db->jdate($obj->datev);
				}
			}

			$this->db->free($result);
		} else {
			dol_print_error($this->db);
		}
	}

	/**
	 * Initialise object with example values
	 * Id must be 0 if object instance is a specimen
	 *
	 * @return void
	 */
	public function initAsSpecimen()
	{
		// Set here init that are not commonf fields
		// $this->property1 = ...
		// $this->property2 = ...

		$this->initAsSpecimenCommon();
	}

	/**
	 * 	Create an array of lines
	 *
	 * 	@return array|int		array of lines if OK, <0 if KO
	 */
	public function getLinesArray()
	{
		$this->lines = array();

		$objectline = new MyObjectLine($this->db);
		$result = $objectline->fetchAll('ASC', 'position', 0, 0, array('customsql'=>'fk_myobject = '.((int) $this->id)));

		if (is_numeric($result)) {
			$this->setErrorsFromObject($objectline);
			return $result;
		} else {
			$this->lines = $result;
			return $this->lines;
		}
	}

	/**
	 *  Returns the reference to the following non used object depending on the active numbering module.
	 *
	 *  @return string      		Object free reference
	 */
	public function getNextNumRef()
	{
		global $langs, $conf;
		$langs->load("mymodule@mymodule");

<<<<<<< HEAD
		if (!getDolGlobalString('MYMODULE_MYOBJECT_ADDON')) {
=======
		if (getDolGlobalString('MYMODULE_MYOBJECT_ADDON')=='') {
>>>>>>> e2de78d9
			$conf->global->MYMODULE_MYOBJECT_ADDON = 'mod_myobject_standard';
		}

		if (getDolGlobalString('MYMODULE_MYOBJECT_ADDON')) {
			$mybool = false;

			$file = getDolGlobalString('MYMODULE_MYOBJECT_ADDON').".php";
			$classname = getDolGlobalString('MYMODULE_MYOBJECT_ADDON');

			// Include file with class
			$dirmodels = array_merge(array('/'), (array) $conf->modules_parts['models']);
			foreach ($dirmodels as $reldir) {
				$dir = dol_buildpath($reldir."core/modules/mymodule/");

				// Load file with numbering class (if found)
				$mybool |= @include_once $dir.$file;
			}

			if ($mybool === false) {
				dol_print_error('', "Failed to include file ".$file);
				return '';
			}

			if (class_exists($classname)) {
				$obj = new $classname();
				$numref = $obj->getNextValue($this);

				if ($numref != '' && $numref != '-1') {
					return $numref;
				} else {
					$this->error = $obj->error;
					//dol_print_error($this->db,get_class($this)."::getNextNumRef ".$obj->error);
					return "";
				}
			} else {
				print $langs->trans("Error")." ".$langs->trans("ClassNotFound").' '.$classname;
				return "";
			}
		} else {
			print $langs->trans("ErrorNumberingModuleNotSetup", $this->element);
			return "";
		}
	}

	/**
	 *  Create a document onto disk according to template module.
	 *
	 *  @param	    string		$modele			Force template to use ('' to not force)
	 *  @param		Translate	$outputlangs	objet lang a utiliser pour traduction
	 *  @param      int			$hidedetails    Hide details of lines
	 *  @param      int			$hidedesc       Hide description
	 *  @param      int			$hideref        Hide ref
	 *  @param      null|array  $moreparams     Array to provide more information
	 *  @return     int         				0 if KO, 1 if OK
	 */
	public function generateDocument($modele, $outputlangs, $hidedetails = 0, $hidedesc = 0, $hideref = 0, $moreparams = null)
	{
		global $conf, $langs;

		$result = 0;
		$includedocgeneration = 0;

		$langs->load("mymodule@mymodule");

		if (!dol_strlen($modele)) {
			$modele = 'standard_myobject';

			if (!empty($this->model_pdf)) {
				$modele = $this->model_pdf;
			} elseif (getDolGlobalString('MYOBJECT_ADDON_PDF')) {
				$modele = getDolGlobalString('MYOBJECT_ADDON_PDF');
			}
		}

		$modelpath = "core/modules/mymodule/doc/";

		if ($includedocgeneration && !empty($modele)) {
			$result = $this->commonGenerateDocument($modelpath, $modele, $outputlangs, $hidedetails, $hidedesc, $hideref, $moreparams);
		}

		return $result;
	}

	/**
	 * Action executed by scheduler
	 * CAN BE A CRON TASK. In such a case, parameters come from the schedule job setup field 'Parameters'
	 * Use public function doScheduledJob($param1, $param2, ...) to get parameters
	 *
	 * @return	int			0 if OK, <>0 if KO (this function is used also by cron so only 0 is OK)
	 */
	public function doScheduledJob()
	{
		//global $conf, $langs;

		//$conf->global->SYSLOG_FILE = 'DOL_DATA_ROOT/dolibarr_mydedicatedlofile.log';

		$error = 0;
		$this->output = '';
		$this->error = '';

		dol_syslog(__METHOD__, LOG_DEBUG);

		$now = dol_now();

		$this->db->begin();

		// ...

		$this->db->commit();

		return $error;
	}
}


require_once DOL_DOCUMENT_ROOT.'/core/class/commonobjectline.class.php';

/**
 * Class MyObjectLine. You can also remove this and generate a CRUD class for lines objects.
 */
class MyObjectLine extends CommonObjectLine
{
	// To complete with content of an object MyObjectLine
	// We should have a field rowid, fk_myobject and position

	/**
	 * @var int  Does object support extrafields ? 0=No, 1=Yes
	 */
	public $isextrafieldmanaged = 0;

	/**
	 * Constructor
	 *
	 * @param DoliDb $db Database handler
	 */
	public function __construct(DoliDB $db)
	{
		$this->db = $db;
	}
}<|MERGE_RESOLUTION|>--- conflicted
+++ resolved
@@ -85,11 +85,7 @@
 	 *		Note: Filter must be a Dolibarr Universal Filter syntax string. Example: "(t.ref:like:'SO-%') or (t.date_creation:<:'20160101') or (t.status:!=:0) or (t.nature:is:NULL)"
 	 *  'label' the translation key.
 	 *  'picto' is code of a picto to show before value in forms
-<<<<<<< HEAD
-	 *  'enabled' is a condition when the field must be managed (Example: 1 or 'getDolGlobalInt('MY_SETUP_PARAM') or 'isModEnabled("multicurrency")' ...)
-=======
-	 *  'enabled' is a condition when the field must be managed (Example: 1 or 'getDolGlobalInt('MY_SETUP_PARAM')' or 'isModEnabled("multicurrency")' ...)
->>>>>>> e2de78d9
+	 *  'enabled' is a condition when the field must be managed (Example: 1 or 'getDolGlobalInt("MY_SETUP_PARAM")' or 'isModEnabled("multicurrency")' ...)
 	 *  'position' is the sort order of field.
 	 *  'notnull' is set to 1 if not null in database. Set to -1 if we must set data to null if empty ('' or 0).
 	 *  'visible' says if field is visible in list (Examples: 0=Not visible, 1=Visible on list and create/update/view forms, 2=Visible on list only, 3=Visible on create/update/view form only (not list), 4=Visible on list and update/view form only (not create). 5=Visible on list and view only (not create/not update). Using a negative value means field is not shown by default on list but can be selected for viewing)
@@ -576,11 +572,7 @@
 			return 0;
 		}
 
-<<<<<<< HEAD
-		/*if (! ((!getDolGlobalInt('MAIN_USE_ADVANCED_PERMS') && !empty($user->rights->mymodule->myobject->write))
-=======
 		/* if (! ((!getDolGlobalInt('MAIN_USE_ADVANCED_PERMS') && $user->hasRight('mymodule','write'))
->>>>>>> e2de78d9
 		 || (getDolGlobalInt('MAIN_USE_ADVANCED_PERMS') && !empty($user->rights->mymodule->myobject->myobject_advance->validate))))
 		 {
 		 $this->error='NotEnoughPermissions';
@@ -698,13 +690,8 @@
 			return 0;
 		}
 
-<<<<<<< HEAD
-		/*if (! ((!getDolGlobalInt('MAIN_USE_ADVANCED_PERMS') && !empty($user->rights->mymodule->write))
-		 || (getDolGlobalInt('MAIN_USE_ADVANCED_PERMS') && !empty($user->rights->mymodule->mymodule_advance->validate))))
-=======
 		/* if (! ((!getDolGlobalInt('MAIN_USE_ADVANCED_PERMS') && $user->hasRight('mymodule','write'))
 		 || (getDolGlobalInt('MAIN_USE_ADVANCED_PERMS') && $user->hasRight('mymodule','mymodule_advance','validate'))))
->>>>>>> e2de78d9
 		 {
 		 $this->error='Permission denied';
 		 return -1;
@@ -727,13 +714,8 @@
 			return 0;
 		}
 
-<<<<<<< HEAD
-		/*if (! ((!getDolGlobalInt('MAIN_USE_ADVANCED_PERMS') && !empty($user->rights->mymodule->write))
-		 || (getDolGlobalInt('MAIN_USE_ADVANCED_PERMS') && !empty($user->rights->mymodule->mymodule_advance->validate))))
-=======
 		/* if (! ((!getDolGlobalInt('MAIN_USE_ADVANCED_PERMS') && $user->hasRight('mymodule','write'))
 		 || (getDolGlobalInt('MAIN_USE_ADVANCED_PERMS') && $user->hasRight('mymodule','mymodule_advance','validate'))))
->>>>>>> e2de78d9
 		 {
 		 $this->error='Permission denied';
 		 return -1;
@@ -756,13 +738,8 @@
 			return 0;
 		}
 
-<<<<<<< HEAD
-		/*if (! ((!getDolGlobalInt('MAIN_USE_ADVANCED_PERMS') && !empty($user->rights->mymodule->write))
-		 || (getDolGlobalInt('MAIN_USE_ADVANCED_PERMS') && !empty($user->rights->mymodule->mymodule_advance->validate))))
-=======
 		/*if (! ((!getDolGlobalInt('MAIN_USE_ADVANCED_PERMS') && $user->hasRight('mymodule','write'))
 		 || (getDolGlobalInt('MAIN_USE_ADVANCED_PERMS') && $user->hasRight('mymodule','mymodule_advance','validate'))))
->>>>>>> e2de78d9
 		 {
 		 $this->error='Permission denied';
 		 return -1;
@@ -886,11 +863,7 @@
 					$pospoint = strpos($filearray[0]['name'], '.');
 
 					$pathtophoto = $class.'/'.$this->ref.'/thumbs/'.substr($filename, 0, $pospoint).'_mini'.substr($filename, $pospoint);
-<<<<<<< HEAD
-					if (!getDolGlobalInt(strtoupper($module.'_'.$class).'_FORMATLISTPHOTOSASUSERS')) {
-=======
 					if (!getDolGlobalString(strtoupper($module.'_'.$class).'_FORMATLISTPHOTOSASUSERS')) {
->>>>>>> e2de78d9
 						$result .= '<div class="floatleft inline-block valignmiddle divphotoref"><div class="photoref"><img class="photo'.$module.'" alt="No photo" border="0" src="'.DOL_URL_ROOT.'/viewimage.php?modulepart='.$module.'&entity='.$conf->entity.'&file='.urlencode($pathtophoto).'"></div></div>';
 					} else {
 						$result .= '<div class="floatleft inline-block valignmiddle divphotoref"><img class="photouserphoto userphoto" alt="No photo" border="0" src="'.DOL_URL_ROOT.'/viewimage.php?modulepart='.$module.'&entity='.$conf->entity.'&file='.urlencode($pathtophoto).'"></div>';
@@ -1101,11 +1074,7 @@
 		global $langs, $conf;
 		$langs->load("mymodule@mymodule");
 
-<<<<<<< HEAD
 		if (!getDolGlobalString('MYMODULE_MYOBJECT_ADDON')) {
-=======
-		if (getDolGlobalString('MYMODULE_MYOBJECT_ADDON')=='') {
->>>>>>> e2de78d9
 			$conf->global->MYMODULE_MYOBJECT_ADDON = 'mod_myobject_standard';
 		}
 
