<?php
/* Copyright (C) 2017  Laurent Destailleur <eldy@users.sourceforge.net>
 * Copyright (C) ---Put here your own copyright and developer email---
 *
 * This program is free software; you can redistribute it and/or modify
 * it under the terms of the GNU General Public License as published by
 * the Free Software Foundation; either version 3 of the License, or
 * (at your option) any later version.
 *
 * This program is distributed in the hope that it will be useful,
 * but WITHOUT ANY WARRANTY; without even the implied warranty of
 * MERCHANTABILITY or FITNESS FOR A PARTICULAR PURPOSE.  See the
 * GNU General Public License for more details.
 *
 * You should have received a copy of the GNU General Public License
 * along with this program. If not, see <http://www.gnu.org/licenses/>.
 */

/**
 * \file        htdocs/modulebuilder/template/class/myobject.class.php
 * \ingroup     mymodule
 * \brief       This file is a CRUD class file for MyObject (Create/Read/Update/Delete)
 */

// Put here all includes required by your class file
require_once DOL_DOCUMENT_ROOT . '/core/class/commonobject.class.php';
//require_once DOL_DOCUMENT_ROOT . '/societe/class/societe.class.php';
//require_once DOL_DOCUMENT_ROOT . '/product/class/product.class.php';

/**
 * Class for MyObject
 */
class MyObject extends CommonObject
{
	/**
	 * @var string ID to identify managed object
	 */
	public $element = 'myobject';

	/**
	 * @var string Name of table without prefix where object is stored
	 */
	public $table_element = 'mymodule_myobject';
<<<<<<< HEAD
=======

>>>>>>> d9b8a8c8
	/**
	 * @var int  Does myobject support multicompany module ? 0=No test on entity, 1=Test with field entity, 2=Test with link by societe
	 */
	public $ismultientitymanaged = 0;
<<<<<<< HEAD
=======

>>>>>>> d9b8a8c8
	/**
	 * @var int  Does myobject support extrafields ? 0=No, 1=Yes
	 */
	public $isextrafieldmanaged = 1;
<<<<<<< HEAD
=======

>>>>>>> d9b8a8c8
	/**
	 * @var string String with name of icon for myobject. Must be the part after the 'object_' into object_myobject.png
	 */
	public $picto = 'myobject@mymodule';


	/**
	 *  'type' if the field format.
	 *  'label' the translation key.
	 *  'enabled' is a condition when the field must be managed.
	 *  'visible' says if field is visible in list (Examples: 0=Not visible, 1=Visible on list and create/update/view forms, 2=Visible on list only. Using a negative value means field is not shown by default on list but can be selected for viewing)
	 *  'notnull' is set to 1 if not null in database. Set to -1 if we must set data to null if empty ('' or 0).
	 *  'default' is a default value for creation (can still be replaced by the global setup of default values)
	 *  'index' if we want an index in database.
	 *  'foreignkey'=>'tablename.field' if the field is a foreign key (it is recommanded to name the field fk_...).
	 *  'position' is the sort order of field.
	 *  'searchall' is 1 if we want to search in this field when making a search from the quick search button.
	 *  'isameasure' must be set to 1 if you want to have a total on list for this field. Field type must be summable like integer or double(24,8).
<<<<<<< HEAD
=======
	 *  'css' is the CSS style to use on field. For example: 'maxwidth200'
>>>>>>> d9b8a8c8
	 *  'help' is a string visible as a tooltip on field
	 *  'comment' is not used. You can store here any text of your choice. It is not used by application.
	 *  'showoncombobox' if value of the field must be visible into the label of the combobox that list record
	 *  'arraykeyval' to set list of value if type is a list of predefined values. For example: array("0"=>"Draft","1"=>"Active","-1"=>"Cancel")
	 */

	// BEGIN MODULEBUILDER PROPERTIES
	/**
     * @var array  Array with all fields and their property. Do not use it as a static var. It may be modified by constructor.
     */
	public $fields=array(
	    'rowid'         =>array('type'=>'integer',      'label'=>'TechnicalID',      'enabled'=>1, 'visible'=>-2, 'notnull'=>1,  'index'=>1, 'position'=>1, 'comment'=>'Id'),
		'ref'           =>array('type'=>'varchar(128)', 'label'=>'Ref',              'enabled'=>1, 'visible'=>1,  'notnull'=>1,  'showoncombobox'=>1, 'index'=>1, 'position'=>10, 'searchall'=>1, 'comment'=>'Reference of object'),
	    'entity'        =>array('type'=>'integer',      'label'=>'Entity',           'enabled'=>1, 'visible'=>0,  'default'=>1, 'notnull'=>1,  'index'=>1, 'position'=>20),
	    'label'         =>array('type'=>'varchar(255)', 'label'=>'Label',            'enabled'=>1, 'visible'=>1,  'position'=>30,  'searchall'=>1, 'css'=>'minwidth200', 'help'=>'Help text', 'showoncombobox'=>1),
	    'amount'        =>array('type'=>'double(24,8)', 'label'=>'Amount',           'enabled'=>1, 'visible'=>1,  'default'=>'null', 'position'=>40,  'searchall'=>0, 'isameasure'=>1, 'help'=>'Help text'),
		'fk_soc' 		=>array('type'=>'integer:Societe:societe/class/societe.class.php', 'label'=>'ThirdParty', 'visible'=>1, 'enabled'=>1, 'position'=>50, 'notnull'=>-1, 'index'=>1, 'help'=>'LinkToThirparty'),
<<<<<<< HEAD
		'description'   =>array('type'=>'text',			'label'=>'Descrption',		 'enabled'=>1, 'visible'=>0,  'position'=>60),
=======
		'description'   =>array('type'=>'text',			'label'=>'Description',		 'enabled'=>1, 'visible'=>0,  'position'=>60),
>>>>>>> d9b8a8c8
		'note_public'   =>array('type'=>'html',			'label'=>'NotePublic',		 'enabled'=>1, 'visible'=>0,  'position'=>61),
		'note_private'  =>array('type'=>'html',			'label'=>'NotePrivate',		 'enabled'=>1, 'visible'=>0,  'position'=>62),
		'date_creation' =>array('type'=>'datetime',     'label'=>'DateCreation',     'enabled'=>1, 'visible'=>-2, 'notnull'=>1,  'position'=>500),
	    'tms'           =>array('type'=>'timestamp',    'label'=>'DateModification', 'enabled'=>1, 'visible'=>-2, 'notnull'=>1,  'position'=>501),
<<<<<<< HEAD
		//'date_valid'    =>array('type'=>'datetime',     'label'=>'DateCreation',     'enabled'=>1, 'visible'=>-2, 'position'=>502),
=======
		//'date_validation'    =>array('type'=>'datetime',     'label'=>'DateCreation',     'enabled'=>1, 'visible'=>-2, 'position'=>502),
>>>>>>> d9b8a8c8
		'fk_user_creat' =>array('type'=>'integer',      'label'=>'UserAuthor',       'enabled'=>1, 'visible'=>-2, 'notnull'=>1,  'position'=>510, 'foreignkey'=>'llx_user.rowid'),
		'fk_user_modif' =>array('type'=>'integer',      'label'=>'UserModif',        'enabled'=>1, 'visible'=>-2, 'notnull'=>-1, 'position'=>511),
		//'fk_user_valid' =>array('type'=>'integer',      'label'=>'UserValidation',        'enabled'=>1, 'visible'=>-1, 'position'=>512),
		'import_key'    =>array('type'=>'varchar(14)',  'label'=>'ImportId',         'enabled'=>1, 'visible'=>-2, 'notnull'=>-1, 'index'=>0,  'position'=>1000),
<<<<<<< HEAD
	    'status'        =>array('type'=>'integer',      'label'=>'Status',           'enabled'=>1, 'visible'=>1,  'notnull'=>1, 'default'=>0, 'index'=>1,  'position'=>1000, 'arrayofkeyval'=>array(0=>'Draft', 1=>'Active', -1=>'Cancel')),
	);

	public $rowid;
	public $ref;
	public $entity;
	public $label;
	public $amount;
	public $status;
	public $date_creation;
	public $tms;
	public $fk_user_creat;
	public $fk_user_modif;
=======
	    'status'        =>array('type'=>'integer',      'label'=>'Status',           'enabled'=>1, 'visible'=>1,  'notnull'=>1, 'default'=>0, 'index'=>1,  'position'=>1000, 'arrayofkeyval'=>array(0=>'Draft', 1=>'Active', -1=>'Canceled')),
	);

	/**
	 * @var int ID
	 */
	public $rowid;

	/**
	 * @var string Ref
	 */
	public $ref;

	/**
	 * @var int Entity
	 */
	public $entity;

	/**
     * @var string label
     */
    public $label;

	public $amount;

	/**
	 * @var int Status
	 */
	public $status;

	public $date_creation;
	public $tms;

	/**
     * @var int ID
     */
	public $fk_user_creat;

	/**
     * @var int ID
     */
	public $fk_user_modif;

>>>>>>> d9b8a8c8
	public $import_key;
	// END MODULEBUILDER PROPERTIES



	// If this object has a subtable with lines

	/**
	 * @var int    Name of subtable line
	 */
	//public $table_element_line = 'myobjectdet';

	/**
	 * @var int    Field with ID of parent key if this field has a parent
	 */
	//public $fk_element = 'fk_myobject';

	/**
	 * @var int    Name of subtable class that manage subtable lines
	 */
	//public $class_element_line = 'MyObjectline';

	/**
	 * @var array  Array of child tables (child tables to delete before deleting a record)
	 */
	//protected $childtables=array('myobjectdet');

	/**
	 * @var MyObjectLine[]     Array of subtable lines
	 */
	//public $lines = array();



	/**
	 * Constructor
	 *
	 * @param DoliDb $db Database handler
	 */
	public function __construct(DoliDB $db)
	{
<<<<<<< HEAD
		global $conf, $user;
=======
		global $conf, $langs, $user;
>>>>>>> d9b8a8c8

		$this->db = $db;

		if (empty($conf->global->MAIN_SHOW_TECHNICAL_ID) && isset($this->fields['rowid'])) $this->fields['rowid']['visible']=0;
		if (empty($conf->multicompany->enabled) && isset($this->fields['entity'])) $this->fields['entity']['enabled']=0;

		// Unset fields that are disabled
		foreach($this->fields as $key => $val)
		{
			if (isset($val['enabled']) && empty($val['enabled']))
			{
				unset($this->fields[$key]);
			}
		}
<<<<<<< HEAD
=======

		// Translate some data of arrayofkeyval
		foreach($this->fields as $key => $val)
		{
			if (is_array($this->fields['status']['arrayofkeyval']))
			{
				foreach($this->fields['status']['arrayofkeyval'] as $key2 => $val2)
				{
					$this->fields['status']['arrayofkeyval'][$key2]=$langs->trans($val2);
				}
			}
		}
>>>>>>> d9b8a8c8
	}

	/**
	 * Create object into database
	 *
	 * @param  User $user      User that creates
	 * @param  bool $notrigger false=launch triggers after, true=disable triggers
	 * @return int             <0 if KO, Id of created object if OK
	 */
	public function create(User $user, $notrigger = false)
	{
		return $this->createCommon($user, $notrigger);
	}

	/**
	 * Clone and object into another one
	 *
	 * @param  	User 	$user      	User that creates
	 * @param  	int 	$fromid     Id of object to clone
	 * @return 	mixed 				New object created, <0 if KO
	 */
	public function createFromClone(User $user, $fromid)
	{
<<<<<<< HEAD
		global $hookmanager, $langs;
=======
		global $langs, $hookmanager, $extrafields;
>>>>>>> d9b8a8c8
	    $error = 0;

	    dol_syslog(__METHOD__, LOG_DEBUG);

	    $object = new self($this->db);

	    $this->db->begin();

	    // Load source object
	    $object->fetchCommon($fromid);
	    // Reset some properties
	    unset($object->id);
	    unset($object->fk_user_creat);
	    unset($object->import_key);

	    // Clear fields
	    $object->ref = "copy_of_".$object->ref;
	    $object->title = $langs->trans("CopyOf")." ".$object->title;
	    // ...
<<<<<<< HEAD
=======
	    // Clear extrafields that are unique
	    if (is_array($object->array_options) && count($object->array_options) > 0)
	    {
	    	$extrafields->fetch_name_optionals_label($this->element);
	    	foreach($object->array_options as $key => $option)
	    	{
	    		$shortkey = preg_replace('/options_/', '', $key);
	    		if (! empty($extrafields->attributes[$this->element]['unique'][$shortkey]))
	    		{
	    			//var_dump($key); var_dump($clonedObj->array_options[$key]); exit;
	    			unset($object->array_options[$key]);
	    		}
	    	}
	    }
>>>>>>> d9b8a8c8

	    // Create clone
		$object->context['createfromclone'] = 'createfromclone';
	    $result = $object->createCommon($user);
	    if ($result < 0) {
	        $error++;
	        $this->error = $object->error;
	        $this->errors = $object->errors;
	    }

	    // End
	    if (!$error) {
	        $this->db->commit();
	        return $object;
	    } else {
	        $this->db->rollback();
	        return -1;
	    }
	}

	/**
	 * Load object in memory from the database
	 *
	 * @param int    $id   Id object
	 * @param string $ref  Ref
	 * @return int         <0 if KO, 0 if not found, >0 if OK
	 */
	public function fetch($id, $ref = null)
	{
		$result = $this->fetchCommon($id, $ref);
		if ($result > 0 && ! empty($this->table_element_line)) $this->fetchLines();
		return $result;
	}

	/**
	 * Load object lines in memory from the database
	 *
	 * @return int         <0 if KO, 0 if not found, >0 if OK
	 */
	/*public function fetchLines()
	{
		$this->lines=array();

		// Load lines with object MyObjectLine

		return count($this->lines)?1:0;
	}*/

	/**
<<<<<<< HEAD
	 * Update object into database
	 *
	 * @param  User $user      User that modifies
	 * @param  bool $notrigger false=launch triggers after, true=disable triggers
	 * @return int             <0 if KO, >0 if OK
	 */
	public function update(User $user, $notrigger = false)
	{
		return $this->updateCommon($user, $notrigger);
	}

	/**
=======
	 * Load list of objects in memory from the database.
	 *
	 * @param  string      $sortorder    Sort Order
	 * @param  string      $sortfield    Sort field
	 * @param  int         $limit        limit
	 * @param  int         $offset       Offset
	 * @param  array       $filter       Filter array. Example array('field'=>'valueforlike', 'customurl'=>...)
	 * @param  string      $filtermode   Filter mode (AND or OR)
	 * @return array|int                 int <0 if KO, array of pages if OK
	 */
	public function fetchAll($sortorder='', $sortfield='', $limit=0, $offset=0, array $filter=array(), $filtermode='AND')
	{
		global $conf;

		dol_syslog(__METHOD__, LOG_DEBUG);

		$records=array();

		$sql = 'SELECT';
		$sql .= ' t.rowid';
		// TODO Get all fields
		$sql .= ' FROM ' . MAIN_DB_PREFIX . $this->table_element. ' as t';
		$sql .= ' WHERE t.entity = '.$conf->entity;
		// Manage filter
		$sqlwhere = array();
		if (count($filter) > 0) {
			foreach ($filter as $key => $value) {
				if ($key=='t.rowid') {
					$sqlwhere[] = $key . '='. $value;
				}
				elseif (strpos($key,'date') !== false) {
					$sqlwhere[] = $key.' = \''.$this->db->idate($value).'\'';
				}
				elseif ($key=='customsql') {
					$sqlwhere[] = $value;
				}
				else {
					$sqlwhere[] = $key . ' LIKE \'%' . $this->db->escape($value) . '%\'';
				}
			}
		}
		if (count($sqlwhere) > 0) {
			$sql .= ' AND (' . implode(' '.$filtermode.' ', $sqlwhere).')';
		}

		if (!empty($sortfield)) {
			$sql .= $this->db->order($sortfield, $sortorder);
		}
		if (!empty($limit)) {
			$sql .=  ' ' . $this->db->plimit($limit, $offset);
		}

		$resql = $this->db->query($sql);
		if ($resql) {
			$num = $this->db->num_rows($resql);

			while ($obj = $this->db->fetch_object($resql))
			{
				$record = new self($this->db);

				$record->id = $obj->rowid;
				// TODO Get other fields

				//var_dump($record->id);
				$records[$record->id] = $record;
			}
			$this->db->free($resql);

			return $records;
		} else {
			$this->errors[] = 'Error ' . $this->db->lasterror();
			dol_syslog(__METHOD__ . ' ' . join(',', $this->errors), LOG_ERR);

			return -1;
		}
	}

	/**
	 * Update object into database
	 *
	 * @param  User $user      User that modifies
	 * @param  bool $notrigger false=launch triggers after, true=disable triggers
	 * @return int             <0 if KO, >0 if OK
	 */
	public function update(User $user, $notrigger = false)
	{
		return $this->updateCommon($user, $notrigger);
	}

	/**
>>>>>>> d9b8a8c8
	 * Delete object in database
	 *
	 * @param User $user       User that deletes
	 * @param bool $notrigger  false=launch triggers after, true=disable triggers
	 * @return int             <0 if KO, >0 if OK
	 */
	public function delete(User $user, $notrigger = false)
	{
		return $this->deleteCommon($user, $notrigger);
<<<<<<< HEAD
=======
		//return $this->deleteCommon($user, $notrigger, 1);
>>>>>>> d9b8a8c8
	}

	/**
	 *  Return a link to the object card (with optionaly the picto)
	 *
	 *	@param	int		$withpicto					Include picto in link (0=No picto, 1=Include picto into link, 2=Only picto)
	 *	@param	string	$option						On what the link point to ('nolink', ...)
     *  @param	int  	$notooltip					1=Disable tooltip
     *  @param  string  $morecss            		Add more css on link
     *  @param  int     $save_lastsearch_value    	-1=Auto, 0=No save of lastsearch_values when clicking, 1=Save lastsearch_values whenclicking
	 *	@return	string								String with URL
	 */
	function getNomUrl($withpicto=0, $option='', $notooltip=0, $morecss='', $save_lastsearch_value=-1)
	{
<<<<<<< HEAD
		global $db, $conf, $langs, $hoomanager;
=======
		global $db, $conf, $langs, $hookmanager;
>>>>>>> d9b8a8c8
        global $dolibarr_main_authentication, $dolibarr_main_demo;
        global $menumanager;

        if (! empty($conf->dol_no_mouse_hover)) $notooltip=1;   // Force disable tooltips

        $result = '';

        $label = '<u>' . $langs->trans("MyObject") . '</u>';
        $label.= '<br>';
        $label.= '<b>' . $langs->trans('Ref') . ':</b> ' . $this->ref;

        $url = dol_buildpath('/mymodule/myobject_card.php',1).'?id='.$this->id;

        if ($option != 'nolink')
        {
	        // Add param to save lastsearch_values or not
	        $add_save_lastsearch_values=($save_lastsearch_value == 1 ? 1 : 0);
	        if ($save_lastsearch_value == -1 && preg_match('/list\.php/',$_SERVER["PHP_SELF"])) $add_save_lastsearch_values=1;
	        if ($add_save_lastsearch_values) $url.='&save_lastsearch_values=1';
        }

        $linkclose='';
        if (empty($notooltip))
        {
            if (! empty($conf->global->MAIN_OPTIMIZEFORTEXTBROWSER))
            {
                $label=$langs->trans("ShowMyObject");
                $linkclose.=' alt="'.dol_escape_htmltag($label, 1).'"';
            }
            $linkclose.=' title="'.dol_escape_htmltag($label, 1).'"';
            $linkclose.=' class="classfortooltip'.($morecss?' '.$morecss:'').'"';

            /*
             $hookmanager->initHooks(array('myobjectdao'));
             $parameters=array('id'=>$this->id);
             $reshook=$hookmanager->executeHooks('getnomurltooltip',$parameters,$this,$action);    // Note that $action and $object may have been modified by some hooks
             if ($reshook > 0) $linkclose = $hookmanager->resPrint;
             */
        }
        else $linkclose = ($morecss?' class="'.$morecss.'"':'');

		$linkstart = '<a href="'.$url.'"';
		$linkstart.=$linkclose.'>';
		$linkend='</a>';

		$result .= $linkstart;
		if ($withpicto) $result.=img_object(($notooltip?'':$label), ($this->picto?$this->picto:'generic'), ($notooltip?(($withpicto != 2) ? 'class="paddingright"' : ''):'class="'.(($withpicto != 2) ? 'paddingright ' : '').'classfortooltip"'), 0, 0, $notooltip?0:1);
		if ($withpicto != 2) $result.= $this->ref;
		$result .= $linkend;
		//if ($withpicto != 2) $result.=(($addlabel && $this->label) ? $sep . dol_trunc($this->label, ($addlabel > 1 ? $addlabel : 0)) : '');

<<<<<<< HEAD
		global $action;
=======
		global $action,$hookmanager;
>>>>>>> d9b8a8c8
		$hookmanager->initHooks(array('myobjectdao'));
		$parameters=array('id'=>$this->id, 'getnomurl'=>$result);
		$reshook=$hookmanager->executeHooks('getNomUrl',$parameters,$this,$action);    // Note that $action and $object may have been modified by some hooks
		if ($reshook > 0) $result = $hookmanager->resPrint;
		else $result .= $hookmanager->resPrint;

		return $result;
	}

	/**
	 *  Return label of the status
	 *
	 *  @param  int		$mode          0=long label, 1=short label, 2=Picto + short label, 3=Picto, 4=Picto + long label, 5=Short label + Picto, 6=Long label + Picto
	 *  @return	string 			       Label of status
	 */
	public function getLibStatut($mode=0)
	{
		return $this->LibStatut($this->status, $mode);
	}

    // phpcs:disable PEAR.NamingConventions.ValidFunctionName.ScopeNotCamelCaps
	/**
	 *  Return the status
	 *
	 *  @param	int		$status        Id status
	 *  @param  int		$mode          0=long label, 1=short label, 2=Picto + short label, 3=Picto, 4=Picto + long label, 5=Short label + Picto, 6=Long label + Picto
	 *  @return string 			       Label of status
	 */
<<<<<<< HEAD
	function LibStatut($status, $mode=0)
	{
=======
	public function LibStatut($status, $mode=0)
	{
		// phpcs:enable
>>>>>>> d9b8a8c8
		if (empty($this->labelstatus))
		{
			global $langs;
			//$langs->load("mymodule");
			$this->labelstatus[1] = $langs->trans('Enabled');
			$this->labelstatus[0] = $langs->trans('Disabled');
		}

		if ($mode == 0)
		{
			return $this->labelstatus[$status];
		}
		elseif ($mode == 1)
		{
			return $this->labelstatus[$status];
		}
		elseif ($mode == 2)
		{
<<<<<<< HEAD
			if ($status == 1) return img_picto($this->labelstatus[$status],'statut4').' '.$this->labelstatus[$status];
			if ($status == 0) return img_picto($this->labelstatus[$status],'statut5').' '.$this->labelstatus[$status];
=======
			if ($status == 1) return img_picto($this->labelstatus[$status],'statut4', '', false, 0, 0, '', 'valignmiddle').' '.$this->labelstatus[$status];
			elseif ($status == 0) return img_picto($this->labelstatus[$status],'statut5', '', false, 0, 0, '', 'valignmiddle').' '.$this->labelstatus[$status];
>>>>>>> d9b8a8c8
		}
		elseif ($mode == 3)
		{
<<<<<<< HEAD
			if ($status == 1) return img_picto($this->labelstatus[$status],'statut4');
			if ($status == 0) return img_picto($this->labelstatus[$status],'statut5');
=======
			if ($status == 1) return img_picto($this->labelstatus[$status],'statut4', '', false, 0, 0, '', 'valignmiddle');
			elseif ($status == 0) return img_picto($this->labelstatus[$status],'statut5', '', false, 0, 0, '', 'valignmiddle');
>>>>>>> d9b8a8c8
		}
		elseif ($mode == 4)
		{
<<<<<<< HEAD
			if ($status == 1) return img_picto($this->labelstatus[$status],'statut4').' '.$this->labelstatus[$status];
			if ($status == 0) return img_picto($this->labelstatus[$status],'statut5').' '.$this->labelstatus[$status];
=======
			if ($status == 1) return img_picto($this->labelstatus[$status],'statut4', '', false, 0, 0, '', 'valignmiddle').' '.$this->labelstatus[$status];
			elseif ($status == 0) return img_picto($this->labelstatus[$status],'statut5', '', false, 0, 0, '', 'valignmiddle').' '.$this->labelstatus[$status];
>>>>>>> d9b8a8c8
		}
		elseif ($mode == 5)
		{
<<<<<<< HEAD
			if ($status == 1) return $this->labelstatus[$status].' '.img_picto($this->labelstatus[$status],'statut4');
			if ($status == 0) return $this->labelstatus[$status].' '.img_picto($this->labelstatus[$status],'statut5');
=======
			if ($status == 1) return $this->labelstatus[$status].' '.img_picto($this->labelstatus[$status],'statut4', '', false, 0, 0, '', 'valignmiddle');
			elseif ($status == 0) return $this->labelstatus[$status].' '.img_picto($this->labelstatus[$status],'statut5', '', false, 0, 0, '', 'valignmiddle');
>>>>>>> d9b8a8c8
		}
		elseif ($mode == 6)
		{
<<<<<<< HEAD
			if ($status == 1) return $this->labelstatus[$status].' '.img_picto($this->labelstatus[$status],'statut4');
			if ($status == 0) return $this->labelstatus[$status].' '.img_picto($this->labelstatus[$status],'statut5');
=======
			if ($status == 1) return $this->labelstatus[$status].' '.img_picto($this->labelstatus[$status],'statut4', '', false, 0, 0, '', 'valignmiddle');
			elseif ($status == 0) return $this->labelstatus[$status].' '.img_picto($this->labelstatus[$status],'statut5', '', false, 0, 0, '', 'valignmiddle');
>>>>>>> d9b8a8c8
		}
	}

	/**
	 *	Charge les informations d'ordre info dans l'objet commande
	 *
	 *	@param  int		$id       Id of order
	 *	@return	void
	 */
<<<<<<< HEAD
	function info($id)
=======
	public function info($id)
>>>>>>> d9b8a8c8
	{
		$sql = 'SELECT rowid, date_creation as datec, tms as datem,';
		$sql.= ' fk_user_creat, fk_user_modif';
		$sql.= ' FROM '.MAIN_DB_PREFIX.$this->table_element.' as t';
		$sql.= ' WHERE t.rowid = '.$id;
		$result=$this->db->query($sql);
		if ($result)
		{
			if ($this->db->num_rows($result))
			{
				$obj = $this->db->fetch_object($result);
				$this->id = $obj->rowid;
				if ($obj->fk_user_author)
				{
					$cuser = new User($this->db);
					$cuser->fetch($obj->fk_user_author);
					$this->user_creation   = $cuser;
				}

				if ($obj->fk_user_valid)
				{
					$vuser = new User($this->db);
					$vuser->fetch($obj->fk_user_valid);
					$this->user_validation = $vuser;
				}

				if ($obj->fk_user_cloture)
				{
					$cluser = new User($this->db);
					$cluser->fetch($obj->fk_user_cloture);
					$this->user_cloture   = $cluser;
				}

				$this->date_creation     = $this->db->jdate($obj->datec);
				$this->date_modification = $this->db->jdate($obj->datem);
				$this->date_validation   = $this->db->jdate($obj->datev);
			}

			$this->db->free($result);
<<<<<<< HEAD

=======
>>>>>>> d9b8a8c8
		}
		else
		{
			dol_print_error($this->db);
		}
	}

	/**
	 * Initialise object with example values
	 * Id must be 0 if object instance is a specimen
	 *
	 * @return void
	 */
	public function initAsSpecimen()
	{
		$this->initAsSpecimenCommon();
	}


	/**
	 * Action executed by scheduler
	 * CAN BE A CRON TASK. In such a case, paramerts come from the schedule job setup field 'Parameters'
	 *
	 * @return	int			0 if OK, <>0 if KO (this function is used also by cron so only 0 is OK)
	 */
	//public function doScheduledJob($param1, $param2, ...)
	public function doScheduledJob()
	{
		global $conf, $langs;

		//$conf->global->SYSLOG_FILE = 'DOL_DATA_ROOT/dolibarr_mydedicatedlofile.log';

		$error = 0;
		$this->output = '';
		$this->error='';

		dol_syslog(__METHOD__, LOG_DEBUG);

		$now = dol_now();

		$this->db->begin();

		// ...

		$this->db->commit();

		return $error;
	}
}

/**
 * Class MyObjectLine. You can also remove this and generate a CRUD class for lines objects.
 */
/*
class MyObjectLine
{
	// @var int ID
	public $id;
	// @var mixed Sample line property 1
	public $prop1;
	// @var mixed Sample line property 2
	public $prop2;
}
*/<|MERGE_RESOLUTION|>--- conflicted
+++ resolved
@@ -41,26 +41,17 @@
 	 * @var string Name of table without prefix where object is stored
 	 */
 	public $table_element = 'mymodule_myobject';
-<<<<<<< HEAD
-=======
-
->>>>>>> d9b8a8c8
+
 	/**
 	 * @var int  Does myobject support multicompany module ? 0=No test on entity, 1=Test with field entity, 2=Test with link by societe
 	 */
 	public $ismultientitymanaged = 0;
-<<<<<<< HEAD
-=======
-
->>>>>>> d9b8a8c8
+
 	/**
 	 * @var int  Does myobject support extrafields ? 0=No, 1=Yes
 	 */
 	public $isextrafieldmanaged = 1;
-<<<<<<< HEAD
-=======
-
->>>>>>> d9b8a8c8
+
 	/**
 	 * @var string String with name of icon for myobject. Must be the part after the 'object_' into object_myobject.png
 	 */
@@ -79,10 +70,7 @@
 	 *  'position' is the sort order of field.
 	 *  'searchall' is 1 if we want to search in this field when making a search from the quick search button.
 	 *  'isameasure' must be set to 1 if you want to have a total on list for this field. Field type must be summable like integer or double(24,8).
-<<<<<<< HEAD
-=======
 	 *  'css' is the CSS style to use on field. For example: 'maxwidth200'
->>>>>>> d9b8a8c8
 	 *  'help' is a string visible as a tooltip on field
 	 *  'comment' is not used. You can store here any text of your choice. It is not used by application.
 	 *  'showoncombobox' if value of the field must be visible into the label of the combobox that list record
@@ -100,39 +88,16 @@
 	    'label'         =>array('type'=>'varchar(255)', 'label'=>'Label',            'enabled'=>1, 'visible'=>1,  'position'=>30,  'searchall'=>1, 'css'=>'minwidth200', 'help'=>'Help text', 'showoncombobox'=>1),
 	    'amount'        =>array('type'=>'double(24,8)', 'label'=>'Amount',           'enabled'=>1, 'visible'=>1,  'default'=>'null', 'position'=>40,  'searchall'=>0, 'isameasure'=>1, 'help'=>'Help text'),
 		'fk_soc' 		=>array('type'=>'integer:Societe:societe/class/societe.class.php', 'label'=>'ThirdParty', 'visible'=>1, 'enabled'=>1, 'position'=>50, 'notnull'=>-1, 'index'=>1, 'help'=>'LinkToThirparty'),
-<<<<<<< HEAD
-		'description'   =>array('type'=>'text',			'label'=>'Descrption',		 'enabled'=>1, 'visible'=>0,  'position'=>60),
-=======
 		'description'   =>array('type'=>'text',			'label'=>'Description',		 'enabled'=>1, 'visible'=>0,  'position'=>60),
->>>>>>> d9b8a8c8
 		'note_public'   =>array('type'=>'html',			'label'=>'NotePublic',		 'enabled'=>1, 'visible'=>0,  'position'=>61),
 		'note_private'  =>array('type'=>'html',			'label'=>'NotePrivate',		 'enabled'=>1, 'visible'=>0,  'position'=>62),
 		'date_creation' =>array('type'=>'datetime',     'label'=>'DateCreation',     'enabled'=>1, 'visible'=>-2, 'notnull'=>1,  'position'=>500),
 	    'tms'           =>array('type'=>'timestamp',    'label'=>'DateModification', 'enabled'=>1, 'visible'=>-2, 'notnull'=>1,  'position'=>501),
-<<<<<<< HEAD
-		//'date_valid'    =>array('type'=>'datetime',     'label'=>'DateCreation',     'enabled'=>1, 'visible'=>-2, 'position'=>502),
-=======
 		//'date_validation'    =>array('type'=>'datetime',     'label'=>'DateCreation',     'enabled'=>1, 'visible'=>-2, 'position'=>502),
->>>>>>> d9b8a8c8
 		'fk_user_creat' =>array('type'=>'integer',      'label'=>'UserAuthor',       'enabled'=>1, 'visible'=>-2, 'notnull'=>1,  'position'=>510, 'foreignkey'=>'llx_user.rowid'),
 		'fk_user_modif' =>array('type'=>'integer',      'label'=>'UserModif',        'enabled'=>1, 'visible'=>-2, 'notnull'=>-1, 'position'=>511),
 		//'fk_user_valid' =>array('type'=>'integer',      'label'=>'UserValidation',        'enabled'=>1, 'visible'=>-1, 'position'=>512),
 		'import_key'    =>array('type'=>'varchar(14)',  'label'=>'ImportId',         'enabled'=>1, 'visible'=>-2, 'notnull'=>-1, 'index'=>0,  'position'=>1000),
-<<<<<<< HEAD
-	    'status'        =>array('type'=>'integer',      'label'=>'Status',           'enabled'=>1, 'visible'=>1,  'notnull'=>1, 'default'=>0, 'index'=>1,  'position'=>1000, 'arrayofkeyval'=>array(0=>'Draft', 1=>'Active', -1=>'Cancel')),
-	);
-
-	public $rowid;
-	public $ref;
-	public $entity;
-	public $label;
-	public $amount;
-	public $status;
-	public $date_creation;
-	public $tms;
-	public $fk_user_creat;
-	public $fk_user_modif;
-=======
 	    'status'        =>array('type'=>'integer',      'label'=>'Status',           'enabled'=>1, 'visible'=>1,  'notnull'=>1, 'default'=>0, 'index'=>1,  'position'=>1000, 'arrayofkeyval'=>array(0=>'Draft', 1=>'Active', -1=>'Canceled')),
 	);
 
@@ -176,7 +141,6 @@
      */
 	public $fk_user_modif;
 
->>>>>>> d9b8a8c8
 	public $import_key;
 	// END MODULEBUILDER PROPERTIES
 
@@ -218,11 +182,7 @@
 	 */
 	public function __construct(DoliDB $db)
 	{
-<<<<<<< HEAD
-		global $conf, $user;
-=======
 		global $conf, $langs, $user;
->>>>>>> d9b8a8c8
 
 		$this->db = $db;
 
@@ -237,8 +197,6 @@
 				unset($this->fields[$key]);
 			}
 		}
-<<<<<<< HEAD
-=======
 
 		// Translate some data of arrayofkeyval
 		foreach($this->fields as $key => $val)
@@ -251,7 +209,6 @@
 				}
 			}
 		}
->>>>>>> d9b8a8c8
 	}
 
 	/**
@@ -275,11 +232,7 @@
 	 */
 	public function createFromClone(User $user, $fromid)
 	{
-<<<<<<< HEAD
-		global $hookmanager, $langs;
-=======
 		global $langs, $hookmanager, $extrafields;
->>>>>>> d9b8a8c8
 	    $error = 0;
 
 	    dol_syslog(__METHOD__, LOG_DEBUG);
@@ -299,8 +252,6 @@
 	    $object->ref = "copy_of_".$object->ref;
 	    $object->title = $langs->trans("CopyOf")." ".$object->title;
 	    // ...
-<<<<<<< HEAD
-=======
 	    // Clear extrafields that are unique
 	    if (is_array($object->array_options) && count($object->array_options) > 0)
 	    {
@@ -315,7 +266,6 @@
 	    		}
 	    	}
 	    }
->>>>>>> d9b8a8c8
 
 	    // Create clone
 		$object->context['createfromclone'] = 'createfromclone';
@@ -365,20 +315,6 @@
 	}*/
 
 	/**
-<<<<<<< HEAD
-	 * Update object into database
-	 *
-	 * @param  User $user      User that modifies
-	 * @param  bool $notrigger false=launch triggers after, true=disable triggers
-	 * @return int             <0 if KO, >0 if OK
-	 */
-	public function update(User $user, $notrigger = false)
-	{
-		return $this->updateCommon($user, $notrigger);
-	}
-
-	/**
-=======
 	 * Load list of objects in memory from the database.
 	 *
 	 * @param  string      $sortorder    Sort Order
@@ -469,7 +405,6 @@
 	}
 
 	/**
->>>>>>> d9b8a8c8
 	 * Delete object in database
 	 *
 	 * @param User $user       User that deletes
@@ -479,10 +414,7 @@
 	public function delete(User $user, $notrigger = false)
 	{
 		return $this->deleteCommon($user, $notrigger);
-<<<<<<< HEAD
-=======
 		//return $this->deleteCommon($user, $notrigger, 1);
->>>>>>> d9b8a8c8
 	}
 
 	/**
@@ -497,11 +429,7 @@
 	 */
 	function getNomUrl($withpicto=0, $option='', $notooltip=0, $morecss='', $save_lastsearch_value=-1)
 	{
-<<<<<<< HEAD
-		global $db, $conf, $langs, $hoomanager;
-=======
 		global $db, $conf, $langs, $hookmanager;
->>>>>>> d9b8a8c8
         global $dolibarr_main_authentication, $dolibarr_main_demo;
         global $menumanager;
 
@@ -553,11 +481,7 @@
 		$result .= $linkend;
 		//if ($withpicto != 2) $result.=(($addlabel && $this->label) ? $sep . dol_trunc($this->label, ($addlabel > 1 ? $addlabel : 0)) : '');
 
-<<<<<<< HEAD
-		global $action;
-=======
 		global $action,$hookmanager;
->>>>>>> d9b8a8c8
 		$hookmanager->initHooks(array('myobjectdao'));
 		$parameters=array('id'=>$this->id, 'getnomurl'=>$result);
 		$reshook=$hookmanager->executeHooks('getNomUrl',$parameters,$this,$action);    // Note that $action and $object may have been modified by some hooks
@@ -586,14 +510,9 @@
 	 *  @param  int		$mode          0=long label, 1=short label, 2=Picto + short label, 3=Picto, 4=Picto + long label, 5=Short label + Picto, 6=Long label + Picto
 	 *  @return string 			       Label of status
 	 */
-<<<<<<< HEAD
-	function LibStatut($status, $mode=0)
-	{
-=======
 	public function LibStatut($status, $mode=0)
 	{
 		// phpcs:enable
->>>>>>> d9b8a8c8
 		if (empty($this->labelstatus))
 		{
 			global $langs;
@@ -612,53 +531,28 @@
 		}
 		elseif ($mode == 2)
 		{
-<<<<<<< HEAD
-			if ($status == 1) return img_picto($this->labelstatus[$status],'statut4').' '.$this->labelstatus[$status];
-			if ($status == 0) return img_picto($this->labelstatus[$status],'statut5').' '.$this->labelstatus[$status];
-=======
 			if ($status == 1) return img_picto($this->labelstatus[$status],'statut4', '', false, 0, 0, '', 'valignmiddle').' '.$this->labelstatus[$status];
 			elseif ($status == 0) return img_picto($this->labelstatus[$status],'statut5', '', false, 0, 0, '', 'valignmiddle').' '.$this->labelstatus[$status];
->>>>>>> d9b8a8c8
 		}
 		elseif ($mode == 3)
 		{
-<<<<<<< HEAD
-			if ($status == 1) return img_picto($this->labelstatus[$status],'statut4');
-			if ($status == 0) return img_picto($this->labelstatus[$status],'statut5');
-=======
 			if ($status == 1) return img_picto($this->labelstatus[$status],'statut4', '', false, 0, 0, '', 'valignmiddle');
 			elseif ($status == 0) return img_picto($this->labelstatus[$status],'statut5', '', false, 0, 0, '', 'valignmiddle');
->>>>>>> d9b8a8c8
 		}
 		elseif ($mode == 4)
 		{
-<<<<<<< HEAD
-			if ($status == 1) return img_picto($this->labelstatus[$status],'statut4').' '.$this->labelstatus[$status];
-			if ($status == 0) return img_picto($this->labelstatus[$status],'statut5').' '.$this->labelstatus[$status];
-=======
 			if ($status == 1) return img_picto($this->labelstatus[$status],'statut4', '', false, 0, 0, '', 'valignmiddle').' '.$this->labelstatus[$status];
 			elseif ($status == 0) return img_picto($this->labelstatus[$status],'statut5', '', false, 0, 0, '', 'valignmiddle').' '.$this->labelstatus[$status];
->>>>>>> d9b8a8c8
 		}
 		elseif ($mode == 5)
 		{
-<<<<<<< HEAD
-			if ($status == 1) return $this->labelstatus[$status].' '.img_picto($this->labelstatus[$status],'statut4');
-			if ($status == 0) return $this->labelstatus[$status].' '.img_picto($this->labelstatus[$status],'statut5');
-=======
 			if ($status == 1) return $this->labelstatus[$status].' '.img_picto($this->labelstatus[$status],'statut4', '', false, 0, 0, '', 'valignmiddle');
 			elseif ($status == 0) return $this->labelstatus[$status].' '.img_picto($this->labelstatus[$status],'statut5', '', false, 0, 0, '', 'valignmiddle');
->>>>>>> d9b8a8c8
 		}
 		elseif ($mode == 6)
 		{
-<<<<<<< HEAD
-			if ($status == 1) return $this->labelstatus[$status].' '.img_picto($this->labelstatus[$status],'statut4');
-			if ($status == 0) return $this->labelstatus[$status].' '.img_picto($this->labelstatus[$status],'statut5');
-=======
 			if ($status == 1) return $this->labelstatus[$status].' '.img_picto($this->labelstatus[$status],'statut4', '', false, 0, 0, '', 'valignmiddle');
 			elseif ($status == 0) return $this->labelstatus[$status].' '.img_picto($this->labelstatus[$status],'statut5', '', false, 0, 0, '', 'valignmiddle');
->>>>>>> d9b8a8c8
 		}
 	}
 
@@ -668,11 +562,7 @@
 	 *	@param  int		$id       Id of order
 	 *	@return	void
 	 */
-<<<<<<< HEAD
-	function info($id)
-=======
 	public function info($id)
->>>>>>> d9b8a8c8
 	{
 		$sql = 'SELECT rowid, date_creation as datec, tms as datem,';
 		$sql.= ' fk_user_creat, fk_user_modif';
@@ -712,10 +602,6 @@
 			}
 
 			$this->db->free($result);
-<<<<<<< HEAD
-
-=======
->>>>>>> d9b8a8c8
 		}
 		else
 		{
