--- conflicted
+++ resolved
@@ -1,11 +1,6 @@
 <?php
-<<<<<<< HEAD
-/* Copyright (C) ---Put here your own copyright and developer email---
- * Copyright (C) 2024		MDW							<mdeweerd@users.noreply.github.com>
-=======
 /* Copyright (C) 2023		Laurent Destailleur			<eldy@users.sourceforge.net>
  * Copyright (C) ---Replace with your own copyright and developer email---
->>>>>>> cc80841a
  *
  * This program is free software: you can redistribute it and/or modify
  * it under the terms of the GNU General Public License as published by
@@ -82,17 +77,10 @@
 	/**
 	 * Execute action
 	 *
-<<<<<<< HEAD
-	 * @param	array			$parameters		Array of parameters
-	 * @param	CommonObject    $object         The object to process (an invoice if you are in invoice module, a propale in propale's module, etc...)
-	 * @param	string			$action      	'add', 'update', 'view'
-	 * @return	int         					Return integer <0 if KO,
-=======
 	 * @param	array<string,mixed>	$parameters	Array of parameters
 	 * @param	CommonObject		$object		The object to process (an invoice if you are in invoice module, a propale in propale's module, etc...)
 	 * @param	string				$action		'add', 'update', 'view'
 	 * @return	int								Return integer <0 if KO,
->>>>>>> cc80841a
 	 *                           				=0 if OK but we want to process standard actions too,
 	 *											>0 if OK and we want to replace standard actions.
 	 */
@@ -106,19 +94,11 @@
 	/**
 	 * Overload the doActions function : replacing the parent's function with the one below
 	 *
-<<<<<<< HEAD
-	 * @param   array           $parameters     Hook metadatas (context, etc...)
-	 * @param   CommonObject    $object         The object to process (an invoice if you are in invoice module, a propale in propale's module, etc...)
-	 * @param   string          $action         Current action (if set). Generally create or edit or null
-	 * @param   HookManager     $hookmanager    Hook manager propagated to allow calling another hook
-	 * @return  int                             Return integer < 0 on error, 0 on success, 1 to replace standard code
-=======
 	 * @param	array<string,mixed>	$parameters		Hook metadata (context, etc...)
 	 * @param	CommonObject		$object			The object to process (an invoice if you are in invoice module, a propale in propale's module, etc...)
 	 * @param	?string				$action			Current action (if set). Generally create or edit or null
 	 * @param	HookManager			$hookmanager	Hook manager propagated to allow calling another hook
 	 * @return	int									Return integer < 0 on error, 0 on success, 1 to replace standard code
->>>>>>> cc80841a
 	 */
 	public function doActions($parameters, &$object, &$action, $hookmanager)
 	{
@@ -130,11 +110,7 @@
 		// @phan-suppress-next-line PhanPluginEmptyStatementIf
 		if (in_array($parameters['currentcontext'], array('somecontext1', 'somecontext2'))) {	    // do something only for the context 'somecontext1' or 'somecontext2'
 			// Do what you want here...
-<<<<<<< HEAD
-			// You can for example load and use call global vars like $fieldstosearchall to overwrite them, or update database depending on $action and GETPOST values.
-=======
 			// You can for example load and use call global vars like $fieldstosearchall to overwrite them, or update the database depending on $action and GETPOST values.
->>>>>>> cc80841a
 		}
 
 		if (!$error) {
@@ -151,19 +127,11 @@
 	/**
 	 * Overload the doMassActions function : replacing the parent's function with the one below
 	 *
-<<<<<<< HEAD
-	 * @param   array           $parameters     Hook metadatas (context, etc...)
-	 * @param   CommonObject    $object         The object to process (an invoice if you are in invoice module, a propale in propale's module, etc...)
-	 * @param   string          $action         Current action (if set). Generally create or edit or null
-	 * @param   HookManager     $hookmanager    Hook manager propagated to allow calling another hook
-	 * @return  int                             Return integer < 0 on error, 0 on success, 1 to replace standard code
-=======
 	 * @param	array<string,mixed>	$parameters		Hook metadata (context, etc...)
 	 * @param	CommonObject		$object			The object to process (an invoice if you are in invoice module, a propale in propale's module, etc...)
 	 * @param	?string				$action			Current action (if set). Generally create or edit or null
 	 * @param	HookManager			$hookmanager	Hook manager propagated to allow calling another hook
 	 * @return	int									Return integer < 0 on error, 0 on success, 1 to replace standard code
->>>>>>> cc80841a
 	 */
 	public function doMassActions($parameters, &$object, &$action, $hookmanager)
 	{
@@ -193,19 +161,11 @@
 	/**
 	 * Overload the addMoreMassActions function : replacing the parent's function with the one below
 	 *
-<<<<<<< HEAD
-	 * @param   array           $parameters     Hook metadatas (context, etc...)
-	 * @param   CommonObject    $object         The object to process (an invoice if you are in invoice module, a propale in propale's module, etc...)
-	 * @param   string          $action         Current action (if set). Generally create or edit or null
-	 * @param   HookManager     $hookmanager    Hook manager propagated to allow calling another hook
-	 * @return  int                             Return integer < 0 on error, 0 on success, 1 to replace standard code
-=======
 	 * @param	array<string,mixed>	$parameters     Hook metadata (context, etc...)
 	 * @param	CommonObject		$object         The object to process (an invoice if you are in invoice module, a propale in propale's module, etc...)
 	 * @param	?string	$action						Current action (if set). Generally create or edit or null
 	 * @param	HookManager	$hookmanager			Hook manager propagated to allow calling another hook
 	 * @return	int									Return integer < 0 on error, 0 on success, 1 to replace standard code
->>>>>>> cc80841a
 	 */
 	public function addMoreMassActions($parameters, &$object, &$action, $hookmanager)
 	{
@@ -232,21 +192,12 @@
 	/**
 	 * Execute action before PDF (document) creation
 	 *
-<<<<<<< HEAD
-	 * @param	array	$parameters     Array of parameters
-	 * @param   Object	$object		   	Object output on PDF
-	 * @param   string	$action     	'add', 'update', 'view'
-	 * @return  int 		        	Return integer <0 if KO,
-	 *                          		=0 if OK but we want to process standard actions too,
-	 *  	                            >0 if OK and we want to replace standard actions.
-=======
 	 * @param	array<string,mixed>	$parameters	Array of parameters
 	 * @param	CommonObject		$object		Object output on PDF
 	 * @param	string				$action		'add', 'update', 'view'
 	 * @return	int								Return integer <0 if KO,
 	 *											=0 if OK but we want to process standard actions too,
 	 *											>0 if OK and we want to replace standard actions.
->>>>>>> cc80841a
 	 */
 	public function beforePDFCreation($parameters, &$object, &$action)
 	{
@@ -270,21 +221,12 @@
 	/**
 	 * Execute action after PDF (document) creation
 	 *
-<<<<<<< HEAD
-	 * @param	array	$parameters     Array of parameters
-	 * @param   Object	$pdfhandler     PDF builder handler
-	 * @param   string	$action         'add', 'update', 'view'
-	 * @return  int 		            Return integer <0 if KO,
-	 *                                  =0 if OK but we want to process standard actions too,
-	 *                                  >0 if OK and we want to replace standard actions.
-=======
 	 * @param	array<string,mixed>	$parameters	Array of parameters
 	 * @param	CommonDocGenerator	$pdfhandler	PDF builder handler
 	 * @param	string				$action		'add', 'update', 'view'
 	 * @return	int								Return integer <0 if KO,
 	 * 											=0 if OK but we want to process standard actions too,
 	 *											>0 if OK and we want to replace standard actions.
->>>>>>> cc80841a
 	 */
 	public function afterPDFCreation($parameters, &$pdfhandler, &$action)
 	{
@@ -311,17 +253,10 @@
 	/**
 	 * Overload the loadDataForCustomReports function : returns data to complete the customreport tool
 	 *
-<<<<<<< HEAD
-	 * @param   array           $parameters     Hook metadatas (context, etc...)
-	 * @param   string          $action         Current action (if set). Generally create or edit or null
-	 * @param   HookManager     $hookmanager    Hook manager propagated to allow calling another hook
-	 * @return  int                             Return integer < 0 on error, 0 on success, 1 to replace standard code
-=======
 	 * @param	array<string,mixed>	$parameters		Hook metadata (context, etc...)
 	 * @param	?string				$action 		Current action (if set). Generally create or edit or null
 	 * @param	HookManager			$hookmanager    Hook manager propagated to allow calling another hook
 	 * @return	int									Return integer < 0 on error, 0 on success, 1 to replace standard code
->>>>>>> cc80841a
 	 */
 	public function loadDataForCustomReports($parameters, &$action, $hookmanager)
 	{
@@ -363,21 +298,12 @@
 	/**
 	 * Overload the restrictedArea function : check permission on an object
 	 *
-<<<<<<< HEAD
-	 * @param   array           $parameters     Hook metadatas (context, etc...)
-	 * @param   string          $action         Current action (if set). Generally create or edit or null
-	 * @param   HookManager     $hookmanager    Hook manager propagated to allow calling another hook
-	 * @return  int 		      			  	Return integer <0 if KO,
-	 *                          				=0 if OK but we want to process standard actions too,
-	 *  	                            		>0 if OK and we want to replace standard actions.
-=======
 	 * @param	array<string,mixed>	$parameters		Hook metadata (context, etc...)
 	 * @param	string				$action			Current action (if set). Generally create or edit or null
 	 * @param	HookManager			$hookmanager	Hook manager propagated to allow calling another hook
 	 * @return	int									Return integer <0 if KO,
 	 *												=0 if OK but we want to process standard actions too,
 	 *												>0 if OK and we want to replace standard actions.
->>>>>>> cc80841a
 	 */
 	public function restrictedArea($parameters, &$action, $hookmanager)
 	{
@@ -399,15 +325,6 @@
 	/**
 	 * Execute action completeTabsHead
 	 *
-<<<<<<< HEAD
-	 * @param   array           $parameters     Array of parameters
-	 * @param   CommonObject    $object         The object to process (an invoice if you are in invoice module, a propale in propale's module, etc...)
-	 * @param   string          $action         'add', 'update', 'view'
-	 * @param   Hookmanager     $hookmanager    hookmanager
-	 * @return  int                             Return integer <0 if KO,
-	 *                                          =0 if OK but we want to process standard actions too,
-	 *                                          >0 if OK and we want to replace standard actions.
-=======
 	 * @param	array<string,mixed>	$parameters		Array of parameters
 	 * @param	CommonObject		$object			The object to process (an invoice if you are in invoice module, a propale in propale's module, etc...)
 	 * @param	string				$action			'add', 'update', 'view'
@@ -415,7 +332,6 @@
 	 * @return	int									Return integer <0 if KO,
 	 *												=0 if OK but we want to process standard actions too,
 	 *												>0 if OK and we want to replace standard actions.
->>>>>>> cc80841a
 	 */
 	public function completeTabsHead(&$parameters, &$object, &$action, $hookmanager)
 	{
