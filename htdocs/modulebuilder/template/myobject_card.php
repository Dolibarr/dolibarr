<?php
/* Copyright (C) 2017 Laurent Destailleur  <eldy@users.sourceforge.net>
 * Copyright (C) ---Put here your own copyright and developer email---
 *
 * This program is free software; you can redistribute it and/or modify
 * it under the terms of the GNU General Public License as published by
 * the Free Software Foundation; either version 3 of the License, or
 * (at your option) any later version.
 *
 * This program is distributed in the hope that it will be useful,
 * but WITHOUT ANY WARRANTY; without even the implied warranty of
 * MERCHANTABILITY or FITNESS FOR A PARTICULAR PURPOSE.  See the
 * GNU General Public License for more details.
 *
 * You should have received a copy of the GNU General Public License
 * along with this program. If not, see <http://www.gnu.org/licenses/>.
 */

/**
 *   	\file       htdocs/modulebuilder/template/myobject_card.php
 *		\ingroup    mymodule
 *		\brief      Page to create/edit/view myobject
 */

//if (! defined('NOREQUIREDB'))              define('NOREQUIREDB','1');					// Do not create database handler $db
//if (! defined('NOREQUIREUSER'))            define('NOREQUIREUSER','1');				// Do not load object $user
//if (! defined('NOREQUIRESOC'))             define('NOREQUIRESOC','1');				// Do not load object $mysoc
//if (! defined('NOREQUIRETRAN'))            define('NOREQUIRETRAN','1');				// Do not load object $langs
//if (! defined('NOSCANGETFORINJECTION'))    define('NOSCANGETFORINJECTION','1');		// Do not check injection attack on GET parameters
//if (! defined('NOSCANPOSTFORINJECTION'))   define('NOSCANPOSTFORINJECTION','1');		// Do not check injection attack on POST parameters
//if (! defined('NOCSRFCHECK'))              define('NOCSRFCHECK','1');					// Do not check CSRF attack (test on referer + on token if option MAIN_SECURITY_CSRF_WITH_TOKEN is on).
//if (! defined('NOTOKENRENEWAL'))           define('NOTOKENRENEWAL','1');				// Do not roll the Anti CSRF token (used if MAIN_SECURITY_CSRF_WITH_TOKEN is on)
//if (! defined('NOSTYLECHECK'))             define('NOSTYLECHECK','1');				// Do not check style html tag into posted data
//if (! defined('NOREQUIREMENU'))            define('NOREQUIREMENU','1');				// If there is no need to load and show top and left menu
//if (! defined('NOREQUIREHTML'))            define('NOREQUIREHTML','1');				// If we don't need to load the html.form.class.php
//if (! defined('NOREQUIREAJAX'))            define('NOREQUIREAJAX','1');       	  	// Do not load ajax.lib.php library
//if (! defined("NOLOGIN"))                  define("NOLOGIN",'1');						// If this page is public (can be called outside logged session). This include the NOIPCHECK too.
//if (! defined('NOIPCHECK'))                define('NOIPCHECK','1');					// Do not check IP defined into conf $dolibarr_main_restrict_ip
//if (! defined("MAIN_LANG_DEFAULT"))        define('MAIN_LANG_DEFAULT','auto');					// Force lang to a particular value
//if (! defined("MAIN_AUTHENTICATION_MODE")) define('MAIN_AUTHENTICATION_MODE','aloginmodule');		// Force authentication handler
//if (! defined("NOREDIRECTBYMAINTOLOGIN"))  define('NOREDIRECTBYMAINTOLOGIN',1);		// The main.inc.php does not make a redirect if not logged, instead show simple error message
//if (! defined("FORCECSP"))                 define('FORCECSP','none');					// Disable all Content Security Policies


// Load Dolibarr environment
$res=0;
// Try main.inc.php into web root known defined into CONTEXT_DOCUMENT_ROOT (not always defined)
if (! $res && ! empty($_SERVER["CONTEXT_DOCUMENT_ROOT"])) $res=@include($_SERVER["CONTEXT_DOCUMENT_ROOT"]."/main.inc.php");
// Try main.inc.php into web root detected using web root calculated from SCRIPT_FILENAME
$tmp=empty($_SERVER['SCRIPT_FILENAME'])?'':$_SERVER['SCRIPT_FILENAME'];$tmp2=realpath(__FILE__); $i=strlen($tmp)-1; $j=strlen($tmp2)-1;
while($i > 0 && $j > 0 && isset($tmp[$i]) && isset($tmp2[$j]) && $tmp[$i]==$tmp2[$j]) { $i--; $j--; }
if (! $res && $i > 0 && file_exists(substr($tmp, 0, ($i+1))."/main.inc.php")) $res=@include(substr($tmp, 0, ($i+1))."/main.inc.php");
if (! $res && $i > 0 && file_exists(dirname(substr($tmp, 0, ($i+1)))."/main.inc.php")) $res=@include(dirname(substr($tmp, 0, ($i+1)))."/main.inc.php");
// Try main.inc.php using relative path
if (! $res && file_exists("../main.inc.php")) $res=@include("../main.inc.php");
if (! $res && file_exists("../../main.inc.php")) $res=@include("../../main.inc.php");
if (! $res && file_exists("../../../main.inc.php")) $res=@include("../../../main.inc.php");
if (! $res) die("Include of main fails");

include_once(DOL_DOCUMENT_ROOT.'/core/class/html.formcompany.class.php');
include_once(DOL_DOCUMENT_ROOT.'/core/class/html.formfile.class.php');
dol_include_once('/mymodule/class/myobject.class.php');
dol_include_once('/mymodule/lib/myobject.lib.php');

// Load translation files required by the page
$langs->loadLangs(array("mymodule@mymodule","other"));

// Get parameters
$id			= GETPOST('id', 'int');
$ref        = GETPOST('ref', 'alpha');
$action		= GETPOST('action', 'alpha');
$confirm    = GETPOST('confirm', 'alpha');
$cancel     = GETPOST('cancel', 'aZ09');
$contextpage= GETPOST('contextpage','aZ')?GETPOST('contextpage','aZ'):'myobjectcard';   // To manage different context of search
$backtopage = GETPOST('backtopage', 'alpha');

// Initialize technical objects
$object=new MyObject($db);
$extrafields = new ExtraFields($db);
$diroutputmassaction=$conf->mymodule->dir_output . '/temp/massgeneration/'.$user->id;
$hookmanager->initHooks(array('myobjectcard','globalcard'));     // Note that conf->hooks_modules contains array
// Fetch optionals attributes and labels
$extralabels = $extrafields->fetch_name_optionals_label('myobject');
$search_array_options=$extrafields->getOptionalsFromPost($extralabels,'','search_');

// Initialize array of search criterias
$search_all=trim(GETPOST("search_all",'alpha'));
$search=array();
foreach($object->fields as $key => $val)
{
    if (GETPOST('search_'.$key,'alpha')) $search[$key]=GETPOST('search_'.$key,'alpha');
}

if (empty($action) && empty($id) && empty($ref)) $action='view';

// Security check - Protection if external user
//if ($user->societe_id > 0) access_forbidden();
//if ($user->societe_id > 0) $socid = $user->societe_id;
//$result = restrictedArea($user, 'mymodule', $id);

// fetch optionals attributes and labels
$extralabels = $extrafields->fetch_name_optionals_label($object->table_element);

// Load object
include DOL_DOCUMENT_ROOT.'/core/actions_fetchobject.inc.php';  // Must be include, not include_once  // Must be include, not include_once. Include fetch and fetch_thirdparty but not fetch_optionals



/*
 * Actions
 *
 * Put here all code to do according to value of "action" parameter
 */

$parameters=array();
$reshook=$hookmanager->executeHooks('doActions',$parameters,$object,$action);    // Note that $action and $object may have been modified by some hooks
if ($reshook < 0) setEventMessages($hookmanager->error, $hookmanager->errors, 'errors');

if (empty($reshook))
{
	$error=0;

	$permissiontoadd = $user->rights->mymodule->write;
	$permissiontodelete = $user->rights->mymodule->delete;
	if (empty($backtopage)) $backtopage = dol_buildpath('/mymodule/myobject_card.php',1).'?id=__ID__';
	$backurlforlist = dol_buildpath('/mymodule/myobject_list.php',1);
	$triggermodname = 'MYMODULE_MYOBJECT_MODIFY';	// Name of trigger action code to execute when we modify record

	// Actions cancel, add, update, delete or clone
	include DOL_DOCUMENT_ROOT.'/core/actions_addupdatedelete.inc.php';

	// Actions when printing a doc from card
	include DOL_DOCUMENT_ROOT.'/core/actions_printing.inc.php';

	// Actions to send emails
	$trigger_name='MYOBJECT_SENTBYMAIL';
	$autocopy='MAIN_MAIL_AUTOCOPY_MYOBJECT_TO';
	$trackid='myobject'.$object->id;
	include DOL_DOCUMENT_ROOT.'/core/actions_sendmails.inc.php';
}




/*
 * View
 *
 * Put here all code to build page
 */

$form=new Form($db);
$formfile=new FormFile($db);

llxHeader('','MyObject','');

// Example : Adding jquery code
print '<script type="text/javascript" language="javascript">
jQuery(document).ready(function() {
	function init_myfunc()
	{
		jQuery("#myid").removeAttr(\'disabled\');
		jQuery("#myid").attr(\'disabled\',\'disabled\');
	}
	init_myfunc();
	jQuery("#mybutton").click(function() {
		init_myfunc();
	});
});
</script>';


// Part to create
if ($action == 'create')
{
	print load_fiche_titre($langs->trans("NewObject", $langs->transnoentitiesnoconv("MyObject")));

	print '<form method="POST" action="'.$_SERVER["PHP_SELF"].'">';
	print '<input type="hidden" name="token" value="'.$_SESSION['newtoken'].'">';
	print '<input type="hidden" name="action" value="add">';
	print '<input type="hidden" name="backtopage" value="'.$backtopage.'">';

	dol_fiche_head(array(), '');

	print '<table class="border centpercent">'."\n";

	// Common attributes
	include DOL_DOCUMENT_ROOT . '/core/tpl/commonfields_add.tpl.php';

	// Other attributes
	include DOL_DOCUMENT_ROOT . '/core/tpl/extrafields_add.tpl.php';

	print '</table>'."\n";

	dol_fiche_end();

	print '<div class="center">';
	print '<input type="submit" class="button" name="add" value="'.dol_escape_htmltag($langs->trans("Create")).'">';
	print '&nbsp; ';
	print '<input type="'.($backtopage?"submit":"button").'" class="button" name="cancel" value="'.dol_escape_htmltag($langs->trans("Cancel")).'"'.($backtopage?'':' onclick="javascript:history.go(-1)"').'>';	// Cancel for create does not post form if we don't know the backtopage
	print '</div>';

	print '</form>';
}

// Part to edit record
if (($id || $ref) && $action == 'edit')
{
	print load_fiche_titre($langs->trans("MyObject"));

	print '<form method="POST" action="'.$_SERVER["PHP_SELF"].'">';
    print '<input type="hidden" name="token" value="'.$_SESSION['newtoken'].'">';
	print '<input type="hidden" name="action" value="update">';
	print '<input type="hidden" name="backtopage" value="'.$backtopage.'">';
	print '<input type="hidden" name="id" value="'.$object->id.'">';

	dol_fiche_head();

	print '<table class="border centpercent">'."\n";

	// Common attributes
	include DOL_DOCUMENT_ROOT . '/core/tpl/commonfields_edit.tpl.php';

	// Other attributes
	include DOL_DOCUMENT_ROOT . '/core/tpl/extrafields_edit.tpl.php';

	print '</table>';

	dol_fiche_end();

	print '<div class="center"><input type="submit" class="button" name="save" value="'.$langs->trans("Save").'">';
	print ' &nbsp; <input type="submit" class="button" name="cancel" value="'.$langs->trans("Cancel").'">';
	print '</div>';

	print '</form>';
}

// Part to show record
if ($object->id > 0 && (empty($action) || ($action != 'edit' && $action != 'create')))
{
    $res = $object->fetch_optionals();

	$head = myobjectPrepareHead($object);
	dol_fiche_head($head, 'card', $langs->trans("MyObject"), -1, 'myobject@mymodule');

	$formconfirm = '';

	// Confirmation to delete
	if ($action == 'delete')
	{
	    $formconfirm = $form->formconfirm($_SERVER["PHP_SELF"] . '?id=' . $object->id, $langs->trans('DeleteMyObject'), $langs->trans('ConfirmDeleteMyObject'), 'confirm_delete', '', 0, 1);
	}

	// Clone confirmation
	if ($action == 'clone') {
		// Create an array for form
		$formquestion = array();
		$formconfirm = $form->formconfirm($_SERVER["PHP_SELF"] . '?id=' . $object->id, $langs->trans('CloneMyObject'), $langs->trans('ConfirmCloneMyObject', $object->ref), 'confirm_clone', $formquestion, 'yes', 1);
	}

	// Confirmation of action xxxx
	if ($action == 'xxx')
	{
		$formquestion=array();
	    /*
		$forcecombo=0;
		if ($conf->browser->name == 'ie') $forcecombo = 1;	// There is a bug in IE10 that make combo inside popup crazy
	    $formquestion = array(
	        // 'text' => $langs->trans("ConfirmClone"),
	        // array('type' => 'checkbox', 'name' => 'clone_content', 'label' => $langs->trans("CloneMainAttributes"), 'value' => 1),
	        // array('type' => 'checkbox', 'name' => 'update_prices', 'label' => $langs->trans("PuttingPricesUpToDate"), 'value' => 1),
	        // array('type' => 'other',    'name' => 'idwarehouse',   'label' => $langs->trans("SelectWarehouseForStockDecrease"), 'value' => $formproduct->selectWarehouses(GETPOST('idwarehouse')?GETPOST('idwarehouse'):'ifone', 'idwarehouse', '', 1, 0, 0, '', 0, $forcecombo))
        );
<<<<<<< HEAD
	    }*/
=======
	    */
>>>>>>> af21222c
	    $formconfirm = $form->formconfirm($_SERVER["PHP_SELF"] . '?id=' . $object->id, $langs->trans('XXX'), $text, 'confirm_xxx', $formquestion, 0, 1, 220);
	}

	if (! $formconfirm) {
	    $parameters = array('lineid' => $lineid);
	    $reshook = $hookmanager->executeHooks('formConfirm', $parameters, $object, $action); // Note that $action and $object may have been modified by hook
	    if (empty($reshook)) $formconfirm.=$hookmanager->resPrint;
	    elseif ($reshook > 0) $formconfirm=$hookmanager->resPrint;
	}

	// Print form confirm
	print $formconfirm;


	// Object card
	// ------------------------------------------------------------
	$linkback = '<a href="' .dol_buildpath('/mymodule/myobject_list.php',1) . '?restore_lastsearch_values=1' . (! empty($socid) ? '&socid=' . $socid : '') . '">' . $langs->trans("BackToList") . '</a>';

	$morehtmlref='<div class="refidno">';
	/*
	// Ref bis
	$morehtmlref.=$form->editfieldkey("RefBis", 'ref_client', $object->ref_client, $object, $user->rights->mymodule->creer, 'string', '', 0, 1);
	$morehtmlref.=$form->editfieldval("RefBis", 'ref_client', $object->ref_client, $object, $user->rights->mymodule->creer, 'string', '', null, null, '', 1);
	// Thirdparty
	$morehtmlref.='<br>'.$langs->trans('ThirdParty') . ' : ' . $soc->getNomUrl(1);
	// Project
	if (! empty($conf->projet->enabled))
	{
	    $langs->load("projects");
	    $morehtmlref.='<br>'.$langs->trans('Project') . ' ';
	    if ($user->rights->mymodule->write)
	    {
	        if ($action != 'classify')
	            $morehtmlref.='<a href="' . $_SERVER['PHP_SELF'] . '?action=classify&amp;id=' . $object->id . '">' . img_edit($langs->transnoentitiesnoconv('SetProject')) . '</a> : ';
            if ($action == 'classify') {
                //$morehtmlref.=$form->form_project($_SERVER['PHP_SELF'] . '?id=' . $object->id, $object->socid, $object->fk_project, 'projectid', 0, 0, 1, 1);
                $morehtmlref.='<form method="post" action="'.$_SERVER['PHP_SELF'].'?id='.$object->id.'">';
                $morehtmlref.='<input type="hidden" name="action" value="classin">';
                $morehtmlref.='<input type="hidden" name="token" value="'.$_SESSION['newtoken'].'">';
                $morehtmlref.=$formproject->select_projects($object->socid, $object->fk_project, 'projectid', 0, 0, 1, 0, 1, 0, 0, '', 1);
                $morehtmlref.='<input type="submit" class="button valignmiddle" value="'.$langs->trans("Modify").'">';
                $morehtmlref.='</form>';
            } else {
                $morehtmlref.=$form->form_project($_SERVER['PHP_SELF'] . '?id=' . $object->id, $object->socid, $object->fk_project, 'none', 0, 0, 0, 1);
	        }
	    } else {
	        if (! empty($object->fk_project)) {
	            $proj = new Project($db);
	            $proj->fetch($object->fk_project);
	            $morehtmlref.='<a href="'.DOL_URL_ROOT.'/projet/card.php?id=' . $object->fk_project . '" title="' . $langs->trans('ShowProject') . '">';
	            $morehtmlref.=$proj->ref;
	            $morehtmlref.='</a>';
	        } else {
	            $morehtmlref.='';
	        }
	    }
	}
	*/
	$morehtmlref.='</div>';


	dol_banner_tab($object, 'ref', $linkback, 1, 'ref', 'ref', $morehtmlref);


	print '<div class="fichecenter">';
	print '<div class="fichehalfleft">';
	print '<div class="underbanner clearboth"></div>';
	print '<table class="border centpercent">'."\n";

	// Common attributes
	//$keyforbreak='fieldkeytoswithonsecondcolumn';
	include DOL_DOCUMENT_ROOT . '/core/tpl/commonfields_view.tpl.php';

	// Other attributes
	include DOL_DOCUMENT_ROOT . '/core/tpl/extrafields_view.tpl.php';

	print '</table>';
	print '</div>';
	print '</div>';
	print '</div>';

	print '<div class="clearboth"></div><br>';

	dol_fiche_end();


	// Buttons for actions
	if ($action != 'presend' && $action != 'editline') {
    	print '<div class="tabsAction">'."\n";
    	$parameters=array();
    	$reshook=$hookmanager->executeHooks('addMoreActionsButtons',$parameters,$object,$action);    // Note that $action and $object may have been modified by hook
    	if ($reshook < 0) setEventMessages($hookmanager->error, $hookmanager->errors, 'errors');

    	if (empty($reshook))
    	{
    	    // Send
            print '<a class="butAction" href="' . $_SERVER["PHP_SELF"] . '?id=' . $object->id . '&action=presend&mode=init#formmailbeforetitle">' . $langs->trans('SendMail') . '</a>'."\n";

            // Modify
    		if ($user->rights->mymodule->write)
    		{
    			print '<a class="butAction" href="'.$_SERVER["PHP_SELF"].'?id='.$object->id.'&amp;action=edit">'.$langs->trans("Modify").'</a>'."\n";
    		}
    		else
    		{
    			print '<a class="butActionRefused" href="#" title="'.dol_escape_htmltag($langs->trans("NotEnoughPermissions")).'">'.$langs->trans('Modify').'</a>'."\n";
    		}

    		// Clone
    		if ($user->rights->mymodule->write)
    		{
    			print '<div class="inline-block divButAction"><a class="butAction" href="' . $_SERVER['PHP_SELF'] . '?id=' . $object->id . '&amp;socid=' . $object->socid . '&amp;action=clone&amp;object=order">' . $langs->trans("ToClone") . '</a></div>';
    		}

    		/*
    		if ($user->rights->mymodule->write)
    		{
    			if ($object->status == 1)
    		 	{
    		 		print '<a class="butActionDelete" href="'.$_SERVER["PHP_SELF"].'?id='.$object->id.'&amp;action=disable">'.$langs->trans("Disable").'</a>'."\n";
    		 	}
    		 	else
    		 	{
    		 		print '<a class="butAction" href="'.$_SERVER["PHP_SELF"].'?id='.$object->id.'&amp;action=enable">'.$langs->trans("Enable").'</a>'."\n";
    		 	}
    		}
    		*/

    		if ($user->rights->mymodule->delete)
    		{
    			print '<a class="butActionDelete" href="'.$_SERVER["PHP_SELF"].'?id='.$object->id.'&amp;action=delete">'.$langs->trans('Delete').'</a>'."\n";
    		}
    		else
    		{
    			print '<a class="butActionRefused" href="#" title="'.dol_escape_htmltag($langs->trans("NotEnoughPermissions")).'">'.$langs->trans('Delete').'</a>'."\n";
    		}
    	}
    	print '</div>'."\n";
	}


	// Select mail models is same action as presend
	if (GETPOST('modelselected')) {
	    $action = 'presend';
	}

	if ($action != 'presend')
	{
	    print '<div class="fichecenter"><div class="fichehalfleft">';
	    print '<a name="builddoc"></a>'; // ancre

	    // Documents
	    /*$objref = dol_sanitizeFileName($object->ref);
	    $relativepath = $comref . '/' . $comref . '.pdf';
	    $filedir = $conf->mymodule->dir_output . '/' . $objref;
	    $urlsource = $_SERVER["PHP_SELF"] . "?id=" . $object->id;
	    $genallowed = $user->rights->mymodule->read;	// If you can read, you can build the PDF to read content
	    $delallowed = $user->rights->mymodule->create;	// If you can create/edit, you can remove a file on card
	    print $formfile->showdocuments('mymodule', $objref, $filedir, $urlsource, $genallowed, $delallowed, $object->modelpdf, 1, 0, 0, 28, 0, '', '', '', $soc->default_lang);
		*/

	    // Show links to link elements
	    $linktoelem = $form->showLinkToObjectBlock($object, null, array('myobject'));
	    $somethingshown = $form->showLinkedObjectBlock($object, $linktoelem);


	    print '</div><div class="fichehalfright"><div class="ficheaddleft">';

	    $MAXEVENT = 10;

	    $morehtmlright = '<a href="'.dol_buildpath('/mymodule/myobject_info.php', 1).'?id='.$object->id.'">';
	    $morehtmlright.= $langs->trans("SeeAll");
	    $morehtmlright.= '</a>';

	    // List of actions on element
	    include_once DOL_DOCUMENT_ROOT . '/core/class/html.formactions.class.php';
	    $formactions = new FormActions($db);
	    $somethingshown = $formactions->showactions($object, 'myobject', $socid, 1, '', $MAXEVENT, '', $morehtmlright);

	    print '</div></div></div>';
	}

	//Select mail models is same action as presend
	/*
	 if (GETPOST('modelselected')) $action = 'presend';

	 // Presend form
	 $modelmail='inventory';
	 $defaulttopic='InformationMessage';
	 $diroutput = $conf->product->dir_output.'/inventory';
	 $trackid = 'stockinv'.$object->id;

	 include DOL_DOCUMENT_ROOT.'/core/tpl/card_presend.tpl.php';
	 */
}


// End of page
llxFooter();
$db->close();<|MERGE_RESOLUTION|>--- conflicted
+++ resolved
@@ -270,11 +270,7 @@
 	        // array('type' => 'checkbox', 'name' => 'update_prices', 'label' => $langs->trans("PuttingPricesUpToDate"), 'value' => 1),
 	        // array('type' => 'other',    'name' => 'idwarehouse',   'label' => $langs->trans("SelectWarehouseForStockDecrease"), 'value' => $formproduct->selectWarehouses(GETPOST('idwarehouse')?GETPOST('idwarehouse'):'ifone', 'idwarehouse', '', 1, 0, 0, '', 0, $forcecombo))
         );
-<<<<<<< HEAD
-	    }*/
-=======
 	    */
->>>>>>> af21222c
 	    $formconfirm = $form->formconfirm($_SERVER["PHP_SELF"] . '?id=' . $object->id, $langs->trans('XXX'), $text, 'confirm_xxx', $formquestion, 0, 1, 220);
 	}
 
