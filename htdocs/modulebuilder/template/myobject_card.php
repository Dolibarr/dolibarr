--- conflicted
+++ resolved
@@ -114,10 +114,7 @@
 $extrafields = new ExtraFields($db);
 $diroutputmassaction = $conf->mymodule->dir_output.'/temp/massgeneration/'.$user->id;
 $hookmanager->initHooks(array($object->element.'card', 'globalcard')); // Note that conf->hooks_modules contains array
-<<<<<<< HEAD
-=======
 $soc = null;
->>>>>>> cc80841a
 
 // Fetch optionals attributes and labels
 $extrafields->fetch_name_optionals_label($object->table_element);
@@ -139,11 +136,7 @@
 }
 
 // Load object
-<<<<<<< HEAD
-include DOL_DOCUMENT_ROOT.'/core/actions_fetchobject.inc.php'; // Must be include, not include_once.
-=======
 include DOL_DOCUMENT_ROOT.'/core/actions_fetchobject.inc.php'; // Must be 'include', not 'include_once'.
->>>>>>> cc80841a
 
 // There is several ways to check permission.
 // Set $enablepermissioncheck to 1 to enable a minimum low level of checks
@@ -169,13 +162,8 @@
 //if ($user->socid > 0) $socid = $user->socid;
 //$isdraft = (isset($object->status) && ($object->status == $object::STATUS_DRAFT) ? 1 : 0);
 //restrictedArea($user, $object->module, $object, $object->table_element, $object->element, 'fk_soc', 'rowid', $isdraft);
-<<<<<<< HEAD
-if (!isModEnabled("mymodule")) {
-	accessforbidden();
-=======
 if (!isModEnabled($object->module)) {
 	accessforbidden("Module ".$object->module." not enabled");
->>>>>>> cc80841a
 }
 if (!$permissiontoread) {
 	accessforbidden();
@@ -380,11 +368,7 @@
 
 	// Confirmation of action xxxx (You can use it for xxx = 'close', xxx = 'reopen', ...)
 	if ($action == 'xxx') {
-<<<<<<< HEAD
-		$text = $langs->trans('ConfirmActionMyObject', $object->ref);
-=======
 		$text = $langs->trans('ConfirmActionXxx', $object->ref);
->>>>>>> cc80841a
 		/*if (isModEnabled('notification'))
 		{
 			require_once DOL_DOCUMENT_ROOT . '/core/class/notify.class.php';
@@ -643,13 +627,6 @@
 		$MAXEVENT = 10;
 
 		$morehtmlcenter = dolGetButtonTitle($langs->trans('SeeAll'), '', 'fa fa-bars imgforviewmode', dol_buildpath('/mymodule/myobject_agenda.php', 1).'?id='.$object->id);
-<<<<<<< HEAD
-
-		// List of actions on element
-		include_once DOL_DOCUMENT_ROOT.'/core/class/html.formactions.class.php';
-		$formactions = new FormActions($db);
-		$somethingshown = $formactions->showactions($object, $object->element.'@'.$object->module, (is_object($object->thirdparty) ? $object->thirdparty->id : 0), 1, '', $MAXEVENT, '', $morehtmlcenter);
-=======
 
 		$includeeventlist = 0;
 
@@ -659,7 +636,6 @@
 			$formactions = new FormActions($db);
 			$somethingshown = $formactions->showactions($object, $object->element.'@'.$object->module, (is_object($object->thirdparty) ? $object->thirdparty->id : 0), 1, '', $MAXEVENT, '', $morehtmlcenter);
 		}
->>>>>>> cc80841a
 
 		print '</div></div>';
 	}
