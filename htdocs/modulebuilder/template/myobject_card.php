<?php
/* Copyright (C) 2017 Laurent Destailleur  <eldy@users.sourceforge.net>
 * Copyright (C) ---Put here your own copyright and developer email---
 *
 * This program is free software; you can redistribute it and/or modify
 * it under the terms of the GNU General Public License as published by
 * the Free Software Foundation; either version 3 of the License, or
 * (at your option) any later version.
 *
 * This program is distributed in the hope that it will be useful,
 * but WITHOUT ANY WARRANTY; without even the implied warranty of
 * MERCHANTABILITY or FITNESS FOR A PARTICULAR PURPOSE.  See the
 * GNU General Public License for more details.
 *
 * You should have received a copy of the GNU General Public License
 * along with this program. If not, see <http://www.gnu.org/licenses/>.
 */

/**
 *   	\file       htdocs/modulebuilder/template/myobject_card.php
 *		\ingroup    mymodule
 *		\brief      Page to create/edit/view myobject
 */

//if (! defined('NOREQUIREDB'))              define('NOREQUIREDB','1');					// Do not create database handler $db
//if (! defined('NOREQUIREUSER'))            define('NOREQUIREUSER','1');				// Do not load object $user
//if (! defined('NOREQUIRESOC'))             define('NOREQUIRESOC','1');				// Do not load object $mysoc
//if (! defined('NOREQUIRETRAN'))            define('NOREQUIRETRAN','1');				// Do not load object $langs
//if (! defined('NOSCANGETFORINJECTION'))    define('NOSCANGETFORINJECTION','1');		// Do not check injection attack on GET parameters
//if (! defined('NOSCANPOSTFORINJECTION'))   define('NOSCANPOSTFORINJECTION','1');		// Do not check injection attack on POST parameters
//if (! defined('NOCSRFCHECK'))              define('NOCSRFCHECK','1');					// Do not check CSRF attack (test on referer + on token if option MAIN_SECURITY_CSRF_WITH_TOKEN is on).
//if (! defined('NOTOKENRENEWAL'))           define('NOTOKENRENEWAL','1');				// Do not roll the Anti CSRF token (used if MAIN_SECURITY_CSRF_WITH_TOKEN is on)
//if (! defined('NOSTYLECHECK'))             define('NOSTYLECHECK','1');				// Do not check style html tag into posted data
//if (! defined('NOREQUIREMENU'))            define('NOREQUIREMENU','1');				// If there is no need to load and show top and left menu
//if (! defined('NOREQUIREHTML'))            define('NOREQUIREHTML','1');				// If we don't need to load the html.form.class.php
//if (! defined('NOREQUIREAJAX'))            define('NOREQUIREAJAX','1');       	  	// Do not load ajax.lib.php library
//if (! defined("NOLOGIN"))                  define("NOLOGIN",'1');						// If this page is public (can be called outside logged session). This include the NOIPCHECK too.
//if (! defined('NOIPCHECK'))                define('NOIPCHECK','1');					// Do not check IP defined into conf $dolibarr_main_restrict_ip
//if (! defined("MAIN_LANG_DEFAULT"))        define('MAIN_LANG_DEFAULT','auto');					// Force lang to a particular value
//if (! defined("MAIN_AUTHENTICATION_MODE")) define('MAIN_AUTHENTICATION_MODE','aloginmodule');		// Force authentication handler
//if (! defined("NOREDIRECTBYMAINTOLOGIN"))  define('NOREDIRECTBYMAINTOLOGIN',1);		// The main.inc.php does not make a redirect if not logged, instead show simple error message
//if (! defined("FORCECSP"))                 define('FORCECSP','none');					// Disable all Content Security Policies


// Load Dolibarr environment
$res=0;
// Try main.inc.php into web root known defined into CONTEXT_DOCUMENT_ROOT (not always defined)
if (! $res && ! empty($_SERVER["CONTEXT_DOCUMENT_ROOT"])) $res=@include $_SERVER["CONTEXT_DOCUMENT_ROOT"]."/main.inc.php";
// Try main.inc.php into web root detected using web root calculated from SCRIPT_FILENAME
$tmp=empty($_SERVER['SCRIPT_FILENAME'])?'':$_SERVER['SCRIPT_FILENAME'];$tmp2=realpath(__FILE__); $i=strlen($tmp)-1; $j=strlen($tmp2)-1;
while($i > 0 && $j > 0 && isset($tmp[$i]) && isset($tmp2[$j]) && $tmp[$i]==$tmp2[$j]) { $i--; $j--; }
if (! $res && $i > 0 && file_exists(substr($tmp, 0, ($i+1))."/main.inc.php")) $res=@include substr($tmp, 0, ($i+1))."/main.inc.php";
if (! $res && $i > 0 && file_exists(dirname(substr($tmp, 0, ($i+1)))."/main.inc.php")) $res=@include dirname(substr($tmp, 0, ($i+1)))."/main.inc.php";
// Try main.inc.php using relative path
if (! $res && file_exists("../main.inc.php")) $res=@include "../main.inc.php";
if (! $res && file_exists("../../main.inc.php")) $res=@include "../../main.inc.php";
if (! $res && file_exists("../../../main.inc.php")) $res=@include "../../../main.inc.php";
if (! $res) die("Include of main fails");

require_once DOL_DOCUMENT_ROOT.'/core/class/html.formcompany.class.php';
require_once DOL_DOCUMENT_ROOT.'/core/class/html.formfile.class.php';
dol_include_once('/mymodule/class/myobject.class.php');
dol_include_once('/mymodule/lib/mymodule_myobject.lib.php');

// Load translation files required by the page
$langs->loadLangs(array("mymodule@mymodule","other"));

// Get parameters
$id			= GETPOST('id', 'int');
$ref        = GETPOST('ref', 'alpha');
$action		= GETPOST('action', 'aZ09');
$confirm    = GETPOST('confirm', 'alpha');
$cancel     = GETPOST('cancel', 'aZ09');
$contextpage= GETPOST('contextpage', 'aZ')?GETPOST('contextpage', 'aZ'):'myobjectcard';   // To manage different context of search
$backtopage = GETPOST('backtopage', 'alpha');

// Initialize technical objects
$object=new MyObject($db);
$extrafields = new ExtraFields($db);
$diroutputmassaction=$conf->mymodule->dir_output . '/temp/massgeneration/'.$user->id;
$hookmanager->initHooks(array('myobjectcard','globalcard'));     // Note that conf->hooks_modules contains array
// Fetch optionals attributes and labels
$extralabels = $extrafields->fetch_name_optionals_label($object->table_element);
$search_array_options=$extrafields->getOptionalsFromPost($object->table_element, '', 'search_');

// Initialize array of search criterias
$search_all=trim(GETPOST("search_all", 'alpha'));
$search=array();
foreach($object->fields as $key => $val)
{
	if (GETPOST('search_'.$key, 'alpha')) $search[$key]=GETPOST('search_'.$key, 'alpha');
}

if (empty($action) && empty($id) && empty($ref)) $action='view';

// Load object
include DOL_DOCUMENT_ROOT.'/core/actions_fetchobject.inc.php';  // Must be include, not include_once  // Must be include, not include_once. Include fetch and fetch_thirdparty but not fetch_optionals

// Security check - Protection if external user
//if ($user->societe_id > 0) access_forbidden();
//if ($user->societe_id > 0) $socid = $user->societe_id;
//$isdraft = (($object->statut == MyObject::STATUS_DRAFT) ? 1 : 0);
//$result = restrictedArea($user, 'mymodule', $object->id, '', '', 'fk_soc', 'rowid', $isdraft);


/*
 * Actions
 *
 * Put here all code to do according to value of "action" parameter
 */

$parameters=array();
$reshook=$hookmanager->executeHooks('doActions', $parameters, $object, $action);    // Note that $action and $object may have been modified by some hooks
if ($reshook < 0) setEventMessages($hookmanager->error, $hookmanager->errors, 'errors');

if (empty($reshook))
{
<<<<<<< HEAD
    $error=0;

    $permissiontoadd = $user->rights->mymodule->write;
    $permissiontodelete = $user->rights->mymodule->delete || ($permissiontoadd && $object->status == 0);
    $backurlforlist = dol_buildpath('/mymodule/myobject_list.php',1);
    if (empty($backtopage)) {
        if (empty($id)) $backtopage = $backurlforlist;
        else $backtopage = dol_buildpath('/mymodule/myobject_card.php',1).($id > 0 ? $id : '__ID__');
    }
    $triggermodname = 'MYMODULE_MYOBJECT_MODIFY';	// Name of trigger action code to execute when we modify record

    // Actions cancel, add, update, delete or clone
    include DOL_DOCUMENT_ROOT.'/core/actions_addupdatedelete.inc.php';

    // Actions when linking object each other
    include DOL_DOCUMENT_ROOT.'/core/actions_dellink.inc.php';		// Must be include, not include_once

    // Actions when printing a doc from card
    include DOL_DOCUMENT_ROOT.'/core/actions_printing.inc.php';

    // Actions to send emails
    $trigger_name='MYOBJECT_SENTBYMAIL';
    $autocopy='MAIN_MAIL_AUTOCOPY_MYOBJECT_TO';
    $trackid='myobject'.$object->id;
    include DOL_DOCUMENT_ROOT.'/core/actions_sendmails.inc.php';
=======
	$error=0;

	$permissiontoadd = $user->rights->mymodule->write;
	$permissiontodelete = $user->rights->mymodule->delete || ($permissiontoadd && $object->status == 0);
    	$backurlforlist = dol_buildpath('/mymodule/myobject_list.php', 1);
	if (empty($backtopage)) {
	    if (empty($id)) $backtopage = $backurlforlist;
	    else $backtopage = dol_buildpath('/mymodule/myobject_card.php', 1).($id > 0 ? $id : '__ID__');
    	}
	$triggermodname = 'MYMODULE_MYOBJECT_MODIFY';	// Name of trigger action code to execute when we modify record

	// Actions cancel, add, update, delete or clone
	include DOL_DOCUMENT_ROOT.'/core/actions_addupdatedelete.inc.php';

	// Actions when linking object each other
	include DOL_DOCUMENT_ROOT.'/core/actions_dellink.inc.php';		// Must be include, not include_once

	// Actions when printing a doc from card
	include DOL_DOCUMENT_ROOT.'/core/actions_printing.inc.php';

	// Actions to send emails
	$trigger_name='MYOBJECT_SENTBYMAIL';
	$autocopy='MAIN_MAIL_AUTOCOPY_MYOBJECT_TO';
	$trackid='myobject'.$object->id;
	include DOL_DOCUMENT_ROOT.'/core/actions_sendmails.inc.php';
>>>>>>> 57f81217
}




/*
 * View
 *
 * Put here all code to build page
 */

$form=new Form($db);
$formfile=new FormFile($db);

llxHeader('', 'MyObject', '');

// Example : Adding jquery code
print '<script type="text/javascript" language="javascript">
jQuery(document).ready(function() {
	function init_myfunc()
	{
		jQuery("#myid").removeAttr(\'disabled\');
		jQuery("#myid").attr(\'disabled\',\'disabled\');
	}
	init_myfunc();
	jQuery("#mybutton").click(function() {
		init_myfunc();
	});
});
</script>';


// Part to create
if ($action == 'create')
{
	print load_fiche_titre($langs->trans("NewObject", $langs->transnoentitiesnoconv("MyObject")));

	print '<form method="POST" action="'.$_SERVER["PHP_SELF"].'">';
	print '<input type="hidden" name="token" value="'.$_SESSION['newtoken'].'">';
	print '<input type="hidden" name="action" value="add">';
	print '<input type="hidden" name="backtopage" value="'.$backtopage.'">';

	dol_fiche_head(array(), '');

	print '<table class="border centpercent">'."\n";

	// Common attributes
	include DOL_DOCUMENT_ROOT . '/core/tpl/commonfields_add.tpl.php';

	// Other attributes
	include DOL_DOCUMENT_ROOT . '/core/tpl/extrafields_add.tpl.php';

	print '</table>'."\n";

	dol_fiche_end();

	print '<div class="center">';
	print '<input type="submit" class="button" name="add" value="'.dol_escape_htmltag($langs->trans("Create")).'">';
	print '&nbsp; ';
	print '<input type="'.($backtopage?"submit":"button").'" class="button" name="cancel" value="'.dol_escape_htmltag($langs->trans("Cancel")).'"'.($backtopage?'':' onclick="javascript:history.go(-1)"').'>';	// Cancel for create does not post form if we don't know the backtopage
	print '</div>';

	print '</form>';
}

// Part to edit record
if (($id || $ref) && $action == 'edit')
{
	print load_fiche_titre($langs->trans("MyObject"));

	print '<form method="POST" action="'.$_SERVER["PHP_SELF"].'">';
    print '<input type="hidden" name="token" value="'.$_SESSION['newtoken'].'">';
	print '<input type="hidden" name="action" value="update">';
	print '<input type="hidden" name="backtopage" value="'.$backtopage.'">';
	print '<input type="hidden" name="id" value="'.$object->id.'">';

	dol_fiche_head();

	print '<table class="border centpercent">'."\n";

	// Common attributes
	include DOL_DOCUMENT_ROOT . '/core/tpl/commonfields_edit.tpl.php';

	// Other attributes
	include DOL_DOCUMENT_ROOT . '/core/tpl/extrafields_edit.tpl.php';

	print '</table>';

	dol_fiche_end();

	print '<div class="center"><input type="submit" class="button" name="save" value="'.$langs->trans("Save").'">';
	print ' &nbsp; <input type="submit" class="button" name="cancel" value="'.$langs->trans("Cancel").'">';
	print '</div>';

	print '</form>';
}

// Part to show record
if ($object->id > 0 && (empty($action) || ($action != 'edit' && $action != 'create')))
{
    $res = $object->fetch_optionals();

	$head = myobjectPrepareHead($object);
	dol_fiche_head($head, 'card', $langs->trans("MyObject"), -1, 'myobject@mymodule');

	$formconfirm = '';

	// Confirmation to delete
	if ($action == 'delete')
	{
	    $formconfirm = $form->formconfirm($_SERVER["PHP_SELF"] . '?id=' . $object->id, $langs->trans('DeleteMyObject'), $langs->trans('ConfirmDeleteMyObject'), 'confirm_delete', '', 0, 1);
	}

	// Clone confirmation
	if ($action == 'clone') {
		// Create an array for form
		$formquestion = array();
		$formconfirm = $form->formconfirm($_SERVER["PHP_SELF"] . '?id=' . $object->id, $langs->trans('CloneMyObject'), $langs->trans('ConfirmCloneMyObject', $object->ref), 'confirm_clone', $formquestion, 'yes', 1);
	}

	// Confirmation of action xxxx
	if ($action == 'xxx')
	{
		$formquestion=array();
	    /*
		$forcecombo=0;
		if ($conf->browser->name == 'ie') $forcecombo = 1;	// There is a bug in IE10 that make combo inside popup crazy
	    $formquestion = array(
	        // 'text' => $langs->trans("ConfirmClone"),
	        // array('type' => 'checkbox', 'name' => 'clone_content', 'label' => $langs->trans("CloneMainAttributes"), 'value' => 1),
	        // array('type' => 'checkbox', 'name' => 'update_prices', 'label' => $langs->trans("PuttingPricesUpToDate"), 'value' => 1),
	        // array('type' => 'other',    'name' => 'idwarehouse',   'label' => $langs->trans("SelectWarehouseForStockDecrease"), 'value' => $formproduct->selectWarehouses(GETPOST('idwarehouse')?GETPOST('idwarehouse'):'ifone', 'idwarehouse', '', 1, 0, 0, '', 0, $forcecombo))
        );
	    */
	    $formconfirm = $form->formconfirm($_SERVER["PHP_SELF"] . '?id=' . $object->id, $langs->trans('XXX'), $text, 'confirm_xxx', $formquestion, 0, 1, 220);
	}

	// Call Hook formConfirm
	$parameters = array('lineid' => $lineid);
	$reshook = $hookmanager->executeHooks('formConfirm', $parameters, $object, $action); // Note that $action and $object may have been modified by hook
	if (empty($reshook)) $formconfirm.=$hookmanager->resPrint;
	elseif ($reshook > 0) $formconfirm=$hookmanager->resPrint;

	// Print form confirm
	print $formconfirm;


	// Object card
	// ------------------------------------------------------------
	$linkback = '<a href="' .dol_buildpath('/mymodule/myobject_list.php', 1) . '?restore_lastsearch_values=1' . (! empty($socid) ? '&socid=' . $socid : '') . '">' . $langs->trans("BackToList") . '</a>';

	$morehtmlref='<div class="refidno">';
	/*
	// Ref bis
	$morehtmlref.=$form->editfieldkey("RefBis", 'ref_client', $object->ref_client, $object, $user->rights->mymodule->creer, 'string', '', 0, 1);
	$morehtmlref.=$form->editfieldval("RefBis", 'ref_client', $object->ref_client, $object, $user->rights->mymodule->creer, 'string', '', null, null, '', 1);
	// Thirdparty
	$morehtmlref.='<br>'.$langs->trans('ThirdParty') . ' : ' . $soc->getNomUrl(1);
	// Project
	if (! empty($conf->projet->enabled))
	{
	    $langs->load("projects");
	    $morehtmlref.='<br>'.$langs->trans('Project') . ' ';
	    if ($user->rights->mymodule->write)
	    {
	        if ($action != 'classify')
	            $morehtmlref.='<a href="' . $_SERVER['PHP_SELF'] . '?action=classify&amp;id=' . $object->id . '">' . img_edit($langs->transnoentitiesnoconv('SetProject')) . '</a> : ';
            if ($action == 'classify') {
                //$morehtmlref.=$form->form_project($_SERVER['PHP_SELF'] . '?id=' . $object->id, $object->socid, $object->fk_project, 'projectid', 0, 0, 1, 1);
                $morehtmlref.='<form method="post" action="'.$_SERVER['PHP_SELF'].'?id='.$object->id.'">';
                $morehtmlref.='<input type="hidden" name="action" value="classin">';
                $morehtmlref.='<input type="hidden" name="token" value="'.$_SESSION['newtoken'].'">';
                $morehtmlref.=$formproject->select_projects($object->socid, $object->fk_project, 'projectid', 0, 0, 1, 0, 1, 0, 0, '', 1);
                $morehtmlref.='<input type="submit" class="button valignmiddle" value="'.$langs->trans("Modify").'">';
                $morehtmlref.='</form>';
            } else {
                $morehtmlref.=$form->form_project($_SERVER['PHP_SELF'] . '?id=' . $object->id, $object->socid, $object->fk_project, 'none', 0, 0, 0, 1);
	        }
	    } else {
	        if (! empty($object->fk_project)) {
	            $proj = new Project($db);
	            $proj->fetch($object->fk_project);
	            $morehtmlref.=$proj->getNomUrl();
	        } else {
	            $morehtmlref.='';
	        }
	    }
	}
	*/
	$morehtmlref.='</div>';


	dol_banner_tab($object, 'ref', $linkback, 1, 'ref', 'ref', $morehtmlref);


	print '<div class="fichecenter">';
	print '<div class="fichehalfleft">';
	print '<div class="underbanner clearboth"></div>';
	print '<table class="border centpercent">'."\n";

	// Common attributes
	//$keyforbreak='fieldkeytoswithonsecondcolumn';
	include DOL_DOCUMENT_ROOT . '/core/tpl/commonfields_view.tpl.php';

	// Other attributes
	include DOL_DOCUMENT_ROOT . '/core/tpl/extrafields_view.tpl.php';

	print '</table>';
	print '</div>';
	print '</div>';

	print '<div class="clearboth"></div><br>';

	dol_fiche_end();


	// Buttons for actions
	if ($action != 'presend' && $action != 'editline') {
    	print '<div class="tabsAction">'."\n";
    	$parameters=array();
    	$reshook=$hookmanager->executeHooks('addMoreActionsButtons', $parameters, $object, $action);    // Note that $action and $object may have been modified by hook
    	if ($reshook < 0) setEventMessages($hookmanager->error, $hookmanager->errors, 'errors');

    	if (empty($reshook))
    	{
    	    // Send
            print '<a class="butAction" href="' . $_SERVER["PHP_SELF"] . '?id=' . $object->id . '&action=presend&mode=init#formmailbeforetitle">' . $langs->trans('SendMail') . '</a>'."\n";

            // Modify
    		if ($user->rights->mymodule->write)
    		{
    			print '<a class="butAction" href="'.$_SERVER["PHP_SELF"].'?id='.$object->id.'&amp;action=edit">'.$langs->trans("Modify").'</a>'."\n";
    		}
    		else
    		{
    			print '<a class="butActionRefused classfortooltip" href="#" title="'.dol_escape_htmltag($langs->trans("NotEnoughPermissions")).'">'.$langs->trans('Modify').'</a>'."\n";
    		}

    		// Clone
    		if ($user->rights->mymodule->write)
    		{
    			print '<div class="inline-block divButAction"><a class="butAction" href="' . $_SERVER['PHP_SELF'] . '?id=' . $object->id . '&amp;socid=' . $object->socid . '&amp;action=clone&amp;object=order">' . $langs->trans("ToClone") . '</a></div>';
    		}

    		/*
    		if ($user->rights->mymodule->write)
    		{
    			if ($object->status == 1)
    		 	{
    		 		print '<a class="butActionDelete" href="'.$_SERVER["PHP_SELF"].'?id='.$object->id.'&amp;action=disable">'.$langs->trans("Disable").'</a>'."\n";
    		 	}
    		 	else
    		 	{
    		 		print '<a class="butAction" href="'.$_SERVER["PHP_SELF"].'?id='.$object->id.'&amp;action=enable">'.$langs->trans("Enable").'</a>'."\n";
    		 	}
    		}
    		*/

    		if ($user->rights->mymodule->delete)
    		{
    			print '<a class="butActionDelete" href="'.$_SERVER["PHP_SELF"].'?id='.$object->id.'&amp;action=delete">'.$langs->trans('Delete').'</a>'."\n";
    		}
    		else
    		{
    			print '<a class="butActionRefused classfortooltip" href="#" title="'.dol_escape_htmltag($langs->trans("NotEnoughPermissions")).'">'.$langs->trans('Delete').'</a>'."\n";
    		}
    	}
    	print '</div>'."\n";
	}


	// Select mail models is same action as presend
	if (GETPOST('modelselected')) {
		$action = 'presend';
	}

	if ($action != 'presend')
	{
	    print '<div class="fichecenter"><div class="fichehalfleft">';
	    print '<a name="builddoc"></a>'; // ancre

	    // Documents
	    /*$objref = dol_sanitizeFileName($object->ref);
	    $relativepath = $comref . '/' . $comref . '.pdf';
	    $filedir = $conf->mymodule->dir_output . '/' . $objref;
	    $urlsource = $_SERVER["PHP_SELF"] . "?id=" . $object->id;
	    $genallowed = $user->rights->mymodule->read;	// If you can read, you can build the PDF to read content
	    $delallowed = $user->rights->mymodule->create;	// If you can create/edit, you can remove a file on card
	    print $formfile->showdocuments('mymodule', $objref, $filedir, $urlsource, $genallowed, $delallowed, $object->modelpdf, 1, 0, 0, 28, 0, '', '', '', $soc->default_lang);
		*/

	    // Show links to link elements
	    $linktoelem = $form->showLinkToObjectBlock($object, null, array('myobject'));
	    $somethingshown = $form->showLinkedObjectBlock($object, $linktoelem);


	    print '</div><div class="fichehalfright"><div class="ficheaddleft">';

	    $MAXEVENT = 10;

	    $morehtmlright = '<a href="'.dol_buildpath('/mymodule/myobject_info.php', 1).'?id='.$object->id.'">';
	    $morehtmlright.= $langs->trans("SeeAll");
	    $morehtmlright.= '</a>';

	    // List of actions on element
	    include_once DOL_DOCUMENT_ROOT . '/core/class/html.formactions.class.php';
	    $formactions = new FormActions($db);
	    $somethingshown = $formactions->showactions($object, 'myobject', $socid, 1, '', $MAXEVENT, '', $morehtmlright);

	    print '</div></div></div>';
	}

	//Select mail models is same action as presend
	/*
	 if (GETPOST('modelselected')) $action = 'presend';

	 // Presend form
	 $modelmail='inventory';
	 $defaulttopic='InformationMessage';
	 $diroutput = $conf->product->dir_output.'/inventory';
	 $trackid = 'stockinv'.$object->id;

	 include DOL_DOCUMENT_ROOT.'/core/tpl/card_presend.tpl.php';
	 */
}

// End of page
llxFooter();
$db->close();<|MERGE_RESOLUTION|>--- conflicted
+++ resolved
@@ -115,15 +115,14 @@
 
 if (empty($reshook))
 {
-<<<<<<< HEAD
     $error=0;
 
     $permissiontoadd = $user->rights->mymodule->write;
     $permissiontodelete = $user->rights->mymodule->delete || ($permissiontoadd && $object->status == 0);
-    $backurlforlist = dol_buildpath('/mymodule/myobject_list.php',1);
+    $backurlforlist = dol_buildpath('/mymodule/myobject_list.php', 1);
     if (empty($backtopage)) {
         if (empty($id)) $backtopage = $backurlforlist;
-        else $backtopage = dol_buildpath('/mymodule/myobject_card.php',1).($id > 0 ? $id : '__ID__');
+        else $backtopage = dol_buildpath('/mymodule/myobject_card.php', 1).($id > 0 ? $id : '__ID__');
     }
     $triggermodname = 'MYMODULE_MYOBJECT_MODIFY';	// Name of trigger action code to execute when we modify record
 
@@ -141,33 +140,6 @@
     $autocopy='MAIN_MAIL_AUTOCOPY_MYOBJECT_TO';
     $trackid='myobject'.$object->id;
     include DOL_DOCUMENT_ROOT.'/core/actions_sendmails.inc.php';
-=======
-	$error=0;
-
-	$permissiontoadd = $user->rights->mymodule->write;
-	$permissiontodelete = $user->rights->mymodule->delete || ($permissiontoadd && $object->status == 0);
-    	$backurlforlist = dol_buildpath('/mymodule/myobject_list.php', 1);
-	if (empty($backtopage)) {
-	    if (empty($id)) $backtopage = $backurlforlist;
-	    else $backtopage = dol_buildpath('/mymodule/myobject_card.php', 1).($id > 0 ? $id : '__ID__');
-    	}
-	$triggermodname = 'MYMODULE_MYOBJECT_MODIFY';	// Name of trigger action code to execute when we modify record
-
-	// Actions cancel, add, update, delete or clone
-	include DOL_DOCUMENT_ROOT.'/core/actions_addupdatedelete.inc.php';
-
-	// Actions when linking object each other
-	include DOL_DOCUMENT_ROOT.'/core/actions_dellink.inc.php';		// Must be include, not include_once
-
-	// Actions when printing a doc from card
-	include DOL_DOCUMENT_ROOT.'/core/actions_printing.inc.php';
-
-	// Actions to send emails
-	$trigger_name='MYOBJECT_SENTBYMAIL';
-	$autocopy='MAIN_MAIL_AUTOCOPY_MYOBJECT_TO';
-	$trackid='myobject'.$object->id;
-	include DOL_DOCUMENT_ROOT.'/core/actions_sendmails.inc.php';
->>>>>>> 57f81217
 }
 
 
