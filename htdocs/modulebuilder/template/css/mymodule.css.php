<?php
/* Copyright (C) ---Put here your own copyright and developer email---
 *
 * This program is free software: you can redistribute it and/or modify
 * it under the terms of the GNU General Public License as published by
 * the Free Software Foundation, either version 3 of the License, or
 * (at your option) any later version.
 *
 * This program is distributed in the hope that it will be useful,
 * but WITHOUT ANY WARRANTY; without even the implied warranty of
 * MERCHANTABILITY or FITNESS FOR A PARTICULAR PURPOSE.  See the
 * GNU General Public License for more details.
 *
 * You should have received a copy of the GNU General Public License
 * along with this program.  If not, see <http://www.gnu.org/licenses/>.
 */

/**
 * \file    htdocs/modulebuilder/template/css/mymodule.css.php
 * \ingroup mymodule
 * \brief   CSS file for module MyModule.
 */

//if (! defined('NOREQUIREUSER')) define('NOREQUIREUSER','1');	// Not disabled because need to load personalized language
//if (! defined('NOREQUIREDB'))   define('NOREQUIREDB','1');	// Not disabled. Language code is found on url.
if (! defined('NOREQUIRESOC'))    define('NOREQUIRESOC','1');
//if (! defined('NOREQUIRETRAN')) define('NOREQUIRETRAN','1');	// Not disabled because need to do translations
if (! defined('NOCSRFCHECK'))     define('NOCSRFCHECK',1);
if (! defined('NOTOKENRENEWAL'))  define('NOTOKENRENEWAL',1);
if (! defined('NOLOGIN'))         define('NOLOGIN',1);          // File must be accessed by logon page so without login
//if (! defined('NOREQUIREMENU'))   define('NOREQUIREMENU',1);  // We need top menu content
if (! defined('NOREQUIREHTML'))   define('NOREQUIREHTML',1);
if (! defined('NOREQUIREAJAX'))   define('NOREQUIREAJAX','1');

// Load Dolibarr environment
$res=0;
// Try main.inc.php into web root known defined into CONTEXT_DOCUMENT_ROOT (not always defined)
<<<<<<< HEAD
if (! $res && ! empty($_SERVER["CONTEXT_DOCUMENT_ROOT"])) $res=@include($_SERVER["CONTEXT_DOCUMENT_ROOT"]."/main.inc.php");
=======
if (! $res && ! empty($_SERVER["CONTEXT_DOCUMENT_ROOT"])) $res=@include $_SERVER["CONTEXT_DOCUMENT_ROOT"]."/main.inc.php";
>>>>>>> d9b8a8c8
// Try main.inc.php into web root detected using web root calculated from SCRIPT_FILENAME
$tmp=empty($_SERVER['SCRIPT_FILENAME'])?'':$_SERVER['SCRIPT_FILENAME'];$tmp2=realpath(__FILE__); $i=strlen($tmp)-1; $j=strlen($tmp2)-1;
while($i > 0 && $j > 0 && isset($tmp[$i]) && isset($tmp2[$j]) && $tmp[$i]==$tmp2[$j]) { $i--; $j--; }
if (! $res && $i > 0 && file_exists(substr($tmp, 0, ($i+1))."/main.inc.php")) $res=@include substr($tmp, 0, ($i+1))."/main.inc.php";
if (! $res && $i > 0 && file_exists(substr($tmp, 0, ($i+1))."/../main.inc.php")) $res=@include substr($tmp, 0, ($i+1))."/../main.inc.php";
// Try main.inc.php using relative path
if (! $res && file_exists("../../main.inc.php")) $res=@include "../../main.inc.php";
if (! $res && file_exists("../../../main.inc.php")) $res=@include "../../../main.inc.php";
if (! $res) die("Include of main fails");

require_once DOL_DOCUMENT_ROOT.'/core/lib/functions2.lib.php';

<<<<<<< HEAD
session_cache_limiter(false);
=======
session_cache_limiter('public');
// false or '' = keep cache instruction added by server
// 'public'  = remove cache instruction added by server and if no cache-control added later, a default cache delay (10800) will be added by PHP.
>>>>>>> d9b8a8c8

// Load user to have $user->conf loaded (not done by default here because of NOLOGIN constant defined) and load permission if we need to use them in CSS
/*if (empty($user->id) && ! empty($_SESSION['dol_login']))
{
    $user->fetch('',$_SESSION['dol_login']);
	$user->getrights();
}*/


// Define css type
header('Content-type: text/css');
// Important: Following code is to cache this file to avoid page request by browser at each Dolibarr page access.
// You can use CTRL+F5 to refresh your browser cache.
if (empty($dolibarr_nocache)) header('Cache-Control: max-age=10800, public, must-revalidate');
else header('Cache-Control: no-cache');

?>

.myclasscss {
	/* ... */
}

<|MERGE_RESOLUTION|>--- conflicted
+++ resolved
@@ -35,11 +35,7 @@
 // Load Dolibarr environment
 $res=0;
 // Try main.inc.php into web root known defined into CONTEXT_DOCUMENT_ROOT (not always defined)
-<<<<<<< HEAD
-if (! $res && ! empty($_SERVER["CONTEXT_DOCUMENT_ROOT"])) $res=@include($_SERVER["CONTEXT_DOCUMENT_ROOT"]."/main.inc.php");
-=======
 if (! $res && ! empty($_SERVER["CONTEXT_DOCUMENT_ROOT"])) $res=@include $_SERVER["CONTEXT_DOCUMENT_ROOT"]."/main.inc.php";
->>>>>>> d9b8a8c8
 // Try main.inc.php into web root detected using web root calculated from SCRIPT_FILENAME
 $tmp=empty($_SERVER['SCRIPT_FILENAME'])?'':$_SERVER['SCRIPT_FILENAME'];$tmp2=realpath(__FILE__); $i=strlen($tmp)-1; $j=strlen($tmp2)-1;
 while($i > 0 && $j > 0 && isset($tmp[$i]) && isset($tmp2[$j]) && $tmp[$i]==$tmp2[$j]) { $i--; $j--; }
@@ -52,13 +48,9 @@
 
 require_once DOL_DOCUMENT_ROOT.'/core/lib/functions2.lib.php';
 
-<<<<<<< HEAD
-session_cache_limiter(false);
-=======
 session_cache_limiter('public');
 // false or '' = keep cache instruction added by server
 // 'public'  = remove cache instruction added by server and if no cache-control added later, a default cache delay (10800) will be added by PHP.
->>>>>>> d9b8a8c8
 
 // Load user to have $user->conf loaded (not done by default here because of NOLOGIN constant defined) and load permission if we need to use them in CSS
 /*if (empty($user->id) && ! empty($_SESSION['dol_login']))
