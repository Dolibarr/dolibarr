--- conflicted
+++ resolved
@@ -70,22 +70,15 @@
 $max = getDolGlobalInt('MAIN_SIZE_SHORTLIST_LIMIT', 5);
 
 // Security check - Protection if external user
-<<<<<<< HEAD
-$socid = GETPOST('socid', 'int');
-=======
 $socid = GETPOSTINT('socid');
->>>>>>> cc80841a
 if (isset($user->socid) && $user->socid > 0) {
 	$action = '';
 	$socid = $user->socid;
 }
 
-<<<<<<< HEAD
-=======
 // Initialize a technical object to manage hooks. Note that conf->hooks_modules contains array
 //$hookmanager->initHooks(array($object->element.'index'));
 
->>>>>>> cc80841a
 // Security check (enable the most restrictive one)
 //if ($user->socid > 0) accessforbidden();
 //if ($user->socid > 0) $socid = $user->socid;
