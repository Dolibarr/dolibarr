--- conflicted
+++ resolved
@@ -82,10 +82,7 @@
 	//'MYMODULE_MYPARAM5'=>array('type'=>'yesno', 'enabled'=>1),
 	//'MYMODULE_MYPARAM5'=>array('type'=>'thirdparty_type', 'enabled'=>1),
 	//'MYMODULE_MYPARAM6'=>array('type'=>'securekey', 'enabled'=>1),
-<<<<<<< HEAD
 	//'MYMODULE_MYPARAM7'=>array('type'=>'product', 'enabled'=>1),
-=======
->>>>>>> a2245bd7
 );
 
 $error = 0;
@@ -303,14 +300,11 @@
                     });';
 					print '</script>';
 				}
-<<<<<<< HEAD
 			} elseif ($val['type'] == 'product') {
 				if (!empty($conf->product->enabled) || !empty($conf->service->enabled)) {
 					$selected = (empty($conf->global->$constname) ? '' : $conf->global->$constname);
 					$form->select_produits($selected, $constname, '', 0);
 				}
-=======
->>>>>>> a2245bd7
 			} else {
 				print '<input name="'.$constname.'"  class="flat '.(empty($val['css']) ? 'minwidth200' : $val['css']).'" value="'.$conf->global->{$constname}.'">';
 			}
