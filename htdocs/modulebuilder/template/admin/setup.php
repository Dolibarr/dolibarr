--- conflicted
+++ resolved
@@ -100,11 +100,7 @@
 $formSetup = new FormSetup($db);
 
 
-<<<<<<< HEAD
 // HTTP HOST
-=======
-// Hôte
->>>>>>> dc1c31c9
 $item = $formSetup->newItem('NO_PARAM_JUST_TEXT');
 $item->fieldOverride = (empty($_SERVER['HTTPS']) ? 'http://' : 'https://') . $_SERVER['HTTP_HOST'];
 $item->cssClass = 'minwidth500';
@@ -113,11 +109,7 @@
 $item = $formSetup->newItem('MYMODULE_MYPARAM1');
 $item->defaultFieldValue = 'default value';
 
-<<<<<<< HEAD
 // Setup conf MYMODULE_MYPARAM2 as a simple textarea input but we replace the text of field title
-=======
-// Setup conf MYMODULE_MYPARAM1 as a simple textarea input but we replace the text of field title
->>>>>>> dc1c31c9
 $item = $formSetup->newItem('MYMODULE_MYPARAM2');
 $item->nameText = $item->getNameText().' more html text ';
 
