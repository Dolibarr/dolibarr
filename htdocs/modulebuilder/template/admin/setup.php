--- conflicted
+++ resolved
@@ -25,11 +25,7 @@
 // Load Dolibarr environment
 $res=0;
 // Try main.inc.php into web root known defined into CONTEXT_DOCUMENT_ROOT (not always defined)
-<<<<<<< HEAD
-if (! $res && ! empty($_SERVER["CONTEXT_DOCUMENT_ROOT"])) $res=@include($_SERVER["CONTEXT_DOCUMENT_ROOT"]."/main.inc.php");
-=======
 if (! $res && ! empty($_SERVER["CONTEXT_DOCUMENT_ROOT"])) $res=@include $_SERVER["CONTEXT_DOCUMENT_ROOT"]."/main.inc.php";
->>>>>>> d9b8a8c8
 // Try main.inc.php into web root detected using web root calculated from SCRIPT_FILENAME
 $tmp=empty($_SERVER['SCRIPT_FILENAME'])?'':$_SERVER['SCRIPT_FILENAME'];$tmp2=realpath(__FILE__); $i=strlen($tmp)-1; $j=strlen($tmp2)-1;
 while($i > 0 && $j > 0 && isset($tmp[$i]) && isset($tmp2[$j]) && $tmp[$i]==$tmp2[$j]) { $i--; $j--; }
@@ -143,60 +139,8 @@
 }
 
 
-
-if ($action == 'edit')
-{
-	print '<form method="POST" action="'.$_SERVER["PHP_SELF"].'">';
-	print '<input type="hidden" name="token" value="'.$_SESSION['newtoken'].'">';
-	print '<input type="hidden" name="action" value="update">';
-
-	print '<table class="noborder" width="100%">';
-	print '<tr class="liste_titre"><td class="titlefield">'.$langs->trans("Parameter").'</td><td>'.$langs->trans("Value").'</td></tr>';
-
-	foreach($arrayofparameters as $key => $val)
-	{
-		if (isset($val['enabled']) && empty($val['enabled'])) continue;
-
-		print '<tr class="oddeven"><td>';
-		print $form->textwithpicto($langs->trans($key),$langs->trans($key.'Tooltip'));
-		print '</td><td><input name="'.$key.'"  class="flat '.(empty($val['css'])?'minwidth200':$val['css']).'" value="' . $conf->global->$key . '"></td></tr>';
-	}
-
-	print '</table>';
-
-	print '<br><div class="center">';
-	print '<input class="button" type="submit" value="'.$langs->trans("Save").'">';
-	print '</div>';
-
-	print '</form>';
-	print '<br>';
-}
-else
-{
-	print '<table class="noborder" width="100%">';
-	print '<tr class="liste_titre"><td class="titlefield">'.$langs->trans("Parameter").'</td><td>'.$langs->trans("Value").'</td></tr>';
-
-	foreach($arrayofparameters as $key => $val)
-	{
-		print '<tr class="oddeven"><td>';
-		print $form->textwithpicto($langs->trans($key),$langs->trans($key.'Tooltip'));
-		print '</td><td>' . $conf->global->$key . '</td></tr>';
-	}
-
-	print '</table>';
-
-	print '<div class="tabsAction">';
-	print '<a class="butAction" href="'.$_SERVER["PHP_SELF"].'?action=edit">'.$langs->trans("Modify").'</a>';
-	print '</div>';
-}
-
-
 // Page end
 dol_fiche_end();
 
 llxFooter();
-<<<<<<< HEAD
 $db->close();
-=======
-$db->close();
->>>>>>> d9b8a8c8
