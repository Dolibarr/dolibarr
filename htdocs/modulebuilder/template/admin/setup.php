<?php
/* Copyright (C) 2004-2017 Laurent Destailleur  <eldy@users.sourceforge.net>
 * Copyright (C) ---Put here your own copyright and developer email---
 *
 * This program is free software: you can redistribute it and/or modify
 * it under the terms of the GNU General Public License as published by
 * the Free Software Foundation, either version 3 of the License, or
 * (at your option) any later version.
 *
 * This program is distributed in the hope that it will be useful,
 * but WITHOUT ANY WARRANTY; without even the implied warranty of
 * MERCHANTABILITY or FITNESS FOR A PARTICULAR PURPOSE.  See the
 * GNU General Public License for more details.
 *
 * You should have received a copy of the GNU General Public License
 * along with this program.  If not, see <https://www.gnu.org/licenses/>.
 */

/**
 * \file    htdocs/modulebuilder/template/admin/setup.php
 * \ingroup mymodule
 * \brief   MyModule setup page.
 */

// Load Dolibarr environment
$res = 0;
// Try main.inc.php into web root known defined into CONTEXT_DOCUMENT_ROOT (not always defined)
if (!$res && !empty($_SERVER["CONTEXT_DOCUMENT_ROOT"])) {
	$res = @include $_SERVER["CONTEXT_DOCUMENT_ROOT"]."/main.inc.php";
}
// Try main.inc.php into web root detected using web root calculated from SCRIPT_FILENAME
$tmp = empty($_SERVER['SCRIPT_FILENAME']) ? '' : $_SERVER['SCRIPT_FILENAME']; $tmp2 = realpath(__FILE__); $i = strlen($tmp) - 1; $j = strlen($tmp2) - 1;
while ($i > 0 && $j > 0 && isset($tmp[$i]) && isset($tmp2[$j]) && $tmp[$i] == $tmp2[$j]) {
	$i--; $j--;
}
if (!$res && $i > 0 && file_exists(substr($tmp, 0, ($i + 1))."/main.inc.php")) {
	$res = @include substr($tmp, 0, ($i + 1))."/main.inc.php";
}
if (!$res && $i > 0 && file_exists(dirname(substr($tmp, 0, ($i + 1)))."/main.inc.php")) {
	$res = @include dirname(substr($tmp, 0, ($i + 1)))."/main.inc.php";
}
// Try main.inc.php using relative path
if (!$res && file_exists("../../main.inc.php")) {
	$res = @include "../../main.inc.php";
}
if (!$res && file_exists("../../../main.inc.php")) {
	$res = @include "../../../main.inc.php";
}
if (!$res) {
	die("Include of main fails");
}

global $langs, $user;

// Libraries
require_once DOL_DOCUMENT_ROOT."/core/lib/admin.lib.php";
require_once '../lib/mymodule.lib.php';
//require_once "../class/myclass.class.php";

// Translations
$langs->loadLangs(array("admin", "mymodule@mymodule"));

// Initialize technical object to manage hooks of page. Note that conf->hooks_modules contains array of hook context
$hookmanager->initHooks(array('mymodulesetup', 'globalsetup'));

// Access control
if (!$user->admin) {
	accessforbidden();
}

// Parameters
$action = GETPOST('action', 'aZ09');
$backtopage = GETPOST('backtopage', 'alpha');
$modulepart = GETPOST('modulepart', 'aZ09');	// Used by actions_setmoduleoptions.inc.php

$value = GETPOST('value', 'alpha');
$label = GETPOST('label', 'alpha');
$scandir = GETPOST('scan_dir', 'alpha');
$type = 'myobject';

$arrayofparameters = array(
	'MYMODULE_MYPARAM1'=>array('type'=>'string', 'css'=>'minwidth500' ,'enabled'=>1),
	'MYMODULE_MYPARAM2'=>array('type'=>'textarea','enabled'=>1),
	//'MYMODULE_MYPARAM3'=>array('type'=>'category:'.Categorie::TYPE_CUSTOMER, 'enabled'=>1),
	//'MYMODULE_MYPARAM4'=>array('type'=>'emailtemplate:thirdparty', 'enabled'=>1),
	//'MYMODULE_MYPARAM5'=>array('type'=>'yesno', 'enabled'=>1),
	//'MYMODULE_MYPARAM5'=>array('type'=>'thirdparty_type', 'enabled'=>1),
	//'MYMODULE_MYPARAM6'=>array('type'=>'securekey', 'enabled'=>1),
<<<<<<< HEAD
=======
	//'MYMODULE_MYPARAM7'=>array('type'=>'product', 'enabled'=>1),
>>>>>>> 95dc2558
);

$error = 0;
$setupnotempty = 0;

// Set this to 1 to use the factory to manage constants. Warning, the generated module will be compatible with version v15+ only
$useFormSetup = 0;
// Convert arrayofparameter into a formSetup object
if ($useFormSetup && (float) DOL_VERSION >= 15) {
	require_once DOL_DOCUMENT_ROOT.'/core/class/html.formsetup.class.php';
	$formSetup = new FormSetup($db);

	// you can use the param convertor
	$formSetup->addItemsFromParamsArray($arrayofparameters);

	// or use the new system see exemple as follow (or use both because you can ;-) )

	/*
	// Hôte
	$item = $formSetup->newItem('NO_PARAM_JUST_TEXT');
	$item->fieldOverride = (empty($_SERVER['HTTPS']) ? 'http://' : 'https://') . $_SERVER['HTTP_HOST'];
	$item->cssClass = 'minwidth500';

	// Setup conf MYMODULE_MYPARAM1 as a simple string input
	$item = $formSetup->newItem('MYMODULE_MYPARAM1');

	// Setup conf MYMODULE_MYPARAM1 as a simple textarea input but we replace the text of field title
	$item = $formSetup->newItem('MYMODULE_MYPARAM2');
	$item->nameText = $item->getNameText().' more html text ';

	// Setup conf MYMODULE_MYPARAM3
	$item = $formSetup->newItem('MYMODULE_MYPARAM3');
	$item->setAsThirdpartyType();

	// Setup conf MYMODULE_MYPARAM4 : exemple of quick define write style
	$formSetup->newItem('MYMODULE_MYPARAM4')->setAsYesNo();

	// Setup conf MYMODULE_MYPARAM5
	$formSetup->newItem('MYMODULE_MYPARAM5')->setAsEmailTemplate('thirdparty');

	// Setup conf MYMODULE_MYPARAM6
	$formSetup->newItem('MYMODULE_MYPARAM6')->setAsSecureKey()->enabled = 0; // disabled

	// Setup conf MYMODULE_MYPARAM7
	$formSetup->newItem('MYMODULE_MYPARAM7')->setAsProduct();
	*/

	$setupnotempty = count($formSetup->items);
}


$dirmodels = array_merge(array('/'), (array) $conf->modules_parts['models']);


/*
 * Actions
 */

include DOL_DOCUMENT_ROOT.'/core/actions_setmoduleoptions.inc.php';

if ($action == 'updateMask') {
	$maskconst = GETPOST('maskconst', 'alpha');
	$maskvalue = GETPOST('maskvalue', 'alpha');

	if ($maskconst) {
		$res = dolibarr_set_const($db, $maskconst, $maskvalue, 'chaine', 0, '', $conf->entity);
		if (!($res > 0)) {
			$error++;
		}
	}

	if (!$error) {
		setEventMessages($langs->trans("SetupSaved"), null, 'mesgs');
	} else {
		setEventMessages($langs->trans("Error"), null, 'errors');
	}
} elseif ($action == 'specimen') {
	$modele = GETPOST('module', 'alpha');
	$tmpobjectkey = GETPOST('object');

	$tmpobject = new $tmpobjectkey($db);
	$tmpobject->initAsSpecimen();

	// Search template files
	$file = ''; $classname = ''; $filefound = 0;
	$dirmodels = array_merge(array('/'), (array) $conf->modules_parts['models']);
	foreach ($dirmodels as $reldir) {
		$file = dol_buildpath($reldir."core/modules/mymodule/doc/pdf_".$modele."_".strtolower($tmpobjectkey).".modules.php", 0);
		if (file_exists($file)) {
			$filefound = 1;
			$classname = "pdf_".$modele;
			break;
		}
	}

	if ($filefound) {
		require_once $file;

		$module = new $classname($db);

		if ($module->write_file($tmpobject, $langs) > 0) {
			header("Location: ".DOL_URL_ROOT."/document.php?modulepart=".strtolower($tmpobjectkey)."&file=SPECIMEN.pdf");
			return;
		} else {
			setEventMessages($module->error, null, 'errors');
			dol_syslog($module->error, LOG_ERR);
		}
	} else {
		setEventMessages($langs->trans("ErrorModuleNotFound"), null, 'errors');
		dol_syslog($langs->trans("ErrorModuleNotFound"), LOG_ERR);
	}
} elseif ($action == 'setmod') {
	// TODO Check if numbering module chosen can be activated by calling method canBeActivated
	$tmpobjectkey = GETPOST('object');
	if (!empty($tmpobjectkey)) {
		$constforval = 'MYMODULE_'.strtoupper($tmpobjectkey)."_ADDON";
		dolibarr_set_const($db, $constforval, $value, 'chaine', 0, '', $conf->entity);
	}
} elseif ($action == 'set') {
	// Activate a model
	$ret = addDocumentModel($value, $type, $label, $scandir);
} elseif ($action == 'del') {
	$ret = delDocumentModel($value, $type);
	if ($ret > 0) {
		$tmpobjectkey = GETPOST('object');
		if (!empty($tmpobjectkey)) {
			$constforval = 'MYMODULE_'.strtoupper($tmpobjectkey).'_ADDON_PDF';
			if ($conf->global->$constforval == "$value") {
				dolibarr_del_const($db, $constforval, $conf->entity);
			}
		}
	}
} elseif ($action == 'setdoc') {
	// Set or unset default model
	$tmpobjectkey = GETPOST('object');
	if (!empty($tmpobjectkey)) {
		$constforval = 'MYMODULE_'.strtoupper($tmpobjectkey).'_ADDON_PDF';
		if (dolibarr_set_const($db, $constforval, $value, 'chaine', 0, '', $conf->entity)) {
			// The constant that was read before the new set
			// We therefore requires a variable to have a coherent view
			$conf->global->$constforval = $value;
		}

		// We disable/enable the document template (into llx_document_model table)
		$ret = delDocumentModel($value, $type);
		if ($ret > 0) {
			$ret = addDocumentModel($value, $type, $label, $scandir);
		}
	}
} elseif ($action == 'unsetdoc') {
	$tmpobjectkey = GETPOST('object');
	if (!empty($tmpobjectkey)) {
		$constforval = 'MYMODULE_'.strtoupper($tmpobjectkey).'_ADDON_PDF';
		dolibarr_del_const($db, $constforval, $conf->entity);
	}
}



/*
 * View
 */

$form = new Form($db);

$help_url = '';
$page_name = "MyModuleSetup";

llxHeader('', $langs->trans($page_name), $help_url);

// Subheader
$linkback = '<a href="'.($backtopage ? $backtopage : DOL_URL_ROOT.'/admin/modules.php?restore_lastsearch_values=1').'">'.$langs->trans("BackToModuleList").'</a>';

print load_fiche_titre($langs->trans($page_name), $linkback, 'title_setup');

// Configuration header
$head = mymoduleAdminPrepareHead();
print dol_get_fiche_head($head, 'settings', $langs->trans($page_name), -1, "mymodule@mymodule");

// Setup page goes here
echo '<span class="opacitymedium">'.$langs->trans("MyModuleSetupPage").'</span><br><br>';


if ($action == 'edit') {
<<<<<<< HEAD
	print '<form method="POST" action="'.$_SERVER["PHP_SELF"].'">';
	print '<input type="hidden" name="token" value="'.newToken().'">';
	print '<input type="hidden" name="action" value="update">';

	print '<table class="noborder centpercent">';
	print '<tr class="liste_titre"><td class="titlefield">'.$langs->trans("Parameter").'</td><td>'.$langs->trans("Value").'</td></tr>';

	foreach ($arrayofparameters as $constname => $val) {
		if ($val['enabled']==1) {
			$setupnotempty++;
			print '<tr class="oddeven"><td>';
			$tooltiphelp = (($langs->trans($constname . 'Tooltip') != $constname . 'Tooltip') ? $langs->trans($constname . 'Tooltip') : '');
			print '<span id="helplink'.$constname.'" class="spanforparamtooltip">'.$form->textwithpicto($langs->trans($constname), $tooltiphelp, 1, 'info', '', 0, 3, 'tootips'.$constname).'</span>';
			print '</td><td>';

			if ($val['type'] == 'textarea') {
				print '<textarea class="flat" name="'.$constname.'" id="'.$constname.'" cols="50" rows="5" wrap="soft">' . "\n";
				print $conf->global->{$constname};
				print "</textarea>\n";
			} elseif ($val['type']== 'html') {
				require_once DOL_DOCUMENT_ROOT . '/core/class/doleditor.class.php';
				$doleditor = new DolEditor($constname, $conf->global->{$constname}, '', 160, 'dolibarr_notes', '', false, false, $conf->fckeditor->enabled, ROWS_5, '90%');
				$doleditor->Create();
			} elseif ($val['type'] == 'yesno') {
				print $form->selectyesno($constname, $conf->global->{$constname}, 1);
			} elseif (preg_match('/emailtemplate:/', $val['type'])) {
				include_once DOL_DOCUMENT_ROOT . '/core/class/html.formmail.class.php';
				$formmail = new FormMail($db);

				$tmp = explode(':', $val['type']);
				$nboftemplates = $formmail->fetchAllEMailTemplate($tmp[1], $user, null, 1); // We set lang=null to get in priority record with no lang
				//$arraydefaultmessage = $formmail->getEMailTemplate($db, $tmp[1], $user, null, 0, 1, '');
				$arrayofmessagename = array();
				if (is_array($formmail->lines_model)) {
					foreach ($formmail->lines_model as $modelmail) {
						//var_dump($modelmail);
						$moreonlabel = '';
						if (!empty($arrayofmessagename[$modelmail->label])) {
							$moreonlabel = ' <span class="opacitymedium">(' . $langs->trans("SeveralLangugeVariatFound") . ')</span>';
						}
						// The 'label' is the key that is unique if we exclude the language
						$arrayofmessagename[$modelmail->id] = $langs->trans(preg_replace('/\(|\)/', '', $modelmail->label)) . $moreonlabel;
					}
				}
				print $form->selectarray($constname, $arrayofmessagename, $conf->global->{$constname}, 'None', 0, 0, '', 0, 0, 0, '', '', 1);
			} elseif (preg_match('/category:/', $val['type'])) {
				require_once DOL_DOCUMENT_ROOT.'/categories/class/categorie.class.php';
				require_once DOL_DOCUMENT_ROOT.'/core/class/html.formother.class.php';
				$formother = new FormOther($db);

				$tmp = explode(':', $val['type']);
				print img_picto('', 'category', 'class="pictofixedwidth"');
				print $formother->select_categories($tmp[1],  $conf->global->{$constname}, $constname, 0, $langs->trans('CustomersProspectsCategoriesShort'));
			} elseif (preg_match('/thirdparty_type/', $val['type'])) {
				require_once DOL_DOCUMENT_ROOT.'/core/class/html.formcompany.class.php';
				$formcompany = new FormCompany($db);
				print $formcompany->selectProspectCustomerType($conf->global->{$constname}, $constname);
			} elseif ($val['type'] == 'securekey') {
				print '<input required="required" type="text" class="flat" id="'.$constname.'" name="'.$constname.'" value="'.(GETPOST($constname, 'alpha') ?GETPOST($constname, 'alpha') : $conf->global->{$constname}).'" size="40">';
				if (!empty($conf->use_javascript_ajax)) {
					print '&nbsp;'.img_picto($langs->trans('Generate'), 'refresh', 'id="generate_token'.$constname.'" class="linkobject"');
				}
				if (!empty($conf->use_javascript_ajax)) {
					print "\n".'<script type="text/javascript">';
					print '$(document).ready(function () {
                        $("#generate_token'.$constname.'").click(function() {
                	        $.get( "'.DOL_URL_ROOT.'/core/ajax/security.php", {
                		      action: \'getrandompassword\',
                		      generic: true
    				        },
    				        function(token) {
    					       $("#'.$constname.'").val(token);
            				});
                         });
                    });';
					print '</script>';
				}
			} else {
				print '<input name="'.$constname.'"  class="flat '.(empty($val['css']) ? 'minwidth200' : $val['css']).'" value="'.$conf->global->{$constname}.'">';
			}
			print '</td></tr>';
		}
	}
	print '</table>';

	print '<br><div class="center">';
	print '<input class="button button-save" type="submit" value="'.$langs->trans("Save").'">';
	print '</div>';
=======
	if ($useFormSetup && (float) DOL_VERSION >= 15) {
		print $formSetup->generateOutput(true);
	} else {
		print '<form method="POST" action="'.$_SERVER["PHP_SELF"].'">';
		print '<input type="hidden" name="token" value="'.newToken().'">';
		print '<input type="hidden" name="action" value="update">';
>>>>>>> 95dc2558

		print '<table class="noborder centpercent">';
		print '<tr class="liste_titre"><td class="titlefield">'.$langs->trans("Parameter").'</td><td>'.$langs->trans("Value").'</td></tr>';

		foreach ($arrayofparameters as $constname => $val) {
			if ($val['enabled']==1) {
				$setupnotempty++;
				print '<tr class="oddeven"><td>';
				$tooltiphelp = (($langs->trans($constname . 'Tooltip') != $constname . 'Tooltip') ? $langs->trans($constname . 'Tooltip') : '');
				print '<span id="helplink'.$constname.'" class="spanforparamtooltip">'.$form->textwithpicto($langs->trans($constname), $tooltiphelp, 1, 'info', '', 0, 3, 'tootips'.$constname).'</span>';
				print '</td><td>';

				if ($val['type'] == 'textarea') {
					print '<textarea class="flat" name="'.$constname.'" id="'.$constname.'" cols="50" rows="5" wrap="soft">' . "\n";
					print $conf->global->{$constname};
					print "</textarea>\n";
				} elseif ($val['type']== 'html') {
					require_once DOL_DOCUMENT_ROOT . '/core/class/doleditor.class.php';
					$doleditor = new DolEditor($constname, $conf->global->{$constname}, '', 160, 'dolibarr_notes', '', false, false, $conf->fckeditor->enabled, ROWS_5, '90%');
					$doleditor->Create();
				} elseif ($val['type'] == 'yesno') {
					print $form->selectyesno($constname, $conf->global->{$constname}, 1);
				} elseif (preg_match('/emailtemplate:/', $val['type'])) {
					include_once DOL_DOCUMENT_ROOT . '/core/class/html.formmail.class.php';
					$formmail = new FormMail($db);

					$tmp = explode(':', $val['type']);
					$nboftemplates = $formmail->fetchAllEMailTemplate($tmp[1], $user, null, 1); // We set lang=null to get in priority record with no lang
					//$arraydefaultmessage = $formmail->getEMailTemplate($db, $tmp[1], $user, null, 0, 1, '');
					$arrayofmessagename = array();
					if (is_array($formmail->lines_model)) {
						foreach ($formmail->lines_model as $modelmail) {
							//var_dump($modelmail);
							$moreonlabel = '';
							if (!empty($arrayofmessagename[$modelmail->label])) {
								$moreonlabel = ' <span class="opacitymedium">(' . $langs->trans("SeveralLangugeVariatFound") . ')</span>';
							}
							// The 'label' is the key that is unique if we exclude the language
							$arrayofmessagename[$modelmail->id] = $langs->trans(preg_replace('/\(|\)/', '', $modelmail->label)) . $moreonlabel;
						}
					}
					print $form->selectarray($constname, $arrayofmessagename, $conf->global->{$constname}, 'None', 0, 0, '', 0, 0, 0, '', '', 1);
				} elseif (preg_match('/category:/', $val['type'])) {
					require_once DOL_DOCUMENT_ROOT.'/categories/class/categorie.class.php';
					require_once DOL_DOCUMENT_ROOT.'/core/class/html.formother.class.php';
					$formother = new FormOther($db);

					$tmp = explode(':', $val['type']);
					print img_picto('', 'category', 'class="pictofixedwidth"');
					print $formother->select_categories($tmp[1],  $conf->global->{$constname}, $constname, 0, $langs->trans('CustomersProspectsCategoriesShort'));
				} elseif (preg_match('/thirdparty_type/', $val['type'])) {
					require_once DOL_DOCUMENT_ROOT.'/core/class/html.formcompany.class.php';
					$formcompany = new FormCompany($db);
					print $formcompany->selectProspectCustomerType($conf->global->{$constname}, $constname);
				} elseif ($val['type'] == 'securekey') {
					print '<input required="required" type="text" class="flat" id="'.$constname.'" name="'.$constname.'" value="'.(GETPOST($constname, 'alpha') ?GETPOST($constname, 'alpha') : $conf->global->{$constname}).'" size="40">';
					if (!empty($conf->use_javascript_ajax)) {
						print '&nbsp;'.img_picto($langs->trans('Generate'), 'refresh', 'id="generate_token'.$constname.'" class="linkobject"');
					}
					if (!empty($conf->use_javascript_ajax)) {
						print "\n".'<script type="text/javascript">';
						print '$(document).ready(function () {
                        $("#generate_token'.$constname.'").click(function() {
                	        $.get( "'.DOL_URL_ROOT.'/core/ajax/security.php", {
                		      action: \'getrandompassword\',
                		      generic: true
    				        },
    				        function(token) {
    					       $("#'.$constname.'").val(token);
            				});
                         });
                    });';
						print '</script>';
					}
				} elseif ($val['type'] == 'product') {
					if (!empty($conf->product->enabled) || !empty($conf->service->enabled)) {
						$selected = (empty($conf->global->$constname) ? '' : $conf->global->$constname);
						$form->select_produits($selected, $constname, '', 0);
					}
<<<<<<< HEAD
					print '<div class="select2-container-multi-dolibarr" style="width: 90%;"><ul class="select2-choices-dolibarr">' . implode(' ', $toprint) . '</ul></div>';
				} elseif (preg_match('/thirdparty_type/', $val['type'])) {
					if ($conf->global->{$constname}==2) {
						print $langs->trans("Prospect");
					} elseif ($conf->global->{$constname}==3) {
						print $langs->trans("ProspectCustomer");
					} elseif ($conf->global->{$constname}==1) {
						print $langs->trans("Customer");
					} elseif ($conf->global->{$constname}==0) {
						print $langs->trans("NorProspectNorCustomer");
					}
=======
>>>>>>> 95dc2558
				} else {
					print '<input name="'.$constname.'"  class="flat '.(empty($val['css']) ? 'minwidth200' : $val['css']).'" value="'.$conf->global->{$constname}.'">';
				}
				print '</td></tr>';
			}
		}
		print '</table>';

		print '<br><div class="center">';
		print '<input class="button button-save" type="submit" value="'.$langs->trans("Save").'">';
		print '</div>';

		print '</form>';
	}

	print '<br>';
} else {
	if ($useFormSetup && (float) DOL_VERSION >= 15) {
		if (!empty($formSetup->items)) {
			print $formSetup->generateOutput();
		}
	} else {
		if (!empty($arrayofparameters)) {
			print '<table class="noborder centpercent">';
			print '<tr class="liste_titre"><td class="titlefield">'.$langs->trans("Parameter").'</td><td>'.$langs->trans("Value").'</td></tr>';

			foreach ($arrayofparameters as $constname => $val) {
				if ($val['enabled']==1) {
					$setupnotempty++;
					print '<tr class="oddeven"><td>';
					$tooltiphelp = (($langs->trans($constname . 'Tooltip') != $constname . 'Tooltip') ? $langs->trans($constname . 'Tooltip') : '');
					print $form->textwithpicto($langs->trans($constname), $tooltiphelp);
					print '</td><td>';

					if ($val['type'] == 'textarea') {
						print dol_nl2br($conf->global->{$constname});
					} elseif ($val['type']== 'html') {
						print  $conf->global->{$constname};
					} elseif ($val['type'] == 'yesno') {
						print ajax_constantonoff($constname);
					} elseif (preg_match('/emailtemplate:/', $val['type'])) {
						include_once DOL_DOCUMENT_ROOT . '/core/class/html.formmail.class.php';
						$formmail = new FormMail($db);

						$tmp = explode(':', $val['type']);

						$template = $formmail->getEMailTemplate($db, $tmp[1], $user, $langs, $conf->global->{$constname});
						if ($template<0) {
							setEventMessages(null, $formmail->errors, 'errors');
						}
						print $langs->trans($template->label);
					} elseif (preg_match('/category:/', $val['type'])) {
						$c = new Categorie($db);
						$result = $c->fetch($conf->global->{$constname});
						if ($result < 0) {
							setEventMessages(null, $c->errors, 'errors');
						} elseif ($result > 0 ) {
							$ways = $c->print_all_ways(' &gt;&gt; ', 'none', 0, 1); // $ways[0] = "ccc2 >> ccc2a >> ccc2a1" with html formated text
							$toprint = array();
							foreach ($ways as $way) {
								$toprint[] = '<li class="select2-search-choice-dolibarr noborderoncategories"' . ($c->color ? ' style="background: #' . $c->color . ';"' : ' style="background: #bbb"') . '>' . $way . '</li>';
							}
							print '<div class="select2-container-multi-dolibarr" style="width: 90%;"><ul class="select2-choices-dolibarr">' . implode(' ', $toprint) . '</ul></div>';
						}
					} elseif (preg_match('/thirdparty_type/', $val['type'])) {
						if ($conf->global->{$constname}==2) {
							print $langs->trans("Prospect");
						} elseif ($conf->global->{$constname}==3) {
							print $langs->trans("ProspectCustomer");
						} elseif ($conf->global->{$constname}==1) {
							print $langs->trans("Customer");
						} elseif ($conf->global->{$constname}==0) {
							print $langs->trans("NorProspectNorCustomer");
						}
					} elseif ($val['type'] == 'product') {
						$product = new Product($db);
						$resprod = $product->fetch($conf->global->{$constname});
						if ($resprod > 0) {
							print $product->ref;
						} elseif ($resprod < 0) {
							setEventMessages(null, $object->errors, "errors");
						}
					} else {
						print $conf->global->{$constname};
					}
					print '</td></tr>';
				}
			}

			print '</table>';
		}
	}

	if ($setupnotempty) {
		print '<div class="tabsAction">';
		print '<a class="butAction" href="'.$_SERVER["PHP_SELF"].'?action=edit&token='.newToken().'">'.$langs->trans("Modify").'</a>';
		print '</div>';
	} else {
		print '<br>'.$langs->trans("NothingToSetup");
	}
}


$moduledir = 'mymodule';
$myTmpObjects = array();
$myTmpObjects['MyObject'] = array('includerefgeneration'=>0, 'includedocgeneration'=>0);


foreach ($myTmpObjects as $myTmpObjectKey => $myTmpObjectArray) {
	if ($myTmpObjectKey == 'MyObject') {
		continue;
	}
	if ($myTmpObjectArray['includerefgeneration']) {
		/*
		 * Orders Numbering model
		 */
		$setupnotempty++;

		print load_fiche_titre($langs->trans("NumberingModules", $myTmpObjectKey), '', '');

		print '<table class="noborder centpercent">';
		print '<tr class="liste_titre">';
		print '<td>'.$langs->trans("Name").'</td>';
		print '<td>'.$langs->trans("Description").'</td>';
		print '<td class="nowrap">'.$langs->trans("Example").'</td>';
		print '<td class="center" width="60">'.$langs->trans("Status").'</td>';
		print '<td class="center" width="16">'.$langs->trans("ShortInfo").'</td>';
		print '</tr>'."\n";

		clearstatcache();

		foreach ($dirmodels as $reldir) {
			$dir = dol_buildpath($reldir."core/modules/".$moduledir);

			if (is_dir($dir)) {
				$handle = opendir($dir);
				if (is_resource($handle)) {
					while (($file = readdir($handle)) !== false) {
						if (strpos($file, 'mod_'.strtolower($myTmpObjectKey).'_') === 0 && substr($file, dol_strlen($file) - 3, 3) == 'php') {
							$file = substr($file, 0, dol_strlen($file) - 4);

							require_once $dir.'/'.$file.'.php';

							$module = new $file($db);

							// Show modules according to features level
							if ($module->version == 'development' && $conf->global->MAIN_FEATURES_LEVEL < 2) {
								continue;
							}
							if ($module->version == 'experimental' && $conf->global->MAIN_FEATURES_LEVEL < 1) {
								continue;
							}

							if ($module->isEnabled()) {
								dol_include_once('/'.$moduledir.'/class/'.strtolower($myTmpObjectKey).'.class.php');

								print '<tr class="oddeven"><td>'.$module->name."</td><td>\n";
								print $module->info();
								print '</td>';

								// Show example of numbering model
								print '<td class="nowrap">';
								$tmp = $module->getExample();
								if (preg_match('/^Error/', $tmp)) {
									$langs->load("errors");
									print '<div class="error">'.$langs->trans($tmp).'</div>';
								} elseif ($tmp == 'NotConfigured') {
									print $langs->trans($tmp);
								} else {
									print $tmp;
								}
								print '</td>'."\n";

								print '<td class="center">';
								$constforvar = 'MYMODULE_'.strtoupper($myTmpObjectKey).'_ADDON';
								if ($conf->global->$constforvar == $file) {
									print img_picto($langs->trans("Activated"), 'switch_on');
								} else {
									print '<a href="'.$_SERVER["PHP_SELF"].'?action=setmod&token='.newToken().'&object='.strtolower($myTmpObjectKey).'&value='.urlencode($file).'">';
									print img_picto($langs->trans("Disabled"), 'switch_off');
									print '</a>';
								}
								print '</td>';

								$mytmpinstance = new $myTmpObjectKey($db);
								$mytmpinstance->initAsSpecimen();

								// Info
								$htmltooltip = '';
								$htmltooltip .= ''.$langs->trans("Version").': <b>'.$module->getVersion().'</b><br>';

								$nextval = $module->getNextValue($mytmpinstance);
								if ("$nextval" != $langs->trans("NotAvailable")) {  // Keep " on nextval
									$htmltooltip .= ''.$langs->trans("NextValue").': ';
									if ($nextval) {
										if (preg_match('/^Error/', $nextval) || $nextval == 'NotConfigured') {
											$nextval = $langs->trans($nextval);
										}
										$htmltooltip .= $nextval.'<br>';
									} else {
										$htmltooltip .= $langs->trans($module->error).'<br>';
									}
								}

								print '<td class="center">';
								print $form->textwithpicto('', $htmltooltip, 1, 0);
								print '</td>';

								print "</tr>\n";
							}
						}
					}
					closedir($handle);
				}
			}
		}
		print "</table><br>\n";
	}

	if ($myTmpObjectArray['includedocgeneration']) {
		/*
		 * Document templates generators
		 */
		$setupnotempty++;
		$type = strtolower($myTmpObjectKey);

		print load_fiche_titre($langs->trans("DocumentModules", $myTmpObjectKey), '', '');

		// Load array def with activated templates
		$def = array();
		$sql = "SELECT nom";
		$sql .= " FROM ".MAIN_DB_PREFIX."document_model";
		$sql .= " WHERE type = '".$db->escape($type)."'";
		$sql .= " AND entity = ".$conf->entity;
		$resql = $db->query($sql);
		if ($resql) {
			$i = 0;
			$num_rows = $db->num_rows($resql);
			while ($i < $num_rows) {
				$array = $db->fetch_array($resql);
				array_push($def, $array[0]);
				$i++;
			}
		} else {
			dol_print_error($db);
		}

		print "<table class=\"noborder\" width=\"100%\">\n";
		print "<tr class=\"liste_titre\">\n";
		print '<td>'.$langs->trans("Name").'</td>';
		print '<td>'.$langs->trans("Description").'</td>';
		print '<td class="center" width="60">'.$langs->trans("Status")."</td>\n";
		print '<td class="center" width="60">'.$langs->trans("Default")."</td>\n";
		print '<td class="center" width="38">'.$langs->trans("ShortInfo").'</td>';
		print '<td class="center" width="38">'.$langs->trans("Preview").'</td>';
		print "</tr>\n";

		clearstatcache();

		foreach ($dirmodels as $reldir) {
			foreach (array('', '/doc') as $valdir) {
				$realpath = $reldir."core/modules/".$moduledir.$valdir;
				$dir = dol_buildpath($realpath);

				if (is_dir($dir)) {
					$handle = opendir($dir);
					if (is_resource($handle)) {
						while (($file = readdir($handle)) !== false) {
							$filelist[] = $file;
						}
						closedir($handle);
						arsort($filelist);

						foreach ($filelist as $file) {
							if (preg_match('/\.modules\.php$/i', $file) && preg_match('/^(pdf_|doc_)/', $file)) {
								if (file_exists($dir.'/'.$file)) {
									$name = substr($file, 4, dol_strlen($file) - 16);
									$classname = substr($file, 0, dol_strlen($file) - 12);

									require_once $dir.'/'.$file;
									$module = new $classname($db);

									$modulequalified = 1;
									if ($module->version == 'development' && $conf->global->MAIN_FEATURES_LEVEL < 2) {
										$modulequalified = 0;
									}
									if ($module->version == 'experimental' && $conf->global->MAIN_FEATURES_LEVEL < 1) {
										$modulequalified = 0;
									}

									if ($modulequalified) {
										print '<tr class="oddeven"><td width="100">';
										print (empty($module->name) ? $name : $module->name);
										print "</td><td>\n";
										if (method_exists($module, 'info')) {
											print $module->info($langs);
										} else {
											print $module->description;
										}
										print '</td>';

										// Active
										if (in_array($name, $def)) {
											print '<td class="center">'."\n";
											print '<a href="'.$_SERVER["PHP_SELF"].'?action=del&token='.newToken().'&value='.urlencode($name).'">';
											print img_picto($langs->trans("Enabled"), 'switch_on');
											print '</a>';
											print '</td>';
										} else {
											print '<td class="center">'."\n";
											print '<a href="'.$_SERVER["PHP_SELF"].'?action=set&token='.newToken().'&value='.urlencode($name).'&scan_dir='.urlencode($module->scandir).'&label='.urlencode($module->name).'">'.img_picto($langs->trans("Disabled"), 'switch_off').'</a>';
											print "</td>";
										}

										// Default
										print '<td class="center">';
										$constforvar = 'MYMODULE_'.strtoupper($myTmpObjectKey).'_ADDON';
										if ($conf->global->$constforvar == $name) {
											//print img_picto($langs->trans("Default"), 'on');
											// Even if choice is the default value, we allow to disable it. Replace this with previous line if you need to disable unset
											print '<a href="'.$_SERVER["PHP_SELF"].'?action=unsetdoc&token='.newToken().'&object='.urlencode(strtolower($myTmpObjectKey)).'&value='.urlencode($name).'&scan_dir='.urlencode($module->scandir).'&label='.urlencode($module->name).'&amp;type='.urlencode($type).'" alt="'.$langs->trans("Disable").'">'.img_picto($langs->trans("Enabled"), 'on').'</a>';
										} else {
											print '<a href="'.$_SERVER["PHP_SELF"].'?action=setdoc&token='.newToken().'&object='.urlencode(strtolower($myTmpObjectKey)).'&value='.urlencode($name).'&scan_dir='.urlencode($module->scandir).'&label='.urlencode($module->name).'" alt="'.$langs->trans("Default").'">'.img_picto($langs->trans("Disabled"), 'off').'</a>';
										}
										print '</td>';

										// Info
										$htmltooltip = ''.$langs->trans("Name").': '.$module->name;
										$htmltooltip .= '<br>'.$langs->trans("Type").': '.($module->type ? $module->type : $langs->trans("Unknown"));
										if ($module->type == 'pdf') {
											$htmltooltip .= '<br>'.$langs->trans("Width").'/'.$langs->trans("Height").': '.$module->page_largeur.'/'.$module->page_hauteur;
										}
										$htmltooltip .= '<br>'.$langs->trans("Path").': '.preg_replace('/^\//', '', $realpath).'/'.$file;

										$htmltooltip .= '<br><br><u>'.$langs->trans("FeaturesSupported").':</u>';
										$htmltooltip .= '<br>'.$langs->trans("Logo").': '.yn($module->option_logo, 1, 1);
										$htmltooltip .= '<br>'.$langs->trans("MultiLanguage").': '.yn($module->option_multilang, 1, 1);

										print '<td class="center">';
										print $form->textwithpicto('', $htmltooltip, 1, 0);
										print '</td>';

										// Preview
										print '<td class="center">';
										if ($module->type == 'pdf') {
											print '<a href="'.$_SERVER["PHP_SELF"].'?action=specimen&module='.$name.'&object='.$myTmpObjectKey.'">'.img_object($langs->trans("Preview"), 'pdf').'</a>';
										} else {
											print img_object($langs->trans("PreviewNotAvailable"), 'generic');
										}
										print '</td>';

										print "</tr>\n";
									}
								}
							}
						}
					}
				}
			}
		}

		print '</table>';
	}
}

if (empty($setupnotempty)) {
	print '<br>'.$langs->trans("NothingToSetup");
}

// Page end
print dol_get_fiche_end();

llxFooter();
$db->close();<|MERGE_RESOLUTION|>--- conflicted
+++ resolved
@@ -86,10 +86,7 @@
 	//'MYMODULE_MYPARAM5'=>array('type'=>'yesno', 'enabled'=>1),
 	//'MYMODULE_MYPARAM5'=>array('type'=>'thirdparty_type', 'enabled'=>1),
 	//'MYMODULE_MYPARAM6'=>array('type'=>'securekey', 'enabled'=>1),
-<<<<<<< HEAD
-=======
 	//'MYMODULE_MYPARAM7'=>array('type'=>'product', 'enabled'=>1),
->>>>>>> 95dc2558
 );
 
 $error = 0;
@@ -274,103 +271,12 @@
 
 
 if ($action == 'edit') {
-<<<<<<< HEAD
-	print '<form method="POST" action="'.$_SERVER["PHP_SELF"].'">';
-	print '<input type="hidden" name="token" value="'.newToken().'">';
-	print '<input type="hidden" name="action" value="update">';
-
-	print '<table class="noborder centpercent">';
-	print '<tr class="liste_titre"><td class="titlefield">'.$langs->trans("Parameter").'</td><td>'.$langs->trans("Value").'</td></tr>';
-
-	foreach ($arrayofparameters as $constname => $val) {
-		if ($val['enabled']==1) {
-			$setupnotempty++;
-			print '<tr class="oddeven"><td>';
-			$tooltiphelp = (($langs->trans($constname . 'Tooltip') != $constname . 'Tooltip') ? $langs->trans($constname . 'Tooltip') : '');
-			print '<span id="helplink'.$constname.'" class="spanforparamtooltip">'.$form->textwithpicto($langs->trans($constname), $tooltiphelp, 1, 'info', '', 0, 3, 'tootips'.$constname).'</span>';
-			print '</td><td>';
-
-			if ($val['type'] == 'textarea') {
-				print '<textarea class="flat" name="'.$constname.'" id="'.$constname.'" cols="50" rows="5" wrap="soft">' . "\n";
-				print $conf->global->{$constname};
-				print "</textarea>\n";
-			} elseif ($val['type']== 'html') {
-				require_once DOL_DOCUMENT_ROOT . '/core/class/doleditor.class.php';
-				$doleditor = new DolEditor($constname, $conf->global->{$constname}, '', 160, 'dolibarr_notes', '', false, false, $conf->fckeditor->enabled, ROWS_5, '90%');
-				$doleditor->Create();
-			} elseif ($val['type'] == 'yesno') {
-				print $form->selectyesno($constname, $conf->global->{$constname}, 1);
-			} elseif (preg_match('/emailtemplate:/', $val['type'])) {
-				include_once DOL_DOCUMENT_ROOT . '/core/class/html.formmail.class.php';
-				$formmail = new FormMail($db);
-
-				$tmp = explode(':', $val['type']);
-				$nboftemplates = $formmail->fetchAllEMailTemplate($tmp[1], $user, null, 1); // We set lang=null to get in priority record with no lang
-				//$arraydefaultmessage = $formmail->getEMailTemplate($db, $tmp[1], $user, null, 0, 1, '');
-				$arrayofmessagename = array();
-				if (is_array($formmail->lines_model)) {
-					foreach ($formmail->lines_model as $modelmail) {
-						//var_dump($modelmail);
-						$moreonlabel = '';
-						if (!empty($arrayofmessagename[$modelmail->label])) {
-							$moreonlabel = ' <span class="opacitymedium">(' . $langs->trans("SeveralLangugeVariatFound") . ')</span>';
-						}
-						// The 'label' is the key that is unique if we exclude the language
-						$arrayofmessagename[$modelmail->id] = $langs->trans(preg_replace('/\(|\)/', '', $modelmail->label)) . $moreonlabel;
-					}
-				}
-				print $form->selectarray($constname, $arrayofmessagename, $conf->global->{$constname}, 'None', 0, 0, '', 0, 0, 0, '', '', 1);
-			} elseif (preg_match('/category:/', $val['type'])) {
-				require_once DOL_DOCUMENT_ROOT.'/categories/class/categorie.class.php';
-				require_once DOL_DOCUMENT_ROOT.'/core/class/html.formother.class.php';
-				$formother = new FormOther($db);
-
-				$tmp = explode(':', $val['type']);
-				print img_picto('', 'category', 'class="pictofixedwidth"');
-				print $formother->select_categories($tmp[1],  $conf->global->{$constname}, $constname, 0, $langs->trans('CustomersProspectsCategoriesShort'));
-			} elseif (preg_match('/thirdparty_type/', $val['type'])) {
-				require_once DOL_DOCUMENT_ROOT.'/core/class/html.formcompany.class.php';
-				$formcompany = new FormCompany($db);
-				print $formcompany->selectProspectCustomerType($conf->global->{$constname}, $constname);
-			} elseif ($val['type'] == 'securekey') {
-				print '<input required="required" type="text" class="flat" id="'.$constname.'" name="'.$constname.'" value="'.(GETPOST($constname, 'alpha') ?GETPOST($constname, 'alpha') : $conf->global->{$constname}).'" size="40">';
-				if (!empty($conf->use_javascript_ajax)) {
-					print '&nbsp;'.img_picto($langs->trans('Generate'), 'refresh', 'id="generate_token'.$constname.'" class="linkobject"');
-				}
-				if (!empty($conf->use_javascript_ajax)) {
-					print "\n".'<script type="text/javascript">';
-					print '$(document).ready(function () {
-                        $("#generate_token'.$constname.'").click(function() {
-                	        $.get( "'.DOL_URL_ROOT.'/core/ajax/security.php", {
-                		      action: \'getrandompassword\',
-                		      generic: true
-    				        },
-    				        function(token) {
-    					       $("#'.$constname.'").val(token);
-            				});
-                         });
-                    });';
-					print '</script>';
-				}
-			} else {
-				print '<input name="'.$constname.'"  class="flat '.(empty($val['css']) ? 'minwidth200' : $val['css']).'" value="'.$conf->global->{$constname}.'">';
-			}
-			print '</td></tr>';
-		}
-	}
-	print '</table>';
-
-	print '<br><div class="center">';
-	print '<input class="button button-save" type="submit" value="'.$langs->trans("Save").'">';
-	print '</div>';
-=======
 	if ($useFormSetup && (float) DOL_VERSION >= 15) {
 		print $formSetup->generateOutput(true);
 	} else {
 		print '<form method="POST" action="'.$_SERVER["PHP_SELF"].'">';
 		print '<input type="hidden" name="token" value="'.newToken().'">';
 		print '<input type="hidden" name="action" value="update">';
->>>>>>> 95dc2558
 
 		print '<table class="noborder centpercent">';
 		print '<tr class="liste_titre"><td class="titlefield">'.$langs->trans("Parameter").'</td><td>'.$langs->trans("Value").'</td></tr>';
@@ -450,20 +356,6 @@
 						$selected = (empty($conf->global->$constname) ? '' : $conf->global->$constname);
 						$form->select_produits($selected, $constname, '', 0);
 					}
-<<<<<<< HEAD
-					print '<div class="select2-container-multi-dolibarr" style="width: 90%;"><ul class="select2-choices-dolibarr">' . implode(' ', $toprint) . '</ul></div>';
-				} elseif (preg_match('/thirdparty_type/', $val['type'])) {
-					if ($conf->global->{$constname}==2) {
-						print $langs->trans("Prospect");
-					} elseif ($conf->global->{$constname}==3) {
-						print $langs->trans("ProspectCustomer");
-					} elseif ($conf->global->{$constname}==1) {
-						print $langs->trans("Customer");
-					} elseif ($conf->global->{$constname}==0) {
-						print $langs->trans("NorProspectNorCustomer");
-					}
-=======
->>>>>>> 95dc2558
 				} else {
 					print '<input name="'.$constname.'"  class="flat '.(empty($val['css']) ? 'minwidth200' : $val['css']).'" value="'.$conf->global->{$constname}.'">';
 				}
