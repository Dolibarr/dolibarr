<?php
/* Copyright (C) 2004-2017 Laurent Destailleur  <eldy@users.sourceforge.net>
 * Copyright (C) ---Put here your own copyright and developer email---
 *
 * This program is free software: you can redistribute it and/or modify
 * it under the terms of the GNU General Public License as published by
 * the Free Software Foundation, either version 3 of the License, or
 * (at your option) any later version.
 *
 * This program is distributed in the hope that it will be useful,
 * but WITHOUT ANY WARRANTY; without even the implied warranty of
 * MERCHANTABILITY or FITNESS FOR A PARTICULAR PURPOSE.  See the
 * GNU General Public License for more details.
 *
 * You should have received a copy of the GNU General Public License
 * along with this program.  If not, see <https://www.gnu.org/licenses/>.
 */

/**
 * \file    htdocs/modulebuilder/template/admin/setup.php
 * \ingroup mymodule
 * \brief   MyModule setup page.
 */

// Load Dolibarr environment
$res = 0;
// Try main.inc.php into web root known defined into CONTEXT_DOCUMENT_ROOT (not always defined)
if (!$res && !empty($_SERVER["CONTEXT_DOCUMENT_ROOT"])) $res = @include $_SERVER["CONTEXT_DOCUMENT_ROOT"]."/main.inc.php";
// Try main.inc.php into web root detected using web root calculated from SCRIPT_FILENAME
$tmp = empty($_SERVER['SCRIPT_FILENAME']) ? '' : $_SERVER['SCRIPT_FILENAME']; $tmp2 = realpath(__FILE__); $i = strlen($tmp) - 1; $j = strlen($tmp2) - 1;
while ($i > 0 && $j > 0 && isset($tmp[$i]) && isset($tmp2[$j]) && $tmp[$i] == $tmp2[$j]) { $i--; $j--; }
if (!$res && $i > 0 && file_exists(substr($tmp, 0, ($i + 1))."/main.inc.php")) $res = @include substr($tmp, 0, ($i + 1))."/main.inc.php";
if (!$res && $i > 0 && file_exists(dirname(substr($tmp, 0, ($i + 1)))."/main.inc.php")) $res = @include dirname(substr($tmp, 0, ($i + 1)))."/main.inc.php";
// Try main.inc.php using relative path
if (!$res && file_exists("../../main.inc.php")) $res = @include "../../main.inc.php";
if (!$res && file_exists("../../../main.inc.php")) $res = @include "../../../main.inc.php";
if (!$res) die("Include of main fails");

global $langs, $user;

// Libraries
require_once DOL_DOCUMENT_ROOT."/core/lib/admin.lib.php";
require_once '../lib/mymodule.lib.php';
//require_once "../class/myclass.class.php";

// Translations
$langs->loadLangs(array("admin", "mymodule@mymodule"));

// Access control
if (!$user->admin) accessforbidden();

// Parameters
$action = GETPOST('action', 'aZ09');
$backtopage = GETPOST('backtopage', 'alpha');

$value = GETPOST('value', 'alpha');
$label = GETPOST('label', 'alpha');
$scandir = GETPOST('scan_dir', 'alpha');
$type = 'myobject';

$arrayofparameters = array(
	'MYMODULE_MYPARAM1'=>array('css'=>'minwidth200', 'enabled'=>1),
	'MYMODULE_MYPARAM2'=>array('css'=>'minwidth500', 'enabled'=>1)
);

$error = 0;
$setupnotempty = 0;


/*
 * Actions
 */

if ((float) DOL_VERSION >= 6)
{
	include DOL_DOCUMENT_ROOT.'/core/actions_setmoduleoptions.inc.php';
}

<<<<<<< HEAD
if ($action == 'updateMask') {
	$maskconstorder = GETPOST('maskconstorder', 'alpha');
	$maskorder = GETPOST('maskorder', 'alpha');

	if ($maskconstorder) {
		$res = dolibarr_set_const($db, $maskconstorder, $maskorder, 'chaine', 0, '', $conf->entity);
		if (!($res > 0)) {
			$error++;
		}
	}
=======
if ($action == 'updateMask')
{
	$maskconst = GETPOST('maskconst', 'alpha');
	$maskvalue = GETPOST('maskvalue', 'alpha');

	if ($maskconst) {
		$res = dolibarr_set_const($db, $maskconst, $maskvalue, 'chaine', 0, '', $conf->entity);
	}

	if (!$res > 0) $error++;
>>>>>>> 7bdfc998

	if (!$error) {
		setEventMessages($langs->trans("SetupSaved"), null, 'mesgs');
	} else {
		setEventMessages($langs->trans("Error"), null, 'errors');
	}
} elseif ($action == 'specimen')
{
	$modele = GETPOST('module', 'alpha');
	$tmpobjectkey = GETPOST('object');

	$tmpobject = new $tmpobjectkey($db);
	$tmpobject->initAsSpecimen();

	// Search template files
	$file = ''; $classname = ''; $filefound = 0;
	$dirmodels = array_merge(array('/'), (array) $conf->modules_parts['models']);
	foreach ($dirmodels as $reldir)
	{
		$file = dol_buildpath($reldir."core/modules/mymodule/doc/pdf_".$modele."_".strtolower($tmpobjectkey).".modules.php", 0);
		if (file_exists($file))
		{
			$filefound = 1;
			$classname = "pdf_".$modele;
			break;
		}
	}

	if ($filefound)
	{
		require_once $file;

		$module = new $classname($db);

		if ($module->write_file($tmpobject, $langs) > 0)
		{
			header("Location: ".DOL_URL_ROOT."/document.php?modulepart=".strtolower($tmpobjectkey)."&file=SPECIMEN.pdf");
			return;
		} else {
			setEventMessages($module->error, null, 'errors');
			dol_syslog($module->error, LOG_ERR);
		}
	} else {
		setEventMessages($langs->trans("ErrorModuleNotFound"), null, 'errors');
		dol_syslog($langs->trans("ErrorModuleNotFound"), LOG_ERR);
	}
}

elseif ($action == 'setmod') {
	// TODO Check if numbering module chosen can be activated by calling method canBeActivated
	$tmpobjectkey = GETPOST('object');
	if (!empty($tmpobjectkey)) {
		$constforval = 'MYMODULE_'.strtoupper($tmpobjectkey)."_ADDON";
		dolibarr_set_const($db, $constforval, $value, 'chaine', 0, '', $conf->entity);
	}
}

// Activate a model
elseif ($action == 'set') {
	$ret = addDocumentModel($value, $type, $label, $scandir);
} elseif ($action == 'del') {
	$ret = delDocumentModel($value, $type);
	if ($ret > 0) {
		$tmpobjectkey = GETPOST('object');
		if (!empty($tmpobjectkey)) {
			$constforval = 'MYMODULE_'.strtoupper($tmpobjectkey).'_ADDON_PDF';
			if ($conf->global->$constforval == "$value") dolibarr_del_const($db, $constforval, $conf->entity);
		}
	}
}

// Set or unset default model
elseif ($action == 'setdoc') {
	$tmpobjectkey = GETPOST('object');
	if (!empty($tmpobjectkey)) {
		$constforval = 'MYMODULE_'.strtoupper($tmpobjectkey).'_ADDON_PDF';
		if (dolibarr_set_const($db, $constforval, $value, 'chaine', 0, '', $conf->entity)) {
			// The constant that was read before the new set
			// We therefore requires a variable to have a coherent view
			$conf->global->$constforval = $value;
		}

		// We disable/enable the document template (into llx_document_model table)
		$ret = delDocumentModel($value, $type);
		if ($ret > 0) {
			$ret = addDocumentModel($value, $type, $label, $scandir);
		}
	}
} elseif ($action == 'unsetdoc') {
	$tmpobjectkey = GETPOST('object');
	if (!empty($tmpobjectkey)) {
		$constforval = 'MYMODULE_'.strtoupper($tmpobjectkey).'_ADDON_PDF';
		dolibarr_del_const($db, $constforval, $conf->entity);
	}
}



/*
 * View
 */

$form = new Form($db);

$dirmodels = array_merge(array('/'), (array) $conf->modules_parts['models']);

$page_name = "MyModuleSetup";
llxHeader('', $langs->trans($page_name));

// Subheader
$linkback = '<a href="'.($backtopage ? $backtopage : DOL_URL_ROOT.'/admin/modules.php?restore_lastsearch_values=1').'">'.$langs->trans("BackToModuleList").'</a>';

print load_fiche_titre($langs->trans($page_name), $linkback, 'object_mymodule@mymodule');

// Configuration header
$head = mymoduleAdminPrepareHead();
print dol_get_fiche_head($head, 'settings', '', -1, "mymodule@mymodule");

// Setup page goes here
echo '<span class="opacitymedium">'.$langs->trans("MyModuleSetupPage").'</span><br><br>';


if ($action == 'edit')
{
	print '<form method="POST" action="'.$_SERVER["PHP_SELF"].'">';
	print '<input type="hidden" name="token" value="'.newToken().'">';
	print '<input type="hidden" name="action" value="update">';

	print '<table class="noborder centpercent">';
	print '<tr class="liste_titre"><td class="titlefield">'.$langs->trans("Parameter").'</td><td>'.$langs->trans("Value").'</td></tr>';

	foreach ($arrayofparameters as $key => $val)
	{
		print '<tr class="oddeven"><td>';
		$tooltiphelp = (($langs->trans($key.'Tooltip') != $key.'Tooltip') ? $langs->trans($key.'Tooltip') : '');
		print $form->textwithpicto($langs->trans($key), $tooltiphelp);
		print '</td><td><input name="'.$key.'"  class="flat '.(empty($val['css']) ? 'minwidth200' : $val['css']).'" value="'.$conf->global->$key.'"></td></tr>';
	}
	print '</table>';

	print '<br><div class="center">';
	print '<input class="button button-save" type="submit" value="'.$langs->trans("Save").'">';
	print '</div>';

	print '</form>';
	print '<br>';
} else {
	if (!empty($arrayofparameters))
	{
		print '<table class="noborder centpercent">';
		print '<tr class="liste_titre"><td class="titlefield">'.$langs->trans("Parameter").'</td><td>'.$langs->trans("Value").'</td></tr>';

		foreach ($arrayofparameters as $key => $val)
		{
			$setupnotempty++;

			print '<tr class="oddeven"><td>';
			$tooltiphelp = (($langs->trans($key.'Tooltip') != $key.'Tooltip') ? $langs->trans($key.'Tooltip') : '');
			print $form->textwithpicto($langs->trans($key), $tooltiphelp);
			print '</td><td>'.$conf->global->$key.'</td></tr>';
		}

		print '</table>';

		print '<div class="tabsAction">';
		print '<a class="butAction" href="'.$_SERVER["PHP_SELF"].'?action=edit">'.$langs->trans("Modify").'</a>';
		print '</div>';
	} else {
		print '<br>'.$langs->trans("NothingToSetup");
	}
}


$moduledir = 'mymodule';
$myTmpObjects = array();
$myTmpObjects['MyObject'] = array('includerefgeneration'=>0, 'includedocgeneration'=>0);


foreach ($myTmpObjects as $myTmpObjectKey => $myTmpObjectArray) {
	if ($myTmpObjectKey == 'MyObject') continue;
	if ($myTmpObjectArray['includerefgeneration']) {
		/*
		 * Orders Numbering model
		 */
		$setupnotempty++;

		print load_fiche_titre($langs->trans("NumberingModules", $myTmpObjectKey), '', '');

		print '<table class="noborder centpercent">';
		print '<tr class="liste_titre">';
		print '<td>'.$langs->trans("Name").'</td>';
		print '<td>'.$langs->trans("Description").'</td>';
		print '<td class="nowrap">'.$langs->trans("Example").'</td>';
		print '<td class="center" width="60">'.$langs->trans("Status").'</td>';
		print '<td class="center" width="16">'.$langs->trans("ShortInfo").'</td>';
		print '</tr>'."\n";

		clearstatcache();

		foreach ($dirmodels as $reldir)
		{
			$dir = dol_buildpath($reldir."core/modules/".$moduledir);

			if (is_dir($dir))
			{
				$handle = opendir($dir);
				if (is_resource($handle))
				{
					while (($file = readdir($handle)) !== false)
					{
						if (strpos($file, 'mod_'.strtolower($myTmpObjectKey).'_') === 0 && substr($file, dol_strlen($file) - 3, 3) == 'php')
						{
							$file = substr($file, 0, dol_strlen($file) - 4);

							require_once $dir.'/'.$file.'.php';

							$module = new $file($db);

							// Show modules according to features level
							if ($module->version == 'development' && $conf->global->MAIN_FEATURES_LEVEL < 2) continue;
							if ($module->version == 'experimental' && $conf->global->MAIN_FEATURES_LEVEL < 1) continue;

							if ($module->isEnabled())
							{
								dol_include_once('/'.$moduledir.'/class/'.strtolower($myTmpObjectKey).'.class.php');

								print '<tr class="oddeven"><td>'.$module->name."</td><td>\n";
								print $module->info();
								print '</td>';

								// Show example of numbering model
								print '<td class="nowrap">';
								$tmp = $module->getExample();
								if (preg_match('/^Error/', $tmp)) {
									$langs->load("errors");
									print '<div class="error">'.$langs->trans($tmp).'</div>';
								} elseif ($tmp == 'NotConfigured') print $langs->trans($tmp);
								else print $tmp;
								print '</td>'."\n";

								print '<td class="center">';
								$constforvar = 'MYMODULE_'.strtoupper($myTmpObjectKey).'_ADDON';
								if ($conf->global->$constforvar == $file)
								{
									print img_picto($langs->trans("Activated"), 'switch_on');
								} else {
									print '<a href="'.$_SERVER["PHP_SELF"].'?action=setmod&token='.newToken().'&object='.strtolower($myTmpObjectKey).'&value='.urlencode($file).'">';
									print img_picto($langs->trans("Disabled"), 'switch_off');
									print '</a>';
								}
								print '</td>';

								$mytmpinstance = new $myTmpObjectKey($db);
								$mytmpinstance->initAsSpecimen();

								// Info
								$htmltooltip = '';
								$htmltooltip .= ''.$langs->trans("Version").': <b>'.$module->getVersion().'</b><br>';

								$nextval = $module->getNextValue($mytmpinstance);
								if ("$nextval" != $langs->trans("NotAvailable")) {  // Keep " on nextval
									$htmltooltip .= ''.$langs->trans("NextValue").': ';
									if ($nextval) {
										if (preg_match('/^Error/', $nextval) || $nextval == 'NotConfigured')
											$nextval = $langs->trans($nextval);
											$htmltooltip .= $nextval.'<br>';
									} else {
										$htmltooltip .= $langs->trans($module->error).'<br>';
									}
								}

								print '<td class="center">';
								print $form->textwithpicto('', $htmltooltip, 1, 0);
								print '</td>';

								print "</tr>\n";
							}
						}
					}
					closedir($handle);
				}
			}
		}
		print "</table><br>\n";
	}

	if ($myTmpObjectArray['includedocgeneration']) {
		/*
		 * Document templates generators
		 */
		$setupnotempty++;
		$type = strtolower($myTmpObjectKey);

		print load_fiche_titre($langs->trans("DocumentModules", $myTmpObjectKey), '', '');

		// Load array def with activated templates
		$def = array();
		$sql = "SELECT nom";
		$sql .= " FROM ".MAIN_DB_PREFIX."document_model";
		$sql .= " WHERE type = '".$db->escape($type)."'";
		$sql .= " AND entity = ".$conf->entity;
		$resql = $db->query($sql);
		if ($resql)
		{
			$i = 0;
			$num_rows = $db->num_rows($resql);
			while ($i < $num_rows)
			{
				$array = $db->fetch_array($resql);
				array_push($def, $array[0]);
				$i++;
			}
		} else {
			dol_print_error($db);
		}

		print "<table class=\"noborder\" width=\"100%\">\n";
		print "<tr class=\"liste_titre\">\n";
		print '<td>'.$langs->trans("Name").'</td>';
		print '<td>'.$langs->trans("Description").'</td>';
		print '<td class="center" width="60">'.$langs->trans("Status")."</td>\n";
		print '<td class="center" width="60">'.$langs->trans("Default")."</td>\n";
		print '<td class="center" width="38">'.$langs->trans("ShortInfo").'</td>';
		print '<td class="center" width="38">'.$langs->trans("Preview").'</td>';
		print "</tr>\n";

		clearstatcache();

		foreach ($dirmodels as $reldir)
		{
			foreach (array('', '/doc') as $valdir)
			{
				$realpath = $reldir."core/modules/".$moduledir.$valdir;
				$dir = dol_buildpath($realpath);

				if (is_dir($dir))
				{
					$handle = opendir($dir);
					if (is_resource($handle))
					{
						while (($file = readdir($handle)) !== false)
						{
							$filelist[] = $file;
						}
						closedir($handle);
						arsort($filelist);

						foreach ($filelist as $file)
						{
							if (preg_match('/\.modules\.php$/i', $file) && preg_match('/^(pdf_|doc_)/', $file))
							{
								if (file_exists($dir.'/'.$file))
								{
									$name = substr($file, 4, dol_strlen($file) - 16);
									$classname = substr($file, 0, dol_strlen($file) - 12);

									require_once $dir.'/'.$file;
									$module = new $classname($db);

									$modulequalified = 1;
									if ($module->version == 'development' && $conf->global->MAIN_FEATURES_LEVEL < 2) $modulequalified = 0;
									if ($module->version == 'experimental' && $conf->global->MAIN_FEATURES_LEVEL < 1) $modulequalified = 0;

									if ($modulequalified)
									{
										print '<tr class="oddeven"><td width="100">';
										print (empty($module->name) ? $name : $module->name);
										print "</td><td>\n";
										if (method_exists($module, 'info')) print $module->info($langs);
										else print $module->description;
										print '</td>';

										// Active
										if (in_array($name, $def))
										{
											print '<td class="center">'."\n";
											print '<a href="'.$_SERVER["PHP_SELF"].'?action=del&amp;token='.newToken().'&amp;value='.$name.'">';
											print img_picto($langs->trans("Enabled"), 'switch_on');
											print '</a>';
											print '</td>';
										} else {
											print '<td class="center">'."\n";
											print '<a href="'.$_SERVER["PHP_SELF"].'?action=set&amp;token='.newToken().'&amp;value='.$name.'&amp;scan_dir='.urlencode($module->scandir).'&amp;label='.urlencode($module->name).'">'.img_picto($langs->trans("Disabled"), 'switch_off').'</a>';
											print "</td>";
										}

										// Default
										print '<td class="center">';
										$constforvar = 'MYMODULE_'.strtoupper($myTmpObjectKey).'_ADDON';
										if ($conf->global->$constforvar == $name) {
											//print img_picto($langs->trans("Default"), 'on');
											// Even if choice is the default value, we allow to disable it. Replace this with previous line if you need to disable unset
											print '<a href="'.$_SERVER["PHP_SELF"].'?action=unsetdoc&amp;token='.newToken().'&amp;object='.urlencode(strtolower($myTmpObjectKey)).'&amp;value='.$name.'&amp;scan_dir='.$module->scandir.'&amp;label='.urlencode($module->name).'&amp;type='.urlencode($type).'" alt="'.$langs->trans("Disable").'">'.img_picto($langs->trans("Enabled"), 'on').'</a>';
										} else {
											print '<a href="'.$_SERVER["PHP_SELF"].'?action=setdoc&amp;token='.newToken().'&amp;object='.urlencode(strtolower($myTmpObjectKey)).'&amp;value='.$name.'&amp;scan_dir='.urlencode($module->scandir).'&amp;label='.urlencode($module->name).'" alt="'.$langs->trans("Default").'">'.img_picto($langs->trans("Disabled"), 'off').'</a>';
										}
										print '</td>';

										// Info
										$htmltooltip = ''.$langs->trans("Name").': '.$module->name;
										$htmltooltip .= '<br>'.$langs->trans("Type").': '.($module->type ? $module->type : $langs->trans("Unknown"));
										if ($module->type == 'pdf')
										{
											$htmltooltip .= '<br>'.$langs->trans("Width").'/'.$langs->trans("Height").': '.$module->page_largeur.'/'.$module->page_hauteur;
										}
										$htmltooltip .= '<br>'.$langs->trans("Path").': '.preg_replace('/^\//', '', $realpath).'/'.$file;

										$htmltooltip .= '<br><br><u>'.$langs->trans("FeaturesSupported").':</u>';
										$htmltooltip .= '<br>'.$langs->trans("Logo").': '.yn($module->option_logo, 1, 1);
										$htmltooltip .= '<br>'.$langs->trans("MultiLanguage").': '.yn($module->option_multilang, 1, 1);

										print '<td class="center">';
										print $form->textwithpicto('', $htmltooltip, 1, 0);
										print '</td>';

										// Preview
										print '<td class="center">';
										if ($module->type == 'pdf')
										{
											print '<a href="'.$_SERVER["PHP_SELF"].'?action=specimen&module='.$name.'&object='.$myTmpObjectKey.'">'.img_object($langs->trans("Preview"), 'pdf').'</a>';
										} else {
											print img_object($langs->trans("PreviewNotAvailable"), 'generic');
										}
										print '</td>';

										print "</tr>\n";
									}
								}
							}
						}
					}
				}
			}
		}

		print '</table>';
	}
}

if (empty($setupnotempty)) {
	print '<br>'.$langs->trans("NothingToSetup");
}

// Page end
print dol_get_fiche_end();

llxFooter();
$db->close();<|MERGE_RESOLUTION|>--- conflicted
+++ resolved
@@ -76,37 +76,23 @@
 	include DOL_DOCUMENT_ROOT.'/core/actions_setmoduleoptions.inc.php';
 }
 
-<<<<<<< HEAD
 if ($action == 'updateMask') {
-	$maskconstorder = GETPOST('maskconstorder', 'alpha');
-	$maskorder = GETPOST('maskorder', 'alpha');
-
-	if ($maskconstorder) {
-		$res = dolibarr_set_const($db, $maskconstorder, $maskorder, 'chaine', 0, '', $conf->entity);
+	$maskconst = GETPOST('maskconst', 'alpha');
+	$maskvalue = GETPOST('maskvalue', 'alpha');
+
+	if ($maskconst) {
+		$res = dolibarr_set_const($db, $maskconst, $maskvalue, 'chaine', 0, '', $conf->entity);
 		if (!($res > 0)) {
 			$error++;
 		}
 	}
-=======
-if ($action == 'updateMask')
-{
-	$maskconst = GETPOST('maskconst', 'alpha');
-	$maskvalue = GETPOST('maskvalue', 'alpha');
-
-	if ($maskconst) {
-		$res = dolibarr_set_const($db, $maskconst, $maskvalue, 'chaine', 0, '', $conf->entity);
-	}
-
-	if (!$res > 0) $error++;
->>>>>>> 7bdfc998
 
 	if (!$error) {
 		setEventMessages($langs->trans("SetupSaved"), null, 'mesgs');
 	} else {
 		setEventMessages($langs->trans("Error"), null, 'errors');
 	}
-} elseif ($action == 'specimen')
-{
+} elseif ($action == 'specimen') {
 	$modele = GETPOST('module', 'alpha');
 	$tmpobjectkey = GETPOST('object');
 
