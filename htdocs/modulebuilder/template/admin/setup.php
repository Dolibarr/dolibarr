<?php
/* Copyright (C) 2004-2017 Laurent Destailleur  <eldy@users.sourceforge.net>
 * Copyright (C) ---Put here your own copyright and developer email---
 *
 * This program is free software: you can redistribute it and/or modify
 * it under the terms of the GNU General Public License as published by
 * the Free Software Foundation, either version 3 of the License, or
 * (at your option) any later version.
 *
 * This program is distributed in the hope that it will be useful,
 * but WITHOUT ANY WARRANTY; without even the implied warranty of
 * MERCHANTABILITY or FITNESS FOR A PARTICULAR PURPOSE.  See the
 * GNU General Public License for more details.
 *
 * You should have received a copy of the GNU General Public License
 * along with this program.  If not, see <https://www.gnu.org/licenses/>.
 */

/**
 * \file    htdocs/modulebuilder/template/admin/setup.php
 * \ingroup mymodule
 * \brief   MyModule setup page.
 */

// Load Dolibarr environment
$res = 0;
// Try main.inc.php into web root known defined into CONTEXT_DOCUMENT_ROOT (not always defined)
if (!$res && !empty($_SERVER["CONTEXT_DOCUMENT_ROOT"])) $res = @include $_SERVER["CONTEXT_DOCUMENT_ROOT"]."/main.inc.php";
// Try main.inc.php into web root detected using web root calculated from SCRIPT_FILENAME
$tmp = empty($_SERVER['SCRIPT_FILENAME']) ? '' : $_SERVER['SCRIPT_FILENAME']; $tmp2 = realpath(__FILE__); $i = strlen($tmp) - 1; $j = strlen($tmp2) - 1;
while ($i > 0 && $j > 0 && isset($tmp[$i]) && isset($tmp2[$j]) && $tmp[$i] == $tmp2[$j]) { $i--; $j--; }
if (!$res && $i > 0 && file_exists(substr($tmp, 0, ($i + 1))."/main.inc.php")) $res = @include substr($tmp, 0, ($i + 1))."/main.inc.php";
if (!$res && $i > 0 && file_exists(dirname(substr($tmp, 0, ($i + 1)))."/main.inc.php")) $res = @include dirname(substr($tmp, 0, ($i + 1)))."/main.inc.php";
// Try main.inc.php using relative path
if (!$res && file_exists("../../main.inc.php")) $res = @include "../../main.inc.php";
if (!$res && file_exists("../../../main.inc.php")) $res = @include "../../../main.inc.php";
if (!$res) die("Include of main fails");

global $langs, $user;

// Libraries
require_once DOL_DOCUMENT_ROOT."/core/lib/admin.lib.php";
require_once '../lib/mymodule.lib.php';
//require_once "../class/myclass.class.php";

// Translations
$langs->loadLangs(array("admin", "mymodule@mymodule"));

// Access control
if (!$user->admin) {
	accessforbidden();
}

// Parameters
$action = GETPOST('action', 'aZ09');
$backtopage = GETPOST('backtopage', 'alpha');

$value = GETPOST('value', 'alpha');
$label = GETPOST('label', 'alpha');
$scandir = GETPOST('scan_dir', 'alpha');
$type = 'myobject';

$arrayofparameters = array(
	'MYMODULE_MYPARAM1'=>array('css'=>'minwidth200', 'enabled'=>1),
	'MYMODULE_MYPARAM2'=>array('css'=>'minwidth500', 'enabled'=>1)
);

$error = 0;
$setupnotempty = 0;


/*
 * Actions
 */

if ((float) DOL_VERSION >= 6) {
	include DOL_DOCUMENT_ROOT.'/core/actions_setmoduleoptions.inc.php';
}

if ($action == 'updateMask') {
	$maskconstorder = GETPOST('maskconstorder', 'alpha');
	$maskorder = GETPOST('maskorder', 'alpha');

	if ($maskconstorder) {
		$res = dolibarr_set_const($db, $maskconstorder, $maskorder, 'chaine', 0, '', $conf->entity);
<<<<<<< HEAD
	}

	if (!($res > 0)) {
		$error++;
=======
		if (!($res > 0)) {
			$error++;
		}
>>>>>>> 8bbf6ce5
	}

	if (!$error) {
		setEventMessages($langs->trans("SetupSaved"), null, 'mesgs');
	} else {
		setEventMessages($langs->trans("Error"), null, 'errors');
	}
} elseif ($action == 'specimen') {
	$modele = GETPOST('module', 'alpha');
	$tmpobjectkey = GETPOST('object');

	$tmpobject = new $tmpobjectkey($db);
	$tmpobject->initAsSpecimen();

	// Search template files
	$file = ''; $classname = ''; $filefound = 0;
	$dirmodels = array_merge(array('/'), (array) $conf->modules_parts['models']);
	foreach ($dirmodels as $reldir) {
		$file = dol_buildpath($reldir."core/modules/mymodule/doc/pdf_".$modele."_".strtolower($tmpobjectkey).".modules.php", 0);
		if (file_exists($file)) {
			$filefound = 1;
			$classname = "pdf_".$modele;
			break;
		}
	}

	if ($filefound) {
		require_once $file;

		$module = new $classname($db);

		if ($module->write_file($tmpobject, $langs) > 0) {
			header("Location: ".DOL_URL_ROOT."/document.php?modulepart=".strtolower($tmpobjectkey)."&file=SPECIMEN.pdf");
			return;
		} else {
			setEventMessages($module->error, null, 'errors');
			dol_syslog($module->error, LOG_ERR);
		}
	} else {
		setEventMessages($langs->trans("ErrorModuleNotFound"), null, 'errors');
		dol_syslog($langs->trans("ErrorModuleNotFound"), LOG_ERR);
	}
} elseif ($action == 'setmod') {
	// TODO Check if numbering module chosen can be activated by calling method canBeActivated
	$tmpobjectkey = GETPOST('object');
	if (!empty($tmpobjectkey)) {
		$constforval = 'MYMODULE_'.strtoupper($tmpobjectkey)."_ADDON";
		dolibarr_set_const($db, $constforval, $value, 'chaine', 0, '', $conf->entity);
	}
} elseif ($action == 'set') {
	// Activate a model
	$ret = addDocumentModel($value, $type, $label, $scandir);
} elseif ($action == 'del') {
	$ret = delDocumentModel($value, $type);
	if ($ret > 0) {
		$tmpobjectkey = GETPOST('object');
		if (!empty($tmpobjectkey)) {
			$constforval = 'MYMODULE_'.strtoupper($tmpobjectkey).'_ADDON_PDF';
			if ($conf->global->$constforval == "$value") {
				dolibarr_del_const($db, $constforval, $conf->entity);
			}
		}
	}
} elseif ($action == 'setdoc') {
	// Set or unset default model
	$tmpobjectkey = GETPOST('object');
	if (!empty($tmpobjectkey)) {
		$constforval = 'MYMODULE_'.strtoupper($tmpobjectkey).'_ADDON_PDF';
		if (dolibarr_set_const($db, $constforval, $value, 'chaine', 0, '', $conf->entity)) {
			// The constant that was read before the new set
			// We therefore requires a variable to have a coherent view
			$conf->global->$constforval = $value;
		}

		// We disable/enable the document template (into llx_document_model table)
		$ret = delDocumentModel($value, $type);
		if ($ret > 0) {
			$ret = addDocumentModel($value, $type, $label, $scandir);
		}
	}
} elseif ($action == 'unsetdoc') {
	$tmpobjectkey = GETPOST('object');
	if (!empty($tmpobjectkey)) {
		$constforval = 'MYMODULE_'.strtoupper($tmpobjectkey).'_ADDON_PDF';
		dolibarr_del_const($db, $constforval, $conf->entity);
	}
}



/*
 * View
 */

$form = new Form($db);

$dirmodels = array_merge(array('/'), (array) $conf->modules_parts['models']);

$page_name = "MyModuleSetup";
llxHeader('', $langs->trans($page_name));

// Subheader
$linkback = '<a href="'.($backtopage ? $backtopage : DOL_URL_ROOT.'/admin/modules.php?restore_lastsearch_values=1').'">'.$langs->trans("BackToModuleList").'</a>';

print load_fiche_titre($langs->trans($page_name), $linkback, 'object_mymodule@mymodule');

// Configuration header
$head = mymoduleAdminPrepareHead();
print dol_get_fiche_head($head, 'settings', '', -1, "mymodule@mymodule");

// Setup page goes here
echo '<span class="opacitymedium">'.$langs->trans("MyModuleSetupPage").'</span><br><br>';


if ($action == 'edit') {
	print '<form method="POST" action="'.$_SERVER["PHP_SELF"].'">';
	print '<input type="hidden" name="token" value="'.newToken().'">';
	print '<input type="hidden" name="action" value="update">';

	print '<table class="noborder centpercent">';
	print '<tr class="liste_titre"><td class="titlefield">'.$langs->trans("Parameter").'</td><td>'.$langs->trans("Value").'</td></tr>';

	foreach ($arrayofparameters as $key => $val) {
		print '<tr class="oddeven"><td>';
		$tooltiphelp = (($langs->trans($key.'Tooltip') != $key.'Tooltip') ? $langs->trans($key.'Tooltip') : '');
		print $form->textwithpicto($langs->trans($key), $tooltiphelp);
		print '</td><td><input name="'.$key.'"  class="flat '.(empty($val['css']) ? 'minwidth200' : $val['css']).'" value="'.$conf->global->$key.'"></td></tr>';
	}
	print '</table>';

	print '<br><div class="center">';
	print '<input class="button button-save" type="submit" value="'.$langs->trans("Save").'">';
	print '</div>';

	print '</form>';
	print '<br>';
} else {
	if (!empty($arrayofparameters)) {
		print '<table class="noborder centpercent">';
		print '<tr class="liste_titre"><td class="titlefield">'.$langs->trans("Parameter").'</td><td>'.$langs->trans("Value").'</td></tr>';

		foreach ($arrayofparameters as $key => $val) {
			$setupnotempty++;

			print '<tr class="oddeven"><td>';
			$tooltiphelp = (($langs->trans($key.'Tooltip') != $key.'Tooltip') ? $langs->trans($key.'Tooltip') : '');
			print $form->textwithpicto($langs->trans($key), $tooltiphelp);
			print '</td><td>'.$conf->global->$key.'</td></tr>';
		}

		print '</table>';

		print '<div class="tabsAction">';
		print '<a class="butAction" href="'.$_SERVER["PHP_SELF"].'?action=edit">'.$langs->trans("Modify").'</a>';
		print '</div>';
	} else {
		print '<br>'.$langs->trans("NothingToSetup");
	}
}


$moduledir = 'mymodule';
$myTmpObjects = array();
$myTmpObjects['MyObject'] = array('includerefgeneration'=>0, 'includedocgeneration'=>0);


foreach ($myTmpObjects as $myTmpObjectKey => $myTmpObjectArray) {
	if ($myTmpObjectKey == 'MyObject') {
		continue;
	}
	if ($myTmpObjectArray['includerefgeneration']) {
		/*
		 * Orders Numbering model
		 */
		$setupnotempty++;

		print load_fiche_titre($langs->trans("NumberingModules", $myTmpObjectKey), '', '');

		print '<table class="noborder centpercent">';
		print '<tr class="liste_titre">';
		print '<td>'.$langs->trans("Name").'</td>';
		print '<td>'.$langs->trans("Description").'</td>';
		print '<td class="nowrap">'.$langs->trans("Example").'</td>';
		print '<td class="center" width="60">'.$langs->trans("Status").'</td>';
		print '<td class="center" width="16">'.$langs->trans("ShortInfo").'</td>';
		print '</tr>'."\n";

		clearstatcache();

		foreach ($dirmodels as $reldir) {
			$dir = dol_buildpath($reldir."core/modules/".$moduledir);

			if (is_dir($dir)) {
				$handle = opendir($dir);
				if (is_resource($handle)) {
					while (($file = readdir($handle)) !== false) {
						if (strpos($file, 'mod_'.strtolower($myTmpObjectKey).'_') === 0 && substr($file, dol_strlen($file) - 3, 3) == 'php') {
							$file = substr($file, 0, dol_strlen($file) - 4);

							require_once $dir.'/'.$file.'.php';

							$module = new $file($db);

							// Show modules according to features level
							if ($module->version == 'development' && $conf->global->MAIN_FEATURES_LEVEL < 2) {
								continue;
							}
							if ($module->version == 'experimental' && $conf->global->MAIN_FEATURES_LEVEL < 1) {
								continue;
							}

							if ($module->isEnabled()) {
								dol_include_once('/'.$moduledir.'/class/'.strtolower($myTmpObjectKey).'.class.php');

								print '<tr class="oddeven"><td>'.$module->name."</td><td>\n";
								print $module->info();
								print '</td>';

								// Show example of numbering model
								print '<td class="nowrap">';
								$tmp = $module->getExample();
								if (preg_match('/^Error/', $tmp)) {
									$langs->load("errors");
									print '<div class="error">'.$langs->trans($tmp).'</div>';
								} elseif ($tmp == 'NotConfigured') {
									print $langs->trans($tmp);
								} else {
									print $tmp;
								}
								print '</td>'."\n";

								print '<td class="center">';
								$constforvar = 'MYMODULE_'.strtoupper($myTmpObjectKey).'_ADDON';
								if ($conf->global->$constforvar == $file) {
									print img_picto($langs->trans("Activated"), 'switch_on');
								} else {
									print '<a href="'.$_SERVER["PHP_SELF"].'?action=setmod&token='.newToken().'&object='.strtolower($myTmpObjectKey).'&value='.urlencode($file).'">';
									print img_picto($langs->trans("Disabled"), 'switch_off');
									print '</a>';
								}
								print '</td>';

								$mytmpinstance = new $myTmpObjectKey($db);
								$mytmpinstance->initAsSpecimen();

								// Info
								$htmltooltip = '';
								$htmltooltip .= ''.$langs->trans("Version").': <b>'.$module->getVersion().'</b><br>';

								$nextval = $module->getNextValue($mytmpinstance);
								if ("$nextval" != $langs->trans("NotAvailable")) {  // Keep " on nextval
									$htmltooltip .= ''.$langs->trans("NextValue").': ';
									if ($nextval) {
										if (preg_match('/^Error/', $nextval) || $nextval == 'NotConfigured') {
											$nextval = $langs->trans($nextval);
										}
										$htmltooltip .= $nextval.'<br>';
									} else {
										$htmltooltip .= $langs->trans($module->error).'<br>';
									}
								}

								print '<td class="center">';
								print $form->textwithpicto('', $htmltooltip, 1, 0);
								print '</td>';

								print "</tr>\n";
							}
						}
					}
					closedir($handle);
				}
			}
		}
		print "</table><br>\n";
	}

	if ($myTmpObjectArray['includedocgeneration']) {
		/*
		 * Document templates generators
		 */
		$setupnotempty++;
		$type = strtolower($myTmpObjectKey);

		print load_fiche_titre($langs->trans("DocumentModules", $myTmpObjectKey), '', '');

		// Load array def with activated templates
		$def = array();
		$sql = "SELECT nom";
		$sql .= " FROM ".MAIN_DB_PREFIX."document_model";
		$sql .= " WHERE type = '".$db->escape($type)."'";
		$sql .= " AND entity = ".$conf->entity;
		$resql = $db->query($sql);
		if ($resql) {
			$i = 0;
			$num_rows = $db->num_rows($resql);
			while ($i < $num_rows) {
				$array = $db->fetch_array($resql);
				array_push($def, $array[0]);
				$i++;
			}
		} else {
			dol_print_error($db);
		}

		print "<table class=\"noborder\" width=\"100%\">\n";
		print "<tr class=\"liste_titre\">\n";
		print '<td>'.$langs->trans("Name").'</td>';
		print '<td>'.$langs->trans("Description").'</td>';
		print '<td class="center" width="60">'.$langs->trans("Status")."</td>\n";
		print '<td class="center" width="60">'.$langs->trans("Default")."</td>\n";
		print '<td class="center" width="38">'.$langs->trans("ShortInfo").'</td>';
		print '<td class="center" width="38">'.$langs->trans("Preview").'</td>';
		print "</tr>\n";

		clearstatcache();

		foreach ($dirmodels as $reldir) {
			foreach (array('', '/doc') as $valdir) {
				$realpath = $reldir."core/modules/".$moduledir.$valdir;
				$dir = dol_buildpath($realpath);

				if (is_dir($dir)) {
					$handle = opendir($dir);
					if (is_resource($handle)) {
						while (($file = readdir($handle)) !== false) {
							$filelist[] = $file;
						}
						closedir($handle);
						arsort($filelist);

						foreach ($filelist as $file) {
							if (preg_match('/\.modules\.php$/i', $file) && preg_match('/^(pdf_|doc_)/', $file)) {
								if (file_exists($dir.'/'.$file)) {
									$name = substr($file, 4, dol_strlen($file) - 16);
									$classname = substr($file, 0, dol_strlen($file) - 12);

									require_once $dir.'/'.$file;
									$module = new $classname($db);

									$modulequalified = 1;
									if ($module->version == 'development' && $conf->global->MAIN_FEATURES_LEVEL < 2) {
										$modulequalified = 0;
									}
									if ($module->version == 'experimental' && $conf->global->MAIN_FEATURES_LEVEL < 1) {
										$modulequalified = 0;
									}

									if ($modulequalified) {
										print '<tr class="oddeven"><td width="100">';
										print (empty($module->name) ? $name : $module->name);
										print "</td><td>\n";
										if (method_exists($module, 'info')) {
											print $module->info($langs);
										} else {
											print $module->description;
										}
										print '</td>';

										// Active
										if (in_array($name, $def)) {
											print '<td class="center">'."\n";
											print '<a href="'.$_SERVER["PHP_SELF"].'?action=del&amp;token='.newToken().'&amp;value='.$name.'">';
											print img_picto($langs->trans("Enabled"), 'switch_on');
											print '</a>';
											print '</td>';
										} else {
											print '<td class="center">'."\n";
											print '<a href="'.$_SERVER["PHP_SELF"].'?action=set&amp;token='.newToken().'&amp;value='.$name.'&amp;scan_dir='.urlencode($module->scandir).'&amp;label='.urlencode($module->name).'">'.img_picto($langs->trans("Disabled"), 'switch_off').'</a>';
											print "</td>";
										}

										// Default
										print '<td class="center">';
										$constforvar = 'MYMODULE_'.strtoupper($myTmpObjectKey).'_ADDON';
										if ($conf->global->$constforvar == $name) {
											//print img_picto($langs->trans("Default"), 'on');
											// Even if choice is the default value, we allow to disable it. Replace this with previous line if you need to disable unset
											print '<a href="'.$_SERVER["PHP_SELF"].'?action=unsetdoc&amp;token='.newToken().'&amp;object='.urlencode(strtolower($myTmpObjectKey)).'&amp;value='.$name.'&amp;scan_dir='.$module->scandir.'&amp;label='.urlencode($module->name).'&amp;type='.urlencode($type).'" alt="'.$langs->trans("Disable").'">'.img_picto($langs->trans("Enabled"), 'on').'</a>';
										} else {
											print '<a href="'.$_SERVER["PHP_SELF"].'?action=setdoc&amp;token='.newToken().'&amp;object='.urlencode(strtolower($myTmpObjectKey)).'&amp;value='.$name.'&amp;scan_dir='.urlencode($module->scandir).'&amp;label='.urlencode($module->name).'" alt="'.$langs->trans("Default").'">'.img_picto($langs->trans("Disabled"), 'off').'</a>';
										}
										print '</td>';

										// Info
										$htmltooltip = ''.$langs->trans("Name").': '.$module->name;
										$htmltooltip .= '<br>'.$langs->trans("Type").': '.($module->type ? $module->type : $langs->trans("Unknown"));
										if ($module->type == 'pdf') {
											$htmltooltip .= '<br>'.$langs->trans("Width").'/'.$langs->trans("Height").': '.$module->page_largeur.'/'.$module->page_hauteur;
										}
										$htmltooltip .= '<br>'.$langs->trans("Path").': '.preg_replace('/^\//', '', $realpath).'/'.$file;

										$htmltooltip .= '<br><br><u>'.$langs->trans("FeaturesSupported").':</u>';
										$htmltooltip .= '<br>'.$langs->trans("Logo").': '.yn($module->option_logo, 1, 1);
										$htmltooltip .= '<br>'.$langs->trans("MultiLanguage").': '.yn($module->option_multilang, 1, 1);

										print '<td class="center">';
										print $form->textwithpicto('', $htmltooltip, 1, 0);
										print '</td>';

										// Preview
										print '<td class="center">';
										if ($module->type == 'pdf') {
											print '<a href="'.$_SERVER["PHP_SELF"].'?action=specimen&module='.$name.'&object='.$myTmpObjectKey.'">'.img_object($langs->trans("Preview"), 'pdf').'</a>';
										} else {
											print img_object($langs->trans("PreviewNotAvailable"), 'generic');
										}
										print '</td>';

										print "</tr>\n";
									}
								}
							}
						}
					}
				}
			}
		}

		print '</table>';
	}
}

if (empty($setupnotempty)) {
	print '<br>'.$langs->trans("NothingToSetup");
}

// Page end
print dol_get_fiche_end();

llxFooter();
$db->close();<|MERGE_RESOLUTION|>--- conflicted
+++ resolved
@@ -83,16 +83,9 @@
 
 	if ($maskconstorder) {
 		$res = dolibarr_set_const($db, $maskconstorder, $maskorder, 'chaine', 0, '', $conf->entity);
-<<<<<<< HEAD
-	}
-
-	if (!($res > 0)) {
-		$error++;
-=======
 		if (!($res > 0)) {
 			$error++;
 		}
->>>>>>> 8bbf6ce5
 	}
 
 	if (!$error) {
