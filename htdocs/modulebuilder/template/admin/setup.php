<?php
/* Copyright (C) 2004-2017 Laurent Destailleur  <eldy@users.sourceforge.net>
 * Copyright (C) ---Put here your own copyright and developer email---
 *
 * This program is free software: you can redistribute it and/or modify
 * it under the terms of the GNU General Public License as published by
 * the Free Software Foundation, either version 3 of the License, or
 * (at your option) any later version.
 *
 * This program is distributed in the hope that it will be useful,
 * but WITHOUT ANY WARRANTY; without even the implied warranty of
 * MERCHANTABILITY or FITNESS FOR A PARTICULAR PURPOSE.  See the
 * GNU General Public License for more details.
 *
 * You should have received a copy of the GNU General Public License
 * along with this program.  If not, see <https://www.gnu.org/licenses/>.
 */

/**
 * \file    htdocs/modulebuilder/template/admin/setup.php
 * \ingroup mymodule
 * \brief   MyModule setup page.
 */

// Load Dolibarr environment
include '../config.php';

global $langs, $user;

// Libraries
require_once DOL_DOCUMENT_ROOT."/core/lib/admin.lib.php";
require_once '../lib/mymodule.lib.php';
//require_once "../class/myclass.class.php";

// Translations
$langs->loadLangs(array("admin", "mymodule@mymodule"));

// Access control
if (!$user->admin) {
	accessforbidden();
}

// Parameters
$action = GETPOST('action', 'aZ09');
$backtopage = GETPOST('backtopage', 'alpha');

$value = GETPOST('value', 'alpha');
$label = GETPOST('label', 'alpha');
$scandir = GETPOST('scan_dir', 'alpha');
$type = 'myobject';

$arrayofparameters = array(
	'MYMODULE_MYPARAM1'=>array('css'=>'minwidth200', 'enabled'=>1),
	'MYMODULE_MYPARAM2'=>array('css'=>'minwidth500', 'enabled'=>1)
);

$error = 0;
$setupnotempty = 0;


/*
 * Actions
 */

if ((float) DOL_VERSION >= 6) {
	include DOL_DOCUMENT_ROOT.'/core/actions_setmoduleoptions.inc.php';
}

if ($action == 'updateMask') {
	$maskconstorder = GETPOST('maskconstorder', 'alpha');
	$maskorder = GETPOST('maskorder', 'alpha');

	if ($maskconstorder) {
		$res = dolibarr_set_const($db, $maskconstorder, $maskorder, 'chaine', 0, '', $conf->entity);
	}

	if (!$res > 0) {
		$error++;
	}

	if (!$error) {
		setEventMessages($langs->trans("SetupSaved"), null, 'mesgs');
	} else {
		setEventMessages($langs->trans("Error"), null, 'errors');
	}
} elseif ($action == 'specimen') {
	$modele = GETPOST('module', 'alpha');
	$tmpobjectkey = GETPOST('object');

	$tmpobject = new $tmpobjectkey($db);
	$tmpobject->initAsSpecimen();

	// Search template files
	$file = ''; $classname = ''; $filefound = 0;
	$dirmodels = array_merge(array('/'), (array) $conf->modules_parts['models']);
	foreach ($dirmodels as $reldir) {
		$file = dol_buildpath($reldir."core/modules/mymodule/doc/pdf_".$modele."_".strtolower($tmpobjectkey).".modules.php", 0);
		if (file_exists($file)) {
			$filefound = 1;
			$classname = "pdf_".$modele;
			break;
		}
	}

	if ($filefound) {
		require_once $file;

		$module = new $classname($db);

		if ($module->write_file($tmpobject, $langs) > 0) {
			header("Location: ".DOL_URL_ROOT."/document.php?modulepart=".strtolower($tmpobjectkey)."&file=SPECIMEN.pdf");
			return;
		} else {
			setEventMessages($module->error, null, 'errors');
			dol_syslog($module->error, LOG_ERR);
		}
	} else {
		setEventMessages($langs->trans("ErrorModuleNotFound"), null, 'errors');
		dol_syslog($langs->trans("ErrorModuleNotFound"), LOG_ERR);
	}
} elseif ($action == 'setmod') {
	// TODO Check if numbering module chosen can be activated by calling method canBeActivated
	$tmpobjectkey = GETPOST('object');
	if (!empty($tmpobjectkey)) {
		$constforval = 'MYMODULE_'.strtoupper($tmpobjectkey)."_ADDON";
		dolibarr_set_const($db, $constforval, $value, 'chaine', 0, '', $conf->entity);
	}
} elseif ($action == 'set') {
	// Activate a model
	$ret = addDocumentModel($value, $type, $label, $scandir);
} elseif ($action == 'del') {
	$ret = delDocumentModel($value, $type);
	if ($ret > 0) {
		$tmpobjectkey = GETPOST('object');
		if (!empty($tmpobjectkey)) {
			$constforval = 'MYMODULE_'.strtoupper($tmpobjectkey).'_ADDON_PDF';
			if ($conf->global->$constforval == "$value") {
				dolibarr_del_const($db, $constforval, $conf->entity);
			}
		}
	}
} elseif ($action == 'setdoc') {
	// Set or unset default model
	$tmpobjectkey = GETPOST('object');
	if (!empty($tmpobjectkey)) {
		$constforval = 'MYMODULE_'.strtoupper($tmpobjectkey).'_ADDON_PDF';
		if (dolibarr_set_const($db, $constforval, $value, 'chaine', 0, '', $conf->entity)) {
			// The constant that was read before the new set
			// We therefore requires a variable to have a coherent view
			$conf->global->$constforval = $value;
		}

		// We disable/enable the document template (into llx_document_model table)
		$ret = delDocumentModel($value, $type);
		if ($ret > 0) {
			$ret = addDocumentModel($value, $type, $label, $scandir);
		}
	}
} elseif ($action == 'unsetdoc') {
	$tmpobjectkey = GETPOST('object');
	if (!empty($tmpobjectkey)) {
		$constforval = 'MYMODULE_'.strtoupper($tmpobjectkey).'_ADDON_PDF';
		dolibarr_del_const($db, $constforval, $conf->entity);
	}
}



/*
 * View
 */

$form = new Form($db);

$dirmodels = array_merge(array('/'), (array) $conf->modules_parts['models']);

$page_name = "MyModuleSetup";
llxHeader('', $langs->trans($page_name));

// Subheader
$linkback = '<a href="'.($backtopage ? $backtopage : DOL_URL_ROOT.'/admin/modules.php?restore_lastsearch_values=1').'">'.$langs->trans("BackToModuleList").'</a>';

print load_fiche_titre($langs->trans($page_name), $linkback, 'object_mymodule@mymodule');

// Configuration header
$head = mymoduleAdminPrepareHead();
print dol_get_fiche_head($head, 'settings', '', -1, "mymodule@mymodule");

// Setup page goes here
echo '<span class="opacitymedium">'.$langs->trans("MyModuleSetupPage").'</span><br><br>';


if ($action == 'edit') {
	print '<form method="POST" action="'.$_SERVER["PHP_SELF"].'">';
	print '<input type="hidden" name="token" value="'.newToken().'">';
	print '<input type="hidden" name="action" value="update">';

	print '<table class="noborder centpercent">';
	print '<tr class="liste_titre"><td class="titlefield">'.$langs->trans("Parameter").'</td><td>'.$langs->trans("Value").'</td></tr>';

	foreach ($arrayofparameters as $key => $val) {
		print '<tr class="oddeven"><td>';
		$tooltiphelp = (($langs->trans($key.'Tooltip') != $key.'Tooltip') ? $langs->trans($key.'Tooltip') : '');
		print $form->textwithpicto($langs->trans($key), $tooltiphelp);
		print '</td><td><input name="'.$key.'"  class="flat '.(empty($val['css']) ? 'minwidth200' : $val['css']).'" value="'.$conf->global->$key.'"></td></tr>';
	}
	print '</table>';

	print '<br><div class="center">';
	print '<input class="button button-save" type="submit" value="'.$langs->trans("Save").'">';
	print '</div>';

	print '</form>';
	print '<br>';
} else {
	if (!empty($arrayofparameters)) {
		print '<table class="noborder centpercent">';
		print '<tr class="liste_titre"><td class="titlefield">'.$langs->trans("Parameter").'</td><td>'.$langs->trans("Value").'</td></tr>';

		foreach ($arrayofparameters as $key => $val) {
			$setupnotempty++;

			print '<tr class="oddeven"><td>';
			$tooltiphelp = (($langs->trans($key.'Tooltip') != $key.'Tooltip') ? $langs->trans($key.'Tooltip') : '');
			print $form->textwithpicto($langs->trans($key), $tooltiphelp);
			print '</td><td>'.$conf->global->$key.'</td></tr>';
		}

		print '</table>';

		print '<div class="tabsAction">';
		print '<a class="butAction" href="'.$_SERVER["PHP_SELF"].'?action=edit">'.$langs->trans("Modify").'</a>';
		print '</div>';
	} else {
		print '<br>'.$langs->trans("NothingToSetup");
	}
}


$moduledir = 'mymodule';
$myTmpObjects = array();
$myTmpObjects['MyObject'] = array('includerefgeneration'=>0, 'includedocgeneration'=>0);


foreach ($myTmpObjects as $myTmpObjectKey => $myTmpObjectArray) {
	if ($myTmpObjectKey == 'MyObject') {
		continue;
	}
	if ($myTmpObjectArray['includerefgeneration']) {
		/*
		 * Orders Numbering model
		 */
		$setupnotempty++;

		print load_fiche_titre($langs->trans("NumberingModules", $myTmpObjectKey), '', '');

		print '<table class="noborder centpercent">';
		print '<tr class="liste_titre">';
		print '<td>'.$langs->trans("Name").'</td>';
		print '<td>'.$langs->trans("Description").'</td>';
		print '<td class="nowrap">'.$langs->trans("Example").'</td>';
		print '<td class="center" width="60">'.$langs->trans("Status").'</td>';
		print '<td class="center" width="16">'.$langs->trans("ShortInfo").'</td>';
		print '</tr>'."\n";

		clearstatcache();

		foreach ($dirmodels as $reldir) {
			$dir = dol_buildpath($reldir."core/modules/".$moduledir);

			if (is_dir($dir)) {
				$handle = opendir($dir);
				if (is_resource($handle)) {
					while (($file = readdir($handle)) !== false) {
						if (strpos($file, 'mod_'.strtolower($myTmpObjectKey).'_') === 0 && substr($file, dol_strlen($file) - 3, 3) == 'php') {
							$file = substr($file, 0, dol_strlen($file) - 4);

							require_once $dir.'/'.$file.'.php';

							$module = new $file($db);

							// Show modules according to features level
							if ($module->version == 'development' && $conf->global->MAIN_FEATURES_LEVEL < 2) {
								continue;
							}
							if ($module->version == 'experimental' && $conf->global->MAIN_FEATURES_LEVEL < 1) {
								continue;
							}

							if ($module->isEnabled()) {
								dol_include_once('/'.$moduledir.'/class/'.strtolower($myTmpObjectKey).'.class.php');

								print '<tr class="oddeven"><td>'.$module->name."</td><td>\n";
								print $module->info();
								print '</td>';

								// Show example of numbering model
								print '<td class="nowrap">';
								$tmp = $module->getExample();
								if (preg_match('/^Error/', $tmp)) {
									$langs->load("errors");
									print '<div class="error">'.$langs->trans($tmp).'</div>';
								} elseif ($tmp == 'NotConfigured') {
									print $langs->trans($tmp);
								} else {
									print $tmp;
								}
								print '</td>'."\n";

								print '<td class="center">';
								$constforvar = 'MYMODULE_'.strtoupper($myTmpObjectKey).'_ADDON';
								if ($conf->global->$constforvar == $file) {
									print img_picto($langs->trans("Activated"), 'switch_on');
								} else {
									print '<a href="'.$_SERVER["PHP_SELF"].'?action=setmod&token='.newToken().'&object='.strtolower($myTmpObjectKey).'&value='.urlencode($file).'">';
									print img_picto($langs->trans("Disabled"), 'switch_off');
									print '</a>';
								}
								print '</td>';

								$mytmpinstance = new $myTmpObjectKey($db);
								$mytmpinstance->initAsSpecimen();

								// Info
								$htmltooltip = '';
								$htmltooltip .= ''.$langs->trans("Version").': <b>'.$module->getVersion().'</b><br>';

								$nextval = $module->getNextValue($mytmpinstance);
								if ("$nextval" != $langs->trans("NotAvailable")) {  // Keep " on nextval
									$htmltooltip .= ''.$langs->trans("NextValue").': ';
									if ($nextval) {
										if (preg_match('/^Error/', $nextval) || $nextval == 'NotConfigured') {
											$nextval = $langs->trans($nextval);
										}
<<<<<<< HEAD
											$htmltooltip .= $nextval.'<br>';
=======
										$htmltooltip .= $nextval.'<br>';
>>>>>>> 9a5ae776
									} else {
										$htmltooltip .= $langs->trans($module->error).'<br>';
									}
								}

								print '<td class="center">';
								print $form->textwithpicto('', $htmltooltip, 1, 0);
								print '</td>';

								print "</tr>\n";
							}
						}
					}
					closedir($handle);
				}
			}
		}
		print "</table><br>\n";
	}

	if ($myTmpObjectArray['includedocgeneration']) {
		/*
		 * Document templates generators
		 */
		$setupnotempty++;
		$type = strtolower($myTmpObjectKey);

		print load_fiche_titre($langs->trans("DocumentModules", $myTmpObjectKey), '', '');

		// Load array def with activated templates
		$def = array();
		$sql = "SELECT nom";
		$sql .= " FROM ".MAIN_DB_PREFIX."document_model";
		$sql .= " WHERE type = '".$db->escape($type)."'";
		$sql .= " AND entity = ".$conf->entity;
		$resql = $db->query($sql);
		if ($resql) {
			$i = 0;
			$num_rows = $db->num_rows($resql);
			while ($i < $num_rows) {
				$array = $db->fetch_array($resql);
				array_push($def, $array[0]);
				$i++;
			}
		} else {
			dol_print_error($db);
		}

		print "<table class=\"noborder\" width=\"100%\">\n";
		print "<tr class=\"liste_titre\">\n";
		print '<td>'.$langs->trans("Name").'</td>';
		print '<td>'.$langs->trans("Description").'</td>';
		print '<td class="center" width="60">'.$langs->trans("Status")."</td>\n";
		print '<td class="center" width="60">'.$langs->trans("Default")."</td>\n";
		print '<td class="center" width="38">'.$langs->trans("ShortInfo").'</td>';
		print '<td class="center" width="38">'.$langs->trans("Preview").'</td>';
		print "</tr>\n";

		clearstatcache();

		foreach ($dirmodels as $reldir) {
			foreach (array('', '/doc') as $valdir) {
				$realpath = $reldir."core/modules/".$moduledir.$valdir;
				$dir = dol_buildpath($realpath);

				if (is_dir($dir)) {
					$handle = opendir($dir);
					if (is_resource($handle)) {
						while (($file = readdir($handle)) !== false) {
							$filelist[] = $file;
						}
						closedir($handle);
						arsort($filelist);

						foreach ($filelist as $file) {
							if (preg_match('/\.modules\.php$/i', $file) && preg_match('/^(pdf_|doc_)/', $file)) {
								if (file_exists($dir.'/'.$file)) {
									$name = substr($file, 4, dol_strlen($file) - 16);
									$classname = substr($file, 0, dol_strlen($file) - 12);

									require_once $dir.'/'.$file;
									$module = new $classname($db);

									$modulequalified = 1;
									if ($module->version == 'development' && $conf->global->MAIN_FEATURES_LEVEL < 2) {
										$modulequalified = 0;
									}
									if ($module->version == 'experimental' && $conf->global->MAIN_FEATURES_LEVEL < 1) {
										$modulequalified = 0;
									}

									if ($modulequalified) {
										print '<tr class="oddeven"><td width="100">';
										print (empty($module->name) ? $name : $module->name);
										print "</td><td>\n";
										if (method_exists($module, 'info')) {
											print $module->info($langs);
										} else {
											print $module->description;
										}
										print '</td>';

										// Active
										if (in_array($name, $def)) {
											print '<td class="center">'."\n";
											print '<a href="'.$_SERVER["PHP_SELF"].'?action=del&amp;token='.newToken().'&amp;value='.$name.'">';
											print img_picto($langs->trans("Enabled"), 'switch_on');
											print '</a>';
											print '</td>';
										} else {
											print '<td class="center">'."\n";
											print '<a href="'.$_SERVER["PHP_SELF"].'?action=set&amp;token='.newToken().'&amp;value='.$name.'&amp;scan_dir='.urlencode($module->scandir).'&amp;label='.urlencode($module->name).'">'.img_picto($langs->trans("Disabled"), 'switch_off').'</a>';
											print "</td>";
										}

										// Default
										print '<td class="center">';
										$constforvar = 'MYMODULE_'.strtoupper($myTmpObjectKey).'_ADDON';
										if ($conf->global->$constforvar == $name) {
											//print img_picto($langs->trans("Default"), 'on');
											// Even if choice is the default value, we allow to disable it. Replace this with previous line if you need to disable unset
											print '<a href="'.$_SERVER["PHP_SELF"].'?action=unsetdoc&amp;token='.newToken().'&amp;object='.urlencode(strtolower($myTmpObjectKey)).'&amp;value='.$name.'&amp;scan_dir='.$module->scandir.'&amp;label='.urlencode($module->name).'&amp;type='.urlencode($type).'" alt="'.$langs->trans("Disable").'">'.img_picto($langs->trans("Enabled"), 'on').'</a>';
										} else {
											print '<a href="'.$_SERVER["PHP_SELF"].'?action=setdoc&amp;token='.newToken().'&amp;object='.urlencode(strtolower($myTmpObjectKey)).'&amp;value='.$name.'&amp;scan_dir='.urlencode($module->scandir).'&amp;label='.urlencode($module->name).'" alt="'.$langs->trans("Default").'">'.img_picto($langs->trans("Disabled"), 'off').'</a>';
										}
										print '</td>';

										// Info
										$htmltooltip = ''.$langs->trans("Name").': '.$module->name;
										$htmltooltip .= '<br>'.$langs->trans("Type").': '.($module->type ? $module->type : $langs->trans("Unknown"));
										if ($module->type == 'pdf') {
											$htmltooltip .= '<br>'.$langs->trans("Width").'/'.$langs->trans("Height").': '.$module->page_largeur.'/'.$module->page_hauteur;
										}
										$htmltooltip .= '<br>'.$langs->trans("Path").': '.preg_replace('/^\//', '', $realpath).'/'.$file;

										$htmltooltip .= '<br><br><u>'.$langs->trans("FeaturesSupported").':</u>';
										$htmltooltip .= '<br>'.$langs->trans("Logo").': '.yn($module->option_logo, 1, 1);
										$htmltooltip .= '<br>'.$langs->trans("MultiLanguage").': '.yn($module->option_multilang, 1, 1);

										print '<td class="center">';
										print $form->textwithpicto('', $htmltooltip, 1, 0);
										print '</td>';

										// Preview
										print '<td class="center">';
										if ($module->type == 'pdf') {
											print '<a href="'.$_SERVER["PHP_SELF"].'?action=specimen&module='.$name.'&object='.$myTmpObjectKey.'">'.img_object($langs->trans("Preview"), 'pdf').'</a>';
										} else {
											print img_object($langs->trans("PreviewNotAvailable"), 'generic');
										}
										print '</td>';

										print "</tr>\n";
									}
								}
							}
						}
					}
				}
			}
		}

		print '</table>';
	}
}

if (empty($setupnotempty)) {
	print '<br>'.$langs->trans("NothingToSetup");
}

// Page end
print dol_get_fiche_end();

llxFooter();
$db->close();<|MERGE_RESOLUTION|>--- conflicted
+++ resolved
@@ -332,11 +332,7 @@
 										if (preg_match('/^Error/', $nextval) || $nextval == 'NotConfigured') {
 											$nextval = $langs->trans($nextval);
 										}
-<<<<<<< HEAD
-											$htmltooltip .= $nextval.'<br>';
-=======
 										$htmltooltip .= $nextval.'<br>';
->>>>>>> 9a5ae776
 									} else {
 										$htmltooltip .= $langs->trans($module->error).'<br>';
 									}
