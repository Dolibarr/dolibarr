#!/usr/bin/env php
<?php
/* Copyright (C) 2007-2017 Laurent Destailleur  <eldy@users.sourceforge.net>
 * Copyright (C) ---Put here your own copyright and developer email---
 *
 * This program is free software; you can redistribute it and/or modify
 * it under the terms of the GNU General Public License as published by
 * the Free Software Foundation; either version 3 of the License, or
 * (at your option) any later version.
 *
 * This program is distributed in the hope that it will be useful,
 * but WITHOUT ANY WARRANTY; without even the implied warranty of
 * MERCHANTABILITY or FITNESS FOR A PARTICULAR PURPOSE.  See the
 * GNU General Public License for more details.
 *
 * You should have received a copy of the GNU General Public License
 * along with this program. If not, see <https://www.gnu.org/licenses/>.
 */

/**
 *      \file       htdocs/modulebuilder/template/scripts/mymodule.php
 *		\ingroup    mymodule
 *      \brief      This file is an example for a command line script for module MyModule
 */

//if (! defined('NOREQUIREDB'))              define('NOREQUIREDB', '1');				// Do not create database handler $db
//if (! defined('NOREQUIREUSER'))            define('NOREQUIREUSER', '1');				// Do not load object $user
//if (! defined('NOREQUIRESOC'))             define('NOREQUIRESOC', '1');				// Do not load object $mysoc
//if (! defined('NOREQUIRETRAN'))            define('NOREQUIRETRAN', '1');				// Do not load object $langs
//if (! defined('NOSCANGETFORINJECTION'))    define('NOSCANGETFORINJECTION', '1');		// Do not check injection attack on GET parameters
//if (! defined('NOSCANPOSTFORINJECTION'))   define('NOSCANPOSTFORINJECTION', '1');		// Do not check injection attack on POST parameters
//if (! defined('NOCSRFCHECK'))              define('NOCSRFCHECK', '1');				// Do not check CSRF attack (test on referer + on token if option MAIN_SECURITY_CSRF_WITH_TOKEN is on).
//if (! defined('NOTOKENRENEWAL'))           define('NOTOKENRENEWAL', '1');				// Do not roll the Anti CSRF token (used if MAIN_SECURITY_CSRF_WITH_TOKEN is on)
//if (! defined('NOSTYLECHECK'))             define('NOSTYLECHECK', '1');				// Do not check style html tag into posted data
//if (! defined('NOREQUIREMENU'))            define('NOREQUIREMENU', '1');				// If there is no need to load and show top and left menu
//if (! defined('NOREQUIREHTML'))            define('NOREQUIREHTML', '1');				// If we don't need to load the html.form.class.php
//if (! defined('NOREQUIREAJAX'))            define('NOREQUIREAJAX', '1');       	  	// Do not load ajax.lib.php library
//if (! defined("NOLOGIN"))                  define("NOLOGIN", '1');					// If this page is public (can be called outside logged session). This include the NOIPCHECK too.
//if (! defined('NOIPCHECK'))                define('NOIPCHECK', '1');					// Do not check IP defined into conf $dolibarr_main_restrict_ip
//if (! defined("MAIN_LANG_DEFAULT"))        define('MAIN_LANG_DEFAULT', 'auto');					// Force lang to a particular value
//if (! defined("MAIN_AUTHENTICATION_MODE")) define('MAIN_AUTHENTICATION_MODE', 'aloginmodule');	// Force authentication handler
//if (! defined("NOREDIRECTBYMAINTOLOGIN"))  define('NOREDIRECTBYMAINTOLOGIN', 1);		// The main.inc.php does not make a redirect if not logged, instead show simple error message
<<<<<<< HEAD
//if (! defined("FORCECSP"))                 define('FORCECSP', 'none');				// Disable all Content Security Policies
=======
>>>>>>> 95dc2558
//if (! defined('CSRFCHECK_WITH_TOKEN'))     define('CSRFCHECK_WITH_TOKEN', '1');		// Force use of CSRF protection with tokens even for GET
//if (! defined('NOBROWSERNOTIF'))     		 define('NOBROWSERNOTIF', '1');				// Disable browser notification
if (!defined('NOSESSION')) define('NOSESSION', '1');	// On CLI mode, no need to use web sessions


$sapi_type = php_sapi_name();
$script_file = basename(__FILE__);
$path = __DIR__.'/';

// Test if batch mode
if (substr($sapi_type, 0, 3) == 'cgi') {
	echo "Error: You are using PHP for CGI. To execute ".$script_file." from command line, you must use PHP for CLI mode.\n";
	exit(-1);
}

// Global variables
$version = '1.0';
$error = 0;


// -------------------- START OF YOUR CODE HERE --------------------
@set_time_limit(0); // No timeout for this script
define('EVEN_IF_ONLY_LOGIN_ALLOWED', 1); // Set this define to 0 if you want to lock your script when dolibarr setup is "locked to admin user only".

// Load Dolibarr environment
$res = 0;
// Try master.inc.php into web root detected using web root calculated from SCRIPT_FILENAME
$tmp = empty($_SERVER['SCRIPT_FILENAME']) ? '' : $_SERVER['SCRIPT_FILENAME']; $tmp2 = realpath(__FILE__); $i = strlen($tmp) - 1; $j = strlen($tmp2) - 1;
while ($i > 0 && $j > 0 && isset($tmp[$i]) && isset($tmp2[$j]) && $tmp[$i] == $tmp2[$j]) {
	$i--; $j--;
}
if (!$res && $i > 0 && file_exists(substr($tmp, 0, ($i + 1))."/master.inc.php")) {
	$res = @include substr($tmp, 0, ($i + 1))."/master.inc.php";
}
if (!$res && $i > 0 && file_exists(dirname(substr($tmp, 0, ($i + 1)))."/master.inc.php")) {
	$res = @include dirname(substr($tmp, 0, ($i + 1)))."/master.inc.php";
}
// Try master.inc.php using relative path
if (!$res && file_exists("../master.inc.php")) {
	$res = @include "../master.inc.php";
}
if (!$res && file_exists("../../master.inc.php")) {
	$res = @include "../../master.inc.php";
}
if (!$res && file_exists("../../../master.inc.php")) {
	$res = @include "../../../master.inc.php";
}
if (!$res) {
	print "Include of master fails";
	exit(-1);
}
// After this $db, $mysoc, $langs, $conf and $hookmanager are defined (Opened $db handler to database will be closed at end of file).
// $user is created but empty.

//$langs->setDefaultLang('en_US'); 	// To change default language of $langs
$langs->load("main"); // To load language file for default language

// Load user and its permissions
$result = $user->fetch('', 'admin'); // Load user for login 'admin'. Comment line to run as anonymous user.
if (!$result > 0) {
	dol_print_error('', $user->error); exit;
}
$user->getrights();


print "***** ".$script_file." (".$version.") pid=".dol_getmypid()." *****\n";
if (!isset($argv[1])) {	// Check parameters
	print "Usage: ".$script_file." param1 param2 ...\n";
	exit(-1);
}
print '--- start'."\n";
print 'Argument 1='.$argv[1]."\n";
print 'Argument 2='.$argv[2]."\n";


// Start of transaction
$db->begin();


// Examples for manipulating class MyObject
//dol_include_once("/mymodule/class/myobject.class.php");
//$myobject=new MyObject($db);

// Example for inserting creating object in database
/*
dol_syslog($script_file." CREATE", LOG_DEBUG);
$myobject->prop1='value_prop1';
$myobject->prop2='value_prop2';
$id=$myobject->create($user);
if ($id < 0) { $error++; dol_print_error($db,$myobject->error); }
else print "Object created with id=".$id."\n";
*/

// Example for reading object from database
/*
dol_syslog($script_file." FETCH", LOG_DEBUG);
$result=$myobject->fetch($id);
if ($result < 0) { $error; dol_print_error($db,$myobject->error); }
else print "Object with id=".$id." loaded\n";
*/

// Example for updating object in database ($myobject must have been loaded by a fetch before)
/*
dol_syslog($script_file." UPDATE", LOG_DEBUG);
$myobject->prop1='newvalue_prop1';
$myobject->prop2='newvalue_prop2';
$result=$myobject->update($user);
if ($result < 0) { $error++; dol_print_error($db,$myobject->error); }
else print "Object with id ".$myobject->id." updated\n";
*/

// Example for deleting object in database ($myobject must have been loaded by a fetch before)
/*
dol_syslog($script_file." DELETE", LOG_DEBUG);
$result=$myobject->delete($user);
if ($result < 0) { $error++; dol_print_error($db,$myobject->error); }
else print "Object with id ".$myobject->id." deleted\n";
*/


// An example of a direct SQL read without using the fetch method
/*
$sql = "SELECT field1, field2";
$sql.= " FROM ".MAIN_DB_PREFIX."myobject";
$sql.= " WHERE field3 = 'xxx'";
$sql.= " ORDER BY field1 ASC";

dol_syslog($script_file, LOG_DEBUG);
$resql=$db->query($sql);
if ($resql)
{
	$num = $db->num_rows($resql);
	$i = 0;
	if ($num)
	{
		while ($i < $num)
		{
			$obj = $db->fetch_object($resql);
			if ($obj)
			{
				// You can use here results
				print $obj->field1;
				print $obj->field2;
			}
			$i++;
		}
	}
}
else
{
	$error++;
	dol_print_error($db);
}
*/


// -------------------- END OF YOUR CODE --------------------

if (!$error) {
	$db->commit();
	print '--- end ok'."\n";
} else {
	print '--- end error code='.$error."\n";
	$db->rollback();
}

$db->close(); // Close $db database opened handler

exit($error);<|MERGE_RESOLUTION|>--- conflicted
+++ resolved
@@ -40,10 +40,6 @@
 //if (! defined("MAIN_LANG_DEFAULT"))        define('MAIN_LANG_DEFAULT', 'auto');					// Force lang to a particular value
 //if (! defined("MAIN_AUTHENTICATION_MODE")) define('MAIN_AUTHENTICATION_MODE', 'aloginmodule');	// Force authentication handler
 //if (! defined("NOREDIRECTBYMAINTOLOGIN"))  define('NOREDIRECTBYMAINTOLOGIN', 1);		// The main.inc.php does not make a redirect if not logged, instead show simple error message
-<<<<<<< HEAD
-//if (! defined("FORCECSP"))                 define('FORCECSP', 'none');				// Disable all Content Security Policies
-=======
->>>>>>> 95dc2558
 //if (! defined('CSRFCHECK_WITH_TOKEN'))     define('CSRFCHECK_WITH_TOKEN', '1');		// Force use of CSRF protection with tokens even for GET
 //if (! defined('NOBROWSERNOTIF'))     		 define('NOBROWSERNOTIF', '1');				// Disable browser notification
 if (!defined('NOSESSION')) define('NOSESSION', '1');	// On CLI mode, no need to use web sessions
