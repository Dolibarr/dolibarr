#!/usr/bin/env php
<?php
/* Copyright (C) 2007-2017 Laurent Destailleur  <eldy@users.sourceforge.net>
 * Copyright (C) ---Put here your own copyright and developer email---
 *
 * This program is free software; you can redistribute it and/or modify
 * it under the terms of the GNU General Public License as published by
 * the Free Software Foundation; either version 3 of the License, or
 * (at your option) any later version.
 *
 * This program is distributed in the hope that it will be useful,
 * but WITHOUT ANY WARRANTY; without even the implied warranty of
 * MERCHANTABILITY or FITNESS FOR A PARTICULAR PURPOSE.  See the
 * GNU General Public License for more details.
 *
 * You should have received a copy of the GNU General Public License
 * along with this program. If not, see <http://www.gnu.org/licenses/>.
 */

/**
 *      \file       htdocs/modulebuilder/template/scripts/myobject.php
 *		\ingroup    mymodule
 *      \brief      This file is an example for a command line script to work on MyObject
 */

$sapi_type = php_sapi_name();
$script_file = basename(__FILE__);
$path=dirname(__FILE__).'/';

// Test if batch mode
if (substr($sapi_type, 0, 3) == 'cgi') {
    echo "Error: You are using PHP for CGI. To execute ".$script_file." from command line, you must use PHP for CLI mode.\n";
	exit(-1);
}

// Global variables
$version='1.0';
$error=0;


// -------------------- START OF YOUR CODE HERE --------------------
@set_time_limit(0);							// No timeout for this script
define('EVEN_IF_ONLY_LOGIN_ALLOWED',1);		// Set this define to 0 if you want to lock your script when dolibarr setup is "locked to admin user only".

// Load Dolibarr environment
$res=0;
// Try master.inc.php into web root detected using web root calculated from SCRIPT_FILENAME
$tmp=empty($_SERVER['SCRIPT_FILENAME'])?'':$_SERVER['SCRIPT_FILENAME'];$tmp2=realpath(__FILE__); $i=strlen($tmp)-1; $j=strlen($tmp2)-1;
while($i > 0 && $j > 0 && isset($tmp[$i]) && isset($tmp2[$j]) && $tmp[$i]==$tmp2[$j]) { $i--; $j--; }
<<<<<<< HEAD
if (! $res && $i > 0 && file_exists(substr($tmp, 0, ($i+1))."/master.inc.php")) $res=@include(substr($tmp, 0, ($i+1))."/master.inc.php");
if (! $res && $i > 0 && file_exists(dirname(substr($tmp, 0, ($i+1)))."/master.inc.php")) $res=@include(dirname(substr($tmp, 0, ($i+1)))."/master.inc.php");
// Try master.inc.php using relative path
if (! $res && file_exists("../master.inc.php")) $res=@include("../master.inc.php");
if (! $res && file_exists("../../master.inc.php")) $res=@include("../../master.inc.php");
if (! $res && file_exists("../../../master.inc.php")) $res=@include("../../../master.inc.php");
=======
if (! $res && $i > 0 && file_exists(substr($tmp, 0, ($i+1))."/master.inc.php")) $res=@include substr($tmp, 0, ($i+1))."/master.inc.php";
if (! $res && $i > 0 && file_exists(dirname(substr($tmp, 0, ($i+1)))."/master.inc.php")) $res=@include dirname(substr($tmp, 0, ($i+1)))."/master.inc.php";
// Try master.inc.php using relative path
if (! $res && file_exists("../master.inc.php")) $res=@include "../master.inc.php";
if (! $res && file_exists("../../master.inc.php")) $res=@include "../../master.inc.php";
if (! $res && file_exists("../../../master.inc.php")) $res=@include "../../../master.inc.php";
>>>>>>> e8f85084
if (! $res) die("Include of master fails");
// After this $db, $mysoc, $langs, $conf and $hookmanager are defined (Opened $db handler to database will be closed at end of file).
// $user is created but empty.

//$langs->setDefaultLang('en_US'); 	// To change default language of $langs
$langs->load("main");				// To load language file for default language

// Load user and its permissions
$result=$user->fetch('','admin');	// Load user for login 'admin'. Comment line to run as anonymous user.
if (! $result > 0) { dol_print_error('',$user->error); exit; }
$user->getrights();


print "***** ".$script_file." (".$version.") pid=".dol_getmypid()." *****\n";
if (! isset($argv[1])) {	// Check parameters
    print "Usage: ".$script_file." param1 param2 ...\n";
	exit(-1);
}
print '--- start'."\n";
print 'Argument 1='.$argv[1]."\n";
print 'Argument 2='.$argv[2]."\n";


// Start of transaction
$db->begin();


// Examples for manipulating class MyObject
dol_include_once("/mymodule/class/myobject.class.php");
$myobject=new MyObject($db);

// Example for inserting creating object in database
/*
dol_syslog($script_file." CREATE", LOG_DEBUG);
$myobject->prop1='value_prop1';
$myobject->prop2='value_prop2';
$id=$myobject->create($user);
if ($id < 0) { $error++; dol_print_error($db,$myobject->error); }
else print "Object created with id=".$id."\n";
*/

// Example for reading object from database
/*
dol_syslog($script_file." FETCH", LOG_DEBUG);
$result=$myobject->fetch($id);
if ($result < 0) { $error; dol_print_error($db,$myobject->error); }
else print "Object with id=".$id." loaded\n";
*/

// Example for updating object in database ($myobject must have been loaded by a fetch before)
/*
dol_syslog($script_file." UPDATE", LOG_DEBUG);
$myobject->prop1='newvalue_prop1';
$myobject->prop2='newvalue_prop2';
$result=$myobject->update($user);
if ($result < 0) { $error++; dol_print_error($db,$myobject->error); }
else print "Object with id ".$myobject->id." updated\n";
*/

// Example for deleting object in database ($myobject must have been loaded by a fetch before)
/*
dol_syslog($script_file." DELETE", LOG_DEBUG);
$result=$myobject->delete($user);
if ($result < 0) { $error++; dol_print_error($db,$myobject->error); }
else print "Object with id ".$myobject->id." deleted\n";
*/


// An example of a direct SQL read without using the fetch method
/*
$sql = "SELECT field1, field2";
$sql.= " FROM ".MAIN_DB_PREFIX."myobject";
$sql.= " WHERE field3 = 'xxx'";
$sql.= " ORDER BY field1 ASC";

dol_syslog($script_file, LOG_DEBUG);
$resql=$db->query($sql);
if ($resql)
{
	$num = $db->num_rows($resql);
	$i = 0;
	if ($num)
	{
		while ($i < $num)
		{
			$obj = $db->fetch_object($resql);
			if ($obj)
			{
				// You can use here results
				print $obj->field1;
				print $obj->field2;
			}
			$i++;
		}
	}
}
else
{
	$error++;
	dol_print_error($db);
}
*/


// -------------------- END OF YOUR CODE --------------------

if (! $error)
{
	$db->commit();
	print '--- end ok'."\n";
}
else
{
	print '--- end error code='.$error."\n";
	$db->rollback();
}

$db->close();	// Close $db database opened handler

exit($error);<|MERGE_RESOLUTION|>--- conflicted
+++ resolved
@@ -47,21 +47,12 @@
 // Try master.inc.php into web root detected using web root calculated from SCRIPT_FILENAME
 $tmp=empty($_SERVER['SCRIPT_FILENAME'])?'':$_SERVER['SCRIPT_FILENAME'];$tmp2=realpath(__FILE__); $i=strlen($tmp)-1; $j=strlen($tmp2)-1;
 while($i > 0 && $j > 0 && isset($tmp[$i]) && isset($tmp2[$j]) && $tmp[$i]==$tmp2[$j]) { $i--; $j--; }
-<<<<<<< HEAD
-if (! $res && $i > 0 && file_exists(substr($tmp, 0, ($i+1))."/master.inc.php")) $res=@include(substr($tmp, 0, ($i+1))."/master.inc.php");
-if (! $res && $i > 0 && file_exists(dirname(substr($tmp, 0, ($i+1)))."/master.inc.php")) $res=@include(dirname(substr($tmp, 0, ($i+1)))."/master.inc.php");
-// Try master.inc.php using relative path
-if (! $res && file_exists("../master.inc.php")) $res=@include("../master.inc.php");
-if (! $res && file_exists("../../master.inc.php")) $res=@include("../../master.inc.php");
-if (! $res && file_exists("../../../master.inc.php")) $res=@include("../../../master.inc.php");
-=======
 if (! $res && $i > 0 && file_exists(substr($tmp, 0, ($i+1))."/master.inc.php")) $res=@include substr($tmp, 0, ($i+1))."/master.inc.php";
 if (! $res && $i > 0 && file_exists(dirname(substr($tmp, 0, ($i+1)))."/master.inc.php")) $res=@include dirname(substr($tmp, 0, ($i+1)))."/master.inc.php";
 // Try master.inc.php using relative path
 if (! $res && file_exists("../master.inc.php")) $res=@include "../master.inc.php";
 if (! $res && file_exists("../../master.inc.php")) $res=@include "../../master.inc.php";
 if (! $res && file_exists("../../../master.inc.php")) $res=@include "../../../master.inc.php";
->>>>>>> e8f85084
 if (! $res) die("Include of master fails");
 // After this $db, $mysoc, $langs, $conf and $hookmanager are defined (Opened $db handler to database will be closed at end of file).
 // $user is created but empty.
