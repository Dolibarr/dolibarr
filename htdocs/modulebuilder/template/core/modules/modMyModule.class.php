--- conflicted
+++ resolved
@@ -269,11 +269,7 @@
 		$this->menu[$r++] = array(
 			'fk_menu'=>'', // '' if this is a top menu. For left menu, use 'fk_mainmenu=xxx' or 'fk_mainmenu=xxx,fk_leftmenu=yyy' where xxx is mainmenucode and yyy is a leftmenucode
 			'type'=>'top', // This is a Top menu entry
-<<<<<<< HEAD
-			'titre'=>'MyModule',
-=======
 			'titre'=>'ModuleMyModuleName',
->>>>>>> d1dba53f
 			'mainmenu'=>'mymodule',
 			'leftmenu'=>'',
 			'url'=>'/mymodule/mymoduleindex.php',
@@ -303,11 +299,7 @@
 		$this->menu[$r++]=array(
 			'fk_menu'=>'fk_mainmenu=mymodule,fk_leftmenu=myobject',	    // '' if this is a top menu. For left menu, use 'fk_mainmenu=xxx' or 'fk_mainmenu=xxx,fk_leftmenu=yyy' where xxx is mainmenucode and yyy is a leftmenucode
 			'type'=>'left',			                // This is a Left menu entry
-<<<<<<< HEAD
 			'titre'=>'List_MyObject',
-=======
-			'titre'=>'List MyObject',
->>>>>>> d1dba53f
 			'mainmenu'=>'mymodule',
 			'leftmenu'=>'mymodule_myobject_list',
 			'url'=>'/mymodule/myobject_list.php',
@@ -321,11 +313,7 @@
 		$this->menu[$r++]=array(
 			'fk_menu'=>'fk_mainmenu=mymodule,fk_leftmenu=myobject',	    // '' if this is a top menu. For left menu, use 'fk_mainmenu=xxx' or 'fk_mainmenu=xxx,fk_leftmenu=yyy' where xxx is mainmenucode and yyy is a leftmenucode
 			'type'=>'left',			                // This is a Left menu entry
-<<<<<<< HEAD
 			'titre'=>'New_MyObject',
-=======
-			'titre'=>'New MyObject',
->>>>>>> d1dba53f
 			'mainmenu'=>'mymodule',
 			'leftmenu'=>'mymodule_myobject_new',
 			'url'=>'/mymodule/myobject_card.php?action=create',
@@ -337,10 +325,6 @@
 			'user'=>2,				                // 0=Menu for internal users, 1=external users, 2=both
 		);
 		END MODULEBUILDER LEFTMENU MYOBJECT */
-<<<<<<< HEAD
-=======
-
->>>>>>> d1dba53f
 		// Exports profiles provided by this module
 		$r = 1;
 		/* BEGIN MODULEBUILDER EXPORT MYOBJECT */
@@ -371,7 +355,6 @@
 		$this->export_sql_end[$r] .=' AND t.entity IN ('.getEntity('myobject').')';
 		$r++; */
 		/* END MODULEBUILDER EXPORT MYOBJECT */
-<<<<<<< HEAD
 
 		// Imports profiles provided by this module
 		$r = 1;
@@ -460,96 +443,6 @@
 		return $this->_init($sql, $options);
 	}
 
-=======
-
-		// Imports profiles provided by this module
-		$r = 1;
-		/* BEGIN MODULEBUILDER IMPORT MYOBJECT */
-		/*
-		 $langs->load("mymodule@mymodule");
-		 $this->export_code[$r]=$this->rights_class.'_'.$r;
-		 $this->export_label[$r]='MyObjectLines';	// Translation key (used only if key ExportDataset_xxx_z not found)
-		 $this->export_icon[$r]='myobject@mymodule';
-		 $keyforclass = 'MyObject'; $keyforclassfile='/mymobule/class/myobject.class.php'; $keyforelement='myobject@mymodule';
-		 include DOL_DOCUMENT_ROOT.'/core/commonfieldsinexport.inc.php';
-		 $keyforselect='myobject'; $keyforaliasextra='extra'; $keyforelement='myobject@mymodule';
-		 include DOL_DOCUMENT_ROOT.'/core/extrafieldsinexport.inc.php';
-		 //$this->export_dependencies_array[$r]=array('mysubobject'=>'ts.rowid', 't.myfield'=>array('t.myfield2','t.myfield3')); // To force to activate one or several fields if we select some fields that need same (like to select a unique key if we ask a field of a child to avoid the DISTINCT to discard them, or for computed field than need several other fields)
-		 $this->export_sql_start[$r]='SELECT DISTINCT ';
-		 $this->export_sql_end[$r]  =' FROM '.MAIN_DB_PREFIX.'myobject as t';
-		 $this->export_sql_end[$r] .=' WHERE 1 = 1';
-		 $this->export_sql_end[$r] .=' AND t.entity IN ('.getEntity('myobject').')';
-		 $r++; */
-		/* END MODULEBUILDER IMPORT MYOBJECT */
-	}
-
-	/**
-	 *  Function called when module is enabled.
-	 *  The init function add constants, boxes, permissions and menus (defined in constructor) into Dolibarr database.
-	 *  It also creates data directories
-	 *
-	 *  @param      string  $options    Options when enabling module ('', 'noboxes')
-	 *  @return     int             	1 if OK, 0 if KO
-	 */
-	public function init($options = '')
-	{
-		global $conf, $langs;
-
-		$result = $this->_load_tables('/mymodule/sql/');
-		if ($result < 0) return -1; // Do not activate module if error 'not allowed' returned when loading module SQL queries (the _load_table run sql with run_sql with the error allowed parameter set to 'default')
-
-		// Create extrafields during init
-		//include_once DOL_DOCUMENT_ROOT.'/core/class/extrafields.class.php';
-		//$extrafields = new ExtraFields($this->db);
-		//$result1=$extrafields->addExtraField('mymodule_myattr1', "New Attr 1 label", 'boolean', 1,  3, 'thirdparty',   0, 0, '', '', 1, '', 0, 0, '', '', 'mymodule@mymodule', '$conf->mymodule->enabled');
-		//$result2=$extrafields->addExtraField('mymodule_myattr2', "New Attr 2 label", 'varchar', 1, 10, 'project',      0, 0, '', '', 1, '', 0, 0, '', '', 'mymodule@mymodule', '$conf->mymodule->enabled');
-		//$result3=$extrafields->addExtraField('mymodule_myattr3', "New Attr 3 label", 'varchar', 1, 10, 'bank_account', 0, 0, '', '', 1, '', 0, 0, '', '', 'mymodule@mymodule', '$conf->mymodule->enabled');
-		//$result4=$extrafields->addExtraField('mymodule_myattr4', "New Attr 4 label", 'select',  1,  3, 'thirdparty',   0, 1, '', array('options'=>array('code1'=>'Val1','code2'=>'Val2','code3'=>'Val3')), 1,'', 0, 0, '', '', 'mymodule@mymodule', '$conf->mymodule->enabled');
-		//$result5=$extrafields->addExtraField('mymodule_myattr5', "New Attr 5 label", 'text',    1, 10, 'user',         0, 0, '', '', 1, '', 0, 0, '', '', 'mymodule@mymodule', '$conf->mymodule->enabled');
-
-		// Permissions
-		$this->remove($options);
-
-		$sql = array();
-
-		// Document templates
-		$moduledir = 'mymodule';
-		$myTmpObjects = array();
-		$myTmpObjects['MyObject']=array('includerefgeneration'=>0, 'includedocgeneration'=>0);
-
-		foreach ($myTmpObjects as $myTmpObjectKey => $myTmpObjectArray) {
-			if ($myTmpObjectKey == 'MyObject') continue;
-			if ($myTmpObjectArray['includerefgeneration']) {
-				$src=DOL_DOCUMENT_ROOT.'/install/doctemplates/mymodule/template_myobjects.odt';
-				$dirodt=DOL_DATA_ROOT.'/doctemplates/mymodule';
-				$dest=$dirodt.'/template_myobjects.odt';
-
-				if (file_exists($src) && ! file_exists($dest))
-				{
-					require_once DOL_DOCUMENT_ROOT.'/core/lib/files.lib.php';
-					dol_mkdir($dirodt);
-					$result=dol_copy($src, $dest, 0, 0);
-					if ($result < 0)
-					{
-						$langs->load("errors");
-						$this->error=$langs->trans('ErrorFailToCopyFile', $src, $dest);
-						return 0;
-					}
-				}
-
-				$sql = array_merge($sql, array(
-					"DELETE FROM ".MAIN_DB_PREFIX."document_model WHERE nom = 'standard_".strtolower($myTmpObjectKey)."' AND type = '".strtolower($myTmpObjectKey)."' AND entity = ".$conf->entity,
-					"INSERT INTO ".MAIN_DB_PREFIX."document_model (nom, type, entity) VALUES('standard_".strtolower($myTmpObjectKey)."','".strtolower($myTmpObjectKey)."',".$conf->entity.")",
-					"DELETE FROM ".MAIN_DB_PREFIX."document_model WHERE nom = 'generic_".strtolower($myTmpObjectKey)."_odt' AND type = '".strtolower($myTmpObjectKey)."' AND entity = ".$conf->entity,
-					"INSERT INTO ".MAIN_DB_PREFIX."document_model (nom, type, entity) VALUES('generic_".strtolower($myTmpObjectKey)."_odt', '".strtolower($myTmpObjectKey)."', ".$conf->entity.")"
-				));
-			}
-		}
-
-		return $this->_init($sql, $options);
-	}
-
->>>>>>> d1dba53f
 	/**
 	 *  Function called when module is disabled.
 	 *  Remove from database constants, boxes and permissions from Dolibarr database.
