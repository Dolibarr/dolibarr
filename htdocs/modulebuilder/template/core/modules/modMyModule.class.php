<?php
<<<<<<< HEAD
/* Copyright (C) 2004-2018  Laurent Destailleur     <eldy@users.sourceforge.net>
 * Copyright (C) 2018-2019  Nicolas ZABOURI         <info@inovea-conseil.com>
 * Copyright (C) 2019-2024  Frédéric France         <frederic.france@free.fr>
 * Copyright (C) ---Put here your own copyright and developer email---
=======
/* Copyright (C) 2004-2018	Laurent Destailleur			<eldy@users.sourceforge.net>
 * Copyright (C) 2018-2019	Nicolas ZABOURI				<info@inovea-conseil.com>
 * Copyright (C) 2019-2024	Frédéric France				<frederic.france@free.fr>
 * Copyright (C) ---Replace with your own copyright and developer email---
>>>>>>> cc80841a
 *
 * This program is free software; you can redistribute it and/or modify
 * it under the terms of the GNU General Public License as published by
 * the Free Software Foundation; either version 3 of the License, or
 * (at your option) any later version.
 *
 * This program is distributed in the hope that it will be useful,
 * but WITHOUT ANY WARRANTY; without even the implied warranty of
 * MERCHANTABILITY or FITNESS FOR A PARTICULAR PURPOSE.  See the
 * GNU General Public License for more details.
 *
 * You should have received a copy of the GNU General Public License
 * along with this program. If not, see <https://www.gnu.org/licenses/>.
 */

/**
 * 	\defgroup   mymodule     Module MyModule
 *  \brief      MyModule module descriptor.
 *
 *  \file       htdocs/mymodule/core/modules/modMyModule.class.php
 *  \ingroup    mymodule
 *  \brief      Description and activation file for module MyModule
 */
include_once DOL_DOCUMENT_ROOT.'/core/modules/DolibarrModules.class.php';


/**
 *  Description and activation class for module MyModule
 */
class modMyModule extends DolibarrModules
{
	/**
	 * Constructor. Define names, constants, directories, boxes, permissions
	 *
	 * @param DoliDB $db Database handler
	 */
	public function __construct($db)
	{
<<<<<<< HEAD
		global $langs, $conf;
=======
		global $conf, $langs;
>>>>>>> cc80841a

		$this->db = $db;

		// Id for module (must be unique).
		// Use here a free id (See in Home -> System information -> Dolibarr for list of used modules id).
		$this->numero = 500000; // TODO Go on page https://wiki.dolibarr.org/index.php/List_of_modules_id to reserve an id number for your module

		// Key text used to identify module (for permissions, menus, etc...)
		$this->rights_class = 'mymodule';

		// Family can be 'base' (core modules),'crm','financial','hr','projects','products','ecm','technic' (transverse modules),'interface' (link with external tools),'other','...'
		// It is used to group modules by family in module setup page
		$this->family = "other";

		// Module position in the family on 2 digits ('01', '10', '20', ...)
		$this->module_position = '90';

		// Gives the possibility for the module, to provide his own family info and position of this family (Overwrite $this->family and $this->module_position. Avoid this)
		//$this->familyinfo = array('myownfamily' => array('position' => '01', 'label' => $langs->trans("MyOwnFamily")));
		// Module label (no space allowed), used if translation string 'ModuleMyModuleName' not found (MyModule is name of module).
		$this->name = preg_replace('/^mod/i', '', get_class($this));

		// DESCRIPTION_FLAG
		// Module description, used if translation string 'ModuleMyModuleDesc' not found (MyModule is name of module).
		$this->description = "MyModuleDescription";
		// Used only if file README.md and README-LL.md not found.
		$this->descriptionlong = "MyModuleDescription";

		// Author
		$this->editor_name = 'Editor name';
		$this->editor_url = 'https://www.example.com';		// Must be an external online web site
		$this->editor_squarred_logo = '';					// Must be image filename into the module/img directory followed with @modulename. Example: 'myimage.png@mymodule'

		// Possible values for version are: 'development', 'experimental', 'dolibarr', 'dolibarr_deprecated', 'experimental_deprecated' or a version string like 'x.y.z'
		$this->version = '1.0';
		// Url to the file with your last numberversion of this module
		//$this->url_last_version = 'http://www.example.com/versionmodule.txt';

		// Key used in llx_const table to save module status enabled/disabled (where MYMODULE is value of property name of module in uppercase)
		$this->const_name = 'MAIN_MODULE_'.strtoupper($this->name);

		// Name of image file used for this module.
		// If file is in theme/yourtheme/img directory under name object_pictovalue.png, use this->picto='pictovalue'
		// If file is in module/img directory under name object_pictovalue.png, use this->picto='pictovalue@module'
		// To use a supported fa-xxx css style of font awesome, use this->picto='xxx'
		$this->picto = 'generic';

		// Define some features supported by module (triggers, login, substitutions, menus, css, etc...)
		$this->module_parts = array(
			// Set this to 1 if module has its own trigger directory (core/triggers)
			'triggers' => 0,
			// Set this to 1 if module has its own login method file (core/login)
			'login' => 0,
			// Set this to 1 if module has its own substitution function file (core/substitutions)
			'substitutions' => 0,
			// Set this to 1 if module has its own menus handler directory (core/menus)
			'menus' => 0,
			// Set this to 1 if module overwrite template dir (core/tpl)
			'tpl' => 0,
			// Set this to 1 if module has its own barcode directory (core/modules/barcode)
			'barcode' => 0,
			// Set this to 1 if module has its own models directory (core/modules/xxx)
			'models' => 0,
			// Set this to 1 if module has its own printing directory (core/modules/printing)
			'printing' => 0,
			// Set this to 1 if module has its own theme directory (theme)
			'theme' => 0,
			// Set this to relative path of css file if module has its own css file
			'css' => array(
				//    '/mymodule/css/mymodule.css.php',
			),
			// Set this to relative path of js file if module must load a js on all pages
			'js' => array(
				//   '/mymodule/js/mymodule.js.php',
			),
			// Set here all hooks context managed by module. To find available hook context, make a "grep -r '>initHooks(' *" on source code. You can also set hook context to 'all'
			/* BEGIN MODULEBUILDER HOOKSCONTEXTS */
			'hooks' => array(
				//   'data' => array(
				//       'hookcontext1',
				//       'hookcontext2',
				//   ),
				//   'entity' => '0',
			),
			/* END MODULEBUILDER HOOKSCONTEXTS */
			// Set this to 1 if features of module are opened to external users
			'moduleforexternal' => 0,
			// Set this to 1 if the module provides a website template into doctemplates/websites/website_template-mytemplate
			'websitetemplates' => 0
		);

		// Data directories to create when module is enabled.
		// Example: this->dirs = array("/mymodule/temp","/mymodule/subdir");
		$this->dirs = array("/mymodule/temp");

		// Config pages. Put here list of php page, stored into mymodule/admin directory, to use to setup module.
		$this->config_page_url = array("setup.php@mymodule");

		// Dependencies
		// A condition to hide module
		$this->hidden = getDolGlobalInt('MODULE_MYMODULE_DISABLED'); // A condition to disable module;
		// List of module class names that must be enabled if this module is enabled. Example: array('always'=>array('modModuleToEnable1','modModuleToEnable2'), 'FR'=>array('modModuleToEnableFR')...)
		$this->depends = array();
		// List of module class names to disable if this one is disabled. Example: array('modModuleToDisable1', ...)
		$this->requiredby = array();
		// List of module class names this module is in conflict with. Example: array('modModuleToDisable1', ...)
		$this->conflictwith = array();

		// The language file dedicated to your module
		$this->langfiles = array("mymodule@mymodule");

		// Prerequisites
		$this->phpmin = array(7, 1); // Minimum version of PHP required by module
		$this->need_dolibarr_version = array(19, -3); // Minimum version of Dolibarr required by module
		$this->need_javascript_ajax = 0;

		// Messages at activation
		$this->warnings_activation = array(); // Warning to show when we activate module. array('always'='text') or array('FR'='textfr','MX'='textmx'...)
		$this->warnings_activation_ext = array(); // Warning to show when we activate an external module. array('always'='text') or array('FR'='textfr','MX'='textmx'...)
		//$this->automatic_activation = array('FR'=>'MyModuleWasAutomaticallyActivatedBecauseOfYourCountryChoice');
		//$this->always_enabled = true;								// If true, can't be disabled

		// Constants
		// List of particular constants to add when module is enabled (key, 'chaine', value, desc, visible, 'current' or 'allentities', deleteonunactive)
		// Example: $this->const=array(1 => array('MYMODULE_MYNEWCONST1', 'chaine', 'myvalue', 'This is a constant to add', 1),
		//                             2 => array('MYMODULE_MYNEWCONST2', 'chaine', 'myvalue', 'This is another constant to add', 0, 'current', 1)
		// );
		$this->const = array();

		// Some keys to add into the overwriting translation tables
		/*$this->overwrite_translation = array(
			'en_US:ParentCompany'=>'Parent company or reseller',
			'fr_FR:ParentCompany'=>'Maison mère ou revendeur'
		)*/

		if (!isModEnabled("mymodule")) {
			$conf->mymodule = new stdClass();
			$conf->mymodule->enabled = 0;
		}

		// Array to add new pages in new tabs
		/* BEGIN MODULEBUILDER TABS */
		$this->tabs = array();
		/* END MODULEBUILDER TABS */
		// Example:
		// To add a new tab identified by code tabname1
<<<<<<< HEAD
		// $this->tabs[] = array('data'=>'objecttype:+tabname1:Title1:mylangfile@mymodule:$user->hasRight('mymodule', 'read'):/mymodule/mynewtab1.php?id=__ID__');
		// To add another new tab identified by code tabname2. Label will be result of calling all substitution functions on 'Title2' key.
		// $this->tabs[] = array('data'=>'objecttype:+tabname2:SUBSTITUTION_Title2:mylangfile@mymodule:$user->hasRight('othermodule', 'read'):/mymodule/mynewtab2.php?id=__ID__',
		// To remove an existing tab identified by code tabname
		// $this->tabs[] = array('data'=>'objecttype:-tabname:NU:conditiontoremove');
=======
		// $this->tabs[] = array('data' => 'objecttype:+tabname1:Title1:mylangfile@mymodule:$user->hasRight(\'mymodule\', \'read\'):/mymodule/mynewtab1.php?id=__ID__');
		// To add another new tab identified by code tabname2. Label will be result of calling all substitution functions on 'Title2' key.
		// $this->tabs[] = array('data' => 'objecttype:+tabname2:SUBSTITUTION_Title2:mylangfile@mymodule:$user->hasRight(\'othermodule\', \'read\'):/mymodule/mynewtab2.php?id=__ID__',
		// To remove an existing tab identified by code tabname
		// $this->tabs[] = array('data' => 'objecttype:-tabname:NU:conditiontoremove');
>>>>>>> cc80841a
		//
		// Where objecttype can be
		// 'categories_x'	  to add a tab in category view (replace 'x' by type of category (0=product, 1=supplier, 2=customer, 3=member)
		// 'contact'          to add a tab in contact view
		// 'contract'         to add a tab in contract view
		// 'delivery'         to add a tab in delivery view
		// 'group'            to add a tab in group view
		// 'intervention'     to add a tab in intervention view
		// 'invoice'          to add a tab in customer invoice view
		// 'invoice_supplier' to add a tab in supplier invoice view
		// 'member'           to add a tab in foundation member view
		// 'opensurveypoll'	  to add a tab in opensurvey poll view
		// 'order'            to add a tab in sale order view
		// 'order_supplier'   to add a tab in supplier order view
		// 'payment'		  to add a tab in payment view
		// 'payment_supplier' to add a tab in supplier payment view
		// 'product'          to add a tab in product view
		// 'propal'           to add a tab in propal view
		// 'project'          to add a tab in project view
		// 'stock'            to add a tab in stock view
		// 'thirdparty'       to add a tab in third party view
		// 'user'             to add a tab in user view


		// Dictionaries
		/* Example:
		 $this->dictionaries=array(
<<<<<<< HEAD
		 'langs'=>'mymodule@mymodule',
		 // List of tables we want to see into dictonnary editor
		 'tabname'=>array("table1", "table2", "table3"),
		 // Label of tables
		 'tablib'=>array("Table1", "Table2", "Table3"),
		 // Request to select fields
		 'tabsql'=>array('SELECT f.rowid as rowid, f.code, f.label, f.active FROM '.MAIN_DB_PREFIX.'table1 as f', 'SELECT f.rowid as rowid, f.code, f.label, f.active FROM '.MAIN_DB_PREFIX.'table2 as f', 'SELECT f.rowid as rowid, f.code, f.label, f.active FROM '.MAIN_DB_PREFIX.'table3 as f'),
		 // Sort order
		 'tabsqlsort'=>array("label ASC", "label ASC", "label ASC"),
		 // List of fields (result of select to show dictionary)
		 'tabfield'=>array("code,label", "code,label", "code,label"),
		 // List of fields (list of fields to edit a record)
		 'tabfieldvalue'=>array("code,label", "code,label", "code,label"),
		 // List of fields (list of fields for insert)
		 'tabfieldinsert'=>array("code,label", "code,label", "code,label"),
		 // Name of columns with primary key (try to always name it 'rowid')
		 'tabrowid'=>array("rowid", "rowid", "rowid"),
		 // Condition to show each dictionary
		 'tabcond'=>array(isModEnabled('mymodule'), isModEnabled('mymodule'), isModEnabled('mymodule')),
		 // Tooltip for every fields of dictionaries: DO NOT PUT AN EMPTY ARRAY
		 'tabhelp'=>array(array('code'=>$langs->trans('CodeTooltipHelp'), 'field2' => 'field2tooltip'), array('code'=>$langs->trans('CodeTooltipHelp'), 'field2' => 'field2tooltip'), ...),
=======
		 'langs' => 'mymodule@mymodule',
		 // List of tables we want to see into dictonnary editor
		 'tabname' => array("table1", "table2", "table3"),
		 // Label of tables
		 'tablib' => array("Table1", "Table2", "Table3"),
		 // Request to select fields
		 'tabsql' => array('SELECT f.rowid as rowid, f.code, f.label, f.active FROM '.MAIN_DB_PREFIX.'table1 as f', 'SELECT f.rowid as rowid, f.code, f.label, f.active FROM '.MAIN_DB_PREFIX.'table2 as f', 'SELECT f.rowid as rowid, f.code, f.label, f.active FROM '.MAIN_DB_PREFIX.'table3 as f'),
		 // Sort order
		 'tabsqlsort' => array("label ASC", "label ASC", "label ASC"),
		 // List of fields (result of select to show dictionary)
		 'tabfield' => array("code,label", "code,label", "code,label"),
		 // List of fields (list of fields to edit a record)
		 'tabfieldvalue' => array("code,label", "code,label", "code,label"),
		 // List of fields (list of fields for insert)
		 'tabfieldinsert' => array("code,label", "code,label", "code,label"),
		 // Name of columns with primary key (try to always name it 'rowid')
		 'tabrowid' => array("rowid", "rowid", "rowid"),
		 // Condition to show each dictionary
		 'tabcond' => array(isModEnabled('mymodule'), isModEnabled('mymodule'), isModEnabled('mymodule')),
		 // Tooltip for every fields of dictionaries: DO NOT PUT AN EMPTY ARRAY
		 'tabhelp' => array(array('code' => $langs->trans('CodeTooltipHelp'), 'field2' => 'field2tooltip'), array('code' => $langs->trans('CodeTooltipHelp'), 'field2' => 'field2tooltip'), ...),
>>>>>>> cc80841a
		 );
		 */
		/* BEGIN MODULEBUILDER DICTIONARIES */
		$this->dictionaries = array();
		/* END MODULEBUILDER DICTIONARIES */

		// Boxes/Widgets
		// Add here list of php file(s) stored in mymodule/core/boxes that contains a class to show a widget.
		/* BEGIN MODULEBUILDER WIDGETS */
		$this->boxes = array(
			//  0 => array(
			//      'file' => 'mymodulewidget1.php@mymodule',
			//      'note' => 'Widget provided by MyModule',
			//      'enabledbydefaulton' => 'Home',
			//  ),
			//  ...
		);
		/* END MODULEBUILDER WIDGETS */

		// Cronjobs (List of cron jobs entries to add when module is enabled)
		// unit_frequency must be 60 for minute, 3600 for hour, 86400 for day, 604800 for week
		/* BEGIN MODULEBUILDER CRON */
		$this->cronjobs = array(
			//  0 => array(
			//      'label' => 'MyJob label',
			//      'jobtype' => 'method',
			//      'class' => '/mymodule/class/myobject.class.php',
			//      'objectname' => 'MyObject',
			//      'method' => 'doScheduledJob',
			//      'parameters' => '',
			//      'comment' => 'Comment',
			//      'frequency' => 2,
			//      'unitfrequency' => 3600,
			//      'status' => 0,
			//      'test' => 'isModEnabled("mymodule")',
			//      'priority' => 50,
			//  ),
		);
		/* END MODULEBUILDER CRON */
		// Example: $this->cronjobs=array(
		//    0=>array('label'=>'My label', 'jobtype'=>'method', 'class'=>'/dir/class/file.class.php', 'objectname'=>'MyClass', 'method'=>'myMethod', 'parameters'=>'param1, param2', 'comment'=>'Comment', 'frequency'=>2, 'unitfrequency'=>3600, 'status'=>0, 'test'=>'isModEnabled("mymodule")', 'priority'=>50),
		//    1=>array('label'=>'My label', 'jobtype'=>'command', 'command'=>'', 'parameters'=>'param1, param2', 'comment'=>'Comment', 'frequency'=>1, 'unitfrequency'=>3600*24, 'status'=>0, 'test'=>'isModEnabled("mymodule")', 'priority'=>50)
		// );

		// Permissions provided by this module
		$this->rights = array();
		$r = 0;
		// Add here entries to declare new permissions
		/* BEGIN MODULEBUILDER PERMISSIONS */
		/*
		$o = 1;
		$this->rights[$r][0] = $this->numero . sprintf("%02d", ($o * 10) + 1); // Permission id (must not be already used)
		$this->rights[$r][1] = 'Read objects of MyModule'; // Permission label
		$this->rights[$r][4] = 'myobject';
		$this->rights[$r][5] = 'read'; // In php code, permission will be checked by test if ($user->hasRight('mymodule', 'myobject', 'read'))
		$r++;
		$this->rights[$r][0] = $this->numero . sprintf("%02d", ($o * 10) + 2); // Permission id (must not be already used)
		$this->rights[$r][1] = 'Create/Update objects of MyModule'; // Permission label
		$this->rights[$r][4] = 'myobject';
		$this->rights[$r][5] = 'write'; // In php code, permission will be checked by test if ($user->hasRight('mymodule', 'myobject', 'write'))
		$r++;
		$this->rights[$r][0] = $this->numero . sprintf("%02d", ($o * 10) + 3); // Permission id (must not be already used)
		$this->rights[$r][1] = 'Delete objects of MyModule'; // Permission label
		$this->rights[$r][4] = 'myobject';
		$this->rights[$r][5] = 'delete'; // In php code, permission will be checked by test if ($user->hasRight('mymodule', 'myobject', 'delete'))
		$r++;
		*/
		/* END MODULEBUILDER PERMISSIONS */


		// Main menu entries to add
		$this->menu = array();
		$r = 0;
		// Add here entries to declare new menus
		/* BEGIN MODULEBUILDER TOPMENU */
		$this->menu[$r++] = array(
<<<<<<< HEAD
			'fk_menu'=>'', // '' if this is a top menu. For left menu, use 'fk_mainmenu=xxx' or 'fk_mainmenu=xxx,fk_leftmenu=yyy' where xxx is mainmenucode and yyy is a leftmenucode
			'type'=>'top', // This is a Top menu entry
			'titre'=>'ModuleMyModuleName',
			'prefix' => img_picto('', $this->picto, 'class="pictofixedwidth valignmiddle"'),
			'mainmenu'=>'mymodule',
			'leftmenu'=>'',
			'url'=>'/mymodule/mymoduleindex.php',
			'langs'=>'mymodule@mymodule', // Lang file to use (without .lang) by module. File must be in langs/code_CODE/ directory.
			'position'=>1000 + $r,
			'enabled'=>'isModEnabled("mymodule")', // Define condition to show or hide menu entry. Use 'isModEnabled("mymodule")' if entry must be visible if module is enabled.
			'perms'=>'1', // Use 'perms'=>'$user->hasRight("mymodule", "myobject", "read")' if you want your menu with a permission rules
			'target'=>'',
			'user'=>2, // 0=Menu for internal users, 1=external users, 2=both
=======
			'fk_menu' => '', // '' if this is a top menu. For left menu, use 'fk_mainmenu=xxx' or 'fk_mainmenu=xxx,fk_leftmenu=yyy' where xxx is mainmenucode and yyy is a leftmenucode
			'type' => 'top', // This is a Top menu entry
			'titre' => 'ModuleMyModuleName',
			'prefix' => img_picto('', $this->picto, 'class="pictofixedwidth valignmiddle"'),
			'mainmenu' => 'mymodule',
			'leftmenu' => '',
			'url' => '/mymodule/mymoduleindex.php',
			'langs' => 'mymodule@mymodule', // Lang file to use (without .lang) by module. File must be in langs/code_CODE/ directory.
			'position' => 1000 + $r,
			'enabled' => 'isModEnabled("mymodule")', // Define condition to show or hide menu entry. Use 'isModEnabled("mymodule")' if entry must be visible if module is enabled.
			'perms' => '1', // Use 'perms'=>'$user->hasRight("mymodule", "myobject", "read")' if you want your menu with a permission rules
			'target' => '',
			'user' => 2, // 0=Menu for internal users, 1=external users, 2=both
>>>>>>> cc80841a
		);
		/* END MODULEBUILDER TOPMENU */

		/* BEGIN MODULEBUILDER LEFTMENU MYOBJECT */
		/*
		$this->menu[$r++]=array(
<<<<<<< HEAD
			'fk_menu'=>'fk_mainmenu=mymodule',      // '' if this is a top menu. For left menu, use 'fk_mainmenu=xxx' or 'fk_mainmenu=xxx,fk_leftmenu=yyy' where xxx is mainmenucode and yyy is a leftmenucode
			'type'=>'left',                          // This is a Left menu entry
			'titre'=>'MyObject',
			'prefix' => img_picto('', $this->picto, 'class="pictofixedwidth valignmiddle paddingright"'),
			'mainmenu'=>'mymodule',
			'leftmenu'=>'myobject',
			'url'=>'/mymodule/mymoduleindex.php',
			'langs'=>'mymodule@mymodule',	        // Lang file to use (without .lang) by module. File must be in langs/code_CODE/ directory.
			'position'=>1000+$r,
			'enabled'=>'isModEnabled("mymodule")', // Define condition to show or hide menu entry. Use 'isModEnabled("mymodule")' if entry must be visible if module is enabled.
			'perms'=>'$user->hasRight("mymodule", "myobject", "read")',
			'target'=>'',
			'user'=>2,				                // 0=Menu for internal users, 1=external users, 2=both
			'object'=>'MyObject'
		);
		$this->menu[$r++]=array(
			'fk_menu'=>'fk_mainmenu=mymodule,fk_leftmenu=myobject',	    // '' if this is a top menu. For left menu, use 'fk_mainmenu=xxx' or 'fk_mainmenu=xxx,fk_leftmenu=yyy' where xxx is mainmenucode and yyy is a leftmenucode
			'type'=>'left',			                // This is a Left menu entry
			'titre'=>'New_MyObject',
			'mainmenu'=>'mymodule',
			'leftmenu'=>'mymodule_myobject_new',
			'url'=>'/mymodule/myobject_card.php?action=create',
			'langs'=>'mymodule@mymodule',	        // Lang file to use (without .lang) by module. File must be in langs/code_CODE/ directory.
			'position'=>1000+$r,
			'enabled'=>'isModEnabled("mymodule")', // Define condition to show or hide menu entry. Use 'isModEnabled("mymodule")' if entry must be visible if module is enabled. Use '$leftmenu==\'system\'' to show if leftmenu system is selected.
			'perms'=>'$user->hasRight("mymodule", "myobject", "write")'
			'target'=>'',
			'user'=>2,				                // 0=Menu for internal users, 1=external users, 2=both
			'object'=>'MyObject'
		);
		$this->menu[$r++]=array(
			'fk_menu'=>'fk_mainmenu=mymodule,fk_leftmenu=myobject',	    // '' if this is a top menu. For left menu, use 'fk_mainmenu=xxx' or 'fk_mainmenu=xxx,fk_leftmenu=yyy' where xxx is mainmenucode and yyy is a leftmenucode
			'type'=>'left',			                // This is a Left menu entry
			'titre'=>'List_MyObject',
			'mainmenu'=>'mymodule',
			'leftmenu'=>'mymodule_myobject_list',
			'url'=>'/mymodule/myobject_list.php',
			'langs'=>'mymodule@mymodule',	        // Lang file to use (without .lang) by module. File must be in langs/code_CODE/ directory.
			'position'=>1000+$r,
			'enabled'=>'isModEnabled("mymodule")', // Define condition to show or hide menu entry. Use 'isModEnabled("mymodule")' if entry must be visible if module is enabled.
			'perms'=>'$user->hasRight("mymodule", "myobject", "read")'
			'target'=>'',
			'user'=>2,				                // 0=Menu for internal users, 1=external users, 2=both
			'object'=>'MyObject'
=======
			'fk_menu' => 'fk_mainmenu=mymodule',      // '' if this is a top menu. For left menu, use 'fk_mainmenu=xxx' or 'fk_mainmenu=xxx,fk_leftmenu=yyy' where xxx is mainmenucode and yyy is a leftmenucode
			'type' => 'left',                          // This is a Left menu entry
			'titre' => 'MyObject',
			'prefix' => img_picto('', $this->picto, 'class="pictofixedwidth valignmiddle paddingright"'),
			'mainmenu' => 'mymodule',
			'leftmenu' => 'myobject',
			'url' => '/mymodule/mymoduleindex.php',
			'langs' => 'mymodule@mymodule',	        // Lang file to use (without .lang) by module. File must be in langs/code_CODE/ directory.
			'position' => 1000 + $r,
			'enabled' => 'isModEnabled("mymodule")', // Define condition to show or hide menu entry. Use 'isModEnabled("mymodule")' if entry must be visible if module is enabled.
			'perms' => '$user->hasRight("mymodule", "myobject", "read")',
			'target' => '',
			'user' => 2,				                // 0=Menu for internal users, 1=external users, 2=both
			'object' => 'MyObject'
		);
		$this->menu[$r++]=array(
			'fk_menu' => 'fk_mainmenu=mymodule,fk_leftmenu=myobject',	    // '' if this is a top menu. For left menu, use 'fk_mainmenu=xxx' or 'fk_mainmenu=xxx,fk_leftmenu=yyy' where xxx is mainmenucode and yyy is a leftmenucode
			'type' => 'left',			                // This is a Left menu entry
			'titre' => 'New_MyObject',
			'mainmenu' => 'mymodule',
			'leftmenu' => 'mymodule_myobject_new',
			'url' => '/mymodule/myobject_card.php?action=create',
			'langs' => 'mymodule@mymodule',	        // Lang file to use (without .lang) by module. File must be in langs/code_CODE/ directory.
			'position' => 1000 + $r,
			'enabled' => 'isModEnabled("mymodule")', // Define condition to show or hide menu entry. Use 'isModEnabled("mymodule")' if entry must be visible if module is enabled. Use '$leftmenu==\'system\'' to show if leftmenu system is selected.
			'perms' => '$user->hasRight("mymodule", "myobject", "write")'
			'target' => '',
			'user' => 2,				                // 0=Menu for internal users, 1=external users, 2=both
			'object' => 'MyObject'
		);
		$this->menu[$r++]=array(
			'fk_menu' => 'fk_mainmenu=mymodule,fk_leftmenu=myobject',	    // '' if this is a top menu. For left menu, use 'fk_mainmenu=xxx' or 'fk_mainmenu=xxx,fk_leftmenu=yyy' where xxx is mainmenucode and yyy is a leftmenucode
			'type' => 'left',			                // This is a Left menu entry
			'titre' => 'List_MyObject',
			'mainmenu' => 'mymodule',
			'leftmenu' => 'mymodule_myobject_list',
			'url' => '/mymodule/myobject_list.php',
			'langs' => 'mymodule@mymodule',	        // Lang file to use (without .lang) by module. File must be in langs/code_CODE/ directory.
			'position' => 1000 + $r,
			'enabled' => 'isModEnabled("mymodule")', // Define condition to show or hide menu entry. Use 'isModEnabled("mymodule")' if entry must be visible if module is enabled.
			'perms' => '$user->hasRight("mymodule", "myobject", "read")'
			'target' => '',
			'user' => 2,				                // 0=Menu for internal users, 1=external users, 2=both
			'object' => 'MyObject'
>>>>>>> cc80841a
		);
		*/
		/* END MODULEBUILDER LEFTMENU MYOBJECT */


		// Exports profiles provided by this module
		$r = 1;
		/* BEGIN MODULEBUILDER EXPORT MYOBJECT */
		/*
		$langs->load("mymodule@mymodule");
		$this->export_code[$r] = $this->rights_class.'_'.$r;
		$this->export_label[$r] = 'MyObjectLines';	// Translation key (used only if key ExportDataset_xxx_z not found)
		$this->export_icon[$r] = $this->picto;
		// Define $this->export_fields_array, $this->export_TypeFields_array and $this->export_entities_array
		$keyforclass = 'MyObject'; $keyforclassfile='/mymodule/class/myobject.class.php'; $keyforelement='myobject@mymodule';
		include DOL_DOCUMENT_ROOT.'/core/commonfieldsinexport.inc.php';
		//$this->export_fields_array[$r]['t.fieldtoadd']='FieldToAdd'; $this->export_TypeFields_array[$r]['t.fieldtoadd']='Text';
		//unset($this->export_fields_array[$r]['t.fieldtoremove']);
		//$keyforclass = 'MyObjectLine'; $keyforclassfile='/mymodule/class/myobject.class.php'; $keyforelement='myobjectline@mymodule'; $keyforalias='tl';
		//include DOL_DOCUMENT_ROOT.'/core/commonfieldsinexport.inc.php';
		$keyforselect='myobject'; $keyforaliasextra='extra'; $keyforelement='myobject@mymodule';
		include DOL_DOCUMENT_ROOT.'/core/extrafieldsinexport.inc.php';
		//$keyforselect='myobjectline'; $keyforaliasextra='extraline'; $keyforelement='myobjectline@mymodule';
		//include DOL_DOCUMENT_ROOT.'/core/extrafieldsinexport.inc.php';
		//$this->export_dependencies_array[$r] = array('myobjectline' => array('tl.rowid','tl.ref')); // To force to activate one or several fields if we select some fields that need same (like to select a unique key if we ask a field of a child to avoid the DISTINCT to discard them, or for computed field than need several other fields)
		//$this->export_special_array[$r] = array('t.field' => '...');
		//$this->export_examplevalues_array[$r] = array('t.field' => 'Example');
		//$this->export_help_array[$r] = array('t.field' => 'FieldDescHelp');
		$this->export_sql_start[$r]='SELECT DISTINCT ';
		$this->export_sql_end[$r]  =' FROM '.MAIN_DB_PREFIX.'mymodule_myobject as t';
		//$this->export_sql_end[$r]  .=' LEFT JOIN '.MAIN_DB_PREFIX.'mymodule_myobject_line as tl ON tl.fk_myobject = t.rowid';
		$this->export_sql_end[$r] .=' WHERE 1 = 1';
		$this->export_sql_end[$r] .=' AND t.entity IN ('.getEntity('myobject').')';
		$r++; */
		/* END MODULEBUILDER EXPORT MYOBJECT */

		// Imports profiles provided by this module
		$r = 1;
		/* BEGIN MODULEBUILDER IMPORT MYOBJECT */
		/*
		$langs->load("mymodule@mymodule");
		$this->import_code[$r] = $this->rights_class.'_'.$r;
		$this->import_label[$r] = 'MyObjectLines';	// Translation key (used only if key ExportDataset_xxx_z not found)
		$this->import_icon[$r] = $this->picto;
		$this->import_tables_array[$r] = array('t' => MAIN_DB_PREFIX.'mymodule_myobject', 'extra' => MAIN_DB_PREFIX.'mymodule_myobject_extrafields');
		$this->import_tables_creator_array[$r] = array('t' => 'fk_user_author'); // Fields to store import user id
		$import_sample = array();
		$keyforclass = 'MyObject'; $keyforclassfile='/mymodule/class/myobject.class.php'; $keyforelement='myobject@mymodule';
		include DOL_DOCUMENT_ROOT.'/core/commonfieldsinimport.inc.php';
		$import_extrafield_sample = array();
		$keyforselect='myobject'; $keyforaliasextra='extra'; $keyforelement='myobject@mymodule';
		include DOL_DOCUMENT_ROOT.'/core/extrafieldsinimport.inc.php';
		$this->import_fieldshidden_array[$r] = array('extra.fk_object' => 'lastrowid-'.MAIN_DB_PREFIX.'mymodule_myobject');
		$this->import_regex_array[$r] = array();
		$this->import_examplevalues_array[$r] = array_merge($import_sample, $import_extrafield_sample);
		$this->import_updatekeys_array[$r] = array('t.ref' => 'Ref');
		$this->import_convertvalue_array[$r] = array(
			't.ref' => array(
				'rule'=>'getrefifauto',
				'class'=>(!getDolGlobalString('MYMODULE_MYOBJECT_ADDON') ? 'mod_myobject_standard' : getDolGlobalString('MYMODULE_MYOBJECT_ADDON')),
				'path'=>"/core/modules/mymodule/".(!getDolGlobalString('MYMODULE_MYOBJECT_ADDON') ? 'mod_myobject_standard' : getDolGlobalString('MYMODULE_MYOBJECT_ADDON')).'.php',
				'classobject'=>'MyObject',
				'pathobject'=>'/mymodule/class/myobject.class.php',
			),
			't.fk_soc' => array('rule' => 'fetchidfromref', 'file' => '/societe/class/societe.class.php', 'class' => 'Societe', 'method' => 'fetch', 'element' => 'ThirdParty'),
			't.fk_user_valid' => array('rule' => 'fetchidfromref', 'file' => '/user/class/user.class.php', 'class' => 'User', 'method' => 'fetch', 'element' => 'user'),
			't.fk_mode_reglement' => array('rule' => 'fetchidfromcodeorlabel', 'file' => '/compta/paiement/class/cpaiement.class.php', 'class' => 'Cpaiement', 'method' => 'fetch', 'element' => 'cpayment'),
		);
		$this->import_run_sql_after_array[$r] = array();
		$r++; */
		/* END MODULEBUILDER IMPORT MYOBJECT */
	}

	/**
	 *  Function called when module is enabled.
	 *  The init function add constants, boxes, permissions and menus (defined in constructor) into Dolibarr database.
	 *  It also creates data directories
	 *
	 *  @param      string  $options    Options when enabling module ('', 'noboxes')
	 *  @return     int<-1,1>          	1 if OK, <=0 if KO
	 */
	public function init($options = '')
	{
		global $conf, $langs;

<<<<<<< HEAD
=======
		// Create tables of module at module activation
>>>>>>> cc80841a
		//$result = $this->_load_tables('/install/mysql/', 'mymodule');
		$result = $this->_load_tables('/mymodule/sql/');
		if ($result < 0) {
			return -1; // Do not activate module if error 'not allowed' returned when loading module SQL queries (the _load_table run sql with run_sql with the error allowed parameter set to 'default')
		}

		// Create extrafields during init
		//include_once DOL_DOCUMENT_ROOT.'/core/class/extrafields.class.php';
		//$extrafields = new ExtraFields($this->db);
		//$result0=$extrafields->addExtraField('mymodule_separator1', "Separator 1", 'separator', 1,  0, 'thirdparty',   0, 0, '', array('options'=>array(1=>1)), 1, '', 1, 0, '', '', 'mymodule@mymodule', 'isModEnabled("mymodule")');
		//$result1=$extrafields->addExtraField('mymodule_myattr1', "New Attr 1 label", 'boolean', 1,  3, 'thirdparty',   0, 0, '', '', 1, '', -1, 0, '', '', 'mymodule@mymodule', 'isModEnabled("mymodule")');
		//$result2=$extrafields->addExtraField('mymodule_myattr2', "New Attr 2 label", 'varchar', 1, 10, 'project',      0, 0, '', '', 1, '', -1, 0, '', '', 'mymodule@mymodule', 'isModEnabled("mymodule")');
		//$result3=$extrafields->addExtraField('mymodule_myattr3', "New Attr 3 label", 'varchar', 1, 10, 'bank_account', 0, 0, '', '', 1, '', -1, 0, '', '', 'mymodule@mymodule', 'isModEnabled("mymodule")');
		//$result4=$extrafields->addExtraField('mymodule_myattr4', "New Attr 4 label", 'select',  1,  3, 'thirdparty',   0, 1, '', array('options'=>array('code1'=>'Val1','code2'=>'Val2','code3'=>'Val3')), 1,'', -1, 0, '', '', 'mymodule@mymodule', 'isModEnabled("mymodule")');
		//$result5=$extrafields->addExtraField('mymodule_myattr5', "New Attr 5 label", 'text',    1, 10, 'user',         0, 0, '', '', 1, '', -1, 0, '', '', 'mymodule@mymodule', 'isModEnabled("mymodule")');

		// Permissions
		$this->remove($options);

		$sql = array();

		// Document templates
		$moduledir = dol_sanitizeFileName('mymodule');
		$myTmpObjects = array();
		$myTmpObjects['MyObject'] = array('includerefgeneration' => 0, 'includedocgeneration' => 0);

		foreach ($myTmpObjects as $myTmpObjectKey => $myTmpObjectArray) {
			if ($myTmpObjectArray['includerefgeneration']) {
				$src = DOL_DOCUMENT_ROOT.'/install/doctemplates/'.$moduledir.'/template_myobjects.odt';
				$dirodt = DOL_DATA_ROOT.'/doctemplates/'.$moduledir;
				$dest = $dirodt.'/template_myobjects.odt';

				if (file_exists($src) && !file_exists($dest)) {
					require_once DOL_DOCUMENT_ROOT.'/core/lib/files.lib.php';
					dol_mkdir($dirodt);
					$result = dol_copy($src, $dest, '0', 0);
					if ($result < 0) {
						$langs->load("errors");
						$this->error = $langs->trans('ErrorFailToCopyFile', $src, $dest);
						return 0;
					}
				}

				$sql = array_merge($sql, array(
					"DELETE FROM ".MAIN_DB_PREFIX."document_model WHERE nom = 'standard_".strtolower($myTmpObjectKey)."' AND type = '".$this->db->escape(strtolower($myTmpObjectKey))."' AND entity = ".((int) $conf->entity),
					"INSERT INTO ".MAIN_DB_PREFIX."document_model (nom, type, entity) VALUES('standard_".strtolower($myTmpObjectKey)."', '".$this->db->escape(strtolower($myTmpObjectKey))."', ".((int) $conf->entity).")",
					"DELETE FROM ".MAIN_DB_PREFIX."document_model WHERE nom = 'generic_".strtolower($myTmpObjectKey)."_odt' AND type = '".$this->db->escape(strtolower($myTmpObjectKey))."' AND entity = ".((int) $conf->entity),
					"INSERT INTO ".MAIN_DB_PREFIX."document_model (nom, type, entity) VALUES('generic_".strtolower($myTmpObjectKey)."_odt', '".$this->db->escape(strtolower($myTmpObjectKey))."', ".((int) $conf->entity).")"
				));
			}
		}

		return $this->_init($sql, $options);
	}

	/**
	 *	Function called when module is disabled.
	 *	Remove from database constants, boxes and permissions from Dolibarr database.
	 *	Data directories are not deleted
	 *
	 *	@param	string		$options	Options when enabling module ('', 'noboxes')
	 *	@return	int<-1,1>				1 if OK, <=0 if KO
	 */
	public function remove($options = '')
	{
		$sql = array();
		return $this->_remove($sql, $options);
	}
}<|MERGE_RESOLUTION|>--- conflicted
+++ resolved
@@ -1,15 +1,8 @@
 <?php
-<<<<<<< HEAD
-/* Copyright (C) 2004-2018  Laurent Destailleur     <eldy@users.sourceforge.net>
- * Copyright (C) 2018-2019  Nicolas ZABOURI         <info@inovea-conseil.com>
- * Copyright (C) 2019-2024  Frédéric France         <frederic.france@free.fr>
- * Copyright (C) ---Put here your own copyright and developer email---
-=======
 /* Copyright (C) 2004-2018	Laurent Destailleur			<eldy@users.sourceforge.net>
  * Copyright (C) 2018-2019	Nicolas ZABOURI				<info@inovea-conseil.com>
  * Copyright (C) 2019-2024	Frédéric France				<frederic.france@free.fr>
  * Copyright (C) ---Replace with your own copyright and developer email---
->>>>>>> cc80841a
  *
  * This program is free software; you can redistribute it and/or modify
  * it under the terms of the GNU General Public License as published by
@@ -48,11 +41,7 @@
 	 */
 	public function __construct($db)
 	{
-<<<<<<< HEAD
-		global $langs, $conf;
-=======
 		global $conf, $langs;
->>>>>>> cc80841a
 
 		$this->db = $db;
 
@@ -199,19 +188,11 @@
 		/* END MODULEBUILDER TABS */
 		// Example:
 		// To add a new tab identified by code tabname1
-<<<<<<< HEAD
-		// $this->tabs[] = array('data'=>'objecttype:+tabname1:Title1:mylangfile@mymodule:$user->hasRight('mymodule', 'read'):/mymodule/mynewtab1.php?id=__ID__');
-		// To add another new tab identified by code tabname2. Label will be result of calling all substitution functions on 'Title2' key.
-		// $this->tabs[] = array('data'=>'objecttype:+tabname2:SUBSTITUTION_Title2:mylangfile@mymodule:$user->hasRight('othermodule', 'read'):/mymodule/mynewtab2.php?id=__ID__',
-		// To remove an existing tab identified by code tabname
-		// $this->tabs[] = array('data'=>'objecttype:-tabname:NU:conditiontoremove');
-=======
 		// $this->tabs[] = array('data' => 'objecttype:+tabname1:Title1:mylangfile@mymodule:$user->hasRight(\'mymodule\', \'read\'):/mymodule/mynewtab1.php?id=__ID__');
 		// To add another new tab identified by code tabname2. Label will be result of calling all substitution functions on 'Title2' key.
 		// $this->tabs[] = array('data' => 'objecttype:+tabname2:SUBSTITUTION_Title2:mylangfile@mymodule:$user->hasRight(\'othermodule\', \'read\'):/mymodule/mynewtab2.php?id=__ID__',
 		// To remove an existing tab identified by code tabname
 		// $this->tabs[] = array('data' => 'objecttype:-tabname:NU:conditiontoremove');
->>>>>>> cc80841a
 		//
 		// Where objecttype can be
 		// 'categories_x'	  to add a tab in category view (replace 'x' by type of category (0=product, 1=supplier, 2=customer, 3=member)
@@ -239,29 +220,6 @@
 		// Dictionaries
 		/* Example:
 		 $this->dictionaries=array(
-<<<<<<< HEAD
-		 'langs'=>'mymodule@mymodule',
-		 // List of tables we want to see into dictonnary editor
-		 'tabname'=>array("table1", "table2", "table3"),
-		 // Label of tables
-		 'tablib'=>array("Table1", "Table2", "Table3"),
-		 // Request to select fields
-		 'tabsql'=>array('SELECT f.rowid as rowid, f.code, f.label, f.active FROM '.MAIN_DB_PREFIX.'table1 as f', 'SELECT f.rowid as rowid, f.code, f.label, f.active FROM '.MAIN_DB_PREFIX.'table2 as f', 'SELECT f.rowid as rowid, f.code, f.label, f.active FROM '.MAIN_DB_PREFIX.'table3 as f'),
-		 // Sort order
-		 'tabsqlsort'=>array("label ASC", "label ASC", "label ASC"),
-		 // List of fields (result of select to show dictionary)
-		 'tabfield'=>array("code,label", "code,label", "code,label"),
-		 // List of fields (list of fields to edit a record)
-		 'tabfieldvalue'=>array("code,label", "code,label", "code,label"),
-		 // List of fields (list of fields for insert)
-		 'tabfieldinsert'=>array("code,label", "code,label", "code,label"),
-		 // Name of columns with primary key (try to always name it 'rowid')
-		 'tabrowid'=>array("rowid", "rowid", "rowid"),
-		 // Condition to show each dictionary
-		 'tabcond'=>array(isModEnabled('mymodule'), isModEnabled('mymodule'), isModEnabled('mymodule')),
-		 // Tooltip for every fields of dictionaries: DO NOT PUT AN EMPTY ARRAY
-		 'tabhelp'=>array(array('code'=>$langs->trans('CodeTooltipHelp'), 'field2' => 'field2tooltip'), array('code'=>$langs->trans('CodeTooltipHelp'), 'field2' => 'field2tooltip'), ...),
-=======
 		 'langs' => 'mymodule@mymodule',
 		 // List of tables we want to see into dictonnary editor
 		 'tabname' => array("table1", "table2", "table3"),
@@ -283,7 +241,6 @@
 		 'tabcond' => array(isModEnabled('mymodule'), isModEnabled('mymodule'), isModEnabled('mymodule')),
 		 // Tooltip for every fields of dictionaries: DO NOT PUT AN EMPTY ARRAY
 		 'tabhelp' => array(array('code' => $langs->trans('CodeTooltipHelp'), 'field2' => 'field2tooltip'), array('code' => $langs->trans('CodeTooltipHelp'), 'field2' => 'field2tooltip'), ...),
->>>>>>> cc80841a
 		 );
 		 */
 		/* BEGIN MODULEBUILDER DICTIONARIES */
@@ -360,21 +317,6 @@
 		// Add here entries to declare new menus
 		/* BEGIN MODULEBUILDER TOPMENU */
 		$this->menu[$r++] = array(
-<<<<<<< HEAD
-			'fk_menu'=>'', // '' if this is a top menu. For left menu, use 'fk_mainmenu=xxx' or 'fk_mainmenu=xxx,fk_leftmenu=yyy' where xxx is mainmenucode and yyy is a leftmenucode
-			'type'=>'top', // This is a Top menu entry
-			'titre'=>'ModuleMyModuleName',
-			'prefix' => img_picto('', $this->picto, 'class="pictofixedwidth valignmiddle"'),
-			'mainmenu'=>'mymodule',
-			'leftmenu'=>'',
-			'url'=>'/mymodule/mymoduleindex.php',
-			'langs'=>'mymodule@mymodule', // Lang file to use (without .lang) by module. File must be in langs/code_CODE/ directory.
-			'position'=>1000 + $r,
-			'enabled'=>'isModEnabled("mymodule")', // Define condition to show or hide menu entry. Use 'isModEnabled("mymodule")' if entry must be visible if module is enabled.
-			'perms'=>'1', // Use 'perms'=>'$user->hasRight("mymodule", "myobject", "read")' if you want your menu with a permission rules
-			'target'=>'',
-			'user'=>2, // 0=Menu for internal users, 1=external users, 2=both
-=======
 			'fk_menu' => '', // '' if this is a top menu. For left menu, use 'fk_mainmenu=xxx' or 'fk_mainmenu=xxx,fk_leftmenu=yyy' where xxx is mainmenucode and yyy is a leftmenucode
 			'type' => 'top', // This is a Top menu entry
 			'titre' => 'ModuleMyModuleName',
@@ -388,59 +330,12 @@
 			'perms' => '1', // Use 'perms'=>'$user->hasRight("mymodule", "myobject", "read")' if you want your menu with a permission rules
 			'target' => '',
 			'user' => 2, // 0=Menu for internal users, 1=external users, 2=both
->>>>>>> cc80841a
 		);
 		/* END MODULEBUILDER TOPMENU */
 
 		/* BEGIN MODULEBUILDER LEFTMENU MYOBJECT */
 		/*
 		$this->menu[$r++]=array(
-<<<<<<< HEAD
-			'fk_menu'=>'fk_mainmenu=mymodule',      // '' if this is a top menu. For left menu, use 'fk_mainmenu=xxx' or 'fk_mainmenu=xxx,fk_leftmenu=yyy' where xxx is mainmenucode and yyy is a leftmenucode
-			'type'=>'left',                          // This is a Left menu entry
-			'titre'=>'MyObject',
-			'prefix' => img_picto('', $this->picto, 'class="pictofixedwidth valignmiddle paddingright"'),
-			'mainmenu'=>'mymodule',
-			'leftmenu'=>'myobject',
-			'url'=>'/mymodule/mymoduleindex.php',
-			'langs'=>'mymodule@mymodule',	        // Lang file to use (without .lang) by module. File must be in langs/code_CODE/ directory.
-			'position'=>1000+$r,
-			'enabled'=>'isModEnabled("mymodule")', // Define condition to show or hide menu entry. Use 'isModEnabled("mymodule")' if entry must be visible if module is enabled.
-			'perms'=>'$user->hasRight("mymodule", "myobject", "read")',
-			'target'=>'',
-			'user'=>2,				                // 0=Menu for internal users, 1=external users, 2=both
-			'object'=>'MyObject'
-		);
-		$this->menu[$r++]=array(
-			'fk_menu'=>'fk_mainmenu=mymodule,fk_leftmenu=myobject',	    // '' if this is a top menu. For left menu, use 'fk_mainmenu=xxx' or 'fk_mainmenu=xxx,fk_leftmenu=yyy' where xxx is mainmenucode and yyy is a leftmenucode
-			'type'=>'left',			                // This is a Left menu entry
-			'titre'=>'New_MyObject',
-			'mainmenu'=>'mymodule',
-			'leftmenu'=>'mymodule_myobject_new',
-			'url'=>'/mymodule/myobject_card.php?action=create',
-			'langs'=>'mymodule@mymodule',	        // Lang file to use (without .lang) by module. File must be in langs/code_CODE/ directory.
-			'position'=>1000+$r,
-			'enabled'=>'isModEnabled("mymodule")', // Define condition to show or hide menu entry. Use 'isModEnabled("mymodule")' if entry must be visible if module is enabled. Use '$leftmenu==\'system\'' to show if leftmenu system is selected.
-			'perms'=>'$user->hasRight("mymodule", "myobject", "write")'
-			'target'=>'',
-			'user'=>2,				                // 0=Menu for internal users, 1=external users, 2=both
-			'object'=>'MyObject'
-		);
-		$this->menu[$r++]=array(
-			'fk_menu'=>'fk_mainmenu=mymodule,fk_leftmenu=myobject',	    // '' if this is a top menu. For left menu, use 'fk_mainmenu=xxx' or 'fk_mainmenu=xxx,fk_leftmenu=yyy' where xxx is mainmenucode and yyy is a leftmenucode
-			'type'=>'left',			                // This is a Left menu entry
-			'titre'=>'List_MyObject',
-			'mainmenu'=>'mymodule',
-			'leftmenu'=>'mymodule_myobject_list',
-			'url'=>'/mymodule/myobject_list.php',
-			'langs'=>'mymodule@mymodule',	        // Lang file to use (without .lang) by module. File must be in langs/code_CODE/ directory.
-			'position'=>1000+$r,
-			'enabled'=>'isModEnabled("mymodule")', // Define condition to show or hide menu entry. Use 'isModEnabled("mymodule")' if entry must be visible if module is enabled.
-			'perms'=>'$user->hasRight("mymodule", "myobject", "read")'
-			'target'=>'',
-			'user'=>2,				                // 0=Menu for internal users, 1=external users, 2=both
-			'object'=>'MyObject'
-=======
 			'fk_menu' => 'fk_mainmenu=mymodule',      // '' if this is a top menu. For left menu, use 'fk_mainmenu=xxx' or 'fk_mainmenu=xxx,fk_leftmenu=yyy' where xxx is mainmenucode and yyy is a leftmenucode
 			'type' => 'left',                          // This is a Left menu entry
 			'titre' => 'MyObject',
@@ -485,7 +380,6 @@
 			'target' => '',
 			'user' => 2,				                // 0=Menu for internal users, 1=external users, 2=both
 			'object' => 'MyObject'
->>>>>>> cc80841a
 		);
 		*/
 		/* END MODULEBUILDER LEFTMENU MYOBJECT */
@@ -571,10 +465,7 @@
 	{
 		global $conf, $langs;
 
-<<<<<<< HEAD
-=======
 		// Create tables of module at module activation
->>>>>>> cc80841a
 		//$result = $this->_load_tables('/install/mysql/', 'mymodule');
 		$result = $this->_load_tables('/mymodule/sql/');
 		if ($result < 0) {
