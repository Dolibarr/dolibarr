<?php
/* Copyright (C) 2004-2018 Laurent Destailleur  <eldy@users.sourceforge.net>
<<<<<<< HEAD
=======
 * Copyright (C) 2018	   Nicolas ZABOURI 	<info@inovea-conseil.com>
>>>>>>> d9b8a8c8
 * Copyright (C) ---Put here your own copyright and developer email---
 *
 * This program is free software; you can redistribute it and/or modify
 * it under the terms of the GNU General Public License as published by
 * the Free Software Foundation; either version 3 of the License, or
 * (at your option) any later version.
 *
 * This program is distributed in the hope that it will be useful,
 * but WITHOUT ANY WARRANTY; without even the implied warranty of
 * MERCHANTABILITY or FITNESS FOR A PARTICULAR PURPOSE.  See the
 * GNU General Public License for more details.
 *
 * You should have received a copy of the GNU General Public License
 * along with this program. If not, see <http://www.gnu.org/licenses/>.
 */

/**
 * 	\defgroup   mymodule     Module MyModule
 *  \brief      MyModule module descriptor.
 *
 *  \file       htdocs/mymodule/core/modules/modMyModule.class.php
 *  \ingroup    mymodule
 *  \brief      Description and activation file for module MyModule
 */
include_once DOL_DOCUMENT_ROOT .'/core/modules/DolibarrModules.class.php';


/**
 *  Description and activation class for module MyModule
 */
class modMyModule extends DolibarrModules
{
	/**
	 * Constructor. Define names, constants, directories, boxes, permissions
	 *
	 * @param DoliDB $db Database handler
	 */
	public function __construct($db)
	{
        global $langs,$conf;

        $this->db = $db;

		// Id for module (must be unique).
		// Use here a free id (See in Home -> System information -> Dolibarr for list of used modules id).
		$this->numero = 500000;		// TODO Go on page https://wiki.dolibarr.org/index.php/List_of_modules_id to reserve id number for your module
		// Key text used to identify module (for permissions, menus, etc...)
		$this->rights_class = 'mymodule';

		// Family can be 'base' (core modules),'crm','financial','hr','projects','products','ecm','technic' (transverse modules),'interface' (link with external tools),'other','...'
		// It is used to group modules by family in module setup page
		$this->family = "other";
		// Module position in the family on 2 digits ('01', '10', '20', ...)
		$this->module_position = '90';
<<<<<<< HEAD
		// Gives the possibility to the module, to provide his own family info and position of this family (Overwrite $this->family and $this->module_position. Avoid this)
=======
		// Gives the possibility for the module, to provide his own family info and position of this family (Overwrite $this->family and $this->module_position. Avoid this)
>>>>>>> d9b8a8c8
		//$this->familyinfo = array('myownfamily' => array('position' => '01', 'label' => $langs->trans("MyOwnFamily")));

		// Module label (no space allowed), used if translation string 'ModuleMyModuleName' not found (MyModule is name of module).
		$this->name = preg_replace('/^mod/i','',get_class($this));
		// Module description, used if translation string 'ModuleMyModuleDesc' not found (MyModule is name of module).
		$this->description = "MyModuleDescription";
		// Used only if file README.md and README-LL.md not found.
		$this->descriptionlong = "MyModule description (Long)";

		$this->editor_name = 'Editor name';
		$this->editor_url = 'https://www.example.com';

		// Possible values for version are: 'development', 'experimental', 'dolibarr', 'dolibarr_deprecated' or a version string like 'x.y.z'
		$this->version = '1.0';

        //Url to the file with your last numberversion of this module
        //$this->url_last_version = 'http://www.example.com/versionmodule.txt';
		// Key used in llx_const table to save module status enabled/disabled (where MYMODULE is value of property name of module in uppercase)
		$this->const_name = 'MAIN_MODULE_'.strtoupper($this->name);
		// Name of image file used for this module.
		// If file is in theme/yourtheme/img directory under name object_pictovalue.png, use this->picto='pictovalue'
		// If file is in module/img directory under name object_pictovalue.png, use this->picto='pictovalue@module'
		$this->picto='generic';

		// Define some features supported by module (triggers, login, substitutions, menus, css, etc...)
		$this->module_parts = array(
<<<<<<< HEAD
		                        	'triggers' => 1,                                 	// Set this to 1 if module has its own trigger directory (core/triggers)
									'login' => 0,                                    	// Set this to 1 if module has its own login method file (core/login)
									'substitutions' => 1,                            	// Set this to 1 if module has its own substitution function file (core/substitutions)
									'menus' => 0,                                    	// Set this to 1 if module has its own menus handler directory (core/menus)
									'theme' => 0,                                    	// Set this to 1 if module has its own theme directory (theme)
		                        	'tpl' => 0,                                      	// Set this to 1 if module overwrite template dir (core/tpl)
									'barcode' => 0,                                  	// Set this to 1 if module has its own barcode directory (core/modules/barcode)
									'models' => 0,                                   	// Set this to 1 if module has its own models directory (core/modules/xxx)
									'css' => array('/mymodule/css/mymodule.css.php'),	// Set this to relative path of css file if module has its own css file
	 								'js' => array('/mymodule/js/mymodule.js.php'),          // Set this to relative path of js file if module must load a js on all pages
									'hooks' => array('data'=>array('hookcontext1','hookcontext2'), 'entity'=>'0'), 	// Set here all hooks context managed by module. To find available hook context, make a "grep -r '>initHooks(' *" on source code. You can also set hook context 'all'
									'moduleforexternal' => 0							// Set this to 1 if feature of module are opened to external users
		                        );
=======
		    'triggers' => 1,                                 	// Set this to 1 if module has its own trigger directory (core/triggers)
			'login' => 0,                                    	// Set this to 1 if module has its own login method file (core/login)
			'substitutions' => 1,                            	// Set this to 1 if module has its own substitution function file (core/substitutions)
			'menus' => 0,                                    	// Set this to 1 if module has its own menus handler directory (core/menus)
			'theme' => 0,                                    	// Set this to 1 if module has its own theme directory (theme)
		    'tpl' => 0,                                      	// Set this to 1 if module overwrite template dir (core/tpl)
			'barcode' => 0,                                  	// Set this to 1 if module has its own barcode directory (core/modules/barcode)
			'models' => 0,                                   	// Set this to 1 if module has its own models directory (core/modules/xxx)
			'css' => array('/mymodule/css/mymodule.css.php'),	// Set this to relative path of css file if module has its own css file
	 		'js' => array('/mymodule/js/mymodule.js.php'),          // Set this to relative path of js file if module must load a js on all pages
			'hooks' => array('data'=>array('hookcontext1','hookcontext2'), 'entity'=>'0'), 	// Set here all hooks context managed by module. To find available hook context, make a "grep -r '>initHooks(' *" on source code. You can also set hook context 'all'
			'moduleforexternal' => 0							// Set this to 1 if feature of module are opened to external users
		);
>>>>>>> d9b8a8c8

		// Data directories to create when module is enabled.
		// Example: this->dirs = array("/mymodule/temp","/mymodule/subdir");
		$this->dirs = array("/mymodule/temp");

		// Config pages. Put here list of php page, stored into mymodule/admin directory, to use to setup module.
		$this->config_page_url = array("setup.php@mymodule");

		// Dependencies
		$this->hidden = false;			// A condition to hide module
<<<<<<< HEAD
		$this->depends = array();		// List of module class names as string that must be enabled if this module is enabled
		$this->requiredby = array();	// List of module class names to disable if this one is disabled
		$this->conflictwith = array();	// List of module class names as string this module is in conflict with
		$this->langfiles = array("mymodule@mymodule");
		$this->phpmin = array(5,3);					// Minimum version of PHP required by module
		$this->need_dolibarr_version = array(4,0);	// Minimum version of Dolibarr required by module
		$this->warnings_activation = array();                     // Warning to show when we activate module. array('always'='text') or array('FR'='textfr','ES'='textes'...)
		$this->warnings_activation_ext = array();                 // Warning to show when we activate an external module. array('always'='text') or array('FR'='textfr','ES'='textes'...)
=======
		$this->depends = array();		// List of module class names as string that must be enabled if this module is enabled. Example: array('always1'=>'modModuleToEnable1','always2'=>'modModuleToEnable2', 'FR1'=>'modModuleToEnableFR'...)
		$this->requiredby = array();	// List of module class names as string to disable if this one is disabled. Example: array('modModuleToDisable1', ...)
		$this->conflictwith = array();	// List of module class names as string this module is in conflict with. Example: array('modModuleToDisable1', ...)
		$this->langfiles = array("mymodule@mymodule");
		//$this->phpmin = array(5,4);					// Minimum version of PHP required by module
		$this->need_dolibarr_version = array(4,0);		// Minimum version of Dolibarr required by module
		$this->warnings_activation = array();			// Warning to show when we activate module. array('always'='text') or array('FR'='textfr','ES'='textes'...)
		$this->warnings_activation_ext = array();		// Warning to show when we activate an external module. array('always'='text') or array('FR'='textfr','ES'='textes'...)
>>>>>>> d9b8a8c8
		//$this->automatic_activation = array('FR'=>'MyModuleWasAutomaticallyActivatedBecauseOfYourCountryChoice');
		//$this->always_enabled = true;								// If true, can't be disabled

		// Constants
		// List of particular constants to add when module is enabled (key, 'chaine', value, desc, visible, 'current' or 'allentities', deleteonunactive)
		// Example: $this->const=array(0=>array('MYMODULE_MYNEWCONST1','chaine','myvalue','This is a constant to add',1),
		//                             1=>array('MYMODULE_MYNEWCONST2','chaine','myvalue','This is another constant to add',0, 'current', 1)
		// );
		$this->const = array(
			1=>array('MYMODULE_MYCONSTANT', 'chaine', 'avalue', 'This is a constant to add', 1, 'allentities', 1)
		);

		// Some keys to add into the overwriting translation tables
		/*$this->overwrite_translation = array(
			'en_US:ParentCompany'=>'Parent company or reseller',
			'fr_FR:ParentCompany'=>'Maison mère ou revendeur'
		)*/

		if (! isset($conf->mymodule) || ! isset($conf->mymodule->enabled))
		{
			$conf->mymodule=new stdClass();
			$conf->mymodule->enabled=0;
		}


		// Array to add new pages in new tabs
        $this->tabs = array();
		// Example:
		// $this->tabs[] = array('data'=>'objecttype:+tabname1:Title1:mylangfile@mymodule:$user->rights->mymodule->read:/mymodule/mynewtab1.php?id=__ID__');  					// To add a new tab identified by code tabname1
        // $this->tabs[] = array('data'=>'objecttype:+tabname2:SUBSTITUTION_Title2:mylangfile@mymodule:$user->rights->othermodule->read:/mymodule/mynewtab2.php?id=__ID__',  	// To add another new tab identified by code tabname2. Label will be result of calling all substitution functions on 'Title2' key.
        // $this->tabs[] = array('data'=>'objecttype:-tabname:NU:conditiontoremove');                                                     										// To remove an existing tab identified by code tabname
        //
        // Where objecttype can be
		// 'categories_x'	  to add a tab in category view (replace 'x' by type of category (0=product, 1=supplier, 2=customer, 3=member)
		// 'contact'          to add a tab in contact view
		// 'contract'         to add a tab in contract view
		// 'group'            to add a tab in group view
		// 'intervention'     to add a tab in intervention view
		// 'invoice'          to add a tab in customer invoice view
		// 'invoice_supplier' to add a tab in supplier invoice view
		// 'member'           to add a tab in fundation member view
		// 'opensurveypoll'	  to add a tab in opensurvey poll view
		// 'order'            to add a tab in customer order view
		// 'order_supplier'   to add a tab in supplier order view
		// 'payment'		  to add a tab in payment view
		// 'payment_supplier' to add a tab in supplier payment view
		// 'product'          to add a tab in product view
		// 'propal'           to add a tab in propal view
		// 'project'          to add a tab in project view
		// 'stock'            to add a tab in stock view
		// 'thirdparty'       to add a tab in third party view
		// 'user'             to add a tab in user view


        // Dictionaries
		$this->dictionaries=array();
        /* Example:
        $this->dictionaries=array(
            'langs'=>'mylangfile@mymodule',
            'tabname'=>array(MAIN_DB_PREFIX."table1",MAIN_DB_PREFIX."table2",MAIN_DB_PREFIX."table3"),		// List of tables we want to see into dictonnary editor
            'tablib'=>array("Table1","Table2","Table3"),													// Label of tables
            'tabsql'=>array('SELECT f.rowid as rowid, f.code, f.label, f.active FROM '.MAIN_DB_PREFIX.'table1 as f','SELECT f.rowid as rowid, f.code, f.label, f.active FROM '.MAIN_DB_PREFIX.'table2 as f','SELECT f.rowid as rowid, f.code, f.label, f.active FROM '.MAIN_DB_PREFIX.'table3 as f'),	// Request to select fields
            'tabsqlsort'=>array("label ASC","label ASC","label ASC"),																					// Sort order
            'tabfield'=>array("code,label","code,label","code,label"),																					// List of fields (result of select to show dictionary)
            'tabfieldvalue'=>array("code,label","code,label","code,label"),																				// List of fields (list of fields to edit a record)
            'tabfieldinsert'=>array("code,label","code,label","code,label"),																			// List of fields (list of fields for insert)
            'tabrowid'=>array("rowid","rowid","rowid"),																									// Name of columns with primary key (try to always name it 'rowid')
            'tabcond'=>array($conf->mymodule->enabled,$conf->mymodule->enabled,$conf->mymodule->enabled)												// Condition to show each dictionary
        );
        */


        // Boxes/Widgets
		// Add here list of php file(s) stored in mymodule/core/boxes that contains class to show a widget.
        $this->boxes = array(
        	0=>array('file'=>'mymodulewidget1.php@mymodule','note'=>'Widget provided by MyModule','enabledbydefaulton'=>'Home'),
        	//1=>array('file'=>'mymodulewidget2.php@mymodule','note'=>'Widget provided by MyModule'),
        	//2=>array('file'=>'mymodulewidget3.php@mymodule','note'=>'Widget provided by MyModule')
        );


		// Cronjobs (List of cron jobs entries to add when module is enabled)
		// unit_frequency must be 60 for minute, 3600 for hour, 86400 for day, 604800 for week
		$this->cronjobs = array(
<<<<<<< HEAD
			0=>array('label'=>'MyJob label', 'jobtype'=>'method', 'class'=>'/mymodule/class/myobject.class.php', 'objectname'=>'MyObject', 'method'=>'doScheduledJob', 'parameters'=>'', 'comment'=>'Comment', 'frequency'=>2, 'unitfrequency'=>3600, 'status'=>0, 'test'=>true)
		);
		// Example: $this->cronjobs=array(0=>array('label'=>'My label', 'jobtype'=>'method', 'class'=>'/dir/class/file.class.php', 'objectname'=>'MyClass', 'method'=>'myMethod', 'parameters'=>'param1, param2', 'comment'=>'Comment', 'frequency'=>2, 'unitfrequency'=>3600, 'status'=>0, 'test'=>true),
		//                                1=>array('label'=>'My label', 'jobtype'=>'command', 'command'=>'', 'parameters'=>'param1, param2', 'comment'=>'Comment', 'frequency'=>1, 'unitfrequency'=>3600*24, 'status'=>0, 'test'=>true)
=======
			0=>array('label'=>'MyJob label', 'jobtype'=>'method', 'class'=>'/mymodule/class/myobject.class.php', 'objectname'=>'MyObject', 'method'=>'doScheduledJob', 'parameters'=>'', 'comment'=>'Comment', 'frequency'=>2, 'unitfrequency'=>3600, 'status'=>0, 'test'=>'$conf->mymodule->enabled', 'priority'=>50)
		);
		// Example: $this->cronjobs=array(0=>array('label'=>'My label', 'jobtype'=>'method', 'class'=>'/dir/class/file.class.php', 'objectname'=>'MyClass', 'method'=>'myMethod', 'parameters'=>'param1, param2', 'comment'=>'Comment', 'frequency'=>2, 'unitfrequency'=>3600, 'status'=>0, 'test'=>'$conf->mymodule->enabled', 'priority'=>50),
		//                                1=>array('label'=>'My label', 'jobtype'=>'command', 'command'=>'', 'parameters'=>'param1, param2', 'comment'=>'Comment', 'frequency'=>1, 'unitfrequency'=>3600*24, 'status'=>0, 'test'=>'$conf->mymodule->enabled', 'priority'=>50)
>>>>>>> d9b8a8c8
		// );


		// Permissions
		$this->rights = array();		// Permission array used by this module

		$r=0;
		$this->rights[$r][0] = $this->numero + $r;	// Permission id (must not be already used)
		$this->rights[$r][1] = 'Read myobject of MyModule';	// Permission label
		$this->rights[$r][3] = 1; 					// Permission by default for new user (0/1)
		$this->rights[$r][4] = 'read';				// In php code, permission will be checked by test if ($user->rights->mymodule->level1->level2)
		$this->rights[$r][5] = '';				    // In php code, permission will be checked by test if ($user->rights->mymodule->level1->level2)

		$r++;
		$this->rights[$r][0] = $this->numero + $r;	// Permission id (must not be already used)
		$this->rights[$r][1] = 'Create/Update myobject of MyModule';	// Permission label
		$this->rights[$r][3] = 1; 					// Permission by default for new user (0/1)
		$this->rights[$r][4] = 'write';				// In php code, permission will be checked by test if ($user->rights->mymodule->level1->level2)
		$this->rights[$r][5] = '';				    // In php code, permission will be checked by test if ($user->rights->mymodule->level1->level2)

		$r++;
		$this->rights[$r][0] = $this->numero + $r;	// Permission id (must not be already used)
		$this->rights[$r][1] = 'Delete myobject of MyModule';	// Permission label
		$this->rights[$r][3] = 1; 					// Permission by default for new user (0/1)
		$this->rights[$r][4] = 'delete';				// In php code, permission will be checked by test if ($user->rights->mymodule->level1->level2)
		$this->rights[$r][5] = '';				    // In php code, permission will be checked by test if ($user->rights->mymodule->level1->level2)


		// Main menu entries
		$this->menu = array();			// List of menus to add
		$r=0;

		// Add here entries to declare new menus

		/* BEGIN MODULEBUILDER TOPMENU */
		$this->menu[$r++]=array('fk_menu'=>'',			                // '' if this is a top menu. For left menu, use 'fk_mainmenu=xxx' or 'fk_mainmenu=xxx,fk_leftmenu=yyy' where xxx is mainmenucode and yyy is a leftmenucode
								'type'=>'top',			                // This is a Top menu entry
								'titre'=>'MyModule',
								'mainmenu'=>'mymodule',
								'leftmenu'=>'',
								'url'=>'/mymodule/mymoduleindex.php',
								'langs'=>'mymodule@mymodule',	        // Lang file to use (without .lang) by module. File must be in langs/code_CODE/ directory.
								'position'=>1000+$r,
								'enabled'=>'$conf->mymodule->enabled',	// Define condition to show or hide menu entry. Use '$conf->mymodule->enabled' if entry must be visible if module is enabled.
								'perms'=>'1',			                // Use 'perms'=>'$user->rights->mymodule->level1->level2' if you want your menu with a permission rules
								'target'=>'',
								'user'=>2);				                // 0=Menu for internal users, 1=external users, 2=both

		/* END MODULEBUILDER TOPMENU */

		/* BEGIN MODULEBUILDER LEFTMENU MYOBJECT
		$this->menu[$r++]=array(	'fk_menu'=>'fk_mainmenu=mymodule',	    // '' if this is a top menu. For left menu, use 'fk_mainmenu=xxx' or 'fk_mainmenu=xxx,fk_leftmenu=yyy' where xxx is mainmenucode and yyy is a leftmenucode
								'type'=>'left',			                // This is a Left menu entry
								'titre'=>'List MyObject',
								'mainmenu'=>'mymodule',
								'leftmenu'=>'mymodule_myobject_list',
								'url'=>'/mymodule/myobject_list.php',
								'langs'=>'mymodule@mymodule',	        // Lang file to use (without .lang) by module. File must be in langs/code_CODE/ directory.
								'position'=>1000+$r,
								'enabled'=>'$conf->mymodule->enabled',  // Define condition to show or hide menu entry. Use '$conf->mymodule->enabled' if entry must be visible if module is enabled. Use '$leftmenu==\'system\'' to show if leftmenu system is selected.
								'perms'=>'1',			                // Use 'perms'=>'$user->rights->mymodule->level1->level2' if you want your menu with a permission rules
								'target'=>'',
								'user'=>2);				                // 0=Menu for internal users, 1=external users, 2=both
		$this->menu[$r++]=array(	'fk_menu'=>'fk_mainmenu=mymodule,fk_leftmenu=mymodule',	    // '' if this is a top menu. For left menu, use 'fk_mainmenu=xxx' or 'fk_mainmenu=xxx,fk_leftmenu=yyy' where xxx is mainmenucode and yyy is a leftmenucode
								'type'=>'left',			                // This is a Left menu entry
								'titre'=>'New MyObject',
								'mainmenu'=>'mymodule',
								'leftmenu'=>'mymodule_myobject_new',
								'url'=>'/mymodule/myobject_page.php?action=create',
								'langs'=>'mymodule@mymodule',	        // Lang file to use (without .lang) by module. File must be in langs/code_CODE/ directory.
								'position'=>1000+$r,
								'enabled'=>'$conf->mymodule->enabled',  // Define condition to show or hide menu entry. Use '$conf->mymodule->enabled' if entry must be visible if module is enabled. Use '$leftmenu==\'system\'' to show if leftmenu system is selected.
								'perms'=>'1',			                // Use 'perms'=>'$user->rights->mymodule->level1->level2' if you want your menu with a permission rules
								'target'=>'',
								'user'=>2);				                // 0=Menu for internal users, 1=external users, 2=both
		END MODULEBUILDER LEFTMENU MYOBJECT */


		// Exports
		$r=1;

		/* BEGIN MODULEBUILDER EXPORT MYOBJECT */
		/*
		$langs->load("mymodule@mymodule");
		$this->export_code[$r]=$this->rights_class.'_'.$r;
		$this->export_label[$r]='MyObjectLines';	// Translation key (used only if key ExportDataset_xxx_z not found)
		$this->export_icon[$r]='myobject@mymodule';
		$keyforclass = 'MyObject'; $keyforclassfile='/mymobule/class/myobject.class.php'; $keyforelement='myobject';
		include DOL_DOCUMENT_ROOT.'/core/commonfieldsinexport.inc.php';
		$keyforselect='myobject'; $keyforaliasextra='extra'; $keyforelement='myobject';
		include DOL_DOCUMENT_ROOT.'/core/extrafieldsinexport.inc.php';
		//$this->export_dependencies_array[$r]=array('mysubobject'=>'ts.rowid', 't.myfield'=>array('t.myfield2','t.myfield3')); // To force to activate one or several fields if we select some fields that need same (like to select a unique key if we ask a field of a child to avoid the DISTINCT to discard them, or for computed field than need several other fields)
		$this->export_sql_start[$r]='SELECT DISTINCT ';
		$this->export_sql_end[$r]  =' FROM '.MAIN_DB_PREFIX.'myobject as t';
		$this->export_sql_end[$r] .=' WHERE 1 = 1';
		$this->export_sql_end[$r] .=' AND t.entity IN ('.getEntity('myobject').')';
		$r++; */
		/* END MODULEBUILDER EXPORT MYOBJECT */
	}

	/**
	 *	Function called when module is enabled.
	 *	The init function add constants, boxes, permissions and menus (defined in constructor) into Dolibarr database.
	 *	It also creates data directories
	 *
     *	@param      string	$options    Options when enabling module ('', 'noboxes')
	 *	@return     int             	1 if OK, 0 if KO
	 */
	public function init($options='')
	{
		$result=$this->_load_tables('/mymodule/sql/');
		if ($result < 0) return -1; // Do not activate module if not allowed errors found on module SQL queries (the _load_table run sql with run_sql with error allowed parameter to 'default')

		// Create extrafields
		include_once DOL_DOCUMENT_ROOT.'/core/class/extrafields.class.php';
		$extrafields = new ExtraFields($this->db);

		//$result1=$extrafields->addExtraField('myattr1', "New Attr 1 label", 'boolean', 1,  3, 'thirdparty',   0, 0, '', '', 1, '', 0, 0, '', '', 'mymodule@mymodule', '$conf->mymodule->enabled');
		//$result2=$extrafields->addExtraField('myattr2', "New Attr 2 label", 'varchar', 1, 10, 'project',      0, 0, '', '', 1, '', 0, 0, '', '', 'mymodule@mymodule', '$conf->mymodule->enabled');
		//$result3=$extrafields->addExtraField('myattr3', "New Attr 3 label", 'varchar', 1, 10, 'bank_account', 0, 0, '', '', 1, '', 0, 0, '', '', 'mymodule@mymodule', '$conf->mymodule->enabled');
		//$result4=$extrafields->addExtraField('myattr4', "New Attr 4 label", 'select',  1,  3, 'thirdparty',   0, 1, '', array('options'=>array('code1'=>'Val1','code2'=>'Val2','code3'=>'Val3')), 1 '', 0, 0, '', '', 'mymodule@mymodule', '$conf->mymodule->enabled');
		//$result5=$extrafields->addExtraField('myattr5', "New Attr 5 label", 'text',    1, 10, 'user',         0, 0, '', '', 1, '', 0, 0, '', '', 'mymodule@mymodule', '$conf->mymodule->enabled');

		$sql = array();

		return $this->_init($sql, $options);
	}

	/**
	 *	Function called when module is disabled.
	 *	Remove from database constants, boxes and permissions from Dolibarr database.
	 *	Data directories are not deleted
	 *
	 *	@param      string	$options    Options when enabling module ('', 'noboxes')
	 *	@return     int             	1 if OK, 0 if KO
	 */
	public function remove($options = '')
	{
		$sql = array();

		return $this->_remove($sql, $options);
	}
}<|MERGE_RESOLUTION|>--- conflicted
+++ resolved
@@ -1,9 +1,6 @@
 <?php
 /* Copyright (C) 2004-2018 Laurent Destailleur  <eldy@users.sourceforge.net>
-<<<<<<< HEAD
-=======
  * Copyright (C) 2018	   Nicolas ZABOURI 	<info@inovea-conseil.com>
->>>>>>> d9b8a8c8
  * Copyright (C) ---Put here your own copyright and developer email---
  *
  * This program is free software; you can redistribute it and/or modify
@@ -58,11 +55,7 @@
 		$this->family = "other";
 		// Module position in the family on 2 digits ('01', '10', '20', ...)
 		$this->module_position = '90';
-<<<<<<< HEAD
-		// Gives the possibility to the module, to provide his own family info and position of this family (Overwrite $this->family and $this->module_position. Avoid this)
-=======
 		// Gives the possibility for the module, to provide his own family info and position of this family (Overwrite $this->family and $this->module_position. Avoid this)
->>>>>>> d9b8a8c8
 		//$this->familyinfo = array('myownfamily' => array('position' => '01', 'label' => $langs->trans("MyOwnFamily")));
 
 		// Module label (no space allowed), used if translation string 'ModuleMyModuleName' not found (MyModule is name of module).
@@ -89,21 +82,6 @@
 
 		// Define some features supported by module (triggers, login, substitutions, menus, css, etc...)
 		$this->module_parts = array(
-<<<<<<< HEAD
-		                        	'triggers' => 1,                                 	// Set this to 1 if module has its own trigger directory (core/triggers)
-									'login' => 0,                                    	// Set this to 1 if module has its own login method file (core/login)
-									'substitutions' => 1,                            	// Set this to 1 if module has its own substitution function file (core/substitutions)
-									'menus' => 0,                                    	// Set this to 1 if module has its own menus handler directory (core/menus)
-									'theme' => 0,                                    	// Set this to 1 if module has its own theme directory (theme)
-		                        	'tpl' => 0,                                      	// Set this to 1 if module overwrite template dir (core/tpl)
-									'barcode' => 0,                                  	// Set this to 1 if module has its own barcode directory (core/modules/barcode)
-									'models' => 0,                                   	// Set this to 1 if module has its own models directory (core/modules/xxx)
-									'css' => array('/mymodule/css/mymodule.css.php'),	// Set this to relative path of css file if module has its own css file
-	 								'js' => array('/mymodule/js/mymodule.js.php'),          // Set this to relative path of js file if module must load a js on all pages
-									'hooks' => array('data'=>array('hookcontext1','hookcontext2'), 'entity'=>'0'), 	// Set here all hooks context managed by module. To find available hook context, make a "grep -r '>initHooks(' *" on source code. You can also set hook context 'all'
-									'moduleforexternal' => 0							// Set this to 1 if feature of module are opened to external users
-		                        );
-=======
 		    'triggers' => 1,                                 	// Set this to 1 if module has its own trigger directory (core/triggers)
 			'login' => 0,                                    	// Set this to 1 if module has its own login method file (core/login)
 			'substitutions' => 1,                            	// Set this to 1 if module has its own substitution function file (core/substitutions)
@@ -117,7 +95,6 @@
 			'hooks' => array('data'=>array('hookcontext1','hookcontext2'), 'entity'=>'0'), 	// Set here all hooks context managed by module. To find available hook context, make a "grep -r '>initHooks(' *" on source code. You can also set hook context 'all'
 			'moduleforexternal' => 0							// Set this to 1 if feature of module are opened to external users
 		);
->>>>>>> d9b8a8c8
 
 		// Data directories to create when module is enabled.
 		// Example: this->dirs = array("/mymodule/temp","/mymodule/subdir");
@@ -128,16 +105,6 @@
 
 		// Dependencies
 		$this->hidden = false;			// A condition to hide module
-<<<<<<< HEAD
-		$this->depends = array();		// List of module class names as string that must be enabled if this module is enabled
-		$this->requiredby = array();	// List of module class names to disable if this one is disabled
-		$this->conflictwith = array();	// List of module class names as string this module is in conflict with
-		$this->langfiles = array("mymodule@mymodule");
-		$this->phpmin = array(5,3);					// Minimum version of PHP required by module
-		$this->need_dolibarr_version = array(4,0);	// Minimum version of Dolibarr required by module
-		$this->warnings_activation = array();                     // Warning to show when we activate module. array('always'='text') or array('FR'='textfr','ES'='textes'...)
-		$this->warnings_activation_ext = array();                 // Warning to show when we activate an external module. array('always'='text') or array('FR'='textfr','ES'='textes'...)
-=======
 		$this->depends = array();		// List of module class names as string that must be enabled if this module is enabled. Example: array('always1'=>'modModuleToEnable1','always2'=>'modModuleToEnable2', 'FR1'=>'modModuleToEnableFR'...)
 		$this->requiredby = array();	// List of module class names as string to disable if this one is disabled. Example: array('modModuleToDisable1', ...)
 		$this->conflictwith = array();	// List of module class names as string this module is in conflict with. Example: array('modModuleToDisable1', ...)
@@ -146,7 +113,6 @@
 		$this->need_dolibarr_version = array(4,0);		// Minimum version of Dolibarr required by module
 		$this->warnings_activation = array();			// Warning to show when we activate module. array('always'='text') or array('FR'='textfr','ES'='textes'...)
 		$this->warnings_activation_ext = array();		// Warning to show when we activate an external module. array('always'='text') or array('FR'='textfr','ES'='textes'...)
->>>>>>> d9b8a8c8
 		//$this->automatic_activation = array('FR'=>'MyModuleWasAutomaticallyActivatedBecauseOfYourCountryChoice');
 		//$this->always_enabled = true;								// If true, can't be disabled
 
@@ -231,17 +197,10 @@
 		// Cronjobs (List of cron jobs entries to add when module is enabled)
 		// unit_frequency must be 60 for minute, 3600 for hour, 86400 for day, 604800 for week
 		$this->cronjobs = array(
-<<<<<<< HEAD
-			0=>array('label'=>'MyJob label', 'jobtype'=>'method', 'class'=>'/mymodule/class/myobject.class.php', 'objectname'=>'MyObject', 'method'=>'doScheduledJob', 'parameters'=>'', 'comment'=>'Comment', 'frequency'=>2, 'unitfrequency'=>3600, 'status'=>0, 'test'=>true)
-		);
-		// Example: $this->cronjobs=array(0=>array('label'=>'My label', 'jobtype'=>'method', 'class'=>'/dir/class/file.class.php', 'objectname'=>'MyClass', 'method'=>'myMethod', 'parameters'=>'param1, param2', 'comment'=>'Comment', 'frequency'=>2, 'unitfrequency'=>3600, 'status'=>0, 'test'=>true),
-		//                                1=>array('label'=>'My label', 'jobtype'=>'command', 'command'=>'', 'parameters'=>'param1, param2', 'comment'=>'Comment', 'frequency'=>1, 'unitfrequency'=>3600*24, 'status'=>0, 'test'=>true)
-=======
 			0=>array('label'=>'MyJob label', 'jobtype'=>'method', 'class'=>'/mymodule/class/myobject.class.php', 'objectname'=>'MyObject', 'method'=>'doScheduledJob', 'parameters'=>'', 'comment'=>'Comment', 'frequency'=>2, 'unitfrequency'=>3600, 'status'=>0, 'test'=>'$conf->mymodule->enabled', 'priority'=>50)
 		);
 		// Example: $this->cronjobs=array(0=>array('label'=>'My label', 'jobtype'=>'method', 'class'=>'/dir/class/file.class.php', 'objectname'=>'MyClass', 'method'=>'myMethod', 'parameters'=>'param1, param2', 'comment'=>'Comment', 'frequency'=>2, 'unitfrequency'=>3600, 'status'=>0, 'test'=>'$conf->mymodule->enabled', 'priority'=>50),
 		//                                1=>array('label'=>'My label', 'jobtype'=>'command', 'command'=>'', 'parameters'=>'param1, param2', 'comment'=>'Comment', 'frequency'=>1, 'unitfrequency'=>3600*24, 'status'=>0, 'test'=>'$conf->mymodule->enabled', 'priority'=>50)
->>>>>>> d9b8a8c8
 		// );
 
 
