<?php
/* Copyright (C) 2004-2018  Laurent Destailleur     <eldy@users.sourceforge.net>
 * Copyright (C) 2018-2019  Nicolas ZABOURI         <info@inovea-conseil.com>
 * Copyright (C) 2019-2020  Frédéric France         <frederic.france@netlogic.fr>
 * Copyright (C) ---Put here your own copyright and developer email---
 *
 * This program is free software; you can redistribute it and/or modify
 * it under the terms of the GNU General Public License as published by
 * the Free Software Foundation; either version 3 of the License, or
 * (at your option) any later version.
 *
 * This program is distributed in the hope that it will be useful,
 * but WITHOUT ANY WARRANTY; without even the implied warranty of
 * MERCHANTABILITY or FITNESS FOR A PARTICULAR PURPOSE.  See the
 * GNU General Public License for more details.
 *
 * You should have received a copy of the GNU General Public License
 * along with this program. If not, see <https://www.gnu.org/licenses/>.
 */

/**
 * 	\defgroup   mymodule     Module MyModule
 *  \brief      MyModule module descriptor.
 *
 *  \file       htdocs/mymodule/core/modules/modMyModule.class.php
 *  \ingroup    mymodule
 *  \brief      Description and activation file for module MyModule
 */
include_once DOL_DOCUMENT_ROOT.'/core/modules/DolibarrModules.class.php';

/**
 *  Description and activation class for module MyModule
 */
class modMyModule extends DolibarrModules
{
	/**
	 * Constructor. Define names, constants, directories, boxes, permissions
	 *
	 * @param DoliDB $db Database handler
	 */
	public function __construct($db)
	{
		global $langs, $conf;
		$this->db = $db;

		// Id for module (must be unique).
		// Use here a free id (See in Home -> System information -> Dolibarr for list of used modules id).
		$this->numero = 500000; // TODO Go on page https://wiki.dolibarr.org/index.php/List_of_modules_id to reserve an id number for your module

		// Key text used to identify module (for permissions, menus, etc...)
		$this->rights_class = 'mymodule';

		// Family can be 'base' (core modules),'crm','financial','hr','projects','products','ecm','technic' (transverse modules),'interface' (link with external tools),'other','...'
		// It is used to group modules by family in module setup page
		$this->family = "other";

		// Module position in the family on 2 digits ('01', '10', '20', ...)
		$this->module_position = '90';

		// Gives the possibility for the module, to provide his own family info and position of this family (Overwrite $this->family and $this->module_position. Avoid this)
		//$this->familyinfo = array('myownfamily' => array('position' => '01', 'label' => $langs->trans("MyOwnFamily")));
		// Module label (no space allowed), used if translation string 'ModuleMyModuleName' not found (MyModule is name of module).
		$this->name = preg_replace('/^mod/i', '', get_class($this));

		// Module description, used if translation string 'ModuleMyModuleDesc' not found (MyModule is name of module).
		$this->description = "MyModuleDescription";
		// Used only if file README.md and README-LL.md not found.
		$this->descriptionlong = "MyModuleDescription";

		// Author
		$this->editor_name = 'Editor name';
		$this->editor_url = 'https://www.example.com';

		// Possible values for version are: 'development', 'experimental', 'dolibarr', 'dolibarr_deprecated', 'experimental_deprecated' or a version string like 'x.y.z'
		$this->version = '1.0';
		// Url to the file with your last numberversion of this module
		//$this->url_last_version = 'http://www.example.com/versionmodule.txt';

		// Key used in llx_const table to save module status enabled/disabled (where MYMODULE is value of property name of module in uppercase)
		$this->const_name = 'MAIN_MODULE_'.strtoupper($this->name);

		// Name of image file used for this module.
		// If file is in theme/yourtheme/img directory under name object_pictovalue.png, use this->picto='pictovalue'
		// If file is in module/img directory under name object_pictovalue.png, use this->picto='pictovalue@module'
		// To use a supported fa-xxx css style of font awesome, use this->picto='xxx'
		$this->picto = 'generic';

		// Define some features supported by module (triggers, login, substitutions, menus, css, etc...)
		$this->module_parts = array(
			// Set this to 1 if module has its own trigger directory (core/triggers)
			'triggers' => 0,
			// Set this to 1 if module has its own login method file (core/login)
			'login' => 0,
			// Set this to 1 if module has its own substitution function file (core/substitutions)
			'substitutions' => 0,
			// Set this to 1 if module has its own menus handler directory (core/menus)
			'menus' => 0,
			// Set this to 1 if module overwrite template dir (core/tpl)
			'tpl' => 0,
			// Set this to 1 if module has its own barcode directory (core/modules/barcode)
			'barcode' => 0,
			// Set this to 1 if module has its own models directory (core/modules/xxx)
			'models' => 0,
			// Set this to 1 if module has its own printing directory (core/modules/printing)
			'printing' => 0,
			// Set this to 1 if module has its own theme directory (theme)
			'theme' => 0,
			// Set this to relative path of css file if module has its own css file
			'css' => array(
				//    '/mymodule/css/mymodule.css.php',
			),
			// Set this to relative path of js file if module must load a js on all pages
			'js' => array(
				//   '/mymodule/js/mymodule.js.php',
			),
			// Set here all hooks context managed by module. To find available hook context, make a "grep -r '>initHooks(' *" on source code. You can also set hook context to 'all'
			'hooks' => array(
				//   'data' => array(
				//       'hookcontext1',
				//       'hookcontext2',
				//   ),
				//   'entity' => '0',
			),
			// Set this to 1 if features of module are opened to external users
			'moduleforexternal' => 0,
		);

		// Data directories to create when module is enabled.
		// Example: this->dirs = array("/mymodule/temp","/mymodule/subdir");
		$this->dirs = array("/mymodule/temp");

		// Config pages. Put here list of php page, stored into mymodule/admin directory, to use to setup module.
		$this->config_page_url = array("setup.php@mymodule");

		// Dependencies
		// A condition to hide module
		$this->hidden = false;
		// List of module class names that must be enabled if this module is enabled. Example: array('always'=>array('modModuleToEnable1','modModuleToEnable2'), 'FR'=>array('modModuleToEnableFR')...)
		$this->depends = array();
		// List of module class names to disable if this one is disabled. Example: array('modModuleToDisable1', ...)
		$this->requiredby = array();
		// List of module class names this module is in conflict with. Example: array('modModuleToDisable1', ...)
		$this->conflictwith = array();

		// The language file dedicated to your module
		$this->langfiles = array("mymodule@mymodule");

		// Prerequisites
		$this->phpmin = array(7, 0); // Minimum version of PHP required by module
		$this->need_dolibarr_version = array(11, -3); // Minimum version of Dolibarr required by module
		$this->need_javascript_ajax = 0;

		// Messages at activation
		$this->warnings_activation = array(); // Warning to show when we activate module. array('always'='text') or array('FR'='textfr','MX'='textmx'...)
		$this->warnings_activation_ext = array(); // Warning to show when we activate an external module. array('always'='text') or array('FR'='textfr','MX'='textmx'...)
		//$this->automatic_activation = array('FR'=>'MyModuleWasAutomaticallyActivatedBecauseOfYourCountryChoice');
		//$this->always_enabled = true;								// If true, can't be disabled

		// Constants
		// List of particular constants to add when module is enabled (key, 'chaine', value, desc, visible, 'current' or 'allentities', deleteonunactive)
		// Example: $this->const=array(1 => array('MYMODULE_MYNEWCONST1', 'chaine', 'myvalue', 'This is a constant to add', 1),
		//                             2 => array('MYMODULE_MYNEWCONST2', 'chaine', 'myvalue', 'This is another constant to add', 0, 'current', 1)
		// );
		$this->const = array();

		// Some keys to add into the overwriting translation tables
		/*$this->overwrite_translation = array(
			'en_US:ParentCompany'=>'Parent company or reseller',
			'fr_FR:ParentCompany'=>'Maison mère ou revendeur'
		)*/

		if (!isset($conf->mymodule) || !isset($conf->mymodule->enabled)) {
			$conf->mymodule = new stdClass();
			$conf->mymodule->enabled = 0;
		}

		// Array to add new pages in new tabs
		$this->tabs = array();
		// Example:
		// $this->tabs[] = array('data'=>'objecttype:+tabname1:Title1:mylangfile@mymodule:$user->rights->mymodule->read:/mymodule/mynewtab1.php?id=__ID__');  					// To add a new tab identified by code tabname1
		// $this->tabs[] = array('data'=>'objecttype:+tabname2:SUBSTITUTION_Title2:mylangfile@mymodule:$user->rights->othermodule->read:/mymodule/mynewtab2.php?id=__ID__',  	// To add another new tab identified by code tabname2. Label will be result of calling all substitution functions on 'Title2' key.
		// $this->tabs[] = array('data'=>'objecttype:-tabname:NU:conditiontoremove');                                                     										// To remove an existing tab identified by code tabname
		//
		// Where objecttype can be
		// 'categories_x'	  to add a tab in category view (replace 'x' by type of category (0=product, 1=supplier, 2=customer, 3=member)
		// 'contact'          to add a tab in contact view
		// 'contract'         to add a tab in contract view
		// 'group'            to add a tab in group view
		// 'intervention'     to add a tab in intervention view
		// 'invoice'          to add a tab in customer invoice view
		// 'invoice_supplier' to add a tab in supplier invoice view
		// 'member'           to add a tab in fundation member view
		// 'opensurveypoll'	  to add a tab in opensurvey poll view
		// 'order'            to add a tab in sale order view
		// 'order_supplier'   to add a tab in supplier order view
		// 'payment'		  to add a tab in payment view
		// 'payment_supplier' to add a tab in supplier payment view
		// 'product'          to add a tab in product view
		// 'propal'           to add a tab in propal view
		// 'project'          to add a tab in project view
		// 'stock'            to add a tab in stock view
		// 'thirdparty'       to add a tab in third party view
		// 'user'             to add a tab in user view

		// Dictionaries
		/* Example:
<<<<<<< HEAD
		$this->dictionaries=array(
			'langs'=>'mymodule@mymodule',
			// List of tables we want to see into dictonnary editor
			'tabname'=>array("table1", "table2", "table3"),
			// Label of tables
			'tablib'=>array("Table1", "Table2", "Table3"),
			// Request to select fields
			'tabsql'=>array('SELECT f.rowid as rowid, f.code, f.label, f.active FROM '.MAIN_DB_PREFIX.'table1 as f', 'SELECT f.rowid as rowid, f.code, f.label, f.active FROM '.MAIN_DB_PREFIX.'table2 as f', 'SELECT f.rowid as rowid, f.code, f.label, f.active FROM '.MAIN_DB_PREFIX.'table3 as f'),
			// Sort order
			'tabsqlsort'=>array("label ASC", "label ASC", "label ASC"),
			// List of fields (result of select to show dictionary)
			'tabfield'=>array("code,label", "code,label", "code,label"),
			// List of fields (list of fields to edit a record)
			'tabfieldvalue'=>array("code,label", "code,label", "code,label"),
			// List of fields (list of fields for insert)
			'tabfieldinsert'=>array("code,label", "code,label", "code,label"),
			// Name of columns with primary key (try to always name it 'rowid')
			'tabrowid'=>array("rowid", "rowid", "rowid"),
			// Condition to show each dictionary
			'tabcond'=>array(isModEnabled('mymodule'), isModEnabled('mymodule'), isModEnabled('mymodule')),
			// Tooltip for every fields of dictionaries: DO NOT PUT AN EMPTY ARRAY
			'tabhelp'=>array(array('code'=>$langs->trans('CodeTooltipHelp'), 'field2' => 'field2tooltip'), array('code'=>$langs->trans('CodeTooltipHelp'), 'field2' => 'field2tooltip'), ...),
		);
		*/
		/* BEGIN MODULEBUILDER DICTIONARIES */
=======
		 $this->dictionaries=array(
		 'langs'=>'mymodule@mymodule',
		 // List of tables we want to see into dictonnary editor
		 'tabname'=>array("table1", "table2", "table3"),
		 // Label of tables
		 'tablib'=>array("Table1", "Table2", "Table3"),
		 // Request to select fields
		 'tabsql'=>array('SELECT f.rowid as rowid, f.code, f.label, f.active FROM '.MAIN_DB_PREFIX.'table1 as f', 'SELECT f.rowid as rowid, f.code, f.label, f.active FROM '.MAIN_DB_PREFIX.'table2 as f', 'SELECT f.rowid as rowid, f.code, f.label, f.active FROM '.MAIN_DB_PREFIX.'table3 as f'),
		 // Sort order
		 'tabsqlsort'=>array("label ASC", "label ASC", "label ASC"),
		 // List of fields (result of select to show dictionary)
		 'tabfield'=>array("code,label", "code,label", "code,label"),
		 // List of fields (list of fields to edit a record)
		 'tabfieldvalue'=>array("code,label", "code,label", "code,label"),
		 // List of fields (list of fields for insert)
		 'tabfieldinsert'=>array("code,label", "code,label", "code,label"),
		 // Name of columns with primary key (try to always name it 'rowid')
		 'tabrowid'=>array("rowid", "rowid", "rowid"),
		 // Condition to show each dictionary
		 'tabcond'=>array(isModEnabled('mymodule'), isModEnabled('mymodule'), isModEnabled('mymodule')),
		 // Tooltip for every fields of dictionaries: DO NOT PUT AN EMPTY ARRAY
		 'tabhelp'=>array(array('code'=>$langs->trans('CodeTooltipHelp'), 'field2' => 'field2tooltip'), array('code'=>$langs->trans('CodeTooltipHelp'), 'field2' => 'field2tooltip'), ...),
		 );
		 */
		/* BEGIN MODULEBUILDER DICTIONARIES */
		$this->dictionaries = array();
>>>>>>> 5b196bf0
		/* END MODULEBUILDER DICTIONARIES */

		// Boxes/Widgets
		// Add here list of php file(s) stored in mymodule/core/boxes that contains a class to show a widget.
		/* BEGIN MODULEBUILDER WIDGETS */
		$this->boxes = array(
			//  0 => array(
			//      'file' => 'mymodulewidget1.php@mymodule',
			//      'note' => 'Widget provided by MyModule',
			//      'enabledbydefaulton' => 'Home',
			//  ),
			//  ...
		);
		/* END MODULEBUILDER WIDGETS */

		// Cronjobs (List of cron jobs entries to add when module is enabled)
		// unit_frequency must be 60 for minute, 3600 for hour, 86400 for day, 604800 for week
		/* BEGIN MODULEBUILDER CRON */
		$this->cronjobs = array(
			//  0 => array(
			//      'label' => 'MyJob label',
			//      'jobtype' => 'method',
			//      'class' => '/mymodule/class/myobject.class.php',
			//      'objectname' => 'MyObject',
			//      'method' => 'doScheduledJob',
			//      'parameters' => '',
			//      'comment' => 'Comment',
			//      'frequency' => 2,
			//      'unitfrequency' => 3600,
			//      'status' => 0,
			//      'test' => 'isModEnabled("mymodule")',
			//      'priority' => 50,
			//  ),
		);
		/* END MODULEBUILDER CRON */
		// Example: $this->cronjobs=array(
		//    0=>array('label'=>'My label', 'jobtype'=>'method', 'class'=>'/dir/class/file.class.php', 'objectname'=>'MyClass', 'method'=>'myMethod', 'parameters'=>'param1, param2', 'comment'=>'Comment', 'frequency'=>2, 'unitfrequency'=>3600, 'status'=>0, 'test'=>'isModEnabled("mymodule")', 'priority'=>50),
		//    1=>array('label'=>'My label', 'jobtype'=>'command', 'command'=>'', 'parameters'=>'param1, param2', 'comment'=>'Comment', 'frequency'=>1, 'unitfrequency'=>3600*24, 'status'=>0, 'test'=>'isModEnabled("mymodule")', 'priority'=>50)
		// );

		// Permissions provided by this module
		$this->rights = array();
		$r = 0;
		// Add here entries to declare new permissions
		/* BEGIN MODULEBUILDER PERMISSIONS */
		/*
		$o = 1;
		$this->rights[$r][0] = $this->numero . sprintf("%02d", ($o * 10) + 1); // Permission id (must not be already used)
		$this->rights[$r][1] = 'Read objects of MyModule'; // Permission label
		$this->rights[$r][4] = 'myobject';
		$this->rights[$r][5] = 'read'; // In php code, permission will be checked by test if ($user->hasRight('mymodule', 'myobject', 'read'))
		$r++;
		$this->rights[$r][0] = $this->numero . sprintf("%02d", ($o * 10) + 2); // Permission id (must not be already used)
		$this->rights[$r][1] = 'Create/Update objects of MyModule'; // Permission label
		$this->rights[$r][4] = 'myobject';
		$this->rights[$r][5] = 'write'; // In php code, permission will be checked by test if ($user->hasRight('mymodule', 'myobject', 'write'))
		$r++;
		$this->rights[$r][0] = $this->numero . sprintf("%02d", ($o * 10) + 3); // Permission id (must not be already used)
		$this->rights[$r][1] = 'Delete objects of MyModule'; // Permission label
		$this->rights[$r][4] = 'myobject';
		$this->rights[$r][5] = 'delete'; // In php code, permission will be checked by test if ($user->rights->mymodule->myobject->delete)
		$r++;
		*/
		/* END MODULEBUILDER PERMISSIONS */

		// Main menu entries to add
		$this->menu = array();
		$r = 0;
		// Add here entries to declare new menus
		/* BEGIN MODULEBUILDER TOPMENU */
		$this->menu[$r++] = array(
			'fk_menu'=>'', // '' if this is a top menu. For left menu, use 'fk_mainmenu=xxx' or 'fk_mainmenu=xxx,fk_leftmenu=yyy' where xxx is mainmenucode and yyy is a leftmenucode
			'type'=>'top', // This is a Top menu entry
			'titre'=>'ModuleMyModuleName',
			'prefix' => img_picto('', $this->picto, 'class="paddingright pictofixedwidth valignmiddle"'),
			'mainmenu'=>'mymodule',
			'leftmenu'=>'',
			'url'=>'/mymodule/mymoduleindex.php',
			'langs'=>'mymodule@mymodule', // Lang file to use (without .lang) by module. File must be in langs/code_CODE/ directory.
			'position'=>1000 + $r,
			'enabled'=>'isModEnabled("mymodule")', // Define condition to show or hide menu entry. Use 'isModEnabled("mymodule")' if entry must be visible if module is enabled.
			'perms'=>'1', // Use 'perms'=>'$user->hasRight("mymodule", "myobject", "read")' if you want your menu with a permission rules
			'target'=>'',
			'user'=>2, // 0=Menu for internal users, 1=external users, 2=both
		);
		/* END MODULEBUILDER TOPMENU */
		/* BEGIN MODULEBUILDER LEFTMENU MYOBJECT */
		/*$this->menu[$r++]=array(
			'fk_menu'=>'fk_mainmenu=mymodule',      // '' if this is a top menu. For left menu, use 'fk_mainmenu=xxx' or 'fk_mainmenu=xxx,fk_leftmenu=yyy' where xxx is mainmenucode and yyy is a leftmenucode
			'type'=>'left',                          // This is a Left menu entry
			'titre'=>'MyObject',
			'prefix' => img_picto('', $this->picto, 'class="paddingright pictofixedwidth valignmiddle"'),
			'mainmenu'=>'mymodule',
			'leftmenu'=>'myobject',
			'url'=>'/mymodule/mymoduleindex.php',
			'langs'=>'mymodule@mymodule',	        // Lang file to use (without .lang) by module. File must be in langs/code_CODE/ directory.
			'position'=>1000+$r,
			'enabled'=>'isModEnabled("mymodule")', // Define condition to show or hide menu entry. Use 'isModEnabled("mymodule")' if entry must be visible if module is enabled.
			'perms'=>'$user->hasRight("mymodule", "myobject", "read")',
			'target'=>'',
			'user'=>2,				                // 0=Menu for internal users, 1=external users, 2=both
		);
		$this->menu[$r++]=array(
			'fk_menu'=>'fk_mainmenu=mymodule,fk_leftmenu=myobject',	    // '' if this is a top menu. For left menu, use 'fk_mainmenu=xxx' or 'fk_mainmenu=xxx,fk_leftmenu=yyy' where xxx is mainmenucode and yyy is a leftmenucode
			'type'=>'left',			                // This is a Left menu entry
			'titre'=>'List_MyObject',
			'mainmenu'=>'mymodule',
			'leftmenu'=>'mymodule_myobject_list',
			'url'=>'/mymodule/myobject_list.php',
			'langs'=>'mymodule@mymodule',	        // Lang file to use (without .lang) by module. File must be in langs/code_CODE/ directory.
			'position'=>1000+$r,
			'enabled'=>'isModEnabled("mymodule")', // Define condition to show or hide menu entry. Use 'isModEnabled("mymodule")' if entry must be visible if module is enabled.
			'perms'=>'$user->hasRight("mymodule", "myobject", "read")'
			'target'=>'',
			'user'=>2,				                // 0=Menu for internal users, 1=external users, 2=both
		);
		$this->menu[$r++]=array(
			'fk_menu'=>'fk_mainmenu=mymodule,fk_leftmenu=myobject',	    // '' if this is a top menu. For left menu, use 'fk_mainmenu=xxx' or 'fk_mainmenu=xxx,fk_leftmenu=yyy' where xxx is mainmenucode and yyy is a leftmenucode
			'type'=>'left',			                // This is a Left menu entry
			'titre'=>'New_MyObject',
			'mainmenu'=>'mymodule',
			'leftmenu'=>'mymodule_myobject_new',
			'url'=>'/mymodule/myobject_card.php?action=create',
			'langs'=>'mymodule@mymodule',	        // Lang file to use (without .lang) by module. File must be in langs/code_CODE/ directory.
			'position'=>1000+$r,
			'enabled'=>'isModEnabled("mymodule")', // Define condition to show or hide menu entry. Use 'isModEnabled("mymodule")' if entry must be visible if module is enabled. Use '$leftmenu==\'system\'' to show if leftmenu system is selected.
			'perms'=>'$user->hasRight("mymodule", "myobject", "write")'
			'target'=>'',
			'user'=>2,				                // 0=Menu for internal users, 1=external users, 2=both
		);*/
		/* END MODULEBUILDER LEFTMENU MYOBJECT */
		// Exports profiles provided by this module
		$r = 1;
		/* BEGIN MODULEBUILDER EXPORT MYOBJECT */
		/*
		$langs->load("mymodule@mymodule");
		$this->export_code[$r]=$this->rights_class.'_'.$r;
		$this->export_label[$r]='MyObjectLines';	// Translation key (used only if key ExportDataset_xxx_z not found)
		$this->export_icon[$r]='myobject@mymodule';
		// Define $this->export_fields_array, $this->export_TypeFields_array and $this->export_entities_array
		$keyforclass = 'MyObject'; $keyforclassfile='/mymodule/class/myobject.class.php'; $keyforelement='myobject@mymodule';
		include DOL_DOCUMENT_ROOT.'/core/commonfieldsinexport.inc.php';
		//$this->export_fields_array[$r]['t.fieldtoadd']='FieldToAdd'; $this->export_TypeFields_array[$r]['t.fieldtoadd']='Text';
		//unset($this->export_fields_array[$r]['t.fieldtoremove']);
		//$keyforclass = 'MyObjectLine'; $keyforclassfile='/mymodule/class/myobject.class.php'; $keyforelement='myobjectline@mymodule'; $keyforalias='tl';
		//include DOL_DOCUMENT_ROOT.'/core/commonfieldsinexport.inc.php';
		$keyforselect='myobject'; $keyforaliasextra='extra'; $keyforelement='myobject@mymodule';
		include DOL_DOCUMENT_ROOT.'/core/extrafieldsinexport.inc.php';
		//$keyforselect='myobjectline'; $keyforaliasextra='extraline'; $keyforelement='myobjectline@mymodule';
		//include DOL_DOCUMENT_ROOT.'/core/extrafieldsinexport.inc.php';
		//$this->export_dependencies_array[$r] = array('myobjectline'=>array('tl.rowid','tl.ref')); // To force to activate one or several fields if we select some fields that need same (like to select a unique key if we ask a field of a child to avoid the DISTINCT to discard them, or for computed field than need several other fields)
		//$this->export_special_array[$r] = array('t.field'=>'...');
		//$this->export_examplevalues_array[$r] = array('t.field'=>'Example');
		//$this->export_help_array[$r] = array('t.field'=>'FieldDescHelp');
		$this->export_sql_start[$r]='SELECT DISTINCT ';
		$this->export_sql_end[$r]  =' FROM '.MAIN_DB_PREFIX.'myobject as t';
		//$this->export_sql_end[$r]  =' LEFT JOIN '.MAIN_DB_PREFIX.'myobject_line as tl ON tl.fk_myobject = t.rowid';
		$this->export_sql_end[$r] .=' WHERE 1 = 1';
		$this->export_sql_end[$r] .=' AND t.entity IN ('.getEntity('myobject').')';
		$r++; */
		/* END MODULEBUILDER EXPORT MYOBJECT */

		// Imports profiles provided by this module
		$r = 1;
		/* BEGIN MODULEBUILDER IMPORT MYOBJECT */
		/*
		$langs->load("mymodule@mymodule");
		$this->import_code[$r]=$this->rights_class.'_'.$r;
		$this->import_label[$r]='MyObjectLines';	// Translation key (used only if key ExportDataset_xxx_z not found)
		$this->import_icon[$r]='myobject@mymodule';
		$this->import_tables_array[$r] = array('t' => MAIN_DB_PREFIX.'mymodule_myobject', 'extra' => MAIN_DB_PREFIX.'mymodule_myobject_extrafields');
		$this->import_tables_creator_array[$r] = array('t' => 'fk_user_author'); // Fields to store import user id
		$import_sample = array();
		$keyforclass = 'MyObject'; $keyforclassfile='/mymodule/class/myobject.class.php'; $keyforelement='myobject@mymodule';
		include DOL_DOCUMENT_ROOT.'/core/commonfieldsinimport.inc.php';
		$import_extrafield_sample = array();
		$keyforselect='myobject'; $keyforaliasextra='extra'; $keyforelement='myobject@mymodule';
		include DOL_DOCUMENT_ROOT.'/core/extrafieldsinimport.inc.php';
		$this->import_fieldshidden_array[$r] = array('extra.fk_object' => 'lastrowid-'.MAIN_DB_PREFIX.'mymodule_myobject');
		$this->import_regex_array[$r] = array();
		$this->import_examplevalues_array[$r] = array_merge($import_sample, $import_extrafield_sample);
		$this->import_updatekeys_array[$r] = array('t.ref' => 'Ref');
		$this->import_convertvalue_array[$r] = array(
			't.ref' => array(
				'rule'=>'getrefifauto',
				'class'=>(empty(getDolGlobalString('MYMODULE_MYOBJECT_ADDON')) ? 'mod_myobject_standard' : getDolGlobalString('MYMODULE_MYOBJECT_ADDON')),
				'path'=>"/core/modules/commande/".(empty(getDolGlobalString('MYMODULE_MYOBJECT_ADDON')) ? 'mod_myobject_standard' : getDolGlobalString('MYMODULE_MYOBJECT_ADDON')).'.php'
				'classobject'=>'MyObject',
				'pathobject'=>'/mymodule/class/myobject.class.php',
			),
			't.fk_soc' => array('rule' => 'fetchidfromref', 'file' => '/societe/class/societe.class.php', 'class' => 'Societe', 'method' => 'fetch', 'element' => 'ThirdParty'),
			't.fk_user_valid' => array('rule' => 'fetchidfromref', 'file' => '/user/class/user.class.php', 'class' => 'User', 'method' => 'fetch', 'element' => 'user'),
			't.fk_mode_reglement' => array('rule' => 'fetchidfromcodeorlabel', 'file' => '/compta/paiement/class/cpaiement.class.php', 'class' => 'Cpaiement', 'method' => 'fetch', 'element' => 'cpayment'),
		);
		$this->import_run_sql_after_array[$r] = array();
		$r++; */
		/* END MODULEBUILDER IMPORT MYOBJECT */
	}

	/**
	 *  Function called when module is enabled.
	 *  The init function add constants, boxes, permissions and menus (defined in constructor) into Dolibarr database.
	 *  It also creates data directories
	 *
	 *  @param      string  $options    Options when enabling module ('', 'noboxes')
	 *  @return     int             	1 if OK, 0 if KO
	 */
	public function init($options = '')
	{
		global $conf, $langs;

		//$result = $this->_load_tables('/install/mysql/', 'mymodule');
		$result = $this->_load_tables('/mymodule/sql/');
		if ($result < 0) {
			return -1; // Do not activate module if error 'not allowed' returned when loading module SQL queries (the _load_table run sql with run_sql with the error allowed parameter set to 'default')
		}

		// Create extrafields during init
		//include_once DOL_DOCUMENT_ROOT.'/core/class/extrafields.class.php';
		//$extrafields = new ExtraFields($this->db);
		//$result1=$extrafields->addExtraField('mymodule_myattr1', "New Attr 1 label", 'boolean', 1,  3, 'thirdparty',   0, 0, '', '', 1, '', 0, 0, '', '', 'mymodule@mymodule', 'isModEnabled("mymodule")');
		//$result2=$extrafields->addExtraField('mymodule_myattr2', "New Attr 2 label", 'varchar', 1, 10, 'project',      0, 0, '', '', 1, '', 0, 0, '', '', 'mymodule@mymodule', 'isModEnabled("mymodule")');
		//$result3=$extrafields->addExtraField('mymodule_myattr3', "New Attr 3 label", 'varchar', 1, 10, 'bank_account', 0, 0, '', '', 1, '', 0, 0, '', '', 'mymodule@mymodule', 'isModEnabled("mymodule")');
		//$result4=$extrafields->addExtraField('mymodule_myattr4', "New Attr 4 label", 'select',  1,  3, 'thirdparty',   0, 1, '', array('options'=>array('code1'=>'Val1','code2'=>'Val2','code3'=>'Val3')), 1,'', 0, 0, '', '', 'mymodule@mymodule', 'isModEnabled("mymodule")');
		//$result5=$extrafields->addExtraField('mymodule_myattr5', "New Attr 5 label", 'text',    1, 10, 'user',         0, 0, '', '', 1, '', 0, 0, '', '', 'mymodule@mymodule', 'isModEnabled("mymodule")');

		// Permissions
		$this->remove($options);

		$sql = array();

		// Document templates
		$moduledir = dol_sanitizeFileName('mymodule');
		$myTmpObjects = array();
		$myTmpObjects['MyObject'] = array('includerefgeneration'=>0, 'includedocgeneration'=>0);

		foreach ($myTmpObjects as $myTmpObjectKey => $myTmpObjectArray) {
			if ($myTmpObjectKey == 'MyObject') {
				continue;
			}
			if ($myTmpObjectArray['includerefgeneration']) {
				$src = DOL_DOCUMENT_ROOT.'/install/doctemplates/'.$moduledir.'/template_myobjects.odt';
				$dirodt = DOL_DATA_ROOT.'/doctemplates/'.$moduledir;
				$dest = $dirodt.'/template_myobjects.odt';

				if (file_exists($src) && !file_exists($dest)) {
					require_once DOL_DOCUMENT_ROOT.'/core/lib/files.lib.php';
					dol_mkdir($dirodt);
					$result = dol_copy($src, $dest, 0, 0);
					if ($result < 0) {
						$langs->load("errors");
						$this->error = $langs->trans('ErrorFailToCopyFile', $src, $dest);
						return 0;
					}
				}

				$sql = array_merge($sql, array(
					"DELETE FROM ".MAIN_DB_PREFIX."document_model WHERE nom = 'standard_".strtolower($myTmpObjectKey)."' AND type = '".$this->db->escape(strtolower($myTmpObjectKey))."' AND entity = ".((int) $conf->entity),
					"INSERT INTO ".MAIN_DB_PREFIX."document_model (nom, type, entity) VALUES('standard_".strtolower($myTmpObjectKey)."', '".$this->db->escape(strtolower($myTmpObjectKey))."', ".((int) $conf->entity).")",
					"DELETE FROM ".MAIN_DB_PREFIX."document_model WHERE nom = 'generic_".strtolower($myTmpObjectKey)."_odt' AND type = '".$this->db->escape(strtolower($myTmpObjectKey))."' AND entity = ".((int) $conf->entity),
					"INSERT INTO ".MAIN_DB_PREFIX."document_model (nom, type, entity) VALUES('generic_".strtolower($myTmpObjectKey)."_odt', '".$this->db->escape(strtolower($myTmpObjectKey))."', ".((int) $conf->entity).")"
				));
			}
		}

		return $this->_init($sql, $options);
	}

	/**
	 *  Function called when module is disabled.
	 *  Remove from database constants, boxes and permissions from Dolibarr database.
	 *  Data directories are not deleted
	 *
	 *  @param      string	$options    Options when enabling module ('', 'noboxes')
	 *  @return     int                 1 if OK, 0 if KO
	 */
	public function remove($options = '')
	{
		$sql = array();
		return $this->_remove($sql, $options);
	}
}<|MERGE_RESOLUTION|>--- conflicted
+++ resolved
@@ -204,33 +204,6 @@
 
 		// Dictionaries
 		/* Example:
-<<<<<<< HEAD
-		$this->dictionaries=array(
-			'langs'=>'mymodule@mymodule',
-			// List of tables we want to see into dictonnary editor
-			'tabname'=>array("table1", "table2", "table3"),
-			// Label of tables
-			'tablib'=>array("Table1", "Table2", "Table3"),
-			// Request to select fields
-			'tabsql'=>array('SELECT f.rowid as rowid, f.code, f.label, f.active FROM '.MAIN_DB_PREFIX.'table1 as f', 'SELECT f.rowid as rowid, f.code, f.label, f.active FROM '.MAIN_DB_PREFIX.'table2 as f', 'SELECT f.rowid as rowid, f.code, f.label, f.active FROM '.MAIN_DB_PREFIX.'table3 as f'),
-			// Sort order
-			'tabsqlsort'=>array("label ASC", "label ASC", "label ASC"),
-			// List of fields (result of select to show dictionary)
-			'tabfield'=>array("code,label", "code,label", "code,label"),
-			// List of fields (list of fields to edit a record)
-			'tabfieldvalue'=>array("code,label", "code,label", "code,label"),
-			// List of fields (list of fields for insert)
-			'tabfieldinsert'=>array("code,label", "code,label", "code,label"),
-			// Name of columns with primary key (try to always name it 'rowid')
-			'tabrowid'=>array("rowid", "rowid", "rowid"),
-			// Condition to show each dictionary
-			'tabcond'=>array(isModEnabled('mymodule'), isModEnabled('mymodule'), isModEnabled('mymodule')),
-			// Tooltip for every fields of dictionaries: DO NOT PUT AN EMPTY ARRAY
-			'tabhelp'=>array(array('code'=>$langs->trans('CodeTooltipHelp'), 'field2' => 'field2tooltip'), array('code'=>$langs->trans('CodeTooltipHelp'), 'field2' => 'field2tooltip'), ...),
-		);
-		*/
-		/* BEGIN MODULEBUILDER DICTIONARIES */
-=======
 		 $this->dictionaries=array(
 		 'langs'=>'mymodule@mymodule',
 		 // List of tables we want to see into dictonnary editor
@@ -257,7 +230,6 @@
 		 */
 		/* BEGIN MODULEBUILDER DICTIONARIES */
 		$this->dictionaries = array();
->>>>>>> 5b196bf0
 		/* END MODULEBUILDER DICTIONARIES */
 
 		// Boxes/Widgets
