--- conflicted
+++ resolved
@@ -281,13 +281,13 @@
 		$this->rights[$r][0] = $this->numero . sprintf("%02d", $r + 1); // Permission id (must not be already used)
 		$this->rights[$r][1] = 'Delete objects of MyModule'; // Permission label
 		$this->rights[$r][4] = 'myobject';
-<<<<<<< HEAD
+
 		$this->rights[$r][5] = 'delete'; // In php code, permission will be checked by test if ($user->rights->mymodule->myobject->delete)
 		$r++;*/
-=======
-		$this->rights[$r][5] = 'delete'; // In php code, permission will be checked by test if ($user->hasRight('mymodule', 'myobject', 'delete'))
-		$r++;
->>>>>>> b810dcc8
+
+
+
+
 		/* END MODULEBUILDER PERMISSIONS */
 
 		// Main menu entries to add
