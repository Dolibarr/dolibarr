<?php
/* Copyright (C) 2010-2012 	Laurent Destailleur <eldy@users.sourceforge.net>
 * Copyright (C) 2012		Juanjo Menent		<jmenent@2byte.es>
 * Copyright (C) 2014		Marcos García		<marcosgdf@gmail.com>
 * Copyright (C) 2016		Charlie Benke		<charlie@patas-monkey.com>
 * Copyright (C) 2018-2019  Philippe Grand      <philippe.grand@atoo-net.com>
 * Copyright (C) 2018       Frédéric France     <frederic.france@netlogic.fr>
 *
 * This program is free software; you can redistribute it and/or modify
 * it under the terms of the GNU General Public License as published by
 * the Free Software Foundation; either version 3 of the License, or
 * (at your option) any later version.
 *
 * This program is distributed in the hope that it will be useful,
 * but WITHOUT ANY WARRANTY; without even the implied warranty of
 * MERCHANTABILITY or FITNESS FOR A PARTICULAR PURPOSE.  See the
 * GNU General Public License for more details.
 *
 * You should have received a copy of the GNU General Public License
 * along with this program. If not, see <https://www.gnu.org/licenses/>.
 * or see https://www.gnu.org/
 */

/**
 *	\file       htdocs/core/modules/commande/doc/doc_generic_myobject_odt.modules.php
 *	\ingroup    mymodule
 *	\brief      File of class to build ODT documents for myobjects
 */

require_once DOL_DOCUMENT_ROOT.'/core/modules/myobject/modules_myobject.php';
require_once DOL_DOCUMENT_ROOT.'/product/class/product.class.php';
require_once DOL_DOCUMENT_ROOT.'/core/lib/company.lib.php';
require_once DOL_DOCUMENT_ROOT.'/core/lib/functions2.lib.php';
require_once DOL_DOCUMENT_ROOT.'/core/lib/files.lib.php';
require_once DOL_DOCUMENT_ROOT.'/core/lib/doc.lib.php';


/**
 *	Class to build documents using ODF templates generator
 */
class doc_generic_myobject_odt extends ModelePDFMyObject
{
	/**
	 * Issuer
	 * @var Societe
	 */
	public $emetteur;

	/**
     * @var array Minimum version of PHP required by module.
     * e.g.: PHP ≥ 5.5 = array(5, 5)
     */
	public $phpmin = array(5, 5);

	/**
     * @var string Dolibarr version of the loaded document
     */
	public $version = 'dolibarr';


	/**
	 *	Constructor
	 *
	 *  @param		DoliDB		$db      Database handler
	 */
    public function __construct($db)
	{
		global $conf, $langs, $mysoc;

		// Load translation files required by the page
        $langs->loadLangs(array("main","companies"));

		$this->db = $db;
		$this->name = "ODT templates";
		$this->description = $langs->trans("DocumentModelOdt");
		$this->scandir = 'MYMODULE_MYOBJECT_ADDON_PDF_ODT_PATH';	// Name of constant that is used to save list of directories to scan

		// Page size for A4 format
		$this->type = 'odt';
		$this->page_largeur = 0;
		$this->page_hauteur = 0;
		$this->format = array($this->page_largeur,$this->page_hauteur);
		$this->marge_gauche=0;
		$this->marge_droite=0;
		$this->marge_haute=0;
		$this->marge_basse=0;

		$this->option_logo = 1;                    // Affiche logo
		$this->option_tva = 0;                     // Gere option tva COMMANDE_TVAOPTION
		$this->option_modereg = 0;                 // Affiche mode reglement
		$this->option_condreg = 0;                 // Affiche conditions reglement
		$this->option_codeproduitservice = 0;      // Affiche code produit-service
		$this->option_multilang = 1;               // Dispo en plusieurs langues
		$this->option_escompte = 0;                // Affiche si il y a eu escompte
		$this->option_credit_note = 0;             // Support credit notes
		$this->option_freetext = 1;				   // Support add of a personalised text
		$this->option_draft_watermark = 0;		   // Support add of a watermark on drafts

		// Recupere emetteur
		$this->emetteur=$mysoc;
		if (! $this->emetteur->country_code) $this->emetteur->country_code=substr($langs->defaultlang, -2);    // By default if not defined
	}


	/**
	 *	Return description of a module
	 *
	 *	@param	Translate	$langs      Lang object to use for output
	 *	@return string       			Description
	 */
    public function info($langs)
	{
		global $conf,$langs;

		// Load translation files required by the page
        $langs->loadLangs(array("errors","companies"));

		$form = new Form($this->db);

		$texte = $this->description.".<br>\n";
		$texte.= '<form action="'.$_SERVER["PHP_SELF"].'" method="POST">';
		$texte.= '<input type="hidden" name="token" value="'.$_SESSION['newtoken'].'">';
		$texte.= '<input type="hidden" name="action" value="setModuleOptions">';
		$texte.= '<input type="hidden" name="param1" value="MYMODULE_MYOBJECT_ADDON_PDF_ODT_PATH">';
		$texte.= '<table class="nobordernopadding" width="100%">';

		// List of directories area
		$texte.= '<tr><td>';
		$texttitle=$langs->trans("ListOfDirectories");
		$listofdir=explode(',', preg_replace('/[\r\n]+/', ',', trim($conf->global->MYMODULE_MYOBJECT_ADDON_PDF_ODT_PATH)));
		$listoffiles=array();
		foreach($listofdir as $key=>$tmpdir)
		{
			$tmpdir=trim($tmpdir);
			$tmpdir=preg_replace('/DOL_DATA_ROOT/', DOL_DATA_ROOT, $tmpdir);
			if (! $tmpdir) {
				unset($listofdir[$key]); continue;
			}
			if (! is_dir($tmpdir)) $texttitle.=img_warning($langs->trans("ErrorDirNotFound", $tmpdir), 0);
			else
			{
				$tmpfiles=dol_dir_list($tmpdir, 'files', 0, '\.(ods|odt)');
				if (count($tmpfiles)) $listoffiles=array_merge($listoffiles, $tmpfiles);
			}
		}
		$texthelp=$langs->trans("ListOfDirectoriesForModelGenODT");
		// Add list of substitution keys
		$texthelp.='<br>'.$langs->trans("FollowingSubstitutionKeysCanBeUsed").'<br>';
		$texthelp.=$langs->transnoentitiesnoconv("FullListOnOnlineDocumentation");    // This contains an url, we don't modify it

		$texte.= $form->textwithpicto($texttitle, $texthelp, 1, 'help', '', 1);
		$texte.= '<div><div style="display: inline-block; min-width: 100px; vertical-align: middle;">';
		$texte.= '<textarea class="flat" cols="60" name="value1">';
		$texte.=$conf->global->MYMODULE_MYOBJECT_ADDON_PDF_ODT_PATH;
		$texte.= '</textarea>';
		$texte.= '</div><div style="display: inline-block; vertical-align: middle;">';
		$texte.= '<input type="submit" class="button" value="'.$langs->trans("Modify").'" name="Button">';
		$texte.= '<br></div></div>';

		// Scan directories
		$nbofiles=count($listoffiles);
		if (! empty($conf->global->MYMODULE_MYOBJECT_ADDON_PDF_ODT_PATH))
		{
			$texte.=$langs->trans("NumberOfModelFilesFound").': <b>';
			//$texte.=$nbofiles?'<a id="a_'.get_class($this).'" href="#">':'';
			$texte.=count($listoffiles);
			//$texte.=$nbofiles?'</a>':'';
			$texte.='</b>';
		}

		if ($nbofiles)
		{
   			$texte.='<div id="div_'.get_class($this).'" class="hidden">';
   			foreach($listoffiles as $file)
   			{
                $texte.=$file['name'].'<br>';
   			}
   			$texte.='<div id="div_'.get_class($this).'">';
		}

		$texte.= '</td>';

		$texte.= '<td valign="top" rowspan="2" class="hideonsmartphone">';
		$texte.= $langs->trans("ExampleOfDirectoriesForModelGen");
		$texte.= '</td>';
		$texte.= '</tr>';

		$texte.= '</table>';
		$texte.= '</form>';

		return $texte;
	}

    // phpcs:disable PEAR.NamingConventions.ValidFunctionName.ScopeNotCamelCaps
	/**
	 *  Function to build a document on disk using the generic odt module.
	 *
	 *	@param		Commande	$object				Object source to build document
	 *	@param		Translate	$outputlangs		Lang output object
	 * 	@param		string		$srctemplatepath	Full path of source filename for generator using a template file
	 *  @param		int			$hidedetails		Do not show line details
	 *  @param		int			$hidedesc			Do not show desc
	 *  @param		int			$hideref			Do not show ref
	 *	@return		int         					1 if OK, <=0 if KO
	 */
    public function write_file($object, $outputlangs, $srctemplatepath, $hidedetails = 0, $hidedesc = 0, $hideref = 0)
	{
        // phpcs:enable
		global $user,$langs,$conf,$mysoc,$hookmanager;

		if (empty($srctemplatepath))
		{
			dol_syslog("doc_generic_odt::write_file parameter srctemplatepath empty", LOG_WARNING);
			return -1;
		}

		// Add odtgeneration hook
		if (! is_object($hookmanager))
		{
			include_once DOL_DOCUMENT_ROOT.'/core/class/hookmanager.class.php';
			$hookmanager=new HookManager($this->db);
		}
		$hookmanager->initHooks(array('odtgeneration'));
		global $action;

		if (! is_object($outputlangs)) $outputlangs=$langs;
		$sav_charset_output=$outputlangs->charset_output;
		$outputlangs->charset_output='UTF-8';

		$outputlangs->loadLangs(array("main", "dict", "companies", "bills"));

		if ($conf->commande->dir_output)
		{
			// If $object is id instead of object
			if (! is_object($object))
			{
				$id = $object;
				$object = new Commande($this->db);
				$result=$object->fetch($id);
				if ($result < 0)
				{
					dol_print_error($this->db, $object->error);
					return -1;
				}
			}

			$dir = $conf->commande->multidir_output[$object->entity];
			$objectref = dol_sanitizeFileName($object->ref);
			if (! preg_match('/specimen/i', $objectref)) $dir.= "/" . $objectref;
			$file = $dir . "/" . $objectref . ".odt";

			if (! file_exists($dir))
			{
				if (dol_mkdir($dir) < 0)
				{
					$this->error=$langs->transnoentities("ErrorCanNotCreateDir", $dir);
					return -1;
				}
			}

			if (file_exists($dir))
			{
				//print "srctemplatepath=".$srctemplatepath;	// Src filename
				$newfile=basename($srctemplatepath);
				$newfiletmp=preg_replace('/\.od(t|s)/i', '', $newfile);
				$newfiletmp=preg_replace('/template_/i', '', $newfiletmp);
				$newfiletmp=preg_replace('/modele_/i', '', $newfiletmp);
				$newfiletmp=$objectref.'_'.$newfiletmp;
				//$file=$dir.'/'.$newfiletmp.'.'.dol_print_date(dol_now(),'%Y%m%d%H%M%S').'.odt';
				// Get extension (ods or odt)
				$newfileformat=substr($newfile, strrpos($newfile, '.')+1);
				if ( ! empty($conf->global->MAIN_DOC_USE_TIMING))
				{
				    $format=$conf->global->MAIN_DOC_USE_TIMING;
				    if ($format == '1') $format='%Y%m%d%H%M%S';
					$filename=$newfiletmp.'-'.dol_print_date(dol_now(), $format).'.'.$newfileformat;
				}
				else
				{
					$filename=$newfiletmp.'.'.$newfileformat;
				}
				$file=$dir.'/'.$filename;
				//print "newdir=".$dir;
				//print "newfile=".$newfile;
				//print "file=".$file;
				//print "conf->societe->dir_temp=".$conf->societe->dir_temp;

				dol_mkdir($conf->mymodule->dir_temp);


				// If CUSTOMER contact defined on order, we use it
				$usecontact=false;
				$arrayidcontact=$object->getIdContact('external', 'CUSTOMER');
				if (count($arrayidcontact) > 0)
				{
					$usecontact=true;
					$result=$object->fetch_contact($arrayidcontact[0]);
				}

				// Recipient name
				$contactobject=null;
				if (! empty($usecontact))
				{
					// On peut utiliser le nom de la societe du contact
					if (! empty($conf->global->MAIN_USE_COMPANY_NAME_OF_CONTACT)) $socobject = $object->contact;
					else {
                        $socobject = $object->thirdparty;
               			// if we have a CUSTOMER contact and we dont use it as recipient we store the contact object for later use
            			$contactobject = $object->contact;
                    }
				}
				else
				{
					$socobject=$object->thirdparty;
				}

				// Make substitution
				$substitutionarray=array(
				'__FROM_NAME__' => $this->emetteur->name,
				'__FROM_EMAIL__' => $this->emetteur->email,
				'__TOTAL_TTC__' => $object->total_ttc,
				'__TOTAL_HT__' => $object->total_ht,
				'__TOTAL_VAT__' => $object->total_vat
				);
				complete_substitutions_array($substitutionarray, $langs, $object);
				// Call the ODTSubstitution hook
				$parameters=array('file'=>$file,'object'=>$object,'outputlangs'=>$outputlangs,'substitutionarray'=>&$substitutionarray);
				$reshook=$hookmanager->executeHooks('ODTSubstitution', $parameters, $this, $action);    // Note that $action and $object may have been modified by some hooks

				// Line of free text
				$newfreetext='';
				$paramfreetext='ORDER_FREE_TEXT';
				if (! empty($conf->global->$paramfreetext))
				{
					$newfreetext=make_substitutions($conf->global->$paramfreetext, $substitutionarray);
				}

				// Open and load template
				require_once ODTPHP_PATH.'odf.php';
				try {
                    $odfHandler = new odf(
						$srctemplatepath,
						array(
						'PATH_TO_TMP'	  => $conf->commande->dir_temp,
						'ZIP_PROXY'		  => 'PclZipProxy',	// PhpZipProxy or PclZipProxy. Got "bad compression method" error when using PhpZipProxy.
						'DELIMITER_LEFT'  => '{',
						'DELIMITER_RIGHT' => '}'
						)
					);
				}
				catch(Exception $e)
				{
					$this->error=$e->getMessage();
					dol_syslog($e->getMessage(), LOG_INFO);
					return -1;
				}
				// After construction $odfHandler->contentXml contains content and
				// [!-- BEGIN row.lines --]*[!-- END row.lines --] has been replaced by
				// [!-- BEGIN lines --]*[!-- END lines --]
				//print html_entity_decode($odfHandler->__toString());
				//print exit;


				// Make substitutions into odt of freetext
				try {
					$odfHandler->setVars('free_text', $newfreetext, true, 'UTF-8');
				}
				catch(OdfException $e)
				{
                    dol_syslog($e->getMessage(), LOG_INFO);
				}

				// Define substitution array
				$substitutionarray = getCommonSubstitutionArray($outputlangs, 0, null, $object);
				$array_object_from_properties=$this->get_substitutionarray_each_var_object($object, $outputlangs);
				$array_objet=$this->get_substitutionarray_object($object, $outputlangs);
				$array_user=$this->get_substitutionarray_user($user, $outputlangs);
				$array_soc=$this->get_substitutionarray_mysoc($mysoc, $outputlangs);
				$array_thirdparty=$this->get_substitutionarray_thirdparty($socobject, $outputlangs);
				$array_other=$this->get_substitutionarray_other($outputlangs);
				// retrieve contact information for use in object as contact_xxx tags
				$array_thirdparty_contact = array();
				if ($usecontact && is_object($contactobject)) $array_thirdparty_contact=$this->get_substitutionarray_contact($contactobject, $outputlangs, 'contact');

				$tmparray = array_merge($substitutionarray, $array_object_from_properties, $array_user, $array_soc, $array_thirdparty, $array_objet, $array_other, $array_thirdparty_contact);
				complete_substitutions_array($tmparray, $outputlangs, $object);

				// Call the ODTSubstitution hook
				$parameters=array('odfHandler'=>&$odfHandler,'file'=>$file,'object'=>$object,'outputlangs'=>$outputlangs,'substitutionarray'=>&$tmparray);
				$reshook=$hookmanager->executeHooks('ODTSubstitution', $parameters, $this, $action);    // Note that $action and $object may have been modified by some hooks

				foreach($tmparray as $key=>$value)
				{
					try {
						if (preg_match('/logo$/', $key)) // Image
						{
							if (file_exists($value)) $odfHandler->setImage($key, $value);
							else $odfHandler->setVars($key, 'ErrorFileNotFound', true, 'UTF-8');
						}
						else    // Text
						{
							$odfHandler->setVars($key, $value, true, 'UTF-8');
						}
					}
					catch(OdfException $e)
					{
                        dol_syslog($e->getMessage(), LOG_INFO);
					}
				}
				// Replace tags of lines
				try
				{
					$foundtagforlines = 1;
					try {
						$listlines = $odfHandler->setSegment('lines');
					}
					catch(OdfException $e)
					{
						// We may arrive here if tags for lines not present into template
						$foundtagforlines = 0;
						dol_syslog($e->getMessage(), LOG_INFO);
					}
					if ($foundtagforlines)
					{
						foreach ($object->lines as $line)
						{
							$tmparray=$this->get_substitutionarray_lines($line, $outputlangs);
							complete_substitutions_array($tmparray, $outputlangs, $object, $line, "completesubstitutionarray_lines");
							// Call the ODTSubstitutionLine hook
							$parameters=array('odfHandler'=>&$odfHandler,'file'=>$file,'object'=>$object,'outputlangs'=>$outputlangs,'substitutionarray'=>&$tmparray,'line'=>$line);
							$reshook=$hookmanager->executeHooks('ODTSubstitutionLine', $parameters, $this, $action);    // Note that $action and $object may have been modified by some hooks
							foreach($tmparray as $key => $val)
							{
								try
								{
									$listlines->setVars($key, $val, true, 'UTF-8');
								}
								catch(OdfException $e)
								{
                                    dol_syslog($e->getMessage(), LOG_INFO);
								}
								catch(SegmentException $e)
								{
                                    dol_syslog($e->getMessage(), LOG_INFO);
								}
							}
							$listlines->merge();
						}
						$odfHandler->mergeSegment($listlines);
					}
				}
				catch(OdfException $e)
				{
					$this->error=$e->getMessage();
					dol_syslog($this->error, LOG_WARNING);
					return -1;
				}

				// Replace labels translated
				$tmparray=$outputlangs->get_translations_for_substitutions();
				foreach($tmparray as $key=>$value)
				{
					try {
						$odfHandler->setVars($key, $value, true, 'UTF-8');
					}
					catch(OdfException $e)
					{
                        dol_syslog($e->getMessage(), LOG_INFO);
					}
				}

				// Call the beforeODTSave hook

				$parameters=array('odfHandler'=>&$odfHandler,'file'=>$file,'object'=>$object,'outputlangs'=>$outputlangs,'substitutionarray'=>&$tmparray);
				$reshook=$hookmanager->executeHooks('beforeODTSave', $parameters, $this, $action);    // Note that $action and $object may have been modified by some hooks

				// Write new file
				if (!empty($conf->global->MAIN_ODT_AS_PDF)) {
					try {
						$odfHandler->exportAsAttachedPDF($file);
					}catch (Exception $e){
                        $this->error=$e->getMessage();
                        dol_syslog($e->getMessage(), LOG_INFO);
						return -1;
					}
				}
				else {
					try {
<<<<<<< HEAD
					    $odfHandler->saveToDisk($file);
=======
						$odfHandler->saveToDisk($file);
>>>>>>> af09c77a
					} catch (Exception $e) {
                        $this->error=$e->getMessage();
                        dol_syslog($e->getMessage(), LOG_INFO);
						return -1;
					}
				}

				$parameters=array('odfHandler'=>&$odfHandler,'file'=>$file,'object'=>$object,'outputlangs'=>$outputlangs,'substitutionarray'=>&$tmparray);
				$reshook=$hookmanager->executeHooks('afterODTCreation', $parameters, $this, $action);    // Note that $action and $object may have been modified by some hooks

				if (! empty($conf->global->MAIN_UMASK))
					@chmod($file, octdec($conf->global->MAIN_UMASK));

				$odfHandler=null;	// Destroy object

				$this->result = array('fullpath'=>$file);

				return 1;   // Success
			}
			else
			{
				$this->error=$langs->transnoentities("ErrorCanNotCreateDir", $dir);
				return -1;
			}
		}

		return -1;
	}
}<|MERGE_RESOLUTION|>--- conflicted
+++ resolved
@@ -486,11 +486,7 @@
 				}
 				else {
 					try {
-<<<<<<< HEAD
-					    $odfHandler->saveToDisk($file);
-=======
 						$odfHandler->saveToDisk($file);
->>>>>>> af09c77a
 					} catch (Exception $e) {
                         $this->error=$e->getMessage();
                         dol_syslog($e->getMessage(), LOG_INFO);
