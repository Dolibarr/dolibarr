<?php
/* Copyright (C) 2005-2012 Laurent Destailleur  <eldy@users.sourceforge.net>
 *
 * This file is an example to follow to add your own email selector inside
 * the Dolibarr email tool.
 * Follow instructions given in README file to know what to change to build
 * your own emailing list selector.
 * Code that need to be changed in this file are marked by "CHANGE THIS" tag.
 */

include_once DOL_DOCUMENT_ROOT.'/core/modules/mailings/modules_mailings.php';
dol_include_once("/mymodule/class/myobject.class.php");


/**
 * mailing_mailinglist_mymodule
 */
class mailing_mailinglist_mymodule_myobject extends MailingTargets
{
	// CHANGE THIS: Put here a name not already used
	var $name='mailinglist_mymodule_myobject';
	// CHANGE THIS: Put here a description of your selector module
	var $desc='My object emailing target selector';
	// CHANGE THIS: Set to 1 if selector is available for admin users only
	var $require_admin=0;

	var $enabled=0;
	var $require_module=array();
	var $picto='mymodule@mymodule';
	
	/**
     * @var DoliDB Database handler.
     */
    public $db;


	/**
     *	Constructor
     *
     * 	@param	DoliDB	$db		Database handler
     */
	function __construct($db)
	{
		global $conf;

		$this->db=$db;
		if (is_array($conf->modules))
		{
			$this->enabled=in_array('mymodule',$conf->modules)?1:0;
		}
	}


    /**
     *   Affiche formulaire de filtre qui apparait dans page de selection des destinataires de mailings
     *
     *   @return     string      Retourne zone select
     */
    function formFilter()
    {
        global $langs;
        $langs->load("members");

        $form=new Form($this->db);

        $arraystatus=array(1=>'Option 1', 2=>'Option 2');

        $s='';
        $s.=$langs->trans("Status").': ';
        $s.='<select name="filter" class="flat">';
        $s.='<option value="none">&nbsp;</option>';
        foreach($arraystatus as $status)
        {
	        $s.='<option value="'.$status.'">'.$status.'</option>';
        }
        $s.='</select>';
        $s.='<br>';

        return $s;
    }


    /**
	 *  Renvoie url lien vers fiche de la source du destinataire du mailing
	 *
	 *  @param		int			$id		ID
	 *  @return     string      		Url lien
	 */
	function url($id)
	{
		return '<a href="'.dol_buildpath('/mymodule/myobject_card.php',1).'?id='.$id.'">'.img_object('',"generic").'</a>';
	}


	/**
	 *  This is the main function that returns the array of emails
	 *
	 *  @param	int		$mailing_id    	Id of emailing
	 *  @param	array	$filtersarray   Requete sql de selection des destinataires
	 *  @return int           			<0 if error, number of emails added if ok
	 */
    // phpcs:ignore PEAR.NamingConventions.ValidFunctionName.NotCamelCaps
	function add_to_target($mailing_id,$filtersarray=array())
	{
		$target = array();
		$cibles = array();
		$j = 0;


		$sql = " select rowid as id, email, firstname, lastname, plan, partner";
		$sql.= " from ".MAIN_DB_PREFIX."myobject";
		$sql.= " where email IS NOT NULL AND email != ''";
		if (! empty($_POST['filter']) && $_POST['filter'] != 'none') $sql.= " AND status = '".$this->db->escape($_POST['filter'])."'";
		$sql.= " ORDER BY email";

		// Stocke destinataires dans cibles
		$result=$this->db->query($sql);
		if ($result)
		{
			$num = $this->db->num_rows($result);
			$i = 0;

			dol_syslog("mailinglist_mymodule_myobject.modules.php: mailing ".$num." targets found");

			$old = '';
			while ($i < $num)
			{
				$obj = $this->db->fetch_object($result);
				if ($old <> $obj->email)
				{
					$cibles[$j] = array(
						'email' => $obj->email,
						'name' => $obj->lastname,
						'id' => $obj->id,
						'firstname' => $obj->firstname,
						'other' => $obj->plan.';'.$obj->partner,
						'source_url' => $this->url($obj->id),
						'source_id' => $obj->id,
						'source_type' => 'dolicloud'
					);
					$old = $obj->email;
					$j++;
				}

				$i++;
			}
		}
		else
		{
			dol_syslog($this->db->error());
			$this->error=$this->db->error();
			return -1;
		}

		// You must fill the $target array with record like this
		// $target[0]=array('email'=>'email_0','name'=>'name_0','firstname'=>'firstname_0');
		// ...
		// $target[n]=array('email'=>'email_n','name'=>'name_n','firstname'=>'firstname_n');

		// Example: $target[0]=array('email'=>'myemail@mydomain.com','name'=>'Doe','firstname'=>'John');

		// ----- Your code end here -----

		return parent::add_to_target($mailing_id, $cibles);
	}


	/**
	 *	On the main mailing area, there is a box with statistics.
	 *	If you want to add a line in this report you must provide an
	 *	array of SQL request that returns two field:
	 *	One called "label", One called "nb".
	 *
	 *	@return		array
	 */
	function getSqlArrayForStats()
	{
		// CHANGE THIS: Optionnal

		//var $statssql=array();
		//$this->statssql[0]="SELECT field1 as label, count(distinct(email)) as nb FROM mytable WHERE email IS NOT NULL";

		return array();
	}


	/**
	 *	Return here number of distinct emails returned by your selector.
	 *	For example if this selector is used to extract 500 different
	 *	emails from a text file, this function must return 500.
	 *
	 *	@param	string	$filter		Filter
	 *	@param	string	$option		Options
	 *	@return	int					Nb of recipients or -1 if KO
	 */
	function getNbOfRecipients($filter=1,$option='')
	{
		$a=parent::getNbOfRecipients("select count(distinct(email)) as nb from ".MAIN_DB_PREFIX."myobject as p where email IS NOT NULL AND email != ''");

		if ($a < 0) return -1;
		return $a;
	}
<<<<<<< HEAD

}
=======
}
>>>>>>> 59a27085
<|MERGE_RESOLUTION|>--- conflicted
+++ resolved
@@ -200,9 +200,4 @@
 		if ($a < 0) return -1;
 		return $a;
 	}
-<<<<<<< HEAD
-
-}
-=======
-}
->>>>>>> 59a27085
+}