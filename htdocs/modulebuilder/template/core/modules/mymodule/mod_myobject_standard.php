<?php
/* Copyright (C) 2005-2010 Laurent Destailleur  <eldy@users.sourceforge.net>
 * Copyright (C) 2005-2009 Regis Houssin        <regis.houssin@inodbox.com>
 *
 * This program is free software; you can redistribute it and/or modify
 * it under the terms of the GNU General Public License as published by
 * the Free Software Foundation; either version 3 of the License, or
 * (at your option) any later version.
 *
 * This program is distributed in the hope that it will be useful,
 * but WITHOUT ANY WARRANTY; without even the implied warranty of
 * MERCHANTABILITY or FITNESS FOR A PARTICULAR PURPOSE.  See the
 * GNU General Public License for more details.
 *
 * You should have received a copy of the GNU General Public License
 * along with this program. If not, see <https://www.gnu.org/licenses/>.
 * or see https://www.gnu.org/
 */

/**
 *  \file       htdocs/core/modules/mymodule/mod_myobject_standard.php
 *  \ingroup    mymodule
 *  \brief      File of class to manage MyObject numbering rules standard
 */
dol_include_once('/mymodule/core/modules/mymodule/modules_myobject.php');


/**
 *	Class to manage customer order numbering rules standard
 */
class mod_myobject_standard extends ModeleNumRefMyObject
{
	/**
     * Dolibarr version of the loaded document
     * @var string
     */
	public $version = 'dolibarr'; // 'development', 'experimental', 'dolibarr'

	public $prefix = 'MYOBJECT';

	/**
	 * @var string Error code (or message)
	 */
	public $error = '';

	/**
	 * @var string name
	 */
	public $name = 'standard';


    /**
     *  Return description of numbering module
     *
     *  @return     string      Text with description
     */
    public function info()
    {
    	global $langs;
      	return $langs->trans("SimpleNumRefModelDesc", $this->prefix);
    }


	/**
	 *  Return an example of numbering
	 *
	 *  @return     string      Example
	 */
	public function getExample()
	{
		return $this->prefix."0501-0001";
	}


	/**
     *  Checks if the numbers already in the database do not
     *  cause conflicts that would prevent this numbering working.
	 *
<<<<<<< HEAD
	 *	@param	Object		$object		Object we need next value for
=======
	 *  @param  Object		$object		Object we need next value for
>>>>>>> d46417c8
	 *  @return boolean     			false if conflict, true if ok
	 */
	public function canBeActivated($object)
	{
		global $conf, $langs, $db;

		$coyymm = ''; $max = '';

		$posindice = 8;
		$sql = "SELECT MAX(CAST(SUBSTRING(ref FROM ".$posindice.") AS SIGNED)) as max";
<<<<<<< HEAD
		$sql .= " FROM ".MAIN_DB_PREFIX."mymodule_myobject";
		$sql .= " WHERE ref LIKE '".$db->escape($this->prefix)."____-%'";
		$sql .= " AND entity = ".$conf->entity;
=======
		$sql.= " FROM ".MAIN_DB_PREFIX."mymodule_myobject";
		$sql.= " WHERE ref LIKE '".$db->escape($this->prefix)."____-%'";
		if ($object->ismultientitymanaged == 1) {
			$sql.= " AND entity = ".$conf->entity;
		}
		elseif ($object->ismultientitymanaged == 2) {
			// TODO
		}
>>>>>>> d46417c8

		$resql = $db->query($sql);
		if ($resql)
		{
			$row = $db->fetch_row($resql);
			if ($row) { $coyymm = substr($row[0], 0, 6); $max = $row[0]; }
		}
		if ($coyymm && !preg_match('/'.$this->prefix.'[0-9][0-9][0-9][0-9]/i', $coyymm))
		{
			$langs->load("errors");
			$this->error = $langs->trans('ErrorNumRefModel', $max);
			return false;
		}

		return true;
	}

	/**
	 * 	Return next free value
	 *
	 *  @param  Object		$object		Object we need next value for
	 *  @return string      			Value if KO, <0 if KO
	 */
	public function getNextValue($object)
	{
		global $db, $conf;

		// D'abord on recupere la valeur max
		$posindice = 9;
		$sql = "SELECT MAX(CAST(SUBSTRING(ref FROM ".$posindice.") AS SIGNED)) as max";
<<<<<<< HEAD
		$sql .= " FROM ".MAIN_DB_PREFIX."mymodule_myobject";
		$sql .= " WHERE ref LIKE '".$db->escape($this->prefix)."____-%'";
		$sql .= " AND entity = ".$conf->entity;
=======
		$sql.= " FROM ".MAIN_DB_PREFIX."mymodule_myobject";
		$sql.= " WHERE ref LIKE '".$db->escape($this->prefix)."____-%'";
		if ($object->ismultientitymanaged == 1) {
			$sql.= " AND entity = ".$conf->entity;
		}
		elseif ($object->ismultientitymanaged == 2) {
			// TODO
		}
>>>>>>> d46417c8

		$resql = $db->query($sql);
		if ($resql)
		{
			$obj = $db->fetch_object($resql);
			if ($obj) $max = intval($obj->max);
			else $max = 0;
		}
		else
		{
			dol_syslog("mod_myobject_standard::getNextValue", LOG_DEBUG);
			return -1;
		}

		//$date=time();
		$date = $object->date_creation;
		$yymm = strftime("%y%m", $date);

    	if ($max >= (pow(10, 4) - 1)) $num = $max + 1; // If counter > 9999, we do not format on 4 chars, we take number as it is
    	else $num = sprintf("%04s", $max + 1);

		dol_syslog("mod_myobject_standard::getNextValue return ".$this->prefix.$yymm."-".$num);
		return $this->prefix.$yymm."-".$num;
	}
}<|MERGE_RESOLUTION|>--- conflicted
+++ resolved
@@ -76,11 +76,7 @@
      *  Checks if the numbers already in the database do not
      *  cause conflicts that would prevent this numbering working.
 	 *
-<<<<<<< HEAD
-	 *	@param	Object		$object		Object we need next value for
-=======
 	 *  @param  Object		$object		Object we need next value for
->>>>>>> d46417c8
 	 *  @return boolean     			false if conflict, true if ok
 	 */
 	public function canBeActivated($object)
@@ -91,20 +87,14 @@
 
 		$posindice = 8;
 		$sql = "SELECT MAX(CAST(SUBSTRING(ref FROM ".$posindice.") AS SIGNED)) as max";
-<<<<<<< HEAD
 		$sql .= " FROM ".MAIN_DB_PREFIX."mymodule_myobject";
 		$sql .= " WHERE ref LIKE '".$db->escape($this->prefix)."____-%'";
-		$sql .= " AND entity = ".$conf->entity;
-=======
-		$sql.= " FROM ".MAIN_DB_PREFIX."mymodule_myobject";
-		$sql.= " WHERE ref LIKE '".$db->escape($this->prefix)."____-%'";
 		if ($object->ismultientitymanaged == 1) {
 			$sql.= " AND entity = ".$conf->entity;
 		}
 		elseif ($object->ismultientitymanaged == 2) {
 			// TODO
 		}
->>>>>>> d46417c8
 
 		$resql = $db->query($sql);
 		if ($resql)
@@ -135,20 +125,14 @@
 		// D'abord on recupere la valeur max
 		$posindice = 9;
 		$sql = "SELECT MAX(CAST(SUBSTRING(ref FROM ".$posindice.") AS SIGNED)) as max";
-<<<<<<< HEAD
 		$sql .= " FROM ".MAIN_DB_PREFIX."mymodule_myobject";
 		$sql .= " WHERE ref LIKE '".$db->escape($this->prefix)."____-%'";
-		$sql .= " AND entity = ".$conf->entity;
-=======
-		$sql.= " FROM ".MAIN_DB_PREFIX."mymodule_myobject";
-		$sql.= " WHERE ref LIKE '".$db->escape($this->prefix)."____-%'";
 		if ($object->ismultientitymanaged == 1) {
 			$sql.= " AND entity = ".$conf->entity;
 		}
 		elseif ($object->ismultientitymanaged == 2) {
 			// TODO
 		}
->>>>>>> d46417c8
 
 		$resql = $db->query($sql);
 		if ($resql)
