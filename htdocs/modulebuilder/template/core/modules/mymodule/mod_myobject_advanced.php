<?php
/* Copyright (C) 2003-2007  Rodolphe Quiedeville        <rodolphe@quiedeville.org>
 * Copyright (C) 2004-2007  Laurent Destailleur         <eldy@users.sourceforge.net>
 * Copyright (C) 2005-2009  Regis Houssin               <regis.houssin@inodbox.com>
 * Copyright (C) 2008       Raphael Bertrand (Resultic) <raphael.bertrand@resultic.fr>
 * Copyright (C) 2019       Frédéric France             <frederic.france@netlogic.fr>
 *
 * This program is free software; you can redistribute it and/or modify
 * it under the terms of the GNU General Public License as published by
 * the Free Software Foundation; either version 3 of the License, or
 * (at your option) any later version.
 *
 * This program is distributed in the hope that it will be useful,
 * but WITHOUT ANY WARRANTY; without even the implied warranty of
 * MERCHANTABILITY or FITNESS FOR A PARTICULAR PURPOSE.  See the
 * GNU General Public License for more details.
 *
 * You should have received a copy of the GNU General Public License
 * along with this program. If not, see <https://www.gnu.org/licenses/>.
 * or see https://www.gnu.org/
 */

/**
 * \file       htdocs/core/modules/mymodule/mod_myobject_advanced.php
 * \ingroup    mymodule
 * \brief      File containing class for advanced numbering model of MyObject
 */

dol_include_once('/mymodule/core/modules/mymodule/modules_myobject.php');


/**
 *	Class to manage customer Bom numbering rules advanced
 */
class mod_myobject_advanced extends ModeleNumRefMyObject
{
	/**
     * Dolibarr version of the loaded document
     * @var string
     */
	public $version = 'dolibarr'; // 'development', 'experimental', 'dolibarr'

	/**
	 * @var string Error message
	 */
	public $error = '';

	/**
	 * @var string name
	 */
	public $name = 'advanced';


    /**
     *  Returns the description of the numbering model
     *
     *  @return     string      Texte descripif
     */
    public function info()
    {
    	global $conf, $langs, $db;

		$langs->load("bills");

		$form = new Form($db);

		$texte = $langs->trans('GenericNumRefModelDesc')."<br>\n";
		$texte .= '<form action="'.$_SERVER["PHP_SELF"].'" method="POST">';
		$texte .= '<input type="hidden" name="token" value="'.newToken().'">';
		$texte .= '<input type="hidden" name="action" value="updateMask">';
		$texte .= '<input type="hidden" name="maskconstBom" value="MYMODULE_MYOBJECT_ADVANCED_MASK">';
		$texte .= '<table class="nobordernopadding" width="100%">';

		$tooltip = $langs->trans("GenericMaskCodes", $langs->transnoentities("MyObject"), $langs->transnoentities("MyObject"));
		$tooltip .= $langs->trans("GenericMaskCodes2");
		$tooltip .= $langs->trans("GenericMaskCodes3");
		$tooltip .= $langs->trans("GenericMaskCodes4a", $langs->transnoentities("MyObject"), $langs->transnoentities("MyObject"));
		$tooltip .= $langs->trans("GenericMaskCodes5");

		// Parametrage du prefix
		$texte .= '<tr><td>'.$langs->trans("Mask").':</td>';
		$texte .= '<td class="right">'.$form->textwithpicto('<input type="text" class="flat" size="24" name="maskMyObject" value="'.$conf->global->MYMODULE_MYOBJECT_ADVANCED_MASK.'">', $tooltip, 1, 1).'</td>';

		$texte .= '<td class="left" rowspan="2">&nbsp; <input type="submit" class="button" value="'.$langs->trans("Modify").'" name="Button"></td>';

		$texte .= '</tr>';

		$texte .= '</table>';
		$texte .= '</form>';

		return $texte;
    }

    /**
     *  Return an example of numbering
     *
     *  @return     string      Example
     */
    public function getExample()
    {
     	global $conf, $langs, $mysoc;

    	$old_code_client = $mysoc->code_client;
    	$old_code_type = $mysoc->typent_code;
    	$mysoc->code_client = 'CCCCCCCCCC';
    	$mysoc->typent_code = 'TTTTTTTTTT';
<<<<<<< HEAD
     	$numExample = $this->getNextValue($mysoc, '');
=======
     	$numExample = $this->getNextValue($mysoc);
>>>>>>> 18533b63
		$mysoc->code_client = $old_code_client;
		$mysoc->typent_code = $old_code_type;

		if (!$numExample)
		{
			$numExample = $langs->trans('NotConfigured');
		}
		return $numExample;
    }

	/**
	 * 	Return next free value
	 *
	 *  @param  Object		$object		Object we need next value for
	 *  @return string      			Value if KO, <0 if KO
	 */
    public function getNextValue($object)
    {
		global $db, $conf;

		require_once DOL_DOCUMENT_ROOT.'/core/lib/functions2.lib.php';

		// We get cursor rule
		$mask = $conf->global->MYMODULE_MYOBJECT_ADVANCED_MASK;

		if (!$mask)
		{
			$this->error = 'NotConfigured';
			return 0;
		}

		$date = $object->date;

		$numFinal = get_next_value($db, $mask, 'mymodule_myobject', 'ref', '', null, $date);

		return  $numFinal;
	}
}<|MERGE_RESOLUTION|>--- conflicted
+++ resolved
@@ -104,11 +104,7 @@
     	$old_code_type = $mysoc->typent_code;
     	$mysoc->code_client = 'CCCCCCCCCC';
     	$mysoc->typent_code = 'TTTTTTTTTT';
-<<<<<<< HEAD
-     	$numExample = $this->getNextValue($mysoc, '');
-=======
      	$numExample = $this->getNextValue($mysoc);
->>>>>>> 18533b63
 		$mysoc->code_client = $old_code_client;
 		$mysoc->typent_code = $old_code_type;
 
