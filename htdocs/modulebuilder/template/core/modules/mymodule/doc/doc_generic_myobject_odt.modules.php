<?php
/* Copyright (C) 2010-2012 	Laurent Destailleur <eldy@users.sourceforge.net>
 * Copyright (C) 2012		Juanjo Menent		<jmenent@2byte.es>
 * Copyright (C) 2014		Marcos García		<marcosgdf@gmail.com>
 * Copyright (C) 2016		Charlie Benke		<charlie@patas-monkey.com>
 * Copyright (C) 2018-2021  Philippe Grand      <philippe.grand@atoo-net.com>
 * Copyright (C) 2018       Frédéric France     <frederic.france@netlogic.fr>
 *
 * This program is free software; you can redistribute it and/or modify
 * it under the terms of the GNU General Public License as published by
 * the Free Software Foundation; either version 3 of the License, or
 * (at your option) any later version.
 *
 * This program is distributed in the hope that it will be useful,
 * but WITHOUT ANY WARRANTY; without even the implied warranty of
 * MERCHANTABILITY or FITNESS FOR A PARTICULAR PURPOSE.  See the
 * GNU General Public License for more details.
 *
 * You should have received a copy of the GNU General Public License
 * along with this program. If not, see <https://www.gnu.org/licenses/>.
 * or see https://www.gnu.org/
 */

/**
 *	\file       htdocs/core/modules/mymodule/doc/doc_generic_myobject_odt.modules.php
 *	\ingroup    mymodule
 *	\brief      File of class to build ODT documents for myobjects
 */

dol_include_once('/mymodule/core/modules/mymodule/modules_myobject.php');
require_once DOL_DOCUMENT_ROOT.'/product/class/product.class.php';
require_once DOL_DOCUMENT_ROOT.'/core/lib/company.lib.php';
require_once DOL_DOCUMENT_ROOT.'/core/lib/functions2.lib.php';
require_once DOL_DOCUMENT_ROOT.'/core/lib/files.lib.php';
require_once DOL_DOCUMENT_ROOT.'/core/lib/doc.lib.php';


/**
 *	Class to build documents using ODF templates generator
 */
class doc_generic_myobject_odt extends ModelePDFMyObject
{
	/**
	 * Issuer
	 * @var Societe
	 */
	public $emetteur;

	/**
	 * @var array Minimum version of PHP required by module.
	 * e.g.: PHP ≥ 5.6 = array(5, 6)
	 */
	public $phpmin = array(5, 6);

	/**
	 * @var string Dolibarr version of the loaded document
	 */
	public $version = 'dolibarr';


	/**
	 *	Constructor
	 *
	 *  @param		DoliDB		$db      Database handler
	 */
	public function __construct($db)
	{
		global $conf, $langs, $mysoc;

		// Load translation files required by the page
		$langs->loadLangs(array("main", "companies"));

		$this->db = $db;
		$this->name = "ODT templates";
		$this->description = $langs->trans("DocumentModelOdt");
		$this->scandir = 'MYMODULE_MYOBJECT_ADDON_PDF_ODT_PATH'; // Name of constant that is used to save list of directories to scan

		// Page size for A4 format
		$this->type = 'odt';
		$this->page_largeur = 0;
		$this->page_hauteur = 0;
		$this->format = array($this->page_largeur, $this->page_hauteur);
		$this->marge_gauche = 0;
		$this->marge_droite = 0;
		$this->marge_haute = 0;
		$this->marge_basse = 0;

		$this->option_logo = 1; // Display logo
		$this->option_tva = 0; // Manage the vat option FACTURE_TVAOPTION
		$this->option_modereg = 0; // Display payment mode
		$this->option_condreg = 0; // Display payment terms
		$this->option_multilang = 1; // Available in several languages
		$this->option_escompte = 0; // Displays if there has been a discount
		$this->option_credit_note = 0; // Support credit notes
		$this->option_freetext = 1; // Support add of a personalised text
		$this->option_draft_watermark = 0; // Support add of a watermark on drafts

		// Get source company
		$this->emetteur = $mysoc;
		if (!$this->emetteur->country_code) {
			$this->emetteur->country_code = substr($langs->defaultlang, -2); // By default if not defined
		}
	}


	/**
	 *	Return description of a module
	 *
	 *	@param	Translate	$langs      Lang object to use for output
	 *	@return string       			Description
	 */
	public function info($langs)
	{
		global $conf, $langs;

		// Load translation files required by the page
		$langs->loadLangs(array("errors", "companies"));

		$form = new Form($this->db);

		$texte = $this->description.".<br>\n";
		$texte .= '<form action="'.$_SERVER["PHP_SELF"].'" method="POST">';
		$texte .= '<input type="hidden" name="token" value="'.newToken().'">';
		$texte .= '<input type="hidden" name="page_y" value="">';
		$texte .= '<input type="hidden" name="action" value="setModuleOptions">';
		$texte .= '<input type="hidden" name="param1" value="MYMODULE_MYOBJECT_ADDON_PDF_ODT_PATH">';
		$texte .= '<table class="nobordernopadding centpercent">';

		// List of directories area
		$texte .= '<tr><td>';
		$texttitle = $langs->trans("ListOfDirectories");
		$listofdir = explode(',', preg_replace('/[\r\n]+/', ',', trim($conf->global->MYMODULE_MYOBJECT_ADDON_PDF_ODT_PATH)));
		$listoffiles = array();
		foreach ($listofdir as $key => $tmpdir) {
			$tmpdir = trim($tmpdir);
			$tmpdir = preg_replace('/DOL_DATA_ROOT/', DOL_DATA_ROOT, $tmpdir);
			if (!$tmpdir) {
				unset($listofdir[$key]);
				continue;
			}
			if (!is_dir($tmpdir)) {
				$texttitle .= img_warning($langs->trans("ErrorDirNotFound", $tmpdir), 0);
			} else {
				$tmpfiles = dol_dir_list($tmpdir, 'files', 0, '\.(ods|odt)');
				if (count($tmpfiles)) {
					$listoffiles = array_merge($listoffiles, $tmpfiles);
				}
			}
		}
		$texthelp = $langs->trans("ListOfDirectoriesForModelGenODT");
		// Add list of substitution keys
		$texthelp .= '<br>'.$langs->trans("FollowingSubstitutionKeysCanBeUsed").'<br>';
		$texthelp .= $langs->transnoentitiesnoconv("FullListOnOnlineDocumentation"); // This contains an url, we don't modify it

		$texte .= $form->textwithpicto($texttitle, $texthelp, 1, 'help', '', 1);
		$texte .= '<div><div style="display: inline-block; min-width: 100px; vertical-align: middle;">';
		$texte .= '<textarea class="flat" cols="60" name="value1">';
		$texte .= $conf->global->MYMODULE_MYOBJECT_ADDON_PDF_ODT_PATH;
		$texte .= '</textarea>';
		$texte .= '</div><div style="display: inline-block; vertical-align: middle;">';
<<<<<<< HEAD
		$texte .= '<input type="submit" class="button small reposition" name="Button" value="'.$langs->trans("Modify").'">';
=======
		$texte .= '<input type="submit" class="button small reposition" name="modify" value="'.$langs->trans("Modify").'">';
>>>>>>> 503d1a04
		$texte .= '<br></div></div>';

		// Scan directories
		$nbofiles = count($listoffiles);
		if (!empty($conf->global->MYMODULE_MYOBJECT_ADDON_PDF_ODT_PATH)) {
			$texte .= $langs->trans("NumberOfModelFilesFound").': <b>';
			//$texte.=$nbofiles?'<a id="a_'.get_class($this).'" href="#">':'';
			$texte .= count($listoffiles);
			//$texte.=$nbofiles?'</a>':'';
			$texte .= '</b>';
		}

		if ($nbofiles) {
			$texte .= '<div id="div_'.get_class($this).'" class="hidden">';
			foreach ($listoffiles as $file) {
				$texte .= '- '.$file['name'];
				$texte .= ' <a href="'.DOL_URL_ROOT.'/document.php?modulepart=doctemplates&file=mymodule_myobject/'.urlencode(basename($file['name'])).'">'.img_picto('', 'listlight').'</a>';
				$texte .= ' &nbsp; <a class="reposition" href="'.$_SERVER["PHP_SELF"].'?modulepart=doctemplates&keyforuploaddir=COMPANY_ADDON_PDF_ODT_PATH&action=deletefile&token='.newToken().'&file='.urlencode(basename($file['name'])).'">'.img_picto('', 'delete').'</a>';
				$texte .= '<br>';
			}
			$texte .= '</div>';
		}

		$texte .= '</td>';

		// Add input to upload a new template file.
		$texte .= '<div>'.$langs->trans("UploadNewTemplate").' <input type="file" name="uploadfile">';
		$texte .= '<input type="hidden" value="MYMODULE_MYOBJECT_ADDON_PDF_ODT_PATH" name="keyforuploaddir">';
		$texte .= '<input type="submit" class="button small reposition" value="'.dol_escape_htmltag($langs->trans("Upload")).'" name="upload">';
		$texte .= '</div>';
		$texte .= '</td>';

		$texte .= '<td rowspan="2" class="tdtop hideonsmartphone">';
		$texte .= '<span class="opacitymedium">';
		$texte .= $langs->trans("ExampleOfDirectoriesForModelGen");
		$texte .= '</span>';
		$texte .= '</td>';
		$texte .= '</tr>';

		$texte .= '</table>';
		$texte .= '</form>';

		return $texte;
	}

	// phpcs:disable PEAR.NamingConventions.ValidFunctionName.ScopeNotCamelCaps
	/**
	 *  Function to build a document on disk using the generic odt module.
	 *
	 *	@param		MyObject	$object				Object source to build document
	 *	@param		Translate	$outputlangs		Lang output object
	 * 	@param		string		$srctemplatepath	Full path of source filename for generator using a template file
	 *  @param		int			$hidedetails		Do not show line details
	 *  @param		int			$hidedesc			Do not show desc
	 *  @param		int			$hideref			Do not show ref
	 *	@return		int         					1 if OK, <=0 if KO
	 */
	public function write_file($object, $outputlangs, $srctemplatepath, $hidedetails = 0, $hidedesc = 0, $hideref = 0)
	{
		// phpcs:enable
		global $user, $langs, $conf, $mysoc, $hookmanager;

		if (empty($srctemplatepath)) {
			dol_syslog("doc_generic_odt::write_file parameter srctemplatepath empty", LOG_WARNING);
			return -1;
		}

		// Add odtgeneration hook
		if (!is_object($hookmanager)) {
			include_once DOL_DOCUMENT_ROOT.'/core/class/hookmanager.class.php';
			$hookmanager = new HookManager($this->db);
		}
		$hookmanager->initHooks(array('odtgeneration'));
		global $action;

		if (!is_object($outputlangs)) {
			$outputlangs = $langs;
		}
		$sav_charset_output = $outputlangs->charset_output;
		$outputlangs->charset_output = 'UTF-8';

		$outputlangs->loadLangs(array("main", "dict", "companies", "bills"));

		if ($conf->mymodule->dir_output) {
			// If $object is id instead of object
			if (!is_object($object)) {
				$id = $object;
				$object = new MyObject($this->db);
				$result = $object->fetch($id);
				if ($result < 0) {
					dol_print_error($this->db, $object->error);
					return -1;
				}
			}

			$object->fetch_thirdparty();

			$dir = $conf->mymodule->multidir_output[isset($object->entity) ? $object->entity : 1];
			$objectref = dol_sanitizeFileName($object->ref);
			if (!preg_match('/specimen/i', $objectref)) {
				$dir .= "/".$objectref;
			}
			$file = $dir."/".$objectref.".odt";

			if (!file_exists($dir)) {
				if (dol_mkdir($dir) < 0) {
					$this->error = $langs->transnoentities("ErrorCanNotCreateDir", $dir);
					return -1;
				}
			}

			if (file_exists($dir)) {
				//print "srctemplatepath=".$srctemplatepath;	// Src filename
				$newfile = basename($srctemplatepath);
				$newfiletmp = preg_replace('/\.od(t|s)/i', '', $newfile);
				$newfiletmp = preg_replace('/template_/i', '', $newfiletmp);
				$newfiletmp = preg_replace('/modele_/i', '', $newfiletmp);
				$newfiletmp = $objectref.'_'.$newfiletmp;
				//$file=$dir.'/'.$newfiletmp.'.'.dol_print_date(dol_now(),'%Y%m%d%H%M%S').'.odt';
				// Get extension (ods or odt)
				$newfileformat = substr($newfile, strrpos($newfile, '.') + 1);
				if (!empty($conf->global->MAIN_DOC_USE_TIMING)) {
					$format = $conf->global->MAIN_DOC_USE_TIMING;
					if ($format == '1') {
						$format = '%Y%m%d%H%M%S';
					}
					$filename = $newfiletmp.'-'.dol_print_date(dol_now(), $format).'.'.$newfileformat;
				} else {
					$filename = $newfiletmp.'.'.$newfileformat;
				}
				$file = $dir.'/'.$filename;
				//print "newdir=".$dir;
				//print "newfile=".$newfile;
				//print "file=".$file;
				//print "conf->societe->dir_temp=".$conf->societe->dir_temp;

				dol_mkdir($conf->mymodule->dir_temp);
				if (!is_writable($conf->mymodule->dir_temp)) {
					$this->error = "Failed to write in temp directory ".$conf->mymodule->dir_temp;
					dol_syslog('Error in write_file: '.$this->error, LOG_ERR);
					return -1;
				}

				// If CUSTOMER contact defined on order, we use it
				$usecontact = false;
				$arrayidcontact = $object->getIdContact('external', 'CUSTOMER');
				if (count($arrayidcontact) > 0) {
					$usecontact = true;
					$result = $object->fetch_contact($arrayidcontact[0]);
				}

				// Recipient name
				$contactobject = null;
				if (!empty($usecontact)) {
					// We can use the company of contact instead of thirdparty company
					if ($object->contact->socid != $object->thirdparty->id && (!isset($conf->global->MAIN_USE_COMPANY_NAME_OF_CONTACT) || !empty($conf->global->MAIN_USE_COMPANY_NAME_OF_CONTACT))) {
						$object->contact->fetch_thirdparty();
						$socobject = $object->contact->thirdparty;
						$contactobject = $object->contact;
					} else {
						$socobject = $object->thirdparty;
						// if we have a CUSTOMER contact and we dont use it as thirdparty recipient we store the contact object for later use
						$contactobject = $object->contact;
					}
				} else {
					$socobject = $object->thirdparty;
				}

				// Make substitution
				$substitutionarray = array(
					'__FROM_NAME__' => $this->emetteur->name,
					'__FROM_EMAIL__' => $this->emetteur->email,
					'__TOTAL_TTC__' => $object->total_ttc,
					'__TOTAL_HT__' => $object->total_ht,
					'__TOTAL_VAT__' => $object->total_tva
				);
				complete_substitutions_array($substitutionarray, $langs, $object);
				// Call the ODTSubstitution hook
				$parameters = array('file'=>$file, 'object'=>$object, 'outputlangs'=>$outputlangs, 'substitutionarray'=>&$substitutionarray);
				$reshook = $hookmanager->executeHooks('ODTSubstitution', $parameters, $this, $action); // Note that $action and $object may have been modified by some hooks

				// Line of free text
				$newfreetext = '';
				$paramfreetext = 'ORDER_FREE_TEXT';
				if (!empty($conf->global->$paramfreetext)) {
					$newfreetext = make_substitutions($conf->global->$paramfreetext, $substitutionarray);
				}

				// Open and load template
				require_once ODTPHP_PATH.'odf.php';
				try {
					$odfHandler = new odf(
						$srctemplatepath,
						array(
						'PATH_TO_TMP'	  => $conf->mymodule->dir_temp,
						'ZIP_PROXY'		  => 'PclZipProxy', // PhpZipProxy or PclZipProxy. Got "bad compression method" error when using PhpZipProxy.
						'DELIMITER_LEFT'  => '{',
						'DELIMITER_RIGHT' => '}'
						)
					);
				} catch (Exception $e) {
					$this->error = $e->getMessage();
					dol_syslog($e->getMessage(), LOG_INFO);
					return -1;
				}
				// After construction $odfHandler->contentXml contains content and
				// [!-- BEGIN row.lines --]*[!-- END row.lines --] has been replaced by
				// [!-- BEGIN lines --]*[!-- END lines --]
				//print html_entity_decode($odfHandler->__toString());
				//print exit;


				// Make substitutions into odt of freetext
				try {
					$odfHandler->setVars('free_text', $newfreetext, true, 'UTF-8');
				} catch (OdfException $e) {
					dol_syslog($e->getMessage(), LOG_INFO);
				}

				// Define substitution array
				$substitutionarray = getCommonSubstitutionArray($outputlangs, 0, null, $object);
				$array_object_from_properties = $this->get_substitutionarray_each_var_object($object, $outputlangs);
				$array_objet = $this->get_substitutionarray_object($object, $outputlangs);
				$array_user = $this->get_substitutionarray_user($user, $outputlangs);
				$array_soc = $this->get_substitutionarray_mysoc($mysoc, $outputlangs);
				$array_thirdparty = $this->get_substitutionarray_thirdparty($socobject, $outputlangs);
				$array_other = $this->get_substitutionarray_other($outputlangs);
				// retrieve contact information for use in object as contact_xxx tags
				$array_thirdparty_contact = array();
				if ($usecontact && is_object($contactobject)) {
					$array_thirdparty_contact = $this->get_substitutionarray_contact($contactobject, $outputlangs, 'contact');
				}

				$tmparray = array_merge($substitutionarray, $array_object_from_properties, $array_user, $array_soc, $array_thirdparty, $array_objet, $array_other, $array_thirdparty_contact);
				complete_substitutions_array($tmparray, $outputlangs, $object);

				// Call the ODTSubstitution hook
				$parameters = array('odfHandler'=>&$odfHandler, 'file'=>$file, 'object'=>$object, 'outputlangs'=>$outputlangs, 'substitutionarray'=>&$tmparray);
				$reshook = $hookmanager->executeHooks('ODTSubstitution', $parameters, $this, $action); // Note that $action and $object may have been modified by some hooks

				foreach ($tmparray as $key => $value) {
					try {
						if (preg_match('/logo$/', $key)) {
							// Image
							if (file_exists($value)) {
								$odfHandler->setImage($key, $value);
							} else {
								$odfHandler->setVars($key, 'ErrorFileNotFound', true, 'UTF-8');
							}
						} else {
							// Text
							$odfHandler->setVars($key, $value, true, 'UTF-8');
						}
					} catch (OdfException $e) {
						dol_syslog($e->getMessage(), LOG_INFO);
					}
				}
				// Replace tags of lines
				try {
					$foundtagforlines = 1;
					try {
						$listlines = $odfHandler->setSegment('lines');
					} catch (OdfException $e) {
						// We may arrive here if tags for lines not present into template
						$foundtagforlines = 0;
						dol_syslog($e->getMessage(), LOG_INFO);
					}
					if ($foundtagforlines) {
						$linenumber = 0;
						foreach ($object->lines as $line) {
							$linenumber++;
							$tmparray = $this->get_substitutionarray_lines($line, $outputlangs, $linenumber);
							complete_substitutions_array($tmparray, $outputlangs, $object, $line, "completesubstitutionarray_lines");
							// Call the ODTSubstitutionLine hook
							$parameters = array('odfHandler'=>&$odfHandler, 'file'=>$file, 'object'=>$object, 'outputlangs'=>$outputlangs, 'substitutionarray'=>&$tmparray, 'line'=>$line);
							$reshook = $hookmanager->executeHooks('ODTSubstitutionLine', $parameters, $this, $action); // Note that $action and $object may have been modified by some hooks
							foreach ($tmparray as $key => $val) {
								try {
									$listlines->setVars($key, $val, true, 'UTF-8');
								} catch (OdfException $e) {
									dol_syslog($e->getMessage(), LOG_INFO);
								} catch (SegmentException $e) {
									dol_syslog($e->getMessage(), LOG_INFO);
								}
							}
							$listlines->merge();
						}
						$odfHandler->mergeSegment($listlines);
					}
				} catch (OdfException $e) {
					$this->error = $e->getMessage();
					dol_syslog($this->error, LOG_WARNING);
					return -1;
				}

				// Replace labels translated
				$tmparray = $outputlangs->get_translations_for_substitutions();
				foreach ($tmparray as $key => $value) {
					try {
						$odfHandler->setVars($key, $value, true, 'UTF-8');
					} catch (OdfException $e) {
						dol_syslog($e->getMessage(), LOG_INFO);
					}
				}

				// Call the beforeODTSave hook

				$parameters = array('odfHandler'=>&$odfHandler, 'file'=>$file, 'object'=>$object, 'outputlangs'=>$outputlangs, 'substitutionarray'=>&$tmparray);
				$reshook = $hookmanager->executeHooks('beforeODTSave', $parameters, $this, $action); // Note that $action and $object may have been modified by some hooks

				// Write new file
				if (!empty($conf->global->MAIN_ODT_AS_PDF)) {
					try {
						$odfHandler->exportAsAttachedPDF($file);
					} catch (Exception $e) {
						$this->error = $e->getMessage();
						dol_syslog($e->getMessage(), LOG_INFO);
						return -1;
					}
				} else {
					try {
						$odfHandler->saveToDisk($file);
					} catch (Exception $e) {
						$this->error = $e->getMessage();
						dol_syslog($e->getMessage(), LOG_INFO);
						return -1;
					}
				}

				$parameters = array('odfHandler'=>&$odfHandler, 'file'=>$file, 'object'=>$object, 'outputlangs'=>$outputlangs, 'substitutionarray'=>&$tmparray);
				$reshook = $hookmanager->executeHooks('afterODTCreation', $parameters, $this, $action); // Note that $action and $object may have been modified by some hooks

				if (!empty($conf->global->MAIN_UMASK)) {
					@chmod($file, octdec($conf->global->MAIN_UMASK));
				}

				$odfHandler = null; // Destroy object

				$this->result = array('fullpath'=>$file);

				return 1; // Success
			} else {
				$this->error = $langs->transnoentities("ErrorCanNotCreateDir", $dir);
				return -1;
			}
		}

		return -1;
	}
}<|MERGE_RESOLUTION|>--- conflicted
+++ resolved
@@ -158,11 +158,7 @@
 		$texte .= $conf->global->MYMODULE_MYOBJECT_ADDON_PDF_ODT_PATH;
 		$texte .= '</textarea>';
 		$texte .= '</div><div style="display: inline-block; vertical-align: middle;">';
-<<<<<<< HEAD
-		$texte .= '<input type="submit" class="button small reposition" name="Button" value="'.$langs->trans("Modify").'">';
-=======
 		$texte .= '<input type="submit" class="button small reposition" name="modify" value="'.$langs->trans("Modify").'">';
->>>>>>> 503d1a04
 		$texte .= '<br></div></div>';
 
 		// Scan directories
