--- conflicted
+++ resolved
@@ -283,13 +283,8 @@
 
 				// Get extension (ods or odt)
 				$newfileformat = substr($newfile, strrpos($newfile, '.') + 1);
-<<<<<<< HEAD
-				if (getDolGlobalInt('MAIN_DOC_USE_TIMING')) {
-					$format = getDolGlobalInt('MAIN_DOC_USE_TIMING');
-=======
 				if (getDolGlobalString('MAIN_DOC_USE_TIMING')) {
 					$format = getDolGlobalString('MAIN_DOC_USE_TIMING');
->>>>>>> e2de78d9
 					if ($format == '1') {
 						$format = '%Y%m%d%H%M%S';
 					}
@@ -322,11 +317,7 @@
 				$contactobject = null;
 				if (!empty($usecontact)) {
 					// We can use the company of contact instead of thirdparty company
-<<<<<<< HEAD
 					if ($object->contact->socid != $object->thirdparty->id && (!isset($conf->global->MAIN_USE_COMPANY_NAME_OF_CONTACT) || getDolGlobalInt('MAIN_USE_COMPANY_NAME_OF_CONTACT'))) {
-=======
-					if ($object->contact->socid != $object->thirdparty->id && getDolGlobalInt("MAIN_USE_COMPANY_NAME_OF_CONTACT")) {
->>>>>>> e2de78d9
 						$object->contact->fetch_thirdparty();
 						$socobject = $object->contact->thirdparty;
 						$contactobject = $object->contact;
@@ -482,11 +473,7 @@
 				$reshook = $hookmanager->executeHooks('beforeODTSave', $parameters, $this, $action); // Note that $action and $object may have been modified by some hooks
 
 				// Write new file
-<<<<<<< HEAD
 				if (getDolGlobalInt('MAIN_ODT_AS_PDF')) {
-=======
-				if (getDolGlobalString('MAIN_ODT_AS_PDF')) {
->>>>>>> e2de78d9
 					try {
 						$odfHandler->exportAsAttachedPDF($file);
 					} catch (Exception $e) {
@@ -507,13 +494,7 @@
 				$parameters = array('odfHandler'=>&$odfHandler, 'file'=>$file, 'object'=>$object, 'outputlangs'=>$outputlangs, 'substitutionarray'=>&$tmparray);
 				$reshook = $hookmanager->executeHooks('afterODTCreation', $parameters, $this, $action); // Note that $action and $object may have been modified by some hooks
 
-<<<<<<< HEAD
 				dolChmod($file);
-=======
-				if (getDolGlobalString('MAIN_UMASK')) {
-					@chmod($file, octdec(getDolGlobalString('MAIN_UMASK')));
-				}
->>>>>>> e2de78d9
 
 				$odfHandler = null; // Destroy object
 
