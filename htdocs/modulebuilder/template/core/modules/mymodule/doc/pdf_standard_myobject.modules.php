<?php
<<<<<<< HEAD
/* Copyright (C) 2004-2014  Laurent Destailleur     <eldy@users.sourceforge.net>
 * Copyright (C) 2005-2012  Regis Houssin           <regis.houssin@inodbox.com>
 * Copyright (C) 2008       Raphael Bertrand        <raphael.bertrand@resultic.fr>
 * Copyright (C) 2010-2014  Juanjo Menent           <jmenent@2byte.es>
 * Copyright (C) 2012       Christophe Battarel     <christophe.battarel@altairis.fr>
 * Copyright (C) 2012       Cédric Salvador         <csalvador@gpcsolutions.fr>
 * Copyright (C) 2012-2014  Raphaël Doursenaud      <rdoursenaud@gpcsolutions.fr>
 * Copyright (C) 2015       Marcos García           <marcosgdf@gmail.com>
 * Copyright (C) 2017       Ferran Marcet           <fmarcet@2byte.es>
 * Copyright (C) 2018-2024  Frédéric France         <frederic.france@free.fr>
 * Copyright (C) 2024		MDW							<mdeweerd@users.noreply.github.com>
=======
/* Copyright (C) 2004-2014	Laurent Destailleur			<eldy@users.sourceforge.net>
 * Copyright (C) 2005-2012	Regis Houssin				<regis.houssin@inodbox.com>
 * Copyright (C) 2008		Raphael Bertrand			<raphael.bertrand@resultic.fr>
 * Copyright (C) 2010-2014	Juanjo Menent				<jmenent@2byte.es>
 * Copyright (C) 2012		Christophe Battarel			<christophe.battarel@altairis.fr>
 * Copyright (C) 2012		Cédric Salvador				<csalvador@gpcsolutions.fr>
 * Copyright (C) 2012-2014	Raphaël Doursenaud			<rdoursenaud@gpcsolutions.fr>
 * Copyright (C) 2015		Marcos García				<marcosgdf@gmail.com>
 * Copyright (C) 2017		Ferran Marcet				<fmarcet@2byte.es>
 * Copyright (C) 2018-2024	Frédéric France				<frederic.france@free.fr>
 * Copyright (C) 2024		MDW							<mdeweerd@users.noreply.github.com>
 * Copyright (C) ---Replace with your own copyright and developer email---
>>>>>>> cc80841a
 *
 * This program is free software; you can redistribute it and/or modify
 * it under the terms of the GNU General Public License as published by
 * the Free Software Foundation; either version 3 of the License, or
 * (at your option) any later version.
 *
 * This program is distributed in the hope that it will be useful,
 * but WITHOUT ANY WARRANTY; without even the implied warranty of
 * MERCHANTABILITY or FITNESS FOR A PARTICULAR PURPOSE.  See the
 * GNU General Public License for more details.
 *
 * You should have received a copy of the GNU General Public License
 * along with this program. If not, see <https://www.gnu.org/licenses/>.
 * or see https://www.gnu.org/
 */

/**
 *  \file       htdocs/modulebuilder/template/core/modules/mymodule/doc/pdf_standard.modules.php
 *  \ingroup    mymodule
 *  \brief      File of class to generate document from standard template
 */

dol_include_once('/mymodule/core/modules/mymodule/modules_myobject.php');
require_once DOL_DOCUMENT_ROOT.'/product/class/product.class.php';
require_once DOL_DOCUMENT_ROOT.'/core/lib/company.lib.php';
require_once DOL_DOCUMENT_ROOT.'/core/lib/functions2.lib.php';
require_once DOL_DOCUMENT_ROOT.'/core/lib/pdf.lib.php';


/**
 *	Class to manage PDF template standard_myobject
 */
class pdf_standard_myobject extends ModelePDFMyObject
{
	/**
	 * @var DoliDB Database handler
	 */
	public $db;

	/**
	 * @var int The environment ID when using a multicompany module
	 */
	public $entity;

	/**
	 * @var string model name
	 */
	public $name;

	/**
	 * @var string model description (short text)
	 */
	public $description;

	/**
	 * @var int     Save the name of generated file as the main doc when generating a doc with this template
	 */
	public $update_main_doc_field;

	/**
	 * @var string document type
	 */
	public $type;

	/**
	 * @var array{0:int,1:int} Minimum version of PHP required by module.
	 * e.g.: PHP ≥ 7.0 = array(7, 0)
	 */
	public $phpmin = array(7, 0);

	/**
	 * Dolibarr version of the loaded document
	 * @var string Version, possible values are: 'development', 'experimental', 'dolibarr', 'dolibarr_deprecated' or a version string like 'x.y.z'''|'development'|'dolibarr'|'experimental'
	 */
	public $version = 'dolibarr';

	/**
	 * Issuer
	 * @var Societe Object that emits
	 */
	public $emetteur;

	/**
<<<<<<< HEAD
	 * @var array<string,array{rank:int,width:float|int,title:array{textkey:string,label:string,align:string,padding:array{0:float,1:float,2:float,3:float}},content:array{align:string,padding:array{0:float,1:float,2:float,3:float}}}>	Array of columns
=======
	 * @var array<string,array{rank:int,width:float|int,status:bool,title:array{textkey:string,label:string,align:string,padding:array{0:float,1:float,2:float,3:float}},content:array{align:string,padding:array{0:float,1:float,2:float,3:float}}}>	Array of document table columns
>>>>>>> cc80841a
	 */
	public $cols;


	/**
	 *	Constructor
	 *
	 *	@param	DoliDB	$db      Database handler
	 */
	public function __construct($db)
	{
		global $langs, $mysoc;

		// Translations
		$langs->loadLangs(array("main", "bills"));

		$this->db = $db;
		$this->name = "standard";
		$this->description = $langs->trans('DocumentModelStandardPDF');
		$this->update_main_doc_field = 1; // Save the name of generated file as the main doc when generating a doc with this template

		// Dimension page
		$this->type = 'pdf';
		$formatarray = pdf_getFormat();
		$this->page_largeur = $formatarray['width'];
		$this->page_hauteur = $formatarray['height'];
		$this->format = array($this->page_largeur, $this->page_hauteur);
		$this->marge_gauche = getDolGlobalInt('MAIN_PDF_MARGIN_LEFT', 10);
		$this->marge_droite = getDolGlobalInt('MAIN_PDF_MARGIN_RIGHT', 10);
		$this->marge_haute = getDolGlobalInt('MAIN_PDF_MARGIN_TOP', 10);
		$this->marge_basse = getDolGlobalInt('MAIN_PDF_MARGIN_BOTTOM', 10);

		// Get source company
		$this->emetteur = $mysoc;
		if (empty($this->emetteur->country_code)) {
			$this->emetteur->country_code = substr($langs->defaultlang, -2); // By default, if was not defined
		}

		// Define position of columns
		$this->posxdesc = $this->marge_gauche + 1; // used for notes and other stuff


		$this->tabTitleHeight = 5; // default height

		//  Use new system for position of columns, view  $this->defineColumnField()

		$this->tva = array();
		$this->tva_array = array();
		$this->localtax1 = array();
		$this->localtax2 = array();
		$this->atleastoneratenotnull = 0;
		$this->atleastonediscount = 0;
	}


	// phpcs:disable PEAR.NamingConventions.ValidFunctionName.ScopeNotCamelCaps
	/**
	 *  Function to build and write pdf to disk
	 *
<<<<<<< HEAD
	 *  @param		MyObject	$object				Object to generate
	 *  @param		Translate	$outputlangs		Lang output object
	 *  @param		string		$srctemplatepath	Full path of source filename for generator using a template file
	 *  @param		int			$hidedetails		Do not show line details
	 *  @param		int			$hidedesc			Do not show desc
	 *  @param		int			$hideref			Do not show ref
	 *  @return     int         	    			1=OK, 0=KO
=======
	 *  @param	MyObject	$object				Source object to generate document from
	 *  @param	Translate	$outputlangs		Lang output object
	 *  @param	string		$srctemplatepath	Full path of source filename for generator using a template file
	 *  @param	int<0,1>	$hidedetails		Do not show line details
	 *  @param	int<0,1>	$hidedesc			Do not show desc
	 *  @param	int<0,1>	$hideref			Do not show ref
	 *  @return	int<-1,1>						1 if OK, <=0 if KO
>>>>>>> cc80841a
	 */
	public function write_file($object, $outputlangs, $srctemplatepath = '', $hidedetails = 0, $hidedesc = 0, $hideref = 0)
	{
		// phpcs:enable
		global $user, $langs, $conf, $mysoc, $db, $hookmanager, $nblines;

		dol_syslog("write_file outputlangs->defaultlang=".(is_object($outputlangs) ? $outputlangs->defaultlang : 'null'));

		if (!is_object($outputlangs)) {
			$outputlangs = $langs;
		}
		// For backward compatibility with FPDF, force output charset to ISO, because FPDF expect text to be encoded in ISO
		if (getDolGlobalInt('MAIN_USE_FPDF')) {
			$outputlangs->charset_output = 'ISO-8859-1';
		}

		// Load translation files required by the page
		$outputlangs->loadLangs(array("main", "bills", "products", "dict", "companies"));

		// Show Draft Watermark
		if (getDolGlobalString('MYOBJECT_DRAFT_WATERMARK') && $object->statut == $object::STATUS_DRAFT) {
			$this->watermark = getDolGlobalString('MYOBJECT_DRAFT_WATERMARK');
		}

		global $outputlangsbis;
		$outputlangsbis = null;
		if (getDolGlobalString('PDF_USE_ALSO_LANGUAGE_CODE') && $outputlangs->defaultlang != getDolGlobalString('PDF_USE_ALSO_LANGUAGE_CODE')) {
			$outputlangsbis = new Translate('', $conf);
			$outputlangsbis->setDefaultLang(getDolGlobalString('PDF_USE_ALSO_LANGUAGE_CODE'));
			$outputlangsbis->loadLangs(array("main", "bills", "products", "dict", "companies"));
		}

		$nblines = (is_array($object->lines) ? count($object->lines) : 0);

		$hidetop = 0;
		if (getDolGlobalString('MAIN_PDF_DISABLE_COL_HEAD_TITLE')) {
			$hidetop = getDolGlobalString('MAIN_PDF_DISABLE_COL_HEAD_TITLE');
		}

		// Loop on each lines to detect if there is at least one image to show
		$realpatharray = array();
		$this->atleastonephoto = false;
		/*
		if (getDolGlobalInt('MAIN_GENERATE_MYOBJECT_WITH_PICTURE'))) {
			$objphoto = new Product($this->db);

			for ($i = 0; $i < $nblines; $i++) {
				if (empty($object->lines[$i]->fk_product)) {
					continue;
				}

				$objphoto->fetch($object->lines[$i]->fk_product);
				//var_dump($objphoto->ref);exit;
				if (getDolGlobalInt('PRODUCT_USE_OLD_PATH_FOR_PHOTO')) {
					$pdir[0] = get_exdir($objphoto->id, 2, 0, 0, $objphoto, 'product').$objphoto->id."/photos/";
					$pdir[1] = get_exdir(0, 0, 0, 0, $objphoto, 'product').dol_sanitizeFileName($objphoto->ref).'/';
				} else {
					$pdir[0] = get_exdir(0, 0, 0, 0, $objphoto, 'product'); // default
					$pdir[1] = get_exdir($objphoto->id, 2, 0, 0, $objphoto, 'product').$objphoto->id."/photos/"; // alternative
				}

				$arephoto = false;
				foreach ($pdir as $midir) {
					if (!$arephoto) {
						if ($conf->entity != $objphoto->entity) {
							$dir = $conf->product->multidir_output[$objphoto->entity].'/'.$midir; //Check repertories of current entities
						} else {
							$dir = $conf->product->dir_output.'/'.$midir; //Check repertory of the current product
						}

						foreach ($objphoto->liste_photos($dir, 1) as $key => $obj) {
							if (!getDolGlobalInt('CAT_HIGH_QUALITY_IMAGES')) {		// If CAT_HIGH_QUALITY_IMAGES not defined, we use thumb if defined and then original photo
								if ($obj['photo_vignette'])	{
									$filename = $obj['photo_vignette'];
								} else {
									$filename = $obj['photo'];
								}
							} else {
								$filename = $obj['photo'];
							}

							$realpath = $dir.$filename;
							$arephoto = true;
							$this->atleastonephoto = true;
						}
					}
				}

				if ($realpath && $arephoto) {
					$realpatharray[$i] = $realpath;
				}
			}
		}
		*/

		//if (count($realpatharray) == 0) $this->posxpicture=$this->posxtva;

		if (getMultidirOutput($object)) {
			$object->fetch_thirdparty();

			$dir = null;
			// Definition of $dir and $file
			if ($object->specimen) {
				$dir = getMultidirOutput($object);
				$file = $dir."/SPECIMEN.pdf";
			} else {
				$objectref = dol_sanitizeFileName($object->ref);
				$dir = getMultidirOutput($object)."/".$objectref;
				$file = $dir."/".$objectref.".pdf";
			}
			if ($dir === null) {
				return 0;
			}
			if (!file_exists($dir)) {
				if (dol_mkdir($dir) < 0) {
					$this->error = $langs->transnoentities("ErrorCanNotCreateDir", $dir);
					return 0;
				}
			}

			if (file_exists($dir)) {
				// Add pdfgeneration hook
				if (!is_object($hookmanager)) {
					include_once DOL_DOCUMENT_ROOT.'/core/class/hookmanager.class.php';
					$hookmanager = new HookManager($this->db);
				}
				$hookmanager->initHooks(array('pdfgeneration'));
				$parameters = array('file' => $file, 'object' => $object, 'outputlangs' => $outputlangs);
				global $action;
				$reshook = $hookmanager->executeHooks('beforePDFCreation', $parameters, $object, $action); // Note that $action and $object may have been modified by some hooks

				// Set nblines with the new lines content after hook
				$nblines = (is_array($object->lines) ? count($object->lines) : 0);

				// Create pdf instance
				$pdf = pdf_getInstance($this->format);
				'@phan-var-force TCPDI|TCPDF $pdf';
				$default_font_size = pdf_getPDFFontSize($outputlangs); // Must be after pdf_getInstance
				$pdf->SetAutoPageBreak(1, 0);

				$heightforinfotot = 50; // Height reserved to output the info and total part and payment part
				$heightforfreetext = getDolGlobalInt('MAIN_PDF_FREETEXT_HEIGHT', 5); // Height reserved to output the free text on last page
				$heightforfooter = $this->marge_basse + (getDolGlobalInt('MAIN_GENERATE_DOCUMENTS_SHOW_FOOT_DETAILS') ? 12 : 22); // Height reserved to output the footer (value include bottom margin)

				if (class_exists('TCPDF')) {
					$pdf->setPrintHeader(false);
					$pdf->setPrintFooter(false);
				}
				$pdf->SetFont(pdf_getPDFFont($outputlangs));

				// Set path to the background PDF File
				if (getDolGlobalString('MAIN_ADD_PDF_BACKGROUND')) {
					$logodir = $conf->mycompany->dir_output;
					if (!empty($conf->mycompany->multidir_output[$object->entity])) {
						$logodir = $conf->mycompany->multidir_output[$object->entity];
					}
					$pagecount = $pdf->setSourceFile($logodir.'/'.getDolGlobalString('MAIN_ADD_PDF_BACKGROUND'));
					$tplidx = $pdf->importPage(1);
				}

				$pdf->Open();
				$pagenb = 0;
				$pdf->SetDrawColor(128, 128, 128);

				$pdf->SetTitle($outputlangs->convToOutputCharset($object->ref));
				$pdf->SetSubject($outputlangs->transnoentities("PdfTitle"));
				$pdf->SetCreator("Dolibarr ".DOL_VERSION);
				$pdf->SetAuthor($outputlangs->convToOutputCharset($user->getFullName($outputlangs)));
				$pdf->SetKeyWords($outputlangs->convToOutputCharset($object->ref)." ".$outputlangs->transnoentities("PdfTitle")." ".$outputlangs->convToOutputCharset($object->thirdparty->name));
				if (getDolGlobalString('MAIN_DISABLE_PDF_COMPRESSION')) {
					$pdf->SetCompression(false);
				}

				// Set certificate
				$cert = empty($user->conf->CERTIFICATE_CRT) ? '' : $user->conf->CERTIFICATE_CRT;
				// If user has no certificate, we try to take the company one
				if (!$cert) {
					$cert = getDolGlobalString('CERTIFICATE_CRT');
				}
				// If a certificate is found
				if ($cert) {
					$info = array(
						'Name' => $this->emetteur->name,
						'Location' => getCountry($this->emetteur->country_code, ''),
						'Reason' => 'MYOBJECT',
						'ContactInfo' => $this->emetteur->email
					);
					$pdf->setSignature($cert, $cert, $this->emetteur->name, '', 2, $info);
				}

				// @phan-suppress-next-line PhanPluginSuspiciousParamOrder
				$pdf->SetMargins($this->marge_gauche, $this->marge_haute, $this->marge_droite); // Left, Top, Right


				// New page
				$pdf->AddPage();
				if (!empty($tplidx)) {
					$pdf->useTemplate($tplidx);
				}
				$pagenb++;

				$top_shift = $this->_pagehead($pdf, $object, 1, $outputlangs, $outputlangsbis);
				$pdf->SetFont('', '', $default_font_size - 1);
				$pdf->MultiCell(0, 3, ''); // Set interline to 3
				$pdf->SetTextColor(0, 0, 0);

				$tab_top = 90 + $top_shift;
				$tab_top_newpage = (!getDolGlobalInt('MAIN_PDF_DONOTREPEAT_HEAD') ? 42 + $top_shift : 10);

				$tab_height = $this->page_hauteur - $tab_top - $heightforfooter - $heightforfreetext;

				$tab_height_newpage = 150;
				if (!getDolGlobalInt('MAIN_PDF_DONOTREPEAT_HEAD')) {
					$tab_height_newpage -= $top_shift;
				}

				$nexY = $tab_top - 1;

				// Display notes
				$notetoshow = empty($object->note_public) ? '' : $object->note_public;
				// Extrafields in note
				$extranote = $this->getExtrafieldsInHtml($object, $outputlangs);
				if (!empty($extranote)) {
					$notetoshow = dol_concatdesc($notetoshow, $extranote);
				}

				$pagenb = $pdf->getPage();
				if ($notetoshow) {
					$tab_top -= 2;

					$tab_width = $this->page_largeur - $this->marge_gauche - $this->marge_droite;
					$pageposbeforenote = $pagenb;

					$substitutionarray = pdf_getSubstitutionArray($outputlangs, null, $object);
					complete_substitutions_array($substitutionarray, $outputlangs, $object);
					$notetoshow = make_substitutions($notetoshow, $substitutionarray, $outputlangs);
					$notetoshow = convertBackOfficeMediasLinksToPublicLinks($notetoshow);

					$pdf->startTransaction();

					$pdf->SetFont('', '', $default_font_size - 1);
					$pdf->writeHTMLCell(190, 3, $this->posxdesc - 1, $tab_top, dol_htmlentitiesbr($notetoshow), 0, 1);
					// Description
					$pageposafternote = $pdf->getPage();
					$posyafter = $pdf->GetY();

					if ($pageposafternote > $pageposbeforenote) {
						$pdf->rollbackTransaction(true);

						// prepare pages to receive notes
						while ($pagenb < $pageposafternote) {
							$pdf->AddPage();
							$pagenb++;
							if (!empty($tplidx)) {
								$pdf->useTemplate($tplidx);
							}
							if (!getDolGlobalInt('MAIN_PDF_DONOTREPEAT_HEAD')) {
								$this->_pagehead($pdf, $object, 0, $outputlangs);
							}
							// $this->_pagefoot($pdf,$object,$outputlangs,1);
							$pdf->setTopMargin($tab_top_newpage);
							// The only function to edit the bottom margin of current page to set it.
							$pdf->setPageOrientation('', 1, $heightforfooter + $heightforfreetext);
						}

						// back to start
						$pdf->setPage($pageposbeforenote);
						$pdf->setPageOrientation('', 1, $heightforfooter + $heightforfreetext);
						$pdf->SetFont('', '', $default_font_size - 1);
						$pdf->writeHTMLCell(190, 3, $this->posxdesc - 1, $tab_top, dol_htmlentitiesbr($notetoshow), 0, 1);
						$pageposafternote = $pdf->getPage();

						$posyafter = $pdf->GetY();

						if ($posyafter > ($this->page_hauteur - ($heightforfooter + $heightforfreetext + 20))) {	// There is no space left for total+free text
							$pdf->AddPage('', '', true);
							$pagenb++;
							$pageposafternote++;
							$pdf->setPage($pageposafternote);
							$pdf->setTopMargin($tab_top_newpage);
							// The only function to edit the bottom margin of current page to set it.
							$pdf->setPageOrientation('', 1, $heightforfooter + $heightforfreetext);
							//$posyafter = $tab_top_newpage;
						}


						// apply note frame to previous pages
						$i = $pageposbeforenote;
						while ($i < $pageposafternote) {
							$pdf->setPage($i);


							$pdf->SetDrawColor(128, 128, 128);
							// Draw note frame
							if ($i > $pageposbeforenote) {
								$height_note = $this->page_hauteur - ($tab_top_newpage + $heightforfooter);
								$pdf->Rect($this->marge_gauche, $tab_top_newpage - 1, $tab_width, $height_note + 1);
							} else {
								$height_note = $this->page_hauteur - ($tab_top + $heightforfooter);
								$pdf->Rect($this->marge_gauche, $tab_top - 1, $tab_width, $height_note + 1);
							}

							// Add footer
							$pdf->setPageOrientation('', 1, 0); // The only function to edit the bottom margin of current page to set it.
							$this->_pagefoot($pdf, $object, $outputlangs, 1);

							$i++;
						}

						// apply note frame to last page
						$pdf->setPage($pageposafternote);
						if (!empty($tplidx)) {
							$pdf->useTemplate($tplidx);
						}
						if (!getDolGlobalInt('MAIN_PDF_DONOTREPEAT_HEAD')) {
							$this->_pagehead($pdf, $object, 0, $outputlangs);
						}
						$height_note = $posyafter - $tab_top_newpage;
						$pdf->Rect($this->marge_gauche, $tab_top_newpage - 1, $tab_width, $height_note + 1);
					} else {
						// No pagebreak
						$pdf->commitTransaction();
						$posyafter = $pdf->GetY();
						$height_note = $posyafter - $tab_top;
						$pdf->Rect($this->marge_gauche, $tab_top - 1, $tab_width, $height_note + 1);


						if ($posyafter > ($this->page_hauteur - ($heightforfooter + $heightforfreetext + 20))) {
							// not enough space, need to add page
							$pdf->AddPage('', '', true);
							$pagenb++;
							$pageposafternote++;
							$pdf->setPage($pageposafternote);
							if (!empty($tplidx)) {
								$pdf->useTemplate($tplidx);
							}
							if (!getDolGlobalInt('MAIN_PDF_DONOTREPEAT_HEAD')) {
								$this->_pagehead($pdf, $object, 0, $outputlangs);
							}

							$posyafter = $tab_top_newpage;
						}
					}

					$tab_height -= $height_note;
					$tab_top = $posyafter + 6;
				} else {
					$height_note = 0;
				}

				// Use new auto column system
				$this->prepareArrayColumnField($object, $outputlangs, $hidedetails, $hidedesc, $hideref);

				// Table simulation to know the height of the title line
				$pdf->startTransaction();
				$this->pdfTabTitles($pdf, $tab_top, $tab_height, $outputlangs, $hidetop);
				$pdf->rollbackTransaction(true);

				$nexY = $tab_top + $this->tabTitleHeight;

				// Loop on each lines
				$pageposbeforeprintlines = $pdf->getPage();
				$pagenb = $pageposbeforeprintlines;
				for ($i = 0; $i < $nblines; $i++) {
					$curY = $nexY;
					$pdf->SetFont('', '', $default_font_size - 1); // Into loop to work with multipage
					$pdf->SetTextColor(0, 0, 0);

					// Define size of image if we need it
					// $imglinesize = array();
					// if (!empty($realpatharray[$i])) {
					// 	$imglinesize = pdf_getSizeForImage($realpatharray[$i]);
					// }

					$pdf->setTopMargin($tab_top_newpage);
					$pdf->setPageOrientation('', 1, $heightforfooter + $heightforfreetext + $heightforinfotot); // The only function to edit the bottom margin of current page to set it.
					$pageposbefore = $pdf->getPage();

					$showpricebeforepagebreak = 1;
					$posYAfterImage = 0;
					$posYAfterDescription = 0;

					// if ($this->getColumnStatus('photo')) {
					// 	// We start with Photo of product line
					// 	if (isset($imglinesize['width']) && isset($imglinesize['height']) && ($curY + $imglinesize['height']) > ($this->page_hauteur - ($heightforfooter + $heightforfreetext + $heightforinfotot))) {	// If photo too high, we moved completely on new page
					// 		$pdf->AddPage('', '', true);
					// 		if (!empty($tplidx)) {
					// 			$pdf->useTemplate($tplidx);
					// 		}
					// 		$pdf->setPage($pageposbefore + 1);

					// 		$curY = $tab_top_newpage;

					// 		// Allows data in the first page if description is long enough to break in multiples pages
					// 		if (getDolGlobalInt('MAIN_PDF_DATA_ON_FIRST_PAGE')) {
					// 			$showpricebeforepagebreak = 1;
					// 		} else {
					// 			$showpricebeforepagebreak = 0;
					// 		}
					// 	}

					// 	if (!empty($this->cols['photo']) && isset($imglinesize['width']) && isset($imglinesize['height'])) {
					// 		$pdf->Image($realpatharray[$i], $this->getColumnContentXStart('photo'), $curY + 1, $imglinesize['width'], $imglinesize['height'], '', '', '', 2, 300); // Use 300 dpi
					// 		// $pdf->Image does not increase value return by getY, so we save it manually
					// 		$posYAfterImage = $curY + $imglinesize['height'];
					// 	}
					// }

					// Description of product line
					if ($this->getColumnStatus('desc')) {
						$pdf->startTransaction();

						$this->printColDescContent($pdf, $curY, 'desc', $object, $i, $outputlangs, $hideref, $hidedesc);
						$pageposafter = $pdf->getPage();

						if ($pageposafter > $pageposbefore) {	// There is a pagebreak
							$pdf->rollbackTransaction(true);
							$pageposafter = $pageposbefore;
							$pdf->setPageOrientation('', 1, $heightforfooter); // The only function to edit the bottom margin of current page to set it.

							$this->printColDescContent($pdf, $curY, 'desc', $object, $i, $outputlangs, $hideref, $hidedesc);

							$pageposafter = $pdf->getPage();
							$posyafter = $pdf->GetY();

							if ($posyafter > ($this->page_hauteur - ($heightforfooter + $heightforfreetext + $heightforinfotot))) {	// There is no space left for total+free text
								if ($i == ($nblines - 1)) {	// No more lines, and no space left to show total, so we create a new page
									$pdf->AddPage('', '', true);
									if (!empty($tplidx)) {
										$pdf->useTemplate($tplidx);
									}
									$pdf->setPage($pageposafter + 1);
								}
							} else {
								// We found a page break
								// Allows data in the first page if description is long enough to break in multiples pages
								if (getDolGlobalInt('MAIN_PDF_DATA_ON_FIRST_PAGE')) {
									$showpricebeforepagebreak = 1;
								} else {
									$showpricebeforepagebreak = 0;
								}
							}
						} else {	// No pagebreak
							$pdf->commitTransaction();
						}
						$posYAfterDescription = $pdf->GetY();
					}

					$nexY = max($pdf->GetY(), $posYAfterImage);


					$pageposafter = $pdf->getPage();
					$pdf->setPage($pageposbefore);
					$pdf->setTopMargin($this->marge_haute);
					$pdf->setPageOrientation('', 1, 0); // The only function to edit the bottom margin of current page to set it.

					// We suppose that a too long description or photo were moved completely on next page
					if ($pageposafter > $pageposbefore && empty($showpricebeforepagebreak)) {
						$pdf->setPage($pageposafter);
						$curY = $tab_top_newpage;
					}

					$pdf->SetFont('', '', $default_font_size - 1); // We reposition the default font

					// Quantity
					// Enough for 6 chars
					if ($this->getColumnStatus('qty')) {
						$qty = pdf_getlineqty($object, $i, $outputlangs, $hidedetails);
						$this->printStdColumnContent($pdf, $curY, 'qty', $qty);
						$nexY = max($pdf->GetY(), $nexY);
					}

					// Extrafields
					if (!empty($object->lines[$i]->array_options)) {
						foreach ($object->lines[$i]->array_options as $extrafieldColKey => $extrafieldValue) {
							if ($this->getColumnStatus($extrafieldColKey)) {
								$extrafieldValue = $this->getExtrafieldContent($object->lines[$i], $extrafieldColKey, $outputlangs);
								$this->printStdColumnContent($pdf, $curY, $extrafieldColKey, $extrafieldValue);
								$nexY = max($pdf->GetY(), $nexY);
							}
						}
					}


					$parameters = array(
						'object' => $object,
						'i' => $i,
						'pdf' => & $pdf,
						'curY' => & $curY,
						'nexY' => & $nexY,
						'outputlangs' => $outputlangs,
						'hidedetails' => $hidedetails
					);
					$reshook = $hookmanager->executeHooks('printPDFline', $parameters, $this); // Note that $object may have been modified by hook


					$sign = 1;
					// Collecte des totaux par valeur de tva dans $this->tva["taux"]=total_tva
					$prev_progress = $object->lines[$i]->get_prev_progress($object->id);
					if ($prev_progress > 0 && !empty($object->lines[$i]->situation_percent)) { // Compute progress from previous situation
						if (isModEnabled("multicurrency") && $object->multicurrency_tx != 1) {
							$tvaligne = $sign * $object->lines[$i]->multicurrency_total_tva * ($object->lines[$i]->situation_percent - $prev_progress) / $object->lines[$i]->situation_percent;
						} else {
							$tvaligne = $sign * $object->lines[$i]->total_tva * ($object->lines[$i]->situation_percent - $prev_progress) / $object->lines[$i]->situation_percent;
						}
					} else {
						if (isModEnabled("multicurrency") && $object->multicurrency_tx != 1) {
							$tvaligne = $sign * $object->lines[$i]->multicurrency_total_tva;
						} else {
							$tvaligne = $sign * $object->lines[$i]->total_tva;
						}
					}

					$localtax1ligne = $object->lines[$i]->total_localtax1;
					$localtax2ligne = $object->lines[$i]->total_localtax2;
					$localtax1_rate = $object->lines[$i]->localtax1_tx;
					$localtax2_rate = $object->lines[$i]->localtax2_tx;
					$localtax1_type = $object->lines[$i]->localtax1_type;
					$localtax2_type = $object->lines[$i]->localtax2_type;

					$vatrate = (string) $object->lines[$i]->tva_tx;

					// Retrieve type from database for backward compatibility with old records
					if ((!isset($localtax1_type) || $localtax1_type == '' || !isset($localtax2_type) || $localtax2_type == '') // if tax type not defined
						&& (!empty($localtax1_rate) || !empty($localtax2_rate))) { // and there is local tax
						$localtaxtmp_array = getLocalTaxesFromRate($vatrate, 0, $object->thirdparty, $mysoc);
						$localtax1_type = isset($localtaxtmp_array[0]) ? $localtaxtmp_array[0] : '';
						$localtax2_type = isset($localtaxtmp_array[2]) ? $localtaxtmp_array[2] : '';
					}

					// retrieve global local tax
					if ($localtax1_type && $localtax1ligne != 0) {
						if (empty($this->localtax1[$localtax1_type][$localtax1_rate])) {
							$this->localtax1[$localtax1_type][$localtax1_rate] = $localtax1ligne;
						} else {
							$this->localtax1[$localtax1_type][$localtax1_rate] += $localtax1ligne;
						}
					}
					if ($localtax2_type && $localtax2ligne != 0) {
						if (empty($this->localtax2[$localtax2_type][$localtax2_rate])) {
							$this->localtax2[$localtax2_type][$localtax2_rate] = $localtax2ligne;
						} else {
							$this->localtax2[$localtax2_type][$localtax2_rate] += $localtax2ligne;
						}
					}

					if (($object->lines[$i]->info_bits & 0x01) == 0x01) {
						$vatrate .= '*';
					}

					// Fill $this->tva and $this->tva_array
					if (!isset($this->tva[$vatrate])) {
						$this->tva[$vatrate] = 0;
					}
					$this->tva[$vatrate] += $tvaligne;
					$vatcode = $object->lines[$i]->vat_src_code;
					if (empty($this->tva_array[$vatrate.($vatcode ? ' ('.$vatcode.')' : '')]['amount'])) {
						$this->tva_array[$vatrate.($vatcode ? ' ('.$vatcode.')' : '')]['amount'] = 0;
					}
					$this->tva_array[$vatrate.($vatcode ? ' ('.$vatcode.')' : '')] = array('vatrate' => $vatrate, 'vatcode' => $vatcode, 'amount' => $this->tva_array[$vatrate.($vatcode ? ' ('.$vatcode.')' : '')]['amount'] + $tvaligne);

					$nexY = max($nexY, $posYAfterImage);

					// Add line
					if (getDolGlobalInt('MAIN_PDF_DASH_BETWEEN_LINES') && $i < ($nblines - 1)) {
						$pdf->setPage($pageposafter);
						$pdf->SetLineStyle(array('dash' => '1,1', 'color' => array(80, 80, 80)));
						//$pdf->SetDrawColor(190,190,200);
						$pdf->line($this->marge_gauche, $nexY, $this->page_largeur - $this->marge_droite, $nexY);
						$pdf->SetLineStyle(array('dash' => 0));
					}

					// Detect if some page were added automatically and output _tableau for past pages
					while ($pagenb < $pageposafter) {
						$pdf->setPage($pagenb);
						if ($pagenb == $pageposbeforeprintlines) {
							$this->_tableau($pdf, $tab_top, $this->page_hauteur - $tab_top - $heightforfooter, 0, $outputlangs, $hidetop, 1, $object->multicurrency_code, $outputlangsbis);
						} else {
							$this->_tableau($pdf, $tab_top_newpage, $this->page_hauteur - $tab_top_newpage - $heightforfooter, 0, $outputlangs, 1, 1, $object->multicurrency_code, $outputlangsbis);
						}
						$this->_pagefoot($pdf, $object, $outputlangs, 1);
						$pagenb++;
						$pdf->setPage($pagenb);
						$pdf->setPageOrientation('', 1, 0); // The only function to edit the bottom margin of current page to set it.
						if (!getDolGlobalInt('MAIN_PDF_DONOTREPEAT_HEAD')) {
							$this->_pagehead($pdf, $object, 0, $outputlangs);
						}
						if (!empty($tplidx)) {
							$pdf->useTemplate($tplidx);
						}
					}

					if (isset($object->lines[$i + 1]->pagebreak) && $object->lines[$i + 1]->pagebreak) {
						if ($pagenb == $pageposafter) {
							$this->_tableau($pdf, $tab_top, $this->page_hauteur - $tab_top - $heightforfooter, 0, $outputlangs, $hidetop, 1, $object->multicurrency_code, $outputlangsbis);
						} else {
							$this->_tableau($pdf, $tab_top_newpage, $this->page_hauteur - $tab_top_newpage - $heightforfooter, 0, $outputlangs, 1, 1, $object->multicurrency_code, $outputlangsbis);
						}
						$this->_pagefoot($pdf, $object, $outputlangs, 1);
						// New page
						$pdf->AddPage();
						if (!empty($tplidx)) {
							$pdf->useTemplate($tplidx);
						}
						$pagenb++;
						if (!getDolGlobalInt('MAIN_PDF_DONOTREPEAT_HEAD')) {
							$this->_pagehead($pdf, $object, 0, $outputlangs);
						}
					}
				}

				// Show square
				if ($pagenb == $pageposbeforeprintlines) {
					$this->_tableau($pdf, $tab_top, $this->page_hauteur - $tab_top - $heightforinfotot - $heightforfreetext - $heightforfooter, 0, $outputlangs, $hidetop, 0, $object->multicurrency_code, $outputlangsbis);
				} else {
					$this->_tableau($pdf, $tab_top_newpage, $this->page_hauteur - $tab_top_newpage - $heightforinfotot - $heightforfreetext - $heightforfooter, 0, $outputlangs, 1, 0, $object->multicurrency_code, $outputlangsbis);
				}
				$bottomlasttab = $this->page_hauteur - $heightforinfotot - $heightforfreetext - $heightforfooter + 1;

				// Display infos area
				//$posy = $this->drawInfoTable($pdf, $object, $bottomlasttab, $outputlangs);

				// Display total zone
				//$posy = $this->drawTotalTable($pdf, $object, $deja_regle, $bottomlasttab, $outputlangs);

				// Display payment area
				/*
				if ($deja_regle)
				{
					$posy = $this->drawPaymentsTable($pdf, $object, $posy, $outputlangs);
				}
				*/

				// Pagefoot
				$this->_pagefoot($pdf, $object, $outputlangs);
				if (method_exists($pdf, 'AliasNbPages')) {
					$pdf->AliasNbPages();  // @phan-suppress-current-line PhanUndeclaredMethod
				}

				$pdf->Close();

				$pdf->Output($file, 'F');

				// Add pdfgeneration hook
				$hookmanager->initHooks(array('pdfgeneration'));
				$parameters = array('file' => $file, 'object' => $object, 'outputlangs' => $outputlangs);
				global $action;
				$reshook = $hookmanager->executeHooks('afterPDFCreation', $parameters, $this, $action); // Note that $action and $object may have been modified by some hooks
				if ($reshook < 0) {
					$this->error = $hookmanager->error;
					$this->errors = $hookmanager->errors;
				}

				dolChmod($file);

				$this->result = array('fullpath' => $file);

				return 1; // No error
			} else {
				$this->error = $langs->transnoentities("ErrorCanNotCreateDir", $dir);
				return 0;
			}
		} else {
			$this->error = $langs->transnoentities("ErrorConstantNotDefined", "FAC_OUTPUTDIR");
			return 0;
		}
	}

	// phpcs:disable PEAR.NamingConventions.ValidFunctionName.ScopeNotCamelCaps
	/**
	 *  Return list of active generation modules
	 *
	 *  @param  DoliDB  	$db					Database handler
	 *  @param  int<0,max>	$maxfilenamelength	Max length of value to show
	 *  @return string[]|int<-1,0>				List of templates
	 */
	public static function liste_modeles($db, $maxfilenamelength = 0)
	{
		// phpcs:enable
		return parent::liste_modeles($db, $maxfilenamelength); // TODO: Change the autogenerated stub
	}

	// phpcs:disable PEAR.NamingConventions.ValidFunctionName.PublicUnderscore
	/**
	 *	Show table for lines
	 *
<<<<<<< HEAD
	 *   @param		tcpdf		$pdf     		Object PDF
	 *   @param		string		$tab_top		Top position of table
	 *   @param		string		$tab_height		Height of table (rectangle)
	 *   @param		int			$nexY			Y (not used)
	 *   @param		Translate	$outputlangs	Langs object
	 *   @param		int			$hidetop		1=Hide top bar of array and title, 0=Hide nothing, -1=Hide only title
	 *   @param		int			$hidebottom		Hide bottom bar of array
	 *   @param		string		$currency		Currency code
	 *   @param		Translate	$outputlangsbis	Langs object bis
	 *   @return	void
=======
	 *	@param	TCPDF|TCPDI	$pdf     		Object PDF
	 *	@param	int			$tab_top		Top position of table
	 *	@param	int			$tab_height		Height of table (rectangle)
	 *	@param	int			$nexY			Y (not used)
	 *	@param	Translate	$outputlangs	Langs object
	 *	@param	int<-1,1>	$hidetop		1=Hide top bar of array and title, 0=Hide nothing, -1=Hide only title
	 *	@param	int<0,1>	$hidebottom		Hide bottom bar of array
	 *	@param	string		$currency		Currency code
	 *	@param	?Translate	$outputlangsbis	Langs object bis
	 *	@return	void
>>>>>>> cc80841a
	 */
	protected function _tableau(&$pdf, $tab_top, $tab_height, $nexY, $outputlangs, $hidetop = 0, $hidebottom = 0, $currency = '', $outputlangsbis = null)
	{
		global $conf;

		// Force to disable hidetop and hidebottom
		$hidebottom = 0;
		if ($hidetop) {
			$hidetop = -1;
		}

		$currency = !empty($currency) ? $currency : $conf->currency;
		$default_font_size = pdf_getPDFFontSize($outputlangs);

		// Amount in (at tab_top - 1)
		$pdf->SetTextColor(0, 0, 0);
		$pdf->SetFont('', '', $default_font_size - 2);

		if (empty($hidetop)) {
			$titre = $outputlangs->transnoentities("AmountInCurrency", $outputlangs->transnoentitiesnoconv("Currency".$currency));
			if (getDolGlobalInt('PDF_USE_ALSO_LANGUAGE_CODE') && is_object($outputlangsbis)) {
				$titre .= ' - '.$outputlangsbis->transnoentities("AmountInCurrency", $outputlangsbis->transnoentitiesnoconv("Currency".$currency));
			}

			$pdf->SetXY($this->page_largeur - $this->marge_droite - ($pdf->GetStringWidth($titre) + 3), $tab_top - 4);
			$pdf->MultiCell(($pdf->GetStringWidth($titre) + 3), 2, $titre);

			//$conf->global->MAIN_PDF_TITLE_BACKGROUND_COLOR='230,230,230';
			if (getDolGlobalString('MAIN_PDF_TITLE_BACKGROUND_COLOR')) {
<<<<<<< HEAD
				$pdf->Rect($this->marge_gauche, $tab_top, $this->page_largeur - $this->marge_droite - $this->marge_gauche, $this->tabTitleHeight, 'F', null, explode(',', getDolGlobalString('MAIN_PDF_TITLE_BACKGROUND_COLOR')));
=======
				$pdf->Rect($this->marge_gauche, $tab_top, $this->page_largeur - $this->marge_droite - $this->marge_gauche, $this->tabTitleHeight, 'F', array(), explode(',', getDolGlobalString('MAIN_PDF_TITLE_BACKGROUND_COLOR')));
>>>>>>> cc80841a
			}
		}

		$pdf->SetDrawColor(128, 128, 128);
		$pdf->SetFont('', '', $default_font_size - 1);

		// Output Rect
		$this->printRect($pdf, $this->marge_gauche, $tab_top, $this->page_largeur - $this->marge_gauche - $this->marge_droite, $tab_height, $hidetop, $hidebottom); // Rect takes a length in 3rd parameter and 4th parameter


		$this->pdfTabTitles($pdf, $tab_top, $tab_height, $outputlangs, $hidetop);

		if (empty($hidetop)) {
			$pdf->line($this->marge_gauche, $tab_top + $this->tabTitleHeight, $this->page_largeur - $this->marge_droite, $tab_top + $this->tabTitleHeight); // line takes a position y in 2nd parameter and 4th parameter
		}
	}

	// phpcs:disable PEAR.NamingConventions.ValidFunctionName.PublicUnderscore
	/**
	 *  Show top header of page.
	 *
<<<<<<< HEAD
	 *  @param	TCPDF		$pdf     		Object PDF
	 *  @param  MyObject	$object     	Object to show
	 *  @param  int	    	$showaddress    0=no, 1=yes
	 *  @param  Translate	$outputlangs	Object lang for output
	 *  @param  Translate	$outputlangsbis	Object lang for output bis
	 *  @return	float|int                   Return topshift value
=======
	 *	@param	TCPDF|TCPDI	$pdf     		Object PDF
	 *	@param	MyObject	$object     	Object to show
	 *	@param	int<0,1>	$showaddress    0=no, 1=yes
	 *	@param	Translate	$outputlangs	Object lang for output
	 *	@param	?Translate	$outputlangsbis	Object lang for output bis
	 *	@return	float|int                   Return topshift value
>>>>>>> cc80841a
	 */
	protected function _pagehead(&$pdf, $object, $showaddress, $outputlangs, $outputlangsbis = null)
	{
		// phpcs:enable
		global $conf, $langs;

		$ltrdirection = 'L';
		if ($outputlangs->trans("DIRECTION") == 'rtl') {
			$ltrdirection = 'R';
		}

		// Load traductions files required by page
		$outputlangs->loadLangs(array("main", "bills", "propal", "companies"));

		$default_font_size = pdf_getPDFFontSize($outputlangs);

		pdf_pagehead($pdf, $outputlangs, $this->page_hauteur);

		// Show Draft Watermark
		if (getDolGlobalString('MYMODULE_DRAFT_WATERMARK') && $object->statut == $object::STATUS_DRAFT) {
			pdf_watermark($pdf, $outputlangs, $this->page_hauteur, $this->page_largeur, 'mm', dol_escape_htmltag(getDolGlobalString('MYMODULE_DRAFT_WATERMARK')));
		}

		$pdf->SetTextColor(0, 0, 60);
		$pdf->SetFont('', 'B', $default_font_size + 3);

		$w = 110;

		$posy = $this->marge_haute;
		$posx = $this->page_largeur - $this->marge_droite - $w;

		$pdf->SetXY($this->marge_gauche, $posy);

		// Logo
		if (!getDolGlobalInt('PDF_DISABLE_MYCOMPANY_LOGO')) {
			if ($this->emetteur->logo) {
				$logodir = $conf->mycompany->dir_output;
				if (!empty(getMultidirOutput($object, 'mycompany'))) {
					$logodir = getMultidirOutput($object, 'mycompany');
				}
				if (!getDolGlobalInt('MAIN_PDF_USE_LARGE_LOGO')) {
					$logo = $logodir.'/logos/thumbs/'.$this->emetteur->logo_small;
				} else {
					$logo = $logodir.'/logos/'.$this->emetteur->logo;
				}
				if (is_readable($logo)) {
					$height = pdf_getHeightForLogo($logo);
					$pdf->Image($logo, $this->marge_gauche, $posy, 0, $height); // width=0 (auto)
				} else {
					$pdf->SetTextColor(200, 0, 0);
					$pdf->SetFont('', 'B', $default_font_size - 2);
					$pdf->MultiCell($w, 3, $outputlangs->transnoentities("ErrorLogoFileNotFound", $logo), 0, 'L');
					$pdf->MultiCell($w, 3, $outputlangs->transnoentities("ErrorGoToGlobalSetup"), 0, 'L');
				}
			} else {
				$text = $this->emetteur->name;
				$pdf->MultiCell($w, 4, $outputlangs->convToOutputCharset($text), 0, 'L');
			}
		}

		$pdf->SetFont('', 'B', $default_font_size + 3);
		$pdf->SetXY($posx, $posy);
		$pdf->SetTextColor(0, 0, 60);
		$title = $outputlangs->transnoentities("PdfTitle");
		if (getDolGlobalInt('PDF_USE_ALSO_LANGUAGE_CODE') && is_object($outputlangsbis)) {
			$title .= ' - ';
			$title .= $outputlangsbis->transnoentities("PdfTitle");
		}
		$pdf->MultiCell($w, 3, $title, '', 'R');

		$pdf->SetFont('', 'B', $default_font_size);

		$posy += 5;
		$pdf->SetXY($posx, $posy);
		$pdf->SetTextColor(0, 0, 60);
		$textref = $outputlangs->transnoentities("Ref")." : ".$outputlangs->convToOutputCharset($object->ref);
		if ($object->statut == $object::STATUS_DRAFT) {
			$pdf->SetTextColor(128, 0, 0);
			$textref .= ' - '.$outputlangs->transnoentities("NotValidated");
		}
		$pdf->MultiCell($w, 4, $textref, '', 'R');

		$posy += 1;
		$pdf->SetFont('', '', $default_font_size - 2);

		// @phan-suppress-next-line PhanUndeclaredProperty
		if (property_exists($object, 'ref_client') && $object->ref_client) {
			$posy += 4;
			$pdf->SetXY($posx, $posy);
			$pdf->SetTextColor(0, 0, 60);
<<<<<<< HEAD
=======
			// @phan-suppress-next-line PhanUndeclaredProperty
>>>>>>> cc80841a
			$pdf->MultiCell($w, 3, $outputlangs->transnoentities("RefCustomer")." : ".dol_trunc($outputlangs->convToOutputCharset($object->ref_client), 65), '', 'R');
		}

		if (getDolGlobalInt('PDF_SHOW_PROJECT_TITLE')) {
			$object->fetch_projet();
			if (!empty($object->project->ref)) {
				$posy += 3;
				$pdf->SetXY($posx, $posy);
				$pdf->SetTextColor(0, 0, 60);
				$pdf->MultiCell($w, 3, $outputlangs->transnoentities("Project")." : ".(empty($object->project->title) ? '' : $object->project->title), '', 'R');
			}
		}

		if (getDolGlobalInt('PDF_SHOW_PROJECT')) {
			$object->fetch_projet();
			if (!empty($object->project->ref)) {
				$outputlangs->load("projects");
				$posy += 3;
				$pdf->SetXY($posx, $posy);
				$pdf->SetTextColor(0, 0, 60);
				$pdf->MultiCell($w, 3, $outputlangs->transnoentities("RefProject")." : ".(empty($object->project->ref) ? '' : $object->project->ref), '', 'R');
			}
		}

		$posy += 4;
		$pdf->SetXY($posx, $posy);
		$pdf->SetTextColor(0, 0, 60);

		$title = $outputlangs->transnoentities("Date");
		if (getDolGlobalInt('PDF_USE_ALSO_LANGUAGE_CODE') && is_object($outputlangsbis)) {
			$title .= ' - '.$outputlangsbis->transnoentities("Date");
		}
<<<<<<< HEAD
		$pdf->MultiCell($w, 3, $title." : ".dol_print_date($object->date, "day", false, $outputlangs, true), '', 'R');
=======
		$pdf->MultiCell($w, 3, $title." : ".dol_print_date($object->date_creation, "day", false, $outputlangs, true), '', 'R');
>>>>>>> cc80841a

		if (!getDolGlobalString('MAIN_PDF_HIDE_CUSTOMER_CODE') && !empty($object->thirdparty->code_client)) {
			$posy += 3;
			$pdf->SetXY($posx, $posy);
			$pdf->SetTextColor(0, 0, 60);
			$pdf->MultiCell($w, 3, $outputlangs->transnoentities("CustomerCode")." : ".$outputlangs->transnoentities($object->thirdparty->code_client), '', 'R');
		}

		// Get contact
		if (getDolGlobalInt('DOC_SHOW_FIRST_SALES_REP')) {
			$arrayidcontact = $object->getIdContact('internal', 'SALESREPFOLL');
			if (count($arrayidcontact) > 0) {
				$usertmp = new User($this->db);
				$usertmp->fetch($arrayidcontact[0]);
				$posy += 4;
				$pdf->SetXY($posx, $posy);
				$pdf->SetTextColor(0, 0, 60);
				$pdf->MultiCell($w, 3, $outputlangs->transnoentities("SalesRepresentative")." : ".$usertmp->getFullName($langs), '', 'R');
			}
		}

		$posy += 1;

		$top_shift = 0;
		// Show list of linked objects
		$current_y = $pdf->getY();
		$posy = pdf_writeLinkedObjects($pdf, $object, $outputlangs, $posx, $posy, $w, 3, 'R', $default_font_size);
		if ($current_y < $pdf->getY()) {
			$top_shift = $pdf->getY() - $current_y;
		}

		if ($showaddress) {
			// Sender properties
			$carac_emetteur = pdf_build_address($outputlangs, $this->emetteur, $object->thirdparty, '', 0, 'source', $object);

			// Show sender
			$posy = getDolGlobalInt('MAIN_PDF_USE_ISO_LOCATION') ? 40 : 42;
			$posy += $top_shift;
			$posx = $this->marge_gauche;
			if (getDolGlobalInt('MAIN_INVERT_SENDER_RECIPIENT')) {
				$posx = $this->page_largeur - $this->marge_droite - 80;
			}

			$hautcadre = getDolGlobalInt('MAIN_PDF_USE_ISO_LOCATION') ? 38 : 40;
			$widthrecbox = getDolGlobalInt('MAIN_PDF_USE_ISO_LOCATION') ? 92 : 82;


			// Show sender frame
			if (!getDolGlobalString('MAIN_PDF_NO_SENDER_FRAME')) {
				$pdf->SetTextColor(0, 0, 0);
				$pdf->SetFont('', '', $default_font_size - 2);
				$pdf->SetXY($posx, $posy - 5);
				$pdf->MultiCell($widthrecbox, 5, $outputlangs->transnoentities("BillFrom").":", 0, $ltrdirection);
				$pdf->SetXY($posx, $posy);
				$pdf->SetFillColor(230, 230, 230);
				$pdf->MultiCell($widthrecbox, $hautcadre, "", 0, 'R', 1);
				$pdf->SetTextColor(0, 0, 60);
			}

			// Show sender name
			if (!getDolGlobalString('MAIN_PDF_HIDE_SENDER_NAME')) {
				$pdf->SetXY($posx + 2, $posy + 3);
				$pdf->SetFont('', 'B', $default_font_size);
				$pdf->MultiCell($widthrecbox - 2, 4, $outputlangs->convToOutputCharset($this->emetteur->name), 0, $ltrdirection);
				$posy = $pdf->getY();
			}

			// Show sender information
			$pdf->SetXY($posx + 2, $posy);
			$pdf->SetFont('', '', $default_font_size - 1);
			$pdf->MultiCell($widthrecbox - 2, 4, $carac_emetteur, 0, $ltrdirection);

			// If BILLING contact defined, we use it
			$usecontact = false;
			$arrayidcontact = $object->getIdContact('external', 'BILLING');
			if (count($arrayidcontact) > 0) {
				$usecontact = true;
				$result = $object->fetch_contact($arrayidcontact[0]);
			}

			// Recipient name
			if ($usecontact && $object->contact->socid != $object->thirdparty->id && getDolGlobalInt('MAIN_USE_COMPANY_NAME_OF_CONTACT')) {
				$thirdparty = $object->contact;
			} else {
				$thirdparty = $object->thirdparty;
			}

			if (is_object($thirdparty)) {
				$carac_client_name = pdfBuildThirdpartyName($thirdparty, $outputlangs);
			} else {
				$carac_client_name = null;
			}

			$mode = 'target';
<<<<<<< HEAD
			$carac_client = pdf_build_address($outputlangs, $this->emetteur, $object->thirdparty, ($usecontact ? $object->contact : ''), $usecontact, $mode, $object);
=======
			$carac_client = pdf_build_address($outputlangs, $this->emetteur, $object->thirdparty, ($usecontact ? $object->contact : ''), ($usecontact ? 1 : 0), $mode, $object);
>>>>>>> cc80841a

			// Show recipient
			$widthrecbox = getDolGlobalInt('MAIN_PDF_USE_ISO_LOCATION') ? 92 : 100;
			if ($this->page_largeur < 210) {
				$widthrecbox = 84; // To work with US executive format
			}
			$posy = getDolGlobalInt('MAIN_PDF_USE_ISO_LOCATION') ? 40 : 42;
			$posy += $top_shift;
			$posx = $this->page_largeur - $this->marge_droite - $widthrecbox;
			if (getDolGlobalInt('MAIN_INVERT_SENDER_RECIPIENT')) {
				$posx = $this->marge_gauche;
			}

			// Show recipient frame
			if (!getDolGlobalString('MAIN_PDF_NO_RECIPENT_FRAME')) {
				$pdf->SetTextColor(0, 0, 0);
				$pdf->SetFont('', '', $default_font_size - 2);
				$pdf->SetXY($posx + 2, $posy - 5);
				$pdf->MultiCell($widthrecbox, 5, $outputlangs->transnoentities("To").":", 0, $ltrdirection);
				$pdf->Rect($posx, $posy, $widthrecbox, $hautcadre);
			}

			// Show recipient name
			$pdf->SetXY($posx + 2, $posy + 3);
			$pdf->SetFont('', 'B', $default_font_size);
<<<<<<< HEAD
=======
			// @phan-suppress-next-line PhanPluginSuspiciousParamOrder
>>>>>>> cc80841a
			$pdf->MultiCell($widthrecbox, 2, $carac_client_name, 0, $ltrdirection);

			$posy = $pdf->getY();

			// Show recipient information
			$pdf->SetFont('', '', $default_font_size - 1);
			$pdf->SetXY($posx + 2, $posy);
<<<<<<< HEAD
=======
			// @phan-suppress-next-line PhanPluginSuspiciousParamOrder
>>>>>>> cc80841a
			$pdf->MultiCell($widthrecbox, 4, $carac_client, 0, $ltrdirection);
		}

		$pdf->SetTextColor(0, 0, 0);
		return $top_shift;
	}

	// phpcs:disable PEAR.NamingConventions.ValidFunctionName.PublicUnderscore
	/**
	 *	Show footer of page. Need this->emetteur object
	 *
	 *	@param	TCPDI|TCPDF		$pdf     		PDF
	 *	@param	CommonObject	$object			Object to show
	 *	@param	Translate		$outputlangs	Object lang for output
	 *	@param	int<0,1>		$hidefreetext	1=Hide free text
	 *	@return	int<0,1>						Return height of bottom margin including footer text
	 */
	protected function _pagefoot(&$pdf, $object, $outputlangs, $hidefreetext = 0)
	{
		global $conf;
		$showdetails = !getDolGlobalInt('MAIN_GENERATE_DOCUMENTS_SHOW_FOOT_DETAILS') ? 0 : getDolGlobalInt('MAIN_GENERATE_DOCUMENTS_SHOW_FOOT_DETAILS');
		return pdf_pagefoot($pdf, $outputlangs, 'INVOICE_FREE_TEXT', $this->emetteur, $this->marge_basse, $this->marge_gauche, $this->page_hauteur, $object, $showdetails, $hidefreetext);
	}

	/**
	 *	Define Array Column Field
	 *
<<<<<<< HEAD
	 *  @param	object			$object    		common object
	 *  @param	Translate		$outputlangs    langs
	 *  @param	int			   $hidedetails		Do not show line details
	 *  @param	int			   $hidedesc		Do not show desc
	 *  @param	int			   $hideref			Do not show ref
	 *  @return	void
=======
	 *	@param	CommonObject	$object    		common object
	 *	@param	Translate		$outputlangs    langs
	 *	@param	int<0,1>		$hidedetails	Do not show line details
	 *	@param	int<0,1>		$hidedesc		Do not show desc
	 *	@param	int<0,1>		$hideref		Do not show ref
	 *	@return	void
>>>>>>> cc80841a
	 */
	public function defineColumnField($object, $outputlangs, $hidedetails = 0, $hidedesc = 0, $hideref = 0)
	{
		global $conf, $hookmanager;

		// Default field style for content
		$this->defaultContentsFieldsStyle = array(
			'align' => 'R', // R,C,L
			'padding' => array(1, 0.5, 1, 0.5), // Like css 0 => top , 1 => right, 2 => bottom, 3 => left
		);

		// Default field style for content
		$this->defaultTitlesFieldsStyle = array(
			'align' => 'C', // R,C,L
			'padding' => array(0.5, 0, 0.5, 0), // Like css 0 => top , 1 => right, 2 => bottom, 3 => left
		);

		/*
		 * For example
		$this->cols['theColKey'] = array(
			'rank' => $rank, // int : use for ordering columns
			'width' => 20, // the column width in mm
			'title' => array(
				'textkey' => 'yourLangKey', // if there is no label, yourLangKey will be translated to replace label
				'label' => ' ', // the final label : used fore final generated text
				'align' => 'L', // text alignment :  R,C,L
				'padding' => array(0.5,0.5,0.5,0.5), // Like css 0 => top , 1 => right, 2 => bottom, 3 => left
			),
			'content' => array(
				'align' => 'L', // text alignment :  R,C,L
				'padding' => array(0.5,0.5,0.5,0.5), // Like css 0 => top , 1 => right, 2 => bottom, 3 => left
			),
		);
		*/

		$rank = 0; // do not use negative rank
		$this->cols['desc'] = array(
			'rank' => $rank,
			'width' => false, // only for desc
			'status' => true,
			'title' => array(
				'textkey' => 'Designation', // use lang key is useful in somme case with module
				'align' => 'L',
				// 'textkey' => 'yourLangKey', // if there is no label, yourLangKey will be translated to replace label
				// 'label' => ' ', // the final label
				'padding' => array(0.5, 0.5, 0.5, 0.5), // Like css 0 => top , 1 => right, 2 => bottom, 3 => left
			),
			'content' => array(
				'align' => 'L',
				'padding' => array(1, 0.5, 1, 1.5), // Like css 0 => top , 1 => right, 2 => bottom, 3 => left
			),
		);

		// PHOTO
<<<<<<< HEAD
		// $rank = $rank + 10;
=======
		// $rank += 10;
>>>>>>> cc80841a
		// $this->cols['photo'] = array(
		// 	'rank' => $rank,
		// 	'width' => (!getDolGlobalInt('MAIN_DOCUMENTS_WITH_PICTURE_WIDTH') ? 20 : getDolGlobalInt('MAIN_DOCUMENTS_WITH_PICTURE_WIDTH')), // in mm
		// 	'status' => false,
		// 	'title' => array(
		// 		'textkey' => 'Photo',
		// 		'label' => ' '
		// 	),
		// 	'content' => array(
		// 		'padding' => array(0, 0, 0, 0), // Like css 0 => top , 1 => right, 2 => bottom, 3 => left
		// 	),
		// 	'border-left' => false, // remove left line separator
		// );

		// if (getDolGlobalInt('MAIN_GENERATE_INVOICES_WITH_PICTURE') && !empty($this->atleastonephoto)) {
		// 	$this->cols['photo']['status'] = true;
		// }


<<<<<<< HEAD
		$rank = $rank + 10;
=======
		$rank += 10;
>>>>>>> cc80841a
		$this->cols['vat'] = array(
			'rank' => $rank,
			'status' => false,
			'width' => 16, // in mm
			'title' => array(
				'textkey' => 'VAT'
			),
			'border-left' => true, // add left line separator
		);

		if (!getDolGlobalInt('MAIN_GENERATE_DOCUMENTS_WITHOUT_VAT') && !getDolGlobalInt('MAIN_GENERATE_DOCUMENTS_WITHOUT_VAT_COLUMN')) {
			$this->cols['vat']['status'] = true;
		}

		$rank += 10;
		$this->cols['subprice'] = array(
			'rank' => $rank,
			'width' => 19, // in mm
			'status' => true,
			'title' => array(
				'textkey' => 'PriceUHT'
			),
			'border-left' => true, // add left line separator
		);

		$rank += 10;
		$this->cols['qty'] = array(
			'rank' => $rank,
			'width' => 16, // in mm
			'status' => true,
			'title' => array(
				'textkey' => 'Qty'
			),
			'border-left' => true, // add left line separator
		);

<<<<<<< HEAD
		$rank = $rank + 10;
=======
		$rank += 10;
>>>>>>> cc80841a
		$this->cols['unit'] = array(
			'rank' => $rank,
			'width' => 11, // in mm
			'status' => false,
			'title' => array(
				'textkey' => 'Unit'
			),
			'border-left' => true, // add left line separator
		);
		if (getDolGlobalInt('PRODUCT_USE_UNITS')) {
			$this->cols['unit']['status'] = true;
		}

		$rank += 10;
		$this->cols['discount'] = array(
			'rank' => $rank,
			'width' => 13, // in mm
			'status' => false,
			'title' => array(
				'textkey' => 'ReductionShort'
			),
			'border-left' => true, // add left line separator
		);
		if ($this->atleastonediscount) {
			$this->cols['discount']['status'] = true;
		}

		$rank += 1000; // add a big offset to be sure is the last col because default extrafield rank is 100
		$this->cols['totalexcltax'] = array(
			'rank' => $rank,
			'width' => 26, // in mm
			'status' => true,
			'title' => array(
				'textkey' => 'TotalHTShort'
			),
			'border-left' => true, // add left line separator
		);

		// Add extrafields cols
		if (!empty($object->lines)) {
			$line = reset($object->lines);
			$this->defineColumnExtrafield($line, $outputlangs, $hidedetails);
		}

		$parameters = array(
			'object' => $object,
			'outputlangs' => $outputlangs,
			'hidedetails' => $hidedetails,
			'hidedesc' => $hidedesc,
			'hideref' => $hideref
		);

		$reshook = $hookmanager->executeHooks('defineColumnField', $parameters, $this); // Note that $object may have been modified by hook
		if ($reshook < 0) {
			setEventMessages($hookmanager->error, $hookmanager->errors, 'errors');
		} elseif (empty($reshook)) {
			// @phan-suppress-next-line PhanPluginSuspiciousParamOrderInternal
			$this->cols = array_replace($this->cols, $hookmanager->resArray); // array_replace is used to preserve keys
		} else {
			$this->cols = $hookmanager->resArray;
		}
	}
}<|MERGE_RESOLUTION|>--- conflicted
+++ resolved
@@ -1,17 +1,4 @@
 <?php
-<<<<<<< HEAD
-/* Copyright (C) 2004-2014  Laurent Destailleur     <eldy@users.sourceforge.net>
- * Copyright (C) 2005-2012  Regis Houssin           <regis.houssin@inodbox.com>
- * Copyright (C) 2008       Raphael Bertrand        <raphael.bertrand@resultic.fr>
- * Copyright (C) 2010-2014  Juanjo Menent           <jmenent@2byte.es>
- * Copyright (C) 2012       Christophe Battarel     <christophe.battarel@altairis.fr>
- * Copyright (C) 2012       Cédric Salvador         <csalvador@gpcsolutions.fr>
- * Copyright (C) 2012-2014  Raphaël Doursenaud      <rdoursenaud@gpcsolutions.fr>
- * Copyright (C) 2015       Marcos García           <marcosgdf@gmail.com>
- * Copyright (C) 2017       Ferran Marcet           <fmarcet@2byte.es>
- * Copyright (C) 2018-2024  Frédéric France         <frederic.france@free.fr>
- * Copyright (C) 2024		MDW							<mdeweerd@users.noreply.github.com>
-=======
 /* Copyright (C) 2004-2014	Laurent Destailleur			<eldy@users.sourceforge.net>
  * Copyright (C) 2005-2012	Regis Houssin				<regis.houssin@inodbox.com>
  * Copyright (C) 2008		Raphael Bertrand			<raphael.bertrand@resultic.fr>
@@ -24,7 +11,6 @@
  * Copyright (C) 2018-2024	Frédéric France				<frederic.france@free.fr>
  * Copyright (C) 2024		MDW							<mdeweerd@users.noreply.github.com>
  * Copyright (C) ---Replace with your own copyright and developer email---
->>>>>>> cc80841a
  *
  * This program is free software; you can redistribute it and/or modify
  * it under the terms of the GNU General Public License as published by
@@ -108,11 +94,7 @@
 	public $emetteur;
 
 	/**
-<<<<<<< HEAD
-	 * @var array<string,array{rank:int,width:float|int,title:array{textkey:string,label:string,align:string,padding:array{0:float,1:float,2:float,3:float}},content:array{align:string,padding:array{0:float,1:float,2:float,3:float}}}>	Array of columns
-=======
 	 * @var array<string,array{rank:int,width:float|int,status:bool,title:array{textkey:string,label:string,align:string,padding:array{0:float,1:float,2:float,3:float}},content:array{align:string,padding:array{0:float,1:float,2:float,3:float}}}>	Array of document table columns
->>>>>>> cc80841a
 	 */
 	public $cols;
 
@@ -172,15 +154,6 @@
 	/**
 	 *  Function to build and write pdf to disk
 	 *
-<<<<<<< HEAD
-	 *  @param		MyObject	$object				Object to generate
-	 *  @param		Translate	$outputlangs		Lang output object
-	 *  @param		string		$srctemplatepath	Full path of source filename for generator using a template file
-	 *  @param		int			$hidedetails		Do not show line details
-	 *  @param		int			$hidedesc			Do not show desc
-	 *  @param		int			$hideref			Do not show ref
-	 *  @return     int         	    			1=OK, 0=KO
-=======
 	 *  @param	MyObject	$object				Source object to generate document from
 	 *  @param	Translate	$outputlangs		Lang output object
 	 *  @param	string		$srctemplatepath	Full path of source filename for generator using a template file
@@ -188,7 +161,6 @@
 	 *  @param	int<0,1>	$hidedesc			Do not show desc
 	 *  @param	int<0,1>	$hideref			Do not show ref
 	 *  @return	int<-1,1>						1 if OK, <=0 if KO
->>>>>>> cc80841a
 	 */
 	public function write_file($object, $outputlangs, $srctemplatepath = '', $hidedetails = 0, $hidedesc = 0, $hideref = 0)
 	{
@@ -875,18 +847,6 @@
 	/**
 	 *	Show table for lines
 	 *
-<<<<<<< HEAD
-	 *   @param		tcpdf		$pdf     		Object PDF
-	 *   @param		string		$tab_top		Top position of table
-	 *   @param		string		$tab_height		Height of table (rectangle)
-	 *   @param		int			$nexY			Y (not used)
-	 *   @param		Translate	$outputlangs	Langs object
-	 *   @param		int			$hidetop		1=Hide top bar of array and title, 0=Hide nothing, -1=Hide only title
-	 *   @param		int			$hidebottom		Hide bottom bar of array
-	 *   @param		string		$currency		Currency code
-	 *   @param		Translate	$outputlangsbis	Langs object bis
-	 *   @return	void
-=======
 	 *	@param	TCPDF|TCPDI	$pdf     		Object PDF
 	 *	@param	int			$tab_top		Top position of table
 	 *	@param	int			$tab_height		Height of table (rectangle)
@@ -897,7 +857,6 @@
 	 *	@param	string		$currency		Currency code
 	 *	@param	?Translate	$outputlangsbis	Langs object bis
 	 *	@return	void
->>>>>>> cc80841a
 	 */
 	protected function _tableau(&$pdf, $tab_top, $tab_height, $nexY, $outputlangs, $hidetop = 0, $hidebottom = 0, $currency = '', $outputlangsbis = null)
 	{
@@ -927,11 +886,7 @@
 
 			//$conf->global->MAIN_PDF_TITLE_BACKGROUND_COLOR='230,230,230';
 			if (getDolGlobalString('MAIN_PDF_TITLE_BACKGROUND_COLOR')) {
-<<<<<<< HEAD
-				$pdf->Rect($this->marge_gauche, $tab_top, $this->page_largeur - $this->marge_droite - $this->marge_gauche, $this->tabTitleHeight, 'F', null, explode(',', getDolGlobalString('MAIN_PDF_TITLE_BACKGROUND_COLOR')));
-=======
 				$pdf->Rect($this->marge_gauche, $tab_top, $this->page_largeur - $this->marge_droite - $this->marge_gauche, $this->tabTitleHeight, 'F', array(), explode(',', getDolGlobalString('MAIN_PDF_TITLE_BACKGROUND_COLOR')));
->>>>>>> cc80841a
 			}
 		}
 
@@ -953,21 +908,12 @@
 	/**
 	 *  Show top header of page.
 	 *
-<<<<<<< HEAD
-	 *  @param	TCPDF		$pdf     		Object PDF
-	 *  @param  MyObject	$object     	Object to show
-	 *  @param  int	    	$showaddress    0=no, 1=yes
-	 *  @param  Translate	$outputlangs	Object lang for output
-	 *  @param  Translate	$outputlangsbis	Object lang for output bis
-	 *  @return	float|int                   Return topshift value
-=======
 	 *	@param	TCPDF|TCPDI	$pdf     		Object PDF
 	 *	@param	MyObject	$object     	Object to show
 	 *	@param	int<0,1>	$showaddress    0=no, 1=yes
 	 *	@param	Translate	$outputlangs	Object lang for output
 	 *	@param	?Translate	$outputlangsbis	Object lang for output bis
 	 *	@return	float|int                   Return topshift value
->>>>>>> cc80841a
 	 */
 	protected function _pagehead(&$pdf, $object, $showaddress, $outputlangs, $outputlangsbis = null)
 	{
@@ -1058,10 +1004,7 @@
 			$posy += 4;
 			$pdf->SetXY($posx, $posy);
 			$pdf->SetTextColor(0, 0, 60);
-<<<<<<< HEAD
-=======
 			// @phan-suppress-next-line PhanUndeclaredProperty
->>>>>>> cc80841a
 			$pdf->MultiCell($w, 3, $outputlangs->transnoentities("RefCustomer")." : ".dol_trunc($outputlangs->convToOutputCharset($object->ref_client), 65), '', 'R');
 		}
 
@@ -1094,11 +1037,7 @@
 		if (getDolGlobalInt('PDF_USE_ALSO_LANGUAGE_CODE') && is_object($outputlangsbis)) {
 			$title .= ' - '.$outputlangsbis->transnoentities("Date");
 		}
-<<<<<<< HEAD
-		$pdf->MultiCell($w, 3, $title." : ".dol_print_date($object->date, "day", false, $outputlangs, true), '', 'R');
-=======
 		$pdf->MultiCell($w, 3, $title." : ".dol_print_date($object->date_creation, "day", false, $outputlangs, true), '', 'R');
->>>>>>> cc80841a
 
 		if (!getDolGlobalString('MAIN_PDF_HIDE_CUSTOMER_CODE') && !empty($object->thirdparty->code_client)) {
 			$posy += 3;
@@ -1193,11 +1132,7 @@
 			}
 
 			$mode = 'target';
-<<<<<<< HEAD
-			$carac_client = pdf_build_address($outputlangs, $this->emetteur, $object->thirdparty, ($usecontact ? $object->contact : ''), $usecontact, $mode, $object);
-=======
 			$carac_client = pdf_build_address($outputlangs, $this->emetteur, $object->thirdparty, ($usecontact ? $object->contact : ''), ($usecontact ? 1 : 0), $mode, $object);
->>>>>>> cc80841a
 
 			// Show recipient
 			$widthrecbox = getDolGlobalInt('MAIN_PDF_USE_ISO_LOCATION') ? 92 : 100;
@@ -1223,10 +1158,7 @@
 			// Show recipient name
 			$pdf->SetXY($posx + 2, $posy + 3);
 			$pdf->SetFont('', 'B', $default_font_size);
-<<<<<<< HEAD
-=======
 			// @phan-suppress-next-line PhanPluginSuspiciousParamOrder
->>>>>>> cc80841a
 			$pdf->MultiCell($widthrecbox, 2, $carac_client_name, 0, $ltrdirection);
 
 			$posy = $pdf->getY();
@@ -1234,10 +1166,7 @@
 			// Show recipient information
 			$pdf->SetFont('', '', $default_font_size - 1);
 			$pdf->SetXY($posx + 2, $posy);
-<<<<<<< HEAD
-=======
 			// @phan-suppress-next-line PhanPluginSuspiciousParamOrder
->>>>>>> cc80841a
 			$pdf->MultiCell($widthrecbox, 4, $carac_client, 0, $ltrdirection);
 		}
 
@@ -1265,21 +1194,12 @@
 	/**
 	 *	Define Array Column Field
 	 *
-<<<<<<< HEAD
-	 *  @param	object			$object    		common object
-	 *  @param	Translate		$outputlangs    langs
-	 *  @param	int			   $hidedetails		Do not show line details
-	 *  @param	int			   $hidedesc		Do not show desc
-	 *  @param	int			   $hideref			Do not show ref
-	 *  @return	void
-=======
 	 *	@param	CommonObject	$object    		common object
 	 *	@param	Translate		$outputlangs    langs
 	 *	@param	int<0,1>		$hidedetails	Do not show line details
 	 *	@param	int<0,1>		$hidedesc		Do not show desc
 	 *	@param	int<0,1>		$hideref		Do not show ref
 	 *	@return	void
->>>>>>> cc80841a
 	 */
 	public function defineColumnField($object, $outputlangs, $hidedetails = 0, $hidedesc = 0, $hideref = 0)
 	{
@@ -1334,11 +1254,7 @@
 		);
 
 		// PHOTO
-<<<<<<< HEAD
-		// $rank = $rank + 10;
-=======
 		// $rank += 10;
->>>>>>> cc80841a
 		// $this->cols['photo'] = array(
 		// 	'rank' => $rank,
 		// 	'width' => (!getDolGlobalInt('MAIN_DOCUMENTS_WITH_PICTURE_WIDTH') ? 20 : getDolGlobalInt('MAIN_DOCUMENTS_WITH_PICTURE_WIDTH')), // in mm
@@ -1358,11 +1274,7 @@
 		// }
 
 
-<<<<<<< HEAD
-		$rank = $rank + 10;
-=======
 		$rank += 10;
->>>>>>> cc80841a
 		$this->cols['vat'] = array(
 			'rank' => $rank,
 			'status' => false,
@@ -1399,11 +1311,7 @@
 			'border-left' => true, // add left line separator
 		);
 
-<<<<<<< HEAD
-		$rank = $rank + 10;
-=======
 		$rank += 10;
->>>>>>> cc80841a
 		$this->cols['unit'] = array(
 			'rank' => $rank,
 			'width' => 11, // in mm
