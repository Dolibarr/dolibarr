<?php
/* Copyright (C) 2004-2014  Laurent Destailleur     <eldy@users.sourceforge.net>
 * Copyright (C) 2005-2012  Regis Houssin           <regis.houssin@inodbox.com>
 * Copyright (C) 2008       Raphael Bertrand        <raphael.bertrand@resultic.fr>
 * Copyright (C) 2010-2014  Juanjo Menent           <jmenent@2byte.es>
 * Copyright (C) 2012       Christophe Battarel     <christophe.battarel@altairis.fr>
 * Copyright (C) 2012       Cédric Salvador         <csalvador@gpcsolutions.fr>
 * Copyright (C) 2012-2014  Raphaël Doursenaud      <rdoursenaud@gpcsolutions.fr>
 * Copyright (C) 2015       Marcos García           <marcosgdf@gmail.com>
 * Copyright (C) 2017       Ferran Marcet           <fmarcet@2byte.es>
 * Copyright (C) 2018       Frédéric France         <frederic.france@netlogic.fr>
 *
 * This program is free software; you can redistribute it and/or modify
 * it under the terms of the GNU General Public License as published by
 * the Free Software Foundation; either version 3 of the License, or
 * (at your option) any later version.
 *
 * This program is distributed in the hope that it will be useful,
 * but WITHOUT ANY WARRANTY; without even the implied warranty of
 * MERCHANTABILITY or FITNESS FOR A PARTICULAR PURPOSE.  See the
 * GNU General Public License for more details.
 *
 * You should have received a copy of the GNU General Public License
 * along with this program. If not, see <https://www.gnu.org/licenses/>.
 * or see https://www.gnu.org/
 */

/**
 *  \file       htdocs/modulebuilder/template/core/modules/mymodule/doc/pdf_standard.modules.php
 *  \ingroup    mymodule
 *  \brief      File of class to generate document from standard template
 */

dol_include_once('/mymodule/core/modules/mymodule/modules_myobject.php');
require_once DOL_DOCUMENT_ROOT.'/product/class/product.class.php';
require_once DOL_DOCUMENT_ROOT.'/core/lib/company.lib.php';
require_once DOL_DOCUMENT_ROOT.'/core/lib/functions2.lib.php';
require_once DOL_DOCUMENT_ROOT.'/core/lib/pdf.lib.php';


/**
 *	Class to manage PDF template standard_myobject
 */
class pdf_standard_myobject extends ModelePDFMyObject
{
	/**
	 * @var DoliDb Database handler
	 */
	public $db;

	/**
	 * @var int The environment ID when using a multicompany module
	 */
	public $entity;

	/**
	 * @var string model name
	 */
	public $name;

	/**
	 * @var string model description (short text)
	 */
	public $description;

	/**
	 * @var int     Save the name of generated file as the main doc when generating a doc with this template
	 */
	public $update_main_doc_field;

	/**
	 * @var string document type
	 */
	public $type;

	/**
	 * @var array Minimum version of PHP required by module.
	 * e.g.: PHP ≥ 7.0 = array(7, 0)
	 */
	public $phpmin = array(7, 0);

	/**
	 * Dolibarr version of the loaded document
	 * @var string
	 */
	public $version = 'dolibarr';

	/**
	 * Issuer
	 * @var Societe Object that emits
	 */
	public $emetteur;

	/**
	 * @var array of document table columns
	 */
	public $cols;


	/**
	 *	Constructor
	 *
	 *  @param		DoliDB		$db      Database handler
	 */
	public function __construct($db)
	{
		global $conf, $langs, $mysoc;

		// Translations
		$langs->loadLangs(array("main", "bills"));

		$this->db = $db;
		$this->name = "standard";
		$this->description = $langs->trans('DocumentModelStandardPDF');
		$this->update_main_doc_field = 1; // Save the name of generated file as the main doc when generating a doc with this template

		// Dimension page
		$this->type = 'pdf';
		$formatarray = pdf_getFormat();
		$this->page_largeur = $formatarray['width'];
		$this->page_hauteur = $formatarray['height'];
		$this->format = array($this->page_largeur, $this->page_hauteur);
		$this->marge_gauche = getDolGlobalInt('MAIN_PDF_MARGIN_LEFT', 10);
		$this->marge_droite = getDolGlobalInt('MAIN_PDF_MARGIN_RIGHT', 10);
		$this->marge_haute = getDolGlobalInt('MAIN_PDF_MARGIN_TOP', 10);
		$this->marge_basse = getDolGlobalInt('MAIN_PDF_MARGIN_BOTTOM', 10);

		// Get source company
		$this->emetteur = $mysoc;
		if (empty($this->emetteur->country_code)) {
			$this->emetteur->country_code = substr($langs->defaultlang, -2); // By default, if was not defined
		}

		// Define position of columns
		$this->posxdesc = $this->marge_gauche + 1; // used for notes ans other stuff


		$this->tabTitleHeight = 5; // default height

		//  Use new system for position of columns, view  $this->defineColumnField()

		$this->tva = array();
		$this->tva_array = array();
		$this->localtax1 = array();
		$this->localtax2 = array();
		$this->atleastoneratenotnull = 0;
		$this->atleastonediscount = 0;
	}


	// phpcs:disable PEAR.NamingConventions.ValidFunctionName.ScopeNotCamelCaps
	/**
	 *  Function to build pdf onto disk
	 *
	 *  @param		MyObject	$object				Object to generate
	 *  @param		Translate	$outputlangs		Lang output object
	 *  @param		string		$srctemplatepath	Full path of source filename for generator using a template file
	 *  @param		int			$hidedetails		Do not show line details
	 *  @param		int			$hidedesc			Do not show desc
	 *  @param		int			$hideref			Do not show ref
	 *  @return     int         	    			1=OK, 0=KO
	 */
	public function write_file($object, $outputlangs, $srctemplatepath = '', $hidedetails = 0, $hidedesc = 0, $hideref = 0)
	{
		// phpcs:enable
		global $user, $langs, $conf, $mysoc, $db, $hookmanager, $nblines;

		dol_syslog("write_file outputlangs->defaultlang=".(is_object($outputlangs) ? $outputlangs->defaultlang : 'null'));

		if (!is_object($outputlangs)) {
			$outputlangs = $langs;
		}
		// For backward compatibility with FPDF, force output charset to ISO, because FPDF expect text to be encoded in ISO
		if (getDolGlobalInt('MAIN_USE_FPDF')) {
			$outputlangs->charset_output = 'ISO-8859-1';
		}

		// Load translation files required by the page
		$outputlangs->loadLangs(array("main", "bills", "products", "dict", "companies"));

		// Show Draft Watermark
		if (getDolGlobalString('MYOBJECT_DRAFT_WATERMARK') && $object->statut == $object::STATUS_DRAFT) {
			$this->watermark = getDolGlobalString('MYOBJECT_DRAFT_WATERMARK');
		}

		global $outputlangsbis;
		$outputlangsbis = null;
		if (getDolGlobalString('PDF_USE_ALSO_LANGUAGE_CODE') && $outputlangs->defaultlang != getDolGlobalString('PDF_USE_ALSO_LANGUAGE_CODE')) {
			$outputlangsbis = new Translate('', $conf);
			$outputlangsbis->setDefaultLang(getDolGlobalString('PDF_USE_ALSO_LANGUAGE_CODE'));
			$outputlangsbis->loadLangs(array("main", "bills", "products", "dict", "companies"));
		}

		$nblines = (is_array($object->lines) ? count($object->lines) : 0);

		$hidetop = 0;
		if (getDolGlobalString('MAIN_PDF_DISABLE_COL_HEAD_TITLE')) {
			$hidetop = getDolGlobalString('MAIN_PDF_DISABLE_COL_HEAD_TITLE');
		}

		// Loop on each lines to detect if there is at least one image to show
		$realpatharray = array();
		$this->atleastonephoto = false;
		/*
		if (getDolGlobalInt('MAIN_GENERATE_MYOBJECT_WITH_PICTURE'))) {
			$objphoto = new Product($this->db);

			for ($i = 0; $i < $nblines; $i++) {
				if (empty($object->lines[$i]->fk_product)) {
					continue;
				}

				$objphoto->fetch($object->lines[$i]->fk_product);
				//var_dump($objphoto->ref);exit;
				if (getDolGlobalInt('PRODUCT_USE_OLD_PATH_FOR_PHOTO')) {
					$pdir[0] = get_exdir($objphoto->id, 2, 0, 0, $objphoto, 'product').$objphoto->id."/photos/";
					$pdir[1] = get_exdir(0, 0, 0, 0, $objphoto, 'product').dol_sanitizeFileName($objphoto->ref).'/';
				} else {
					$pdir[0] = get_exdir(0, 0, 0, 0, $objphoto, 'product'); // default
					$pdir[1] = get_exdir($objphoto->id, 2, 0, 0, $objphoto, 'product').$objphoto->id."/photos/"; // alternative
				}

				$arephoto = false;
				foreach ($pdir as $midir) {
					if (!$arephoto) {
						if ($conf->entity != $objphoto->entity) {
							$dir = $conf->product->multidir_output[$objphoto->entity].'/'.$midir; //Check repertories of current entities
						} else {
							$dir = $conf->product->dir_output.'/'.$midir; //Check repertory of the current product
						}

						foreach ($objphoto->liste_photos($dir, 1) as $key => $obj) {
							if (!getDolGlobalInt('CAT_HIGH_QUALITY_IMAGES')) {		// If CAT_HIGH_QUALITY_IMAGES not defined, we use thumb if defined and then original photo
								if ($obj['photo_vignette'])	{
									$filename = $obj['photo_vignette'];
								} else {
									$filename = $obj['photo'];
								}
							} else {
								$filename = $obj['photo'];
							}

							$realpath = $dir.$filename;
							$arephoto = true;
							$this->atleastonephoto = true;
						}
					}
				}

				if ($realpath && $arephoto) {
					$realpatharray[$i] = $realpath;
				}
			}
		}
		*/

		//if (count($realpatharray) == 0) $this->posxpicture=$this->posxtva;

		if (getMultidirOutput($object)) {
			$object->fetch_thirdparty();

			// Definition of $dir and $file
			if ($object->specimen) {
				$dir = getMultidirOutput($object);
				$file = $dir."/SPECIMEN.pdf";
			} else {
				$objectref = dol_sanitizeFileName($object->ref);
				$dir = getMultidirOutput($object)."/".$objectref;
				$file = $dir."/".$objectref.".pdf";
			}
			if (!file_exists($dir)) {
				if (dol_mkdir($dir) < 0) {
					$this->error = $langs->transnoentities("ErrorCanNotCreateDir", $dir);
					return 0;
				}
			}

			if (file_exists($dir)) {
				// Add pdfgeneration hook
				if (!is_object($hookmanager)) {
					include_once DOL_DOCUMENT_ROOT.'/core/class/hookmanager.class.php';
					$hookmanager = new HookManager($this->db);
				}
				$hookmanager->initHooks(array('pdfgeneration'));
				$parameters = array('file'=>$file, 'object'=>$object, 'outputlangs'=>$outputlangs);
				global $action;
				$reshook = $hookmanager->executeHooks('beforePDFCreation', $parameters, $object, $action); // Note that $action and $object may have been modified by some hooks

				// Set nblines with the new lines content after hook
				$nblines = (is_array($object->lines) ? count($object->lines) : 0);

				// Create pdf instance
				$pdf = pdf_getInstance($this->format);
				$default_font_size = pdf_getPDFFontSize($outputlangs); // Must be after pdf_getInstance
				$pdf->SetAutoPageBreak(1, 0);

				$heightforinfotot = 50; // Height reserved to output the info and total part and payment part
				$heightforfreetext = getDolGlobalInt('MAIN_PDF_FREETEXT_HEIGHT', 5); // Height reserved to output the free text on last page
				$heightforfooter = $this->marge_basse + (getDolGlobalInt('MAIN_GENERATE_DOCUMENTS_SHOW_FOOT_DETAILS') ? 12 : 22); // Height reserved to output the footer (value include bottom margin)

				if (class_exists('TCPDF')) {
					$pdf->setPrintHeader(false);
					$pdf->setPrintFooter(false);
				}
				$pdf->SetFont(pdf_getPDFFont($outputlangs));

				// Set path to the background PDF File
				if (getDolGlobalString('MAIN_ADD_PDF_BACKGROUND')) {
					$logodir = $conf->mycompany->dir_output;
					if (!empty($conf->mycompany->multidir_output[$object->entity])) {
						$logodir = $conf->mycompany->multidir_output[$object->entity];
					}
					$pagecount = $pdf->setSourceFile($logodir.'/'.getDolGlobalString('MAIN_ADD_PDF_BACKGROUND'));
					$tplidx = $pdf->importPage(1);
				}

				$pdf->Open();
				$pagenb = 0;
				$pdf->SetDrawColor(128, 128, 128);

				$pdf->SetTitle($outputlangs->convToOutputCharset($object->ref));
				$pdf->SetSubject($outputlangs->transnoentities("PdfTitle"));
				$pdf->SetCreator("Dolibarr ".DOL_VERSION);
				$pdf->SetAuthor($outputlangs->convToOutputCharset($user->getFullName($outputlangs)));
				$pdf->SetKeyWords($outputlangs->convToOutputCharset($object->ref)." ".$outputlangs->transnoentities("PdfTitle")." ".$outputlangs->convToOutputCharset($object->thirdparty->name));
				if (getDolGlobalString('MAIN_DISABLE_PDF_COMPRESSION')) {
					$pdf->SetCompression(false);
				}

				// Set certificate
				$cert = empty($user->conf->CERTIFICATE_CRT) ? '' : $user->conf->CERTIFICATE_CRT;
				// If user has no certificate, we try to take the company one
				if (!$cert) {
					$cert = getDolGlobalString('CERTIFICATE_CRT');
				}
				// If a certificate is found
				if ($cert) {
					$info = array(
						'Name' => $this->emetteur->name,
						'Location' => getCountry($this->emetteur->country_code, 0),
						'Reason' => 'MYOBJECT',
						'ContactInfo' => $this->emetteur->email
					);
					$pdf->setSignature($cert, $cert, $this->emetteur->name, '', 2, $info);
				}

				$pdf->SetMargins($this->marge_gauche, $this->marge_haute, $this->marge_droite); // Left, Top, Right


				// New page
				$pdf->AddPage();
				if (!empty($tplidx)) {
					$pdf->useTemplate($tplidx);
				}
				$pagenb++;

				$top_shift = $this->_pagehead($pdf, $object, 1, $outputlangs, $outputlangsbis);
				$pdf->SetFont('', '', $default_font_size - 1);
				$pdf->MultiCell(0, 3, ''); // Set interline to 3
				$pdf->SetTextColor(0, 0, 0);

				$tab_top = 90 + $top_shift;
				$tab_top_newpage = (!getDolGlobalInt('MAIN_PDF_DONOTREPEAT_HEAD') ? 42 + $top_shift : 10);

				$tab_height = $this->page_hauteur - $tab_top - $heightforfooter - $heightforfreetext;

				$tab_height_newpage = 150;
				if (!getDolGlobalInt('MAIN_PDF_DONOTREPEAT_HEAD')) {
					$tab_height_newpage -= $top_shift;
				}

				$nexY = $tab_top - 1;

				// Display notes
				$notetoshow = empty($object->note_public) ? '' : $object->note_public;
				// Extrafields in note
				$extranote = $this->getExtrafieldsInHtml($object, $outputlangs);
				if (!empty($extranote)) {
					$notetoshow = dol_concatdesc($notetoshow, $extranote);
				}

				$pagenb = $pdf->getPage();
				if ($notetoshow) {
					$tab_top -= 2;

					$tab_width = $this->page_largeur - $this->marge_gauche - $this->marge_droite;
					$pageposbeforenote = $pagenb;

					$substitutionarray = pdf_getSubstitutionArray($outputlangs, null, $object);
					complete_substitutions_array($substitutionarray, $outputlangs, $object);
					$notetoshow = make_substitutions($notetoshow, $substitutionarray, $outputlangs);
					$notetoshow = convertBackOfficeMediasLinksToPublicLinks($notetoshow);

					$pdf->startTransaction();

					$pdf->SetFont('', '', $default_font_size - 1);
					$pdf->writeHTMLCell(190, 3, $this->posxdesc - 1, $tab_top, dol_htmlentitiesbr($notetoshow), 0, 1);
					// Description
					$pageposafternote = $pdf->getPage();
					$posyafter = $pdf->GetY();

					if ($pageposafternote > $pageposbeforenote) {
						$pdf->rollbackTransaction(true);

						// prepare pages to receive notes
						while ($pagenb < $pageposafternote) {
							$pdf->AddPage();
							$pagenb++;
							if (!empty($tplidx)) {
								$pdf->useTemplate($tplidx);
							}
							if (!getDolGlobalInt('MAIN_PDF_DONOTREPEAT_HEAD')) {
								$this->_pagehead($pdf, $object, 0, $outputlangs);
							}
							// $this->_pagefoot($pdf,$object,$outputlangs,1);
							$pdf->setTopMargin($tab_top_newpage);
							// The only function to edit the bottom margin of current page to set it.
							$pdf->setPageOrientation('', 1, $heightforfooter + $heightforfreetext);
						}

						// back to start
						$pdf->setPage($pageposbeforenote);
						$pdf->setPageOrientation('', 1, $heightforfooter + $heightforfreetext);
						$pdf->SetFont('', '', $default_font_size - 1);
						$pdf->writeHTMLCell(190, 3, $this->posxdesc - 1, $tab_top, dol_htmlentitiesbr($notetoshow), 0, 1);
						$pageposafternote = $pdf->getPage();

						$posyafter = $pdf->GetY();

						if ($posyafter > ($this->page_hauteur - ($heightforfooter + $heightforfreetext + 20))) {	// There is no space left for total+free text
							$pdf->AddPage('', '', true);
							$pagenb++;
							$pageposafternote++;
							$pdf->setPage($pageposafternote);
							$pdf->setTopMargin($tab_top_newpage);
							// The only function to edit the bottom margin of current page to set it.
							$pdf->setPageOrientation('', 1, $heightforfooter + $heightforfreetext);
							//$posyafter = $tab_top_newpage;
						}


						// apply note frame to previous pages
						$i = $pageposbeforenote;
						while ($i < $pageposafternote) {
							$pdf->setPage($i);


							$pdf->SetDrawColor(128, 128, 128);
							// Draw note frame
							if ($i > $pageposbeforenote) {
								$height_note = $this->page_hauteur - ($tab_top_newpage + $heightforfooter);
								$pdf->Rect($this->marge_gauche, $tab_top_newpage - 1, $tab_width, $height_note + 1);
							} else {
								$height_note = $this->page_hauteur - ($tab_top + $heightforfooter);
								$pdf->Rect($this->marge_gauche, $tab_top - 1, $tab_width, $height_note + 1);
							}

							// Add footer
							$pdf->setPageOrientation('', 1, 0); // The only function to edit the bottom margin of current page to set it.
							$this->_pagefoot($pdf, $object, $outputlangs, 1);

							$i++;
						}

						// apply note frame to last page
						$pdf->setPage($pageposafternote);
						if (!empty($tplidx)) {
							$pdf->useTemplate($tplidx);
						}
						if (!getDolGlobalInt('MAIN_PDF_DONOTREPEAT_HEAD')) {
							$this->_pagehead($pdf, $object, 0, $outputlangs);
						}
						$height_note = $posyafter - $tab_top_newpage;
						$pdf->Rect($this->marge_gauche, $tab_top_newpage - 1, $tab_width, $height_note + 1);
					} else {
						// No pagebreak
						$pdf->commitTransaction();
						$posyafter = $pdf->GetY();
						$height_note = $posyafter - $tab_top;
						$pdf->Rect($this->marge_gauche, $tab_top - 1, $tab_width, $height_note + 1);


						if ($posyafter > ($this->page_hauteur - ($heightforfooter + $heightforfreetext + 20))) {
							// not enough space, need to add page
							$pdf->AddPage('', '', true);
							$pagenb++;
							$pageposafternote++;
							$pdf->setPage($pageposafternote);
							if (!empty($tplidx)) {
								$pdf->useTemplate($tplidx);
							}
							if (!getDolGlobalInt('MAIN_PDF_DONOTREPEAT_HEAD')) {
								$this->_pagehead($pdf, $object, 0, $outputlangs);
							}

							$posyafter = $tab_top_newpage;
						}
					}

					$tab_height = $tab_height - $height_note;
					$tab_top = $posyafter + 6;
				} else {
					$height_note = 0;
				}

				// Use new auto column system
				$this->prepareArrayColumnField($object, $outputlangs, $hidedetails, $hidedesc, $hideref);

				// Table simulation to know the height of the title line
				$pdf->startTransaction();
				$this->pdfTabTitles($pdf, $tab_top, $tab_height, $outputlangs, $hidetop);
				$pdf->rollbackTransaction(true);

				$nexY = $tab_top + $this->tabTitleHeight;

				// Loop on each lines
				$pageposbeforeprintlines = $pdf->getPage();
				$pagenb = $pageposbeforeprintlines;
				for ($i = 0; $i < $nblines; $i++) {
					$curY = $nexY;
					$pdf->SetFont('', '', $default_font_size - 1); // Into loop to work with multipage
					$pdf->SetTextColor(0, 0, 0);

					// Define size of image if we need it
					$imglinesize = array();
					if (!empty($realpatharray[$i])) {
						$imglinesize = pdf_getSizeForImage($realpatharray[$i]);
					}

					$pdf->setTopMargin($tab_top_newpage);
					$pdf->setPageOrientation('', 1, $heightforfooter + $heightforfreetext + $heightforinfotot); // The only function to edit the bottom margin of current page to set it.
					$pageposbefore = $pdf->getPage();

					$showpricebeforepagebreak = 1;
					$posYAfterImage = 0;
					$posYAfterDescription = 0;

					if ($this->getColumnStatus('photo')) {
						// We start with Photo of product line
						if (isset($imglinesize['width']) && isset($imglinesize['height']) && ($curY + $imglinesize['height']) > ($this->page_hauteur - ($heightforfooter + $heightforfreetext + $heightforinfotot))) {	// If photo too high, we moved completely on new page
							$pdf->AddPage('', '', true);
							if (!empty($tplidx)) {
								$pdf->useTemplate($tplidx);
							}
							$pdf->setPage($pageposbefore + 1);

							$curY = $tab_top_newpage;

							// Allows data in the first page if description is long enough to break in multiples pages
							if (getDolGlobalInt('MAIN_PDF_DATA_ON_FIRST_PAGE')) {
								$showpricebeforepagebreak = 1;
							} else {
								$showpricebeforepagebreak = 0;
							}
						}

						if (!empty($this->cols['photo']) && isset($imglinesize['width']) && isset($imglinesize['height'])) {
							$pdf->Image($realpatharray[$i], $this->getColumnContentXStart('photo'), $curY + 1, $imglinesize['width'], $imglinesize['height'], '', '', '', 2, 300); // Use 300 dpi
							// $pdf->Image does not increase value return by getY, so we save it manually
							$posYAfterImage = $curY + $imglinesize['height'];
						}
					}

					// Description of product line
					if ($this->getColumnStatus('desc')) {
						$pdf->startTransaction();

						$this->printColDescContent($pdf, $curY, 'desc', $object, $i, $outputlangs, $hideref, $hidedesc);
						$pageposafter = $pdf->getPage();

						if ($pageposafter > $pageposbefore) {	// There is a pagebreak
							$pdf->rollbackTransaction(true);
							$pageposafter = $pageposbefore;
							$pdf->setPageOrientation('', 1, $heightforfooter); // The only function to edit the bottom margin of current page to set it.

							$this->printColDescContent($pdf, $curY, 'desc', $object, $i, $outputlangs, $hideref, $hidedesc);

							$pageposafter = $pdf->getPage();
							$posyafter = $pdf->GetY();
							//var_dump($posyafter); var_dump(($this->page_hauteur - ($heightforfooter+$heightforfreetext+$heightforinfotot))); exit;
							if ($posyafter > ($this->page_hauteur - ($heightforfooter + $heightforfreetext + $heightforinfotot))) {	// There is no space left for total+free text
								if ($i == ($nblines - 1)) {	// No more lines, and no space left to show total, so we create a new page
									$pdf->AddPage('', '', true);
									if (!empty($tplidx)) {
										$pdf->useTemplate($tplidx);
									}
									$pdf->setPage($pageposafter + 1);
								}
							} else {
								// We found a page break
								// Allows data in the first page if description is long enough to break in multiples pages
								if (getDolGlobalInt('MAIN_PDF_DATA_ON_FIRST_PAGE')) {
									$showpricebeforepagebreak = 1;
								} else {
									$showpricebeforepagebreak = 0;
								}
							}
						} else {	// No pagebreak
							$pdf->commitTransaction();
						}
						$posYAfterDescription = $pdf->GetY();
					}

					$nexY = max($pdf->GetY(), $posYAfterImage);


					$pageposafter = $pdf->getPage();
					$pdf->setPage($pageposbefore);
					$pdf->setTopMargin($this->marge_haute);
					$pdf->setPageOrientation('', 1, 0); // The only function to edit the bottom margin of current page to set it.

					// We suppose that a too long description or photo were moved completely on next page
					if ($pageposafter > $pageposbefore && empty($showpricebeforepagebreak)) {
						$pdf->setPage($pageposafter);
						$curY = $tab_top_newpage;
					}

					$pdf->SetFont('', '', $default_font_size - 1); // We reposition the default font

					// Quantity
					// Enough for 6 chars
					if ($this->getColumnStatus('qty')) {
						$qty = pdf_getlineqty($object, $i, $outputlangs, $hidedetails);
						$this->printStdColumnContent($pdf, $curY, 'qty', $qty);
						$nexY = max($pdf->GetY(), $nexY);
					}

					// Extrafields
					if (!empty($object->lines[$i]->array_options)) {
						foreach ($object->lines[$i]->array_options as $extrafieldColKey => $extrafieldValue) {
							if ($this->getColumnStatus($extrafieldColKey)) {
								$extrafieldValue = $this->getExtrafieldContent($object->lines[$i], $extrafieldColKey, $outputlangs);
								$this->printStdColumnContent($pdf, $curY, $extrafieldColKey, $extrafieldValue);
								$nexY = max($pdf->GetY(), $nexY);
							}
						}
					}


					$parameters = array(
						'object' => $object,
						'i' => $i,
						'pdf' =>& $pdf,
						'curY' =>& $curY,
						'nexY' =>& $nexY,
						'outputlangs' => $outputlangs,
						'hidedetails' => $hidedetails
					);
					$reshook = $hookmanager->executeHooks('printPDFline', $parameters, $this); // Note that $object may have been modified by hook


					$sign = 1;
					// Collecte des totaux par valeur de tva dans $this->tva["taux"]=total_tva
					$prev_progress = $object->lines[$i]->get_prev_progress($object->id);
					if ($prev_progress > 0 && !empty($object->lines[$i]->situation_percent)) { // Compute progress from previous situation
						if (isModEnabled("multicurrency") && $object->multicurrency_tx != 1) {
							$tvaligne = $sign * $object->lines[$i]->multicurrency_total_tva * ($object->lines[$i]->situation_percent - $prev_progress) / $object->lines[$i]->situation_percent;
						} else {
							$tvaligne = $sign * $object->lines[$i]->total_tva * ($object->lines[$i]->situation_percent - $prev_progress) / $object->lines[$i]->situation_percent;
						}
					} else {
						if (isModEnabled("multicurrency") && $object->multicurrency_tx != 1) {
							$tvaligne = $sign * $object->lines[$i]->multicurrency_total_tva;
						} else {
							$tvaligne = $sign * $object->lines[$i]->total_tva;
						}
					}

					$localtax1ligne = $object->lines[$i]->total_localtax1;
					$localtax2ligne = $object->lines[$i]->total_localtax2;
					$localtax1_rate = $object->lines[$i]->localtax1_tx;
					$localtax2_rate = $object->lines[$i]->localtax2_tx;
					$localtax1_type = $object->lines[$i]->localtax1_type;
					$localtax2_type = $object->lines[$i]->localtax2_type;

					$vatrate = (string) $object->lines[$i]->tva_tx;

					// Retrieve type from database for backward compatibility with old records
					if ((!isset($localtax1_type) || $localtax1_type == '' || !isset($localtax2_type) || $localtax2_type == '') // if tax type not defined
						&& (!empty($localtax1_rate) || !empty($localtax2_rate))) { // and there is local tax
						$localtaxtmp_array = getLocalTaxesFromRate($vatrate, 0, $object->thirdparty, $mysoc);
						$localtax1_type = isset($localtaxtmp_array[0]) ? $localtaxtmp_array[0] : '';
						$localtax2_type = isset($localtaxtmp_array[2]) ? $localtaxtmp_array[2] : '';
					}

					// retrieve global local tax
					if ($localtax1_type && $localtax1ligne != 0) {
						if (empty($this->localtax1[$localtax1_type][$localtax1_rate])) {
							$this->localtax1[$localtax1_type][$localtax1_rate] = $localtax1ligne;
						} else {
							$this->localtax1[$localtax1_type][$localtax1_rate] += $localtax1ligne;
						}
					}
					if ($localtax2_type && $localtax2ligne != 0) {
						if (empty($this->localtax2[$localtax2_type][$localtax2_rate])) {
							$this->localtax2[$localtax2_type][$localtax2_rate] = $localtax2ligne;
						} else {
							$this->localtax2[$localtax2_type][$localtax2_rate] += $localtax2ligne;
						}
					}

					if (($object->lines[$i]->info_bits & 0x01) == 0x01) {
						$vatrate .= '*';
					}

					// Fill $this->tva and $this->tva_array
					if (!isset($this->tva[$vatrate])) {
						$this->tva[$vatrate] = 0;
					}
					$this->tva[$vatrate] += $tvaligne;
					$vatcode = $object->lines[$i]->vat_src_code;
					if (empty($this->tva_array[$vatrate.($vatcode ? ' ('.$vatcode.')' : '')]['amount'])) {
						$this->tva_array[$vatrate.($vatcode ? ' ('.$vatcode.')' : '')]['amount'] = 0;
					}
					$this->tva_array[$vatrate.($vatcode ? ' ('.$vatcode.')' : '')] = array('vatrate'=>$vatrate, 'vatcode'=>$vatcode, 'amount'=> $this->tva_array[$vatrate.($vatcode ? ' ('.$vatcode.')' : '')]['amount'] + $tvaligne);

					$nexY = max($nexY, $posYAfterImage);

					// Add line
					if (getDolGlobalInt('MAIN_PDF_DASH_BETWEEN_LINES') && $i < ($nblines - 1)) {
						$pdf->setPage($pageposafter);
						$pdf->SetLineStyle(array('dash'=>'1,1', 'color'=>array(80, 80, 80)));
						//$pdf->SetDrawColor(190,190,200);
						$pdf->line($this->marge_gauche, $nexY, $this->page_largeur - $this->marge_droite, $nexY);
						$pdf->SetLineStyle(array('dash'=>0));
					}

					// Detect if some page were added automatically and output _tableau for past pages
					while ($pagenb < $pageposafter) {
						$pdf->setPage($pagenb);
						if ($pagenb == $pageposbeforeprintlines) {
							$this->_tableau($pdf, $tab_top, $this->page_hauteur - $tab_top - $heightforfooter, 0, $outputlangs, $hidetop, 1, $object->multicurrency_code, $outputlangsbis);
						} else {
							$this->_tableau($pdf, $tab_top_newpage, $this->page_hauteur - $tab_top_newpage - $heightforfooter, 0, $outputlangs, 1, 1, $object->multicurrency_code, $outputlangsbis);
						}
						$this->_pagefoot($pdf, $object, $outputlangs, 1);
						$pagenb++;
						$pdf->setPage($pagenb);
						$pdf->setPageOrientation('', 1, 0); // The only function to edit the bottom margin of current page to set it.
						if (!getDolGlobalInt('MAIN_PDF_DONOTREPEAT_HEAD')) {
							$this->_pagehead($pdf, $object, 0, $outputlangs);
						}
						if (!empty($tplidx)) {
							$pdf->useTemplate($tplidx);
						}
					}

					if (isset($object->lines[$i + 1]->pagebreak) && $object->lines[$i + 1]->pagebreak) {
						if ($pagenb == $pageposafter) {
							$this->_tableau($pdf, $tab_top, $this->page_hauteur - $tab_top - $heightforfooter, 0, $outputlangs, $hidetop, 1, $object->multicurrency_code, $outputlangsbis);
						} else {
							$this->_tableau($pdf, $tab_top_newpage, $this->page_hauteur - $tab_top_newpage - $heightforfooter, 0, $outputlangs, 1, 1, $object->multicurrency_code, $outputlangsbis);
						}
						$this->_pagefoot($pdf, $object, $outputlangs, 1);
						// New page
						$pdf->AddPage();
						if (!empty($tplidx)) {
							$pdf->useTemplate($tplidx);
						}
						$pagenb++;
						if (!getDolGlobalInt('MAIN_PDF_DONOTREPEAT_HEAD')) {
							$this->_pagehead($pdf, $object, 0, $outputlangs);
						}
					}
				}

				// Show square
				if ($pagenb == $pageposbeforeprintlines) {
					$this->_tableau($pdf, $tab_top, $this->page_hauteur - $tab_top - $heightforinfotot - $heightforfreetext - $heightforfooter, 0, $outputlangs, $hidetop, 0, $object->multicurrency_code, $outputlangsbis);
				} else {
					$this->_tableau($pdf, $tab_top_newpage, $this->page_hauteur - $tab_top_newpage - $heightforinfotot - $heightforfreetext - $heightforfooter, 0, $outputlangs, 1, 0, $object->multicurrency_code, $outputlangsbis);
				}
				$bottomlasttab = $this->page_hauteur - $heightforinfotot - $heightforfreetext - $heightforfooter + 1;

				// Display infos area
				//$posy = $this->drawInfoTable($pdf, $object, $bottomlasttab, $outputlangs);

				// Display total zone
				//$posy = $this->drawTotalTable($pdf, $object, $deja_regle, $bottomlasttab, $outputlangs);

				// Display payment area
				/*
				if ($deja_regle)
				{
					$posy = $this->drawPaymentsTable($pdf, $object, $posy, $outputlangs);
				}
				*/

				// Pagefoot
				$this->_pagefoot($pdf, $object, $outputlangs);
				if (method_exists($pdf, 'AliasNbPages')) {
					$pdf->AliasNbPages();
				}

				$pdf->Close();

				$pdf->Output($file, 'F');

				// Add pdfgeneration hook
				$hookmanager->initHooks(array('pdfgeneration'));
				$parameters = array('file'=>$file, 'object'=>$object, 'outputlangs'=>$outputlangs);
				global $action;
				$reshook = $hookmanager->executeHooks('afterPDFCreation', $parameters, $this, $action); // Note that $action and $object may have been modified by some hooks
				if ($reshook < 0) {
					$this->error = $hookmanager->error;
					$this->errors = $hookmanager->errors;
				}

				dolChmod($file);

				$this->result = array('fullpath'=>$file);

				return 1; // No error
			} else {
				$this->error = $langs->transnoentities("ErrorCanNotCreateDir", $dir);
				return 0;
			}
		} else {
			$this->error = $langs->transnoentities("ErrorConstantNotDefined", "FAC_OUTPUTDIR");
			return 0;
		}
	}

	// phpcs:disable PEAR.NamingConventions.ValidFunctionName.ScopeNotCamelCaps
	/**
	 *  Return list of active generation modules
	 *
	 *  @param	DoliDB	$db     			Database handler
	 *  @param  integer	$maxfilenamelength  Max length of value to show
	 *  @return	array						List of templates
	 */
	public static function liste_modeles($db, $maxfilenamelength = 0)
	{
		// phpcs:enable
		return parent::liste_modeles($db, $maxfilenamelength); // TODO: Change the autogenerated stub
	}

	// phpcs:disable PEAR.NamingConventions.ValidFunctionName.PublicUnderscore
	/**
	 *   Show table for lines
	 *
	 *   @param		tcpdf		$pdf     		Object PDF
	 *   @param		string		$tab_top		Top position of table
	 *   @param		string		$tab_height		Height of table (rectangle)
	 *   @param		int			$nexY			Y (not used)
	 *   @param		Translate	$outputlangs	Langs object
	 *   @param		int			$hidetop		1=Hide top bar of array and title, 0=Hide nothing, -1=Hide only title
	 *   @param		int			$hidebottom		Hide bottom bar of array
	 *   @param		string		$currency		Currency code
	 *   @param		Translate	$outputlangsbis	Langs object bis
	 *   @return	void
	 */
	protected function _tableau(&$pdf, $tab_top, $tab_height, $nexY, $outputlangs, $hidetop = 0, $hidebottom = 0, $currency = '', $outputlangsbis = null)
	{
		global $conf;

		// Force to disable hidetop and hidebottom
		$hidebottom = 0;
		if ($hidetop) {
			$hidetop = -1;
		}

		$currency = !empty($currency) ? $currency : $conf->currency;
		$default_font_size = pdf_getPDFFontSize($outputlangs);

		// Amount in (at tab_top - 1)
		$pdf->SetTextColor(0, 0, 0);
		$pdf->SetFont('', '', $default_font_size - 2);

		if (empty($hidetop)) {
			$titre = $outputlangs->transnoentities("AmountInCurrency", $outputlangs->transnoentitiesnoconv("Currency".$currency));
			if (getDolGlobalInt('PDF_USE_ALSO_LANGUAGE_CODE') && is_object($outputlangsbis)) {
				$titre .= ' - '.$outputlangsbis->transnoentities("AmountInCurrency", $outputlangsbis->transnoentitiesnoconv("Currency".$currency));
			}

			$pdf->SetXY($this->page_largeur - $this->marge_droite - ($pdf->GetStringWidth($titre) + 3), $tab_top - 4);
			$pdf->MultiCell(($pdf->GetStringWidth($titre) + 3), 2, $titre);

			//$conf->global->MAIN_PDF_TITLE_BACKGROUND_COLOR='230,230,230';
			if (getDolGlobalString('MAIN_PDF_TITLE_BACKGROUND_COLOR')) {
				$pdf->Rect($this->marge_gauche, $tab_top, $this->page_largeur - $this->marge_droite - $this->marge_gauche, $this->tabTitleHeight, 'F', null, explode(',', getDolGlobalString('MAIN_PDF_TITLE_BACKGROUND_COLOR')));
			}
		}

		$pdf->SetDrawColor(128, 128, 128);
		$pdf->SetFont('', '', $default_font_size - 1);

		// Output Rect
		$this->printRect($pdf, $this->marge_gauche, $tab_top, $this->page_largeur - $this->marge_gauche - $this->marge_droite, $tab_height, $hidetop, $hidebottom); // Rect takes a length in 3rd parameter and 4th parameter


		$this->pdfTabTitles($pdf, $tab_top, $tab_height, $outputlangs, $hidetop);

		if (empty($hidetop)) {
			$pdf->line($this->marge_gauche, $tab_top + $this->tabTitleHeight, $this->page_largeur - $this->marge_droite, $tab_top + $this->tabTitleHeight); // line takes a position y in 2nd parameter and 4th parameter
		}
	}

	// phpcs:disable PEAR.NamingConventions.ValidFunctionName.PublicUnderscore
	/**
	 *  Show top header of page.
	 *
	 *  @param	TCPDF		$pdf     		Object PDF
	 *  @param  MyObject	$object     	Object to show
	 *  @param  int	    	$showaddress    0=no, 1=yes
	 *  @param  Translate	$outputlangs	Object lang for output
	 *  @param  Translate	$outputlangsbis	Object lang for output bis
	 *  @return	float|int
	 */
	protected function _pagehead(&$pdf, $object, $showaddress, $outputlangs, $outputlangsbis = null)
	{
		// phpcs:enable
		global $conf, $langs;

		$ltrdirection = 'L';
<<<<<<< HEAD
		if ($outputlangs->trans("DIRECTION") == 'rtl') $ltrdirection = 'R';
=======
		if ($outputlangs->trans("DIRECTION") == 'rtl') {
			$ltrdirection = 'R';
		}
>>>>>>> 729451fa

		// Load traductions files required by page
		$outputlangs->loadLangs(array("main", "bills", "propal", "companies"));

		$default_font_size = pdf_getPDFFontSize($outputlangs);

		pdf_pagehead($pdf, $outputlangs, $this->page_hauteur);

		// Show Draft Watermark
		if (getDolGlobalString('MYMODULE_DRAFT_WATERMARK') && $object->statut == $object::STATUS_DRAFT) {
			pdf_watermark($pdf, $outputlangs, $this->page_hauteur, $this->page_largeur, 'mm', dol_escape_htmltag(getDolGlobalString('MYMODULE_DRAFT_WATERMARK')));
		}

		$pdf->SetTextColor(0, 0, 60);
		$pdf->SetFont('', 'B', $default_font_size + 3);

		$w = 110;

		$posy = $this->marge_haute;
		$posx = $this->page_largeur - $this->marge_droite - $w;

		$pdf->SetXY($this->marge_gauche, $posy);

		// Logo
		if (!getDolGlobalInt('PDF_DISABLE_MYCOMPANY_LOGO')) {
			if ($this->emetteur->logo) {
				$logodir = $conf->mycompany->dir_output;
				if (!empty(getMultidirOutput($object, 'mycompany'))) {
					$logodir = getMultidirOutput($object, 'mycompany');
				}
				if (!getDolGlobalInt('MAIN_PDF_USE_LARGE_LOGO')) {
					$logo = $logodir.'/logos/thumbs/'.$this->emetteur->logo_small;
				} else {
					$logo = $logodir.'/logos/'.$this->emetteur->logo;
				}
				if (is_readable($logo)) {
					$height = pdf_getHeightForLogo($logo);
					$pdf->Image($logo, $this->marge_gauche, $posy, 0, $height); // width=0 (auto)
				} else {
					$pdf->SetTextColor(200, 0, 0);
					$pdf->SetFont('', 'B', $default_font_size - 2);
					$pdf->MultiCell($w, 3, $outputlangs->transnoentities("ErrorLogoFileNotFound", $logo), 0, 'L');
					$pdf->MultiCell($w, 3, $outputlangs->transnoentities("ErrorGoToGlobalSetup"), 0, 'L');
				}
			} else {
				$text = $this->emetteur->name;
				$pdf->MultiCell($w, 4, $outputlangs->convToOutputCharset($text), 0, 'L');
			}
		}

		$pdf->SetFont('', 'B', $default_font_size + 3);
		$pdf->SetXY($posx, $posy);
		$pdf->SetTextColor(0, 0, 60);
		$title = $outputlangs->transnoentities("PdfTitle");
		if (getDolGlobalInt('PDF_USE_ALSO_LANGUAGE_CODE') && is_object($outputlangsbis)) {
			$title .= ' - ';
			$title .= $outputlangsbis->transnoentities("PdfTitle");
		}
		$pdf->MultiCell($w, 3, $title, '', 'R');

		$pdf->SetFont('', 'B', $default_font_size);

		$posy += 5;
		$pdf->SetXY($posx, $posy);
		$pdf->SetTextColor(0, 0, 60);
		$textref = $outputlangs->transnoentities("Ref")." : ".$outputlangs->convToOutputCharset($object->ref);
		if ($object->statut == $object::STATUS_DRAFT) {
			$pdf->SetTextColor(128, 0, 0);
			$textref .= ' - '.$outputlangs->transnoentities("NotValidated");
		}
		$pdf->MultiCell($w, 4, $textref, '', 'R');

		$posy += 1;
		$pdf->SetFont('', '', $default_font_size - 2);

		if ($object->ref_client) {
			$posy += 4;
			$pdf->SetXY($posx, $posy);
			$pdf->SetTextColor(0, 0, 60);
			$pdf->MultiCell($w, 3, $outputlangs->transnoentities("RefCustomer")." : ".dol_trunc($outputlangs->convToOutputCharset($object->ref_client), 65), '', 'R');
		}

		if (getDolGlobalInt('PDF_SHOW_PROJECT_TITLE')) {
			$object->fetch_projet();
			if (!empty($object->project->ref)) {
				$posy += 3;
				$pdf->SetXY($posx, $posy);
				$pdf->SetTextColor(0, 0, 60);
				$pdf->MultiCell($w, 3, $outputlangs->transnoentities("Project")." : ".(empty($object->project->title) ? '' : $object->project->title), '', 'R');
			}
		}

		if (getDolGlobalInt('PDF_SHOW_PROJECT')) {
			$object->fetch_projet();
			if (!empty($object->project->ref)) {
				$outputlangs->load("projects");
				$posy += 3;
				$pdf->SetXY($posx, $posy);
				$pdf->SetTextColor(0, 0, 60);
				$pdf->MultiCell($w, 3, $outputlangs->transnoentities("RefProject")." : ".(empty($object->project->ref) ? '' : $object->project->ref), '', 'R');
			}
		}

		$posy += 4;
		$pdf->SetXY($posx, $posy);
		$pdf->SetTextColor(0, 0, 60);

		$title = $outputlangs->transnoentities("Date");
		if (getDolGlobalInt('PDF_USE_ALSO_LANGUAGE_CODE') && is_object($outputlangsbis)) {
			$title .= ' - '.$outputlangsbis->transnoentities("Date");
		}
		$pdf->MultiCell($w, 3, $title." : ".dol_print_date($object->date, "day", false, $outputlangs, true), '', 'R');

<<<<<<< HEAD
		if (empty($conf->global->MAIN_PDF_HIDE_CUSTOMER_CODE) && !empty($object->thirdparty->code_client)) {
=======
		if (!getDolGlobalString('MAIN_PDF_HIDE_CUSTOMER_CODE') && !empty($object->thirdparty->code_client)) {
>>>>>>> 729451fa
			$posy += 3;
			$pdf->SetXY($posx, $posy);
			$pdf->SetTextColor(0, 0, 60);
			$pdf->MultiCell($w, 3, $outputlangs->transnoentities("CustomerCode")." : ".$outputlangs->transnoentities($object->thirdparty->code_client), '', 'R');
		}

		// Get contact
		if (getDolGlobalInt('DOC_SHOW_FIRST_SALES_REP')) {
			$arrayidcontact = $object->getIdContact('internal', 'SALESREPFOLL');
			if (count($arrayidcontact) > 0) {
				$usertmp = new User($this->db);
				$usertmp->fetch($arrayidcontact[0]);
				$posy += 4;
				$pdf->SetXY($posx, $posy);
				$pdf->SetTextColor(0, 0, 60);
				$pdf->MultiCell($w, 3, $langs->transnoentities("SalesRepresentative")." : ".$usertmp->getFullName($langs), '', 'R');
			}
		}

		$posy += 1;

		$top_shift = 0;
		// Show list of linked objects
		$current_y = $pdf->getY();
		$posy = pdf_writeLinkedObjects($pdf, $object, $outputlangs, $posx, $posy, $w, 3, 'R', $default_font_size);
		if ($current_y < $pdf->getY()) {
			$top_shift = $pdf->getY() - $current_y;
		}

		if ($showaddress) {
			// Sender properties
			$carac_emetteur = pdf_build_address($outputlangs, $this->emetteur, $object->thirdparty, '', 0, 'source', $object);

			// Show sender
			$posy = getDolGlobalInt('MAIN_PDF_USE_ISO_LOCATION') ? 40 : 42;
			$posy += $top_shift;
			$posx = $this->marge_gauche;
			if (getDolGlobalInt('MAIN_INVERT_SENDER_RECIPIENT')) {
				$posx = $this->page_largeur - $this->marge_droite - 80;
			}

			$hautcadre = getDolGlobalInt('MAIN_PDF_USE_ISO_LOCATION') ? 38 : 40;
			$widthrecbox = getDolGlobalInt('MAIN_PDF_USE_ISO_LOCATION') ? 92 : 82;


			// Show sender frame
<<<<<<< HEAD
			if (empty($conf->global->MAIN_PDF_NO_SENDER_FRAME)) {
=======
			if (!getDolGlobalString('MAIN_PDF_NO_SENDER_FRAME')) {
>>>>>>> 729451fa
				$pdf->SetTextColor(0, 0, 0);
				$pdf->SetFont('', '', $default_font_size - 2);
				$pdf->SetXY($posx, $posy - 5);
				$pdf->MultiCell($widthrecbox, 5, $outputlangs->transnoentities("BillFrom").":", 0, $ltrdirection);
				$pdf->SetXY($posx, $posy);
				$pdf->SetFillColor(230, 230, 230);
				$pdf->MultiCell($widthrecbox, $hautcadre, "", 0, 'R', 1);
				$pdf->SetTextColor(0, 0, 60);
			}

			// Show sender name
<<<<<<< HEAD
			if (empty($conf->global->MAIN_PDF_HIDE_SENDER_NAME)) {
=======
			if (!getDolGlobalString('MAIN_PDF_HIDE_SENDER_NAME')) {
>>>>>>> 729451fa
				$pdf->SetXY($posx + 2, $posy + 3);
				$pdf->SetFont('', 'B', $default_font_size);
				$pdf->MultiCell($widthrecbox - 2, 4, $outputlangs->convToOutputCharset($this->emetteur->name), 0, $ltrdirection);
				$posy = $pdf->getY();
			}

			// Show sender information
			$pdf->SetXY($posx + 2, $posy);
			$pdf->SetFont('', '', $default_font_size - 1);
			$pdf->MultiCell($widthrecbox - 2, 4, $carac_emetteur, 0, $ltrdirection);

			// If BILLING contact defined, we use it
			$usecontact = false;
			$arrayidcontact = $object->getIdContact('external', 'BILLING');
			if (count($arrayidcontact) > 0) {
				$usecontact = true;
				$result = $object->fetch_contact($arrayidcontact[0]);
			}

			// Recipient name
			if ($usecontact && $object->contact->socid != $object->thirdparty->id && getDolGlobalInt('MAIN_USE_COMPANY_NAME_OF_CONTACT')) {
				$thirdparty = $object->contact;
			} else {
				$thirdparty = $object->thirdparty;
			}

			if (is_object($thirdparty)) {
				$carac_client_name = pdfBuildThirdpartyName($thirdparty, $outputlangs);
			}

			$mode = 'target';
			$carac_client = pdf_build_address($outputlangs, $this->emetteur, $object->thirdparty, ($usecontact ? $object->contact : ''), $usecontact, $mode, $object);

			// Show recipient
			$widthrecbox = getDolGlobalInt('MAIN_PDF_USE_ISO_LOCATION') ? 92 : 100;
			if ($this->page_largeur < 210) {
				$widthrecbox = 84; // To work with US executive format
			}
			$posy = getDolGlobalInt('MAIN_PDF_USE_ISO_LOCATION') ? 40 : 42;
			$posy += $top_shift;
			$posx = $this->page_largeur - $this->marge_droite - $widthrecbox;
			if (getDolGlobalInt('MAIN_INVERT_SENDER_RECIPIENT')) {
				$posx = $this->marge_gauche;
			}

			// Show recipient frame
<<<<<<< HEAD
			if (empty($conf->global->MAIN_PDF_NO_RECIPENT_FRAME)) {
=======
			if (!getDolGlobalString('MAIN_PDF_NO_RECIPENT_FRAME')) {
>>>>>>> 729451fa
				$pdf->SetTextColor(0, 0, 0);
				$pdf->SetFont('', '', $default_font_size - 2);
				$pdf->SetXY($posx + 2, $posy - 5);
				$pdf->MultiCell($widthrecbox, 5, $outputlangs->transnoentities("To").":", 0, $ltrdirection);
				$pdf->Rect($posx, $posy, $widthrecbox, $hautcadre);
			}

			// Show recipient name
			$pdf->SetXY($posx + 2, $posy + 3);
			$pdf->SetFont('', 'B', $default_font_size);
			$pdf->MultiCell($widthrecbox, 2, $carac_client_name, 0, $ltrdirection);

			$posy = $pdf->getY();

			// Show recipient information
			$pdf->SetFont('', '', $default_font_size - 1);
			$pdf->SetXY($posx + 2, $posy);
			$pdf->MultiCell($widthrecbox, 4, $carac_client, 0, $ltrdirection);
		}

		$pdf->SetTextColor(0, 0, 0);
		return $top_shift;
	}

	// phpcs:disable PEAR.NamingConventions.ValidFunctionName.PublicUnderscore
	/**
	 *   	Show footer of page. Need this->emetteur object
	 *
	 *   	@param	TCPDF		$pdf     			PDF
	 * 		@param	Object		$object				Object to show
	 *      @param	Translate	$outputlangs		Object lang for output
	 *      @param	int			$hidefreetext		1=Hide free text
	 *      @return	int								Return height of bottom margin including footer text
	 */
	protected function _pagefoot(&$pdf, $object, $outputlangs, $hidefreetext = 0)
	{
		global $conf;
		$showdetails = !getDolGlobalInt('MAIN_GENERATE_DOCUMENTS_SHOW_FOOT_DETAILS') ? 0 : getDolGlobalInt('MAIN_GENERATE_DOCUMENTS_SHOW_FOOT_DETAILS');
		return pdf_pagefoot($pdf, $outputlangs, 'INVOICE_FREE_TEXT', $this->emetteur, $this->marge_basse, $this->marge_gauche, $this->page_hauteur, $object, $showdetails, $hidefreetext);
	}

	/**
	 *  Define Array Column Field
	 *
	 *  @param	object			$object    		common object
	 *  @param	Translate		$outputlangs    langs
	 *  @param	int			   $hidedetails		Do not show line details
	 *  @param	int			   $hidedesc		Do not show desc
	 *  @param	int			   $hideref			Do not show ref
	 *  @return	void
	 */
	public function defineColumnField($object, $outputlangs, $hidedetails = 0, $hidedesc = 0, $hideref = 0)
	{
		global $conf, $hookmanager;

		// Default field style for content
		$this->defaultContentsFieldsStyle = array(
			'align' => 'R', // R,C,L
			'padding' => array(1, 0.5, 1, 0.5), // Like css 0 => top , 1 => right, 2 => bottom, 3 => left
		);

		// Default field style for content
		$this->defaultTitlesFieldsStyle = array(
			'align' => 'C', // R,C,L
			'padding' => array(0.5, 0, 0.5, 0), // Like css 0 => top , 1 => right, 2 => bottom, 3 => left
		);

		/*
		 * For exemple
		$this->cols['theColKey'] = array(
			'rank' => $rank, // int : use for ordering columns
			'width' => 20, // the column width in mm
			'title' => array(
				'textkey' => 'yourLangKey', // if there is no label, yourLangKey will be translated to replace label
				'label' => ' ', // the final label : used fore final generated text
				'align' => 'L', // text alignement :  R,C,L
				'padding' => array(0.5,0.5,0.5,0.5), // Like css 0 => top , 1 => right, 2 => bottom, 3 => left
			),
			'content' => array(
				'align' => 'L', // text alignement :  R,C,L
				'padding' => array(0.5,0.5,0.5,0.5), // Like css 0 => top , 1 => right, 2 => bottom, 3 => left
			),
		);
		*/

		$rank = 0; // do not use negative rank
		$this->cols['desc'] = array(
			'rank' => $rank,
			'width' => false, // only for desc
			'status' => true,
			'title' => array(
				'textkey' => 'Designation', // use lang key is usefull in somme case with module
				'align' => 'L',
				// 'textkey' => 'yourLangKey', // if there is no label, yourLangKey will be translated to replace label
				// 'label' => ' ', // the final label
				'padding' => array(0.5, 0.5, 0.5, 0.5), // Like css 0 => top , 1 => right, 2 => bottom, 3 => left
			),
			'content' => array(
				'align' => 'L',
				'padding' => array(1, 0.5, 1, 1.5), // Like css 0 => top , 1 => right, 2 => bottom, 3 => left
			),
		);

		// PHOTO
		$rank = $rank + 10;
		$this->cols['photo'] = array(
			'rank' => $rank,
			'width' => (!getDolGlobalInt('MAIN_DOCUMENTS_WITH_PICTURE_WIDTH') ? 20 : getDolGlobalInt('MAIN_DOCUMENTS_WITH_PICTURE_WIDTH')), // in mm
			'status' => false,
			'title' => array(
				'textkey' => 'Photo',
				'label' => ' '
			),
			'content' => array(
				'padding' => array(0, 0, 0, 0), // Like css 0 => top , 1 => right, 2 => bottom, 3 => left
			),
			'border-left' => false, // remove left line separator
		);

		if (getDolGlobalInt('MAIN_GENERATE_INVOICES_WITH_PICTURE') && !empty($this->atleastonephoto)) {
			$this->cols['photo']['status'] = true;
		}


		$rank = $rank + 10;
		$this->cols['vat'] = array(
			'rank' => $rank,
			'status' => false,
			'width' => 16, // in mm
			'title' => array(
				'textkey' => 'VAT'
			),
			'border-left' => true, // add left line separator
		);

		if (!getDolGlobalInt('MAIN_GENERATE_DOCUMENTS_WITHOUT_VAT') && !getDolGlobalInt('MAIN_GENERATE_DOCUMENTS_WITHOUT_VAT_COLUMN')) {
			$this->cols['vat']['status'] = true;
		}

		$rank = $rank + 10;
		$this->cols['subprice'] = array(
			'rank' => $rank,
			'width' => 19, // in mm
			'status' => true,
			'title' => array(
				'textkey' => 'PriceUHT'
			),
			'border-left' => true, // add left line separator
		);

		$rank = $rank + 10;
		$this->cols['qty'] = array(
			'rank' => $rank,
			'width' => 16, // in mm
			'status' => true,
			'title' => array(
				'textkey' => 'Qty'
			),
			'border-left' => true, // add left line separator
		);

		$rank = $rank + 10;
		$this->cols['unit'] = array(
			'rank' => $rank,
			'width' => 11, // in mm
			'status' => false,
			'title' => array(
				'textkey' => 'Unit'
			),
			'border-left' => true, // add left line separator
		);
		if (getDolGlobalInt('PRODUCT_USE_UNITS')) {
			$this->cols['unit']['status'] = true;
		}

		$rank = $rank + 10;
		$this->cols['discount'] = array(
			'rank' => $rank,
			'width' => 13, // in mm
			'status' => false,
			'title' => array(
				'textkey' => 'ReductionShort'
			),
			'border-left' => true, // add left line separator
		);
		if ($this->atleastonediscount) {
			$this->cols['discount']['status'] = true;
		}

		$rank = $rank + 1000; // add a big offset to be sure is the last col because default extrafield rank is 100
		$this->cols['totalexcltax'] = array(
			'rank' => $rank,
			'width' => 26, // in mm
			'status' => true,
			'title' => array(
				'textkey' => 'TotalHTShort'
			),
			'border-left' => true, // add left line separator
		);

		// Add extrafields cols
		if (!empty($object->lines)) {
			$line = reset($object->lines);
			$this->defineColumnExtrafield($line, $outputlangs, $hidedetails);
		}

		$parameters = array(
			'object' => $object,
			'outputlangs' => $outputlangs,
			'hidedetails' => $hidedetails,
			'hidedesc' => $hidedesc,
			'hideref' => $hideref
		);

		$reshook = $hookmanager->executeHooks('defineColumnField', $parameters, $this); // Note that $object may have been modified by hook
		if ($reshook < 0) {
			setEventMessages($hookmanager->error, $hookmanager->errors, 'errors');
		} elseif (empty($reshook)) {
			$this->cols = array_replace($this->cols, $hookmanager->resArray); // array_replace is used to preserve keys
		} else {
			$this->cols = $hookmanager->resArray;
		}
	}
}<|MERGE_RESOLUTION|>--- conflicted
+++ resolved
@@ -913,13 +913,9 @@
 		global $conf, $langs;
 
 		$ltrdirection = 'L';
-<<<<<<< HEAD
-		if ($outputlangs->trans("DIRECTION") == 'rtl') $ltrdirection = 'R';
-=======
 		if ($outputlangs->trans("DIRECTION") == 'rtl') {
 			$ltrdirection = 'R';
 		}
->>>>>>> 729451fa
 
 		// Load traductions files required by page
 		$outputlangs->loadLangs(array("main", "bills", "propal", "companies"));
@@ -1033,11 +1029,7 @@
 		}
 		$pdf->MultiCell($w, 3, $title." : ".dol_print_date($object->date, "day", false, $outputlangs, true), '', 'R');
 
-<<<<<<< HEAD
-		if (empty($conf->global->MAIN_PDF_HIDE_CUSTOMER_CODE) && !empty($object->thirdparty->code_client)) {
-=======
 		if (!getDolGlobalString('MAIN_PDF_HIDE_CUSTOMER_CODE') && !empty($object->thirdparty->code_client)) {
->>>>>>> 729451fa
 			$posy += 3;
 			$pdf->SetXY($posx, $posy);
 			$pdf->SetTextColor(0, 0, 60);
@@ -1084,11 +1076,7 @@
 
 
 			// Show sender frame
-<<<<<<< HEAD
-			if (empty($conf->global->MAIN_PDF_NO_SENDER_FRAME)) {
-=======
 			if (!getDolGlobalString('MAIN_PDF_NO_SENDER_FRAME')) {
->>>>>>> 729451fa
 				$pdf->SetTextColor(0, 0, 0);
 				$pdf->SetFont('', '', $default_font_size - 2);
 				$pdf->SetXY($posx, $posy - 5);
@@ -1100,11 +1088,7 @@
 			}
 
 			// Show sender name
-<<<<<<< HEAD
-			if (empty($conf->global->MAIN_PDF_HIDE_SENDER_NAME)) {
-=======
 			if (!getDolGlobalString('MAIN_PDF_HIDE_SENDER_NAME')) {
->>>>>>> 729451fa
 				$pdf->SetXY($posx + 2, $posy + 3);
 				$pdf->SetFont('', 'B', $default_font_size);
 				$pdf->MultiCell($widthrecbox - 2, 4, $outputlangs->convToOutputCharset($this->emetteur->name), 0, $ltrdirection);
@@ -1151,11 +1135,7 @@
 			}
 
 			// Show recipient frame
-<<<<<<< HEAD
-			if (empty($conf->global->MAIN_PDF_NO_RECIPENT_FRAME)) {
-=======
 			if (!getDolGlobalString('MAIN_PDF_NO_RECIPENT_FRAME')) {
->>>>>>> 729451fa
 				$pdf->SetTextColor(0, 0, 0);
 				$pdf->SetFont('', '', $default_font_size - 2);
 				$pdf->SetXY($posx + 2, $posy - 5);
