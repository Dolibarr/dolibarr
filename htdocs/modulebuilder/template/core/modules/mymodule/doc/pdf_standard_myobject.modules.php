<?php
/* Copyright (C) 2004-2014  Laurent Destailleur     <eldy@users.sourceforge.net>
 * Copyright (C) 2005-2012  Regis Houssin           <regis.houssin@inodbox.com>
 * Copyright (C) 2008       Raphael Bertrand        <raphael.bertrand@resultic.fr>
 * Copyright (C) 2010-2014  Juanjo Menent           <jmenent@2byte.es>
 * Copyright (C) 2012       Christophe Battarel     <christophe.battarel@altairis.fr>
 * Copyright (C) 2012       Cédric Salvador         <csalvador@gpcsolutions.fr>
 * Copyright (C) 2012-2014  Raphaël Doursenaud      <rdoursenaud@gpcsolutions.fr>
 * Copyright (C) 2015       Marcos García           <marcosgdf@gmail.com>
 * Copyright (C) 2017       Ferran Marcet           <fmarcet@2byte.es>
 * Copyright (C) 2018       Frédéric France         <frederic.france@netlogic.fr>
 *
 * This program is free software; you can redistribute it and/or modify
 * it under the terms of the GNU General Public License as published by
 * the Free Software Foundation; either version 3 of the License, or
 * (at your option) any later version.
 *
 * This program is distributed in the hope that it will be useful,
 * but WITHOUT ANY WARRANTY; without even the implied warranty of
 * MERCHANTABILITY or FITNESS FOR A PARTICULAR PURPOSE.  See the
 * GNU General Public License for more details.
 *
 * You should have received a copy of the GNU General Public License
 * along with this program. If not, see <https://www.gnu.org/licenses/>.
 * or see https://www.gnu.org/
 */

/**
 *  \file       htdocs/modulebuilder/template/core/modules/mymodule/doc/pdf_standard.modules.php
 *  \ingroup    mymodule
 *  \brief      File of class to generate document from standard template
 */

dol_include_once('/mymodule/core/modules/mymodule/modules_myobject.php');
require_once DOL_DOCUMENT_ROOT.'/product/class/product.class.php';
require_once DOL_DOCUMENT_ROOT.'/core/lib/company.lib.php';
require_once DOL_DOCUMENT_ROOT.'/core/lib/functions2.lib.php';
require_once DOL_DOCUMENT_ROOT.'/core/lib/pdf.lib.php';


/**
 *	Class to manage PDF template standard_myobject
 */
class pdf_standard_myobject extends ModelePDFMyObject
{
	/**
	 * @var DoliDb Database handler
	 */
	public $db;

	/**
	 * @var string model name
	 */
	public $name;

	/**
	 * @var string model description (short text)
	 */
	public $description;

	/**
	 * @var int     Save the name of generated file as the main doc when generating a doc with this template
	 */
	public $update_main_doc_field;

	/**
	 * @var string document type
	 */
	public $type;

	/**
	 * @var array Minimum version of PHP required by module.
	 * e.g.: PHP ≥ 7.0 = array(7, 0)
	 */
	public $phpmin = array(7, 0);

	/**
	 * Dolibarr version of the loaded document
	 * @var string
	 */
	public $version = 'dolibarr';

	/**
	 * Issuer
	 * @var Societe Object that emits
	 */
	public $emetteur;

	/**
	 * @var bool Situation invoice type
	 */
	public $situationinvoice;


	/**
	 * @var array of document table columns
	 */
	public $cols;


	/**
	 *	Constructor
	 *
	 *  @param		DoliDB		$db      Database handler
	 */
	public function __construct($db)
	{
		global $conf, $langs, $mysoc;

		// Translations
		$langs->loadLangs(array("main", "bills"));

		$this->db = $db;
		$this->name = "standard";
		$this->description = $langs->trans('DocumentModelStandardPDF');
		$this->update_main_doc_field = 1; // Save the name of generated file as the main doc when generating a doc with this template

		// Dimension page
		$this->type = 'pdf';
		$formatarray = pdf_getFormat();
		$this->page_largeur = $formatarray['width'];
		$this->page_hauteur = $formatarray['height'];
		$this->format = array($this->page_largeur, $this->page_hauteur);
		$this->marge_gauche = getDolGlobalInt('MAIN_PDF_MARGIN_LEFT', 10);
		$this->marge_droite = getDolGlobalInt('MAIN_PDF_MARGIN_RIGHT', 10);
		$this->marge_haute = getDolGlobalInt('MAIN_PDF_MARGIN_TOP', 10);
		$this->marge_basse = getDolGlobalInt('MAIN_PDF_MARGIN_BOTTOM', 10);

		// Get source company
		$this->emetteur = $mysoc;
		if (empty($this->emetteur->country_code)) {
			$this->emetteur->country_code = substr($langs->defaultlang, -2); // By default, if was not defined
		}

		// Define position of columns
		$this->posxdesc = $this->marge_gauche + 1; // used for notes ans other stuff


		$this->tabTitleHeight = 5; // default height

		//  Use new system for position of columns, view  $this->defineColumnField()

		$this->tva = array();
		$this->localtax1 = array();
		$this->localtax2 = array();
		$this->atleastoneratenotnull = 0;
		$this->atleastonediscount = 0;
		$this->situationinvoice = false;
	}


	// phpcs:disable PEAR.NamingConventions.ValidFunctionName.ScopeNotCamelCaps
	/**
	 *  Function to build pdf onto disk
	 *
	 *  @param		Object		$object				Object to generate
	 *  @param		Translate	$outputlangs		Lang output object
	 *  @param		string		$srctemplatepath	Full path of source filename for generator using a template file
	 *  @param		int			$hidedetails		Do not show line details
	 *  @param		int			$hidedesc			Do not show desc
	 *  @param		int			$hideref			Do not show ref
	 *  @return     int         	    			1=OK, 0=KO
	 */
	public function write_file($object, $outputlangs, $srctemplatepath = '', $hidedetails = 0, $hidedesc = 0, $hideref = 0)
	{
		// phpcs:enable
		global $user, $langs, $conf, $mysoc, $db, $hookmanager, $nblines;

		dol_syslog("write_file outputlangs->defaultlang=".(is_object($outputlangs) ? $outputlangs->defaultlang : 'null'));

		if (!is_object($outputlangs)) {
			$outputlangs = $langs;
		}
		// For backward compatibility with FPDF, force output charset to ISO, because FPDF expect text to be encoded in ISO
		if (getDolGlobalInt('MAIN_USE_FPDF')) {
			$outputlangs->charset_output = 'ISO-8859-1';
		}

		// Load translation files required by the page
		$outputlangs->loadLangs(array("main", "bills", "products", "dict", "companies"));

		if (getDolGlobalString('PDF_USE_ALSO_LANGUAGE_CODE') && $outputlangs->defaultlang != getDolGlobalString('PDF_USE_ALSO_LANGUAGE_CODE')) {
			global $outputlangsbis;
			$outputlangsbis = new Translate('', $conf);
			$outputlangsbis->setDefaultLang(getDolGlobalString('PDF_USE_ALSO_LANGUAGE_CODE'));
			$outputlangsbis->loadLangs(array("main", "bills", "products", "dict", "companies"));
		}

		$nblines = (is_array($object->lines) ? count($object->lines) : 0);

		$hidetop = 0;
		if (getDolGlobalString('MAIN_PDF_DISABLE_COL_HEAD_TITLE')) {
			$hidetop = getDolGlobalString('MAIN_PDF_DISABLE_COL_HEAD_TITLE');
		}

		// Loop on each lines to detect if there is at least one image to show
		$realpatharray = array();
		$this->atleastonephoto = false;
		/*
<<<<<<< HEAD
		if (getDolGlobalInt('MAIN_GENERATE_MYOBJECT_WITH_PICTURE')))
=======
		if (getDolGlobalString('MAIN_GENERATE_MYOBJECT_WITH_PICTURE'))
>>>>>>> e2de78d9
		{
			$objphoto = new Product($this->db);

			for ($i = 0; $i < $nblines; $i++)
			{
				if (empty($object->lines[$i]->fk_product)) continue;

				//var_dump($objphoto->ref);exit;
				if (getDolGlobalInt('PRODUCT_USE_OLD_PATH_FOR_PHOTO')) {
					$pdir[0] = get_exdir($objphoto->id, 2, 0, 0, $objphoto, 'product').$objphoto->id."/photos/";
					$pdir[1] = get_exdir(0, 0, 0, 0, $objphoto, 'product').dol_sanitizeFileName($objphoto->ref).'/';
				} else {
					$pdir[0] = get_exdir(0, 0, 0, 0, $objphoto, 'product'); // default
					$pdir[1] = get_exdir($objphoto->id, 2, 0, 0, $objphoto, 'product').$objphoto->id."/photos/"; // alternative
				}

				$arephoto = false;
				foreach ($pdir as $midir)
				{
					if (!$arephoto)
					{
						$dir = $conf->product->dir_output.'/'.$midir;

						foreach ($objphoto->liste_photos($dir, 1) as $key => $obj)
						{
							if (!getDolGlobalInt('CAT_HIGH_QUALITY_IMAGES'))		// If CAT_HIGH_QUALITY_IMAGES not defined, we use thumb if defined and then original photo
							{
								if ($obj['photo_vignette'])
								{
									$filename = $obj['photo_vignette'];
								} else {
									$filename = $obj['photo'];
								}
							} else {
								$filename = $obj['photo'];
							}

							$realpath = $dir.$filename;
							$arephoto = true;
							$this->atleastonephoto = true;
						}
					}
				}

				if ($realpath && $arephoto) $realpatharray[$i] = $realpath;
			}
		}
		*/

		//if (count($realpatharray) == 0) $this->posxpicture=$this->posxtva;

		if ($conf->mymodule->dir_output.'/myobject') {
			$object->fetch_thirdparty();

			// Definition of $dir and $file
			if ($object->specimen) {
				$dir = $conf->mymodule->dir_output.'/myobject';
				$file = $dir."/SPECIMEN.pdf";
			} else {
				$objectref = dol_sanitizeFileName($object->ref);
				$dir = $conf->mymodule->dir_output.'/myobject/'.$objectref;
				$file = $dir."/".$objectref.".pdf";
			}
			if (!file_exists($dir)) {
				if (dol_mkdir($dir) < 0) {
					$this->error = $langs->transnoentities("ErrorCanNotCreateDir", $dir);
					return 0;
				}
			}

			if (file_exists($dir)) {
				// Add pdfgeneration hook
				$hookmanager->initHooks(array('pdfgeneration'));
				$parameters = array('file'=>$file, 'object'=>$object, 'outputlangs'=>$outputlangs);
				global $action;
				$reshook = $hookmanager->executeHooks('beforePDFCreation', $parameters, $object, $action); // Note that $action and $object may have been modified by some hooks

				// Set nblines with the new facture lines content after hook
				$nblines = (is_array($object->lines) ? count($object->lines) : 0);

				// Create pdf instance
				$pdf = pdf_getInstance($this->format);
				$default_font_size = pdf_getPDFFontSize($outputlangs); // Must be after pdf_getInstance
				$pdf->SetAutoPageBreak(1, 0);

				$heightforinfotot = 50; // Height reserved to output the info and total part and payment part
<<<<<<< HEAD
				$heightforfreetext = (isset($conf->global->MAIN_PDF_FREETEXT_HEIGHT) ? $conf->global->MAIN_PDF_FREETEXT_HEIGHT : 5); // Height reserved to output the free text on last page
				$heightforfooter = $this->marge_basse + (getDolGlobalInt('MAIN_GENERATE_DOCUMENTS_SHOW_FOOT_DETAILS') ? 12 : 22); // Height reserved to output the footer (value include bottom margin)
=======
				$heightforfreetext = (getDolGlobalInt('MAIN_PDF_FREETEXT_HEIGHT') ? getDolGlobalInt('MAIN_PDF_FREETEXT_HEIGHT') : 5); // Height reserved to output the free text on last page
				$heightforfooter = $this->marge_basse + ((getDolGlobalString('MAIN_GENERATE_DOCUMENTS_SHOW_FOOT_DETAILS')=='') ? 12 : 22); // Height reserved to output the footer (value include bottom margin)
>>>>>>> e2de78d9

				if (class_exists('TCPDF')) {
					$pdf->setPrintHeader(false);
					$pdf->setPrintFooter(false);
				}
				$pdf->SetFont(pdf_getPDFFont($outputlangs));

				// Set path to the background PDF File
				if (getDolGlobalString('MAIN_ADD_PDF_BACKGROUND')) {
					$pagecount = $pdf->setSourceFile($conf->mycompany->multidir_output[$object->entity].'/'.getDolGlobalString('MAIN_ADD_PDF_BACKGROUND'));
					$tplidx = $pdf->importPage(1);
				}

				$pdf->Open();
				$pagenb = 0;
				$pdf->SetDrawColor(128, 128, 128);

				$pdf->SetTitle($outputlangs->convToOutputCharset($object->ref));
				$pdf->SetSubject($outputlangs->transnoentities("PdfTitle"));
				$pdf->SetCreator("Dolibarr ".DOL_VERSION);
				$pdf->SetAuthor($outputlangs->convToOutputCharset($user->getFullName($outputlangs)));
				$pdf->SetKeyWords($outputlangs->convToOutputCharset($object->ref)." ".$outputlangs->transnoentities("PdfTitle")." ".$outputlangs->convToOutputCharset($object->thirdparty->name));
				if (getDolGlobalString('MAIN_DISABLE_PDF_COMPRESSION')) {
					$pdf->SetCompression(false);
				}

				// Set certificate
				$cert = empty($user->conf->CERTIFICATE_CRT) ? '' : $user->conf->CERTIFICATE_CRT;
				// If user has no certificate, we try to take the company one
				if (!$cert) {
<<<<<<< HEAD
					$cert = getDolGlobalString('CERTIFICATE_CRT') ? '' : getDolGlobalString('CERTIFICATE_CRT');
=======
					$cert = getDolGlobalString('CERTIFICATE_CRT');
>>>>>>> e2de78d9
				}
				// If a certificate is found
				if ($cert) {
					$info = array(
						'Name' => $this->emetteur->name,
						'Location' => getCountry($this->emetteur->country_code, 0),
						'Reason' => 'MYOBJECT',
						'ContactInfo' => $this->emetteur->email
					);
					$pdf->setSignature($cert, $cert, $this->emetteur->name, '', 2, $info);
				}

				$pdf->SetMargins($this->marge_gauche, $this->marge_haute, $this->marge_droite); // Left, Top, Right

				// New page
				$pdf->AddPage();
				if (!empty($tplidx)) {
					$pdf->useTemplate($tplidx);
				}
				$pagenb++;

				$top_shift = $this->_pagehead($pdf, $object, 1, $outputlangs, $outputlangsbis);
				$pdf->SetFont('', '', $default_font_size - 1);
				$pdf->MultiCell(0, 3, ''); // Set interline to 3
				$pdf->SetTextColor(0, 0, 0);

				$tab_top = 90 + $top_shift;
				$tab_top_newpage = (!getDolGlobalInt('MAIN_PDF_DONOTREPEAT_HEAD') ? 42 + $top_shift : 10);
				$tab_height = 130 - $top_shift;
				$tab_height_newpage = 150;
				if (!getDolGlobalInt('MAIN_PDF_DONOTREPEAT_HEAD')) {
					$tab_height_newpage -= $top_shift;
				}

				$nexY = $tab_top - 1;

				// Display notes
				$notetoshow = empty($object->note_public) ? '' : $object->note_public;
				// Extrafields in note
				$extranote = $this->getExtrafieldsInHtml($object, $outputlangs);
				if (!empty($extranote)) {
					$notetoshow = dol_concatdesc($notetoshow, $extranote);
				}

				$pagenb = $pdf->getPage();
				if ($notetoshow) {
					$tab_top -= 2;

					$tab_width = $this->page_largeur - $this->marge_gauche - $this->marge_droite;
					$pageposbeforenote = $pagenb;

					$substitutionarray = pdf_getSubstitutionArray($outputlangs, null, $object);
					complete_substitutions_array($substitutionarray, $outputlangs, $object);
					$notetoshow = make_substitutions($notetoshow, $substitutionarray, $outputlangs);
					$notetoshow = convertBackOfficeMediasLinksToPublicLinks($notetoshow);

					$pdf->startTransaction();

					$pdf->SetFont('', '', $default_font_size - 1);
					$pdf->writeHTMLCell(190, 3, $this->posxdesc - 1, $tab_top, dol_htmlentitiesbr($notetoshow), 0, 1);
					// Description
					$pageposafternote = $pdf->getPage();
					$posyafter = $pdf->GetY();

					if ($pageposafternote > $pageposbeforenote) {
						$pdf->rollbackTransaction(true);

						// prepare pages to receive notes
						while ($pagenb < $pageposafternote) {
							$pdf->AddPage();
							$pagenb++;
							if (!empty($tplidx)) {
								$pdf->useTemplate($tplidx);
							}
							if (!getDolGlobalInt('MAIN_PDF_DONOTREPEAT_HEAD')) {
								$this->_pagehead($pdf, $object, 0, $outputlangs);
							}
							// $this->_pagefoot($pdf,$object,$outputlangs,1);
							$pdf->setTopMargin($tab_top_newpage);
							// The only function to edit the bottom margin of current page to set it.
							$pdf->setPageOrientation('', 1, $heightforfooter + $heightforfreetext);
						}

						// back to start
						$pdf->setPage($pageposbeforenote);
						$pdf->setPageOrientation('', 1, $heightforfooter + $heightforfreetext);
						$pdf->SetFont('', '', $default_font_size - 1);
						$pdf->writeHTMLCell(190, 3, $this->posxdesc - 1, $tab_top, dol_htmlentitiesbr($notetoshow), 0, 1);
						$pageposafternote = $pdf->getPage();

						$posyafter = $pdf->GetY();

						if ($posyafter > ($this->page_hauteur - ($heightforfooter + $heightforfreetext + 20))) {	// There is no space left for total+free text
							$pdf->AddPage('', '', true);
							$pagenb++;
							$pageposafternote++;
							$pdf->setPage($pageposafternote);
							$pdf->setTopMargin($tab_top_newpage);
							// The only function to edit the bottom margin of current page to set it.
							$pdf->setPageOrientation('', 1, $heightforfooter + $heightforfreetext);
							//$posyafter = $tab_top_newpage;
						}


						// apply note frame to previous pages
						$i = $pageposbeforenote;
						while ($i < $pageposafternote) {
							$pdf->setPage($i);


							$pdf->SetDrawColor(128, 128, 128);
							// Draw note frame
							if ($i > $pageposbeforenote) {
								$height_note = $this->page_hauteur - ($tab_top_newpage + $heightforfooter);
								$pdf->Rect($this->marge_gauche, $tab_top_newpage - 1, $tab_width, $height_note + 1);
							} else {
								$height_note = $this->page_hauteur - ($tab_top + $heightforfooter);
								$pdf->Rect($this->marge_gauche, $tab_top - 1, $tab_width, $height_note + 1);
							}

							// Add footer
							$pdf->setPageOrientation('', 1, 0); // The only function to edit the bottom margin of current page to set it.
							$this->_pagefoot($pdf, $object, $outputlangs, 1);

							$i++;
						}

						// apply note frame to last page
						$pdf->setPage($pageposafternote);
						if (!empty($tplidx)) {
							$pdf->useTemplate($tplidx);
						}
						if (!getDolGlobalInt('MAIN_PDF_DONOTREPEAT_HEAD')) {
							$this->_pagehead($pdf, $object, 0, $outputlangs);
						}
						$height_note = $posyafter - $tab_top_newpage;
						$pdf->Rect($this->marge_gauche, $tab_top_newpage - 1, $tab_width, $height_note + 1);
					} else // No pagebreak
					{
						$pdf->commitTransaction();
						$posyafter = $pdf->GetY();
						$height_note = $posyafter - $tab_top;
						$pdf->Rect($this->marge_gauche, $tab_top - 1, $tab_width, $height_note + 1);


						if ($posyafter > ($this->page_hauteur - ($heightforfooter + $heightforfreetext + 20))) {
							// not enough space, need to add page
							$pdf->AddPage('', '', true);
							$pagenb++;
							$pageposafternote++;
							$pdf->setPage($pageposafternote);
							if (!empty($tplidx)) {
								$pdf->useTemplate($tplidx);
							}
							if (!getDolGlobalInt('MAIN_PDF_DONOTREPEAT_HEAD')) {
								$this->_pagehead($pdf, $object, 0, $outputlangs);
							}

							$posyafter = $tab_top_newpage;
						}
					}

					$tab_height = $tab_height - $height_note;
					$tab_top = $posyafter + 6;
				} else {
					$height_note = 0;
				}

				// Use new auto column system
				$this->prepareArrayColumnField($object, $outputlangs, $hidedetails, $hidedesc, $hideref);

				// Table simulation to know the height of the title line
				$pdf->startTransaction();
				$this->pdfTabTitles($pdf, $tab_top, $tab_height, $outputlangs, $hidetop);
				$pdf->rollbackTransaction(true);

				$nexY = $tab_top + $this->tabTitleHeight;

				// Loop on each lines
				$pageposbeforeprintlines = $pdf->getPage();
				$pagenb = $pageposbeforeprintlines;
				for ($i = 0; $i < $nblines; $i++) {
					$curY = $nexY;
					$pdf->SetFont('', '', $default_font_size - 1); // Into loop to work with multipage
					$pdf->SetTextColor(0, 0, 0);

					// Define size of image if we need it
					$imglinesize = array();
					if (!empty($realpatharray[$i])) {
						$imglinesize = pdf_getSizeForImage($realpatharray[$i]);
					}

					$pdf->setTopMargin($tab_top_newpage);
					$pdf->setPageOrientation('', 1, $heightforfooter + $heightforfreetext + $heightforinfotot); // The only function to edit the bottom margin of current page to set it.
					$pageposbefore = $pdf->getPage();

					$showpricebeforepagebreak = 1;
					$posYAfterImage = 0;

					if ($this->getColumnStatus('photo')) {
						// We start with Photo of product line
						if (isset($imglinesize['width']) && isset($imglinesize['height']) && ($curY + $imglinesize['height']) > ($this->page_hauteur - ($heightforfooter + $heightforfreetext + $heightforinfotot))) {	// If photo too high, we moved completely on new page
							$pdf->AddPage('', '', true);
							if (!empty($tplidx)) {
								$pdf->useTemplate($tplidx);
							}
							$pdf->setPage($pageposbefore + 1);

							$curY = $tab_top_newpage;

							// Allows data in the first page if description is long enough to break in multiples pages
							if (getDolGlobalInt('MAIN_PDF_DATA_ON_FIRST_PAGE')) {
								$showpricebeforepagebreak = 1;
							} else {
								$showpricebeforepagebreak = 0;
							}
						}

						if (!empty($this->cols['photo']) && isset($imglinesize['width']) && isset($imglinesize['height'])) {
							$pdf->Image($realpatharray[$i], $this->getColumnContentXStart('photo'), $curY, $imglinesize['width'], $imglinesize['height'], '', '', '', 2, 300); // Use 300 dpi
							// $pdf->Image does not increase value return by getY, so we save it manually
							$posYAfterImage = $curY + $imglinesize['height'];
						}
					}

					// Description of product line
					if ($this->getColumnStatus('desc')) {
						$pdf->startTransaction();

						$this->printColDescContent($pdf, $curY, 'desc', $object, $i, $outputlangs, $hideref, $hidedesc);
						$pageposafter = $pdf->getPage();

						if ($pageposafter > $pageposbefore) {	// There is a pagebreak
							$pdf->rollbackTransaction(true);
							$pdf->setPageOrientation('', 1, $heightforfooter); // The only function to edit the bottom margin of current page to set it.

							$this->printColDescContent($pdf, $curY, 'desc', $object, $i, $outputlangs, $hideref, $hidedesc);

							$pageposafter = $pdf->getPage();
							$posyafter = $pdf->GetY();
							//var_dump($posyafter); var_dump(($this->page_hauteur - ($heightforfooter+$heightforfreetext+$heightforinfotot))); exit;
							if ($posyafter > ($this->page_hauteur - ($heightforfooter + $heightforfreetext + $heightforinfotot))) {	// There is no space left for total+free text
								if ($i == ($nblines - 1)) {	// No more lines, and no space left to show total, so we create a new page
									$pdf->AddPage('', '', true);
									if (!empty($tplidx)) {
										$pdf->useTemplate($tplidx);
									}
									$pdf->setPage($pageposafter + 1);
								}
							} else {
								// We found a page break
								// Allows data in the first page if description is long enough to break in multiples pages
								if (getDolGlobalInt('MAIN_PDF_DATA_ON_FIRST_PAGE')) {
									$showpricebeforepagebreak = 1;
								} else {
									$showpricebeforepagebreak = 0;
								}
							}
						} else // No pagebreak
						{
							$pdf->commitTransaction();
						}
					}

					$nexY = $pdf->GetY();
					$pageposafter = $pdf->getPage();
					$pdf->setPage($pageposbefore);
					$pdf->setTopMargin($this->marge_haute);
					$pdf->setPageOrientation('', 1, 0); // The only function to edit the bottom margin of current page to set it.

					// We suppose that a too long description or photo were moved completely on next page
					if ($pageposafter > $pageposbefore && empty($showpricebeforepagebreak)) {
						$pdf->setPage($pageposafter); $curY = $tab_top_newpage;
					}

					$pdf->SetFont('', '', $default_font_size - 1); // On repositionne la police par defaut

					// Quantity
					// Enough for 6 chars
					if ($this->getColumnStatus('qty')) {
						$qty = pdf_getlineqty($object, $i, $outputlangs, $hidedetails);
						$this->printStdColumnContent($pdf, $curY, 'qty', $qty);
						$nexY = max($pdf->GetY(), $nexY);
					}

					// Extrafields
					if (!empty($object->lines[$i]->array_options)) {
						foreach ($object->lines[$i]->array_options as $extrafieldColKey => $extrafieldValue) {
							if ($this->getColumnStatus($extrafieldColKey)) {
								$extrafieldValue = $this->getExtrafieldContent($object->lines[$i], $extrafieldColKey, $outputlangs);
								$this->printStdColumnContent($pdf, $curY, $extrafieldColKey, $extrafieldValue);
								$nexY = max($pdf->GetY(), $nexY);
							}
						}
					}


					$parameters = array(
						'object' => $object,
						'i' => $i,
						'pdf' =>& $pdf,
						'curY' =>& $curY,
						'nexY' =>& $nexY,
						'outputlangs' => $outputlangs,
						'hidedetails' => $hidedetails
					);
					$reshook = $hookmanager->executeHooks('printPDFline', $parameters, $this); // Note that $object may have been modified by hook


					$sign = 1;
					// Collecte des totaux par valeur de tva dans $this->tva["taux"]=total_tva
					$prev_progress = $object->lines[$i]->get_prev_progress($object->id);
					if ($prev_progress > 0 && !empty($object->lines[$i]->situation_percent)) { // Compute progress from previous situation
						if (isModEnabled("multicurrency") && $object->multicurrency_tx != 1) {
							$tvaligne = $sign * $object->lines[$i]->multicurrency_total_tva * ($object->lines[$i]->situation_percent - $prev_progress) / $object->lines[$i]->situation_percent;
						} else {
							$tvaligne = $sign * $object->lines[$i]->total_tva * ($object->lines[$i]->situation_percent - $prev_progress) / $object->lines[$i]->situation_percent;
						}
					} else {
						if (isModEnabled("multicurrency") && $object->multicurrency_tx != 1) {
							$tvaligne = $sign * $object->lines[$i]->multicurrency_total_tva;
						} else {
							$tvaligne = $sign * $object->lines[$i]->total_tva;
						}
					}

					$localtax1ligne = $object->lines[$i]->total_localtax1;
					$localtax2ligne = $object->lines[$i]->total_localtax2;
					$localtax1_rate = $object->lines[$i]->localtax1_tx;
					$localtax2_rate = $object->lines[$i]->localtax2_tx;
					$localtax1_type = $object->lines[$i]->localtax1_type;
					$localtax2_type = $object->lines[$i]->localtax2_type;

					if ($object->remise_percent) {
						$tvaligne -= ($tvaligne * $object->remise_percent) / 100;
					}
					if ($object->remise_percent) {
						$localtax1ligne -= ($localtax1ligne * $object->remise_percent) / 100;
					}
					if ($object->remise_percent) {
						$localtax2ligne -= ($localtax2ligne * $object->remise_percent) / 100;
					}

					$vatrate = (string) $object->lines[$i]->tva_tx;

					// Retrieve type from database for backward compatibility with old records
					if ((!isset($localtax1_type) || $localtax1_type == '' || !isset($localtax2_type) || $localtax2_type == '') // if tax type not defined
						&& (!empty($localtax1_rate) || !empty($localtax2_rate))) { // and there is local tax
						$localtaxtmp_array = getLocalTaxesFromRate($vatrate, 0, $object->thirdparty, $mysoc);
						$localtax1_type = isset($localtaxtmp_array[0]) ? $localtaxtmp_array[0] : '';
						$localtax2_type = isset($localtaxtmp_array[2]) ? $localtaxtmp_array[2] : '';
					}

					// retrieve global local tax
					if ($localtax1_type && $localtax1ligne != 0) {
						if (empty($this->localtax1[$localtax1_type][$localtax1_rate])) {
							$this->localtax1[$localtax1_type][$localtax1_rate] = $localtax1ligne;
						} else {
							$this->localtax1[$localtax1_type][$localtax1_rate] += $localtax1ligne;
						}
					}
					if ($localtax2_type && $localtax2ligne != 0) {
						if (empty($this->localtax2[$localtax2_type][$localtax2_rate])) {
							$this->localtax2[$localtax2_type][$localtax2_rate] = $localtax2ligne;
						} else {
							$this->localtax2[$localtax2_type][$localtax2_rate] += $localtax2ligne;
						}
					}

					if (($object->lines[$i]->info_bits & 0x01) == 0x01) {
						$vatrate .= '*';
					}
					if (!isset($this->tva[$vatrate])) {
						$this->tva[$vatrate] = 0;
					}
					$this->tva[$vatrate] += $tvaligne;

					$nexY = max($nexY, $posYAfterImage);

					// Add line
					if (getDolGlobalInt('MAIN_PDF_DASH_BETWEEN_LINES') && $i < ($nblines - 1)) {
						$pdf->setPage($pageposafter);
						$pdf->SetLineStyle(array('dash'=>'1,1', 'color'=>array(80, 80, 80)));
						//$pdf->SetDrawColor(190,190,200);
						$pdf->line($this->marge_gauche, $nexY, $this->page_largeur - $this->marge_droite, $nexY);
						$pdf->SetLineStyle(array('dash'=>0));
					}

					// Detect if some page were added automatically and output _tableau for past pages
					while ($pagenb < $pageposafter) {
						$pdf->setPage($pagenb);
						if ($pagenb == $pageposbeforeprintlines) {
							$this->_tableau($pdf, $tab_top, $this->page_hauteur - $tab_top - $heightforfooter, 0, $outputlangs, $hidetop, 1, $object->multicurrency_code, $outputlangsbis);
						} else {
							$this->_tableau($pdf, $tab_top_newpage, $this->page_hauteur - $tab_top_newpage - $heightforfooter, 0, $outputlangs, 1, 1, $object->multicurrency_code, $outputlangsbis);
						}
						$this->_pagefoot($pdf, $object, $outputlangs, 1);
						$pagenb++;
						$pdf->setPage($pagenb);
						$pdf->setPageOrientation('', 1, 0); // The only function to edit the bottom margin of current page to set it.
						if (!getDolGlobalInt('MAIN_PDF_DONOTREPEAT_HEAD')) {
							$this->_pagehead($pdf, $object, 0, $outputlangs);
						}
						if (!empty($tplidx)) {
							$pdf->useTemplate($tplidx);
						}
					}

					if (isset($object->lines[$i + 1]->pagebreak) && $object->lines[$i + 1]->pagebreak) {
						if ($pagenb == $pageposafter) {
							$this->_tableau($pdf, $tab_top, $this->page_hauteur - $tab_top - $heightforfooter, 0, $outputlangs, $hidetop, 1, $object->multicurrency_code, $outputlangsbis);
						} else {
							$this->_tableau($pdf, $tab_top_newpage, $this->page_hauteur - $tab_top_newpage - $heightforfooter, 0, $outputlangs, 1, 1, $object->multicurrency_code, $outputlangsbis);
						}
						$this->_pagefoot($pdf, $object, $outputlangs, 1);
						// New page
						$pdf->AddPage();
						if (!empty($tplidx)) {
							$pdf->useTemplate($tplidx);
						}
						$pagenb++;
						if (!getDolGlobalInt('MAIN_PDF_DONOTREPEAT_HEAD')) {
							$this->_pagehead($pdf, $object, 0, $outputlangs);
						}
					}
				}

				// Show square
				if ($pagenb == $pageposbeforeprintlines) {
					$this->_tableau($pdf, $tab_top, $this->page_hauteur - $tab_top - $heightforinfotot - $heightforfreetext - $heightforfooter, 0, $outputlangs, $hidetop, 0, $object->multicurrency_code, $outputlangsbis);
					$bottomlasttab = $this->page_hauteur - $heightforinfotot - $heightforfreetext - $heightforfooter + 1;
				} else {
					$this->_tableau($pdf, $tab_top_newpage, $this->page_hauteur - $tab_top_newpage - $heightforinfotot - $heightforfreetext - $heightforfooter, 0, $outputlangs, 1, 0, $object->multicurrency_code, $outputlangsbis);
					$bottomlasttab = $this->page_hauteur - $heightforinfotot - $heightforfreetext - $heightforfooter + 1;
				}

				// Display infos area
				//$posy = $this->drawInfoTable($pdf, $object, $bottomlasttab, $outputlangs);

				// Display total zone
				//$posy = $this->drawTotalTable($pdf, $object, $deja_regle, $bottomlasttab, $outputlangs);

				// Display payment area
				/*
<<<<<<< HEAD
				if (($deja_regle || $amount_credit_notes_included || $amount_deposits_included) && !getDolGlobalInt('INVOICE_NO_PAYMENT_DETAILS')))
=======
				if (($deja_regle || $amount_credit_notes_included || $amount_deposits_included) && (getDolGlobalString('INVOICE_NO_PAYMENT_DETAILS')==''))
>>>>>>> e2de78d9
				{
					$posy = $this->drawPaymentsTable($pdf, $object, $posy, $outputlangs);
				}
				*/

				// Pagefoot
				$this->_pagefoot($pdf, $object, $outputlangs);
				if (method_exists($pdf, 'AliasNbPages')) {
					$pdf->AliasNbPages();
				}

				$pdf->Close();

				$pdf->Output($file, 'F');

				// Add pdfgeneration hook
				$hookmanager->initHooks(array('pdfgeneration'));
				$parameters = array('file'=>$file, 'object'=>$object, 'outputlangs'=>$outputlangs);
				global $action;
				$reshook = $hookmanager->executeHooks('afterPDFCreation', $parameters, $this, $action); // Note that $action and $object may have been modified by some hooks
				if ($reshook < 0) {
					$this->error = $hookmanager->error;
					$this->errors = $hookmanager->errors;
				}

<<<<<<< HEAD
				dolChmod($file);
=======
				if (getDolGlobalString('MAIN_UMASK')) {
					@chmod($file, octdec(getDolGlobalString('MAIN_UMASK')));
				}
>>>>>>> e2de78d9

				$this->result = array('fullpath'=>$file);

				return 1; // No error
			} else {
				$this->error = $langs->transnoentities("ErrorCanNotCreateDir", $dir);
				return 0;
			}
		} else {
			$this->error = $langs->transnoentities("ErrorConstantNotDefined", "FAC_OUTPUTDIR");
			return 0;
		}
	}

	// phpcs:disable PEAR.NamingConventions.ValidFunctionName.ScopeNotCamelCaps
	/**
	 *  Return list of active generation modules
	 *
	 *  @param	DoliDB	$db     			Database handler
	 *  @param  integer	$maxfilenamelength  Max length of value to show
	 *  @return	array						List of templates
	 */
	public static function liste_modeles($db, $maxfilenamelength = 0)
	{
		// phpcs:enable
		return parent::liste_modeles($db, $maxfilenamelength); // TODO: Change the autogenerated stub
	}

	// phpcs:disable PEAR.NamingConventions.ValidFunctionName.PublicUnderscore
	/**
	 *   Show table for lines
	 *
	 *   @param		tcpdf			$pdf     		Object PDF
	 *   @param		string		$tab_top		Top position of table
	 *   @param		string		$tab_height		Height of table (rectangle)
	 *   @param		int			$nexY			Y (not used)
	 *   @param		Translate	$outputlangs	Langs object
	 *   @param		int			$hidetop		1=Hide top bar of array and title, 0=Hide nothing, -1=Hide only title
	 *   @param		int			$hidebottom		Hide bottom bar of array
	 *   @param		string		$currency		Currency code
	 *   @param		Translate	$outputlangsbis	Langs object bis
	 *   @return	void
	 */
	protected function _tableau(&$pdf, $tab_top, $tab_height, $nexY, $outputlangs, $hidetop = 0, $hidebottom = 0, $currency = '', $outputlangsbis = null)
	{
		global $conf;

		// Force to disable hidetop and hidebottom
		$hidebottom = 0;
		if ($hidetop) {
			$hidetop = -1;
		}

		$currency = !empty($currency) ? $currency : $conf->currency;
		$default_font_size = pdf_getPDFFontSize($outputlangs);

		// Amount in (at tab_top - 1)
		$pdf->SetTextColor(0, 0, 0);
		$pdf->SetFont('', '', $default_font_size - 2);

		if (empty($hidetop)) {
			$titre = $outputlangs->transnoentities("AmountInCurrency", $outputlangs->transnoentitiesnoconv("Currency".$currency));
<<<<<<< HEAD
			if (getDolGlobalInt('PDF_USE_ALSO_LANGUAGE_CODE') && is_object($outputlangsbis)) {
=======
			if (getDolGlobalString('PDF_USE_ALSO_LANGUAGE_CODE') && is_object($outputlangsbis)) {
>>>>>>> e2de78d9
				$titre .= ' - '.$outputlangsbis->transnoentities("AmountInCurrency", $outputlangsbis->transnoentitiesnoconv("Currency".$currency));
			}

			$pdf->SetXY($this->page_largeur - $this->marge_droite - ($pdf->GetStringWidth($titre) + 3), $tab_top - 4);
			$pdf->MultiCell(($pdf->GetStringWidth($titre) + 3), 2, $titre);

<<<<<<< HEAD
			//$conf->global->MAIN_PDF_TITLE_BACKGROUND_COLOR='230,230,230';
=======
>>>>>>> e2de78d9
			if (getDolGlobalString('MAIN_PDF_TITLE_BACKGROUND_COLOR')) {
				$pdf->Rect($this->marge_gauche, $tab_top, $this->page_largeur - $this->marge_droite - $this->marge_gauche, $this->tabTitleHeight, 'F', null, explode(',', getDolGlobalString('MAIN_PDF_TITLE_BACKGROUND_COLOR')));
			}
		}

		$pdf->SetDrawColor(128, 128, 128);
		$pdf->SetFont('', '', $default_font_size - 1);

		// Output Rect
		$this->printRect($pdf, $this->marge_gauche, $tab_top, $this->page_largeur - $this->marge_gauche - $this->marge_droite, $tab_height, $hidetop, $hidebottom); // Rect takes a length in 3rd parameter and 4th parameter


		$this->pdfTabTitles($pdf, $tab_top, $tab_height, $outputlangs, $hidetop);

		if (empty($hidetop)) {
			$pdf->line($this->marge_gauche, $tab_top + $this->tabTitleHeight, $this->page_largeur - $this->marge_droite, $tab_top + $this->tabTitleHeight); // line takes a position y in 2nd parameter and 4th parameter
		}
	}

	// phpcs:disable PEAR.NamingConventions.ValidFunctionName.PublicUnderscore
	/**
	 *  Show top header of page.
	 *
	 *  @param	TCPDF		$pdf     		Object PDF
	 *  @param  Object		$object     	Object to show
	 *  @param  int	    	$showaddress    0=no, 1=yes
	 *  @param  Translate	$outputlangs	Object lang for output
	 *  @param  Translate	$outputlangsbis	Object lang for output bis
	 *  @return	float|int
	 */
	protected function _pagehead(&$pdf, $object, $showaddress, $outputlangs, $outputlangsbis = null)
	{
		global $conf, $langs;

		// Load traductions files required by page
		$outputlangs->loadLangs(array("main", "bills", "propal", "companies"));

		$default_font_size = pdf_getPDFFontSize($outputlangs);

		pdf_pagehead($pdf, $outputlangs, $this->page_hauteur);

		// Show Draft Watermark
		if ($object->statut == $object::STATUS_DRAFT && getDolGlobalString('MYMODULE_DRAFT_WATERMARK')) {
			pdf_watermark($pdf, $outputlangs, $this->page_hauteur, $this->page_largeur, 'mm', dol_escape_htmltag(getDolGlobalString('MYMODULE_DRAFT_WATERMARK')));
		}

		$pdf->SetTextColor(0, 0, 60);
		$pdf->SetFont('', 'B', $default_font_size + 3);

		$w = 110;

		$posy = $this->marge_haute;
		$posx = $this->page_largeur - $this->marge_droite - $w;

		$pdf->SetXY($this->marge_gauche, $posy);

		// Logo
<<<<<<< HEAD
		if (!getDolGlobalInt('PDF_DISABLE_MYCOMPANY_LOGO')) {
=======
		if (getDolGlobalString('PDF_DISABLE_MYCOMPANY_LOGO')) {
>>>>>>> e2de78d9
			if ($this->emetteur->logo) {
				$logodir = $conf->mycompany->dir_output;
				if (!empty($conf->mycompany->multidir_output[$object->entity])) {
					$logodir = $conf->mycompany->multidir_output[$object->entity];
				}
				if (!getDolGlobalInt('MAIN_PDF_USE_LARGE_LOGO')) {
					$logo = $logodir.'/logos/thumbs/'.$this->emetteur->logo_small;
				} else {
					$logo = $logodir.'/logos/'.$this->emetteur->logo;
				}
				if (is_readable($logo)) {
					$height = pdf_getHeightForLogo($logo);
					$pdf->Image($logo, $this->marge_gauche, $posy, 0, $height); // width=0 (auto)
				} else {
					$pdf->SetTextColor(200, 0, 0);
					$pdf->SetFont('', 'B', $default_font_size - 2);
					$pdf->MultiCell($w, 3, $outputlangs->transnoentities("ErrorLogoFileNotFound", $logo), 0, 'L');
					$pdf->MultiCell($w, 3, $outputlangs->transnoentities("ErrorGoToGlobalSetup"), 0, 'L');
				}
			} else {
				$text = $this->emetteur->name;
				$pdf->MultiCell($w, 4, $outputlangs->convToOutputCharset($text), 0, 'L');
			}
		}

		$pdf->SetFont('', 'B', $default_font_size + 3);
		$pdf->SetXY($posx, $posy);
		$pdf->SetTextColor(0, 0, 60);
		$title = $outputlangs->transnoentities("PdfTitle");
<<<<<<< HEAD
		if (getDolGlobalInt('MAIN_ODT_AS_PDF') && is_object($outputlangsbis)) {
=======
		if (getDolGlobalString('PDF_USE_ALSO_LANGUAGE_CODE') && is_object($outputlangsbis)) {
>>>>>>> e2de78d9
			$title .= ' - ';
			$title .= $outputlangsbis->transnoentities("PdfTitle");
		}
		$pdf->MultiCell($w, 3, $title, '', 'R');

		$pdf->SetFont('', 'B', $default_font_size);

		$posy += 5;
		$pdf->SetXY($posx, $posy);
		$pdf->SetTextColor(0, 0, 60);
		$textref = $outputlangs->transnoentities("Ref")." : ".$outputlangs->convToOutputCharset($object->ref);
		if ($object->statut == $object::STATUS_DRAFT) {
			$pdf->SetTextColor(128, 0, 0);
			$textref .= ' - '.$outputlangs->transnoentities("NotValidated");
		}
		$pdf->MultiCell($w, 4, $textref, '', 'R');

		$posy += 1;
		$pdf->SetFont('', '', $default_font_size - 2);

		if ($object->ref_client) {
			$posy += 4;
			$pdf->SetXY($posx, $posy);
			$pdf->SetTextColor(0, 0, 60);
			$pdf->MultiCell($w, 3, $outputlangs->transnoentities("RefCustomer")." : ".$outputlangs->convToOutputCharset($object->ref_client), '', 'R');
		}

		if (getDolGlobalInt('PDF_SHOW_PROJECT_TITLE')) {
			$object->fetch_projet();
			if (!empty($object->project->ref)) {
				$posy += 3;
				$pdf->SetXY($posx, $posy);
				$pdf->SetTextColor(0, 0, 60);
				$pdf->MultiCell($w, 3, $outputlangs->transnoentities("Project")." : ".(empty($object->project->title) ? '' : $object->projet->title), '', 'R');
			}
		}

		if (getDolGlobalInt('PDF_SHOW_PROJECT')) {
			$object->fetch_projet();
			if (!empty($object->project->ref)) {
				$outputlangs->load("projects");
				$posy += 3;
				$pdf->SetXY($posx, $posy);
				$pdf->SetTextColor(0, 0, 60);
				$pdf->MultiCell($w, 3, $outputlangs->transnoentities("RefProject")." : ".(empty($object->project->ref) ? '' : $object->project->ref), '', 'R');
			}
		}

		$posy += 4;
		$pdf->SetXY($posx, $posy);
		$pdf->SetTextColor(0, 0, 60);

		$title = $outputlangs->transnoentities("Date");
<<<<<<< HEAD
		if (getDolGlobalInt('PDF_USE_ALSO_LANGUAGE_CODE') && is_object($outputlangsbis)) {
=======
		if (getDolGlobalString('PDF_USE_ALSO_LANGUAGE_CODE') && is_object($outputlangsbis)) {
>>>>>>> e2de78d9
			$title .= ' - '.$outputlangsbis->transnoentities("Date");
		}
		$pdf->MultiCell($w, 3, $title." : ".dol_print_date($object->date, "day", false, $outputlangs), '', 'R');

		if ($object->thirdparty->code_client) {
			$posy += 3;
			$pdf->SetXY($posx, $posy);
			$pdf->SetTextColor(0, 0, 60);
			$pdf->MultiCell($w, 3, $outputlangs->transnoentities("CustomerCode")." : ".$outputlangs->transnoentities($object->thirdparty->code_client), '', 'R');
		}

		// Get contact
		if (getDolGlobalInt('DOC_SHOW_FIRST_SALES_REP')) {
			$arrayidcontact = $object->getIdContact('internal', 'SALESREPFOLL');
			if (count($arrayidcontact) > 0) {
				$usertmp = new User($this->db);
				$usertmp->fetch($arrayidcontact[0]);
				$posy += 4;
				$pdf->SetXY($posx, $posy);
				$pdf->SetTextColor(0, 0, 60);
				$pdf->MultiCell($w, 3, $langs->transnoentities("SalesRepresentative")." : ".$usertmp->getFullName($langs), '', 'R');
			}
		}

		$posy += 1;

		$top_shift = 0;
		// Show list of linked objects
		$current_y = $pdf->getY();
		$posy = pdf_writeLinkedObjects($pdf, $object, $outputlangs, $posx, $posy, $w, 3, 'R', $default_font_size);
		if ($current_y < $pdf->getY()) {
			$top_shift = $pdf->getY() - $current_y;
		}

		if ($showaddress) {
			// Sender properties
			$carac_emetteur = pdf_build_address($outputlangs, $this->emetteur, $object->thirdparty, '', 0, 'source', $object);

			// Show sender
			$posy = getDolGlobalInt('MAIN_PDF_USE_ISO_LOCATION') ? 40 : 42;
			$posy += $top_shift;
			$posx = $this->marge_gauche;
			if (getDolGlobalInt('MAIN_INVERT_SENDER_RECIPIENT')) {
				$posx = $this->page_largeur - $this->marge_droite - 80;
			}

			$hautcadre = getDolGlobalInt('MAIN_PDF_USE_ISO_LOCATION') ? 38 : 40;
			$widthrecbox = getDolGlobalInt('MAIN_PDF_USE_ISO_LOCATION') ? 92 : 82;


			// Show sender frame
			$pdf->SetTextColor(0, 0, 0);
			$pdf->SetFont('', '', $default_font_size - 2);
			$pdf->SetXY($posx, $posy - 5);
			$pdf->MultiCell(66, 5, $outputlangs->transnoentities("BillFrom").":", 0, 'L');
			$pdf->SetXY($posx, $posy);
			$pdf->SetFillColor(230, 230, 230);
			$pdf->MultiCell($widthrecbox, $hautcadre, "", 0, 'R', 1);
			$pdf->SetTextColor(0, 0, 60);

			// Show sender name
			$pdf->SetXY($posx + 2, $posy + 3);
			$pdf->SetFont('', 'B', $default_font_size);
			$pdf->MultiCell($widthrecbox - 2, 4, $outputlangs->convToOutputCharset($this->emetteur->name), 0, 'L');
			$posy = $pdf->getY();

			// Show sender information
			$pdf->SetXY($posx + 2, $posy);
			$pdf->SetFont('', '', $default_font_size - 1);
			$pdf->MultiCell($widthrecbox - 2, 4, $carac_emetteur, 0, 'L');

			// If BILLING contact defined on invoice, we use it
			$usecontact = false;
			$arrayidcontact = $object->getIdContact('external', 'BILLING');
			if (count($arrayidcontact) > 0) {
				$usecontact = true;
				$result = $object->fetch_contact($arrayidcontact[0]);
			}

			// Recipient name
			if ($object->contact->socid != $object->thirdparty->id && getDolGlobalInt('MAIN_USE_COMPANY_NAME_OF_CONTACT')) {
				$thirdparty = $object->contact;
			} else {
				$thirdparty = $object->thirdparty;
			}

			if (is_object($thirdparty)) {
				$carac_client_name = pdfBuildThirdpartyName($thirdparty, $outputlangs);
			}

			$carac_client = pdf_build_address($outputlangs, $this->emetteur, $object->thirdparty, ($usecontact ? $object->contact : ''), $usecontact, 'target', $object);

			// Show recipient
			$widthrecbox = getDolGlobalInt('MAIN_PDF_USE_ISO_LOCATION') ? 92 : 100;
			if ($this->page_largeur < 210) {
				$widthrecbox = 84; // To work with US executive format
			}
			$posy = getDolGlobalInt('MAIN_PDF_USE_ISO_LOCATION') ? 40 : 42;
			$posy += $top_shift;
			$posx = $this->page_largeur - $this->marge_droite - $widthrecbox;
			if (getDolGlobalInt('MAIN_INVERT_SENDER_RECIPIENT')) {
				$posx = $this->marge_gauche;
			}

			// Show recipient frame
			$pdf->SetTextColor(0, 0, 0);
			$pdf->SetFont('', '', $default_font_size - 2);
			$pdf->SetXY($posx + 2, $posy - 5);
			$pdf->MultiCell($widthrecbox, 5, $outputlangs->transnoentities("BillTo").":", 0, 'L');
			$pdf->Rect($posx, $posy, $widthrecbox, $hautcadre);

			// Show recipient name
			$pdf->SetXY($posx + 2, $posy + 3);
			$pdf->SetFont('', 'B', $default_font_size);
			$pdf->MultiCell($widthrecbox, 2, $carac_client_name, 0, 'L');

			$posy = $pdf->getY();

			// Show recipient information
			$pdf->SetFont('', '', $default_font_size - 1);
			$pdf->SetXY($posx + 2, $posy);
			$pdf->MultiCell($widthrecbox, 4, $carac_client, 0, 'L');
		}

		$pdf->SetTextColor(0, 0, 0);
		return $top_shift;
	}

	// phpcs:disable PEAR.NamingConventions.ValidFunctionName.PublicUnderscore
	/**
	 *   	Show footer of page. Need this->emetteur object
	 *
	 *   	@param	TCPDF		$pdf     			PDF
	 * 		@param	Object		$object				Object to show
	 *      @param	Translate	$outputlangs		Object lang for output
	 *      @param	int			$hidefreetext		1=Hide free text
	 *      @return	int								Return height of bottom margin including footer text
	 */
	protected function _pagefoot(&$pdf, $object, $outputlangs, $hidefreetext = 0)
	{
		global $conf;
		$showdetails = !getDolGlobalInt('MAIN_GENERATE_DOCUMENTS_SHOW_FOOT_DETAILS') ? 0 : getDolGlobalInt('MAIN_GENERATE_DOCUMENTS_SHOW_FOOT_DETAILS');
		return pdf_pagefoot($pdf, $outputlangs, 'INVOICE_FREE_TEXT', $this->emetteur, $this->marge_basse, $this->marge_gauche, $this->page_hauteur, $object, $showdetails, $hidefreetext);
	}

	/**
	 *  Define Array Column Field
	 *
	 *  @param	object			$object    		common object
	 *  @param	Translate		$outputlangs    langs
	 *  @param	int			   $hidedetails		Do not show line details
	 *  @param	int			   $hidedesc		Do not show desc
	 *  @param	int			   $hideref			Do not show ref
	 *  @return	void
	 */
	public function defineColumnField($object, $outputlangs, $hidedetails = 0, $hidedesc = 0, $hideref = 0)
	{
		global $conf, $hookmanager;

		// Default field style for content
		$this->defaultContentsFieldsStyle = array(
			'align' => 'R', // R,C,L
			'padding' => array(1, 0.5, 1, 0.5), // Like css 0 => top , 1 => right, 2 => bottom, 3 => left
		);

		// Default field style for content
		$this->defaultTitlesFieldsStyle = array(
			'align' => 'C', // R,C,L
			'padding' => array(0.5, 0, 0.5, 0), // Like css 0 => top , 1 => right, 2 => bottom, 3 => left
		);

		/*
		 * For exemple
		$this->cols['theColKey'] = array(
			'rank' => $rank, // int : use for ordering columns
			'width' => 20, // the column width in mm
			'title' => array(
				'textkey' => 'yourLangKey', // if there is no label, yourLangKey will be translated to replace label
				'label' => ' ', // the final label : used fore final generated text
				'align' => 'L', // text alignement :  R,C,L
				'padding' => array(0.5,0.5,0.5,0.5), // Like css 0 => top , 1 => right, 2 => bottom, 3 => left
			),
			'content' => array(
				'align' => 'L', // text alignement :  R,C,L
				'padding' => array(0.5,0.5,0.5,0.5), // Like css 0 => top , 1 => right, 2 => bottom, 3 => left
			),
		);
		*/

		$rank = 0; // do not use negative rank
		$this->cols['desc'] = array(
			'rank' => $rank,
			'width' => false, // only for desc
			'status' => true,
			'title' => array(
				'textkey' => 'Designation', // use lang key is usefull in somme case with module
				'align' => 'L',
				// 'textkey' => 'yourLangKey', // if there is no label, yourLangKey will be translated to replace label
				// 'label' => ' ', // the final label
				'padding' => array(0.5, 0.5, 0.5, 0.5), // Like css 0 => top , 1 => right, 2 => bottom, 3 => left
			),
			'content' => array(
				'align' => 'L',
				'padding' => array(1, 0.5, 1, 1.5), // Like css 0 => top , 1 => right, 2 => bottom, 3 => left
			),
		);

		// PHOTO
		$rank = $rank + 10;
		$this->cols['photo'] = array(
			'rank' => $rank,
			'width' => (!getDolGlobalInt('MAIN_DOCUMENTS_WITH_PICTURE_WIDTH') ? 20 : getDolGlobalInt('MAIN_DOCUMENTS_WITH_PICTURE_WIDTH')), // in mm
			'status' => false,
			'title' => array(
				'textkey' => 'Photo',
				'label' => ' '
			),
			'content' => array(
				'padding' => array(0, 0, 0, 0), // Like css 0 => top , 1 => right, 2 => bottom, 3 => left
			),
			'border-left' => false, // remove left line separator
		);

<<<<<<< HEAD
		if (getDolGlobalInt('MAIN_GENERATE_INVOICES_WITH_PICTURE') && !empty($this->atleastonephoto)) {
=======
		if (getDolGlobalInt('MAIN_GENERATE_DOCUEMENTS_WITH_PICTURE') && !empty($this->atleastonephoto)) {
>>>>>>> e2de78d9
			$this->cols['photo']['status'] = true;
		}


		$rank = $rank + 10;
		$this->cols['vat'] = array(
			'rank' => $rank,
			'status' => false,
			'width' => 16, // in mm
			'title' => array(
				'textkey' => 'VAT'
			),
			'border-left' => true, // add left line separator
		);

<<<<<<< HEAD
		if (getDolGlobalInt('MAIN_GENERATE_DOCUMENTS_WITHOUT_VAT') && !getDolGlobalInt('MAIN_GENERATE_DOCUMENTS_WITHOUT_VAT_COLUMN')) {
=======
		if (!getDolGlobalInt('MAIN_GENERATE_DOCUMENTS_WITHOUT_VAT') && !getDolGlobalInt('MAIN_GENERATE_DOCUMENTS_WITHOUT_VAT_COLUMN')) {
>>>>>>> e2de78d9
			$this->cols['vat']['status'] = true;
		}

		$rank = $rank + 10;
		$this->cols['subprice'] = array(
			'rank' => $rank,
			'width' => 19, // in mm
			'status' => true,
			'title' => array(
				'textkey' => 'PriceUHT'
			),
			'border-left' => true, // add left line separator
		);

		$rank = $rank + 10;
		$this->cols['qty'] = array(
			'rank' => $rank,
			'width' => 16, // in mm
			'status' => true,
			'title' => array(
				'textkey' => 'Qty'
			),
			'border-left' => true, // add left line separator
		);

		$rank = $rank + 10;
		$this->cols['progress'] = array(
			'rank' => $rank,
			'width' => 19, // in mm
			'status' => false,
			'title' => array(
				'textkey' => 'Progress'
			),
			'border-left' => true, // add left line separator
		);

		if ($this->situationinvoice) {
			$this->cols['progress']['status'] = true;
		}

		$rank = $rank + 10;
		$this->cols['unit'] = array(
			'rank' => $rank,
			'width' => 11, // in mm
			'status' => false,
			'title' => array(
				'textkey' => 'Unit'
			),
			'border-left' => true, // add left line separator
		);
		if (getDolGlobalInt('PRODUCT_USE_UNITS')) {
			$this->cols['unit']['status'] = true;
		}

		$rank = $rank + 10;
		$this->cols['discount'] = array(
			'rank' => $rank,
			'width' => 13, // in mm
			'status' => false,
			'title' => array(
				'textkey' => 'ReductionShort'
			),
			'border-left' => true, // add left line separator
		);
		if ($this->atleastonediscount) {
			$this->cols['discount']['status'] = true;
		}

		$rank = $rank + 1000; // add a big offset to be sure is the last col because default extrafield rank is 100
		$this->cols['totalexcltax'] = array(
			'rank' => $rank,
			'width' => 26, // in mm
			'status' => true,
			'title' => array(
				'textkey' => 'TotalHT'
			),
			'border-left' => true, // add left line separator
		);

		// Add extrafields cols
		if (!empty($object->lines)) {
			$line = reset($object->lines);
			$this->defineColumnExtrafield($line, $outputlangs, $hidedetails);
		}

		$parameters = array(
			'object' => $object,
			'outputlangs' => $outputlangs,
			'hidedetails' => $hidedetails,
			'hidedesc' => $hidedesc,
			'hideref' => $hideref
		);

		$reshook = $hookmanager->executeHooks('defineColumnField', $parameters, $this); // Note that $object may have been modified by hook
		if ($reshook < 0) {
			setEventMessages($hookmanager->error, $hookmanager->errors, 'errors');
		} elseif (empty($reshook)) {
			$this->cols = array_replace($this->cols, $hookmanager->resArray); // array_replace is used to preserve keys
		} else {
			$this->cols = $hookmanager->resArray;
		}
	}
}<|MERGE_RESOLUTION|>--- conflicted
+++ resolved
@@ -197,12 +197,7 @@
 		$realpatharray = array();
 		$this->atleastonephoto = false;
 		/*
-<<<<<<< HEAD
-		if (getDolGlobalInt('MAIN_GENERATE_MYOBJECT_WITH_PICTURE')))
-=======
-		if (getDolGlobalString('MAIN_GENERATE_MYOBJECT_WITH_PICTURE'))
->>>>>>> e2de78d9
-		{
+		if (getDolGlobalInt('MAIN_GENERATE_MYOBJECT_WITH_PICTURE'))) {
 			$objphoto = new Product($this->db);
 
 			for ($i = 0; $i < $nblines; $i++)
@@ -288,13 +283,8 @@
 				$pdf->SetAutoPageBreak(1, 0);
 
 				$heightforinfotot = 50; // Height reserved to output the info and total part and payment part
-<<<<<<< HEAD
-				$heightforfreetext = (isset($conf->global->MAIN_PDF_FREETEXT_HEIGHT) ? $conf->global->MAIN_PDF_FREETEXT_HEIGHT : 5); // Height reserved to output the free text on last page
+				$heightforfreetext = getDolGlobalInt('MAIN_PDF_FREETEXT_HEIGHT', 5); // Height reserved to output the free text on last page
 				$heightforfooter = $this->marge_basse + (getDolGlobalInt('MAIN_GENERATE_DOCUMENTS_SHOW_FOOT_DETAILS') ? 12 : 22); // Height reserved to output the footer (value include bottom margin)
-=======
-				$heightforfreetext = (getDolGlobalInt('MAIN_PDF_FREETEXT_HEIGHT') ? getDolGlobalInt('MAIN_PDF_FREETEXT_HEIGHT') : 5); // Height reserved to output the free text on last page
-				$heightforfooter = $this->marge_basse + ((getDolGlobalString('MAIN_GENERATE_DOCUMENTS_SHOW_FOOT_DETAILS')=='') ? 12 : 22); // Height reserved to output the footer (value include bottom margin)
->>>>>>> e2de78d9
 
 				if (class_exists('TCPDF')) {
 					$pdf->setPrintHeader(false);
@@ -325,11 +315,7 @@
 				$cert = empty($user->conf->CERTIFICATE_CRT) ? '' : $user->conf->CERTIFICATE_CRT;
 				// If user has no certificate, we try to take the company one
 				if (!$cert) {
-<<<<<<< HEAD
-					$cert = getDolGlobalString('CERTIFICATE_CRT') ? '' : getDolGlobalString('CERTIFICATE_CRT');
-=======
 					$cert = getDolGlobalString('CERTIFICATE_CRT');
->>>>>>> e2de78d9
 				}
 				// If a certificate is found
 				if ($cert) {
@@ -774,11 +760,7 @@
 
 				// Display payment area
 				/*
-<<<<<<< HEAD
 				if (($deja_regle || $amount_credit_notes_included || $amount_deposits_included) && !getDolGlobalInt('INVOICE_NO_PAYMENT_DETAILS')))
-=======
-				if (($deja_regle || $amount_credit_notes_included || $amount_deposits_included) && (getDolGlobalString('INVOICE_NO_PAYMENT_DETAILS')==''))
->>>>>>> e2de78d9
 				{
 					$posy = $this->drawPaymentsTable($pdf, $object, $posy, $outputlangs);
 				}
@@ -804,13 +786,7 @@
 					$this->errors = $hookmanager->errors;
 				}
 
-<<<<<<< HEAD
 				dolChmod($file);
-=======
-				if (getDolGlobalString('MAIN_UMASK')) {
-					@chmod($file, octdec(getDolGlobalString('MAIN_UMASK')));
-				}
->>>>>>> e2de78d9
 
 				$this->result = array('fullpath'=>$file);
 
@@ -873,21 +849,14 @@
 
 		if (empty($hidetop)) {
 			$titre = $outputlangs->transnoentities("AmountInCurrency", $outputlangs->transnoentitiesnoconv("Currency".$currency));
-<<<<<<< HEAD
 			if (getDolGlobalInt('PDF_USE_ALSO_LANGUAGE_CODE') && is_object($outputlangsbis)) {
-=======
-			if (getDolGlobalString('PDF_USE_ALSO_LANGUAGE_CODE') && is_object($outputlangsbis)) {
->>>>>>> e2de78d9
 				$titre .= ' - '.$outputlangsbis->transnoentities("AmountInCurrency", $outputlangsbis->transnoentitiesnoconv("Currency".$currency));
 			}
 
 			$pdf->SetXY($this->page_largeur - $this->marge_droite - ($pdf->GetStringWidth($titre) + 3), $tab_top - 4);
 			$pdf->MultiCell(($pdf->GetStringWidth($titre) + 3), 2, $titre);
 
-<<<<<<< HEAD
 			//$conf->global->MAIN_PDF_TITLE_BACKGROUND_COLOR='230,230,230';
-=======
->>>>>>> e2de78d9
 			if (getDolGlobalString('MAIN_PDF_TITLE_BACKGROUND_COLOR')) {
 				$pdf->Rect($this->marge_gauche, $tab_top, $this->page_largeur - $this->marge_droite - $this->marge_gauche, $this->tabTitleHeight, 'F', null, explode(',', getDolGlobalString('MAIN_PDF_TITLE_BACKGROUND_COLOR')));
 			}
@@ -945,11 +914,7 @@
 		$pdf->SetXY($this->marge_gauche, $posy);
 
 		// Logo
-<<<<<<< HEAD
 		if (!getDolGlobalInt('PDF_DISABLE_MYCOMPANY_LOGO')) {
-=======
-		if (getDolGlobalString('PDF_DISABLE_MYCOMPANY_LOGO')) {
->>>>>>> e2de78d9
 			if ($this->emetteur->logo) {
 				$logodir = $conf->mycompany->dir_output;
 				if (!empty($conf->mycompany->multidir_output[$object->entity])) {
@@ -979,11 +944,7 @@
 		$pdf->SetXY($posx, $posy);
 		$pdf->SetTextColor(0, 0, 60);
 		$title = $outputlangs->transnoentities("PdfTitle");
-<<<<<<< HEAD
 		if (getDolGlobalInt('MAIN_ODT_AS_PDF') && is_object($outputlangsbis)) {
-=======
-		if (getDolGlobalString('PDF_USE_ALSO_LANGUAGE_CODE') && is_object($outputlangsbis)) {
->>>>>>> e2de78d9
 			$title .= ' - ';
 			$title .= $outputlangsbis->transnoentities("PdfTitle");
 		}
@@ -1037,11 +998,7 @@
 		$pdf->SetTextColor(0, 0, 60);
 
 		$title = $outputlangs->transnoentities("Date");
-<<<<<<< HEAD
 		if (getDolGlobalInt('PDF_USE_ALSO_LANGUAGE_CODE') && is_object($outputlangsbis)) {
-=======
-		if (getDolGlobalString('PDF_USE_ALSO_LANGUAGE_CODE') && is_object($outputlangsbis)) {
->>>>>>> e2de78d9
 			$title .= ' - '.$outputlangsbis->transnoentities("Date");
 		}
 		$pdf->MultiCell($w, 3, $title." : ".dol_print_date($object->date, "day", false, $outputlangs), '', 'R');
@@ -1265,11 +1222,7 @@
 			'border-left' => false, // remove left line separator
 		);
 
-<<<<<<< HEAD
 		if (getDolGlobalInt('MAIN_GENERATE_INVOICES_WITH_PICTURE') && !empty($this->atleastonephoto)) {
-=======
-		if (getDolGlobalInt('MAIN_GENERATE_DOCUEMENTS_WITH_PICTURE') && !empty($this->atleastonephoto)) {
->>>>>>> e2de78d9
 			$this->cols['photo']['status'] = true;
 		}
 
@@ -1285,11 +1238,7 @@
 			'border-left' => true, // add left line separator
 		);
 
-<<<<<<< HEAD
-		if (getDolGlobalInt('MAIN_GENERATE_DOCUMENTS_WITHOUT_VAT') && !getDolGlobalInt('MAIN_GENERATE_DOCUMENTS_WITHOUT_VAT_COLUMN')) {
-=======
 		if (!getDolGlobalInt('MAIN_GENERATE_DOCUMENTS_WITHOUT_VAT') && !getDolGlobalInt('MAIN_GENERATE_DOCUMENTS_WITHOUT_VAT_COLUMN')) {
->>>>>>> e2de78d9
 			$this->cols['vat']['status'] = true;
 		}
 
