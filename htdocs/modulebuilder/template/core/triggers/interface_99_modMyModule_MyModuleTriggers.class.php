--- conflicted
+++ resolved
@@ -113,14 +113,6 @@
 		    //case 'USER_SETINGROUP':
 		    //case 'USER_REMOVEFROMGROUP':
 
-<<<<<<< HEAD
-		    //case 'USER_LOGIN':
-		    //case 'USER_LOGIN_FAILED':
-		    //case 'USER_LOGOUT':
-		    //case 'USER_UPDATE_SESSION':      // Warning: To increase performances, this action is triggered only if constant MAIN_ACTIVATE_UPDATESESSIONTRIGGER is set to 1.
-
-=======
->>>>>>> d9b8a8c8
 		    // Actions
 		    //case 'ACTION_MODIFY':
 		    //case 'ACTION_CREATE':
@@ -184,10 +176,7 @@
 		    //case 'LINEORDER_SUPPLIER_DISPATCH':
 		    //case 'LINEORDER_SUPPLIER_CREATE':
 		    //case 'LINEORDER_SUPPLIER_UPDATE':
-<<<<<<< HEAD
-=======
 		    //case 'LINEORDER_SUPPLIER_DELETE':
->>>>>>> d9b8a8c8
 
 		    // Proposals
 		    //case 'PROPAL_CREATE':
