--- conflicted
+++ resolved
@@ -1,13 +1,7 @@
 <?php
-<<<<<<< HEAD
-/* Copyright (C) 2004-2017  Laurent Destailleur <eldy@users.sourceforge.net>
- * Copyright (C) 2018-2023  Frédéric France     <frederic.france@netlogic.fr>
- * Copyright (C) ---Put here your own copyright and developer email---
-=======
 /* Copyright (C) 2004-2017	Laurent Destailleur			<eldy@users.sourceforge.net>
  * Copyright (C) 2018-2023	Frédéric France				<frederic.france@netlogic.fr>
  * Copyright (C) ---Replace with your own copyright and developer email---
->>>>>>> cc80841a
  *
  * This program is free software: you can redistribute it and/or modify
  * it under the terms of the GNU General Public License as published by
@@ -59,14 +53,11 @@
 	public $boxlabel = 'MyWidget';
 
 	/**
-<<<<<<< HEAD
-=======
 	 * @var string Box language file if it needs a specific language file.
 	 */
 	public $lang = 'mymodule@mymodule';
 
 	/**
->>>>>>> cc80841a
 	 * @var string[] Module dependencies
 	 */
 	public $depends = array('mymodule');
@@ -85,13 +76,7 @@
 	 */
 	public function __construct(DoliDB $db, $param = '')
 	{
-<<<<<<< HEAD
-		global $user, $conf, $langs;
-		// Translations
-		$langs->loadLangs(array("boxes", "mymodule@mymodule"));
-=======
 		global $user;
->>>>>>> cc80841a
 
 		parent::__construct($db, $param);
 
