--- conflicted
+++ resolved
@@ -108,17 +108,13 @@
 $search_array_options = $extrafields->getOptionalsFromPost($object->table_element, '', 'search_');
 
 // Default sort order (if not yet defined by previous GETPOST)
-<<<<<<< HEAD
 if (!$sortfield) {
+	reset($object->fields);					// Reset is required to avoid key() to return null.
 	$sortfield = "t.".key($object->fields); // Set here default search field. By default 1st field in definition.
 }
 if (!$sortorder) {
 	$sortorder = "ASC";
 }
-=======
-if (!$sortfield) { reset($object->fields); $sortfield="t.".key($object->fields); }   // Set here default search field. By default 1st field in definition. Reset is required to avoid key() to return null.
-if (!$sortorder) $sortorder = "ASC";
->>>>>>> 93ca27d8
 
 // Initialize array of search criterias
 $search_all = GETPOST('search_all', 'alphanohtml') ? GETPOST('search_all', 'alphanohtml') : GETPOST('sall', 'alphanohtml');
