--- conflicted
+++ resolved
@@ -589,11 +589,7 @@
 	if (!empty($arrayfields['t.'.$key]['checked'])) {
 		print '<td class="liste_titre'.($cssforfield ? ' '.$cssforfield : '').($key == 'status' ? ' parentonrightofpage' : '').'">';
 		if (!empty($val['arrayofkeyval']) && is_array($val['arrayofkeyval'])) {
-<<<<<<< HEAD
-			print $form->selectarray('search_'.$key, $val['arrayofkeyval'], (isset($search[$key]) ? $search[$key] : ''), $val['notnull'], 0, 0, '', 1, 0, 0, '', 'maxwidth100'.($key == 'status' ? ' search_status onrightofpage' : ''), 1);
-=======
 			print $form->selectarray('search_'.$key, $val['arrayofkeyval'], (isset($search[$key]) ? $search[$key] : ''), $val['notnull'], 0, 0, '', 1, 0, 0, '', 'maxwidth100'.($key == 'status' ? ' search_status width100 onrightofpage' : ''), 1);
->>>>>>> 6295c9a9
 		} elseif ((strpos($val['type'], 'integer:') === 0) || (strpos($val['type'], 'sellist:') === 0)) {
 			print $object->showInputField($val, $key, (isset($search[$key]) ? $search[$key] : ''), '', '', 'search_', $cssforfield.' maxwidth250', 1);
 		} elseif (preg_match('/^(date|timestamp|datetime)/', $val['type'])) {
