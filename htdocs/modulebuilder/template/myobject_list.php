--- conflicted
+++ resolved
@@ -1,11 +1,7 @@
 <?php
 /* Copyright (C) 2007-2017 Laurent Destailleur  <eldy@users.sourceforge.net>
-<<<<<<< HEAD
- * Copyright (C) ---Put here your own copyright and developer email---
- * Copyright (C) 2024		Frédéric France			<frederic.france@free.fr>
-=======
+ * Copyright (C) 2024		   Frédéric France			<frederic.france@free.fr>
  * Copyright (C) ---Replace with your own copyright and developer email---
->>>>>>> 83be399a
  *
  * This program is free software; you can redistribute it and/or modify
  * it under the terms of the GNU General Public License as published by
