--- conflicted
+++ resolved
@@ -190,11 +190,6 @@
 	$permissiontoadd = 1;
 	$permissiontodelete = 1;
 }
-<<<<<<< HEAD
-//$result = restrictedArea($user, 'mymodule');
-//if (!$permissiontoread) accessforbidden();
-=======
->>>>>>> 95dc2558
 
 // Security check (enable the most restrictive one)
 if ($user->socid > 0) accessforbidden();
@@ -305,13 +300,8 @@
 			continue;
 		}
 		$mode_search = (($object->isInt($object->fields[$key]) || $object->isFloat($object->fields[$key])) ? 1 : 0);
-<<<<<<< HEAD
-		if ((strpos($object->fields[$key]['type'], 'integer:') === 0) || (strpos($object->fields[$key]['type'], 'sellist:') === 0)) {
-			if ($search[$key] == '-1' || $search[$key] === '0') {
-=======
 		if ((strpos($object->fields[$key]['type'], 'integer:') === 0) || (strpos($object->fields[$key]['type'], 'sellist:') === 0) || !empty($object->fields[$key]['arrayofkeyval'])) {
 			if ($search[$key] == '-1' || ($search[$key] === '0' && (empty($object->fields[$key]['arrayofkeyval']) || !array_key_exists('0', $object->fields[$key]['arrayofkeyval'])))) {
->>>>>>> 95dc2558
 				$search[$key] = '';
 			}
 			$mode_search = 2;
@@ -570,17 +560,9 @@
 	if (!empty($arrayfields['t.'.$key]['checked'])) {
 		print '<td class="liste_titre'.($cssforfield ? ' '.$cssforfield : '').'">';
 		if (!empty($val['arrayofkeyval']) && is_array($val['arrayofkeyval'])) {
-<<<<<<< HEAD
-			print $form->selectarray('search_'.$key, $val['arrayofkeyval'], $search[$key], $val['notnull'], 0, 0, '', 1, 0, 0, '', 'maxwidth100', 1);
-		} elseif ((strpos($val['type'], 'integer:') === 0) || (strpos($val['type'], 'sellist:')=== 0)) {
-			print $object->showInputField($val, $key, $search[$key], '', '', 'search_', 'maxwidth125', 1);
-		} elseif (!preg_match('/^(date|timestamp|datetime)/', $val['type'])) {
-			print '<input type="text" class="flat maxwidth75" name="search_'.$key.'" value="'.dol_escape_htmltag($search[$key]).'">';
-=======
 			print $form->selectarray('search_'.$key, $val['arrayofkeyval'], (isset($search[$key]) ? $search[$key] : ''), $val['notnull'], 0, 0, '', 1, 0, 0, '', 'maxwidth100', 1);
 		} elseif ((strpos($val['type'], 'integer:') === 0) || (strpos($val['type'], 'sellist:') === 0)) {
 			print $object->showInputField($val, $key, (isset($search[$key]) ? $search[$key] : ''), '', '', 'search_', 'maxwidth125', 1);
->>>>>>> 95dc2558
 		} elseif (preg_match('/^(date|timestamp|datetime)/', $val['type'])) {
 			print '<div class="nowrap">';
 			print $form->selectDate($search[$key.'_dtstart'] ? $search[$key.'_dtstart'] : '', "search_".$key."_dtstart", 0, 0, 1, '', 1, 0, 0, '', '', '', '', 1, '', $langs->trans('From'));
@@ -679,21 +661,10 @@
 	// Store properties in $object
 	$object->setVarsFromFetchObj($obj);
 
-<<<<<<< HEAD
-	// Show here line of result
-	print '<tr class="oddeven">';
-	foreach ($object->fields as $key => $val) {
-		$cssforfield = (empty($val['csslist']) ? (empty($val['css']) ? '' : $val['css']) : $val['csslist']);
-		if (in_array($val['type'], array('date', 'datetime', 'timestamp'))) {
-			$cssforfield .= ($cssforfield ? ' ' : '').'center';
-		} elseif ($key == 'status') {
-			$cssforfield .= ($cssforfield ? ' ' : '').'center';
-=======
 	if ($mode == 'kanban') {
 		if ($i == 0) {
 			print '<tr><td colspan="'.$savnbfield.'">';
 			print '<div class="box-flex-container">';
->>>>>>> 95dc2558
 		}
 		// Output Kanban
 		print $object->getKanbanView('');
