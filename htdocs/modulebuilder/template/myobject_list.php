<?php
/* Copyright (C) 2007-2017 Laurent Destailleur  <eldy@users.sourceforge.net>
 * Copyright (C) ---Put here your own copyright and developer email---
 *
 * This program is free software; you can redistribute it and/or modify
 * it under the terms of the GNU General Public License as published by
 * the Free Software Foundation; either version 3 of the License, or
 * (at your option) any later version.
 *
 * This program is distributed in the hope that it will be useful,
 * but WITHOUT ANY WARRANTY; without even the implied warranty of
 * MERCHANTABILITY or FITNESS FOR A PARTICULAR PURPOSE.  See the
 * GNU General Public License for more details.
 *
 * You should have received a copy of the GNU General Public License
 * along with this program. If not, see <https://www.gnu.org/licenses/>.
 */

/**
 *   	\file       htdocs/modulebuilder/template/myobject_list.php
 *		\ingroup    mymodule
 *		\brief      List page for myobject
 */

//if (! defined('NOREQUIREDB'))              define('NOREQUIREDB', '1');				// Do not create database handler $db
//if (! defined('NOREQUIREUSER'))            define('NOREQUIREUSER', '1');				// Do not load object $user
//if (! defined('NOREQUIRESOC'))             define('NOREQUIRESOC', '1');				// Do not load object $mysoc
//if (! defined('NOREQUIRETRAN'))            define('NOREQUIRETRAN', '1');				// Do not load object $langs
//if (! defined('NOSCANGETFORINJECTION'))    define('NOSCANGETFORINJECTION', '1');		// Do not check injection attack on GET parameters
//if (! defined('NOSCANPOSTFORINJECTION'))   define('NOSCANPOSTFORINJECTION', '1');		// Do not check injection attack on POST parameters
//if (! defined('NOTOKENRENEWAL'))           define('NOTOKENRENEWAL', '1');				// Do not roll the Anti CSRF token (used if MAIN_SECURITY_CSRF_WITH_TOKEN is on)
//if (! defined('NOSTYLECHECK'))             define('NOSTYLECHECK', '1');				// Do not check style html tag into posted data
//if (! defined('NOREQUIREMENU'))            define('NOREQUIREMENU', '1');				// If there is no need to load and show top and left menu
//if (! defined('NOREQUIREHTML'))            define('NOREQUIREHTML', '1');				// If we don't need to load the html.form.class.php
//if (! defined('NOREQUIREAJAX'))            define('NOREQUIREAJAX', '1');       	  	// Do not load ajax.lib.php library
//if (! defined("NOLOGIN"))                  define("NOLOGIN", '1');					// If this page is public (can be called outside logged session). This include the NOIPCHECK too.
//if (! defined('NOIPCHECK'))                define('NOIPCHECK', '1');					// Do not check IP defined into conf $dolibarr_main_restrict_ip
//if (! defined("MAIN_LANG_DEFAULT"))        define('MAIN_LANG_DEFAULT', 'auto');					// Force lang to a particular value
//if (! defined("MAIN_AUTHENTICATION_MODE")) define('MAIN_AUTHENTICATION_MODE', 'aloginmodule');	// Force authentication handler
//if (! defined("MAIN_SECURITY_FORCECSP"))   define('MAIN_SECURITY_FORCECSP', 'none');	// Disable all Content Security Policies
//if (! defined('CSRFCHECK_WITH_TOKEN'))     define('CSRFCHECK_WITH_TOKEN', '1');		// Force use of CSRF protection with tokens even for GET
//if (! defined('NOBROWSERNOTIF'))     		 define('NOBROWSERNOTIF', '1');				// Disable browser notification
//if (! defined('NOSESSION'))                define('NOSESSION', '1');					// On CLI mode, no need to use web sessions

// Load Dolibarr environment
$res = 0;
// Try main.inc.php into web root known defined into CONTEXT_DOCUMENT_ROOT (not always defined)
if (!$res && !empty($_SERVER["CONTEXT_DOCUMENT_ROOT"])) {
	$res = @include $_SERVER["CONTEXT_DOCUMENT_ROOT"]."/main.inc.php";
}
// Try main.inc.php into web root detected using web root calculated from SCRIPT_FILENAME
$tmp = empty($_SERVER['SCRIPT_FILENAME']) ? '' : $_SERVER['SCRIPT_FILENAME']; $tmp2 = realpath(__FILE__); $i = strlen($tmp) - 1; $j = strlen($tmp2) - 1;
while ($i > 0 && $j > 0 && isset($tmp[$i]) && isset($tmp2[$j]) && $tmp[$i] == $tmp2[$j]) {
	$i--;
	$j--;
}
if (!$res && $i > 0 && file_exists(substr($tmp, 0, ($i + 1))."/main.inc.php")) {
	$res = @include substr($tmp, 0, ($i + 1))."/main.inc.php";
}
if (!$res && $i > 0 && file_exists(dirname(substr($tmp, 0, ($i + 1)))."/main.inc.php")) {
	$res = @include dirname(substr($tmp, 0, ($i + 1)))."/main.inc.php";
}
// Try main.inc.php using relative path
if (!$res && file_exists("../main.inc.php")) {
	$res = @include "../main.inc.php";
}
if (!$res && file_exists("../../main.inc.php")) {
	$res = @include "../../main.inc.php";
}
if (!$res && file_exists("../../../main.inc.php")) {
	$res = @include "../../../main.inc.php";
}
if (!$res) {
	die("Include of main fails");
}

require_once DOL_DOCUMENT_ROOT.'/core/class/html.formcompany.class.php';
require_once DOL_DOCUMENT_ROOT.'/core/lib/date.lib.php';
require_once DOL_DOCUMENT_ROOT.'/core/lib/company.lib.php';

// load mymodule libraries
require_once __DIR__.'/class/myobject.class.php';

// for other modules
//dol_include_once('/othermodule/class/otherobject.class.php');

// Load translation files required by the page
$langs->loadLangs(array("mymodule@mymodule", "other"));

$action     = GETPOST('action', 'aZ09') ? GETPOST('action', 'aZ09') : 'view'; // The action 'create'/'add', 'edit'/'update', 'view', ...
$massaction = GETPOST('massaction', 'alpha'); // The bulk action (combo box choice into lists)
$show_files = GETPOST('show_files', 'int'); // Show files area generated by bulk actions ?
$confirm    = GETPOST('confirm', 'alpha'); // Result of a confirmation
$cancel     = GETPOST('cancel', 'alpha'); // We click on a Cancel button
$toselect   = GETPOST('toselect', 'array'); // Array of ids of elements selected into a list
$contextpage = GETPOST('contextpage', 'aZ') ? GETPOST('contextpage', 'aZ') : str_replace('_', '', basename(dirname(__FILE__)).basename(__FILE__, '.php')); // To manage different context of search
$backtopage = GETPOST('backtopage', 'alpha'); // Go back to a dedicated page
$optioncss  = GETPOST('optioncss', 'aZ'); // Option for the css output (always '' except when 'print')
$mode       = GETPOST('mode', 'aZ'); // The output mode ('list', 'kanban', 'hierarchy', 'calendar', ...)

$id = GETPOST('id', 'int');
$ref = GETPOST('ref', 'alpha');

// Load variable for pagination
$limit = GETPOST('limit', 'int') ? GETPOST('limit', 'int') : $conf->liste_limit;
$sortfield = GETPOST('sortfield', 'aZ09comma');
$sortorder = GETPOST('sortorder', 'aZ09comma');
$page = GETPOSTISSET('pageplusone') ? (GETPOST('pageplusone') - 1) : GETPOST("page", 'int');
if (empty($page) || $page < 0 || GETPOST('button_search', 'alpha') || GETPOST('button_removefilter', 'alpha')) {
	// If $page is not defined, or '' or -1 or if we click on clear filters
	$page = 0;
}
$offset = $limit * $page;
$pageprev = $page - 1;
$pagenext = $page + 1;

// Initialize technical objects
$object = new MyObject($db);
$extrafields = new ExtraFields($db);
$diroutputmassaction = $conf->mymodule->dir_output.'/temp/massgeneration/'.$user->id;
$hookmanager->initHooks(array($contextpage)); 	// Note that conf->hooks_modules contains array of activated contexes

// Fetch optionals attributes and labels
$extrafields->fetch_name_optionals_label($object->table_element);
//$extrafields->fetch_name_optionals_label($object->table_element_line);

$search_array_options = $extrafields->getOptionalsFromPost($object->table_element, '', 'search_');

// Default sort order (if not yet defined by previous GETPOST)
if (!$sortfield) {
	reset($object->fields);					// Reset is required to avoid key() to return null.
	$sortfield = "t.".key($object->fields); // Set here default search field. By default 1st field in definition.
}
if (!$sortorder) {
	$sortorder = "ASC";
}

// Initialize array of search criterias
$search_all = GETPOST('search_all', 'alphanohtml');
$search = array();
foreach ($object->fields as $key => $val) {
	if (GETPOST('search_'.$key, 'alpha') !== '') {
		$search[$key] = GETPOST('search_'.$key, 'alpha');
	}
	if (preg_match('/^(date|timestamp|datetime)/', $val['type'])) {
		$search[$key.'_dtstart'] = dol_mktime(0, 0, 0, GETPOST('search_'.$key.'_dtstartmonth', 'int'), GETPOST('search_'.$key.'_dtstartday', 'int'), GETPOST('search_'.$key.'_dtstartyear', 'int'));
		$search[$key.'_dtend'] = dol_mktime(23, 59, 59, GETPOST('search_'.$key.'_dtendmonth', 'int'), GETPOST('search_'.$key.'_dtendday', 'int'), GETPOST('search_'.$key.'_dtendyear', 'int'));
	}
}

// List of fields to search into when doing a "search in all"
$fieldstosearchall = array();
foreach ($object->fields as $key => $val) {
	if (!empty($val['searchall'])) {
		$fieldstosearchall['t.'.$key] = $val['label'];
	}
}
$parameters = array('fieldstosearchall'=>$fieldstosearchall);
$reshook = $hookmanager->executeHooks('completeFieldsToSearchAll', $parameters, $object, $action); // Note that $action and $object may have been modified by some hooks
if ($reshook > 0) {
	$fieldstosearchall = $hookmanager->resArray['fieldstosearchall'];
} elseif ($reshook == 0) {
	$fieldstosearchall = array_merge($fieldstosearchall, $hookmanager->resArray['fieldstosearchall']);
}

// Definition of array of fields for columns
$arrayfields = array();
foreach ($object->fields as $key => $val) {
	// If $val['visible']==0, then we never show the field
	if (!empty($val['visible'])) {
		$visible = (int) dol_eval($val['visible'], 1);
		$arrayfields['t.'.$key] = array(
			'label'=>$val['label'],
			'checked'=>(($visible < 0) ? 0 : 1),
			'enabled'=>(abs($visible) != 3 && dol_eval($val['enabled'], 1)),
			'position'=>$val['position'],
			'help'=> isset($val['help']) ? $val['help'] : ''
		);
	}
}
// Extra fields
include DOL_DOCUMENT_ROOT.'/core/tpl/extrafields_list_array_fields.tpl.php';

$object->fields = dol_sort_array($object->fields, 'position');
//$arrayfields['anotherfield'] = array('type'=>'integer', 'label'=>'AnotherField', 'checked'=>1, 'enabled'=>1, 'position'=>90, 'csslist'=>'right');
$arrayfields = dol_sort_array($arrayfields, 'position');

// There is several ways to check permission.
// Set $enablepermissioncheck to 1 to enable a minimum low level of checks
$enablepermissioncheck = 0;
if ($enablepermissioncheck) {
	$permissiontoread = $user->hasRight('mymodule', 'myobject', 'read');
	$permissiontoadd = $user->hasRight('mymodule', 'myobject', 'write');
	$permissiontodelete = $user->hasRight('mymodule', 'myobject', 'delete');
} else {
	$permissiontoread = 1;
	$permissiontoadd = 1;
	$permissiontodelete = 1;
}

// Security check (enable the most restrictive one)
if ($user->socid > 0) accessforbidden();
//if ($user->socid > 0) accessforbidden();
//$socid = 0; if ($user->socid > 0) $socid = $user->socid;
//$isdraft = (($object->status == $object::STATUS_DRAFT) ? 1 : 0);
//restrictedArea($user, $object->module, 0, $object->table_element, $object->element, 'fk_soc', 'rowid', $isdraft);
if (!isModEnabled("mymodule")) {
	accessforbidden('Module mymodule not enabled');
}
if (!$permissiontoread) accessforbidden();


/*
 * Actions
 */

if (GETPOST('cancel', 'alpha')) {
	$action = 'list';
	$massaction = '';
}
if (!GETPOST('confirmmassaction', 'alpha') && $massaction != 'presend' && $massaction != 'confirm_presend') {
	$massaction = '';
}

$parameters = array();
$reshook = $hookmanager->executeHooks('doActions', $parameters, $object, $action); // Note that $action and $object may have been modified by some hooks
if ($reshook < 0) {
	setEventMessages($hookmanager->error, $hookmanager->errors, 'errors');
}

if (empty($reshook)) {
	// Selection of new fields
	include DOL_DOCUMENT_ROOT.'/core/actions_changeselectedfields.inc.php';

	// Purge search criteria
	if (GETPOST('button_removefilter_x', 'alpha') || GETPOST('button_removefilter.x', 'alpha') || GETPOST('button_removefilter', 'alpha')) { // All tests are required to be compatible with all browsers
		foreach ($object->fields as $key => $val) {
			$search[$key] = '';
			if (preg_match('/^(date|timestamp|datetime)/', $val['type'])) {
				$search[$key.'_dtstart'] = '';
				$search[$key.'_dtend'] = '';
			}
		}
		$toselect = array();
		$search_array_options = array();
	}
	if (GETPOST('button_removefilter_x', 'alpha') || GETPOST('button_removefilter.x', 'alpha') || GETPOST('button_removefilter', 'alpha')
		|| GETPOST('button_search_x', 'alpha') || GETPOST('button_search.x', 'alpha') || GETPOST('button_search', 'alpha')) {
		$massaction = ''; // Protection to avoid mass action if we force a new search during a mass action confirmation
	}

	// Mass actions
	$objectclass = 'MyObject';
	$objectlabel = 'MyObject';
	$uploaddir = $conf->mymodule->dir_output;
	include DOL_DOCUMENT_ROOT.'/core/actions_massactions.inc.php';

	// You can add more action here
	// if ($action == 'xxx' && $permissiontoxxx) ...
}



/*
 * View
 */

$form = new Form($db);

$now = dol_now();

//$help_url = "EN:Module_MyObject|FR:Module_MyObject_FR|ES:Módulo_MyObject";
$help_url = '';
$title = $langs->trans("MyObjects");
$morejs = array();
$morecss = array();


// Build and execute select
// --------------------------------------------------------------------
$sql = 'SELECT ';
$sql .= $object->getFieldList('t');
// Add fields from extrafields
if (!empty($extrafields->attributes[$object->table_element]['label'])) {
	foreach ($extrafields->attributes[$object->table_element]['label'] as $key => $val) {
		$sql .= ($extrafields->attributes[$object->table_element]['type'][$key] != 'separate' ? ", ef.".$key." as options_".$key : '');
	}
}
// Add fields from hooks
$parameters = array();
$reshook = $hookmanager->executeHooks('printFieldListSelect', $parameters, $object, $action); // Note that $action and $object may have been modified by hook
$sql .= preg_replace('/^,/', '', $hookmanager->resPrint);
$sql = preg_replace('/,\s*$/', '', $sql);
//$sql .= ", COUNT(rc.rowid) as anotherfield";

$sqlfields = $sql; // $sql fields to remove for count total

$sql .= " FROM ".MAIN_DB_PREFIX.$object->table_element." as t";
//$sql .= " LEFT JOIN ".MAIN_DB_PREFIX."anothertable as rc ON rc.parent = t.rowid";
if (isset($extrafields->attributes[$object->table_element]['label']) && is_array($extrafields->attributes[$object->table_element]['label']) && count($extrafields->attributes[$object->table_element]['label'])) {
	$sql .= " LEFT JOIN ".MAIN_DB_PREFIX.$object->table_element."_extrafields as ef on (t.rowid = ef.fk_object)";
}
// Add table from hooks
$parameters = array();
$reshook = $hookmanager->executeHooks('printFieldListFrom', $parameters, $object); // Note that $action and $object may have been modified by hook
$sql .= $hookmanager->resPrint;
if ($object->ismultientitymanaged == 1) {
	$sql .= " WHERE t.entity IN (".getEntity($object->element).")";
} else {
	$sql .= " WHERE 1 = 1";
}
foreach ($search as $key => $val) {
	if (array_key_exists($key, $object->fields)) {
		if ($key == 'status' && $search[$key] == -1) {
			continue;
		}
		$mode_search = (($object->isInt($object->fields[$key]) || $object->isFloat($object->fields[$key])) ? 1 : 0);
		if ((strpos($object->fields[$key]['type'], 'integer:') === 0) || (strpos($object->fields[$key]['type'], 'sellist:') === 0) || !empty($object->fields[$key]['arrayofkeyval'])) {
			if ($search[$key] == '-1' || ($search[$key] === '0' && (empty($object->fields[$key]['arrayofkeyval']) || !array_key_exists('0', $object->fields[$key]['arrayofkeyval'])))) {
				$search[$key] = '';
			}
			$mode_search = 2;
		}
		if ($search[$key] != '') {
			$sql .= natural_search("t.".$db->escape($key), $search[$key], (($key == 'status') ? 2 : $mode_search));
		}
	} else {
		if (preg_match('/(_dtstart|_dtend)$/', $key) && $search[$key] != '') {
			$columnName = preg_replace('/(_dtstart|_dtend)$/', '', $key);
			if (preg_match('/^(date|timestamp|datetime)/', $object->fields[$columnName]['type'])) {
				if (preg_match('/_dtstart$/', $key)) {
					$sql .= " AND t.".$db->escape($columnName)." >= '".$db->idate($search[$key])."'";
				}
				if (preg_match('/_dtend$/', $key)) {
					$sql .= " AND t.".$db->escape($columnName)." <= '".$db->idate($search[$key])."'";
				}
			}
		}
	}
}
if ($search_all) {
	$sql .= natural_search(array_keys($fieldstosearchall), $search_all);
}
//$sql.= dolSqlDateFilter("t.field", $search_xxxday, $search_xxxmonth, $search_xxxyear);
// Add where from extra fields
include DOL_DOCUMENT_ROOT.'/core/tpl/extrafields_list_search_sql.tpl.php';
// Add where from hooks
$parameters = array();
$reshook = $hookmanager->executeHooks('printFieldListWhere', $parameters, $object, $action); // Note that $action and $object may have been modified by hook
$sql .= $hookmanager->resPrint;

/* If a group by is required
$sql .= " GROUP BY ";
foreach($object->fields as $key => $val) {
	$sql .= "t.".$db->escape($key).", ";
}
// Add fields from extrafields
if (!empty($extrafields->attributes[$object->table_element]['label'])) {
	foreach ($extrafields->attributes[$object->table_element]['label'] as $key => $val) {
		$sql .= ($extrafields->attributes[$object->table_element]['type'][$key] != 'separate' ? "ef.".$key.', ' : '');
	}
}
// Add where from hooks
$parameters = array();
$reshook = $hookmanager->executeHooks('printFieldListGroupBy', $parameters, $object);    // Note that $action and $object may have been modified by hook
$sql .= $hookmanager->resPrint;
$sql = preg_replace('/,\s*$/', '', $sql);
*/

// Add HAVING from hooks
/*
$parameters = array();
$reshook = $hookmanager->executeHooks('printFieldListHaving', $parameters, $object); // Note that $action and $object may have been modified by hook
$sql .= empty($hookmanager->resPrint) ? "" : " HAVING 1=1 ".$hookmanager->resPrint;
*/

// Count total nb of records
$nbtotalofrecords = '';
if (empty($conf->global->MAIN_DISABLE_FULL_SCANLIST)) {
	/* The fast and low memory method to get and count full list converts the sql into a sql count */
	$sqlforcount = preg_replace('/^'.preg_quote($sqlfields, '/').'/', 'SELECT COUNT(*) as nbtotalofrecords', $sql);
	$sqlforcount = preg_replace('/GROUP BY .*$/', '', $sqlforcount);
	$resql = $db->query($sqlforcount);
	if ($resql) {
		$objforcount = $db->fetch_object($resql);
		$nbtotalofrecords = $objforcount->nbtotalofrecords;
	} else {
		dol_print_error($db);
	}

	if (($page * $limit) > $nbtotalofrecords) {	// if total resultset is smaller then paging size (filtering), goto and load page 0
		$page = 0;
		$offset = 0;
	}
	$db->free($resql);
}

// Complete request and execute it with limit
$sql .= $db->order($sortfield, $sortorder);
if ($limit) {
	$sql .= $db->plimit($limit + 1, $offset);
}

$resql = $db->query($sql);
if (!$resql) {
	dol_print_error($db);
	exit;
}

$num = $db->num_rows($resql);


// Direct jump if only one record found
if ($num == 1 && !empty($conf->global->MAIN_SEARCH_DIRECT_OPEN_IF_ONLY_ONE) && $search_all && !$page) {
	$obj = $db->fetch_object($resql);
	$id = $obj->rowid;
	header("Location: ".dol_buildpath('/mymodule/myobject_card.php', 1).'?id='.$id);
	exit;
}


// Output page
// --------------------------------------------------------------------

llxHeader('', $title, $help_url, '', 0, 0, $morejs, $morecss, '', 'bodyforlist');

// Example : Adding jquery code
// print '<script type="text/javascript">
// jQuery(document).ready(function() {
// 	function init_myfunc()
// 	{
// 		jQuery("#myid").removeAttr(\'disabled\');
// 		jQuery("#myid").attr(\'disabled\',\'disabled\');
// 	}
// 	init_myfunc();
// 	jQuery("#mybutton").click(function() {
// 		init_myfunc();
// 	});
// });
// </script>';

$arrayofselected = is_array($toselect) ? $toselect : array();

$param = '';
if (!empty($mode)) {
	$param .= '&mode='.urlencode($mode);
}
if (!empty($contextpage) && $contextpage != $_SERVER["PHP_SELF"]) {
	$param .= '&contextpage='.urlencode($contextpage);
}
if ($limit > 0 && $limit != $conf->liste_limit) {
	$param .= '&limit='.urlencode($limit);
}
foreach ($search as $key => $val) {
	if (is_array($search[$key])) {
		foreach ($search[$key] as $skey) {
			if ($skey != '') {
				$param .= '&search_'.$key.'[]='.urlencode($skey);
			}
		}
	} elseif (preg_match('/(_dtstart|_dtend)$/', $key) && !empty($val)) {
		$param .= '&search_'.$key.'month='.((int) GETPOST('search_'.$key.'month', 'int'));
		$param .= '&search_'.$key.'day='.((int) GETPOST('search_'.$key.'day', 'int'));
		$param .= '&search_'.$key.'year='.((int) GETPOST('search_'.$key.'year', 'int'));
	} elseif ($search[$key] != '') {
		$param .= '&search_'.$key.'='.urlencode($search[$key]);
	}
}
if ($optioncss != '') {
	$param .= '&optioncss='.urlencode($optioncss);
}
// Add $param from extra fields
include DOL_DOCUMENT_ROOT.'/core/tpl/extrafields_list_search_param.tpl.php';
// Add $param from hooks
$parameters = array();
$reshook = $hookmanager->executeHooks('printFieldListSearchParam', $parameters, $object); // Note that $action and $object may have been modified by hook
$param .= $hookmanager->resPrint;

// List of mass actions available
$arrayofmassactions = array(
	//'validate'=>img_picto('', 'check', 'class="pictofixedwidth"').$langs->trans("Validate"),
	//'generate_doc'=>img_picto('', 'pdf', 'class="pictofixedwidth"').$langs->trans("ReGeneratePDF"),
	//'builddoc'=>img_picto('', 'pdf', 'class="pictofixedwidth"').$langs->trans("PDFMerge"),
	//'presend'=>img_picto('', 'email', 'class="pictofixedwidth"').$langs->trans("SendByMail"),
);
if (!empty($permissiontodelete)) {
	$arrayofmassactions['predelete'] = img_picto('', 'delete', 'class="pictofixedwidth"').$langs->trans("Delete");
}
if (GETPOST('nomassaction', 'int') || in_array($massaction, array('presend', 'predelete'))) {
	$arrayofmassactions = array();
}
$massactionbutton = $form->selectMassAction('', $arrayofmassactions);

print '<form method="POST" id="searchFormList" action="'.$_SERVER["PHP_SELF"].'">'."\n";
if ($optioncss != '') {
	print '<input type="hidden" name="optioncss" value="'.$optioncss.'">';
}
print '<input type="hidden" name="token" value="'.newToken().'">';
print '<input type="hidden" name="formfilteraction" id="formfilteraction" value="list">';
print '<input type="hidden" name="action" value="list">';
print '<input type="hidden" name="sortfield" value="'.$sortfield.'">';
print '<input type="hidden" name="sortorder" value="'.$sortorder.'">';
print '<input type="hidden" name="page" value="'.$page.'">';
print '<input type="hidden" name="contextpage" value="'.$contextpage.'">';
print '<input type="hidden" name="page_y" value="">';
print '<input type="hidden" name="mode" value="'.$mode.'">';


$newcardbutton = '';
$newcardbutton .= dolGetButtonTitle($langs->trans('ViewList'), '', 'fa fa-bars imgforviewmode', $_SERVER["PHP_SELF"].'?mode=common'.preg_replace('/(&|\?)*mode=[^&]+/', '', $param), '', ((empty($mode) || $mode == 'common') ? 2 : 1), array('morecss'=>'reposition'));
$newcardbutton .= dolGetButtonTitle($langs->trans('ViewKanban'), '', 'fa fa-th-list imgforviewmode', $_SERVER["PHP_SELF"].'?mode=kanban'.preg_replace('/(&|\?)*mode=[^&]+/', '', $param), '', ($mode == 'kanban' ? 2 : 1), array('morecss'=>'reposition'));
$newcardbutton .= dolGetButtonTitleSeparator();
$newcardbutton .= dolGetButtonTitle($langs->trans('New'), '', 'fa fa-plus-circle', dol_buildpath('/mymodule/myobject_card.php', 1).'?action=create&backtopage='.urlencode($_SERVER['PHP_SELF']), '', $permissiontoadd);

print_barre_liste($title, $page, $_SERVER["PHP_SELF"], $param, $sortfield, $sortorder, $massactionbutton, $num, $nbtotalofrecords, 'object_'.$object->picto, 0, $newcardbutton, '', $limit, 0, 0, 1);

// Add code for pre mass action (confirmation or email presend form)
$topicmail = "SendMyObjectRef";
$modelmail = "myobject";
$objecttmp = new MyObject($db);
$trackid = 'xxxx'.$object->id;
include DOL_DOCUMENT_ROOT.'/core/tpl/massactions_pre.tpl.php';

if ($search_all) {
	$setupstring = '';
	foreach ($fieldstosearchall as $key => $val) {
		$fieldstosearchall[$key] = $langs->trans($val);
		$setupstring .= $key."=".$val.";";
	}
	print '<!-- Search done like if MYOBJECT_QUICKSEARCH_ON_FIELDS = '.$setupstring.' -->'."\n";
	print '<div class="divsearchfieldfilter">'.$langs->trans("FilterOnInto", $search_all).join(', ', $fieldstosearchall).'</div>'."\n";
}

$moreforfilter = '';
/*$moreforfilter.='<div class="divsearchfield">';
$moreforfilter.= $langs->trans('MyFilter') . ': <input type="text" name="search_myfield" value="'.dol_escape_htmltag($search_myfield).'">';
$moreforfilter.= '</div>';*/

$parameters = array();
$reshook = $hookmanager->executeHooks('printFieldPreListTitle', $parameters, $object, $action); // Note that $action and $object may have been modified by hook
if (empty($reshook)) {
	$moreforfilter .= $hookmanager->resPrint;
} else {
	$moreforfilter = $hookmanager->resPrint;
}

if (!empty($moreforfilter)) {
	print '<div class="liste_titre liste_titre_bydiv centpercent">';
	print $moreforfilter;
	$parameters = array('type'=>$type);
	$reshook = $hookmanager->executeHooks('printFieldPreListTitle', $parameters, $object, $action); // Note that $action and $object may have been modified by hook
	print $hookmanager->resPrint;
	print '</div>';
}

$varpage = empty($contextpage) ? $_SERVER["PHP_SELF"] : $contextpage;
$selectedfields = $form->multiSelectArrayWithCheckbox('selectedfields', $arrayfields, $varpage, getDolGlobalString('MAIN_CHECKBOX_LEFT_COLUMN', '')); // This also change content of $arrayfields
$selectedfields .= (count($arrayofmassactions) ? $form->showCheckAddButtons('checkforselect', 1) : '');

print '<div class="div-table-responsive">'; // You can use div-table-responsive-no-min if you dont need reserved height for your table
print '<table class="tagtable nobottomiftotal liste'.($moreforfilter ? " listwithfilterbefore" : "").'">'."\n";

// Fields title search
// --------------------------------------------------------------------
print '<tr class="liste_titre_filter">';
// Action column
if (getDolGlobalString('MAIN_CHECKBOX_LEFT_COLUMN')) {
	print '<td class="liste_titre maxwidthsearch center">';
	$searchpicto = $form->showFilterButtons('left');
	print $searchpicto;
	print '</td>';
}
foreach ($object->fields as $key => $val) {
	$searchkey = empty($search[$key]) ? '' : $search[$key];
	$cssforfield = (empty($val['csslist']) ? (empty($val['css']) ? '' : $val['css']) : $val['csslist']);
	if ($key == 'status') {
		$cssforfield .= ($cssforfield ? ' ' : '').'center';
	} elseif (in_array($val['type'], array('date', 'datetime', 'timestamp'))) {
		$cssforfield .= ($cssforfield ? ' ' : '').'center';
	} elseif (in_array($val['type'], array('timestamp'))) {
		$cssforfield .= ($cssforfield ? ' ' : '').'nowrap';
	} elseif (in_array($val['type'], array('double(24,8)', 'double(6,3)', 'integer', 'real', 'price')) && $key != 'rowid' && $val['label'] != 'TechnicalID' && empty($val['arrayofkeyval'])) {
		$cssforfield .= ($cssforfield ? ' ' : '').'right';
	}
	if (!empty($arrayfields['t.'.$key]['checked'])) {
		print '<td class="liste_titre'.($cssforfield ? ' '.$cssforfield : '').($key == 'status' ? ' parentonrightofpage' : '').'">';
		if (!empty($val['arrayofkeyval']) && is_array($val['arrayofkeyval'])) {
			print $form->selectarray('search_'.$key, $val['arrayofkeyval'], (isset($search[$key]) ? $search[$key] : ''), $val['notnull'], 0, 0, '', 1, 0, 0, '', 'maxwidth100'.($key == 'status' ? ' search_status width100 onrightofpage' : ''), 1);
		} elseif ((strpos($val['type'], 'integer:') === 0) || (strpos($val['type'], 'sellist:') === 0)) {
			print $object->showInputField($val, $key, (isset($search[$key]) ? $search[$key] : ''), '', '', 'search_', $cssforfield.' maxwidth250', 1);
		} elseif (preg_match('/^(date|timestamp|datetime)/', $val['type'])) {
			print '<div class="nowrap">';
			print $form->selectDate($search[$key.'_dtstart'] ? $search[$key.'_dtstart'] : '', "search_".$key."_dtstart", 0, 0, 1, '', 1, 0, 0, '', '', '', '', 1, '', $langs->trans('From'));
			print '</div>';
			print '<div class="nowrap">';
			print $form->selectDate($search[$key.'_dtend'] ? $search[$key.'_dtend'] : '', "search_".$key."_dtend", 0, 0, 1, '', 1, 0, 0, '', '', '', '', 1, '', $langs->trans('to'));
			print '</div>';
		} elseif ($key == 'lang') {
			require_once DOL_DOCUMENT_ROOT.'/core/class/html.formadmin.class.php';
			$formadmin = new FormAdmin($db);
			print $formadmin->select_language($search[$key], 'search_lang', 0, null, 1, 0, 0, 'minwidth150 maxwidth200', 2);
		} else {
			print '<input type="text" class="flat maxwidth75" name="search_'.$key.'" value="'.dol_escape_htmltag(isset($search[$key]) ? $search[$key] : '').'">';
		}
		print '</td>';
	}
}
// Extra fields
include DOL_DOCUMENT_ROOT.'/core/tpl/extrafields_list_search_input.tpl.php';

// Fields from hook
$parameters = array('arrayfields'=>$arrayfields);
$reshook = $hookmanager->executeHooks('printFieldListOption', $parameters, $object, $action); // Note that $action and $object may have been modified by hook
print $hookmanager->resPrint;
/*if (!empty($arrayfields['anotherfield']['checked'])) {
	print '<td class="liste_titre"></td>';
}*/
// Action column
if (!getDolGlobalString('MAIN_CHECKBOX_LEFT_COLUMN')) {
	print '<td class="liste_titre center maxwidthsearch">';
	$searchpicto = $form->showFilterButtons();
	print $searchpicto;
	print '</td>';
}
print '</tr>'."\n";

$totalarray = array();
$totalarray['nbfield'] = 0;

// Fields title label
// --------------------------------------------------------------------
print '<tr class="liste_titre">';
if (getDolGlobalString('MAIN_CHECKBOX_LEFT_COLUMN')) {
	print getTitleFieldOfList(($mode != 'kanban' ? $selectedfields : ''), 0, $_SERVER["PHP_SELF"], '', '', '', '', $sortfield, $sortorder, 'center maxwidthsearch ')."\n";
<<<<<<< HEAD
	$totalarray['nbfield']++;	// For the column action
=======
	$totalarray['nbfield']++;
>>>>>>> a2d35f21
}
foreach ($object->fields as $key => $val) {
	$cssforfield = (empty($val['csslist']) ? (empty($val['css']) ? '' : $val['css']) : $val['csslist']);
	if ($key == 'status') {
		$cssforfield .= ($cssforfield ? ' ' : '').'center';
	} elseif (in_array($val['type'], array('date', 'datetime', 'timestamp'))) {
		$cssforfield .= ($cssforfield ? ' ' : '').'center';
	} elseif (in_array($val['type'], array('timestamp'))) {
		$cssforfield .= ($cssforfield ? ' ' : '').'nowrap';
	} elseif (in_array($val['type'], array('double(24,8)', 'double(6,3)', 'integer', 'real', 'price')) && $key != 'rowid' && $val['label'] != 'TechnicalID' && empty($val['arrayofkeyval'])) {
		$cssforfield .= ($cssforfield ? ' ' : '').'right';
	}
	$cssforfield = preg_replace('/small\s*/', '', $cssforfield);	// the 'small' css must not be used for the title label
	if (!empty($arrayfields['t.'.$key]['checked'])) {
		print getTitleFieldOfList($arrayfields['t.'.$key]['label'], 0, $_SERVER['PHP_SELF'], 't.'.$key, '', $param, ($cssforfield ? 'class="'.$cssforfield.'"' : ''), $sortfield, $sortorder, ($cssforfield ? $cssforfield.' ' : ''), 0, (empty($val['helplist']) ? '' : $val['helplist']))."\n";
		$totalarray['nbfield']++;
	}
}
// Extra fields
include DOL_DOCUMENT_ROOT.'/core/tpl/extrafields_list_search_title.tpl.php';
// Hook fields
$parameters = array('arrayfields'=>$arrayfields, 'param'=>$param, 'sortfield'=>$sortfield, 'sortorder'=>$sortorder, 'totalarray'=>&$totalarray);
$reshook = $hookmanager->executeHooks('printFieldListTitle', $parameters, $object, $action); // Note that $action and $object may have been modified by hook
print $hookmanager->resPrint;
/*if (!empty($arrayfields['anotherfield']['checked'])) {
	print '<th class="liste_titre right">'.$langs->trans("AnotherField").'</th>';
	$totalarray['nbfield']++;
}*/
// Action column
if (!getDolGlobalString('MAIN_CHECKBOX_LEFT_COLUMN')) {
	print getTitleFieldOfList(($mode != 'kanban' ? $selectedfields : ''), 0, $_SERVER["PHP_SELF"], '', '', '', '', $sortfield, $sortorder, 'center maxwidthsearch ')."\n";
<<<<<<< HEAD
	$totalarray['nbfield']++;	// For the column action
=======
	$totalarray['nbfield']++;
>>>>>>> a2d35f21
}
print '</tr>'."\n";

$totalarray = array();
$totalarray['nbfield'] = 0;

// Detect if we need a fetch on each output line
$needToFetchEachLine = 0;
if (isset($extrafields->attributes[$object->table_element]['computed']) && is_array($extrafields->attributes[$object->table_element]['computed']) && count($extrafields->attributes[$object->table_element]['computed']) > 0) {
	foreach ($extrafields->attributes[$object->table_element]['computed'] as $key => $val) {
		if ($val && preg_match('/\$object/', $val)) {
			$needToFetchEachLine++; // There is at least one compute field that use $object
		}
	}
}


// Loop on record
// --------------------------------------------------------------------
$i = 0;
$savnbfield = $totalarray['nbfield'];
$totalarray = array();
$totalarray['nbfield'] = 0;
$imaxinloop = ($limit ? min($num, $limit) : $num);
while ($i < $imaxinloop) {
	$obj = $db->fetch_object($resql);
	if (empty($obj)) {
		break; // Should not happen
	}

	// Store properties in $object
	$object->setVarsFromFetchObj($obj);

	if ($mode == 'kanban') {
		if ($i == 0) {
			print '<tr><td colspan="'.$savnbfield.'">';
			print '<div class="box-flex-container kanban">';
		}
		// Output Kanban
		print $object->getKanbanView('');
		if ($i == ($imaxinloop - 1)) {
			print '</div>';
			print '</td></tr>';
		}
	} else {
		// Show here line of result
		$j = 0;
		print '<tr data-rowid="'.$object->id.'" class="oddeven">';
		// Action column
		if (getDolGlobalString('MAIN_CHECKBOX_LEFT_COLUMN')) {
			print '<td class="nowrap center">';
			if ($massactionbutton || $massaction) { // If we are in select mode (massactionbutton defined) or if we have already selected and sent an action ($massaction) defined
				$selected = 0;
				if (in_array($object->id, $arrayofselected)) {
					$selected = 1;
				}
				print '<input id="cb'.$object->id.'" class="flat checkforselect" type="checkbox" name="toselect[]" value="'.$object->id.'"'.($selected ? ' checked="checked"' : '').'>';
			}
			print '</td>';
			if (!$i) {
				$totalarray['nbfield']++;
			}
		}
		foreach ($object->fields as $key => $val) {
			$cssforfield = (empty($val['csslist']) ? (empty($val['css']) ? '' : $val['css']) : $val['csslist']);
			if (in_array($val['type'], array('date', 'datetime', 'timestamp'))) {
				$cssforfield .= ($cssforfield ? ' ' : '').'center';
			} elseif ($key == 'status') {
				$cssforfield .= ($cssforfield ? ' ' : '').'center';
			}

			if (in_array($val['type'], array('timestamp'))) {
				$cssforfield .= ($cssforfield ? ' ' : '').'nowrap';
			} elseif ($key == 'ref') {
				$cssforfield .= ($cssforfield ? ' ' : '').'nowrap';
			}

			if (in_array($val['type'], array('double(24,8)', 'double(6,3)', 'integer', 'real', 'price')) && !in_array($key, array('rowid', 'status')) && empty($val['arrayofkeyval'])) {
				$cssforfield .= ($cssforfield ? ' ' : '').'right';
			}
			//if (in_array($key, array('fk_soc', 'fk_user', 'fk_warehouse'))) $cssforfield = 'tdoverflowmax100';

			if (!empty($arrayfields['t.'.$key]['checked'])) {
				print '<td'.($cssforfield ? ' class="'.$cssforfield.(preg_match('/tdoverflow/', $cssforfield) ? ' classfortooltip' : '').'"' : '');
				if (preg_match('/tdoverflow/', $cssforfield)) {
					print ' title="'.dol_escape_htmltag($object->$key).'"';
				}
				print '>';
				if ($key == 'status') {
					print $object->getLibStatut(5);
				} elseif ($key == 'rowid') {
					print $object->showOutputField($val, $key, $object->id, '');
				} else {
					print $object->showOutputField($val, $key, $object->$key, '');
				}
				print '</td>';
				if (!$i) {
					$totalarray['nbfield']++;
				}
				if (!empty($val['isameasure']) && $val['isameasure'] == 1) {
					if (!$i) {
						$totalarray['pos'][$totalarray['nbfield']] = 't.'.$key;
					}
					if (!isset($totalarray['val'])) {
						$totalarray['val'] = array();
					}
					if (!isset($totalarray['val']['t.'.$key])) {
						$totalarray['val']['t.'.$key] = 0;
					}
					$totalarray['val']['t.'.$key] += $object->$key;
				}
			}
		}
		// Extra fields
		include DOL_DOCUMENT_ROOT.'/core/tpl/extrafields_list_print_fields.tpl.php';
		// Fields from hook
		$parameters = array('arrayfields'=>$arrayfields, 'object'=>$object, 'obj'=>$obj, 'i'=>$i, 'totalarray'=>&$totalarray);
		$reshook = $hookmanager->executeHooks('printFieldListValue', $parameters, $object); // Note that $action and $object may have been modified by hook
		print $hookmanager->resPrint;
		/*if (!empty($arrayfields['anotherfield']['checked'])) {
			print '<td class="right">'.$obj->anotherfield.'</td>';
		}*/
		// Action column
		if (!getDolGlobalString('MAIN_CHECKBOX_LEFT_COLUMN')) {
			print '<td class="nowrap center">';
			if ($massactionbutton || $massaction) { // If we are in select mode (massactionbutton defined) or if we have already selected and sent an action ($massaction) defined
				$selected = 0;
				if (in_array($object->id, $arrayofselected)) {
					$selected = 1;
				}
				print '<input id="cb'.$object->id.'" class="flat checkforselect" type="checkbox" name="toselect[]" value="'.$object->id.'"'.($selected ? ' checked="checked"' : '').'>';
			}
			print '</td>';
			if (!$i) {
				$totalarray['nbfield']++;
			}
		}

		print '</tr>'."\n";
	}

	$i++;
}

// Show total line
include DOL_DOCUMENT_ROOT.'/core/tpl/list_print_total.tpl.php';

// If no record found
if ($num == 0) {
	$colspan = 1;
	foreach ($arrayfields as $key => $val) {
		if (!empty($val['checked'])) {
			$colspan++;
		}
	}
	print '<tr><td colspan="'.$colspan.'"><span class="opacitymedium">'.$langs->trans("NoRecordFound").'</span></td></tr>';
}


$db->free($resql);

$parameters = array('arrayfields'=>$arrayfields, 'sql'=>$sql);
$reshook = $hookmanager->executeHooks('printFieldListFooter', $parameters, $object, $action); // Note that $action and $object may have been modified by hook
print $hookmanager->resPrint;

print '</table>'."\n";
print '</div>'."\n";

print '</form>'."\n";

if (in_array('builddoc', $arrayofmassactions) && ($nbtotalofrecords === '' || $nbtotalofrecords)) {
	$hidegeneratedfilelistifempty = 1;
	if ($massaction == 'builddoc' || $action == 'remove_file' || $show_files) {
		$hidegeneratedfilelistifempty = 0;
	}

	require_once DOL_DOCUMENT_ROOT.'/core/class/html.formfile.class.php';
	$formfile = new FormFile($db);

	// Show list of available documents
	$urlsource = $_SERVER['PHP_SELF'].'?sortfield='.$sortfield.'&sortorder='.$sortorder;
	$urlsource .= str_replace('&amp;', '&', $param);

	$filedir = $diroutputmassaction;
	$genallowed = $permissiontoread;
	$delallowed = $permissiontoadd;

	print $formfile->showdocuments('massfilesarea_mymodule', '', $filedir, $urlsource, 0, $delallowed, '', 1, 1, 0, 48, 1, $param, $title, '', '', '', null, $hidegeneratedfilelistifempty);
}

// End of page
llxFooter();
$db->close();<|MERGE_RESOLUTION|>--- conflicted
+++ resolved
@@ -632,11 +632,7 @@
 print '<tr class="liste_titre">';
 if (getDolGlobalString('MAIN_CHECKBOX_LEFT_COLUMN')) {
 	print getTitleFieldOfList(($mode != 'kanban' ? $selectedfields : ''), 0, $_SERVER["PHP_SELF"], '', '', '', '', $sortfield, $sortorder, 'center maxwidthsearch ')."\n";
-<<<<<<< HEAD
-	$totalarray['nbfield']++;	// For the column action
-=======
 	$totalarray['nbfield']++;
->>>>>>> a2d35f21
 }
 foreach ($object->fields as $key => $val) {
 	$cssforfield = (empty($val['csslist']) ? (empty($val['css']) ? '' : $val['css']) : $val['csslist']);
@@ -668,11 +664,7 @@
 // Action column
 if (!getDolGlobalString('MAIN_CHECKBOX_LEFT_COLUMN')) {
 	print getTitleFieldOfList(($mode != 'kanban' ? $selectedfields : ''), 0, $_SERVER["PHP_SELF"], '', '', '', '', $sortfield, $sortorder, 'center maxwidthsearch ')."\n";
-<<<<<<< HEAD
-	$totalarray['nbfield']++;	// For the column action
-=======
 	$totalarray['nbfield']++;
->>>>>>> a2d35f21
 }
 print '</tr>'."\n";
 
