<?php
/* Copyright (C) 2007-2017 Laurent Destailleur  <eldy@users.sourceforge.net>
 * Copyright (C) ---Put here your own copyright and developer email---
 *
 * This program is free software; you can redistribute it and/or modify
 * it under the terms of the GNU General Public License as published by
 * the Free Software Foundation; either version 3 of the License, or
 * (at your option) any later version.
 *
 * This program is distributed in the hope that it will be useful,
 * but WITHOUT ANY WARRANTY; without even the implied warranty of
 * MERCHANTABILITY or FITNESS FOR A PARTICULAR PURPOSE.  See the
 * GNU General Public License for more details.
 *
 * You should have received a copy of the GNU General Public License
 * along with this program. If not, see <https://www.gnu.org/licenses/>.
 */

/**
 *   	\file       htdocs/modulebuilder/template/myobject_list.php
 *		\ingroup    mymodule
 *		\brief      List page for myobject
 */


// General defined Options
//if (! defined('CSRFCHECK_WITH_TOKEN'))     define('CSRFCHECK_WITH_TOKEN', '1');					// Force use of CSRF protection with tokens even for GET
//if (! defined('MAIN_AUTHENTICATION_MODE')) define('MAIN_AUTHENTICATION_MODE', 'aloginmodule');	// Force authentication handler
//if (! defined('MAIN_LANG_DEFAULT'))        define('MAIN_LANG_DEFAULT', 'auto');					// Force LANG (language) to a particular value
//if (! defined('MAIN_SECURITY_FORCECSP'))   define('MAIN_SECURITY_FORCECSP', 'none');				// Disable all Content Security Policies
//if (! defined('NOBROWSERNOTIF'))     		 define('NOBROWSERNOTIF', '1');					// Disable browser notification
//if (! defined('NOIPCHECK'))                define('NOIPCHECK', '1');						// Do not check IP defined into conf $dolibarr_main_restrict_ip
//if (! defined('NOLOGIN'))                  define('NOLOGIN', '1');						// Do not use login - if this page is public (can be called outside logged session). This includes the NOIPCHECK too.
//if (! defined('NOREQUIREAJAX'))            define('NOREQUIREAJAX', '1');       	  		// Do not load ajax.lib.php library
//if (! defined('NOREQUIREDB'))              define('NOREQUIREDB', '1');					// Do not create database handler $db
//if (! defined('NOREQUIREHTML'))            define('NOREQUIREHTML', '1');					// Do not load html.form.class.php
//if (! defined('NOREQUIREMENU'))            define('NOREQUIREMENU', '1');					// Do not load and show top and left menu
//if (! defined('NOREQUIRESOC'))             define('NOREQUIRESOC', '1');					// Do not load object $mysoc
//if (! defined('NOREQUIRETRAN'))            define('NOREQUIRETRAN', '1');					// Do not load object $langs
//if (! defined('NOREQUIREUSER'))            define('NOREQUIREUSER', '1');					// Do not load object $user
//if (! defined('NOSCANGETFORINJECTION'))    define('NOSCANGETFORINJECTION', '1');			// Do not check injection attack on GET parameters
//if (! defined('NOSCANPOSTFORINJECTION'))   define('NOSCANPOSTFORINJECTION', '1');			// Do not check injection attack on POST parameters
//if (! defined('NOSESSION'))                define('NOSESSION', '1');						// On CLI mode, no need to use web sessions
//if (! defined('NOSTYLECHECK'))             define('NOSTYLECHECK', '1');					// Do not check style html tag into posted data
//if (! defined('NOTOKENRENEWAL'))           define('NOTOKENRENEWAL', '1');					// Do not roll the Anti CSRF token (used if MAIN_SECURITY_CSRF_WITH_TOKEN is on)


// Load Dolibarr environment
$res = 0;
// Try main.inc.php into web root known defined into CONTEXT_DOCUMENT_ROOT (not always defined)
if (!$res && !empty($_SERVER["CONTEXT_DOCUMENT_ROOT"])) {
	$res = @include $_SERVER["CONTEXT_DOCUMENT_ROOT"]."/main.inc.php";
}
// Try main.inc.php into web root detected using web root calculated from SCRIPT_FILENAME
$tmp = empty($_SERVER['SCRIPT_FILENAME']) ? '' : $_SERVER['SCRIPT_FILENAME']; $tmp2 = realpath(__FILE__); $i = strlen($tmp) - 1; $j = strlen($tmp2) - 1;
while ($i > 0 && $j > 0 && isset($tmp[$i]) && isset($tmp2[$j]) && $tmp[$i] == $tmp2[$j]) {
	$i--;
	$j--;
}
if (!$res && $i > 0 && file_exists(substr($tmp, 0, ($i + 1))."/main.inc.php")) {
	$res = @include substr($tmp, 0, ($i + 1))."/main.inc.php";
}
if (!$res && $i > 0 && file_exists(dirname(substr($tmp, 0, ($i + 1)))."/main.inc.php")) {
	$res = @include dirname(substr($tmp, 0, ($i + 1)))."/main.inc.php";
}
// Try main.inc.php using relative path
if (!$res && file_exists("../main.inc.php")) {
	$res = @include "../main.inc.php";
}
if (!$res && file_exists("../../main.inc.php")) {
	$res = @include "../../main.inc.php";
}
if (!$res && file_exists("../../../main.inc.php")) {
	$res = @include "../../../main.inc.php";
}
if (!$res) {
	die("Include of main fails");
}

require_once DOL_DOCUMENT_ROOT.'/core/class/html.formcompany.class.php';
require_once DOL_DOCUMENT_ROOT.'/core/lib/date.lib.php';
require_once DOL_DOCUMENT_ROOT.'/core/lib/company.lib.php';
// load module libraries
require_once __DIR__.'/class/myobject.class.php';
// for other modules
//dol_include_once('/othermodule/class/otherobject.class.php');

// Load translation files required by the page
$langs->loadLangs(array("mymodule@mymodule", "other"));

// Get parameters
$action     = GETPOST('action', 'aZ09') ? GETPOST('action', 'aZ09') : 'view'; // The action 'create'/'add', 'edit'/'update', 'view', ...
$massaction = GETPOST('massaction', 'alpha'); // The bulk action (combo box choice into lists)
$show_files = GETPOST('show_files', 'int'); // Show files area generated by bulk actions ?
$confirm    = GETPOST('confirm', 'alpha'); // Result of a confirmation
$cancel     = GETPOST('cancel', 'alpha'); // We click on a Cancel button
$toselect   = GETPOST('toselect', 'array:int'); // Array of ids of elements selected into a list
$contextpage = GETPOST('contextpage', 'aZ') ? GETPOST('contextpage', 'aZ') : str_replace('_', '', basename(dirname(__FILE__)).basename(__FILE__, '.php')); // To manage different context of search
$backtopage = GETPOST('backtopage', 'alpha'); // Go back to a dedicated page
$optioncss  = GETPOST('optioncss', 'aZ'); // Option for the css output (always '' except when 'print')
$mode       = GETPOST('mode', 'aZ'); // The display mode ('list', 'kanban', 'hierarchy', 'calendar', 'gantt', ...)
$groupby = GETPOST('groupby', 'aZ09');	// Example: $groupby = 'p.fk_opp_status' or $groupby = 'p.fk_statut'

$id = GETPOSTINT('id');
$ref = GETPOST('ref', 'alpha');

// Load variable for pagination
$limit = GETPOSTINT('limit') ? GETPOSTINT('limit') : $conf->liste_limit;
$sortfield = GETPOST('sortfield', 'aZ09comma');
$sortorder = GETPOST('sortorder', 'aZ09comma');
$page = GETPOSTISSET('pageplusone') ? (GETPOSTINT('pageplusone') - 1) : GETPOSTINT('page');
if (empty($page) || $page < 0 || GETPOST('button_search', 'alpha') || GETPOST('button_removefilter', 'alpha')) {
	// If $page is not defined, or '' or -1 or if we click on clear filters
	$page = 0;
}
$offset = $limit * $page;
$pageprev = $page - 1;
$pagenext = $page + 1;

// Initialize a technical objects
$object = new MyObject($db);
$extrafields = new ExtraFields($db);
$diroutputmassaction = $conf->mymodule->dir_output.'/temp/massgeneration/'.$user->id;
$hookmanager->initHooks(array($contextpage)); 	// Note that conf->hooks_modules contains array of activated contexes

// Fetch optionals attributes and labels
$extrafields->fetch_name_optionals_label($object->table_element);
//$extrafields->fetch_name_optionals_label($object->table_element_line);

$search_array_options = $extrafields->getOptionalsFromPost($object->table_element, '', 'search_');

// Default sort order (if not yet defined by previous GETPOST)
if (!$sortfield) {
	reset($object->fields);					// Reset is required to avoid key() to return null.
	$sortfield = "t.".key($object->fields); // Set here default search field. By default 1st field in definition.
}
if (!$sortorder) {
	$sortorder = "ASC";
}

// Initialize array of search criteria
$search_all = trim(GETPOST('search_all', 'alphanohtml'));
$search = array();
foreach ($object->fields as $key => $val) {
	if (GETPOST('search_'.$key, 'alpha') !== '') {
		$search[$key] = GETPOST('search_'.$key, 'alpha');
	}
	if (preg_match('/^(date|timestamp|datetime)/', $val['type'])) {
		$search[$key.'_dtstart'] = dol_mktime(0, 0, 0, GETPOSTINT('search_'.$key.'_dtstartmonth'), GETPOSTINT('search_'.$key.'_dtstartday'), GETPOSTINT('search_'.$key.'_dtstartyear'));
		$search[$key.'_dtend'] = dol_mktime(23, 59, 59, GETPOSTINT('search_'.$key.'_dtendmonth'), GETPOSTINT('search_'.$key.'_dtendday'), GETPOSTINT('search_'.$key.'_dtendyear'));
	}
}

$fieldstosearchall = array();
// List of fields to search into when doing a "search in all"
// foreach ($object->fields as $key => $val) {
// 	if (!empty($val['searchall'])) {
// 		$fieldstosearchall['t.'.$key] = $val['label'];
// 	}
// }
// $parameters = array('fieldstosearchall'=>$fieldstosearchall);
// $reshook = $hookmanager->executeHooks('completeFieldsToSearchAll', $parameters, $object, $action); // Note that $action and $object may have been modified by some hooks
// if ($reshook > 0) {
// 	$fieldstosearchall = empty($hookmanager->resArray['fieldstosearchall']) ? array() : $hookmanager->resArray['fieldstosearchall'];
// } elseif ($reshook == 0) {
// 	$fieldstosearchall = array_merge($fieldstosearchall, empty($hookmanager->resArray['fieldstosearchall']) ? array() : $hookmanager->resArray['fieldstosearchall']);
// }

// Definition of array of fields for columns
$arrayfields = array();
foreach ($object->fields as $key => $val) {
	// If $val['visible']==0, then we never show the field
	if (!empty($val['visible'])) {
		$visible = (int) dol_eval($val['visible'], 1);
		$arrayfields['t.'.$key] = array(
<<<<<<< HEAD
			'label'=>$val['label'],
			'checked'=>(($visible < 0) ? 0 : 1),
			'enabled'=>(abs($visible) != 3 && (int) dol_eval($val['enabled'], 1)),
			'position'=>$val['position'],
			'help'=> isset($val['help']) ? $val['help'] : ''
=======
			'label' => $val['label'],
			'checked' => (($visible < 0) ? 0 : 1),
			'enabled' => (abs($visible) != 3 && (bool) dol_eval($val['enabled'], 1)),
			'position' => $val['position'],
			'help' => isset($val['help']) ? $val['help'] : ''
>>>>>>> 263c1e54
		);
	}
}
// Extra fields
include DOL_DOCUMENT_ROOT.'/core/tpl/extrafields_list_array_fields.tpl.php';

$object->fields = dol_sort_array($object->fields, 'position');
//$arrayfields['anotherfield'] = array('type'=>'integer', 'label'=>'AnotherField', 'checked'=>1, 'enabled'=>1, 'position'=>90, 'csslist'=>'right');
$arrayfields = dol_sort_array($arrayfields, 'position');

// There is several ways to check permission.
// Set $enablepermissioncheck to 1 to enable a minimum low level of checks
$enablepermissioncheck = 0;
if ($enablepermissioncheck) {
	$permissiontoread = $user->hasRight('mymodule', 'myobject', 'read');
	$permissiontoadd = $user->hasRight('mymodule', 'myobject', 'write');
	$permissiontodelete = $user->hasRight('mymodule', 'myobject', 'delete');
} else {
	$permissiontoread = 1;
	$permissiontoadd = 1;
	$permissiontodelete = 1;
}

// Security check (enable the most restrictive one)
if ($user->socid > 0) {
	accessforbidden();
}
//if ($user->socid > 0) accessforbidden();
//$socid = 0; if ($user->socid > 0) $socid = $user->socid;
//$isdraft = (($object->status == $object::STATUS_DRAFT) ? 1 : 0);
//restrictedArea($user, $object->module, 0, $object->table_element, $object->element, 'fk_soc', 'rowid', $isdraft);
if (!isModEnabled("mymodule")) {
	accessforbidden('Module mymodule not enabled');
}
if (!$permissiontoread) {
	accessforbidden();
}


/*
 * Actions
 */

if (GETPOST('cancel', 'alpha')) {
	$action = 'list';
	$massaction = '';
}
if (!GETPOST('confirmmassaction', 'alpha') && $massaction != 'presend' && $massaction != 'confirm_presend') {
	$massaction = '';
}

$parameters = array();
$reshook = $hookmanager->executeHooks('doActions', $parameters, $object, $action); // Note that $action and $object may have been modified by some hooks
if ($reshook < 0) {
	setEventMessages($hookmanager->error, $hookmanager->errors, 'errors');
}

if (empty($reshook)) {
	// Selection of new fields
	include DOL_DOCUMENT_ROOT.'/core/actions_changeselectedfields.inc.php';

	// Purge search criteria
	if (GETPOST('button_removefilter_x', 'alpha') || GETPOST('button_removefilter.x', 'alpha') || GETPOST('button_removefilter', 'alpha')) { // All tests are required to be compatible with all browsers
		foreach ($object->fields as $key => $val) {
			$search[$key] = '';
			if (preg_match('/^(date|timestamp|datetime)/', $val['type'])) {
				$search[$key.'_dtstart'] = '';
				$search[$key.'_dtend'] = '';
			}
		}
		$search_all = '';
		$toselect = array();
		$search_array_options = array();
	}
	if (GETPOST('button_removefilter_x', 'alpha') || GETPOST('button_removefilter.x', 'alpha') || GETPOST('button_removefilter', 'alpha')
		|| GETPOST('button_search_x', 'alpha') || GETPOST('button_search.x', 'alpha') || GETPOST('button_search', 'alpha')) {
		$massaction = ''; // Protection to avoid mass action if we force a new search during a mass action confirmation
	}

	// Mass actions
	$objectclass = 'MyObject';
	$objectlabel = 'MyObject';
	$uploaddir = $conf->mymodule->dir_output;
	include DOL_DOCUMENT_ROOT.'/core/actions_massactions.inc.php';

	// You can add more action here
	// if ($action == 'xxx' && $permissiontoxxx) ...
}



/*
 * View
 */

$form = new Form($db);

$now = dol_now();

$title = $langs->trans("MyObjects");
//$help_url = "EN:Module_MyObject|FR:Module_MyObject_FR|ES:Módulo_MyObject";
$help_url = '';
$morejs = array();
$morecss = array();


// Build and execute select
// --------------------------------------------------------------------
$sql = 'SELECT ';
$sql .= $object->getFieldList('t');
// Add fields from extrafields
if (!empty($extrafields->attributes[$object->table_element]['label'])) {
	foreach ($extrafields->attributes[$object->table_element]['label'] as $key => $val) {
		$sql .= ($extrafields->attributes[$object->table_element]['type'][$key] != 'separate' ? ", ef.".$key." as options_".$key : "");
	}
}
// Add fields from hooks
$parameters = array();
$reshook = $hookmanager->executeHooks('printFieldListSelect', $parameters, $object, $action); // Note that $action and $object may have been modified by hook
$sql .= $hookmanager->resPrint;
$sql = preg_replace('/,\s*$/', '', $sql);

$sqlfields = $sql; // $sql fields to remove for count total

$sql .= " FROM ".MAIN_DB_PREFIX.$object->table_element." as t";
//$sql .= " LEFT JOIN ".MAIN_DB_PREFIX."anothertable as rc ON rc.parent = t.rowid";
if (isset($extrafields->attributes[$object->table_element]['label']) && is_array($extrafields->attributes[$object->table_element]['label']) && count($extrafields->attributes[$object->table_element]['label'])) {
	$sql .= " LEFT JOIN ".MAIN_DB_PREFIX.$object->table_element."_extrafields as ef on (t.rowid = ef.fk_object)";
}
// Add table from hooks
$parameters = array();
$reshook = $hookmanager->executeHooks('printFieldListFrom', $parameters, $object, $action); // Note that $action and $object may have been modified by hook
$sql .= $hookmanager->resPrint;
if ($object->ismultientitymanaged == 1) {
	$sql .= " WHERE t.entity IN (".getEntity($object->element, (GETPOST('search_current_entity', 'int') ? 0 : 1)).")";
} else {
	$sql .= " WHERE 1 = 1";
}
foreach ($search as $key => $val) {
	if (array_key_exists($key, $object->fields)) {
		if ($key == 'status' && $search[$key] == -1) {
			continue;
		}
		$mode_search = (($object->isInt($object->fields[$key]) || $object->isFloat($object->fields[$key])) ? 1 : 0);
		if ((strpos($object->fields[$key]['type'], 'integer:') === 0) || (strpos($object->fields[$key]['type'], 'sellist:') === 0) || !empty($object->fields[$key]['arrayofkeyval'])) {
			if ($search[$key] == '-1' || ($search[$key] === '0' && (empty($object->fields[$key]['arrayofkeyval']) || !array_key_exists('0', $object->fields[$key]['arrayofkeyval'])))) {
				$search[$key] = '';
			}
			$mode_search = 2;
		}
		if ($search[$key] != '') {
			$sql .= natural_search("t.".$db->sanitize($key), $search[$key], (($key == 'status') ? 2 : $mode_search));
		}
	} else {
		if (preg_match('/(_dtstart|_dtend)$/', $key) && $search[$key] != '') {
			$columnName = preg_replace('/(_dtstart|_dtend)$/', '', $key);
			if (preg_match('/^(date|timestamp|datetime)/', $object->fields[$columnName]['type'])) {
				if (preg_match('/_dtstart$/', $key)) {
					$sql .= " AND t.".$db->sanitize($columnName)." >= '".$db->idate($search[$key])."'";
				}
				if (preg_match('/_dtend$/', $key)) {
					$sql .= " AND t.".$db->sanitize($columnName)." <= '".$db->idate($search[$key])."'";
				}
			}
		}
	}
}
if ($search_all) {
	$sql .= natural_search(array_keys($fieldstosearchall), $search_all);
}
/*
// If the internal user must only see his customers, force searching by him
$search_sale = 0;
if (!$user->hasRight('societe', 'client', 'voir')) {
	$search_sale = $user->id;
}
// Search on sale representative
if ($search_sale && $search_sale != '-1') {
	if ($search_sale == -2) {
		$sql .= " AND NOT EXISTS (SELECT sc.fk_soc FROM ".MAIN_DB_PREFIX."societe_commerciaux as sc WHERE sc.fk_soc = t.fk_soc)";
	} elseif ($search_sale > 0) {
		$sql .= " AND EXISTS (SELECT sc.fk_soc FROM ".MAIN_DB_PREFIX."societe_commerciaux as sc WHERE sc.fk_soc = t.fk_soc AND sc.fk_user = ".((int) $search_sale).")";
	}
}
// Search on socid
if ($socid) {
	$sql .= " AND t.fk_soc = ".((int) $socid);
}
*/
//$sql.= dolSqlDateFilter("t.field", $search_xxxday, $search_xxxmonth, $search_xxxyear);
// Add where from extra fields
include DOL_DOCUMENT_ROOT.'/core/tpl/extrafields_list_search_sql.tpl.php';
// Add where from hooks
$parameters = array();
$reshook = $hookmanager->executeHooks('printFieldListWhere', $parameters, $object, $action); // Note that $action and $object may have been modified by hook
$sql .= $hookmanager->resPrint;

/* If a group by is required
$sql .= " GROUP BY ";
foreach($object->fields as $key => $val) {
	$sql .= "t.".$db->sanitize($key).", ";
}
// Add fields from extrafields
if (!empty($extrafields->attributes[$object->table_element]['label'])) {
	foreach ($extrafields->attributes[$object->table_element]['label'] as $key => $val) {
		$sql .= ($extrafields->attributes[$object->table_element]['type'][$key] != 'separate' ? "ef.".$key.', ' : '');
	}
}
// Add groupby from hooks
$parameters = array();
$reshook = $hookmanager->executeHooks('printFieldListGroupBy', $parameters, $object, $action); // Note that $action and $object may have been modified by hook
$sql .= $hookmanager->resPrint;
$sql = preg_replace('/,\s*$/', '', $sql);
*/

// Add HAVING from hooks
/*
$parameters = array();
$reshook = $hookmanager->executeHooks('printFieldListHaving', $parameters, $object, $action); // Note that $action and $object may have been modified by hook
$sql .= empty($hookmanager->resPrint) ? "" : " HAVING 1=1 ".$hookmanager->resPrint;
*/

// Count total nb of records
$nbtotalofrecords = '';
if (!getDolGlobalInt('MAIN_DISABLE_FULL_SCANLIST')) {
	/* The fast and low memory method to get and count full list converts the sql into a sql count */
	$sqlforcount = preg_replace('/^'.preg_quote($sqlfields, '/').'/', 'SELECT COUNT(*) as nbtotalofrecords', $sql);
	$sqlforcount = preg_replace('/GROUP BY .*$/', '', $sqlforcount);

	$resql = $db->query($sqlforcount);
	if ($resql) {
		$objforcount = $db->fetch_object($resql);
		$nbtotalofrecords = $objforcount->nbtotalofrecords;
	} else {
		dol_print_error($db);
	}

	if (($page * $limit) > $nbtotalofrecords) {	// if total resultset is smaller than the paging size (filtering), goto and load page 0
		$page = 0;
		$offset = 0;
	}
	$db->free($resql);
}

// Complete request and execute it with limit
$sql .= $db->order($sortfield, $sortorder);
if ($limit) {
	$sql .= $db->plimit($limit + 1, $offset);
}

$resql = $db->query($sql);
if (!$resql) {
	dol_print_error($db);
	exit;
}

$num = $db->num_rows($resql);


// Direct jump if only one record found
if ($num == 1 && getDolGlobalInt('MAIN_SEARCH_DIRECT_OPEN_IF_ONLY_ONE') && $search_all && !$page) {
	$obj = $db->fetch_object($resql);
	$id = $obj->rowid;
	header("Location: ".dol_buildpath('/mymodule/myobject_card.php', 1).'?id='.((int) $id));
	exit;
}


// Output page
// --------------------------------------------------------------------

llxHeader('', $title, $help_url, '', 0, 0, $morejs, $morecss, '', 'mod-mymodule page-list bodyforlist');	// Can use also classforhorizontalscrolloftabs instead of bodyforlist for no horizontal scroll

// Example : Adding jquery code
// print '<script type="text/javascript">
// jQuery(document).ready(function() {
// 	function init_myfunc()
// 	{
// 		jQuery("#myid").removeAttr(\'disabled\');
// 		jQuery("#myid").attr(\'disabled\',\'disabled\');
// 	}
// 	init_myfunc();
// 	jQuery("#mybutton").click(function() {
// 		init_myfunc();
// 	});
// });
// </script>';

$arrayofselected = is_array($toselect) ? $toselect : array();

$param = '';
if (!empty($mode)) {
	$param .= '&mode='.urlencode($mode);
}
if (!empty($contextpage) && $contextpage != $_SERVER["PHP_SELF"]) {
	$param .= '&contextpage='.urlencode($contextpage);
}
if ($limit > 0 && $limit != $conf->liste_limit) {
	$param .= '&limit='.((int) $limit);
}
if ($optioncss != '') {
	$param .= '&optioncss='.urlencode($optioncss);
}
if ($groupby != '') {
	$param .= '&groupby='.urlencode($groupby);
}
foreach ($search as $key => $val) {
	if (is_array($search[$key])) {
		foreach ($search[$key] as $skey) {
			if ($skey != '') {
				$param .= '&search_'.$key.'[]='.urlencode($skey);
			}
		}
	} elseif (preg_match('/(_dtstart|_dtend)$/', $key) && !empty($val)) {
		$param .= '&search_'.$key.'month='.((int) GETPOST('search_'.$key.'month', 'int'));
		$param .= '&search_'.$key.'day='.((int) GETPOST('search_'.$key.'day', 'int'));
		$param .= '&search_'.$key.'year='.((int) GETPOST('search_'.$key.'year', 'int'));
	} elseif ($search[$key] != '') {
		$param .= '&search_'.$key.'='.urlencode($search[$key]);
	}
}
// Add $param from extra fields
include DOL_DOCUMENT_ROOT.'/core/tpl/extrafields_list_search_param.tpl.php';
// Add $param from hooks
$parameters = array('param' => &$param);
$reshook = $hookmanager->executeHooks('printFieldListSearchParam', $parameters, $object, $action); // Note that $action and $object may have been modified by hook
$param .= $hookmanager->resPrint;

// List of mass actions available
$arrayofmassactions = array(
	//'validate'=>img_picto('', 'check', 'class="pictofixedwidth"').$langs->trans("Validate"),
	//'generate_doc'=>img_picto('', 'pdf', 'class="pictofixedwidth"').$langs->trans("ReGeneratePDF"),
	//'builddoc'=>img_picto('', 'pdf', 'class="pictofixedwidth"').$langs->trans("PDFMerge"),
	//'presend'=>img_picto('', 'email', 'class="pictofixedwidth"').$langs->trans("SendByMail"),
);
if (!empty($permissiontodelete)) {
	$arrayofmassactions['predelete'] = img_picto('', 'delete', 'class="pictofixedwidth"').$langs->trans("Delete");
}
if (GETPOSTINT('nomassaction') || in_array($massaction, array('presend', 'predelete'))) {
	$arrayofmassactions = array();
}
$massactionbutton = $form->selectMassAction('', $arrayofmassactions);

print '<form method="POST" id="searchFormList" action="'.$_SERVER["PHP_SELF"].'">'."\n";
if ($optioncss != '') {
	print '<input type="hidden" name="optioncss" value="'.$optioncss.'">';
}
print '<input type="hidden" name="token" value="'.newToken().'">';
print '<input type="hidden" name="formfilteraction" id="formfilteraction" value="list">';
print '<input type="hidden" name="action" value="list">';
print '<input type="hidden" name="sortfield" value="'.$sortfield.'">';
print '<input type="hidden" name="sortorder" value="'.$sortorder.'">';
print '<input type="hidden" name="page" value="'.$page.'">';
print '<input type="hidden" name="contextpage" value="'.$contextpage.'">';
print '<input type="hidden" name="page_y" value="">';
print '<input type="hidden" name="mode" value="'.$mode.'">';


$newcardbutton = '';
$newcardbutton .= dolGetButtonTitle($langs->trans('ViewList'), '', 'fa fa-bars imgforviewmode', $_SERVER["PHP_SELF"].'?mode=common'.preg_replace('/(&|\?)*mode=[^&]+/', '', $param), '', ((empty($mode) || $mode == 'common') ? 2 : 1), array('morecss'=>'reposition'));
$newcardbutton .= dolGetButtonTitle($langs->trans('ViewKanban'), '', 'fa fa-th-list imgforviewmode', $_SERVER["PHP_SELF"].'?mode=kanban'.preg_replace('/(&|\?)*mode=[^&]+/', '', $param), '', ($mode == 'kanban' ? 2 : 1), array('morecss'=>'reposition'));
$newcardbutton .= dolGetButtonTitleSeparator();
$newcardbutton .= dolGetButtonTitle($langs->trans('New'), '', 'fa fa-plus-circle', dol_buildpath('/mymodule/myobject_card.php', 1).'?action=create&backtopage='.urlencode($_SERVER['PHP_SELF']), '', $permissiontoadd);

print_barre_liste($title, $page, $_SERVER["PHP_SELF"], $param, $sortfield, $sortorder, $massactionbutton, $num, $nbtotalofrecords, 'object_'.$object->picto, 0, $newcardbutton, '', $limit, 0, 0, 1);

// Add code for pre mass action (confirmation or email presend form)
$topicmail = "SendMyObjectRef";
$modelmail = "myobject";
$objecttmp = new MyObject($db);
$trackid = 'xxxx'.$object->id;
include DOL_DOCUMENT_ROOT.'/core/tpl/massactions_pre.tpl.php';

if ($search_all) {
	$setupstring = '';
	foreach ($fieldstosearchall as $key => $val) {
		$fieldstosearchall[$key] = $langs->trans($val);
		$setupstring .= $key."=".$val.";";
	}
	print '<!-- Search done like if MYOBJECT_QUICKSEARCH_ON_FIELDS = '.$setupstring.' -->'."\n";
	print '<div class="divsearchfieldfilter">'.$langs->trans("FilterOnInto", $search_all).join(', ', $fieldstosearchall).'</div>'."\n";
}

$moreforfilter = '';
/*$moreforfilter.='<div class="divsearchfield">';
$moreforfilter.= $langs->trans('MyFilter') . ': <input type="text" name="search_myfield" value="'.dol_escape_htmltag($search_myfield).'">';
$moreforfilter.= '</div>';*/

$parameters = array();
$reshook = $hookmanager->executeHooks('printFieldPreListTitle', $parameters, $object, $action); // Note that $action and $object may have been modified by hook
if (empty($reshook)) {
	$moreforfilter .= $hookmanager->resPrint;
} else {
	$moreforfilter = $hookmanager->resPrint;
}

if (!empty($moreforfilter)) {
	print '<div class="liste_titre liste_titre_bydiv centpercent">';
	print $moreforfilter;
	$parameters = array();
	$reshook = $hookmanager->executeHooks('printFieldPreListTitle', $parameters, $object, $action); // Note that $action and $object may have been modified by hook
	print $hookmanager->resPrint;
	print '</div>';
}

$varpage = empty($contextpage) ? $_SERVER["PHP_SELF"] : $contextpage;
$htmlofselectarray = $form->multiSelectArrayWithCheckbox('selectedfields', $arrayfields, $varpage, getDolGlobalString('MAIN_CHECKBOX_LEFT_COLUMN'));  // This also change content of $arrayfields with user setup
$selectedfields = ($mode != 'kanban' ? $htmlofselectarray : '');
$selectedfields .= (count($arrayofmassactions) ? $form->showCheckAddButtons('checkforselect', 1) : '');

print '<div class="div-table-responsive">'; // You can use div-table-responsive-no-min if you don't need reserved height for your table
print '<table class="tagtable nobottomiftotal liste'.($moreforfilter ? " listwithfilterbefore" : "").'">'."\n";

// Fields title search
// --------------------------------------------------------------------
print '<tr class="liste_titre_filter">';
// Action column
if (getDolGlobalString('MAIN_CHECKBOX_LEFT_COLUMN')) {
	print '<td class="liste_titre center maxwidthsearch">';
	$searchpicto = $form->showFilterButtons('left');
	print $searchpicto;
	print '</td>';
}
foreach ($object->fields as $key => $val) {
	//$searchkey = empty($search[$key]) ? '' : $search[$key];
	$cssforfield = (empty($val['csslist']) ? (empty($val['css']) ? '' : $val['css']) : $val['csslist']);
	if ($key == 'status') {
		$cssforfield .= ($cssforfield ? ' ' : '').'center';
	} elseif (in_array($val['type'], array('date', 'datetime', 'timestamp'))) {
		$cssforfield .= ($cssforfield ? ' ' : '').'center';
	} elseif (in_array($val['type'], array('timestamp'))) {
		$cssforfield .= ($cssforfield ? ' ' : '').'nowrap';
	} elseif (in_array($val['type'], array('double(24,8)', 'double(6,3)', 'integer', 'real', 'price')) && !in_array($key, array('id', 'rowid', 'ref', 'status')) && $val['label'] != 'TechnicalID' && empty($val['arrayofkeyval'])) {
		$cssforfield .= ($cssforfield ? ' ' : '').'right';
	}
	if (!empty($arrayfields['t.'.$key]['checked'])) {
		print '<td class="liste_titre'.($cssforfield ? ' '.$cssforfield : '').($key == 'status' ? ' parentonrightofpage' : '').'">';
		if (!empty($val['arrayofkeyval']) && is_array($val['arrayofkeyval'])) {
			print $form->selectarray('search_'.$key, $val['arrayofkeyval'], (isset($search[$key]) ? $search[$key] : ''), 1, 0, 0, '', 1, 0, 0, '', 'maxwidth100'.($key == 'status' ? ' search_status width100 onrightofpage' : ''), 1);
		} elseif ((strpos($val['type'], 'integer:') === 0) || (strpos($val['type'], 'sellist:') === 0)) {
			print $object->showInputField($val, $key, (isset($search[$key]) ? $search[$key] : ''), '', '', 'search_', $cssforfield.' maxwidth250', 1);
		} elseif (preg_match('/^(date|timestamp|datetime)/', $val['type'])) {
			print '<div class="nowrap">';
			print $form->selectDate($search[$key.'_dtstart'] ? $search[$key.'_dtstart'] : '', "search_".$key."_dtstart", 0, 0, 1, '', 1, 0, 0, '', '', '', '', 1, '', $langs->trans('From'));
			print '</div>';
			print '<div class="nowrap">';
			print $form->selectDate($search[$key.'_dtend'] ? $search[$key.'_dtend'] : '', "search_".$key."_dtend", 0, 0, 1, '', 1, 0, 0, '', '', '', '', 1, '', $langs->trans('to'));
			print '</div>';
		} elseif ($key == 'lang') {
			require_once DOL_DOCUMENT_ROOT.'/core/class/html.formadmin.class.php';
			$formadmin = new FormAdmin($db);
			print $formadmin->select_language((isset($search[$key]) ? $search[$key] : ''), 'search_lang', 0, null, 1, 0, 0, 'minwidth100imp maxwidth125', 2);
		} else {
			print '<input type="text" class="flat maxwidth75" name="search_'.$key.'" value="'.dol_escape_htmltag(isset($search[$key]) ? $search[$key] : '').'">';
		}
		print '</td>';
	}
}
// Extra fields
include DOL_DOCUMENT_ROOT.'/core/tpl/extrafields_list_search_input.tpl.php';

// Fields from hook
$parameters = array('arrayfields'=>$arrayfields);
$reshook = $hookmanager->executeHooks('printFieldListOption', $parameters, $object, $action); // Note that $action and $object may have been modified by hook
print $hookmanager->resPrint;
/*if (!empty($arrayfields['anotherfield']['checked'])) {
	print '<td class="liste_titre"></td>';
}*/
// Action column
if (!getDolGlobalString('MAIN_CHECKBOX_LEFT_COLUMN')) {
	print '<td class="liste_titre center maxwidthsearch">';
	$searchpicto = $form->showFilterButtons();
	print $searchpicto;
	print '</td>';
}
print '</tr>'."\n";

$totalarray = array();
$totalarray['nbfield'] = 0;

// Fields title label
// --------------------------------------------------------------------
print '<tr class="liste_titre">';
// Action column
if (getDolGlobalString('MAIN_CHECKBOX_LEFT_COLUMN')) {
	print getTitleFieldOfList($selectedfields, 0, $_SERVER["PHP_SELF"], '', '', '', '', $sortfield, $sortorder, 'center maxwidthsearch ')."\n";
	$totalarray['nbfield']++;
}
foreach ($object->fields as $key => $val) {
	$cssforfield = (empty($val['csslist']) ? (empty($val['css']) ? '' : $val['css']) : $val['csslist']);
	if ($key == 'status') {
		$cssforfield .= ($cssforfield ? ' ' : '').'center';
	} elseif (in_array($val['type'], array('date', 'datetime', 'timestamp'))) {
		$cssforfield .= ($cssforfield ? ' ' : '').'center';
	} elseif (in_array($val['type'], array('timestamp'))) {
		$cssforfield .= ($cssforfield ? ' ' : '').'nowrap';
	} elseif (in_array($val['type'], array('double(24,8)', 'double(6,3)', 'integer', 'real', 'price')) && !in_array($key, array('id', 'rowid', 'ref', 'status')) && $val['label'] != 'TechnicalID' && empty($val['arrayofkeyval'])) {
		$cssforfield .= ($cssforfield ? ' ' : '').'right';
	}
	$cssforfield = preg_replace('/small\s*/', '', $cssforfield);	// the 'small' css must not be used for the title label
	if (!empty($arrayfields['t.'.$key]['checked'])) {
		print getTitleFieldOfList($arrayfields['t.'.$key]['label'], 0, $_SERVER['PHP_SELF'], 't.'.$key, '', $param, ($cssforfield ? 'class="'.$cssforfield.'"' : ''), $sortfield, $sortorder, ($cssforfield ? $cssforfield.' ' : ''), 0, (empty($val['helplist']) ? '' : $val['helplist']))."\n";
		$totalarray['nbfield']++;
	}
}
// Extra fields
include DOL_DOCUMENT_ROOT.'/core/tpl/extrafields_list_search_title.tpl.php';
// Hook fields
$parameters = array('arrayfields' => $arrayfields, 'param' => $param, 'sortfield' => $sortfield, 'sortorder' => $sortorder, 'totalarray' => &$totalarray);
$reshook = $hookmanager->executeHooks('printFieldListTitle', $parameters, $object, $action); // Note that $action and $object may have been modified by hook
print $hookmanager->resPrint;
/*if (!empty($arrayfields['anotherfield']['checked'])) {
	print '<th class="liste_titre right">'.$langs->trans("AnotherField").'</th>';
	$totalarray['nbfield']++;
}*/
// Action column
if (!getDolGlobalString('MAIN_CHECKBOX_LEFT_COLUMN')) {
	print getTitleFieldOfList($selectedfields, 0, $_SERVER["PHP_SELF"], '', '', '', '', $sortfield, $sortorder, 'center maxwidthsearch ')."\n";
	$totalarray['nbfield']++;
}
print '</tr>'."\n";

// Detect if we need a fetch on each output line
$needToFetchEachLine = 0;
if (isset($extrafields->attributes[$object->table_element]['computed']) && is_array($extrafields->attributes[$object->table_element]['computed']) && count($extrafields->attributes[$object->table_element]['computed']) > 0) {
	foreach ($extrafields->attributes[$object->table_element]['computed'] as $key => $val) {
		if (!is_null($val) && preg_match('/\$object/', $val)) {
			$needToFetchEachLine++; // There is at least one compute field that use $object
		}
	}
}


// Loop on record
// --------------------------------------------------------------------
$i = 0;
$savnbfield = $totalarray['nbfield'];
$totalarray = array();
$totalarray['nbfield'] = 0;
$imaxinloop = ($limit ? min($num, $limit) : $num);
while ($i < $imaxinloop) {
	$obj = $db->fetch_object($resql);
	if (empty($obj)) {
		break; // Should not happen
	}

	// Store properties in $object
	$object->setVarsFromFetchObj($obj);

	/*
	$object->thirdparty = null;
	if ($obj->fk_soc > 0) {
		if (!empty($conf->cache['thirdparty'][$obj->fk_soc])) {
			$companyobj = $conf->cache['thirdparty'][$obj->fk_soc];
		} else {
			$companyobj = new Societe($db);
			$companyobj->fetch($obj->fk_soc);
			$conf->cache['thirdparty'][$obj->fk_soc] = $companyobj;
		}

		$object->thirdparty = $companyobj;
	}*/

	if ($mode == 'kanban') {
		if ($i == 0) {
			print '<tr class="trkanban"><td colspan="'.$savnbfield.'">';
			print '<div class="box-flex-container kanban">';
		}
		// Output Kanban
		$selected = -1;
		if ($massactionbutton || $massaction) { // If we are in select mode (massactionbutton defined) or if we have already selected and sent an action ($massaction) defined
			$selected = 0;
			if (in_array($object->id, $arrayofselected)) {
				$selected = 1;
			}
		}
		//print $object->getKanbanView('', array('thirdparty'=>$object->thirdparty, 'selected' => $selected));
		print $object->getKanbanView('', array('selected' => $selected));
		if ($i == ($imaxinloop - 1)) {
			print '</div>';
			print '</td></tr>';
		}
	} else {
		// Show line of result
		$j = 0;
		print '<tr data-rowid="'.$object->id.'" class="oddeven">';

		// Action column
		if (getDolGlobalString('MAIN_CHECKBOX_LEFT_COLUMN')) {
			print '<td class="nowrap center">';
			if ($massactionbutton || $massaction) { // If we are in select mode (massactionbutton defined) or if we have already selected and sent an action ($massaction) defined
				$selected = 0;
				if (in_array($object->id, $arrayofselected)) {
					$selected = 1;
				}
				print '<input id="cb'.$object->id.'" class="flat checkforselect" type="checkbox" name="toselect[]" value="'.$object->id.'"'.($selected ? ' checked="checked"' : '').'>';
			}
			print '</td>';
			if (!$i) {
				$totalarray['nbfield']++;
			}
		}
		// Fields
		foreach ($object->fields as $key => $val) {
			$cssforfield = (empty($val['csslist']) ? (empty($val['css']) ? '' : $val['css']) : $val['csslist']);
			if (in_array($val['type'], array('date', 'datetime', 'timestamp'))) {
				$cssforfield .= ($cssforfield ? ' ' : '').'center';
			} elseif ($key == 'status') {
				$cssforfield .= ($cssforfield ? ' ' : '').'center';
			}

			if (in_array($val['type'], array('timestamp'))) {
				$cssforfield .= ($cssforfield ? ' ' : '').'nowraponall';
			} elseif ($key == 'ref') {
				$cssforfield .= ($cssforfield ? ' ' : '').'nowraponall';
			}

			if (in_array($val['type'], array('double(24,8)', 'double(6,3)', 'integer', 'real', 'price')) && !in_array($key, array('id', 'rowid', 'ref', 'status')) && empty($val['arrayofkeyval'])) {
				$cssforfield .= ($cssforfield ? ' ' : '').'right';
			}
			//if (in_array($key, array('fk_soc', 'fk_user', 'fk_warehouse'))) $cssforfield = 'tdoverflowmax100';

			if (!empty($arrayfields['t.'.$key]['checked'])) {
				print '<td'.($cssforfield ? ' class="'.$cssforfield.((preg_match('/tdoverflow/', $cssforfield) && !in_array($val['type'], array('ip', 'url')) && !is_numeric($object->$key)) ? ' classfortooltip' : '').'"' : '');
				if (preg_match('/tdoverflow/', $cssforfield) && !in_array($val['type'], array('ip', 'url')) && !is_numeric($object->$key)) {
					print ' title="'.dol_escape_htmltag($object->$key).'"';
				}
				print '>';
				if ($key == 'status') {
					print $object->getLibStatut(5);
				} elseif ($key == 'rowid') {
					print $object->showOutputField($val, $key, $object->id, '');
				} else {
					print $object->showOutputField($val, $key, $object->$key, '');
				}
				print '</td>';
				if (!$i) {
					$totalarray['nbfield']++;
				}
				if (!empty($val['isameasure']) && $val['isameasure'] == 1) {
					if (!$i) {
						$totalarray['pos'][$totalarray['nbfield']] = 't.'.$key;
					}
					if (!isset($totalarray['val'])) {
						$totalarray['val'] = array();
					}
					if (!isset($totalarray['val']['t.'.$key])) {
						$totalarray['val']['t.'.$key] = 0;
					}
					$totalarray['val']['t.'.$key] += $object->$key;
				}
			}
		}
		// Extra fields
		include DOL_DOCUMENT_ROOT.'/core/tpl/extrafields_list_print_fields.tpl.php';
		// Fields from hook
		$parameters = array('arrayfields' => $arrayfields, 'object' => $object, 'obj' => $obj, 'i' => $i, 'totalarray' => &$totalarray);
		$reshook = $hookmanager->executeHooks('printFieldListValue', $parameters, $object, $action); // Note that $action and $object may have been modified by hook
		print $hookmanager->resPrint;

		/*if (!empty($arrayfields['anotherfield']['checked'])) {
			print '<td class="right">'.$obj->anotherfield.'</td>';
		}*/

		// Action column
		if (!getDolGlobalString('MAIN_CHECKBOX_LEFT_COLUMN')) {
			print '<td class="nowrap center">';
			if ($massactionbutton || $massaction) { // If we are in select mode (massactionbutton defined) or if we have already selected and sent an action ($massaction) defined
				$selected = 0;
				if (in_array($object->id, $arrayofselected)) {
					$selected = 1;
				}
				print '<input id="cb'.$object->id.'" class="flat checkforselect" type="checkbox" name="toselect[]" value="'.$object->id.'"'.($selected ? ' checked="checked"' : '').'>';
			}
			print '</td>';
			if (!$i) {
				$totalarray['nbfield']++;
			}
		}

		print '</tr>'."\n";
	}

	$i++;
}

// Show total line
include DOL_DOCUMENT_ROOT.'/core/tpl/list_print_total.tpl.php';

// If no record found
if ($num == 0) {
	$colspan = 1;
	foreach ($arrayfields as $key => $val) {
		if (!empty($val['checked'])) {
			$colspan++;
		}
	}
	print '<tr><td colspan="'.$colspan.'"><span class="opacitymedium">'.$langs->trans("NoRecordFound").'</span></td></tr>';
}


$db->free($resql);

$parameters = array('arrayfields' => $arrayfields, 'sql' => $sql);
$reshook = $hookmanager->executeHooks('printFieldListFooter', $parameters, $object, $action); // Note that $action and $object may have been modified by hook
print $hookmanager->resPrint;

print '</table>'."\n";
print '</div>'."\n";

print '</form>'."\n";

if (in_array('builddoc', array_keys($arrayofmassactions)) && ($nbtotalofrecords === '' || $nbtotalofrecords)) {
	$hidegeneratedfilelistifempty = 1;
	if ($massaction == 'builddoc' || $action == 'remove_file' || $show_files) {
		$hidegeneratedfilelistifempty = 0;
	}

	require_once DOL_DOCUMENT_ROOT.'/core/class/html.formfile.class.php';
	$formfile = new FormFile($db);

	// Show list of available documents
	$urlsource = $_SERVER['PHP_SELF'].'?sortfield='.$sortfield.'&sortorder='.$sortorder;
	$urlsource .= str_replace('&amp;', '&', $param);

	$filedir = $diroutputmassaction;
	$genallowed = $permissiontoread;
	$delallowed = $permissiontoadd;

	print $formfile->showdocuments('massfilesarea_'.$object->module, '', $filedir, $urlsource, 0, $delallowed, '', 1, 1, 0, 48, 1, $param, $title, '', '', '', null, $hidegeneratedfilelistifempty);
}

// End of page
llxFooter();
$db->close();<|MERGE_RESOLUTION|>--- conflicted
+++ resolved
@@ -173,19 +173,11 @@
 	if (!empty($val['visible'])) {
 		$visible = (int) dol_eval($val['visible'], 1);
 		$arrayfields['t.'.$key] = array(
-<<<<<<< HEAD
-			'label'=>$val['label'],
-			'checked'=>(($visible < 0) ? 0 : 1),
-			'enabled'=>(abs($visible) != 3 && (int) dol_eval($val['enabled'], 1)),
-			'position'=>$val['position'],
-			'help'=> isset($val['help']) ? $val['help'] : ''
-=======
 			'label' => $val['label'],
 			'checked' => (($visible < 0) ? 0 : 1),
 			'enabled' => (abs($visible) != 3 && (bool) dol_eval($val['enabled'], 1)),
 			'position' => $val['position'],
 			'help' => isset($val['help']) ? $val['help'] : ''
->>>>>>> 263c1e54
 		);
 	}
 }
