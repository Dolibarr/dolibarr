--- conflicted
+++ resolved
@@ -362,11 +362,7 @@
 }
 // Add groupby from hooks
 $parameters = array();
-<<<<<<< HEAD
 $reshook = $hookmanager->executeHooks('printFieldListGroupBy', $parameters, $object, $action); // Note that $action and $object may have been modified by hook
-=======
-$reshook = $hookmanager->executeHooks('printFieldListGroupBy', $parameters, $object, $action);    // Note that $action and $object may have been modified by hook
->>>>>>> 77b97616
 $sql .= $hookmanager->resPrint;
 $sql = preg_replace('/,\s*$/', '', $sql);
 */
