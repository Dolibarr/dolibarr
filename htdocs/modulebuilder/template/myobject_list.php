<?php
/* Copyright (C) 2007-2017 Laurent Destailleur  <eldy@users.sourceforge.net>
 * Copyright (C) ---Put here your own copyright and developer email---
 *
 * This program is free software; you can redistribute it and/or modify
 * it under the terms of the GNU General Public License as published by
 * the Free Software Foundation; either version 3 of the License, or
 * (at your option) any later version.
 *
 * This program is distributed in the hope that it will be useful,
 * but WITHOUT ANY WARRANTY; without even the implied warranty of
 * MERCHANTABILITY or FITNESS FOR A PARTICULAR PURPOSE.  See the
 * GNU General Public License for more details.
 *
 * You should have received a copy of the GNU General Public License
 * along with this program. If not, see <https://www.gnu.org/licenses/>.
 */

/**
 *   	\file       htdocs/modulebuilder/template/myobject_list.php
 *		\ingroup    mymodule
 *		\brief      List page for myobject
 */

//if (! defined('NOREQUIREDB'))              define('NOREQUIREDB', '1');				// Do not create database handler $db
//if (! defined('NOREQUIREUSER'))            define('NOREQUIREUSER', '1');				// Do not load object $user
//if (! defined('NOREQUIRESOC'))             define('NOREQUIRESOC', '1');				// Do not load object $mysoc
//if (! defined('NOREQUIRETRAN'))            define('NOREQUIRETRAN', '1');				// Do not load object $langs
//if (! defined('NOSCANGETFORINJECTION'))    define('NOSCANGETFORINJECTION', '1');		// Do not check injection attack on GET parameters
//if (! defined('NOSCANPOSTFORINJECTION'))   define('NOSCANPOSTFORINJECTION', '1');		// Do not check injection attack on POST parameters
//if (! defined('NOCSRFCHECK'))              define('NOCSRFCHECK', '1');				// Do not check CSRF attack (test on referer + on token if option MAIN_SECURITY_CSRF_WITH_TOKEN is on).
//if (! defined('NOTOKENRENEWAL'))           define('NOTOKENRENEWAL', '1');				// Do not roll the Anti CSRF token (used if MAIN_SECURITY_CSRF_WITH_TOKEN is on)
//if (! defined('NOSTYLECHECK'))             define('NOSTYLECHECK', '1');				// Do not check style html tag into posted data
//if (! defined('NOREQUIREMENU'))            define('NOREQUIREMENU', '1');				// If there is no need to load and show top and left menu
//if (! defined('NOREQUIREHTML'))            define('NOREQUIREHTML', '1');				// If we don't need to load the html.form.class.php
//if (! defined('NOREQUIREAJAX'))            define('NOREQUIREAJAX', '1');       	  	// Do not load ajax.lib.php library
//if (! defined("NOLOGIN"))                  define("NOLOGIN", '1');					// If this page is public (can be called outside logged session). This include the NOIPCHECK too.
//if (! defined('NOIPCHECK'))                define('NOIPCHECK', '1');					// Do not check IP defined into conf $dolibarr_main_restrict_ip
//if (! defined("MAIN_LANG_DEFAULT"))        define('MAIN_LANG_DEFAULT', 'auto');					// Force lang to a particular value
//if (! defined("MAIN_AUTHENTICATION_MODE")) define('MAIN_AUTHENTICATION_MODE', 'aloginmodule');	// Force authentication handler
//if (! defined("NOREDIRECTBYMAINTOLOGIN"))  define('NOREDIRECTBYMAINTOLOGIN', 1);		// The main.inc.php does not make a redirect if not logged, instead show simple error message
//if (! defined("FORCECSP"))                 define('FORCECSP', 'none');				// Disable all Content Security Policies
//if (! defined('CSRFCHECK_WITH_TOKEN'))     define('CSRFCHECK_WITH_TOKEN', '1');		// Force use of CSRF protection with tokens even for GET
//if (! defined('NOBROWSERNOTIF'))     		 define('NOBROWSERNOTIF', '1');				// Disable browser notification
//if (! defined('NOSESSION'))                define('NOSESSION', '1');					// On CLI mode, no need to use web sessions

// Load Dolibarr environment
$res = 0;
// Try main.inc.php into web root known defined into CONTEXT_DOCUMENT_ROOT (not always defined)
if (!$res && !empty($_SERVER["CONTEXT_DOCUMENT_ROOT"])) {
	$res = @include $_SERVER["CONTEXT_DOCUMENT_ROOT"]."/main.inc.php";
}
// Try main.inc.php into web root detected using web root calculated from SCRIPT_FILENAME
$tmp = empty($_SERVER['SCRIPT_FILENAME']) ? '' : $_SERVER['SCRIPT_FILENAME']; $tmp2 = realpath(__FILE__); $i = strlen($tmp) - 1; $j = strlen($tmp2) - 1;
while ($i > 0 && $j > 0 && isset($tmp[$i]) && isset($tmp2[$j]) && $tmp[$i] == $tmp2[$j]) {
	$i--; $j--;
}
if (!$res && $i > 0 && file_exists(substr($tmp, 0, ($i + 1))."/main.inc.php")) {
	$res = @include substr($tmp, 0, ($i + 1))."/main.inc.php";
}
if (!$res && $i > 0 && file_exists(dirname(substr($tmp, 0, ($i + 1)))."/main.inc.php")) {
	$res = @include dirname(substr($tmp, 0, ($i + 1)))."/main.inc.php";
}
// Try main.inc.php using relative path
if (!$res && file_exists("../main.inc.php")) {
	$res = @include "../main.inc.php";
}
if (!$res && file_exists("../../main.inc.php")) {
	$res = @include "../../main.inc.php";
}
if (!$res && file_exists("../../../main.inc.php")) {
	$res = @include "../../../main.inc.php";
}
if (!$res) {
	die("Include of main fails");
}

require_once DOL_DOCUMENT_ROOT.'/core/class/html.formcompany.class.php';
require_once DOL_DOCUMENT_ROOT.'/core/lib/date.lib.php';
require_once DOL_DOCUMENT_ROOT.'/core/lib/company.lib.php';

// load mymodule libraries
require_once __DIR__.'/class/myobject.class.php';

// for other modules
//dol_include_once('/othermodule/class/otherobject.class.php');

// Load translation files required by the page
$langs->loadLangs(array("mymodule@mymodule", "other"));

$id = GETPOST('id', 'int');
$ref = GETPOST('ref', 'alpha');

$action     = GETPOST('action', 'aZ09') ?GETPOST('action', 'aZ09') : 'view'; // The action 'add', 'create', 'edit', 'update', 'view', ...
$massaction = GETPOST('massaction', 'alpha'); // The bulk action (combo box choice into lists)
$show_files = GETPOST('show_files', 'int'); // Show files area generated by bulk actions ?
$confirm    = GETPOST('confirm', 'alpha'); // Result of a confirmation
$cancel     = GETPOST('cancel', 'alpha'); // We click on a Cancel button
$toselect   = GETPOST('toselect', 'array'); // Array of ids of elements selected into a list
$contextpage = GETPOST('contextpage', 'aZ') ? GETPOST('contextpage', 'aZ') : 'myobjectlist'; // To manage different context of search
$backtopage = GETPOST('backtopage', 'alpha'); // Go back to a dedicated page
$optioncss  = GETPOST('optioncss', 'aZ'); // Option for the css output (always '' except when 'print')
$mode       = GETPOST('mode', 'aZ');

// Load variable for pagination
$limit = GETPOST('limit', 'int') ? GETPOST('limit', 'int') : $conf->liste_limit;
$sortfield = GETPOST('sortfield', 'aZ09comma');
$sortorder = GETPOST('sortorder', 'aZ09comma');
$page = GETPOSTISSET('pageplusone') ? (GETPOST('pageplusone') - 1) : GETPOST("page", 'int');
if (empty($page) || $page < 0 || GETPOST('button_search', 'alpha') || GETPOST('button_removefilter', 'alpha')) {
	// If $page is not defined, or '' or -1 or if we click on clear filters
	$page = 0;
}
$offset = $limit * $page;
$pageprev = $page - 1;
$pagenext = $page + 1;

// Initialize technical objects
$object = new MyObject($db);
$extrafields = new ExtraFields($db);
$diroutputmassaction = $conf->mymodule->dir_output.'/temp/massgeneration/'.$user->id;
$hookmanager->initHooks(array('myobjectlist')); // Note that conf->hooks_modules contains array

// Fetch optionals attributes and labels
$extrafields->fetch_name_optionals_label($object->table_element);
//$extrafields->fetch_name_optionals_label($object->table_element_line);

$search_array_options = $extrafields->getOptionalsFromPost($object->table_element, '', 'search_');

// Default sort order (if not yet defined by previous GETPOST)
if (!$sortfield) {
	reset($object->fields);					// Reset is required to avoid key() to return null.
	$sortfield = "t.".key($object->fields); // Set here default search field. By default 1st field in definition.
}
if (!$sortorder) {
	$sortorder = "ASC";
}

// Initialize array of search criterias
$search_all = GETPOST('search_all', 'alphanohtml');
$search = array();
foreach ($object->fields as $key => $val) {
	if (GETPOST('search_'.$key, 'alpha') !== '') {
		$search[$key] = GETPOST('search_'.$key, 'alpha');
	}
	if (preg_match('/^(date|timestamp|datetime)/', $val['type'])) {
		$search[$key.'_dtstart'] = dol_mktime(0, 0, 0, GETPOST('search_'.$key.'_dtstartmonth', 'int'), GETPOST('search_'.$key.'_dtstartday', 'int'), GETPOST('search_'.$key.'_dtstartyear', 'int'));
		$search[$key.'_dtend'] = dol_mktime(23, 59, 59, GETPOST('search_'.$key.'_dtendmonth', 'int'), GETPOST('search_'.$key.'_dtendday', 'int'), GETPOST('search_'.$key.'_dtendyear', 'int'));
	}
}

// List of fields to search into when doing a "search in all"
$fieldstosearchall = array();
foreach ($object->fields as $key => $val) {
	if (!empty($val['searchall'])) {
		$fieldstosearchall['t.'.$key] = $val['label'];
	}
}

// Definition of array of fields for columns
$arrayfields = array();
foreach ($object->fields as $key => $val) {
	// If $val['visible']==0, then we never show the field
	if (!empty($val['visible'])) {
		$visible = (int) dol_eval($val['visible'], 1);
		$arrayfields['t.'.$key] = array(
			'label'=>$val['label'],
			'checked'=>(($visible < 0) ? 0 : 1),
			'enabled'=>(abs($visible) != 3 && dol_eval($val['enabled'], 1)),
			'position'=>$val['position'],
			'help'=> isset($val['help']) ? $val['help'] : ''
		);
	}
}
// Extra fields
include DOL_DOCUMENT_ROOT.'/core/tpl/extrafields_list_array_fields.tpl.php';

$object->fields = dol_sort_array($object->fields, 'position');
//$arrayfields['anotherfield'] = array('type'=>'integer', 'label'=>'AnotherField', 'checked'=>1, 'enabled'=>1, 'position'=>90, 'csslist'=>'right');
$arrayfields = dol_sort_array($arrayfields, 'position');

// There is several ways to check permission.
// Set $enablepermissioncheck to 1 to enable a minimum low level of checks
$enablepermissioncheck = 0;
if ($enablepermissioncheck) {
	$permissiontoread = $user->rights->mymodule->myobject->read;
	$permissiontoadd = $user->rights->mymodule->myobject->write;
	$permissiontodelete = $user->rights->mymodule->myobject->delete;
} else {
	$permissiontoread = 1;
	$permissiontoadd = 1;
	$permissiontodelete = 1;
}

// Security check (enable the most restrictive one)
if ($user->socid > 0) accessforbidden();
//if ($user->socid > 0) accessforbidden();
//$socid = 0; if ($user->socid > 0) $socid = $user->socid;
//$isdraft = (($object->status == $object::STATUS_DRAFT) ? 1 : 0);
<<<<<<< HEAD
//restrictedArea($user, $object->element, $object->id, $object->table_element, '', 'fk_soc', 'rowid', $isdraft);
if (empty($conf->mymodule->enabled)) accessforbidden('Moule not enabled');
if (!$permissiontoread) accessforbidden();

=======
//restrictedArea($user, $object->element, 0, $object->table_element, '', 'fk_soc', 'rowid', $isdraft);
if (empty($conf->mymodule->enabled)) accessforbidden('Module not enabled');
if (!$permissiontoread) accessforbidden();
>>>>>>> 503d1a04


/*
 * Actions
 */

if (GETPOST('cancel', 'alpha')) {
	$action = 'list';
	$massaction = '';
}
if (!GETPOST('confirmmassaction', 'alpha') && $massaction != 'presend' && $massaction != 'confirm_presend') {
	$massaction = '';
}

$parameters = array();
$reshook = $hookmanager->executeHooks('doActions', $parameters, $object, $action); // Note that $action and $object may have been modified by some hooks
if ($reshook < 0) {
	setEventMessages($hookmanager->error, $hookmanager->errors, 'errors');
}

if (empty($reshook)) {
	// Selection of new fields
	include DOL_DOCUMENT_ROOT.'/core/actions_changeselectedfields.inc.php';

	// Purge search criteria
	if (GETPOST('button_removefilter_x', 'alpha') || GETPOST('button_removefilter.x', 'alpha') || GETPOST('button_removefilter', 'alpha')) { // All tests are required to be compatible with all browsers
		foreach ($object->fields as $key => $val) {
			$search[$key] = '';
			if (preg_match('/^(date|timestamp|datetime)/', $val['type'])) {
				$search[$key.'_dtstart'] = '';
				$search[$key.'_dtend'] = '';
			}
		}
		$toselect = array();
		$search_array_options = array();
	}
	if (GETPOST('button_removefilter_x', 'alpha') || GETPOST('button_removefilter.x', 'alpha') || GETPOST('button_removefilter', 'alpha')
		|| GETPOST('button_search_x', 'alpha') || GETPOST('button_search.x', 'alpha') || GETPOST('button_search', 'alpha')) {
		$massaction = ''; // Protection to avoid mass action if we force a new search during a mass action confirmation
	}

	// Mass actions
	$objectclass = 'MyObject';
	$objectlabel = 'MyObject';
	$uploaddir = $conf->mymodule->dir_output;
	include DOL_DOCUMENT_ROOT.'/core/actions_massactions.inc.php';
}



/*
 * View
 */

$form = new Form($db);

$now = dol_now();

//$help_url = "EN:Module_MyObject|FR:Module_MyObject_FR|ES:Módulo_MyObject";
$help_url = '';
$title = $langs->trans("MyObjects");
$morejs = array();
$morecss = array();


// Build and execute select
// --------------------------------------------------------------------
$sql = 'SELECT ';
$sql .= $object->getFieldList('t');
// Add fields from extrafields
if (!empty($extrafields->attributes[$object->table_element]['label'])) {
	foreach ($extrafields->attributes[$object->table_element]['label'] as $key => $val) {
		$sql .= ($extrafields->attributes[$object->table_element]['type'][$key] != 'separate' ? ", ef.".$key." as options_".$key : '');
	}
}
// Add fields from hooks
$parameters = array();
$reshook = $hookmanager->executeHooks('printFieldListSelect', $parameters, $object); // Note that $action and $object may have been modified by hook
$sql .= preg_replace('/^,/', '', $hookmanager->resPrint);
$sql = preg_replace('/,\s*$/', '', $sql);
//$sql .= ", COUNT(rc.rowid) as anotherfield";
$sql .= " FROM ".MAIN_DB_PREFIX.$object->table_element." as t";
//$sql .= " LEFT JOIN ".MAIN_DB_PREFIX."anothertable as rc ON rc.parent = t.rowid";
if (isset($extrafields->attributes[$object->table_element]['label']) && is_array($extrafields->attributes[$object->table_element]['label']) && count($extrafields->attributes[$object->table_element]['label'])) {
	$sql .= " LEFT JOIN ".MAIN_DB_PREFIX.$object->table_element."_extrafields as ef on (t.rowid = ef.fk_object)";
}
// Add table from hooks
$parameters = array();
$reshook = $hookmanager->executeHooks('printFieldListFrom', $parameters, $object); // Note that $action and $object may have been modified by hook
$sql .= $hookmanager->resPrint;
if ($object->ismultientitymanaged == 1) {
	$sql .= " WHERE t.entity IN (".getEntity($object->element).")";
} else {
	$sql .= " WHERE 1 = 1";
}
foreach ($search as $key => $val) {
	if (array_key_exists($key, $object->fields)) {
		if ($key == 'status' && $search[$key] == -1) {
			continue;
		}
		$mode_search = (($object->isInt($object->fields[$key]) || $object->isFloat($object->fields[$key])) ? 1 : 0);
		if ((strpos($object->fields[$key]['type'], 'integer:') === 0) || (strpos($object->fields[$key]['type'], 'sellist:') === 0) || !empty($object->fields[$key]['arrayofkeyval'])) {
			if ($search[$key] == '-1' || ($search[$key] === '0' && (empty($object->fields[$key]['arrayofkeyval']) || !array_key_exists('0', $object->fields[$key]['arrayofkeyval'])))) {
				$search[$key] = '';
			}
			$mode_search = 2;
		}
		if ($search[$key] != '') {
			$sql .= natural_search("t.".$db->escape($key), $search[$key], (($key == 'status') ? 2 : $mode_search));
		}
	} else {
		if (preg_match('/(_dtstart|_dtend)$/', $key) && $search[$key] != '') {
			$columnName = preg_replace('/(_dtstart|_dtend)$/', '', $key);
			if (preg_match('/^(date|timestamp|datetime)/', $object->fields[$columnName]['type'])) {
				if (preg_match('/_dtstart$/', $key)) {
					$sql .= " AND t.".$db->escape($columnName)." >= '".$db->idate($search[$key])."'";
				}
				if (preg_match('/_dtend$/', $key)) {
					$sql .= " AND t.".$db->escape($columnName)." <= '".$db->idate($search[$key])."'";
				}
			}
		}
	}
}
if ($search_all) {
	$sql .= natural_search(array_keys($fieldstosearchall), $search_all);
}
//$sql.= dolSqlDateFilter("t.field", $search_xxxday, $search_xxxmonth, $search_xxxyear);
// Add where from extra fields
include DOL_DOCUMENT_ROOT.'/core/tpl/extrafields_list_search_sql.tpl.php';
// Add where from hooks
$parameters = array();
$reshook = $hookmanager->executeHooks('printFieldListWhere', $parameters, $object); // Note that $action and $object may have been modified by hook
$sql .= $hookmanager->resPrint;

/* If a group by is required
$sql .= " GROUP BY ";
foreach($object->fields as $key => $val) {
<<<<<<< HEAD
	$sql .= "t.".$key.", ";
=======
	$sql .= "t.".$db->escape($key).", ";
>>>>>>> 503d1a04
}
// Add fields from extrafields
if (!empty($extrafields->attributes[$object->table_element]['label'])) {
	foreach ($extrafields->attributes[$object->table_element]['label'] as $key => $val) {
		$sql .= ($extrafields->attributes[$object->table_element]['type'][$key] != 'separate' ? "ef.".$key.', ' : '');
	}
}
// Add where from hooks
$parameters = array();
$reshook = $hookmanager->executeHooks('printFieldListGroupBy', $parameters, $object);    // Note that $action and $object may have been modified by hook
$sql .= $hookmanager->resPrint;
$sql = preg_replace('/,\s*$/', '', $sql);
*/

// Add HAVING from hooks
/*
$parameters = array();
$reshook = $hookmanager->executeHooks('printFieldListHaving', $parameters, $object); // Note that $action and $object may have been modified by hook
$sql .= empty($hookmanager->resPrint) ? "" : " HAVING 1=1 ".$hookmanager->resPrint;
*/

// Count total nb of records
$nbtotalofrecords = '';
if (empty($conf->global->MAIN_DISABLE_FULL_SCANLIST)) {
	/* This old and fast method to get and count full list returns all record so use a high amount of memory.
	$resql = $db->query($sql);
	$nbtotalofrecords = $db->num_rows($resql);
	*/
	/* The slow method does not consume memory on mysql (not tested on pgsql) */
	/*$resql = $db->query($sql, 0, 'auto', 1);
	while ($db->fetch_object($resql)) {
<<<<<<< HEAD
		$nbtotalofrecords++;
	}*/
	/* The fast and low memory method to get and count full list converts the sql into a sql count */
	$sqlforcount = preg_replace('/^SELECT[a-z0-9\._\s\(\),]+FROM/i', 'SELECT COUNT(*) as nbtotalofrecords FROM', $sql);
	$resql = $db->query($sqlforcount);
	$objforcount = $db->fetch_object($resql);
	$nbtotalofrecords = $objforcount->nbtotalofrecords;
=======
		if (empty($nbtotalofrecords)) {
			$nbtotalofrecords = 1;    // We can't make +1 because init value is ''
		 } else {
			 $nbtotalofrecords++;
		 }
	 }*/
	/* The fast and low memory method to get and count full list converts the sql into a sql count */
	$sqlforcount = preg_replace('/^SELECT[a-zA-Z0-9\._\s\(\),=<>\:\-\']+\sFROM/', 'SELECT COUNT(*) as nbtotalofrecords FROM', $sql);
	$resql = $db->query($sqlforcount);
	if ($resql) {
		$objforcount = $db->fetch_object($resql);
		$nbtotalofrecords = $objforcount->nbtotalofrecords;
	} else {
		dol_print_error($db);
	}

>>>>>>> 503d1a04
	if (($page * $limit) > $nbtotalofrecords) {	// if total of record found is smaller than page * limit, goto and load page 0
		$page = 0;
		$offset = 0;
	}
	$db->free($resql);
}

// Complete request and execute it with limit
$sql .= $db->order($sortfield, $sortorder);
if ($limit) {
	$sql .= $db->plimit($limit + 1, $offset);
}

$resql = $db->query($sql);
if (!$resql) {
	dol_print_error($db);
	exit;
}

$num = $db->num_rows($resql);


// Direct jump if only one record found
if ($num == 1 && !empty($conf->global->MAIN_SEARCH_DIRECT_OPEN_IF_ONLY_ONE) && $search_all && !$page) {
	$obj = $db->fetch_object($resql);
	$id = $obj->rowid;
	header("Location: ".dol_buildpath('/mymodule/myobject_card.php', 1).'?id='.$id);
	exit;
}


// Output page
// --------------------------------------------------------------------

llxHeader('', $title, $help_url, '', 0, 0, $morejs, $morecss, '', 'bodyforlist');

// Example : Adding jquery code
// print '<script type="text/javascript">
// jQuery(document).ready(function() {
// 	function init_myfunc()
// 	{
// 		jQuery("#myid").removeAttr(\'disabled\');
// 		jQuery("#myid").attr(\'disabled\',\'disabled\');
// 	}
// 	init_myfunc();
// 	jQuery("#mybutton").click(function() {
// 		init_myfunc();
// 	});
// });
// </script>';

$arrayofselected = is_array($toselect) ? $toselect : array();

$param = '';
if (!empty($mode)) {
	$param .= '&mode='.urlencode($mode);
}
if (!empty($contextpage) && $contextpage != $_SERVER["PHP_SELF"]) {
	$param .= '&contextpage='.urlencode($contextpage);
}
if ($limit > 0 && $limit != $conf->liste_limit) {
	$param .= '&limit='.urlencode($limit);
}
foreach ($search as $key => $val) {
	if (is_array($search[$key]) && count($search[$key])) {
		foreach ($search[$key] as $skey) {
			if ($skey != '') {
				$param .= '&search_'.$key.'[]='.urlencode($skey);
			}
		}
	} elseif ($search[$key] != '') {
		$param .= '&search_'.$key.'='.urlencode($search[$key]);
	}
}
if ($optioncss != '') {
	$param .= '&optioncss='.urlencode($optioncss);
}
// Add $param from extra fields
include DOL_DOCUMENT_ROOT.'/core/tpl/extrafields_list_search_param.tpl.php';
// Add $param from hooks
$parameters = array();
$reshook = $hookmanager->executeHooks('printFieldListSearchParam', $parameters, $object); // Note that $action and $object may have been modified by hook
$param .= $hookmanager->resPrint;

// List of mass actions available
$arrayofmassactions = array(
	//'validate'=>img_picto('', 'check', 'class="pictofixedwidth"').$langs->trans("Validate"),
	//'generate_doc'=>img_picto('', 'pdf', 'class="pictofixedwidth"').$langs->trans("ReGeneratePDF"),
	//'builddoc'=>img_picto('', 'pdf', 'class="pictofixedwidth"').$langs->trans("PDFMerge"),
	//'presend'=>img_picto('', 'email', 'class="pictofixedwidth"').$langs->trans("SendByMail"),
);
if (!empty($permissiontodelete)) {
	$arrayofmassactions['predelete'] = img_picto('', 'delete', 'class="pictofixedwidth"').$langs->trans("Delete");
}
if (GETPOST('nomassaction', 'int') || in_array($massaction, array('presend', 'predelete'))) {
	$arrayofmassactions = array();
}
$massactionbutton = $form->selectMassAction('', $arrayofmassactions);

print '<form method="POST" id="searchFormList" action="'.$_SERVER["PHP_SELF"].'">'."\n";
if ($optioncss != '') {
	print '<input type="hidden" name="optioncss" value="'.$optioncss.'">';
}
print '<input type="hidden" name="token" value="'.newToken().'">';
print '<input type="hidden" name="formfilteraction" id="formfilteraction" value="list">';
print '<input type="hidden" name="action" value="list">';
print '<input type="hidden" name="sortfield" value="'.$sortfield.'">';
print '<input type="hidden" name="sortorder" value="'.$sortorder.'">';
print '<input type="hidden" name="page" value="'.$page.'">';
print '<input type="hidden" name="contextpage" value="'.$contextpage.'">';
print '<input type="hidden" name="mode" value="'.$mode.'">';


$newcardbutton = '';
$newcardbutton .= dolGetButtonTitle($langs->trans('ViewList'), '', 'fa fa-bars imgforviewmode', $_SERVER["PHP_SELF"].'?mode=common'.preg_replace('/(&|\?)*mode=[^&]+/', '', $param), '', ((empty($mode) || $mode == 'common') ? 2 : 1), array('morecss'=>'reposition'));
$newcardbutton .= dolGetButtonTitle($langs->trans('ViewKanban'), '', 'fa fa-th-list imgforviewmode', $_SERVER["PHP_SELF"].'?mode=kanban'.preg_replace('/(&|\?)*mode=[^&]+/', '', $param), '', ($mode == 'kanban' ? 2 : 1), array('morecss'=>'reposition'));
$newcardbutton .= dolGetButtonTitleSeparator();
$newcardbutton .= dolGetButtonTitle($langs->trans('New'), '', 'fa fa-plus-circle', dol_buildpath('/mymodule/myobject_card.php', 1).'?action=create&backtopage='.urlencode($_SERVER['PHP_SELF']), '', $permissiontoadd);

print_barre_liste($title, $page, $_SERVER["PHP_SELF"], $param, $sortfield, $sortorder, $massactionbutton, $num, $nbtotalofrecords, 'object_'.$object->picto, 0, $newcardbutton, '', $limit, 0, 0, 1);

// Add code for pre mass action (confirmation or email presend form)
$topicmail = "SendMyObjectRef";
$modelmail = "myobject";
$objecttmp = new MyObject($db);
$trackid = 'xxxx'.$object->id;
include DOL_DOCUMENT_ROOT.'/core/tpl/massactions_pre.tpl.php';

if ($search_all) {
	$setupstring = '';
	foreach ($fieldstosearchall as $key => $val) {
		$fieldstosearchall[$key] = $langs->trans($val);
		$setupstring .= $key."=".$val.";";
	}
	print '<!-- Search done like if PRODUCT_QUICKSEARCH_ON_FIELDS = '.$setupstring.' -->'."\n";
	print '<div class="divsearchfieldfilter">'.$langs->trans("FilterOnInto", $search_all).join(', ', $fieldstosearchall).'</div>'."\n";
}

$moreforfilter = '';
/*$moreforfilter.='<div class="divsearchfield">';
$moreforfilter.= $langs->trans('MyFilter') . ': <input type="text" name="search_myfield" value="'.dol_escape_htmltag($search_myfield).'">';
$moreforfilter.= '</div>';*/

$parameters = array();
$reshook = $hookmanager->executeHooks('printFieldPreListTitle', $parameters, $object); // Note that $action and $object may have been modified by hook
if (empty($reshook)) {
	$moreforfilter .= $hookmanager->resPrint;
} else {
	$moreforfilter = $hookmanager->resPrint;
}

if (!empty($moreforfilter)) {
	print '<div class="liste_titre liste_titre_bydiv centpercent">';
	print $moreforfilter;
	print '</div>';
}

$varpage = empty($contextpage) ? $_SERVER["PHP_SELF"] : $contextpage;
$selectedfields = $form->multiSelectArrayWithCheckbox('selectedfields', $arrayfields, $varpage, getDolGlobalString('MAIN_CHECKBOX_LEFT_COLUMN', '')); // This also change content of $arrayfields
$selectedfields .= (count($arrayofmassactions) ? $form->showCheckAddButtons('checkforselect', 1) : '');

print '<div class="div-table-responsive">'; // You can use div-table-responsive-no-min if you dont need reserved height for your table
print '<table class="tagtable nobottomiftotal liste'.($moreforfilter ? " listwithfilterbefore" : "").'">'."\n";


// Fields title search
// --------------------------------------------------------------------
print '<tr class="liste_titre">';
// Action column
if (!empty($conf->global->MAIN_CHECKBOX_LEFT_COLUMN)) {
	print '<td class="liste_titre maxwidthsearch">';
	$searchpicto = $form->showFilterButtons('left');
	print $searchpicto;
	print '</td>';
}
foreach ($object->fields as $key => $val) {
	$searchkey = empty($search[$key]) ? '' : $search[$key];
	$cssforfield = (empty($val['css']) ? '' : $val['css']);
	if ($key == 'status') {
		$cssforfield .= ($cssforfield ? ' ' : '').'center';
	} elseif (in_array($val['type'], array('date', 'datetime', 'timestamp'))) {
		$cssforfield .= ($cssforfield ? ' ' : '').'center';
	} elseif (in_array($val['type'], array('timestamp'))) {
		$cssforfield .= ($cssforfield ? ' ' : '').'nowrap';
	} elseif (in_array($val['type'], array('double(24,8)', 'double(6,3)', 'integer', 'real', 'price')) && $val['label'] != 'TechnicalID' && empty($val['arrayofkeyval'])) {
		$cssforfield .= ($cssforfield ? ' ' : '').'right';
	}
	if (!empty($arrayfields['t.'.$key]['checked'])) {
		print '<td class="liste_titre'.($cssforfield ? ' '.$cssforfield : '').'">';
		if (!empty($val['arrayofkeyval']) && is_array($val['arrayofkeyval'])) {
			print $form->selectarray('search_'.$key, $val['arrayofkeyval'], (isset($search[$key]) ? $search[$key] : ''), $val['notnull'], 0, 0, '', 1, 0, 0, '', 'maxwidth100', 1);
		} elseif ((strpos($val['type'], 'integer:') === 0) || (strpos($val['type'], 'sellist:') === 0)) {
<<<<<<< HEAD
			print $object->showInputField($val, $key, (isset($search[$key]) ? $search[$key] : ''), '', '', 'search_', 'maxwidth125', 1);
=======
			print $object->showInputField($val, $key, (isset($search[$key]) ? $search[$key] : ''), '', '', 'search_', $cssforfield.' maxwidth250', 1);
>>>>>>> 503d1a04
		} elseif (preg_match('/^(date|timestamp|datetime)/', $val['type'])) {
			print '<div class="nowrap">';
			print $form->selectDate($search[$key.'_dtstart'] ? $search[$key.'_dtstart'] : '', "search_".$key."_dtstart", 0, 0, 1, '', 1, 0, 0, '', '', '', '', 1, '', $langs->trans('From'));
			print '</div>';
			print '<div class="nowrap">';
			print $form->selectDate($search[$key.'_dtend'] ? $search[$key.'_dtend'] : '', "search_".$key."_dtend", 0, 0, 1, '', 1, 0, 0, '', '', '', '', 1, '', $langs->trans('to'));
			print '</div>';
		} elseif ($key == 'lang') {
			require_once DOL_DOCUMENT_ROOT.'/core/class/html.formadmin.class.php';
			$formadmin = new FormAdmin($db);
			print $formadmin->select_language($search[$key], 'search_lang', 0, null, 1, 0, 0, 'minwidth150 maxwidth200', 2);
		} else {
			print '<input type="text" class="flat maxwidth75" name="search_'.$key.'" value="'.dol_escape_htmltag(isset($search[$key]) ? $search[$key] : '').'">';
		}
		print '</td>';
	}
}
// Extra fields
include DOL_DOCUMENT_ROOT.'/core/tpl/extrafields_list_search_input.tpl.php';

// Fields from hook
$parameters = array('arrayfields'=>$arrayfields);
$reshook = $hookmanager->executeHooks('printFieldListOption', $parameters, $object); // Note that $action and $object may have been modified by hook
print $hookmanager->resPrint;
/*if (!empty($arrayfields['anotherfield']['checked'])) {
	print '<td class="liste_titre"></td>';
}*/
// Action column
if (empty($conf->global->MAIN_CHECKBOX_LEFT_COLUMN)) {
	print '<td class="liste_titre maxwidthsearch">';
	$searchpicto = $form->showFilterButtons();
	print $searchpicto;
	print '</td>';
}
print '</tr>'."\n";

$totalarray = array();
$totalarray['nbfield'] = 0;

// Fields title label
// --------------------------------------------------------------------
print '<tr class="liste_titre">';
if (!empty($conf->global->MAIN_CHECKBOX_LEFT_COLUMN)) {
	print getTitleFieldOfList(($mode != 'kanban' ? $selectedfields : ''), 0, $_SERVER["PHP_SELF"], '', '', '', '', $sortfield, $sortorder, 'center maxwidthsearch ')."\n";
}
foreach ($object->fields as $key => $val) {
	$cssforfield = (empty($val['csslist']) ? (empty($val['css']) ? '' : $val['css']) : $val['csslist']);
	if ($key == 'status') {
		$cssforfield .= ($cssforfield ? ' ' : '').'center';
	} elseif (in_array($val['type'], array('date', 'datetime', 'timestamp'))) {
		$cssforfield .= ($cssforfield ? ' ' : '').'center';
	} elseif (in_array($val['type'], array('timestamp'))) {
		$cssforfield .= ($cssforfield ? ' ' : '').'nowrap';
	} elseif (in_array($val['type'], array('double(24,8)', 'double(6,3)', 'integer', 'real', 'price')) && $val['label'] != 'TechnicalID' && empty($val['arrayofkeyval'])) {
		$cssforfield .= ($cssforfield ? ' ' : '').'right';
	}
	$cssforfield = preg_replace('/small\s*/', '', $cssforfield);	// the 'small' css must not be used for the title label
	if (!empty($arrayfields['t.'.$key]['checked'])) {
		print getTitleFieldOfList($arrayfields['t.'.$key]['label'], 0, $_SERVER['PHP_SELF'], 't.'.$key, '', $param, ($cssforfield ? 'class="'.$cssforfield.'"' : ''), $sortfield, $sortorder, ($cssforfield ? $cssforfield.' ' : ''))."\n";
		$totalarray['nbfield']++;
	}
}
// Extra fields
include DOL_DOCUMENT_ROOT.'/core/tpl/extrafields_list_search_title.tpl.php';
// Hook fields
$parameters = array('arrayfields'=>$arrayfields, 'param'=>$param, 'sortfield'=>$sortfield, 'sortorder'=>$sortorder, 'totalarray'=>&$totalarray);
$reshook = $hookmanager->executeHooks('printFieldListTitle', $parameters, $object); // Note that $action and $object may have been modified by hook
print $hookmanager->resPrint;
/*if (!empty($arrayfields['anotherfield']['checked'])) {
	print '<th class="liste_titre right">'.$langs->trans("AnotherField").'</th>';
	$totalarray['nbfield']++;
}*/
// Action column
if (empty($conf->global->MAIN_CHECKBOX_LEFT_COLUMN)) {
	print getTitleFieldOfList(($mode != 'kanban' ? $selectedfields : ''), 0, $_SERVER["PHP_SELF"], '', '', '', '', $sortfield, $sortorder, 'center maxwidthsearch ')."\n";
}
$totalarray['nbfield']++;
print '</tr>'."\n";


// Detect if we need a fetch on each output line
$needToFetchEachLine = 0;
if (isset($extrafields->attributes[$object->table_element]['computed']) && is_array($extrafields->attributes[$object->table_element]['computed']) && count($extrafields->attributes[$object->table_element]['computed']) > 0) {
	foreach ($extrafields->attributes[$object->table_element]['computed'] as $key => $val) {
		if (preg_match('/\$object/', $val)) {
			$needToFetchEachLine++; // There is at least one compute field that use $object
		}
	}
}


// Loop on record
// --------------------------------------------------------------------
$i = 0;
$savnbfield = $totalarray['nbfield'];
$totalarray = array();
$totalarray['nbfield'] = 0;
$imaxinloop = ($limit ? min($num, $limit) : $num);
while ($i < $imaxinloop) {
	$obj = $db->fetch_object($resql);
	if (empty($obj)) {
		break; // Should not happen
	}

	// Store properties in $object
	$object->setVarsFromFetchObj($obj);

	if ($mode == 'kanban') {
		if ($i == 0) {
			print '<tr><td colspan="'.$savnbfield.'">';
			print '<div class="box-flex-container">';
		}
		// Output Kanban
		print $object->getKanbanView('');
		if ($i == ($imaxinloop - 1)) {
			print '</div>';
			print '</td></tr>';
		}
	} else {
		// Show here line of result
		$j = 0;
		print '<tr data-rowid="'.$object->id.'" class="oddeven">';
		// Action column
		if (!empty($conf->global->MAIN_CHECKBOX_LEFT_COLUMN)) {
			print '<td class="nowrap center">';
			if ($massactionbutton || $massaction) { // If we are in select mode (massactionbutton defined) or if we have already selected and sent an action ($massaction) defined
				$selected = 0;
				if (in_array($object->id, $arrayofselected)) {
					$selected = 1;
				}
				print '<input id="cb'.$object->id.'" class="flat checkforselect" type="checkbox" name="toselect[]" value="'.$object->id.'"'.($selected ? ' checked="checked"' : '').'>';
			}
			print '</td>';
		}
		foreach ($object->fields as $key => $val) {
			$cssforfield = (empty($val['csslist']) ? (empty($val['css']) ? '' : $val['css']) : $val['csslist']);
			if (in_array($val['type'], array('date', 'datetime', 'timestamp'))) {
				$cssforfield .= ($cssforfield ? ' ' : '').'center';
			} elseif ($key == 'status') {
				$cssforfield .= ($cssforfield ? ' ' : '').'center';
			}
<<<<<<< HEAD
			if (!empty($val['isameasure']) && $val['isameasure'] == 1) {
=======

			if (in_array($val['type'], array('timestamp'))) {
				$cssforfield .= ($cssforfield ? ' ' : '').'nowrap';
			} elseif ($key == 'ref') {
				$cssforfield .= ($cssforfield ? ' ' : '').'nowrap';
			}

			if (in_array($val['type'], array('double(24,8)', 'double(6,3)', 'integer', 'real', 'price')) && !in_array($key, array('rowid', 'status')) && empty($val['arrayofkeyval'])) {
				$cssforfield .= ($cssforfield ? ' ' : '').'right';
			}
			//if (in_array($key, array('fk_soc', 'fk_user', 'fk_warehouse'))) $cssforfield = 'tdoverflowmax100';

			if (!empty($arrayfields['t.'.$key]['checked'])) {
				print '<td'.($cssforfield ? ' class="'.$cssforfield.'"' : '');
				if (preg_match('/tdoverflow/', $cssforfield)) {
					print ' title="'.dol_escape_htmltag($object->$key).'"';
				}
				print '>';
				if ($key == 'status') {
					print $object->getLibStatut(5);
				} elseif ($key == 'rowid') {
					print $object->showOutputField($val, $key, $object->id, '');
				} else {
					print $object->showOutputField($val, $key, $object->$key, '');
				}
				print '</td>';
>>>>>>> 503d1a04
				if (!$i) {
					$totalarray['nbfield']++;
				}
				if (!empty($val['isameasure']) && $val['isameasure'] == 1) {
					if (!$i) {
						$totalarray['pos'][$totalarray['nbfield']] = 't.'.$key;
					}
					if (!isset($totalarray['val'])) {
						$totalarray['val'] = array();
					}
					if (!isset($totalarray['val']['t.'.$key])) {
						$totalarray['val']['t.'.$key] = 0;
					}
					$totalarray['val']['t.'.$key] += $object->$key;
				}
			}
		}
		// Extra fields
		include DOL_DOCUMENT_ROOT.'/core/tpl/extrafields_list_print_fields.tpl.php';
		// Fields from hook
		$parameters = array('arrayfields'=>$arrayfields, 'object'=>$object, 'obj'=>$obj, 'i'=>$i, 'totalarray'=>&$totalarray);
		$reshook = $hookmanager->executeHooks('printFieldListValue', $parameters, $object); // Note that $action and $object may have been modified by hook
		print $hookmanager->resPrint;
		/*if (!empty($arrayfields['anotherfield']['checked'])) {
			print '<td class="right">'.$obj->anotherfield.'</td>';
		}*/
		// Action column
		if (empty($conf->global->MAIN_CHECKBOX_LEFT_COLUMN)) {
			print '<td class="nowrap center">';
			if ($massactionbutton || $massaction) { // If we are in select mode (massactionbutton defined) or if we have already selected and sent an action ($massaction) defined
				$selected = 0;
				if (in_array($object->id, $arrayofselected)) {
					$selected = 1;
				}
				print '<input id="cb'.$object->id.'" class="flat checkforselect" type="checkbox" name="toselect[]" value="'.$object->id.'"'.($selected ? ' checked="checked"' : '').'>';
			}
			print '</td>';
		}
		if (!$i) {
			$totalarray['nbfield']++;
		}

		print '</tr>'."\n";
	}

	$i++;
}

// Show total line
include DOL_DOCUMENT_ROOT.'/core/tpl/list_print_total.tpl.php';

// If no record found
if ($num == 0) {
	$colspan = 1;
	foreach ($arrayfields as $key => $val) {
		if (!empty($val['checked'])) {
			$colspan++;
		}
	}
	print '<tr><td colspan="'.$colspan.'"><span class="opacitymedium">'.$langs->trans("NoRecordFound").'</span></td></tr>';
}


$db->free($resql);

$parameters = array('arrayfields'=>$arrayfields, 'sql'=>$sql);
$reshook = $hookmanager->executeHooks('printFieldListFooter', $parameters, $object, $action); // Note that $action and $object may have been modified by hook
print $hookmanager->resPrint;

print '</table>'."\n";
print '</div>'."\n";

print '</form>'."\n";

if (in_array('builddoc', $arrayofmassactions) && ($nbtotalofrecords === '' || $nbtotalofrecords)) {
	$hidegeneratedfilelistifempty = 1;
	if ($massaction == 'builddoc' || $action == 'remove_file' || $show_files) {
		$hidegeneratedfilelistifempty = 0;
	}

	require_once DOL_DOCUMENT_ROOT.'/core/class/html.formfile.class.php';
	$formfile = new FormFile($db);

	// Show list of available documents
	$urlsource = $_SERVER['PHP_SELF'].'?sortfield='.$sortfield.'&sortorder='.$sortorder;
	$urlsource .= str_replace('&amp;', '&', $param);

	$filedir = $diroutputmassaction;
	$genallowed = $permissiontoread;
	$delallowed = $permissiontoadd;

	print $formfile->showdocuments('massfilesarea_mymodule', '', $filedir, $urlsource, 0, $delallowed, '', 1, 1, 0, 48, 1, $param, $title, '', '', '', null, $hidegeneratedfilelistifempty);
}

// End of page
llxFooter();
$db->close();<|MERGE_RESOLUTION|>--- conflicted
+++ resolved
@@ -197,16 +197,9 @@
 //if ($user->socid > 0) accessforbidden();
 //$socid = 0; if ($user->socid > 0) $socid = $user->socid;
 //$isdraft = (($object->status == $object::STATUS_DRAFT) ? 1 : 0);
-<<<<<<< HEAD
-//restrictedArea($user, $object->element, $object->id, $object->table_element, '', 'fk_soc', 'rowid', $isdraft);
-if (empty($conf->mymodule->enabled)) accessforbidden('Moule not enabled');
-if (!$permissiontoread) accessforbidden();
-
-=======
 //restrictedArea($user, $object->element, 0, $object->table_element, '', 'fk_soc', 'rowid', $isdraft);
 if (empty($conf->mymodule->enabled)) accessforbidden('Module not enabled');
 if (!$permissiontoread) accessforbidden();
->>>>>>> 503d1a04
 
 
 /*
@@ -345,11 +338,7 @@
 /* If a group by is required
 $sql .= " GROUP BY ";
 foreach($object->fields as $key => $val) {
-<<<<<<< HEAD
-	$sql .= "t.".$key.", ";
-=======
 	$sql .= "t.".$db->escape($key).", ";
->>>>>>> 503d1a04
 }
 // Add fields from extrafields
 if (!empty($extrafields->attributes[$object->table_element]['label'])) {
@@ -381,15 +370,6 @@
 	/* The slow method does not consume memory on mysql (not tested on pgsql) */
 	/*$resql = $db->query($sql, 0, 'auto', 1);
 	while ($db->fetch_object($resql)) {
-<<<<<<< HEAD
-		$nbtotalofrecords++;
-	}*/
-	/* The fast and low memory method to get and count full list converts the sql into a sql count */
-	$sqlforcount = preg_replace('/^SELECT[a-z0-9\._\s\(\),]+FROM/i', 'SELECT COUNT(*) as nbtotalofrecords FROM', $sql);
-	$resql = $db->query($sqlforcount);
-	$objforcount = $db->fetch_object($resql);
-	$nbtotalofrecords = $objforcount->nbtotalofrecords;
-=======
 		if (empty($nbtotalofrecords)) {
 			$nbtotalofrecords = 1;    // We can't make +1 because init value is ''
 		 } else {
@@ -406,7 +386,6 @@
 		dol_print_error($db);
 	}
 
->>>>>>> 503d1a04
 	if (($page * $limit) > $nbtotalofrecords) {	// if total of record found is smaller than page * limit, goto and load page 0
 		$page = 0;
 		$offset = 0;
@@ -599,11 +578,7 @@
 		if (!empty($val['arrayofkeyval']) && is_array($val['arrayofkeyval'])) {
 			print $form->selectarray('search_'.$key, $val['arrayofkeyval'], (isset($search[$key]) ? $search[$key] : ''), $val['notnull'], 0, 0, '', 1, 0, 0, '', 'maxwidth100', 1);
 		} elseif ((strpos($val['type'], 'integer:') === 0) || (strpos($val['type'], 'sellist:') === 0)) {
-<<<<<<< HEAD
-			print $object->showInputField($val, $key, (isset($search[$key]) ? $search[$key] : ''), '', '', 'search_', 'maxwidth125', 1);
-=======
 			print $object->showInputField($val, $key, (isset($search[$key]) ? $search[$key] : ''), '', '', 'search_', $cssforfield.' maxwidth250', 1);
->>>>>>> 503d1a04
 		} elseif (preg_match('/^(date|timestamp|datetime)/', $val['type'])) {
 			print '<div class="nowrap">';
 			print $form->selectDate($search[$key.'_dtstart'] ? $search[$key.'_dtstart'] : '', "search_".$key."_dtstart", 0, 0, 1, '', 1, 0, 0, '', '', '', '', 1, '', $langs->trans('From'));
@@ -745,9 +720,6 @@
 			} elseif ($key == 'status') {
 				$cssforfield .= ($cssforfield ? ' ' : '').'center';
 			}
-<<<<<<< HEAD
-			if (!empty($val['isameasure']) && $val['isameasure'] == 1) {
-=======
 
 			if (in_array($val['type'], array('timestamp'))) {
 				$cssforfield .= ($cssforfield ? ' ' : '').'nowrap';
@@ -774,7 +746,6 @@
 					print $object->showOutputField($val, $key, $object->$key, '');
 				}
 				print '</td>';
->>>>>>> 503d1a04
 				if (!$i) {
 					$totalarray['nbfield']++;
 				}
