<?php
/* Copyright (C) 2004		Rodolphe Quiedeville	<rodolphe@quiedeville.org>
 * Copyright (C) 2004-2016	Laurent Destailleur		<eldy@users.sourceforge.net>
 * Copyright (C) 2005-2012	Regis Houssin			<regis.houssin@inodbox.com>
 * Copyright (C) 2017      Ferran Marcet       	 <fmarcet@2byte.es>
 *
 * This program is free software; you can redistribute it and/or modify
 * it under the terms of the GNU General Public License as published by
 * the Free Software Foundation; either version 3 of the License, or
 * (at your option) any later version.
 *
 * This program is distributed in the hope that it will be useful,
 * but WITHOUT ANY WARRANTY; without even the implied warranty of
 * MERCHANTABILITY or FITNESS FOR A PARTICULAR PURPOSE.  See the
 * GNU General Public License for more details.
 *
 * You should have received a copy of the GNU General Public License
 * along with this program. If not, see <https://www.gnu.org/licenses/>.
 */

/**
 *      \file       htdocs/contrat/note.php
 *      \ingroup    contrat
 *      \brief      Fiche de notes sur un contrat
 */

require '../main.inc.php';
require_once DOL_DOCUMENT_ROOT.'/core/lib/contract.lib.php';
require_once DOL_DOCUMENT_ROOT.'/contrat/class/contrat.class.php';
if (!empty($conf->projet->enabled)) {
	require_once DOL_DOCUMENT_ROOT.'/projet/class/project.class.php';
}

// Load translation files required by the page
$langs->loadLangs(array('companies', 'contracts'));

$action = GETPOST('action', 'aZ09');
$confirm = GETPOST('confirm', 'alpha');
$socid = GETPOST('socid', 'int');
$id = GETPOST('id', 'int');
$ref = GETPOST('ref', 'alpha');

// Security check
if ($user->socid) {
	$socid = $user->socid;
}
// Initialize technical object to manage hooks of page. Note that conf->hooks_modules contains array of hook context
//$hookmanager->initHooks(array('contractcard', 'globalcard'));  -> Conflict with contrat\card.php
$hookmanager->initHooks(array('contractnote'));

$result = restrictedArea($user, 'contrat', $id);

$object = new Contrat($db);
$object->fetch($id, $ref);

$permissionnote = $user->rights->contrat->creer; // Used by the include of actions_setnotes.inc.php


/*
 * Actions
 */

$reshook = $hookmanager->executeHooks('doActions', array(), $object, $action); // Note that $action and $object may have been modified by some hooks
if ($reshook < 0) {
	setEventMessages($hookmanager->error, $hookmanager->errors, 'errors');
}
if (empty($reshook)) {
	include DOL_DOCUMENT_ROOT.'/core/actions_setnotes.inc.php'; // Must be include, not include_once
}



/*
 * View
 */

llxHeader('', $langs->trans("Contract"), "");

$form = new Form($db);

if ($id > 0 || !empty($ref)) {
	$object->fetch_thirdparty();

	$head = contract_prepare_head($object);

	$hselected = 2;

	print dol_get_fiche_head($head, 'note', $langs->trans("Contract"), -1, 'contract');

	// Contract card

	$linkback = '<a href="'.DOL_URL_ROOT.'/contrat/list.php?restore_lastsearch_values=1'.(!empty($socid) ? '&socid='.$socid : '').'">'.$langs->trans("BackToList").'</a>';


	$morehtmlref = '';
	//if (! empty($modCodeContract->code_auto)) {
	$morehtmlref .= $object->ref;
	/*} else {
	 $morehtmlref.=$form->editfieldkey("",'ref',$object->ref,0,'string','',0,3);
	$morehtmlref.=$form->editfieldval("",'ref',$object->ref,0,'string','',0,2);
	}*/

	$morehtmlref .= '<div class="refidno">';
	// Ref customer
	$morehtmlref .= $form->editfieldkey("RefCustomer", 'ref_customer', $object->ref_customer, $object, 0, 'string', '', 0, 1);
	$morehtmlref .= $form->editfieldval("RefCustomer", 'ref_customer', $object->ref_customer, $object, 0, 'string', '', null, null, '', 1, 'getFormatedCustomerRef');
	// Ref supplier
	$morehtmlref .= '<br>';
	$morehtmlref .= $form->editfieldkey("RefSupplier", 'ref_supplier', $object->ref_supplier, $object, 0, 'string', '', 0, 1);
	$morehtmlref .= $form->editfieldval("RefSupplier", 'ref_supplier', $object->ref_supplier, $object, 0, 'string', '', null, null, '', 1, 'getFormatedSupplierRef');
	// Thirdparty
	$morehtmlref .= '<br>'.$langs->trans('ThirdParty').' : '.$object->thirdparty->getNomUrl(1);
	// Project
	if (!empty($conf->projet->enabled)) {
		$langs->load("projects");
		$morehtmlref .= '<br>'.$langs->trans('Project').' ';
		if ($user->rights->contrat->creer) {
			if ($action != 'classify') {
				//$morehtmlref.='<a class="editfielda" href="' . $_SERVER['PHP_SELF'] . '?action=classify&token='.newToken().'&id=' . $object->id . '">' . img_edit($langs->transnoentitiesnoconv('SetProject')) . '</a> : ';
				$morehtmlref .= ' : ';
			}
			if ($action == 'classify') {
				//$morehtmlref.=$form->form_project($_SERVER['PHP_SELF'] . '?id=' . $object->id, $object->socid, $object->fk_project, 'projectid', 0, 0, 1, 1);
				$morehtmlref .= '<form method="post" action="'.$_SERVER['PHP_SELF'].'?id='.$object->id.'">';
				$morehtmlref .= '<input type="hidden" name="action" value="classin">';
				$morehtmlref .= '<input type="hidden" name="token" value="'.newToken().'">';
				$morehtmlref .= $formproject->select_projects($object->thirdparty->id, $object->fk_project, 'projectid', $maxlength, 0, 1, 0, 1, 0, 0, '', 1);
				$morehtmlref .= '<input type="submit" class="button valignmiddle" value="'.$langs->trans("Modify").'">';
				$morehtmlref .= '</form>';
			} else {
				$morehtmlref .= $form->form_project($_SERVER['PHP_SELF'].'?id='.$object->id, $object->thirdparty->id, $object->fk_project, 'none', 0, 0, 0, 1);
			}
		} else {
			if (!empty($object->fk_project)) {
				$proj = new Project($db);
				$proj->fetch($object->fk_project);
				$morehtmlref .= ' : '.$proj->getNomUrl(1);
				if ($proj->title) {
					$morehtmlref .= ' - '.$proj->title;
				}
			} else {
				$morehtmlref .= '';
			}
		}
	}
	$morehtmlref .= '</div>';


	dol_banner_tab($object, 'ref', $linkback, 1, 'ref', 'none', $morehtmlref);


	print '<div class="fichecenter">';
	print '<div class="underbanner clearboth"></div>';

	print '<table class="border centpercent tableforfield">';


	// Ligne info remises tiers
	print '<tr><td class="titlefield">'.$langs->trans('Discount').'</td><td colspan="3">';
	if ($object->thirdparty->remise_percent) {
		print $langs->trans("CompanyHasRelativeDiscount", $object->thirdparty->remise_percent);
	} else {
		print $langs->trans("CompanyHasNoRelativeDiscount");
	}
	$absolute_discount = $object->thirdparty->getAvailableDiscounts();
	print '. ';
	if ($absolute_discount) {
		print $langs->trans("CompanyHasAbsoluteDiscount", price($absolute_discount), $langs->trans("Currency".$conf->currency));
	} else {
		print $langs->trans("CompanyHasNoAbsoluteDiscount");
	}
	print '.';
	print '</td></tr>';

	// Date
	print '<tr>';
	print '<td class="titlefield">';
	print $form->editfieldkey("Date", 'date_contrat', $object->date_contrat, $object, 0);
	print '</td><td>';
	print $form->editfieldval("Date", 'date_contrat', $object->date_contrat, $object, 0, 'datehourpicker');
	print '</td>';
	print '</tr>';

	print "</table>";

	print '</div>';

	//print '<br>';

<<<<<<< HEAD
	$cssclass='fieldtitle';
=======
	$cssclass='titlefield';
>>>>>>> 95dc2558
	include DOL_DOCUMENT_ROOT.'/core/tpl/notes.tpl.php';

	print dol_get_fiche_end();
}


llxFooter();
$db->close();<|MERGE_RESOLUTION|>--- conflicted
+++ resolved
@@ -187,11 +187,7 @@
 
 	//print '<br>';
 
-<<<<<<< HEAD
-	$cssclass='fieldtitle';
-=======
 	$cssclass='titlefield';
->>>>>>> 95dc2558
 	include DOL_DOCUMENT_ROOT.'/core/tpl/notes.tpl.php';
 
 	print dol_get_fiche_end();
