--- conflicted
+++ resolved
@@ -1235,18 +1235,11 @@
 	 * 	@param  int			$info_bits			Bits de type de lignes
 	 * 	@param  int			$fk_fournprice		Fourn price id
 	 *  @param  int			$pa_ht				Buying price HT
-<<<<<<< HEAD
-	 *  @param	array		$array_option		extrafields array
+	 *  @param	array		$array_options		extrafields array
 	 * @param int $fk_unit Id of the unit to use. Null to use the default one
 	 *  @return int             				<0 si erreur, >0 si ok
 	 */
-	function addline($desc, $pu_ht, $qty, $txtva, $txlocaltax1, $txlocaltax2, $fk_product, $remise_percent, $date_start, $date_end, $price_base_type='HT', $pu_ttc=0.0, $info_bits=0, $fk_fournprice=null, $pa_ht = 0,$array_option=0, $fk_unit = null)
-=======
-	 *  @param	array		$array_options		extrafields array
-	 *  @return int             				<0 si erreur, >0 si ok
-	 */
-	function addline($desc, $pu_ht, $qty, $txtva, $txlocaltax1, $txlocaltax2, $fk_product, $remise_percent, $date_start, $date_end, $price_base_type='HT', $pu_ttc=0.0, $info_bits=0, $fk_fournprice=null, $pa_ht = 0,$array_options=0)
->>>>>>> 69eaa032
+	function addline($desc, $pu_ht, $qty, $txtva, $txlocaltax1, $txlocaltax2, $fk_product, $remise_percent, $date_start, $date_end, $price_base_type='HT', $pu_ttc=0.0, $info_bits=0, $fk_fournprice=null, $pa_ht = 0,$array_options=0, $fk_unit = null)
 	{
 		global $user, $langs, $conf, $mysoc;
 
@@ -1424,18 +1417,11 @@
 	 * 	@param  int			$info_bits			Bits de type de lignes
 	 * 	@param  int			$fk_fournprice		Fourn price id
 	 *  @param  int			$pa_ht				Buying price HT
-<<<<<<< HEAD
-	 *  @param	array		$array_option		extrafields array
+	 *  @param	array		$array_options		extrafields array
 	 * @param int $fk_unit Id of the unit to use. Null to use the default one
 	 *  @return int              				< 0 si erreur, > 0 si ok
 	 */
-	function updateline($rowid, $desc, $pu, $qty, $remise_percent, $date_start, $date_end, $tvatx, $localtax1tx=0.0, $localtax2tx=0.0, $date_debut_reel='', $date_fin_reel='', $price_base_type='HT', $info_bits=0, $fk_fournprice=null, $pa_ht = 0,$array_option=0, $fk_unit = null)
-=======
-	 *  @param	array		$array_options		extrafields array
-	 *  @return int              				< 0 si erreur, > 0 si ok
-	 */
-	function updateline($rowid, $desc, $pu, $qty, $remise_percent, $date_start, $date_end, $tvatx, $localtax1tx=0.0, $localtax2tx=0.0, $date_debut_reel='', $date_fin_reel='', $price_base_type='HT', $info_bits=0, $fk_fournprice=null, $pa_ht = 0,$array_options=0)
->>>>>>> 69eaa032
+	function updateline($rowid, $desc, $pu, $qty, $remise_percent, $date_start, $date_end, $tvatx, $localtax1tx=0.0, $localtax2tx=0.0, $date_debut_reel='', $date_fin_reel='', $price_base_type='HT', $info_bits=0, $fk_fournprice=null, $pa_ht = 0,$array_options=0, $fk_unit = null)
 	{
 		global $user, $conf, $langs, $mysoc;
 
