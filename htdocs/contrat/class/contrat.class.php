--- conflicted
+++ resolved
@@ -56,11 +56,7 @@
 	 * @var string
 	 */
 	var $ref_customer;
-<<<<<<< HEAD
-	
-=======
-
->>>>>>> 3f5d67d4
+
 	/**
 	 * Supplier reference of the contract
 	 * @var string
@@ -1343,11 +1339,7 @@
 
 			$localtaxes_type=getLocalTaxesFromRate($txtva, 0, $this->societe, $mysoc);
 			$txtva = preg_replace('/\s*\(.*\)/','',$txtva);  // Remove code into vatrate.
-<<<<<<< HEAD
-					
-=======
-
->>>>>>> 3f5d67d4
+
 			$tabprice=calcul_price_total($qty, $pu, $remise_percent, $txtva, $txlocaltax1, $txlocaltax2, 0, $price_base_type, $info_bits, 1,$mysoc, $localtaxes_type);
 			$total_ht  = $tabprice[0];
 			$total_tva = $tabprice[1];
@@ -1370,15 +1362,9 @@
 
 		    if (empty($pa_ht)) $pa_ht=0;
 
-<<<<<<< HEAD
-			
-			// if buy price not defined, define buyprice as configured in margin admin
-			if ($this->pa_ht == 0) 
-=======
 
 			// if buy price not defined, define buyprice as configured in margin admin
 			if ($this->pa_ht == 0)
->>>>>>> 3f5d67d4
 			{
 				if (($result = $this->defineBuyPrice($pu_ht, $remise_percent, $fk_product)) < 0)
 				{
@@ -1537,11 +1523,7 @@
 
 		$localtaxes_type=getLocalTaxesFromRate($tvatx, 0, $this->societe, $mysoc);
 		$tvatx = preg_replace('/\s*\(.*\)/','',$tvatx);  // Remove code into vatrate.
-<<<<<<< HEAD
-		
-=======
-
->>>>>>> 3f5d67d4
+
 		$tabprice=calcul_price_total($qty, $pu, $remise_percent, $tvatx, $localtax1tx, $localtax2tx, 0, $price_base_type, $info_bits, 1, $mysoc, $localtaxes_type);
 		$total_ht  = $tabprice[0];
 		$total_tva = $tabprice[1];
@@ -1565,11 +1547,7 @@
 	    if (empty($pa_ht)) $pa_ht=0;
 
 		// if buy price not defined, define buyprice as configured in margin admin
-<<<<<<< HEAD
-		if ($this->pa_ht == 0) 
-=======
 		if ($this->pa_ht == 0)
->>>>>>> 3f5d67d4
 		{
 			if (($result = $this->defineBuyPrice($pu_ht, $remise_percent)) < 0)
 			{
@@ -2611,11 +2589,7 @@
 	    if (empty($this->pa_ht)) $this->pa_ht=0;
 
 		// if buy price not defined, define buyprice as configured in margin admin
-<<<<<<< HEAD
-		if ($this->pa_ht == 0) 
-=======
 		if ($this->pa_ht == 0)
->>>>>>> 3f5d67d4
 		{
 			if (($result = $this->defineBuyPrice($this->subprice, $this->remise_percent, $this->fk_product)) < 0)
 			{
