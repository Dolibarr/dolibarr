<?php
/* Copyright (C) 2003		Rodolphe Quiedeville	<rodolphe@quiedeville.org>
 * Copyright (C) 2004-2012	Destailleur Laurent		<eldy@users.sourceforge.net>
 * Copyright (C) 2005-2014	Regis Houssin			<regis.houssin@capnetworks.com>
 * Copyright (C) 2006		Andre Cianfarani		<acianfa@free.fr>
 * Copyright (C) 2008		Raphael Bertrand		<raphael.bertrand@resultic.fr>
 * Copyright (C) 2010-2016	Juanjo Menent			<jmenent@2byte.es>
 * Copyright (C) 2013		Christophe Battarel		<christophe.battarel@altairis.fr>
 * Copyright (C) 2013		Florian Henry			<florian.henry@open-concept.pro>
 * Copyright (C) 2014-2015	Marcos García			<marcosgdf@gmail.com>
 * Copyright (C) 2015-2017	Ferran Marcet			<fmarcet@2byte.es>
 *
 * This program is free software; you can redistribute it and/or modify
 * it under the terms of the GNU General Public License as published by
 * the Free Software Foundation; either version 3 of the License, or
 * (at your option) any later version.
 *
 * This program is distributed in the hope that it will be useful,
 * but WITHOUT ANY WARRANTY; without even the implied warranty of
 * MERCHANTABILITY or FITNESS FOR A PARTICULAR PURPOSE.  See the
 * GNU General Public License for more details.
 *
 * You should have received a copy of the GNU General Public License
 * along with this program. If not, see <http://www.gnu.org/licenses/>.
 */

/**
 *	\file       htdocs/contrat/class/contrat.class.php
 *	\ingroup    contrat
 *	\brief      File of class to manage contracts
 */

require_once DOL_DOCUMENT_ROOT . '/core/class/commonobject.class.php';
require_once DOL_DOCUMENT_ROOT."/core/class/commonobjectline.class.php";
require_once DOL_DOCUMENT_ROOT . '/core/lib/price.lib.php';
require_once DOL_DOCUMENT_ROOT . '/margin/lib/margins.lib.php';

/**
 *	Class to manage contracts
 */
class Contrat extends CommonObject
{
	public $element='contrat';
	public $table_element='contrat';
	public $table_element_line='contratdet';
	public $fk_element='fk_contrat';
	protected $ismultientitymanaged = 1;	// 0=No test on entity, 1=Test with field entity, 2=Test with link by societe
    public $picto='contract';
    
	/**
	 * {@inheritdoc}
	 */
	protected $table_ref_field = 'ref';

	/**
	 * Customer reference of the contract
	 * @var string
	 */
	var $ref_customer;

	/**
	 * Supplier reference of the contract
	 * @var string
	 */
	var $ref_supplier;

	/**
	 * Client id linked to the contract
	 * @var int
	 */
	var $socid;
	var $societe;		// Objet societe

	/**
	 * Status of the contract
	 * @var int
	 */
	var $statut=0;		// 0=Draft,
	var $product;

	/**
	 * @var int		Id of user author of the contract
	 */
	public $fk_user_author;

	/**
	 * TODO: Which is the correct one?
	 * Author of the contract
	 * @var int
	 */
	public $user_author_id;

	/**
	 * @var User 	Object user that create the contract. Set by the info method.
	 */
	public $user_creation;

	/**
	 * @var User 	Object user that close the contract. Set by the info method.
	 */
	public $user_cloture;

	/**
	 * @var int		Date of creation
	 */
	var $date_creation;

	/**
	 * @var int		Date of last modification. Not filled until you call ->info()
	 */
	public $date_modification;

	/**
	 * @var int		Date of validation
	 */
	var $date_validation;

	/**
	 * @var int		Date when contract was signed
	 */
	var $date_contrat;

	/**
	 * @var int		Date of contract closure
	 * @deprecated we close contract lines, not a contract
	 */
	var $date_cloture;

	var $commercial_signature_id;
	var $commercial_suivi_id;

	/**
	 * @deprecated Use fk_project instead
	 * @see fk_project
	 */
	var $fk_projet;

	var $extraparams=array();

	/**
	 * @var ContratLigne[]		Contract lines
	 */
	var $lines=array();

	/**
	 * Maps ContratLigne IDs to $this->lines indexes
	 * @var int[]
	 */
	protected $lines_id_index_mapper=array();


	/**
	 *	Constructor
	 *
	 *  @param		DoliDB		$db      Database handler
	 */
	function __construct($db)
	{
		$this->db = $db;
	}

	/**
	 *	Return next contract ref
	 *
	 *	@param	Societe		$soc		Thirdparty object
	 *	@return string					free reference for contract
	 */
	function getNextNumRef($soc)
	{
		global $db, $langs, $conf;
		$langs->load("contracts");

		if (!empty($conf->global->CONTRACT_ADDON))
		{
			$mybool = false;

			$file = $conf->global->CONTRACT_ADDON.".php";
			$classname = $conf->global->CONTRACT_ADDON;

			// Include file with class
			$dirmodels = array_merge(array('/'), (array) $conf->modules_parts['models']);

			foreach ($dirmodels as $reldir) {

				$dir = dol_buildpath($reldir."core/modules/contract/");

				// Load file with numbering class (if found)
				$mybool|=@include_once $dir.$file;
			}

			if (! $mybool)
			{
				dol_print_error('',"Failed to include file ".$file);
				return '';
			}

			$obj = new $classname();
			$numref = $obj->getNextValue($soc,$this);

			if ( $numref != "")
			{
				return $numref;
			}
			else
			{
				$this->error = $obj->error;
				dol_print_error($db,get_class($this)."::getNextValue ".$obj->error);
				return "";
			}
		}
		else
		{
			$langs->load("errors");
			print $langs->trans("Error")." ".$langs->trans("ErrorModuleSetupNotComplete");
			return "";
		}
	}

	/**
	 *  Activate a contract line
	 *
	 *  @param	User		$user       Objet User who activate contract
	 *  @param  int			$line_id    Id of line to activate
	 *  @param  int			$date       Date d'ouverture
	 *  @param  int|string	$date_end   Date fin prevue
	 * 	@param	string		$comment	A comment typed by user
	 *  @return int         			<0 if KO, >0 if OK
	 */
	function active_line($user, $line_id, $date, $date_end='', $comment='')
	{
		$this->lines[$this->lines_id_index_mapper[$line_id]]->active_line($user, $date, $date_end, $comment);
	}


	/**
	 *  Close a contract line
	 *
	 *  @param	User		$user       Objet User who close contract
	 *  @param  int			$line_id    Id of line to close
	 *  @param  int			$date_end	Date end
	 * 	@param	string		$comment	A comment typed by user
	 *  @return int         			<0 if KO, >0 if OK
	 */
	function close_line($user, $line_id, $date_end, $comment='')
	{
		$this->lines[$this->lines_id_index_mapper[$line_id]]->close_line($user, $date_end, $comment);
	}


	/**
	 *  Close all lines of a contract
	 *
	 *  @param	User		$user      Object User making action
	 *	@return	void
	 */
	function cloture($user)
	{
		$this->db->begin();

		// Load lines
		$this->fetch_lines();

		$ok=true;
		foreach($this->lines as $contratline)
		{
			// Close line not already closed
	        if ($contratline->statut != 5)
	        {
				$contratline->date_cloture=dol_now();
				$contratline->fk_user_cloture=$user->id;
				$contratline->statut='5';
				$result=$contratline->update($user);
				if ($result < 0)
				{
					$ok=false;
					break;
				}
	        }
		}

		if ($this->statut == 0)
		{
			$result=$this->validate($user);
			if ($result < 0) $ok=false;
		}

        if ($ok)
        {
            $this->db->commit();
        }
        else
        {
            dol_print_error($this->db,'Error in cloture function');
            $this->db->rollback();
        }
	}

	/**
	 * Validate a contract
	 *
	 * @param	User	$user      		Objet User
	 * @param   string	$force_number	Reference to force on contract (not implemented yet)
     * @param	int		$notrigger		1=Does not execute triggers, 0= execute triggers
	 * @return	int						<0 if KO, >0 if OK
	 */
	function validate($user, $force_number='', $notrigger=0)
	{
		require_once DOL_DOCUMENT_ROOT.'/core/lib/files.lib.php';
		global $langs, $conf;

		$now=dol_now();

		$error=0;
		dol_syslog(get_class($this).'::validate user='.$user->id.', force_number='.$force_number);


		$this->db->begin();

		$this->fetch_thirdparty();

		// A contract is validated so we can move thirdparty to status customer
		$result=$this->thirdparty->set_as_client();

		// Define new ref
		if (! $error && (preg_match('/^[\(]?PROV/i', $this->ref) || empty($this->ref))) // empty should not happened, but when it occurs, the test save life
		{
			$num = $this->getNextNumRef($this->thirdparty);
		}
		else
		{
			$num = $this->ref;
		}
        $this->newref = $num;

		if ($num)
		{
			$sql = "UPDATE ".MAIN_DB_PREFIX."contrat SET ref = '".$num."', statut = 1";
			//$sql.= ", fk_user_valid = ".$user->id.", date_valid = '".$this->db->idate($now)."'";
			$sql .= " WHERE rowid = ".$this->id . " AND statut = 0";

			dol_syslog(get_class($this)."::validate", LOG_DEBUG);
			$resql = $this->db->query($sql);
			if (! $resql)
			{
				dol_print_error($this->db);
				$error++;
				$this->error=$this->db->lasterror();
			}

			// Trigger calls
			if (! $error && ! $notrigger)
			{
                // Call trigger
                $result=$this->call_trigger('CONTRACT_VALIDATE',$user);
                if ($result < 0) { $error++; }
                // End call triggers
			}

			if (! $error)
			{
            	$this->oldref = $this->ref;

				// Rename directory if dir was a temporary ref
				if (preg_match('/^[\(]?PROV/i', $this->ref))
				{
					// Rename of object directory ($this->ref = old ref, $num = new ref)
					// to  not lose the linked files
					$oldref = dol_sanitizeFileName($this->ref);
					$newref = dol_sanitizeFileName($num);
					$dirsource = $conf->contract->dir_output.'/'.$oldref;
					$dirdest = $conf->contract->dir_output.'/'.$newref;
					if (file_exists($dirsource))
					{
						dol_syslog(get_class($this)."::validate rename dir ".$dirsource." into ".$dirdest);

						if (@rename($dirsource, $dirdest))
						{
							dol_syslog("Rename ok");
						    // Rename docs starting with $oldref with $newref
            				$listoffiles=dol_dir_list($conf->contract->dir_output.'/'.$newref, 'files', 1, '^'.preg_quote($oldref,'/'));
            				foreach($listoffiles as $fileentry)
            				{
            					$dirsource=$fileentry['name'];
            					$dirdest=preg_replace('/^'.preg_quote($oldref,'/').'/',$newref, $dirsource);
            					$dirsource=$fileentry['path'].'/'.$dirsource;
            					$dirdest=$fileentry['path'].'/'.$dirdest;
            					@rename($dirsource, $dirdest);
            				}
						}
					}
				}
			}

			// Set new ref and define current statut
			if (! $error)
			{
				$this->ref = $num;
				$this->statut=1;
				$this->brouillon=0;
				$this->date_validation=$now;
			}
		}
		else
		{
			$error++;
		}

		if (! $error)
		{
			$this->db->commit();
			return 1;
		}
		else
		{
			$this->db->rollback();
			return -1;
		}

	}

	/**
	 * Unvalidate a contract
	 *
	 * @param	User	$user      		Objet User
     * @param	int		$notrigger		1=Does not execute triggers, 0=execute triggers
	 * @return	int						<0 if KO, >0 if OK
	 */
	function reopen($user, $notrigger=0)
	{
		require_once DOL_DOCUMENT_ROOT.'/core/lib/files.lib.php';
		global $langs, $conf;

		$now=dol_now();

		$error=0;
		dol_syslog(get_class($this).'::reopen user='.$user->id);

		$this->db->begin();

		$this->fetch_thirdparty();

		$sql = "UPDATE ".MAIN_DB_PREFIX."contrat SET statut = 0";
		//$sql.= ", fk_user_valid = null, date_valid = null";
		$sql .= " WHERE rowid = ".$this->id . " AND statut = 1";

		dol_syslog(get_class($this)."::validate", LOG_DEBUG);
		$resql = $this->db->query($sql);
		if (! $resql)
		{
			dol_print_error($this->db);
			$error++;
			$this->error=$this->db->lasterror();
		}

		// Trigger calls
		if (! $error && ! $notrigger)
		{
			// Call trigger
			$result=$this->call_trigger('CONTRACT_REOPEN',$user);
			if ($result < 0) {
				$error++;
			}
			// End call triggers
		}

		// Set new ref and define current statut
		if (! $error)
		{
			$this->statut=0;
			$this->brouillon=1;
			$this->date_validation=$now;
		}

		if (! $error)
		{
			$this->db->commit();
			return 1;
		}
		else
		{
			$this->db->rollback();
			return -1;
		}
	}

	/**
	 *    Load a contract from database
	 *
	 *    @param	int		$id     Id of contract to load
	 *    @param	string	$ref	Ref
	 *    @return   int     		<0 if KO, id of contract if OK
	 */
	function fetch($id,$ref='')
	{
		$sql = "SELECT rowid, statut, ref, fk_soc, mise_en_service as datemise,";
		$sql.= " ref_supplier, ref_customer,";
		$sql.= " ref_ext,";
		$sql.= " fk_user_mise_en_service, date_contrat as datecontrat,";
		$sql.= " fk_user_author,";
		$sql.= " fk_projet,";
		$sql.= " fk_commercial_signature, fk_commercial_suivi,";
		$sql.= " note_private, note_public, model_pdf, extraparams";
		$sql.= " FROM ".MAIN_DB_PREFIX."contrat";
		if ($ref)
		{
			$sql.= " WHERE ref='".$this->db->escape($ref)."'";
			$sql.= " AND entity IN (".getEntity('contract').")";
		}
		else $sql.= " WHERE rowid=".$id;

		dol_syslog(get_class($this)."::fetch", LOG_DEBUG);
		$resql = $this->db->query($sql);
		if ($resql)
		{
			$result = $this->db->fetch_array($resql);

			if ($result)
			{
				$this->id						= $result["rowid"];
				$this->ref						= (!isset($result["ref"]) || !$result["ref"]) ? $result["rowid"] : $result["ref"];
				$this->ref_customer				= $result["ref_customer"];
				$this->ref_supplier				= $result["ref_supplier"];
				$this->ref_ext					= $result["ref_ext"];
				$this->statut					= $result["statut"];
				$this->mise_en_service			= $this->db->jdate($result["datemise"]);

				$this->date_contrat				= $this->db->jdate($result["datecontrat"]);
				$this->date_creation				= $this->db->jdate($result["datecontrat"]);

				$this->user_author_id			= $result["fk_user_author"];

				$this->commercial_signature_id	= $result["fk_commercial_signature"];
				$this->commercial_suivi_id		= $result["fk_commercial_suivi"];

				$this->note_private				= $result["note_private"];
				$this->note_public				= $result["note_public"];
				$this->modelpdf					= $result["model_pdf"];

				$this->fk_projet				= $result["fk_projet"]; // deprecated
				$this->fk_project				= $result["fk_projet"];

				$this->socid					= $result["fk_soc"];
				$this->fk_soc					= $result["fk_soc"];

				$this->extraparams				= (array) json_decode($result["extraparams"], true);

				$this->db->free($resql);

				// Retreive all extrafield for thirdparty
				// fetch optionals attributes and labels
				require_once(DOL_DOCUMENT_ROOT.'/core/class/extrafields.class.php');
				$extrafields=new ExtraFields($this->db);
				$extralabels=$extrafields->fetch_name_optionals_label($this->table_element,true);
				$this->fetch_optionals($this->id,$extralabels);

				/*
				 * Lines
				*/

				$this->lines  = array();

				$result=$this->fetch_lines();
				if ($result < 0)
				{
					$this->error=$this->db->lasterror();
					return -3;
				}

				return $this->id;
			}
			else
			{
				dol_syslog(get_class($this)."::Fetch Erreur contrat non trouve");
				$this->error="Contract not found";
				return -2;
			}
		}
		else
		{
			dol_syslog(get_class($this)."::Fetch Erreur lecture contrat");
			$this->error=$this->db->error();
			return -1;
		}

	}

	/**
	 *  Load lines array into this->lines
	 *
	 *  @return ContratLigne[]   Return array of contract lines
	 */
	function fetch_lines()
	{
		$this->nbofserviceswait=0;
		$this->nbofservicesopened=0;
		$this->nbofservicesexpired=0;
		$this->nbofservicesclosed=0;

		$total_ttc=0;
		$total_vat=0;
		$total_ht=0;

		$now=dol_now();

		require_once DOL_DOCUMENT_ROOT.'/core/class/extrafields.class.php';
		$extrafieldsline=new ExtraFields($this->db);
		$line = new ContratLigne($this->db);
		$extralabelsline=$extrafieldsline->fetch_name_optionals_label($line->table_element,true);

		$this->lines=array();
        $pos = 0;
		
		// Selectionne les lignes contrats liees a un produit
		$sql = "SELECT p.label as product_label, p.description as product_desc, p.ref as product_ref,";
		$sql.= " d.rowid, d.fk_contrat, d.statut, d.description, d.price_ht, d.tva_tx, d.localtax1_tx, d.localtax2_tx, d.qty, d.remise_percent, d.subprice, d.fk_product_fournisseur_price as fk_fournprice, d.buy_price_ht as pa_ht,";
		$sql.= " d.total_ht,";
		$sql.= " d.total_tva,";
		$sql.= " d.total_localtax1,";
		$sql.= " d.total_localtax2,";
		$sql.= " d.total_ttc,";
		$sql.= " d.info_bits, d.fk_product,";
		$sql.= " d.date_ouverture_prevue, d.date_ouverture,";
		$sql.= " d.date_fin_validite, d.date_cloture,";
		$sql.= " d.fk_user_author,";
		$sql.= " d.fk_user_ouverture,";
		$sql.= " d.fk_user_cloture,";
		$sql.= " d.fk_unit";
		$sql.= " FROM ".MAIN_DB_PREFIX."contratdet as d, ".MAIN_DB_PREFIX."product as p";
		$sql.= " WHERE d.fk_contrat = ".$this->id ." AND d.fk_product = p.rowid";
		$sql.= " ORDER by d.rowid ASC";

		dol_syslog(get_class($this)."::fetch_lines", LOG_DEBUG);
		$result = $this->db->query($sql);
		if ($result)
		{
			$num = $this->db->num_rows($result);
			$i = 0;

			while ($i < $num)
			{
				$objp					= $this->db->fetch_object($result);

				$line					= new ContratLigne($this->db);
				$line->id				= $objp->rowid;
				$line->ref				= $objp->rowid;
				$line->fk_contrat		= $objp->fk_contrat;
				$line->desc				= $objp->description;  // Description ligne
				$line->qty				= $objp->qty;
				$line->tva_tx			= $objp->tva_tx;
				$line->localtax1_tx		= $objp->localtax1_tx;
				$line->localtax2_tx		= $objp->localtax2_tx;
				$line->subprice			= $objp->subprice;
				$line->statut			= $objp->statut;
				$line->remise_percent	= $objp->remise_percent;
				$line->price_ht			= $objp->price_ht;
				$line->price			= $objp->price_ht;	// For backward compatibility
				$line->total_ht			= $objp->total_ht;
				$line->total_tva		= $objp->total_tva;
				$line->total_localtax1	= $objp->total_localtax1;
				$line->total_localtax2	= $objp->total_localtax2;
				$line->total_ttc		= $objp->total_ttc;
				$line->fk_product		= $objp->fk_product;
				$line->info_bits		= $objp->info_bits;

				$line->fk_fournprice 	= $objp->fk_fournprice;
				$marginInfos = getMarginInfos($objp->subprice, $objp->remise_percent, $objp->tva_tx, $objp->localtax1_tx, $objp->localtax2_tx, $line->fk_fournprice, $objp->pa_ht);
				$line->pa_ht 			= $marginInfos[0];

				$line->fk_user_author	= $objp->fk_user_author;
				$line->fk_user_ouverture= $objp->fk_user_ouverture;
				$line->fk_user_cloture  = $objp->fk_user_cloture;
				$line->fk_unit           = $objp->fk_unit;

				$line->ref				= $objp->product_ref;			// deprecated
				$line->label			= $objp->product_label;         // deprecated
				$line->libelle			= $objp->product_label;         // deprecated
				$line->product_ref		= $objp->product_ref;   // Ref product
				$line->product_desc		= $objp->product_desc;  // Description product
				$line->product_label	= $objp->product_label; // Label product

				$line->description		= $objp->description;

				$line->date_ouverture_prevue = $this->db->jdate($objp->date_ouverture_prevue);
				$line->date_ouverture        = $this->db->jdate($objp->date_ouverture);
				$line->date_fin_validite     = $this->db->jdate($objp->date_fin_validite);
				$line->date_cloture          = $this->db->jdate($objp->date_cloture);
				// For backward compatibility
				$line->date_debut_prevue = $this->db->jdate($objp->date_ouverture_prevue);
				$line->date_debut_reel   = $this->db->jdate($objp->date_ouverture);
				$line->date_fin_prevue   = $this->db->jdate($objp->date_fin_validite);
				$line->date_fin_reel     = $this->db->jdate($objp->date_cloture);

				// Retreive all extrafield for propal
				// fetch optionals attributes and labels
				$line->fetch_optionals($line->id,$extralabelsline);

<<<<<<< HEAD
				$this->lines[$i]			= $line;
				$this->lines_id_index_mapper[$line->id] = $i;
=======
				$this->lines[$pos]			= $line;
				$this->lines_id_index_mapper[$line->id] = $pos;
>>>>>>> d38818ff

				//dol_syslog("1 ".$line->desc);
				//dol_syslog("2 ".$line->product_desc);

				if ($line->statut == 0) $this->nbofserviceswait++;
				if ($line->statut == 4 && (empty($line->date_fin_prevue) || $line->date_fin_prevue >= $now)) $this->nbofservicesopened++;
				if ($line->statut == 4 && (! empty($line->date_fin_prevue) && $line->date_fin_prevue < $now)) $this->nbofservicesexpired++;
				if ($line->statut == 5) $this->nbofservicesclosed++;

				$total_ttc+=$objp->total_ttc;   // TODO Not saved into database
                $total_vat+=$objp->total_tva;
                $total_ht+=$objp->total_ht;

				$i++;
				$pos++;
			}
			$this->db->free($result);
		}
		else
		{
			dol_syslog(get_class($this)."::Fetch Erreur lecture des lignes de contrats liees aux produits");
			return -3;
		}

		// Selectionne les lignes contrat liees a aucun produit
		$sql = "SELECT d.rowid, d.fk_contrat, d.statut, d.qty, d.description, d.price_ht, d.tva_tx, d.localtax1_tx, d.localtax2_tx, d.rowid, d.remise_percent, d.subprice,";
		$sql.= " d.total_ht,";
		$sql.= " d.total_tva,";
		$sql.= " d.total_localtax1,";
		$sql.= " d.total_localtax2,";
		$sql.= " d.total_ttc,";
		$sql.= " d.info_bits, d.fk_product,";
		$sql.= " d.date_ouverture_prevue, d.date_ouverture,";
		$sql.= " d.date_fin_validite, d.date_cloture,";
		$sql.= " d.fk_user_author,";
		$sql.= " d.fk_user_ouverture,";
		$sql.= " d.fk_user_cloture,";
		$sql.= " d.fk_unit";
		$sql.= " FROM ".MAIN_DB_PREFIX."contratdet as d";
		$sql.= " WHERE d.fk_contrat = ".$this->id;
		$sql.= " AND (d.fk_product IS NULL OR d.fk_product = 0)";   // fk_product = 0 gardee pour compatibilitee

		$result = $this->db->query($sql);
		if ($result)
		{
			$num = $this->db->num_rows($result);
			$i = 0;

			while ($i < $num)
			{
				$objp                  = $this->db->fetch_object($result);

				$line                 = new ContratLigne($this->db);
				$line->id 			  = $objp->rowid;
				$line->fk_contrat     = $objp->fk_contrat;
				$line->libelle        = $objp->description;
				$line->desc           = $objp->description;
				$line->qty            = $objp->qty;
				$line->statut 		  = $objp->statut;
				$line->ref            = '';
				$line->tva_tx         = $objp->tva_tx;
				$line->localtax1_tx   = $objp->localtax1_tx;
				$line->localtax2_tx   = $objp->localtax2_tx;
				$line->subprice       = $objp->subprice;
				$line->remise_percent = $objp->remise_percent;
				$line->price_ht       = $objp->price_ht;
				$line->price          = (isset($objp->price)?$objp->price:null);	// For backward compatibility
				$line->total_ht       = $objp->total_ht;
				$line->total_tva      = $objp->total_tva;
				$line->total_localtax1= $objp->total_localtax1;
				$line->total_localtax2= $objp->total_localtax2;
				$line->total_ttc      = $objp->total_ttc;
				$line->fk_product     = 0;
				$line->info_bits      = $objp->info_bits;

				$line->fk_user_author   = $objp->fk_user_author;
				$line->fk_user_ouverture= $objp->fk_user_ouverture;
				$line->fk_user_cloture  = $objp->fk_user_cloture;

				$line->description    = $objp->description;

				$line->date_ouverture_prevue = $this->db->jdate($objp->date_ouverture_prevue);
				$line->date_ouverture        = $this->db->jdate($objp->date_ouverture);
				$line->date_fin_validite     = $this->db->jdate($objp->date_fin_validite);
				$line->date_cloture          = $this->db->jdate($objp->date_cloture);
				// For backward compatibility
				$line->date_debut_prevue = $this->db->jdate($objp->date_ouverture_prevue);
				$line->date_debut_reel   = $this->db->jdate($objp->date_ouverture);
				$line->date_fin_prevue   = $this->db->jdate($objp->date_fin_validite);
				$line->date_fin_reel     = $this->db->jdate($objp->date_cloture);
				$line->fk_unit        = $objp->fk_unit;

				if ($line->statut == 0) $this->nbofserviceswait++;
				if ($line->statut == 4 && (empty($line->date_fin_prevue) || $line->date_fin_prevue >= $now)) $this->nbofservicesopened++;
				if ($line->statut == 4 && (! empty($line->date_fin_prevue) && $line->date_fin_prevue < $now)) $this->nbofservicesexpired++;
				if ($line->statut == 5) $this->nbofservicesclosed++;


				// Retreive all extrafield for propal
				// fetch optionals attributes and labels

				$line->fetch_optionals($line->id,$extralabelsline);


<<<<<<< HEAD
				$this->lines[]        = $line;
				$this->lines_id_index_mapper[$line->id] = key($this->lines);
=======
				$this->lines[$pos]			= $line;
				$this->lines_id_index_mapper[$line->id] = $pos;
>>>>>>> d38818ff

				$total_ttc+=$objp->total_ttc;
                $total_vat+=$objp->total_tva;
                $total_ht+=$objp->total_ht;

                $i++;
                $pos++;
			}

			$this->db->free($result);
		}
		else
		{
			dol_syslog(get_class($this)."::Fetch Erreur lecture des lignes de contrat non liees aux produits");
			$this->error=$this->db->error();
			return -2;
		}

		$this->nbofservices=count($this->lines);
        $this->total_ttc = price2num($total_ttc);   // TODO For the moment value is false as value is not stored in database for line linked to products
        $this->total_vat = price2num($total_vat);   // TODO For the moment value is false as value is not stored in database for line linked to products
        $this->total_ht = price2num($total_ht);     // TODO For the moment value is false as value is not stored in database for line linked to products

		return $this->lines;
	}

	/**
	 *  Create a contract into database
	 *
	 *  @param	User	$user       User that create
	 *  @return int  				<0 if KO, id of contract if OK
	 */
	function create($user)
	{
		global $conf,$langs,$mysoc;

		// Check parameters
		$paramsok=1;
		if ($this->commercial_signature_id <= 0)
		{
			$langs->load("commercial");
			$this->error.=$langs->trans("ErrorFieldRequired",$langs->trans("SalesRepresentativeSignature"));
			$paramsok=0;
		}
		if ($this->commercial_suivi_id <= 0)
		{
			$langs->load("commercial");
			$this->error.=($this->error?"<br>":'');
			$this->error.=$langs->trans("ErrorFieldRequired",$langs->trans("SalesRepresentativeFollowUp"));
			$paramsok=0;
		}
		if (! $paramsok) return -1;


		$this->db->begin();

		$now=dol_now();

		// Insert contract
		$sql = "INSERT INTO ".MAIN_DB_PREFIX."contrat (datec, fk_soc, fk_user_author, date_contrat,";
		$sql.= " fk_commercial_signature, fk_commercial_suivi, fk_projet,";
		$sql.= " ref, entity, note_private, note_public, ref_customer, ref_supplier, ref_ext)";
		$sql.= " VALUES ('".$this->db->idate($now)."',".$this->socid.",".$user->id;
		$sql.= ", '".$this->db->idate($this->date_contrat)."'";
		$sql.= ",".($this->commercial_signature_id>0?$this->commercial_signature_id:"NULL");
		$sql.= ",".($this->commercial_suivi_id>0?$this->commercial_suivi_id:"NULL");
		$sql.= ",".($this->fk_project>0?$this->fk_project:"NULL");
		$sql.= ", ".(dol_strlen($this->ref)<=0 ? "null" : "'".$this->ref."'");
		$sql.= ", ".$conf->entity;
		$sql.= ", ".(!empty($this->note_private)?("'".$this->db->escape($this->note_private)."'"):"NULL");
		$sql.= ", ".(!empty($this->note_public)?("'".$this->db->escape($this->note_public)."'"):"NULL");
		$sql.= ", ".(!empty($this->ref_customer)?("'".$this->db->escape($this->ref_customer)."'"):"NULL");
		$sql.= ", ".(!empty($this->ref_supplier)?("'".$this->db->escape($this->ref_supplier)."'"):"NULL");
		$sql.= ", ".(!empty($this->ref_ext)?("'".$this->db->escape($this->ref_ext)."'"):"NULL");
		$sql.= ")";
		$resql=$this->db->query($sql);
		if ($resql)
		{
			$error=0;

			$this->id = $this->db->last_insert_id(MAIN_DB_PREFIX."contrat");


			// Load object modContract
			$module=(! empty($conf->global->CONTRACT_ADDON)?$conf->global->CONTRACT_ADDON:'mod_contract_serpis');
			if (substr($module, 0, 13) == 'mod_contract_' && substr($module, -3) == 'php')
			{
				$module = substr($module, 0, dol_strlen($module)-4);
			}
			$result=dol_include_once('/core/modules/contract/'.$module.'.php');
			if ($result > 0)
			{
				$modCodeContract = new $module();
			}

			if (!empty($modCodeContract->code_auto)) {
				// Mise a jour ref
				$sql = 'UPDATE '.MAIN_DB_PREFIX."contrat SET ref='(PROV".$this->id.")' WHERE rowid=".$this->id;
				if ($this->db->query($sql))
				{
					if ($this->id)
					{
						$this->ref="(PROV".$this->id.")";
					}
				}
			}

			if (! $error)
			{
			    if (empty($conf->global->MAIN_EXTRAFIELDS_DISABLED)) // For avoid conflicts if trigger used
			    {
			        $result=$this->insertExtraFields();
			        if ($result < 0)
			        {
			            $error++;
			        }
			    }
			}

			// Insert contacts commerciaux ('SALESREPSIGN','contrat')
			if (! $error)
			{
    			$result=$this->add_contact($this->commercial_signature_id,'SALESREPSIGN','internal');
    			if ($result < 0) $error++;
			}

			// Insert contacts commerciaux ('SALESREPFOLL','contrat')
			if (! $error)
			{
                $result=$this->add_contact($this->commercial_suivi_id,'SALESREPFOLL','internal');
			    if ($result < 0) $error++;
			}

			if (! $error)
			{
    			// Add object linked
    			if (! $error && $this->id && is_array($this->linked_objects) && ! empty($this->linked_objects))
    			{
    			    foreach($this->linked_objects as $origin => $tmp_origin_id)
    			    {
    			        if (is_array($tmp_origin_id))       // New behaviour, if linked_object can have several links per type, so is something like array('contract'=>array(id1, id2, ...))
    			        {
    			            foreach($tmp_origin_id as $origin_id)
    			            {
    			                $ret = $this->add_object_linked($origin, $origin_id);
    			                if (! $ret)
    			                {
    			                    dol_print_error($this->db);
    			                    $error++;
    			                }
    			            }
    			        }
    			        else                                // Old behaviour, if linked_object has only one link per type, so is something like array('contract'=>id1))
    			        {
    			            $origin_id = $tmp_origin_id;
    			            $ret = $this->add_object_linked($origin, $origin_id);
    			            if (! $ret)
    			            {
    			                dol_print_error($this->db);
    			                $error++;
    			            }
    			        }
    			    }
    			}

    			if (! $error && $this->id && ! empty($conf->global->MAIN_PROPAGATE_CONTACTS_FROM_ORIGIN) && ! empty($this->origin) && ! empty($this->origin_id))   // Get contact from origin object
    			{
    			    $originforcontact = $this->origin;
    			    $originidforcontact = $this->origin_id;
    			    if ($originforcontact == 'shipping')     // shipment and order share the same contacts. If creating from shipment we take data of order
    			    {
    			        require_once DOL_DOCUMENT_ROOT . '/expedition/class/expedition.class.php';
    			        $exp = new Expedition($db);
    			        $exp->fetch($this->origin_id);
    			        $exp->fetchObjectLinked();
    			        if (count($exp->linkedObjectsIds['commande']) > 0)
    			        {
    			            foreach ($exp->linkedObjectsIds['commande'] as $key => $value)
    			            {
    			                $originforcontact = 'commande';
    			                $originidforcontact = $value->id;
    			                break; // We take first one
    			            }
    			        }
    			    }

    			    $sqlcontact = "SELECT ctc.code, ctc.source, ec.fk_socpeople FROM ".MAIN_DB_PREFIX."element_contact as ec, ".MAIN_DB_PREFIX."c_type_contact as ctc";
    			    $sqlcontact.= " WHERE element_id = ".$originidforcontact." AND ec.fk_c_type_contact = ctc.rowid AND ctc.element = '".$originforcontact."'";

    			    $resqlcontact = $this->db->query($sqlcontact);
    			    if ($resqlcontact)
    			    {
    			        while($objcontact = $this->db->fetch_object($resqlcontact))
    			        {
    			            if ($objcontact->source == 'internal' && in_array($objcontact->code, array('SALESREPSIGN', 'SALESREPFOLL'))) continue;    // ignore this, already forced previously

    			            //print $objcontact->code.'-'.$objcontact->source.'-'.$objcontact->fk_socpeople."\n";
    			            $this->add_contact($objcontact->fk_socpeople, $objcontact->code, $objcontact->source);    // May failed because of duplicate key or because code of contact type does not exists for new object
    			        }
    			    }
    			    else dol_print_error($resqlcontact);
    			}
			}

			if (! $error)
			{
                // Call trigger
                $result=$this->call_trigger('CONTRACT_CREATE',$user);
                if ($result < 0) { $error++; }
                // End call triggers

				if (! $error)
				{
					$this->db->commit();
					return $this->id;
				}
				else
				{
					dol_syslog(get_class($this)."::create - 30 - ".$this->error, LOG_ERR);
					$this->db->rollback();
					return -3;
				}
			}
			else
			{
				$this->error="Failed to add contact";
				dol_syslog(get_class($this)."::create - 20 - ".$this->error, LOG_ERR);
				$this->db->rollback();
				return -2;
			}
		}
		else
		{
			$this->error=$langs->trans("UnknownError: ".$this->db->error()." -", LOG_DEBUG);

			$this->db->rollback();
			return -1;
		}
	}


	/**
	 *  Supprime l'objet de la base
	 *
	 *  @param	User		$user       Utilisateur qui supprime
	 *  @return int         			< 0 si erreur, > 0 si ok
	 */
	function delete($user)
	{
		global $conf, $langs;
		require_once DOL_DOCUMENT_ROOT . '/core/lib/files.lib.php';

		$error=0;

		$this->db->begin();

	    // Call trigger
	    $result=$this->call_trigger('CONTRACT_DELETE',$user);
	    if ($result < 0) { $error++; }
	    // End call triggers

		if (! $error)
		{
			// Delete linked contacts
			$res = $this->delete_linked_contact();
			if ($res < 0)
			{
				dol_syslog(get_class($this)."::delete error", LOG_ERR);
				$error++;
			}
		}

		if (! $error)
		{
			// Delete linked object
			$res = $this->deleteObjectLinked();
			if ($res < 0) $error++;
		}

		if (! $error)
		{
			// Delete contratdet_log
			/*
			$sql = "DELETE cdl";
			$sql.= " FROM ".MAIN_DB_PREFIX."contratdet_log as cdl, ".MAIN_DB_PREFIX."contratdet as cd";
			$sql.= " WHERE cdl.fk_contratdet=cd.rowid AND cd.fk_contrat=".$this->id;
			*/
			$sql = "SELECT cdl.rowid as cdlrowid ";
			$sql.= " FROM ".MAIN_DB_PREFIX."contratdet_log as cdl, ".MAIN_DB_PREFIX."contratdet as cd";
			$sql.= " WHERE cdl.fk_contratdet=cd.rowid AND cd.fk_contrat=".$this->id;

			dol_syslog(get_class($this)."::delete contratdet_log", LOG_DEBUG);
			$resql=$this->db->query($sql);
			if (! $resql)
			{
				$this->error=$this->db->error();
				$error++;
			}
			$numressql=$this->db->num_rows($resql);
			if (! $error && $numressql )
			{
				$tab_resql=array();
				for($i=0;$i<$numressql;$i++)
				{
					$objresql=$this->db->fetch_object($resql);
					$tab_resql[]= $objresql->cdlrowid;
				}
				$this->db->free($resql);

				$sql= "DELETE FROM ".MAIN_DB_PREFIX."contratdet_log ";
				$sql.= " WHERE ".MAIN_DB_PREFIX."contratdet_log.rowid IN (".implode(",",$tab_resql).")";

				dol_syslog(get_class($this)."::delete contratdet_log", LOG_DEBUG);
				$resql=$this->db->query($sql);
				if (! $resql)
				{
					$this->error=$this->db->error();
					$error++;
				}
			}
		}

		if (! $error)
		{
			// Delete contratdet
			$sql = "DELETE FROM ".MAIN_DB_PREFIX."contratdet";
			$sql.= " WHERE fk_contrat=".$this->id;

			dol_syslog(get_class($this)."::delete contratdet", LOG_DEBUG);
			$resql=$this->db->query($sql);
			if (! $resql)
			{
				$this->error=$this->db->error();
				$error++;
			}
		}

		if (! $error)
		{
			// Delete contrat
			$sql = "DELETE FROM ".MAIN_DB_PREFIX."contrat";
			$sql.= " WHERE rowid=".$this->id;

			dol_syslog(get_class($this)."::delete contrat", LOG_DEBUG);
			$resql=$this->db->query($sql);
			if (! $resql)
			{
				$this->error=$this->db->error();
				$error++;
			}
		}

		// Removed extrafields
		if (! $error) {
			$result=$this->deleteExtraFields();
			if ($result < 0)
			{
				$error++;
				dol_syslog(get_class($this)."::delete error -3 ".$this->error, LOG_ERR);
			}
		}

		if (! $error)
		{
			// We remove directory
			$ref = dol_sanitizeFileName($this->ref);
			if ($conf->contrat->dir_output)
			{
				$dir = $conf->contrat->dir_output . "/" . $ref;
				if (file_exists($dir))
				{
					$res=@dol_delete_dir_recursive($dir);
					if (! $res)
					{
						$this->error='ErrorFailToDeleteDir';
						$error++;
					}
				}
			}
		}

		if (! $error)
		{
			$this->db->commit();
			return 1;
		}
		else
		{
			$this->error=$this->db->lasterror();
			$this->db->rollback();
			return -1;
		}
	}

	/**
	 *  Update object into database
	 *
	 *  @param	User	$user        User that modifies
	 *  @param  int		$notrigger	 0=launch triggers after, 1=disable triggers
	 *  @return int     		   	 <0 if KO, >0 if OK
	 */
	function update($user=null, $notrigger=0)
	{
		global $conf, $langs;
		$error=0;

		// Clean parameters
		if (isset($this->ref)) $this->ref=trim($this->ref);
		if (isset($this->ref_customer)) $this->ref_customer=trim($this->ref_customer);
		if (isset($this->ref_supplier)) $this->ref_supplier=trim($this->ref_supplier);
		if (isset($this->ref_ext)) $this->ref_ext=trim($this->ref_ext);
		if (isset($this->entity)) $this->entity=trim($this->entity);
		if (isset($this->statut)) $this->statut=(int) $this->statut;
		if (isset($this->fk_soc)) $this->fk_soc=trim($this->fk_soc);
		if (isset($this->fk_projet)) $this->fk_projet=trim($this->fk_projet);
		if (isset($this->fk_commercial_signature)) $this->fk_commercial_signature=trim($this->fk_commercial_signature);
		if (isset($this->fk_commercial_suivi)) $this->fk_commercial_suivi=trim($this->fk_commercial_suivi);
		if (isset($this->fk_user_mise_en_service)) $this->fk_user_mise_en_service=trim($this->fk_user_mise_en_service);
		if (isset($this->fk_user_cloture)) $this->fk_user_cloture=trim($this->fk_user_cloture);
		if (isset($this->note_private)) $this->note_private=trim($this->note_private);
		if (isset($this->note_public)) $this->note_public=trim($this->note_public);
		if (isset($this->import_key)) $this->import_key=trim($this->import_key);
		//if (isset($this->extraparams)) $this->extraparams=trim($this->extraparams);

		// Check parameters
		// Put here code to add a control on parameters values

		// Update request
    	$sql = "UPDATE ".MAIN_DB_PREFIX."contrat SET";
		$sql.= " ref=".(isset($this->ref)?"'".$this->db->escape($this->ref)."'":"null").",";
		$sql.= " ref_customer=".(isset($this->ref_customer)?"'".$this->db->escape($this->ref_customer)."'":"null").",";
		$sql.= " ref_supplier=".(isset($this->ref_supplier)?"'".$this->db->escape($this->ref_supplier)."'":"null").",";
		$sql.= " ref_ext=".(isset($this->ref_ext)?"'".$this->db->escape($this->ref_ext)."'":"null").",";
		$sql.= " entity=".$conf->entity.",";
		$sql.= " date_contrat=".(dol_strlen($this->date_contrat)!=0 ? "'".$this->db->idate($this->date_contrat)."'" : 'null').",";
		$sql.= " statut=".(isset($this->statut)?$this->statut:"null").",";
		$sql.= " mise_en_service=".(dol_strlen($this->mise_en_service)!=0 ? "'".$this->db->idate($this->mise_en_service)."'" : 'null').",";
		$sql.= " fin_validite=".(dol_strlen($this->fin_validite)!=0 ? "'".$this->db->idate($this->fin_validite)."'" : 'null').",";
		$sql.= " date_cloture=".(dol_strlen($this->date_cloture)!=0 ? "'".$this->db->idate($this->date_cloture)."'" : 'null').",";
		$sql.= " fk_soc=".(isset($this->fk_soc)?$this->fk_soc:"null").",";
		$sql.= " fk_projet=".(isset($this->fk_projet)?$this->fk_projet:"null").",";
		$sql.= " fk_commercial_signature=".(isset($this->fk_commercial_signature)?$this->fk_commercial_signature:"null").",";
		$sql.= " fk_commercial_suivi=".(isset($this->fk_commercial_suivi)?$this->fk_commercial_suivi:"null").",";
		$sql.= " fk_user_mise_en_service=".(isset($this->fk_user_mise_en_service)?$this->fk_user_mise_en_service:"null").",";
		$sql.= " fk_user_cloture=".(isset($this->fk_user_cloture)?$this->fk_user_cloture:"null").",";
		$sql.= " note_private=".(isset($this->note_private)?"'".$this->db->escape($this->note_private)."'":"null").",";
		$sql.= " note_public=".(isset($this->note_public)?"'".$this->db->escape($this->note_public)."'":"null").",";
		$sql.= " import_key=".(isset($this->import_key)?"'".$this->db->escape($this->import_key)."'":"null")."";
		//$sql.= " extraparams=".(isset($this->extraparams)?"'".$this->db->escape($this->extraparams)."'":"null")."";
		$sql.= " WHERE rowid=".$this->id;

		$this->db->begin();

		$resql = $this->db->query($sql);
		if (! $resql) { $error++; $this->errors[]="Error ".$this->db->lasterror(); }

		if (! $error)
		{
			if (! $notrigger)
			{
				// Uncomment this and change MYOBJECT to your own tag if you
				// want this action calls a trigger.

				//// Call triggers
				//$result=$this->call_trigger('MYOBJECT_MODIFY',$user);
				//if ($result < 0) { $error++; //Do also what you must do to rollback action if trigger fail}
				//// End call triggers
				}
			}

			// Commit or rollback
			if ($error)
			{
				foreach($this->errors as $errmsg)
				{
					dol_syslog(get_class($this)."::update ".$errmsg, LOG_ERR);
					$this->error.=($this->error?', '.$errmsg:$errmsg);
				}
				$this->db->rollback();
				return -1*$error;
			}
			else
			{
				$this->db->commit();
				return 1;
			}
		}


	/**
	 *  Ajoute une ligne de contrat en base
	 *
	 *  @param	string		$desc            	Description de la ligne
	 *  @param  float		$pu_ht              Prix unitaire HT
	 *  @param  int			$qty             	Quantite
	 *  @param  float		$txtva           	Taux tva
	 *  @param  float		$txlocaltax1        Local tax 1 rate
	 *  @param  float		$txlocaltax2        Local tax 2 rate
	 *  @param  int			$fk_product      	Id produit
	 *  @param  float		$remise_percent  	Pourcentage de remise de la ligne
	 *  @param  int			$date_start      	Date de debut prevue
	 *  @param  int			$date_end        	Date de fin prevue
	 *	@param	string		$price_base_type	HT or TTC
	 * 	@param  float		$pu_ttc             Prix unitaire TTC
	 * 	@param  int			$info_bits			Bits de type de lignes
	 * 	@param  int			$fk_fournprice		Fourn price id
	 *  @param  int			$pa_ht				Buying price HT
	 *  @param	array		$array_options		extrafields array
	 * 	@param 	string		$fk_unit 			Code of the unit to use. Null to use the default one
	 *  @return int             				<0 si erreur, >0 si ok
	 */
	function addline($desc, $pu_ht, $qty, $txtva, $txlocaltax1, $txlocaltax2, $fk_product, $remise_percent, $date_start, $date_end, $price_base_type='HT', $pu_ttc=0.0, $info_bits=0, $fk_fournprice=null, $pa_ht = 0,$array_options=0, $fk_unit = null)
	{
		global $user, $langs, $conf, $mysoc;

		dol_syslog(get_class($this)."::addline $desc, $pu_ht, $qty, $txtva, $txlocaltax1, $txlocaltax2, $fk_product, $remise_percent, $date_start, $date_end, $price_base_type, $pu_ttc, $info_bits");

		if ($this->statut >= 0)
		{
			$this->db->begin();

			// Clean parameters
			$pu_ht=price2num($pu_ht);
			$pu_ttc=price2num($pu_ttc);
			$pa_ht=price2num($pa_ht);
			$txtva=price2num($txtva);
			$txlocaltax1=price2num($txlocaltax1);
			$txlocaltax2=price2num($txlocaltax2);
			$remise_percent=price2num($remise_percent);
			$qty=price2num($qty);
			if (empty($qty)) $qty=1;
			if (empty($info_bits)) $info_bits=0;
			if (empty($pu_ht) || ! is_numeric($pu_ht))  $pu_ht=0;
			if (empty($pu_ttc)) $pu_ttc=0;
            if (empty($txlocaltax1) || ! is_numeric($txlocaltax1)) $txlocaltax1=0;
            if (empty($txlocaltax2) || ! is_numeric($txlocaltax2)) $txlocaltax2=0;

			if ($price_base_type=='HT')
			{
				$pu=$pu_ht;
			}
			else
			{
				$pu=$pu_ttc;
			}

			// Check parameters
			if (empty($remise_percent)) $remise_percent=0;

			// Calcul du total TTC et de la TVA pour la ligne a partir de
			// qty, pu, remise_percent et txtva
			// TRES IMPORTANT: C'est au moment de l'insertion ligne qu'on doit stocker
			// la part ht, tva et ttc, et ce au niveau de la ligne qui a son propre taux tva.

			$localtaxes_type=getLocalTaxesFromRate($txtva, 0, $this->societe, $mysoc);

		    // Clean vat code
    		$vat_src_code='';
    		if (preg_match('/\((.*)\)/', $txtva, $reg))
    		{
    		    $vat_src_code = $reg[1];
    		    $txtva = preg_replace('/\s*\(.*\)/', '', $txtva);    // Remove code into vatrate.
    		}

			$tabprice=calcul_price_total($qty, $pu, $remise_percent, $txtva, $txlocaltax1, $txlocaltax2, 0, $price_base_type, $info_bits, 1,$mysoc, $localtaxes_type);
			$total_ht  = $tabprice[0];
			$total_tva = $tabprice[1];
			$total_ttc = $tabprice[2];
			$total_localtax1= $tabprice[9];
			$total_localtax2= $tabprice[10];

			$localtax1_type=$localtaxes_type[0];
			$localtax2_type=$localtaxes_type[2];

			// TODO A virer
			// Anciens indicateurs: $price, $remise (a ne plus utiliser)
			$remise = 0;
			$price = price2num(round($pu_ht, 2));
			if (dol_strlen($remise_percent) > 0)
			{
				$remise = round(($pu_ht * $remise_percent / 100), 2);
				$price = $pu_ht - $remise;
			}

		    if (empty($pa_ht)) $pa_ht=0;


			// if buy price not defined, define buyprice as configured in margin admin
			if ($this->pa_ht == 0)
			{
				if (($result = $this->defineBuyPrice($pu_ht, $remise_percent, $fk_product)) < 0)
				{
					return $result;
				}
				else
				{
					$pa_ht = $result;
				}
			}

			// Insertion dans la base
			$sql = "INSERT INTO ".MAIN_DB_PREFIX."contratdet";
			$sql.= " (fk_contrat, label, description, fk_product, qty, tva_tx, vat_src_code,";
			$sql.= " localtax1_tx, localtax2_tx, localtax1_type, localtax2_type, remise_percent, subprice,";
			$sql.= " total_ht, total_tva, total_localtax1, total_localtax2, total_ttc,";
			$sql.= " info_bits,";
			$sql.= " price_ht, remise, fk_product_fournisseur_price, buy_price_ht";
			if ($date_start > 0) { $sql.= ",date_ouverture_prevue"; }
			if ($date_end > 0)   { $sql.= ",date_fin_validite"; }
			$sql.= ", fk_unit";
			$sql.= ") VALUES (";
			$sql.= $this->id.", '', '" . $this->db->escape($desc) . "',";
			$sql.= ($fk_product>0 ? $fk_product : "null").",";
			$sql.= " ".$qty.",";
			$sql.= " ".$txtva.",";
			$sql.= " ".($vat_src_code?"'".$vat_src_code."'":"null").",";
			$sql.= " ".$txlocaltax1.",";
			$sql.= " ".$txlocaltax2.",";
			$sql.= " '".$localtax1_type."',";
			$sql.= " '".$localtax2_type."',";
			$sql.= " ".price2num($remise_percent).",";
			$sql.= " ".price2num($pu_ht).",";
			$sql.= " ".price2num($total_ht).",".price2num($total_tva).",".price2num($total_localtax1).",".price2num($total_localtax2).",".price2num($total_ttc).",";
			$sql.= " '".$info_bits."',";
			$sql.= " ".price2num($price).",".price2num($remise).",";
			if (isset($fk_fournprice)) $sql.= ' '.$fk_fournprice.',';
			else $sql.= ' null,';
			if (isset($pa_ht)) $sql.= ' '.price2num($pa_ht);
			else $sql.= ' null';
			if ($date_start > 0) { $sql.= ",'".$this->db->idate($date_start)."'"; }
			if ($date_end > 0) { $sql.= ",'".$this->db->idate($date_end)."'"; }
			$sql.= ", ".($fk_unit?"'".$this->db->escape($fk_unit)."'":"null");
			$sql.= ")";

			$resql=$this->db->query($sql);
			if ($resql)
			{
				$result=$this->update_statut($user);
				if ($result > 0)
				{

					if (empty($conf->global->MAIN_EXTRAFIELDS_DISABLED) && is_array($array_options) && count($array_options)>0) // For avoid conflicts if trigger used
					{
						$contractline = new ContratLigne($this->db);
						$contractline->array_options=$array_options;
						$contractline->id= $this->db->last_insert_id(MAIN_DB_PREFIX.$contractline->table_element);
						$result=$contractline->insertExtraFields();
						if ($result < 0)
						{
							$this->error[]=$contractline->error;
							$error++;
						}
					}

					if (empty($error)) {
					    // Call trigger
					    $result=$this->call_trigger('LINECONTRACT_INSERT',$user);
					    if ($result < 0)
					    {
					        $this->db->rollback();
					        return -1;
					    }
					    // End call triggers

						$this->db->commit();
						return 1;
					}
				}
				else
				{
					$this->db->rollback();
					return -1;
				}
			}
			else
			{
				$this->db->rollback();
				$this->error=$this->db->error()." sql=".$sql;
				return -1;
			}
		}
		else
		{
			dol_syslog(get_class($this)."::addline ErrorTryToAddLineOnValidatedContract", LOG_ERR);
			return -2;
		}
	}

	/**
	 *  Mets a jour une ligne de contrat
	 *
	 *  @param	int			$rowid            	Id de la ligne de facture
	 *  @param  string		$desc             	Description de la ligne
	 *  @param  float		$pu               	Prix unitaire
	 *  @param  int			$qty              	Quantite
	 *  @param  float		$remise_percent   	Pourcentage de remise de la ligne
	 *  @param  int			$date_start       	Date de debut prevue
	 *  @param  int			$date_end         	Date de fin prevue
	 *  @param  float		$tvatx            	Taux TVA
	 *  @param  float		$localtax1tx      	Local tax 1 rate
	 *  @param  float		$localtax2tx      	Local tax 2 rate
	 *  @param  int|string	$date_debut_reel  	Date de debut reelle
	 *  @param  int|string	$date_fin_reel    	Date de fin reelle
	 *	@param	string		$price_base_type	HT or TTC
	 * 	@param  int			$info_bits			Bits de type de lignes
	 * 	@param  int			$fk_fournprice		Fourn price id
	 *  @param  int			$pa_ht				Buying price HT
	 *  @param	array		$array_options		extrafields array
	 * 	@param 	string		$fk_unit 			Code of the unit to use. Null to use the default one
	 *  @return int              				< 0 si erreur, > 0 si ok
	 */
	function updateline($rowid, $desc, $pu, $qty, $remise_percent, $date_start, $date_end, $tvatx, $localtax1tx=0.0, $localtax2tx=0.0, $date_debut_reel='', $date_fin_reel='', $price_base_type='HT', $info_bits=0, $fk_fournprice=null, $pa_ht = 0,$array_options=0, $fk_unit = null)
	{
		global $user, $conf, $langs, $mysoc;

		// Nettoyage parametres
		$qty=trim($qty);
		$desc=trim($desc);
		$desc=trim($desc);
		$price = price2num($pu);
		$tvatx = price2num($tvatx);
		$localtax1tx = price2num($localtax1tx);
		$localtax2tx = price2num($localtax2tx);
		$pa_ht=price2num($pa_ht);

		$subprice = $price;
		$remise = 0;
		if (dol_strlen($remise_percent) > 0)
		{
			$remise = round(($pu * $remise_percent / 100), 2);
			$price = $pu - $remise;
		}
		else
		{
			$remise_percent=0;
		}

		dol_syslog(get_class($this)."::updateline $rowid, $desc, $pu, $qty, $remise_percent, $date_start, $date_end, $date_debut_reel, $date_fin_reel, $tvatx, $localtax1tx, $localtax2tx, $price_base_type, $info_bits");

		$this->db->begin();

		// Calcul du total TTC et de la TVA pour la ligne a partir de
		// qty, pu, remise_percent et tvatx
		// TRES IMPORTANT: C'est au moment de l'insertion ligne qu'on doit stocker
		// la part ht, tva et ttc, et ce au niveau de la ligne qui a son propre taux tva.

		$localtaxes_type=getLocalTaxesFromRate($tvatx, 0, $this->societe, $mysoc);
		$tvatx = preg_replace('/\s*\(.*\)/','',$tvatx);  // Remove code into vatrate.

		$tabprice=calcul_price_total($qty, $pu, $remise_percent, $tvatx, $localtax1tx, $localtax2tx, 0, $price_base_type, $info_bits, 1, $mysoc, $localtaxes_type);
		$total_ht  = $tabprice[0];
		$total_tva = $tabprice[1];
		$total_ttc = $tabprice[2];
		$total_localtax1= $tabprice[9];
		$total_localtax2= $tabprice[10];

		$localtax1_type=$localtaxes_type[0];
		$localtax2_type=$localtaxes_type[2];

		// TODO A virer
		// Anciens indicateurs: $price, $remise (a ne plus utiliser)
		$remise = 0;
		$price = price2num(round($pu, 2));
		if (dol_strlen($remise_percent) > 0)
		{
		    $remise = round(($pu * $remise_percent / 100), 2);
		    $price = $pu - $remise;
		}

	    if (empty($pa_ht)) $pa_ht=0;

		// if buy price not defined, define buyprice as configured in margin admin
		if ($this->pa_ht == 0)
		{
			if (($result = $this->defineBuyPrice($pu_ht, $remise_percent)) < 0)
			{
				return $result;
			}
			else
			{
				$pa_ht = $result;
			}
		}

		$sql = "UPDATE ".MAIN_DB_PREFIX."contratdet set description='".$this->db->escape($desc)."'";
		$sql.= ",price_ht='" .     price2num($price)."'";
		$sql.= ",subprice='" .     price2num($subprice)."'";
		$sql.= ",remise='" .       price2num($remise)."'";
		$sql.= ",remise_percent='".price2num($remise_percent)."'";
		$sql.= ",qty='".$qty."'";
		$sql.= ",tva_tx='".        price2num($tvatx)."'";
		$sql.= ",localtax1_tx='".  price2num($localtax1tx)."'";
		$sql.= ",localtax2_tx='".  price2num($localtax2tx)."'";
		$sql.= ",localtax1_type='".$localtax1_type."'";
		$sql.= ",localtax2_type='".$localtax2_type."'";
		$sql.= ", total_ht='".     price2num($total_ht)."'";
		$sql.= ", total_tva='".    price2num($total_tva)."'";
		$sql.= ", total_localtax1='".price2num($total_localtax1)."'";
		$sql.= ", total_localtax2='".price2num($total_localtax2)."'";
		$sql.= ", total_ttc='".      price2num($total_ttc)."'";
		$sql.= ", fk_product_fournisseur_price='".$fk_fournprice."'";
		$sql.= ", buy_price_ht='".price2num($pa_ht)."'";
		if ($date_start > 0) { $sql.= ",date_ouverture_prevue='".$this->db->idate($date_start)."'"; }
		else { $sql.=",date_ouverture_prevue=null"; }
		if ($date_end > 0) { $sql.= ",date_fin_validite='".$this->db->idate($date_end)."'"; }
		else { $sql.=",date_fin_validite=null"; }
		if ($date_debut_reel > 0) { $sql.= ",date_ouverture='".$this->db->idate($date_debut_reel)."'"; }
		else { $sql.=",date_ouverture=null"; }
		if ($date_fin_reel > 0) { $sql.= ",date_cloture='".$this->db->idate($date_fin_reel)."'"; }
		else { $sql.=",date_cloture=null"; }
		$sql .= ", fk_unit=".($fk_unit?"'".$this->db->escape($fk_unit)."'":"null");
		$sql .= " WHERE rowid = ".$rowid;

		dol_syslog(get_class($this)."::updateline", LOG_DEBUG);
		$result = $this->db->query($sql);
		if ($result)
		{
			$result=$this->update_statut($user);
			if ($result >= 0)
			{

				if (empty($conf->global->MAIN_EXTRAFIELDS_DISABLED) && is_array($array_options) && count($array_options)>0) // For avoid conflicts if trigger used
				{
					$contractline = new ContratLigne($this->db);
					$contractline->array_options=$array_option;
					$contractline->id= $this->db->last_insert_id(MAIN_DB_PREFIX.$contractline->table_element);
					$result=$contractline->insertExtraFields();
					if ($result < 0)
					{
						$this->error[]=$contractline->error;
						$error++;
					}
				}

				if (empty($error)) {
			        // Call trigger
			        $result=$this->call_trigger('LINECONTRACT_UPDATE',$user);
			        if ($result < 0)
			        {
			            $this->db->rollback();
			            return -3;
			        }
			        // End call triggers

					$this->db->commit();
					return 1;
				}
			}
			else
			{
				$this->db->rollback();
				dol_syslog(get_class($this)."::updateligne Erreur -2");
				return -2;
			}
		}
		else
		{
			$this->db->rollback();
			$this->error=$this->db->error();
			dol_syslog(get_class($this)."::updateligne Erreur -1");
			return -1;
		}
	}

	/**
	 *  Delete a contract line
	 *
	 *  @param	int		$idline		Id of line to delete
	 *	@param  User	$user       User that delete
	 *  @return int         		>0 if OK, <0 if KO
	 */
	function deleteline($idline,$user)
	{
		global $conf, $langs;

		$error=0;

		if ($this->statut >= 0)
		{

		    // Call trigger
		    $result=$this->call_trigger('LINECONTRACT_DELETE',$user);
		    if ($result < 0) return -1;
		    // End call triggers

		    $this->db->begin();

			$sql = "DELETE FROM ".MAIN_DB_PREFIX."contratdet";
			$sql.= " WHERE rowid=".$idline;

			dol_syslog(get_class($this)."::delete", LOG_DEBUG);
			$resql = $this->db->query($sql);
			if (! $resql)
			{
				$this->error="Error ".$this->db->lasterror();
				$error++;
			}

			if (empty($error)) {
				// Remove extrafields
				if (empty($conf->global->MAIN_EXTRAFIELDS_DISABLED)) // For avoid conflicts if trigger used
				{
					$contractline = new ContratLigne($this->db);
					$contractline->id= $idline;
					$result=$contractline->deleteExtraFields();
					if ($result < 0)
					{
						$error++;
						$this->error="Error ".get_class($this)."::delete deleteExtraFields error -4 ".$contractline->error;
					}
				}
			}

			if (empty($error)) {
				$this->db->commit();
				return 1;
			} else {
				dol_syslog(get_class($this)."::delete ERROR:".$this->error, LOG_ERR);
				$this->db->rollback();
				return -1;
			}
		}
		else
		{
			return -2;
		}
	}


	/**
	 *  Update statut of contract according to services
	 *
	 *	@param	User	$user		Object user
	 *	@return int     			<0 if KO, >0 if OK
	 *  @deprecated					This function will never be used. Status of a contract is status of its lines.
	 */
	function update_statut($user)
	{
		dol_syslog(__METHOD__ . " is deprecated", LOG_WARNING);

		// If draft, we keep it (should not happen)
		if ($this->statut == 0) return 1;

		// Load $this->lines array
		//		$this->fetch_lines();

//		$newstatut=1;
//		foreach($this->lines as $key => $contractline)
//		{
//			//			if ($contractline)         // Loop on each service
//		}

		return 1;
	}


	/**
	 *  Return label of a contract status
	 *
	 *  @param	int		$mode       0=libelle long, 1=libelle court, 2=Picto + Libelle court, 3=Picto, 4=Picto + Long label of all services, 5=Libelle court + Picto, 6=Picto of all services
	 *  @return string      		Label
	 */
	function getLibStatut($mode)
	{
		return $this->LibStatut($this->statut,$mode);
	}

	/**
	 *  Renvoi label of a given contrat status
	 *
	 *  @param	int		$statut      	Status id
	 *  @param  int		$mode          	0=Long label, 1=Short label, 2=Picto + Libelle court, 3=Picto, 4=Picto + Long label of all services, 5=Libelle court + Picto, 6=Picto of all services
	 *	@return string      			Label
	 */
	function LibStatut($statut,$mode)
	{
		global $langs;
		$langs->load("contracts");
		if ($mode == 0)
		{
			if ($statut == 0) { return $langs->trans("ContractStatusDraft"); }
			if ($statut == 1) { return $langs->trans("ContractStatusValidated"); }
			if ($statut == 2) { return $langs->trans("ContractStatusClosed"); }
		}
		if ($mode == 1)
		{
			if ($statut == 0) { return $langs->trans("ContractStatusDraft"); }
			if ($statut == 1) { return $langs->trans("ContractStatusValidated"); }
			if ($statut == 2) { return $langs->trans("ContractStatusClosed"); }
		}
		if ($mode == 2)
		{
			if ($statut == 0) { return img_picto($langs->trans('ContractStatusDraft'),'statut0').' '.$langs->trans("ContractStatusDraft"); }
			if ($statut == 1) { return img_picto($langs->trans('ContractStatusValidated'),'statut4').' '.$langs->trans("ContractStatusValidated"); }
			if ($statut == 2) { return img_picto($langs->trans('ContractStatusClosed'),'statut6').' '.$langs->trans("ContractStatusClosed"); }
		}
		if ($mode == 3)
		{
			if ($statut == 0) { return img_picto($langs->trans('ContractStatusDraft'),'statut0'); }
			if ($statut == 1) { return img_picto($langs->trans('ContractStatusValidated'),'statut4'); }
			if ($statut == 2) { return img_picto($langs->trans('ContractStatusClosed'),'statut6'); }
		}
		if ($mode == 4 || $mode == 6)
		{
			$line=new ContratLigne($this->db);
			$text='';
			if ($mode == 4)
			{
				$text=($this->nbofserviceswait+$this->nbofservicesopened+$this->nbofservicesexpired+$this->nbofservicesclosed);
				$text.=' '.$langs->trans("Services");
				$text.=': &nbsp; &nbsp; ';
			}
			$text.=$this->nbofserviceswait.' '.$line->LibStatut(0,3).' &nbsp; ';
			$text.=$this->nbofservicesopened.' '.$line->LibStatut(4,3,0).' &nbsp; ';
			$text.=$this->nbofservicesexpired.' '.$line->LibStatut(4,3,1).' &nbsp; ';
			$text.=$this->nbofservicesclosed.' '.$line->LibStatut(5,3);
			return $text;
		}
		if ($mode == 5)
		{
			if ($statut == 0) { return $langs->trans("ContractStatusDraft").' '.img_picto($langs->trans('ContractStatusDraft'),'statut0'); }
			if ($statut == 1) { return $langs->trans("ContractStatusValidated").' '.img_picto($langs->trans('ContractStatusValidated'),'statut4'); }
			if ($statut == 2) { return $langs->trans("ContractStatusClosed").' '.img_picto($langs->trans('ContractStatusClosed'),'statut6'); }
		}
	}


	/**
	 *	Return clicable name (with picto eventually)
	 *
	 *	@param	int		$withpicto		0=No picto, 1=Include picto into link, 2=Only picto
	 *	@param	int		$maxlength		Max length of ref
     *  @param	int     $notooltip		1=Disable tooltip
	 *	@return	string					Chaine avec URL
	 */
	function getNomUrl($withpicto=0,$maxlength=0,$notooltip=0)
	{
		global $conf, $langs, $user;

		$result='';

		$url = DOL_URL_ROOT.'/contrat/card.php?id='.$this->id;
        $picto = 'contract';
        $label = '';
        
        if ($user->rights->contrat->lire) {
            $label = '<u>'.$langs->trans("ShowContract").'</u>';
            $label .= '<br><b>'.$langs->trans('Ref').':</b> '.$this->ref;
            $label .= '<br><b>'.$langs->trans('RefCustomer').':</b> '.($this->ref_customer ? $this->ref_customer : $this->ref_client);
            $label .= '<br><b>'.$langs->trans('RefSupplier').':</b> '.$this->ref_supplier;
            if (!empty($this->total_ht)) {
                $label .= '<br><b>'.$langs->trans('AmountHT').':</b> '.price($this->total_ht, 0, $langs, 0, -1, -1, $conf->currency);
            }
            if (!empty($this->total_tva)) {
                $label .= '<br><b>'.$langs->trans('VAT').':</b> '.price($this->total_tva, 0, $langs, 0, -1, -1,	$conf->currency);
            }
            if (!empty($this->total_ttc)) {
                $label .= '<br><b>'.$langs->trans('AmountTTC').':</b> '.price($this->total_ttc, 0, $langs, 0, -1, -1, $conf->currency);
            }
        }
        
        $linkclose='';
        if (empty($notooltip) && $user->rights->contrat->lire)
        {
            if (! empty($conf->global->MAIN_OPTIMIZEFORTEXTBROWSER))
            {
                $label=$langs->trans("ShowOrder");
                $linkclose.=' alt="'.dol_escape_htmltag($label, 1).'"';
            }
            $linkclose.= ' title="'.dol_escape_htmltag($label, 1).'"';
            $linkclose.=' class="classfortooltip"';
        }

		$linkstart = '<a href="'.$url.'"';
		$linkstart.=$linkclose.'>';
		$linkend='</a>';
		
		if ($withpicto) $result.=($linkstart.img_object(($notooltip?'':$label), $picto, ($notooltip?'':'class="classfortooltip"'), 0, 0, $notooltip?0:1).$linkend);
		if ($withpicto && $withpicto != 2) $result.=' ';
		$result.=$linkstart.$this->ref.$linkend;
		return $result;
	}

	/**
	 *  Charge les informations d'ordre info dans l'objet contrat
	 *
	 *  @param  int		$id     id du contrat a charger
	 *  @return	void
	 */
	function info($id)
	{
		$sql = "SELECT c.rowid, c.ref, c.datec, c.date_cloture,";
		$sql.= " c.tms as date_modification,";
		$sql.= " fk_user_author, fk_user_cloture";
		$sql.= " FROM ".MAIN_DB_PREFIX."contrat as c";
		$sql.= " WHERE c.rowid = ".$id;

		$result=$this->db->query($sql);
		if ($result)
		{
			if ($this->db->num_rows($result))
			{
				$obj = $this->db->fetch_object($result);

				$this->id = $obj->rowid;

				if ($obj->fk_user_author) {
					$cuser = new User($this->db);
					$cuser->fetch($obj->fk_user_author);
					$this->user_creation     = $cuser;
				}

				if ($obj->fk_user_cloture) {
					$cuser = new User($this->db);
					$cuser->fetch($obj->fk_user_cloture);
					$this->user_cloture = $cuser;
				}
				$this->ref			     = (! $obj->ref) ? $obj->rowid : $obj->ref;
				$this->date_creation     = $this->db->jdate($obj->datec);
				$this->date_modification = $this->db->jdate($obj->date_modification);
				$this->date_cloture      = $this->db->jdate($obj->date_cloture);
			}

			$this->db->free($result);

		}
		else
		{
			dol_print_error($this->db);
		}
	}

	/**
	 *  Return list of line rowid
	 *
	 *  @param	int		$statut     Status of lines to get
	 *  @return array       		Array of line's rowid
	 */
	function array_detail($statut=-1)
	{
		$tab=array();

		$sql = "SELECT cd.rowid";
		$sql.= " FROM ".MAIN_DB_PREFIX."contratdet as cd";
		$sql.= " WHERE fk_contrat =".$this->id;
		if ($statut >= 0) $sql.= " AND statut = '$statut'";

		dol_syslog(get_class($this)."::array_detail()", LOG_DEBUG);
		$resql=$this->db->query($sql);
		if ($resql)
		{
			$num=$this->db->num_rows($resql);
			$i=0;
			while ($i < $num)
			{
				$obj = $this->db->fetch_object($resql);
				$tab[$i]=$obj->rowid;
				$i++;
			}
			return $tab;
		}
		else
		{
			$this->error=$this->db->error();
			return -1;
		}
	}

	/**
	 *  Return list of other contracts for same company than current contract
	 *
	 *	@param	string		$option		'all' or 'others'
	 *  @return array   				Array of contracts id
	 */
	function getListOfContracts($option='all')
	{
		$tab=array();

		$sql = "SELECT c.rowid, c.ref";
		$sql.= " FROM ".MAIN_DB_PREFIX."contrat as c";
		$sql.= " WHERE fk_soc =".$this->socid;
		if ($option == 'others') $sql.= " AND c.rowid != ".$this->id;

		dol_syslog(get_class($this)."::getOtherContracts()", LOG_DEBUG);
		$resql=$this->db->query($sql);
		if ($resql)
		{
			$num=$this->db->num_rows($resql);
			$i=0;
			while ($i < $num)
			{
				$obj = $this->db->fetch_object($resql);
				$contrat=new Contrat($this->db);
				$contrat->fetch($obj->rowid);
				$tab[]=$contrat;
				$i++;
			}
			return $tab;
		}
		else
		{
			$this->error=$this->db->error();
			return -1;
		}
	}


	/**
     *      Load indicators for dashboard (this->nbtodo and this->nbtodolate)
     *
     *      @param	User	$user           Objet user
     *      @param  string	$mode           "inactive" pour services a activer, "expired" pour services expires
     *      @return WorkboardResponse|int <0 if KO, WorkboardResponse if OK
	 */
	function load_board($user,$mode)
	{
		global $conf, $langs;

		$this->from = " FROM ".MAIN_DB_PREFIX."contrat as c";
		$this->from.= ", ".MAIN_DB_PREFIX."contratdet as cd";
		$this->from.= ", ".MAIN_DB_PREFIX."societe as s";
		if (!$user->rights->societe->client->voir && !$user->societe_id) $this->from.= ", ".MAIN_DB_PREFIX."societe_commerciaux as sc";

		if ($mode == 'inactives')
		{
			$sql = "SELECT cd.rowid, cd.date_ouverture_prevue as datefin";
			$sql.= $this->from;
			$sql.= " WHERE c.statut = 1";
			$sql.= " AND c.rowid = cd.fk_contrat";
			$sql.= " AND cd.statut = 0";
		}
		if ($mode == 'expired')
		{
			$sql = "SELECT cd.rowid, cd.date_fin_validite as datefin";
			$sql.= $this->from;
			$sql.= " WHERE c.statut = 1";
			$sql.= " AND c.rowid = cd.fk_contrat";
			$sql.= " AND cd.statut = 4";
			$sql.= " AND cd.date_fin_validite < '".$this->db->idate(time())."'";
		}
		$sql.= " AND c.fk_soc = s.rowid";
		$sql.= " AND c.entity = ".$conf->entity;
		if ($user->societe_id) $sql.=" AND c.fk_soc = ".$user->societe_id;
		if (!$user->rights->societe->client->voir && !$user->societe_id) $sql.= " AND c.fk_soc = sc.fk_soc AND sc.fk_user = " .$user->id;
		$resql=$this->db->query($sql);
		if ($resql)
		{
			$langs->load("contracts");
			$now=dol_now();

			if ($mode == 'inactives') {
				$warning_delay = $conf->contrat->services->inactifs->warning_delay;
				$label = $langs->trans("BoardNotActivatedServices");
				$url = DOL_URL_ROOT.'/contrat/services.php?mainmenu=commercial&amp;leftmenu=contracts&amp;mode=0';
			} else {
				$warning_delay = $conf->contrat->services->expires->warning_delay;
				$url = DOL_URL_ROOT.'/contrat/services.php?mainmenu=commercial&amp;leftmenu=contracts&amp;mode=4&amp;filter=expired';
				$label = $langs->trans("BoardRunningServices");
			}

			$response = new WorkboardResponse();
			$response->warning_delay = $warning_delay/60/60/24;
			$response->label = $label;
			$response->url = $url;
			$response->img = img_object($langs->trans("Contract"),"contract");

			while ($obj=$this->db->fetch_object($resql))
			{
				$response->nbtodo++;

				if ($obj->datefin && $this->db->jdate($obj->datefin) < ($now - $warning_delay)) {
					$response->nbtodolate++;
				}
			}

			return $response;
		}
		else
		{
			dol_print_error($this->db);
			$this->error=$this->db->error();
			return -1;
		}
	}

	/**
	 *   Charge indicateurs this->nb de tableau de bord
	 *
	 *   @return     int         <0 si ko, >0 si ok
	 */
	function load_state_board()
	{
		global $conf, $user;

		$this->nb=array();
		$clause = "WHERE";

		$sql = "SELECT count(c.rowid) as nb";
		$sql.= " FROM ".MAIN_DB_PREFIX."contrat as c";
		$sql.= " LEFT JOIN ".MAIN_DB_PREFIX."societe as s ON c.fk_soc = s.rowid";
		if (!$user->rights->contrat->lire && !$user->societe_id)
		{
			$sql.= " LEFT JOIN ".MAIN_DB_PREFIX."societe_commerciaux as sc ON s.rowid = sc.fk_soc";
			$sql.= " WHERE sc.fk_user = " .$user->id;
			$clause = "AND";
		}
		$sql.= " ".$clause." c.entity = ".$conf->entity;

		$resql=$this->db->query($sql);
		if ($resql)
		{
			while ($obj=$this->db->fetch_object($resql))
			{
				$this->nb["Contracts"]=$obj->nb;
			}
            $this->db->free($resql);
			return 1;
		}
		else
		{
			dol_print_error($this->db);
			$this->error=$this->db->error();
			return -1;
		}
	}


	/* gestion des contacts d'un contrat */

	/**
	 *  Return id des contacts clients de facturation
	 *
	 *  @return     array       Liste des id contacts facturation
	 */
	function getIdBillingContact()
	{
		return $this->getIdContact('external','BILLING');
	}

	/**
	 *  Return id des contacts clients de prestation
	 *
	 *  @return     array       Liste des id contacts prestation
	 */
	function getIdServiceContact()
	{
		return $this->getIdContact('external','SERVICE');
	}


	/**
     *  Initialise an instance with random values.
     *  Used to build previews or test instances.
     *	id must be 0 if object instance is a specimen.
     *
     *  @return	void
	 */
	function initAsSpecimen()
	{
		global $user,$langs,$conf;

        // Load array of products prodids
		$num_prods = 0;
		$prodids = array();
		$sql = "SELECT rowid";
		$sql.= " FROM ".MAIN_DB_PREFIX."product";
		$sql.= " WHERE entity IN (".getEntity('product', 1).")";
		$sql.= " AND tosell = 1";
		$resql = $this->db->query($sql);
		if ($resql)
		{
			$num_prods = $this->db->num_rows($resql);
			$i = 0;
			while ($i < $num_prods)
			{
				$i++;
				$row = $this->db->fetch_row($resql);
				$prodids[$i] = $row[0];
			}
		}

		// Initialise parametres
		$this->id=0;
		$this->specimen=1;

		$this->ref = 'SPECIMEN';
		$this->ref_customer = 'SPECIMENCUST';
		$this->ref_supplier = 'SPECIMENSUPP';
		$this->socid = 1;
		$this->statut= 0;
		$this->date_creation = (dol_now() - 3600 * 24 * 7);
		$this->date_contrat = dol_now();
		$this->commercial_signature_id = 1;
		$this->commercial_suivi_id = 1;
		$this->note_private='This is a comment (private)';
		$this->note_public='This is a comment (public)';
		$this->fk_projet = 0;
		// Lines
		$nbp = 5;
		$xnbp = 0;
		while ($xnbp < $nbp)
		{
			$line=new ContratLigne($this->db);
			$line->qty=1;
			$line->subprice=100;
			$line->price=100;
			$line->tva_tx=19.6;
			$line->remise_percent=10;
			$line->total_ht=90;
			$line->total_ttc=107.64;	// 90 * 1.196
			$line->total_tva=17.64;
            if ($num_prods > 0)
            {
				$prodid = mt_rand(1, $num_prods);
				$line->fk_product=$prodids[$prodid];
            }
			$this->lines[$xnbp]=$line;
			$xnbp++;
		}

		$this->amount_ht      = $xnbp*100;
		$this->total_ht       = $xnbp*100;
		$this->total_tva      = $xnbp*19.6;
		$this->total_ttc      = $xnbp*119.6;
	}

	/**
	 *  Create a document onto disk according to template module.
	 *
	 * 	@param	    string		$modele			Force model to use ('' to not force)
	 * 	@param		Translate	$outputlangs	Object langs to use for output
	 *  @param      int			$hidedetails    Hide details of lines
	 *  @param      int			$hidedesc       Hide description
	 *  @param      int			$hideref        Hide ref
	 * 	@return     int         				0 if KO, 1 if OK
	 */
	public function generateDocument($modele, $outputlangs, $hidedetails=0, $hidedesc=0, $hideref=0)
	{
		global $conf,$user,$langs;

		$langs->load("contracts");

		// Positionne le modele sur le nom du modele a utiliser
		if (! dol_strlen($modele))
		{
			if (! empty($conf->global->CONTRACT_ADDON_PDF))
			{
				$modele = $conf->global->CONTRACT_ADDON_PDF;
			}
			else
			{
				$modele = 'strato';
			}
		}

		$modelpath = "core/modules/contract/doc/";

		return $this->commonGenerateDocument($modelpath, $modele, $outputlangs, $hidedetails, $hidedesc, $hideref);
	}

	/**
	 * Function used to replace a thirdparty id with another one.
	 *
	 * @param DoliDB $db Database handler
	 * @param int $origin_id Old thirdparty id
	 * @param int $dest_id New thirdparty id
	 * @return bool
	 */
	public static function replaceThirdparty(DoliDB $db, $origin_id, $dest_id)
	{
		$tables = array(
			'contrat'
		);

		return CommonObject::commonReplaceThirdparty($db, $origin_id, $dest_id, $tables);
	}

	/**
	 * Load an object from its id and create a new one in database
	 *
	 * @param int $socid Id of thirdparty
	 * @param int $notrigger	1=Does not execute triggers, 0= execute triggers
	 * @return int New id of clone
	 */
	function createFromClone($socid = 0, $notrigger=0) {
		global $db, $user, $langs, $conf, $hookmanager;

		dol_include_once('/projet/class/project.class.php');

		$this->context['createfromclone'] = 'createfromclone';

		$error = 0;

		$this->fetch($this->id);
		// Load dest object
		$clonedObj = clone $this;
        $clonedObj->socid = $socid;

		$this->db->begin();

		$objsoc = new Societe($this->db);

		$objsoc->fetch($clonedObj->socid);

		// $clonedObj->id=0;
		$clonedObj->statut = 0;

		if (empty($conf->global->CONTRACT_ADDON) || ! is_readable(DOL_DOCUMENT_ROOT . "/core/modules/contract/" . $conf->global->CONTRACT_ADDON . ".php")) {
			$this->error = 'ErrorSetupNotComplete';
			dol_syslog($this->error);
			return - 1;
		}

		// Set ref
		require_once DOL_DOCUMENT_ROOT . "/core/modules/contract/" . $conf->global->CONTRACT_ADDON . '.php';
		$obj = $conf->global->CONTRACT_ADDON;
		$modContract = new $obj();
		$clonedObj->ref = $modContract->getNextValue($objsoc, $clonedObj);

		// get extrafields so they will be clone
		foreach ( $this->lines as $line ) {
			$line->fetch_optionals($line->rowid);
		}

		// Create clone
		$result = $clonedObj->create($user);
		if ($result < 0) {
			$error ++;
			$this->error = $clonedObj->error;
			$this->errors[] = $clonedObj->error;
		} else {
            // copy external contacts if same company
            if ($this->socid == $clonedObj->socid) {
                if ($clonedObj->copy_linked_contact($this, 'external') < 0) {
                    $error++;
                }
            }
        }

		if (! $error) {
			foreach ( $this->lines as $line ) {
				$result = $clonedObj->addline($line->desc, $line->subprice, $line->qty, $line->tva_tx, $line->localtax1_tx, $line->localtax2_tx, $line->fk_product, $line->remise_percent, $line->date_ouverture, $line->date_cloture, 'HT', 0, $line->info_bits, $line->fk_fournprice, $line->pa_ht, $line->array_options, $line->fk_unit);
				if ($result < 0) {
					$error ++;
					$this->error = $clonedObj->error;
					$this->errors[] = $clonedObj->error;
				}
			}
		}

		if (! $error) {
			// Hook of thirdparty module
			if (is_object($hookmanager)) {
				$parameters = array (
						'objFrom' => $this,
						'clonedObj' => $clonedObj
				);
				$action = '';
				$reshook = $hookmanager->executeHooks('createFrom', $parameters, $clonedObj, $action); // Note that $action and $object may have been modified by some hooks
				if ($reshook < 0)
					$error ++;
			}

		}

		if (! $notrigger && empty($error))
		{
			// Call trigger
			$clonedObj->old_copy=$this;
			$result = $clonedObj->call_trigger('CONTRACT_CLONE', $user);
			if ($result < 0) {
				$error ++;
			}
			// End call triggers
		}

		unset($this->context['createfromclone']);

		// End
		if (! $error) {
			$this->db->commit();
			return $clonedObj->id;
		} else {
			$this->db->rollback();
			return - 1;
		}
	}
}


/**
 *	Classe permettant la gestion des lignes de contrats
 */
class ContratLigne extends CommonObjectLine
{
    public $element='contratdet';
    public $table_element='contratdet';

	var $id;
	var $ref;
	var $tms;

	var $fk_contrat;
	var $fk_product;
	var $statut;					// 0 inactive, 4 active, 5 closed
	var $type;                     // 0 for product, 1 for service
	var $label;
	/**
	 * @var string
	 * @deprecated Use $label instead
	 * @see label
	 */
	public $libelle;

	var $description;

	var $product_ref;
	var $product_label;

	var $date_commande;
	var $date_ouverture_prevue;		// date start planned
	var $date_ouverture;			// date start real
	var $date_fin_validite;			// date end planned
	var $date_cloture;				// date end real
	var $tva_tx;
	var $localtax1_tx;
	var $localtax2_tx;
	var $localtax1_type;	// Local tax 1 type
	var $localtax2_type;	// Local tax 2 type
	var $qty;
	var $remise_percent;
	var $remise;
	var $fk_remise_except;

	var $subprice;					// Unit price HT

	/**
	 * @var float
	 * @deprecated Use $price_ht instead
	 * @see price_ht
	 */
	public $price;

	var $price_ht;

	var $total_ht;
	var $total_tva;
	var $total_localtax1;
	var $total_localtax2;
	var $total_ttc;

	var $fk_fournprice;
	var $pa_ht;

	var $info_bits;
	var $fk_user_author;
	var $fk_user_ouverture;
	var $fk_user_cloture;
	var $commentaire;


	/**
     *  Constructor
     *
     *  @param      DoliDb		$db      Database handler
	 */
	function __construct($db)
	{
		$this->db = $db;
	}


	/**
	 *  Return label of this contract line status
	 *
	 *	@param	int		$mode       0=libelle long, 1=libelle court, 2=Picto + Libelle court, 3=Picto, 4=Picto + Libelle long, 5=Libelle court + Picto
	 *  @return string      		Libelle
	 */
	function getLibStatut($mode)
	{
		return $this->LibStatut($this->statut,$mode,((! empty($this->date_fin_validite))?($this->date_fin_validite < dol_now()?1:0):-1));
	}

	/**
	 *  Return label of a contract line status
	 *
	 *  @param	int		$statut     Id statut
	 *	@param  int		$mode       0=libelle long, 1=libelle court, 2=Picto + Libelle court, 3=Picto, 4=Picto + Libelle long, 5=Libelle court + Picto
	 *	@param	int		$expired	0=Not expired, 1=Expired, -1=Both or unknown
	 *  @return string      		Libelle
	 */
	function LibStatut($statut,$mode,$expired=-1)
	{
		global $langs;
		$langs->load("contracts");
		if ($mode == 0)
		{
			if ($statut == 0) { return $langs->trans("ServiceStatusInitial"); }
			if ($statut == 4 && $expired == -1) { return $langs->trans("ServiceStatusRunning"); }
			if ($statut == 4 && $expired == 0)  { return $langs->trans("ServiceStatusNotLate"); }
			if ($statut == 4 && $expired == 1)  { return $langs->trans("ServiceStatusLate"); }
			if ($statut == 5) { return $langs->trans("ServiceStatusClosed");  }
		}
		if ($mode == 1)
		{
			if ($statut == 0) { return $langs->trans("ServiceStatusInitial"); }
			if ($statut == 4 && $expired == -1) { return $langs->trans("ServiceStatusRunning"); }
			if ($statut == 4 && $expired == 0)  { return $langs->trans("ServiceStatusNotLateShort"); }
			if ($statut == 4 && $expired == 1)  { return $langs->trans("ServiceStatusLateShort"); }
			if ($statut == 5) { return $langs->trans("ServiceStatusClosed");  }
		}
		if ($mode == 2)
		{
			if ($statut == 0) { return img_picto($langs->trans('ServiceStatusInitial'),'statut0').' '.$langs->trans("ServiceStatusInitial"); }
			if ($statut == 4 && $expired == -1) { return img_picto($langs->trans('ServiceStatusRunning'),'statut4').' '.$langs->trans("ServiceStatusRunning"); }
			if ($statut == 4 && $expired == 0)  { return img_picto($langs->trans('ServiceStatusNotLate'),'statut4').' '.$langs->trans("ServiceStatusNotLateShort"); }
			if ($statut == 4 && $expired == 1)  { return img_picto($langs->trans('ServiceStatusLate'),'statut3').' '.$langs->trans("ServiceStatusLateShort"); }
			if ($statut == 5) { return img_picto($langs->trans('ServiceStatusClosed'),'statut6') .' '.$langs->trans("ServiceStatusClosed"); }
		}
		if ($mode == 3)
		{
			if ($statut == 0) { return img_picto($langs->trans('ServiceStatusInitial'),'statut0'); }
			if ($statut == 4 && $expired == -1) { return img_picto($langs->trans('ServiceStatusRunning'),'statut4'); }
			if ($statut == 4 && $expired == 0)  { return img_picto($langs->trans('ServiceStatusNotLate'),'statut4'); }
			if ($statut == 4 && $expired == 1)  { return img_picto($langs->trans('ServiceStatusLate'),'statut3'); }
			if ($statut == 5) { return img_picto($langs->trans('ServiceStatusClosed'),'statut6'); }
		}
		if ($mode == 4)
		{
			if ($statut == 0) { return img_picto($langs->trans('ServiceStatusInitial'),'statut0').' '.$langs->trans("ServiceStatusInitial"); }
			if ($statut == 4 && $expired == -1) { return img_picto($langs->trans('ServiceStatusRunning'),'statut4').' '.$langs->trans("ServiceStatusRunning"); }
			if ($statut == 4 && $expired == 0)  { return img_picto($langs->trans('ServiceStatusNotLate'),'statut4').' '.$langs->trans("ServiceStatusNotLate"); }
			if ($statut == 4 && $expired == 1)  { return img_picto($langs->trans('ServiceStatusLate'),'statut3').' '.$langs->trans("ServiceStatusLate"); }
			if ($statut == 5) { return img_picto($langs->trans('ServiceStatusClosed'),'statut6') .' '.$langs->trans("ServiceStatusClosed"); }
		}
		if ($mode == 5)
		{
			if ($statut == 0) { return $langs->trans("ServiceStatusInitial").' '.img_picto($langs->trans('ServiceStatusInitial'),'statut0'); }
			if ($statut == 4 && $expired == -1) { return $langs->trans("ServiceStatusRunning").' '.img_picto($langs->trans('ServiceStatusRunning'),'statut4'); }
			if ($statut == 4 && $expired == 0)  { return $langs->trans("ServiceStatusNotLateShort").' '.img_picto($langs->trans('ServiceStatusNotLateShort'),'statut4'); }
			if ($statut == 4 && $expired == 1)  { return $langs->trans("ServiceStatusLateShort").' '.img_picto($langs->trans('ServiceStatusLate'),'statut3'); }
			if ($statut == 5) { return $langs->trans("ServiceStatusClosed").' '.img_picto($langs->trans('ServiceStatusClosed'),'statut6'); }
		}
	}

	/**
	 *	Return clicable name (with picto eventually)
	 *
	 *  @param	int		$withpicto		0=No picto, 1=Include picto into link, 2=Only picto
	 *  @param	int		$maxlength		Max length
	 *  @return	string					Chaine avec URL
 	 */
	function getNomUrl($withpicto=0,$maxlength=0)
	{
		global $langs;

		$result='';
        $label=$langs->trans("ShowContractOfService").': '.$this->label;
        if (empty($label)) $label=$this->description;

        $link = '<a href="'.DOL_URL_ROOT.'/contrat/card.php?id='.$this->fk_contrat.'" title="'.dol_escape_htmltag($label, 1).'" class="classfortooltip">';
		$linkend='</a>';

		$picto='service';
		if ($this->type == 0) $picto='product';

        if ($withpicto) $result.=($link.img_object($label, $picto, 'class="classfortooltip"').$linkend);
		if ($withpicto && $withpicto != 2) $result.=' ';
		if ($withpicto != 2) $result.=$link.($this->product_ref?$this->product_ref.' ':'').($this->label?$this->label:$this->description).$linkend;
		return $result;
	}

	/**
	 *    	Load object in memory from database
	 *
	 *    	@param	int		$id         Id object
	 * 		@param	string	$ref		Ref of contract
	 *    	@return int         		<0 if KO, >0 if OK
	 */
	function fetch($id, $ref='')
	{

		// Check parameters
		if (empty($id) && empty($ref)) return -1;

		$sql = "SELECT";
		$sql.= " t.rowid,";

		$sql.= " t.tms,";
		$sql.= " t.fk_contrat,";
		$sql.= " t.fk_product,";
		$sql.= " t.statut,";
		$sql.= " t.label,";			// This field is not used. Only label of product
		$sql.= " p.ref as product_ref,";
		$sql.= " p.label as product_label,";
		$sql.= " p.description as product_desc,";
		$sql.= " p.fk_product_type as product_type,";
		$sql.= " t.description,";
		$sql.= " t.date_commande,";
		$sql.= " t.date_ouverture_prevue as date_ouverture_prevue,";
		$sql.= " t.date_ouverture as date_ouverture,";
		$sql.= " t.date_fin_validite as date_fin_validite,";
		$sql.= " t.date_cloture as date_cloture,";
		$sql.= " t.tva_tx,";
		$sql.= " t.vat_src_code,";
		$sql.= " t.localtax1_tx,";
		$sql.= " t.localtax2_tx,";
		$sql.= " t.qty,";
		$sql.= " t.remise_percent,";
		$sql.= " t.remise,";
		$sql.= " t.fk_remise_except,";
		$sql.= " t.subprice,";
		$sql.= " t.price_ht,";
		$sql.= " t.total_ht,";
		$sql.= " t.total_tva,";
		$sql.= " t.total_localtax1,";
		$sql.= " t.total_localtax2,";
		$sql.= " t.total_ttc,";
		$sql.= " t.fk_product_fournisseur_price as fk_fournprice,";
		$sql.= " t.buy_price_ht as pa_ht,";
		$sql.= " t.info_bits,";
		$sql.= " t.fk_user_author,";
		$sql.= " t.fk_user_ouverture,";
		$sql.= " t.fk_user_cloture,";
		$sql.= " t.commentaire,";
		$sql.= " t.fk_unit";
		$sql.= " FROM ".MAIN_DB_PREFIX."contratdet as t LEFT JOIN ".MAIN_DB_PREFIX."product as p ON p.rowid = t.fk_product";
		if ($id)  $sql.= " WHERE t.rowid = ".$id;
		if ($ref) $sql.= " WHERE t.rowid = '".$this->db->escape($ref)."'";

		dol_syslog(get_class($this)."::fetch", LOG_DEBUG);
		$resql=$this->db->query($sql);
		if ($resql)
		{
			if ($this->db->num_rows($resql))
			{
				$obj = $this->db->fetch_object($resql);

				$this->id    = $obj->rowid;
				$this->ref   = $obj->rowid;

				$this->tms = $this->db->jdate($obj->tms);
				$this->fk_contrat = $obj->fk_contrat;
				$this->fk_product = $obj->fk_product;
				$this->statut = $obj->statut;
				$this->product_ref = $obj->product_ref;
				$this->product_label = $obj->product_label;
				$this->product_description = $obj->product_description;
				$this->product_type = $obj->product_type;
				$this->label = $obj->label;					// deprecated. We do not use this field. Only ref and label of product, and description of contract line
				$this->description = $obj->description;
				$this->date_commande = $this->db->jdate($obj->date_commande);
				$this->date_ouverture_prevue = $this->db->jdate($obj->date_ouverture_prevue);
				$this->date_ouverture = $this->db->jdate($obj->date_ouverture);
				$this->date_fin_validite = $this->db->jdate($obj->date_fin_validite);
				$this->date_cloture = $this->db->jdate($obj->date_cloture);
				$this->tva_tx = $obj->tva_tx;
				$this->vat_src_code = $obj->vat_src_code;
				$this->localtax1_tx = $obj->localtax1_tx;
				$this->localtax2_tx = $obj->localtax2_tx;
				$this->qty = $obj->qty;
				$this->remise_percent = $obj->remise_percent;
				$this->remise = $obj->remise;
				$this->fk_remise_except = $obj->fk_remise_except;
				$this->subprice = $obj->subprice;
				$this->price_ht = $obj->price_ht;
				$this->total_ht = $obj->total_ht;
				$this->total_tva = $obj->total_tva;
				$this->total_localtax1 = $obj->total_localtax1;
				$this->total_localtax2 = $obj->total_localtax2;
				$this->total_ttc = $obj->total_ttc;
				$this->info_bits = $obj->info_bits;
				$this->fk_user_author = $obj->fk_user_author;
				$this->fk_user_ouverture = $obj->fk_user_ouverture;
				$this->fk_user_cloture = $obj->fk_user_cloture;
				$this->commentaire = $obj->commentaire;
				$this->fk_fournprice = $obj->fk_fournprice;
				$marginInfos = getMarginInfos($obj->subprice, $obj->remise_percent, $obj->tva_tx, $obj->localtax1_tx, $obj->localtax2_tx, $this->fk_fournprice, $obj->pa_ht);
				$this->pa_ht = $marginInfos[0];
				$this->fk_unit     = $obj->fk_unit;

			}
			$this->db->free($resql);

			return 1;
		}
		else
		{
			$this->error="Error ".$this->db->lasterror();
			return -1;
		}
	}


	/**
	 *      Update database for contract line
	 *
	 *      @param	User	$user        	User that modify
	 *      @param  int		$notrigger	    0=no, 1=yes (no update trigger)
	 *      @return int         			<0 if KO, >0 if OK
	 */
	function update($user, $notrigger=0)
	{
		global $conf, $langs, $mysoc;

		$error=0;

		// Clean parameters
		$this->fk_contrat=trim($this->fk_contrat);
		$this->fk_product=trim($this->fk_product);
		$this->statut=(int) $this->statut;
		$this->label=trim($this->label);
		$this->description=trim($this->description);
		$this->tva_tx=trim($this->tva_tx);
		$this->localtax1_tx=trim($this->localtax1_tx);
		$this->localtax2_tx=trim($this->localtax2_tx);
		$this->qty=trim($this->qty);
		$this->remise_percent=trim($this->remise_percent);
		$this->remise=trim($this->remise);
		$this->fk_remise_except=trim($this->fk_remise_except);
		$this->subprice=price2num($this->subprice);
		$this->price_ht=price2num($this->price_ht);
		$this->total_ht=trim($this->total_ht);
		$this->total_tva=trim($this->total_tva);
		$this->total_localtax1=trim($this->total_localtax1);
		$this->total_localtax2=trim($this->total_localtax2);
		$this->total_ttc=trim($this->total_ttc);
		$this->info_bits=trim($this->info_bits);
		$this->fk_user_author=trim($this->fk_user_author);
		$this->fk_user_ouverture=trim($this->fk_user_ouverture);
		$this->fk_user_cloture=trim($this->fk_user_cloture);
		$this->commentaire=trim($this->commentaire);
		//if (empty($this->subprice)) $this->subprice = 0;
		if (empty($this->price_ht)) $this->price_ht = 0;
		if (empty($this->total_ht)) $this->total_ht = 0;
		if (empty($this->total_tva)) $this->total_tva = 0;
		if (empty($this->total_ttc)) $this->total_ttc = 0;

		// Check parameters
		// Put here code to add control on parameters values

		// Calcul du total TTC et de la TVA pour la ligne a partir de
		// qty, pu, remise_percent et txtva
		// TRES IMPORTANT: C'est au moment de l'insertion ligne qu'on doit stocker
		// la part ht, tva et ttc, et ce au niveau de la ligne qui a son propre taux tva.
		$localtaxes_type = getLocalTaxesFromRate($this->txtva, 0, $this->societe, $mysoc);

		$tabprice=calcul_price_total($this->qty, $this->price_ht, $this->remise_percent, $this->tva_tx, $this->localtax1_tx, $this->localtax2_tx, 0, 'HT', 0, 1, $mysoc, $localtaxes_type);
		$this->total_ht  = $tabprice[0];
		$this->total_tva = $tabprice[1];
		$this->total_ttc = $tabprice[2];
		$this->total_localtax1= $tabprice[9];
		$this->total_localtax2= $tabprice[10];

	    if (empty($this->pa_ht)) $this->pa_ht=0;

		// if buy price not defined, define buyprice as configured in margin admin
		if ($this->pa_ht == 0)
		{
			if (($result = $this->defineBuyPrice($this->subprice, $this->remise_percent, $this->fk_product)) < 0)
			{
				return $result;
			}
			else
			{
				$this->pa_ht = $result;
			}
		}


		$this->db->begin();

		// Update request
		$sql = "UPDATE ".MAIN_DB_PREFIX."contratdet SET";
		$sql.= " fk_contrat='".$this->fk_contrat."',";
		$sql.= " fk_product=".($this->fk_product?"'".$this->fk_product."'":'null').",";
		$sql.= " statut='".$this->statut."',";
		$sql.= " label='".$this->db->escape($this->label)."',";
		$sql.= " description='".$this->db->escape($this->description)."',";
		$sql.= " date_commande=".($this->date_commande!=''?"'".$this->db->idate($this->date_commande)."'":"null").",";
		$sql.= " date_ouverture_prevue=".($this->date_ouverture_prevue!=''?"'".$this->db->idate($this->date_ouverture_prevue)."'":"null").",";
		$sql.= " date_ouverture=".($this->date_ouverture!=''?"'".$this->db->idate($this->date_ouverture)."'":"null").",";
		$sql.= " date_fin_validite=".($this->date_fin_validite!=''?"'".$this->db->idate($this->date_fin_validite)."'":"null").",";
		$sql.= " date_cloture=".($this->date_cloture!=''?"'".$this->db->idate($this->date_cloture)."'":"null").",";
		$sql.= " tva_tx='".$this->tva_tx."',";
		$sql.= " localtax1_tx='".$this->localtax1_tx."',";
		$sql.= " localtax2_tx='".$this->localtax2_tx."',";
		$sql.= " qty='".$this->qty."',";
		$sql.= " remise_percent='".$this->remise_percent."',";
		$sql.= " remise=".($this->remise?"'".$this->remise."'":"null").",";
		$sql.= " fk_remise_except=".($this->fk_remise_except?"'".$this->fk_remise_except."'":"null").",";
		$sql.= " subprice=".($this->subprice != '' ? $this->subprice : "null").",";
		$sql.= " price_ht=".($this->price_ht != '' ? $this->price_ht : "null").",";
		$sql.= " total_ht='".$this->total_ht."',";
		$sql.= " total_tva='".$this->total_tva."',";
		$sql.= " total_localtax1='".$this->total_localtax1."',";
		$sql.= " total_localtax2='".$this->total_localtax2."',";
		$sql.= " total_ttc='".$this->total_ttc."',";
		$sql.= " fk_product_fournisseur_price=".(!empty($this->fk_fournprice)?$this->fk_fournprice:"NULL").",";
		$sql.= " buy_price_ht='".price2num($this->pa_ht)."',";
		$sql.= " info_bits='".$this->info_bits."',";
		$sql.= " fk_user_author=".($this->fk_user_author >= 0?$this->fk_user_author:"NULL").",";
		$sql.= " fk_user_ouverture=".($this->fk_user_ouverture > 0?$this->fk_user_ouverture:"NULL").",";
		$sql.= " fk_user_cloture=".($this->fk_user_cloture > 0?$this->fk_user_cloture:"NULL").",";
		$sql.= " commentaire='".$this->db->escape($this->commentaire)."'";
		$sql.= ", fk_unit=".(!$this->fk_unit ? 'NULL' : $this->fk_unit);
		$sql.= " WHERE rowid=".$this->id;

		dol_syslog(get_class($this)."::update", LOG_DEBUG);
		$resql = $this->db->query($sql);
		if ($resql)
		{
			$contrat=new Contrat($this->db);
			$contrat->fetch($this->fk_contrat);
			$result=$contrat->update_statut($user);
		}
		else
		{
			$this->error="Error ".$this->db->lasterror();
			$error++;
			//return -1;
		}

		if (empty($conf->global->MAIN_EXTRAFIELDS_DISABLED) && is_array($this->array_options) && count($this->array_options)>0) // For avoid conflicts if trigger used
		{

			$result=$this->insertExtraFields();
			if ($result < 0)
			{
				$error++;
			}
		}

		if (empty($error)) {
		if (! $notrigger)
		{
            // Call trigger
            $result=$this->call_trigger('LINECONTRACT_UPDATE',$user);
            if ($result < 0) { $error++; $this->db->rollback(); return -1; }
            // End call triggers
		}
		}

		if (empty($error)) {
        $this->db->commit();
		return 1;
		} else {
			$this->db->rollback();
			$this->errors[]=$this->error;
			return -1;
		}
	}


	/**
	 *      Mise a jour en base des champs total_xxx de ligne
	 *		Used by migration process
	 *
	 *		@return		int		<0 if KO, >0 if OK
	 */
	function update_total()
	{
		$this->db->begin();

		// Mise a jour ligne en base
		$sql = "UPDATE ".MAIN_DB_PREFIX."contratdet SET";
		$sql.= " total_ht=".price2num($this->total_ht,'MT')."";
		$sql.= ",total_tva=".price2num($this->total_tva,'MT')."";
		$sql.= ",total_localtax1=".price2num($this->total_localtax1,'MT')."";
		$sql.= ",total_localtax2=".price2num($this->total_localtax2,'MT')."";
		$sql.= ",total_ttc=".price2num($this->total_ttc,'MT')."";
		$sql.= " WHERE rowid = ".$this->id;

		dol_syslog(get_class($this)."::update_total", LOG_DEBUG);

		$resql=$this->db->query($sql);
		if ($resql)
		{
			$this->db->commit();
			return 1;
		}
		else
		{
			$this->error=$this->db->error();
			$this->db->rollback();
			return -2;
		}
	}


	/**
	 * Inserts a contrat line into database
	 *
	 * @param int $notrigger Set to 1 if you don't want triggers to be fired
	 * @return int <0 if KO, >0 if OK
	 */
	public function insert($notrigger = 0)
	{
		global $user;

		// Insertion dans la base
		$sql = "INSERT INTO ".MAIN_DB_PREFIX."contratdet";
		$sql.= " (fk_contrat, label, description, fk_product, qty, tva_tx,";
		$sql.= " localtax1_tx, localtax2_tx, localtax1_type, localtax2_type, remise_percent, subprice,";
		$sql.= " total_ht, total_tva, total_localtax1, total_localtax2, total_ttc,";
		$sql.= " info_bits,";
		$sql.= " price_ht, remise, fk_product_fournisseur_price, buy_price_ht";
		if ($this->date_ouverture_prevue > 0) { $sql.= ",date_ouverture_prevue"; }
		if ($this->date_fin_validite > 0)   { $sql.= ",date_fin_validite"; }
		$sql.= ") VALUES ($this->fk_contrat, '', '" . $this->db->escape($this->description) . "',";
		$sql.= ($this->fk_product>0 ? $this->fk_product : "null").",";
		$sql.= " '".$this->qty."',";
		$sql.= " '".$this->tva_tx."',";
		$sql.= " '".$this->localtax1_tx."',";
		$sql.= " '".$this->localtax2_tx."',";
		$sql.= " '".$this->localtax1_type."',";
		$sql.= " '".$this->localtax2_type."',";
		$sql.= " ".price2num($this->remise_percent).",".price2num($this->subprice).",";
		$sql.= " ".price2num($this->total_ht).",".price2num($this->total_tva).",".price2num($this->total_localtax1).",".price2num($this->total_localtax2).",".price2num($this->total_ttc).",";
		$sql.= " '".$this->info_bits."',";
		$sql.= " ".price2num($this->price_ht).",".price2num($this->remise).",";
		if ($this->fk_fournprice > 0) $sql.= ' '.$this->fk_fournprice.',';
		else $sql.= ' null,';
		if ($this->pa_ht > 0) $sql.= ' '.price2num($this->pa_ht);
		else $sql.= ' null';
		if ($this->date_ouverture_prevue > 0) { $sql.= ",'".$this->db->idate($this->date_ouverture_prevue)."'"; }
		if ($this->date_fin_validite > 0) { $sql.= ",'".$this->db->idate($this->date_fin_validite)."'"; }
		$sql.= ")";

		dol_syslog(get_class($this)."::insert", LOG_DEBUG);

		$resql=$this->db->query($sql);
		if ($resql)
		{
			$this->id = $this->db->last_insert_id(MAIN_DB_PREFIX.'contratdet');

			// FIXME Missing insert of extrafields

			if (!$notrigger)
			{
				// Call trigger
				$result = $this->call_trigger('LINECONTRACT_INSERT', $user);
				if ($result < 0) {
					$this->db->rollback();
					return -1;
				}
				// End call triggers
			}

			$this->db->commit();
			return 1;
		}
		else
		{
			$this->db->rollback();
			$this->error=$this->db->error()." sql=".$sql;
			return -1;
		}
	}

	/**
	 *  Activate a contract line
	 *
	 * @param    User $user Objet User who activate contract
	 * @param  int $date Date d'ouverture
	 * @param  int|string $date_end Date fin prevue
	 * @param    string $comment A comment typed by user
	 * @return int                    <0 if KO, >0 if OK
	 */
	function active_line($user, $date, $date_end = '', $comment = '')
	{
		global $langs, $conf;

		// Update object
		$this->date_ouverture = $date;
		$this->date_fin_validite = $date_end;
		$this->fk_user_ouverture = $user->id;
		$this->date_cloture = null;
		$this->commentaire = $comment;

		$error = 0;

		$this->db->begin();

		$sql = "UPDATE " . MAIN_DB_PREFIX . "contratdet SET statut = 4,";
		$sql .= " date_ouverture = " . (dol_strlen($date) != 0 ? "'" . $this->db->idate($date) . "'" : "null") . ",";
		$sql .= " date_fin_validite = " . (dol_strlen($date_end) != 0 ? "'" . $this->db->idate($date_end) . "'" : "null") . ",";
		$sql .= " fk_user_ouverture = " . $user->id . ",";
		$sql .= " date_cloture = null,";
		$sql .= " commentaire = '" . $this->db->escape($comment) . "'";
		$sql .= " WHERE rowid = " . $this->id . " AND (statut = 0 OR statut = 3 OR statut = 5)";

		dol_syslog(get_class($this) . "::active_line", LOG_DEBUG);
		$resql = $this->db->query($sql);
		if ($resql) {
			// Call trigger
			$result = $this->call_trigger('CONTRACT_SERVICE_ACTIVATE', $user);
			if ($result < 0) {
				$error++;
				$this->db->rollback();
				return -1;
			}
			// End call triggers

			$this->db->commit();
			return 1;
		} else {
			$this->error = $this->db->lasterror();
			$this->db->rollback();
			return -1;
		}
	}

	/**
	 *  Close a contract line
	 *
	 * @param    User $user Objet User who close contract
	 * @param  int $date_end Date end
	 * @param    string $comment A comment typed by user
	 * @return int                    <0 if KO, >0 if OK
	 */
	function close_line($user, $date_end, $comment = '')
	{
		global $langs, $conf;

		// Update object
		$this->date_cloture = $date_end;
		$this->fk_user_cloture = $user->id;
		$this->commentaire = $comment;

		$error = 0;

		// statut actif : 4

		$this->db->begin();

		$sql = "UPDATE " . MAIN_DB_PREFIX . "contratdet SET statut = 5,";
		$sql .= " date_cloture = '" . $this->db->idate($date_end) . "',";
		$sql .= " fk_user_cloture = " . $user->id . ",";
		$sql .= " commentaire = '" . $this->db->escape($comment) . "'";
		$sql .= " WHERE rowid = " . $this->id . " AND statut = 4";

		$resql = $this->db->query($sql);
		if ($resql) {
			// Call trigger
			$result = $this->call_trigger('CONTRACT_SERVICE_CLOSE', $user);
			if ($result < 0) {
				$error++;
				$this->db->rollback();
				return -1;
			}
			// End call triggers

			$this->db->commit();
			return 1;
		} else {
			$this->error = $this->db->lasterror();
			$this->db->rollback();
			return -1;
		}
	}
}<|MERGE_RESOLUTION|>--- conflicted
+++ resolved
@@ -694,13 +694,8 @@
 				// fetch optionals attributes and labels
 				$line->fetch_optionals($line->id,$extralabelsline);
 
-<<<<<<< HEAD
-				$this->lines[$i]			= $line;
-				$this->lines_id_index_mapper[$line->id] = $i;
-=======
 				$this->lines[$pos]			= $line;
 				$this->lines_id_index_mapper[$line->id] = $pos;
->>>>>>> d38818ff
 
 				//dol_syslog("1 ".$line->desc);
 				//dol_syslog("2 ".$line->product_desc);
@@ -805,13 +800,8 @@
 				$line->fetch_optionals($line->id,$extralabelsline);
 
 
-<<<<<<< HEAD
-				$this->lines[]        = $line;
-				$this->lines_id_index_mapper[$line->id] = key($this->lines);
-=======
 				$this->lines[$pos]			= $line;
 				$this->lines_id_index_mapper[$line->id] = $pos;
->>>>>>> d38818ff
 
 				$total_ttc+=$objp->total_ttc;
                 $total_vat+=$objp->total_tva;
