--- conflicted
+++ resolved
@@ -90,7 +90,6 @@
 	 * @var string
 	 */
 	public $ref_customer;
-	public $from;
 
 	/**
 	 * @var string Partial SQL query: 'FROM ' expression
@@ -122,15 +121,10 @@
 	 */
 	public $fk_soc;
 
-<<<<<<< HEAD
-
-	public $societe; // Object societe
-=======
 	/**
 	 * @var Societe thirdparty Object
 	 */
 	public $societe;
->>>>>>> cc80841a
 
 	/**
 	 * Status of the contract
@@ -189,24 +183,10 @@
 	/**
 	 * @var int
 	 */
-<<<<<<< HEAD
-	public $date_contrat;
-
-	/**
-	 * Status of the contract (0=NoSignature, 1=SignedBySender, 2=SignedByReceiver, 9=SignedByAll)
-	 * @var int
-	 */
-	public $signed_status = 0;
-
-	public $commercial_signature_id;
-	public $fk_commercial_signature;
 	public $commercial_suivi_id;
-=======
-	public $commercial_suivi_id;
 	/**
 	 * @var int|string
 	 */
->>>>>>> cc80841a
 	public $fk_commercial_suivi;
 
 	/**
@@ -242,12 +222,9 @@
 	 * @var int
 	 */
 	public $nbofservicesexpired;
-<<<<<<< HEAD
-=======
 	/**
 	 * @var int
 	 */
->>>>>>> cc80841a
 	public $nbofservicesclosed;
 	//public $lower_planned_end_date;
 	//public $higher_planner_end_date;
@@ -285,11 +262,7 @@
 
 	// BEGIN MODULEBUILDER PROPERTIES
 	/**
-<<<<<<< HEAD
-	 * @var array<string,array{type:string,label:string,enabled:int<0,2>|string,position:int,notnull?:int,visible:int,noteditable?:int,default?:string,index?:int,foreignkey?:string,searchall?:int,isameasure?:int,css?:string,csslist?:string,help?:string,showoncombobox?:int,disabled?:int,arrayofkeyval?:array<int,string>,comment?:string}>  Array with all fields and their property. Do not use it as a static var. It may be modified by constructor.
-=======
 	 * @var array<string,array{type:string,label:string,enabled:int<0,2>|string,position:int,notnull?:int,visible:int<-2,5>|string,noteditable?:int<0,1>,default?:string,index?:int,foreignkey?:string,searchall?:int<0,1>,isameasure?:int<0,1>,css?:string,csslist?:string,help?:string,showoncombobox?:int<0,2>,disabled?:int<0,1>,arrayofkeyval?:array<int|string,string>,comment?:string,validate?:int<0,1>}>  Array with all fields and their property. Do not use it as a static var. It may be modified by constructor.
->>>>>>> cc80841a
 	 */
 	public $fields = array(
 		'rowid' => array('type' => 'integer', 'label' => 'TechnicalID', 'enabled' => 1, 'visible' => -1, 'notnull' => 1, 'position' => 10),
@@ -301,11 +274,7 @@
 		'tms' => array('type' => 'timestamp', 'label' => 'DateModification', 'enabled' => 1, 'visible' => -1, 'notnull' => 1, 'position' => 35),
 		'datec' => array('type' => 'datetime', 'label' => 'DateCreation', 'enabled' => 1, 'visible' => -1, 'position' => 40),
 		'date_contrat' => array('type' => 'datetime', 'label' => 'Date contrat', 'enabled' => 1, 'visible' => -1, 'position' => 45),
-<<<<<<< HEAD
-		'signed_status' => array('type' => 'smallint(6)', 'label' => 'SignedStatus', 'enabled' => 1, 'visible' => -1, 'position' => 50, 'arrayofkeyval' => array(0 => 'NoSignature', 1 => 'SignedSender', 2 => 'SignedReceiver', 9 => 'SignedAll')),
-=======
 		'signed_status' => array('type' => 'smallint(6)', 'label' => 'SignedStatus', 'enabled' => 1, 'visible' => -1, 'position' => 50, 'arrayofkeyval' => array(0 => 'NoSignature', 1 => 'SignedSender', 2 => 'SignedReceiver', 3 => 'SignedReceiverOnline', 9 => 'SignedAll')),
->>>>>>> cc80841a
 		'fk_soc' => array('type' => 'integer:Societe:societe/class/societe.class.php', 'label' => 'ThirdParty', 'enabled' => 'isModEnabled("societe")', 'visible' => -1, 'notnull' => 1, 'position' => 70),
 		'fk_projet' => array('type' => 'integer:Project:projet/class/project.class.php:1:(fk_statut:=:1)', 'label' => 'Project', 'enabled' => "isModEnabled('project')", 'visible' => -1, 'position' => 75),
 		'fk_commercial_signature' => array('type' => 'integer:User:user/class/user.class.php', 'label' => 'SaleRepresentative Signature', 'enabled' => 1, 'visible' => -1, 'position' => 80),
@@ -326,30 +295,6 @@
 	const STATUS_VALIDATED = 1;
 	const STATUS_CLOSED = 2;
 
-<<<<<<< HEAD
-	/*
-	 * No signature
-	 */
-	const STATUS_NO_SIGNATURE    = 0;
-
-	/*
-	 * Signed by sender
-	 */
-	const STATUS_SIGNED_SENDER   = 1;
-
-	/*
-	 * Signed by receiver
-	 */
-	const STATUS_SIGNED_RECEIVER = 2;
-
-	/*
-	 * Signed by all
-	 */
-	const STATUS_SIGNED_ALL      = 9; // To handle future kind of signature (ex: tripartite contract)
-
-
-=======
->>>>>>> cc80841a
 	/**
 	 *	Constructor
 	 *
@@ -396,11 +341,7 @@
 			}
 
 			$obj = new $classname();
-<<<<<<< HEAD
-			'@phan-var-force CommonNumRefGenerator $obj';
-=======
 			'@phan-var-force ModelNumRefContracts $obj';
->>>>>>> cc80841a
 			$numref = $obj->getNextValue($soc, $this);
 
 			if ($numref != "") {
@@ -757,30 +698,18 @@
 	/**
 	 *  Load a contract from database
 	 *
-<<<<<<< HEAD
-	 *  @param	int		$id     		Id of contract to load
-	 *  @param	string	$ref			Ref
-	 *  @param	string	$ref_customer	Customer ref
-	 *  @param	string	$ref_supplier	Supplier ref
-	 *  @param	int		$noextrafields	0=Default to load extrafields, 1=No extrafields
-	 *  @param	int		$nolines		0=Default to load lines, 1=No lines
-=======
 	 *  @param	int			$id     		Id of contract to load
 	 *  @param	string		$ref			Ref
 	 *  @param	string		$ref_customer	Customer ref
 	 *  @param	string		$ref_supplier	Supplier ref
 	 *  @param	int<0,1>	$noextrafields	0=Default to load extrafields, 1=No extrafields
 	 *  @param	int<0,1>	$nolines		0=Default to load lines, 1=No lines
->>>>>>> cc80841a
 	 *  @return int     				Return integer <0 if KO, 0 if not found or if two records found for same ref, Id of contract if OK
 	 */
 	public function fetch($id, $ref = '', $ref_customer = '', $ref_supplier = '', $noextrafields = 0, $nolines = 0)
 	{
-<<<<<<< HEAD
-=======
 		$result = -10;
 
->>>>>>> cc80841a
 		$sql = "SELECT rowid, statut as status, ref, fk_soc as thirdpartyid,";
 		$sql .= " ref_supplier, ref_customer,";
 		$sql .= " ref_ext,";
@@ -827,10 +756,7 @@
 					$this->entity = $obj->entity;
 					$this->statut = $obj->status;
 					$this->status = $obj->status;
-<<<<<<< HEAD
-=======
 					$this->signed_status = $obj->signed_status;
->>>>>>> cc80841a
 
 					$this->date_contrat = $this->db->jdate($obj->datecontrat);
 					$this->date_creation = $this->db->jdate($obj->datecontrat);
@@ -898,17 +824,10 @@
 	 *  Load lines array into this->lines.
 	 *  This set also nbofserviceswait, nbofservicesopened, nbofservicesexpired and nbofservicesclosed
 	 *
-<<<<<<< HEAD
-	 *	@param		int				$only_services			0=Default for all, 1=Force only services (depending on setup, we may also have physical products in a contract)
-	 *	@param		int				$loadalsotranslation	0=Default to not load translations, 1=Load also translations of product descriptions
-	 *  @param		int				$noextrafields			0=Default to load extrafields, 1=Do not load the extrafields of lines
-	 *  @return 	array|int  								Return array of contract lines
-=======
 	 *	@param		int<0,1>		$only_services			0=Default for all, 1=Force only services (depending on setup, we may also have physical products in a contract)
 	 *	@param		int<0,1>		$loadalsotranslation	0=Default to not load translations, 1=Load also translations of product descriptions
 	 *  @param		int<0,1>		$noextrafields			0=Default to load extrafields, 1=Do not load the extrafields of lines
 	 *  @return 	array<int,ContratLigne>|int<min,-1>		Return array of contract lines
->>>>>>> cc80841a
 	 */
 	public function fetch_lines($only_services = 0, $loadalsotranslation = 0, $noextrafields = 0)
 	{
@@ -1117,11 +1036,7 @@
 		// Insert contract
 		$sql = "INSERT INTO ".MAIN_DB_PREFIX."contrat (datec, fk_soc, fk_user_author, date_contrat,";
 		$sql .= " fk_commercial_signature, fk_commercial_suivi, fk_projet,";
-<<<<<<< HEAD
-		$sql .= " ref, entity, note_private, note_public, ref_customer, ref_supplier, ref_ext)";
-=======
 		$sql .= " ref, entity, signed_status, note_private, note_public, ref_customer, ref_supplier, ref_ext)";
->>>>>>> cc80841a
 		$sql .= " VALUES ('".$this->db->idate($now)."', ".((int) $this->socid).", ".((int) $user->id);
 		$sql .= ", ".(dol_strlen($this->date_contrat) != 0 ? "'".$this->db->idate($this->date_contrat)."'" : "NULL");
 		$sql .= ",".($this->commercial_signature_id > 0 ? ((int) $this->commercial_signature_id) : "NULL");
@@ -1129,10 +1044,7 @@
 		$sql .= ",".($this->fk_project > 0 ? ((int) $this->fk_project) : "NULL");
 		$sql .= ", ".(dol_strlen($this->ref) <= 0 ? "null" : "'".$this->db->escape($this->ref)."'");
 		$sql .= ", ".((int) $conf->entity);
-<<<<<<< HEAD
-=======
 		$sql .= ", ".((int) $this->signed_status);
->>>>>>> cc80841a
 		$sql .= ", ".(!empty($this->note_private) ? ("'".$this->db->escape($this->note_private)."'") : "NULL");
 		$sql .= ", ".(!empty($this->note_public) ? ("'".$this->db->escape($this->note_public)."'") : "NULL");
 		$sql .= ", ".(!empty($this->ref_customer) ? ("'".$this->db->escape($this->ref_customer)."'") : "NULL");
@@ -1154,11 +1066,7 @@
 			$result = dol_include_once('/core/modules/contract/'.$module.'.php');
 			if ($result > 0) {
 				$modCodeContract = new $module();
-<<<<<<< HEAD
-				'@phan-var-force CommonNumRefGenerator $modCodeContrat';
-=======
 				'@phan-var-force ModelNumRefContracts $modCodeContrat';
->>>>>>> cc80841a
 
 				if (!empty($modCodeContract->code_auto)) {
 					// Force the ref to a draft value if numbering module is an automatic numbering
@@ -1944,10 +1852,7 @@
 
 			if (empty($error)) {
 				// Call trigger
-<<<<<<< HEAD
-=======
 				$this->context['line_id'] = $rowid;
->>>>>>> cc80841a
 				$result = $this->call_trigger('LINECONTRACT_MODIFY', $user);
 				if ($result < 0) {
 					$this->db->rollback();
@@ -2127,15 +2032,9 @@
 
 	/**
 	 * getTooltipContentArray
-<<<<<<< HEAD
-	 * @param array $params params to construct tooltip data
-	 * @since v18
-	 * @return array
-=======
 	 * @param array<string,mixed> $params params to construct tooltip data
 	 * @since v18
 	 * @return array{picto?:string,ref?:string,refsupplier?:string,label?:string,date?:string,date_echeance?:string,amountht?:string,total_ht?:string,totaltva?:string,amountlt1?:string,amountlt2?:string,amountrevenustamp?:string,totalttc?:string}|array{optimize:string}
->>>>>>> cc80841a
 	 */
 	public function getTooltipContentArray($params)
 	{
@@ -2337,19 +2236,11 @@
 	/**
 	 *  Return list of other contracts for the same company than current contract
 	 *
-<<<<<<< HEAD
-	 *	@param	string		$option					'all' or 'others'
-	 *	@param	array		$status					sort contracts having these status
-	 *	@param  array		$product_categories		sort contracts containing these product categories
-	 *	@param	array		$line_status			sort contracts where lines have these status
-	 *  @return array|int   						Array of contracts id or <0 if error
-=======
 	 *	@param	'all'|'others'	$option				'all' or 'others'
 	 *	@param	int[]		$status					sort contracts having these status
 	 *	@param  string[]	$product_categories		sort contracts containing these product categories
 	 *	@param	int[]		$line_status			sort contracts where lines have these status
 	 *  @return array<int,Contrat>|int<min,-1>					Array of contracts id or <0 if error
->>>>>>> cc80841a
 	 */
 	public function getListOfContracts($option = 'all', $status = [], $product_categories = [], $line_status = [])
 	{
@@ -2448,18 +2339,6 @@
 				$label = $langs->trans("BoardNotActivatedServices");
 				$labelShort = $langs->trans("BoardNotActivatedServicesShort");
 				$url = DOL_URL_ROOT.'/contrat/services_list.php?mainmenu=commercial&leftmenu=contracts&search_status=0&sortfield=cd.date_fin_validite&sortorder=asc';
-<<<<<<< HEAD
-			} elseif ($mode == 'expired') {
-				$warning_delay = $conf->contrat->services->expires->warning_delay;
-				$url = DOL_URL_ROOT.'/contrat/services_list.php?mainmenu=commercial&leftmenu=contracts&search_status=4&filter=expired&sortfield=cd.date_fin_validite&sortorder=asc';
-				$label = $langs->trans("BoardExpiredServices");
-				$labelShort = $langs->trans("BoardExpiredServicesShort");
-			} else {
-				$warning_delay = $conf->contrat->services->expires->warning_delay;
-				$url = DOL_URL_ROOT.'/contrat/services_list.php?mainmenu=commercial&leftmenu=contracts&search_status=4&sortfield=cd.date_fin_validite&sortorder=asc';
-				//$url.= '&op2day='.$arraydatetouse['mday'].'&op2month='.$arraydatetouse['mon'].'&op2year='.$arraydatetouse['year'];
-				//if ($warning_delay >= 0) $url.='&amp;filter=expired';
-=======
 				$url_late = DOL_URL_ROOT.'/contrat/services_list.php?mainmenu=commercial&leftmenu=contracts&search_status=0&search_option=late';
 			} elseif ($mode == 'active') {
 				$warning_delay = $conf->contract->services->expires->warning_delay;
@@ -2471,7 +2350,6 @@
 				$warning_delay = $conf->contract->services->expires->warning_delay;
 				$url = DOL_URL_ROOT.'/contrat/services_list.php?mainmenu=commercial&leftmenu=contracts&sortfield=cd.date_fin_validite&sortorder=asc';
 				$url_late = DOL_URL_ROOT.'/contrat/services_list.php?mainmenu=commercial&leftmenu=contracts&search_option=late';
->>>>>>> cc80841a
 				$label = $langs->trans("BoardRunningServices");
 				$labelShort = $langs->trans("BoardRunningServicesShort");
 			}
@@ -2647,22 +2525,14 @@
 	/**
 	 * 	Create an array of associated tickets
 	 *
-<<<<<<< HEAD
-	 * 	@return array|int		Array o tickets or <0 if KO
-=======
 	 * 	@return Ticket[]|int<min,-1>		Array o tickets or <0 if KO
->>>>>>> cc80841a
 	 */
 	public function getTicketsArray()
 	{
 		global $user;
 
 		$ticket = new Ticket($this->db);
-<<<<<<< HEAD
-		$nbTicket =  $ticket->fetchAll($user, 'ASC', 't.datec', '', 0, '', array('t.fk_contract' => $this->id));
-=======
 		$nbTicket =  $ticket->fetchAll($user, 'ASC', 't.datec', 0, 0, 0, array('t.fk_contract' => $this->id));
->>>>>>> cc80841a
 
 		return ($nbTicket < 0 ? $nbTicket : $ticket->lines);
 	}
@@ -2676,11 +2546,7 @@
 	 *  @param      int			$hidedetails    Hide details of lines
 	 *  @param      int			$hidedesc       Hide description
 	 *  @param      int			$hideref        Hide ref
-<<<<<<< HEAD
-	 *  @param   	null|array  $moreparams     Array to provide more information
-=======
 	 *  @param   	?array<string,mixed>  $moreparams     Array to provide more information
->>>>>>> cc80841a
 	 * 	@return     int         				Return integer < 0 if KO, 0 = no doc generated, > 0 if OK
 	 */
 	public function generateDocument($modele, $outputlangs, $hidedetails = 0, $hidedesc = 0, $hideref = 0, $moreparams = null)
@@ -2795,11 +2661,7 @@
 		require_once DOL_DOCUMENT_ROOT."/core/modules/contract/" . getDolGlobalString('CONTRACT_ADDON').'.php';
 		$obj = getDolGlobalString('CONTRACT_ADDON');
 		$modContract = new $obj();
-<<<<<<< HEAD
-		'@phan-var-force CommonNumRefGenerator $modContrat';
-=======
 		'@phan-var-force ModelNumRefContracts $modContract';
->>>>>>> cc80841a
 		$clonedObj->ref = $modContract->getNextValue($objsoc, $clonedObj);
 
 		// get extrafields so they will be clone
@@ -2861,7 +2723,6 @@
 			return -1;
 		}
 	}
-<<<<<<< HEAD
 
 
 	/**
@@ -2967,9 +2828,9 @@
 					if ($expirationdate && $expirationdate < $enddatetoscan) {
 						dol_syslog("Define the newdate of end of services from expirationdate=".$expirationdate);
 						$newdate = $expirationdate;
-						$protecti = 0;	//$protecti is to avoid infinite loop
+						$protecti = 0;	// $protecti is to avoid infinite loop
 						while ($newdate < $enddatetoscan && $protecti < 1000) {
-							$newdate = dol_time_plus_duree($newdate, $duration_value, $duration_unit);
+							$newdate = dol_time_plus_duree($newdate, (int) $duration_value, $duration_unit);
 							$protecti++;
 						}
 
@@ -3057,11 +2918,11 @@
 	}
 
 	/**
-	 *	Return clicable link of object (with eventually picto)
-	 *
-	 *	@param      string	    $option                 Where point the link (0=> main card, 1,2 => shipment, 'nolink'=>No link)
-	 *  @param		array		$arraydata				Array of data
-	 *  @return		string								HTML Code for Kanban thumb.
+	 *	Return clickable link of object (with eventually picto)
+	 *
+	 *	@param      string	    			$option                 Where point the link (0=> main card, 1,2 => shipment, 'nolink'=>No link)
+	 *  @param		array{string,mixed}		$arraydata				Array of data
+	 *  @return		string											HTML Code for Kanban thumb.
 	 */
 	public function getKanbanView($option = '', $arraydata = null)
 	{
@@ -3081,6 +2942,7 @@
 		}
 		if (!empty($arraydata['thirdparty'])) {
 			$tmpthirdparty = $arraydata['thirdparty'];
+			'@phan-var-force Societe $tmpthirdparty';
 			$return .= '<br><div class="info-box-label inline-block valignmiddle">'.$tmpthirdparty->getNomUrl(1).'</div>';
 		}
 		if (property_exists($this, 'date_contrat')) {
@@ -3095,1071 +2957,4 @@
 
 		return $return;
 	}
-
-	// @Todo getLibSignedStatus, LibSignedStatus
-
-	/**
-	 * Set signed status
-	 *
-	 * @param  User   $user        Object user that modify
-	 * @param  int    $status      Newsigned  status to set (often a constant like self::STATUS_XXX)
-	 * @param  int    $notrigger   1 = Does not execute triggers, 0 = Execute triggers
-	 * @param  string $triggercode Trigger code to use
-	 * @return int                 0 < if KO, > 0 if OK
-	 */
-	public function setSignedStatus(User $user, int $status = 0, int $notrigger = 0, $triggercode = ''): int
-	{
-		return $this->setSignedStatusCommon($user, $status, $notrigger, $triggercode);
-	}
-}
-=======
->>>>>>> cc80841a
-
-
-	/**
-	 * Action executed by scheduler
-	 * CAN BE A CRON TASK
-	 * Loop on each contract lines and update the end of date. Do not execute the update if there is one pending invoice linked to contract.
-	 *
-	 * @param	int		$thirdparty_id			Thirdparty id
-	 * @param	int		$delayindaysshort 		To renew the resources x day before (positive value) or after (negative value) the end of date (default is 0)
-	 * @return	int								0 if OK, <>0 if KO (this function is used also by cron so only 0 is OK)
-	 */
-	public function doAutoRenewContracts($thirdparty_id = 0, $delayindaysshort = 0)
-	{
-		global $langs, $user;
-
-<<<<<<< HEAD
-	/**
-	 * @see CommonObjectLine
-	 */
-	public $parent_element = 'contrat';
-
-	/**
-	 * @see CommonObjectLine
-	 */
-	public $fk_parent_attribute = 'fk_contrat';
-
-	/**
-	 * @var string 	Name to use for 'features' parameter to check module permissions user->rights->feature with restrictedArea().
-	 * 				Undefined means same value than $element. Can be use to force a check on another element for example for class of line, we mention here the parent element.
-	 */
-	public $element_for_permission = 'contrat';
-
-	/**
-	 * @var int ID
-	 */
-	public $id;
-=======
-		$langs->load("agenda");
->>>>>>> cc80841a
-
-		$now = dol_now();
-
-<<<<<<< HEAD
-	/**
-	 * @var int ID
-	 */
-	public $fk_contrat;
-=======
-		$enddatetoscan = dol_time_plus_duree($now, -1 * abs($delayindaysshort), 'd');
-
-		$error = 0;
-		$this->output = '';
-		$this->error = '';
->>>>>>> cc80841a
-
-		$contractlineprocessed = array();
-		$contractignored = array();
-		$contracterror = array();
-
-		dol_syslog(__METHOD__, LOG_DEBUG);
-
-		$sql = 'SELECT c.rowid, c.ref_customer, cd.rowid as lid, cd.date_fin_validite, p.duration';
-		$sql .= ' FROM '.MAIN_DB_PREFIX.'contrat as c, '.MAIN_DB_PREFIX.'contratdet as cd';
-		$sql .= ' LEFT JOIN '.MAIN_DB_PREFIX.'product as p ON p.rowid = cd.fk_product';
-		$sql .= ' WHERE cd.fk_contrat = c.rowid';
-		$sql .= " AND date_format(cd.date_fin_validite, '%Y-%m-%d') <= date_format('".$this->db->idate($enddatetoscan)."', '%Y-%m-%d')";
-		$sql .= " AND cd.statut = 4";
-		if ($thirdparty_id > 0) {
-			$sql .= " AND c.fk_soc = ".((int) $thirdparty_id);
-		}
-		//print $sql;
-
-		$resql = $this->db->query($sql);
-		if ($resql) {
-			$num = $this->db->num_rows($resql);
-
-			include_once DOL_DOCUMENT_ROOT.'/core/class/html.formmail.class.php';
-
-<<<<<<< HEAD
-	public $product_type; // 0 for product, 1 for service
-	public $product_ref;
-	public $product_label;
-
-	public $date_commande;
-
-	public $date_start; // date start planned
-	public $date_start_real; // date start real
-	public $date_end; // date end planned
-	public $date_end_real; // date end real
-
-	public $tva_tx;
-	public $vat_src_code;
-	public $localtax1_tx;
-	public $localtax2_tx;
-	public $localtax1_type; // Local tax 1 type
-	public $localtax2_type; // Local tax 2 type
-	public $qty;
-	public $remise_percent;
-	public $remise;
-
-	/**
-	 * @var int ID
-	 */
-	public $fk_remise_except;
-
-	/**
-	 * Unit price before taxes
-	 * @var float
-	 */
-	public $subprice;
-
-	/**
-	 * @var float
-	 * @deprecated Use $price_ht instead
-	 * @see $price_ht
-	 */
-	public $price;
-
-	/**
-	 * @var float price without tax
-	 */
-	public $price_ht;
-
-	public $total_ht;
-	public $total_tva;
-	public $total_localtax1;
-	public $total_localtax2;
-	public $total_ttc;
-
-	/**
-	 * @var int 	ID
-	 */
-	public $fk_fournprice;
-
-	public $pa_ht;
-
-	/**
-	 * @var int		Info bits
-	 */
-	public $info_bits;
-
-	/**
-	 * @var int 	ID of user that insert the service
-	 */
-	public $fk_user_author;
-
-	/**
-	 * @var int 	ID of user opening the service
-	 */
-	public $fk_user_ouverture;
-
-	/**
-	 * @var int 	ID of user closing the service
-	 */
-	public $fk_user_cloture;
-
-	/**
-	 * @var string	Comment
-	 */
-	public $commentaire;
-
-
-	/**
-	 * @var int line rank
-	 */
-	public $rang = 0;
-
-
-	const STATUS_INITIAL = 0;
-	const STATUS_OPEN = 4;
-	const STATUS_CLOSED = 5;
-
-
-	// BEGIN MODULEBUILDER PROPERTIES
-	/**
-	 * @var array<string,array{type:string,label:string,enabled:int<0,2>|string,position:int,notnull?:int,visible:int,noteditable?:int,default?:string,index?:int,foreignkey?:string,searchall?:int,isameasure?:int,css?:string,csslist?:string,help?:string,showoncombobox?:int,disabled?:int,arrayofkeyval?:array<int,string>,comment?:string}>  Array with all fields and their property. Do not use it as a static var. It may be modified by constructor.
-	 */
-	public $fields = array(
-		'rowid' => array('type' => 'integer', 'label' => 'TechnicalID', 'enabled' => 1, 'visible' => -1, 'notnull' => 1, 'position' => 10),
-		'entity' => array('type' => 'integer', 'label' => 'Entity', 'default' => '1', 'enabled' => 1, 'visible' => -2, 'notnull' => 1, 'position' => 30, 'index' => 1),
-		'tms' => array('type' => 'timestamp', 'label' => 'DateModification', 'enabled' => 1, 'visible' => -1, 'notnull' => 1, 'position' => 35),
-		'qty' => array('type' => 'integer', 'label' => 'Quantity', 'enabled' => 1, 'visible' => 1, 'notnull' => 1, 'position' => 35, 'isameasure' => 1),
-		'total_ht' => array('type' => 'integer', 'label' => 'AmountHT', 'enabled' => 1, 'visible' => -1, 'notnull' => 1, 'position' => 36, 'isameasure' => 1),
-		'total_tva' => array('type' => 'integer', 'label' => 'AmountVAT', 'enabled' => 1, 'visible' => -1, 'notnull' => 1, 'position' => 37, 'isameasure' => 1),
-		'total_ttc' => array('type' => 'integer', 'label' => 'AmountTTC', 'enabled' => 1, 'visible' => -1, 'notnull' => 1, 'position' => 38, 'isameasure' => 1),
-		//'datec' =>array('type'=>'datetime', 'label'=>'DateCreation', 'enabled'=>1, 'visible'=>-1, 'position'=>40),
-		//'fk_soc' =>array('type'=>'integer:Societe:societe/class/societe.class.php', 'label'=>'ThirdParty', 'enabled'=>1, 'visible'=>-1, 'notnull'=>1, 'position'=>70),
-		'fk_contrat' => array('type' => 'integer:Contrat:contrat/class/contrat.class.php', 'label' => 'Contract', 'enabled' => 1, 'visible' => -1, 'notnull' => 1, 'position' => 70),
-		'fk_product' => array('type' => 'integer:Product:product/class/product.class.php:1', 'label' => 'Product', 'enabled' => 1, 'visible' => -1, 'position' => 75),
-		//'fk_user_author' =>array('type'=>'integer:User:user/class/user.class.php', 'label'=>'Fk user author', 'enabled'=>1, 'visible'=>-1, 'notnull'=>1, 'position'=>90),
-		'note_private' => array('type' => 'html', 'label' => 'NotePublic', 'enabled' => 1, 'visible' => 0, 'position' => 105),
-		'note_public' => array('type' => 'html', 'label' => 'NotePrivate', 'enabled' => 1, 'visible' => 0, 'position' => 110),
-		//'model_pdf' =>array('type'=>'varchar(255)', 'label'=>'Model pdf', 'enabled'=>1, 'visible'=>0, 'position'=>115),
-		//'import_key' =>array('type'=>'varchar(14)', 'label'=>'ImportId', 'enabled'=>1, 'visible'=>-2, 'position'=>120),
-		//'extraparams' =>array('type'=>'varchar(255)', 'label'=>'Extraparams', 'enabled'=>1, 'visible'=>-1, 'position'=>125),
-		'fk_user_ouverture' => array('type' => 'integer:User:user/class/user.class.php', 'label' => 'UserStartingService', 'enabled' => 1, 'visible' => -2, 'notnull' => -1, 'position' => 135),
-		'fk_user_cloture' => array('type' => 'integer:User:user/class/user.class.php', 'label' => 'UserClosingService', 'enabled' => 1, 'visible' => -2, 'notnull' => -1, 'position' => 135),
-		'statut' => array('type' => 'smallint(6)', 'label' => 'Statut', 'enabled' => 1, 'visible' => -1, 'position' => 500, 'arrayofkeyval' => array(0 => 'Draft', 4 => 'Open', 5 => 'Closed')),
-		'rang' => array('type' => 'integer', 'label' => 'Rank', 'enabled' => 1, 'visible' => 0, 'position' => 500, 'default' => '0')
-	);
-	// END MODULEBUILDER PROPERTIES
-
-
-	/**
-	 *  Constructor
-	 *
-	 *  @param      DoliDB		$db      Database handler
-	 */
-	public function __construct($db)
-	{
-		$this->db = $db;
-	}
-
-
-	/**
-	 *  Return label of this contract line status
-	 *
-	 *  @param  int		$mode       0=long label, 1=short label, 2=Picto + short label, 3=Picto, 4=Picto + long label, 5=Short label + Picto, 6=Long label + Picto
-	 *  @return string      		Label of status
-	 */
-	public function getLibStatut($mode)
-	{
-		return $this->LibStatut($this->statut, $mode, ((!empty($this->date_end)) ? ($this->date_end < dol_now() ? 1 : 0) : -1));
-	}
-
-	// phpcs:disable PEAR.NamingConventions.ValidFunctionName.ScopeNotCamelCaps
-	/**
-	 *  Return label of a contract line status
-	 *
-	 *  @param	int		$status     Id status
-	 *  @param  int		$mode       0=long label, 1=short label, 2=Picto + short label, 3=Picto, 4=Picto + long label, 5=Short label + Picto, 6=Long label + Picto
-	 *	@param	int		$expired	0=Not expired, 1=Expired, -1=Both or unknown
-	 *  @param	string	$moreatt	More attribute
-	 *  @param	string	$morelabel	More label
-	 *  @return string      		Label of status
-	 */
-	public static function LibStatut($status, $mode, $expired = -1, $moreatt = '', $morelabel = '')
-	{
-		// phpcs:enable
-		global $langs;
-		$langs->load("contracts");
-
-		if ($status == self::STATUS_INITIAL) {
-			$labelStatus = $langs->transnoentities("ServiceStatusInitial");
-			$labelStatusShort = $langs->transnoentities("ServiceStatusInitial");
-		} elseif ($status == self::STATUS_OPEN && $expired == -1) {
-			$labelStatus = $langs->transnoentities("ServiceStatusRunning");
-			$labelStatusShort = $langs->transnoentities("ServiceStatusRunning");
-		} elseif ($status == self::STATUS_OPEN && $expired == 0) {
-			$labelStatus = $langs->transnoentities("ServiceStatusNotLate");
-			$labelStatusShort = $langs->transnoentities("ServiceStatusNotLateShort");
-		} elseif ($status == self::STATUS_OPEN && $expired == 1) {
-			$labelStatus = $langs->transnoentities("ServiceStatusLate");
-			$labelStatusShort = $langs->transnoentities("ServiceStatusLateShort");
-		} elseif ($status == self::STATUS_CLOSED) {
-			$labelStatus = $langs->transnoentities("ServiceStatusClosed");
-			$labelStatusShort = $langs->transnoentities("ServiceStatusClosed");
-		}
-
-		$statusType = 'status'.$status;
-		if ($status == self::STATUS_OPEN && $expired == 1) {
-			$statusType = 'status1';
-		}
-		if ($status == self::STATUS_CLOSED) {
-			$statusType = 'status6';
-		}
-
-		$params = array();
-		$reg = array();
-		if (preg_match('/class="(.*)"/', $moreatt, $reg)) {
-			$params = array('badgeParams' => array('css' => $reg[1]));
-		}
-		return dolGetStatus($labelStatus.($morelabel ? ' '.$morelabel : ''), $labelStatusShort.($morelabel ? ' '.$morelabel : ''), '', $statusType, $mode, '', $params);
-	}
-
-	/**
-	 * getTooltipContentArray
-	 * @param array $params params to construct tooltip data
-	 * @since v18
-	 * @return array
-	 */
-	public function getTooltipContentArray($params)
-	{
-		global $conf, $langs, $user;
-
-		$datas = [];
-		$datas['label'] = $langs->trans("ShowContractOfService").': '.$this->label;
-		if (empty($datas['label'])) {
-			$datas['label'] = $this->description;
-		}
-
-		return $datas;
-	}
-
-	/**
-	 *	Return clicable name (with picto eventually) for ContratLigne
-	 *
-	 *  @param	int		$withpicto		0=No picto, 1=Include picto into link, 2=Only picto
-	 *  @param	int		$maxlength		Max length
-	 *  @return	string					Chaine avec URL
-	 */
-	public function getNomUrl($withpicto = 0, $maxlength = 0)
-	{
-		global $langs;
-
-		$result = '';
-		$label = $langs->trans("ShowContractOfService").': '.$this->label;
-		if (empty($label)) {
-			$label = $this->description;
-		}
-		$classfortooltip = 'classfortooltip';
-		$dataparams = '';
-		if (getDolGlobalInt('MAIN_ENABLE_AJAX_TOOLTIP')) {
-			$params = [
-				'id' => $this->fk_contrat,
-				'objecttype' => $this->element,
-			];
-			$classfortooltip = 'classforajaxtooltip';
-			$dataparams = ' data-params="'.dol_escape_htmltag(json_encode($params)).'"';
-			$label = '';
-		}
-
-		$link = '<a href="'.DOL_URL_ROOT.'/contrat/card.php?id='.$this->fk_contrat.'"';
-		$link .= ($label ? ' title="'.dol_escape_htmltag($label, 1).'"' : ' title="tocomplete"');
-		$link .= $dataparams.' class="'.$classfortooltip.'">';
-		$linkend = '</a>';
-
-		$picto = 'service';
-		if ($this->type == 0) {
-			$picto = 'product';
-		}
-
-		if ($withpicto) {
-			$result .= ($link.img_object($label, $picto, $dataparams.' class="'.$classfortooltip.'"').$linkend);
-		}
-		if ($withpicto && $withpicto != 2) {
-			$result .= ' ';
-		}
-		if ($withpicto != 2) {
-			$result .= $link.($this->product_ref ? $this->product_ref.' ' : '').($this->label ? $this->label : $this->description).$linkend;
-		}
-		return $result;
-	}
-
-	/**
-	 *  Load object in memory from database
-	 *
-	 *  @param	int		$id         Id object
-	 *  @param	string	$ref		Ref of contract line
-	 *  @return int         		Return integer <0 if KO, >0 if OK
-	 */
-	public function fetch($id, $ref = '')
-	{
-		// Check parameters
-		if (empty($id) && empty($ref)) {
-			return -1;
-		}
-
-		$sql = "SELECT";
-		$sql .= " t.rowid,";
-		$sql .= " t.tms,";
-		$sql .= " t.fk_contrat,";
-		$sql .= " t.fk_product,";
-		$sql .= " t.statut,";
-		$sql .= " t.label,"; // This field is not used. Only label of product
-		$sql .= " p.ref as product_ref,";
-		$sql .= " p.label as product_label,";
-		$sql .= " p.description as product_desc,";
-		$sql .= " p.fk_product_type as product_type,";
-		$sql .= " t.description,";
-		$sql .= " t.date_commande,";
-		$sql .= " t.date_ouverture_prevue as date_start,";
-		$sql .= " t.date_ouverture as date_start_real,";
-		$sql .= " t.date_fin_validite as date_end,";
-		$sql .= " t.date_cloture as date_end_real,";
-		$sql .= " t.tva_tx,";
-		$sql .= " t.vat_src_code,";
-		$sql .= " t.localtax1_tx,";
-		$sql .= " t.localtax2_tx,";
-		$sql .= " t.localtax1_type,";
-		$sql .= " t.localtax2_type,";
-		$sql .= " t.qty,";
-		$sql .= " t.remise_percent,";
-		$sql .= " t.remise,";
-		$sql .= " t.fk_remise_except,";
-		$sql .= " t.subprice,";
-		$sql .= " t.price_ht,";
-		$sql .= " t.total_ht,";
-		$sql .= " t.total_tva,";
-		$sql .= " t.total_localtax1,";
-		$sql .= " t.total_localtax2,";
-		$sql .= " t.total_ttc,";
-		$sql .= " t.fk_product_fournisseur_price as fk_fournprice,";
-		$sql .= " t.buy_price_ht as pa_ht,";
-		$sql .= " t.info_bits,";
-		$sql .= " t.fk_user_author,";
-		$sql .= " t.fk_user_ouverture,";
-		$sql .= " t.fk_user_cloture,";
-		$sql .= " t.commentaire,";
-		$sql .= " t.fk_unit,";
-		$sql .= " t.rang";
-		$sql .= " FROM ".MAIN_DB_PREFIX."contratdet as t LEFT JOIN ".MAIN_DB_PREFIX."product as p ON p.rowid = t.fk_product";
-		if ($id) {
-			$sql .= " WHERE t.rowid = ".((int) $id);
-		}
-		if ($ref) {
-			$sql .= " WHERE t.rowid = '".$this->db->escape($ref)."'";
-		}
-
-		dol_syslog(get_class($this)."::fetch", LOG_DEBUG);
-		$resql = $this->db->query($sql);
-		if ($resql) {
-			if ($this->db->num_rows($resql)) {
-=======
-			$i = 0;
-			while ($i < $num) {
->>>>>>> cc80841a
-				$obj = $this->db->fetch_object($resql);
-				if ($obj) {
-					if (!empty($contractlineprocessed[$obj->lid]) || !empty($contractignored[$obj->rowid]) || !empty($contracterror[$obj->rowid])) {
-						continue;
-					}
-
-<<<<<<< HEAD
-				$this->id    = $obj->rowid;
-				$this->ref   = $obj->rowid;
-
-				$this->tms = $this->db->jdate($obj->tms);
-				$this->fk_contrat = $obj->fk_contrat;
-				$this->fk_product = $obj->fk_product;
-				$this->statut = $obj->statut;
-				$this->product_ref = $obj->product_ref;
-				$this->product_label = $obj->product_label;
-				$this->product_type = $obj->product_type;
-				$this->label = $obj->label; // deprecated. We do not use this field. Only ref and label of product, and description of contract line
-				$this->description = $obj->description;
-				$this->date_commande = $this->db->jdate($obj->date_commande);
-
-				$this->date_start = $this->db->jdate($obj->date_start);
-				$this->date_start_real = $this->db->jdate($obj->date_start_real);
-				$this->date_end = $this->db->jdate($obj->date_end);
-				$this->date_end_real = $this->db->jdate($obj->date_end_real);
-				// For backward compatibility
-				//$this->date_ouverture_prevue = $this->db->jdate($obj->date_ouverture_prevue);
-				//$this->date_ouverture = $this->db->jdate($obj->date_ouverture);
-				//$this->date_fin_validite = $this->db->jdate($obj->date_fin_validite);
-				//$this->date_cloture = $this->db->jdate($obj->date_cloture);
-
-				$this->tva_tx = $obj->tva_tx;
-				$this->vat_src_code = $obj->vat_src_code;
-				$this->localtax1_tx = $obj->localtax1_tx;
-				$this->localtax2_tx = $obj->localtax2_tx;
-				$this->localtax1_type = $obj->localtax1_type;
-				$this->localtax2_type = $obj->localtax2_type;
-				$this->qty = $obj->qty;
-				$this->remise_percent = $obj->remise_percent;
-				$this->fk_remise_except = $obj->fk_remise_except;
-				$this->subprice = $obj->subprice;
-				$this->price_ht = $obj->price_ht;
-				$this->total_ht = $obj->total_ht;
-				$this->total_tva = $obj->total_tva;
-				$this->total_localtax1 = $obj->total_localtax1;
-				$this->total_localtax2 = $obj->total_localtax2;
-				$this->total_ttc = $obj->total_ttc;
-				$this->info_bits = $obj->info_bits;
-				$this->fk_user_author = $obj->fk_user_author;
-				$this->fk_user_ouverture = $obj->fk_user_ouverture;
-				$this->fk_user_cloture = $obj->fk_user_cloture;
-				$this->commentaire = $obj->commentaire;
-				$this->fk_fournprice = $obj->fk_fournprice;
-
-				$marginInfos = getMarginInfos($obj->subprice, $obj->remise_percent, $obj->tva_tx, $obj->localtax1_tx, $obj->localtax2_tx, $this->fk_fournprice, $obj->pa_ht);
-				$this->pa_ht = $marginInfos[0];
-				$this->fk_unit = $obj->fk_unit;
-
-				$this->rang = $obj->rang;
-
-				$this->fetch_optionals();
-			}
-
-			$this->db->free($resql);
-
-			return 1;
-		} else {
-			$this->error = "Error ".$this->db->lasterror();
-			return -1;
-		}
-	}
-
-
-	/**
-	 *      Update database for contract line
-	 *
-	 *      @param	User	$user        	User that modify
-	 *      @param  int		$notrigger	    0=no, 1=yes (no update trigger)
-	 *      @return int         			Return integer <0 if KO, >0 if OK
-	 */
-	public function update($user, $notrigger = 0)
-	{
-		global $mysoc;
-
-		$error = 0;
-
-		// Clean parameters
-		$this->fk_contrat = (int) $this->fk_contrat;
-		$this->fk_product = (int) $this->fk_product;
-		$this->statut = (int) $this->statut;
-		$this->label = trim($this->label);
-		$this->description = trim($this->description);
-		$this->vat_src_code = trim($this->vat_src_code);
-		$this->tva_tx = trim((string) $this->tva_tx);
-		$this->localtax1_tx = trim($this->localtax1_tx);
-		$this->localtax2_tx = trim($this->localtax2_tx);
-		$this->qty = (float) $this->qty;
-		$this->remise_percent = trim((string) $this->remise_percent);
-		$this->fk_remise_except = (int) $this->fk_remise_except;
-		$this->subprice = (float) price2num($this->subprice);
-		$this->price_ht = (float) price2num($this->price_ht);
-		$this->info_bits = (int) $this->info_bits;
-		$this->fk_user_author = (int) $this->fk_user_author;
-		$this->fk_user_ouverture = (int) $this->fk_user_ouverture;
-		$this->fk_user_cloture = (int) $this->fk_user_cloture;
-		$this->commentaire = trim($this->commentaire);
-		$this->rang = (int) $this->rang;
-		//if (empty($this->subprice)) $this->subprice = 0;
-		if (empty($this->price_ht)) {
-			$this->price_ht = 0;
-		}
-		if (empty($this->total_ht)) {
-			$this->total_ht = 0;
-		}
-		if (empty($this->total_tva)) {
-			$this->total_tva = 0;
-		}
-		if (empty($this->total_ttc)) {
-			$this->total_ttc = 0;
-		}
-		if (empty($this->localtax1_tx)) {
-			$this->localtax1_tx = 0;
-		}
-		if (empty($this->localtax2_tx)) {
-			$this->localtax2_tx = 0;
-		}
-		if (empty($this->remise_percent)) {
-			$this->remise_percent = 0;
-		}
-
-		// Calcul du total TTC et de la TVA pour la ligne a partir de
-		// qty, pu, remise_percent et txtva
-		// TRES IMPORTANT: C'est au moment de l'insertion ligne qu'on doit stocker
-		// la part ht, tva et ttc, et ce au niveau de la ligne qui a son propre taux tva.
-		$localtaxes_type = getLocalTaxesFromRate($this->tva_tx, 0, $this->thirdparty, $mysoc);
-=======
-					// Load contract
-					$object = new Contrat($this->db);
-					$object->fetch($obj->rowid);		// fetch also lines
-					//$object->fetch_thirdparty();
->>>>>>> cc80841a
-
-					if ($object->id <= 0) {
-						$error++;
-						$this->errors[] = 'Failed to load contract with id='.$obj->rowid;
-						continue;
-					}
-
-					dol_syslog("* Process contract line in doRenewalContracts for contract id=".$object->id." ref=".$object->ref." ref_customer=".$object->ref_customer." contract line id=".$obj->lid);
-
-<<<<<<< HEAD
-		// if buy price not defined, define buyprice as configured in margin admin
-		if ($this->pa_ht == 0) {
-			$result = $this->defineBuyPrice($this->subprice, $this->remise_percent, $this->fk_product);
-			if ($result < 0) {
-				return -1;
-			} else {
-				$this->pa_ht = $result;
-			}
-		}
-
-		// $this->oldcopy should have been set by the caller of update (here properties were already modified)
-		if (empty($this->oldcopy)) {
-			dol_syslog("this->oldcopy should have been set by the caller of update (here properties were already modified)", LOG_WARNING);
-			$this->oldcopy = dol_clone($this, 2);
-		}
-=======
-					// Update expiration date of line
-					$expirationdate = $this->db->jdate($obj->date_fin_validite);
-					$duration_value = preg_replace('/[^0-9]/', '', $obj->duration);
-					$duration_unit = preg_replace('/\d/', '', $obj->duration);
-					//var_dump($expirationdate.' '.$enddatetoscan);
-
-					// Load linked ->linkedObjects (objects linked)
-					// @TODO Comment this line and then make the search if there is n open invoice(s) by doing a dedicated SQL COUNT request to fill $contractcanceled.
-					$object->fetchObjectLinked(null, '', null, '', 'OR', 1, 'sourcetype', 1);
->>>>>>> cc80841a
-
-					// Test if there is at least 1 open invoice
-					if (isset($object->linkedObjects['facture']) && is_array($object->linkedObjects['facture']) && count($object->linkedObjects['facture']) > 0) {
-						// Sort array of linked invoices by ascending date
-						usort($object->linkedObjects['facture'], array('Contrat', 'contractCmpDate'));
-						//dol_sort_array($object->linkedObjects['facture'], 'date');
-
-<<<<<<< HEAD
-		// Update request
-		$sql = "UPDATE ".MAIN_DB_PREFIX."contratdet SET";
-		$sql .= " fk_contrat = ".((int) $this->fk_contrat).",";
-		$sql .= " fk_product = ".($this->fk_product ? ((int) $this->fk_product) : 'null').",";
-		$sql .= " statut = ".((int) $this->statut).",";
-		$sql .= " label = '".$this->db->escape($this->label)."',";
-		$sql .= " description = '".$this->db->escape($this->description)."',";
-		$sql .= " date_commande = ".($this->date_commande != '' ? "'".$this->db->idate($this->date_commande)."'" : "null").",";
-		$sql .= " date_ouverture_prevue = ".($this->date_start != '' ? "'".$this->db->idate($this->date_start)."'" : "null").",";
-		$sql .= " date_ouverture = ".($this->date_start_real != '' ? "'".$this->db->idate($this->date_start_real)."'" : "null").",";
-		$sql .= " date_fin_validite = ".($this->date_end != '' ? "'".$this->db->idate($this->date_end)."'" : "null").",";
-		$sql .= " date_cloture = ".($this->date_end_real != '' ? "'".$this->db->idate($this->date_end_real)."'" : "null").",";
-		$sql .= " vat_src_code = '".$this->db->escape($this->vat_src_code)."',";
-		$sql .= " tva_tx = ".price2num($this->tva_tx).",";
-		$sql .= " localtax1_tx = ".price2num($this->localtax1_tx).",";
-		$sql .= " localtax2_tx = ".price2num($this->localtax2_tx).",";
-		$sql .= " qty = ".price2num($this->qty).",";
-		$sql .= " remise_percent = ".price2num($this->remise_percent).",";
-		$sql .= " remise = ".($this->remise ? price2num($this->remise) : "null").",";
-		$sql .= " fk_remise_except = ".($this->fk_remise_except > 0 ? $this->fk_remise_except : "null").",";
-		$sql .= " subprice = ".($this->subprice != '' ? $this->subprice : "null").",";
-		$sql .= " price_ht = ".($this->price_ht != '' ? $this->price_ht : "null").",";
-		$sql .= " total_ht = ".$this->total_ht.",";
-		$sql .= " total_tva = ".$this->total_tva.",";
-		$sql .= " total_localtax1 = ".$this->total_localtax1.",";
-		$sql .= " total_localtax2 = ".$this->total_localtax2.",";
-		$sql .= " total_ttc = ".$this->total_ttc.",";
-		$sql .= " fk_product_fournisseur_price = ".(!empty($this->fk_fournprice) ? $this->fk_fournprice : "NULL").",";
-		$sql .= " buy_price_ht = '".price2num($this->pa_ht)."',";
-		$sql .= " info_bits = '".$this->db->escape($this->info_bits)."',";
-		$sql .= " fk_user_author = ".($this->fk_user_author >= 0 ? $this->fk_user_author : "NULL").",";
-		$sql .= " fk_user_ouverture = ".($this->fk_user_ouverture > 0 ? $this->fk_user_ouverture : "NULL").",";
-		$sql .= " fk_user_cloture = ".($this->fk_user_cloture > 0 ? $this->fk_user_cloture : "NULL").",";
-		$sql .= " commentaire = '".$this->db->escape($this->commentaire)."',";
-		$sql .= " fk_unit = ".(!$this->fk_unit ? 'NULL' : $this->fk_unit).",";
-		$sql .= " rang = ".(empty($this->rang) ? '0' : (int) $this->rang);
-		$sql .= " WHERE rowid = ".((int) $this->id);
-
-		dol_syslog(get_class($this)."::update", LOG_DEBUG);
-		$resql = $this->db->query($sql);
-		if (!$resql) {
-			$this->error = "Error ".$this->db->lasterror();
-			$error++;
-		}
-=======
-						$someinvoicenotpaid = 0;
-						foreach ($object->linkedObjects['facture'] as $idinvoice => $invoice) {
-							if ($invoice->statut == Facture::STATUS_DRAFT) {
-								continue;
-							}	// Draft invoice are not invoice not paid
-
-							if (empty($invoice->paye)) {
-								$someinvoicenotpaid++;
-							}
-						}
-						if ($someinvoicenotpaid) {
-							$this->output .= 'Contract '.$object->ref.' is qualified for renewal but there is '.$someinvoicenotpaid.' invoice(s) unpayed so we cancel renewal'."\n";
-							$contractignored[$object->id] = $object->ref;
-							continue;
-						}
-					}
->>>>>>> cc80841a
-
-					if ($expirationdate && $expirationdate < $enddatetoscan) {
-						dol_syslog("Define the newdate of end of services from expirationdate=".$expirationdate);
-						$newdate = $expirationdate;
-						$protecti = 0;	// $protecti is to avoid infinite loop
-						while ($newdate < $enddatetoscan && $protecti < 1000) {
-							$newdate = dol_time_plus_duree($newdate, (int) $duration_value, $duration_unit);
-							$protecti++;
-						}
-
-<<<<<<< HEAD
-		// If we change a planned date (start or end) of one contract line, sync dates for all other services too
-		if (!$error && getDolGlobalString('CONTRACT_SYNC_PLANNED_DATE_OF_SERVICES')) {
-			dol_syslog(get_class($this)."::update CONTRACT_SYNC_PLANNED_DATE_OF_SERVICES is on so we update date for all lines", LOG_DEBUG);
-
-			if ($this->date_start != $this->oldcopy->date_start) {
-				$sql = 'UPDATE '.MAIN_DB_PREFIX.'contratdet SET';
-				$sql .= " date_ouverture_prevue = ".($this->date_start != '' ? "'".$this->db->idate($this->date_start)."'" : "null");
-				$sql .= " WHERE fk_contrat = ".((int) $this->fk_contrat);
-
-				$resql = $this->db->query($sql);
-				if (!$resql) {
-					$error++;
-					$this->error = "Error ".$this->db->lasterror();
-				}
-			}
-			if ($this->date_end != $this->oldcopy->date_end) {
-				$sql = 'UPDATE '.MAIN_DB_PREFIX.'contratdet SET';
-				$sql .= " date_fin_validite = ".($this->date_end != '' ? "'".$this->db->idate($this->date_end)."'" : "null");
-				$sql .= " WHERE fk_contrat = ".((int) $this->fk_contrat);
-=======
-						if ($protecti < 1000) {	// If not, there is a pb
-							// We will update the end of date of contrat, so first we refresh contract data
-							dol_syslog("We will update the end of date of contract with newdate = ".dol_print_date($newdate, 'dayhourrfc'));
-
-							$this->db->begin();
-
-							$errorforlocaltransaction = 0;
-
-							$label = 'Renewal of contrat '.$object->ref.' line '.$obj->lid;
-							$comment = 'Renew date of contract '.$object->ref.' line '.$obj->lid.' by doAutoRenewContracts';
-
-							$sqlupdate = 'UPDATE '.MAIN_DB_PREFIX."contratdet SET date_fin_validite = '".$this->db->idate($newdate)."'";
-							$sqlupdate .= ' WHERE rowid = '.((int) $obj->lid);
-							$resqlupdate = $this->db->query($sqlupdate);
-							if ($resqlupdate) {
-								$contractlineprocessed[$obj->lid] = $object->ref;
-
-								$actioncode = 'RENEW_CONTRACT';
-								$now = dol_now();
-
-								// Create an event
-								$actioncomm = new ActionComm($this->db);
-								$actioncomm->type_code    = 'AC_OTH_AUTO';		// Type of event ('AC_OTH', 'AC_OTH_AUTO', 'AC_XXX'...)
-								$actioncomm->code         = 'AC_'.$actioncode;
-								$actioncomm->label        = $label;
-								$actioncomm->datep        = $now;
-								$actioncomm->datef        = $now;
-								$actioncomm->percentage   = -1;   // Not applicable
-								$actioncomm->socid        = $object->socid;
-								$actioncomm->authorid     = $user->id;   // User saving action
-								$actioncomm->userownerid  = $user->id;	// Owner of action
-								$actioncomm->fk_element   = $object->id;
-								$actioncomm->elementtype  = 'contract';
-								$actioncomm->note_private = $comment;
-
-								$ret = $actioncomm->create($user);       // User creating action
-							} else {
-								$contracterror[$object->id] = $object->ref;
-
-								$error++;
-								$errorforlocaltransaction++;
-								$this->error = $this->db->lasterror();
-							}
->>>>>>> cc80841a
-
-							if (! $errorforlocaltransaction) {
-								$this->db->commit();
-							} else {
-								$this->db->rollback();
-							}
-						} else {
-							$error++;
-							$this->error = "Bad value for newdate in doAutoRenewContracts - expirationdate=".$expirationdate." enddatetoscan=".$enddatetoscan." duration_value=".$duration_value." duration_unit=".$duration_value;
-							dol_syslog($this->error, LOG_ERR);
-						}
-					}
-				}
-				$i++;
-			}
-		} else {
-			$error++;
-			$this->error = $this->db->lasterror();
-		}
-
-<<<<<<< HEAD
-		if (!$error && !$notrigger) {
-			// Call trigger
-			$result = $this->call_trigger('LINECONTRACT_MODIFY', $user);
-			if ($result < 0) {
-				$error++;
-				$this->db->rollback();
-			}
-			// End call triggers
-		}
-=======
-		$this->output .= count($contractlineprocessed).' contract line(s) with end date before '.dol_print_date($enddatetoscan, 'day').' were renewed'.(count($contractlineprocessed) > 0 ? ' : '.implode(',', $contractlineprocessed) : '');
->>>>>>> cc80841a
-
-		return ($error ? 1 : 0);
-	}
-
-	/**
-<<<<<<< HEAD
-	 *	Update in database the fields total_xxx of lines
-	 *	Used by migration process
-	 *
-	 *	@return		int		Return integer <0 if KO, >0 if OK
-=======
-	 * Used to sort lines by date
-	 *
-	 * @param	Object	$a		1st element to test
-	 * @param	Object	$b		2nd element to test
-	 * @return int
->>>>>>> cc80841a
-	 */
-	public static function contractCmpDate($a, $b)
-	{
-<<<<<<< HEAD
-		// phpcs:enable
-		$this->db->begin();
-
-		// Mise a jour ligne en base
-		$sql = "UPDATE ".MAIN_DB_PREFIX."contratdet SET";
-		$sql .= " total_ht=".price2num($this->total_ht, 'MT');
-		$sql .= ",total_tva=".price2num($this->total_tva, 'MT');
-		$sql .= ",total_localtax1=".price2num($this->total_localtax1, 'MT');
-		$sql .= ",total_localtax2=".price2num($this->total_localtax2, 'MT');
-		$sql .= ",total_ttc=".price2num($this->total_ttc, 'MT');
-		$sql .= " WHERE rowid = ".((int) $this->id);
-
-		dol_syslog(get_class($this)."::update_total", LOG_DEBUG);
-
-		$resql = $this->db->query($sql);
-		if ($resql) {
-			$this->db->commit();
-			return 1;
-		} else {
-			$this->error = $this->db->error();
-			$this->db->rollback();
-			return -2;
-=======
-		if ($a->date == $b->date) {
-			return strcmp((string) $a->id, (string) $b->id);
->>>>>>> cc80841a
-		}
-		return ($a->date < $b->date) ? -1 : 1;
-	}
-
-	/**
-	 *	Return clickable link of object (with eventually picto)
-	 *
-<<<<<<< HEAD
-	 * @param int $notrigger Set to 1 if you don't want triggers to be fired
-	 * @return int Return integer <0 if KO, >0 if OK
-=======
-	 *	@param      string	    			$option                 Where point the link (0=> main card, 1,2 => shipment, 'nolink'=>No link)
-	 *  @param		array{string,mixed}		$arraydata				Array of data
-	 *  @return		string											HTML Code for Kanban thumb.
->>>>>>> cc80841a
-	 */
-	public function getKanbanView($option = '', $arraydata = null)
-	{
-<<<<<<< HEAD
-		global $user;
-=======
-		global $langs;
->>>>>>> cc80841a
-
-		$selected = (empty($arraydata['selected']) ? 0 : $arraydata['selected']);
-
-<<<<<<< HEAD
-		// Insertion dans la base
-		$sql = "INSERT INTO ".MAIN_DB_PREFIX."contratdet";
-		$sql .= " (fk_contrat, label, description, fk_product, qty, vat_src_code, tva_tx,";
-		$sql .= " localtax1_tx, localtax2_tx, localtax1_type, localtax2_type, remise_percent, subprice,";
-		$sql .= " total_ht, total_tva, total_localtax1, total_localtax2, total_ttc,";
-		$sql .= " info_bits,";
-		$sql .= " rang,";
-		$sql .= " price_ht, remise, fk_product_fournisseur_price, buy_price_ht";
-		if ($this->date_start > 0) {
-			$sql .= ",date_ouverture_prevue";
-		}
-		if ($this->date_end > 0) {
-			$sql .= ",date_fin_validite";
-		}
-		$sql .= ") VALUES ($this->fk_contrat, '', '".$this->db->escape($this->description)."',";
-		$sql .= ($this->fk_product > 0 ? $this->fk_product : "null").",";
-		$sql .= " '".$this->db->escape($this->qty)."',";
-		$sql .= " '".$this->db->escape($this->vat_src_code)."',";
-		$sql .= " '".$this->db->escape($this->tva_tx)."',";
-		$sql .= " '".$this->db->escape($this->localtax1_tx)."',";
-		$sql .= " '".$this->db->escape($this->localtax2_tx)."',";
-		$sql .= " '".$this->db->escape($this->localtax1_type)."',";
-		$sql .= " '".$this->db->escape($this->localtax2_type)."',";
-		$sql .= " ".price2num($this->remise_percent).",".price2num($this->subprice).",";
-		$sql .= " ".price2num($this->total_ht).",".price2num($this->total_tva).",".price2num($this->total_localtax1).",".price2num($this->total_localtax2).",".price2num($this->total_ttc).",";
-		$sql .= " '".$this->db->escape($this->info_bits)."',";
-		$sql .= " ".(empty($this->rang) ? '0' : (int) $this->rang).",";
-		$sql .= " ".price2num($this->price_ht).",".price2num($this->remise).",";
-		if ($this->fk_fournprice > 0) {
-			$sql .= ' '.((int) $this->fk_fournprice).',';
-		} else {
-			$sql .= ' null,';
-		}
-		if ($this->pa_ht > 0) {
-			$sql .= ' '.((float) price2num($this->pa_ht));
-		} else {
-			$sql .= ' null';
-		}
-		if ($this->date_start > 0) {
-			$sql .= ",'".$this->db->idate($this->date_start)."'";
-		}
-		if ($this->date_end > 0) {
-			$sql .= ",'".$this->db->idate($this->date_end)."'";
-=======
-		$return = '<div class="box-flex-item box-flex-grow-zero">';
-		$return .= '<div class="info-box info-box-sm">';
-		$return .= '<span class="info-box-icon bg-infobox-action">';
-		$return .= img_picto('', $this->picto);
-		$return .= '</span>';
-		$return .= '<div class="info-box-content">';
-		$return .= '<span class="info-box-ref inline-block tdoverflowmax150 valignmiddle">'.(method_exists($this, 'getNomUrl') ? $this->getNomUrl() : $this->ref).'</span>';
-		if ($selected >= 0) {
-			$return .= '<input id="cb'.$this->id.'" class="flat checkforselect fright" type="checkbox" name="toselect[]" value="'.$this->id.'"'.($selected ? ' checked="checked"' : '').'>';
-		}
-		if (!empty($arraydata['thirdparty'])) {
-			$tmpthirdparty = $arraydata['thirdparty'];
-			'@phan-var-force Societe $tmpthirdparty';
-			$return .= '<br><div class="info-box-label inline-block valignmiddle">'.$tmpthirdparty->getNomUrl(1).'</div>';
-		}
-		if (property_exists($this, 'date_contrat')) {
-			$return .= '<br><span class="opacitymedium valignmiddle">'.$langs->trans("DateContract").' : </span><span class="info-box-label valignmiddle">'.dol_print_date($this->date_contrat, 'day').'</span>';
-		}
-		if (method_exists($this, 'getLibStatut')) {
-			$return .= '<br><div class="info-box-status valignmiddle">'.$this->getLibStatut(7).'</div>';
->>>>>>> cc80841a
-		}
-		$return .= '</div>';
-		$return .= '</div>';
-		$return .= '</div>';
-
-<<<<<<< HEAD
-			if (!$notrigger) {
-				// Call trigger
-				$result = $this->call_trigger('LINECONTRACT_INSERT', $user);
-				if ($result < 0) {
-					$this->db->rollback();
-					return -1;
-				}
-				// End call triggers
-			}
-
-			$this->db->commit();
-			return 1;
-		} else {
-			$this->db->rollback();
-			$this->error = $this->db->error()." sql=".$sql;
-			return -1;
-		}
-	}
-
-	// phpcs:disable PEAR.NamingConventions.ValidFunctionName.ScopeNotCamelCaps
-	/**
-	 *  Activate a contract line
-	 *
-	 * @param   User 		$user 		Object User who activate contract
-	 * @param  	int 		$date 		Date real activation
-	 * @param  	int|string 	$date_end 	Date planned end. Use '-1' to keep it unchanged.
-	 * @param   string 		$comment 	A comment typed by user
-	 * @return 	int                    	Return integer <0 if KO, >0 if OK
-	 */
-	public function active_line($user, $date, $date_end = '', $comment = '')
-	{
-		// phpcs:enable
-		$error = 0;
-
-		$this->db->begin();
-
-		$this->statut = ContratLigne::STATUS_OPEN;
-		$this->date_start_real = $date;
-		$this->date_end = $date_end;
-		$this->fk_user_ouverture = $user->id;
-		$this->date_end_real = null;
-		$this->commentaire = $comment;
-
-		$sql = "UPDATE ".MAIN_DB_PREFIX."contratdet SET statut = ".((int) $this->statut).",";
-		$sql .= " date_ouverture = ".(dol_strlen($this->date_start_real) != 0 ? "'".$this->db->idate($this->date_start_real)."'" : "null").",";
-		if ($date_end >= 0) {
-			$sql .= " date_fin_validite = ".(dol_strlen($this->date_end) != 0 ? "'".$this->db->idate($this->date_end)."'" : "null").",";
-		}
-		$sql .= " fk_user_ouverture = ".((int) $this->fk_user_ouverture).",";
-		$sql .= " date_cloture = null,";
-		$sql .= " commentaire = '".$this->db->escape($comment)."'";
-		$sql .= " WHERE rowid = ".((int) $this->id)." AND (statut = ".ContratLigne::STATUS_INITIAL." OR statut = ".ContratLigne::STATUS_CLOSED.")";
-
-		dol_syslog(get_class($this)."::active_line", LOG_DEBUG);
-		$resql = $this->db->query($sql);
-		if ($resql) {
-			// Call trigger
-			$result = $this->call_trigger('LINECONTRACT_ACTIVATE', $user);
-			if ($result < 0) {
-				$error++;
-			}
-			// End call triggers
-
-			if (!$error) {
-				$this->db->commit();
-				return 1;
-			} else {
-				$this->db->rollback();
-				return -1;
-			}
-		} else {
-			$this->error = $this->db->lasterror();
-			$this->db->rollback();
-			return -1;
-		}
-	}
-
-	// phpcs:disable PEAR.NamingConventions.ValidFunctionName.ScopeNotCamelCaps
-	/**
-	 *  Close a contract line
-	 *
-	 * @param    User 	$user 			Object User who close contract
-	 * @param  	 int 	$date_end_real 	Date end
-	 * @param    string $comment 		A comment typed by user
-	 * @param    int	$notrigger		1=Does not execute triggers, 0=Execute triggers
-	 * @return int                    	Return integer <0 if KO, >0 if OK
-	 */
-	public function close_line($user, $date_end_real, $comment = '', $notrigger = 0)
-	{
-		// phpcs:enable
-		$this->date_cloture = $date_end_real;
-		$this->date_end_real = $date_end_real;
-		$this->user_closing_id = $user->id;
-		$this->commentaire = $comment;
-
-		$error = 0;
-
-		// statut actif : 4
-
-		$this->db->begin();
-
-		$sql = "UPDATE ".MAIN_DB_PREFIX."contratdet SET statut = ".((int) ContratLigne::STATUS_CLOSED).",";
-		$sql .= " date_cloture = '".$this->db->idate($date_end_real)."',";
-		$sql .= " fk_user_cloture = ".((int) $user->id).",";
-		$sql .= " commentaire = '".$this->db->escape($comment)."'";
-		$sql .= " WHERE rowid = ".((int) $this->id)." AND statut = ".((int) ContratLigne::STATUS_OPEN);
-
-		$resql = $this->db->query($sql);
-		if ($resql) {
-			if (!$notrigger) {
-				// Call trigger
-				$result = $this->call_trigger('LINECONTRACT_CLOSE', $user);
-				if ($result < 0) {
-					$error++;
-					$this->db->rollback();
-					return -1;
-				}
-				// End call triggers
-			}
-
-			$this->db->commit();
-			return 1;
-		} else {
-			$this->error = $this->db->lasterror();
-			$this->db->rollback();
-			return -1;
-		}
-=======
-		return $return;
->>>>>>> cc80841a
-	}
 }