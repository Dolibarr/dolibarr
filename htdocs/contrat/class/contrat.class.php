--- conflicted
+++ resolved
@@ -553,18 +553,14 @@
 				$line->desc           = $objp->description;
 				$line->qty            = $objp->qty;
 				$line->statut 		  = $objp->statut;
-<<<<<<< HEAD
 				$line->ref            = '';
-=======
-				$line->ref            = (isset($objp->ref)?$objp->ref:NULL);
->>>>>>> 46873503
 				$line->tva_tx         = $objp->tva_tx;
 				$line->localtax1_tx   = $objp->localtax1_tx;
 				$line->localtax2_tx   = $objp->localtax2_tx;
 				$line->subprice       = $objp->subprice;
 				$line->remise_percent = $objp->remise_percent;
 				$line->price_ht       = $objp->price_ht;
-				$line->price          = (isset($objp->price)?$objp->price:NULL);	// For backward compatibility
+				$line->price          = (isset($objp->price)?$objp->price:null);	// For backward compatibility
 				$line->total_ht       = $objp->total_ht;
 				$line->total_tva      = $objp->total_tva;
 				$line->total_localtax1= $objp->total_localtax1;
