<?php
/* Copyright (C) 2003		Rodolphe Quiedeville	<rodolphe@quiedeville.org>
 * Copyright (C) 2004-2012	Destailleur Laurent		<eldy@users.sourceforge.net>
 * Copyright (C) 2005-2014	Regis Houssin			<regis.houssin@inodbox.com>
 * Copyright (C) 2006		Andre Cianfarani		<acianfa@free.fr>
 * Copyright (C) 2008		Raphael Bertrand		<raphael.bertrand@resultic.fr>
 * Copyright (C) 2010-2016	Juanjo Menent			<jmenent@2byte.es>
 * Copyright (C) 2013		Christophe Battarel		<christophe.battarel@altairis.fr>
 * Copyright (C) 2013		Florian Henry			<florian.henry@open-concept.pro>
 * Copyright (C) 2014-2015	Marcos García			<marcosgdf@gmail.com>
 * Copyright (C) 2018   	Nicolas ZABOURI			<info@inovea-conseil.com>
 * Copyright (C) 2018-2020  Frédéric France         <frederic.france@netlogic.fr>
 * Copyright (C) 2015-2018	Ferran Marcet			<fmarcet@2byte.es>
 *
 * This program is free software; you can redistribute it and/or modify
 * it under the terms of the GNU General Public License as published by
 * the Free Software Foundation; either version 3 of the License, or
 * (at your option) any later version.
 *
 * This program is distributed in the hope that it will be useful,
 * but WITHOUT ANY WARRANTY; without even the implied warranty of
 * MERCHANTABILITY or FITNESS FOR A PARTICULAR PURPOSE.  See the
 * GNU General Public License for more details.
 *
 * You should have received a copy of the GNU General Public License
 * along with this program. If not, see <https://www.gnu.org/licenses/>.
 */

/**
 *	\file       htdocs/contrat/class/contrat.class.php
 *	\ingroup    contrat
 *	\brief      File of class to manage contracts
 */

require_once DOL_DOCUMENT_ROOT.'/core/class/commonobject.class.php';
require_once DOL_DOCUMENT_ROOT."/core/class/commonobjectline.class.php";
require_once DOL_DOCUMENT_ROOT.'/core/lib/price.lib.php';
require_once DOL_DOCUMENT_ROOT.'/margin/lib/margins.lib.php';

/**
 *	Class to manage contracts
 */
class Contrat extends CommonObject
{
	/**
	 * @var string ID to identify managed object
	 */
	public $element = 'contrat';

	/**
	 * @var string Name of table without prefix where object is stored
	 */
	public $table_element = 'contrat';

	/**
	 * @var int    Name of subtable line
	 */
	public $table_element_line = 'contratdet';

	/**
	 * @var int Field with ID of parent key if this field has a parent
	 */
	public $fk_element = 'fk_contrat';

	/**
	 * @var string String with name of icon for myobject. Must be the part after the 'object_' into object_myobject.png
	 */
	public $picto = 'contract';

	/**
	 * 0=No test on entity, 1=Test with field entity, 2=Test with link by societe
	 * @var int
	 */
	public $ismultientitymanaged = 1;

	/**
	 * @var int  Does object support extrafields ? 0=No, 1=Yes
	 */
	public $isextrafieldmanaged = 1;

	/**
	 * 0=Default, 1=View may be restricted to sales representative only if no permission to see all or to company of external user if external user
	 * @var integer
	 */
	public $restrictiononfksoc = 1;

	/**
	 * {@inheritdoc}
	 */
	protected $table_ref_field = 'ref';

	/**
	 * Customer reference of the contract
	 * @var string
	 */
	public $ref_customer;

	/**
	 * Supplier reference of the contract
	 * @var string
	 */
	public $ref_supplier;

	/**
	 * Entity of the contract
	 * @var int
	 */
	public $entity;

	/**
	 * Client id linked to the contract
	 * @var int
	 */
	public $socid;

	public $societe; // Objet societe

	/**
	 * Status of the contract
	 * @var int
	 */
	public $statut = 0; // 0=Draft,

	public $product;

	/**
	 * @var int		Id of user author of the contract
	 */
	public $fk_user_author;

	/**
	 * TODO: Which is the correct one?
	 * Author of the contract
	 * @var int
	 */
	public $user_author_id;

	/**
	 * @var User 	Object user that create the contract. Set by the info method.
	 */
	public $user_creation;

	/**
	 * @var User 	Object user that close the contract. Set by the info method.
	 */
	public $user_cloture;

	/**
	 * @var integer|string		Date of creation
	 */
	public $date_creation;

	/**
	 * @var integer|string		Date of last modification. Not filled until you call ->info()
	 */
	public $date_modification;

	/**
	 * @var integer|string		Date of validation
	 */
	public $date_validation;

	/**
	 * @var integer|string		Date when contract was signed
	 */
	public $date_contrat;

	public $commercial_signature_id;
	public $commercial_suivi_id;

	/**
	 * @deprecated Use fk_project instead
	 * @see $fk_project
	 */
	public $fk_projet;

	public $extraparams = array();

	/**
	 * @var ContratLigne[]		Contract lines
	 */
	public $lines = array();

	/**
	 * Maps ContratLigne IDs to $this->lines indexes
	 * @var int[]
	 */
	protected $lines_id_index_mapper = array();


	/**
	 *  'type' if the field format ('integer', 'integer:ObjectClass:PathToClass[:AddCreateButtonOrNot[:Filter]]', 'varchar(x)', 'double(24,8)', 'real', 'price', 'text', 'html', 'date', 'datetime', 'timestamp', 'duration', 'mail', 'phone', 'url', 'password')
	 *         Note: Filter can be a string like "(t.ref:like:'SO-%') or (t.date_creation:<:'20160101') or (t.nature:is:NULL)"
	 *  'label' the translation key.
	 *  'enabled' is a condition when the field must be managed.
	 *  'position' is the sort order of field.
	 *  'notnull' is set to 1 if not null in database. Set to -1 if we must set data to null if empty ('' or 0).
	 *  'visible' says if field is visible in list (Examples: 0=Not visible, 1=Visible on list and create/update/view forms, 2=Visible on list only, 3=Visible on create/update/view form only (not list), 4=Visible on list and update/view form only (not create). 5=Visible on list and view only (not create/not update). Using a negative value means field is not shown by default on list but can be selected for viewing)
	 *  'noteditable' says if field is not editable (1 or 0)
	 *  'default' is a default value for creation (can still be overwrote by the Setup of Default Values if field is editable in creation form). Note: If default is set to '(PROV)' and field is 'ref', the default value will be set to '(PROVid)' where id is rowid when a new record is created.
	 *  'index' if we want an index in database.
	 *  'foreignkey'=>'tablename.field' if the field is a foreign key (it is recommanded to name the field fk_...).
	 *  'searchall' is 1 if we want to search in this field when making a search from the quick search button.
	 *  'isameasure' must be set to 1 if you want to have a total on list for this field. Field type must be summable like integer or double(24,8).
	 *  'css' is the CSS style to use on field. For example: 'maxwidth200'
	 *  'help' is a string visible as a tooltip on field
	 *  'showoncombobox' if value of the field must be visible into the label of the combobox that list record
	 *  'disabled' is 1 if we want to have the field locked by a 'disabled' attribute. In most cases, this is never set into the definition of $fields into class, but is set dynamically by some part of code.
	 *  'arraykeyval' to set list of value if type is a list of predefined values. For example: array("0"=>"Draft","1"=>"Active","-1"=>"Cancel")
	 *  'comment' is not used. You can store here any text of your choice. It is not used by application.
	 *
	 *  Note: To have value dynamic, you can set value to 0 in definition and edit the value on the fly into the constructor.
	 */

	// BEGIN MODULEBUILDER PROPERTIES
	/**
	 * @var array  Array with all fields and their property. Do not use it as a static var. It may be modified by constructor.
	 */
	public $fields = array(
		'rowid' =>array('type'=>'integer', 'label'=>'TechnicalID', 'enabled'=>1, 'visible'=>-1, 'notnull'=>1, 'position'=>10),
		'ref' =>array('type'=>'varchar(50)', 'label'=>'Ref', 'enabled'=>1, 'visible'=>-1, 'showoncombobox'=>1, 'position'=>15),
		'ref_ext' =>array('type'=>'varchar(255)', 'label'=>'Ref ext', 'enabled'=>1, 'visible'=>0, 'position'=>20),
		'ref_supplier' =>array('type'=>'varchar(50)', 'label'=>'Ref supplier', 'enabled'=>1, 'visible'=>-1, 'position'=>25),
		'entity' =>array('type'=>'integer', 'label'=>'Entity', 'default'=>1, 'enabled'=>1, 'visible'=>-2, 'notnull'=>1, 'position'=>30, 'index'=>1),
		'tms' =>array('type'=>'timestamp', 'label'=>'DateModification', 'enabled'=>1, 'visible'=>-1, 'notnull'=>1, 'position'=>35),
		'datec' =>array('type'=>'datetime', 'label'=>'DateCreation', 'enabled'=>1, 'visible'=>-1, 'position'=>40),
		'date_contrat' =>array('type'=>'datetime', 'label'=>'Date contrat', 'enabled'=>1, 'visible'=>-1, 'position'=>45),
		'fk_soc' =>array('type'=>'integer:Societe:societe/class/societe.class.php', 'label'=>'ThirdParty', 'enabled'=>1, 'visible'=>-1, 'notnull'=>1, 'position'=>70),
		'fk_projet' =>array('type'=>'integer:Project:projet/class/project.class.php:1:fk_statut=1', 'label'=>'Fk projet', 'enabled'=>1, 'visible'=>-1, 'position'=>75),
		'fk_commercial_signature' =>array('type'=>'integer:User:user/class/user.class.php', 'label'=>'Fk commercial signature', 'enabled'=>1, 'visible'=>-1, 'position'=>80),
		'fk_commercial_suivi' =>array('type'=>'integer:User:user/class/user.class.php', 'label'=>'Fk commercial suivi', 'enabled'=>1, 'visible'=>-1, 'position'=>85),
		'fk_user_author' =>array('type'=>'integer:User:user/class/user.class.php', 'label'=>'Fk user author', 'enabled'=>1, 'visible'=>-1, 'notnull'=>1, 'position'=>90),
		'note_private' =>array('type'=>'text', 'label'=>'NotePublic', 'enabled'=>1, 'visible'=>0, 'position'=>105),
		'note_public' =>array('type'=>'text', 'label'=>'NotePrivate', 'enabled'=>1, 'visible'=>0, 'position'=>110),
		'model_pdf' =>array('type'=>'varchar(255)', 'label'=>'Model pdf', 'enabled'=>1, 'visible'=>0, 'position'=>115),
		'import_key' =>array('type'=>'varchar(14)', 'label'=>'ImportId', 'enabled'=>1, 'visible'=>-2, 'position'=>120),
		'extraparams' =>array('type'=>'varchar(255)', 'label'=>'Extraparams', 'enabled'=>1, 'visible'=>-1, 'position'=>125),
		'ref_customer' =>array('type'=>'varchar(50)', 'label'=>'Ref customer', 'enabled'=>1, 'visible'=>-1, 'position'=>130),
		'fk_user_modif' =>array('type'=>'integer:User:user/class/user.class.php', 'label'=>'UserModif', 'enabled'=>1, 'visible'=>-2, 'notnull'=>-1, 'position'=>135),
		'last_main_doc' =>array('type'=>'varchar(255)', 'label'=>'Last main doc', 'enabled'=>1, 'visible'=>-1, 'position'=>140),
		'statut' =>array('type'=>'smallint(6)', 'label'=>'Statut', 'enabled'=>1, 'visible'=>-1, 'position'=>500, 'arrayofkeyval'=>array(0=>'Draft', 1=>'Validated', 2=>'Closed'))
	);
	// END MODULEBUILDER PROPERTIES

	const STATUS_DRAFT = 0;
	const STATUS_VALIDATED = 1;
	const STATUS_CLOSED = 2;



	/**
	 *	Constructor
	 *
	 *  @param		DoliDB		$db      Database handler
	 */
	public function __construct($db)
	{
		$this->db = $db;
	}

	/**
	 *	Return next contract ref
	 *
	 *	@param	Societe		$soc		Thirdparty object
	 *	@return string					free reference for contract
	 */
	public function getNextNumRef($soc)
	{
		global $db, $langs, $conf;
		$langs->load("contracts");

		if (!empty($conf->global->CONTRACT_ADDON))
		{
			$mybool = false;

			$file = $conf->global->CONTRACT_ADDON.".php";
			$classname = $conf->global->CONTRACT_ADDON;

			// Include file with class
			$dirmodels = array_merge(array('/'), (array) $conf->modules_parts['models']);

			foreach ($dirmodels as $reldir) {
				$dir = dol_buildpath($reldir."core/modules/contract/");

				// Load file with numbering class (if found)
				$mybool |= @include_once $dir.$file;
			}

			if (!$mybool)
			{
				dol_print_error('', "Failed to include file ".$file);
				return '';
			}

			$obj = new $classname();
			$numref = $obj->getNextValue($soc, $this);

			if ($numref != "")
			{
				return $numref;
			} else {
				$this->error = $obj->error;
				dol_print_error($db, get_class($this)."::getNextValue ".$obj->error);
				return "";
			}
		} else {
			$langs->load("errors");
			print $langs->trans("Error")." ".$langs->trans("ErrorModuleSetupNotComplete", $langs->transnoentitiesnoconv("Contract"));
			return "";
		}
	}

	// phpcs:disable PEAR.NamingConventions.ValidFunctionName.ScopeNotCamelCaps
	/**
	 *  Activate a contract line
	 *
	 *  @param	User		$user       Objet User who activate contract
	 *  @param  int			$line_id    Id of line to activate
	 *  @param  int			$date       Opening date
	 *  @param  int|string	$date_end   Expected end date
	 * 	@param	string		$comment	A comment typed by user
	 *  @return int         			<0 if KO, >0 if OK
	 */
	public function active_line($user, $line_id, $date, $date_end = '', $comment = '')
	{
		// phpcs:enable
		$result = $this->lines[$this->lines_id_index_mapper[$line_id]]->active_line($user, $date, $date_end, $comment);
		if ($result < 0)
		{
			$this->error = $this->lines[$this->lines_id_index_mapper[$line_id]]->error;
			$this->errors = $this->lines[$this->lines_id_index_mapper[$line_id]]->errors;
		}
		return $result;
	}


	// phpcs:disable PEAR.NamingConventions.ValidFunctionName.ScopeNotCamelCaps
	/**
	 *  Close a contract line
	 *
	 *  @param	User		$user       Objet User who close contract
	 *  @param  int			$line_id    Id of line to close
	 *  @param  int			$date_end	End date
	 * 	@param	string		$comment	A comment typed by user
	 *  @return int         			<0 if KO, >0 if OK
	 */
	public function close_line($user, $line_id, $date_end, $comment = '')
	{
		// phpcs:enable
		$result = $this->lines[$this->lines_id_index_mapper[$line_id]]->close_line($user, $date_end, $comment);
		if ($result < 0)
		{
			$this->error = $this->lines[$this->lines_id_index_mapper[$line_id]]->error;
			$this->errors = $this->lines[$this->lines_id_index_mapper[$line_id]]->errors;
		}
		return $result;
	}


	/**
	 *  Open all lines of a contract
	 *
	 *  @param	User		$user      		Object User making action
	 *  @param	int|string	$date_start		Date start (now if empty)
	 *  @param	int			$notrigger		1=Does not execute triggers, 0=Execute triggers
	 *  @param	string		$comment		Comment
	 *	@return	int							<0 if KO, >0 if OK
	 *  @see ()
	 */
	public function activateAll($user, $date_start = '', $notrigger = 0, $comment = '')
	{
		if (empty($date_start)) $date_start = dol_now();

		$this->db->begin();

		$error = 0;

		// Load lines
		$this->fetch_lines();

		foreach ($this->lines as $contratline)
		{
			// Open lines not already open
			if ($contratline->statut != ContratLigne::STATUS_OPEN)
			{
				$contratline->context = $this->context;

				$result = $contratline->active_line($user, $date_start, -1, $comment);
				if ($result < 0)
				{
					$error++;
					$this->error = $contratline->error;
					$this->errors = $contratline->errors;
					break;
				}
			}
		}

		if (!$error && $this->statut == 0)
		{
			$result = $this->validate($user, '', $notrigger);
			if ($result < 0) $error++;
		}

		if (!$error)
		{
			$this->db->commit();
			return 1;
		} else {
			$this->db->rollback();
			return -1;
		}
	}

	/**
	 * Close all lines of a contract
	 *
	 * @param	User		$user      		Object User making action
	 * @param	int			$notrigger		1=Does not execute triggers, 0=Execute triggers
	 * @param	string		$comment		Comment
	 * @return	int							<0 if KO, >0 if OK
	 * @see activateAll()
	 */
	public function closeAll(User $user, $notrigger = 0, $comment = '')
	{
		$this->db->begin();

		// Load lines
		$this->fetch_lines();

		$now = dol_now();

		$error = 0;

		foreach ($this->lines as $contratline)
		{
			// Close lines not already closed
			if ($contratline->statut != ContratLigne::STATUS_CLOSED)
			{
				$contratline->date_cloture = $now;
				$contratline->fk_user_cloture = $user->id;
				$contratline->statut = ContratLigne::STATUS_CLOSED;
				$result = $contratline->close_line($user, $now, $comment, $notrigger);
				if ($result < 0)
				{
					$error++;
					$this->error = $contratline->error;
					$this->errors = $contratline->errors;
					break;
				}
			}
		}

		if (!$error && $this->statut == 0)
		{
			$result = $this->validate($user, '', $notrigger);
			if ($result < 0) $error++;
		}

		if (!$error)
		{
			$this->db->commit();
			return 1;
		} else {
			$this->db->rollback();
			return -1;
		}
	}

	/**
	 * Validate a contract
	 *
	 * @param	User	$user      		Objet User
	 * @param   string	$force_number	Reference to force on contract (not implemented yet)
	 * @param	int		$notrigger		1=Does not execute triggers, 0= execute triggers
	 * @return	int						<0 if KO, >0 if OK
	 */
	public function validate(User $user, $force_number = '', $notrigger = 0)
	{
		require_once DOL_DOCUMENT_ROOT.'/core/lib/files.lib.php';
		global $langs, $conf;

		$now = dol_now();

		$error = 0;
		dol_syslog(get_class($this).'::validate user='.$user->id.', force_number='.$force_number);


		$this->db->begin();

		$this->fetch_thirdparty();

		// A contract is validated so we can move thirdparty to status customer
		if (empty($conf->global->CONTRACT_DISABLE_AUTOSET_AS_CLIENT_ON_CONTRACT_VALIDATION))
		{
			$result = $this->thirdparty->set_as_client();
		}

		// Define new ref
		if ($force_number)
		{
			$num = $force_number;
		} elseif (!$error && (preg_match('/^[\(]?PROV/i', $this->ref) || empty($this->ref))) // empty should not happened, but when it occurs, the test save life
		{
			$num = $this->getNextNumRef($this->thirdparty);
		} else {
			$num = $this->ref;
		}
		$this->newref = dol_sanitizeFileName($num);

		if ($num)
		{
			$sql = "UPDATE ".MAIN_DB_PREFIX."contrat SET ref = '".$this->db->escape($num)."', statut = 1";
			//$sql.= ", fk_user_valid = ".$user->id.", date_valid = '".$this->db->idate($now)."'";
			$sql .= " WHERE rowid = ".$this->id." AND statut = 0";

			dol_syslog(get_class($this)."::validate", LOG_DEBUG);
			$resql = $this->db->query($sql);
			if (!$resql)
			{
				dol_print_error($this->db);
				$error++;
				$this->error = $this->db->lasterror();
			}

			// Trigger calls
			if (!$error && !$notrigger)
			{
				// Call trigger
				$result = $this->call_trigger('CONTRACT_VALIDATE', $user);
				if ($result < 0) { $error++; }
				// End call triggers
			}

			if (!$error)
			{
				$this->oldref = $this->ref;

				// Rename directory if dir was a temporary ref
				if (preg_match('/^[\(]?PROV/i', $this->ref))
				{
					// Now we rename also files into index
					$sql = 'UPDATE '.MAIN_DB_PREFIX."ecm_files set filename = CONCAT('".$this->db->escape($this->newref)."', SUBSTR(filename, ".(strlen($this->ref) + 1).")), filepath = 'contract/".$this->db->escape($this->newref)."'";
					$sql .= " WHERE filename LIKE '".$this->db->escape($this->ref)."%' AND filepath = 'contract/".$this->db->escape($this->ref)."' and entity = ".$conf->entity;
					$resql = $this->db->query($sql);
					if (!$resql) { $error++; $this->error = $this->db->lasterror(); }

					// We rename directory ($this->ref = old ref, $num = new ref) in order not to lose the attachments
					$oldref = dol_sanitizeFileName($this->ref);
					$newref = dol_sanitizeFileName($num);
					$dirsource = $conf->contract->dir_output.'/'.$oldref;
					$dirdest = $conf->contract->dir_output.'/'.$newref;
					if (!$error && file_exists($dirsource))
					{
						dol_syslog(get_class($this)."::validate rename dir ".$dirsource." into ".$dirdest);

						if (@rename($dirsource, $dirdest))
						{
							dol_syslog("Rename ok");
							// Rename docs starting with $oldref with $newref
							$listoffiles = dol_dir_list($conf->contract->dir_output.'/'.$newref, 'files', 1, '^'.preg_quote($oldref, '/'));
							foreach ($listoffiles as $fileentry)
							{
								$dirsource = $fileentry['name'];
								$dirdest = preg_replace('/^'.preg_quote($oldref, '/').'/', $newref, $dirsource);
								$dirsource = $fileentry['path'].'/'.$dirsource;
								$dirdest = $fileentry['path'].'/'.$dirdest;
								@rename($dirsource, $dirdest);
							}
						}
					}
				}
			}

			// Set new ref and define current statut
			if (!$error)
			{
				$this->ref = $num;
				$this->statut = 1;
				$this->brouillon = 0;
				$this->date_validation = $now;
			}
		} else {
			$error++;
		}

		if (!$error)
		{
			$this->db->commit();
			return 1;
		} else {
			$this->db->rollback();
			return -1;
		}
	}

	/**
	 * Unvalidate a contract
	 *
	 * @param	User	$user      		Object User
	 * @param	int		$notrigger		1=Does not execute triggers, 0=execute triggers
	 * @return	int						<0 if KO, >0 if OK
	 */
	public function reopen($user, $notrigger = 0)
	{
		require_once DOL_DOCUMENT_ROOT.'/core/lib/files.lib.php';
		global $langs, $conf;

		$now = dol_now();

		$error = 0;
		dol_syslog(get_class($this).'::reopen user='.$user->id);

		$this->db->begin();

		$this->fetch_thirdparty();

		$sql = "UPDATE ".MAIN_DB_PREFIX."contrat SET statut = 0";
		//$sql.= ", fk_user_valid = null, date_valid = null";
		$sql .= " WHERE rowid = ".$this->id." AND statut = 1";

		dol_syslog(get_class($this)."::validate", LOG_DEBUG);
		$resql = $this->db->query($sql);
		if (!$resql)
		{
			dol_print_error($this->db);
			$error++;
			$this->error = $this->db->lasterror();
		}

		// Trigger calls
		if (!$error && !$notrigger)
		{
			// Call trigger
			$result = $this->call_trigger('CONTRACT_REOPEN', $user);
			if ($result < 0) {
				$error++;
			}
			// End call triggers
		}

		// Set new ref and define current status
		if (!$error)
		{
			$this->statut = 0;
			$this->brouillon = 1;
			$this->date_validation = $now;
		}

		if (!$error)
		{
			$this->db->commit();
			return 1;
		} else {
			$this->db->rollback();
			return -1;
		}
	}

	/**
	 *    Load a contract from database
	 *
	 *    @param	int		$id     		Id of contract to load
	 *    @param	string	$ref			Ref
	 *    @param	string	$ref_customer	Customer ref
	 *    @param	string	$ref_supplier	Supplier ref
	 *    @return   int     				<0 if KO, 0 if not found or if two records found for same ref, Id of contract if OK
	 */
	public function fetch($id, $ref = '', $ref_customer = '', $ref_supplier = '')
	{
		$sql = "SELECT rowid, statut, ref, fk_soc,";
		$sql .= " ref_supplier, ref_customer,";
		$sql .= " ref_ext,";
		$sql .= " entity,";
		$sql .= " date_contrat as datecontrat,";
		$sql .= " fk_user_author,";
		$sql .= " fk_projet as fk_project,";
		$sql .= " fk_commercial_signature, fk_commercial_suivi,";
		$sql .= " note_private, note_public, model_pdf, extraparams";
		$sql .= " FROM ".MAIN_DB_PREFIX."contrat";
		if (!$id) $sql .= " WHERE entity IN (".getEntity('contract').")";
		else $sql .= " WHERE rowid=".(int) $id;
		if ($ref_customer)
		{
			$sql .= " AND ref_customer = '".$this->db->escape($ref_customer)."'";
		}
		if ($ref_supplier)
		{
			$sql .= " AND ref_supplier = '".$this->db->escape($ref_supplier)."'";
		}
		if ($ref)
		{
			$sql .= " AND ref='".$this->db->escape($ref)."'";
		}

		dol_syslog(get_class($this)."::fetch", LOG_DEBUG);
		$resql = $this->db->query($sql);
		if ($resql)
		{
			$num = $this->db->num_rows($resql);
			if ($num > 1)
			{
				$this->error = 'Fetch found several records.';
				dol_syslog($this->error, LOG_ERR);
				$result = -2;
			} elseif ($num)   // $num = 1
			{
				$obj = $this->db->fetch_object($resql);
				if ($obj)
				{
					$this->id = $obj->rowid;
					$this->ref = (!isset($obj->ref) || !$obj->ref) ? $obj->rowid : $obj->ref;
					$this->ref_customer = $obj->ref_customer;
					$this->ref_supplier = $obj->ref_supplier;
					$this->ref_ext = $obj->ref_ext;
					$this->entity = $obj->entity;
					$this->statut = $obj->statut;

					$this->date_contrat = $this->db->jdate($obj->datecontrat);
					$this->date_creation = $this->db->jdate($obj->datecontrat);

					$this->user_author_id = $obj->fk_user_author;

					$this->commercial_signature_id = $obj->fk_commercial_signature;
					$this->commercial_suivi_id = $obj->fk_commercial_suivi;

					$this->note_private = $obj->note_private;
					$this->note_public = $obj->note_public;
					$this->model_pdf = $obj->model_pdf;
					$this->modelpdf = $obj->model_pdf;

					$this->fk_projet = $obj->fk_project; // deprecated
					$this->fk_project = $obj->fk_project;

					$this->socid = $obj->fk_soc;
					$this->fk_soc = $obj->fk_soc;

					$this->extraparams = (array) json_decode($obj->extraparams, true);

					$this->db->free($resql);

					// Retrieve all extrafields
					// fetch optionals attributes and labels
					$this->fetch_optionals();

					// Lines
					$result = $this->fetch_lines();
					if ($result < 0)
					{
						$this->error = $this->db->lasterror();
						return -3;
					}

					return $this->id;
				}
			} else {
				dol_syslog(get_class($this)."::fetch Contract not found");
				$this->error = "Contract not found";
				return 0;
			}
		} else {
			dol_syslog(get_class($this)."::fetch Error searching contract");
			$this->error = $this->db->error();
			return -1;
		}
	}

	// phpcs:disable PEAR.NamingConventions.ValidFunctionName.ScopeNotCamelCaps
	/**
	 *  Load lines array into this->lines.
	 *  This set also nbofserviceswait, nbofservicesopened, nbofservicesexpired and nbofservicesclosed
	 *
	 *	@param		int		$only_product	Return only physical products
	 *	@param		int		$loadalsotranslation	Return translation for products
	 *
	 *  @return ContratLigne[]   Return array of contract lines
	 */
	public function fetch_lines($only_product = 0, $loadalsotranslation = 0)
	{
		// phpcs:enable
		global $langs, $conf, $extrafields;

		$this->nbofserviceswait = 0;
		$this->nbofservicesopened = 0;
		$this->nbofservicesexpired = 0;
		$this->nbofservicesclosed = 0;

		$total_ttc = 0;
		$total_vat = 0;
		$total_ht = 0;

		$now = dol_now();

		if (!is_object($extrafields))
		{
			require_once DOL_DOCUMENT_ROOT.'/core/class/extrafields.class.php';
			$extrafields = new ExtraFields($this->db);
		}

		$line = new ContratLigne($this->db);
		$extrafields->fetch_name_optionals_label($line->table_element, true);

		$this->lines = array();
		$pos = 0;

		// Selects contract lines related to a product
		$sql = "SELECT p.label as product_label, p.description as product_desc, p.ref as product_ref, p.fk_product_type as product_type,";
		$sql .= " d.rowid, d.fk_contrat, d.statut, d.description, d.price_ht, d.vat_src_code, d.tva_tx, d.localtax1_tx, d.localtax2_tx, d.localtax1_type, d.localtax2_type, d.qty, d.remise_percent, d.subprice, d.fk_product_fournisseur_price as fk_fournprice, d.buy_price_ht as pa_ht,";
		$sql .= " d.total_ht,";
		$sql .= " d.total_tva,";
		$sql .= " d.total_localtax1,";
		$sql .= " d.total_localtax2,";
		$sql .= " d.total_ttc,";
		$sql .= " d.info_bits, d.fk_product,";
		$sql .= " d.date_ouverture_prevue, d.date_ouverture,";
		$sql .= " d.date_fin_validite, d.date_cloture,";
		$sql .= " d.fk_user_author,";
		$sql .= " d.fk_user_ouverture,";
		$sql .= " d.fk_user_cloture,";
		$sql .= " d.fk_unit,";
		$sql .= " d.product_type as type";
		$sql .= " FROM ".MAIN_DB_PREFIX."contratdet as d LEFT JOIN ".MAIN_DB_PREFIX."product as p ON d.fk_product = p.rowid";
		$sql .= " WHERE d.fk_contrat = ".$this->id;
		$sql .= " ORDER by d.rowid ASC";

		dol_syslog(get_class($this)."::fetch_lines", LOG_DEBUG);
		$result = $this->db->query($sql);
		if ($result)
		{
			$num = $this->db->num_rows($result);
			$i = 0;

			while ($i < $num)
			{
				$objp = $this->db->fetch_object($result);

				$line = new ContratLigne($this->db);
				$line->id = $objp->rowid;
				$line->ref				= $objp->rowid;
				$line->fk_contrat = $objp->fk_contrat;
				$line->desc = $objp->description; // Description line
				$line->qty				= $objp->qty;
				$line->vat_src_code 	= $objp->vat_src_code;
				$line->tva_tx = $objp->tva_tx;
				$line->localtax1_tx		= $objp->localtax1_tx;
				$line->localtax2_tx		= $objp->localtax2_tx;
				$line->localtax1_type	= $objp->localtax1_type;
				$line->localtax2_type	= $objp->localtax2_type;
				$line->subprice			= $objp->subprice;
				$line->statut = $objp->statut;
				$line->remise_percent	= $objp->remise_percent;
				$line->price_ht			= $objp->price_ht;
				$line->price = $objp->price_ht; // For backward compatibility
				$line->total_ht			= $objp->total_ht;
				$line->total_tva		= $objp->total_tva;
				$line->total_localtax1	= $objp->total_localtax1;
				$line->total_localtax2	= $objp->total_localtax2;
				$line->total_ttc		= $objp->total_ttc;
				$line->fk_product = (($objp->fk_product > 0) ? $objp->fk_product : 0);
				$line->info_bits		= $objp->info_bits;
				$line->type = $objp->type;

				$line->fk_fournprice = $objp->fk_fournprice;
				$marginInfos = getMarginInfos($objp->subprice, $objp->remise_percent, $objp->tva_tx, $objp->localtax1_tx, $objp->localtax2_tx, $line->fk_fournprice, $objp->pa_ht);
				$line->pa_ht = $marginInfos[0];

				$line->fk_user_author = $objp->fk_user_author;
				$line->fk_user_ouverture = $objp->fk_user_ouverture;
				$line->fk_user_cloture = $objp->fk_user_cloture;
				$line->fk_unit = $objp->fk_unit;

				$line->ref = $objp->product_ref; // deprecated
				$line->product_ref = $objp->product_ref; // Product Ref
				$line->product_type		= $objp->product_type; // Product Type
				$line->product_desc		= $objp->product_desc; // Product Description
				$line->product_label	= $objp->product_label; // Product Label

				$line->description = $objp->description;

				$line->date_start            = $this->db->jdate($objp->date_ouverture_prevue);
				$line->date_start_real       = $this->db->jdate($objp->date_ouverture);
				$line->date_end              = $this->db->jdate($objp->date_fin_validite);
				$line->date_end_real         = $this->db->jdate($objp->date_cloture);
				// For backward compatibility
				$line->date_ouverture_prevue = $this->db->jdate($objp->date_ouverture_prevue);
				$line->date_ouverture        = $this->db->jdate($objp->date_ouverture);
				$line->date_fin_validite     = $this->db->jdate($objp->date_fin_validite);
				$line->date_cloture          = $this->db->jdate($objp->date_cloture);
				$line->date_debut_prevue = $this->db->jdate($objp->date_ouverture_prevue);
				$line->date_debut_reel   = $this->db->jdate($objp->date_ouverture);
				$line->date_fin_prevue   = $this->db->jdate($objp->date_fin_validite);
				$line->date_fin_reel     = $this->db->jdate($objp->date_cloture);

				// Retrieve all extrafields for contract
				// fetch optionals attributes and labels
				$line->fetch_optionals();

				// multilangs
				if (!empty($conf->global->MAIN_MULTILANGS) && !empty($objp->fk_product) && !empty($loadalsotranslation)) {
					$line = new Product($this->db);
					$line->fetch($objp->fk_product);
					$line->getMultiLangs();
				}

				$this->lines[$pos] = $line;
				$this->lines_id_index_mapper[$line->id] = $pos;

				//dol_syslog("1 ".$line->desc);
				//dol_syslog("2 ".$line->product_desc);

				if ($line->statut == ContratLigne::STATUS_INITIAL) $this->nbofserviceswait++;
				if ($line->statut == ContratLigne::STATUS_OPEN && (empty($line->date_fin_prevue) || $line->date_fin_prevue >= $now)) $this->nbofservicesopened++;
				if ($line->statut == ContratLigne::STATUS_OPEN && (!empty($line->date_fin_prevue) && $line->date_fin_prevue < $now)) $this->nbofservicesexpired++;
				if ($line->statut == ContratLigne::STATUS_CLOSED) $this->nbofservicesclosed++;

				$total_ttc += $objp->total_ttc; // TODO Not saved into database
				$total_vat += $objp->total_tva;
				$total_ht += $objp->total_ht;

				$i++;
				$pos++;
			}
			$this->db->free($result);
		} else {
			dol_syslog(get_class($this)."::Fetch Error when reading lines of contracts linked to products");
			return -3;
		}

		$this->nbofservices = count($this->lines);
		$this->total_ttc = price2num($total_ttc); // TODO For the moment value is false as value is not stored in database for line linked to products
		$this->total_tva = price2num($total_vat); // TODO For the moment value is false as value is not stored in database for line linked to products
		$this->total_ht = price2num($total_ht); // TODO For the moment value is false as value is not stored in database for line linked to products

		return $this->lines;
	}

	/**
	 *  Create a contract into database
	 *
	 *  @param	User	$user       User that create
	 *  @return int  				<0 if KO, id of contract if OK
	 */
	public function create($user)
	{
		global $conf, $langs, $mysoc;

		// Check parameters
		$paramsok = 1;
		if ($this->commercial_signature_id <= 0)
		{
			$langs->load("commercial");
			$this->error .= $langs->trans("ErrorFieldRequired", $langs->transnoentitiesnoconv("SalesRepresentativeSignature"));
			$paramsok = 0;
		}
		if ($this->commercial_suivi_id <= 0)
		{
			$langs->load("commercial");
			$this->error .= ($this->error ? "<br>" : '');
			$this->error .= $langs->trans("ErrorFieldRequired", $langs->transnoentitiesnoconv("SalesRepresentativeFollowUp"));
			$paramsok = 0;
		}
		if (!$paramsok) return -1;


		$this->db->begin();

		$now = dol_now();

		// Insert contract
		$sql = "INSERT INTO ".MAIN_DB_PREFIX."contrat (datec, fk_soc, fk_user_author, date_contrat,";
		$sql .= " fk_commercial_signature, fk_commercial_suivi, fk_projet,";
		$sql .= " ref, entity, note_private, note_public, ref_customer, ref_supplier, ref_ext)";
		$sql .= " VALUES ('".$this->db->idate($now)."',".$this->socid.",".$user->id;
		$sql .= ", ".(dol_strlen($this->date_contrat) != 0 ? "'".$this->db->idate($this->date_contrat)."'" : "NULL");
		$sql .= ",".($this->commercial_signature_id > 0 ? $this->commercial_signature_id : "NULL");
		$sql .= ",".($this->commercial_suivi_id > 0 ? $this->commercial_suivi_id : "NULL");
		$sql .= ",".($this->fk_project > 0 ? $this->fk_project : "NULL");
		$sql .= ", ".(dol_strlen($this->ref) <= 0 ? "null" : "'".$this->db->escape($this->ref)."'");
		$sql .= ", ".$conf->entity;
		$sql .= ", ".(!empty($this->note_private) ? ("'".$this->db->escape($this->note_private)."'") : "NULL");
		$sql .= ", ".(!empty($this->note_public) ? ("'".$this->db->escape($this->note_public)."'") : "NULL");
		$sql .= ", ".(!empty($this->ref_customer) ? ("'".$this->db->escape($this->ref_customer)."'") : "NULL");
		$sql .= ", ".(!empty($this->ref_supplier) ? ("'".$this->db->escape($this->ref_supplier)."'") : "NULL");
		$sql .= ", ".(!empty($this->ref_ext) ? ("'".$this->db->escape($this->ref_ext)."'") : "NULL");
		$sql .= ")";
		$resql = $this->db->query($sql);

		if ($resql)
		{
			$error = 0;

			$this->id = $this->db->last_insert_id(MAIN_DB_PREFIX."contrat");

			// Load object modContract
			$module = (!empty($conf->global->CONTRACT_ADDON) ? $conf->global->CONTRACT_ADDON : 'mod_contract_serpis');
			if (substr($module, 0, 13) == 'mod_contract_' && substr($module, -3) == 'php')
			{
				$module = substr($module, 0, dol_strlen($module) - 4);
			}
			$result = dol_include_once('/core/modules/contract/'.$module.'.php');
			if ($result > 0)
			{
				$modCodeContract = new $module();

				if (!empty($modCodeContract->code_auto)) {
					// Force the ref to a draft value if numbering module is an automatic numbering
					$sql = 'UPDATE '.MAIN_DB_PREFIX."contrat SET ref='(PROV".$this->id.")' WHERE rowid=".$this->id;
					if ($this->db->query($sql))
					{
						if ($this->id)
						{
							$this->ref = "(PROV".$this->id.")";
						}
					}
				}
			}

			if (!$error)
			{
				$result = $this->insertExtraFields();
				if ($result < 0)
				{
					$error++;
				}
			}

			// Insert business contacts ('SALESREPSIGN','contrat')
			if (!$error)
			{
				$result = $this->add_contact($this->commercial_signature_id, 'SALESREPSIGN', 'internal');
				if ($result < 0) $error++;
			}

			// Insert business contacts ('SALESREPFOLL','contrat')
			if (!$error)
			{
				$result = $this->add_contact($this->commercial_suivi_id, 'SALESREPFOLL', 'internal');
				if ($result < 0) $error++;
			}

			if (!$error)
			{
				if (!empty($this->linkedObjectsIds) && empty($this->linked_objects))	// To use new linkedObjectsIds instead of old linked_objects
				{
					$this->linked_objects = $this->linkedObjectsIds; // TODO Replace linked_objects with linkedObjectsIds
				}

				// Add object linked
				if (!$error && $this->id && is_array($this->linked_objects) && !empty($this->linked_objects))
				{
					foreach ($this->linked_objects as $origin => $tmp_origin_id)
					{
						if (is_array($tmp_origin_id))       // New behaviour, if linked_object can have several links per type, so is something like array('contract'=>array(id1, id2, ...))
						{
							foreach ($tmp_origin_id as $origin_id)
							{
								$ret = $this->add_object_linked($origin, $origin_id);
								if (!$ret)
								{
									$this->error = $this->db->lasterror();
									$error++;
								}
							}
						} else // Old behaviour, if linked_object has only one link per type, so is something like array('contract'=>id1))
						{
							$origin_id = $tmp_origin_id;
							$ret = $this->add_object_linked($origin, $origin_id);
							if (!$ret)
							{
								$this->error = $this->db->lasterror();
								$error++;
							}
						}
					}
				}

				if (!$error && $this->id && !empty($conf->global->MAIN_PROPAGATE_CONTACTS_FROM_ORIGIN) && !empty($this->origin) && !empty($this->origin_id))   // Get contact from origin object
				{
					$originforcontact = $this->origin;
					$originidforcontact = $this->origin_id;
					if ($originforcontact == 'shipping')     // shipment and order share the same contacts. If creating from shipment we take data of order
					{
						require_once DOL_DOCUMENT_ROOT.'/expedition/class/expedition.class.php';
						$exp = new Expedition($this->db);
						$exp->fetch($this->origin_id);
						$exp->fetchObjectLinked();
						if (count($exp->linkedObjectsIds['commande']) > 0)
						{
							foreach ($exp->linkedObjectsIds['commande'] as $key => $value)
							{
								$originforcontact = 'commande';
								$originidforcontact = $value->id;
								break; // We take first one
							}
						}
					}

					$sqlcontact = "SELECT ctc.code, ctc.source, ec.fk_socpeople FROM ".MAIN_DB_PREFIX."element_contact as ec, ".MAIN_DB_PREFIX."c_type_contact as ctc";
					$sqlcontact .= " WHERE element_id = ".$originidforcontact." AND ec.fk_c_type_contact = ctc.rowid AND ctc.element = '".$this->db->escape($originforcontact)."'";

					$resqlcontact = $this->db->query($sqlcontact);
					if ($resqlcontact)
					{
						while ($objcontact = $this->db->fetch_object($resqlcontact))
						{
							if ($objcontact->source == 'internal' && in_array($objcontact->code, array('SALESREPSIGN', 'SALESREPFOLL'))) continue; // ignore this, already forced previously

							//print $objcontact->code.'-'.$objcontact->source.'-'.$objcontact->fk_socpeople."\n";
							$this->add_contact($objcontact->fk_socpeople, $objcontact->code, $objcontact->source); // May failed because of duplicate key or because code of contact type does not exists for new object
						}
					} else dol_print_error($resqlcontact);
				}
			}

			if (!$error)
			{
				// Call trigger
				$result = $this->call_trigger('CONTRACT_CREATE', $user);
				if ($result < 0) { $error++; }
				// End call triggers

				if (!$error)
				{
					$this->db->commit();
					return $this->id;
				} else {
					dol_syslog(get_class($this)."::create - 30 - ".$this->error, LOG_ERR);
					$this->db->rollback();
					return -3;
				}
			} else {
				$this->error = "Failed to add contract";
				dol_syslog(get_class($this)."::create - 20 - ".$this->error, LOG_ERR);
				$this->db->rollback();
				return -2;
			}
		} else {
			$this->error = $langs->trans("UnknownError: ".$this->db->error()." -", LOG_DEBUG);

			$this->db->rollback();
			return -1;
		}
	}


	/**
	 *  Supprime l'objet de la base
	 *
	 *  @param	User		$user       Utilisateur qui supprime
	 *  @return int         			< 0 si erreur, > 0 si ok
	 */
	public function delete($user)
	{
		global $conf, $langs;
		require_once DOL_DOCUMENT_ROOT.'/core/lib/files.lib.php';

		$error = 0;

		$this->db->begin();

		// Call trigger
		$result = $this->call_trigger('CONTRACT_DELETE', $user);
		if ($result < 0) { $error++; }
		// End call triggers

		if (!$error)
		{
			// Delete linked contacts
			$res = $this->delete_linked_contact();
			if ($res < 0)
			{
				dol_syslog(get_class($this)."::delete error", LOG_ERR);
				$error++;
			}
		}

		if (!$error)
		{
			// Delete linked object
			$res = $this->deleteObjectLinked();
			if ($res < 0) $error++;
		}

		if (!$error)
		{
			// Delete contratdet_log
			/*
			$sql = "DELETE cdl";
			$sql.= " FROM ".MAIN_DB_PREFIX."contratdet_log as cdl, ".MAIN_DB_PREFIX."contratdet as cd";
			$sql.= " WHERE cdl.fk_contratdet=cd.rowid AND cd.fk_contrat=".$this->id;
			*/
			$sql = "SELECT cdl.rowid as cdlrowid ";
			$sql .= " FROM ".MAIN_DB_PREFIX."contratdet_log as cdl, ".MAIN_DB_PREFIX."contratdet as cd";
			$sql .= " WHERE cdl.fk_contratdet=cd.rowid AND cd.fk_contrat=".$this->id;

			dol_syslog(get_class($this)."::delete contratdet_log", LOG_DEBUG);
			$resql = $this->db->query($sql);
			if (!$resql)
			{
				$this->error = $this->db->error();
				$error++;
			}
			$numressql = $this->db->num_rows($resql);
			if (!$error && $numressql)
			{
				$tab_resql = array();
				for ($i = 0; $i < $numressql; $i++)
				{
					$objresql = $this->db->fetch_object($resql);
					$tab_resql[] = $objresql->cdlrowid;
				}
				$this->db->free($resql);

				$sql = "DELETE FROM ".MAIN_DB_PREFIX."contratdet_log ";
				$sql .= " WHERE ".MAIN_DB_PREFIX."contratdet_log.rowid IN (".implode(",", $tab_resql).")";

				dol_syslog(get_class($this)."::delete contratdet_log", LOG_DEBUG);
				$resql = $this->db->query($sql);
				if (!$resql)
				{
					$this->error = $this->db->error();
					$error++;
				}
			}
		}

<<<<<<< HEAD
		if (!$error)
				{
=======
		// Delete lines
		if (!$error) {
>>>>>>> 2cdbfa20
				// Delete contratdet extrafields
				$main = MAIN_DB_PREFIX.'contratdet';
				$ef = $main."_extrafields";
				$sql = "DELETE FROM $ef WHERE fk_object IN (SELECT rowid FROM $main WHERE fk_contrat = ".$this->id.")";

				dol_syslog(get_class($this)."::delete contratdet_extrafields", LOG_DEBUG);
				$resql = $this->db->query($sql);
			if (!$resql)
				{
						$this->error = $this->db->error();
						$error++;
			}
		}

		if (!$error)
		{
			// Delete contratdet
			$sql = "DELETE FROM ".MAIN_DB_PREFIX."contratdet";
			$sql .= " WHERE fk_contrat=".$this->id;

			dol_syslog(get_class($this)."::delete contratdet", LOG_DEBUG);
			$resql = $this->db->query($sql);
			if (!$resql)
			{
				$this->error = $this->db->error();
				$error++;
			}
		}

		// Delete llx_ecm_files
		if (!$error) {
			$sql = 'DELETE FROM '.MAIN_DB_PREFIX."ecm_files WHERE src_object_type = '".$this->db->escape($this->table_element.(empty($this->module) ? '' : '@'.$this->module))."' AND src_object_id = ".$this->id;
			$resql = $this->db->query($sql);
			if (!$resql)
			{
				$this->error = $this->db->lasterror();
				$this->errors[] = $this->error;
				$error++;
			}
		}

		// Delete contract
		if (!$error)
		{
			$sql = "DELETE FROM ".MAIN_DB_PREFIX."contrat";
			$sql .= " WHERE rowid=".$this->id;

			dol_syslog(get_class($this)."::delete contrat", LOG_DEBUG);
			$resql = $this->db->query($sql);
			if (!$resql)
			{
				$this->error = $this->db->error();
				$error++;
			}
		}

		// Removed extrafields
		if (!$error) {
			$result = $this->deleteExtraFields();
			if ($result < 0)
			{
				$error++;
				dol_syslog(get_class($this)."::delete error -3 ".$this->error, LOG_ERR);
			}
		}

		if (!$error)
		{
			// We remove directory
			$ref = dol_sanitizeFileName($this->ref);
			if ($conf->contrat->dir_output)
			{
				$dir = $conf->contrat->dir_output."/".$ref;
				if (file_exists($dir))
				{
					$res = @dol_delete_dir_recursive($dir);
					if (!$res)
					{
						$this->error = 'ErrorFailToDeleteDir';
						$error++;
					}
				}
			}
		}

		if (!$error)
		{
			$this->db->commit();
			return 1;
		} else {
			$this->error = $this->db->lasterror();
			$this->db->rollback();
			return -1;
		}
	}

	/**
	 *  Update object into database
	 *
	 *  @param	User	$user        User that modifies
	 *  @param  int		$notrigger	 0=launch triggers after, 1=disable triggers
	 *  @return int     		   	 <0 if KO, >0 if OK
	 */
	public function update($user, $notrigger = 0)
	{
		global $conf, $langs;
		$error = 0;

		// Clean parameters
		if (empty($this->fk_commercial_signature) && $this->commercial_signature_id > 0) $this->fk_commercial_signature = $this->commercial_signature_id;
		if (empty($this->fk_commercial_suivi) && $this->commercial_suivi_id > 0) $this->fk_commercial_suivi = $this->commercial_suivi_id;
		if (empty($this->fk_soc) && $this->socid > 0) $this->fk_soc = (int) $this->socid;
		if (empty($this->fk_project) && $this->projet > 0) $this->fk_project = (int) $this->projet;

		if (isset($this->ref)) $this->ref = trim($this->ref);
		if (isset($this->ref_customer)) $this->ref_customer = trim($this->ref_customer);
		if (isset($this->ref_supplier)) $this->ref_supplier = trim($this->ref_supplier);
		if (isset($this->ref_ext)) $this->ref_ext = trim($this->ref_ext);
		if (isset($this->entity)) $this->entity = (int) $this->entity;
		if (isset($this->statut)) $this->statut = (int) $this->statut;
		if (isset($this->fk_soc)) $this->fk_soc = (int) $this->fk_soc;
		if (isset($this->fk_commercial_signature)) $this->fk_commercial_signature = trim($this->fk_commercial_signature);
		if (isset($this->fk_commercial_suivi)) $this->fk_commercial_suivi = trim($this->fk_commercial_suivi);
		if (isset($this->note_private)) $this->note_private = trim($this->note_private);
		if (isset($this->note_public)) $this->note_public = trim($this->note_public);
		if (isset($this->import_key)) $this->import_key = trim($this->import_key);
		//if (isset($this->extraparams)) $this->extraparams=trim($this->extraparams);

		// Check parameters
		// Put here code to add a control on parameters values

		// Update request
		$sql = "UPDATE ".MAIN_DB_PREFIX."contrat SET";
		$sql .= " ref=".(isset($this->ref) ? "'".$this->db->escape($this->ref)."'" : "null").",";
		$sql .= " ref_customer=".(isset($this->ref_customer) ? "'".$this->db->escape($this->ref_customer)."'" : "null").",";
		$sql .= " ref_supplier=".(isset($this->ref_supplier) ? "'".$this->db->escape($this->ref_supplier)."'" : "null").",";
		$sql .= " ref_ext=".(isset($this->ref_ext) ? "'".$this->db->escape($this->ref_ext)."'" : "null").",";
		$sql .= " entity=".$conf->entity.",";
		$sql .= " date_contrat=".(dol_strlen($this->date_contrat) != 0 ? "'".$this->db->idate($this->date_contrat)."'" : 'null').",";
		$sql .= " statut=".(isset($this->statut) ? $this->statut : "null").",";
		$sql .= " fk_soc=".($this->fk_soc > 0 ? $this->fk_soc : "null").",";
		$sql .= " fk_projet=".($this->fk_project > 0 ? $this->fk_project : "null").",";
		$sql .= " fk_commercial_signature=".(isset($this->fk_commercial_signature) ? $this->fk_commercial_signature : "null").",";
		$sql .= " fk_commercial_suivi=".(isset($this->fk_commercial_suivi) ? $this->fk_commercial_suivi : "null").",";
		$sql .= " note_private=".(isset($this->note_private) ? "'".$this->db->escape($this->note_private)."'" : "null").",";
		$sql .= " note_public=".(isset($this->note_public) ? "'".$this->db->escape($this->note_public)."'" : "null").",";
		$sql .= " import_key=".(isset($this->import_key) ? "'".$this->db->escape($this->import_key)."'" : "null")."";
		//$sql.= " extraparams=".(isset($this->extraparams)?"'".$this->db->escape($this->extraparams)."'":"null")."";
		$sql .= " WHERE rowid=".$this->id;

		$this->db->begin();

		$resql = $this->db->query($sql);
		if (!$resql) { $error++; $this->errors[] = "Error ".$this->db->lasterror(); }

		if (!$error)
		{
			$result = $this->insertExtraFields();
			if ($result < 0)
			{
				$error++;
			}
		}

		if (!$error && !$notrigger)
		{
			// Call triggers
			$result = $this->call_trigger('CONTRACT_MODIFY', $user);
			if ($result < 0) { $error++; }
			// End call triggers
		}

		// Commit or rollback
		if ($error)
		{
			foreach ($this->errors as $errmsg)
			{
				dol_syslog(get_class($this)."::update ".$errmsg, LOG_ERR);
				$this->error .= ($this->error ? ', '.$errmsg : $errmsg);
			}
			$this->db->rollback();
			return -1 * $error;
		} else {
			$this->db->commit();
			return 1;
		}
	}


	/**
	 *  Ajoute une ligne de contrat en base
	 *
	 *  @param	string		$desc            	Description of line
	 *  @param  float		$pu_ht              Unit price net
	 *  @param  int			$qty             	Quantity
	 *  @param  float		$txtva           	Vat rate
	 *  @param  float		$txlocaltax1        Local tax 1 rate
	 *  @param  float		$txlocaltax2        Local tax 2 rate
	 *  @param  int			$fk_product      	Id produit
	 *  @param  float		$remise_percent  	Percentage discount of the line
	 *  @param  int			$date_start      	Date de debut prevue
	 *  @param  int			$date_end        	Date de fin prevue
	 *	@param	string		$price_base_type	HT or TTC
	 * 	@param  float		$pu_ttc             Prix unitaire TTC
	 * 	@param  int			$info_bits			Bits of type of lines
	 * 	@param  int			$fk_fournprice		Fourn price id
	 *  @param  int			$pa_ht				Buying price HT
	 *  @param	array		$array_options		extrafields array
	 * 	@param 	string		$fk_unit 			Code of the unit to use. Null to use the default one
	 * 	@param 	string		$rang 				Position
	 *  @return int             				<0 if KO, >0 if OK
	 */
	public function addline($desc, $pu_ht, $qty, $txtva, $txlocaltax1, $txlocaltax2, $fk_product, $remise_percent, $date_start, $date_end, $price_base_type = 'HT', $pu_ttc = 0.0, $info_bits = 0, $fk_fournprice = null, $pa_ht = 0, $array_options = 0, $fk_unit = null, $rang = 0)
	{
		global $user, $langs, $conf, $mysoc;
		$error = 0;

		dol_syslog(get_class($this)."::addline $desc, $pu_ht, $qty, $txtva, $txlocaltax1, $txlocaltax2, $fk_product, $remise_percent, $date_start, $date_end, $price_base_type, $pu_ttc, $info_bits, $rang");

		// Check parameters
		if ($fk_product <= 0 && empty($desc))
		{
			$this->error = "ErrorDescRequiredForFreeProductLines";
			return -1;
		}

		if ($this->statut >= 0)
		{
			// Clean parameters
			$pu_ht = price2num($pu_ht);
			$pu_ttc = price2num($pu_ttc);
			$pa_ht = price2num($pa_ht);

			// Clean vat code
			$reg = array();
			$vat_src_code = '';
			if (preg_match('/\((.*)\)/', $txtva, $reg))
			{
				$vat_src_code = $reg[1];
				$txtva = preg_replace('/\s*\(.*\)/', '', $txtva); // Remove code into vatrate.
			}

			$txtva = price2num($txtva);

			$txlocaltax1 = price2num($txlocaltax1);
			$txlocaltax2 = price2num($txlocaltax2);
			$remise_percent = price2num($remise_percent);
			$qty = price2num($qty);
			if (empty($qty)) $qty = 1;
			if (empty($info_bits)) $info_bits = 0;
			if (empty($pu_ht) || !is_numeric($pu_ht))  $pu_ht = 0;
			if (empty($pu_ttc)) $pu_ttc = 0;
			if (empty($txtva) || !is_numeric($txtva)) $txtva = 0;
			if (empty($txlocaltax1) || !is_numeric($txlocaltax1)) $txlocaltax1 = 0;
			if (empty($txlocaltax2) || !is_numeric($txlocaltax2)) $txlocaltax2 = 0;

			if ($price_base_type == 'HT')
			{
				$pu = $pu_ht;
			} else {
				$pu = $pu_ttc;
			}

			// Check parameters
			if (empty($remise_percent)) $remise_percent = 0;

			if ($date_start && $date_end && $date_start > $date_end) {
				$langs->load("errors");
				$this->error = $langs->trans('ErrorStartDateGreaterEnd');
				return -1;
			}

			$this->db->begin();

			$localtaxes_type = getLocalTaxesFromRate($txtva.($vat_src_code ? ' ('.$vat_src_code.')' : ''), 0, $this->societe, $mysoc);

			// Calcul du total TTC et de la TVA pour la ligne a partir de
			// qty, pu, remise_percent et txtva
			// TRES IMPORTANT: C'est au moment de l'insertion ligne qu'on doit stocker
			// la part ht, tva et ttc, et ce au niveau de la ligne qui a son propre taux tva.

			$tabprice = calcul_price_total($qty, $pu, $remise_percent, $txtva, $txlocaltax1, $txlocaltax2, 0, $price_base_type, $info_bits, 1, $mysoc, $localtaxes_type);
			$total_ht  = $tabprice[0];
			$total_tva = $tabprice[1];
			$total_ttc = $tabprice[2];
			$total_localtax1 = $tabprice[9];
			$total_localtax2 = $tabprice[10];

			$localtax1_type = $localtaxes_type[0];
			$localtax2_type = $localtaxes_type[2];

			// TODO A virer
			// Anciens indicateurs: $price, $remise (a ne plus utiliser)
			$remise = 0;
			$price = price2num(round($pu_ht, 2));
			if (dol_strlen($remise_percent) > 0)
			{
				$remise = round(($pu_ht * $remise_percent / 100), 2);
				$price = $pu_ht - $remise;
			}

			if (empty($pa_ht)) $pa_ht = 0;


			// if buy price not defined, define buyprice as configured in margin admin
			if ($this->pa_ht == 0)
			{
				if (($result = $this->defineBuyPrice($pu_ht, $remise_percent, $fk_product)) < 0)
				{
					return $result;
				} else {
					$pa_ht = $result;
				}
			}

			// Insertion dans la base
			$sql = "INSERT INTO ".MAIN_DB_PREFIX."contratdet";
			$sql .= " (fk_contrat, label, description, fk_product, qty, tva_tx, vat_src_code,";
			$sql .= " localtax1_tx, localtax2_tx, localtax1_type, localtax2_type, remise_percent, subprice,";
			$sql .= " total_ht, total_tva, total_localtax1, total_localtax2, total_ttc,";
			$sql .= " info_bits,";
			$sql .= " price_ht, remise, fk_product_fournisseur_price, buy_price_ht";
			if ($date_start > 0) { $sql .= ",date_ouverture_prevue"; }
			if ($date_end > 0) { $sql .= ",date_fin_validite"; }
			$sql .= ", fk_unit";
			$sql .= ") VALUES (";
			$sql .= $this->id.", '', '".$this->db->escape($desc)."',";
			$sql .= ($fk_product > 0 ? $fk_product : "null").",";
			$sql .= " ".$qty.",";
			$sql .= " ".$txtva.",";
			$sql .= " ".($vat_src_code ? "'".$this->db->escape($vat_src_code)."'" : "null").",";
			$sql .= " ".$txlocaltax1.",";
			$sql .= " ".$txlocaltax2.",";
			$sql .= " '".$this->db->escape($localtax1_type)."',";
			$sql .= " '".$this->db->escape($localtax2_type)."',";
			$sql .= " ".price2num($remise_percent).",";
			$sql .= " ".price2num($pu_ht).",";
			$sql .= " ".price2num($total_ht).",".price2num($total_tva).",".price2num($total_localtax1).",".price2num($total_localtax2).",".price2num($total_ttc).",";
			$sql .= " '".$this->db->escape($info_bits)."',";
			$sql .= " ".price2num($price).",".price2num($remise).",";
			if (isset($fk_fournprice)) $sql .= ' '.$fk_fournprice.',';
			else $sql .= ' null,';
			if (isset($pa_ht)) $sql .= ' '.price2num($pa_ht);
			else $sql .= ' null';
			if ($date_start > 0) { $sql .= ",'".$this->db->idate($date_start)."'"; }
			if ($date_end > 0) { $sql .= ",'".$this->db->idate($date_end)."'"; }
			$sql .= ", ".($fk_unit ? "'".$this->db->escape($fk_unit)."'" : "null");
			$sql .= ")";

			$resql = $this->db->query($sql);
			if ($resql)
			{
				$contractlineid = $this->db->last_insert_id(MAIN_DB_PREFIX."contratdet");

				if (!$error)
				{
					$contractline = new ContratLigne($this->db);
					$contractline->array_options = $array_options;
					$contractline->id = $contractlineid;
					$result = $contractline->insertExtraFields();
					if ($result < 0)
					{
						$this->error[] = $contractline->error;
						$error++;
					}
				}

				if (empty($error)) {
					// Call trigger
					$result = $this->call_trigger('LINECONTRACT_INSERT', $user);
					if ($result < 0)
					{
						$error++;
					}
					// End call triggers
				}

				if ($error)
				{
					$this->db->rollback();
					return -1;
				} else {
					$this->db->commit();
					return $contractlineid;
				}
			} else {
				$this->db->rollback();
				$this->error = $this->db->error()." sql=".$sql;
				return -1;
			}
		} else {
			dol_syslog(get_class($this)."::addline ErrorTryToAddLineOnValidatedContract", LOG_ERR);
			return -2;
		}
	}

	/**
	 *  Mets a jour une ligne de contrat
	 *
	 *  @param	int			$rowid            	Id de la ligne de facture
	 *  @param  string		$desc             	Description de la ligne
	 *  @param  float		$pu               	Prix unitaire
	 *  @param  int			$qty              	Quantite
	 *  @param  float		$remise_percent   	Percentage discount of the line
	 *  @param  int			$date_start       	Date de debut prevue
	 *  @param  int			$date_end         	Date de fin prevue
	 *  @param  float		$tvatx            	Taux TVA
	 *  @param  float		$localtax1tx      	Local tax 1 rate
	 *  @param  float		$localtax2tx      	Local tax 2 rate
	 *  @param  int|string	$date_debut_reel  	Date de debut reelle
	 *  @param  int|string	$date_fin_reel    	Date de fin reelle
	 *	@param	string		$price_base_type	HT or TTC
	 * 	@param  int			$info_bits			Bits of type of lines
	 * 	@param  int			$fk_fournprice		Fourn price id
	 *  @param  int			$pa_ht				Buying price HT
	 *  @param	array		$array_options		extrafields array
	 * 	@param 	string		$fk_unit 			Code of the unit to use. Null to use the default one
	 *  @return int              				< 0 si erreur, > 0 si ok
	 */
	public function updateline($rowid, $desc, $pu, $qty, $remise_percent, $date_start, $date_end, $tvatx, $localtax1tx = 0.0, $localtax2tx = 0.0, $date_debut_reel = '', $date_fin_reel = '', $price_base_type = 'HT', $info_bits = 0, $fk_fournprice = null, $pa_ht = 0, $array_options = 0, $fk_unit = null)
	{
		global $user, $conf, $langs, $mysoc;

		$error = 0;

		// Clean parameters
		$qty = trim($qty);
		$desc = trim($desc);
		$desc = trim($desc);
		$price = price2num($pu);
		$tvatx = price2num($tvatx);
		$localtax1tx = price2num($localtax1tx);
		$localtax2tx = price2num($localtax2tx);
		$pa_ht = price2num($pa_ht);
		if (empty($fk_fournprice)) $fk_fournprice = 0;

		$subprice = $price;
		$remise = 0;
		if (dol_strlen($remise_percent) > 0)
		{
			$remise = round(($pu * $remise_percent / 100), 2);
			$price = $pu - $remise;
		} else {
			$remise_percent = 0;
		}

		if ($date_start && $date_end && $date_start > $date_end) {
			$langs->load("errors");
			$this->error = $langs->trans('ErrorStartDateGreaterEnd');
			return -1;
		}

		dol_syslog(get_class($this)."::updateline $rowid, $desc, $pu, $qty, $remise_percent, $date_start, $date_end, $date_debut_reel, $date_fin_reel, $tvatx, $localtax1tx, $localtax2tx, $price_base_type, $info_bits");

		$this->db->begin();

		// Calcul du total TTC et de la TVA pour la ligne a partir de
		// qty, pu, remise_percent et tvatx
		// TRES IMPORTANT: C'est au moment de l'insertion ligne qu'on doit stocker
		// la part ht, tva et ttc, et ce au niveau de la ligne qui a son propre taux tva.

		$localtaxes_type = getLocalTaxesFromRate($tvatx, 0, $this->societe, $mysoc);
		$tvatx = preg_replace('/\s*\(.*\)/', '', $tvatx); // Remove code into vatrate.

		$tabprice = calcul_price_total($qty, $pu, $remise_percent, $tvatx, $localtax1tx, $localtax2tx, 0, $price_base_type, $info_bits, 1, $mysoc, $localtaxes_type);
		$total_ht  = $tabprice[0];
		$total_tva = $tabprice[1];
		$total_ttc = $tabprice[2];
		$total_localtax1 = $tabprice[9];
		$total_localtax2 = $tabprice[10];

		$localtax1_type = $localtaxes_type[0];
		$localtax2_type = $localtaxes_type[2];

		// TODO A virer
		// Anciens indicateurs: $price, $remise (a ne plus utiliser)
		$remise = 0;
		$price = price2num(round($pu, 2));
		if (dol_strlen($remise_percent) > 0)
		{
			$remise = round(($pu * $remise_percent / 100), 2);
			$price = $pu - $remise;
		}

		if (empty($pa_ht)) $pa_ht = 0;

		// if buy price not defined, define buyprice as configured in margin admin
		if ($this->pa_ht == 0)
		{
			if (($result = $this->defineBuyPrice($pu, $remise_percent)) < 0)
			{
				return $result;
			} else {
				$pa_ht = $result;
			}
		}

		$sql = "UPDATE ".MAIN_DB_PREFIX."contratdet set description='".$this->db->escape($desc)."'";
		$sql .= ",price_ht='".price2num($price)."'";
		$sql .= ",subprice='".price2num($subprice)."'";
		$sql .= ",remise='".price2num($remise)."'";
		$sql .= ",remise_percent='".price2num($remise_percent)."'";
		$sql .= ",qty='".$qty."'";
		$sql .= ",tva_tx='".price2num($tvatx)."'";
		$sql .= ",localtax1_tx='".price2num($localtax1tx)."'";
		$sql .= ",localtax2_tx='".price2num($localtax2tx)."'";
		$sql .= ",localtax1_type='".$this->db->escape($localtax1_type)."'";
		$sql .= ",localtax2_type='".$this->db->escape($localtax2_type)."'";
		$sql .= ", total_ht='".price2num($total_ht)."'";
		$sql .= ", total_tva='".price2num($total_tva)."'";
		$sql .= ", total_localtax1='".price2num($total_localtax1)."'";
		$sql .= ", total_localtax2='".price2num($total_localtax2)."'";
		$sql .= ", total_ttc='".price2num($total_ttc)."'";
		$sql .= ", fk_product_fournisseur_price=".($fk_fournprice > 0 ? $fk_fournprice : "null");
		$sql .= ", buy_price_ht='".price2num($pa_ht)."'";
		if ($date_start > 0) { $sql .= ",date_ouverture_prevue='".$this->db->idate($date_start)."'"; } else { $sql .= ",date_ouverture_prevue=null"; }
		if ($date_end > 0) { $sql .= ",date_fin_validite='".$this->db->idate($date_end)."'"; } else { $sql .= ",date_fin_validite=null"; }
		if ($date_debut_reel > 0) { $sql .= ",date_ouverture='".$this->db->idate($date_debut_reel)."'"; } else { $sql .= ",date_ouverture=null"; }
		if ($date_fin_reel > 0) { $sql .= ",date_cloture='".$this->db->idate($date_fin_reel)."'"; } else { $sql .= ",date_cloture=null"; }
		$sql .= ", fk_unit=".($fk_unit ? "'".$this->db->escape($fk_unit)."'" : "null");
		$sql .= " WHERE rowid = ".$rowid;

		dol_syslog(get_class($this)."::updateline", LOG_DEBUG);
		$result = $this->db->query($sql);
		if ($result)
		{
			$result = $this->update_statut($user);
			if ($result >= 0)
			{
				if (is_array($array_options) && count($array_options) > 0) // For avoid conflicts if trigger used
				{
					$contractline = new ContratLigne($this->db);
					$contractline->fetch($rowid);
					$contractline->fetch_optionals();

					// We replace values in $contractline->array_options only for entries defined into $array_options
					foreach ($array_options as $key => $value) {
						$contractline->array_options[$key] = $array_options[$key];
					}

					$result = $contractline->insertExtraFields();
					if ($result < 0)
					{
						$this->error[] = $contractline->error;
						$error++;
					}
				}

				if (empty($error)) {
					// Call trigger
					$result = $this->call_trigger('LINECONTRACT_UPDATE', $user);
					if ($result < 0)
					{
						$this->db->rollback();
						return -3;
					}
					// End call triggers

					$this->db->commit();
					return 1;
				}
			} else {
				$this->db->rollback();
				dol_syslog(get_class($this)."::updateline Erreur -2");
				return -2;
			}
		} else {
			$this->db->rollback();
			$this->error = $this->db->error();
			dol_syslog(get_class($this)."::updateline Erreur -1");
			return -1;
		}
	}

	/**
	 *  Delete a contract line
	 *
	 *  @param	int		$idline		Id of line to delete
	 *	@param  User	$user       User that delete
	 *  @return int         		>0 if OK, <0 if KO
	 */
	public function deleteline($idline, User $user)
	{
		global $conf, $langs;

		$error = 0;

		if ($this->statut >= 0)
		{
			// Call trigger
			$result = $this->call_trigger('LINECONTRACT_DELETE', $user);
			if ($result < 0) return -1;
			// End call triggers

			$this->db->begin();

			$sql = "DELETE FROM ".MAIN_DB_PREFIX.$this->table_element_line;
			$sql .= " WHERE rowid=".$idline;

			dol_syslog(get_class($this)."::deleteline", LOG_DEBUG);
			$resql = $this->db->query($sql);
			if (!$resql)
			{
				$this->error = "Error ".$this->db->lasterror();
				$error++;
			}

			if (!$error) {
				// Remove extrafields
				$contractline = new ContratLigne($this->db);
				$contractline->id = $idline;
				$result = $contractline->deleteExtraFields();
				if ($result < 0)
				{
					$error++;
					$this->error = "Error ".get_class($this)."::deleteline deleteExtraFields error -4 ".$contractline->error;
				}
			}

			if (empty($error)) {
				$this->db->commit();
				return 1;
			} else {
				dol_syslog(get_class($this)."::deleteline ERROR:".$this->error, LOG_ERR);
				$this->db->rollback();
				return -1;
			}
		} else {
			$this->error = 'ErrorDeleteLineNotAllowedByObjectStatus';
			return -2;
		}
	}


	// phpcs:disable PEAR.NamingConventions.ValidFunctionName.ScopeNotCamelCaps
	/**
	 *  Update statut of contract according to services
	 *
	 *	@param	User	$user		Object user
	 *	@return int     			<0 if KO, >0 if OK
	 *  @deprecated					This function will never be used. Status of a contract is status of its lines.
	 */
	public function update_statut($user)
	{
		// phpcs:enable
		dol_syslog(__METHOD__." is deprecated", LOG_WARNING);

		// If draft, we keep it (should not happen)
		if ($this->statut == 0) return 1;

		// Load $this->lines array
		//		$this->fetch_lines();

		//		$newstatut=1;
		//		foreach($this->lines as $key => $contractline)
		//		{
		//			//			if ($contractline)         // Loop on each service
		//		}

		return 1;
	}


	/**
	 *  Return label of a contract status
	 *
	 *  @param  int		$mode       	0=long label, 1=short label, 2=Picto + short label, 3=Picto, 4=Picto + long label, 5=Short label + Picto, 6=Long label + Picto, 7=Same than 6 with fixed length
	 *  @return string      			Label
	 */
	public function getLibStatut($mode)
	{
		return $this->LibStatut($this->statut, $mode);
	}

	// phpcs:disable PEAR.NamingConventions.ValidFunctionName.ScopeNotCamelCaps
	/**
	 *  Renvoi label of a given contrat status
	 *
	 *  @param	int		$status      	Id status
	 *  @param  int		$mode       	0=long label, 1=short label, 2=Picto + short label, 3=Picto, 4=Picto + long label, 5=Short label + Picto, 6=Long label + Picto, 7=Same than 6 with fixed length
	 *	@return string      			Label
	 */
	public function LibStatut($status, $mode)
	{
		// phpcs:enable
		global $langs;

		if (empty($this->labelStatus) || empty($this->labelStatusShort))
		{
			global $langs;
			$langs->load("contracts");
			$this->labelStatus[self::STATUS_DRAFT] = $langs->transnoentitiesnoconv('ContractStatusDraft');
			$this->labelStatus[self::STATUS_VALIDATED] = $langs->transnoentitiesnoconv('ContractStatusValidated');
			$this->labelStatus[self::STATUS_CLOSED] = $langs->transnoentitiesnoconv('ContractStatusClosed');
			$this->labelStatusShort[self::STATUS_DRAFT] = $langs->transnoentitiesnoconv('ContractStatusDraft');
			$this->labelStatusShort[self::STATUS_VALIDATED] = $langs->transnoentitiesnoconv('ContractStatusValidated');
			$this->labelStatusShort[self::STATUS_CLOSED] = $langs->transnoentitiesnoconv('ContractStatusClosed');
		}

		$statusType = 'status'.$status;
		if ($status == self::STATUS_VALIDATED) $statusType = 'status6';

		if ($mode == 4 || $mode == 6 || $mode == 7)
		{
			$text = '';
			if ($mode == 4) {
				$text = '<span class="hideonsmartphone">';
				$text .= ($this->nbofserviceswait + $this->nbofservicesopened + $this->nbofservicesexpired + $this->nbofservicesclosed);
				$text .= ' '.$langs->trans("Services");
				$text .= ': &nbsp; &nbsp; ';
				$text .= '</span>';
			}
			$text .= ($mode == 7 ? '<span class="nowraponall">' : '');
			$text .= ($mode != 7 || $this->nbofserviceswait > 0) ? ($this->nbofserviceswait.ContratLigne::LibStatut(0, 3, -1, 'class="marginleft2"')).(($mode != 7 || $this->nbofservicesopened || $this->nbofservicesexpired || $this->nbofservicesclosed) ? ' &nbsp; ' : '') : '';
			$text .= ($mode == 7 ? '</span><span class="nowraponall">' : '');
			$text .= ($mode != 7 || $this->nbofservicesopened > 0) ? ($this->nbofservicesopened.ContratLigne::LibStatut(4, 3, 0, 'class="marginleft2"')).(($mode != 7 || $this->nbofservicesexpired || $this->nbofservicesclosed) ? ' &nbsp; ' : '') : '';
			$text .= ($mode == 7 ? '</span><span class="nowraponall">' : '');
			$text .= ($mode != 7 || $this->nbofservicesexpired > 0) ? ($this->nbofservicesexpired.ContratLigne::LibStatut(4, 3, 1, 'class="marginleft2"')).(($mode != 7 || $this->nbofservicesclosed) ? ' &nbsp; ' : '') : '';
			$text .= ($mode == 7 ? '</span><span class="nowraponall">' : '');
			$text .= ($mode != 7 || $this->nbofservicesclosed > 0) ? ($this->nbofservicesclosed.ContratLigne::LibStatut(5, 3, -1, 'class="marginleft2"')) : '';
			$text .= ($mode == 7 ? '</span>' : '');
			return $text;
		} else {
			return dolGetStatus($this->labelStatus[$status], $this->labelStatusShort[$status], '', $statusType, $mode);
		}
	}


	/**
	 *	Return clicable name (with picto eventually)
	 *
	 *	@param	int		$withpicto					0=No picto, 1=Include picto into link, 2=Only picto
	 *	@param	int		$maxlength					Max length of ref
	 *  @param	int     $notooltip					1=Disable tooltip
	 *  @param  int     $save_lastsearch_value		-1=Auto, 0=No save of lastsearch_values when clicking, 1=Save lastsearch_values whenclicking
	 *	@return	string								Chaine avec URL
	 */
	public function getNomUrl($withpicto = 0, $maxlength = 0, $notooltip = 0, $save_lastsearch_value = -1)
	{
		global $conf, $langs, $user, $hookmanager;

		$result = '';

		$url = DOL_URL_ROOT.'/contrat/card.php?id='.$this->id;

		//if ($option !== 'nolink')
		//{
			// Add param to save lastsearch_values or not
			$add_save_lastsearch_values = ($save_lastsearch_value == 1 ? 1 : 0);
			if ($save_lastsearch_value == -1 && preg_match('/list\.php/', $_SERVER["PHP_SELF"])) $add_save_lastsearch_values = 1;
			if ($add_save_lastsearch_values) $url .= '&save_lastsearch_values=1';
		//}

		$label = '';

		if ($user->rights->contrat->lire) {
			$label = img_picto('', $this->picto).' <u>'.$langs->trans("Contract").'</u>';
			$label .= '<br><b>'.$langs->trans('Ref').':</b> '.($this->ref ? $this->ref : $this->id);
			$label .= '<br><b>'.$langs->trans('RefCustomer').':</b> '.($this->ref_customer ? $this->ref_customer : $this->ref_client);
			$label .= '<br><b>'.$langs->trans('RefSupplier').':</b> '.$this->ref_supplier;
			if (!empty($this->total_ht)) {
				$label .= '<br><b>'.$langs->trans('AmountHT').':</b> '.price($this->total_ht, 0, $langs, 0, -1, -1, $conf->currency);
			}
			if (!empty($this->total_tva)) {
				$label .= '<br><b>'.$langs->trans('VAT').':</b> '.price($this->total_tva, 0, $langs, 0, -1, -1, $conf->currency);
			}
			if (!empty($this->total_ttc)) {
				$label .= '<br><b>'.$langs->trans('AmountTTC').':</b> '.price($this->total_ttc, 0, $langs, 0, -1, -1, $conf->currency);
			}
		}

		$linkclose = '';
		if (empty($notooltip) && $user->rights->contrat->lire)
		{
			if (!empty($conf->global->MAIN_OPTIMIZEFORTEXTBROWSER))
			{
				$label = $langs->trans("ShowOrder");
				$linkclose .= ' alt="'.dol_escape_htmltag($label, 1).'"';
			}
			$linkclose .= ' title="'.dol_escape_htmltag($label, 1).'"';
			$linkclose .= ' class="classfortooltip"';
		}

		$linkstart = '<a href="'.$url.'"';
		$linkstart .= $linkclose.'>';
		$linkend = '</a>';

		$result .= $linkstart;
		if ($withpicto) $result .= img_object(($notooltip ? '' : $label), $this->picto, ($notooltip ? (($withpicto != 2) ? 'class="paddingright"' : '') : 'class="'.(($withpicto != 2) ? 'paddingright ' : '').'classfortooltip"'), 0, 0, $notooltip ? 0 : 1);
		if ($withpicto != 2) $result .= ($this->ref ? $this->ref : $this->id);
		$result .= $linkend;

		global $action;
		$hookmanager->initHooks(array('contractdao'));
		$parameters = array('id'=>$this->id, 'getnomurl'=>$result);
		$reshook = $hookmanager->executeHooks('getNomUrl', $parameters, $this, $action); // Note that $action and $object may have been modified by some hooks
		if ($reshook > 0) {
			$result = $hookmanager->resPrint;
		} else {
			$result .= $hookmanager->resPrint;
		}

		return $result;
	}

	/**
	 *  Charge les informations d'ordre info dans l'objet contrat
	 *
	 *  @param  int		$id     id du contrat a charger
	 *  @return	void
	 */
	public function info($id)
	{
		$sql = "SELECT c.rowid, c.ref, c.datec,";
		$sql .= " c.tms as date_modification,";
		$sql .= " fk_user_author";
		$sql .= " FROM ".MAIN_DB_PREFIX."contrat as c";
		$sql .= " WHERE c.rowid = ".((int) $id);

		$result = $this->db->query($sql);
		if ($result)
		{
			if ($this->db->num_rows($result))
			{
				$obj = $this->db->fetch_object($result);

				$this->id = $obj->rowid;

				if ($obj->fk_user_author) {
					$cuser = new User($this->db);
					$cuser->fetch($obj->fk_user_author);
					$this->user_creation = $cuser;
				}

				$this->ref = (!$obj->ref) ? $obj->rowid : $obj->ref;
				$this->date_creation     = $this->db->jdate($obj->datec);
				$this->date_modification = $this->db->jdate($obj->date_modification);
			}

			$this->db->free($result);
		} else {
			dol_print_error($this->db);
		}
	}

	// phpcs:disable PEAR.NamingConventions.ValidFunctionName.ScopeNotCamelCaps
	/**
	 *  Return list of line rowid
	 *
	 *  @param	int		$status     Status of lines to get
	 *  @return array|int       	Array of line's rowid or <0 if error
	 */
	public function array_detail($status = -1)
	{
		// phpcs:enable
		$tab = array();

		$sql = "SELECT cd.rowid";
		$sql .= " FROM ".MAIN_DB_PREFIX."contratdet as cd";
		$sql .= " WHERE fk_contrat =".$this->id;
		if ($status >= 0) $sql .= " AND statut = ".$status;

		dol_syslog(get_class($this)."::array_detail()", LOG_DEBUG);
		$resql = $this->db->query($sql);
		if ($resql)
		{
			$num = $this->db->num_rows($resql);
			$i = 0;
			while ($i < $num)
			{
				$obj = $this->db->fetch_object($resql);
				$tab[$i] = $obj->rowid;
				$i++;
			}
			return $tab;
		} else {
			$this->error = $this->db->error();
			return -1;
		}
	}

	/**
	 *  Return list of other contracts for same company than current contract
	 *
	 *	@param	string		$option		'all' or 'others'
	 *  @return array|int   			Array of contracts id or <0 if error
	 */
	public function getListOfContracts($option = 'all')
	{
		$tab = array();

		$sql = "SELECT c.rowid, c.ref";
		$sql .= " FROM ".MAIN_DB_PREFIX."contrat as c";
		$sql .= " WHERE fk_soc =".$this->socid;
		if ($option == 'others') $sql .= " AND c.rowid != ".$this->id;

		dol_syslog(get_class($this)."::getOtherContracts()", LOG_DEBUG);
		$resql = $this->db->query($sql);
		if ($resql)
		{
			$num = $this->db->num_rows($resql);
			$i = 0;
			while ($i < $num)
			{
				$obj = $this->db->fetch_object($resql);
				$contrat = new Contrat($this->db);
				$contrat->fetch($obj->rowid);
				$tab[] = $contrat;
				$i++;
			}
			return $tab;
		} else {
			$this->error = $this->db->error();
			return -1;
		}
	}


	// phpcs:disable PEAR.NamingConventions.ValidFunctionName.ScopeNotCamelCaps
	/**
	 *      Load indicators for dashboard (this->nbtodo and this->nbtodolate)
	 *
	 *      @param	User	$user           Objet user
	 *      @param  string	$mode           "inactive" pour services a activer, "expired" pour services expires
	 *      @return WorkboardResponse|int <0 if KO, WorkboardResponse if OK
	 */
	public function load_board($user, $mode)
	{
		// phpcs:enable
		global $conf, $langs;

		$this->from = " FROM ".MAIN_DB_PREFIX."contrat as c";
		$this->from .= ", ".MAIN_DB_PREFIX."contratdet as cd";
		$this->from .= ", ".MAIN_DB_PREFIX."societe as s";
		if (!$user->rights->societe->client->voir && !$user->socid) $this->from .= ", ".MAIN_DB_PREFIX."societe_commerciaux as sc";

		if ($mode == 'inactive')
		{
			$sql = "SELECT cd.rowid, cd.date_ouverture_prevue as datefin";
			$sql .= $this->from;
			$sql .= " WHERE c.statut = 1";
			$sql .= " AND c.rowid = cd.fk_contrat";
			$sql .= " AND cd.statut = 0";
		} elseif ($mode == 'expired')
		{
			$sql = "SELECT cd.rowid, cd.date_fin_validite as datefin";
			$sql .= $this->from;
			$sql .= " WHERE c.statut = 1";
			$sql .= " AND c.rowid = cd.fk_contrat";
			$sql .= " AND cd.statut = 4";
			$sql .= " AND cd.date_fin_validite < '".$this->db->idate(dol_now())."'";
		} elseif ($mode == 'active')
		{
			$sql = "SELECT cd.rowid, cd.date_fin_validite as datefin";
			$sql .= $this->from;
			$sql .= " WHERE c.statut = 1";
			$sql .= " AND c.rowid = cd.fk_contrat";
			$sql .= " AND cd.statut = 4";
			//$datetouse = dol_now();
			//$sql.= " AND cd.date_fin_validite < '".$this->db->idate($datetouse)."'";
		}
		$sql .= " AND c.fk_soc = s.rowid";
		$sql .= " AND c.entity = ".$conf->entity;
		if ($user->socid) $sql .= " AND c.fk_soc = ".$user->socid;
		if (!$user->rights->societe->client->voir && !$user->socid) $sql .= " AND c.fk_soc = sc.fk_soc AND sc.fk_user = ".$user->id;

		$resql = $this->db->query($sql);
		if ($resql)
		{
			$langs->load("contracts");
			$now = dol_now();

			if ($mode == 'inactive') {
				$warning_delay = $conf->contrat->services->inactifs->warning_delay;
				$label = $langs->trans("BoardNotActivatedServices");
				$labelShort = $langs->trans("BoardNotActivatedServicesShort");
				$url = DOL_URL_ROOT.'/contrat/services_list.php?mainmenu=commercial&leftmenu=contracts&mode=0&sortfield=cd.date_fin_validite&sortorder=asc';
			} elseif ($mode == 'expired') {
				$warning_delay = $conf->contrat->services->expires->warning_delay;
				$url = DOL_URL_ROOT.'/contrat/services_list.php?mainmenu=commercial&leftmenu=contracts&mode=4&filter=expired&sortfield=cd.date_fin_validite&sortorder=asc';
				$label = $langs->trans("BoardExpiredServices");
				$labelShort = $langs->trans("BoardExpiredServicesShort");
			} else {
				$warning_delay = $conf->contrat->services->expires->warning_delay;
				$url = DOL_URL_ROOT.'/contrat/services_list.php?mainmenu=commercial&leftmenu=contracts&mode=4&sortfield=cd.date_fin_validite&sortorder=asc';
				//$url.= '&op2day='.$arraydatetouse['mday'].'&op2month='.$arraydatetouse['mon'].'&op2year='.$arraydatetouse['year'];
				//if ($warning_delay >= 0) $url.='&amp;filter=expired';
				$label = $langs->trans("BoardRunningServices");
				$labelShort = $langs->trans("BoardRunningServicesShort");
			}

			$response = new WorkboardResponse();
			$response->warning_delay = $warning_delay / 60 / 60 / 24;
			$response->label = $label;
			$response->labelShort = $labelShort;
			$response->url = $url;
			$response->img = img_object('', "contract");

			while ($obj = $this->db->fetch_object($resql))
			{
				$response->nbtodo++;

				if ($obj->datefin && $this->db->jdate($obj->datefin) < ($now - $warning_delay)) {
					$response->nbtodolate++;
				}
			}

			return $response;
		} else {
			dol_print_error($this->db);
			$this->error = $this->db->error();
			return -1;
		}
	}

	// phpcs:disable PEAR.NamingConventions.ValidFunctionName.ScopeNotCamelCaps
	/**
	 *   Charge indicateurs this->nb de tableau de bord
	 *
	 *   @return     int         <0 si ko, >0 si ok
	 */
	public function load_state_board()
	{
		// phpcs:enable
		global $conf, $user;

		$this->nb = array();
		$clause = "WHERE";

		$sql = "SELECT count(c.rowid) as nb";
		$sql .= " FROM ".MAIN_DB_PREFIX."contrat as c";
		$sql .= " LEFT JOIN ".MAIN_DB_PREFIX."societe as s ON c.fk_soc = s.rowid";
		if (!$user->rights->societe->client->voir && !$user->socid)
		{
			$sql .= " LEFT JOIN ".MAIN_DB_PREFIX."societe_commerciaux as sc ON s.rowid = sc.fk_soc";
			$sql .= " WHERE sc.fk_user = ".$user->id;
			$clause = "AND";
		}
		$sql .= " ".$clause." c.entity = ".$conf->entity;

		$resql = $this->db->query($sql);
		if ($resql)
		{
			while ($obj = $this->db->fetch_object($resql))
			{
				$this->nb["contracts"] = $obj->nb;
			}
			$this->db->free($resql);
			return 1;
		} else {
			dol_print_error($this->db);
			$this->error = $this->db->error();
			return -1;
		}
	}


	/* gestion des contacts d'un contrat */

	/**
	 *  Return id des contacts clients de facturation
	 *
	 *  @return     array       Liste des id contacts facturation
	 */
	public function getIdBillingContact()
	{
		return $this->getIdContact('external', 'BILLING');
	}

	/**
	 *  Return id des contacts clients de prestation
	 *
	 *  @return     array       Liste des id contacts prestation
	 */
	public function getIdServiceContact()
	{
		return $this->getIdContact('external', 'SERVICE');
	}


	/**
	 *  Initialise an instance with random values.
	 *  Used to build previews or test instances.
	 *	id must be 0 if object instance is a specimen.
	 *
	 *  @return	void
	 */
	public function initAsSpecimen()
	{
		global $user, $langs, $conf;

		// Load array of products prodids
		$num_prods = 0;
		$prodids = array();
		$sql = "SELECT rowid";
		$sql .= " FROM ".MAIN_DB_PREFIX."product";
		$sql .= " WHERE entity IN (".getEntity('product').")";
		$sql .= " AND tosell = 1";
		$sql .= $this->db->plimit(100);

		$resql = $this->db->query($sql);
		if ($resql)
		{
			$num_prods = $this->db->num_rows($resql);
			$i = 0;
			while ($i < $num_prods)
			{
				$i++;
				$row = $this->db->fetch_row($resql);
				$prodids[$i] = $row[0];
			}
		}

		// Initialise parametres
		$this->id = 0;
		$this->specimen = 1;

		$this->ref = 'SPECIMEN';
		$this->ref_customer = 'SPECIMENCUST';
		$this->ref_supplier = 'SPECIMENSUPP';
		$this->socid = 1;
		$this->statut = 0;
		$this->date_creation = (dol_now() - 3600 * 24 * 7);
		$this->date_contrat = dol_now();
		$this->commercial_signature_id = 1;
		$this->commercial_suivi_id = 1;
		$this->note_private = 'This is a comment (private)';
		$this->note_public = 'This is a comment (public)';
		$this->fk_projet = 0;
		// Lines
		$nbp = 5;
		$xnbp = 0;
		while ($xnbp < $nbp)
		{
			$line = new ContratLigne($this->db);
			$line->qty = 1;
			$line->subprice = 100;
			$line->price = 100;
			$line->tva_tx = 19.6;
			$line->remise_percent = 10;
			$line->total_ht = 90;
			$line->total_ttc = 107.64; // 90 * 1.196
			$line->total_tva = 17.64;
			$line->date_start = dol_now() - 500000;
			$line->date_start_real = dol_now() - 200000;
			$line->date_end = dol_now() + 500000;
			$line->date_end_real = dol_now() - 100000;
			if ($num_prods > 0)
			{
				$prodid = mt_rand(1, $num_prods);
				$line->fk_product = $prodids[$prodid];
			}
			$this->lines[$xnbp] = $line;
			$xnbp++;
		}
	}

	/**
	 * 	Create an array of order lines
	 *
	 * 	@return int		>0 if OK, <0 if KO
	 */
	public function getLinesArray()
	{
		return $this->fetch_lines();
	}


	/**
	 *  Create a document onto disk according to template module.
	 *
	 * 	@param	    string		$modele			Force model to use ('' to not force)
	 * 	@param		Translate	$outputlangs	Object langs to use for output
	 *  @param      int			$hidedetails    Hide details of lines
	 *  @param      int			$hidedesc       Hide description
	 *  @param      int			$hideref        Hide ref
	 *  @param   null|array  $moreparams     Array to provide more information
	 * 	@return     int         				0 if KO, 1 if OK
	 */
	public function generateDocument($modele, $outputlangs, $hidedetails = 0, $hidedesc = 0, $hideref = 0, $moreparams = null)
	{
		global $conf, $langs;

		$langs->load("contracts");
		$outputlangs->load("products");

		if (!dol_strlen($modele)) {
			$modele = 'strato';

			if ($this->modelpdf) {
				$modele = $this->modelpdf;
			} elseif (!empty($conf->global->CONTRACT_ADDON_PDF)) {
				$modele = $conf->global->CONTRACT_ADDON_PDF;
			}
		}

		$modelpath = "core/modules/contract/doc/";

		return $this->commonGenerateDocument($modelpath, $modele, $outputlangs, $hidedetails, $hidedesc, $hideref, $moreparams);
	}

	/**
	 * Function used to replace a thirdparty id with another one.
	 *
	 * @param DoliDB $db Database handler
	 * @param int $origin_id Old thirdparty id
	 * @param int $dest_id New thirdparty id
	 * @return bool
	 */
	public static function replaceThirdparty(DoliDB $db, $origin_id, $dest_id)
	{
		$tables = array(
			'contrat'
		);

		return CommonObject::commonReplaceThirdparty($db, $origin_id, $dest_id, $tables);
	}

	/**
	 * Load an object from its id and create a new one in database
	 *
	 * @param	User	$user		  User making the clone
	 * @param   int     $socid        Id of thirdparty
	 * @param   int     $notrigger	  1=Does not execute triggers, 0= execute triggers
	 * @return  int                   New id of clone
	 */
	public function createFromClone(User $user, $socid = 0, $notrigger = 0)
	{
		global $db, $langs, $conf, $hookmanager, $extrafields;

		dol_include_once('/projet/class/project.class.php');

		$error = 0;

		$this->fetch($this->id);

		// Load dest object
		$clonedObj = clone $this;
		$clonedObj->socid = $socid;

		$this->db->begin();

		$objsoc = new Societe($this->db);

		$objsoc->fetch($clonedObj->socid);

		// Clean data
		$clonedObj->statut = 0;
		// Clean extrafields
		if (is_array($clonedObj->array_options) && count($clonedObj->array_options) > 0)
		{
			$extrafields->fetch_name_optionals_label($this->table_element);
			foreach ($clonedObj->array_options as $key => $option)
			{
				$shortkey = preg_replace('/options_/', '', $key);
				//var_dump($shortkey); var_dump($extrafields->attributes[$this->element]['unique'][$shortkey]);
				if (!empty($extrafields->attributes[$this->element]['unique'][$shortkey]))
				{
					//var_dump($key); var_dump($clonedObj->array_options[$key]); exit;
					unset($clonedObj->array_options[$key]);
				}
			}
		}

		if (empty($conf->global->CONTRACT_ADDON) || !is_readable(DOL_DOCUMENT_ROOT."/core/modules/contract/".$conf->global->CONTRACT_ADDON.".php")) {
			$this->error = 'ErrorSetupNotComplete';
			dol_syslog($this->error);
			return -1;
		}

		// Set ref
		require_once DOL_DOCUMENT_ROOT."/core/modules/contract/".$conf->global->CONTRACT_ADDON.'.php';
		$obj = $conf->global->CONTRACT_ADDON;
		$modContract = new $obj();
		$clonedObj->ref = $modContract->getNextValue($objsoc, $clonedObj);

		// get extrafields so they will be clone
		foreach ($this->lines as $line) {
			$line->fetch_optionals($line->id);
		}

		// Create clone
		$clonedObj->context['createfromclone'] = 'createfromclone';
		$result = $clonedObj->create($user);
		if ($result < 0) {
			$error++;
			$this->error = $clonedObj->error;
			$this->errors[] = $clonedObj->error;
		} else {
			// copy external contacts if same company
			if ($this->socid == $clonedObj->socid) {
				if ($clonedObj->copy_linked_contact($this, 'external') < 0) {
					$error++;
				}
			}
		}

		if (!$error) {
			foreach ($this->lines as $line) {
				$result = $clonedObj->addline($line->desc, $line->subprice, $line->qty, $line->tva_tx, $line->localtax1_tx, $line->localtax2_tx, $line->fk_product, $line->remise_percent, $line->date_ouverture, $line->date_cloture, 'HT', 0, $line->info_bits, $line->fk_fournprice, $line->pa_ht, $line->array_options, $line->fk_unit);
				if ($result < 0) {
					$error++;
					$this->error = $clonedObj->error;
					$this->errors[] = $clonedObj->error;
				}
			}
		}

		if (!$error) {
			// Hook of thirdparty module
			if (is_object($hookmanager)) {
				$parameters = array(
						'objFrom' => $this,
						'clonedObj' => $clonedObj
				);
				$action = '';
				$reshook = $hookmanager->executeHooks('createFrom', $parameters, $clonedObj, $action); // Note that $action and $object may have been modified by some hooks
				if ($reshook < 0)
					$error++;
			}
		}

		unset($clonedObj->context['createfromclone']);

		// End
		if (!$error) {
			$this->db->commit();
			return $clonedObj->id;
		} else {
			$this->db->rollback();
			return -1;
		}
	}
}


/**
 *	Class to manage lines of contracts
 */
class ContratLigne extends CommonObjectLine
{
	/**
	 * @var string ID to identify managed object
	 */
	public $element = 'contratdet';

	/**
	 * @var string Name of table without prefix where object is stored
	 */
	public $table_element = 'contratdet';

	/**
	 * @var int ID
	 */
	public $id;

	/**
	 * @var string Ref
	 */
	public $ref;

	public $tms;

	/**
	 * @var int ID
	 */
	public $fk_contrat;

	/**
	 * @var int ID
	 */
	public $fk_product;

	public $statut; // 0 inactive, 4 active, 5 closed
	public $type; // 0 for product, 1 for service

	/**
	 * @var string
	 * @deprecated
	 */
	public $label;

	/**
	 * @var string
	 * @deprecated
	 */
	public $libelle;

	/**
	 * @var string description
	 */
	public $description;

	public $product_type; // 0 for product, 1 for service
	public $product_ref;
	public $product_label;

	public $date_commande;

	public $date_start; // date start planned
	public $date_start_real; // date start real
	public $date_end; // date end planned
	public $date_end_real; // date end real
	// For backward compatibility
	public $date_ouverture_prevue; // date start planned
	public $date_ouverture; // date start real
	public $date_fin_validite; // date end planned
	public $date_cloture; // date end real
	public $tva_tx;
	public $localtax1_tx;
	public $localtax2_tx;
	public $localtax1_type; // Local tax 1 type
	public $localtax2_type; // Local tax 2 type
	public $qty;
	public $remise_percent;
	public $remise;

	/**
	 * @var int ID
	 */
	public $fk_remise_except;

	public $subprice; // Unit price HT

	/**
	 * @var float
	 * @deprecated Use $price_ht instead
	 * @see $price_ht
	 */
	public $price;

	public $price_ht;

	public $total_ht;
	public $total_tva;
	public $total_localtax1;
	public $total_localtax2;
	public $total_ttc;

	/**
	 * @var int ID
	 */
	public $fk_fournprice;

	public $pa_ht;

	public $info_bits;

	/**
	 * @var int ID
	 */
	public $fk_user_author;

	/**
	 * @var int ID
	 */
	public $fk_user_ouverture;

	/**
	 * @var int ID
	 */
	public $fk_user_cloture;

	public $commentaire;

	const STATUS_INITIAL = 0;
	const STATUS_OPEN = 4;
	const STATUS_CLOSED = 5;



	/**
	 *  Constructor
	 *
	 *  @param      DoliDb		$db      Database handler
	 */
	public function __construct($db)
	{
		$this->db = $db;
	}


	/**
	 *  Return label of this contract line status
	 *
	 *  @param  int		$mode       0=long label, 1=short label, 2=Picto + short label, 3=Picto, 4=Picto + long label, 5=Short label + Picto, 6=Long label + Picto
	 *  @return string      		Label of status
	 */
	public function getLibStatut($mode)
	{
		return $this->LibStatut($this->statut, $mode, ((!empty($this->date_fin_validite)) ? ($this->date_fin_validite < dol_now() ? 1 : 0) : -1));
	}

	// phpcs:disable PEAR.NamingConventions.ValidFunctionName.ScopeNotCamelCaps
	/**
	 *  Return label of a contract line status
	 *
	 *  @param	int		$status     Id status
	 *  @param  int		$mode       0=long label, 1=short label, 2=Picto + short label, 3=Picto, 4=Picto + long label, 5=Short label + Picto, 6=Long label + Picto
	 *	@param	int		$expired	0=Not expired, 1=Expired, -1=Both or unknown
	 *  @param	string	$moreatt	More attribute
	 *  @return string      		Label of status
	 */
	public static function LibStatut($status, $mode, $expired = -1, $moreatt = '')
	{
		// phpcs:enable
		global $langs;
		$langs->load("contracts");

		if ($status == self::STATUS_INITIAL) {
			$labelStatus = $langs->trans("ServiceStatusInitial");
			$labelStatusShort = $langs->trans("ServiceStatusInitial");
		} elseif ($status == self::STATUS_OPEN && $expired == -1) {
			$labelStatus = $langs->trans("ServiceStatusRunning");
			$labelStatusShort = $langs->trans("ServiceStatusRunning");
		} elseif ($status == self::STATUS_OPEN && $expired == 0) {
			$labelStatus = $langs->trans("ServiceStatusNotLate");
			$labelStatusShort = $langs->trans("ServiceStatusNotLateShort");
		} elseif ($status == self::STATUS_OPEN && $expired == 1) {
			$labelStatus = $langs->trans("ServiceStatusLate");
			$labelStatusShort = $langs->trans("ServiceStatusLateShort");
		} elseif ($status == self::STATUS_CLOSED) {
			$labelStatus = $langs->trans("ServiceStatusClosed");
			$labelStatusShort = $langs->trans("ServiceStatusClosed");
		}

		$statusType = 'status'.$status;
		if ($status == self::STATUS_OPEN && $expired == 1) $statusType = 'status1';
		if ($status == self::STATUS_CLOSED) $statusType = 'status6';

		$params = array(); $reg = array();
		if (preg_match('/class="(.*)"/', $moreatt, $reg))
		{
			$params = array('badgeParams'=>array('css' => $reg[1]));
		}
		return dolGetStatus($labelStatus, $labelStatusShort, '', $statusType, $mode, '', $params);
	}

	/**
	 *	Return clicable name (with picto eventually)
	 *
	 *  @param	int		$withpicto		0=No picto, 1=Include picto into link, 2=Only picto
	 *  @param	int		$maxlength		Max length
	 *  @return	string					Chaine avec URL
	 */
	public function getNomUrl($withpicto = 0, $maxlength = 0)
	{
		global $langs;

		$result = '';
		$label = $langs->trans("ShowContractOfService").': '.$this->label;
		if (empty($label)) $label = $this->description;

		$link = '<a href="'.DOL_URL_ROOT.'/contrat/card.php?id='.$this->fk_contrat.'" title="'.dol_escape_htmltag($label, 1).'" class="classfortooltip">';
		$linkend = '</a>';

		$picto = 'service';
		if ($this->type == 0) $picto = 'product';

		if ($withpicto) $result .= ($link.img_object($label, $picto, 'class="classfortooltip"').$linkend);
		if ($withpicto && $withpicto != 2) $result .= ' ';
		if ($withpicto != 2) $result .= $link.($this->product_ref ? $this->product_ref.' ' : '').($this->label ? $this->label : $this->description).$linkend;
		return $result;
	}

	/**
	 *  Load object in memory from database
	 *
	 *  @param	int		$id         Id object
	 *  @param	string	$ref		Ref of contract line
	 *  @return int         		<0 if KO, >0 if OK
	 */
	public function fetch($id, $ref = '')
	{
		// Check parameters
		if (empty($id) && empty($ref)) return -1;

		$sql = "SELECT";
		$sql .= " t.rowid,";
		$sql .= " t.tms,";
		$sql .= " t.fk_contrat,";
		$sql .= " t.fk_product,";
		$sql .= " t.statut,";
		$sql .= " t.label,"; // This field is not used. Only label of product
		$sql .= " p.ref as product_ref,";
		$sql .= " p.label as product_label,";
		$sql .= " p.description as product_desc,";
		$sql .= " p.fk_product_type as product_type,";
		$sql .= " t.description,";
		$sql .= " t.date_commande,";
		$sql .= " t.date_ouverture_prevue as date_ouverture_prevue,";
		$sql .= " t.date_ouverture as date_ouverture,";
		$sql .= " t.date_fin_validite as date_fin_validite,";
		$sql .= " t.date_cloture as date_cloture,";
		$sql .= " t.tva_tx,";
		$sql .= " t.vat_src_code,";
		$sql .= " t.localtax1_tx,";
		$sql .= " t.localtax2_tx,";
		$sql .= " t.localtax1_type,";
		$sql .= " t.localtax2_type,";
		$sql .= " t.qty,";
		$sql .= " t.remise_percent,";
		$sql .= " t.remise,";
		$sql .= " t.fk_remise_except,";
		$sql .= " t.subprice,";
		$sql .= " t.price_ht,";
		$sql .= " t.total_ht,";
		$sql .= " t.total_tva,";
		$sql .= " t.total_localtax1,";
		$sql .= " t.total_localtax2,";
		$sql .= " t.total_ttc,";
		$sql .= " t.fk_product_fournisseur_price as fk_fournprice,";
		$sql .= " t.buy_price_ht as pa_ht,";
		$sql .= " t.info_bits,";
		$sql .= " t.fk_user_author,";
		$sql .= " t.fk_user_ouverture,";
		$sql .= " t.fk_user_cloture,";
		$sql .= " t.commentaire,";
		$sql .= " t.fk_unit";
		$sql .= " FROM ".MAIN_DB_PREFIX."contratdet as t LEFT JOIN ".MAIN_DB_PREFIX."product as p ON p.rowid = t.fk_product";
		if ($id)  $sql .= " WHERE t.rowid = ".$id;
		if ($ref) $sql .= " WHERE t.rowid = '".$this->db->escape($ref)."'";

		dol_syslog(get_class($this)."::fetch", LOG_DEBUG);
		$resql = $this->db->query($sql);
		if ($resql)
		{
			if ($this->db->num_rows($resql))
			{
				$obj = $this->db->fetch_object($resql);

				$this->id    = $obj->rowid;
				$this->ref   = $obj->rowid;

				$this->tms = $this->db->jdate($obj->tms);
				$this->fk_contrat = $obj->fk_contrat;
				$this->fk_product = $obj->fk_product;
				$this->statut = $obj->statut;
				$this->product_ref = $obj->product_ref;
				$this->product_label = $obj->product_label;
				$this->product_description = $obj->product_description;
				$this->product_type = $obj->product_type;
				$this->label = $obj->label; // deprecated. We do not use this field. Only ref and label of product, and description of contract line
				$this->description = $obj->description;
				$this->date_commande = $this->db->jdate($obj->date_commande);

				$this->date_start = $this->db->jdate($obj->date_ouverture_prevue);
				$this->date_start_real = $this->db->jdate($obj->date_ouverture);
				$this->date_end = $this->db->jdate($obj->date_fin_validite);
				$this->date_end_real = $this->db->jdate($obj->date_cloture);
				// For backward compatibility
				$this->date_ouverture_prevue = $this->db->jdate($obj->date_ouverture_prevue);
				$this->date_ouverture = $this->db->jdate($obj->date_ouverture);
				$this->date_fin_validite = $this->db->jdate($obj->date_fin_validite);
				$this->date_cloture = $this->db->jdate($obj->date_cloture);

				$this->tva_tx = $obj->tva_tx;
				$this->vat_src_code = $obj->vat_src_code;
				$this->localtax1_tx = $obj->localtax1_tx;
				$this->localtax2_tx = $obj->localtax2_tx;
				$this->localtax1_type = $obj->localtax1_type;
				$this->localtax2_type = $obj->localtax2_type;
				$this->qty = $obj->qty;
				$this->remise_percent = $obj->remise_percent;
				$this->remise = $obj->remise;
				$this->fk_remise_except = $obj->fk_remise_except;
				$this->subprice = $obj->subprice;
				$this->price_ht = $obj->price_ht;
				$this->total_ht = $obj->total_ht;
				$this->total_tva = $obj->total_tva;
				$this->total_localtax1 = $obj->total_localtax1;
				$this->total_localtax2 = $obj->total_localtax2;
				$this->total_ttc = $obj->total_ttc;
				$this->info_bits = $obj->info_bits;
				$this->fk_user_author = $obj->fk_user_author;
				$this->fk_user_ouverture = $obj->fk_user_ouverture;
				$this->fk_user_cloture = $obj->fk_user_cloture;
				$this->commentaire = $obj->commentaire;
				$this->fk_fournprice = $obj->fk_fournprice;

				$marginInfos = getMarginInfos($obj->subprice, $obj->remise_percent, $obj->tva_tx, $obj->localtax1_tx, $obj->localtax2_tx, $this->fk_fournprice, $obj->pa_ht);
				$this->pa_ht = $marginInfos[0];
				$this->fk_unit = $obj->fk_unit;

				$this->fetch_optionals();
			}

			$this->db->free($resql);

			return 1;
		} else {
			$this->error = "Error ".$this->db->lasterror();
			return -1;
		}
	}


	/**
	 *      Update database for contract line
	 *
	 *      @param	User	$user        	User that modify
	 *      @param  int		$notrigger	    0=no, 1=yes (no update trigger)
	 *      @return int         			<0 if KO, >0 if OK
	 */
	public function update($user, $notrigger = 0)
	{
		global $conf, $langs, $mysoc;

		$error = 0;

		// Clean parameters
		$this->fk_contrat = (int) $this->fk_contrat;
		$this->fk_product = (int) $this->fk_product;
		$this->statut = (int) $this->statut;
		$this->label = trim($this->label);
		$this->description = trim($this->description);
		$this->vat_src_code = trim($this->vat_src_code);
		$this->tva_tx = trim($this->tva_tx);
		$this->localtax1_tx = trim($this->localtax1_tx);
		$this->localtax2_tx = trim($this->localtax2_tx);
		$this->qty = trim($this->qty);
		$this->remise_percent = trim($this->remise_percent);
		$this->remise = trim($this->remise);
		$this->fk_remise_except = (int) $this->fk_remise_except;
		$this->subprice = price2num($this->subprice);
		$this->price_ht = price2num($this->price_ht);
		$this->total_ht = trim($this->total_ht);
		$this->total_tva = trim($this->total_tva);
		$this->total_localtax1 = trim($this->total_localtax1);
		$this->total_localtax2 = trim($this->total_localtax2);
		$this->total_ttc = trim($this->total_ttc);
		$this->info_bits = trim($this->info_bits);
		$this->fk_user_author = (int) $this->fk_user_author;
		$this->fk_user_ouverture = (int) $this->fk_user_ouverture;
		$this->fk_user_cloture = (int) $this->fk_user_cloture;
		$this->commentaire = trim($this->commentaire);
		//if (empty($this->subprice)) $this->subprice = 0;
		if (empty($this->price_ht)) $this->price_ht = 0;
		if (empty($this->total_ht)) $this->total_ht = 0;
		if (empty($this->total_tva)) $this->total_tva = 0;
		if (empty($this->total_ttc)) $this->total_ttc = 0;
		if (empty($this->localtax1_tx)) $this->localtax1_tx = 0;
		if (empty($this->localtax2_tx)) $this->localtax2_tx = 0;
		if (empty($this->remise_percent)) $this->remise_percent = 0;
		// For backward compatibility
		if (empty($this->date_start))      $this->date_start = $this->date_ouverture_prevue;
		if (empty($this->date_start_real)) $this->date_start = $this->date_ouverture;
		if (empty($this->date_end))        $this->date_start = $this->date_fin_validite;
		if (empty($this->date_end_real))   $this->date_start = $this->date_cloture;


		// Check parameters
		// Put here code to add control on parameters values

		// Calcul du total TTC et de la TVA pour la ligne a partir de
		// qty, pu, remise_percent et txtva
		// TRES IMPORTANT: C'est au moment de l'insertion ligne qu'on doit stocker
		// la part ht, tva et ttc, et ce au niveau de la ligne qui a son propre taux tva.
		$localtaxes_type = getLocalTaxesFromRate($this->txtva, 0, $this->societe, $mysoc);

		$tabprice = calcul_price_total($this->qty, $this->price_ht, $this->remise_percent, $this->tva_tx, $this->localtax1_tx, $this->localtax2_tx, 0, 'HT', 0, 1, $mysoc, $localtaxes_type);
		$this->total_ht  = $tabprice[0];
		$this->total_tva = $tabprice[1];
		$this->total_ttc = $tabprice[2];
		$this->total_localtax1 = $tabprice[9];
		$this->total_localtax2 = $tabprice[10];

		if (empty($this->pa_ht)) $this->pa_ht = 0;

		// if buy price not defined, define buyprice as configured in margin admin
		if ($this->pa_ht == 0)
		{
			if (($result = $this->defineBuyPrice($this->subprice, $this->remise_percent, $this->fk_product)) < 0)
			{
				return $result;
			} else {
				$this->pa_ht = $result;
			}
		}


		$this->db->begin();

		$this->oldcopy = new ContratLigne($this->db);
		$this->oldcopy->fetch($this->id);
		$this->oldcopy->fetch_optionals();

		// Update request
		$sql = "UPDATE ".MAIN_DB_PREFIX."contratdet SET";
		$sql .= " fk_contrat=".$this->fk_contrat.",";
		$sql .= " fk_product=".($this->fk_product ? "'".$this->db->escape($this->fk_product)."'" : 'null').",";
		$sql .= " statut=".$this->statut.",";
		$sql .= " label='".$this->db->escape($this->label)."',";
		$sql .= " description='".$this->db->escape($this->description)."',";
		$sql .= " date_commande=".($this->date_commande != '' ? "'".$this->db->idate($this->date_commande)."'" : "null").",";
		$sql .= " date_ouverture_prevue=".($this->date_ouverture_prevue != '' ? "'".$this->db->idate($this->date_ouverture_prevue)."'" : "null").",";
		$sql .= " date_ouverture=".($this->date_ouverture != '' ? "'".$this->db->idate($this->date_ouverture)."'" : "null").",";
		$sql .= " date_fin_validite=".($this->date_fin_validite != '' ? "'".$this->db->idate($this->date_fin_validite)."'" : "null").",";
		$sql .= " date_cloture=".($this->date_cloture != '' ? "'".$this->db->idate($this->date_cloture)."'" : "null").",";
		$sql .= " vat_src_code='".$this->db->escape($this->vat_src_code)."',";
		$sql .= " tva_tx=".price2num($this->tva_tx).",";
		$sql .= " localtax1_tx=".price2num($this->localtax1_tx).",";
		$sql .= " localtax2_tx=".price2num($this->localtax2_tx).",";
		$sql .= " qty=".price2num($this->qty).",";
		$sql .= " remise_percent=".price2num($this->remise_percent).",";
		$sql .= " remise=".($this->remise ?price2num($this->remise) : "null").",";
		$sql .= " fk_remise_except=".($this->fk_remise_except > 0 ? $this->fk_remise_except : "null").",";
		$sql .= " subprice=".($this->subprice != '' ? $this->subprice : "null").",";
		$sql .= " price_ht=".($this->price_ht != '' ? $this->price_ht : "null").",";
		$sql .= " total_ht=".$this->total_ht.",";
		$sql .= " total_tva=".$this->total_tva.",";
		$sql .= " total_localtax1=".$this->total_localtax1.",";
		$sql .= " total_localtax2=".$this->total_localtax2.",";
		$sql .= " total_ttc=".$this->total_ttc.",";
		$sql .= " fk_product_fournisseur_price=".(!empty($this->fk_fournprice) ? $this->fk_fournprice : "NULL").",";
		$sql .= " buy_price_ht='".price2num($this->pa_ht)."',";
		$sql .= " info_bits='".$this->db->escape($this->info_bits)."',";
		$sql .= " fk_user_author=".($this->fk_user_author >= 0 ? $this->fk_user_author : "NULL").",";
		$sql .= " fk_user_ouverture=".($this->fk_user_ouverture > 0 ? $this->fk_user_ouverture : "NULL").",";
		$sql .= " fk_user_cloture=".($this->fk_user_cloture > 0 ? $this->fk_user_cloture : "NULL").",";
		$sql .= " commentaire='".$this->db->escape($this->commentaire)."',";
		$sql .= " fk_unit=".(!$this->fk_unit ? 'NULL' : $this->fk_unit);
		$sql .= " WHERE rowid=".$this->id;

		dol_syslog(get_class($this)."::update", LOG_DEBUG);
		$resql = $this->db->query($sql);
		if (!$resql)
		{
			$this->error = "Error ".$this->db->lasterror();
			$error++;
		}

		if (!$error) // For avoid conflicts if trigger used
		{
			$result = $this->insertExtraFields();
			if ($result < 0)
			{
				$error++;
			}
		}

		// If we change a planned date (start or end), sync dates for all services
		if (!$error && !empty($conf->global->CONTRACT_SYNC_PLANNED_DATE_OF_SERVICES))
		{
			if ($this->date_ouverture_prevue != $this->oldcopy->date_ouverture_prevue)
			{
				$sql = 'UPDATE '.MAIN_DB_PREFIX.'contratdet SET';
				$sql .= " date_ouverture_prevue = ".($this->date_ouverture_prevue != '' ? "'".$this->db->idate($this->date_ouverture_prevue)."'" : "null");
				$sql .= " WHERE fk_contrat = ".$this->fk_contrat;

				$resql = $this->db->query($sql);
				if (!$resql)
				{
					$error++;
					$this->error = "Error ".$this->db->lasterror();
				}
			}
			if ($this->date_fin_validite != $this->oldcopy->date_fin_validite)
			{
				$sql = 'UPDATE '.MAIN_DB_PREFIX.'contratdet SET';
				$sql .= " date_fin_validite = ".($this->date_fin_validite != '' ? "'".$this->db->idate($this->date_fin_validite)."'" : "null");
				$sql .= " WHERE fk_contrat = ".$this->fk_contrat;

				$resql = $this->db->query($sql);
				if (!$resql)
				{
					$error++;
					$this->error = "Error ".$this->db->lasterror();
				}
			}
		}

		if (!$error && !$notrigger) {
			// Call trigger
			$result = $this->call_trigger('LINECONTRACT_UPDATE', $user);
			if ($result < 0) {
				$error++;
				$this->db->rollback();
			}
			// End call triggers
		}

		if (!$error)
		{
			$this->db->commit();
			return 1;
		} else {
			$this->db->rollback();
			$this->errors[] = $this->error;
			return -1;
		}
	}


	// phpcs:disable PEAR.NamingConventions.ValidFunctionName.ScopeNotCamelCaps
	/**
	 *      Mise a jour en base des champs total_xxx de ligne
	 *		Used by migration process
	 *
	 *		@return		int		<0 if KO, >0 if OK
	 */
	public function update_total()
	{
		// phpcs:enable
		$this->db->begin();

		// Mise a jour ligne en base
		$sql = "UPDATE ".MAIN_DB_PREFIX."contratdet SET";
		$sql .= " total_ht=".price2num($this->total_ht, 'MT')."";
		$sql .= ",total_tva=".price2num($this->total_tva, 'MT')."";
		$sql .= ",total_localtax1=".price2num($this->total_localtax1, 'MT')."";
		$sql .= ",total_localtax2=".price2num($this->total_localtax2, 'MT')."";
		$sql .= ",total_ttc=".price2num($this->total_ttc, 'MT')."";
		$sql .= " WHERE rowid = ".$this->id;

		dol_syslog(get_class($this)."::update_total", LOG_DEBUG);

		$resql = $this->db->query($sql);
		if ($resql)
		{
			$this->db->commit();
			return 1;
		} else {
			$this->error = $this->db->error();
			$this->db->rollback();
			return -2;
		}
	}


	/**
	 * Inserts a contrat line into database
	 *
	 * @param int $notrigger Set to 1 if you don't want triggers to be fired
	 * @return int <0 if KO, >0 if OK
	 */
	public function insert($notrigger = 0)
	{
		global $conf, $user;

		$error = 0;

		// Insertion dans la base
		$sql = "INSERT INTO ".MAIN_DB_PREFIX."contratdet";
		$sql .= " (fk_contrat, label, description, fk_product, qty, vat_src_code, tva_tx,";
		$sql .= " localtax1_tx, localtax2_tx, localtax1_type, localtax2_type, remise_percent, subprice,";
		$sql .= " total_ht, total_tva, total_localtax1, total_localtax2, total_ttc,";
		$sql .= " info_bits,";
		$sql .= " price_ht, remise, fk_product_fournisseur_price, buy_price_ht";
		if ($this->date_ouverture_prevue > 0) { $sql .= ",date_ouverture_prevue"; }
		if ($this->date_fin_validite > 0) { $sql .= ",date_fin_validite"; }
		$sql .= ") VALUES ($this->fk_contrat, '', '".$this->db->escape($this->description)."',";
		$sql .= ($this->fk_product > 0 ? $this->fk_product : "null").",";
		$sql .= " '".$this->db->escape($this->qty)."',";
		$sql .= " '".$this->db->escape($this->vat_src_code)."',";
		$sql .= " '".$this->db->escape($this->tva_tx)."',";
		$sql .= " '".$this->db->escape($this->localtax1_tx)."',";
		$sql .= " '".$this->db->escape($this->localtax2_tx)."',";
		$sql .= " '".$this->db->escape($this->localtax1_type)."',";
		$sql .= " '".$this->db->escape($this->localtax2_type)."',";
		$sql .= " ".price2num($this->remise_percent).",".price2num($this->subprice).",";
		$sql .= " ".price2num($this->total_ht).",".price2num($this->total_tva).",".price2num($this->total_localtax1).",".price2num($this->total_localtax2).",".price2num($this->total_ttc).",";
		$sql .= " '".$this->db->escape($this->info_bits)."',";
		$sql .= " ".price2num($this->price_ht).",".price2num($this->remise).",";
		if ($this->fk_fournprice > 0) $sql .= ' '.$this->fk_fournprice.',';
		else $sql .= ' null,';
		if ($this->pa_ht > 0) $sql .= ' '.price2num($this->pa_ht);
		else $sql .= ' null';
		if ($this->date_ouverture > 0) { $sql .= ",'".$this->db->idate($this->date_ouverture)."'"; }
		if ($this->date_cloture > 0) { $sql .= ",'".$this->db->idate($this->date_cloture)."'"; }
		$sql .= ")";

		dol_syslog(get_class($this)."::insert", LOG_DEBUG);

		$resql = $this->db->query($sql);
		if ($resql)
		{
			$this->id = $this->db->last_insert_id(MAIN_DB_PREFIX.'contratdet');

			// Insert of extrafields
			if (!$error)
			{
				$result = $this->insertExtraFields();
				if ($result < 0)
				{
					$this->db->rollback();
					return -1;
				}
			}

			if (!$notrigger)
			{
				// Call trigger
				$result = $this->call_trigger('LINECONTRACT_INSERT', $user);
				if ($result < 0) {
					$this->db->rollback();
					return -1;
				}
				// End call triggers
			}

			$this->db->commit();
			return 1;
		} else {
			$this->db->rollback();
			$this->error = $this->db->error()." sql=".$sql;
			return -1;
		}
	}

	// phpcs:disable PEAR.NamingConventions.ValidFunctionName.ScopeNotCamelCaps
	/**
	 *  Activate a contract line
	 *
	 * @param   User 		$user 		Objet User who activate contract
	 * @param  	int 		$date 		Date activation
	 * @param  	int|string 	$date_end 	Date planned end. Use '-1' to keep it unchanged.
	 * @param   string 		$comment 	A comment typed by user
	 * @return 	int                    	<0 if KO, >0 if OK
	 */
	public function active_line($user, $date, $date_end = '', $comment = '')
	{
		// phpcs:enable
		global $langs, $conf;

		$error = 0;

		$this->db->begin();

		$sql = "UPDATE ".MAIN_DB_PREFIX."contratdet SET statut = ".ContratLigne::STATUS_OPEN.",";
		$sql .= " date_ouverture = ".(dol_strlen($date) != 0 ? "'".$this->db->idate($date)."'" : "null").",";
		if ($date_end >= 0) $sql .= " date_fin_validite = ".(dol_strlen($date_end) != 0 ? "'".$this->db->idate($date_end)."'" : "null").",";
		$sql .= " fk_user_ouverture = ".$user->id.",";
		$sql .= " date_cloture = null,";
		$sql .= " commentaire = '".$this->db->escape($comment)."'";
		$sql .= " WHERE rowid = ".$this->id." AND (statut = ".ContratLigne::STATUS_INITIAL." OR statut = ".ContratLigne::STATUS_CLOSED.")";

		dol_syslog(get_class($this)."::active_line", LOG_DEBUG);
		$resql = $this->db->query($sql);
		if ($resql) {
			// Call trigger
			$result = $this->call_trigger('LINECONTRACT_ACTIVATE', $user);
			if ($result < 0) $error++;
			// End call triggers

			if (!$error)
			{
				$this->statut = ContratLigne::STATUS_OPEN;
				$this->date_ouverture = $date;
				$this->date_fin_validite = $date_end;
				$this->fk_user_ouverture = $user->id;
				$this->date_cloture = null;
				$this->commentaire = $comment;

				$this->db->commit();
				return 1;
			} else {
				$this->db->rollback();
				return -1;
			}
		} else {
			$this->error = $this->db->lasterror();
			$this->db->rollback();
			return -1;
		}
	}

	// phpcs:disable PEAR.NamingConventions.ValidFunctionName.ScopeNotCamelCaps
	/**
	 *  Close a contract line
	 *
	 * @param    User 	$user 			Objet User who close contract
	 * @param  	 int 	$date_end 		Date end
	 * @param    string $comment 		A comment typed by user
	 * @param    int	$notrigger		1=Does not execute triggers, 0=Execute triggers
	 * @return int                    	<0 if KO, >0 if OK
	 */
	public function close_line($user, $date_end, $comment = '', $notrigger = 0)
	{
		// phpcs:enable
		global $langs, $conf;

		// Update object
		$this->date_cloture = $date_end;
		$this->fk_user_cloture = $user->id;
		$this->commentaire = $comment;

		$error = 0;

		// statut actif : 4

		$this->db->begin();

		$sql = "UPDATE ".MAIN_DB_PREFIX."contratdet SET statut = ".ContratLigne::STATUS_CLOSED.",";
		$sql .= " date_cloture = '".$this->db->idate($date_end)."',";
		$sql .= " fk_user_cloture = ".$user->id.",";
		$sql .= " commentaire = '".$this->db->escape($comment)."'";
		$sql .= " WHERE rowid = ".$this->id." AND statut = ".ContratLigne::STATUS_OPEN;

		$resql = $this->db->query($sql);
		if ($resql)
		{
			if (!$notrigger)
			{
				// Call trigger
				$result = $this->call_trigger('LINECONTRACT_CLOSE', $user);
				if ($result < 0) {
					$error++;
					$this->db->rollback();
					return -1;
				}
				// End call triggers
			}

			$this->db->commit();
			return 1;
		} else {
			$this->error = $this->db->lasterror();
			$this->db->rollback();
			return -1;
		}
	}
}<|MERGE_RESOLUTION|>--- conflicted
+++ resolved
@@ -1224,13 +1224,8 @@
 			}
 		}
 
-<<<<<<< HEAD
-		if (!$error)
-				{
-=======
 		// Delete lines
 		if (!$error) {
->>>>>>> 2cdbfa20
 				// Delete contratdet extrafields
 				$main = MAIN_DB_PREFIX.'contratdet';
 				$ef = $main."_extrafields";
