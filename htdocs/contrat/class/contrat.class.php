--- conflicted
+++ resolved
@@ -930,14 +930,9 @@
 			if ($result > 0)
 			{
 				$modCodeContract = new $module();
-<<<<<<< HEAD
-
-				if (!empty($modCodeContract->code_auto)) {
-					// Update ref
-=======
+
 				if (! empty($modCodeContract->code_auto)) {
 					// Force the ref to a draft value if numbering module is an automatic numbering
->>>>>>> 5596b2e9
 					$sql = 'UPDATE '.MAIN_DB_PREFIX."contrat SET ref='(PROV".$this->id.")' WHERE rowid=".$this->id;
 					if ($this->db->query($sql))
 					{
