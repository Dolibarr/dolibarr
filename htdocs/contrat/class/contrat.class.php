<?php
/* Copyright (C) 2003		Rodolphe Quiedeville	<rodolphe@quiedeville.org>
 * Copyright (C) 2004-2012	Destailleur Laurent		<eldy@users.sourceforge.net>
 * Copyright (C) 2005-2014	Regis Houssin			<regis.houssin@inodbox.com>
 * Copyright (C) 2006		Andre Cianfarani		<acianfa@free.fr>
 * Copyright (C) 2008		Raphael Bertrand		<raphael.bertrand@resultic.fr>
 * Copyright (C) 2010-2016	Juanjo Menent			<jmenent@2byte.es>
 * Copyright (C) 2013		Christophe Battarel		<christophe.battarel@altairis.fr>
 * Copyright (C) 2013		Florian Henry			<florian.henry@open-concept.pro>
 * Copyright (C) 2014-2015	Marcos García			<marcosgdf@gmail.com>
 * Copyright (C) 2018   	Nicolas ZABOURI			<info@inovea-conseil.com>
 * Copyright (C) 2018-2021  Frédéric France         <frederic.france@netlogic.fr>
 * Copyright (C) 2015-2018	Ferran Marcet			<fmarcet@2byte.es>
 *
 * This program is free software; you can redistribute it and/or modify
 * it under the terms of the GNU General Public License as published by
 * the Free Software Foundation; either version 3 of the License, or
 * (at your option) any later version.
 *
 * This program is distributed in the hope that it will be useful,
 * but WITHOUT ANY WARRANTY; without even the implied warranty of
 * MERCHANTABILITY or FITNESS FOR A PARTICULAR PURPOSE.  See the
 * GNU General Public License for more details.
 *
 * You should have received a copy of the GNU General Public License
 * along with this program. If not, see <https://www.gnu.org/licenses/>.
 */

/**
 *	\file       htdocs/contrat/class/contrat.class.php
 *	\ingroup    contrat
 *	\brief      File of class to manage contracts
 */

require_once DOL_DOCUMENT_ROOT.'/core/class/commonobject.class.php';
require_once DOL_DOCUMENT_ROOT."/core/class/commonobjectline.class.php";
require_once DOL_DOCUMENT_ROOT.'/core/lib/price.lib.php';
require_once DOL_DOCUMENT_ROOT.'/margin/lib/margins.lib.php';

/**
 *	Class to manage contracts
 */
class Contrat extends CommonObject
{
	/**
	 * @var string ID to identify managed object
	 */
	public $element = 'contrat';

	/**
	 * @var string Name of table without prefix where object is stored
	 */
	public $table_element = 'contrat';

	/**
	 * @var string    Name of subtable line
	 */
	public $table_element_line = 'contratdet';

	/**
	 * @var string Fieldname with ID of parent key if this field has a parent
	 */
	public $fk_element = 'fk_contrat';

	/**
	 * @var string String with name of icon for myobject. Must be the part after the 'object_' into object_myobject.png
	 */
	public $picto = 'contract';

	/**
	 * 0=No test on entity, 1=Test with field entity, 2=Test with link by societe
	 * @var int
	 */
	public $ismultientitymanaged = 1;

	/**
	 * @var int  Does object support extrafields ? 0=No, 1=Yes
	 */
	public $isextrafieldmanaged = 1;

	/**
	 * 0=Default, 1=View may be restricted to sales representative only if no permission to see all or to company of external user if external user
	 * @var integer
	 */
	public $restrictiononfksoc = 1;

	/**
	 * {@inheritdoc}
	 */
	protected $table_ref_field = 'ref';

	/**
	 * Customer reference of the contract
	 * @var string
	 */
	public $ref_customer;

	/**
	 * Supplier reference of the contract
	 * @var string
	 */
	public $ref_supplier;

	/**
	 * Entity of the contract
	 * @var int
	 */
	public $entity;

	/**
	 * Client id linked to the contract
	 * @var int
	 */
	public $socid;

	public $societe; // Objet societe

	/**
	 * Status of the contract
	 * @var int
	 */
	public $statut = 0; // 0=Draft,

	public $product;

	/**
	 * @var int		Id of user author of the contract
	 */
	public $fk_user_author;

	/**
	 * TODO: Which is the correct one?
	 * Author of the contract
	 * @var int
	 */
	public $user_author_id;

	/**
	 * @var User 	Object user that create the contract. Set by the info method.
	 */
	public $user_creation;

	/**
	 * @var User 	Object user that close the contract. Set by the info method.
	 */
	public $user_cloture;

	/**
	 * @var integer|string		Date of creation
	 */
	public $date_creation;

	/**
	 * @var integer|string		Date of last modification. Not filled until you call ->info()
	 */
	public $date_modification;

	/**
	 * @var integer|string		Date of validation
	 */
	public $date_validation;

	/**
	 * @var integer|string		Date when contract was signed
	 */
	public $date_contrat;

	public $commercial_signature_id;
	public $commercial_suivi_id;

	/**
	 * @deprecated Use fk_project instead
	 * @see $fk_project
	 */
	public $fk_projet;

	public $extraparams = array();

	/**
	 * @var ContratLigne[]		Contract lines
	 */
	public $lines = array();

	public $nbofservices;
	public $nbofserviceswait;
	public $nbofservicesopened;
	public $nbofservicesexpired;
	//public $lower_planned_end_date;
	//public $higher_planner_end_date;

	/**
	 * Maps ContratLigne IDs to $this->lines indexes
	 * @var int[]
	 */
	protected $lines_id_index_mapper = array();


	/**
	 *  'type' if the field format ('integer', 'integer:ObjectClass:PathToClass[:AddCreateButtonOrNot[:Filter]]', 'varchar(x)', 'double(24,8)', 'real', 'price', 'text', 'html', 'date', 'datetime', 'timestamp', 'duration', 'mail', 'phone', 'url', 'password')
	 *         Note: Filter can be a string like "(t.ref:like:'SO-%') or (t.date_creation:<:'20160101') or (t.nature:is:NULL)"
	 *  'label' the translation key.
	 *  'enabled' is a condition when the field must be managed.
	 *  'position' is the sort order of field.
	 *  'notnull' is set to 1 if not null in database. Set to -1 if we must set data to null if empty ('' or 0).
	 *  'visible' says if field is visible in list (Examples: 0=Not visible, 1=Visible on list and create/update/view forms, 2=Visible on list only, 3=Visible on create/update/view form only (not list), 4=Visible on list and update/view form only (not create). 5=Visible on list and view only (not create/not update). Using a negative value means field is not shown by default on list but can be selected for viewing)
	 *  'noteditable' says if field is not editable (1 or 0)
	 *  'default' is a default value for creation (can still be overwrote by the Setup of Default Values if field is editable in creation form). Note: If default is set to '(PROV)' and field is 'ref', the default value will be set to '(PROVid)' where id is rowid when a new record is created.
	 *  'index' if we want an index in database.
	 *  'foreignkey'=>'tablename.field' if the field is a foreign key (it is recommanded to name the field fk_...).
	 *  'searchall' is 1 if we want to search in this field when making a search from the quick search button.
	 *  'isameasure' must be set to 1 if you want to have a total on list for this field. Field type must be summable like integer or double(24,8).
	 *  'css' is the CSS style to use on field. For example: 'maxwidth200'
	 *  'help' is a string visible as a tooltip on field
	 *  'showoncombobox' if value of the field must be visible into the label of the combobox that list record
	 *  'disabled' is 1 if we want to have the field locked by a 'disabled' attribute. In most cases, this is never set into the definition of $fields into class, but is set dynamically by some part of code.
	 *  'arrayofkeyval' to set list of value if type is a list of predefined values. For example: array("0"=>"Draft","1"=>"Active","-1"=>"Cancel")
	 *  'comment' is not used. You can store here any text of your choice. It is not used by application.
	 *
	 *  Note: To have value dynamic, you can set value to 0 in definition and edit the value on the fly into the constructor.
	 */

	// BEGIN MODULEBUILDER PROPERTIES
	/**
	 * @var array  Array with all fields and their property. Do not use it as a static var. It may be modified by constructor.
	 */
	public $fields = array(
		'rowid' =>array('type'=>'integer', 'label'=>'TechnicalID', 'enabled'=>1, 'visible'=>-1, 'notnull'=>1, 'position'=>10),
		'ref' =>array('type'=>'varchar(50)', 'label'=>'Ref', 'enabled'=>1, 'visible'=>-1, 'showoncombobox'=>1, 'position'=>15),
		'ref_ext' =>array('type'=>'varchar(255)', 'label'=>'Ref ext', 'enabled'=>1, 'visible'=>0, 'position'=>20),
		'ref_supplier' =>array('type'=>'varchar(50)', 'label'=>'Ref supplier', 'enabled'=>1, 'visible'=>-1, 'position'=>25),
		'entity' =>array('type'=>'integer', 'label'=>'Entity', 'default'=>1, 'enabled'=>1, 'visible'=>-2, 'notnull'=>1, 'position'=>30, 'index'=>1),
		'tms' =>array('type'=>'timestamp', 'label'=>'DateModification', 'enabled'=>1, 'visible'=>-1, 'notnull'=>1, 'position'=>35),
		'datec' =>array('type'=>'datetime', 'label'=>'DateCreation', 'enabled'=>1, 'visible'=>-1, 'position'=>40),
		'date_contrat' =>array('type'=>'datetime', 'label'=>'Date contrat', 'enabled'=>1, 'visible'=>-1, 'position'=>45),
		'fk_soc' =>array('type'=>'integer:Societe:societe/class/societe.class.php', 'label'=>'ThirdParty', 'enabled'=>'$conf->societe->enabled', 'visible'=>-1, 'notnull'=>1, 'position'=>70),
		'fk_projet' =>array('type'=>'integer:Project:projet/class/project.class.php:1:fk_statut=1', 'label'=>'Project', 'enabled'=>'$conf->projet->enabled', 'visible'=>-1, 'position'=>75),
		'fk_commercial_signature' =>array('type'=>'integer:User:user/class/user.class.php', 'label'=>'SaleRepresentative Signature', 'enabled'=>1, 'visible'=>-1, 'position'=>80),
		'fk_commercial_suivi' =>array('type'=>'integer:User:user/class/user.class.php', 'label'=>'SaleRepresentative follower', 'enabled'=>1, 'visible'=>-1, 'position'=>85),
		'fk_user_author' =>array('type'=>'integer:User:user/class/user.class.php', 'label'=>'UserAuthor', 'enabled'=>1, 'visible'=>-1, 'notnull'=>1, 'position'=>90),
		'note_private' =>array('type'=>'text', 'label'=>'NotePublic', 'enabled'=>1, 'visible'=>0, 'position'=>105),
		'note_public' =>array('type'=>'text', 'label'=>'NotePrivate', 'enabled'=>1, 'visible'=>0, 'position'=>110),
		'model_pdf' =>array('type'=>'varchar(255)', 'label'=>'Model pdf', 'enabled'=>1, 'visible'=>0, 'position'=>115),
		'import_key' =>array('type'=>'varchar(14)', 'label'=>'ImportId', 'enabled'=>1, 'visible'=>-2, 'position'=>120),
		'extraparams' =>array('type'=>'varchar(255)', 'label'=>'Extraparams', 'enabled'=>1, 'visible'=>-1, 'position'=>125),
		'ref_customer' =>array('type'=>'varchar(50)', 'label'=>'Ref customer', 'enabled'=>1, 'visible'=>-1, 'position'=>130),
		'fk_user_modif' =>array('type'=>'integer:User:user/class/user.class.php', 'label'=>'UserModif', 'enabled'=>1, 'visible'=>-2, 'notnull'=>-1, 'position'=>135),
		'last_main_doc' =>array('type'=>'varchar(255)', 'label'=>'Last main doc', 'enabled'=>1, 'visible'=>-1, 'position'=>140),
		'statut' =>array('type'=>'smallint(6)', 'label'=>'Statut', 'enabled'=>1, 'visible'=>-1, 'position'=>500, 'notnull'=>1, 'arrayofkeyval'=>array(0=>'Draft', 1=>'Validated', 2=>'Closed'))
	);
	// END MODULEBUILDER PROPERTIES

	const STATUS_DRAFT = 0;
	const STATUS_VALIDATED = 1;
	const STATUS_CLOSED = 2;



	/**
	 *	Constructor
	 *
	 *  @param		DoliDB		$db      Database handler
	 */
	public function __construct($db)
	{
		$this->db = $db;
	}

	/**
	 *	Return next contract ref
	 *
	 *	@param	Societe		$soc		Thirdparty object
	 *	@return string					free reference for contract
	 */
	public function getNextNumRef($soc)
	{
		global $db, $langs, $conf;
		$langs->load("contracts");

		if (!empty($conf->global->CONTRACT_ADDON)) {
			$mybool = false;

			$file = $conf->global->CONTRACT_ADDON.".php";
			$classname = $conf->global->CONTRACT_ADDON;

			// Include file with class
			$dirmodels = array_merge(array('/'), (array) $conf->modules_parts['models']);

			foreach ($dirmodels as $reldir) {
				$dir = dol_buildpath($reldir."core/modules/contract/");

				// Load file with numbering class (if found)
				$mybool |= @include_once $dir.$file;
			}

			if (!$mybool) {
				dol_print_error('', "Failed to include file ".$file);
				return '';
			}

			$obj = new $classname();
			$numref = $obj->getNextValue($soc, $this);

			if ($numref != "") {
				return $numref;
			} else {
				$this->error = $obj->error;
				dol_print_error($db, get_class($this)."::getNextValue ".$obj->error);
				return "";
			}
		} else {
			$langs->load("errors");
			print $langs->trans("Error")." ".$langs->trans("ErrorModuleSetupNotComplete", $langs->transnoentitiesnoconv("Contract"));
			return "";
		}
	}

	// phpcs:disable PEAR.NamingConventions.ValidFunctionName.ScopeNotCamelCaps
	/**
	 *  Activate a contract line
	 *
	 *  @param	User		$user       Objet User who activate contract
	 *  @param  int			$line_id    Id of line to activate
	 *  @param  int			$date       Opening date
	 *  @param  int|string	$date_end   Expected end date
	 * 	@param	string		$comment	A comment typed by user
	 *  @return int         			<0 if KO, >0 if OK
	 */
	public function active_line($user, $line_id, $date, $date_end = '', $comment = '')
	{
		// phpcs:enable
		$result = $this->lines[$this->lines_id_index_mapper[$line_id]]->active_line($user, $date, $date_end, $comment);
		if ($result < 0) {
			$this->error = $this->lines[$this->lines_id_index_mapper[$line_id]]->error;
			$this->errors = $this->lines[$this->lines_id_index_mapper[$line_id]]->errors;
		}
		return $result;
	}


	// phpcs:disable PEAR.NamingConventions.ValidFunctionName.ScopeNotCamelCaps
	/**
	 *  Close a contract line
	 *
	 *  @param	User		$user       Objet User who close contract
	 *  @param  int			$line_id    Id of line to close
	 *  @param  int			$date_end	End date
	 * 	@param	string		$comment	A comment typed by user
	 *  @return int         			<0 if KO, >0 if OK
	 */
	public function close_line($user, $line_id, $date_end, $comment = '')
	{
		// phpcs:enable
		$result = $this->lines[$this->lines_id_index_mapper[$line_id]]->close_line($user, $date_end, $comment);
		if ($result < 0) {
			$this->error = $this->lines[$this->lines_id_index_mapper[$line_id]]->error;
			$this->errors = $this->lines[$this->lines_id_index_mapper[$line_id]]->errors;
		}
		return $result;
	}


	/**
	 *  Open all lines of a contract
	 *
	 *  @param	User		$user      		Object User making action
	 *  @param	int|string	$date_start		Date start (now if empty)
	 *  @param	int			$notrigger		1=Does not execute triggers, 0=Execute triggers
	 *  @param	string		$comment		Comment
	 *	@return	int							<0 if KO, >0 if OK
	 *  @see ()
	 */
	public function activateAll($user, $date_start = '', $notrigger = 0, $comment = '')
	{
		if (empty($date_start)) {
			$date_start = dol_now();
		}

		$this->db->begin();

		$error = 0;

		// Load lines
		$this->fetch_lines();

		foreach ($this->lines as $contratline) {
			// Open lines not already open
			if ($contratline->statut != ContratLigne::STATUS_OPEN) {
				$contratline->context = $this->context;

				$result = $contratline->active_line($user, $date_start, -1, $comment);	// This call trigger LINECONTRACT_ACTIVATE
				if ($result < 0) {
					$error++;
					$this->error = $contratline->error;
					$this->errors = $contratline->errors;
					break;
				}
			}
		}

		if (!$error && $this->statut == 0) {
			$result = $this->validate($user, '', $notrigger);
			if ($result < 0) {
				$error++;
			}
		}

		if (!$error) {
			$this->db->commit();
			return 1;
		} else {
			$this->db->rollback();
			return -1;
		}
	}

	/**
	 * Close all lines of a contract
	 *
	 * @param	User		$user      		Object User making action
	 * @param	int			$notrigger		1=Does not execute triggers, 0=Execute triggers
	 * @param	string		$comment		Comment
	 * @return	int							<0 if KO, >0 if OK
	 * @see activateAll()
	 */
	public function closeAll(User $user, $notrigger = 0, $comment = '')
	{
		$this->db->begin();

		// Load lines
		$this->fetch_lines();

		$now = dol_now();

		$error = 0;

		foreach ($this->lines as $contratline) {
			// Close lines not already closed
			if ($contratline->statut != ContratLigne::STATUS_CLOSED) {
				$contratline->date_end_real = $now;
				$contratline->date_cloture = $now;	// For backward compatibility
				$contratline->fk_user_cloture = $user->id;
				$contratline->statut = ContratLigne::STATUS_CLOSED;
				$result = $contratline->close_line($user, $now, $comment, $notrigger);
				if ($result < 0) {
					$error++;
					$this->error = $contratline->error;
					$this->errors = $contratline->errors;
					break;
				}
			}
		}

		if (!$error && $this->statut == 0) {
			$result = $this->validate($user, '', $notrigger);
			if ($result < 0) {
				$error++;
			}
		}

		if (!$error) {
			$this->db->commit();
			return 1;
		} else {
			$this->db->rollback();
			return -1;
		}
	}

	/**
	 * Validate a contract
	 *
	 * @param	User	$user      		Objet User
	 * @param   string	$force_number	Reference to force on contract (not implemented yet)
	 * @param	int		$notrigger		1=Does not execute triggers, 0= execute triggers
	 * @return	int						<0 if KO, >0 if OK
	 */
	public function validate(User $user, $force_number = '', $notrigger = 0)
	{
		require_once DOL_DOCUMENT_ROOT.'/core/lib/files.lib.php';
		global $langs, $conf;

		$now = dol_now();

		$error = 0;
		dol_syslog(get_class($this).'::validate user='.$user->id.', force_number='.$force_number);


		$this->db->begin();

		$this->fetch_thirdparty();

		// A contract is validated so we can move thirdparty to status customer
		if (empty($conf->global->CONTRACT_DISABLE_AUTOSET_AS_CLIENT_ON_CONTRACT_VALIDATION)) {
			$result = $this->thirdparty->set_as_client();
		}

		// Define new ref
		if ($force_number) {
			$num = $force_number;
		} elseif (!$error && (preg_match('/^[\(]?PROV/i', $this->ref) || empty($this->ref))) { // empty should not happened, but when it occurs, the test save life
			$num = $this->getNextNumRef($this->thirdparty);
		} else {
			$num = $this->ref;
		}
		$this->newref = dol_sanitizeFileName($num);

		if ($num) {
			$sql = "UPDATE ".MAIN_DB_PREFIX."contrat SET ref = '".$this->db->escape($num)."', statut = 1";
			//$sql.= ", fk_user_valid = ".$user->id.", date_valid = '".$this->db->idate($now)."'";
			$sql .= " WHERE rowid = ".((int) $this->id)." AND statut = 0";

			dol_syslog(get_class($this)."::validate", LOG_DEBUG);
			$resql = $this->db->query($sql);
			if (!$resql) {
				dol_print_error($this->db);
				$error++;
				$this->error = $this->db->lasterror();
			}

			// Trigger calls
			if (!$error && !$notrigger) {
				// Call trigger
				$result = $this->call_trigger('CONTRACT_VALIDATE', $user);
				if ($result < 0) {
					$error++;
				}
				// End call triggers
			}

			if (!$error) {
				$this->oldref = $this->ref;

				// Rename directory if dir was a temporary ref
				if (preg_match('/^[\(]?PROV/i', $this->ref)) {
					// Now we rename also files into index
					$sql = 'UPDATE '.MAIN_DB_PREFIX."ecm_files set filename = CONCAT('".$this->db->escape($this->newref)."', SUBSTR(filename, ".(strlen($this->ref) + 1).")), filepath = 'contract/".$this->db->escape($this->newref)."'";
					$sql .= " WHERE filename LIKE '".$this->db->escape($this->ref)."%' AND filepath = 'contract/".$this->db->escape($this->ref)."' and entity = ".$conf->entity;
					$resql = $this->db->query($sql);
					if (!$resql) {
						$error++; $this->error = $this->db->lasterror();
					}

					// We rename directory ($this->ref = old ref, $num = new ref) in order not to lose the attachments
					$oldref = dol_sanitizeFileName($this->ref);
					$newref = dol_sanitizeFileName($num);
					$dirsource = $conf->contract->dir_output.'/'.$oldref;
					$dirdest = $conf->contract->dir_output.'/'.$newref;
					if (!$error && file_exists($dirsource)) {
						dol_syslog(get_class($this)."::validate rename dir ".$dirsource." into ".$dirdest);

						if (@rename($dirsource, $dirdest)) {
							dol_syslog("Rename ok");
							// Rename docs starting with $oldref with $newref
							$listoffiles = dol_dir_list($conf->contract->dir_output.'/'.$newref, 'files', 1, '^'.preg_quote($oldref, '/'));
							foreach ($listoffiles as $fileentry) {
								$dirsource = $fileentry['name'];
								$dirdest = preg_replace('/^'.preg_quote($oldref, '/').'/', $newref, $dirsource);
								$dirsource = $fileentry['path'].'/'.$dirsource;
								$dirdest = $fileentry['path'].'/'.$dirdest;
								@rename($dirsource, $dirdest);
							}
						}
					}
				}
			}

			// Set new ref and define current statut
			if (!$error) {
				$this->ref = $num;
				$this->statut = 1;
				$this->brouillon = 0;
				$this->date_validation = $now;
			}
		} else {
			$error++;
		}

		if (!$error) {
			$this->db->commit();
			return 1;
		} else {
			$this->db->rollback();
			return -1;
		}
	}

	/**
	 * Unvalidate a contract
	 *
	 * @param	User	$user      		Object User
	 * @param	int		$notrigger		1=Does not execute triggers, 0=execute triggers
	 * @return	int						<0 if KO, >0 if OK
	 */
	public function reopen($user, $notrigger = 0)
	{
		require_once DOL_DOCUMENT_ROOT.'/core/lib/files.lib.php';
		global $langs, $conf;

		$now = dol_now();

		$error = 0;
		dol_syslog(get_class($this).'::reopen user='.$user->id);

		$this->db->begin();

		$this->fetch_thirdparty();

		$sql = "UPDATE ".MAIN_DB_PREFIX."contrat SET statut = 0";
		//$sql.= ", fk_user_valid = null, date_valid = null";
		$sql .= " WHERE rowid = ".((int) $this->id)." AND statut = 1";

		dol_syslog(get_class($this)."::validate", LOG_DEBUG);
		$resql = $this->db->query($sql);
		if (!$resql) {
			dol_print_error($this->db);
			$error++;
			$this->error = $this->db->lasterror();
		}

		// Trigger calls
		if (!$error && !$notrigger) {
			// Call trigger
			$result = $this->call_trigger('CONTRACT_REOPEN', $user);
			if ($result < 0) {
				$error++;
			}
			// End call triggers
		}

		// Set new ref and define current status
		if (!$error) {
			$this->statut = 0;
			$this->brouillon = 1;
			$this->date_validation = $now;
		}

		if (!$error) {
			$this->db->commit();
			return 1;
		} else {
			$this->db->rollback();
			return -1;
		}
	}

	/**
	 *    Load a contract from database
	 *
	 *    @param	int		$id     		Id of contract to load
	 *    @param	string	$ref			Ref
	 *    @param	string	$ref_customer	Customer ref
	 *    @param	string	$ref_supplier	Supplier ref
	 *    @return   int     				<0 if KO, 0 if not found or if two records found for same ref, Id of contract if OK
	 */
	public function fetch($id, $ref = '', $ref_customer = '', $ref_supplier = '')
	{
		$sql = "SELECT rowid, statut, ref, fk_soc,";
		$sql .= " ref_supplier, ref_customer,";
		$sql .= " ref_ext,";
		$sql .= " entity,";
		$sql .= " date_contrat as datecontrat,";
		$sql .= " fk_user_author,";
		$sql .= " fk_projet as fk_project,";
		$sql .= " fk_commercial_signature, fk_commercial_suivi,";
		$sql .= " note_private, note_public, model_pdf, extraparams";
		$sql .= " FROM ".MAIN_DB_PREFIX."contrat";
		if (!$id) {
			$sql .= " WHERE entity IN (".getEntity('contract').")";
		} else {
			$sql .= " WHERE rowid=".(int) $id;
		}
		if ($ref_customer) {
			$sql .= " AND ref_customer = '".$this->db->escape($ref_customer)."'";
		}
		if ($ref_supplier) {
			$sql .= " AND ref_supplier = '".$this->db->escape($ref_supplier)."'";
		}
		if ($ref) {
			$sql .= " AND ref='".$this->db->escape($ref)."'";
		}

		dol_syslog(get_class($this)."::fetch", LOG_DEBUG);
		$resql = $this->db->query($sql);
		if ($resql) {
			$num = $this->db->num_rows($resql);
			if ($num > 1) {
				$this->error = 'Fetch found several records.';
				dol_syslog($this->error, LOG_ERR);
				$result = -2;
			} elseif ($num) {   // $num = 1
				$obj = $this->db->fetch_object($resql);
				if ($obj) {
					$this->id = $obj->rowid;
					$this->ref = (!isset($obj->ref) || !$obj->ref) ? $obj->rowid : $obj->ref;
					$this->ref_customer = $obj->ref_customer;
					$this->ref_supplier = $obj->ref_supplier;
					$this->ref_ext = $obj->ref_ext;
					$this->entity = $obj->entity;
					$this->statut = $obj->statut;

					$this->date_contrat = $this->db->jdate($obj->datecontrat);
					$this->date_creation = $this->db->jdate($obj->datecontrat);

					$this->user_author_id = $obj->fk_user_author;

					$this->commercial_signature_id = $obj->fk_commercial_signature;
					$this->commercial_suivi_id = $obj->fk_commercial_suivi;

					$this->note_private = $obj->note_private;
					$this->note_public = $obj->note_public;
					$this->model_pdf = $obj->model_pdf;
					$this->modelpdf = $obj->model_pdf; // deprecated

					$this->fk_projet = $obj->fk_project; // deprecated
					$this->fk_project = $obj->fk_project;

					$this->socid = $obj->fk_soc;
					$this->fk_soc = $obj->fk_soc;

					$this->extraparams = (array) json_decode($obj->extraparams, true);

					$this->db->free($resql);

					// Retrieve all extrafields
					// fetch optionals attributes and labels
					$this->fetch_optionals();

					// Lines
					$result = $this->fetch_lines();
					if ($result < 0) {
						$this->error = $this->db->lasterror();
						return -3;
					}

					return $this->id;
				}
			} else {
				dol_syslog(get_class($this)."::fetch Contract not found");
				$this->error = "Contract not found";
				return 0;
			}
		} else {
			dol_syslog(get_class($this)."::fetch Error searching contract");
			$this->error = $this->db->error();
			return -1;
		}
	}

	// phpcs:disable PEAR.NamingConventions.ValidFunctionName.ScopeNotCamelCaps
	/**
	 *  Load lines array into this->lines.
	 *  This set also nbofserviceswait, nbofservicesopened, nbofservicesexpired and nbofservicesclosed
	 *
	 *	@param		int				$only_services			0=Default, 1=Force only services (depending on setup, we may also have physical products in a contract)
	 *	@param		int				$loadalsotranslation	0=Default, 1=Load also translations of product descriptions
	 *  @return 	ContratLigne[]  						Return array of contract lines
	 */
	public function fetch_lines($only_services = 0, $loadalsotranslation = 0)
	{
		// phpcs:enable
		global $langs, $conf;

		$this->nbofservices = 0;
		$this->nbofserviceswait = 0;
		$this->nbofservicesopened = 0;
		$this->nbofservicesexpired = 0;
		$this->nbofservicesclosed = 0;

		$total_ttc = 0;
		$total_vat = 0;
		$total_ht = 0;

		$now = dol_now();

		$this->lines = array();
		$pos = 0;

		// Selects contract lines related to a product
		$sql = "SELECT p.label as product_label, p.description as product_desc, p.ref as product_ref, p.fk_product_type as product_type,";
		$sql .= " d.rowid, d.fk_contrat, d.statut, d.description, d.price_ht, d.vat_src_code, d.tva_tx, d.localtax1_tx, d.localtax2_tx, d.localtax1_type, d.localtax2_type, d.qty, d.remise_percent, d.subprice, d.fk_product_fournisseur_price as fk_fournprice, d.buy_price_ht as pa_ht,";
		$sql .= " d.total_ht,";
		$sql .= " d.total_tva,";
		$sql .= " d.total_localtax1,";
		$sql .= " d.total_localtax2,";
		$sql .= " d.total_ttc,";
		$sql .= " d.info_bits, d.fk_product,";
		$sql .= " d.date_ouverture_prevue, d.date_ouverture,";
		$sql .= " d.date_fin_validite, d.date_cloture,";
		$sql .= " d.fk_user_author,";
		$sql .= " d.fk_user_ouverture,";
		$sql .= " d.fk_user_cloture,";
		$sql .= " d.fk_unit,";
		$sql .= " d.product_type as type";
		$sql .= " FROM ".MAIN_DB_PREFIX."contratdet as d LEFT JOIN ".MAIN_DB_PREFIX."product as p ON d.fk_product = p.rowid";
		$sql .= " WHERE d.fk_contrat = ".((int) $this->id);
		if ($only_services == 1) {
			$sql .= " AND d.product_type = 1";
		}
		$sql .= " ORDER by d.rowid ASC";

		dol_syslog(get_class($this)."::fetch_lines", LOG_DEBUG);
		$result = $this->db->query($sql);
		if ($result) {
			$num = $this->db->num_rows($result);
			$i = 0;

			while ($i < $num) {
				$objp = $this->db->fetch_object($result);

				$line = new ContratLigne($this->db);

				$line->id = $objp->rowid;
				$line->ref				= $objp->rowid;
				$line->fk_contrat = $objp->fk_contrat;
				$line->desc = $objp->description; // Description line
				$line->qty				= $objp->qty;
				$line->vat_src_code 	= $objp->vat_src_code;
				$line->tva_tx = $objp->tva_tx;
				$line->localtax1_tx		= $objp->localtax1_tx;
				$line->localtax2_tx		= $objp->localtax2_tx;
				$line->localtax1_type	= $objp->localtax1_type;
				$line->localtax2_type	= $objp->localtax2_type;
				$line->subprice			= $objp->subprice;
				$line->statut = $objp->statut;
				$line->remise_percent	= $objp->remise_percent;
				$line->price_ht			= $objp->price_ht;
				$line->price = $objp->price_ht; // For backward compatibility
				$line->total_ht			= $objp->total_ht;
				$line->total_tva		= $objp->total_tva;
				$line->total_localtax1	= $objp->total_localtax1;
				$line->total_localtax2	= $objp->total_localtax2;
				$line->total_ttc		= $objp->total_ttc;
				$line->fk_product = (($objp->fk_product > 0) ? $objp->fk_product : 0);
				$line->info_bits		= $objp->info_bits;
				$line->type = $objp->type;

				$line->fk_fournprice = $objp->fk_fournprice;
				$marginInfos = getMarginInfos($objp->subprice, $objp->remise_percent, $objp->tva_tx, $objp->localtax1_tx, $objp->localtax2_tx, $objp->fk_fournprice, $objp->pa_ht);
				$line->pa_ht = $marginInfos[0];

				$line->fk_user_author = $objp->fk_user_author;
				$line->fk_user_ouverture = $objp->fk_user_ouverture;
				$line->fk_user_cloture = $objp->fk_user_cloture;
				$line->fk_unit = $objp->fk_unit;

				$line->ref = $objp->product_ref; // deprecated
				$line->product_ref = $objp->product_ref; // Product Ref
				$line->product_type		= $objp->product_type; // Product Type
				$line->product_desc		= $objp->product_desc; // Product Description
				$line->product_label	= $objp->product_label; // Product Label

				$line->description = $objp->description;

				$line->date_start            = $this->db->jdate($objp->date_ouverture_prevue);
				$line->date_start_real       = $this->db->jdate($objp->date_ouverture);
				$line->date_end              = $this->db->jdate($objp->date_fin_validite);
				$line->date_end_real         = $this->db->jdate($objp->date_cloture);
				// For backward compatibility
				$line->date_ouverture_prevue = $this->db->jdate($objp->date_ouverture_prevue);
				$line->date_ouverture        = $this->db->jdate($objp->date_ouverture);
				$line->date_fin_validite     = $this->db->jdate($objp->date_fin_validite);
				$line->date_cloture          = $this->db->jdate($objp->date_cloture);
				$line->date_debut_prevue = $this->db->jdate($objp->date_ouverture_prevue);
				$line->date_debut_reel   = $this->db->jdate($objp->date_ouverture);
				$line->date_fin_prevue   = $this->db->jdate($objp->date_fin_validite);
				$line->date_fin_reel     = $this->db->jdate($objp->date_cloture);

				// Retrieve all extrafields for contract line
				// fetch optionals attributes and labels
				$line->fetch_optionals();

				// multilangs
				if (!empty($conf->global->MAIN_MULTILANGS) && !empty($objp->fk_product) && !empty($loadalsotranslation)) {
					$tmpproduct = new Product($this->db);
					$tmpproduct->fetch($objp->fk_product);
					$tmpproduct->getMultiLangs();

					$line->multilangs = $tmpproduct->multilangs;
				}

				$this->lines[$pos] = $line;

				$this->lines_id_index_mapper[$line->id] = $pos;

				//dol_syslog("1 ".$line->desc);
				//dol_syslog("2 ".$line->product_desc);

				if ($line->statut == ContratLigne::STATUS_INITIAL) {
					$this->nbofserviceswait++;
				}
				if ($line->statut == ContratLigne::STATUS_OPEN && (empty($line->date_fin_prevue) || $line->date_fin_prevue >= $now)) {
					$this->nbofservicesopened++;
				}
				if ($line->statut == ContratLigne::STATUS_OPEN && (!empty($line->date_fin_prevue) && $line->date_fin_prevue < $now)) {
					$this->nbofservicesexpired++;
				}
				if ($line->statut == ContratLigne::STATUS_CLOSED) {
					$this->nbofservicesclosed++;
				}

				$total_ttc += $objp->total_ttc; // TODO Not saved into database
				$total_vat += $objp->total_tva;
				$total_ht += $objp->total_ht;

				$i++;
				$pos++;
			}
			$this->db->free($result);
		} else {
			dol_syslog(get_class($this)."::Fetch Error when reading lines of contracts linked to products");
			return -3;
		}

		// Now set the global properties on contract not stored into database.
		$this->nbofservices = count($this->lines);
		$this->total_ttc = price2num($total_ttc);
		$this->total_tva = price2num($total_vat);
		$this->total_ht = price2num($total_ht);

		return $this->lines;
	}

	/**
	 *  Create a contract into database
	 *
	 *  @param	User	$user       User that create
	 *  @return int  				<0 if KO, id of contract if OK
	 */
	public function create($user)
	{
		global $conf, $langs, $mysoc;

		// Check parameters
		$paramsok = 1;
		if ($this->commercial_signature_id <= 0) {
			$langs->load("commercial");
			$this->error .= $langs->trans("ErrorFieldRequired", $langs->transnoentitiesnoconv("SalesRepresentativeSignature"));
			$paramsok = 0;
		}
		if ($this->commercial_suivi_id <= 0) {
			$langs->load("commercial");
			$this->error .= ($this->error ? "<br>" : '');
			$this->error .= $langs->trans("ErrorFieldRequired", $langs->transnoentitiesnoconv("SalesRepresentativeFollowUp"));
			$paramsok = 0;
		}
		if (!$paramsok) {
			return -1;
		}


		$this->db->begin();

		$now = dol_now();

		// Insert contract
		$sql = "INSERT INTO ".MAIN_DB_PREFIX."contrat (datec, fk_soc, fk_user_author, date_contrat,";
		$sql .= " fk_commercial_signature, fk_commercial_suivi, fk_projet,";
		$sql .= " ref, entity, note_private, note_public, ref_customer, ref_supplier, ref_ext)";
		$sql .= " VALUES ('".$this->db->idate($now)."', ".((int) $this->socid).", ".((int) $user->id);
		$sql .= ", ".(dol_strlen($this->date_contrat) != 0 ? "'".$this->db->idate($this->date_contrat)."'" : "NULL");
		$sql .= ",".($this->commercial_signature_id > 0 ? ((int) $this->commercial_signature_id) : "NULL");
		$sql .= ",".($this->commercial_suivi_id > 0 ? ((int) $this->commercial_suivi_id) : "NULL");
		$sql .= ",".($this->fk_project > 0 ? ((int) $this->fk_project) : "NULL");
		$sql .= ", ".(dol_strlen($this->ref) <= 0 ? "null" : "'".$this->db->escape($this->ref)."'");
		$sql .= ", ".((int) $conf->entity);
		$sql .= ", ".(!empty($this->note_private) ? ("'".$this->db->escape($this->note_private)."'") : "NULL");
		$sql .= ", ".(!empty($this->note_public) ? ("'".$this->db->escape($this->note_public)."'") : "NULL");
		$sql .= ", ".(!empty($this->ref_customer) ? ("'".$this->db->escape($this->ref_customer)."'") : "NULL");
		$sql .= ", ".(!empty($this->ref_supplier) ? ("'".$this->db->escape($this->ref_supplier)."'") : "NULL");
		$sql .= ", ".(!empty($this->ref_ext) ? ("'".$this->db->escape($this->ref_ext)."'") : "NULL");
		$sql .= ")";
		$resql = $this->db->query($sql);

		if ($resql) {
			$error = 0;

			$this->id = $this->db->last_insert_id(MAIN_DB_PREFIX."contrat");

			// Load object modContract
			$module = (!empty($conf->global->CONTRACT_ADDON) ? $conf->global->CONTRACT_ADDON : 'mod_contract_serpis');
			if (substr($module, 0, 13) == 'mod_contract_' && substr($module, -3) == 'php') {
				$module = substr($module, 0, dol_strlen($module) - 4);
			}
			$result = dol_include_once('/core/modules/contract/'.$module.'.php');
			if ($result > 0) {
				$modCodeContract = new $module();

				if (!empty($modCodeContract->code_auto)) {
					// Force the ref to a draft value if numbering module is an automatic numbering
					$sql = 'UPDATE '.MAIN_DB_PREFIX."contrat SET ref='(PROV".$this->id.")' WHERE rowid=".((int) $this->id);
					if ($this->db->query($sql)) {
						if ($this->id) {
							$this->ref = "(PROV".$this->id.")";
						}
					}
				}
			}

			if (!$error) {
				$result = $this->insertExtraFields();
				if ($result < 0) {
					$error++;
				}
			}

			// Insert business contacts ('SALESREPSIGN','contrat')
			if (!$error) {
				$result = $this->add_contact($this->commercial_signature_id, 'SALESREPSIGN', 'internal');
				if ($result < 0) {
					$error++;
				}
			}

			// Insert business contacts ('SALESREPFOLL','contrat')
			if (!$error) {
				$result = $this->add_contact($this->commercial_suivi_id, 'SALESREPFOLL', 'internal');
				if ($result < 0) {
					$error++;
				}
			}

			if (!$error) {
				if (!empty($this->linkedObjectsIds) && empty($this->linked_objects)) {	// To use new linkedObjectsIds instead of old linked_objects
					$this->linked_objects = $this->linkedObjectsIds; // TODO Replace linked_objects with linkedObjectsIds
				}

				// Add object linked
				if (!$error && $this->id && !empty($this->linked_objects) && is_array($this->linked_objects)) {
					foreach ($this->linked_objects as $origin => $tmp_origin_id) {
						if (is_array($tmp_origin_id)) {       // New behaviour, if linked_object can have several links per type, so is something like array('contract'=>array(id1, id2, ...))
							foreach ($tmp_origin_id as $origin_id) {
								$ret = $this->add_object_linked($origin, $origin_id);
								if (!$ret) {
									$this->error = $this->db->lasterror();
									$error++;
								}
							}
						} else // Old behaviour, if linked_object has only one link per type, so is something like array('contract'=>id1))
						{
							$origin_id = $tmp_origin_id;
							$ret = $this->add_object_linked($origin, $origin_id);
							if (!$ret) {
								$this->error = $this->db->lasterror();
								$error++;
							}
						}
					}
				}

				if (!$error && $this->id && !empty($conf->global->MAIN_PROPAGATE_CONTACTS_FROM_ORIGIN) && !empty($this->origin) && !empty($this->origin_id)) {   // Get contact from origin object
					$originforcontact = $this->origin;
					$originidforcontact = $this->origin_id;
					if ($originforcontact == 'shipping') {     // shipment and order share the same contacts. If creating from shipment we take data of order
						require_once DOL_DOCUMENT_ROOT.'/expedition/class/expedition.class.php';
						$exp = new Expedition($this->db);
						$exp->fetch($this->origin_id);
						$exp->fetchObjectLinked();
						if (count($exp->linkedObjectsIds['commande']) > 0) {
							foreach ($exp->linkedObjectsIds['commande'] as $key => $value) {
								$originforcontact = 'commande';
								$originidforcontact = $value->id;
								break; // We take first one
							}
						}
					}

					$sqlcontact = "SELECT ctc.code, ctc.source, ec.fk_socpeople FROM ".MAIN_DB_PREFIX."element_contact as ec, ".MAIN_DB_PREFIX."c_type_contact as ctc";
					$sqlcontact .= " WHERE element_id = ".((int) $originidforcontact)." AND ec.fk_c_type_contact = ctc.rowid AND ctc.element = '".$this->db->escape($originforcontact)."'";

					$resqlcontact = $this->db->query($sqlcontact);
					if ($resqlcontact) {
						while ($objcontact = $this->db->fetch_object($resqlcontact)) {
							if ($objcontact->source == 'internal' && in_array($objcontact->code, array('SALESREPSIGN', 'SALESREPFOLL'))) {
								continue; // ignore this, already forced previously
							}

							//print $objcontact->code.'-'.$objcontact->source.'-'.$objcontact->fk_socpeople."\n";
							$this->add_contact($objcontact->fk_socpeople, $objcontact->code, $objcontact->source); // May failed because of duplicate key or because code of contact type does not exists for new object
						}
					} else {
						dol_print_error($resqlcontact);
					}
				}
			}

			if (!$error) {
				// Call trigger
				$result = $this->call_trigger('CONTRACT_CREATE', $user);
				if ($result < 0) {
					$error++;
				}
				// End call triggers

				if (!$error) {
					$this->db->commit();
					return $this->id;
				} else {
					dol_syslog(get_class($this)."::create - 30 - ".$this->error, LOG_ERR);
					$this->db->rollback();
					return -3;
				}
			} else {
				$this->error = "Failed to add contract";
				dol_syslog(get_class($this)."::create - 20 - ".$this->error, LOG_ERR);
				$this->db->rollback();
				return -2;
			}
		} else {
			$this->error = $langs->trans("UnknownError: ".$this->db->error()." -", LOG_DEBUG);

			$this->db->rollback();
			return -1;
		}
	}


	/**
	 *  Delete object
	 *
	 *  @param	User		$user       User that deletes
	 *  @return int         			< 0 if KO, > 0 if OK
	 */
	public function delete($user)
	{
		global $conf, $langs;
		require_once DOL_DOCUMENT_ROOT.'/core/lib/files.lib.php';

		$error = 0;

		$this->db->begin();

		// Call trigger
		$result = $this->call_trigger('CONTRACT_DELETE', $user);
		if ($result < 0) {
			$error++;
		}
		// End call triggers

		if (!$error) {
			// Delete linked contacts
			$res = $this->delete_linked_contact();
			if ($res < 0) {
				dol_syslog(get_class($this)."::delete error", LOG_ERR);
				$error++;
			}
		}

		if (!$error) {
			// Delete linked object
			$res = $this->deleteObjectLinked();
			if ($res < 0) {
				$error++;
			}
		}

		if (!$error) {
			// Delete contratdet_log
			/*
			$sql = "DELETE cdl";
			$sql.= " FROM ".MAIN_DB_PREFIX."contratdet_log as cdl, ".MAIN_DB_PREFIX."contratdet as cd";
			$sql.= " WHERE cdl.fk_contratdet=cd.rowid AND cd.fk_contrat=".((int) $this->id);
			*/
			$sql = "SELECT cdl.rowid as cdlrowid ";
			$sql .= " FROM ".MAIN_DB_PREFIX."contratdet_log as cdl, ".MAIN_DB_PREFIX."contratdet as cd";
			$sql .= " WHERE cdl.fk_contratdet=cd.rowid AND cd.fk_contrat=".((int) $this->id);

			dol_syslog(get_class($this)."::delete contratdet_log", LOG_DEBUG);
			$resql = $this->db->query($sql);
			if (!$resql) {
				$this->error = $this->db->error();
				$error++;
			}
			$numressql = $this->db->num_rows($resql);
			if (!$error && $numressql) {
				$tab_resql = array();
				for ($i = 0; $i < $numressql; $i++) {
					$objresql = $this->db->fetch_object($resql);
					$tab_resql[] = $objresql->cdlrowid;
				}
				$this->db->free($resql);

				$sql = "DELETE FROM ".MAIN_DB_PREFIX."contratdet_log ";
				$sql .= " WHERE ".MAIN_DB_PREFIX."contratdet_log.rowid IN (".$this->db->sanitize(implode(",", $tab_resql)).")";

				dol_syslog(get_class($this)."::delete contratdet_log", LOG_DEBUG);
				$resql = $this->db->query($sql);
				if (!$resql) {
					$this->error = $this->db->error();
					$error++;
				}
			}
		}

		// Delete lines
		if (!$error) {
				// Delete contratdet extrafields
				$main = MAIN_DB_PREFIX.'contratdet';
				$ef = $main."_extrafields";
				$sql = "DELETE FROM ".$ef." WHERE fk_object IN (SELECT rowid FROM ".$main." WHERE fk_contrat = ".((int) $this->id).")";

				dol_syslog(get_class($this)."::delete contratdet_extrafields", LOG_DEBUG);
				$resql = $this->db->query($sql);
			if (!$resql) {
						$this->error = $this->db->error();
						$error++;
			}
		}

		if (!$error) {
			// Delete contratdet
			$sql = "DELETE FROM ".MAIN_DB_PREFIX."contratdet";
			$sql .= " WHERE fk_contrat=".((int) $this->id);

			dol_syslog(get_class($this)."::delete contratdet", LOG_DEBUG);
			$resql = $this->db->query($sql);
			if (!$resql) {
				$this->error = $this->db->error();
				$error++;
			}
		}

		// Delete llx_ecm_files
		if (!$error) {
			$sql = 'DELETE FROM '.MAIN_DB_PREFIX."ecm_files WHERE src_object_type = '".$this->db->escape($this->table_element.(empty($this->module) ? "" : "@".$this->module))."' AND src_object_id = ".((int) $this->id);
			$resql = $this->db->query($sql);
			if (!$resql) {
				$this->error = $this->db->lasterror();
				$this->errors[] = $this->error;
				$error++;
			}
		}

		// Delete contract
		if (!$error) {
			$sql = "DELETE FROM ".MAIN_DB_PREFIX."contrat";
			$sql .= " WHERE rowid=".((int) $this->id);

			dol_syslog(get_class($this)."::delete contrat", LOG_DEBUG);
			$resql = $this->db->query($sql);
			if (!$resql) {
				$this->error = $this->db->error();
				$error++;
			}
		}

		// Removed extrafields
		if (!$error) {
			$result = $this->deleteExtraFields();
			if ($result < 0) {
				$error++;
				dol_syslog(get_class($this)."::delete error -3 ".$this->error, LOG_ERR);
			}
		}

		if (!$error) {
			// We remove directory
			$ref = dol_sanitizeFileName($this->ref);
			if ($conf->contrat->dir_output) {
				$dir = $conf->contrat->multidir_output[$this->entity]."/".$ref;
				if (file_exists($dir)) {
					$res = @dol_delete_dir_recursive($dir);
					if (!$res) {
						$this->error = 'ErrorFailToDeleteDir';
						$error++;
					}
				}
			}
		}

		if (!$error) {
			$this->db->commit();
			return 1;
		} else {
			$this->error = $this->db->lasterror();
			$this->db->rollback();
			return -1;
		}
	}

	/**
	 *  Update object into database
	 *
	 *  @param	User	$user        User that modifies
	 *  @param  int		$notrigger	 0=launch triggers after, 1=disable triggers
	 *  @return int     		   	 <0 if KO, >0 if OK
	 */
	public function update($user, $notrigger = 0)
	{
		global $conf, $langs;
		$error = 0;

		// Clean parameters
		if (empty($this->fk_commercial_signature) && $this->commercial_signature_id > 0) {
			$this->fk_commercial_signature = $this->commercial_signature_id;
		}
		if (empty($this->fk_commercial_suivi) && $this->commercial_suivi_id > 0) {
			$this->fk_commercial_suivi = $this->commercial_suivi_id;
		}
		if (empty($this->fk_soc) && $this->socid > 0) {
			$this->fk_soc = (int) $this->socid;
		}
		if (empty($this->fk_project) && $this->projet > 0) {
			$this->fk_project = (int) $this->projet;
		}

		if (isset($this->ref)) {
			$this->ref = trim($this->ref);
		}
		if (isset($this->ref_customer)) {
			$this->ref_customer = trim($this->ref_customer);
		}
		if (isset($this->ref_supplier)) {
			$this->ref_supplier = trim($this->ref_supplier);
		}
		if (isset($this->ref_ext)) {
			$this->ref_ext = trim($this->ref_ext);
		}
		if (isset($this->entity)) {
			$this->entity = (int) $this->entity;
		}
		if (isset($this->statut)) {
			$this->statut = (int) $this->statut;
		}
		if (isset($this->fk_soc)) {
			$this->fk_soc = (int) $this->fk_soc;
		}
		if (isset($this->fk_commercial_signature)) {
			$this->fk_commercial_signature = trim($this->fk_commercial_signature);
		}
		if (isset($this->fk_commercial_suivi)) {
			$this->fk_commercial_suivi = trim($this->fk_commercial_suivi);
		}
		if (isset($this->note_private)) {
			$this->note_private = trim($this->note_private);
		}
		if (isset($this->note_public)) {
			$this->note_public = trim($this->note_public);
		}
		if (isset($this->import_key)) {
			$this->import_key = trim($this->import_key);
		}
		//if (isset($this->extraparams)) $this->extraparams=trim($this->extraparams);

		// Check parameters
		// Put here code to add a control on parameters values

		// Update request
		$sql = "UPDATE ".MAIN_DB_PREFIX."contrat SET";
		$sql .= " ref=".(isset($this->ref) ? "'".$this->db->escape($this->ref)."'" : "null").",";
		$sql .= " ref_customer=".(isset($this->ref_customer) ? "'".$this->db->escape($this->ref_customer)."'" : "null").",";
		$sql .= " ref_supplier=".(isset($this->ref_supplier) ? "'".$this->db->escape($this->ref_supplier)."'" : "null").",";
		$sql .= " ref_ext=".(isset($this->ref_ext) ? "'".$this->db->escape($this->ref_ext)."'" : "null").",";
		$sql .= " entity=".$conf->entity.",";
		$sql .= " date_contrat=".(dol_strlen($this->date_contrat) != 0 ? "'".$this->db->idate($this->date_contrat)."'" : 'null').",";
		$sql .= " statut=".(isset($this->statut) ? $this->statut : "null").",";
		$sql .= " fk_soc=".($this->fk_soc > 0 ? $this->fk_soc : "null").",";
		$sql .= " fk_projet=".($this->fk_project > 0 ? $this->fk_project : "null").",";
		$sql .= " fk_commercial_signature=".(isset($this->fk_commercial_signature) ? $this->fk_commercial_signature : "null").",";
		$sql .= " fk_commercial_suivi=".(isset($this->fk_commercial_suivi) ? $this->fk_commercial_suivi : "null").",";
		$sql .= " note_private=".(isset($this->note_private) ? "'".$this->db->escape($this->note_private)."'" : "null").",";
		$sql .= " note_public=".(isset($this->note_public) ? "'".$this->db->escape($this->note_public)."'" : "null").",";
		$sql .= " import_key=".(isset($this->import_key) ? "'".$this->db->escape($this->import_key)."'" : "null")."";
		//$sql.= " extraparams=".(isset($this->extraparams)?"'".$this->db->escape($this->extraparams)."'":"null")."";
		$sql .= " WHERE rowid=".((int) $this->id);

		$this->db->begin();

		$resql = $this->db->query($sql);
		if (!$resql) {
			$error++; $this->errors[] = "Error ".$this->db->lasterror();
		}

		if (!$error) {
			$result = $this->insertExtraFields();
			if ($result < 0) {
				$error++;
			}
		}

		if (!$error && !$notrigger) {
			// Call triggers
			$result = $this->call_trigger('CONTRACT_MODIFY', $user);
			if ($result < 0) {
				$error++;
			}
			// End call triggers
		}

		// Commit or rollback
		if ($error) {
			foreach ($this->errors as $errmsg) {
				dol_syslog(get_class($this)."::update ".$errmsg, LOG_ERR);
				$this->error .= ($this->error ? ', '.$errmsg : $errmsg);
			}
			$this->db->rollback();
			return -1 * $error;
		} else {
			$this->db->commit();
			return 1;
		}
	}


	/**
	 *  Ajoute une ligne de contrat en base
	 *
	 *  @param	string		$desc            	Description of line
	 *  @param  float		$pu_ht              Unit price net
	 *  @param  int			$qty             	Quantity
	 *  @param  float		$txtva           	Vat rate
	 *  @param  float		$txlocaltax1        Local tax 1 rate
	 *  @param  float		$txlocaltax2        Local tax 2 rate
	 *  @param  int			$fk_product      	Id produit
	 *  @param  float		$remise_percent  	Percentage discount of the line
	 *  @param  int			$date_start      	Date de debut prevue
	 *  @param  int			$date_end        	Date de fin prevue
	 *	@param	string		$price_base_type	HT or TTC
	 * 	@param  float		$pu_ttc             Prix unitaire TTC
	 * 	@param  int			$info_bits			Bits of type of lines
	 * 	@param  int			$fk_fournprice		Fourn price id
	 *  @param  int			$pa_ht				Buying price HT
	 *  @param	array		$array_options		extrafields array
	 * 	@param 	string		$fk_unit 			Code of the unit to use. Null to use the default one
	 * 	@param 	string		$rang 				Position
	 *  @return int             				<0 if KO, >0 if OK
	 */
	public function addline($desc, $pu_ht, $qty, $txtva, $txlocaltax1, $txlocaltax2, $fk_product, $remise_percent, $date_start, $date_end, $price_base_type = 'HT', $pu_ttc = 0.0, $info_bits = 0, $fk_fournprice = null, $pa_ht = 0, $array_options = 0, $fk_unit = null, $rang = 0)
	{
		global $user, $langs, $conf, $mysoc;
		$error = 0;

		dol_syslog(get_class($this)."::addline $desc, $pu_ht, $qty, $txtva, $txlocaltax1, $txlocaltax2, $fk_product, $remise_percent, $date_start, $date_end, $price_base_type, $pu_ttc, $info_bits, $rang");

		// Check parameters
		if ($fk_product <= 0 && empty($desc)) {
			$this->error = "ErrorDescRequiredForFreeProductLines";
			return -1;
		}

		if ($this->statut >= 0) {
			// Clean parameters
			$pu_ht = price2num($pu_ht);
			$pu_ttc = price2num($pu_ttc);
			$pa_ht = price2num($pa_ht);

			// Clean vat code
			$reg = array();
			$vat_src_code = '';
			if (preg_match('/\((.*)\)/', $txtva, $reg)) {
				$vat_src_code = $reg[1];
				$txtva = preg_replace('/\s*\(.*\)/', '', $txtva); // Remove code into vatrate.
			}
			$txtva = price2num($txtva);
			$txlocaltax1 = price2num($txlocaltax1);
			$txlocaltax2 = price2num($txlocaltax2);

			$remise_percent = price2num($remise_percent);
			$qty = price2num($qty);
			if (empty($qty)) {
				$qty = 1;
			}
			if (empty($info_bits)) {
				$info_bits = 0;
			}
			if (empty($pu_ht) || !is_numeric($pu_ht)) {
				$pu_ht = 0;
			}
			if (empty($pu_ttc)) {
				$pu_ttc = 0;
			}
			if (empty($txtva) || !is_numeric($txtva)) {
				$txtva = 0;
			}
			if (empty($txlocaltax1) || !is_numeric($txlocaltax1)) {
				$txlocaltax1 = 0;
			}
			if (empty($txlocaltax2) || !is_numeric($txlocaltax2)) {
				$txlocaltax2 = 0;
			}

			if ($price_base_type == 'HT') {
				$pu = $pu_ht;
			} else {
				$pu = $pu_ttc;
			}

			// Check parameters
			if (empty($remise_percent)) {
				$remise_percent = 0;
			}

			if ($date_start && $date_end && $date_start > $date_end) {
				$langs->load("errors");
				$this->error = $langs->trans('ErrorStartDateGreaterEnd');
				return -1;
			}

			$this->db->begin();

			$localtaxes_type = getLocalTaxesFromRate($txtva.($vat_src_code ? ' ('.$vat_src_code.')' : ''), 0, $this->societe, $mysoc);

			// Calcul du total TTC et de la TVA pour la ligne a partir de
			// qty, pu, remise_percent et txtva
			// TRES IMPORTANT: C'est au moment de l'insertion ligne qu'on doit stocker
			// la part ht, tva et ttc, et ce au niveau de la ligne qui a son propre taux tva.

			$tabprice = calcul_price_total($qty, $pu, $remise_percent, $txtva, $txlocaltax1, $txlocaltax2, 0, $price_base_type, $info_bits, 1, $mysoc, $localtaxes_type);
			$total_ht  = $tabprice[0];
			$total_tva = $tabprice[1];
			$total_ttc = $tabprice[2];
			$total_localtax1 = $tabprice[9];
			$total_localtax2 = $tabprice[10];

			$localtax1_type = $localtaxes_type[0];
			$localtax2_type = $localtaxes_type[2];

			// TODO A virer
			// Anciens indicateurs: $price, $remise (a ne plus utiliser)
			$remise = 0;
			$price = price2num(round($pu_ht, 2));
			if (dol_strlen($remise_percent) > 0) {
				$remise = round(($pu_ht * $remise_percent / 100), 2);
				$price = $pu_ht - $remise;
			}

			if (empty($pa_ht)) {
				$pa_ht = 0;
			}


			// if buy price not defined, define buyprice as configured in margin admin
			if ($this->pa_ht == 0) {
				if (($result = $this->defineBuyPrice($pu_ht, $remise_percent, $fk_product)) < 0) {
					return $result;
				} else {
					$pa_ht = $result;
				}
			}

			// Insertion dans la base
			$sql = "INSERT INTO ".MAIN_DB_PREFIX."contratdet";
			$sql .= " (fk_contrat, label, description, fk_product, qty, tva_tx, vat_src_code,";
			$sql .= " localtax1_tx, localtax2_tx, localtax1_type, localtax2_type, remise_percent, subprice,";
			$sql .= " total_ht, total_tva, total_localtax1, total_localtax2, total_ttc,";
			$sql .= " info_bits,";
			$sql .= " price_ht, remise, fk_product_fournisseur_price, buy_price_ht";
			if ($date_start > 0) {
				$sql .= ",date_ouverture_prevue";
			}
			if ($date_end > 0) {
				$sql .= ",date_fin_validite";
			}
			$sql .= ", fk_unit";
			$sql .= ") VALUES (";
			$sql .= $this->id.", '', '".$this->db->escape($desc)."',";
			$sql .= ($fk_product > 0 ? $fk_product : "null").",";
			$sql .= " ".((float) $qty).",";
			$sql .= " ".((float) $txtva).",";
			$sql .= " ".($vat_src_code ? "'".$this->db->escape($vat_src_code)."'" : "null").",";
			$sql .= " ".((float) $txlocaltax1).",";
			$sql .= " ".((float) $txlocaltax2).",";
			$sql .= " '".$this->db->escape($localtax1_type)."',";
			$sql .= " '".$this->db->escape($localtax2_type)."',";
			$sql .= " ".price2num($remise_percent).",";
			$sql .= " ".price2num($pu_ht).",";
			$sql .= " ".price2num($total_ht).",".price2num($total_tva).",".price2num($total_localtax1).",".price2num($total_localtax2).",".price2num($total_ttc).",";
			$sql .= " '".$this->db->escape($info_bits)."',";
			$sql .= " ".price2num($price).",".price2num($remise).",";
			if (isset($fk_fournprice)) {
				$sql .= ' '.((int) $fk_fournprice).',';
			} else {
				$sql .= ' null,';
			}
			if (isset($pa_ht)) {
				$sql .= ' '.price2num($pa_ht);
			} else {
				$sql .= ' null';
			}
			if ($date_start > 0) {
				$sql .= ",'".$this->db->idate($date_start)."'";
			}
			if ($date_end > 0) {
				$sql .= ",'".$this->db->idate($date_end)."'";
			}
			$sql .= ", ".($fk_unit ? "'".$this->db->escape($fk_unit)."'" : "null");
			$sql .= ")";

			$resql = $this->db->query($sql);
			if ($resql) {
				$contractlineid = $this->db->last_insert_id(MAIN_DB_PREFIX."contratdet");

				if (!$error) {
					$contractline = new ContratLigne($this->db);
					$contractline->array_options = $array_options;
					$contractline->id = $contractlineid;
					$result = $contractline->insertExtraFields();
					if ($result < 0) {
						$this->error[] = $contractline->error;
						$error++;
					}
				}

				if (empty($error)) {
					// Call trigger
					$result = $this->call_trigger('LINECONTRACT_INSERT', $user);
					if ($result < 0) {
						$error++;
					}
					// End call triggers
				}

				if ($error) {
					$this->db->rollback();
					return -1;
				} else {
					$this->db->commit();
					return $contractlineid;
				}
			} else {
				$this->db->rollback();
				$this->error = $this->db->error()." sql=".$sql;
				return -1;
			}
		} else {
			dol_syslog(get_class($this)."::addline ErrorTryToAddLineOnValidatedContract", LOG_ERR);
			return -2;
		}
	}

	/**
	 *  Mets a jour une ligne de contrat
	 *
	 *  @param	int			$rowid            	Id de la ligne de facture
	 *  @param  string		$desc             	Description de la ligne
	 *  @param  float		$pu               	Prix unitaire
	 *  @param  int			$qty              	Quantite
	 *  @param  float		$remise_percent   	Percentage discount of the line
	 *  @param  int			$date_start       	Date de debut prevue
	 *  @param  int			$date_end         	Date de fin prevue
	 *  @param  float		$tvatx            	Taux TVA
	 *  @param  float		$localtax1tx      	Local tax 1 rate
	 *  @param  float		$localtax2tx      	Local tax 2 rate
	 *  @param  int|string	$date_debut_reel  	Date de debut reelle
	 *  @param  int|string	$date_fin_reel    	Date de fin reelle
	 *	@param	string		$price_base_type	HT or TTC
	 * 	@param  int			$info_bits			Bits of type of lines
	 * 	@param  int			$fk_fournprice		Fourn price id
	 *  @param  int			$pa_ht				Buying price HT
	 *  @param	array		$array_options		extrafields array
	 * 	@param 	string		$fk_unit 			Code of the unit to use. Null to use the default one
	 *  @return int              				< 0 si erreur, > 0 si ok
	 */
	public function updateline($rowid, $desc, $pu, $qty, $remise_percent, $date_start, $date_end, $tvatx, $localtax1tx = 0.0, $localtax2tx = 0.0, $date_debut_reel = '', $date_fin_reel = '', $price_base_type = 'HT', $info_bits = 0, $fk_fournprice = null, $pa_ht = 0, $array_options = 0, $fk_unit = null)
	{
		global $user, $conf, $langs, $mysoc;

		$error = 0;

		// Clean parameters
		$qty = trim($qty);
		$desc = trim($desc);
		$desc = trim($desc);
		$price = price2num($pu);
		$tvatx = price2num($tvatx);
		$localtax1tx = price2num($localtax1tx);
		$localtax2tx = price2num($localtax2tx);
		$pa_ht = price2num($pa_ht);
		if (empty($fk_fournprice)) {
			$fk_fournprice = 0;
		}

		$subprice = $price;
		$remise = 0;
		if (dol_strlen($remise_percent) > 0) {
			$remise = round(($pu * $remise_percent / 100), 2);
			$price = $pu - $remise;
		} else {
			$remise_percent = 0;
		}

		if ($date_start && $date_end && $date_start > $date_end) {
			$langs->load("errors");
			$this->error = $langs->trans('ErrorStartDateGreaterEnd');
			return -1;
		}

		dol_syslog(get_class($this)."::updateline $rowid, $desc, $pu, $qty, $remise_percent, $date_start, $date_end, $date_debut_reel, $date_fin_reel, $tvatx, $localtax1tx, $localtax2tx, $price_base_type, $info_bits");

		$this->db->begin();

		// Calcul du total TTC et de la TVA pour la ligne a partir de
		// qty, pu, remise_percent et tvatx
		// TRES IMPORTANT: C'est au moment de l'insertion ligne qu'on doit stocker
		// la part ht, tva et ttc, et ce au niveau de la ligne qui a son propre taux tva.

		$localtaxes_type = getLocalTaxesFromRate($tvatx, 0, $this->societe, $mysoc);
		$tvatx = preg_replace('/\s*\(.*\)/', '', $tvatx); // Remove code into vatrate.

		$tabprice = calcul_price_total($qty, $pu, $remise_percent, $tvatx, $localtax1tx, $localtax2tx, 0, $price_base_type, $info_bits, 1, $mysoc, $localtaxes_type);
		$total_ht  = $tabprice[0];
		$total_tva = $tabprice[1];
		$total_ttc = $tabprice[2];
		$total_localtax1 = $tabprice[9];
		$total_localtax2 = $tabprice[10];

		$localtax1_type = $localtaxes_type[0];
		$localtax2_type = $localtaxes_type[2];

		// TODO A virer
		// Anciens indicateurs: $price, $remise (a ne plus utiliser)
		$remise = 0;
		$price = price2num(round($pu, 2));
		if (dol_strlen($remise_percent) > 0) {
			$remise = round(($pu * $remise_percent / 100), 2);
			$price = $pu - $remise;
		}

		if (empty($pa_ht)) {
			$pa_ht = 0;
		}

		// if buy price not defined, define buyprice as configured in margin admin
		if ($this->pa_ht == 0) {
			if (($result = $this->defineBuyPrice($pu, $remise_percent)) < 0) {
				return $result;
			} else {
				$pa_ht = $result;
			}
		}

		$sql = "UPDATE ".MAIN_DB_PREFIX."contratdet set description = '".$this->db->escape($desc)."'";
		$sql .= ",price_ht = ".((float) price2num($price));
		$sql .= ",subprice = ".((float) price2num($subprice));
		$sql .= ",remise = ".((float) price2num($remise));
		$sql .= ",remise_percent = ".((float) price2num($remise_percent));
		$sql .= ",qty = ".((float) $qty);
		$sql .= ",tva_tx = ".((float) price2num($tvatx));
		$sql .= ",localtax1_tx = ".((float) price2num($localtax1tx));
		$sql .= ",localtax2_tx = ".((float) price2num($localtax2tx));
		$sql .= ",localtax1_type='".$this->db->escape($localtax1_type);
		$sql .= ",localtax2_type='".$this->db->escape($localtax2_type);
		$sql .= ", total_ht = ".((float) price2num($total_ht));
		$sql .= ", total_tva = ".((float) price2num($total_tva));
		$sql .= ", total_localtax1 = ".((float) price2num($total_localtax1));
		$sql .= ", total_localtax2 = ".((float) price2num($total_localtax2));
		$sql .= ", total_ttc = ".((float) price2num($total_ttc));
		$sql .= ", fk_product_fournisseur_price=".($fk_fournprice > 0 ? $fk_fournprice : "null");
		$sql .= ", buy_price_ht = ".((float) price2num($pa_ht));
		if ($date_start > 0) {
			$sql .= ",date_ouverture_prevue = '".$this->db->idate($date_start)."'";
		} else {
			$sql .= ",date_ouverture_prevue = null";
		}
		if ($date_end > 0) {
			$sql .= ",date_fin_validite = '".$this->db->idate($date_end)."'";
		} else {
			$sql .= ",date_fin_validite = null";
		}
		if ($date_debut_reel > 0) {
			$sql .= ",date_ouverture = '".$this->db->idate($date_debut_reel)."'";
		} else {
			$sql .= ",date_ouverture = null";
		}
		if ($date_fin_reel > 0) {
			$sql .= ",date_cloture = '".$this->db->idate($date_fin_reel)."'";
		} else {
			$sql .= ",date_cloture = null";
		}
		$sql .= ", fk_unit = ".($fk_unit > 0 ? ((int) $fk_unit) : "null");
		$sql .= " WHERE rowid = ".((int) $rowid);

		dol_syslog(get_class($this)."::updateline", LOG_DEBUG);
		$result = $this->db->query($sql);
		if ($result) {
			if (is_array($array_options) && count($array_options) > 0) { // For avoid conflicts if trigger used
				$contractline = new ContratLigne($this->db);
				$contractline->fetch($rowid);

				// We replace values in $contractline->array_options only for entries defined into $array_options
				foreach ($array_options as $key => $value) {
					$contractline->array_options[$key] = $array_options[$key];
				}

				$result = $contractline->insertExtraFields();
				if ($result < 0) {
					$this->error[] = $contractline->error;
					$error++;
				}
			}

			if (empty($error)) {
				// Call trigger
<<<<<<< HEAD
				$result = $this->call_trigger('LINECONTRACT_UPDATE', $user);
=======
				$result = $this->call_trigger('LINECONTRACT_MODIFY', $user);
>>>>>>> 503d1a04
				if ($result < 0) {
					$this->db->rollback();
					return -3;
				}
				// End call triggers

				$this->db->commit();
				return 1;
			}
		} else {
			$this->db->rollback();
			$this->error = $this->db->error();
			dol_syslog(get_class($this)."::updateline Erreur -1");
			return -1;
		}
	}

	/**
	 *  Delete a contract line
	 *
	 *  @param	int		$idline		Id of line to delete
	 *	@param  User	$user       User that delete
	 *  @return int         		>0 if OK, <0 if KO
	 */
	public function deleteline($idline, User $user)
	{
		global $conf, $langs;

		$error = 0;

		if ($this->statut >= 0) {
			// Call trigger
			$result = $this->call_trigger('LINECONTRACT_DELETE', $user);
			if ($result < 0) {
				return -1;
			}
			// End call triggers

			$this->db->begin();

			$sql = "DELETE FROM ".MAIN_DB_PREFIX.$this->table_element_line;
			$sql .= " WHERE rowid = ".((int) $idline);

			dol_syslog(get_class($this)."::deleteline", LOG_DEBUG);
			$resql = $this->db->query($sql);
			if (!$resql) {
				$this->error = "Error ".$this->db->lasterror();
				$error++;
			}

			if (!$error) {
				// Remove extrafields
				$contractline = new ContratLigne($this->db);
				$contractline->id = $idline;
				$result = $contractline->deleteExtraFields();
				if ($result < 0) {
					$error++;
					$this->error = "Error ".get_class($this)."::deleteline deleteExtraFields error -4 ".$contractline->error;
				}
			}

			if (empty($error)) {
				$this->db->commit();
				return 1;
			} else {
				dol_syslog(get_class($this)."::deleteline ERROR:".$this->error, LOG_ERR);
				$this->db->rollback();
				return -1;
			}
		} else {
			$this->error = 'ErrorDeleteLineNotAllowedByObjectStatus';
			return -2;
		}
	}


	// phpcs:disable PEAR.NamingConventions.ValidFunctionName.ScopeNotCamelCaps
	/**
	 *  Update statut of contract according to services
	 *
	 *	@param	User	$user		Object user
	 *	@return int     			<0 if KO, >0 if OK
	 *  @deprecated					This function will never be used. Status of a contract is status of its lines.
	 */
	public function update_statut($user)
	{
		// phpcs:enable
		dol_syslog(__METHOD__." is deprecated", LOG_WARNING);

		// If draft, we keep it (should not happen)
		if ($this->statut == 0) {
			return 1;
		}

		// Load $this->lines array
		//		$this->fetch_lines();

		//		$newstatut=1;
		//		foreach($this->lines as $key => $contractline)
		//		{
		//			//			if ($contractline)         // Loop on each service
		//		}

		return 1;
	}


	/**
	 *  Return label of a contract status
	 *
	 *  @param  int		$mode       	0=long label, 1=short label, 2=Picto + short label, 3=Picto, 4=Picto + long label, 5=Short label + Picto, 6=Long label + Picto, 7=Same than 6 with fixed length
	 *  @return string      			Label
	 */
	public function getLibStatut($mode)
	{
		return $this->LibStatut($this->statut, $mode);
	}

	// phpcs:disable PEAR.NamingConventions.ValidFunctionName.ScopeNotCamelCaps
	/**
	 *  Renvoi label of a given contrat status
	 *
	 *  @param	int		$status      	Id status
	 *  @param  int		$mode       	0=long label, 1=short label, 2=Picto + short label, 3=Picto, 4=Picto + long label, 5=Short label + Picto, 6=Long label + Picto, 7=Same than 6 with fixed length
	 *	@return string      			Label
	 */
	public function LibStatut($status, $mode)
	{
		// phpcs:enable
		global $langs;

		if (empty($this->labelStatus) || empty($this->labelStatusShort)) {
			global $langs;
			$langs->load("contracts");
			$this->labelStatus[self::STATUS_DRAFT] = $langs->transnoentitiesnoconv('ContractStatusDraft');
			$this->labelStatus[self::STATUS_VALIDATED] = $langs->transnoentitiesnoconv('ContractStatusValidated');
			$this->labelStatus[self::STATUS_CLOSED] = $langs->transnoentitiesnoconv('ContractStatusClosed');
			$this->labelStatusShort[self::STATUS_DRAFT] = $langs->transnoentitiesnoconv('ContractStatusDraft');
			$this->labelStatusShort[self::STATUS_VALIDATED] = $langs->transnoentitiesnoconv('ContractStatusValidated');
			$this->labelStatusShort[self::STATUS_CLOSED] = $langs->transnoentitiesnoconv('ContractStatusClosed');
		}

		$statusType = 'status'.$status;
		if ($status == self::STATUS_VALIDATED) {
			$statusType = 'status6';
		}

		if ($mode == 4 || $mode == 6 || $mode == 7) {
			$text = '';
			if ($mode == 4) {
				$text = '<span class="hideonsmartphone">';
				$text .= ($this->nbofserviceswait + $this->nbofservicesopened + $this->nbofservicesexpired + $this->nbofservicesclosed);
				$text .= ' '.$langs->trans("Services");
				$text .= ': &nbsp; &nbsp; ';
				$text .= '</span>';
			}
			$text .= ($mode == 7 ? '<span class="nowraponall">' : '');
			$text .= ($mode != 7 || $this->nbofserviceswait > 0) ? ($this->nbofserviceswait.ContratLigne::LibStatut(0, 3, -1, 'class="marginleft2"')).(($mode != 7 || $this->nbofservicesopened || $this->nbofservicesexpired || $this->nbofservicesclosed) ? ' &nbsp; ' : '') : '';
			$text .= ($mode == 7 ? '</span><span class="nowraponall">' : '');
			$text .= ($mode != 7 || $this->nbofservicesopened > 0) ? ($this->nbofservicesopened.ContratLigne::LibStatut(4, 3, 0, 'class="marginleft2"')).(($mode != 7 || $this->nbofservicesexpired || $this->nbofservicesclosed) ? ' &nbsp; ' : '') : '';
			$text .= ($mode == 7 ? '</span><span class="nowraponall">' : '');
			$text .= ($mode != 7 || $this->nbofservicesexpired > 0) ? ($this->nbofservicesexpired.ContratLigne::LibStatut(4, 3, 1, 'class="marginleft2"')).(($mode != 7 || $this->nbofservicesclosed) ? ' &nbsp; ' : '') : '';
			$text .= ($mode == 7 ? '</span><span class="nowraponall">' : '');
			$text .= ($mode != 7 || $this->nbofservicesclosed > 0) ? ($this->nbofservicesclosed.ContratLigne::LibStatut(5, 3, -1, 'class="marginleft2"')) : '';
			$text .= ($mode == 7 ? '</span>' : '');
			return $text;
		} else {
			return dolGetStatus($this->labelStatus[$status], $this->labelStatusShort[$status], '', $statusType, $mode);
		}
	}


	/**
	 *	Return clicable name (with picto eventually)
	 *
	 *	@param	int		$withpicto					0=No picto, 1=Include picto into link, 2=Only picto
	 *	@param	int		$maxlength					Max length of ref
	 *  @param	int     $notooltip					1=Disable tooltip
	 *  @param  int     $save_lastsearch_value		-1=Auto, 0=No save of lastsearch_values when clicking, 1=Save lastsearch_values whenclicking
	 *	@return	string								Chaine avec URL
	 */
	public function getNomUrl($withpicto = 0, $maxlength = 0, $notooltip = 0, $save_lastsearch_value = -1)
	{
		global $conf, $langs, $user, $hookmanager;

		$result = '';

		$url = DOL_URL_ROOT.'/contrat/card.php?id='.$this->id;

		//if ($option !== 'nolink')
		//{
			// Add param to save lastsearch_values or not
			$add_save_lastsearch_values = ($save_lastsearch_value == 1 ? 1 : 0);
		if ($save_lastsearch_value == -1 && preg_match('/list\.php/', $_SERVER["PHP_SELF"])) {
			$add_save_lastsearch_values = 1;
		}
		if ($add_save_lastsearch_values) {
			$url .= '&save_lastsearch_values=1';
		}
		//}

		$label = '';

		if ($user->rights->contrat->lire) {
			$label = img_picto('', $this->picto).' <u class="paddingrightonly">'.$langs->trans("Contract").'</u>';
			/* Status of a contract is status of all services, so disabled
			if (isset($this->statut)) {
				$label .= ' '.$this->getLibStatut(5);
			}*/
			$label .= '<br><b>'.$langs->trans('Ref').':</b> '.($this->ref ? $this->ref : $this->id);
			$ref_customer = (!empty($this->ref_customer) ? $this->ref_customer : (empty($this->ref_client) ? '' : $this->ref_client));
			$label .= '<br><b>'.$langs->trans('RefCustomer').':</b> '.$ref_customer;
			$label .= '<br><b>'.$langs->trans('RefSupplier').':</b> '.$this->ref_supplier;
			if (!empty($this->total_ht)) {
				$label .= '<br><b>'.$langs->trans('AmountHT').':</b> '.price($this->total_ht, 0, $langs, 0, -1, -1, $conf->currency);
			}
			if (!empty($this->total_tva)) {
				$label .= '<br><b>'.$langs->trans('VAT').':</b> '.price($this->total_tva, 0, $langs, 0, -1, -1, $conf->currency);
			}
			if (!empty($this->total_ttc)) {
				$label .= '<br><b>'.$langs->trans('AmountTTC').':</b> '.price($this->total_ttc, 0, $langs, 0, -1, -1, $conf->currency);
			}
		}

		$linkclose = '';
		if (empty($notooltip) && $user->rights->contrat->lire) {
			if (!empty($conf->global->MAIN_OPTIMIZEFORTEXTBROWSER)) {
				$label = $langs->trans("ShowOrder");
				$linkclose .= ' alt="'.dol_escape_htmltag($label, 1).'"';
			}
			$linkclose .= ' title="'.dol_escape_htmltag($label, 1).'"';
			$linkclose .= ' class="classfortooltip"';
		}

		$linkstart = '<a href="'.$url.'"';
		$linkstart .= $linkclose.'>';
		$linkend = '</a>';

		$result .= $linkstart;
		if ($withpicto) {
			$result .= img_object(($notooltip ? '' : $label), $this->picto, ($notooltip ? (($withpicto != 2) ? 'class="paddingright"' : '') : 'class="'.(($withpicto != 2) ? 'paddingright ' : '').'classfortooltip"'), 0, 0, $notooltip ? 0 : 1);
		}
		if ($withpicto != 2) {
			$result .= ($this->ref ? $this->ref : $this->id);
		}
		$result .= $linkend;

		global $action;
		$hookmanager->initHooks(array('contractdao'));
		$parameters = array('id'=>$this->id, 'getnomurl' => &$result);
		$reshook = $hookmanager->executeHooks('getNomUrl', $parameters, $this, $action); // Note that $action and $object may have been modified by some hooks
		if ($reshook > 0) {
			$result = $hookmanager->resPrint;
		} else {
			$result .= $hookmanager->resPrint;
		}

		return $result;
	}

	/**
	 *  Charge les informations d'ordre info dans l'objet contrat
	 *
	 *  @param  int		$id     id du contrat a charger
	 *  @return	void
	 */
	public function info($id)
	{
		$sql = "SELECT c.rowid, c.ref, c.datec,";
		$sql .= " c.tms as date_modification,";
		$sql .= " fk_user_author";
		$sql .= " FROM ".MAIN_DB_PREFIX."contrat as c";
		$sql .= " WHERE c.rowid = ".((int) $id);

		$result = $this->db->query($sql);
		if ($result) {
			if ($this->db->num_rows($result)) {
				$obj = $this->db->fetch_object($result);

				$this->id = $obj->rowid;

				if ($obj->fk_user_author) {
					$cuser = new User($this->db);
					$cuser->fetch($obj->fk_user_author);
					$this->user_creation = $cuser;
				}

				$this->ref = (!$obj->ref) ? $obj->rowid : $obj->ref;
				$this->date_creation     = $this->db->jdate($obj->datec);
				$this->date_modification = $this->db->jdate($obj->date_modification);
			}

			$this->db->free($result);
		} else {
			dol_print_error($this->db);
		}
	}

	// phpcs:disable PEAR.NamingConventions.ValidFunctionName.ScopeNotCamelCaps
	/**
	 *  Return list of line rowid
	 *
	 *  @param	int		$status     Status of lines to get
	 *  @return array|int       	Array of line's rowid or <0 if error
	 */
	public function array_detail($status = -1)
	{
		// phpcs:enable
		$tab = array();

		$sql = "SELECT cd.rowid";
		$sql .= " FROM ".MAIN_DB_PREFIX."contratdet as cd";
		$sql .= " WHERE fk_contrat =".((int) $this->id);
		if ($status >= 0) {
			$sql .= " AND statut = ".((int) $status);
		}

		dol_syslog(get_class($this)."::array_detail()", LOG_DEBUG);
		$resql = $this->db->query($sql);
		if ($resql) {
			$num = $this->db->num_rows($resql);
			$i = 0;
			while ($i < $num) {
				$obj = $this->db->fetch_object($resql);
				$tab[$i] = $obj->rowid;
				$i++;
			}
			return $tab;
		} else {
			$this->error = $this->db->error();
			return -1;
		}
	}

	/**
	 *  Return list of other contracts for same company than current contract
	 *
	 *	@param	string		$option					'all' or 'others'
	 *	@param	array		$status					sort contracts having these status
	 *	@param  array		$product_categories		sort contracts containing these product categories
	 *	@param	array		$line_status			sort contracts where lines have these status
	 *  @return array|int   						Array of contracts id or <0 if error
	 */
	public function getListOfContracts($option = 'all', $status = [], $product_categories = [], $line_status = [])
	{
		$tab = array();

		$sql = "SELECT c.rowid, c.ref";
		$sql .= " FROM ".MAIN_DB_PREFIX."contrat as c";
<<<<<<< HEAD
		$sql .= " WHERE fk_soc =".((int) $this->socid);
		if ($option == 'others') {
			$sql .= " AND c.rowid <> ".((int) $this->id);
=======
		if (!empty($product_categories)) {
			$sql .= " LEFT JOIN ".MAIN_DB_PREFIX."contratdet as cd ON cd.fk_contrat = c.rowid";
			$sql .= " INNER JOIN ".MAIN_DB_PREFIX."categorie_product as cp ON cp.fk_product = cd.fk_product AND cp.fk_categorie IN (".$this->db->sanitize(implode(', ', $product_categories)).")";
>>>>>>> 503d1a04
		}
		$sql .= " WHERE c.fk_soc =".((int) $this->socid);
		$sql .= ($option == 'others') ? " AND c.rowid <> ".((int) $this->id) : "";
		$sql .= (!empty($status)) ? " AND c.statut IN (".$this->db->sanitize(implode(', ', $status)).")" : "";
		$sql .= (!empty($line_status)) ? " AND cd.statut IN (".$this->db->sanitize(implode(', ', $line_status)).")" : "";
		$sql .= " GROUP BY c.rowid";

		dol_syslog(get_class($this)."::getOtherContracts()", LOG_DEBUG);
		$resql = $this->db->query($sql);
		if ($resql) {
			$num = $this->db->num_rows($resql);
			$i = 0;
			while ($i < $num) {
				$obj = $this->db->fetch_object($resql);
				$contrat = new Contrat($this->db);
				$contrat->fetch($obj->rowid);
				$tab[] = $contrat;
				$i++;
			}
			return $tab;
		} else {
			$this->error = $this->db->error();
			return -1;
		}
	}


	// phpcs:disable PEAR.NamingConventions.ValidFunctionName.ScopeNotCamelCaps
	/**
	 *      Load indicators for dashboard (this->nbtodo and this->nbtodolate)
	 *
	 *      @param	User	$user           Objet user
	 *      @param  string	$mode           "inactive" pour services a activer, "expired" pour services expires
	 *      @return WorkboardResponse|int <0 if KO, WorkboardResponse if OK
	 */
	public function load_board($user, $mode)
	{
		// phpcs:enable
		global $conf, $langs;

		$this->from = " FROM ".MAIN_DB_PREFIX."contrat as c";
		$this->from .= ", ".MAIN_DB_PREFIX."contratdet as cd";
		$this->from .= ", ".MAIN_DB_PREFIX."societe as s";
		if (empty($user->rights->societe->client->voir) && !$user->socid) {
			$this->from .= ", ".MAIN_DB_PREFIX."societe_commerciaux as sc";
		}

		if ($mode == 'inactive') {
			$sql = "SELECT cd.rowid, cd.date_ouverture_prevue as datefin";
			$sql .= $this->from;
			$sql .= " WHERE c.statut = 1";
			$sql .= " AND c.rowid = cd.fk_contrat";
			$sql .= " AND cd.statut = 0";
		} elseif ($mode == 'expired') {
			$sql = "SELECT cd.rowid, cd.date_fin_validite as datefin";
			$sql .= $this->from;
			$sql .= " WHERE c.statut = 1";
			$sql .= " AND c.rowid = cd.fk_contrat";
			$sql .= " AND cd.statut = 4";
			$sql .= " AND cd.date_fin_validite < '".$this->db->idate(dol_now())."'";
		} elseif ($mode == 'active') {
			$sql = "SELECT cd.rowid, cd.date_fin_validite as datefin";
			$sql .= $this->from;
			$sql .= " WHERE c.statut = 1";
			$sql .= " AND c.rowid = cd.fk_contrat";
			$sql .= " AND cd.statut = 4";
			//$datetouse = dol_now();
			//$sql.= " AND cd.date_fin_validite < '".$this->db->idate($datetouse)."'";
		}
		$sql .= " AND c.fk_soc = s.rowid";
		$sql .= " AND c.entity = ".((int) $conf->entity);
		if ($user->socid) {
			$sql .= " AND c.fk_soc = ".((int) $user->socid);
		}
		if (empty($user->rights->societe->client->voir) && !$user->socid) {
			$sql .= " AND c.fk_soc = sc.fk_soc AND sc.fk_user = ".((int) $user->id);
		}

		$resql = $this->db->query($sql);
		if ($resql) {
			$langs->load("contracts");
			$now = dol_now();

			if ($mode == 'inactive') {
				$warning_delay = $conf->contrat->services->inactifs->warning_delay;
				$label = $langs->trans("BoardNotActivatedServices");
				$labelShort = $langs->trans("BoardNotActivatedServicesShort");
				$url = DOL_URL_ROOT.'/contrat/services_list.php?mainmenu=commercial&leftmenu=contracts&mode=0&sortfield=cd.date_fin_validite&sortorder=asc';
			} elseif ($mode == 'expired') {
				$warning_delay = $conf->contrat->services->expires->warning_delay;
				$url = DOL_URL_ROOT.'/contrat/services_list.php?mainmenu=commercial&leftmenu=contracts&mode=4&filter=expired&sortfield=cd.date_fin_validite&sortorder=asc';
				$label = $langs->trans("BoardExpiredServices");
				$labelShort = $langs->trans("BoardExpiredServicesShort");
			} else {
				$warning_delay = $conf->contrat->services->expires->warning_delay;
				$url = DOL_URL_ROOT.'/contrat/services_list.php?mainmenu=commercial&leftmenu=contracts&mode=4&sortfield=cd.date_fin_validite&sortorder=asc';
				//$url.= '&op2day='.$arraydatetouse['mday'].'&op2month='.$arraydatetouse['mon'].'&op2year='.$arraydatetouse['year'];
				//if ($warning_delay >= 0) $url.='&amp;filter=expired';
				$label = $langs->trans("BoardRunningServices");
				$labelShort = $langs->trans("BoardRunningServicesShort");
			}

			$response = new WorkboardResponse();
			$response->warning_delay = $warning_delay / 60 / 60 / 24;
			$response->label = $label;
			$response->labelShort = $labelShort;
			$response->url = $url;
			$response->img = img_object('', "contract");

			while ($obj = $this->db->fetch_object($resql)) {
				$response->nbtodo++;

				if ($obj->datefin && $this->db->jdate($obj->datefin) < ($now - $warning_delay)) {
					$response->nbtodolate++;
				}
			}

			return $response;
		} else {
			dol_print_error($this->db);
			$this->error = $this->db->error();
			return -1;
		}
	}

	// phpcs:disable PEAR.NamingConventions.ValidFunctionName.ScopeNotCamelCaps
	/**
	 *   Charge indicateurs this->nb de tableau de bord
	 *
	 *   @return     int         <0 si ko, >0 si ok
	 */
	public function load_state_board()
	{
		// phpcs:enable
		global $conf, $user;

		$this->nb = array();
		$clause = "WHERE";

		$sql = "SELECT count(c.rowid) as nb";
		$sql .= " FROM ".MAIN_DB_PREFIX."contrat as c";
		$sql .= " LEFT JOIN ".MAIN_DB_PREFIX."societe as s ON c.fk_soc = s.rowid";
		if (empty($user->rights->societe->client->voir) && !$user->socid) {
			$sql .= " LEFT JOIN ".MAIN_DB_PREFIX."societe_commerciaux as sc ON s.rowid = sc.fk_soc";
			$sql .= " WHERE sc.fk_user = ".((int) $user->id);
			$clause = "AND";
		}
		$sql .= " ".$clause." c.entity = ".$conf->entity;

		$resql = $this->db->query($sql);
		if ($resql) {
			while ($obj = $this->db->fetch_object($resql)) {
				$this->nb["contracts"] = $obj->nb;
			}
			$this->db->free($resql);
			return 1;
		} else {
			dol_print_error($this->db);
			$this->error = $this->db->error();
			return -1;
		}
	}


	/* gestion des contacts d'un contrat */

	/**
	 *  Return id des contacts clients de facturation
	 *
	 *  @return     array       Liste des id contacts facturation
	 */
	public function getIdBillingContact()
	{
		return $this->getIdContact('external', 'BILLING');
	}

	/**
	 *  Return id des contacts clients de prestation
	 *
	 *  @return     array       Liste des id contacts prestation
	 */
	public function getIdServiceContact()
	{
		return $this->getIdContact('external', 'SERVICE');
	}


	/**
	 *  Initialise an instance with random values.
	 *  Used to build previews or test instances.
	 *	id must be 0 if object instance is a specimen.
	 *
	 *  @return	void
	 */
	public function initAsSpecimen()
	{
		global $user, $langs, $conf;

		// Load array of products prodids
		$num_prods = 0;
		$prodids = array();
		$sql = "SELECT rowid";
		$sql .= " FROM ".MAIN_DB_PREFIX."product";
		$sql .= " WHERE entity IN (".getEntity('product').")";
		$sql .= " AND tosell = 1";
		$sql .= $this->db->plimit(100);

		$resql = $this->db->query($sql);
		if ($resql) {
			$num_prods = $this->db->num_rows($resql);
			$i = 0;
			while ($i < $num_prods) {
				$i++;
				$row = $this->db->fetch_row($resql);
				$prodids[$i] = $row[0];
			}
		}

		// Initialise parametres
		$this->id = 0;
		$this->specimen = 1;

		$this->ref = 'SPECIMEN';
		$this->ref_customer = 'SPECIMENCUST';
		$this->ref_supplier = 'SPECIMENSUPP';
		$this->socid = 1;
		$this->statut = 0;
		$this->date_creation = (dol_now() - 3600 * 24 * 7);
		$this->date_contrat = dol_now();
		$this->commercial_signature_id = 1;
		$this->commercial_suivi_id = 1;
		$this->note_private = 'This is a comment (private)';
		$this->note_public = 'This is a comment (public)';
		$this->fk_projet = 0;
		// Lines
		$nbp = 5;
		$xnbp = 0;
		while ($xnbp < $nbp) {
			$line = new ContratLigne($this->db);
			$line->qty = 1;
			$line->subprice = 100;
			$line->price = 100;
			$line->tva_tx = 19.6;
			$line->remise_percent = 10;
			$line->total_ht = 90;
			$line->total_ttc = 107.64; // 90 * 1.196
			$line->total_tva = 17.64;
			$line->date_start = dol_now() - 500000;
			$line->date_start_real = dol_now() - 200000;
			$line->date_end = dol_now() + 500000;
			$line->date_end_real = dol_now() - 100000;
			if ($num_prods > 0) {
				$prodid = mt_rand(1, $num_prods);
				$line->fk_product = $prodids[$prodid];
			}
			$this->lines[$xnbp] = $line;
			$xnbp++;
		}
	}

	/**
	 * 	Create an array of order lines
	 *
	 * 	@return int		>0 if OK, <0 if KO
	 */
	public function getLinesArray()
	{
		return $this->fetch_lines();
	}


	/**
	 *  Create a document onto disk according to template module.
	 *
	 * 	@param	    string		$modele			Force model to use ('' to not force)
	 * 	@param		Translate	$outputlangs	Object langs to use for output
	 *  @param      int			$hidedetails    Hide details of lines
	 *  @param      int			$hidedesc       Hide description
	 *  @param      int			$hideref        Hide ref
	 *  @param   null|array  $moreparams     Array to provide more information
	 * 	@return     int         				0 if KO, 1 if OK
	 */
	public function generateDocument($modele, $outputlangs, $hidedetails = 0, $hidedesc = 0, $hideref = 0, $moreparams = null)
	{
		global $conf, $langs;

		$langs->load("contracts");
		$outputlangs->load("products");

		if (!dol_strlen($modele)) {
			$modele = 'strato';

			if (!empty($this->model_pdf)) {
				$modele = $this->model_pdf;
			} elseif (!empty($this->modelpdf)) {	// deprecated
				$modele = $this->modelpdf;
			} elseif (!empty($conf->global->CONTRACT_ADDON_PDF)) {
				$modele = $conf->global->CONTRACT_ADDON_PDF;
			}
		}

		$modelpath = "core/modules/contract/doc/";

		return $this->commonGenerateDocument($modelpath, $modele, $outputlangs, $hidedetails, $hidedesc, $hideref, $moreparams);
	}

	/**
	 * Function used to replace a thirdparty id with another one.
	 *
	 * @param DoliDB $db Database handler
	 * @param int $origin_id Old thirdparty id
	 * @param int $dest_id New thirdparty id
	 * @return bool
	 */
	public static function replaceThirdparty(DoliDB $db, $origin_id, $dest_id)
	{
		$tables = array(
			'contrat'
		);

		return CommonObject::commonReplaceThirdparty($db, $origin_id, $dest_id, $tables);
	}

	/**
	 * Function used to replace a product id with another one.
	 *
	 * @param DoliDB $db Database handler
	 * @param int $origin_id Old product id
	 * @param int $dest_id New product id
	 * @return bool
	 */
	public static function replaceProduct(DoliDB $db, $origin_id, $dest_id)
	{
		$tables = array(
			'contratdet'
		);

		return CommonObject::commonReplaceProduct($db, $origin_id, $dest_id, $tables);
	}

	/**
	 * Load an object from its id and create a new one in database
	 *
	 * @param	User	$user		  User making the clone
	 * @param   int     $socid        Id of thirdparty
	 * @param   int     $notrigger	  1=Does not execute triggers, 0= execute triggers
	 * @return  int                   New id of clone
	 */
	public function createFromClone(User $user, $socid = 0, $notrigger = 0)
	{
		global $db, $langs, $conf, $hookmanager, $extrafields;

		dol_include_once('/projet/class/project.class.php');

		$error = 0;

		$this->fetch($this->id);

		// Load dest object
		$clonedObj = clone $this;
		$clonedObj->socid = $socid;

		$this->db->begin();

		$objsoc = new Societe($this->db);

		$objsoc->fetch($clonedObj->socid);

		// Clean data
		$clonedObj->statut = 0;
		// Clean extrafields
		if (is_array($clonedObj->array_options) && count($clonedObj->array_options) > 0) {
			$extrafields->fetch_name_optionals_label($this->table_element);
			foreach ($clonedObj->array_options as $key => $option) {
				$shortkey = preg_replace('/options_/', '', $key);
				//var_dump($shortkey); var_dump($extrafields->attributes[$this->element]['unique'][$shortkey]);
				if (!empty($extrafields->attributes[$this->element]['unique'][$shortkey])) {
					//var_dump($key); var_dump($clonedObj->array_options[$key]); exit;
					unset($clonedObj->array_options[$key]);
				}
			}
		}

		if (empty($conf->global->CONTRACT_ADDON) || !is_readable(DOL_DOCUMENT_ROOT."/core/modules/contract/".$conf->global->CONTRACT_ADDON.".php")) {
			$this->error = 'ErrorSetupNotComplete';
			dol_syslog($this->error);
			return -1;
		}

		// Set ref
		require_once DOL_DOCUMENT_ROOT."/core/modules/contract/".$conf->global->CONTRACT_ADDON.'.php';
		$obj = $conf->global->CONTRACT_ADDON;
		$modContract = new $obj();
		$clonedObj->ref = $modContract->getNextValue($objsoc, $clonedObj);

		// get extrafields so they will be clone
		foreach ($this->lines as $line) {
			$line->fetch_optionals($line->id);
		}

		// Create clone
		$clonedObj->context['createfromclone'] = 'createfromclone';
		$result = $clonedObj->create($user);
		if ($result < 0) {
			$error++;
			$this->error = $clonedObj->error;
			$this->errors[] = $clonedObj->error;
		} else {
			// copy external contacts if same company
			if ($this->socid == $clonedObj->socid) {
				if ($clonedObj->copy_linked_contact($this, 'external') < 0) {
					$error++;
				}
			}
		}

		if (!$error) {
			foreach ($this->lines as $line) {
				$result = $clonedObj->addline($line->description, $line->subprice, $line->qty, $line->tva_tx, $line->localtax1_tx, $line->localtax2_tx, $line->fk_product, $line->remise_percent, $line->date_ouverture, $line->date_cloture, 'HT', 0, $line->info_bits, $line->fk_fournprice, $line->pa_ht, $line->array_options, $line->fk_unit);
				if ($result < 0) {
					$error++;
					$this->error = $clonedObj->error;
					$this->errors[] = $clonedObj->error;
				}
			}
		}

		if (!$error) {
			// Hook of thirdparty module
			if (is_object($hookmanager)) {
				$parameters = array(
						'objFrom' => $this,
						'clonedObj' => $clonedObj
				);
				$action = '';
				$reshook = $hookmanager->executeHooks('createFrom', $parameters, $clonedObj, $action); // Note that $action and $object may have been modified by some hooks
				if ($reshook < 0) {
					$error++;
				}
			}
		}

		unset($clonedObj->context['createfromclone']);

		// End
		if (!$error) {
			$this->db->commit();
			return $clonedObj->id;
		} else {
			$this->db->rollback();
			return -1;
		}
	}
}


/**
 *	Class to manage lines of contracts
 */
class ContratLigne extends CommonObjectLine
{
	/**
	 * @var string ID to identify managed object
	 */
	public $element = 'contratdet';

	/**
	 * @var string Name of table without prefix where object is stored
	 */
	public $table_element = 'contratdet';

	/**
	 * @var string Name to use for 'features' parameter to check module permissions with restrictedArea()
	 */
	public $element_for_permission = 'contrat';

	/**
	 * @var int ID
	 */
	public $id;

	/**
	 * @var string Ref
	 */
	public $ref;

	public $tms;

	/**
	 * @var int ID
	 */
	public $fk_contrat;

	/**
	 * @var int ID
	 */
	public $fk_product;

	public $statut; // 0 inactive, 4 active, 5 closed
	public $type; // 0 for product, 1 for service

	/**
	 * @var string
	 * @deprecated
	 */
	public $label;

	/**
	 * @var string
	 * @deprecated
	 */
	public $libelle;

	/**
	 * @var string description
	 */
	public $description;

	public $product_type; // 0 for product, 1 for service
	public $product_ref;
	public $product_label;

	public $date_commande;

	public $date_start; // date start planned
	public $date_start_real; // date start real
	public $date_end; // date end planned
	public $date_end_real; // date end real
	// For backward compatibility
	/**
	 * @deprecated	Use date_start
	 */
	public $date_ouverture_prevue; // date start planned
	/**
	 * @deprecated	Use date_start_real
	 */
	public $date_ouverture; // date start real
	/**
	 * @deprecated	Use date_end
	 */
	public $date_fin_validite; // date end planned
	/**
	 * @deprecated	Use date_end_real
	 */
	public $date_cloture; // date end real

	public $tva_tx;
	public $localtax1_tx;
	public $localtax2_tx;
	public $localtax1_type; // Local tax 1 type
	public $localtax2_type; // Local tax 2 type
	public $qty;
	public $remise_percent;
	public $remise;

	/**
	 * @var int ID
	 */
	public $fk_remise_except;

	public $subprice; // Unit price HT

	/**
	 * @var float
	 * @deprecated Use $price_ht instead
	 * @see $price_ht
	 */
	public $price;

	public $price_ht;

	public $total_ht;
	public $total_tva;
	public $total_localtax1;
	public $total_localtax2;
	public $total_ttc;

	/**
	 * @var int ID
	 */
	public $fk_fournprice;

	public $pa_ht;

	public $info_bits;

	/**
	 * @var int ID
	 */
	public $fk_user_author;

	/**
	 * @var int ID
	 */
	public $fk_user_ouverture;

	/**
	 * @var int ID
	 */
	public $fk_user_cloture;

	public $commentaire;


	const STATUS_INITIAL = 0;
	const STATUS_OPEN = 4;
	const STATUS_CLOSED = 5;


	// BEGIN MODULEBUILDER PROPERTIES
	/**
	 * @var array  Array with all fields and their property. Do not use it as a static var. It may be modified by constructor.
	 */
	public $fields = array(
		'rowid' =>array('type'=>'integer', 'label'=>'TechnicalID', 'enabled'=>1, 'visible'=>-1, 'notnull'=>1, 'position'=>10),
		'entity' =>array('type'=>'integer', 'label'=>'Entity', 'default'=>1, 'enabled'=>1, 'visible'=>-2, 'notnull'=>1, 'position'=>30, 'index'=>1),
		'tms' =>array('type'=>'timestamp', 'label'=>'DateModification', 'enabled'=>1, 'visible'=>-1, 'notnull'=>1, 'position'=>35),
		'qty' =>array('type'=>'integer', 'label'=>'Quantity', 'enabled'=>1, 'visible'=>-1, 'notnull'=>1, 'position'=>35, 'isameasure'=>1),
		'total_ht' =>array('type'=>'integer', 'label'=>'AmountHT', 'enabled'=>1, 'visible'=>-1, 'notnull'=>1, 'position'=>36, 'isameasure'=>1),
		'total_tva' =>array('type'=>'integer', 'label'=>'AmountVAT', 'enabled'=>1, 'visible'=>-1, 'notnull'=>1, 'position'=>37, 'isameasure'=>1),
		'total_ttc' =>array('type'=>'integer', 'label'=>'AmountTTC', 'enabled'=>1, 'visible'=>-1, 'notnull'=>1, 'position'=>38, 'isameasure'=>1),
		//'datec' =>array('type'=>'datetime', 'label'=>'DateCreation', 'enabled'=>1, 'visible'=>-1, 'position'=>40),
		//'fk_soc' =>array('type'=>'integer:Societe:societe/class/societe.class.php', 'label'=>'ThirdParty', 'enabled'=>1, 'visible'=>-1, 'notnull'=>1, 'position'=>70),
		'fk_contrat' =>array('type'=>'integer:Contrat:contrat/class/contrat.class.php', 'label'=>'Contract', 'enabled'=>1, 'visible'=>-1, 'notnull'=>1, 'position'=>70),
		'fk_product' =>array('type'=>'integer:Product:product/class/product.class.php:1', 'label'=>'Product', 'enabled'=>1, 'visible'=>-1, 'position'=>75),
		//'fk_user_author' =>array('type'=>'integer:User:user/class/user.class.php', 'label'=>'Fk user author', 'enabled'=>1, 'visible'=>-1, 'notnull'=>1, 'position'=>90),
		'note_private' =>array('type'=>'text', 'label'=>'NotePublic', 'enabled'=>1, 'visible'=>0, 'position'=>105),
		'note_public' =>array('type'=>'text', 'label'=>'NotePrivate', 'enabled'=>1, 'visible'=>0, 'position'=>110),
		//'model_pdf' =>array('type'=>'varchar(255)', 'label'=>'Model pdf', 'enabled'=>1, 'visible'=>0, 'position'=>115),
		//'import_key' =>array('type'=>'varchar(14)', 'label'=>'ImportId', 'enabled'=>1, 'visible'=>-2, 'position'=>120),
		//'extraparams' =>array('type'=>'varchar(255)', 'label'=>'Extraparams', 'enabled'=>1, 'visible'=>-1, 'position'=>125),
		'fk_user_ouverture' =>array('type'=>'integer:User:user/class/user.class.php', 'label'=>'UserStartingService', 'enabled'=>1, 'visible'=>-2, 'notnull'=>-1, 'position'=>135),
		'fk_user_cloture' =>array('type'=>'integer:User:user/class/user.class.php', 'label'=>'UserClosingService', 'enabled'=>1, 'visible'=>-2, 'notnull'=>-1, 'position'=>135),
		'statut' =>array('type'=>'smallint(6)', 'label'=>'Statut', 'enabled'=>1, 'visible'=>-1, 'position'=>500, 'arrayofkeyval'=>array(0=>'Draft', 4=>'Open', 5=>'Closed'))
	);
	// END MODULEBUILDER PROPERTIES


	/**
	 *  Constructor
	 *
	 *  @param      DoliDb		$db      Database handler
	 */
	public function __construct($db)
	{
		$this->db = $db;
	}


	/**
	 *  Return label of this contract line status
	 *
	 *  @param  int		$mode       0=long label, 1=short label, 2=Picto + short label, 3=Picto, 4=Picto + long label, 5=Short label + Picto, 6=Long label + Picto
	 *  @return string      		Label of status
	 */
	public function getLibStatut($mode)
	{
		return $this->LibStatut($this->statut, $mode, ((!empty($this->date_fin_validite)) ? ($this->date_fin_validite < dol_now() ? 1 : 0) : -1));
	}

	// phpcs:disable PEAR.NamingConventions.ValidFunctionName.ScopeNotCamelCaps
	/**
	 *  Return label of a contract line status
	 *
	 *  @param	int		$status     Id status
	 *  @param  int		$mode       0=long label, 1=short label, 2=Picto + short label, 3=Picto, 4=Picto + long label, 5=Short label + Picto, 6=Long label + Picto
	 *	@param	int		$expired	0=Not expired, 1=Expired, -1=Both or unknown
	 *  @param	string	$moreatt	More attribute
	 *  @return string      		Label of status
	 */
	public static function LibStatut($status, $mode, $expired = -1, $moreatt = '')
	{
		// phpcs:enable
		global $langs;
		$langs->load("contracts");

		if ($status == self::STATUS_INITIAL) {
			$labelStatus = $langs->transnoentities("ServiceStatusInitial");
			$labelStatusShort = $langs->transnoentities("ServiceStatusInitial");
		} elseif ($status == self::STATUS_OPEN && $expired == -1) {
			$labelStatus = $langs->transnoentities("ServiceStatusRunning");
			$labelStatusShort = $langs->transnoentities("ServiceStatusRunning");
		} elseif ($status == self::STATUS_OPEN && $expired == 0) {
			$labelStatus = $langs->transnoentities("ServiceStatusNotLate");
			$labelStatusShort = $langs->transnoentities("ServiceStatusNotLateShort");
		} elseif ($status == self::STATUS_OPEN && $expired == 1) {
			$labelStatus = $langs->transnoentities("ServiceStatusLate");
			$labelStatusShort = $langs->transnoentities("ServiceStatusLateShort");
		} elseif ($status == self::STATUS_CLOSED) {
			$labelStatus = $langs->transnoentities("ServiceStatusClosed");
			$labelStatusShort = $langs->transnoentities("ServiceStatusClosed");
		}

		$statusType = 'status'.$status;
		if ($status == self::STATUS_OPEN && $expired == 1) {
			$statusType = 'status1';
		}
		if ($status == self::STATUS_CLOSED) {
			$statusType = 'status6';
		}

		$params = array(); $reg = array();
		if (preg_match('/class="(.*)"/', $moreatt, $reg)) {
			$params = array('badgeParams'=>array('css' => $reg[1]));
		}
		return dolGetStatus($labelStatus, $labelStatusShort, '', $statusType, $mode, '', $params);
	}

	/**
	 *	Return clicable name (with picto eventually)
	 *
	 *  @param	int		$withpicto		0=No picto, 1=Include picto into link, 2=Only picto
	 *  @param	int		$maxlength		Max length
	 *  @return	string					Chaine avec URL
	 */
	public function getNomUrl($withpicto = 0, $maxlength = 0)
	{
		global $langs;

		$result = '';
		$label = $langs->trans("ShowContractOfService").': '.$this->label;
		if (empty($label)) {
			$label = $this->description;
		}

		$link = '<a href="'.DOL_URL_ROOT.'/contrat/card.php?id='.$this->fk_contrat.'" title="'.dol_escape_htmltag($label, 1).'" class="classfortooltip">';
		$linkend = '</a>';

		$picto = 'service';
		if ($this->type == 0) {
			$picto = 'product';
		}

		if ($withpicto) {
			$result .= ($link.img_object($label, $picto, 'class="classfortooltip"').$linkend);
		}
		if ($withpicto && $withpicto != 2) {
			$result .= ' ';
		}
		if ($withpicto != 2) {
			$result .= $link.($this->product_ref ? $this->product_ref.' ' : '').($this->label ? $this->label : $this->description).$linkend;
		}
		return $result;
	}

	/**
	 *  Load object in memory from database
	 *
	 *  @param	int		$id         Id object
	 *  @param	string	$ref		Ref of contract line
	 *  @return int         		<0 if KO, >0 if OK
	 */
	public function fetch($id, $ref = '')
	{
		// Check parameters
		if (empty($id) && empty($ref)) {
			return -1;
		}

		$sql = "SELECT";
		$sql .= " t.rowid,";
		$sql .= " t.tms,";
		$sql .= " t.fk_contrat,";
		$sql .= " t.fk_product,";
		$sql .= " t.statut,";
		$sql .= " t.label,"; // This field is not used. Only label of product
		$sql .= " p.ref as product_ref,";
		$sql .= " p.label as product_label,";
		$sql .= " p.description as product_desc,";
		$sql .= " p.fk_product_type as product_type,";
		$sql .= " t.description,";
		$sql .= " t.date_commande,";
		$sql .= " t.date_ouverture_prevue as date_ouverture_prevue,";
		$sql .= " t.date_ouverture as date_ouverture,";
		$sql .= " t.date_fin_validite as date_fin_validite,";
		$sql .= " t.date_cloture as date_cloture,";
		$sql .= " t.tva_tx,";
		$sql .= " t.vat_src_code,";
		$sql .= " t.localtax1_tx,";
		$sql .= " t.localtax2_tx,";
		$sql .= " t.localtax1_type,";
		$sql .= " t.localtax2_type,";
		$sql .= " t.qty,";
		$sql .= " t.remise_percent,";
		$sql .= " t.remise,";
		$sql .= " t.fk_remise_except,";
		$sql .= " t.subprice,";
		$sql .= " t.price_ht,";
		$sql .= " t.total_ht,";
		$sql .= " t.total_tva,";
		$sql .= " t.total_localtax1,";
		$sql .= " t.total_localtax2,";
		$sql .= " t.total_ttc,";
		$sql .= " t.fk_product_fournisseur_price as fk_fournprice,";
		$sql .= " t.buy_price_ht as pa_ht,";
		$sql .= " t.info_bits,";
		$sql .= " t.fk_user_author,";
		$sql .= " t.fk_user_ouverture,";
		$sql .= " t.fk_user_cloture,";
		$sql .= " t.commentaire,";
		$sql .= " t.fk_unit";
		$sql .= " FROM ".MAIN_DB_PREFIX."contratdet as t LEFT JOIN ".MAIN_DB_PREFIX."product as p ON p.rowid = t.fk_product";
		if ($id) {
			$sql .= " WHERE t.rowid = ".((int) $id);
		}
		if ($ref) {
			$sql .= " WHERE t.rowid = '".$this->db->escape($ref)."'";
		}

		dol_syslog(get_class($this)."::fetch", LOG_DEBUG);
		$resql = $this->db->query($sql);
		if ($resql) {
			if ($this->db->num_rows($resql)) {
				$obj = $this->db->fetch_object($resql);

				$this->id    = $obj->rowid;
				$this->ref   = $obj->rowid;

				$this->tms = $this->db->jdate($obj->tms);
				$this->fk_contrat = $obj->fk_contrat;
				$this->fk_product = $obj->fk_product;
				$this->statut = $obj->statut;
				$this->product_ref = $obj->product_ref;
				$this->product_label = $obj->product_label;
				$this->product_description = $obj->product_description;
				$this->product_type = $obj->product_type;
				$this->label = $obj->label; // deprecated. We do not use this field. Only ref and label of product, and description of contract line
				$this->description = $obj->description;
				$this->date_commande = $this->db->jdate($obj->date_commande);

				$this->date_start = $this->db->jdate($obj->date_ouverture_prevue);
				$this->date_start_real = $this->db->jdate($obj->date_ouverture);
				$this->date_end = $this->db->jdate($obj->date_fin_validite);
				$this->date_end_real = $this->db->jdate($obj->date_cloture);
				// For backward compatibility
				$this->date_ouverture_prevue = $this->db->jdate($obj->date_ouverture_prevue);
				$this->date_ouverture = $this->db->jdate($obj->date_ouverture);
				$this->date_fin_validite = $this->db->jdate($obj->date_fin_validite);
				$this->date_cloture = $this->db->jdate($obj->date_cloture);

				$this->tva_tx = $obj->tva_tx;
				$this->vat_src_code = $obj->vat_src_code;
				$this->localtax1_tx = $obj->localtax1_tx;
				$this->localtax2_tx = $obj->localtax2_tx;
				$this->localtax1_type = $obj->localtax1_type;
				$this->localtax2_type = $obj->localtax2_type;
				$this->qty = $obj->qty;
				$this->remise_percent = $obj->remise_percent;
				$this->fk_remise_except = $obj->fk_remise_except;
				$this->subprice = $obj->subprice;
				$this->price_ht = $obj->price_ht;
				$this->total_ht = $obj->total_ht;
				$this->total_tva = $obj->total_tva;
				$this->total_localtax1 = $obj->total_localtax1;
				$this->total_localtax2 = $obj->total_localtax2;
				$this->total_ttc = $obj->total_ttc;
				$this->info_bits = $obj->info_bits;
				$this->fk_user_author = $obj->fk_user_author;
				$this->fk_user_ouverture = $obj->fk_user_ouverture;
				$this->fk_user_cloture = $obj->fk_user_cloture;
				$this->commentaire = $obj->commentaire;
				$this->fk_fournprice = $obj->fk_fournprice;

				$marginInfos = getMarginInfos($obj->subprice, $obj->remise_percent, $obj->tva_tx, $obj->localtax1_tx, $obj->localtax2_tx, $this->fk_fournprice, $obj->pa_ht);
				$this->pa_ht = $marginInfos[0];
				$this->fk_unit = $obj->fk_unit;

				$this->fetch_optionals();
			}

			$this->db->free($resql);

			return 1;
		} else {
			$this->error = "Error ".$this->db->lasterror();
			return -1;
		}
	}


	/**
	 *      Update database for contract line
	 *
	 *      @param	User	$user        	User that modify
	 *      @param  int		$notrigger	    0=no, 1=yes (no update trigger)
	 *      @return int         			<0 if KO, >0 if OK
	 */
	public function update($user, $notrigger = 0)
	{
		global $conf, $langs, $mysoc;

		$error = 0;

		// Clean parameters
		$this->fk_contrat = (int) $this->fk_contrat;
		$this->fk_product = (int) $this->fk_product;
		$this->statut = (int) $this->statut;
		$this->label = trim($this->label);
		$this->description = trim($this->description);
		$this->vat_src_code = trim($this->vat_src_code);
		$this->tva_tx = trim($this->tva_tx);
		$this->localtax1_tx = trim($this->localtax1_tx);
		$this->localtax2_tx = trim($this->localtax2_tx);
		$this->qty = trim($this->qty);
		$this->remise_percent = trim($this->remise_percent);
		$this->fk_remise_except = (int) $this->fk_remise_except;
		$this->subprice = price2num($this->subprice);
		$this->price_ht = price2num($this->price_ht);
		$this->total_ht = trim($this->total_ht);
		$this->total_tva = trim($this->total_tva);
		$this->total_localtax1 = trim($this->total_localtax1);
		$this->total_localtax2 = trim($this->total_localtax2);
		$this->total_ttc = trim($this->total_ttc);
		$this->info_bits = trim($this->info_bits);
		$this->fk_user_author = (int) $this->fk_user_author;
		$this->fk_user_ouverture = (int) $this->fk_user_ouverture;
		$this->fk_user_cloture = (int) $this->fk_user_cloture;
		$this->commentaire = trim($this->commentaire);
		//if (empty($this->subprice)) $this->subprice = 0;
		if (empty($this->price_ht)) {
			$this->price_ht = 0;
		}
		if (empty($this->total_ht)) {
			$this->total_ht = 0;
		}
		if (empty($this->total_tva)) {
			$this->total_tva = 0;
		}
		if (empty($this->total_ttc)) {
			$this->total_ttc = 0;
		}
		if (empty($this->localtax1_tx)) {
			$this->localtax1_tx = 0;
		}
		if (empty($this->localtax2_tx)) {
			$this->localtax2_tx = 0;
		}
		if (empty($this->remise_percent)) {
			$this->remise_percent = 0;
		}
		// For backward compatibility
		if (empty($this->date_start)) {
			$this->date_start = $this->date_ouverture_prevue;
		}
		if (empty($this->date_start_real)) {
			$this->date_start = $this->date_ouverture;
		}
		if (empty($this->date_end)) {
			$this->date_start = $this->date_fin_validite;
		}
		if (empty($this->date_end_real)) {
			$this->date_start = $this->date_cloture;
		}


		// Check parameters
		// Put here code to add control on parameters values

		// Calcul du total TTC et de la TVA pour la ligne a partir de
		// qty, pu, remise_percent et txtva
		// TRES IMPORTANT: C'est au moment de l'insertion ligne qu'on doit stocker
		// la part ht, tva et ttc, et ce au niveau de la ligne qui a son propre taux tva.
		$localtaxes_type = getLocalTaxesFromRate($this->txtva, 0, $this->societe, $mysoc);

		$tabprice = calcul_price_total($this->qty, $this->price_ht, $this->remise_percent, $this->tva_tx, $this->localtax1_tx, $this->localtax2_tx, 0, 'HT', 0, 1, $mysoc, $localtaxes_type);
		$this->total_ht  = $tabprice[0];
		$this->total_tva = $tabprice[1];
		$this->total_ttc = $tabprice[2];
		$this->total_localtax1 = $tabprice[9];
		$this->total_localtax2 = $tabprice[10];

		if (empty($this->pa_ht)) {
			$this->pa_ht = 0;
		}

		// if buy price not defined, define buyprice as configured in margin admin
		if ($this->pa_ht == 0) {
			if (($result = $this->defineBuyPrice($this->subprice, $this->remise_percent, $this->fk_product)) < 0) {
				return $result;
			} else {
				$this->pa_ht = $result;
			}
		}


		$this->db->begin();

		$this->oldcopy = new ContratLigne($this->db);
		$this->oldcopy->fetch($this->id);

		// Update request
		$sql = "UPDATE ".MAIN_DB_PREFIX."contratdet SET";
		$sql .= " fk_contrat=".((int) $this->fk_contrat).",";
		$sql .= " fk_product=".($this->fk_product ? "'".$this->db->escape($this->fk_product)."'" : 'null').",";
		$sql .= " statut=".((int) $this->statut).",";
		$sql .= " label='".$this->db->escape($this->label)."',";
		$sql .= " description='".$this->db->escape($this->description)."',";
		$sql .= " date_commande=".($this->date_commande != '' ? "'".$this->db->idate($this->date_commande)."'" : "null").",";
		$sql .= " date_ouverture_prevue=".($this->date_ouverture_prevue != '' ? "'".$this->db->idate($this->date_ouverture_prevue)."'" : "null").",";
		$sql .= " date_ouverture=".($this->date_ouverture != '' ? "'".$this->db->idate($this->date_ouverture)."'" : "null").",";
		$sql .= " date_fin_validite=".($this->date_fin_validite != '' ? "'".$this->db->idate($this->date_fin_validite)."'" : "null").",";
		$sql .= " date_cloture=".($this->date_cloture != '' ? "'".$this->db->idate($this->date_cloture)."'" : "null").",";
		$sql .= " vat_src_code='".$this->db->escape($this->vat_src_code)."',";
		$sql .= " tva_tx=".price2num($this->tva_tx).",";
		$sql .= " localtax1_tx=".price2num($this->localtax1_tx).",";
		$sql .= " localtax2_tx=".price2num($this->localtax2_tx).",";
		$sql .= " qty=".price2num($this->qty).",";
		$sql .= " remise_percent=".price2num($this->remise_percent).",";
		$sql .= " remise=".($this->remise ?price2num($this->remise) : "null").",";
		$sql .= " fk_remise_except=".($this->fk_remise_except > 0 ? $this->fk_remise_except : "null").",";
		$sql .= " subprice=".($this->subprice != '' ? $this->subprice : "null").",";
		$sql .= " price_ht=".($this->price_ht != '' ? $this->price_ht : "null").",";
		$sql .= " total_ht=".$this->total_ht.",";
		$sql .= " total_tva=".$this->total_tva.",";
		$sql .= " total_localtax1=".$this->total_localtax1.",";
		$sql .= " total_localtax2=".$this->total_localtax2.",";
		$sql .= " total_ttc=".$this->total_ttc.",";
		$sql .= " fk_product_fournisseur_price=".(!empty($this->fk_fournprice) ? $this->fk_fournprice : "NULL").",";
		$sql .= " buy_price_ht='".price2num($this->pa_ht)."',";
		$sql .= " info_bits='".$this->db->escape($this->info_bits)."',";
		$sql .= " fk_user_author=".($this->fk_user_author >= 0 ? $this->fk_user_author : "NULL").",";
		$sql .= " fk_user_ouverture=".($this->fk_user_ouverture > 0 ? $this->fk_user_ouverture : "NULL").",";
		$sql .= " fk_user_cloture=".($this->fk_user_cloture > 0 ? $this->fk_user_cloture : "NULL").",";
		$sql .= " commentaire='".$this->db->escape($this->commentaire)."',";
		$sql .= " fk_unit=".(!$this->fk_unit ? 'NULL' : $this->fk_unit);
		$sql .= " WHERE rowid=".((int) $this->id);

		dol_syslog(get_class($this)."::update", LOG_DEBUG);
		$resql = $this->db->query($sql);
		if (!$resql) {
			$this->error = "Error ".$this->db->lasterror();
			$error++;
		}

		if (!$error) { // For avoid conflicts if trigger used
			$result = $this->insertExtraFields();
			if ($result < 0) {
				$error++;
			}
		}

		// If we change a planned date (start or end), sync dates for all services
		if (!$error && !empty($conf->global->CONTRACT_SYNC_PLANNED_DATE_OF_SERVICES)) {
			if ($this->date_ouverture_prevue != $this->oldcopy->date_ouverture_prevue) {
				$sql = 'UPDATE '.MAIN_DB_PREFIX.'contratdet SET';
				$sql .= " date_ouverture_prevue = ".($this->date_ouverture_prevue != '' ? "'".$this->db->idate($this->date_ouverture_prevue)."'" : "null");
				$sql .= " WHERE fk_contrat = ".((int) $this->fk_contrat);

				$resql = $this->db->query($sql);
				if (!$resql) {
					$error++;
					$this->error = "Error ".$this->db->lasterror();
				}
			}
			if ($this->date_fin_validite != $this->oldcopy->date_fin_validite) {
				$sql = 'UPDATE '.MAIN_DB_PREFIX.'contratdet SET';
				$sql .= " date_fin_validite = ".($this->date_fin_validite != '' ? "'".$this->db->idate($this->date_fin_validite)."'" : "null");
				$sql .= " WHERE fk_contrat = ".((int) $this->fk_contrat);

				$resql = $this->db->query($sql);
				if (!$resql) {
					$error++;
					$this->error = "Error ".$this->db->lasterror();
				}
			}
		}

		if (!$error && !$notrigger) {
			// Call trigger
			$result = $this->call_trigger('LINECONTRACT_MODIFY', $user);
			if ($result < 0) {
				$error++;
				$this->db->rollback();
			}
			// End call triggers
		}

		if (!$error) {
			$this->db->commit();
			return 1;
		} else {
			$this->db->rollback();
			$this->errors[] = $this->error;
			return -1;
		}
	}


	// phpcs:disable PEAR.NamingConventions.ValidFunctionName.ScopeNotCamelCaps
	/**
	 *      Mise a jour en base des champs total_xxx de ligne
	 *		Used by migration process
	 *
	 *		@return		int		<0 if KO, >0 if OK
	 */
	public function update_total()
	{
		// phpcs:enable
		$this->db->begin();

		// Mise a jour ligne en base
		$sql = "UPDATE ".MAIN_DB_PREFIX."contratdet SET";
		$sql .= " total_ht=".price2num($this->total_ht, 'MT')."";
		$sql .= ",total_tva=".price2num($this->total_tva, 'MT')."";
		$sql .= ",total_localtax1=".price2num($this->total_localtax1, 'MT')."";
		$sql .= ",total_localtax2=".price2num($this->total_localtax2, 'MT')."";
		$sql .= ",total_ttc=".price2num($this->total_ttc, 'MT')."";
		$sql .= " WHERE rowid = ".((int) $this->id);

		dol_syslog(get_class($this)."::update_total", LOG_DEBUG);

		$resql = $this->db->query($sql);
		if ($resql) {
			$this->db->commit();
			return 1;
		} else {
			$this->error = $this->db->error();
			$this->db->rollback();
			return -2;
		}
	}


	/**
	 * Inserts a contrat line into database
	 *
	 * @param int $notrigger Set to 1 if you don't want triggers to be fired
	 * @return int <0 if KO, >0 if OK
	 */
	public function insert($notrigger = 0)
	{
		global $conf, $user;

		$error = 0;

		// Insertion dans la base
		$sql = "INSERT INTO ".MAIN_DB_PREFIX."contratdet";
		$sql .= " (fk_contrat, label, description, fk_product, qty, vat_src_code, tva_tx,";
		$sql .= " localtax1_tx, localtax2_tx, localtax1_type, localtax2_type, remise_percent, subprice,";
		$sql .= " total_ht, total_tva, total_localtax1, total_localtax2, total_ttc,";
		$sql .= " info_bits,";
		$sql .= " price_ht, remise, fk_product_fournisseur_price, buy_price_ht";
		if ($this->date_ouverture_prevue > 0) {
			$sql .= ",date_ouverture_prevue";
		}
		if ($this->date_fin_validite > 0) {
			$sql .= ",date_fin_validite";
		}
		$sql .= ") VALUES ($this->fk_contrat, '', '".$this->db->escape($this->description)."',";
		$sql .= ($this->fk_product > 0 ? $this->fk_product : "null").",";
		$sql .= " '".$this->db->escape($this->qty)."',";
		$sql .= " '".$this->db->escape($this->vat_src_code)."',";
		$sql .= " '".$this->db->escape($this->tva_tx)."',";
		$sql .= " '".$this->db->escape($this->localtax1_tx)."',";
		$sql .= " '".$this->db->escape($this->localtax2_tx)."',";
		$sql .= " '".$this->db->escape($this->localtax1_type)."',";
		$sql .= " '".$this->db->escape($this->localtax2_type)."',";
		$sql .= " ".price2num($this->remise_percent).",".price2num($this->subprice).",";
		$sql .= " ".price2num($this->total_ht).",".price2num($this->total_tva).",".price2num($this->total_localtax1).",".price2num($this->total_localtax2).",".price2num($this->total_ttc).",";
		$sql .= " '".$this->db->escape($this->info_bits)."',";
		$sql .= " ".price2num($this->price_ht).",".price2num($this->remise).",";
		if ($this->fk_fournprice > 0) {
			$sql .= ' '.((int) $this->fk_fournprice).',';
		} else {
			$sql .= ' null,';
		}
		if ($this->pa_ht > 0) {
			$sql .= ' '.((float) price2num($this->pa_ht));
		} else {
			$sql .= ' null';
		}
		if ($this->date_ouverture > 0) {
			$sql .= ",'".$this->db->idate($this->date_ouverture)."'";
		}
		if ($this->date_cloture > 0) {
			$sql .= ",'".$this->db->idate($this->date_cloture)."'";
		}
		$sql .= ")";

		dol_syslog(get_class($this)."::insert", LOG_DEBUG);

		$resql = $this->db->query($sql);
		if ($resql) {
			$this->id = $this->db->last_insert_id(MAIN_DB_PREFIX.'contratdet');

			// Insert of extrafields
			if (!$error) {
				$result = $this->insertExtraFields();
				if ($result < 0) {
					$this->db->rollback();
					return -1;
				}
			}

			if (!$notrigger) {
				// Call trigger
				$result = $this->call_trigger('LINECONTRACT_INSERT', $user);
				if ($result < 0) {
					$this->db->rollback();
					return -1;
				}
				// End call triggers
			}

			$this->db->commit();
			return 1;
		} else {
			$this->db->rollback();
			$this->error = $this->db->error()." sql=".$sql;
			return -1;
		}
	}

	// phpcs:disable PEAR.NamingConventions.ValidFunctionName.ScopeNotCamelCaps
	/**
	 *  Activate a contract line
	 *
	 * @param   User 		$user 		Objet User who activate contract
	 * @param  	int 		$date 		Date activation
	 * @param  	int|string 	$date_end 	Date planned end. Use '-1' to keep it unchanged.
	 * @param   string 		$comment 	A comment typed by user
	 * @return 	int                    	<0 if KO, >0 if OK
	 */
	public function active_line($user, $date, $date_end = '', $comment = '')
	{
		// phpcs:enable
		global $langs, $conf;

		$error = 0;

		$this->db->begin();

		$sql = "UPDATE ".MAIN_DB_PREFIX."contratdet SET statut = ".ContratLigne::STATUS_OPEN.",";
		$sql .= " date_ouverture = ".(dol_strlen($date) != 0 ? "'".$this->db->idate($date)."'" : "null").",";
		if ($date_end >= 0) {
			$sql .= " date_fin_validite = ".(dol_strlen($date_end) != 0 ? "'".$this->db->idate($date_end)."'" : "null").",";
		}
		$sql .= " fk_user_ouverture = ".((int) $user->id).",";
		$sql .= " date_cloture = null,";
		$sql .= " commentaire = '".$this->db->escape($comment)."'";
		$sql .= " WHERE rowid = ".((int) $this->id)." AND (statut = ".ContratLigne::STATUS_INITIAL." OR statut = ".ContratLigne::STATUS_CLOSED.")";

		dol_syslog(get_class($this)."::active_line", LOG_DEBUG);
		$resql = $this->db->query($sql);
		if ($resql) {
			// Call trigger
			$result = $this->call_trigger('LINECONTRACT_ACTIVATE', $user);
			if ($result < 0) {
				$error++;
			}
			// End call triggers

			if (!$error) {
				$this->statut = ContratLigne::STATUS_OPEN;
				$this->date_ouverture = $date;
				$this->date_fin_validite = $date_end;
				$this->fk_user_ouverture = $user->id;
				$this->date_cloture = null;
				$this->commentaire = $comment;

				$this->db->commit();
				return 1;
			} else {
				$this->db->rollback();
				return -1;
			}
		} else {
			$this->error = $this->db->lasterror();
			$this->db->rollback();
			return -1;
		}
	}

	// phpcs:disable PEAR.NamingConventions.ValidFunctionName.ScopeNotCamelCaps
	/**
	 *  Close a contract line
	 *
	 * @param    User 	$user 			Objet User who close contract
	 * @param  	 int 	$date_end 		Date end
	 * @param    string $comment 		A comment typed by user
	 * @param    int	$notrigger		1=Does not execute triggers, 0=Execute triggers
	 * @return int                    	<0 if KO, >0 if OK
	 */
	public function close_line($user, $date_end, $comment = '', $notrigger = 0)
	{
		// phpcs:enable
		global $langs, $conf;

		// Update object
		$this->date_cloture = $date_end;
		$this->fk_user_cloture = $user->id;
		$this->commentaire = $comment;

		$error = 0;

		// statut actif : 4

		$this->db->begin();

		$sql = "UPDATE ".MAIN_DB_PREFIX."contratdet SET statut = ".((int) ContratLigne::STATUS_CLOSED).",";
		$sql .= " date_cloture = '".$this->db->idate($date_end)."',";
		$sql .= " fk_user_cloture = ".((int) $user->id).",";
		$sql .= " commentaire = '".$this->db->escape($comment)."'";
		$sql .= " WHERE rowid = ".((int) $this->id)." AND statut = ".((int) ContratLigne::STATUS_OPEN);

		$resql = $this->db->query($sql);
		if ($resql) {
			if (!$notrigger) {
				// Call trigger
				$result = $this->call_trigger('LINECONTRACT_CLOSE', $user);
				if ($result < 0) {
					$error++;
					$this->db->rollback();
					return -1;
				}
				// End call triggers
			}

			$this->db->commit();
			return 1;
		} else {
			$this->error = $this->db->lasterror();
			$this->db->rollback();
			return -1;
		}
	}
}<|MERGE_RESOLUTION|>--- conflicted
+++ resolved
@@ -1790,11 +1790,7 @@
 
 			if (empty($error)) {
 				// Call trigger
-<<<<<<< HEAD
-				$result = $this->call_trigger('LINECONTRACT_UPDATE', $user);
-=======
 				$result = $this->call_trigger('LINECONTRACT_MODIFY', $user);
->>>>>>> 503d1a04
 				if ($result < 0) {
 					$this->db->rollback();
 					return -3;
@@ -2144,15 +2140,9 @@
 
 		$sql = "SELECT c.rowid, c.ref";
 		$sql .= " FROM ".MAIN_DB_PREFIX."contrat as c";
-<<<<<<< HEAD
-		$sql .= " WHERE fk_soc =".((int) $this->socid);
-		if ($option == 'others') {
-			$sql .= " AND c.rowid <> ".((int) $this->id);
-=======
 		if (!empty($product_categories)) {
 			$sql .= " LEFT JOIN ".MAIN_DB_PREFIX."contratdet as cd ON cd.fk_contrat = c.rowid";
 			$sql .= " INNER JOIN ".MAIN_DB_PREFIX."categorie_product as cp ON cp.fk_product = cd.fk_product AND cp.fk_categorie IN (".$this->db->sanitize(implode(', ', $product_categories)).")";
->>>>>>> 503d1a04
 		}
 		$sql .= " WHERE c.fk_soc =".((int) $this->socid);
 		$sql .= ($option == 'others') ? " AND c.rowid <> ".((int) $this->id) : "";
