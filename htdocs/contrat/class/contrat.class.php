<?php
/* Copyright (C) 2003		Rodolphe Quiedeville	<rodolphe@quiedeville.org>
 * Copyright (C) 2004-2012	Destailleur Laurent		<eldy@users.sourceforge.net>
 * Copyright (C) 2005-2014	Regis Houssin			<regis.houssin@inodbox.com>
 * Copyright (C) 2006		Andre Cianfarani		<acianfa@free.fr>
 * Copyright (C) 2008		Raphael Bertrand		<raphael.bertrand@resultic.fr>
 * Copyright (C) 2010-2016	Juanjo Menent			<jmenent@2byte.es>
 * Copyright (C) 2013		Christophe Battarel		<christophe.battarel@altairis.fr>
 * Copyright (C) 2013		Florian Henry			<florian.henry@open-concept.pro>
 * Copyright (C) 2014-2015	Marcos García			<marcosgdf@gmail.com>
 * Copyright (C) 2018   	Nicolas ZABOURI			<info@inovea-conseil.com>
 * Copyright (C) 2018-2024  Frédéric France         <frederic.france@free.fr>
 * Copyright (C) 2015-2018	Ferran Marcet			<fmarcet@2byte.es>
 * Copyright (C) 2024		William Mead			<william.mead@manchenumerique.fr>
 * Copyright (C) 2024		MDW							<mdeweerd@users.noreply.github.com>
 *
 * This program is free software; you can redistribute it and/or modify
 * it under the terms of the GNU General Public License as published by
 * the Free Software Foundation; either version 3 of the License, or
 * (at your option) any later version.
 *
 * This program is distributed in the hope that it will be useful,
 * but WITHOUT ANY WARRANTY; without even the implied warranty of
 * MERCHANTABILITY or FITNESS FOR A PARTICULAR PURPOSE.  See the
 * GNU General Public License for more details.
 *
 * You should have received a copy of the GNU General Public License
 * along with this program. If not, see <https://www.gnu.org/licenses/>.
 */

/**
 *	\file       htdocs/contrat/class/contrat.class.php
 *	\ingroup    contrat
 *	\brief      File of class to manage contracts
 */

require_once DOL_DOCUMENT_ROOT.'/core/class/commonobject.class.php';
require_once DOL_DOCUMENT_ROOT."/core/class/commonobjectline.class.php";
require_once DOL_DOCUMENT_ROOT.'/core/lib/price.lib.php';
require_once DOL_DOCUMENT_ROOT.'/margin/lib/margins.lib.php';

/**
 *	Class to manage contracts
 */
class Contrat extends CommonObject
{
	/**
	 * @var string ID to identify managed object
	 */
	public $element = 'contrat';

	/**
	 * @var string Name of table without prefix where object is stored
	 */
	public $table_element = 'contrat';

	/**
	 * @var string    Name of subtable line
	 */
	public $table_element_line = 'contratdet';

	/**
	 * @var string Fieldname with ID of parent key if this field has a parent
	 */
	public $fk_element = 'fk_contrat';

	/**
	 * @var string String with name of icon for myobject. Must be the part after the 'object_' into object_myobject.png
	 */
	public $picto = 'contract';

	/**
	 * 0=Default, 1=View may be restricted to sales representative only if no permission to see all or to company of external user if external user
	 * @var integer
	 */
	public $restrictiononfksoc = 1;

	/**
	 * {@inheritdoc}
	 */
	protected $table_ref_field = 'ref';

	/**
	 * Customer reference of the contract
	 * @var string
	 */
	public $ref_customer;
	public $from;

	/**
	 * Supplier reference of the contract
	 * @var string
	 */
	public $ref_supplier;

	/**
	 * Entity of the contract
	 * @var int
	 */
	public $entity;

	/**
	 * Client id linked to the contract
	 * @var int
	 */
	public $socid;

	/**
	 * Client id linked to the contract
	 * @var int
	 * @deprecated Use $socid
	 */
	public $fk_soc;


	public $societe; // Object societe

	/**
	 * Status of the contract
	 * @var int
	 * @deprecated
	 */
	public $statut = 0;
	/**
	 * Status of the contract (0=Draft, 1=Validated)
	 * @var int
	 */
	public $status = 0;

	public $product;

	/**
	 * @var int		Id of user author of the contract
	 */
	public $fk_user_author;

	/**
	 * TODO: Which is the correct one?
	 * Author of the contract
	 * @var int
	 */
	public $user_author_id;


	/**
	 * @var User 	Object user that create the contract. Set by the info method.
	 * @deprecated
	 */
	public $user_creation;

	/**
	 * @var User 	Object user that close the contract. Set by the info method.
	 */
	public $user_cloture;

	/**
	 * @var integer|string		Date of creation
	 */
	public $date_creation;

	/**
	 * @var integer|string		Date of last modification. Not filled until you call ->info()
	 */
	public $date_modification;

	/**
	 * @var integer|string		Date of validation
	 */
	public $date_validation;

	/**
	 * @var integer|string		Date when contract was signed
	 */
	public $date_contrat;

	/**
	 * Status of the contract (0=NoSignature, 1=SignedBySender, 2=SignedByReceiver, 9=SignedByAll)
	 * @var int
	 */
	public $signed_status = 0;

	public $commercial_signature_id;
	public $fk_commercial_signature;
	public $commercial_suivi_id;
	public $fk_commercial_suivi;

	/**
	 * @deprecated Use fk_project instead
	 * @see $fk_project
	 */
	public $fk_projet;

	public $extraparams = array();

	/**
	 * @var ContratLigne[]		Contract lines
	 */
	public $lines = array();

	public $nbofservices;
	public $nbofserviceswait;
	public $nbofservicesopened;
	public $nbofservicesexpired;
	public $nbofservicesclosed;
	//public $lower_planned_end_date;
	//public $higher_planner_end_date;

	/**
	 * Maps ContratLigne IDs to $this->lines indexes
	 * @var int[]
	 */
	protected $lines_id_index_mapper = array();


	/**
	 *  'type' if the field format ('integer', 'integer:ObjectClass:PathToClass[:AddCreateButtonOrNot[:Filter]]', 'varchar(x)', 'double(24,8)', 'real', 'price', 'text', 'html', 'date', 'datetime', 'timestamp', 'duration', 'mail', 'phone', 'url', 'password')
	 *         Note: Filter can be a string like "(t.ref:like:'SO-%') or (t.date_creation:<:'20160101') or (t.nature:is:NULL)"
	 *  'label' the translation key.
	 *  'enabled' is a condition when the field must be managed.
	 *  'position' is the sort order of field.
	 *  'notnull' is set to 1 if not null in database. Set to -1 if we must set data to null if empty ('' or 0).
	 *  'visible' says if field is visible in list (Examples: 0=Not visible, 1=Visible on list and create/update/view forms, 2=Visible on list only, 3=Visible on create/update/view form only (not list), 4=Visible on list and update/view form only (not create). 5=Visible on list and view only (not create/not update). Using a negative value means field is not shown by default on list but can be selected for viewing)
	 *  'noteditable' says if field is not editable (1 or 0)
	 *  'default' is a default value for creation (can still be overwrote by the Setup of Default Values if field is editable in creation form). Note: If default is set to '(PROV)' and field is 'ref', the default value will be set to '(PROVid)' where id is rowid when a new record is created.
	 *  'index' if we want an index in database.
	 *  'foreignkey'=>'tablename.field' if the field is a foreign key (it is recommended to name the field fk_...).
	 *  'searchall' is 1 if we want to search in this field when making a search from the quick search button.
	 *  'isameasure' must be set to 1 if you want to have a total on list for this field. Field type must be summable like integer or double(24,8).
	 *  'css' is the CSS style to use on field. For example: 'maxwidth200'
	 *  'help' is a string visible as a tooltip on field
	 *  'showoncombobox' if value of the field must be visible into the label of the combobox that list record
	 *  'disabled' is 1 if we want to have the field locked by a 'disabled' attribute. In most cases, this is never set into the definition of $fields into class, but is set dynamically by some part of code.
	 *  'arrayofkeyval' to set list of value if type is a list of predefined values. For example: array("0"=>"Draft","1"=>"Active","-1"=>"Cancel")
	 *  'comment' is not used. You can store here any text of your choice. It is not used by application.
	 *
	 *  Note: To have value dynamic, you can set value to 0 in definition and edit the value on the fly into the constructor.
	 */

	// BEGIN MODULEBUILDER PROPERTIES
	/**
	 * @var array<string,array{type:string,label:string,enabled:int<0,2>|string,position:int,notnull?:int,visible:int,noteditable?:int,default?:string,index?:int,foreignkey?:string,searchall?:int,isameasure?:int,css?:string,csslist?:string,help?:string,showoncombobox?:int,disabled?:int,arrayofkeyval?:array<int,string>,comment?:string}>  Array with all fields and their property. Do not use it as a static var. It may be modified by constructor.
	 */
	public $fields = array(
		'rowid' => array('type' => 'integer', 'label' => 'TechnicalID', 'enabled' => 1, 'visible' => -1, 'notnull' => 1, 'position' => 10),
		'ref' => array('type' => 'varchar(50)', 'label' => 'Ref', 'enabled' => 1, 'visible' => -1, 'showoncombobox' => 1, 'position' => 15, 'searchall' => 1),
		'ref_ext' => array('type' => 'varchar(255)', 'label' => 'Ref ext', 'enabled' => 1, 'visible' => 0, 'position' => 20),
		'ref_customer' => array('type' => 'varchar(50)', 'label' => 'RefCustomer', 'enabled' => 1, 'visible' => -1, 'position' => 25, 'searchall' => 1),
		'ref_supplier' => array('type' => 'varchar(50)', 'label' => 'RefSupplier', 'enabled' => 1, 'visible' => -1, 'position' => 26, 'searchall' => 1),
		'entity' => array('type' => 'integer', 'label' => 'Entity', 'default' => '1', 'enabled' => 1, 'visible' => -2, 'notnull' => 1, 'position' => 30, 'index' => 1),
		'tms' => array('type' => 'timestamp', 'label' => 'DateModification', 'enabled' => 1, 'visible' => -1, 'notnull' => 1, 'position' => 35),
		'datec' => array('type' => 'datetime', 'label' => 'DateCreation', 'enabled' => 1, 'visible' => -1, 'position' => 40),
		'date_contrat' => array('type' => 'datetime', 'label' => 'Date contrat', 'enabled' => 1, 'visible' => -1, 'position' => 45),
		'signed_status' => array('type' => 'smallint(6)', 'label' => 'SignedStatus', 'enabled' => 1, 'visible' => -1, 'position' => 50, 'arrayofkeyval' => array(0 => 'NoSignature', 1 => 'SignedSender', 2 => 'SignedReceiver', 9 => 'SignedAll')),
		'fk_soc' => array('type' => 'integer:Societe:societe/class/societe.class.php', 'label' => 'ThirdParty', 'enabled' => 'isModEnabled("societe")', 'visible' => -1, 'notnull' => 1, 'position' => 70),
		'fk_projet' => array('type' => 'integer:Project:projet/class/project.class.php:1:(fk_statut:=:1)', 'label' => 'Project', 'enabled' => "isModEnabled('project')", 'visible' => -1, 'position' => 75),
		'fk_commercial_signature' => array('type' => 'integer:User:user/class/user.class.php', 'label' => 'SaleRepresentative Signature', 'enabled' => 1, 'visible' => -1, 'position' => 80),
		'fk_commercial_suivi' => array('type' => 'integer:User:user/class/user.class.php', 'label' => 'SaleRepresentative follower', 'enabled' => 1, 'visible' => -1, 'position' => 85),
		'fk_user_author' => array('type' => 'integer:User:user/class/user.class.php', 'label' => 'UserAuthor', 'enabled' => 1, 'visible' => -1, 'notnull' => 1, 'position' => 90),
		'note_public' => array('type' => 'html', 'label' => 'NotePublic', 'enabled' => 1, 'visible' => 0, 'position' => 105, 'searchall' => 1),
		'note_private' => array('type' => 'html', 'label' => 'NotePrivate', 'enabled' => 1, 'visible' => 0, 'position' => 110, 'searchall' => 1),
		'model_pdf' => array('type' => 'varchar(255)', 'label' => 'Model pdf', 'enabled' => 1, 'visible' => 0, 'position' => 115),
		'import_key' => array('type' => 'varchar(14)', 'label' => 'ImportId', 'enabled' => 1, 'visible' => -2, 'position' => 120),
		'extraparams' => array('type' => 'varchar(255)', 'label' => 'Extraparams', 'enabled' => 1, 'visible' => -1, 'position' => 125),
		'fk_user_modif' => array('type' => 'integer:User:user/class/user.class.php', 'label' => 'UserModif', 'enabled' => 1, 'visible' => -2, 'notnull' => -1, 'position' => 135),
		'last_main_doc' => array('type' => 'varchar(255)', 'label' => 'Last main doc', 'enabled' => 1, 'visible' => -1, 'position' => 140),
		'statut' => array('type' => 'smallint(6)', 'label' => 'Statut', 'enabled' => 1, 'visible' => -1, 'position' => 500, 'notnull' => 1, 'arrayofkeyval' => array(0 => 'Draft', 1 => 'Validated', 2 => 'Closed'))
	);
	// END MODULEBUILDER PROPERTIES

	const STATUS_DRAFT = 0;
	const STATUS_VALIDATED = 1;
	const STATUS_CLOSED = 2;

	/*
	 * No signature
	 */
	const STATUS_NO_SIGNATURE    = 0;

	/*
	 * Signed by sender
	 */
	const STATUS_SIGNED_SENDER   = 1;

	/*
	 * Signed by receiver
	 */
	const STATUS_SIGNED_RECEIVER = 2;

	/*
	 * Signed by all
	 */
	const STATUS_SIGNED_ALL      = 9; // To handle future kind of signature (ex: tripartite contract)


	/**
	 *	Constructor
	 *
	 *  @param		DoliDB		$db      Database handler
	 */
	public function __construct($db)
	{
		$this->db = $db;

		$this->ismultientitymanaged = 1;
		$this->isextrafieldmanaged = 1;
	}

	/**
	 *	Return next contract ref
	 *
	 *	@param	Societe		$soc		Thirdparty object
	 *	@return string					free reference for contract
	 */
	public function getNextNumRef($soc)
	{
		global $db, $langs, $conf;
		$langs->load("contracts");

		if (getDolGlobalString('CONTRACT_ADDON')) {
			$mybool = false;

			$file = getDolGlobalString('CONTRACT_ADDON') . ".php";
			$classname = getDolGlobalString('CONTRACT_ADDON');

			// Include file with class
			$dirmodels = array_merge(array('/'), (array) $conf->modules_parts['models']);

			foreach ($dirmodels as $reldir) {
				$dir = dol_buildpath($reldir."core/modules/contract/");

				// Load file with numbering class (if found)
				$mybool = ((bool) @include_once $dir.$file) || $mybool;
			}

			if (!$mybool) {
				dol_print_error(null, "Failed to include file ".$file);
				return '';
			}

			$obj = new $classname();
			'@phan-var-force CommonNumRefGenerator $obj';
			$numref = $obj->getNextValue($soc, $this);

			if ($numref != "") {
				return $numref;
			} else {
				$this->error = $obj->error;
				dol_print_error($db, get_class($this)."::getNextValue ".$obj->error);
				return "";
			}
		} else {
			$langs->load("errors");
			print $langs->trans("Error")." ".$langs->trans("ErrorModuleSetupNotComplete", $langs->transnoentitiesnoconv("Contract"));
			return "";
		}
	}

	// phpcs:disable PEAR.NamingConventions.ValidFunctionName.ScopeNotCamelCaps
	/**
	 *  Activate a contract line
	 *
	 *  @param	User		$user       Object User who activate contract
	 *  @param  int			$line_id    Id of line to activate
	 *  @param  int			$date_start Opening date
	 *  @param  int|string	$date_end   Expected end date
	 * 	@param	string		$comment	A comment typed by user
	 *  @return int         			Return integer <0 if KO, >0 if OK
	 */
	public function active_line($user, $line_id, $date_start, $date_end = '', $comment = '')
	{
		// phpcs:enable
		$result = $this->lines[$this->lines_id_index_mapper[$line_id]]->active_line($user, $date_start, $date_end, $comment);
		if ($result < 0) {
			$this->error = $this->lines[$this->lines_id_index_mapper[$line_id]]->error;
			$this->errors = $this->lines[$this->lines_id_index_mapper[$line_id]]->errors;
		}
		return $result;
	}


	// phpcs:disable PEAR.NamingConventions.ValidFunctionName.ScopeNotCamelCaps
	/**
	 *  Close a contract line
	 *
	 *  @param	User		$user       Object User who close contract
	 *  @param  int			$line_id    Id of line to close
	 *  @param  int			$date_end	End date
	 * 	@param	string		$comment	A comment typed by user
	 *  @return int         			Return integer <0 if KO, >0 if OK
	 */
	public function close_line($user, $line_id, $date_end, $comment = '')
	{
		// phpcs:enable
		$result = $this->lines[$this->lines_id_index_mapper[$line_id]]->close_line($user, $date_end, $comment);
		if ($result < 0) {
			$this->error = $this->lines[$this->lines_id_index_mapper[$line_id]]->error;
			$this->errors = $this->lines[$this->lines_id_index_mapper[$line_id]]->errors;
		}
		return $result;
	}


	/**
	 *  Open all lines of a contract
	 *
	 *  @param	User		$user      		Object User making action
	 *  @param	int|string	$date_start		Date start (now if empty)
	 *  @param	int			$notrigger		1=Does not execute triggers, 0=Execute triggers
	 *  @param	string		$comment		Comment
	 *  @param	int|string	$date_end		Date end
	 *	@return	int							Return integer <0 if KO, >0 if OK
	 *  @see ()
	 */
	public function activateAll($user, $date_start = '', $notrigger = 0, $comment = '', $date_end = '')
	{
		if (empty($date_start)) {
			$date_start = dol_now();
		}

		$this->db->begin();

		$error = 0;

		// Load lines
		$this->fetch_lines();

		foreach ($this->lines as $contratline) {
			// Open lines not already open
			if ($contratline->statut != ContratLigne::STATUS_OPEN) {
				$contratline->context = $this->context;

				$result = $contratline->active_line($user, $date_start, !empty($date_end) ? $date_end : -1, $comment);	// This call trigger LINECONTRACT_ACTIVATE
				if ($result < 0) {
					$error++;
					$this->error = $contratline->error;
					$this->errors = $contratline->errors;
					break;
				}
			}
		}

		if (!$error && $this->statut == 0) {
			$result = $this->validate($user, '', $notrigger);
			if ($result < 0) {
				$error++;
			}
		}

		if (!$error) {
			$this->db->commit();
			return 1;
		} else {
			$this->db->rollback();
			return -1;
		}
	}

	/**
	 * Close all lines of a contract
	 *
	 * @param	User		$user      		Object User making action
	 * @param	int			$notrigger		1=Does not execute triggers, 0=Execute triggers
	 * @param	string		$comment		Comment
	 * @return	int							Return integer <0 if KO, >0 if OK
	 * @see activateAll()
	 */
	public function closeAll(User $user, $notrigger = 0, $comment = '')
	{
		$this->db->begin();

		// Load lines
		$this->fetch_lines();

		$now = dol_now();

		$error = 0;

		foreach ($this->lines as $contratline) {
			// Close lines not already closed
			if ($contratline->statut != ContratLigne::STATUS_CLOSED) {
				$contratline->date_end_real = $now;
				$contratline->date_cloture = $now;	// For backward compatibility
				$contratline->user_closing_id = $user->id;
				$contratline->statut = ContratLigne::STATUS_CLOSED;
				$result = $contratline->close_line($user, $now, $comment, $notrigger);
				if ($result < 0) {
					$error++;
					$this->error = $contratline->error;
					$this->errors = $contratline->errors;
					break;
				}
			}
		}

		if (!$error && $this->statut == 0) {
			$result = $this->validate($user, '', $notrigger);
			if ($result < 0) {
				$error++;
			}
		}

		if (!$error) {
			$this->db->commit();
			return 1;
		} else {
			$this->db->rollback();
			return -1;
		}
	}

	/**
	 * Validate a contract
	 *
	 * @param	User	$user      		Object User
	 * @param   string	$force_number	Reference to force on contract (not implemented yet)
	 * @param	int		$notrigger		1=Does not execute triggers, 0= execute triggers
	 * @return	int						Return integer <0 if KO, >0 if OK
	 */
	public function validate(User $user, $force_number = '', $notrigger = 0)
	{
		require_once DOL_DOCUMENT_ROOT.'/core/lib/files.lib.php';
		global $conf;

		$now = dol_now();

		$error = 0;
		dol_syslog(get_class($this).'::validate user='.$user->id.', force_number='.$force_number);


		$this->db->begin();

		$this->fetch_thirdparty();

		// A contract is validated so we can move thirdparty to status customer
		if (!getDolGlobalString('CONTRACT_DISABLE_AUTOSET_AS_CLIENT_ON_CONTRACT_VALIDATION') && $this->thirdparty->fournisseur == 0) {
			$result = $this->thirdparty->setAsCustomer();
		}

		// Define new ref
		if ($force_number) {
			$num = $force_number;
		} elseif (!$error && (preg_match('/^[\(]?PROV/i', $this->ref) || empty($this->ref))) { // empty should not happened, but when it occurs, the test save life
			$num = $this->getNextNumRef($this->thirdparty);
		} else {
			$num = $this->ref;
		}
		$this->newref = dol_sanitizeFileName($num);

		if ($num) {
			$sql = "UPDATE ".MAIN_DB_PREFIX."contrat SET ref = '".$this->db->escape($num)."', statut = 1";
			//$sql.= ", fk_user_valid = ".$user->id.", date_valid = '".$this->db->idate($now)."'";
			$sql .= " WHERE rowid = ".((int) $this->id)." AND statut = 0";

			dol_syslog(get_class($this)."::validate", LOG_DEBUG);
			$resql = $this->db->query($sql);
			if (!$resql) {
				dol_print_error($this->db);
				$error++;
				$this->error = $this->db->lasterror();
			}

			// Trigger calls
			if (!$error && !$notrigger) {
				// Call trigger
				$result = $this->call_trigger('CONTRACT_VALIDATE', $user);
				if ($result < 0) {
					$error++;
				}
				// End call triggers
			}

			if (!$error) {
				$this->oldref = $this->ref;

				// Rename directory if dir was a temporary ref
				if (preg_match('/^[\(]?PROV/i', $this->ref)) {
					// Now we rename also files into index
					$sql = 'UPDATE '.MAIN_DB_PREFIX."ecm_files set filename = CONCAT('".$this->db->escape($this->newref)."', SUBSTR(filename, ".(strlen($this->ref) + 1).")), filepath = 'contract/".$this->db->escape($this->newref)."'";
					$sql .= " WHERE filename LIKE '".$this->db->escape($this->ref)."%' AND filepath = 'contract/".$this->db->escape($this->ref)."' and entity = ".$conf->entity;
					$resql = $this->db->query($sql);
					if (!$resql) {
						$error++;
						$this->error = $this->db->lasterror();
					}
					$sql = 'UPDATE '.MAIN_DB_PREFIX."ecm_files set filepath = 'contract/".$this->db->escape($this->newref)."'";
					$sql .= " WHERE filepath = 'contract/".$this->db->escape($this->ref)."' and entity = ".$conf->entity;
					$resql = $this->db->query($sql);
					if (!$resql) {
						$error++;
						$this->error = $this->db->lasterror();
					}

					// We rename directory ($this->ref = old ref, $num = new ref) in order not to lose the attachments
					$oldref = dol_sanitizeFileName($this->ref);
					$newref = dol_sanitizeFileName($num);
					$dirsource = $conf->contract->dir_output.'/'.$oldref;
					$dirdest = $conf->contract->dir_output.'/'.$newref;
					if (!$error && file_exists($dirsource)) {
						dol_syslog(get_class($this)."::validate rename dir ".$dirsource." into ".$dirdest);

						if (@rename($dirsource, $dirdest)) {
							dol_syslog("Rename ok");
							// Rename docs starting with $oldref with $newref
							$listoffiles = dol_dir_list($conf->contract->dir_output.'/'.$newref, 'files', 1, '^'.preg_quote($oldref, '/'));
							foreach ($listoffiles as $fileentry) {
								$dirsource = $fileentry['name'];
								$dirdest = preg_replace('/^'.preg_quote($oldref, '/').'/', $newref, $dirsource);
								$dirsource = $fileentry['path'].'/'.$dirsource;
								$dirdest = $fileentry['path'].'/'.$dirdest;
								@rename($dirsource, $dirdest);
							}
						}
					}
				}
			}

			// Set new ref and define current statut
			if (!$error) {
				$this->ref = $num;
				$this->status = self::STATUS_VALIDATED;
				$this->statut = self::STATUS_VALIDATED;	// deprecated
				$this->date_validation = $now;
			}
		} else {
			$error++;
		}

		if (!$error) {
			$this->db->commit();
			return 1;
		} else {
			$this->db->rollback();
			return -1;
		}
	}

	/**
	 * Unvalidate a contract
	 *
	 * @param	User	$user      		Object User
	 * @param	int		$notrigger		1=Does not execute triggers, 0=execute triggers
	 * @return	int						Return integer <0 if KO, >0 if OK
	 */
	public function reopen($user, $notrigger = 0)
	{
		require_once DOL_DOCUMENT_ROOT.'/core/lib/files.lib.php';

		$now = dol_now();

		$error = 0;
		dol_syslog(get_class($this).'::reopen user='.$user->id);

		$this->db->begin();

		$this->fetch_thirdparty();

		$sql = "UPDATE ".MAIN_DB_PREFIX."contrat SET statut = 0";
		//$sql.= ", fk_user_valid = null, date_valid = null";
		$sql .= " WHERE rowid = ".((int) $this->id)." AND statut = 1";

		dol_syslog(get_class($this)."::validate", LOG_DEBUG);
		$resql = $this->db->query($sql);
		if (!$resql) {
			dol_print_error($this->db);
			$error++;
			$this->error = $this->db->lasterror();
		}

		// Trigger calls
		if (!$error && !$notrigger) {
			// Call trigger
			$result = $this->call_trigger('CONTRACT_REOPEN', $user);
			if ($result < 0) {
				$error++;
			}
			// End call triggers
		}

		// Set new ref and define current status
		if (!$error) {
			$this->statut = self::STATUS_DRAFT;
			$this->status = self::STATUS_DRAFT;
			$this->date_validation = $now;
		}

		if (!$error) {
			$this->db->commit();
			return 1;
		} else {
			$this->db->rollback();
			return -1;
		}
	}

	/**
	 *  Load a contract from database
	 *
	 *  @param	int		$id     		Id of contract to load
	 *  @param	string	$ref			Ref
	 *  @param	string	$ref_customer	Customer ref
	 *  @param	string	$ref_supplier	Supplier ref
	 *  @param	int		$noextrafields	0=Default to load extrafields, 1=No extrafields
	 *  @param	int		$nolines		0=Default to load lines, 1=No lines
	 *  @return int     				Return integer <0 if KO, 0 if not found or if two records found for same ref, Id of contract if OK
	 */
	public function fetch($id, $ref = '', $ref_customer = '', $ref_supplier = '', $noextrafields = 0, $nolines = 0)
	{
		$sql = "SELECT rowid, statut as status, ref, fk_soc as thirdpartyid,";
		$sql .= " ref_supplier, ref_customer,";
		$sql .= " ref_ext,";
		$sql .= " entity,";
		$sql .= " date_contrat as datecontrat,";
		$sql .= " fk_user_author,";
		$sql .= " fk_projet as fk_project,";
		$sql .= " fk_commercial_signature, fk_commercial_suivi,";
		$sql .= " note_private, note_public, model_pdf, last_main_doc, extraparams";
		$sql .= " FROM ".MAIN_DB_PREFIX."contrat";
		if (!$id) {
			$sql .= " WHERE entity IN (".getEntity('contract').")";
		} else {
			$sql .= " WHERE rowid = ".(int) $id;
		}
		if ($ref_customer) {
			$sql .= " AND ref_customer = '".$this->db->escape($ref_customer)."'";
		}
		if ($ref_supplier) {
			$sql .= " AND ref_supplier = '".$this->db->escape($ref_supplier)."'";
		}
		if ($ref) {
			$sql .= " AND ref = '".$this->db->escape($ref)."'";
		}

		dol_syslog(get_class($this)."::fetch", LOG_DEBUG);
		$resql = $this->db->query($sql);
		if ($resql) {
			$num = $this->db->num_rows($resql);
			if ($num > 1) {
				$this->error = 'Fetch found several records.';
				dol_syslog($this->error, LOG_ERR);
				$result = -2;
				return 0;
			} elseif ($num) {   // $num = 1
				$obj = $this->db->fetch_object($resql);
				if ($obj) {
					$this->id = $obj->rowid;
					$this->ref = (!isset($obj->ref) || !$obj->ref) ? $obj->rowid : $obj->ref;
					$this->ref_customer = $obj->ref_customer;
					$this->ref_supplier = $obj->ref_supplier;
					$this->ref_ext = $obj->ref_ext;
					$this->entity = $obj->entity;
					$this->statut = $obj->status;
					$this->status = $obj->status;

					$this->date_contrat = $this->db->jdate($obj->datecontrat);
					$this->date_creation = $this->db->jdate($obj->datecontrat);

					$this->user_author_id = $obj->fk_user_author;

					$this->commercial_signature_id = $obj->fk_commercial_signature;
					$this->commercial_suivi_id = $obj->fk_commercial_suivi;

					$this->note_private = $obj->note_private;
					$this->note_public = $obj->note_public;
					$this->model_pdf = $obj->model_pdf;

					$this->fk_projet = $obj->fk_project; // deprecated
					$this->fk_project = $obj->fk_project;

					$this->socid = $obj->thirdpartyid;
					$this->fk_soc = $obj->thirdpartyid;
					$this->last_main_doc = $obj->last_main_doc;
					$this->extraparams = (isset($obj->extraparams) ? (array) json_decode($obj->extraparams, true) : null);

					$this->db->free($resql);

					// Retrieve all extrafields
					// fetch optionals attributes and labels
					if (empty($noextrafields)) {
						$result = $this->fetch_optionals();
						if ($result < 0) {
							$this->error = $this->db->lasterror();
							return -4;
						}
					}

					// Lines
					if (empty($nolines)) {
						if ($result >= 0 && !empty($this->table_element_line)) {
							$result = $this->fetch_lines();
							if ($result < 0) {
								$this->error = $this->db->lasterror();
								return -3;
							}
						}
					}

					return $this->id;
				} else {
					dol_syslog(get_class($this)."::fetch Contract failed");
					$this->error = "Fetch contract failed";
					return -1;
				}
			} else {
				dol_syslog(get_class($this)."::fetch Contract not found");
				$this->error = "Contract not found";
				return 0;
			}
		} else {
			dol_syslog(get_class($this)."::fetch Error searching contract");
			$this->error = $this->db->error();
			return -1;
		}
	}

	// phpcs:disable PEAR.NamingConventions.ValidFunctionName.ScopeNotCamelCaps
	/**
	 *  Load lines array into this->lines.
	 *  This set also nbofserviceswait, nbofservicesopened, nbofservicesexpired and nbofservicesclosed
	 *
	 *	@param		int				$only_services			0=Default for all, 1=Force only services (depending on setup, we may also have physical products in a contract)
	 *	@param		int				$loadalsotranslation	0=Default to not load translations, 1=Load also translations of product descriptions
	 *  @param		int				$noextrafields			0=Default to load extrafields, 1=Do not load the extrafields of lines
	 *  @return 	array|int  								Return array of contract lines
	 */
	public function fetch_lines($only_services = 0, $loadalsotranslation = 0, $noextrafields = 0)
	{
		// phpcs:enable
		$this->nbofservices = 0;
		$this->nbofserviceswait = 0;
		$this->nbofservicesopened = 0;
		$this->nbofservicesexpired = 0;
		$this->nbofservicesclosed = 0;

		$total_ttc = 0;
		$total_vat = 0;
		$total_ht = 0;

		$now = dol_now();

		$this->lines = array();
		$pos = 0;

		// Selects contract lines related to a product
		$sql = "SELECT p.label as product_label, p.description as product_desc, p.ref as product_ref, p.fk_product_type as product_type,";
		$sql .= " d.rowid, d.fk_contrat, d.statut as status, d.description, d.price_ht, d.vat_src_code, d.tva_tx, d.localtax1_tx, d.localtax2_tx, d.localtax1_type, d.localtax2_type, d.qty, d.remise_percent, d.subprice, d.fk_product_fournisseur_price as fk_fournprice, d.buy_price_ht as pa_ht,";
		$sql .= " d.total_ht,";
		$sql .= " d.total_tva,";
		$sql .= " d.total_localtax1,";
		$sql .= " d.total_localtax2,";
		$sql .= " d.total_ttc,";
		$sql .= " d.info_bits, d.fk_product,";
		$sql .= " d.date_ouverture_prevue as date_start,";
		$sql .= " d.date_ouverture as date_start_real,";
		$sql .= " d.date_fin_validite as date_end,";
		$sql .= " d.date_cloture as date_end_real,";
		$sql .= " d.fk_user_author,";
		$sql .= " d.fk_user_ouverture,";
		$sql .= " d.fk_user_cloture,";
		$sql .= " d.fk_unit,";
		$sql .= " d.product_type as type,";
		$sql .= " d.rang";
		$sql .= " FROM ".MAIN_DB_PREFIX."contratdet as d LEFT JOIN ".MAIN_DB_PREFIX."product as p ON d.fk_product = p.rowid";
		$sql .= " WHERE d.fk_contrat = ".((int) $this->id);
		if ($only_services == 1) {
			$sql .= " AND d.product_type = 1";
		}
		$sql .= " ORDER by d.rang ASC";

		dol_syslog(get_class($this)."::fetch_lines", LOG_DEBUG);
		$result = $this->db->query($sql);
		if ($result) {
			$num = $this->db->num_rows($result);
			$i = 0;

			while ($i < $num) {
				$objp = $this->db->fetch_object($result);

				$line = new ContratLigne($this->db);

				$line->id = $objp->rowid;
				$line->ref				= $objp->rowid;
				$line->fk_contrat = $objp->fk_contrat;
				$line->desc = $objp->description; // Description line
				$line->qty				= $objp->qty;
				$line->vat_src_code 	= $objp->vat_src_code;
				$line->tva_tx = $objp->tva_tx;
				$line->localtax1_tx		= $objp->localtax1_tx;
				$line->localtax2_tx		= $objp->localtax2_tx;
				$line->localtax1_type	= $objp->localtax1_type;
				$line->localtax2_type	= $objp->localtax2_type;
				$line->subprice			= $objp->subprice;
				$line->statut = $objp->status;
				$line->status = $objp->status;
				$line->remise_percent	= $objp->remise_percent;
				$line->price_ht			= $objp->price_ht;
				$line->price = $objp->price_ht; // For backward compatibility
				$line->total_ht			= $objp->total_ht;
				$line->total_tva		= $objp->total_tva;
				$line->total_localtax1	= $objp->total_localtax1;
				$line->total_localtax2	= $objp->total_localtax2;
				$line->total_ttc		= $objp->total_ttc;
				$line->fk_product = (($objp->fk_product > 0) ? $objp->fk_product : 0);
				$line->info_bits		= $objp->info_bits;
				$line->type = $objp->type;

				$line->fk_fournprice = $objp->fk_fournprice;
				$marginInfos = getMarginInfos($objp->subprice, $objp->remise_percent, $objp->tva_tx, $objp->localtax1_tx, $objp->localtax2_tx, $objp->fk_fournprice, $objp->pa_ht);
				$line->pa_ht = $marginInfos[0];

				$line->fk_user_author = $objp->fk_user_author;
				$line->fk_user_ouverture = $objp->fk_user_ouverture;
				$line->fk_user_cloture = $objp->fk_user_cloture;
				$line->fk_unit = $objp->fk_unit;

				$line->ref = $objp->product_ref; // deprecated
				$line->product_ref = $objp->product_ref; // Product Ref
				$line->product_type		= $objp->product_type; // Product Type
				$line->product_desc		= $objp->product_desc; // Product Description
				$line->product_label	= $objp->product_label; // Product Label

				$line->description = $objp->description;

				$line->date_start            = $this->db->jdate($objp->date_start);
				$line->date_start_real       = $this->db->jdate($objp->date_start_real);
				$line->date_end              = $this->db->jdate($objp->date_end);
				$line->date_end_real         = $this->db->jdate($objp->date_end_real);
				// For backward compatibility
				//$line->date_ouverture_prevue = $this->db->jdate($objp->date_ouverture_prevue);
				//$line->date_ouverture        = $this->db->jdate($objp->date_ouverture);
				//$line->date_fin_validite     = $this->db->jdate($objp->date_fin_validite);
				//$line->date_cloture          = $this->db->jdate($objp->date_cloture);
				//$line->date_debut_prevue = $this->db->jdate($objp->date_ouverture_prevue);
				//$line->date_debut_reel   = $this->db->jdate($objp->date_ouverture);
				//$line->date_fin_prevue   = $this->db->jdate($objp->date_fin_validite);
				//$line->date_fin_reel     = $this->db->jdate($objp->date_cloture);

				$line->rang     = $objp->rang;

				// Retrieve all extrafields for contract line
				// fetch optionals attributes and labels
				if (empty($noextrafields)) {
					$line->fetch_optionals();
				}

				// multilangs
				if (getDolGlobalInt('MAIN_MULTILANGS') && !empty($objp->fk_product) && !empty($loadalsotranslation)) {
					$tmpproduct = new Product($this->db);
					$tmpproduct->fetch($objp->fk_product);
					$tmpproduct->getMultiLangs();

					$line->multilangs = $tmpproduct->multilangs;
				}

				$this->lines[$pos] = $line;

				$this->lines_id_index_mapper[$line->id] = $pos;

				//dol_syslog("1 ".$line->desc);
				//dol_syslog("2 ".$line->product_desc);

				if ($line->statut == ContratLigne::STATUS_INITIAL) {
					$this->nbofserviceswait++;
				}
				if ($line->statut == ContratLigne::STATUS_OPEN && (empty($line->date_end) || $line->date_end >= $now)) {
					$this->nbofservicesopened++;
				}
				if ($line->statut == ContratLigne::STATUS_OPEN && (!empty($line->date_end) && $line->date_end < $now)) {
					$this->nbofservicesexpired++;
				}
				if ($line->statut == ContratLigne::STATUS_CLOSED) {
					$this->nbofservicesclosed++;
				}

				$total_ttc += $objp->total_ttc; // TODO Not saved into database
				$total_vat += $objp->total_tva;
				$total_ht += $objp->total_ht;

				$i++;
				$pos++;
			}
			$this->db->free($result);
		} else {
			dol_syslog(get_class($this)."::Fetch Error when reading lines of contracts linked to products");
			return -3;
		}

		// Now set the global properties on contract not stored into database.
		$this->nbofservices = count($this->lines);
		$this->total_ttc = (float) price2num($total_ttc);
		$this->total_tva = (float) price2num($total_vat);
		$this->total_ht = (float) price2num($total_ht);

		return $this->lines;
	}

	/**
	 *  Create a contract into database
	 *
	 *  @param	User	$user       User that create
	 *  @return int  				Return integer <0 if KO, id of contract if OK
	 */
	public function create($user)
	{
		global $conf, $langs, $mysoc;

		// Check parameters
		$paramsok = 1;
		if ($this->commercial_signature_id <= 0) {
			$langs->load("commercial");
			$this->error .= $langs->trans("ErrorFieldRequired", $langs->transnoentitiesnoconv("SalesRepresentativeSignature"));
			$paramsok = 0;
		}
		if ($this->commercial_suivi_id <= 0) {
			$langs->load("commercial");
			$this->error .= ($this->error ? "<br>" : '');
			$this->error .= $langs->trans("ErrorFieldRequired", $langs->transnoentitiesnoconv("SalesRepresentativeFollowUp"));
			$paramsok = 0;
		}
		if (!$paramsok) {
			return -1;
		}


		$this->db->begin();

		$now = dol_now();

		// Insert contract
		$sql = "INSERT INTO ".MAIN_DB_PREFIX."contrat (datec, fk_soc, fk_user_author, date_contrat,";
		$sql .= " fk_commercial_signature, fk_commercial_suivi, fk_projet,";
		$sql .= " ref, entity, note_private, note_public, ref_customer, ref_supplier, ref_ext)";
		$sql .= " VALUES ('".$this->db->idate($now)."', ".((int) $this->socid).", ".((int) $user->id);
		$sql .= ", ".(dol_strlen($this->date_contrat) != 0 ? "'".$this->db->idate($this->date_contrat)."'" : "NULL");
		$sql .= ",".($this->commercial_signature_id > 0 ? ((int) $this->commercial_signature_id) : "NULL");
		$sql .= ",".($this->commercial_suivi_id > 0 ? ((int) $this->commercial_suivi_id) : "NULL");
		$sql .= ",".($this->fk_project > 0 ? ((int) $this->fk_project) : "NULL");
		$sql .= ", ".(dol_strlen($this->ref) <= 0 ? "null" : "'".$this->db->escape($this->ref)."'");
		$sql .= ", ".((int) $conf->entity);
		$sql .= ", ".(!empty($this->note_private) ? ("'".$this->db->escape($this->note_private)."'") : "NULL");
		$sql .= ", ".(!empty($this->note_public) ? ("'".$this->db->escape($this->note_public)."'") : "NULL");
		$sql .= ", ".(!empty($this->ref_customer) ? ("'".$this->db->escape($this->ref_customer)."'") : "NULL");
		$sql .= ", ".(!empty($this->ref_supplier) ? ("'".$this->db->escape($this->ref_supplier)."'") : "NULL");
		$sql .= ", ".(!empty($this->ref_ext) ? ("'".$this->db->escape($this->ref_ext)."'") : "NULL");
		$sql .= ")";
		$resql = $this->db->query($sql);

		if ($resql) {
			$error = 0;

			$this->id = $this->db->last_insert_id(MAIN_DB_PREFIX."contrat");

			// Load object modContract
			$module = (getDolGlobalString('CONTRACT_ADDON') ? $conf->global->CONTRACT_ADDON : 'mod_contract_serpis');
			if (substr($module, 0, 13) == 'mod_contract_' && substr($module, -3) == 'php') {
				$module = substr($module, 0, dol_strlen($module) - 4);
			}
			$result = dol_include_once('/core/modules/contract/'.$module.'.php');
			if ($result > 0) {
				$modCodeContract = new $module();
				'@phan-var-force CommonNumRefGenerator $modCodeContrat';

				if (!empty($modCodeContract->code_auto)) {
					// Force the ref to a draft value if numbering module is an automatic numbering
					$sql = 'UPDATE '.MAIN_DB_PREFIX."contrat SET ref='(PROV".$this->id.")' WHERE rowid=".((int) $this->id);
					if ($this->db->query($sql)) {
						if ($this->id) {
							$this->ref = "(PROV".$this->id.")";
						}
					}
				}
			}

			if (!$error) {
				$result = $this->insertExtraFields();
				if ($result < 0) {
					$error++;
				}
			}

			// Insert business contacts ('SALESREPSIGN','contrat')
			if (!$error) {
				$result = $this->add_contact($this->commercial_signature_id, 'SALESREPSIGN', 'internal');
				if ($result < 0) {
					$error++;
				}
			}

			// Insert business contacts ('SALESREPFOLL','contrat')
			if (!$error) {
				$result = $this->add_contact($this->commercial_suivi_id, 'SALESREPFOLL', 'internal');
				if ($result < 0) {
					$error++;
				}
			}

			if (!$error) {
				if (!empty($this->linkedObjectsIds) && empty($this->linked_objects)) {	// To use new linkedObjectsIds instead of old linked_objects
					$this->linked_objects = $this->linkedObjectsIds; // TODO Replace linked_objects with linkedObjectsIds
				}

				// Add object linked
				if (!$error && $this->id && !empty($this->linked_objects) && is_array($this->linked_objects)) {
					foreach ($this->linked_objects as $origin => $tmp_origin_id) {
						if (is_array($tmp_origin_id)) {       // New behaviour, if linked_object can have several links per type, so is something like array('contract'=>array(id1, id2, ...))
							foreach ($tmp_origin_id as $origin_id) {
								$ret = $this->add_object_linked($origin, $origin_id);
								if (!$ret) {
									$this->error = $this->db->lasterror();
									$error++;
								}
							}
						} else { // Old behaviour, if linked_object has only one link per type, so is something like array('contract'=>id1))
							$origin_id = $tmp_origin_id;
							$ret = $this->add_object_linked($origin, $origin_id);
							if (!$ret) {
								$this->error = $this->db->lasterror();
								$error++;
							}
						}
					}
				}

				if (!$error && $this->id && getDolGlobalString('MAIN_PROPAGATE_CONTACTS_FROM_ORIGIN') && !empty($this->origin) && !empty($this->origin_id)) {   // Get contact from origin object
					$originforcontact = $this->origin;
					$originidforcontact = $this->origin_id;
					if ($originforcontact == 'shipping') {     // shipment and order share the same contacts. If creating from shipment we take data of order
						require_once DOL_DOCUMENT_ROOT.'/expedition/class/expedition.class.php';
						$exp = new Expedition($this->db);
						$exp->fetch($this->origin_id);
						$exp->fetchObjectLinked();
						if (count($exp->linkedObjectsIds['commande']) > 0) {
							foreach ($exp->linkedObjectsIds['commande'] as $key => $value) {
								$originforcontact = 'commande';
								$originidforcontact = $value;
								break; // We take first one
							}
						}
					}

					$sqlcontact = "SELECT ctc.code, ctc.source, ec.fk_socpeople FROM ".MAIN_DB_PREFIX."element_contact as ec, ".MAIN_DB_PREFIX."c_type_contact as ctc";
					$sqlcontact .= " WHERE element_id = ".((int) $originidforcontact)." AND ec.fk_c_type_contact = ctc.rowid AND ctc.element = '".$this->db->escape($originforcontact)."'";

					$resqlcontact = $this->db->query($sqlcontact);
					if ($resqlcontact) {
						while ($objcontact = $this->db->fetch_object($resqlcontact)) {
							if ($objcontact->source == 'internal' && in_array($objcontact->code, array('SALESREPSIGN', 'SALESREPFOLL'))) {
								continue; // ignore this, already forced previously
							}

							$this->add_contact($objcontact->fk_socpeople, $objcontact->code, $objcontact->source); // May failed because of duplicate key or because code of contact type does not exists for new object
						}
					} else {
						dol_print_error($resqlcontact);
					}
				}
			}

			if (!$error) {
				// Call trigger
				$result = $this->call_trigger('CONTRACT_CREATE', $user);
				if ($result < 0) {
					$error++;
				}
				// End call triggers

				if (!$error) {
					$this->db->commit();
					return $this->id;
				} else {
					dol_syslog(get_class($this)."::create - 30 - ".$this->error, LOG_ERR);
					$this->db->rollback();
					return -3;
				}
			} else {
				$this->error = "Failed to add contract";
				dol_syslog(get_class($this)."::create - 20 - ".$this->error, LOG_ERR);
				$this->db->rollback();
				return -2;
			}
		} else {
			$this->error = $langs->trans("UnknownError").": ".$this->db->error();
			dol_syslog(get_class($this)."::create - 10 - ".$this->error, LOG_ERR);

			$this->db->rollback();
			return -1;
		}
	}


	/**
	 *  Delete object
	 *
	 *  @param	User		$user       User that deletes
	 *  @return int         			Return integer < 0 if KO, > 0 if OK
	 */
	public function delete($user)
	{
		global $conf;

		require_once DOL_DOCUMENT_ROOT.'/core/lib/files.lib.php';

		$error = 0;

		$this->db->begin();

		// Call trigger
		$result = $this->call_trigger('CONTRACT_DELETE', $user);
		if ($result < 0) {
			$error++;
		}
		// End call triggers

		if (!$error) {
			// Delete linked contacts
			$res = $this->delete_linked_contact();
			if ($res < 0) {
				dol_syslog(get_class($this)."::delete error", LOG_ERR);
				$error++;
			}
		}

		if (!$error) {
			// Delete linked object
			$res = $this->deleteObjectLinked();
			if ($res < 0) {
				$error++;
			}
		}

		// Delete lines
		if (!$error) {
			// Delete contratdet extrafields
			$main = MAIN_DB_PREFIX.'contratdet';
			$ef = $main."_extrafields";
			$sql = "DELETE FROM ".$ef." WHERE fk_object IN (SELECT rowid FROM ".$main." WHERE fk_contrat = ".((int) $this->id).")";

			dol_syslog(get_class($this)."::delete contratdet_extrafields", LOG_DEBUG);
			$resql = $this->db->query($sql);
			if (!$resql) {
				$this->error = $this->db->error();
				$error++;
			}
		}

		if (!$error) {
			// Delete contratdet
			$sql = "DELETE FROM ".MAIN_DB_PREFIX."contratdet";
			$sql .= " WHERE fk_contrat=".((int) $this->id);

			dol_syslog(get_class($this)."::delete contratdet", LOG_DEBUG);
			$resql = $this->db->query($sql);
			if (!$resql) {
				$this->error = $this->db->error();
				$error++;
			}
		}

		// Delete llx_ecm_files
		if (!$error) {
			$sql = 'DELETE FROM '.MAIN_DB_PREFIX."ecm_files WHERE src_object_type = '".$this->db->escape($this->table_element.(empty($this->module) ? "" : "@".$this->module))."' AND src_object_id = ".((int) $this->id);
			$resql = $this->db->query($sql);
			if (!$resql) {
				$this->error = $this->db->lasterror();
				$this->errors[] = $this->error;
				$error++;
			}
		}

		// Delete contract
		if (!$error) {
			$sql = "DELETE FROM ".MAIN_DB_PREFIX."contrat";
			$sql .= " WHERE rowid=".((int) $this->id);

			dol_syslog(get_class($this)."::delete contrat", LOG_DEBUG);
			$resql = $this->db->query($sql);
			if (!$resql) {
				$this->error = $this->db->error();
				$error++;
			}
		}

		// Removed extrafields
		if (!$error) {
			$result = $this->deleteExtraFields();
			if ($result < 0) {
				$error++;
				dol_syslog(get_class($this)."::delete error -3 ".$this->error, LOG_ERR);
			}
		}

		if (!$error) {
			// We remove directory
			$ref = dol_sanitizeFileName($this->ref);
			if ($conf->contrat->dir_output) {
				$dir = $conf->contrat->multidir_output[$this->entity]."/".$ref;
				if (file_exists($dir)) {
					$res = @dol_delete_dir_recursive($dir);
					if (!$res) {
						$this->error = 'ErrorFailToDeleteDir';
						$error++;
					}
				}
			}
		}

		if (!$error) {
			$this->db->commit();
			return 1;
		} else {
			$this->error = $this->db->lasterror();
			$this->db->rollback();
			return -1;
		}
	}

	/**
	 *  Update object into database
	 *
	 *  @param	User	$user        User that modifies
	 *  @param  int		$notrigger	 0=launch triggers after, 1=disable triggers
	 *  @return int     		   	 Return integer <0 if KO, >0 if OK
	 */
	public function update($user, $notrigger = 0)
	{
		global $conf;
		$error = 0;

		// Clean parameters
		if (empty($this->fk_commercial_signature) && $this->commercial_signature_id > 0) {
			$this->fk_commercial_signature = $this->commercial_signature_id;
		}
		if (empty($this->fk_commercial_suivi) && $this->commercial_suivi_id > 0) {
			$this->fk_commercial_suivi = $this->commercial_suivi_id;
		}
		if (empty($this->socid) && $this->fk_soc > 0) {
			$this->socid = (int) $this->fk_soc;
		}
		if (empty($this->fk_project) && $this->projet > 0) {
			$this->fk_project = (int) $this->projet;
		}

		if (isset($this->ref)) {
			$this->ref = trim($this->ref);
		}
		if (isset($this->ref_customer)) {
			$this->ref_customer = trim($this->ref_customer);
		}
		if (isset($this->ref_supplier)) {
			$this->ref_supplier = trim($this->ref_supplier);
		}
		if (isset($this->ref_ext)) {
			$this->ref_ext = trim($this->ref_ext);
		}
		if (isset($this->entity)) {
			$this->entity = (int) $this->entity;
		}
		if (isset($this->statut)) {
			$this->statut = (int) $this->statut;
		}
		if (isset($this->status)) {
			$this->status = (int) $this->status;
		}
		if (isset($this->socid)) {
			$this->socid = (int) $this->socid;
		}
		if (isset($this->fk_commercial_signature)) {
			$this->fk_commercial_signature = trim($this->fk_commercial_signature);
		}
		if (isset($this->fk_commercial_suivi)) {
			$this->fk_commercial_suivi = trim($this->fk_commercial_suivi);
		}
		if (isset($this->note_private)) {
			$this->note_private = trim($this->note_private);
		}
		if (isset($this->note_public)) {
			$this->note_public = trim($this->note_public);
		}
		if (isset($this->import_key)) {
			$this->import_key = trim($this->import_key);
		}
		//if (isset($this->extraparams)) $this->extraparams=trim($this->extraparams);

		// $this->oldcopy must have been set by the caller of update

		// Update request
		$sql = "UPDATE ".MAIN_DB_PREFIX."contrat SET";
		$sql .= " ref=".(isset($this->ref) ? "'".$this->db->escape($this->ref)."'" : "null").",";
		$sql .= " ref_customer=".(isset($this->ref_customer) ? "'".$this->db->escape($this->ref_customer)."'" : "null").",";
		$sql .= " ref_supplier=".(isset($this->ref_supplier) ? "'".$this->db->escape($this->ref_supplier)."'" : "null").",";
		$sql .= " ref_ext=".(isset($this->ref_ext) ? "'".$this->db->escape($this->ref_ext)."'" : "null").",";
		$sql .= " entity=".$conf->entity.",";
		$sql .= " date_contrat=".(dol_strlen($this->date_contrat) != 0 ? "'".$this->db->idate($this->date_contrat)."'" : 'null').",";
		$sql .= " statut=".(isset($this->statut) ? $this->statut : (isset($this->status) ? $this->status : "null")).",";
		$sql .= " fk_soc=".($this->socid > 0 ? $this->socid : "null").",";
		$sql .= " fk_projet=".($this->fk_project > 0 ? $this->fk_project : "null").",";
		$sql .= " fk_commercial_signature=".(isset($this->fk_commercial_signature) ? $this->fk_commercial_signature : "null").",";
		$sql .= " fk_commercial_suivi=".(isset($this->fk_commercial_suivi) ? $this->fk_commercial_suivi : "null").",";
		$sql .= " note_private=".(isset($this->note_private) ? "'".$this->db->escape($this->note_private)."'" : "null").",";
		$sql .= " note_public=".(isset($this->note_public) ? "'".$this->db->escape($this->note_public)."'" : "null").",";
		$sql .= " import_key=".(isset($this->import_key) ? "'".$this->db->escape($this->import_key)."'" : "null");
		//$sql.= " extraparams=".(isset($this->extraparams)?"'".$this->db->escape($this->extraparams)."'":"null");
		$sql .= " WHERE rowid=".((int) $this->id);

		$this->db->begin();

		$resql = $this->db->query($sql);
		if (!$resql) {
			$error++;
			$this->errors[] = "Error ".$this->db->lasterror();
		}

		if (!$error) {
			$result = $this->insertExtraFields();	// This delete and reinsert extrafields
			if ($result < 0) {
				$error++;
			}
		}

		if (!$error && !$notrigger) {
			// Call triggers
			$result = $this->call_trigger('CONTRACT_MODIFY', $user);
			if ($result < 0) {
				$error++;
			}
			// End call triggers
		}

		// Commit or rollback
		if ($error) {
			foreach ($this->errors as $errmsg) {
				dol_syslog(get_class($this)."::update ".$errmsg, LOG_ERR);
				$this->error .= ($this->error ? ', '.$errmsg : $errmsg);
			}
			$this->db->rollback();
			return -1 * $error;
		} else {
			$this->db->commit();
			return 1;
		}
	}


	/**
	 *  Ajoute une ligne de contrat en base
	 *
	 *  @param	string		$desc            	Description of line
	 *  @param  float		$pu_ht              Unit price net
	 *  @param  float	 	$qty             	Quantity
	 *  @param  float		$txtva           	Vat rate
	 *  @param  float		$txlocaltax1        Local tax 1 rate
	 *  @param  float		$txlocaltax2        Local tax 2 rate
	 *  @param  int			$fk_product      	Id produit
	 *  @param  float		$remise_percent  	Percentage discount of the line
	 *  @param  int			$date_start      	Date de debut prevue
	 *  @param  int			$date_end        	Date de fin prevue
	 *	@param	string		$price_base_type	HT or TTC
	 * 	@param  float		$pu_ttc             Prix unitaire TTC
	 * 	@param  int			$info_bits			Bits of type of lines
	 * 	@param  int			$fk_fournprice		Fourn price id
	 *  @param  int			$pa_ht				Buying price HT
	 *  @param	array		$array_options		extrafields array
	 * 	@param 	string		$fk_unit 			Code of the unit to use. Null to use the default one
	 * 	@param 	int			$rang 				Position
	 *  @return int             				Return integer <0 if KO, >0 if OK
	 */
	public function addline($desc, $pu_ht, $qty, $txtva, $txlocaltax1, $txlocaltax2, $fk_product, $remise_percent, $date_start, $date_end, $price_base_type = 'HT', $pu_ttc = 0.0, $info_bits = 0, $fk_fournprice = null, $pa_ht = 0, $array_options = array(), $fk_unit = null, $rang = 0)
	{
		global $user, $langs, $conf, $mysoc;
		$error = 0;

		dol_syslog(get_class($this)."::addline $desc, $pu_ht, $qty, $txtva, $txlocaltax1, $txlocaltax2, $fk_product, $remise_percent, $date_start, $date_end, $price_base_type, $pu_ttc, $info_bits, $rang");

		// Check parameters
		if ($fk_product <= 0 && empty($desc)) {
			$this->error = "ErrorDescRequiredForFreeProductLines";
			return -1;
		}

		if ($this->statut >= 0) {
			// Clean parameters
			$pu_ht = price2num($pu_ht);
			$pu_ttc = price2num($pu_ttc);
			$pa_ht = price2num($pa_ht);

			// Clean vat code
			$reg = array();
			$vat_src_code = '';
			if (preg_match('/\((.*)\)/', (string) $txtva, $reg)) {
				$vat_src_code = $reg[1];
				$txtva = preg_replace('/\s*\(.*\)/', '', (string) $txtva); // Remove code into vatrate.
			}
			$txtva = price2num($txtva);
			$txlocaltax1 = price2num($txlocaltax1);
			$txlocaltax2 = price2num($txlocaltax2);

			$remise_percent = price2num($remise_percent);
			$qty = price2num($qty);
			if (empty($qty)) {
				$qty = 1;
			}
			if (empty($info_bits)) {
				$info_bits = 0;
			}
			if (empty($pu_ht) || !is_numeric($pu_ht)) {
				$pu_ht = 0;
			}
			if (empty($pu_ttc)) {
				$pu_ttc = 0;
			}
			if (empty($txtva) || !is_numeric($txtva)) {
				$txtva = 0;
			}
			if (empty($txlocaltax1) || !is_numeric($txlocaltax1)) {
				$txlocaltax1 = 0;
			}
			if (empty($txlocaltax2) || !is_numeric($txlocaltax2)) {
				$txlocaltax2 = 0;
			}

			if ($price_base_type == 'HT') {
				$pu = $pu_ht;
			} else {
				$pu = $pu_ttc;
			}

			// Check parameters
			if (empty($remise_percent)) {
				$remise_percent = 0;
			}
			if (empty($rang)) {
				$rang = 0;
			}

			if ($date_start && $date_end && $date_start > $date_end) {
				$langs->load("errors");
				$this->error = $langs->trans('ErrorStartDateGreaterEnd');
				return -1;
			}

			$this->db->begin();

			$localtaxes_type = getLocalTaxesFromRate($txtva.($vat_src_code ? ' ('.$vat_src_code.')' : ''), 0, $this->societe, $mysoc);

			// Calcul du total TTC et de la TVA pour la ligne a partir de
			// qty, pu, remise_percent et txtva
			// TRES IMPORTANT: C'est au moment de l'insertion ligne qu'on doit stocker
			// la part ht, tva et ttc, et ce au niveau de la ligne qui a son propre taux tva.

			$tabprice = calcul_price_total($qty, $pu, $remise_percent, $txtva, $txlocaltax1, $txlocaltax2, 0, $price_base_type, $info_bits, 1, $mysoc, $localtaxes_type);
			$total_ht  = $tabprice[0];
			$total_tva = $tabprice[1];
			$total_ttc = $tabprice[2];
			$total_localtax1 = $tabprice[9];
			$total_localtax2 = $tabprice[10];

			$localtax1_type = $localtaxes_type[0];
			$localtax2_type = $localtaxes_type[2];

			// TODO A virer
			// Anciens indicateurs: $price, $remise (a ne plus utiliser)
			$remise = 0;
			$price = price2num(round($pu_ht, 2));
			if (dol_strlen($remise_percent) > 0) {
				$remise = round(($pu_ht * $remise_percent / 100), 2);
				$price = $pu_ht - $remise;
			}

			if (empty($pa_ht)) {
				$pa_ht = 0;
			}


			// if buy price not defined, define buyprice as configured in margin admin
			if ($pa_ht == 0) {
				$result = $this->defineBuyPrice($pu_ht, $remise_percent, $fk_product);
				if ($result < 0) {
					return -1;
				} else {
					$pa_ht = $result;
				}
			}

			// Insertion dans la base
			$sql = "INSERT INTO ".MAIN_DB_PREFIX."contratdet";
			$sql .= " (fk_contrat, label, description, fk_product, qty, tva_tx, vat_src_code,";
			$sql .= " localtax1_tx, localtax2_tx, localtax1_type, localtax2_type, remise_percent, subprice,";
			$sql .= " total_ht, total_tva, total_localtax1, total_localtax2, total_ttc,";
			$sql .= " info_bits,";
			$sql .= " price_ht, remise, fk_product_fournisseur_price, buy_price_ht";
			if ($date_start > 0) {
				$sql .= ",date_ouverture_prevue";
			}
			if ($date_end > 0) {
				$sql .= ",date_fin_validite";
			}
			$sql .= ", fk_unit";
			$sql .= ", rang";
			$sql .= ") VALUES (";
			$sql .= $this->id.", '', '".$this->db->escape($desc)."',";
			$sql .= ($fk_product > 0 ? $fk_product : "null").",";
			$sql .= " ".((float) $qty).",";
			$sql .= " ".((float) $txtva).",";
			$sql .= " ".($vat_src_code ? "'".$this->db->escape($vat_src_code)."'" : "null").",";
			$sql .= " ".((float) $txlocaltax1).",";
			$sql .= " ".((float) $txlocaltax2).",";
			$sql .= " '".$this->db->escape($localtax1_type)."',";
			$sql .= " '".$this->db->escape($localtax2_type)."',";
			$sql .= " ".price2num($remise_percent).",";
			$sql .= " ".price2num($pu_ht).",";
			$sql .= " ".price2num($total_ht).",".price2num($total_tva).",".price2num($total_localtax1).",".price2num($total_localtax2).",".price2num($total_ttc).",";
			$sql .= " ".((int) $info_bits).",";
			$sql .= " ".price2num($price).",".price2num($remise).",";
			if (isset($fk_fournprice)) {
				$sql .= ' '.((int) $fk_fournprice).',';
			} else {
				$sql .= ' null,';
			}
			if (isset($pa_ht)) {
				$sql .= ' '.price2num($pa_ht);
			} else {
				$sql .= ' null';
			}
			if ($date_start > 0) {
				$sql .= ",'".$this->db->idate($date_start)."'";
			}
			if ($date_end > 0) {
				$sql .= ",'".$this->db->idate($date_end)."'";
			}
			$sql .= ", ".($fk_unit ? "'".$this->db->escape($fk_unit)."'" : "null");
			$sql .= ", ".(!empty($rang) ? (int) $rang : "0");
			$sql .= ")";

			$resql = $this->db->query($sql);
			if ($resql) {
				$contractlineid = $this->db->last_insert_id(MAIN_DB_PREFIX."contratdet");

				if (!$error) {
					$contractline = new ContratLigne($this->db);
					$contractline->array_options = $array_options;
					$contractline->id = $contractlineid;
					$result = $contractline->insertExtraFields();
					if ($result < 0) {
<<<<<<< HEAD
						$this->errors[] = $contractline->error;
=======
						$this->errors = array_merge($this->errors, $contractline->errors);
						$this->error = $contractline->error;
>>>>>>> b2e288f8
						$error++;
					}
				}

				if (empty($error)) {
					// Call trigger
					$result = $this->call_trigger('LINECONTRACT_INSERT', $user);
					if ($result < 0) {
						$error++;
					}
					// End call triggers
				}

				if ($error) {
					$this->db->rollback();
					return -1;
				} else {
					$this->db->commit();
					return $contractlineid;
				}
			} else {
				$this->db->rollback();
				$this->error = $this->db->error()." sql=".$sql;
				return -1;
			}
		} else {
			dol_syslog(get_class($this)."::addline ErrorTryToAddLineOnValidatedContract", LOG_ERR);
			return -2;
		}
	}

	/**
	 *  Mets a jour une ligne de contrat
	 *
	 *  @param	int			$rowid            	Id de la ligne de facture
	 *  @param  string		$desc             	Description de la ligne
	 *  @param  float		$pu               	Prix unitaire
	 *  @param  float		$qty              	Quantite
	 *  @param  float		$remise_percent   	Percentage discount of the line
	 *  @param  int			$date_start       	Date de debut prevue
	 *  @param  int			$date_end         	Date de fin prevue
	 *  @param  float		$tvatx            	Taux TVA
	 *  @param  float		$localtax1tx      	Local tax 1 rate
	 *  @param  float		$localtax2tx      	Local tax 2 rate
	 *  @param  int|string	$date_start_real  	Date de debut reelle
	 *  @param  int|string	$date_end_real    	Date de fin reelle
	 *	@param	string		$price_base_type	HT or TTC
	 * 	@param  int			$info_bits			Bits of type of lines
	 * 	@param  int			$fk_fournprice		Fourn price id
	 *  @param  int			$pa_ht				Buying price HT
	 *  @param	array		$array_options		extrafields array
	 * 	@param 	string		$fk_unit 			Code of the unit to use. Null to use the default one
	 * 	@param 	int			$rang 				Position
	 *  @return int              				Return integer <0 if KO, >0 if OK
	 */
	public function updateline($rowid, $desc, $pu, $qty, $remise_percent, $date_start, $date_end, $tvatx, $localtax1tx = 0.0, $localtax2tx = 0.0, $date_start_real = '', $date_end_real = '', $price_base_type = 'HT', $info_bits = 0, $fk_fournprice = null, $pa_ht = 0, $array_options = array(), $fk_unit = null, $rang = 0)
	{
		global $user, $conf, $langs, $mysoc;

		$error = 0;

		// Clean parameters
		$qty = trim((string) $qty);
		$desc = trim($desc);
		$desc = trim($desc);
		$price = price2num($pu);
		$tvatx = price2num($tvatx);
		$localtax1tx = price2num($localtax1tx);
		$localtax2tx = price2num($localtax2tx);
		$pa_ht = price2num($pa_ht);
		if (empty($fk_fournprice)) {
			$fk_fournprice = 0;
		}
		if (empty($rang)) {
			$rang = 0;
		}

		$subprice = $price;
		$remise = 0;
		if (dol_strlen($remise_percent) > 0) {
			$remise = round(($pu * $remise_percent / 100), 2);
			$price = $pu - $remise;
		} else {
			$remise_percent = 0;
		}

		if ($date_start && $date_end && $date_start > $date_end) {
			$langs->load("errors");
			$this->error = $langs->trans('ErrorStartDateGreaterEnd');
			return -1;
		}

		dol_syslog(get_class($this)."::updateline $rowid, $desc, $pu, $qty, $remise_percent, $date_start, $date_end, $date_start_real, $date_end_real, $tvatx, $localtax1tx, $localtax2tx, $price_base_type, $info_bits, $rang");

		$this->db->begin();

		// Calcul du total TTC et de la TVA pour la ligne a partir de
		// qty, pu, remise_percent et tvatx
		// TRES IMPORTANT: C'est au moment de l'insertion ligne qu'on doit stocker
		// la part ht, tva et ttc, et ce au niveau de la ligne qui a son propre taux tva.

		$localtaxes_type = getLocalTaxesFromRate($tvatx, 0, $this->societe, $mysoc);
		$tvatx = preg_replace('/\s*\(.*\)/', '', $tvatx); // Remove code into vatrate.

		$tabprice = calcul_price_total($qty, $pu, $remise_percent, $tvatx, $localtax1tx, $localtax2tx, 0, $price_base_type, $info_bits, 1, $mysoc, $localtaxes_type);
		$total_ht  = $tabprice[0];
		$total_tva = $tabprice[1];
		$total_ttc = $tabprice[2];
		$total_localtax1 = $tabprice[9];
		$total_localtax2 = $tabprice[10];

		$localtax1_type = (empty($localtaxes_type[0]) ? '' : $localtaxes_type[0]);
		$localtax2_type = (empty($localtaxes_type[2]) ? '' : $localtaxes_type[2]);

		// TODO A virer
		// Anciens indicateurs: $price, $remise (a ne plus utiliser)
		$remise = 0;
		$price = price2num(round($pu, 2));
		if (dol_strlen($remise_percent) > 0) {
			$remise = round(($pu * $remise_percent / 100), 2);
			$price = $pu - $remise;
		}

		if (empty($pa_ht)) {
			$pa_ht = 0;
		}

		// if buy price not defined, define buyprice as configured in margin admin
		if ($pa_ht == 0) {
			$result = $this->defineBuyPrice($pu, $remise_percent);
			if ($result < 0) {
				return -1;
			} else {
				$pa_ht = $result;
			}
		}

		$sql = "UPDATE ".MAIN_DB_PREFIX."contratdet set description = '".$this->db->escape($desc)."'";
		$sql .= ",price_ht = ".((float) price2num($price));
		$sql .= ",subprice = ".((float) price2num($subprice));
		$sql .= ",remise = ".((float) price2num($remise));
		$sql .= ",remise_percent = ".((float) price2num($remise_percent));
		$sql .= ",qty = ".((float) $qty);
		$sql .= ",tva_tx = ".((float) price2num($tvatx));
		$sql .= ",localtax1_tx = ".((float) price2num($localtax1tx));
		$sql .= ",localtax2_tx = ".((float) price2num($localtax2tx));
		$sql .= ",localtax1_type='".$this->db->escape($localtax1_type)."'";
		$sql .= ",localtax2_type='".$this->db->escape($localtax2_type)."'";
		$sql .= ", total_ht = ".((float) price2num($total_ht));
		$sql .= ", total_tva = ".((float) price2num($total_tva));
		$sql .= ", total_localtax1 = ".((float) price2num($total_localtax1));
		$sql .= ", total_localtax2 = ".((float) price2num($total_localtax2));
		$sql .= ", total_ttc = ".((float) price2num($total_ttc));
		$sql .= ", fk_product_fournisseur_price=".($fk_fournprice > 0 ? $fk_fournprice : "null");
		$sql .= ", buy_price_ht = ".((float) price2num($pa_ht));
		if ($date_start > 0) {
			$sql .= ",date_ouverture_prevue = '".$this->db->idate($date_start)."'";
		} else {
			$sql .= ",date_ouverture_prevue = null";
		}
		if ($date_end > 0) {
			$sql .= ",date_fin_validite = '".$this->db->idate($date_end)."'";
		} else {
			$sql .= ",date_fin_validite = null";
		}
		if ($date_start_real > 0) {
			$sql .= ",date_ouverture = '".$this->db->idate($date_start_real)."'";
		} else {
			$sql .= ",date_ouverture = null";
		}
		if ($date_end_real > 0) {
			$sql .= ",date_cloture = '".$this->db->idate($date_end_real)."'";
		} else {
			$sql .= ",date_cloture = null";
		}
		$sql .= ", fk_unit = ".($fk_unit > 0 ? ((int) $fk_unit) : "null");
		$sql .= ", rang = ".(!empty($rang) ? ((int) $rang) : "0");
		$sql .= " WHERE rowid = ".((int) $rowid);

		dol_syslog(get_class($this)."::updateline", LOG_DEBUG);
		$result = $this->db->query($sql);
		if ($result) {
			if (is_array($array_options) && count($array_options) > 0) { // For avoid conflicts if trigger used
				$contractline = new ContratLigne($this->db);
				$contractline->fetch($rowid);

				// We replace values in $contractline->array_options only for entries defined into $array_options
				foreach ($array_options as $key => $value) {
					$contractline->array_options[$key] = $array_options[$key];
				}

				$result = $contractline->insertExtraFields();
				if ($result < 0) {
					$this->errors[] = $contractline->error;
					$error++;
				}
			}

			if (empty($error)) {
				// Call trigger
				$result = $this->call_trigger('LINECONTRACT_MODIFY', $user);
				if ($result < 0) {
					$this->db->rollback();
					return -3;
				}
				// End call triggers

				$this->db->commit();
				return 1;
			} else {
				$this->db->rollback();
				return -1;
			}
		} else {
			$this->db->rollback();
			$this->error = $this->db->error();
			dol_syslog(get_class($this)."::updateline Erreur -1");
			return -1;
		}
	}

	/**
	 *  Delete a contract line
	 *
	 *  @param	int		$idline		Id of line to delete
	 *	@param  User	$user       User that delete
	 *  @return int         		>0 if OK, <0 if KO
	 */
	public function deleteLine($idline, User $user)
	{
		$error = 0;

		if ($this->statut >= 0) {
			// Call trigger
			$result = $this->call_trigger('LINECONTRACT_DELETE', $user);
			if ($result < 0) {
				return -1;
			}
			// End call triggers

			$this->db->begin();

			$sql = "DELETE FROM ".MAIN_DB_PREFIX.$this->table_element_line;
			$sql .= " WHERE rowid = ".((int) $idline);

			dol_syslog(get_class($this)."::deleteline", LOG_DEBUG);
			$resql = $this->db->query($sql);
			if (!$resql) {
				$this->error = "Error ".$this->db->lasterror();
				$error++;
			}

			if (!$error) {
				// Remove extrafields
				$contractline = new ContratLigne($this->db);
				$contractline->id = $idline;
				$result = $contractline->deleteExtraFields();
				if ($result < 0) {
					$error++;
					$this->error = "Error ".get_class($this)."::deleteline deleteExtraFields error -4 ".$contractline->error;
				}
			}

			if (empty($error)) {
				$this->db->commit();
				return 1;
			} else {
				dol_syslog(get_class($this)."::deleteline ERROR:".$this->error, LOG_ERR);
				$this->db->rollback();
				return -1;
			}
		} else {
			$this->error = 'ErrorDeleteLineNotAllowedByObjectStatus';
			return -2;
		}
	}


	// phpcs:disable PEAR.NamingConventions.ValidFunctionName.ScopeNotCamelCaps
	/**
	 *  Update statut of contract according to services
	 *
	 *	@param	User	$user		Object user
	 *	@return int     			Return integer <0 if KO, >0 if OK
	 *  @deprecated					This function will never be used. Status of a contract is status of its lines.
	 */
	public function update_statut($user)
	{
		// phpcs:enable
		dol_syslog(__METHOD__." is deprecated", LOG_WARNING);

		// If draft, we keep it (should not happen)
		if ($this->statut == 0) {
			return 1;
		}

		// Load $this->lines array
		//		$this->fetch_lines();

		//		$newstatut=1;
		//		foreach($this->lines as $key => $contractline)
		//		{
		//			//			if ($contractline)         // Loop on each service
		//		}

		return 1;
	}


	/**
	 *  Return label of a contract status
	 *
	 *  @param  int		$mode       	0=long label, 1=short label, 2=Picto + short label, 3=Picto, 4=Picto + long label, 5=Short label + Picto, 6=Long label + Picto, 7=Same than 6 with fixed length
	 *  @return string      			Label
	 */
	public function getLibStatut($mode)
	{
		return $this->LibStatut($this->statut, $mode);
	}

	// phpcs:disable PEAR.NamingConventions.ValidFunctionName.ScopeNotCamelCaps
	/**
	 *  Return the label of a given contrat status
	 *
	 *  @param	int		$status      	Id status
	 *  @param  int		$mode       	0=long label, 1=short label, 2=Picto + short label, 3=Picto, 4=Picto + long label (status of services), 5=Short label + Picto, 6=Long label + Picto (status of services), 7=Same than 6 with fixed length (status of services)
	 *	@return string      			Label
	 */
	public function LibStatut($status, $mode)
	{
		// phpcs:enable
		global $langs;

		if (empty($this->labelStatus) || empty($this->labelStatusShort)) {
			global $langs;
			$langs->load("contracts");
			$this->labelStatus[self::STATUS_DRAFT] = $langs->transnoentitiesnoconv('ContractStatusDraft');
			$this->labelStatus[self::STATUS_VALIDATED] = $langs->transnoentitiesnoconv('ContractStatusValidated');
			$this->labelStatus[self::STATUS_CLOSED] = $langs->transnoentitiesnoconv('ContractStatusClosed');
			$this->labelStatusShort[self::STATUS_DRAFT] = $langs->transnoentitiesnoconv('ContractStatusDraft');
			$this->labelStatusShort[self::STATUS_VALIDATED] = $langs->transnoentitiesnoconv('ContractStatusValidated');
			$this->labelStatusShort[self::STATUS_CLOSED] = $langs->transnoentitiesnoconv('ContractStatusClosed');
		}

		$statusType = 'status'.$status;
		if ($status == self::STATUS_VALIDATED) {
			$statusType = 'status6';
		}

		if ($mode == 4 || $mode == 6 || $mode == 7) {
			$text = '';
			if ($mode == 4) {
				$text = '<span class="hideonsmartphone">';
				$text .= ($this->nbofserviceswait + $this->nbofservicesopened + $this->nbofservicesexpired + $this->nbofservicesclosed);
				$text .= ' '.$langs->trans("Services");
				$text .= ': &nbsp; &nbsp; ';
				$text .= '</span>';
			}
			$text .= ($mode == 7 ? '<span class="nowraponall">' : '');
			$text .= ($mode != 7 || $this->nbofserviceswait > 0) ? ($this->nbofserviceswait.ContratLigne::LibStatut(0, 3, -1, 'class="marginleft2"')).(($mode != 7 || $this->nbofservicesopened || $this->nbofservicesexpired || $this->nbofservicesclosed) ? ' &nbsp; ' : '') : '';
			$text .= ($mode == 7 ? '</span><span class="nowraponall">' : '');
			$text .= ($mode != 7 || $this->nbofservicesopened > 0) ? ($this->nbofservicesopened.ContratLigne::LibStatut(4, 3, 0, 'class="marginleft2"')).(($mode != 7 || $this->nbofservicesexpired || $this->nbofservicesclosed) ? ' &nbsp; ' : '') : '';
			$text .= ($mode == 7 ? '</span><span class="nowraponall">' : '');
			$text .= ($mode != 7 || $this->nbofservicesexpired > 0) ? ($this->nbofservicesexpired.ContratLigne::LibStatut(4, 3, 1, 'class="marginleft2"')).(($mode != 7 || $this->nbofservicesclosed) ? ' &nbsp; ' : '') : '';
			$text .= ($mode == 7 ? '</span><span class="nowraponall">' : '');
			$text .= ($mode != 7 || $this->nbofservicesclosed > 0) ? ($this->nbofservicesclosed.ContratLigne::LibStatut(5, 3, -1, 'class="marginleft2"')) : '';
			$text .= ($mode == 7 ? '</span>' : '');
			return $text;
		} else {
			return dolGetStatus($this->labelStatus[$status], $this->labelStatusShort[$status], '', $statusType, $mode);
		}
	}

	/**
	 * getTooltipContentArray
	 * @param array $params params to construct tooltip data
	 * @since v18
	 * @return array
	 */
	public function getTooltipContentArray($params)
	{
		global $conf, $langs, $user;

		$langs->load('contracts');

		$datas = [];
		$nofetch = !empty($params['nofetch']);

		if (getDolGlobalString('MAIN_OPTIMIZEFORTEXTBROWSER')) {
			return ['optimize' => $langs->trans("ShowContract")];
		}
		if ($user->hasRight('contrat', 'lire')) {
			$datas['picto'] = img_picto('', $this->picto).' <u class="paddingrightonly">'.$langs->trans("Contract").'</u>';
			/* Status of a contract is status of all services, so disabled
			if (isset($this->statut)) {
				$label .= ' '.$this->getLibStatut(5);
			}*/
			$datas['ref'] = '<br><b>'.$langs->trans('Ref').':</b> '.($this->ref ? $this->ref : $this->id);
			if (!$nofetch) {
				$langs->load('companies');
				if (empty($this->thirdparty)) {
					$this->fetch_thirdparty();
				}
				$datas['customer'] = '<br><b>'.$langs->trans('Customer').':</b> '.$this->thirdparty->getNomUrl(1, '', 0, 1);
			}
			$datas['refcustomer'] = '<br><b>'.$langs->trans('RefCustomer').':</b> '. $this->ref_customer;
			if (!$nofetch) {
				$langs->load('project');
				if (is_null($this->project) || (is_object($this->project) && $this->project->isEmpty())) {
					$res = $this->fetch_project();
					if ($res > 0 && $this->project instanceof Project) {
						$datas['project'] = '<br><b>'.$langs->trans('Project').':</b> '.$this->project->getNomUrl(1, '', 0, 1);
					}
				}
			}
			$datas['refsupplier'] = '<br><b>'.$langs->trans('RefSupplier').':</b> '.$this->ref_supplier;
			if (!empty($this->total_ht)) {
				$datas['amountht'] = '<br><b>'.$langs->trans('AmountHT').':</b> '.price($this->total_ht, 0, $langs, 0, -1, -1, $conf->currency);
			}
			if (!empty($this->total_tva)) {
				$datas['vatamount'] = '<br><b>'.$langs->trans('VAT').':</b> '.price($this->total_tva, 0, $langs, 0, -1, -1, $conf->currency);
			}
			if (!empty($this->total_ttc)) {
				$datas['amounttc'] = '<br><b>'.$langs->trans('AmountTTC').':</b> '.price($this->total_ttc, 0, $langs, 0, -1, -1, $conf->currency);
			}
		}
		return $datas;
	}

	/**
	 *	Return clicable name (with picto eventually)
	 *
	 *	@param	int		$withpicto					0=No picto, 1=Include picto into link, 2=Only picto
	 *	@param	int		$maxlength					Max length of ref
	 *  @param	int     $notooltip					1=Disable tooltip
	 *  @param  int     $save_lastsearch_value		-1=Auto, 0=No save of lastsearch_values when clicking, 1=Save lastsearch_values whenclicking
	 *	@return	string								Chaine avec URL
	 */
	public function getNomUrl($withpicto = 0, $maxlength = 0, $notooltip = 0, $save_lastsearch_value = -1)
	{
		global $conf, $langs, $user, $hookmanager;

		$result = '';

		$url = DOL_URL_ROOT.'/contrat/card.php?id='.$this->id;

		//if ($option !== 'nolink')
		//{
		// Add param to save lastsearch_values or not
		$add_save_lastsearch_values = ($save_lastsearch_value == 1 ? 1 : 0);
		if ($save_lastsearch_value == -1 && isset($_SERVER["PHP_SELF"]) && preg_match('/list\.php/', $_SERVER["PHP_SELF"])) {
			$add_save_lastsearch_values = 1;
		}
		if ($add_save_lastsearch_values) {
			$url .= '&save_lastsearch_values=1';
		}
		//}
		$params = [
			'id' => $this->id,
			'objecttype' => $this->element,
			'nofetch' => 1,
		];
		$classfortooltip = 'classfortooltip';
		$dataparams = '';
		if (getDolGlobalInt('MAIN_ENABLE_AJAX_TOOLTIP')) {
			$classfortooltip = 'classforajaxtooltip';
			$dataparams = ' data-params="'.dol_escape_htmltag(json_encode($params)).'"';
			$label = '';
		} else {
			$label = implode($this->getTooltipContentArray($params));
		}

		$linkclose = '';
		if (empty($notooltip) && $user->hasRight('contrat', 'lire')) {
			if (getDolGlobalString('MAIN_OPTIMIZEFORTEXTBROWSER')) {
				$label = $langs->trans("ShowContract");
				$linkclose .= ' alt="'.dol_escape_htmltag($label, 1).'"';
			}
			$linkclose .= ($label ? ' title="'.dol_escape_htmltag($label, 1).'"' : ' title="tocomplete"');
			$linkclose .= $dataparams.' class="'.$classfortooltip.'"';
		}
		$linkstart = '<a href="'.$url.'"';
		$linkstart .= $linkclose.'>';
		$linkend = '</a>';

		$result .= $linkstart;
		if ($withpicto) {
			$result .= img_object(($notooltip ? '' : $label), ($this->picto ? $this->picto : 'generic'), (($withpicto != 2) ? 'class="paddingright"' : ''), 0, 0, $notooltip ? 0 : 1);
		}
		if ($withpicto != 2) {
			$result .= ($this->ref ? $this->ref : $this->id);
		}
		$result .= $linkend;

		global $action;
		$hookmanager->initHooks(array('contractdao'));
		$parameters = array('id' => $this->id, 'getnomurl' => &$result);
		$reshook = $hookmanager->executeHooks('getNomUrl', $parameters, $this, $action); // Note that $action and $object may have been modified by some hooks
		if ($reshook > 0) {
			$result = $hookmanager->resPrint;
		} else {
			$result .= $hookmanager->resPrint;
		}

		return $result;
	}

	/**
	 *  Charge les information d'ordre info dans l'objet contrat
	 *
	 *  @param  int		$id     id du contrat a charger
	 *  @return	void
	 */
	public function info($id)
	{
		$sql = "SELECT c.rowid, c.ref, c.datec,";
		$sql .= " c.tms as date_modification,";
		$sql .= " fk_user_author";
		$sql .= " FROM ".MAIN_DB_PREFIX."contrat as c";
		$sql .= " WHERE c.rowid = ".((int) $id);

		$result = $this->db->query($sql);
		if ($result) {
			if ($this->db->num_rows($result)) {
				$obj = $this->db->fetch_object($result);

				$this->id = $obj->rowid;
				$this->ref = (!$obj->ref) ? $obj->rowid : $obj->ref;

				$this->user_creation_id = $obj->fk_user_author;
				$this->date_creation     = $this->db->jdate($obj->datec);
				$this->date_modification = $this->db->jdate($obj->date_modification);
			}

			$this->db->free($result);
		} else {
			dol_print_error($this->db);
		}
	}

	// phpcs:disable PEAR.NamingConventions.ValidFunctionName.ScopeNotCamelCaps
	/**
	 *  Return list of line rowid
	 *
	 *  @param	int		$status     Status of lines to get
	 *  @return array|int       	Array of line's rowid or <0 if error
	 */
	public function array_detail($status = -1)
	{
		// phpcs:enable
		$tab = array();

		$sql = "SELECT cd.rowid";
		$sql .= " FROM ".MAIN_DB_PREFIX."contratdet as cd";
		$sql .= " WHERE fk_contrat =".((int) $this->id);
		if ($status >= 0) {
			$sql .= " AND statut = ".((int) $status);
		}

		dol_syslog(get_class($this)."::array_detail()", LOG_DEBUG);
		$resql = $this->db->query($sql);
		if ($resql) {
			$num = $this->db->num_rows($resql);
			$i = 0;
			while ($i < $num) {
				$obj = $this->db->fetch_object($resql);
				$tab[$i] = $obj->rowid;
				$i++;
			}
			return $tab;
		} else {
			$this->error = $this->db->error();
			return -1;
		}
	}

	/**
	 *  Return list of other contracts for the same company than current contract
	 *
	 *	@param	string		$option					'all' or 'others'
	 *	@param	array		$status					sort contracts having these status
	 *	@param  array		$product_categories		sort contracts containing these product categories
	 *	@param	array		$line_status			sort contracts where lines have these status
	 *  @return array|int   						Array of contracts id or <0 if error
	 */
	public function getListOfContracts($option = 'all', $status = [], $product_categories = [], $line_status = [])
	{
		$tab = array();

		$sql = "SELECT c.rowid";
		$sql .= " FROM ".MAIN_DB_PREFIX."contrat as c";
		if (!empty($product_categories)) {
			$sql .= " LEFT JOIN ".MAIN_DB_PREFIX."contratdet as cd ON cd.fk_contrat = c.rowid";
			$sql .= " INNER JOIN ".MAIN_DB_PREFIX."categorie_product as cp ON cp.fk_product = cd.fk_product AND cp.fk_categorie IN (".$this->db->sanitize(implode(', ', $product_categories)).")";
		}
		$sql .= " WHERE c.fk_soc =".((int) $this->socid);
		$sql .= ($option == 'others') ? " AND c.rowid <> ".((int) $this->id) : "";
		$sql .= (!empty($status)) ? " AND c.statut IN (".$this->db->sanitize(implode(', ', $status)).")" : "";
		$sql .= (!empty($line_status)) ? " AND cd.statut IN (".$this->db->sanitize(implode(', ', $line_status)).")" : "";
		$sql .= " GROUP BY c.rowid";

		dol_syslog(get_class($this)."::getOtherContracts()", LOG_DEBUG);
		$resql = $this->db->query($sql);
		if ($resql) {
			$num = $this->db->num_rows($resql);
			$i = 0;
			while ($i < $num) {
				$obj = $this->db->fetch_object($resql);
				$contrat = new Contrat($this->db);
				$contrat->fetch($obj->rowid);
				$tab[$contrat->id] = $contrat;
				$i++;
			}
			return $tab;
		} else {
			$this->error = $this->db->lasterror();
			return -1;
		}
	}


	// phpcs:disable PEAR.NamingConventions.ValidFunctionName.ScopeNotCamelCaps
	/**
	 *      Load indicators for dashboard (this->nbtodo and this->nbtodolate)
	 *
	 *      @param	User	$user           Object user
	 *      @param  string	$mode           "inactive" pour services a activer, "expired" pour services expires
	 *      @return WorkboardResponse|int Return integer <0 if KO, WorkboardResponse if OK
	 */
	public function load_board($user, $mode)
	{
		// phpcs:enable
		global $conf, $langs;

		$this->from = " FROM ".MAIN_DB_PREFIX."contrat as c";
		$this->from .= ", ".MAIN_DB_PREFIX."contratdet as cd";
		$this->from .= ", ".MAIN_DB_PREFIX."societe as s";
		if (!$user->hasRight('societe', 'client', 'voir')) {
			$this->from .= ", ".MAIN_DB_PREFIX."societe_commerciaux as sc";
		}

		if ($mode == 'inactive') {
			$sql = "SELECT cd.rowid, cd.date_ouverture_prevue as datefin";
			$sql .= $this->from;
			$sql .= " WHERE c.statut = 1";
			$sql .= " AND c.rowid = cd.fk_contrat";
			$sql .= " AND cd.statut = 0";
		} elseif ($mode == 'expired') {
			$sql = "SELECT cd.rowid, cd.date_fin_validite as datefin";
			$sql .= $this->from;
			$sql .= " WHERE c.statut = 1";
			$sql .= " AND c.rowid = cd.fk_contrat";
			$sql .= " AND cd.statut = 4";
			$sql .= " AND cd.date_fin_validite < '".$this->db->idate(dol_now())."'";
		} elseif ($mode == 'active') {
			$sql = "SELECT cd.rowid, cd.date_fin_validite as datefin";
			$sql .= $this->from;
			$sql .= " WHERE c.statut = 1";
			$sql .= " AND c.rowid = cd.fk_contrat";
			$sql .= " AND cd.statut = 4";
			//$datetouse = dol_now();
			//$sql.= " AND cd.date_fin_validite < '".$this->db->idate($datetouse)."'";
		}
		$sql .= " AND c.fk_soc = s.rowid";
		$sql .= " AND c.entity = ".((int) $conf->entity);
		if ($user->socid) {
			$sql .= " AND c.fk_soc = ".((int) $user->socid);
		}
		if (!$user->hasRight('societe', 'client', 'voir')) {
			$sql .= " AND c.fk_soc = sc.fk_soc AND sc.fk_user = ".((int) $user->id);
		}

		$resql = $this->db->query($sql);
		if ($resql) {
			$langs->load("contracts");
			$now = dol_now();

			if ($mode == 'inactive') {
				$warning_delay = $conf->contrat->services->inactifs->warning_delay;
				$label = $langs->trans("BoardNotActivatedServices");
				$labelShort = $langs->trans("BoardNotActivatedServicesShort");
				$url = DOL_URL_ROOT.'/contrat/services_list.php?mainmenu=commercial&leftmenu=contracts&search_status=0&sortfield=cd.date_fin_validite&sortorder=asc';
			} elseif ($mode == 'expired') {
				$warning_delay = $conf->contrat->services->expires->warning_delay;
				$url = DOL_URL_ROOT.'/contrat/services_list.php?mainmenu=commercial&leftmenu=contracts&search_status=4&filter=expired&sortfield=cd.date_fin_validite&sortorder=asc';
				$label = $langs->trans("BoardExpiredServices");
				$labelShort = $langs->trans("BoardExpiredServicesShort");
			} else {
				$warning_delay = $conf->contrat->services->expires->warning_delay;
				$url = DOL_URL_ROOT.'/contrat/services_list.php?mainmenu=commercial&leftmenu=contracts&search_status=4&sortfield=cd.date_fin_validite&sortorder=asc';
				//$url.= '&op2day='.$arraydatetouse['mday'].'&op2month='.$arraydatetouse['mon'].'&op2year='.$arraydatetouse['year'];
				//if ($warning_delay >= 0) $url.='&amp;filter=expired';
				$label = $langs->trans("BoardRunningServices");
				$labelShort = $langs->trans("BoardRunningServicesShort");
			}

			$response = new WorkboardResponse();
			$response->warning_delay = $warning_delay / 60 / 60 / 24;
			$response->label = $label;
			$response->labelShort = $labelShort;
			$response->url = $url;
			$response->img = img_object('', "contract");

			while ($obj = $this->db->fetch_object($resql)) {
				$response->nbtodo++;

				if ($obj->datefin && $this->db->jdate($obj->datefin) < ($now - $warning_delay)) {
					$response->nbtodolate++;
				}
			}

			return $response;
		} else {
			dol_print_error($this->db);
			$this->error = $this->db->error();
			return -1;
		}
	}

	/**
	 *   Load the indicators this->nb for state board
	 *
	 *   @return     int         Return integer <0 si ko, >0 si ok
	 */
	public function loadStateBoard()
	{
		global $conf, $user;

		$this->nb = array();
		$clause = "WHERE";

		$sql = "SELECT count(c.rowid) as nb";
		$sql .= " FROM ".MAIN_DB_PREFIX."contrat as c";
		$sql .= " LEFT JOIN ".MAIN_DB_PREFIX."societe as s ON c.fk_soc = s.rowid";
		if (!$user->hasRight('societe', 'client', 'voir')) {
			$sql .= " LEFT JOIN ".MAIN_DB_PREFIX."societe_commerciaux as sc ON s.rowid = sc.fk_soc";
			$sql .= " WHERE sc.fk_user = ".((int) $user->id);
			$clause = "AND";
		}
		$sql .= " ".$clause." c.entity = ".$conf->entity;

		$resql = $this->db->query($sql);
		if ($resql) {
			while ($obj = $this->db->fetch_object($resql)) {
				$this->nb["contracts"] = $obj->nb;
			}
			$this->db->free($resql);
			return 1;
		} else {
			dol_print_error($this->db);
			$this->error = $this->db->error();
			return -1;
		}
	}


	/* gestion des contacts d'un contrat */

	/**
	 *  Return id des contacts clients de facturation
	 *
	 *  @return     array       Liste des id contacts facturation
	 */
	public function getIdBillingContact()
	{
		return $this->getIdContact('external', 'BILLING');
	}

	/**
	 *  Return id des contacts clients de prestation
	 *
	 *  @return     array       Liste des id contacts prestation
	 */
	public function getIdServiceContact()
	{
		return $this->getIdContact('external', 'SERVICE');
	}


	/**
	 *  Initialise an instance with random values.
	 *  Used to build previews or test instances.
	 *	id must be 0 if object instance is a specimen.
	 *
	 *  @return int
	 */
	public function initAsSpecimen()
	{
		global $user, $langs, $conf;

		// Load array of products prodids
		$num_prods = 0;
		$prodids = array();
		$sql = "SELECT rowid";
		$sql .= " FROM ".MAIN_DB_PREFIX."product";
		$sql .= " WHERE entity IN (".getEntity('product').")";
		$sql .= " AND tosell = 1";
		$sql .= $this->db->plimit(100);

		$resql = $this->db->query($sql);
		if ($resql) {
			$num_prods = $this->db->num_rows($resql);
			$i = 0;
			while ($i < $num_prods) {
				$i++;
				$row = $this->db->fetch_row($resql);
				$prodids[$i] = $row[0];
			}
		}

		// Initialise parameters
		$this->id = 0;
		$this->specimen = 1;

		$this->ref = 'SPECIMEN';
		$this->ref_customer = 'SPECIMENCUST';
		$this->ref_supplier = 'SPECIMENSUPP';
		$this->socid = 1;
		$this->status = 0;
		$this->date_creation = (dol_now() - 3600 * 24 * 7);
		$this->date_contrat = dol_now();
		$this->commercial_signature_id = 1;
		$this->commercial_suivi_id = 1;
		$this->note_private = 'This is a comment (private)';
		$this->note_public = 'This is a comment (public)';
		$this->fk_project = 0;
		// Lines
		$nbp = 5;
		$xnbp = 0;
		while ($xnbp < $nbp) {
			$line = new ContratLigne($this->db);
			$line->qty = 1;
			$line->subprice = 100;
			$line->tva_tx = 19.6;
			$line->remise_percent = 10;
			$line->total_ht = 90;
			$line->total_ttc = 107.64; // 90 * 1.196
			$line->total_tva = 17.64;
			$line->date_start = dol_now() - 500000;
			$line->date_start_real = dol_now() - 200000;
			$line->date_end = dol_now() + 500000;
			$line->date_end_real = dol_now() - 100000;
			if ($num_prods > 0) {
				$prodid = mt_rand(1, $num_prods);
				$line->fk_product = $prodids[$prodid];
			}
			$this->lines[$xnbp] = $line;
			$xnbp++;
		}

		return 1;
	}

	/**
	 * 	Create an array of order lines
	 *
	 * 	@return int		>0 if OK, <0 if KO
	 */
	public function getLinesArray()
	{
		return $this->fetch_lines();
	}

	/**
	 * 	Create an array of associated tickets
	 *
	 * 	@return array|int		Array o tickets or <0 if KO
	 */
	public function getTicketsArray()
	{
		global $user;

		$ticket = new Ticket($this->db);
		$nbTicket =  $ticket->fetchAll($user, 'ASC', 't.datec', '', 0, '', array('t.fk_contract' => $this->id));

		return ($nbTicket < 0 ? $nbTicket : $ticket->lines);
	}


	/**
	 *  Create a document onto disk according to template module.
	 *
	 * 	@param	    string		$modele			Force model to use ('' to not force)
	 * 	@param		Translate	$outputlangs	Object langs to use for output
	 *  @param      int			$hidedetails    Hide details of lines
	 *  @param      int			$hidedesc       Hide description
	 *  @param      int			$hideref        Hide ref
	 *  @param   	null|array  $moreparams     Array to provide more information
	 * 	@return     int         				Return integer < 0 if KO, 0 = no doc generated, > 0 if OK
	 */
	public function generateDocument($modele, $outputlangs, $hidedetails = 0, $hidedesc = 0, $hideref = 0, $moreparams = null)
	{
		global $conf, $langs;

		if (!dol_strlen($modele)) {
			$modele = '';	// No doc template/generation by default

			if (!empty($this->model_pdf)) {
				$modele = $this->model_pdf;
			} elseif (getDolGlobalString('CONTRACT_ADDON_PDF')) {
				$modele = getDolGlobalString('CONTRACT_ADDON_PDF');
			}
		}

		if (empty($modele)) {
			return 0;
		} else {
			$langs->load("contracts");
			$outputlangs->load("products");

			$modelpath = "core/modules/contract/doc/";
			return $this->commonGenerateDocument($modelpath, $modele, $outputlangs, $hidedetails, $hidedesc, $hideref, $moreparams);
		}
	}

	/**
	 * Function used to replace a thirdparty id with another one.
	 *
	 * @param 	DoliDB 	$dbs 		Database handler, because function is static we name it $dbs not $db to avoid breaking coding test
	 * @param 	int 	$origin_id 	Old thirdparty id
	 * @param 	int 	$dest_id 	New thirdparty id
	 * @return 	bool
	 */
	public static function replaceThirdparty(DoliDB $dbs, $origin_id, $dest_id)
	{
		$tables = array(
			'contrat'
		);

		return CommonObject::commonReplaceThirdparty($dbs, $origin_id, $dest_id, $tables);
	}

	/**
	 * Function used to replace a product id with another one.
	 *
	 * @param DoliDB $db Database handler
	 * @param int $origin_id Old product id
	 * @param int $dest_id New product id
	 * @return bool
	 */
	public static function replaceProduct(DoliDB $db, $origin_id, $dest_id)
	{
		$tables = array(
			'contratdet'
		);

		return CommonObject::commonReplaceProduct($db, $origin_id, $dest_id, $tables);
	}

	/**
	 * Load an object from its id and create a new one in database
	 *
	 * @param	User	$user		  User making the clone
	 * @param   int     $socid        Id of thirdparty
	 * @param   int     $notrigger	  1=Does not execute triggers, 0= execute triggers
	 * @return  int                   New id of clone
	 */
	public function createFromClone(User $user, $socid = 0, $notrigger = 0)
	{
		global $db, $langs, $conf, $hookmanager, $extrafields;

		dol_include_once('/projet/class/project.class.php');

		$error = 0;

		$this->fetch($this->id);

		// Load dest object
		$clonedObj = clone $this;
		$clonedObj->socid = $socid;

		$this->db->begin();

		$objsoc = new Societe($this->db);

		$objsoc->fetch($clonedObj->socid);

		// Clean data
		$clonedObj->statut = 0;
		// Clean extrafields
		if (is_array($clonedObj->array_options) && count($clonedObj->array_options) > 0) {
			$extrafields->fetch_name_optionals_label($this->table_element);
			foreach ($clonedObj->array_options as $key => $option) {
				$shortkey = preg_replace('/options_/', '', $key);
				//var_dump($shortkey); var_dump($extrafields->attributes[$this->element]['unique'][$shortkey]);
				if (!empty($extrafields->attributes[$this->element]['unique'][$shortkey])) {
					//var_dump($key); var_dump($clonedObj->array_options[$key]); exit;
					unset($clonedObj->array_options[$key]);
				}
			}
		}

		if (!getDolGlobalString('CONTRACT_ADDON') || !is_readable(DOL_DOCUMENT_ROOT."/core/modules/contract/" . getDolGlobalString('CONTRACT_ADDON').".php")) {
			$this->error = 'ErrorSetupNotComplete';
			dol_syslog($this->error);
			return -1;
		}

		// Set ref
		require_once DOL_DOCUMENT_ROOT."/core/modules/contract/" . getDolGlobalString('CONTRACT_ADDON').'.php';
		$obj = getDolGlobalString('CONTRACT_ADDON');
		$modContract = new $obj();
		'@phan-var-force CommonNumRefGenerator $modContrat';
		$clonedObj->ref = $modContract->getNextValue($objsoc, $clonedObj);

		// get extrafields so they will be clone
		foreach ($this->lines as $line) {
			$line->fetch_optionals($line->id);
		}

		// Create clone
		$clonedObj->context['createfromclone'] = 'createfromclone';
		$result = $clonedObj->create($user);
		if ($result < 0) {
			$error++;
			$this->error = $clonedObj->error;
			$this->errors[] = $clonedObj->error;
		} else {
			// copy external contacts if same company
			if ($this->socid == $clonedObj->socid) {
				if ($clonedObj->copy_linked_contact($this, 'external') < 0) {
					$error++;
				}
			}
		}

		if (!$error) {
			foreach ($this->lines as $line) {
				$result = $clonedObj->addline($line->description, $line->subprice, $line->qty, $line->tva_tx, $line->localtax1_tx, $line->localtax2_tx, $line->fk_product, $line->remise_percent, $line->date_start, $line->date_cloture, 'HT', 0, $line->info_bits, $line->fk_fournprice, $line->pa_ht, $line->array_options, $line->fk_unit, $line->rang);
				if ($result < 0) {
					$error++;
					$this->error = $clonedObj->error;
					$this->errors[] = $clonedObj->error;
				}
			}
		}

		if (!$error) {
			// Hook of thirdparty module
			if (is_object($hookmanager)) {
				$parameters = array(
						'objFrom' => $this,
						'clonedObj' => $clonedObj
				);
				$action = '';
				$reshook = $hookmanager->executeHooks('createFrom', $parameters, $clonedObj, $action); // Note that $action and $object may have been modified by some hooks
				if ($reshook < 0) {
					$this->setErrorsFromObject($hookmanager);
					$error++;
				}
			}
		}

		unset($clonedObj->context['createfromclone']);

		// End
		if (!$error) {
			$this->db->commit();
			return $clonedObj->id;
		} else {
			$this->db->rollback();
			return -1;
		}
	}


	/**
	 * Action executed by scheduler
	 * CAN BE A CRON TASK
	 * Loop on each contract lines and update the end of date. Do not execute the update if there is one pending invoice linked to contract.
	 *
	 * @param	int		$thirdparty_id			Thirdparty id
	 * @param	int		$delayindaysshort 		To renew the resources x day before (positive value) or after (negative value) the end of date (default is 0)
	 * @return	int								0 if OK, <>0 if KO (this function is used also by cron so only 0 is OK)
	 */
	public function doAutoRenewContracts($thirdparty_id = 0, $delayindaysshort = 0)
	{
		global $langs, $user;

		$langs->load("agenda");

		$now = dol_now();

		$enddatetoscan = dol_time_plus_duree($now, -1 * abs($delayindaysshort), 'd');

		$error = 0;
		$this->output = '';
		$this->error = '';

		$contractlineprocessed = array();
		$contractignored = array();
		$contracterror = array();

		dol_syslog(__METHOD__, LOG_DEBUG);

		$sql = 'SELECT c.rowid, c.ref_customer, cd.rowid as lid, cd.date_fin_validite, p.duration';
		$sql .= ' FROM '.MAIN_DB_PREFIX.'contrat as c, '.MAIN_DB_PREFIX.'contratdet as cd';
		$sql .= ' LEFT JOIN '.MAIN_DB_PREFIX.'product as p ON p.rowid = cd.fk_product';
		$sql .= ' WHERE cd.fk_contrat = c.rowid';
		$sql .= " AND date_format(cd.date_fin_validite, '%Y-%m-%d') <= date_format('".$this->db->idate($enddatetoscan)."', '%Y-%m-%d')";
		$sql .= " AND cd.statut = 4";
		if ($thirdparty_id > 0) {
			$sql .= " AND c.fk_soc = ".((int) $thirdparty_id);
		}
		//print $sql;

		$resql = $this->db->query($sql);
		if ($resql) {
			$num = $this->db->num_rows($resql);

			include_once DOL_DOCUMENT_ROOT.'/core/class/html.formmail.class.php';

			$i = 0;
			while ($i < $num) {
				$obj = $this->db->fetch_object($resql);
				if ($obj) {
					if (!empty($contractlineprocessed[$obj->lid]) || !empty($contractignored[$obj->rowid]) || !empty($contracterror[$obj->rowid])) {
						continue;
					}

					// Load contract
					$object = new Contrat($this->db);
					$object->fetch($obj->rowid);		// fetch also lines
					//$object->fetch_thirdparty();

					if ($object->id <= 0) {
						$error++;
						$this->errors[] = 'Failed to load contract with id='.$obj->rowid;
						continue;
					}

					dol_syslog("* Process contract line in doRenewalContracts for contract id=".$object->id." ref=".$object->ref." ref_customer=".$object->ref_customer." contract line id=".$obj->lid);

					// Update expiration date of line
					$expirationdate = $this->db->jdate($obj->date_fin_validite);
					$duration_value = preg_replace('/[^0-9]/', '', $obj->duration);
					$duration_unit = preg_replace('/\d/', '', $obj->duration);
					//var_dump($expirationdate.' '.$enddatetoscan);

					// Load linked ->linkedObjects (objects linked)
					// @TODO Comment this line and then make the search if there is n open invoice(s) by doing a dedicated SQL COUNT request to fill $contractcanceled.
					$object->fetchObjectLinked(null, '', null, '', 'OR', 1, 'sourcetype', 1);

					// Test if there is at least 1 open invoice
					if (isset($object->linkedObjects['facture']) && is_array($object->linkedObjects['facture']) && count($object->linkedObjects['facture']) > 0) {
						// Sort array of linked invoices by ascending date
						usort($object->linkedObjects['facture'], array('Contrat', 'contractCmpDate'));
						//dol_sort_array($object->linkedObjects['facture'], 'date');

						$someinvoicenotpaid = 0;
						foreach ($object->linkedObjects['facture'] as $idinvoice => $invoice) {
							if ($invoice->statut == Facture::STATUS_DRAFT) {
								continue;
							}	// Draft invoice are not invoice not paid

							if (empty($invoice->paye)) {
								$someinvoicenotpaid++;
							}
						}
						if ($someinvoicenotpaid) {
							$this->output .= 'Contract '.$object->ref.' is qualified for renewal but there is '.$someinvoicenotpaid.' invoice(s) unpayed so we cancel renewal'."\n";
							$contractignored[$object->id] = $object->ref;
							continue;
						}
					}

					if ($expirationdate && $expirationdate < $enddatetoscan) {
						dol_syslog("Define the newdate of end of services from expirationdate=".$expirationdate);
						$newdate = $expirationdate;
						$protecti = 0;	//$protecti is to avoid infinite loop
						while ($newdate < $enddatetoscan && $protecti < 1000) {
							$newdate = dol_time_plus_duree($newdate, $duration_value, $duration_unit);
							$protecti++;
						}

						if ($protecti < 1000) {	// If not, there is a pb
							// We will update the end of date of contrat, so first we refresh contract data
							dol_syslog("We will update the end of date of contract with newdate = ".dol_print_date($newdate, 'dayhourrfc'));

							$this->db->begin();

							$errorforlocaltransaction = 0;

							$label = 'Renewal of contrat '.$object->ref.' line '.$obj->lid;
							$comment = 'Renew date of contract '.$object->ref.' line '.$obj->lid.' by doAutoRenewContracts';

							$sqlupdate = 'UPDATE '.MAIN_DB_PREFIX."contratdet SET date_fin_validite = '".$this->db->idate($newdate)."'";
							$sqlupdate .= ' WHERE rowid = '.((int) $obj->lid);
							$resqlupdate = $this->db->query($sqlupdate);
							if ($resqlupdate) {
								$contractlineprocessed[$obj->lid] = $object->ref;

								$actioncode = 'RENEW_CONTRACT';
								$now = dol_now();

								// Create an event
								$actioncomm = new ActionComm($this->db);
								$actioncomm->type_code    = 'AC_OTH_AUTO';		// Type of event ('AC_OTH', 'AC_OTH_AUTO', 'AC_XXX'...)
								$actioncomm->code         = 'AC_'.$actioncode;
								$actioncomm->label        = $label;
								$actioncomm->datep        = $now;
								$actioncomm->datef        = $now;
								$actioncomm->percentage   = -1;   // Not applicable
								$actioncomm->socid        = $object->socid;
								$actioncomm->authorid     = $user->id;   // User saving action
								$actioncomm->userownerid  = $user->id;	// Owner of action
								$actioncomm->fk_element   = $object->id;
								$actioncomm->elementtype  = 'contract';
								$actioncomm->note_private = $comment;

								$ret = $actioncomm->create($user);       // User creating action
							} else {
								$contracterror[$object->id] = $object->ref;

								$error++;
								$errorforlocaltransaction++;
								$this->error = $this->db->lasterror();
							}

							if (! $errorforlocaltransaction) {
								$this->db->commit();
							} else {
								$this->db->rollback();
							}
						} else {
							$error++;
							$this->error = "Bad value for newdate in doAutoRenewContracts - expirationdate=".$expirationdate." enddatetoscan=".$enddatetoscan." duration_value=".$duration_value." duration_unit=".$duration_value;
							dol_syslog($this->error, LOG_ERR);
						}
					}
				}
				$i++;
			}
		} else {
			$error++;
			$this->error = $this->db->lasterror();
		}

		$this->output .= count($contractlineprocessed).' contract line(s) with end date before '.dol_print_date($enddatetoscan, 'day').' were renewed'.(count($contractlineprocessed) > 0 ? ' : '.implode(',', $contractlineprocessed) : '');

		return ($error ? 1 : 0);
	}

	/**
	 * Used to sort lines by date
	 *
	 * @param	Object	$a		1st element to test
	 * @param	Object	$b		2nd element to test
	 * @return int
	 */
	public static function contractCmpDate($a, $b)
	{
		if ($a->date == $b->date) {
			return strcmp((string) $a->id, (string) $b->id);
		}
		return ($a->date < $b->date) ? -1 : 1;
	}

	/**
	 *	Return clicable link of object (with eventually picto)
	 *
	 *	@param      string	    $option                 Where point the link (0=> main card, 1,2 => shipment, 'nolink'=>No link)
	 *  @param		array		$arraydata				Array of data
	 *  @return		string								HTML Code for Kanban thumb.
	 */
	public function getKanbanView($option = '', $arraydata = null)
	{
		global $langs;

		$selected = (empty($arraydata['selected']) ? 0 : $arraydata['selected']);

		$return = '<div class="box-flex-item box-flex-grow-zero">';
		$return .= '<div class="info-box info-box-sm">';
		$return .= '<span class="info-box-icon bg-infobox-action">';
		$return .= img_picto('', $this->picto);
		$return .= '</span>';
		$return .= '<div class="info-box-content">';
		$return .= '<span class="info-box-ref inline-block tdoverflowmax150 valignmiddle">'.(method_exists($this, 'getNomUrl') ? $this->getNomUrl() : $this->ref).'</span>';
		if ($selected >= 0) {
			$return .= '<input id="cb'.$this->id.'" class="flat checkforselect fright" type="checkbox" name="toselect[]" value="'.$this->id.'"'.($selected ? ' checked="checked"' : '').'>';
		}
		if (!empty($arraydata['thirdparty'])) {
			$tmpthirdparty = $arraydata['thirdparty'];
			$return .= '<br><div class="info-box-label inline-block valignmiddle">'.$tmpthirdparty->getNomUrl(1).'</div>';
		}
		if (property_exists($this, 'date_contrat')) {
			$return .= '<br><span class="opacitymedium valignmiddle">'.$langs->trans("DateContract").' : </span><span class="info-box-label valignmiddle">'.dol_print_date($this->date_contrat, 'day').'</span>';
		}
		if (method_exists($this, 'getLibStatut')) {
			$return .= '<br><div class="info-box-status valignmiddle">'.$this->getLibStatut(7).'</div>';
		}
		$return .= '</div>';
		$return .= '</div>';
		$return .= '</div>';

		return $return;
	}

	// @Todo getLibSignedStatus, LibSignedStatus

	/**
	 * Set signed status
	 *
	 * @param  User   $user        Object user that modify
	 * @param  int    $status      Newsigned  status to set (often a constant like self::STATUS_XXX)
	 * @param  int    $notrigger   1 = Does not execute triggers, 0 = Execute triggers
	 * @param  string $triggercode Trigger code to use
	 * @return int                 0 < if KO, > 0 if OK
	 */
	public function setSignedStatus(User $user, int $status = 0, int $notrigger = 0, $triggercode = ''): int
	{
		return $this->setSignedStatusCommon($user, $status, $notrigger, $triggercode);
	}
}


/**
 *	Class to manage lines of contracts
 */
class ContratLigne extends CommonObjectLine
{
	/**
	 * @var string ID to identify managed object
	 */
	public $element = 'contratdet';

	/**
	 * @var string Name of table without prefix where object is stored
	 */
	public $table_element = 'contratdet';

	/**
	 * @see CommonObjectLine
	 */
	public $parent_element = 'contrat';

	/**
	 * @see CommonObjectLine
	 */
	public $fk_parent_attribute = 'fk_contrat';

	/**
	 * @var string 	Name to use for 'features' parameter to check module permissions user->rights->feature with restrictedArea().
	 * 				Undefined means same value than $element. Can be use to force a check on another element for example for class of line, we mention here the parent element.
	 */
	public $element_for_permission = 'contrat';

	/**
	 * @var int ID
	 */
	public $id;

	/**
	 * @var string Ref
	 */
	public $ref;

	/**
	 * @var int ID
	 */
	public $fk_contrat;

	/**
	 * @var int ID
	 */
	public $fk_product;

	public $statut; // 0 inactive, 4 active, 5 closed
	public $type; // 0 for product, 1 for service

	/**
	 * @var string
	 * @deprecated
	 */
	public $label;

	/**
	 * @var string
	 * @deprecated
	 */
	public $libelle;

	/**
	 * @var string description
	 */
	public $description;

	public $product_type; // 0 for product, 1 for service
	public $product_ref;
	public $product_label;

	public $date_commande;

	public $date_start; // date start planned
	public $date_start_real; // date start real
	public $date_end; // date end planned
	public $date_end_real; // date end real

	public $tva_tx;
	public $vat_src_code;
	public $localtax1_tx;
	public $localtax2_tx;
	public $localtax1_type; // Local tax 1 type
	public $localtax2_type; // Local tax 2 type
	public $qty;
	public $remise_percent;
	public $remise;

	/**
	 * @var int ID
	 */
	public $fk_remise_except;

	/**
	 * Unit price before taxes
	 * @var float
	 */
	public $subprice;

	/**
	 * @var float
	 * @deprecated Use $price_ht instead
	 * @see $price_ht
	 */
	public $price;

	/**
	 * @var float price without tax
	 */
	public $price_ht;

	public $total_ht;
	public $total_tva;
	public $total_localtax1;
	public $total_localtax2;
	public $total_ttc;

	/**
	 * @var int 	ID
	 */
	public $fk_fournprice;

	public $pa_ht;

	/**
	 * @var int		Info bits
	 */
	public $info_bits;

	/**
	 * @var int 	ID of user that insert the service
	 */
	public $fk_user_author;

	/**
	 * @var int 	ID of user opening the service
	 */
	public $fk_user_ouverture;

	/**
	 * @var int 	ID of user closing the service
	 */
	public $fk_user_cloture;

	/**
	 * @var string	Comment
	 */
	public $commentaire;


	/**
	 * @var int line rank
	 */
	public $rang = 0;


	const STATUS_INITIAL = 0;
	const STATUS_OPEN = 4;
	const STATUS_CLOSED = 5;


	// BEGIN MODULEBUILDER PROPERTIES
	/**
	 * @var array<string,array{type:string,label:string,enabled:int<0,2>|string,position:int,notnull?:int,visible:int,noteditable?:int,default?:string,index?:int,foreignkey?:string,searchall?:int,isameasure?:int,css?:string,csslist?:string,help?:string,showoncombobox?:int,disabled?:int,arrayofkeyval?:array<int,string>,comment?:string}>  Array with all fields and their property. Do not use it as a static var. It may be modified by constructor.
	 */
	public $fields = array(
		'rowid' => array('type' => 'integer', 'label' => 'TechnicalID', 'enabled' => 1, 'visible' => -1, 'notnull' => 1, 'position' => 10),
		'entity' => array('type' => 'integer', 'label' => 'Entity', 'default' => '1', 'enabled' => 1, 'visible' => -2, 'notnull' => 1, 'position' => 30, 'index' => 1),
		'tms' => array('type' => 'timestamp', 'label' => 'DateModification', 'enabled' => 1, 'visible' => -1, 'notnull' => 1, 'position' => 35),
		'qty' => array('type' => 'integer', 'label' => 'Quantity', 'enabled' => 1, 'visible' => 1, 'notnull' => 1, 'position' => 35, 'isameasure' => 1),
		'total_ht' => array('type' => 'integer', 'label' => 'AmountHT', 'enabled' => 1, 'visible' => -1, 'notnull' => 1, 'position' => 36, 'isameasure' => 1),
		'total_tva' => array('type' => 'integer', 'label' => 'AmountVAT', 'enabled' => 1, 'visible' => -1, 'notnull' => 1, 'position' => 37, 'isameasure' => 1),
		'total_ttc' => array('type' => 'integer', 'label' => 'AmountTTC', 'enabled' => 1, 'visible' => -1, 'notnull' => 1, 'position' => 38, 'isameasure' => 1),
		//'datec' =>array('type'=>'datetime', 'label'=>'DateCreation', 'enabled'=>1, 'visible'=>-1, 'position'=>40),
		//'fk_soc' =>array('type'=>'integer:Societe:societe/class/societe.class.php', 'label'=>'ThirdParty', 'enabled'=>1, 'visible'=>-1, 'notnull'=>1, 'position'=>70),
		'fk_contrat' => array('type' => 'integer:Contrat:contrat/class/contrat.class.php', 'label' => 'Contract', 'enabled' => 1, 'visible' => -1, 'notnull' => 1, 'position' => 70),
		'fk_product' => array('type' => 'integer:Product:product/class/product.class.php:1', 'label' => 'Product', 'enabled' => 1, 'visible' => -1, 'position' => 75),
		//'fk_user_author' =>array('type'=>'integer:User:user/class/user.class.php', 'label'=>'Fk user author', 'enabled'=>1, 'visible'=>-1, 'notnull'=>1, 'position'=>90),
		'note_private' => array('type' => 'html', 'label' => 'NotePublic', 'enabled' => 1, 'visible' => 0, 'position' => 105),
		'note_public' => array('type' => 'html', 'label' => 'NotePrivate', 'enabled' => 1, 'visible' => 0, 'position' => 110),
		//'model_pdf' =>array('type'=>'varchar(255)', 'label'=>'Model pdf', 'enabled'=>1, 'visible'=>0, 'position'=>115),
		//'import_key' =>array('type'=>'varchar(14)', 'label'=>'ImportId', 'enabled'=>1, 'visible'=>-2, 'position'=>120),
		//'extraparams' =>array('type'=>'varchar(255)', 'label'=>'Extraparams', 'enabled'=>1, 'visible'=>-1, 'position'=>125),
		'fk_user_ouverture' => array('type' => 'integer:User:user/class/user.class.php', 'label' => 'UserStartingService', 'enabled' => 1, 'visible' => -2, 'notnull' => -1, 'position' => 135),
		'fk_user_cloture' => array('type' => 'integer:User:user/class/user.class.php', 'label' => 'UserClosingService', 'enabled' => 1, 'visible' => -2, 'notnull' => -1, 'position' => 135),
		'statut' => array('type' => 'smallint(6)', 'label' => 'Statut', 'enabled' => 1, 'visible' => -1, 'position' => 500, 'arrayofkeyval' => array(0 => 'Draft', 4 => 'Open', 5 => 'Closed')),
		'rang' => array('type' => 'integer', 'label' => 'Rank', 'enabled' => 1, 'visible' => 0, 'position' => 500, 'default' => '0')
	);
	// END MODULEBUILDER PROPERTIES


	/**
	 *  Constructor
	 *
	 *  @param      DoliDB		$db      Database handler
	 */
	public function __construct($db)
	{
		$this->db = $db;
	}


	/**
	 *  Return label of this contract line status
	 *
	 *  @param  int		$mode       0=long label, 1=short label, 2=Picto + short label, 3=Picto, 4=Picto + long label, 5=Short label + Picto, 6=Long label + Picto
	 *  @return string      		Label of status
	 */
	public function getLibStatut($mode)
	{
		return $this->LibStatut($this->statut, $mode, ((!empty($this->date_end)) ? ($this->date_end < dol_now() ? 1 : 0) : -1));
	}

	// phpcs:disable PEAR.NamingConventions.ValidFunctionName.ScopeNotCamelCaps
	/**
	 *  Return label of a contract line status
	 *
	 *  @param	int		$status     Id status
	 *  @param  int		$mode       0=long label, 1=short label, 2=Picto + short label, 3=Picto, 4=Picto + long label, 5=Short label + Picto, 6=Long label + Picto
	 *	@param	int		$expired	0=Not expired, 1=Expired, -1=Both or unknown
	 *  @param	string	$moreatt	More attribute
	 *  @param	string	$morelabel	More label
	 *  @return string      		Label of status
	 */
	public static function LibStatut($status, $mode, $expired = -1, $moreatt = '', $morelabel = '')
	{
		// phpcs:enable
		global $langs;
		$langs->load("contracts");

		if ($status == self::STATUS_INITIAL) {
			$labelStatus = $langs->transnoentities("ServiceStatusInitial");
			$labelStatusShort = $langs->transnoentities("ServiceStatusInitial");
		} elseif ($status == self::STATUS_OPEN && $expired == -1) {
			$labelStatus = $langs->transnoentities("ServiceStatusRunning");
			$labelStatusShort = $langs->transnoentities("ServiceStatusRunning");
		} elseif ($status == self::STATUS_OPEN && $expired == 0) {
			$labelStatus = $langs->transnoentities("ServiceStatusNotLate");
			$labelStatusShort = $langs->transnoentities("ServiceStatusNotLateShort");
		} elseif ($status == self::STATUS_OPEN && $expired == 1) {
			$labelStatus = $langs->transnoentities("ServiceStatusLate");
			$labelStatusShort = $langs->transnoentities("ServiceStatusLateShort");
		} elseif ($status == self::STATUS_CLOSED) {
			$labelStatus = $langs->transnoentities("ServiceStatusClosed");
			$labelStatusShort = $langs->transnoentities("ServiceStatusClosed");
		}

		$statusType = 'status'.$status;
		if ($status == self::STATUS_OPEN && $expired == 1) {
			$statusType = 'status1';
		}
		if ($status == self::STATUS_CLOSED) {
			$statusType = 'status6';
		}

		$params = array();
		$reg = array();
		if (preg_match('/class="(.*)"/', $moreatt, $reg)) {
			$params = array('badgeParams' => array('css' => $reg[1]));
		}
		return dolGetStatus($labelStatus.($morelabel ? ' '.$morelabel : ''), $labelStatusShort.($morelabel ? ' '.$morelabel : ''), '', $statusType, $mode, '', $params);
	}

	/**
	 * getTooltipContentArray
	 * @param array $params params to construct tooltip data
	 * @since v18
	 * @return array
	 */
	public function getTooltipContentArray($params)
	{
		global $conf, $langs, $user;

		$datas = [];
		$datas['label'] = $langs->trans("ShowContractOfService").': '.$this->label;
		if (empty($datas['label'])) {
			$datas['label'] = $this->description;
		}

		return $datas;
	}

	/**
	 *	Return clicable name (with picto eventually) for ContratLigne
	 *
	 *  @param	int		$withpicto		0=No picto, 1=Include picto into link, 2=Only picto
	 *  @param	int		$maxlength		Max length
	 *  @return	string					Chaine avec URL
	 */
	public function getNomUrl($withpicto = 0, $maxlength = 0)
	{
		global $langs;

		$result = '';
		$label = $langs->trans("ShowContractOfService").': '.$this->label;
		if (empty($label)) {
			$label = $this->description;
		}
		$classfortooltip = 'classfortooltip';
		$dataparams = '';
		if (getDolGlobalInt('MAIN_ENABLE_AJAX_TOOLTIP')) {
			$params = [
				'id' => $this->fk_contrat,
				'objecttype' => $this->element,
			];
			$classfortooltip = 'classforajaxtooltip';
			$dataparams = ' data-params="'.dol_escape_htmltag(json_encode($params)).'"';
			$label = '';
		}

		$link = '<a href="'.DOL_URL_ROOT.'/contrat/card.php?id='.$this->fk_contrat.'"';
		$link .= ($label ? ' title="'.dol_escape_htmltag($label, 1).'"' : ' title="tocomplete"');
		$link .= $dataparams.' class="'.$classfortooltip.'">';
		$linkend = '</a>';

		$picto = 'service';
		if ($this->type == 0) {
			$picto = 'product';
		}

		if ($withpicto) {
			$result .= ($link.img_object($label, $picto, $dataparams.' class="'.$classfortooltip.'"').$linkend);
		}
		if ($withpicto && $withpicto != 2) {
			$result .= ' ';
		}
		if ($withpicto != 2) {
			$result .= $link.($this->product_ref ? $this->product_ref.' ' : '').($this->label ? $this->label : $this->description).$linkend;
		}
		return $result;
	}

	/**
	 *  Load object in memory from database
	 *
	 *  @param	int		$id         Id object
	 *  @param	string	$ref		Ref of contract line
	 *  @return int         		Return integer <0 if KO, >0 if OK
	 */
	public function fetch($id, $ref = '')
	{
		// Check parameters
		if (empty($id) && empty($ref)) {
			return -1;
		}

		$sql = "SELECT";
		$sql .= " t.rowid,";
		$sql .= " t.tms,";
		$sql .= " t.fk_contrat,";
		$sql .= " t.fk_product,";
		$sql .= " t.statut,";
		$sql .= " t.label,"; // This field is not used. Only label of product
		$sql .= " p.ref as product_ref,";
		$sql .= " p.label as product_label,";
		$sql .= " p.description as product_desc,";
		$sql .= " p.fk_product_type as product_type,";
		$sql .= " t.description,";
		$sql .= " t.date_commande,";
		$sql .= " t.date_ouverture_prevue as date_start,";
		$sql .= " t.date_ouverture as date_start_real,";
		$sql .= " t.date_fin_validite as date_end,";
		$sql .= " t.date_cloture as date_end_real,";
		$sql .= " t.tva_tx,";
		$sql .= " t.vat_src_code,";
		$sql .= " t.localtax1_tx,";
		$sql .= " t.localtax2_tx,";
		$sql .= " t.localtax1_type,";
		$sql .= " t.localtax2_type,";
		$sql .= " t.qty,";
		$sql .= " t.remise_percent,";
		$sql .= " t.remise,";
		$sql .= " t.fk_remise_except,";
		$sql .= " t.subprice,";
		$sql .= " t.price_ht,";
		$sql .= " t.total_ht,";
		$sql .= " t.total_tva,";
		$sql .= " t.total_localtax1,";
		$sql .= " t.total_localtax2,";
		$sql .= " t.total_ttc,";
		$sql .= " t.fk_product_fournisseur_price as fk_fournprice,";
		$sql .= " t.buy_price_ht as pa_ht,";
		$sql .= " t.info_bits,";
		$sql .= " t.fk_user_author,";
		$sql .= " t.fk_user_ouverture,";
		$sql .= " t.fk_user_cloture,";
		$sql .= " t.commentaire,";
		$sql .= " t.fk_unit,";
		$sql .= " t.rang";
		$sql .= " FROM ".MAIN_DB_PREFIX."contratdet as t LEFT JOIN ".MAIN_DB_PREFIX."product as p ON p.rowid = t.fk_product";
		if ($id) {
			$sql .= " WHERE t.rowid = ".((int) $id);
		}
		if ($ref) {
			$sql .= " WHERE t.rowid = '".$this->db->escape($ref)."'";
		}

		dol_syslog(get_class($this)."::fetch", LOG_DEBUG);
		$resql = $this->db->query($sql);
		if ($resql) {
			if ($this->db->num_rows($resql)) {
				$obj = $this->db->fetch_object($resql);

				$this->id    = $obj->rowid;
				$this->ref   = $obj->rowid;

				$this->tms = $this->db->jdate($obj->tms);
				$this->fk_contrat = $obj->fk_contrat;
				$this->fk_product = $obj->fk_product;
				$this->statut = $obj->statut;
				$this->product_ref = $obj->product_ref;
				$this->product_label = $obj->product_label;
				$this->product_type = $obj->product_type;
				$this->label = $obj->label; // deprecated. We do not use this field. Only ref and label of product, and description of contract line
				$this->description = $obj->description;
				$this->date_commande = $this->db->jdate($obj->date_commande);

				$this->date_start = $this->db->jdate($obj->date_start);
				$this->date_start_real = $this->db->jdate($obj->date_start_real);
				$this->date_end = $this->db->jdate($obj->date_end);
				$this->date_end_real = $this->db->jdate($obj->date_end_real);
				// For backward compatibility
				//$this->date_ouverture_prevue = $this->db->jdate($obj->date_ouverture_prevue);
				//$this->date_ouverture = $this->db->jdate($obj->date_ouverture);
				//$this->date_fin_validite = $this->db->jdate($obj->date_fin_validite);
				//$this->date_cloture = $this->db->jdate($obj->date_cloture);

				$this->tva_tx = $obj->tva_tx;
				$this->vat_src_code = $obj->vat_src_code;
				$this->localtax1_tx = $obj->localtax1_tx;
				$this->localtax2_tx = $obj->localtax2_tx;
				$this->localtax1_type = $obj->localtax1_type;
				$this->localtax2_type = $obj->localtax2_type;
				$this->qty = $obj->qty;
				$this->remise_percent = $obj->remise_percent;
				$this->fk_remise_except = $obj->fk_remise_except;
				$this->subprice = $obj->subprice;
				$this->price_ht = $obj->price_ht;
				$this->total_ht = $obj->total_ht;
				$this->total_tva = $obj->total_tva;
				$this->total_localtax1 = $obj->total_localtax1;
				$this->total_localtax2 = $obj->total_localtax2;
				$this->total_ttc = $obj->total_ttc;
				$this->info_bits = $obj->info_bits;
				$this->fk_user_author = $obj->fk_user_author;
				$this->fk_user_ouverture = $obj->fk_user_ouverture;
				$this->fk_user_cloture = $obj->fk_user_cloture;
				$this->commentaire = $obj->commentaire;
				$this->fk_fournprice = $obj->fk_fournprice;

				$marginInfos = getMarginInfos($obj->subprice, $obj->remise_percent, $obj->tva_tx, $obj->localtax1_tx, $obj->localtax2_tx, $this->fk_fournprice, $obj->pa_ht);
				$this->pa_ht = $marginInfos[0];
				$this->fk_unit = $obj->fk_unit;

				$this->rang = $obj->rang;

				$this->fetch_optionals();
			}

			$this->db->free($resql);

			return 1;
		} else {
			$this->error = "Error ".$this->db->lasterror();
			return -1;
		}
	}


	/**
	 *      Update database for contract line
	 *
	 *      @param	User	$user        	User that modify
	 *      @param  int		$notrigger	    0=no, 1=yes (no update trigger)
	 *      @return int         			Return integer <0 if KO, >0 if OK
	 */
	public function update($user, $notrigger = 0)
	{
		global $mysoc;

		$error = 0;

		// Clean parameters
		$this->fk_contrat = (int) $this->fk_contrat;
		$this->fk_product = (int) $this->fk_product;
		$this->statut = (int) $this->statut;
		$this->label = trim($this->label);
		$this->description = trim($this->description);
		$this->vat_src_code = trim($this->vat_src_code);
		$this->tva_tx = trim((string) $this->tva_tx);
		$this->localtax1_tx = trim($this->localtax1_tx);
		$this->localtax2_tx = trim($this->localtax2_tx);
		$this->qty = (float) $this->qty;
		$this->remise_percent = trim((string) $this->remise_percent);
		$this->fk_remise_except = (int) $this->fk_remise_except;
		$this->subprice = (float) price2num($this->subprice);
		$this->price_ht = (float) price2num($this->price_ht);
		$this->info_bits = (int) $this->info_bits;
		$this->fk_user_author = (int) $this->fk_user_author;
		$this->fk_user_ouverture = (int) $this->fk_user_ouverture;
		$this->fk_user_cloture = (int) $this->fk_user_cloture;
		$this->commentaire = trim($this->commentaire);
		$this->rang = (int) $this->rang;
		//if (empty($this->subprice)) $this->subprice = 0;
		if (empty($this->price_ht)) {
			$this->price_ht = 0;
		}
		if (empty($this->total_ht)) {
			$this->total_ht = 0;
		}
		if (empty($this->total_tva)) {
			$this->total_tva = 0;
		}
		if (empty($this->total_ttc)) {
			$this->total_ttc = 0;
		}
		if (empty($this->localtax1_tx)) {
			$this->localtax1_tx = 0;
		}
		if (empty($this->localtax2_tx)) {
			$this->localtax2_tx = 0;
		}
		if (empty($this->remise_percent)) {
			$this->remise_percent = 0;
		}

		// Calcul du total TTC et de la TVA pour la ligne a partir de
		// qty, pu, remise_percent et txtva
		// TRES IMPORTANT: C'est au moment de l'insertion ligne qu'on doit stocker
		// la part ht, tva et ttc, et ce au niveau de la ligne qui a son propre taux tva.
		$localtaxes_type = getLocalTaxesFromRate($this->tva_tx, 0, $this->thirdparty, $mysoc);

		$tabprice = calcul_price_total($this->qty, $this->price_ht, $this->remise_percent, $this->tva_tx, $this->localtax1_tx, $this->localtax2_tx, 0, 'HT', 0, 1, $mysoc, $localtaxes_type);
		$this->total_ht  = $tabprice[0];
		$this->total_tva = $tabprice[1];
		$this->total_ttc = $tabprice[2];
		$this->total_localtax1 = $tabprice[9];
		$this->total_localtax2 = $tabprice[10];

		if (empty($this->pa_ht)) {
			$this->pa_ht = 0;
		}

		// if buy price not defined, define buyprice as configured in margin admin
		if ($this->pa_ht == 0) {
			$result = $this->defineBuyPrice($this->subprice, $this->remise_percent, $this->fk_product);
			if ($result < 0) {
				return -1;
			} else {
				$this->pa_ht = $result;
			}
		}

		// $this->oldcopy should have been set by the caller of update (here properties were already modified)
		if (empty($this->oldcopy)) {
			dol_syslog("this->oldcopy should have been set by the caller of update (here properties were already modified)", LOG_WARNING);
			$this->oldcopy = dol_clone($this, 2);
		}

		$this->db->begin();

		// Update request
		$sql = "UPDATE ".MAIN_DB_PREFIX."contratdet SET";
		$sql .= " fk_contrat = ".((int) $this->fk_contrat).",";
		$sql .= " fk_product = ".($this->fk_product ? ((int) $this->fk_product) : 'null').",";
		$sql .= " statut = ".((int) $this->statut).",";
		$sql .= " label = '".$this->db->escape($this->label)."',";
		$sql .= " description = '".$this->db->escape($this->description)."',";
		$sql .= " date_commande = ".($this->date_commande != '' ? "'".$this->db->idate($this->date_commande)."'" : "null").",";
		$sql .= " date_ouverture_prevue = ".($this->date_start != '' ? "'".$this->db->idate($this->date_start)."'" : "null").",";
		$sql .= " date_ouverture = ".($this->date_start_real != '' ? "'".$this->db->idate($this->date_start_real)."'" : "null").",";
		$sql .= " date_fin_validite = ".($this->date_end != '' ? "'".$this->db->idate($this->date_end)."'" : "null").",";
		$sql .= " date_cloture = ".($this->date_end_real != '' ? "'".$this->db->idate($this->date_end_real)."'" : "null").",";
		$sql .= " vat_src_code = '".$this->db->escape($this->vat_src_code)."',";
		$sql .= " tva_tx = ".price2num($this->tva_tx).",";
		$sql .= " localtax1_tx = ".price2num($this->localtax1_tx).",";
		$sql .= " localtax2_tx = ".price2num($this->localtax2_tx).",";
		$sql .= " qty = ".price2num($this->qty).",";
		$sql .= " remise_percent = ".price2num($this->remise_percent).",";
		$sql .= " remise = ".($this->remise ? price2num($this->remise) : "null").",";
		$sql .= " fk_remise_except = ".($this->fk_remise_except > 0 ? $this->fk_remise_except : "null").",";
		$sql .= " subprice = ".($this->subprice != '' ? $this->subprice : "null").",";
		$sql .= " price_ht = ".($this->price_ht != '' ? $this->price_ht : "null").",";
		$sql .= " total_ht = ".$this->total_ht.",";
		$sql .= " total_tva = ".$this->total_tva.",";
		$sql .= " total_localtax1 = ".$this->total_localtax1.",";
		$sql .= " total_localtax2 = ".$this->total_localtax2.",";
		$sql .= " total_ttc = ".$this->total_ttc.",";
		$sql .= " fk_product_fournisseur_price = ".(!empty($this->fk_fournprice) ? $this->fk_fournprice : "NULL").",";
		$sql .= " buy_price_ht = '".price2num($this->pa_ht)."',";
		$sql .= " info_bits = '".$this->db->escape($this->info_bits)."',";
		$sql .= " fk_user_author = ".($this->fk_user_author >= 0 ? $this->fk_user_author : "NULL").",";
		$sql .= " fk_user_ouverture = ".($this->fk_user_ouverture > 0 ? $this->fk_user_ouverture : "NULL").",";
		$sql .= " fk_user_cloture = ".($this->fk_user_cloture > 0 ? $this->fk_user_cloture : "NULL").",";
		$sql .= " commentaire = '".$this->db->escape($this->commentaire)."',";
		$sql .= " fk_unit = ".(!$this->fk_unit ? 'NULL' : $this->fk_unit).",";
		$sql .= " rang = ".(empty($this->rang) ? '0' : (int) $this->rang);
		$sql .= " WHERE rowid = ".((int) $this->id);

		dol_syslog(get_class($this)."::update", LOG_DEBUG);
		$resql = $this->db->query($sql);
		if (!$resql) {
			$this->error = "Error ".$this->db->lasterror();
			$error++;
		}

		if (!$error) { // For avoid conflicts if trigger used
			$result = $this->insertExtraFields();
			if ($result < 0) {
				$error++;
			}
		}

		// If we change a planned date (start or end) of one contract line, sync dates for all other services too
		if (!$error && getDolGlobalString('CONTRACT_SYNC_PLANNED_DATE_OF_SERVICES')) {
			dol_syslog(get_class($this)."::update CONTRACT_SYNC_PLANNED_DATE_OF_SERVICES is on so we update date for all lines", LOG_DEBUG);

			if ($this->date_start != $this->oldcopy->date_start) {
				$sql = 'UPDATE '.MAIN_DB_PREFIX.'contratdet SET';
				$sql .= " date_ouverture_prevue = ".($this->date_start != '' ? "'".$this->db->idate($this->date_start)."'" : "null");
				$sql .= " WHERE fk_contrat = ".((int) $this->fk_contrat);

				$resql = $this->db->query($sql);
				if (!$resql) {
					$error++;
					$this->error = "Error ".$this->db->lasterror();
				}
			}
			if ($this->date_end != $this->oldcopy->date_end) {
				$sql = 'UPDATE '.MAIN_DB_PREFIX.'contratdet SET';
				$sql .= " date_fin_validite = ".($this->date_end != '' ? "'".$this->db->idate($this->date_end)."'" : "null");
				$sql .= " WHERE fk_contrat = ".((int) $this->fk_contrat);

				$resql = $this->db->query($sql);
				if (!$resql) {
					$error++;
					$this->error = "Error ".$this->db->lasterror();
				}
			}
		}

		if (!$error && !$notrigger) {
			// Call trigger
			$result = $this->call_trigger('LINECONTRACT_MODIFY', $user);
			if ($result < 0) {
				$error++;
				$this->db->rollback();
			}
			// End call triggers
		}

		if (!$error) {
			$this->db->commit();
			return 1;
		} else {
			$this->db->rollback();
			$this->errors[] = $this->error;
			return -1;
		}
	}


	// phpcs:disable PEAR.NamingConventions.ValidFunctionName.ScopeNotCamelCaps
	/**
	 *	Update in database the fields total_xxx of lines
	 *	Used by migration process
	 *
	 *	@return		int		Return integer <0 if KO, >0 if OK
	 */
	public function update_total()
	{
		// phpcs:enable
		$this->db->begin();

		// Mise a jour ligne en base
		$sql = "UPDATE ".MAIN_DB_PREFIX."contratdet SET";
		$sql .= " total_ht=".price2num($this->total_ht, 'MT');
		$sql .= ",total_tva=".price2num($this->total_tva, 'MT');
		$sql .= ",total_localtax1=".price2num($this->total_localtax1, 'MT');
		$sql .= ",total_localtax2=".price2num($this->total_localtax2, 'MT');
		$sql .= ",total_ttc=".price2num($this->total_ttc, 'MT');
		$sql .= " WHERE rowid = ".((int) $this->id);

		dol_syslog(get_class($this)."::update_total", LOG_DEBUG);

		$resql = $this->db->query($sql);
		if ($resql) {
			$this->db->commit();
			return 1;
		} else {
			$this->error = $this->db->error();
			$this->db->rollback();
			return -2;
		}
	}


	/**
	 * Inserts a contrat line into database
	 *
	 * @param int $notrigger Set to 1 if you don't want triggers to be fired
	 * @return int Return integer <0 if KO, >0 if OK
	 */
	public function insert($notrigger = 0)
	{
		global $user;

		$error = 0;

		// Insertion dans la base
		$sql = "INSERT INTO ".MAIN_DB_PREFIX."contratdet";
		$sql .= " (fk_contrat, label, description, fk_product, qty, vat_src_code, tva_tx,";
		$sql .= " localtax1_tx, localtax2_tx, localtax1_type, localtax2_type, remise_percent, subprice,";
		$sql .= " total_ht, total_tva, total_localtax1, total_localtax2, total_ttc,";
		$sql .= " info_bits,";
		$sql .= " rang,";
		$sql .= " price_ht, remise, fk_product_fournisseur_price, buy_price_ht";
		if ($this->date_start > 0) {
			$sql .= ",date_ouverture_prevue";
		}
		if ($this->date_end > 0) {
			$sql .= ",date_fin_validite";
		}
		$sql .= ") VALUES ($this->fk_contrat, '', '".$this->db->escape($this->description)."',";
		$sql .= ($this->fk_product > 0 ? $this->fk_product : "null").",";
		$sql .= " '".$this->db->escape($this->qty)."',";
		$sql .= " '".$this->db->escape($this->vat_src_code)."',";
		$sql .= " '".$this->db->escape($this->tva_tx)."',";
		$sql .= " '".$this->db->escape($this->localtax1_tx)."',";
		$sql .= " '".$this->db->escape($this->localtax2_tx)."',";
		$sql .= " '".$this->db->escape($this->localtax1_type)."',";
		$sql .= " '".$this->db->escape($this->localtax2_type)."',";
		$sql .= " ".price2num($this->remise_percent).",".price2num($this->subprice).",";
		$sql .= " ".price2num($this->total_ht).",".price2num($this->total_tva).",".price2num($this->total_localtax1).",".price2num($this->total_localtax2).",".price2num($this->total_ttc).",";
		$sql .= " '".$this->db->escape($this->info_bits)."',";
		$sql .= " ".(empty($this->rang) ? '0' : (int) $this->rang).",";
		$sql .= " ".price2num($this->price_ht).",".price2num($this->remise).",";
		if ($this->fk_fournprice > 0) {
			$sql .= ' '.((int) $this->fk_fournprice).',';
		} else {
			$sql .= ' null,';
		}
		if ($this->pa_ht > 0) {
			$sql .= ' '.((float) price2num($this->pa_ht));
		} else {
			$sql .= ' null';
		}
		if ($this->date_start > 0) {
			$sql .= ",'".$this->db->idate($this->date_start)."'";
		}
		if ($this->date_end > 0) {
			$sql .= ",'".$this->db->idate($this->date_end)."'";
		}
		$sql .= ")";

		dol_syslog(get_class($this)."::insert", LOG_DEBUG);

		$resql = $this->db->query($sql);
		if ($resql) {
			$this->id = $this->db->last_insert_id(MAIN_DB_PREFIX.'contratdet');

			// Insert of extrafields
			if (!$error) {
				$result = $this->insertExtraFields();
				if ($result < 0) {
					$this->db->rollback();
					return -1;
				}
			}

			if (!$notrigger) {
				// Call trigger
				$result = $this->call_trigger('LINECONTRACT_INSERT', $user);
				if ($result < 0) {
					$this->db->rollback();
					return -1;
				}
				// End call triggers
			}

			$this->db->commit();
			return 1;
		} else {
			$this->db->rollback();
			$this->error = $this->db->error()." sql=".$sql;
			return -1;
		}
	}

	// phpcs:disable PEAR.NamingConventions.ValidFunctionName.ScopeNotCamelCaps
	/**
	 *  Activate a contract line
	 *
	 * @param   User 		$user 		Object User who activate contract
	 * @param  	int 		$date 		Date real activation
	 * @param  	int|string 	$date_end 	Date planned end. Use '-1' to keep it unchanged.
	 * @param   string 		$comment 	A comment typed by user
	 * @return 	int                    	Return integer <0 if KO, >0 if OK
	 */
	public function active_line($user, $date, $date_end = '', $comment = '')
	{
		// phpcs:enable
		$error = 0;

		$this->db->begin();

		$this->statut = ContratLigne::STATUS_OPEN;
		$this->date_start_real = $date;
		$this->date_end = $date_end;
		$this->fk_user_ouverture = $user->id;
		$this->date_end_real = null;
		$this->commentaire = $comment;

		$sql = "UPDATE ".MAIN_DB_PREFIX."contratdet SET statut = ".((int) $this->statut).",";
		$sql .= " date_ouverture = ".(dol_strlen($this->date_start_real) != 0 ? "'".$this->db->idate($this->date_start_real)."'" : "null").",";
		if ($date_end >= 0) {
			$sql .= " date_fin_validite = ".(dol_strlen($this->date_end) != 0 ? "'".$this->db->idate($this->date_end)."'" : "null").",";
		}
		$sql .= " fk_user_ouverture = ".((int) $this->fk_user_ouverture).",";
		$sql .= " date_cloture = null,";
		$sql .= " commentaire = '".$this->db->escape($comment)."'";
		$sql .= " WHERE rowid = ".((int) $this->id)." AND (statut = ".ContratLigne::STATUS_INITIAL." OR statut = ".ContratLigne::STATUS_CLOSED.")";

		dol_syslog(get_class($this)."::active_line", LOG_DEBUG);
		$resql = $this->db->query($sql);
		if ($resql) {
			// Call trigger
			$result = $this->call_trigger('LINECONTRACT_ACTIVATE', $user);
			if ($result < 0) {
				$error++;
			}
			// End call triggers

			if (!$error) {
				$this->db->commit();
				return 1;
			} else {
				$this->db->rollback();
				return -1;
			}
		} else {
			$this->error = $this->db->lasterror();
			$this->db->rollback();
			return -1;
		}
	}

	// phpcs:disable PEAR.NamingConventions.ValidFunctionName.ScopeNotCamelCaps
	/**
	 *  Close a contract line
	 *
	 * @param    User 	$user 			Object User who close contract
	 * @param  	 int 	$date_end_real 	Date end
	 * @param    string $comment 		A comment typed by user
	 * @param    int	$notrigger		1=Does not execute triggers, 0=Execute triggers
	 * @return int                    	Return integer <0 if KO, >0 if OK
	 */
	public function close_line($user, $date_end_real, $comment = '', $notrigger = 0)
	{
		// phpcs:enable
		$this->date_cloture = $date_end_real;
		$this->date_end_real = $date_end_real;
		$this->user_closing_id = $user->id;
		$this->commentaire = $comment;

		$error = 0;

		// statut actif : 4

		$this->db->begin();

		$sql = "UPDATE ".MAIN_DB_PREFIX."contratdet SET statut = ".((int) ContratLigne::STATUS_CLOSED).",";
		$sql .= " date_cloture = '".$this->db->idate($date_end_real)."',";
		$sql .= " fk_user_cloture = ".((int) $user->id).",";
		$sql .= " commentaire = '".$this->db->escape($comment)."'";
		$sql .= " WHERE rowid = ".((int) $this->id)." AND statut = ".((int) ContratLigne::STATUS_OPEN);

		$resql = $this->db->query($sql);
		if ($resql) {
			if (!$notrigger) {
				// Call trigger
				$result = $this->call_trigger('LINECONTRACT_CLOSE', $user);
				if ($result < 0) {
					$error++;
					$this->db->rollback();
					return -1;
				}
				// End call triggers
			}

			$this->db->commit();
			return 1;
		} else {
			$this->error = $this->db->lasterror();
			$this->db->rollback();
			return -1;
		}
	}
}<|MERGE_RESOLUTION|>--- conflicted
+++ resolved
@@ -1640,12 +1640,8 @@
 					$contractline->id = $contractlineid;
 					$result = $contractline->insertExtraFields();
 					if ($result < 0) {
-<<<<<<< HEAD
-						$this->errors[] = $contractline->error;
-=======
 						$this->errors = array_merge($this->errors, $contractline->errors);
 						$this->error = $contractline->error;
->>>>>>> b2e288f8
 						$error++;
 					}
 				}
