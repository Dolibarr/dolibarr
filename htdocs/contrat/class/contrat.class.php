--- conflicted
+++ resolved
@@ -2474,15 +2474,11 @@
 	 */
 	public $id;
 
-<<<<<<< HEAD
 	/**
 	 * @var string Ref
 	 */
 	public $ref;
 
-=======
-	var $ref;
->>>>>>> 59a27085
 	var $tms;
 
 	var $fk_contrat;
