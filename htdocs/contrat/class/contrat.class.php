--- conflicted
+++ resolved
@@ -402,13 +402,8 @@
 		$sql.= " fk_user_author,";
 		$sql.= " fk_projet,";
 		$sql.= " fk_commercial_signature, fk_commercial_suivi,";
-<<<<<<< HEAD
-		$sql.= " note_private, note_public, extraparams";
+		$sql.= " note_private, note_public, model_pdf, extraparams";
 		$sql.= " ,ref_supplier";
-=======
-		$sql.= " note_private, note_public, model_pdf, extraparams";
-		$sql.= " ,ref_customer";
->>>>>>> ba33f737
 		$sql.= " ,ref_ext";
 		$sql.= " FROM ".MAIN_DB_PREFIX."contrat";
 		if ($ref)
