<?php
/* Copyright (C) 2003		Rodolphe Quiedeville	<rodolphe@quiedeville.org>
 * Copyright (C) 2004-2012	Destailleur Laurent		<eldy@users.sourceforge.net>
 * Copyright (C) 2005-2014	Regis Houssin			<regis.houssin@capnetworks.com>
 * Copyright (C) 2006		Andre Cianfarani		<acianfa@free.fr>
 * Copyright (C) 2008		Raphael Bertrand		<raphael.bertrand@resultic.fr>
 * Copyright (C) 2010-2016	Juanjo Menent			<jmenent@2byte.es>
 * Copyright (C) 2013		Christophe Battarel		<christophe.battarel@altairis.fr>
 * Copyright (C) 2013		Florian Henry			<florian.henry@open-concept.pro>
 * Copyright (C) 2014-2015	Marcos García			<marcosgdf@gmail.com>
<<<<<<< HEAD
 * Copyright (C) 2015-2017	Ferran Marcet			<fmarcet@2byte.es>
 * Copyright (C) 2018   	Nicolas ZABOURI			<info@inovea-conseil.com>
=======
 * Copyright (C) 2015-2018	Ferran Marcet			<fmarcet@2byte.es>
>>>>>>> 779d33cf
 *
 * This program is free software; you can redistribute it and/or modify
 * it under the terms of the GNU General Public License as published by
 * the Free Software Foundation; either version 3 of the License, or
 * (at your option) any later version.
 *
 * This program is distributed in the hope that it will be useful,
 * but WITHOUT ANY WARRANTY; without even the implied warranty of
 * MERCHANTABILITY or FITNESS FOR A PARTICULAR PURPOSE.  See the
 * GNU General Public License for more details.
 *
 * You should have received a copy of the GNU General Public License
 * along with this program. If not, see <http://www.gnu.org/licenses/>.
 */

/**
 *	\file       htdocs/contrat/class/contrat.class.php
 *	\ingroup    contrat
 *	\brief      File of class to manage contracts
 */

require_once DOL_DOCUMENT_ROOT . '/core/class/commonobject.class.php';
require_once DOL_DOCUMENT_ROOT."/core/class/commonobjectline.class.php";
require_once DOL_DOCUMENT_ROOT . '/core/lib/price.lib.php';
require_once DOL_DOCUMENT_ROOT . '/margin/lib/margins.lib.php';

/**
 *	Class to manage contracts
 */
class Contrat extends CommonObject
{
	public $element='contrat';
	public $table_element='contrat';
	public $table_element_line='contratdet';
	public $fk_element='fk_contrat';
    public $picto='contract';
    /**
     * 0=No test on entity, 1=Test with field entity, 2=Test with link by societe
     * @var int
     */
    public $ismultientitymanaged = 1;
    /**
     * 0=Default, 1=View may be restricted to sales representative only if no permission to see all or to company of external user if external user
     * @var integer
     */
    public $restrictiononfksoc = 1;

	/**
	 * {@inheritdoc}
	 */
	protected $table_ref_field = 'ref';

	/**
	 * Customer reference of the contract
	 * @var string
	 */
	var $ref_customer;

	/**
	 * Supplier reference of the contract
	 * @var string
	 */
	var $ref_supplier;

	/**
	 * Client id linked to the contract
	 * @var int
	 */
	var $socid;
	var $societe;		// Objet societe

	/**
	 * Status of the contract
	 * @var int
	 */
	var $statut=0;		// 0=Draft,
	var $product;

	/**
	 * @var int		Id of user author of the contract
	 */
	public $fk_user_author;

	/**
	 * TODO: Which is the correct one?
	 * Author of the contract
	 * @var int
	 */
	public $user_author_id;

	/**
	 * @var User 	Object user that create the contract. Set by the info method.
	 */
	public $user_creation;

	/**
	 * @var User 	Object user that close the contract. Set by the info method.
	 */
	public $user_cloture;

	/**
	 * @var int		Date of creation
	 */
	var $date_creation;

	/**
	 * @var int		Date of last modification. Not filled until you call ->info()
	 */
	public $date_modification;

	/**
	 * @var int		Date of validation
	 */
	var $date_validation;

	/**
	 * @var int		Date when contract was signed
	 */
	var $date_contrat;

	/**
	 * @var int		Date of contract closure
	 * @deprecated we close contract lines, not a contract
	 */
	var $date_cloture;

	var $commercial_signature_id;
	var $commercial_suivi_id;

	/**
	 * @deprecated Use fk_project instead
	 * @see fk_project
	 */
	var $fk_projet;

	var $extraparams=array();

	/**
	 * @var ContratLigne[]		Contract lines
	 */
	var $lines=array();

	/**
	 * Maps ContratLigne IDs to $this->lines indexes
	 * @var int[]
	 */
	protected $lines_id_index_mapper=array();


	/**
	 *	Constructor
	 *
	 *  @param		DoliDB		$db      Database handler
	 */
	function __construct($db)
	{
		$this->db = $db;
	}

	/**
	 *	Return next contract ref
	 *
	 *	@param	Societe		$soc		Thirdparty object
	 *	@return string					free reference for contract
	 */
	function getNextNumRef($soc)
	{
		global $db, $langs, $conf;
		$langs->load("contracts");

		if (!empty($conf->global->CONTRACT_ADDON))
		{
			$mybool = false;

			$file = $conf->global->CONTRACT_ADDON.".php";
			$classname = $conf->global->CONTRACT_ADDON;

			// Include file with class
			$dirmodels = array_merge(array('/'), (array) $conf->modules_parts['models']);

			foreach ($dirmodels as $reldir) {

				$dir = dol_buildpath($reldir."core/modules/contract/");

				// Load file with numbering class (if found)
				$mybool|=@include_once $dir.$file;
			}

			if (! $mybool)
			{
				dol_print_error('',"Failed to include file ".$file);
				return '';
			}

			$obj = new $classname();
			$numref = $obj->getNextValue($soc,$this);

			if ( $numref != "")
			{
				return $numref;
			}
			else
			{
				$this->error = $obj->error;
				dol_print_error($db,get_class($this)."::getNextValue ".$obj->error);
				return "";
			}
		}
		else
		{
			$langs->load("errors");
			print $langs->trans("Error")." ".$langs->trans("ErrorModuleSetupNotComplete");
			return "";
		}
	}

	/**
	 *  Activate a contract line
	 *
	 *  @param	User		$user       Objet User who activate contract
	 *  @param  int			$line_id    Id of line to activate
	 *  @param  int			$date       Date d'ouverture
	 *  @param  int|string	$date_end   Date fin prevue
	 * 	@param	string		$comment	A comment typed by user
	 *  @return int         			<0 if KO, >0 if OK
	 */
	function active_line($user, $line_id, $date, $date_end='', $comment='')
	{
		$result = $this->lines[$this->lines_id_index_mapper[$line_id]]->active_line($user, $date, $date_end, $comment);
		if ($result < 0)
		{
			$this->error = $this->lines[$this->lines_id_index_mapper[$line_id]]->error;
			$this->errors = $this->lines[$this->lines_id_index_mapper[$line_id]]->errors;
		}
		return $result;
	}


	/**
	 *  Close a contract line
	 *
	 *  @param	User		$user       Objet User who close contract
	 *  @param  int			$line_id    Id of line to close
	 *  @param  int			$date_end	Date end
	 * 	@param	string		$comment	A comment typed by user
	 *  @return int         			<0 if KO, >0 if OK
	 */
	function close_line($user, $line_id, $date_end, $comment='')
	{
		$result=$this->lines[$this->lines_id_index_mapper[$line_id]]->close_line($user, $date_end, $comment);
		if ($result < 0)
		{
			$this->error = $this->lines[$this->lines_id_index_mapper[$line_id]]->error;
			$this->errors = $this->lines[$this->lines_id_index_mapper[$line_id]]->errors;
		}
		return $result;
	}


	/**
	 *  Open all lines of a contract
	 *
	 *  @param	User		$user      		Object User making action
	 *  @param	int|string	$date_start		Date start (now if empty)
     *  @param	int			$notrigger		1=Does not execute triggers, 0=Execute triggers
     *  @param	string		$comment		Comment
	 *	@return	int							<0 if KO, >0 if OK
	 *  @see closeAll
	 */
	function activateAll($user, $date_start='', $notrigger=0, $comment='')
	{
		if (empty($date_start)) $date_start = dol_now();

		$this->db->begin();

		// Load lines
		$this->fetch_lines();

		$error=0;

		foreach($this->lines as $contratline)
		{
			// Open lines not already open
			if ($contratline->statut != ContratLigne::STATUS_OPEN)
			{
				$contratline->context = $this->context;

				$result = $contratline->active_line($user, $date_start, -1, $comment);
				if ($result < 0)
				{
					$error++;
					$this->error = $contratline->error;
					$this->errors = $contratline->errors;
					break;
				}
			}
		}

		if (! $error && $this->statut == 0)
		{
			$result=$this->validate($user, '', $notrigger);
			if ($result < 0) $error++;
		}

		if (! $error)
		{
			$this->db->commit();
			return 1;
		}
		else
		{
			$this->db->rollback();
			return -1;
		}
	}

	/**
	 * Close all lines of a contract
	 *
	 * @param	User		$user      		Object User making action
     * @param	int			$notrigger		1=Does not execute triggers, 0=Execute triggers
     * @param	string		$comment		Comment
	 * @return	int							<0 if KO, >0 if OK
	 * @see activateAll
	 */
	function closeAll(User $user, $notrigger=0, $comment='')
	{
		$this->db->begin();

		// Load lines
		$this->fetch_lines();

		$now = dol_now();

		$error = 0;

		foreach($this->lines as $contratline)
		{
			// Close lines not already closed
			if ($contratline->statut != ContratLigne::STATUS_CLOSED)
	        {
				$contratline->date_cloture=$now;
				$contratline->fk_user_cloture=$user->id;
				$contratline->statut=ContratLigne::STATUS_CLOSED;
				$result=$contratline->close_line($user, $now, $comment, $notrigger);
				if ($result < 0)
				{
					$error++;
					$this->error = $contratline->error;
					$this->errors = $contratline->errors;
					break;
				}
	        }
		}

		if (! $error && $this->statut == 0)
		{
			$result=$this->validate($user, '', $notrigger);
			if ($result < 0) $error++;
		}

        if (! $error)
        {
            $this->db->commit();
            return 1;
        }
        else
        {
            $this->db->rollback();
            return -1;
        }
	}

	/**
	 * Validate a contract
	 *
	 * @param	User	$user      		Objet User
	 * @param   string	$force_number	Reference to force on contract (not implemented yet)
     * @param	int		$notrigger		1=Does not execute triggers, 0= execute triggers
	 * @return	int						<0 if KO, >0 if OK
	 */
	function validate(User $user, $force_number='', $notrigger=0)
	{
		require_once DOL_DOCUMENT_ROOT.'/core/lib/files.lib.php';
		global $langs, $conf;

		$now=dol_now();

		$error=0;
		dol_syslog(get_class($this).'::validate user='.$user->id.', force_number='.$force_number);


		$this->db->begin();

		$this->fetch_thirdparty();

		// A contract is validated so we can move thirdparty to status customer
		if (empty($conf->global->CONTRACT_DISABLE_AUTOSET_AS_CLIENT_ON_CONTRACT_VALIDATION))
		{
			$result=$this->thirdparty->set_as_client();
		}

		// Define new ref
		if ($force_number)
		{
			$num = $force_number;
		}
		else if (! $error && (preg_match('/^[\(]?PROV/i', $this->ref) || empty($this->ref))) // empty should not happened, but when it occurs, the test save life
		{
			$num = $this->getNextNumRef($this->thirdparty);
		}
		else
		{
			$num = $this->ref;
		}
        $this->newref = $num;

		if ($num)
		{
			$sql = "UPDATE ".MAIN_DB_PREFIX."contrat SET ref = '".$num."', statut = 1";
			//$sql.= ", fk_user_valid = ".$user->id.", date_valid = '".$this->db->idate($now)."'";
			$sql .= " WHERE rowid = ".$this->id . " AND statut = 0";

			dol_syslog(get_class($this)."::validate", LOG_DEBUG);
			$resql = $this->db->query($sql);
			if (! $resql)
			{
				dol_print_error($this->db);
				$error++;
				$this->error=$this->db->lasterror();
			}

			// Trigger calls
			if (! $error && ! $notrigger)
			{
                // Call trigger
                $result=$this->call_trigger('CONTRACT_VALIDATE',$user);
                if ($result < 0) { $error++; }
                // End call triggers
			}

			if (! $error)
			{
            	$this->oldref = $this->ref;

				// Rename directory if dir was a temporary ref
				if (preg_match('/^[\(]?PROV/i', $this->ref))
				{
					// Rename of object directory ($this->ref = old ref, $num = new ref)
					// to  not lose the linked files
					$oldref = dol_sanitizeFileName($this->ref);
					$newref = dol_sanitizeFileName($num);
					$dirsource = $conf->contract->dir_output.'/'.$oldref;
					$dirdest = $conf->contract->dir_output.'/'.$newref;
					if (file_exists($dirsource))
					{
						dol_syslog(get_class($this)."::validate rename dir ".$dirsource." into ".$dirdest);

						if (@rename($dirsource, $dirdest))
						{
							dol_syslog("Rename ok");
						    // Rename docs starting with $oldref with $newref
            				$listoffiles=dol_dir_list($conf->contract->dir_output.'/'.$newref, 'files', 1, '^'.preg_quote($oldref,'/'));
            				foreach($listoffiles as $fileentry)
            				{
            					$dirsource=$fileentry['name'];
            					$dirdest=preg_replace('/^'.preg_quote($oldref,'/').'/',$newref, $dirsource);
            					$dirsource=$fileentry['path'].'/'.$dirsource;
            					$dirdest=$fileentry['path'].'/'.$dirdest;
            					@rename($dirsource, $dirdest);
            				}
						}
					}
				}
			}

			// Set new ref and define current statut
			if (! $error)
			{
				$this->ref = $num;
				$this->statut = 1;
				$this->brouillon = 0;
				$this->date_validation = $now;
			}
		}
		else
		{
			$error++;
		}

		if (! $error)
		{
			$this->db->commit();
			return 1;
		}
		else
		{
			$this->db->rollback();
			return -1;
		}

	}

	/**
	 * Unvalidate a contract
	 *
	 * @param	User	$user      		Objet User
     * @param	int		$notrigger		1=Does not execute triggers, 0=execute triggers
	 * @return	int						<0 if KO, >0 if OK
	 */
	function reopen($user, $notrigger=0)
	{
		require_once DOL_DOCUMENT_ROOT.'/core/lib/files.lib.php';
		global $langs, $conf;

		$now=dol_now();

		$error=0;
		dol_syslog(get_class($this).'::reopen user='.$user->id);

		$this->db->begin();

		$this->fetch_thirdparty();

		$sql = "UPDATE ".MAIN_DB_PREFIX."contrat SET statut = 0";
		//$sql.= ", fk_user_valid = null, date_valid = null";
		$sql .= " WHERE rowid = ".$this->id . " AND statut = 1";

		dol_syslog(get_class($this)."::validate", LOG_DEBUG);
		$resql = $this->db->query($sql);
		if (! $resql)
		{
			dol_print_error($this->db);
			$error++;
			$this->error=$this->db->lasterror();
		}

		// Trigger calls
		if (! $error && ! $notrigger)
		{
			// Call trigger
			$result=$this->call_trigger('CONTRACT_REOPEN',$user);
			if ($result < 0) {
				$error++;
			}
			// End call triggers
		}

		// Set new ref and define current statut
		if (! $error)
		{
			$this->statut=0;
			$this->brouillon=1;
			$this->date_validation=$now;
		}

		if (! $error)
		{
			$this->db->commit();
			return 1;
		}
		else
		{
			$this->db->rollback();
			return -1;
		}
	}

	/**
	 *    Load a contract from database
	 *
	 *    @param	int		$id     		Id of contract to load
	 *    @param	string	$ref			Ref
	 *    @param	string	$ref_customer	Customer ref
	 *    @param	string	$ref_supplier	Supplier ref
	 *    @return   int     				<0 if KO, 0 if not found, Id of contract if OK
	 */
	function fetch($id, $ref='', $ref_customer='', $ref_supplier='')
	{
		$sql = "SELECT rowid, statut, ref, fk_soc, mise_en_service as datemise,";
		$sql.= " ref_supplier, ref_customer,";
		$sql.= " ref_ext,";
		$sql.= " fk_user_mise_en_service, date_contrat as datecontrat,";
		$sql.= " fk_user_author, fin_validite, date_cloture,";
		$sql.= " fk_projet,";
		$sql.= " fk_commercial_signature, fk_commercial_suivi,";
		$sql.= " note_private, note_public, model_pdf, extraparams";
		$sql.= " FROM ".MAIN_DB_PREFIX."contrat";
		if (! $id) $sql.=" WHERE entity IN (".getEntity('contract').")";
		else $sql.= " WHERE rowid=".$id;
		if ($ref_customer)
		{
			$sql.= " AND ref_customer = '".$this->db->escape($ref_customer)."'";
		}
		if ($ref_supplier)
		{
			$sql.= " AND ref_supplier = '".$this->db->escape($ref_supplier)."'";
		}
		if ($ref)
		{
			$sql.= " AND ref='".$this->db->escape($ref)."'";
		}

		dol_syslog(get_class($this)."::fetch", LOG_DEBUG);
		$resql = $this->db->query($sql);
		if ($resql)
		{
			$result = $this->db->fetch_array($resql);

			if ($result)
			{
				$this->id						= $result["rowid"];
				$this->ref						= (!isset($result["ref"]) || !$result["ref"]) ? $result["rowid"] : $result["ref"];
				$this->ref_customer				= $result["ref_customer"];
				$this->ref_supplier				= $result["ref_supplier"];
				$this->ref_ext					= $result["ref_ext"];
				$this->statut					= $result["statut"];
				$this->mise_en_service			= $this->db->jdate($result["datemise"]);

				$this->date_contrat				= $this->db->jdate($result["datecontrat"]);
				$this->date_creation			= $this->db->jdate($result["datecontrat"]);

				$this->fin_validite				= $this->db->jdate($result["fin_validite"]);
				$this->date_cloture				= $this->db->jdate($result["date_cloture"]);


				$this->user_author_id			= $result["fk_user_author"];

				$this->commercial_signature_id	= $result["fk_commercial_signature"];
				$this->commercial_suivi_id		= $result["fk_commercial_suivi"];

				$this->note_private				= $result["note_private"];
				$this->note_public				= $result["note_public"];
				$this->modelpdf					= $result["model_pdf"];

				$this->fk_projet				= $result["fk_projet"]; // deprecated
				$this->fk_project				= $result["fk_projet"];

				$this->socid					= $result["fk_soc"];
				$this->fk_soc					= $result["fk_soc"];

				$this->extraparams				= (array) json_decode($result["extraparams"], true);

				$this->db->free($resql);


				// Retreive all extrafield
				// fetch optionals attributes and labels
				$this->fetch_optionals();


				/*
				 * Lines
				 */

				$this->lines  = array();

				$result=$this->fetch_lines();
				if ($result < 0)
				{
					$this->error=$this->db->lasterror();
					return -3;
				}

				return $this->id;
			}
			else
			{
				dol_syslog(get_class($this)."::fetch Contract not found");
				$this->error="Contract not found";
				return 0;
			}
		}
		else
		{
			dol_syslog(get_class($this)."::fetch Error searching contract");
			$this->error=$this->db->error();
			return -1;
		}

	}

	/**
	 *  Load lines array into this->lines.
	 *  This set also nbofserviceswait, nbofservicesopened, nbofservicesexpired and nbofservicesclosed
	 *
	 *  @return ContratLigne[]   Return array of contract lines
	 */
	function fetch_lines()
	{
		$this->nbofserviceswait=0;
		$this->nbofservicesopened=0;
		$this->nbofservicesexpired=0;
		$this->nbofservicesclosed=0;

		$total_ttc=0;
		$total_vat=0;
		$total_ht=0;

		$now=dol_now();

		require_once DOL_DOCUMENT_ROOT.'/core/class/extrafields.class.php';
		$extrafieldsline=new ExtraFields($this->db);
		$line = new ContratLigne($this->db);
		$extralabelsline=$extrafieldsline->fetch_name_optionals_label($line->table_element,true);

		$this->lines=array();
        $pos = 0;

		// Selectionne les lignes contrats liees a un produit
		$sql = "SELECT p.label as product_label, p.description as product_desc, p.ref as product_ref,";
		$sql.= " d.rowid, d.fk_contrat, d.statut, d.description, d.price_ht, d.vat_src_code, d.tva_tx, d.localtax1_tx, d.localtax2_tx, d.localtax1_type, d.localtax2_type, d.qty, d.remise_percent, d.subprice, d.fk_product_fournisseur_price as fk_fournprice, d.buy_price_ht as pa_ht,";
		$sql.= " d.total_ht,";
		$sql.= " d.total_tva,";
		$sql.= " d.total_localtax1,";
		$sql.= " d.total_localtax2,";
		$sql.= " d.total_ttc,";
		$sql.= " d.info_bits, d.fk_product,";
		$sql.= " d.date_ouverture_prevue, d.date_ouverture,";
		$sql.= " d.date_fin_validite, d.date_cloture,";
		$sql.= " d.fk_user_author,";
		$sql.= " d.fk_user_ouverture,";
		$sql.= " d.fk_user_cloture,";
		$sql.= " d.fk_unit";
		$sql.= " FROM ".MAIN_DB_PREFIX."contratdet as d LEFT JOIN ".MAIN_DB_PREFIX."product as p ON d.fk_product = p.rowid";
		$sql.= " WHERE d.fk_contrat = ".$this->id;
		$sql.= " ORDER by d.rowid ASC";

		dol_syslog(get_class($this)."::fetch_lines", LOG_DEBUG);
		$result = $this->db->query($sql);
		if ($result)
		{
			$num = $this->db->num_rows($result);
			$i = 0;

			while ($i < $num)
			{
				$objp					= $this->db->fetch_object($result);

				$line					= new ContratLigne($this->db);
				$line->id				= $objp->rowid;
				$line->ref				= $objp->rowid;
				$line->fk_contrat		= $objp->fk_contrat;
				$line->desc				= $objp->description;  // Description ligne
				$line->qty				= $objp->qty;
				$line->vat_src_code 	= $objp->vat_src_code ;
				$line->tva_tx			= $objp->tva_tx;
				$line->localtax1_tx		= $objp->localtax1_tx;
				$line->localtax2_tx		= $objp->localtax2_tx;
				$line->localtax1_type	= $objp->localtax1_type;
				$line->localtax2_type	= $objp->localtax2_type;
				$line->subprice			= $objp->subprice;
				$line->statut			= $objp->statut;
				$line->remise_percent	= $objp->remise_percent;
				$line->price_ht			= $objp->price_ht;
				$line->price			= $objp->price_ht;	// For backward compatibility
				$line->total_ht			= $objp->total_ht;
				$line->total_tva		= $objp->total_tva;
				$line->total_localtax1	= $objp->total_localtax1;
				$line->total_localtax2	= $objp->total_localtax2;
				$line->total_ttc		= $objp->total_ttc;
				$line->fk_product		= (($objp->fk_product > 0)?$objp->fk_product:0);
				$line->info_bits		= $objp->info_bits;

				$line->fk_fournprice 	= $objp->fk_fournprice;
				$marginInfos = getMarginInfos($objp->subprice, $objp->remise_percent, $objp->tva_tx, $objp->localtax1_tx, $objp->localtax2_tx, $line->fk_fournprice, $objp->pa_ht);
				$line->pa_ht 			= $marginInfos[0];

				$line->fk_user_author	= $objp->fk_user_author;
				$line->fk_user_ouverture= $objp->fk_user_ouverture;
				$line->fk_user_cloture  = $objp->fk_user_cloture;
				$line->fk_unit           = $objp->fk_unit;

				$line->ref				= $objp->product_ref;	// deprecated
				$line->product_ref		= $objp->product_ref;   // Ref product
				$line->product_desc		= $objp->product_desc;  // Description product
				$line->product_label	= $objp->product_label; // Label product

				$line->description		= $objp->description;

				$line->date_start            = $this->db->jdate($objp->date_ouverture_prevue);
				$line->date_start_real       = $this->db->jdate($objp->date_ouverture);
				$line->date_end              = $this->db->jdate($objp->date_fin_validite);
				$line->date_end_real         = $this->db->jdate($objp->date_cloture);
				// For backward compatibility
				$line->date_ouverture_prevue = $this->db->jdate($objp->date_ouverture_prevue);
				$line->date_ouverture        = $this->db->jdate($objp->date_ouverture);
				$line->date_fin_validite     = $this->db->jdate($objp->date_fin_validite);
				$line->date_cloture          = $this->db->jdate($objp->date_cloture);
				$line->date_debut_prevue = $this->db->jdate($objp->date_ouverture_prevue);
				$line->date_debut_reel   = $this->db->jdate($objp->date_ouverture);
				$line->date_fin_prevue   = $this->db->jdate($objp->date_fin_validite);
				$line->date_fin_reel     = $this->db->jdate($objp->date_cloture);

				// Retreive all extrafield for contract
				// fetch optionals attributes and labels
				$line->fetch_optionals();

				$this->lines[$pos]			= $line;
				$this->lines_id_index_mapper[$line->id] = $pos;

				//dol_syslog("1 ".$line->desc);
				//dol_syslog("2 ".$line->product_desc);

				if ($line->statut == ContratLigne::STATUS_INITIAL) $this->nbofserviceswait++;
				if ($line->statut == ContratLigne::STATUS_OPEN && (empty($line->date_fin_prevue) || $line->date_fin_prevue >= $now)) $this->nbofservicesopened++;
				if ($line->statut == ContratLigne::STATUS_OPEN && (! empty($line->date_fin_prevue) && $line->date_fin_prevue < $now)) $this->nbofservicesexpired++;
				if ($line->statut == ContratLigne::STATUS_CLOSED) $this->nbofservicesclosed++;

				$total_ttc+=$objp->total_ttc;   // TODO Not saved into database
                $total_vat+=$objp->total_tva;
                $total_ht+=$objp->total_ht;

				$i++;
				$pos++;
			}
			$this->db->free($result);
		}
		else
		{
			dol_syslog(get_class($this)."::Fetch Erreur lecture des lignes de contrats liees aux produits");
			return -3;
		}

		$this->nbofservices=count($this->lines);
        $this->total_ttc = price2num($total_ttc);   // TODO For the moment value is false as value is not stored in database for line linked to products
        $this->total_vat = price2num($total_vat);   // TODO For the moment value is false as value is not stored in database for line linked to products
        $this->total_ht = price2num($total_ht);     // TODO For the moment value is false as value is not stored in database for line linked to products

		return $this->lines;
	}

	/**
	 *  Create a contract into database
	 *
	 *  @param	User	$user       User that create
	 *  @return int  				<0 if KO, id of contract if OK
	 */
	function create($user)
	{
		global $conf,$langs,$mysoc;

		// Check parameters
		$paramsok=1;
		if ($this->commercial_signature_id <= 0)
		{
			$langs->load("commercial");
			$this->error.=$langs->trans("ErrorFieldRequired",$langs->trans("SalesRepresentativeSignature"));
			$paramsok=0;
		}
		if ($this->commercial_suivi_id <= 0)
		{
			$langs->load("commercial");
			$this->error.=($this->error?"<br>":'');
			$this->error.=$langs->trans("ErrorFieldRequired",$langs->trans("SalesRepresentativeFollowUp"));
			$paramsok=0;
		}
		if (! $paramsok) return -1;


		$this->db->begin();

		$now=dol_now();

		// Insert contract
		$sql = "INSERT INTO ".MAIN_DB_PREFIX."contrat (datec, fk_soc, fk_user_author, date_contrat,";
		$sql.= " fk_commercial_signature, fk_commercial_suivi, fk_projet,";
		$sql.= " ref, entity, note_private, note_public, ref_customer, ref_supplier, ref_ext)";
		$sql.= " VALUES ('".$this->db->idate($now)."',".$this->socid.",".$user->id;
		$sql.= ", ".(dol_strlen($this->date_contrat)!=0 ? "'".$this->db->idate($this->date_contrat)."'" : "NULL");
		$sql.= ",".($this->commercial_signature_id>0?$this->commercial_signature_id:"NULL");
		$sql.= ",".($this->commercial_suivi_id>0?$this->commercial_suivi_id:"NULL");
		$sql.= ",".($this->fk_project>0?$this->fk_project:"NULL");
		$sql.= ", ".(dol_strlen($this->ref)<=0 ? "null" : "'".$this->db->escape($this->ref)."'");
		$sql.= ", ".$conf->entity;
		$sql.= ", ".(!empty($this->note_private)?("'".$this->db->escape($this->note_private)."'"):"NULL");
		$sql.= ", ".(!empty($this->note_public)?("'".$this->db->escape($this->note_public)."'"):"NULL");
		$sql.= ", ".(!empty($this->ref_customer)?("'".$this->db->escape($this->ref_customer)."'"):"NULL");
		$sql.= ", ".(!empty($this->ref_supplier)?("'".$this->db->escape($this->ref_supplier)."'"):"NULL");
		$sql.= ", ".(!empty($this->ref_ext)?("'".$this->db->escape($this->ref_ext)."'"):"NULL");
		$sql.= ")";
		$resql=$this->db->query($sql);
		if ($resql)
		{
			$error=0;

			$this->id = $this->db->last_insert_id(MAIN_DB_PREFIX."contrat");

			// Load object modContract
			$module=(! empty($conf->global->CONTRACT_ADDON)?$conf->global->CONTRACT_ADDON:'mod_contract_serpis');
			if (substr($module, 0, 13) == 'mod_contract_' && substr($module, -3) == 'php')
			{
				$module = substr($module, 0, dol_strlen($module)-4);
			}
			$result=dol_include_once('/core/modules/contract/'.$module.'.php');
			if ($result > 0)
			{
				$modCodeContract = new $module();

				if (!empty($modCodeContract->code_auto)) {
					// Mise a jour ref
					$sql = 'UPDATE '.MAIN_DB_PREFIX."contrat SET ref='(PROV".$this->id.")' WHERE rowid=".$this->id;
					if ($this->db->query($sql))
					{
						if ($this->id)
						{
							$this->ref="(PROV".$this->id.")";
						}
					}
				} else {
					$error++;
					$this->error='Failed to get PROV number';
				}
			}

			if (! $error && empty($conf->global->MAIN_EXTRAFIELDS_DISABLED))
			{
				$result=$this->insertExtraFields();
				if ($result < 0)
				{
					$error++;
				}
			}

			// Insert contacts commerciaux ('SALESREPSIGN','contrat')
			if (! $error)
			{
    			$result=$this->add_contact($this->commercial_signature_id,'SALESREPSIGN','internal');
    			if ($result < 0) $error++;
			}

			// Insert contacts commerciaux ('SALESREPFOLL','contrat')
			if (! $error)
			{
                $result=$this->add_contact($this->commercial_suivi_id,'SALESREPFOLL','internal');
			    if ($result < 0) $error++;
			}

			if (! $error)
			{
				if (! empty($this->linkedObjectsIds) && empty($this->linked_objects))	// To use new linkedObjectsIds instead of old linked_objects
				{
					$this->linked_objects = $this->linkedObjectsIds;	// TODO Replace linked_objects with linkedObjectsIds
				}

				// Add object linked
    			if (! $error && $this->id && is_array($this->linked_objects) && ! empty($this->linked_objects))
    			{
    			    foreach($this->linked_objects as $origin => $tmp_origin_id)
    			    {
    			        if (is_array($tmp_origin_id))       // New behaviour, if linked_object can have several links per type, so is something like array('contract'=>array(id1, id2, ...))
    			        {
    			            foreach($tmp_origin_id as $origin_id)
    			            {
    			                $ret = $this->add_object_linked($origin, $origin_id);
    			                if (! $ret)
    			                {
    			                    $this->error=$this->db->lasterror();
    			                    $error++;
    			                }
    			            }
    			        }
    			        else                                // Old behaviour, if linked_object has only one link per type, so is something like array('contract'=>id1))
    			        {
    			            $origin_id = $tmp_origin_id;
    			            $ret = $this->add_object_linked($origin, $origin_id);
    			            if (! $ret)
    			            {
    			                $this->error=$this->db->lasterror();
    			                $error++;
    			            }
    			        }
    			    }
    			}

    			if (! $error && $this->id && ! empty($conf->global->MAIN_PROPAGATE_CONTACTS_FROM_ORIGIN) && ! empty($this->origin) && ! empty($this->origin_id))   // Get contact from origin object
    			{
    			    $originforcontact = $this->origin;
    			    $originidforcontact = $this->origin_id;
    			    if ($originforcontact == 'shipping')     // shipment and order share the same contacts. If creating from shipment we take data of order
    			    {
    			        require_once DOL_DOCUMENT_ROOT . '/expedition/class/expedition.class.php';
    			        $exp = new Expedition($db);
    			        $exp->fetch($this->origin_id);
    			        $exp->fetchObjectLinked();
    			        if (count($exp->linkedObjectsIds['commande']) > 0)
    			        {
    			            foreach ($exp->linkedObjectsIds['commande'] as $key => $value)
    			            {
    			                $originforcontact = 'commande';
    			                $originidforcontact = $value->id;
    			                break; // We take first one
    			            }
    			        }
    			    }

    			    $sqlcontact = "SELECT ctc.code, ctc.source, ec.fk_socpeople FROM ".MAIN_DB_PREFIX."element_contact as ec, ".MAIN_DB_PREFIX."c_type_contact as ctc";
    			    $sqlcontact.= " WHERE element_id = ".$originidforcontact." AND ec.fk_c_type_contact = ctc.rowid AND ctc.element = '".$originforcontact."'";

    			    $resqlcontact = $this->db->query($sqlcontact);
    			    if ($resqlcontact)
    			    {
    			        while($objcontact = $this->db->fetch_object($resqlcontact))
    			        {
    			            if ($objcontact->source == 'internal' && in_array($objcontact->code, array('SALESREPSIGN', 'SALESREPFOLL'))) continue;    // ignore this, already forced previously

    			            //print $objcontact->code.'-'.$objcontact->source.'-'.$objcontact->fk_socpeople."\n";
    			            $this->add_contact($objcontact->fk_socpeople, $objcontact->code, $objcontact->source);    // May failed because of duplicate key or because code of contact type does not exists for new object
    			        }
    			    }
    			    else dol_print_error($resqlcontact);
    			}
			}

			if (! $error)
			{
                // Call trigger
                $result=$this->call_trigger('CONTRACT_CREATE',$user);
                if ($result < 0) { $error++; }
                // End call triggers

				if (! $error)
				{
					$this->db->commit();
					return $this->id;
				}
				else
				{
					dol_syslog(get_class($this)."::create - 30 - ".$this->error, LOG_ERR);
					$this->db->rollback();
					return -3;
				}
			}
			else
			{
				$this->error="Failed to add contract";
				dol_syslog(get_class($this)."::create - 20 - ".$this->error, LOG_ERR);
				$this->db->rollback();
				return -2;
			}
		}
		else
		{
			$this->error=$langs->trans("UnknownError: ".$this->db->error()." -", LOG_DEBUG);

			$this->db->rollback();
			return -1;
		}
	}


	/**
	 *  Supprime l'objet de la base
	 *
	 *  @param	User		$user       Utilisateur qui supprime
	 *  @return int         			< 0 si erreur, > 0 si ok
	 */
	function delete($user)
	{
		global $conf, $langs;
		require_once DOL_DOCUMENT_ROOT . '/core/lib/files.lib.php';

		$error=0;

		$this->db->begin();

	    // Call trigger
	    $result=$this->call_trigger('CONTRACT_DELETE',$user);
	    if ($result < 0) { $error++; }
	    // End call triggers

		if (! $error)
		{
			// Delete linked contacts
			$res = $this->delete_linked_contact();
			if ($res < 0)
			{
				dol_syslog(get_class($this)."::delete error", LOG_ERR);
				$error++;
			}
		}

		if (! $error)
		{
			// Delete linked object
			$res = $this->deleteObjectLinked();
			if ($res < 0) $error++;
		}

		if (! $error)
		{
			// Delete contratdet_log
			/*
			$sql = "DELETE cdl";
			$sql.= " FROM ".MAIN_DB_PREFIX."contratdet_log as cdl, ".MAIN_DB_PREFIX."contratdet as cd";
			$sql.= " WHERE cdl.fk_contratdet=cd.rowid AND cd.fk_contrat=".$this->id;
			*/
			$sql = "SELECT cdl.rowid as cdlrowid ";
			$sql.= " FROM ".MAIN_DB_PREFIX."contratdet_log as cdl, ".MAIN_DB_PREFIX."contratdet as cd";
			$sql.= " WHERE cdl.fk_contratdet=cd.rowid AND cd.fk_contrat=".$this->id;

			dol_syslog(get_class($this)."::delete contratdet_log", LOG_DEBUG);
			$resql=$this->db->query($sql);
			if (! $resql)
			{
				$this->error=$this->db->error();
				$error++;
			}
			$numressql=$this->db->num_rows($resql);
			if (! $error && $numressql )
			{
				$tab_resql=array();
				for($i=0;$i<$numressql;$i++)
				{
					$objresql=$this->db->fetch_object($resql);
					$tab_resql[]= $objresql->cdlrowid;
				}
				$this->db->free($resql);

				$sql= "DELETE FROM ".MAIN_DB_PREFIX."contratdet_log ";
				$sql.= " WHERE ".MAIN_DB_PREFIX."contratdet_log.rowid IN (".implode(",",$tab_resql).")";

				dol_syslog(get_class($this)."::delete contratdet_log", LOG_DEBUG);
				$resql=$this->db->query($sql);
				if (! $resql)
				{
					$this->error=$this->db->error();
					$error++;
				}
			}
		}

		if (! $error)
		{
			// Delete contratdet
			$sql = "DELETE FROM ".MAIN_DB_PREFIX."contratdet";
			$sql.= " WHERE fk_contrat=".$this->id;

			dol_syslog(get_class($this)."::delete contratdet", LOG_DEBUG);
			$resql=$this->db->query($sql);
			if (! $resql)
			{
				$this->error=$this->db->error();
				$error++;
			}
		}

		if (! $error)
		{
			// Delete contrat
			$sql = "DELETE FROM ".MAIN_DB_PREFIX."contrat";
			$sql.= " WHERE rowid=".$this->id;

			dol_syslog(get_class($this)."::delete contrat", LOG_DEBUG);
			$resql=$this->db->query($sql);
			if (! $resql)
			{
				$this->error=$this->db->error();
				$error++;
			}
		}

		// Removed extrafields
		if (! $error) {
			$result=$this->deleteExtraFields();
			if ($result < 0)
			{
				$error++;
				dol_syslog(get_class($this)."::delete error -3 ".$this->error, LOG_ERR);
			}
		}

		if (! $error)
		{
			// We remove directory
			$ref = dol_sanitizeFileName($this->ref);
			if ($conf->contrat->dir_output)
			{
				$dir = $conf->contrat->dir_output . "/" . $ref;
				if (file_exists($dir))
				{
					$res=@dol_delete_dir_recursive($dir);
					if (! $res)
					{
						$this->error='ErrorFailToDeleteDir';
						$error++;
					}
				}
			}
		}

		if (! $error)
		{
			$this->db->commit();
			return 1;
		}
		else
		{
			$this->error=$this->db->lasterror();
			$this->db->rollback();
			return -1;
		}
	}

	/**
	 *  Update object into database
	 *
	 *  @param	User	$user        User that modifies
	 *  @param  int		$notrigger	 0=launch triggers after, 1=disable triggers
	 *  @return int     		   	 <0 if KO, >0 if OK
	 */
	function update($user, $notrigger=0)
	{
		global $conf, $langs;
		$error=0;

		// Clean parameters
		if (empty($this->fk_commercial_signature) && $this->commercial_signature_id > 0) $this->fk_commercial_signature = $this->commercial_signature_id;
		if (empty($this->fk_commercial_suivi) && $this->commercial_suivi_id > 0) $this->fk_commercial_suivi = $this->commercial_suivi_id;
		if (empty($this->fk_soc) && $this->socid > 0) $this->fk_soc = $this->socid;
		if (empty($this->fk_project) && $this->projet > 0) $this->fk_project = $this->projet;

		if (isset($this->ref)) $this->ref=trim($this->ref);
		if (isset($this->ref_customer)) $this->ref_customer=trim($this->ref_customer);
		if (isset($this->ref_supplier)) $this->ref_supplier=trim($this->ref_supplier);
		if (isset($this->ref_ext)) $this->ref_ext=trim($this->ref_ext);
		if (isset($this->entity)) $this->entity=trim($this->entity);
		if (isset($this->statut)) $this->statut=(int) $this->statut;
		if (isset($this->fk_soc)) $this->fk_soc=trim($this->fk_soc);
		if (isset($this->fk_commercial_signature)) $this->fk_commercial_signature=trim($this->fk_commercial_signature);
		if (isset($this->fk_commercial_suivi)) $this->fk_commercial_suivi=trim($this->fk_commercial_suivi);
		if (isset($this->fk_user_mise_en_service)) $this->fk_user_mise_en_service=trim($this->fk_user_mise_en_service);
		if (isset($this->fk_user_cloture)) $this->fk_user_cloture=trim($this->fk_user_cloture);
		if (isset($this->note_private)) $this->note_private=trim($this->note_private);
		if (isset($this->note_public)) $this->note_public=trim($this->note_public);
		if (isset($this->import_key)) $this->import_key=trim($this->import_key);
		//if (isset($this->extraparams)) $this->extraparams=trim($this->extraparams);

		// Check parameters
		// Put here code to add a control on parameters values

		// Update request
    	$sql = "UPDATE ".MAIN_DB_PREFIX."contrat SET";
		$sql.= " ref=".(isset($this->ref)?"'".$this->db->escape($this->ref)."'":"null").",";
		$sql.= " ref_customer=".(isset($this->ref_customer)?"'".$this->db->escape($this->ref_customer)."'":"null").",";
		$sql.= " ref_supplier=".(isset($this->ref_supplier)?"'".$this->db->escape($this->ref_supplier)."'":"null").",";
		$sql.= " ref_ext=".(isset($this->ref_ext)?"'".$this->db->escape($this->ref_ext)."'":"null").",";
		$sql.= " entity=".$conf->entity.",";
		$sql.= " date_contrat=".(dol_strlen($this->date_contrat)!=0 ? "'".$this->db->idate($this->date_contrat)."'" : 'null').",";
		$sql.= " statut=".(isset($this->statut)?$this->statut:"null").",";
		$sql.= " mise_en_service=".(dol_strlen($this->mise_en_service)!=0 ? "'".$this->db->idate($this->mise_en_service)."'" : 'null').",";
		$sql.= " fin_validite=".(dol_strlen($this->fin_validite)!=0 ? "'".$this->db->idate($this->fin_validite)."'" : 'null').",";
		$sql.= " date_cloture=".(dol_strlen($this->date_cloture)!=0 ? "'".$this->db->idate($this->date_cloture)."'" : 'null').",";
		$sql.= " fk_soc=".($this->fk_soc > 0 ? $this->fk_soc:"null").",";
		$sql.= " fk_projet=".($this->fk_project > 0 ? $this->fk_project:"null").",";
		$sql.= " fk_commercial_signature=".(isset($this->fk_commercial_signature)?$this->fk_commercial_signature:"null").",";
		$sql.= " fk_commercial_suivi=".(isset($this->fk_commercial_suivi)?$this->fk_commercial_suivi:"null").",";
		$sql.= " fk_user_mise_en_service=".(isset($this->fk_user_mise_en_service)?$this->fk_user_mise_en_service:"null").",";
		$sql.= " fk_user_cloture=".(isset($this->fk_user_cloture)?$this->fk_user_cloture:"null").",";
		$sql.= " note_private=".(isset($this->note_private)?"'".$this->db->escape($this->note_private)."'":"null").",";
		$sql.= " note_public=".(isset($this->note_public)?"'".$this->db->escape($this->note_public)."'":"null").",";
		$sql.= " import_key=".(isset($this->import_key)?"'".$this->db->escape($this->import_key)."'":"null")."";
		//$sql.= " extraparams=".(isset($this->extraparams)?"'".$this->db->escape($this->extraparams)."'":"null")."";
		$sql.= " WHERE rowid=".$this->id;

		$this->db->begin();

		$resql = $this->db->query($sql);
		if (! $resql) { $error++; $this->errors[]="Error ".$this->db->lasterror(); }

		if (! $error && empty($conf->global->MAIN_EXTRAFIELDS_DISABLED) && is_array($this->array_options) && count($this->array_options)>0)
		{
			$result=$this->insertExtraFields();
			if ($result < 0)
			{
				$error++;
			}
		}

		if (! $error && ! $notrigger)
		{
			// Call triggers
			$result=$this->call_trigger('CONTRACT_MODIFY',$user);
			if ($result < 0) { $error++; }
			// End call triggers
		}

		// Commit or rollback
		if ($error)
		{
			foreach($this->errors as $errmsg)
			{
				dol_syslog(get_class($this)."::update ".$errmsg, LOG_ERR);
				$this->error.=($this->error?', '.$errmsg:$errmsg);
			}
			$this->db->rollback();
			return -1*$error;
		}
		else
		{
			$this->db->commit();
			return 1;
		}
	}


	/**
	 *  Ajoute une ligne de contrat en base
	 *
	 *  @param	string		$desc            	Description de la ligne
	 *  @param  float		$pu_ht              Prix unitaire HT
	 *  @param  int			$qty             	Quantite
	 *  @param  float		$txtva           	Taux tva
	 *  @param  float		$txlocaltax1        Local tax 1 rate
	 *  @param  float		$txlocaltax2        Local tax 2 rate
	 *  @param  int			$fk_product      	Id produit
	 *  @param  float		$remise_percent  	Pourcentage de remise de la ligne
	 *  @param  int			$date_start      	Date de debut prevue
	 *  @param  int			$date_end        	Date de fin prevue
	 *	@param	string		$price_base_type	HT or TTC
	 * 	@param  float		$pu_ttc             Prix unitaire TTC
	 * 	@param  int			$info_bits			Bits de type de lignes
	 * 	@param  int			$fk_fournprice		Fourn price id
	 *  @param  int			$pa_ht				Buying price HT
	 *  @param	array		$array_options		extrafields array
	 * 	@param 	string		$fk_unit 			Code of the unit to use. Null to use the default one
	 * 	@param 	string		$rang 				Position
	 *  @return int             				<0 if KO, >0 if OK
	 */
	function addline($desc, $pu_ht, $qty, $txtva, $txlocaltax1, $txlocaltax2, $fk_product, $remise_percent, $date_start, $date_end, $price_base_type='HT', $pu_ttc=0.0, $info_bits=0, $fk_fournprice=null, $pa_ht = 0,$array_options=0, $fk_unit = null, $rang=0)
	{
		global $user, $langs, $conf, $mysoc;
		$error=0;

		dol_syslog(get_class($this)."::addline $desc, $pu_ht, $qty, $txtva, $txlocaltax1, $txlocaltax2, $fk_product, $remise_percent, $date_start, $date_end, $price_base_type, $pu_ttc, $info_bits, $rang");

		// Check parameters
		if ($fk_product <= 0 && empty($desc))
		{
			$this->error="ErrorDescRequiredForFreeProductLines";
			return -1;
		}

		if ($this->statut >= 0)
		{
			$this->db->begin();

			$localtaxes_type=getLocalTaxesFromRate($txtva, 0, $this->societe, $mysoc);

			// Clean vat code
			$vat_src_code='';
			if (preg_match('/\((.*)\)/', $txtva, $reg))
			{
				$vat_src_code = $reg[1];
				$txtva = preg_replace('/\s*\(.*\)/', '', $txtva);    // Remove code into vatrate.
			}

			// Clean parameters
			$pu_ht=price2num($pu_ht);
			$pu_ttc=price2num($pu_ttc);
			$pa_ht=price2num($pa_ht);
			if (!preg_match('/\((.*)\)/', $txtva)) {
				$txtva = price2num($txtva);               // $txtva can have format '5.0(XXX)' or '5'
			}
			$txlocaltax1=price2num($txlocaltax1);
			$txlocaltax2=price2num($txlocaltax2);
			$remise_percent=price2num($remise_percent);
			$qty=price2num($qty);
			if (empty($qty)) $qty=1;
			if (empty($info_bits)) $info_bits=0;
			if (empty($pu_ht) || ! is_numeric($pu_ht))  $pu_ht=0;
			if (empty($pu_ttc)) $pu_ttc=0;
			if (empty($txtva) || ! is_numeric($txtva)) $txtva=0;
			if (empty($txlocaltax1) || ! is_numeric($txlocaltax1)) $txlocaltax1=0;
            if (empty($txlocaltax2) || ! is_numeric($txlocaltax2)) $txlocaltax2=0;

			if ($price_base_type=='HT')
			{
				$pu=$pu_ht;
			}
			else
			{
				$pu=$pu_ttc;
			}

			// Check parameters
			if (empty($remise_percent)) $remise_percent=0;

			// Calcul du total TTC et de la TVA pour la ligne a partir de
			// qty, pu, remise_percent et txtva
			// TRES IMPORTANT: C'est au moment de l'insertion ligne qu'on doit stocker
			// la part ht, tva et ttc, et ce au niveau de la ligne qui a son propre taux tva.

			$tabprice=calcul_price_total($qty, $pu, $remise_percent, $txtva, $txlocaltax1, $txlocaltax2, 0, $price_base_type, $info_bits, 1,$mysoc, $localtaxes_type);
			$total_ht  = $tabprice[0];
			$total_tva = $tabprice[1];
			$total_ttc = $tabprice[2];
			$total_localtax1= $tabprice[9];
			$total_localtax2= $tabprice[10];

			$localtax1_type=$localtaxes_type[0];
			$localtax2_type=$localtaxes_type[2];

			// TODO A virer
			// Anciens indicateurs: $price, $remise (a ne plus utiliser)
			$remise = 0;
			$price = price2num(round($pu_ht, 2));
			if (dol_strlen($remise_percent) > 0)
			{
				$remise = round(($pu_ht * $remise_percent / 100), 2);
				$price = $pu_ht - $remise;
			}

		    if (empty($pa_ht)) $pa_ht=0;


			// if buy price not defined, define buyprice as configured in margin admin
			if ($this->pa_ht == 0)
			{
				if (($result = $this->defineBuyPrice($pu_ht, $remise_percent, $fk_product)) < 0)
				{
					return $result;
				}
				else
				{
					$pa_ht = $result;
				}
			}

			// Insertion dans la base
			$sql = "INSERT INTO ".MAIN_DB_PREFIX."contratdet";
			$sql.= " (fk_contrat, label, description, fk_product, qty, tva_tx, vat_src_code,";
			$sql.= " localtax1_tx, localtax2_tx, localtax1_type, localtax2_type, remise_percent, subprice,";
			$sql.= " total_ht, total_tva, total_localtax1, total_localtax2, total_ttc,";
			$sql.= " info_bits,";
			$sql.= " price_ht, remise, fk_product_fournisseur_price, buy_price_ht";
			if ($date_start > 0) { $sql.= ",date_ouverture_prevue"; }
			if ($date_end > 0)   { $sql.= ",date_fin_validite"; }
			$sql.= ", fk_unit";
			$sql.= ") VALUES (";
			$sql.= $this->id.", '', '" . $this->db->escape($desc) . "',";
			$sql.= ($fk_product>0 ? $fk_product : "null").",";
			$sql.= " ".$qty.",";
			$sql.= " ".$txtva.",";
			$sql.= " ".($vat_src_code?"'".$vat_src_code."'":"null").",";
			$sql.= " ".$txlocaltax1.",";
			$sql.= " ".$txlocaltax2.",";
			$sql.= " '".$localtax1_type."',";
			$sql.= " '".$localtax2_type."',";
			$sql.= " ".price2num($remise_percent).",";
			$sql.= " ".price2num($pu_ht).",";
			$sql.= " ".price2num($total_ht).",".price2num($total_tva).",".price2num($total_localtax1).",".price2num($total_localtax2).",".price2num($total_ttc).",";
			$sql.= " '".$info_bits."',";
			$sql.= " ".price2num($price).",".price2num($remise).",";
			if (isset($fk_fournprice)) $sql.= ' '.$fk_fournprice.',';
			else $sql.= ' null,';
			if (isset($pa_ht)) $sql.= ' '.price2num($pa_ht);
			else $sql.= ' null';
			if ($date_start > 0) { $sql.= ",'".$this->db->idate($date_start)."'"; }
			if ($date_end > 0) { $sql.= ",'".$this->db->idate($date_end)."'"; }
			$sql.= ", ".($fk_unit?"'".$this->db->escape($fk_unit)."'":"null");
			$sql.= ")";

			$resql=$this->db->query($sql);
			if ($resql)
			{
				$contractlineid = $this->db->last_insert_id(MAIN_DB_PREFIX."contratdet");

				if (empty($conf->global->MAIN_EXTRAFIELDS_DISABLED) && is_array($array_options) && count($array_options)>0) // For avoid conflicts if trigger used
				{
					$contractline = new ContratLigne($this->db);
					$contractline->array_options=$array_options;
					$contractline->id=$contractlineid;
					$result=$contractline->insertExtraFields();
					if ($result < 0)
					{
						$this->error[]=$contractline->error;
						$error++;
					}
				}

				if (empty($error)) {
				    // Call trigger
				    $result=$this->call_trigger('LINECONTRACT_INSERT',$user);
				    if ($result < 0)
				    {
				    	$error++;
				    }
				    // End call triggers
				}

				if ($error)
				{
					$this->db->rollback();
					return -1;
				}
				else
				{
					$this->db->commit();
					return $contractlineid;
				}
			}
			else
			{
				$this->db->rollback();
				$this->error=$this->db->error()." sql=".$sql;
				return -1;
			}
		}
		else
		{
			dol_syslog(get_class($this)."::addline ErrorTryToAddLineOnValidatedContract", LOG_ERR);
			return -2;
		}
	}

	/**
	 *  Mets a jour une ligne de contrat
	 *
	 *  @param	int			$rowid            	Id de la ligne de facture
	 *  @param  string		$desc             	Description de la ligne
	 *  @param  float		$pu               	Prix unitaire
	 *  @param  int			$qty              	Quantite
	 *  @param  float		$remise_percent   	Pourcentage de remise de la ligne
	 *  @param  int			$date_start       	Date de debut prevue
	 *  @param  int			$date_end         	Date de fin prevue
	 *  @param  float		$tvatx            	Taux TVA
	 *  @param  float		$localtax1tx      	Local tax 1 rate
	 *  @param  float		$localtax2tx      	Local tax 2 rate
	 *  @param  int|string	$date_debut_reel  	Date de debut reelle
	 *  @param  int|string	$date_fin_reel    	Date de fin reelle
	 *	@param	string		$price_base_type	HT or TTC
	 * 	@param  int			$info_bits			Bits de type de lignes
	 * 	@param  int			$fk_fournprice		Fourn price id
	 *  @param  int			$pa_ht				Buying price HT
	 *  @param	array		$array_options		extrafields array
	 * 	@param 	string		$fk_unit 			Code of the unit to use. Null to use the default one
	 *  @return int              				< 0 si erreur, > 0 si ok
	 */
	function updateline($rowid, $desc, $pu, $qty, $remise_percent, $date_start, $date_end, $tvatx, $localtax1tx=0.0, $localtax2tx=0.0, $date_debut_reel='', $date_fin_reel='', $price_base_type='HT', $info_bits=0, $fk_fournprice=null, $pa_ht = 0,$array_options=0, $fk_unit = null)
	{
		global $user, $conf, $langs, $mysoc;

		$error=0;

		// Clean parameters
		$qty=trim($qty);
		$desc=trim($desc);
		$desc=trim($desc);
		$price = price2num($pu);
		$tvatx = price2num($tvatx);
		$localtax1tx = price2num($localtax1tx);
		$localtax2tx = price2num($localtax2tx);
		$pa_ht=price2num($pa_ht);
		if (empty($fk_fournprice)) $fk_fournprice=0;

		$subprice = $price;
		$remise = 0;
		if (dol_strlen($remise_percent) > 0)
		{
			$remise = round(($pu * $remise_percent / 100), 2);
			$price = $pu - $remise;
		}
		else
		{
			$remise_percent=0;
		}

		dol_syslog(get_class($this)."::updateline $rowid, $desc, $pu, $qty, $remise_percent, $date_start, $date_end, $date_debut_reel, $date_fin_reel, $tvatx, $localtax1tx, $localtax2tx, $price_base_type, $info_bits");

		$this->db->begin();

		// Calcul du total TTC et de la TVA pour la ligne a partir de
		// qty, pu, remise_percent et tvatx
		// TRES IMPORTANT: C'est au moment de l'insertion ligne qu'on doit stocker
		// la part ht, tva et ttc, et ce au niveau de la ligne qui a son propre taux tva.

		$localtaxes_type=getLocalTaxesFromRate($tvatx, 0, $this->societe, $mysoc);
		$tvatx = preg_replace('/\s*\(.*\)/','',$tvatx);  // Remove code into vatrate.

		$tabprice=calcul_price_total($qty, $pu, $remise_percent, $tvatx, $localtax1tx, $localtax2tx, 0, $price_base_type, $info_bits, 1, $mysoc, $localtaxes_type);
		$total_ht  = $tabprice[0];
		$total_tva = $tabprice[1];
		$total_ttc = $tabprice[2];
		$total_localtax1= $tabprice[9];
		$total_localtax2= $tabprice[10];

		$localtax1_type=$localtaxes_type[0];
		$localtax2_type=$localtaxes_type[2];

		// TODO A virer
		// Anciens indicateurs: $price, $remise (a ne plus utiliser)
		$remise = 0;
		$price = price2num(round($pu, 2));
		if (dol_strlen($remise_percent) > 0)
		{
		    $remise = round(($pu * $remise_percent / 100), 2);
		    $price = $pu - $remise;
		}

	    if (empty($pa_ht)) $pa_ht=0;

		// if buy price not defined, define buyprice as configured in margin admin
		if ($this->pa_ht == 0)
		{
			if (($result = $this->defineBuyPrice($pu_ht, $remise_percent)) < 0)
			{
				return $result;
			}
			else
			{
				$pa_ht = $result;
			}
		}

		$sql = "UPDATE ".MAIN_DB_PREFIX."contratdet set description='".$this->db->escape($desc)."'";
		$sql.= ",price_ht='" .     price2num($price)."'";
		$sql.= ",subprice='" .     price2num($subprice)."'";
		$sql.= ",remise='" .       price2num($remise)."'";
		$sql.= ",remise_percent='".price2num($remise_percent)."'";
		$sql.= ",qty='".$qty."'";
		$sql.= ",tva_tx='".        price2num($tvatx)."'";
		$sql.= ",localtax1_tx='".  price2num($localtax1tx)."'";
		$sql.= ",localtax2_tx='".  price2num($localtax2tx)."'";
		$sql.= ",localtax1_type='".$localtax1_type."'";
		$sql.= ",localtax2_type='".$localtax2_type."'";
		$sql.= ", total_ht='".     price2num($total_ht)."'";
		$sql.= ", total_tva='".    price2num($total_tva)."'";
		$sql.= ", total_localtax1='".price2num($total_localtax1)."'";
		$sql.= ", total_localtax2='".price2num($total_localtax2)."'";
		$sql.= ", total_ttc='".      price2num($total_ttc)."'";
		$sql.= ", fk_product_fournisseur_price=".($fk_fournprice > 0 ? $fk_fournprice : "null");
		$sql.= ", buy_price_ht='".price2num($pa_ht)."'";
		if ($date_start > 0) { $sql.= ",date_ouverture_prevue='".$this->db->idate($date_start)."'"; }
		else { $sql.=",date_ouverture_prevue=null"; }
		if ($date_end > 0) { $sql.= ",date_fin_validite='".$this->db->idate($date_end)."'"; }
		else { $sql.=",date_fin_validite=null"; }
		if ($date_debut_reel > 0) { $sql.= ",date_ouverture='".$this->db->idate($date_debut_reel)."'"; }
		else { $sql.=",date_ouverture=null"; }
		if ($date_fin_reel > 0) { $sql.= ",date_cloture='".$this->db->idate($date_fin_reel)."'"; }
		else { $sql.=",date_cloture=null"; }
		$sql .= ", fk_unit=".($fk_unit?"'".$this->db->escape($fk_unit)."'":"null");
		$sql .= " WHERE rowid = ".$rowid;

		dol_syslog(get_class($this)."::updateline", LOG_DEBUG);
		$result = $this->db->query($sql);
		if ($result)
		{
			$result=$this->update_statut($user);
			if ($result >= 0)
			{

				if (empty($conf->global->MAIN_EXTRAFIELDS_DISABLED) && is_array($array_options) && count($array_options)>0) // For avoid conflicts if trigger used
				{
					$contractline = new ContratLigne($this->db);
					$contractline->array_options=$array_options;
					$contractline->id= $rowid;
					$result=$contractline->insertExtraFields();
					if ($result < 0)
					{
						$this->error[]=$contractline->error;
						$error++;
					}
				}

				if (empty($error)) {
			        // Call trigger
			        $result=$this->call_trigger('LINECONTRACT_UPDATE',$user);
			        if ($result < 0)
			        {
			            $this->db->rollback();
			            return -3;
			        }
			        // End call triggers

					$this->db->commit();
					return 1;
				}
			}
			else
			{
				$this->db->rollback();
				dol_syslog(get_class($this)."::updateligne Erreur -2");
				return -2;
			}
		}
		else
		{
			$this->db->rollback();
			$this->error=$this->db->error();
			dol_syslog(get_class($this)."::updateligne Erreur -1");
			return -1;
		}
	}

	/**
	 *  Delete a contract line
	 *
	 *  @param	int		$idline		Id of line to delete
	 *	@param  User	$user       User that delete
	 *  @return int         		>0 if OK, <0 if KO
	 */
	function deleteline($idline, User $user)
	{
		global $conf, $langs;

		$error=0;

		if ($this->statut >= 0)
		{

		    // Call trigger
		    $result=$this->call_trigger('LINECONTRACT_DELETE',$user);
		    if ($result < 0) return -1;
		    // End call triggers

		    $this->db->begin();

			$sql = "DELETE FROM ".MAIN_DB_PREFIX."contratdet";
			$sql.= " WHERE rowid=".$idline;

			dol_syslog(get_class($this)."::delete", LOG_DEBUG);
			$resql = $this->db->query($sql);
			if (! $resql)
			{
				$this->error="Error ".$this->db->lasterror();
				$error++;
			}

			if (empty($error)) {
				// Remove extrafields
				if (empty($conf->global->MAIN_EXTRAFIELDS_DISABLED)) // For avoid conflicts if trigger used
				{
					$contractline = new ContratLigne($this->db);
					$contractline->id= $idline;
					$result=$contractline->deleteExtraFields();
					if ($result < 0)
					{
						$error++;
						$this->error="Error ".get_class($this)."::delete deleteExtraFields error -4 ".$contractline->error;
					}
				}
			}

			if (empty($error)) {
				$this->db->commit();
				return 1;
			} else {
				dol_syslog(get_class($this)."::delete ERROR:".$this->error, LOG_ERR);
				$this->db->rollback();
				return -1;
			}
		}
		else
		{
			$this->error = 'ErrorDeleteLineNotAllowedByObjectStatus';
			return -2;
		}
	}


	/**
	 *  Update statut of contract according to services
	 *
	 *	@param	User	$user		Object user
	 *	@return int     			<0 if KO, >0 if OK
	 *  @deprecated					This function will never be used. Status of a contract is status of its lines.
	 */
	function update_statut($user)
	{
		dol_syslog(__METHOD__ . " is deprecated", LOG_WARNING);

		// If draft, we keep it (should not happen)
		if ($this->statut == 0) return 1;

		// Load $this->lines array
		//		$this->fetch_lines();

//		$newstatut=1;
//		foreach($this->lines as $key => $contractline)
//		{
//			//			if ($contractline)         // Loop on each service
//		}

		return 1;
	}


	/**
	 *  Return label of a contract status
	 *
	 *  @param	int		$mode       0=libelle long, 1=libelle court, 2=Picto + Libelle court, 3=Picto, 4=Picto + Long label of all services, 5=Libelle court + Picto, 6=Picto of all services, 7=Same than 6 with fixed length
	 *  @return string      		Label
	 */
	function getLibStatut($mode)
	{
		return $this->LibStatut($this->statut,$mode);
	}

	/**
	 *  Renvoi label of a given contrat status
	 *
	 *  @param	int		$statut      	Status id
	 *  @param  int		$mode          	0=Long label, 1=Short label, 2=Picto + Libelle court, 3=Picto, 4=Picto + Long label of all services, 5=Libelle court + Picto, 6=Picto of all services, 7=Same than 6 with fixed length
	 *	@return string      			Label
	 */
	function LibStatut($statut,$mode)
	{
		global $langs;
		$langs->load("contracts");
		if ($mode == 0)
		{
			if ($statut == 0) { return $langs->trans("ContractStatusDraft"); }
			if ($statut == 1) { return $langs->trans("ContractStatusValidated"); }
			if ($statut == 2) { return $langs->trans("ContractStatusClosed"); }
		}
		if ($mode == 1)
		{
			if ($statut == 0) { return $langs->trans("ContractStatusDraft"); }
			if ($statut == 1) { return $langs->trans("ContractStatusValidated"); }
			if ($statut == 2) { return $langs->trans("ContractStatusClosed"); }
		}
		if ($mode == 2)
		{
			if ($statut == 0) { return img_picto($langs->trans('ContractStatusDraft'),'statut0').' '.$langs->trans("ContractStatusDraft"); }
			if ($statut == 1) { return img_picto($langs->trans('ContractStatusValidated'),'statut4').' '.$langs->trans("ContractStatusValidated"); }
			if ($statut == 2) { return img_picto($langs->trans('ContractStatusClosed'),'statut6').' '.$langs->trans("ContractStatusClosed"); }
		}
		if ($mode == 3)
		{
			if ($statut == 0) { return img_picto($langs->trans('ContractStatusDraft'),'statut0'); }
			if ($statut == 1) { return img_picto($langs->trans('ContractStatusValidated'),'statut4'); }
			if ($statut == 2) { return img_picto($langs->trans('ContractStatusClosed'),'statut6'); }
		}
		if ($mode == 4 || $mode == 6 || $mode == 7)
		{
			$text='';
			if ($mode == 4)
			{
				$text ='<span class="hideonsmartphone">';
				$text.=($this->nbofserviceswait+$this->nbofservicesopened+$this->nbofservicesexpired+$this->nbofservicesclosed);
				$text.=' '.$langs->trans("Services");
				$text.=': &nbsp; &nbsp; ';
				$text.='</span>';
			}
			$text.=($mode == 7?'<div class="inline-block">':'');
			$text.=($mode != 7 || $this->nbofserviceswait > 0) ? ($this->nbofserviceswait.ContratLigne::LibStatut(0,3,-1,'class="paddingleft2 inline-block valigntextbottom"')).(($mode != 7 || $this->nbofservicesopened || $this->nbofservicesexpired || $this->nbofservicesclosed)?' &nbsp; ':'') : '';
			$text.=($mode == 7?'</div><div class="inline-block">':'');
			$text.=($mode != 7 || $this->nbofservicesopened > 0) ? ($this->nbofservicesopened.ContratLigne::LibStatut(4,3,0,'class="paddingleft2 inline-block valigntextbottom"')).(($mode != 7 || $this->nbofservicesexpired || $this->nbofservicesclosed)?' &nbsp; ':'') : '';
			$text.=($mode == 7?'</div><div class="inline-block">':'');
			$text.=($mode != 7 || $this->nbofservicesexpired > 0) ? ($this->nbofservicesexpired.ContratLigne::LibStatut(4,3,1,'class="paddingleft2 inline-block valigntextbottom"')).(($mode != 7 || $this->nbofservicesclosed)?' &nbsp; ':'') : '';
			$text.=($mode == 7?'</div><div class="inline-block">':'');
			$text.=($mode != 7 || $this->nbofservicesclosed > 0) ? ($this->nbofservicesclosed.ContratLigne::LibStatut(5,3,-1,'class="paddingleft2 inline-block valigntextbottom"')) : '';
			$text.=($mode == 7?'</div>':'');
			return $text;
		}
		if ($mode == 5)
		{
			if ($statut == 0) { return $langs->trans("ContractStatusDraft").' '.img_picto($langs->trans('ContractStatusDraft'),'statut0'); }
			if ($statut == 1) { return $langs->trans("ContractStatusValidated").' '.img_picto($langs->trans('ContractStatusValidated'),'statut4'); }
			if ($statut == 2) { return $langs->trans("ContractStatusClosed").' '.img_picto($langs->trans('ContractStatusClosed'),'statut6'); }
		}
	}


	/**
	 *	Return clicable name (with picto eventually)
	 *
	 *	@param	int		$withpicto					0=No picto, 1=Include picto into link, 2=Only picto
	 *	@param	int		$maxlength					Max length of ref
     *  @param	int     $notooltip					1=Disable tooltip
     *  @param  int     $save_lastsearch_value		-1=Auto, 0=No save of lastsearch_values when clicking, 1=Save lastsearch_values whenclicking
	 *	@return	string								Chaine avec URL
	 */
	function getNomUrl($withpicto=0, $maxlength=0, $notooltip=0, $save_lastsearch_value=-1)
	{
		global $conf, $langs, $user;

		$result='';

		$url = DOL_URL_ROOT.'/contrat/card.php?id='.$this->id;

		//if ($option !== 'nolink')
		//{
			// Add param to save lastsearch_values or not
			$add_save_lastsearch_values=($save_lastsearch_value == 1 ? 1 : 0);
			if ($save_lastsearch_value == -1 && preg_match('/list\.php/',$_SERVER["PHP_SELF"])) $add_save_lastsearch_values=1;
			if ($add_save_lastsearch_values) $url.='&save_lastsearch_values=1';
		//}

        $label = '';

        if ($user->rights->contrat->lire) {
            $label = '<u>'.$langs->trans("ShowContract").'</u>';
            $label .= '<br><b>'.$langs->trans('Ref').':</b> '.$this->ref;
            $label .= '<br><b>'.$langs->trans('RefCustomer').':</b> '.($this->ref_customer ? $this->ref_customer : $this->ref_client);
            $label .= '<br><b>'.$langs->trans('RefSupplier').':</b> '.$this->ref_supplier;
            if (!empty($this->total_ht)) {
                $label .= '<br><b>'.$langs->trans('AmountHT').':</b> '.price($this->total_ht, 0, $langs, 0, -1, -1, $conf->currency);
            }
            if (!empty($this->total_tva)) {
                $label .= '<br><b>'.$langs->trans('VAT').':</b> '.price($this->total_tva, 0, $langs, 0, -1, -1,	$conf->currency);
            }
            if (!empty($this->total_ttc)) {
                $label .= '<br><b>'.$langs->trans('AmountTTC').':</b> '.price($this->total_ttc, 0, $langs, 0, -1, -1, $conf->currency);
            }
        }

        $linkclose='';
        if (empty($notooltip) && $user->rights->contrat->lire)
        {
            if (! empty($conf->global->MAIN_OPTIMIZEFORTEXTBROWSER))
            {
                $label=$langs->trans("ShowOrder");
                $linkclose.=' alt="'.dol_escape_htmltag($label, 1).'"';
            }
            $linkclose.= ' title="'.dol_escape_htmltag($label, 1).'"';
            $linkclose.=' class="classfortooltip"';
        }

		$linkstart = '<a href="'.$url.'"';
		$linkstart.=$linkclose.'>';
		$linkend='</a>';

		$result .= $linkstart;
		if ($withpicto) $result.=img_object(($notooltip?'':$label), $this->picto, ($notooltip?(($withpicto != 2) ? 'class="paddingright"' : ''):'class="'.(($withpicto != 2) ? 'paddingright ' : '').'classfortooltip"'), 0, 0, $notooltip?0:1);
		if ($withpicto != 2) $result.= $this->ref;
		$result .= $linkend;

		return $result;
	}

	/**
	 *  Charge les informations d'ordre info dans l'objet contrat
	 *
	 *  @param  int		$id     id du contrat a charger
	 *  @return	void
	 */
	function info($id)
	{
		$sql = "SELECT c.rowid, c.ref, c.datec, c.date_cloture,";
		$sql.= " c.tms as date_modification,";
		$sql.= " fk_user_author, fk_user_cloture";
		$sql.= " FROM ".MAIN_DB_PREFIX."contrat as c";
		$sql.= " WHERE c.rowid = ".$id;

		$result=$this->db->query($sql);
		if ($result)
		{
			if ($this->db->num_rows($result))
			{
				$obj = $this->db->fetch_object($result);

				$this->id = $obj->rowid;

				if ($obj->fk_user_author) {
					$cuser = new User($this->db);
					$cuser->fetch($obj->fk_user_author);
					$this->user_creation     = $cuser;
				}

				if ($obj->fk_user_cloture) {
					$cuser = new User($this->db);
					$cuser->fetch($obj->fk_user_cloture);
					$this->user_cloture = $cuser;
				}
				$this->ref			     = (! $obj->ref) ? $obj->rowid : $obj->ref;
				$this->date_creation     = $this->db->jdate($obj->datec);
				$this->date_modification = $this->db->jdate($obj->date_modification);
				$this->date_cloture      = $this->db->jdate($obj->date_cloture);
			}

			$this->db->free($result);

		}
		else
		{
			dol_print_error($this->db);
		}
	}

	/**
	 *  Return list of line rowid
	 *
	 *  @param	int		$statut     Status of lines to get
	 *  @return array       		Array of line's rowid
	 */
	function array_detail($statut=-1)
	{
		$tab=array();

		$sql = "SELECT cd.rowid";
		$sql.= " FROM ".MAIN_DB_PREFIX."contratdet as cd";
		$sql.= " WHERE fk_contrat =".$this->id;
		if ($statut >= 0) $sql.= " AND statut = '$statut'";

		dol_syslog(get_class($this)."::array_detail()", LOG_DEBUG);
		$resql=$this->db->query($sql);
		if ($resql)
		{
			$num=$this->db->num_rows($resql);
			$i=0;
			while ($i < $num)
			{
				$obj = $this->db->fetch_object($resql);
				$tab[$i]=$obj->rowid;
				$i++;
			}
			return $tab;
		}
		else
		{
			$this->error=$this->db->error();
			return -1;
		}
	}

	/**
	 *  Return list of other contracts for same company than current contract
	 *
	 *	@param	string		$option		'all' or 'others'
	 *  @return array   				Array of contracts id
	 */
	function getListOfContracts($option='all')
	{
		$tab=array();

		$sql = "SELECT c.rowid, c.ref";
		$sql.= " FROM ".MAIN_DB_PREFIX."contrat as c";
		$sql.= " WHERE fk_soc =".$this->socid;
		if ($option == 'others') $sql.= " AND c.rowid != ".$this->id;

		dol_syslog(get_class($this)."::getOtherContracts()", LOG_DEBUG);
		$resql=$this->db->query($sql);
		if ($resql)
		{
			$num=$this->db->num_rows($resql);
			$i=0;
			while ($i < $num)
			{
				$obj = $this->db->fetch_object($resql);
				$contrat=new Contrat($this->db);
				$contrat->fetch($obj->rowid);
				$tab[]=$contrat;
				$i++;
			}
			return $tab;
		}
		else
		{
			$this->error=$this->db->error();
			return -1;
		}
	}


	/**
     *      Load indicators for dashboard (this->nbtodo and this->nbtodolate)
     *
     *      @param	User	$user           Objet user
     *      @param  string	$mode           "inactive" pour services a activer, "expired" pour services expires
     *      @return WorkboardResponse|int <0 if KO, WorkboardResponse if OK
	 */
	function load_board($user,$mode)
	{
		global $conf, $langs;

		$this->from = " FROM ".MAIN_DB_PREFIX."contrat as c";
		$this->from.= ", ".MAIN_DB_PREFIX."contratdet as cd";
		$this->from.= ", ".MAIN_DB_PREFIX."societe as s";
		if (!$user->rights->societe->client->voir && !$user->societe_id) $this->from.= ", ".MAIN_DB_PREFIX."societe_commerciaux as sc";

		if ($mode == 'inactives')
		{
			$sql = "SELECT cd.rowid, cd.date_ouverture_prevue as datefin";
			$sql.= $this->from;
			$sql.= " WHERE c.statut = 1";
			$sql.= " AND c.rowid = cd.fk_contrat";
			$sql.= " AND cd.statut = 0";
		}
		if ($mode == 'expired')
		{
			$sql = "SELECT cd.rowid, cd.date_fin_validite as datefin";
			$sql.= $this->from;
			$sql.= " WHERE c.statut = 1";
			$sql.= " AND c.rowid = cd.fk_contrat";
			$sql.= " AND cd.statut = 4";
			$sql.= " AND cd.date_fin_validite < '".$this->db->idate(time())."'";
		}
		$sql.= " AND c.fk_soc = s.rowid";
		$sql.= " AND c.entity = ".$conf->entity;
		if ($user->societe_id) $sql.=" AND c.fk_soc = ".$user->societe_id;
		if (!$user->rights->societe->client->voir && !$user->societe_id) $sql.= " AND c.fk_soc = sc.fk_soc AND sc.fk_user = " .$user->id;
		$resql=$this->db->query($sql);
		if ($resql)
		{
			$langs->load("contracts");
			$now=dol_now();

			if ($mode == 'inactives') {
				$warning_delay = $conf->contrat->services->inactifs->warning_delay;
				$label = $langs->trans("BoardNotActivatedServices");
				$url = DOL_URL_ROOT.'/contrat/services_list.php?mainmenu=commercial&amp;leftmenu=contracts&amp;mode=0';
			} else {
				$warning_delay = $conf->contrat->services->expires->warning_delay;
				$url = DOL_URL_ROOT.'/contrat/services_list.php?mainmenu=commercial&amp;leftmenu=contracts&amp;mode=4&amp;filter=expired';
				$label = $langs->trans("BoardRunningServices");
			}

			$response = new WorkboardResponse();
			$response->warning_delay = $warning_delay/60/60/24;
			$response->label = $label;
			$response->url = $url;
			$response->img = img_object('',"contract");

			while ($obj=$this->db->fetch_object($resql))
			{
				$response->nbtodo++;

				if ($obj->datefin && $this->db->jdate($obj->datefin) < ($now - $warning_delay)) {
					$response->nbtodolate++;
				}
			}

			return $response;
		}
		else
		{
			dol_print_error($this->db);
			$this->error=$this->db->error();
			return -1;
		}
	}

	/**
	 *   Charge indicateurs this->nb de tableau de bord
	 *
	 *   @return     int         <0 si ko, >0 si ok
	 */
	function load_state_board()
	{
		global $conf, $user;

		$this->nb=array();
		$clause = "WHERE";

		$sql = "SELECT count(c.rowid) as nb";
		$sql.= " FROM ".MAIN_DB_PREFIX."contrat as c";
		$sql.= " LEFT JOIN ".MAIN_DB_PREFIX."societe as s ON c.fk_soc = s.rowid";
		if (!$user->rights->societe->client->voir && !$user->societe_id)
		{
			$sql.= " LEFT JOIN ".MAIN_DB_PREFIX."societe_commerciaux as sc ON s.rowid = sc.fk_soc";
			$sql.= " WHERE sc.fk_user = " .$user->id;
			$clause = "AND";
		}
		$sql.= " ".$clause." c.entity = ".$conf->entity;

		$resql=$this->db->query($sql);
		if ($resql)
		{
			while ($obj=$this->db->fetch_object($resql))
			{
				$this->nb["Contracts"]=$obj->nb;
			}
            $this->db->free($resql);
			return 1;
		}
		else
		{
			dol_print_error($this->db);
			$this->error=$this->db->error();
			return -1;
		}
	}


	/* gestion des contacts d'un contrat */

	/**
	 *  Return id des contacts clients de facturation
	 *
	 *  @return     array       Liste des id contacts facturation
	 */
	function getIdBillingContact()
	{
		return $this->getIdContact('external','BILLING');
	}

	/**
	 *  Return id des contacts clients de prestation
	 *
	 *  @return     array       Liste des id contacts prestation
	 */
	function getIdServiceContact()
	{
		return $this->getIdContact('external','SERVICE');
	}


	/**
     *  Initialise an instance with random values.
     *  Used to build previews or test instances.
     *	id must be 0 if object instance is a specimen.
     *
     *  @return	void
	 */
	function initAsSpecimen()
	{
		global $user,$langs,$conf;

        // Load array of products prodids
		$num_prods = 0;
		$prodids = array();
		$sql = "SELECT rowid";
		$sql.= " FROM ".MAIN_DB_PREFIX."product";
		$sql.= " WHERE entity IN (".getEntity('product').")";
		$sql.= " AND tosell = 1";
		$resql = $this->db->query($sql);
		if ($resql)
		{
			$num_prods = $this->db->num_rows($resql);
			$i = 0;
			while ($i < $num_prods)
			{
				$i++;
				$row = $this->db->fetch_row($resql);
				$prodids[$i] = $row[0];
			}
		}

		// Initialise parametres
		$this->id=0;
		$this->specimen=1;

		$this->ref = 'SPECIMEN';
		$this->ref_customer = 'SPECIMENCUST';
		$this->ref_supplier = 'SPECIMENSUPP';
		$this->socid = 1;
		$this->statut= 0;
		$this->date_creation = (dol_now() - 3600 * 24 * 7);
		$this->date_contrat = dol_now();
		$this->commercial_signature_id = 1;
		$this->commercial_suivi_id = 1;
		$this->note_private='This is a comment (private)';
		$this->note_public='This is a comment (public)';
		$this->fk_projet = 0;
		// Lines
		$nbp = 5;
		$xnbp = 0;
		while ($xnbp < $nbp)
		{
			$line=new ContratLigne($this->db);
			$line->qty=1;
			$line->subprice=100;
			$line->price=100;
			$line->tva_tx=19.6;
			$line->remise_percent=10;
			$line->total_ht=90;
			$line->total_ttc=107.64;	// 90 * 1.196
			$line->total_tva=17.64;
			$line->date_start = dol_now() - 500000;
			$line->date_start_real = dol_now() - 200000;
			$line->date_end = dol_now() + 500000;
			$line->date_end_real = dol_now() - 100000;
			if ($num_prods > 0)
            {
				$prodid = mt_rand(1, $num_prods);
				$line->fk_product=$prodids[$prodid];
            }
			$this->lines[$xnbp]=$line;
			$xnbp++;
		}
	}

	/**
	 * 	Create an array of order lines
	 *
	 * 	@return int		>0 if OK, <0 if KO
	 */
	function getLinesArray()
	{
		return $this->fetch_lines();
	}


	/**
	 *  Create a document onto disk according to template module.
	 *
	 * 	@param	    string		$modele			Force model to use ('' to not force)
	 * 	@param		Translate	$outputlangs	Object langs to use for output
	 *  @param      int			$hidedetails    Hide details of lines
	 *  @param      int			$hidedesc       Hide description
	 *  @param      int			$hideref        Hide ref
         *  @param   null|array  $moreparams     Array to provide more information
	 * 	@return     int         				0 if KO, 1 if OK
	 */
	public function generateDocument($modele, $outputlangs, $hidedetails=0, $hidedesc=0, $hideref=0, $moreparams=null)
	{
		global $conf,$langs;

		$langs->load("contracts");

		if (! dol_strlen($modele)) {

			$modele = 'strato';

			if ($this->modelpdf) {
				$modele = $this->modelpdf;
			} elseif (! empty($conf->global->CONTRACT_ADDON_PDF)) {
				$modele = $conf->global->CONTRACT_ADDON_PDF;
			}
		}

		$modelpath = "core/modules/contract/doc/";

		return $this->commonGenerateDocument($modelpath, $modele, $outputlangs, $hidedetails, $hidedesc, $hideref, $moreparams);
	}

	/**
	 * Function used to replace a thirdparty id with another one.
	 *
	 * @param DoliDB $db Database handler
	 * @param int $origin_id Old thirdparty id
	 * @param int $dest_id New thirdparty id
	 * @return bool
	 */
	public static function replaceThirdparty(DoliDB $db, $origin_id, $dest_id)
	{
		$tables = array(
			'contrat'
		);

		return CommonObject::commonReplaceThirdparty($db, $origin_id, $dest_id, $tables);
	}

	/**
	 * Load an object from its id and create a new one in database
	 *
	 * @param int $socid Id of thirdparty
	 * @param int $notrigger	1=Does not execute triggers, 0= execute triggers
	 * @return int New id of clone
	 */
	function createFromClone($socid = 0, $notrigger=0) {
		global $db, $user, $langs, $conf, $hookmanager;

		dol_include_once('/projet/class/project.class.php');

		$this->context['createfromclone'] = 'createfromclone';

		$error = 0;

		$this->fetch($this->id);
		// Load dest object
		$clonedObj = clone $this;
        $clonedObj->socid = $socid;

		$this->db->begin();

		$objsoc = new Societe($this->db);

		$objsoc->fetch($clonedObj->socid);

		// $clonedObj->id=0;
		$clonedObj->statut = 0;

		if (empty($conf->global->CONTRACT_ADDON) || ! is_readable(DOL_DOCUMENT_ROOT . "/core/modules/contract/" . $conf->global->CONTRACT_ADDON . ".php")) {
			$this->error = 'ErrorSetupNotComplete';
			dol_syslog($this->error);
			return - 1;
		}

		// Set ref
		require_once DOL_DOCUMENT_ROOT . "/core/modules/contract/" . $conf->global->CONTRACT_ADDON . '.php';
		$obj = $conf->global->CONTRACT_ADDON;
		$modContract = new $obj();
		$clonedObj->ref = $modContract->getNextValue($objsoc, $clonedObj);

		// get extrafields so they will be clone
		foreach ( $this->lines as $line ) {
			$line->fetch_optionals($line->rowid);
		}

		// Create clone
		$result = $clonedObj->create($user);
		if ($result < 0) {
			$error ++;
			$this->error = $clonedObj->error;
			$this->errors[] = $clonedObj->error;
		} else {
            // copy external contacts if same company
            if ($this->socid == $clonedObj->socid) {
                if ($clonedObj->copy_linked_contact($this, 'external') < 0) {
                    $error++;
                }
            }
        }

		if (! $error) {
			foreach ( $this->lines as $line ) {
				$result = $clonedObj->addline($line->desc, $line->subprice, $line->qty, $line->tva_tx, $line->localtax1_tx, $line->localtax2_tx, $line->fk_product, $line->remise_percent, $line->date_ouverture, $line->date_cloture, 'HT', 0, $line->info_bits, $line->fk_fournprice, $line->pa_ht, $line->array_options, $line->fk_unit);
				if ($result < 0) {
					$error ++;
					$this->error = $clonedObj->error;
					$this->errors[] = $clonedObj->error;
				}
			}
		}

		if (! $error) {
			// Hook of thirdparty module
			if (is_object($hookmanager)) {
				$parameters = array (
						'objFrom' => $this,
						'clonedObj' => $clonedObj
				);
				$action = '';
				$reshook = $hookmanager->executeHooks('createFrom', $parameters, $clonedObj, $action); // Note that $action and $object may have been modified by some hooks
				if ($reshook < 0)
					$error ++;
			}

		}

		unset($this->context['createfromclone']);

		// End
		if (! $error) {
			$this->db->commit();
			return $clonedObj->id;
		} else {
			$this->db->rollback();
			return - 1;
		}
	}
}


/**
 *	Classe permettant la gestion des lignes de contrats
 */
class ContratLigne extends CommonObjectLine
{
    public $element='contratdet';
    public $table_element='contratdet';

	var $id;
	var $ref;
	var $tms;

	var $fk_contrat;
	var $fk_product;
	var $statut;					// 0 inactive, 4 active, 5 closed
	var $type;						// 0 for product, 1 for service
	/**
	 * @var string
	 * @deprecated
	 */
	var $label;
	/**
	 * @var string
	 * @deprecated
	 */
	public $libelle;

	var $description;

	var $product_ref;
	var $product_label;

	var $date_commande;

	var $date_start;				// date start planned
	var $date_start_real;			// date start real
	var $date_end;					// date end planned
	var $date_end_real;				// date end real
	// For backward compatibility
	var $date_ouverture_prevue;		// date start planned
	var $date_ouverture;			// date start real
	var $date_fin_validite;			// date end planned
	var $date_cloture;				// date end real
	var $tva_tx;
	var $localtax1_tx;
	var $localtax2_tx;
	var $localtax1_type;	// Local tax 1 type
	var $localtax2_type;	// Local tax 2 type
	var $qty;
	var $remise_percent;
	var $remise;
	var $fk_remise_except;

	var $subprice;					// Unit price HT

	/**
	 * @var float
	 * @deprecated Use $price_ht instead
	 * @see price_ht
	 */
	public $price;

	var $price_ht;

	var $total_ht;
	var $total_tva;
	var $total_localtax1;
	var $total_localtax2;
	var $total_ttc;

	var $fk_fournprice;
	var $pa_ht;

	var $info_bits;
	var $fk_user_author;
	var $fk_user_ouverture;
	var $fk_user_cloture;
	var $commentaire;

	const STATUS_INITIAL = 0;
	const STATUS_OPEN = 4;
	const STATUS_CLOSED = 5;



	/**
     *  Constructor
     *
     *  @param      DoliDb		$db      Database handler
	 */
	function __construct($db)
	{
		$this->db = $db;
	}


	/**
	 *  Return label of this contract line status
	 *
	 *	@param	int		$mode       0=libelle long, 1=libelle court, 2=Picto + Libelle court, 3=Picto, 4=Picto + Libelle long, 5=Libelle court + Picto
	 *  @return string      		Libelle
	 */
	function getLibStatut($mode)
	{
		return $this->LibStatut($this->statut,$mode,((! empty($this->date_fin_validite))?($this->date_fin_validite < dol_now()?1:0):-1));
	}

	/**
	 *  Return label of a contract line status
	 *
	 *  @param	int		$statut     Id statut
	 *	@param  int		$mode       0=libelle long, 1=libelle court, 2=Picto + Libelle court, 3=Picto, 4=Picto + Libelle long, 5=Libelle court + Picto
	 *	@param	int		$expired	0=Not expired, 1=Expired, -1=Both or unknown
	 *  @param	string	$moreatt	More attribute
	 *  @return string      		Libelle
	 */
	static function LibStatut($statut,$mode,$expired=-1,$moreatt='')
	{
		global $langs;
		$langs->load("contracts");
		if ($mode == 0)
		{
			if ($statut == self::STATUS_INITIAL) { return $langs->trans("ServiceStatusInitial"); }
			if ($statut == self::STATUS_OPEN && $expired == -1) { return $langs->trans("ServiceStatusRunning"); }
			if ($statut == self::STATUS_OPEN && $expired == 0)  { return $langs->trans("ServiceStatusNotLate"); }
			if ($statut == self::STATUS_OPEN && $expired == 1)  { return $langs->trans("ServiceStatusLate"); }
			if ($statut == self::STATUS_CLOSED) { return $langs->trans("ServiceStatusClosed");  }
		}
		if ($mode == 1)
		{
			if ($statut == self::STATUS_INITIAL) { return $langs->trans("ServiceStatusInitial"); }
			if ($statut == self::STATUS_OPEN && $expired == -1) { return $langs->trans("ServiceStatusRunning"); }
			if ($statut == self::STATUS_OPEN && $expired == 0)  { return $langs->trans("ServiceStatusNotLateShort"); }
			if ($statut == self::STATUS_OPEN && $expired == 1)  { return $langs->trans("ServiceStatusLateShort"); }
			if ($statut == self::STATUS_CLOSED) { return $langs->trans("ServiceStatusClosed");  }
		}
		if ($mode == 2)
		{
			if ($statut == self::STATUS_INITIAL) { return img_picto($langs->trans('ServiceStatusInitial'),'statut0').' '.$langs->trans("ServiceStatusInitial"); }
			if ($statut == self::STATUS_OPEN && $expired == -1) { return img_picto($langs->trans('ServiceStatusRunning'),'statut4').' '.$langs->trans("ServiceStatusRunning"); }
			if ($statut == self::STATUS_OPEN && $expired == 0)  { return img_picto($langs->trans('ServiceStatusNotLate'),'statut4').' '.$langs->trans("ServiceStatusNotLateShort"); }
			if ($statut == self::STATUS_OPEN && $expired == 1)  { return img_picto($langs->trans('ServiceStatusLate'),'statut3').' '.$langs->trans("ServiceStatusLateShort"); }
			if ($statut == self::STATUS_CLOSED) { return img_picto($langs->trans('ServiceStatusClosed'),'statut6') .' '.$langs->trans("ServiceStatusClosed"); }
		}
		if ($mode == 3)
		{
			if ($statut == self::STATUS_INITIAL) { return img_picto($langs->trans('ServiceStatusInitial'),'statut0',$moreatt); }
			if ($statut == self::STATUS_OPEN && $expired == -1) { return img_picto($langs->trans('ServiceStatusRunning'),'statut4',$moreatt); }
			if ($statut == self::STATUS_OPEN && $expired == 0)  { return img_picto($langs->trans('ServiceStatusNotLate'),'statut4',$moreatt); }
			if ($statut == self::STATUS_OPEN && $expired == 1)  { return img_picto($langs->trans('ServiceStatusLate'),'statut3',$moreatt); }
			if ($statut == self::STATUS_CLOSED) { return img_picto($langs->trans('ServiceStatusClosed'),'statut6',$moreatt); }
		}
		if ($mode == 4)
		{
			if ($statut == self::STATUS_INITIAL) { return img_picto($langs->trans('ServiceStatusInitial'),'statut0').' '.$langs->trans("ServiceStatusInitial"); }
			if ($statut == self::STATUS_OPEN && $expired == -1) { return img_picto($langs->trans('ServiceStatusRunning'),'statut4').' '.$langs->trans("ServiceStatusRunning"); }
			if ($statut == self::STATUS_OPEN && $expired == 0)  { return img_picto($langs->trans('ServiceStatusNotLate'),'statut4').' '.$langs->trans("ServiceStatusNotLate"); }
			if ($statut == self::STATUS_OPEN && $expired == 1)  { return img_picto($langs->trans('ServiceStatusLate'),'statut3').' '.$langs->trans("ServiceStatusLate"); }
			if ($statut == self::STATUS_CLOSED) { return img_picto($langs->trans('ServiceStatusClosed'),'statut6') .' '.$langs->trans("ServiceStatusClosed"); }
		}
		if ($mode == 5)
		{
			if ($statut == self::STATUS_INITIAL) { return $langs->trans("ServiceStatusInitial").' '.img_picto($langs->trans('ServiceStatusInitial'),'statut0'); }
			if ($statut == self::STATUS_OPEN && $expired == -1) { return $langs->trans("ServiceStatusRunning").' '.img_picto($langs->trans('ServiceStatusRunning'),'statut4'); }
			if ($statut == self::STATUS_OPEN && $expired == 0)  { return $langs->trans("ServiceStatusNotLateShort").' '.img_picto($langs->trans('ServiceStatusNotLateShort'),'statut4'); }
			if ($statut == self::STATUS_OPEN && $expired == 1)  { return $langs->trans("ServiceStatusLateShort").' '.img_picto($langs->trans('ServiceStatusLate'),'statut3'); }
			if ($statut == self::STATUS_CLOSED) { return $langs->trans("ServiceStatusClosed").' '.img_picto($langs->trans('ServiceStatusClosed'),'statut6'); }
		}
	}

	/**
	 *	Return clicable name (with picto eventually)
	 *
	 *  @param	int		$withpicto		0=No picto, 1=Include picto into link, 2=Only picto
	 *  @param	int		$maxlength		Max length
	 *  @return	string					Chaine avec URL
 	 */
	function getNomUrl($withpicto=0,$maxlength=0)
	{
		global $langs;

		$result='';
        $label=$langs->trans("ShowContractOfService").': '.$this->label;
        if (empty($label)) $label=$this->description;

        $link = '<a href="'.DOL_URL_ROOT.'/contrat/card.php?id='.$this->fk_contrat.'" title="'.dol_escape_htmltag($label, 1).'" class="classfortooltip">';
		$linkend='</a>';

		$picto='service';
		if ($this->type == 0) $picto='product';

        if ($withpicto) $result.=($link.img_object($label, $picto, 'class="classfortooltip"').$linkend);
		if ($withpicto && $withpicto != 2) $result.=' ';
		if ($withpicto != 2) $result.=$link.($this->product_ref?$this->product_ref.' ':'').($this->label?$this->label:$this->description).$linkend;
		return $result;
	}

	/**
	 *    	Load object in memory from database
	 *
	 *    	@param	int		$id         Id object
	 * 		@param	string	$ref		Ref of contract
	 *    	@return int         		<0 if KO, >0 if OK
	 */
	function fetch($id, $ref='')
	{

		// Check parameters
		if (empty($id) && empty($ref)) return -1;

		$sql = "SELECT";
		$sql.= " t.rowid,";

		$sql.= " t.tms,";
		$sql.= " t.fk_contrat,";
		$sql.= " t.fk_product,";
		$sql.= " t.statut,";
		$sql.= " t.label,";			// This field is not used. Only label of product
		$sql.= " p.ref as product_ref,";
		$sql.= " p.label as product_label,";
		$sql.= " p.description as product_desc,";
		$sql.= " p.fk_product_type as product_type,";
		$sql.= " t.description,";
		$sql.= " t.date_commande,";
		$sql.= " t.date_ouverture_prevue as date_ouverture_prevue,";
		$sql.= " t.date_ouverture as date_ouverture,";
		$sql.= " t.date_fin_validite as date_fin_validite,";
		$sql.= " t.date_cloture as date_cloture,";
		$sql.= " t.tva_tx,";
		$sql.= " t.vat_src_code,";
		$sql.= " t.localtax1_tx,";
		$sql.= " t.localtax2_tx,";
		$sql.= " t.localtax1_type,";
		$sql.= " t.localtax2_type,";
		$sql.= " t.qty,";
		$sql.= " t.remise_percent,";
		$sql.= " t.remise,";
		$sql.= " t.fk_remise_except,";
		$sql.= " t.subprice,";
		$sql.= " t.price_ht,";
		$sql.= " t.total_ht,";
		$sql.= " t.total_tva,";
		$sql.= " t.total_localtax1,";
		$sql.= " t.total_localtax2,";
		$sql.= " t.total_ttc,";
		$sql.= " t.fk_product_fournisseur_price as fk_fournprice,";
		$sql.= " t.buy_price_ht as pa_ht,";
		$sql.= " t.info_bits,";
		$sql.= " t.fk_user_author,";
		$sql.= " t.fk_user_ouverture,";
		$sql.= " t.fk_user_cloture,";
		$sql.= " t.commentaire,";
		$sql.= " t.fk_unit";
		$sql.= " FROM ".MAIN_DB_PREFIX."contratdet as t LEFT JOIN ".MAIN_DB_PREFIX."product as p ON p.rowid = t.fk_product";
		if ($id)  $sql.= " WHERE t.rowid = ".$id;
		if ($ref) $sql.= " WHERE t.rowid = '".$this->db->escape($ref)."'";

		dol_syslog(get_class($this)."::fetch", LOG_DEBUG);
		$resql=$this->db->query($sql);
		if ($resql)
		{
			if ($this->db->num_rows($resql))
			{
				$obj = $this->db->fetch_object($resql);

				$this->id    = $obj->rowid;
				$this->ref   = $obj->rowid;

				$this->tms = $this->db->jdate($obj->tms);
				$this->fk_contrat = $obj->fk_contrat;
				$this->fk_product = $obj->fk_product;
				$this->statut = $obj->statut;
				$this->product_ref = $obj->product_ref;
				$this->product_label = $obj->product_label;
				$this->product_description = $obj->product_description;
				$this->product_type = $obj->product_type;
				$this->label = $obj->label;					// deprecated. We do not use this field. Only ref and label of product, and description of contract line
				$this->description = $obj->description;
				$this->date_commande = $this->db->jdate($obj->date_commande);

				$this->date_start = $this->db->jdate($obj->date_ouverture_prevue);
				$this->date_start_real = $this->db->jdate($obj->date_ouverture);
				$this->date_end = $this->db->jdate($obj->date_fin_validite);
				$this->date_end_real = $this->db->jdate($obj->date_cloture);
				// For backward compatibility
				$this->date_ouverture_prevue = $this->db->jdate($obj->date_ouverture_prevue);
				$this->date_ouverture = $this->db->jdate($obj->date_ouverture);
				$this->date_fin_validite = $this->db->jdate($obj->date_fin_validite);
				$this->date_cloture = $this->db->jdate($obj->date_cloture);

				$this->tva_tx = $obj->tva_tx;
				$this->vat_src_code = $obj->vat_src_code;
				$this->localtax1_tx = $obj->localtax1_tx;
				$this->localtax2_tx = $obj->localtax2_tx;
				$this->localtax1_type = $obj->localtax1_type;
				$this->localtax2_type = $obj->localtax2_type;
				$this->qty = $obj->qty;
				$this->remise_percent = $obj->remise_percent;
				$this->remise = $obj->remise;
				$this->fk_remise_except = $obj->fk_remise_except;
				$this->subprice = $obj->subprice;
				$this->price_ht = $obj->price_ht;
				$this->total_ht = $obj->total_ht;
				$this->total_tva = $obj->total_tva;
				$this->total_localtax1 = $obj->total_localtax1;
				$this->total_localtax2 = $obj->total_localtax2;
				$this->total_ttc = $obj->total_ttc;
				$this->info_bits = $obj->info_bits;
				$this->fk_user_author = $obj->fk_user_author;
				$this->fk_user_ouverture = $obj->fk_user_ouverture;
				$this->fk_user_cloture = $obj->fk_user_cloture;
				$this->commentaire = $obj->commentaire;
				$this->fk_fournprice = $obj->fk_fournprice;
				$marginInfos = getMarginInfos($obj->subprice, $obj->remise_percent, $obj->tva_tx, $obj->localtax1_tx, $obj->localtax2_tx, $this->fk_fournprice, $obj->pa_ht);
				$this->pa_ht = $marginInfos[0];
				$this->fk_unit     = $obj->fk_unit;

			}
			$this->db->free($resql);

			return 1;
		}
		else
		{
			$this->error="Error ".$this->db->lasterror();
			return -1;
		}
	}


	/**
	 *      Update database for contract line
	 *
	 *      @param	User	$user        	User that modify
	 *      @param  int		$notrigger	    0=no, 1=yes (no update trigger)
	 *      @return int         			<0 if KO, >0 if OK
	 */
	function update($user, $notrigger=0)
	{
		global $conf, $langs, $mysoc;

		$error=0;

		// Clean parameters
		$this->fk_contrat=trim($this->fk_contrat);
		$this->fk_product=trim($this->fk_product);
		$this->statut=(int) $this->statut;
		$this->label=trim($this->label);
		$this->description=trim($this->description);
		$this->vat_src_code=trim($this->vat_src_code);
		$this->tva_tx=trim($this->tva_tx);
		$this->localtax1_tx=trim($this->localtax1_tx);
		$this->localtax2_tx=trim($this->localtax2_tx);
		$this->qty=trim($this->qty);
		$this->remise_percent=trim($this->remise_percent);
		$this->remise=trim($this->remise);
		$this->fk_remise_except=trim($this->fk_remise_except);
		$this->subprice=price2num($this->subprice);
		$this->price_ht=price2num($this->price_ht);
		$this->total_ht=trim($this->total_ht);
		$this->total_tva=trim($this->total_tva);
		$this->total_localtax1=trim($this->total_localtax1);
		$this->total_localtax2=trim($this->total_localtax2);
		$this->total_ttc=trim($this->total_ttc);
		$this->info_bits=trim($this->info_bits);
		$this->fk_user_author=trim($this->fk_user_author);
		$this->fk_user_ouverture=trim($this->fk_user_ouverture);
		$this->fk_user_cloture=trim($this->fk_user_cloture);
		$this->commentaire=trim($this->commentaire);
		//if (empty($this->subprice)) $this->subprice = 0;
		if (empty($this->price_ht)) $this->price_ht = 0;
		if (empty($this->total_ht)) $this->total_ht = 0;
		if (empty($this->total_tva)) $this->total_tva = 0;
		if (empty($this->total_ttc)) $this->total_ttc = 0;
		if (empty($this->localtax1_tx)) $this->localtax1_tx = 0;
		if (empty($this->localtax2_tx)) $this->localtax2_tx = 0;
		if (empty($this->remise_percent)) $this->remise_percent = 0;
		// For backward compatibility
		if (empty($this->date_start))      $this->date_start=$this->date_ouverture_prevue;
		if (empty($this->date_start_real)) $this->date_start=$this->date_ouverture;
		if (empty($this->date_end))        $this->date_start=$this->date_fin_validite;
		if (empty($this->date_end_real))   $this->date_start=$this->date_cloture;


		// Check parameters
		// Put here code to add control on parameters values

		// Calcul du total TTC et de la TVA pour la ligne a partir de
		// qty, pu, remise_percent et txtva
		// TRES IMPORTANT: C'est au moment de l'insertion ligne qu'on doit stocker
		// la part ht, tva et ttc, et ce au niveau de la ligne qui a son propre taux tva.
		$localtaxes_type = getLocalTaxesFromRate($this->txtva, 0, $this->societe, $mysoc);

		$tabprice=calcul_price_total($this->qty, $this->price_ht, $this->remise_percent, $this->tva_tx, $this->localtax1_tx, $this->localtax2_tx, 0, 'HT', 0, 1, $mysoc, $localtaxes_type);
		$this->total_ht  = $tabprice[0];
		$this->total_tva = $tabprice[1];
		$this->total_ttc = $tabprice[2];
		$this->total_localtax1= $tabprice[9];
		$this->total_localtax2= $tabprice[10];

	    if (empty($this->pa_ht)) $this->pa_ht=0;

		// if buy price not defined, define buyprice as configured in margin admin
		if ($this->pa_ht == 0)
		{
			if (($result = $this->defineBuyPrice($this->subprice, $this->remise_percent, $this->fk_product)) < 0)
			{
				return $result;
			}
			else
			{
				$this->pa_ht = $result;
			}
		}


		$this->db->begin();

		$this->oldcopy = new ContratLigne($this->db);
		$this->oldcopy->fetch($this->id);

		// Update request
		$sql = "UPDATE ".MAIN_DB_PREFIX."contratdet SET";
		$sql.= " fk_contrat=".$this->fk_contrat.",";
		$sql.= " fk_product=".($this->fk_product?"'".$this->db->escape($this->fk_product)."'":'null').",";
		$sql.= " statut=".$this->statut.",";
		$sql.= " label='".$this->db->escape($this->label)."',";
		$sql.= " description='".$this->db->escape($this->description)."',";
		$sql.= " date_commande=".($this->date_commande!=''?"'".$this->db->idate($this->date_commande)."'":"null").",";
		$sql.= " date_ouverture_prevue=".($this->date_ouverture_prevue!=''?"'".$this->db->idate($this->date_ouverture_prevue)."'":"null").",";
		$sql.= " date_ouverture=".($this->date_ouverture!=''?"'".$this->db->idate($this->date_ouverture)."'":"null").",";
		$sql.= " date_fin_validite=".($this->date_fin_validite!=''?"'".$this->db->idate($this->date_fin_validite)."'":"null").",";
		$sql.= " date_cloture=".($this->date_cloture!=''?"'".$this->db->idate($this->date_cloture)."'":"null").",";
		$sql.= " vat_src_code='".$this->db->escape($this->vat_src_code)."',";
		$sql.= " tva_tx=".price2num($this->tva_tx).",";
		$sql.= " localtax1_tx=".price2num($this->localtax1_tx).",";
		$sql.= " localtax2_tx=".price2num($this->localtax2_tx).",";
		$sql.= " qty=".price2num($this->qty).",";
		$sql.= " remise_percent=".price2num($this->remise_percent).",";
		$sql.= " remise=".($this->remise?price2num($this->remise):"null").",";
		$sql.= " fk_remise_except=".($this->fk_remise_except > 0?$this->fk_remise_except:"null").",";
		$sql.= " subprice=".($this->subprice != '' ? $this->subprice : "null").",";
		$sql.= " price_ht=".($this->price_ht != '' ? $this->price_ht : "null").",";
		$sql.= " total_ht=".$this->total_ht.",";
		$sql.= " total_tva=".$this->total_tva.",";
		$sql.= " total_localtax1=".$this->total_localtax1.",";
		$sql.= " total_localtax2=".$this->total_localtax2.",";
		$sql.= " total_ttc=".$this->total_ttc.",";
		$sql.= " fk_product_fournisseur_price=".(!empty($this->fk_fournprice)?$this->fk_fournprice:"NULL").",";
		$sql.= " buy_price_ht='".price2num($this->pa_ht)."',";
		$sql.= " info_bits='".$this->db->escape($this->info_bits)."',";
		$sql.= " fk_user_author=".($this->fk_user_author >= 0?$this->fk_user_author:"NULL").",";
		$sql.= " fk_user_ouverture=".($this->fk_user_ouverture > 0?$this->fk_user_ouverture:"NULL").",";
		$sql.= " fk_user_cloture=".($this->fk_user_cloture > 0?$this->fk_user_cloture:"NULL").",";
		$sql.= " commentaire='".$this->db->escape($this->commentaire)."',";
		$sql.= " fk_unit=".(!$this->fk_unit ? 'NULL' : $this->fk_unit);
		$sql.= " WHERE rowid=".$this->id;

		dol_syslog(get_class($this)."::update", LOG_DEBUG);
		$resql = $this->db->query($sql);
		if (! $resql)
		{
			$this->error="Error ".$this->db->lasterror();
			$error++;
		}

		if (empty($conf->global->MAIN_EXTRAFIELDS_DISABLED) && is_array($this->array_options) && count($this->array_options)>0) // For avoid conflicts if trigger used
		{
			$result=$this->insertExtraFields();
			if ($result < 0)
			{
				$error++;
			}
		}

		// If we change a planned date (start or end), sync dates for all services
		if (! $error && ! empty($conf->global->CONTRACT_SYNC_PLANNED_DATE_OF_SERVICES))
		{
			if ($this->date_ouverture_prevue != $this->oldcopy->date_ouverture_prevue)
			{
				$sql ='UPDATE '.MAIN_DB_PREFIX.'contratdet SET';
				$sql.= " date_ouverture_prevue = ".($this->date_ouverture_prevue!=''?"'".$this->db->idate($this->date_ouverture_prevue)."'":"null");
				$sql.= " WHERE fk_contrat = ".$this->fk_contrat;

				$resql = $this->db->query($sql);
				if (! $resql)
				{
					$error++;
					$this->error="Error ".$this->db->lasterror();
				}
			}
			if ($this->date_fin_validite != $this->oldcopy->date_fin_validite)
			{
				$sql ='UPDATE '.MAIN_DB_PREFIX.'contratdet SET';
				$sql.= " date_fin_validite = ".($this->date_fin_validite!=''?"'".$this->db->idate($this->date_fin_validite)."'":"null");
				$sql.= " WHERE fk_contrat = ".$this->fk_contrat;

				$resql = $this->db->query($sql);
				if (! $resql)
				{
					$error++;
					$this->error="Error ".$this->db->lasterror();
				}
			}
		}

		if (! $error)
		{
			if (! $notrigger)
			{
	            // Call trigger
	            $result=$this->call_trigger('LINECONTRACT_UPDATE', $user);
	            if ($result < 0) { $error++; $this->db->rollback(); }
	            // End call triggers
			}
		}

		if (! $error)
		{
        	$this->db->commit();
			return 1;
		} else {
			$this->db->rollback();
			$this->errors[]=$this->error;
			return -1;
		}
	}


	/**
	 *      Mise a jour en base des champs total_xxx de ligne
	 *		Used by migration process
	 *
	 *		@return		int		<0 if KO, >0 if OK
	 */
	function update_total()
	{
		$this->db->begin();

		// Mise a jour ligne en base
		$sql = "UPDATE ".MAIN_DB_PREFIX."contratdet SET";
		$sql.= " total_ht=".price2num($this->total_ht,'MT')."";
		$sql.= ",total_tva=".price2num($this->total_tva,'MT')."";
		$sql.= ",total_localtax1=".price2num($this->total_localtax1,'MT')."";
		$sql.= ",total_localtax2=".price2num($this->total_localtax2,'MT')."";
		$sql.= ",total_ttc=".price2num($this->total_ttc,'MT')."";
		$sql.= " WHERE rowid = ".$this->id;

		dol_syslog(get_class($this)."::update_total", LOG_DEBUG);

		$resql=$this->db->query($sql);
		if ($resql)
		{
			$this->db->commit();
			return 1;
		}
		else
		{
			$this->error=$this->db->error();
			$this->db->rollback();
			return -2;
		}
	}


	/**
	 * Inserts a contrat line into database
	 *
	 * @param int $notrigger Set to 1 if you don't want triggers to be fired
	 * @return int <0 if KO, >0 if OK
	 */
	public function insert($notrigger = 0)
	{
		global $conf, $user;

		// Insertion dans la base
		$sql = "INSERT INTO ".MAIN_DB_PREFIX."contratdet";
		$sql.= " (fk_contrat, label, description, fk_product, qty, vat_src_code, tva_tx,";
		$sql.= " localtax1_tx, localtax2_tx, localtax1_type, localtax2_type, remise_percent, subprice,";
		$sql.= " total_ht, total_tva, total_localtax1, total_localtax2, total_ttc,";
		$sql.= " info_bits,";
		$sql.= " price_ht, remise, fk_product_fournisseur_price, buy_price_ht";
		if ($this->date_ouverture_prevue > 0) { $sql.= ",date_ouverture_prevue"; }
		if ($this->date_fin_validite > 0)     { $sql.= ",date_fin_validite"; }
		$sql.= ") VALUES ($this->fk_contrat, '', '" . $this->db->escape($this->description) . "',";
		$sql.= ($this->fk_product>0 ? $this->fk_product : "null").",";
		$sql.= " '".$this->db->escape($this->qty)."',";
		$sql.= " '".$this->db->escape($this->vat_src_code)."',";
		$sql.= " '".$this->db->escape($this->tva_tx)."',";
		$sql.= " '".$this->db->escape($this->localtax1_tx)."',";
		$sql.= " '".$this->db->escape($this->localtax2_tx)."',";
		$sql.= " '".$this->db->escape($this->localtax1_type)."',";
		$sql.= " '".$this->db->escape($this->localtax2_type)."',";
		$sql.= " ".price2num($this->remise_percent).",".price2num($this->subprice).",";
		$sql.= " ".price2num($this->total_ht).",".price2num($this->total_tva).",".price2num($this->total_localtax1).",".price2num($this->total_localtax2).",".price2num($this->total_ttc).",";
		$sql.= " '".$this->db->escape($this->info_bits)."',";
		$sql.= " ".price2num($this->price_ht).",".price2num($this->remise).",";
		if ($this->fk_fournprice > 0) $sql.= ' '.$this->fk_fournprice.',';
		else $sql.= ' null,';
		if ($this->pa_ht > 0) $sql.= ' '.price2num($this->pa_ht);
		else $sql.= ' null';
		if ($this->date_ouverture > 0) { $sql.= ",'".$this->db->idate($this->date_ouverture)."'"; }
		if ($this->date_cloture > 0)   { $sql.= ",'".$this->db->idate($this->date_cloture)."'"; }
		$sql.= ")";

		dol_syslog(get_class($this)."::insert", LOG_DEBUG);

		$resql=$this->db->query($sql);
		if ($resql)
		{
			$this->id = $this->db->last_insert_id(MAIN_DB_PREFIX.'contratdet');

			// Insert of extrafields
			if (empty($conf->global->MAIN_EXTRAFIELDS_DISABLED) && is_array($this->array_options) && count($this->array_options)>0) // For avoid conflicts if trigger used
			{
				$result = $this->insertExtraFields();
				if ($result < 0)
				{
					$this->db->rollback();
					return -1;
				}
			}

			if (!$notrigger)
			{
				// Call trigger
				$result = $this->call_trigger('LINECONTRACT_INSERT', $user);
				if ($result < 0) {
					$this->db->rollback();
					return -1;
				}
				// End call triggers
			}

			$this->db->commit();
			return 1;
		}
		else
		{
			$this->db->rollback();
			$this->error=$this->db->error()." sql=".$sql;
			return -1;
		}
	}

	/**
	 *  Activate a contract line
	 *
	 * @param   User 		$user 		Objet User who activate contract
	 * @param  	int 		$date 		Date activation
	 * @param  	int|string 	$date_end 	Date planned end. Use '-1' to keep it unchanged.
	 * @param   string 		$comment 	A comment typed by user
	 * @return 	int                    	<0 if KO, >0 if OK
	 */
	function active_line($user, $date, $date_end = '', $comment = '')
	{
		global $langs, $conf;

		$error = 0;

		$this->db->begin();

		$sql = "UPDATE " . MAIN_DB_PREFIX . "contratdet SET statut = ".ContratLigne::STATUS_OPEN.",";
		$sql .= " date_ouverture = " . (dol_strlen($date) != 0 ? "'" . $this->db->idate($date) . "'" : "null") . ",";
		if ($date_end >= 0) $sql .= " date_fin_validite = " . (dol_strlen($date_end) != 0 ? "'" . $this->db->idate($date_end) . "'" : "null") . ",";
		$sql .= " fk_user_ouverture = " . $user->id . ",";
		$sql .= " date_cloture = null,";
		$sql .= " commentaire = '" . $this->db->escape($comment) . "'";
		$sql .= " WHERE rowid = " . $this->id . " AND (statut = ".ContratLigne::STATUS_INITIAL." OR statut = ".ContratLigne::STATUS_CLOSED.")";

		dol_syslog(get_class($this) . "::active_line", LOG_DEBUG);
		$resql = $this->db->query($sql);
		if ($resql) {
			// Call trigger
			$result = $this->call_trigger('LINECONTRACT_ACTIVATE', $user);
			if ($result < 0) $error++;
			// End call triggers

			if (! $error)
			{
				$this->statut = ContratLigne::STATUS_OPEN;
				$this->date_ouverture = $date;
				$this->date_fin_validite = $date_end;
				$this->fk_user_ouverture = $user->id;
				$this->date_cloture = null;
				$this->commentaire = $comment;

				$this->db->commit();
				return 1;
			}
			else
			{
				$this->db->rollback();
				return -1;
			}
		} else {
			$this->error = $this->db->lasterror();
			$this->db->rollback();
			return -1;
		}
	}

	/**
	 *  Close a contract line
	 *
	 * @param    User 	$user 			Objet User who close contract
	 * @param  	 int 	$date_end 		Date end
	 * @param    string $comment 		A comment typed by user
     * @param    int	$notrigger		1=Does not execute triggers, 0=Execute triggers
	 * @return int                    	<0 if KO, >0 if OK
	 */
	function close_line($user, $date_end, $comment = '', $notrigger=0)
	{
		global $langs, $conf;

		// Update object
		$this->date_cloture = $date_end;
		$this->fk_user_cloture = $user->id;
		$this->commentaire = $comment;

		$error = 0;

		// statut actif : 4

		$this->db->begin();

		$sql = "UPDATE " . MAIN_DB_PREFIX . "contratdet SET statut = ".ContratLigne::STATUS_CLOSED.",";
		$sql .= " date_cloture = '" . $this->db->idate($date_end) . "',";
		$sql .= " fk_user_cloture = " . $user->id . ",";
		$sql .= " commentaire = '" . $this->db->escape($comment) . "'";
		$sql .= " WHERE rowid = " . $this->id . " AND statut = ".ContratLigne::STATUS_OPEN;

		$resql = $this->db->query($sql);
		if ($resql)
		{
			if (! $notrigger)
			{
				// Call trigger
				$result = $this->call_trigger('LINECONTRACT_CLOSE', $user);
				if ($result < 0) {
					$error++;
					$this->db->rollback();
					return -1;
				}
				// End call triggers
			}

			$this->db->commit();
			return 1;
		} else {
			$this->error = $this->db->lasterror();
			$this->db->rollback();
			return -1;
		}
	}
}<|MERGE_RESOLUTION|>--- conflicted
+++ resolved
@@ -8,12 +8,8 @@
  * Copyright (C) 2013		Christophe Battarel		<christophe.battarel@altairis.fr>
  * Copyright (C) 2013		Florian Henry			<florian.henry@open-concept.pro>
  * Copyright (C) 2014-2015	Marcos García			<marcosgdf@gmail.com>
-<<<<<<< HEAD
- * Copyright (C) 2015-2017	Ferran Marcet			<fmarcet@2byte.es>
  * Copyright (C) 2018   	Nicolas ZABOURI			<info@inovea-conseil.com>
-=======
  * Copyright (C) 2015-2018	Ferran Marcet			<fmarcet@2byte.es>
->>>>>>> 779d33cf
  *
  * This program is free software; you can redistribute it and/or modify
  * it under the terms of the GNU General Public License as published by
