<?php
/* Copyright (C) 2003		Rodolphe Quiedeville	<rodolphe@quiedeville.org>
 * Copyright (C) 2004-2012	Destailleur Laurent		<eldy@users.sourceforge.net>
 * Copyright (C) 2005-2014	Regis Houssin			<regis.houssin@inodbox.com>
 * Copyright (C) 2006		Andre Cianfarani		<acianfa@free.fr>
 * Copyright (C) 2008		Raphael Bertrand		<raphael.bertrand@resultic.fr>
 * Copyright (C) 2010-2016	Juanjo Menent			<jmenent@2byte.es>
 * Copyright (C) 2013		Christophe Battarel		<christophe.battarel@altairis.fr>
 * Copyright (C) 2013		Florian Henry			<florian.henry@open-concept.pro>
 * Copyright (C) 2014-2015	Marcos García			<marcosgdf@gmail.com>
 * Copyright (C) 2018   	Nicolas ZABOURI			<info@inovea-conseil.com>
 * Copyright (C) 2018-2023  Frédéric France         <frederic.france@netlogic.fr>
 * Copyright (C) 2015-2018	Ferran Marcet			<fmarcet@2byte.es>
 *
 * This program is free software; you can redistribute it and/or modify
 * it under the terms of the GNU General Public License as published by
 * the Free Software Foundation; either version 3 of the License, or
 * (at your option) any later version.
 *
 * This program is distributed in the hope that it will be useful,
 * but WITHOUT ANY WARRANTY; without even the implied warranty of
 * MERCHANTABILITY or FITNESS FOR A PARTICULAR PURPOSE.  See the
 * GNU General Public License for more details.
 *
 * You should have received a copy of the GNU General Public License
 * along with this program. If not, see <https://www.gnu.org/licenses/>.
 */

/**
 *	\file       htdocs/contrat/class/contrat.class.php
 *	\ingroup    contrat
 *	\brief      File of class to manage contracts
 */

require_once DOL_DOCUMENT_ROOT.'/core/class/commonobject.class.php';
require_once DOL_DOCUMENT_ROOT."/core/class/commonobjectline.class.php";
require_once DOL_DOCUMENT_ROOT.'/core/lib/price.lib.php';
require_once DOL_DOCUMENT_ROOT.'/margin/lib/margins.lib.php';

/**
 *	Class to manage contracts
 */
class Contrat extends CommonObject
{
	/**
	 * @var string ID to identify managed object
	 */
	public $element = 'contrat';

	/**
	 * @var string Name of table without prefix where object is stored
	 */
	public $table_element = 'contrat';

	/**
	 * @var string    Name of subtable line
	 */
	public $table_element_line = 'contratdet';

	/**
	 * @var string Fieldname with ID of parent key if this field has a parent
	 */
	public $fk_element = 'fk_contrat';

	/**
	 * @var string String with name of icon for myobject. Must be the part after the 'object_' into object_myobject.png
	 */
	public $picto = 'contract';

	/**
	 * 0=No test on entity, 1=Test with field entity, 2=Test with link by societe
	 * @var int
	 */
	public $ismultientitymanaged = 1;

	/**
	 * @var int  Does object support extrafields ? 0=No, 1=Yes
	 */
	public $isextrafieldmanaged = 1;

	/**
	 * 0=Default, 1=View may be restricted to sales representative only if no permission to see all or to company of external user if external user
	 * @var integer
	 */
	public $restrictiononfksoc = 1;

	/**
	 * {@inheritdoc}
	 */
	protected $table_ref_field = 'ref';

	/**
	 * Customer reference of the contract
	 * @var string
	 */
	public $ref_customer;
	public $from;

	/**
	 * Supplier reference of the contract
	 * @var string
	 */
	public $ref_supplier;

	/**
	 * Entity of the contract
	 * @var int
	 */
	public $entity;

	/**
	 * Client id linked to the contract
	 * @var int
	 */
	public $socid;

	/**
	 * Client id linked to the contract
	 * @var int
	 * @deprecated Use $socid
	 */
	public $fk_soc;


	public $societe; // Objet societe

	/**
	 * Status of the contract
	 * @var int
	 * @deprecated
<<<<<<< HEAD
	 */
	public $statut = 0;
	/**
	 * Status of the contract (0=Draft, 1=Validated)
	 * @var int
	 */
=======
	 */
	public $statut = 0;
	/**
	 * Status of the contract (0=Draft, 1=Validated)
	 * @var int
	 */
>>>>>>> 729451fa
	public $status = 0;

	public $product;

	/**
	 * @var int		Id of user author of the contract
	 */
	public $fk_user_author;

	/**
	 * TODO: Which is the correct one?
	 * Author of the contract
	 * @var int
	 */
	public $user_author_id;


	/**
	 * @var User 	Object user that create the contract. Set by the info method.
	 * @deprecated
	 */
	public $user_creation;

	/**
	 * @var User 	Object user that close the contract. Set by the info method.
	 */
	public $user_cloture;

	/**
	 * @var integer|string		Date of creation
	 */
	public $date_creation;

	/**
	 * @var integer|string		Date of last modification. Not filled until you call ->info()
	 */
	public $date_modification;

	/**
	 * @var integer|string		Date of validation
	 */
	public $date_validation;

	/**
	 * @var integer|string		Date when contract was signed
	 */
	public $date_contrat;

	public $commercial_signature_id;
	public $fk_commercial_signature;
	public $commercial_suivi_id;
	public $fk_commercial_suivi;

	/**
	 * @deprecated Use fk_project instead
	 * @see $fk_project
	 */
	public $fk_projet;

	public $extraparams = array();

	/**
	 * @var ContratLigne[]		Contract lines
	 */
	public $lines = array();

	public $nbofservices;
	public $nbofserviceswait;
	public $nbofservicesopened;
	public $nbofservicesexpired;
	public $nbofservicesclosed;
	//public $lower_planned_end_date;
	//public $higher_planner_end_date;

	/**
	 * Maps ContratLigne IDs to $this->lines indexes
	 * @var int[]
	 */
	protected $lines_id_index_mapper = array();


	/**
	 *  'type' if the field format ('integer', 'integer:ObjectClass:PathToClass[:AddCreateButtonOrNot[:Filter]]', 'varchar(x)', 'double(24,8)', 'real', 'price', 'text', 'html', 'date', 'datetime', 'timestamp', 'duration', 'mail', 'phone', 'url', 'password')
	 *         Note: Filter can be a string like "(t.ref:like:'SO-%') or (t.date_creation:<:'20160101') or (t.nature:is:NULL)"
	 *  'label' the translation key.
	 *  'enabled' is a condition when the field must be managed.
	 *  'position' is the sort order of field.
	 *  'notnull' is set to 1 if not null in database. Set to -1 if we must set data to null if empty ('' or 0).
	 *  'visible' says if field is visible in list (Examples: 0=Not visible, 1=Visible on list and create/update/view forms, 2=Visible on list only, 3=Visible on create/update/view form only (not list), 4=Visible on list and update/view form only (not create). 5=Visible on list and view only (not create/not update). Using a negative value means field is not shown by default on list but can be selected for viewing)
	 *  'noteditable' says if field is not editable (1 or 0)
	 *  'default' is a default value for creation (can still be overwrote by the Setup of Default Values if field is editable in creation form). Note: If default is set to '(PROV)' and field is 'ref', the default value will be set to '(PROVid)' where id is rowid when a new record is created.
	 *  'index' if we want an index in database.
	 *  'foreignkey'=>'tablename.field' if the field is a foreign key (it is recommanded to name the field fk_...).
	 *  'searchall' is 1 if we want to search in this field when making a search from the quick search button.
	 *  'isameasure' must be set to 1 if you want to have a total on list for this field. Field type must be summable like integer or double(24,8).
	 *  'css' is the CSS style to use on field. For example: 'maxwidth200'
	 *  'help' is a string visible as a tooltip on field
	 *  'showoncombobox' if value of the field must be visible into the label of the combobox that list record
	 *  'disabled' is 1 if we want to have the field locked by a 'disabled' attribute. In most cases, this is never set into the definition of $fields into class, but is set dynamically by some part of code.
	 *  'arrayofkeyval' to set list of value if type is a list of predefined values. For example: array("0"=>"Draft","1"=>"Active","-1"=>"Cancel")
	 *  'comment' is not used. You can store here any text of your choice. It is not used by application.
	 *
	 *  Note: To have value dynamic, you can set value to 0 in definition and edit the value on the fly into the constructor.
	 */

	// BEGIN MODULEBUILDER PROPERTIES
	/**
	 * @var array  Array with all fields and their property. Do not use it as a static var. It may be modified by constructor.
	 */
	public $fields = array(
		'rowid' =>array('type'=>'integer', 'label'=>'TechnicalID', 'enabled'=>1, 'visible'=>-1, 'notnull'=>1, 'position'=>10),
		'ref' =>array('type'=>'varchar(50)', 'label'=>'Ref', 'enabled'=>1, 'visible'=>-1, 'showoncombobox'=>1, 'position'=>15, 'searchall'=>1),
		'ref_ext' =>array('type'=>'varchar(255)', 'label'=>'Ref ext', 'enabled'=>1, 'visible'=>0, 'position'=>20),
		'ref_customer' =>array('type'=>'varchar(50)', 'label'=>'RefCustomer', 'enabled'=>1, 'visible'=>-1, 'position'=>25, 'searchall'=>1),
		'ref_supplier' =>array('type'=>'varchar(50)', 'label'=>'RefSupplier', 'enabled'=>1, 'visible'=>-1, 'position'=>26, 'searchall'=>1),
		'entity' =>array('type'=>'integer', 'label'=>'Entity', 'default'=>1, 'enabled'=>1, 'visible'=>-2, 'notnull'=>1, 'position'=>30, 'index'=>1),
		'tms' =>array('type'=>'timestamp', 'label'=>'DateModification', 'enabled'=>1, 'visible'=>-1, 'notnull'=>1, 'position'=>35),
		'datec' =>array('type'=>'datetime', 'label'=>'DateCreation', 'enabled'=>1, 'visible'=>-1, 'position'=>40),
		'date_contrat' =>array('type'=>'datetime', 'label'=>'Date contrat', 'enabled'=>1, 'visible'=>-1, 'position'=>45),
		'fk_soc' =>array('type'=>'integer:Societe:societe/class/societe.class.php', 'label'=>'ThirdParty', 'enabled'=>'isModEnabled("societe")', 'visible'=>-1, 'notnull'=>1, 'position'=>70),
		'fk_projet' =>array('type'=>'integer:Project:projet/class/project.class.php:1:(fk_statut:=:1)', 'label'=>'Project', 'enabled'=>"isModEnabled('project')", 'visible'=>-1, 'position'=>75),
		'fk_commercial_signature' =>array('type'=>'integer:User:user/class/user.class.php', 'label'=>'SaleRepresentative Signature', 'enabled'=>1, 'visible'=>-1, 'position'=>80),
		'fk_commercial_suivi' =>array('type'=>'integer:User:user/class/user.class.php', 'label'=>'SaleRepresentative follower', 'enabled'=>1, 'visible'=>-1, 'position'=>85),
		'fk_user_author' =>array('type'=>'integer:User:user/class/user.class.php', 'label'=>'UserAuthor', 'enabled'=>1, 'visible'=>-1, 'notnull'=>1, 'position'=>90),
		'note_public' =>array('type'=>'html', 'label'=>'NotePublic', 'enabled'=>1, 'visible'=>0, 'position'=>105, 'searchall'=>1),
		'note_private' =>array('type'=>'html', 'label'=>'NotePrivate', 'enabled'=>1, 'visible'=>0, 'position'=>110, 'searchall'=>1),
		'model_pdf' =>array('type'=>'varchar(255)', 'label'=>'Model pdf', 'enabled'=>1, 'visible'=>0, 'position'=>115),
		'import_key' =>array('type'=>'varchar(14)', 'label'=>'ImportId', 'enabled'=>1, 'visible'=>-2, 'position'=>120),
		'extraparams' =>array('type'=>'varchar(255)', 'label'=>'Extraparams', 'enabled'=>1, 'visible'=>-1, 'position'=>125),
		'fk_user_modif' =>array('type'=>'integer:User:user/class/user.class.php', 'label'=>'UserModif', 'enabled'=>1, 'visible'=>-2, 'notnull'=>-1, 'position'=>135),
		'last_main_doc' =>array('type'=>'varchar(255)', 'label'=>'Last main doc', 'enabled'=>1, 'visible'=>-1, 'position'=>140),
		'statut' =>array('type'=>'smallint(6)', 'label'=>'Statut', 'enabled'=>1, 'visible'=>-1, 'position'=>500, 'notnull'=>1, 'arrayofkeyval'=>array(0=>'Draft', 1=>'Validated', 2=>'Closed'))
	);
	// END MODULEBUILDER PROPERTIES

	const STATUS_DRAFT = 0;
	const STATUS_VALIDATED = 1;
	const STATUS_CLOSED = 2;



	/**
	 *	Constructor
	 *
	 *  @param		DoliDB		$db      Database handler
	 */
	public function __construct($db)
	{
		$this->db = $db;
	}

	/**
	 *	Return next contract ref
	 *
	 *	@param	Societe		$soc		Thirdparty object
	 *	@return string					free reference for contract
	 */
	public function getNextNumRef($soc)
	{
		global $db, $langs, $conf;
		$langs->load("contracts");

		if (getDolGlobalString('CONTRACT_ADDON')) {
			$mybool = false;

			$file = getDolGlobalString('CONTRACT_ADDON') . ".php";
			$classname = $conf->global->CONTRACT_ADDON;

			// Include file with class
			$dirmodels = array_merge(array('/'), (array) $conf->modules_parts['models']);

			foreach ($dirmodels as $reldir) {
				$dir = dol_buildpath($reldir."core/modules/contract/");

				// Load file with numbering class (if found)
				$mybool |= @include_once $dir.$file;
			}

			if (!$mybool) {
				dol_print_error('', "Failed to include file ".$file);
				return '';
			}

			$obj = new $classname();
			$numref = $obj->getNextValue($soc, $this);

			if ($numref != "") {
				return $numref;
			} else {
				$this->error = $obj->error;
				dol_print_error($db, get_class($this)."::getNextValue ".$obj->error);
				return "";
			}
		} else {
			$langs->load("errors");
			print $langs->trans("Error")." ".$langs->trans("ErrorModuleSetupNotComplete", $langs->transnoentitiesnoconv("Contract"));
			return "";
		}
	}

	// phpcs:disable PEAR.NamingConventions.ValidFunctionName.ScopeNotCamelCaps
	/**
	 *  Activate a contract line
	 *
	 *  @param	User		$user       Objet User who activate contract
	 *  @param  int			$line_id    Id of line to activate
	 *  @param  int			$date_start Opening date
	 *  @param  int|string	$date_end   Expected end date
	 * 	@param	string		$comment	A comment typed by user
	 *  @return int         			Return integer <0 if KO, >0 if OK
	 */
	public function active_line($user, $line_id, $date_start, $date_end = '', $comment = '')
	{
		// phpcs:enable
		$result = $this->lines[$this->lines_id_index_mapper[$line_id]]->active_line($user, $date_start, $date_end, $comment);
		if ($result < 0) {
			$this->error = $this->lines[$this->lines_id_index_mapper[$line_id]]->error;
			$this->errors = $this->lines[$this->lines_id_index_mapper[$line_id]]->errors;
		}
		return $result;
	}


	// phpcs:disable PEAR.NamingConventions.ValidFunctionName.ScopeNotCamelCaps
	/**
	 *  Close a contract line
	 *
	 *  @param	User		$user       Objet User who close contract
	 *  @param  int			$line_id    Id of line to close
	 *  @param  int			$date_end	End date
	 * 	@param	string		$comment	A comment typed by user
	 *  @return int         			Return integer <0 if KO, >0 if OK
	 */
	public function close_line($user, $line_id, $date_end, $comment = '')
	{
		// phpcs:enable
		$result = $this->lines[$this->lines_id_index_mapper[$line_id]]->close_line($user, $date_end, $comment);
		if ($result < 0) {
			$this->error = $this->lines[$this->lines_id_index_mapper[$line_id]]->error;
			$this->errors = $this->lines[$this->lines_id_index_mapper[$line_id]]->errors;
		}
		return $result;
	}


	/**
	 *  Open all lines of a contract
	 *
	 *  @param	User		$user      		Object User making action
	 *  @param	int|string	$date_start		Date start (now if empty)
	 *  @param	int			$notrigger		1=Does not execute triggers, 0=Execute triggers
	 *  @param	string		$comment		Comment
	 *  @param	int|string	$date_end		Date end
	 *	@return	int							Return integer <0 if KO, >0 if OK
	 *  @see ()
	 */
	public function activateAll($user, $date_start = '', $notrigger = 0, $comment = '', $date_end = '')
	{
		if (empty($date_start)) {
			$date_start = dol_now();
		}

		$this->db->begin();

		$error = 0;

		// Load lines
		$this->fetch_lines();

		foreach ($this->lines as $contratline) {
			// Open lines not already open
			if ($contratline->statut != ContratLigne::STATUS_OPEN) {
				$contratline->context = $this->context;

				$result = $contratline->active_line($user, $date_start, !empty($date_end) ? $date_end : -1, $comment);	// This call trigger LINECONTRACT_ACTIVATE
				if ($result < 0) {
					$error++;
					$this->error = $contratline->error;
					$this->errors = $contratline->errors;
					break;
				}
			}
		}

		if (!$error && $this->statut == 0) {
			$result = $this->validate($user, '', $notrigger);
			if ($result < 0) {
				$error++;
			}
		}

		if (!$error) {
			$this->db->commit();
			return 1;
		} else {
			$this->db->rollback();
			return -1;
		}
	}

	/**
	 * Close all lines of a contract
	 *
	 * @param	User		$user      		Object User making action
	 * @param	int			$notrigger		1=Does not execute triggers, 0=Execute triggers
	 * @param	string		$comment		Comment
	 * @return	int							Return integer <0 if KO, >0 if OK
	 * @see activateAll()
	 */
	public function closeAll(User $user, $notrigger = 0, $comment = '')
	{
		$this->db->begin();

		// Load lines
		$this->fetch_lines();

		$now = dol_now();

		$error = 0;

		foreach ($this->lines as $contratline) {
			// Close lines not already closed
			if ($contratline->statut != ContratLigne::STATUS_CLOSED) {
				$contratline->date_end_real = $now;
				$contratline->date_cloture = $now;	// For backward compatibility
				$contratline->user_closing_id = $user->id;
				$contratline->statut = ContratLigne::STATUS_CLOSED;
				$result = $contratline->close_line($user, $now, $comment, $notrigger);
				if ($result < 0) {
					$error++;
					$this->error = $contratline->error;
					$this->errors = $contratline->errors;
					break;
				}
			}
		}

		if (!$error && $this->statut == 0) {
			$result = $this->validate($user, '', $notrigger);
			if ($result < 0) {
				$error++;
			}
		}

		if (!$error) {
			$this->db->commit();
			return 1;
		} else {
			$this->db->rollback();
			return -1;
		}
	}

	/**
	 * Validate a contract
	 *
	 * @param	User	$user      		Objet User
	 * @param   string	$force_number	Reference to force on contract (not implemented yet)
	 * @param	int		$notrigger		1=Does not execute triggers, 0= execute triggers
	 * @return	int						Return integer <0 if KO, >0 if OK
	 */
	public function validate(User $user, $force_number = '', $notrigger = 0)
	{
		require_once DOL_DOCUMENT_ROOT.'/core/lib/files.lib.php';
		global $conf;

		$now = dol_now();

		$error = 0;
		dol_syslog(get_class($this).'::validate user='.$user->id.', force_number='.$force_number);


		$this->db->begin();

		$this->fetch_thirdparty();

		// A contract is validated so we can move thirdparty to status customer
<<<<<<< HEAD
		if (empty($conf->global->CONTRACT_DISABLE_AUTOSET_AS_CLIENT_ON_CONTRACT_VALIDATION) && $this->thirdparty->fournisseur == 0) {
=======
		if (!getDolGlobalString('CONTRACT_DISABLE_AUTOSET_AS_CLIENT_ON_CONTRACT_VALIDATION') && $this->thirdparty->fournisseur == 0) {
>>>>>>> 729451fa
			$result = $this->thirdparty->setAsCustomer();
		}

		// Define new ref
		if ($force_number) {
			$num = $force_number;
		} elseif (!$error && (preg_match('/^[\(]?PROV/i', $this->ref) || empty($this->ref))) { // empty should not happened, but when it occurs, the test save life
			$num = $this->getNextNumRef($this->thirdparty);
		} else {
			$num = $this->ref;
		}
		$this->newref = dol_sanitizeFileName($num);

		if ($num) {
			$sql = "UPDATE ".MAIN_DB_PREFIX."contrat SET ref = '".$this->db->escape($num)."', statut = 1";
			//$sql.= ", fk_user_valid = ".$user->id.", date_valid = '".$this->db->idate($now)."'";
			$sql .= " WHERE rowid = ".((int) $this->id)." AND statut = 0";

			dol_syslog(get_class($this)."::validate", LOG_DEBUG);
			$resql = $this->db->query($sql);
			if (!$resql) {
				dol_print_error($this->db);
				$error++;
				$this->error = $this->db->lasterror();
			}

			// Trigger calls
			if (!$error && !$notrigger) {
				// Call trigger
				$result = $this->call_trigger('CONTRACT_VALIDATE', $user);
				if ($result < 0) {
					$error++;
				}
				// End call triggers
			}

			if (!$error) {
				$this->oldref = $this->ref;

				// Rename directory if dir was a temporary ref
				if (preg_match('/^[\(]?PROV/i', $this->ref)) {
					// Now we rename also files into index
					$sql = 'UPDATE '.MAIN_DB_PREFIX."ecm_files set filename = CONCAT('".$this->db->escape($this->newref)."', SUBSTR(filename, ".(strlen($this->ref) + 1).")), filepath = 'contract/".$this->db->escape($this->newref)."'";
					$sql .= " WHERE filename LIKE '".$this->db->escape($this->ref)."%' AND filepath = 'contract/".$this->db->escape($this->ref)."' and entity = ".$conf->entity;
					$resql = $this->db->query($sql);
					if (!$resql) {
						$error++;
						$this->error = $this->db->lasterror();
					}
					$sql = 'UPDATE '.MAIN_DB_PREFIX."ecm_files set filepath = 'contract/".$this->db->escape($this->newref)."'";
					$sql .= " WHERE filepath = 'contract/".$this->db->escape($this->ref)."' and entity = ".$conf->entity;
					$resql = $this->db->query($sql);
					if (!$resql) {
						$error++;
						$this->error = $this->db->lasterror();
					}

					// We rename directory ($this->ref = old ref, $num = new ref) in order not to lose the attachments
					$oldref = dol_sanitizeFileName($this->ref);
					$newref = dol_sanitizeFileName($num);
					$dirsource = $conf->contract->dir_output.'/'.$oldref;
					$dirdest = $conf->contract->dir_output.'/'.$newref;
					if (!$error && file_exists($dirsource)) {
						dol_syslog(get_class($this)."::validate rename dir ".$dirsource." into ".$dirdest);

						if (@rename($dirsource, $dirdest)) {
							dol_syslog("Rename ok");
							// Rename docs starting with $oldref with $newref
							$listoffiles = dol_dir_list($conf->contract->dir_output.'/'.$newref, 'files', 1, '^'.preg_quote($oldref, '/'));
							foreach ($listoffiles as $fileentry) {
								$dirsource = $fileentry['name'];
								$dirdest = preg_replace('/^'.preg_quote($oldref, '/').'/', $newref, $dirsource);
								$dirsource = $fileentry['path'].'/'.$dirsource;
								$dirdest = $fileentry['path'].'/'.$dirdest;
								@rename($dirsource, $dirdest);
							}
						}
					}
				}
			}

			// Set new ref and define current statut
			if (!$error) {
				$this->ref = $num;
				$this->status = self::STATUS_VALIDATED;
				$this->statut = self::STATUS_VALIDATED;	// deprecated
				$this->date_validation = $now;
			}
		} else {
			$error++;
		}

		if (!$error) {
			$this->db->commit();
			return 1;
		} else {
			$this->db->rollback();
			return -1;
		}
	}

	/**
	 * Unvalidate a contract
	 *
	 * @param	User	$user      		Object User
	 * @param	int		$notrigger		1=Does not execute triggers, 0=execute triggers
	 * @return	int						Return integer <0 if KO, >0 if OK
	 */
	public function reopen($user, $notrigger = 0)
	{
		require_once DOL_DOCUMENT_ROOT.'/core/lib/files.lib.php';

		$now = dol_now();

		$error = 0;
		dol_syslog(get_class($this).'::reopen user='.$user->id);

		$this->db->begin();

		$this->fetch_thirdparty();

		$sql = "UPDATE ".MAIN_DB_PREFIX."contrat SET statut = 0";
		//$sql.= ", fk_user_valid = null, date_valid = null";
		$sql .= " WHERE rowid = ".((int) $this->id)." AND statut = 1";

		dol_syslog(get_class($this)."::validate", LOG_DEBUG);
		$resql = $this->db->query($sql);
		if (!$resql) {
			dol_print_error($this->db);
			$error++;
			$this->error = $this->db->lasterror();
		}

		// Trigger calls
		if (!$error && !$notrigger) {
			// Call trigger
			$result = $this->call_trigger('CONTRACT_REOPEN', $user);
			if ($result < 0) {
				$error++;
			}
			// End call triggers
		}

		// Set new ref and define current status
		if (!$error) {
			$this->statut = self::STATUS_DRAFT;
			$this->status = self::STATUS_DRAFT;
			$this->date_validation = $now;
		}

		if (!$error) {
			$this->db->commit();
			return 1;
		} else {
			$this->db->rollback();
			return -1;
		}
	}

	/**
	 *  Load a contract from database
	 *
	 *  @param	int		$id     		Id of contract to load
	 *  @param	string	$ref			Ref
	 *  @param	string	$ref_customer	Customer ref
	 *  @param	string	$ref_supplier	Supplier ref
	 *  @param	int		$noextrafields	0=Default to load extrafields, 1=No extrafields
	 *  @param	int		$nolines		0=Default to load lines, 1=No lines
	 *  @return int     				<0 if KO, 0 if not found or if two records found for same ref, Id of contract if OK
	 */
	public function fetch($id, $ref = '', $ref_customer = '', $ref_supplier = '', $noextrafields = 0, $nolines = 0)
	{
		$sql = "SELECT rowid, statut as status, ref, fk_soc as thirdpartyid,";
		$sql .= " ref_supplier, ref_customer,";
		$sql .= " ref_ext,";
		$sql .= " entity,";
		$sql .= " date_contrat as datecontrat,";
		$sql .= " fk_user_author,";
		$sql .= " fk_projet as fk_project,";
		$sql .= " fk_commercial_signature, fk_commercial_suivi,";
		$sql .= " note_private, note_public, model_pdf, last_main_doc, extraparams";
		$sql .= " FROM ".MAIN_DB_PREFIX."contrat";
		if (!$id) {
			$sql .= " WHERE entity IN (".getEntity('contract').")";
		} else {
			$sql .= " WHERE rowid = ".(int) $id;
		}
		if ($ref_customer) {
			$sql .= " AND ref_customer = '".$this->db->escape($ref_customer)."'";
		}
		if ($ref_supplier) {
			$sql .= " AND ref_supplier = '".$this->db->escape($ref_supplier)."'";
		}
		if ($ref) {
			$sql .= " AND ref = '".$this->db->escape($ref)."'";
		}

		dol_syslog(get_class($this)."::fetch", LOG_DEBUG);
		$resql = $this->db->query($sql);
		if ($resql) {
			$num = $this->db->num_rows($resql);
			if ($num > 1) {
				$this->error = 'Fetch found several records.';
				dol_syslog($this->error, LOG_ERR);
				$result = -2;
				return 0;
			} elseif ($num) {   // $num = 1
				$obj = $this->db->fetch_object($resql);
				if ($obj) {
					$this->id = $obj->rowid;
					$this->ref = (!isset($obj->ref) || !$obj->ref) ? $obj->rowid : $obj->ref;
					$this->ref_customer = $obj->ref_customer;
					$this->ref_supplier = $obj->ref_supplier;
					$this->ref_ext = $obj->ref_ext;
					$this->entity = $obj->entity;
					$this->statut = $obj->status;
					$this->status = $obj->status;

					$this->date_contrat = $this->db->jdate($obj->datecontrat);
					$this->date_creation = $this->db->jdate($obj->datecontrat);

					$this->user_author_id = $obj->fk_user_author;

					$this->commercial_signature_id = $obj->fk_commercial_signature;
					$this->commercial_suivi_id = $obj->fk_commercial_suivi;

					$this->note_private = $obj->note_private;
					$this->note_public = $obj->note_public;
					$this->model_pdf = $obj->model_pdf;

					$this->fk_projet = $obj->fk_project; // deprecated
					$this->fk_project = $obj->fk_project;

					$this->socid = $obj->thirdpartyid;
					$this->fk_soc = $obj->thirdpartyid;
					$this->last_main_doc = $obj->last_main_doc;
					$this->extraparams = (isset($obj->extraparams) ? (array) json_decode($obj->extraparams, true) : null);

					$this->db->free($resql);

					// Retrieve all extrafields
					// fetch optionals attributes and labels
					if (empty($noextrafields)) {
						$result = $this->fetch_optionals();
						if ($result < 0) {
							$this->error = $this->db->lasterror();
							return -4;
						}
					}

					// Lines
					if (empty($nolines)) {
						if ($result >= 0 && !empty($this->table_element_line)) {
							$result = $this->fetch_lines();
							if ($result < 0) {
								$this->error = $this->db->lasterror();
								return -3;
							}
						}
					}

					return $this->id;
				} else {
					dol_syslog(get_class($this)."::fetch Contract failed");
					$this->error = "Fetch contract failed";
					return -1;
				}
			} else {
				dol_syslog(get_class($this)."::fetch Contract not found");
				$this->error = "Contract not found";
				return 0;
			}
		} else {
			dol_syslog(get_class($this)."::fetch Error searching contract");
			$this->error = $this->db->error();
			return -1;
		}
	}

	// phpcs:disable PEAR.NamingConventions.ValidFunctionName.ScopeNotCamelCaps
	/**
	 *  Load lines array into this->lines.
	 *  This set also nbofserviceswait, nbofservicesopened, nbofservicesexpired and nbofservicesclosed
	 *
	 *	@param		int				$only_services			0=Default for all, 1=Force only services (depending on setup, we may also have physical products in a contract)
	 *	@param		int				$loadalsotranslation	0=Default to not load translations, 1=Load also translations of product descriptions
	 *  @param		int				$noextrafields			0=Default to load extrafields, 1=Do not load the extrafields of lines
	 *  @return 	array|int  								Return array of contract lines
	 */
	public function fetch_lines($only_services = 0, $loadalsotranslation = 0, $noextrafields = 0)
	{
		// phpcs:enable
		$this->nbofservices = 0;
		$this->nbofserviceswait = 0;
		$this->nbofservicesopened = 0;
		$this->nbofservicesexpired = 0;
		$this->nbofservicesclosed = 0;

		$total_ttc = 0;
		$total_vat = 0;
		$total_ht = 0;

		$now = dol_now();

		$this->lines = array();
		$pos = 0;

		// Selects contract lines related to a product
		$sql = "SELECT p.label as product_label, p.description as product_desc, p.ref as product_ref, p.fk_product_type as product_type,";
		$sql .= " d.rowid, d.fk_contrat, d.statut as status, d.description, d.price_ht, d.vat_src_code, d.tva_tx, d.localtax1_tx, d.localtax2_tx, d.localtax1_type, d.localtax2_type, d.qty, d.remise_percent, d.subprice, d.fk_product_fournisseur_price as fk_fournprice, d.buy_price_ht as pa_ht,";
		$sql .= " d.total_ht,";
		$sql .= " d.total_tva,";
		$sql .= " d.total_localtax1,";
		$sql .= " d.total_localtax2,";
		$sql .= " d.total_ttc,";
		$sql .= " d.info_bits, d.fk_product,";
		$sql .= " d.date_ouverture_prevue as date_start,";
		$sql .= " d.date_ouverture as date_start_real,";
		$sql .= " d.date_fin_validite as date_end,";
		$sql .= " d.date_cloture as date_end_real,";
		$sql .= " d.fk_user_author,";
		$sql .= " d.fk_user_ouverture,";
		$sql .= " d.fk_user_cloture,";
		$sql .= " d.fk_unit,";
		$sql .= " d.product_type as type,";
		$sql .= " d.rang";
		$sql .= " FROM ".MAIN_DB_PREFIX."contratdet as d LEFT JOIN ".MAIN_DB_PREFIX."product as p ON d.fk_product = p.rowid";
		$sql .= " WHERE d.fk_contrat = ".((int) $this->id);
		if ($only_services == 1) {
			$sql .= " AND d.product_type = 1";
		}
		$sql .= " ORDER by d.rang ASC";

		dol_syslog(get_class($this)."::fetch_lines", LOG_DEBUG);
		$result = $this->db->query($sql);
		if ($result) {
			$num = $this->db->num_rows($result);
			$i = 0;

			while ($i < $num) {
				$objp = $this->db->fetch_object($result);

				$line = new ContratLigne($this->db);

				$line->id = $objp->rowid;
				$line->ref				= $objp->rowid;
				$line->fk_contrat = $objp->fk_contrat;
				$line->desc = $objp->description; // Description line
				$line->qty				= $objp->qty;
				$line->vat_src_code 	= $objp->vat_src_code;
				$line->tva_tx = $objp->tva_tx;
				$line->localtax1_tx		= $objp->localtax1_tx;
				$line->localtax2_tx		= $objp->localtax2_tx;
				$line->localtax1_type	= $objp->localtax1_type;
				$line->localtax2_type	= $objp->localtax2_type;
				$line->subprice			= $objp->subprice;
				$line->statut = $objp->status;
				$line->status = $objp->status;
				$line->remise_percent	= $objp->remise_percent;
				$line->price_ht			= $objp->price_ht;
				$line->price = $objp->price_ht; // For backward compatibility
				$line->total_ht			= $objp->total_ht;
				$line->total_tva		= $objp->total_tva;
				$line->total_localtax1	= $objp->total_localtax1;
				$line->total_localtax2	= $objp->total_localtax2;
				$line->total_ttc		= $objp->total_ttc;
				$line->fk_product = (($objp->fk_product > 0) ? $objp->fk_product : 0);
				$line->info_bits		= $objp->info_bits;
				$line->type = $objp->type;

				$line->fk_fournprice = $objp->fk_fournprice;
				$marginInfos = getMarginInfos($objp->subprice, $objp->remise_percent, $objp->tva_tx, $objp->localtax1_tx, $objp->localtax2_tx, $objp->fk_fournprice, $objp->pa_ht);
				$line->pa_ht = $marginInfos[0];

				$line->fk_user_author = $objp->fk_user_author;
				$line->fk_user_ouverture = $objp->fk_user_ouverture;
				$line->fk_user_cloture = $objp->fk_user_cloture;
				$line->fk_unit = $objp->fk_unit;

				$line->ref = $objp->product_ref; // deprecated
				$line->product_ref = $objp->product_ref; // Product Ref
				$line->product_type		= $objp->product_type; // Product Type
				$line->product_desc		= $objp->product_desc; // Product Description
				$line->product_label	= $objp->product_label; // Product Label

				$line->description = $objp->description;

				$line->date_start            = $this->db->jdate($objp->date_start);
				$line->date_start_real       = $this->db->jdate($objp->date_start_real);
				$line->date_end              = $this->db->jdate($objp->date_end);
				$line->date_end_real         = $this->db->jdate($objp->date_end_real);
				// For backward compatibility
				//$line->date_ouverture_prevue = $this->db->jdate($objp->date_ouverture_prevue);
				//$line->date_ouverture        = $this->db->jdate($objp->date_ouverture);
				//$line->date_fin_validite     = $this->db->jdate($objp->date_fin_validite);
				//$line->date_cloture          = $this->db->jdate($objp->date_cloture);
				//$line->date_debut_prevue = $this->db->jdate($objp->date_ouverture_prevue);
				//$line->date_debut_reel   = $this->db->jdate($objp->date_ouverture);
				//$line->date_fin_prevue   = $this->db->jdate($objp->date_fin_validite);
				//$line->date_fin_reel     = $this->db->jdate($objp->date_cloture);

				$line->rang     = $objp->rang;

				// Retrieve all extrafields for contract line
				// fetch optionals attributes and labels
				if (empty($noextrafields)) {
					$line->fetch_optionals();
				}

				// multilangs
				if (getDolGlobalInt('MAIN_MULTILANGS') && !empty($objp->fk_product) && !empty($loadalsotranslation)) {
					$tmpproduct = new Product($this->db);
					$tmpproduct->fetch($objp->fk_product);
					$tmpproduct->getMultiLangs();

					$line->multilangs = $tmpproduct->multilangs;
				}

				$this->lines[$pos] = $line;

				$this->lines_id_index_mapper[$line->id] = $pos;

				//dol_syslog("1 ".$line->desc);
				//dol_syslog("2 ".$line->product_desc);

				if ($line->statut == ContratLigne::STATUS_INITIAL) {
					$this->nbofserviceswait++;
				}
				if ($line->statut == ContratLigne::STATUS_OPEN && (empty($line->date_end) || $line->date_end >= $now)) {
					$this->nbofservicesopened++;
				}
				if ($line->statut == ContratLigne::STATUS_OPEN && (!empty($line->date_end) && $line->date_end < $now)) {
					$this->nbofservicesexpired++;
				}
				if ($line->statut == ContratLigne::STATUS_CLOSED) {
					$this->nbofservicesclosed++;
				}

				$total_ttc += $objp->total_ttc; // TODO Not saved into database
				$total_vat += $objp->total_tva;
				$total_ht += $objp->total_ht;

				$i++;
				$pos++;
			}
			$this->db->free($result);
		} else {
			dol_syslog(get_class($this)."::Fetch Error when reading lines of contracts linked to products");
			return -3;
		}

		// Now set the global properties on contract not stored into database.
		$this->nbofservices = count($this->lines);
		$this->total_ttc = price2num($total_ttc);
		$this->total_tva = price2num($total_vat);
		$this->total_ht = price2num($total_ht);

		return $this->lines;
	}

	/**
	 *  Create a contract into database
	 *
	 *  @param	User	$user       User that create
	 *  @return int  				<0 if KO, id of contract if OK
	 */
	public function create($user)
	{
		global $conf, $langs, $mysoc;

		// Check parameters
		$paramsok = 1;
		if ($this->commercial_signature_id <= 0) {
			$langs->load("commercial");
			$this->error .= $langs->trans("ErrorFieldRequired", $langs->transnoentitiesnoconv("SalesRepresentativeSignature"));
			$paramsok = 0;
		}
		if ($this->commercial_suivi_id <= 0) {
			$langs->load("commercial");
			$this->error .= ($this->error ? "<br>" : '');
			$this->error .= $langs->trans("ErrorFieldRequired", $langs->transnoentitiesnoconv("SalesRepresentativeFollowUp"));
			$paramsok = 0;
		}
		if (!$paramsok) {
			return -1;
		}


		$this->db->begin();

		$now = dol_now();

		// Insert contract
		$sql = "INSERT INTO ".MAIN_DB_PREFIX."contrat (datec, fk_soc, fk_user_author, date_contrat,";
		$sql .= " fk_commercial_signature, fk_commercial_suivi, fk_projet,";
		$sql .= " ref, entity, note_private, note_public, ref_customer, ref_supplier, ref_ext)";
		$sql .= " VALUES ('".$this->db->idate($now)."', ".((int) $this->socid).", ".((int) $user->id);
		$sql .= ", ".(dol_strlen($this->date_contrat) != 0 ? "'".$this->db->idate($this->date_contrat)."'" : "NULL");
		$sql .= ",".($this->commercial_signature_id > 0 ? ((int) $this->commercial_signature_id) : "NULL");
		$sql .= ",".($this->commercial_suivi_id > 0 ? ((int) $this->commercial_suivi_id) : "NULL");
		$sql .= ",".($this->fk_project > 0 ? ((int) $this->fk_project) : "NULL");
		$sql .= ", ".(dol_strlen($this->ref) <= 0 ? "null" : "'".$this->db->escape($this->ref)."'");
		$sql .= ", ".((int) $conf->entity);
		$sql .= ", ".(!empty($this->note_private) ? ("'".$this->db->escape($this->note_private)."'") : "NULL");
		$sql .= ", ".(!empty($this->note_public) ? ("'".$this->db->escape($this->note_public)."'") : "NULL");
		$sql .= ", ".(!empty($this->ref_customer) ? ("'".$this->db->escape($this->ref_customer)."'") : "NULL");
		$sql .= ", ".(!empty($this->ref_supplier) ? ("'".$this->db->escape($this->ref_supplier)."'") : "NULL");
		$sql .= ", ".(!empty($this->ref_ext) ? ("'".$this->db->escape($this->ref_ext)."'") : "NULL");
		$sql .= ")";
		$resql = $this->db->query($sql);

		if ($resql) {
			$error = 0;

			$this->id = $this->db->last_insert_id(MAIN_DB_PREFIX."contrat");

			// Load object modContract
			$module = (getDolGlobalString('CONTRACT_ADDON') ? $conf->global->CONTRACT_ADDON : 'mod_contract_serpis');
			if (substr($module, 0, 13) == 'mod_contract_' && substr($module, -3) == 'php') {
				$module = substr($module, 0, dol_strlen($module) - 4);
			}
			$result = dol_include_once('/core/modules/contract/'.$module.'.php');
			if ($result > 0) {
				$modCodeContract = new $module();

				if (!empty($modCodeContract->code_auto)) {
					// Force the ref to a draft value if numbering module is an automatic numbering
					$sql = 'UPDATE '.MAIN_DB_PREFIX."contrat SET ref='(PROV".$this->id.")' WHERE rowid=".((int) $this->id);
					if ($this->db->query($sql)) {
						if ($this->id) {
							$this->ref = "(PROV".$this->id.")";
						}
					}
				}
			}

			if (!$error) {
				$result = $this->insertExtraFields();
				if ($result < 0) {
					$error++;
				}
			}

			// Insert business contacts ('SALESREPSIGN','contrat')
			if (!$error) {
				$result = $this->add_contact($this->commercial_signature_id, 'SALESREPSIGN', 'internal');
				if ($result < 0) {
					$error++;
				}
			}

			// Insert business contacts ('SALESREPFOLL','contrat')
			if (!$error) {
				$result = $this->add_contact($this->commercial_suivi_id, 'SALESREPFOLL', 'internal');
				if ($result < 0) {
					$error++;
				}
			}

			if (!$error) {
				if (!empty($this->linkedObjectsIds) && empty($this->linked_objects)) {	// To use new linkedObjectsIds instead of old linked_objects
					$this->linked_objects = $this->linkedObjectsIds; // TODO Replace linked_objects with linkedObjectsIds
				}

				// Add object linked
				if (!$error && $this->id && !empty($this->linked_objects) && is_array($this->linked_objects)) {
					foreach ($this->linked_objects as $origin => $tmp_origin_id) {
						if (is_array($tmp_origin_id)) {       // New behaviour, if linked_object can have several links per type, so is something like array('contract'=>array(id1, id2, ...))
							foreach ($tmp_origin_id as $origin_id) {
								$ret = $this->add_object_linked($origin, $origin_id);
								if (!$ret) {
									$this->error = $this->db->lasterror();
									$error++;
								}
							}
						} else { // Old behaviour, if linked_object has only one link per type, so is something like array('contract'=>id1))
							$origin_id = $tmp_origin_id;
							$ret = $this->add_object_linked($origin, $origin_id);
							if (!$ret) {
								$this->error = $this->db->lasterror();
								$error++;
							}
						}
					}
				}

				if (!$error && $this->id && getDolGlobalString('MAIN_PROPAGATE_CONTACTS_FROM_ORIGIN') && !empty($this->origin) && !empty($this->origin_id)) {   // Get contact from origin object
					$originforcontact = $this->origin;
					$originidforcontact = $this->origin_id;
					if ($originforcontact == 'shipping') {     // shipment and order share the same contacts. If creating from shipment we take data of order
						require_once DOL_DOCUMENT_ROOT.'/expedition/class/expedition.class.php';
						$exp = new Expedition($this->db);
						$exp->fetch($this->origin_id);
						$exp->fetchObjectLinked();
						if (count($exp->linkedObjectsIds['commande']) > 0) {
							foreach ($exp->linkedObjectsIds['commande'] as $key => $value) {
								$originforcontact = 'commande';
								$originidforcontact = $value;
								break; // We take first one
							}
						}
					}

					$sqlcontact = "SELECT ctc.code, ctc.source, ec.fk_socpeople FROM ".MAIN_DB_PREFIX."element_contact as ec, ".MAIN_DB_PREFIX."c_type_contact as ctc";
					$sqlcontact .= " WHERE element_id = ".((int) $originidforcontact)." AND ec.fk_c_type_contact = ctc.rowid AND ctc.element = '".$this->db->escape($originforcontact)."'";

					$resqlcontact = $this->db->query($sqlcontact);
					if ($resqlcontact) {
						while ($objcontact = $this->db->fetch_object($resqlcontact)) {
							if ($objcontact->source == 'internal' && in_array($objcontact->code, array('SALESREPSIGN', 'SALESREPFOLL'))) {
								continue; // ignore this, already forced previously
							}

							$this->add_contact($objcontact->fk_socpeople, $objcontact->code, $objcontact->source); // May failed because of duplicate key or because code of contact type does not exists for new object
						}
					} else {
						dol_print_error($resqlcontact);
					}
				}
			}

			if (!$error) {
				// Call trigger
				$result = $this->call_trigger('CONTRACT_CREATE', $user);
				if ($result < 0) {
					$error++;
				}
				// End call triggers

				if (!$error) {
					$this->db->commit();
					return $this->id;
				} else {
					dol_syslog(get_class($this)."::create - 30 - ".$this->error, LOG_ERR);
					$this->db->rollback();
					return -3;
				}
			} else {
				$this->error = "Failed to add contract";
				dol_syslog(get_class($this)."::create - 20 - ".$this->error, LOG_ERR);
				$this->db->rollback();
				return -2;
			}
		} else {
			$this->error = $langs->trans("UnknownError: ".$this->db->error()." -", LOG_DEBUG);

			$this->db->rollback();
			return -1;
		}
	}


	/**
	 *  Delete object
	 *
	 *  @param	User		$user       User that deletes
	 *  @return int         			< 0 if KO, > 0 if OK
	 */
	public function delete($user)
	{
		global $conf, $langs;
		require_once DOL_DOCUMENT_ROOT.'/core/lib/files.lib.php';

		$error = 0;

		$this->db->begin();

		// Call trigger
		$result = $this->call_trigger('CONTRACT_DELETE', $user);
		if ($result < 0) {
			$error++;
		}
		// End call triggers

		if (!$error) {
			// Delete linked contacts
			$res = $this->delete_linked_contact();
			if ($res < 0) {
				dol_syslog(get_class($this)."::delete error", LOG_ERR);
				$error++;
			}
		}

		if (!$error) {
			// Delete linked object
			$res = $this->deleteObjectLinked();
			if ($res < 0) {
				$error++;
			}
		}

		if (!$error) {
			// Delete contratdet_log
			/*
			$sql = "DELETE cdl";
			$sql.= " FROM ".MAIN_DB_PREFIX."contratdet_log as cdl, ".MAIN_DB_PREFIX."contratdet as cd";
			$sql.= " WHERE cdl.fk_contratdet=cd.rowid AND cd.fk_contrat=".((int) $this->id);
			*/
			$sql = "SELECT cdl.rowid as cdlrowid ";
			$sql .= " FROM ".MAIN_DB_PREFIX."contratdet_log as cdl, ".MAIN_DB_PREFIX."contratdet as cd";
			$sql .= " WHERE cdl.fk_contratdet=cd.rowid AND cd.fk_contrat=".((int) $this->id);

			dol_syslog(get_class($this)."::delete contratdet_log", LOG_DEBUG);
			$resql = $this->db->query($sql);
			if (!$resql) {
				$this->error = $this->db->error();
				$error++;
			}
			$numressql = $this->db->num_rows($resql);
			if (!$error && $numressql) {
				$tab_resql = array();
				for ($i = 0; $i < $numressql; $i++) {
					$objresql = $this->db->fetch_object($resql);
					$tab_resql[] = $objresql->cdlrowid;
				}
				$this->db->free($resql);

				$sql = "DELETE FROM ".MAIN_DB_PREFIX."contratdet_log ";
				$sql .= " WHERE ".MAIN_DB_PREFIX."contratdet_log.rowid IN (".$this->db->sanitize(implode(",", $tab_resql)).")";

				dol_syslog(get_class($this)."::delete contratdet_log", LOG_DEBUG);
				$resql = $this->db->query($sql);
				if (!$resql) {
					$this->error = $this->db->error();
					$error++;
				}
			}
		}

		// Delete lines
		if (!$error) {
			// Delete contratdet extrafields
			$main = MAIN_DB_PREFIX.'contratdet';
			$ef = $main."_extrafields";
			$sql = "DELETE FROM ".$ef." WHERE fk_object IN (SELECT rowid FROM ".$main." WHERE fk_contrat = ".((int) $this->id).")";

			dol_syslog(get_class($this)."::delete contratdet_extrafields", LOG_DEBUG);
			$resql = $this->db->query($sql);
			if (!$resql) {
				$this->error = $this->db->error();
				$error++;
			}
		}

		if (!$error) {
			// Delete contratdet
			$sql = "DELETE FROM ".MAIN_DB_PREFIX."contratdet";
			$sql .= " WHERE fk_contrat=".((int) $this->id);

			dol_syslog(get_class($this)."::delete contratdet", LOG_DEBUG);
			$resql = $this->db->query($sql);
			if (!$resql) {
				$this->error = $this->db->error();
				$error++;
			}
		}

		// Delete llx_ecm_files
		if (!$error) {
			$sql = 'DELETE FROM '.MAIN_DB_PREFIX."ecm_files WHERE src_object_type = '".$this->db->escape($this->table_element.(empty($this->module) ? "" : "@".$this->module))."' AND src_object_id = ".((int) $this->id);
			$resql = $this->db->query($sql);
			if (!$resql) {
				$this->error = $this->db->lasterror();
				$this->errors[] = $this->error;
				$error++;
			}
		}

		// Delete contract
		if (!$error) {
			$sql = "DELETE FROM ".MAIN_DB_PREFIX."contrat";
			$sql .= " WHERE rowid=".((int) $this->id);

			dol_syslog(get_class($this)."::delete contrat", LOG_DEBUG);
			$resql = $this->db->query($sql);
			if (!$resql) {
				$this->error = $this->db->error();
				$error++;
			}
		}

		// Removed extrafields
		if (!$error) {
			$result = $this->deleteExtraFields();
			if ($result < 0) {
				$error++;
				dol_syslog(get_class($this)."::delete error -3 ".$this->error, LOG_ERR);
			}
		}

		if (!$error) {
			// We remove directory
			$ref = dol_sanitizeFileName($this->ref);
			if ($conf->contrat->dir_output) {
				$dir = $conf->contrat->multidir_output[$this->entity]."/".$ref;
				if (file_exists($dir)) {
					$res = @dol_delete_dir_recursive($dir);
					if (!$res) {
						$this->error = 'ErrorFailToDeleteDir';
						$error++;
					}
				}
			}
		}

		if (!$error) {
			$this->db->commit();
			return 1;
		} else {
			$this->error = $this->db->lasterror();
			$this->db->rollback();
			return -1;
		}
	}

	/**
	 *  Update object into database
	 *
	 *  @param	User	$user        User that modifies
	 *  @param  int		$notrigger	 0=launch triggers after, 1=disable triggers
	 *  @return int     		   	 Return integer <0 if KO, >0 if OK
	 */
	public function update($user, $notrigger = 0)
	{
		global $conf;
		$error = 0;

		// Clean parameters
		if (empty($this->fk_commercial_signature) && $this->commercial_signature_id > 0) {
			$this->fk_commercial_signature = $this->commercial_signature_id;
		}
		if (empty($this->fk_commercial_suivi) && $this->commercial_suivi_id > 0) {
			$this->fk_commercial_suivi = $this->commercial_suivi_id;
		}
		if (empty($this->socid) && $this->fk_soc > 0) {
			$this->socid = (int) $this->fk_soc;
		}
		if (empty($this->fk_project) && $this->projet > 0) {
			$this->fk_project = (int) $this->projet;
		}

		if (isset($this->ref)) {
			$this->ref = trim($this->ref);
		}
		if (isset($this->ref_customer)) {
			$this->ref_customer = trim($this->ref_customer);
		}
		if (isset($this->ref_supplier)) {
			$this->ref_supplier = trim($this->ref_supplier);
		}
		if (isset($this->ref_ext)) {
			$this->ref_ext = trim($this->ref_ext);
		}
		if (isset($this->entity)) {
			$this->entity = (int) $this->entity;
		}
		if (isset($this->statut)) {
			$this->statut = (int) $this->statut;
		}
		if (isset($this->status)) {
			$this->status = (int) $this->status;
		}
		if (isset($this->socid)) {
			$this->socid = (int) $this->socid;
		}
		if (isset($this->fk_commercial_signature)) {
			$this->fk_commercial_signature = trim($this->fk_commercial_signature);
		}
		if (isset($this->fk_commercial_suivi)) {
			$this->fk_commercial_suivi = trim($this->fk_commercial_suivi);
		}
		if (isset($this->note_private)) {
			$this->note_private = trim($this->note_private);
		}
		if (isset($this->note_public)) {
			$this->note_public = trim($this->note_public);
		}
		if (isset($this->import_key)) {
			$this->import_key = trim($this->import_key);
		}
		//if (isset($this->extraparams)) $this->extraparams=trim($this->extraparams);

		// $this->oldcopy should have been set by the caller of update

		// Update request
		$sql = "UPDATE ".MAIN_DB_PREFIX."contrat SET";
		$sql .= " ref=".(isset($this->ref) ? "'".$this->db->escape($this->ref)."'" : "null").",";
		$sql .= " ref_customer=".(isset($this->ref_customer) ? "'".$this->db->escape($this->ref_customer)."'" : "null").",";
		$sql .= " ref_supplier=".(isset($this->ref_supplier) ? "'".$this->db->escape($this->ref_supplier)."'" : "null").",";
		$sql .= " ref_ext=".(isset($this->ref_ext) ? "'".$this->db->escape($this->ref_ext)."'" : "null").",";
		$sql .= " entity=".$conf->entity.",";
		$sql .= " date_contrat=".(dol_strlen($this->date_contrat) != 0 ? "'".$this->db->idate($this->date_contrat)."'" : 'null').",";
		$sql .= " statut=".(isset($this->statut) ? $this->statut : (isset($this->status) ? $this->status : "null")).",";
		$sql .= " fk_soc=".($this->socid > 0 ? $this->socid : "null").",";
		$sql .= " fk_projet=".($this->fk_project > 0 ? $this->fk_project : "null").",";
		$sql .= " fk_commercial_signature=".(isset($this->fk_commercial_signature) ? $this->fk_commercial_signature : "null").",";
		$sql .= " fk_commercial_suivi=".(isset($this->fk_commercial_suivi) ? $this->fk_commercial_suivi : "null").",";
		$sql .= " note_private=".(isset($this->note_private) ? "'".$this->db->escape($this->note_private)."'" : "null").",";
		$sql .= " note_public=".(isset($this->note_public) ? "'".$this->db->escape($this->note_public)."'" : "null").",";
		$sql .= " import_key=".(isset($this->import_key) ? "'".$this->db->escape($this->import_key)."'" : "null");
		//$sql.= " extraparams=".(isset($this->extraparams)?"'".$this->db->escape($this->extraparams)."'":"null");
		$sql .= " WHERE rowid=".((int) $this->id);

		$this->db->begin();

		$resql = $this->db->query($sql);
		if (!$resql) {
			$error++;
			$this->errors[] = "Error ".$this->db->lasterror();
		}

		if (!$error) {
			$result = $this->insertExtraFields();	// This delete and reinsert extrafields
			if ($result < 0) {
				$error++;
			}
		}

		if (!$error && !$notrigger) {
			// Call triggers
			$result = $this->call_trigger('CONTRACT_MODIFY', $user);
			if ($result < 0) {
				$error++;
			}
			// End call triggers
		}

		// Commit or rollback
		if ($error) {
			foreach ($this->errors as $errmsg) {
				dol_syslog(get_class($this)."::update ".$errmsg, LOG_ERR);
				$this->error .= ($this->error ? ', '.$errmsg : $errmsg);
			}
			$this->db->rollback();
			return -1 * $error;
		} else {
			$this->db->commit();
			return 1;
		}
	}


	/**
	 *  Ajoute une ligne de contrat en base
	 *
	 *  @param	string		$desc            	Description of line
	 *  @param  float		$pu_ht              Unit price net
	 *  @param  int			$qty             	Quantity
	 *  @param  float		$txtva           	Vat rate
	 *  @param  float		$txlocaltax1        Local tax 1 rate
	 *  @param  float		$txlocaltax2        Local tax 2 rate
	 *  @param  int			$fk_product      	Id produit
	 *  @param  float		$remise_percent  	Percentage discount of the line
	 *  @param  int			$date_start      	Date de debut prevue
	 *  @param  int			$date_end        	Date de fin prevue
	 *	@param	string		$price_base_type	HT or TTC
	 * 	@param  float		$pu_ttc             Prix unitaire TTC
	 * 	@param  int			$info_bits			Bits of type of lines
	 * 	@param  int			$fk_fournprice		Fourn price id
	 *  @param  int			$pa_ht				Buying price HT
	 *  @param	array		$array_options		extrafields array
	 * 	@param 	string		$fk_unit 			Code of the unit to use. Null to use the default one
	 * 	@param 	string		$rang 				Position
	 *  @return int             				Return integer <0 if KO, >0 if OK
	 */
	public function addline($desc, $pu_ht, $qty, $txtva, $txlocaltax1, $txlocaltax2, $fk_product, $remise_percent, $date_start, $date_end, $price_base_type = 'HT', $pu_ttc = 0.0, $info_bits = 0, $fk_fournprice = null, $pa_ht = 0, $array_options = 0, $fk_unit = null, $rang = 0)
	{
		global $user, $langs, $conf, $mysoc;
		$error = 0;

		dol_syslog(get_class($this)."::addline $desc, $pu_ht, $qty, $txtva, $txlocaltax1, $txlocaltax2, $fk_product, $remise_percent, $date_start, $date_end, $price_base_type, $pu_ttc, $info_bits, $rang");

		// Check parameters
		if ($fk_product <= 0 && empty($desc)) {
			$this->error = "ErrorDescRequiredForFreeProductLines";
			return -1;
		}

		if ($this->statut >= 0) {
			// Clean parameters
			$pu_ht = price2num($pu_ht);
			$pu_ttc = price2num($pu_ttc);
			$pa_ht = price2num($pa_ht);

			// Clean vat code
			$reg = array();
			$vat_src_code = '';
			if (preg_match('/\((.*)\)/', $txtva, $reg)) {
				$vat_src_code = $reg[1];
				$txtva = preg_replace('/\s*\(.*\)/', '', $txtva); // Remove code into vatrate.
			}
			$txtva = price2num($txtva);
			$txlocaltax1 = price2num($txlocaltax1);
			$txlocaltax2 = price2num($txlocaltax2);

			$remise_percent = price2num($remise_percent);
			$qty = price2num($qty);
			if (empty($qty)) {
				$qty = 1;
			}
			if (empty($info_bits)) {
				$info_bits = 0;
			}
			if (empty($pu_ht) || !is_numeric($pu_ht)) {
				$pu_ht = 0;
			}
			if (empty($pu_ttc)) {
				$pu_ttc = 0;
			}
			if (empty($txtva) || !is_numeric($txtva)) {
				$txtva = 0;
			}
			if (empty($txlocaltax1) || !is_numeric($txlocaltax1)) {
				$txlocaltax1 = 0;
			}
			if (empty($txlocaltax2) || !is_numeric($txlocaltax2)) {
				$txlocaltax2 = 0;
			}

			if ($price_base_type == 'HT') {
				$pu = $pu_ht;
			} else {
				$pu = $pu_ttc;
			}

			// Check parameters
			if (empty($remise_percent)) {
				$remise_percent = 0;
			}
			if (empty($rang)) {
				$rang = 0;
			}

			if ($date_start && $date_end && $date_start > $date_end) {
				$langs->load("errors");
				$this->error = $langs->trans('ErrorStartDateGreaterEnd');
				return -1;
			}

			$this->db->begin();

			$localtaxes_type = getLocalTaxesFromRate($txtva.($vat_src_code ? ' ('.$vat_src_code.')' : ''), 0, $this->societe, $mysoc);

			// Calcul du total TTC et de la TVA pour la ligne a partir de
			// qty, pu, remise_percent et txtva
			// TRES IMPORTANT: C'est au moment de l'insertion ligne qu'on doit stocker
			// la part ht, tva et ttc, et ce au niveau de la ligne qui a son propre taux tva.

			$tabprice = calcul_price_total($qty, $pu, $remise_percent, $txtva, $txlocaltax1, $txlocaltax2, 0, $price_base_type, $info_bits, 1, $mysoc, $localtaxes_type);
			$total_ht  = $tabprice[0];
			$total_tva = $tabprice[1];
			$total_ttc = $tabprice[2];
			$total_localtax1 = $tabprice[9];
			$total_localtax2 = $tabprice[10];

			$localtax1_type = $localtaxes_type[0];
			$localtax2_type = $localtaxes_type[2];

			// TODO A virer
			// Anciens indicateurs: $price, $remise (a ne plus utiliser)
			$remise = 0;
			$price = price2num(round($pu_ht, 2));
			if (dol_strlen($remise_percent) > 0) {
				$remise = round(($pu_ht * $remise_percent / 100), 2);
				$price = $pu_ht - $remise;
			}

			if (empty($pa_ht)) {
				$pa_ht = 0;
			}


			// if buy price not defined, define buyprice as configured in margin admin
			if ($pa_ht == 0) {
				if (($result = $this->defineBuyPrice($pu_ht, $remise_percent, $fk_product)) < 0) {
					return $result;
				} else {
					$pa_ht = $result;
				}
			}

			// Insertion dans la base
			$sql = "INSERT INTO ".MAIN_DB_PREFIX."contratdet";
			$sql .= " (fk_contrat, label, description, fk_product, qty, tva_tx, vat_src_code,";
			$sql .= " localtax1_tx, localtax2_tx, localtax1_type, localtax2_type, remise_percent, subprice,";
			$sql .= " total_ht, total_tva, total_localtax1, total_localtax2, total_ttc,";
			$sql .= " info_bits,";
			$sql .= " price_ht, remise, fk_product_fournisseur_price, buy_price_ht";
			if ($date_start > 0) {
				$sql .= ",date_ouverture_prevue";
			}
			if ($date_end > 0) {
				$sql .= ",date_fin_validite";
			}
			$sql .= ", fk_unit";
			$sql .= ", rang";
			$sql .= ") VALUES (";
			$sql .= $this->id.", '', '".$this->db->escape($desc)."',";
			$sql .= ($fk_product > 0 ? $fk_product : "null").",";
			$sql .= " ".((float) $qty).",";
			$sql .= " ".((float) $txtva).",";
			$sql .= " ".($vat_src_code ? "'".$this->db->escape($vat_src_code)."'" : "null").",";
			$sql .= " ".((float) $txlocaltax1).",";
			$sql .= " ".((float) $txlocaltax2).",";
			$sql .= " '".$this->db->escape($localtax1_type)."',";
			$sql .= " '".$this->db->escape($localtax2_type)."',";
			$sql .= " ".price2num($remise_percent).",";
			$sql .= " ".price2num($pu_ht).",";
			$sql .= " ".price2num($total_ht).",".price2num($total_tva).",".price2num($total_localtax1).",".price2num($total_localtax2).",".price2num($total_ttc).",";
			$sql .= " '".$this->db->escape($info_bits)."',";
			$sql .= " ".price2num($price).",".price2num($remise).",";
			if (isset($fk_fournprice)) {
				$sql .= ' '.((int) $fk_fournprice).',';
			} else {
				$sql .= ' null,';
			}
			if (isset($pa_ht)) {
				$sql .= ' '.price2num($pa_ht);
			} else {
				$sql .= ' null';
			}
			if ($date_start > 0) {
				$sql .= ",'".$this->db->idate($date_start)."'";
			}
			if ($date_end > 0) {
				$sql .= ",'".$this->db->idate($date_end)."'";
			}
			$sql .= ", ".($fk_unit ? "'".$this->db->escape($fk_unit)."'" : "null");
			$sql .= ", ".(!empty($rang) ? (int) $rang : "0");
			$sql .= ")";

			$resql = $this->db->query($sql);
			if ($resql) {
				$contractlineid = $this->db->last_insert_id(MAIN_DB_PREFIX."contratdet");

				if (!$error) {
					$contractline = new ContratLigne($this->db);
					$contractline->array_options = $array_options;
					$contractline->id = $contractlineid;
					$result = $contractline->insertExtraFields();
					if ($result < 0) {
						$this->error[] = $contractline->error;
						$error++;
					}
				}

				if (empty($error)) {
					// Call trigger
					$result = $this->call_trigger('LINECONTRACT_INSERT', $user);
					if ($result < 0) {
						$error++;
					}
					// End call triggers
				}

				if ($error) {
					$this->db->rollback();
					return -1;
				} else {
					$this->db->commit();
					return $contractlineid;
				}
			} else {
				$this->db->rollback();
				$this->error = $this->db->error()." sql=".$sql;
				return -1;
			}
		} else {
			dol_syslog(get_class($this)."::addline ErrorTryToAddLineOnValidatedContract", LOG_ERR);
			return -2;
		}
	}

	/**
	 *  Mets a jour une ligne de contrat
	 *
	 *  @param	int			$rowid            	Id de la ligne de facture
	 *  @param  string		$desc             	Description de la ligne
	 *  @param  float		$pu               	Prix unitaire
	 *  @param  int			$qty              	Quantite
	 *  @param  float		$remise_percent   	Percentage discount of the line
	 *  @param  int			$date_start       	Date de debut prevue
	 *  @param  int			$date_end         	Date de fin prevue
	 *  @param  float		$tvatx            	Taux TVA
	 *  @param  float		$localtax1tx      	Local tax 1 rate
	 *  @param  float		$localtax2tx      	Local tax 2 rate
	 *  @param  int|string	$date_start_real  	Date de debut reelle
	 *  @param  int|string	$date_end_real    	Date de fin reelle
	 *	@param	string		$price_base_type	HT or TTC
	 * 	@param  int			$info_bits			Bits of type of lines
	 * 	@param  int			$fk_fournprice		Fourn price id
	 *  @param  int			$pa_ht				Buying price HT
	 *  @param	array		$array_options		extrafields array
	 * 	@param 	string		$fk_unit 			Code of the unit to use. Null to use the default one
	 * 	@param 	string		$rang 				Position
	 *  @return int              				Return integer <0 if KO, >0 if OK
	 */
	public function updateline($rowid, $desc, $pu, $qty, $remise_percent, $date_start, $date_end, $tvatx, $localtax1tx = 0.0, $localtax2tx = 0.0, $date_start_real = '', $date_end_real = '', $price_base_type = 'HT', $info_bits = 0, $fk_fournprice = null, $pa_ht = 0, $array_options = 0, $fk_unit = null, $rang = 0)
	{
		global $user, $conf, $langs, $mysoc;

		$error = 0;

		// Clean parameters
		$qty = trim($qty);
		$desc = trim($desc);
		$desc = trim($desc);
		$price = price2num($pu);
		$tvatx = price2num($tvatx);
		$localtax1tx = price2num($localtax1tx);
		$localtax2tx = price2num($localtax2tx);
		$pa_ht = price2num($pa_ht);
		if (empty($fk_fournprice)) {
			$fk_fournprice = 0;
		}
		if (empty($rang)) {
			$rang = 0;
		}

		$subprice = $price;
		$remise = 0;
		if (dol_strlen($remise_percent) > 0) {
			$remise = round(($pu * $remise_percent / 100), 2);
			$price = $pu - $remise;
		} else {
			$remise_percent = 0;
		}

		if ($date_start && $date_end && $date_start > $date_end) {
			$langs->load("errors");
			$this->error = $langs->trans('ErrorStartDateGreaterEnd');
			return -1;
		}

		dol_syslog(get_class($this)."::updateline $rowid, $desc, $pu, $qty, $remise_percent, $date_start, $date_end, $date_start_real, $date_end_real, $tvatx, $localtax1tx, $localtax2tx, $price_base_type, $info_bits, $rang");

		$this->db->begin();

		// Calcul du total TTC et de la TVA pour la ligne a partir de
		// qty, pu, remise_percent et tvatx
		// TRES IMPORTANT: C'est au moment de l'insertion ligne qu'on doit stocker
		// la part ht, tva et ttc, et ce au niveau de la ligne qui a son propre taux tva.

		$localtaxes_type = getLocalTaxesFromRate($tvatx, 0, $this->societe, $mysoc);
		$tvatx = preg_replace('/\s*\(.*\)/', '', $tvatx); // Remove code into vatrate.

		$tabprice = calcul_price_total($qty, $pu, $remise_percent, $tvatx, $localtax1tx, $localtax2tx, 0, $price_base_type, $info_bits, 1, $mysoc, $localtaxes_type);
		$total_ht  = $tabprice[0];
		$total_tva = $tabprice[1];
		$total_ttc = $tabprice[2];
		$total_localtax1 = $tabprice[9];
		$total_localtax2 = $tabprice[10];

		$localtax1_type = (empty($localtaxes_type[0]) ? '' : $localtaxes_type[0]);
		$localtax2_type = (empty($localtaxes_type[2]) ? '' : $localtaxes_type[2]);

		// TODO A virer
		// Anciens indicateurs: $price, $remise (a ne plus utiliser)
		$remise = 0;
		$price = price2num(round($pu, 2));
		if (dol_strlen($remise_percent) > 0) {
			$remise = round(($pu * $remise_percent / 100), 2);
			$price = $pu - $remise;
		}

		if (empty($pa_ht)) {
			$pa_ht = 0;
		}

		// if buy price not defined, define buyprice as configured in margin admin
		if ($pa_ht == 0) {
			if (($result = $this->defineBuyPrice($pu, $remise_percent)) < 0) {
				return $result;
			} else {
				$pa_ht = $result;
			}
		}

		$sql = "UPDATE ".MAIN_DB_PREFIX."contratdet set description = '".$this->db->escape($desc)."'";
		$sql .= ",price_ht = ".((float) price2num($price));
		$sql .= ",subprice = ".((float) price2num($subprice));
		$sql .= ",remise = ".((float) price2num($remise));
		$sql .= ",remise_percent = ".((float) price2num($remise_percent));
		$sql .= ",qty = ".((float) $qty);
		$sql .= ",tva_tx = ".((float) price2num($tvatx));
		$sql .= ",localtax1_tx = ".((float) price2num($localtax1tx));
		$sql .= ",localtax2_tx = ".((float) price2num($localtax2tx));
		$sql .= ",localtax1_type='".$this->db->escape($localtax1_type)."'";
		$sql .= ",localtax2_type='".$this->db->escape($localtax2_type)."'";
		$sql .= ", total_ht = ".((float) price2num($total_ht));
		$sql .= ", total_tva = ".((float) price2num($total_tva));
		$sql .= ", total_localtax1 = ".((float) price2num($total_localtax1));
		$sql .= ", total_localtax2 = ".((float) price2num($total_localtax2));
		$sql .= ", total_ttc = ".((float) price2num($total_ttc));
		$sql .= ", fk_product_fournisseur_price=".($fk_fournprice > 0 ? $fk_fournprice : "null");
		$sql .= ", buy_price_ht = ".((float) price2num($pa_ht));
		if ($date_start > 0) {
			$sql .= ",date_ouverture_prevue = '".$this->db->idate($date_start)."'";
		} else {
			$sql .= ",date_ouverture_prevue = null";
		}
		if ($date_end > 0) {
			$sql .= ",date_fin_validite = '".$this->db->idate($date_end)."'";
		} else {
			$sql .= ",date_fin_validite = null";
		}
		if ($date_start_real > 0) {
			$sql .= ",date_ouverture = '".$this->db->idate($date_start_real)."'";
		} else {
			$sql .= ",date_ouverture = null";
		}
		if ($date_end_real > 0) {
			$sql .= ",date_cloture = '".$this->db->idate($date_end_real)."'";
		} else {
			$sql .= ",date_cloture = null";
		}
		$sql .= ", fk_unit = ".($fk_unit > 0 ? ((int) $fk_unit) : "null");
		$sql .= ", rang = ".(!empty($rang) ? ((int) $rang) : "0");
		$sql .= " WHERE rowid = ".((int) $rowid);

		dol_syslog(get_class($this)."::updateline", LOG_DEBUG);
		$result = $this->db->query($sql);
		if ($result) {
			if (is_array($array_options) && count($array_options) > 0) { // For avoid conflicts if trigger used
				$contractline = new ContratLigne($this->db);
				$contractline->fetch($rowid);

				// We replace values in $contractline->array_options only for entries defined into $array_options
				foreach ($array_options as $key => $value) {
					$contractline->array_options[$key] = $array_options[$key];
				}

				$result = $contractline->insertExtraFields();
				if ($result < 0) {
					$this->error[] = $contractline->error;
					$error++;
				}
			}

			if (empty($error)) {
				// Call trigger
				$result = $this->call_trigger('LINECONTRACT_MODIFY', $user);
				if ($result < 0) {
					$this->db->rollback();
					return -3;
				}
				// End call triggers

				$this->db->commit();
				return 1;
			} else {
				$this->db->rollback();
				return -1;
			}
		} else {
			$this->db->rollback();
			$this->error = $this->db->error();
			dol_syslog(get_class($this)."::updateline Erreur -1");
			return -1;
		}
	}

	/**
	 *  Delete a contract line
	 *
	 *  @param	int		$idline		Id of line to delete
	 *	@param  User	$user       User that delete
	 *  @return int         		>0 if OK, <0 if KO
	 */
	public function deleteline($idline, User $user)
	{
		global $conf, $langs;

		$error = 0;

		if ($this->statut >= 0) {
			// Call trigger
			$result = $this->call_trigger('LINECONTRACT_DELETE', $user);
			if ($result < 0) {
				return -1;
			}
			// End call triggers

			$this->db->begin();

			$sql = "DELETE FROM ".MAIN_DB_PREFIX.$this->table_element_line;
			$sql .= " WHERE rowid = ".((int) $idline);

			dol_syslog(get_class($this)."::deleteline", LOG_DEBUG);
			$resql = $this->db->query($sql);
			if (!$resql) {
				$this->error = "Error ".$this->db->lasterror();
				$error++;
			}

			if (!$error) {
				// Remove extrafields
				$contractline = new ContratLigne($this->db);
				$contractline->id = $idline;
				$result = $contractline->deleteExtraFields();
				if ($result < 0) {
					$error++;
					$this->error = "Error ".get_class($this)."::deleteline deleteExtraFields error -4 ".$contractline->error;
				}
			}

			if (empty($error)) {
				$this->db->commit();
				return 1;
			} else {
				dol_syslog(get_class($this)."::deleteline ERROR:".$this->error, LOG_ERR);
				$this->db->rollback();
				return -1;
			}
		} else {
			$this->error = 'ErrorDeleteLineNotAllowedByObjectStatus';
			return -2;
		}
	}


	// phpcs:disable PEAR.NamingConventions.ValidFunctionName.ScopeNotCamelCaps
	/**
	 *  Update statut of contract according to services
	 *
	 *	@param	User	$user		Object user
	 *	@return int     			Return integer <0 if KO, >0 if OK
	 *  @deprecated					This function will never be used. Status of a contract is status of its lines.
	 */
	public function update_statut($user)
	{
		// phpcs:enable
		dol_syslog(__METHOD__." is deprecated", LOG_WARNING);

		// If draft, we keep it (should not happen)
		if ($this->statut == 0) {
			return 1;
		}

		// Load $this->lines array
		//		$this->fetch_lines();

		//		$newstatut=1;
		//		foreach($this->lines as $key => $contractline)
		//		{
		//			//			if ($contractline)         // Loop on each service
		//		}

		return 1;
	}


	/**
	 *  Return label of a contract status
	 *
	 *  @param  int		$mode       	0=long label, 1=short label, 2=Picto + short label, 3=Picto, 4=Picto + long label, 5=Short label + Picto, 6=Long label + Picto, 7=Same than 6 with fixed length
	 *  @return string      			Label
	 */
	public function getLibStatut($mode)
	{
		return $this->LibStatut($this->statut, $mode);
	}

	// phpcs:disable PEAR.NamingConventions.ValidFunctionName.ScopeNotCamelCaps
	/**
	 *  Return the label of a given contrat status
	 *
	 *  @param	int		$status      	Id status
	 *  @param  int		$mode       	0=long label, 1=short label, 2=Picto + short label, 3=Picto, 4=Picto + long label (status of services), 5=Short label + Picto, 6=Long label + Picto (status of services), 7=Same than 6 with fixed length (status of services)
	 *	@return string      			Label
	 */
	public function LibStatut($status, $mode)
	{
		// phpcs:enable
		global $langs;

		if (empty($this->labelStatus) || empty($this->labelStatusShort)) {
			global $langs;
			$langs->load("contracts");
			$this->labelStatus[self::STATUS_DRAFT] = $langs->transnoentitiesnoconv('ContractStatusDraft');
			$this->labelStatus[self::STATUS_VALIDATED] = $langs->transnoentitiesnoconv('ContractStatusValidated');
			$this->labelStatus[self::STATUS_CLOSED] = $langs->transnoentitiesnoconv('ContractStatusClosed');
			$this->labelStatusShort[self::STATUS_DRAFT] = $langs->transnoentitiesnoconv('ContractStatusDraft');
			$this->labelStatusShort[self::STATUS_VALIDATED] = $langs->transnoentitiesnoconv('ContractStatusValidated');
			$this->labelStatusShort[self::STATUS_CLOSED] = $langs->transnoentitiesnoconv('ContractStatusClosed');
		}

		$statusType = 'status'.$status;
		if ($status == self::STATUS_VALIDATED) {
			$statusType = 'status6';
		}

		if ($mode == 4 || $mode == 6 || $mode == 7) {
			$text = '';
			if ($mode == 4) {
				$text = '<span class="hideonsmartphone">';
				$text .= ($this->nbofserviceswait + $this->nbofservicesopened + $this->nbofservicesexpired + $this->nbofservicesclosed);
				$text .= ' '.$langs->trans("Services");
				$text .= ': &nbsp; &nbsp; ';
				$text .= '</span>';
			}
			$text .= ($mode == 7 ? '<span class="nowraponall">' : '');
			$text .= ($mode != 7 || $this->nbofserviceswait > 0) ? ($this->nbofserviceswait.ContratLigne::LibStatut(0, 3, -1, 'class="marginleft2"')).(($mode != 7 || $this->nbofservicesopened || $this->nbofservicesexpired || $this->nbofservicesclosed) ? ' &nbsp; ' : '') : '';
			$text .= ($mode == 7 ? '</span><span class="nowraponall">' : '');
			$text .= ($mode != 7 || $this->nbofservicesopened > 0) ? ($this->nbofservicesopened.ContratLigne::LibStatut(4, 3, 0, 'class="marginleft2"')).(($mode != 7 || $this->nbofservicesexpired || $this->nbofservicesclosed) ? ' &nbsp; ' : '') : '';
			$text .= ($mode == 7 ? '</span><span class="nowraponall">' : '');
			$text .= ($mode != 7 || $this->nbofservicesexpired > 0) ? ($this->nbofservicesexpired.ContratLigne::LibStatut(4, 3, 1, 'class="marginleft2"')).(($mode != 7 || $this->nbofservicesclosed) ? ' &nbsp; ' : '') : '';
			$text .= ($mode == 7 ? '</span><span class="nowraponall">' : '');
			$text .= ($mode != 7 || $this->nbofservicesclosed > 0) ? ($this->nbofservicesclosed.ContratLigne::LibStatut(5, 3, -1, 'class="marginleft2"')) : '';
			$text .= ($mode == 7 ? '</span>' : '');
			return $text;
		} else {
			return dolGetStatus($this->labelStatus[$status], $this->labelStatusShort[$status], '', $statusType, $mode);
		}
	}

	/**
	 * getTooltipContentArray
	 * @param array $params params to construct tooltip data
	 * @since v18
	 * @return array
	 */
	public function getTooltipContentArray($params)
	{
		global $conf, $langs, $user;

		$langs->load('contracts');

		$datas = [];
		$nofetch = !empty($params['nofetch']);

		if (getDolGlobalString('MAIN_OPTIMIZEFORTEXTBROWSER')) {
			return ['optimize' => $langs->trans("ShowContract")];
		}
		if ($user->hasRight('contrat', 'lire')) {
			$datas['picto'] = img_picto('', $this->picto).' <u class="paddingrightonly">'.$langs->trans("Contract").'</u>';
			/* Status of a contract is status of all services, so disabled
			if (isset($this->statut)) {
				$label .= ' '.$this->getLibStatut(5);
			}*/
			$datas['ref'] = '<br><b>'.$langs->trans('Ref').':</b> '.($this->ref ? $this->ref : $this->id);
			if (!$nofetch) {
				$langs->load('companies');
				if (empty($this->thirdparty)) {
					$this->fetch_thirdparty();
				}
				$datas['customer'] = '<br><b>'.$langs->trans('Customer').':</b> '.$this->thirdparty->getNomUrl(1, '', 0, 1);
			}
			$datas['refcustomer'] = '<br><b>'.$langs->trans('RefCustomer').':</b> '. $this->ref_customer;
			if (!$nofetch) {
				$langs->load('project');
				if (empty($this->project)) {
					$res = $this->fetch_project();
					if ($res > 0) {
						$datas['project'] = '<br><b>'.$langs->trans('Project').':</b> '.$this->project->getNomUrl(1, '', 0, 1);
					}
				}
			}
			$datas['refsupplier'] = '<br><b>'.$langs->trans('RefSupplier').':</b> '.$this->ref_supplier;
			if (!empty($this->total_ht)) {
				$datas['amountht'] = '<br><b>'.$langs->trans('AmountHT').':</b> '.price($this->total_ht, 0, $langs, 0, -1, -1, $conf->currency);
			}
			if (!empty($this->total_tva)) {
				$datas['vatamount'] = '<br><b>'.$langs->trans('VAT').':</b> '.price($this->total_tva, 0, $langs, 0, -1, -1, $conf->currency);
			}
			if (!empty($this->total_ttc)) {
				$datas['amounttc'] = '<br><b>'.$langs->trans('AmountTTC').':</b> '.price($this->total_ttc, 0, $langs, 0, -1, -1, $conf->currency);
			}
		}
		return $datas;
	}

	/**
	 *	Return clicable name (with picto eventually)
	 *
	 *	@param	int		$withpicto					0=No picto, 1=Include picto into link, 2=Only picto
	 *	@param	int		$maxlength					Max length of ref
	 *  @param	int     $notooltip					1=Disable tooltip
	 *  @param  int     $save_lastsearch_value		-1=Auto, 0=No save of lastsearch_values when clicking, 1=Save lastsearch_values whenclicking
	 *	@return	string								Chaine avec URL
	 */
	public function getNomUrl($withpicto = 0, $maxlength = 0, $notooltip = 0, $save_lastsearch_value = -1)
	{
		global $conf, $langs, $user, $hookmanager;

		$result = '';

		$url = DOL_URL_ROOT.'/contrat/card.php?id='.$this->id;

		//if ($option !== 'nolink')
		//{
		// Add param to save lastsearch_values or not
		$add_save_lastsearch_values = ($save_lastsearch_value == 1 ? 1 : 0);
		if ($save_lastsearch_value == -1 && isset($_SERVER["PHP_SELF"]) && preg_match('/list\.php/', $_SERVER["PHP_SELF"])) {
			$add_save_lastsearch_values = 1;
		}
		if ($add_save_lastsearch_values) {
			$url .= '&save_lastsearch_values=1';
		}
		//}
		$params = [
			'id' => $this->id,
			'objecttype' => $this->element,
			'nofetch' => 1,
		];
		$classfortooltip = 'classfortooltip';
		$dataparams = '';
		if (getDolGlobalInt('MAIN_ENABLE_AJAX_TOOLTIP')) {
			$classfortooltip = 'classforajaxtooltip';
			$dataparams = ' data-params="'.dol_escape_htmltag(json_encode($params)).'"';
			$label = '';
		} else {
			$label = implode($this->getTooltipContentArray($params));
		}

		$linkclose = '';
		if (empty($notooltip) && $user->hasRight('contrat', 'lire')) {
			if (getDolGlobalString('MAIN_OPTIMIZEFORTEXTBROWSER')) {
				$label = $langs->trans("ShowContract");
				$linkclose .= ' alt="'.dol_escape_htmltag($label, 1).'"';
			}
			$linkclose .= ($label ? ' title="'.dol_escape_htmltag($label, 1).'"' : ' title="tocomplete"');
			$linkclose .= $dataparams.' class="'.$classfortooltip.'"';
		}
		$linkstart = '<a href="'.$url.'"';
		$linkstart .= $linkclose.'>';
		$linkend = '</a>';

		$result .= $linkstart;
		if ($withpicto) {
			$result .= img_object(($notooltip ? '' : $label), ($this->picto ? $this->picto : 'generic'), (($withpicto != 2) ? 'class="paddingright"' : ''), 0, 0, $notooltip ? 0 : 1);
		}
		if ($withpicto != 2) {
			$result .= ($this->ref ? $this->ref : $this->id);
		}
		$result .= $linkend;

		global $action;
		$hookmanager->initHooks(array('contractdao'));
		$parameters = array('id'=>$this->id, 'getnomurl' => &$result);
		$reshook = $hookmanager->executeHooks('getNomUrl', $parameters, $this, $action); // Note that $action and $object may have been modified by some hooks
		if ($reshook > 0) {
			$result = $hookmanager->resPrint;
		} else {
			$result .= $hookmanager->resPrint;
		}

		return $result;
	}

	/**
	 *  Charge les informations d'ordre info dans l'objet contrat
	 *
	 *  @param  int		$id     id du contrat a charger
	 *  @return	void
	 */
	public function info($id)
	{
		$sql = "SELECT c.rowid, c.ref, c.datec,";
		$sql .= " c.tms as date_modification,";
		$sql .= " fk_user_author";
		$sql .= " FROM ".MAIN_DB_PREFIX."contrat as c";
		$sql .= " WHERE c.rowid = ".((int) $id);

		$result = $this->db->query($sql);
		if ($result) {
			if ($this->db->num_rows($result)) {
				$obj = $this->db->fetch_object($result);

				$this->id = $obj->rowid;
				$this->ref = (!$obj->ref) ? $obj->rowid : $obj->ref;

				$this->user_creation_id = $obj->fk_user_author;
				$this->date_creation     = $this->db->jdate($obj->datec);
				$this->date_modification = $this->db->jdate($obj->date_modification);
			}

			$this->db->free($result);
		} else {
			dol_print_error($this->db);
		}
	}

	// phpcs:disable PEAR.NamingConventions.ValidFunctionName.ScopeNotCamelCaps
	/**
	 *  Return list of line rowid
	 *
	 *  @param	int		$status     Status of lines to get
	 *  @return array|int       	Array of line's rowid or <0 if error
	 */
	public function array_detail($status = -1)
	{
		// phpcs:enable
		$tab = array();

		$sql = "SELECT cd.rowid";
		$sql .= " FROM ".MAIN_DB_PREFIX."contratdet as cd";
		$sql .= " WHERE fk_contrat =".((int) $this->id);
		if ($status >= 0) {
			$sql .= " AND statut = ".((int) $status);
		}

		dol_syslog(get_class($this)."::array_detail()", LOG_DEBUG);
		$resql = $this->db->query($sql);
		if ($resql) {
			$num = $this->db->num_rows($resql);
			$i = 0;
			while ($i < $num) {
				$obj = $this->db->fetch_object($resql);
				$tab[$i] = $obj->rowid;
				$i++;
			}
			return $tab;
		} else {
			$this->error = $this->db->error();
			return -1;
		}
	}

	/**
	 *  Return list of other contracts for the same company than current contract
	 *
	 *	@param	string		$option					'all' or 'others'
	 *	@param	array		$status					sort contracts having these status
	 *	@param  array		$product_categories		sort contracts containing these product categories
	 *	@param	array		$line_status			sort contracts where lines have these status
	 *  @return array|int   						Array of contracts id or <0 if error
	 */
	public function getListOfContracts($option = 'all', $status = [], $product_categories = [], $line_status = [])
	{
		$tab = array();

		$sql = "SELECT c.rowid";
		$sql .= " FROM ".MAIN_DB_PREFIX."contrat as c";
		if (!empty($product_categories)) {
			$sql .= " LEFT JOIN ".MAIN_DB_PREFIX."contratdet as cd ON cd.fk_contrat = c.rowid";
			$sql .= " INNER JOIN ".MAIN_DB_PREFIX."categorie_product as cp ON cp.fk_product = cd.fk_product AND cp.fk_categorie IN (".$this->db->sanitize(implode(', ', $product_categories)).")";
		}
		$sql .= " WHERE c.fk_soc =".((int) $this->socid);
		$sql .= ($option == 'others') ? " AND c.rowid <> ".((int) $this->id) : "";
		$sql .= (!empty($status)) ? " AND c.statut IN (".$this->db->sanitize(implode(', ', $status)).")" : "";
		$sql .= (!empty($line_status)) ? " AND cd.statut IN (".$this->db->sanitize(implode(', ', $line_status)).")" : "";
		$sql .= " GROUP BY c.rowid";

		dol_syslog(get_class($this)."::getOtherContracts()", LOG_DEBUG);
		$resql = $this->db->query($sql);
		if ($resql) {
			$num = $this->db->num_rows($resql);
			$i = 0;
			while ($i < $num) {
				$obj = $this->db->fetch_object($resql);
				$contrat = new Contrat($this->db);
				$contrat->fetch($obj->rowid);
				$tab[$contrat->id] = $contrat;
				$i++;
			}
			return $tab;
		} else {
			$this->error = $this->db->lasterror();
			return -1;
		}
	}


	// phpcs:disable PEAR.NamingConventions.ValidFunctionName.ScopeNotCamelCaps
	/**
	 *      Load indicators for dashboard (this->nbtodo and this->nbtodolate)
	 *
	 *      @param	User	$user           Objet user
	 *      @param  string	$mode           "inactive" pour services a activer, "expired" pour services expires
	 *      @return WorkboardResponse|int <0 if KO, WorkboardResponse if OK
	 */
	public function load_board($user, $mode)
	{
		// phpcs:enable
		global $conf, $langs;

		$this->from = " FROM ".MAIN_DB_PREFIX."contrat as c";
		$this->from .= ", ".MAIN_DB_PREFIX."contratdet as cd";
		$this->from .= ", ".MAIN_DB_PREFIX."societe as s";
		if (!$user->hasRight('societe', 'client', 'voir') && !$user->socid) {
			$this->from .= ", ".MAIN_DB_PREFIX."societe_commerciaux as sc";
		}

		if ($mode == 'inactive') {
			$sql = "SELECT cd.rowid, cd.date_ouverture_prevue as datefin";
			$sql .= $this->from;
			$sql .= " WHERE c.statut = 1";
			$sql .= " AND c.rowid = cd.fk_contrat";
			$sql .= " AND cd.statut = 0";
		} elseif ($mode == 'expired') {
			$sql = "SELECT cd.rowid, cd.date_fin_validite as datefin";
			$sql .= $this->from;
			$sql .= " WHERE c.statut = 1";
			$sql .= " AND c.rowid = cd.fk_contrat";
			$sql .= " AND cd.statut = 4";
			$sql .= " AND cd.date_fin_validite < '".$this->db->idate(dol_now())."'";
		} elseif ($mode == 'active') {
			$sql = "SELECT cd.rowid, cd.date_fin_validite as datefin";
			$sql .= $this->from;
			$sql .= " WHERE c.statut = 1";
			$sql .= " AND c.rowid = cd.fk_contrat";
			$sql .= " AND cd.statut = 4";
			//$datetouse = dol_now();
			//$sql.= " AND cd.date_fin_validite < '".$this->db->idate($datetouse)."'";
		}
		$sql .= " AND c.fk_soc = s.rowid";
		$sql .= " AND c.entity = ".((int) $conf->entity);
		if ($user->socid) {
			$sql .= " AND c.fk_soc = ".((int) $user->socid);
		}
		if (!$user->hasRight('societe', 'client', 'voir') && !$user->socid) {
			$sql .= " AND c.fk_soc = sc.fk_soc AND sc.fk_user = ".((int) $user->id);
		}

		$resql = $this->db->query($sql);
		if ($resql) {
			$langs->load("contracts");
			$now = dol_now();

			if ($mode == 'inactive') {
				$warning_delay = $conf->contrat->services->inactifs->warning_delay;
				$label = $langs->trans("BoardNotActivatedServices");
				$labelShort = $langs->trans("BoardNotActivatedServicesShort");
				$url = DOL_URL_ROOT.'/contrat/services_list.php?mainmenu=commercial&leftmenu=contracts&search_status=0&sortfield=cd.date_fin_validite&sortorder=asc';
			} elseif ($mode == 'expired') {
				$warning_delay = $conf->contrat->services->expires->warning_delay;
				$url = DOL_URL_ROOT.'/contrat/services_list.php?mainmenu=commercial&leftmenu=contracts&search_status=4&filter=expired&sortfield=cd.date_fin_validite&sortorder=asc';
				$label = $langs->trans("BoardExpiredServices");
				$labelShort = $langs->trans("BoardExpiredServicesShort");
			} else {
				$warning_delay = $conf->contrat->services->expires->warning_delay;
				$url = DOL_URL_ROOT.'/contrat/services_list.php?mainmenu=commercial&leftmenu=contracts&search_status=4&sortfield=cd.date_fin_validite&sortorder=asc';
				//$url.= '&op2day='.$arraydatetouse['mday'].'&op2month='.$arraydatetouse['mon'].'&op2year='.$arraydatetouse['year'];
				//if ($warning_delay >= 0) $url.='&amp;filter=expired';
				$label = $langs->trans("BoardRunningServices");
				$labelShort = $langs->trans("BoardRunningServicesShort");
			}

			$response = new WorkboardResponse();
			$response->warning_delay = $warning_delay / 60 / 60 / 24;
			$response->label = $label;
			$response->labelShort = $labelShort;
			$response->url = $url;
			$response->img = img_object('', "contract");

			while ($obj = $this->db->fetch_object($resql)) {
				$response->nbtodo++;

				if ($obj->datefin && $this->db->jdate($obj->datefin) < ($now - $warning_delay)) {
					$response->nbtodolate++;
				}
			}

			return $response;
		} else {
			dol_print_error($this->db);
			$this->error = $this->db->error();
			return -1;
		}
	}

	// phpcs:disable PEAR.NamingConventions.ValidFunctionName.ScopeNotCamelCaps
	/**
	 *   Charge indicateurs this->nb de tableau de bord
	 *
	 *   @return     int         <0 si ko, >0 si ok
	 */
	public function load_state_board()
	{
		// phpcs:enable
		global $conf, $user;

		$this->nb = array();
		$clause = "WHERE";

		$sql = "SELECT count(c.rowid) as nb";
		$sql .= " FROM ".MAIN_DB_PREFIX."contrat as c";
		$sql .= " LEFT JOIN ".MAIN_DB_PREFIX."societe as s ON c.fk_soc = s.rowid";
		if (!$user->hasRight('societe', 'client', 'voir') && !$user->socid) {
			$sql .= " LEFT JOIN ".MAIN_DB_PREFIX."societe_commerciaux as sc ON s.rowid = sc.fk_soc";
			$sql .= " WHERE sc.fk_user = ".((int) $user->id);
			$clause = "AND";
		}
		$sql .= " ".$clause." c.entity = ".$conf->entity;

		$resql = $this->db->query($sql);
		if ($resql) {
			while ($obj = $this->db->fetch_object($resql)) {
				$this->nb["contracts"] = $obj->nb;
			}
			$this->db->free($resql);
			return 1;
		} else {
			dol_print_error($this->db);
			$this->error = $this->db->error();
			return -1;
		}
	}


	/* gestion des contacts d'un contrat */

	/**
	 *  Return id des contacts clients de facturation
	 *
	 *  @return     array       Liste des id contacts facturation
	 */
	public function getIdBillingContact()
	{
		return $this->getIdContact('external', 'BILLING');
	}

	/**
	 *  Return id des contacts clients de prestation
	 *
	 *  @return     array       Liste des id contacts prestation
	 */
	public function getIdServiceContact()
	{
		return $this->getIdContact('external', 'SERVICE');
	}


	/**
	 *  Initialise an instance with random values.
	 *  Used to build previews or test instances.
	 *	id must be 0 if object instance is a specimen.
	 *
	 *  @return	void
	 */
	public function initAsSpecimen()
	{
		global $user, $langs, $conf;

		// Load array of products prodids
		$num_prods = 0;
		$prodids = array();
		$sql = "SELECT rowid";
		$sql .= " FROM ".MAIN_DB_PREFIX."product";
		$sql .= " WHERE entity IN (".getEntity('product').")";
		$sql .= " AND tosell = 1";
		$sql .= $this->db->plimit(100);

		$resql = $this->db->query($sql);
		if ($resql) {
			$num_prods = $this->db->num_rows($resql);
			$i = 0;
			while ($i < $num_prods) {
				$i++;
				$row = $this->db->fetch_row($resql);
				$prodids[$i] = $row[0];
			}
		}

		// Initialise parametres
		$this->id = 0;
		$this->specimen = 1;

		$this->ref = 'SPECIMEN';
		$this->ref_customer = 'SPECIMENCUST';
		$this->ref_supplier = 'SPECIMENSUPP';
		$this->socid = 1;
		$this->status = 0;
		$this->date_creation = (dol_now() - 3600 * 24 * 7);
		$this->date_contrat = dol_now();
		$this->commercial_signature_id = 1;
		$this->commercial_suivi_id = 1;
		$this->note_private = 'This is a comment (private)';
		$this->note_public = 'This is a comment (public)';
		$this->fk_project = 0;
		// Lines
		$nbp = 5;
		$xnbp = 0;
		while ($xnbp < $nbp) {
			$line = new ContratLigne($this->db);
			$line->qty = 1;
			$line->subprice = 100;
			$line->tva_tx = 19.6;
			$line->remise_percent = 10;
			$line->total_ht = 90;
			$line->total_ttc = 107.64; // 90 * 1.196
			$line->total_tva = 17.64;
			$line->date_start = dol_now() - 500000;
			$line->date_start_real = dol_now() - 200000;
			$line->date_end = dol_now() + 500000;
			$line->date_end_real = dol_now() - 100000;
			if ($num_prods > 0) {
				$prodid = mt_rand(1, $num_prods);
				$line->fk_product = $prodids[$prodid];
			}
			$this->lines[$xnbp] = $line;
			$xnbp++;
		}
	}

	/**
	 * 	Create an array of order lines
	 *
	 * 	@return int		>0 if OK, <0 if KO
	 */
	public function getLinesArray()
	{
		return $this->fetch_lines();
	}

	/**
	 * 	Create an array of associated tickets
	 *
	 * 	@return array|int		Array o tickets or <0 if KO
	 */
	public function getTicketsArray()
	{
		global $user;

		$ticket = new Ticket($this->db);
<<<<<<< HEAD
		$nbTicket =  $ticket->fetchAll($user,  'ASC', 't.datec',  '', 0, '', array('t.fk_contract' => $this->id));
=======
		$nbTicket =  $ticket->fetchAll($user, 'ASC', 't.datec', '', 0, '', array('t.fk_contract' => $this->id));
>>>>>>> 729451fa

		return ($nbTicket < 0 ? $nbTicket : $ticket->lines);
	}


	/**
	 *  Create a document onto disk according to template module.
	 *
	 * 	@param	    string		$modele			Force model to use ('' to not force)
	 * 	@param		Translate	$outputlangs	Object langs to use for output
	 *  @param      int			$hidedetails    Hide details of lines
	 *  @param      int			$hidedesc       Hide description
	 *  @param      int			$hideref        Hide ref
	 *  @param   	null|array  $moreparams     Array to provide more information
	 * 	@return     int         				< 0 if KO, 0 = no doc generated, > 0 if OK
	 */
	public function generateDocument($modele, $outputlangs, $hidedetails = 0, $hidedesc = 0, $hideref = 0, $moreparams = null)
	{
		global $conf, $langs;

		if (!dol_strlen($modele)) {
			$modele = '';	// No doc template/generation by default

			if (!empty($this->model_pdf)) {
				$modele = $this->model_pdf;
<<<<<<< HEAD
			} elseif (!empty($conf->global->CONTRACT_ADDON_PDF)) {
=======
			} elseif (getDolGlobalString('CONTRACT_ADDON_PDF')) {
>>>>>>> 729451fa
				$modele = $conf->global->CONTRACT_ADDON_PDF;
			}
		}

		if (empty($modele)) {
			return 0;
		} else {
			$langs->load("contracts");
			$outputlangs->load("products");

			$modelpath = "core/modules/contract/doc/";
			return $this->commonGenerateDocument($modelpath, $modele, $outputlangs, $hidedetails, $hidedesc, $hideref, $moreparams);
		}
	}

	/**
	 * Function used to replace a thirdparty id with another one.
	 *
	 * @param 	DoliDB 	$dbs 		Database handler, because function is static we name it $dbs not $db to avoid breaking coding test
	 * @param 	int 	$origin_id 	Old thirdparty id
	 * @param 	int 	$dest_id 	New thirdparty id
	 * @return 	bool
	 */
	public static function replaceThirdparty(DoliDB $dbs, $origin_id, $dest_id)
	{
		$tables = array(
			'contrat'
		);

		return CommonObject::commonReplaceThirdparty($dbs, $origin_id, $dest_id, $tables);
	}

	/**
	 * Function used to replace a product id with another one.
	 *
	 * @param DoliDB $db Database handler
	 * @param int $origin_id Old product id
	 * @param int $dest_id New product id
	 * @return bool
	 */
	public static function replaceProduct(DoliDB $db, $origin_id, $dest_id)
	{
		$tables = array(
			'contratdet'
		);

		return CommonObject::commonReplaceProduct($db, $origin_id, $dest_id, $tables);
	}

	/**
	 * Load an object from its id and create a new one in database
	 *
	 * @param	User	$user		  User making the clone
	 * @param   int     $socid        Id of thirdparty
	 * @param   int     $notrigger	  1=Does not execute triggers, 0= execute triggers
	 * @return  int                   New id of clone
	 */
	public function createFromClone(User $user, $socid = 0, $notrigger = 0)
	{
		global $db, $langs, $conf, $hookmanager, $extrafields;

		dol_include_once('/projet/class/project.class.php');

		$error = 0;

		$this->fetch($this->id);

		// Load dest object
		$clonedObj = clone $this;
		$clonedObj->socid = $socid;

		$this->db->begin();

		$objsoc = new Societe($this->db);

		$objsoc->fetch($clonedObj->socid);

		// Clean data
		$clonedObj->statut = 0;
		// Clean extrafields
		if (is_array($clonedObj->array_options) && count($clonedObj->array_options) > 0) {
			$extrafields->fetch_name_optionals_label($this->table_element);
			foreach ($clonedObj->array_options as $key => $option) {
				$shortkey = preg_replace('/options_/', '', $key);
				//var_dump($shortkey); var_dump($extrafields->attributes[$this->element]['unique'][$shortkey]);
				if (!empty($extrafields->attributes[$this->element]['unique'][$shortkey])) {
					//var_dump($key); var_dump($clonedObj->array_options[$key]); exit;
					unset($clonedObj->array_options[$key]);
				}
			}
		}

<<<<<<< HEAD
		if (empty($conf->global->CONTRACT_ADDON) || !is_readable(DOL_DOCUMENT_ROOT."/core/modules/contract/" . getDolGlobalString('CONTRACT_ADDON').".php")) {
=======
		if (!getDolGlobalString('CONTRACT_ADDON') || !is_readable(DOL_DOCUMENT_ROOT."/core/modules/contract/" . getDolGlobalString('CONTRACT_ADDON').".php")) {
>>>>>>> 729451fa
			$this->error = 'ErrorSetupNotComplete';
			dol_syslog($this->error);
			return -1;
		}

		// Set ref
		require_once DOL_DOCUMENT_ROOT."/core/modules/contract/" . getDolGlobalString('CONTRACT_ADDON').'.php';
		$obj = $conf->global->CONTRACT_ADDON;
		$modContract = new $obj();
		$clonedObj->ref = $modContract->getNextValue($objsoc, $clonedObj);

		// get extrafields so they will be clone
		foreach ($this->lines as $line) {
			$line->fetch_optionals($line->id);
		}

		// Create clone
		$clonedObj->context['createfromclone'] = 'createfromclone';
		$result = $clonedObj->create($user);
		if ($result < 0) {
			$error++;
			$this->error = $clonedObj->error;
			$this->errors[] = $clonedObj->error;
		} else {
			// copy external contacts if same company
			if ($this->socid == $clonedObj->socid) {
				if ($clonedObj->copy_linked_contact($this, 'external') < 0) {
					$error++;
				}
			}
		}

		if (!$error) {
			foreach ($this->lines as $line) {
				$result = $clonedObj->addline($line->description, $line->subprice, $line->qty, $line->tva_tx, $line->localtax1_tx, $line->localtax2_tx, $line->fk_product, $line->remise_percent, $line->date_start, $line->date_cloture, 'HT', 0, $line->info_bits, $line->fk_fournprice, $line->pa_ht, $line->array_options, $line->fk_unit, $line->rang);
				if ($result < 0) {
					$error++;
					$this->error = $clonedObj->error;
					$this->errors[] = $clonedObj->error;
				}
			}
		}

		if (!$error) {
			// Hook of thirdparty module
			if (is_object($hookmanager)) {
				$parameters = array(
						'objFrom' => $this,
						'clonedObj' => $clonedObj
				);
				$action = '';
				$reshook = $hookmanager->executeHooks('createFrom', $parameters, $clonedObj, $action); // Note that $action and $object may have been modified by some hooks
				if ($reshook < 0) {
					$this->setErrorsFromObject($hookmanager);
					$error++;
				}
			}
		}

		unset($clonedObj->context['createfromclone']);

		// End
		if (!$error) {
			$this->db->commit();
			return $clonedObj->id;
		} else {
			$this->db->rollback();
			return -1;
		}
	}


	/**
	 * Action executed by scheduler
	 * CAN BE A CRON TASK
	 * Loop on each contract lines and update the end of date. Do not execute the update if there is one pending invoice linked to contract.
	 *
	 * @param	int		$thirdparty_id			Thirdparty id
	 * @param	int		$delayindaysshort 		To renew the resources x day before (positive value) or after (negative value) the end of date (default is 0)
	 * @return	int								0 if OK, <>0 if KO (this function is used also by cron so only 0 is OK)
	 */
	public function doAutoRenewContracts($thirdparty_id = 0, $delayindaysshort = 0)
	{
		global $langs, $user;

		$langs->load("agenda");

		$now = dol_now();

		$enddatetoscan = dol_time_plus_duree($now, -1 * abs($delayindaysshort), 'd');

		$error = 0;
		$this->output = '';
		$this->error='';

		$contractlineprocessed = array();
		$contractignored = array();
		$contracterror = array();

		dol_syslog(__METHOD__, LOG_DEBUG);

		$sql = 'SELECT c.rowid, c.ref_customer, cd.rowid as lid, cd.date_fin_validite, p.duration';
		$sql.= ' FROM '.MAIN_DB_PREFIX.'contrat as c, '.MAIN_DB_PREFIX.'contratdet as cd';
		$sql.= ' LEFT JOIN '.MAIN_DB_PREFIX.'product as p ON p.rowid = cd.fk_product';
		$sql.= ' WHERE cd.fk_contrat = c.rowid';
		$sql.= " AND date_format(cd.date_fin_validite, '%Y-%m-%d') <= date_format('".$this->db->idate($enddatetoscan)."', '%Y-%m-%d')";
		$sql.= " AND cd.statut = 4";
		if ($thirdparty_id > 0) {
			$sql.=" AND c.fk_soc = ".((int) $thirdparty_id);
		}
		//print $sql;

		$resql = $this->db->query($sql);
		if ($resql) {
			$num = $this->db->num_rows($resql);

			include_once DOL_DOCUMENT_ROOT.'/core/class/html.formmail.class.php';

			$i=0;
			while ($i < $num) {
				$obj = $this->db->fetch_object($resql);
				if ($obj) {
					if (!empty($contractlineprocessed[$obj->lid]) || !empty($contractignored[$obj->rowid]) || !empty($contracterror[$obj->rowid])) {
						continue;
					}

					// Load contract
					$object = new Contrat($this->db);
					$object->fetch($obj->rowid);		// fetch also lines
					//$object->fetch_thirdparty();

					if ($object->id <= 0) {
						$error++;
						$this->errors[] = 'Failed to load contract with id='.$obj->rowid;
						continue;
					}

					dol_syslog("* Process contract line in doRenewalContracts for contract id=".$object->id." ref=".$object->ref." ref_customer=".$object->ref_customer." contract line id=".$obj->lid);

					// Update expiration date of line
					$expirationdate = $this->db->jdate($obj->date_fin_validite);
					$duration_value = preg_replace('/[^0-9]/', '', $obj->duration);
					$duration_unit = preg_replace('/\d/', '', $obj->duration);
					//var_dump($expirationdate.' '.$enddatetoscan);

					// Load linked ->linkedObjects (objects linked)
					// @TODO Comment this line and then make the search if there is n open invoice(s) by doing a dedicated SQL COUNT request to fill $contractcanceled.
					$object->fetchObjectLinked(null, '', null, '', 'OR', 1, 'sourcetype', 1);

					// Test if there is at least 1 open invoice
					if (isset($object->linkedObjects['facture']) && is_array($object->linkedObjects['facture']) && count($object->linkedObjects['facture']) > 0) {
						// Sort array of linked invoices by ascending date
						usort($object->linkedObjects['facture'], array('Contrat', 'contractCmpDate'));
						//dol_sort_array($object->linkedObjects['facture'], 'date');

						$someinvoicenotpaid=0;
						foreach ($object->linkedObjects['facture'] as $idinvoice => $invoice) {
							if ($invoice->statut == Facture::STATUS_DRAFT) {
								continue;
							}	// Draft invoice are not invoice not paid

							if (empty($invoice->paye)) {
								$someinvoicenotpaid++;
							}
						}
						if ($someinvoicenotpaid) {
							$this->output .= 'Contract '.$object->ref.' is qualified for renewal but there is '.$someinvoicenotpaid.' invoice(s) unpayed so we cancel renewal'."\n";
							$contractignored[$object->id] = $object->ref;
							continue;
						}
					}

					if ($expirationdate && $expirationdate < $enddatetoscan) {
						dol_syslog("Define the newdate of end of services from expirationdate=".$expirationdate);
						$newdate = $expirationdate;
						$protecti=0;	//$protecti is to avoid infinite loop
						while ($newdate < $enddatetoscan && $protecti < 1000) {
							$newdate = dol_time_plus_duree($newdate, $duration_value, $duration_unit);
							$protecti++;
						}

						if ($protecti < 1000) {	// If not, there is a pb
							// We will update the end of date of contrat, so first we refresh contract data
							dol_syslog("We will update the end of date of contract with newdate = ".dol_print_date($newdate, 'dayhourrfc'));

							$this->db->begin();

							$errorforlocaltransaction = 0;

							$label = 'Renewal of contrat '.$object->ref.' line '.$obj->lid;
							$comment = 'Renew date of contract '.$object->ref.' line '.$obj->lid.' by doAutoRenewContracts';

							$sqlupdate = 'UPDATE '.MAIN_DB_PREFIX."contratdet SET date_fin_validite = '".$this->db->idate($newdate)."'";
							$sqlupdate.= ' WHERE rowid = '.((int) $obj->lid);
							$resqlupdate = $this->db->query($sqlupdate);
							if ($resqlupdate) {
								$contractlineprocessed[$obj->lid]=$object->ref;

								$actioncode = 'RENEW_CONTRACT';
								$now = dol_now();

								// Create an event
								$actioncomm = new ActionComm($this->db);
								$actioncomm->type_code    = 'AC_OTH_AUTO';		// Type of event ('AC_OTH', 'AC_OTH_AUTO', 'AC_XXX'...)
								$actioncomm->code         = 'AC_'.$actioncode;
								$actioncomm->label        = $label;
								$actioncomm->datep        = $now;
								$actioncomm->datef        = $now;
								$actioncomm->percentage   = -1;   // Not applicable
								$actioncomm->socid        = $object->socid;
								$actioncomm->authorid     = $user->id;   // User saving action
								$actioncomm->userownerid  = $user->id;	// Owner of action
								$actioncomm->fk_element   = $object->id;
								$actioncomm->elementtype  = 'contract';
								$actioncomm->note_private = $comment;

								$ret = $actioncomm->create($user);       // User creating action
							} else {
								$contracterror[$object->id]=$object->ref;

								$error++;
								$errorforlocaltransaction++;
								$this->error = $this->db->lasterror();
							}

							if (! $errorforlocaltransaction) {
								$this->db->commit();
							} else {
								$this->db->rollback();
							}
						} else {
							$error++;
							$this->error = "Bad value for newdate in doAutoRenewContracts - expirationdate=".$expirationdate." enddatetoscan=".$enddatetoscan." duration_value=".$duration_value." duration_unit=".$duration_value;
							dol_syslog($this->error, LOG_ERR);
						}
					}
				}
				$i++;
			}
		} else {
			$error++;
			$this->error = $this->db->lasterror();
		}

		$this->output .= count($contractlineprocessed).' contract line(s) with end date before '.dol_print_date($enddatetoscan, 'day').' were renewed'.(count($contractlineprocessed)>0 ? ' : '.join(',', $contractlineprocessed) : '');

		return ($error ? 1 : 0);
	}

	/**
	 * Used to sort lines by date
	 *
	 * @param	Object	$a		1st element to test
	 * @param	Object	$b		2nd element to test
	 * @return int
	 */
	public static function contractCmpDate($a, $b)
	{
		if ($a->date == $b->date) {
			return strcmp((string) $a->id, (string) $b->id);
		}
		return ($a->date < $b->date) ? -1 : 1;
	}

	/**
	 * Used to sort lines by date
	 *
	 * @param	Object	$a		1st element to test
	 * @param	Object	$b		2nd element to test
	 * @return int
	 */
	static public function contractCmpDate($a, $b)
	{
		if ($a->date == $b->date) {
			return strcmp((string) $a->id, (string) $b->id);
		}
		return ($a->date < $b->date) ? -1 : 1;
	}

	/**
	 *	Return clicable link of object (with eventually picto)
	 *
	 *	@param      string	    $option                 Where point the link (0=> main card, 1,2 => shipment, 'nolink'=>No link)
	 *  @param		array		$arraydata				Array of data
	 *  @return		string								HTML Code for Kanban thumb.
	 */
	public function getKanbanView($option = '', $arraydata = null)
	{
		global $langs;

		$selected = (empty($arraydata['selected']) ? 0 : $arraydata['selected']);

		$return = '<div class="box-flex-item box-flex-grow-zero">';
		$return .= '<div class="info-box info-box-sm">';
		$return .= '<span class="info-box-icon bg-infobox-action">';
		$return .= img_picto('', $this->picto);
		$return .= '</span>';
		$return .= '<div class="info-box-content">';
		$return .= '<span class="info-box-ref inline-block tdoverflowmax150 valignmiddle">'.(method_exists($this, 'getNomUrl') ? $this->getNomUrl() : $this->ref).'</span>';
		if ($selected >= 0) {
			$return .= '<input id="cb'.$this->id.'" class="flat checkforselect fright" type="checkbox" name="toselect[]" value="'.$this->id.'"'.($selected ? ' checked="checked"' : '').'>';
		}
		if (!empty($arraydata['thirdparty'])) {
			$tmpthirdparty = $arraydata['thirdparty'];
			$return .= '<br><div class="info-box-label inline-block">'.$tmpthirdparty->getNomUrl(1).'</div>';
		}
		if (property_exists($this, 'date_contrat')) {
			$return .= '<br><span class="opacitymedium">'.$langs->trans("DateContract").' : </span><span class="info-box-label">'.dol_print_date($this->date_contrat, 'day').'</span>';
		}
		if (method_exists($this, 'getLibStatut')) {
			$return .= '<br><div class="info-box-status margintoponly">'.$this->getLibStatut(7).'</div>';
		}
		$return .= '</div>';
		$return .= '</div>';
		$return .= '</div>';
		return $return;
	}
}


/**
 *	Class to manage lines of contracts
 */
class ContratLigne extends CommonObjectLine
{
	/**
	 * @var string ID to identify managed object
	 */
	public $element = 'contratdet';

	/**
	 * @var string Name of table without prefix where object is stored
	 */
	public $table_element = 'contratdet';

	/**
	 * @var string 	Name to use for 'features' parameter to check module permissions user->rights->feature with restrictedArea().
	 * 				Undefined means same value than $element. Can be use to force a check on another element for example for class of line, we mention here the parent element.
	 */
	public $element_for_permission = 'contrat';

	/**
	 * @var int ID
	 */
	public $id;

	/**
	 * @var string Ref
	 */
	public $ref;

	public $tms;

	/**
	 * @var int ID
	 */
	public $fk_contrat;

	/**
	 * @var int ID
	 */
	public $fk_product;

	public $statut; // 0 inactive, 4 active, 5 closed
	public $type; // 0 for product, 1 for service

	/**
	 * @var string
	 * @deprecated
	 */
	public $label;

	/**
	 * @var string
	 * @deprecated
	 */
	public $libelle;

	/**
	 * @var string description
	 */
	public $description;

	public $product_type; // 0 for product, 1 for service
	public $product_ref;
	public $product_label;

	public $date_commande;

	public $date_start; // date start planned
	public $date_start_real; // date start real
	public $date_end; // date end planned
	public $date_end_real; // date end real

	public $tva_tx;
	public $vat_src_code;
	public $localtax1_tx;
	public $localtax2_tx;
	public $localtax1_type; // Local tax 1 type
	public $localtax2_type; // Local tax 2 type
	public $qty;
	public $remise_percent;
	public $remise;

	/**
	 * @var int ID
	 */
	public $fk_remise_except;

	public $subprice; // Unit price HT

	/**
	 * @var float
	 * @deprecated Use $price_ht instead
	 * @see $price_ht
	 */
	public $price;

	public $price_ht;

	public $total_ht;
	public $total_tva;
	public $total_localtax1;
	public $total_localtax2;
	public $total_ttc;

	/**
	 * @var int ID
	 */
	public $fk_fournprice;

	public $pa_ht;

	public $info_bits;

	/**
	 * @var int ID
	 */
	public $fk_user_author;

	/**
	 * @var int ID
	 */
	public $fk_user_ouverture;

	/**
	 * @var int ID
	 */
	public $fk_user_cloture;

	public $commentaire;


	/**
	 * @var int line rank
	 */
	public $rang = 0;


	const STATUS_INITIAL = 0;
	const STATUS_OPEN = 4;
	const STATUS_CLOSED = 5;


	// BEGIN MODULEBUILDER PROPERTIES
	/**
	 * @var array  Array with all fields and their property. Do not use it as a static var. It may be modified by constructor.
	 */
	public $fields = array(
		'rowid' =>array('type'=>'integer', 'label'=>'TechnicalID', 'enabled'=>1, 'visible'=>-1, 'notnull'=>1, 'position'=>10),
		'entity' =>array('type'=>'integer', 'label'=>'Entity', 'default'=>1, 'enabled'=>1, 'visible'=>-2, 'notnull'=>1, 'position'=>30, 'index'=>1),
		'tms' =>array('type'=>'timestamp', 'label'=>'DateModification', 'enabled'=>1, 'visible'=>-1, 'notnull'=>1, 'position'=>35),
		'qty' =>array('type'=>'integer', 'label'=>'Quantity', 'enabled'=>1, 'visible'=>1, 'notnull'=>1, 'position'=>35, 'isameasure'=>1),
		'total_ht' =>array('type'=>'integer', 'label'=>'AmountHT', 'enabled'=>1, 'visible'=>-1, 'notnull'=>1, 'position'=>36, 'isameasure'=>1),
		'total_tva' =>array('type'=>'integer', 'label'=>'AmountVAT', 'enabled'=>1, 'visible'=>-1, 'notnull'=>1, 'position'=>37, 'isameasure'=>1),
		'total_ttc' =>array('type'=>'integer', 'label'=>'AmountTTC', 'enabled'=>1, 'visible'=>-1, 'notnull'=>1, 'position'=>38, 'isameasure'=>1),
		//'datec' =>array('type'=>'datetime', 'label'=>'DateCreation', 'enabled'=>1, 'visible'=>-1, 'position'=>40),
		//'fk_soc' =>array('type'=>'integer:Societe:societe/class/societe.class.php', 'label'=>'ThirdParty', 'enabled'=>1, 'visible'=>-1, 'notnull'=>1, 'position'=>70),
		'fk_contrat' =>array('type'=>'integer:Contrat:contrat/class/contrat.class.php', 'label'=>'Contract', 'enabled'=>1, 'visible'=>-1, 'notnull'=>1, 'position'=>70),
		'fk_product' =>array('type'=>'integer:Product:product/class/product.class.php:1', 'label'=>'Product', 'enabled'=>1, 'visible'=>-1, 'position'=>75),
		//'fk_user_author' =>array('type'=>'integer:User:user/class/user.class.php', 'label'=>'Fk user author', 'enabled'=>1, 'visible'=>-1, 'notnull'=>1, 'position'=>90),
		'note_private' =>array('type'=>'html', 'label'=>'NotePublic', 'enabled'=>1, 'visible'=>0, 'position'=>105),
		'note_public' =>array('type'=>'html', 'label'=>'NotePrivate', 'enabled'=>1, 'visible'=>0, 'position'=>110),
		//'model_pdf' =>array('type'=>'varchar(255)', 'label'=>'Model pdf', 'enabled'=>1, 'visible'=>0, 'position'=>115),
		//'import_key' =>array('type'=>'varchar(14)', 'label'=>'ImportId', 'enabled'=>1, 'visible'=>-2, 'position'=>120),
		//'extraparams' =>array('type'=>'varchar(255)', 'label'=>'Extraparams', 'enabled'=>1, 'visible'=>-1, 'position'=>125),
		'fk_user_ouverture' =>array('type'=>'integer:User:user/class/user.class.php', 'label'=>'UserStartingService', 'enabled'=>1, 'visible'=>-2, 'notnull'=>-1, 'position'=>135),
		'fk_user_cloture' =>array('type'=>'integer:User:user/class/user.class.php', 'label'=>'UserClosingService', 'enabled'=>1, 'visible'=>-2, 'notnull'=>-1, 'position'=>135),
		'statut' =>array('type'=>'smallint(6)', 'label'=>'Statut', 'enabled'=>1, 'visible'=>-1, 'position'=>500, 'arrayofkeyval'=>array(0=>'Draft', 4=>'Open', 5=>'Closed')),
		'rang' =>array('type'=>'integer', 'label'=>'Rank', 'enabled'=>1, 'visible'=>0, 'position'=>500, 'default' =>0)
	);
	// END MODULEBUILDER PROPERTIES


	/**
	 *  Constructor
	 *
	 *  @param      DoliDb		$db      Database handler
	 */
	public function __construct($db)
	{
		$this->db = $db;
	}


	/**
	 *  Return label of this contract line status
	 *
	 *  @param  int		$mode       0=long label, 1=short label, 2=Picto + short label, 3=Picto, 4=Picto + long label, 5=Short label + Picto, 6=Long label + Picto
	 *  @return string      		Label of status
	 */
	public function getLibStatut($mode)
	{
		return $this->LibStatut($this->statut, $mode, ((!empty($this->date_end)) ? ($this->date_end < dol_now() ? 1 : 0) : -1));
	}

	// phpcs:disable PEAR.NamingConventions.ValidFunctionName.ScopeNotCamelCaps
	/**
	 *  Return label of a contract line status
	 *
	 *  @param	int		$status     Id status
	 *  @param  int		$mode       0=long label, 1=short label, 2=Picto + short label, 3=Picto, 4=Picto + long label, 5=Short label + Picto, 6=Long label + Picto
	 *	@param	int		$expired	0=Not expired, 1=Expired, -1=Both or unknown
	 *  @param	string	$moreatt	More attribute
	 *  @return string      		Label of status
	 */
	public static function LibStatut($status, $mode, $expired = -1, $moreatt = '')
	{
		// phpcs:enable
		global $langs;
		$langs->load("contracts");

		if ($status == self::STATUS_INITIAL) {
			$labelStatus = $langs->transnoentities("ServiceStatusInitial");
			$labelStatusShort = $langs->transnoentities("ServiceStatusInitial");
		} elseif ($status == self::STATUS_OPEN && $expired == -1) {
			$labelStatus = $langs->transnoentities("ServiceStatusRunning");
			$labelStatusShort = $langs->transnoentities("ServiceStatusRunning");
		} elseif ($status == self::STATUS_OPEN && $expired == 0) {
			$labelStatus = $langs->transnoentities("ServiceStatusNotLate");
			$labelStatusShort = $langs->transnoentities("ServiceStatusNotLateShort");
		} elseif ($status == self::STATUS_OPEN && $expired == 1) {
			$labelStatus = $langs->transnoentities("ServiceStatusLate");
			$labelStatusShort = $langs->transnoentities("ServiceStatusLateShort");
		} elseif ($status == self::STATUS_CLOSED) {
			$labelStatus = $langs->transnoentities("ServiceStatusClosed");
			$labelStatusShort = $langs->transnoentities("ServiceStatusClosed");
		}

		$statusType = 'status'.$status;
		if ($status == self::STATUS_OPEN && $expired == 1) {
			$statusType = 'status1';
		}
		if ($status == self::STATUS_CLOSED) {
			$statusType = 'status6';
		}

		$params = array();
		$reg = array();
		if (preg_match('/class="(.*)"/', $moreatt, $reg)) {
			$params = array('badgeParams'=>array('css' => $reg[1]));
		}
		return dolGetStatus($labelStatus, $labelStatusShort, '', $statusType, $mode, '', $params);
	}

	/**
	 * getTooltipContentArray
	 * @param array $params params to construct tooltip data
	 * @since v18
	 * @return array
	 */
	public function getTooltipContentArray($params)
	{
		global $conf, $langs, $user;

		$datas = [];
		$datas['label'] = $langs->trans("ShowContractOfService").': '.$this->label;
		if (empty($datas['label'])) {
			$datas['label'] = $this->description;
		}

		return $datas;
	}

	/**
	 *	Return clicable name (with picto eventually) for ContratLigne
	 *
	 *  @param	int		$withpicto		0=No picto, 1=Include picto into link, 2=Only picto
	 *  @param	int		$maxlength		Max length
	 *  @return	string					Chaine avec URL
	 */
	public function getNomUrl($withpicto = 0, $maxlength = 0)
	{
		global $langs;

		$result = '';
		$label = $langs->trans("ShowContractOfService").': '.$this->label;
		if (empty($label)) {
			$label = $this->description;
		}
		$classfortooltip = 'classfortooltip';
		$dataparams = '';
		if (getDolGlobalInt('MAIN_ENABLE_AJAX_TOOLTIP')) {
			$params = [
				'id' => $this->fk_contrat,
				'objecttype' => $this->element,
			];
			$classfortooltip = 'classforajaxtooltip';
			$dataparams = ' data-params="'.dol_escape_htmltag(json_encode($params)).'"';
			$label = '';
		}

		$link = '<a href="'.DOL_URL_ROOT.'/contrat/card.php?id='.$this->fk_contrat.'"';
		$link .= ($label ? ' title="'.dol_escape_htmltag($label, 1).'"' : ' title="tocomplete"');
		$link .= $dataparams.' class="'.$classfortooltip.'">';
		$linkend = '</a>';

		$picto = 'service';
		if ($this->type == 0) {
			$picto = 'product';
		}

		if ($withpicto) {
			$result .= ($link.img_object($label, $picto, $dataparams.' class="'.$classfortooltip.'"').$linkend);
		}
		if ($withpicto && $withpicto != 2) {
			$result .= ' ';
		}
		if ($withpicto != 2) {
			$result .= $link.($this->product_ref ? $this->product_ref.' ' : '').($this->label ? $this->label : $this->description).$linkend;
		}
		return $result;
	}

	/**
	 *  Load object in memory from database
	 *
	 *  @param	int		$id         Id object
	 *  @param	string	$ref		Ref of contract line
	 *  @return int         		Return integer <0 if KO, >0 if OK
	 */
	public function fetch($id, $ref = '')
	{
		// Check parameters
		if (empty($id) && empty($ref)) {
			return -1;
		}

		$sql = "SELECT";
		$sql .= " t.rowid,";
		$sql .= " t.tms,";
		$sql .= " t.fk_contrat,";
		$sql .= " t.fk_product,";
		$sql .= " t.statut,";
		$sql .= " t.label,"; // This field is not used. Only label of product
		$sql .= " p.ref as product_ref,";
		$sql .= " p.label as product_label,";
		$sql .= " p.description as product_desc,";
		$sql .= " p.fk_product_type as product_type,";
		$sql .= " t.description,";
		$sql .= " t.date_commande,";
		$sql .= " t.date_ouverture_prevue as date_start,";
		$sql .= " t.date_ouverture as date_start_real,";
		$sql .= " t.date_fin_validite as date_end,";
		$sql .= " t.date_cloture as date_end_real,";
		$sql .= " t.tva_tx,";
		$sql .= " t.vat_src_code,";
		$sql .= " t.localtax1_tx,";
		$sql .= " t.localtax2_tx,";
		$sql .= " t.localtax1_type,";
		$sql .= " t.localtax2_type,";
		$sql .= " t.qty,";
		$sql .= " t.remise_percent,";
		$sql .= " t.remise,";
		$sql .= " t.fk_remise_except,";
		$sql .= " t.subprice,";
		$sql .= " t.price_ht,";
		$sql .= " t.total_ht,";
		$sql .= " t.total_tva,";
		$sql .= " t.total_localtax1,";
		$sql .= " t.total_localtax2,";
		$sql .= " t.total_ttc,";
		$sql .= " t.fk_product_fournisseur_price as fk_fournprice,";
		$sql .= " t.buy_price_ht as pa_ht,";
		$sql .= " t.info_bits,";
		$sql .= " t.fk_user_author,";
		$sql .= " t.fk_user_ouverture,";
		$sql .= " t.fk_user_cloture,";
		$sql .= " t.commentaire,";
		$sql .= " t.fk_unit,";
		$sql .= " t.rang";
		$sql .= " FROM ".MAIN_DB_PREFIX."contratdet as t LEFT JOIN ".MAIN_DB_PREFIX."product as p ON p.rowid = t.fk_product";
		if ($id) {
			$sql .= " WHERE t.rowid = ".((int) $id);
		}
		if ($ref) {
			$sql .= " WHERE t.rowid = '".$this->db->escape($ref)."'";
		}

		dol_syslog(get_class($this)."::fetch", LOG_DEBUG);
		$resql = $this->db->query($sql);
		if ($resql) {
			if ($this->db->num_rows($resql)) {
				$obj = $this->db->fetch_object($resql);

				$this->id    = $obj->rowid;
				$this->ref   = $obj->rowid;

				$this->tms = $this->db->jdate($obj->tms);
				$this->fk_contrat = $obj->fk_contrat;
				$this->fk_product = $obj->fk_product;
				$this->statut = $obj->statut;
				$this->product_ref = $obj->product_ref;
				$this->product_label = $obj->product_label;
				$this->product_type = $obj->product_type;
				$this->label = $obj->label; // deprecated. We do not use this field. Only ref and label of product, and description of contract line
				$this->description = $obj->description;
				$this->date_commande = $this->db->jdate($obj->date_commande);

				$this->date_start = $this->db->jdate($obj->date_start);
				$this->date_start_real = $this->db->jdate($obj->date_start_real);
				$this->date_end = $this->db->jdate($obj->date_end);
				$this->date_end_real = $this->db->jdate($obj->date_end_real);
				// For backward compatibility
				//$this->date_ouverture_prevue = $this->db->jdate($obj->date_ouverture_prevue);
				//$this->date_ouverture = $this->db->jdate($obj->date_ouverture);
				//$this->date_fin_validite = $this->db->jdate($obj->date_fin_validite);
				//$this->date_cloture = $this->db->jdate($obj->date_cloture);

				$this->tva_tx = $obj->tva_tx;
				$this->vat_src_code = $obj->vat_src_code;
				$this->localtax1_tx = $obj->localtax1_tx;
				$this->localtax2_tx = $obj->localtax2_tx;
				$this->localtax1_type = $obj->localtax1_type;
				$this->localtax2_type = $obj->localtax2_type;
				$this->qty = $obj->qty;
				$this->remise_percent = $obj->remise_percent;
				$this->fk_remise_except = $obj->fk_remise_except;
				$this->subprice = $obj->subprice;
				$this->price_ht = $obj->price_ht;
				$this->total_ht = $obj->total_ht;
				$this->total_tva = $obj->total_tva;
				$this->total_localtax1 = $obj->total_localtax1;
				$this->total_localtax2 = $obj->total_localtax2;
				$this->total_ttc = $obj->total_ttc;
				$this->info_bits = $obj->info_bits;
				$this->fk_user_author = $obj->fk_user_author;
				$this->fk_user_ouverture = $obj->fk_user_ouverture;
				$this->fk_user_cloture = $obj->fk_user_cloture;
				$this->commentaire = $obj->commentaire;
				$this->fk_fournprice = $obj->fk_fournprice;

				$marginInfos = getMarginInfos($obj->subprice, $obj->remise_percent, $obj->tva_tx, $obj->localtax1_tx, $obj->localtax2_tx, $this->fk_fournprice, $obj->pa_ht);
				$this->pa_ht = $marginInfos[0];
				$this->fk_unit = $obj->fk_unit;

				$this->rang = $obj->rang;

				$this->fetch_optionals();
			}

			$this->db->free($resql);

			return 1;
		} else {
			$this->error = "Error ".$this->db->lasterror();
			return -1;
		}
	}


	/**
	 *      Update database for contract line
	 *
	 *      @param	User	$user        	User that modify
	 *      @param  int		$notrigger	    0=no, 1=yes (no update trigger)
	 *      @return int         			Return integer <0 if KO, >0 if OK
	 */
	public function update($user, $notrigger = 0)
	{
		global $conf, $langs, $mysoc;

		$error = 0;

		// Clean parameters
		$this->fk_contrat = (int) $this->fk_contrat;
		$this->fk_product = (int) $this->fk_product;
		$this->statut = (int) $this->statut;
		$this->label = trim($this->label);
		$this->description = trim($this->description);
		$this->vat_src_code = trim($this->vat_src_code);
		$this->tva_tx = trim($this->tva_tx);
		$this->localtax1_tx = trim($this->localtax1_tx);
		$this->localtax2_tx = trim($this->localtax2_tx);
		$this->qty = trim($this->qty);
		$this->remise_percent = trim($this->remise_percent);
		$this->fk_remise_except = (int) $this->fk_remise_except;
		$this->subprice = price2num($this->subprice);
		$this->price_ht = price2num($this->price_ht);
		$this->total_ht = trim($this->total_ht);
		$this->total_tva = trim($this->total_tva);
		$this->total_localtax1 = trim($this->total_localtax1);
		$this->total_localtax2 = trim($this->total_localtax2);
		$this->total_ttc = trim($this->total_ttc);
		$this->info_bits = trim($this->info_bits);
		$this->fk_user_author = (int) $this->fk_user_author;
		$this->fk_user_ouverture = (int) $this->fk_user_ouverture;
		$this->fk_user_cloture = (int) $this->fk_user_cloture;
		$this->commentaire = trim($this->commentaire);
		$this->rang = (int) $this->rang;
		//if (empty($this->subprice)) $this->subprice = 0;
		if (empty($this->price_ht)) {
			$this->price_ht = 0;
		}
		if (empty($this->total_ht)) {
			$this->total_ht = 0;
		}
		if (empty($this->total_tva)) {
			$this->total_tva = 0;
		}
		if (empty($this->total_ttc)) {
			$this->total_ttc = 0;
		}
		if (empty($this->localtax1_tx)) {
			$this->localtax1_tx = 0;
		}
		if (empty($this->localtax2_tx)) {
			$this->localtax2_tx = 0;
		}
		if (empty($this->remise_percent)) {
			$this->remise_percent = 0;
		}
		// For backward compatibility
		if (empty($this->date_start)) {
			$this->date_start = $this->date_start;
		}
		if (empty($this->date_start_real)) {
			$this->date_start_real = $this->date_start_real;
		}
		if (empty($this->date_end)) {
			$this->date_end = $this->date_end;
		}
		if (empty($this->date_end_real)) {
			$this->date_end_real = $this->date_end_real;
		}

		// Calcul du total TTC et de la TVA pour la ligne a partir de
		// qty, pu, remise_percent et txtva
		// TRES IMPORTANT: C'est au moment de l'insertion ligne qu'on doit stocker
		// la part ht, tva et ttc, et ce au niveau de la ligne qui a son propre taux tva.
		$localtaxes_type = getLocalTaxesFromRate($this->tva_tx, 0, $this->thirdparty, $mysoc);

		$tabprice = calcul_price_total($this->qty, $this->price_ht, $this->remise_percent, $this->tva_tx, $this->localtax1_tx, $this->localtax2_tx, 0, 'HT', 0, 1, $mysoc, $localtaxes_type);
		$this->total_ht  = $tabprice[0];
		$this->total_tva = $tabprice[1];
		$this->total_ttc = $tabprice[2];
		$this->total_localtax1 = $tabprice[9];
		$this->total_localtax2 = $tabprice[10];

		if (empty($this->pa_ht)) {
			$this->pa_ht = 0;
		}

		// if buy price not defined, define buyprice as configured in margin admin
		if ($this->pa_ht == 0) {
			if (($result = $this->defineBuyPrice($this->subprice, $this->remise_percent, $this->fk_product)) < 0) {
				return $result;
			} else {
				$this->pa_ht = $result;
			}
		}

		// $this->oldcopy should have been set by the caller of update (here properties were already modified)
		if (empty($this->oldcopy)) {
			$this->oldcopy = dol_clone($this);
		}

		$this->db->begin();

		// Update request
		$sql = "UPDATE ".MAIN_DB_PREFIX."contratdet SET";
		$sql .= " fk_contrat = ".((int) $this->fk_contrat).",";
		$sql .= " fk_product = ".($this->fk_product ? ((int) $this->fk_product) : 'null').",";
		$sql .= " statut = ".((int) $this->statut).",";
		$sql .= " label = '".$this->db->escape($this->label)."',";
		$sql .= " description = '".$this->db->escape($this->description)."',";
		$sql .= " date_commande = ".($this->date_commande != '' ? "'".$this->db->idate($this->date_commande)."'" : "null").",";
		$sql .= " date_ouverture_prevue = ".($this->date_start != '' ? "'".$this->db->idate($this->date_start)."'" : "null").",";
		$sql .= " date_ouverture = ".($this->date_start_real != '' ? "'".$this->db->idate($this->date_start_real)."'" : "null").",";
		$sql .= " date_fin_validite = ".($this->date_end != '' ? "'".$this->db->idate($this->date_end)."'" : "null").",";
		$sql .= " date_cloture = ".($this->date_end_real != '' ? "'".$this->db->idate($this->date_end_real)."'" : "null").",";
		$sql .= " vat_src_code = '".$this->db->escape($this->vat_src_code)."',";
		$sql .= " tva_tx = ".price2num($this->tva_tx).",";
		$sql .= " localtax1_tx = ".price2num($this->localtax1_tx).",";
		$sql .= " localtax2_tx = ".price2num($this->localtax2_tx).",";
		$sql .= " qty = ".price2num($this->qty).",";
		$sql .= " remise_percent = ".price2num($this->remise_percent).",";
		$sql .= " remise = ".($this->remise ? price2num($this->remise) : "null").",";
		$sql .= " fk_remise_except = ".($this->fk_remise_except > 0 ? $this->fk_remise_except : "null").",";
		$sql .= " subprice = ".($this->subprice != '' ? $this->subprice : "null").",";
		$sql .= " price_ht = ".($this->price_ht != '' ? $this->price_ht : "null").",";
		$sql .= " total_ht = ".$this->total_ht.",";
		$sql .= " total_tva = ".$this->total_tva.",";
		$sql .= " total_localtax1 = ".$this->total_localtax1.",";
		$sql .= " total_localtax2 = ".$this->total_localtax2.",";
		$sql .= " total_ttc = ".$this->total_ttc.",";
		$sql .= " fk_product_fournisseur_price = ".(!empty($this->fk_fournprice) ? $this->fk_fournprice : "NULL").",";
		$sql .= " buy_price_ht = '".price2num($this->pa_ht)."',";
		$sql .= " info_bits = '".$this->db->escape($this->info_bits)."',";
		$sql .= " fk_user_author = ".($this->fk_user_author >= 0 ? $this->fk_user_author : "NULL").",";
		$sql .= " fk_user_ouverture = ".($this->fk_user_ouverture > 0 ? $this->fk_user_ouverture : "NULL").",";
		$sql .= " fk_user_cloture = ".($this->fk_user_cloture > 0 ? $this->fk_user_cloture : "NULL").",";
		$sql .= " commentaire = '".$this->db->escape($this->commentaire)."',";
		$sql .= " fk_unit = ".(!$this->fk_unit ? 'NULL' : $this->fk_unit).",";
		$sql .= " rang = ".(empty($this->rang) ? '0' : (int) $this->rang);
		$sql .= " WHERE rowid = ".((int) $this->id);

		dol_syslog(get_class($this)."::update", LOG_DEBUG);
		$resql = $this->db->query($sql);
		if (!$resql) {
			$this->error = "Error ".$this->db->lasterror();
			$error++;
		}

		if (!$error) { // For avoid conflicts if trigger used
			$result = $this->insertExtraFields();
			if ($result < 0) {
				$error++;
			}
		}

		// If we change a planned date (start or end) of one contract line, sync dates for all other services too
		if (!$error && getDolGlobalString('CONTRACT_SYNC_PLANNED_DATE_OF_SERVICES')) {
			dol_syslog(get_class($this)."::update CONTRACT_SYNC_PLANNED_DATE_OF_SERVICES is on so we update date for all lines", LOG_DEBUG);

			if ($this->date_start != $this->oldcopy->date_start) {
				$sql = 'UPDATE '.MAIN_DB_PREFIX.'contratdet SET';
				$sql .= " date_ouverture_prevue = ".($this->date_start != '' ? "'".$this->db->idate($this->date_start)."'" : "null");
				$sql .= " WHERE fk_contrat = ".((int) $this->fk_contrat);

				$resql = $this->db->query($sql);
				if (!$resql) {
					$error++;
					$this->error = "Error ".$this->db->lasterror();
				}
			}
			if ($this->date_end != $this->oldcopy->date_end) {
				$sql = 'UPDATE '.MAIN_DB_PREFIX.'contratdet SET';
				$sql .= " date_fin_validite = ".($this->date_end != '' ? "'".$this->db->idate($this->date_end)."'" : "null");
				$sql .= " WHERE fk_contrat = ".((int) $this->fk_contrat);

				$resql = $this->db->query($sql);
				if (!$resql) {
					$error++;
					$this->error = "Error ".$this->db->lasterror();
				}
			}
		}

		if (!$error && !$notrigger) {
			// Call trigger
			$result = $this->call_trigger('LINECONTRACT_MODIFY', $user);
			if ($result < 0) {
				$error++;
				$this->db->rollback();
			}
			// End call triggers
		}

		if (!$error) {
			$this->db->commit();
			return 1;
		} else {
			$this->db->rollback();
			$this->errors[] = $this->error;
			return -1;
		}
	}


	// phpcs:disable PEAR.NamingConventions.ValidFunctionName.ScopeNotCamelCaps
	/**
	 *      Mise a jour en base des champs total_xxx de ligne
	 *		Used by migration process
	 *
	 *		@return		int		Return integer <0 if KO, >0 if OK
	 */
	public function update_total()
	{
		// phpcs:enable
		$this->db->begin();

		// Mise a jour ligne en base
		$sql = "UPDATE ".MAIN_DB_PREFIX."contratdet SET";
		$sql .= " total_ht=".price2num($this->total_ht, 'MT');
		$sql .= ",total_tva=".price2num($this->total_tva, 'MT');
		$sql .= ",total_localtax1=".price2num($this->total_localtax1, 'MT');
		$sql .= ",total_localtax2=".price2num($this->total_localtax2, 'MT');
		$sql .= ",total_ttc=".price2num($this->total_ttc, 'MT');
		$sql .= " WHERE rowid = ".((int) $this->id);

		dol_syslog(get_class($this)."::update_total", LOG_DEBUG);

		$resql = $this->db->query($sql);
		if ($resql) {
			$this->db->commit();
			return 1;
		} else {
			$this->error = $this->db->error();
			$this->db->rollback();
			return -2;
		}
	}


	/**
	 * Inserts a contrat line into database
	 *
	 * @param int $notrigger Set to 1 if you don't want triggers to be fired
	 * @return int Return integer <0 if KO, >0 if OK
	 */
	public function insert($notrigger = 0)
	{
		global $conf, $user;

		$error = 0;

		// Insertion dans la base
		$sql = "INSERT INTO ".MAIN_DB_PREFIX."contratdet";
		$sql .= " (fk_contrat, label, description, fk_product, qty, vat_src_code, tva_tx,";
		$sql .= " localtax1_tx, localtax2_tx, localtax1_type, localtax2_type, remise_percent, subprice,";
		$sql .= " total_ht, total_tva, total_localtax1, total_localtax2, total_ttc,";
		$sql .= " info_bits,";
		$sql .= " rang,";
		$sql .= " price_ht, remise, fk_product_fournisseur_price, buy_price_ht";
		if ($this->date_start > 0) {
			$sql .= ",date_ouverture_prevue";
		}
		if ($this->date_end > 0) {
			$sql .= ",date_fin_validite";
		}
		$sql .= ") VALUES ($this->fk_contrat, '', '".$this->db->escape($this->description)."',";
		$sql .= ($this->fk_product > 0 ? $this->fk_product : "null").",";
		$sql .= " '".$this->db->escape($this->qty)."',";
		$sql .= " '".$this->db->escape($this->vat_src_code)."',";
		$sql .= " '".$this->db->escape($this->tva_tx)."',";
		$sql .= " '".$this->db->escape($this->localtax1_tx)."',";
		$sql .= " '".$this->db->escape($this->localtax2_tx)."',";
		$sql .= " '".$this->db->escape($this->localtax1_type)."',";
		$sql .= " '".$this->db->escape($this->localtax2_type)."',";
		$sql .= " ".price2num($this->remise_percent).",".price2num($this->subprice).",";
		$sql .= " ".price2num($this->total_ht).",".price2num($this->total_tva).",".price2num($this->total_localtax1).",".price2num($this->total_localtax2).",".price2num($this->total_ttc).",";
		$sql .= " '".$this->db->escape($this->info_bits)."',";
		$sql .= " ".(empty($this->rang) ? '0' : (int) $this->rang).",";
		$sql .= " ".price2num($this->price_ht).",".price2num($this->remise).",";
		if ($this->fk_fournprice > 0) {
			$sql .= ' '.((int) $this->fk_fournprice).',';
		} else {
			$sql .= ' null,';
		}
		if ($this->pa_ht > 0) {
			$sql .= ' '.((float) price2num($this->pa_ht));
		} else {
			$sql .= ' null';
		}
		if ($this->date_start > 0) {
			$sql .= ",'".$this->db->idate($this->date_start)."'";
		}
		if ($this->date_end > 0) {
			$sql .= ",'".$this->db->idate($this->date_end)."'";
		}
		$sql .= ")";

		dol_syslog(get_class($this)."::insert", LOG_DEBUG);

		$resql = $this->db->query($sql);
		if ($resql) {
			$this->id = $this->db->last_insert_id(MAIN_DB_PREFIX.'contratdet');

			// Insert of extrafields
			if (!$error) {
				$result = $this->insertExtraFields();
				if ($result < 0) {
					$this->db->rollback();
					return -1;
				}
			}

			if (!$notrigger) {
				// Call trigger
				$result = $this->call_trigger('LINECONTRACT_INSERT', $user);
				if ($result < 0) {
					$this->db->rollback();
					return -1;
				}
				// End call triggers
			}

			$this->db->commit();
			return 1;
		} else {
			$this->db->rollback();
			$this->error = $this->db->error()." sql=".$sql;
			return -1;
		}
	}

	// phpcs:disable PEAR.NamingConventions.ValidFunctionName.ScopeNotCamelCaps
	/**
	 *  Activate a contract line
	 *
	 * @param   User 		$user 		Objet User who activate contract
	 * @param  	int 		$date 		Date real activation
	 * @param  	int|string 	$date_end 	Date planned end. Use '-1' to keep it unchanged.
	 * @param   string 		$comment 	A comment typed by user
	 * @return 	int                    	Return integer <0 if KO, >0 if OK
	 */
	public function active_line($user, $date, $date_end = '', $comment = '')
	{
		// phpcs:enable
		global $langs, $conf;

		$error = 0;

		$this->db->begin();

		$this->statut = ContratLigne::STATUS_OPEN;
		$this->date_start_real = $date;
		$this->date_end = $date_end;
		$this->fk_user_ouverture = $user->id;
		$this->date_end_real = null;
		$this->commentaire = $comment;

		$sql = "UPDATE ".MAIN_DB_PREFIX."contratdet SET statut = ".((int) $this->statut).",";
		$sql .= " date_ouverture = ".(dol_strlen($this->date_start_real) != 0 ? "'".$this->db->idate($this->date_start_real)."'" : "null").",";
		if ($date_end >= 0) {
			$sql .= " date_fin_validite = ".(dol_strlen($this->date_end) != 0 ? "'".$this->db->idate($this->date_end)."'" : "null").",";
		}
		$sql .= " fk_user_ouverture = ".((int) $this->fk_user_ouverture).",";
		$sql .= " date_cloture = null,";
		$sql .= " commentaire = '".$this->db->escape($comment)."'";
		$sql .= " WHERE rowid = ".((int) $this->id)." AND (statut = ".ContratLigne::STATUS_INITIAL." OR statut = ".ContratLigne::STATUS_CLOSED.")";

		dol_syslog(get_class($this)."::active_line", LOG_DEBUG);
		$resql = $this->db->query($sql);
		if ($resql) {
			// Call trigger
			$result = $this->call_trigger('LINECONTRACT_ACTIVATE', $user);
			if ($result < 0) {
				$error++;
			}
			// End call triggers

			if (!$error) {
				$this->db->commit();
				return 1;
			} else {
				$this->db->rollback();
				return -1;
			}
		} else {
			$this->error = $this->db->lasterror();
			$this->db->rollback();
			return -1;
		}
	}

	// phpcs:disable PEAR.NamingConventions.ValidFunctionName.ScopeNotCamelCaps
	/**
	 *  Close a contract line
	 *
	 * @param    User 	$user 			Objet User who close contract
	 * @param  	 int 	$date_end_real 	Date end
	 * @param    string $comment 		A comment typed by user
	 * @param    int	$notrigger		1=Does not execute triggers, 0=Execute triggers
	 * @return int                    	Return integer <0 if KO, >0 if OK
	 */
	public function close_line($user, $date_end_real, $comment = '', $notrigger = 0)
	{
		// phpcs:enable
		global $langs, $conf;

		// Update object
		$this->date_cloture = $date_end_real;
		$this->date_end_real = $date_end_real;
		$this->user_closing_id = $user->id;
		$this->commentaire = $comment;

		$error = 0;

		// statut actif : 4

		$this->db->begin();

		$sql = "UPDATE ".MAIN_DB_PREFIX."contratdet SET statut = ".((int) ContratLigne::STATUS_CLOSED).",";
		$sql .= " date_cloture = '".$this->db->idate($date_end_real)."',";
		$sql .= " fk_user_cloture = ".((int) $user->id).",";
		$sql .= " commentaire = '".$this->db->escape($comment)."'";
		$sql .= " WHERE rowid = ".((int) $this->id)." AND statut = ".((int) ContratLigne::STATUS_OPEN);

		$resql = $this->db->query($sql);
		if ($resql) {
			if (!$notrigger) {
				// Call trigger
				$result = $this->call_trigger('LINECONTRACT_CLOSE', $user);
				if ($result < 0) {
					$error++;
					$this->db->rollback();
					return -1;
				}
				// End call triggers
			}

			$this->db->commit();
			return 1;
		} else {
			$this->error = $this->db->lasterror();
			$this->db->rollback();
			return -1;
		}
	}
}<|MERGE_RESOLUTION|>--- conflicted
+++ resolved
@@ -128,21 +128,12 @@
 	 * Status of the contract
 	 * @var int
 	 * @deprecated
-<<<<<<< HEAD
 	 */
 	public $statut = 0;
 	/**
 	 * Status of the contract (0=Draft, 1=Validated)
 	 * @var int
 	 */
-=======
-	 */
-	public $statut = 0;
-	/**
-	 * Status of the contract (0=Draft, 1=Validated)
-	 * @var int
-	 */
->>>>>>> 729451fa
 	public $status = 0;
 
 	public $product;
@@ -520,11 +511,7 @@
 		$this->fetch_thirdparty();
 
 		// A contract is validated so we can move thirdparty to status customer
-<<<<<<< HEAD
-		if (empty($conf->global->CONTRACT_DISABLE_AUTOSET_AS_CLIENT_ON_CONTRACT_VALIDATION) && $this->thirdparty->fournisseur == 0) {
-=======
 		if (!getDolGlobalString('CONTRACT_DISABLE_AUTOSET_AS_CLIENT_ON_CONTRACT_VALIDATION') && $this->thirdparty->fournisseur == 0) {
->>>>>>> 729451fa
 			$result = $this->thirdparty->setAsCustomer();
 		}
 
@@ -2541,11 +2528,7 @@
 		global $user;
 
 		$ticket = new Ticket($this->db);
-<<<<<<< HEAD
-		$nbTicket =  $ticket->fetchAll($user,  'ASC', 't.datec',  '', 0, '', array('t.fk_contract' => $this->id));
-=======
 		$nbTicket =  $ticket->fetchAll($user, 'ASC', 't.datec', '', 0, '', array('t.fk_contract' => $this->id));
->>>>>>> 729451fa
 
 		return ($nbTicket < 0 ? $nbTicket : $ticket->lines);
 	}
@@ -2571,11 +2554,7 @@
 
 			if (!empty($this->model_pdf)) {
 				$modele = $this->model_pdf;
-<<<<<<< HEAD
-			} elseif (!empty($conf->global->CONTRACT_ADDON_PDF)) {
-=======
 			} elseif (getDolGlobalString('CONTRACT_ADDON_PDF')) {
->>>>>>> 729451fa
 				$modele = $conf->global->CONTRACT_ADDON_PDF;
 			}
 		}
@@ -2668,11 +2647,7 @@
 			}
 		}
 
-<<<<<<< HEAD
-		if (empty($conf->global->CONTRACT_ADDON) || !is_readable(DOL_DOCUMENT_ROOT."/core/modules/contract/" . getDolGlobalString('CONTRACT_ADDON').".php")) {
-=======
 		if (!getDolGlobalString('CONTRACT_ADDON') || !is_readable(DOL_DOCUMENT_ROOT."/core/modules/contract/" . getDolGlobalString('CONTRACT_ADDON').".php")) {
->>>>>>> 729451fa
 			$this->error = 'ErrorSetupNotComplete';
 			dol_syslog($this->error);
 			return -1;
@@ -2930,21 +2905,6 @@
 	 * @return int
 	 */
 	public static function contractCmpDate($a, $b)
-	{
-		if ($a->date == $b->date) {
-			return strcmp((string) $a->id, (string) $b->id);
-		}
-		return ($a->date < $b->date) ? -1 : 1;
-	}
-
-	/**
-	 * Used to sort lines by date
-	 *
-	 * @param	Object	$a		1st element to test
-	 * @param	Object	$b		2nd element to test
-	 * @return int
-	 */
-	static public function contractCmpDate($a, $b)
 	{
 		if ($a->date == $b->date) {
 			return strcmp((string) $a->id, (string) $b->id);
