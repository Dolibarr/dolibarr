<?php
/* Copyright (C) 2003		Rodolphe Quiedeville	<rodolphe@quiedeville.org>
 * Copyright (C) 2004-2012	Destailleur Laurent		<eldy@users.sourceforge.net>
 * Copyright (C) 2005-2012	Regis Houssin			<regis.houssin@capnetworks.com>
 * Copyright (C) 2006		Andre Cianfarani		<acianfa@free.fr>
 * Copyright (C) 2008		Raphael Bertrand		<raphael.bertrand@resultic.fr>
 * Copyright (C) 2010-2014	Juanjo Menent			<jmenent@2byte.es>
 * Copyright (C) 2013       Christophe Battarel  <christophe.battarel@altairis.fr>
 * Copyright (C) 2013       Florian Henry		  	<florian.henry@open-concept.pro>
 *
 * This program is free software; you can redistribute it and/or modify
 * it under the terms of the GNU General Public License as published by
 * the Free Software Foundation; either version 3 of the License, or
 * (at your option) any later version.
 *
 * This program is distributed in the hope that it will be useful,
 * but WITHOUT ANY WARRANTY; without even the implied warranty of
 * MERCHANTABILITY or FITNESS FOR A PARTICULAR PURPOSE.  See the
 * GNU General Public License for more details.
 *
 * You should have received a copy of the GNU General Public License
 * along with this program. If not, see <http://www.gnu.org/licenses/>.
 */

/**
 *	\file       htdocs/contrat/class/contrat.class.php
 *	\ingroup    contrat
 *	\brief      File of class to manage contracts
 */

require_once DOL_DOCUMENT_ROOT.'/core/class/commonobject.class.php';
require_once DOL_DOCUMENT_ROOT.'/core/lib/price.lib.php';
require_once(DOL_DOCUMENT_ROOT ."/margin/lib/margins.lib.php");

/**
 *	Class to manage contracts
 */
class Contrat extends CommonObject
{
	public $element='contrat';
	public $table_element='contrat';
	public $table_element_line='contratdet';
	public $fk_element='fk_contrat';

	var $id;
	var $ref;
	var $socid;
	var $societe;		// Objet societe
	var $statut=0;		// 0=Draft,
	var $product;

	var $user_author;
	var $date_creation;
	var $date_validation;

	var $date_contrat;
	var $date_cloture;

	var $commercial_signature_id;
	var $commercial_suivi_id;

	var $note;			// deprecated
	var $note_private;
	var $note_public;

	var $fk_projet;

	var $extraparams=array();

	var $lines=array();


	/**
	 *	Constructor
	 *
	 *  @param		DoliDB		$db      Database handler
	 */
	function __construct($db)
	{
		$this->db = $db;
	}

	/**
	 *	Return next contract ref
	 *
	 *	@param	Societe		$soc		objet society
	 *	@return string					free reference for contract
	 */
	function getNextNumRef($soc)
	{
		global $db, $langs, $conf;
		$langs->load("contracts");

		$dir = DOL_DOCUMENT_ROOT . "/core/modules/contract";

		if (empty($conf->global->CONTRACT_ADDON))
		{
		    $conf->global->CONTRACT_ADDON='mod_contract_serpis';
		}

		$file = $conf->global->CONTRACT_ADDON.".php";

		// Chargement de la classe de numerotation
		$classname = $conf->global->CONTRACT_ADDON;

		$result=include_once $dir.'/'.$file;
		if ($result)
		{
			$obj = new $classname();

			$numref = "";
			$numref = $obj->getNextValue($soc,$this);

			if ( $numref != "")
			{
				return $numref;
			}
			else
			{
				dol_print_error($db,get_class($this)."::getNextValue ".$obj->error);
				return "";
			}
		}
		else
		{
			print $langs->trans("Error")." ".$langs->trans("Error_CONTRACT_ADDON_NotDefined");
			return "";
			}
	}

	/**
	 *  Activate a contract line
	 *
	 *  @param	User		$user       Objet User qui active le contrat
	 *  @param  int			$line_id    Id de la ligne de detail a activer
	 *  @param  timestamp	$date       Date d'ouverture
	 *  @param  timestamp	$date_end   Date fin prevue
	 * 	@param	string		$comment	A comment typed by user
	 *  @return int         			<0 if KO, >0 if OK
	 */
	function active_line($user, $line_id, $date, $date_end='', $comment='')
	{
		global $langs,$conf;

		$error=0;

		$this->db->begin();

		$sql = "UPDATE ".MAIN_DB_PREFIX."contratdet SET statut = 4,";
		$sql.= " date_ouverture = ".(dol_strlen($date)!=0?"'".$this->db->idate($date)."'":"null").",";
		$sql.= " date_fin_validite = ".(dol_strlen($date_end)!=0?"'".$this->db->idate($date_end)."'":"null").",";
		$sql.= " fk_user_ouverture = ".$user->id.",";
		$sql.= " date_cloture = null,";
		$sql.= " commentaire = '".$this->db->escape($comment)."'";
		$sql.= " WHERE rowid = ".$line_id . " AND (statut = 0 OR statut = 3 OR statut = 5)";

		dol_syslog(get_class($this)."::active_line", LOG_DEBUG);
		$resql = $this->db->query($sql);
		if ($resql)
		{
            // Call trigger
            $result=$this->call_trigger('CONTRACT_SERVICE_ACTIVATE',$user);
            if ($result < 0) { $error++; $this->db->rollback(); return -1; }            
            // End call triggers

			$this->db->commit();
			return 1;
		}
		else
		{
			$this->error=$this->db->lasterror();
			$this->db->rollback();
			return -1;
		}
	}


	/**
	 *  Close a contract line
	 *
	 *  @param	User		$user       Objet User qui active le contrat
	 *  @param  int			$line_id    Id de la ligne de detail a activer
	 *  @param  timestamp	$date_end	Date fin
	 * 	@param	string		$comment	A comment typed by user
	 *  @return int         			<0 if KO, >0 if OK
	 */
	function close_line($user, $line_id, $date_end, $comment='')
	{
		global $langs,$conf;

		$error=0;

		// statut actif : 4

		$this->db->begin();

		$sql = "UPDATE ".MAIN_DB_PREFIX."contratdet SET statut = 5,";
		$sql.= " date_cloture = '".$this->db->idate($date_end)."',";
		$sql.= " fk_user_cloture = ".$user->id.",";
		$sql.= " commentaire = '".$this->db->escape($comment)."'";
		$sql.= " WHERE rowid = ".$line_id . " AND statut = 4";

		$resql = $this->db->query($sql);
		if ($resql)
		{
            // Call trigger
            $result=$this->call_trigger('CONTRACT_SERVICE_CLOSE',$user);
            if ($result < 0) { $error++; $this->db->rollback(); return -1; }            
            // End call triggers

			$this->db->commit();
			return 1;
		}
		else
		{
			$this->error=$this->db->lasterror();
			$this->db->rollback();
			return -1;
		}
	}


	/**
	 *  Close all lines of a contract
	 *
	 *  @param	User		$user      Object User making action
	 *	@return	void
	 */
	function cloture($user)
	{
		$this->db->begin();

		// Load lines
		$this->fetch_lines();

		$ok=true;
		foreach($this->lines as $contratline)
		{
			// Close line not already closed
	        if ($contratline->statut != 5)
	        {
				$contratline->date_cloture=dol_now();
				$contratline->fk_user_cloture=$user->id;
				$contratline->statut='5';
				$result=$contratline->update($user);
				if ($result < 0)
				{
					$ok=false;
					break;
				}
	        }
		}

		if ($this->statut == 0)
		{
			$result=$this->validate($user);
			if ($result < 0) $ok=false;
		}

        if ($ok)
        {
            $this->db->commit();
        }
        else
        {
            dol_print_error($this->db,'Error in cloture function');
            $this->db->rollback();
        }
	}

	/**
	 * Validate a contract
	 *
	 * @param	User	$user      		Objet User
	 * @param   string	$force_number	Reference to force on contract (not implemented yet)
	 * @return	int						<0 if KO, >0 if OK
	 */
	function validate($user, $force_number='')
	{
		require_once DOL_DOCUMENT_ROOT.'/core/lib/files.lib.php';
		global $langs, $conf;

		$now=dol_now();

		$error=0;
		dol_syslog(get_class($this).'::validate user='.$user->id.', force_number='.$force_number);


		$this->db->begin();

		$this->fetch_thirdparty();

		// A contract is validated so we can move thirdparty to status customer
		$result=$this->thirdparty->set_as_client();

		// Define new ref
		if (! $error && (preg_match('/^[\(]?PROV/i', $this->ref)))
		{
			$num = $this->getNextNumRef($this->thirdparty);
		}
		else
		{
			$num = $this->ref;
		}

		if ($num)
		{
			$sql = "UPDATE ".MAIN_DB_PREFIX."contrat SET ref = '".$num."', statut = 1";
			//$sql.= ", fk_user_valid = ".$user->id.", date_valid = '".$this->db->idate($now)."'";
			$sql .= " WHERE rowid = ".$this->id . " AND statut = 0";

			dol_syslog(get_class($this)."::validate", LOG_DEBUG);
			$resql = $this->db->query($sql);
			if (! $resql)
			{
				dol_print_error($this->db);
				$error++;
				$this->error=$this->db->lasterror();
			}

			if (! $error)
			{
				$this->oldref = '';

				// Rename directory if dir was a temporary ref
				if (preg_match('/^[\(]?PROV/i', $this->ref))
				{
					// Rename of object directory ($this->ref = old ref, $num = new ref)
					// to  not lose the linked files
					$facref = dol_sanitizeFileName($this->ref);
					$snumfa = dol_sanitizeFileName($num);
					$dirsource = $conf->contract->dir_output.'/'.$facref;
					$dirdest = $conf->contract->dir_output.'/'.$snumfa;
					if (file_exists($dirsource))
					{
						dol_syslog(get_class($this)."::validate rename dir ".$dirsource." into ".$dirdest);

						if (@rename($dirsource, $dirdest))
						{
							$this->oldref = $facref;

							dol_syslog("Rename ok");
							// Deleting old PDF in new rep
							dol_delete_file($conf->contract->dir_output.'/'.$snumfa.'/'.$facref.'*.*');
						}
					}
				}
			}

			// Set new ref and define current statut
			if (! $error)
			{
				$this->ref = $num;
				$this->statut=1;
				$this->brouillon=0;
				$this->date_validation=$now;
			}

			// Trigger calls
			if (! $error)
			{
                // Call trigger
                $result=$this->call_trigger('CONTRACT_VALIDATE',$user);
                if ($result < 0) { $error++; }            
                // End call triggers
			}
		}
		else
		{
			$error++;
		}

		if (! $error)
		{
			$this->db->commit();
			return 1;
		}
		else
		{
			$this->db->rollback();
			return -1;
		}

	}


	/**
	 *    Load a contract from database
	 *
	 *    @param	int		$id     Id of contract to load
	 *    @param	string	$ref	Ref
	 *    @return   int     		<0 if KO, id of contract if OK
	 */
	function fetch($id,$ref='')
	{
		$sql = "SELECT rowid, statut, ref, fk_soc, mise_en_service as datemise,";
		$sql.= " fk_user_mise_en_service, date_contrat as datecontrat,";
		$sql.= " fk_user_author,";
		$sql.= " fk_projet,";
		$sql.= " fk_commercial_signature, fk_commercial_suivi,";
		$sql.= " note_private, note_public, extraparams";
		$sql.= " FROM ".MAIN_DB_PREFIX."contrat";
		if ($ref)
		{
			$sql.= " WHERE ref='".$ref."'";
			$sql.= " AND entity IN (".getEntity('contract').")";
		}
		else $sql.= " WHERE rowid=".$id;

		dol_syslog(get_class($this)."::fetch", LOG_DEBUG);
		$resql = $this->db->query($sql);
		if ($resql)
		{
			$result = $this->db->fetch_array($resql);

			if ($result)
			{
				$this->id						= $result["rowid"];
				$this->ref						= (!isset($result["ref"]) || !$result["ref"]) ? $result["rowid"] : $result["ref"];
				$this->statut					= $result["statut"];
				$this->mise_en_service			= $this->db->jdate($result["datemise"]);
				$this->date_contrat				= $this->db->jdate($result["datecontrat"]);

				$this->user_author_id			= $result["fk_user_author"];

				$this->commercial_signature_id	= $result["fk_commercial_signature"];
				$this->commercial_suivi_id		= $result["fk_commercial_suivi"];

				$this->note						= $result["note_private"];	// deprecated
				$this->note_private				= $result["note_private"];
				$this->note_public				= $result["note_public"];

				$this->fk_projet				= $result["fk_projet"]; // deprecated
				$this->fk_project				= $result["fk_projet"];

				$this->socid					= $result["fk_soc"];
				$this->fk_soc					= $result["fk_soc"];

				$this->extraparams				= (array) json_decode($result["extraparams"], true);

				$this->db->free($resql);

				return $this->id;
			}
			else
			{
				dol_syslog(get_class($this)."::Fetch Erreur contrat non trouve");
				$this->error="Contract not found";
				return -2;
			}
		}
		else
		{
			dol_syslog(get_class($this)."::Fetch Erreur lecture contrat");
			$this->error=$this->db->error();
			return -1;
		}

	}

	/**
	 *  Load lignes array into this->lines
	 *
	 *  @return    Array   Return array of contract lines
	 */
	function fetch_lines()
	{
		$this->nbofserviceswait=0;
		$this->nbofservicesopened=0;
		$this->nbofservicesexpired=0;
		$this->nbofservicesclosed=0;

		$total_ttc=0;
		$total_vat=0;
		$total_ht=0;

		$now=dol_now();

		$this->lines=array();

		// Selectionne les lignes contrats liees a un produit
		$sql = "SELECT p.label, p.description as product_desc, p.ref,";
		$sql.= " d.rowid, d.fk_contrat, d.statut, d.description, d.price_ht, d.tva_tx, d.localtax1_tx, d.localtax2_tx, d.qty, d.remise_percent, d.subprice, d.fk_product_fournisseur_price as fk_fournprice, d.buy_price_ht as pa_ht,";
		$sql.= " d.total_ht,";
		$sql.= " d.total_tva,";
		$sql.= " d.total_localtax1,";
		$sql.= " d.total_localtax2,";
		$sql.= " d.total_ttc,";
		$sql.= " d.info_bits, d.fk_product,";
		$sql.= " d.date_ouverture_prevue, d.date_ouverture,";
		$sql.= " d.date_fin_validite, d.date_cloture,";
		$sql.= " d.fk_user_author,";
		$sql.= " d.fk_user_ouverture,";
		$sql.= " d.fk_user_cloture";
		$sql.= " FROM ".MAIN_DB_PREFIX."contratdet as d, ".MAIN_DB_PREFIX."product as p";
		$sql.= " WHERE d.fk_contrat = ".$this->id ." AND d.fk_product = p.rowid";
		$sql.= " ORDER by d.rowid ASC";

		dol_syslog(get_class($this)."::fetch_lines", LOG_DEBUG);
		$result = $this->db->query($sql);
		if ($result)
		{
			$num = $this->db->num_rows($result);
			$i = 0;

			while ($i < $num)
			{
				$objp					= $this->db->fetch_object($result);

				$line					= new ContratLigne($this->db);
				$line->id				= $objp->rowid;
				$line->ref				= $objp->rowid;
				$line->fk_contrat		= $objp->fk_contrat;
				$line->desc				= $objp->description;  // Description ligne
				$line->qty				= $objp->qty;
				$line->tva_tx			= $objp->tva_tx;
				$line->localtax1_tx		= $objp->localtax1_tx;
				$line->localtax2_tx		= $objp->localtax2_tx;
				$line->subprice			= $objp->subprice;
				$line->statut			= $objp->statut;
				$line->remise_percent	= $objp->remise_percent;
				$line->price_ht			= $objp->price_ht;
				$line->price			= $objp->price_ht;	// For backward compatibility
				$line->total_ht			= $objp->total_ht;
				$line->total_tva		= $objp->total_tva;
				$line->total_localtax1	= $objp->total_localtax1;
				$line->total_localtax2	= $objp->total_localtax2;
				$line->total_ttc		= $objp->total_ttc;
				$line->fk_product		= $objp->fk_product;
				$line->info_bits		= $objp->info_bits;

				$line->fk_fournprice 	= $objp->fk_fournprice;
				$marginInfos = getMarginInfos($objp->subprice, $objp->remise_percent, $objp->tva_tx, $objp->localtax1_tx, $objp->localtax2_tx, $line->fk_fournprice, $objp->pa_ht);
				$line->pa_ht 			= $marginInfos[0];

				$line->fk_user_author	= $objp->fk_user_author;
				$line->fk_user_ouverture= $objp->fk_user_ouverture;
				$line->fk_user_cloture  = $objp->fk_user_cloture;

				$line->ref				= $objp->ref;
				$line->libelle			= $objp->label;        // Label produit
				$line->label			= $objp->label;        // For backward compatibility
				$line->product_desc		= $objp->product_desc; // Description produit

				$line->description		= $objp->description;

				$line->date_ouverture_prevue = $this->db->jdate($objp->date_ouverture_prevue);
				$line->date_ouverture        = $this->db->jdate($objp->date_ouverture);
				$line->date_fin_validite     = $this->db->jdate($objp->date_fin_validite);
				$line->date_cloture          = $this->db->jdate($objp->date_cloture);
				// For backward compatibility
				$line->date_debut_prevue = $this->db->jdate($objp->date_ouverture_prevue);
				$line->date_debut_reel   = $this->db->jdate($objp->date_ouverture);
				$line->date_fin_prevue   = $this->db->jdate($objp->date_fin_validite);
				$line->date_fin_reel     = $this->db->jdate($objp->date_cloture);

				$this->lines[]			= $line;

				//dol_syslog("1 ".$line->desc);
				//dol_syslog("2 ".$line->product_desc);

				if ($line->statut == 0) $this->nbofserviceswait++;
				if ($line->statut == 4 && (empty($line->date_fin_prevue) || $line->date_fin_prevue >= $now)) $this->nbofservicesopened++;
				if ($line->statut == 4 && (! empty($line->date_fin_prevue) && $line->date_fin_prevue < $now)) $this->nbofservicesexpired++;
				if ($line->statut == 5) $this->nbofservicesclosed++;

				$total_ttc+=$objp->total_ttc;   // TODO Not saved into database
                $total_vat+=$objp->total_tva;
                $total_ht+=$objp->total_ht;

				$i++;
			}
			$this->db->free($result);
		}
		else
		{
			dol_syslog(get_class($this)."::Fetch Erreur lecture des lignes de contrats liees aux produits");
			return -3;
		}

		// Selectionne les lignes contrat liees a aucun produit
		$sql = "SELECT d.rowid, d.fk_contrat, d.statut, d.qty, d.description, d.price_ht, d.tva_tx, d.localtax1_tx, d.localtax2_tx, d.rowid, d.remise_percent, d.subprice,";
		$sql.= " d.total_ht,";
		$sql.= " d.total_tva,";
		$sql.= " d.total_localtax1,";
		$sql.= " d.total_localtax2,";
		$sql.= " d.total_ttc,";
		$sql.= " d.info_bits, d.fk_product,";
		$sql.= " d.date_ouverture_prevue, d.date_ouverture,";
		$sql.= " d.date_fin_validite, d.date_cloture,";
		$sql.= " d.fk_user_author,";
		$sql.= " d.fk_user_ouverture,";
		$sql.= " d.fk_user_cloture";
		$sql.= " FROM ".MAIN_DB_PREFIX."contratdet as d";
		$sql.= " WHERE d.fk_contrat = ".$this->id;
		$sql.= " AND (d.fk_product IS NULL OR d.fk_product = 0)";   // fk_product = 0 gardee pour compatibilitee

		$result = $this->db->query($sql);
		if ($result)
		{
			$num = $this->db->num_rows($result);
			$i = 0;

			while ($i < $num)
			{
				$objp                  = $this->db->fetch_object($result);

				$line                 = new ContratLigne($this->db);
				$line->id 			  = $objp->rowid;
				$line->fk_contrat     = $objp->fk_contrat;
				$line->libelle        = $objp->description;
				$line->desc           = $objp->description;
				$line->qty            = $objp->qty;
				$line->statut 		  = $objp->statut;
				$line->ref            = '';
				$line->tva_tx         = $objp->tva_tx;
				$line->localtax1_tx   = $objp->localtax1_tx;
				$line->localtax2_tx   = $objp->localtax2_tx;
				$line->subprice       = $objp->subprice;
				$line->remise_percent = $objp->remise_percent;
				$line->price_ht       = $objp->price_ht;
				$line->price          = (isset($objp->price)?$objp->price:null);	// For backward compatibility
				$line->total_ht       = $objp->total_ht;
				$line->total_tva      = $objp->total_tva;
				$line->total_localtax1= $objp->total_localtax1;
				$line->total_localtax2= $objp->total_localtax2;
				$line->total_ttc      = $objp->total_ttc;
				$line->fk_product     = 0;
				$line->info_bits      = $objp->info_bits;

				$line->fk_user_author   = $objp->fk_user_author;
				$line->fk_user_ouverture= $objp->fk_user_ouverture;
				$line->fk_user_cloture  = $objp->fk_user_cloture;

				$line->description    = $objp->description;

				$line->date_ouverture_prevue = $this->db->jdate($objp->date_ouverture_prevue);
				$line->date_ouverture        = $this->db->jdate($objp->date_ouverture);
				$line->date_fin_validite     = $this->db->jdate($objp->date_fin_validite);
				$line->date_cloture          = $this->db->jdate($objp->date_cloture);
				// For backward compatibility
				$line->date_debut_prevue = $this->db->jdate($objp->date_ouverture_prevue);
				$line->date_debut_reel   = $this->db->jdate($objp->date_ouverture);
				$line->date_fin_prevue   = $this->db->jdate($objp->date_fin_validite);
				$line->date_fin_reel     = $this->db->jdate($objp->date_cloture);

				if ($line->statut == 0) $this->nbofserviceswait++;
				if ($line->statut == 4 && (empty($line->date_fin_prevue) || $line->date_fin_prevue >= $now)) $this->nbofservicesopened++;
				if ($line->statut == 4 && (! empty($line->date_fin_prevue) && $line->date_fin_prevue < $now)) $this->nbofservicesexpired++;
				if ($line->statut == 5) $this->nbofservicesclosed++;

				$this->lines[]        = $line;

				$total_ttc+=$objp->total_ttc;
                $total_vat+=$objp->total_tva;
                $total_ht+=$objp->total_ht;

                $i++;
			}

			$this->db->free($result);
		}
		else
		{
			dol_syslog(get_class($this)."::Fetch Erreur lecture des lignes de contrat non liees aux produits");
			$this->error=$this->db->error();
			return -2;
		}

		$this->nbofservices=count($this->lines);
        $this->total_ttc = price2num($total_ttc);   // TODO For the moment value is false as value is not stored in database for line linked to products
        $this->total_vat = price2num($total_vat);   // TODO For the moment value is false as value is not stored in database for line linked to products
        $this->total_ht = price2num($total_ht);     // TODO For the moment value is false as value is not stored in database for line linked to products

		return $this->lines;
	}

	/**
	 *  Create a contract into database
	 *
	 *  @param	User	$user       User that create
	 *  @return int  				<0 if KO, id of contract if OK
	 */
	function create($user)
	{
		global $conf,$langs,$mysoc;

		// Check parameters
		$paramsok=1;
		if ($this->commercial_signature_id <= 0)
		{
			$langs->load("commercial");
			$this->error.=$langs->trans("ErrorFieldRequired",$langs->trans("SalesRepresentativeSignature"));
			$paramsok=0;
		}
		if ($this->commercial_suivi_id <= 0)
		{
			$langs->load("commercial");
			$this->error.=($this->error?"<br>":'');
			$this->error.=$langs->trans("ErrorFieldRequired",$langs->trans("SalesRepresentativeFollowUp"));
			$paramsok=0;
		}
		if (! $paramsok) return -1;

		$this->db->begin();

		$now=dol_now();

		// Insert contract
		$sql = "INSERT INTO ".MAIN_DB_PREFIX."contrat (datec, fk_soc, fk_user_author, date_contrat,";
		$sql.= " fk_commercial_signature, fk_commercial_suivi, fk_projet,";
		$sql.= " ref, entity, note_private, note_public)";
		$sql.= " VALUES ('".$this->db->idate($now)."',".$this->socid.",".$user->id;
		$sql.= ",".$this->db->idate($this->date_contrat);
		$sql.= ",".($this->commercial_signature_id>0?$this->commercial_signature_id:"NULL");
		$sql.= ",".($this->commercial_suivi_id>0?$this->commercial_suivi_id:"NULL");
		$sql.= ",".($this->fk_project>0?$this->fk_project:"NULL");
		$sql.= ", ".(dol_strlen($this->ref)<=0 ? "null" : "'".$this->ref."'");
		$sql.= ", ".$conf->entity;
		$sql.= ", ".(!empty($this->note_private)?("'".$this->db->escape($this->note_private)."'"):"NULL");
		$sql.= ", ".(!empty($this->note_public)?("'".$this->db->escape($this->note_public)."'"):"NULL");
		$sql.= ")";
		$resql=$this->db->query($sql);
		if ($resql)
		{
			$error=0;

			$this->id = $this->db->last_insert_id(MAIN_DB_PREFIX."contrat");

			// Mise a jour ref
			$sql = 'UPDATE '.MAIN_DB_PREFIX."contrat SET ref='(PROV".$this->id.")' WHERE rowid=".$this->id;
			if ($this->db->query($sql))
			{
				if ($this->id)
				{
					$this->ref="(PROV".$this->id.")";
				}
			}

			// Insert contacts commerciaux ('SALESREPSIGN','contrat')
			$result=$this->add_contact($this->commercial_signature_id,'SALESREPSIGN','internal');
			if ($result < 0) $error++;

			// Insert contacts commerciaux ('SALESREPFOLL','contrat')
			$result=$this->add_contact($this->commercial_suivi_id,'SALESREPFOLL','internal');
			if ($result < 0) $error++;

			if (! $error)
			{
                // Call trigger
                $result=$this->call_trigger('CONTRACT_CREATE',$user);
                if ($result < 0) { $error++; }            
                // End call triggers

				if (! $error)
				{
		            // Add linked object
		            if (! $error && $this->origin && $this->origin_id)
		            {
		                $ret = $this->add_object_linked();
		                if (! $ret)	dol_print_error($this->db);
		            }
					$this->db->commit();
					return $this->id;
				}
				else
				{
					dol_syslog(get_class($this)."::create - 30 - ".$this->error, LOG_ERR);

					$this->db->rollback();
					return -3;
				}
			}
			else
			{
				$this->error="Failed to add contact";
				dol_syslog(get_class($this)."::create - 20 - ".$this->error, LOG_ERR);

				$this->db->rollback();
				return -2;
			}
		}
		else
		{
			$this->error=$langs->trans("UnknownError: ".$this->db->error()." -", LOG_DEBUG);

			$this->db->rollback();
			return -1;
		}
	}


	/**
	 *  Supprime l'objet de la base
	 *
	 *  @param	User		$user       Utilisateur qui supprime
	 *  @return int         			< 0 si erreur, > 0 si ok
	 */
	function delete($user)
	{
		global $conf, $langs;

		$error=0;

		$this->db->begin();

		if (! $error)
		{
			// Delete linked contacts
			$res = $this->delete_linked_contact();
			if ($res < 0)
			{
				dol_syslog(get_class($this)."::delete error", LOG_ERR);
				$error++;
			}
		}

		if (! $error)
		{
			// Delete contratdet_log
			/*
			$sql = "DELETE cdl";
			$sql.= " FROM ".MAIN_DB_PREFIX."contratdet_log as cdl, ".MAIN_DB_PREFIX."contratdet as cd";
			$sql.= " WHERE cdl.fk_contratdet=cd.rowid AND cd.fk_contrat=".$this->id;
			*/
			$sql = "SELECT cdl.rowid as cdlrowid ";
			$sql.= " FROM ".MAIN_DB_PREFIX."contratdet_log as cdl, ".MAIN_DB_PREFIX."contratdet as cd";
			$sql.= " WHERE cdl.fk_contratdet=cd.rowid AND cd.fk_contrat=".$this->id;

			dol_syslog(get_class($this)."::delete contratdet_log", LOG_DEBUG);
			$resql=$this->db->query($sql);
			if (! $resql)
			{
				$this->error=$this->db->error();
				$error++;
			}
			$numressql=$this->db->num_rows($resql);
			if (! $error && $numressql )
			{
				$tab_resql=array();
				for($i=0;$i<$numressql;$i++)
				{
					$objresql=$this->db->fetch_object($resql);
					$tab_resql[]= $objresql->cdlrowid;
				}
				$this->db->free($resql);

				$sql= "DELETE FROM ".MAIN_DB_PREFIX."contratdet_log ";
				$sql.= " WHERE ".MAIN_DB_PREFIX."contratdet_log.rowid IN (".implode(",",$tab_resql).")";

				dol_syslog(get_class($this)."::delete contratdet_log", LOG_DEBUG);
				$resql=$this->db->query($sql);
				if (! $resql)
				{
					$this->error=$this->db->error();
					$error++;
				}
			}
		}

		if (! $error)
		{
			// Delete contratdet
			$sql = "DELETE FROM ".MAIN_DB_PREFIX."contratdet";
			$sql.= " WHERE fk_contrat=".$this->id;

			dol_syslog(get_class($this)."::delete contratdet", LOG_DEBUG);
			$resql=$this->db->query($sql);
			if (! $resql)
			{
				$this->error=$this->db->error();
				$error++;
			}
		}

		if (! $error)
		{
			// Delete contrat
			$sql = "DELETE FROM ".MAIN_DB_PREFIX."contrat";
			$sql.= " WHERE rowid=".$this->id;

			dol_syslog(get_class($this)."::delete contrat", LOG_DEBUG);
			$resql=$this->db->query($sql);
			if (! $resql)
			{
				$this->error=$this->db->error();
				$error++;
			}
		}

		if (! $error)
		{
            // Call trigger
            $result=$this->call_trigger('CONTRACT_DELETE',$user);
            if ($result < 0) { $error++; }            
            // End call triggers
		}

		if (! $error)
		{
			// We remove directory
			$ref = dol_sanitizeFileName($this->ref);
			if ($conf->contrat->dir_output)
			{
				$dir = $conf->contrat->dir_output . "/" . $ref;
				if (file_exists($dir))
				{
					$res=@dol_delete_dir_recursive($dir);
					if (! $res)
					{
						$this->error='ErrorFailToDeleteDir';
						$error++;
					}
				}
			}
		}

		if (! $error)
		{
			$this->db->commit();
			return 1;
		}
		else
<<<<<<< HEAD
		{		
			dol_syslog(get_class($this)."::delete ERROR ".$this->error, LOG_ERR);
=======
		{
			$this->error=$this->db->error();
>>>>>>> 460fb7a4
			$this->db->rollback();
			return -1;
		}
	}


	/**
	 *  Ajoute une ligne de contrat en base
	 *
	 *  @param	string		$desc            	Description de la ligne
	 *  @param  float		$pu_ht              Prix unitaire HT
	 *  @param  int			$qty             	Quantite
	 *  @param  float		$txtva           	Taux tva
	 *  @param  float		$txlocaltax1        Local tax 1 rate
	 *  @param  float		$txlocaltax2        Local tax 2 rate
	 *  @param  int			$fk_product      	Id produit
	 *  @param  float		$remise_percent  	Pourcentage de remise de la ligne
	 *  @param  timestamp	$date_start      	Date de debut prevue
	 *  @param  timestamp	$date_end        	Date de fin prevue
	 *	@param	float		$price_base_type	HT or TTC
	 * 	@param  float		$pu_ttc             Prix unitaire TTC
	 * 	@param  int			$info_bits			Bits de type de lignes
	 * 	@param  int			$fk_fournprice		Fourn price id
	 *  @param  int			$pa_ht				Buying price HT
	 *  @return int             				<0 si erreur, >0 si ok
	 */
	function addline($desc, $pu_ht, $qty, $txtva, $txlocaltax1, $txlocaltax2, $fk_product, $remise_percent, $date_start, $date_end, $price_base_type='HT', $pu_ttc=0, $info_bits=0, $fk_fournprice=null, $pa_ht = 0)
	{
		global $user, $langs, $conf, $mysoc;

		dol_syslog(get_class($this)."::addline $desc, $pu_ht, $qty, $txtva, $txlocaltax1, $txlocaltax2, $fk_product, $remise_percent, $date_start, $date_end, $price_base_type, $pu_ttc, $info_bits");

		if ($this->statut >= 0)
		{
			$this->db->begin();

			// Clean parameters
			$remise_percent=price2num($remise_percent);
			$qty=price2num($qty);
			if (! $qty) $qty=1;
			if (! $info_bits) $info_bits=0;
			if (! $pu_ht)  $pu_ht=0;
			if (! $pu_ttc) $pu_ttc=0;
			$pu_ht=price2num($pu_ht);
			$pu_ttc=price2num($pu_ttc);
			$pa_ht=price2num($pa_ht);
			$txtva=price2num($txtva);
			$txlocaltax1=price2num($txlocaltax1);
			$txlocaltax2=price2num($txlocaltax2);

			if ($price_base_type=='HT')
			{
				$pu=$pu_ht;
			}
			else
			{
				$pu=$pu_ttc;
			}

			// Check parameters
			if (empty($remise_percent)) $remise_percent=0;

			// Calcul du total TTC et de la TVA pour la ligne a partir de
			// qty, pu, remise_percent et txtva
			// TRES IMPORTANT: C'est au moment de l'insertion ligne qu'on doit stocker
			// la part ht, tva et ttc, et ce au niveau de la ligne qui a son propre taux tva.

			$localtaxes_type=getLocalTaxesFromRate($txtva,0, $this->societe ,$mysoc);

			$tabprice=calcul_price_total($qty, $pu, $remise_percent, $txtva, $txlocaltax1, $txlocaltax2, 0, $price_base_type, $info_bits, 1,'', $localtaxes_type);
			$total_ht  = $tabprice[0];
			$total_tva = $tabprice[1];
			$total_ttc = $tabprice[2];
			$total_localtax1= $tabprice[9];
			$total_localtax2= $tabprice[10];

			$localtax1_type=$localtaxes_type[0];
			$localtax2_type=$localtaxes_type[2];

			// TODO A virer
			// Anciens indicateurs: $price, $remise (a ne plus utiliser)
			$remise = 0;
			$price = price2num(round($pu_ht, 2));
			if (dol_strlen($remise_percent) > 0)
			{
				$remise = round(($pu_ht * $remise_percent / 100), 2);
				$price = $pu_ht - $remise;
			}

		    if (empty($pa_ht)) $pa_ht=0;

			// si prix d'achat non renseigne et utilise pour calcul des marges alors prix achat = prix vente
			if ($pa_ht == 0) {
				if ($pu_ht > 0 && (isset($conf->global->ForceBuyingPriceIfNull) && $conf->global->ForceBuyingPriceIfNull == 1))
					$pa_ht = $pu_ht * (1 - $remise_percent / 100);
			}

			// Insertion dans la base
			$sql = "INSERT INTO ".MAIN_DB_PREFIX."contratdet";
			$sql.= " (fk_contrat, label, description, fk_product, qty, tva_tx,";
			$sql.= " localtax1_tx, localtax2_tx, localtax1_type, localtax2_type, remise_percent, subprice,";
			$sql.= " total_ht, total_tva, total_localtax1, total_localtax2, total_ttc,";
			$sql.= " info_bits,";
			$sql.= " price_ht, remise, fk_product_fournisseur_price, buy_price_ht";
			if ($date_start > 0) { $sql.= ",date_ouverture_prevue"; }
			if ($date_end > 0)   { $sql.= ",date_fin_validite"; }
			$sql.= ") VALUES ($this->id, '', '" . $this->db->escape($desc) . "',";
			$sql.= ($fk_product>0 ? $fk_product : "null").",";
			$sql.= " '".$qty."',";
			$sql.= " '".$txtva."',";
			$sql.= " '".$txlocaltax1."',";
			$sql.= " '".$txlocaltax2."',";
			$sql.= " '".$localtax1_type."',";
			$sql.= " '".$localtax2_type."',";
			$sql.= " ".price2num($remise_percent).",".price2num($pu_ht).",";
			$sql.= " ".price2num($total_ht).",".price2num($total_tva).",".price2num($total_localtax1).",".price2num($total_localtax2).",".price2num($total_ttc).",";
			$sql.= " '".$info_bits."',";
			$sql.= " ".price2num($price).",".price2num($remise).",";
			if (isset($fk_fournprice)) $sql.= ' '.$fk_fournprice.',';
			else $sql.= ' null,';
			if (isset($pa_ht)) $sql.= ' '.price2num($pa_ht);
			else $sql.= ' null';
			if ($date_start > 0) { $sql.= ",'".$this->db->idate($date_start)."'"; }
			if ($date_end > 0) { $sql.= ",'".$this->db->idate($date_end)."'"; }
			$sql.= ")";

			dol_syslog(get_class($this)."::addline", LOG_DEBUG);

			$resql=$this->db->query($sql);
			if ($resql)
			{
				$result=$this->update_statut($user);
				if ($result > 0)
				{
					$this->db->commit();
					return 1;
				}
				else
				{
					$this->db->rollback();
					return -1;
				}
			}
			else
			{
				$this->db->rollback();
				$this->error=$this->db->error()." sql=".$sql;
				return -1;
			}
		}
		else
		{
			dol_syslog(get_class($this)."::addline ErrorTryToAddLineOnValidatedContract", LOG_ERR);
			return -2;
		}
	}

	/**
	 *  Mets a jour une ligne de contrat
	 *
	 *  @param	int			$rowid            	Id de la ligne de facture
	 *  @param  string		$desc             	Description de la ligne
	 *  @param  float		$pu               	Prix unitaire
	 *  @param  int			$qty              	Quantite
	 *  @param  float		$remise_percent   	Pourcentage de remise de la ligne
	 *  @param  timestamp	$date_start       	Date de debut prevue
	 *  @param  timestamp	$date_end         	Date de fin prevue
	 *  @param  float		$tvatx            	Taux TVA
	 *  @param  float		$localtax1tx      	Local tax 1 rate
	 *  @param  float		$localtax2tx      	Local tax 2 rate
	 *  @param  timestamp	$date_debut_reel  	Date de debut reelle
	 *  @param  timestamp	$date_fin_reel    	Date de fin reelle
	 *	@param	float		$price_base_type	HT or TTC
	 * 	@param  int			$info_bits			Bits de type de lignes
	 * 	@param  int			$fk_fournprice		Fourn price id
	 *  @param  int			$pa_ht				Buying price HT
	 *  @return int              				< 0 si erreur, > 0 si ok
	 */
	function updateline($rowid, $desc, $pu, $qty, $remise_percent, $date_start, $date_end, $tvatx, $localtax1tx=0, $localtax2tx=0, $date_debut_reel='', $date_fin_reel='', $price_base_type='HT', $info_bits=0, $fk_fournprice=null, $pa_ht = 0)
	{
		global $user, $conf, $langs, $mysoc;

		// Nettoyage parametres
		$qty=trim($qty);
		$desc=trim($desc);
		$desc=trim($desc);
		$price = price2num($pu);
		$tvatx = price2num($tvatx);
		$localtax1tx = price2num($localtax1tx);
		$localtax2tx = price2num($localtax2tx);
		$pa_ht=price2num($pa_ht);

		$subprice = $price;
		$remise = 0;
		if (dol_strlen($remise_percent) > 0)
		{
			$remise = round(($pu * $remise_percent / 100), 2);
			$price = $pu - $remise;
		}
		else
		{
			$remise_percent=0;
		}

		dol_syslog(get_class($this)."::updateline $rowid, $desc, $pu, $qty, $remise_percent, $date_start, $date_end, $date_debut_reel, $date_fin_reel, $tvatx, $localtax1tx, $localtax2tx, $price_base_type, $info_bits");

		$this->db->begin();

		// Calcul du total TTC et de la TVA pour la ligne a partir de
		// qty, pu, remise_percent et tvatx
		// TRES IMPORTANT: C'est au moment de l'insertion ligne qu'on doit stocker
		// la part ht, tva et ttc, et ce au niveau de la ligne qui a son propre taux tva.

		$localtaxes_type=getLocalTaxesFromRate($tvatx,0, $this->societe ,$mysoc);

		$tabprice=calcul_price_total($qty, $pu, $remise_percent, $tvatx, $localtaxtx1, $txlocaltaxtx2, 0, $price_base_type, $info_bits, 1, '', $localtaxes_type);
		$total_ht  = $tabprice[0];
		$total_tva = $tabprice[1];
		$total_ttc = $tabprice[2];
		$total_localtax1= $tabprice[9];
		$total_localtax2= $tabprice[10];

		$localtax1_type=$localtaxes_type[0];
		$localtax2_type=$localtaxes_type[2];

		// TODO A virer
		// Anciens indicateurs: $price, $remise (a ne plus utiliser)
		$remise = 0;
		$price = price2num(round($pu_ht, 2));
		if (dol_strlen($remise_percent) > 0)
		{
		    $remise = round(($pu_ht * $remise_percent / 100), 2);
		    $price = $pu_ht - $remise;
		}

	    if (empty($pa_ht)) $pa_ht=0;

		// si prix d'achat non renseigne et utilise pour calcul des marges alors prix achat = prix vente
		if ($pa_ht == 0) {
			if ($pu_ht > 0 && (isset($conf->global->ForceBuyingPriceIfNull) && $conf->global->ForceBuyingPriceIfNull == 1))
				$pa_ht = $pu_ht * (1 - $remise_percent / 100);
		}

		$sql = "UPDATE ".MAIN_DB_PREFIX."contratdet set description='".$this->db->escape($desc)."'";
		$sql.= ",price_ht='" .     price2num($price)."'";
		$sql.= ",subprice='" .     price2num($subprice)."'";
		$sql.= ",remise='" .       price2num($remise)."'";
		$sql.= ",remise_percent='".price2num($remise_percent)."'";
		$sql.= ",qty='".$qty."'";
		$sql.= ",tva_tx='".        price2num($tvatx)."'";
		$sql.= ",localtax1_tx='".  price2num($localtax1tx)."'";
		$sql.= ",localtax2_tx='".  price2num($localtax2tx)."'";
		$sql.= ",localtax1_type='".$localtax1_type."'";
		$sql.= ",localtax2_type='".$localtax2_type."'";
		$sql.= ", total_ht='".     price2num($total_ht)."'";
		$sql.= ", total_tva='".    price2num($total_tva)."'";
		$sql.= ", total_localtax1='".price2num($total_localtax1)."'";
		$sql.= ", total_localtax2='".price2num($total_localtax2)."'";
		$sql.= ", total_ttc='".      price2num($total_ttc)."'";
		$sql.= ", fk_product_fournisseur_price='".$fk_fournprice."'";
		$sql.= ", buy_price_ht='".price2num($pa_ht)."'";
		if ($date_start > 0) { $sql.= ",date_ouverture_prevue='".$this->db->idate($date_start)."'"; }
		else { $sql.=",date_ouverture_prevue=null"; }
		if ($date_end > 0) { $sql.= ",date_fin_validite='".$this->db->idate($date_end)."'"; }
		else { $sql.=",date_fin_validite=null"; }
		if ($date_debut_reel > 0) { $sql.= ",date_ouverture='".$this->db->idate($date_debut_reel)."'"; }
		else { $sql.=",date_ouverture=null"; }
		if ($date_fin_reel > 0) { $sql.= ",date_cloture='".$this->db->idate($date_fin_reel)."'"; }
		else { $sql.=",date_cloture=null"; }
		$sql .= " WHERE rowid = ".$rowid;

		dol_syslog(get_class($this)."::updateline", LOG_DEBUG);
		$result = $this->db->query($sql);
		if ($result)
		{
			$result=$this->update_statut($user);
			if ($result >= 0)
			{
				$this->db->commit();
				return 1;
			}
			else
			{
				$this->db->rollback();
				dol_syslog(get_class($this)."::updateligne Erreur -2");
				return -2;
			}
		}
		else
		{
			$this->db->rollback();
			$this->error=$this->db->error();
			dol_syslog(get_class($this)."::updateligne Erreur -1");
			return -1;
		}
	}

	/**
	 *  Delete a contract line
	 *
	 *  @param	int		$idline		Id of line to delete
	 *	@param  User	$user       User that delete
	 *  @return int         		>0 if OK, <0 if KO
	 */
	function deleteline($idline,$user)
	{
		global $conf, $langs;

		$error=0;

		if ($this->statut >= 0)
		{
		    
		    $this->db->begin();
		    
			$sql = "DELETE FROM ".MAIN_DB_PREFIX."contratdet";
			$sql.= " WHERE rowid=".$idline;

			dol_syslog(get_class($this)."::delete", LOG_DEBUG);
			$resql = $this->db->query($sql);
			if (! $resql)
			{
				$this->error="Error ".$this->db->lasterror();
<<<<<<< HEAD
				dol_syslog(get_class($this)."::delete ".$this->error, LOG_ERR);
				$this->db->rollback();
=======
>>>>>>> 460fb7a4
				return -1;
			}

            // Call trigger
            $result=$this->call_trigger('LINECONTRACT_DELETE',$user);
            if ($result < 0) { $error++; $this->db->rollback(); return -1; }            
            // End call triggers

            $this->db->commit();
			return 1;
		}
		else
		{
			return -2;
		}
	}


	/**
	 *  Update statut of contract according to services
	 *
	 *	@param	User	$user		Object user
	 *	@return int     			<0 if KO, >0 if OK
	 */
	function update_statut($user)
	{
		// If draft, we keep it (should not happen)
		if ($this->statut == 0) return 1;

		// Load $this->lines array
		//		$this->fetch_lines();

		$newstatut=1;
		foreach($this->lines as $key => $contractline)
		{
			//			if ($contractline)         // Loop on each service
		}

		return 1;
	}


	/**
	 *  Return label of a contract status
	 *
	 *  @param	int		$mode       0=libelle long, 1=libelle court, 2=Picto + Libelle court, 3=Picto, 4=Picto + Long label of all services, 5=Libelle court + Picto, 6=Picto of all services
	 *  @return string      		Label
	 */
	function getLibStatut($mode)
	{
		return $this->LibStatut($this->statut,$mode);
	}

	/**
	 *  Renvoi label of a given contrat status
	 *
	 *  @param	int		$statut      	Status id
	 *  @param  int		$mode          	0=Long label, 1=Short label, 2=Picto + Libelle court, 3=Picto, 4=Picto + Long label of all services, 5=Libelle court + Picto, 6=Picto of all services
	 *	@return string      			Label
	 */
	function LibStatut($statut,$mode)
	{
		global $langs;
		$langs->load("contracts");
		if ($mode == 0)
		{
			if ($statut == 0) { return $langs->trans("ContractStatusDraft"); }
			if ($statut == 1) { return $langs->trans("ContractStatusValidated"); }
			if ($statut == 2) { return $langs->trans("ContractStatusClosed"); }
		}
		if ($mode == 1)
		{
			if ($statut == 0) { return $langs->trans("ContractStatusDraft"); }
			if ($statut == 1) { return $langs->trans("ContractStatusValidated"); }
			if ($statut == 2) { return $langs->trans("ContractStatusClosed"); }
		}
		if ($mode == 2)
		{
			if ($statut == 0) { return img_picto($langs->trans('ContractStatusDraft'),'statut0').' '.$langs->trans("ContractStatusDraft"); }
			if ($statut == 1) { return img_picto($langs->trans('ContractStatusValidated'),'statut4').' '.$langs->trans("ContractStatusValidated"); }
			if ($statut == 2) { return img_picto($langs->trans('ContractStatusClosed'),'statut6').' '.$langs->trans("ContractStatusClosed"); }
		}
		if ($mode == 3)
		{
			if ($statut == 0) { return img_picto($langs->trans('ContractStatusDraft'),'statut0'); }
			if ($statut == 1) { return img_picto($langs->trans('ContractStatusValidated'),'statut4'); }
			if ($statut == 2) { return img_picto($langs->trans('ContractStatusClosed'),'statut6'); }
		}
		if ($mode == 4 || $mode == 6)
		{
			$line=new ContratLigne($this->db);
			$text='';
			if ($mode == 4)
			{
				$text=($this->nbofserviceswait+$this->nbofservicesopened+$this->nbofservicesexpired+$this->nbofservicesclosed);
				$text.=' '.$langs->trans("Services");
				$text.=': &nbsp; &nbsp; ';
			}
			$text.=$this->nbofserviceswait.' '.$line->LibStatut(0,3).' &nbsp; ';
			$text.=$this->nbofservicesopened.' '.$line->LibStatut(4,3,0).' &nbsp; ';
			$text.=$this->nbofservicesexpired.' '.$line->LibStatut(4,3,1).' &nbsp; ';
			$text.=$this->nbofservicesclosed.' '.$line->LibStatut(5,3);
			return $text;
		}
		if ($mode == 5)
		{
			if ($statut == 0) { return $langs->trans("ContractStatusDraft").' '.img_picto($langs->trans('ContractStatusDraft'),'statut0'); }
			if ($statut == 1) { return $langs->trans("ContractStatusValidated").' '.img_picto($langs->trans('ContractStatusValidated'),'statut4'); }
			if ($statut == 2) { return $langs->trans("ContractStatusClosed").' '.img_picto($langs->trans('ContractStatusClosed'),'statut6'); }
		}
	}


	/**
	 *	Renvoie nom clicable (avec eventuellement le picto)
	 *
	 *	@param	int		$withpicto		0=Pas de picto, 1=Inclut le picto dans le lien, 2=Picto seul
	 *	@param	int		$maxlength		Max length of ref
	 *	@return	string					Chaine avec URL
	 */
	function getNomUrl($withpicto=0,$maxlength=0)
	{
		global $langs;

		$result='';

		$lien = '<a href="'.DOL_URL_ROOT.'/contrat/fiche.php?id='.$this->id.'">';
		$lienfin='</a>';

		$picto='contract';

		$label=$langs->trans("ShowContract").': '.$this->ref;

		if ($withpicto) $result.=($lien.img_object($label,$picto).$lienfin);
		if ($withpicto && $withpicto != 2) $result.=' ';
		if ($withpicto != 2) $result.=$lien.($maxlength?dol_trunc($this->ref,$maxlength):$this->ref).$lienfin;
		return $result;
	}

	/**
	 *  Charge les informations d'ordre info dans l'objet contrat
	 *
	 *  @param  int		$id     id du contrat a charger
	 *  @return	void
	 */
	function info($id)
	{
		$sql = "SELECT c.rowid, c.ref, c.datec, c.date_cloture,";
		$sql.= " c.tms as date_modification,";
		$sql.= " fk_user_author, fk_user_cloture";
		$sql.= " FROM ".MAIN_DB_PREFIX."contrat as c";
		$sql.= " WHERE c.rowid = ".$id;

		$result=$this->db->query($sql);
		if ($result)
		{
			if ($this->db->num_rows($result))
			{
				$obj = $this->db->fetch_object($result);

				$this->id = $obj->rowid;

				if ($obj->fk_user_author) {
					$cuser = new User($this->db);
					$cuser->fetch($obj->fk_user_author);
					$this->user_creation     = $cuser;
				}

				if ($obj->fk_user_cloture) {
					$cuser = new User($this->db);
					$cuser->fetch($obj->fk_user_cloture);
					$this->user_cloture = $cuser;
				}
				$this->ref			     = (! $obj->ref) ? $obj->rowid : $obj->ref;
				$this->date_creation     = $this->db->jdate($obj->datec);
				$this->date_modification = $this->db->jdate($obj->date_modification);
				$this->date_cloture      = $this->db->jdate($obj->date_cloture);
			}

			$this->db->free($result);

		}
		else
		{
			dol_print_error($this->db);
		}
	}

	/**
	 *  Return list of line rowid
	 *
	 *  @param	int		$statut     Status of lines to get
	 *  @return array       		Array of line's rowid
	 */
	function array_detail($statut=-1)
	{
		$tab=array();

		$sql = "SELECT cd.rowid";
		$sql.= " FROM ".MAIN_DB_PREFIX."contratdet as cd";
		$sql.= " WHERE fk_contrat =".$this->id;
		if ($statut >= 0) $sql.= " AND statut = '$statut'";

		dol_syslog(get_class($this)."::array_detail()", LOG_DEBUG);
		$resql=$this->db->query($sql);
		if ($resql)
		{
			$num=$this->db->num_rows($resql);
			$i=0;
			while ($i < $num)
			{
				$obj = $this->db->fetch_object($resql);
				$tab[$i]=$obj->rowid;
				$i++;
			}
			return $tab;
		}
		else
		{
			$this->error=$this->db->error();
			return -1;
		}
	}

	/**
	 *  Return list of other contracts for same company than current contract
	 *
	 *	@param	string		$option		'all' or 'others'
	 *  @return array   				Array of contracts id
	 */
	function getListOfContracts($option='all')
	{
		$tab=array();

		$sql = "SELECT c.rowid, c.ref";
		$sql.= " FROM ".MAIN_DB_PREFIX."contrat as c";
		$sql.= " WHERE fk_soc =".$this->socid;
		if ($option == 'others') $sql.= " AND c.rowid != ".$this->id;

		dol_syslog(get_class($this)."::getOtherContracts()", LOG_DEBUG);
		$resql=$this->db->query($sql);
		if ($resql)
		{
			$num=$this->db->num_rows($resql);
			$i=0;
			while ($i < $num)
			{
				$obj = $this->db->fetch_object($resql);
				$contrat=new Contrat($this->db);
				$contrat->fetch($obj->rowid);
				$tab[]=$contrat;
				$i++;
			}
			return $tab;
		}
		else
		{
			$this->error=$this->db->error();
			return -1;
		}
	}


	/**
     *      Load indicators for dashboard (this->nbtodo and this->nbtodolate)
     *
     *      @param	User	$user           Objet user
     *      @param  string	$mode           "inactive" pour services a activer, "expired" pour services expires
     *      @return int                 	<0 if KO, >0 if OK
	 */
	function load_board($user,$mode)
	{
		global $conf, $user;

		$now=dol_now();

		$this->nbtodo=$this->nbtodolate=0;

		$this->from = " FROM ".MAIN_DB_PREFIX."contrat as c";
		$this->from.= ", ".MAIN_DB_PREFIX."contratdet as cd";
		$this->from.= ", ".MAIN_DB_PREFIX."societe as s";
		if (!$user->rights->societe->client->voir && !$user->societe_id) $this->from.= ", ".MAIN_DB_PREFIX."societe_commerciaux as sc";

		if ($mode == 'inactives')
		{
			$sql = "SELECT cd.rowid, cd.date_ouverture_prevue as datefin";
			$sql.= $this->from;
			$sql.= " WHERE c.statut = 1";
			$sql.= " AND c.rowid = cd.fk_contrat";
			$sql.= " AND cd.statut = 0";
		}
		if ($mode == 'expired')
		{
			$sql = "SELECT cd.rowid, cd.date_fin_validite as datefin";
			$sql.= $this->from;
			$sql.= " WHERE c.statut = 1";
			$sql.= " AND c.rowid = cd.fk_contrat";
			$sql.= " AND cd.statut = 4";
			$sql.= " AND cd.date_fin_validite < '".$this->db->idate(time())."'";
		}
		$sql.= " AND c.fk_soc = s.rowid";
		$sql.= " AND c.entity = ".$conf->entity;
		if ($user->societe_id) $sql.=" AND c.fk_soc = ".$user->societe_id;
		if (!$user->rights->societe->client->voir && !$user->societe_id) $sql.= " AND c.fk_soc = sc.fk_soc AND sc.fk_user = " .$user->id;
		$resql=$this->db->query($sql);
		if ($resql)
		{
			while ($obj=$this->db->fetch_object($resql))
			{
				$this->nbtodo++;
				if ($mode == 'inactives')
				if ($obj->datefin && $this->db->jdate($obj->datefin) < ($now - $conf->contrat->services->inactifs->warning_delay)) $this->nbtodolate++;
				if ($mode == 'expired')
				if ($obj->datefin && $this->db->jdate($obj->datefin) < ($now - $conf->contrat->services->expires->warning_delay)) $this->nbtodolate++;
			}
			return 1;
		}
		else
		{
			dol_print_error($this->db);
			$this->error=$this->db->error();
			return -1;
		}
	}

	/**
	 *   Charge indicateurs this->nb de tableau de bord
	 *
	 *   @return     int         <0 si ko, >0 si ok
	 */
	function load_state_board()
	{
		global $conf, $user;

		$this->nb=array();
		$clause = "WHERE";

		$sql = "SELECT count(c.rowid) as nb";
		$sql.= " FROM ".MAIN_DB_PREFIX."contrat as c";
		$sql.= " LEFT JOIN ".MAIN_DB_PREFIX."societe as s ON c.fk_soc = s.rowid";
		if (!$user->rights->contrat->activer && !$user->societe_id)
		{
			$sql.= " LEFT JOIN ".MAIN_DB_PREFIX."societe_commerciaux as sc ON s.rowid = sc.fk_soc";
			$sql.= " WHERE sc.fk_user = " .$user->id;
			$clause = "AND";
		}
		$sql.= " ".$clause." c.entity = ".$conf->entity;

		$resql=$this->db->query($sql);
		if ($resql)
		{
			while ($obj=$this->db->fetch_object($resql))
			{
				$this->nb["Contracts"]=$obj->nb;
			}
            $this->db->free($resql);
			return 1;
		}
		else
		{
			dol_print_error($this->db);
			$this->error=$this->db->error();
			return -1;
		}
	}


	/* gestion des contacts d'un contrat */

	/**
	 *  Return id des contacts clients de facturation
	 *
	 *  @return     array       Liste des id contacts facturation
	 */
	function getIdBillingContact()
	{
		return $this->getIdContact('external','BILLING');
	}

	/**
	 *  Return id des contacts clients de prestation
	 *
	 *  @return     array       Liste des id contacts prestation
	 */
	function getIdServiceContact()
	{
		return $this->getIdContact('external','SERVICE');
	}


	/**
     *  Initialise an instance with random values.
     *  Used to build previews or test instances.
     *	id must be 0 if object instance is a specimen.
     *
     *  @return	void
	 */
	function initAsSpecimen()
	{
		global $user,$langs,$conf;

		$prodids = array();
		$sql = "SELECT rowid";
		$sql.= " FROM ".MAIN_DB_PREFIX."product";
		$sql.= " WHERE entity IN (".getEntity('product', 1).")";
		$sql.= " AND tosell = 1";
		$resql = $this->db->query($sql);
		if ($resql)
		{
			$num_prods = $this->db->num_rows($resql);
			$i = 0;
			while ($i < $num_prods)
			{
				$i++;
				$row = $this->db->fetch_row($resql);
				$prodids[$i] = $row[0];
			}
		}



		// Initialise parametres
		$this->id=0;
		$this->specimen=1;

		$this->ref = 'SPECIMEN';
		$this->socid = 1;
		$this->statut= 0;
		$this->date_contrat = dol_now();
		$this->commercial_signature_id = 1;
		$this->commercial_suivi_id = 1;
		$this->note_private='This is a comment (private)';
		$this->note_public='This is a comment (public)';
		$this->fk_projet = 0;
		// Lines
		$nbp = 5;
		$xnbp = 0;
		while ($xnbp < $nbp)
		{
			$line=new ContratLigne($this->db);
			$line->desc=$langs->trans("Description")." ".$xnbp;
			$line->qty=1;
			$line->subprice=100;
			$line->price=100;
			$line->tva_tx=19.6;
			$line->remise_percent=10;
			$line->total_ht=90;
			$line->total_ttc=107.64;	// 90 * 1.196
			$line->total_tva=17.64;
			$prodid = rand(1, $num_prods);
			$line->fk_product=$prodids[$prodid];
			$this->lines[$xnbp]=$line;
			$xnbp++;
		}

		$this->amount_ht      = $xnbp*100;
		$this->total_ht       = $xnbp*100;
		$this->total_tva      = $xnbp*19.6;
		$this->total_ttc      = $xnbp*119.6;
	}
}


/**
 *	Classe permettant la gestion des lignes de contrats
 */
class ContratLigne
{
	var $db;							//!< To store db handler
	var $error;							//!< To return error code (or message)
	var $errors=array();				//!< To return several error codes (or messages)
	//var $element='contratdet';			//!< Id that identify managed objects
	//var $table_element='contratdet';	//!< Name of table without prefix where object is stored

	var $id;
	var $ref;
	var $tms;
	var $fk_contrat;
	var $fk_product;
	var $statut;					// 0 inactive, 4 active, 5 closed
	var $label;
	var $description;
	var $date_commande;
	var $date_ouverture_prevue;		// date start planned
	var $date_ouverture;			// date start real
	var $date_fin_validite;			// date end planned
	var $date_cloture;				// date end real
	var $tva_tx;
	var $localtax1_tx;
	var $localtax2_tx;
	var $localtax1_type;	// Local tax 1 type
	var $localtax2_type;	// Local tax 2 type
	var $qty;
	var $remise_percent;
	var $remise;
	var $fk_remise_except;

	var $subprice;					// Unit price HT
	var $price_ht;

	var $total_ht;
	var $total_tva;
	var $total_localtax1;
	var $total_localtax2;
	var $total_ttc;

	var $fk_fournprice;
	var $pa_ht;

	var $info_bits;
	var $fk_user_author;
	var $fk_user_ouverture;
	var $fk_user_cloture;
	var $commentaire;


	/**
     *  Constructor
     *
     *  @param      DoliDb		$db      Database handler
	 */
	function __construct($db)
	{
		$this->db = $db;
	}


	/**
	 *  Return label of this contract line status
	 *
	 *	@param	int		$mode       0=libelle long, 1=libelle court, 2=Picto + Libelle court, 3=Picto, 4=Picto + Libelle long, 5=Libelle court + Picto
	 *  @return string      		Libelle
	 */
	function getLibStatut($mode)
	{
		return $this->LibStatut($this->statut,$mode,((! empty($this->date_fin_validite))?($this->date_fin_validite < dol_now()?1:0):-1));
	}

	/**
	 *  Return label of a contract line status
	 *
	 *  @param	int		$statut     Id statut
	 *	@param  int		$mode       0=libelle long, 1=libelle court, 2=Picto + Libelle court, 3=Picto, 4=Picto + Libelle long, 5=Libelle court + Picto
	 *	@param	int		$expired	0=Not expired, 1=Expired, -1=Both or unknown
	 *  @return string      		Libelle
	 */
	function LibStatut($statut,$mode,$expired=-1)
	{
		global $langs;
		$langs->load("contracts");
		if ($mode == 0)
		{
			if ($statut == 0) { return $langs->trans("ServiceStatusInitial"); }
			if ($statut == 4 && $expired == -1) { return $langs->trans("ServiceStatusRunning"); }
			if ($statut == 4 && $expired == 0)  { return $langs->trans("ServiceStatusNotLate"); }
			if ($statut == 4 && $expired == 1)  { return $langs->trans("ServiceStatusLate"); }
			if ($statut == 5) { return $langs->trans("ServiceStatusClosed");  }
		}
		if ($mode == 1)
		{
			if ($statut == 0) { return $langs->trans("ServiceStatusInitial"); }
			if ($statut == 4 && $expired == -1) { return $langs->trans("ServiceStatusRunning"); }
			if ($statut == 4 && $expired == 0)  { return $langs->trans("ServiceStatusNotLateShort"); }
			if ($statut == 4 && $expired == 1)  { return $langs->trans("ServiceStatusLateShort"); }
			if ($statut == 5) { return $langs->trans("ServiceStatusClosed");  }
		}
		if ($mode == 2)
		{
			if ($statut == 0) { return img_picto($langs->trans('ServiceStatusInitial'),'statut0').' '.$langs->trans("ServiceStatusInitial"); }
			if ($statut == 4 && $expired == -1) { return img_picto($langs->trans('ServiceStatusRunning'),'statut4').' '.$langs->trans("ServiceStatusRunning"); }
			if ($statut == 4 && $expired == 0)  { return img_picto($langs->trans('ServiceStatusNotLate'),'statut4').' '.$langs->trans("ServiceStatusNotLateShort"); }
			if ($statut == 4 && $expired == 1)  { return img_picto($langs->trans('ServiceStatusLate'),'statut3').' '.$langs->trans("ServiceStatusLateShort"); }
			if ($statut == 5) { return img_picto($langs->trans('ServiceStatusClosed'),'statut6') .' '.$langs->trans("ServiceStatusClosed"); }
		}
		if ($mode == 3)
		{
			if ($statut == 0) { return img_picto($langs->trans('ServiceStatusInitial'),'statut0'); }
			if ($statut == 4 && $expired == -1) { return img_picto($langs->trans('ServiceStatusRunning'),'statut4'); }
			if ($statut == 4 && $expired == 0)  { return img_picto($langs->trans('ServiceStatusNotLate'),'statut4'); }
			if ($statut == 4 && $expired == 1)  { return img_picto($langs->trans('ServiceStatusLate'),'statut3'); }
			if ($statut == 5) { return img_picto($langs->trans('ServiceStatusClosed'),'statut6'); }
		}
		if ($mode == 4)
		{
			if ($statut == 0) { return img_picto($langs->trans('ServiceStatusInitial'),'statut0').' '.$langs->trans("ServiceStatusInitial"); }
			if ($statut == 4 && $expired == -1) { return img_picto($langs->trans('ServiceStatusRunning'),'statut4').' '.$langs->trans("ServiceStatusRunning"); }
			if ($statut == 4 && $expired == 0)  { return img_picto($langs->trans('ServiceStatusNotLate'),'statut4').' '.$langs->trans("ServiceStatusNotLate"); }
			if ($statut == 4 && $expired == 1)  { return img_picto($langs->trans('ServiceStatusLate'),'statut3').' '.$langs->trans("ServiceStatusLate"); }
			if ($statut == 5) { return img_picto($langs->trans('ServiceStatusClosed'),'statut6') .' '.$langs->trans("ServiceStatusClosed"); }
		}
		if ($mode == 5)
		{
			if ($statut == 0) { return $langs->trans("ServiceStatusInitial").' '.img_picto($langs->trans('ServiceStatusInitial'),'statut0'); }
			if ($statut == 4 && $expired == -1) { return $langs->trans("ServiceStatusRunning").' '.img_picto($langs->trans('ServiceStatusRunning'),'statut4'); }
			if ($statut == 4 && $expired == 0)  { return $langs->trans("ServiceStatusNotLateShort").' '.img_picto($langs->trans('ServiceStatusNotLateShort'),'statut4'); }
			if ($statut == 4 && $expired == 1)  { return $langs->trans("ServiceStatusLateShort").' '.img_picto($langs->trans('ServiceStatusLate'),'statut3'); }
			if ($statut == 5) { return $langs->trans("ServiceStatusClosed").' '.img_picto($langs->trans('ServiceStatusClosed'),'statut6'); }
		}
	}

	/**
	 *	Renvoie nom clicable (avec eventuellement le picto)
	 *
	 *  @param	int		$withpicto		0=Pas de picto, 1=Inclut le picto dans le lien, 2=Picto seul
	 *  @param	int		$maxlength		Max length
	 *  @return	string					Chaine avec URL
 	 */
	function getNomUrl($withpicto=0,$maxlength=0)
	{
		global $langs;

		$result='';

		$lien = '<a href="'.DOL_URL_ROOT.'/contrat/fiche.php?id='.$this->fk_contrat.'">';
		$lienfin='</a>';

		$picto='contract';

		$label=$langs->trans("ShowContractOfService").': '.$this->label;

		if ($withpicto) $result.=($lien.img_object($label,$picto).$lienfin);
		if ($withpicto && $withpicto != 2) $result.=' ';
		if ($withpicto != 2) $result.=$lien.$this->label.$lienfin;
		return $result;
	}

	/**
	 *    	Load object in memory from database
	 *
	 *    	@param	int		$id         Id object
	 * 		@param	string	$ref		Ref of contract
	 *    	@return int         		<0 if KO, >0 if OK
	 */
	function fetch($id, $ref='')
	{
		global $langs,$user;

		// Check parameters
		if (empty($id) && empty($ref)) return -1;

		$sql = "SELECT";
		$sql.= " t.rowid,";

		$sql.= " t.tms,";
		$sql.= " t.fk_contrat,";
		$sql.= " t.fk_product,";
		$sql.= " t.statut,";
		$sql.= " t.label,";
		$sql.= " t.description,";
		$sql.= " t.date_commande,";
		$sql.= " t.date_ouverture_prevue as date_ouverture_prevue,";
		$sql.= " t.date_ouverture as date_ouverture,";
		$sql.= " t.date_fin_validite as date_fin_validite,";
		$sql.= " t.date_cloture as date_cloture,";
		$sql.= " t.tva_tx,";
		$sql.= " t.localtax1_tx,";
		$sql.= " t.localtax2_tx,";
		$sql.= " t.qty,";
		$sql.= " t.remise_percent,";
		$sql.= " t.remise,";
		$sql.= " t.fk_remise_except,";
		$sql.= " t.subprice,";
		$sql.= " t.price_ht,";
		$sql.= " t.total_ht,";
		$sql.= " t.total_tva,";
		$sql.= " t.total_localtax1,";
		$sql.= " t.total_localtax2,";
		$sql.= " t.total_ttc,";
		$sql.= " t.fk_product_fournisseur_price as fk_fournprice,";
		$sql.= " t.buy_price_ht as pa_ht,";
		$sql.= " t.info_bits,";
		$sql.= " t.fk_user_author,";
		$sql.= " t.fk_user_ouverture,";
		$sql.= " t.fk_user_cloture,";
		$sql.= " t.commentaire";
		$sql.= " FROM ".MAIN_DB_PREFIX."contratdet as t";
		if ($id)  $sql.= " WHERE t.rowid = ".$id;
		if ($ref) $sql.= " WHERE t.rowid = '".$ref."'";

		dol_syslog(get_class($this)."::fetch", LOG_DEBUG);
		$resql=$this->db->query($sql);
		if ($resql)
		{
			if ($this->db->num_rows($resql))
			{
				$obj = $this->db->fetch_object($resql);

				$this->id    = $obj->rowid;
				$this->ref   = $obj->rowid;

				$this->tms = $this->db->jdate($obj->tms);
				$this->fk_contrat = $obj->fk_contrat;
				$this->fk_product = $obj->fk_product;
				$this->statut = $obj->statut;
				$this->label = $obj->label;
				$this->description = $obj->description;
				$this->date_commande = $this->db->jdate($obj->date_commande);
				$this->date_ouverture_prevue = $this->db->jdate($obj->date_ouverture_prevue);
				$this->date_ouverture = $this->db->jdate($obj->date_ouverture);
				$this->date_fin_validite = $this->db->jdate($obj->date_fin_validite);
				$this->date_cloture = $this->db->jdate($obj->date_cloture);
				$this->tva_tx = $obj->tva_tx;
				$this->localtax1_tx = $obj->localtax1_tx;
				$this->localtax2_tx = $obj->localtax2_tx;
				$this->qty = $obj->qty;
				$this->remise_percent = $obj->remise_percent;
				$this->remise = $obj->remise;
				$this->fk_remise_except = $obj->fk_remise_except;
				$this->subprice = $obj->subprice;
				$this->price_ht = $obj->price_ht;
				$this->total_ht = $obj->total_ht;
				$this->total_tva = $obj->total_tva;
				$this->total_localtax1 = $obj->total_localtax1;
				$this->total_localtax2 = $obj->total_localtax2;
				$this->total_ttc = $obj->total_ttc;
				$this->info_bits = $obj->info_bits;
				$this->fk_user_author = $obj->fk_user_author;
				$this->fk_user_ouverture = $obj->fk_user_ouverture;
				$this->fk_user_cloture = $obj->fk_user_cloture;
				$this->commentaire = $obj->commentaire;
				$this->fk_fournprice = $obj->fk_fournprice;
				$marginInfos = getMarginInfos($obj->subprice, $obj->remise_percent, $obj->tva_tx, $obj->localtax1_tx, $obj->localtax2_tx, $this->fk_fournprice, $obj->pa_ht);
				$this->pa_ht = $marginInfos[0];

			}
			$this->db->free($resql);

			return 1;
		}
		else
		{
			$this->error="Error ".$this->db->lasterror();
			return -1;
		}
	}


	/**
	 *      Update database for contract line
	 *
	 *      @param	User	$user        	User that modify
	 *      @param  int		$notrigger	    0=no, 1=yes (no update trigger)
	 *      @return int         			<0 if KO, >0 if OK
	 */
	function update($user, $notrigger=0)
	{
		global $conf, $langs;

		$error=0;

		// Clean parameters
		$this->fk_contrat=trim($this->fk_contrat);
		$this->fk_product=trim($this->fk_product);
		$this->statut=trim($this->statut);
		$this->label=trim($this->label);
		$this->description=trim($this->description);
		$this->tva_tx=trim($this->tva_tx);
		$this->localtax1_tx=trim($this->localtax1_tx);
		$this->localtax2_tx=trim($this->localtax2_tx);
		$this->qty=trim($this->qty);
		$this->remise_percent=trim($this->remise_percent);
		$this->remise=trim($this->remise);
		$this->fk_remise_except=trim($this->fk_remise_except);
		$this->subprice=price2num($this->subprice);
		$this->price_ht=price2num($this->price_ht);
		$this->total_ht=trim($this->total_ht);
		$this->total_tva=trim($this->total_tva);
		$this->total_localtax1=trim($this->total_localtax1);
		$this->total_localtax2=trim($this->total_localtax2);
		$this->total_ttc=trim($this->total_ttc);
		$this->info_bits=trim($this->info_bits);
		$this->fk_user_author=trim($this->fk_user_author);
		$this->fk_user_ouverture=trim($this->fk_user_ouverture);
		$this->fk_user_cloture=trim($this->fk_user_cloture);
		$this->commentaire=trim($this->commentaire);

		// Check parameters
		// Put here code to add control on parameters values

		// Calcul du total TTC et de la TVA pour la ligne a partir de
		// qty, pu, remise_percent et txtva
		// TRES IMPORTANT: C'est au moment de l'insertion ligne qu'on doit stocker
		// la part ht, tva et ttc, et ce au niveau de la ligne qui a son propre taux tva.
		$tabprice=calcul_price_total($this->qty, $this->price_ht, $this->remise_percent, $this->tva_tx, $this->localtax1_tx, $this->localtax2_tx, 0, 'HT', 0, 1);
		$this->total_ht  = $tabprice[0];
		$this->total_tva = $tabprice[1];
		$this->total_ttc = $tabprice[2];
		$this->total_localtax1= $tabprice[9];
		$this->total_localtax2= $tabprice[10];

	    if (empty($this->pa_ht)) $this->pa_ht=0;

		// si prix d'achat non renseigné et utilisé pour calcul des marges alors prix achat = prix vente
		if ($this->pa_ht == 0) {
			if ($this->subprice > 0 && (isset($conf->global->ForceBuyingPriceIfNull) && $conf->global->ForceBuyingPriceIfNull == 1))
				$this->pa_ht = $this->subprice * (1 - $this->remise_percent / 100);
		}

		$this->db->begin();
		
		// Update request
		$sql = "UPDATE ".MAIN_DB_PREFIX."contratdet SET";
		$sql.= " fk_contrat='".$this->fk_contrat."',";
		$sql.= " fk_product=".($this->fk_product?"'".$this->fk_product."'":'null').",";
		$sql.= " statut='".$this->statut."',";
		$sql.= " label='".$this->db->escape($this->label)."',";
		$sql.= " description='".$this->db->escape($this->description)."',";
		$sql.= " date_commande=".($this->date_commande!=''?"'".$this->db->idate($this->date_commande)."'":"null").",";
		$sql.= " date_ouverture_prevue=".($this->date_ouverture_prevue!=''?"'".$this->db->idate($this->date_ouverture_prevue)."'":"null").",";
		$sql.= " date_ouverture=".($this->date_ouverture!=''?"'".$this->db->idate($this->date_ouverture)."'":"null").",";
		$sql.= " date_fin_validite=".($this->date_fin_validite!=''?"'".$this->db->idate($this->date_fin_validite)."'":"null").",";
		$sql.= " date_cloture=".($this->date_cloture!=''?"'".$this->db->idate($this->date_cloture)."'":"null").",";
		$sql.= " tva_tx='".$this->tva_tx."',";
		$sql.= " localtax1_tx='".$this->localtax1_tx."',";
		$sql.= " localtax2_tx='".$this->localtax2_tx."',";
		$sql.= " qty='".$this->qty."',";
		$sql.= " remise_percent='".$this->remise_percent."',";
		$sql.= " remise=".($this->remise?"'".$this->remise."'":"null").",";
		$sql.= " fk_remise_except=".($this->fk_remise_except?"'".$this->fk_remise_except."'":"null").",";
		$sql.= " subprice='".$this->subprice."',";
		$sql.= " price_ht='".$this->price_ht."',";
		$sql.= " total_ht='".$this->total_ht."',";
		$sql.= " total_tva='".$this->total_tva."',";
		$sql.= " total_localtax1='".$this->total_localtax1."',";
		$sql.= " total_localtax2='".$this->total_localtax2."',";
		$sql.= " total_ttc='".$this->total_ttc."',";
		$sql.= " fk_product_fournisseur_price=".(!empty($this->fk_fournprice)?$this->fk_fournprice:"NULL").",";
		$sql.= " buy_price_ht='".price2num($this->pa_ht)."',";
		$sql.= " info_bits='".$this->info_bits."',";
		$sql.= " fk_user_author=".($this->fk_user_author >= 0?$this->fk_user_author:"NULL").",";
		$sql.= " fk_user_ouverture=".($this->fk_user_ouverture > 0?$this->fk_user_ouverture:"NULL").",";
		$sql.= " fk_user_cloture=".($this->fk_user_cloture > 0?$this->fk_user_cloture:"NULL").",";
		$sql.= " commentaire='".$this->db->escape($this->commentaire)."'";
		$sql.= " WHERE rowid=".$this->id;

		dol_syslog(get_class($this)."::update", LOG_DEBUG);
		$resql = $this->db->query($sql);
		if ($resql)
		{
			$contrat=new Contrat($this->db);
			$contrat->fetch($this->fk_contrat);
			$result=$contrat->update_statut($user);
		}
		else
		{
			$this->error="Error ".$this->db->lasterror();
<<<<<<< HEAD
			dol_syslog(get_class($this)."::update ".$this->error, LOG_ERR);
			$this->db->rollback();
=======
>>>>>>> 460fb7a4
			return -1;
		}

		if (! $notrigger)
		{
            // Call trigger
            $result=$this->call_trigger('LINECONTRACT_UPDATE',$user);
            if ($result < 0) { $error++; $this->db->rollback(); return -1; }            
            // End call triggers
		}
		
        $this->db->commit();
		return 1;
	}


	/**
	 *      Mise a jour en base des champs total_xxx de ligne
	 *		Used by migration process
	 *
	 *		@return		int		<0 if KO, >0 if OK
	 */
	function update_total()
	{
		$this->db->begin();

		// Mise a jour ligne en base
		$sql = "UPDATE ".MAIN_DB_PREFIX."contratdet SET";
		$sql.= " total_ht=".price2num($this->total_ht,'MT')."";
		$sql.= ",total_tva=".price2num($this->total_tva,'MT')."";
		$sql.= ",total_localtax1=".price2num($this->total_localtax1,'MT')."";
		$sql.= ",total_localtax2=".price2num($this->total_localtax2,'MT')."";
		$sql.= ",total_ttc=".price2num($this->total_ttc,'MT')."";
		$sql.= " WHERE rowid = ".$this->rowid;

		dol_syslog(get_class($this)."::update_total", LOG_DEBUG);

		$resql=$this->db->query($sql);
		if ($resql)
		{
			$this->db->commit();
			return 1;
		}
		else
		{
			$this->error=$this->db->error();
			$this->db->rollback();
			return -2;
		}
	}

	/**
	 *      Load elements linked to contract (only intervention for the moment)
	 *
	 *      @param	string	$type           Object type
	 *      @return array 	$elements		array of linked elements
	 */
	function get_element_list($type)
	{
		$elements = array();

		$sql = '';
		if ($type == 'intervention')
			$sql = "SELECT rowid FROM " . MAIN_DB_PREFIX . "fichinter WHERE fk_contrat=" . $this->id;
		if (! $sql) return -1;

		//print $sql;
		dol_syslog(get_class($this)."::get_element_list", LOG_DEBUG);
		$result = $this->db->query($sql);
		if ($result)
		{
			$nump = $this->db->num_rows($result);
			if ($nump)
			{
				$i = 0;
				while ($i < $nump)
				{
					$obj = $this->db->fetch_object($result);
					$elements[$i] = $obj->rowid;
					$i++;
				}
				$this->db->free($result);
				/* Return array */
				return $elements;
			}
		}
		else
		{
		    dol_print_error($this->db);
		}
	}

}

<|MERGE_RESOLUTION|>--- conflicted
+++ resolved
@@ -160,7 +160,7 @@
 		{
             // Call trigger
             $result=$this->call_trigger('CONTRACT_SERVICE_ACTIVATE',$user);
-            if ($result < 0) { $error++; $this->db->rollback(); return -1; }            
+            if ($result < 0) { $error++; $this->db->rollback(); return -1; }
             // End call triggers
 
 			$this->db->commit();
@@ -205,7 +205,7 @@
 		{
             // Call trigger
             $result=$this->call_trigger('CONTRACT_SERVICE_CLOSE',$user);
-            if ($result < 0) { $error++; $this->db->rollback(); return -1; }            
+            if ($result < 0) { $error++; $this->db->rollback(); return -1; }
             // End call triggers
 
 			$this->db->commit();
@@ -361,7 +361,7 @@
 			{
                 // Call trigger
                 $result=$this->call_trigger('CONTRACT_VALIDATE',$user);
-                if ($result < 0) { $error++; }            
+                if ($result < 0) { $error++; }
                 // End call triggers
 			}
 		}
@@ -749,7 +749,7 @@
 			{
                 // Call trigger
                 $result=$this->call_trigger('CONTRACT_CREATE',$user);
-                if ($result < 0) { $error++; }            
+                if ($result < 0) { $error++; }
                 // End call triggers
 
 				if (! $error)
@@ -892,7 +892,7 @@
 		{
             // Call trigger
             $result=$this->call_trigger('CONTRACT_DELETE',$user);
-            if ($result < 0) { $error++; }            
+            if ($result < 0) { $error++; }
             // End call triggers
 		}
 
@@ -921,13 +921,8 @@
 			return 1;
 		}
 		else
-<<<<<<< HEAD
-		{		
-			dol_syslog(get_class($this)."::delete ERROR ".$this->error, LOG_ERR);
-=======
-		{
-			$this->error=$this->db->error();
->>>>>>> 460fb7a4
+		{
+			$this->error=$this->db->lasterror();
 			$this->db->rollback();
 			return -1;
 		}
@@ -1240,9 +1235,9 @@
 
 		if ($this->statut >= 0)
 		{
-		    
+
 		    $this->db->begin();
-		    
+
 			$sql = "DELETE FROM ".MAIN_DB_PREFIX."contratdet";
 			$sql.= " WHERE rowid=".$idline;
 
@@ -1251,17 +1246,13 @@
 			if (! $resql)
 			{
 				$this->error="Error ".$this->db->lasterror();
-<<<<<<< HEAD
-				dol_syslog(get_class($this)."::delete ".$this->error, LOG_ERR);
 				$this->db->rollback();
-=======
->>>>>>> 460fb7a4
 				return -1;
 			}
 
             // Call trigger
             $result=$this->call_trigger('LINECONTRACT_DELETE',$user);
-            if ($result < 0) { $error++; $this->db->rollback(); return -1; }            
+            if ($result < 0) { $error++; $this->db->rollback(); return -1; }
             // End call triggers
 
             $this->db->commit();
@@ -2055,7 +2046,7 @@
 		}
 
 		$this->db->begin();
-		
+
 		// Update request
 		$sql = "UPDATE ".MAIN_DB_PREFIX."contratdet SET";
 		$sql.= " fk_contrat='".$this->fk_contrat."',";
@@ -2102,11 +2093,7 @@
 		else
 		{
 			$this->error="Error ".$this->db->lasterror();
-<<<<<<< HEAD
-			dol_syslog(get_class($this)."::update ".$this->error, LOG_ERR);
 			$this->db->rollback();
-=======
->>>>>>> 460fb7a4
 			return -1;
 		}
 
@@ -2114,10 +2101,10 @@
 		{
             // Call trigger
             $result=$this->call_trigger('LINECONTRACT_UPDATE',$user);
-            if ($result < 0) { $error++; $this->db->rollback(); return -1; }            
+            if ($result < 0) { $error++; $this->db->rollback(); return -1; }
             // End call triggers
 		}
-		
+
         $this->db->commit();
 		return 1;
 	}
