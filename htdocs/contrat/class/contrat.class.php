--- conflicted
+++ resolved
@@ -680,11 +680,7 @@
 	 *  @param	string	$ref_supplier	Supplier ref
 	 *  @param	int		$noextrafields	0=Default to load extrafields, 1=No extrafields
 	 *  @param	int		$nolines		0=Default to load lines, 1=No lines
-<<<<<<< HEAD
-	 *  @return int     				<0 if KO, 0 if not found or if two records found for same ref, Id of contract if OK
-=======
 	 *  @return int     				Return integer <0 if KO, 0 if not found or if two records found for same ref, Id of contract if OK
->>>>>>> 603ec5e6
 	 */
 	public function fetch($id, $ref = '', $ref_customer = '', $ref_supplier = '', $noextrafields = 0, $nolines = 0)
 	{
