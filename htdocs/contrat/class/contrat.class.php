--- conflicted
+++ resolved
@@ -1312,7 +1312,6 @@
 					$pa_ht = $pu_ht * (1 - $remise_percent / 100);
 			}
 
-<<<<<<< HEAD
 			// Insertion dans la base
 			$sql = "INSERT INTO ".MAIN_DB_PREFIX."contratdet";
 			$sql.= " (fk_contrat, label, description, fk_product, qty, tva_tx,";
@@ -1344,8 +1343,6 @@
 			$sql.= ", ".($fk_unit?"'".$this->db->escape($fk_unit)."'":"null");
 			$sql.= ")";
 
-			dol_syslog(get_class($this)."::addline", LOG_DEBUG);
-
 			$resql=$this->db->query($sql);
 			if ($resql)
 			{
@@ -1385,50 +1382,13 @@
 					$this->db->rollback();
 					return -1;
 				}
-=======
-			$line = new ContratLigne($this->db);
-
-			$line->fk_contrat = $this->id;
-			$line->label = $desc;
-			$line->description = $desc;
-			$line->fk_product = $fk_product;
-			$line->qty = $qty;
-			$line->tva_tx = $txtva;
-			$line->localtax1_tx = $txlocaltax1;
-			$line->localtax2_tx = $txlocaltax2;
-			$line->localtax1_type = $localtax1_type;
-			$line->localtax2_type = $localtax2_type;
-			$line->remise_percent = $remise_percent;
-			$line->subprice = $pu_ht;
-			$line->total_ht = $total_ht;
-			$line->total_tva = $total_tva;
-			$line->total_localtax1 = $total_localtax1;
-			$line->total_localtax2 = $total_localtax2;
-			$line->total_ttc = $total_ttc;
-			$line->info_bits = $info_bits;
-			$line->price_ht = $price;
-			$line->remise = $remise;
-
-			if (isset($fk_fournprice)) {
-				$line->fk_fournprice = $fk_fournprice;
-			}
-
-			if (isset($pa_ht)) {
-				$line->pa_ht = $pa_ht;
->>>>>>> cc49b39e
-			}
-			$line->date_ouverture_prevue = $date_start;
-			$line->date_fin_validite = $date_end;
-
-			$result = $line->insert();
-
-			if ($result < 1) {
+			}
+			else
+			{
 				$this->db->rollback();
+				$this->error=$this->db->error()." sql=".$sql;
 				return -1;
 			}
-
-			$this->db->commit();
-			return 1;
 		}
 		else
 		{
@@ -2665,49 +2625,6 @@
 		}
 	}
 
-<<<<<<< HEAD
-=======
-	/**
-	 *      Load elements linked to contract (only intervention for the moment)
-	 *
-	 *      @param	string	$type           Object type
-	 *      @return array 	$elements		array of linked elements
-	 */
-	function get_element_list($type)
-	{
-		$elements = array();
-
-		$sql = '';
-		if ($type == 'intervention')
-			$sql = "SELECT rowid FROM " . MAIN_DB_PREFIX . "fichinter WHERE fk_contrat=" . $this->id;
-		if (! $sql) return -1;
-
-		//print $sql;
-		dol_syslog(get_class($this)."::get_element_list", LOG_DEBUG);
-		$result = $this->db->query($sql);
-		if ($result)
-		{
-			$nump = $this->db->num_rows($result);
-			if ($nump)
-			{
-				$i = 0;
-				while ($i < $nump)
-				{
-					$obj = $this->db->fetch_object($result);
-					$elements[$i] = $obj->rowid;
-					$i++;
-				}
-				$this->db->free($result);
-				/* Return array */
-				return $elements;
-			}
-		}
-		else
-		{
-		    dol_print_error($this->db);
-		}
-	}
-
 
 	/**
 	 * Inserts a contrat line into database
@@ -2755,7 +2672,10 @@
 		{
 			$this->id = $this->db->last_insert_id(MAIN_DB_PREFIX.'contratdet');
 
-			if (!$notrigger) {
+			// FIXME Missing insert of extrafields
+
+			if (!$notrigger)
+			{
 				// Call trigger
 				$result = $this->call_trigger('LINECONTRACT_CREATE', $user);
 				if ($result < 0) {
@@ -2775,5 +2695,4 @@
 			return -1;
 		}
 	}
->>>>>>> cc49b39e
 }