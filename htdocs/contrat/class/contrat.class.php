--- conflicted
+++ resolved
@@ -2962,7 +2962,6 @@
 		}
 		return $this->setSignedStatusCommon($user, $status, $notrigger, $triggercode);
 	}
-<<<<<<< HEAD
 
 	/**
 	 *	Returns the label for signed status
@@ -3005,911 +3004,4 @@
 		}
 		return $l10n_signed_status;
 	}
-}
-
-
-/**
- *	Class to manage lines of contracts
- */
-class ContratLigne extends CommonObjectLine
-{
-	/**
-	 * @var string ID to identify managed object
-	 */
-	public $element = 'contratdet';
-
-	/**
-	 * @var string Name of table without prefix where object is stored
-	 */
-	public $table_element = 'contratdet';
-
-	/**
-	 * @see CommonObjectLine
-	 */
-	public $parent_element = 'contrat';
-
-	/**
-	 * @see CommonObjectLine
-	 */
-	public $fk_parent_attribute = 'fk_contrat';
-
-	/**
-	 * @var string 	Name to use for 'features' parameter to check module permissions user->rights->feature with restrictedArea().
-	 * 				Undefined means same value than $element. Can be use to force a check on another element for example for class of line, we mention here the parent element.
-	 */
-	public $element_for_permission = 'contrat';
-
-	/**
-	 * @var int ID
-	 */
-	public $id;
-
-	/**
-	 * @var string Ref
-	 */
-	public $ref;
-
-	/**
-	 * @var int ID
-	 */
-	public $fk_contrat;
-
-	/**
-	 * @var int ID
-	 */
-	public $fk_product;
-
-	public $statut; // 0 inactive, 4 active, 5 closed
-	public $type; // 0 for product, 1 for service
-
-	/**
-	 * @var string
-	 * @deprecated
-	 */
-	public $label;
-
-	/**
-	 * @var string
-	 * @deprecated
-	 */
-	public $libelle;
-
-	/**
-	 * @var string description
-	 */
-	public $description;
-
-	public $product_type; // 0 for product, 1 for service
-	public $product_ref;
-	public $product_label;
-
-	public $date_commande;
-
-	public $date_start; // date start planned
-	public $date_start_real; // date start real
-	public $date_end; // date end planned
-	public $date_end_real; // date end real
-
-	public $tva_tx;
-	public $vat_src_code;
-	public $localtax1_tx;
-	public $localtax2_tx;
-	public $localtax1_type; // Local tax 1 type
-	public $localtax2_type; // Local tax 2 type
-	public $qty;
-	public $remise_percent;
-	public $remise;
-
-	/**
-	 * @var int ID
-	 */
-	public $fk_remise_except;
-
-	/**
-	 * Unit price before taxes
-	 * @var float
-	 */
-	public $subprice;
-
-	/**
-	 * @var float
-	 * @deprecated Use $price_ht instead
-	 * @see $price_ht
-	 */
-	public $price;
-
-	/**
-	 * @var float price without tax
-	 */
-	public $price_ht;
-
-	public $total_ht;
-	public $total_tva;
-	public $total_localtax1;
-	public $total_localtax2;
-	public $total_ttc;
-
-	/**
-	 * @var int 	ID
-	 */
-	public $fk_fournprice;
-
-	public $pa_ht;
-
-	/**
-	 * @var int		Info bits
-	 */
-	public $info_bits;
-
-	/**
-	 * @var int 	ID of user that insert the service
-	 */
-	public $fk_user_author;
-
-	/**
-	 * @var int 	ID of user opening the service
-	 */
-	public $fk_user_ouverture;
-
-	/**
-	 * @var int 	ID of user closing the service
-	 */
-	public $fk_user_cloture;
-
-	/**
-	 * @var string	Comment
-	 */
-	public $commentaire;
-
-
-	/**
-	 * @var int line rank
-	 */
-	public $rang = 0;
-
-
-	const STATUS_INITIAL = 0;
-	const STATUS_OPEN = 4;
-	const STATUS_CLOSED = 5;
-
-
-	// BEGIN MODULEBUILDER PROPERTIES
-	/**
-	 * @var array<string,array{type:string,label:string,enabled:int<0,2>|string,position:int,notnull?:int,visible:int<-2,5>|string,noteditable?:int<0,1>,default?:string,index?:int,foreignkey?:string,searchall?:int<0,1>,isameasure?:int<0,1>,css?:string,csslist?:string,help?:string,showoncombobox?:int<0,2>,disabled?:int<0,1>,arrayofkeyval?:array<int|string,string>,comment?:string,validate?:int<0,1>}>  Array with all fields and their property. Do not use it as a static var. It may be modified by constructor.
-	 */
-	public $fields = array(
-		'rowid' => array('type' => 'integer', 'label' => 'TechnicalID', 'enabled' => 1, 'visible' => -1, 'notnull' => 1, 'position' => 10),
-		'entity' => array('type' => 'integer', 'label' => 'Entity', 'default' => '1', 'enabled' => 1, 'visible' => -2, 'notnull' => 1, 'position' => 30, 'index' => 1),
-		'tms' => array('type' => 'timestamp', 'label' => 'DateModification', 'enabled' => 1, 'visible' => -1, 'notnull' => 1, 'position' => 35),
-		'qty' => array('type' => 'integer', 'label' => 'Quantity', 'enabled' => 1, 'visible' => 1, 'notnull' => 1, 'position' => 35, 'isameasure' => 1),
-		'total_ht' => array('type' => 'integer', 'label' => 'AmountHT', 'enabled' => 1, 'visible' => -1, 'notnull' => 1, 'position' => 36, 'isameasure' => 1),
-		'total_tva' => array('type' => 'integer', 'label' => 'AmountVAT', 'enabled' => 1, 'visible' => -1, 'notnull' => 1, 'position' => 37, 'isameasure' => 1),
-		'total_ttc' => array('type' => 'integer', 'label' => 'AmountTTC', 'enabled' => 1, 'visible' => -1, 'notnull' => 1, 'position' => 38, 'isameasure' => 1),
-		//'datec' =>array('type'=>'datetime', 'label'=>'DateCreation', 'enabled'=>1, 'visible'=>-1, 'position'=>40),
-		//'fk_soc' =>array('type'=>'integer:Societe:societe/class/societe.class.php', 'label'=>'ThirdParty', 'enabled'=>1, 'visible'=>-1, 'notnull'=>1, 'position'=>70),
-		'fk_contrat' => array('type' => 'integer:Contrat:contrat/class/contrat.class.php', 'label' => 'Contract', 'enabled' => 1, 'visible' => -1, 'notnull' => 1, 'position' => 70),
-		'fk_product' => array('type' => 'integer:Product:product/class/product.class.php:1', 'label' => 'Product', 'enabled' => 1, 'visible' => -1, 'position' => 75),
-		//'fk_user_author' =>array('type'=>'integer:User:user/class/user.class.php', 'label'=>'Fk user author', 'enabled'=>1, 'visible'=>-1, 'notnull'=>1, 'position'=>90),
-		'note_private' => array('type' => 'html', 'label' => 'NotePublic', 'enabled' => 1, 'visible' => 0, 'position' => 105),
-		'note_public' => array('type' => 'html', 'label' => 'NotePrivate', 'enabled' => 1, 'visible' => 0, 'position' => 110),
-		//'model_pdf' =>array('type'=>'varchar(255)', 'label'=>'Model pdf', 'enabled'=>1, 'visible'=>0, 'position'=>115),
-		//'import_key' =>array('type'=>'varchar(14)', 'label'=>'ImportId', 'enabled'=>1, 'visible'=>-2, 'position'=>120),
-		//'extraparams' =>array('type'=>'varchar(255)', 'label'=>'Extraparams', 'enabled'=>1, 'visible'=>-1, 'position'=>125),
-		'fk_user_ouverture' => array('type' => 'integer:User:user/class/user.class.php', 'label' => 'UserStartingService', 'enabled' => 1, 'visible' => -2, 'notnull' => -1, 'position' => 135),
-		'fk_user_cloture' => array('type' => 'integer:User:user/class/user.class.php', 'label' => 'UserClosingService', 'enabled' => 1, 'visible' => -2, 'notnull' => -1, 'position' => 135),
-		'statut' => array('type' => 'smallint(6)', 'label' => 'Statut', 'enabled' => 1, 'visible' => -1, 'position' => 500, 'arrayofkeyval' => array(0 => 'Draft', 4 => 'Open', 5 => 'Closed')),
-		'rang' => array('type' => 'integer', 'label' => 'Rank', 'enabled' => 1, 'visible' => 0, 'position' => 500, 'default' => '0')
-	);
-	// END MODULEBUILDER PROPERTIES
-
-
-	/**
-	 *  Constructor
-	 *
-	 *  @param      DoliDB		$db      Database handler
-	 */
-	public function __construct($db)
-	{
-		$this->db = $db;
-	}
-
-
-	/**
-	 *  Return label of this contract line status
-	 *
-	 *  @param  int		$mode       0=long label, 1=short label, 2=Picto + short label, 3=Picto, 4=Picto + long label, 5=Short label + Picto, 6=Long label + Picto
-	 *  @return string      		Label of status
-	 */
-	public function getLibStatut($mode)
-	{
-		return $this->LibStatut($this->statut, $mode, ((!empty($this->date_end)) ? ($this->date_end < dol_now() ? 1 : 0) : -1));
-	}
-
-	// phpcs:disable PEAR.NamingConventions.ValidFunctionName.ScopeNotCamelCaps
-	/**
-	 *  Return label of a contract line status
-	 *
-	 *  @param	int		$status     Id status
-	 *  @param  int		$mode       0=long label, 1=short label, 2=Picto + short label, 3=Picto, 4=Picto + long label, 5=Short label + Picto, 6=Long label + Picto
-	 *	@param	int		$expired	0=Not expired, 1=Expired, -1=Both or unknown
-	 *  @param	string	$moreatt	More attribute
-	 *  @param	string	$morelabel	More label
-	 *  @return string      		Label of status
-	 */
-	public static function LibStatut($status, $mode, $expired = -1, $moreatt = '', $morelabel = '')
-	{
-		// phpcs:enable
-		global $langs;
-		$langs->load("contracts");
-
-		if ($status == self::STATUS_INITIAL) {
-			$labelStatus = $langs->transnoentities("ServiceStatusInitial");
-			$labelStatusShort = $langs->transnoentities("ServiceStatusInitial");
-		} elseif ($status == self::STATUS_OPEN && $expired == -1) {
-			$labelStatus = $langs->transnoentities("ServiceStatusRunning");
-			$labelStatusShort = $langs->transnoentities("ServiceStatusRunning");
-		} elseif ($status == self::STATUS_OPEN && $expired == 0) {
-			$labelStatus = $langs->transnoentities("ServiceStatusNotLate");
-			$labelStatusShort = $langs->transnoentities("ServiceStatusNotLateShort");
-		} elseif ($status == self::STATUS_OPEN && $expired == 1) {
-			$labelStatus = $langs->transnoentities("ServiceStatusLate");
-			$labelStatusShort = $langs->transnoentities("ServiceStatusLateShort");
-		} elseif ($status == self::STATUS_CLOSED) {
-			$labelStatus = $langs->transnoentities("ServiceStatusClosed");
-			$labelStatusShort = $langs->transnoentities("ServiceStatusClosed");
-		}
-
-		$statusType = 'status'.$status;
-		if ($status == self::STATUS_OPEN && $expired == 1) {
-			$statusType = 'status1';
-		}
-		if ($status == self::STATUS_CLOSED) {
-			$statusType = 'status6';
-		}
-
-		$params = array();
-		$reg = array();
-		if (preg_match('/class="(.*)"/', $moreatt, $reg)) {
-			$params = array('badgeParams' => array('css' => $reg[1]));
-		}
-		return dolGetStatus($labelStatus.($morelabel ? ' '.$morelabel : ''), $labelStatusShort.($morelabel ? ' '.$morelabel : ''), '', $statusType, $mode, '', $params);
-	}
-
-	/**
-	 * getTooltipContentArray
-	 * @param array $params params to construct tooltip data
-	 * @since v18
-	 * @return array
-	 */
-	public function getTooltipContentArray($params)
-	{
-		global $conf, $langs, $user;
-
-		$datas = [];
-		$datas['label'] = $langs->trans("ShowContractOfService").': '.$this->label;
-		if (empty($datas['label'])) {
-			$datas['label'] = $this->description;
-		}
-
-		return $datas;
-	}
-
-	/**
-	 *	Return clickable name (with picto eventually) for ContratLigne
-	 *
-	 *  @param	int		$withpicto		0=No picto, 1=Include picto into link, 2=Only picto
-	 *  @param	int		$maxlength		Max length
-	 *  @return	string					Chaine avec URL
-	 */
-	public function getNomUrl($withpicto = 0, $maxlength = 0)
-	{
-		global $langs;
-
-		$result = '';
-		$label = $langs->trans("ShowContractOfService").': '.$this->label;
-		if (empty($label)) {
-			$label = $this->description;
-		}
-		$classfortooltip = 'classfortooltip';
-		$dataparams = '';
-		if (getDolGlobalInt('MAIN_ENABLE_AJAX_TOOLTIP')) {
-			$params = [
-				'id' => $this->fk_contrat,
-				'objecttype' => $this->element,
-			];
-			$classfortooltip = 'classforajaxtooltip';
-			$dataparams = ' data-params="'.dol_escape_htmltag(json_encode($params)).'"';
-			$label = '';
-		}
-
-		$link = '<a href="'.DOL_URL_ROOT.'/contrat/card.php?id='.$this->fk_contrat.'"';
-		$link .= ($label ? ' title="'.dol_escape_htmltag($label, 1).'"' : ' title="tocomplete"');
-		$link .= $dataparams.' class="'.$classfortooltip.'">';
-		$linkend = '</a>';
-
-		$picto = 'service';
-		if ($this->type == 0) {
-			$picto = 'product';
-		}
-
-		if ($withpicto) {
-			$result .= ($link.img_object($label, $picto, $dataparams.' class="'.$classfortooltip.'"').$linkend);
-		}
-		if ($withpicto && $withpicto != 2) {
-			$result .= ' ';
-		}
-		if ($withpicto != 2) {
-			$result .= $link.($this->product_ref ? $this->product_ref.' ' : '').($this->label ? $this->label : $this->description).$linkend;
-		}
-		return $result;
-	}
-
-	/**
-	 *  Load object in memory from database
-	 *
-	 *  @param	int		$id         Id object
-	 *  @param	string	$ref		Ref of contract line
-	 *  @return int         		Return integer <0 if KO, >0 if OK
-	 */
-	public function fetch($id, $ref = '')
-	{
-		// Check parameters
-		if (empty($id) && empty($ref)) {
-			return -1;
-		}
-
-		$sql = "SELECT";
-		$sql .= " t.rowid,";
-		$sql .= " t.tms,";
-		$sql .= " t.fk_contrat,";
-		$sql .= " t.fk_product,";
-		$sql .= " t.statut,";
-		$sql .= " t.label,"; // This field is not used. Only label of product
-		$sql .= " p.ref as product_ref,";
-		$sql .= " p.label as product_label,";
-		$sql .= " p.description as product_desc,";
-		$sql .= " p.fk_product_type as product_type,";
-		$sql .= " t.description,";
-		$sql .= " t.date_commande,";
-		$sql .= " t.date_ouverture_prevue as date_start,";
-		$sql .= " t.date_ouverture as date_start_real,";
-		$sql .= " t.date_fin_validite as date_end,";
-		$sql .= " t.date_cloture as date_end_real,";
-		$sql .= " t.tva_tx,";
-		$sql .= " t.vat_src_code,";
-		$sql .= " t.localtax1_tx,";
-		$sql .= " t.localtax2_tx,";
-		$sql .= " t.localtax1_type,";
-		$sql .= " t.localtax2_type,";
-		$sql .= " t.qty,";
-		$sql .= " t.remise_percent,";
-		$sql .= " t.remise,";
-		$sql .= " t.fk_remise_except,";
-		$sql .= " t.subprice,";
-		$sql .= " t.price_ht,";
-		$sql .= " t.total_ht,";
-		$sql .= " t.total_tva,";
-		$sql .= " t.total_localtax1,";
-		$sql .= " t.total_localtax2,";
-		$sql .= " t.total_ttc,";
-		$sql .= " t.fk_product_fournisseur_price as fk_fournprice,";
-		$sql .= " t.buy_price_ht as pa_ht,";
-		$sql .= " t.info_bits,";
-		$sql .= " t.fk_user_author,";
-		$sql .= " t.fk_user_ouverture,";
-		$sql .= " t.fk_user_cloture,";
-		$sql .= " t.commentaire,";
-		$sql .= " t.fk_unit,";
-		$sql .= " t.rang";
-		$sql .= " FROM ".MAIN_DB_PREFIX."contratdet as t LEFT JOIN ".MAIN_DB_PREFIX."product as p ON p.rowid = t.fk_product";
-		if ($id) {
-			$sql .= " WHERE t.rowid = ".((int) $id);
-		}
-		if ($ref) {
-			$sql .= " WHERE t.rowid = '".$this->db->escape($ref)."'";
-		}
-
-		dol_syslog(get_class($this)."::fetch", LOG_DEBUG);
-		$resql = $this->db->query($sql);
-		if ($resql) {
-			if ($this->db->num_rows($resql)) {
-				$obj = $this->db->fetch_object($resql);
-
-				$this->id    = $obj->rowid;
-				$this->ref   = $obj->rowid;
-
-				$this->tms = $this->db->jdate($obj->tms);
-				$this->fk_contrat = $obj->fk_contrat;
-				$this->fk_product = $obj->fk_product;
-				$this->statut = $obj->statut;
-				$this->product_ref = $obj->product_ref;
-				$this->product_label = $obj->product_label;
-				$this->product_type = $obj->product_type;
-				$this->label = $obj->label; // deprecated. We do not use this field. Only ref and label of product, and description of contract line
-				$this->description = $obj->description;
-				$this->date_commande = $this->db->jdate($obj->date_commande);
-
-				$this->date_start = $this->db->jdate($obj->date_start);
-				$this->date_start_real = $this->db->jdate($obj->date_start_real);
-				$this->date_end = $this->db->jdate($obj->date_end);
-				$this->date_end_real = $this->db->jdate($obj->date_end_real);
-				// For backward compatibility
-				//$this->date_ouverture_prevue = $this->db->jdate($obj->date_ouverture_prevue);
-				//$this->date_ouverture = $this->db->jdate($obj->date_ouverture);
-				//$this->date_fin_validite = $this->db->jdate($obj->date_fin_validite);
-				//$this->date_cloture = $this->db->jdate($obj->date_cloture);
-
-				$this->tva_tx = $obj->tva_tx;
-				$this->vat_src_code = $obj->vat_src_code;
-				$this->localtax1_tx = $obj->localtax1_tx;
-				$this->localtax2_tx = $obj->localtax2_tx;
-				$this->localtax1_type = $obj->localtax1_type;
-				$this->localtax2_type = $obj->localtax2_type;
-				$this->qty = $obj->qty;
-				$this->remise_percent = $obj->remise_percent;
-				$this->fk_remise_except = $obj->fk_remise_except;
-				$this->subprice = $obj->subprice;
-				$this->price_ht = $obj->price_ht;
-				$this->total_ht = $obj->total_ht;
-				$this->total_tva = $obj->total_tva;
-				$this->total_localtax1 = $obj->total_localtax1;
-				$this->total_localtax2 = $obj->total_localtax2;
-				$this->total_ttc = $obj->total_ttc;
-				$this->info_bits = $obj->info_bits;
-				$this->fk_user_author = $obj->fk_user_author;
-				$this->fk_user_ouverture = $obj->fk_user_ouverture;
-				$this->fk_user_cloture = $obj->fk_user_cloture;
-				$this->commentaire = $obj->commentaire;
-				$this->fk_fournprice = $obj->fk_fournprice;
-
-				$marginInfos = getMarginInfos($obj->subprice, $obj->remise_percent, $obj->tva_tx, $obj->localtax1_tx, $obj->localtax2_tx, $this->fk_fournprice, $obj->pa_ht);
-				$this->pa_ht = $marginInfos[0];
-				$this->fk_unit = $obj->fk_unit;
-
-				$this->rang = $obj->rang;
-
-				$this->fetch_optionals();
-			}
-
-			$this->db->free($resql);
-
-			return 1;
-		} else {
-			$this->error = "Error ".$this->db->lasterror();
-			return -1;
-		}
-	}
-
-
-	/**
-	 *      Update database for contract line
-	 *
-	 *      @param	User	$user        	User that modify
-	 *      @param  int		$notrigger	    0=no, 1=yes (no update trigger)
-	 *      @return int         			Return integer <0 if KO, >0 if OK
-	 */
-	public function update($user, $notrigger = 0)
-	{
-		global $mysoc;
-
-		$error = 0;
-
-		// Clean parameters
-		$this->fk_contrat = (int) $this->fk_contrat;
-		$this->fk_product = (int) $this->fk_product;
-		$this->statut = (int) $this->statut;
-		$this->label = trim($this->label);
-		$this->description = trim($this->description);
-		$this->vat_src_code = trim($this->vat_src_code);
-		$this->tva_tx = trim((string) $this->tva_tx);
-		$this->localtax1_tx = trim($this->localtax1_tx);
-		$this->localtax2_tx = trim($this->localtax2_tx);
-		$this->qty = (float) $this->qty;
-		$this->remise_percent = trim((string) $this->remise_percent);
-		$this->fk_remise_except = (int) $this->fk_remise_except;
-		$this->subprice = (float) price2num($this->subprice);
-		$this->price_ht = (float) price2num($this->price_ht);
-		$this->info_bits = (int) $this->info_bits;
-		$this->fk_user_author = (int) $this->fk_user_author;
-		$this->fk_user_ouverture = (int) $this->fk_user_ouverture;
-		$this->fk_user_cloture = (int) $this->fk_user_cloture;
-		$this->commentaire = trim($this->commentaire);
-		$this->rang = (int) $this->rang;
-		//if (empty($this->subprice)) $this->subprice = 0;
-		if (empty($this->price_ht)) {
-			$this->price_ht = 0;
-		}
-		if (empty($this->total_ht)) {
-			$this->total_ht = 0;
-		}
-		if (empty($this->total_tva)) {
-			$this->total_tva = 0;
-		}
-		if (empty($this->total_ttc)) {
-			$this->total_ttc = 0;
-		}
-		if (empty($this->localtax1_tx)) {
-			$this->localtax1_tx = 0;
-		}
-		if (empty($this->localtax2_tx)) {
-			$this->localtax2_tx = 0;
-		}
-		if (empty($this->remise_percent)) {
-			$this->remise_percent = 0;
-		}
-
-		// Calcul du total TTC et de la TVA pour la ligne a partir de
-		// qty, pu, remise_percent et txtva
-		// TRES IMPORTANT: C'est au moment de l'insertion ligne qu'on doit stocker
-		// la part ht, tva et ttc, et ce au niveau de la ligne qui a son propre taux tva.
-		$localtaxes_type = getLocalTaxesFromRate($this->tva_tx, 0, $this->thirdparty, $mysoc);
-
-		$tabprice = calcul_price_total($this->qty, $this->price_ht, $this->remise_percent, $this->tva_tx, $this->localtax1_tx, $this->localtax2_tx, 0, 'HT', 0, 1, $mysoc, $localtaxes_type);
-		$this->total_ht  = $tabprice[0];
-		$this->total_tva = $tabprice[1];
-		$this->total_ttc = $tabprice[2];
-		$this->total_localtax1 = $tabprice[9];
-		$this->total_localtax2 = $tabprice[10];
-
-		if (empty($this->pa_ht)) {
-			$this->pa_ht = 0;
-		}
-
-		// if buy price not defined, define buyprice as configured in margin admin
-		if ($this->pa_ht == 0) {
-			$result = $this->defineBuyPrice($this->subprice, $this->remise_percent, $this->fk_product);
-			if ($result < 0) {
-				return -1;
-			} else {
-				$this->pa_ht = $result;
-			}
-		}
-
-		// $this->oldcopy should have been set by the caller of update (here properties were already modified)
-		if (empty($this->oldcopy)) {
-			dol_syslog("this->oldcopy should have been set by the caller of update (here properties were already modified)", LOG_WARNING);
-			$this->oldcopy = dol_clone($this, 2);
-		}
-
-		$this->db->begin();
-
-		// Update request
-		$sql = "UPDATE ".MAIN_DB_PREFIX."contratdet SET";
-		$sql .= " fk_contrat = ".((int) $this->fk_contrat).",";
-		$sql .= " fk_product = ".($this->fk_product ? ((int) $this->fk_product) : 'null').",";
-		$sql .= " statut = ".((int) $this->statut).",";
-		$sql .= " label = '".$this->db->escape($this->label)."',";
-		$sql .= " description = '".$this->db->escape($this->description)."',";
-		$sql .= " date_commande = ".($this->date_commande != '' ? "'".$this->db->idate($this->date_commande)."'" : "null").",";
-		$sql .= " date_ouverture_prevue = ".($this->date_start != '' ? "'".$this->db->idate($this->date_start)."'" : "null").",";
-		$sql .= " date_ouverture = ".($this->date_start_real != '' ? "'".$this->db->idate($this->date_start_real)."'" : "null").",";
-		$sql .= " date_fin_validite = ".($this->date_end != '' ? "'".$this->db->idate($this->date_end)."'" : "null").",";
-		$sql .= " date_cloture = ".($this->date_end_real != '' ? "'".$this->db->idate($this->date_end_real)."'" : "null").",";
-		$sql .= " vat_src_code = '".$this->db->escape($this->vat_src_code)."',";
-		$sql .= " tva_tx = ".price2num($this->tva_tx).",";
-		$sql .= " localtax1_tx = ".price2num($this->localtax1_tx).",";
-		$sql .= " localtax2_tx = ".price2num($this->localtax2_tx).",";
-		$sql .= " qty = ".price2num($this->qty).",";
-		$sql .= " remise_percent = ".price2num($this->remise_percent).",";
-		$sql .= " remise = ".($this->remise ? price2num($this->remise) : "null").",";
-		$sql .= " fk_remise_except = ".($this->fk_remise_except > 0 ? $this->fk_remise_except : "null").",";
-		$sql .= " subprice = ".($this->subprice != '' ? $this->subprice : "null").",";
-		$sql .= " price_ht = ".($this->price_ht != '' ? $this->price_ht : "null").",";
-		$sql .= " total_ht = ".$this->total_ht.",";
-		$sql .= " total_tva = ".$this->total_tva.",";
-		$sql .= " total_localtax1 = ".$this->total_localtax1.",";
-		$sql .= " total_localtax2 = ".$this->total_localtax2.",";
-		$sql .= " total_ttc = ".$this->total_ttc.",";
-		$sql .= " fk_product_fournisseur_price = ".(!empty($this->fk_fournprice) ? $this->fk_fournprice : "NULL").",";
-		$sql .= " buy_price_ht = '".price2num($this->pa_ht)."',";
-		$sql .= " info_bits = '".$this->db->escape($this->info_bits)."',";
-		$sql .= " fk_user_author = ".($this->fk_user_author >= 0 ? $this->fk_user_author : "NULL").",";
-		$sql .= " fk_user_ouverture = ".($this->fk_user_ouverture > 0 ? $this->fk_user_ouverture : "NULL").",";
-		$sql .= " fk_user_cloture = ".($this->fk_user_cloture > 0 ? $this->fk_user_cloture : "NULL").",";
-		$sql .= " commentaire = '".$this->db->escape($this->commentaire)."',";
-		$sql .= " fk_unit = ".(!$this->fk_unit ? 'NULL' : $this->fk_unit).",";
-		$sql .= " rang = ".(empty($this->rang) ? '0' : (int) $this->rang);
-		$sql .= " WHERE rowid = ".((int) $this->id);
-
-		dol_syslog(get_class($this)."::update", LOG_DEBUG);
-		$resql = $this->db->query($sql);
-		if (!$resql) {
-			$this->error = "Error ".$this->db->lasterror();
-			$error++;
-		}
-
-		if (!$error) { // For avoid conflicts if trigger used
-			$result = $this->insertExtraFields();
-			if ($result < 0) {
-				$error++;
-			}
-		}
-
-		// If we change a planned date (start or end) of one contract line, sync dates for all other services too
-		if (!$error && getDolGlobalString('CONTRACT_SYNC_PLANNED_DATE_OF_SERVICES')) {
-			dol_syslog(get_class($this)."::update CONTRACT_SYNC_PLANNED_DATE_OF_SERVICES is on so we update date for all lines", LOG_DEBUG);
-
-			if ($this->date_start != $this->oldcopy->date_start) {
-				$sql = 'UPDATE '.MAIN_DB_PREFIX.'contratdet SET';
-				$sql .= " date_ouverture_prevue = ".($this->date_start != '' ? "'".$this->db->idate($this->date_start)."'" : "null");
-				$sql .= " WHERE fk_contrat = ".((int) $this->fk_contrat);
-
-				$resql = $this->db->query($sql);
-				if (!$resql) {
-					$error++;
-					$this->error = "Error ".$this->db->lasterror();
-				}
-			}
-			if ($this->date_end != $this->oldcopy->date_end) {
-				$sql = 'UPDATE '.MAIN_DB_PREFIX.'contratdet SET';
-				$sql .= " date_fin_validite = ".($this->date_end != '' ? "'".$this->db->idate($this->date_end)."'" : "null");
-				$sql .= " WHERE fk_contrat = ".((int) $this->fk_contrat);
-
-				$resql = $this->db->query($sql);
-				if (!$resql) {
-					$error++;
-					$this->error = "Error ".$this->db->lasterror();
-				}
-			}
-		}
-
-		if (!$error && !$notrigger) {
-			// Call trigger
-			$result = $this->call_trigger('LINECONTRACT_MODIFY', $user);
-			if ($result < 0) {
-				$error++;
-				$this->db->rollback();
-			}
-			// End call triggers
-		}
-
-		if (!$error) {
-			$this->db->commit();
-			return 1;
-		} else {
-			$this->db->rollback();
-			$this->errors[] = $this->error;
-			return -1;
-		}
-	}
-
-
-	// phpcs:disable PEAR.NamingConventions.ValidFunctionName.ScopeNotCamelCaps
-	/**
-	 *	Update in database the fields total_xxx of lines
-	 *	Used by migration process
-	 *
-	 *	@return		int		Return integer <0 if KO, >0 if OK
-	 */
-	public function update_total()
-	{
-		// phpcs:enable
-		$this->db->begin();
-
-		// Mise a jour ligne en base
-		$sql = "UPDATE ".MAIN_DB_PREFIX."contratdet SET";
-		$sql .= " total_ht=".price2num($this->total_ht, 'MT');
-		$sql .= ",total_tva=".price2num($this->total_tva, 'MT');
-		$sql .= ",total_localtax1=".price2num($this->total_localtax1, 'MT');
-		$sql .= ",total_localtax2=".price2num($this->total_localtax2, 'MT');
-		$sql .= ",total_ttc=".price2num($this->total_ttc, 'MT');
-		$sql .= " WHERE rowid = ".((int) $this->id);
-
-		dol_syslog(get_class($this)."::update_total", LOG_DEBUG);
-
-		$resql = $this->db->query($sql);
-		if ($resql) {
-			$this->db->commit();
-			return 1;
-		} else {
-			$this->error = $this->db->error();
-			$this->db->rollback();
-			return -2;
-		}
-	}
-
-
-	/**
-	 * Inserts a contrat line into database
-	 *
-	 * @param int $notrigger Set to 1 if you don't want triggers to be fired
-	 * @return int Return integer <0 if KO, >0 if OK
-	 */
-	public function insert($notrigger = 0)
-	{
-		global $user;
-
-		$error = 0;
-
-		// Insertion dans la base
-		$sql = "INSERT INTO ".MAIN_DB_PREFIX."contratdet";
-		$sql .= " (fk_contrat, label, description, fk_product, qty, vat_src_code, tva_tx,";
-		$sql .= " localtax1_tx, localtax2_tx, localtax1_type, localtax2_type, remise_percent, subprice,";
-		$sql .= " total_ht, total_tva, total_localtax1, total_localtax2, total_ttc,";
-		$sql .= " info_bits,";
-		$sql .= " rang,";
-		$sql .= " price_ht, remise, fk_product_fournisseur_price, buy_price_ht";
-		if ($this->date_start > 0) {
-			$sql .= ",date_ouverture_prevue";
-		}
-		if ($this->date_end > 0) {
-			$sql .= ",date_fin_validite";
-		}
-		$sql .= ") VALUES ($this->fk_contrat, '', '".$this->db->escape($this->description)."',";
-		$sql .= ($this->fk_product > 0 ? $this->fk_product : "null").",";
-		$sql .= " '".$this->db->escape($this->qty)."',";
-		$sql .= " '".$this->db->escape($this->vat_src_code)."',";
-		$sql .= " '".$this->db->escape($this->tva_tx)."',";
-		$sql .= " '".$this->db->escape($this->localtax1_tx)."',";
-		$sql .= " '".$this->db->escape($this->localtax2_tx)."',";
-		$sql .= " '".$this->db->escape($this->localtax1_type)."',";
-		$sql .= " '".$this->db->escape($this->localtax2_type)."',";
-		$sql .= " ".price2num($this->remise_percent).",".price2num($this->subprice).",";
-		$sql .= " ".price2num($this->total_ht).",".price2num($this->total_tva).",".price2num($this->total_localtax1).",".price2num($this->total_localtax2).",".price2num($this->total_ttc).",";
-		$sql .= " '".$this->db->escape($this->info_bits)."',";
-		$sql .= " ".(empty($this->rang) ? '0' : (int) $this->rang).",";
-		$sql .= " ".price2num($this->price_ht).",".price2num($this->remise).",";
-		if ($this->fk_fournprice > 0) {
-			$sql .= ' '.((int) $this->fk_fournprice).',';
-		} else {
-			$sql .= ' null,';
-		}
-		if ($this->pa_ht > 0) {
-			$sql .= ' '.((float) price2num($this->pa_ht));
-		} else {
-			$sql .= ' null';
-		}
-		if ($this->date_start > 0) {
-			$sql .= ",'".$this->db->idate($this->date_start)."'";
-		}
-		if ($this->date_end > 0) {
-			$sql .= ",'".$this->db->idate($this->date_end)."'";
-		}
-		$sql .= ")";
-
-		dol_syslog(get_class($this)."::insert", LOG_DEBUG);
-
-		$resql = $this->db->query($sql);
-		if ($resql) {
-			$this->id = $this->db->last_insert_id(MAIN_DB_PREFIX.'contratdet');
-
-			// Insert of extrafields
-			if (!$error) {
-				$result = $this->insertExtraFields();
-				if ($result < 0) {
-					$this->db->rollback();
-					return -1;
-				}
-			}
-
-			if (!$notrigger) {
-				// Call trigger
-				$result = $this->call_trigger('LINECONTRACT_INSERT', $user);
-				if ($result < 0) {
-					$this->db->rollback();
-					return -1;
-				}
-				// End call triggers
-			}
-
-			$this->db->commit();
-			return 1;
-		} else {
-			$this->db->rollback();
-			$this->error = $this->db->error()." sql=".$sql;
-			return -1;
-		}
-	}
-
-	// phpcs:disable PEAR.NamingConventions.ValidFunctionName.ScopeNotCamelCaps
-	/**
-	 *  Activate a contract line
-	 *
-	 * @param   User 		$user 		Object User who activate contract
-	 * @param  	int 		$date 		Date real activation
-	 * @param  	int|string 	$date_end 	Date planned end. Use '-1' to keep it unchanged.
-	 * @param   string 		$comment 	A comment typed by user
-	 * @return 	int                    	Return integer <0 if KO, >0 if OK
-	 */
-	public function active_line($user, $date, $date_end = '', $comment = '')
-	{
-		// phpcs:enable
-		$error = 0;
-
-		$this->db->begin();
-
-		$this->statut = ContratLigne::STATUS_OPEN;
-		$this->date_start_real = $date;
-		$this->date_end = $date_end;
-		$this->fk_user_ouverture = $user->id;
-		$this->date_end_real = null;
-		$this->commentaire = $comment;
-
-		$sql = "UPDATE ".MAIN_DB_PREFIX."contratdet SET statut = ".((int) $this->statut).",";
-		$sql .= " date_ouverture = ".(dol_strlen($this->date_start_real) != 0 ? "'".$this->db->idate($this->date_start_real)."'" : "null").",";
-		if ($date_end >= 0) {
-			$sql .= " date_fin_validite = ".(dol_strlen($this->date_end) != 0 ? "'".$this->db->idate($this->date_end)."'" : "null").",";
-		}
-		$sql .= " fk_user_ouverture = ".((int) $this->fk_user_ouverture).",";
-		$sql .= " date_cloture = null,";
-		$sql .= " commentaire = '".$this->db->escape($comment)."'";
-		$sql .= " WHERE rowid = ".((int) $this->id)." AND (statut = ".ContratLigne::STATUS_INITIAL." OR statut = ".ContratLigne::STATUS_CLOSED.")";
-
-		dol_syslog(get_class($this)."::active_line", LOG_DEBUG);
-		$resql = $this->db->query($sql);
-		if ($resql) {
-			// Call trigger
-			$result = $this->call_trigger('LINECONTRACT_ACTIVATE', $user);
-			if ($result < 0) {
-				$error++;
-			}
-			// End call triggers
-
-			if (!$error) {
-				$this->db->commit();
-				return 1;
-			} else {
-				$this->db->rollback();
-				return -1;
-			}
-		} else {
-			$this->error = $this->db->lasterror();
-			$this->db->rollback();
-			return -1;
-		}
-	}
-
-	// phpcs:disable PEAR.NamingConventions.ValidFunctionName.ScopeNotCamelCaps
-	/**
-	 *  Close a contract line
-	 *
-	 * @param    User 	$user 			Object User who close contract
-	 * @param  	 int 	$date_end_real 	Date end
-	 * @param    string $comment 		A comment typed by user
-	 * @param    int	$notrigger		1=Does not execute triggers, 0=Execute triggers
-	 * @return int                    	Return integer <0 if KO, >0 if OK
-	 */
-	public function close_line($user, $date_end_real, $comment = '', $notrigger = 0)
-	{
-		// phpcs:enable
-		$this->date_cloture = $date_end_real;
-		$this->date_end_real = $date_end_real;
-		$this->user_closing_id = $user->id;
-		$this->commentaire = $comment;
-
-		$error = 0;
-
-		// statut actif : 4
-
-		$this->db->begin();
-
-		$sql = "UPDATE ".MAIN_DB_PREFIX."contratdet SET statut = ".((int) ContratLigne::STATUS_CLOSED).",";
-		$sql .= " date_cloture = '".$this->db->idate($date_end_real)."',";
-		$sql .= " fk_user_cloture = ".((int) $user->id).",";
-		$sql .= " commentaire = '".$this->db->escape($comment)."'";
-		$sql .= " WHERE rowid = ".((int) $this->id)." AND statut = ".((int) ContratLigne::STATUS_OPEN);
-
-		$resql = $this->db->query($sql);
-		if ($resql) {
-			if (!$notrigger) {
-				// Call trigger
-				$result = $this->call_trigger('LINECONTRACT_CLOSE', $user);
-				if ($result < 0) {
-					$error++;
-					$this->db->rollback();
-					return -1;
-				}
-				// End call triggers
-			}
-
-			$this->db->commit();
-			return 1;
-		} else {
-			$this->error = $this->db->lasterror();
-			$this->db->rollback();
-			return -1;
-		}
-	}
-=======
->>>>>>> 5b99b700
 }