--- conflicted
+++ resolved
@@ -2371,14 +2371,9 @@
 		$sql.= " t.fk_user_author,";
 		$sql.= " t.fk_user_ouverture,";
 		$sql.= " t.fk_user_cloture,";
-<<<<<<< HEAD
 		$sql.= " t.commentaire,";
 		$sql.= " t.fk_unit";
-		$sql.= " FROM ".MAIN_DB_PREFIX."contratdet as t";
-=======
-		$sql.= " t.commentaire";
 		$sql.= " FROM ".MAIN_DB_PREFIX."contratdet as t LEFT JOIN ".MAIN_DB_PREFIX."product as p ON p.rowid = t.fk_product";
->>>>>>> 93937fe7
 		if ($id)  $sql.= " WHERE t.rowid = ".$id;
 		if ($ref) $sql.= " WHERE t.rowid = '".$this->db->escape($ref)."'";
 
