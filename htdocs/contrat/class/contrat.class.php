<?php
/* Copyright (C) 2003		Rodolphe Quiedeville	<rodolphe@quiedeville.org>
 * Copyright (C) 2004-2012	Destailleur Laurent		<eldy@users.sourceforge.net>
 * Copyright (C) 2005-2014	Regis Houssin			<regis.houssin@inodbox.com>
 * Copyright (C) 2006		Andre Cianfarani		<acianfa@free.fr>
 * Copyright (C) 2008		Raphael Bertrand		<raphael.bertrand@resultic.fr>
 * Copyright (C) 2010-2016	Juanjo Menent			<jmenent@2byte.es>
 * Copyright (C) 2013		Christophe Battarel		<christophe.battarel@altairis.fr>
 * Copyright (C) 2013		Florian Henry			<florian.henry@open-concept.pro>
 * Copyright (C) 2014-2015	Marcos García			<marcosgdf@gmail.com>
 * Copyright (C) 2018   	Nicolas ZABOURI			<info@inovea-conseil.com>
 * Copyright (C) 2018-2021  Frédéric France         <frederic.france@netlogic.fr>
 * Copyright (C) 2015-2018	Ferran Marcet			<fmarcet@2byte.es>
 *
 * This program is free software; you can redistribute it and/or modify
 * it under the terms of the GNU General Public License as published by
 * the Free Software Foundation; either version 3 of the License, or
 * (at your option) any later version.
 *
 * This program is distributed in the hope that it will be useful,
 * but WITHOUT ANY WARRANTY; without even the implied warranty of
 * MERCHANTABILITY or FITNESS FOR A PARTICULAR PURPOSE.  See the
 * GNU General Public License for more details.
 *
 * You should have received a copy of the GNU General Public License
 * along with this program. If not, see <https://www.gnu.org/licenses/>.
 */

/**
 *	\file       htdocs/contrat/class/contrat.class.php
 *	\ingroup    contrat
 *	\brief      File of class to manage contracts
 */

require_once DOL_DOCUMENT_ROOT.'/core/class/commonobject.class.php';
require_once DOL_DOCUMENT_ROOT."/core/class/commonobjectline.class.php";
require_once DOL_DOCUMENT_ROOT.'/core/lib/price.lib.php';
require_once DOL_DOCUMENT_ROOT.'/margin/lib/margins.lib.php';

/**
 *	Class to manage contracts
 */
class Contrat extends CommonObject
{
	/**
	 * @var string ID to identify managed object
	 */
	public $element = 'contrat';

	/**
	 * @var string Name of table without prefix where object is stored
	 */
	public $table_element = 'contrat';

	/**
	 * @var string    Name of subtable line
	 */
	public $table_element_line = 'contratdet';

	/**
	 * @var string Fieldname with ID of parent key if this field has a parent
	 */
	public $fk_element = 'fk_contrat';

	/**
	 * @var string String with name of icon for myobject. Must be the part after the 'object_' into object_myobject.png
	 */
	public $picto = 'contract';

	/**
	 * 0=No test on entity, 1=Test with field entity, 2=Test with link by societe
	 * @var int
	 */
	public $ismultientitymanaged = 1;

	/**
	 * @var int  Does object support extrafields ? 0=No, 1=Yes
	 */
	public $isextrafieldmanaged = 1;

	/**
	 * 0=Default, 1=View may be restricted to sales representative only if no permission to see all or to company of external user if external user
	 * @var integer
	 */
	public $restrictiononfksoc = 1;

	/**
	 * {@inheritdoc}
	 */
	protected $table_ref_field = 'ref';

	/**
	 * Customer reference of the contract
	 * @var string
	 */
	public $ref_customer;

	/**
	 * Supplier reference of the contract
	 * @var string
	 */
	public $ref_supplier;

	/**
	 * Entity of the contract
	 * @var int
	 */
	public $entity;

	/**
	 * Client id linked to the contract
	 * @var int
	 */
	public $socid;

	public $societe; // Objet societe

	/**
	 * Status of the contract
	 * @var int
	 */
	public $statut = 0; // 0=Draft,

	public $product;

	/**
	 * @var int		Id of user author of the contract
	 */
	public $fk_user_author;

	/**
	 * TODO: Which is the correct one?
	 * Author of the contract
	 * @var int
	 */
	public $user_author_id;

	/**
	 * @var User 	Object user that create the contract. Set by the info method.
	 */
	public $user_creation;

	/**
	 * @var User 	Object user that close the contract. Set by the info method.
	 */
	public $user_cloture;

	/**
	 * @var integer|string		Date of creation
	 */
	public $date_creation;

	/**
	 * @var integer|string		Date of last modification. Not filled until you call ->info()
	 */
	public $date_modification;

	/**
	 * @var integer|string		Date of validation
	 */
	public $date_validation;

	/**
	 * @var integer|string		Date when contract was signed
	 */
	public $date_contrat;

	public $commercial_signature_id;
	public $commercial_suivi_id;

	/**
	 * @deprecated Use fk_project instead
	 * @see $fk_project
	 */
	public $fk_projet;

	public $extraparams = array();

	/**
	 * @var ContratLigne[]		Contract lines
	 */
	public $lines = array();

	public $nbofservices;
	public $nbofserviceswait;
	public $nbofservicesopened;
	public $nbofservicesexpired;
	//public $lower_planned_end_date;
	//public $higher_planner_end_date;

	/**
	 * Maps ContratLigne IDs to $this->lines indexes
	 * @var int[]
	 */
	protected $lines_id_index_mapper = array();


	/**
	 *  'type' if the field format ('integer', 'integer:ObjectClass:PathToClass[:AddCreateButtonOrNot[:Filter]]', 'varchar(x)', 'double(24,8)', 'real', 'price', 'text', 'html', 'date', 'datetime', 'timestamp', 'duration', 'mail', 'phone', 'url', 'password')
	 *         Note: Filter can be a string like "(t.ref:like:'SO-%') or (t.date_creation:<:'20160101') or (t.nature:is:NULL)"
	 *  'label' the translation key.
	 *  'enabled' is a condition when the field must be managed.
	 *  'position' is the sort order of field.
	 *  'notnull' is set to 1 if not null in database. Set to -1 if we must set data to null if empty ('' or 0).
	 *  'visible' says if field is visible in list (Examples: 0=Not visible, 1=Visible on list and create/update/view forms, 2=Visible on list only, 3=Visible on create/update/view form only (not list), 4=Visible on list and update/view form only (not create). 5=Visible on list and view only (not create/not update). Using a negative value means field is not shown by default on list but can be selected for viewing)
	 *  'noteditable' says if field is not editable (1 or 0)
	 *  'default' is a default value for creation (can still be overwrote by the Setup of Default Values if field is editable in creation form). Note: If default is set to '(PROV)' and field is 'ref', the default value will be set to '(PROVid)' where id is rowid when a new record is created.
	 *  'index' if we want an index in database.
	 *  'foreignkey'=>'tablename.field' if the field is a foreign key (it is recommanded to name the field fk_...).
	 *  'searchall' is 1 if we want to search in this field when making a search from the quick search button.
	 *  'isameasure' must be set to 1 if you want to have a total on list for this field. Field type must be summable like integer or double(24,8).
	 *  'css' is the CSS style to use on field. For example: 'maxwidth200'
	 *  'help' is a string visible as a tooltip on field
	 *  'showoncombobox' if value of the field must be visible into the label of the combobox that list record
	 *  'disabled' is 1 if we want to have the field locked by a 'disabled' attribute. In most cases, this is never set into the definition of $fields into class, but is set dynamically by some part of code.
	 *  'arrayofkeyval' to set list of value if type is a list of predefined values. For example: array("0"=>"Draft","1"=>"Active","-1"=>"Cancel")
	 *  'comment' is not used. You can store here any text of your choice. It is not used by application.
	 *
	 *  Note: To have value dynamic, you can set value to 0 in definition and edit the value on the fly into the constructor.
	 */

	// BEGIN MODULEBUILDER PROPERTIES
	/**
	 * @var array  Array with all fields and their property. Do not use it as a static var. It may be modified by constructor.
	 */
	public $fields = array(
		'rowid' =>array('type'=>'integer', 'label'=>'TechnicalID', 'enabled'=>1, 'visible'=>-1, 'notnull'=>1, 'position'=>10),
		'ref' =>array('type'=>'varchar(50)', 'label'=>'Ref', 'enabled'=>1, 'visible'=>-1, 'showoncombobox'=>1, 'position'=>15),
		'ref_ext' =>array('type'=>'varchar(255)', 'label'=>'Ref ext', 'enabled'=>1, 'visible'=>0, 'position'=>20),
		'ref_supplier' =>array('type'=>'varchar(50)', 'label'=>'Ref supplier', 'enabled'=>1, 'visible'=>-1, 'position'=>25),
		'entity' =>array('type'=>'integer', 'label'=>'Entity', 'default'=>1, 'enabled'=>1, 'visible'=>-2, 'notnull'=>1, 'position'=>30, 'index'=>1),
		'tms' =>array('type'=>'timestamp', 'label'=>'DateModification', 'enabled'=>1, 'visible'=>-1, 'notnull'=>1, 'position'=>35),
		'datec' =>array('type'=>'datetime', 'label'=>'DateCreation', 'enabled'=>1, 'visible'=>-1, 'position'=>40),
		'date_contrat' =>array('type'=>'datetime', 'label'=>'Date contrat', 'enabled'=>1, 'visible'=>-1, 'position'=>45),
		'fk_soc' =>array('type'=>'integer:Societe:societe/class/societe.class.php', 'label'=>'ThirdParty', 'enabled'=>1, 'visible'=>-1, 'notnull'=>1, 'position'=>70),
		'fk_projet' =>array('type'=>'integer:Project:projet/class/project.class.php:1:fk_statut=1', 'label'=>'Project', 'enabled'=>1, 'visible'=>-1, 'position'=>75),
		'fk_commercial_signature' =>array('type'=>'integer:User:user/class/user.class.php', 'label'=>'SaleRepresentative Signature', 'enabled'=>1, 'visible'=>-1, 'position'=>80),
		'fk_commercial_suivi' =>array('type'=>'integer:User:user/class/user.class.php', 'label'=>'SaleRepresentative follower', 'enabled'=>1, 'visible'=>-1, 'position'=>85),
		'fk_user_author' =>array('type'=>'integer:User:user/class/user.class.php', 'label'=>'UserAuthor', 'enabled'=>1, 'visible'=>-1, 'notnull'=>1, 'position'=>90),
		'note_private' =>array('type'=>'text', 'label'=>'NotePublic', 'enabled'=>1, 'visible'=>0, 'position'=>105),
		'note_public' =>array('type'=>'text', 'label'=>'NotePrivate', 'enabled'=>1, 'visible'=>0, 'position'=>110),
		'model_pdf' =>array('type'=>'varchar(255)', 'label'=>'Model pdf', 'enabled'=>1, 'visible'=>0, 'position'=>115),
		'import_key' =>array('type'=>'varchar(14)', 'label'=>'ImportId', 'enabled'=>1, 'visible'=>-2, 'position'=>120),
		'extraparams' =>array('type'=>'varchar(255)', 'label'=>'Extraparams', 'enabled'=>1, 'visible'=>-1, 'position'=>125),
		'ref_customer' =>array('type'=>'varchar(50)', 'label'=>'Ref customer', 'enabled'=>1, 'visible'=>-1, 'position'=>130),
		'fk_user_modif' =>array('type'=>'integer:User:user/class/user.class.php', 'label'=>'UserModif', 'enabled'=>1, 'visible'=>-2, 'notnull'=>-1, 'position'=>135),
		'last_main_doc' =>array('type'=>'varchar(255)', 'label'=>'Last main doc', 'enabled'=>1, 'visible'=>-1, 'position'=>140),
		'statut' =>array('type'=>'smallint(6)', 'label'=>'Statut', 'enabled'=>1, 'visible'=>-1, 'position'=>500, 'notnull'=>1, 'arrayofkeyval'=>array(0=>'Draft', 1=>'Validated', 2=>'Closed'))
	);
	// END MODULEBUILDER PROPERTIES

	const STATUS_DRAFT = 0;
	const STATUS_VALIDATED = 1;
	const STATUS_CLOSED = 2;



	/**
	 *	Constructor
	 *
	 *  @param		DoliDB		$db      Database handler
	 */
	public function __construct($db)
	{
		$this->db = $db;
	}

	/**
	 *	Return next contract ref
	 *
	 *	@param	Societe		$soc		Thirdparty object
	 *	@return string					free reference for contract
	 */
	public function getNextNumRef($soc)
	{
		global $db, $langs, $conf;
		$langs->load("contracts");

		if (!empty($conf->global->CONTRACT_ADDON)) {
			$mybool = false;

			$file = $conf->global->CONTRACT_ADDON.".php";
			$classname = $conf->global->CONTRACT_ADDON;

			// Include file with class
			$dirmodels = array_merge(array('/'), (array) $conf->modules_parts['models']);

			foreach ($dirmodels as $reldir) {
				$dir = dol_buildpath($reldir."core/modules/contract/");

				// Load file with numbering class (if found)
				$mybool |= @include_once $dir.$file;
			}

			if (!$mybool) {
				dol_print_error('', "Failed to include file ".$file);
				return '';
			}

			$obj = new $classname();
			$numref = $obj->getNextValue($soc, $this);

			if ($numref != "") {
				return $numref;
			} else {
				$this->error = $obj->error;
				dol_print_error($db, get_class($this)."::getNextValue ".$obj->error);
				return "";
			}
		} else {
			$langs->load("errors");
			print $langs->trans("Error")." ".$langs->trans("ErrorModuleSetupNotComplete", $langs->transnoentitiesnoconv("Contract"));
			return "";
		}
	}

	// phpcs:disable PEAR.NamingConventions.ValidFunctionName.ScopeNotCamelCaps
	/**
	 *  Activate a contract line
	 *
	 *  @param	User		$user       Objet User who activate contract
	 *  @param  int			$line_id    Id of line to activate
	 *  @param  int			$date       Opening date
	 *  @param  int|string	$date_end   Expected end date
	 * 	@param	string		$comment	A comment typed by user
	 *  @return int         			<0 if KO, >0 if OK
	 */
	public function active_line($user, $line_id, $date, $date_end = '', $comment = '')
	{
		// phpcs:enable
		$result = $this->lines[$this->lines_id_index_mapper[$line_id]]->active_line($user, $date, $date_end, $comment);
		if ($result < 0) {
			$this->error = $this->lines[$this->lines_id_index_mapper[$line_id]]->error;
			$this->errors = $this->lines[$this->lines_id_index_mapper[$line_id]]->errors;
		}
		return $result;
	}


	// phpcs:disable PEAR.NamingConventions.ValidFunctionName.ScopeNotCamelCaps
	/**
	 *  Close a contract line
	 *
	 *  @param	User		$user       Objet User who close contract
	 *  @param  int			$line_id    Id of line to close
	 *  @param  int			$date_end	End date
	 * 	@param	string		$comment	A comment typed by user
	 *  @return int         			<0 if KO, >0 if OK
	 */
	public function close_line($user, $line_id, $date_end, $comment = '')
	{
		// phpcs:enable
		$result = $this->lines[$this->lines_id_index_mapper[$line_id]]->close_line($user, $date_end, $comment);
		if ($result < 0) {
			$this->error = $this->lines[$this->lines_id_index_mapper[$line_id]]->error;
			$this->errors = $this->lines[$this->lines_id_index_mapper[$line_id]]->errors;
		}
		return $result;
	}


	/**
	 *  Open all lines of a contract
	 *
	 *  @param	User		$user      		Object User making action
	 *  @param	int|string	$date_start		Date start (now if empty)
	 *  @param	int			$notrigger		1=Does not execute triggers, 0=Execute triggers
	 *  @param	string		$comment		Comment
	 *	@return	int							<0 if KO, >0 if OK
	 *  @see ()
	 */
	public function activateAll($user, $date_start = '', $notrigger = 0, $comment = '')
	{
		if (empty($date_start)) {
			$date_start = dol_now();
		}

		$this->db->begin();

		$error = 0;

		// Load lines
		$this->fetch_lines();

		foreach ($this->lines as $contratline) {
			// Open lines not already open
			if ($contratline->statut != ContratLigne::STATUS_OPEN) {
				$contratline->context = $this->context;

				$result = $contratline->active_line($user, $date_start, -1, $comment);	// This call trigger LINECONTRACT_ACTIVATE
				if ($result < 0) {
					$error++;
					$this->error = $contratline->error;
					$this->errors = $contratline->errors;
					break;
				}
			}
		}

		if (!$error && $this->statut == 0) {
			$result = $this->validate($user, '', $notrigger);
			if ($result < 0) {
				$error++;
			}
		}

		if (!$error) {
			$this->db->commit();
			return 1;
		} else {
			$this->db->rollback();
			return -1;
		}
	}

	/**
	 * Close all lines of a contract
	 *
	 * @param	User		$user      		Object User making action
	 * @param	int			$notrigger		1=Does not execute triggers, 0=Execute triggers
	 * @param	string		$comment		Comment
	 * @return	int							<0 if KO, >0 if OK
	 * @see activateAll()
	 */
	public function closeAll(User $user, $notrigger = 0, $comment = '')
	{
		$this->db->begin();

		// Load lines
		$this->fetch_lines();

		$now = dol_now();

		$error = 0;

		foreach ($this->lines as $contratline) {
			// Close lines not already closed
			if ($contratline->statut != ContratLigne::STATUS_CLOSED) {
				$contratline->date_end_real = $now;
				$contratline->date_cloture = $now;	// For backward compatibility
				$contratline->fk_user_cloture = $user->id;
				$contratline->statut = ContratLigne::STATUS_CLOSED;
				$result = $contratline->close_line($user, $now, $comment, $notrigger);
				if ($result < 0) {
					$error++;
					$this->error = $contratline->error;
					$this->errors = $contratline->errors;
					break;
				}
			}
		}

		if (!$error && $this->statut == 0) {
			$result = $this->validate($user, '', $notrigger);
			if ($result < 0) {
				$error++;
			}
		}

		if (!$error) {
			$this->db->commit();
			return 1;
		} else {
			$this->db->rollback();
			return -1;
		}
	}

	/**
	 * Validate a contract
	 *
	 * @param	User	$user      		Objet User
	 * @param   string	$force_number	Reference to force on contract (not implemented yet)
	 * @param	int		$notrigger		1=Does not execute triggers, 0= execute triggers
	 * @return	int						<0 if KO, >0 if OK
	 */
	public function validate(User $user, $force_number = '', $notrigger = 0)
	{
		require_once DOL_DOCUMENT_ROOT.'/core/lib/files.lib.php';
		global $langs, $conf;

		$now = dol_now();

		$error = 0;
		dol_syslog(get_class($this).'::validate user='.$user->id.', force_number='.$force_number);


		$this->db->begin();

		$this->fetch_thirdparty();

		// A contract is validated so we can move thirdparty to status customer
		if (empty($conf->global->CONTRACT_DISABLE_AUTOSET_AS_CLIENT_ON_CONTRACT_VALIDATION)) {
			$result = $this->thirdparty->set_as_client();
		}

		// Define new ref
		if ($force_number) {
			$num = $force_number;
		} elseif (!$error && (preg_match('/^[\(]?PROV/i', $this->ref) || empty($this->ref))) { // empty should not happened, but when it occurs, the test save life
			$num = $this->getNextNumRef($this->thirdparty);
		} else {
			$num = $this->ref;
		}
		$this->newref = dol_sanitizeFileName($num);

		if ($num) {
			$sql = "UPDATE ".MAIN_DB_PREFIX."contrat SET ref = '".$this->db->escape($num)."', statut = 1";
			//$sql.= ", fk_user_valid = ".$user->id.", date_valid = '".$this->db->idate($now)."'";
			$sql .= " WHERE rowid = ".((int) $this->id)." AND statut = 0";

			dol_syslog(get_class($this)."::validate", LOG_DEBUG);
			$resql = $this->db->query($sql);
			if (!$resql) {
				dol_print_error($this->db);
				$error++;
				$this->error = $this->db->lasterror();
			}

			// Trigger calls
			if (!$error && !$notrigger) {
				// Call trigger
				$result = $this->call_trigger('CONTRACT_VALIDATE', $user);
				if ($result < 0) {
					$error++;
				}
				// End call triggers
			}

			if (!$error) {
				$this->oldref = $this->ref;

				// Rename directory if dir was a temporary ref
				if (preg_match('/^[\(]?PROV/i', $this->ref)) {
					// Now we rename also files into index
					$sql = 'UPDATE '.MAIN_DB_PREFIX."ecm_files set filename = CONCAT('".$this->db->escape($this->newref)."', SUBSTR(filename, ".(strlen($this->ref) + 1).")), filepath = 'contract/".$this->db->escape($this->newref)."'";
					$sql .= " WHERE filename LIKE '".$this->db->escape($this->ref)."%' AND filepath = 'contract/".$this->db->escape($this->ref)."' and entity = ".$conf->entity;
					$resql = $this->db->query($sql);
					if (!$resql) {
						$error++; $this->error = $this->db->lasterror();
					}

					// We rename directory ($this->ref = old ref, $num = new ref) in order not to lose the attachments
					$oldref = dol_sanitizeFileName($this->ref);
					$newref = dol_sanitizeFileName($num);
					$dirsource = $conf->contract->dir_output.'/'.$oldref;
					$dirdest = $conf->contract->dir_output.'/'.$newref;
					if (!$error && file_exists($dirsource)) {
						dol_syslog(get_class($this)."::validate rename dir ".$dirsource." into ".$dirdest);

						if (@rename($dirsource, $dirdest)) {
							dol_syslog("Rename ok");
							// Rename docs starting with $oldref with $newref
							$listoffiles = dol_dir_list($conf->contract->dir_output.'/'.$newref, 'files', 1, '^'.preg_quote($oldref, '/'));
							foreach ($listoffiles as $fileentry) {
								$dirsource = $fileentry['name'];
								$dirdest = preg_replace('/^'.preg_quote($oldref, '/').'/', $newref, $dirsource);
								$dirsource = $fileentry['path'].'/'.$dirsource;
								$dirdest = $fileentry['path'].'/'.$dirdest;
								@rename($dirsource, $dirdest);
							}
						}
					}
				}
			}

			// Set new ref and define current statut
			if (!$error) {
				$this->ref = $num;
				$this->statut = 1;
				$this->brouillon = 0;
				$this->date_validation = $now;
			}
		} else {
			$error++;
		}

		if (!$error) {
			$this->db->commit();
			return 1;
		} else {
			$this->db->rollback();
			return -1;
		}
	}

	/**
	 * Unvalidate a contract
	 *
	 * @param	User	$user      		Object User
	 * @param	int		$notrigger		1=Does not execute triggers, 0=execute triggers
	 * @return	int						<0 if KO, >0 if OK
	 */
	public function reopen($user, $notrigger = 0)
	{
		require_once DOL_DOCUMENT_ROOT.'/core/lib/files.lib.php';
		global $langs, $conf;

		$now = dol_now();

		$error = 0;
		dol_syslog(get_class($this).'::reopen user='.$user->id);

		$this->db->begin();

		$this->fetch_thirdparty();

		$sql = "UPDATE ".MAIN_DB_PREFIX."contrat SET statut = 0";
		//$sql.= ", fk_user_valid = null, date_valid = null";
		$sql .= " WHERE rowid = ".((int) $this->id)." AND statut = 1";

		dol_syslog(get_class($this)."::validate", LOG_DEBUG);
		$resql = $this->db->query($sql);
		if (!$resql) {
			dol_print_error($this->db);
			$error++;
			$this->error = $this->db->lasterror();
		}

		// Trigger calls
		if (!$error && !$notrigger) {
			// Call trigger
			$result = $this->call_trigger('CONTRACT_REOPEN', $user);
			if ($result < 0) {
				$error++;
			}
			// End call triggers
		}

		// Set new ref and define current status
		if (!$error) {
			$this->statut = 0;
			$this->brouillon = 1;
			$this->date_validation = $now;
		}

		if (!$error) {
			$this->db->commit();
			return 1;
		} else {
			$this->db->rollback();
			return -1;
		}
	}

	/**
	 *    Load a contract from database
	 *
	 *    @param	int		$id     		Id of contract to load
	 *    @param	string	$ref			Ref
	 *    @param	string	$ref_customer	Customer ref
	 *    @param	string	$ref_supplier	Supplier ref
	 *    @return   int     				<0 if KO, 0 if not found or if two records found for same ref, Id of contract if OK
	 */
	public function fetch($id, $ref = '', $ref_customer = '', $ref_supplier = '')
	{
		$sql = "SELECT rowid, statut, ref, fk_soc,";
		$sql .= " ref_supplier, ref_customer,";
		$sql .= " ref_ext,";
		$sql .= " entity,";
		$sql .= " date_contrat as datecontrat,";
		$sql .= " fk_user_author,";
		$sql .= " fk_projet as fk_project,";
		$sql .= " fk_commercial_signature, fk_commercial_suivi,";
		$sql .= " note_private, note_public, model_pdf, extraparams";
		$sql .= " FROM ".MAIN_DB_PREFIX."contrat";
		if (!$id) {
			$sql .= " WHERE entity IN (".getEntity('contract').")";
		} else {
			$sql .= " WHERE rowid=".(int) $id;
		}
		if ($ref_customer) {
			$sql .= " AND ref_customer = '".$this->db->escape($ref_customer)."'";
		}
		if ($ref_supplier) {
			$sql .= " AND ref_supplier = '".$this->db->escape($ref_supplier)."'";
		}
		if ($ref) {
			$sql .= " AND ref='".$this->db->escape($ref)."'";
		}

		dol_syslog(get_class($this)."::fetch", LOG_DEBUG);
		$resql = $this->db->query($sql);
		if ($resql) {
			$num = $this->db->num_rows($resql);
			if ($num > 1) {
				$this->error = 'Fetch found several records.';
				dol_syslog($this->error, LOG_ERR);
				$result = -2;
			} elseif ($num) {   // $num = 1
				$obj = $this->db->fetch_object($resql);
				if ($obj) {
					$this->id = $obj->rowid;
					$this->ref = (!isset($obj->ref) || !$obj->ref) ? $obj->rowid : $obj->ref;
					$this->ref_customer = $obj->ref_customer;
					$this->ref_supplier = $obj->ref_supplier;
					$this->ref_ext = $obj->ref_ext;
					$this->entity = $obj->entity;
					$this->statut = $obj->statut;

					$this->date_contrat = $this->db->jdate($obj->datecontrat);
					$this->date_creation = $this->db->jdate($obj->datecontrat);

					$this->user_author_id = $obj->fk_user_author;

					$this->commercial_signature_id = $obj->fk_commercial_signature;
					$this->commercial_suivi_id = $obj->fk_commercial_suivi;

					$this->note_private = $obj->note_private;
					$this->note_public = $obj->note_public;
					$this->model_pdf = $obj->model_pdf;
					$this->modelpdf = $obj->model_pdf; // deprecated

					$this->fk_projet = $obj->fk_project; // deprecated
					$this->fk_project = $obj->fk_project;

					$this->socid = $obj->fk_soc;
					$this->fk_soc = $obj->fk_soc;

					$this->extraparams = (array) json_decode($obj->extraparams, true);

					$this->db->free($resql);

					// Retrieve all extrafields
					// fetch optionals attributes and labels
					$this->fetch_optionals();

					// Lines
					$result = $this->fetch_lines();
					if ($result < 0) {
						$this->error = $this->db->lasterror();
						return -3;
					}

					return $this->id;
				}
			} else {
				dol_syslog(get_class($this)."::fetch Contract not found");
				$this->error = "Contract not found";
				return 0;
			}
		} else {
			dol_syslog(get_class($this)."::fetch Error searching contract");
			$this->error = $this->db->error();
			return -1;
		}
	}

	// phpcs:disable PEAR.NamingConventions.ValidFunctionName.ScopeNotCamelCaps
	/**
	 *  Load lines array into this->lines.
	 *  This set also nbofserviceswait, nbofservicesopened, nbofservicesexpired and nbofservicesclosed
	 *
	 *	@param		int				$only_services			0=Default, 1=Force only services (depending on setup, we may also have physical products in a contract)
	 *	@param		int				$loadalsotranslation	0=Default, 1=Load also translations of product descriptions
	 *  @return 	ContratLigne[]  						Return array of contract lines
	 */
	public function fetch_lines($only_services = 0, $loadalsotranslation = 0)
	{
		// phpcs:enable
		global $langs, $conf;

		$this->nbofservices = 0;
		$this->nbofserviceswait = 0;
		$this->nbofservicesopened = 0;
		$this->nbofservicesexpired = 0;
		$this->nbofservicesclosed = 0;

		$total_ttc = 0;
		$total_vat = 0;
		$total_ht = 0;

		$now = dol_now();

		/*
		if (!is_object($extrafields)) {
			require_once DOL_DOCUMENT_ROOT.'/core/class/extrafields.class.php';
			$extrafields = new ExtraFields($this->db);
		}

		$line = new ContratLigne($this->db);
		$extrafields->fetch_name_optionals_label(ContratLigne::$table_element, true);
		*/

		$this->lines = array();
		$pos = 0;

		// Selects contract lines related to a product
		$sql = "SELECT p.label as product_label, p.description as product_desc, p.ref as product_ref, p.fk_product_type as product_type,";
		$sql .= " d.rowid, d.fk_contrat, d.statut, d.description, d.price_ht, d.vat_src_code, d.tva_tx, d.localtax1_tx, d.localtax2_tx, d.localtax1_type, d.localtax2_type, d.qty, d.remise_percent, d.subprice, d.fk_product_fournisseur_price as fk_fournprice, d.buy_price_ht as pa_ht,";
		$sql .= " d.total_ht,";
		$sql .= " d.total_tva,";
		$sql .= " d.total_localtax1,";
		$sql .= " d.total_localtax2,";
		$sql .= " d.total_ttc,";
		$sql .= " d.info_bits, d.fk_product,";
		$sql .= " d.date_ouverture_prevue, d.date_ouverture,";
		$sql .= " d.date_fin_validite, d.date_cloture,";
		$sql .= " d.fk_user_author,";
		$sql .= " d.fk_user_ouverture,";
		$sql .= " d.fk_user_cloture,";
		$sql .= " d.fk_unit,";
		$sql .= " d.product_type as type";
		$sql .= " FROM ".MAIN_DB_PREFIX."contratdet as d LEFT JOIN ".MAIN_DB_PREFIX."product as p ON d.fk_product = p.rowid";
		$sql .= " WHERE d.fk_contrat = ".((int) $this->id);
		if ($only_services == 1) {
			$sql .= " AND d.product_type = 1";
		}
		$sql .= " ORDER by d.rowid ASC";

		dol_syslog(get_class($this)."::fetch_lines", LOG_DEBUG);
		$result = $this->db->query($sql);
		if ($result) {
			$num = $this->db->num_rows($result);
			$i = 0;

			while ($i < $num) {
				$objp = $this->db->fetch_object($result);

				$line = new ContratLigne($this->db);

				$line->id = $objp->rowid;
				$line->ref				= $objp->rowid;
				$line->fk_contrat = $objp->fk_contrat;
				$line->desc = $objp->description; // Description line
				$line->qty				= $objp->qty;
				$line->vat_src_code 	= $objp->vat_src_code;
				$line->tva_tx = $objp->tva_tx;
				$line->localtax1_tx		= $objp->localtax1_tx;
				$line->localtax2_tx		= $objp->localtax2_tx;
				$line->localtax1_type	= $objp->localtax1_type;
				$line->localtax2_type	= $objp->localtax2_type;
				$line->subprice			= $objp->subprice;
				$line->statut = $objp->statut;
				$line->remise_percent	= $objp->remise_percent;
				$line->price_ht			= $objp->price_ht;
				$line->price = $objp->price_ht; // For backward compatibility
				$line->total_ht			= $objp->total_ht;
				$line->total_tva		= $objp->total_tva;
				$line->total_localtax1	= $objp->total_localtax1;
				$line->total_localtax2	= $objp->total_localtax2;
				$line->total_ttc		= $objp->total_ttc;
				$line->fk_product = (($objp->fk_product > 0) ? $objp->fk_product : 0);
				$line->info_bits		= $objp->info_bits;
				$line->type = $objp->type;

				$line->fk_fournprice = $objp->fk_fournprice;
				$marginInfos = getMarginInfos($objp->subprice, $objp->remise_percent, $objp->tva_tx, $objp->localtax1_tx, $objp->localtax2_tx, $objp->fk_fournprice, $objp->pa_ht);
				$line->pa_ht = $marginInfos[0];

				$line->fk_user_author = $objp->fk_user_author;
				$line->fk_user_ouverture = $objp->fk_user_ouverture;
				$line->fk_user_cloture = $objp->fk_user_cloture;
				$line->fk_unit = $objp->fk_unit;

				$line->ref = $objp->product_ref; // deprecated
				$line->product_ref = $objp->product_ref; // Product Ref
				$line->product_type		= $objp->product_type; // Product Type
				$line->product_desc		= $objp->product_desc; // Product Description
				$line->product_label	= $objp->product_label; // Product Label

				$line->description = $objp->description;

				$line->date_start            = $this->db->jdate($objp->date_ouverture_prevue);
				$line->date_start_real       = $this->db->jdate($objp->date_ouverture);
				$line->date_end              = $this->db->jdate($objp->date_fin_validite);
				$line->date_end_real         = $this->db->jdate($objp->date_cloture);
				// For backward compatibility
				$line->date_ouverture_prevue = $this->db->jdate($objp->date_ouverture_prevue);
				$line->date_ouverture        = $this->db->jdate($objp->date_ouverture);
				$line->date_fin_validite     = $this->db->jdate($objp->date_fin_validite);
				$line->date_cloture          = $this->db->jdate($objp->date_cloture);
				$line->date_debut_prevue = $this->db->jdate($objp->date_ouverture_prevue);
				$line->date_debut_reel   = $this->db->jdate($objp->date_ouverture);
				$line->date_fin_prevue   = $this->db->jdate($objp->date_fin_validite);
				$line->date_fin_reel     = $this->db->jdate($objp->date_cloture);

				// Retrieve all extrafields for contract
				// fetch optionals attributes and labels
				$line->fetch_optionals();

				// multilangs
				if (!empty($conf->global->MAIN_MULTILANGS) && !empty($objp->fk_product) && !empty($loadalsotranslation)) {
					$line = new Product($this->db);
					$line->fetch($objp->fk_product);
					$line->getMultiLangs();
				}

				$this->lines[$pos] = $line;

				$this->lines_id_index_mapper[$line->id] = $pos;

				//dol_syslog("1 ".$line->desc);
				//dol_syslog("2 ".$line->product_desc);

				if ($line->statut == ContratLigne::STATUS_INITIAL) {
					$this->nbofserviceswait++;
				}
				if ($line->statut == ContratLigne::STATUS_OPEN && (empty($line->date_fin_prevue) || $line->date_fin_prevue >= $now)) {
					$this->nbofservicesopened++;
				}
				if ($line->statut == ContratLigne::STATUS_OPEN && (!empty($line->date_fin_prevue) && $line->date_fin_prevue < $now)) {
					$this->nbofservicesexpired++;
				}
				if ($line->statut == ContratLigne::STATUS_CLOSED) {
					$this->nbofservicesclosed++;
				}

				$total_ttc += $objp->total_ttc; // TODO Not saved into database
				$total_vat += $objp->total_tva;
				$total_ht += $objp->total_ht;

				$i++;
				$pos++;
			}
			$this->db->free($result);
		} else {
			dol_syslog(get_class($this)."::Fetch Error when reading lines of contracts linked to products");
			return -3;
		}

		// Now set the global properties on contract not stored into database.
		$this->nbofservices = count($this->lines);
		$this->total_ttc = price2num($total_ttc);
		$this->total_tva = price2num($total_vat);
		$this->total_ht = price2num($total_ht);

		return $this->lines;
	}

	/**
	 *  Create a contract into database
	 *
	 *  @param	User	$user       User that create
	 *  @return int  				<0 if KO, id of contract if OK
	 */
	public function create($user)
	{
		global $conf, $langs, $mysoc;

		// Check parameters
		$paramsok = 1;
		if ($this->commercial_signature_id <= 0) {
			$langs->load("commercial");
			$this->error .= $langs->trans("ErrorFieldRequired", $langs->transnoentitiesnoconv("SalesRepresentativeSignature"));
			$paramsok = 0;
		}
		if ($this->commercial_suivi_id <= 0) {
			$langs->load("commercial");
			$this->error .= ($this->error ? "<br>" : '');
			$this->error .= $langs->trans("ErrorFieldRequired", $langs->transnoentitiesnoconv("SalesRepresentativeFollowUp"));
			$paramsok = 0;
		}
		if (!$paramsok) {
			return -1;
		}


		$this->db->begin();

		$now = dol_now();

		// Insert contract
		$sql = "INSERT INTO ".MAIN_DB_PREFIX."contrat (datec, fk_soc, fk_user_author, date_contrat,";
		$sql .= " fk_commercial_signature, fk_commercial_suivi, fk_projet,";
		$sql .= " ref, entity, note_private, note_public, ref_customer, ref_supplier, ref_ext)";
		$sql .= " VALUES ('".$this->db->idate($now)."', ".((int) $this->socid).", ".((int) $user->id);
		$sql .= ", ".(dol_strlen($this->date_contrat) != 0 ? "'".$this->db->idate($this->date_contrat)."'" : "NULL");
		$sql .= ",".($this->commercial_signature_id > 0 ? ((int) $this->commercial_signature_id) : "NULL");
		$sql .= ",".($this->commercial_suivi_id > 0 ? ((int) $this->commercial_suivi_id) : "NULL");
		$sql .= ",".($this->fk_project > 0 ? ((int) $this->fk_project) : "NULL");
		$sql .= ", ".(dol_strlen($this->ref) <= 0 ? "null" : "'".$this->db->escape($this->ref)."'");
		$sql .= ", ".((int) $conf->entity);
		$sql .= ", ".(!empty($this->note_private) ? ("'".$this->db->escape($this->note_private)."'") : "NULL");
		$sql .= ", ".(!empty($this->note_public) ? ("'".$this->db->escape($this->note_public)."'") : "NULL");
		$sql .= ", ".(!empty($this->ref_customer) ? ("'".$this->db->escape($this->ref_customer)."'") : "NULL");
		$sql .= ", ".(!empty($this->ref_supplier) ? ("'".$this->db->escape($this->ref_supplier)."'") : "NULL");
		$sql .= ", ".(!empty($this->ref_ext) ? ("'".$this->db->escape($this->ref_ext)."'") : "NULL");
		$sql .= ")";
		$resql = $this->db->query($sql);

		if ($resql) {
			$error = 0;

			$this->id = $this->db->last_insert_id(MAIN_DB_PREFIX."contrat");

			// Load object modContract
			$module = (!empty($conf->global->CONTRACT_ADDON) ? $conf->global->CONTRACT_ADDON : 'mod_contract_serpis');
			if (substr($module, 0, 13) == 'mod_contract_' && substr($module, -3) == 'php') {
				$module = substr($module, 0, dol_strlen($module) - 4);
			}
			$result = dol_include_once('/core/modules/contract/'.$module.'.php');
			if ($result > 0) {
				$modCodeContract = new $module();

				if (!empty($modCodeContract->code_auto)) {
					// Force the ref to a draft value if numbering module is an automatic numbering
					$sql = 'UPDATE '.MAIN_DB_PREFIX."contrat SET ref='(PROV".$this->id.")' WHERE rowid=".((int) $this->id);
					if ($this->db->query($sql)) {
						if ($this->id) {
							$this->ref = "(PROV".$this->id.")";
						}
					}
				}
			}

			if (!$error) {
				$result = $this->insertExtraFields();
				if ($result < 0) {
					$error++;
				}
			}

			// Insert business contacts ('SALESREPSIGN','contrat')
			if (!$error) {
				$result = $this->add_contact($this->commercial_signature_id, 'SALESREPSIGN', 'internal');
				if ($result < 0) {
					$error++;
				}
			}

			// Insert business contacts ('SALESREPFOLL','contrat')
			if (!$error) {
				$result = $this->add_contact($this->commercial_suivi_id, 'SALESREPFOLL', 'internal');
				if ($result < 0) {
					$error++;
				}
			}

			if (!$error) {
				if (!empty($this->linkedObjectsIds) && empty($this->linked_objects)) {	// To use new linkedObjectsIds instead of old linked_objects
					$this->linked_objects = $this->linkedObjectsIds; // TODO Replace linked_objects with linkedObjectsIds
				}

				// Add object linked
				if (!$error && $this->id && !empty($this->linked_objects) && is_array($this->linked_objects)) {
					foreach ($this->linked_objects as $origin => $tmp_origin_id) {
						if (is_array($tmp_origin_id)) {       // New behaviour, if linked_object can have several links per type, so is something like array('contract'=>array(id1, id2, ...))
							foreach ($tmp_origin_id as $origin_id) {
								$ret = $this->add_object_linked($origin, $origin_id);
								if (!$ret) {
									$this->error = $this->db->lasterror();
									$error++;
								}
							}
						} else // Old behaviour, if linked_object has only one link per type, so is something like array('contract'=>id1))
						{
							$origin_id = $tmp_origin_id;
							$ret = $this->add_object_linked($origin, $origin_id);
							if (!$ret) {
								$this->error = $this->db->lasterror();
								$error++;
							}
						}
					}
				}

				if (!$error && $this->id && !empty($conf->global->MAIN_PROPAGATE_CONTACTS_FROM_ORIGIN) && !empty($this->origin) && !empty($this->origin_id)) {   // Get contact from origin object
					$originforcontact = $this->origin;
					$originidforcontact = $this->origin_id;
					if ($originforcontact == 'shipping') {     // shipment and order share the same contacts. If creating from shipment we take data of order
						require_once DOL_DOCUMENT_ROOT.'/expedition/class/expedition.class.php';
						$exp = new Expedition($this->db);
						$exp->fetch($this->origin_id);
						$exp->fetchObjectLinked();
						if (count($exp->linkedObjectsIds['commande']) > 0) {
							foreach ($exp->linkedObjectsIds['commande'] as $key => $value) {
								$originforcontact = 'commande';
								$originidforcontact = $value->id;
								break; // We take first one
							}
						}
					}

					$sqlcontact = "SELECT ctc.code, ctc.source, ec.fk_socpeople FROM ".MAIN_DB_PREFIX."element_contact as ec, ".MAIN_DB_PREFIX."c_type_contact as ctc";
					$sqlcontact .= " WHERE element_id = ".((int) $originidforcontact)." AND ec.fk_c_type_contact = ctc.rowid AND ctc.element = '".$this->db->escape($originforcontact)."'";

					$resqlcontact = $this->db->query($sqlcontact);
					if ($resqlcontact) {
						while ($objcontact = $this->db->fetch_object($resqlcontact)) {
							if ($objcontact->source == 'internal' && in_array($objcontact->code, array('SALESREPSIGN', 'SALESREPFOLL'))) {
								continue; // ignore this, already forced previously
							}

							//print $objcontact->code.'-'.$objcontact->source.'-'.$objcontact->fk_socpeople."\n";
							$this->add_contact($objcontact->fk_socpeople, $objcontact->code, $objcontact->source); // May failed because of duplicate key or because code of contact type does not exists for new object
						}
					} else {
						dol_print_error($resqlcontact);
					}
				}
			}

			if (!$error) {
				// Call trigger
				$result = $this->call_trigger('CONTRACT_CREATE', $user);
				if ($result < 0) {
					$error++;
				}
				// End call triggers

				if (!$error) {
					$this->db->commit();
					return $this->id;
				} else {
					dol_syslog(get_class($this)."::create - 30 - ".$this->error, LOG_ERR);
					$this->db->rollback();
					return -3;
				}
			} else {
				$this->error = "Failed to add contract";
				dol_syslog(get_class($this)."::create - 20 - ".$this->error, LOG_ERR);
				$this->db->rollback();
				return -2;
			}
		} else {
			$this->error = $langs->trans("UnknownError: ".$this->db->error()." -", LOG_DEBUG);

			$this->db->rollback();
			return -1;
		}
	}


	/**
	 *  Delete object
	 *
	 *  @param	User		$user       User that deletes
	 *  @return int         			< 0 if KO, > 0 if OK
	 */
	public function delete($user)
	{
		global $conf, $langs;
		require_once DOL_DOCUMENT_ROOT.'/core/lib/files.lib.php';

		$error = 0;

		$this->db->begin();

		// Call trigger
		$result = $this->call_trigger('CONTRACT_DELETE', $user);
		if ($result < 0) {
			$error++;
		}
		// End call triggers

		if (!$error) {
			// Delete linked contacts
			$res = $this->delete_linked_contact();
			if ($res < 0) {
				dol_syslog(get_class($this)."::delete error", LOG_ERR);
				$error++;
			}
		}

		if (!$error) {
			// Delete linked object
			$res = $this->deleteObjectLinked();
			if ($res < 0) {
				$error++;
			}
		}

		if (!$error) {
			// Delete contratdet_log
			/*
			$sql = "DELETE cdl";
			$sql.= " FROM ".MAIN_DB_PREFIX."contratdet_log as cdl, ".MAIN_DB_PREFIX."contratdet as cd";
			$sql.= " WHERE cdl.fk_contratdet=cd.rowid AND cd.fk_contrat=".((int) $this->id);
			*/
			$sql = "SELECT cdl.rowid as cdlrowid ";
			$sql .= " FROM ".MAIN_DB_PREFIX."contratdet_log as cdl, ".MAIN_DB_PREFIX."contratdet as cd";
			$sql .= " WHERE cdl.fk_contratdet=cd.rowid AND cd.fk_contrat=".((int) $this->id);

			dol_syslog(get_class($this)."::delete contratdet_log", LOG_DEBUG);
			$resql = $this->db->query($sql);
			if (!$resql) {
				$this->error = $this->db->error();
				$error++;
			}
			$numressql = $this->db->num_rows($resql);
			if (!$error && $numressql) {
				$tab_resql = array();
				for ($i = 0; $i < $numressql; $i++) {
					$objresql = $this->db->fetch_object($resql);
					$tab_resql[] = $objresql->cdlrowid;
				}
				$this->db->free($resql);

				$sql = "DELETE FROM ".MAIN_DB_PREFIX."contratdet_log ";
				$sql .= " WHERE ".MAIN_DB_PREFIX."contratdet_log.rowid IN (".$this->db->sanitize(implode(",", $tab_resql)).")";

				dol_syslog(get_class($this)."::delete contratdet_log", LOG_DEBUG);
				$resql = $this->db->query($sql);
				if (!$resql) {
					$this->error = $this->db->error();
					$error++;
				}
			}
		}

		// Delete lines
		if (!$error) {
				// Delete contratdet extrafields
				$main = MAIN_DB_PREFIX.'contratdet';
				$ef = $main."_extrafields";
				$sql = "DELETE FROM ".$ef." WHERE fk_object IN (SELECT rowid FROM ".$main." WHERE fk_contrat = ".((int) $this->id).")";

				dol_syslog(get_class($this)."::delete contratdet_extrafields", LOG_DEBUG);
				$resql = $this->db->query($sql);
			if (!$resql) {
						$this->error = $this->db->error();
						$error++;
			}
		}

		if (!$error) {
			// Delete contratdet
			$sql = "DELETE FROM ".MAIN_DB_PREFIX."contratdet";
			$sql .= " WHERE fk_contrat=".((int) $this->id);

			dol_syslog(get_class($this)."::delete contratdet", LOG_DEBUG);
			$resql = $this->db->query($sql);
			if (!$resql) {
				$this->error = $this->db->error();
				$error++;
			}
		}

		// Delete llx_ecm_files
		if (!$error) {
			$sql = 'DELETE FROM '.MAIN_DB_PREFIX."ecm_files WHERE src_object_type = '".$this->db->escape($this->table_element.(empty($this->module) ? "" : "@".$this->module))."' AND src_object_id = ".((int) $this->id);
			$resql = $this->db->query($sql);
			if (!$resql) {
				$this->error = $this->db->lasterror();
				$this->errors[] = $this->error;
				$error++;
			}
		}

		// Delete contract
		if (!$error) {
			$sql = "DELETE FROM ".MAIN_DB_PREFIX."contrat";
			$sql .= " WHERE rowid=".((int) $this->id);

			dol_syslog(get_class($this)."::delete contrat", LOG_DEBUG);
			$resql = $this->db->query($sql);
			if (!$resql) {
				$this->error = $this->db->error();
				$error++;
			}
		}

		// Removed extrafields
		if (!$error) {
			$result = $this->deleteExtraFields();
			if ($result < 0) {
				$error++;
				dol_syslog(get_class($this)."::delete error -3 ".$this->error, LOG_ERR);
			}
		}

		if (!$error) {
			// We remove directory
			$ref = dol_sanitizeFileName($this->ref);
			if ($conf->contrat->dir_output) {
				$dir = $conf->contrat->multidir_output[$this->entity]."/".$ref;
				if (file_exists($dir)) {
					$res = @dol_delete_dir_recursive($dir);
					if (!$res) {
						$this->error = 'ErrorFailToDeleteDir';
						$error++;
					}
				}
			}
		}

		if (!$error) {
			$this->db->commit();
			return 1;
		} else {
			$this->error = $this->db->lasterror();
			$this->db->rollback();
			return -1;
		}
	}

	/**
	 *  Update object into database
	 *
	 *  @param	User	$user        User that modifies
	 *  @param  int		$notrigger	 0=launch triggers after, 1=disable triggers
	 *  @return int     		   	 <0 if KO, >0 if OK
	 */
	public function update($user, $notrigger = 0)
	{
		global $conf, $langs;
		$error = 0;

		// Clean parameters
		if (empty($this->fk_commercial_signature) && $this->commercial_signature_id > 0) {
			$this->fk_commercial_signature = $this->commercial_signature_id;
		}
		if (empty($this->fk_commercial_suivi) && $this->commercial_suivi_id > 0) {
			$this->fk_commercial_suivi = $this->commercial_suivi_id;
		}
		if (empty($this->fk_soc) && $this->socid > 0) {
			$this->fk_soc = (int) $this->socid;
		}
		if (empty($this->fk_project) && $this->projet > 0) {
			$this->fk_project = (int) $this->projet;
		}

		if (isset($this->ref)) {
			$this->ref = trim($this->ref);
		}
		if (isset($this->ref_customer)) {
			$this->ref_customer = trim($this->ref_customer);
		}
		if (isset($this->ref_supplier)) {
			$this->ref_supplier = trim($this->ref_supplier);
		}
		if (isset($this->ref_ext)) {
			$this->ref_ext = trim($this->ref_ext);
		}
		if (isset($this->entity)) {
			$this->entity = (int) $this->entity;
		}
		if (isset($this->statut)) {
			$this->statut = (int) $this->statut;
		}
		if (isset($this->fk_soc)) {
			$this->fk_soc = (int) $this->fk_soc;
		}
		if (isset($this->fk_commercial_signature)) {
			$this->fk_commercial_signature = trim($this->fk_commercial_signature);
		}
		if (isset($this->fk_commercial_suivi)) {
			$this->fk_commercial_suivi = trim($this->fk_commercial_suivi);
		}
		if (isset($this->note_private)) {
			$this->note_private = trim($this->note_private);
		}
		if (isset($this->note_public)) {
			$this->note_public = trim($this->note_public);
		}
		if (isset($this->import_key)) {
			$this->import_key = trim($this->import_key);
		}
		//if (isset($this->extraparams)) $this->extraparams=trim($this->extraparams);

		// Check parameters
		// Put here code to add a control on parameters values

		// Update request
		$sql = "UPDATE ".MAIN_DB_PREFIX."contrat SET";
		$sql .= " ref=".(isset($this->ref) ? "'".$this->db->escape($this->ref)."'" : "null").",";
		$sql .= " ref_customer=".(isset($this->ref_customer) ? "'".$this->db->escape($this->ref_customer)."'" : "null").",";
		$sql .= " ref_supplier=".(isset($this->ref_supplier) ? "'".$this->db->escape($this->ref_supplier)."'" : "null").",";
		$sql .= " ref_ext=".(isset($this->ref_ext) ? "'".$this->db->escape($this->ref_ext)."'" : "null").",";
		$sql .= " entity=".$conf->entity.",";
		$sql .= " date_contrat=".(dol_strlen($this->date_contrat) != 0 ? "'".$this->db->idate($this->date_contrat)."'" : 'null').",";
		$sql .= " statut=".(isset($this->statut) ? $this->statut : "null").",";
		$sql .= " fk_soc=".($this->fk_soc > 0 ? $this->fk_soc : "null").",";
		$sql .= " fk_projet=".($this->fk_project > 0 ? $this->fk_project : "null").",";
		$sql .= " fk_commercial_signature=".(isset($this->fk_commercial_signature) ? $this->fk_commercial_signature : "null").",";
		$sql .= " fk_commercial_suivi=".(isset($this->fk_commercial_suivi) ? $this->fk_commercial_suivi : "null").",";
		$sql .= " note_private=".(isset($this->note_private) ? "'".$this->db->escape($this->note_private)."'" : "null").",";
		$sql .= " note_public=".(isset($this->note_public) ? "'".$this->db->escape($this->note_public)."'" : "null").",";
		$sql .= " import_key=".(isset($this->import_key) ? "'".$this->db->escape($this->import_key)."'" : "null")."";
		//$sql.= " extraparams=".(isset($this->extraparams)?"'".$this->db->escape($this->extraparams)."'":"null")."";
		$sql .= " WHERE rowid=".((int) $this->id);

		$this->db->begin();

		$resql = $this->db->query($sql);
		if (!$resql) {
			$error++; $this->errors[] = "Error ".$this->db->lasterror();
		}

		if (!$error) {
			$result = $this->insertExtraFields();
			if ($result < 0) {
				$error++;
			}
		}

		if (!$error && !$notrigger) {
			// Call triggers
			$result = $this->call_trigger('CONTRACT_MODIFY', $user);
			if ($result < 0) {
				$error++;
			}
			// End call triggers
		}

		// Commit or rollback
		if ($error) {
			foreach ($this->errors as $errmsg) {
				dol_syslog(get_class($this)."::update ".$errmsg, LOG_ERR);
				$this->error .= ($this->error ? ', '.$errmsg : $errmsg);
			}
			$this->db->rollback();
			return -1 * $error;
		} else {
			$this->db->commit();
			return 1;
		}
	}


	/**
	 *  Ajoute une ligne de contrat en base
	 *
	 *  @param	string		$desc            	Description of line
	 *  @param  float		$pu_ht              Unit price net
	 *  @param  int			$qty             	Quantity
	 *  @param  float		$txtva           	Vat rate
	 *  @param  float		$txlocaltax1        Local tax 1 rate
	 *  @param  float		$txlocaltax2        Local tax 2 rate
	 *  @param  int			$fk_product      	Id produit
	 *  @param  float		$remise_percent  	Percentage discount of the line
	 *  @param  int			$date_start      	Date de debut prevue
	 *  @param  int			$date_end        	Date de fin prevue
	 *	@param	string		$price_base_type	HT or TTC
	 * 	@param  float		$pu_ttc             Prix unitaire TTC
	 * 	@param  int			$info_bits			Bits of type of lines
	 * 	@param  int			$fk_fournprice		Fourn price id
	 *  @param  int			$pa_ht				Buying price HT
	 *  @param	array		$array_options		extrafields array
	 * 	@param 	string		$fk_unit 			Code of the unit to use. Null to use the default one
	 * 	@param 	string		$rang 				Position
	 *  @return int             				<0 if KO, >0 if OK
	 */
	public function addline($desc, $pu_ht, $qty, $txtva, $txlocaltax1, $txlocaltax2, $fk_product, $remise_percent, $date_start, $date_end, $price_base_type = 'HT', $pu_ttc = 0.0, $info_bits = 0, $fk_fournprice = null, $pa_ht = 0, $array_options = 0, $fk_unit = null, $rang = 0)
	{
		global $user, $langs, $conf, $mysoc;
		$error = 0;

		dol_syslog(get_class($this)."::addline $desc, $pu_ht, $qty, $txtva, $txlocaltax1, $txlocaltax2, $fk_product, $remise_percent, $date_start, $date_end, $price_base_type, $pu_ttc, $info_bits, $rang");

		// Check parameters
		if ($fk_product <= 0 && empty($desc)) {
			$this->error = "ErrorDescRequiredForFreeProductLines";
			return -1;
		}

		if ($this->statut >= 0) {
			// Clean parameters
			$pu_ht = price2num($pu_ht);
			$pu_ttc = price2num($pu_ttc);
			$pa_ht = price2num($pa_ht);

			// Clean vat code
			$reg = array();
			$vat_src_code = '';
			if (preg_match('/\((.*)\)/', $txtva, $reg)) {
				$vat_src_code = $reg[1];
				$txtva = preg_replace('/\s*\(.*\)/', '', $txtva); // Remove code into vatrate.
			}
			$txtva = price2num($txtva);
			$txlocaltax1 = price2num($txlocaltax1);
			$txlocaltax2 = price2num($txlocaltax2);

			$remise_percent = price2num($remise_percent);
			$qty = price2num($qty);
			if (empty($qty)) {
				$qty = 1;
			}
			if (empty($info_bits)) {
				$info_bits = 0;
			}
			if (empty($pu_ht) || !is_numeric($pu_ht)) {
				$pu_ht = 0;
			}
			if (empty($pu_ttc)) {
				$pu_ttc = 0;
			}
			if (empty($txtva) || !is_numeric($txtva)) {
				$txtva = 0;
			}
			if (empty($txlocaltax1) || !is_numeric($txlocaltax1)) {
				$txlocaltax1 = 0;
			}
			if (empty($txlocaltax2) || !is_numeric($txlocaltax2)) {
				$txlocaltax2 = 0;
			}

			if ($price_base_type == 'HT') {
				$pu = $pu_ht;
			} else {
				$pu = $pu_ttc;
			}

			// Check parameters
			if (empty($remise_percent)) {
				$remise_percent = 0;
			}

			if ($date_start && $date_end && $date_start > $date_end) {
				$langs->load("errors");
				$this->error = $langs->trans('ErrorStartDateGreaterEnd');
				return -1;
			}

			$this->db->begin();

			$localtaxes_type = getLocalTaxesFromRate($txtva.($vat_src_code ? ' ('.$vat_src_code.')' : ''), 0, $this->societe, $mysoc);

			// Calcul du total TTC et de la TVA pour la ligne a partir de
			// qty, pu, remise_percent et txtva
			// TRES IMPORTANT: C'est au moment de l'insertion ligne qu'on doit stocker
			// la part ht, tva et ttc, et ce au niveau de la ligne qui a son propre taux tva.

			$tabprice = calcul_price_total($qty, $pu, $remise_percent, $txtva, $txlocaltax1, $txlocaltax2, 0, $price_base_type, $info_bits, 1, $mysoc, $localtaxes_type);
			$total_ht  = $tabprice[0];
			$total_tva = $tabprice[1];
			$total_ttc = $tabprice[2];
			$total_localtax1 = $tabprice[9];
			$total_localtax2 = $tabprice[10];

			$localtax1_type = $localtaxes_type[0];
			$localtax2_type = $localtaxes_type[2];

			// TODO A virer
			// Anciens indicateurs: $price, $remise (a ne plus utiliser)
			$remise = 0;
			$price = price2num(round($pu_ht, 2));
			if (dol_strlen($remise_percent) > 0) {
				$remise = round(($pu_ht * $remise_percent / 100), 2);
				$price = $pu_ht - $remise;
			}

			if (empty($pa_ht)) {
				$pa_ht = 0;
			}


			// if buy price not defined, define buyprice as configured in margin admin
			if ($this->pa_ht == 0) {
				if (($result = $this->defineBuyPrice($pu_ht, $remise_percent, $fk_product)) < 0) {
					return $result;
				} else {
					$pa_ht = $result;
				}
			}

			// Insertion dans la base
			$sql = "INSERT INTO ".MAIN_DB_PREFIX."contratdet";
			$sql .= " (fk_contrat, label, description, fk_product, qty, tva_tx, vat_src_code,";
			$sql .= " localtax1_tx, localtax2_tx, localtax1_type, localtax2_type, remise_percent, subprice,";
			$sql .= " total_ht, total_tva, total_localtax1, total_localtax2, total_ttc,";
			$sql .= " info_bits,";
			$sql .= " price_ht, remise, fk_product_fournisseur_price, buy_price_ht";
			if ($date_start > 0) {
				$sql .= ",date_ouverture_prevue";
			}
			if ($date_end > 0) {
				$sql .= ",date_fin_validite";
			}
			$sql .= ", fk_unit";
			$sql .= ") VALUES (";
			$sql .= $this->id.", '', '".$this->db->escape($desc)."',";
			$sql .= ($fk_product > 0 ? $fk_product : "null").",";
			$sql .= " ".((float) $qty).",";
			$sql .= " ".((float) $txtva).",";
			$sql .= " ".($vat_src_code ? "'".$this->db->escape($vat_src_code)."'" : "null").",";
			$sql .= " ".((float) $txlocaltax1).",";
			$sql .= " ".((float) $txlocaltax2).",";
			$sql .= " '".$this->db->escape($localtax1_type)."',";
			$sql .= " '".$this->db->escape($localtax2_type)."',";
			$sql .= " ".price2num($remise_percent).",";
			$sql .= " ".price2num($pu_ht).",";
			$sql .= " ".price2num($total_ht).",".price2num($total_tva).",".price2num($total_localtax1).",".price2num($total_localtax2).",".price2num($total_ttc).",";
			$sql .= " '".$this->db->escape($info_bits)."',";
			$sql .= " ".price2num($price).",".price2num($remise).",";
			if (isset($fk_fournprice)) {
				$sql .= ' '.((int) $fk_fournprice).',';
			} else {
				$sql .= ' null,';
			}
			if (isset($pa_ht)) {
				$sql .= ' '.price2num($pa_ht);
			} else {
				$sql .= ' null';
			}
			if ($date_start > 0) {
				$sql .= ",'".$this->db->idate($date_start)."'";
			}
			if ($date_end > 0) {
				$sql .= ",'".$this->db->idate($date_end)."'";
			}
			$sql .= ", ".($fk_unit ? "'".$this->db->escape($fk_unit)."'" : "null");
			$sql .= ")";

			$resql = $this->db->query($sql);
			if ($resql) {
				$contractlineid = $this->db->last_insert_id(MAIN_DB_PREFIX."contratdet");

				if (!$error) {
					$contractline = new ContratLigne($this->db);
					$contractline->array_options = $array_options;
					$contractline->id = $contractlineid;
					$result = $contractline->insertExtraFields();
					if ($result < 0) {
						$this->error[] = $contractline->error;
						$error++;
					}
				}

				if (empty($error)) {
					// Call trigger
					$result = $this->call_trigger('LINECONTRACT_INSERT', $user);
					if ($result < 0) {
						$error++;
					}
					// End call triggers
				}

				if ($error) {
					$this->db->rollback();
					return -1;
				} else {
					$this->db->commit();
					return $contractlineid;
				}
			} else {
				$this->db->rollback();
				$this->error = $this->db->error()." sql=".$sql;
				return -1;
			}
		} else {
			dol_syslog(get_class($this)."::addline ErrorTryToAddLineOnValidatedContract", LOG_ERR);
			return -2;
		}
	}

	/**
	 *  Mets a jour une ligne de contrat
	 *
	 *  @param	int			$rowid            	Id de la ligne de facture
	 *  @param  string		$desc             	Description de la ligne
	 *  @param  float		$pu               	Prix unitaire
	 *  @param  int			$qty              	Quantite
	 *  @param  float		$remise_percent   	Percentage discount of the line
	 *  @param  int			$date_start       	Date de debut prevue
	 *  @param  int			$date_end         	Date de fin prevue
	 *  @param  float		$tvatx            	Taux TVA
	 *  @param  float		$localtax1tx      	Local tax 1 rate
	 *  @param  float		$localtax2tx      	Local tax 2 rate
	 *  @param  int|string	$date_debut_reel  	Date de debut reelle
	 *  @param  int|string	$date_fin_reel    	Date de fin reelle
	 *	@param	string		$price_base_type	HT or TTC
	 * 	@param  int			$info_bits			Bits of type of lines
	 * 	@param  int			$fk_fournprice		Fourn price id
	 *  @param  int			$pa_ht				Buying price HT
	 *  @param	array		$array_options		extrafields array
	 * 	@param 	string		$fk_unit 			Code of the unit to use. Null to use the default one
	 *  @return int              				< 0 si erreur, > 0 si ok
	 */
	public function updateline($rowid, $desc, $pu, $qty, $remise_percent, $date_start, $date_end, $tvatx, $localtax1tx = 0.0, $localtax2tx = 0.0, $date_debut_reel = '', $date_fin_reel = '', $price_base_type = 'HT', $info_bits = 0, $fk_fournprice = null, $pa_ht = 0, $array_options = 0, $fk_unit = null)
	{
		global $user, $conf, $langs, $mysoc;

		$error = 0;

		// Clean parameters
		$qty = trim($qty);
		$desc = trim($desc);
		$desc = trim($desc);
		$price = price2num($pu);
		$tvatx = price2num($tvatx);
		$localtax1tx = price2num($localtax1tx);
		$localtax2tx = price2num($localtax2tx);
		$pa_ht = price2num($pa_ht);
		if (empty($fk_fournprice)) {
			$fk_fournprice = 0;
		}

		$subprice = $price;
		$remise = 0;
		if (dol_strlen($remise_percent) > 0) {
			$remise = round(($pu * $remise_percent / 100), 2);
			$price = $pu - $remise;
		} else {
			$remise_percent = 0;
		}

		if ($date_start && $date_end && $date_start > $date_end) {
			$langs->load("errors");
			$this->error = $langs->trans('ErrorStartDateGreaterEnd');
			return -1;
		}

		dol_syslog(get_class($this)."::updateline $rowid, $desc, $pu, $qty, $remise_percent, $date_start, $date_end, $date_debut_reel, $date_fin_reel, $tvatx, $localtax1tx, $localtax2tx, $price_base_type, $info_bits");

		$this->db->begin();

		// Calcul du total TTC et de la TVA pour la ligne a partir de
		// qty, pu, remise_percent et tvatx
		// TRES IMPORTANT: C'est au moment de l'insertion ligne qu'on doit stocker
		// la part ht, tva et ttc, et ce au niveau de la ligne qui a son propre taux tva.

		$localtaxes_type = getLocalTaxesFromRate($tvatx, 0, $this->societe, $mysoc);
		$tvatx = preg_replace('/\s*\(.*\)/', '', $tvatx); // Remove code into vatrate.

		$tabprice = calcul_price_total($qty, $pu, $remise_percent, $tvatx, $localtax1tx, $localtax2tx, 0, $price_base_type, $info_bits, 1, $mysoc, $localtaxes_type);
		$total_ht  = $tabprice[0];
		$total_tva = $tabprice[1];
		$total_ttc = $tabprice[2];
		$total_localtax1 = $tabprice[9];
		$total_localtax2 = $tabprice[10];

		$localtax1_type = $localtaxes_type[0];
		$localtax2_type = $localtaxes_type[2];

		// TODO A virer
		// Anciens indicateurs: $price, $remise (a ne plus utiliser)
		$remise = 0;
		$price = price2num(round($pu, 2));
		if (dol_strlen($remise_percent) > 0) {
			$remise = round(($pu * $remise_percent / 100), 2);
			$price = $pu - $remise;
		}

		if (empty($pa_ht)) {
			$pa_ht = 0;
		}

		// if buy price not defined, define buyprice as configured in margin admin
		if ($this->pa_ht == 0) {
			if (($result = $this->defineBuyPrice($pu, $remise_percent)) < 0) {
				return $result;
			} else {
				$pa_ht = $result;
			}
		}

		$sql = "UPDATE ".MAIN_DB_PREFIX."contratdet set description = '".$this->db->escape($desc)."'";
		$sql .= ",price_ht = ".((float) price2num($price));
		$sql .= ",subprice = ".((float) price2num($subprice));
		$sql .= ",remise = ".((float) price2num($remise));
		$sql .= ",remise_percent = ".((float) price2num($remise_percent));
		$sql .= ",qty = ".((float) $qty);
		$sql .= ",tva_tx = ".((float) price2num($tvatx));
		$sql .= ",localtax1_tx = ".((float) price2num($localtax1tx));
		$sql .= ",localtax2_tx = ".((float) price2num($localtax2tx));
		$sql .= ",localtax1_type='".$this->db->escape($localtax1_type);
		$sql .= ",localtax2_type='".$this->db->escape($localtax2_type);
		$sql .= ", total_ht = ".((float) price2num($total_ht));
		$sql .= ", total_tva = ".((float) price2num($total_tva));
		$sql .= ", total_localtax1 = ".((float) price2num($total_localtax1));
		$sql .= ", total_localtax2 = ".((float) price2num($total_localtax2));
		$sql .= ", total_ttc = ".((float) price2num($total_ttc));
		$sql .= ", fk_product_fournisseur_price=".($fk_fournprice > 0 ? $fk_fournprice : "null");
		$sql .= ", buy_price_ht = ".((float) price2num($pa_ht));
		if ($date_start > 0) {
			$sql .= ",date_ouverture_prevue = '".$this->db->idate($date_start)."'";
		} else {
			$sql .= ",date_ouverture_prevue = null";
		}
		if ($date_end > 0) {
			$sql .= ",date_fin_validite = '".$this->db->idate($date_end)."'";
		} else {
			$sql .= ",date_fin_validite = null";
		}
		if ($date_debut_reel > 0) {
			$sql .= ",date_ouverture = '".$this->db->idate($date_debut_reel)."'";
		} else {
			$sql .= ",date_ouverture = null";
		}
		if ($date_fin_reel > 0) {
			$sql .= ",date_cloture = '".$this->db->idate($date_fin_reel)."'";
		} else {
			$sql .= ",date_cloture = null";
		}
<<<<<<< HEAD
		$sql .= ", fk_unit=".($fk_unit ? "'".$this->db->escape($fk_unit)."'" : "null");
=======
		$sql .= ", fk_unit = ".($fk_unit > 0 ? ((int) $fk_unit) : "null");
>>>>>>> 95dc2558
		$sql .= " WHERE rowid = ".((int) $rowid);

		dol_syslog(get_class($this)."::updateline", LOG_DEBUG);
		$result = $this->db->query($sql);
		if ($result) {
			if (is_array($array_options) && count($array_options) > 0) { // For avoid conflicts if trigger used
				$contractline = new ContratLigne($this->db);
				$contractline->fetch($rowid);

				// We replace values in $contractline->array_options only for entries defined into $array_options
				foreach ($array_options as $key => $value) {
					$contractline->array_options[$key] = $array_options[$key];
				}

				$result = $contractline->insertExtraFields();
				if ($result < 0) {
					$this->error[] = $contractline->error;
					$error++;
				}
			}

			if (empty($error)) {
				// Call trigger
				$result = $this->call_trigger('LINECONTRACT_UPDATE', $user);
				if ($result < 0) {
					$this->db->rollback();
					return -3;
				}
				// End call triggers

				$this->db->commit();
				return 1;
			}
		} else {
			$this->db->rollback();
			$this->error = $this->db->error();
			dol_syslog(get_class($this)."::updateline Erreur -1");
			return -1;
		}
	}

	/**
	 *  Delete a contract line
	 *
	 *  @param	int		$idline		Id of line to delete
	 *	@param  User	$user       User that delete
	 *  @return int         		>0 if OK, <0 if KO
	 */
	public function deleteline($idline, User $user)
	{
		global $conf, $langs;

		$error = 0;

		if ($this->statut >= 0) {
			// Call trigger
			$result = $this->call_trigger('LINECONTRACT_DELETE', $user);
			if ($result < 0) {
				return -1;
			}
			// End call triggers

			$this->db->begin();

			$sql = "DELETE FROM ".MAIN_DB_PREFIX.$this->table_element_line;
			$sql .= " WHERE rowid = ".((int) $idline);

			dol_syslog(get_class($this)."::deleteline", LOG_DEBUG);
			$resql = $this->db->query($sql);
			if (!$resql) {
				$this->error = "Error ".$this->db->lasterror();
				$error++;
			}

			if (!$error) {
				// Remove extrafields
				$contractline = new ContratLigne($this->db);
				$contractline->id = $idline;
				$result = $contractline->deleteExtraFields();
				if ($result < 0) {
					$error++;
					$this->error = "Error ".get_class($this)."::deleteline deleteExtraFields error -4 ".$contractline->error;
				}
			}

			if (empty($error)) {
				$this->db->commit();
				return 1;
			} else {
				dol_syslog(get_class($this)."::deleteline ERROR:".$this->error, LOG_ERR);
				$this->db->rollback();
				return -1;
			}
		} else {
			$this->error = 'ErrorDeleteLineNotAllowedByObjectStatus';
			return -2;
		}
	}


	// phpcs:disable PEAR.NamingConventions.ValidFunctionName.ScopeNotCamelCaps
	/**
	 *  Update statut of contract according to services
	 *
	 *	@param	User	$user		Object user
	 *	@return int     			<0 if KO, >0 if OK
	 *  @deprecated					This function will never be used. Status of a contract is status of its lines.
	 */
	public function update_statut($user)
	{
		// phpcs:enable
		dol_syslog(__METHOD__." is deprecated", LOG_WARNING);

		// If draft, we keep it (should not happen)
		if ($this->statut == 0) {
			return 1;
		}

		// Load $this->lines array
		//		$this->fetch_lines();

		//		$newstatut=1;
		//		foreach($this->lines as $key => $contractline)
		//		{
		//			//			if ($contractline)         // Loop on each service
		//		}

		return 1;
	}


	/**
	 *  Return label of a contract status
	 *
	 *  @param  int		$mode       	0=long label, 1=short label, 2=Picto + short label, 3=Picto, 4=Picto + long label, 5=Short label + Picto, 6=Long label + Picto, 7=Same than 6 with fixed length
	 *  @return string      			Label
	 */
	public function getLibStatut($mode)
	{
		return $this->LibStatut($this->statut, $mode);
	}

	// phpcs:disable PEAR.NamingConventions.ValidFunctionName.ScopeNotCamelCaps
	/**
	 *  Renvoi label of a given contrat status
	 *
	 *  @param	int		$status      	Id status
	 *  @param  int		$mode       	0=long label, 1=short label, 2=Picto + short label, 3=Picto, 4=Picto + long label, 5=Short label + Picto, 6=Long label + Picto, 7=Same than 6 with fixed length
	 *	@return string      			Label
	 */
	public function LibStatut($status, $mode)
	{
		// phpcs:enable
		global $langs;

		if (empty($this->labelStatus) || empty($this->labelStatusShort)) {
			global $langs;
			$langs->load("contracts");
			$this->labelStatus[self::STATUS_DRAFT] = $langs->transnoentitiesnoconv('ContractStatusDraft');
			$this->labelStatus[self::STATUS_VALIDATED] = $langs->transnoentitiesnoconv('ContractStatusValidated');
			$this->labelStatus[self::STATUS_CLOSED] = $langs->transnoentitiesnoconv('ContractStatusClosed');
			$this->labelStatusShort[self::STATUS_DRAFT] = $langs->transnoentitiesnoconv('ContractStatusDraft');
			$this->labelStatusShort[self::STATUS_VALIDATED] = $langs->transnoentitiesnoconv('ContractStatusValidated');
			$this->labelStatusShort[self::STATUS_CLOSED] = $langs->transnoentitiesnoconv('ContractStatusClosed');
		}

		$statusType = 'status'.$status;
		if ($status == self::STATUS_VALIDATED) {
			$statusType = 'status6';
		}

		if ($mode == 4 || $mode == 6 || $mode == 7) {
			$text = '';
			if ($mode == 4) {
				$text = '<span class="hideonsmartphone">';
				$text .= ($this->nbofserviceswait + $this->nbofservicesopened + $this->nbofservicesexpired + $this->nbofservicesclosed);
				$text .= ' '.$langs->trans("Services");
				$text .= ': &nbsp; &nbsp; ';
				$text .= '</span>';
			}
			$text .= ($mode == 7 ? '<span class="nowraponall">' : '');
			$text .= ($mode != 7 || $this->nbofserviceswait > 0) ? ($this->nbofserviceswait.ContratLigne::LibStatut(0, 3, -1, 'class="marginleft2"')).(($mode != 7 || $this->nbofservicesopened || $this->nbofservicesexpired || $this->nbofservicesclosed) ? ' &nbsp; ' : '') : '';
			$text .= ($mode == 7 ? '</span><span class="nowraponall">' : '');
			$text .= ($mode != 7 || $this->nbofservicesopened > 0) ? ($this->nbofservicesopened.ContratLigne::LibStatut(4, 3, 0, 'class="marginleft2"')).(($mode != 7 || $this->nbofservicesexpired || $this->nbofservicesclosed) ? ' &nbsp; ' : '') : '';
			$text .= ($mode == 7 ? '</span><span class="nowraponall">' : '');
			$text .= ($mode != 7 || $this->nbofservicesexpired > 0) ? ($this->nbofservicesexpired.ContratLigne::LibStatut(4, 3, 1, 'class="marginleft2"')).(($mode != 7 || $this->nbofservicesclosed) ? ' &nbsp; ' : '') : '';
			$text .= ($mode == 7 ? '</span><span class="nowraponall">' : '');
			$text .= ($mode != 7 || $this->nbofservicesclosed > 0) ? ($this->nbofservicesclosed.ContratLigne::LibStatut(5, 3, -1, 'class="marginleft2"')) : '';
			$text .= ($mode == 7 ? '</span>' : '');
			return $text;
		} else {
			return dolGetStatus($this->labelStatus[$status], $this->labelStatusShort[$status], '', $statusType, $mode);
		}
	}


	/**
	 *	Return clicable name (with picto eventually)
	 *
	 *	@param	int		$withpicto					0=No picto, 1=Include picto into link, 2=Only picto
	 *	@param	int		$maxlength					Max length of ref
	 *  @param	int     $notooltip					1=Disable tooltip
	 *  @param  int     $save_lastsearch_value		-1=Auto, 0=No save of lastsearch_values when clicking, 1=Save lastsearch_values whenclicking
	 *	@return	string								Chaine avec URL
	 */
	public function getNomUrl($withpicto = 0, $maxlength = 0, $notooltip = 0, $save_lastsearch_value = -1)
	{
		global $conf, $langs, $user, $hookmanager;

		$result = '';

		$url = DOL_URL_ROOT.'/contrat/card.php?id='.$this->id;

		//if ($option !== 'nolink')
		//{
			// Add param to save lastsearch_values or not
			$add_save_lastsearch_values = ($save_lastsearch_value == 1 ? 1 : 0);
		if ($save_lastsearch_value == -1 && preg_match('/list\.php/', $_SERVER["PHP_SELF"])) {
			$add_save_lastsearch_values = 1;
		}
		if ($add_save_lastsearch_values) {
			$url .= '&save_lastsearch_values=1';
		}
		//}

		$label = '';

		if ($user->rights->contrat->lire) {
			$label = img_picto('', $this->picto).' <u class="paddingrightonly">'.$langs->trans("Contract").'</u>';
			/* Status of a contract is status of all services, so disabled
			if (isset($this->statut)) {
				$label .= ' '.$this->getLibStatut(5);
			}*/
			$label .= '<br><b>'.$langs->trans('Ref').':</b> '.($this->ref ? $this->ref : $this->id);
			$ref_customer = (!empty($this->ref_customer) ? $this->ref_customer : (empty($this->ref_client) ? '' : $this->ref_client));
			$label .= '<br><b>'.$langs->trans('RefCustomer').':</b> '.$ref_customer;
			$label .= '<br><b>'.$langs->trans('RefSupplier').':</b> '.$this->ref_supplier;
			if (!empty($this->total_ht)) {
				$label .= '<br><b>'.$langs->trans('AmountHT').':</b> '.price($this->total_ht, 0, $langs, 0, -1, -1, $conf->currency);
			}
			if (!empty($this->total_tva)) {
				$label .= '<br><b>'.$langs->trans('VAT').':</b> '.price($this->total_tva, 0, $langs, 0, -1, -1, $conf->currency);
			}
			if (!empty($this->total_ttc)) {
				$label .= '<br><b>'.$langs->trans('AmountTTC').':</b> '.price($this->total_ttc, 0, $langs, 0, -1, -1, $conf->currency);
			}
		}

		$linkclose = '';
		if (empty($notooltip) && $user->rights->contrat->lire) {
			if (!empty($conf->global->MAIN_OPTIMIZEFORTEXTBROWSER)) {
				$label = $langs->trans("ShowOrder");
				$linkclose .= ' alt="'.dol_escape_htmltag($label, 1).'"';
			}
			$linkclose .= ' title="'.dol_escape_htmltag($label, 1).'"';
			$linkclose .= ' class="classfortooltip"';
		}

		$linkstart = '<a href="'.$url.'"';
		$linkstart .= $linkclose.'>';
		$linkend = '</a>';

		$result .= $linkstart;
		if ($withpicto) {
			$result .= img_object(($notooltip ? '' : $label), $this->picto, ($notooltip ? (($withpicto != 2) ? 'class="paddingright"' : '') : 'class="'.(($withpicto != 2) ? 'paddingright ' : '').'classfortooltip"'), 0, 0, $notooltip ? 0 : 1);
		}
		if ($withpicto != 2) {
			$result .= ($this->ref ? $this->ref : $this->id);
		}
		$result .= $linkend;

		global $action;
		$hookmanager->initHooks(array('contractdao'));
		$parameters = array('id'=>$this->id, 'getnomurl' => &$result);
		$reshook = $hookmanager->executeHooks('getNomUrl', $parameters, $this, $action); // Note that $action and $object may have been modified by some hooks
		if ($reshook > 0) {
			$result = $hookmanager->resPrint;
		} else {
			$result .= $hookmanager->resPrint;
		}

		return $result;
	}

	/**
	 *  Charge les informations d'ordre info dans l'objet contrat
	 *
	 *  @param  int		$id     id du contrat a charger
	 *  @return	void
	 */
	public function info($id)
	{
		$sql = "SELECT c.rowid, c.ref, c.datec,";
		$sql .= " c.tms as date_modification,";
		$sql .= " fk_user_author";
		$sql .= " FROM ".MAIN_DB_PREFIX."contrat as c";
		$sql .= " WHERE c.rowid = ".((int) $id);

		$result = $this->db->query($sql);
		if ($result) {
			if ($this->db->num_rows($result)) {
				$obj = $this->db->fetch_object($result);

				$this->id = $obj->rowid;

				if ($obj->fk_user_author) {
					$cuser = new User($this->db);
					$cuser->fetch($obj->fk_user_author);
					$this->user_creation = $cuser;
				}

				$this->ref = (!$obj->ref) ? $obj->rowid : $obj->ref;
				$this->date_creation     = $this->db->jdate($obj->datec);
				$this->date_modification = $this->db->jdate($obj->date_modification);
			}

			$this->db->free($result);
		} else {
			dol_print_error($this->db);
		}
	}

	// phpcs:disable PEAR.NamingConventions.ValidFunctionName.ScopeNotCamelCaps
	/**
	 *  Return list of line rowid
	 *
	 *  @param	int		$status     Status of lines to get
	 *  @return array|int       	Array of line's rowid or <0 if error
	 */
	public function array_detail($status = -1)
	{
		// phpcs:enable
		$tab = array();

		$sql = "SELECT cd.rowid";
		$sql .= " FROM ".MAIN_DB_PREFIX."contratdet as cd";
		$sql .= " WHERE fk_contrat =".((int) $this->id);
		if ($status >= 0) {
			$sql .= " AND statut = ".((int) $status);
		}

		dol_syslog(get_class($this)."::array_detail()", LOG_DEBUG);
		$resql = $this->db->query($sql);
		if ($resql) {
			$num = $this->db->num_rows($resql);
			$i = 0;
			while ($i < $num) {
				$obj = $this->db->fetch_object($resql);
				$tab[$i] = $obj->rowid;
				$i++;
			}
			return $tab;
		} else {
			$this->error = $this->db->error();
			return -1;
		}
	}

	/**
	 *  Return list of other contracts for same company than current contract
	 *
	 *	@param	string		$option		'all' or 'others'
	 *  @return array|int   			Array of contracts id or <0 if error
	 */
	public function getListOfContracts($option = 'all')
	{
		$tab = array();

		$sql = "SELECT c.rowid, c.ref";
		$sql .= " FROM ".MAIN_DB_PREFIX."contrat as c";
		$sql .= " WHERE fk_soc =".((int) $this->socid);
		if ($option == 'others') {
			$sql .= " AND c.rowid <> ".((int) $this->id);
		}

		dol_syslog(get_class($this)."::getOtherContracts()", LOG_DEBUG);
		$resql = $this->db->query($sql);
		if ($resql) {
			$num = $this->db->num_rows($resql);
			$i = 0;
			while ($i < $num) {
				$obj = $this->db->fetch_object($resql);
				$contrat = new Contrat($this->db);
				$contrat->fetch($obj->rowid);
				$tab[] = $contrat;
				$i++;
			}
			return $tab;
		} else {
			$this->error = $this->db->error();
			return -1;
		}
	}


	// phpcs:disable PEAR.NamingConventions.ValidFunctionName.ScopeNotCamelCaps
	/**
	 *      Load indicators for dashboard (this->nbtodo and this->nbtodolate)
	 *
	 *      @param	User	$user           Objet user
	 *      @param  string	$mode           "inactive" pour services a activer, "expired" pour services expires
	 *      @return WorkboardResponse|int <0 if KO, WorkboardResponse if OK
	 */
	public function load_board($user, $mode)
	{
		// phpcs:enable
		global $conf, $langs;

		$this->from = " FROM ".MAIN_DB_PREFIX."contrat as c";
		$this->from .= ", ".MAIN_DB_PREFIX."contratdet as cd";
		$this->from .= ", ".MAIN_DB_PREFIX."societe as s";
		if (empty($user->rights->societe->client->voir) && !$user->socid) {
			$this->from .= ", ".MAIN_DB_PREFIX."societe_commerciaux as sc";
		}

		if ($mode == 'inactive') {
			$sql = "SELECT cd.rowid, cd.date_ouverture_prevue as datefin";
			$sql .= $this->from;
			$sql .= " WHERE c.statut = 1";
			$sql .= " AND c.rowid = cd.fk_contrat";
			$sql .= " AND cd.statut = 0";
		} elseif ($mode == 'expired') {
			$sql = "SELECT cd.rowid, cd.date_fin_validite as datefin";
			$sql .= $this->from;
			$sql .= " WHERE c.statut = 1";
			$sql .= " AND c.rowid = cd.fk_contrat";
			$sql .= " AND cd.statut = 4";
			$sql .= " AND cd.date_fin_validite < '".$this->db->idate(dol_now())."'";
		} elseif ($mode == 'active') {
			$sql = "SELECT cd.rowid, cd.date_fin_validite as datefin";
			$sql .= $this->from;
			$sql .= " WHERE c.statut = 1";
			$sql .= " AND c.rowid = cd.fk_contrat";
			$sql .= " AND cd.statut = 4";
			//$datetouse = dol_now();
			//$sql.= " AND cd.date_fin_validite < '".$this->db->idate($datetouse)."'";
		}
		$sql .= " AND c.fk_soc = s.rowid";
		$sql .= " AND c.entity = ".((int) $conf->entity);
		if ($user->socid) {
			$sql .= " AND c.fk_soc = ".((int) $user->socid);
		}
		if (empty($user->rights->societe->client->voir) && !$user->socid) {
			$sql .= " AND c.fk_soc = sc.fk_soc AND sc.fk_user = ".((int) $user->id);
		}

		$resql = $this->db->query($sql);
		if ($resql) {
			$langs->load("contracts");
			$now = dol_now();

			if ($mode == 'inactive') {
				$warning_delay = $conf->contrat->services->inactifs->warning_delay;
				$label = $langs->trans("BoardNotActivatedServices");
				$labelShort = $langs->trans("BoardNotActivatedServicesShort");
				$url = DOL_URL_ROOT.'/contrat/services_list.php?mainmenu=commercial&leftmenu=contracts&mode=0&sortfield=cd.date_fin_validite&sortorder=asc';
			} elseif ($mode == 'expired') {
				$warning_delay = $conf->contrat->services->expires->warning_delay;
				$url = DOL_URL_ROOT.'/contrat/services_list.php?mainmenu=commercial&leftmenu=contracts&mode=4&filter=expired&sortfield=cd.date_fin_validite&sortorder=asc';
				$label = $langs->trans("BoardExpiredServices");
				$labelShort = $langs->trans("BoardExpiredServicesShort");
			} else {
				$warning_delay = $conf->contrat->services->expires->warning_delay;
				$url = DOL_URL_ROOT.'/contrat/services_list.php?mainmenu=commercial&leftmenu=contracts&mode=4&sortfield=cd.date_fin_validite&sortorder=asc';
				//$url.= '&op2day='.$arraydatetouse['mday'].'&op2month='.$arraydatetouse['mon'].'&op2year='.$arraydatetouse['year'];
				//if ($warning_delay >= 0) $url.='&amp;filter=expired';
				$label = $langs->trans("BoardRunningServices");
				$labelShort = $langs->trans("BoardRunningServicesShort");
			}

			$response = new WorkboardResponse();
			$response->warning_delay = $warning_delay / 60 / 60 / 24;
			$response->label = $label;
			$response->labelShort = $labelShort;
			$response->url = $url;
			$response->img = img_object('', "contract");

			while ($obj = $this->db->fetch_object($resql)) {
				$response->nbtodo++;

				if ($obj->datefin && $this->db->jdate($obj->datefin) < ($now - $warning_delay)) {
					$response->nbtodolate++;
				}
			}

			return $response;
		} else {
			dol_print_error($this->db);
			$this->error = $this->db->error();
			return -1;
		}
	}

	// phpcs:disable PEAR.NamingConventions.ValidFunctionName.ScopeNotCamelCaps
	/**
	 *   Charge indicateurs this->nb de tableau de bord
	 *
	 *   @return     int         <0 si ko, >0 si ok
	 */
	public function load_state_board()
	{
		// phpcs:enable
		global $conf, $user;

		$this->nb = array();
		$clause = "WHERE";

		$sql = "SELECT count(c.rowid) as nb";
		$sql .= " FROM ".MAIN_DB_PREFIX."contrat as c";
		$sql .= " LEFT JOIN ".MAIN_DB_PREFIX."societe as s ON c.fk_soc = s.rowid";
		if (empty($user->rights->societe->client->voir) && !$user->socid) {
			$sql .= " LEFT JOIN ".MAIN_DB_PREFIX."societe_commerciaux as sc ON s.rowid = sc.fk_soc";
			$sql .= " WHERE sc.fk_user = ".((int) $user->id);
			$clause = "AND";
		}
		$sql .= " ".$clause." c.entity = ".$conf->entity;

		$resql = $this->db->query($sql);
		if ($resql) {
			while ($obj = $this->db->fetch_object($resql)) {
				$this->nb["contracts"] = $obj->nb;
			}
			$this->db->free($resql);
			return 1;
		} else {
			dol_print_error($this->db);
			$this->error = $this->db->error();
			return -1;
		}
	}


	/* gestion des contacts d'un contrat */

	/**
	 *  Return id des contacts clients de facturation
	 *
	 *  @return     array       Liste des id contacts facturation
	 */
	public function getIdBillingContact()
	{
		return $this->getIdContact('external', 'BILLING');
	}

	/**
	 *  Return id des contacts clients de prestation
	 *
	 *  @return     array       Liste des id contacts prestation
	 */
	public function getIdServiceContact()
	{
		return $this->getIdContact('external', 'SERVICE');
	}


	/**
	 *  Initialise an instance with random values.
	 *  Used to build previews or test instances.
	 *	id must be 0 if object instance is a specimen.
	 *
	 *  @return	void
	 */
	public function initAsSpecimen()
	{
		global $user, $langs, $conf;

		// Load array of products prodids
		$num_prods = 0;
		$prodids = array();
		$sql = "SELECT rowid";
		$sql .= " FROM ".MAIN_DB_PREFIX."product";
		$sql .= " WHERE entity IN (".getEntity('product').")";
		$sql .= " AND tosell = 1";
		$sql .= $this->db->plimit(100);

		$resql = $this->db->query($sql);
		if ($resql) {
			$num_prods = $this->db->num_rows($resql);
			$i = 0;
			while ($i < $num_prods) {
				$i++;
				$row = $this->db->fetch_row($resql);
				$prodids[$i] = $row[0];
			}
		}

		// Initialise parametres
		$this->id = 0;
		$this->specimen = 1;

		$this->ref = 'SPECIMEN';
		$this->ref_customer = 'SPECIMENCUST';
		$this->ref_supplier = 'SPECIMENSUPP';
		$this->socid = 1;
		$this->statut = 0;
		$this->date_creation = (dol_now() - 3600 * 24 * 7);
		$this->date_contrat = dol_now();
		$this->commercial_signature_id = 1;
		$this->commercial_suivi_id = 1;
		$this->note_private = 'This is a comment (private)';
		$this->note_public = 'This is a comment (public)';
		$this->fk_projet = 0;
		// Lines
		$nbp = 5;
		$xnbp = 0;
		while ($xnbp < $nbp) {
			$line = new ContratLigne($this->db);
			$line->qty = 1;
			$line->subprice = 100;
			$line->price = 100;
			$line->tva_tx = 19.6;
			$line->remise_percent = 10;
			$line->total_ht = 90;
			$line->total_ttc = 107.64; // 90 * 1.196
			$line->total_tva = 17.64;
			$line->date_start = dol_now() - 500000;
			$line->date_start_real = dol_now() - 200000;
			$line->date_end = dol_now() + 500000;
			$line->date_end_real = dol_now() - 100000;
			if ($num_prods > 0) {
				$prodid = mt_rand(1, $num_prods);
				$line->fk_product = $prodids[$prodid];
			}
			$this->lines[$xnbp] = $line;
			$xnbp++;
		}
	}

	/**
	 * 	Create an array of order lines
	 *
	 * 	@return int		>0 if OK, <0 if KO
	 */
	public function getLinesArray()
	{
		return $this->fetch_lines();
	}


	/**
	 *  Create a document onto disk according to template module.
	 *
	 * 	@param	    string		$modele			Force model to use ('' to not force)
	 * 	@param		Translate	$outputlangs	Object langs to use for output
	 *  @param      int			$hidedetails    Hide details of lines
	 *  @param      int			$hidedesc       Hide description
	 *  @param      int			$hideref        Hide ref
	 *  @param   null|array  $moreparams     Array to provide more information
	 * 	@return     int         				0 if KO, 1 if OK
	 */
	public function generateDocument($modele, $outputlangs, $hidedetails = 0, $hidedesc = 0, $hideref = 0, $moreparams = null)
	{
		global $conf, $langs;

		$langs->load("contracts");
		$outputlangs->load("products");

		if (!dol_strlen($modele)) {
			$modele = 'strato';

			if (!empty($this->model_pdf)) {
				$modele = $this->model_pdf;
			} elseif (!empty($this->modelpdf)) {	// deprecated
				$modele = $this->modelpdf;
			} elseif (!empty($conf->global->CONTRACT_ADDON_PDF)) {
				$modele = $conf->global->CONTRACT_ADDON_PDF;
			}
		}

		$modelpath = "core/modules/contract/doc/";

		return $this->commonGenerateDocument($modelpath, $modele, $outputlangs, $hidedetails, $hidedesc, $hideref, $moreparams);
	}

	/**
	 * Function used to replace a thirdparty id with another one.
	 *
	 * @param DoliDB $db Database handler
	 * @param int $origin_id Old thirdparty id
	 * @param int $dest_id New thirdparty id
	 * @return bool
	 */
	public static function replaceThirdparty(DoliDB $db, $origin_id, $dest_id)
	{
		$tables = array(
			'contrat'
		);

		return CommonObject::commonReplaceThirdparty($db, $origin_id, $dest_id, $tables);
	}

	/**
	 * Load an object from its id and create a new one in database
	 *
	 * @param	User	$user		  User making the clone
	 * @param   int     $socid        Id of thirdparty
	 * @param   int     $notrigger	  1=Does not execute triggers, 0= execute triggers
	 * @return  int                   New id of clone
	 */
	public function createFromClone(User $user, $socid = 0, $notrigger = 0)
	{
		global $db, $langs, $conf, $hookmanager, $extrafields;

		dol_include_once('/projet/class/project.class.php');

		$error = 0;

		$this->fetch($this->id);

		// Load dest object
		$clonedObj = clone $this;
		$clonedObj->socid = $socid;

		$this->db->begin();

		$objsoc = new Societe($this->db);

		$objsoc->fetch($clonedObj->socid);

		// Clean data
		$clonedObj->statut = 0;
		// Clean extrafields
		if (is_array($clonedObj->array_options) && count($clonedObj->array_options) > 0) {
			$extrafields->fetch_name_optionals_label($this->table_element);
			foreach ($clonedObj->array_options as $key => $option) {
				$shortkey = preg_replace('/options_/', '', $key);
				//var_dump($shortkey); var_dump($extrafields->attributes[$this->element]['unique'][$shortkey]);
				if (!empty($extrafields->attributes[$this->element]['unique'][$shortkey])) {
					//var_dump($key); var_dump($clonedObj->array_options[$key]); exit;
					unset($clonedObj->array_options[$key]);
				}
			}
		}

		if (empty($conf->global->CONTRACT_ADDON) || !is_readable(DOL_DOCUMENT_ROOT."/core/modules/contract/".$conf->global->CONTRACT_ADDON.".php")) {
			$this->error = 'ErrorSetupNotComplete';
			dol_syslog($this->error);
			return -1;
		}

		// Set ref
		require_once DOL_DOCUMENT_ROOT."/core/modules/contract/".$conf->global->CONTRACT_ADDON.'.php';
		$obj = $conf->global->CONTRACT_ADDON;
		$modContract = new $obj();
		$clonedObj->ref = $modContract->getNextValue($objsoc, $clonedObj);

		// get extrafields so they will be clone
		foreach ($this->lines as $line) {
			$line->fetch_optionals($line->id);
		}

		// Create clone
		$clonedObj->context['createfromclone'] = 'createfromclone';
		$result = $clonedObj->create($user);
		if ($result < 0) {
			$error++;
			$this->error = $clonedObj->error;
			$this->errors[] = $clonedObj->error;
		} else {
			// copy external contacts if same company
			if ($this->socid == $clonedObj->socid) {
				if ($clonedObj->copy_linked_contact($this, 'external') < 0) {
					$error++;
				}
			}
		}

		if (!$error) {
			foreach ($this->lines as $line) {
				$result = $clonedObj->addline($line->description, $line->subprice, $line->qty, $line->tva_tx, $line->localtax1_tx, $line->localtax2_tx, $line->fk_product, $line->remise_percent, $line->date_ouverture, $line->date_cloture, 'HT', 0, $line->info_bits, $line->fk_fournprice, $line->pa_ht, $line->array_options, $line->fk_unit);
				if ($result < 0) {
					$error++;
					$this->error = $clonedObj->error;
					$this->errors[] = $clonedObj->error;
				}
			}
		}

		if (!$error) {
			// Hook of thirdparty module
			if (is_object($hookmanager)) {
				$parameters = array(
						'objFrom' => $this,
						'clonedObj' => $clonedObj
				);
				$action = '';
				$reshook = $hookmanager->executeHooks('createFrom', $parameters, $clonedObj, $action); // Note that $action and $object may have been modified by some hooks
				if ($reshook < 0) {
					$error++;
				}
			}
		}

		unset($clonedObj->context['createfromclone']);

		// End
		if (!$error) {
			$this->db->commit();
			return $clonedObj->id;
		} else {
			$this->db->rollback();
			return -1;
		}
	}
}


/**
 *	Class to manage lines of contracts
 */
class ContratLigne extends CommonObjectLine
{
	/**
	 * @var string ID to identify managed object
	 */
	public $element = 'contratdet';

	/**
	 * @var string Name of table without prefix where object is stored
	 */
	public $table_element = 'contratdet';

	/**
	 * @var string Name to use for 'features' parameter to check module permissions with restrictedArea()
	 */
	public $element_for_permission = 'contrat';

	/**
	 * @var int ID
	 */
	public $id;

	/**
	 * @var string Ref
	 */
	public $ref;

	public $tms;

	/**
	 * @var int ID
	 */
	public $fk_contrat;

	/**
	 * @var int ID
	 */
	public $fk_product;

	public $statut; // 0 inactive, 4 active, 5 closed
	public $type; // 0 for product, 1 for service

	/**
	 * @var string
	 * @deprecated
	 */
	public $label;

	/**
	 * @var string
	 * @deprecated
	 */
	public $libelle;

	/**
	 * @var string description
	 */
	public $description;

	public $product_type; // 0 for product, 1 for service
	public $product_ref;
	public $product_label;

	public $date_commande;

	public $date_start; // date start planned
	public $date_start_real; // date start real
	public $date_end; // date end planned
	public $date_end_real; // date end real
	// For backward compatibility
	/**
	 * @deprecated	Use date_start
	 */
	public $date_ouverture_prevue; // date start planned
	/**
	 * @deprecated	Use date_start_real
	 */
	public $date_ouverture; // date start real
	/**
	 * @deprecated	Use date_end
	 */
	public $date_fin_validite; // date end planned
	/**
	 * @deprecated	Use date_end_real
	 */
	public $date_cloture; // date end real

	public $tva_tx;
	public $localtax1_tx;
	public $localtax2_tx;
	public $localtax1_type; // Local tax 1 type
	public $localtax2_type; // Local tax 2 type
	public $qty;
	public $remise_percent;
	public $remise;

	/**
	 * @var int ID
	 */
	public $fk_remise_except;

	public $subprice; // Unit price HT

	/**
	 * @var float
	 * @deprecated Use $price_ht instead
	 * @see $price_ht
	 */
	public $price;

	public $price_ht;

	public $total_ht;
	public $total_tva;
	public $total_localtax1;
	public $total_localtax2;
	public $total_ttc;

	/**
	 * @var int ID
	 */
	public $fk_fournprice;

	public $pa_ht;

	public $info_bits;

	/**
	 * @var int ID
	 */
	public $fk_user_author;

	/**
	 * @var int ID
	 */
	public $fk_user_ouverture;

	/**
	 * @var int ID
	 */
	public $fk_user_cloture;

	public $commentaire;

	const STATUS_INITIAL = 0;
	const STATUS_OPEN = 4;
	const STATUS_CLOSED = 5;


	// BEGIN MODULEBUILDER PROPERTIES
	/**
	 * @var array  Array with all fields and their property. Do not use it as a static var. It may be modified by constructor.
	 */
	public $fields = array(
		'rowid' =>array('type'=>'integer', 'label'=>'TechnicalID', 'enabled'=>1, 'visible'=>-1, 'notnull'=>1, 'position'=>10),
		'entity' =>array('type'=>'integer', 'label'=>'Entity', 'default'=>1, 'enabled'=>1, 'visible'=>-2, 'notnull'=>1, 'position'=>30, 'index'=>1),
		'tms' =>array('type'=>'timestamp', 'label'=>'DateModification', 'enabled'=>1, 'visible'=>-1, 'notnull'=>1, 'position'=>35),
		'qty' =>array('type'=>'integer', 'label'=>'Quantity', 'enabled'=>1, 'visible'=>-1, 'notnull'=>1, 'position'=>35, 'isameasure'=>1),
		'total_ht' =>array('type'=>'integer', 'label'=>'AmountHT', 'enabled'=>1, 'visible'=>-1, 'notnull'=>1, 'position'=>36, 'isameasure'=>1),
		'total_tva' =>array('type'=>'integer', 'label'=>'AmountVAT', 'enabled'=>1, 'visible'=>-1, 'notnull'=>1, 'position'=>37, 'isameasure'=>1),
		'total_ttc' =>array('type'=>'integer', 'label'=>'AmountTTC', 'enabled'=>1, 'visible'=>-1, 'notnull'=>1, 'position'=>38, 'isameasure'=>1),
		//'datec' =>array('type'=>'datetime', 'label'=>'DateCreation', 'enabled'=>1, 'visible'=>-1, 'position'=>40),
		//'fk_soc' =>array('type'=>'integer:Societe:societe/class/societe.class.php', 'label'=>'ThirdParty', 'enabled'=>1, 'visible'=>-1, 'notnull'=>1, 'position'=>70),
		'fk_contrat' =>array('type'=>'integer:Contrat:contrat/class/contrat.class.php', 'label'=>'Contract', 'enabled'=>1, 'visible'=>-1, 'notnull'=>1, 'position'=>70),
		'fk_product' =>array('type'=>'integer:Product:product/class/product.class.php:1', 'label'=>'Product', 'enabled'=>1, 'visible'=>-1, 'position'=>75),
		//'fk_user_author' =>array('type'=>'integer:User:user/class/user.class.php', 'label'=>'Fk user author', 'enabled'=>1, 'visible'=>-1, 'notnull'=>1, 'position'=>90),
		'note_private' =>array('type'=>'text', 'label'=>'NotePublic', 'enabled'=>1, 'visible'=>0, 'position'=>105),
		'note_public' =>array('type'=>'text', 'label'=>'NotePrivate', 'enabled'=>1, 'visible'=>0, 'position'=>110),
		//'model_pdf' =>array('type'=>'varchar(255)', 'label'=>'Model pdf', 'enabled'=>1, 'visible'=>0, 'position'=>115),
		//'import_key' =>array('type'=>'varchar(14)', 'label'=>'ImportId', 'enabled'=>1, 'visible'=>-2, 'position'=>120),
		//'extraparams' =>array('type'=>'varchar(255)', 'label'=>'Extraparams', 'enabled'=>1, 'visible'=>-1, 'position'=>125),
		'fk_user_ouverture' =>array('type'=>'integer:User:user/class/user.class.php', 'label'=>'UserStartingService', 'enabled'=>1, 'visible'=>-2, 'notnull'=>-1, 'position'=>135),
		'fk_user_cloture' =>array('type'=>'integer:User:user/class/user.class.php', 'label'=>'UserClosingService', 'enabled'=>1, 'visible'=>-2, 'notnull'=>-1, 'position'=>135),
		'statut' =>array('type'=>'smallint(6)', 'label'=>'Statut', 'enabled'=>1, 'visible'=>-1, 'position'=>500, 'arrayofkeyval'=>array(0=>'Draft', 4=>'Open', 5=>'Closed'))
	);
	// END MODULEBUILDER PROPERTIES


	/**
	 *  Constructor
	 *
	 *  @param      DoliDb		$db      Database handler
	 */
	public function __construct($db)
	{
		$this->db = $db;
	}


	/**
	 *  Return label of this contract line status
	 *
	 *  @param  int		$mode       0=long label, 1=short label, 2=Picto + short label, 3=Picto, 4=Picto + long label, 5=Short label + Picto, 6=Long label + Picto
	 *  @return string      		Label of status
	 */
	public function getLibStatut($mode)
	{
		return $this->LibStatut($this->statut, $mode, ((!empty($this->date_fin_validite)) ? ($this->date_fin_validite < dol_now() ? 1 : 0) : -1));
	}

	// phpcs:disable PEAR.NamingConventions.ValidFunctionName.ScopeNotCamelCaps
	/**
	 *  Return label of a contract line status
	 *
	 *  @param	int		$status     Id status
	 *  @param  int		$mode       0=long label, 1=short label, 2=Picto + short label, 3=Picto, 4=Picto + long label, 5=Short label + Picto, 6=Long label + Picto
	 *	@param	int		$expired	0=Not expired, 1=Expired, -1=Both or unknown
	 *  @param	string	$moreatt	More attribute
	 *  @return string      		Label of status
	 */
	public static function LibStatut($status, $mode, $expired = -1, $moreatt = '')
	{
		// phpcs:enable
		global $langs;
		$langs->load("contracts");

		if ($status == self::STATUS_INITIAL) {
			$labelStatus = $langs->transnoentities("ServiceStatusInitial");
			$labelStatusShort = $langs->transnoentities("ServiceStatusInitial");
		} elseif ($status == self::STATUS_OPEN && $expired == -1) {
			$labelStatus = $langs->transnoentities("ServiceStatusRunning");
			$labelStatusShort = $langs->transnoentities("ServiceStatusRunning");
		} elseif ($status == self::STATUS_OPEN && $expired == 0) {
			$labelStatus = $langs->transnoentities("ServiceStatusNotLate");
			$labelStatusShort = $langs->transnoentities("ServiceStatusNotLateShort");
		} elseif ($status == self::STATUS_OPEN && $expired == 1) {
			$labelStatus = $langs->transnoentities("ServiceStatusLate");
			$labelStatusShort = $langs->transnoentities("ServiceStatusLateShort");
		} elseif ($status == self::STATUS_CLOSED) {
			$labelStatus = $langs->transnoentities("ServiceStatusClosed");
			$labelStatusShort = $langs->transnoentities("ServiceStatusClosed");
		}

		$statusType = 'status'.$status;
		if ($status == self::STATUS_OPEN && $expired == 1) {
			$statusType = 'status1';
		}
		if ($status == self::STATUS_CLOSED) {
			$statusType = 'status6';
		}

		$params = array(); $reg = array();
		if (preg_match('/class="(.*)"/', $moreatt, $reg)) {
			$params = array('badgeParams'=>array('css' => $reg[1]));
		}
		return dolGetStatus($labelStatus, $labelStatusShort, '', $statusType, $mode, '', $params);
	}

	/**
	 *	Return clicable name (with picto eventually)
	 *
	 *  @param	int		$withpicto		0=No picto, 1=Include picto into link, 2=Only picto
	 *  @param	int		$maxlength		Max length
	 *  @return	string					Chaine avec URL
	 */
	public function getNomUrl($withpicto = 0, $maxlength = 0)
	{
		global $langs;

		$result = '';
		$label = $langs->trans("ShowContractOfService").': '.$this->label;
		if (empty($label)) {
			$label = $this->description;
		}

		$link = '<a href="'.DOL_URL_ROOT.'/contrat/card.php?id='.$this->fk_contrat.'" title="'.dol_escape_htmltag($label, 1).'" class="classfortooltip">';
		$linkend = '</a>';

		$picto = 'service';
		if ($this->type == 0) {
			$picto = 'product';
		}

		if ($withpicto) {
			$result .= ($link.img_object($label, $picto, 'class="classfortooltip"').$linkend);
		}
		if ($withpicto && $withpicto != 2) {
			$result .= ' ';
		}
		if ($withpicto != 2) {
			$result .= $link.($this->product_ref ? $this->product_ref.' ' : '').($this->label ? $this->label : $this->description).$linkend;
		}
		return $result;
	}

	/**
	 *  Load object in memory from database
	 *
	 *  @param	int		$id         Id object
	 *  @param	string	$ref		Ref of contract line
	 *  @return int         		<0 if KO, >0 if OK
	 */
	public function fetch($id, $ref = '')
	{
		// Check parameters
		if (empty($id) && empty($ref)) {
			return -1;
		}

		$sql = "SELECT";
		$sql .= " t.rowid,";
		$sql .= " t.tms,";
		$sql .= " t.fk_contrat,";
		$sql .= " t.fk_product,";
		$sql .= " t.statut,";
		$sql .= " t.label,"; // This field is not used. Only label of product
		$sql .= " p.ref as product_ref,";
		$sql .= " p.label as product_label,";
		$sql .= " p.description as product_desc,";
		$sql .= " p.fk_product_type as product_type,";
		$sql .= " t.description,";
		$sql .= " t.date_commande,";
		$sql .= " t.date_ouverture_prevue as date_ouverture_prevue,";
		$sql .= " t.date_ouverture as date_ouverture,";
		$sql .= " t.date_fin_validite as date_fin_validite,";
		$sql .= " t.date_cloture as date_cloture,";
		$sql .= " t.tva_tx,";
		$sql .= " t.vat_src_code,";
		$sql .= " t.localtax1_tx,";
		$sql .= " t.localtax2_tx,";
		$sql .= " t.localtax1_type,";
		$sql .= " t.localtax2_type,";
		$sql .= " t.qty,";
		$sql .= " t.remise_percent,";
		$sql .= " t.remise,";
		$sql .= " t.fk_remise_except,";
		$sql .= " t.subprice,";
		$sql .= " t.price_ht,";
		$sql .= " t.total_ht,";
		$sql .= " t.total_tva,";
		$sql .= " t.total_localtax1,";
		$sql .= " t.total_localtax2,";
		$sql .= " t.total_ttc,";
		$sql .= " t.fk_product_fournisseur_price as fk_fournprice,";
		$sql .= " t.buy_price_ht as pa_ht,";
		$sql .= " t.info_bits,";
		$sql .= " t.fk_user_author,";
		$sql .= " t.fk_user_ouverture,";
		$sql .= " t.fk_user_cloture,";
		$sql .= " t.commentaire,";
		$sql .= " t.fk_unit";
		$sql .= " FROM ".MAIN_DB_PREFIX."contratdet as t LEFT JOIN ".MAIN_DB_PREFIX."product as p ON p.rowid = t.fk_product";
		if ($id) {
			$sql .= " WHERE t.rowid = ".((int) $id);
		}
		if ($ref) {
			$sql .= " WHERE t.rowid = '".$this->db->escape($ref)."'";
		}

		dol_syslog(get_class($this)."::fetch", LOG_DEBUG);
		$resql = $this->db->query($sql);
		if ($resql) {
			if ($this->db->num_rows($resql)) {
				$obj = $this->db->fetch_object($resql);

				$this->id    = $obj->rowid;
				$this->ref   = $obj->rowid;

				$this->tms = $this->db->jdate($obj->tms);
				$this->fk_contrat = $obj->fk_contrat;
				$this->fk_product = $obj->fk_product;
				$this->statut = $obj->statut;
				$this->product_ref = $obj->product_ref;
				$this->product_label = $obj->product_label;
				$this->product_description = $obj->product_description;
				$this->product_type = $obj->product_type;
				$this->label = $obj->label; // deprecated. We do not use this field. Only ref and label of product, and description of contract line
				$this->description = $obj->description;
				$this->date_commande = $this->db->jdate($obj->date_commande);

				$this->date_start = $this->db->jdate($obj->date_ouverture_prevue);
				$this->date_start_real = $this->db->jdate($obj->date_ouverture);
				$this->date_end = $this->db->jdate($obj->date_fin_validite);
				$this->date_end_real = $this->db->jdate($obj->date_cloture);
				// For backward compatibility
				$this->date_ouverture_prevue = $this->db->jdate($obj->date_ouverture_prevue);
				$this->date_ouverture = $this->db->jdate($obj->date_ouverture);
				$this->date_fin_validite = $this->db->jdate($obj->date_fin_validite);
				$this->date_cloture = $this->db->jdate($obj->date_cloture);

				$this->tva_tx = $obj->tva_tx;
				$this->vat_src_code = $obj->vat_src_code;
				$this->localtax1_tx = $obj->localtax1_tx;
				$this->localtax2_tx = $obj->localtax2_tx;
				$this->localtax1_type = $obj->localtax1_type;
				$this->localtax2_type = $obj->localtax2_type;
				$this->qty = $obj->qty;
				$this->remise_percent = $obj->remise_percent;
				$this->remise = $obj->remise;
				$this->fk_remise_except = $obj->fk_remise_except;
				$this->subprice = $obj->subprice;
				$this->price_ht = $obj->price_ht;
				$this->total_ht = $obj->total_ht;
				$this->total_tva = $obj->total_tva;
				$this->total_localtax1 = $obj->total_localtax1;
				$this->total_localtax2 = $obj->total_localtax2;
				$this->total_ttc = $obj->total_ttc;
				$this->info_bits = $obj->info_bits;
				$this->fk_user_author = $obj->fk_user_author;
				$this->fk_user_ouverture = $obj->fk_user_ouverture;
				$this->fk_user_cloture = $obj->fk_user_cloture;
				$this->commentaire = $obj->commentaire;
				$this->fk_fournprice = $obj->fk_fournprice;

				$marginInfos = getMarginInfos($obj->subprice, $obj->remise_percent, $obj->tva_tx, $obj->localtax1_tx, $obj->localtax2_tx, $this->fk_fournprice, $obj->pa_ht);
				$this->pa_ht = $marginInfos[0];
				$this->fk_unit = $obj->fk_unit;

				$this->fetch_optionals();
			}

			$this->db->free($resql);

			return 1;
		} else {
			$this->error = "Error ".$this->db->lasterror();
			return -1;
		}
	}


	/**
	 *      Update database for contract line
	 *
	 *      @param	User	$user        	User that modify
	 *      @param  int		$notrigger	    0=no, 1=yes (no update trigger)
	 *      @return int         			<0 if KO, >0 if OK
	 */
	public function update($user, $notrigger = 0)
	{
		global $conf, $langs, $mysoc;

		$error = 0;

		// Clean parameters
		$this->fk_contrat = (int) $this->fk_contrat;
		$this->fk_product = (int) $this->fk_product;
		$this->statut = (int) $this->statut;
		$this->label = trim($this->label);
		$this->description = trim($this->description);
		$this->vat_src_code = trim($this->vat_src_code);
		$this->tva_tx = trim($this->tva_tx);
		$this->localtax1_tx = trim($this->localtax1_tx);
		$this->localtax2_tx = trim($this->localtax2_tx);
		$this->qty = trim($this->qty);
		$this->remise_percent = trim($this->remise_percent);
		$this->remise = trim($this->remise);
		$this->fk_remise_except = (int) $this->fk_remise_except;
		$this->subprice = price2num($this->subprice);
		$this->price_ht = price2num($this->price_ht);
		$this->total_ht = trim($this->total_ht);
		$this->total_tva = trim($this->total_tva);
		$this->total_localtax1 = trim($this->total_localtax1);
		$this->total_localtax2 = trim($this->total_localtax2);
		$this->total_ttc = trim($this->total_ttc);
		$this->info_bits = trim($this->info_bits);
		$this->fk_user_author = (int) $this->fk_user_author;
		$this->fk_user_ouverture = (int) $this->fk_user_ouverture;
		$this->fk_user_cloture = (int) $this->fk_user_cloture;
		$this->commentaire = trim($this->commentaire);
		//if (empty($this->subprice)) $this->subprice = 0;
		if (empty($this->price_ht)) {
			$this->price_ht = 0;
		}
		if (empty($this->total_ht)) {
			$this->total_ht = 0;
		}
		if (empty($this->total_tva)) {
			$this->total_tva = 0;
		}
		if (empty($this->total_ttc)) {
			$this->total_ttc = 0;
		}
		if (empty($this->localtax1_tx)) {
			$this->localtax1_tx = 0;
		}
		if (empty($this->localtax2_tx)) {
			$this->localtax2_tx = 0;
		}
		if (empty($this->remise_percent)) {
			$this->remise_percent = 0;
		}
		// For backward compatibility
		if (empty($this->date_start)) {
			$this->date_start = $this->date_ouverture_prevue;
		}
		if (empty($this->date_start_real)) {
			$this->date_start = $this->date_ouverture;
		}
		if (empty($this->date_end)) {
			$this->date_start = $this->date_fin_validite;
		}
		if (empty($this->date_end_real)) {
			$this->date_start = $this->date_cloture;
		}


		// Check parameters
		// Put here code to add control on parameters values

		// Calcul du total TTC et de la TVA pour la ligne a partir de
		// qty, pu, remise_percent et txtva
		// TRES IMPORTANT: C'est au moment de l'insertion ligne qu'on doit stocker
		// la part ht, tva et ttc, et ce au niveau de la ligne qui a son propre taux tva.
		$localtaxes_type = getLocalTaxesFromRate($this->txtva, 0, $this->societe, $mysoc);

		$tabprice = calcul_price_total($this->qty, $this->price_ht, $this->remise_percent, $this->tva_tx, $this->localtax1_tx, $this->localtax2_tx, 0, 'HT', 0, 1, $mysoc, $localtaxes_type);
		$this->total_ht  = $tabprice[0];
		$this->total_tva = $tabprice[1];
		$this->total_ttc = $tabprice[2];
		$this->total_localtax1 = $tabprice[9];
		$this->total_localtax2 = $tabprice[10];

		if (empty($this->pa_ht)) {
			$this->pa_ht = 0;
		}

		// if buy price not defined, define buyprice as configured in margin admin
		if ($this->pa_ht == 0) {
			if (($result = $this->defineBuyPrice($this->subprice, $this->remise_percent, $this->fk_product)) < 0) {
				return $result;
			} else {
				$this->pa_ht = $result;
			}
		}


		$this->db->begin();

		$this->oldcopy = new ContratLigne($this->db);
		$this->oldcopy->fetch($this->id);

		// Update request
		$sql = "UPDATE ".MAIN_DB_PREFIX."contratdet SET";
		$sql .= " fk_contrat=".((int) $this->fk_contrat).",";
		$sql .= " fk_product=".($this->fk_product ? "'".$this->db->escape($this->fk_product)."'" : 'null').",";
		$sql .= " statut=".((int) $this->statut).",";
		$sql .= " label='".$this->db->escape($this->label)."',";
		$sql .= " description='".$this->db->escape($this->description)."',";
		$sql .= " date_commande=".($this->date_commande != '' ? "'".$this->db->idate($this->date_commande)."'" : "null").",";
		$sql .= " date_ouverture_prevue=".($this->date_ouverture_prevue != '' ? "'".$this->db->idate($this->date_ouverture_prevue)."'" : "null").",";
		$sql .= " date_ouverture=".($this->date_ouverture != '' ? "'".$this->db->idate($this->date_ouverture)."'" : "null").",";
		$sql .= " date_fin_validite=".($this->date_fin_validite != '' ? "'".$this->db->idate($this->date_fin_validite)."'" : "null").",";
		$sql .= " date_cloture=".($this->date_cloture != '' ? "'".$this->db->idate($this->date_cloture)."'" : "null").",";
		$sql .= " vat_src_code='".$this->db->escape($this->vat_src_code)."',";
		$sql .= " tva_tx=".price2num($this->tva_tx).",";
		$sql .= " localtax1_tx=".price2num($this->localtax1_tx).",";
		$sql .= " localtax2_tx=".price2num($this->localtax2_tx).",";
		$sql .= " qty=".price2num($this->qty).",";
		$sql .= " remise_percent=".price2num($this->remise_percent).",";
		$sql .= " remise=".($this->remise ?price2num($this->remise) : "null").",";
		$sql .= " fk_remise_except=".($this->fk_remise_except > 0 ? $this->fk_remise_except : "null").",";
		$sql .= " subprice=".($this->subprice != '' ? $this->subprice : "null").",";
		$sql .= " price_ht=".($this->price_ht != '' ? $this->price_ht : "null").",";
		$sql .= " total_ht=".$this->total_ht.",";
		$sql .= " total_tva=".$this->total_tva.",";
		$sql .= " total_localtax1=".$this->total_localtax1.",";
		$sql .= " total_localtax2=".$this->total_localtax2.",";
		$sql .= " total_ttc=".$this->total_ttc.",";
		$sql .= " fk_product_fournisseur_price=".(!empty($this->fk_fournprice) ? $this->fk_fournprice : "NULL").",";
		$sql .= " buy_price_ht='".price2num($this->pa_ht)."',";
		$sql .= " info_bits='".$this->db->escape($this->info_bits)."',";
		$sql .= " fk_user_author=".($this->fk_user_author >= 0 ? $this->fk_user_author : "NULL").",";
		$sql .= " fk_user_ouverture=".($this->fk_user_ouverture > 0 ? $this->fk_user_ouverture : "NULL").",";
		$sql .= " fk_user_cloture=".($this->fk_user_cloture > 0 ? $this->fk_user_cloture : "NULL").",";
		$sql .= " commentaire='".$this->db->escape($this->commentaire)."',";
		$sql .= " fk_unit=".(!$this->fk_unit ? 'NULL' : $this->fk_unit);
		$sql .= " WHERE rowid=".((int) $this->id);

		dol_syslog(get_class($this)."::update", LOG_DEBUG);
		$resql = $this->db->query($sql);
		if (!$resql) {
			$this->error = "Error ".$this->db->lasterror();
			$error++;
		}

		if (!$error) { // For avoid conflicts if trigger used
			$result = $this->insertExtraFields();
			if ($result < 0) {
				$error++;
			}
		}

		// If we change a planned date (start or end), sync dates for all services
		if (!$error && !empty($conf->global->CONTRACT_SYNC_PLANNED_DATE_OF_SERVICES)) {
			if ($this->date_ouverture_prevue != $this->oldcopy->date_ouverture_prevue) {
				$sql = 'UPDATE '.MAIN_DB_PREFIX.'contratdet SET';
				$sql .= " date_ouverture_prevue = ".($this->date_ouverture_prevue != '' ? "'".$this->db->idate($this->date_ouverture_prevue)."'" : "null");
				$sql .= " WHERE fk_contrat = ".((int) $this->fk_contrat);

				$resql = $this->db->query($sql);
				if (!$resql) {
					$error++;
					$this->error = "Error ".$this->db->lasterror();
				}
			}
			if ($this->date_fin_validite != $this->oldcopy->date_fin_validite) {
				$sql = 'UPDATE '.MAIN_DB_PREFIX.'contratdet SET';
				$sql .= " date_fin_validite = ".($this->date_fin_validite != '' ? "'".$this->db->idate($this->date_fin_validite)."'" : "null");
				$sql .= " WHERE fk_contrat = ".((int) $this->fk_contrat);

				$resql = $this->db->query($sql);
				if (!$resql) {
					$error++;
					$this->error = "Error ".$this->db->lasterror();
				}
			}
		}

		if (!$error && !$notrigger) {
			// Call trigger
			$result = $this->call_trigger('LINECONTRACT_UPDATE', $user);
			if ($result < 0) {
				$error++;
				$this->db->rollback();
			}
			// End call triggers
		}

		if (!$error) {
			$this->db->commit();
			return 1;
		} else {
			$this->db->rollback();
			$this->errors[] = $this->error;
			return -1;
		}
	}


	// phpcs:disable PEAR.NamingConventions.ValidFunctionName.ScopeNotCamelCaps
	/**
	 *      Mise a jour en base des champs total_xxx de ligne
	 *		Used by migration process
	 *
	 *		@return		int		<0 if KO, >0 if OK
	 */
	public function update_total()
	{
		// phpcs:enable
		$this->db->begin();

		// Mise a jour ligne en base
		$sql = "UPDATE ".MAIN_DB_PREFIX."contratdet SET";
		$sql .= " total_ht=".price2num($this->total_ht, 'MT')."";
		$sql .= ",total_tva=".price2num($this->total_tva, 'MT')."";
		$sql .= ",total_localtax1=".price2num($this->total_localtax1, 'MT')."";
		$sql .= ",total_localtax2=".price2num($this->total_localtax2, 'MT')."";
		$sql .= ",total_ttc=".price2num($this->total_ttc, 'MT')."";
		$sql .= " WHERE rowid = ".((int) $this->id);

		dol_syslog(get_class($this)."::update_total", LOG_DEBUG);

		$resql = $this->db->query($sql);
		if ($resql) {
			$this->db->commit();
			return 1;
		} else {
			$this->error = $this->db->error();
			$this->db->rollback();
			return -2;
		}
	}


	/**
	 * Inserts a contrat line into database
	 *
	 * @param int $notrigger Set to 1 if you don't want triggers to be fired
	 * @return int <0 if KO, >0 if OK
	 */
	public function insert($notrigger = 0)
	{
		global $conf, $user;

		$error = 0;

		// Insertion dans la base
		$sql = "INSERT INTO ".MAIN_DB_PREFIX."contratdet";
		$sql .= " (fk_contrat, label, description, fk_product, qty, vat_src_code, tva_tx,";
		$sql .= " localtax1_tx, localtax2_tx, localtax1_type, localtax2_type, remise_percent, subprice,";
		$sql .= " total_ht, total_tva, total_localtax1, total_localtax2, total_ttc,";
		$sql .= " info_bits,";
		$sql .= " price_ht, remise, fk_product_fournisseur_price, buy_price_ht";
		if ($this->date_ouverture_prevue > 0) {
			$sql .= ",date_ouverture_prevue";
		}
		if ($this->date_fin_validite > 0) {
			$sql .= ",date_fin_validite";
		}
		$sql .= ") VALUES ($this->fk_contrat, '', '".$this->db->escape($this->description)."',";
		$sql .= ($this->fk_product > 0 ? $this->fk_product : "null").",";
		$sql .= " '".$this->db->escape($this->qty)."',";
		$sql .= " '".$this->db->escape($this->vat_src_code)."',";
		$sql .= " '".$this->db->escape($this->tva_tx)."',";
		$sql .= " '".$this->db->escape($this->localtax1_tx)."',";
		$sql .= " '".$this->db->escape($this->localtax2_tx)."',";
		$sql .= " '".$this->db->escape($this->localtax1_type)."',";
		$sql .= " '".$this->db->escape($this->localtax2_type)."',";
		$sql .= " ".price2num($this->remise_percent).",".price2num($this->subprice).",";
		$sql .= " ".price2num($this->total_ht).",".price2num($this->total_tva).",".price2num($this->total_localtax1).",".price2num($this->total_localtax2).",".price2num($this->total_ttc).",";
		$sql .= " '".$this->db->escape($this->info_bits)."',";
		$sql .= " ".price2num($this->price_ht).",".price2num($this->remise).",";
		if ($this->fk_fournprice > 0) {
			$sql .= ' '.((int) $this->fk_fournprice).',';
		} else {
			$sql .= ' null,';
		}
		if ($this->pa_ht > 0) {
			$sql .= ' '.((float) price2num($this->pa_ht));
		} else {
			$sql .= ' null';
		}
		if ($this->date_ouverture > 0) {
			$sql .= ",'".$this->db->idate($this->date_ouverture)."'";
		}
		if ($this->date_cloture > 0) {
			$sql .= ",'".$this->db->idate($this->date_cloture)."'";
		}
		$sql .= ")";

		dol_syslog(get_class($this)."::insert", LOG_DEBUG);

		$resql = $this->db->query($sql);
		if ($resql) {
			$this->id = $this->db->last_insert_id(MAIN_DB_PREFIX.'contratdet');

			// Insert of extrafields
			if (!$error) {
				$result = $this->insertExtraFields();
				if ($result < 0) {
					$this->db->rollback();
					return -1;
				}
			}

			if (!$notrigger) {
				// Call trigger
				$result = $this->call_trigger('LINECONTRACT_INSERT', $user);
				if ($result < 0) {
					$this->db->rollback();
					return -1;
				}
				// End call triggers
			}

			$this->db->commit();
			return 1;
		} else {
			$this->db->rollback();
			$this->error = $this->db->error()." sql=".$sql;
			return -1;
		}
	}

	// phpcs:disable PEAR.NamingConventions.ValidFunctionName.ScopeNotCamelCaps
	/**
	 *  Activate a contract line
	 *
	 * @param   User 		$user 		Objet User who activate contract
	 * @param  	int 		$date 		Date activation
	 * @param  	int|string 	$date_end 	Date planned end. Use '-1' to keep it unchanged.
	 * @param   string 		$comment 	A comment typed by user
	 * @return 	int                    	<0 if KO, >0 if OK
	 */
	public function active_line($user, $date, $date_end = '', $comment = '')
	{
		// phpcs:enable
		global $langs, $conf;

		$error = 0;

		$this->db->begin();

		$sql = "UPDATE ".MAIN_DB_PREFIX."contratdet SET statut = ".ContratLigne::STATUS_OPEN.",";
		$sql .= " date_ouverture = ".(dol_strlen($date) != 0 ? "'".$this->db->idate($date)."'" : "null").",";
		if ($date_end >= 0) {
			$sql .= " date_fin_validite = ".(dol_strlen($date_end) != 0 ? "'".$this->db->idate($date_end)."'" : "null").",";
		}
		$sql .= " fk_user_ouverture = ".((int) $user->id).",";
		$sql .= " date_cloture = null,";
		$sql .= " commentaire = '".$this->db->escape($comment)."'";
		$sql .= " WHERE rowid = ".((int) $this->id)." AND (statut = ".ContratLigne::STATUS_INITIAL." OR statut = ".ContratLigne::STATUS_CLOSED.")";

		dol_syslog(get_class($this)."::active_line", LOG_DEBUG);
		$resql = $this->db->query($sql);
		if ($resql) {
			// Call trigger
			$result = $this->call_trigger('LINECONTRACT_ACTIVATE', $user);
			if ($result < 0) {
				$error++;
			}
			// End call triggers

			if (!$error) {
				$this->statut = ContratLigne::STATUS_OPEN;
				$this->date_ouverture = $date;
				$this->date_fin_validite = $date_end;
				$this->fk_user_ouverture = $user->id;
				$this->date_cloture = null;
				$this->commentaire = $comment;

				$this->db->commit();
				return 1;
			} else {
				$this->db->rollback();
				return -1;
			}
		} else {
			$this->error = $this->db->lasterror();
			$this->db->rollback();
			return -1;
		}
	}

	// phpcs:disable PEAR.NamingConventions.ValidFunctionName.ScopeNotCamelCaps
	/**
	 *  Close a contract line
	 *
	 * @param    User 	$user 			Objet User who close contract
	 * @param  	 int 	$date_end 		Date end
	 * @param    string $comment 		A comment typed by user
	 * @param    int	$notrigger		1=Does not execute triggers, 0=Execute triggers
	 * @return int                    	<0 if KO, >0 if OK
	 */
	public function close_line($user, $date_end, $comment = '', $notrigger = 0)
	{
		// phpcs:enable
		global $langs, $conf;

		// Update object
		$this->date_cloture = $date_end;
		$this->fk_user_cloture = $user->id;
		$this->commentaire = $comment;

		$error = 0;

		// statut actif : 4

		$this->db->begin();

		$sql = "UPDATE ".MAIN_DB_PREFIX."contratdet SET statut = ".((int) ContratLigne::STATUS_CLOSED).",";
		$sql .= " date_cloture = '".$this->db->idate($date_end)."',";
		$sql .= " fk_user_cloture = ".((int) $user->id).",";
		$sql .= " commentaire = '".$this->db->escape($comment)."'";
		$sql .= " WHERE rowid = ".((int) $this->id)." AND statut = ".((int) ContratLigne::STATUS_OPEN);

		$resql = $this->db->query($sql);
		if ($resql) {
			if (!$notrigger) {
				// Call trigger
				$result = $this->call_trigger('LINECONTRACT_CLOSE', $user);
				if ($result < 0) {
					$error++;
					$this->db->rollback();
					return -1;
				}
				// End call triggers
			}

			$this->db->commit();
			return 1;
		} else {
			$this->error = $this->db->lasterror();
			$this->db->rollback();
			return -1;
		}
	}
}<|MERGE_RESOLUTION|>--- conflicted
+++ resolved
@@ -1774,11 +1774,7 @@
 		} else {
 			$sql .= ",date_cloture = null";
 		}
-<<<<<<< HEAD
-		$sql .= ", fk_unit=".($fk_unit ? "'".$this->db->escape($fk_unit)."'" : "null");
-=======
 		$sql .= ", fk_unit = ".($fk_unit > 0 ? ((int) $fk_unit) : "null");
->>>>>>> 95dc2558
 		$sql .= " WHERE rowid = ".((int) $rowid);
 
 		dol_syslog(get_class($this)."::updateline", LOG_DEBUG);
