--- conflicted
+++ resolved
@@ -507,18 +507,14 @@
 				$this->contract->context['caller'] = sanitizeVal($request_data['caller'], 'aZ09');
 				continue;
 			}
-<<<<<<< HEAD
 			if ($field == 'array_options' && is_array($value)) {
 				foreach ($value as $index => $val) {
-					$this->contract->array_options[$index] = $val;
+					$this->contract->array_options[$index] = $this->_checkValForAPI($field, $val, $this->contract);;
 				}
 				continue;
 			}
-			$this->contract->$field = $value;
-=======
 
 			$this->contract->$field = $this->_checkValForAPI($field, $value, $this->contract);
->>>>>>> 4a49b954
 		}
 
 		if ($this->contract->update(DolibarrApiAccess::$user) > 0) {
