--- conflicted
+++ resolved
@@ -702,16 +702,9 @@
 		{
 			$listsalesrepresentatives = $socstatic->getSalesRepresentatives($user);
 			if ($listsalesrepresentatives < 0) dol_print_error($db);
-<<<<<<< HEAD
 			$nbofsalesrepresentative = count($listsalesrepresentatives);
 			if ($nbofsalesrepresentative > 3) {
 				// We print only number
-				print '<a href="'.DOL_URL_ROOT.'/societe/commerciaux.php?socid='.$socstatic->id.'">';
-=======
-			$nbofsalesrepresentative=count($listsalesrepresentatives);
-			if ($nbofsalesrepresentative > 3)   // We print only number
-			{
->>>>>>> aaf9aef5
 				print $nbofsalesrepresentative;
 			}
 			elseif ($nbofsalesrepresentative > 0)
