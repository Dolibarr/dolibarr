--- conflicted
+++ resolved
@@ -100,13 +100,9 @@
 $sql.= " LEFT JOIN ".MAIN_DB_PREFIX."contratdet as cd ON c.rowid = cd.fk_contrat";
 $sql.= " WHERE c.fk_soc = s.rowid ";
 $sql.= " AND c.entity = ".$conf->entity;
-<<<<<<< HEAD
-if ($socid) $sql.= " AND s.rowid = ".$socid;
-
-=======
 if ($socid) $sql.= " AND s.rowid = ".$db->escape($socid);
 if (!$user->rights->societe->client->voir && !$socid) $sql.= " AND s.rowid = sc.fk_soc AND sc.fk_user = " .$user->id;
->>>>>>> 36de50f6
+
 if ($search_name) {
     $sql .= natural_search('s.nom', $search_name);
 }
@@ -117,7 +113,7 @@
 	$sql .= natural_search(array('c.ref_supplier'), $search_ref_supplier);
 }
 
-if ($search_sale > 0) 
+if ($search_sale > 0)
 {
 	$sql.= " AND s.rowid = sc.fk_soc AND sc.fk_user = " .$search_sale;
 }
@@ -136,7 +132,7 @@
     $i = 0;
 
     print_barre_liste($langs->trans("ListOfContracts"), $page, $_SERVER["PHP_SELF"], '&search_contract='.$search_contract.'&search_name='.$search_name, $sortfield, $sortorder,'',$num,$totalnboflines,'title_commercial.png');
-    
+
     print '<form method="POST" action="'.$_SERVER['PHP_SELF'].'">';
     print '<table class="liste" width="100%">';
 
@@ -149,7 +145,7 @@
     	$moreforfilter.=$formother->select_salesrepresentatives($search_sale,'search_sale',$user);
     	$moreforfilter.=' &nbsp; &nbsp; &nbsp; ';
     }
-    
+
     if ($moreforfilter)
     {
     	print '<tr class="liste_titre">';
@@ -157,19 +153,14 @@
     	print $moreforfilter;
     	print '</td></tr>';
     }
-    
+
     print '<tr class="liste_titre">';
-<<<<<<< HEAD
-    $param='&amp;search_contract='.$search_contract;
-    $param.='&amp;search_name='.$search_name;
-    $param.='&amp;search_ref_supplier='.$search_ref_supplier;
-    $param.='&search_sale=' .$search_sale;
-    
-=======
+
     $param='&search_contract='.$search_contract;
     $param.='&search_name='.$search_name;
     $param.='&search_ref_supplier='.$search_ref_supplier;
->>>>>>> 36de50f6
+    $param.='&search_sale=' .$search_sale;
+
     print_liste_field_titre($langs->trans("Ref"), $_SERVER["PHP_SELF"], "c.rowid","","$param",'',$sortfield,$sortorder);
     print_liste_field_titre($langs->trans("RefCustomer"), $_SERVER["PHP_SELF"], "c.ref_supplier","","$param",'',$sortfield,$sortorder);
     print_liste_field_titre($langs->trans("Company"), $_SERVER["PHP_SELF"], "s.nom","","$param",'',$sortfield,$sortorder);
@@ -213,7 +204,7 @@
         print '<td>'.$obj->ref_supplier.'</td>';
         print '<td><a href="../comm/card.php?socid='.$obj->socid.'">'.img_object($langs->trans("ShowCompany"),"company").' '.$obj->name.'</a></td>';
         //print '<td align="center">'.dol_print_date($obj->datec).'</td>';
-        
+
         // Sales Rapresentatives
         print '<td>';
         if($obj->socid)
@@ -248,8 +239,8 @@
         	print '&nbsp';
         }
         print '</td>';
-        
-        
+
+
         print '<td align="center">'.dol_print_date($db->jdate($obj->date_contrat)).'</td>';
         //print '<td align="center">'.$staticcontrat->LibStatut($obj->statut,3).'</td>';
         print '<td align="center">'.($obj->nb_initial>0?$obj->nb_initial:'').'</td>';
