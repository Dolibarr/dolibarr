--- conflicted
+++ resolved
@@ -328,12 +328,6 @@
 $sql .= " LEFT JOIN ".MAIN_DB_PREFIX."c_country as country on (country.rowid = s.fk_pays)";
 $sql .= " LEFT JOIN ".MAIN_DB_PREFIX."c_typent as typent on (typent.id = s.fk_typent)";
 $sql .= " LEFT JOIN ".MAIN_DB_PREFIX."c_departements as state on (state.rowid = s.fk_departement)";
-<<<<<<< HEAD
-if ($search_sale > 0 || (!$user->hasRight('societe', 'client', 'voir') && !$socid)) {
-	$sql .= ", ".MAIN_DB_PREFIX."societe_commerciaux as sc";
-}
-=======
->>>>>>> 729451fa
 $sql .= ", ".MAIN_DB_PREFIX."contrat as c";
 if (!empty($extrafields->attributes[$object->table_element]['label']) && is_array($extrafields->attributes[$object->table_element]['label']) && count($extrafields->attributes[$object->table_element]['label'])) {
 	$sql .= " LEFT JOIN ".MAIN_DB_PREFIX.$object->table_element."_extrafields as ef on (c.rowid = ef.fk_object)";
@@ -351,12 +345,6 @@
 if ($socid > 0) {
 	$sql .= " AND s.rowid = ".((int) $socid);
 }
-<<<<<<< HEAD
-if (!$user->hasRight('societe', 'client', 'voir') && !$socid) {
-	$sql .= " AND s.rowid = sc.fk_soc AND sc.fk_user = ".((int) $user->id);
-}
-=======
->>>>>>> 729451fa
 if ($search_date_start) {
 	$sql .= " AND c.date_contrat >= '".$db->idate($search_date_start)."'";
 }
@@ -396,9 +384,6 @@
 if ($search_user > 0) {
 	$sql .= " AND ec.fk_c_type_contact = tc.rowid AND tc.element='contrat' AND tc.source='internal' AND ec.element_id = c.rowid AND ec.fk_socpeople = ".((int) $search_user);
 }
-<<<<<<< HEAD
-
-=======
 // Search on sale representative
 if ($search_sale && $search_sale != '-1') {
 	if ($search_sale == -2) {
@@ -407,7 +392,6 @@
 		$sql .= " AND EXISTS (SELECT sc.fk_soc FROM ".MAIN_DB_PREFIX."societe_commerciaux as sc WHERE sc.fk_soc = c.fk_soc AND sc.fk_user = ".((int) $search_sale).")";
 	}
 }
->>>>>>> 729451fa
 // Search for tag/category ($searchCategoryProductList is an array of ID)
 $searchCategoryProductOperator = -1;
 $searchCategoryProductList = array($search_product_category);
@@ -942,17 +926,10 @@
 // Creation date
 if (!empty($arrayfields['c.datec']['checked'])) {
 	print '<td class="liste_titre center nowraponall">';
-<<<<<<< HEAD
-	print '<div class="nowrap">';
-	print $form->selectDate($search_date_creation_start ? $search_date_creation_start : -1, 'search_date_creation_start', 0, 0, 1, '', 1, 0, 0, '', '', '', '', 1, '', $langs->trans('From'));
-	print '</div>';
-	print '<div class="nowrap">';
-=======
 	print '<div class="nowrapfordate">';
 	print $form->selectDate($search_date_creation_start ? $search_date_creation_start : -1, 'search_date_creation_start', 0, 0, 1, '', 1, 0, 0, '', '', '', '', 1, '', $langs->trans('From'));
 	print '</div>';
 	print '<div class="nowrapfordate">';
->>>>>>> 729451fa
 	print $form->selectDate($search_date_creation_end ? $search_date_creation_end : -1, 'search_date_creation_end', 0, 0, 1, '', 1, 0, 0, '', '', '', '', 1, '', $langs->trans('to'));
 	print '</div>';
 	print '</td>';
@@ -960,17 +937,10 @@
 // Modification date
 if (!empty($arrayfields['c.tms']['checked'])) {
 	print '<td class="liste_titre center nowraponall">';
-<<<<<<< HEAD
-	print '<div class="nowrap">';
-	print $form->selectDate($search_date_modif_start ? $search_date_modif_start : -1, 'search_date_modif_start', 0, 0, 1, '', 1, 0, 0, '', '', '', '', 1, '', $langs->trans('From'));
-	print '</div>';
-	print '<div class="nowrap">';
-=======
 	print '<div class="nowrapfordate">';
 	print $form->selectDate($search_date_modif_start ? $search_date_modif_start : -1, 'search_date_modif_start', 0, 0, 1, '', 1, 0, 0, '', '', '', '', 1, '', $langs->trans('From'));
 	print '</div>';
 	print '<div class="nowrapfordate">';
->>>>>>> 729451fa
 	print $form->selectDate($search_date_modif_end ? $search_date_modif_end : -1, 'search_date_modif_end', 0, 0, 1, '', 1, 0, 0, '', '', '', '', 1, '', $langs->trans('to'));
 	print '</div>';
 	print '</td>';
