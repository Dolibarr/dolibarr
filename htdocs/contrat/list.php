<?php
<<<<<<< HEAD
/* Copyright (C) 2001-2004 Rodolphe Quiedeville <rodolphe@quiedeville.org>
 * Copyright (C) 2004-2020 Laurent Destailleur  <eldy@users.sourceforge.net>
 * Copyright (C) 2005-2012 Regis Houssin        <regis.houssin@inodbox.com>
 * Copyright (C) 2013      Cédric Salvador      <csalvador@gpcsolutions.fr>
 * Copyright (C) 2014-2019 Juanjo Menent        <jmenent@2byte.es>
 * Copyright (C) 2015	   Claudio Aschieri		<c.aschieri@19.coop>
 * Copyright (C) 2015      Jean-François Ferry	<jfefe@aternatik.fr>
 * Copyright (C) 2016-2018 Ferran Marcet        <fmarcet@2byte.es>
 * Copyright (C) 2019      Nicolas Zabouri      <info@inovea-conseil.com>
 * Copyright (C) 2021      Alexandre Spangaro	<aspangaro@open-dsi.fr>
 * Copyright (C) 2024		MDW							<mdeweerd@users.noreply.github.com>
 * Copyright (C) 2024       Frédéric France             <frederic.france@free.fr>
 * Copyright (C) 2024		Benjamin Falière	<benjamin.faliere@altairis.fr>
=======
/* Copyright (C) 2001-2004	Rodolphe Quiedeville		<rodolphe@quiedeville.org>
 * Copyright (C) 2004-2020	Laurent Destailleur			<eldy@users.sourceforge.net>
 * Copyright (C) 2005-2012	Regis Houssin				<regis.houssin@inodbox.com>
 * Copyright (C) 2013		Cédric Salvador				<csalvador@gpcsolutions.fr>
 * Copyright (C) 2014-2019	Juanjo Menent				<jmenent@2byte.es>
 * Copyright (C) 2015		Claudio Aschieri			<c.aschieri@19.coop>
 * Copyright (C) 2015		Jean-François Ferry			<jfefe@aternatik.fr>
 * Copyright (C) 2016-2018	Ferran Marcet				<fmarcet@2byte.es>
 * Copyright (C) 2019		Nicolas Zabouri				<info@inovea-conseil.com>
 * Copyright (C) 2021-2024	Alexandre Spangaro			<alexandre@inovea-conseil.com>
 * Copyright (C) 2024		MDW							<mdeweerd@users.noreply.github.com>
 * Copyright (C) 2024		Frédéric France				<frederic.france@free.fr>
 * Copyright (C) 2024		Benjamin Falière			<benjamin.faliere@altairis.fr>
>>>>>>> cc80841a
 *
 * This program is free software; you can redistribute it and/or modify
 * it under the terms of the GNU General Public License as published by
 * the Free Software Foundation; either version 3 of the License, or
 * (at your option) any later version.
 *
 * This program is distributed in the hope that it will be useful,
 * but WITHOUT ANY WARRANTY; without even the implied warranty of
 * MERCHANTABILITY or FITNESS FOR A PARTICULAR PURPOSE.  See the
 * GNU General Public License for more details.
 *
 * You should have received a copy of the GNU General Public License
 * along with this program. If not, see <https://www.gnu.org/licenses/>.
 */

/**
 *       \file       htdocs/contrat/list.php
 *       \ingroup    contrat
 *       \brief      Page to list contracts
 */

// Load Dolibarr environment
require '../main.inc.php';
require_once DOL_DOCUMENT_ROOT.'/contrat/class/contrat.class.php';
require_once DOL_DOCUMENT_ROOT.'/core/class/html.formother.class.php';
require_once DOL_DOCUMENT_ROOT.'/core/class/html.formfile.class.php';
require_once DOL_DOCUMENT_ROOT.'/core/class/html.formcompany.class.php';
require_once DOL_DOCUMENT_ROOT.'/core/lib/date.lib.php';
require_once DOL_DOCUMENT_ROOT.'/core/lib/company.lib.php';
if (isModEnabled("category")) {
	require_once DOL_DOCUMENT_ROOT.'/categories/class/categorie.class.php';
}

// Load translation files required by the page
$langs->loadLangs(array('contracts', 'products', 'companies', 'compta'));

$action = GETPOST('action', 'aZ09');
$massaction = GETPOST('massaction', 'alpha');
$show_files = GETPOSTINT('show_files');
$confirm = GETPOST('confirm', 'alpha');
$toselect = GETPOST('toselect', 'array');
$contextpage = GETPOST('contextpage', 'aZ') ? GETPOST('contextpage', 'aZ') : 'contractlist'; // To manage different context of search
$optioncss = GETPOST('optioncss', 'alpha');
$mode = GETPOST('mode', 'alpha');

$socid = GETPOSTINT('socid');

$search_name = GETPOST('search_name', 'alpha');
$search_email = GETPOST('search_email', 'alpha');
$search_town = GETPOST('search_town', 'alpha');
$search_zip = GETPOST('search_zip', 'alpha');
$search_state = GETPOST("search_state", 'alpha');
$search_country = GETPOST("search_country", 'aZ09');
$search_type_thirdparty = GETPOST("search_type_thirdparty", 'intcomma');
$search_contract = GETPOST('search_contract', 'alpha');
$search_ref_customer = GETPOST('search_ref_customer', 'alpha');
$search_ref_supplier = GETPOST('search_ref_supplier', 'alpha');
$search_all = (GETPOST('search_all', 'alphanohtml') != '') ? GETPOST('search_all', 'alphanohtml') : GETPOST('sall', 'alphanohtml');
$search_status = GETPOST('search_status', 'alpha');
<<<<<<< HEAD
=======
$search_signed_status = GETPOST('search_signed_status', 'alpha');
>>>>>>> cc80841a
$search_user = GETPOST('search_user', 'intcomma');
$search_sale = GETPOST('search_sale', 'intcomma');
$search_product_category = GETPOST('search_product_category', 'intcomma');
$search_dfmonth = GETPOSTINT('search_dfmonth');
$search_dfyear = GETPOSTINT('search_dfyear');
$search_op2df = GETPOST('search_op2df', 'alpha');
$search_date_startday = GETPOSTINT('search_date_startday');
$search_date_startmonth = GETPOSTINT('search_date_startmonth');
$search_date_startyear = GETPOSTINT('search_date_startyear');
$search_date_endday = GETPOSTINT('search_date_endday');
$search_date_endmonth = GETPOSTINT('search_date_endmonth');
$search_date_endyear = GETPOSTINT('search_date_endyear');
$search_date_start = dol_mktime(0, 0, 0, $search_date_startmonth, $search_date_startday, $search_date_startyear);	// Use tzserver
$search_date_end = dol_mktime(23, 59, 59, $search_date_endmonth, $search_date_endday, $search_date_endyear);
$searchCategoryCustomerOperator = 0;
if (GETPOSTISSET('formfilteraction')) {
	$searchCategoryCustomerOperator = GETPOSTINT('search_category_customer_operator');
} elseif (getDolGlobalString('MAIN_SEARCH_CAT_OR_BY_DEFAULT')) {
	$searchCategoryCustomerOperator = getDolGlobalString('MAIN_SEARCH_CAT_OR_BY_DEFAULT');
}
$searchCategoryCustomerList = GETPOST('search_category_customer_list', 'array');

$search_date_creation_startmonth = GETPOSTINT('search_date_creation_startmonth');
$search_date_creation_startyear = GETPOSTINT('search_date_creation_startyear');
$search_date_creation_startday = GETPOSTINT('search_date_creation_startday');
$search_date_creation_start = dol_mktime(0, 0, 0, $search_date_creation_startmonth, $search_date_creation_startday, $search_date_creation_startyear);	// Use tzserver
$search_date_creation_endmonth = GETPOSTINT('search_date_creation_endmonth');
$search_date_creation_endyear = GETPOSTINT('search_date_creation_endyear');
$search_date_creation_endday = GETPOSTINT('search_date_creation_endday');
$search_date_creation_end = dol_mktime(23, 59, 59, $search_date_creation_endmonth, $search_date_creation_endday, $search_date_creation_endyear);	// Use tzserver

$search_date_modif_startmonth = GETPOSTINT('search_date_modif_startmonth');
$search_date_modif_startyear = GETPOSTINT('search_date_modif_startyear');
$search_date_modif_startday = GETPOSTINT('search_date_modif_startday');
$search_date_modif_start = dol_mktime(0, 0, 0, $search_date_modif_startmonth, $search_date_modif_startday, $search_date_modif_startyear);	// Use tzserver
$search_date_modif_endmonth = GETPOSTINT('search_date_modif_endmonth');
$search_date_modif_endyear = GETPOSTINT('search_date_modif_endyear');
$search_date_modif_endday = GETPOSTINT('search_date_modif_endday');
$search_date_modif_end = dol_mktime(23, 59, 59, $search_date_modif_endmonth, $search_date_modif_endday, $search_date_modif_endyear);	// Use tzserver

// Load variable for pagination
$limit = GETPOSTINT('limit') ? GETPOSTINT('limit') : $conf->liste_limit;
$sortfield = GETPOST('sortfield', 'aZ09comma');
$sortorder = GETPOST('sortorder', 'aZ09comma');
$page = GETPOSTISSET('pageplusone') ? (GETPOSTINT('pageplusone') - 1) : GETPOSTINT("page");
if (empty($page) || $page < 0 || GETPOST('button_search', 'alpha') || GETPOST('button_removefilter', 'alpha')) {
	// If $page is not defined, or '' or -1 or if we click on clear filters
	$page = 0;
}
$offset = $limit * $page;
$pageprev = $page - 1;
$pagenext = $page + 1;
if (!$sortfield) {
	$sortfield = 'c.ref';
}
if (!$sortorder) {
	$sortorder = 'DESC';
}

// Security check
$id = GETPOSTINT('id');
if ($user->socid > 0) {
	$socid = $user->socid;
}

$hookmanager->initHooks(array('contractlist'));

$result = restrictedArea($user, 'contrat', $id);

$diroutputmassaction = $conf->contrat->dir_output.'/temp/massgeneration/'.$user->id;

$staticcontrat = new Contrat($db);
$staticcontratligne = new ContratLigne($db);

if ($search_status == '') {
	$search_status = 1;
}

// Initialize a technical object to manage hooks of page. Note that conf->hooks_modules contains an array of hook context
$object = new Contrat($db);
$extrafields = new ExtraFields($db);

// fetch optionals attributes and labels
$extrafields->fetch_name_optionals_label($object->table_element);

$search_array_options = $extrafields->getOptionalsFromPost($object->table_element, '', 'search_');
// List of fields to search into when doing a "search in all"
$fieldstosearchall = array();
foreach ($object->fields as $key => $val) {
	if (!empty($val['searchall'])) {
		$fieldstosearchall['c.'.$key] = $val['label'];
	}
}
$fieldstosearchall["s.nom"] = "ThirdParty";
if (empty($user->socid)) {
	$fieldstosearchall["c.note_private"] = "NotePrivate";
}
$parameters = array('fieldstosearchall' => $fieldstosearchall);
$reshook = $hookmanager->executeHooks('completeFieldsToSearchAll', $parameters, $object, $action); // Note that $action and $object may have been modified by some hooks
if ($reshook > 0) {
	$fieldstosearchall = $hookmanager->resArray['fieldstosearchall'];
} elseif ($reshook == 0) {
	if (!empty($hookmanager->resArray['fieldstosearchall'])) {
		$fieldstosearchall = array_merge($fieldstosearchall, $hookmanager->resArray['fieldstosearchall']);
	}
}

$arrayfields = array(
	'c.ref' => array('label' => $langs->trans("Ref"), 'checked' => 1, 'position' => 10),
	'c.ref_customer' => array('label' => $langs->trans("RefCustomer"), 'checked' => 1, 'position' => 12),
	'c.ref_supplier' => array('label' => $langs->trans("RefSupplier"), 'checked' => 1, 'position' => 14),
	's.nom' => array('label' => $langs->trans("ThirdParty"), 'checked' => 1, 'position' => 30),
	's.email' => array('label' => $langs->trans("ThirdPartyEmail"), 'checked' => 0, 'position' => 30),
	's.town' => array('label' => $langs->trans("Town"), 'checked' => 0, 'position' => 31),
	's.zip' => array('label' => $langs->trans("Zip"), 'checked' => 1, 'position' => 32),
	'state.nom' => array('label' => $langs->trans("StateShort"), 'checked' => 0, 'position' => 33),
	'country.code_iso' => array('label' => $langs->trans("Country"), 'checked' => 0, 'position' => 34),
	'sale_representative' => array('label' => $langs->trans("SaleRepresentativesOfThirdParty"), 'checked' => -1, 'position' => 80),
	'c.date_contrat' => array('label' => $langs->trans("DateContract"), 'checked' => 1, 'position' => 45),
	'c.datec' => array('label' => $langs->trans("DateCreation"), 'checked' => 0, 'position' => 500),
	'c.tms' => array('label' => $langs->trans("DateModificationShort"), 'checked' => 0, 'position' => 500),
	'lower_planned_end_date' => array('label' => $langs->trans("LowerDateEndPlannedShort"), 'checked' => 1, 'position' => 900, 'help' => $langs->trans("LowerDateEndPlannedShort")),
	'status' => array('label' => $langs->trans("Status"), 'checked' => 1, 'position' => 1000),
<<<<<<< HEAD
=======
	'c.signed_status' =>array('label' => $langs->trans('SignedStatus'), 'checked' => 0, 'position' => 1001),
>>>>>>> cc80841a
);
// Extra fields
include DOL_DOCUMENT_ROOT.'/core/tpl/extrafields_list_array_fields.tpl.php';

$object->fields = dol_sort_array($object->fields, 'position');
$arrayfields = dol_sort_array($arrayfields, 'position');
'@phan-var-force array<string,array{label:string,checked?:int<0,1>,position?:int,help?:string}> $arrayfields';  // dol_sort_array looses type for Phan

if (!$user->hasRight('societe', 'client', 'voir')) {
	$search_sale = $user->id;
}

$permissiontoread = $user->hasRight('contrat', 'lire');
$permissiontoadd = $user->hasRight('contrat', 'creer');
$permissiontodelete = $user->hasRight('contrat', 'supprimer');

$result = restrictedArea($user, 'contrat', 0);



/*
 * Actions
 */

if (GETPOST('cancel', 'alpha')) {
	$action = 'list';
	$massaction = '';
}
if (!GETPOST('confirmmassaction', 'alpha') && $massaction != 'presend' && $massaction != 'confirm_presend') {
	$massaction = '';
}

$parameters = array('socid' => $socid, 'arrayfields' => &$arrayfields);
$reshook = $hookmanager->executeHooks('doActions', $parameters, $object, $action); // Note that $action and $object may have been modified by some hooks
if ($reshook < 0) {
	setEventMessages($hookmanager->error, $hookmanager->errors, 'errors');
}

include DOL_DOCUMENT_ROOT.'/core/actions_changeselectedfields.inc.php';
// Purge search criteria
if (GETPOST('button_removefilter_x', 'alpha') || GETPOST('button_removefilter.x', 'alpha') || GETPOST('button_removefilter', 'alpha')) { // All test are required to be compatible with all browsers
	$search_dfmonth = '';
	$search_dfyear = '';
	$search_op2df = '';
	$search_name = "";
	$search_email = "";
	$search_town = '';
	$search_zip = "";
	$search_state = "";
	$search_type = '';
	$search_country = '';
	$search_contract = "";
	$search_ref_customer = "";
	$search_ref_supplier = "";
	$search_user = '';
	$search_sale = '';
	$search_product_category = '';
	$search_date_startday = '';
	$search_date_startmonth = '';
	$search_date_startyear = '';
	$search_date_endday = '';
	$search_date_endmonth = '';
	$search_date_endyear = '';
	$search_date_start = '';
	$search_date_end = '';
	$search_all = "";
	$search_date_creation_startmonth = "";
	$search_date_creation_startyear = "";
	$search_date_creation_startday = "";
	$search_date_creation_start = "";
	$search_date_creation_endmonth = "";
	$search_date_creation_endyear = "";
	$search_date_creation_endday = "";
	$search_date_creation_end = "";
	$search_date_modif_startmonth = "";
	$search_date_modif_startyear = "";
	$search_date_modif_startday = "";
	$search_date_modif_start = "";
	$search_date_modif_endmonth = "";
	$search_date_modif_endyear = "";
	$search_date_modif_endday = "";
	$search_date_modif_end = "";
	$search_status = "";
<<<<<<< HEAD
=======
	$search_signed_status = '';
>>>>>>> cc80841a
	$toselect = array();
	$search_type_thirdparty = '';
	$searchCategoryCustomerList = array();
	$search_array_options = array();
}

if (empty($reshook)) {
	$objectclass = 'Contrat';
	$objectlabel = 'Contracts';
	$uploaddir = $conf->contrat->dir_output;
	include DOL_DOCUMENT_ROOT.'/core/actions_massactions.inc.php';
}


/*
 * View
 */

$form = new Form($db);
$formfile = new FormFile($db);
$formother = new FormOther($db);
$socstatic = new Societe($db);
$formcompany = new FormCompany($db);
$contracttmp = new Contrat($db);

$now = dol_now();

$title = "";

$sql = 'SELECT';
<<<<<<< HEAD
$sql .= " c.rowid, c.ref, c.datec as date_creation, c.tms as date_modification, c.date_contrat, c.statut, c.ref_customer, c.ref_supplier, c.note_private, c.note_public, c.entity,";
$sql .= ' s.rowid as socid, s.nom as name, s.name_alias, s.email, s.town, s.zip, s.fk_pays as country_id, s.client, s.code_client, s.status as company_status, s.logo as company_logo,';
$sql .= " typent.code as typent_code,";
$sql .= " state.code_departement as state_code, state.nom as state_name,";
$sql .= " MIN(".$db->ifsql("cd.statut=4", "cd.date_fin_validite", "null").") as lower_planned_end_date,";
=======
$sql .= " c.rowid, c.ref, c.datec as date_creation, c.tms as date_modification, c.date_contrat, c.statut, c.ref_customer, c.ref_supplier, c.note_private, c.note_public, c.entity, c.signed_status,";
$sql .= ' s.rowid as socid, s.nom as name, s.name_alias, s.email, s.town, s.zip, s.fk_pays as country_id, s.client, s.code_client, s.status as company_status, s.logo as company_logo,';
$sql .= " typent.code as typent_code,";
$sql .= " state.code_departement as state_code, state.nom as state_name,";
// TODO Add a denormalized field "denormalized_lower_planned_end_date" so we can remove the HAVING and then,
// remove completely the SUM and GROUP BY (faster). Status of each service can be read into the loop that build the list.
$sql .= " MIN(".$db->ifsql("cd.statut=4", "cd.date_fin_validite", "null").") as lower_planned_end_date,";	// lowest expiration date among open service lines
>>>>>>> cc80841a
$sql .= " SUM(".$db->ifsql("cd.statut=0", 1, 0).') as nb_initial,';
$sql .= " SUM(".$db->ifsql("cd.statut=4 AND (cd.date_fin_validite IS NULL OR cd.date_fin_validite >= '".$db->idate($now)."')", 1, 0).') as nb_running,';
$sql .= " SUM(".$db->ifsql("cd.statut=4 AND (cd.date_fin_validite IS NOT NULL AND cd.date_fin_validite < '".$db->idate($now)."')", 1, 0).') as nb_expired,';
$sql .= " SUM(".$db->ifsql("cd.statut=4 AND (cd.date_fin_validite IS NOT NULL AND cd.date_fin_validite < '".$db->idate($now - $conf->contrat->services->expires->warning_delay)."')", 1, 0).') as nb_late,';
$sql .= " SUM(".$db->ifsql("cd.statut=5", 1, 0).') as nb_closed';
// Add fields from extrafields
if (!empty($extrafields->attributes[$object->table_element]['label'])) {
	foreach ($extrafields->attributes[$object->table_element]['label'] as $key => $val) {
		$sql .= ($extrafields->attributes[$object->table_element]['type'][$key] != 'separate' ? ", ef.".$key." as options_".$key : '');
	}
}
// Add fields from hooks
$parameters = array();
$reshook = $hookmanager->executeHooks('printFieldListSelect', $parameters, $object, $action); // Note that $action and $object may have been modified by hook
$sql .= $hookmanager->resPrint;
$sql = preg_replace('/,\s*$/', '', $sql);

$sqlfields = $sql; // $sql fields to remove for count total

$sql .= " FROM ".MAIN_DB_PREFIX."societe as s";
$sql .= " LEFT JOIN ".MAIN_DB_PREFIX."c_country as country on (country.rowid = s.fk_pays)";
$sql .= " LEFT JOIN ".MAIN_DB_PREFIX."c_typent as typent on (typent.id = s.fk_typent)";
$sql .= " LEFT JOIN ".MAIN_DB_PREFIX."c_departements as state on (state.rowid = s.fk_departement)";
$sql .= ", ".MAIN_DB_PREFIX."contrat as c";
if (!empty($extrafields->attributes[$object->table_element]['label']) && is_array($extrafields->attributes[$object->table_element]['label']) && count($extrafields->attributes[$object->table_element]['label'])) {
	$sql .= " LEFT JOIN ".MAIN_DB_PREFIX.$object->table_element."_extrafields as ef on (c.rowid = ef.fk_object)";
}
$sql .= " LEFT JOIN ".MAIN_DB_PREFIX."contratdet as cd ON c.rowid = cd.fk_contrat";
if ($search_user > 0) {
	$sql .= ", ".MAIN_DB_PREFIX."element_contact as ec";
	$sql .= ", ".MAIN_DB_PREFIX."c_type_contact as tc";
}
$sql .= " WHERE c.fk_soc = s.rowid ";
$sql .= ' AND c.entity IN ('.getEntity('contract').')';
if ($search_type_thirdparty != '' && $search_type_thirdparty > 0) {
	$sql .= " AND s.fk_typent IN (".$db->sanitize($db->escape($search_type_thirdparty)).')';
}
if ($socid > 0) {
	$sql .= " AND s.rowid = ".((int) $socid);
}
if ($search_date_start) {
	$sql .= " AND c.date_contrat >= '".$db->idate($search_date_start)."'";
}
if ($search_date_end) {
	$sql .= " AND c.date_contrat <= '".$db->idate($search_date_end)."'";
}
if ($search_name) {
	$sql .= natural_search('s.nom', $search_name);
}
if ($search_email) {
	$sql .= natural_search('s.email', $search_email);
}
if ($search_contract) {
	$sql .= natural_search(array('c.rowid', 'c.ref'), $search_contract);
}
if (!empty($search_ref_customer)) {
	$sql .= natural_search(array('c.ref_customer'), $search_ref_customer);
}
if (!empty($search_ref_supplier)) {
	$sql .= natural_search(array('c.ref_supplier'), $search_ref_supplier);
}
if ($search_zip) {
	$sql .= natural_search(array('s.zip'), $search_zip);
}
if ($search_town) {
	$sql .= natural_search(array('s.town'), $search_town);
}
if ($search_country && $search_country != '-1') {
	$sql .= " AND s.fk_pays IN (".$db->sanitize($search_country).')';
}
/*if ($search_sale > 0) {
	$sql .= " AND s.rowid = sc.fk_soc AND sc.fk_user = ".((int) $search_sale);
}*/
if ($search_all) {
	$sql .= natural_search(array_keys($fieldstosearchall), $search_all);
}
if ($search_user > 0) {
	$sql .= " AND ec.fk_c_type_contact = tc.rowid AND tc.element='contrat' AND tc.source='internal' AND ec.element_id = c.rowid AND ec.fk_socpeople = ".((int) $search_user);
}
// Search on sale representative
if ($search_sale && $search_sale != '-1') {
	if ($search_sale == -2) {
		$sql .= " AND NOT EXISTS (SELECT sc.fk_soc FROM ".MAIN_DB_PREFIX."societe_commerciaux as sc WHERE sc.fk_soc = c.fk_soc)";
	} elseif ($search_sale > 0) {
		$sql .= " AND EXISTS (SELECT sc.fk_soc FROM ".MAIN_DB_PREFIX."societe_commerciaux as sc WHERE sc.fk_soc = c.fk_soc AND sc.fk_user = ".((int) $search_sale).")";
	}
}
// Search for tag/category ($searchCategoryProductList is an array of ID)
$searchCategoryProductOperator = -1;
$searchCategoryProductList = array($search_product_category);
if (!empty($searchCategoryProductList)) {
	$searchCategoryProductSqlList = array();
	$listofcategoryid = '';
	foreach ($searchCategoryProductList as $searchCategoryProduct) {
		if (intval($searchCategoryProduct) == -2) {
			$searchCategoryProductSqlList[] = "NOT EXISTS (SELECT ck.fk_product FROM ".MAIN_DB_PREFIX."categorie_product as ck, ".MAIN_DB_PREFIX."contratdet as cd WHERE cd.fk_contrat = c.rowid AND cd.fk_product = ck.fk_product)";
		} elseif (intval($searchCategoryProduct) > 0) {
			if ($searchCategoryProductOperator == 0) {
				$searchCategoryProductSqlList[] = " EXISTS (SELECT ck.fk_product FROM ".MAIN_DB_PREFIX."categorie_product as ck, ".MAIN_DB_PREFIX."contratdet as cd WHERE cd.fk_contrat = c.rowid AND cd.fk_product = ck.fk_product AND ck.fk_categorie = ".((int) $searchCategoryProduct).")";
			} else {
				$listofcategoryid .= ($listofcategoryid ? ', ' : '') .((int) $searchCategoryProduct);
			}
		}
	}
	if ($listofcategoryid) {
		$searchCategoryProductSqlList[] = " EXISTS (SELECT ck.fk_product FROM ".MAIN_DB_PREFIX."categorie_product as ck, ".MAIN_DB_PREFIX."contratdet as cd WHERE cd.fk_contrat = c.rowid AND cd.fk_product = ck.fk_product AND ck.fk_categorie IN (".$db->sanitize($listofcategoryid)."))";
	}
	if ($searchCategoryProductOperator == 1) {
		if (!empty($searchCategoryProductSqlList)) {
			$sql .= " AND (".implode(' OR ', $searchCategoryProductSqlList).")";
		}
	} else {
		if (!empty($searchCategoryProductSqlList)) {
			$sql .= " AND (".implode(' AND ', $searchCategoryProductSqlList).")";
		}
	}
}
$searchCategoryCustomerSqlList = array();
if ($searchCategoryCustomerOperator == 1) {
	$existsCategoryCustomerList = array();
	foreach ($searchCategoryCustomerList as $searchCategoryCustomer) {
		if (intval($searchCategoryCustomer) == -2) {
			$sqlCategoryCustomerNotExists  = " NOT EXISTS (";
			$sqlCategoryCustomerNotExists .= " SELECT cat_cus.fk_soc";
			$sqlCategoryCustomerNotExists .= " FROM ".$db->prefix()."categorie_societe AS cat_cus";
			$sqlCategoryCustomerNotExists .= " WHERE cat_cus.fk_soc = s.rowid";
			$sqlCategoryCustomerNotExists .= " )";
			$searchCategoryCustomerSqlList[] = $sqlCategoryCustomerNotExists;
		} elseif (intval($searchCategoryCustomer) > 0) {
			$existsCategoryCustomerList[] = $db->escape($searchCategoryCustomer);
		}
	}
	if (!empty($existsCategoryCustomerList)) {
		$sqlCategoryCustomerExists = " EXISTS (";
		$sqlCategoryCustomerExists .= " SELECT cat_cus.fk_soc";
		$sqlCategoryCustomerExists .= " FROM ".$db->prefix()."categorie_societe AS cat_cus";
		$sqlCategoryCustomerExists .= " WHERE cat_cus.fk_soc = s.rowid";
		$sqlCategoryCustomerExists .= " AND cat_cus.fk_categorie IN (".$db->sanitize(implode(',', $existsCategoryCustomerList)).")";
		$sqlCategoryCustomerExists .= " )";
		$searchCategoryCustomerSqlList[] = $sqlCategoryCustomerExists;
	}
	if (!empty($searchCategoryCustomerSqlList)) {
		$sql .= " AND (".implode(' OR ', $searchCategoryCustomerSqlList).")";
	}
} else {
	foreach ($searchCategoryCustomerList as $searchCategoryCustomer) {
		if (intval($searchCategoryCustomer) == -2) {
			$sqlCategoryCustomerNotExists = " NOT EXISTS (";
			$sqlCategoryCustomerNotExists .= " SELECT cat_cus.fk_soc";
			$sqlCategoryCustomerNotExists .= " FROM ".$db->prefix()."categorie_societe AS cat_cus";
			$sqlCategoryCustomerNotExists .= " WHERE cat_cus.fk_soc = s.rowid";
			$sqlCategoryCustomerNotExists .= " )";
			$searchCategoryCustomerSqlList[] = $sqlCategoryCustomerNotExists;
		} elseif (intval($searchCategoryCustomer) > 0) {
			$searchCategoryCustomerSqlList[] = "s.rowid IN (SELECT fk_soc FROM ".$db->prefix()."categorie_societe WHERE fk_categorie = ".((int) $searchCategoryCustomer).")";
		}
	}
	if (!empty($searchCategoryCustomerSqlList)) {
		$sql .= " AND (".implode(' AND ', $searchCategoryCustomerSqlList).")";
	}
}

if ($search_date_creation_start) {
	$sql .= " AND c.datec >= '".$db->idate($search_date_creation_start)."'";
}
if ($search_date_creation_end) {
	$sql .= " AND c.datec <= '".$db->idate($search_date_creation_end)."'";
}

if ($search_date_modif_start) {
	$sql .= " AND c.tms >= '".$db->idate($search_date_modif_start)."'";
}
if ($search_date_modif_end) {
	$sql .= " AND c.tms <= '".$db->idate($search_date_modif_end)."'";
}
<<<<<<< HEAD
=======
if ($search_signed_status != '' && $search_signed_status >= 0) {
	$sql .= ' AND c.signed_status = '.urlencode($search_signed_status);
}
>>>>>>> cc80841a

// Add where from extra fields
include DOL_DOCUMENT_ROOT.'/core/tpl/extrafields_list_search_sql.tpl.php';
// Add where from hooks
$parameters = array();
$reshook = $hookmanager->executeHooks('printFieldListWhere', $parameters, $object, $action); // Note that $action and $object may have been modified by hook
$sql .= $hookmanager->resPrint;
$sql .= " GROUP BY c.rowid, c.ref, c.datec, c.tms, c.date_contrat, c.statut, c.ref_customer, c.ref_supplier, c.note_private, c.note_public, c.entity, c.signed_status,";
$sql .= ' s.rowid, s.nom, s.name_alias, s.email, s.town, s.zip, s.fk_pays, s.client, s.code_client, s.status, s.logo,';
$sql .= " typent.code,";
$sql .= " state.code_departement, state.nom";
// Add fields from extrafields
if (!empty($extrafields->attributes[$object->table_element]['label'])) {
	foreach ($extrafields->attributes[$object->table_element]['label'] as $key => $val) {
		$sql .= ($extrafields->attributes[$object->table_element]['type'][$key] != 'separate' ? ", ef.".$key : '');
	}
}
// Add where from hooks
$parameters = array('search_dfyear' => $search_dfyear, 'search_op2df' => $search_op2df);
$reshook = $hookmanager->executeHooks('printFieldListGroupBy', $parameters, $object); // Note that $action and $object may have been modified by hook
$sql .= $hookmanager->resPrint;
// Add HAVING from hooks
$parameters = array('search_dfyear' => $search_dfyear, 'search_op2df' => $search_op2df);
$reshook = $hookmanager->executeHooks('printFieldListHaving', $parameters, $object, $action); // Note that $action and $object may have been modified by hook
if (empty($reshook)) {
	if ($search_dfyear > 0 && $search_op2df) {
		if ($search_op2df == '<=') {
			$sql .= " HAVING MIN(".$db->ifsql("cd.statut=4", "cd.date_fin_validite", "null").") <= '".$db->idate(dol_get_last_day($search_dfyear, $search_dfmonth, false))."'";
		} elseif ($search_op2df == '>=') {
			$sql .= " HAVING MIN(".$db->ifsql("cd.statut=4", "cd.date_fin_validite", "null").") >= '".$db->idate(dol_get_first_day($search_dfyear, $search_dfmonth, false))."'";
		} else {
			$sql .= " HAVING MIN(".$db->ifsql("cd.statut=4", "cd.date_fin_validite", "null").") <= '".$db->idate(dol_get_last_day($search_dfyear, $search_dfmonth, false))."' AND MIN(".$db->ifsql("cd.statut=4", "cd.date_fin_validite", "null").") >= '".$db->idate(dol_get_first_day($search_dfyear, $search_dfmonth, false))."'";
		}
	}
}
$sql .= $hookmanager->resPrint;

// Count total nb of records
$nbtotalofrecords = '';
if (!getDolGlobalInt('MAIN_DISABLE_FULL_SCANLIST')) {
	//$result = $db->query($sql);
	//$nbtotalofrecords = $db->num_rows($result);

	if ($search_dfyear > 0 && $search_op2df) {
		$resql = $db->query($sql, 0, 'auto', 1);
		while ($db->fetch_object($resql)) {
			if (empty($nbtotalofrecords)) {
				$nbtotalofrecords = 1;    // We can't make +1 because init value is ''
			} else {
				$nbtotalofrecords++;
			}
		}
	} else {
		/* The fast and low memory method to get and count full list converts the sql into a sql count */
		$sqlforcount = preg_replace('/^'.preg_quote($sqlfields, '/').'/', 'SELECT COUNT(*) as nbtotalofrecords', $sql);
<<<<<<< HEAD
		$sqlforcount = preg_replace('/LEFT JOIN '.MAIN_DB_PREFIX.'contratdet as cd ON c.rowid = cd.fk_contrat /', '', $sqlforcount);
=======

		$sqlforcount = str_replace('LEFT JOIN '.MAIN_DB_PREFIX.'c_country as country on (country.rowid = s.fk_pays)', '', $sqlforcount);
		$sqlforcount = str_replace('LEFT JOIN '.MAIN_DB_PREFIX.'c_typent as typent on (typent.id = s.fk_typent)', '', $sqlforcount);
		$sqlforcount = str_replace('LEFT JOIN '.MAIN_DB_PREFIX.'c_departements as state on (state.rowid = s.fk_departement)', '', $sqlforcount);
		$sqlforcount = str_replace('LEFT JOIN '.MAIN_DB_PREFIX.'contratdet as cd ON c.rowid = cd.fk_contrat', '', $sqlforcount);
		//$sqlforcount = str_replace('LEFT JOIN '.MAIN_DB_PREFIX.'contrat_extrafields as ef on (c.rowid = ef.fk_object)', '', $sqlforcount);	// We my need this if there is filters on extrafields
>>>>>>> cc80841a
		$sqlforcount = preg_replace('/GROUP BY.*$/', '', $sqlforcount);

		$resql = $db->query($sqlforcount);
		if ($resql) {
			$objforcount = $db->fetch_object($resql);
			$nbtotalofrecords = $objforcount->nbtotalofrecords;
		} else {
			dol_print_error($db);
		}
	}

	if (($page * $limit) > $nbtotalofrecords) {	// if total resultset is smaller then paging size (filtering), goto and load page 0
		$page = 0;
		$offset = 0;
	}
	$db->free($resql);
}

// Complete request and execute it with limit
$sql .= $db->order($sortfield, $sortorder);
if ($limit) {
	$sql .= $db->plimit($limit + 1, $offset);
}

$resql = $db->query($sql);
if (!$resql) {
	dol_print_error($db);
	exit;
}

$num = $db->num_rows($resql);

// Direct jump if only one record found
if ($num == 1 && getDolGlobalString('MAIN_SEARCH_DIRECT_OPEN_IF_ONLY_ONE') && $search_all && !$page) {
	$obj = $db->fetch_object($resql);
	$id = $obj->rowid;
	header("Location: ".DOL_URL_ROOT.'/contrat/card.php?id='.$id);
	exit;
}


// Output page
// --------------------------------------------------------------------
$title = $langs->trans("Contracts");
$help_url = 'EN:Module_Contracts|FR:Module_Contrat|ES:Contratos_de_servicio';

<<<<<<< HEAD
llxHeader('', $langs->trans("Contracts"), '', 0, 0, '', '', '', 'bodyforlist');
=======
llxHeader('', $title, $help_url, '', 0, 0, '', '', '', 'mod-contrat page-list bodyforlist');
>>>>>>> cc80841a

$i = 0;

$arrayofselected = is_array($toselect) ? $toselect : array();

if ($socid > 0) {
	$soc = new Societe($db);
	$soc->fetch($socid);
	if (empty($search_name)) {
		$search_name = $soc->name;
	}
}

$param = '';
if (!empty($mode)) {
	$param .= '&mode='.urlencode($mode);
}
if (!empty($contextpage) && $contextpage != $_SERVER["PHP_SELF"]) {
	$param .= '&contextpage='.urlencode($contextpage);
}
if ($limit > 0 && $limit != $conf->liste_limit) {
	$param .= '&limit='.((int) $limit);
}
if ($search_all != '') {
	$param .= '&search_all='.urlencode($search_all);
}
if ($search_contract != '') {
	$param .= '&search_contract='.urlencode($search_contract);
}
if ($search_name != '') {
	$param .= '&search_name='.urlencode($search_name);
}
if ($search_email != '') {
	$param .= '&search_email='.urlencode($search_email);
}
if ($search_ref_customer != '') {
	$param .= '&search_ref_customer='.urlencode($search_ref_customer);
}
if ($search_ref_supplier != '') {
	$param .= '&search_ref_supplier='.urlencode($search_ref_supplier);
}
if ($search_op2df != '') {
	$param .= '&search_op2df='.urlencode($search_op2df);
}
if ($search_date_creation_startmonth) {
	$param .= '&search_date_creation_startmonth='.urlencode((string) ($search_date_creation_startmonth));
}
if ($search_date_creation_startyear) {
	$param .= '&search_date_creation_startyear='.urlencode((string) ($search_date_creation_startyear));
}
if ($search_date_creation_startday) {
	$param .= '&search_date_creation_startday='.urlencode((string) ($search_date_creation_startday));
}
if ($search_date_creation_start) {
	$param .= '&search_date_creation_start='.urlencode($search_date_creation_start);
}
if ($search_date_creation_endmonth) {
	$param .= '&search_date_creation_endmonth='.urlencode((string) ($search_date_creation_endmonth));
}
if ($search_date_creation_endyear) {
	$param .= '&search_date_creation_endyear='.urlencode((string) ($search_date_creation_endyear));
}
if ($search_date_creation_endday) {
	$param .= '&search_date_creation_endday='.urlencode((string) ($search_date_creation_endday));
}
if ($search_date_creation_end) {
	$param .= '&search_date_creation_end='.urlencode($search_date_creation_end);
}
if ($search_date_modif_startmonth) {
	$param .= '&search_date_modif_startmonth='.urlencode((string) ($search_date_modif_startmonth));
}
if ($search_date_modif_startyear) {
	$param .= '&search_date_modif_startyear='.urlencode((string) ($search_date_modif_startyear));
}
if ($search_date_modif_startday) {
	$param .= '&search_date_modif_startday='.urlencode((string) ($search_date_modif_startday));
}
if ($search_date_modif_start) {
	$param .= '&search_date_modif_start='.urlencode($search_date_modif_start);
}
if ($search_date_modif_endmonth) {
	$param .= '&search_date_modif_endmonth='.urlencode((string) ($search_date_modif_endmonth));
}
if ($search_date_modif_endyear) {
	$param .= '&search_date_modif_endyear='.urlencode((string) ($search_date_modif_endyear));
}
if ($search_date_modif_endday) {
	$param .= '&search_date_modif_endday='.urlencode((string) ($search_date_modif_endday));
}
if ($search_date_modif_end) {
	$param .= '&search_date_modif_end=' . urlencode($search_date_modif_end);
}
if ($search_date_startday > 0) {
	$param .= '&search_date_startday='.urlencode((string) ($search_date_startday));
}
if ($search_date_startmonth > 0) {
	$param .= '&search_date_startmonth='.urlencode((string) ($search_date_startmonth));
}
if ($search_date_startyear > 0) {
	$param .= '&search_date_startyear='.urlencode((string) ($search_date_startyear));
}
if ($search_date_endday > 0) {
	$param .= '&search_date_endday='.urlencode((string) ($search_date_endday));
<<<<<<< HEAD
}
if ($search_date_endmonth > 0) {
	$param .= '&search_date_endmonth='.urlencode((string) ($search_date_endmonth));
}
=======
}
if ($search_date_endmonth > 0) {
	$param .= '&search_date_endmonth='.urlencode((string) ($search_date_endmonth));
}
>>>>>>> cc80841a
if ($search_date_endyear > 0) {
	$param .= '&search_date_endyear='.urlencode((string) ($search_date_endyear));
}
if ($search_dfyear > 0) {
	$param .= '&search_dfyear='.urlencode((string) ($search_dfyear));
}
if ($search_dfmonth > 0) {
	$param .= '&search_dfmonth='.urlencode((string) ($search_dfmonth));
<<<<<<< HEAD
=======
}
if ($search_signed_status != '' && $search_signed_status >= 0) {
	$param .= '&search_signed_status='.urlencode($search_signed_status);
>>>>>>> cc80841a
}
if ($search_sale > 0) {
	$param .= '&search_sale='.urlencode($search_sale);
}
if ($search_user > 0) {
	$param .= '&search_user='.urlencode((string) ($search_user));
}
if ($search_type_thirdparty > 0) {
	$param .= '&search_type_thirdparty='.urlencode((string) ($search_type_thirdparty));
}
if ($search_country != '') {
	$param .= "&search_country=".urlencode($search_country);
}
if ($search_product_category > 0) {
	$param .= '&search_product_category='.urlencode((string) ($search_product_category));
}
if ($show_files) {
	$param .= '&show_files='.urlencode((string) ($show_files));
}
if ($optioncss != '') {
	$param .= '&optioncss='.urlencode($optioncss);
}
foreach ($searchCategoryCustomerList as $searchCategoryCustomer) {
	$param .= "&search_category_customer_list[]=".urlencode($searchCategoryCustomer);
}
// Add $param from extra fields
include DOL_DOCUMENT_ROOT.'/core/tpl/extrafields_list_search_param.tpl.php';

// List of mass actions available
$arrayofmassactions = array(
	'generate_doc' => img_picto('', 'pdf', 'class="pictofixedwidth"').$langs->trans("ReGeneratePDF"),
	'builddoc' => img_picto('', 'pdf', 'class="pictofixedwidth"').$langs->trans("PDFMerge"),
	'presend' => img_picto('', 'email', 'class="pictofixedwidth"').$langs->trans("SendByMail"),
);
if (!empty($permissiontodelete)) {
	$arrayofmassactions['predelete'] = img_picto('', 'delete', 'class="pictofixedwidth"').$langs->trans("Delete");
}
if (GETPOSTINT('nomassaction') || in_array($massaction, array('presend', 'predelete'))) {
	$arrayofmassactions = array();
}
$massactionbutton = $form->selectMassAction('', $arrayofmassactions);

$url = DOL_URL_ROOT.'/contrat/card.php?action=create';
if (!empty($socid)) {
	$url .= '&socid='.((int) $socid);
}
$newcardbutton = '';
$newcardbutton .= dolGetButtonTitle($langs->trans('ViewList'), '', 'fa fa-bars imgforviewmode', $_SERVER["PHP_SELF"].'?mode=common'.preg_replace('/(&|\?)*mode=[^&]+/', '', $param), '', ((empty($mode) || $mode == 'common') ? 2 : 1), array('morecss' => 'reposition'));
$newcardbutton .= dolGetButtonTitle($langs->trans('ViewKanban'), '', 'fa fa-th-list imgforviewmode', $_SERVER["PHP_SELF"].'?mode=kanban'.preg_replace('/(&|\?)*mode=[^&]+/', '', $param), '', ($mode == 'kanban' ? 2 : 1), array('morecss' => 'reposition'));
$newcardbutton .= dolGetButtonTitleSeparator();
$newcardbutton .= dolGetButtonTitle($langs->trans('NewContractSubscription'), '', 'fa fa-plus-circle', $url, '', $user->hasRight('contrat', 'creer'));

print '<form method="POST" id="searchFormList" action="'.$_SERVER['PHP_SELF'].'">'."\n";
if ($optioncss != '') {
	print '<input type="hidden" name="optioncss" value="'.$optioncss.'">';
}
print '<input type="hidden" name="token" value="'.newToken().'">';
print '<input type="hidden" name="formfilteraction" id="formfilteraction" value="list">';
print '<input type="hidden" name="action" value="list">';
print '<input type="hidden" name="sortfield" value="'.$sortfield.'">';
print '<input type="hidden" name="sortorder" value="'.$sortorder.'">';
print '<input type="hidden" name="page" value="'.$page.'">';
print '<input type="hidden" name="contextpage" value="'.$contextpage.'">';
print '<input type="hidden" name="page_y" value="">';
print '<input type="hidden" name="mode" value="'.$mode.'">';

// @phan-suppress-next-line PhanPluginSuspiciousParamOrder
print_barre_liste($langs->trans("Contracts"), $page, $_SERVER["PHP_SELF"], $param, $sortfield, $sortorder, $massactionbutton, $num, $nbtotalofrecords, 'contract', 0, $newcardbutton, '', $limit, 0, 0, 1);

$topicmail = "SendContractRef";
$modelmail = "contract";
$objecttmp = new Contrat($db);
$trackid = 'con'.$object->id;
include DOL_DOCUMENT_ROOT.'/core/tpl/massactions_pre.tpl.php';

if ($search_all) {
	$setupstring = '';
	foreach ($fieldstosearchall as $key => $val) {
		$fieldstosearchall[$key] = $langs->trans($val);
		$setupstring .= $key."=".$val.";";
	}
	print '<!-- Search done like if CONTRACT_QUICKSEARCH_ON_FIELDS = '.$setupstring.' -->'."\n";
	print '<div class="divsearchfieldfilter">'.$langs->trans("FilterOnInto", $search_all).implode(', ', $fieldstosearchall).'</div>'."\n";
}

$moreforfilter = '';

// If the user can view prospects other than his'
if ($user->hasRight('user', 'user', 'lire')) {
	$langs->load("commercial");
	$moreforfilter .= '<div class="divsearchfield">';
	$tmptitle = $langs->trans('ThirdPartiesOfSaleRepresentative');
	$moreforfilter .= img_picto($tmptitle, 'user', 'class="pictofixedwidth"').$formother->select_salesrepresentatives($search_sale, 'search_sale', $user, 0, $tmptitle, 'widthcentpercentminusx maxwidth300');
	$moreforfilter .= '</div>';
}
// If the user can view other users
if ($user->hasRight('user', 'user', 'lire')) {
	$moreforfilter .= '<div class="divsearchfield">';
	$tmptitle = $langs->trans('LinkedToSpecificUsers');
	$moreforfilter .= img_picto($tmptitle, 'user', 'class="pictofixedwidth"').$form->select_dolusers($search_user, 'search_user', $tmptitle, '', 0, '', '', 0, 0, 0, '', 0, '', 'widthcentpercentminusx maxwidth300');
	$moreforfilter .= '</div>';
}
// If the user can view categories of products
if (isModEnabled('category') && $user->hasRight('categorie', 'lire') && ($user->hasRight('produit', 'lire') || $user->hasRight('service', 'lire'))) {
	include_once DOL_DOCUMENT_ROOT.'/categories/class/categorie.class.php';
	$moreforfilter .= '<div class="divsearchfield">';
	$tmptitle = $langs->trans('IncludingProductWithTag');
	$cate_arbo = $form->select_all_categories(Categorie::TYPE_PRODUCT, '', 'parent', 64, 0, 2);
	$moreforfilter .= img_picto($tmptitle, 'category', 'class="pictofixedwidth"').$form->selectarray('search_product_category', $cate_arbo, $search_product_category, $tmptitle, 0, 0, '', 0, 0, 0, 0, 'widthcentpercentminusx maxwidth300', 1);
	$moreforfilter .= '</div>';
}
// Filter on customer categories
if (getDolGlobalString('MAIN_SEARCH_CATEGORY_CUSTOMER_ON_CONTRACT_LIST') && isModEnabled("category") && $user->hasRight('categorie', 'lire')) {
	$moreforfilter .= '<div class="divsearchfield">';
	$tmptitle = $langs->transnoentities('CustomersProspectsCategoriesShort');
	$moreforfilter .= img_picto($tmptitle, 'category', 'class="pictofixedwidth"');
	$categoriesArr = $form->select_all_categories(Categorie::TYPE_CUSTOMER, '', '', 64, 0, 2);
	$categoriesArr[-2] = '- '.$langs->trans('NotCategorized').' -';
	$moreforfilter .= Form::multiselectarray('search_category_customer_list', $categoriesArr, $searchCategoryCustomerList, 0, 0, 'minwidth300', 0, 0, '', 'category', $tmptitle);
	$moreforfilter .= ' <input type="checkbox" class="valignmiddle" id="search_category_customer_operator" name="search_category_customer_operator" value="1"'.($searchCategoryCustomerOperator == 1 ? ' checked="checked"' : '').'/>';
	$moreforfilter .= $form->textwithpicto('', $langs->trans('UseOrOperatorForCategories') . ' : ' . $tmptitle, 1, 'help', '', 0, 2, 'tooltip_cat_cus'); // Tooltip on click
	$moreforfilter .= '</div>';
}

$parameters = array();
$reshook = $hookmanager->executeHooks('printFieldPreListTitle', $parameters, $object, $action); // Note that $action and $object may have been modified by hook
if (empty($reshook)) {
	$moreforfilter .= $hookmanager->resPrint;
} else {
	$moreforfilter = $hookmanager->resPrint;
}

if (!empty($moreforfilter)) {
	print '<div class="liste_titre liste_titre_bydiv centpercent">';
	print $moreforfilter;
	print '</div>';
}

$varpage = empty($contextpage) ? $_SERVER["PHP_SELF"] : $contextpage;
$selectedfields = $form->multiSelectArrayWithCheckbox('selectedfields', $arrayfields, $varpage, getDolGlobalString('MAIN_CHECKBOX_LEFT_COLUMN')); // This also change content of $arrayfields
if ($massactionbutton) {
	$selectedfields .= $form->showCheckAddButtons('checkforselect', 1);
}

print '<div class="div-table-responsive">';
print '<table class="tagtable liste'.($moreforfilter ? " listwithfilterbefore" : "").'">'."\n";

// Fields title search
// --------------------------------------------------------------------
print '<tr class="liste_titre_filter">';
// Action column
if (getDolGlobalString('MAIN_CHECKBOX_LEFT_COLUMN')) {
	print '<td class="liste_titre maxwidthsearch center">';
	$searchpicto = $form->showFilterButtons('left');
	print $searchpicto;
	print '</td>';
}
if (!empty($arrayfields['c.ref']['checked'])) {
	print '<td class="liste_titre">';
	print '<input type="text" class="flat" size="3" name="search_contract" value="'.dol_escape_htmltag($search_contract).'">';
	print '</td>';
}
if (!empty($arrayfields['c.ref_customer']['checked'])) {
	print '<td class="liste_titre">';
	print '<input type="text" class="flat" size="6" name="search_ref_customer" value="'.dol_escape_htmltag($search_ref_customer).'">';
	print '</td>';
}
if (!empty($arrayfields['c.ref_supplier']['checked'])) {
	print '<td class="liste_titre">';
	print '<input type="text" class="flat" size="6" name="search_ref_supplier" value="'.dol_escape_htmltag($search_ref_supplier).'">';
	print '</td>';
}
if (!empty($arrayfields['s.nom']['checked'])) {
	print '<td class="liste_titre">';
	print '<input type="text" class="flat" size="8" name="search_name" value="'.dol_escape_htmltag($search_name).'">';
	print '</td>';
}
if (!empty($arrayfields['s.email']['checked'])) {
	print '<td class="liste_titre">';
	print '<input type="text" class="flat" size="6" name="search_email" value="'.dol_escape_htmltag($search_email).'">';
	print '</td>';
}
// Town
if (!empty($arrayfields['s.town']['checked'])) {
	print '<td class="liste_titre"><input class="flat" type="text" size="6" name="search_town" value="'.dol_escape_htmltag($search_town).'"></td>';
}
// Zip
if (!empty($arrayfields['s.zip']['checked'])) {
	print '<td class="liste_titre"><input class="flat" type="text" size="6" name="search_zip" value="'.dol_escape_htmltag($search_zip).'"></td>';
}
// State
if (!empty($arrayfields['state.nom']['checked'])) {
	print '<td class="liste_titre">';
	print '<input class="flat" size="4" type="text" name="search_state" value="'.dol_escape_htmltag($search_state).'">';
	print '</td>';
}
// Country
if (!empty($arrayfields['country.code_iso']['checked'])) {
	print '<td class="liste_titre center">';
	print $form->select_country($search_country, 'search_country', '', 0, 'minwidth100imp maxwidth100');
	print '</td>';
}
// Company type
if (!empty($arrayfields['typent.code']['checked'])) {
	print '<td class="liste_titre maxwidthonsmartphone center">';
	print $form->selectarray("search_type_thirdparty", $formcompany->typent_array(0), $search_type_thirdparty, 1, 0, 0, '', 0, 0, 0, (!getDolGlobalString('SOCIETE_SORT_ON_TYPEENT') ? 'ASC' : $conf->global->SOCIETE_SORT_ON_TYPEENT), '', 1);
	print '</td>';
}
if (!empty($arrayfields['sale_representative']['checked'])) {
	print '<td class="liste_titre"></td>';
}
if (!empty($arrayfields['c.date_contrat']['checked'])) {
	print '<td class="liste_titre center">';
	print '<div class="nowrapfordate">';
	print $form->selectDate($search_date_start ? $search_date_start : -1, 'search_date_start', 0, 0, 1, '', 1, 0, 0, '', '', '', '', 1, '', $langs->trans('From'));
	print '</div>';
	print '<div class="nowrapfordate">';
	print $form->selectDate($search_date_end ? $search_date_end : -1, 'search_date_end', 0, 0, 1, '', 1, 0, 0, '', '', '', '', 1, '', $langs->trans('to'));
	print '</div>';
<<<<<<< HEAD
=======
	print '</td>';
}
// Signed status
if (!empty($arrayfields['c.signed_status']['checked'])) {
	print '<td class="liste_titre center">';
	$list_signed_status = $object->getSignedStatusLocalisedArray();
	print $form->selectarray('search_signed_status', $list_signed_status, $search_signed_status, 1, 0, 0, '', 1, 0, 0, '', 'search_status');
>>>>>>> cc80841a
	print '</td>';
}
// Extra fields
include DOL_DOCUMENT_ROOT.'/core/tpl/extrafields_list_search_input.tpl.php';

// Fields from hook
$parameters = array('arrayfields' => $arrayfields);
$reshook = $hookmanager->executeHooks('printFieldListOption', $parameters, $object, $action); // Note that $action and $object may have been modified by hook
print $hookmanager->resPrint;
// Creation date
if (!empty($arrayfields['c.datec']['checked'])) {
	print '<td class="liste_titre center nowraponall">';
	print '<div class="nowrapfordate">';
	print $form->selectDate($search_date_creation_start ? $search_date_creation_start : -1, 'search_date_creation_start', 0, 0, 1, '', 1, 0, 0, '', '', '', '', 1, '', $langs->trans('From'));
	print '</div>';
	print '<div class="nowrapfordate">';
	print $form->selectDate($search_date_creation_end ? $search_date_creation_end : -1, 'search_date_creation_end', 0, 0, 1, '', 1, 0, 0, '', '', '', '', 1, '', $langs->trans('to'));
	print '</div>';
	print '</td>';
}
// Modification date
if (!empty($arrayfields['c.tms']['checked'])) {
	print '<td class="liste_titre center nowraponall">';
	print '<div class="nowrapfordate">';
	print $form->selectDate($search_date_modif_start ? $search_date_modif_start : -1, 'search_date_modif_start', 0, 0, 1, '', 1, 0, 0, '', '', '', '', 1, '', $langs->trans('From'));
	print '</div>';
	print '<div class="nowrapfordate">';
	print $form->selectDate($search_date_modif_end ? $search_date_modif_end : -1, 'search_date_modif_end', 0, 0, 1, '', 1, 0, 0, '', '', '', '', 1, '', $langs->trans('to'));
	print '</div>';
	print '</td>';
}
// First end date
if (!empty($arrayfields['lower_planned_end_date']['checked'])) {
	print '<td class="liste_titre nowraponall center">';
	$arrayofoperators = array('0' => '', '=' => '=', '<=' => '<=', '>=' => '>=');
	print $form->selectarray('search_op2df', $arrayofoperators, $search_op2df, 0, 0, 0, '', 0, 0, 0, '', 'maxwidth50imp');
	print '</br>';
	print $formother->select_month($search_dfmonth, 'search_dfmonth', 1, 0);
	print ' ';
	print $formother->selectyear($search_dfyear, 'search_dfyear', 1, 20, 5, 0, 0, '');
	print '</td>';
}
// Status
if (!empty($arrayfields['status']['checked'])) {
	print '<td class="liste_titre right" colspan="4"></td>';
}

// Action column
if (!getDolGlobalString('MAIN_CHECKBOX_LEFT_COLUMN')) {
	print '<td class="liste_titre center">';
	$searchpicto = $form->showFilterButtons();
	print $searchpicto;
	print '</td>';
}
print '</tr>'."\n";

$totalarray = array();
$totalarray['nbfield'] = 0;

// Fields title label
// --------------------------------------------------------------------
print '<tr class="liste_titre">';
if (getDolGlobalString('MAIN_CHECKBOX_LEFT_COLUMN')) {
	print_liste_field_titre($selectedfields, $_SERVER["PHP_SELF"], "", '', '', '', $sortfield, $sortorder, 'center maxwidthsearch ');
	$totalarray['nbfield']++;	// For the column action
}
if (!empty($arrayfields['c.ref']['checked'])) {
	print_liste_field_titre($arrayfields['c.ref']['label'], $_SERVER["PHP_SELF"], "c.ref", "", $param, '', $sortfield, $sortorder);
	$totalarray['nbfield']++;	// For the column action
}
if (!empty($arrayfields['c.ref_customer']['checked'])) {
	print_liste_field_titre($arrayfields['c.ref_customer']['label'], $_SERVER["PHP_SELF"], "c.ref_customer", "", $param, '', $sortfield, $sortorder);
	$totalarray['nbfield']++;	// For the column action
}
if (!empty($arrayfields['c.ref_supplier']['checked'])) {
	print_liste_field_titre($arrayfields['c.ref_supplier']['label'], $_SERVER["PHP_SELF"], "c.ref_supplier", "", $param, '', $sortfield, $sortorder);
	$totalarray['nbfield']++;	// For the column action
}
if (!empty($arrayfields['s.nom']['checked'])) {
	print_liste_field_titre($arrayfields['s.nom']['label'], $_SERVER["PHP_SELF"], "s.nom", "", $param, '', $sortfield, $sortorder);
	$totalarray['nbfield']++;	// For the column action
}
if (!empty($arrayfields['s.email']['checked'])) {
	print_liste_field_titre($arrayfields['s.email']['label'], $_SERVER["PHP_SELF"], "s.email", "", $param, '', $sortfield, $sortorder);
	$totalarray['nbfield']++;	// For the column action
}
if (!empty($arrayfields['s.town']['checked'])) {
	print_liste_field_titre($arrayfields['s.town']['label'], $_SERVER["PHP_SELF"], 's.town', '', $param, '', $sortfield, $sortorder);
	$totalarray['nbfield']++;	// For the column action
}
if (!empty($arrayfields['s.zip']['checked'])) {
	print_liste_field_titre($arrayfields['s.zip']['label'], $_SERVER["PHP_SELF"], 's.zip', '', $param, '', $sortfield, $sortorder);
	$totalarray['nbfield']++;	// For the column action
}
if (!empty($arrayfields['state.nom']['checked'])) {
	print_liste_field_titre($arrayfields['state.nom']['label'], $_SERVER["PHP_SELF"], "state.nom", "", $param, '', $sortfield, $sortorder);
	$totalarray['nbfield']++;	// For the column action
}
if (!empty($arrayfields['country.code_iso']['checked'])) {
	print_liste_field_titre($arrayfields['country.code_iso']['label'], $_SERVER["PHP_SELF"], "country.code_iso", "", $param, '', $sortfield, $sortorder, 'center ');
	$totalarray['nbfield']++;	// For the column action
}
if (!empty($arrayfields['typent.code']['checked'])) {
	print_liste_field_titre($arrayfields['typent.code']['label'], $_SERVER["PHP_SELF"], "typent.code", "", $param, '', $sortfield, $sortorder, 'center ');
	$totalarray['nbfield']++;	// For the column action
}
if (!empty($arrayfields['sale_representative']['checked'])) {
	print_liste_field_titre($arrayfields['sale_representative']['label'], $_SERVER["PHP_SELF"], "", "", $param, '', $sortfield, $sortorder);
	$totalarray['nbfield']++;	// For the column action
}
if (!empty($arrayfields['c.date_contrat']['checked'])) {
	print_liste_field_titre($arrayfields['c.date_contrat']['label'], $_SERVER["PHP_SELF"], "c.date_contrat", "", $param, '', $sortfield, $sortorder, 'center ');
	$totalarray['nbfield']++;	// For the column action
<<<<<<< HEAD
=======
}
if (!empty($arrayfields['c.signed_status']['checked'])) {
	print_liste_field_titre($arrayfields['c.signed_status']['label'], $_SERVER["PHP_SELF"], "c.signed_status", "", $param, '', $sortfield, $sortorder, 'center ');
	$totalarray['nbfield']++;
>>>>>>> cc80841a
}
// Extra fields
include DOL_DOCUMENT_ROOT.'/core/tpl/extrafields_list_search_title.tpl.php';
// Hook fields
$parameters = array('arrayfields' => $arrayfields, 'param' => $param, 'sortfield' => $sortfield, 'sortorder' => $sortorder, 'totalarray' => &$totalarray);
$reshook = $hookmanager->executeHooks('printFieldListTitle', $parameters, $object, $action); // Note that $action and $object may have been modified by hook
print $hookmanager->resPrint;
if (!empty($arrayfields['c.datec']['checked'])) {
	print_liste_field_titre($arrayfields['c.datec']['label'], $_SERVER["PHP_SELF"], "c.datec", "", $param, '', $sortfield, $sortorder, 'center nowrap ');
	$totalarray['nbfield']++;	// For the column action
}
if (!empty($arrayfields['c.tms']['checked'])) {
	print_liste_field_titre($arrayfields['c.tms']['label'], $_SERVER["PHP_SELF"], "c.tms", "", $param, '', $sortfield, $sortorder, 'center nowrap ');
	$totalarray['nbfield']++;	// For the column action
}
if (!empty($arrayfields['lower_planned_end_date']['checked'])) {
	print_liste_field_titre($arrayfields['lower_planned_end_date']['label'], $_SERVER["PHP_SELF"], "lower_planned_end_date", "", $param, '', $sortfield, $sortorder, 'center ');
	$totalarray['nbfield']++;	// For the column action
}
if (!empty($arrayfields['status']['checked'])) {
	print_liste_field_titre($staticcontratligne->LibStatut(0, 3, -1, 'class="nochangebackground"'), '', '', '', '', 'width="16"');
	$totalarray['nbfield']++;	// For the column action
	print_liste_field_titre($staticcontratligne->LibStatut(4, 3, 0, 'class="nochangebackground"'), '', '', '', '', 'width="16"');
	$totalarray['nbfield']++;	// For the column action
	print_liste_field_titre($staticcontratligne->LibStatut(4, 3, 1, 'class="nochangebackground"'), '', '', '', '', 'width="16"');
	$totalarray['nbfield']++;	// For the column action
	print_liste_field_titre($staticcontratligne->LibStatut(5, 3, -1, 'class="nochangebackground"'), '', '', '', '', 'width="16"');
	$totalarray['nbfield']++;	// For the column action
}
if (!getDolGlobalString('MAIN_CHECKBOX_LEFT_COLUMN')) {
	print_liste_field_titre($selectedfields, $_SERVER["PHP_SELF"], "", '', '', '', $sortfield, $sortorder, 'center maxwidthsearch ');
	$totalarray['nbfield']++;	// For the column action
}
print "</tr>\n";

// Loop on record
// --------------------------------------------------------------------
$i = 0;
$savnbfield = $totalarray['nbfield'];
$totalarray = array();
$totalarray['nbfield'] = 0;
$typenArray = array();
$cacheCountryIDCode = array();
$imaxinloop = ($limit ? min($num, $limit) : $num);
while ($i < $imaxinloop) {
	$obj = $db->fetch_object($resql);
	if (empty($obj)) {
		break; // Should not happen
	}

	$contracttmp->ref = $obj->ref;
	$contracttmp->id = $obj->rowid;
	$contracttmp->ref_customer = $obj->ref_customer;
	$contracttmp->ref_supplier = $obj->ref_supplier;

	$contracttmp->nbofserviceswait = $obj->nb_initial;
	$contracttmp->nbofservicesopened = $obj->nb_running;
	$contracttmp->nbofservicesexpired = $obj->nb_expired;
	$contracttmp->nbofservicesclosed = $obj->nb_closed;
<<<<<<< HEAD
=======
	$contracttmp->signed_status = $obj->signed_status;
>>>>>>> cc80841a

	$socstatic->id = $obj->socid;
	$socstatic->name = $obj->name;
	$socstatic->name_alias = $obj->name_alias;
	$socstatic->email = $obj->email;
	$socstatic->status = $obj->company_status;
	$socstatic->logo = $obj->company_logo;
	$socstatic->country_id = $obj->country_id;
	$socstatic->country_code = '';
	$socstatic->country = '';

	if ($obj->country_id > 0) {
		if (!isset($cacheCountryIDCode[$obj->country_id]['code'])) {
			$tmparray = getCountry($obj->country_id, 'all');
			$cacheCountryIDCode[$obj->country_id] = array('code' => empty($tmparray['code']) ? '' : $tmparray['code'], 'label' => empty($tmparray['label']) ? '' : $tmparray['label']);
		}
		$socstatic->country_code = $cacheCountryIDCode[$obj->country_id]['code'];
		$socstatic->country = $cacheCountryIDCode[$obj->country_id]['label'];
	}

	if ($mode == 'kanban') {
		if ($i == 0) {
			print '<tr class="trkanban"><td colspan="'.$savnbfield.'">';
			print '<div class="box-flex-container kanban">';
<<<<<<< HEAD
		}
		// Output Kanban
		$arraydata = array();
		$arraydata['thirdparty'] = $socstatic;
		$arraydata['selected'] = in_array($obj->rowid, $arrayofselected);
		$contracttmp->date_contrat = $obj->date_contrat;
		print $contracttmp->getKanbanView('', $arraydata);
		if ($i == ($imaxinloop - 1)) {
			print '</div>';
			print '</td></tr>';
		}
	} else {
		// Show here line of result
		print '<tr data-rowid="'.$object->id.'" class="oddeven">';
		// Action column
		if (getDolGlobalString('MAIN_CHECKBOX_LEFT_COLUMN')) {
			print '<td class="nowrap center">';
			if ($massactionbutton || $massaction) {   // If we are in select mode (massactionbutton defined) or if we have already selected and sent an action ($massaction) defined
				$selected = 0;
				if (in_array($obj->rowid, $arrayofselected)) {
					$selected = 1;
				}
				print '<input id="cb'.$obj->rowid.'" class="flat checkforselect" type="checkbox" name="toselect[]" value="'.$obj->rowid.'"'.($selected ? ' checked="checked"' : '').'>';
			}
			print '</td>';
			if (!$i) {
				$totalarray['nbfield']++;
			}
		}
=======
		}
		// Output Kanban
		$arraydata = array();
		$arraydata['thirdparty'] = $socstatic;
		$arraydata['selected'] = in_array($obj->rowid, $arrayofselected);
		$contracttmp->date_contrat = $obj->date_contrat;
		print $contracttmp->getKanbanView('', $arraydata);
		if ($i == ($imaxinloop - 1)) {
			print '</div>';
			print '</td></tr>';
		}
	} else {
		// Show here line of result
		print '<tr data-rowid="'.$object->id.'" class="oddeven">';
		// Action column
		if (getDolGlobalString('MAIN_CHECKBOX_LEFT_COLUMN')) {
			print '<td class="nowrap center">';
			if ($massactionbutton || $massaction) {   // If we are in select mode (massactionbutton defined) or if we have already selected and sent an action ($massaction) defined
				$selected = 0;
				if (in_array($obj->rowid, $arrayofselected)) {
					$selected = 1;
				}
				print '<input id="cb'.$obj->rowid.'" class="flat checkforselect" type="checkbox" name="toselect[]" value="'.$obj->rowid.'"'.($selected ? ' checked="checked"' : '').'>';
			}
			print '</td>';
			if (!$i) {
				$totalarray['nbfield']++;
			}
		}
>>>>>>> cc80841a
		// Ref
		if (!empty($arrayfields['c.ref']['checked'])) {
			print '<td class="nowraponall">';
			print $contracttmp->getNomUrl(1);
			if ($obj->nb_late) {
				print img_warning($langs->trans("Late"));
			}
			if (!empty($obj->note_private) || !empty($obj->note_public)) {
				print ' <span class="note">';
				print '<a href="'.DOL_URL_ROOT.'/contrat/note.php?id='.$obj->rowid.'&save_lastsearch_values=1">'.img_picto($langs->trans("ViewPrivateNote"), 'note').'</a>';
				print '</span>';
			}

			$filename = dol_sanitizeFileName($obj->ref);
			$filedir = $conf->contrat->multidir_output[$obj->entity].'/'.dol_sanitizeFileName($obj->ref);
			$urlsource = $_SERVER['PHP_SELF'].'?id='.$obj->rowid;
			print $formfile->getDocumentsLink($contracttmp->element, $filename, $filedir);
			print '</td>';

			print '</td>';
			if (!$i) {
				$totalarray['nbfield']++;
			}
		}

		// Ref thirdparty
		if (!empty($arrayfields['c.ref_customer']['checked'])) {
			print '<td class="tdoverflowmax200" title="'.dol_escape_htmltag(dol_string_nohtmltag($contracttmp->getFormatedCustomerRef($obj->ref_customer))).'">'.$contracttmp->getFormatedCustomerRef($obj->ref_customer).'</td>';
			if (!$i) {
				$totalarray['nbfield']++;
			}
		}
		if (!empty($arrayfields['c.ref_supplier']['checked'])) {
			print '<td class="tdoverflowmax200" title="'.dol_escape_htmltag($obj->ref_supplier).'">'.dol_escape_htmltag($obj->ref_supplier).'</td>';
		}
		if (!empty($arrayfields['s.nom']['checked'])) {
			print '<td class="tdoverflowmax150">';
			if ($obj->socid > 0) {
				// TODO Use a cache for this string
				print $socstatic->getNomUrl(1, '');
			}
			print '</td>';
		}
		// Email
		if (!empty($arrayfields['s.email']['checked'])) {
			print '<td class="tdoverflowmax200" title="'.dol_escape_htmltag($obj->email).'">'.dol_print_email($obj->email, 0, $obj->socid, 1, 0, 1, 1).'</td>';
		}
		// Town
		if (!empty($arrayfields['s.town']['checked'])) {
			print '<td class="nocellnopadd">';
			print $obj->town;
			print '</td>';
			if (!$i) {
				$totalarray['nbfield']++;
			}
		}
		// Zip
		if (!empty($arrayfields['s.zip']['checked'])) {
<<<<<<< HEAD
			print '<td class="nocellnopadd">';
=======
			print '<td class="center nocellnopadd">';
>>>>>>> cc80841a
			print $obj->zip;
			print '</td>';
			if (!$i) {
				$totalarray['nbfield']++;
			}
		}
		// State
		if (!empty($arrayfields['state.nom']['checked'])) {
			print "<td>".$obj->state_name."</td>\n";
			if (!$i) {
				$totalarray['nbfield']++;
			}
		}
		// Country
		if (!empty($arrayfields['country.code_iso']['checked'])) {
			print '<td class="center tdoverflowmax100" title="'.dol_escape_htmltag($socstatic->country).'">';
			print dol_escape_htmltag($socstatic->country);
			print '</td>';
			if (!$i) {
				$totalarray['nbfield']++;
			}
		}
		// Type ent
		if (!empty($arrayfields['typent.code']['checked'])) {
			print '<td class="center">';
			if (count($typenArray) == 0) {
				$typenArray = $formcompany->typent_array(1);
			}
			print $typenArray[$obj->typent_code];
			print '</td>';
			if (!$i) {
				$totalarray['nbfield']++;
			}
		}
		if (!empty($arrayfields['sale_representative']['checked'])) {
			// Sales representatives
			print '<td>';
			if ($obj->socid > 0) {
				$listsalesrepresentatives = $socstatic->getSalesRepresentatives($user);
				if ($listsalesrepresentatives < 0) {
					dol_print_error($db);
				}
				$nbofsalesrepresentative = count($listsalesrepresentatives);
				if ($nbofsalesrepresentative > 6) {
					// We print only number
					print $nbofsalesrepresentative;
				} elseif ($nbofsalesrepresentative > 0) {
					$userstatic = new User($db);
					$j = 0;
					foreach ($listsalesrepresentatives as $val) {
						$userstatic->id = $val['id'];
						$userstatic->lastname = $val['lastname'];
						$userstatic->firstname = $val['firstname'];
						$userstatic->email = $val['email'];
						$userstatic->status = $val['statut'];
						$userstatic->entity = $val['entity'];
						$userstatic->photo = $val['photo'];
						$userstatic->login = $val['login'];
						$userstatic->phone = $val['phone'];
						$userstatic->job = $val['job'];
						$userstatic->gender = $val['gender'];

						//print '<div class="float">':
						print ($nbofsalesrepresentative < 2) ? $userstatic->getNomUrl(-1, '', 0, 0, 12) : $userstatic->getNomUrl(-2);
						$j++;
						if ($j < $nbofsalesrepresentative) {
							print ' ';
						}
						//print '</div>';
					}
				}
				//else print $langs->trans("NoSalesRepresentativeAffected");
			} else {
				print '&nbsp;';
			}
			print '</td>';
		}
		// Date
		if (!empty($arrayfields['c.date_contrat']['checked'])) {
			print '<td class="center">'.dol_print_date($db->jdate($obj->date_contrat), 'day', 'tzserver').'</td>';
		}
<<<<<<< HEAD
		// Extra fields
		include DOL_DOCUMENT_ROOT.'/core/tpl/extrafields_list_print_fields.tpl.php';
		// Fields from hook
		$parameters = array('arrayfields' => $arrayfields, 'obj' => $obj, 'i' => $i, 'totalarray' => &$totalarray);
		$reshook = $hookmanager->executeHooks('printFieldListValue', $parameters, $object, $action); // Note that $action and $object may have been modified by hook
		print $hookmanager->resPrint;
		// Date creation
		if (!empty($arrayfields['c.datec']['checked'])) {
			print '<td class="center nowrap">';
			print dol_print_date($db->jdate($obj->date_creation), 'dayhour', 'tzuser');
			print '</td>';
=======
		// Signed Status
		if (!empty($arrayfields['c.signed_status']['checked'])) {
			print '<td class="center">'.$contracttmp->getLibSignedStatus(5).'</td>';
>>>>>>> cc80841a
			if (!$i) {
				$totalarray['nbfield']++;
			}
		}
<<<<<<< HEAD
		// Date modification
		if (!empty($arrayfields['c.tms']['checked'])) {
			print '<td class="center nowrap">';
			print dol_print_date($db->jdate($obj->date_modification), 'dayhour', 'tzuser');
=======
		// Extra fields
		include DOL_DOCUMENT_ROOT.'/core/tpl/extrafields_list_print_fields.tpl.php';
		// Fields from hook
		$parameters = array('arrayfields' => $arrayfields, 'obj' => $obj, 'i' => $i, 'totalarray' => &$totalarray);
		$reshook = $hookmanager->executeHooks('printFieldListValue', $parameters, $object, $action); // Note that $action and $object may have been modified by hook
		print $hookmanager->resPrint;
		// Date creation
		if (!empty($arrayfields['c.datec']['checked'])) {
			print '<td class="center nowrap">';
			print dol_print_date($db->jdate($obj->date_creation), 'dayhour', 'tzuser');
>>>>>>> cc80841a
			print '</td>';
			if (!$i) {
				$totalarray['nbfield']++;
			}
		}
<<<<<<< HEAD
=======
		// Date modification
		if (!empty($arrayfields['c.tms']['checked'])) {
			print '<td class="center nowrap">';
			print dol_print_date($db->jdate($obj->date_modification), 'dayhour', 'tzuser');
			print '</td>';
			if (!$i) {
				$totalarray['nbfield']++;
			}
		}
>>>>>>> cc80841a
		// Date lower end date
		if (!empty($arrayfields['lower_planned_end_date']['checked'])) {
			print '<td class="center nowrapforall">';
			print dol_print_date($db->jdate($obj->lower_planned_end_date), 'day', 'tzuser');
			print '</td>';
			if (!$i) {
				$totalarray['nbfield']++;
			}
		}
		// Status
		if (!empty($arrayfields['status']['checked'])) {
			print '<td class="center">'.($obj->nb_initial > 0 ? $obj->nb_initial : '').'</td>';
			print '<td class="center">'.($obj->nb_running > 0 ? $obj->nb_running : '').'</td>';
			print '<td class="center">'.($obj->nb_expired > 0 ? $obj->nb_expired : '').'</td>';
			print '<td class="center">'.($obj->nb_closed > 0 ? $obj->nb_closed : '').'</td>';
			if (!$i) {
				$totalarray['nbfield']++;
				$totalarray['nbfield']++;
				$totalarray['nbfield']++;
				$totalarray['nbfield']++;
			}
		}
		// Action column
		if (!getDolGlobalString('MAIN_CHECKBOX_LEFT_COLUMN')) {
			print '<td class="nowrap center">';
			if ($massactionbutton || $massaction) {   // If we are in select mode (massactionbutton defined) or if we have already selected and sent an action ($massaction) defined
				$selected = 0;
				if (in_array($obj->rowid, $arrayofselected)) {
					$selected = 1;
				}
				print '<input id="cb'.$obj->rowid.'" class="flat checkforselect" type="checkbox" name="toselect[]" value="'.$obj->rowid.'"'.($selected ? ' checked="checked"' : '').'>';
			}
			print '</td>';
			if (!$i) {
				$totalarray['nbfield']++;
			}
		}

		print '</tr>'."\n";
	}
	$i++;
}

// If no record found
if ($num == 0) {
	$colspan = 4;	// Include the 4 columns of status
	foreach ($arrayfields as $key => $val) {
		if (!empty($val['checked'])) {
			$colspan++;
		}
	}
	print '<tr><td colspan="'.$colspan.'"><span class="opacitymedium">'.$langs->trans("NoRecordFound").'</span></td></tr>';
}

$db->free($resql);

$parameters = array('arrayfields' => $arrayfields, 'sql' => $sql);
$reshook = $hookmanager->executeHooks('printFieldListFooter', $parameters, $object, $action); // Note that $action and $object may have been modified by hook
print $hookmanager->resPrint;

print '</table>'."\n";
print '</div>'."\n";

print '</form>'."\n";

$hidegeneratedfilelistifempty = 1;
if ($massaction == 'builddoc' || $action == 'remove_file' || $show_files) {
	$hidegeneratedfilelistifempty = 0;
}

// Show list of available documents
$urlsource = $_SERVER['PHP_SELF'].'?sortfield='.$sortfield.'&sortorder='.$sortorder;
$urlsource .= str_replace('&amp;', '&', $param);

$filedir = $diroutputmassaction;
$genallowed = $permissiontoread;
$delallowed = $permissiontoadd;

print $formfile->showdocuments('massfilesarea_contract', '', $filedir, $urlsource, 0, $delallowed, '', 1, 1, 0, 48, 1, $param, $title, '', '', '', null, $hidegeneratedfilelistifempty);


llxFooter();
$db->close();<|MERGE_RESOLUTION|>--- conflicted
+++ resolved
@@ -1,19 +1,4 @@
 <?php
-<<<<<<< HEAD
-/* Copyright (C) 2001-2004 Rodolphe Quiedeville <rodolphe@quiedeville.org>
- * Copyright (C) 2004-2020 Laurent Destailleur  <eldy@users.sourceforge.net>
- * Copyright (C) 2005-2012 Regis Houssin        <regis.houssin@inodbox.com>
- * Copyright (C) 2013      Cédric Salvador      <csalvador@gpcsolutions.fr>
- * Copyright (C) 2014-2019 Juanjo Menent        <jmenent@2byte.es>
- * Copyright (C) 2015	   Claudio Aschieri		<c.aschieri@19.coop>
- * Copyright (C) 2015      Jean-François Ferry	<jfefe@aternatik.fr>
- * Copyright (C) 2016-2018 Ferran Marcet        <fmarcet@2byte.es>
- * Copyright (C) 2019      Nicolas Zabouri      <info@inovea-conseil.com>
- * Copyright (C) 2021      Alexandre Spangaro	<aspangaro@open-dsi.fr>
- * Copyright (C) 2024		MDW							<mdeweerd@users.noreply.github.com>
- * Copyright (C) 2024       Frédéric France             <frederic.france@free.fr>
- * Copyright (C) 2024		Benjamin Falière	<benjamin.faliere@altairis.fr>
-=======
 /* Copyright (C) 2001-2004	Rodolphe Quiedeville		<rodolphe@quiedeville.org>
  * Copyright (C) 2004-2020	Laurent Destailleur			<eldy@users.sourceforge.net>
  * Copyright (C) 2005-2012	Regis Houssin				<regis.houssin@inodbox.com>
@@ -27,7 +12,6 @@
  * Copyright (C) 2024		MDW							<mdeweerd@users.noreply.github.com>
  * Copyright (C) 2024		Frédéric France				<frederic.france@free.fr>
  * Copyright (C) 2024		Benjamin Falière			<benjamin.faliere@altairis.fr>
->>>>>>> cc80841a
  *
  * This program is free software; you can redistribute it and/or modify
  * it under the terms of the GNU General Public License as published by
@@ -87,10 +71,7 @@
 $search_ref_supplier = GETPOST('search_ref_supplier', 'alpha');
 $search_all = (GETPOST('search_all', 'alphanohtml') != '') ? GETPOST('search_all', 'alphanohtml') : GETPOST('sall', 'alphanohtml');
 $search_status = GETPOST('search_status', 'alpha');
-<<<<<<< HEAD
-=======
 $search_signed_status = GETPOST('search_signed_status', 'alpha');
->>>>>>> cc80841a
 $search_user = GETPOST('search_user', 'intcomma');
 $search_sale = GETPOST('search_sale', 'intcomma');
 $search_product_category = GETPOST('search_product_category', 'intcomma');
@@ -214,10 +195,7 @@
 	'c.tms' => array('label' => $langs->trans("DateModificationShort"), 'checked' => 0, 'position' => 500),
 	'lower_planned_end_date' => array('label' => $langs->trans("LowerDateEndPlannedShort"), 'checked' => 1, 'position' => 900, 'help' => $langs->trans("LowerDateEndPlannedShort")),
 	'status' => array('label' => $langs->trans("Status"), 'checked' => 1, 'position' => 1000),
-<<<<<<< HEAD
-=======
 	'c.signed_status' =>array('label' => $langs->trans('SignedStatus'), 'checked' => 0, 'position' => 1001),
->>>>>>> cc80841a
 );
 // Extra fields
 include DOL_DOCUMENT_ROOT.'/core/tpl/extrafields_list_array_fields.tpl.php';
@@ -301,10 +279,7 @@
 	$search_date_modif_endday = "";
 	$search_date_modif_end = "";
 	$search_status = "";
-<<<<<<< HEAD
-=======
 	$search_signed_status = '';
->>>>>>> cc80841a
 	$toselect = array();
 	$search_type_thirdparty = '';
 	$searchCategoryCustomerList = array();
@@ -335,13 +310,6 @@
 $title = "";
 
 $sql = 'SELECT';
-<<<<<<< HEAD
-$sql .= " c.rowid, c.ref, c.datec as date_creation, c.tms as date_modification, c.date_contrat, c.statut, c.ref_customer, c.ref_supplier, c.note_private, c.note_public, c.entity,";
-$sql .= ' s.rowid as socid, s.nom as name, s.name_alias, s.email, s.town, s.zip, s.fk_pays as country_id, s.client, s.code_client, s.status as company_status, s.logo as company_logo,';
-$sql .= " typent.code as typent_code,";
-$sql .= " state.code_departement as state_code, state.nom as state_name,";
-$sql .= " MIN(".$db->ifsql("cd.statut=4", "cd.date_fin_validite", "null").") as lower_planned_end_date,";
-=======
 $sql .= " c.rowid, c.ref, c.datec as date_creation, c.tms as date_modification, c.date_contrat, c.statut, c.ref_customer, c.ref_supplier, c.note_private, c.note_public, c.entity, c.signed_status,";
 $sql .= ' s.rowid as socid, s.nom as name, s.name_alias, s.email, s.town, s.zip, s.fk_pays as country_id, s.client, s.code_client, s.status as company_status, s.logo as company_logo,';
 $sql .= " typent.code as typent_code,";
@@ -349,7 +317,6 @@
 // TODO Add a denormalized field "denormalized_lower_planned_end_date" so we can remove the HAVING and then,
 // remove completely the SUM and GROUP BY (faster). Status of each service can be read into the loop that build the list.
 $sql .= " MIN(".$db->ifsql("cd.statut=4", "cd.date_fin_validite", "null").") as lower_planned_end_date,";	// lowest expiration date among open service lines
->>>>>>> cc80841a
 $sql .= " SUM(".$db->ifsql("cd.statut=0", 1, 0).') as nb_initial,';
 $sql .= " SUM(".$db->ifsql("cd.statut=4 AND (cd.date_fin_validite IS NULL OR cd.date_fin_validite >= '".$db->idate($now)."')", 1, 0).') as nb_running,';
 $sql .= " SUM(".$db->ifsql("cd.statut=4 AND (cd.date_fin_validite IS NOT NULL AND cd.date_fin_validite < '".$db->idate($now)."')", 1, 0).') as nb_expired,';
@@ -525,12 +492,9 @@
 if ($search_date_modif_end) {
 	$sql .= " AND c.tms <= '".$db->idate($search_date_modif_end)."'";
 }
-<<<<<<< HEAD
-=======
 if ($search_signed_status != '' && $search_signed_status >= 0) {
 	$sql .= ' AND c.signed_status = '.urlencode($search_signed_status);
 }
->>>>>>> cc80841a
 
 // Add where from extra fields
 include DOL_DOCUMENT_ROOT.'/core/tpl/extrafields_list_search_sql.tpl.php';
@@ -586,16 +550,12 @@
 	} else {
 		/* The fast and low memory method to get and count full list converts the sql into a sql count */
 		$sqlforcount = preg_replace('/^'.preg_quote($sqlfields, '/').'/', 'SELECT COUNT(*) as nbtotalofrecords', $sql);
-<<<<<<< HEAD
-		$sqlforcount = preg_replace('/LEFT JOIN '.MAIN_DB_PREFIX.'contratdet as cd ON c.rowid = cd.fk_contrat /', '', $sqlforcount);
-=======
 
 		$sqlforcount = str_replace('LEFT JOIN '.MAIN_DB_PREFIX.'c_country as country on (country.rowid = s.fk_pays)', '', $sqlforcount);
 		$sqlforcount = str_replace('LEFT JOIN '.MAIN_DB_PREFIX.'c_typent as typent on (typent.id = s.fk_typent)', '', $sqlforcount);
 		$sqlforcount = str_replace('LEFT JOIN '.MAIN_DB_PREFIX.'c_departements as state on (state.rowid = s.fk_departement)', '', $sqlforcount);
 		$sqlforcount = str_replace('LEFT JOIN '.MAIN_DB_PREFIX.'contratdet as cd ON c.rowid = cd.fk_contrat', '', $sqlforcount);
 		//$sqlforcount = str_replace('LEFT JOIN '.MAIN_DB_PREFIX.'contrat_extrafields as ef on (c.rowid = ef.fk_object)', '', $sqlforcount);	// We my need this if there is filters on extrafields
->>>>>>> cc80841a
 		$sqlforcount = preg_replace('/GROUP BY.*$/', '', $sqlforcount);
 
 		$resql = $db->query($sqlforcount);
@@ -642,11 +602,7 @@
 $title = $langs->trans("Contracts");
 $help_url = 'EN:Module_Contracts|FR:Module_Contrat|ES:Contratos_de_servicio';
 
-<<<<<<< HEAD
-llxHeader('', $langs->trans("Contracts"), '', 0, 0, '', '', '', 'bodyforlist');
-=======
 llxHeader('', $title, $help_url, '', 0, 0, '', '', '', 'mod-contrat page-list bodyforlist');
->>>>>>> cc80841a
 
 $i = 0;
 
@@ -750,17 +706,10 @@
 }
 if ($search_date_endday > 0) {
 	$param .= '&search_date_endday='.urlencode((string) ($search_date_endday));
-<<<<<<< HEAD
 }
 if ($search_date_endmonth > 0) {
 	$param .= '&search_date_endmonth='.urlencode((string) ($search_date_endmonth));
 }
-=======
-}
-if ($search_date_endmonth > 0) {
-	$param .= '&search_date_endmonth='.urlencode((string) ($search_date_endmonth));
-}
->>>>>>> cc80841a
 if ($search_date_endyear > 0) {
 	$param .= '&search_date_endyear='.urlencode((string) ($search_date_endyear));
 }
@@ -769,12 +718,9 @@
 }
 if ($search_dfmonth > 0) {
 	$param .= '&search_dfmonth='.urlencode((string) ($search_dfmonth));
-<<<<<<< HEAD
-=======
 }
 if ($search_signed_status != '' && $search_signed_status >= 0) {
 	$param .= '&search_signed_status='.urlencode($search_signed_status);
->>>>>>> cc80841a
 }
 if ($search_sale > 0) {
 	$param .= '&search_sale='.urlencode($search_sale);
@@ -994,8 +940,6 @@
 	print '<div class="nowrapfordate">';
 	print $form->selectDate($search_date_end ? $search_date_end : -1, 'search_date_end', 0, 0, 1, '', 1, 0, 0, '', '', '', '', 1, '', $langs->trans('to'));
 	print '</div>';
-<<<<<<< HEAD
-=======
 	print '</td>';
 }
 // Signed status
@@ -1003,7 +947,6 @@
 	print '<td class="liste_titre center">';
 	$list_signed_status = $object->getSignedStatusLocalisedArray();
 	print $form->selectarray('search_signed_status', $list_signed_status, $search_signed_status, 1, 0, 0, '', 1, 0, 0, '', 'search_status');
->>>>>>> cc80841a
 	print '</td>';
 }
 // Extra fields
@@ -1117,13 +1060,10 @@
 if (!empty($arrayfields['c.date_contrat']['checked'])) {
 	print_liste_field_titre($arrayfields['c.date_contrat']['label'], $_SERVER["PHP_SELF"], "c.date_contrat", "", $param, '', $sortfield, $sortorder, 'center ');
 	$totalarray['nbfield']++;	// For the column action
-<<<<<<< HEAD
-=======
 }
 if (!empty($arrayfields['c.signed_status']['checked'])) {
 	print_liste_field_titre($arrayfields['c.signed_status']['label'], $_SERVER["PHP_SELF"], "c.signed_status", "", $param, '', $sortfield, $sortorder, 'center ');
 	$totalarray['nbfield']++;
->>>>>>> cc80841a
 }
 // Extra fields
 include DOL_DOCUMENT_ROOT.'/core/tpl/extrafields_list_search_title.tpl.php';
@@ -1183,10 +1123,7 @@
 	$contracttmp->nbofservicesopened = $obj->nb_running;
 	$contracttmp->nbofservicesexpired = $obj->nb_expired;
 	$contracttmp->nbofservicesclosed = $obj->nb_closed;
-<<<<<<< HEAD
-=======
 	$contracttmp->signed_status = $obj->signed_status;
->>>>>>> cc80841a
 
 	$socstatic->id = $obj->socid;
 	$socstatic->name = $obj->name;
@@ -1211,7 +1148,6 @@
 		if ($i == 0) {
 			print '<tr class="trkanban"><td colspan="'.$savnbfield.'">';
 			print '<div class="box-flex-container kanban">';
-<<<<<<< HEAD
 		}
 		// Output Kanban
 		$arraydata = array();
@@ -1241,37 +1177,6 @@
 				$totalarray['nbfield']++;
 			}
 		}
-=======
-		}
-		// Output Kanban
-		$arraydata = array();
-		$arraydata['thirdparty'] = $socstatic;
-		$arraydata['selected'] = in_array($obj->rowid, $arrayofselected);
-		$contracttmp->date_contrat = $obj->date_contrat;
-		print $contracttmp->getKanbanView('', $arraydata);
-		if ($i == ($imaxinloop - 1)) {
-			print '</div>';
-			print '</td></tr>';
-		}
-	} else {
-		// Show here line of result
-		print '<tr data-rowid="'.$object->id.'" class="oddeven">';
-		// Action column
-		if (getDolGlobalString('MAIN_CHECKBOX_LEFT_COLUMN')) {
-			print '<td class="nowrap center">';
-			if ($massactionbutton || $massaction) {   // If we are in select mode (massactionbutton defined) or if we have already selected and sent an action ($massaction) defined
-				$selected = 0;
-				if (in_array($obj->rowid, $arrayofselected)) {
-					$selected = 1;
-				}
-				print '<input id="cb'.$obj->rowid.'" class="flat checkforselect" type="checkbox" name="toselect[]" value="'.$obj->rowid.'"'.($selected ? ' checked="checked"' : '').'>';
-			}
-			print '</td>';
-			if (!$i) {
-				$totalarray['nbfield']++;
-			}
-		}
->>>>>>> cc80841a
 		// Ref
 		if (!empty($arrayfields['c.ref']['checked'])) {
 			print '<td class="nowraponall">';
@@ -1330,11 +1235,7 @@
 		}
 		// Zip
 		if (!empty($arrayfields['s.zip']['checked'])) {
-<<<<<<< HEAD
-			print '<td class="nocellnopadd">';
-=======
 			print '<td class="center nocellnopadd">';
->>>>>>> cc80841a
 			print $obj->zip;
 			print '</td>';
 			if (!$i) {
@@ -1416,7 +1317,13 @@
 		if (!empty($arrayfields['c.date_contrat']['checked'])) {
 			print '<td class="center">'.dol_print_date($db->jdate($obj->date_contrat), 'day', 'tzserver').'</td>';
 		}
-<<<<<<< HEAD
+		// Signed Status
+		if (!empty($arrayfields['c.signed_status']['checked'])) {
+			print '<td class="center">'.$contracttmp->getLibSignedStatus(5).'</td>';
+			if (!$i) {
+				$totalarray['nbfield']++;
+			}
+		}
 		// Extra fields
 		include DOL_DOCUMENT_ROOT.'/core/tpl/extrafields_list_print_fields.tpl.php';
 		// Fields from hook
@@ -1428,39 +1335,10 @@
 			print '<td class="center nowrap">';
 			print dol_print_date($db->jdate($obj->date_creation), 'dayhour', 'tzuser');
 			print '</td>';
-=======
-		// Signed Status
-		if (!empty($arrayfields['c.signed_status']['checked'])) {
-			print '<td class="center">'.$contracttmp->getLibSignedStatus(5).'</td>';
->>>>>>> cc80841a
 			if (!$i) {
 				$totalarray['nbfield']++;
 			}
 		}
-<<<<<<< HEAD
-		// Date modification
-		if (!empty($arrayfields['c.tms']['checked'])) {
-			print '<td class="center nowrap">';
-			print dol_print_date($db->jdate($obj->date_modification), 'dayhour', 'tzuser');
-=======
-		// Extra fields
-		include DOL_DOCUMENT_ROOT.'/core/tpl/extrafields_list_print_fields.tpl.php';
-		// Fields from hook
-		$parameters = array('arrayfields' => $arrayfields, 'obj' => $obj, 'i' => $i, 'totalarray' => &$totalarray);
-		$reshook = $hookmanager->executeHooks('printFieldListValue', $parameters, $object, $action); // Note that $action and $object may have been modified by hook
-		print $hookmanager->resPrint;
-		// Date creation
-		if (!empty($arrayfields['c.datec']['checked'])) {
-			print '<td class="center nowrap">';
-			print dol_print_date($db->jdate($obj->date_creation), 'dayhour', 'tzuser');
->>>>>>> cc80841a
-			print '</td>';
-			if (!$i) {
-				$totalarray['nbfield']++;
-			}
-		}
-<<<<<<< HEAD
-=======
 		// Date modification
 		if (!empty($arrayfields['c.tms']['checked'])) {
 			print '<td class="center nowrap">';
@@ -1470,7 +1348,6 @@
 				$totalarray['nbfield']++;
 			}
 		}
->>>>>>> cc80841a
 		// Date lower end date
 		if (!empty($arrayfields['lower_planned_end_date']['checked'])) {
 			print '<td class="center nowrapforall">';
