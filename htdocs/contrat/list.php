--- conflicted
+++ resolved
@@ -240,16 +240,11 @@
 if ($month > 0)
 {
 	if ($year > 0 && empty($day))
-<<<<<<< HEAD
-	$sql.= " AND c.date_contrat BETWEEN '".$db->idate(dol_get_first_day($year, $month, false))."' AND '".$db->idate(dol_get_last_day($year, $month, false))."'";
-	else if ($year > 0 && ! empty($day))
-=======
-	$sql.= " AND c.date_contrat BETWEEN '".$db->idate(dol_get_first_day($year,$month,false))."' AND '".$db->idate(dol_get_last_day($year,$month,false))."'";
+	    $sql.= " AND c.date_contrat BETWEEN '".$db->idate(dol_get_first_day($year, $month, false))."' AND '".$db->idate(dol_get_last_day($year, $month, false))."'";
 	elseif ($year > 0 && ! empty($day))
->>>>>>> ecc30b8f
-	$sql.= " AND c.date_contrat BETWEEN '".$db->idate(dol_mktime(0, 0, 0, $month, $day, $year))."' AND '".$db->idate(dol_mktime(23, 59, 59, $month, $day, $year))."'";
+	    $sql.= " AND c.date_contrat BETWEEN '".$db->idate(dol_mktime(0, 0, 0, $month, $day, $year))."' AND '".$db->idate(dol_mktime(23, 59, 59, $month, $day, $year))."'";
 	else
-	$sql.= " AND date_format(c.date_contrat, '%m') = '".$month."'";
+	    $sql.= " AND date_format(c.date_contrat, '%m') = '".$month."'";
 }
 elseif ($year > 0)
 {
