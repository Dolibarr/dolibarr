--- conflicted
+++ resolved
@@ -305,7 +305,6 @@
     $i = 0;
 
     $arrayofselected=is_array($toselect)?$toselect:array();
-<<<<<<< HEAD
     
 	if ($socid > 0)
 	{
@@ -313,11 +312,8 @@
 		$soc->fetch($socid);
 		if (empty($search_name)) $search_name = $soc->name;
 	}
-	
-=======
-
->>>>>>> 0d15bf5d
-    $param='';
+
+  $param='';
     if (! empty($contextpage) && $contextpage != $_SERVER["PHP_SELF"]) $param.='&contextpage='.$contextpage;
     if ($limit > 0 && $limit != $conf->liste_limit) $param.='&limit='.$limit;
     if ($sall != '')                $param.='&sall='.$sall;
