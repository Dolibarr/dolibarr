--- conflicted
+++ resolved
@@ -308,13 +308,13 @@
     $param='';
     if (! empty($contextpage) && $contextpage != $_SERVER["PHP_SELF"]) $param.='&contextpage='.$contextpage;
     if ($limit > 0 && $limit != $conf->liste_limit) $param.='&limit='.$limit;
-<<<<<<< HEAD
-    if ($search_contract) $param.='&search_contract='.$search_contract;
-    if ($search_name) $param.='&search_name='.$search_name;
-    if ($search_ref_supplier) $param.='&search_ref_supplier='.$search_ref_supplier;
-    if ($search_sale) $param.='&search_sale=' .$search_sale;
-    if ($show_files)            $param.='&show_files=' .$show_files;
-    if ($optioncss != '')       $param.='&optioncss='.$optioncss;
+    if ($sall != '')                $param.='&sall='.$sall;
+    if ($search_contract != '')     $param.='&search_contract='.$search_contract;
+    if ($search_name != '')         $param.='&search_name='.$search_name;
+    if ($search_ref_supplier != '') $param.='&search_ref_supplier='.$search_ref_supplier;
+    if ($search_sale != '')         $param.='&search_sale=' .$search_sale;
+    if ($show_files)                $param.='&show_files=' .$show_files;
+    if ($optioncss != '')           $param.='&optioncss='.$optioncss;
     // Add $param from extra fields
     foreach ($search_array_options as $key => $val)
     {
@@ -331,17 +331,6 @@
     if ($user->rights->contrat->supprimer) $arrayofmassactions['delete']=$langs->trans("Delete");
     if ($massaction == 'presend') $arrayofmassactions=array();
     $massactionbutton=$form->selectMassAction('', $arrayofmassactions);
-    
-
-    
-=======
-    if ($sall != '')                $param.='&sall='.$sall;
-    if ($search_contract != '')     $param.='&search_contract='.$search_contract;
-    if ($search_name != '')         $param.='&search_name='.$search_name;
-    if ($search_ref_supplier != '') $param.='&search_ref_supplier='.$search_ref_supplier;
-    if ($search_sale != '')         $param.='&search_sale=' .$search_sale;
-    if ($optioncss != '')           $param.='&optioncss='.$optioncss;
->>>>>>> 1fbf233f
     
     print '<form method="POST" action="'.$_SERVER['PHP_SELF'].'">';
     if ($optioncss != '') print '<input type="hidden" name="optioncss" value="'.$optioncss.'">';
