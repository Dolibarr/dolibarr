<?php
/* Copyright (C) 2001-2004 Rodolphe Quiedeville <rodolphe@quiedeville.org>
 * Copyright (C) 2004-2020 Laurent Destailleur  <eldy@users.sourceforge.net>
 * Copyright (C) 2005-2012 Regis Houssin        <regis.houssin@inodbox.com>
 * Copyright (C) 2013      Cédric Salvador      <csalvador@gpcsolutions.fr>
 * Copyright (C) 2014-2019 Juanjo Menent        <jmenent@2byte.es>
 * Copyright (C) 2015	   Claudio Aschieri		<c.aschieri@19.coop>
 * Copyright (C) 2015      Jean-François Ferry	<jfefe@aternatik.fr>
 * Copyright (C) 2016-2018 Ferran Marcet        <fmarcet@2byte.es>
 * Copyright (C) 2019      Nicolas Zabouri      <info@inovea-conseil.com>
 * Copyright (C) 2021      Alexandre Spangaro	<aspangaro@open-dsi.fr>
 *
 * This program is free software; you can redistribute it and/or modify
 * it under the terms of the GNU General Public License as published by
 * the Free Software Foundation; either version 3 of the License, or
 * (at your option) any later version.
 *
 * This program is distributed in the hope that it will be useful,
 * but WITHOUT ANY WARRANTY; without even the implied warranty of
 * MERCHANTABILITY or FITNESS FOR A PARTICULAR PURPOSE.  See the
 * GNU General Public License for more details.
 *
 * You should have received a copy of the GNU General Public License
 * along with this program. If not, see <https://www.gnu.org/licenses/>.
 */

/**
 *       \file       htdocs/contrat/list.php
 *       \ingroup    contrat
 *       \brief      Page to list contracts
 */

require '../main.inc.php';
require_once DOL_DOCUMENT_ROOT.'/contrat/class/contrat.class.php';
require_once DOL_DOCUMENT_ROOT.'/core/class/html.formother.class.php';
require_once DOL_DOCUMENT_ROOT.'/core/class/html.formfile.class.php';
require_once DOL_DOCUMENT_ROOT.'/core/class/html.formcompany.class.php';
require_once DOL_DOCUMENT_ROOT.'/core/lib/date.lib.php';
require_once DOL_DOCUMENT_ROOT.'/core/lib/company.lib.php';

// Load translation files required by the page
$langs->loadLangs(array('contracts', 'products', 'companies', 'compta'));

$action = GETPOST('action', 'aZ09');
$massaction = GETPOST('massaction', 'alpha');
$show_files = GETPOST('show_files', 'int');
$confirm = GETPOST('confirm', 'alpha');
$toselect = GETPOST('toselect', 'array');
$contextpage = GETPOST('contextpage', 'aZ') ?GETPOST('contextpage', 'aZ') : 'contractlist'; // To manage different context of search

$search_name = GETPOST('search_name', 'alpha');
$search_email = GETPOST('search_email', 'alpha');
$search_town = GETPOST('search_town', 'alpha');
$search_zip = GETPOST('search_zip', 'alpha');
$search_state = GETPOST("search_state", 'alpha');
$search_country = GETPOST("search_country", 'int');
$search_type_thirdparty = GETPOST("search_type_thirdparty", 'int');
$search_contract = GETPOST('search_contract', 'alpha');
$search_ref_customer = GETPOST('search_ref_customer', 'alpha');
$search_ref_supplier = GETPOST('search_ref_supplier', 'alpha');
$sall = (GETPOST('search_all', 'alphanohtml') != '') ? GETPOST('search_all', 'alphanohtml') : GETPOST('sall', 'alphanohtml');
$search_status = GETPOST('search_status', 'alpha');
$socid = GETPOST('socid', 'int');
$search_user = GETPOST('search_user', 'int');
$search_sale = GETPOST('search_sale', 'int');
$search_product_category = GETPOST('search_product_category', 'int');
$search_dfmonth = GETPOST('search_dfmonth', 'int');
$search_dfyear = GETPOST('search_dfyear', 'int');
$search_op2df = GETPOST('search_op2df', 'alpha');
$search_date_startday = GETPOST('search_date_startday', 'int');
$search_date_startmonth = GETPOST('search_date_startmonth', 'int');
$search_date_startyear = GETPOST('search_date_startyear', 'int');
$search_date_endday = GETPOST('search_date_endday', 'int');
$search_date_endmonth = GETPOST('search_date_endmonth', 'int');
$search_date_endyear = GETPOST('search_date_endyear', 'int');
$search_date_start = dol_mktime(0, 0, 0, $search_date_startmonth, $search_date_startday, $search_date_startyear);	// Use tzserver
$search_date_end = dol_mktime(23, 59, 59, $search_date_endmonth, $search_date_endday, $search_date_endyear);

$optioncss = GETPOST('optioncss', 'alpha');

$limit = GETPOST('limit', 'int') ?GETPOST('limit', 'int') : $conf->liste_limit;
$sortfield = GETPOST('sortfield', 'aZ09comma');
$sortorder = GETPOST('sortorder', 'aZ09comma');
$page = GETPOSTISSET('pageplusone') ? (GETPOST('pageplusone') - 1) : GETPOST("page", 'int');
if (empty($page) || $page == -1) {
	$page = 0;
}     // If $page is not defined, or '' or -1
$offset = $limit * $page;
$pageprev = $page - 1;
$pagenext = $page + 1;
if (!$sortfield) {
	$sortfield = 'c.ref';
}
if (!$sortorder) {
	$sortorder = 'DESC';
}

// Security check
$id = GETPOST('id', 'int');
if ($user->socid) {
	$socid = $user->socid;
}
$result = restrictedArea($user, 'contrat', $id);

$diroutputmassaction = $conf->contrat->dir_output.'/temp/massgeneration/'.$user->id;

$staticcontrat = new Contrat($db);
$staticcontratligne = new ContratLigne($db);

if ($search_status == '') {
	$search_status = 1;
}

// Initialize technical object to manage hooks of page. Note that conf->hooks_modules contains array of hook context
$object = new Contrat($db);
$hookmanager->initHooks(array('contractlist'));
$extrafields = new ExtraFields($db);

// fetch optionals attributes and labels
$extrafields->fetch_name_optionals_label($object->table_element);

$search_array_options = $extrafields->getOptionalsFromPost($object->table_element, '', 'search_');
// List of fields to search into when doing a "search in all"
$fieldstosearchall = array(
	'c.ref'=>'Ref',
	'c.ref_customer'=>'RefCustomer',
	'c.ref_supplier'=>'RefSupplier',
	's.nom'=>"ThirdParty",
	'c.note_public'=>'NotePublic',
);
if (empty($user->socid)) {
	$fieldstosearchall["c.note_private"] = "NotePrivate";
}

$arrayfields = array(
	'c.ref'=>array('label'=>$langs->trans("Ref"), 'checked'=>1, 'position'=>10),
	'c.ref_customer'=>array('label'=>$langs->trans("RefCustomer"), 'checked'=>1, 'position'=>12),
	'c.ref_supplier'=>array('label'=>$langs->trans("RefSupplier"), 'checked'=>1, 'position'=>14),
	's.nom'=>array('label'=>$langs->trans("ThirdParty"), 'checked'=>1, 'position'=>30),
	's.email'=>array('label'=>$langs->trans("ThirdPartyEmail"), 'checked'=>0, 'position'=>30),
	's.town'=>array('label'=>$langs->trans("Town"), 'checked'=>0, 'position'=>31),
	's.zip'=>array('label'=>$langs->trans("Zip"), 'checked'=>1, 'position'=>32),
	'state.nom'=>array('label'=>$langs->trans("StateShort"), 'checked'=>0, 'position'=>33),
	'country.code_iso'=>array('label'=>$langs->trans("Country"), 'checked'=>0, 'position'=>34),
	'sale_representative'=>array('label'=>$langs->trans("SaleRepresentativesOfThirdParty"), 'checked'=>-1, 'position'=>80),
	'c.date_contrat'=>array('label'=>$langs->trans("DateContract"), 'checked'=>1, 'position'=>45),
	'c.datec'=>array('label'=>$langs->trans("DateCreation"), 'checked'=>0, 'position'=>500),
	'c.tms'=>array('label'=>$langs->trans("DateModificationShort"), 'checked'=>0, 'position'=>500),
	'lower_planned_end_date'=>array('label'=>$langs->trans("LowerDateEndPlannedShort"), 'checked'=>1, 'position'=>900, 'help'=>$langs->trans("LowerDateEndPlannedShort")),
	'status'=>array('label'=>$langs->trans("Status"), 'checked'=>1, 'position'=>1000),
);
// Extra fields
include DOL_DOCUMENT_ROOT.'/core/tpl/extrafields_list_array_fields.tpl.php';

$object->fields = dol_sort_array($object->fields, 'position');
$arrayfields = dol_sort_array($arrayfields, 'position');


/*
 * Action
 */

if (GETPOST('cancel', 'alpha')) {
	$action = 'list'; $massaction = '';
}
if (!GETPOST('confirmmassaction', 'alpha') && $massaction != 'presend' && $massaction != 'confirm_presend') {
	$massaction = '';
}

$parameters = array('socid'=>$socid);
$reshook = $hookmanager->executeHooks('doActions', $parameters, $object, $action); // Note that $action and $object may have been modified by some hooks
if ($reshook < 0) {
	setEventMessages($hookmanager->error, $hookmanager->errors, 'errors');
}

include DOL_DOCUMENT_ROOT.'/core/actions_changeselectedfields.inc.php';

// Purge search criteria
if (GETPOST('button_removefilter_x', 'alpha') || GETPOST('button_removefilter.x', 'alpha') || GETPOST('button_removefilter', 'alpha')) { // All test are required to be compatible with all browsers
	$search_dfmonth = '';
	$search_dfyear = '';
	$search_op2df = '';
	$search_name = "";
	$search_email = "";
	$search_town = '';
	$search_zip = "";
	$search_state = "";
	$search_type = '';
	$search_country = '';
	$search_contract = "";
	$search_ref_customer = "";
	$search_ref_supplier = "";
	$search_user = '';
	$search_sale = '';
	$search_product_category = '';
	$search_date_startday = '';
	$search_date_startmonth = '';
	$search_date_startyear = '';
	$search_date_endday = '';
	$search_date_endmonth = '';
	$search_date_endyear = '';
	$search_date_start = '';
	$search_date_end = '';
	$sall = "";
	$search_status = "";
	$toselect = '';
	$search_type_thirdparty = '';
	$search_array_options = array();
}

if (empty($reshook)) {
	$objectclass = 'Contrat';
	$objectlabel = 'Contracts';
	$permissiontoread = $user->rights->contrat->lire;
	$permissiontodelete = $user->rights->contrat->supprimer;
	$uploaddir = $conf->contrat->dir_output;
	include DOL_DOCUMENT_ROOT.'/core/actions_massactions.inc.php';
}


/*
 * View
 */

$now = dol_now();
$form = new Form($db);
$formfile = new FormFile($db);
$formother = new FormOther($db);
$socstatic = new Societe($db);
$formcompany = new FormCompany($db);
$contracttmp = new Contrat($db);
$title = "";

$sql = 'SELECT';
$sql .= " c.rowid, c.ref, c.datec as date_creation, c.tms as date_update, c.date_contrat, c.statut, c.ref_customer, c.ref_supplier, c.note_private, c.note_public, c.entity,";
$sql .= ' s.rowid as socid, s.nom as name, s.name_alias, s.email, s.town, s.zip, s.fk_pays as country_id, s.client, s.code_client, s.status as company_status, s.logo as company_logo,';
$sql .= " typent.code as typent_code,";
$sql .= " state.code_departement as state_code, state.nom as state_name,";
$sql .= " MIN(".$db->ifsql("cd.statut=4", "cd.date_fin_validite", "null").") as lower_planned_end_date,";
$sql .= " SUM(".$db->ifsql("cd.statut=0", 1, 0).') as nb_initial,';
$sql .= " SUM(".$db->ifsql("cd.statut=4 AND (cd.date_fin_validite IS NULL OR cd.date_fin_validite >= '".$db->idate($now)."')", 1, 0).') as nb_running,';
$sql .= " SUM(".$db->ifsql("cd.statut=4 AND (cd.date_fin_validite IS NOT NULL AND cd.date_fin_validite < '".$db->idate($now)."')", 1, 0).') as nb_expired,';
$sql .= " SUM(".$db->ifsql("cd.statut=4 AND (cd.date_fin_validite IS NOT NULL AND cd.date_fin_validite < '".$db->idate($now - $conf->contrat->services->expires->warning_delay)."')", 1, 0).') as nb_late,';
$sql .= " SUM(".$db->ifsql("cd.statut=5", 1, 0).') as nb_closed';
// Add fields from extrafields
if (!empty($extrafields->attributes[$object->table_element]['label'])) {
	foreach ($extrafields->attributes[$object->table_element]['label'] as $key => $val) {
		$sql .= ($extrafields->attributes[$object->table_element]['type'][$key] != 'separate' ? ", ef.".$key." as options_".$key : '');
	}
}
// Add fields from hooks
$parameters = array();
$reshook = $hookmanager->executeHooks('printFieldListSelect', $parameters); // Note that $action and $object may have been modified by hook
$sql .= $hookmanager->resPrint;
$sql .= " FROM ".MAIN_DB_PREFIX."societe as s";
$sql .= " LEFT JOIN ".MAIN_DB_PREFIX."c_country as country on (country.rowid = s.fk_pays)";
$sql .= " LEFT JOIN ".MAIN_DB_PREFIX."c_typent as typent on (typent.id = s.fk_typent)";
$sql .= " LEFT JOIN ".MAIN_DB_PREFIX."c_departements as state on (state.rowid = s.fk_departement)";
if ($search_sale > 0 || (empty($user->rights->societe->client->voir) && !$socid)) {
	$sql .= ", ".MAIN_DB_PREFIX."societe_commerciaux as sc";
}
$sql .= ", ".MAIN_DB_PREFIX."contrat as c";
if (!empty($extrafields->attributes[$object->table_element]['label']) && is_array($extrafields->attributes[$object->table_element]['label']) && count($extrafields->attributes[$object->table_element]['label'])) {
	$sql .= " LEFT JOIN ".MAIN_DB_PREFIX.$object->table_element."_extrafields as ef on (c.rowid = ef.fk_object)";
}
$sql .= " LEFT JOIN ".MAIN_DB_PREFIX."contratdet as cd ON c.rowid = cd.fk_contrat";
if ($search_product_category > 0) {
	$sql .= ' LEFT JOIN '.MAIN_DB_PREFIX.'categorie_product as cp ON cp.fk_product=cd.fk_product';
}
if ($search_user > 0) {
	$sql .= ", ".MAIN_DB_PREFIX."element_contact as ec";
	$sql .= ", ".MAIN_DB_PREFIX."c_type_contact as tc";
}
$sql .= " WHERE c.fk_soc = s.rowid ";
$sql .= ' AND c.entity IN ('.getEntity('contract').')';
if ($search_type_thirdparty != '' && $search_type_thirdparty > 0) {
	$sql .= " AND s.fk_typent IN (".$db->sanitize($db->escape($search_type_thirdparty)).')';
}
if ($search_product_category > 0) {
	$sql .= " AND cp.fk_categorie = ".((int) $search_product_category);
}
if ($socid) {
	$sql .= " AND s.rowid = ".((int) $socid);
}
if (empty($user->rights->societe->client->voir) && !$socid) {
	$sql .= " AND s.rowid = sc.fk_soc AND sc.fk_user = ".((int) $user->id);
}
if ($search_date_start) {
	$sql .= " AND c.date_contrat >= '".$db->idate($search_date_start)."'";
}
if ($search_date_end) {
	$sql .= " AND c.date_contrat <= '".$db->idate($search_date_end)."'";
}
if ($search_name) {
	$sql .= natural_search('s.nom', $search_name);
}
if ($search_email) {
	$sql .= natural_search('s.email', $search_email);
}
if ($search_contract) {
	$sql .= natural_search(array('c.rowid', 'c.ref'), $search_contract);
}
if (!empty($search_ref_customer)) {
	$sql .= natural_search(array('c.ref_customer'), $search_ref_customer);
}
if (!empty($search_ref_supplier)) {
	$sql .= natural_search(array('c.ref_supplier'), $search_ref_supplier);
}
if ($search_zip) {
	$sql .= natural_search(array('s.zip'), $search_zip);
}
if ($search_town) {
	$sql .= natural_search(array('s.town'), $search_town);
}
if ($search_sale > 0) {
	$sql .= " AND s.rowid = sc.fk_soc AND sc.fk_user = ".((int) $search_sale);
}
if ($sall) {
	$sql .= natural_search(array_keys($fieldstosearchall), $sall);
}
if ($search_user > 0) {
	$sql .= " AND ec.fk_c_type_contact = tc.rowid AND tc.element='contrat' AND tc.source='internal' AND ec.element_id = c.rowid AND ec.fk_socpeople = ".((int) $search_user);
}
// Add where from extra fields
include DOL_DOCUMENT_ROOT.'/core/tpl/extrafields_list_search_sql.tpl.php';
// Add where from hooks
$parameters = array();
$reshook = $hookmanager->executeHooks('printFieldListWhere', $parameters); // Note that $action and $object may have been modified by hook
$sql .= $hookmanager->resPrint;
$sql .= " GROUP BY c.rowid, c.ref, c.datec, c.tms, c.date_contrat, c.statut, c.ref_customer, c.ref_supplier, c.note_private, c.note_public, c.entity,";
$sql .= ' s.rowid, s.nom, s.name_alias, s.email, s.town, s.zip, s.fk_pays, s.client, s.code_client, s.status, s.logo,';
$sql .= " typent.code,";
$sql .= " state.code_departement, state.nom";
// Add fields from extrafields
if (!empty($extrafields->attributes[$object->table_element]['label'])) {
	foreach ($extrafields->attributes[$object->table_element]['label'] as $key => $val) {
		$sql .= ($extrafields->attributes[$object->table_element]['type'][$key] != 'separate' ? ", ef.".$key : '');
	}
}
// Add where from hooks
$parameters = array();
$reshook = $hookmanager->executeHooks('printFieldListGroupBy', $parameters); // Note that $action and $object may have been modified by hook
$sql .= $hookmanager->resPrint;
if ($search_dfyear > 0 && $search_op2df) {
	if ($search_op2df == '<=') {
		$sql .= " HAVING MIN(".$db->ifsql("cd.statut=4", "cd.date_fin_validite", "null").") <= '".$db->idate(dol_get_last_day($search_dfyear, $search_dfmonth, false))."'";
	} elseif ($search_op2df == '>=') {
		$sql .= " HAVING MIN(".$db->ifsql("cd.statut=4", "cd.date_fin_validite", "null").") >= '".$db->idate(dol_get_first_day($search_dfyear, $search_dfmonth, false))."'";
	} else {
		$sql .= " HAVING MIN(".$db->ifsql("cd.statut=4", "cd.date_fin_validite", "null").") <= '".$db->idate(dol_get_last_day($search_dfyear, $search_dfmonth, false))."' AND MIN(".$db->ifsql("cd.statut=4", "cd.date_fin_validite", "null").") >= '".$db->idate(dol_get_first_day($search_dfyear, $search_dfmonth, false))."'";
	}
}

$nbtotalofrecords = 0;
if (empty($conf->global->MAIN_DISABLE_FULL_SCANLIST)) {
<<<<<<< HEAD
	//$result = $db->query($sql);
	//$nbtotalofrecords = $db->num_rows($result);

	if ($search_dfyear > 0 && $search_op2df) {
		$resql = $db->query($sql, 0, 'auto', 1);
		while ($db->fetch_object($resql)) {
			if (empty($nbtotalofrecords)) {
				$nbtotalofrecords = 1;    // We can't make +1 because init value is ''
			} else {
				$nbtotalofrecords++;
			}
		}
	} else {
		$sqlforcount = preg_replace('/^SELECT[a-zA-Z0-9\._\s\(\),=<>\:\-\']+\sFROM/', 'SELECT COUNT(*) as nbtotalofrecords FROM', $sql);
		$sqlforcount = preg_replace('/LEFT JOIN '.MAIN_DB_PREFIX.'contratdet as cd ON c.rowid = cd.fk_contrat/', '', $sqlforcount);
		$sqlforcount = preg_replace('/LEFT JOIN '.MAIN_DB_PREFIX.'categorie_product as cp ON cp.fk_product=cd.fk_product/', '', $sqlforcount);
		$sqlforcount = preg_replace('/AND cp.fk_categorie = '.((int) $search_product_category).'/', '', $sqlforcount);
		$sqlforcount = preg_replace('/GROUP BY.*$/', '', $sqlforcount);

		$resql = $db->query($sqlforcount);
		$objforcount = $db->fetch_object($resql);
		$nbtotalofrecords = $objforcount->nbtotalofrecords;
	}
=======
	$result = $db->query($sql);
	$nbtotalofrecords = $db->num_rows($result);
>>>>>>> e48d29e4

	if (($page * $limit) > $nbtotalofrecords) {	// if total resultset is smaller then paging size (filtering), goto and load page 0
		$page = 0;
		$offset = 0;
	}
}

$sql .= $db->order($sortfield, $sortorder);
if ($limit) {
	$sql .= $db->plimit($limit + 1, $offset);
}

$resql = $db->query($sql);
if (!$resql) {
	dol_print_error($db);
	exit;
}

$num = $db->num_rows($resql);

// Direct jump if only one record found
if ($num == 1 && !empty($conf->global->MAIN_SEARCH_DIRECT_OPEN_IF_ONLY_ONE) && $sall && !$page) {
	$obj = $db->fetch_object($resql);
	$id = $obj->rowid;
	header("Location: ".DOL_URL_ROOT.'/contrat/card.php?id='.$id);
	exit;
}


// Output page
// --------------------------------------------------------------------

llxHeader('', $langs->trans("Contracts"));

$i = 0;

$arrayofselected = is_array($toselect) ? $toselect : array();

if ($socid > 0) {
	$soc = new Societe($db);
	$soc->fetch($socid);
	if (empty($search_name)) {
		$search_name = $soc->name;
	}
}

$param = '';
if (!empty($contextpage) && $contextpage != $_SERVER["PHP_SELF"]) {
	$param .= '&contextpage='.urlencode($contextpage);
}
if ($limit > 0 && $limit != $conf->liste_limit) {
	$param .= '&limit='.urlencode($limit);
}
if ($sall != '') {
	$param .= '&sall='.urlencode($sall);
}
if ($search_contract != '') {
	$param .= '&search_contract='.urlencode($search_contract);
}
if ($search_name != '') {
	$param .= '&search_name='.urlencode($search_name);
}
if ($search_email != '') {
	$param .= '&search_email='.urlencode($search_email);
}
if ($search_ref_customer != '') {
	$param .= '&search_ref_customer='.urlencode($search_ref_customer);
}
if ($search_ref_supplier != '') {
	$param .= '&search_ref_supplier='.urlencode($search_ref_supplier);
}
if ($search_op2df != '') {
	$param .= '&search_op2df='.urlencode($search_op2df);
}
if ($search_date_startday > 0) {
	$param .= '&search_date_startday='.urlencode($search_date_startday);
}
if ($search_date_startmonth > 0) {
	$param .= '&search_date_startmonth='.urlencode($search_date_startmonth);
}
if ($search_date_startyear > 0) {
	$param .= '&search_date_startyear='.urlencode($search_date_startyear);
}
if ($search_date_endday > 0) {
	$param .= '&search_date_endday='.urlencode($search_date_endday);
}
if ($search_date_endmonth > 0) {
	$param .= '&search_date_endmonth='.urlencode($search_date_endmonth);
}
if ($search_date_endyear > 0) {
	$param .= '&search_date_endyear='.urlencode($search_date_endyear);
}
if ($search_dfyear > 0) {
	$param .= '&search_dfyear='.urlencode($search_dfyear);
}
if ($search_dfmonth > 0) {
	$param .= '&search_dfmonth='.urlencode($search_dfmonth);
}
if ($search_sale > 0) {
	$param .= '&search_sale='.urlencode($search_sale);
}
if ($search_user > 0) {
	$param .= '&search_user='.urlencode($search_user);
}
if ($search_type_thirdparty > 0) {
	$param .= '&search_type_thirdparty='.urlencode($search_type_thirdparty);
}
if ($search_product_category > 0) {
	$param .= '&search_product_category='.urlencode($search_product_category);
}
if ($show_files) {
	$param .= '&show_files='.urlencode($show_files);
}
if ($optioncss != '') {
	$param .= '&optioncss='.urlencode($optioncss);
}
// Add $param from extra fields
include DOL_DOCUMENT_ROOT.'/core/tpl/extrafields_list_search_param.tpl.php';

// List of mass actions available
$arrayofmassactions = array(
	'generate_doc'=>img_picto('', 'pdf', 'class="pictofixedwidth"').$langs->trans("ReGeneratePDF"),
	'builddoc'=>img_picto('', 'pdf', 'class="pictofixedwidth"').$langs->trans("PDFMerge"),
	'presend'=>img_picto('', 'email', 'class="pictofixedwidth"').$langs->trans("SendByMail"),
);
if ($user->rights->contrat->supprimer) {
	$arrayofmassactions['predelete'] = img_picto('', 'delete', 'class="pictofixedwidth"').$langs->trans("Delete");
}
if (in_array($massaction, array('presend', 'predelete'))) {
	$arrayofmassactions = array();
}
$massactionbutton = $form->selectMassAction('', $arrayofmassactions);

$url = DOL_URL_ROOT.'/contrat/card.php?action=create';
if (!empty($socid)) {
	$url .= '&socid='.((int) $socid);
}
$newcardbutton = dolGetButtonTitle($langs->trans('NewContractSubscription'), '', 'fa fa-plus-circle', $url, '', $user->rights->contrat->creer);

print '<form method="POST" action="'.$_SERVER['PHP_SELF'].'">';
if ($optioncss != '') {
	print '<input type="hidden" name="optioncss" value="'.$optioncss.'">';
}
print '<input type="hidden" name="token" value="'.newToken().'">';
print '<input type="hidden" name="formfilteraction" id="formfilteraction" value="list">';
print '<input type="hidden" name="action" value="list">';
print '<input type="hidden" name="sortfield" value="'.$sortfield.'">';
print '<input type="hidden" name="sortorder" value="'.$sortorder.'">';
print '<input type="hidden" name="contextpage" value="'.$contextpage.'">';

print_barre_liste($langs->trans("ListOfContracts"), $page, $_SERVER["PHP_SELF"], $param, $sortfield, $sortorder, $massactionbutton, $num, $nbtotalofrecords, 'contract', 0, $newcardbutton, '', $limit, 0, 0, 1);

$topicmail = "SendContractRef";
$modelmail = "contract";
$objecttmp = new Contrat($db);
$trackid = 'con'.$object->id;
include DOL_DOCUMENT_ROOT.'/core/tpl/massactions_pre.tpl.php';

if ($sall) {
	foreach ($fieldstosearchall as $key => $val) {
		$fieldstosearchall[$key] = $langs->trans($val);
	}
	print '<div class="divsearchfieldfilter">'.$langs->trans("FilterOnInto", $sall).join(', ', $fieldstosearchall).'</div>';
}

$moreforfilter = '';

// If the user can view prospects other than his'
if ($user->rights->societe->client->voir || $socid) {
	$langs->load("commercial");
	$moreforfilter .= '<div class="divsearchfield">';
	$tmptitle = $langs->trans('ThirdPartiesOfSaleRepresentative');
	$moreforfilter .= img_picto($tmptitle, 'user', 'class="pictofixedwidth"').$formother->select_salesrepresentatives($search_sale, 'search_sale', $user, 0, $tmptitle, 'widthcentpercentminusx maxwidth300');
	$moreforfilter .= '</div>';
}
// If the user can view other users
if ($user->rights->user->user->lire) {
	$moreforfilter .= '<div class="divsearchfield">';
	$tmptitle = $langs->trans('LinkedToSpecificUsers');
	$moreforfilter .= img_picto($tmptitle, 'user', 'class="pictofixedwidth"').$form->select_dolusers($search_user, 'search_user', $tmptitle, '', 0, '', '', 0, 0, 0, '', 0, '', 'widthcentpercentminusx maxwidth300');
	$moreforfilter .= '</div>';
}
// If the user can view categories of products
if (!empty($conf->categorie->enabled) && $user->rights->categorie->lire && ($user->rights->produit->lire || $user->rights->service->lire)) {
	include_once DOL_DOCUMENT_ROOT.'/categories/class/categorie.class.php';
	$moreforfilter .= '<div class="divsearchfield">';
	$tmptitle = $langs->trans('IncludingProductWithTag');
	$cate_arbo = $form->select_all_categories(Categorie::TYPE_PRODUCT, null, 'parent', null, null, 1);
	$moreforfilter .= img_picto($tmptitle, 'category', 'class="pictofixedwidth"').$form->selectarray('search_product_category', $cate_arbo, $search_product_category, $tmptitle, 0, 0, '', 0, 0, 0, 0, 'widthcentpercentminusx maxwidth300', 1);
	$moreforfilter .= '</div>';
}

$parameters = array();
$reshook = $hookmanager->executeHooks('printFieldPreListTitle', $parameters); // Note that $action and $object may have been modified by hook
if (empty($reshook)) {
	$moreforfilter .= $hookmanager->resPrint;
} else {
	$moreforfilter = $hookmanager->resPrint;
}

if (!empty($moreforfilter)) {
	print '<div class="liste_titre liste_titre_bydiv centpercent">';
	print $moreforfilter;
	print '</div>';
}

$varpage = empty($contextpage) ? $_SERVER["PHP_SELF"] : $contextpage;
$selectedfields = $form->multiSelectArrayWithCheckbox('selectedfields', $arrayfields, $varpage); // This also change content of $arrayfields
if ($massactionbutton) {
	$selectedfields .= $form->showCheckAddButtons('checkforselect', 1);
}

print '<div class="div-table-responsive">';
print '<table class="tagtable liste'.($moreforfilter ? " listwithfilterbefore" : "").'">'."\n";

print '<tr class="liste_titre_filter">';
if (!empty($arrayfields['c.ref']['checked'])) {
	print '<td class="liste_titre">';
	print '<input type="text" class="flat" size="3" name="search_contract" value="'.dol_escape_htmltag($search_contract).'">';
	print '</td>';
}
if (!empty($arrayfields['c.ref_customer']['checked'])) {
	print '<td class="liste_titre">';
	print '<input type="text" class="flat" size="6" name="search_ref_customer" value="'.dol_escape_htmltag($search_ref_customer).'">';
	print '</td>';
}
if (!empty($arrayfields['c.ref_supplier']['checked'])) {
	print '<td class="liste_titre">';
	print '<input type="text" class="flat" size="6" name="search_ref_supplier" value="'.dol_escape_htmltag($search_ref_supplier).'">';
	print '</td>';
}
if (!empty($arrayfields['s.nom']['checked'])) {
	print '<td class="liste_titre">';
	print '<input type="text" class="flat" size="8" name="search_name" value="'.dol_escape_htmltag($search_name).'">';
	print '</td>';
}
if (!empty($arrayfields['s.email']['checked'])) {
	print '<td class="liste_titre">';
	print '<input type="text" class="flat" size="6" name="search_email" value="'.dol_escape_htmltag($search_email).'">';
	print '</td>';
}
// Town
if (!empty($arrayfields['s.town']['checked'])) {
	print '<td class="liste_titre"><input class="flat" type="text" size="6" name="search_town" value="'.dol_escape_htmltag($search_town).'"></td>';
}
// Zip
if (!empty($arrayfields['s.zip']['checked'])) {
	print '<td class="liste_titre"><input class="flat" type="text" size="6" name="search_zip" value="'.dol_escape_htmltag($search_zip).'"></td>';
}
// State
if (!empty($arrayfields['state.nom']['checked'])) {
	print '<td class="liste_titre">';
	print '<input class="flat" size="4" type="text" name="search_state" value="'.dol_escape_htmltag($search_state).'">';
	print '</td>';
}
// Country
if (!empty($arrayfields['country.code_iso']['checked'])) {
	print '<td class="liste_titre center">';
	print $form->select_country($search_country, 'search_country', '', 0, 'minwidth100imp maxwidth100');
	print '</td>';
}
// Company type
if (!empty($arrayfields['typent.code']['checked'])) {
	print '<td class="liste_titre maxwidthonsmartphone center">';
	print $form->selectarray("search_type_thirdparty", $formcompany->typent_array(0), $search_type_thirdparty, 1, 0, 0, '', 0, 0, 0, (empty($conf->global->SOCIETE_SORT_ON_TYPEENT) ? 'ASC' : $conf->global->SOCIETE_SORT_ON_TYPEENT),  '', 1);
	print '</td>';
}
if (!empty($arrayfields['sale_representative']['checked'])) {
	print '<td class="liste_titre"></td>';
}
if (!empty($arrayfields['c.date_contrat']['checked'])) {
	print '<td class="liste_titre center">';
	print '<div class="nowrap">';
	print $form->selectDate($search_date_start ? $search_date_start : -1, 'search_date_start', 0, 0, 1, '', 1, 0, 0, '', '', '', '', 1, '', $langs->trans('From'));
	print '</div>';
	print '<div class="nowrap">';
	print $form->selectDate($search_date_end ? $search_date_end : -1, 'search_date_end', 0, 0, 1, '', 1, 0, 0, '', '', '', '', 1, '', $langs->trans('to'));
	print '</div>';
	print '</td>';
}
// Extra fields
include DOL_DOCUMENT_ROOT.'/core/tpl/extrafields_list_search_input.tpl.php';

// Fields from hook
$parameters = array('arrayfields'=>$arrayfields);
$reshook = $hookmanager->executeHooks('printFieldListOption', $parameters); // Note that $action and $object may have been modified by hook
print $hookmanager->resPrint;
// Date creation
if (!empty($arrayfields['c.datec']['checked'])) {
	print '<td class="liste_titre">';
	print '</td>';
}
// Date modification
if (!empty($arrayfields['c.tms']['checked'])) {
	print '<td class="liste_titre">';
	print '</td>';
}
// First end date
if (!empty($arrayfields['lower_planned_end_date']['checked'])) {
		print '<td class="liste_titre nowraponall center">';
		$arrayofoperators = array('0'=>'', '='=>'=', '<='=>'<=', '>='=>'>=');
		print $form->selectarray('search_op2df', $arrayofoperators, $search_op2df, 0, 0, 0, '', 0, 0, 0, '', 'maxwidth50imp');
		print '</br>';
		print $formother->select_month($search_dfmonth, 'search_dfmonth', 1, 0);
		print ' ';
		$formother->select_year($search_dfyear, 'search_dfyear', 1, 20, 5, 0, 0, '');
		print '</td>';
}
// Status
if (!empty($arrayfields['status']['checked'])) {
	print '<td class="liste_titre right" colspan="4"></td>';
}
print '<td class="liste_titre center">';
$searchpicto = $form->showFilterButtons();
print $searchpicto;
print '</td>';
print "</tr>\n";

print '<tr class="liste_titre">';
if (!empty($arrayfields['c.ref']['checked'])) {
	print_liste_field_titre($arrayfields['c.ref']['label'], $_SERVER["PHP_SELF"], "c.ref", "", $param, '', $sortfield, $sortorder);
}
if (!empty($arrayfields['c.ref_customer']['checked'])) {
	print_liste_field_titre($arrayfields['c.ref_customer']['label'], $_SERVER["PHP_SELF"], "c.ref_customer", "", $param, '', $sortfield, $sortorder);
}
if (!empty($arrayfields['c.ref_supplier']['checked'])) {
	print_liste_field_titre($arrayfields['c.ref_supplier']['label'], $_SERVER["PHP_SELF"], "c.ref_supplier", "", $param, '', $sortfield, $sortorder);
}
if (!empty($arrayfields['s.nom']['checked'])) {
	print_liste_field_titre($arrayfields['s.nom']['label'], $_SERVER["PHP_SELF"], "s.nom", "", $param, '', $sortfield, $sortorder);
}
if (!empty($arrayfields['s.email']['checked'])) {
	print_liste_field_titre($arrayfields['s.email']['label'], $_SERVER["PHP_SELF"], "s.email", "", $param, '', $sortfield, $sortorder);
}
if (!empty($arrayfields['s.town']['checked'])) {
	print_liste_field_titre($arrayfields['s.town']['label'], $_SERVER["PHP_SELF"], 's.town', '', $param, '', $sortfield, $sortorder);
}
if (!empty($arrayfields['s.zip']['checked'])) {
	print_liste_field_titre($arrayfields['s.zip']['label'], $_SERVER["PHP_SELF"], 's.zip', '', $param, '', $sortfield, $sortorder);
}
if (!empty($arrayfields['state.nom']['checked'])) {
	print_liste_field_titre($arrayfields['state.nom']['label'], $_SERVER["PHP_SELF"], "state.nom", "", $param, '', $sortfield, $sortorder);
}
if (!empty($arrayfields['country.code_iso']['checked'])) {
	print_liste_field_titre($arrayfields['country.code_iso']['label'], $_SERVER["PHP_SELF"], "country.code_iso", "", $param, '', $sortfield, $sortorder, 'center ');
}
if (!empty($arrayfields['typent.code']['checked'])) {
	print_liste_field_titre($arrayfields['typent.code']['label'], $_SERVER["PHP_SELF"], "typent.code", "", $param, '', $sortfield, $sortorder, 'center ');
}
if (!empty($arrayfields['sale_representative']['checked'])) {
	print_liste_field_titre($arrayfields['sale_representative']['label'], $_SERVER["PHP_SELF"], "", "", $param, '', $sortfield, $sortorder);
}
if (!empty($arrayfields['c.date_contrat']['checked'])) {
	print_liste_field_titre($arrayfields['c.date_contrat']['label'], $_SERVER["PHP_SELF"], "c.date_contrat", "", $param, '', $sortfield, $sortorder, 'center ');
}
// Extra fields
include DOL_DOCUMENT_ROOT.'/core/tpl/extrafields_list_search_title.tpl.php';
// Hook fields
$parameters = array('arrayfields'=>$arrayfields, 'param'=>$param, 'sortfield'=>$sortfield, 'sortorder'=>$sortorder);
$reshook = $hookmanager->executeHooks('printFieldListTitle', $parameters); // Note that $action and $object may have been modified by hook
print $hookmanager->resPrint;
if (!empty($arrayfields['c.datec']['checked'])) {
	print_liste_field_titre($arrayfields['c.datec']['label'], $_SERVER["PHP_SELF"], "c.datec", "", $param, '', $sortfield, $sortorder, 'center nowrap ');
}
if (!empty($arrayfields['c.tms']['checked'])) {
	print_liste_field_titre($arrayfields['c.tms']['label'], $_SERVER["PHP_SELF"], "c.tms", "", $param, '', $sortfield, $sortorder, 'center nowrap ');
}
if (!empty($arrayfields['lower_planned_end_date']['checked'])) {
	print_liste_field_titre($arrayfields['lower_planned_end_date']['label'], $_SERVER["PHP_SELF"], "lower_planned_end_date", "", $param, '', $sortfield, $sortorder, 'center ');
}
if (!empty($arrayfields['status']['checked'])) {
	print_liste_field_titre($staticcontratligne->LibStatut(0, 3, -1, 'class="nochangebackground"'), '', '', '', '', 'width="16"');
	print_liste_field_titre($staticcontratligne->LibStatut(4, 3, 0, 'class="nochangebackground"'), '', '', '', '', 'width="16"');
	print_liste_field_titre($staticcontratligne->LibStatut(4, 3, 1, 'class="nochangebackground"'), '', '', '', '', 'width="16"');
	print_liste_field_titre($staticcontratligne->LibStatut(5, 3, -1, 'class="nochangebackground"'), '', '', '', '', 'width="16"');
}
print_liste_field_titre($selectedfields, $_SERVER["PHP_SELF"], "", '', '', '', $sortfield, $sortorder, 'center maxwidthsearch ');
print "</tr>\n";

$totalarray = array();
$totalarray['nbfield'] = 0;
$typenArray = array();
$cacheCountryIDCode = array();

while ($i < min($num, $limit)) {
	$obj = $db->fetch_object($resql);

	$contracttmp->ref = $obj->ref;
	$contracttmp->id = $obj->rowid;
	$contracttmp->ref_customer = $obj->ref_customer;
	$contracttmp->ref_supplier = $obj->ref_supplier;

	if ($obj->socid > 0) {
		$result = $socstatic->fetch($obj->socid);
	}
	/*$socstatic->id = $obj->socid;
	$socstatic->name = $obj->name;
	$socstatic->name_alias = $obj->name_alias;
	$socstatic->email = $obj->email;
	$socstatic->status = $obj->company_status;
	$socstatic->logo = $obj->logo;
	$socstatic->country_id = $obj->country_id;
	$socstatic->country_code = '';
	$socstatic->country = '';*/
	if ($obj->country_id > 0) {
		if (!isset($cacheCountryIDCode[$obj->country_id]['code'])) {
			$tmparray = getCountry($obj->country_id, 'all');
			$cacheCountryIDCode[$obj->country_id] = array('code'=> empty($tmparray['code']) ? '' : $tmparray['code'], 'label' => empty($tmparray['label']) ? '' : $tmparray['label']);
		}
		$socstatic->country_code = $cacheCountryIDCode[$obj->country_id]['code'];
		$socstatic->country = $cacheCountryIDCode[$obj->country_id]['label'];
	}


	print '<tr class="oddeven">';

	// Ref
	if (!empty($arrayfields['c.ref']['checked'])) {
		print '<td class="nowraponall">';
		print $contracttmp->getNomUrl(1);
		if ($obj->nb_late) {
			print img_warning($langs->trans("Late"));
		}
		if (!empty($obj->note_private) || !empty($obj->note_public)) {
			print ' <span class="note">';
			print '<a href="'.DOL_URL_ROOT.'/contrat/note.php?id='.$obj->rowid.'&save_lastsearch_values=1">'.img_picto($langs->trans("ViewPrivateNote"), 'note').'</a>';
			print '</span>';
		}

		$filename = dol_sanitizeFileName($obj->ref);
		$filedir = $conf->contrat->multidir_output[$obj->entity].'/'.dol_sanitizeFileName($obj->ref);
		$urlsource = $_SERVER['PHP_SELF'].'?id='.$obj->rowid;
		print $formfile->getDocumentsLink($contracttmp->element, $filename, $filedir);
		print '</td>';

		print '</td>';
	}

	// Ref thirdparty
	if (!empty($arrayfields['c.ref_customer']['checked'])) {
		print '<td class="tdoverflowmax200" title="'.dol_escape_htmltag(dol_string_nohtmltag($contracttmp->getFormatedCustomerRef($obj->ref_customer))).'">'.$contracttmp->getFormatedCustomerRef($obj->ref_customer).'</td>';
	}
	if (!empty($arrayfields['c.ref_supplier']['checked'])) {
		print '<td class="tdoverflowmax200" title="'.dol_escape_htmltag($obj->ref_supplier).'">'.dol_escape_htmltag($obj->ref_supplier).'</td>';
	}
	if (!empty($arrayfields['s.nom']['checked'])) {
		print '<td class="tdoverflowmax150">';
		if ($obj->socid > 0) {
			// TODO Use a cache for this string
			print $socstatic->getNomUrl(1, '');
		}
		print '</td>';
	}
	// Email
	if (!empty($arrayfields['s.email']['checked'])) {
		print '<td class="tdoverflowmax200" title="'.dol_escape_htmltag($obj->email).'">'.dol_print_email($obj->email, 0, $obj->socid, 0, 0, 1, 1).'</td>';
	}
	// Town
	if (!empty($arrayfields['s.town']['checked'])) {
		print '<td class="nocellnopadd">';
		print $obj->town;
		print '</td>';
		if (!$i) {
			$totalarray['nbfield']++;
		}
	}
	// Zip
	if (!empty($arrayfields['s.zip']['checked'])) {
		print '<td class="nocellnopadd">';
		print $obj->zip;
		print '</td>';
		if (!$i) {
			$totalarray['nbfield']++;
		}
	}
	// State
	if (!empty($arrayfields['state.nom']['checked'])) {
		print "<td>".$obj->state_name."</td>\n";
		if (!$i) {
			$totalarray['nbfield']++;
		}
	}
	// Country
	if (!empty($arrayfields['country.code_iso']['checked'])) {
		print '<td class="center">';
		print $socstatic->country;
		print '</td>';
		if (!$i) {
			$totalarray['nbfield']++;
		}
	}
	// Type ent
	if (!empty($arrayfields['typent.code']['checked'])) {
		print '<td class="center">';
		if (count($typenArray) == 0) {
			$typenArray = $formcompany->typent_array(1);
		}
		print $typenArray[$obj->typent_code];
		print '</td>';
		if (!$i) {
			$totalarray['nbfield']++;
		}
	}
	if (!empty($arrayfields['sale_representative']['checked'])) {
		// Sales representatives
		print '<td>';
		if ($obj->socid > 0) {
			$listsalesrepresentatives = $socstatic->getSalesRepresentatives($user);
			if ($listsalesrepresentatives < 0) {
				dol_print_error($db);
			}
			$nbofsalesrepresentative = count($listsalesrepresentatives);
			if ($nbofsalesrepresentative > 6) {
				// We print only number
				print $nbofsalesrepresentative;
			} elseif ($nbofsalesrepresentative > 0) {
				$userstatic = new User($db);
				$j = 0;
				foreach ($listsalesrepresentatives as $val) {
					$userstatic->id = $val['id'];
					$userstatic->lastname = $val['lastname'];
					$userstatic->firstname = $val['firstname'];
					$userstatic->email = $val['email'];
					$userstatic->statut = $val['statut'];
					$userstatic->entity = $val['entity'];
					$userstatic->photo = $val['photo'];
					$userstatic->login = $val['login'];
					$userstatic->phone = $val['phone'];
					$userstatic->job = $val['job'];
					$userstatic->gender = $val['gender'];

					//print '<div class="float">':
					print ($nbofsalesrepresentative < 2) ? $userstatic->getNomUrl(-1, '', 0, 0, 12) : $userstatic->getNomUrl(-2);
					$j++;
					if ($j < $nbofsalesrepresentative) {
						print ' ';
					}
					//print '</div>';
				}
			}
			//else print $langs->trans("NoSalesRepresentativeAffected");
		} else {
			print '&nbsp;';
		}
		print '</td>';
	}
	// Date
	if (!empty($arrayfields['c.date_contrat']['checked'])) {
		print '<td class="center">'.dol_print_date($db->jdate($obj->date_contrat), 'day', 'tzserver').'</td>';
	}
	// Extra fields
	include DOL_DOCUMENT_ROOT.'/core/tpl/extrafields_list_print_fields.tpl.php';
	// Fields from hook
	$parameters = array('arrayfields'=>$arrayfields, 'obj'=>$obj, 'i'=>$i, 'totalarray'=>&$totalarray);
	$reshook = $hookmanager->executeHooks('printFieldListValue', $parameters); // Note that $action and $object may have been modified by hook
	print $hookmanager->resPrint;
	// Date creation
	if (!empty($arrayfields['c.datec']['checked'])) {
		print '<td class="center nowrap">';
		print dol_print_date($db->jdate($obj->date_creation), 'dayhour', 'tzuser');
		print '</td>';
		if (!$i) {
			$totalarray['nbfield']++;
		}
	}
	// Date modification
	if (!empty($arrayfields['c.tms']['checked'])) {
		print '<td class="center nowrap">';
		print dol_print_date($db->jdate($obj->date_update), 'dayhour', 'tzuser');
		print '</td>';
		if (!$i) {
			$totalarray['nbfield']++;
		}
	}
	// Date lower end date
	if (!empty($arrayfields['lower_planned_end_date']['checked'])) {
		print '<td class="center nowrapforall">';
		print dol_print_date($db->jdate($obj->lower_planned_end_date), 'day', 'tzuser');
		print '</td>';
		if (!$i) {
			$totalarray['nbfield']++;
		}
	}
	// Status
	if (!empty($arrayfields['status']['checked'])) {
		print '<td class="center">'.($obj->nb_initial > 0 ? $obj->nb_initial : '').'</td>';
		print '<td class="center">'.($obj->nb_running > 0 ? $obj->nb_running : '').'</td>';
		print '<td class="center">'.($obj->nb_expired > 0 ? $obj->nb_expired : '').'</td>';
		print '<td class="center">'.($obj->nb_closed > 0 ? $obj->nb_closed : '').'</td>';
	}
	// Action column
	print '<td class="nowrap center">';
	if ($massactionbutton || $massaction) {   // If we are in select mode (massactionbutton defined) or if we have already selected and sent an action ($massaction) defined
		$selected = 0;
		if (in_array($obj->rowid, $arrayofselected)) {
			$selected = 1;
		}
		print '<input id="cb'.$obj->rowid.'" class="flat checkforselect" type="checkbox" name="toselect[]" value="'.$obj->rowid.'"'.($selected ? ' checked="checked"' : '').'>';
	}
	print '</td>';
	if (!$i) {
		$totalarray['nbfield']++;
	}

	print "</tr>\n";
	$i++;
}
$db->free($resql);

$parameters = array('arrayfields'=>$arrayfields, 'sql'=>$sql);
$reshook = $hookmanager->executeHooks('printFieldListFooter', $parameters); // Note that $action and $object may have been modified by hook
print $hookmanager->resPrint;

print '</table>';
print '</div>';

print '</form>';

$hidegeneratedfilelistifempty = 1;
if ($massaction == 'builddoc' || $action == 'remove_file' || $show_files) {
	$hidegeneratedfilelistifempty = 0;
}

// Show list of available documents
$urlsource = $_SERVER['PHP_SELF'].'?sortfield='.$sortfield.'&sortorder='.$sortorder;
$urlsource .= str_replace('&amp;', '&', $param);

$filedir = $diroutputmassaction;
$genallowed = $user->rights->contrat->lire;
$delallowed = $user->rights->contrat->lire;

print $formfile->showdocuments('massfilesarea_contract', '', $filedir, $urlsource, 0, $delallowed, '', 1, 1, 0, 48, 1, $param, $title, '', '', '', null, $hidegeneratedfilelistifempty);


llxFooter();
$db->close();<|MERGE_RESOLUTION|>--- conflicted
+++ resolved
@@ -351,9 +351,8 @@
 	}
 }
 
-$nbtotalofrecords = 0;
+$nbtotalofrecords = '';
 if (empty($conf->global->MAIN_DISABLE_FULL_SCANLIST)) {
-<<<<<<< HEAD
 	//$result = $db->query($sql);
 	//$nbtotalofrecords = $db->num_rows($result);
 
@@ -377,10 +376,6 @@
 		$objforcount = $db->fetch_object($resql);
 		$nbtotalofrecords = $objforcount->nbtotalofrecords;
 	}
-=======
-	$result = $db->query($sql);
-	$nbtotalofrecords = $db->num_rows($result);
->>>>>>> e48d29e4
 
 	if (($page * $limit) > $nbtotalofrecords) {	// if total resultset is smaller then paging size (filtering), goto and load page 0
 		$page = 0;
