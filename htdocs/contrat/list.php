<?php
/* Copyright (C) 2001-2004 Rodolphe Quiedeville <rodolphe@quiedeville.org>
 * Copyright (C) 2004-2015 Laurent Destailleur  <eldy@users.sourceforge.net>
 * Copyright (C) 2005-2012 Regis Houssin        <regis.houssin@capnetworks.com>
 * Copyright (C) 2013      Cédric Salvador      <csalvador@gpcsolutions.fr>
 * Copyright (C) 2014      Juanjo Menent        <jmenent@2byte.es>
 * Copyright (C) 2015	   Claudio Aschieri		<c.aschieri@19.coop>
 * Copyright (C) 2015      Jean-François Ferry	<jfefe@aternatik.fr>
 * Copyright (C) 2016      Ferran Marcet        <fmarcet@2byte.es>
 *
 * This program is free software; you can redistribute it and/or modify
 * it under the terms of the GNU General Public License as published by
 * the Free Software Foundation; either version 3 of the License, or
 * (at your option) any later version.
 *
 * This program is distributed in the hope that it will be useful,
 * but WITHOUT ANY WARRANTY; without even the implied warranty of
 * MERCHANTABILITY or FITNESS FOR A PARTICULAR PURPOSE.  See the
 * GNU General Public License for more details.
 *
 * You should have received a copy of the GNU General Public License
 * along with this program. If not, see <http://www.gnu.org/licenses/>.
 */

/**
 *       \file       htdocs/contrat/list.php
 *       \ingroup    contrat
 *       \brief      Page liste des contrats
 */

require ("../main.inc.php");
require_once (DOL_DOCUMENT_ROOT."/contrat/class/contrat.class.php");
require_once DOL_DOCUMENT_ROOT.'/core/class/html.formother.class.php';
require_once DOL_DOCUMENT_ROOT.'/core/lib/date.lib.php';
require_once DOL_DOCUMENT_ROOT.'/core/lib/company.lib.php';

$langs->load("contracts");
$langs->load("products");
$langs->load("companies");
$langs->load("compta");

$action=GETPOST('action','alpha');
$massaction=GETPOST('massaction','alpha');
$show_files=GETPOST('show_files','int');
$confirm=GETPOST('confirm','alpha');
$toselect = GETPOST('toselect', 'array');

$search_name=GETPOST('search_name');
$search_town=GETPOST('search_town','alpha');
$search_zip=GETPOST('search_zip','alpha');
$search_state=trim(GETPOST("search_state"));
$search_country=GETPOST("search_country",'int');
$search_type_thirdparty=GETPOST("search_type_thirdparty",'int');
$search_contract=GETPOST('search_contract');
$search_ref_supplier=GETPOST('search_ref_supplier','alpha');
$sall=GETPOST('sall', 'alphanohtml');
$search_status=GETPOST('search_status');
$socid=GETPOST('socid');
$search_user=GETPOST('search_user','int');
$search_sale=GETPOST('search_sale','int');
$search_product_category=GETPOST('search_product_category','int');
$day=GETPOST("day","int");
$year=GETPOST("year","int");
$month=GETPOST("month","int");

$optioncss = GETPOST('optioncss','alpha');

$limit = GETPOST('limit','int')?GETPOST('limit','int'):$conf->liste_limit;
$sortfield = GETPOST("sortfield",'alpha');
$sortorder = GETPOST("sortorder",'alpha');
$page = GETPOST("page",'int');
if (empty($page) || $page == -1) { $page = 0; }     // If $page is not defined, or '' or -1
$offset = $limit * $page;
$pageprev = $page - 1;
$pagenext = $page + 1;
if (! $sortfield) $sortfield='c.ref';
if (! $sortorder) $sortorder='DESC';

// Security check
$id=GETPOST('id','int');
if ($user->societe_id) $socid=$user->societe_id;
$result = restrictedArea($user, 'contrat', $id);

$staticcontrat=new Contrat($db);
$staticcontratligne=new ContratLigne($db);

if ($search_status == '') $search_status=1;

// Initialize technical object to manage hooks of page. Note that conf->hooks_modules contains array of hook context
$contextpage='contractlist';

// Initialize technical object to manage hooks of page. Note that conf->hooks_modules contains array of hook context
$hookmanager->initHooks(array($contextpage));
$extrafields = new ExtraFields($db);

// fetch optionals attributes and labels
$extralabels = $extrafields->fetch_name_optionals_label('contrat');
$search_array_options=$extrafields->getOptionalsFromPost($extralabels,'','search_');
// List of fields to search into when doing a "search in all"
$fieldstosearchall = array(
    'c.ref'=>'Ref',
    'c.ref_customer'=>'RefCustomer',
    'c.ref_supplier'=>'RefSupplier',
    's.nom'=>"ThirdParty",
    'cd.description'=>'Description',
    'c.note_public'=>'NotePublic',
);
if (empty($user->socid)) $fieldstosearchall["c.note_private"]="NotePrivate";

$arrayfields=array(
    'c.ref'=>array('label'=>$langs->trans("Ref"), 'checked'=>1),
    'c.ref_customer'=>array('label'=>$langs->trans("RefCustomer"), 'checked'=>1),
    'c.ref_supplier'=>array('label'=>$langs->trans("RefSupplier"), 'checked'=>1),
    's.nom'=>array('label'=>$langs->trans("ThirdParty"), 'checked'=>1),
    's.town'=>array('label'=>$langs->trans("Town"), 'checked'=>0),
    's.zip'=>array('label'=>$langs->trans("Zip"), 'checked'=>0),
    'state.nom'=>array('label'=>$langs->trans("StateShort"), 'checked'=>0),
    'country.code_iso'=>array('label'=>$langs->trans("Country"), 'checked'=>0),
    'sale_representative'=>array('label'=>$langs->trans("SalesRepresentative"), 'checked'=>1),
    'c.date_contrat'=>array('label'=>$langs->trans("DateContract"), 'checked'=>1),
    'c.datec'=>array('label'=>$langs->trans("DateCreation"), 'checked'=>0, 'position'=>500),
    'c.tms'=>array('label'=>$langs->trans("DateModificationShort"), 'checked'=>0, 'position'=>500),
    'status'=>array('label'=>$langs->trans("Status"), 'checked'=>1, 'position'=>1000),
);
// Extra fields
if (is_array($extrafields->attribute_label) && count($extrafields->attribute_label))
{
    foreach($extrafields->attribute_label as $key => $val)
    {
        $arrayfields["ef.".$key]=array('label'=>$extrafields->attribute_label[$key], 'checked'=>$extrafields->attribute_list[$key], 'position'=>$extrafields->attribute_pos[$key], 'enabled'=>$extrafields->attribute_perms[$key]);
    }
}


/*
 * Action
 */

if (GETPOST('cancel')) { $action='list'; $massaction=''; }
if (! GETPOST('confirmmassaction') && $massaction != 'presend' && $massaction != 'confirm_presend') { $massaction=''; }

$parameters=array('socid'=>$socid);
$reshook=$hookmanager->executeHooks('doActions',$parameters,$object,$action);    // Note that $action and $object may have been modified by some hooks
if ($reshook < 0) setEventMessages($hookmanager->error, $hookmanager->errors, 'errors');

include DOL_DOCUMENT_ROOT.'/core/actions_changeselectedfields.inc.php';

// Purge search criteria
if (GETPOST('button_removefilter_x','alpha') || GETPOST('button_removefilter.x','alpha') || GETPOST('button_removefilter','alpha')) // All test are required to be compatible with all browsers
{
	$day='';
	$month='';
	$year='';
    $search_name="";
	$search_town='';
	$search_zip="";
	$search_state="";
	$search_type='';
	$search_country='';
	$search_contract="";
	$search_ref_supplier="";
    $search_user='';
    $search_sale='';
    $search_product_category='';
	$sall="";
	$search_status="";
	$toselect='';
	$search_array_options=array();
}

if (empty($reshook))
{
    $objectclass='Contrat';
    $objectlabel='Contracts';
    $permtoread = $user->rights->contrat->lire;
    $permtodelete = $user->rights->contrat->supprimer;
    $uploaddir = $conf->contrat->dir_output;
    include DOL_DOCUMENT_ROOT.'/core/actions_massactions.inc.php';
}


/*
 * View
 */

$now=dol_now();
$form=new Form($db);
$formother = new FormOther($db);
$socstatic = new Societe($db);
$contracttmp = new Contrat($db);

llxHeader('', $langs->trans("Contracts"));

$sql = 'SELECT';
$sql.= " c.rowid, c.ref, c.datec as date_creation, c.tms as date_update, c.date_contrat, c.statut, c.ref_customer, c.ref_supplier, c.note_private, c.note_public,";
$sql.= ' s.rowid as socid, s.nom as name, s.town, s.zip, s.fk_pays, s.client, s.code_client,';
$sql.= " typent.code as typent_code,";
$sql.= " state.code_departement as state_code, state.nom as state_name,";
$sql.= ' SUM('.$db->ifsql("cd.statut=0",1,0).') as nb_initial,';
$sql.= ' SUM('.$db->ifsql("cd.statut=4 AND (cd.date_fin_validite IS NULL OR cd.date_fin_validite >= '".$db->idate($now)."')",1,0).') as nb_running,';
$sql.= ' SUM('.$db->ifsql("cd.statut=4 AND (cd.date_fin_validite IS NOT NULL AND cd.date_fin_validite < '".$db->idate($now)."')",1,0).') as nb_expired,';
$sql.= ' SUM('.$db->ifsql("cd.statut=4 AND (cd.date_fin_validite IS NOT NULL AND cd.date_fin_validite < '".$db->idate($now - $conf->contrat->services->expires->warning_delay)."')",1,0).') as nb_late,';
$sql.= ' SUM('.$db->ifsql("cd.statut=5",1,0).') as nb_closed';
// Add fields from extrafields
foreach ($extrafields->attribute_label as $key => $val) $sql.=($extrafields->attribute_type[$key] != 'separate' ? ",ef.".$key.' as options_'.$key : '');
// Add fields from hooks
$parameters=array();
$reshook=$hookmanager->executeHooks('printFieldListSelect',$parameters);    // Note that $action and $object may have been modified by hook
$sql.=$hookmanager->resPrint;
$sql.= " FROM ".MAIN_DB_PREFIX."societe as s";
$sql.= " LEFT JOIN ".MAIN_DB_PREFIX."c_country as country on (country.rowid = s.fk_pays)";
$sql.= " LEFT JOIN ".MAIN_DB_PREFIX."c_typent as typent on (typent.id = s.fk_typent)";
$sql.= " LEFT JOIN ".MAIN_DB_PREFIX."c_departements as state on (state.rowid = s.fk_departement)";
if ($search_sale > 0 || (! $user->rights->societe->client->voir && ! $socid)) $sql .= ", ".MAIN_DB_PREFIX."societe_commerciaux as sc";
$sql.= ", ".MAIN_DB_PREFIX."contrat as c";
if (is_array($extrafields->attribute_label) && count($extrafields->attribute_label)) $sql.= " LEFT JOIN ".MAIN_DB_PREFIX."contrat_extrafields as ef on (c.rowid = ef.fk_object)";
$sql.= " LEFT JOIN ".MAIN_DB_PREFIX."contratdet as cd ON c.rowid = cd.fk_contrat";
if ($search_product_category > 0) $sql.= ' LEFT JOIN '.MAIN_DB_PREFIX.'categorie_product as cp ON cp.fk_product=cd.fk_product';
if ($search_user > 0)
{
    $sql.=", ".MAIN_DB_PREFIX."element_contact as ec";
    $sql.=", ".MAIN_DB_PREFIX."c_type_contact as tc";
}
$sql.= " WHERE c.fk_soc = s.rowid ";
$sql.= ' AND c.entity IN ('.getEntity('contract').')';
if ($search_product_category > 0) $sql.=" AND cp.fk_categorie = ".$search_product_category;
if ($socid) $sql.= " AND s.rowid = ".$db->escape($socid);
if (!$user->rights->societe->client->voir && !$socid) $sql.= " AND s.rowid = sc.fk_soc AND sc.fk_user = " .$user->id;
if ($month > 0)
{
    if ($year > 0 && empty($day))
    $sql.= " AND c.date_contrat BETWEEN '".$db->idate(dol_get_first_day($year,$month,false))."' AND '".$db->idate(dol_get_last_day($year,$month,false))."'";
    else if ($year > 0 && ! empty($day))
    $sql.= " AND c.date_contrat BETWEEN '".$db->idate(dol_mktime(0, 0, 0, $month, $day, $year))."' AND '".$db->idate(dol_mktime(23, 59, 59, $month, $day, $year))."'";
    else
    $sql.= " AND date_format(c.date_contrat, '%m') = '".$month."'";
}
else if ($year > 0)
{
	$sql.= " AND c.date_contrat BETWEEN '".$db->idate(dol_get_first_day($year,1,false))."' AND '".$db->idate(dol_get_last_day($year,12,false))."'";
}
if ($search_name) $sql .= natural_search('s.nom', $search_name);
if ($search_contract) $sql .= natural_search(array('c.rowid', 'c.ref'), $search_contract);
if (!empty($search_ref_supplier)) $sql .= natural_search(array('c.ref_supplier'), $search_ref_supplier);
if ($search_sale > 0)
{
	$sql.= " AND s.rowid = sc.fk_soc AND sc.fk_user = " .$search_sale;
}
if ($sall) $sql .= natural_search(array_keys($fieldstosearchall), $sall);
if ($search_user > 0) $sql.= " AND ec.fk_c_type_contact = tc.rowid AND tc.element='contrat' AND tc.source='internal' AND ec.element_id = c.rowid AND ec.fk_socpeople = ".$search_user;
// Add where from extra fields
foreach ($search_array_options as $key => $val)
{
    $crit=$val;
    $tmpkey=preg_replace('/search_options_/','',$key);
    $typ=$extrafields->attribute_type[$tmpkey];
    $mode=0;
    if (in_array($typ, array('int','double'))) $mode=1;    // Search on a numeric
    if ($val && ( ($crit != '' && ! in_array($typ, array('select'))) || ! empty($crit)))
    {
        $sql .= natural_search('ef.'.$tmpkey, $crit, $mode);
    }
}
// Add where from hooks
$parameters=array();
$reshook=$hookmanager->executeHooks('printFieldListWhere',$parameters);    // Note that $action and $object may have been modified by hook
$sql.=$hookmanager->resPrint;

$sql.= " GROUP BY c.rowid, c.ref, c.datec, c.tms, c.date_contrat, c.statut, c.ref_customer, c.ref_supplier, c.note_private, c.note_public,";
$sql.= ' s.rowid, s.nom, s.town, s.zip, s.fk_pays, s.client, s.code_client,';
$sql.= " typent.code,";
$sql.= " state.code_departement, state.nom";
// Add where from extra fields
foreach ($extrafields->attribute_label as $key => $val)
{
    $sql .= ', ef.'.$key;
}
// Add where from hooks
$parameters=array();
$reshook=$hookmanager->executeHooks('printFieldListGroupBy',$parameters);    // Note that $action and $object may have been modified by hook
$sql.=$hookmanager->resPrint;

$sql.= $db->order($sortfield,$sortorder);

$totalnboflines=0;
$result=$db->query($sql);
if ($result)
{
    $totalnboflines = $db->num_rows($result);
}

$nbtotalofrecords = '';
if (empty($conf->global->MAIN_DISABLE_FULL_SCANLIST))
{
    $result = $db->query($sql);
    $nbtotalofrecords = $db->num_rows($result);
}

$sql.= $db->plimit($limit + 1, $offset);

$resql=$db->query($sql);
if ($resql)
{
    $num = $db->num_rows($resql);
    $i = 0;

    $arrayofselected=is_array($toselect)?$toselect:array();
<<<<<<< HEAD

=======
    
	if ($socid > 0)
	{
		$soc = new Societe($db);
		$soc->fetch($socid);
		if (empty($search_name)) $search_name = $soc->name;
	}
	
>>>>>>> d5d95c31
    $param='';
    if (! empty($contextpage) && $contextpage != $_SERVER["PHP_SELF"]) $param.='&contextpage='.$contextpage;
    if ($limit > 0 && $limit != $conf->liste_limit) $param.='&limit='.$limit;
    if ($sall != '')                $param.='&sall='.$sall;
    if ($search_contract != '')     $param.='&search_contract='.$search_contract;
    if ($search_name != '')         $param.='&search_name='.$search_name;
    if ($search_ref_supplier != '') $param.='&search_ref_supplier='.$search_ref_supplier;
    if ($search_sale != '')         $param.='&search_sale=' .$search_sale;
    if ($show_files)                $param.='&show_files=' .$show_files;
    if ($optioncss != '')           $param.='&optioncss='.$optioncss;
    // Add $param from extra fields
    foreach ($search_array_options as $key => $val)
    {
        $crit=$val;
        $tmpkey=preg_replace('/search_options_/','',$key);
        if ($val != '') $param.='&search_options_'.$tmpkey.'='.urlencode($val);
    }

    // List of mass actions available
    $arrayofmassactions =  array(
        //'presend'=>$langs->trans("SendByMail"),
        //'builddoc'=>$langs->trans("PDFMerge"),
    );
    if ($user->rights->contrat->supprimer) $arrayofmassactions['delete']=$langs->trans("Delete");
    if ($massaction == 'presend') $arrayofmassactions=array();
    $massactionbutton=$form->selectMassAction('', $arrayofmassactions);

    print '<form method="POST" action="'.$_SERVER['PHP_SELF'].'">';
    if ($optioncss != '') print '<input type="hidden" name="optioncss" value="'.$optioncss.'">';
	print '<input type="hidden" name="token" value="'.$_SESSION['newtoken'].'">';
	print '<input type="hidden" name="formfilteraction" id="formfilteraction" value="list">';
	print '<input type="hidden" name="action" value="list">';
	print '<input type="hidden" name="sortfield" value="'.$sortfield.'">';
	print '<input type="hidden" name="sortorder" value="'.$sortorder.'">';
	print '<input type="hidden" name="page" value="'.$page.'">';

    print_barre_liste($langs->trans("ListOfContracts"), $page, $_SERVER["PHP_SELF"], $param, $sortfield, $sortorder, $massactionbutton, $num, $totalnboflines, 'title_commercial.png', 0, '', '', $limit);

	if ($sall)
    {
        foreach($fieldstosearchall as $key => $val) $fieldstosearchall[$key]=$langs->trans($val);
        print $langs->trans("FilterOnInto", $sall) . join(', ',$fieldstosearchall);
    }

    $moreforfilter='';

    // If the user can view prospects other than his'
    if ($user->rights->societe->client->voir || $socid)
    {
    	$langs->load("commercial");
    	$moreforfilter.='<div class="divsearchfield">';
    	$moreforfilter.=$langs->trans('ThirdPartiesOfSaleRepresentative'). ': ';
    	$moreforfilter.=$formother->select_salesrepresentatives($search_sale,'search_sale',$user,0,1,'maxwidth200');
    	$moreforfilter.='</div>';
    }
	// If the user can view other users
	if ($user->rights->user->user->lire)
	{
		$moreforfilter.='<div class="divsearchfield">';
		$moreforfilter.=$langs->trans('LinkedToSpecificUsers'). ': ';
	    $moreforfilter.=$form->select_dolusers($search_user, 'search_user', 1, '', 0, '', '', 0, 0, 0, '', 0, '', 'maxwidth200');
	 	$moreforfilter.='</div>';
	}
	// If the user can view categories of products
	if ($conf->categorie->enabled && ($user->rights->produit->lire || $user->rights->service->lire))
	{
		include_once DOL_DOCUMENT_ROOT.'/categories/class/categorie.class.php';
		$moreforfilter.='<div class="divsearchfield">';
		$moreforfilter.=$langs->trans('IncludingProductWithTag'). ': ';
		$cate_arbo = $form->select_all_categories(Categorie::TYPE_PRODUCT, null, 'parent', null, null, 1);
		$moreforfilter.=$form->selectarray('search_product_category', $cate_arbo, $search_product_category, 1, 0, 0, '', 0, 0, 0, 0, 'maxwidth300', 1);
		$moreforfilter.='</div>';
	}

    $parameters=array();
    $reshook=$hookmanager->executeHooks('printFieldPreListTitle',$parameters);    // Note that $action and $object may have been modified by hook
	if (empty($reshook)) $moreforfilter .= $hookmanager->resPrint;
	else $moreforfilter = $hookmanager->resPrint;

    if (! empty($moreforfilter))
    {
        print '<div class="liste_titre liste_titre_bydiv centpercent">';
        print $moreforfilter;
        print '</div>';
    }

    $varpage=empty($contextpage)?$_SERVER["PHP_SELF"]:$contextpage;
    $selectedfields=$form->multiSelectArrayWithCheckbox('selectedfields', $arrayfields, $varpage);	// This also change content of $arrayfields
	if ($massactionbutton) $selectedfields.=$form->showCheckAddButtons('checkforselect', 1);

    print '<div class="div-table-responsive">';
    print '<table class="tagtable liste'.($moreforfilter?" listwithfilterbefore":"").'">'."\n";

    print '<tr class="liste_titre_filter">';
    if (! empty($arrayfields['c.ref']['checked']))
    {
        print '<td class="liste_titre">';
        print '<input type="text" class="flat" size="3" name="search_contract" value="'.dol_escape_htmltag($search_contract).'">';
        print '</td>';
    }
    if (! empty($arrayfields['c.ref_customer']['checked']))
    {
        print '<td class="liste_titre">';
        print '<input type="text" class="flat" size="6" name="search_ref_customer value="'.dol_escape_htmltag($search_ref_customer).'">';
        print '</td>';
    }
    if (! empty($arrayfields['c.ref_supplier']['checked']))
    {
        print '<td class="liste_titre">';
        print '<input type="text" class="flat" size="6" name="search_ref_supplier value="'.dol_escape_htmltag($search_ref_supplier).'">';
        print '</td>';
    }
    if (! empty($arrayfields['s.nom']['checked']))
    {
        print '<td class="liste_titre">';
        print '<input type="text" class="flat" size="8" name="search_name" value="'.dol_escape_htmltag($search_name).'">';
        print '</td>';
    }
    // Town
    if (! empty($arrayfields['s.town']['checked'])) print '<td class="liste_titre"><input class="flat" type="text" size="6" name="search_town" value="'.$search_town.'"></td>';
    // Zip
    if (! empty($arrayfields['s.zip']['checked'])) print '<td class="liste_titre"><input class="flat" type="text" size="6" name="search_zip" value="'.$search_zip.'"></td>';
    // State
    if (! empty($arrayfields['state.nom']['checked']))
    {
        print '<td class="liste_titre">';
        print '<input class="flat" size="4" type="text" name="search_state" value="'.dol_escape_htmltag($search_state).'">';
        print '</td>';
    }
    // Country
    if (! empty($arrayfields['country.code_iso']['checked']))
    {
        print '<td class="liste_titre" align="center">';
        print $form->select_country($search_country,'search_country','',0,'maxwidth100');
        print '</td>';
    }
    // Company type
    if (! empty($arrayfields['typent.code']['checked']))
    {
        print '<td class="liste_titre maxwidthonsmartphone" align="center">';
        print $form->selectarray("search_type_thirdparty", $formcompany->typent_array(0), $search_type_thirdparty, 0, 0, 0, '', 0, 0, 0, (empty($conf->global->SOCIETE_SORT_ON_TYPEENT)?'ASC':$conf->global->SOCIETE_SORT_ON_TYPEENT));
        print '</td>';
    }
    if (! empty($arrayfields['sale_representative']['checked']))
    {
        print '<td class="liste_titre"></td>';
    }
    if (! empty($arrayfields['c.date_contrat']['checked']))
    {
        // Date contract
        print '<td class="liste_titre center">';
        //print $langs->trans('Month').': ';
        if (! empty($conf->global->MAIN_LIST_FILTER_ON_DAY)) print '<input class="flat" type="text" size="1" maxlength="2" name="day" value="'.$day.'">';
        print '<input class="flat" type="text" size="1" maxlength="2" name="month" value="'.$month.'">';
        //print '&nbsp;'.$langs->trans('Year').': ';
        $syear = $year;
        $formother->select_year($syear,'year',1, 20, 5);
        print '</td>';
    }
    // Extra fields
    if (is_array($extrafields->attribute_label) && count($extrafields->attribute_label))
    {
        foreach($extrafields->attribute_label as $key => $val)
        {
            if (! empty($arrayfields["ef.".$key]['checked']))
            {
                $align=$extrafields->getAlignFlag($key);
                $typeofextrafield=$extrafields->attribute_type[$key];
                print '<td class="liste_titre'.($align?' '.$align:'').'">';
                if (in_array($typeofextrafield, array('varchar', 'int', 'double', 'select')))
                {
                    $crit=$val;
                    $tmpkey=preg_replace('/search_options_/','',$key);
                    $searchclass='';
                    if (in_array($typeofextrafield, array('varchar', 'select'))) $searchclass='searchstring';
                    if (in_array($typeofextrafield, array('int', 'double'))) $searchclass='searchnum';
                    print '<input class="flat'.($searchclass?' '.$searchclass:'').'" size="4" type="text" name="search_options_'.$tmpkey.'" value="'.dol_escape_htmltag($search_array_options['search_options_'.$tmpkey]).'">';
                }
                print '</td>';
            }
        }
    }
    // Fields from hook
    $parameters=array('arrayfields'=>$arrayfields);
    $reshook=$hookmanager->executeHooks('printFieldListOption',$parameters);    // Note that $action and $object may have been modified by hook
    print $hookmanager->resPrint;
    // Date creation
    if (! empty($arrayfields['c.datec']['checked']))
    {
        print '<td class="liste_titre">';
        print '</td>';
    }
    // Date modification
    if (! empty($arrayfields['c.tms']['checked']))
    {
        print '<td class="liste_titre">';
        print '</td>';
    }
    // Status
    if (! empty($arrayfields['status']['checked']))
    {
        print '<td class="liste_titre" colspan="4" align="right"></td>';
    }
    print '<td class="liste_titre" align="middle">';
    $searchpicto=$form->showFilterButtons();
    print $searchpicto;
    print '</td>';
    print "</tr>\n";

    print '<tr class="liste_titre">';
    if (! empty($arrayfields['c.ref']['checked']))               print_liste_field_titre($arrayfields['c.ref']['label'], $_SERVER["PHP_SELF"], "c.ref","","$param",'',$sortfield,$sortorder);
    if (! empty($arrayfields['c.ref_customer']['checked']))      print_liste_field_titre($arrayfields['c.ref_customer']['label'], $_SERVER["PHP_SELF"], "c.ref_customer","","$param",'',$sortfield,$sortorder);
    if (! empty($arrayfields['c.ref_supplier']['checked']))      print_liste_field_titre($arrayfields['c.ref_supplier']['label'], $_SERVER["PHP_SELF"], "c.ref_supplier","","$param",'',$sortfield,$sortorder);
    if (! empty($arrayfields['s.nom']['checked']))               print_liste_field_titre($arrayfields['s.nom']['label'], $_SERVER["PHP_SELF"], "s.nom","","$param",'',$sortfield,$sortorder);
	if (! empty($arrayfields['s.town']['checked']))              print_liste_field_titre($arrayfields['s.town']['label'],$_SERVER["PHP_SELF"],'s.town','',$param,'',$sortfield,$sortorder);
	if (! empty($arrayfields['s.zip']['checked']))               print_liste_field_titre($arrayfields['s.zip']['label'],$_SERVER["PHP_SELF"],'s.zip','',$param,'',$sortfield,$sortorder);
	if (! empty($arrayfields['state.nom']['checked']))           print_liste_field_titre($arrayfields['state.nom']['label'],$_SERVER["PHP_SELF"],"state.nom","",$param,'',$sortfield,$sortorder);
	if (! empty($arrayfields['country.code_iso']['checked']))    print_liste_field_titre($arrayfields['country.code_iso']['label'],$_SERVER["PHP_SELF"],"country.code_iso","",$param,'align="center"',$sortfield,$sortorder);
	if (! empty($arrayfields['typent.code']['checked']))         print_liste_field_titre($arrayfields['typent.code']['label'],$_SERVER["PHP_SELF"],"typent.code","",$param,'align="center"',$sortfield,$sortorder);
    if (! empty($arrayfields['sale_representative']['checked'])) print_liste_field_titre($arrayfields['sale_representative']['label'], $_SERVER["PHP_SELF"], "","","$param",'',$sortfield,$sortorder);
    if (! empty($arrayfields['c.date_contrat']['checked']))      print_liste_field_titre($arrayfields['c.date_contrat']['label'], $_SERVER["PHP_SELF"], "c.date_contrat","","$param",'align="center"',$sortfield,$sortorder);
	// Extra fields
	if (is_array($extrafields->attribute_label) && count($extrafields->attribute_label))
	{
	   foreach($extrafields->attribute_label as $key => $val)
	   {
           if (! empty($arrayfields["ef.".$key]['checked']))
           {
				$align=$extrafields->getAlignFlag($key);
    			$sortonfield = "ef.".$key;
    			if (! empty($extrafields->attribute_computed[$key])) $sortonfield='';
    			print_liste_field_titre($langs->trans($extralabels[$key]),$_SERVER["PHP_SELF"],$sortonfield,"",$param,($align?'align="'.$align.'"':''),$sortfield,$sortorder);
           }
	   }
	}
	// Hook fields
	$parameters=array('arrayfields'=>$arrayfields);
    $reshook=$hookmanager->executeHooks('printFieldListTitle',$parameters);    // Note that $action and $object may have been modified by hook
    print $hookmanager->resPrint;
	if (! empty($arrayfields['c.datec']['checked']))     print_liste_field_titre($arrayfields['c.datec']['label'],$_SERVER["PHP_SELF"],"c.date_creation","",$param,'align="center" class="nowrap"',$sortfield,$sortorder);
	if (! empty($arrayfields['c.tms']['checked']))       print_liste_field_titre($arrayfields['c.tms']['label'],$_SERVER["PHP_SELF"],"c.tms","",$param,'align="center" class="nowrap"',$sortfield,$sortorder);
    if (! empty($arrayfields['status']['checked']))
    {
        print_liste_field_titre($staticcontratligne->LibStatut(0,3), '', '', '', '', 'width="16"');
        print_liste_field_titre($staticcontratligne->LibStatut(4,3,0), '', '', '', '', 'width="16"');
        print_liste_field_titre($staticcontratligne->LibStatut(4,3,1), '', '', '', '', 'width="16"');
        print_liste_field_titre($staticcontratligne->LibStatut(5,3), '', '', '', '', 'width="16"');
    }
	print_liste_field_titre($selectedfields, $_SERVER["PHP_SELF"],"",'','','align="center"',$sortfield,$sortorder,'maxwidthsearch ');
    print "</tr>\n";

    while ($i < min($num,$limit))
    {
        $obj = $db->fetch_object($resql);

        $contracttmp->ref=$obj->ref;
        $contracttmp->id=$obj->rowid;
        $contracttmp->ref_customer=$obj->ref_customer;
        $contracttmp->ref_supplier=$obj->ref_supplier;

        print '<tr class="oddeven">';
        if (! empty($arrayfields['c.ref']['checked']))
        {
            print '<td class="nowrap">';
            print $contracttmp->getNomUrl(1);
            if ($obj->nb_late) print img_warning($langs->trans("Late"));
            if (!empty($obj->note_private) || !empty($obj->note_public))
            {
                print ' <span class="note">';
                print '<a href="'.DOL_URL_ROOT.'/contrat/note.php?id='.$obj->rowid.'">'.img_picto($langs->trans("ViewPrivateNote"),'object_generic').'</a>';
                print '</span>';
            }
            print '</td>';
        }
        if (! empty($arrayfields['c.ref_customer']['checked']))
        {
            print '<td>'.$obj->ref_customer.'</td>';
        }
        if (! empty($arrayfields['c.ref_supplier']['checked']))
        {
            print '<td>'.$obj->ref_supplier.'</td>';
        }
        if (! empty($arrayfields['s.nom']['checked']))
        {
            print '<td><a href="../comm/card.php?socid='.$obj->socid.'">'.img_object($langs->trans("ShowCompany"),"company").' '.$obj->name.'</a></td>';
        }
        // Town
        if (! empty($arrayfields['s.town']['checked']))
        {
            print '<td class="nocellnopadd">';
            print $obj->town;
            print '</td>';
            if (! $i) $totalarray['nbfield']++;
        }
        // Zip
        if (! empty($arrayfields['s.zip']['checked']))
        {
            print '<td class="nocellnopadd">';
            print $obj->zip;
            print '</td>';
            if (! $i) $totalarray['nbfield']++;
        }
        // State
        if (! empty($arrayfields['state.nom']['checked']))
        {
            print "<td>".$obj->state_name."</td>\n";
            if (! $i) $totalarray['nbfield']++;
        }
        // Country
        if (! empty($arrayfields['country.code_iso']['checked']))
        {
            print '<td align="center">';
            $tmparray=getCountry($obj->fk_pays,'all');
            print $tmparray['label'];
            print '</td>';
            if (! $i) $totalarray['nbfield']++;
        }
        // Type ent
        if (! empty($arrayfields['typent.code']['checked']))
        {
            print '<td align="center">';
            if (count($typenArray)==0) $typenArray = $formcompany->typent_array(1);
            print $typenArray[$obj->typent_code];
            print '</td>';
            if (! $i) $totalarray['nbfield']++;
        }
        if (! empty($arrayfields['sale_representative']['checked']))
        {
            // Sales representatives
            print '<td>';
            if ($obj->socid > 0)
            {
            	$result=$socstatic->fetch($obj->socid);
            	$listsalesrepresentatives=$socstatic->getSalesRepresentatives($user);
            	if ($listsalesrepresentatives < 0) dol_print_error($db);
            	$nbofsalesrepresentative=count($listsalesrepresentatives);
            	if ($nbofsalesrepresentative > 3)   // We print only number
            	{
            		print '<a href="'.DOL_URL_ROOT.'/societe/commerciaux.php?socid='.$socstatic->id.'">';
            		print $nbofsalesrepresentative;
            		print '</a>';
            	}
            	else if ($nbofsalesrepresentative > 0)
            	{
            		$userstatic=new User($db);
            		$j=0;
            		foreach($listsalesrepresentatives as $val)
            		{
            			$userstatic->id=$val['id'];
            			$userstatic->lastname=$val['lastname'];
            			$userstatic->firstname=$val['firstname'];
            			print '<div class="float">'.$userstatic->getNomUrl(1);
            			$j++;
            			if ($j < $nbofsalesrepresentative) print ', ';
            			print '</div>';
            		}
            	}
            	//else print $langs->trans("NoSalesRepresentativeAffected");
            }
            else
            {
            	print '&nbsp';
            }
            print '</td>';
        }
        // Date
        if (! empty($arrayfields['c.date_contrat']['checked']))
        {
            print '<td align="center">'.dol_print_date($db->jdate($obj->date_contrat), 'day').'</td>';
        }
        // Extra fields
        if (is_array($extrafields->attribute_label) && count($extrafields->attribute_label))
        {
            foreach($extrafields->attribute_label as $key => $val)
            {
                if (! empty($arrayfields["ef.".$key]['checked']))
                {
                    print '<td';
                    $align=$extrafields->getAlignFlag($key);
                    if ($align) print ' align="'.$align.'"';
                    print '>';
                    $tmpkey='options_'.$key;
                    print $extrafields->showOutputField($key, $obj->$tmpkey, '', 1);
                    print '</td>';
                    if (! $i) $totalarray['nbfield']++;
                }
            }
        }
        // Fields from hook
        $parameters=array('arrayfields'=>$arrayfields, 'obj'=>$obj);
        $reshook=$hookmanager->executeHooks('printFieldListValue',$parameters);    // Note that $action and $object may have been modified by hook
        print $hookmanager->resPrint;
        // Date creation
        if (! empty($arrayfields['c.datec']['checked']))
        {
            print '<td align="center" class="nowrap">';
            print dol_print_date($db->jdate($obj->date_creation), 'dayhour');
            print '</td>';
            if (! $i) $totalarray['nbfield']++;
        }
        // Date modification
        if (! empty($arrayfields['c.tms']['checked']))
        {
            print '<td align="center" class="nowrap">';
            print dol_print_date($db->jdate($obj->date_update), 'dayhour');
            print '</td>';
            if (! $i) $totalarray['nbfield']++;
        }
        // Status
        if (! empty($arrayfields['status']['checked']))
        {
            print '<td align="center">'.($obj->nb_initial>0?$obj->nb_initial:'').'</td>';
            print '<td align="center">'.($obj->nb_running>0?$obj->nb_running:'').'</td>';
            print '<td align="center">'.($obj->nb_expired>0?$obj->nb_expired:'').'</td>';
            print '<td align="center">'.($obj->nb_closed>0 ?$obj->nb_closed:'').'</td>';
        }
        // Action column
        print '<td class="nowrap" align="center">';
        if ($massactionbutton || $massaction)   // If we are in select mode (massactionbutton defined) or if we have already selected and sent an action ($massaction) defined
        {
            $selected=0;
    		if (in_array($obj->rowid, $arrayofselected)) $selected=1;
    		print '<input id="cb'.$obj->rowid.'" class="flat checkforselect" type="checkbox" name="toselect[]" value="'.$obj->rowid.'"'.($selected?' checked="checked"':'').'>';
        }
        print '</td>';
        if (! $i) $totalarray['nbfield']++;

        print "</tr>\n";
        $i++;
    }
    $db->free($resql);

    print '</table>';
    print '</div>';

    print '</form>';
}
else
{
    dol_print_error($db);
}


llxFooter();
$db->close();<|MERGE_RESOLUTION|>--- conflicted
+++ resolved
@@ -305,18 +305,14 @@
     $i = 0;
 
     $arrayofselected=is_array($toselect)?$toselect:array();
-<<<<<<< HEAD
-
-=======
-    
+
 	if ($socid > 0)
 	{
 		$soc = new Societe($db);
 		$soc->fetch($socid);
 		if (empty($search_name)) $search_name = $soc->name;
 	}
-	
->>>>>>> d5d95c31
+
     $param='';
     if (! empty($contextpage) && $contextpage != $_SERVER["PHP_SELF"]) $param.='&contextpage='.$contextpage;
     if ($limit > 0 && $limit != $conf->liste_limit) $param.='&limit='.$limit;
