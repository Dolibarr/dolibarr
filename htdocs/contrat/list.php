<?php
/* Copyright (C) 2001-2004 Rodolphe Quiedeville <rodolphe@quiedeville.org>
 * Copyright (C) 2004-2015 Laurent Destailleur  <eldy@users.sourceforge.net>
 * Copyright (C) 2005-2012 Regis Houssin        <regis.houssin@capnetworks.com>
 * Copyright (C) 2013      Cédric Salvador      <csalvador@gpcsolutions.fr>
 * Copyright (C) 2014      Juanjo Menent        <jmenent@2byte.es>
 * Copyright (C) 2015	   Claudio Aschieri		<c.aschieri@19.coop>
 * Copyright (C) 2015      Jean-François Ferry	<jfefe@aternatik.fr>
 * Copyright (C) 2016      Ferran Marcet        <fmarcet@2byte.es>
 *
 * This program is free software; you can redistribute it and/or modify
 * it under the terms of the GNU General Public License as published by
 * the Free Software Foundation; either version 3 of the License, or
 * (at your option) any later version.
 *
 * This program is distributed in the hope that it will be useful,
 * but WITHOUT ANY WARRANTY; without even the implied warranty of
 * MERCHANTABILITY or FITNESS FOR A PARTICULAR PURPOSE.  See the
 * GNU General Public License for more details.
 *
 * You should have received a copy of the GNU General Public License
 * along with this program. If not, see <http://www.gnu.org/licenses/>.
 */

/**
 *       \file       htdocs/contrat/list.php
 *       \ingroup    contrat
 *       \brief      Page liste des contrats
 */

require ("../main.inc.php");
require_once (DOL_DOCUMENT_ROOT."/contrat/class/contrat.class.php");
require_once DOL_DOCUMENT_ROOT.'/core/class/html.formother.class.php';
require_once DOL_DOCUMENT_ROOT.'/core/lib/date.lib.php';
require_once DOL_DOCUMENT_ROOT.'/core/lib/company.lib.php';

$langs->load("contracts");
$langs->load("products");
$langs->load("companies");
$langs->load("compta");

$action=GETPOST('action','alpha');
$massaction=GETPOST('massaction','alpha');
$show_files=GETPOST('show_files','int');
$confirm=GETPOST('confirm','alpha');
$toselect = GETPOST('toselect', 'array');

$search_name=GETPOST('search_name');
$search_town=GETPOST('search_town','alpha');
$search_zip=GETPOST('search_zip','alpha');
$search_state=trim(GETPOST("search_state"));
$search_country=GETPOST("search_country",'int');
$search_type_thirdparty=GETPOST("search_type_thirdparty",'int');
$search_contract=GETPOST('search_contract');
$search_ref_supplier=GETPOST('search_ref_supplier','alpha');
$sall=GETPOST('sall', 'alphanohtml');
$search_status=GETPOST('search_status');
$socid=GETPOST('socid');
$search_user=GETPOST('search_user','int');
$search_sale=GETPOST('search_sale','int');
$search_product_category=GETPOST('search_product_category','int');
$day=GETPOST("day","int");
$year=GETPOST("year","int");
$month=GETPOST("month","int");

$optioncss = GETPOST('optioncss','alpha');

$limit = GETPOST('limit','int')?GETPOST('limit','int'):$conf->liste_limit;
$sortfield = GETPOST("sortfield",'alpha');
$sortorder = GETPOST("sortorder",'alpha');
$page = GETPOST("page",'int');
if (empty($page) || $page == -1) { $page = 0; }     // If $page is not defined, or '' or -1
$offset = $limit * $page;
$pageprev = $page - 1;
$pagenext = $page + 1;
if (! $sortfield) $sortfield='c.ref';
if (! $sortorder) $sortorder='DESC';

// Security check
$id=GETPOST('id','int');
if ($user->societe_id) $socid=$user->societe_id;
$result = restrictedArea($user, 'contrat', $id);

$staticcontrat=new Contrat($db);
$staticcontratligne=new ContratLigne($db);

if ($search_status == '') $search_status=1;

// Initialize technical object to manage hooks of page. Note that conf->hooks_modules contains array of hook context
$contextpage='contractlist';

// Initialize technical object to manage hooks of page. Note that conf->hooks_modules contains array of hook context
$hookmanager->initHooks(array($contextpage));
$extrafields = new ExtraFields($db);

// fetch optionals attributes and labels
$extralabels = $extrafields->fetch_name_optionals_label('contrat');
$search_array_options=$extrafields->getOptionalsFromPost($extralabels,'','search_');
// List of fields to search into when doing a "search in all"
$fieldstosearchall = array(
    'c.ref'=>'Ref',
    'c.ref_customer'=>'RefCustomer',
    'c.ref_supplier'=>'RefSupplier',
    's.nom'=>"ThirdParty",
    'cd.description'=>'Description',
    'c.note_public'=>'NotePublic',
);
if (empty($user->socid)) $fieldstosearchall["c.note_private"]="NotePrivate";

$arrayfields=array(
    'c.ref'=>array('label'=>$langs->trans("Ref"), 'checked'=>1),
    'c.ref_customer'=>array('label'=>$langs->trans("RefCustomer"), 'checked'=>1),
    'c.ref_supplier'=>array('label'=>$langs->trans("RefSupplier"), 'checked'=>1),
    's.nom'=>array('label'=>$langs->trans("ThirdParty"), 'checked'=>1),
    's.town'=>array('label'=>$langs->trans("Town"), 'checked'=>0),
    's.zip'=>array('label'=>$langs->trans("Zip"), 'checked'=>0),
    'state.nom'=>array('label'=>$langs->trans("StateShort"), 'checked'=>0),
    'country.code_iso'=>array('label'=>$langs->trans("Country"), 'checked'=>0),
    'sale_representative'=>array('label'=>$langs->trans("SalesRepresentative"), 'checked'=>1),
    'c.date_contrat'=>array('label'=>$langs->trans("DateContract"), 'checked'=>1),
    'c.datec'=>array('label'=>$langs->trans("DateCreation"), 'checked'=>0, 'position'=>500),
    'c.tms'=>array('label'=>$langs->trans("DateModificationShort"), 'checked'=>0, 'position'=>500),
    'status'=>array('label'=>$langs->trans("Status"), 'checked'=>1, 'position'=>1000),
);
// Extra fields
if (is_array($extrafields->attribute_label) && count($extrafields->attribute_label))
{
    foreach($extrafields->attribute_label as $key => $val)
    {
        $arrayfields["ef.".$key]=array('label'=>$extrafields->attribute_label[$key], 'checked'=>$extrafields->attribute_list[$key], 'position'=>$extrafields->attribute_pos[$key], 'enabled'=>$extrafields->attribute_perms[$key]);
    }
}


/*
 * Action
 */

if (GETPOST('cancel')) { $action='list'; $massaction=''; }
if (! GETPOST('confirmmassaction') && $massaction != 'presend' && $massaction != 'confirm_presend') { $massaction=''; }

$parameters=array('socid'=>$socid);
$reshook=$hookmanager->executeHooks('doActions',$parameters,$object,$action);    // Note that $action and $object may have been modified by some hooks
if ($reshook < 0) setEventMessages($hookmanager->error, $hookmanager->errors, 'errors');

include DOL_DOCUMENT_ROOT.'/core/actions_changeselectedfields.inc.php';

// Purge search criteria
if (GETPOST('button_removefilter_x','alpha') || GETPOST('button_removefilter.x','alpha') || GETPOST('button_removefilter','alpha')) // All test are required to be compatible with all browsers
{
	$day='';
	$month='';
	$year='';
    $search_name="";
	$search_town='';
	$search_zip="";
	$search_state="";
	$search_type='';
	$search_country='';
	$search_contract="";
	$search_ref_supplier="";
    $search_user='';
    $search_sale='';
    $search_product_category='';
	$sall="";
	$search_status="";
	$toselect='';
	$search_array_options=array();
}

if (empty($reshook))
{
    $objectclass='Contrat';
    $objectlabel='Contracts';
    $permtoread = $user->rights->contrat->lire;
    $permtodelete = $user->rights->contrat->supprimer;
    $uploaddir = $conf->contrat->dir_output;
    include DOL_DOCUMENT_ROOT.'/core/actions_massactions.inc.php';
}


/*
 * View
 */

$now=dol_now();
$form=new Form($db);
$formother = new FormOther($db);
$socstatic = new Societe($db);
$contracttmp = new Contrat($db);

llxHeader('', $langs->trans("Contracts"));

$sql = 'SELECT';
$sql.= " c.rowid, c.ref, c.datec as date_creation, c.tms as date_update, c.date_contrat, c.statut, c.ref_customer, c.ref_supplier, c.note_private, c.note_public,";
$sql.= ' s.rowid as socid, s.nom as name, s.town, s.zip, s.fk_pays, s.client, s.code_client,';
$sql.= " typent.code as typent_code,";
$sql.= " state.code_departement as state_code, state.nom as state_name,";
$sql.= ' SUM('.$db->ifsql("cd.statut=0",1,0).') as nb_initial,';
$sql.= ' SUM('.$db->ifsql("cd.statut=4 AND (cd.date_fin_validite IS NULL OR cd.date_fin_validite >= '".$db->idate($now)."')",1,0).') as nb_running,';
$sql.= ' SUM('.$db->ifsql("cd.statut=4 AND (cd.date_fin_validite IS NOT NULL AND cd.date_fin_validite < '".$db->idate($now)."')",1,0).') as nb_expired,';
$sql.= ' SUM('.$db->ifsql("cd.statut=4 AND (cd.date_fin_validite IS NOT NULL AND cd.date_fin_validite < '".$db->idate($now - $conf->contrat->services->expires->warning_delay)."')",1,0).') as nb_late,';
$sql.= ' SUM('.$db->ifsql("cd.statut=5",1,0).') as nb_closed';
// Add fields from extrafields
foreach ($extrafields->attribute_label as $key => $val) $sql.=($extrafields->attribute_type[$key] != 'separate' ? ",ef.".$key.' as options_'.$key : '');
// Add fields from hooks
$parameters=array();
$reshook=$hookmanager->executeHooks('printFieldListSelect',$parameters);    // Note that $action and $object may have been modified by hook
$sql.=$hookmanager->resPrint;
$sql.= " FROM ".MAIN_DB_PREFIX."societe as s";
$sql.= " LEFT JOIN ".MAIN_DB_PREFIX."c_country as country on (country.rowid = s.fk_pays)";
$sql.= " LEFT JOIN ".MAIN_DB_PREFIX."c_typent as typent on (typent.id = s.fk_typent)";
$sql.= " LEFT JOIN ".MAIN_DB_PREFIX."c_departements as state on (state.rowid = s.fk_departement)";
if ($search_sale > 0 || (! $user->rights->societe->client->voir && ! $socid)) $sql .= ", ".MAIN_DB_PREFIX."societe_commerciaux as sc";
$sql.= ", ".MAIN_DB_PREFIX."contrat as c";
if (is_array($extrafields->attribute_label) && count($extrafields->attribute_label)) $sql.= " LEFT JOIN ".MAIN_DB_PREFIX."contrat_extrafields as ef on (c.rowid = ef.fk_object)";
$sql.= " LEFT JOIN ".MAIN_DB_PREFIX."contratdet as cd ON c.rowid = cd.fk_contrat";
if ($search_product_category > 0) $sql.= ' LEFT JOIN '.MAIN_DB_PREFIX.'categorie_product as cp ON cp.fk_product=cd.fk_product';
if ($search_user > 0)
{
    $sql.=", ".MAIN_DB_PREFIX."element_contact as ec";
    $sql.=", ".MAIN_DB_PREFIX."c_type_contact as tc";
}
$sql.= " WHERE c.fk_soc = s.rowid ";
$sql.= ' AND c.entity IN ('.getEntity('contract').')';
if ($search_product_category > 0) $sql.=" AND cp.fk_categorie = ".$search_product_category;
if ($socid) $sql.= " AND s.rowid = ".$db->escape($socid);
if (!$user->rights->societe->client->voir && !$socid) $sql.= " AND s.rowid = sc.fk_soc AND sc.fk_user = " .$user->id;
if ($month > 0)
{
    if ($year > 0 && empty($day))
    $sql.= " AND c.date_contrat BETWEEN '".$db->idate(dol_get_first_day($year,$month,false))."' AND '".$db->idate(dol_get_last_day($year,$month,false))."'";
    else if ($year > 0 && ! empty($day))
    $sql.= " AND c.date_contrat BETWEEN '".$db->idate(dol_mktime(0, 0, 0, $month, $day, $year))."' AND '".$db->idate(dol_mktime(23, 59, 59, $month, $day, $year))."'";
    else
    $sql.= " AND date_format(c.date_contrat, '%m') = '".$month."'";
}
else if ($year > 0)
{
	$sql.= " AND c.date_contrat BETWEEN '".$db->idate(dol_get_first_day($year,1,false))."' AND '".$db->idate(dol_get_last_day($year,12,false))."'";
}
if ($search_name) $sql .= natural_search('s.nom', $search_name);
if ($search_contract) $sql .= natural_search(array('c.rowid', 'c.ref'), $search_contract);
if (!empty($search_ref_supplier)) $sql .= natural_search(array('c.ref_supplier'), $search_ref_supplier);
if ($search_sale > 0)
{
	$sql.= " AND s.rowid = sc.fk_soc AND sc.fk_user = " .$search_sale;
}
if ($sall) $sql .= natural_search(array_keys($fieldstosearchall), $sall);
if ($search_user > 0) $sql.= " AND ec.fk_c_type_contact = tc.rowid AND tc.element='contrat' AND tc.source='internal' AND ec.element_id = c.rowid AND ec.fk_socpeople = ".$search_user;
// Add where from extra fields
foreach ($search_array_options as $key => $val)
{
    $crit=$val;
    $tmpkey=preg_replace('/search_options_/','',$key);
    $typ=$extrafields->attribute_type[$tmpkey];
    $mode=0;
    if (in_array($typ, array('int','double'))) $mode=1;    // Search on a numeric
    if ($val && ( ($crit != '' && ! in_array($typ, array('select'))) || ! empty($crit)))
    {
        $sql .= natural_search('ef.'.$tmpkey, $crit, $mode);
    }
}
// Add where from hooks
$parameters=array();
$reshook=$hookmanager->executeHooks('printFieldListWhere',$parameters);    // Note that $action and $object may have been modified by hook
$sql.=$hookmanager->resPrint;

$sql.= " GROUP BY c.rowid, c.ref, c.datec, c.tms, c.date_contrat, c.statut, c.ref_customer, c.ref_supplier, c.note_private, c.note_public,";
$sql.= ' s.rowid, s.nom, s.town, s.zip, s.fk_pays, s.client, s.code_client,';
$sql.= " typent.code,";
$sql.= " state.code_departement, state.nom";
// Add where from extra fields
foreach ($extrafields->attribute_label as $key => $val)
{
    $sql .= ', ef.'.$key;
}
// Add where from hooks
$parameters=array();
$reshook=$hookmanager->executeHooks('printFieldListGroupBy',$parameters);    // Note that $action and $object may have been modified by hook
$sql.=$hookmanager->resPrint;

$sql.= $db->order($sortfield,$sortorder);

$totalnboflines=0;
$result=$db->query($sql);
if ($result)
{
    $totalnboflines = $db->num_rows($result);
}

$nbtotalofrecords = '';
if (empty($conf->global->MAIN_DISABLE_FULL_SCANLIST))
{
    $result = $db->query($sql);
    $nbtotalofrecords = $db->num_rows($result);
}

$sql.= $db->plimit($limit + 1, $offset);

$resql=$db->query($sql);
if ($resql)
{
    $num = $db->num_rows($resql);
    $i = 0;

    $arrayofselected=is_array($toselect)?$toselect:array();
    
	if ($socid > 0)
	{
		$soc = new Societe($db);
		$soc->fetch($socid);
		if (empty($search_name)) $search_name = $soc->name;
	}

<<<<<<< HEAD
  $param='';
=======
	if ($socid > 0)
	{
		$soc = new Societe($db);
		$soc->fetch($socid);
		if (empty($search_name)) $search_name = $soc->name;
	}

    $param='';
>>>>>>> 9043cf75
    if (! empty($contextpage) && $contextpage != $_SERVER["PHP_SELF"]) $param.='&contextpage='.$contextpage;
    if ($limit > 0 && $limit != $conf->liste_limit) $param.='&limit='.$limit;
    if ($sall != '')                $param.='&sall='.$sall;
    if ($search_contract != '')     $param.='&search_contract='.$search_contract;
    if ($search_name != '')         $param.='&search_name='.$search_name;
    if ($search_ref_supplier != '') $param.='&search_ref_supplier='.$search_ref_supplier;
    if ($search_sale != '')         $param.='&search_sale=' .$search_sale;
    if ($show_files)                $param.='&show_files=' .$show_files;
    if ($optioncss != '')           $param.='&optioncss='.$optioncss;
    // Add $param from extra fields
    foreach ($search_array_options as $key => $val)
    {
        $crit=$val;
        $tmpkey=preg_replace('/search_options_/','',$key);
        if ($val != '') $param.='&search_options_'.$tmpkey.'='.urlencode($val);
    }

    // List of mass actions available
    $arrayofmassactions =  array(
        //'presend'=>$langs->trans("SendByMail"),
        //'builddoc'=>$langs->trans("PDFMerge"),
    );
    if ($user->rights->contrat->supprimer) $arrayofmassactions['delete']=$langs->trans("Delete");
    if ($massaction == 'presend') $arrayofmassactions=array();
    $massactionbutton=$form->selectMassAction('', $arrayofmassactions);

    print '<form method="POST" action="'.$_SERVER['PHP_SELF'].'">';
    if ($optioncss != '') print '<input type="hidden" name="optioncss" value="'.$optioncss.'">';
	print '<input type="hidden" name="token" value="'.$_SESSION['newtoken'].'">';
	print '<input type="hidden" name="formfilteraction" id="formfilteraction" value="list">';
	print '<input type="hidden" name="action" value="list">';
	print '<input type="hidden" name="sortfield" value="'.$sortfield.'">';
	print '<input type="hidden" name="sortorder" value="'.$sortorder.'">';
	print '<input type="hidden" name="page" value="'.$page.'">';

    print_barre_liste($langs->trans("ListOfContracts"), $page, $_SERVER["PHP_SELF"], $param, $sortfield, $sortorder, $massactionbutton, $num, $totalnboflines, 'title_commercial.png', 0, '', '', $limit);

	if ($sall)
    {
        foreach($fieldstosearchall as $key => $val) $fieldstosearchall[$key]=$langs->trans($val);
        print $langs->trans("FilterOnInto", $sall) . join(', ',$fieldstosearchall);
    }

    $moreforfilter='';

    // If the user can view prospects other than his'
    if ($user->rights->societe->client->voir || $socid)
    {
    	$langs->load("commercial");
    	$moreforfilter.='<div class="divsearchfield">';
    	$moreforfilter.=$langs->trans('ThirdPartiesOfSaleRepresentative'). ': ';
    	$moreforfilter.=$formother->select_salesrepresentatives($search_sale,'search_sale',$user,0,1,'maxwidth200');
    	$moreforfilter.='</div>';
    }
	// If the user can view other users
	if ($user->rights->user->user->lire)
	{
		$moreforfilter.='<div class="divsearchfield">';
		$moreforfilter.=$langs->trans('LinkedToSpecificUsers'). ': ';
	    $moreforfilter.=$form->select_dolusers($search_user, 'search_user', 1, '', 0, '', '', 0, 0, 0, '', 0, '', 'maxwidth200');
	 	$moreforfilter.='</div>';
	}
	// If the user can view categories of products
	if ($conf->categorie->enabled && ($user->rights->produit->lire || $user->rights->service->lire))
	{
		include_once DOL_DOCUMENT_ROOT.'/categories/class/categorie.class.php';
		$moreforfilter.='<div class="divsearchfield">';
		$moreforfilter.=$langs->trans('IncludingProductWithTag'). ': ';
		$cate_arbo = $form->select_all_categories(Categorie::TYPE_PRODUCT, null, 'parent', null, null, 1);
		$moreforfilter.=$form->selectarray('search_product_category', $cate_arbo, $search_product_category, 1, 0, 0, '', 0, 0, 0, 0, 'maxwidth300', 1);
		$moreforfilter.='</div>';
	}

    $parameters=array();
    $reshook=$hookmanager->executeHooks('printFieldPreListTitle',$parameters);    // Note that $action and $object may have been modified by hook
	if (empty($reshook)) $moreforfilter .= $hookmanager->resPrint;
	else $moreforfilter = $hookmanager->resPrint;

    if (! empty($moreforfilter))
    {
        print '<div class="liste_titre liste_titre_bydiv centpercent">';
        print $moreforfilter;
        print '</div>';
    }

    $varpage=empty($contextpage)?$_SERVER["PHP_SELF"]:$contextpage;
    $selectedfields=$form->multiSelectArrayWithCheckbox('selectedfields', $arrayfields, $varpage);	// This also change content of $arrayfields
	if ($massactionbutton) $selectedfields.=$form->showCheckAddButtons('checkforselect', 1);

    print '<div class="div-table-responsive">';
    print '<table class="tagtable liste'.($moreforfilter?" listwithfilterbefore":"").'">'."\n";

    print '<tr class="liste_titre_filter">';
    if (! empty($arrayfields['c.ref']['checked']))
    {
        print '<td class="liste_titre">';
        print '<input type="text" class="flat" size="3" name="search_contract" value="'.dol_escape_htmltag($search_contract).'">';
        print '</td>';
    }
    if (! empty($arrayfields['c.ref_customer']['checked']))
    {
        print '<td class="liste_titre">';
        print '<input type="text" class="flat" size="6" name="search_ref_customer value="'.dol_escape_htmltag($search_ref_customer).'">';
        print '</td>';
    }
    if (! empty($arrayfields['c.ref_supplier']['checked']))
    {
        print '<td class="liste_titre">';
        print '<input type="text" class="flat" size="6" name="search_ref_supplier value="'.dol_escape_htmltag($search_ref_supplier).'">';
        print '</td>';
    }
    if (! empty($arrayfields['s.nom']['checked']))
    {
        print '<td class="liste_titre">';
        print '<input type="text" class="flat" size="8" name="search_name" value="'.dol_escape_htmltag($search_name).'">';
        print '</td>';
    }
    // Town
    if (! empty($arrayfields['s.town']['checked'])) print '<td class="liste_titre"><input class="flat" type="text" size="6" name="search_town" value="'.$search_town.'"></td>';
    // Zip
    if (! empty($arrayfields['s.zip']['checked'])) print '<td class="liste_titre"><input class="flat" type="text" size="6" name="search_zip" value="'.$search_zip.'"></td>';
    // State
    if (! empty($arrayfields['state.nom']['checked']))
    {
        print '<td class="liste_titre">';
        print '<input class="flat" size="4" type="text" name="search_state" value="'.dol_escape_htmltag($search_state).'">';
        print '</td>';
    }
    // Country
    if (! empty($arrayfields['country.code_iso']['checked']))
    {
        print '<td class="liste_titre" align="center">';
        print $form->select_country($search_country,'search_country','',0,'maxwidth100');
        print '</td>';
    }
    // Company type
    if (! empty($arrayfields['typent.code']['checked']))
    {
        print '<td class="liste_titre maxwidthonsmartphone" align="center">';
        print $form->selectarray("search_type_thirdparty", $formcompany->typent_array(0), $search_type_thirdparty, 0, 0, 0, '', 0, 0, 0, (empty($conf->global->SOCIETE_SORT_ON_TYPEENT)?'ASC':$conf->global->SOCIETE_SORT_ON_TYPEENT));
        print '</td>';
    }
    if (! empty($arrayfields['sale_representative']['checked']))
    {
        print '<td class="liste_titre"></td>';
    }
    if (! empty($arrayfields['c.date_contrat']['checked']))
    {
        // Date contract
        print '<td class="liste_titre center">';
        //print $langs->trans('Month').': ';
        if (! empty($conf->global->MAIN_LIST_FILTER_ON_DAY)) print '<input class="flat" type="text" size="1" maxlength="2" name="day" value="'.$day.'">';
        print '<input class="flat" type="text" size="1" maxlength="2" name="month" value="'.$month.'">';
        //print '&nbsp;'.$langs->trans('Year').': ';
        $syear = $year;
        $formother->select_year($syear,'year',1, 20, 5);
        print '</td>';
    }
    // Extra fields
    if (is_array($extrafields->attribute_label) && count($extrafields->attribute_label))
    {
        foreach($extrafields->attribute_label as $key => $val)
        {
            if (! empty($arrayfields["ef.".$key]['checked']))
            {
                $align=$extrafields->getAlignFlag($key);
                $typeofextrafield=$extrafields->attribute_type[$key];
                print '<td class="liste_titre'.($align?' '.$align:'').'">';
                if (in_array($typeofextrafield, array('varchar', 'int', 'double', 'select')))
                {
                    $crit=$val;
                    $tmpkey=preg_replace('/search_options_/','',$key);
                    $searchclass='';
                    if (in_array($typeofextrafield, array('varchar', 'select'))) $searchclass='searchstring';
                    if (in_array($typeofextrafield, array('int', 'double'))) $searchclass='searchnum';
                    print '<input class="flat'.($searchclass?' '.$searchclass:'').'" size="4" type="text" name="search_options_'.$tmpkey.'" value="'.dol_escape_htmltag($search_array_options['search_options_'.$tmpkey]).'">';
                }
                print '</td>';
            }
        }
    }
    // Fields from hook
    $parameters=array('arrayfields'=>$arrayfields);
    $reshook=$hookmanager->executeHooks('printFieldListOption',$parameters);    // Note that $action and $object may have been modified by hook
    print $hookmanager->resPrint;
    // Date creation
    if (! empty($arrayfields['c.datec']['checked']))
    {
        print '<td class="liste_titre">';
        print '</td>';
    }
    // Date modification
    if (! empty($arrayfields['c.tms']['checked']))
    {
        print '<td class="liste_titre">';
        print '</td>';
    }
    // Status
    if (! empty($arrayfields['status']['checked']))
    {
        print '<td class="liste_titre" colspan="4" align="right"></td>';
    }
    print '<td class="liste_titre" align="middle">';
    $searchpicto=$form->showFilterButtons();
    print $searchpicto;
    print '</td>';
    print "</tr>\n";

    print '<tr class="liste_titre">';
    if (! empty($arrayfields['c.ref']['checked']))               print_liste_field_titre($arrayfields['c.ref']['label'], $_SERVER["PHP_SELF"], "c.ref","","$param",'',$sortfield,$sortorder);
    if (! empty($arrayfields['c.ref_customer']['checked']))      print_liste_field_titre($arrayfields['c.ref_customer']['label'], $_SERVER["PHP_SELF"], "c.ref_customer","","$param",'',$sortfield,$sortorder);
    if (! empty($arrayfields['c.ref_supplier']['checked']))      print_liste_field_titre($arrayfields['c.ref_supplier']['label'], $_SERVER["PHP_SELF"], "c.ref_supplier","","$param",'',$sortfield,$sortorder);
    if (! empty($arrayfields['s.nom']['checked']))               print_liste_field_titre($arrayfields['s.nom']['label'], $_SERVER["PHP_SELF"], "s.nom","","$param",'',$sortfield,$sortorder);
	if (! empty($arrayfields['s.town']['checked']))              print_liste_field_titre($arrayfields['s.town']['label'],$_SERVER["PHP_SELF"],'s.town','',$param,'',$sortfield,$sortorder);
	if (! empty($arrayfields['s.zip']['checked']))               print_liste_field_titre($arrayfields['s.zip']['label'],$_SERVER["PHP_SELF"],'s.zip','',$param,'',$sortfield,$sortorder);
	if (! empty($arrayfields['state.nom']['checked']))           print_liste_field_titre($arrayfields['state.nom']['label'],$_SERVER["PHP_SELF"],"state.nom","",$param,'',$sortfield,$sortorder);
	if (! empty($arrayfields['country.code_iso']['checked']))    print_liste_field_titre($arrayfields['country.code_iso']['label'],$_SERVER["PHP_SELF"],"country.code_iso","",$param,'align="center"',$sortfield,$sortorder);
	if (! empty($arrayfields['typent.code']['checked']))         print_liste_field_titre($arrayfields['typent.code']['label'],$_SERVER["PHP_SELF"],"typent.code","",$param,'align="center"',$sortfield,$sortorder);
    if (! empty($arrayfields['sale_representative']['checked'])) print_liste_field_titre($arrayfields['sale_representative']['label'], $_SERVER["PHP_SELF"], "","","$param",'',$sortfield,$sortorder);
    if (! empty($arrayfields['c.date_contrat']['checked']))      print_liste_field_titre($arrayfields['c.date_contrat']['label'], $_SERVER["PHP_SELF"], "c.date_contrat","","$param",'align="center"',$sortfield,$sortorder);
	// Extra fields
	if (is_array($extrafields->attribute_label) && count($extrafields->attribute_label))
	{
	   foreach($extrafields->attribute_label as $key => $val)
	   {
           if (! empty($arrayfields["ef.".$key]['checked']))
           {
				$align=$extrafields->getAlignFlag($key);
    			$sortonfield = "ef.".$key;
    			if (! empty($extrafields->attribute_computed[$key])) $sortonfield='';
    			print_liste_field_titre($langs->trans($extralabels[$key]),$_SERVER["PHP_SELF"],$sortonfield,"",$param,($align?'align="'.$align.'"':''),$sortfield,$sortorder);
           }
	   }
	}
	// Hook fields
	$parameters=array('arrayfields'=>$arrayfields);
    $reshook=$hookmanager->executeHooks('printFieldListTitle',$parameters);    // Note that $action and $object may have been modified by hook
    print $hookmanager->resPrint;
	if (! empty($arrayfields['c.datec']['checked']))     print_liste_field_titre($arrayfields['c.datec']['label'],$_SERVER["PHP_SELF"],"c.date_creation","",$param,'align="center" class="nowrap"',$sortfield,$sortorder);
	if (! empty($arrayfields['c.tms']['checked']))       print_liste_field_titre($arrayfields['c.tms']['label'],$_SERVER["PHP_SELF"],"c.tms","",$param,'align="center" class="nowrap"',$sortfield,$sortorder);
    if (! empty($arrayfields['status']['checked']))
    {
        print_liste_field_titre($staticcontratligne->LibStatut(0,3), '', '', '', '', 'width="16"');
        print_liste_field_titre($staticcontratligne->LibStatut(4,3,0), '', '', '', '', 'width="16"');
        print_liste_field_titre($staticcontratligne->LibStatut(4,3,1), '', '', '', '', 'width="16"');
        print_liste_field_titre($staticcontratligne->LibStatut(5,3), '', '', '', '', 'width="16"');
    }
	print_liste_field_titre($selectedfields, $_SERVER["PHP_SELF"],"",'','','align="center"',$sortfield,$sortorder,'maxwidthsearch ');
    print "</tr>\n";

    while ($i < min($num,$limit))
    {
        $obj = $db->fetch_object($resql);

        $contracttmp->ref=$obj->ref;
        $contracttmp->id=$obj->rowid;
        $contracttmp->ref_customer=$obj->ref_customer;
        $contracttmp->ref_supplier=$obj->ref_supplier;

        print '<tr class="oddeven">';
        if (! empty($arrayfields['c.ref']['checked']))
        {
            print '<td class="nowrap">';
            print $contracttmp->getNomUrl(1);
            if ($obj->nb_late) print img_warning($langs->trans("Late"));
            if (!empty($obj->note_private) || !empty($obj->note_public))
            {
                print ' <span class="note">';
                print '<a href="'.DOL_URL_ROOT.'/contrat/note.php?id='.$obj->rowid.'">'.img_picto($langs->trans("ViewPrivateNote"),'object_generic').'</a>';
                print '</span>';
            }
            print '</td>';
        }
        if (! empty($arrayfields['c.ref_customer']['checked']))
        {
            print '<td>'.$obj->ref_customer.'</td>';
        }
        if (! empty($arrayfields['c.ref_supplier']['checked']))
        {
            print '<td>'.$obj->ref_supplier.'</td>';
        }
        if (! empty($arrayfields['s.nom']['checked']))
        {
            print '<td><a href="../comm/card.php?socid='.$obj->socid.'">'.img_object($langs->trans("ShowCompany"),"company").' '.$obj->name.'</a></td>';
        }
        // Town
        if (! empty($arrayfields['s.town']['checked']))
        {
            print '<td class="nocellnopadd">';
            print $obj->town;
            print '</td>';
            if (! $i) $totalarray['nbfield']++;
        }
        // Zip
        if (! empty($arrayfields['s.zip']['checked']))
        {
            print '<td class="nocellnopadd">';
            print $obj->zip;
            print '</td>';
            if (! $i) $totalarray['nbfield']++;
        }
        // State
        if (! empty($arrayfields['state.nom']['checked']))
        {
            print "<td>".$obj->state_name."</td>\n";
            if (! $i) $totalarray['nbfield']++;
        }
        // Country
        if (! empty($arrayfields['country.code_iso']['checked']))
        {
            print '<td align="center">';
            $tmparray=getCountry($obj->fk_pays,'all');
            print $tmparray['label'];
            print '</td>';
            if (! $i) $totalarray['nbfield']++;
        }
        // Type ent
        if (! empty($arrayfields['typent.code']['checked']))
        {
            print '<td align="center">';
            if (count($typenArray)==0) $typenArray = $formcompany->typent_array(1);
            print $typenArray[$obj->typent_code];
            print '</td>';
            if (! $i) $totalarray['nbfield']++;
        }
        if (! empty($arrayfields['sale_representative']['checked']))
        {
            // Sales representatives
            print '<td>';
            if ($obj->socid > 0)
            {
            	$result=$socstatic->fetch($obj->socid);
            	$listsalesrepresentatives=$socstatic->getSalesRepresentatives($user);
            	if ($listsalesrepresentatives < 0) dol_print_error($db);
            	$nbofsalesrepresentative=count($listsalesrepresentatives);
            	if ($nbofsalesrepresentative > 3)   // We print only number
            	{
            		print '<a href="'.DOL_URL_ROOT.'/societe/commerciaux.php?socid='.$socstatic->id.'">';
            		print $nbofsalesrepresentative;
            		print '</a>';
            	}
            	else if ($nbofsalesrepresentative > 0)
            	{
            		$userstatic=new User($db);
            		$j=0;
            		foreach($listsalesrepresentatives as $val)
            		{
            			$userstatic->id=$val['id'];
            			$userstatic->lastname=$val['lastname'];
            			$userstatic->firstname=$val['firstname'];
            			print '<div class="float">'.$userstatic->getNomUrl(1);
            			$j++;
            			if ($j < $nbofsalesrepresentative) print ', ';
            			print '</div>';
            		}
            	}
            	//else print $langs->trans("NoSalesRepresentativeAffected");
            }
            else
            {
            	print '&nbsp';
            }
            print '</td>';
        }
        // Date
        if (! empty($arrayfields['c.date_contrat']['checked']))
        {
            print '<td align="center">'.dol_print_date($db->jdate($obj->date_contrat), 'day').'</td>';
        }
        // Extra fields
        if (is_array($extrafields->attribute_label) && count($extrafields->attribute_label))
        {
            foreach($extrafields->attribute_label as $key => $val)
            {
                if (! empty($arrayfields["ef.".$key]['checked']))
                {
                    print '<td';
                    $align=$extrafields->getAlignFlag($key);
                    if ($align) print ' align="'.$align.'"';
                    print '>';
                    $tmpkey='options_'.$key;
                    print $extrafields->showOutputField($key, $obj->$tmpkey, '', 1);
                    print '</td>';
                    if (! $i) $totalarray['nbfield']++;
                }
            }
        }
        // Fields from hook
        $parameters=array('arrayfields'=>$arrayfields, 'obj'=>$obj);
        $reshook=$hookmanager->executeHooks('printFieldListValue',$parameters);    // Note that $action and $object may have been modified by hook
        print $hookmanager->resPrint;
        // Date creation
        if (! empty($arrayfields['c.datec']['checked']))
        {
            print '<td align="center" class="nowrap">';
            print dol_print_date($db->jdate($obj->date_creation), 'dayhour');
            print '</td>';
            if (! $i) $totalarray['nbfield']++;
        }
        // Date modification
        if (! empty($arrayfields['c.tms']['checked']))
        {
            print '<td align="center" class="nowrap">';
            print dol_print_date($db->jdate($obj->date_update), 'dayhour');
            print '</td>';
            if (! $i) $totalarray['nbfield']++;
        }
        // Status
        if (! empty($arrayfields['status']['checked']))
        {
            print '<td align="center">'.($obj->nb_initial>0?$obj->nb_initial:'').'</td>';
            print '<td align="center">'.($obj->nb_running>0?$obj->nb_running:'').'</td>';
            print '<td align="center">'.($obj->nb_expired>0?$obj->nb_expired:'').'</td>';
            print '<td align="center">'.($obj->nb_closed>0 ?$obj->nb_closed:'').'</td>';
        }
        // Action column
        print '<td class="nowrap" align="center">';
        if ($massactionbutton || $massaction)   // If we are in select mode (massactionbutton defined) or if we have already selected and sent an action ($massaction) defined
        {
            $selected=0;
    		if (in_array($obj->rowid, $arrayofselected)) $selected=1;
    		print '<input id="cb'.$obj->rowid.'" class="flat checkforselect" type="checkbox" name="toselect[]" value="'.$obj->rowid.'"'.($selected?' checked="checked"':'').'>';
        }
        print '</td>';
        if (! $i) $totalarray['nbfield']++;

        print "</tr>\n";
        $i++;
    }
    $db->free($resql);

    print '</table>';
    print '</div>';

    print '</form>';
}
else
{
    dol_print_error($db);
}


llxFooter();
$db->close();<|MERGE_RESOLUTION|>--- conflicted
+++ resolved
@@ -305,7 +305,7 @@
     $i = 0;
 
     $arrayofselected=is_array($toselect)?$toselect:array();
-    
+
 	if ($socid > 0)
 	{
 		$soc = new Societe($db);
@@ -313,18 +313,7 @@
 		if (empty($search_name)) $search_name = $soc->name;
 	}
 
-<<<<<<< HEAD
-  $param='';
-=======
-	if ($socid > 0)
-	{
-		$soc = new Societe($db);
-		$soc->fetch($socid);
-		if (empty($search_name)) $search_name = $soc->name;
-	}
-
     $param='';
->>>>>>> 9043cf75
     if (! empty($contextpage) && $contextpage != $_SERVER["PHP_SELF"]) $param.='&contextpage='.$contextpage;
     if ($limit > 0 && $limit != $conf->liste_limit) $param.='&limit='.$limit;
     if ($sall != '')                $param.='&sall='.$sall;
