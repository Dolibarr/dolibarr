<?php
/* Copyright (C) 2001-2004 Rodolphe Quiedeville <rodolphe@quiedeville.org>
 * Copyright (C) 2004-2020 Laurent Destailleur  <eldy@users.sourceforge.net>
 * Copyright (C) 2005-2012 Regis Houssin        <regis.houssin@inodbox.com>
 * Copyright (C) 2013      Cédric Salvador      <csalvador@gpcsolutions.fr>
 * Copyright (C) 2014-2019 Juanjo Menent        <jmenent@2byte.es>
 * Copyright (C) 2015	   Claudio Aschieri		<c.aschieri@19.coop>
 * Copyright (C) 2015      Jean-François Ferry	<jfefe@aternatik.fr>
 * Copyright (C) 2016-2018 Ferran Marcet        <fmarcet@2byte.es>
 * Copyright (C) 2019      Nicolas ZABOURI      <info@inovea-conseil.com>
 *
 * This program is free software; you can redistribute it and/or modify
 * it under the terms of the GNU General Public License as published by
 * the Free Software Foundation; either version 3 of the License, or
 * (at your option) any later version.
 *
 * This program is distributed in the hope that it will be useful,
 * but WITHOUT ANY WARRANTY; without even the implied warranty of
 * MERCHANTABILITY or FITNESS FOR A PARTICULAR PURPOSE.  See the
 * GNU General Public License for more details.
 *
 * You should have received a copy of the GNU General Public License
 * along with this program. If not, see <https://www.gnu.org/licenses/>.
 */

/**
 *       \file       htdocs/contrat/list.php
 *       \ingroup    contrat
 *       \brief      Page to list contracts
 */

require '../main.inc.php';
require_once DOL_DOCUMENT_ROOT.'/contrat/class/contrat.class.php';
require_once DOL_DOCUMENT_ROOT.'/core/class/html.formother.class.php';
require_once DOL_DOCUMENT_ROOT.'/core/class/html.formfile.class.php';
require_once DOL_DOCUMENT_ROOT.'/core/lib/date.lib.php';
require_once DOL_DOCUMENT_ROOT.'/core/lib/company.lib.php';

// Load translation files required by the page
$langs->loadLangs(array('contracts', 'products', 'companies', 'compta'));

$action = GETPOST('action', 'aZ09');
$massaction = GETPOST('massaction', 'alpha');
$show_files = GETPOST('show_files', 'int');
$confirm = GETPOST('confirm', 'alpha');
$toselect = GETPOST('toselect', 'array');
$contextpage = GETPOST('contextpage', 'aZ') ?GETPOST('contextpage', 'aZ') : 'contractlist'; // To manage different context of search

$search_name = GETPOST('search_name', 'alpha');
$search_email = GETPOST('search_email', 'alpha');
$search_town = GETPOST('search_town', 'alpha');
$search_zip = GETPOST('search_zip', 'alpha');
$search_state = GETPOST("search_state", 'alpha');
$search_country = GETPOST("search_country", 'int');
$search_type_thirdparty = GETPOST("search_type_thirdparty", 'int');
$search_contract = GETPOST('search_contract', 'alpha');
$search_ref_customer = GETPOST('search_ref_customer', 'alpha');
$search_ref_supplier = GETPOST('search_ref_supplier', 'alpha');
$sall = (GETPOST('search_all', 'alphanohtml') != '') ? GETPOST('search_all', 'alphanohtml') : GETPOST('sall', 'alphanohtml');
$search_status = GETPOST('search_status', 'alpha');
$socid = GETPOST('socid', 'int');
$search_user = GETPOST('search_user', 'int');
$search_sale = GETPOST('search_sale', 'int');
$search_product_category = GETPOST('search_product_category', 'int');
$search_dfmonth = GETPOST('search_dfmonth', 'int');
$search_dfyear = GETPOST('search_dfyear', 'int');
$search_op2df = GETPOST('search_op2df', 'alpha');
$day = GETPOST("day", "int");
$year = GETPOST("year", "int");
$month = GETPOST("month", "int");

$optioncss = GETPOST('optioncss', 'alpha');

$limit = GETPOST('limit', 'int') ?GETPOST('limit', 'int') : $conf->liste_limit;
$sortfield = GETPOST("sortfield", 'alpha');
$sortorder = GETPOST("sortorder", 'alpha');
$page = GETPOSTISSET('pageplusone') ? (GETPOST('pageplusone') - 1) : GETPOST("page", 'int');
if (empty($page) || $page == -1) { $page = 0; }     // If $page is not defined, or '' or -1
$offset = $limit * $page;
$pageprev = $page - 1;
$pagenext = $page + 1;
if (!$sortfield) $sortfield = 'c.ref';
if (!$sortorder) $sortorder = 'DESC';

// Security check
$id = GETPOST('id', 'int');
if ($user->socid) $socid = $user->socid;
$result = restrictedArea($user, 'contrat', $id);

$diroutputmassaction = $conf->contrat->dir_output.'/temp/massgeneration/'.$user->id;

$staticcontrat = new Contrat($db);
$staticcontratligne = new ContratLigne($db);

if ($search_status == '') $search_status = 1;

// Initialize technical object to manage hooks of page. Note that conf->hooks_modules contains array of hook context
$object = new Contrat($db);
$hookmanager->initHooks(array('contractlist'));
$extrafields = new ExtraFields($db);

// fetch optionals attributes and labels
$extrafields->fetch_name_optionals_label($object->table_element);

$search_array_options = $extrafields->getOptionalsFromPost($object->table_element, '', 'search_');
// List of fields to search into when doing a "search in all"
$fieldstosearchall = array(
	'c.ref'=>'Ref',
	'c.ref_customer'=>'RefCustomer',
	'c.ref_supplier'=>'RefSupplier',
	's.nom'=>"ThirdParty",
	'c.note_public'=>'NotePublic',
);
if (empty($user->socid)) $fieldstosearchall["c.note_private"] = "NotePrivate";

$arrayfields = array(
	'c.ref'=>array('label'=>$langs->trans("Ref"), 'checked'=>1, 'position'=>10),
	'c.ref_customer'=>array('label'=>$langs->trans("RefCustomer"), 'checked'=>1, 'position'=>12),
	'c.ref_supplier'=>array('label'=>$langs->trans("RefSupplier"), 'checked'=>1, 'position'=>14),
	's.nom'=>array('label'=>$langs->trans("ThirdParty"), 'checked'=>1, 'position'=>30),
	's.email'=>array('label'=>$langs->trans("ThirdPartyEmail"), 'checked'=>0, 'position'=>30),
	's.town'=>array('label'=>$langs->trans("Town"), 'checked'=>0, 'position'=>31),
	's.zip'=>array('label'=>$langs->trans("Zip"), 'checked'=>0, 'position'=>32),
	'state.nom'=>array('label'=>$langs->trans("StateShort"), 'checked'=>0, 'position'=>33),
	'country.code_iso'=>array('label'=>$langs->trans("Country"), 'checked'=>0, 'position'=>34),
	'sale_representative'=>array('label'=>$langs->trans("SaleRepresentativesOfThirdParty"), 'checked'=>1, 'position'=>80),
	'c.date_contrat'=>array('label'=>$langs->trans("DateContract"), 'checked'=>1, 'position'=>45),
	'c.datec'=>array('label'=>$langs->trans("DateCreation"), 'checked'=>0, 'position'=>500),
	'c.tms'=>array('label'=>$langs->trans("DateModificationShort"), 'checked'=>0, 'position'=>500),
	'lower_planned_end_date'=>array('label'=>$langs->trans("LowerDateEndPlannedShort"), 'checked'=>1, 'position'=>900, 'help'=>$langs->trans("LowerDateEndPlannedShort")),
	'status'=>array('label'=>$langs->trans("Status"), 'checked'=>1, 'position'=>1000),
);
// Extra fields
include DOL_DOCUMENT_ROOT.'/core/tpl/extrafields_list_array_fields.tpl.php';

$object->fields = dol_sort_array($object->fields, 'position');
$arrayfields = dol_sort_array($arrayfields, 'position');


/*
 * Action
 */

if (GETPOST('cancel', 'alpha')) { $action = 'list'; $massaction = ''; }
if (!GETPOST('confirmmassaction', 'alpha') && $massaction != 'presend' && $massaction != 'confirm_presend') { $massaction = ''; }

$parameters = array('socid'=>$socid);
$reshook = $hookmanager->executeHooks('doActions', $parameters, $object, $action); // Note that $action and $object may have been modified by some hooks
if ($reshook < 0) setEventMessages($hookmanager->error, $hookmanager->errors, 'errors');

include DOL_DOCUMENT_ROOT.'/core/actions_changeselectedfields.inc.php';

// Purge search criteria
if (GETPOST('button_removefilter_x', 'alpha') || GETPOST('button_removefilter.x', 'alpha') || GETPOST('button_removefilter', 'alpha')) // All test are required to be compatible with all browsers
{
	$day = '';
	$month = '';
	$year = '';
	$search_dfmonth = '';
	$search_dfyear = '';
	$search_op2df = '';
	$search_name = "";
	$search_email = "";
	$search_town = '';
	$search_zip = "";
	$search_state = "";
	$search_type = '';
	$search_country = '';
	$search_contract = "";
	$search_ref_customer = "";
	$search_ref_supplier = "";
	$search_user = '';
	$search_sale = '';
	$search_product_category = '';
	$sall = "";
	$search_status = "";
	$toselect = '';
	$search_array_options = array();
}

if (empty($reshook))
{
	$objectclass = 'Contrat';
	$objectlabel = 'Contracts';
	$permissiontoread = $user->rights->contrat->lire;
	$permissiontodelete = $user->rights->contrat->supprimer;
	$uploaddir = $conf->contrat->dir_output;
	include DOL_DOCUMENT_ROOT.'/core/actions_massactions.inc.php';
}


/*
 * View
 */

$now = dol_now();
$form = new Form($db);
$formfile = new FormFile($db);
$formother = new FormOther($db);
$socstatic = new Societe($db);
$contracttmp = new Contrat($db);

$sql = 'SELECT';
$sql .= " c.rowid, c.ref, c.datec as date_creation, c.tms as date_update, c.date_contrat, c.statut, c.ref_customer, c.ref_supplier, c.note_private, c.note_public,";
$sql .= ' s.rowid as socid, s.nom as name, s.name_alias, s.email, s.town, s.zip, s.fk_pays as country_id, s.client, s.code_client, s.status as company_status, s.logo as company_logo,';
$sql .= " typent.code as typent_code,";
$sql .= " state.code_departement as state_code, state.nom as state_name,";
$sql .= " MIN(".$db->ifsql("cd.statut=4", "cd.date_fin_validite", "null").") as lower_planned_end_date,";
$sql .= ' SUM('.$db->ifsql("cd.statut=0", 1, 0).') as nb_initial,';
$sql .= ' SUM('.$db->ifsql("cd.statut=4 AND (cd.date_fin_validite IS NULL OR cd.date_fin_validite >= '".$db->idate($now)."')", 1, 0).') as nb_running,';
$sql .= ' SUM('.$db->ifsql("cd.statut=4 AND (cd.date_fin_validite IS NOT NULL AND cd.date_fin_validite < '".$db->idate($now)."')", 1, 0).') as nb_expired,';
$sql .= ' SUM('.$db->ifsql("cd.statut=4 AND (cd.date_fin_validite IS NOT NULL AND cd.date_fin_validite < '".$db->idate($now - $conf->contrat->services->expires->warning_delay)."')", 1, 0).') as nb_late,';
$sql .= ' SUM('.$db->ifsql("cd.statut=5", 1, 0).') as nb_closed';
// Add fields from extrafields
if (!empty($extrafields->attributes[$object->table_element]['label'])) {
	foreach ($extrafields->attributes[$object->table_element]['label'] as $key => $val) $sql .= ($extrafields->attributes[$object->table_element]['type'][$key] != 'separate' ? ", ef.".$key.' as options_'.$key : '');
}
// Add fields from hooks
$parameters = array();
$reshook = $hookmanager->executeHooks('printFieldListSelect', $parameters); // Note that $action and $object may have been modified by hook
$sql .= $hookmanager->resPrint;
$sql .= " FROM ".MAIN_DB_PREFIX."societe as s";
$sql .= " LEFT JOIN ".MAIN_DB_PREFIX."c_country as country on (country.rowid = s.fk_pays)";
$sql .= " LEFT JOIN ".MAIN_DB_PREFIX."c_typent as typent on (typent.id = s.fk_typent)";
$sql .= " LEFT JOIN ".MAIN_DB_PREFIX."c_departements as state on (state.rowid = s.fk_departement)";
if ($search_sale > 0 || (!$user->rights->societe->client->voir && !$socid)) $sql .= ", ".MAIN_DB_PREFIX."societe_commerciaux as sc";
$sql .= ", ".MAIN_DB_PREFIX."contrat as c";
if (is_array($extrafields->attributes[$object->table_element]['label']) && count($extrafields->attributes[$object->table_element]['label'])) $sql .= " LEFT JOIN ".MAIN_DB_PREFIX.$object->table_element."_extrafields as ef on (c.rowid = ef.fk_object)";
$sql .= " LEFT JOIN ".MAIN_DB_PREFIX."contratdet as cd ON c.rowid = cd.fk_contrat";
if ($search_product_category > 0) $sql .= ' LEFT JOIN '.MAIN_DB_PREFIX.'categorie_product as cp ON cp.fk_product=cd.fk_product';
if ($search_user > 0)
{
	$sql .= ", ".MAIN_DB_PREFIX."element_contact as ec";
	$sql .= ", ".MAIN_DB_PREFIX."c_type_contact as tc";
}
$sql .= " WHERE c.fk_soc = s.rowid ";
$sql .= ' AND c.entity IN ('.getEntity('contract').')';
if ($search_product_category > 0) $sql .= " AND cp.fk_categorie = ".$search_product_category;
if ($socid) $sql .= " AND s.rowid = ".$db->escape($socid);
if (!$user->rights->societe->client->voir && !$socid) $sql .= " AND s.rowid = sc.fk_soc AND sc.fk_user = ".$user->id;
$sql .= dolSqlDateFilter('c.date_contrat', $day, $month, $year);
if ($search_name) $sql .= natural_search('s.nom', $search_name);
if ($search_email) $sql .= natural_search('s.email', $search_email);
if ($search_contract) $sql .= natural_search(array('c.rowid', 'c.ref'), $search_contract);
if (!empty($search_ref_customer)) $sql .= natural_search(array('c.ref_customer'), $search_ref_customer);
if (!empty($search_ref_supplier)) $sql .= natural_search(array('c.ref_supplier'), $search_ref_supplier);
if ($search_sale > 0)
{
	$sql .= " AND s.rowid = sc.fk_soc AND sc.fk_user = ".$search_sale;
}
if ($sall) $sql .= natural_search(array_keys($fieldstosearchall), $sall);
if ($search_user > 0) $sql .= " AND ec.fk_c_type_contact = tc.rowid AND tc.element='contrat' AND tc.source='internal' AND ec.element_id = c.rowid AND ec.fk_socpeople = ".$search_user;
// Add where from extra fields
include DOL_DOCUMENT_ROOT.'/core/tpl/extrafields_list_search_sql.tpl.php';
// Add where from hooks
$parameters = array();
$reshook = $hookmanager->executeHooks('printFieldListWhere', $parameters); // Note that $action and $object may have been modified by hook
$sql .= $hookmanager->resPrint;
$sql .= " GROUP BY c.rowid, c.ref, c.datec, c.tms, c.date_contrat, c.statut, c.ref_customer, c.ref_supplier, c.note_private, c.note_public,";
$sql .= ' s.rowid, s.nom, s.name_alias, s.email, s.town, s.zip, s.fk_pays, s.client, s.code_client, s.status, s.logo,';
$sql .= " typent.code,";
$sql .= " state.code_departement, state.nom";
// Add fields from extrafields
if (!empty($extrafields->attributes[$object->table_element]['label'])) {
	foreach ($extrafields->attributes[$object->table_element]['label'] as $key => $val) $sql .= ($extrafields->attributes[$object->table_element]['type'][$key] != 'separate' ? ", ef.".$key : '');
}
// Add where from hooks
$parameters = array();
$reshook = $hookmanager->executeHooks('printFieldListGroupBy', $parameters); // Note that $action and $object may have been modified by hook
$sql .= $hookmanager->resPrint;
if ($search_dfyear > 0 && $search_op2df)
{
	if ($search_op2df == '<=') $sql .= " HAVING MIN(".$db->ifsql("cd.statut=4", "cd.date_fin_validite", "null").") <= '".$db->idate(dol_get_last_day($search_dfyear, $search_dfmonth, false))."'";
	elseif ($search_op2df == '>=') $sql .= " HAVING MIN(".$db->ifsql("cd.statut=4", "cd.date_fin_validite", "null").") >= '".$db->idate(dol_get_first_day($search_dfyear, $search_dfmonth, false))."'";
	else $sql .= " HAVING MIN(".$db->ifsql("cd.statut=4", "cd.date_fin_validite", "null").") <= '".$db->idate(dol_get_last_day($search_dfyear, $search_dfmonth, false))."' AND MIN(".$db->ifsql("cd.statut=4", "cd.date_fin_validite", "null").") >= '".$db->idate(dol_get_first_day($search_dfyear, $search_dfmonth, false))."'";
}
$sql .= $db->order($sortfield, $sortorder);
//print $sql;

$totalnboflines = 0;
$result = $db->query($sql);
if ($result)
{
	$totalnboflines = $db->num_rows($result);
}

$nbtotalofrecords = '';
if (empty($conf->global->MAIN_DISABLE_FULL_SCANLIST))
{
	$result = $db->query($sql);
	$nbtotalofrecords = $db->num_rows($result);
	if (($page * $limit) > $nbtotalofrecords)	// if total resultset is smaller then paging size (filtering), goto and load page 0
	{
		$page = 0;
		$offset = 0;
	}
}

$sql .= $db->plimit($limit + 1, $offset);

$resql = $db->query($sql);
if (!$resql)
{
	dol_print_error($db);
	exit;
}

$num = $db->num_rows($resql);

// Direct jump if only one record found
if ($num == 1 && !empty($conf->global->MAIN_SEARCH_DIRECT_OPEN_IF_ONLY_ONE) && $sall && !$page)
{
	$obj = $db->fetch_object($resql);
	$id = $obj->rowid;
	header("Location: ".DOL_URL_ROOT.'/contrat/card.php?id='.$id);
	exit;
}


// Output page
// --------------------------------------------------------------------

llxHeader('', $langs->trans("Contracts"));

$i = 0;

$arrayofselected = is_array($toselect) ? $toselect : array();

if ($socid > 0)
{
	$soc = new Societe($db);
	$soc->fetch($socid);
	if (empty($search_name)) $search_name = $soc->name;
}

$param = '';
if (!empty($contextpage) && $contextpage != $_SERVER["PHP_SELF"]) $param .= '&contextpage='.urlencode($contextpage);
if ($limit > 0 && $limit != $conf->liste_limit) $param .= '&limit='.urlencode($limit);
if ($sall != '')                $param .= '&sall='.urlencode($sall);
if ($search_contract != '')     $param .= '&search_contract='.urlencode($search_contract);
if ($search_name != '')         $param .= '&search_name='.urlencode($search_name);
if ($search_email != '')        $param .= '&search_email='.urlencode($search_email);
if ($search_ref_customer != '') $param .= '&search_ref_customer='.urlencode($search_ref_customer);
if ($search_ref_supplier != '') $param .= '&search_ref_supplier='.urlencode($search_ref_supplier);
if ($search_op2df != '') 		$param .= '&search_op2df='.urlencode($search_op2df);
if ($search_dfyear != '')       $param .= '&search_dfyear='.urlencode($search_dfyear);
if ($search_dfmonth != '')      $param .= '&search_dfmonth='.urlencode($search_dfmonth);
if ($search_sale != '')         $param .= '&search_sale='.urlencode($search_sale);
if ($search_user != '')			$param .= '&search_user='.urlencode($search_user);
if ($search_product_category != '')	$param .= '&search_product_category='.urlencode($search_product_category);
if ($show_files)                $param .= '&show_files='.urlencode($show_files);
if ($optioncss != '')           $param .= '&optioncss='.urlencode($optioncss);
// Add $param from extra fields
include DOL_DOCUMENT_ROOT.'/core/tpl/extrafields_list_search_param.tpl.php';

// List of mass actions available
$arrayofmassactions = array(
	'generate_doc'=>$langs->trans("ReGeneratePDF"),
	'builddoc'=>$langs->trans("PDFMerge"),
	'presend'=>$langs->trans("SendByMail"),
);
if ($user->rights->contrat->supprimer) $arrayofmassactions['predelete'] = '<span class="fa fa-trash paddingrightonly"></span>'.$langs->trans("Delete");
if (in_array($massaction, array('presend', 'predelete'))) $arrayofmassactions = array();
$massactionbutton = $form->selectMassAction('', $arrayofmassactions);

$url = DOL_URL_ROOT.'/contrat/card.php?action=create';
if (!empty($socid)) $url .= '&socid='.$socid;
$newcardbutton = dolGetButtonTitle($langs->trans('NewContractSubscription'), '', 'fa fa-plus-circle', $url, '', $user->rights->contrat->creer);

print '<form method="POST" action="'.$_SERVER['PHP_SELF'].'">';
if ($optioncss != '') print '<input type="hidden" name="optioncss" value="'.$optioncss.'">';
print '<input type="hidden" name="token" value="'.newToken().'">';
print '<input type="hidden" name="formfilteraction" id="formfilteraction" value="list">';
print '<input type="hidden" name="action" value="list">';
print '<input type="hidden" name="sortfield" value="'.$sortfield.'">';
print '<input type="hidden" name="sortorder" value="'.$sortorder.'">';
print '<input type="hidden" name="contextpage" value="'.$contextpage.'">';

print_barre_liste($langs->trans("ListOfContracts"), $page, $_SERVER["PHP_SELF"], $param, $sortfield, $sortorder, $massactionbutton, $num, $totalnboflines, 'contract', 0, $newcardbutton, '', $limit, 0, 0, 1);

$topicmail = "SendContractRef";
$modelmail = "contract";
$objecttmp = new Contrat($db);
$trackid = 'con'.$object->id;
include DOL_DOCUMENT_ROOT.'/core/tpl/massactions_pre.tpl.php';

if ($sall)
{
	foreach ($fieldstosearchall as $key => $val) $fieldstosearchall[$key] = $langs->trans($val);
	print '<div class="divsearchfieldfilter">'.$langs->trans("FilterOnInto", $sall).join(', ', $fieldstosearchall).'</div>';
}

$moreforfilter = '';

// If the user can view prospects other than his'
if ($user->rights->societe->client->voir || $socid)
{
	$langs->load("commercial");
	$moreforfilter .= '<div class="divsearchfield">';
	$moreforfilter .= $langs->trans('ThirdPartiesOfSaleRepresentative').': ';
	$moreforfilter .= $formother->select_salesrepresentatives($search_sale, 'search_sale', $user, 0, 1, 'maxwidth200');
	$moreforfilter .= '</div>';
}
// If the user can view other users
if ($user->rights->user->user->lire)
{
	$moreforfilter .= '<div class="divsearchfield">';
	$moreforfilter .= $langs->trans('LinkedToSpecificUsers').': ';
	$moreforfilter .= $form->select_dolusers($search_user, 'search_user', 1, '', 0, '', '', 0, 0, 0, '', 0, '', 'maxwidth200');
 	$moreforfilter .= '</div>';
}
// If the user can view categories of products
if (!empty($conf->categorie->enabled) && $user->rights->categorie->lire && ($user->rights->produit->lire || $user->rights->service->lire))
{
	include_once DOL_DOCUMENT_ROOT.'/categories/class/categorie.class.php';
	$moreforfilter .= '<div class="divsearchfield">';
	$moreforfilter .= $langs->trans('IncludingProductWithTag').': ';
	$cate_arbo = $form->select_all_categories(Categorie::TYPE_PRODUCT, null, 'parent', null, null, 1);
	$moreforfilter .= $form->selectarray('search_product_category', $cate_arbo, $search_product_category, 1, 0, 0, '', 0, 0, 0, 0, 'maxwidth300', 1);
	$moreforfilter .= '</div>';
}

$parameters = array();
$reshook = $hookmanager->executeHooks('printFieldPreListTitle', $parameters); // Note that $action and $object may have been modified by hook
if (empty($reshook)) $moreforfilter .= $hookmanager->resPrint;
else $moreforfilter = $hookmanager->resPrint;

if (!empty($moreforfilter))
{
	print '<div class="liste_titre liste_titre_bydiv centpercent">';
	print $moreforfilter;
	print '</div>';
}

$varpage = empty($contextpage) ? $_SERVER["PHP_SELF"] : $contextpage;
$selectedfields = $form->multiSelectArrayWithCheckbox('selectedfields', $arrayfields, $varpage); // This also change content of $arrayfields
if ($massactionbutton) $selectedfields .= $form->showCheckAddButtons('checkforselect', 1);

print '<div class="div-table-responsive">';
print '<table class="tagtable liste'.($moreforfilter ? " listwithfilterbefore" : "").'">'."\n";

print '<tr class="liste_titre_filter">';
if (!empty($arrayfields['c.ref']['checked']))
{
	print '<td class="liste_titre">';
	print '<input type="text" class="flat" size="3" name="search_contract" value="'.dol_escape_htmltag($search_contract).'">';
	print '</td>';
}
if (!empty($arrayfields['c.ref_customer']['checked']))
{
	print '<td class="liste_titre">';
	print '<input type="text" class="flat" size="6" name="search_ref_customer" value="'.dol_escape_htmltag($search_ref_customer).'">';
	print '</td>';
}
if (!empty($arrayfields['c.ref_supplier']['checked']))
{
	print '<td class="liste_titre">';
	print '<input type="text" class="flat" size="6" name="search_ref_supplier" value="'.dol_escape_htmltag($search_ref_supplier).'">';
	print '</td>';
}
if (!empty($arrayfields['s.nom']['checked']))
{
	print '<td class="liste_titre">';
	print '<input type="text" class="flat" size="8" name="search_name" value="'.dol_escape_htmltag($search_name).'">';
	print '</td>';
}
if (!empty($arrayfields['s.email']['checked']))
{
	print '<td class="liste_titre">';
	print '<input type="text" class="flat" size="6" name="search_email" value="'.dol_escape_htmltag($search_email).'">';
	print '</td>';
}
// Town
if (!empty($arrayfields['s.town']['checked'])) print '<td class="liste_titre"><input class="flat" type="text" size="6" name="search_town" value="'.$search_town.'"></td>';
// Zip
if (!empty($arrayfields['s.zip']['checked'])) print '<td class="liste_titre"><input class="flat" type="text" size="6" name="search_zip" value="'.$search_zip.'"></td>';
// State
if (!empty($arrayfields['state.nom']['checked']))
{
	print '<td class="liste_titre">';
	print '<input class="flat" size="4" type="text" name="search_state" value="'.dol_escape_htmltag($search_state).'">';
	print '</td>';
}
// Country
if (!empty($arrayfields['country.code_iso']['checked']))
{
	print '<td class="liste_titre center">';
	print $form->select_country($search_country, 'search_country', '', 0, 'minwidth100imp maxwidth100');
	print '</td>';
}
// Company type
if (!empty($arrayfields['typent.code']['checked']))
{
	print '<td class="liste_titre maxwidthonsmartphone center">';
	print $form->selectarray("search_type_thirdparty", $formcompany->typent_array(0), $search_type_thirdparty, 0, 0, 0, '', 0, 0, 0, (empty($conf->global->SOCIETE_SORT_ON_TYPEENT) ? 'ASC' : $conf->global->SOCIETE_SORT_ON_TYPEENT));
	print '</td>';
}
if (!empty($arrayfields['sale_representative']['checked']))
{
	print '<td class="liste_titre"></td>';
}
if (!empty($arrayfields['c.date_contrat']['checked']))
{
	// Date contract
	print '<td class="liste_titre center nowraponall">';
	//print $langs->trans('Month').': ';
	if (!empty($conf->global->MAIN_LIST_FILTER_ON_DAY)) print '<input class="flat width25 valignmiddle" type="text" maxlength="2" name="day" value="'.$day.'">';
	print '<input class="flat width25 valignmiddle" type="text" maxlength="2" name="month" value="'.$month.'">';
	//print '&nbsp;'.$langs->trans('Year').': ';
	$syear = $year;
	print $formother->selectyear($syear, 'year', 1, 20, 5);
	print '</td>';
}
// Extra fields
include DOL_DOCUMENT_ROOT.'/core/tpl/extrafields_list_search_input.tpl.php';

// Fields from hook
$parameters = array('arrayfields'=>$arrayfields);
$reshook = $hookmanager->executeHooks('printFieldListOption', $parameters); // Note that $action and $object may have been modified by hook
print $hookmanager->resPrint;
// Date creation
if (!empty($arrayfields['c.datec']['checked']))
{
	print '<td class="liste_titre">';
	print '</td>';
}
// Date modification
if (!empty($arrayfields['c.tms']['checked']))
{
	print '<td class="liste_titre">';
	print '</td>';
}
// First end date
if (!empty($arrayfields['lower_planned_end_date']['checked']))
{
		print '<td class="liste_titre nowraponall center">';
		$arrayofoperators = array('0'=>'', '='=>'=', '<='=>'<=', '>='=>'>=');
		print $form->selectarray('search_op2df', $arrayofoperators, $search_op2df, 0, 0, 0, '', 0, 0, 0, '', 'maxwidth50imp');
		print '</br>';
		print $formother->select_month($search_dfmonth, 'search_dfmonth', 1, 0);
		print ' ';
		$formother->select_year($search_dfyear, 'search_dfyear', 1, 20, 5, 0, 0, '');
		print '</td>';
}
// Status
if (!empty($arrayfields['status']['checked']))
{
	print '<td class="liste_titre right" colspan="4"></td>';
}
print '<td class="liste_titre center">';
$searchpicto = $form->showFilterButtons();
print $searchpicto;
print '</td>';
print "</tr>\n";

print '<tr class="liste_titre">';
if (!empty($arrayfields['c.ref']['checked']))               print_liste_field_titre($arrayfields['c.ref']['label'], $_SERVER["PHP_SELF"], "c.ref", "", $param, '', $sortfield, $sortorder);
if (!empty($arrayfields['c.ref_customer']['checked']))      print_liste_field_titre($arrayfields['c.ref_customer']['label'], $_SERVER["PHP_SELF"], "c.ref_customer", "", $param, '', $sortfield, $sortorder);
if (!empty($arrayfields['c.ref_supplier']['checked']))      print_liste_field_titre($arrayfields['c.ref_supplier']['label'], $_SERVER["PHP_SELF"], "c.ref_supplier", "", $param, '', $sortfield, $sortorder);
if (!empty($arrayfields['s.nom']['checked']))               print_liste_field_titre($arrayfields['s.nom']['label'], $_SERVER["PHP_SELF"], "s.nom", "", $param, '', $sortfield, $sortorder);
if (!empty($arrayfields['s.email']['checked']))             print_liste_field_titre($arrayfields['s.email']['label'], $_SERVER["PHP_SELF"], "s.email", "", $param, '', $sortfield, $sortorder);
if (!empty($arrayfields['s.town']['checked']))              print_liste_field_titre($arrayfields['s.town']['label'], $_SERVER["PHP_SELF"], 's.town', '', $param, '', $sortfield, $sortorder);
if (!empty($arrayfields['s.zip']['checked']))               print_liste_field_titre($arrayfields['s.zip']['label'], $_SERVER["PHP_SELF"], 's.zip', '', $param, '', $sortfield, $sortorder);
if (!empty($arrayfields['state.nom']['checked']))           print_liste_field_titre($arrayfields['state.nom']['label'], $_SERVER["PHP_SELF"], "state.nom", "", $param, '', $sortfield, $sortorder);
if (!empty($arrayfields['country.code_iso']['checked']))    print_liste_field_titre($arrayfields['country.code_iso']['label'], $_SERVER["PHP_SELF"], "country.code_iso", "", $param, '', $sortfield, $sortorder, 'center ');
if (!empty($arrayfields['typent.code']['checked']))         print_liste_field_titre($arrayfields['typent.code']['label'], $_SERVER["PHP_SELF"], "typent.code", "", $param, '', $sortfield, $sortorder, 'center ');
if (!empty($arrayfields['sale_representative']['checked'])) print_liste_field_titre($arrayfields['sale_representative']['label'], $_SERVER["PHP_SELF"], "", "", $param, '', $sortfield, $sortorder);
if (!empty($arrayfields['c.date_contrat']['checked']))      print_liste_field_titre($arrayfields['c.date_contrat']['label'], $_SERVER["PHP_SELF"], "c.date_contrat", "", $param, '', $sortfield, $sortorder, 'center ');
// Extra fields
include DOL_DOCUMENT_ROOT.'/core/tpl/extrafields_list_search_title.tpl.php';
// Hook fields
$parameters = array('arrayfields'=>$arrayfields, 'param'=>$param, 'sortfield'=>$sortfield, 'sortorder'=>$sortorder);
$reshook = $hookmanager->executeHooks('printFieldListTitle', $parameters); // Note that $action and $object may have been modified by hook
print $hookmanager->resPrint;
if (!empty($arrayfields['c.datec']['checked'])) {
	print_liste_field_titre($arrayfields['c.datec']['label'], $_SERVER["PHP_SELF"], "c.datec", "", $param, '', $sortfield, $sortorder, 'center nowrap ');
}
if (!empty($arrayfields['c.tms']['checked'])) {
	print_liste_field_titre($arrayfields['c.tms']['label'], $_SERVER["PHP_SELF"], "c.tms", "", $param, '', $sortfield, $sortorder, 'center nowrap ');
}
if (!empty($arrayfields['lower_planned_end_date']['checked'])) {
	print_liste_field_titre($arrayfields['lower_planned_end_date']['label'], $_SERVER["PHP_SELF"], "lower_planned_end_date", "", $param, '', $sortfield, $sortorder, 'center ');
}
if (!empty($arrayfields['status']['checked'])) {
	print_liste_field_titre($staticcontratligne->LibStatut(0, 3, -1, 'class="nochangebackground"'), '', '', '', '', 'width="16"');
	print_liste_field_titre($staticcontratligne->LibStatut(4, 3, 0, 'class="nochangebackground"'), '', '', '', '', 'width="16"');
	print_liste_field_titre($staticcontratligne->LibStatut(4, 3, 1, 'class="nochangebackground"'), '', '', '', '', 'width="16"');
	print_liste_field_titre($staticcontratligne->LibStatut(5, 3, -1, 'class="nochangebackground"'), '', '', '', '', 'width="16"');
}
print_liste_field_titre($selectedfields, $_SERVER["PHP_SELF"], "", '', '', '', $sortfield, $sortorder, 'center maxwidthsearch ');
print "</tr>\n";

$totalarray = array();
$typenArray = array();
$cacheCountryIDCode = array();

while ($i < min($num, $limit))
{
	$obj = $db->fetch_object($resql);

	$contracttmp->ref = $obj->ref;
	$contracttmp->id = $obj->rowid;
	$contracttmp->ref_customer = $obj->ref_customer;
	$contracttmp->ref_supplier = $obj->ref_supplier;

	if ($obj->socid > 0) {
		$result = $socstatic->fetch($obj->socid);
	}
	/*$socstatic->id = $obj->socid;
	$socstatic->name = $obj->name;
	$socstatic->name_alias = $obj->name_alias;
	$socstatic->email = $obj->email;
	$socstatic->status = $obj->company_status;
	$socstatic->logo = $obj->logo;
	$socstatic->country_id = $obj->country_id;
	$socstatic->country_code = '';
<<<<<<< HEAD
	$socstatic->country_label = '';*/
=======
	$socstatic->country = '';*/
>>>>>>> b7cd27e7
	if ($obj->country_id > 0) {
		if (!isset($cacheCountryIDCode[$obj->country_id]['code'])) {
			$tmparray = getCountry($obj->country_id, 'all');
			$cacheCountryIDCode[$obj->country_id] = array('code'=> empty($tmparray['code']) ? '' : $tmparray['code'], 'label' => empty($tmparray['label']) ? '' : $tmparray['label']);
		}
		$socstatic->country_code = $cacheCountryIDCode[$obj->country_id]['code'];
<<<<<<< HEAD
		$socstatic->country_label = $cacheCountryIDCode[$obj->country_id]['label'];
=======
		$socstatic->country = $cacheCountryIDCode[$obj->country_id]['label'];
>>>>>>> b7cd27e7
	}


	print '<tr class="oddeven">';

	// Ref
	if (!empty($arrayfields['c.ref']['checked']))
	{
		print '<td class="nowraponall">';
		print $contracttmp->getNomUrl(1);
		if ($obj->nb_late) print img_warning($langs->trans("Late"));
		if (!empty($obj->note_private) || !empty($obj->note_public)) {
			print ' <span class="note">';
			print '<a href="'.DOL_URL_ROOT.'/contrat/note.php?id='.$obj->rowid.'&save_lastsearch_values=1">'.img_picto($langs->trans("ViewPrivateNote"), 'note').'</a>';
			print '</span>';
		}

		$filename = dol_sanitizeFileName($obj->ref);
		$filedir = $conf->contrat->dir_output.'/'.dol_sanitizeFileName($obj->ref);
		$urlsource = $_SERVER['PHP_SELF'].'?id='.$obj->rowid;
		print $formfile->getDocumentsLink($contracttmp->element, $filename, $filedir);
		print '</td>';

		print '</td>';
	}

	if (!empty($arrayfields['c.ref_customer']['checked']))
	{
		print '<td>'.$contracttmp->getFormatedCustomerRef($obj->ref_customer).'</td>';
	}
	if (!empty($arrayfields['c.ref_supplier']['checked']))
	{
		print '<td>'.$obj->ref_supplier.'</td>';
	}
	if (!empty($arrayfields['s.nom']['checked']))
	{
		print '<td>';
		if ($obj->socid > 0) {
			// TODO Use a cache for this string
			print $socstatic->getNomUrl(1, '');
		}
		print '</td>';
	}
	if (!empty($arrayfields['s.email']['checked']))
	{
		print '<td>'.$obj->email.'</td>';
	}
	// Town
	if (!empty($arrayfields['s.town']['checked']))
	{
		print '<td class="nocellnopadd">';
		print $obj->town;
		print '</td>';
		if (!$i) $totalarray['nbfield']++;
	}
	// Zip
	if (!empty($arrayfields['s.zip']['checked']))
	{
		print '<td class="nocellnopadd">';
		print $obj->zip;
		print '</td>';
		if (!$i) $totalarray['nbfield']++;
	}
	// State
	if (!empty($arrayfields['state.nom']['checked']))
	{
		print "<td>".$obj->state_name."</td>\n";
		if (!$i) $totalarray['nbfield']++;
	}
	// Country
	if (!empty($arrayfields['country.code_iso']['checked']))
	{
		print '<td class="center">';
<<<<<<< HEAD
		print $socstatic->country_label;
=======
		print $socstatic->country;
>>>>>>> b7cd27e7
		print '</td>';
		if (!$i) $totalarray['nbfield']++;
	}
	// Type ent
	if (!empty($arrayfields['typent.code']['checked']))
	{
		print '<td class="center">';
		if (count($typenArray) == 0) $typenArray = $formcompany->typent_array(1);
		print $typenArray[$obj->typent_code];
		print '</td>';
		if (!$i) $totalarray['nbfield']++;
	}
	if (!empty($arrayfields['sale_representative']['checked']))
	{
		// Sales representatives
		print '<td>';
		if ($obj->socid > 0)
		{
			$listsalesrepresentatives = $socstatic->getSalesRepresentatives($user);
			if ($listsalesrepresentatives < 0) dol_print_error($db);
			$nbofsalesrepresentative = count($listsalesrepresentatives);
			if ($nbofsalesrepresentative > 3) {
				// We print only number
				print $nbofsalesrepresentative;
			} elseif ($nbofsalesrepresentative > 0)
			{
				$userstatic = new User($db);
				$j = 0;
				foreach ($listsalesrepresentatives as $val)
				{
					$userstatic->id = $val['id'];
					$userstatic->lastname = $val['lastname'];
					$userstatic->firstname = $val['firstname'];
					$userstatic->email = $val['email'];
					$userstatic->statut = $val['statut'];
					$userstatic->entity = $val['entity'];
					$userstatic->photo = $val['photo'];

					//print '<div class="float">':
					print $userstatic->getNomUrl(-2);
					$j++;
					if ($j < $nbofsalesrepresentative) print ' ';
					//print '</div>';
				}
			}
			//else print $langs->trans("NoSalesRepresentativeAffected");
		} else {
			print '&nbsp';
		}
		print '</td>';
	}
	// Date
	if (!empty($arrayfields['c.date_contrat']['checked']))
	{
		print '<td class="center">'.dol_print_date($db->jdate($obj->date_contrat), 'day', 'tzserver').'</td>';
	}
	// Extra fields
	include DOL_DOCUMENT_ROOT.'/core/tpl/extrafields_list_print_fields.tpl.php';
	// Fields from hook
	$parameters = array('arrayfields'=>$arrayfields, 'obj'=>$obj, 'i'=>$i, 'totalarray'=>&$totalarray);
	$reshook = $hookmanager->executeHooks('printFieldListValue', $parameters); // Note that $action and $object may have been modified by hook
	print $hookmanager->resPrint;
	// Date creation
	if (!empty($arrayfields['c.datec']['checked']))
	{
		print '<td class="center nowrap">';
		print dol_print_date($db->jdate($obj->date_creation), 'dayhour', 'tzuser');
		print '</td>';
		if (!$i) $totalarray['nbfield']++;
	}
	// Date modification
	if (!empty($arrayfields['c.tms']['checked']))
	{
		print '<td class="center nowrap">';
		print dol_print_date($db->jdate($obj->date_update), 'dayhour', 'tzuser');
		print '</td>';
		if (!$i) $totalarray['nbfield']++;
	}
	// Date lower end date
	if (!empty($arrayfields['lower_planned_end_date']['checked']))
	{
		print '<td class="center nowrapforall">';
		print dol_print_date($db->jdate($obj->lower_planned_end_date), 'day', 'tzuser');
		print '</td>';
		if (!$i) $totalarray['nbfield']++;
	}
	// Status
	if (!empty($arrayfields['status']['checked']))
	{
		print '<td class="center">'.($obj->nb_initial > 0 ? $obj->nb_initial : '').'</td>';
		print '<td class="center">'.($obj->nb_running > 0 ? $obj->nb_running : '').'</td>';
		print '<td class="center">'.($obj->nb_expired > 0 ? $obj->nb_expired : '').'</td>';
		print '<td class="center">'.($obj->nb_closed > 0 ? $obj->nb_closed : '').'</td>';
	}
	// Action column
	print '<td class="nowrap center">';
	if ($massactionbutton || $massaction)   // If we are in select mode (massactionbutton defined) or if we have already selected and sent an action ($massaction) defined
	{
		$selected = 0;
		if (in_array($obj->rowid, $arrayofselected)) $selected = 1;
		print '<input id="cb'.$obj->rowid.'" class="flat checkforselect" type="checkbox" name="toselect[]" value="'.$obj->rowid.'"'.($selected ? ' checked="checked"' : '').'>';
	}
	print '</td>';
	if (!$i) $totalarray['nbfield']++;

	print "</tr>\n";
	$i++;
}
$db->free($resql);

$parameters = array('arrayfields'=>$arrayfields, 'sql'=>$sql);
$reshook = $hookmanager->executeHooks('printFieldListFooter', $parameters); // Note that $action and $object may have been modified by hook
print $hookmanager->resPrint;

print '</table>';
print '</div>';

print '</form>';

$hidegeneratedfilelistifempty = 1;
if ($massaction == 'builddoc' || $action == 'remove_file' || $show_files) $hidegeneratedfilelistifempty = 0;

// Show list of available documents
$urlsource = $_SERVER['PHP_SELF'].'?sortfield='.$sortfield.'&sortorder='.$sortorder;
$urlsource .= str_replace('&amp;', '&', $param);

$filedir = $diroutputmassaction;
$genallowed = $user->rights->contrat->lire;
$delallowed = $user->rights->contrat->lire;

print $formfile->showdocuments('massfilesarea_contract', '', $filedir, $urlsource, 0, $delallowed, '', 1, 1, 0, 48, 1, $param, $title, '', '', '', null, $hidegeneratedfilelistifempty);


llxFooter();
$db->close();<|MERGE_RESOLUTION|>--- conflicted
+++ resolved
@@ -614,22 +614,14 @@
 	$socstatic->logo = $obj->logo;
 	$socstatic->country_id = $obj->country_id;
 	$socstatic->country_code = '';
-<<<<<<< HEAD
-	$socstatic->country_label = '';*/
-=======
 	$socstatic->country = '';*/
->>>>>>> b7cd27e7
 	if ($obj->country_id > 0) {
 		if (!isset($cacheCountryIDCode[$obj->country_id]['code'])) {
 			$tmparray = getCountry($obj->country_id, 'all');
 			$cacheCountryIDCode[$obj->country_id] = array('code'=> empty($tmparray['code']) ? '' : $tmparray['code'], 'label' => empty($tmparray['label']) ? '' : $tmparray['label']);
 		}
 		$socstatic->country_code = $cacheCountryIDCode[$obj->country_id]['code'];
-<<<<<<< HEAD
-		$socstatic->country_label = $cacheCountryIDCode[$obj->country_id]['label'];
-=======
 		$socstatic->country = $cacheCountryIDCode[$obj->country_id]['label'];
->>>>>>> b7cd27e7
 	}
 
 
@@ -703,11 +695,7 @@
 	if (!empty($arrayfields['country.code_iso']['checked']))
 	{
 		print '<td class="center">';
-<<<<<<< HEAD
-		print $socstatic->country_label;
-=======
 		print $socstatic->country;
->>>>>>> b7cd27e7
 		print '</td>';
 		if (!$i) $totalarray['nbfield']++;
 	}
