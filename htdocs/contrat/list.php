--- conflicted
+++ resolved
@@ -358,13 +358,6 @@
 		}
 	}
 }
-<<<<<<< HEAD
-
-$nbtotalofrecords = '';
-if (empty($conf->global->MAIN_DISABLE_FULL_SCANLIST)) {
-	$result = $db->query($sql);
-	$nbtotalofrecords = $db->num_rows($result);
-=======
 $sql .= $hookmanager->resPrint;
 
 $nbtotalofrecords = '';
@@ -392,7 +385,6 @@
 		$objforcount = $db->fetch_object($resql);
 		$nbtotalofrecords = $objforcount->nbtotalofrecords;
 	}
->>>>>>> 503d1a04
 
 	if (($page * $limit) > $nbtotalofrecords) {	// if total resultset is smaller then paging size (filtering), goto and load page 0
 		$page = 0;
