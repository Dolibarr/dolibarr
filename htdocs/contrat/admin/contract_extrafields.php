<?php
/* Copyright (C) 2001-2002	Rodolphe Quiedeville	<rodolphe@quiedeville.org>
 * Copyright (C) 2003		Jean-Louis Bergamo		<jlb@j1b.org>
 * Copyright (C) 2004-2011	Laurent Destailleur		<eldy@users.sourceforge.net>
 * Copyright (C) 2012		Regis Houssin			<regis.houssin@inodbox.com>
 * Copyright (C) 2013		Florian Henry			<florian.henry@open-concept.pro>
 * Copyright (C) 2013-2018	Philippe Grand			<philippe.grand@atoo-net.com>
 *
 * This program is free software; you can redistribute it and/or modify
 * it under the terms of the GNU General Public License as published by
 * the Free Software Foundation; either version 3 of the License, or
 * (at your option) any later version.
 *
 * This program is distributed in the hope that it will be useful,
 * but WITHOUT ANY WARRANTY; without even the implied warranty of
 * MERCHANTABILITY or FITNESS FOR A PARTICULAR PURPOSE.  See the
 * GNU General Public License for more details.
 *
 * You should have received a copy of the GNU General Public License
 * along with this program. If not, see <http://www.gnu.org/licenses/>.
 */

/**
 *      \file       htdocs/contrat/admin/contract_extrafields.php
 *		\ingroup    contrat
 *		\brief      Page to setup extra fields of contract
 */


require '../../main.inc.php';
require_once DOL_DOCUMENT_ROOT.'/core/lib/contract.lib.php';
require_once DOL_DOCUMENT_ROOT.'/core/class/extrafields.class.php';

// Load translation files required by the page
$langs->loadLangs(array("companies","admin","contracts"));

$extrafields = new ExtraFields($db);
$form = new Form($db);

// List of supported format
$tmptype2label=ExtraFields::$type2label;
$type2label=array('');
foreach ($tmptype2label as $key => $val) $type2label[$key]=$langs->transnoentitiesnoconv($val);

$action=GETPOST('action', 'alpha');
$attrname=GETPOST('attrname', 'alpha');
$elementtype='contrat';  //Must be the $element of the class that manage extrafield

if (!$user->admin) accessforbidden();


/*
 * Actions
 */

require DOL_DOCUMENT_ROOT.'/core/actions_extrafields.inc.php';



/*
 * View
 */

$textobject = $langs->transnoentitiesnoconv('Contracts');

llxHeader();

$linkback='<a href="'.DOL_URL_ROOT.'/admin/modules.php?restore_lastsearch_values=1">'.$langs->trans("BackToModuleList").'</a>';
print load_fiche_titre($langs->trans("ContractsSetup"),$linkback,'title_setup');

$head=contract_admin_prepare_head();

dol_fiche_head($head, 'attributes', $langs->trans("Contracts"), -1, 'contract');

require DOL_DOCUMENT_ROOT.'/core/tpl/admin_extrafields_view.tpl.php';

dol_fiche_end();


// Buttons
if ($action != 'create' && $action != 'edit')
{
    print '<div class="tabsAction">';
    print "<a class=\"butAction\" href=\"".$_SERVER["PHP_SELF"]."?action=create#newattrib\">".$langs->trans("NewAttribute")."</a>";
    print "</div>";
}


/* ************************************************************************** */
/*                                                                            */
/* Creation of an optional field											  */
/*                                                                            */
/* ************************************************************************** */

if ($action == 'create')
{
<<<<<<< HEAD
	print '<div name="topofform"></div><br>';
=======
	print '<br><div name="topofform" id="newattrib"></div>';
>>>>>>> d9b8a8c8
    print load_fiche_titre($langs->trans('NewAttribute'));

    require DOL_DOCUMENT_ROOT.'/core/tpl/admin_extrafields_add.tpl.php';
}

/* ************************************************************************** */
/*                                                                            */
/* Edition of an optional field                                               */
/*                                                                            */
/* ************************************************************************** */
if ($action == 'edit' && ! empty($attrname))
{
	print '<div name="topofform"></div><br>';
    print load_fiche_titre($langs->trans("FieldEdition", $attrname));

    require DOL_DOCUMENT_ROOT.'/core/tpl/admin_extrafields_edit.tpl.php';
}

llxFooter();

$db->close();<|MERGE_RESOLUTION|>--- conflicted
+++ resolved
@@ -94,11 +94,7 @@
 
 if ($action == 'create')
 {
-<<<<<<< HEAD
-	print '<div name="topofform"></div><br>';
-=======
 	print '<br><div name="topofform" id="newattrib"></div>';
->>>>>>> d9b8a8c8
     print load_fiche_titre($langs->trans('NewAttribute'));
 
     require DOL_DOCUMENT_ROOT.'/core/tpl/admin_extrafields_add.tpl.php';
