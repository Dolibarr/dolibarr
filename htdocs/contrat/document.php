<?php
/* Copyright (C) 2003-2007	Rodolphe Quiedeville		<rodolphe@quiedeville.org>
 * Copyright (C) 2004-2009	Laurent Destailleur			<eldy@users.sourceforge.net>
 * Copyright (C) 2005		Marc Barilley / Ocebo		<marc@ocebo.com>
 * Copyright (C) 2005-2012	Regis Houssin				<regis.houssin@inodbox.com>
 * Copyright (C) 2005		Simon TOSSER				<simon@kornog-computing.com>
 * Copyright (C) 2013		Cédric Salvador				<csalvador@gpcsolutions.fr>
 * Copyright (C) 2017		Ferran Marcet				<fmarcet@2byte.es>
 * Copyright (C) 2024		Alexandre Spangaro			<alexandre@inovea-conseil.com>
 *
 * This program is free software; you can redistribute it and/or modify
 * it under the terms of the GNU General Public License as published by
 * the Free Software Foundation; either version 3 of the License, or
 * (at your option) any later version.
 *
 * This program is distributed in the hope that it will be useful,
 * but WITHOUT ANY WARRANTY; without even the implied warranty of
 * MERCHANTABILITY or FITNESS FOR A PARTICULAR PURPOSE.  See the
 * GNU General Public License for more details.
 *
 * You should have received a copy of the GNU General Public License
 * along with this program. If not, see <https://www.gnu.org/licenses/>.
 */

/**
 *       \file       htdocs/contrat/document.php
 *       \ingroup    contrat
 *       \brief      Page des documents joints sur les contrats
 */

require "../main.inc.php";
require_once DOL_DOCUMENT_ROOT.'/core/lib/contract.lib.php';
require_once DOL_DOCUMENT_ROOT.'/contrat/class/contrat.class.php';
require_once DOL_DOCUMENT_ROOT.'/core/lib/files.lib.php';
require_once DOL_DOCUMENT_ROOT.'/core/lib/images.lib.php';
require_once DOL_DOCUMENT_ROOT.'/core/class/html.formfile.class.php';
if (isModEnabled('project')) {
	require_once DOL_DOCUMENT_ROOT.'/projet/class/project.class.php';
}

// Load translation files required by the page
$langs->loadLangs(array('other', 'products', 'contracts'));

$action		= GETPOST('action', 'alpha');
$confirm	= GETPOST('confirm', 'alpha');
$id			= GETPOSTINT('id');
$ref		= GETPOST('ref', 'alpha');

// Security check
if ($user->socid > 0) {
	$action = '';
	$socid = $user->socid;
}

// Get parameters
$limit = GETPOSTINT('limit') ? GETPOSTINT('limit') : $conf->liste_limit;
$sortfield = GETPOST('sortfield', 'aZ09comma');
$sortorder = GETPOST('sortorder', 'aZ09comma');
$page = GETPOSTISSET('pageplusone') ? (GETPOSTINT('pageplusone') - 1) : GETPOSTINT("page");
if (empty($page) || $page == -1) {
	$page = 0;
}     // If $page is not defined, or '' or -1
$offset = $limit * $page;
$pageprev = $page - 1;
$pagenext = $page + 1;
if (!$sortorder) {
	$sortorder = "ASC";
}
if (!$sortfield) {
	$sortfield = "name";
}


$object = new Contrat($db);
$object->fetch($id, $ref);
if ($object->id > 0) {
	$object->fetch_thirdparty();
}

$upload_dir = $conf->contrat->multidir_output[$object->entity].'/'.dol_sanitizeFileName($object->ref);
$modulepart = 'contract';

// Initialize a technical object to manage hooks of page. Note that conf->hooks_modules contains an array of hook context
$hookmanager->initHooks(array('contractcard', 'globalcard'));

$permissiontoadd = $user->hasRight('contrat', 'creer');	// Used by the include of actions_dellink.inc.php

$result = restrictedArea($user, 'contrat', $object->id);


/*
 * Actions
 */

include DOL_DOCUMENT_ROOT.'/core/actions_linkedfiles.inc.php';


/*
 *
 */

$form = new Form($db);

$title = $langs->trans("Contract");
$help_url = 'EN:Module_Contracts|FR:Module_Contrat';

<<<<<<< HEAD
llxHeader('', $title, $help_url);
=======
llxHeader('', $title, $help_url, '', 0, 0, '', '', '', 'mod-contrat page-card_documents');
>>>>>>> cc80841a


if ($object->id) {
	$head = contract_prepare_head($object);

	print dol_get_fiche_head($head, 'documents', $langs->trans("Contract"), -1, 'contract');


	// Build file list
	$filearray = dol_dir_list($upload_dir, "files", 0, '', '(\.meta|_preview.*\.png)$', $sortfield, (strtolower($sortorder) == 'desc' ? SORT_DESC : SORT_ASC), 1);
	$totalsize = 0;
	foreach ($filearray as $key => $file) {
		$totalsize += $file['size'];
	}


	// Contract card

	$linkback = '<a href="'.DOL_URL_ROOT.'/contrat/list.php?restore_lastsearch_values=1'.(!empty($socid) ? '&socid='.$socid : '').'">'.$langs->trans("BackToList").'</a>';


	$morehtmlref = '';
	//if (!empty($modCodeContract->code_auto)) {
	$morehtmlref .= $object->ref;
	/*} else {
	 $morehtmlref.=$form->editfieldkey("",'ref',$object->ref,0,'string','',0,3);
	$morehtmlref.=$form->editfieldval("",'ref',$object->ref,0,'string','',0,2);
	}*/

	$morehtmlref .= '<div class="refidno">';
	// Ref customer
	$morehtmlref .= $form->editfieldkey("RefCustomer", 'ref_customer', $object->ref_customer, $object, 0, 'string', '', 0, 1);
	$morehtmlref .= $form->editfieldval("RefCustomer", 'ref_customer', $object->ref_customer, $object, 0, 'string', '', null, null, '', 1, 'getFormatedCustomerRef');
	// Ref supplier
	$morehtmlref .= '<br>';
	$morehtmlref .= $form->editfieldkey("RefSupplier", 'ref_supplier', $object->ref_supplier, $object, 0, 'string', '', 0, 1);
	$morehtmlref .= $form->editfieldval("RefSupplier", 'ref_supplier', $object->ref_supplier, $object, 0, 'string', '', null, null, '', 1, 'getFormatedSupplierRef');
	// Thirdparty
	$morehtmlref .= '<br>'.$object->thirdparty->getNomUrl(1);
	if (!getDolGlobalString('MAIN_DISABLE_OTHER_LINK') && $object->thirdparty->id > 0) {
		$morehtmlref .= ' (<a href="'.DOL_URL_ROOT.'/contrat/list.php?socid='.$object->thirdparty->id.'&search_name='.urlencode($object->thirdparty->name).'">'.$langs->trans("OtherContracts").'</a>)';
	}
	// Project
	if (isModEnabled('project')) {
		$langs->load("projects");
		$morehtmlref .= '<br>';
		if (0) {
			$morehtmlref .= img_picto($langs->trans("Project"), 'project', 'class="pictofixedwidth"');
			if ($action != 'classify') {
				$morehtmlref .= '<a class="editfielda" href="'.$_SERVER['PHP_SELF'].'?action=classify&token='.newToken().'&id='.$object->id.'">'.img_edit($langs->transnoentitiesnoconv('SetProject')).'</a> ';
			}
			$morehtmlref .= $form->form_project($_SERVER['PHP_SELF'].'?id='.$object->id, $object->socid, $object->fk_project, ($action == 'classify' ? 'projectid' : 'none'), 0, 0, 0, 1, '', 'maxwidth300');
		} else {
			if (!empty($object->fk_project)) {
				$proj = new Project($db);
				$proj->fetch($object->fk_project);
				$morehtmlref .= $proj->getNomUrl(1);
				if ($proj->title) {
					$morehtmlref .= '<span class="opacitymedium"> - '.dol_escape_htmltag($proj->title).'</span>';
				}
			}
		}
	}
	$morehtmlref .= '</div>';


	dol_banner_tab($object, 'ref', $linkback, 1, 'ref', 'none', $morehtmlref);


	print '<div class="fichecenter">';
	print '<div class="underbanner clearboth"></div>';

	print '<table class="border tableforfield centpercent">';
	print '<tr><td class="titlefield">'.$langs->trans("NbOfAttachedFiles").'</td><td colspan="3">'.count($filearray).'</td></tr>';
	print '<tr><td>'.$langs->trans("TotalSizeOfAttachedFiles").'</td><td colspan="3">'.dol_print_size($totalsize, 1, 1).'</td></tr>';
	print '</table>';

	print '</div>';

	print dol_get_fiche_end();

	$modulepart = 'contract';
	$permissiontoadd = $user->hasRight('contrat', 'creer');
	$permtoedit = $user->hasRight('contrat', 'creer');
	$param = '&id='.$object->id;
	include DOL_DOCUMENT_ROOT.'/core/tpl/document_actions_post_headers.tpl.php';
} else {
	print $langs->trans("ErrorUnknown");
}


llxFooter();
$db->close();<|MERGE_RESOLUTION|>--- conflicted
+++ resolved
@@ -104,11 +104,7 @@
 $title = $langs->trans("Contract");
 $help_url = 'EN:Module_Contracts|FR:Module_Contrat';
 
-<<<<<<< HEAD
-llxHeader('', $title, $help_url);
-=======
 llxHeader('', $title, $help_url, '', 0, 0, '', '', '', 'mod-contrat page-card_documents');
->>>>>>> cc80841a
 
 
 if ($object->id) {
