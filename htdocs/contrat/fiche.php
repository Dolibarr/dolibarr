--- conflicted
+++ resolved
@@ -429,116 +429,112 @@
 {
 	$object->fetch($id);
 	$object->fetch_thirdparty();
-<<<<<<< HEAD
-	$result=$object->delete($user,$langs,$conf);
-=======
 	$result=$object->delete($user);
->>>>>>> af38a2fa
-	if ($result >= 0)
-	{
-		Header("Location: index.php");
-		return;
+	if ($result >= 0)
+	{
+		Header("Location: index.php");
+		return;
+	}
+	else
+	{
+		$mesg='<div class="error">'.$object->error.'</div>';
 	}
-	else
-	{
-		$mesg='<div class="error">'.$object->error.'</div>';
+}
+
+else if ($action == 'confirm_move' && $confirm == 'yes' && $user->rights->contrat->creer)
+{
+	if ($_POST['newcid'] > 0)
+	{
+		$contractline = new ContratLigne($db);
+		$result=$contractline->fetch($_GET["lineid"]);
+		$contractline->fk_contrat = $_POST["newcid"];
+		$result=$contractline->update($user,1);
+		if ($result >= 0)
+		{
+			Header("Location: ".$_SERVER['PHP_SELF']."?id=".$id);
+			return;
+		}
+		else
+		{
+			$mesg='<div class="error">'.$object->error.'</div>';
+		}
+	}
+	else
+	{
+		$mesg='<div class="error">'.$langs->trans("ErrorFieldRequired",$langs->transnoentities("RefNewContract")).'</div>';
 	}
 }
 
-else if ($action == 'confirm_move' && $confirm == 'yes' && $user->rights->contrat->creer)
-{
-	if ($_POST['newcid'] > 0)
-	{
-		$contractline = new ContratLigne($db);
-		$result=$contractline->fetch($_GET["lineid"]);
-		$contractline->fk_contrat = $_POST["newcid"];
-		$result=$contractline->update($user,1);
-		if ($result >= 0)
+else if ($action == 'setnote_public' && $user->rights->contrat->creer)
+{
+	$result=$object->update_note_public(dol_html_entity_decode(GETPOST('note_public'), ENT_QUOTES));
+	if ($result < 0) dol_print_error($db,$object->error);
+}
+
+else if ($action == 'setnote' && $user->rights->contrat->creer)
+{
+	$result=$object->update_note(dol_html_entity_decode(GETPOST('note'), ENT_QUOTES));
+	if ($result < 0) dol_print_error($db,$object->error);
+}
+
+if (! empty($conf->global->MAIN_DISABLE_CONTACTS_TAB))
+{
+	if ($action == 'addcontact' && $user->rights->contrat->creer)
+	{
+		$result = $object->fetch($id);
+
+		if ($result > 0 && $id > 0)
 		{
-			Header("Location: ".$_SERVER['PHP_SELF']."?id=".$id);
-			return;
-		}
-		else
-		{
-			$mesg='<div class="error">'.$object->error.'</div>';
-		}
-	}
-	else
-	{
-		$mesg='<div class="error">'.$langs->trans("ErrorFieldRequired",$langs->transnoentities("RefNewContract")).'</div>';
-	}
-}
-
-else if ($action == 'setnote_public' && $user->rights->contrat->creer)
-{
-	$result=$object->update_note_public(dol_html_entity_decode(GETPOST('note_public'), ENT_QUOTES));
-	if ($result < 0) dol_print_error($db,$object->error);
-}
-
-else if ($action == 'setnote' && $user->rights->contrat->creer)
-{
-	$result=$object->update_note(dol_html_entity_decode(GETPOST('note'), ENT_QUOTES));
-	if ($result < 0) dol_print_error($db,$object->error);
-}
-
-if (! empty($conf->global->MAIN_DISABLE_CONTACTS_TAB))
-{
-	if ($action == 'addcontact' && $user->rights->contrat->creer)
-	{
-		$result = $object->fetch($id);
-
-		if ($result > 0 && $id > 0)
-		{
-			$contactid = (GETPOST('userid') ? GETPOST('userid') : GETPOST('contactid'));
-			$result = $result = $object->add_contact($contactid, $_POST["type"], $_POST["source"]);
-		}
-
-		if ($result >= 0)
-		{
-			Header("Location: ".$_SERVER['PHP_SELF']."?id=".$object->id);
-			exit;
-		}
-		else
-		{
-			if ($object->error == 'DB_ERROR_RECORD_ALREADY_EXISTS')
-			{
-				$langs->load("errors");
-				$mesg = '<div class="error">'.$langs->trans("ErrorThisContactIsAlreadyDefinedAsThisType").'</div>';
-			}
-			else
-			{
-				$mesg = '<div class="error">'.$object->error.'</div>';
-			}
-		}
-	}
-
-	// bascule du statut d'un contact
-	else if ($action == 'swapstatut' && $user->rights->contrat->creer)
-	{
-		if ($object->fetch($id))
-		{
-			$result=$object->swapContactStatus(GETPOST('ligne'));
-		}
-		else
-		{
-			dol_print_error($db);
-		}
-	}
-
-	// Efface un contact
-	else if ($action == 'deletecontact' && $user->rights->contrat->creer)
-	{
-		$object->fetch($id);
-		$result = $object->delete_contact($_GET["lineid"]);
-
-		if ($result >= 0)
-		{
-			Header("Location: ".$_SERVER['PHP_SELF']."?id=".$object->id);
-			exit;
-		}
-		else {
-			dol_print_error($db);
-		}
+			$contactid = (GETPOST('userid') ? GETPOST('userid') : GETPOST('contactid'));
+			$result = $result = $object->add_contact($contactid, $_POST["type"], $_POST["source"]);
+		}
+
+		if ($result >= 0)
+		{
+			Header("Location: ".$_SERVER['PHP_SELF']."?id=".$object->id);
+			exit;
+		}
+		else
+		{
+			if ($object->error == 'DB_ERROR_RECORD_ALREADY_EXISTS')
+			{
+				$langs->load("errors");
+				$mesg = '<div class="error">'.$langs->trans("ErrorThisContactIsAlreadyDefinedAsThisType").'</div>';
+			}
+			else
+			{
+				$mesg = '<div class="error">'.$object->error.'</div>';
+			}
+		}
+	}
+
+	// bascule du statut d'un contact
+	else if ($action == 'swapstatut' && $user->rights->contrat->creer)
+	{
+		if ($object->fetch($id))
+		{
+			$result=$object->swapContactStatus(GETPOST('ligne'));
+		}
+		else
+		{
+			dol_print_error($db);
+		}
+	}
+
+	// Efface un contact
+	else if ($action == 'deletecontact' && $user->rights->contrat->creer)
+	{
+		$object->fetch($id);
+		$result = $object->delete_contact($_GET["lineid"]);
+
+		if ($result >= 0)
+		{
+			Header("Location: ".$_SERVER['PHP_SELF']."?id=".$object->id);
+			exit;
+		}
+		else {
+			dol_print_error($db);
+		}
 	}
 }
 
@@ -787,21 +783,21 @@
 
         echo '<br>';
 
-        if (! empty($conf->global->MAIN_DISABLE_CONTACTS_TAB))
-        {
-        	require_once(DOL_DOCUMENT_ROOT.'/core/class/html.formcompany.class.php');
-        	$formcompany= new FormCompany($db);
-
-        	$blocname = 'contacts';
-        	$title = $langs->trans('ContactsAddresses');
-        	include(DOL_DOCUMENT_ROOT.'/core/tpl/bloc_showhide.tpl.php');
-        }
-
-        if (! empty($conf->global->MAIN_DISABLE_NOTES_TAB))
-        {
-        	$blocname = 'notes';
-        	$title = $langs->trans('Notes');
-        	include(DOL_DOCUMENT_ROOT.'/core/tpl/bloc_showhide.tpl.php');
+        if (! empty($conf->global->MAIN_DISABLE_CONTACTS_TAB))
+        {
+        	require_once(DOL_DOCUMENT_ROOT.'/core/class/html.formcompany.class.php');
+        	$formcompany= new FormCompany($db);
+
+        	$blocname = 'contacts';
+        	$title = $langs->trans('ContactsAddresses');
+        	include(DOL_DOCUMENT_ROOT.'/core/tpl/bloc_showhide.tpl.php');
+        }
+
+        if (! empty($conf->global->MAIN_DISABLE_NOTES_TAB))
+        {
+        	$blocname = 'notes';
+        	$title = $langs->trans('Notes');
+        	include(DOL_DOCUMENT_ROOT.'/core/tpl/bloc_showhide.tpl.php');
         }
 
 
