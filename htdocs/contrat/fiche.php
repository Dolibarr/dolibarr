<?php
/* Copyright (C) 2003-2004	Rodolphe Quiedeville	<rodolphe@quiedeville.org>
 * Copyright (C) 2004-2012	Laurent Destailleur		<eldy@users.sourceforge.net>
 * Copyright (C) 2005-2012	Regis Houssin			<regis@dolibarr.fr>
 * Copyright (C) 2006		Andre Cianfarani		<acianfa@free.fr>
 * Copyright (C) 2010-2012	Juanjo Menent			<jmenent@2byte.es>
 *
 * This program is free software; you can redistribute it and/or modify
 * it under the terms of the GNU General Public License as published by
 * the Free Software Foundation; either version 2 of the License, or
 * (at your option) any later version.
 *
 * This program is distributed in the hope that it will be useful,
 * but WITHOUT ANY WARRANTY; without even the implied warranty of
 * MERCHANTABILITY or FITNESS FOR A PARTICULAR PURPOSE.  See the
 * GNU General Public License for more details.
 *
 * You should have received a copy of the GNU General Public License
 * along with this program. If not, see <http://www.gnu.org/licenses/>.
 */

/**
 *       \file       htdocs/contrat/fiche.php
 *       \ingroup    contrat
 *       \brief      Page of a contract
 */

require ("../main.inc.php");
require_once(DOL_DOCUMENT_ROOT."/core/lib/date.lib.php");
require_once(DOL_DOCUMENT_ROOT."/core/lib/price.lib.php");
require_once(DOL_DOCUMENT_ROOT.'/core/lib/contract.lib.php');
require_once(DOL_DOCUMENT_ROOT."/contrat/class/contrat.class.php");
require_once(DOL_DOCUMENT_ROOT."/core/modules/contract/modules_contract.php");
if ($conf->produit->enabled)  require_once(DOL_DOCUMENT_ROOT."/product/class/product.class.php");
if ($conf->projet->enabled)  require_once(DOL_DOCUMENT_ROOT."/projet/class/project.class.php");
if ($conf->propal->enabled)  require_once(DOL_DOCUMENT_ROOT."/comm/propal/class/propal.class.php");
if ($conf->projet->enabled)  require_once(DOL_DOCUMENT_ROOT."/core/lib/project.lib.php");

$langs->load("contracts");
$langs->load("orders");
$langs->load("companies");
$langs->load("bills");
$langs->load("products");

$action=GETPOST('action','alpha');
$confirm=GETPOST('confirm','alpha');
$socid = GETPOST('socid','int');
$id = GETPOST('id','int');
$ref=GETPOST('ref','alpha');

// Security check
if ($user->societe_id) $socid=$user->societe_id;
$result=restrictedArea($user,'contrat',$id);

$usehm=$conf->global->MAIN_USE_HOURMIN_IN_DATE_RANGE;

$object = new Contrat($db);


/*
 * Actions
 */

if ($action == 'confirm_active' && $confirm == 'yes' && $user->rights->contrat->activer)
{
    $object->fetch($id);
    $result = $object->active_line($user, $_GET["ligne"], $_GET["date"], $_GET["dateend"], $_GET["comment"]);

    if ($result > 0)
    {
        Header("Location: ".$_SERVER['PHP_SELF']."?id=".$object->id);
        exit;
    }
    else {
        $mesg=$object->error;
    }
}

else if ($action == 'confirm_closeline' && $confirm == 'yes' && $user->rights->contrat->activer)
{
    $object->fetch($id);
    $result = $object->close_line($user, $_GET["ligne"], $_GET["dateend"], urldecode($_GET["comment"]));

    if ($result > 0)
    {
        Header("Location: ".$_SERVER['PHP_SELF']."?id=".$object->id);
        exit;
    }
    else {
        $mesg=$object->error;
    }
}

// Si ajout champ produit predefini
if ($_POST["mode"]=='predefined')
{
    $date_start='';
    $date_end='';
    if ($_POST["date_startmonth"] && $_POST["date_startday"] && $_POST["date_startyear"])
    {
        $date_start=dol_mktime($_POST["date_starthour"], $_POST["date_startmin"], 0, $_POST["date_startmonth"], $_POST["date_startday"], $_POST["date_startyear"]);
    }
    if ($_POST["date_endmonth"] && $_POST["date_endday"] && $_POST["date_endyear"])
    {
        $date_end=dol_mktime($_POST["date_endhour"], $_POST["date_endmin"], 0, $_POST["date_endmonth"], $_POST["date_endday"], $_POST["date_endyear"]);
    }
}

// Si ajout champ produit libre
if ($_POST["mode"]=='libre')
{
    $date_start_sl='';
    $date_end_sl='';
    if ($_POST["date_start_slmonth"] && $_POST["date_start_slday"] && $_POST["date_start_slyear"])
    {
        $date_start_sl=dol_mktime($_POST["date_start_slhour"], $_POST["date_start_slmin"], 0, $_POST["date_start_slmonth"], $_POST["date_start_slday"], $_POST["date_start_slyear"]);
    }
    if ($_POST["date_end_slmonth"] && $_POST["date_end_slday"] && $_POST["date_end_slyear"])
    {
        $date_end_sl=dol_mktime($_POST["date_end_slhour"], $_POST["date_end_slmin"], 0, $_POST["date_end_slmonth"], $_POST["date_end_slday"], $_POST["date_end_slyear"]);
    }
}

// Param dates
$date_contrat='';
$date_start_update='';
$date_end_update='';
$date_start_real_update='';
$date_end_real_update='';
if ($_POST["date_start_updatemonth"] && $_POST["date_start_updateday"] && $_POST["date_start_updateyear"])
{
    $date_start_update=dol_mktime($_POST["date_start_updatehour"], $_POST["date_start_updatemin"], 0, $_POST["date_start_updatemonth"], $_POST["date_start_updateday"], $_POST["date_start_updateyear"]);
}
if ($_POST["date_end_updatemonth"] && $_POST["date_end_updateday"] && $_POST["date_end_updateyear"])
{
    $date_end_update=dol_mktime($_POST["date_end_updatehour"], $_POST["date_end_updatemin"], 0, $_POST["date_end_updatemonth"], $_POST["date_end_updateday"], $_POST["date_end_updateyear"]);
}
if ($_POST["date_start_real_updatemonth"] && $_POST["date_start_real_updateday"] && $_POST["date_start_real_updateyear"])
{
    $date_start_real_update=dol_mktime($_POST["date_start_real_updatehour"], $_POST["date_start_real_updatemin"], 0, $_POST["date_start_real_updatemonth"], $_POST["date_start_real_updateday"], $_POST["date_start_real_updateyear"]);
}
if ($_POST["date_end_real_updatemonth"] && $_POST["date_end_real_updateday"] && $_POST["date_end_real_updateyear"])
{
    $date_end_real_update=dol_mktime($_POST["date_end_real_updatehour"], $_POST["date_end_real_updatemin"], 0, $_POST["date_end_real_updatemonth"], $_POST["date_end_real_updateday"], $_POST["date_end_real_updateyear"]);
}
if ($_POST["remonth"] && $_POST["reday"] && $_POST["reyear"])
{
    $datecontrat = dol_mktime($_POST["rehour"], $_POST["remin"], 0, $_POST["remonth"], $_POST["reday"], $_POST["reyear"]);
}

if ($action == 'add' && $user->rights->contrat->creer)
{
    $object->socid						= $socid;
    $object->date_contrat				= $datecontrat;

    $object->commercial_suivi_id		= $_POST["commercial_suivi_id"];
    $object->commercial_signature_id	= $_POST["commercial_signature_id"];

    $object->note						= trim($_POST["note"]);
    $object->fk_project					= trim($_POST["projectid"]);
    $object->remise_percent				= trim($_POST["remise_percent"]);
    $object->ref						= trim($_POST["ref"]);

    // Check
    if (empty($datecontrat))
    {
        $error++;
        $mesg='<div class="error">'.$langs->trans("ErrorFieldRequired",$langs->transnoentitiesnoconv("Date")).'</div>';
        $action='create';
    }

    if (! $error)
    {
        $result = $object->create($user,$langs,$conf);
        if ($result > 0)
        {
            Header("Location: ".$_SERVER['PHP_SELF']."?id=".$object->id);
            exit;
        }
        else {
            $mesg='<div class="error">'.$object->error.'</div>';
        }
        $action='create';
    }
}

else if ($action == 'classin' && $user->rights->contrat->creer)
{
    $object->fetch($id);
    $object->setProject($_POST["projectid"]);
}

else if ($action == 'addline' && $user->rights->contrat->creer)
{
    if ($_POST["pqty"] && (($_POST["pu"] != '' && $_POST["desc"]) || $_POST["idprod"]))
    {
        $ret=$object->fetch($id);
        if ($ret < 0)
        {
            dol_print_error($db,$object->error);
            exit;
        }
        $ret=$object->fetch_thirdparty();

        $date_start='';
        $date_end='';
        // Si ajout champ produit libre
        if ($_POST['mode'] == 'libre')
        {
            if ($_POST["date_start_slmonth"] && $_POST["date_start_slday"] && $_POST["date_start_slyear"])
            {
                $date_start=dol_mktime($_POST["date_start_slhour"], $_POST["date_start_slmin"], 0, $_POST["date_start_slmonth"], $_POST["date_start_slday"], $_POST["date_start_slyear"]);
            }
            if ($_POST["date_end_slmonth"] && $_POST["date_end_slday"] && $_POST["date_end_slyear"])
            {
                $date_end=dol_mktime($_POST["date_end_slhour"], $_POST["date_end_slmin"], 0, $_POST["date_end_slmonth"], $_POST["date_end_slday"], $_POST["date_end_slyear"]);
            }
        }
        // Si ajout champ produit predefini
        if ($_POST['mode'] == 'predefined')
        {
            if ($_POST["date_startmonth"] && $_POST["date_startday"] && $_POST["date_startyear"])
            {
                $date_start=dol_mktime($_POST["date_starthour"], $_POST["date_startmin"], 0, $_POST["date_startmonth"], $_POST["date_startday"], $_POST["date_startyear"]);
            }
            if ($_POST["date_endmonth"] && $_POST["date_endday"] && $_POST["date_endyear"])
            {
                $date_end=dol_mktime($_POST["date_endhour"], $_POST["date_endmin"], 0, $_POST["date_endmonth"], $_POST["date_endday"], $_POST["date_endyear"]);
            }
        }

        // Ecrase $pu par celui du produit
        // Ecrase $desc par celui du produit
        // Ecrase $txtva par celui du produit
        // Ecrase $base_price_type par celui du produit
        if ($_POST['idprod'])
        {
            $prod = new Product($db);
            $prod->fetch($_POST['idprod']);

            $tva_tx = get_default_tva($mysoc,$object->thirdparty,$prod->id);
            $tva_npr = get_default_npr($mysoc,$object->thirdparty,$prod->id);

            // On defini prix unitaire
            if ($conf->global->PRODUIT_MULTIPRICES && $object->thirdparty->price_level)
            {
                $pu_ht = $prod->multiprices[$object->thirdparty->price_level];
                $pu_ttc = $prod->multiprices_ttc[$object->thirdparty->price_level];
                $price_min = $prod->multiprices_min[$object->thirdparty->price_level];
                $price_base_type = $prod->multiprices_base_type[$object->thirdparty->price_level];
            }
            else
            {
                $pu_ht = $prod->price;
                $pu_ttc = $prod->price_ttc;
                $price_min = $prod->price_min;
                $price_base_type = $prod->price_base_type;
            }

            // On reevalue prix selon taux tva car taux tva transaction peut etre different
            // de ceux du produit par defaut (par exemple si pays different entre vendeur et acheteur).
            if ($tva_tx != $prod->tva_tx)
            {
                if ($price_base_type != 'HT')
                {
                    $pu_ht = price2num($pu_ttc / (1 + ($tva_tx/100)), 'MU');
                }
                else
                {
                    $pu_ttc = price2num($pu_ht * (1 + ($tva_tx/100)), 'MU');
                }
            }

           	$desc = $prod->description;
           	$desc.= $prod->description && $_POST['desc'] ? "\n" : "";
           	$desc.= $_POST['desc'];
        }
        else
        {
            $pu_ht=$_POST['pu'];
            $price_base_type = 'HT';
            $tva_tx=str_replace('*','',$_POST['tva_tx']);
            $tva_npr=preg_match('/\*/',$_POST['tva_tx'])?1:0;
            $desc=$_POST['desc'];
        }

        $localtax1_tx=get_localtax($tva_tx,1,$object->societe);
        $localtax2_tx=get_localtax($tva_tx,2,$object->societe);

        $info_bits=0;
        if ($tva_npr) $info_bits |= 0x01;

        if($price_min && (price2num($pu_ht)*(1-price2num($_POST['remise_percent'])/100) < price2num($price_min)))
        {
            $object->error = $langs->trans("CantBeLessThanMinPrice",price2num($price_min,'MU').' '.$langs->trans("Currency".$conf->currency));
            $result = -1 ;
        }
        else
        {
            // Insert line
            $result = $object->addline(
                $desc,
                $pu_ht,
                $_POST["pqty"],
                $tva_tx,
                $localtax1_tx,
                $localtax2_tx,
                $_POST["idprod"],
                $_POST["premise"],
                $date_start,
                $date_end,
                $price_base_type,
                $pu_ttc,
                $info_bits
            );
        }

        if ($result > 0)
        {
            /*
             // Define output language
             $outputlangs = $langs;
             $newlang='';
             if ($conf->global->MAIN_MULTILANGS && empty($newlang) && ! empty($_REQUEST['lang_id'])) $newlang=$_REQUEST['lang_id'];
             if ($conf->global->MAIN_MULTILANGS && empty($newlang)) $newlang=$object->client->default_lang;
             if (! empty($newlang))
             {
             $outputlangs = new Translate("",$conf);
             $outputlangs->setDefaultLang($newlang);
             }
             if (empty($conf->global->MAIN_DISABLE_PDF_AUTOUPDATE))
             {
	            $ret=$object->fetch($id);    // Reload to get new records
             	contrat_pdf_create($db, $object->id, $object->modelpdf, $outputlangs);
             }
             */
        }
        else
        {
            $mesg='<div class="error">'.$object->error.'</div>';
        }
    }
}

else if ($action == 'updateligne' && $user->rights->contrat->creer && ! $_POST["cancel"])
{
	$ret=$object->fetch($id);
	if ($ret < 0)
	{
		dol_print_error($db,$object->error);
		exit;
	}

	$object->fetch_thirdparty();
    $objectline = new ContratLigne($db);
    if ($objectline->fetch($_POST["elrowid"]))
    {
        $db->begin();

        if ($date_start_real_update == '') $date_start_real_update=$objectline->date_ouverture;
        if ($date_end_real_update == '')   $date_end_real_update=$objectline->date_cloture;

		$localtax1_tx=get_localtax($_POST["eltva_tx"],1,$object->thirdparty);
        $localtax2_tx=get_localtax($_POST["eltva_tx"],2,$object->thirdparty);

        $objectline->description=$_POST["eldesc"];
        $objectline->price_ht=$_POST["elprice"];
        $objectline->subprice=$_POST["elprice"];
        $objectline->qty=$_POST["elqty"];
        $objectline->remise_percent=$_POST["elremise_percent"];
        $objectline->tva_tx=$_POST["eltva_tx"];
        $objectline->localtax1_tx=$localtax1_tx;
        $objectline->localtax2_tx=$localtax2_tx;
        $objectline->date_ouverture_prevue=$date_start_update;
        $objectline->date_ouverture=$date_start_real_update;
        $objectline->date_fin_validite=$date_end_update;
        $objectline->date_cloture=$date_end_real_update;
        $objectline->fk_user_cloture=$user->id;

        // TODO verifier price_min si fk_product et multiprix

        $result=$objectline->update($user);
        if ($result > 0)
        {
            $db->commit();
        }
        else
        {
            dol_print_error($db,'Failed to update contrat_det');
            $db->rollback();
        }
    }
    else
    {
        dol_print_error($db);
    }
}

else if ($action == 'confirm_deleteline' && $confirm == 'yes' && $user->rights->contrat->creer)
{
    $object->fetch($id);
    $result = $object->deleteline($_GET["lineid"],$user);

    if ($result >= 0)
    {
        Header("Location: ".$_SERVER['PHP_SELF']."?id=".$object->id);
        exit;
    }
    else
    {
        $mesg=$object->error;
    }
}

else if ($action == 'confirm_valid' && $confirm == 'yes' && $user->rights->contrat->creer)
{
    $object->fetch($id);
    $result = $object->validate($user);
}

// Close all lines
else if ($action == 'confirm_close' && $confirm == 'yes' && $user->rights->contrat->creer)
{
    $object->fetch($id);
    $result = $object->cloture($user);
}

else if ($action == 'confirm_delete' && $confirm == 'yes' && $user->rights->contrat->supprimer)
{
	$object->fetch($id);
	$object->fetch_thirdparty();
	$result=$object->delete($user);
<<<<<<< HEAD
	if ($result >= 0)
	{
		Header("Location: index.php");
		return;
	}
	else
	{
		$mesg='<div class="error">'.$object->error.'</div>';
=======
	if ($result >= 0)
	{
		Header("Location: index.php");
		return;
	}
	else
	{
		$mesg='<div class="error">'.$object->error.'</div>';
>>>>>>> 1c97934f
	}
}

else if ($action == 'confirm_move' && $confirm == 'yes' && $user->rights->contrat->creer)
{
	if ($_POST['newcid'] > 0)
	{
		$contractline = new ContratLigne($db);
		$result=$contractline->fetch($_GET["lineid"]);
		$contractline->fk_contrat = $_POST["newcid"];
		$result=$contractline->update($user,1);
		if ($result >= 0)
		{
			Header("Location: ".$_SERVER['PHP_SELF']."?id=".$id);
			return;
		}
		else
		{
			$mesg='<div class="error">'.$object->error.'</div>';
		}
	}
	else
	{
		$mesg='<div class="error">'.$langs->trans("ErrorFieldRequired",$langs->transnoentities("RefNewContract")).'</div>';
	}
}

else if ($action == 'setnote_public' && $user->rights->contrat->creer)
{
	$result=$object->update_note_public(dol_html_entity_decode(GETPOST('note_public'), ENT_QUOTES));
	if ($result < 0) dol_print_error($db,$object->error);
}

else if ($action == 'setnote' && $user->rights->contrat->creer)
{
	$result=$object->update_note(dol_html_entity_decode(GETPOST('note'), ENT_QUOTES));
	if ($result < 0) dol_print_error($db,$object->error);
}

if (! empty($conf->global->MAIN_DISABLE_CONTACTS_TAB))
{
	if ($action == 'addcontact' && $user->rights->contrat->creer)
	{
		$result = $object->fetch($id);

		if ($result > 0 && $id > 0)
		{
			$contactid = (GETPOST('userid') ? GETPOST('userid') : GETPOST('contactid'));
			$result = $result = $object->add_contact($contactid, $_POST["type"], $_POST["source"]);
		}

		if ($result >= 0)
		{
			Header("Location: ".$_SERVER['PHP_SELF']."?id=".$object->id);
			exit;
		}
		else
		{
			if ($object->error == 'DB_ERROR_RECORD_ALREADY_EXISTS')
			{
				$langs->load("errors");
				$mesg = '<div class="error">'.$langs->trans("ErrorThisContactIsAlreadyDefinedAsThisType").'</div>';
			}
			else
			{
				$mesg = '<div class="error">'.$object->error.'</div>';
			}
		}
	}

	// bascule du statut d'un contact
	else if ($action == 'swapstatut' && $user->rights->contrat->creer)
	{
		if ($object->fetch($id))
		{
			$result=$object->swapContactStatus(GETPOST('ligne'));
		}
		else
		{
			dol_print_error($db);
		}
	}

	// Efface un contact
	else if ($action == 'deletecontact' && $user->rights->contrat->creer)
	{
		$object->fetch($id);
		$result = $object->delete_contact($_GET["lineid"]);

		if ($result >= 0)
		{
			Header("Location: ".$_SERVER['PHP_SELF']."?id=".$object->id);
			exit;
		}
		else {
			dol_print_error($db);
		}
	}
}


/*
 * View
 */

llxHeader('',$langs->trans("ContractCard"),"Contrat");

$form = new Form($db);

$objectlignestatic=new ContratLigne($db);


/*********************************************************************
 *
 * Mode creation
 *
 *********************************************************************/
if ($action == 'create')
{
    dol_fiche_head($head, $a, $langs->trans("AddContract"), 0, 'contract');

    dol_htmloutput_errors($mesg,'');

    $soc = new Societe($db);
    $soc->fetch($socid);

    $object->date_contrat = dol_now();
    if ($contratid) $result=$object->fetch($contratid);

    $numct = $object->getNextNumRef($soc);

    print '<form name="form_contract" action="'.$_SERVER["PHP_SELF"].'" method="post">';
    print '<input type="hidden" name="token" value="'.$_SESSION['newtoken'].'">';

    print '<input type="hidden" name="action" value="add">';
    print '<input type="hidden" name="socid" value="'.$soc->id.'">'."\n";
    print '<input type="hidden" name="remise_percent" value="0">';

    print '<table class="border" width="100%">';

    // Ref
    print '<tr><td>'.$langs->trans("Ref").'</td>';
    print '<td><input type="text" maxlength="30" name="ref" size="20" value="'.$numct.'"></td></tr>';

    // Customer
    print '<tr><td>'.$langs->trans("Customer").'</td><td>'.$soc->getNomUrl(1).'</td></tr>';

    // Ligne info remises tiers
    print '<tr><td>'.$langs->trans('Discount').'</td><td>';
    if ($soc->remise_client) print $langs->trans("CompanyHasRelativeDiscount",$soc->remise_client);
    else print $langs->trans("CompanyHasNoRelativeDiscount");
    $absolute_discount=$soc->getAvailableDiscounts();
    print '. ';
    if ($absolute_discount) print $langs->trans("CompanyHasAbsoluteDiscount",price($absolute_discount),$langs->trans("Currency".$conf->currency));
    else print $langs->trans("CompanyHasNoAbsoluteDiscount");
    print '.';
    print '</td></tr>';

    // Commercial suivi
    print '<tr><td width="20%" nowrap><span class="fieldrequired">'.$langs->trans("TypeContact_contrat_internal_SALESREPFOLL").'</span></td><td>';
    print $form->select_users(GETPOST("commercial_suivi_id")?GETPOST("commercial_suivi_id"):$user->id,'commercial_suivi_id',1,'');
    print '</td></tr>';

    // Commercial signature
    print '<tr><td width="20%" nowrap><span class="fieldrequired">'.$langs->trans("TypeContact_contrat_internal_SALESREPSIGN").'</span></td><td>';
    print $form->select_users(GETPOST("commercial_signature_id")?GETPOST("commercial_signature_id"):$user->id,'commercial_signature_id',1,'');
    print '</td></tr>';

    print '<tr><td><span class="fieldrequired">'.$langs->trans("Date").'</span></td><td>';
    $form->select_date($datecontrat,'',0,0,'',"contrat");
    print "</td></tr>";

    if ($conf->projet->enabled)
    {
        print '<tr><td>'.$langs->trans("Project").'</td><td>';
        select_projects($soc->id,GETPOST("projectid"),"projectid");
        print "</td></tr>";
    }

    print '<tr><td>'.$langs->trans("NotePublic").'</td><td valign="top">';
    print '<textarea name="note_public" wrap="soft" cols="70" rows="'.ROWS_3.'">';
    print GETPOST("note_public");
    print '</textarea></td></tr>';

    if (! $user->societe_id)
    {
        print '<tr><td>'.$langs->trans("NotePrivate").'</td><td valign="top">';
        print '<textarea name="note" wrap="soft" cols="70" rows="'.ROWS_3.'">';
        print GETPOST("note");
        print '</textarea></td></tr>';
    }

    print "</table>\n";

    print '<br><center><input type="submit" class="button" value="'.$langs->trans("Create").'"></center>';

    print "</form>\n";

    dol_fiche_end();
}
else
/* *************************************************************************** */
/*                                                                             */
/* Mode vue et edition                                                         */
/*                                                                             */
/* *************************************************************************** */
{
    $now=dol_now();

    if ($id > 0 || ! empty($ref))
    {
        $result=$object->fetch($id,$ref);
        if ($result > 0)
        {
            $result=$object->fetch_lines();
        }
        if ($result < 0)
        {
            dol_print_error($db,$object->error);
            exit;
        }

        dol_htmloutput_errors($mesg,'');

        $object->fetch_thirdparty();

        $nbofservices=count($object->lines);

        $author = new User($db);
        $author->fetch($object->user_author_id);

        $commercial_signature = new User($db);
        $commercial_signature->fetch($object->commercial_signature_id);

        $commercial_suivi = new User($db);
        $commercial_suivi->fetch($object->commercial_suivi_id);

        $head = contract_prepare_head($object);

        $hselected = 0;

        dol_fiche_head($head, $hselected, $langs->trans("Contract"), 0, 'contract');


        /*
         * Confirmation de la suppression du contrat
         */
        if ($action == 'delete')
        {
            $ret=$form->form_confirm($_SERVER['PHP_SELF']."?id=".$object->id,$langs->trans("DeleteAContract"),$langs->trans("ConfirmDeleteAContract"),"confirm_delete",'',0,1);
            if ($ret == 'html') print '<br>';
        }

        /*
         * Confirmation de la validation
         */
        if ($action == 'valid')
        {
            //$numfa = contrat_get_num($soc);
            $ret=$form->form_confirm($_SERVER['PHP_SELF']."?id=".$object->id,$langs->trans("ValidateAContract"),$langs->trans("ConfirmValidateContract"),"confirm_valid",'',0,1);
            if ($ret == 'html') print '<br>';
        }

        /*
         * Confirmation de la fermeture
         */
        if ($action == 'close')
        {
            $ret=$form->form_confirm($_SERVER['PHP_SELF']."?id=".$object->id,$langs->trans("CloseAContract"),$langs->trans("ConfirmCloseContract"),"confirm_close",'',0,1);
            if ($ret == 'html') print '<br>';
        }

        /*
         *   Contrat
         */
        if ($object->brouillon && $user->rights->contrat->creer)
        {
            print '<form action="'.$_SERVER['PHP_SELF'].'?id='.$object->id.'" method="POST">';
            print '<input type="hidden" name="token" value="'.$_SESSION['newtoken'].'">';
            print '<input type="hidden" name="action" value="setremise">';
        }

        print '<table class="border" width="100%">';

        // Ref du contrat
        print '<tr><td width="25%">'.$langs->trans("Ref").'</td><td colspan="3">';
        print $form->showrefnav($object,'ref','',1,'ref','ref','');
        print "</td></tr>";

        // Customer
        print "<tr><td>".$langs->trans("Customer")."</td>";
        print '<td colspan="3">'.$object->thirdparty->getNomUrl(1).'</td></tr>';

        // Ligne info remises tiers
        print '<tr><td>'.$langs->trans('Discount').'</td><td colspan="3">';
        if ($object->thirdparty->remise_client) print $langs->trans("CompanyHasRelativeDiscount",$object->thirdparty->remise_client);
        else print $langs->trans("CompanyHasNoRelativeDiscount");
        $absolute_discount=$object->thirdparty->getAvailableDiscounts();
        print '. ';
        if ($absolute_discount) print $langs->trans("CompanyHasAbsoluteDiscount",price($absolute_discount),$langs->trans("Currency".$conf->currency));
        else print $langs->trans("CompanyHasNoAbsoluteDiscount");
        print '.';
        print '</td></tr>';

        // Statut contrat
        print '<tr><td>'.$langs->trans("Status").'</td><td colspan="3">';
        if ($object->statut==0) print $object->getLibStatut(2);
        else print $object->getLibStatut(4);
        print "</td></tr>";

        // Date
        print '<tr><td>'.$langs->trans("Date").'</td>';
        print '<td colspan="3">'.dol_print_date($object->date_contrat,"dayhour")."</td></tr>\n";

        // Projet
        if ($conf->projet->enabled)
        {
            $langs->load("projects");
            print '<tr><td>';
            print '<table width="100%" class="nobordernopadding"><tr><td>';
            print $langs->trans("Project");
            print '</td>';
            if ($action != "classify" && $user->rights->projet->creer) print '<td align="right"><a href="'.$_SERVER["PHP_SELF"].'?action=classify&amp;id='.$object->id.'">'.img_edit($langs->trans("SetProject")).'</a></td>';
            print '</tr></table>';
            print '</td><td colspan="3">';
            if ($action == "classify")
            {
                $form->form_project($_SERVER['PHP_SELF'].'?id='.$object->id,$object->socid,$object->fk_project,"projectid");
            }
            else
            {
                $form->form_project($_SERVER['PHP_SELF'].'?id='.$object->id,$object->socid,$object->fk_project,"none");
            }
            print "</td></tr>";
        }

        print "</table>";

        if ($object->brouillon == 1 && $user->rights->contrat->creer)
        {
            print '</form>';
        }

        echo '<br>';

        if (! empty($conf->global->MAIN_DISABLE_CONTACTS_TAB))
        {
        	require_once(DOL_DOCUMENT_ROOT.'/core/class/html.formcompany.class.php');
        	$formcompany= new FormCompany($db);

        	$blocname = 'contacts';
        	$title = $langs->trans('ContactsAddresses');
        	include(DOL_DOCUMENT_ROOT.'/core/tpl/bloc_showhide.tpl.php');
        }

        if (! empty($conf->global->MAIN_DISABLE_NOTES_TAB))
        {
        	$blocname = 'notes';
        	$title = $langs->trans('Notes');
        	include(DOL_DOCUMENT_ROOT.'/core/tpl/bloc_showhide.tpl.php');
        }


        $servicepos=(isset($_REQUEST["servicepos"])?$_REQUEST["servicepos"]:1);
        $colorb='666666';

        $arrayothercontracts=$object->getListOfContracts('others');

        /*
         * Lines of contracts
         */
        $productstatic=new Product($db);

        // TODO move css and DAO

        // Title line for service
        print '<table class="notopnoleft allwidth">';	// Array with (n*2)+1 lines
        $cursorline=1;
        while ($cursorline <= $nbofservices)
        {
            print '<tr height="16" '.$bc[false].'>';
            print '<td class="liste_titre" width="90" style="border-left: 1px solid #'.$colorb.'; border-top: 1px solid #'.$colorb.'; border-bottom: 1px solid #'.$colorb.';">';
            print $langs->trans("ServiceNb",$cursorline).'</td>';

            print '<td class="tab" style="border-right: 1px solid #'.$colorb.'; border-top: 1px solid #'.$colorb.'; border-bottom: 1px solid #'.$colorb.';" rowspan="2">';

            // Area with common detail of line
            print '<table class="notopnoleft" width="100%">';

            $sql = "SELECT cd.rowid, cd.statut, cd.label as label_det, cd.fk_product, cd.description, cd.price_ht, cd.qty,";
            $sql.= " cd.tva_tx, cd.remise_percent, cd.info_bits, cd.subprice,";
            $sql.= " cd.date_ouverture_prevue as date_debut, cd.date_ouverture as date_debut_reelle,";
            $sql.= " cd.date_fin_validite as date_fin, cd.date_cloture as date_fin_reelle,";
            $sql.= " cd.commentaire as comment,";
            $sql.= " p.rowid as pid, p.ref as pref, p.label as label, p.fk_product_type as ptype";
            $sql.= " FROM ".MAIN_DB_PREFIX."contratdet as cd";
            $sql.= " LEFT JOIN ".MAIN_DB_PREFIX."product as p ON cd.fk_product = p.rowid";
            $sql.= " WHERE cd.rowid = ".$object->lines[$cursorline-1]->id;

            $result = $db->query($sql);
            if ($result)
            {
                $total = 0;

                print '<tr class="liste_titre">';
                print '<td>'.$langs->trans("Service").'</td>';
                print '<td width="50" align="center">'.$langs->trans("VAT").'</td>';
                print '<td width="50" align="right">'.$langs->trans("PriceUHT").'</td>';
                print '<td width="30" align="center">'.$langs->trans("Qty").'</td>';
                print '<td width="50" align="right">'.$langs->trans("ReductionShort").'</td>';
                print '<td width="30">&nbsp;</td>';
                print "</tr>\n";

                $var=true;

                $objp = $db->fetch_object($result);

                $var=!$var;

                if ($action != 'editline' || $_GET["rowid"] != $objp->rowid)
                {
                    print '<tr '.$bc[$var].' valign="top">';
                    // Libelle
                    if ($objp->fk_product > 0)
                    {
                        print '<td>';
                        $productstatic->id=$objp->fk_product;
                        $productstatic->type=$objp->ptype;
                        $productstatic->ref=$objp->pref;
                        print $productstatic->getNomUrl(1,'',20);
                        print $objp->label?' - '.dol_trunc($objp->label,16):'';
                        if ($objp->description) print '<br>'.dol_nl2br($objp->description);
                        print '</td>';
                    }
                    else
                    {
                        print "<td>".nl2br($objp->description)."</td>\n";
                    }
                    // TVA
                    print '<td align="center">'.vatrate($objp->tva_tx,'%',$objp->info_bits).'</td>';
                    // Prix
                    print '<td align="right">'.price($objp->subprice)."</td>\n";
                    // Quantite
                    print '<td align="center">'.$objp->qty.'</td>';
                    // Remise
                    if ($objp->remise_percent > 0)
                    {
                        print '<td align="right">'.$objp->remise_percent."%</td>\n";
                    }
                    else
                    {
                        print '<td>&nbsp;</td>';
                    }
                    // Icon move, update et delete (statut contrat 0=brouillon,1=valide,2=ferme)
                    print '<td align="right" nowrap="nowrap">';
                    if ($user->rights->contrat->creer && count($arrayothercontracts) && ($object->statut >= 0))
                    {
                        print '<a href="'.$_SERVER['PHP_SELF'].'?id='.$object->id.'&amp;action=move&amp;rowid='.$objp->rowid.'">';
                        print img_picto($langs->trans("MoveToAnotherContract"),'uparrow');
                        print '</a>';
                    }
                    else {
                        print '&nbsp;';
                    }
                    if ($user->rights->contrat->creer && ($object->statut >= 0))
                    {
                        print '<a href="'.$_SERVER['PHP_SELF'].'?id='.$object->id.'&amp;action=editline&amp;rowid='.$objp->rowid.'">';
                        print img_edit();
                        print '</a>';
                    }
                    else {
                        print '&nbsp;';
                    }
                    if ( $user->rights->contrat->creer && ($object->statut >= 0))
                    {
                        print '&nbsp;';
                        print '<a href="'.$_SERVER['PHP_SELF'].'?id='.$object->id.'&amp;action=deleteline&amp;rowid='.$objp->rowid.'">';
                        print img_delete();
                        print '</a>';
                    }
                    print '</td>';

                    print "</tr>\n";

                    // Dates de en service prevues et effectives
                    if ($objp->subprice >= 0)
                    {
                        print '<tr '.$bc[$var].'>';
                        print '<td colspan="6">';

                        // Date planned
                        print $langs->trans("DateStartPlanned").': ';
                        if ($objp->date_debut)
                        {
                            print dol_print_date($db->jdate($objp->date_debut));
                            // Warning si date prevu passee et pas en service
                            if ($objp->statut == 0 && $db->jdate($objp->date_debut) < ($now - $conf->contrat->services->inactifs->warning_delay)) { print " ".img_warning($langs->trans("Late")); }
                        }
                        else print $langs->trans("Unknown");
                        print ' &nbsp;-&nbsp; ';
                        print $langs->trans("DateEndPlanned").': ';
                        if ($objp->date_fin)
                        {
                            print dol_print_date($db->jdate($objp->date_fin));
                            if ($objp->statut == 4 && $db->jdate($objp->date_fin) < ($now - $conf->contrat->services->expires->warning_delay)) { print " ".img_warning($langs->trans("Late")); }
                        }
                        else print $langs->trans("Unknown");

                        print '</td>';
                        print '</tr>';
                    }
                }
                // Ligne en mode update
                else
                {
                    print '<form name="update" action="'.$_SERVER['PHP_SELF'].'?id='.$object->id.'" method="post">';
                    print '<input type="hidden" name="token" value="'.$_SESSION['newtoken'].'">';
                    print '<input type="hidden" name="action" value="updateligne">';
                    print '<input type="hidden" name="elrowid" value="'.$_GET["rowid"].'">';
                    // Ligne carac
                    print "<tr $bc[$var]>";
                    print '<td>';
                    if ($objp->fk_product)
                    {
                        $productstatic->id=$objp->fk_product;
                        $productstatic->type=$objp->ptype;
                        $productstatic->ref=$objp->pref;
                        print $productstatic->getNomUrl(1,'',20);
                        print $objp->label?' - '.dol_trunc($objp->label,16):'';
                        print '<br>';
                    }
                    else
                    {
                        print $objp->label?$objp->label.'<br>':'';
                    }
                    print '<textarea name="eldesc" cols="70" rows="1">'.$objp->description.'</textarea></td>';
                    print '<td align="right">';
                    print $form->load_tva("eltva_tx",$objp->tva_tx,$mysoc,$object->thirdparty);
                    print '</td>';
                    print '<td align="right"><input size="5" type="text" name="elprice" value="'.price($objp->subprice).'"></td>';
                    print '<td align="center"><input size="2" type="text" name="elqty" value="'.$objp->qty.'"></td>';
                    print '<td align="right"><input size="1" type="text" name="elremise_percent" value="'.$objp->remise_percent.'">%</td>';
                    print '<td align="center" rowspan="2" valign="middle"><input type="submit" class="button" name="save" value="'.$langs->trans("Modify").'">';
                    print '<br><input type="submit" class="button" name="cancel" value="'.$langs->trans("Cancel").'">';
                    print '</td>';
                    // Ligne dates prevues
                    print "<tr $bc[$var]>";
                    print '<td colspan="5">';
                    print $langs->trans("DateStartPlanned").' ';
                    $form->select_date($db->jdate($objp->date_debut),"date_start_update",$usehm,$usehm,($db->jdate($objp->date_debut)>0?0:1),"update");
                    print '<br>'.$langs->trans("DateEndPlanned").' ';
                    $form->select_date($db->jdate($objp->date_fin),"date_end_update",$usehm,$usehm,($db->jdate($objp->date_fin)>0?0:1),"update");
                    print '</td>';
                    print '</tr>';

                    print "</form>\n";
                }

                $db->free($result);
            }
            else
            {
                dol_print_error($db);
            }

            if ($object->statut > 0)
            {
                print '<tr '.$bc[false].'>';
                print '<td colspan="6"><hr></td>';
                print "</tr>\n";
            }

            print "</table>";


            /*
             * Confirmation to delete service line of contract
             */
            if ($action == 'deleteline' && ! $_REQUEST["cancel"] && $user->rights->contrat->creer && $object->lines[$cursorline-1]->id == $_GET["rowid"])
            {
                $ret=$form->form_confirm($_SERVER["PHP_SELF"]."?id=".$object->id."&lineid=".$_GET["rowid"],$langs->trans("DeleteContractLine"),$langs->trans("ConfirmDeleteContractLine"),"confirm_deleteline",'',0,1);
                if ($ret == 'html') print '<table class="notopnoleftnoright" width="100%"><tr '.$bc[false].' height="6"><td></td></tr></table>';
            }

            /*
             * Confirmation to move service toward another contract
             */
            if ($action == 'move' && ! $_REQUEST["cancel"] && $user->rights->contrat->creer && $object->lines[$cursorline-1]->id == $_GET["rowid"])
            {
                $arraycontractid=array();
                foreach($arrayothercontracts as $contractcursor)
                {
                    $arraycontractid[$contractcursor->id]=$contractcursor->ref;
                }
                //var_dump($arraycontractid);
                // Cree un tableau formulaire
                $formquestion=array(
				'text' => $langs->trans("ConfirmMoveToAnotherContractQuestion"),
                array('type' => 'select', 'name' => 'newcid', 'values' => $arraycontractid));

                $form->form_confirm($_SERVER["PHP_SELF"]."?id=".$object->id."&lineid=".$_GET["rowid"],$langs->trans("MoveToAnotherContract"),$langs->trans("ConfirmMoveToAnotherContract"),"confirm_move",$formquestion);
                print '<table class="notopnoleftnoright" width="100%"><tr '.$bc[false].' height="6"><td></td></tr></table>';
            }

            /*
             * Confirmation de la validation activation
             */
            if ($action == 'active' && ! $_REQUEST["cancel"] && $user->rights->contrat->activer && $object->lines[$cursorline-1]->id == $_GET["ligne"])
            {
                $dateactstart = dol_mktime(12, 0, 0, $_POST["remonth"], $_POST["reday"], $_POST["reyear"]);
                $dateactend   = dol_mktime(12, 0, 0, $_POST["endmonth"], $_POST["endday"], $_POST["endyear"]);
                $comment      = $_POST["comment"];
                $form->form_confirm($_SERVER["PHP_SELF"]."?id=".$object->id."&ligne=".$_GET["ligne"]."&date=".$dateactstart."&dateend=".$dateactend."&comment=".urlencode($comment),$langs->trans("ActivateService"),$langs->trans("ConfirmActivateService",dol_print_date($dateactstart,"%A %d %B %Y")),"confirm_active", '', 0, 1);
                print '<table class="notopnoleftnoright" width="100%"><tr '.$bc[false].' height="6"><td></td></tr></table>';
            }

            /*
             * Confirmation de la validation fermeture
             */
            if ($action == 'closeline' && ! $_REQUEST["cancel"] && $user->rights->contrat->activer && $object->lines[$cursorline-1]->id == $_GET["ligne"])
            {
                $dateactstart = dol_mktime(12, 0, 0, $_POST["remonth"], $_POST["reday"], $_POST["reyear"]);
                $dateactend   = dol_mktime(12, 0, 0, $_POST["endmonth"], $_POST["endday"], $_POST["endyear"]);
                $comment      = $_POST["comment"];
                $form->form_confirm($_SERVER["PHP_SELF"]."?id=".$object->id."&ligne=".$_GET["ligne"]."&date=".$dateactstart."&dateend=".$dateactend."&comment=".urlencode($comment), $langs->trans("CloseService"), $langs->trans("ConfirmCloseService",dol_print_date($dateactend,"%A %d %B %Y")), "confirm_closeline", '', 0, 1);
                print '<table class="notopnoleftnoright" width="100%"><tr '.$bc[false].' height="6"><td></td></tr></table>';
            }


            // Area with status and activation info of line
            if ($object->statut > 0)
            {
                print '<table class="notopnoleft" width="100%">';

                print '<tr '.$bc[false].'>';
                print '<td>'.$langs->trans("ServiceStatus").': '.$object->lines[$cursorline-1]->getLibStatut(4).'</td>';
                print '<td width="30" align="right">';
                if ($user->societe_id == 0)
                {
                    if ($object->statut > 0 && $action != 'activateline' && $action != 'unactivateline')
                    {
                        $tmpaction='activateline';
                        if ($objp->statut == 4) $tmpaction='unactivateline';
                        print '<a href="'.$_SERVER["PHP_SELF"].'?id='.$object->id.'&amp;ligne='.$object->lines[$cursorline-1]->id.'&amp;action='.$tmpaction.'">';
                        print img_edit();
                        print '</a>';
                    }
                }
                print '</td>';
                print "</tr>\n";

                print '<tr '.$bc[false].'>';

                print '<td>';
                // Si pas encore active
                if (! $objp->date_debut_reelle) {
                    print $langs->trans("DateStartReal").': ';
                    if ($objp->date_debut_reelle) print dol_print_date($objp->date_debut_reelle);
                    else print $langs->trans("ContractStatusNotRunning");
                }
                // Si active et en cours
                if ($objp->date_debut_reelle && ! $objp->date_fin_reelle) {
                    print $langs->trans("DateStartReal").': ';
                    print dol_print_date($objp->date_debut_reelle);
                }
                // Si desactive
                if ($objp->date_debut_reelle && $objp->date_fin_reelle) {
                    print $langs->trans("DateStartReal").': ';
                    print dol_print_date($objp->date_debut_reelle);
                    print ' &nbsp;-&nbsp; ';
                    print $langs->trans("DateEndReal").': ';
                    print dol_print_date($objp->date_fin_reelle);
                }
                if (! empty($objp->comment)) print "<br>".$objp->comment;
                print '</td>';

                print '<td align="center">&nbsp;</td>';

                print '</tr>';
                print '</table>';
            }

            if ($user->rights->contrat->activer && $action == 'activateline' && $object->lines[$cursorline-1]->id == $_GET["ligne"])
            {
                /**
                 * Activer la ligne de contrat
                 */
                print '<form name="active" action="'.$_SERVER["PHP_SELF"].'?id='.$object->id.'&amp;ligne='.$_GET["ligne"].'&amp;action=active" method="post">';
                print '<input type="hidden" name="token" value="'.$_SESSION['newtoken'].'">';

                print '<table class="noborder" width="100%">';
                //print '<tr class="liste_titre"><td colspan="5">'.$langs->trans("Status").'</td></tr>';

                // Definie date debut et fin par defaut
                $dateactstart = $objp->date_debut;
                if ($_POST["remonth"]) $dateactstart = dol_mktime(12, 0, 0, $_POST["remonth"], $_POST["reday"], $_POST["reyear"]);
                elseif (! $dateactstart) $dateactstart = time();

                $dateactend = $objp->date_fin;
                if ($_POST["endmonth"]) $dateactend = dol_mktime(12, 0, 0, $_POST["endmonth"], $_POST["endday"], $_POST["endyear"]);
                elseif (! $dateactend)
                {
                    if ($objp->fk_product > 0)
                    {
                        $product=new Product($db);
                        $product->fetch($objp->fk_product);
                        $dateactend = dol_time_plus_duree(time(), $product->duration_value, $product->duration_unit);
                    }
                }

                print '<tr '.$bc[$var].'><td>'.$langs->trans("DateServiceActivate").'</td><td>';
                print $form->select_date($dateactstart,'',$usehm,$usehm,'',"active");
                print '</td>';

                print '<td>'.$langs->trans("DateEndPlanned").'</td><td>';
                print $form->select_date($dateactend,"end",$usehm,$usehm,'',"active");
                print '</td>';

                print '<td align="center" rowspan="2" valign="middle">';
                print '<input type="submit" class="button" name="activate" value="'.$langs->trans("Activate").'"><br>';
                print '<input type="submit" class="button" name="cancel" value="'.$langs->trans("Cancel").'">';
                print '</td>';

                print '</tr>';

                print '<tr '.$bc[$var].'><td>'.$langs->trans("Comment").'</td><td colspan="3"><input size="80" type="text" name="comment" value="'.$_POST["comment"].'"></td></tr>';

                print '</table>';

                print '</form>';
            }

            if ($user->rights->contrat->activer && $action == 'unactivateline' && $object->lines[$cursorline-1]->id == $_GET["ligne"])
            {
                /**
                 * Desactiver la ligne de contrat
                 */
                print '<form name="closeline" action="'.$_SERVER["PHP_SELF"].'?id='.$object->id.'&amp;ligne='.$object->lines[$cursorline-1]->id.'&amp;action=closeline" method="post">';
                print '<input type="hidden" name="token" value="'.$_SESSION['newtoken'].'">';

                print '<table class="noborder" width="100%">';

                // Definie date debut et fin par defaut
                $dateactstart = $objp->date_debut_reelle;
                if ($_POST["remonth"]) $dateactstart = dol_mktime(12, 0, 0, $_POST["remonth"], $_POST["reday"], $_POST["reyear"]);
                elseif (! $dateactstart) $dateactstart = time();

                $dateactend = $objp->date_fin_reelle;
                if ($_POST["endmonth"]) $dateactend = dol_mktime(12, 0, 0, $_POST["endmonth"], $_POST["endday"], $_POST["endyear"]);
                elseif (! $dateactend)
                {
                    if ($objp->fk_product > 0)
                    {
                        $product=new Product($db);
                        $product->fetch($objp->fk_product);
                        $dateactend = dol_time_plus_duree(time(), $product->duration_value, $product->duration_unit);
                    }
                }
                $now=dol_now();
                if ($dateactend > $now) $dateactend=$now;

                print '<tr '.$bc[$var].'><td colspan="2">';
                if ($objp->statut >= 4)
                {
                    if ($objp->statut == 4)
                    {
                        print $langs->trans("DateEndReal").' ';
                        $form->select_date($dateactend,"end",$usehm,$usehm,($objp->date_fin_reelle>0?0:1),"closeline");
                    }
                }
                print '</td>';

                print '<td align="right" rowspan="2"><input type="submit" class="button" name="close" value="'.$langs->trans("Close").'"><br>';
                print '<input type="submit" class="button" name="cancel" value="'.$langs->trans("Cancel").'">';
                print '</td></tr>';

                print '<tr '.$bc[$var].'><td>'.$langs->trans("Comment").'</td><td><input size="70" type="text" class="flat" name="comment" value="'.$_POST["comment"].'"></td></tr>';
                print '</table>';

                print '</form>';
            }

            print '</td>';	// End td if line is 1

            print '</tr>';
            print '<tr><td style="border-right: 1px solid #'.$colorb.'">&nbsp;</td></tr>';
            $cursorline++;
        }
        print '</table>';

        /*
         * Ajouter une ligne produit/service
         */
        if ($user->rights->contrat->creer && ($object->statut >= 0))
        {
            print '<br>';
            print '<table class="noborder" width="100%">';	// Array with (n*2)+1 lines

            print "<tr class=\"liste_titre\">";
            print '<td>'.$langs->trans("Service").'</td>';
            print '<td align="center">'.$langs->trans("VAT").'</td>';
            print '<td align="right">'.$langs->trans("PriceUHT").'</td>';
            print '<td align="center">'.$langs->trans("Qty").'</td>';
            print '<td align="right">'.$langs->trans("ReductionShort").'</td>';
            print '<td>&nbsp;</td>';
            print '<td>&nbsp;</td>';
            print "</tr>\n";

            $var=false;

            // Service sur produit predefini
            print '<form name="addline" action="'.$_SERVER["PHP_SELF"].'?id='.$object->id.'" method="post">';
            print '<input type="hidden" name="token" value="'.$_SESSION['newtoken'].'">';
            print '<input type="hidden" name="action" value="addline">';
            print '<input type="hidden" name="mode" value="predefined">';
            print '<input type="hidden" name="id" value="'.$object->id.'">';

            print "<tr ".$bc[$var].">";
            print '<td colspan="3">';
            // multiprix
            if($conf->global->PRODUIT_MULTIPRICES)
            $form->select_produits('','idprod',1,$conf->product->limit_size,$object->thirdparty->price_level);
            else
            $form->select_produits('','idprod',1,$conf->product->limit_size);
            print '<textarea name="desc" cols="70" rows="'.ROWS_2.'"></textarea>';
            print '</td>';

            print '<td align="center"><input type="text" class="flat" size="2" name="pqty" value="1"></td>';
            print '<td align="right" nowrap><input type="text" class="flat" size="1" name="premise" value="'.$object->thirdparty->remise_client.'">%</td>';
            print '<td align="center" colspan="2" rowspan="2"><input type="submit" class="button" value="'.$langs->trans("Add").'"></td>';
            print '</tr>'."\n";

            print "<tr ".$bc[$var].">";
            print '<td colspan="8">';
            print $langs->trans("DateStartPlanned").' ';
            $form->select_date('',"date_start",$usehm,$usehm,1,"addline");
            print ' &nbsp; '.$langs->trans("DateEndPlanned").' ';
            $form->select_date('',"date_end",$usehm,$usehm,1,"addline");
            print '</td>';
            print '</tr>';

            print '</form>';

            $var=!$var;

            // Service libre
            print '<form name="addline_sl" action="'.$_SERVER["PHP_SELF"].'?id='.$object->id.'" method="post">';
            print '<input type="hidden" name="token" value="'.$_SESSION['newtoken'].'">';
            print '<input type="hidden" name="action" value="addline">';
            print '<input type="hidden" name="mode" value="libre">';
            print '<input type="hidden" name="id" value="'.$object->id.'">';

            print "<tr $bc[$var]>";
            print '<td><textarea name="desc" cols="70" rows="'.ROWS_2.'"></textarea></td>';

            print '<td>';
            print $form->load_tva("tva_tx",-1,$mysoc,$object->thirdparty);
            print '</td>';
            print '<td align="right"><input type="text" class="flat" size="4" name="pu" value=""></td>';
            print '<td align="center"><input type="text" class="flat" size="2" name="pqty" value="1"></td>';
            print '<td align="right" nowrap><input type="text" class="flat" size="1" name="premise" value="'.$object->thirdparty->remise_client.'">%</td>';
            print '<td align="center" rowspan="2" colspan="2"><input type="submit" class="button" value="'.$langs->trans("Add").'"></td>';

            print '</tr>'."\n";

            print "<tr $bc[$var]>";
            print '<td colspan="8">';
            print $langs->trans("DateStartPlanned").' ';
            $form->select_date('',"date_start_sl",$usehm,$usehm,1,"addline_sl");
            print ' &nbsp; '.$langs->trans("DateEndPlanned").' ';
            $form->select_date('',"date_end_sl",$usehm,$usehm,1,"addline_sl");
            print '</td>';
            print '</tr>';

            print '</form>';

            print '</table>';
        }



        //print '</td><td align="center" class="tab" style="padding: 4px; border-right: 1px solid #'.$colorb.'; border-top: 1px solid #'.$colorb.'; border-bottom: 1px solid #'.$colorb.';">';

        //print '</td></tr></table>';

        print '</div>';


        /*************************************************************
         * Boutons Actions
         *************************************************************/

        if ($user->societe_id == 0)
        {
            print '<div class="tabsAction">';

            if ($object->statut == 0 && $nbofservices)
            {
                if ($user->rights->contrat->creer) print '<a class="butAction" href="'.$_SERVER["PHP_SELF"].'?id='.$object->id.'&amp;action=valid">'.$langs->trans("Validate").'</a>';
                else print '<a class="butActionRefused" href="#" title="'.$langs->trans("NotEnoughPermissions").'">'.$langs->trans("Validate").'</a>';
            }

            if ($conf->facture->enabled && $object->statut > 0)
            {
                $langs->load("bills");
                if ($user->rights->facture->creer) print '<a class="butAction" href="'.DOL_URL_ROOT.'/compta/facture.php?action=create&amp;origin='.$object->element.'&amp;originid='.$object->id.'&amp;socid='.$object->thirdparty->id.'">'.$langs->trans("CreateBill").'</a>';
                else print '<a class="butActionRefused" href="#" title="'.$langs->trans("NotEnoughPermissions").'">'.$langs->trans("CreateBill").'</a>';
            }

            if ($object->nbofservicesclosed < $nbofservices)
            {
                //if (! $numactive)
                //{
                print '<a class="butAction" href="'.$_SERVER["PHP_SELF"].'?id='.$object->id.'&amp;action=close">'.$langs->trans("CloseAllContracts").'</a>';
                //}
                //else
                //{
                //	print '<a class="butActionRefused" href="#" title="'.$langs->trans("CloseRefusedBecauseOneServiceActive").'">'.$langs->trans("Close").'</a>';
                //}
            }

            // On peut supprimer entite si
            // - Droit de creer + mode brouillon (erreur creation)
            // - Droit de supprimer
            if (($user->rights->contrat->creer && $object->statut == 0) || $user->rights->contrat->supprimer)
            {
                print '<a class="butActionDelete" href="'.$_SERVER["PHP_SELF"].'?id='.$object->id.'&amp;action=delete">'.$langs->trans("Delete").'</a>';
            }

            print "</div>";
            print '<br>';
        }

        print '<table width="100%"><tr><td width="50%" valign="top">';

        /*
         * Linked object block
         */
        $somethingshown=$object->showLinkedObjectBlock();

        print '</td><td valign="top" width="50%">';
        print '</td></tr></table>';
    }
}


llxFooter();
$db->close();
?><|MERGE_RESOLUTION|>--- conflicted
+++ resolved
@@ -430,7 +430,6 @@
 	$object->fetch($id);
 	$object->fetch_thirdparty();
 	$result=$object->delete($user);
-<<<<<<< HEAD
 	if ($result >= 0)
 	{
 		Header("Location: index.php");
@@ -439,16 +438,6 @@
 	else
 	{
 		$mesg='<div class="error">'.$object->error.'</div>';
-=======
-	if ($result >= 0)
-	{
-		Header("Location: index.php");
-		return;
-	}
-	else
-	{
-		$mesg='<div class="error">'.$object->error.'</div>';
->>>>>>> 1c97934f
 	}
 }
 
