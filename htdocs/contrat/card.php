<?php
/* Copyright (C) 2003-2004	Rodolphe Quiedeville	<rodolphe@quiedeville.org>
 * Copyright (C) 2004-2014	Laurent Destailleur		<eldy@users.sourceforge.net>
 * Copyright (C) 2005-2014	Regis Houssin			<regis.houssin@capnetworks.com>
 * Copyright (C) 2006		Andre Cianfarani		<acianfa@free.fr>
 * Copyright (C) 2010-2017	Juanjo Menent			<jmenent@2byte.es>
 * Copyright (C) 2013       Christophe Battarel     <christophe.battarel@altairis.fr>
 * Copyright (C) 2013-2014  Florian Henry		  	<florian.henry@open-concept.pro>
 * Copyright (C) 2014-2018	Ferran Marcet		  	<fmarcet@2byte.es>
 * Copyright (C) 2014-2016  Marcos García           <marcosgdf@gmail.com>
 * Copyright (C) 2015       Jean-François Ferry		<jfefe@aternatik.fr>
 *
 * This program is free software; you can redistribute it and/or modify
 * it under the terms of the GNU General Public License as published by
 * the Free Software Foundation; either version 3 of the License, or
 * (at your option) any later version.
 *
 * This program is distributed in the hope that it will be useful,
 * but WITHOUT ANY WARRANTY; without even the implied warranty of
 * MERCHANTABILITY or FITNESS FOR A PARTICULAR PURPOSE.  See the
 * GNU General Public License for more details.
 *
 * You should have received a copy of the GNU General Public License
 * along with this program. If not, see <http://www.gnu.org/licenses/>.
 */

/**
 *       \file       htdocs/contrat/card.php
 *       \ingroup    contrat
 *       \brief      Page of a contract
 */

require ("../main.inc.php");
require_once DOL_DOCUMENT_ROOT.'/core/lib/date.lib.php';
require_once DOL_DOCUMENT_ROOT.'/core/lib/price.lib.php';
require_once DOL_DOCUMENT_ROOT.'/core/lib/contract.lib.php';
require_once DOL_DOCUMENT_ROOT.'/contrat/class/contrat.class.php';
require_once DOL_DOCUMENT_ROOT.'/core/modules/contract/modules_contract.php';
require_once DOL_DOCUMENT_ROOT.'/core/class/doleditor.class.php';
require_once DOL_DOCUMENT_ROOT.'/core/class/html.formfile.class.php';
require_once DOL_DOCUMENT_ROOT.'/product/class/product.class.php';
if (! empty($conf->propal->enabled))  require_once DOL_DOCUMENT_ROOT.'/comm/propal/class/propal.class.php';
if (! empty($conf->projet->enabled)) {
	require_once DOL_DOCUMENT_ROOT.'/projet/class/project.class.php';
	require_once DOL_DOCUMENT_ROOT.'/core/class/html.formprojet.class.php';
}
require_once DOL_DOCUMENT_ROOT . '/core/class/extrafields.class.php';

$langs->load("contracts");
$langs->load("orders");
$langs->load("companies");
$langs->load("bills");
$langs->load("products");
$langs->load('compta');

$action=GETPOST('action','alpha');
$confirm=GETPOST('confirm','alpha');
$socid = GETPOST('socid','int');
$id = GETPOST('id','int');
$ref=GETPOST('ref','alpha');
$origin=GETPOST('origin','alpha');
$originid=GETPOST('originid','int');

$datecontrat='';
$usehm=(! empty($conf->global->MAIN_USE_HOURMIN_IN_DATE_RANGE)?$conf->global->MAIN_USE_HOURMIN_IN_DATE_RANGE:0);

// Security check
if ($user->societe_id) $socid=$user->societe_id;
$result=restrictedArea($user,'contrat',$id);

// Initialize technical object to manage hooks of page. Note that conf->hooks_modules contains array of hook context
$hookmanager->initHooks(array('contractcard','globalcard'));

$object = new Contrat($db);
$extrafields = new ExtraFields($db);

// Load object
if ($id > 0 || ! empty($ref) && $action!='add') {
	$ret = $object->fetch($id, $ref);
	if ($ret > 0)
		$ret = $object->fetch_thirdparty();
	if ($ret < 0)
		dol_print_error('', $object->error);
}

// fetch optionals attributes and labels
$extralabels = $extrafields->fetch_name_optionals_label($object->table_element);

// fetch optionals attributes lines and labels
$extrafieldsline = new ExtraFields($db);
$extralabelslines=$extrafieldsline->fetch_name_optionals_label($object->table_element_line);

$permissionnote=$user->rights->contrat->creer;	// Used by the include of actions_setnotes.inc.php
$permissiondellink=$user->rights->contrat->creer;	// Used by the include of actions_dellink.inc.php


/*
 * Actions
 */

$parameters = array('socid' => $socid);
$reshook = $hookmanager->executeHooks('doActions', $parameters, $object, $action); // Note that $action and $object may have been modified by some hooks
if ($reshook < 0) setEventMessages($hookmanager->error, $hookmanager->errors, 'errors');
if (empty($reshook))
{
	include DOL_DOCUMENT_ROOT.'/core/actions_setnotes.inc.php';	// Must be include, not includ_once

	include DOL_DOCUMENT_ROOT.'/core/actions_dellink.inc.php';		// Must be include, not include_once

	if ($action == 'confirm_active' && $confirm == 'yes' && $user->rights->contrat->activer)
	{
		$result = $object->active_line($user, GETPOST('ligne'), GETPOST('date'), GETPOST('dateend'), GETPOST('comment'));

		if ($result > 0)
		{
			header("Location: ".$_SERVER['PHP_SELF']."?id=".$object->id);
			exit;
		}
		else {
			setEventMessages($object->error, $object->errors, 'errors');
		}
	}

	else if ($action == 'confirm_closeline' && $confirm == 'yes' && $user->rights->contrat->activer)
	{
		if (! GETPOST('dateend'))
		{
			$error++;
			setEventMessages($langs->trans("ErrorFieldRequired", $langs->transnoentitiesnoconv("DateEnd")), null, 'errors');
		}
		if (! $error)
		{
			$result = $object->close_line($user, GETPOST('ligne'), GETPOST('dateend'), urldecode(GETPOST('comment')));
			if ($result > 0)
			{
				header("Location: ".$_SERVER['PHP_SELF']."?id=".$object->id);
				exit;
			}
			else
			{
				setEventMessages($object->error, $object->errors, 'errors');
			}
		}
	}

	// Si ajout champ produit predefini
	if (GETPOST('mode')=='predefined')
	{
		$date_start='';
		$date_end='';
		if (GETPOST('date_startmonth') && GETPOST('date_startday') && GETPOST('date_startyear'))
		{
			$date_start=dol_mktime(GETPOST('date_starthour'), GETPOST('date_startmin'), 0, GETPOST('date_startmonth'), GETPOST('date_startday'), GETPOST('date_startyear'));
		}
		if (GETPOST('date_endmonth') && GETPOST('date_endday') && GETPOST('date_endyear'))
		{
			$date_end=dol_mktime(GETPOST('date_endhour'), GETPOST('date_endmin'), 0, GETPOST('date_endmonth'), GETPOST('date_endday'), GETPOST('date_endyear'));
		}
	}

	// Si ajout champ produit libre
	if (GETPOST('mode')=='libre')
	{
		$date_start_sl='';
		$date_end_sl='';
		if (GETPOST('date_start_slmonth') && GETPOST('date_start_slday') && GETPOST('date_start_slyear'))
		{
			$date_start_sl=dol_mktime(GETPOST('date_start_slhour'), GETPOST('date_start_slmin'), 0, GETPOST('date_start_slmonth'), GETPOST('date_start_slday'), GETPOST('date_start_slyear'));
		}
		if (GETPOST('date_end_slmonth') && GETPOST('date_end_slday') && GETPOST('date_end_slyear'))
		{
			$date_end_sl=dol_mktime(GETPOST('date_end_slhour'), GETPOST('date_end_slmin'), 0, GETPOST('date_end_slmonth'), GETPOST('date_end_slday'), GETPOST('date_end_slyear'));
		}
	}

	// Param dates
	$date_contrat='';
	$date_start_update='';
	$date_end_update='';
	$date_start_real_update='';
	$date_end_real_update='';
	if (GETPOST('date_start_updatemonth') && GETPOST('date_start_updateday') && GETPOST('date_start_updateyear'))
	{
		$date_start_update=dol_mktime(GETPOST('date_start_updatehour'), GETPOST('date_start_updatemin'), 0, GETPOST('date_start_updatemonth'), GETPOST('date_start_updateday'), GETPOST('date_start_updateyear'));
	}
	if (GETPOST('date_end_updatemonth') && GETPOST('date_end_updateday') && GETPOST('date_end_updateyear'))
	{
		$date_end_update=dol_mktime(GETPOST('date_end_updatehour'), GETPOST('date_end_updatemin'), 0, GETPOST('date_end_updatemonth'), GETPOST('date_end_updateday'), GETPOST('date_end_updateyear'));
	}
	if (GETPOST('date_start_real_updatemonth') && GETPOST('date_start_real_updateday') && GETPOST('date_start_real_updateyear'))
	{
		$date_start_real_update=dol_mktime(GETPOST('date_start_real_updatehour'), GETPOST('date_start_real_updatemin'), 0, GETPOST('date_start_real_updatemonth'), GETPOST('date_start_real_updateday'), GETPOST('date_start_real_updateyear'));
	}
	if (GETPOST('date_end_real_updatemonth') && GETPOST('date_end_real_updateday') && GETPOST('date_end_real_updateyear'))
	{
		$date_end_real_update=dol_mktime(GETPOST('date_end_real_updatehour'), GETPOST('date_end_real_updatemin'), 0, GETPOST('date_end_real_updatemonth'), GETPOST('date_end_real_updateday'), GETPOST('date_end_real_updateyear'));
	}
	if (GETPOST('remonth') && GETPOST('reday') && GETPOST('reyear'))
	{
		$datecontrat = dol_mktime(GETPOST('rehour'), GETPOST('remin'), 0, GETPOST('remonth'), GETPOST('reday'), GETPOST('reyear'));
	}

	// Add contract
	if ($action == 'add' && $user->rights->contrat->creer)
	{
		// Check
		if (empty($datecontrat))
		{
			$error++;
			setEventMessages($langs->trans("ErrorFieldRequired", $langs->transnoentitiesnoconv("Date")), null, 'errors');
			$action='create';
		}

		if ($socid<1)
		{
			setEventMessages($langs->trans("ErrorFieldRequired", $langs->transnoentitiesnoconv("ThirdParty")), null, 'errors');
			$action='create';
			$error++;
		}

		// Fill array 'array_options' with data from add form
		$ret = $extrafields->setOptionalsFromPost($extralabels, $object);
		if ($ret < 0) {
			$error ++;
			$action = 'create';
		}

		if (! $error)
		{
			$object->socid						= $socid;
			$object->date_contrat				= $datecontrat;

			$object->commercial_suivi_id		= GETPOST('commercial_suivi_id','int');
			$object->commercial_signature_id	= GETPOST('commercial_signature_id','int');

			$object->note_private				= GETPOST('note_private','alpha');
			$object->note_public				= GETPOST('note_public','alpha');
			$object->fk_project					= GETPOST('projectid','int');
			$object->remise_percent				= GETPOST('remise_percent','alpha');
			$object->ref						= GETPOST('ref','alpha');
			$object->ref_customer				= GETPOST('ref_customer','alpha');
			$object->ref_supplier				= GETPOST('ref_supplier','alpha');

			// If creation from another object of another module (Example: origin=propal, originid=1)
			if (! empty($origin) && ! empty($originid))
			{
				// Parse element/subelement (ex: project_task)
				$element = $subelement = $origin;
				if (preg_match('/^([^_]+)_([^_]+)/i',$origin,$regs))
				{
					$element = $regs[1];
					$subelement = $regs[2];
				}

				// For compatibility
				if ($element == 'order')    { $element = $subelement = 'commande'; }
				if ($element == 'propal')   { $element = 'comm/propal'; $subelement = 'propal'; }

				$object->origin    = $origin;
				$object->origin_id = $originid;

				// Possibility to add external linked objects with hooks
				$object->linked_objects[$object->origin] = $object->origin_id;
				if (is_array($_POST['other_linked_objects']) && ! empty($_POST['other_linked_objects']))
				{
					$object->linked_objects = array_merge($object->linked_objects, $_POST['other_linked_objects']);
				}

				$id = $object->create($user);
				if ($id < 0) {
					setEventMessages($object->error, $object->errors, 'errors');
				}

				if ($id > 0)
				{
					dol_include_once('/'.$element.'/class/'.$subelement.'.class.php');

					$classname = ucfirst($subelement);
					$srcobject = new $classname($db);

					dol_syslog("Try to find source object origin=".$object->origin." originid=".$object->origin_id." to add lines");
					$result=$srcobject->fetch($object->origin_id);
					if ($result > 0)
					{
						$srcobject->fetch_thirdparty();
						$lines = $srcobject->lines;
						if (empty($lines) && method_exists($srcobject,'fetch_lines'))
						{
							$srcobject->fetch_lines();
							$lines = $srcobject->lines;
						}

						$fk_parent_line=0;
						$num=count($lines);

						for ($i=0;$i<$num;$i++)
						{
							$product_type=($lines[$i]->product_type?$lines[$i]->product_type:0);

							if ($product_type == 1 || (! empty($conf->global->CONTRACT_SUPPORT_PRODUCTS) && in_array($product_type, array(0,1)))) { 	// TODO Exclude also deee
								// service prédéfini
								if ($lines[$i]->fk_product > 0)
								{
									$product_static = new Product($db);

									// Define output language
									if (! empty($conf->global->MAIN_MULTILANGS) && ! empty($conf->global->PRODUIT_TEXTS_IN_THIRDPARTY_LANGUAGE))
									{
										$prod = new Product($db);
										$prod->id=$lines[$i]->fk_product;
										$prod->getMultiLangs();

										$outputlangs = $langs;
										$newlang='';
										if (empty($newlang) && GETPOST('lang_id','aZ09')) $newlang=GETPOST('lang_id','aZ09');
										if (empty($newlang)) $newlang=$srcobject->thirdparty->default_lang;
										if (! empty($newlang))
										{
											$outputlangs = new Translate("",$conf);
											$outputlangs->setDefaultLang($newlang);
										}

										$label = (! empty($prod->multilangs[$outputlangs->defaultlang]["libelle"])) ? $prod->multilangs[$outputlangs->defaultlang]["libelle"] : $lines[$i]->product_label;
									}
									else
									{
										$label = $lines[$i]->product_label;
									}
									$desc = ($lines[$i]->desc && $lines[$i]->desc!=$lines[$i]->libelle)?dol_htmlentitiesbr($lines[$i]->desc):'';
								}
								else {
									$desc = dol_htmlentitiesbr($lines[$i]->desc);
								}

								// Extrafields
								$array_options = array();
								if (empty($conf->global->MAIN_EXTRAFIELDS_DISABLED) && method_exists($lines[$i], 'fetch_optionals')) 							// For avoid conflicts if
								// trigger used
								{
									$lines[$i]->fetch_optionals($lines[$i]->rowid);
									$array_options = $lines[$i]->array_options;
								}

								$txtva = $lines[$i]->vat_src_code ? $lines[$i]->tva_tx . ' (' .  $lines[$i]->vat_src_code . ')' : $lines[$i]->tva_tx;

								// View third's localtaxes for now
								$localtax1_tx = get_localtax($txtva, 1, $object->thirdparty);
								$localtax2_tx = get_localtax($txtva, 2, $object->thirdparty);

								$result = $object->addline(
									$desc,
									$lines[$i]->subprice,
									$lines[$i]->qty,
									$txtva,
									$localtax1_tx,
									$localtax2_tx,
									$lines[$i]->fk_product,
									$lines[$i]->remise_percent,
									$lines[$i]->date_start,
									$lines[$i]->date_end,
									'HT',
									0,
									$lines[$i]->info_bits,
									$lines[$i]->fk_fournprice,
									$lines[$i]->pa_ht,
									$array_options,
									$lines[$i]->fk_unit
								);

								if ($result < 0)
								{
									$error++;
									break;
								}
							}
						}
					}
					else
					{
						setEventMessages($srcobject->error, $srcobject->errors, 'errors');
						$error++;
					}

					// Hooks
					$parameters = array('objFrom' => $srcobject);
					$reshook = $hookmanager->executeHooks('createFrom', $parameters, $object, $action); // Note that $action and $object may have been
					// modified by hook
					if ($reshook < 0)
						$error++;
				}
				else
				{
					setEventMessages($object->error, $object->errors, 'errors');
					$error++;
				}
			}
			else
			{
				$result = $object->create($user);
				if ($result > 0)
				{
					header("Location: ".$_SERVER['PHP_SELF']."?id=".$object->id);
					exit;
				}
				else {
					setEventMessages($object->error, $object->errors, 'errors');
				}
				$action='create';
			}
		}
	}

	else if ($action == 'classin' && $user->rights->contrat->creer)
	{
		$object->setProject(GETPOST('projectid'));
	}

	// Add a new line
	else if ($action == 'addline' && $user->rights->contrat->creer)
	{
		// Set if we used free entry or predefined product
		$predef='';
		$product_desc=(GETPOST('dp_desc')?GETPOST('dp_desc'):'');
		$price_ht = GETPOST('price_ht');
		$price_ht_devise = GETPOST('multicurrency_price_ht');
		if (GETPOST('prod_entry_mode') == 'free')
		{
			$idprod=0;
			$tva_tx = (GETPOST('tva_tx') ? GETPOST('tva_tx') : 0);
		}
		else
		{
			$idprod=GETPOST('idprod', 'int');
			$tva_tx = '';
		}

		$qty = GETPOST('qty'.$predef);
		$remise_percent = GETPOST('remise_percent'.$predef);

		if ($qty == '')
		{
			setEventMessages($langs->trans("ErrorFieldRequired", $langs->transnoentitiesnoconv("Qty")), null, 'errors');
			$error++;
		}
		if (GETPOST('prod_entry_mode') == 'free' && empty($idprod) && empty($product_desc))
		{
			setEventMessages($langs->trans("ErrorFieldRequired", $langs->transnoentitiesnoconv("Description")), null, 'errors');
			$error++;
		}

	  $date_start = dol_mktime(GETPOST('date_start' . $predef . 'hour'), GETPOST('date_start' . $predef . 'min'), GETPOST('date_start' . $predef . 'sec'), GETPOST('date_start' . $predef . 'month'), GETPOST('date_start' . $predef . 'day'), GETPOST('date_start' . $predef . 'year'));
	  $date_end = dol_mktime(GETPOST('date_end' . $predef . 'hour'), GETPOST('date_end' . $predef . 'min'), GETPOST('date_end' . $predef . 'sec'), GETPOST('date_end' . $predef . 'month'), GETPOST('date_end' . $predef . 'day'), GETPOST('date_end' . $predef . 'year'));
	  if (!empty($date_start) && !empty($date_end) && $date_start > $date_end)
	  {
		  setEventMessages($langs->trans("Error").': '.$langs->trans("DateStartPlanned").' > '.$langs->trans("DateEndPlanned"), null, 'errors');
		  $error++;
	  }

		// Extrafields
		$extrafieldsline = new ExtraFields($db);
		$extralabelsline = $extrafieldsline->fetch_name_optionals_label($object->table_element_line);
		$array_options = $extrafieldsline->getOptionalsFromPost($extralabelsline, $predef);
		// Unset extrafield
		if (is_array($extralabelsline)) {
			// Get extra fields
			foreach ($extralabelsline as $key => $value) {
				unset($_POST["options_" . $key]);
			}
		}

		if (! $error)
		{
			// Clean parameters
			$date_start=dol_mktime(GETPOST('date_start'.$predef.'hour'), GETPOST('date_start'.$predef.'min'), GETPOST('date_start'.$predef.'sec'), GETPOST('date_start'.$predef.'month'), GETPOST('date_start'.$predef.'day'), GETPOST('date_start'.$predef.'year'));
			$date_end=dol_mktime(GETPOST('date_end'.$predef.'hour'), GETPOST('date_end'.$predef.'min'), GETPOST('date_end'.$predef.'sec'), GETPOST('date_end'.$predef.'month'), GETPOST('date_end'.$predef.'day'), GETPOST('date_end'.$predef.'year'));
			$price_base_type = (GETPOST('price_base_type', 'alpha')?GETPOST('price_base_type', 'alpha'):'HT');

			// Ecrase $pu par celui du produit
			// Ecrase $desc par celui du produit
			// Ecrase $tva_tx par celui du produit
			// Ecrase $base_price_type par celui du produit
			if ($idprod > 0)
			{
				$prod = new Product($db);
				$prod->fetch($idprod);

				// Update if prices fields are defined
				$tva_tx = get_default_tva($mysoc,$object->thirdparty,$prod->id);
				$tva_npr = get_default_npr($mysoc,$object->thirdparty,$prod->id);
				if (empty($tva_tx)) $tva_npr=0;

				$pu_ht = $prod->price;
				$pu_ttc = $prod->price_ttc;
				$price_min = $prod->price_min;
				$price_base_type = $prod->price_base_type;

				// On defini prix unitaire
				if ($conf->global->PRODUIT_MULTIPRICES && $object->thirdparty->price_level)
				{
					$pu_ht = $prod->multiprices[$object->thirdparty->price_level];
					$pu_ttc = $prod->multiprices_ttc[$object->thirdparty->price_level];
					$price_min = $prod->multiprices_min[$object->thirdparty->price_level];
					$price_base_type = $prod->multiprices_base_type[$object->thirdparty->price_level];
				}
				elseif (! empty($conf->global->PRODUIT_CUSTOMER_PRICES))
				{
					require_once DOL_DOCUMENT_ROOT . '/product/class/productcustomerprice.class.php';

					$prodcustprice = new Productcustomerprice($db);

					$filter = array('t.fk_product' => $prod->id,'t.fk_soc' => $object->thirdparty->id);

					$result = $prodcustprice->fetch_all('', '', 0, 0, $filter);
					if ($result) {
						if (count($prodcustprice->lines) > 0) {
							$pu_ht = price($prodcustprice->lines [0]->price);
							$pu_ttc = price($prodcustprice->lines [0]->price_ttc);
							$price_base_type = $prodcustprice->lines [0]->price_base_type;
							$tva_tx = $prodcustprice->lines [0]->tva_tx;
							if ($prodcustprice->lines[0]->default_vat_code && ! preg_match('/\(.*\)/', $tva_tx)) $tva_tx.= ' ('.$prodcustprice->lines[0]->default_vat_code.')';
							$tva_npr = $prodcustprice->lines[0]->recuperableonly;
							if (empty($tva_tx)) $tva_npr=0;
						}
					}
				}

				$tmpvat = price2num(preg_replace('/\s*\(.*\)/', '', $tva_tx));
				$tmpprodvat = price2num(preg_replace('/\s*\(.*\)/', '', $prod->tva_tx));

				// On reevalue prix selon taux tva car taux tva transaction peut etre different
				// de ceux du produit par defaut (par exemple si pays different entre vendeur et acheteur).
				if ($tmpvat != $tmpprodvat)
				{
					if ($price_base_type != 'HT')
					{
						$pu_ht = price2num($pu_ttc / (1 + ($tmpvat/100)), 'MU');
					}
					else
				  {
						$pu_ttc = price2num($pu_ht * (1 + ($tmpvat/100)), 'MU');
					}
				}

			   	$desc=$prod->description;
			   	$desc=dol_concatdesc($desc,$product_desc);
				$fk_unit = $prod->fk_unit;
			}
			else
			{
				$pu_ht=GETPOST('price_ht');
				$price_base_type = 'HT';
				$tva_tx=GETPOST('tva_tx')?str_replace('*','',GETPOST('tva_tx')):0;		// tva_tx field may be disabled, so we use vat rate 0
				$tva_npr=preg_match('/\*/',GETPOST('tva_tx'))?1:0;
				$desc=$product_desc;
				$fk_unit= GETPOST('units', 'alpha');
			}

			$localtax1_tx=get_localtax($tva_tx,1,$object->thirdparty,$mysoc,$tva_npr);
			$localtax2_tx=get_localtax($tva_tx,2,$object->thirdparty,$mysoc,$tva_npr);

			// ajout prix achat
			$fk_fournprice = $_POST['fournprice'];
			if ( ! empty($_POST['buying_price']) )
			  $pa_ht = $_POST['buying_price'];
			else
			  $pa_ht = null;

			$info_bits=0;
			if ($tva_npr) $info_bits |= 0x01;

			if($price_min && (price2num($pu_ht)*(1-price2num($remise_percent)/100) < price2num($price_min)))
			{
				$object->error = $langs->trans("CantBeLessThanMinPrice",price(price2num($price_min,'MU'),0,$langs,0,0,-1,$conf->currency));
				$result = -1 ;
			}
			else
			{
				// Insert line
				$result = $object->addline(
					$desc,
					$pu_ht,
					$qty,
					$tva_tx,
					$localtax1_tx,
					$localtax2_tx,
					$idprod,
					$remise_percent,
					$date_start,
					$date_end,
					$price_base_type,
					$pu_ttc,
					$info_bits,
		  			$fk_fournprice,
		  			$pa_ht,
					$array_options,
					$fk_unit
				);
			}

			if ($result > 0)
			{
				// Define output language
				if (empty($conf->global->MAIN_DISABLE_PDF_AUTOUPDATE) && ! empty($conf->global->CONTRACT_ADDON_PDF))    // No generation if default type not defined
				{
					$outputlangs = $langs;
					$newlang = '';
					if ($conf->global->MAIN_MULTILANGS && empty($newlang) && GETPOST('lang_id','aZ09')) $newlang = GETPOST('lang_id','aZ09');
					if ($conf->global->MAIN_MULTILANGS && empty($newlang))	$newlang = $object->thirdparty->default_lang;
					if (! empty($newlang)) {
						$outputlangs = new Translate("", $conf);
						$outputlangs->setDefaultLang($newlang);
					}

					$ret = $object->fetch($id); // Reload to get new records

					$object->generateDocument($object->modelpdf, $outputlangs, $hidedetails, $hidedesc, $hideref);
				}

				unset($_POST ['prod_entry_mode']);

				unset($_POST['qty']);
				unset($_POST['type']);
				unset($_POST['remise_percent']);
				unset($_POST['price_ht']);
				unset($_POST['multicurrency_price_ht']);
				unset($_POST['price_ttc']);
				unset($_POST['tva_tx']);
				unset($_POST['product_ref']);
				unset($_POST['product_label']);
				unset($_POST['product_desc']);
				unset($_POST['fournprice']);
				unset($_POST['buying_price']);
				unset($_POST ['np_marginRate']);
				unset($_POST ['np_markRate']);
				unset($_POST['dp_desc']);
				unset($_POST['idprod']);

				unset($_POST['date_starthour']);
				unset($_POST['date_startmin']);
				unset($_POST['date_startsec']);
				unset($_POST['date_startday']);
				unset($_POST['date_startmonth']);
				unset($_POST['date_startyear']);
				unset($_POST['date_endhour']);
				unset($_POST['date_endmin']);
				unset($_POST['date_endsec']);
				unset($_POST['date_endday']);
				unset($_POST['date_endmonth']);
				unset($_POST['date_endyear']);
			}
			else
			{
				setEventMessages($object->error, $object->errors, 'errors');
			}
		}
	}

	else if ($action == 'updateline' && $user->rights->contrat->creer && ! GETPOST('cancel','alpha'))
	{
	  if (!empty($date_start_update) && !empty($date_end_update) && $date_start_update > $date_end_update)
	  {
		  setEventMessages($langs->trans("Error").': '.$langs->trans("DateStartPlanned").' > '.$langs->trans("DateEndPlanned"), null, 'errors');
		  $action = 'editline';
		  $_GET['rowid'] = GETPOST('elrowid');
		  $error++;
	  }

	  if (!$error) {
		  $objectline = new ContratLigne($db);
		  if ($objectline->fetch(GETPOST('elrowid')))
		  {
			  $db->begin();

			  if ($date_start_real_update == '') $date_start_real_update=$objectline->date_ouverture;
			  if ($date_end_real_update == '')   $date_end_real_update=$objectline->date_cloture;

			  $vat_rate = GETPOST('eltva_tx');
			  // Define info_bits
			  $info_bits = 0;
			  if (preg_match('/\*/', $vat_rate))
				  $info_bits |= 0x01;

			// Define vat_rate
			$vat_rate = str_replace('*', '', $vat_rate);
			  $localtax1_tx=get_localtax($vat_rate, 1, $object->thirdparty, $mysoc);
			  $localtax2_tx=get_localtax($vat_rate, 2, $object->thirdparty, $mysoc);

			  $txtva = $vat_rate;

			// Clean vat code
			  $vat_src_code='';
			  if (preg_match('/\((.*)\)/', $txtva, $reg))
			  {
				  $vat_src_code = $reg[1];
				  $txtva = preg_replace('/\s*\(.*\)/', '', $txtva);    // Remove code into vatrate.
			  }

			// ajout prix d'achat
			$fk_fournprice = $_POST['fournprice'];
			if ( ! empty($_POST['buying_price']) )
			  $pa_ht = $_POST['buying_price'];
			else
			  $pa_ht = null;

			$fk_unit = GETPOST('unit', 'alpha');

			  $objectline->description=GETPOST('product_desc','none');
			  $objectline->price_ht=GETPOST('elprice');
			  $objectline->subprice=GETPOST('elprice');
			  $objectline->qty=GETPOST('elqty');
			  $objectline->remise_percent=GETPOST('elremise_percent');
			  $objectline->tva_tx=($txtva?$txtva:0);	// Field may be disabled, so we use vat rate 0
			  $objectline->vat_src_code=$vat_src_code;
			  $objectline->localtax1_tx=is_numeric($localtax1_tx)?$localtax1_tx:0;
			  $objectline->localtax2_tx=is_numeric($localtax2_tx)?$localtax2_tx:0;
			  $objectline->date_ouverture_prevue=$date_start_update;
			  $objectline->date_ouverture=$date_start_real_update;
			  $objectline->date_fin_validite=$date_end_update;
			  $objectline->date_cloture=$date_end_real_update;
			  $objectline->fk_user_cloture=$user->id;
			  $objectline->fk_fournprice=$fk_fournprice;
			  $objectline->pa_ht=$pa_ht;

			if ($fk_unit > 0) {
			  $objectline->fk_unit = GETPOST('unit');
			} else {
			  $objectline->fk_unit = null;
			}

			  // Extrafields
			  $extrafieldsline = new ExtraFields($db);
			  $extralabelsline = $extrafieldsline->fetch_name_optionals_label($objectline->table_element);
			  $array_options = $extrafieldsline->getOptionalsFromPost($extralabelsline, $predef);
			  $objectline->array_options=$array_options;

			  // TODO verifier price_min si fk_product et multiprix

			  $result=$objectline->update($user);
			  if ($result > 0)
			  {
				  $db->commit();
			  }
			  else
			  {
				setEventMessages($objectline->error, $objectline->errors, 'errors');
				  $db->rollback();
			  }
		  }
		  else
		  {
			setEventMessages($objectline->error, $objectline->errors, 'errors');
		  }
	  }
	}

	else if ($action == 'confirm_deleteline' && $confirm == 'yes' && $user->rights->contrat->creer)
	{
		$result = $object->deleteline(GETPOST('lineid'),$user);

		if ($result >= 0)
		{
			header("Location: ".$_SERVER['PHP_SELF']."?id=".$object->id);
			exit;
		}
		else
		{
			setEventMessages($object->error, $object->errors, 'errors');
		}
	}

	else if ($action == 'confirm_valid' && $confirm == 'yes' && $user->rights->contrat->creer)
	{
		$result = $object->validate($user);

		if ($result > 0)
		{
			// Define output language
			if (empty($conf->global->MAIN_DISABLE_PDF_AUTOUPDATE))
			{
				$outputlangs = $langs;
				$newlang = '';
				if ($conf->global->MAIN_MULTILANGS && empty($newlang) && GETPOST('lang_id','aZ09')) $newlang = GETPOST('lang_id','aZ09');
				if ($conf->global->MAIN_MULTILANGS && empty($newlang))	$newlang = $object->thirdparty->default_lang;
				if (! empty($newlang)) {
					$outputlangs = new Translate("", $conf);
					$outputlangs->setDefaultLang($newlang);
				}
				$model=$object->modelpdf;
				$ret = $object->fetch($id); // Reload to get new records

				$object->generateDocument($model, $outputlangs, $hidedetails, $hidedesc, $hideref);
			}
		}
		else
		{
			setEventMessages($object->error, $object->errors, 'errors');
		}
	}

	else if ($action == 'reopen' && $user->rights->contrat->creer)
	{
		$result = $object->reopen($user);
	}

	// Close all lines
	else if ($action == 'confirm_close' && $confirm == 'yes' && $user->rights->contrat->creer)
	{
		$object->closeAll($user);
	}

	// Close all lines
	else if ($action == 'confirm_activate' && $confirm == 'yes' && $user->rights->contrat->creer)
	{
		$object->activateAll($user);
	}

	else if ($action == 'confirm_delete' && $confirm == 'yes' && $user->rights->contrat->supprimer)
	{
		$result=$object->delete($user);
		if ($result >= 0)
		{
			header("Location: list.php?restore_lastsearch_values=1");
			return;
		}
		else
		{
			setEventMessages($object->error, $object->errors, 'errors');
		}
	}

	else if ($action == 'confirm_move' && $confirm == 'yes' && $user->rights->contrat->creer)
	{
		if (GETPOST('newcid') > 0)
		{
			$contractline = new ContratLigne($db);
			$result=$contractline->fetch(GETPOST('lineid'));
			$contractline->fk_contrat = GETPOST('newcid');
			$result=$contractline->update($user,1);
			if ($result >= 0)
			{
				header("Location: ".$_SERVER['PHP_SELF']."?id=".$id);
				return;
			}
			else
			{
				setEventMessages($object->error, $object->errors, 'errors');
			}
		}
		else
		{
			setEventMessages($langs->trans("ErrorFieldRequired", $langs->transnoentities("RefNewContract")), null, 'errors');
		}
	}
	else if ($action == 'update_extras')
	{
		// Fill array 'array_options' with data from update form
		$extralabels = $extrafields->fetch_name_optionals_label($object->table_element);
		$ret = $extrafields->setOptionalsFromPost($extralabels, $object, GETPOST('attribute'));
		if ($ret < 0) $error++;

		if (! $error) {
			$result = $object->insertExtraFields();
			if ($result < 0)
			{
				setEventMessages($object->error, $object->errors, 'errors');
				$error++;
			}
		}

		if ($error) {
			$action = 'edit_extras';
		}
	}
	elseif ($action=='setref_supplier')
	{
		$cancelbutton = GETPOST('cancel','alpha');
		if (!$cancelbutton) {

			$result = $object->fetch($id);
			if ($result < 0) {
				setEventMessages($object->error, $object->errors, 'errors');
			}

			$result = $object->setValueFrom('ref_supplier', GETPOST('ref_supplier','alpha'), '', null, 'text', '', $user, 'CONTRACT_MODIFY');
			if ($result < 0) {
				setEventMessages($object->error, $object->errors, 'errors');
				$action = 'editref_supplier';
			} else {
				header("Location: ".$_SERVER['PHP_SELF']."?id=".$object->id);
				exit;
			}
		}
		else {
			header("Location: " . $_SERVER['PHP_SELF'] . "?id=" . $id);
			exit;
		}
	}
	elseif ($action=='setref_customer')
	{
		$cancelbutton = GETPOST('cancel','alpha');

		if (!$cancelbutton)
		{
			$result = $object->fetch($id);
			if ($result < 0) {
				setEventMessages($object->error, $object->errors, 'errors');
			}

			$result = $object->setValueFrom('ref_customer', GETPOST('ref_customer','alpha'), '', null, 'text', '', $user, 'CONTRACT_MODIFY');
			if ($result < 0) {
				setEventMessages($object->error, $object->errors, 'errors');
				$action = 'editref_customer';
			} else {
				header("Location: ".$_SERVER['PHP_SELF']."?id=".$object->id);
				exit;
			}
		}
		else {
			header("Location: " . $_SERVER['PHP_SELF'] . "?id=" . $id);
			exit;
		}
	}
	elseif ($action=='setref')
	{
		$cancelbutton = GETPOST('cancel','alpha');

		if (!$cancelbutton) {
			$result = $object->fetch($id);
			if ($result < 0) {
				setEventMessages($object->error, $object->errors, 'errors');
			}

<<<<<<< HEAD
			$result = $object->setValueFrom('ref', GETPOST('ref','alpha'), '', null, 'text', '', $user, 'CONTRACT_MODIFY');
			if ($result < 0) {
				setEventMessages($object->error, $object->errors, 'errors');
				$action = 'editref';
			} else {
				header("Location: " . $_SERVER['PHP_SELF'] . "?id=" . $object->id);
				exit;
			}
		}
		else {
			header("Location: " . $_SERVER['PHP_SELF'] . "?id=" . $id);
			exit;
		}
=======
			$old_ref = $object->ref;

	        $result = $object->setValueFrom('ref', GETPOST('ref','alpha'), '', null, 'text', '', $user, 'CONTRACT_MODIFY');
	        if ($result < 0) {
	            setEventMessages($object->error, $object->errors, 'errors');
	            $action = 'editref';
	        } else {
				require_once DOL_DOCUMENT_ROOT.'/core/lib/files.lib.php';
				$old_filedir = $conf->contrat->dir_output . '/' . dol_sanitizeFileName($old_ref);
				$new_filedir = $conf->contrat->dir_output . '/' . dol_sanitizeFileName($object->ref);

				$files = dol_dir_list($old_filedir);
				if (!empty($files))
				{
					if (!is_dir($new_filedir)) dol_mkdir($new_filedir);
					foreach ($files as $file)
					{
						dol_move($file['fullname'], $new_filedir.'/'.$file['name']);
					}
				}

	            header("Location: " . $_SERVER['PHP_SELF'] . "?id=" . $object->id);
	            exit;
	        }
	    }
	    else {
	        header("Location: " . $_SERVER['PHP_SELF'] . "?id=" . $id);
	        exit;
	    }
>>>>>>> 5efb94b0
	}
	elseif ($action=='setdate_contrat')
	{
		$cancelbutton = GETPOST('cancel','alpha');

		if (!$cancelbutton) {
			$result = $object->fetch($id);
			if ($result < 0) {
				setEventMessages($object->error, $object->errors, 'errors');
			}
			$datacontrat=dol_mktime(GETPOST('date_contrathour'), GETPOST('date_contratmin'), 0, GETPOST('date_contratmonth'), GETPOST('date_contratday'), GETPOST('date_contratyear'));
			$result = $object->setValueFrom('date_contrat', $datacontrat, '', null, 'date', '', $user, 'CONTRACT_MODIFY');
			if ($result < 0) {
				setEventMessages($object->error, $object->errors, 'errors');
				$action = 'editdate_contrat';
			} else {
				header("Location: " . $_SERVER['PHP_SELF'] . "?id=" . $object->id);
				exit;
			}
		}
		else {
			header("Location: " . $_SERVER['PHP_SELF'] . "?id=" . $id);
			exit;
		}
	}


	// Actions to build doc
	$upload_dir = $conf->contrat->dir_output;
	$permissioncreate = $user->rights->contrat->creer;
	include DOL_DOCUMENT_ROOT.'/core/actions_builddoc.inc.php';

	// Actions to send emails
	$trigger_name='CONTRACT_SENTBYMAIL';
	$paramname='id';
	$mode='emailfromcontract';
	$trackid='con'.$object->id;
	include DOL_DOCUMENT_ROOT.'/core/actions_sendmails.inc.php';


	if (! empty($conf->global->MAIN_DISABLE_CONTACTS_TAB) && $user->rights->contrat->creer)
	{
		if ($action == 'addcontact')
		{
			$contactid = (GETPOST('userid') ? GETPOST('userid') : GETPOST('contactid'));
			$result = $object->add_contact($contactid, GETPOST('type'), GETPOST('source'));

			if ($result >= 0)
			{
				header("Location: ".$_SERVER['PHP_SELF']."?id=".$object->id);
				exit;
			}
			else
			{
				if ($object->error == 'DB_ERROR_RECORD_ALREADY_EXISTS')
				{
					$langs->load("errors");
					setEventMessages($langs->trans("ErrorThisContactIsAlreadyDefinedAsThisType"), null, 'errors');
				}
				else
				{
					setEventMessages($object->error, $object->errors, 'errors');
				}
			}
		}

		// bascule du statut d'un contact
		else if ($action == 'swapstatut')
		{
			$result=$object->swapContactStatus(GETPOST('ligne'));
		}

		// Efface un contact
		else if ($action == 'deletecontact')
		{
			$result = $object->delete_contact(GETPOST('lineid'));

			if ($result >= 0)
			{
				header("Location: ".$_SERVER['PHP_SELF']."?id=".$object->id);
				exit;
			}
			else {
				setEventMessages($object->error, $object->errors, 'errors');
			}
		}
	}

	// Action clone object
	if ($action == 'confirm_clone' && $confirm == 'yes')
	{
		if (! GETPOST('socid', 3))
		{
			setEventMessages($langs->trans("NoCloneOptionsSpecified"), null, 'errors');
		}
		else
		{
			if ($object->id > 0) {
				$result = $object->createFromClone($socid);
				if ($result > 0) {
					header("Location: " . $_SERVER['PHP_SELF'] . '?id=' . $result);
					exit();
				} else {
					if (count($object->errors) > 0) setEventMessages($object->error, $object->errors, 'errors');
					$action = '';
				}
			}
		}
	}
}


/*
 * View
 */

llxHeader('',$langs->trans("Contract"),"");

$form = new Form($db);
$formfile = new FormFile($db);
if (! empty($conf->projet->enabled)) $formproject = new FormProjets($db);

$objectlignestatic=new ContratLigne($db);

// Load object modContract
$module=(! empty($conf->global->CONTRACT_ADDON)?$conf->global->CONTRACT_ADDON:'mod_contract_serpis');
if (substr($module, 0, 13) == 'mod_contract_' && substr($module, -3) == 'php')
{
	$module = substr($module, 0, dol_strlen($module)-4);
}
$result=dol_include_once('/core/modules/contract/'.$module.'.php');
if ($result > 0)
{
	$modCodeContract = new $module();
}

// Create
if ($action == 'create')
{
	print load_fiche_titre($langs->trans('AddContract'),'','title_commercial.png');

	$soc = new Societe($db);
	if ($socid>0) $soc->fetch($socid);

	if (GETPOST('origin') && GETPOST('originid'))
	{
		// Parse element/subelement (ex: project_task)
		$element = $subelement = GETPOST('origin');
		if (preg_match('/^([^_]+)_([^_]+)/i',GETPOST('origin'),$regs))
		{
			$element = $regs[1];
			$subelement = $regs[2];
		}

		if ($element == 'project')
		{
			$projectid=GETPOST('originid');
		}
		else
		{
			// For compatibility
			if ($element == 'order' || $element == 'commande')    { $element = $subelement = 'commande'; }
			if ($element == 'propal')   { $element = 'comm/propal'; $subelement = 'propal'; }

			dol_include_once('/'.$element.'/class/'.$subelement.'.class.php');

			$classname = ucfirst($subelement);
			$objectsrc = new $classname($db);
			$objectsrc->fetch(GETPOST('originid'));
			if (empty($objectsrc->lines) && method_exists($objectsrc,'fetch_lines'))  $objectsrc->fetch_lines();
			$objectsrc->fetch_thirdparty();

			// Replicate extrafields
			$objectsrc->fetch_optionals($originid);
			$object->array_options = $objectsrc->array_options;

			$projectid          = (!empty($objectsrc->fk_project)?$objectsrc->fk_project:'');

			$soc = $objectsrc->thirdparty;

			$note_private		= (! empty($objectsrc->note_private) ? $objectsrc->note_private : '');
			$note_public		= (! empty($objectsrc->note_public) ? $objectsrc->note_public : '');

			// Object source contacts list
			$srccontactslist = $objectsrc->liste_contact(-1,'external',1);
		}
	}
	else {
		$projectid = GETPOST('projectid','int');
		$note_private = GETPOST("note_private");
		$note_public = GETPOST("note_public");
	}

	$object->date_contrat = dol_now();

	print '<form name="form_contract" action="'.$_SERVER["PHP_SELF"].'" method="post">';
	print '<input type="hidden" name="token" value="'.$_SESSION['newtoken'].'">';

	print '<input type="hidden" name="action" value="add">';
	print '<input type="hidden" name="socid" value="'.$soc->id.'">'."\n";
	print '<input type="hidden" name="remise_percent" value="0">';

	dol_fiche_head();

	print '<table class="border" width="100%">';

	// Ref
	print '<tr><td class="titlefieldcreate fieldrequired">'.$langs->trans('Ref').'</td><td>';
	if (! empty($modCodeContract->code_auto)) {
		$tmpcode=$langs->trans("Draft");
	} else {
		$tmpcode='<input name="ref" class="maxwidth100" maxlength="128" value="'.dol_escape_htmltag(GETPOST('ref')?GETPOST('ref'):$tmpcode).'">';
	}
	print $tmpcode;
	print '</td></tr>';

	// Ref customer
	print '<tr><td>'.$langs->trans('RefCustomer').'</td>';
	print '<td><input type="text" class="maxwidth150" name="ref_customer" id="ref_customer" value="'.dol_escape_htmltag(GETPOST('ref_customer','alpha')).'"></td></tr>';

	// Ref supplier
	print '<tr><td>'.$langs->trans('RefSupplier').'</td>';
	print '<td><input type="text" class="maxwidth150" name="ref_supplier" id="ref_supplier" value="'.dol_escape_htmltag(GETPOST('ref_supplier','alpha')).'"></td></tr>';

	// Thirdparty
	print '<tr>';
	print '<td class="fieldrequired">'.$langs->trans('ThirdParty').'</td>';
	if ($socid>0)
	{
		print '<td>';
		print $soc->getNomUrl(1);
		print '<input type="hidden" name="socid" value="'.$soc->id.'">';
		print '</td>';
	}
	else
	{
		print '<td>';
		print $form->select_company('', 'socid', '', 'SelectThirdParty', 1, 0, null, 0, 'minwidth300');
		print ' <a href="'.DOL_URL_ROOT.'/societe/card.php?action=create&backtopage='.urlencode($_SERVER["PHP_SELF"].'?action=create').'">'.$langs->trans("AddThirdParty").'</a>';
		print '</td>';
	}
	print '</tr>'."\n";

	if($socid>0)
	{
		// Ligne info remises tiers
		print '<tr><td>'.$langs->trans('Discounts').'</td><td>';
		if ($soc->remise_percent) print $langs->trans("CompanyHasRelativeDiscount",$soc->remise_percent);
		else print $langs->trans("CompanyHasNoRelativeDiscount");
		print '. ';
		$absolute_discount=$soc->getAvailableDiscounts();
		if ($absolute_discount) print $langs->trans("CompanyHasAbsoluteDiscount",price($absolute_discount),$langs->trans("Currency".$conf->currency));
		else print $langs->trans("CompanyHasNoAbsoluteDiscount");
		print '.';
		print '</td></tr>';
	}

	// Commercial suivi
	print '<tr><td class="nowrap"><span class="fieldrequired">'.$langs->trans("TypeContact_contrat_internal_SALESREPFOLL").'</span></td><td>';
	print $form->select_dolusers(GETPOST("commercial_suivi_id")?GETPOST("commercial_suivi_id"):$user->id,'commercial_suivi_id',1,'');
	print '</td></tr>';

	// Commercial signature
	print '<tr><td class="nowrap"><span class="fieldrequired">'.$langs->trans("TypeContact_contrat_internal_SALESREPSIGN").'</span></td><td>';
	print $form->select_dolusers(GETPOST("commercial_signature_id")?GETPOST("commercial_signature_id"):$user->id,'commercial_signature_id',1,'');
	print '</td></tr>';

	print '<tr><td><span class="fieldrequired">'.$langs->trans("Date").'</span></td><td>';
	$form->select_date($datecontrat,'',0,0,'',"contrat");
	print "</td></tr>";

	// Project
	if (! empty($conf->projet->enabled))
	{
		$langs->load('projects');

		$formproject=new FormProjets($db);

		print '<tr><td>'.$langs->trans("Project").'</td><td>';
		$formproject->select_projects(($soc->id>0?$soc->id:-1),$projectid,"projectid",0,0,1,1);
		print ' &nbsp; <a href="'.DOL_URL_ROOT.'/projet/card.php?socid=' . $soc->id . '&action=create&status=1&backtopage='.urlencode($_SERVER["PHP_SELF"].'?action=create&socid='.$soc->id).'">' . $langs->trans("AddProject") . '</a>';
		print "</td></tr>";
	}

	print '<tr><td>'.$langs->trans("NotePublic").'</td><td class="tdtop">';
	$doleditor=new DolEditor('note_public', $note_public, '', '100', 'dolibarr_notes', 'In', 1, true, true, ROWS_3, '90%');
	print $doleditor->Create(1);
	print '</td></tr>';

	if (empty($user->societe_id))
	{
		print '<tr><td>'.$langs->trans("NotePrivate").'</td><td class="tdtop">';
		$doleditor=new DolEditor('note_private', $note_private, '', '100', 'dolibarr_notes', 'In', 1, true, true, ROWS_3, '90%');
		print $doleditor->Create(1);
		print '</td></tr>';
	}

	// Other attributes
	$parameters=array('objectsrc' => $objectsrc,'colspan' => ' colspan="3"', 'cols'=>3);
	$reshook=$hookmanager->executeHooks('formObjectOptions',$parameters,$object,$action);    // Note that $action and $object may have been modified by hook
	print $hookmanager->resPrint;

	// Other attributes
	if (empty($reshook) && ! empty($extrafields->attribute_label)) {
		print $object->showOptionals($extrafields, 'edit');
	}

	print "</table>\n";

	dol_fiche_end();

	print '<div class="center">';
	print '<input type="submit" class="button" value="'.$langs->trans("Create").'">';
	print '&nbsp;&nbsp;&nbsp;&nbsp;&nbsp;';
	print '<input type="button" class="button" value="' . $langs->trans("Cancel") . '" onClick="javascript:history.go(-1)">';
	print '</div>';

	if (is_object($objectsrc))
	{
		print '<input type="hidden" name="origin"         value="'.$objectsrc->element.'">';
		print '<input type="hidden" name="originid"       value="'.$objectsrc->id.'">';

		if (empty($conf->global->CONTRACT_SUPPORT_PRODUCTS))
		{
			print '<br>'.$langs->trans("Note").': '.$langs->trans("OnlyLinesWithTypeServiceAreUsed");
		}
	}

	print "</form>\n";
}
else
/* *************************************************************************** */
/*                                                                             */
/* Mode vue et edition                                                         */
/*                                                                             */
/* *************************************************************************** */
{
	$now=dol_now();

	if ($object->id > 0)
	{
		$object->fetch_thirdparty();

		$result=$object->fetch_lines();	// This also init $this->nbofserviceswait, $this->nbofservicesopened, $this->nbofservicesexpired=, $this->nbofservicesclosed
		if ($result < 0) dol_print_error($db,$object->error);

		$nbofservices=count($object->lines);

		$author = new User($db);
		$author->fetch($object->user_author_id);

		$commercial_signature = new User($db);
		$commercial_signature->fetch($object->commercial_signature_id);

		$commercial_suivi = new User($db);
		$commercial_suivi->fetch($object->commercial_suivi_id);

		$head = contract_prepare_head($object);

		$hselected = 0;

		dol_fiche_head($head, $hselected, $langs->trans("Contract"), -1, 'contract');


		/*
         * Confirmation de la suppression du contrat
         */
		if ($action == 'delete')
		{
			print $form->formconfirm($_SERVER['PHP_SELF']."?id=".$object->id,$langs->trans("DeleteAContract"),$langs->trans("ConfirmDeleteAContract"),"confirm_delete",'',0,1);

		}

		/*
         * Confirmation de la validation
         */
		if ($action == 'valid')
		{
			$ref = substr($object->ref, 1, 4);
			if ($ref == 'PROV' && !empty($modCodeContract->code_auto))
			{
				$numref = $object->getNextNumRef($object->thirdparty);
			}
			else
			{
				$numref = $object->ref;
			}

			$text=$langs->trans('ConfirmValidateContract',$numref);

			print $form->formconfirm($_SERVER['PHP_SELF']."?id=".$object->id,$langs->trans("ValidateAContract"),$text,"confirm_valid",'',0,1);

		}

		/*
         * Confirmation de la fermeture
         */
		if ($action == 'close')
		{
			print $form->formconfirm($_SERVER['PHP_SELF']."?id=".$object->id,$langs->trans("CloseAContract"),$langs->trans("ConfirmCloseContract"),"confirm_close",'',0,1);

		}
		if ($action == 'activate')
		{
			print $form->formconfirm($_SERVER['PHP_SELF']."?id=".$object->id,$langs->trans("ActivateAllOnContract"),$langs->trans("ConfirmActivateAllOnContract"),"confirm_activate",'',0,1);

		}

		/*
         *   Contrat
         */
		if (! empty($object->brouillon) && $user->rights->contrat->creer)
		{
			print '<form action="'.$_SERVER['PHP_SELF'].'?id='.$object->id.'" method="POST">';
			print '<input type="hidden" name="token" value="'.$_SESSION['newtoken'].'">';
			print '<input type="hidden" name="action" value="setremise">';
		}

		// Clone confirmation
		if ($action == 'clone') {
			$formquestion = array(array('type' => 'other','name' => 'socid','label' => $langs->trans("SelectThirdParty"),'value' => $form->select_company(GETPOST('socid', 'int'), 'socid', '(s.client=1 OR s.client=2 OR s.client=3)')));
			print $form->formconfirm($_SERVER["PHP_SELF"] . '?id=' . $object->id, $langs->trans('CloneContract'), $langs->trans('ConfirmCloneContract', $object->ref), 'confirm_clone', $formquestion, 'yes', 1);
		}

		// Contract card

		$linkback = '<a href="'.DOL_URL_ROOT.'/contrat/list.php?restore_lastsearch_values=1'.(! empty($socid)?'&socid='.$socid:'').'">'.$langs->trans("BackToList").'</a>';


		$morehtmlref='';
		if (! empty($modCodeContract->code_auto)) {
			$morehtmlref.=$object->ref;
		} else {
			$morehtmlref.=$form->editfieldkey("",'ref',$object->ref,$object,$user->rights->contrat->creer,'string','',0,3);
			$morehtmlref.=$form->editfieldval("",'ref',$object->ref,$object,$user->rights->contrat->creer,'string','',0,2);
		}

		$morehtmlref.='<div class="refidno">';
		// Ref customer
		$morehtmlref.=$form->editfieldkey("RefCustomer", 'ref_customer', $object->ref_customer, $object, $user->rights->contrat->creer, 'string', '', 0, 1);
		$morehtmlref.=$form->editfieldval("RefCustomer", 'ref_customer', $object->ref_customer, $object, $user->rights->contrat->creer, 'string', '', null, null, '', 1);
		// Ref supplier
		$morehtmlref.='<br>';
		$morehtmlref.=$form->editfieldkey("RefSupplier", 'ref_supplier', $object->ref_supplier, $object, $user->rights->contrat->creer, 'string', '', 0, 1);
		$morehtmlref.=$form->editfieldval("RefSupplier", 'ref_supplier', $object->ref_supplier, $object, $user->rights->contrat->creer, 'string', '', null, null, '', 1);
		// Thirdparty
		$morehtmlref.='<br>'.$langs->trans('ThirdParty') . ' : ' . $object->thirdparty->getNomUrl(1);
		// Project
		if (! empty($conf->projet->enabled))
		{
			$langs->load("projects");
			$morehtmlref.='<br>'.$langs->trans('Project') . ' ';
			if ($user->rights->contrat->creer)
			{
				if ($action != 'classify')
					$morehtmlref.='<a href="' . $_SERVER['PHP_SELF'] . '?action=classify&amp;id=' . $object->id . '">' . img_edit($langs->transnoentitiesnoconv('SetProject')) . '</a> : ';
					if ($action == 'classify') {
						//$morehtmlref.=$form->form_project($_SERVER['PHP_SELF'] . '?id=' . $object->id, $object->socid, $object->fk_project, 'projectid', 0, 0, 1, 1);
						$morehtmlref.='<form method="post" action="'.$_SERVER['PHP_SELF'].'?id='.$object->id.'">';
						$morehtmlref.='<input type="hidden" name="action" value="classin">';
						$morehtmlref.='<input type="hidden" name="token" value="'.$_SESSION['newtoken'].'">';
						$morehtmlref.=$formproject->select_projects($object->thirdparty->id, $object->fk_project, 'projectid', $maxlength, 0, 1, 0, 1, 0, 0, '', 1);
						$morehtmlref.='<input type="submit" class="button valignmiddle" value="'.$langs->trans("Modify").'">';
						$morehtmlref.='</form>';
					} else {
						$morehtmlref.=$form->form_project($_SERVER['PHP_SELF'] . '?id=' . $object->id, $object->thirdparty->id, $object->fk_project, 'none', 0, 0, 0, 1);
					}
			} else {
				if (! empty($object->fk_project)) {
					$proj = new Project($db);
					$proj->fetch($object->fk_project);
					$morehtmlref.='<a href="'.DOL_URL_ROOT.'/projet/card.php?id=' . $object->fk_project . '" title="' . $langs->trans('ShowProject') . '">';
					$morehtmlref.=$proj->ref;
					$morehtmlref.='</a>';
				} else {
					$morehtmlref.='';
				}
			}
		}
		$morehtmlref.='</div>';


		dol_banner_tab($object, 'ref', $linkback, 1, 'ref', 'none', $morehtmlref);


		print '<div class="fichecenter">';
		print '<div class="underbanner clearboth"></div>';


		print '<table class="border" width="100%">';

		// Ligne info remises tiers
		print '<tr><td class="titlefield">'.$langs->trans('Discount').'</td><td colspan="3">';
		if ($object->thirdparty->remise_percent) print $langs->trans("CompanyHasRelativeDiscount",$object->thirdparty->remise_percent);
		else print $langs->trans("CompanyHasNoRelativeDiscount");
		$absolute_discount=$object->thirdparty->getAvailableDiscounts();
		print '. ';
		if ($absolute_discount) print $langs->trans("CompanyHasAbsoluteDiscount",price($absolute_discount),$langs->trans("Currency".$conf->currency));
		else print $langs->trans("CompanyHasNoAbsoluteDiscount");
		print '.';
		print '</td></tr>';

		// Date
		print '<tr>';
		print '<td class="titlefield">';
		print $form->editfieldkey("Date",'date_contrat',$object->date_contrat,$object,$user->rights->contrat->creer);
		print '</td><td>';
		print $form->editfieldval("Date",'date_contrat',$object->date_contrat,$object,$user->rights->contrat->creer,'datehourpicker');
		print '</td>';
		print '</tr>';

		// Other attributes
		$cols = 3;
		include DOL_DOCUMENT_ROOT . '/core/tpl/extrafields_view.tpl.php';

		print "</table>";

		print '</div>';

		if (! empty($object->brouillon) && $user->rights->contrat->creer)
		{
			print '</form>';
		}

		echo '<br>';

		if (! empty($conf->global->MAIN_DISABLE_CONTACTS_TAB))
		{
			$blocname = 'contacts';
			$title = $langs->trans('ContactsAddresses');
			include DOL_DOCUMENT_ROOT.'/core/tpl/bloc_showhide.tpl.php';
		}

		if (! empty($conf->global->MAIN_DISABLE_NOTES_TAB))
		{
			$blocname = 'notes';
			$title = $langs->trans('Notes');
			include DOL_DOCUMENT_ROOT.'/core/tpl/bloc_showhide.tpl.php';
		}


		$colorb='666666';

		$arrayothercontracts=$object->getListOfContracts('others');

		/*
         * Lines of contracts
         */

		$productstatic=new Product($db);

		$usemargins=0;
		if (! empty($conf->margin->enabled) && ! empty($object->element) && in_array($object->element,array('facture','propal','commande'))) $usemargins=1;

		$var=false;

		// Title line for service
		$cursorline=1;
		while ($cursorline <= $nbofservices)
		{
			print '<form name="update" action="'.$_SERVER['PHP_SELF'].'?id='.$object->id.'" method="post">';
			print '<input type="hidden" name="token" value="'.$_SESSION['newtoken'].'">';
			print '<input type="hidden" name="action" value="updateline">';
			print '<input type="hidden" name="elrowid" value="'.$object->lines[$cursorline-1]->id.'">';
			print '<input type="hidden" name="idprod" value="'.(!empty($object->lines[$cursorline-1]->fk_product) ? $object->lines[$cursorline-1]->fk_product : 0).'">';
			print '<input type="hidden" name="fournprice" value="'.(!empty($object->lines[$cursorline-1]->fk_fournprice) ? $object->lines[$cursorline-1]->fk_fournprice : 0).'">';

			// Area with common detail of line
			print '<table class="notopnoleftnoright allwidth tableforservicepart1" width="100%">';

			$sql = "SELECT cd.rowid, cd.statut, cd.label as label_det, cd.fk_product, cd.product_type, cd.description, cd.price_ht, cd.qty,";
			$sql.= " cd.tva_tx, cd.vat_src_code, cd.remise_percent, cd.info_bits, cd.subprice, cd.multicurrency_subprice,";
			$sql.= " cd.date_ouverture_prevue as date_debut, cd.date_ouverture as date_debut_reelle,";
			$sql.= " cd.date_fin_validite as date_fin, cd.date_cloture as date_fin_reelle,";
			$sql.= " cd.commentaire as comment, cd.fk_product_fournisseur_price as fk_fournprice, cd.buy_price_ht as pa_ht,";
			$sql.= " cd.fk_unit,";
			$sql.= " p.rowid as pid, p.ref as pref, p.label as plabel, p.fk_product_type as ptype, p.entity as pentity";
			$sql.= " FROM ".MAIN_DB_PREFIX."contratdet as cd";
			$sql.= " LEFT JOIN ".MAIN_DB_PREFIX."product as p ON cd.fk_product = p.rowid";
			$sql.= " WHERE cd.rowid = ".$object->lines[$cursorline-1]->id;

			$result = $db->query($sql);
			if ($result)
			{
				$total = 0;

				print '<tr class="liste_titre'.($cursorline?' liste_titre_add':'').'">';
				print '<td>'.$langs->trans("ServiceNb",$cursorline).'</td>';
				print '<td width="80" align="center">'.$langs->trans("VAT").'</td>';
				print '<td width="80" align="right">'.$langs->trans("PriceUHT").'</td>';
				if (!empty($conf->multicurrency->enabled)) {
					print '<td width="80" align="right">'.$langs->trans("PriceUHTCurrency").'</td>';
				}
				print '<td width="30" align="center">'.$langs->trans("Qty").'</td>';
				if ($conf->global->PRODUCT_USE_UNITS) print '<td width="30" align="left">'.$langs->trans("Unit").'</td>';
				print '<td width="50" align="right">'.$langs->trans("ReductionShort").'</td>';
				if (! empty($conf->margin->enabled) && ! empty($conf->global->MARGIN_SHOW_ON_CONTRACT)) print '<td width="50" align="right">'.$langs->trans("BuyingPrice").'</td>';
				print '<td width="30">&nbsp;</td>';
				print "</tr>\n";

				$objp = $db->fetch_object($result);

				//

				if ($action != 'editline' || GETPOST('rowid') != $objp->rowid)
				{
					print '<tr '.$bcnd[$var].' class="tdtop">';
					// Label
					if ($objp->fk_product > 0)
					{
						print '<td>';
						$productstatic->id=$objp->fk_product;
						$productstatic->type=$objp->ptype;
						$productstatic->ref=$objp->pref;
						$productstatic->entity=$objp->pentity;
						$productstatic->label=$objp->plabel;
						$text = $productstatic->getNomUrl(1,'',32);
						if ($objp->plabel)
						{
							$text .= ' - ';
							$text .= $objp->plabel;
						}
						$description = $objp->description;

						// Add description in form
						if (! empty($conf->global->PRODUIT_DESC_IN_FORM))
						{
							$text .= (! empty($objp->description) && $objp->description!=$objp->plabel)?'<br>'.dol_htmlentitiesbr($objp->description):'';
							$description = '';	// Already added into main visible desc
						}

						echo $form->textwithtooltip($text,$description,3,'','',$cursorline,0,(!empty($line->fk_parent_line)?img_picto('', 'rightarrow'):''));

						print '</td>';
					}
					else
					{
						print '<td>'.img_object($langs->trans("ShowProductOrService"), ($objp->product_type ? 'service' : 'product')).' '.dol_htmlentitiesbr($objp->description)."</td>\n";
					}
					// TVA
					print '<td align="center">';
					print vatrate($objp->tva_tx.($objp->vat_src_code?(' ('.$objp->vat_src_code.')'):''), '%', $objp->info_bits);
					print '</td>';
					// Price
					print '<td align="right">'.($objp->subprice != '' ? price($objp->subprice) : '')."</td>\n";
					// Price multicurrency
					if (!empty($conf->multicurrency->enabled)) {
						print '<td align="right" class="linecoluht_currency nowrap">'.price($objp->multicurrency_subprice).'</td>';
					}
					// Quantite
					print '<td align="center">'.$objp->qty.'</td>';
					// Unit
					if($conf->global->PRODUCT_USE_UNITS) print '<td align="left">'.$langs->trans($object->lines[$cursorline-1]->getLabelOfUnit()).'</td>';
					// Remise
					if ($objp->remise_percent > 0)
					{
						print '<td align="right">'.$objp->remise_percent."%</td>\n";
					}
					else
					{
						print '<td>&nbsp;</td>';
					}

					// Margin
					if (! empty($conf->margin->enabled) && ! empty($conf->global->MARGIN_SHOW_ON_CONTRACT)) print '<td align="right" class="nowrap">'.price($objp->pa_ht).'</td>';

					// Icon move, update et delete (statut contrat 0=brouillon,1=valide,2=ferme)
					print '<td align="right" class="nowrap">';
					if ($user->rights->contrat->creer && count($arrayothercontracts) && ($object->statut >= 0))
					{
						print '<a style="padding-left: 5px;" href="'.$_SERVER['PHP_SELF'].'?id='.$object->id.'&amp;action=move&amp;rowid='.$objp->rowid.'">';
						print img_picto($langs->trans("MoveToAnotherContract"),'uparrow');
						print '</a>';
					}
					if ($user->rights->contrat->creer && ($object->statut >= 0))
					{
						print '<a style="padding-left: 5px;" href="'.$_SERVER['PHP_SELF'].'?id='.$object->id.'&amp;action=editline&amp;rowid='.$objp->rowid.'">';
						print img_edit();
						print '</a>';
					}
					if ( $user->rights->contrat->creer && ($object->statut >= 0))
					{
						print '<a style="padding-left: 5px;" href="'.$_SERVER['PHP_SELF'].'?id='.$object->id.'&amp;action=deleteline&amp;rowid='.$objp->rowid.'">';
						print img_delete();
						print '</a>';
					}
					print '</td>';

					print "</tr>\n";

					// Dates of service planed and real
					if ($objp->subprice >= 0)
					{
						$colspan = 6;

						if ($conf->margin->enabled && $conf->global->PRODUCT_USE_UNITS) {
							$colspan = 8;
						} elseif ($conf->margin->enabled || $conf->global->PRODUCT_USE_UNITS) {
							$colspan = 7;
						}

						print '<tr '.$bcnd[$var].'>';
						print '<td colspan="'.$colspan.'">';

						// Date planned
						print $langs->trans("DateStartPlanned").': ';
						if ($objp->date_debut)
						{
							print dol_print_date($db->jdate($objp->date_debut), 'day');
							// Warning si date prevu passee et pas en service
							if ($objp->statut == 0 && $db->jdate($objp->date_debut) < ($now - $conf->contrat->services->inactifs->warning_delay)) {
								$warning_delay=$conf->contrat->services->inactifs->warning_delay / 3600 / 24;
								$textlate = $langs->trans("Late").' = '.$langs->trans("DateReference").' > '.$langs->trans("DateToday").' '.(ceil($warning_delay) >= 0 ? '+' : '').ceil($warning_delay).' '.$langs->trans("days");
								print " ".img_warning($textlate);
							}
						}
						else print $langs->trans("Unknown");
						print ' &nbsp;-&nbsp; ';
						print $langs->trans("DateEndPlanned").': ';
						if ($objp->date_fin)
						{
							print dol_print_date($db->jdate($objp->date_fin), 'day');
							if ($objp->statut == 4 && $db->jdate($objp->date_fin) < ($now - $conf->contrat->services->expires->warning_delay)) {
								$warning_delay=$conf->contrat->services->expires->warning_delay / 3600 / 24;
								$textlate = $langs->trans("Late").' = '.$langs->trans("DateReference").' > '.$langs->trans("DateToday").' '.(ceil($warning_delay) >= 0 ? '+' : '').ceil($warning_delay).' '.$langs->trans("days");
								print " ".img_warning($textlate);
							}
						}
						else print $langs->trans("Unknown");

						print '</td>';
						print '</tr>';
					}


					// Display lines extrafields
					if (is_array($extralabelslines) && count($extralabelslines)>0) {
						$line = new ContratLigne($db);
						$line->fetch_optionals($objp->rowid,$extralabelslines);
						print $line->showOptionals($extrafieldsline, 'view', array('style'=>$bcnd[$var], 'colspan'=>$colspan), '', '', empty($conf->global->MAIN_EXTRAFIELDS_IN_ONE_TD)?0:1);
					}
				}
				// Ligne en mode update
				else
				{
					// Ligne carac
					print "<tr ".$bcnd[$var].">";
					print '<td>';
					if ($objp->fk_product)
					{
						$productstatic->id=$objp->fk_product;
						$productstatic->type=$objp->ptype;
						$productstatic->ref=$objp->pref;
						$productstatic->entity=$objp->pentity;
						print $productstatic->getNomUrl(1,'',32);
						print $objp->label?' - '.dol_trunc($objp->label,32):'';
						print '<br>';
					}
					else
					{
						print $objp->label?$objp->label.'<br>':'';
					}

					// editeur wysiwyg
					require_once DOL_DOCUMENT_ROOT.'/core/class/doleditor.class.php';
					$nbrows=ROWS_2;
					if (! empty($conf->global->MAIN_INPUT_DESC_HEIGHT)) $nbrows=$conf->global->MAIN_INPUT_DESC_HEIGHT;
					$enable=(isset($conf->global->FCKEDITOR_ENABLE_DETAILS)?$conf->global->FCKEDITOR_ENABLE_DETAILS:0);
					$doleditor=new DolEditor('product_desc',$objp->description,'',92,'dolibarr_details','',false,true,$enable,$nbrows,'90%');
					$doleditor->Create();

					print '</td>';
					print '<td align="right">';
					print $form->load_tva("eltva_tx", $objp->tva_tx.($objp->vat_src_code?(' ('.$objp->vat_src_code.')'):''), $mysoc, $object->thirdparty, $objp->fk_product, $objp->info_bits, $objp->product_type, 0, 1);
					print '</td>';
					print '<td align="right"><input size="5" type="text" name="elprice" value="'.price($objp->subprice).'"></td>';
					print '<td align="center"><input size="2" type="text" name="elqty" value="'.$objp->qty.'"></td>';
					if ($conf->global->PRODUCT_USE_UNITS)
					{
						print '<td align="left">';
						print $form->selectUnits($objp->fk_unit, "unit");
						print '</td>';
					}
					print '<td align="right" class="nowrap"><input size="1" type="text" name="elremise_percent" value="'.$objp->remise_percent.'">%</td>';
					if (! empty($usemargins))
					{
						print '<td align="right">';
						if ($objp->fk_product) print '<select id="fournprice" name="fournprice"></select>';
						print '<input id="buying_price" type="text" size="5" name="buying_price" value="'.price($objp->pa_ht,0,'',0).'"></td>';
					}
					print '<td align="center">';
					print '<input type="submit" class="button" name="save" value="'.$langs->trans("Modify").'">';
					print '<br><input type="submit" class="button" name="cancel" value="'.$langs->trans("Cancel").'">';
					print '</td>';

					$colspan=6;
					if (! empty($conf->margin->enabled) && ! empty($conf->global->MARGIN_SHOW_ON_CONTRACT)) $colspan++;
					if($conf->global->PRODUCT_USE_UNITS) $colspan++;

					// Ligne dates prevues
					print "<tr ".$bcnd[$var].">";
					print '<td colspan="'.$colspan.'">';
					print $langs->trans("DateStartPlanned").' ';
					$form->select_date($db->jdate($objp->date_debut),"date_start_update",$usehm,$usehm,($db->jdate($objp->date_debut)>0?0:1),"update");
					print ' &nbsp;&nbsp;'.$langs->trans("DateEndPlanned").' ';
					$form->select_date($db->jdate($objp->date_fin),"date_end_update",$usehm,$usehm,($db->jdate($objp->date_fin)>0?0:1),"update");
					print '</td>';
					print '</tr>';

					if (is_array($extralabelslines) && count($extralabelslines)>0) {
						$line = new ContratLigne($db);
						$line->fetch_optionals($objp->rowid,$extralabelslines);
						print $line->showOptionals($extrafieldsline, 'edit', array('style'=>$bcnd[$var], 'colspan'=>$colspan), '', '', empty($conf->global->MAIN_EXTRAFIELDS_IN_ONE_TD)?0:1);
					}

					print '</tr>';
				}

				$db->free($result);
			}
			else
			{
				dol_print_error($db);
			}

			if ($object->statut > 0)
			{
				print '<tr '.$bcnd[$var].'>';
				print '<td class="tdhrthin" colspan="'.($conf->margin->enabled?7:6).'"><hr class="opacitymedium tdhrthin"></td>';
				print "</tr>\n";
			}

			print "</table>";

			print "</form>\n";


			/*
             * Confirmation to delete service line of contract
             */
			if ($action == 'deleteline' && ! $_REQUEST["cancel"] && $user->rights->contrat->creer && $object->lines[$cursorline-1]->id == GETPOST('rowid'))
			{
				print $form->formconfirm($_SERVER["PHP_SELF"]."?id=".$object->id."&lineid=".GETPOST('rowid'),$langs->trans("DeleteContractLine"),$langs->trans("ConfirmDeleteContractLine"),"confirm_deleteline",'',0,1);
				if ($ret == 'html') print '<table class="notopnoleftnoright" width="100%"><tr class="oddeven" height="6"><td></td></tr></table>';
			}

			/*
             * Confirmation to move service toward another contract
             */
			if ($action == 'move' && ! $_REQUEST["cancel"] && $user->rights->contrat->creer && $object->lines[$cursorline-1]->id == GETPOST('rowid'))
			{
				$arraycontractid=array();
				foreach($arrayothercontracts as $contractcursor)
				{
					$arraycontractid[$contractcursor->id]=$contractcursor->ref;
				}
				//var_dump($arraycontractid);
				// Cree un tableau formulaire
				$formquestion=array(
				'text' => $langs->trans("ConfirmMoveToAnotherContractQuestion"),
				array('type' => 'select', 'name' => 'newcid', 'values' => $arraycontractid));

				print $form->formconfirm($_SERVER["PHP_SELF"]."?id=".$object->id."&lineid=".GETPOST('rowid'),$langs->trans("MoveToAnotherContract"),$langs->trans("ConfirmMoveToAnotherContract"),"confirm_move",$formquestion);
				print '<table class="notopnoleftnoright" width="100%"><tr class="oddeven" height="6"><td></td></tr></table>';
			}

			/*
             * Confirmation de la validation activation
             */
			if ($action == 'active' && ! $_REQUEST["cancel"] && $user->rights->contrat->activer && $object->lines[$cursorline-1]->id == GETPOST('ligne'))
			{
				$dateactstart = dol_mktime(12, 0, 0, GETPOST('remonth'), GETPOST('reday'), GETPOST('reyear'));
				$dateactend   = dol_mktime(12, 0, 0, GETPOST('endmonth'), GETPOST('endday'), GETPOST('endyear'));
				$comment      = GETPOST('comment','alpha');
				print $form->formconfirm($_SERVER["PHP_SELF"]."?id=".$object->id."&ligne=".GETPOST('ligne')."&date=".$dateactstart."&dateend=".$dateactend."&comment=".urlencode($comment),$langs->trans("ActivateService"),$langs->trans("ConfirmActivateService",dol_print_date($dateactstart,"%A %d %B %Y")),"confirm_active", '', 0, 1);
				print '<table class="notopnoleftnoright" width="100%"><tr class="oddeven" height="6"><td></td></tr></table>';
			}

			/*
             * Confirmation de la validation fermeture
             */
			if ($action == 'closeline' && ! $_REQUEST["cancel"] && $user->rights->contrat->activer && $object->lines[$cursorline-1]->id == GETPOST('ligne'))
			{
				$dateactstart = dol_mktime(12, 0, 0, GETPOST('remonth'), GETPOST('reday'), GETPOST('reyear'));
				$dateactend   = dol_mktime(12, 0, 0, GETPOST('endmonth'), GETPOST('endday'), GETPOST('endyear'));
				$comment      = GETPOST('comment','alpha');

				if (empty($dateactend))
				{
					setEventMessages($langs->trans("ErrorFieldRequired", $langs->transnoentitiesnoconv("DateEndReal")), null, 'errors');
				}
				else
				{
					print $form->formconfirm($_SERVER["PHP_SELF"]."?id=".$object->id."&ligne=".GETPOST('ligne','int')."&date=".$dateactstart."&dateend=".$dateactend."&comment=".urlencode($comment), $langs->trans("CloseService"), $langs->trans("ConfirmCloseService",dol_print_date($dateactend,"%A %d %B %Y")), "confirm_closeline", '', 0, 1);
				}
				print '<table class="notopnoleftnoright" width="100%"><tr class="oddeven" height="6"><td></td></tr></table>';
			}


			// Area with status and activation info of line
			if ($object->statut > 0)
			{
				print '<table class="notopnoleftnoright tableforservicepart2" width="100%">';

				print '<tr '.$bcnd[$var].'>';
				print '<td>'.$langs->trans("ServiceStatus").': '.$object->lines[$cursorline-1]->getLibStatut(4).'</td>';
				print '<td width="30" align="right">';
				if ($user->societe_id == 0)
				{
					if ($object->statut > 0 && $action != 'activateline' && $action != 'unactivateline')
					{
						$tmpaction='activateline';
						$tmpactionpicto='play';
						$tmpactiontext=$langs->trans("Activate");
						if ($objp->statut == 4)
						{
							$tmpaction='unactivateline';
							$tmpactionpicto='playstop';
							$tmpactiontext=$langs->trans("Disable");
						}
						if (($tmpaction=='activateline' && $user->rights->contrat->activer) || ($tmpaction=='unactivateline' && $user->rights->contrat->desactiver))
						{
							print '<a class="reposition" href="' . $_SERVER["PHP_SELF"] . '?id=' . $object->id . '&amp;ligne=' . $object->lines[$cursorline - 1]->id . '&amp;action=' . $tmpaction . '">';
							print img_picto($tmpactiontext, $tmpactionpicto);
							print '</a>';
						}
					}
				}
				print '</td>';
				print "</tr>\n";

				print '<tr '.$bcnd[$var].'>';

				print '<td>';
				// Si pas encore active
				if (! $objp->date_debut_reelle) {
					print $langs->trans("DateStartReal").': ';
					if ($objp->date_debut_reelle) print dol_print_date($objp->date_debut_reelle, 'day');
					else print $langs->trans("ContractStatusNotRunning");
				}
				// Si active et en cours
				if ($objp->date_debut_reelle && ! $objp->date_fin_reelle) {
					print $langs->trans("DateStartReal").': ';
					print dol_print_date($objp->date_debut_reelle, 'day');
				}
				// Si desactive
				if ($objp->date_debut_reelle && $objp->date_fin_reelle) {
					print $langs->trans("DateStartReal").': ';
					print dol_print_date($objp->date_debut_reelle, 'day');
					print ' &nbsp;-&nbsp; ';
					print $langs->trans("DateEndReal").': ';
					print dol_print_date($objp->date_fin_reelle, 'day');
				}
				if (! empty($objp->comment)) print "<br>".$objp->comment;
				print '</td>';

				print '<td align="center">&nbsp;</td>';

				print '</tr>';
				print '</table>';
			}

			// Form to activate line
			if ($user->rights->contrat->activer && $action == 'activateline' && $object->lines[$cursorline-1]->id == GETPOST('ligne'))
			{
				print '<form name="active" action="'.$_SERVER["PHP_SELF"].'?id='.$object->id.'&amp;ligne='.GETPOST('ligne').'&amp;action=active" method="post">';
				print '<input type="hidden" name="token" value="'.$_SESSION['newtoken'].'">';

				print '<table class="noborder tableforservicepart2'.($cursorline < $nbofservices ?' boxtablenobottom':'').'" width="100%">';

				// Definie date debut et fin par defaut
				$dateactstart = $objp->date_debut;
				if (GETPOST('remonth')) $dateactstart = dol_mktime(12, 0, 0, GETPOST('remonth'), GETPOST('reday'), GETPOST('reyear'));
				elseif (! $dateactstart) $dateactstart = time();

				$dateactend = $objp->date_fin;
				if (GETPOST('endmonth')) $dateactend = dol_mktime(12, 0, 0, GETPOST('endmonth'), GETPOST('endday'), GETPOST('endyear'));
				elseif (! $dateactend)
				{
					if ($objp->fk_product > 0)
					{
						$product=new Product($db);
						$product->fetch($objp->fk_product);
						$dateactend = dol_time_plus_duree(time(), $product->duration_value, $product->duration_unit);
					}
				}

				print '<tr '.$bc[false].'>';
				print '<td class="nohover">'.$langs->trans("DateServiceActivate").'</td><td class="nohover">';
				print $form->select_date($dateactstart,'',$usehm,$usehm,'',"active",1,0,1);
				print '</td>';
				print '<td class="nohover">'.$langs->trans("DateEndPlanned").'</td><td class="nohover">';
				print $form->select_date($dateactend,"end",$usehm,$usehm,'',"active",1,0,1);
				print '</td>';
				print '<td class="center nohover">';
				print '</td>';

				print '</tr>';

				print '<tr '.$bc[false].'>';
				print '<td class="nohover">'.$langs->trans("Comment").'</td><td colspan="3" class="nohover" colspan="'.($conf->margin->enabled?4:3).'"><input size="80" type="text" name="comment" value="'.$_POST["comment"].'"></td>';
				print '<td class="nohover right">';
				print '<input type="submit" class="button" name="activate" value="'.$langs->trans("Activate").'"> &nbsp; ';
				print '<input type="submit" class="button" name="cancel" value="'.$langs->trans("Cancel").'">';
				print '</td>';
				print '</tr>';

				print '</table>';

				print '</form>';
			}

			if ($user->rights->contrat->activer && $action == 'unactivateline' && $object->lines[$cursorline-1]->id == GETPOST('ligne'))
			{
				/**
				 * Disable a contract line
				 */
				print '<!-- Form to disabled a line -->'."\n";
				print '<form name="closeline" action="'.$_SERVER["PHP_SELF"].'?id='.$object->id.'&amp;ligne='.$object->lines[$cursorline-1]->id.'" method="post">';

				print '<input type="hidden" name="token" value="'.$_SESSION['newtoken'].'">';
				print '<input type="hidden" name="action" value="closeline">';

				print '<table class="noborder tableforservicepart2'.($cursorline < $nbofservices ?' boxtablenobottom':'').'" width="100%">';

				// Definie date debut et fin par defaut
				$dateactstart = $objp->date_debut_reelle;
				if (GETPOST('remonth')) $dateactstart = dol_mktime(12, 0, 0, GETPOST('remonth'), GETPOST('reday'), GETPOST('reyear'));
				elseif (! $dateactstart) $dateactstart = time();

				$dateactend = $objp->date_fin_reelle;
				if (GETPOST('endmonth')) $dateactend = dol_mktime(12, 0, 0, GETPOST('endmonth'), GETPOST('endday'), GETPOST('endyear'));
				elseif (! $dateactend)
				{
					if ($objp->fk_product > 0)
					{
						$product=new Product($db);
						$product->fetch($objp->fk_product);
						$dateactend = dol_time_plus_duree(time(), $product->duration_value, $product->duration_unit);
					}
				}
				$now=dol_now();
				if ($dateactend > $now) $dateactend=$now;

				print '<tr '.$bc[false].'><td colspan="2" class="nohover">';
				if ($objp->statut >= 4)
				{
					if ($objp->statut == 4)
					{
						print $langs->trans("DateEndReal").' ';
						print $form->select_date($dateactend,"end",$usehm,$usehm,($objp->date_fin_reelle>0?0:1),"closeline",1,1,1);
					}
				}
				print '</td>';
				print '<td class="center nohover">';
				print '</td></tr>';

				print '<tr '.$bc[false].'>';
				print '<td class="nohover">'.$langs->trans("Comment").'</td><td class="nohover"><input size="70" type="text" class="flat" name="comment" value="'.dol_escape_htmltag(GETPOST('comment', 'alpha')).'"></td>';
				print '<td class="nohover right">';
				print '<input type="submit" class="button" name="close" value="'.$langs->trans("Disable").'"> &nbsp; ';
				print '<input type="submit" class="button" name="cancel" value="'.$langs->trans("Cancel").'">';
				print '</td>';
				print '</tr>';

				print '</table>';

				print '</form>';
			}

			$cursorline++;
		}

		// Form to add new line
		if ($user->rights->contrat->creer && ($object->statut == 0))
		{
			$dateSelector=1;

			print "\n";
			print '	<form name="addproduct" id="addproduct" action="'.$_SERVER["PHP_SELF"].'?id='.$object->id.(($action != 'editline')?'#add':'#line_'.GETPOST('lineid')).'" method="POST">
			<input type="hidden" name="token" value="'.$_SESSION['newtoken'].'">
			<input type="hidden" name="action" value="'.(($action != 'editline')?'addline':'updateline').'">
			<input type="hidden" name="mode" value="">
			<input type="hidden" name="id" value="'.$object->id.'">
			';

			print '<div class="div-table-responsive-no-min">';
			print '<table id="tablelines" class="noborder noshadow" width="100%">';	// Array with (n*2)+1 lines

			// Trick to not show product entries
			$savproductenabled=$conf->product->enabled;
			if (empty($conf->global->CONTRACT_SUPPORT_PRODUCTS)) $conf->product->enabled = 0;

			// Form to add new line
	   		if ($action != 'editline')
			{
				$var = true;

				$forcetoshowtitlelines=1;

				// Add free products/services
				$object->formAddObjectLine(1, $mysoc, $soc);

				$parameters = array();
				$reshook = $hookmanager->executeHooks('formAddObjectLine', $parameters, $object, $action); // Note that $action and $object may have been modified by hook
			}

			// Restore correct setup
			$conf->product->enabled = $savproductenabled;

			print '</table>';
			print '</div>';
			print '</form>';
		}

		dol_fiche_end();


		/*
         * Buttons
         */

		if ($user->societe_id == 0)
		{
			print '<div class="tabsAction">';

			$parameters=array();
			$reshook=$hookmanager->executeHooks('addMoreActionsButtons',$parameters,$object,$action);    // Note that $action and $object may have been modified by hook

			if (empty($reshook))
			{
				// Send
				if ($object->statut == 1) {
					if ((empty($conf->global->MAIN_USE_ADVANCED_PERMS) || $user->rights->commande->order_advance->send)) {
						print '<div class="inline-block divButAction"><a class="butAction" href="' . $_SERVER["PHP_SELF"] . '?id=' . $object->id . '&action=presend&mode=init#formmailbeforetitle">' . $langs->trans('SendByMail') . '</a></div>';
					} else
						print '<div class="inline-block divButAction"><a class="butActionRefused" href="#">' . $langs->trans('SendByMail') . '</a></div>';
				}

				if ($object->statut == 0 && $nbofservices)
				{
					if ($user->rights->contrat->creer) print '<div class="inline-block divButAction"><a class="butAction" href="'.$_SERVER["PHP_SELF"].'?id='.$object->id.'&amp;action=valid">'.$langs->trans("Validate").'</a></div>';
					else print '<div class="inline-block divButAction"><a class="butActionRefused" href="#" title="'.$langs->trans("NotEnoughPermissions").'">'.$langs->trans("Validate").'</a></div>';
				}
				if ($object->statut == 1)
				{
					if ($user->rights->contrat->creer) print '<div class="inline-block divButAction"><a class="butAction" href="'.$_SERVER["PHP_SELF"].'?id='.$object->id.'&amp;action=reopen">'.$langs->trans("Modify").'</a></div>';
					else print '<div class="inline-block divButAction"><a class="butActionRefused" href="#" title="'.$langs->trans("NotEnoughPermissions").'">'.$langs->trans("Modify").'</a></div>';
				}

				if (! empty($conf->facture->enabled) && $object->statut > 0 && $object->nbofservicesclosed < $nbofservices)
				{
					$langs->load("bills");
					if ($user->rights->facture->creer) print '<div class="inline-block divButAction"><a class="butAction" href="'.DOL_URL_ROOT.'/compta/facture/card.php?action=create&amp;origin='.$object->element.'&amp;originid='.$object->id.'&amp;socid='.$object->thirdparty->id.'">'.$langs->trans("CreateBill").'</a></div>';
					else print '<div class="inline-block divButAction"><a class="butActionRefused" href="#" title="'.$langs->trans("NotEnoughPermissions").'">'.$langs->trans("CreateBill").'</a></div>';
				}

				if (! empty($conf->commande->enabled) && $object->statut > 0 && $object->nbofservicesclosed < $nbofservices)
				{
					$langs->load("orders");
					if ($user->rights->commande->creer) print '<div class="inline-block divButAction"><a class="butAction" href="'.DOL_URL_ROOT.'/commande/card.php?action=create&amp;origin='.$object->element.'&amp;originid='.$object->id.'&amp;socid='.$object->thirdparty->id.'">'.$langs->trans("CreateOrder").'</a></div>';
					else print '<div class="inline-block divButAction"><a class="butActionRefused" href="#" title="'.$langs->trans("NotEnoughPermissions").'">'.$langs->trans("CreateOrder").'</a></div>';
				}

				// Clone
				if ($user->rights->contrat->creer) {
					print '<div class="inline-block divButAction"><a class="butAction" href="' . $_SERVER['PHP_SELF'] . '?id=' . $object->id . '&amp;socid=' . $object->socid . '&amp;action=clone&amp;object=' . $object->element . '">' . $langs->trans("ToClone") . '</a></div>';
				}

				if ($object->nbofservicesclosed > 0 || $object->nbofserviceswait > 0)
				{
					print '<div class="inline-block divButAction"><a class="butAction" href="'.$_SERVER["PHP_SELF"].'?id='.$object->id.'&amp;action=activate">'.$langs->trans("ActivateAllContracts").'</a></div>';
				}
				if ($object->nbofservicesclosed < $nbofservices)
				{
					//if (! $numactive)
					//{
					print '<div class="inline-block divButAction"><a class="butAction" href="'.$_SERVER["PHP_SELF"].'?id='.$object->id.'&amp;action=close">'.$langs->trans("CloseAllContracts").'</a></div>';
					//}
					//else
					//{
					//	print '<div class="inline-block divButAction"><a class="butActionRefused" href="#" title="'.$langs->trans("CloseRefusedBecauseOneServiceActive").'">'.$langs->trans("Close").'</a></div>';
					//}
				}

				// On peut supprimer entite si
				// - Droit de creer + mode brouillon (erreur creation)
				// - Droit de supprimer
				if (($user->rights->contrat->creer && $object->statut == 0) || $user->rights->contrat->supprimer)
				{
					print '<div class="inline-block divButAction"><a class="butActionDelete" href="'.$_SERVER["PHP_SELF"].'?id='.$object->id.'&amp;action=delete">'.$langs->trans("Delete").'</a></div>';
				}
				else
				{
					print '<div class="inline-block divButAction"><a class="butActionRefused" href="#" title="'.dol_escape_htmltag($langs->trans("NotAllowed")).'">'.$langs->trans("Delete").'</a></div>';
				}
			}

			print "</div>";
		}

		// Select mail models is same action as presend
		if (GETPOST('modelselected')) {
			$action = 'presend';
		}

		if ($action != 'presend')
		{
			print '<div class="fichecenter"><div class="fichehalfleft">';

			/*
    		 * Documents generes
    		*/
			$filename = dol_sanitizeFileName($object->ref);
			$filedir = $conf->contrat->dir_output . "/" . dol_sanitizeFileName($object->ref);
			$urlsource = $_SERVER["PHP_SELF"] . "?id=" . $object->id;
			$genallowed = $user->rights->contrat->lire;
			$delallowed = $user->rights->contrat->creer;

			$var = true;

			print $formfile->showdocuments('contract', $filename, $filedir, $urlsource, $genallowed, $delallowed, $object->modelpdf, 1, 0, 0, 28, 0, '', 0, '', $soc->default_lang);


			// Show links to link elements
			$linktoelem = $form->showLinkToObjectBlock($object, null, array('contrat'));
			$somethingshown = $form->showLinkedObjectBlock($object, $linktoelem);


			print '</div><div class="fichehalfright"><div class="ficheaddleft">';

			// List of actions on element
			include_once DOL_DOCUMENT_ROOT . '/core/class/html.formactions.class.php';
			$formactions = new FormActions($db);
			$somethingshown = $formactions->showactions($object, 'contract', $socid, 1);


			print '</div></div></div>';
		}

		// Presend form
		$modelmail='contract';
		$defaulttopic='SendContractRef';
		$diroutput = $conf->contrat->dir_output;
		$trackid = 'con'.$object->id;

		include DOL_DOCUMENT_ROOT.'/core/tpl/card_presend.tpl.php';
	}
}


llxFooter();

$db->close();
?>

<?php
if (! empty($conf->margin->enabled) && $action == 'editline')
{
?>

<script type="text/javascript">
$(document).ready(function() {
  var idprod = $("input[name='idprod']").val();
  var fournprice = $("input[name='fournprice']").val();
  if (idprod > 0) {
	  $.post('<?php echo DOL_URL_ROOT; ?>/fourn/ajax/getSupplierPrices.php', {'idprod': idprod}, function(data) {
	    if (data.length > 0) {
	      var options = '';
	      var trouve=false;
	      $(data).each(function() {
	        options += '<option value="'+this.id+'" price="'+this.price+'"';
	        if (fournprice > 0) {
		        if (this.id == fournprice) {
		          options += ' selected';
		          $("#buying_price").val(this.price);
		          trouve = true;
		        }
	        }
	        options += '>'+this.label+'</option>';
	      });
	      options += '<option value=null'+(trouve?'':' selected')+'><?php echo $langs->trans("InputPrice"); ?></option>';
	      $("#fournprice").html(options);
	      if (trouve) {
	        $("#buying_price").hide();
	        $("#fournprice").show();
	      }
	      else {
	        $("#buying_price").show();
	      }
	      $("#fournprice").change(function() {
	        var selval = $(this).find('option:selected').attr("price");
	        if (selval)
	          $("#buying_price").val(selval).hide();
	        else
	          $('#buying_price').show();
	      });
	    }
	    else {
	      $("#fournprice").hide();
	      $('#buying_price').show();
	    }
	  },
	  'json');
	}
    else {
      $("#fournprice").hide();
      $('#buying_price').show();
    }
});
</script>

<?php
}<|MERGE_RESOLUTION|>--- conflicted
+++ resolved
@@ -930,21 +930,6 @@
 				setEventMessages($object->error, $object->errors, 'errors');
 			}
 
-<<<<<<< HEAD
-			$result = $object->setValueFrom('ref', GETPOST('ref','alpha'), '', null, 'text', '', $user, 'CONTRACT_MODIFY');
-			if ($result < 0) {
-				setEventMessages($object->error, $object->errors, 'errors');
-				$action = 'editref';
-			} else {
-				header("Location: " . $_SERVER['PHP_SELF'] . "?id=" . $object->id);
-				exit;
-			}
-		}
-		else {
-			header("Location: " . $_SERVER['PHP_SELF'] . "?id=" . $id);
-			exit;
-		}
-=======
 			$old_ref = $object->ref;
 
 	        $result = $object->setValueFrom('ref', GETPOST('ref','alpha'), '', null, 'text', '', $user, 'CONTRACT_MODIFY');
@@ -974,7 +959,6 @@
 	        header("Location: " . $_SERVER['PHP_SELF'] . "?id=" . $id);
 	        exit;
 	    }
->>>>>>> 5efb94b0
 	}
 	elseif ($action=='setdate_contrat')
 	{
