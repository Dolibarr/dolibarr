--- conflicted
+++ resolved
@@ -2030,93 +2030,9 @@
          * Buttons
          */
 
-<<<<<<< HEAD
 		if ($user->societe_id == 0)
 		{
 			print '<div class="tabsAction">';
-=======
-        if ($user->societe_id == 0)
-        {
-            print '<div class="tabsAction">';
-
-            $parameters=array();
-            $reshook=$hookmanager->executeHooks('addMoreActionsButtons',$parameters,$object,$action);    // Note that $action and $object may have been modified by hook
-
-            if ($object->statut == 0 && $nbofservices)
-            {
-                if ($user->rights->contrat->creer) print '<div class="inline-block divButAction"><a class="butAction" href="'.$_SERVER["PHP_SELF"].'?id='.$object->id.'&amp;action=valid">'.$langs->trans("Validate").'</a></div>';
-                else print '<div class="inline-block divButAction"><a class="butActionRefused" href="#" title="'.$langs->trans("NotEnoughPermissions").'">'.$langs->trans("Validate").'</a></div>';
-            }
-            if ($object->statut == 1)
-            {
-                if ($user->rights->contrat->creer) print '<div class="inline-block divButAction"><a class="butAction" href="'.$_SERVER["PHP_SELF"].'?id='.$object->id.'&amp;action=reopen">'.$langs->trans("Modify").'</a></div>';
-                else print '<div class="inline-block divButAction"><a class="butActionRefused" href="#" title="'.$langs->trans("NotEnoughPermissions").'">'.$langs->trans("Modify").'</a></div>';
-            }
-
-            if (! empty($conf->facture->enabled) && $object->statut > 0 && $object->nbofservicesclosed < $nbofservices)
-            {
-                $langs->load("bills");
-                if ($user->rights->facture->creer) print '<div class="inline-block divButAction"><a class="butAction" href="'.DOL_URL_ROOT.'/compta/facture/card.php?action=create&amp;origin='.$object->element.'&amp;originid='.$object->id.'&amp;socid='.$object->thirdparty->id.'">'.$langs->trans("CreateBill").'</a></div>';
-                else print '<div class="inline-block divButAction"><a class="butActionRefused" href="#" title="'.$langs->trans("NotEnoughPermissions").'">'.$langs->trans("CreateBill").'</a></div>';
-            }
-
-            if (! empty($conf->commande->enabled) && $object->statut > 0 && $object->nbofservicesclosed < $nbofservices)
-            {
-            	$langs->load("orders");
-            	if ($user->rights->commande->creer) print '<div class="inline-block divButAction"><a class="butAction" href="'.DOL_URL_ROOT.'/commande/card.php?action=create&amp;origin='.$object->element.'&amp;originid='.$object->id.'&amp;socid='.$object->thirdparty->id.'">'.$langs->trans("CreateOrder").'</a></div>';
-            	else print '<div class="inline-block divButAction"><a class="butActionRefused" href="#" title="'.$langs->trans("NotEnoughPermissions").'">'.$langs->trans("CreateOrder").'</a></div>';
-            }
-
-            // Clone
-            if ($user->rights->contrat->creer) {
-            	print '<div class="inline-block divButAction"><a class="butAction" href="' . $_SERVER['PHP_SELF'] . '?id=' . $object->id . '&amp;socid=' . $object->socid . '&amp;action=clone&amp;object=' . $object->element . '">' . $langs->trans("ToClone") . '</a></div>';
-            }
-
-            if ($object->nbofservicesclosed < $nbofservices)
-            {
-                //if (! $numactive)
-                //{
-                print '<div class="inline-block divButAction"><a class="butAction" href="'.$_SERVER["PHP_SELF"].'?id='.$object->id.'&amp;action=close">'.$langs->trans("CloseAllContracts").'</a></div>';
-                //}
-                //else
-                //{
-                //	print '<div class="inline-block divButAction"><a class="butActionRefused" href="#" title="'.$langs->trans("CloseRefusedBecauseOneServiceActive").'">'.$langs->trans("Close").'</a></div>';
-                //}
-            }
-
-            // On peut supprimer entite si
-            // - Droit de creer + mode brouillon (erreur creation)
-            // - Droit de supprimer
-            if (($user->rights->contrat->creer && $object->statut == 0) || $user->rights->contrat->supprimer)
-            {
-                print '<div class="inline-block divButAction"><a class="butActionDelete" href="'.$_SERVER["PHP_SELF"].'?id='.$object->id.'&amp;action=delete">'.$langs->trans("Delete").'</a></div>';
-            }
-            else
-            {
-            	print '<div class="inline-block divButAction"><a class="butActionRefused" href="#" title="'.dol_escape_htmltag($langs->trans("NotAllowed")).'">'.$langs->trans("Delete").'</a></div>';
-            }
-
-            print "</div>";
-        }
-
-    	// Select mail models is same action as presend
-    	if (GETPOST('modelselected')) {
-    		$action = 'presend';
-    	}
-
-    	if ($action != 'presend')
-    	{
-    		print '<div class="fichecenter"><div class="fichehalfleft">';
-
-    		/*
-    		 * Documents generes
-    		*/
-    		$filename = dol_sanitizeFileName($object->ref);
-    		$filedir = $conf->contrat->dir_output . "/" . dol_sanitizeFileName($object->ref);
-    		$urlsource = $_SERVER["PHP_SELF"] . "?id=" . $object->id;
-    		$genallowed = $user->rights->contrat->lire;
-    		$delallowed = $user->rights->contrat->creer;
->>>>>>> 7ee64fc0
 
 			$parameters=array();
 			$reshook=$hookmanager->executeHooks('addMoreActionsButtons',$parameters,$object,$action);    // Note that $action and $object may have been modified by hook
@@ -2142,18 +2058,12 @@
 					else print '<div class="inline-block divButAction"><a class="butActionRefused" href="#" title="'.$langs->trans("NotEnoughPermissions").'">'.$langs->trans("Modify").'</a></div>';
 				}
 
-<<<<<<< HEAD
 				if (! empty($conf->facture->enabled) && $object->statut > 0 && $object->nbofservicesclosed < $nbofservices)
 				{
 					$langs->load("bills");
 					if ($user->rights->facture->creer) print '<div class="inline-block divButAction"><a class="butAction" href="'.DOL_URL_ROOT.'/compta/facture/card.php?action=create&amp;origin='.$object->element.'&amp;originid='.$object->id.'&amp;socid='.$object->thirdparty->id.'">'.$langs->trans("CreateBill").'</a></div>';
 					else print '<div class="inline-block divButAction"><a class="butActionRefused" href="#" title="'.$langs->trans("NotEnoughPermissions").'">'.$langs->trans("CreateBill").'</a></div>';
 				}
-=======
-    		// Show links to link elements
-    		$linktoelem = $form->showLinkToObjectBlock($object, null, array('contrat'));
-    		$somethingshown = $form->showLinkedObjectBlock($object, $linktoelem);
->>>>>>> 7ee64fc0
 
 				if (! empty($conf->commande->enabled) && $object->statut > 0 && $object->nbofservicesclosed < $nbofservices)
 				{
@@ -2214,8 +2124,8 @@
 			$filename = dol_sanitizeFileName($object->ref);
 			$filedir = $conf->contrat->dir_output . "/" . dol_sanitizeFileName($object->ref);
 			$urlsource = $_SERVER["PHP_SELF"] . "?id=" . $object->id;
-			$genallowed = $user->rights->contrat->creer;
-			$delallowed = $user->rights->contrat->supprimer;
+			$genallowed = $user->rights->contrat->lire;
+			$delallowed = $user->rights->contrat->creer;
 
 			$var = true;
 
