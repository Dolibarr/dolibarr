--- conflicted
+++ resolved
@@ -1510,53 +1510,12 @@
 		$var=false;
 
 		// Title line for service
-<<<<<<< HEAD
-        $cursorline=1;
-        print '<div id="contrat-lines-container" data-contractid="'.$object->id.'"  data-element="'.$object->element.'" >';
-        while ($cursorline <= $nbofservices)
-        {
-        	print '<div id="contrat-line-container'.$object->lines[$cursorline-1]->id.'" data-contratlineid = "'.$object->lines[$cursorline-1]->id.'" data-element="'.$object->lines[$cursorline-1]->element.'" >';
-            print '<form name="update" action="'.$_SERVER['PHP_SELF'].'?id='.$object->id.'" method="post">';
-            print '<input type="hidden" name="token" value="'.$_SESSION['newtoken'].'">';
-            print '<input type="hidden" name="action" value="updateline">';
-            print '<input type="hidden" name="elrowid" value="'.$object->lines[$cursorline-1]->id.'">';
-            print '<input type="hidden" name="idprod" value="'.(!empty($object->lines[$cursorline-1]->fk_product) ? $object->lines[$cursorline-1]->fk_product : 0).'">';
-            print '<input type="hidden" name="fournprice" value="'.(!empty($object->lines[$cursorline-1]->fk_fournprice) ? $object->lines[$cursorline-1]->fk_fournprice : 0).'">';
-
-            // Area with common detail of line
-            print '<table class="notopnoleftnoright allwidth tableforservicepart1" width="100%">';
-
-            $sql = "SELECT cd.rowid, cd.statut, cd.label as label_det, cd.fk_product, cd.product_type, cd.description, cd.price_ht, cd.qty,";
-            $sql.= " cd.tva_tx, cd.vat_src_code, cd.remise_percent, cd.info_bits, cd.subprice, cd.multicurrency_subprice,";
-            $sql.= " cd.date_ouverture_prevue as date_debut, cd.date_ouverture as date_debut_reelle,";
-            $sql.= " cd.date_fin_validite as date_fin, cd.date_cloture as date_fin_reelle,";
-            $sql.= " cd.commentaire as comment, cd.fk_product_fournisseur_price as fk_fournprice, cd.buy_price_ht as pa_ht,";
-	        $sql.= " cd.fk_unit,";
-            $sql.= " p.rowid as pid, p.ref as pref, p.label as plabel, p.fk_product_type as ptype, p.entity as pentity";
-            $sql.= " FROM ".MAIN_DB_PREFIX."contratdet as cd";
-            $sql.= " LEFT JOIN ".MAIN_DB_PREFIX."product as p ON cd.fk_product = p.rowid";
-            $sql.= " WHERE cd.rowid = ".$object->lines[$cursorline-1]->id;
-
-            $result = $db->query($sql);
-            if ($result)
-            {
-                $total = 0;
-
-                print '<tr class="liste_titre'.($cursorline?' liste_titre_add':'').'">';
-                print '<td>'.$langs->trans("ServiceNb",$cursorline).'</td>';
-                print '<td width="80" align="center">'.$langs->trans("VAT").'</td>';
-                print '<td width="80" align="right">'.$langs->trans("PriceUHT").'</td>';
-                if (!empty($conf->multicurrency->enabled)) {
-                    print '<td width="80" align="right">'.$langs->trans("PriceUHTCurrency").'</td>';
-                }
-                print '<td width="30" align="center">'.$langs->trans("Qty").'</td>';
-	            if ($conf->global->PRODUCT_USE_UNITS) print '<td width="30" align="left">'.$langs->trans("Unit").'</td>';
-                print '<td width="50" align="right">'.$langs->trans("ReductionShort").'</td>';
-=======
 		$cursorline=1;
-		while ($cursorline <= $nbofservices)
-		{
-			print '<form name="update" action="'.$_SERVER['PHP_SELF'].'?id='.$object->id.'" method="post">';
+		print '<div id="contrat-lines-container" data-contractid="'.$object->id.'"  data-element="'.$object->element.'" >';
+        	while ($cursorline <= $nbofservices)
+		{
+			print '<div id="contrat-line-container'.$object->lines[$cursorline-1]->id.'" data-contratlineid = "'.$object->lines[$cursorline-1]->id.'" data-element="'.$object->lines[$cursorline-1]->element.'" >';
+            		print '<form name="update" action="'.$_SERVER['PHP_SELF'].'?id='.$object->id.'" method="post">';
 			print '<input type="hidden" name="token" value="'.$_SESSION['newtoken'].'">';
 			print '<input type="hidden" name="action" value="updateline">';
 			print '<input type="hidden" name="elrowid" value="'.$object->lines[$cursorline-1]->id.'">';
@@ -1592,7 +1551,6 @@
 				print '<td width="30" align="center">'.$langs->trans("Qty").'</td>';
 				if ($conf->global->PRODUCT_USE_UNITS) print '<td width="30" align="left">'.$langs->trans("Unit").'</td>';
 				print '<td width="50" align="right">'.$langs->trans("ReductionShort").'</td>';
->>>>>>> 7ac9de6d
 				if (! empty($conf->margin->enabled) && ! empty($conf->global->MARGIN_SHOW_ON_CONTRACT)) print '<td width="50" align="right">'.$langs->trans("BuyingPrice").'</td>';
 				print '<td width="30">&nbsp;</td>';
 				print "</tr>\n";
@@ -1928,157 +1886,6 @@
 							print img_picto($tmpactiontext, $tmpactionpicto);
 							print '</a>';
 						}
-<<<<<<< HEAD
-                    }
-                }
-                print '</td>';
-                print "</tr>\n";
-
-                print '<tr '.$bcnd[$var].'>';
-
-                print '<td>';
-                // Si pas encore active
-                if (! $objp->date_debut_reelle) {
-                    print $langs->trans("DateStartReal").': ';
-                    if ($objp->date_debut_reelle) print dol_print_date($objp->date_debut_reelle);
-                    else print $langs->trans("ContractStatusNotRunning");
-                }
-                // Si active et en cours
-                if ($objp->date_debut_reelle && ! $objp->date_fin_reelle) {
-                    print $langs->trans("DateStartReal").': ';
-                    print dol_print_date($objp->date_debut_reelle);
-                }
-                // Si desactive
-                if ($objp->date_debut_reelle && $objp->date_fin_reelle) {
-                    print $langs->trans("DateStartReal").': ';
-                    print dol_print_date($objp->date_debut_reelle);
-                    print ' &nbsp;-&nbsp; ';
-                    print $langs->trans("DateEndReal").': ';
-                    print dol_print_date($objp->date_fin_reelle);
-                }
-                if (! empty($objp->comment)) print "<br>".$objp->comment;
-                print '</td>';
-
-                print '<td align="center">&nbsp;</td>';
-
-                print '</tr>';
-                print '</table>';
-            }
-
-            // Form to activate line
-            if ($user->rights->contrat->activer && $action == 'activateline' && $object->lines[$cursorline-1]->id == GETPOST('ligne'))
-            {
-                print '<form name="active" action="'.$_SERVER["PHP_SELF"].'?id='.$object->id.'&amp;ligne='.GETPOST('ligne').'&amp;action=active" method="post">';
-                print '<input type="hidden" name="token" value="'.$_SESSION['newtoken'].'">';
-
-                print '<table class="noborder tableforservicepart2'.($cursorline < $nbofservices ?' boxtablenobottom':'').'" width="100%">';
-
-                // Definie date debut et fin par defaut
-                $dateactstart = $objp->date_debut;
-                if (GETPOST('remonth')) $dateactstart = dol_mktime(12, 0, 0, GETPOST('remonth'), GETPOST('reday'), GETPOST('reyear'));
-                elseif (! $dateactstart) $dateactstart = time();
-
-                $dateactend = $objp->date_fin;
-                if (GETPOST('endmonth')) $dateactend = dol_mktime(12, 0, 0, GETPOST('endmonth'), GETPOST('endday'), GETPOST('endyear'));
-                elseif (! $dateactend)
-                {
-                    if ($objp->fk_product > 0)
-                    {
-                        $product=new Product($db);
-                        $product->fetch($objp->fk_product);
-                        $dateactend = dol_time_plus_duree(time(), $product->duration_value, $product->duration_unit);
-                    }
-                }
-
-                print '<tr '.$bc[false].'>';
-                print '<td class="nohover">'.$langs->trans("DateServiceActivate").'</td><td class="nohover">';
-                print $form->select_date($dateactstart,'',$usehm,$usehm,'',"active",1,0,1);
-                print '</td>';
-                print '<td class="nohover">'.$langs->trans("DateEndPlanned").'</td><td class="nohover">';
-                print $form->select_date($dateactend,"end",$usehm,$usehm,'',"active",1,0,1);
-                print '</td>';
-                print '<td class="center nohover">';
-                print '</td>';
-
-                print '</tr>';
-
-                print '<tr '.$bc[false].'>';
-                print '<td class="nohover">'.$langs->trans("Comment").'</td><td colspan="3" class="nohover" colspan="'.($conf->margin->enabled?4:3).'"><input size="80" type="text" name="comment" value="'.$_POST["comment"].'"></td>';
-                print '<td class="nohover right">';
-                print '<input type="submit" class="button" name="activate" value="'.$langs->trans("Activate").'"> &nbsp; ';
-                print '<input type="submit" class="button" name="cancel" value="'.$langs->trans("Cancel").'">';
-                print '</td>';
-                print '</tr>';
-
-                print '</table>';
-
-                print '</form>';
-            }
-
-            if ($user->rights->contrat->activer && $action == 'unactivateline' && $object->lines[$cursorline-1]->id == GETPOST('ligne'))
-            {
-                /**
-                 * Disable a contract line
-                 */
-                print '<!-- Form to disabled a line -->'."\n";
-                print '<form name="closeline" action="'.$_SERVER["PHP_SELF"].'?id='.$object->id.'&amp;ligne='.$object->lines[$cursorline-1]->id.'" method="post">';
-
-                print '<input type="hidden" name="token" value="'.$_SESSION['newtoken'].'">';
-                print '<input type="hidden" name="action" value="closeline">';
-
-                print '<table class="noborder tableforservicepart2 boxtablenobottom" width="100%">';
-
-                // Definie date debut et fin par defaut
-                $dateactstart = $objp->date_debut_reelle;
-                if (GETPOST('remonth')) $dateactstart = dol_mktime(12, 0, 0, GETPOST('remonth'), GETPOST('reday'), GETPOST('reyear'));
-                elseif (! $dateactstart) $dateactstart = time();
-
-                $dateactend = $objp->date_fin_reelle;
-                if (GETPOST('endmonth')) $dateactend = dol_mktime(12, 0, 0, GETPOST('endmonth'), GETPOST('endday'), GETPOST('endyear'));
-                elseif (! $dateactend)
-                {
-                    if ($objp->fk_product > 0)
-                    {
-                        $product=new Product($db);
-                        $product->fetch($objp->fk_product);
-                        $dateactend = dol_time_plus_duree(time(), $product->duration_value, $product->duration_unit);
-                    }
-                }
-                $now=dol_now();
-                if ($dateactend > $now) $dateactend=$now;
-
-                print '<tr '.$bc[false].'><td colspan="2" class="nohover">';
-                if ($objp->statut >= 4)
-                {
-                    if ($objp->statut == 4)
-                    {
-                        print $langs->trans("DateEndReal").' ';
-                        print $form->select_date($dateactend,"end",$usehm,$usehm,($objp->date_fin_reelle>0?0:1),"closeline",1,1,1);
-                    }
-                }
-                print '</td>';
-                print '<td class="center nohover">';
-                print '</td></tr>';
-
-                print '<tr '.$bc[false].'>';
-                print '<td class="nohover">'.$langs->trans("Comment").'</td><td class="nohover"><input size="70" type="text" class="flat" name="comment" value="'.dol_escape_htmltag(GETPOST('comment', 'alpha')).'"></td>';
-                print '<td class="nohover right">';
-                print '<input type="submit" class="button" name="close" value="'.$langs->trans("Disable").'"> &nbsp; ';
-                print '<input type="submit" class="button" name="cancel" value="'.$langs->trans("Cancel").'">';
-                print '</td>';
-                print '</tr>';
-
-                print '</table>';
-
-                print '</form>';
-            }
-            
-            print '</div>';
-            $cursorline++;
-        }
-        print '</div>';
-        
-=======
 					}
 				}
 				print '</td>';
@@ -2222,11 +2029,11 @@
 
 				print '</form>';
 			}
-
+			print '</div>';
 			$cursorline++;
 		}
-
->>>>>>> 7ac9de6d
+		print '</div>';
+
 		// Form to add new line
 		if ($user->rights->contrat->creer && ($object->statut == 0))
 		{
