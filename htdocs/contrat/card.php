--- conflicted
+++ resolved
@@ -1732,11 +1732,7 @@
 						$line = new ContratLigne($db);
 						$line->id = $objp->rowid;
 						$line->fetch_optionals();
-<<<<<<< HEAD
-						print $line->showOptionals($extrafields, 'view', array('class' => 'oddeven', 'style' => $moreparam, 'colspan' => $colspan), '', '', 1);
-=======
-						print $line->showOptionals($extrafields, 'view', array('class'=>'oddeven', 'style'=>$moreparam, 'colspan'=>$colspan, 'tdclass' => 'notitlefieldcreate'), '', '', 1);
->>>>>>> 9dc1c6f8
+						print $line->showOptionals($extrafields, 'view', array('class' => 'oddeven', 'style' => $moreparam, 'colspan' => $colspan, 'tdclass' => 'notitlefieldcreate'), '', '', 1);
 					}
 				} else {
 					// Line in mode update
@@ -1842,11 +1838,8 @@
 						$line = new ContratLigne($db);
 						$line->id = $objp->rowid;
 						$line->fetch_optionals();
-<<<<<<< HEAD
-						print $line->showOptionals($extrafields, 'edit', array('style' => 'class="oddeven"', 'colspan' => $colspan), '', '', 1);
-=======
-						print $line->showOptionals($extrafields, 'edit', array('style'=>'class="oddeven"', 'colspan'=>$colspan, 'tdclass' => 'notitlefieldcreate'), '', '', 1);
->>>>>>> 9dc1c6f8
+
+						print $line->showOptionals($extrafields, 'edit', array('style' => 'class="oddeven"', 'colspan' => $colspan, 'tdclass' => 'notitlefieldcreate'), '', '', 1);
 					}
 				}
 
