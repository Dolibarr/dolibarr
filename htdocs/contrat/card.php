<?php
/* Copyright (C) 2003-2004	Rodolphe Quiedeville	<rodolphe@quiedeville.org>
 * Copyright (C) 2004-2014	Laurent Destailleur		<eldy@users.sourceforge.net>
 * Copyright (C) 2005-2014	Regis Houssin			<regis.houssin@capnetworks.com>
 * Copyright (C) 2006		Andre Cianfarani		<acianfa@free.fr>
 * Copyright (C) 2010-2015	Juanjo Menent			<jmenent@2byte.es>
 * Copyright (C) 2013       Christophe Battarel     <christophe.battarel@altairis.fr>
 * Copyright (C) 2013-2014  Florian Henry		  	<florian.henry@open-concept.pro>
 * Copyright (C) 2014-2016	Ferran Marcet		  	<fmarcet@2byte.es>
 * Copyright (C) 2014       Marcos García           <marcosgdf@gmail.com>
 * Copyright (C) 2015       Jean-François Ferry		<jfefe@aternatik.fr>
 *
 * This program is free software; you can redistribute it and/or modify
 * it under the terms of the GNU General Public License as published by
 * the Free Software Foundation; either version 3 of the License, or
 * (at your option) any later version.
 *
 * This program is distributed in the hope that it will be useful,
 * but WITHOUT ANY WARRANTY; without even the implied warranty of
 * MERCHANTABILITY or FITNESS FOR A PARTICULAR PURPOSE.  See the
 * GNU General Public License for more details.
 *
 * You should have received a copy of the GNU General Public License
 * along with this program. If not, see <http://www.gnu.org/licenses/>.
 */

/**
 *       \file       htdocs/contrat/card.php
 *       \ingroup    contrat
 *       \brief      Page of a contract
 */

require ("../main.inc.php");
require_once DOL_DOCUMENT_ROOT.'/core/lib/date.lib.php';
require_once DOL_DOCUMENT_ROOT.'/core/lib/price.lib.php';
require_once DOL_DOCUMENT_ROOT.'/core/lib/contract.lib.php';
require_once DOL_DOCUMENT_ROOT.'/contrat/class/contrat.class.php';
require_once DOL_DOCUMENT_ROOT.'/core/modules/contract/modules_contract.php';
require_once DOL_DOCUMENT_ROOT.'/core/class/doleditor.class.php';
require_once DOL_DOCUMENT_ROOT.'/core/class/html.formfile.class.php';
require_once DOL_DOCUMENT_ROOT.'/product/class/product.class.php';
if (! empty($conf->propal->enabled))  require_once DOL_DOCUMENT_ROOT.'/comm/propal/class/propal.class.php';
if (! empty($conf->projet->enabled)) {
	require_once DOL_DOCUMENT_ROOT.'/projet/class/project.class.php';
	require_once DOL_DOCUMENT_ROOT.'/core/class/html.formprojet.class.php';
}
require_once DOL_DOCUMENT_ROOT . '/core/class/extrafields.class.php';

$langs->load("contracts");
$langs->load("orders");
$langs->load("companies");
$langs->load("bills");
$langs->load("products");
$langs->load('compta');

$action=GETPOST('action','alpha');
$confirm=GETPOST('confirm','alpha');
$socid = GETPOST('socid','int');
$id = GETPOST('id','int');
$ref=GETPOST('ref','alpha');
$origin=GETPOST('origin','alpha');
$originid=GETPOST('originid','int');

$datecontrat='';

// Security check
if ($user->societe_id) $socid=$user->societe_id;
$result=restrictedArea($user,'contrat',$id);

$usehm=(! empty($conf->global->MAIN_USE_HOURMIN_IN_DATE_RANGE)?$conf->global->MAIN_USE_HOURMIN_IN_DATE_RANGE:0);

// Initialize technical object to manage hooks of thirdparties. Note that conf->hooks_modules contains array array
$hookmanager->initHooks(array('contractcard','globalcard'));

$object = new Contrat($db);
$extrafields = new ExtraFields($db);

// Load object
if ($id > 0 || ! empty($ref) && $action!='add') {
	$ret = $object->fetch($id, $ref);
	if ($ret > 0)
		$ret = $object->fetch_thirdparty();
	if ($ret < 0)
		dol_print_error('', $object->error);
}

// fetch optionals attributes and labels
$extralabels = $extrafields->fetch_name_optionals_label($object->table_element);

// fetch optionals attributes lines and labels
$extrafieldsline = new ExtraFields($db);
$extralabelslines=$extrafieldsline->fetch_name_optionals_label($object->table_element_line);

$permissionnote=$user->rights->contrat->creer;	// Used by the include of actions_setnotes.inc.php
$permissiondellink=$user->rights->contrat->creer;	// Used by the include of actions_dellink.inc.php


/*
 * Actions
 */

$parameters = array('socid' => $socid);
$reshook = $hookmanager->executeHooks('doActions', $parameters, $object, $action); // Note that $action and $object may have been modified by some hooks
if ($reshook < 0) setEventMessages($hookmanager->error, $hookmanager->errors, 'errors');
if (empty($reshook))
{
	include DOL_DOCUMENT_ROOT.'/core/actions_setnotes.inc.php';	// Must be include, not includ_once
	
	include DOL_DOCUMENT_ROOT.'/core/actions_dellink.inc.php';		// Must be include, not include_once
	
	if ($action == 'confirm_active' && $confirm == 'yes' && $user->rights->contrat->activer)
	{
	    $result = $object->active_line($user, GETPOST('ligne'), GETPOST('date'), GETPOST('dateend'), GETPOST('comment'));
	
	    if ($result > 0)
	    {
	        header("Location: ".$_SERVER['PHP_SELF']."?id=".$object->id);
	        exit;
	    }
	    else {
	        setEventMessages($object->error, $object->errors, 'errors');
	    }
	}
	
	else if ($action == 'confirm_closeline' && $confirm == 'yes' && $user->rights->contrat->activer)
	{
		if (! GETPOST('dateend'))
		{
			$error++;
			setEventMessages($langs->trans("ErrorFieldRequired", $langs->transnoentitiesnoconv("DateEnd")), null, 'errors');
		}
		if (! $error)
		{
		    $result = $object->close_line($user, GETPOST('ligne'), GETPOST('dateend'), urldecode(GETPOST('comment')));
		    if ($result > 0)
		    {
		        header("Location: ".$_SERVER['PHP_SELF']."?id=".$object->id);
		        exit;
		    }
		    else 
		    {
		        setEventMessages($object->error, $object->errors, 'errors');
		    }
		}
	}
	
	// Si ajout champ produit predefini
	if (GETPOST('mode')=='predefined')
	{
	    $date_start='';
	    $date_end='';
	    if (GETPOST('date_startmonth') && GETPOST('date_startday') && GETPOST('date_startyear'))
	    {
	        $date_start=dol_mktime(GETPOST('date_starthour'), GETPOST('date_startmin'), 0, GETPOST('date_startmonth'), GETPOST('date_startday'), GETPOST('date_startyear'));
	    }
	    if (GETPOST('date_endmonth') && GETPOST('date_endday') && GETPOST('date_endyear'))
	    {
	        $date_end=dol_mktime(GETPOST('date_endhour'), GETPOST('date_endmin'), 0, GETPOST('date_endmonth'), GETPOST('date_endday'), GETPOST('date_endyear'));
	    }
	}
	
	// Si ajout champ produit libre
	if (GETPOST('mode')=='libre')
	{
	    $date_start_sl='';
	    $date_end_sl='';
	    if (GETPOST('date_start_slmonth') && GETPOST('date_start_slday') && GETPOST('date_start_slyear'))
	    {
	        $date_start_sl=dol_mktime(GETPOST('date_start_slhour'), GETPOST('date_start_slmin'), 0, GETPOST('date_start_slmonth'), GETPOST('date_start_slday'), GETPOST('date_start_slyear'));
	    }
	    if (GETPOST('date_end_slmonth') && GETPOST('date_end_slday') && GETPOST('date_end_slyear'))
	    {
	        $date_end_sl=dol_mktime(GETPOST('date_end_slhour'), GETPOST('date_end_slmin'), 0, GETPOST('date_end_slmonth'), GETPOST('date_end_slday'), GETPOST('date_end_slyear'));
	    }
	}
	
	// Param dates
	$date_contrat='';
	$date_start_update='';
	$date_end_update='';
	$date_start_real_update='';
	$date_end_real_update='';
	if (GETPOST('date_start_updatemonth') && GETPOST('date_start_updateday') && GETPOST('date_start_updateyear'))
	{
	    $date_start_update=dol_mktime(GETPOST('date_start_updatehour'), GETPOST('date_start_updatemin'), 0, GETPOST('date_start_updatemonth'), GETPOST('date_start_updateday'), GETPOST('date_start_updateyear'));
	}
	if (GETPOST('date_end_updatemonth') && GETPOST('date_end_updateday') && GETPOST('date_end_updateyear'))
	{
	    $date_end_update=dol_mktime(GETPOST('date_end_updatehour'), GETPOST('date_end_updatemin'), 0, GETPOST('date_end_updatemonth'), GETPOST('date_end_updateday'), GETPOST('date_end_updateyear'));
	}
	if (GETPOST('date_start_real_updatemonth') && GETPOST('date_start_real_updateday') && GETPOST('date_start_real_updateyear'))
	{
	    $date_start_real_update=dol_mktime(GETPOST('date_start_real_updatehour'), GETPOST('date_start_real_updatemin'), 0, GETPOST('date_start_real_updatemonth'), GETPOST('date_start_real_updateday'), GETPOST('date_start_real_updateyear'));
	}
	if (GETPOST('date_end_real_updatemonth') && GETPOST('date_end_real_updateday') && GETPOST('date_end_real_updateyear'))
	{
	    $date_end_real_update=dol_mktime(GETPOST('date_end_real_updatehour'), GETPOST('date_end_real_updatemin'), 0, GETPOST('date_end_real_updatemonth'), GETPOST('date_end_real_updateday'), GETPOST('date_end_real_updateyear'));
	}
	if (GETPOST('remonth') && GETPOST('reday') && GETPOST('reyear'))
	{
	    $datecontrat = dol_mktime(GETPOST('rehour'), GETPOST('remin'), 0, GETPOST('remonth'), GETPOST('reday'), GETPOST('reyear'));
	}
	
	// Add contract
	if ($action == 'add' && $user->rights->contrat->creer)
	{
		// Check
		if (empty($datecontrat))
		{
			$error++;
			setEventMessages($langs->trans("ErrorFieldRequired", $langs->transnoentitiesnoconv("Date")), null, 'errors');
			$action='create';
		}
	
		if ($socid<1)
		{
			setEventMessages($langs->trans("ErrorFieldRequired", $langs->transnoentitiesnoconv("Customer")), null, 'errors');
			$action='create';
			$error++;
		}
	
		// Fill array 'array_options' with data from add form
		$ret = $extrafields->setOptionalsFromPost($extralabels, $object);
		if ($ret < 0) {
			$error ++;
			$action = 'create';
		}
	
		if (! $error)
		{
			$object->socid						= $socid;
	    	$object->date_contrat				= $datecontrat;
	
	    	$object->commercial_suivi_id		= GETPOST('commercial_suivi_id','int');
	    	$object->commercial_signature_id	= GETPOST('commercial_signature_id','int');
	
	    	$object->note_private				= GETPOST('note_private','alpha');
	    	$object->note_public				= GETPOST('note_public','alpha');
	    	$object->fk_project					= GETPOST('projectid','int');
	    	$object->remise_percent				= GETPOST('remise_percent','alpha');
	    	$object->ref						= GETPOST('ref','alpha');
	    	$object->ref_customer				= GETPOST('ref_customer','alpha');
	    	$object->ref_supplier				= GETPOST('ref_supplier','alpha');
<<<<<<< HEAD
	
		    // If creation from another object of another module (Example: origin=propal, originid=1)
		    if ($_POST['origin'] && $_POST['originid'])
		    {
		        // Parse element/subelement (ex: project_task)
		        $element = $subelement = $_POST['origin'];
		        if (preg_match('/^([^_]+)_([^_]+)/i',$_POST['origin'],$regs))
=======

		    // If creation from another object of another module (Example: origin=propal, originid=1)
		    if (! empty($origin) && ! empty($originid))
		    {
		        // Parse element/subelement (ex: project_task)
		        $element = $subelement = $origin;
		        if (preg_match('/^([^_]+)_([^_]+)/i',$origin,$regs))
>>>>>>> 3f5d67d4
		        {
		            $element = $regs[1];
		            $subelement = $regs[2];
		        }
	
		        // For compatibility
		        if ($element == 'order')    { $element = $subelement = 'commande'; }
		        if ($element == 'propal')   { $element = 'comm/propal'; $subelement = 'propal'; }
	
<<<<<<< HEAD
		        $object->origin    = $_POST['origin'];
		        $object->origin_id = $_POST['originid'];
=======
		        $object->origin    = $origin;
		        $object->origin_id = $originid;
>>>>>>> 3f5d67d4
	
		        // Possibility to add external linked objects with hooks
		        $object->linked_objects[$object->origin] = $object->origin_id;
		        if (is_array($_POST['other_linked_objects']) && ! empty($_POST['other_linked_objects']))
		        {
		        	$object->linked_objects = array_merge($object->linked_objects, $_POST['other_linked_objects']);
		        }
	
		        $id = $object->create($user);
		        if ($id < 0) {
		        	setEventMessages($object->error, $object->errors, 'errors');
		        }
	
		        if ($id > 0)
		        {
		            dol_include_once('/'.$element.'/class/'.$subelement.'.class.php');
	
		            $classname = ucfirst($subelement);
		            $srcobject = new $classname($db);
	
		            dol_syslog("Try to find source object origin=".$object->origin." originid=".$object->origin_id." to add lines");
		            $result=$srcobject->fetch($object->origin_id);
		            if ($result > 0)
		            {
		                $srcobject->fetch_thirdparty();
						$lines = $srcobject->lines;
		                if (empty($lines) && method_exists($srcobject,'fetch_lines'))
		                {
		                	$srcobject->fetch_lines();
		                	$lines = $srcobject->lines;
		                }
	
		                $fk_parent_line=0;
		                $num=count($lines);
	
		                for ($i=0;$i<$num;$i++)
		                {
		                    $product_type=($lines[$i]->product_type?$lines[$i]->product_type:0);
	
							if ($product_type == 1 || (! empty($conf->global->CONTRACT_SUPPORT_PRODUCTS) && in_array($product_type, array(0,1)))) { 	// TODO Exclude also deee
								// service prédéfini
								if ($lines[$i]->fk_product > 0)
								{
									$product_static = new Product($db);
	
									// Define output language
									if (! empty($conf->global->MAIN_MULTILANGS) && ! empty($conf->global->PRODUIT_TEXTS_IN_THIRDPARTY_LANGUAGE))
									{
										$prod = new Product($db);
										$prod->id=$lines[$i]->fk_product;
										$prod->getMultiLangs();
	
										$outputlangs = $langs;
										$newlang='';
										if (empty($newlang) && GETPOST('lang_id')) $newlang=GETPOST('lang_id');
										if (empty($newlang)) $newlang=$srcobject->thirdparty->default_lang;
										if (! empty($newlang))
										{
											$outputlangs = new Translate("",$conf);
											$outputlangs->setDefaultLang($newlang);
										}
	
										$label = (! empty($prod->multilangs[$outputlangs->defaultlang]["libelle"])) ? $prod->multilangs[$outputlangs->defaultlang]["libelle"] : $lines[$i]->product_label;
									}
									else
									{
										$label = $lines[$i]->product_label;
									}
	
									$desc .= ($lines[$i]->desc && $lines[$i]->desc!=$lines[$i]->libelle)?dol_htmlentitiesbr($lines[$i]->desc):'';
								}
								else {
								    $desc = dol_htmlentitiesbr($lines[$i]->desc);
						        }
	
			                    $result = $object->addline(
					                $desc,
					                $lines[$i]->subprice,
					                $lines[$i]->qty,
					                $lines[$i]->tva_tx,
					                $lines[$i]->localtax1_tx,
					                $lines[$i]->localtax2_tx,
					                $lines[$i]->fk_product,
					                $lines[$i]->remise_percent,
					                $lines[$i]->date_start,
					                $lines[$i]->date_end,
					                'HT',
					                0,
					                $lines[$i]->info_bits,
				                    $lines[$i]->fk_fournprice,
				                    $lines[$i]->pa_ht,
			                        array(),
				                    $lines[$i]->fk_unit
			                    );
	
			                    if ($result < 0)
			                    {
			                        $error++;
			                        break;
			                    }
							}
		                }
		            }
		            else
		            {
		                setEventMessages($srcobject->error, $srcobject->errors, 'errors');
		                $error++;
		            }
<<<<<<< HEAD
=======
		            
		            // Now we create same links to contact than the ones found on origin object
		            if (! empty($conf->global->MAIN_PROPAGATE_CONTACTS_FROM_ORIGIN))
		            {
		                $originforcontact = $object->origin;
		                $originidforcontact = $object->origin_id;
		                if ($originforcontact == 'shipping')     // shipment and order share the same contacts. If creating from shipment we take data of order
		                {
		                    $originforcontact=$srcobject->origin;
		                    $originidforcontact=$srcobject->origin_id;
		                }
		                $sqlcontact = "SELECT code, fk_socpeople FROM ".MAIN_DB_PREFIX."element_contact as ec, ".MAIN_DB_PREFIX."c_type_contact as ctc";
		                $sqlcontact.= " WHERE element_id = ".$originidforcontact." AND ec.fk_c_type_contact = ctc.rowid AND ctc.element = '".$originforcontact."'";
	                	
		                $resqlcontact = $db->query($sqlcontact);
		                if ($resqlcontact)
		                {
		                    while($objcontact = $db->fetch_object($resqlcontact))
		                    {
		                        //print $objcontact->code.'-'.$objcontact->fk_socpeople."\n";
		                        $object->add_contact($objcontact->fk_socpeople, $objcontact->code);
		                    }
		                }
		                else dol_print_error($resqlcontact);
		            }

		            // Hooks
		            $parameters = array('objFrom' => $srcobject);
		            $reshook = $hookmanager->executeHooks('createFrom', $parameters, $object, $action); // Note that $action and $object may have been
		            // modified by hook
		            if ($reshook < 0)
		                $error++;		            
>>>>>>> 3f5d67d4
		        }
		        else
		        {
		            setEventMessages($object->error, $object->errors, 'errors');
		            $error++;
		        }
		    }
		    else
		    {
		        $result = $object->create($user);
		        if ($result > 0)
		        {
		            header("Location: ".$_SERVER['PHP_SELF']."?id=".$object->id);
		            exit;
		        }
		        else {
		        	setEventMessages($object->error, $object->errors, 'errors');
		        }
		        $action='create';
			}
	    }
	}
	
	else if ($action == 'classin' && $user->rights->contrat->creer)
	{
	    $object->setProject(GETPOST('projectid'));
	}
	
	// Add a new line
	else if ($action == 'addline' && $user->rights->contrat->creer)
	{
		// Set if we used free entry or predefined product
		$predef='';
		$product_desc=(GETPOST('dp_desc')?GETPOST('dp_desc'):'');
		if (GETPOST('prod_entry_mode') == 'free')
		{
			$idprod=0;
			$price_ht = GETPOST('price_ht');
			$tva_tx = (GETPOST('tva_tx') ? GETPOST('tva_tx') : 0);
		}
		else
		{
			$idprod=GETPOST('idprod', 'int');
			$price_ht = '';
			$tva_tx = '';
		}
	
		$qty = GETPOST('qty'.$predef);
		$remise_percent=GETPOST('remise_percent'.$predef);
	
	    if ($qty == '')
	    {
	    	setEventMessages($langs->trans("ErrorFieldRequired", $langs->transnoentitiesnoconv("Qty")), null, 'errors');
	    	$error++;
	    }
	    if (GETPOST('prod_entry_mode') == 'free' && empty($idprod) && empty($product_desc))
	    {
	    	setEventMessages($langs->trans("ErrorFieldRequired", $langs->transnoentitiesnoconv("Description")), null, 'errors');
	    	$error++;
	    }
	
	    // Extrafields
	    $extrafieldsline = new ExtraFields($db);
	    $extralabelsline = $extrafieldsline->fetch_name_optionals_label($object->table_element_line);
	    $array_options = $extrafieldsline->getOptionalsFromPost($extralabelsline, $predef);
	    // Unset extrafield
	    if (is_array($extralabelsline)) {
	    	// Get extra fields
	    	foreach ($extralabelsline as $key => $value) {
	    		unset($_POST["options_" . $key]);
	    	}
	    }
	
	    if (! $error)
	    {
			// Clean parameters
			$date_start=dol_mktime(GETPOST('date_start'.$predef.'hour'), GETPOST('date_start'.$predef.'min'), GETPOST('date_start'.$predef.'sec'), GETPOST('date_start'.$predef.'month'), GETPOST('date_start'.$predef.'day'), GETPOST('date_start'.$predef.'year'));
			$date_end=dol_mktime(GETPOST('date_end'.$predef.'hour'), GETPOST('date_end'.$predef.'min'), GETPOST('date_end'.$predef.'sec'), GETPOST('date_end'.$predef.'month'), GETPOST('date_end'.$predef.'day'), GETPOST('date_end'.$predef.'year'));
			$price_base_type = (GETPOST('price_base_type', 'alpha')?GETPOST('price_base_type', 'alpha'):'HT');
	
	        // Ecrase $pu par celui du produit
	        // Ecrase $desc par celui du produit
	        // Ecrase $txtva par celui du produit
	        // Ecrase $base_price_type par celui du produit
	        if ($idprod > 0)
	        {
	            $prod = new Product($db);
	            $prod->fetch($idprod);
	
	            $tva_tx = get_default_tva($mysoc,$object->thirdparty,$prod->id);
	            $tva_npr = get_default_npr($mysoc,$object->thirdparty,$prod->id);
	            if (empty($tva_tx)) $tva_npr=0;
	            
	            $pu_ht = $prod->price;
	            $pu_ttc = $prod->price_ttc;
	            $price_min = $prod->price_min;
	            $price_base_type = $prod->price_base_type;
	
	            // On defini prix unitaire
	            if ($conf->global->PRODUIT_MULTIPRICES && $object->thirdparty->price_level)
	            {
	                $pu_ht = $prod->multiprices[$object->thirdparty->price_level];
	                $pu_ttc = $prod->multiprices_ttc[$object->thirdparty->price_level];
	                $price_min = $prod->multiprices_min[$object->thirdparty->price_level];
	                $price_base_type = $prod->multiprices_base_type[$object->thirdparty->price_level];
	            }
	        	elseif (! empty($conf->global->PRODUIT_CUSTOMER_PRICES))
				{
					require_once DOL_DOCUMENT_ROOT . '/product/class/productcustomerprice.class.php';
	
					$prodcustprice = new Productcustomerprice($db);
	
					$filter = array('t.fk_product' => $prod->id,'t.fk_soc' => $object->thirdparty->id);
	
					$result = $prodcustprice->fetch_all('', '', 0, 0, $filter);
					if ($result) {
						if (count($prodcustprice->lines) > 0) {
							$pu_ht = price($prodcustprice->lines [0]->price);
							$pu_ttc = price($prodcustprice->lines [0]->price_ttc);
							$price_base_type = $prodcustprice->lines [0]->price_base_type;
							$prod->tva_tx = $prodcustprice->lines [0]->tva_tx;
						}
					}
				}
	
	            // On reevalue prix selon taux tva car taux tva transaction peut etre different
	            // de ceux du produit par defaut (par exemple si pays different entre vendeur et acheteur).
	            if ($tva_tx != $prod->tva_tx)
	            {
	                if ($price_base_type != 'HT')
	                {
	                    $pu_ht = price2num($pu_ttc / (1 + ($tva_tx/100)), 'MU');
	                }
	                else
	              {
	                    $pu_ttc = price2num($pu_ht * (1 + ($tva_tx/100)), 'MU');
	                }
	            }
	
	           	$desc=$prod->description;
	           	$desc=dol_concatdesc($desc,$product_desc);
		        $fk_unit = $prod->fk_unit;
	        }
	        else
			{
	            $pu_ht=GETPOST('price_ht');
	            $price_base_type = 'HT';
	            $tva_tx=GETPOST('tva_tx')?str_replace('*','',GETPOST('tva_tx')):0;		// tva_tx field may be disabled, so we use vat rate 0
	            $tva_npr=preg_match('/\*/',GETPOST('tva_tx'))?1:0;
	            $desc=$product_desc;
				$fk_unit= GETPOST('units', 'alpha');
	        }
	
	        $localtax1_tx=get_localtax($tva_tx,1,$object->thirdparty,$mysoc,$tva_npr);
	        $localtax2_tx=get_localtax($tva_tx,2,$object->thirdparty,$mysoc,$tva_npr);
	
			// ajout prix achat
			$fk_fournprice = $_POST['fournprice'];
			if ( ! empty($_POST['buying_price']) )
			  $pa_ht = $_POST['buying_price'];
			else
			  $pa_ht = null;
	
	        $info_bits=0;
	        if ($tva_npr) $info_bits |= 0x01;
	
	        if($price_min && (price2num($pu_ht)*(1-price2num($remise_percent)/100) < price2num($price_min)))
	        {
	            $object->error = $langs->trans("CantBeLessThanMinPrice",price(price2num($price_min,'MU'),0,$langs,0,0,-1,$conf->currency));
	            $result = -1 ;
	        }
	        else
			{
	            // Insert line
	            $result = $object->addline(
	                $desc,
	                $pu_ht,
	                $qty,
	                $tva_tx,
	                $localtax1_tx,
	                $localtax2_tx,
	                $idprod,
	                $remise_percent,
	                $date_start,
	                $date_end,
	                $price_base_type,
	                $pu_ttc,
	                $info_bits,
	      			$fk_fournprice,
	      			$pa_ht,
	            	$array_options,
		            $fk_unit
	            );
	        }
	
	        if ($result > 0)
	        {
	        	// Define output language
				if (empty($conf->global->MAIN_DISABLE_PDF_AUTOUPDATE))
				{
					$outputlangs = $langs;
					$newlang = '';
					if ($conf->global->MAIN_MULTILANGS && empty($newlang) && GETPOST('lang_id')) $newlang = GETPOST('lang_id','alpha');
					if ($conf->global->MAIN_MULTILANGS && empty($newlang))	$newlang = $object->thirdparty->default_lang;
					if (! empty($newlang)) {
						$outputlangs = new Translate("", $conf);
						$outputlangs->setDefaultLang($newlang);
					}
	
					$ret = $object->fetch($id); // Reload to get new records
	
					$object->generateDocument($object->modelpdf, $outputlangs, $hidedetails, $hidedesc, $hideref);
				}
	
				unset($_POST ['prod_entry_mode']);
	
				unset($_POST['qty']);
				unset($_POST['type']);
				unset($_POST['remise_percent']);
				unset($_POST['price_ht']);
<<<<<<< HEAD
=======
				unset($_POST['multicurrency_price_ht']);
>>>>>>> 3f5d67d4
				unset($_POST['price_ttc']);
				unset($_POST['tva_tx']);
				unset($_POST['product_ref']);
				unset($_POST['product_label']);
				unset($_POST['product_desc']);
				unset($_POST['fournprice']);
				unset($_POST['buying_price']);
				unset($_POST ['np_marginRate']);
				unset($_POST ['np_markRate']);
				unset($_POST['dp_desc']);
				unset($_POST['idprod']);
	
		    	unset($_POST['date_starthour']);
		    	unset($_POST['date_startmin']);
		    	unset($_POST['date_startsec']);
		    	unset($_POST['date_startday']);
		    	unset($_POST['date_startmonth']);
		    	unset($_POST['date_startyear']);
		    	unset($_POST['date_endhour']);
		    	unset($_POST['date_endmin']);
		    	unset($_POST['date_endsec']);
		    	unset($_POST['date_endday']);
		    	unset($_POST['date_endmonth']);
		    	unset($_POST['date_endyear']);
	        }
	        else
	        {
	        	setEventMessages($object->error, $object->errors, 'errors');
	        }
	    }
	}
	
	else if ($action == 'updateligne' && $user->rights->contrat->creer && ! GETPOST('cancel'))
	{
	    $objectline = new ContratLigne($db);
	    if ($objectline->fetch(GETPOST('elrowid')))
	    {
	        $db->begin();
	
	        if ($date_start_real_update == '') $date_start_real_update=$objectline->date_ouverture;
	        if ($date_end_real_update == '')   $date_end_real_update=$objectline->date_cloture;
	
			$localtax1_tx=get_localtax(GETPOST('eltva_tx'),1,$object->thirdparty);
	        $localtax2_tx=get_localtax(GETPOST('eltva_tx'),2,$object->thirdparty);
	
		  	// ajout prix d'achat
		  	$fk_fournprice = $_POST['fournprice'];
		  	if ( ! empty($_POST['buying_price']) )
		  	  $pa_ht = $_POST['buying_price'];
		  	else
		  	  $pa_ht = null;
	
		    $fk_unit = GETPOST('unit', 'alpha');
	
	        $objectline->description=GETPOST('product_desc');
	        $objectline->price_ht=GETPOST('elprice');
	        $objectline->subprice=GETPOST('elprice');
	        $objectline->qty=GETPOST('elqty');
	        $objectline->remise_percent=GETPOST('elremise_percent');
	        $objectline->tva_tx=GETPOST('eltva_tx')?GETPOST('eltva_tx'):0;	// Field may be disabled, so we use vat rate 0
<<<<<<< HEAD
	        $objectline->localtax1_tx=$localtax1_tx;
	        $objectline->localtax2_tx=$localtax2_tx;
=======
	        $objectline->localtax1_tx=is_numeric($localtax1_tx)?$localtax1_tx:0;
	        $objectline->localtax2_tx=is_numeric($localtax2_tx)?$localtax2_tx:0;
>>>>>>> 3f5d67d4
	        $objectline->date_ouverture_prevue=$date_start_update;
	        $objectline->date_ouverture=$date_start_real_update;
	        $objectline->date_fin_validite=$date_end_update;
	        $objectline->date_cloture=$date_end_real_update;
	        $objectline->fk_user_cloture=$user->id;
	        $objectline->fk_fournprice=$fk_fournprice;
	        $objectline->pa_ht=$pa_ht;
	
		    if ($fk_unit > 0) {
			    $objectline->fk_unit = GETPOST('unit');
		    } else {
			    $objectline->fk_unit = null;
		    }
	
	        // Extrafields
	        $extrafieldsline = new ExtraFields($db);
	        $extralabelsline = $extrafieldsline->fetch_name_optionals_label($objectline->table_element);
	        $array_options = $extrafieldsline->getOptionalsFromPost($extralabelsline, $predef);
	        $objectline->array_options=$array_options;
	
	        // TODO verifier price_min si fk_product et multiprix
	
	        $result=$objectline->update($user);
	        if ($result > 0)
	        {
	            $db->commit();
	        }
	        else
	        {
	        	setEventMessages($objectline->error, $objectline->errors, 'errors');
	            $db->rollback();
	        }
	    }
	    else
	    {
	    	setEventMessages($objectline->error, $objectline->errors, 'errors');
	    }
	}
	
	else if ($action == 'confirm_deleteline' && $confirm == 'yes' && $user->rights->contrat->creer)
	{
	    $result = $object->deleteline(GETPOST('lineid'),$user);
	
	    if ($result >= 0)
	    {
	        header("Location: ".$_SERVER['PHP_SELF']."?id=".$object->id);
	        exit;
	    }
	    else
	    {
	    	setEventMessages($object->error, $object->errors, 'errors');
	    }
	}
	
	else if ($action == 'confirm_valid' && $confirm == 'yes' && $user->rights->contrat->creer)
	{
	    $result = $object->validate($user);
	}
	
	else if ($action == 'reopen' && $user->rights->contrat->creer)
	{
	    $result = $object->reopen($user);
	}
	
	// Close all lines
	else if ($action == 'confirm_close' && $confirm == 'yes' && $user->rights->contrat->creer)
	{
	    $object->cloture($user);
	}
	
	else if ($action == 'confirm_delete' && $confirm == 'yes' && $user->rights->contrat->supprimer)
	{
		$result=$object->delete($user);
		if ($result >= 0)
		{
			header("Location: index.php");
			return;
		}
		else
		{
			setEventMessages($object->error, $object->errors, 'errors');
		}
	}
	
	else if ($action == 'confirm_move' && $confirm == 'yes' && $user->rights->contrat->creer)
	{
		if (GETPOST('newcid') > 0)
		{
			$contractline = new ContratLigne($db);
			$result=$contractline->fetch(GETPOST('lineid'));
			$contractline->fk_contrat = GETPOST('newcid');
			$result=$contractline->update($user,1);
			if ($result >= 0)
			{
				header("Location: ".$_SERVER['PHP_SELF']."?id=".$id);
				return;
			}
			else
			{
				setEventMessages($object->error, $object->errors, 'errors');
			}
		}
		else
		{
			setEventMessages($langs->trans("ErrorFieldRequired", $langs->transnoentities("RefNewContract")), null, 'errors');
		}
	} 
	else if ($action == 'update_extras') 
	{
		// Fill array 'array_options' with data from update form
		$extralabels = $extrafields->fetch_name_optionals_label($object->table_element);
		$ret = $extrafields->setOptionalsFromPost($extralabels, $object, GETPOST('attribute'));
		if ($ret < 0)
			$error ++;
	
		if (! $error) {
	
				$result = $object->insertExtraFields();
				if ($result < 0) {
					$error ++;
				}
			} else if ($reshook < 0)
				$error ++;
	
		if ($error) {
			$action = 'edit_extras';
			setEventMessages($object->error, $object->errors, 'errors');
		}
	} 
	elseif ($action=='setref_supplier') 
	{
		$cancelbutton = GETPOST('cancel');
		if (!$cancelbutton) {
	
			$result = $object->fetch($id);
			if ($result < 0) {
				setEventMessages($object->error, $object->errors, 'errors');
			}
	
	        $result = $object->setValueFrom('ref_supplier',GETPOST('ref_supplier','alpha'));
			if ($result < 0) {
				setEventMessages($object->error, $object->errors, 'errors');
				$action = 'editref_supplier';
			} else {
				header("Location: ".$_SERVER['PHP_SELF']."?id=".$object->id);
				exit;
			}
		}
	    else {
	        header("Location: " . $_SERVER['PHP_SELF'] . "?id=" . $id);
	        exit;
	    }
	}
	elseif ($action=='setref_customer') 
	{
		$cancelbutton = GETPOST('cancel');
		
		if (!$cancelbutton)
		{
			$result = $object->fetch($id);
			if ($result < 0) {
				setEventMessages($object->error, $object->errors, 'errors');
			}
		
	        $result = $object->setValueFrom('ref_customer',GETPOST('ref_customer','alpha'));
	        if ($result < 0) {
				setEventMessages($object->error, $object->errors, 'errors');
				$action = 'editref_customer';
			} else {
				header("Location: ".$_SERVER['PHP_SELF']."?id=".$object->id);
				exit;
			}
		}
	    else {
	        header("Location: " . $_SERVER['PHP_SELF'] . "?id=" . $id);
	        exit;
	    }
	}
	elseif ($action=='setref') 
	{
	    $cancelbutton = GETPOST('cancel');
	
	    if (!$cancelbutton) {
	        $result = $object->fetch($id);
	        if ($result < 0) {
	            setEventMessages($object->error, $object->errors, 'errors');
	        }
	
	        $result = $object->setValueFrom('ref',GETPOST('ref','alpha'));
	        if ($result < 0) {
	            setEventMessages($object->error, $object->errors, 'errors');
	            $action = 'editref';
	        } else {
	            header("Location: " . $_SERVER['PHP_SELF'] . "?id=" . $object->id);
	            exit;
	        }
	    }
	    else {
	        header("Location: " . $_SERVER['PHP_SELF'] . "?id=" . $id);
	        exit;
	    }
	} 
	elseif ($action=='setdate_contrat') 
	{
	    $cancelbutton = GETPOST('cancel');
	
	    if (!$cancelbutton) {
	        $result = $object->fetch($id);
	        if ($result < 0) {
	            setEventMessages($object->error, $object->errors, 'errors');
	        }
			$datacontrat=dol_mktime(GETPOST('date_contrathour'), GETPOST('date_contratmin'), 0, GETPOST('date_contratmonth'), GETPOST('date_contratday'), GETPOST('date_contratyear'));
	        $result = $object->setValueFrom('date_contrat',$datacontrat,'',null,'date');
	        if ($result < 0) {
	            setEventMessages($object->error, $object->errors, 'errors');
	            $action = 'editdate_contrat';
	        } else {
	            header("Location: " . $_SERVER['PHP_SELF'] . "?id=" . $object->id);
	            exit;
	        }
	    }
	    else {
	        header("Location: " . $_SERVER['PHP_SELF'] . "?id=" . $id);
	        exit;
	    }
	}
	
	// Generation doc (depuis lien ou depuis cartouche doc)
	else if ($action == 'builddoc' && $user->rights->contrat->creer) {
		if (GETPOST('model')) {
			$object->setDocModel($user, GETPOST('model'));
		}
	
		// Define output language
		$outputlangs = $langs;
		if (! empty($conf->global->MAIN_MULTILANGS)) {
			$outputlangs = new Translate("", $conf);
			$newlang = (GETPOST('lang_id') ? GETPOST('lang_id') : $object->thirdparty->default_lang);
			$outputlangs->setDefaultLang($newlang);
		}
		$ret = $object->fetch($id); // Reload to get new records
		$result = $object->generateDocument($object->modelpdf, $outputlangs, $hidedetails, $hidedesc, $hideref);
		if ($result <= 0)
		{
			setEventMessages($object->error, $object->errors, 'errors');
	        $action='';
		}
	}
	
	// Remove file in doc form
	else if ($action == 'remove_file' && $user->rights->contrat->creer) {
		if ($object->id > 0) {
			require_once DOL_DOCUMENT_ROOT . '/core/lib/files.lib.php';
	
			$langs->load("other");
			$upload_dir = $conf->contrat->dir_output;
			$file = $upload_dir . '/' . GETPOST('file');
			$ret = dol_delete_file($file, 0, 0, 0, $object);
			if ($ret) setEventMessages($langs->trans("FileWasRemoved", GETPOST('file')), null, 'mesgs');
			else setEventMessages($langs->trans("ErrorFailToDeleteFile", GETPOST('file')), null, 'errors');
		}
	}
	
	if (! empty($conf->global->MAIN_DISABLE_CONTACTS_TAB) && $user->rights->contrat->creer)
	{
		if ($action == 'addcontact')
		{
			$contactid = (GETPOST('userid') ? GETPOST('userid') : GETPOST('contactid'));
			$result = $object->add_contact($contactid, GETPOST('type'), GETPOST('source'));
	
			if ($result >= 0)
			{
				header("Location: ".$_SERVER['PHP_SELF']."?id=".$object->id);
				exit;
			}
			else
			{
				if ($object->error == 'DB_ERROR_RECORD_ALREADY_EXISTS')
				{
					$langs->load("errors");
					setEventMessages($langs->trans("ErrorThisContactIsAlreadyDefinedAsThisType"), null, 'errors');
				}
				else
				{
					setEventMessages($object->error, $object->errors, 'errors');
				}
			}
		}
	
		// bascule du statut d'un contact
		else if ($action == 'swapstatut')
		{
			$result=$object->swapContactStatus(GETPOST('ligne'));
		}
	
		// Efface un contact
		else if ($action == 'deletecontact')
		{
			$result = $object->delete_contact(GETPOST('lineid'));
	
			if ($result >= 0)
			{
				header("Location: ".$_SERVER['PHP_SELF']."?id=".$object->id);
				exit;
			}
			else {
				setEventMessages($object->error, $object->errors, 'errors');
			}
		}
	}
}

/*
 * View
 */

llxHeader('',$langs->trans("Contract"),"");

$form = new Form($db);
$formfile = new FormFile($db);

$objectlignestatic=new ContratLigne($db);

// Load object modContract
$module=(! empty($conf->global->CONTRACT_ADDON)?$conf->global->CONTRACT_ADDON:'mod_contract_serpis');
if (substr($module, 0, 13) == 'mod_contract_' && substr($module, -3) == 'php')
{
	$module = substr($module, 0, dol_strlen($module)-4);
}
$result=dol_include_once('/core/modules/contract/'.$module.'.php');
if ($result > 0)
{
	$modCodeContract = new $module();
}


/*********************************************************************
 *
 * Mode creation
 *
 *********************************************************************/
if ($action == 'create')
{
	print load_fiche_titre($langs->trans('AddContract'),'','title_commercial.png');

    $soc = new Societe($db);
    if ($socid>0) $soc->fetch($socid);

    if (GETPOST('origin') && GETPOST('originid'))
    {
        // Parse element/subelement (ex: project_task)
        $element = $subelement = GETPOST('origin');
        if (preg_match('/^([^_]+)_([^_]+)/i',GETPOST('origin'),$regs))
        {
            $element = $regs[1];
            $subelement = $regs[2];
        }

        if ($element == 'project')
        {
            $projectid=GETPOST('originid');
        }
        else
        {
            // For compatibility
            if ($element == 'order' || $element == 'commande')    { $element = $subelement = 'commande'; }
            if ($element == 'propal')   { $element = 'comm/propal'; $subelement = 'propal'; }

            dol_include_once('/'.$element.'/class/'.$subelement.'.class.php');

            $classname = ucfirst($subelement);
            $objectsrc = new $classname($db);
            $objectsrc->fetch(GETPOST('originid'));
            if (empty($objectsrc->lines) && method_exists($objectsrc,'fetch_lines'))  $objectsrc->fetch_lines();
            $objectsrc->fetch_thirdparty();

            $projectid          = (!empty($objectsrc->fk_project)?$objectsrc->fk_project:'');

            $soc = $objectsrc->thirdparty;

            $note_private		= (! empty($objectsrc->note_private) ? $objectsrc->note_private : '');
            $note_public		= (! empty($objectsrc->note_public) ? $objectsrc->note_public : '');

            // Object source contacts list
            $srccontactslist = $objectsrc->liste_contact(-1,'external',1);
        }
    }
    else {
		$projectid = GETPOST('projectid','int');
		$note_private = GETPOST("note_private");
		$note_public = GETPOST("note_public");
	}

    $object->date_contrat = dol_now();

    print '<form name="form_contract" action="'.$_SERVER["PHP_SELF"].'" method="post">';
    print '<input type="hidden" name="token" value="'.$_SESSION['newtoken'].'">';

    print '<input type="hidden" name="action" value="add">';
    print '<input type="hidden" name="socid" value="'.$soc->id.'">'."\n";
    print '<input type="hidden" name="remise_percent" value="0">';

    dol_fiche_head();

    print '<table class="border" width="100%">';

    // Ref
    if (! empty($modCodeContract->code_auto)) {
    	$tmpcode=$langs->trans("Draft");
    } else {
    	$tmpcode='<input name="ref" size="20" maxlength="128" value="'.dol_escape_htmltag(GETPOST('ref')?GETPOST('ref'):$tmpcode).'">';
    }
	print '<tr><td class="titlefieldcreate fieldrequired">'.$langs->trans('Ref').'</td><td colspan="2">'.$tmpcode.'</td></tr>';

	// Ref customer
	print '<tr><td>'.$langs->trans('RefCustomer').'</td>';
	print '<td colspan="2"><input type="text" size="5" name="ref_customer" id="ref_customer" value="'.GETPOST('ref_customer','alpha').'"></td></tr>';

	// Ref customer
	print '<tr><td>'.$langs->trans('RefCustomer').'</td>';
	print '<td colspan="2"><input type="text" size="5" name="ref_customer" id="ref_customer" value="'.GETPOST('ref_customer','alpha').'"></td></tr>';

	// Ref supplier
	print '<tr><td>'.$langs->trans('RefSupplier').'</td>';
	print '<td colspan="2"><input type="text" size="5" name="ref_supplier" id="ref_supplier" value="'.GETPOST('ref_supplier','alpha').'"></td></tr>';

    // Thirdparty
	print '<tr>';
	print '<td class="fieldrequired">'.$langs->trans('ThirdParty').'</td>';
	if ($socid>0)
	{
		print '<td colspan="2">';
		print $soc->getNomUrl(1);
		print '<input type="hidden" name="socid" value="'.$soc->id.'">';
		print '</td>';
	}
	else
	{
		print '<td colspan="2">';
<<<<<<< HEAD
		print $form->select_company('','socid','',1,1);
=======
		print $form->select_company('','socid','','SelectThirdParty',1);
>>>>>>> 3f5d67d4
		print '</td>';
	}
	print '</tr>'."\n";

	if($socid>0)
	{
		// Ligne info remises tiers
		print '<tr><td>'.$langs->trans('Discounts').'</td><td colspan="2">';
		if ($soc->remise_percent) print $langs->trans("CompanyHasRelativeDiscount",$soc->remise_percent);
		else print $langs->trans("CompanyHasNoRelativeDiscount");
		print '. ';
		$absolute_discount=$soc->getAvailableDiscounts();
		if ($absolute_discount) print $langs->trans("CompanyHasAbsoluteDiscount",price($absolute_discount),$langs->trans("Currency".$conf->currency));
		else print $langs->trans("CompanyHasNoAbsoluteDiscount");
		print '.';
		print '</td></tr>';
	}

    // Commercial suivi
    print '<tr><td class="nowrap"><span class="fieldrequired">'.$langs->trans("TypeContact_contrat_internal_SALESREPFOLL").'</span></td><td>';
    print $form->select_dolusers(GETPOST("commercial_suivi_id")?GETPOST("commercial_suivi_id"):$user->id,'commercial_suivi_id',1,'');
    print '</td></tr>';

    // Commercial signature
    print '<tr><td class="nowrap"><span class="fieldrequired">'.$langs->trans("TypeContact_contrat_internal_SALESREPSIGN").'</span></td><td>';
    print $form->select_dolusers(GETPOST("commercial_signature_id")?GETPOST("commercial_signature_id"):$user->id,'commercial_signature_id',1,'');
    print '</td></tr>';

    print '<tr><td><span class="fieldrequired">'.$langs->trans("Date").'</span></td><td>';
    $form->select_date($datecontrat,'',0,0,'',"contrat");
    print "</td></tr>";

    // Project
    if (! empty($conf->projet->enabled))
    {
    	$formproject=new FormProjets($db);

        print '<tr><td>'.$langs->trans("Project").'</td><td>';
        $formproject->select_projects(($soc->id>0?$soc->id:-1),$projectid,"projectid",0,0,1,1);
        print "</td></tr>";
    }

    print '<tr><td>'.$langs->trans("NotePublic").'</td><td valign="top">';


    $doleditor=new DolEditor('note_public', $note_public, '', '100', 'dolibarr_notes', 'In', 1, true, true, ROWS_3, 70);
    print $doleditor->Create(1);


    if (empty($user->societe_id))
    {
        print '<tr><td>'.$langs->trans("NotePrivate").'</td><td valign="top">';
        $doleditor=new DolEditor('note_private', $note_private, '', '100', 'dolibarr_notes', 'In', 1, true, true, ROWS_3, 70);
        print $doleditor->Create(1);
        print '</td></tr>';
    }

    // Other attributes
    $parameters=array('objectsrc' => $objectsrc,'colspan' => ' colspan="3"');
    $reshook=$hookmanager->executeHooks('formObjectOptions',$parameters,$object,$action);    // Note that $action and $object may have been modified by hook

    // Other attributes
    if (empty($reshook) && ! empty($extrafields->attribute_label)) {
    	print $object->showOptionals($extrafields, 'edit');
    }

    print "</table>\n";

    dol_fiche_end();

    print '<div class="center">';
    print '<input type="submit" class="button" value="'.$langs->trans("Create").'">';
	print '&nbsp;&nbsp;&nbsp;&nbsp;&nbsp;';
	print '<input type="button" class="button" value="' . $langs->trans("Cancel") . '" onClick="javascript:history.go(-1)">';
    print '</div>';

    if (is_object($objectsrc))
    {
        print '<input type="hidden" name="origin"         value="'.$objectsrc->element.'">';
        print '<input type="hidden" name="originid"       value="'.$objectsrc->id.'">';

        if (empty($conf->global->CONTRACT_SUPPORT_PRODUCTS))
        {
        	print '<br>'.$langs->trans("Note").': '.$langs->trans("OnlyLinesWithTypeServiceAreUsed");
        }
	}

    print "</form>\n";
}
else
/* *************************************************************************** */
/*                                                                             */
/* Mode vue et edition                                                         */
/*                                                                             */
/* *************************************************************************** */
{
    $now=dol_now();

    if ($object->id > 0)
    {
    	$object->fetch_thirdparty();

        $result=$object->fetch_lines();	// This also init $this->nbofserviceswait, $this->nbofservicesopened, $this->nbofservicesexpired=, $this->nbofservicesclosed
        if ($result < 0) dol_print_error($db,$object->error);

        $nbofservices=count($object->lines);

        $author = new User($db);
        $author->fetch($object->user_author_id);

        $commercial_signature = new User($db);
        $commercial_signature->fetch($object->commercial_signature_id);

        $commercial_suivi = new User($db);
        $commercial_suivi->fetch($object->commercial_suivi_id);

        $head = contract_prepare_head($object);

        $hselected = 0;

        dol_fiche_head($head, $hselected, $langs->trans("Contract"), 0, 'contract');


        /*
         * Confirmation de la suppression du contrat
         */
        if ($action == 'delete')
        {
            print $form->formconfirm($_SERVER['PHP_SELF']."?id=".$object->id,$langs->trans("DeleteAContract"),$langs->trans("ConfirmDeleteAContract"),"confirm_delete",'',0,1);

        }

        /*
         * Confirmation de la validation
         */
        if ($action == 'valid')
        {
        	$ref = substr($object->ref, 1, 4);
        	if ($ref == 'PROV' && !empty($modCodeContract->code_auto))
        	{
        		$numref = $object->getNextNumRef($object->thirdparty);
        	}
        	else
        	{
        		$numref = $object->ref;
        	}

        	$text=$langs->trans('ConfirmValidateContract',$numref);

            print $form->formconfirm($_SERVER['PHP_SELF']."?id=".$object->id,$langs->trans("ValidateAContract"),$text,"confirm_valid",'',0,1);

        }

        /*
         * Confirmation de la fermeture
         */
        if ($action == 'close')
        {
            print $form->formconfirm($_SERVER['PHP_SELF']."?id=".$object->id,$langs->trans("CloseAContract"),$langs->trans("ConfirmCloseContract"),"confirm_close",'',0,1);

        }

        /*
         *   Contrat
         */
        if (! empty($object->brouillon) && $user->rights->contrat->creer)
        {
            print '<form action="'.$_SERVER['PHP_SELF'].'?id='.$object->id.'" method="POST">';
            print '<input type="hidden" name="token" value="'.$_SESSION['newtoken'].'">';
            print '<input type="hidden" name="action" value="setremise">';
        }

        print '<table class="border" width="100%">';

        $linkback = '<a href="'.DOL_URL_ROOT.'/contrat/list.php'.(! empty($socid)?'?socid='.$socid:'').'">'.$langs->trans("BackToList").'</a>';

        // Ref du contrat
        if (! empty($modCodeContract->code_auto)) {
	        print '<tr><td class="titlefield">'.$langs->trans("Ref").'</td><td colspan="3">';
	        print $form->showrefnav($object, 'ref', $linkback, 1, 'ref', 'ref', '');
	        print "</td></tr>";
        } else {
        	print '<tr>';
        	print '<td class="titlefieldcreate">';
        	print $form->editfieldkey("Ref",'ref',$object->ref,$object,$user->rights->contrat->creer);
        	print '</td><td>';
        	print $form->editfieldval("Ref",'ref',$object->ref,$object,$user->rights->contrat->creer);
        	print '</td>';
        	print '</tr>';
        }

        print '<tr>';
<<<<<<< HEAD
		print '<td  width="20%">';
=======
		print '<td>';
>>>>>>> 3f5d67d4
		print $form->editfieldkey("RefCustomer",'ref_customer',$object->ref_customer,$object,$user->rights->contrat->creer);
		print '</td><td>';
		print $form->editfieldval("RefCustomer",'ref_customer',$object->ref_customer,$object,$user->rights->contrat->creer);
		print '</td>';
		print '</tr>';
        
		print '<tr>';
<<<<<<< HEAD
		print '<td  width="20%">';
=======
		print '<td>';
>>>>>>> 3f5d67d4
		print $form->editfieldkey("RefSupplier",'ref_supplier',$object->ref_supplier,$object,$user->rights->contrat->creer);
		print '</td><td>';
		print $form->editfieldval("RefSupplier",'ref_supplier',$object->ref_supplier,$object,$user->rights->contrat->creer);
		print '</td>';
		print '</tr>';

        // Customer
        print "<tr><td>".$langs->trans("Customer")."</td>";
        print '<td colspan="3">'.$object->thirdparty->getNomUrl(1).'</td></tr>';

        // Ligne info remises tiers
        print '<tr><td>'.$langs->trans('Discount').'</td><td colspan="3">';
        if ($object->thirdparty->remise_percent) print $langs->trans("CompanyHasRelativeDiscount",$object->thirdparty->remise_percent);
        else print $langs->trans("CompanyHasNoRelativeDiscount");
        $absolute_discount=$object->thirdparty->getAvailableDiscounts();
        print '. ';
        if ($absolute_discount) print $langs->trans("CompanyHasAbsoluteDiscount",price($absolute_discount),$langs->trans("Currency".$conf->currency));
        else print $langs->trans("CompanyHasNoAbsoluteDiscount");
        print '.';
        print '</td></tr>';

        // Statut contrat
        print '<tr><td>'.$langs->trans("Status").'</td><td colspan="3">';
        if ($object->statut==0) print $object->getLibStatut(2);
        else print $object->getLibStatut(4);
        print "</td></tr>";

        // Date
        print '<tr>';
<<<<<<< HEAD
		print '<td  width="20%">';
=======
		print '<td>';
>>>>>>> 3f5d67d4
		print $form->editfieldkey("Date",'date_contrat',$object->date_contrat,$object,$user->rights->contrat->creer);
		print '</td><td>';
		print $form->editfieldval("Date",'date_contrat',$object->date_contrat,$object,$user->rights->contrat->creer,'datehourpicker');
		print '</td>';
		print '</tr>';
       /* print '<tr><td>'.$langs->trans("Date").'</td>';
        print '<td colspan="3">'.dol_print_date($object->date_contrat,"dayhour")."</td></tr>\n";*/

        // Projet
        if (! empty($conf->projet->enabled))
        {
            $langs->load("projects");
            print '<tr><td>';
            print '<table width="100%" class="nobordernopadding"><tr><td>';
            print $langs->trans("Project");
            print '</td>';
            if ($action != "classify" && $user->rights->projet->creer) print '<td align="right"><a href="'.$_SERVER["PHP_SELF"].'?action=classify&amp;id='.$object->id.'">'.img_edit($langs->trans("SetProject")).'</a></td>';
            print '</tr></table>';
            print '</td><td colspan="3">';
            if ($action == "classify")
            {
                $form->form_project($_SERVER['PHP_SELF'].'?id='.$object->id, $object->socid, $object->fk_project, "projectid", 1, 0, 1);
            }
            else
            {
                $form->form_project($_SERVER['PHP_SELF'].'?id='.$object->id, $object->socid, $object->fk_project, "none", 0, 0);
            }
            print "</td></tr>";
        }

        // Other attributes
        $cols = 3;
        include DOL_DOCUMENT_ROOT . '/core/tpl/extrafields_view.tpl.php';

        print "</table>";

        if (! empty($object->brouillon) && $user->rights->contrat->creer)
        {
            print '</form>';
        }

        echo '<br>';

        if (! empty($conf->global->MAIN_DISABLE_CONTACTS_TAB))
        {
        	$blocname = 'contacts';
        	$title = $langs->trans('ContactsAddresses');
        	include DOL_DOCUMENT_ROOT.'/core/tpl/bloc_showhide.tpl.php';
        }

        if (! empty($conf->global->MAIN_DISABLE_NOTES_TAB))
        {
        	$blocname = 'notes';
        	$title = $langs->trans('Notes');
        	include DOL_DOCUMENT_ROOT.'/core/tpl/bloc_showhide.tpl.php';
        }


        $colorb='666666';

        $arrayothercontracts=$object->getListOfContracts('others');

        /*
         * Lines of contracts
         */

		$productstatic=new Product($db);

        $usemargins=0;
		if (! empty($conf->margin->enabled) && ! empty($object->element) && in_array($object->element,array('facture','propal','commande'))) $usemargins=1;

        $var=false;

		// Title line for service
        $cursorline=1;
        while ($cursorline <= $nbofservices)
        {
            print '<form name="update" action="'.$_SERVER['PHP_SELF'].'?id='.$object->id.'" method="post">';
            print '<input type="hidden" name="token" value="'.$_SESSION['newtoken'].'">';
            print '<input type="hidden" name="action" value="updateligne">';
            print '<input type="hidden" name="elrowid" value="'.$object->lines[$cursorline-1]->id.'">';
            print '<input type="hidden" name="idprod" value="'.(!empty($object->lines[$cursorline-1]->fk_product) ? $object->lines[$cursorline-1]->fk_product : 0).'">';
            print '<input type="hidden" name="fournprice" value="'.(!empty($object->lines[$cursorline-1]->fk_fournprice) ? $object->lines[$cursorline-1]->fk_fournprice : 0).'">';

            // Area with common detail of line
            print '<table class="notopnoleftnoright allwidth tableforservicepart1" width="100%">';

            $sql = "SELECT cd.rowid, cd.statut, cd.label as label_det, cd.fk_product, cd.description, cd.price_ht, cd.qty,";
            $sql.= " cd.tva_tx, cd.remise_percent, cd.info_bits, cd.subprice,";
            $sql.= " cd.date_ouverture_prevue as date_debut, cd.date_ouverture as date_debut_reelle,";
            $sql.= " cd.date_fin_validite as date_fin, cd.date_cloture as date_fin_reelle,";
            $sql.= " cd.commentaire as comment, cd.fk_product_fournisseur_price as fk_fournprice, cd.buy_price_ht as pa_ht,";
	        $sql.= " cd.fk_unit,";
            $sql.= " p.rowid as pid, p.ref as pref, p.label as label, p.fk_product_type as ptype, p.entity as pentity";
            $sql.= " FROM ".MAIN_DB_PREFIX."contratdet as cd";
            $sql.= " LEFT JOIN ".MAIN_DB_PREFIX."product as p ON cd.fk_product = p.rowid";
            $sql.= " WHERE cd.rowid = ".$object->lines[$cursorline-1]->id;

            $result = $db->query($sql);
            if ($result)
            {
                $total = 0;

                print '<tr class="liste_titre'.($cursorline?' liste_titre_add':'').'">';
                print '<td>'.$langs->trans("ServiceNb",$cursorline).'</td>';
                print '<td width="50" align="center">'.$langs->trans("VAT").'</td>';
                print '<td width="50" align="right">'.$langs->trans("PriceUHT").'</td>';
                print '<td width="30" align="center">'.$langs->trans("Qty").'</td>';
	            if ($conf->global->PRODUCT_USE_UNITS) print '<td width="30" align="left">'.$langs->trans("Unit").'</td>';
                print '<td width="50" align="right">'.$langs->trans("ReductionShort").'</td>';
				if (! empty($conf->margin->enabled) && ! empty($conf->global->MARGIN_SHOW_ON_CONTRACT)) print '<td width="50" align="right">'.$langs->trans("BuyingPrice").'</td>';
                print '<td width="30">&nbsp;</td>';
                print "</tr>\n";

                $objp = $db->fetch_object($result);

                $var=!$var;

                if ($action != 'editline' || GETPOST('rowid') != $objp->rowid)
                {
                    print '<tr '.$bc[$var].' valign="top">';
                    // Libelle
                    if ($objp->fk_product > 0)
                    {
                        print '<td>';
                        $productstatic->id=$objp->fk_product;
                        $productstatic->type=$objp->ptype;
                        $productstatic->ref=$objp->pref;
						$productstatic->entity=$objp->pentity;
                        $text = $productstatic->getNomUrl(1,'',20);
                        if ($objp->label)
                        {
                        	$text .= ' - ';
                        	$productstatic->ref=$objp->label;
                        	$text .= $productstatic->getNomUrl(0,'',16);
                        }
                        $description = $objp->description;

	                    // Add description in form
						if (! empty($conf->global->PRODUIT_DESC_IN_FORM))
						{
							$text .= (! empty($objp->description) && $objp->description!=$objp->product_label)?'<br>'.dol_htmlentitiesbr($objp->description):'';
							$description = '';	// Already added into main visible desc
						}

                        echo $form->textwithtooltip($text,$description,3,'','',$cursorline,0,(!empty($line->fk_parent_line)?img_picto('', 'rightarrow'):''));

                        print '</td>';
                    }
                    else
					{
                        print '<td>'.dol_htmlentitiesbr($objp->description)."</td>\n";
                    }
                    // TVA
                    print '<td align="center">'.vatrate($objp->tva_tx,'%',$objp->info_bits).'</td>';
                    // Prix
                    print '<td align="right">'.($objp->subprice != '' ? price($objp->subprice) : '')."</td>\n";
                    // Quantite
                    print '<td align="center">'.$objp->qty.'</td>';
	                // Unit
	                if($conf->global->PRODUCT_USE_UNITS) print '<td align="left">'.$langs->trans($object->lines[$cursorline-1]->getLabelOfUnit()).'</td>';
                    // Remise
                    if ($objp->remise_percent > 0)
                    {
                        print '<td align="right">'.$objp->remise_percent."%</td>\n";
                    }
                    else
                    {
                        print '<td>&nbsp;</td>';
                    }

					// Margin
					if (! empty($conf->margin->enabled) && ! empty($conf->global->MARGIN_SHOW_ON_CONTRACT)) print '<td align="right" class="nowrap">'.price($objp->pa_ht).'</td>';

                    // Icon move, update et delete (statut contrat 0=brouillon,1=valide,2=ferme)
                    print '<td align="right" class="nowrap">';
                    if ($user->rights->contrat->creer && count($arrayothercontracts) && ($object->statut >= 0))
                    {
                        print '<a style="padding-left: 5px;" href="'.$_SERVER['PHP_SELF'].'?id='.$object->id.'&amp;action=move&amp;rowid='.$objp->rowid.'">';
                        print img_picto($langs->trans("MoveToAnotherContract"),'uparrow');
                        print '</a>';
                    }
                    if ($user->rights->contrat->creer && ($object->statut >= 0))
                    {
                        print '<a style="padding-left: 5px;" href="'.$_SERVER['PHP_SELF'].'?id='.$object->id.'&amp;action=editline&amp;rowid='.$objp->rowid.'">';
                        print img_edit();
                        print '</a>';
                    }
                    if ( $user->rights->contrat->creer && ($object->statut >= 0))
                    {
                        print '<a style="padding-left: 5px;" href="'.$_SERVER['PHP_SELF'].'?id='.$object->id.'&amp;action=deleteline&amp;rowid='.$objp->rowid.'">';
                        print img_delete();
                        print '</a>';
                    }
                    print '</td>';

                    print "</tr>\n";

                    // Dates de en service prevues et effectives
                    if ($objp->subprice >= 0)
                    {
	                    $colspan = 6;

	                    if ($conf->margin->enabled && $conf->global->PRODUCT_USE_UNITS) {
		                    $colspan = 8;
	                    } elseif ($conf->margin->enabled || $conf->global->PRODUCT_USE_UNITS) {
		                    $colspan = 7;
	                    }

                        print '<tr '.$bc[$var].'>';
                        print '<td colspan="'.$colspan.'">';

                        // Date planned
                        print $langs->trans("DateStartPlanned").': ';
                        if ($objp->date_debut)
                        {
                            print dol_print_date($db->jdate($objp->date_debut));
                            // Warning si date prevu passee et pas en service
                            if ($objp->statut == 0 && $db->jdate($objp->date_debut) < ($now - $conf->contrat->services->inactifs->warning_delay)) { 
                    		    $warning_delay=$conf->contrat->services->inactifs->warning_delay / 3600 / 24;
                                $textlate = $langs->trans("Late").' = '.$langs->trans("DateReference").' > '.$langs->trans("DateToday").' '.(ceil($warning_delay) >= 0 ? '+' : '').ceil($warning_delay).' '.$langs->trans("days");
                    		    print " ".img_warning($textlate);
                            }
                        }
                        else print $langs->trans("Unknown");
                        print ' &nbsp;-&nbsp; ';
                        print $langs->trans("DateEndPlanned").': ';
                        if ($objp->date_fin)
                        {
                            print dol_print_date($db->jdate($objp->date_fin));
                            if ($objp->statut == 4 && $db->jdate($objp->date_fin) < ($now - $conf->contrat->services->expires->warning_delay)) { 
                    		    $warning_delay=$conf->contrat->services->expires->warning_delay / 3600 / 24;
                                $textlate = $langs->trans("Late").' = '.$langs->trans("DateReference").' > '.$langs->trans("DateToday").' '.(ceil($warning_delay) >= 0 ? '+' : '').ceil($warning_delay).' '.$langs->trans("days");
                    		    print " ".img_warning($textlate);
                            }
                        }
                        else print $langs->trans("Unknown");

                        print '</td>';
                        print '</tr>';
                    }


                    // Display lines extrafields
                    if (is_array($extralabelslines) && count($extralabelslines)>0) {
                    	print '<tr '.$bc[$var].'>';
                    	$line = new ContratLigne($db);
                    	$line->fetch_optionals($objp->rowid,$extralabelslines);
                    	print $line->showOptionals($extrafieldsline, 'view', array('style'=>$bc[$var], 'colspan'=>$colspan));
                    	print '</tr>';
                    }
                }
                // Ligne en mode update
                else
              {
                    // Ligne carac
                    print "<tr ".$bc[$var].">";
                    print '<td>';
                    if ($objp->fk_product)
                    {
                        $productstatic->id=$objp->fk_product;
                        $productstatic->type=$objp->ptype;
                        $productstatic->ref=$objp->pref;
						$productstatic->entity=$objp->pentity;
                        print $productstatic->getNomUrl(1,'',20);
                        print $objp->label?' - '.dol_trunc($objp->label,16):'';
                        print '<br>';
                    }
                    else
                    {
                        print $objp->label?$objp->label.'<br>':'';
                    }

                    // editeur wysiwyg
                    require_once DOL_DOCUMENT_ROOT.'/core/class/doleditor.class.php';
                    $nbrows=ROWS_2;
                    if (! empty($conf->global->MAIN_INPUT_DESC_HEIGHT)) $nbrows=$conf->global->MAIN_INPUT_DESC_HEIGHT;
                    $enable=(isset($conf->global->FCKEDITOR_ENABLE_DETAILS)?$conf->global->FCKEDITOR_ENABLE_DETAILS:0);
                    $doleditor=new DolEditor('product_desc',$objp->description,'',92,'dolibarr_details','',false,true,$enable,$nbrows,70);
                    $doleditor->Create();

                    print '</td>';
                    print '<td align="right">';
                    print $form->load_tva("eltva_tx",$objp->tva_tx,$mysoc,$object->thirdparty);
                    print '</td>';
                    print '<td align="right"><input size="5" type="text" name="elprice" value="'.price($objp->subprice).'"></td>';
                    print '<td align="center"><input size="2" type="text" name="elqty" value="'.$objp->qty.'"></td>';
                    if ($conf->global->PRODUCT_USE_UNITS)
                    {
                    	print '<td align="left">';
                    	print $form->selectUnits($objp->fk_unit, "unit");
                    	print '</td>';
                    }
                    print '<td align="right" class="nowrap"><input size="1" type="text" name="elremise_percent" value="'.$objp->remise_percent.'">%</td>';
					if (! empty($usemargins))
					{
					    print '<td align="right">';
					    if ($objp->fk_product) print '<select id="fournprice" name="fournprice"></select>';
						print '<input id="buying_price" type="text" size="5" name="buying_price" value="'.price($objp->pa_ht,0,'',0).'"></td>';
					}
                    print '<td align="center">';
                    print '<input type="submit" class="button" name="save" value="'.$langs->trans("Modify").'">';
                    print '<br><input type="submit" class="button" name="cancel" value="'.$langs->trans("Cancel").'">';
                    print '</td>';

                    $colspan=6;
                    if (! empty($conf->margin->enabled) && ! empty($conf->global->MARGIN_SHOW_ON_CONTRACT)) $colspan++;
	                if($conf->global->PRODUCT_USE_UNITS) $colspan++;

                    // Ligne dates prevues
                    print "<tr ".$bc[$var].">";
                    print '<td colspan="'.$colspan.'">';
                    print $langs->trans("DateStartPlanned").' ';
                    $form->select_date($db->jdate($objp->date_debut),"date_start_update",$usehm,$usehm,($db->jdate($objp->date_debut)>0?0:1),"update");
                    print ' &nbsp;&nbsp;'.$langs->trans("DateEndPlanned").' ';
                    $form->select_date($db->jdate($objp->date_fin),"date_end_update",$usehm,$usehm,($db->jdate($objp->date_fin)>0?0:1),"update");
                    print '</td>';

                    if (is_array($extralabelslines) && count($extralabelslines)>0) {
                    	print '<tr '.$bc[$var].'>';
                    	$line = new ContratLigne($db);
                    	$line->fetch_optionals($objp->rowid,$extralabelslines);
                    	print $line->showOptionals($extrafieldsline, 'edit', array('style'=>$bc[$var], 'colspan'=>$colspan));
                    	print '</tr>';
                    }

                    print '</tr>';
                }

                $db->free($result);
            }
            else
			{
                dol_print_error($db);
            }

            if ($object->statut > 0)
            {
                print '<tr '.$bc[$var].'>';
                print '<td colspan="'.($conf->margin->enabled?7:6).'"><hr></td>';
                print "</tr>\n";
            }

            print "</table>";

            print "</form>\n";


            /*
             * Confirmation to delete service line of contract
             */
            if ($action == 'deleteline' && ! $_REQUEST["cancel"] && $user->rights->contrat->creer && $object->lines[$cursorline-1]->id == GETPOST('rowid'))
            {
                print $form->formconfirm($_SERVER["PHP_SELF"]."?id=".$object->id."&lineid=".GETPOST('rowid'),$langs->trans("DeleteContractLine"),$langs->trans("ConfirmDeleteContractLine"),"confirm_deleteline",'',0,1);
                if ($ret == 'html') print '<table class="notopnoleftnoright" width="100%"><tr '.$bc[$var].' height="6"><td></td></tr></table>';
            }

            /*
             * Confirmation to move service toward another contract
             */
            if ($action == 'move' && ! $_REQUEST["cancel"] && $user->rights->contrat->creer && $object->lines[$cursorline-1]->id == GETPOST('rowid'))
            {
                $arraycontractid=array();
                foreach($arrayothercontracts as $contractcursor)
                {
                    $arraycontractid[$contractcursor->id]=$contractcursor->ref;
                }
                //var_dump($arraycontractid);
                // Cree un tableau formulaire
                $formquestion=array(
				'text' => $langs->trans("ConfirmMoveToAnotherContractQuestion"),
                array('type' => 'select', 'name' => 'newcid', 'values' => $arraycontractid));

                $form->form_confirm($_SERVER["PHP_SELF"]."?id=".$object->id."&lineid=".GETPOST('rowid'),$langs->trans("MoveToAnotherContract"),$langs->trans("ConfirmMoveToAnotherContract"),"confirm_move",$formquestion);
                print '<table class="notopnoleftnoright" width="100%"><tr '.$bc[$var].' height="6"><td></td></tr></table>';
            }

            /*
             * Confirmation de la validation activation
             */
            if ($action == 'active' && ! $_REQUEST["cancel"] && $user->rights->contrat->activer && $object->lines[$cursorline-1]->id == GETPOST('ligne'))
            {
                $dateactstart = dol_mktime(12, 0, 0, GETPOST('remonth'), GETPOST('reday'), GETPOST('reyear'));
                $dateactend   = dol_mktime(12, 0, 0, GETPOST('endmonth'), GETPOST('endday'), GETPOST('endyear'));
                $comment      = GETPOST('comment');
                $form->form_confirm($_SERVER["PHP_SELF"]."?id=".$object->id."&ligne=".GETPOST('ligne')."&date=".$dateactstart."&dateend=".$dateactend."&comment=".urlencode($comment),$langs->trans("ActivateService"),$langs->trans("ConfirmActivateService",dol_print_date($dateactstart,"%A %d %B %Y")),"confirm_active", '', 0, 1);
                print '<table class="notopnoleftnoright" width="100%"><tr '.$bc[$var].' height="6"><td></td></tr></table>';
            }

            /*
             * Confirmation de la validation fermeture
             */
            if ($action == 'closeline' && ! $_REQUEST["cancel"] && $user->rights->contrat->activer && $object->lines[$cursorline-1]->id == GETPOST('ligne'))
            {
                $dateactstart = dol_mktime(12, 0, 0, GETPOST('remonth'), GETPOST('reday'), GETPOST('reyear'));
                $dateactend   = dol_mktime(12, 0, 0, GETPOST('endmonth'), GETPOST('endday'), GETPOST('endyear'));
                $comment      = GETPOST('comment');
                $form->form_confirm($_SERVER["PHP_SELF"]."?id=".$object->id."&ligne=".GETPOST('ligne')."&date=".$dateactstart."&dateend=".$dateactend."&comment=".urlencode($comment), $langs->trans("CloseService"), $langs->trans("ConfirmCloseService",dol_print_date($dateactend,"%A %d %B %Y")), "confirm_closeline", '', 0, 1);
                print '<table class="notopnoleftnoright" width="100%"><tr '.$bc[$var].' height="6"><td></td></tr></table>';
            }


            // Area with status and activation info of line
            if ($object->statut > 0)
            {
                print '<table class="notopnoleftnoright tableforservicepart2" width="100%">';

                print '<tr '.$bc[$var].'>';
                print '<td>'.$langs->trans("ServiceStatus").': '.$object->lines[$cursorline-1]->getLibStatut(4).'</td>';
                print '<td width="30" align="right">';
                if ($user->societe_id == 0)
                {
                    if ($object->statut > 0 && $action != 'activateline' && $action != 'unactivateline')
                    {
                        $tmpaction='activateline';
                        if ($objp->statut == 4) $tmpaction='unactivateline';
						if (($tmpaction=='activateline' && $user->rights->contrat->activer) || ($tmpaction=='unactivateline' && $user->rights->contrat->desactiver)) {
							print '<a href="' . $_SERVER["PHP_SELF"] . '?id=' . $object->id . '&amp;ligne=' . $object->lines[$cursorline - 1]->id . '&amp;action=' . $tmpaction . '">';
							print img_edit();
							print '</a>';
						}
                    }
                }
                print '</td>';
                print "</tr>\n";

                print '<tr '.$bc[$var].'>';

                print '<td>';
                // Si pas encore active
                if (! $objp->date_debut_reelle) {
                    print $langs->trans("DateStartReal").': ';
                    if ($objp->date_debut_reelle) print dol_print_date($objp->date_debut_reelle);
                    else print $langs->trans("ContractStatusNotRunning");
                }
                // Si active et en cours
                if ($objp->date_debut_reelle && ! $objp->date_fin_reelle) {
                    print $langs->trans("DateStartReal").': ';
                    print dol_print_date($objp->date_debut_reelle);
                }
                // Si desactive
                if ($objp->date_debut_reelle && $objp->date_fin_reelle) {
                    print $langs->trans("DateStartReal").': ';
                    print dol_print_date($objp->date_debut_reelle);
                    print ' &nbsp;-&nbsp; ';
                    print $langs->trans("DateEndReal").': ';
                    print dol_print_date($objp->date_fin_reelle);
                }
                if (! empty($objp->comment)) print "<br>".$objp->comment;
                print '</td>';

                print '<td align="center">&nbsp;</td>';

                print '</tr>';
                print '</table>';
            }

            if ($user->rights->contrat->activer && $action == 'activateline' && $object->lines[$cursorline-1]->id == GETPOST('ligne'))
            {
                /**
                 * Activer la ligne de contrat
                 */
                print '<form name="active" action="'.$_SERVER["PHP_SELF"].'?id='.$object->id.'&amp;ligne='.GETPOST('ligne').'&amp;action=active" method="post">';
                print '<input type="hidden" name="token" value="'.$_SESSION['newtoken'].'">';

                print '<table class="noborder tableforservicepart2" width="100%">';

                // Definie date debut et fin par defaut
                $dateactstart = $objp->date_debut;
                if (GETPOST('remonth')) $dateactstart = dol_mktime(12, 0, 0, GETPOST('remonth'), GETPOST('reday'), GETPOST('reyear'));
                elseif (! $dateactstart) $dateactstart = time();

                $dateactend = $objp->date_fin;
                if (GETPOST('endmonth')) $dateactend = dol_mktime(12, 0, 0, GETPOST('endmonth'), GETPOST('endday'), GETPOST('endyear'));
                elseif (! $dateactend)
                {
                    if ($objp->fk_product > 0)
                    {
                        $product=new Product($db);
                        $product->fetch($objp->fk_product);
                        $dateactend = dol_time_plus_duree(time(), $product->duration_value, $product->duration_unit);
                    }
                }

                print '<tr '.$bc[$var].'>';
                print '<td class="nohover">'.$langs->trans("DateServiceActivate").'</td><td class="nohover">';
                print $form->select_date($dateactstart,'',$usehm,$usehm,'',"active",1,0,1);
                print '</td>';

                print '<td class="nohover">'.$langs->trans("DateEndPlanned").'</td><td class="nohover">';
                print $form->select_date($dateactend,"end",$usehm,$usehm,'',"active",1,0,1);
                print '</td>';

                print '<td align="center nohover" rowspan="2" valign="middle" class="nohover">';
                print '<input type="submit" class="button" name="activate" value="'.$langs->trans("Activate").'"><br>';
                print '<input type="submit" class="button" name="cancel" value="'.$langs->trans("Cancel").'">';
                print '</td>';

                print '</tr>';

                print '<tr '.$bc[$var].'><td class="nohover">'.$langs->trans("Comment").'</td><td class="nohover" colspan="'.($conf->margin->enabled?4:3).'"><input size="80" type="text" name="comment" value="'.$_POST["comment"].'"></td></tr>';

                print '</table>';

                print '</form>';
            }

            if ($user->rights->contrat->activer && $action == 'unactivateline' && $object->lines[$cursorline-1]->id == GETPOST('ligne'))
            {
                /**
                 * Desactiver la ligne de contrat
                 */
                print '<form name="closeline" action="'.$_SERVER["PHP_SELF"].'?id='.$object->id.'&amp;ligne='.$object->lines[$cursorline-1]->id.'&amp;action=closeline" method="post">';

                print '<input type="hidden" name="token" value="'.$_SESSION['newtoken'].'">';

                print '<table class="noborder tableforservicepart2" width="100%">';

                // Definie date debut et fin par defaut
                $dateactstart = $objp->date_debut_reelle;
                if (GETPOST('remonth')) $dateactstart = dol_mktime(12, 0, 0, GETPOST('remonth'), GETPOST('reday'), GETPOST('reyear'));
                elseif (! $dateactstart) $dateactstart = time();

                $dateactend = $objp->date_fin_reelle;
                if (GETPOST('endmonth')) $dateactend = dol_mktime(12, 0, 0, GETPOST('endmonth'), GETPOST('endday'), GETPOST('endyear'));
                elseif (! $dateactend)
                {
                    if ($objp->fk_product > 0)
                    {
                        $product=new Product($db);
                        $product->fetch($objp->fk_product);
                        $dateactend = dol_time_plus_duree(time(), $product->duration_value, $product->duration_unit);
                    }
                }
                $now=dol_now();
                if ($dateactend > $now) $dateactend=$now;

                print '<tr '.$bc[$var].'><td colspan="2" class="nohover">';
                if ($objp->statut >= 4)
                {
                    if ($objp->statut == 4)
                    {
                        print $langs->trans("DateEndReal").' ';
                        print $form->select_date($dateactend,"end",$usehm,$usehm,($objp->date_fin_reelle>0?0:1),"closeline",1,1,1);
                    }
                }
                print '</td>';

                print '<td align="right" rowspan="2" class="nohover">';
                print '<input type="submit" class="button" name="close" value="'.$langs->trans("Close").'"><br>';
                print '<input type="submit" class="button" name="cancel" value="'.$langs->trans("Cancel").'">';
                print '</td></tr>';

                print '<tr '.$bc[$var].'><td class="nohover">'.$langs->trans("Comment").'</td><td class="nohover"><input size="70" type="text" class="flat" name="comment" value="'.GETPOST('comment').'"></td></tr>';
                print '</table>';

                print '</form>';
            }

            $cursorline++;
        }

		// Form to add new line
        if ($user->rights->contrat->creer && ($object->statut == 0))
        {
        	$dateSelector=1;

			print "\n";
			print '	<form name="addproduct" id="addproduct" action="'.$_SERVER["PHP_SELF"].'?id='.$object->id.(($action != 'editline')?'#add':'#line_'.GETPOST('lineid')).'" method="POST">
			<input type="hidden" name="token" value="'.$_SESSION['newtoken'].'">
			<input type="hidden" name="action" value="'.(($action != 'editline')?'addline':'updateligne').'">
			<input type="hidden" name="mode" value="">
			<input type="hidden" name="id" value="'.$object->id.'">
			';

			print '<br>';
            print '<table id="tablelines" class="noborder noshadow" width="100%">';	// Array with (n*2)+1 lines

            // Trick to not show product entries
            $savproductenabled=$conf->product->enabled;
            if (empty($conf->global->CONTRACT_SUPPORT_PRODUCTS)) $conf->product->enabled = 0;

        	// Form to add new line
       		if ($action != 'editline')
			{
				$var = true;

				// Add free products/services
				$object->formAddObjectLine(1, $mysoc, $soc);

				$parameters = array();
				$reshook = $hookmanager->executeHooks('formAddObjectLine', $parameters, $object, $action); // Note that $action and $object may have been modified by hook
			}

        	// Restore correct setup
        	$conf->product->enabled = $savproductenabled;

            print '</table>';

            print '</form>';
        }

		dol_fiche_end();


        /*
         * Buttons
         */

        if ($user->societe_id == 0)
        {
            print '<div class="tabsAction">';

            $parameters=array();
            $reshook=$hookmanager->executeHooks('addMoreActionsButtons',$parameters,$object,$action);    // Note that $action and $object may have been modified by hook

            if ($object->statut == 0 && $nbofservices)
            {
                if ($user->rights->contrat->creer) print '<div class="inline-block divButAction"><a class="butAction" href="'.$_SERVER["PHP_SELF"].'?id='.$object->id.'&amp;action=valid">'.$langs->trans("Validate").'</a></div>';
                else print '<div class="inline-block divButAction"><a class="butActionRefused" href="#" title="'.$langs->trans("NotEnoughPermissions").'">'.$langs->trans("Validate").'</a></div>';
            }
            if ($object->statut == 1 && $nbofservices)
            {
                if ($user->rights->contrat->creer) print '<div class="inline-block divButAction"><a class="butAction" href="'.$_SERVER["PHP_SELF"].'?id='.$object->id.'&amp;action=reopen">'.$langs->trans("Modify").'</a></div>';
                else print '<div class="inline-block divButAction"><a class="butActionRefused" href="#" title="'.$langs->trans("NotEnoughPermissions").'">'.$langs->trans("Modify").'</a></div>';
            }
            
            if (! empty($conf->facture->enabled) && $object->statut > 0 && $object->nbofservicesclosed < $nbofservices)
            {
                $langs->load("bills");
                if ($user->rights->facture->creer) print '<div class="inline-block divButAction"><a class="butAction" href="'.DOL_URL_ROOT.'/compta/facture.php?action=create&amp;origin='.$object->element.'&amp;originid='.$object->id.'&amp;socid='.$object->thirdparty->id.'">'.$langs->trans("CreateBill").'</a></div>';
                else print '<div class="inline-block divButAction"><a class="butActionRefused" href="#" title="'.$langs->trans("NotEnoughPermissions").'">'.$langs->trans("CreateBill").'</a></div>';
            }

            if ($object->nbofservicesclosed < $nbofservices)
            {
                //if (! $numactive)
                //{
                print '<div class="inline-block divButAction"><a class="butAction" href="'.$_SERVER["PHP_SELF"].'?id='.$object->id.'&amp;action=close">'.$langs->trans("CloseAllContracts").'</a></div>';
                //}
                //else
                //{
                //	print '<div class="inline-block divButAction"><a class="butActionRefused" href="#" title="'.$langs->trans("CloseRefusedBecauseOneServiceActive").'">'.$langs->trans("Close").'</a></div>';
                //}
            }

            // On peut supprimer entite si
            // - Droit de creer + mode brouillon (erreur creation)
            // - Droit de supprimer
            if (($user->rights->contrat->creer && $object->statut == 0) || $user->rights->contrat->supprimer)
            {
                print '<div class="inline-block divButAction"><a class="butActionDelete" href="'.$_SERVER["PHP_SELF"].'?id='.$object->id.'&amp;action=delete">'.$langs->trans("Delete").'</a></div>';
            }
            else
            {
            	print '<div class="inline-block divButAction"><a class="butActionRefused" href="#" title="'.dol_escape_htmltag($langs->trans("NotAllowed")).'">'.$langs->trans("Delete").'</a></div>';
            }

            print "</div>";
        }

        print '<div class="fichecenter"><div class="fichehalfleft">';

        /*
         * Documents generes
        */
        $filename = dol_sanitizeFileName($object->ref);
        $filedir = $conf->contrat->dir_output . "/" . dol_sanitizeFileName($object->ref);
        $urlsource = $_SERVER["PHP_SELF"] . "?id=" . $object->id;
        $genallowed = $user->rights->contrat->creer;
        $delallowed = $user->rights->contrat->supprimer;

        $var = true;

        $somethingshown = $formfile->show_documents('contract', $filename, $filedir, $urlsource, $genallowed, $delallowed, $object->modelpdf, 1, 0, 0, 28, 0, '', 0, '', $soc->default_lang);

		// Linked object block
		$somethingshown = $form->showLinkedObjectBlock($object);

		// Show links to link elements
		$linktoelem = $form->showLinkToObjectBlock($object);
		if ($linktoelem) print '<br>'.$linktoelem;


        print '</div><div class="fichehalfright"><div class="ficheaddleft">';

		// List of actions on element
		include_once DOL_DOCUMENT_ROOT . '/core/class/html.formactions.class.php';
		$formactions = new FormActions($db);
		$somethingshown = $formactions->showactions($object, 'contract', $socid);
        
        
        print '</div></div></div>';
    }
}


llxFooter();

$db->close();
?>

<?php
if ($conf->margin->enabled && $action == 'editline')
{
?>

<script type="text/javascript">
$(document).ready(function() {
  var idprod = $("input[name='idprod']").val();
  var fournprice = $("input[name='fournprice']").val();
  if (idprod > 0) {
	  $.post('<?php echo DOL_URL_ROOT; ?>/fourn/ajax/getSupplierPrices.php', {'idprod': idprod}, function(data) {
	    if (data.length > 0) {
	      var options = '';
	      var trouve=false;
	      $(data).each(function() {
	        options += '<option value="'+this.id+'" price="'+this.price+'"';
	        if (fournprice > 0) {
		        if (this.id == fournprice) {
		          options += ' selected';
		          $("#buying_price").val(this.price);
		          trouve = true;
		        }
	        }
	        options += '>'+this.label+'</option>';
	      });
	      options += '<option value=null'+(trouve?'':' selected')+'><?php echo $langs->trans("InputPrice"); ?></option>';
	      $("#fournprice").html(options);
	      if (trouve) {
	        $("#buying_price").hide();
	        $("#fournprice").show();
	      }
	      else {
	        $("#buying_price").show();
	      }
	      $("#fournprice").change(function() {
	        var selval = $(this).find('option:selected').attr("price");
	        if (selval)
	          $("#buying_price").val(selval).hide();
	        else
	          $('#buying_price').show();
	      });
	    }
	    else {
	      $("#fournprice").hide();
	      $('#buying_price').show();
	    }
	  },
	  'json');
	}
    else {
      $("#fournprice").hide();
      $('#buying_price').show();
    }
});
</script>

<?php
}<|MERGE_RESOLUTION|>--- conflicted
+++ resolved
@@ -241,15 +241,6 @@
 	    	$object->ref						= GETPOST('ref','alpha');
 	    	$object->ref_customer				= GETPOST('ref_customer','alpha');
 	    	$object->ref_supplier				= GETPOST('ref_supplier','alpha');
-<<<<<<< HEAD
-	
-		    // If creation from another object of another module (Example: origin=propal, originid=1)
-		    if ($_POST['origin'] && $_POST['originid'])
-		    {
-		        // Parse element/subelement (ex: project_task)
-		        $element = $subelement = $_POST['origin'];
-		        if (preg_match('/^([^_]+)_([^_]+)/i',$_POST['origin'],$regs))
-=======
 
 		    // If creation from another object of another module (Example: origin=propal, originid=1)
 		    if (! empty($origin) && ! empty($originid))
@@ -257,7 +248,6 @@
 		        // Parse element/subelement (ex: project_task)
 		        $element = $subelement = $origin;
 		        if (preg_match('/^([^_]+)_([^_]+)/i',$origin,$regs))
->>>>>>> 3f5d67d4
 		        {
 		            $element = $regs[1];
 		            $subelement = $regs[2];
@@ -267,13 +257,8 @@
 		        if ($element == 'order')    { $element = $subelement = 'commande'; }
 		        if ($element == 'propal')   { $element = 'comm/propal'; $subelement = 'propal'; }
 	
-<<<<<<< HEAD
-		        $object->origin    = $_POST['origin'];
-		        $object->origin_id = $_POST['originid'];
-=======
 		        $object->origin    = $origin;
 		        $object->origin_id = $originid;
->>>>>>> 3f5d67d4
 	
 		        // Possibility to add external linked objects with hooks
 		        $object->linked_objects[$object->origin] = $object->origin_id;
@@ -382,8 +367,6 @@
 		                setEventMessages($srcobject->error, $srcobject->errors, 'errors');
 		                $error++;
 		            }
-<<<<<<< HEAD
-=======
 		            
 		            // Now we create same links to contact than the ones found on origin object
 		            if (! empty($conf->global->MAIN_PROPAGATE_CONTACTS_FROM_ORIGIN))
@@ -416,7 +399,6 @@
 		            // modified by hook
 		            if ($reshook < 0)
 		                $error++;		            
->>>>>>> 3f5d67d4
 		        }
 		        else
 		        {
@@ -637,10 +619,7 @@
 				unset($_POST['type']);
 				unset($_POST['remise_percent']);
 				unset($_POST['price_ht']);
-<<<<<<< HEAD
-=======
 				unset($_POST['multicurrency_price_ht']);
->>>>>>> 3f5d67d4
 				unset($_POST['price_ttc']);
 				unset($_POST['tva_tx']);
 				unset($_POST['product_ref']);
@@ -701,13 +680,8 @@
 	        $objectline->qty=GETPOST('elqty');
 	        $objectline->remise_percent=GETPOST('elremise_percent');
 	        $objectline->tva_tx=GETPOST('eltva_tx')?GETPOST('eltva_tx'):0;	// Field may be disabled, so we use vat rate 0
-<<<<<<< HEAD
-	        $objectline->localtax1_tx=$localtax1_tx;
-	        $objectline->localtax2_tx=$localtax2_tx;
-=======
 	        $objectline->localtax1_tx=is_numeric($localtax1_tx)?$localtax1_tx:0;
 	        $objectline->localtax2_tx=is_numeric($localtax2_tx)?$localtax2_tx:0;
->>>>>>> 3f5d67d4
 	        $objectline->date_ouverture_prevue=$date_start_update;
 	        $objectline->date_ouverture=$date_start_real_update;
 	        $objectline->date_fin_validite=$date_end_update;
@@ -1126,10 +1100,6 @@
 	print '<tr><td>'.$langs->trans('RefCustomer').'</td>';
 	print '<td colspan="2"><input type="text" size="5" name="ref_customer" id="ref_customer" value="'.GETPOST('ref_customer','alpha').'"></td></tr>';
 
-	// Ref customer
-	print '<tr><td>'.$langs->trans('RefCustomer').'</td>';
-	print '<td colspan="2"><input type="text" size="5" name="ref_customer" id="ref_customer" value="'.GETPOST('ref_customer','alpha').'"></td></tr>';
-
 	// Ref supplier
 	print '<tr><td>'.$langs->trans('RefSupplier').'</td>';
 	print '<td colspan="2"><input type="text" size="5" name="ref_supplier" id="ref_supplier" value="'.GETPOST('ref_supplier','alpha').'"></td></tr>';
@@ -1147,11 +1117,7 @@
 	else
 	{
 		print '<td colspan="2">';
-<<<<<<< HEAD
-		print $form->select_company('','socid','',1,1);
-=======
 		print $form->select_company('','socid','','SelectThirdParty',1);
->>>>>>> 3f5d67d4
 		print '</td>';
 	}
 	print '</tr>'."\n";
@@ -1344,11 +1310,7 @@
         }
 
         print '<tr>';
-<<<<<<< HEAD
-		print '<td  width="20%">';
-=======
 		print '<td>';
->>>>>>> 3f5d67d4
 		print $form->editfieldkey("RefCustomer",'ref_customer',$object->ref_customer,$object,$user->rights->contrat->creer);
 		print '</td><td>';
 		print $form->editfieldval("RefCustomer",'ref_customer',$object->ref_customer,$object,$user->rights->contrat->creer);
@@ -1356,11 +1318,7 @@
 		print '</tr>';
         
 		print '<tr>';
-<<<<<<< HEAD
-		print '<td  width="20%">';
-=======
 		print '<td>';
->>>>>>> 3f5d67d4
 		print $form->editfieldkey("RefSupplier",'ref_supplier',$object->ref_supplier,$object,$user->rights->contrat->creer);
 		print '</td><td>';
 		print $form->editfieldval("RefSupplier",'ref_supplier',$object->ref_supplier,$object,$user->rights->contrat->creer);
@@ -1390,11 +1348,7 @@
 
         // Date
         print '<tr>';
-<<<<<<< HEAD
-		print '<td  width="20%">';
-=======
 		print '<td>';
->>>>>>> 3f5d67d4
 		print $form->editfieldkey("Date",'date_contrat',$object->date_contrat,$object,$user->rights->contrat->creer);
 		print '</td><td>';
 		print $form->editfieldval("Date",'date_contrat',$object->date_contrat,$object,$user->rights->contrat->creer,'datehourpicker');
