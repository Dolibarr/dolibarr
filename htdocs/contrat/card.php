<?php
/* Copyright (C) 2003-2004  Rodolphe Quiedeville	<rodolphe@quiedeville.org>
 * Copyright (C) 2004-2019  Laurent Destailleur		<eldy@users.sourceforge.net>
 * Copyright (C) 2005-2014  Regis Houssin			<regis.houssin@inodbox.com>
 * Copyright (C) 2006       Andre Cianfarani		<acianfa@free.fr>
 * Copyright (C) 2010-2017  Juanjo Menent			<jmenent@2byte.es>
 * Copyright (C) 2013       Christophe Battarel     <christophe.battarel@altairis.fr>
 * Copyright (C) 2013-2014  Florian Henry		  	<florian.henry@open-concept.pro>
 * Copyright (C) 2014-2020	Ferran Marcet		  	<fmarcet@2byte.es>
 * Copyright (C) 2014-2016  Marcos García           <marcosgdf@gmail.com>
 * Copyright (C) 2015       Jean-François Ferry     <jfefe@aternatik.fr>
 * Copyright (C) 2018-2021  Frédéric France         <frederic.france@netlogic.fr>
 *
 * This program is free software; you can redistribute it and/or modify
 * it under the terms of the GNU General Public License as published by
 * the Free Software Foundation; either version 3 of the License, or
 * (at your option) any later version.
 *
 * This program is distributed in the hope that it will be useful,
 * but WITHOUT ANY WARRANTY; without even the implied warranty of
 * MERCHANTABILITY or FITNESS FOR A PARTICULAR PURPOSE.  See the
 * GNU General Public License for more details.
 *
 * You should have received a copy of the GNU General Public License
 * along with this program. If not, see <https://www.gnu.org/licenses/>.
 */

/**
 *       \file       htdocs/contrat/card.php
 *       \ingroup    contrat
 *       \brief      Page of a contract
 */

require "../main.inc.php";
require_once DOL_DOCUMENT_ROOT.'/core/lib/date.lib.php';
require_once DOL_DOCUMENT_ROOT.'/core/lib/price.lib.php';
require_once DOL_DOCUMENT_ROOT.'/core/lib/contract.lib.php';
require_once DOL_DOCUMENT_ROOT.'/contrat/class/contrat.class.php';
require_once DOL_DOCUMENT_ROOT.'/core/modules/contract/modules_contract.php';
require_once DOL_DOCUMENT_ROOT.'/core/class/doleditor.class.php';
require_once DOL_DOCUMENT_ROOT.'/core/class/html.formfile.class.php';
require_once DOL_DOCUMENT_ROOT.'/product/class/product.class.php';
require_once DOL_DOCUMENT_ROOT.'/compta/facture/class/facture.class.php';
if (isModEnabled("propal")) {
	require_once DOL_DOCUMENT_ROOT.'/comm/propal/class/propal.class.php';
}
if (isModEnabled('project')) {
	require_once DOL_DOCUMENT_ROOT.'/projet/class/project.class.php';
	require_once DOL_DOCUMENT_ROOT.'/core/class/html.formprojet.class.php';
}
require_once DOL_DOCUMENT_ROOT.'/core/class/extrafields.class.php';

// Load translation files required by the page
$langs->loadLangs(array("contracts", "orders", "companies", "bills", "products", 'compta'));

$action = GETPOST('action', 'aZ09');
$confirm = GETPOST('confirm', 'alpha');
$cancel = GETPOST('cancel', 'alpha');

$socid = GETPOST('socid', 'int');
$id = GETPOST('id', 'int');
$ref = GETPOST('ref', 'alpha');
$origin = GETPOST('origin', 'alpha');
$originid = GETPOST('originid', 'int');

$datecontrat = '';
$usehm = (!empty($conf->global->MAIN_USE_HOURMIN_IN_DATE_RANGE) ? $conf->global->MAIN_USE_HOURMIN_IN_DATE_RANGE : 0);

// Security check
if ($user->socid) {
	$socid = $user->socid;
}
$result = restrictedArea($user, 'contrat', $id);

// Initialize technical object to manage hooks of page. Note that conf->hooks_modules contains array of hook context
$hookmanager->initHooks(array('contractcard', 'globalcard'));

$object = new Contrat($db);
$extrafields = new ExtraFields($db);

// Load object
if ($id > 0 || !empty($ref) && $action != 'add') {
	$ret = $object->fetch($id, $ref);
	if ($ret > 0) {
		$ret = $object->fetch_thirdparty();
	}
	if ($ret < 0) {
		dol_print_error('', $object->error);
	}
}

// fetch optionals attributes and labels
$extrafields->fetch_name_optionals_label($object->table_element);

// fetch optionals attributes lines and labels
$extralabelslines = $extrafields->fetch_name_optionals_label($object->table_element_line);

$permissionnote = $user->rights->contrat->creer; // Used by the include of actions_setnotes.inc.php
$permissiondellink = $user->rights->contrat->creer; // Used by the include of actions_dellink.inc.php
$permissiontodelete = ($user->rights->contrat->creer && $object->statut == $object::STATUS_DRAFT) || $user->rights->contrat->supprimer;
$permissiontoadd   = $user->rights->contrat->creer;     //  Used by the include of actions_addupdatedelete.inc.php and actions_lineupdown.inc.php
$permissiontoedit = $permissiontoadd;
$error = 0;


/*
 * Actions
 */

$parameters = array('socid' => $socid);
$reshook = $hookmanager->executeHooks('doActions', $parameters, $object, $action); // Note that $action and $object may have been modified by some hooks
if ($reshook < 0) {
	setEventMessages($hookmanager->error, $hookmanager->errors, 'errors');
}
if (empty($reshook)) {
	$backurlforlist = DOL_URL_ROOT.'/contrat/list.php';

	if (empty($backtopage) || ($cancel && empty($id))) {
		if (empty($backtopage) || ($cancel && strpos($backtopage, '__ID__'))) {
			if (empty($id) && (($action != 'add' && $action != 'create') || $cancel)) {
				$backtopage = $backurlforlist;
			} else {
				$backtopage = DOL_URL_ROOT.'/contrat/card.php?id='.((!empty($id) && $id > 0) ? $id : '__ID__');
			}
		}
	}

	if ($cancel) {
		if (!empty($backtopageforcancel)) {
			header("Location: ".$backtopageforcancel);
			exit;
		} elseif (!empty($backtopage)) {
			header("Location: ".$backtopage);
			exit;
		}
		$action = '';
	}

	include DOL_DOCUMENT_ROOT.'/core/actions_setnotes.inc.php'; // Must be include, not includ_once

	include DOL_DOCUMENT_ROOT.'/core/actions_dellink.inc.php'; // Must be include, not include_once

	include DOL_DOCUMENT_ROOT.'/core/actions_lineupdown.inc.php';  // Must be include, not include_once

	if ($action == 'confirm_active' && $confirm == 'yes' && $user->rights->contrat->activer) {
		$result = $object->active_line($user, GETPOST('ligne', 'int'), GETPOST('date'), GETPOST('dateend'), GETPOST('comment'));

		if ($result > 0) {
			header("Location: ".$_SERVER['PHP_SELF']."?id=".$object->id);
			exit;
		} else {
			setEventMessages($object->error, $object->errors, 'errors');
		}
	} elseif ($action == 'confirm_closeline' && $confirm == 'yes' && $user->rights->contrat->activer) {
		if (!GETPOST('dateend')) {
			$error++;
			setEventMessages($langs->trans("ErrorFieldRequired", $langs->transnoentitiesnoconv("DateEnd")), null, 'errors');
		}
		if (!$error) {
			$result = $object->close_line($user, GETPOST('ligne', 'int'), GETPOST('dateend'), urldecode(GETPOST('comment')));
			if ($result > 0) {
				header("Location: ".$_SERVER['PHP_SELF']."?id=".$object->id);
				exit;
			} else {
				setEventMessages($object->error, $object->errors, 'errors');
			}
		}
	}

	// Si ajout champ produit predefini
	if (GETPOST('mode') == 'predefined') {
		$date_start = '';
		$date_end = '';
		if (GETPOST('date_startmonth') && GETPOST('date_startday') && GETPOST('date_startyear')) {
			$date_start = dol_mktime(GETPOST('date_starthour'), GETPOST('date_startmin'), 0, GETPOST('date_startmonth'), GETPOST('date_startday'), GETPOST('date_startyear'));
		}
		if (GETPOST('date_endmonth') && GETPOST('date_endday') && GETPOST('date_endyear')) {
			$date_end = dol_mktime(GETPOST('date_endhour'), GETPOST('date_endmin'), 0, GETPOST('date_endmonth'), GETPOST('date_endday'), GETPOST('date_endyear'));
		}
	}

	// Param dates
	$date_start_update = '';
	$date_end_update = '';
	$date_start_real_update = '';
	$date_end_real_update = '';
	if (GETPOST('date_start_updatemonth') && GETPOST('date_start_updateday') && GETPOST('date_start_updateyear')) {
		$date_start_update = dol_mktime(GETPOST('date_start_updatehour'), GETPOST('date_start_updatemin'), 0, GETPOST('date_start_updatemonth'), GETPOST('date_start_updateday'), GETPOST('date_start_updateyear'));
	}
	if (GETPOST('date_end_updatemonth') && GETPOST('date_end_updateday') && GETPOST('date_end_updateyear')) {
		$date_end_update = dol_mktime(GETPOST('date_end_updatehour'), GETPOST('date_end_updatemin'), 0, GETPOST('date_end_updatemonth'), GETPOST('date_end_updateday'), GETPOST('date_end_updateyear'));
	}
	if (GETPOST('date_start_real_updatemonth') && GETPOST('date_start_real_updateday') && GETPOST('date_start_real_updateyear')) {
		$date_start_real_update = dol_mktime(GETPOST('date_start_real_updatehour'), GETPOST('date_start_real_updatemin'), 0, GETPOST('date_start_real_updatemonth'), GETPOST('date_start_real_updateday'), GETPOST('date_start_real_updateyear'));
	}
	if (GETPOST('date_end_real_updatemonth') && GETPOST('date_end_real_updateday') && GETPOST('date_end_real_updateyear')) {
		$date_end_real_update = dol_mktime(GETPOST('date_end_real_updatehour'), GETPOST('date_end_real_updatemin'), 0, GETPOST('date_end_real_updatemonth'), GETPOST('date_end_real_updateday'), GETPOST('date_end_real_updateyear'));
	}
	if (GETPOST('remonth') && GETPOST('reday') && GETPOST('reyear')) {
		$datecontrat = dol_mktime(GETPOST('rehour'), GETPOST('remin'), 0, GETPOST('remonth'), GETPOST('reday'), GETPOST('reyear'));
	}

	// Add contract
	if ($action == 'add' && $user->rights->contrat->creer) {
		// Check
		if (empty($datecontrat)) {
			$error++;
			setEventMessages($langs->trans("ErrorFieldRequired", $langs->transnoentitiesnoconv("Date")), null, 'errors');
			$action = 'create';
		}

		if ($socid < 1) {
			setEventMessages($langs->trans("ErrorFieldRequired", $langs->transnoentitiesnoconv("ThirdParty")), null, 'errors');
			$action = 'create';
			$error++;
		}

		// Fill array 'array_options' with data from add form
		$ret = $extrafields->setOptionalsFromPost(null, $object);
		if ($ret < 0) {
			$error++;
			$action = 'create';
		}

		if (!$error) {
			$object->socid = $socid;
			$object->date_contrat = $datecontrat;

			$object->commercial_suivi_id = GETPOST('commercial_suivi_id', 'int');
			$object->commercial_signature_id = GETPOST('commercial_signature_id', 'int');

			$object->note_private = GETPOST('note_private', 'alpha');
			$object->note_public				= GETPOST('note_public', 'alpha');
			$object->fk_project					= GETPOST('projectid', 'int');
			$object->remise_percent = price2num(GETPOST('remise_percent'), '', 2);
			$object->ref = GETPOST('ref', 'alpha');
			$object->ref_customer				= GETPOST('ref_customer', 'alpha');
			$object->ref_supplier				= GETPOST('ref_supplier', 'alpha');

			// If creation from another object of another module (Example: origin=propal, originid=1)
			if (!empty($origin) && !empty($originid)) {
				// Parse element/subelement (ex: project_task)
				$element = $subelement = $origin;
				if (preg_match('/^([^_]+)_([^_]+)/i', $origin, $regs)) {
					$element = $regs[1];
					$subelement = $regs[2];
				}

				// For compatibility
				if ($element == 'order') {
					$element = $subelement = 'commande';
				}
				if ($element == 'propal') {
					$element = 'comm/propal'; $subelement = 'propal';
				}
				if ($element == 'invoice' || $element == 'facture') {
					$element = 'compta/facture';
					$subelement = 'facture';
				}

				$object->origin    = $origin;
				$object->origin_id = $originid;

				// Possibility to add external linked objects with hooks
				$object->linked_objects[$object->origin] = $object->origin_id;
				if (is_array($_POST['other_linked_objects']) && !empty($_POST['other_linked_objects'])) {
					$object->linked_objects = array_merge($object->linked_objects, $_POST['other_linked_objects']);
				}

				$id = $object->create($user);
				if ($id > 0) {
					dol_include_once('/'.$element.'/class/'.$subelement.'.class.php');

					$classname = ucfirst($subelement);
					$srcobject = new $classname($db);

					dol_syslog("Try to find source object origin=".$object->origin." originid=".$object->origin_id." to add lines");
					$result = $srcobject->fetch($object->origin_id);
					if ($result > 0) {
						$srcobject->fetch_thirdparty();
						$lines = $srcobject->lines;
						if (empty($lines) && method_exists($srcobject, 'fetch_lines')) {
							$srcobject->fetch_lines();
							$lines = $srcobject->lines;
						}

						$fk_parent_line = 0;
						$num = count($lines);

						for ($i = 0; $i < $num; $i++) {
							$product_type = ($lines[$i]->product_type ? $lines[$i]->product_type : 0);

							if ($product_type == 1 || (!empty($conf->global->CONTRACT_SUPPORT_PRODUCTS) && in_array($product_type, array(0, 1)))) { 	// TODO Exclude also deee
								// service prédéfini
								if ($lines[$i]->fk_product > 0) {
									$product_static = new Product($db);

									// Define output language
									if (getDolGlobalInt('MAIN_MULTILANGS') && !empty($conf->global->PRODUIT_TEXTS_IN_THIRDPARTY_LANGUAGE)) {
										$prod = new Product($db);
										$prod->id = $lines[$i]->fk_product;
										$prod->getMultiLangs();

										$outputlangs = $langs;
										$newlang = '';
										if (empty($newlang) && GETPOST('lang_id', 'aZ09')) {
											$newlang = GETPOST('lang_id', 'aZ09');
										}
										if (empty($newlang)) {
											$newlang = $srcobject->thirdparty->default_lang;
										}
										if (!empty($newlang)) {
											$outputlangs = new Translate("", $conf);
											$outputlangs->setDefaultLang($newlang);
										}

										$label = (!empty($prod->multilangs[$outputlangs->defaultlang]["libelle"])) ? $prod->multilangs[$outputlangs->defaultlang]["libelle"] : $lines[$i]->product_label;
									} else {
										$label = $lines[$i]->product_label;
									}
									$desc = ($lines[$i]->desc && $lines[$i]->desc != $lines[$i]->libelle) ?dol_htmlentitiesbr($lines[$i]->desc) : '';
								} else {
									$desc = dol_htmlentitiesbr($lines[$i]->desc);
								}

								// Extrafields
								$array_options = array();
								// For avoid conflicts if trigger used
								if (method_exists($lines[$i], 'fetch_optionals')) {
									$lines[$i]->fetch_optionals();
									$array_options = $lines[$i]->array_options;
								}

								$txtva = $lines[$i]->vat_src_code ? $lines[$i]->tva_tx.' ('.$lines[$i]->vat_src_code.')' : $lines[$i]->tva_tx;

								// View third's localtaxes for now
								$localtax1_tx = get_localtax($txtva, 1, $object->thirdparty);
								$localtax2_tx = get_localtax($txtva, 2, $object->thirdparty);

								$result = $object->addline(
									$desc,
									$lines[$i]->subprice,
									$lines[$i]->qty,
									$txtva,
									$localtax1_tx,
									$localtax2_tx,
									$lines[$i]->fk_product,
									$lines[$i]->remise_percent,
									$lines[$i]->date_start,
									$lines[$i]->date_end,
									'HT',
									0,
									$lines[$i]->info_bits,
									$lines[$i]->fk_fournprice,
									$lines[$i]->pa_ht,
									$array_options,
									$lines[$i]->fk_unit,
									$num+1
								);

								if ($result < 0) {
									$error++;
									break;
								}
							}
						}
					} else {
						setEventMessages($srcobject->error, $srcobject->errors, 'errors');
						$error++;
					}

					// Hooks
					$parameters = array('objFrom' => $srcobject);
					$reshook = $hookmanager->executeHooks('createFrom', $parameters, $object, $action); // Note that $action and $object may have been
					// modified by hook
					if ($reshook < 0) {
						$error++;
					}
				} else {
					setEventMessages($object->error, $object->errors, 'errors');
					$error++;
				}
				if ($error) {
					$action = 'create';
				}
			} else {
				$result = $object->create($user);
				if ($result > 0) {
					header("Location: ".$_SERVER['PHP_SELF']."?id=".$object->id);
					exit;
				} else {
					setEventMessages($object->error, $object->errors, 'errors');
				}
				$action = 'create';
			}
		}
	} elseif ($action == 'classin' && $user->rights->contrat->creer) {
		$object->setProject(GETPOST('projectid'));
	} elseif ($action == 'addline' && $user->rights->contrat->creer) {
		// Add a new line
		// Set if we used free entry or predefined product
		$predef = '';
		$product_desc = (GETPOSTISSET('dp_desc') ? GETPOST('dp_desc', 'restricthtml') : '');

		$price_ht = '';
		$price_ht_devise = '';
		$price_ttc = '';
		$price_ttc_devise = '';

		$rang = count($object->lines) + 1;

		if (GETPOST('price_ht') !== '') {
			$price_ht = price2num(GETPOST('price_ht'), 'MU', 2);
		}
		if (GETPOST('multicurrency_price_ht') !== '') {
			$price_ht_devise = price2num(GETPOST('multicurrency_price_ht'), 'CU', 2);
		}
		if (GETPOST('price_ttc') !== '') {
			$price_ttc = price2num(GETPOST('price_ttc'), 'MU', 2);
		}
		if (GETPOST('multicurrency_price_ttc') !== '') {
			$price_ttc_devise = price2num(GETPOST('multicurrency_price_ttc'), 'CU', 2);
		}

		if (GETPOST('prod_entry_mode', 'alpha') == 'free') {
			$idprod = 0;
		} else {
			$idprod = GETPOST('idprod', 'int');
		}
		$tva_tx = (GETPOST('tva_tx', 'alpha') ? price2num(preg_replace('/\s*\(.*\)/', '', GETPOST('tva_tx', 'alpha'))) : 0);

		$qty = price2num(GETPOST('qty'.$predef, 'alpha'), 'MS');
		$remise_percent = (GETPOSTISSET('remise_percent'.$predef) ? price2num(GETPOST('remise_percent'.$predef), 2) : 0);
		if (empty($remise_percent)) {
			$remise_percent = 0;
		}

		if ($qty == '') {
			setEventMessages($langs->trans("ErrorFieldRequired", $langs->transnoentitiesnoconv("Qty")), null, 'errors');
			$error++;
		}
		if (GETPOST('prod_entry_mode', 'alpha') == 'free' && (empty($idprod) || $idprod < 0) && empty($product_desc)) {
			setEventMessages($langs->trans("ErrorFieldRequired", $langs->transnoentitiesnoconv("Description")), null, 'errors');
			$error++;
		}

		$date_start = dol_mktime(GETPOST('date_start'.$predef.'hour'), GETPOST('date_start'.$predef.'min'), GETPOST('date_start'.$predef.'sec'), GETPOST('date_start'.$predef.'month'), GETPOST('date_start'.$predef.'day'), GETPOST('date_start'.$predef.'year'));
		$date_end = dol_mktime(GETPOST('date_end'.$predef.'hour'), GETPOST('date_end'.$predef.'min'), GETPOST('date_end'.$predef.'sec'), GETPOST('date_end'.$predef.'month'), GETPOST('date_end'.$predef.'day'), GETPOST('date_end'.$predef.'year'));
		if (!empty($date_start) && !empty($date_end) && $date_start > $date_end) {
			setEventMessages($langs->trans("Error").': '.$langs->trans("DateStartPlanned").' > '.$langs->trans("DateEndPlanned"), null, 'errors');
			$error++;
		}

		// Extrafields
		$extralabelsline = $extrafields->fetch_name_optionals_label($object->table_element_line);
		$array_options = $extrafields->getOptionalsFromPost($object->table_element_line, $predef);
		// Unset extrafield
		if (is_array($extralabelsline)) {
			// Get extra fields
			foreach ($extralabelsline as $key => $value) {
				unset($_POST["options_".$key]);
			}
		}

		if (!$error) {
			// Clean parameters
			$date_start = dol_mktime(GETPOST('date_start'.$predef.'hour'), GETPOST('date_start'.$predef.'min'), GETPOST('date_start'.$predef.'sec'), GETPOST('date_start'.$predef.'month'), GETPOST('date_start'.$predef.'day'), GETPOST('date_start'.$predef.'year'));
			$date_end = dol_mktime(GETPOST('date_end'.$predef.'hour'), GETPOST('date_end'.$predef.'min'), GETPOST('date_end'.$predef.'sec'), GETPOST('date_end'.$predef.'month'), GETPOST('date_end'.$predef.'day'), GETPOST('date_end'.$predef.'year'));

			// Ecrase $tva_tx par celui du produit
			if ($idprod > 0) {
				$prod = new Product($db);
				$prod->fetch($idprod);

				// Update if prices fields are defined
				$tva_tx = get_default_tva($mysoc, $object->thirdparty, $prod->id);
				$tva_npr = get_default_npr($mysoc, $object->thirdparty, $prod->id);
				if (empty($tva_tx)) {
					$tva_npr = 0;
				}

				$price_min = $prod->price_min;
				$price_min_ttc = $prod->price_min_ttc;

				// On defini prix unitaire
				if ($conf->global->PRODUIT_MULTIPRICES && $object->thirdparty->price_level) {
					$price_min = $prod->multiprices_min[$object->thirdparty->price_level];
					$price_min_ttc = $prod->multiprices_min_ttc[$object->thirdparty->price_level];
				} elseif (!empty($conf->global->PRODUIT_CUSTOMER_PRICES)) {
					// If price per customer
					require_once DOL_DOCUMENT_ROOT.'/product/class/productcustomerprice.class.php';

					$prodcustprice = new Productcustomerprice($db);

					$filter = array('t.fk_product' => $prod->id, 't.fk_soc' => $object->thirdparty->id);

					$result = $prodcustprice->fetchAll('', '', 0, 0, $filter);
					if ($result) {
						if (count($prodcustprice->lines) > 0) {
							$price_min =  price($prodcustprice->lines[0]->price_min);
							$price_min_ttc =  price($prodcustprice->lines[0]->price_min_ttc);
							$tva_tx = $prodcustprice->lines[0]->tva_tx;
							if ($prodcustprice->lines[0]->default_vat_code && !preg_match('/\(.*\)/', $tva_tx)) {
								$tva_tx .= ' ('.$prodcustprice->lines[0]->default_vat_code.')';
							}
							$tva_npr = $prodcustprice->lines[0]->recuperableonly;
							if (empty($tva_tx)) {
								$tva_npr = 0;
							}
						}
					}
				}

				$tmpvat = price2num(preg_replace('/\s*\(.*\)/', '', $tva_tx));
				$tmpprodvat = price2num(preg_replace('/\s*\(.*\)/', '', $prod->tva_tx));

<<<<<<< HEAD
				// Set unit price to use
				if (!empty($price_ht) || $price_ht === '0') {
					$pu_ht = price2num($price_ht, 'MU');
					$pu_ttc = price2num($pu_ht * (1 + ($tmpvat / 100)), 'MU');
					$price_base_type = 'HT';
				} elseif (!empty($price_ttc) || $price_ttc === '0') {
					$pu_ttc = price2num($price_ttc, 'MU');
					$pu_ht = price2num($pu_ttc / (1 + ($tmpvat / 100)), 'MU');
					$price_base_type = 'TTC';
=======
				$pu_ht = price2num($price_ht, 'MU');

				// On reevalue prix selon taux tva car taux tva transaction peut etre different
				// de ceux du produit par defaut (par exemple si pays different entre vendeur et acheteur).
				if ($tmpvat != $tmpprodvat) {
					if ($price_base_type != 'HT') {
						$pu_ht = price2num($pu_ttc / (1 + ($tmpvat / 100)), 'MU');
					} else {
						$pu_ttc = price2num($pu_ht * (1 + ($tmpvat / 100)), 'MU');
					}
>>>>>>> 28e56de8
				}

				$desc = $prod->description;

				//If text set in desc is the same as product descpription (as now it's preloaded) whe add it only one time
				if ($product_desc == $desc && !empty($conf->global->PRODUIT_AUTOFILL_DESC)) {
					$product_desc = '';
				}

				if (!empty($product_desc) && !empty($conf->global->MAIN_NO_CONCAT_DESCRIPTION)) {
					$desc = $product_desc;
				} else {
					$desc = dol_concatdesc($desc, $product_desc, '', !empty($conf->global->MAIN_CHANGE_ORDER_CONCAT_DESCRIPTION));
				}

				$fk_unit = $prod->fk_unit;
			} else {
				$pu_ht = price2num($price_ht, 'MU');
<<<<<<< HEAD
				$pu_ttc = price2num($price_ttc, 'MU');
				$tva_npr = (preg_match('/\*/', $tva_tx) ? 1 : 0);
				if (empty($tva_tx)) {
					$tva_npr = 0;
				}
				$tva_tx = str_replace('*', '', $tva_tx);
=======
				$price_base_type = 'HT';
				$tva_tx = GETPOST('tva_tx') ?str_replace('*', '', GETPOST('tva_tx')) : 0; // tva_tx field may be disabled, so we use vat rate 0
				$tva_npr = preg_match('/\*/', GETPOST('tva_tx')) ? 1 : 0;
>>>>>>> 28e56de8
				$desc = $product_desc;
				$fk_unit = GETPOST('units', 'alpha');
				$pu_ht_devise = price2num($price_ht_devise, 'MU');
				$pu_ttc_devise = price2num($price_ttc_devise, 'MU');

				$tmpvat = price2num(preg_replace('/\s*\(.*\)/', '', $tva_tx));

				// Set unit price to use
				if (!empty($price_ht) || $price_ht === '0') {
					$pu_ht = price2num($price_ht, 'MU');
					$pu_ttc = price2num($pu_ht * (1 + ($tmpvat / 100)), 'MU');
					$price_base_type = 'HT';
				} elseif (!empty($price_ttc) || $price_ttc === '0') {
					$pu_ttc = price2num($price_ttc, 'MU');
					$pu_ht = price2num($pu_ttc / (1 + ($tmpvat / 100)), 'MU');
					$price_base_type = 'TTC';
				}
			}

			$localtax1_tx = get_localtax($tva_tx, 1, $object->thirdparty, $mysoc, $tva_npr);
			$localtax2_tx = get_localtax($tva_tx, 2, $object->thirdparty, $mysoc, $tva_npr);

			// ajout prix achat
			$fk_fournprice = GETPOST('fournprice');
			if (GETPOST('buying_price')) {
				$pa_ht = GETPOST('buying_price');
			} else {
				$pa_ht = null;
			}

			$info_bits = 0;
			if ($tva_npr) {
				$info_bits |= 0x01;
			}

			if (((!empty($conf->global->MAIN_USE_ADVANCED_PERMS) && empty($user->rights->produit->ignore_price_min_advance))
				|| empty($conf->global->MAIN_USE_ADVANCED_PERMS)) && ($price_min && (price2num($pu_ht) * (1 - price2num($remise_percent) / 100) < price2num($price_min)))) {
				$object->error = $langs->trans("CantBeLessThanMinPrice", price(price2num($price_min, 'MU'), 0, $langs, 0, 0, -1, $conf->currency));
				$result = -1;
			} else {
				// Insert line
				$result = $object->addline(
					$desc,
					$pu_ht,
					$qty,
					$tva_tx,
					$localtax1_tx,
					$localtax2_tx,
					$idprod,
					$remise_percent,
					$date_start,
					$date_end,
					$price_base_type,
					$pu_ttc,
					$info_bits,
					$fk_fournprice,
					$pa_ht,
					$array_options,
					$fk_unit,
					$rang
				);
			}

			if ($result > 0) {
				// Define output language
				if (empty($conf->global->MAIN_DISABLE_PDF_AUTOUPDATE) && !empty($conf->global->CONTRACT_ADDON_PDF)) {    // No generation if default type not defined
					$outputlangs = $langs;
					$newlang = '';
					if (getDolGlobalInt('MAIN_MULTILANGS') && empty($newlang) && GETPOST('lang_id', 'aZ09')) {
						$newlang = GETPOST('lang_id', 'aZ09');
					}
					if (getDolGlobalInt('MAIN_MULTILANGS') && empty($newlang)) {
						$newlang = $object->thirdparty->default_lang;
					}
					if (!empty($newlang)) {
						$outputlangs = new Translate("", $conf);
						$outputlangs->setDefaultLang($newlang);
					}

					$ret = $object->fetch($id); // Reload to get new records

					$object->generateDocument($object->model_pdf, $outputlangs, $hidedetails, $hidedesc, $hideref);
				}

				unset($_POST['prod_entry_mode']);

				unset($_POST['qty']);
				unset($_POST['type']);
				unset($_POST['remise_percent']);
				unset($_POST['price_ht']);
				unset($_POST['multicurrency_price_ht']);
				unset($_POST['price_ttc']);
				unset($_POST['tva_tx']);
				unset($_POST['product_ref']);
				unset($_POST['product_label']);
				unset($_POST['product_desc']);
				unset($_POST['fournprice']);
				unset($_POST['buying_price']);
				unset($_POST['np_marginRate']);
				unset($_POST['np_markRate']);
				unset($_POST['dp_desc']);
				unset($_POST['idprod']);

				unset($_POST['date_starthour']);
				unset($_POST['date_startmin']);
				unset($_POST['date_startsec']);
				unset($_POST['date_startday']);
				unset($_POST['date_startmonth']);
				unset($_POST['date_startyear']);
				unset($_POST['date_endhour']);
				unset($_POST['date_endmin']);
				unset($_POST['date_endsec']);
				unset($_POST['date_endday']);
				unset($_POST['date_endmonth']);
				unset($_POST['date_endyear']);
			} else {
				setEventMessages($object->error, $object->errors, 'errors');
			}
		}
	} elseif ($action == 'updateline' && $user->rights->contrat->creer && !GETPOST('cancel', 'alpha')) {
		$error = 0;

		if (!empty($date_start_update) && !empty($date_end_update) && $date_start_update > $date_end_update) {
			setEventMessages($langs->trans("Error").': '.$langs->trans("DateStartPlanned").' > '.$langs->trans("DateEndPlanned"), null, 'errors');
			$action = 'editline';
			$_GET['rowid'] = GETPOST('elrowid');
			$error++;
		}

		if (!$error) {
			$objectline = new ContratLigne($db);
			if ($objectline->fetch(GETPOST('elrowid', 'int')) < 0) {
				setEventMessages($objectline->error, $objectline->errors, 'errors');
				$error++;
			}
			$objectline->fetch_optionals();

			$objectline->oldcopy = dol_clone($objectline);
		}

		$db->begin();

		if (!$error) {
			if ($date_start_real_update == '') {
				$date_start_real_update = $objectline->date_start_real;
			}
			if ($date_end_real_update == '') {
				$date_end_real_update = $objectline->date_end_real;
			}

			$vat_rate = GETPOST('eltva_tx');
			// Define info_bits
			$info_bits = 0;
			if (preg_match('/\*/', $vat_rate)) {
				  $info_bits |= 0x01;
			}

			// Define vat_rate
			$vat_rate = str_replace('*', '', $vat_rate);
			$localtax1_tx = get_localtax($vat_rate, 1, $object->thirdparty, $mysoc);
			$localtax2_tx = get_localtax($vat_rate, 2, $object->thirdparty, $mysoc);

			$txtva = $vat_rate;

			// Clean vat code
			$reg = array();
			$vat_src_code = '';
			if (preg_match('/\((.*)\)/', $txtva, $reg)) {
				  $vat_src_code = $reg[1];
				  $txtva = preg_replace('/\s*\(.*\)/', '', $txtva); // Remove code into vatrate.
			}

			// ajout prix d'achat
			if (GETPOST('buying_price')) {
				$pa_ht = price2num(GETPOST('buying_price'), '', 2);
			} else {
				$pa_ht = null;
			}

			$fk_unit = GETPOST('unit', 'alpha');

			$objectline->fk_product = GETPOST('idprod', 'int');
			$objectline->description = GETPOST('product_desc', 'restricthtml');
			$objectline->price_ht = price2num(GETPOST('elprice'), 'MU');
			$objectline->subprice = price2num(GETPOST('elprice'), 'MU');
			$objectline->qty = price2num(GETPOST('elqty'), 'MS');
			$objectline->remise_percent = price2num(GETPOST('elremise_percent'), 2);
			$objectline->tva_tx = ($txtva ? $txtva : 0); // Field may be disabled, so we use vat rate 0
			$objectline->vat_src_code = $vat_src_code;
			$objectline->localtax1_tx = is_numeric($localtax1_tx) ? $localtax1_tx : 0;
			$objectline->localtax2_tx = is_numeric($localtax2_tx) ? $localtax2_tx : 0;
			$objectline->date_start = $date_start_update;
			$objectline->date_start_real = $date_start_real_update;
			$objectline->date_end = $date_end_update;
			$objectline->date_end_real = $date_end_real_update;
			$objectline->fk_user_cloture = $user->id;
			$objectline->fk_fournprice = $fk_fournprice;
			$objectline->pa_ht = $pa_ht;
			$objectline->rang = $objectline->rang;

			if ($fk_unit > 0) {
				$objectline->fk_unit = GETPOST('unit');
			} else {
				$objectline->fk_unit = null;
			}

			// Extrafields
			$extralabelsline = $extrafields->fetch_name_optionals_label($objectline->table_element);
			$array_options = $extrafields->getOptionalsFromPost($object->table_element_line, $predef);

			if (is_array($array_options) && count($array_options) > 0) {
				// We replace values in this->line->array_options only for entries defined into $array_options
				foreach ($array_options as $key => $value) {
					$objectline->array_options[$key] = $array_options[$key];
				}
			}

			// TODO verifier price_min si fk_product et multiprix

			$result = $objectline->update($user);
			if ($result < 0) {
				$error++;
				setEventMessages($objectline->error, $objectline->errors, 'errors');
			}
		}

		if (!$error) {
			$db->commit();
		} else {
			$db->rollback();
		}
	} elseif ($action == 'confirm_deleteline' && $confirm == 'yes' && $user->rights->contrat->creer) {
		$result = $object->deleteline(GETPOST('lineid', 'int'), $user);

		if ($result >= 0) {
			header("Location: ".$_SERVER['PHP_SELF']."?id=".$object->id);
			exit;
		} else {
			setEventMessages($object->error, $object->errors, 'errors');
		}
	} elseif ($action == 'confirm_valid' && $confirm == 'yes' && $user->rights->contrat->creer) {
		$result = $object->validate($user);

		if ($result > 0) {
			// Define output language
			if (empty($conf->global->MAIN_DISABLE_PDF_AUTOUPDATE)) {
				$outputlangs = $langs;
				$newlang = '';
				if (getDolGlobalInt('MAIN_MULTILANGS') && empty($newlang) && GETPOST('lang_id', 'aZ09')) {
					$newlang = GETPOST('lang_id', 'aZ09');
				}
				if (getDolGlobalInt('MAIN_MULTILANGS') && empty($newlang)) {
					$newlang = $object->thirdparty->default_lang;
				}
				if (!empty($newlang)) {
					$outputlangs = new Translate("", $conf);
					$outputlangs->setDefaultLang($newlang);
				}
				$model = $object->model_pdf;
				$ret = $object->fetch($id); // Reload to get new records

				$object->generateDocument($model, $outputlangs, $hidedetails, $hidedesc, $hideref);
			}
		} else {
			setEventMessages($object->error, $object->errors, 'errors');
		}
	} elseif ($action == 'reopen' && $user->rights->contrat->creer) {
		$result = $object->reopen($user);
		if ($result < 0) {
			setEventMessages($object->error, $object->errors, 'errors');
		}
	} elseif ($action == 'confirm_close' && $confirm == 'yes' && $user->rights->contrat->creer) {
		// Close all lines
		$result = $object->closeAll($user);
		if ($result < 0) {
			setEventMessages($object->error, $object->errors, 'errors');
		}
	} elseif ($action == 'confirm_activate' && $confirm == 'yes' && $user->rights->contrat->creer) {
		$date_start = dol_mktime(12, 0, 0, GETPOST('d_startmonth'), GETPOST('d_startday'), GETPOST('d_startyear'));
		$date_end   = dol_mktime(12, 0, 0, GETPOST('d_endmonth'), GETPOST('d_endday'), GETPOST('d_endyear'));
		$comment      = GETPOST('comment', 'alpha');
		$result = $object->activateAll($user, $date_start, 0, $comment, $date_end);
		if ($result < 0) {
			setEventMessages($object->error, $object->errors, 'errors');
		}
	} elseif ($action == 'confirm_delete' && $confirm == 'yes' && $user->rights->contrat->supprimer) {
		$result = $object->delete($user);
		if ($result >= 0) {
			header("Location: list.php?restore_lastsearch_values=1");
			return;
		} else {
			setEventMessages($object->error, $object->errors, 'errors');
		}
	} elseif ($action == 'confirm_move' && $confirm == 'yes' && $user->rights->contrat->creer) {
		if (GETPOST('newcid') > 0) {
			$contractline = new ContratLigne($db);
			$result = $contractline->fetch(GETPOSTINT('lineid'));
			$contractline->fk_contrat = GETPOSTINT('newcid');
			$result = $contractline->update($user, 1);
			if ($result >= 0) {
				header("Location: ".$_SERVER['PHP_SELF']."?id=".$id);
				return;
			} else {
				setEventMessages($object->error, $object->errors, 'errors');
			}
		} else {
			setEventMessages($langs->trans("ErrorFieldRequired", $langs->transnoentities("RefNewContract")), null, 'errors');
		}
	} elseif ($action == 'update_extras') {
		$object->oldcopy = dol_clone($object);

		// Fill array 'array_options' with data from update form
		$ret = $extrafields->setOptionalsFromPost(null, $object, GETPOST('attribute', 'restricthtml'));
		if ($ret < 0) {
			$error++;
		}

		if (!$error) {
			$result = $object->insertExtraFields('CONTRACT_MODIFY');
			if ($result < 0) {
				setEventMessages($object->error, $object->errors, 'errors');
				$error++;
			}
		}

		if ($error) {
			$action = 'edit_extras';
		}
	} elseif ($action == 'setref_supplier') {
		if (!$cancel) {
			$object->oldcopy = dol_clone($object);

			$result = $object->setValueFrom('ref_supplier', GETPOST('ref_supplier', 'alpha'), '', null, 'text', '', $user, 'CONTRACT_MODIFY');
			if ($result < 0) {
				setEventMessages($object->error, $object->errors, 'errors');
				$action = 'editref_supplier';
			} else {
				header("Location: ".$_SERVER['PHP_SELF']."?id=".$object->id);
				exit;
			}
		} else {
			header("Location: ".$_SERVER['PHP_SELF']."?id=".$id);
			exit;
		}
	} elseif ($action == 'setref_customer') {
		if (!$cancel) {
			$object->oldcopy = dol_clone($object);

			$result = $object->setValueFrom('ref_customer', GETPOST('ref_customer', 'alpha'), '', null, 'text', '', $user, 'CONTRACT_MODIFY');
			if ($result < 0) {
				setEventMessages($object->error, $object->errors, 'errors');
				$action = 'editref_customer';
			} else {
				header("Location: ".$_SERVER['PHP_SELF']."?id=".$object->id);
				exit;
			}
		} else {
			header("Location: ".$_SERVER['PHP_SELF']."?id=".$id);
			exit;
		}
	} elseif ($action == 'setref') {
		if (!$cancel) {
			$result = $object->fetch($id);
			if ($result < 0) {
				setEventMessages($object->error, $object->errors, 'errors');
			}

			$old_ref = $object->ref;

			$result = $object->setValueFrom('ref', GETPOST('ref', 'alpha'), '', null, 'text', '', $user, 'CONTRACT_MODIFY');
			if ($result < 0) {
				setEventMessages($object->error, $object->errors, 'errors');
				$action = 'editref';
			} else {
				require_once DOL_DOCUMENT_ROOT.'/core/lib/files.lib.php';
				$old_filedir = $conf->contrat->multidir_output[$object->entity].'/'.dol_sanitizeFileName($old_ref);
				$new_filedir = $conf->contrat->multidir_output[$object->entity].'/'.dol_sanitizeFileName($object->ref);

				$files = dol_dir_list($old_filedir);
				if (!empty($files)) {
					if (!is_dir($new_filedir)) {
						dol_mkdir($new_filedir);
					}
					foreach ($files as $file) {
						dol_move($file['fullname'], $new_filedir.'/'.$file['name']);
					}
				}

				header("Location: ".$_SERVER['PHP_SELF']."?id=".$object->id);
				exit;
			}
		} else {
			header("Location: ".$_SERVER['PHP_SELF']."?id=".$id);
			exit;
		}
	} elseif ($action == 'setdate_contrat') {
		if (!$cancel) {
			$result = $object->fetch($id);
			if ($result < 0) {
				setEventMessages($object->error, $object->errors, 'errors');
			}
			$datacontrat = dol_mktime(GETPOST('date_contrathour'), GETPOST('date_contratmin'), 0, GETPOST('date_contratmonth'), GETPOST('date_contratday'), GETPOST('date_contratyear'));
			$result = $object->setValueFrom('date_contrat', $datacontrat, '', null, 'date', '', $user, 'CONTRACT_MODIFY');
			if ($result < 0) {
				setEventMessages($object->error, $object->errors, 'errors');
				$action = 'editdate_contrat';
			} else {
				header("Location: ".$_SERVER['PHP_SELF']."?id=".$object->id);
				exit;
			}
		} else {
			header("Location: ".$_SERVER['PHP_SELF']."?id=".$id);
			exit;
		}
	}

	// Actions when printing a doc from card
	include DOL_DOCUMENT_ROOT.'/core/actions_printing.inc.php';

	// Actions to build doc
	$upload_dir = $conf->contrat->multidir_output[$object->entity];
	include DOL_DOCUMENT_ROOT.'/core/actions_builddoc.inc.php';

	// Actions to send emails
	$triggersendname = 'CONTRACT_SENTBYMAIL';
	$paramname = 'id';
	$mode = 'emailfromcontract';
	$trackid = 'con'.$object->id;
	include DOL_DOCUMENT_ROOT.'/core/actions_sendmails.inc.php';


	if (!empty($conf->global->MAIN_DISABLE_CONTACTS_TAB) && $user->rights->contrat->creer) {
		if ($action == 'addcontact') {
			$contactid = (GETPOST('userid') ? GETPOST('userid') : GETPOST('contactid'));
			$typeid = (GETPOST('typecontact') ? GETPOST('typecontact') : GETPOST('type'));
			$result = $object->add_contact($contactid, $typeid, GETPOST("source", 'aZ09'));

			if ($result >= 0) {
				header("Location: ".$_SERVER['PHP_SELF']."?id=".$object->id);
				exit;
			} else {
				if ($object->error == 'DB_ERROR_RECORD_ALREADY_EXISTS') {
					$langs->load("errors");
					setEventMessages($langs->trans("ErrorThisContactIsAlreadyDefinedAsThisType"), null, 'errors');
				} else {
					setEventMessages($object->error, $object->errors, 'errors');
				}
			}
		} elseif ($action == 'swapstatut') {
			// bascule du statut d'un contact
			$result = $object->swapContactStatus(GETPOST('ligne', 'int'));
		} elseif ($action == 'deletecontact') {
			// Efface un contact
			$result = $object->delete_contact(GETPOST('lineid', 'int'));

			if ($result >= 0) {
				header("Location: ".$_SERVER['PHP_SELF']."?id=".$object->id);
				exit;
			} else {
				setEventMessages($object->error, $object->errors, 'errors');
			}
		}
	}

	// Action clone object
	if ($action == 'confirm_clone' && $confirm == 'yes') {
		if (!GETPOST('socid', 3)) {
			setEventMessages($langs->trans("NoCloneOptionsSpecified"), null, 'errors');
		} else {
			if ($object->id > 0) {
				$result = $object->createFromClone($user, $socid);
				if ($result > 0) {
					header("Location: ".$_SERVER['PHP_SELF'].'?id='.$result);
					exit();
				} else {
					if (count($object->errors) > 0) {
						setEventMessages($object->error, $object->errors, 'errors');
					}
					$action = '';
				}
			}
		}
	}
}


/*
 * View
 */


$help_url = 'EN:Module_Contracts|FR:Module_Contrat';

llxHeader('', $langs->trans("Contract"), $help_url);

$form = new Form($db);
$formfile = new FormFile($db);
if (isModEnabled('project')) {
	$formproject = new FormProjets($db);
}

// Load object modContract
$module = (!empty($conf->global->CONTRACT_ADDON) ? $conf->global->CONTRACT_ADDON : 'mod_contract_serpis');
if (substr($module, 0, 13) == 'mod_contract_' && substr($module, -3) == 'php') {
	$module = substr($module, 0, dol_strlen($module) - 4);
}
$result = dol_include_once('/core/modules/contract/'.$module.'.php');
if ($result > 0) {
	$modCodeContract = new $module();
}

// Create
if ($action == 'create') {
	print load_fiche_titre($langs->trans('AddContract'), '', 'contract');

	$soc = new Societe($db);
	if ($socid > 0) {
		$soc->fetch($socid);
	}

	if (GETPOST('origin') && GETPOST('originid', 'int')) {
		// Parse element/subelement (ex: project_task)
		$regs = array();
		$element = $subelement = GETPOST('origin');
		if (preg_match('/^([^_]+)_([^_]+)/i', GETPOST('origin'), $regs)) {
			$element = $regs[1];
			$subelement = $regs[2];
		}

		if ($element == 'project') {
			$projectid = GETPOST('originid', 'int');
		} else {
			// For compatibility
			if ($element == 'order' || $element == 'commande') {
				$element = $subelement = 'commande';
			}
			if ($element == 'propal') {
				$element = 'comm/propal'; $subelement = 'propal';
			}
			if ($element == 'invoice' || $element == 'facture') {
				$element = 'compta/facture';
				$subelement = 'facture';
			}

			dol_include_once('/'.$element.'/class/'.$subelement.'.class.php');

			$classname = ucfirst($subelement);
			$objectsrc = new $classname($db);
			$objectsrc->fetch($originid);
			if (empty($objectsrc->lines) && method_exists($objectsrc, 'fetch_lines')) {
				$objectsrc->fetch_lines();
			}
			$objectsrc->fetch_thirdparty();

			// Replicate extrafields
			$objectsrc->fetch_optionals();
			$object->array_options = $objectsrc->array_options;

			$projectid = (!empty($objectsrc->fk_project) ? $objectsrc->fk_project : '');

			$soc = $objectsrc->thirdparty;

			$note_private = (!empty($objectsrc->note_private) ? $objectsrc->note_private : '');
			$note_public = (!empty($objectsrc->note_public) ? $objectsrc->note_public : '');

			// Object source contacts list
			$srccontactslist = $objectsrc->liste_contact(-1, 'external', 1);
		}
	} else {
		$projectid = GETPOST('projectid', 'int');
		$note_private = GETPOST("note_private");
		$note_public = GETPOST("note_public");
	}

	$object->date_contrat = dol_now();

	print '<form name="form_contract" action="'.$_SERVER["PHP_SELF"].'" method="post">';
	print '<input type="hidden" name="token" value="'.newToken().'">';

	print '<input type="hidden" name="action" value="add">';
	print '<input type="hidden" name="socid" value="'.$soc->id.'">'."\n";
	print '<input type="hidden" name="remise_percent" value="0">';

	print dol_get_fiche_head();

	print '<table class="border centpercent">';

	// Ref
	print '<tr><td class="titlefieldcreate fieldrequired">'.$langs->trans('Ref').'</td><td>';
	if (!empty($modCodeContract->code_auto)) {
		$tmpcode = $langs->trans("Draft");
	} else {
		$tmpcode = '<input name="ref" class="maxwidth100" maxlength="128" value="'.dol_escape_htmltag(GETPOST('ref') ?GETPOST('ref') : $tmpcode).'">';
	}
	print $tmpcode;
	print '</td></tr>';

	// Ref customer
	print '<tr><td>'.$langs->trans('RefCustomer').'</td>';
	print '<td><input type="text" class="maxwidth150" name="ref_customer" id="ref_customer" value="'.dol_escape_htmltag(GETPOST('ref_customer', 'alpha')).'"></td></tr>';

	// Ref supplier
	print '<tr><td>'.$langs->trans('RefSupplier').'</td>';
	print '<td><input type="text" class="maxwidth150" name="ref_supplier" id="ref_supplier" value="'.dol_escape_htmltag(GETPOST('ref_supplier', 'alpha')).'"></td></tr>';

	// Thirdparty
	print '<tr>';
	print '<td class="fieldrequired">'.$langs->trans('ThirdParty').'</td>';
	if ($socid > 0) {
		print '<td>';
		print $soc->getNomUrl(1);
		print '<input type="hidden" name="socid" value="'.$soc->id.'">';
		print '</td>';
	} else {
		print '<td>';
		print img_picto('', 'company', 'class="pictofixedwidth"');
		print $form->select_company('', 'socid', '', 'SelectThirdParty', 1, 0, null, 0, 'minwidth300 widthcentpercentminusxx maxwidth500');
		print ' <a href="'.DOL_URL_ROOT.'/societe/card.php?action=create&backtopage='.urlencode($_SERVER["PHP_SELF"].'?action=create').'"><span class="fa fa-plus-circle valignmiddle paddingleft" title="'.$langs->trans("AddThirdParty").'"></span></a>';
		print '</td>';
	}
	print '</tr>'."\n";

	if ($socid > 0) {
		// Ligne info remises tiers
		print '<tr><td>'.$langs->trans('Discounts').'</td><td>';
		if ($soc->remise_percent) {
			print $langs->trans("CompanyHasRelativeDiscount", $soc->remise_percent).' ';
		} else {
			print '<span class="hideonsmartphone">'.$langs->trans("CompanyHasNoRelativeDiscount").'. </span>';
		}
		$absolute_discount = $soc->getAvailableDiscounts();
		if ($absolute_discount) {
			print $langs->trans("CompanyHasAbsoluteDiscount", price($absolute_discount), $langs->trans("Currency".$conf->currency)).'.';
		} else {
			print '<span class="hideonsmartphone">'.$langs->trans("CompanyHasNoAbsoluteDiscount").'.</span>';
		}
		print '</td></tr>';
	}

	// Commercial suivi
	print '<tr><td class="nowrap"><span class="fieldrequired">'.$langs->trans("TypeContact_contrat_internal_SALESREPFOLL").'</span></td><td>';
	print img_picto('', 'user', 'class="pictofixedwidth"');
	print $form->select_dolusers(GETPOST("commercial_suivi_id") ?GETPOST("commercial_suivi_id") : $user->id, 'commercial_suivi_id', 1, '');
	print '</td></tr>';

	// Commercial signature
	print '<tr><td class="nowrap"><span class="fieldrequired">'.$langs->trans("TypeContact_contrat_internal_SALESREPSIGN").'</span></td><td>';
	print img_picto('', 'user', 'class="pictofixedwidth"');
	print $form->select_dolusers(GETPOST("commercial_signature_id") ?GETPOST("commercial_signature_id") : $user->id, 'commercial_signature_id', 1, '');
	print '</td></tr>';

	print '<tr><td><span class="fieldrequired">'.$langs->trans("Date").'</span></td><td>';
	print $form->selectDate($datecontrat, '', 0, 0, '', "contrat");
	print "</td></tr>";

	// Project
	if (isModEnabled('project')) {
		$langs->load('projects');

		$formproject = new FormProjets($db);

		print '<tr><td>'.$langs->trans("Project").'</td><td>';
		$formproject->select_projects(($soc->id > 0 ? $soc->id : -1), $projectid, "projectid", 0, 0, 1, 1);
		print ' &nbsp; <a href="'.DOL_URL_ROOT.'/projet/card.php?socid='.$soc->id.'&action=create&status=1&backtopage='.urlencode($_SERVER["PHP_SELF"].'?action=create&socid='.$soc->id).'"><span class="fa fa-plus-circle valignmiddle" title="'.$langs->trans("AddProject").'"></span></a>';
		print "</td></tr>";
	}

	print '<tr><td>'.$langs->trans("NotePublic").'</td><td class="tdtop">';
	$doleditor = new DolEditor('note_public', $note_public, '', '100', 'dolibarr_notes', 'In', 1, true, empty($conf->global->FCKEDITOR_ENABLE_NOTE_PUBLIC) ? 0 : 1, ROWS_3, '90%');
	print $doleditor->Create(1);
	print '</td></tr>';

	if (empty($user->socid)) {
		print '<tr><td>'.$langs->trans("NotePrivate").'</td><td class="tdtop">';
		$doleditor = new DolEditor('note_private', $note_private, '', '100', 'dolibarr_notes', 'In', 1, true, empty($conf->global->FCKEDITOR_ENABLE_NOTE_PRIVATE) ? 0 : 1, ROWS_3, '90%');
		print $doleditor->Create(1);
		print '</td></tr>';
	}

	// Other attributes
	$parameters = array('objectsrc' => $objectsrc, 'colspan' => ' colspan="3"', 'cols' => '3');
	$reshook = $hookmanager->executeHooks('formObjectOptions', $parameters, $object, $action); // Note that $action and $object may have been modified by hook
	print $hookmanager->resPrint;

	// Other attributes
	if (empty($reshook)) {
		print $object->showOptionals($extrafields, 'create', $parameters);
	}

	print "</table>\n";

	print dol_get_fiche_end();

	print $form->buttonsSaveCancel("Create");

	if (is_object($objectsrc)) {
		print '<input type="hidden" name="origin"         value="'.$objectsrc->element.'">';
		print '<input type="hidden" name="originid"       value="'.$objectsrc->id.'">';

		if (empty($conf->global->CONTRACT_SUPPORT_PRODUCTS)) {
			print '<br>'.$langs->trans("Note").': '.$langs->trans("OnlyLinesWithTypeServiceAreUsed");
		}
	}

	print "</form>\n";
} else {
	// View and edit mode
	$now = dol_now();

	if ($object->id > 0) {
		$object->fetch_thirdparty();

		$soc = $object->thirdparty; // $soc is used later

		$result = $object->fetch_lines(); // This also init $this->nbofserviceswait, $this->nbofservicesopened, $this->nbofservicesexpired=, $this->nbofservicesclosed
		if ($result < 0) {
			dol_print_error($db, $object->error);
		}

		$nbofservices = count($object->lines);

		$author = new User($db);
		$author->fetch($object->user_author_id);

		$commercial_signature = new User($db);
		$commercial_signature->fetch($object->commercial_signature_id);

		$commercial_suivi = new User($db);
		$commercial_suivi->fetch($object->commercial_suivi_id);

		$head = contract_prepare_head($object);

		$hselected = 0;
		$formconfirm = '';

		print dol_get_fiche_head($head, $hselected, $langs->trans("Contract"), -1, 'contract');


		if ($action == 'delete') {
			//Confirmation de la suppression du contrat
			$formconfirm = $form->formconfirm($_SERVER['PHP_SELF']."?id=".$object->id, $langs->trans("DeleteAContract"), $langs->trans("ConfirmDeleteAContract"), "confirm_delete", '', 0, 1);
		} elseif ($action == 'valid') {
			//Confirmation de la validation
			$ref = substr($object->ref, 1, 4);
			if ($ref == 'PROV' && !empty($modCodeContract->code_auto)) {
				$numref = $object->getNextNumRef($object->thirdparty);
			} else {
				$numref = $object->ref;
			}
			$text = $langs->trans('ConfirmValidateContract', $numref);
			$formconfirm = $form->formconfirm($_SERVER['PHP_SELF']."?id=".$object->id, $langs->trans("ValidateAContract"), $text, "confirm_valid", '', 0, 1);
		} elseif ($action == 'close') {
			// Confirmation de la fermeture
			$formconfirm = $form->formconfirm($_SERVER['PHP_SELF']."?id=".$object->id, $langs->trans("CloseAContract"), $langs->trans("ConfirmCloseContract"), "confirm_close", '', 0, 1);
		} elseif ($action == 'activate') {
			$formquestion = array(
				array('type' => 'date', 'name' => 'd_start', 'label' => $langs->trans("DateServiceActivate"), 'value' => dol_now()),
				array('type' => 'date', 'name' => 'd_end', 'label' => $langs->trans("DateEndPlanned"), /*'value' => $form->selectDate('', "end", $usehm, $usehm, '', "active", 1, 0),*/ '', ''),
				array('type' => 'text', 'name' => 'comment', 'label' => $langs->trans("Comment"), 'value' => '', '', '', 'class' => 'minwidth300', 'moreattr'=>'autofocus')
			);
			$formconfirm = $form->formconfirm($_SERVER['PHP_SELF']."?id=".$object->id, $langs->trans("ActivateAllOnContract"), $langs->trans("ConfirmActivateAllOnContract"), "confirm_activate", $formquestion, 'yes', 1, 280);
		} elseif ($action == 'clone') {
			// Clone confirmation
			$formquestion = array(array('type' => 'other', 'name' => 'socid', 'label' => $langs->trans("SelectThirdParty"), 'value' => $form->select_company(GETPOST('socid', 'int'), 'socid', '(s.client=1 OR s.client=2 OR s.client=3)')));
			$formconfirm = $form->formconfirm($_SERVER["PHP_SELF"].'?id='.$object->id, $langs->trans('ToClone'), $langs->trans('ConfirmCloneContract', $object->ref), 'confirm_clone', $formquestion, 'yes', 1);
		}


		// Call Hook formConfirm
		$parameters = array(
			'formConfirm' => $formconfirm,
			'id' => $id,
			//'lineid' => $lineid,
		);
		// Note that $action and $object may have been modified by hook
		$reshook = $hookmanager->executeHooks('formConfirm', $parameters, $object, $action);
		if (empty($reshook)) {
			$formconfirm .= $hookmanager->resPrint;
		} elseif ($reshook > 0) {
			$formconfirm = $hookmanager->resPrint;
		}

		// Print form confirm
		print $formconfirm;


		// Contract
		if (!empty($object->brouillon) && $user->rights->contrat->creer) {
			print '<form action="'.$_SERVER['PHP_SELF'].'?id='.$object->id.'" method="POST">';
			print '<input type="hidden" name="token" value="'.newToken().'">';
			print '<input type="hidden" name="action" value="setremise">';
		}

		// Contract card

		$linkback = '<a href="'.DOL_URL_ROOT.'/contrat/list.php?restore_lastsearch_values=1'.(!empty($socid) ? '&socid='.$socid : '').'">'.$langs->trans("BackToList").'</a>';


		$morehtmlref = '';
		if (!empty($modCodeContract->code_auto)) {
			$morehtmlref .= $object->ref;
		} else {
			$morehtmlref .= $form->editfieldkey("", 'ref', $object->ref, $object, $user->rights->contrat->creer, 'string', '', 0, 3);
			$morehtmlref .= $form->editfieldval("", 'ref', $object->ref, $object, $user->rights->contrat->creer, 'string', '', 0, 2);
		}

		$morehtmlref .= '<div class="refidno">';
		// Ref customer
		$morehtmlref .= $form->editfieldkey("RefCustomer", 'ref_customer', $object->ref_customer, $object, $user->rights->contrat->creer, 'string', '', 0, 1);
		$morehtmlref .= $form->editfieldval("RefCustomer", 'ref_customer', $object->ref_customer, $object, $user->rights->contrat->creer, 'string'.(isset($conf->global->THIRDPARTY_REF_INPUT_SIZE) ? ':'.$conf->global->THIRDPARTY_REF_INPUT_SIZE : ''), '', null, null, '', 1, 'getFormatedCustomerRef');
		// Ref supplier
		$morehtmlref .= '<br>';
		$morehtmlref .= $form->editfieldkey("RefSupplier", 'ref_supplier', $object->ref_supplier, $object, $user->rights->contrat->creer, 'string', '', 0, 1);
		$morehtmlref .= $form->editfieldval("RefSupplier", 'ref_supplier', $object->ref_supplier, $object, $user->rights->contrat->creer, 'string', '', null, null, '', 1, 'getFormatedSupplierRef');
		// Thirdparty
		$morehtmlref .= '<br>'.$object->thirdparty->getNomUrl(1);
		if (empty($conf->global->MAIN_DISABLE_OTHER_LINK) && $object->thirdparty->id > 0) {
			$morehtmlref .= ' (<a href="'.DOL_URL_ROOT.'/contrat/list.php?socid='.$object->thirdparty->id.'&search_name='.urlencode($object->thirdparty->name).'">'.$langs->trans("OtherContracts").'</a>)';
		}
		// Project
		if (isModEnabled('project')) {
			$langs->load("projects");
			$morehtmlref .= '<br>';
			if ($permissiontoadd) {
				$morehtmlref .= img_picto($langs->trans("Project"), 'project', 'class="pictofixedwidth"');
				if ($action != 'classify') {
					$morehtmlref .= '<a class="editfielda" href="'.$_SERVER['PHP_SELF'].'?action=classify&token='.newToken().'&id='.$object->id.'">'.img_edit($langs->transnoentitiesnoconv('SetProject')).'</a> ';
				}
				$morehtmlref .= $form->form_project($_SERVER['PHP_SELF'].'?id='.$object->id, $object->socid, $object->fk_project, ($action == 'classify' ? 'projectid' : 'none'), 0, ($action == 'classify' ? 1 : 0), 0, 1, '');
			} else {
				if (!empty($object->fk_project)) {
					$proj = new Project($db);
					$proj->fetch($object->fk_project);
					$morehtmlref .= $proj->getNomUrl(1);
					if ($proj->title) {
						$morehtmlref .= '<span class="opacitymedium"> - '.dol_escape_htmltag($proj->title).'</span>';
					}
				}
			}
		}
		$morehtmlref .= '</div>';


		dol_banner_tab($object, 'ref', $linkback, 1, 'ref', 'none', $morehtmlref);


		print '<div class="fichecenter">';
		print '<div class="underbanner clearboth"></div>';


		print '<table class="border tableforfield" width="100%">';

		// Line info of thirdparty discounts
		print '<tr><td class="titlefield">'.$langs->trans('Discount').'</td><td colspan="3">';
		if ($object->thirdparty->remise_percent) {
			print $langs->trans("CompanyHasRelativeDiscount", $object->thirdparty->remise_percent).'. ';
		} else {
			print '<span class="hideonsmartphone">'.$langs->trans("CompanyHasNoRelativeDiscount").'. </span>';
		}
		$absolute_discount = $object->thirdparty->getAvailableDiscounts();
		if ($absolute_discount) {
			print $langs->trans("CompanyHasAbsoluteDiscount", price($absolute_discount), $langs->trans("Currency".$conf->currency)).'.';
		} else {
			print '<span class="hideonsmartphone">'.$langs->trans("CompanyHasNoAbsoluteDiscount").'.</span>';
		}
		print '</td></tr>';

		// Date
		print '<tr>';
		print '<td class="titlefield">';
		print $form->editfieldkey("Date", 'date_contrat', $object->date_contrat, $object, $user->rights->contrat->creer);
		print '</td><td>';
		print $form->editfieldval("Date", 'date_contrat', $object->date_contrat, $object, $user->rights->contrat->creer, 'datehourpicker');
		print '</td>';
		print '</tr>';

		// Other attributes
		$cols = 3;
		include DOL_DOCUMENT_ROOT.'/core/tpl/extrafields_view.tpl.php';

		print "</table>";

		print '</div>';

		if (!empty($object->brouillon) && $user->rights->contrat->creer) {
			print '</form>';
		}

		echo '<br>';

		if (!empty($conf->global->MAIN_DISABLE_CONTACTS_TAB)) {
			$blocname = 'contacts';
			$title = $langs->trans('ContactsAddresses');
			include DOL_DOCUMENT_ROOT.'/core/tpl/bloc_showhide.tpl.php';
		}

		if (!empty($conf->global->MAIN_DISABLE_NOTES_TAB)) {
			$blocname = 'notes';
			$title = $langs->trans('Notes');
			include DOL_DOCUMENT_ROOT.'/core/tpl/bloc_showhide.tpl.php';
		}


		$arrayothercontracts = $object->getListOfContracts('others');	// array or -1 if technical error

		/*
		 * Lines of contracts
		 */

		// Add products/services form
		//$forceall = 1;
		global $inputalsopricewithtax;
		$inputalsopricewithtax = 1;

		$productstatic = new Product($db);

		$usemargins = 0;
		if (isModEnabled('margin') && !empty($object->element) && in_array($object->element, array('facture', 'propal', 'commande'))) {
			$usemargins = 1;
		}

		// Title line for service
		$cursorline = 1;


		print '<div id="contrat-lines-container"  id="contractlines" data-contractid="'.$object->id.'"  data-element="'.$object->element.'" >';
		while ($cursorline <= $nbofservices) {
			print '<div id="contrat-line-container'.$object->lines[$cursorline - 1]->id.'" data-contratlineid = "'.$object->lines[$cursorline - 1]->id.'" data-element="'.$object->lines[$cursorline - 1]->element.'" >';
			print '<form name="update" action="'.$_SERVER['PHP_SELF'].'?id='.$object->id.'" method="post">';
			print '<input type="hidden" name="token" value="'.newToken().'">';
			print '<input type="hidden" name="action" value="updateline">';
			print '<input type="hidden" name="elrowid" value="'.$object->lines[$cursorline - 1]->id.'">';
			print '<input type="hidden" name="fournprice" value="'.(!empty($object->lines[$cursorline - 1]->fk_fournprice) ? $object->lines[$cursorline - 1]->fk_fournprice : 0).'">';

			// Area with common detail of line
			print '<div class="div-table-responsive-no-min">';
			print '<table class="notopnoleftnoright allwidth tableforservicepart1" width="100%">';

			$sql = "SELECT cd.rowid, cd.statut, cd.label as label_det, cd.fk_product, cd.product_type, cd.description, cd.price_ht, cd.qty,";
			$sql .= " cd.tva_tx, cd.vat_src_code, cd.remise_percent, cd.info_bits, cd.subprice, cd.multicurrency_subprice,";
			$sql .= " cd.date_ouverture_prevue as date_start, cd.date_ouverture as date_start_real,";
			$sql .= " cd.date_fin_validite as date_end, cd.date_cloture as date_end_real,";
			$sql .= " cd.commentaire as comment, cd.fk_product_fournisseur_price as fk_fournprice, cd.buy_price_ht as pa_ht,";
			$sql .= " cd.fk_unit,";
			$sql .= " p.rowid as pid, p.ref as pref, p.label as plabel, p.fk_product_type as ptype, p.entity as pentity, p.tosell, p.tobuy, p.tobatch";
			$sql .= " ,cd.rang";
			$sql .= " FROM ".MAIN_DB_PREFIX."contratdet as cd";
			$sql .= " LEFT JOIN ".MAIN_DB_PREFIX."product as p ON cd.fk_product = p.rowid";
			$sql .= " WHERE cd.rowid = ".((int) $object->lines[$cursorline - 1]->id);

			$result = $db->query($sql);
			if ($result) {
				$total = 0;

				$objp = $db->fetch_object($result);

				print '<tr class="liste_titre'.($cursorline ? ' liste_titre_add' : '').'">';
				print '<td>'.$langs->trans("ServiceNb", $cursorline).'</td>';
				print '<td width="80" class="center">'.$langs->trans("VAT").'</td>';
				print '<td width="80" class="right">'.$langs->trans("PriceUHT").'</td>';
				//if (isModEnabled("multicurrency")) {
				//	print '<td width="80" class="right">'.$langs->trans("PriceUHTCurrency").'</td>';
				//}
				print '<td width="30" class="center">'.$langs->trans("Qty").'</td>';
				if (!empty($conf->global->PRODUCT_USE_UNITS)) {
					print '<td width="30" class="left">'.$langs->trans("Unit").'</td>';
				}
				print '<td width="50" class="right">'.$langs->trans("ReductionShort").'</td>';
				if (isModEnabled('margin') && !empty($conf->global->MARGIN_SHOW_ON_CONTRACT)) {
					print '<td width="50" class="right">'.$langs->trans("BuyingPrice").'</td>';
				}
				//

				if ($nbofservices > 1 && $conf->browser->layout != 'phone' && !empty($user->rights->contrat->creer)) {
					print '<td width="30" class="linecolmove tdlineupdown center">';
					if ($cursorline > 1) {
						print '<a class="lineupdown" href="'.$_SERVER["PHP_SELF"].'?id='.$object->id.'&action=up&token='.newToken().'&rowid='.$objp->rowid.'">';
						echo img_up('default', 0, 'imgupforline');
						print '</a>';
					}
					if ($cursorline < $nbofservices) {
						print '<a class="lineupdown" href="'.$_SERVER["PHP_SELF"].'?id='.$object->id.'&action=down&token='.newToken().'&rowid='.$objp->rowid.'">';
						echo img_down('default', 0, 'imgdownforline');
						print '</a>';
					}
					print '</td>';
				} else {
					print '<td width="30">&nbsp;</td>';
				}

				print "</tr>\n";



				// Line in view mode
				if ($action != 'editline' || GETPOST('rowid') != $objp->rowid) {
					$moreparam = '';
					if (!empty($conf->global->CONTRACT_HIDE_CLOSED_SERVICES_BY_DEFAULT) && $objp->statut == ContratLigne::STATUS_CLOSED && $action != 'showclosedlines') {
						$moreparam = 'style="display: none;"';
					}
					print '<tr class="tdtop oddeven" '.$moreparam.'>';
					// Label
					if ($objp->fk_product > 0) {
						$productstatic->id = $objp->fk_product;
						$productstatic->type = $objp->ptype;
						$productstatic->ref = $objp->pref;
						$productstatic->entity = $objp->pentity;
						$productstatic->label = $objp->plabel;
						$productstatic->status = $objp->tosell;
						$productstatic->status_buy = $objp->tobuy;
						$productstatic->status_batch = $objp->tobatch;

						print '<td>';
						$text = $productstatic->getNomUrl(1, '', 32);
						if ($objp->plabel) {
							$text .= ' - ';
							$text .= $objp->plabel;
						}
						$description = $objp->description;

						// Add description in form
						if (getDolGlobalInt('PRODUIT_DESC_IN_FORM_ACCORDING_TO_DEVICE')) {
							$text .= (!empty($objp->description) && $objp->description != $objp->plabel) ? '<br>'.dol_htmlentitiesbr($objp->description) : '';
							$description = ''; // Already added into main visible desc
						}

						echo $form->textwithtooltip($text, $description, 3, '', '', $cursorline, 0, (!empty($line->fk_parent_line) ?img_picto('', 'rightarrow') : ''));

						print '</td>';
					} else {
						print '<td>'.img_object($langs->trans("ShowProductOrService"), ($objp->product_type ? 'service' : 'product')).' '.dol_htmlentitiesbr($objp->description)."</td>\n";
					}
					// VAT
					print '<td class="center">';
					print vatrate($objp->tva_tx.($objp->vat_src_code ? (' ('.$objp->vat_src_code.')') : ''), '%', $objp->info_bits);
					print '</td>';
					// Price
					print '<td class="right">'.($objp->subprice != '' ? price($objp->subprice) : '')."</td>\n";
					// Price multicurrency
					/*if (isModEnabled("multicurrency")) {
						print '<td class="linecoluht_currency nowrap right">'.price($objp->multicurrency_subprice).'</td>';
					}*/
					// Quantity
					print '<td class="center">'.$objp->qty.'</td>';
					// Unit
					if (!empty($conf->global->PRODUCT_USE_UNITS)) {
						print '<td class="left">'.$langs->trans($object->lines[$cursorline - 1]->getLabelOfUnit()).'</td>';
					}
					// Discount
					if ($objp->remise_percent > 0) {
						print '<td class="right">'.$objp->remise_percent."%</td>\n";
					} else {
						print '<td>&nbsp;</td>';
					}

					// Margin
					if (isModEnabled('margin') && !empty($conf->global->MARGIN_SHOW_ON_CONTRACT)) {
						print '<td class="right nowraponall">'.price($objp->pa_ht).'</td>';
					}

					// Icon move, update et delete (status contract 0=draft,1=validated,2=closed)
					print '<td class="nowraponall right">';
					if ($user->rights->contrat->creer && is_array($arrayothercontracts) && count($arrayothercontracts) && ($object->statut >= 0)) {
						print '<!-- link to move service line into another contract -->';
						print '<a class="reposition marginrightonly" style="padding-left: 5px;" href="'.$_SERVER['PHP_SELF'].'?id='.$object->id.'&action=move&token='.newToken().'&rowid='.$objp->rowid.'">';
						print img_picto($langs->trans("MoveToAnotherContract"), 'uparrow');
						print '</a>';
					}
					if ($user->rights->contrat->creer && ($object->statut >= 0)) {
						print '<a class="reposition marginrightonly editfielda" href="'.$_SERVER['PHP_SELF'].'?id='.$object->id.'&action=editline&token='.newToken().'&rowid='.$objp->rowid.'">';
						print img_edit();
						print '</a>';
					}
					if ($user->rights->contrat->creer && ($object->statut >= 0)) {
						print '<a class="reposition marginrightonly" href="'.$_SERVER['PHP_SELF'].'?id='.$object->id.'&action=deleteline&token='.newToken().'&rowid='.$objp->rowid.'">';
						print img_delete();
						print '</a>';
					}
					print '</td>';

					print "</tr>\n";

					// Dates of service planed and real
					if ($objp->subprice >= 0) {
						$colspan = 6;

						if ($conf->margin->enabled && $conf->global->PRODUCT_USE_UNITS) {
							$colspan = 8;
						} elseif ($conf->margin->enabled || $conf->global->PRODUCT_USE_UNITS) {
							$colspan = 7;
						}

						print '<tr class="oddeven" '.$moreparam.'>';
						print '<td colspan="'.$colspan.'">';

						// Date planned
						print $langs->trans("DateStartPlanned").': ';
						if ($objp->date_start) {
							print dol_print_date($db->jdate($objp->date_start), 'day');
							// Warning si date prevu passee et pas en service
							if ($objp->statut == 0 && $db->jdate($objp->date_start) < ($now - $conf->contrat->services->inactifs->warning_delay)) {
								$warning_delay = $conf->contrat->services->inactifs->warning_delay / 3600 / 24;
								$textlate = $langs->trans("Late").' = '.$langs->trans("DateReference").' > '.$langs->trans("DateToday").' '.(ceil($warning_delay) >= 0 ? '+' : '').ceil($warning_delay).' '.$langs->trans("days");
								print " ".img_warning($textlate);
							}
						} else {
							print $langs->trans("Unknown");
						}
						print ' &nbsp;-&nbsp; ';
						print $langs->trans("DateEndPlanned").': ';
						if ($objp->date_end) {
							print dol_print_date($db->jdate($objp->date_end), 'day');
							if ($objp->statut == 4 && $db->jdate($objp->date_end) < ($now - $conf->contrat->services->expires->warning_delay)) {
								$warning_delay = $conf->contrat->services->expires->warning_delay / 3600 / 24;
								$textlate = $langs->trans("Late").' = '.$langs->trans("DateReference").' > '.$langs->trans("DateToday").' '.(ceil($warning_delay) >= 0 ? '+' : '').ceil($warning_delay).' '.$langs->trans("days");
								print " ".img_warning($textlate);
							}
						} else {
							print $langs->trans("Unknown");
						}

						print '</td>';
						print '</tr>';
					}

					// Display lines extrafields
					if (is_array($extralabelslines) && count($extralabelslines) > 0) {
						$line = new ContratLigne($db);
						$line->id = $objp->rowid;
						$line->fetch_optionals();
						print $line->showOptionals($extrafields, 'view', array('class'=>'oddeven', 'style'=>$moreparam, 'colspan'=>$colspan), '', '', 1);
					}
				} else {
					// Line in mode update
					// Ligne carac
					print '<tr class="oddeven">';
					print '<td>';
					if ($objp->fk_product > 0) {
						$canchangeproduct = 1;
						if (empty($canchangeproduct)) {
							$productstatic->id = $objp->fk_product;
							$productstatic->type = $objp->ptype;
							$productstatic->ref = $objp->pref;
							$productstatic->entity = $objp->pentity;
							print $productstatic->getNomUrl(1, '', 32);
							print $objp->label ? ' - '.dol_trunc($objp->label, 32) : '';
							print '<input type="hidden" name="idprod" value="'.(!empty($object->lines[$cursorline - 1]->fk_product) ? $object->lines[$cursorline - 1]->fk_product : 0).'">';
						} else {
							$senderissupplier = 0;
							if (empty($senderissupplier)) {
								print $form->select_produits((!empty($object->lines[$cursorline - 1]->fk_product) ? $object->lines[$cursorline - 1]->fk_product : 0), 'idprod');
							} else {
								print $form->select_produits_fournisseurs((!empty($object->lines[$cursorline - 1]->fk_product) ? $object->lines[$cursorline - 1]->fk_product : 0), 'idprod');
							}
						}
						print '<br>';
					} else {
						print $objp->label ? $objp->label.'<br>' : '';
						print '<input type="hidden" name="idprod" value="'.(!empty($object->lines[$cursorline - 1]->fk_product) ? $object->lines[$cursorline - 1]->fk_product : 0).'">';
					}

					// editeur wysiwyg
					require_once DOL_DOCUMENT_ROOT.'/core/class/doleditor.class.php';
					$nbrows = ROWS_2;
					if (!empty($conf->global->MAIN_INPUT_DESC_HEIGHT)) {
						$nbrows = $conf->global->MAIN_INPUT_DESC_HEIGHT;
					}
					$enable = (isset($conf->global->FCKEDITOR_ENABLE_DETAILS) ? $conf->global->FCKEDITOR_ENABLE_DETAILS : 0);
					$doleditor = new DolEditor('product_desc', $objp->description, '', 92, 'dolibarr_details', '', false, true, $enable, $nbrows, '90%');
					$doleditor->Create();

					print '</td>';

					// VAT
					print '<td class="right">';
					print $form->load_tva("eltva_tx", $objp->tva_tx.($objp->vat_src_code ? (' ('.$objp->vat_src_code.')') : ''), $mysoc, $object->thirdparty, $objp->fk_product, $objp->info_bits, $objp->product_type, 0, 1);
					print '</td>';

					// Price
					print '<td class="right"><input size="5" type="text" name="elprice" value="'.price($objp->subprice).'"></td>';

					// Price multicurrency
					/*if (isModEnabled("multicurrency")) {
					 print '<td class="linecoluht_currency nowrap right">'.price($objp->multicurrency_subprice).'</td>';
					 }*/

					// Quantity
					print '<td class="center"><input size="2" type="text" name="elqty" value="'.$objp->qty.'"></td>';

					// Unit
					if (!empty($conf->global->PRODUCT_USE_UNITS)) {
						print '<td class="left">';
						print $form->selectUnits($objp->fk_unit, "unit");
						print '</td>';
					}

					// Discount
					print '<td class="nowrap right"><input size="1" type="text" name="elremise_percent" value="'.$objp->remise_percent.'">%</td>';

					if (!empty($usemargins)) {
						print '<td class="right">';
						if ($objp->fk_product) {
							print '<select id="fournprice" name="fournprice"></select>';
						}
						print '<input id="buying_price" type="text" size="5" name="buying_price" value="'.price($objp->pa_ht, 0, '', 0).'"></td>';
					}
					print '<td class="center">';
					print '<input type="submit" class="button margintoponly marginbottomonly" name="save" value="'.$langs->trans("Modify").'">';
					print '<br><input type="submit" class="button margintoponly marginbottomonly button-cancel" name="cancel" value="'.$langs->trans("Cancel").'">';
					print '</td>';
					print '</tr>';

					$colspan = 6;
					if (isModEnabled('margin') && !empty($conf->global->MARGIN_SHOW_ON_CONTRACT)) {
						$colspan++;
					}
					if (!empty($conf->global->PRODUCT_USE_UNITS)) {
						$colspan++;
					}

					// Line dates planed
					print '<tr class="oddeven">';
					print '<td colspan="'.$colspan.'">';
					print $langs->trans("DateStartPlanned").' ';
					print $form->selectDate($db->jdate($objp->date_start), "date_start_update", $usehm, $usehm, ($db->jdate($objp->date_start) > 0 ? 0 : 1), "update");
					print ' &nbsp;&nbsp;'.$langs->trans("DateEndPlanned").' ';
					print $form->selectDate($db->jdate($objp->date_end), "date_end_update", $usehm, $usehm, ($db->jdate($objp->date_end) > 0 ? 0 : 1), "update");
					print '</td>';
					print '</tr>';

					if (is_array($extralabelslines) && count($extralabelslines) > 0) {
						$line = new ContratLigne($db);
						$line->id = $objp->rowid;
						$line->fetch_optionals();
						print $line->showOptionals($extrafields, 'edit', array('style'=>'class="oddeven"', 'colspan'=>$colspan), '', '', 1);
					}
				}

				$db->free($result);
			} else {
				dol_print_error($db);
			}

			if ($object->statut > 0) {
				$moreparam = '';
				if (!empty($conf->global->CONTRACT_HIDE_CLOSED_SERVICES_BY_DEFAULT) && $object->lines[$cursorline - 1]->statut == ContratLigne::STATUS_CLOSED && $action != 'showclosedlines') {
					$moreparam = 'style="display: none;"';
				}
				print '<tr class="oddeven" '.$moreparam.'>';
				print '<td class="tdhrthin" colspan="'.($conf->margin->enabled ? 7 : 6).'"><hr class="opacitymedium tdhrthin"></td>';
				print "</tr>\n";
			}

			print "</table>";
			print '</div>';

			print "</form>\n";


			/*
			 * Confirmation to delete service line of contract
			 */
			if ($action == 'deleteline' && !$_REQUEST["cancel"] && $user->rights->contrat->creer && $object->lines[$cursorline - 1]->id == GETPOST('rowid')) {
				print $form->formconfirm($_SERVER["PHP_SELF"]."?id=".$object->id."&lineid=".GETPOST('rowid'), $langs->trans("DeleteContractLine"), $langs->trans("ConfirmDeleteContractLine"), "confirm_deleteline", '', 0, 1);
				if ($ret == 'html') {
					print '<table class="notopnoleftnoright" width="100%"><tr class="oddeven" height="6"><td></td></tr></table>';
				}
			}

			/*
			 * Confirmation to move service toward another contract
			 */
			if ($action == 'move' && !$_REQUEST["cancel"] && $user->rights->contrat->creer && $object->lines[$cursorline - 1]->id == GETPOST('rowid')) {
				$arraycontractid = array();
				foreach ($arrayothercontracts as $contractcursor) {
					$arraycontractid[$contractcursor->id] = $contractcursor->ref;
				}
				//var_dump($arraycontractid);
				// Cree un tableau formulaire
				$formquestion = array(
				'text' => $langs->trans("ConfirmMoveToAnotherContractQuestion"),
				array('type' => 'select', 'name' => 'newcid', 'values' => $arraycontractid));

				print $form->formconfirm($_SERVER["PHP_SELF"]."?id=".$object->id."&lineid=".GETPOST('rowid', 'int'), $langs->trans("MoveToAnotherContract"), $langs->trans("ConfirmMoveToAnotherContract"), "confirm_move", $formquestion);
				print '<table class="notopnoleftnoright" width="100%"><tr class="oddeven" height="6"><td></td></tr></table>';
			}

			/*
			 * Confirmation de la validation activation
			 */
			if ($action == 'active' && !$cancel && $user->rights->contrat->activer && $object->lines[$cursorline - 1]->id == GETPOST('ligne', 'int')) {
				$dateactstart = dol_mktime(12, 0, 0, GETPOST('remonth'), GETPOST('reday'), GETPOST('reyear'));
				$dateactend   = dol_mktime(12, 0, 0, GETPOST('endmonth'), GETPOST('endday'), GETPOST('endyear'));
				$comment      = GETPOST('comment', 'alpha');
				print $form->formconfirm($_SERVER["PHP_SELF"]."?id=".$object->id."&ligne=".GETPOST('ligne', 'int')."&date=".$dateactstart."&dateend=".$dateactend."&comment=".urlencode($comment), $langs->trans("ActivateService"), $langs->trans("ConfirmActivateService", dol_print_date($dateactstart, "%A %d %B %Y")), "confirm_active", '', 0, 1);
				print '<table class="notopnoleftnoright" width="100%"><tr class="oddeven" height="6"><td></td></tr></table>';
			}

			/*
			 * Confirmation de la validation fermeture
			 */
			if ($action == 'closeline' && !$cancel && $user->rights->contrat->activer && $object->lines[$cursorline - 1]->id == GETPOST('ligne', 'int')) {
				$dateactstart = dol_mktime(12, 0, 0, GETPOST('remonth'), GETPOST('reday'), GETPOST('reyear'));
				$dateactend   = dol_mktime(12, 0, 0, GETPOST('endmonth'), GETPOST('endday'), GETPOST('endyear'));
				$comment      = GETPOST('comment', 'alpha');

				if (empty($dateactend)) {
					setEventMessages($langs->trans("ErrorFieldRequired", $langs->transnoentitiesnoconv("DateEndReal")), null, 'errors');
				} else {
					print $form->formconfirm($_SERVER["PHP_SELF"]."?id=".$object->id."&ligne=".GETPOST('ligne', 'int')."&date=".$dateactstart."&dateend=".$dateactend."&comment=".urlencode($comment), $langs->trans("CloseService"), $langs->trans("ConfirmCloseService", dol_print_date($dateactend, "%A %d %B %Y")), "confirm_closeline", '', 0, 1);
				}
				print '<table class="notopnoleftnoright" width="100%"><tr class="oddeven" height="6"><td></td></tr></table>';
			}


			// Area with status and activation info of line
			if ($object->statut > 0) {
				print '<table class="notopnoleftnoright tableforservicepart2'.($cursorline < $nbofservices ? ' boxtablenobottom' : '').'" width="100%">';

				print '<tr class="oddeven" '.$moreparam.'>';
				print '<td><span class="valignmiddle hideonsmartphone">'.$langs->trans("ServiceStatus").':</span> '.$object->lines[$cursorline - 1]->getLibStatut(4).'</td>';
				print '<td width="30" class="right">';
				if ($user->socid == 0) {
					if ($object->statut > 0 && $action != 'activateline' && $action != 'unactivateline') {
						$tmpaction = 'activateline';
						$tmpactionpicto = 'play';
						$tmpactiontext = $langs->trans("Activate");
						if ($objp->statut == 4) {
							$tmpaction = 'unactivateline';
							$tmpactionpicto = 'playstop';
							$tmpactiontext = $langs->trans("Disable");
						}
						if (($tmpaction == 'activateline' && $user->rights->contrat->activer) || ($tmpaction == 'unactivateline' && $user->rights->contrat->desactiver)) {
							print '<a class="reposition" href="'.$_SERVER["PHP_SELF"].'?id='.$object->id.'&amp;ligne='.$object->lines[$cursorline - 1]->id.'&amp;action='.$tmpaction.'">';
							print img_picto($tmpactiontext, $tmpactionpicto);
							print '</a>';
						}
					}
				}
				print '</td>';
				print "</tr>\n";

				print '<tr class="oddeven" '.$moreparam.'>';

				print '<td>';
				// Si pas encore active
				if (!$objp->date_start_real) {
					print $langs->trans("DateStartReal").': ';
					if ($objp->date_start_real) {
						print dol_print_date($db->jdate($objp->date_start_real), 'day');
					} else {
						print $langs->trans("ContractStatusNotRunning");
					}
				}
				// Si active et en cours
				if ($objp->date_start_real && !$objp->date_end_real) {
					print $langs->trans("DateStartReal").': ';
					print dol_print_date($db->jdate($objp->date_start_real), 'day');
				}
				// Si desactive
				if ($objp->date_start_real && $objp->date_end_real) {
					print $langs->trans("DateStartReal").': ';
					print dol_print_date($db->jdate($objp->date_start_real), 'day');
					print ' &nbsp;-&nbsp; ';
					print $langs->trans("DateEndReal").': ';
					print dol_print_date($db->jdate($objp->date_end_real), 'day');
				}
				if (!empty($objp->comment)) {
					print " &nbsp;-&nbsp; ".$objp->comment;
				}
				print '</td>';

				print '<td class="center">&nbsp;</td>';

				print '</tr>';
				print '</table>';
			}

			// Form to activate line
			if ($user->rights->contrat->activer && $action == 'activateline' && $object->lines[$cursorline - 1]->id == GETPOST('ligne', 'int')) {
				print '<form name="active" action="'.$_SERVER["PHP_SELF"].'?id='.$object->id.'&amp;ligne='.GETPOST('ligne', 'int').'&amp;action=active" method="post">';
				print '<input type="hidden" name="token" value="'.newToken().'">';

				print '<table class="noborder tableforservicepart2'.($cursorline < $nbofservices ? ' boxtablenobottom' : '').'" width="100%">';

				// Definie date debut et fin par defaut
				$dateactstart = $objp->date_start;
				if (GETPOST('remonth')) {
					$dateactstart = dol_mktime(12, 0, 0, GETPOST('remonth'), GETPOST('reday'), GETPOST('reyear'));
				} elseif (!$dateactstart) {
					$dateactstart = time();
				}

				$dateactend = $objp->date_end;
				if (GETPOST('endmonth')) {
					$dateactend = dol_mktime(12, 0, 0, GETPOST('endmonth'), GETPOST('endday'), GETPOST('endyear'));
				} elseif (!$dateactend) {
					if ($objp->fk_product > 0) {
						$product = new Product($db);
						$product->fetch($objp->fk_product);
						$dateactend = dol_time_plus_duree(time(), $product->duration_value, $product->duration_unit);
					}
				}

				print '<tr class="oddeven">';
				print '<td class="nohover">'.$langs->trans("DateServiceActivate").'</td><td class="nohover">';
				print $form->selectDate($dateactstart, '', $usehm, $usehm, '', "active", 1, 0);
				print '</td>';
				print '<td class="nohover">'.$langs->trans("DateEndPlanned").'</td><td class="nohover">';
				print $form->selectDate($dateactend, "end", $usehm, $usehm, '', "active", 1, 0);
				print '</td>';
				print '<td class="center nohover">';
				print '</td>';

				print '</tr>';

				print '<tr class="oddeven">';
				print '<td class="nohover">'.$langs->trans("Comment").'</td><td colspan="3" class="nohover" colspan="'.($conf->margin->enabled ? 4 : 3).'"><input type="text" class="minwidth300" name="comment" value="'.dol_escape_htmltag(GETPOST("comment", 'alphanohtml')).'"></td>';
				print '<td class="nohover right">';
				print '<input type="submit" class="button" name="activate" value="'.$langs->trans("Activate").'"> &nbsp; ';
				print '<input type="submit" class="button button-cancel" name="cancel" value="'.$langs->trans("Cancel").'">';
				print '</td>';
				print '</tr>';

				print '</table>';

				print '</form>';
			}

			if ($user->rights->contrat->activer && $action == 'unactivateline' && $object->lines[$cursorline - 1]->id == GETPOST('ligne', 'int')) {
				/**
				 * Disable a contract line
				 */
				print '<!-- Form to disabled a line -->'."\n";
				print '<form name="closeline" action="'.$_SERVER["PHP_SELF"].'?id='.$object->id.'&amp;ligne='.$object->lines[$cursorline - 1]->id.'" method="post">';

				print '<input type="hidden" name="token" value="'.newToken().'">';
				print '<input type="hidden" name="action" value="closeline">';

				print '<table class="noborder tableforservicepart2'.($cursorline < $nbofservices ? ' boxtablenobottom' : '').'" width="100%">';

				// Definie date debut et fin par defaut
				$dateactstart = $objp->date_start_real;
				if (GETPOST('remonth')) {
					$dateactstart = dol_mktime(12, 0, 0, GETPOST('remonth'), GETPOST('reday'), GETPOST('reyear'));
				} elseif (!$dateactstart) {
					$dateactstart = time();
				}

				$dateactend = $objp->date_end_real;
				if (GETPOST('endmonth')) {
					$dateactend = dol_mktime(12, 0, 0, GETPOST('endmonth'), GETPOST('endday'), GETPOST('endyear'));
				} elseif (!$dateactend) {
					if ($objp->fk_product > 0) {
						$product = new Product($db);
						$product->fetch($objp->fk_product);
						$dateactend = dol_time_plus_duree(time(), $product->duration_value, $product->duration_unit);
					}
				}
				$now = dol_now();
				if ($dateactend > $now) {
					$dateactend = $now;
				}

				print '<tr class="oddeven"><td colspan="2" class="nohover">';
				if ($objp->statut >= 4) {
					if ($objp->statut == 4) {
						print $langs->trans("DateEndReal").' ';
						print $form->selectDate($dateactend, "end", $usehm, $usehm, ($objp->date_end_real > 0 ? 0 : 1), "closeline", 1, 1);
					}
				}
				print '</td>';
				print '<td class="center nohover">';
				print '</td></tr>';

				print '<tr class="oddeven">';
				print '<td class="nohover">'.$langs->trans("Comment").'</td><td class="nohover"><input size="70" type="text" class="flat" name="comment" value="'.dol_escape_htmltag(GETPOST('comment', 'alpha')).'"></td>';
				print '<td class="nohover right">';
				print '<input type="submit" class="button" name="close" value="'.$langs->trans("Disable").'"> &nbsp; ';
				print '<input type="submit" class="button button-cancel" name="cancel" value="'.$langs->trans("Cancel").'">';
				print '</td>';
				print '</tr>';

				print '</table>';

				print '</form>';
			}
			print '</div>';
			$cursorline++;
		}
		print '</div>';

		// Form to add new line
		if ($user->rights->contrat->creer && ($object->statut == 0)) {
			$dateSelector = 1;

			print "\n";
			print '	<form name="addproduct" id="addproduct" action="'.$_SERVER["PHP_SELF"].'?id='.$object->id.(($action != 'editline') ? '#add' : '#line_'.GETPOST('lineid', 'int')).'" method="POST">
			<input type="hidden" name="token" value="'.newToken().'">
			<input type="hidden" name="action" value="'.(($action != 'editline') ? 'addline' : 'updateline').'">
			<input type="hidden" name="mode" value="">
			<input type="hidden" name="id" value="'.$object->id.'">
			';

			print '<div class="div-table-responsive-no-min">';
			print '<table id="tablelines" class="noborder noshadow" width="100%">'; // Array with (n*2)+1 lines

			// Form to add new line
			if ($action != 'editline') {
				$forcetoshowtitlelines = 1;
				if (empty($object->multicurrency_code)) {
					$object->multicurrency_code = $conf->currency; // TODO Remove this when multicurrency supported on contracts
				}

				// Add free products/services

				$parameters = array();
				$reshook = $hookmanager->executeHooks('formAddObjectLine', $parameters, $object, $action); // Note that $action and $object may have been modified by hook
				if ($reshook < 0) setEventMessages($hookmanager->error, $hookmanager->errors, 'errors');
				if (empty($reshook))
					$object->formAddObjectLine(1, $mysoc, $soc);
			}

			print '</table>';
			print '</div>';
			print '</form>';
		}

		print dol_get_fiche_end();

		// Select mail models is same action as presend
		if (GETPOST('modelselected')) {
			$action = 'presend';
		}

		/*
		 * Buttons
		 */
		if ($user->socid == 0 && $action != 'presend' && $action != 'editline') {
			print '<div class="tabsAction">';

			$parameters = array();
			$reshook = $hookmanager->executeHooks('addMoreActionsButtons', $parameters, $object, $action); // Note that $action and $object may have been modified by hook

			if (empty($reshook)) {
				$params = array(
					'attr' => array(
						'title' => '',
						'class' => 'classfortooltip'
					)
				);

				// Send
				if (empty($user->socid)) {
					if ($object->statut == 1) {
						if ((empty($conf->global->MAIN_USE_ADVANCED_PERMS) || $user->rights->contrat->creer)) {
							print dolGetButtonAction('', $langs->trans('SendMail'), 'default', $_SERVER["PHP_SELF"].'?id='.$object->id.'&action=presend&token='.newToken().'&mode=init#formmailbeforetitle', '', true, $params);
						} else {
							print dolGetButtonAction('', $langs->trans('SendMail'), 'default', '#', '', false, $params);
						}
					}
				}

				if ($object->statut == 0 && $nbofservices) {
					if ($user->rights->contrat->creer) {
						print dolGetButtonAction($langs->trans('Validate'), '', 'default', $_SERVER["PHP_SELF"].'?id='.$object->id.'&action=valid&token='.newToken(), '', true, $params);
					} else {
						$params['attr']['title'] = $langs->trans("NotEnoughPermissions");
						print dolGetButtonAction($langs->trans('Validate'), '', 'default', '#', '', false, $params);
					}
				}
				if ($object->statut == 1) {
					if ($user->rights->contrat->creer) {
						print dolGetButtonAction($langs->trans('Modify'), '', 'default', $_SERVER["PHP_SELF"].'?id='.$object->id.'&action=reopen&token='.newToken(), '', true, $params);
					} else {
						$params['attr']['title'] = $langs->trans("NotEnoughPermissions");
						print dolGetButtonAction($langs->trans('Modify'), '', 'default', '#', '', false, $params);
					}
				}

				if (isModEnabled('commande') && $object->statut > 0 && $object->nbofservicesclosed < $nbofservices) {
					$langs->load("orders");
					if ($user->rights->commande->creer) {
						print dolGetButtonAction($langs->trans('CreateOrder'), '', 'default', DOL_URL_ROOT.'/commande/card.php?action=create&token='.newToken().'&origin='.$object->element.'&originid='.$object->id.'&socid='.$object->thirdparty->id, '', true, $params);
					} else {
						$params['attr']['title'] = $langs->trans("NotEnoughPermissions");
						print dolGetButtonAction($langs->trans('CreateOrder'), '', 'default', '#', '', false, $params);
					}
				}

				if (isModEnabled('facture') && $object->statut > 0) {
					$langs->load("bills");
					if ($user->rights->facture->creer) {
						print dolGetButtonAction($langs->trans('CreateBill'), '', 'default', DOL_URL_ROOT.'/compta/facture/card.php?action=create&origin='.$object->element.'&originid='.$object->id.'&socid='.$object->thirdparty->id, '', true, $params);
					} else {
						$params['attr']['title'] = $langs->trans("NotEnoughPermissions");
						print dolGetButtonAction($langs->trans('CreateBill'), '', 'default', '#', '', false, $params);
					}
				}

				if ($object->nbofservicesclosed > 0 || $object->nbofserviceswait > 0) {
					if ($user->rights->contrat->activer) {
						print dolGetButtonAction($langs->trans('ActivateAllContracts'), '', 'default', $_SERVER["PHP_SELF"].'?id='.$object->id.'&action=activate&token='.newToken(), '', true, $params);
					} else {
						print dolGetButtonAction($langs->trans('ActivateAllContracts'), '', 'default', '#', '', false, $params);
					}
				}
				if ($object->nbofservicesclosed < $nbofservices) {
					if ($user->rights->contrat->desactiver) {
						print dolGetButtonAction($langs->trans('CloseAllContracts'), '', 'default', $_SERVER["PHP_SELF"].'?id='.$object->id.'&action=close&token='.newToken(), '', true, $params);
					} else {
						print dolGetButtonAction($langs->trans('CloseAllContracts'), '', 'default', '#', '', false, $params);
					}

					//if (! $numactive)
					//{
					//}
					//else
					//{
					//	print '<div class="inline-block divButAction"><a class="butActionRefused classfortooltip" href="#" title="'.$langs->trans("CloseRefusedBecauseOneServiceActive").'">'.$langs->trans("Close").'</a></div>';
					//}
				}

				if (!empty($conf->global->CONTRACT_HIDE_CLOSED_SERVICES_BY_DEFAULT) && $object->nbofservicesclosed > 0) {
					if ($action == 'showclosedlines') {
						print '<div class="inline-block divButAction"><a class="butAction" id="btnhideclosedlines" href="'.$_SERVER["PHP_SELF"].'?id='.$object->id.'&amp;action=hideclosedlines">'.$langs->trans("HideClosedServices").'</a></div>';
					} else {
						print '<div class="inline-block divButAction"><a class="butAction" id="btnshowclosedlines" href="'.$_SERVER["PHP_SELF"].'?id='.$object->id.'&amp;action=showclosedlines">'.$langs->trans("ShowClosedServices").'</a></div>';
					}
				}

				// Clone
				if ($user->rights->contrat->creer) {
					print dolGetButtonAction($langs->trans('ToClone'), '', 'default', $_SERVER['PHP_SELF'].'?id='.$object->id.'&socid='.$object->socid.'&action=clone&token='.newToken(), '', true, $params);
				}

				// Delete
				print dolGetButtonAction($langs->trans('Delete'), '', 'delete', $_SERVER["PHP_SELF"].'?id='.$object->id.'&action=delete&token='.newToken(), '', $permissiontodelete, $params);
			}

			print "</div>";
		}

		if ($action != 'presend') {
			print '<div class="fichecenter"><div class="fichehalfleft">';

			/*
			 * Generated documents
			 */
			$filename = dol_sanitizeFileName($object->ref);
			$filedir = $conf->contrat->multidir_output[$object->entity]."/".dol_sanitizeFileName($object->ref);
			$urlsource = $_SERVER["PHP_SELF"]."?id=".$object->id;
			$genallowed = $user->rights->contrat->lire;
			$delallowed = $user->rights->contrat->creer;


			print $formfile->showdocuments('contract', $filename, $filedir, $urlsource, $genallowed, $delallowed, ($object->model_pdf ? $object->model_pdf : $conf->global->CONTRACT_ADDON_PDF), 1, 0, 0, 28, 0, '', 0, '', $soc->default_lang, '', $object);


			// Show links to link elements
			$linktoelem = $form->showLinkToObjectBlock($object, null, array('contrat'));
			$somethingshown = $form->showLinkedObjectBlock($object, $linktoelem);

			// Show online signature link
			if ($object->statut != Contrat::STATUS_DRAFT && $conf->global->CONTRACT_ALLOW_ONLINESIGN) {
				print '<br><!-- Link to sign -->';
				require_once DOL_DOCUMENT_ROOT.'/core/lib/signature.lib.php';

				print showOnlineSignatureUrl('contract', $object->ref).'<br>';
			}

			print '</div><div class="fichehalfright">';

			$MAXEVENT = 10;

			$morehtmlcenter = dolGetButtonTitle($langs->trans('SeeAll'), '', 'fa fa-bars imgforviewmode', DOL_URL_ROOT.'/contrat/agenda.php?id='.$object->id);


			// List of actions on element
			include_once DOL_DOCUMENT_ROOT.'/core/class/html.formactions.class.php';
			$formactions = new FormActions($db);
			$somethingshown = $formactions->showactions($object, 'contract', $socid, 1, 'listactions', $MAXEVENT, '', $morehtmlcenter);

			print '</div></div>';
		}

		// Presend form
		$modelmail = 'contract';
		$defaulttopic = 'SendContractRef';
		$diroutput = $conf->contrat->multidir_output[$object->entity];
		$trackid = 'con'.$object->id;

		include DOL_DOCUMENT_ROOT.'/core/tpl/card_presend.tpl.php';
	}
}


llxFooter();

$db->close();
?>

<?php
if (isModEnabled('margin') && $action == 'editline') {
		// TODO Why this ? To manage margin on contracts ?
	?>
<script type="text/javascript">
$(document).ready(function() {
  var idprod = $("input[name='idprod']").val();
  var fournprice = $("input[name='fournprice']").val();
  var token = '<?php echo currentToken(); ?>';		// For AJAX Call we use old 'token' and not 'newtoken'
  if (idprod > 0) {
	  $.post('<?php echo DOL_URL_ROOT; ?>/fourn/ajax/getSupplierPrices.php', {
		  'idprod': idprod,
		  'token': token
		  }, function(data) {
		if (data.length > 0) {
		  var options = '';
		  var trouve=false;
		  $(data).each(function() {
			options += '<option value="'+this.id+'" price="'+this.price+'"';
			if (fournprice > 0) {
				if (this.id == fournprice) {
				  options += ' selected';
				  $("#buying_price").val(this.price);
				  trouve = true;
				}
			}
			options += '>'+this.label+'</option>';
		  });
		  options += '<option value=null'+(trouve?'':' selected')+'><?php echo $langs->trans("InputPrice"); ?></option>';
		  $("#fournprice").html(options);
		  if (trouve) {
			$("#buying_price").hide();
			$("#fournprice").show();
		  }
		  else {
			$("#buying_price").show();
		  }
		  $("#fournprice").change(function() {
			var selval = $(this).find('option:selected').attr("price");
			if (selval)
			  $("#buying_price").val(selval).hide();
			else
			  $('#buying_price').show();
		  });
		}
		else {
		  $("#fournprice").hide();
		  $('#buying_price').show();
		}
	  },
	  'json');
	}
	else {
	  $("#fournprice").hide();
	  $('#buying_price').show();
	}
});
</script>
	<?php
}<|MERGE_RESOLUTION|>--- conflicted
+++ resolved
@@ -427,7 +427,7 @@
 		} else {
 			$idprod = GETPOST('idprod', 'int');
 		}
-		$tva_tx = (GETPOST('tva_tx', 'alpha') ? price2num(preg_replace('/\s*\(.*\)/', '', GETPOST('tva_tx', 'alpha'))) : 0);
+		$tva_tx = GETPOST('tva_tx', 'alpha');
 
 		$qty = price2num(GETPOST('qty'.$predef, 'alpha'), 'MS');
 		$remise_percent = (GETPOSTISSET('remise_percent'.$predef) ? price2num(GETPOST('remise_percent'.$predef), 2) : 0);
@@ -467,7 +467,8 @@
 			$date_start = dol_mktime(GETPOST('date_start'.$predef.'hour'), GETPOST('date_start'.$predef.'min'), GETPOST('date_start'.$predef.'sec'), GETPOST('date_start'.$predef.'month'), GETPOST('date_start'.$predef.'day'), GETPOST('date_start'.$predef.'year'));
 			$date_end = dol_mktime(GETPOST('date_end'.$predef.'hour'), GETPOST('date_end'.$predef.'min'), GETPOST('date_end'.$predef.'sec'), GETPOST('date_end'.$predef.'month'), GETPOST('date_end'.$predef.'day'), GETPOST('date_end'.$predef.'year'));
 
-			// Ecrase $tva_tx par celui du produit
+			// Ecrase $tva_tx par celui du produit. TODO Remove this once vat selection is open
+			// Get and check minimum price
 			if ($idprod > 0) {
 				$prod = new Product($db);
 				$prod->fetch($idprod);
@@ -514,7 +515,6 @@
 				$tmpvat = price2num(preg_replace('/\s*\(.*\)/', '', $tva_tx));
 				$tmpprodvat = price2num(preg_replace('/\s*\(.*\)/', '', $prod->tva_tx));
 
-<<<<<<< HEAD
 				// Set unit price to use
 				if (!empty($price_ht) || $price_ht === '0') {
 					$pu_ht = price2num($price_ht, 'MU');
@@ -524,18 +524,6 @@
 					$pu_ttc = price2num($price_ttc, 'MU');
 					$pu_ht = price2num($pu_ttc / (1 + ($tmpvat / 100)), 'MU');
 					$price_base_type = 'TTC';
-=======
-				$pu_ht = price2num($price_ht, 'MU');
-
-				// On reevalue prix selon taux tva car taux tva transaction peut etre different
-				// de ceux du produit par defaut (par exemple si pays different entre vendeur et acheteur).
-				if ($tmpvat != $tmpprodvat) {
-					if ($price_base_type != 'HT') {
-						$pu_ht = price2num($pu_ttc / (1 + ($tmpvat / 100)), 'MU');
-					} else {
-						$pu_ttc = price2num($pu_ht * (1 + ($tmpvat / 100)), 'MU');
-					}
->>>>>>> 28e56de8
 				}
 
 				$desc = $prod->description;
@@ -554,18 +542,12 @@
 				$fk_unit = $prod->fk_unit;
 			} else {
 				$pu_ht = price2num($price_ht, 'MU');
-<<<<<<< HEAD
 				$pu_ttc = price2num($price_ttc, 'MU');
 				$tva_npr = (preg_match('/\*/', $tva_tx) ? 1 : 0);
 				if (empty($tva_tx)) {
 					$tva_npr = 0;
 				}
 				$tva_tx = str_replace('*', '', $tva_tx);
-=======
-				$price_base_type = 'HT';
-				$tva_tx = GETPOST('tva_tx') ?str_replace('*', '', GETPOST('tva_tx')) : 0; // tva_tx field may be disabled, so we use vat rate 0
-				$tva_npr = preg_match('/\*/', GETPOST('tva_tx')) ? 1 : 0;
->>>>>>> 28e56de8
 				$desc = $product_desc;
 				$fk_unit = GETPOST('units', 'alpha');
 				$pu_ht_devise = price2num($price_ht_devise, 'MU');
@@ -576,11 +558,11 @@
 				// Set unit price to use
 				if (!empty($price_ht) || $price_ht === '0') {
 					$pu_ht = price2num($price_ht, 'MU');
-					$pu_ttc = price2num($pu_ht * (1 + ($tmpvat / 100)), 'MU');
+					$pu_ttc = price2num($pu_ht * (1 + ((float) $tmpvat / 100)), 'MU');
 					$price_base_type = 'HT';
 				} elseif (!empty($price_ttc) || $price_ttc === '0') {
 					$pu_ttc = price2num($price_ttc, 'MU');
-					$pu_ht = price2num($pu_ttc / (1 + ($tmpvat / 100)), 'MU');
+					$pu_ht = price2num($pu_ttc / (1 + ((float) $tmpvat / 100)), 'MU');
 					$price_base_type = 'TTC';
 				}
 			}
