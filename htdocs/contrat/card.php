--- conflicted
+++ resolved
@@ -770,10 +770,7 @@
 
 	else if ($action == 'confirm_valid' && $confirm == 'yes' && $user->rights->contrat->creer)
 	{
-<<<<<<< HEAD
 		$result = $object->validate($user);
-=======
-	    $result = $object->validate($user);
 
 		if ($result > 0)
 		{
@@ -798,7 +795,6 @@
 		{
 			setEventMessages($object->error, $object->errors, 'errors');
 		}
->>>>>>> 2114e6ba
 	}
 
 	else if ($action == 'reopen' && $user->rights->contrat->creer)
