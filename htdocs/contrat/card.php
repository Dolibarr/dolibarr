--- conflicted
+++ resolved
@@ -341,14 +341,13 @@
 									$lines[$i]->fetch_optionals($lines[$i]->rowid);
 									$array_options = $lines[$i]->array_options;
 								}
-								
+
 								$txtva = $lines[$i]->vat_src_code ? $lines[$i]->tva_tx . ' (' .  $lines[$i]->vat_src_code . ')' : $lines[$i]->tva_tx;
 
 								// View third's localtaxes for now
 								$localtax1_tx = get_localtax($txtva, 1, $object->thirdparty);
 								$localtax2_tx = get_localtax($txtva, 2, $object->thirdparty);
 
-<<<<<<< HEAD
 								$result = $object->addline(
 									$desc,
 									$lines[$i]->subprice,
@@ -365,7 +364,7 @@
 									$lines[$i]->info_bits,
 									$lines[$i]->fk_fournprice,
 									$lines[$i]->pa_ht,
-									array(),
+									$array_options,
 									$lines[$i]->fk_unit
 								);
 
@@ -374,33 +373,6 @@
 									$error++;
 									break;
 								}
-=======
-			                    $result = $object->addline(
-					                $desc,
-					                $lines[$i]->subprice,
-					                $lines[$i]->qty,
-                                    $txtva,
-                                    $localtax1_tx,
-                                    $localtax2_tx,
-					                $lines[$i]->fk_product,
-					                $lines[$i]->remise_percent,
-					                $lines[$i]->date_start,
-					                $lines[$i]->date_end,
-					                'HT',
-					                0,
-					                $lines[$i]->info_bits,
-				                    $lines[$i]->fk_fournprice,
-				                    $lines[$i]->pa_ht,
-			                        $array_options,
-				                    $lines[$i]->fk_unit
-			                    );
-
-			                    if ($result < 0)
-			                    {
-			                        $error++;
-			                        break;
-			                    }
->>>>>>> bbc13b8a
 							}
 						}
 					}
