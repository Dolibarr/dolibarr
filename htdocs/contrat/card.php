<?php
/* Copyright (C) 2003-2004	Rodolphe Quiedeville	<rodolphe@quiedeville.org>
 * Copyright (C) 2004-2014	Laurent Destailleur		<eldy@users.sourceforge.net>
 * Copyright (C) 2005-2014	Regis Houssin			<regis.houssin@capnetworks.com>
 * Copyright (C) 2006		Andre Cianfarani		<acianfa@free.fr>
 * Copyright (C) 2010-2017	Juanjo Menent			<jmenent@2byte.es>
 * Copyright (C) 2013       Christophe Battarel     <christophe.battarel@altairis.fr>
 * Copyright (C) 2013-2014  Florian Henry		  	<florian.henry@open-concept.pro>
 * Copyright (C) 2014-2016	Ferran Marcet		  	<fmarcet@2byte.es>
 * Copyright (C) 2014-2016  Marcos García           <marcosgdf@gmail.com>
 * Copyright (C) 2015       Jean-François Ferry		<jfefe@aternatik.fr>
 *
 * This program is free software; you can redistribute it and/or modify
 * it under the terms of the GNU General Public License as published by
 * the Free Software Foundation; either version 3 of the License, or
 * (at your option) any later version.
 *
 * This program is distributed in the hope that it will be useful,
 * but WITHOUT ANY WARRANTY; without even the implied warranty of
 * MERCHANTABILITY or FITNESS FOR A PARTICULAR PURPOSE.  See the
 * GNU General Public License for more details.
 *
 * You should have received a copy of the GNU General Public License
 * along with this program. If not, see <http://www.gnu.org/licenses/>.
 */

/**
 *       \file       htdocs/contrat/card.php
 *       \ingroup    contrat
 *       \brief      Page of a contract
 */

require ("../main.inc.php");
require_once DOL_DOCUMENT_ROOT.'/core/lib/date.lib.php';
require_once DOL_DOCUMENT_ROOT.'/core/lib/price.lib.php';
require_once DOL_DOCUMENT_ROOT.'/core/lib/contract.lib.php';
require_once DOL_DOCUMENT_ROOT.'/contrat/class/contrat.class.php';
require_once DOL_DOCUMENT_ROOT.'/core/modules/contract/modules_contract.php';
require_once DOL_DOCUMENT_ROOT.'/core/class/doleditor.class.php';
require_once DOL_DOCUMENT_ROOT.'/core/class/html.formfile.class.php';
require_once DOL_DOCUMENT_ROOT.'/product/class/product.class.php';
if (! empty($conf->propal->enabled))  require_once DOL_DOCUMENT_ROOT.'/comm/propal/class/propal.class.php';
if (! empty($conf->projet->enabled)) {
	require_once DOL_DOCUMENT_ROOT.'/projet/class/project.class.php';
	require_once DOL_DOCUMENT_ROOT.'/core/class/html.formprojet.class.php';
}
require_once DOL_DOCUMENT_ROOT . '/core/class/extrafields.class.php';

$langs->load("contracts");
$langs->load("orders");
$langs->load("companies");
$langs->load("bills");
$langs->load("products");
$langs->load('compta');

$action=GETPOST('action','alpha');
$confirm=GETPOST('confirm','alpha');
$socid = GETPOST('socid','int');
$id = GETPOST('id','int');
$ref=GETPOST('ref','alpha');
$origin=GETPOST('origin','alpha');
$originid=GETPOST('originid','int');

$datecontrat='';
$usehm=(! empty($conf->global->MAIN_USE_HOURMIN_IN_DATE_RANGE)?$conf->global->MAIN_USE_HOURMIN_IN_DATE_RANGE:0);

// Security check
if ($user->societe_id) $socid=$user->societe_id;
$result=restrictedArea($user,'contrat',$id);

// Initialize technical object to manage hooks of page. Note that conf->hooks_modules contains array of hook context
$hookmanager->initHooks(array('contractcard','globalcard'));

$object = new Contrat($db);
$extrafields = new ExtraFields($db);

// Load object
if ($id > 0 || ! empty($ref) && $action!='add') {
	$ret = $object->fetch($id, $ref);
	if ($ret > 0)
		$ret = $object->fetch_thirdparty();
	if ($ret < 0)
		dol_print_error('', $object->error);
}

// fetch optionals attributes and labels
$extralabels = $extrafields->fetch_name_optionals_label($object->table_element);

// fetch optionals attributes lines and labels
$extrafieldsline = new ExtraFields($db);
$extralabelslines=$extrafieldsline->fetch_name_optionals_label($object->table_element_line);

$permissionnote=$user->rights->contrat->creer;	// Used by the include of actions_setnotes.inc.php
$permissiondellink=$user->rights->contrat->creer;	// Used by the include of actions_dellink.inc.php


/*
 * Actions
 */

$parameters = array('socid' => $socid);
$reshook = $hookmanager->executeHooks('doActions', $parameters, $object, $action); // Note that $action and $object may have been modified by some hooks
if ($reshook < 0) setEventMessages($hookmanager->error, $hookmanager->errors, 'errors');
if (empty($reshook))
{
	include DOL_DOCUMENT_ROOT.'/core/actions_setnotes.inc.php';	// Must be include, not includ_once

	include DOL_DOCUMENT_ROOT.'/core/actions_dellink.inc.php';		// Must be include, not include_once

	if ($action == 'confirm_active' && $confirm == 'yes' && $user->rights->contrat->activer)
	{
	    $result = $object->active_line($user, GETPOST('ligne'), GETPOST('date'), GETPOST('dateend'), GETPOST('comment'));

	    if ($result > 0)
	    {
	        header("Location: ".$_SERVER['PHP_SELF']."?id=".$object->id);
	        exit;
	    }
	    else {
	        setEventMessages($object->error, $object->errors, 'errors');
	    }
	}

	else if ($action == 'confirm_closeline' && $confirm == 'yes' && $user->rights->contrat->activer)
	{
		if (! GETPOST('dateend'))
		{
			$error++;
			setEventMessages($langs->trans("ErrorFieldRequired", $langs->transnoentitiesnoconv("DateEnd")), null, 'errors');
		}
		if (! $error)
		{
		    $result = $object->close_line($user, GETPOST('ligne'), GETPOST('dateend'), urldecode(GETPOST('comment')));
		    if ($result > 0)
		    {
		        header("Location: ".$_SERVER['PHP_SELF']."?id=".$object->id);
		        exit;
		    }
		    else
		    {
		        setEventMessages($object->error, $object->errors, 'errors');
		    }
		}
	}

	// Si ajout champ produit predefini
	if (GETPOST('mode')=='predefined')
	{
	    $date_start='';
	    $date_end='';
	    if (GETPOST('date_startmonth') && GETPOST('date_startday') && GETPOST('date_startyear'))
	    {
	        $date_start=dol_mktime(GETPOST('date_starthour'), GETPOST('date_startmin'), 0, GETPOST('date_startmonth'), GETPOST('date_startday'), GETPOST('date_startyear'));
	    }
	    if (GETPOST('date_endmonth') && GETPOST('date_endday') && GETPOST('date_endyear'))
	    {
	        $date_end=dol_mktime(GETPOST('date_endhour'), GETPOST('date_endmin'), 0, GETPOST('date_endmonth'), GETPOST('date_endday'), GETPOST('date_endyear'));
	    }
	}

	// Si ajout champ produit libre
	if (GETPOST('mode')=='libre')
	{
	    $date_start_sl='';
	    $date_end_sl='';
	    if (GETPOST('date_start_slmonth') && GETPOST('date_start_slday') && GETPOST('date_start_slyear'))
	    {
	        $date_start_sl=dol_mktime(GETPOST('date_start_slhour'), GETPOST('date_start_slmin'), 0, GETPOST('date_start_slmonth'), GETPOST('date_start_slday'), GETPOST('date_start_slyear'));
	    }
	    if (GETPOST('date_end_slmonth') && GETPOST('date_end_slday') && GETPOST('date_end_slyear'))
	    {
	        $date_end_sl=dol_mktime(GETPOST('date_end_slhour'), GETPOST('date_end_slmin'), 0, GETPOST('date_end_slmonth'), GETPOST('date_end_slday'), GETPOST('date_end_slyear'));
	    }
	}

	// Param dates
	$date_contrat='';
	$date_start_update='';
	$date_end_update='';
	$date_start_real_update='';
	$date_end_real_update='';
	if (GETPOST('date_start_updatemonth') && GETPOST('date_start_updateday') && GETPOST('date_start_updateyear'))
	{
	    $date_start_update=dol_mktime(GETPOST('date_start_updatehour'), GETPOST('date_start_updatemin'), 0, GETPOST('date_start_updatemonth'), GETPOST('date_start_updateday'), GETPOST('date_start_updateyear'));
	}
	if (GETPOST('date_end_updatemonth') && GETPOST('date_end_updateday') && GETPOST('date_end_updateyear'))
	{
	    $date_end_update=dol_mktime(GETPOST('date_end_updatehour'), GETPOST('date_end_updatemin'), 0, GETPOST('date_end_updatemonth'), GETPOST('date_end_updateday'), GETPOST('date_end_updateyear'));
	}
	if (GETPOST('date_start_real_updatemonth') && GETPOST('date_start_real_updateday') && GETPOST('date_start_real_updateyear'))
	{
	    $date_start_real_update=dol_mktime(GETPOST('date_start_real_updatehour'), GETPOST('date_start_real_updatemin'), 0, GETPOST('date_start_real_updatemonth'), GETPOST('date_start_real_updateday'), GETPOST('date_start_real_updateyear'));
	}
	if (GETPOST('date_end_real_updatemonth') && GETPOST('date_end_real_updateday') && GETPOST('date_end_real_updateyear'))
	{
	    $date_end_real_update=dol_mktime(GETPOST('date_end_real_updatehour'), GETPOST('date_end_real_updatemin'), 0, GETPOST('date_end_real_updatemonth'), GETPOST('date_end_real_updateday'), GETPOST('date_end_real_updateyear'));
	}
	if (GETPOST('remonth') && GETPOST('reday') && GETPOST('reyear'))
	{
	    $datecontrat = dol_mktime(GETPOST('rehour'), GETPOST('remin'), 0, GETPOST('remonth'), GETPOST('reday'), GETPOST('reyear'));
	}

	// Add contract
	if ($action == 'add' && $user->rights->contrat->creer)
	{
		// Check
		if (empty($datecontrat))
		{
			$error++;
			setEventMessages($langs->trans("ErrorFieldRequired", $langs->transnoentitiesnoconv("Date")), null, 'errors');
			$action='create';
		}

		if ($socid<1)
		{
			setEventMessages($langs->trans("ErrorFieldRequired", $langs->transnoentitiesnoconv("ThirdParty")), null, 'errors');
			$action='create';
			$error++;
		}

		// Fill array 'array_options' with data from add form
		$ret = $extrafields->setOptionalsFromPost($extralabels, $object);
		if ($ret < 0) {
			$error ++;
			$action = 'create';
		}

		if (! $error)
		{
			$object->socid						= $socid;
	    	$object->date_contrat				= $datecontrat;

	    	$object->commercial_suivi_id		= GETPOST('commercial_suivi_id','int');
	    	$object->commercial_signature_id	= GETPOST('commercial_signature_id','int');

	    	$object->note_private				= GETPOST('note_private','alpha');
	    	$object->note_public				= GETPOST('note_public','alpha');
	    	$object->fk_project					= GETPOST('projectid','int');
	    	$object->remise_percent				= GETPOST('remise_percent','alpha');
	    	$object->ref						= GETPOST('ref','alpha');
	    	$object->ref_customer				= GETPOST('ref_customer','alpha');
	    	$object->ref_supplier				= GETPOST('ref_supplier','alpha');

		    // If creation from another object of another module (Example: origin=propal, originid=1)
		    if (! empty($origin) && ! empty($originid))
		    {
		        // Parse element/subelement (ex: project_task)
		        $element = $subelement = $origin;
		        if (preg_match('/^([^_]+)_([^_]+)/i',$origin,$regs))
		        {
		            $element = $regs[1];
		            $subelement = $regs[2];
		        }

		        // For compatibility
		        if ($element == 'order')    { $element = $subelement = 'commande'; }
		        if ($element == 'propal')   { $element = 'comm/propal'; $subelement = 'propal'; }

		        $object->origin    = $origin;
		        $object->origin_id = $originid;

		        // Possibility to add external linked objects with hooks
		        $object->linked_objects[$object->origin] = $object->origin_id;
		        if (is_array($_POST['other_linked_objects']) && ! empty($_POST['other_linked_objects']))
		        {
		        	$object->linked_objects = array_merge($object->linked_objects, $_POST['other_linked_objects']);
		        }

		        $id = $object->create($user);
		        if ($id < 0) {
		        	setEventMessages($object->error, $object->errors, 'errors');
		        }

		        if ($id > 0)
		        {
		            dol_include_once('/'.$element.'/class/'.$subelement.'.class.php');

		            $classname = ucfirst($subelement);
		            $srcobject = new $classname($db);

		            dol_syslog("Try to find source object origin=".$object->origin." originid=".$object->origin_id." to add lines");
		            $result=$srcobject->fetch($object->origin_id);
		            if ($result > 0)
		            {
		                $srcobject->fetch_thirdparty();
						$lines = $srcobject->lines;
		                if (empty($lines) && method_exists($srcobject,'fetch_lines'))
		                {
		                	$srcobject->fetch_lines();
		                	$lines = $srcobject->lines;
		                }

		                $fk_parent_line=0;
		                $num=count($lines);

		                for ($i=0;$i<$num;$i++)
		                {
		                    $product_type=($lines[$i]->product_type?$lines[$i]->product_type:0);

							if ($product_type == 1 || (! empty($conf->global->CONTRACT_SUPPORT_PRODUCTS) && in_array($product_type, array(0,1)))) { 	// TODO Exclude also deee
								// service prédéfini
								if ($lines[$i]->fk_product > 0)
								{
									$product_static = new Product($db);

									// Define output language
									if (! empty($conf->global->MAIN_MULTILANGS) && ! empty($conf->global->PRODUIT_TEXTS_IN_THIRDPARTY_LANGUAGE))
									{
										$prod = new Product($db);
										$prod->id=$lines[$i]->fk_product;
										$prod->getMultiLangs();

										$outputlangs = $langs;
										$newlang='';
										if (empty($newlang) && GETPOST('lang_id','aZ09')) $newlang=GETPOST('lang_id','aZ09');
										if (empty($newlang)) $newlang=$srcobject->thirdparty->default_lang;
										if (! empty($newlang))
										{
											$outputlangs = new Translate("",$conf);
											$outputlangs->setDefaultLang($newlang);
										}

										$label = (! empty($prod->multilangs[$outputlangs->defaultlang]["libelle"])) ? $prod->multilangs[$outputlangs->defaultlang]["libelle"] : $lines[$i]->product_label;
									}
									else
									{
										$label = $lines[$i]->product_label;
									}
									$desc = ($lines[$i]->desc && $lines[$i]->desc!=$lines[$i]->libelle)?dol_htmlentitiesbr($lines[$i]->desc):'';
								}
								else {
								    $desc = dol_htmlentitiesbr($lines[$i]->desc);
						        }

								// Extrafields
								$array_options = array();
								if (empty($conf->global->MAIN_EXTRAFIELDS_DISABLED) && method_exists($lines[$i], 'fetch_optionals')) 							// For avoid conflicts if
								// trigger used
								{
									$lines[$i]->fetch_optionals($lines[$i]->rowid);
									$array_options = $lines[$i]->array_options;
								}

								$txtva = $lines[$i]->vat_src_code ? $lines[$i]->tva_tx . ' (' .  $lines[$i]->vat_src_code . ')' : $lines[$i]->tva_tx;

								// View third's localtaxes for now
								$localtax1_tx = get_localtax($txtva, 1, $object->thirdparty);
								$localtax2_tx = get_localtax($txtva, 2, $object->thirdparty);

			                    $result = $object->addline(
					                $desc,
					                $lines[$i]->subprice,
					                $lines[$i]->qty,
                                    $txtva,
                                    $localtax1_tx,
                                    $localtax2_tx,
					                $lines[$i]->fk_product,
					                $lines[$i]->remise_percent,
					                $lines[$i]->date_start,
					                $lines[$i]->date_end,
					                'HT',
					                0,
					                $lines[$i]->info_bits,
				                    $lines[$i]->fk_fournprice,
				                    $lines[$i]->pa_ht,
			                        $array_options,
				                    $lines[$i]->fk_unit
			                    );

			                    if ($result < 0)
			                    {
			                        $error++;
			                        break;
			                    }
							}
		                }
		            }
		            else
		            {
		                setEventMessages($srcobject->error, $srcobject->errors, 'errors');
		                $error++;
		            }

		            // Hooks
		            $parameters = array('objFrom' => $srcobject);
		            $reshook = $hookmanager->executeHooks('createFrom', $parameters, $object, $action); // Note that $action and $object may have been
		            // modified by hook
		            if ($reshook < 0)
		                $error++;
		        }
		        else
		        {
		            setEventMessages($object->error, $object->errors, 'errors');
		            $error++;
		        }
		    }
		    else
		    {
		        $result = $object->create($user);
		        if ($result > 0)
		        {
		            header("Location: ".$_SERVER['PHP_SELF']."?id=".$object->id);
		            exit;
		        }
		        else {
		        	setEventMessages($object->error, $object->errors, 'errors');
		        }
		        $action='create';
			}
	    }
	}

	else if ($action == 'classin' && $user->rights->contrat->creer)
	{
	    $object->setProject(GETPOST('projectid'));
	}

	// Add a new line
	else if ($action == 'addline' && $user->rights->contrat->creer)
	{
		// Set if we used free entry or predefined product
		$predef='';
		$product_desc=(GETPOST('dp_desc')?GETPOST('dp_desc'):'');
		$price_ht = GETPOST('price_ht');
		$price_ht_devise = GETPOST('multicurrency_price_ht');
		if (GETPOST('prod_entry_mode') == 'free')
		{
			$idprod=0;
			$tva_tx = (GETPOST('tva_tx') ? GETPOST('tva_tx') : 0);
		}
		else
		{
			$idprod=GETPOST('idprod', 'int');
			$tva_tx = '';
		}

		$qty = GETPOST('qty'.$predef);
		$remise_percent = GETPOST('remise_percent'.$predef);

	    if ($qty == '')
	    {
	    	setEventMessages($langs->trans("ErrorFieldRequired", $langs->transnoentitiesnoconv("Qty")), null, 'errors');
	    	$error++;
	    }
	    if (GETPOST('prod_entry_mode') == 'free' && empty($idprod) && empty($product_desc))
	    {
	    	setEventMessages($langs->trans("ErrorFieldRequired", $langs->transnoentitiesnoconv("Description")), null, 'errors');
	    	$error++;
	    }

	    // Extrafields
	    $extrafieldsline = new ExtraFields($db);
	    $extralabelsline = $extrafieldsline->fetch_name_optionals_label($object->table_element_line);
	    $array_options = $extrafieldsline->getOptionalsFromPost($extralabelsline, $predef);
	    // Unset extrafield
	    if (is_array($extralabelsline)) {
	    	// Get extra fields
	    	foreach ($extralabelsline as $key => $value) {
	    		unset($_POST["options_" . $key]);
	    	}
	    }

	    if (! $error)
	    {
			// Clean parameters
			$date_start=dol_mktime(GETPOST('date_start'.$predef.'hour'), GETPOST('date_start'.$predef.'min'), GETPOST('date_start'.$predef.'sec'), GETPOST('date_start'.$predef.'month'), GETPOST('date_start'.$predef.'day'), GETPOST('date_start'.$predef.'year'));
			$date_end=dol_mktime(GETPOST('date_end'.$predef.'hour'), GETPOST('date_end'.$predef.'min'), GETPOST('date_end'.$predef.'sec'), GETPOST('date_end'.$predef.'month'), GETPOST('date_end'.$predef.'day'), GETPOST('date_end'.$predef.'year'));
			$price_base_type = (GETPOST('price_base_type', 'alpha')?GETPOST('price_base_type', 'alpha'):'HT');

	        // Ecrase $pu par celui du produit
	        // Ecrase $desc par celui du produit
	        // Ecrase $tva_tx par celui du produit
	        // Ecrase $base_price_type par celui du produit
	        if ($idprod > 0)
	        {
	            $prod = new Product($db);
	            $prod->fetch($idprod);

	            // Update if prices fields are defined
	            $tva_tx = get_default_tva($mysoc,$object->thirdparty,$prod->id);
	            $tva_npr = get_default_npr($mysoc,$object->thirdparty,$prod->id);
	            if (empty($tva_tx)) $tva_npr=0;

	            $pu_ht = $prod->price;
	            $pu_ttc = $prod->price_ttc;
	            $price_min = $prod->price_min;
	            $price_base_type = $prod->price_base_type;

	            // On defini prix unitaire
	            if ($conf->global->PRODUIT_MULTIPRICES && $object->thirdparty->price_level)
	            {
	                $pu_ht = $prod->multiprices[$object->thirdparty->price_level];
	                $pu_ttc = $prod->multiprices_ttc[$object->thirdparty->price_level];
	                $price_min = $prod->multiprices_min[$object->thirdparty->price_level];
	                $price_base_type = $prod->multiprices_base_type[$object->thirdparty->price_level];
	            }
	        	elseif (! empty($conf->global->PRODUIT_CUSTOMER_PRICES))
				{
					require_once DOL_DOCUMENT_ROOT . '/product/class/productcustomerprice.class.php';

					$prodcustprice = new Productcustomerprice($db);

					$filter = array('t.fk_product' => $prod->id,'t.fk_soc' => $object->thirdparty->id);

					$result = $prodcustprice->fetch_all('', '', 0, 0, $filter);
					if ($result) {
						if (count($prodcustprice->lines) > 0) {
							$pu_ht = price($prodcustprice->lines [0]->price);
							$pu_ttc = price($prodcustprice->lines [0]->price_ttc);
							$price_base_type = $prodcustprice->lines [0]->price_base_type;
							$tva_tx = $prodcustprice->lines [0]->tva_tx;
							if ($prodcustprice->lines[0]->default_vat_code && ! preg_match('/\(.*\)/', $tva_tx)) $tva_tx.= ' ('.$prodcustprice->lines[0]->default_vat_code.')';
							$tva_npr = $prodcustprice->lines[0]->recuperableonly;
							if (empty($tva_tx)) $tva_npr=0;
						}
					}
				}

				$tmpvat = price2num(preg_replace('/\s*\(.*\)/', '', $tva_tx));
				$tmpprodvat = price2num(preg_replace('/\s*\(.*\)/', '', $prod->tva_tx));

				// On reevalue prix selon taux tva car taux tva transaction peut etre different
	            // de ceux du produit par defaut (par exemple si pays different entre vendeur et acheteur).
	            if ($tmpvat != $tmpprodvat)
	            {
	                if ($price_base_type != 'HT')
	                {
	                    $pu_ht = price2num($pu_ttc / (1 + ($tmpvat/100)), 'MU');
	                }
	                else
	              {
	                    $pu_ttc = price2num($pu_ht * (1 + ($tmpvat/100)), 'MU');
	                }
	            }

	           	$desc=$prod->description;
	           	$desc=dol_concatdesc($desc,$product_desc);
		        $fk_unit = $prod->fk_unit;
	        }
	        else
			{
	            $pu_ht=GETPOST('price_ht');
	            $price_base_type = 'HT';
	            $tva_tx=GETPOST('tva_tx')?str_replace('*','',GETPOST('tva_tx')):0;		// tva_tx field may be disabled, so we use vat rate 0
	            $tva_npr=preg_match('/\*/',GETPOST('tva_tx'))?1:0;
	            $desc=$product_desc;
				$fk_unit= GETPOST('units', 'alpha');
	        }

	        $localtax1_tx=get_localtax($tva_tx,1,$object->thirdparty,$mysoc,$tva_npr);
	        $localtax2_tx=get_localtax($tva_tx,2,$object->thirdparty,$mysoc,$tva_npr);

			// ajout prix achat
			$fk_fournprice = $_POST['fournprice'];
			if ( ! empty($_POST['buying_price']) )
			  $pa_ht = $_POST['buying_price'];
			else
			  $pa_ht = null;

	        $info_bits=0;
	        if ($tva_npr) $info_bits |= 0x01;

	        if($price_min && (price2num($pu_ht)*(1-price2num($remise_percent)/100) < price2num($price_min)))
	        {
	            $object->error = $langs->trans("CantBeLessThanMinPrice",price(price2num($price_min,'MU'),0,$langs,0,0,-1,$conf->currency));
	            $result = -1 ;
	        }
	        else
			{
	            // Insert line
	            $result = $object->addline(
	                $desc,
	                $pu_ht,
	                $qty,
	                $tva_tx,
	                $localtax1_tx,
	                $localtax2_tx,
	                $idprod,
	                $remise_percent,
	                $date_start,
	                $date_end,
	                $price_base_type,
	                $pu_ttc,
	                $info_bits,
	      			$fk_fournprice,
	      			$pa_ht,
	            	$array_options,
		            $fk_unit
	            );
	        }

	        if ($result > 0)
	        {
	        	// Define output language
				if (empty($conf->global->MAIN_DISABLE_PDF_AUTOUPDATE) && ! empty($conf->global->CONTRACT_ADDON_PDF))    // No generation if default type not defined
				{
					$outputlangs = $langs;
					$newlang = '';
					if ($conf->global->MAIN_MULTILANGS && empty($newlang) && GETPOST('lang_id','aZ09')) $newlang = GETPOST('lang_id','aZ09');
					if ($conf->global->MAIN_MULTILANGS && empty($newlang))	$newlang = $object->thirdparty->default_lang;
					if (! empty($newlang)) {
						$outputlangs = new Translate("", $conf);
						$outputlangs->setDefaultLang($newlang);
					}

					$ret = $object->fetch($id); // Reload to get new records

					$object->generateDocument($object->modelpdf, $outputlangs, $hidedetails, $hidedesc, $hideref);
				}

				unset($_POST ['prod_entry_mode']);

				unset($_POST['qty']);
				unset($_POST['type']);
				unset($_POST['remise_percent']);
				unset($_POST['price_ht']);
				unset($_POST['multicurrency_price_ht']);
				unset($_POST['price_ttc']);
				unset($_POST['tva_tx']);
				unset($_POST['product_ref']);
				unset($_POST['product_label']);
				unset($_POST['product_desc']);
				unset($_POST['fournprice']);
				unset($_POST['buying_price']);
				unset($_POST ['np_marginRate']);
				unset($_POST ['np_markRate']);
				unset($_POST['dp_desc']);
				unset($_POST['idprod']);

		    	unset($_POST['date_starthour']);
		    	unset($_POST['date_startmin']);
		    	unset($_POST['date_startsec']);
		    	unset($_POST['date_startday']);
		    	unset($_POST['date_startmonth']);
		    	unset($_POST['date_startyear']);
		    	unset($_POST['date_endhour']);
		    	unset($_POST['date_endmin']);
		    	unset($_POST['date_endsec']);
		    	unset($_POST['date_endday']);
		    	unset($_POST['date_endmonth']);
		    	unset($_POST['date_endyear']);
	        }
	        else
	        {
	        	setEventMessages($object->error, $object->errors, 'errors');
	        }
	    }
	}

	else if ($action == 'updateline' && $user->rights->contrat->creer && ! GETPOST('cancel'))
	{
	    $objectline = new ContratLigne($db);
	    if ($objectline->fetch(GETPOST('elrowid')))
	    {
	        $db->begin();

	        if ($date_start_real_update == '') $date_start_real_update=$objectline->date_ouverture;
	        if ($date_end_real_update == '')   $date_end_real_update=$objectline->date_cloture;

	        $vat_rate = GETPOST('eltva_tx');
	        // Define info_bits
	        $info_bits = 0;
	        if (preg_match('/\*/', $vat_rate))
	            $info_bits |= 0x01;

    		// Define vat_rate
    		$vat_rate = str_replace('*', '', $vat_rate);
	        $localtax1_tx=get_localtax($vat_rate, 1, $object->thirdparty, $mysoc);
	        $localtax2_tx=get_localtax($vat_rate, 2, $object->thirdparty, $mysoc);

	        $txtva = $vat_rate;

		    // Clean vat code
	        $vat_src_code='';
	        if (preg_match('/\((.*)\)/', $txtva, $reg))
	        {
	            $vat_src_code = $reg[1];
	            $txtva = preg_replace('/\s*\(.*\)/', '', $txtva);    // Remove code into vatrate.
	        }

		  	// ajout prix d'achat
		  	$fk_fournprice = $_POST['fournprice'];
		  	if ( ! empty($_POST['buying_price']) )
		  	  $pa_ht = $_POST['buying_price'];
		  	else
		  	  $pa_ht = null;

		    $fk_unit = GETPOST('unit', 'alpha');

	        $objectline->description=GETPOST('product_desc');
	        $objectline->price_ht=GETPOST('elprice');
	        $objectline->subprice=GETPOST('elprice');
	        $objectline->qty=GETPOST('elqty');
	        $objectline->remise_percent=GETPOST('elremise_percent');
	        $objectline->tva_tx=($txtva?$txtva:0);	// Field may be disabled, so we use vat rate 0
	        $objectline->vat_src_code=$vat_src_code;
	        $objectline->localtax1_tx=is_numeric($localtax1_tx)?$localtax1_tx:0;
	        $objectline->localtax2_tx=is_numeric($localtax2_tx)?$localtax2_tx:0;
	        $objectline->date_ouverture_prevue=$date_start_update;
	        $objectline->date_ouverture=$date_start_real_update;
	        $objectline->date_fin_validite=$date_end_update;
	        $objectline->date_cloture=$date_end_real_update;
	        $objectline->fk_user_cloture=$user->id;
	        $objectline->fk_fournprice=$fk_fournprice;
	        $objectline->pa_ht=$pa_ht;

		    if ($fk_unit > 0) {
			    $objectline->fk_unit = GETPOST('unit');
		    } else {
			    $objectline->fk_unit = null;
		    }

	        // Extrafields
	        $extrafieldsline = new ExtraFields($db);
	        $extralabelsline = $extrafieldsline->fetch_name_optionals_label($objectline->table_element);
	        $array_options = $extrafieldsline->getOptionalsFromPost($extralabelsline, $predef);
	        $objectline->array_options=$array_options;

	        // TODO verifier price_min si fk_product et multiprix

	        $result=$objectline->update($user);
	        if ($result > 0)
	        {
	            $db->commit();
	        }
	        else
	        {
	        	setEventMessages($objectline->error, $objectline->errors, 'errors');
	            $db->rollback();
	        }
	    }
	    else
	    {
	    	setEventMessages($objectline->error, $objectline->errors, 'errors');
	    }
	}

	else if ($action == 'confirm_deleteline' && $confirm == 'yes' && $user->rights->contrat->creer)
	{
	    $result = $object->deleteline(GETPOST('lineid'),$user);

	    if ($result >= 0)
	    {
	        header("Location: ".$_SERVER['PHP_SELF']."?id=".$object->id);
	        exit;
	    }
	    else
	    {
	    	setEventMessages($object->error, $object->errors, 'errors');
	    }
	}

	else if ($action == 'confirm_valid' && $confirm == 'yes' && $user->rights->contrat->creer)
	{
	    $result = $object->validate($user);

		if ($result > 0)
		{
			// Define output language
			if (empty($conf->global->MAIN_DISABLE_PDF_AUTOUPDATE))
			{
				$outputlangs = $langs;
				$newlang = '';
				if ($conf->global->MAIN_MULTILANGS && empty($newlang) && GETPOST('lang_id','aZ09')) $newlang = GETPOST('lang_id','aZ09');
				if ($conf->global->MAIN_MULTILANGS && empty($newlang))	$newlang = $object->thirdparty->default_lang;
				if (! empty($newlang)) {
					$outputlangs = new Translate("", $conf);
					$outputlangs->setDefaultLang($newlang);
				}
				$model=$object->modelpdf;
				$ret = $object->fetch($id); // Reload to get new records

				$object->generateDocument($model, $outputlangs, $hidedetails, $hidedesc, $hideref);
			}
		}
		else
		{
			setEventMessages($object->error, $object->errors, 'errors');
		}
	}

	else if ($action == 'reopen' && $user->rights->contrat->creer)
	{
	    $result = $object->reopen($user);
	}

	// Close all lines
	else if ($action == 'confirm_close' && $confirm == 'yes' && $user->rights->contrat->creer)
	{
	    $object->cloture($user);
	}

	else if ($action == 'confirm_delete' && $confirm == 'yes' && $user->rights->contrat->supprimer)
	{
		$result=$object->delete($user);
		if ($result >= 0)
		{
			header("Location: index.php");
			return;
		}
		else
		{
			setEventMessages($object->error, $object->errors, 'errors');
		}
	}

	else if ($action == 'confirm_move' && $confirm == 'yes' && $user->rights->contrat->creer)
	{
		if (GETPOST('newcid') > 0)
		{
			$contractline = new ContratLigne($db);
			$result=$contractline->fetch(GETPOST('lineid'));
			$contractline->fk_contrat = GETPOST('newcid');
			$result=$contractline->update($user,1);
			if ($result >= 0)
			{
				header("Location: ".$_SERVER['PHP_SELF']."?id=".$id);
				return;
			}
			else
			{
				setEventMessages($object->error, $object->errors, 'errors');
			}
		}
		else
		{
			setEventMessages($langs->trans("ErrorFieldRequired", $langs->transnoentities("RefNewContract")), null, 'errors');
		}
	}
	else if ($action == 'update_extras')
	{
		// Fill array 'array_options' with data from update form
		$extralabels = $extrafields->fetch_name_optionals_label($object->table_element);
		$ret = $extrafields->setOptionalsFromPost($extralabels, $object, GETPOST('attribute'));
		if ($ret < 0)
			$error ++;

		if (! $error) {

				$result = $object->insertExtraFields();
				if ($result < 0) {
					$error ++;
				}
			} else if ($reshook < 0)
				$error ++;

		if ($error) {
			$action = 'edit_extras';
			setEventMessages($object->error, $object->errors, 'errors');
		}
	}
	elseif ($action=='setref_supplier')
	{
		$cancelbutton = GETPOST('cancel');
		if (!$cancelbutton) {

			$result = $object->fetch($id);
			if ($result < 0) {
				setEventMessages($object->error, $object->errors, 'errors');
			}

	        $result = $object->setValueFrom('ref_supplier', GETPOST('ref_supplier','alpha'), '', null, 'text', '', $user, 'CONTRACT_MODIFY');
			if ($result < 0) {
				setEventMessages($object->error, $object->errors, 'errors');
				$action = 'editref_supplier';
			} else {
				header("Location: ".$_SERVER['PHP_SELF']."?id=".$object->id);
				exit;
			}
		}
	    else {
	        header("Location: " . $_SERVER['PHP_SELF'] . "?id=" . $id);
	        exit;
	    }
	}
	elseif ($action=='setref_customer')
	{
		$cancelbutton = GETPOST('cancel');

		if (!$cancelbutton)
		{
			$result = $object->fetch($id);
			if ($result < 0) {
				setEventMessages($object->error, $object->errors, 'errors');
			}

	        $result = $object->setValueFrom('ref_customer', GETPOST('ref_customer','alpha'), '', null, 'text', '', $user, 'CONTRACT_MODIFY');
	        if ($result < 0) {
				setEventMessages($object->error, $object->errors, 'errors');
				$action = 'editref_customer';
			} else {
				header("Location: ".$_SERVER['PHP_SELF']."?id=".$object->id);
				exit;
			}
		}
	    else {
	        header("Location: " . $_SERVER['PHP_SELF'] . "?id=" . $id);
	        exit;
	    }
	}
	elseif ($action=='setref')
	{
	    $cancelbutton = GETPOST('cancel');

	    if (!$cancelbutton) {
	        $result = $object->fetch($id);
	        if ($result < 0) {
	            setEventMessages($object->error, $object->errors, 'errors');
	        }

	        $result = $object->setValueFrom('ref', GETPOST('ref','alpha'), '', null, 'text', '', $user, 'CONTRACT_MODIFY');
	        if ($result < 0) {
	            setEventMessages($object->error, $object->errors, 'errors');
	            $action = 'editref';
	        } else {
	            header("Location: " . $_SERVER['PHP_SELF'] . "?id=" . $object->id);
	            exit;
	        }
	    }
	    else {
	        header("Location: " . $_SERVER['PHP_SELF'] . "?id=" . $id);
	        exit;
	    }
	}
	elseif ($action=='setdate_contrat')
	{
	    $cancelbutton = GETPOST('cancel');

	    if (!$cancelbutton) {
	        $result = $object->fetch($id);
	        if ($result < 0) {
	            setEventMessages($object->error, $object->errors, 'errors');
	        }
			$datacontrat=dol_mktime(GETPOST('date_contrathour'), GETPOST('date_contratmin'), 0, GETPOST('date_contratmonth'), GETPOST('date_contratday'), GETPOST('date_contratyear'));
	        $result = $object->setValueFrom('date_contrat', $datacontrat, '', null, 'date', '', $user, 'CONTRACT_MODIFY');
	        if ($result < 0) {
	            setEventMessages($object->error, $object->errors, 'errors');
	            $action = 'editdate_contrat';
	        } else {
	            header("Location: " . $_SERVER['PHP_SELF'] . "?id=" . $object->id);
	            exit;
	        }
	    }
	    else {
	        header("Location: " . $_SERVER['PHP_SELF'] . "?id=" . $id);
	        exit;
	    }
	}

	// Generation doc (depuis lien ou depuis cartouche doc)
	else if ($action == 'builddoc' && $user->rights->contrat->creer) {
		if (GETPOST('model')) {
			$object->setDocModel($user, GETPOST('model'));
		}

		// Define output language
		$outputlangs = $langs;
		if (! empty($conf->global->MAIN_MULTILANGS)) {
			$outputlangs = new Translate("", $conf);
			$newlang = (GETPOST('lang_id','aZ09') ? GETPOST('lang_id','aZ09') : $object->thirdparty->default_lang);
			$outputlangs->setDefaultLang($newlang);
		}
		$ret = $object->fetch($id); // Reload to get new records
		$result = $object->generateDocument($object->modelpdf, $outputlangs, $hidedetails, $hidedesc, $hideref);
		if ($result <= 0)
		{
			setEventMessages($object->error, $object->errors, 'errors');
	        $action='';
		}
	}

	// Remove file in doc form
	else if ($action == 'remove_file' && $user->rights->contrat->creer) {
		if ($object->id > 0) {
			require_once DOL_DOCUMENT_ROOT . '/core/lib/files.lib.php';

			$langs->load("other");
			$upload_dir = $conf->contrat->dir_output;
			$file = $upload_dir . '/' . GETPOST('file');
			$ret = dol_delete_file($file, 0, 0, 0, $object);
			if ($ret) setEventMessages($langs->trans("FileWasRemoved", GETPOST('file')), null, 'mesgs');
			else setEventMessages($langs->trans("ErrorFailToDeleteFile", GETPOST('file')), null, 'errors');
		}
	}

	/*
	 * Send mail
	 */

	// Actions to send emails
	$trigger_name='CONTRACT_SENTBYMAIL';
	$paramname='id';
	$mode='emailfromcontract';
	$trackid='cont'.$object->id;
	include DOL_DOCUMENT_ROOT.'/core/actions_sendmails.inc.php';

	if (! empty($conf->global->MAIN_DISABLE_CONTACTS_TAB) && $user->rights->contrat->creer)
	{
		if ($action == 'addcontact')
		{
			$contactid = (GETPOST('userid') ? GETPOST('userid') : GETPOST('contactid'));
			$result = $object->add_contact($contactid, GETPOST('type'), GETPOST('source'));

			if ($result >= 0)
			{
				header("Location: ".$_SERVER['PHP_SELF']."?id=".$object->id);
				exit;
			}
			else
			{
				if ($object->error == 'DB_ERROR_RECORD_ALREADY_EXISTS')
				{
					$langs->load("errors");
					setEventMessages($langs->trans("ErrorThisContactIsAlreadyDefinedAsThisType"), null, 'errors');
				}
				else
				{
					setEventMessages($object->error, $object->errors, 'errors');
				}
			}
		}

		// bascule du statut d'un contact
		else if ($action == 'swapstatut')
		{
			$result=$object->swapContactStatus(GETPOST('ligne'));
		}

		// Efface un contact
		else if ($action == 'deletecontact')
		{
			$result = $object->delete_contact(GETPOST('lineid'));

			if ($result >= 0)
			{
				header("Location: ".$_SERVER['PHP_SELF']."?id=".$object->id);
				exit;
			}
			else {
				setEventMessages($object->error, $object->errors, 'errors');
			}
		}
	}

	// Action clone object
	if ($action == 'confirm_clone' && $confirm == 'yes')
	{
		if (! GETPOST('socid', 3))
		{
			setEventMessages($langs->trans("NoCloneOptionsSpecified"), null, 'errors');
		}
		else
		{
			if ($object->id > 0) {
				$result = $object->createFromClone($socid);
				if ($result > 0) {
					header("Location: " . $_SERVER['PHP_SELF'] . '?id=' . $result);
					exit();
				} else {
					if (count($object->errors) > 0) setEventMessages($object->error, $object->errors, 'errors');
					$action = '';
				}
			}
		}
	}
}


/*
 * View
 */

llxHeader('',$langs->trans("Contract"),"");

$form = new Form($db);
$formfile = new FormFile($db);
if (! empty($conf->projet->enabled)) $formproject = new FormProjets($db);

$objectlignestatic=new ContratLigne($db);

// Load object modContract
$module=(! empty($conf->global->CONTRACT_ADDON)?$conf->global->CONTRACT_ADDON:'mod_contract_serpis');
if (substr($module, 0, 13) == 'mod_contract_' && substr($module, -3) == 'php')
{
	$module = substr($module, 0, dol_strlen($module)-4);
}
$result=dol_include_once('/core/modules/contract/'.$module.'.php');
if ($result > 0)
{
	$modCodeContract = new $module();
}

// Create
if ($action == 'create')
{
	print load_fiche_titre($langs->trans('AddContract'),'','title_commercial.png');

    $soc = new Societe($db);
    if ($socid>0) $soc->fetch($socid);

    if (GETPOST('origin') && GETPOST('originid'))
    {
        // Parse element/subelement (ex: project_task)
        $element = $subelement = GETPOST('origin');
        if (preg_match('/^([^_]+)_([^_]+)/i',GETPOST('origin'),$regs))
        {
            $element = $regs[1];
            $subelement = $regs[2];
        }

        if ($element == 'project')
        {
            $projectid=GETPOST('originid');
        }
        else
        {
            // For compatibility
            if ($element == 'order' || $element == 'commande')    { $element = $subelement = 'commande'; }
            if ($element == 'propal')   { $element = 'comm/propal'; $subelement = 'propal'; }

            dol_include_once('/'.$element.'/class/'.$subelement.'.class.php');

            $classname = ucfirst($subelement);
            $objectsrc = new $classname($db);
            $objectsrc->fetch(GETPOST('originid'));
            if (empty($objectsrc->lines) && method_exists($objectsrc,'fetch_lines'))  $objectsrc->fetch_lines();
            $objectsrc->fetch_thirdparty();

            $projectid          = (!empty($objectsrc->fk_project)?$objectsrc->fk_project:'');

            $soc = $objectsrc->thirdparty;

            $note_private		= (! empty($objectsrc->note_private) ? $objectsrc->note_private : '');
            $note_public		= (! empty($objectsrc->note_public) ? $objectsrc->note_public : '');

            // Object source contacts list
            $srccontactslist = $objectsrc->liste_contact(-1,'external',1);
        }
    }
    else {
		$projectid = GETPOST('projectid','int');
		$note_private = GETPOST("note_private");
		$note_public = GETPOST("note_public");
	}

    $object->date_contrat = dol_now();

    print '<form name="form_contract" action="'.$_SERVER["PHP_SELF"].'" method="post">';
    print '<input type="hidden" name="token" value="'.$_SESSION['newtoken'].'">';

    print '<input type="hidden" name="action" value="add">';
    print '<input type="hidden" name="socid" value="'.$soc->id.'">'."\n";
    print '<input type="hidden" name="remise_percent" value="0">';

    dol_fiche_head();

    print '<table class="border" width="100%">';

    // Ref
	print '<tr><td class="titlefieldcreate fieldrequired">'.$langs->trans('Ref').'</td><td>';
    if (! empty($modCodeContract->code_auto)) {
    	$tmpcode=$langs->trans("Draft");
    } else {
    	$tmpcode='<input name="ref" class="maxwidth100" maxlength="128" value="'.dol_escape_htmltag(GETPOST('ref')?GETPOST('ref'):$tmpcode).'">';
    }
	print $tmpcode;
	print '</td></tr>';

	// Ref customer
	print '<tr><td>'.$langs->trans('RefCustomer').'</td>';
	print '<td><input type="text" class="maxwidth150" name="ref_customer" id="ref_customer" value="'.dol_escape_htmltag(GETPOST('ref_customer','alpha')).'"></td></tr>';

	// Ref supplier
	print '<tr><td>'.$langs->trans('RefSupplier').'</td>';
	print '<td><input type="text" class="maxwidth150" name="ref_supplier" id="ref_supplier" value="'.dol_escape_htmltag(GETPOST('ref_supplier','alpha')).'"></td></tr>';

    // Thirdparty
	print '<tr>';
	print '<td class="fieldrequired">'.$langs->trans('ThirdParty').'</td>';
	if ($socid>0)
	{
		print '<td>';
		print $soc->getNomUrl(1);
		print '<input type="hidden" name="socid" value="'.$soc->id.'">';
		print '</td>';
	}
	else
	{
		print '<td>';
		print $form->select_company('', 'socid', '', 'SelectThirdParty', 1, 0, null, 0, 'minwidth300');
		print '</td>';
	}
	print '</tr>'."\n";

	if($socid>0)
	{
		// Ligne info remises tiers
		print '<tr><td>'.$langs->trans('Discounts').'</td><td>';
		if ($soc->remise_percent) print $langs->trans("CompanyHasRelativeDiscount",$soc->remise_percent);
		else print $langs->trans("CompanyHasNoRelativeDiscount");
		print '. ';
		$absolute_discount=$soc->getAvailableDiscounts();
		if ($absolute_discount) print $langs->trans("CompanyHasAbsoluteDiscount",price($absolute_discount),$langs->trans("Currency".$conf->currency));
		else print $langs->trans("CompanyHasNoAbsoluteDiscount");
		print '.';
		print '</td></tr>';
	}

    // Commercial suivi
    print '<tr><td class="nowrap"><span class="fieldrequired">'.$langs->trans("TypeContact_contrat_internal_SALESREPFOLL").'</span></td><td>';
    print $form->select_dolusers(GETPOST("commercial_suivi_id")?GETPOST("commercial_suivi_id"):$user->id,'commercial_suivi_id',1,'');
    print '</td></tr>';

    // Commercial signature
    print '<tr><td class="nowrap"><span class="fieldrequired">'.$langs->trans("TypeContact_contrat_internal_SALESREPSIGN").'</span></td><td>';
    print $form->select_dolusers(GETPOST("commercial_signature_id")?GETPOST("commercial_signature_id"):$user->id,'commercial_signature_id',1,'');
    print '</td></tr>';

    print '<tr><td><span class="fieldrequired">'.$langs->trans("Date").'</span></td><td>';
    $form->select_date($datecontrat,'',0,0,'',"contrat");
    print "</td></tr>";

    // Project
    if (! empty($conf->projet->enabled))
    {
    	$formproject=new FormProjets($db);

        print '<tr><td>'.$langs->trans("Project").'</td><td>';
        $formproject->select_projects(($soc->id>0?$soc->id:-1),$projectid,"projectid",0,0,1,1);
        print "</td></tr>";
    }

    print '<tr><td>'.$langs->trans("NotePublic").'</td><td class="tdtop">';
    $doleditor=new DolEditor('note_public', $note_public, '', '100', 'dolibarr_notes', 'In', 1, true, true, ROWS_3, '90%');
    print $doleditor->Create(1);
    print '</td></tr>';

    if (empty($user->societe_id))
    {
        print '<tr><td>'.$langs->trans("NotePrivate").'</td><td class="tdtop">';
        $doleditor=new DolEditor('note_private', $note_private, '', '100', 'dolibarr_notes', 'In', 1, true, true, ROWS_3, '90%');
        print $doleditor->Create(1);
        print '</td></tr>';
    }

    // Other attributes
    $parameters=array('objectsrc' => $objectsrc,'colspan' => ' colspan="3"', 'cols'=>3);
    $reshook=$hookmanager->executeHooks('formObjectOptions',$parameters,$object,$action);    // Note that $action and $object may have been modified by hook
    print $hookmanager->resPrint;

    // Other attributes
    if (empty($reshook) && ! empty($extrafields->attribute_label)) {
    	print $object->showOptionals($extrafields, 'edit');
    }

    print "</table>\n";

    dol_fiche_end();

    print '<div class="center">';
    print '<input type="submit" class="button" value="'.$langs->trans("Create").'">';
	print '&nbsp;&nbsp;&nbsp;&nbsp;&nbsp;';
	print '<input type="button" class="button" value="' . $langs->trans("Cancel") . '" onClick="javascript:history.go(-1)">';
    print '</div>';

    if (is_object($objectsrc))
    {
        print '<input type="hidden" name="origin"         value="'.$objectsrc->element.'">';
        print '<input type="hidden" name="originid"       value="'.$objectsrc->id.'">';

        if (empty($conf->global->CONTRACT_SUPPORT_PRODUCTS))
        {
        	print '<br>'.$langs->trans("Note").': '.$langs->trans("OnlyLinesWithTypeServiceAreUsed");
        }
	}

    print "</form>\n";
}
else
/* *************************************************************************** */
/*                                                                             */
/* Mode vue et edition                                                         */
/*                                                                             */
/* *************************************************************************** */
{
    $now=dol_now();

    if ($object->id > 0)
    {
    	$object->fetch_thirdparty();

        $result=$object->fetch_lines();	// This also init $this->nbofserviceswait, $this->nbofservicesopened, $this->nbofservicesexpired=, $this->nbofservicesclosed
        if ($result < 0) dol_print_error($db,$object->error);

        $nbofservices=count($object->lines);

        $author = new User($db);
        $author->fetch($object->user_author_id);

        $commercial_signature = new User($db);
        $commercial_signature->fetch($object->commercial_signature_id);

        $commercial_suivi = new User($db);
        $commercial_suivi->fetch($object->commercial_suivi_id);

        $head = contract_prepare_head($object);

        $hselected = 0;

        dol_fiche_head($head, $hselected, $langs->trans("Contract"), -1, 'contract');


        /*
         * Confirmation de la suppression du contrat
         */
        if ($action == 'delete')
        {
            print $form->formconfirm($_SERVER['PHP_SELF']."?id=".$object->id,$langs->trans("DeleteAContract"),$langs->trans("ConfirmDeleteAContract"),"confirm_delete",'',0,1);

        }

        /*
         * Confirmation de la validation
         */
        if ($action == 'valid')
        {
        	$ref = substr($object->ref, 1, 4);
        	if ($ref == 'PROV' && !empty($modCodeContract->code_auto))
        	{
        		$numref = $object->getNextNumRef($object->thirdparty);
        	}
        	else
        	{
        		$numref = $object->ref;
        	}

        	$text=$langs->trans('ConfirmValidateContract',$numref);

            print $form->formconfirm($_SERVER['PHP_SELF']."?id=".$object->id,$langs->trans("ValidateAContract"),$text,"confirm_valid",'',0,1);

        }

        /*
         * Confirmation de la fermeture
         */
        if ($action == 'close')
        {
            print $form->formconfirm($_SERVER['PHP_SELF']."?id=".$object->id,$langs->trans("CloseAContract"),$langs->trans("ConfirmCloseContract"),"confirm_close",'',0,1);

        }

        /*
         *   Contrat
         */
        if (! empty($object->brouillon) && $user->rights->contrat->creer)
        {
            print '<form action="'.$_SERVER['PHP_SELF'].'?id='.$object->id.'" method="POST">';
            print '<input type="hidden" name="token" value="'.$_SESSION['newtoken'].'">';
            print '<input type="hidden" name="action" value="setremise">';
        }

        // Clone confirmation
        if ($action == 'clone') {
        	$formquestion = array(array('type' => 'other','name' => 'socid','label' => $langs->trans("SelectThirdParty"),'value' => $form->select_company(GETPOST('socid', 'int'), 'socid', '(s.client=1 OR s.client=2 OR s.client=3)')));
        	print $form->formconfirm($_SERVER["PHP_SELF"] . '?id=' . $object->id, $langs->trans('CloneContract'), $langs->trans('ConfirmCloneContract', $object->ref), 'confirm_clone', $formquestion, 'yes', 1);
        }

		// Contract card

        $linkback = '<a href="'.DOL_URL_ROOT.'/contrat/list.php'.(! empty($socid)?'?socid='.$socid:'').'">'.$langs->trans("BackToList").'</a>';


        $morehtmlref='';
        if (! empty($modCodeContract->code_auto)) {
            $morehtmlref.=$object->ref;
        } else {
            $morehtmlref.=$form->editfieldkey("",'ref',$object->ref,$object,$user->rights->contrat->creer,'string','',0,3);
            $morehtmlref.=$form->editfieldval("",'ref',$object->ref,$object,$user->rights->contrat->creer,'string','',0,2);
        }

		$morehtmlref.='<div class="refidno">';
		// Ref customer
		$morehtmlref.=$form->editfieldkey("RefCustomer", 'ref_customer', $object->ref_customer, $object, $user->rights->contrat->creer, 'string', '', 0, 1);
		$morehtmlref.=$form->editfieldval("RefCustomer", 'ref_customer', $object->ref_customer, $object, $user->rights->contrat->creer, 'string', '', null, null, '', 1);
		// Ref supplier
		$morehtmlref.='<br>';
		$morehtmlref.=$form->editfieldkey("RefSupplier", 'ref_supplier', $object->ref_supplier, $object, $user->rights->contrat->creer, 'string', '', 0, 1);
		$morehtmlref.=$form->editfieldval("RefSupplier", 'ref_supplier', $object->ref_supplier, $object, $user->rights->contrat->creer, 'string', '', null, null, '', 1);
		// Thirdparty
	    $morehtmlref.='<br>'.$langs->trans('ThirdParty') . ' : ' . $object->thirdparty->getNomUrl(1);
	    // Project
	    if (! empty($conf->projet->enabled))
	    {
	        $langs->load("projects");
	        $morehtmlref.='<br>'.$langs->trans('Project') . ' ';
	        if ($user->rights->contrat->creer)
	        {
	            if ($action != 'classify')
	                $morehtmlref.='<a href="' . $_SERVER['PHP_SELF'] . '?action=classify&amp;id=' . $object->id . '">' . img_edit($langs->transnoentitiesnoconv('SetProject')) . '</a> : ';
	                if ($action == 'classify') {
	                    //$morehtmlref.=$form->form_project($_SERVER['PHP_SELF'] . '?id=' . $object->id, $object->socid, $object->fk_project, 'projectid', 0, 0, 1, 1);
	                    $morehtmlref.='<form method="post" action="'.$_SERVER['PHP_SELF'].'?id='.$object->id.'">';
	                    $morehtmlref.='<input type="hidden" name="action" value="classin">';
	                    $morehtmlref.='<input type="hidden" name="token" value="'.$_SESSION['newtoken'].'">';
	                    $morehtmlref.=$formproject->select_projects($object->thirdparty->id, $object->fk_project, 'projectid', $maxlength, 0, 1, 0, 1, 0, 0, '', 1);
	                    $morehtmlref.='<input type="submit" class="button valignmiddle" value="'.$langs->trans("Modify").'">';
	                    $morehtmlref.='</form>';
	                } else {
	                    $morehtmlref.=$form->form_project($_SERVER['PHP_SELF'] . '?id=' . $object->id, $object->thirdparty->id, $object->fk_project, 'none', 0, 0, 0, 1);
	                }
	        } else {
	            if (! empty($object->fk_project)) {
	                $proj = new Project($db);
	                $proj->fetch($object->fk_project);
	                $morehtmlref.='<a href="'.DOL_URL_ROOT.'/projet/card.php?id=' . $object->fk_project . '" title="' . $langs->trans('ShowProject') . '">';
	                $morehtmlref.=$proj->ref;
	                $morehtmlref.='</a>';
	            } else {
	                $morehtmlref.='';
	            }
	        }
	    }
	    $morehtmlref.='</div>';


	    dol_banner_tab($object, 'ref', $linkback, 1, 'ref', 'none', $morehtmlref);


	    print '<div class="fichecenter">';
	    print '<div class="underbanner clearboth"></div>';


        print '<table class="border" width="100%">';

        // Ligne info remises tiers
        print '<tr><td class="titlefield">'.$langs->trans('Discount').'</td><td colspan="3">';
        if ($object->thirdparty->remise_percent) print $langs->trans("CompanyHasRelativeDiscount",$object->thirdparty->remise_percent);
        else print $langs->trans("CompanyHasNoRelativeDiscount");
        $absolute_discount=$object->thirdparty->getAvailableDiscounts();
        print '. ';
        if ($absolute_discount) print $langs->trans("CompanyHasAbsoluteDiscount",price($absolute_discount),$langs->trans("Currency".$conf->currency));
        else print $langs->trans("CompanyHasNoAbsoluteDiscount");
        print '.';
        print '</td></tr>';

        // Date
        print '<tr>';
		print '<td class="titlefield">';
		print $form->editfieldkey("Date",'date_contrat',$object->date_contrat,$object,$user->rights->contrat->creer);
		print '</td><td>';
		print $form->editfieldval("Date",'date_contrat',$object->date_contrat,$object,$user->rights->contrat->creer,'datehourpicker');
		print '</td>';
		print '</tr>';

        // Other attributes
        $cols = 3;
        include DOL_DOCUMENT_ROOT . '/core/tpl/extrafields_view.tpl.php';

        print "</table>";

        print '</div>';

        if (! empty($object->brouillon) && $user->rights->contrat->creer)
        {
            print '</form>';
        }

        echo '<br>';

        if (! empty($conf->global->MAIN_DISABLE_CONTACTS_TAB))
        {
        	$blocname = 'contacts';
        	$title = $langs->trans('ContactsAddresses');
        	include DOL_DOCUMENT_ROOT.'/core/tpl/bloc_showhide.tpl.php';
        }

        if (! empty($conf->global->MAIN_DISABLE_NOTES_TAB))
        {
        	$blocname = 'notes';
        	$title = $langs->trans('Notes');
        	include DOL_DOCUMENT_ROOT.'/core/tpl/bloc_showhide.tpl.php';
        }


        $colorb='666666';

        $arrayothercontracts=$object->getListOfContracts('others');

        /*
         * Lines of contracts
         */

		$productstatic=new Product($db);

        $usemargins=0;
		if (! empty($conf->margin->enabled) && ! empty($object->element) && in_array($object->element,array('facture','propal','commande'))) $usemargins=1;

        $var=false;

		// Title line for service
        $cursorline=1;
        while ($cursorline <= $nbofservices)
        {
            print '<form name="update" action="'.$_SERVER['PHP_SELF'].'?id='.$object->id.'" method="post">';
            print '<input type="hidden" name="token" value="'.$_SESSION['newtoken'].'">';
            print '<input type="hidden" name="action" value="updateline">';
            print '<input type="hidden" name="elrowid" value="'.$object->lines[$cursorline-1]->id.'">';
            print '<input type="hidden" name="idprod" value="'.(!empty($object->lines[$cursorline-1]->fk_product) ? $object->lines[$cursorline-1]->fk_product : 0).'">';
            print '<input type="hidden" name="fournprice" value="'.(!empty($object->lines[$cursorline-1]->fk_fournprice) ? $object->lines[$cursorline-1]->fk_fournprice : 0).'">';

            // Area with common detail of line
            print '<table class="notopnoleftnoright allwidth tableforservicepart1" width="100%">';

            $sql = "SELECT cd.rowid, cd.statut, cd.label as label_det, cd.fk_product, cd.product_type, cd.description, cd.price_ht, cd.qty,";
            $sql.= " cd.tva_tx, cd.vat_src_code, cd.remise_percent, cd.info_bits, cd.subprice, cd.multicurrency_subprice,";
            $sql.= " cd.date_ouverture_prevue as date_debut, cd.date_ouverture as date_debut_reelle,";
            $sql.= " cd.date_fin_validite as date_fin, cd.date_cloture as date_fin_reelle,";
            $sql.= " cd.commentaire as comment, cd.fk_product_fournisseur_price as fk_fournprice, cd.buy_price_ht as pa_ht,";
	        $sql.= " cd.fk_unit,";
            $sql.= " p.rowid as pid, p.ref as pref, p.label as plabel, p.fk_product_type as ptype, p.entity as pentity";
            $sql.= " FROM ".MAIN_DB_PREFIX."contratdet as cd";
            $sql.= " LEFT JOIN ".MAIN_DB_PREFIX."product as p ON cd.fk_product = p.rowid";
            $sql.= " WHERE cd.rowid = ".$object->lines[$cursorline-1]->id;

            $result = $db->query($sql);
            if ($result)
            {
                $total = 0;

                print '<tr class="liste_titre'.($cursorline?' liste_titre_add':'').'">';
                print '<td>'.$langs->trans("ServiceNb",$cursorline).'</td>';
                print '<td width="80" align="center">'.$langs->trans("VAT").'</td>';
                print '<td width="80" align="right">'.$langs->trans("PriceUHT").'</td>';
                if (!empty($conf->multicurrency->enabled)) {
                    print '<td width="80" align="right">'.$langs->trans("PriceUHTCurrency").'</td>';
                }
                print '<td width="30" align="center">'.$langs->trans("Qty").'</td>';
	            if ($conf->global->PRODUCT_USE_UNITS) print '<td width="30" align="left">'.$langs->trans("Unit").'</td>';
                print '<td width="50" align="right">'.$langs->trans("ReductionShort").'</td>';
				if (! empty($conf->margin->enabled) && ! empty($conf->global->MARGIN_SHOW_ON_CONTRACT)) print '<td width="50" align="right">'.$langs->trans("BuyingPrice").'</td>';
                print '<td width="30">&nbsp;</td>';
                print "</tr>\n";

                $objp = $db->fetch_object($result);

                //

                if ($action != 'editline' || GETPOST('rowid') != $objp->rowid)
                {
                    print '<tr '.$bcnd[$var].' valign="top">';
                    // Label
                    if ($objp->fk_product > 0)
                    {
                        print '<td>';
                        $productstatic->id=$objp->fk_product;
                        $productstatic->type=$objp->ptype;
                        $productstatic->ref=$objp->pref;
						$productstatic->entity=$objp->pentity;
						$productstatic->label=$objp->plabel;
						$text = $productstatic->getNomUrl(1,'',20);
                        if ($objp->plabel)
                        {
                        	$text .= ' - ';
                        	//$productstatic->ref=$objp->label;
                        	//$text .= $productstatic->getNomUrl(0,'',16);
                        	$text .= $objp->plabel;
                        }
                        $description = $objp->description;

	                    // Add description in form
						if (! empty($conf->global->PRODUIT_DESC_IN_FORM))
						{
							$text .= (! empty($objp->description) && $objp->description!=$objp->plabel)?'<br>'.dol_htmlentitiesbr($objp->description):'';
							$description = '';	// Already added into main visible desc
						}

                        echo $form->textwithtooltip($text,$description,3,'','',$cursorline,0,(!empty($line->fk_parent_line)?img_picto('', 'rightarrow'):''));

                        print '</td>';
                    }
                    else
					{
                        print '<td>'.img_object($langs->trans("ShowProductOrService"), ($objp->product_type ? 'service' : 'product')).' '.dol_htmlentitiesbr($objp->description)."</td>\n";
                    }
                    // TVA
                    print '<td align="center">';
                    print vatrate($objp->tva_tx.($objp->vat_src_code?(' ('.$objp->vat_src_code.')'):''), '%', $objp->info_bits);
                    print '</td>';
                    // Price
                    print '<td align="right">'.($objp->subprice != '' ? price($objp->subprice) : '')."</td>\n";
                    // Price multicurrency
                    if (!empty($conf->multicurrency->enabled)) {
                    	print '<td align="right" class="linecoluht_currency nowrap">'.price($objp->multicurrency_subprice).'</td>';
                    }
                    // Quantite
                    print '<td align="center">'.$objp->qty.'</td>';
	                // Unit
	                if($conf->global->PRODUCT_USE_UNITS) print '<td align="left">'.$langs->trans($object->lines[$cursorline-1]->getLabelOfUnit()).'</td>';
                    // Remise
                    if ($objp->remise_percent > 0)
                    {
                        print '<td align="right">'.$objp->remise_percent."%</td>\n";
                    }
                    else
                    {
                        print '<td>&nbsp;</td>';
                    }

					// Margin
					if (! empty($conf->margin->enabled) && ! empty($conf->global->MARGIN_SHOW_ON_CONTRACT)) print '<td align="right" class="nowrap">'.price($objp->pa_ht).'</td>';

                    // Icon move, update et delete (statut contrat 0=brouillon,1=valide,2=ferme)
                    print '<td align="right" class="nowrap">';
                    if ($user->rights->contrat->creer && count($arrayothercontracts) && ($object->statut >= 0))
                    {
                        print '<a style="padding-left: 5px;" href="'.$_SERVER['PHP_SELF'].'?id='.$object->id.'&amp;action=move&amp;rowid='.$objp->rowid.'">';
                        print img_picto($langs->trans("MoveToAnotherContract"),'uparrow');
                        print '</a>';
                    }
                    if ($user->rights->contrat->creer && ($object->statut >= 0))
                    {
                        print '<a style="padding-left: 5px;" href="'.$_SERVER['PHP_SELF'].'?id='.$object->id.'&amp;action=editline&amp;rowid='.$objp->rowid.'">';
                        print img_edit();
                        print '</a>';
                    }
                    if ( $user->rights->contrat->creer && ($object->statut >= 0))
                    {
                        print '<a style="padding-left: 5px;" href="'.$_SERVER['PHP_SELF'].'?id='.$object->id.'&amp;action=deleteline&amp;rowid='.$objp->rowid.'">';
                        print img_delete();
                        print '</a>';
                    }
                    print '</td>';

                    print "</tr>\n";

                    // Dates of service planed and real
                    if ($objp->subprice >= 0)
                    {
	                    $colspan = 6;

	                    if ($conf->margin->enabled && $conf->global->PRODUCT_USE_UNITS) {
		                    $colspan = 8;
	                    } elseif ($conf->margin->enabled || $conf->global->PRODUCT_USE_UNITS) {
		                    $colspan = 7;
	                    }

                        print '<tr '.$bcnd[$var].'>';
                        print '<td colspan="'.$colspan.'">';

                        // Date planned
                        print $langs->trans("DateStartPlanned").': ';
                        if ($objp->date_debut)
                        {
                            print dol_print_date($db->jdate($objp->date_debut));
                            // Warning si date prevu passee et pas en service
                            if ($objp->statut == 0 && $db->jdate($objp->date_debut) < ($now - $conf->contrat->services->inactifs->warning_delay)) {
                    		    $warning_delay=$conf->contrat->services->inactifs->warning_delay / 3600 / 24;
                                $textlate = $langs->trans("Late").' = '.$langs->trans("DateReference").' > '.$langs->trans("DateToday").' '.(ceil($warning_delay) >= 0 ? '+' : '').ceil($warning_delay).' '.$langs->trans("days");
                    		    print " ".img_warning($textlate);
                            }
                        }
                        else print $langs->trans("Unknown");
                        print ' &nbsp;-&nbsp; ';
                        print $langs->trans("DateEndPlanned").': ';
                        if ($objp->date_fin)
                        {
                            print dol_print_date($db->jdate($objp->date_fin));
                            if ($objp->statut == 4 && $db->jdate($objp->date_fin) < ($now - $conf->contrat->services->expires->warning_delay)) {
                    		    $warning_delay=$conf->contrat->services->expires->warning_delay / 3600 / 24;
                                $textlate = $langs->trans("Late").' = '.$langs->trans("DateReference").' > '.$langs->trans("DateToday").' '.(ceil($warning_delay) >= 0 ? '+' : '').ceil($warning_delay).' '.$langs->trans("days");
                    		    print " ".img_warning($textlate);
                            }
                        }
                        else print $langs->trans("Unknown");

                        print '</td>';
                        print '</tr>';
                    }


                    // Display lines extrafields
                    if (is_array($extralabelslines) && count($extralabelslines)>0) {
                    	print '<tr '.$bcnd[$var].'>';
                    	$line = new ContratLigne($db);
                    	$line->fetch_optionals($objp->rowid,$extralabelslines);
                    	print $line->showOptionals($extrafieldsline, 'view', array('style'=>$bcnd[$var], 'colspan'=>$colspan));
                    	print '</tr>';
                    }
                }
                // Ligne en mode update
                else
                {
                    // Ligne carac
                    print "<tr ".$bcnd[$var].">";
                    print '<td>';
                    if ($objp->fk_product)
                    {
                        $productstatic->id=$objp->fk_product;
                        $productstatic->type=$objp->ptype;
                        $productstatic->ref=$objp->pref;
						$productstatic->entity=$objp->pentity;
                        print $productstatic->getNomUrl(1,'',20);
                        print $objp->label?' - '.dol_trunc($objp->label,16):'';
                        print '<br>';
                    }
                    else
                    {
                        print $objp->label?$objp->label.'<br>':'';
                    }

                    // editeur wysiwyg
                    require_once DOL_DOCUMENT_ROOT.'/core/class/doleditor.class.php';
                    $nbrows=ROWS_2;
                    if (! empty($conf->global->MAIN_INPUT_DESC_HEIGHT)) $nbrows=$conf->global->MAIN_INPUT_DESC_HEIGHT;
                    $enable=(isset($conf->global->FCKEDITOR_ENABLE_DETAILS)?$conf->global->FCKEDITOR_ENABLE_DETAILS:0);
                    $doleditor=new DolEditor('product_desc',$objp->description,'',92,'dolibarr_details','',false,true,$enable,$nbrows,'90%');
                    $doleditor->Create();

                    print '</td>';
                    print '<td align="right">';
                    print $form->load_tva("eltva_tx", $objp->tva_tx.($objp->vat_src_code?(' ('.$objp->vat_src_code.')'):''), $mysoc, $object->thirdparty, $objp->fk_product, $objp->info_bits, $objp->product_type, 0, 1);
                    print '</td>';
                    print '<td align="right"><input size="5" type="text" name="elprice" value="'.price($objp->subprice).'"></td>';
                    print '<td align="center"><input size="2" type="text" name="elqty" value="'.$objp->qty.'"></td>';
                    if ($conf->global->PRODUCT_USE_UNITS)
                    {
                    	print '<td align="left">';
                    	print $form->selectUnits($objp->fk_unit, "unit");
                    	print '</td>';
                    }
                    print '<td align="right" class="nowrap"><input size="1" type="text" name="elremise_percent" value="'.$objp->remise_percent.'">%</td>';
					if (! empty($usemargins))
					{
					    print '<td align="right">';
					    if ($objp->fk_product) print '<select id="fournprice" name="fournprice"></select>';
						print '<input id="buying_price" type="text" size="5" name="buying_price" value="'.price($objp->pa_ht,0,'',0).'"></td>';
					}
                    print '<td align="center">';
                    print '<input type="submit" class="button" name="save" value="'.$langs->trans("Modify").'">';
                    print '<br><input type="submit" class="button" name="cancel" value="'.$langs->trans("Cancel").'">';
                    print '</td>';

                    $colspan=6;
                    if (! empty($conf->margin->enabled) && ! empty($conf->global->MARGIN_SHOW_ON_CONTRACT)) $colspan++;
	                if($conf->global->PRODUCT_USE_UNITS) $colspan++;

                    // Ligne dates prevues
                    print "<tr ".$bcnd[$var].">";
                    print '<td colspan="'.$colspan.'">';
                    print $langs->trans("DateStartPlanned").' ';
                    $form->select_date($db->jdate($objp->date_debut),"date_start_update",$usehm,$usehm,($db->jdate($objp->date_debut)>0?0:1),"update");
                    print ' &nbsp;&nbsp;'.$langs->trans("DateEndPlanned").' ';
                    $form->select_date($db->jdate($objp->date_fin),"date_end_update",$usehm,$usehm,($db->jdate($objp->date_fin)>0?0:1),"update");
                    print '</td>';

                    if (is_array($extralabelslines) && count($extralabelslines)>0) {
                    	print '<tr '.$bcnd[$var].'>';
                    	$line = new ContratLigne($db);
                    	$line->fetch_optionals($objp->rowid,$extralabelslines);
                    	print $line->showOptionals($extrafieldsline, 'edit', array('style'=>$bcnd[$var], 'colspan'=>$colspan));
                    	print '</tr>';
                    }

                    print '</tr>';
                }

                $db->free($result);
            }
            else
			{
                dol_print_error($db);
            }

            if ($object->statut > 0)
            {
                print '<tr '.$bcnd[$var].'>';
                print '<td class="tdhrthin" colspan="'.($conf->margin->enabled?7:6).'"><hr class="opacitymedium tdhrthin"></td>';
                print "</tr>\n";
            }

            print "</table>";

            print "</form>\n";


            /*
             * Confirmation to delete service line of contract
             */
            if ($action == 'deleteline' && ! $_REQUEST["cancel"] && $user->rights->contrat->creer && $object->lines[$cursorline-1]->id == GETPOST('rowid'))
            {
                print $form->formconfirm($_SERVER["PHP_SELF"]."?id=".$object->id."&lineid=".GETPOST('rowid'),$langs->trans("DeleteContractLine"),$langs->trans("ConfirmDeleteContractLine"),"confirm_deleteline",'',0,1);
                if ($ret == 'html') print '<table class="notopnoleftnoright" width="100%"><tr class="oddeven" height="6"><td></td></tr></table>';
            }

            /*
             * Confirmation to move service toward another contract
             */
            if ($action == 'move' && ! $_REQUEST["cancel"] && $user->rights->contrat->creer && $object->lines[$cursorline-1]->id == GETPOST('rowid'))
            {
                $arraycontractid=array();
                foreach($arrayothercontracts as $contractcursor)
                {
                    $arraycontractid[$contractcursor->id]=$contractcursor->ref;
                }
                //var_dump($arraycontractid);
                // Cree un tableau formulaire
                $formquestion=array(
				'text' => $langs->trans("ConfirmMoveToAnotherContractQuestion"),
                array('type' => 'select', 'name' => 'newcid', 'values' => $arraycontractid));

                $form->form_confirm($_SERVER["PHP_SELF"]."?id=".$object->id."&lineid=".GETPOST('rowid'),$langs->trans("MoveToAnotherContract"),$langs->trans("ConfirmMoveToAnotherContract"),"confirm_move",$formquestion);
                print '<table class="notopnoleftnoright" width="100%"><tr class="oddeven" height="6"><td></td></tr></table>';
            }

            /*
             * Confirmation de la validation activation
             */
            if ($action == 'active' && ! $_REQUEST["cancel"] && $user->rights->contrat->activer && $object->lines[$cursorline-1]->id == GETPOST('ligne'))
            {
                $dateactstart = dol_mktime(12, 0, 0, GETPOST('remonth'), GETPOST('reday'), GETPOST('reyear'));
                $dateactend   = dol_mktime(12, 0, 0, GETPOST('endmonth'), GETPOST('endday'), GETPOST('endyear'));
                $comment      = GETPOST('comment','alpha');
                $form->form_confirm($_SERVER["PHP_SELF"]."?id=".$object->id."&ligne=".GETPOST('ligne')."&date=".$dateactstart."&dateend=".$dateactend."&comment=".urlencode($comment),$langs->trans("ActivateService"),$langs->trans("ConfirmActivateService",dol_print_date($dateactstart,"%A %d %B %Y")),"confirm_active", '', 0, 1);
                print '<table class="notopnoleftnoright" width="100%"><tr class="oddeven" height="6"><td></td></tr></table>';
            }

            /*
             * Confirmation de la validation fermeture
             */
            if ($action == 'closeline' && ! $_REQUEST["cancel"] && $user->rights->contrat->activer && $object->lines[$cursorline-1]->id == GETPOST('ligne'))
            {
                $dateactstart = dol_mktime(12, 0, 0, GETPOST('remonth'), GETPOST('reday'), GETPOST('reyear'));
                $dateactend   = dol_mktime(12, 0, 0, GETPOST('endmonth'), GETPOST('endday'), GETPOST('endyear'));
                $comment      = GETPOST('comment','alpha');

                if (empty($dateactend))
                {
                    setEventMessages($langs->trans("ErrorFieldRequired", $langs->transnoentitiesnoconv("DateEndReal")), null, 'errors');
                }
                else
                {
                    $form->form_confirm($_SERVER["PHP_SELF"]."?id=".$object->id."&ligne=".GETPOST('ligne','int')."&date=".$dateactstart."&dateend=".$dateactend."&comment=".urlencode($comment), $langs->trans("CloseService"), $langs->trans("ConfirmCloseService",dol_print_date($dateactend,"%A %d %B %Y")), "confirm_closeline", '', 0, 1);
                }
                print '<table class="notopnoleftnoright" width="100%"><tr class="oddeven" height="6"><td></td></tr></table>';
            }


            // Area with status and activation info of line
            if ($object->statut > 0)
            {
                print '<table class="notopnoleftnoright tableforservicepart2" width="100%">';

                print '<tr '.$bcnd[$var].'>';
                print '<td>'.$langs->trans("ServiceStatus").': '.$object->lines[$cursorline-1]->getLibStatut(4).'</td>';
                print '<td width="30" align="right">';
                if ($user->societe_id == 0)
                {
                    if ($object->statut > 0 && $action != 'activateline' && $action != 'unactivateline')
                    {
                        $tmpaction='activateline';
                        $tmpactionpicto='play';
                        $tmpactiontext=$langs->trans("Activate");
                        if ($objp->statut == 4)
                        {
                            $tmpaction='unactivateline';
                            $tmpactionpicto='playstop';
                            $tmpactiontext=$langs->trans("Disable");
                        }
						if (($tmpaction=='activateline' && $user->rights->contrat->activer) || ($tmpaction=='unactivateline' && $user->rights->contrat->desactiver))
						{
							print '<a href="' . $_SERVER["PHP_SELF"] . '?id=' . $object->id . '&amp;ligne=' . $object->lines[$cursorline - 1]->id . '&amp;action=' . $tmpaction . '">';
							print img_picto($tmpactiontext, $tmpactionpicto);
							print '</a>';
						}
                    }
                }
                print '</td>';
                print "</tr>\n";

                print '<tr '.$bcnd[$var].'>';

                print '<td>';
                // Si pas encore active
                if (! $objp->date_debut_reelle) {
                    print $langs->trans("DateStartReal").': ';
                    if ($objp->date_debut_reelle) print dol_print_date($objp->date_debut_reelle);
                    else print $langs->trans("ContractStatusNotRunning");
                }
                // Si active et en cours
                if ($objp->date_debut_reelle && ! $objp->date_fin_reelle) {
                    print $langs->trans("DateStartReal").': ';
                    print dol_print_date($objp->date_debut_reelle);
                }
                // Si desactive
                if ($objp->date_debut_reelle && $objp->date_fin_reelle) {
                    print $langs->trans("DateStartReal").': ';
                    print dol_print_date($objp->date_debut_reelle);
                    print ' &nbsp;-&nbsp; ';
                    print $langs->trans("DateEndReal").': ';
                    print dol_print_date($objp->date_fin_reelle);
                }
                if (! empty($objp->comment)) print "<br>".$objp->comment;
                print '</td>';

                print '<td align="center">&nbsp;</td>';

                print '</tr>';
                print '</table>';
            }

            // Form to activate line
            if ($user->rights->contrat->activer && $action == 'activateline' && $object->lines[$cursorline-1]->id == GETPOST('ligne'))
            {
                print '<form name="active" action="'.$_SERVER["PHP_SELF"].'?id='.$object->id.'&amp;ligne='.GETPOST('ligne').'&amp;action=active" method="post">';
                print '<input type="hidden" name="token" value="'.$_SESSION['newtoken'].'">';

                print '<table class="noborder tableforservicepart2'.($cursorline < $nbofservices ?' boxtablenobottom':'').'" width="100%">';

                // Definie date debut et fin par defaut
                $dateactstart = $objp->date_debut;
                if (GETPOST('remonth')) $dateactstart = dol_mktime(12, 0, 0, GETPOST('remonth'), GETPOST('reday'), GETPOST('reyear'));
                elseif (! $dateactstart) $dateactstart = time();

                $dateactend = $objp->date_fin;
                if (GETPOST('endmonth')) $dateactend = dol_mktime(12, 0, 0, GETPOST('endmonth'), GETPOST('endday'), GETPOST('endyear'));
                elseif (! $dateactend)
                {
                    if ($objp->fk_product > 0)
                    {
                        $product=new Product($db);
                        $product->fetch($objp->fk_product);
                        $dateactend = dol_time_plus_duree(time(), $product->duration_value, $product->duration_unit);
                    }
                }

                print '<tr '.$bc[false].'>';
                print '<td class="nohover">'.$langs->trans("DateServiceActivate").'</td><td class="nohover">';
                print $form->select_date($dateactstart,'',$usehm,$usehm,'',"active",1,0,1);
                print '</td>';
                print '<td class="nohover">'.$langs->trans("DateEndPlanned").'</td><td class="nohover">';
                print $form->select_date($dateactend,"end",$usehm,$usehm,'',"active",1,0,1);
                print '</td>';
                print '<td class="center nohover">';
                print '</td>';

                print '</tr>';

                print '<tr '.$bc[false].'>';
                print '<td class="nohover">'.$langs->trans("Comment").'</td><td colspan="3" class="nohover" colspan="'.($conf->margin->enabled?4:3).'"><input size="80" type="text" name="comment" value="'.$_POST["comment"].'"></td>';
                print '<td class="nohover right">';
                print '<input type="submit" class="button" name="activate" value="'.$langs->trans("Activate").'"> &nbsp; ';
                print '<input type="submit" class="button" name="cancel" value="'.$langs->trans("Cancel").'">';
                print '</td>';
                print '</tr>';

                print '</table>';

                print '</form>';
            }

            if ($user->rights->contrat->activer && $action == 'unactivateline' && $object->lines[$cursorline-1]->id == GETPOST('ligne'))
            {
                /**
                 * Disable a contract line
                 */
                print '<!-- Form to disabled a line -->'."\n";
                print '<form name="closeline" action="'.$_SERVER["PHP_SELF"].'?id='.$object->id.'&amp;ligne='.$object->lines[$cursorline-1]->id.'" method="post">';

                print '<input type="hidden" name="token" value="'.$_SESSION['newtoken'].'">';
                print '<input type="hidden" name="action" value="closeline">';

                print '<table class="noborder tableforservicepart2 boxtablenobottom" width="100%">';

                // Definie date debut et fin par defaut
                $dateactstart = $objp->date_debut_reelle;
                if (GETPOST('remonth')) $dateactstart = dol_mktime(12, 0, 0, GETPOST('remonth'), GETPOST('reday'), GETPOST('reyear'));
                elseif (! $dateactstart) $dateactstart = time();

                $dateactend = $objp->date_fin_reelle;
                if (GETPOST('endmonth')) $dateactend = dol_mktime(12, 0, 0, GETPOST('endmonth'), GETPOST('endday'), GETPOST('endyear'));
                elseif (! $dateactend)
                {
                    if ($objp->fk_product > 0)
                    {
                        $product=new Product($db);
                        $product->fetch($objp->fk_product);
                        $dateactend = dol_time_plus_duree(time(), $product->duration_value, $product->duration_unit);
                    }
                }
                $now=dol_now();
                if ($dateactend > $now) $dateactend=$now;

                print '<tr '.$bc[false].'><td colspan="2" class="nohover">';
                if ($objp->statut >= 4)
                {
                    if ($objp->statut == 4)
                    {
                        print $langs->trans("DateEndReal").' ';
                        print $form->select_date($dateactend,"end",$usehm,$usehm,($objp->date_fin_reelle>0?0:1),"closeline",1,1,1);
                    }
                }
                print '</td>';
                print '<td class="center nohover">';
                print '</td></tr>';

                print '<tr '.$bc[false].'>';
                print '<td class="nohover">'.$langs->trans("Comment").'</td><td class="nohover"><input size="70" type="text" class="flat" name="comment" value="'.dol_escape_htmltag(GETPOST('comment', 'alpha')).'"></td>';
                print '<td class="nohover right">';
                print '<input type="submit" class="button" name="close" value="'.$langs->trans("Disable").'"> &nbsp; ';
                print '<input type="submit" class="button" name="cancel" value="'.$langs->trans("Cancel").'">';
                print '</td>';
                print '</tr>';

                print '</table>';

                print '</form>';
            }

            $cursorline++;
        }

		// Form to add new line
        if ($user->rights->contrat->creer && ($object->statut == 0))
        {
        	$dateSelector=1;

			print "\n";
			print '	<form name="addproduct" id="addproduct" action="'.$_SERVER["PHP_SELF"].'?id='.$object->id.(($action != 'editline')?'#add':'#line_'.GETPOST('lineid')).'" method="POST">
			<input type="hidden" name="token" value="'.$_SESSION['newtoken'].'">
			<input type="hidden" name="action" value="'.(($action != 'editline')?'addline':'updateline').'">
			<input type="hidden" name="mode" value="">
			<input type="hidden" name="id" value="'.$object->id.'">
			';

            print '<div class="div-table-responsive">';
			print '<table id="tablelines" class="noborder noshadow" width="100%">';	// Array with (n*2)+1 lines

            // Trick to not show product entries
            $savproductenabled=$conf->product->enabled;
            if (empty($conf->global->CONTRACT_SUPPORT_PRODUCTS)) $conf->product->enabled = 0;

        	// Form to add new line
       		if ($action != 'editline')
			{
				$var = true;

				$forcetoshowtitlelines=1;

				// Add free products/services
				$object->formAddObjectLine(1, $mysoc, $soc);

				$parameters = array();
				$reshook = $hookmanager->executeHooks('formAddObjectLine', $parameters, $object, $action); // Note that $action and $object may have been modified by hook
			}

        	// Restore correct setup
        	$conf->product->enabled = $savproductenabled;

            print '</table>';
            print '</div>';
            print '</form>';
        }

		dol_fiche_end();


        /*
         * Buttons
         */

        if ($user->societe_id == 0)
        {
            print '<div class="tabsAction">';

            $parameters=array();
            $reshook=$hookmanager->executeHooks('addMoreActionsButtons',$parameters,$object,$action);    // Note that $action and $object may have been modified by hook

            if ($object->statut == 0 && $nbofservices)
            {
                if ($user->rights->contrat->creer) print '<div class="inline-block divButAction"><a class="butAction" href="'.$_SERVER["PHP_SELF"].'?id='.$object->id.'&amp;action=valid">'.$langs->trans("Validate").'</a></div>';
                else print '<div class="inline-block divButAction"><a class="butActionRefused" href="#" title="'.$langs->trans("NotEnoughPermissions").'">'.$langs->trans("Validate").'</a></div>';
            }
            if ($object->statut == 1)
            {
                if ($user->rights->contrat->creer) print '<div class="inline-block divButAction"><a class="butAction" href="'.$_SERVER["PHP_SELF"].'?id='.$object->id.'&amp;action=reopen">'.$langs->trans("Modify").'</a></div>';
                else print '<div class="inline-block divButAction"><a class="butActionRefused" href="#" title="'.$langs->trans("NotEnoughPermissions").'">'.$langs->trans("Modify").'</a></div>';
            }

            if (! empty($conf->facture->enabled) && $object->statut > 0 && $object->nbofservicesclosed < $nbofservices)
            {
                $langs->load("bills");
                if ($user->rights->facture->creer) print '<div class="inline-block divButAction"><a class="butAction" href="'.DOL_URL_ROOT.'/compta/facture/card.php?action=create&amp;origin='.$object->element.'&amp;originid='.$object->id.'&amp;socid='.$object->thirdparty->id.'">'.$langs->trans("CreateBill").'</a></div>';
                else print '<div class="inline-block divButAction"><a class="butActionRefused" href="#" title="'.$langs->trans("NotEnoughPermissions").'">'.$langs->trans("CreateBill").'</a></div>';
            }

            if (! empty($conf->commande->enabled) && $object->statut > 0 && $object->nbofservicesclosed < $nbofservices)
            {
            	$langs->load("orders");
            	if ($user->rights->commande->creer) print '<div class="inline-block divButAction"><a class="butAction" href="'.DOL_URL_ROOT.'/commande/card.php?action=create&amp;origin='.$object->element.'&amp;originid='.$object->id.'&amp;socid='.$object->thirdparty->id.'">'.$langs->trans("CreateOrder").'</a></div>';
            	else print '<div class="inline-block divButAction"><a class="butActionRefused" href="#" title="'.$langs->trans("NotEnoughPermissions").'">'.$langs->trans("CreateOrder").'</a></div>';
            }

            // Clone
            if ($user->rights->contrat->creer) {
            	print '<div class="inline-block divButAction"><a class="butAction" href="' . $_SERVER['PHP_SELF'] . '?id=' . $object->id . '&amp;socid=' . $object->socid . '&amp;action=clone&amp;object=' . $object->element . '">' . $langs->trans("ToClone") . '</a></div>';
            }

            if ($object->nbofservicesclosed < $nbofservices)
            {
                //if (! $numactive)
                //{
                print '<div class="inline-block divButAction"><a class="butAction" href="'.$_SERVER["PHP_SELF"].'?id='.$object->id.'&amp;action=close">'.$langs->trans("CloseAllContracts").'</a></div>';
                //}
                //else
                //{
                //	print '<div class="inline-block divButAction"><a class="butActionRefused" href="#" title="'.$langs->trans("CloseRefusedBecauseOneServiceActive").'">'.$langs->trans("Close").'</a></div>';
                //}
            }

            // On peut supprimer entite si
            // - Droit de creer + mode brouillon (erreur creation)
            // - Droit de supprimer
            if (($user->rights->contrat->creer && $object->statut == 0) || $user->rights->contrat->supprimer)
            {
                print '<div class="inline-block divButAction"><a class="butActionDelete" href="'.$_SERVER["PHP_SELF"].'?id='.$object->id.'&amp;action=delete">'.$langs->trans("Delete").'</a></div>';
            }
            else
            {
            	print '<div class="inline-block divButAction"><a class="butActionRefused" href="#" title="'.dol_escape_htmltag($langs->trans("NotAllowed")).'">'.$langs->trans("Delete").'</a></div>';
            }

            print "</div>";
        }

    	// Select mail models is same action as presend
    	if (GETPOST('modelselected')) {
    		$action = 'presend';
    	}

    	if ($action != 'presend')
    	{
    		print '<div class="fichecenter"><div class="fichehalfleft">';

    		/*
    		 * Documents generes
    		*/
    		$filename = dol_sanitizeFileName($object->ref);
    		$filedir = $conf->contrat->dir_output . "/" . dol_sanitizeFileName($object->ref);
    		$urlsource = $_SERVER["PHP_SELF"] . "?id=" . $object->id;
    		$genallowed = $user->rights->contrat->lire;
    		$delallowed = $user->rights->contrat->creer;
<<<<<<< HEAD

    		$var = true;

    		print $formfile->showdocuments('contract', $filename, $filedir, $urlsource, $genallowed, $delallowed, $object->modelpdf, 1, 0, 0, 28, 0, '', 0, '', $soc->default_lang);


    		// Show links to link elements
    		$linktoelem = $form->showLinkToObjectBlock($object, null, array('contrat'));
    		$somethingshown = $form->showLinkedObjectBlock($object, $linktoelem);


    		print '</div><div class="fichehalfright"><div class="ficheaddleft">';

			// List of actions on element
			include_once DOL_DOCUMENT_ROOT . '/core/class/html.formactions.class.php';
			$formactions = new FormActions($db);
			$somethingshown = $formactions->showactions($object, 'contract', $socid);


    		print '</div></div></div>';
    	}

		/*
		 * Action presend
		 */
		if ($action == 'presend')
		{
			$object->fetch_projet();

			$ref = dol_sanitizeFileName($object->ref);
			include_once DOL_DOCUMENT_ROOT . '/core/lib/files.lib.php';
			$fileparams = dol_most_recent_file($conf->contrat->dir_output . '/' . $ref, preg_quote($ref, '/').'[^\-]+');
			$file = $fileparams['fullname'];

			// Define output language
			$outputlangs = $langs;
			$newlang = '';
			if ($conf->global->MAIN_MULTILANGS && empty($newlang) && ! empty($_REQUEST['lang_id']))
				$newlang = $_REQUEST['lang_id'];
			if ($conf->global->MAIN_MULTILANGS && empty($newlang))
				$newlang = $object->thirdparty->default_lang;

			if (!empty($newlang))
			{
				$outputlangs = new Translate('', $conf);
				$outputlangs->setDefaultLang($newlang);
				$outputlangs->load('commercial');
			}

			// Build document if it not exists
			if (! $file || ! is_readable($file)) {
				$result = $object->generateDocument(GETPOST('model') ? GETPOST('model') : $object->modelpdf, $outputlangs, $hidedetails, $hidedesc, $hideref);
				if ($result <= 0) {
					dol_print_error($db, $object->error, $object->errors);
					exit();
				}
				$fileparams = dol_most_recent_file($conf->contrat->dir_output . '/' . $ref, preg_quote($ref, '/').'[^\-]+');
				$file = $fileparams['fullname'];
			}

			print '<div id="formmailbeforetitle" name="formmailbeforetitle"></div>';
			print '<div class="clearboth"></div>';
			print '<br>';
			print load_fiche_titre($langs->trans('SendContractByMail'));

			dol_fiche_head('');

			// Cree l'objet formulaire mail
			include_once DOL_DOCUMENT_ROOT . '/core/class/html.formmail.class.php';
			$formmail = new FormMail($db);
			$formmail->param['langsmodels']=(empty($newlang)?$langs->defaultlang:$newlang);
            $formmail->fromtype = (GETPOST('fromtype')?GETPOST('fromtype'):(!empty($conf->global->MAIN_MAIL_DEFAULT_FROMTYPE)?$conf->global->MAIN_MAIL_DEFAULT_FROMTYPE:'user'));

            if($formmail->fromtype === 'user'){
                $formmail->fromid = $user->id;

            }
			$formmail->trackid='ord'.$object->id;
			if (! empty($conf->global->MAIN_EMAIL_ADD_TRACK_ID) && ($conf->global->MAIN_EMAIL_ADD_TRACK_ID & 2))	// If bit 2 is set
			{
				include DOL_DOCUMENT_ROOT.'/core/lib/functions2.lib.php';
				$formmail->frommail=dolAddEmailTrackId($formmail->frommail, 'ord'.$object->id);
			}
			$formmail->withfrom = 1;
			$liste = array();
			foreach ($object->thirdparty->thirdparty_and_contact_email_array(1) as $key => $value)
				$liste [$key] = $value;
			$formmail->withto = GETPOST('sendto') ? GETPOST('sendto') : $liste;
			$formmail->withtocc = $liste;
			$formmail->withtoccc = $conf->global->MAIN_EMAIL_USECCC;
			if (empty($object->ref_client)) {
				$formmail->withtopic = $outputlangs->trans('SendContractRef', '__CONTRACTREF__');
			} else if (! empty($object->ref_client)) {
				$formmail->withtopic = $outputlangs->trans('SendContractRef', '__CONTRACTREF__ (__REFCLIENT__)');
			}
			$formmail->withfile = 2;
			$formmail->withbody = 1;
			$formmail->withdeliveryreceipt = 1;
			$formmail->withcancel = 1;
			// Tableau des substitutions
			$formmail->setSubstitFromObject($object);
			$formmail->substit ['__CONTRACTREF__'] = $object->ref;

			$custcontact = '';
			$contactarr = array();
			$contactarr = $object->liste_contact(- 1, 'external');

			if (is_array($contactarr) && count($contactarr) > 0)
			{
				foreach ($contactarr as $contact)
				{
					if ($contact['libelle'] == $langs->trans('TypeContact_contract_external_CUSTOMER')) {	// TODO Use code and not label
						$contactstatic = new Contact($db);
						$contactstatic->fetch($contact ['id']);
						$custcontact = $contactstatic->getFullName($langs, 1);
					}
				}

				if (! empty($custcontact)) {
					$formmail->substit['__CONTACTCIVNAME__'] = $custcontact;
				}
			}

			// Tableau des parametres complementaires
			$formmail->param['action'] = 'send';
			$formmail->param['models'] = 'contract_send';
			$formmail->param['models_id']=GETPOST('modelmailselected','int');
			$formmail->param['contractid'] = $object->id;
			$formmail->param['returnurl'] = $_SERVER["PHP_SELF"] . '?id=' . $object->id;

			// Init list of files
			if (GETPOST("mode") == 'init') {
				$formmail->clear_attached_files();
				$formmail->add_attached_files($file, basename($file), dol_mimetype($file));
			}

			// Show form
			print $formmail->get_form();

			dol_fiche_end();
		}

=======

    		$var = true;

    		print $formfile->showdocuments('contract', $filename, $filedir, $urlsource, $genallowed, $delallowed, $object->modelpdf, 1, 0, 0, 28, 0, '', 0, '', $soc->default_lang);


    		// Show links to link elements
    		$linktoelem = $form->showLinkToObjectBlock($object, null, array('contrat'));
    		$somethingshown = $form->showLinkedObjectBlock($object, $linktoelem);


    		print '</div><div class="fichehalfright"><div class="ficheaddleft">';

			// List of actions on element
			include_once DOL_DOCUMENT_ROOT . '/core/class/html.formactions.class.php';
			$formactions = new FormActions($db);
			$somethingshown = $formactions->showactions($object, 'contract', $socid);


    		print '</div></div></div>';
    	}

		/*
		 * Action presend
		 */
		if ($action == 'presend')
		{
			$object->fetch_projet();

			$ref = dol_sanitizeFileName($object->ref);
			include_once DOL_DOCUMENT_ROOT . '/core/lib/files.lib.php';
			$fileparams = dol_most_recent_file($conf->contrat->dir_output . '/' . $ref, preg_quote($ref, '/').'[^\-]+');
			$file = $fileparams['fullname'];

			// Define output language
			$outputlangs = $langs;
			$newlang = '';
			if ($conf->global->MAIN_MULTILANGS && empty($newlang) && ! empty($_REQUEST['lang_id']))
				$newlang = $_REQUEST['lang_id'];
			if ($conf->global->MAIN_MULTILANGS && empty($newlang))
				$newlang = $object->thirdparty->default_lang;

			if (!empty($newlang))
			{
				$outputlangs = new Translate('', $conf);
				$outputlangs->setDefaultLang($newlang);
				$outputlangs->load('commercial');
			}

			// Build document if it not exists
			if (! $file || ! is_readable($file)) {
				$result = $object->generateDocument(GETPOST('model') ? GETPOST('model') : $object->modelpdf, $outputlangs, $hidedetails, $hidedesc, $hideref);
				if ($result <= 0) {
					dol_print_error($db, $object->error, $object->errors);
					exit();
				}
				$fileparams = dol_most_recent_file($conf->contrat->dir_output . '/' . $ref, preg_quote($ref, '/').'[^\-]+');
				$file = $fileparams['fullname'];
			}

			print '<div id="formmailbeforetitle" name="formmailbeforetitle"></div>';
			print '<div class="clearboth"></div>';
			print '<br>';
			print load_fiche_titre($langs->trans('SendContractByMail'));

			dol_fiche_head('');

			// Cree l'objet formulaire mail
			include_once DOL_DOCUMENT_ROOT . '/core/class/html.formmail.class.php';
			$formmail = new FormMail($db);
			$formmail->param['langsmodels']=(empty($newlang)?$langs->defaultlang:$newlang);
            $formmail->fromtype = (GETPOST('fromtype')?GETPOST('fromtype'):(!empty($conf->global->MAIN_MAIL_DEFAULT_FROMTYPE)?$conf->global->MAIN_MAIL_DEFAULT_FROMTYPE:'user'));

            if($formmail->fromtype === 'user'){
                $formmail->fromid = $user->id;

            }
			$formmail->trackid='ord'.$object->id;
			if (! empty($conf->global->MAIN_EMAIL_ADD_TRACK_ID) && ($conf->global->MAIN_EMAIL_ADD_TRACK_ID & 2))	// If bit 2 is set
			{
				include DOL_DOCUMENT_ROOT.'/core/lib/functions2.lib.php';
				$formmail->frommail=dolAddEmailTrackId($formmail->frommail, 'ord'.$object->id);
			}
			$formmail->withfrom = 1;
			$liste = array();
			foreach ($object->thirdparty->thirdparty_and_contact_email_array(1) as $key => $value)
				$liste [$key] = $value;
			$formmail->withto = GETPOST('sendto') ? GETPOST('sendto') : $liste;
			$formmail->withtocc = $liste;
			$formmail->withtoccc = $conf->global->MAIN_EMAIL_USECCC;
			if (empty($object->ref_client)) {
				$formmail->withtopic = $outputlangs->trans('SendContractRef', '__CONTRACTREF__');
			} else if (! empty($object->ref_client)) {
				$formmail->withtopic = $outputlangs->trans('SendContractRef', '__CONTRACTREF__ (__REFCLIENT__)');
			}
			$formmail->withfile = 2;
			$formmail->withbody = 1;
			$formmail->withdeliveryreceipt = 1;
			$formmail->withcancel = 1;
			// Tableau des substitutions
			$formmail->setSubstitFromObject($object);
			$formmail->substit ['__CONTRACTREF__'] = $object->ref;

			$custcontact = '';
			$contactarr = array();
			$contactarr = $object->liste_contact(- 1, 'external');

			if (is_array($contactarr) && count($contactarr) > 0)
			{
				foreach ($contactarr as $contact)
				{
					if ($contact['libelle'] == $langs->trans('TypeContact_contract_external_CUSTOMER')) {	// TODO Use code and not label
						$contactstatic = new Contact($db);
						$contactstatic->fetch($contact ['id']);
						$custcontact = $contactstatic->getFullName($langs, 1);
					}
				}

				if (! empty($custcontact)) {
					$formmail->substit['__CONTACTCIVNAME__'] = $custcontact;
				}
			}

			// Tableau des parametres complementaires
			$formmail->param['action'] = 'send';
			$formmail->param['models'] = 'contract_send';
			$formmail->param['models_id']=GETPOST('modelmailselected','int');
			$formmail->param['contractid'] = $object->id;
			$formmail->param['returnurl'] = $_SERVER["PHP_SELF"] . '?id=' . $object->id;

			// Init list of files
			if (GETPOST("mode") == 'init') {
				$formmail->clear_attached_files();
				$formmail->add_attached_files($file, basename($file), dol_mimetype($file));
			}

			// Show form
			print $formmail->get_form();

			dol_fiche_end();
		}

>>>>>>> 64dd6439
    }
}


llxFooter();

$db->close();
?>

<?php
if (! empty($conf->margin->enabled) && $action == 'editline')
{
?>

<script type="text/javascript">
$(document).ready(function() {
  var idprod = $("input[name='idprod']").val();
  var fournprice = $("input[name='fournprice']").val();
  if (idprod > 0) {
	  $.post('<?php echo DOL_URL_ROOT; ?>/fourn/ajax/getSupplierPrices.php', {'idprod': idprod}, function(data) {
	    if (data.length > 0) {
	      var options = '';
	      var trouve=false;
	      $(data).each(function() {
	        options += '<option value="'+this.id+'" price="'+this.price+'"';
	        if (fournprice > 0) {
		        if (this.id == fournprice) {
		          options += ' selected';
		          $("#buying_price").val(this.price);
		          trouve = true;
		        }
	        }
	        options += '>'+this.label+'</option>';
	      });
	      options += '<option value=null'+(trouve?'':' selected')+'><?php echo $langs->trans("InputPrice"); ?></option>';
	      $("#fournprice").html(options);
	      if (trouve) {
	        $("#buying_price").hide();
	        $("#fournprice").show();
	      }
	      else {
	        $("#buying_price").show();
	      }
	      $("#fournprice").change(function() {
	        var selval = $(this).find('option:selected').attr("price");
	        if (selval)
	          $("#buying_price").val(selval).hide();
	        else
	          $('#buying_price').show();
	      });
	    }
	    else {
	      $("#fournprice").hide();
	      $('#buying_price').show();
	    }
	  },
	  'json');
	}
    else {
      $("#fournprice").hide();
      $('#buying_price').show();
    }
});
</script>

<?php
}<|MERGE_RESOLUTION|>--- conflicted
+++ resolved
@@ -2149,7 +2149,6 @@
     		$urlsource = $_SERVER["PHP_SELF"] . "?id=" . $object->id;
     		$genallowed = $user->rights->contrat->lire;
     		$delallowed = $user->rights->contrat->creer;
-<<<<<<< HEAD
 
     		$var = true;
 
@@ -2292,150 +2291,6 @@
 			dol_fiche_end();
 		}
 
-=======
-
-    		$var = true;
-
-    		print $formfile->showdocuments('contract', $filename, $filedir, $urlsource, $genallowed, $delallowed, $object->modelpdf, 1, 0, 0, 28, 0, '', 0, '', $soc->default_lang);
-
-
-    		// Show links to link elements
-    		$linktoelem = $form->showLinkToObjectBlock($object, null, array('contrat'));
-    		$somethingshown = $form->showLinkedObjectBlock($object, $linktoelem);
-
-
-    		print '</div><div class="fichehalfright"><div class="ficheaddleft">';
-
-			// List of actions on element
-			include_once DOL_DOCUMENT_ROOT . '/core/class/html.formactions.class.php';
-			$formactions = new FormActions($db);
-			$somethingshown = $formactions->showactions($object, 'contract', $socid);
-
-
-    		print '</div></div></div>';
-    	}
-
-		/*
-		 * Action presend
-		 */
-		if ($action == 'presend')
-		{
-			$object->fetch_projet();
-
-			$ref = dol_sanitizeFileName($object->ref);
-			include_once DOL_DOCUMENT_ROOT . '/core/lib/files.lib.php';
-			$fileparams = dol_most_recent_file($conf->contrat->dir_output . '/' . $ref, preg_quote($ref, '/').'[^\-]+');
-			$file = $fileparams['fullname'];
-
-			// Define output language
-			$outputlangs = $langs;
-			$newlang = '';
-			if ($conf->global->MAIN_MULTILANGS && empty($newlang) && ! empty($_REQUEST['lang_id']))
-				$newlang = $_REQUEST['lang_id'];
-			if ($conf->global->MAIN_MULTILANGS && empty($newlang))
-				$newlang = $object->thirdparty->default_lang;
-
-			if (!empty($newlang))
-			{
-				$outputlangs = new Translate('', $conf);
-				$outputlangs->setDefaultLang($newlang);
-				$outputlangs->load('commercial');
-			}
-
-			// Build document if it not exists
-			if (! $file || ! is_readable($file)) {
-				$result = $object->generateDocument(GETPOST('model') ? GETPOST('model') : $object->modelpdf, $outputlangs, $hidedetails, $hidedesc, $hideref);
-				if ($result <= 0) {
-					dol_print_error($db, $object->error, $object->errors);
-					exit();
-				}
-				$fileparams = dol_most_recent_file($conf->contrat->dir_output . '/' . $ref, preg_quote($ref, '/').'[^\-]+');
-				$file = $fileparams['fullname'];
-			}
-
-			print '<div id="formmailbeforetitle" name="formmailbeforetitle"></div>';
-			print '<div class="clearboth"></div>';
-			print '<br>';
-			print load_fiche_titre($langs->trans('SendContractByMail'));
-
-			dol_fiche_head('');
-
-			// Cree l'objet formulaire mail
-			include_once DOL_DOCUMENT_ROOT . '/core/class/html.formmail.class.php';
-			$formmail = new FormMail($db);
-			$formmail->param['langsmodels']=(empty($newlang)?$langs->defaultlang:$newlang);
-            $formmail->fromtype = (GETPOST('fromtype')?GETPOST('fromtype'):(!empty($conf->global->MAIN_MAIL_DEFAULT_FROMTYPE)?$conf->global->MAIN_MAIL_DEFAULT_FROMTYPE:'user'));
-
-            if($formmail->fromtype === 'user'){
-                $formmail->fromid = $user->id;
-
-            }
-			$formmail->trackid='ord'.$object->id;
-			if (! empty($conf->global->MAIN_EMAIL_ADD_TRACK_ID) && ($conf->global->MAIN_EMAIL_ADD_TRACK_ID & 2))	// If bit 2 is set
-			{
-				include DOL_DOCUMENT_ROOT.'/core/lib/functions2.lib.php';
-				$formmail->frommail=dolAddEmailTrackId($formmail->frommail, 'ord'.$object->id);
-			}
-			$formmail->withfrom = 1;
-			$liste = array();
-			foreach ($object->thirdparty->thirdparty_and_contact_email_array(1) as $key => $value)
-				$liste [$key] = $value;
-			$formmail->withto = GETPOST('sendto') ? GETPOST('sendto') : $liste;
-			$formmail->withtocc = $liste;
-			$formmail->withtoccc = $conf->global->MAIN_EMAIL_USECCC;
-			if (empty($object->ref_client)) {
-				$formmail->withtopic = $outputlangs->trans('SendContractRef', '__CONTRACTREF__');
-			} else if (! empty($object->ref_client)) {
-				$formmail->withtopic = $outputlangs->trans('SendContractRef', '__CONTRACTREF__ (__REFCLIENT__)');
-			}
-			$formmail->withfile = 2;
-			$formmail->withbody = 1;
-			$formmail->withdeliveryreceipt = 1;
-			$formmail->withcancel = 1;
-			// Tableau des substitutions
-			$formmail->setSubstitFromObject($object);
-			$formmail->substit ['__CONTRACTREF__'] = $object->ref;
-
-			$custcontact = '';
-			$contactarr = array();
-			$contactarr = $object->liste_contact(- 1, 'external');
-
-			if (is_array($contactarr) && count($contactarr) > 0)
-			{
-				foreach ($contactarr as $contact)
-				{
-					if ($contact['libelle'] == $langs->trans('TypeContact_contract_external_CUSTOMER')) {	// TODO Use code and not label
-						$contactstatic = new Contact($db);
-						$contactstatic->fetch($contact ['id']);
-						$custcontact = $contactstatic->getFullName($langs, 1);
-					}
-				}
-
-				if (! empty($custcontact)) {
-					$formmail->substit['__CONTACTCIVNAME__'] = $custcontact;
-				}
-			}
-
-			// Tableau des parametres complementaires
-			$formmail->param['action'] = 'send';
-			$formmail->param['models'] = 'contract_send';
-			$formmail->param['models_id']=GETPOST('modelmailselected','int');
-			$formmail->param['contractid'] = $object->id;
-			$formmail->param['returnurl'] = $_SERVER["PHP_SELF"] . '?id=' . $object->id;
-
-			// Init list of files
-			if (GETPOST("mode") == 'init') {
-				$formmail->clear_attached_files();
-				$formmail->add_attached_files($file, basename($file), dol_mimetype($file));
-			}
-
-			// Show form
-			print $formmail->get_form();
-
-			dol_fiche_end();
-		}
-
->>>>>>> 64dd6439
     }
 }
 
