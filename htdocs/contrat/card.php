--- conflicted
+++ resolved
@@ -385,13 +385,8 @@
 		// Set if we used free entry or predefined product
 		$predef = '';
 		$product_desc = (GETPOSTISSET('dp_desc') ? GETPOST('dp_desc', 'restricthtml') : '');
-<<<<<<< HEAD
-		$price_ht = price2num(GETPOST('price_ht'));
-		$price_ht_devise = price2num(GETPOST('multicurrency_price_ht'));
-=======
 		$price_ht = price2num(GETPOST('price_ht'), 'MU');
 		$price_ht_devise = price2num(GETPOST('multicurrency_price_ht', 'CR'));
->>>>>>> a3a7069c
 		if (GETPOST('prod_entry_mode', 'alpha') == 'free')
 		{
 			$idprod = 0;
