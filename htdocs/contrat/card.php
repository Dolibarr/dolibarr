<?php
/* Copyright (C) 2003-2004  Rodolphe Quiedeville	<rodolphe@quiedeville.org>
 * Copyright (C) 2004-2019  Laurent Destailleur		<eldy@users.sourceforge.net>
 * Copyright (C) 2005-2014  Regis Houssin			<regis.houssin@inodbox.com>
 * Copyright (C) 2006       Andre Cianfarani		<acianfa@free.fr>
 * Copyright (C) 2010-2017  Juanjo Menent			<jmenent@2byte.es>
 * Copyright (C) 2013       Christophe Battarel     <christophe.battarel@altairis.fr>
 * Copyright (C) 2013-2014  Florian Henry		  	<florian.henry@open-concept.pro>
 * Copyright (C) 2014-2018	Ferran Marcet		  	<fmarcet@2byte.es>
 * Copyright (C) 2014-2016  Marcos García           <marcosgdf@gmail.com>
 * Copyright (C) 2015       Jean-François Ferry     <jfefe@aternatik.fr>
 * Copyright (C) 2018       Frédéric France         <frederic.france@netlogic.fr>
 *
 * This program is free software; you can redistribute it and/or modify
 * it under the terms of the GNU General Public License as published by
 * the Free Software Foundation; either version 3 of the License, or
 * (at your option) any later version.
 *
 * This program is distributed in the hope that it will be useful,
 * but WITHOUT ANY WARRANTY; without even the implied warranty of
 * MERCHANTABILITY or FITNESS FOR A PARTICULAR PURPOSE.  See the
 * GNU General Public License for more details.
 *
 * You should have received a copy of the GNU General Public License
 * along with this program. If not, see <https://www.gnu.org/licenses/>.
 */

/**
 *       \file       htdocs/contrat/card.php
 *       \ingroup    contrat
 *       \brief      Page of a contract
 */

require "../main.inc.php";
require_once DOL_DOCUMENT_ROOT.'/core/lib/date.lib.php';
require_once DOL_DOCUMENT_ROOT.'/core/lib/price.lib.php';
require_once DOL_DOCUMENT_ROOT.'/core/lib/contract.lib.php';
require_once DOL_DOCUMENT_ROOT.'/contrat/class/contrat.class.php';
require_once DOL_DOCUMENT_ROOT.'/core/modules/contract/modules_contract.php';
require_once DOL_DOCUMENT_ROOT.'/core/class/doleditor.class.php';
require_once DOL_DOCUMENT_ROOT.'/core/class/html.formfile.class.php';
require_once DOL_DOCUMENT_ROOT.'/product/class/product.class.php';
if (!empty($conf->propal->enabled))  require_once DOL_DOCUMENT_ROOT.'/comm/propal/class/propal.class.php';
if (!empty($conf->projet->enabled)) {
	require_once DOL_DOCUMENT_ROOT.'/projet/class/project.class.php';
	require_once DOL_DOCUMENT_ROOT.'/core/class/html.formprojet.class.php';
}
require_once DOL_DOCUMENT_ROOT.'/core/class/extrafields.class.php';

// Load translation files required by the page
$langs->loadLangs(array("contracts", "orders", "companies", "bills", "products", 'compta'));

$action = GETPOST('action', 'alpha');
$confirm = GETPOST('confirm', 'alpha');
$socid = GETPOST('socid', 'int');
$id = GETPOST('id', 'int');
$ref = GETPOST('ref', 'alpha');
$origin = GETPOST('origin', 'alpha');
$originid = GETPOST('originid', 'int');

$datecontrat = '';
$usehm = (!empty($conf->global->MAIN_USE_HOURMIN_IN_DATE_RANGE) ? $conf->global->MAIN_USE_HOURMIN_IN_DATE_RANGE : 0);

// Security check
if ($user->socid) $socid = $user->socid;
$result = restrictedArea($user, 'contrat', $id);

// Initialize technical object to manage hooks of page. Note that conf->hooks_modules contains array of hook context
$hookmanager->initHooks(array('contractcard', 'globalcard'));

$object = new Contrat($db);
$extrafields = new ExtraFields($db);

// Load object
if ($id > 0 || !empty($ref) && $action != 'add') {
	$ret = $object->fetch($id, $ref);
	if ($ret > 0)
		$ret = $object->fetch_thirdparty();
	if ($ret < 0)
		dol_print_error('', $object->error);
}

// fetch optionals attributes and labels
$extrafields->fetch_name_optionals_label($object->table_element);

// fetch optionals attributes lines and labels
$extralabelslines = $extrafields->fetch_name_optionals_label($object->table_element_line);

$permissionnote = $user->rights->contrat->creer; // Used by the include of actions_setnotes.inc.php
$permissiondellink = $user->rights->contrat->creer; // Used by the include of actions_dellink.inc.php



/*
 * Actions
 */

$parameters = array('socid' => $socid);
$reshook = $hookmanager->executeHooks('doActions', $parameters, $object, $action); // Note that $action and $object may have been modified by some hooks
if ($reshook < 0) setEventMessages($hookmanager->error, $hookmanager->errors, 'errors');
if (empty($reshook))
{
	include DOL_DOCUMENT_ROOT.'/core/actions_setnotes.inc.php'; // Must be include, not includ_once

	include DOL_DOCUMENT_ROOT.'/core/actions_dellink.inc.php'; // Must be include, not include_once

	if ($action == 'confirm_active' && $confirm == 'yes' && $user->rights->contrat->activer)
	{
		$result = $object->active_line($user, GETPOST('ligne'), GETPOST('date'), GETPOST('dateend'), GETPOST('comment'));

		if ($result > 0)
		{
			header("Location: ".$_SERVER['PHP_SELF']."?id=".$object->id);
			exit;
		} else {
			setEventMessages($object->error, $object->errors, 'errors');
		}
	} elseif ($action == 'confirm_closeline' && $confirm == 'yes' && $user->rights->contrat->activer)
	{
		if (!GETPOST('dateend'))
		{
			$error++;
			setEventMessages($langs->trans("ErrorFieldRequired", $langs->transnoentitiesnoconv("DateEnd")), null, 'errors');
		}
		if (!$error)
		{
			$result = $object->close_line($user, GETPOST('ligne'), GETPOST('dateend'), urldecode(GETPOST('comment')));
			if ($result > 0)
			{
				header("Location: ".$_SERVER['PHP_SELF']."?id=".$object->id);
				exit;
			} else {
				setEventMessages($object->error, $object->errors, 'errors');
			}
		}
	}

	// Si ajout champ produit predefini
	if (GETPOST('mode') == 'predefined')
	{
		$date_start = '';
		$date_end = '';
		if (GETPOST('date_startmonth') && GETPOST('date_startday') && GETPOST('date_startyear'))
		{
			$date_start = dol_mktime(GETPOST('date_starthour'), GETPOST('date_startmin'), 0, GETPOST('date_startmonth'), GETPOST('date_startday'), GETPOST('date_startyear'));
		}
		if (GETPOST('date_endmonth') && GETPOST('date_endday') && GETPOST('date_endyear'))
		{
			$date_end = dol_mktime(GETPOST('date_endhour'), GETPOST('date_endmin'), 0, GETPOST('date_endmonth'), GETPOST('date_endday'), GETPOST('date_endyear'));
		}
	}

	// Param dates
	$date_start_update = '';
	$date_end_update = '';
	$date_start_real_update = '';
	$date_end_real_update = '';
	if (GETPOST('date_start_updatemonth') && GETPOST('date_start_updateday') && GETPOST('date_start_updateyear'))
	{
		$date_start_update = dol_mktime(GETPOST('date_start_updatehour'), GETPOST('date_start_updatemin'), 0, GETPOST('date_start_updatemonth'), GETPOST('date_start_updateday'), GETPOST('date_start_updateyear'));
	}
	if (GETPOST('date_end_updatemonth') && GETPOST('date_end_updateday') && GETPOST('date_end_updateyear'))
	{
		$date_end_update = dol_mktime(GETPOST('date_end_updatehour'), GETPOST('date_end_updatemin'), 0, GETPOST('date_end_updatemonth'), GETPOST('date_end_updateday'), GETPOST('date_end_updateyear'));
	}
	if (GETPOST('date_start_real_updatemonth') && GETPOST('date_start_real_updateday') && GETPOST('date_start_real_updateyear'))
	{
		$date_start_real_update = dol_mktime(GETPOST('date_start_real_updatehour'), GETPOST('date_start_real_updatemin'), 0, GETPOST('date_start_real_updatemonth'), GETPOST('date_start_real_updateday'), GETPOST('date_start_real_updateyear'));
	}
	if (GETPOST('date_end_real_updatemonth') && GETPOST('date_end_real_updateday') && GETPOST('date_end_real_updateyear'))
	{
		$date_end_real_update = dol_mktime(GETPOST('date_end_real_updatehour'), GETPOST('date_end_real_updatemin'), 0, GETPOST('date_end_real_updatemonth'), GETPOST('date_end_real_updateday'), GETPOST('date_end_real_updateyear'));
	}
	if (GETPOST('remonth') && GETPOST('reday') && GETPOST('reyear'))
	{
		$datecontrat = dol_mktime(GETPOST('rehour'), GETPOST('remin'), 0, GETPOST('remonth'), GETPOST('reday'), GETPOST('reyear'));
	}

	// Add contract
	if ($action == 'add' && $user->rights->contrat->creer)
	{
		// Check
		if (empty($datecontrat))
		{
			$error++;
			setEventMessages($langs->trans("ErrorFieldRequired", $langs->transnoentitiesnoconv("Date")), null, 'errors');
			$action = 'create';
		}

		if ($socid < 1)
		{
			setEventMessages($langs->trans("ErrorFieldRequired", $langs->transnoentitiesnoconv("ThirdParty")), null, 'errors');
			$action = 'create';
			$error++;
		}

		// Fill array 'array_options' with data from add form
		$ret = $extrafields->setOptionalsFromPost(null, $object);
		if ($ret < 0) {
			$error++;
			$action = 'create';
		}

		if (!$error)
		{
			$object->socid = $socid;
			$object->date_contrat = $datecontrat;

			$object->commercial_suivi_id = GETPOST('commercial_suivi_id', 'int');
			$object->commercial_signature_id = GETPOST('commercial_signature_id', 'int');

			$object->note_private = GETPOST('note_private', 'alpha');
			$object->note_public				= GETPOST('note_public', 'alpha');
			$object->fk_project					= GETPOST('projectid', 'int');
			$object->remise_percent = GETPOST('remise_percent', 'alpha');
			$object->ref = GETPOST('ref', 'alpha');
			$object->ref_customer				= GETPOST('ref_customer', 'alpha');
			$object->ref_supplier				= GETPOST('ref_supplier', 'alpha');

			// If creation from another object of another module (Example: origin=propal, originid=1)
			if (!empty($origin) && !empty($originid))
			{
				// Parse element/subelement (ex: project_task)
				$element = $subelement = $origin;
				if (preg_match('/^([^_]+)_([^_]+)/i', $origin, $regs))
				{
					$element = $regs[1];
					$subelement = $regs[2];
				}

				// For compatibility
				if ($element == 'order') { $element = $subelement = 'commande'; }
				if ($element == 'propal') { $element = 'comm/propal'; $subelement = 'propal'; }

				$object->origin    = $origin;
				$object->origin_id = $originid;

				// Possibility to add external linked objects with hooks
				$object->linked_objects[$object->origin] = $object->origin_id;
				if (is_array($_POST['other_linked_objects']) && !empty($_POST['other_linked_objects']))
				{
					$object->linked_objects = array_merge($object->linked_objects, $_POST['other_linked_objects']);
				}

				$id = $object->create($user);
				if ($id < 0) {
					setEventMessages($object->error, $object->errors, 'errors');
				}

				if ($id > 0)
				{
					dol_include_once('/'.$element.'/class/'.$subelement.'.class.php');

					$classname = ucfirst($subelement);
					$srcobject = new $classname($db);

					dol_syslog("Try to find source object origin=".$object->origin." originid=".$object->origin_id." to add lines");
					$result = $srcobject->fetch($object->origin_id);
					if ($result > 0)
					{
						$srcobject->fetch_thirdparty();
						$lines = $srcobject->lines;
						if (empty($lines) && method_exists($srcobject, 'fetch_lines'))
						{
							$srcobject->fetch_lines();
							$lines = $srcobject->lines;
						}

						$fk_parent_line = 0;
						$num = count($lines);

						for ($i = 0; $i < $num; $i++)
						{
							$product_type = ($lines[$i]->product_type ? $lines[$i]->product_type : 0);

							if ($product_type == 1 || (!empty($conf->global->CONTRACT_SUPPORT_PRODUCTS) && in_array($product_type, array(0, 1)))) { 	// TODO Exclude also deee
								// service prédéfini
								if ($lines[$i]->fk_product > 0)
								{
									$product_static = new Product($db);

									// Define output language
									if (!empty($conf->global->MAIN_MULTILANGS) && !empty($conf->global->PRODUIT_TEXTS_IN_THIRDPARTY_LANGUAGE))
									{
										$prod = new Product($db);
										$prod->id = $lines[$i]->fk_product;
										$prod->getMultiLangs();

										$outputlangs = $langs;
										$newlang = '';
										if (empty($newlang) && GETPOST('lang_id', 'aZ09')) $newlang = GETPOST('lang_id', 'aZ09');
										if (empty($newlang)) $newlang = $srcobject->thirdparty->default_lang;
										if (!empty($newlang))
										{
											$outputlangs = new Translate("", $conf);
											$outputlangs->setDefaultLang($newlang);
										}

										$label = (!empty($prod->multilangs[$outputlangs->defaultlang]["libelle"])) ? $prod->multilangs[$outputlangs->defaultlang]["libelle"] : $lines[$i]->product_label;
									} else {
										$label = $lines[$i]->product_label;
									}
									$desc = ($lines[$i]->desc && $lines[$i]->desc != $lines[$i]->libelle) ?dol_htmlentitiesbr($lines[$i]->desc) : '';
								} else {
									$desc = dol_htmlentitiesbr($lines[$i]->desc);
								}

								// Extrafields
								$array_options = array();
								// For avoid conflicts if trigger used
								if (method_exists($lines[$i], 'fetch_optionals')) {
									$lines[$i]->fetch_optionals();
									$array_options = $lines[$i]->array_options;
								}

								$txtva = $lines[$i]->vat_src_code ? $lines[$i]->tva_tx.' ('.$lines[$i]->vat_src_code.')' : $lines[$i]->tva_tx;

								// View third's localtaxes for now
								$localtax1_tx = get_localtax($txtva, 1, $object->thirdparty);
								$localtax2_tx = get_localtax($txtva, 2, $object->thirdparty);

								$result = $object->addline(
									$desc,
									$lines[$i]->subprice,
									$lines[$i]->qty,
									$txtva,
									$localtax1_tx,
									$localtax2_tx,
									$lines[$i]->fk_product,
									$lines[$i]->remise_percent,
									$lines[$i]->date_start,
									$lines[$i]->date_end,
									'HT',
									0,
									$lines[$i]->info_bits,
									$lines[$i]->fk_fournprice,
									$lines[$i]->pa_ht,
									$array_options,
									$lines[$i]->fk_unit
								);

								if ($result < 0)
								{
									$error++;
									break;
								}
							}
						}
					} else {
						setEventMessages($srcobject->error, $srcobject->errors, 'errors');
						$error++;
					}

					// Hooks
					$parameters = array('objFrom' => $srcobject);
					$reshook = $hookmanager->executeHooks('createFrom', $parameters, $object, $action); // Note that $action and $object may have been
					// modified by hook
					if ($reshook < 0)
						$error++;
				} else {
					setEventMessages($object->error, $object->errors, 'errors');
					$error++;
				}
			} else {
				$result = $object->create($user);
				if ($result > 0)
				{
					header("Location: ".$_SERVER['PHP_SELF']."?id=".$object->id);
					exit;
				} else {
					setEventMessages($object->error, $object->errors, 'errors');
				}
				$action = 'create';
			}
		}
	} elseif ($action == 'classin' && $user->rights->contrat->creer)
	{
		$object->setProject(GETPOST('projectid'));
	}

	// Add a new line
	elseif ($action == 'addline' && $user->rights->contrat->creer)
	{
		// Set if we used free entry or predefined product
		$predef = '';
		$product_desc = (GETPOST('dp_desc') ?GETPOST('dp_desc') : '');
		$price_ht = price2num(GETPOST('price_ht'));
		$price_ht_devise = price2num(GETPOST('multicurrency_price_ht'));
		if (GETPOST('prod_entry_mode', 'alpha') == 'free')
		{
			$idprod = 0;
			$tva_tx = (GETPOST('tva_tx', 'alpha') ? GETPOST('tva_tx', 'alpha') : 0);
		} else {
			$idprod = GETPOST('idprod', 'int');
			$tva_tx = '';
		}

		$qty = price2num(GETPOST('qty'.$predef));
		$remise_percent = ((GETPOST('remise_percent'.$predef) != '') ? GETPOST('remise_percent'.$predef) : 0);

		if ($qty == '')
		{
			setEventMessages($langs->trans("ErrorFieldRequired", $langs->transnoentitiesnoconv("Qty")), null, 'errors');
			$error++;
		}
		if (GETPOST('prod_entry_mode', 'alpha') == 'free' && empty($idprod) && empty($product_desc))
		{
			setEventMessages($langs->trans("ErrorFieldRequired", $langs->transnoentitiesnoconv("Description")), null, 'errors');
			$error++;
		}

	    $date_start = dol_mktime(GETPOST('date_start'.$predef.'hour'), GETPOST('date_start'.$predef.'min'), GETPOST('date_start'.$predef.'sec'), GETPOST('date_start'.$predef.'month'), GETPOST('date_start'.$predef.'day'), GETPOST('date_start'.$predef.'year'));
	    $date_end = dol_mktime(GETPOST('date_end'.$predef.'hour'), GETPOST('date_end'.$predef.'min'), GETPOST('date_end'.$predef.'sec'), GETPOST('date_end'.$predef.'month'), GETPOST('date_end'.$predef.'day'), GETPOST('date_end'.$predef.'year'));
	    if (!empty($date_start) && !empty($date_end) && $date_start > $date_end)
	    {
		    setEventMessages($langs->trans("Error").': '.$langs->trans("DateStartPlanned").' > '.$langs->trans("DateEndPlanned"), null, 'errors');
		    $error++;
	    }

		// Extrafields
		$extralabelsline = $extrafields->fetch_name_optionals_label($object->table_element_line);
		$array_options = $extrafields->getOptionalsFromPost($object->table_element_line, $predef);
		// Unset extrafield
		if (is_array($extralabelsline)) {
			// Get extra fields
			foreach ($extralabelsline as $key => $value) {
				unset($_POST["options_".$key]);
			}
		}

		if (!$error)
		{
			// Clean parameters
			$date_start = dol_mktime(GETPOST('date_start'.$predef.'hour'), GETPOST('date_start'.$predef.'min'), GETPOST('date_start'.$predef.'sec'), GETPOST('date_start'.$predef.'month'), GETPOST('date_start'.$predef.'day'), GETPOST('date_start'.$predef.'year'));
			$date_end = dol_mktime(GETPOST('date_end'.$predef.'hour'), GETPOST('date_end'.$predef.'min'), GETPOST('date_end'.$predef.'sec'), GETPOST('date_end'.$predef.'month'), GETPOST('date_end'.$predef.'day'), GETPOST('date_end'.$predef.'year'));
			$price_base_type = (GETPOST('price_base_type', 'alpha') ?GETPOST('price_base_type', 'alpha') : 'HT');

			// Ecrase $pu par celui du produit
			// Ecrase $desc par celui du produit
			// Ecrase $tva_tx par celui du produit
			// Ecrase $base_price_type par celui du produit
			if ($idprod > 0)
			{
				$prod = new Product($db);
				$prod->fetch($idprod);

				// Update if prices fields are defined
				$tva_tx = get_default_tva($mysoc, $object->thirdparty, $prod->id);
				$tva_npr = get_default_npr($mysoc, $object->thirdparty, $prod->id);
				if (empty($tva_tx)) $tva_npr = 0;

				$pu_ht = $prod->price;
				$pu_ttc = $prod->price_ttc;
				$price_min = $prod->price_min;
				$price_base_type = $prod->price_base_type;

				// On defini prix unitaire
				if ($conf->global->PRODUIT_MULTIPRICES && $object->thirdparty->price_level)
				{
					$pu_ht = $prod->multiprices[$object->thirdparty->price_level];
					$pu_ttc = $prod->multiprices_ttc[$object->thirdparty->price_level];
					$price_min = $prod->multiprices_min[$object->thirdparty->price_level];
					$price_base_type = $prod->multiprices_base_type[$object->thirdparty->price_level];
				} elseif (!empty($conf->global->PRODUIT_CUSTOMER_PRICES))
				{
					require_once DOL_DOCUMENT_ROOT.'/product/class/productcustomerprice.class.php';

					$prodcustprice = new Productcustomerprice($db);

					$filter = array('t.fk_product' => $prod->id, 't.fk_soc' => $object->thirdparty->id);

					$result = $prodcustprice->fetch_all('', '', 0, 0, $filter);
					if ($result) {
						if (count($prodcustprice->lines) > 0) {
							$pu_ht = price($prodcustprice->lines [0]->price);
							$pu_ttc = price($prodcustprice->lines [0]->price_ttc);
							$price_base_type = $prodcustprice->lines [0]->price_base_type;
							$tva_tx = $prodcustprice->lines [0]->tva_tx;
							if ($prodcustprice->lines[0]->default_vat_code && !preg_match('/\(.*\)/', $tva_tx)) $tva_tx .= ' ('.$prodcustprice->lines[0]->default_vat_code.')';
							$tva_npr = $prodcustprice->lines[0]->recuperableonly;
							if (empty($tva_tx)) $tva_npr = 0;
						}
					}
				}

				$tmpvat = price2num(preg_replace('/\s*\(.*\)/', '', $tva_tx));
				$tmpprodvat = price2num(preg_replace('/\s*\(.*\)/', '', $prod->tva_tx));

				// On reevalue prix selon taux tva car taux tva transaction peut etre different
				// de ceux du produit par defaut (par exemple si pays different entre vendeur et acheteur).
				if ($tmpvat != $tmpprodvat)
				{
					if ($price_base_type != 'HT')
					{
						$pu_ht = price2num($pu_ttc / (1 + ($tmpvat / 100)), 'MU');
					} else {
						$pu_ttc = price2num($pu_ht * (1 + ($tmpvat / 100)), 'MU');
					}
				}

			   	$desc = $prod->description;
			   	if (!empty($product_desc) && !empty($conf->global->MAIN_NO_CONCAT_DESCRIPTION)) $desc = $product_desc;
				else $desc = dol_concatdesc($desc, $product_desc, '', !empty($conf->global->MAIN_CHANGE_ORDER_CONCAT_DESCRIPTION));

				$fk_unit = $prod->fk_unit;
			} else {
				$pu_ht = GETPOST('price_ht');
				$price_base_type = 'HT';
				$tva_tx = GETPOST('tva_tx') ?str_replace('*', '', GETPOST('tva_tx')) : 0; // tva_tx field may be disabled, so we use vat rate 0
				$tva_npr = preg_match('/\*/', GETPOST('tva_tx')) ? 1 : 0;
				$desc = $product_desc;
				$fk_unit = GETPOST('units', 'alpha');
			}

			$localtax1_tx = get_localtax($tva_tx, 1, $object->thirdparty, $mysoc, $tva_npr);
			$localtax2_tx = get_localtax($tva_tx, 2, $object->thirdparty, $mysoc, $tva_npr);

			// ajout prix achat
			$fk_fournprice = $_POST['fournprice'];
			if (!empty($_POST['buying_price']))
			  $pa_ht = $_POST['buying_price'];
			else $pa_ht = null;

			$info_bits = 0;
			if ($tva_npr) $info_bits |= 0x01;

			if (((!empty($conf->global->MAIN_USE_ADVANCED_PERMS) && empty($user->rights->produit->ignore_price_min_advance))
				|| empty($conf->global->MAIN_USE_ADVANCED_PERMS)) && ($price_min && (price2num($pu_ht) * (1 - price2num($remise_percent) / 100) < price2num($price_min))))
			{
				$object->error = $langs->trans("CantBeLessThanMinPrice", price(price2num($price_min, 'MU'), 0, $langs, 0, 0, -1, $conf->currency));
				$result = -1;
			} else {
				// Insert line
				$result = $object->addline(
					$desc,
					$pu_ht,
					$qty,
					$tva_tx,
					$localtax1_tx,
					$localtax2_tx,
					$idprod,
					$remise_percent,
					$date_start,
					$date_end,
					$price_base_type,
					$pu_ttc,
					$info_bits,
		  			$fk_fournprice,
		  			$pa_ht,
					$array_options,
					$fk_unit
				);
			}

			if ($result > 0)
			{
				// Define output language
				if (empty($conf->global->MAIN_DISABLE_PDF_AUTOUPDATE) && !empty($conf->global->CONTRACT_ADDON_PDF))    // No generation if default type not defined
				{
					$outputlangs = $langs;
					$newlang = '';
					if ($conf->global->MAIN_MULTILANGS && empty($newlang) && GETPOST('lang_id', 'aZ09')) $newlang = GETPOST('lang_id', 'aZ09');
					if ($conf->global->MAIN_MULTILANGS && empty($newlang))	$newlang = $object->thirdparty->default_lang;
					if (!empty($newlang)) {
						$outputlangs = new Translate("", $conf);
						$outputlangs->setDefaultLang($newlang);
					}

					$ret = $object->fetch($id); // Reload to get new records

					$object->generateDocument($object->modelpdf, $outputlangs, $hidedetails, $hidedesc, $hideref);
				}

				unset($_POST['prod_entry_mode']);

				unset($_POST['qty']);
				unset($_POST['type']);
				unset($_POST['remise_percent']);
				unset($_POST['price_ht']);
				unset($_POST['multicurrency_price_ht']);
				unset($_POST['price_ttc']);
				unset($_POST['tva_tx']);
				unset($_POST['product_ref']);
				unset($_POST['product_label']);
				unset($_POST['product_desc']);
				unset($_POST['fournprice']);
				unset($_POST['buying_price']);
				unset($_POST['np_marginRate']);
				unset($_POST['np_markRate']);
				unset($_POST['dp_desc']);
				unset($_POST['idprod']);

				unset($_POST['date_starthour']);
				unset($_POST['date_startmin']);
				unset($_POST['date_startsec']);
				unset($_POST['date_startday']);
				unset($_POST['date_startmonth']);
				unset($_POST['date_startyear']);
				unset($_POST['date_endhour']);
				unset($_POST['date_endmin']);
				unset($_POST['date_endsec']);
				unset($_POST['date_endday']);
				unset($_POST['date_endmonth']);
				unset($_POST['date_endyear']);
			} else {
				setEventMessages($object->error, $object->errors, 'errors');
			}
		}
	} elseif ($action == 'updateline' && $user->rights->contrat->creer && !GETPOST('cancel', 'alpha')) {
		$error = 0;

		if (!empty($date_start_update) && !empty($date_end_update) && $date_start_update > $date_end_update)
		{
			setEventMessages($langs->trans("Error").': '.$langs->trans("DateStartPlanned").' > '.$langs->trans("DateEndPlanned"), null, 'errors');
			$action = 'editline';
			$_GET['rowid'] = GETPOST('elrowid');
			$error++;
		}

		if (!$error)
		{
			$objectline = new ContratLigne($db);
			if ($objectline->fetch(GETPOST('elrowid', 'int')) < 0)
			{
				setEventMessages($objectline->error, $objectline->errors, 'errors');
				$error++;
			}
			$objectline->fetch_optionals();
		}

		$db->begin();

		if (!$error)
		{
			if ($date_start_real_update == '') $date_start_real_update = $objectline->date_ouverture;
			if ($date_end_real_update == '')   $date_end_real_update = $objectline->date_cloture;

			$vat_rate = GETPOST('eltva_tx');
			// Define info_bits
			$info_bits = 0;
			if (preg_match('/\*/', $vat_rate))
				  $info_bits |= 0x01;

			// Define vat_rate
			$vat_rate = str_replace('*', '', $vat_rate);
			$localtax1_tx = get_localtax($vat_rate, 1, $object->thirdparty, $mysoc);
			$localtax2_tx = get_localtax($vat_rate, 2, $object->thirdparty, $mysoc);

			$txtva = $vat_rate;

			// Clean vat code
			$reg = array();
			$vat_src_code = '';
			if (preg_match('/\((.*)\)/', $txtva, $reg))
			{
				  $vat_src_code = $reg[1];
				  $txtva = preg_replace('/\s*\(.*\)/', '', $txtva); // Remove code into vatrate.
			}

			// ajout prix d'achat
			$fk_fournprice = $_POST['fournprice'];
			if (!empty($_POST['buying_price']))
			  $pa_ht = $_POST['buying_price'];
			else $pa_ht = null;

			$fk_unit = GETPOST('unit', 'alpha');

			$objectline->description = GETPOST('product_desc', 'none');
			$objectline->price_ht = GETPOST('elprice');
			$objectline->subprice = GETPOST('elprice');
			$objectline->qty = GETPOST('elqty');
			$objectline->remise_percent = GETPOST('elremise_percent');
			$objectline->tva_tx = ($txtva ? $txtva : 0); // Field may be disabled, so we use vat rate 0
			$objectline->vat_src_code = $vat_src_code;
			$objectline->localtax1_tx = is_numeric($localtax1_tx) ? $localtax1_tx : 0;
			$objectline->localtax2_tx = is_numeric($localtax2_tx) ? $localtax2_tx : 0;
			$objectline->date_ouverture_prevue = $date_start_update;
			$objectline->date_ouverture = $date_start_real_update;
			$objectline->date_fin_validite = $date_end_update;
			$objectline->date_cloture = $date_end_real_update;
			$objectline->fk_user_cloture = $user->id;
			$objectline->fk_fournprice = $fk_fournprice;
			$objectline->pa_ht = $pa_ht;

			if ($fk_unit > 0) {
			    $objectline->fk_unit = GETPOST('unit');
			} else {
			    $objectline->fk_unit = null;
			}

			// Extrafields
			$extralabelsline = $extrafields->fetch_name_optionals_label($objectline->table_element);
			$array_options = $extrafields->getOptionalsFromPost($object->table_element_line, $predef);

			if (is_array($array_options) && count($array_options) > 0) {
				// We replace values in this->line->array_options only for entries defined into $array_options
				foreach ($array_options as $key => $value) {
					$objectline->array_options[$key] = $array_options[$key];
				}
			}

			// TODO verifier price_min si fk_product et multiprix

			$result = $objectline->update($user);
			if ($result < 0)
			{
				$error++;
				setEventMessages($objectline->error, $objectline->errors, 'errors');
			}
		}

		if (!$error)
		{
			$db->commit();
		} else {
			$db->rollback();
		}
	} elseif ($action == 'confirm_deleteline' && $confirm == 'yes' && $user->rights->contrat->creer)
	{
		$result = $object->deleteline(GETPOST('lineid'), $user);

		if ($result >= 0)
		{
			header("Location: ".$_SERVER['PHP_SELF']."?id=".$object->id);
			exit;
		} else {
			setEventMessages($object->error, $object->errors, 'errors');
		}
	} elseif ($action == 'confirm_valid' && $confirm == 'yes' && $user->rights->contrat->creer)
	{
		$result = $object->validate($user);

		if ($result > 0)
		{
			// Define output language
			if (empty($conf->global->MAIN_DISABLE_PDF_AUTOUPDATE))
			{
				$outputlangs = $langs;
				$newlang = '';
				if ($conf->global->MAIN_MULTILANGS && empty($newlang) && GETPOST('lang_id', 'aZ09')) $newlang = GETPOST('lang_id', 'aZ09');
				if ($conf->global->MAIN_MULTILANGS && empty($newlang))	$newlang = $object->thirdparty->default_lang;
				if (!empty($newlang)) {
					$outputlangs = new Translate("", $conf);
					$outputlangs->setDefaultLang($newlang);
				}
				$model = $object->modelpdf;
				$ret = $object->fetch($id); // Reload to get new records

				$object->generateDocument($model, $outputlangs, $hidedetails, $hidedesc, $hideref);
			}
		} else {
			setEventMessages($object->error, $object->errors, 'errors');
		}
	} elseif ($action == 'reopen' && $user->rights->contrat->creer)
	{
		$result = $object->reopen($user);
		if ($result < 0)
		{
			setEventMessages($object->error, $object->errors, 'errors');
		}
	}

	// Close all lines
	elseif ($action == 'confirm_close' && $confirm == 'yes' && $user->rights->contrat->creer)
	{
		$result = $object->closeAll($user);
		if ($result < 0)
		{
			setEventMessages($object->error, $object->errors, 'errors');
		}
	}

	// Close all lines
	elseif ($action == 'confirm_activate' && $confirm == 'yes' && $user->rights->contrat->creer)
	{
		$result = $object->activateAll($user);
		if ($result < 0)
		{
			setEventMessages($object->error, $object->errors, 'errors');
		}
	} elseif ($action == 'confirm_delete' && $confirm == 'yes' && $user->rights->contrat->supprimer)
	{
		$result = $object->delete($user);
		if ($result >= 0)
		{
			header("Location: list.php?restore_lastsearch_values=1");
			return;
		} else {
			setEventMessages($object->error, $object->errors, 'errors');
		}
	} elseif ($action == 'confirm_move' && $confirm == 'yes' && $user->rights->contrat->creer)
	{
		if (GETPOST('newcid') > 0)
		{
			$contractline = new ContratLigne($db);
			$result = $contractline->fetch(GETPOST('lineid'));
			$contractline->fk_contrat = GETPOST('newcid');
			$result = $contractline->update($user, 1);
			if ($result >= 0)
			{
				header("Location: ".$_SERVER['PHP_SELF']."?id=".$id);
				return;
			} else {
				setEventMessages($object->error, $object->errors, 'errors');
			}
		} else {
			setEventMessages($langs->trans("ErrorFieldRequired", $langs->transnoentities("RefNewContract")), null, 'errors');
		}
	} elseif ($action == 'update_extras')
	{
		$object->oldcopy = dol_clone($object);

		// Fill array 'array_options' with data from update form
		$ret = $extrafields->setOptionalsFromPost(null, $object, GETPOST('attribute', 'none'));
		if ($ret < 0) $error++;

		if (!$error) {
			$result = $object->insertExtraFields('CONTRACT_MODIFY');
			if ($result < 0)
			{
				setEventMessages($object->error, $object->errors, 'errors');
				$error++;
			}
		}

		if ($error) {
			$action = 'edit_extras';
		}
	} elseif ($action == 'setref_supplier')
	{
		$cancelbutton = GETPOST('cancel', 'alpha');
		if (!$cancelbutton) {
			$object->oldcopy = dol_clone($object);

			$result = $object->setValueFrom('ref_supplier', GETPOST('ref_supplier', 'alpha'), '', null, 'text', '', $user, 'CONTRACT_MODIFY');
			if ($result < 0) {
				setEventMessages($object->error, $object->errors, 'errors');
				$action = 'editref_supplier';
			} else {
				header("Location: ".$_SERVER['PHP_SELF']."?id=".$object->id);
				exit;
			}
		} else {
			header("Location: ".$_SERVER['PHP_SELF']."?id=".$id);
			exit;
		}
	} elseif ($action == 'setref_customer')
	{
		$cancelbutton = GETPOST('cancel', 'alpha');

		if (!$cancelbutton)
		{
			$object->oldcopy = dol_clone($object);

			$result = $object->setValueFrom('ref_customer', GETPOST('ref_customer', 'alpha'), '', null, 'text', '', $user, 'CONTRACT_MODIFY');
			if ($result < 0) {
				setEventMessages($object->error, $object->errors, 'errors');
				$action = 'editref_customer';
			} else {
				header("Location: ".$_SERVER['PHP_SELF']."?id=".$object->id);
				exit;
			}
		} else {
			header("Location: ".$_SERVER['PHP_SELF']."?id=".$id);
			exit;
		}
	} elseif ($action == 'setref')
	{
		$cancelbutton = GETPOST('cancel', 'alpha');

		if (!$cancelbutton) {
			$result = $object->fetch($id);
			if ($result < 0) {
				setEventMessages($object->error, $object->errors, 'errors');
			}

			$old_ref = $object->ref;

	        $result = $object->setValueFrom('ref', GETPOST('ref', 'alpha'), '', null, 'text', '', $user, 'CONTRACT_MODIFY');
	        if ($result < 0) {
	            setEventMessages($object->error, $object->errors, 'errors');
	            $action = 'editref';
	        } else {
				require_once DOL_DOCUMENT_ROOT.'/core/lib/files.lib.php';
				$old_filedir = $conf->contrat->dir_output.'/'.dol_sanitizeFileName($old_ref);
				$new_filedir = $conf->contrat->dir_output.'/'.dol_sanitizeFileName($object->ref);

				$files = dol_dir_list($old_filedir);
				if (!empty($files))
				{
					if (!is_dir($new_filedir)) dol_mkdir($new_filedir);
					foreach ($files as $file)
					{
						dol_move($file['fullname'], $new_filedir.'/'.$file['name']);
					}
				}

	            header("Location: ".$_SERVER['PHP_SELF']."?id=".$object->id);
	            exit;
	        }
	    } else {
	        header("Location: ".$_SERVER['PHP_SELF']."?id=".$id);
	        exit;
	    }
	} elseif ($action == 'setdate_contrat')
	{
		$cancelbutton = GETPOST('cancel', 'alpha');

		if (!$cancelbutton) {
			$result = $object->fetch($id);
			if ($result < 0) {
				setEventMessages($object->error, $object->errors, 'errors');
			}
			$datacontrat = dol_mktime(GETPOST('date_contrathour'), GETPOST('date_contratmin'), 0, GETPOST('date_contratmonth'), GETPOST('date_contratday'), GETPOST('date_contratyear'));
			$result = $object->setValueFrom('date_contrat', $datacontrat, '', null, 'date', '', $user, 'CONTRACT_MODIFY');
			if ($result < 0) {
				setEventMessages($object->error, $object->errors, 'errors');
				$action = 'editdate_contrat';
			} else {
				header("Location: ".$_SERVER['PHP_SELF']."?id=".$object->id);
				exit;
			}
		} else {
			header("Location: ".$_SERVER['PHP_SELF']."?id=".$id);
			exit;
		}
	}


	// Actions to build doc
	$upload_dir = $conf->contrat->dir_output;
	$permissiontoadd = $user->rights->contrat->creer;
	include DOL_DOCUMENT_ROOT.'/core/actions_builddoc.inc.php';

	// Actions to send emails
	$triggersendname = 'CONTRACT_SENTBYMAIL';
	$paramname = 'id';
	$mode = 'emailfromcontract';
	$trackid = 'con'.$object->id;
	include DOL_DOCUMENT_ROOT.'/core/actions_sendmails.inc.php';


	if (!empty($conf->global->MAIN_DISABLE_CONTACTS_TAB) && $user->rights->contrat->creer)
	{
		if ($action == 'addcontact')
		{
			$contactid = (GETPOST('userid') ? GETPOST('userid') : GETPOST('contactid'));
			$result = $object->add_contact($contactid, GETPOST('type'), GETPOST('source'));

			if ($result >= 0)
			{
				header("Location: ".$_SERVER['PHP_SELF']."?id=".$object->id);
				exit;
			} else {
				if ($object->error == 'DB_ERROR_RECORD_ALREADY_EXISTS')
				{
					$langs->load("errors");
					setEventMessages($langs->trans("ErrorThisContactIsAlreadyDefinedAsThisType"), null, 'errors');
				} else {
					setEventMessages($object->error, $object->errors, 'errors');
				}
			}
		}

		// bascule du statut d'un contact
		elseif ($action == 'swapstatut')
		{
			$result = $object->swapContactStatus(GETPOST('ligne'));
		}

		// Efface un contact
		elseif ($action == 'deletecontact')
		{
			$result = $object->delete_contact(GETPOST('lineid'));

			if ($result >= 0)
			{
				header("Location: ".$_SERVER['PHP_SELF']."?id=".$object->id);
				exit;
			} else {
				setEventMessages($object->error, $object->errors, 'errors');
			}
		}
	}

	// Action clone object
	if ($action == 'confirm_clone' && $confirm == 'yes')
	{
		if (!GETPOST('socid', 3))
		{
			setEventMessages($langs->trans("NoCloneOptionsSpecified"), null, 'errors');
		} else {
			if ($object->id > 0) {
				$result = $object->createFromClone($user, $socid);
				if ($result > 0) {
					header("Location: ".$_SERVER['PHP_SELF'].'?id='.$result);
					exit();
				} else {
					if (count($object->errors) > 0) setEventMessages($object->error, $object->errors, 'errors');
					$action = '';
				}
			}
		}
	}
}


/*
 * View
 */

llxHeader('', $langs->trans("Contract"), "");

$form = new Form($db);
$formfile = new FormFile($db);
if (!empty($conf->projet->enabled)) $formproject = new FormProjets($db);

// Load object modContract
$module = (!empty($conf->global->CONTRACT_ADDON) ? $conf->global->CONTRACT_ADDON : 'mod_contract_serpis');
if (substr($module, 0, 13) == 'mod_contract_' && substr($module, -3) == 'php')
{
	$module = substr($module, 0, dol_strlen($module) - 4);
}
$result = dol_include_once('/core/modules/contract/'.$module.'.php');
if ($result > 0)
{
	$modCodeContract = new $module();
}

// Create
if ($action == 'create')
{
	print load_fiche_titre($langs->trans('AddContract'), '', 'contract');

	$soc = new Societe($db);
	if ($socid > 0) $soc->fetch($socid);

	if (GETPOST('origin') && GETPOST('originid'))
	{
		// Parse element/subelement (ex: project_task)
		$regs = array();
		$element = $subelement = GETPOST('origin');
		if (preg_match('/^([^_]+)_([^_]+)/i', GETPOST('origin'), $regs))
		{
			$element = $regs[1];
			$subelement = $regs[2];
		}

		if ($element == 'project')
		{
			$projectid = GETPOST('originid');
		} else {
			// For compatibility
			if ($element == 'order' || $element == 'commande') { $element = $subelement = 'commande'; }
			if ($element == 'propal') { $element = 'comm/propal'; $subelement = 'propal'; }

			dol_include_once('/'.$element.'/class/'.$subelement.'.class.php');

			$classname = ucfirst($subelement);
			$objectsrc = new $classname($db);
			$objectsrc->fetch($originid);
			if (empty($objectsrc->lines) && method_exists($objectsrc, 'fetch_lines'))  $objectsrc->fetch_lines();
			$objectsrc->fetch_thirdparty();

			// Replicate extrafields
			$objectsrc->fetch_optionals();
			$object->array_options = $objectsrc->array_options;

			$projectid = (!empty($objectsrc->fk_project) ? $objectsrc->fk_project : '');

			$soc = $objectsrc->thirdparty;

			$note_private = (!empty($objectsrc->note_private) ? $objectsrc->note_private : '');
			$note_public = (!empty($objectsrc->note_public) ? $objectsrc->note_public : '');

			// Object source contacts list
			$srccontactslist = $objectsrc->liste_contact(-1, 'external', 1);
		}
	} else {
		$projectid = GETPOST('projectid', 'int');
		$note_private = GETPOST("note_private");
		$note_public = GETPOST("note_public");
	}

	$object->date_contrat = dol_now();

	print '<form name="form_contract" action="'.$_SERVER["PHP_SELF"].'" method="post">';
	print '<input type="hidden" name="token" value="'.newToken().'">';

	print '<input type="hidden" name="action" value="add">';
	print '<input type="hidden" name="socid" value="'.$soc->id.'">'."\n";
	print '<input type="hidden" name="remise_percent" value="0">';

	dol_fiche_head();

	print '<table class="border centpercent">';

	// Ref
	print '<tr><td class="titlefieldcreate fieldrequired">'.$langs->trans('Ref').'</td><td>';
	if (!empty($modCodeContract->code_auto)) {
		$tmpcode = $langs->trans("Draft");
	} else {
		$tmpcode = '<input name="ref" class="maxwidth100" maxlength="128" value="'.dol_escape_htmltag(GETPOST('ref') ?GETPOST('ref') : $tmpcode).'">';
	}
	print $tmpcode;
	print '</td></tr>';

	// Ref customer
	print '<tr><td>'.$langs->trans('RefCustomer').'</td>';
	print '<td><input type="text" class="maxwidth150" name="ref_customer" id="ref_customer" value="'.dol_escape_htmltag(GETPOST('ref_customer', 'alpha')).'"></td></tr>';

	// Ref supplier
	print '<tr><td>'.$langs->trans('RefSupplier').'</td>';
	print '<td><input type="text" class="maxwidth150" name="ref_supplier" id="ref_supplier" value="'.dol_escape_htmltag(GETPOST('ref_supplier', 'alpha')).'"></td></tr>';

	// Thirdparty
	print '<tr>';
	print '<td class="fieldrequired">'.$langs->trans('ThirdParty').'</td>';
	if ($socid > 0)
	{
		print '<td>';
		print $soc->getNomUrl(1);
		print '<input type="hidden" name="socid" value="'.$soc->id.'">';
		print '</td>';
	} else {
		print '<td>';
		print $form->select_company('', 'socid', '', 'SelectThirdParty', 1, 0, null, 0, 'minwidth300');
		print ' <a href="'.DOL_URL_ROOT.'/societe/card.php?action=create&backtopage='.urlencode($_SERVER["PHP_SELF"].'?action=create').'"><span class="fa fa-plus-circle valignmiddle paddingleft" title="'.$langs->trans("AddThirdParty").'"></span></a>';
		print '</td>';
	}
	print '</tr>'."\n";

	if ($socid > 0)
	{
		// Ligne info remises tiers
		print '<tr><td>'.$langs->trans('Discounts').'</td><td>';
		if ($soc->remise_percent) print $langs->trans("CompanyHasRelativeDiscount", $soc->remise_percent);
		else print $langs->trans("CompanyHasNoRelativeDiscount");
		print '. ';
		$absolute_discount = $soc->getAvailableDiscounts();
		if ($absolute_discount) print $langs->trans("CompanyHasAbsoluteDiscount", price($absolute_discount), $langs->trans("Currency".$conf->currency));
		else print $langs->trans("CompanyHasNoAbsoluteDiscount");
		print '.';
		print '</td></tr>';
	}

	// Commercial suivi
	print '<tr><td class="nowrap"><span class="fieldrequired">'.$langs->trans("TypeContact_contrat_internal_SALESREPFOLL").'</span></td><td>';
	print $form->select_dolusers(GETPOST("commercial_suivi_id") ?GETPOST("commercial_suivi_id") : $user->id, 'commercial_suivi_id', 1, '');
	print '</td></tr>';

	// Commercial signature
	print '<tr><td class="nowrap"><span class="fieldrequired">'.$langs->trans("TypeContact_contrat_internal_SALESREPSIGN").'</span></td><td>';
	print $form->select_dolusers(GETPOST("commercial_signature_id") ?GETPOST("commercial_signature_id") : $user->id, 'commercial_signature_id', 1, '');
	print '</td></tr>';

	print '<tr><td><span class="fieldrequired">'.$langs->trans("Date").'</span></td><td>';
	print $form->selectDate($datecontrat, '', 0, 0, '', "contrat");
	print "</td></tr>";

	// Project
	if (!empty($conf->projet->enabled))
	{
		$langs->load('projects');

		$formproject = new FormProjets($db);

		print '<tr><td>'.$langs->trans("Project").'</td><td>';
		$formproject->select_projects(($soc->id > 0 ? $soc->id : -1), $projectid, "projectid", 0, 0, 1, 1);
		print ' &nbsp; <a href="'.DOL_URL_ROOT.'/projet/card.php?socid='.$soc->id.'&action=create&status=1&backtopage='.urlencode($_SERVER["PHP_SELF"].'?action=create&socid='.$soc->id).'"><span class="fa fa-plus-circle valignmiddle" title="'.$langs->trans("AddProject").'"></span></a>';
		print "</td></tr>";
	}

	print '<tr><td>'.$langs->trans("NotePublic").'</td><td class="tdtop">';
	$doleditor = new DolEditor('note_public', $note_public, '', '100', 'dolibarr_notes', 'In', 1, true, true, ROWS_3, '90%');
	print $doleditor->Create(1);
	print '</td></tr>';

	if (empty($user->socid))
	{
		print '<tr><td>'.$langs->trans("NotePrivate").'</td><td class="tdtop">';
		$doleditor = new DolEditor('note_private', $note_private, '', '100', 'dolibarr_notes', 'In', 1, true, true, ROWS_3, '90%');
		print $doleditor->Create(1);
		print '</td></tr>';
	}

	// Other attributes
	$parameters = array('objectsrc' => $objectsrc, 'colspan' => ' colspan="3"', 'cols' => '3');
	$reshook = $hookmanager->executeHooks('formObjectOptions', $parameters, $object, $action); // Note that $action and $object may have been modified by hook
	print $hookmanager->resPrint;

	// Other attributes
	if (empty($reshook)) {
		print $object->showOptionals($extrafields, 'edit', $parameters);
	}

	print "</table>\n";

	dol_fiche_end();

	print '<div class="center">';
	print '<input type="submit" class="button" value="'.$langs->trans("Create").'">';
	print '&nbsp;&nbsp;&nbsp;&nbsp;&nbsp;';
	print '<input type="button" class="button" value="'.$langs->trans("Cancel").'" onClick="javascript:history.go(-1)">';
	print '</div>';

	if (is_object($objectsrc))
	{
		print '<input type="hidden" name="origin"         value="'.$objectsrc->element.'">';
		print '<input type="hidden" name="originid"       value="'.$objectsrc->id.'">';

		if (empty($conf->global->CONTRACT_SUPPORT_PRODUCTS))
		{
			print '<br>'.$langs->trans("Note").': '.$langs->trans("OnlyLinesWithTypeServiceAreUsed");
		}
	}

	print "</form>\n";
} else /* *************************************************************************** */
/*                                                                             */
/* Mode vue et edition                                                         */
/*                                                                             */
/* *************************************************************************** */
{
	$now = dol_now();

	if ($object->id > 0)
	{
		$object->fetch_thirdparty();

		$soc = $object->thirdparty; // $soc is used later

		$result = $object->fetch_lines(); // This also init $this->nbofserviceswait, $this->nbofservicesopened, $this->nbofservicesexpired=, $this->nbofservicesclosed
		if ($result < 0) {
            dol_print_error($db, $object->error);
        }

		$nbofservices = count($object->lines);

		$author = new User($db);
		$author->fetch($object->user_author_id);

		$commercial_signature = new User($db);
		$commercial_signature->fetch($object->commercial_signature_id);

		$commercial_suivi = new User($db);
		$commercial_suivi->fetch($object->commercial_suivi_id);

		$head = contract_prepare_head($object);

        $hselected = 0;
        $formconfirm = '';

        dol_fiche_head($head, $hselected, $langs->trans("Contract"), -1, 'contract');


        if ($action == 'delete') {
            //Confirmation de la suppression du contrat
            $formconfirm = $form->formconfirm($_SERVER['PHP_SELF']."?id=".$object->id, $langs->trans("DeleteAContract"), $langs->trans("ConfirmDeleteAContract"), "confirm_delete", '', 0, 1);
        } elseif ($action == 'valid') {
            //Confirmation de la validation
            $ref = substr($object->ref, 1, 4);
            if ($ref == 'PROV' && !empty($modCodeContract->code_auto)) {
                $numref = $object->getNextNumRef($object->thirdparty);
            } else {
                $numref = $object->ref;
            }
            $text = $langs->trans('ConfirmValidateContract', $numref);
            $formconfirm = $form->formconfirm($_SERVER['PHP_SELF']."?id=".$object->id, $langs->trans("ValidateAContract"), $text, "confirm_valid", '', 0, 1);
        } elseif ($action == 'close') {
            // Confirmation de la fermeture
            $formconfirm = $form->formconfirm($_SERVER['PHP_SELF']."?id=".$object->id, $langs->trans("CloseAContract"), $langs->trans("ConfirmCloseContract"), "confirm_close", '', 0, 1);
        } elseif ($action == 'activate') {
            $formconfirm = $form->formconfirm($_SERVER['PHP_SELF']."?id=".$object->id, $langs->trans("ActivateAllOnContract"), $langs->trans("ConfirmActivateAllOnContract"), "confirm_activate", '', 0, 1);
        } elseif ($action == 'clone') {
            // Clone confirmation
            $formquestion = array(array('type' => 'other', 'name' => 'socid', 'label' => $langs->trans("SelectThirdParty"), 'value' => $form->select_company(GETPOST('socid', 'int'), 'socid', '(s.client=1 OR s.client=2 OR s.client=3)')));
            $formconfirm = $form->formconfirm($_SERVER["PHP_SELF"].'?id='.$object->id, $langs->trans('ToClone'), $langs->trans('ConfirmCloneContract', $object->ref), 'confirm_clone', $formquestion, 'yes', 1);
        }


        // Call Hook formConfirm
        $parameters = array(
        	'formConfirm' => $formconfirm,
            'id' => $id,
            //'lineid' => $lineid,
        );
        // Note that $action and $object may have been modified by hook
        $reshook = $hookmanager->executeHooks('formConfirm', $parameters, $object, $action);
        if (empty($reshook)) {
            $formconfirm .= $hookmanager->resPrint;
        } elseif ($reshook > 0) {
            $formconfirm = $hookmanager->resPrint;
        }

        // Print form confirm
        print $formconfirm;

        /*
         *   Contrat
         */
		if (!empty($object->brouillon) && $user->rights->contrat->creer)
		{
			print '<form action="'.$_SERVER['PHP_SELF'].'?id='.$object->id.'" method="POST">';
			print '<input type="hidden" name="token" value="'.newToken().'">';
			print '<input type="hidden" name="action" value="setremise">';
		}

		// Contract card

		$linkback = '<a href="'.DOL_URL_ROOT.'/contrat/list.php?restore_lastsearch_values=1'.(!empty($socid) ? '&socid='.$socid : '').'">'.$langs->trans("BackToList").'</a>';


		$morehtmlref = '';
		if (!empty($modCodeContract->code_auto)) {
			$morehtmlref .= $object->ref;
		} else {
			$morehtmlref .= $form->editfieldkey("", 'ref', $object->ref, $object, $user->rights->contrat->creer, 'string', '', 0, 3);
			$morehtmlref .= $form->editfieldval("", 'ref', $object->ref, $object, $user->rights->contrat->creer, 'string', '', 0, 2);
		}

		$morehtmlref .= '<div class="refidno">';
		// Ref customer
		$morehtmlref .= $form->editfieldkey("RefCustomer", 'ref_customer', $object->ref_customer, $object, $user->rights->contrat->creer, 'string', '', 0, 1);
		$morehtmlref .= $form->editfieldval("RefCustomer", 'ref_customer', $object->ref_customer, $object, $user->rights->contrat->creer, 'string', '', null, null, '', 1, 'getFormatedCustomerRef');
		// Ref supplier
		$morehtmlref .= '<br>';
		$morehtmlref .= $form->editfieldkey("RefSupplier", 'ref_supplier', $object->ref_supplier, $object, $user->rights->contrat->creer, 'string', '', 0, 1);
		$morehtmlref .= $form->editfieldval("RefSupplier", 'ref_supplier', $object->ref_supplier, $object, $user->rights->contrat->creer, 'string', '', null, null, '', 1, 'getFormatedSupplierRef');
		// Thirdparty
		$morehtmlref .= '<br>'.$langs->trans('ThirdParty').' : '.$object->thirdparty->getNomUrl(1);
		if (empty($conf->global->MAIN_DISABLE_OTHER_LINK) && $object->thirdparty->id > 0) $morehtmlref .= ' (<a href="'.DOL_URL_ROOT.'/contrat/list.php?socid='.$object->thirdparty->id.'&search_name='.urlencode($object->thirdparty->name).'">'.$langs->trans("OtherContracts").'</a>)';
		// Project
		if (!empty($conf->projet->enabled))
		{
			$langs->load("projects");
			$morehtmlref .= '<br>'.$langs->trans('Project').' ';
			if ($user->rights->contrat->creer)
			{
				if ($action != 'classify') {
					$morehtmlref .= '<a class="editfielda" href="'.$_SERVER['PHP_SELF'].'?action=classify&amp;id='.$object->id.'">'.img_edit($langs->transnoentitiesnoconv('SetProject')).'</a> : ';
				}
				if ($action == 'classify') {
					//$morehtmlref.=$form->form_project($_SERVER['PHP_SELF'] . '?id=' . $object->id, $object->socid, $object->fk_project, 'projectid', 0, 0, 1, 1);
					$morehtmlref .= '<form method="post" action="'.$_SERVER['PHP_SELF'].'?id='.$object->id.'">';
					$morehtmlref .= '<input type="hidden" name="action" value="classin">';
					$morehtmlref .= '<input type="hidden" name="token" value="'.newToken().'">';
					$morehtmlref .= $formproject->select_projects($object->thirdparty->id, $object->fk_project, 'projectid', $maxlength, 0, 1, 0, 1, 0, 0, '', 1);
					$morehtmlref .= '<input type="submit" class="button valignmiddle" value="'.$langs->trans("Modify").'">';
					$morehtmlref .= '</form>';
				} else {
					$morehtmlref .= $form->form_project($_SERVER['PHP_SELF'].'?id='.$object->id, $object->thirdparty->id, $object->fk_project, 'none', 0, 0, 0, 1);
				}
			} else {
				if (!empty($object->fk_project)) {
					$proj = new Project($db);
					$proj->fetch($object->fk_project);
					$morehtmlref .= '<a href="'.DOL_URL_ROOT.'/projet/card.php?id='.$object->fk_project.'" title="'.$langs->trans('ShowProject').'">';
					$morehtmlref .= $proj->ref;
					$morehtmlref .= '</a>';
				} else {
					$morehtmlref .= '';
				}
			}
		}
		$morehtmlref .= '</div>';


		dol_banner_tab($object, 'ref', $linkback, 1, 'ref', 'none', $morehtmlref);


		print '<div class="fichecenter">';
		print '<div class="underbanner clearboth"></div>';


		print '<table class="border tableforfield" width="100%">';

		// Line info of thirdparty discounts
		print '<tr><td class="titlefield">'.$langs->trans('Discount').'</td><td colspan="3">';
		if ($object->thirdparty->remise_percent) print $langs->trans("CompanyHasRelativeDiscount", $object->thirdparty->remise_percent);
		else print $langs->trans("CompanyHasNoRelativeDiscount");
		$absolute_discount = $object->thirdparty->getAvailableDiscounts();
		print '. ';
		if ($absolute_discount) print $langs->trans("CompanyHasAbsoluteDiscount", price($absolute_discount), $langs->trans("Currency".$conf->currency));
		else print $langs->trans("CompanyHasNoAbsoluteDiscount");
		print '.';
		print '</td></tr>';

		// Date
		print '<tr>';
		print '<td class="titlefield">';
		print $form->editfieldkey("Date", 'date_contrat', $object->date_contrat, $object, $user->rights->contrat->creer);
		print '</td><td>';
		print $form->editfieldval("Date", 'date_contrat', $object->date_contrat, $object, $user->rights->contrat->creer, 'datehourpicker');
		print '</td>';
		print '</tr>';

		// Other attributes
		$cols = 3;
		include DOL_DOCUMENT_ROOT.'/core/tpl/extrafields_view.tpl.php';

		print "</table>";

		print '</div>';

		if (!empty($object->brouillon) && $user->rights->contrat->creer)
		{
			print '</form>';
		}

		echo '<br>';

		if (!empty($conf->global->MAIN_DISABLE_CONTACTS_TAB))
		{
			$blocname = 'contacts';
			$title = $langs->trans('ContactsAddresses');
			include DOL_DOCUMENT_ROOT.'/core/tpl/bloc_showhide.tpl.php';
		}

		if (!empty($conf->global->MAIN_DISABLE_NOTES_TAB))
		{
			$blocname = 'notes';
			$title = $langs->trans('Notes');
			include DOL_DOCUMENT_ROOT.'/core/tpl/bloc_showhide.tpl.php';
		}


		$arrayothercontracts = $object->getListOfContracts('others');

		/*
         * Lines of contracts
         */

		$productstatic = new Product($db);

		$usemargins = 0;
		if (!empty($conf->margin->enabled) && !empty($object->element) && in_array($object->element, array('facture', 'propal', 'commande'))) $usemargins = 1;

		$var = false;

		// Title line for service
		$cursorline = 1;
		print '<div id="contrat-lines-container" data-contractid="'.$object->id.'"  data-element="'.$object->element.'" >';
		while ($cursorline <= $nbofservices)
		{
			print '<div id="contrat-line-container'.$object->lines[$cursorline - 1]->id.'" data-contratlineid = "'.$object->lines[$cursorline - 1]->id.'" data-element="'.$object->lines[$cursorline - 1]->element.'" >';
			print '<form name="update" action="'.$_SERVER['PHP_SELF'].'?id='.$object->id.'" method="post">';
			print '<input type="hidden" name="token" value="'.newToken().'">';
			print '<input type="hidden" name="action" value="updateline">';
			print '<input type="hidden" name="elrowid" value="'.$object->lines[$cursorline - 1]->id.'">';
			print '<input type="hidden" name="idprod" value="'.(!empty($object->lines[$cursorline - 1]->fk_product) ? $object->lines[$cursorline - 1]->fk_product : 0).'">';
			print '<input type="hidden" name="fournprice" value="'.(!empty($object->lines[$cursorline - 1]->fk_fournprice) ? $object->lines[$cursorline - 1]->fk_fournprice : 0).'">';

			// Area with common detail of line
			print '<div class="div-table-responsive-no-min">';
			print '<table class="notopnoleftnoright allwidth tableforservicepart1" width="100%">';

			$sql = "SELECT cd.rowid, cd.statut, cd.label as label_det, cd.fk_product, cd.product_type, cd.description, cd.price_ht, cd.qty,";
			$sql .= " cd.tva_tx, cd.vat_src_code, cd.remise_percent, cd.info_bits, cd.subprice, cd.multicurrency_subprice,";
			$sql .= " cd.date_ouverture_prevue as date_debut, cd.date_ouverture as date_debut_reelle,";
			$sql .= " cd.date_fin_validite as date_fin, cd.date_cloture as date_fin_reelle,";
			$sql .= " cd.commentaire as comment, cd.fk_product_fournisseur_price as fk_fournprice, cd.buy_price_ht as pa_ht,";
			$sql .= " cd.fk_unit,";
			$sql .= " p.rowid as pid, p.ref as pref, p.label as plabel, p.fk_product_type as ptype, p.entity as pentity, p.tosell, p.tobuy, p.tobatch";
			$sql .= " FROM ".MAIN_DB_PREFIX."contratdet as cd";
			$sql .= " LEFT JOIN ".MAIN_DB_PREFIX."product as p ON cd.fk_product = p.rowid";
			$sql .= " WHERE cd.rowid = ".$object->lines[$cursorline - 1]->id;

			$result = $db->query($sql);
			if ($result)
			{
				$total = 0;

				print '<tr class="liste_titre'.($cursorline ? ' liste_titre_add' : '').'">';
				print '<td>'.$langs->trans("ServiceNb", $cursorline).'</td>';
				print '<td width="80" class="center">'.$langs->trans("VAT").'</td>';
				print '<td width="80" class="right">'.$langs->trans("PriceUHT").'</td>';
				//if (!empty($conf->multicurrency->enabled)) {
				//	print '<td width="80" class="right">'.$langs->trans("PriceUHTCurrency").'</td>';
				//}
				print '<td width="30" class="center">'.$langs->trans("Qty").'</td>';
				if ($conf->global->PRODUCT_USE_UNITS) print '<td width="30" class="left">'.$langs->trans("Unit").'</td>';
				print '<td width="50" class="right">'.$langs->trans("ReductionShort").'</td>';
				if (!empty($conf->margin->enabled) && !empty($conf->global->MARGIN_SHOW_ON_CONTRACT)) print '<td width="50" class="right">'.$langs->trans("BuyingPrice").'</td>';
				print '<td width="30">&nbsp;</td>';
				print "</tr>\n";

				$objp = $db->fetch_object($result);

				// Line in view mode
				if ($action != 'editline' || GETPOST('rowid') != $objp->rowid)
				{
				    $moreparam = '';
				    if (! empty($conf->global->CONTRACT_HIDE_CLOSED_SERVICES_BY_DEFAULT) && $objp->statut == ContratLigne::STATUS_CLOSED && $action != 'showclosedlines') $moreparam = 'style="display: none;"';
					print '<tr class="tdtop oddeven" '.$moreparam.'>';
					// Label
					if ($objp->fk_product > 0)
					{
						$productstatic->id = $objp->fk_product;
						$productstatic->type = $objp->ptype;
						$productstatic->ref = $objp->pref;
						$productstatic->entity = $objp->pentity;
						$productstatic->label = $objp->plabel;
						$productstatic->status = $objp->tosell;
						$productstatic->status_buy = $objp->tobuy;
						$productstatic->status_batch = $objp->tobatch;

						print '<td>';
						$text = $productstatic->getNomUrl(1, '', 32);
						if ($objp->plabel)
						{
							$text .= ' - ';
							$text .= $objp->plabel;
						}
						$description = $objp->description;

						// Add description in form
						if (!empty($conf->global->PRODUIT_DESC_IN_FORM))
						{
							$text .= (!empty($objp->description) && $objp->description != $objp->plabel) ? '<br>'.dol_htmlentitiesbr($objp->description) : '';
							$description = ''; // Already added into main visible desc
						}

						echo $form->textwithtooltip($text, $description, 3, '', '', $cursorline, 0, (!empty($line->fk_parent_line) ?img_picto('', 'rightarrow') : ''));

						print '</td>';
					} else {
						print '<td>'.img_object($langs->trans("ShowProductOrService"), ($objp->product_type ? 'service' : 'product')).' '.dol_htmlentitiesbr($objp->description)."</td>\n";
					}
					// VAT
					print '<td class="center">';
					print vatrate($objp->tva_tx.($objp->vat_src_code ? (' ('.$objp->vat_src_code.')') : ''), '%', $objp->info_bits);
					print '</td>';
					// Price
					print '<td class="right">'.($objp->subprice != '' ? price($objp->subprice) : '')."</td>\n";
					// Price multicurrency
					/*if (!empty($conf->multicurrency->enabled)) {
						print '<td class="linecoluht_currency nowrap right">'.price($objp->multicurrency_subprice).'</td>';
					}*/
					// Quantity
					print '<td class="center">'.$objp->qty.'</td>';
					// Unit
					if ($conf->global->PRODUCT_USE_UNITS) print '<td class="left">'.$langs->trans($object->lines[$cursorline - 1]->getLabelOfUnit()).'</td>';
					// Discount
					if ($objp->remise_percent > 0)
					{
						print '<td class="right">'.$objp->remise_percent."%</td>\n";
					} else {
						print '<td>&nbsp;</td>';
					}

					// Margin
					if (!empty($conf->margin->enabled) && !empty($conf->global->MARGIN_SHOW_ON_CONTRACT)) print '<td class="right nowrap">'.price($objp->pa_ht).'</td>';

					// Icon move, update et delete (statut contrat 0=brouillon,1=valide,2=ferme)
					print '<td class="nowrap right">';
					if ($user->rights->contrat->creer && count($arrayothercontracts) && ($object->statut >= 0))
					{
						print '<!-- link to move service line into another contract -->';
						print '<a class="reposition" style="padding-left: 5px;" href="'.$_SERVER['PHP_SELF'].'?id='.$object->id.'&amp;action=move&amp;rowid='.$objp->rowid.'">';
						print img_picto($langs->trans("MoveToAnotherContract"), 'uparrow');
						print '</a>';
					}
					if ($user->rights->contrat->creer && ($object->statut >= 0))
					{
						print '<a class="reposition marginrightonly editfielda" href="'.$_SERVER['PHP_SELF'].'?id='.$object->id.'&amp;action=editline&amp;rowid='.$objp->rowid.'">';
						print img_edit();
						print '</a>';
					}
					if ($user->rights->contrat->creer && ($object->statut >= 0))
					{
						print '<a class="reposition marginrightonly" href="'.$_SERVER['PHP_SELF'].'?id='.$object->id.'&amp;action=deleteline&amp;rowid='.$objp->rowid.'">';
						print img_delete();
						print '</a>';
					}
					print '</td>';

					print "</tr>\n";

					// Dates of service planed and real
					if ($objp->subprice >= 0)
					{
						$colspan = 6;

						if ($conf->margin->enabled && $conf->global->PRODUCT_USE_UNITS) {
							$colspan = 8;
						} elseif ($conf->margin->enabled || $conf->global->PRODUCT_USE_UNITS) {
							$colspan = 7;
						}

						print '<tr class="oddeven" '.$moreparam.'>';
						print '<td colspan="'.$colspan.'">';

						// Date planned
						print $langs->trans("DateStartPlanned").': ';
						if ($objp->date_debut)
						{
							print dol_print_date($db->jdate($objp->date_debut), 'day');
							// Warning si date prevu passee et pas en service
							if ($objp->statut == 0 && $db->jdate($objp->date_debut) < ($now - $conf->contrat->services->inactifs->warning_delay)) {
								$warning_delay = $conf->contrat->services->inactifs->warning_delay / 3600 / 24;
								$textlate = $langs->trans("Late").' = '.$langs->trans("DateReference").' > '.$langs->trans("DateToday").' '.(ceil($warning_delay) >= 0 ? '+' : '').ceil($warning_delay).' '.$langs->trans("days");
								print " ".img_warning($textlate);
							}
						} else print $langs->trans("Unknown");
						print ' &nbsp;-&nbsp; ';
						print $langs->trans("DateEndPlanned").': ';
						if ($objp->date_fin)
						{
							print dol_print_date($db->jdate($objp->date_fin), 'day');
							if ($objp->statut == 4 && $db->jdate($objp->date_fin) < ($now - $conf->contrat->services->expires->warning_delay)) {
								$warning_delay = $conf->contrat->services->expires->warning_delay / 3600 / 24;
								$textlate = $langs->trans("Late").' = '.$langs->trans("DateReference").' > '.$langs->trans("DateToday").' '.(ceil($warning_delay) >= 0 ? '+' : '').ceil($warning_delay).' '.$langs->trans("days");
								print " ".img_warning($textlate);
							}
						} else print $langs->trans("Unknown");

						print '</td>';
						print '</tr>';
					}

					// Display lines extrafields
					if (is_array($extralabelslines) && count($extralabelslines) > 0) {
						$line = new ContratLigne($db);
						$line->id = $objp->rowid;
						$line->fetch_optionals();
						print $line->showOptionals($extrafields, 'view', array('class'=>'oddeven','style'=>$moreparam, 'colspan'=>$colspan), '', '', 1);
					}
				}
				// Line in mode update
				else {
					// Ligne carac
					print '<tr class="oddeven">';
					print '<td>';
					if ($objp->fk_product)
					{
						$productstatic->id = $objp->fk_product;
						$productstatic->type = $objp->ptype;
						$productstatic->ref = $objp->pref;
						$productstatic->entity = $objp->pentity;
						print $productstatic->getNomUrl(1, '', 32);
						print $objp->label ? ' - '.dol_trunc($objp->label, 32) : '';
						print '<br>';
					} else {
						print $objp->label ? $objp->label.'<br>' : '';
					}

					// editeur wysiwyg
					require_once DOL_DOCUMENT_ROOT.'/core/class/doleditor.class.php';
					$nbrows = ROWS_2;
					if (!empty($conf->global->MAIN_INPUT_DESC_HEIGHT)) $nbrows = $conf->global->MAIN_INPUT_DESC_HEIGHT;
					$enable = (isset($conf->global->FCKEDITOR_ENABLE_DETAILS) ? $conf->global->FCKEDITOR_ENABLE_DETAILS : 0);
					$doleditor = new DolEditor('product_desc', $objp->description, '', 92, 'dolibarr_details', '', false, true, $enable, $nbrows, '90%');
					$doleditor->Create();

					print '</td>';

					// VAT
					print '<td class="right">';
					print $form->load_tva("eltva_tx", $objp->tva_tx.($objp->vat_src_code ? (' ('.$objp->vat_src_code.')') : ''), $mysoc, $object->thirdparty, $objp->fk_product, $objp->info_bits, $objp->product_type, 0, 1);
					print '</td>';

					// Price
					print '<td class="right"><input size="5" type="text" name="elprice" value="'.price($objp->subprice).'"></td>';

					// Price multicurrency
					/*if (!empty($conf->multicurrency->enabled)) {
					 print '<td class="linecoluht_currency nowrap right">'.price($objp->multicurrency_subprice).'</td>';
					 }*/

					// Quantity
					print '<td class="center"><input size="2" type="text" name="elqty" value="'.$objp->qty.'"></td>';

					// Unit
					if ($conf->global->PRODUCT_USE_UNITS)
					{
						print '<td class="left">';
						print $form->selectUnits($objp->fk_unit, "unit");
						print '</td>';
					}

					// Discount
					print '<td class="nowrap right"><input size="1" type="text" name="elremise_percent" value="'.$objp->remise_percent.'">%</td>';

					if (!empty($usemargins))
					{
						print '<td class="right">';
						if ($objp->fk_product) print '<select id="fournprice" name="fournprice"></select>';
						print '<input id="buying_price" type="text" size="5" name="buying_price" value="'.price($objp->pa_ht, 0, '', 0).'"></td>';
					}
					print '<td class="center">';
					print '<input type="submit" class="button margintoponly marginbottomonly" name="save" value="'.$langs->trans("Modify").'">';
					print '<br><input type="submit" class="button margintoponly marginbottomonly" name="cancel" value="'.$langs->trans("Cancel").'">';
					print '</td>';
					print '</tr>';

					$colspan = 6;
					if (!empty($conf->margin->enabled) && !empty($conf->global->MARGIN_SHOW_ON_CONTRACT)) $colspan++;
					if ($conf->global->PRODUCT_USE_UNITS) $colspan++;

					// Ligne dates prevues
					print '<tr class="oddeven">';
					print '<td colspan="'.$colspan.'">';
					print $langs->trans("DateStartPlanned").' ';
					print $form->selectDate($db->jdate($objp->date_debut), "date_start_update", $usehm, $usehm, ($db->jdate($objp->date_debut) > 0 ? 0 : 1), "update");
					print ' &nbsp;&nbsp;'.$langs->trans("DateEndPlanned").' ';
					print $form->selectDate($db->jdate($objp->date_fin), "date_end_update", $usehm, $usehm, ($db->jdate($objp->date_fin) > 0 ? 0 : 1), "update");
					print '</td>';
					print '</tr>';

					if (is_array($extralabelslines) && count($extralabelslines) > 0) {
						$line = new ContratLigne($db);
						$line->id = $objp->rowid;
						$line->fetch_optionals();
						print $line->showOptionals($extrafields, 'edit', array('style'=>'class="oddeven"', 'colspan'=>$colspan), '', '', 1);
					}
				}

				$db->free($result);
			} else {
				dol_print_error($db);
			}

			if ($object->statut > 0)
			{
                $moreparam = '';
                if (! empty($conf->global->CONTRACT_HIDE_CLOSED_SERVICES_BY_DEFAULT) && $object->lines[$cursorline-1]->statut == ContratLigne::STATUS_CLOSED && $action != 'showclosedlines') $moreparam = 'style="display: none;"';
				print '<tr class="oddeven" '.$moreparam.'>';
				print '<td class="tdhrthin" colspan="'.($conf->margin->enabled ? 7 : 6).'"><hr class="opacitymedium tdhrthin"></td>';
				print "</tr>\n";
			}

			print "</table>";
			print '</div>';

			print "</form>\n";


			/*
             * Confirmation to delete service line of contract
             */
			if ($action == 'deleteline' && !$_REQUEST["cancel"] && $user->rights->contrat->creer && $object->lines[$cursorline - 1]->id == GETPOST('rowid'))
			{
				print $form->formconfirm($_SERVER["PHP_SELF"]."?id=".$object->id."&lineid=".GETPOST('rowid'), $langs->trans("DeleteContractLine"), $langs->trans("ConfirmDeleteContractLine"), "confirm_deleteline", '', 0, 1);
				if ($ret == 'html') print '<table class="notopnoleftnoright" width="100%"><tr class="oddeven" height="6"><td></td></tr></table>';
			}

			/*
             * Confirmation to move service toward another contract
             */
			if ($action == 'move' && !$_REQUEST["cancel"] && $user->rights->contrat->creer && $object->lines[$cursorline - 1]->id == GETPOST('rowid'))
			{
				$arraycontractid = array();
				foreach ($arrayothercontracts as $contractcursor)
				{
					$arraycontractid[$contractcursor->id] = $contractcursor->ref;
				}
				//var_dump($arraycontractid);
				// Cree un tableau formulaire
				$formquestion = array(
				'text' => $langs->trans("ConfirmMoveToAnotherContractQuestion"),
				array('type' => 'select', 'name' => 'newcid', 'values' => $arraycontractid));

				print $form->formconfirm($_SERVER["PHP_SELF"]."?id=".$object->id."&lineid=".GETPOST('rowid'), $langs->trans("MoveToAnotherContract"), $langs->trans("ConfirmMoveToAnotherContract"), "confirm_move", $formquestion);
				print '<table class="notopnoleftnoright" width="100%"><tr class="oddeven" height="6"><td></td></tr></table>';
			}

			/*
             * Confirmation de la validation activation
             */
			if ($action == 'active' && !$_REQUEST["cancel"] && $user->rights->contrat->activer && $object->lines[$cursorline - 1]->id == GETPOST('ligne'))
			{
				$dateactstart = dol_mktime(12, 0, 0, GETPOST('remonth'), GETPOST('reday'), GETPOST('reyear'));
				$dateactend   = dol_mktime(12, 0, 0, GETPOST('endmonth'), GETPOST('endday'), GETPOST('endyear'));
				$comment      = GETPOST('comment', 'alpha');
				print $form->formconfirm($_SERVER["PHP_SELF"]."?id=".$object->id."&ligne=".GETPOST('ligne')."&date=".$dateactstart."&dateend=".$dateactend."&comment=".urlencode($comment), $langs->trans("ActivateService"), $langs->trans("ConfirmActivateService", dol_print_date($dateactstart, "%A %d %B %Y")), "confirm_active", '', 0, 1);
				print '<table class="notopnoleftnoright" width="100%"><tr class="oddeven" height="6"><td></td></tr></table>';
			}

			/*
             * Confirmation de la validation fermeture
             */
			if ($action == 'closeline' && !$_REQUEST["cancel"] && $user->rights->contrat->activer && $object->lines[$cursorline - 1]->id == GETPOST('ligne'))
			{
				$dateactstart = dol_mktime(12, 0, 0, GETPOST('remonth'), GETPOST('reday'), GETPOST('reyear'));
				$dateactend   = dol_mktime(12, 0, 0, GETPOST('endmonth'), GETPOST('endday'), GETPOST('endyear'));
				$comment      = GETPOST('comment', 'alpha');

				if (empty($dateactend))
				{
					setEventMessages($langs->trans("ErrorFieldRequired", $langs->transnoentitiesnoconv("DateEndReal")), null, 'errors');
				} else {
					print $form->formconfirm($_SERVER["PHP_SELF"]."?id=".$object->id."&ligne=".GETPOST('ligne', 'int')."&date=".$dateactstart."&dateend=".$dateactend."&comment=".urlencode($comment), $langs->trans("CloseService"), $langs->trans("ConfirmCloseService", dol_print_date($dateactend, "%A %d %B %Y")), "confirm_closeline", '', 0, 1);
				}
				print '<table class="notopnoleftnoright" width="100%"><tr class="oddeven" height="6"><td></td></tr></table>';
			}


			// Area with status and activation info of line
			if ($object->statut > 0)
			{
				print '<table class="notopnoleftnoright tableforservicepart2'.($cursorline < $nbofservices ? ' boxtablenobottom' : '').'" width="100%">';

				print '<tr class="oddeven" '.$moreparam.'>';
				print '<td>'.$langs->trans("ServiceStatus").': '.$object->lines[$cursorline - 1]->getLibStatut(4).'</td>';
				print '<td width="30" class="right">';
				if ($user->socid == 0)
				{
					if ($object->statut > 0 && $action != 'activateline' && $action != 'unactivateline')
					{
						$tmpaction = 'activateline';
						$tmpactionpicto = 'play';
						$tmpactiontext = $langs->trans("Activate");
						if ($objp->statut == 4)
						{
							$tmpaction = 'unactivateline';
							$tmpactionpicto = 'playstop';
							$tmpactiontext = $langs->trans("Disable");
						}
						if (($tmpaction == 'activateline' && $user->rights->contrat->activer) || ($tmpaction == 'unactivateline' && $user->rights->contrat->desactiver))
						{
							print '<a class="reposition" href="'.$_SERVER["PHP_SELF"].'?id='.$object->id.'&amp;ligne='.$object->lines[$cursorline - 1]->id.'&amp;action='.$tmpaction.'">';
							print img_picto($tmpactiontext, $tmpactionpicto);
							print '</a>';
						}
					}
				}
				print '</td>';
				print "</tr>\n";

				print '<tr class="oddeven" '.$moreparam.'>';

				print '<td>';
				// Si pas encore active
				if (!$objp->date_debut_reelle) {
					print $langs->trans("DateStartReal").': ';
					if ($objp->date_debut_reelle) print dol_print_date($db->jdate($objp->date_debut_reelle), 'day');
					else print $langs->trans("ContractStatusNotRunning");
				}
				// Si active et en cours
				if ($objp->date_debut_reelle && !$objp->date_fin_reelle) {
					print $langs->trans("DateStartReal").': ';
                    print dol_print_date($db->jdate($objp->date_debut_reelle), 'day');
				}
				// Si desactive
				if ($objp->date_debut_reelle && $objp->date_fin_reelle) {
					print $langs->trans("DateStartReal").': ';
                    print dol_print_date($db->jdate($objp->date_debut_reelle), 'day');
					print ' &nbsp;-&nbsp; ';
					print $langs->trans("DateEndReal").': ';
					print dol_print_date($db->jdate($objp->date_fin_reelle), 'day');
				}
				if (!empty($objp->comment)) print " &nbsp;-&nbsp; ".$objp->comment;
				print '</td>';

				print '<td class="center">&nbsp;</td>';

				print '</tr>';
				print '</table>';
			}

			// Form to activate line
			if ($user->rights->contrat->activer && $action == 'activateline' && $object->lines[$cursorline - 1]->id == GETPOST('ligne'))
			{
				print '<form name="active" action="'.$_SERVER["PHP_SELF"].'?id='.$object->id.'&amp;ligne='.GETPOST('ligne').'&amp;action=active" method="post">';
				print '<input type="hidden" name="token" value="'.newToken().'">';

				print '<table class="noborder tableforservicepart2'.($cursorline < $nbofservices ? ' boxtablenobottom' : '').'" width="100%">';

				// Definie date debut et fin par defaut
				$dateactstart = $objp->date_debut;
				if (GETPOST('remonth')) $dateactstart = dol_mktime(12, 0, 0, GETPOST('remonth'), GETPOST('reday'), GETPOST('reyear'));
				elseif (!$dateactstart) $dateactstart = time();

				$dateactend = $objp->date_fin;
				if (GETPOST('endmonth')) $dateactend = dol_mktime(12, 0, 0, GETPOST('endmonth'), GETPOST('endday'), GETPOST('endyear'));
				elseif (!$dateactend)
				{
					if ($objp->fk_product > 0)
					{
						$product = new Product($db);
						$product->fetch($objp->fk_product);
						$dateactend = dol_time_plus_duree(time(), $product->duration_value, $product->duration_unit);
					}
				}

				print '<tr class="oddeven">';
				print '<td class="nohover">'.$langs->trans("DateServiceActivate").'</td><td class="nohover">';
				print $form->selectDate($dateactstart, '', $usehm, $usehm, '', "active", 1, 0);
				print '</td>';
				print '<td class="nohover">'.$langs->trans("DateEndPlanned").'</td><td class="nohover">';
				print $form->selectDate($dateactend, "end", $usehm, $usehm, '', "active", 1, 0);
				print '</td>';
				print '<td class="center nohover">';
				print '</td>';

				print '</tr>';

				print '<tr class="oddeven">';
				print '<td class="nohover">'.$langs->trans("Comment").'</td><td colspan="3" class="nohover" colspan="'.($conf->margin->enabled ? 4 : 3).'"><input size="80" type="text" name="comment" value="'.$_POST["comment"].'"></td>';
				print '<td class="nohover right">';
				print '<input type="submit" class="button" name="activate" value="'.$langs->trans("Activate").'"> &nbsp; ';
				print '<input type="submit" class="button" name="cancel" value="'.$langs->trans("Cancel").'">';
				print '</td>';
				print '</tr>';

				print '</table>';

				print '</form>';
			}

			if ($user->rights->contrat->activer && $action == 'unactivateline' && $object->lines[$cursorline - 1]->id == GETPOST('ligne'))
			{
				/**
				 * Disable a contract line
				 */
				print '<!-- Form to disabled a line -->'."\n";
				print '<form name="closeline" action="'.$_SERVER["PHP_SELF"].'?id='.$object->id.'&amp;ligne='.$object->lines[$cursorline - 1]->id.'" method="post">';

				print '<input type="hidden" name="token" value="'.newToken().'">';
				print '<input type="hidden" name="action" value="closeline">';

				print '<table class="noborder tableforservicepart2'.($cursorline < $nbofservices ? ' boxtablenobottom' : '').'" width="100%">';

				// Definie date debut et fin par defaut
				$dateactstart = $objp->date_debut_reelle;
				if (GETPOST('remonth')) $dateactstart = dol_mktime(12, 0, 0, GETPOST('remonth'), GETPOST('reday'), GETPOST('reyear'));
				elseif (!$dateactstart) $dateactstart = time();

				$dateactend = $objp->date_fin_reelle;
				if (GETPOST('endmonth')) $dateactend = dol_mktime(12, 0, 0, GETPOST('endmonth'), GETPOST('endday'), GETPOST('endyear'));
				elseif (!$dateactend)
				{
					if ($objp->fk_product > 0)
					{
						$product = new Product($db);
						$product->fetch($objp->fk_product);
						$dateactend = dol_time_plus_duree(time(), $product->duration_value, $product->duration_unit);
					}
				}
				$now = dol_now();
				if ($dateactend > $now) $dateactend = $now;

				print '<tr class="oddeven"><td colspan="2" class="nohover">';
				if ($objp->statut >= 4)
				{
					if ($objp->statut == 4)
					{
						print $langs->trans("DateEndReal").' ';
						print $form->selectDate($dateactend, "end", $usehm, $usehm, ($objp->date_fin_reelle > 0 ? 0 : 1), "closeline", 1, 1);
					}
				}
				print '</td>';
				print '<td class="center nohover">';
				print '</td></tr>';

				print '<tr class="oddeven">';
				print '<td class="nohover">'.$langs->trans("Comment").'</td><td class="nohover"><input size="70" type="text" class="flat" name="comment" value="'.dol_escape_htmltag(GETPOST('comment', 'alpha')).'"></td>';
				print '<td class="nohover right">';
				print '<input type="submit" class="button" name="close" value="'.$langs->trans("Disable").'"> &nbsp; ';
				print '<input type="submit" class="button" name="cancel" value="'.$langs->trans("Cancel").'">';
				print '</td>';
				print '</tr>';

				print '</table>';

				print '</form>';
			}
			print '</div>';
			$cursorline++;
		}
		print '</div>';

		// Form to add new line
		if ($user->rights->contrat->creer && ($object->statut == 0))
		{
			$dateSelector = 1;

			print "\n";
			print '	<form name="addproduct" id="addproduct" action="'.$_SERVER["PHP_SELF"].'?id='.$object->id.(($action != 'editline') ? '#add' : '#line_'.GETPOST('lineid')).'" method="POST">
			<input type="hidden" name="token" value="'.newToken().'">
			<input type="hidden" name="action" value="'.(($action != 'editline') ? 'addline' : 'updateline').'">
			<input type="hidden" name="mode" value="">
			<input type="hidden" name="id" value="'.$object->id.'">
			';

			print '<div class="div-table-responsive-no-min">';
			print '<table id="tablelines" class="noborder noshadow" width="100%">'; // Array with (n*2)+1 lines

			// Form to add new line
	   		if ($action != 'editline')
			{
				$forcetoshowtitlelines = 1;
				if (empty($object->multicurrency_code)) $object->multicurrency_code = $conf->currency; // TODO Remove this when multicurrency supported on contracts

				// Add free products/services
				$object->formAddObjectLine(1, $mysoc, $soc);

				$parameters = array();
				$reshook = $hookmanager->executeHooks('formAddObjectLine', $parameters, $object, $action); // Note that $action and $object may have been modified by hook
			}

			print '</table>';
			print '</div>';
			print '</form>';
		}

		dol_fiche_end();


		/*
         * Buttons
         */

		if ($user->socid == 0)
		{
			print '<div class="tabsAction">';

			$parameters = array();
			$reshook = $hookmanager->executeHooks('addMoreActionsButtons', $parameters, $object, $action); // Note that $action and $object may have been modified by hook

			if (empty($reshook))
			{
				// Send
				if (empty($user->socid)) {
					if ($object->statut == 1) {
						if ((empty($conf->global->MAIN_USE_ADVANCED_PERMS) || $user->rights->commande->order_advance->send)) {
							print '<div class="inline-block divButAction"><a class="butAction" href="'.$_SERVER["PHP_SELF"].'?id='.$object->id.'&action=presend&mode=init#formmailbeforetitle">'.$langs->trans('SendMail').'</a></div>';
						} else print '<div class="inline-block divButAction"><a class="butActionRefused classfortooltip" href="#">'.$langs->trans('SendMail').'</a></div>';
					}
				}

				if ($object->statut == 0 && $nbofservices)
				{
					if ($user->rights->contrat->creer) print '<div class="inline-block divButAction"><a class="butAction" href="'.$_SERVER["PHP_SELF"].'?id='.$object->id.'&amp;action=valid">'.$langs->trans("Validate").'</a></div>';
					else print '<div class="inline-block divButAction"><a class="butActionRefused classfortooltip" href="#" title="'.$langs->trans("NotEnoughPermissions").'">'.$langs->trans("Validate").'</a></div>';
				}
				if ($object->statut == 1)
				{
					if ($user->rights->contrat->creer) print '<div class="inline-block divButAction"><a class="butAction" href="'.$_SERVER["PHP_SELF"].'?id='.$object->id.'&amp;action=reopen">'.$langs->trans("Modify").'</a></div>';
					else print '<div class="inline-block divButAction"><a class="butActionRefused classfortooltip" href="#" title="'.$langs->trans("NotEnoughPermissions").'">'.$langs->trans("Modify").'</a></div>';
				}

				if (!empty($conf->commande->enabled) && $object->statut > 0 && $object->nbofservicesclosed < $nbofservices)
				{
					$langs->load("orders");
					if ($user->rights->commande->creer) print '<div class="inline-block divButAction"><a class="butAction" href="'.DOL_URL_ROOT.'/commande/card.php?action=create&amp;origin='.$object->element.'&amp;originid='.$object->id.'&amp;socid='.$object->thirdparty->id.'">'.$langs->trans("CreateOrder").'</a></div>';
					else print '<div class="inline-block divButAction"><a class="butActionRefused classfortooltip" href="#" title="'.$langs->trans("NotEnoughPermissions").'">'.$langs->trans("CreateOrder").'</a></div>';
				}

				if (!empty($conf->facture->enabled) && $object->statut > 0)
				{
					$langs->load("bills");
					if ($user->rights->facture->creer) print '<div class="inline-block divButAction"><a class="butAction" href="'.DOL_URL_ROOT.'/compta/facture/card.php?action=create&amp;origin='.$object->element.'&amp;originid='.$object->id.'&amp;socid='.$object->thirdparty->id.'">'.$langs->trans("CreateBill").'</a></div>';
					else print '<div class="inline-block divButAction"><a class="butActionRefused classfortooltip" href="#" title="'.$langs->trans("NotEnoughPermissions").'">'.$langs->trans("CreateBill").'</a></div>';
				}

				if ($object->nbofservicesclosed > 0 || $object->nbofserviceswait > 0)
				{
					if ($user->rights->contrat->activer)
					{
						print '<div class="inline-block divButAction"><a class="butAction" id="btnactivateall" href="'.$_SERVER["PHP_SELF"].'?id='.$object->id.'&amp;action=activate">'.$langs->trans("ActivateAllContracts").'</a></div>';
					} else {
						print '<div class="inline-block divButAction"><a class="butActionRefused classfortooltip" id="btnactivateall" href="#">'.$langs->trans("ActivateAllContracts").'</a></div>';
					}
				}
				if ($object->nbofservicesclosed < $nbofservices)
				{
					if ($user->rights->contrat->desactiver)
					{
						print '<div class="inline-block divButAction"><a class="butAction" id="btncloseall" href="'.$_SERVER["PHP_SELF"].'?id='.$object->id.'&amp;action=close">'.$langs->trans("CloseAllContracts").'</a></div>';
					} else {
						print '<div class="inline-block divButAction"><a class="butActionRefused classfortooltip" id="btncloseall" href="#">'.$langs->trans("CloseAllContracts").'</a></div>';
					}

					//if (! $numactive)
					//{
					//}
					//else
					//{
					//	print '<div class="inline-block divButAction"><a class="butActionRefused classfortooltip" href="#" title="'.$langs->trans("CloseRefusedBecauseOneServiceActive").'">'.$langs->trans("Close").'</a></div>';
					//}
				}
<<<<<<< HEAD
                if (! empty($conf->global->CONTRACT_HIDE_CLOSED_SERVICES_BY_DEFAULT) && $object->nbofservicesclosed > 0)
                {
                    if ($action == 'showclosedlines') print '<div class="inline-block divButAction"><a class="butAction" id="btnhideclosedlines" href="'.$_SERVER["PHP_SELF"].'?id='.$object->id.'&amp;action=hideclosedlines">'.$langs->trans("HideClosedServices").'</a></div>';
                    else print '<div class="inline-block divButAction"><a class="butAction" id="btnshowclosedlines" href="'.$_SERVER["PHP_SELF"].'?id='.$object->id.'&amp;action=showclosedlines">'.$langs->trans("ShowClosedServices").'</a></div>';
                }
				// On peut supprimer entite si
				// - Droit de creer + mode brouillon (erreur creation)
				// - Droit de supprimer
				if (($user->rights->contrat->creer && $object->statut == 0) || $user->rights->contrat->supprimer)
=======

				// Clone
				if ($user->rights->contrat->creer) {
					print '<div class="inline-block divButAction"><a class="butAction" href="'.$_SERVER['PHP_SELF'].'?id='.$object->id.'&amp;socid='.$object->socid.'&amp;action=clone&amp;object='.$object->element.'">'.$langs->trans("ToClone").'</a></div>';
				}

				// Delete
				if (($user->rights->contrat->creer && $object->statut == $object::STATUS_DRAFT) || $user->rights->contrat->supprimer)
>>>>>>> 54a77a60
				{
					print '<div class="inline-block divButAction"><a class="butActionDelete" href="'.$_SERVER["PHP_SELF"].'?id='.$object->id.'&amp;action=delete">'.$langs->trans("Delete").'</a></div>';
				} else {
					print '<div class="inline-block divButAction"><a class="butActionRefused classfortooltip" href="#" title="'.dol_escape_htmltag($langs->trans("NotAllowed")).'">'.$langs->trans("Delete").'</a></div>';
				}
			}

			print "</div>";
		}

		// Select mail models is same action as presend
		if (GETPOST('modelselected')) {
			$action = 'presend';
		}

		if ($action != 'presend')
		{
			print '<div class="fichecenter"><div class="fichehalfleft">';

			/*
    		 * Documents generes
    		*/
			$filename = dol_sanitizeFileName($object->ref);
			$filedir = $conf->contrat->dir_output."/".dol_sanitizeFileName($object->ref);
			$urlsource = $_SERVER["PHP_SELF"]."?id=".$object->id;
			$genallowed = $user->rights->contrat->lire;
			$delallowed = $user->rights->contrat->creer;


			print $formfile->showdocuments('contract', $filename, $filedir, $urlsource, $genallowed, $delallowed, $object->modelpdf, 1, 0, 0, 28, 0, '', 0, '', $soc->default_lang);


			// Show links to link elements
			$linktoelem = $form->showLinkToObjectBlock($object, null, array('contrat'));
			$somethingshown = $form->showLinkedObjectBlock($object, $linktoelem);


			print '</div><div class="fichehalfright"><div class="ficheaddleft">';

			$MAXEVENT = 10;

			$morehtmlcenter = dolGetButtonTitle($langs->trans('SeeAll'), '', 'fa fa-list-alt imgforviewmode', DOL_URL_ROOT.'/contrat/agenda.php?id='.$object->id);

			// List of actions on element
			include_once DOL_DOCUMENT_ROOT.'/core/class/html.formactions.class.php';
			$formactions = new FormActions($db);
			$somethingshown = $formactions->showactions($object, 'contract', $socid, 1, 'listactions', $MAXEVENT, '', $morehtmlcenter);

			print '</div></div></div>';
		}

		// Presend form
		$modelmail = 'contract';
		$defaulttopic = 'SendContractRef';
		$diroutput = $conf->contrat->dir_output;
		$trackid = 'con'.$object->id;

		include DOL_DOCUMENT_ROOT.'/core/tpl/card_presend.tpl.php';
	}
}


llxFooter();

$db->close();
?>

<?php
if (!empty($conf->margin->enabled) && $action == 'editline')
{
		// TODO Why this ? To manage margin on contracts ?
	?>
<script type="text/javascript">
$(document).ready(function() {
  var idprod = $("input[name='idprod']").val();
  var fournprice = $("input[name='fournprice']").val();
  var token = '<?php echo $_SESSION["token"]; ?>';		// For AJAX Call we use old 'token' and not 'newtoken'
  if (idprod > 0) {
	  $.post('<?php echo DOL_URL_ROOT; ?>/fourn/ajax/getSupplierPrices.php', {
		  'idprod': idprod,
		  'token': token
		  }, function(data) {
	    if (data.length > 0) {
	      var options = '';
	      var trouve=false;
	      $(data).each(function() {
	        options += '<option value="'+this.id+'" price="'+this.price+'"';
	        if (fournprice > 0) {
		        if (this.id == fournprice) {
		          options += ' selected';
		          $("#buying_price").val(this.price);
		          trouve = true;
		        }
	        }
	        options += '>'+this.label+'</option>';
	      });
	      options += '<option value=null'+(trouve?'':' selected')+'><?php echo $langs->trans("InputPrice"); ?></option>';
	      $("#fournprice").html(options);
	      if (trouve) {
	        $("#buying_price").hide();
	        $("#fournprice").show();
	      }
	      else {
	        $("#buying_price").show();
	      }
	      $("#fournprice").change(function() {
	        var selval = $(this).find('option:selected').attr("price");
	        if (selval)
	          $("#buying_price").val(selval).hide();
	        else
	          $('#buying_price').show();
	      });
	    }
	    else {
	      $("#fournprice").hide();
	      $('#buying_price').show();
	    }
	  },
	  'json');
	}
    else {
      $("#fournprice").hide();
      $('#buying_price').show();
    }
});
</script>
	<?php
}<|MERGE_RESOLUTION|>--- conflicted
+++ resolved
@@ -2081,26 +2081,22 @@
 					//	print '<div class="inline-block divButAction"><a class="butActionRefused classfortooltip" href="#" title="'.$langs->trans("CloseRefusedBecauseOneServiceActive").'">'.$langs->trans("Close").'</a></div>';
 					//}
 				}
-<<<<<<< HEAD
+
                 if (! empty($conf->global->CONTRACT_HIDE_CLOSED_SERVICES_BY_DEFAULT) && $object->nbofservicesclosed > 0)
                 {
                     if ($action == 'showclosedlines') print '<div class="inline-block divButAction"><a class="butAction" id="btnhideclosedlines" href="'.$_SERVER["PHP_SELF"].'?id='.$object->id.'&amp;action=hideclosedlines">'.$langs->trans("HideClosedServices").'</a></div>';
                     else print '<div class="inline-block divButAction"><a class="butAction" id="btnshowclosedlines" href="'.$_SERVER["PHP_SELF"].'?id='.$object->id.'&amp;action=showclosedlines">'.$langs->trans("ShowClosedServices").'</a></div>';
                 }
+                
+                // Clone
+                if ($user->rights->contrat->creer) {
+                	print '<div class="inline-block divButAction"><a class="butAction" href="'.$_SERVER['PHP_SELF'].'?id='.$object->id.'&amp;socid='.$object->socid.'&amp;action=clone&amp;object='.$object->element.'">'.$langs->trans("ToClone").'</a></div>';
+                }
+                
 				// On peut supprimer entite si
 				// - Droit de creer + mode brouillon (erreur creation)
 				// - Droit de supprimer
-				if (($user->rights->contrat->creer && $object->statut == 0) || $user->rights->contrat->supprimer)
-=======
-
-				// Clone
-				if ($user->rights->contrat->creer) {
-					print '<div class="inline-block divButAction"><a class="butAction" href="'.$_SERVER['PHP_SELF'].'?id='.$object->id.'&amp;socid='.$object->socid.'&amp;action=clone&amp;object='.$object->element.'">'.$langs->trans("ToClone").'</a></div>';
-				}
-
-				// Delete
 				if (($user->rights->contrat->creer && $object->statut == $object::STATUS_DRAFT) || $user->rights->contrat->supprimer)
->>>>>>> 54a77a60
 				{
 					print '<div class="inline-block divButAction"><a class="butActionDelete" href="'.$_SERVER["PHP_SELF"].'?id='.$object->id.'&amp;action=delete">'.$langs->trans("Delete").'</a></div>';
 				} else {
