--- conflicted
+++ resolved
@@ -546,12 +546,8 @@
                 $info_bits,
       			$fk_fournprice,
       			$pa_ht,
-<<<<<<< HEAD
-            	$array_option,
+            	$array_options,
 	            $fk_unit
-=======
-            	$array_options
->>>>>>> 69eaa032
             );
         }
 
