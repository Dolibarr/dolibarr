<?php
/* Copyright (C) 2003-2004  Rodolphe Quiedeville	<rodolphe@quiedeville.org>
 * Copyright (C) 2004-2014  Laurent Destailleur		<eldy@users.sourceforge.net>
 * Copyright (C) 2005-2014  Regis Houssin			<regis.houssin@inodbox.com>
 * Copyright (C) 2006       Andre Cianfarani		<acianfa@free.fr>
 * Copyright (C) 2010-2017  Juanjo Menent			<jmenent@2byte.es>
 * Copyright (C) 2013       Christophe Battarel     <christophe.battarel@altairis.fr>
 * Copyright (C) 2013-2014  Florian Henry		  	<florian.henry@open-concept.pro>
 * Copyright (C) 2014-2018	Ferran Marcet		  	<fmarcet@2byte.es>
 * Copyright (C) 2014-2016  Marcos García           <marcosgdf@gmail.com>
 * Copyright (C) 2015       Jean-François Ferry     <jfefe@aternatik.fr>
 * Copyright (C) 2018       Frédéric France         <frederic.france@netlogic.fr>
 *
 * This program is free software; you can redistribute it and/or modify
 * it under the terms of the GNU General Public License as published by
 * the Free Software Foundation; either version 3 of the License, or
 * (at your option) any later version.
 *
 * This program is distributed in the hope that it will be useful,
 * but WITHOUT ANY WARRANTY; without even the implied warranty of
 * MERCHANTABILITY or FITNESS FOR A PARTICULAR PURPOSE.  See the
 * GNU General Public License for more details.
 *
 * You should have received a copy of the GNU General Public License
 * along with this program. If not, see <http://www.gnu.org/licenses/>.
 */

/**
 *       \file       htdocs/contrat/card.php
 *       \ingroup    contrat
 *       \brief      Page of a contract
 */

require "../main.inc.php";
require_once DOL_DOCUMENT_ROOT.'/core/lib/date.lib.php';
require_once DOL_DOCUMENT_ROOT.'/core/lib/price.lib.php';
require_once DOL_DOCUMENT_ROOT.'/core/lib/contract.lib.php';
require_once DOL_DOCUMENT_ROOT.'/contrat/class/contrat.class.php';
require_once DOL_DOCUMENT_ROOT.'/core/modules/contract/modules_contract.php';
require_once DOL_DOCUMENT_ROOT.'/core/class/doleditor.class.php';
require_once DOL_DOCUMENT_ROOT.'/core/class/html.formfile.class.php';
require_once DOL_DOCUMENT_ROOT.'/product/class/product.class.php';
if (! empty($conf->propal->enabled))  require_once DOL_DOCUMENT_ROOT.'/comm/propal/class/propal.class.php';
if (! empty($conf->projet->enabled)) {
	require_once DOL_DOCUMENT_ROOT.'/projet/class/project.class.php';
	require_once DOL_DOCUMENT_ROOT.'/core/class/html.formprojet.class.php';
}
require_once DOL_DOCUMENT_ROOT . '/core/class/extrafields.class.php';

// Load translation files required by the page
$langs->loadLangs(array("contracts","orders","companies","bills","products",'compta'));

$action=GETPOST('action', 'alpha');
$confirm=GETPOST('confirm', 'alpha');
$socid = GETPOST('socid', 'int');
$id = GETPOST('id', 'int');
$ref=GETPOST('ref', 'alpha');
$origin=GETPOST('origin', 'alpha');
$originid=GETPOST('originid', 'int');

$datecontrat='';
$usehm=(! empty($conf->global->MAIN_USE_HOURMIN_IN_DATE_RANGE)?$conf->global->MAIN_USE_HOURMIN_IN_DATE_RANGE:0);

// Security check
if ($user->societe_id) $socid=$user->societe_id;
$result=restrictedArea($user, 'contrat', $id);

// Initialize technical object to manage hooks of page. Note that conf->hooks_modules contains array of hook context
$hookmanager->initHooks(array('contractcard','globalcard'));

$object = new Contrat($db);
$extrafields = new ExtraFields($db);

// Load object
if ($id > 0 || ! empty($ref) && $action!='add') {
	$ret = $object->fetch($id, $ref);
	if ($ret > 0)
		$ret = $object->fetch_thirdparty();
	if ($ret < 0)
		dol_print_error('', $object->error);
}

// fetch optionals attributes and labels
$extralabels = $extrafields->fetch_name_optionals_label($object->table_element);

// fetch optionals attributes lines and labels
$extrafieldsline = new ExtraFields($db);
$extralabelslines=$extrafieldsline->fetch_name_optionals_label($object->table_element_line);

$permissionnote=$user->rights->contrat->creer;	// Used by the include of actions_setnotes.inc.php
$permissiondellink=$user->rights->contrat->creer;	// Used by the include of actions_dellink.inc.php



/*
 * Actions
 */

$parameters = array('socid' => $socid);
$reshook = $hookmanager->executeHooks('doActions', $parameters, $object, $action); // Note that $action and $object may have been modified by some hooks
if ($reshook < 0) setEventMessages($hookmanager->error, $hookmanager->errors, 'errors');
if (empty($reshook))
{
	include DOL_DOCUMENT_ROOT.'/core/actions_setnotes.inc.php';	// Must be include, not includ_once

	include DOL_DOCUMENT_ROOT.'/core/actions_dellink.inc.php';		// Must be include, not include_once

	if ($action == 'confirm_active' && $confirm == 'yes' && $user->rights->contrat->activer)
	{
		$result = $object->active_line($user, GETPOST('ligne'), GETPOST('date'), GETPOST('dateend'), GETPOST('comment'));

		if ($result > 0)
		{
			header("Location: ".$_SERVER['PHP_SELF']."?id=".$object->id);
			exit;
		}
		else {
			setEventMessages($object->error, $object->errors, 'errors');
		}
	}

	elseif ($action == 'confirm_closeline' && $confirm == 'yes' && $user->rights->contrat->activer)
	{
		if (! GETPOST('dateend'))
		{
			$error++;
			setEventMessages($langs->trans("ErrorFieldRequired", $langs->transnoentitiesnoconv("DateEnd")), null, 'errors');
		}
		if (! $error)
		{
			$result = $object->close_line($user, GETPOST('ligne'), GETPOST('dateend'), urldecode(GETPOST('comment')));
			if ($result > 0)
			{
				header("Location: ".$_SERVER['PHP_SELF']."?id=".$object->id);
				exit;
			}
			else
			{
				setEventMessages($object->error, $object->errors, 'errors');
			}
		}
	}

	// Si ajout champ produit predefini
	if (GETPOST('mode')=='predefined')
	{
		$date_start='';
		$date_end='';
		if (GETPOST('date_startmonth') && GETPOST('date_startday') && GETPOST('date_startyear'))
		{
			$date_start=dol_mktime(GETPOST('date_starthour'), GETPOST('date_startmin'), 0, GETPOST('date_startmonth'), GETPOST('date_startday'), GETPOST('date_startyear'));
		}
		if (GETPOST('date_endmonth') && GETPOST('date_endday') && GETPOST('date_endyear'))
		{
			$date_end=dol_mktime(GETPOST('date_endhour'), GETPOST('date_endmin'), 0, GETPOST('date_endmonth'), GETPOST('date_endday'), GETPOST('date_endyear'));
		}
	}

	// Si ajout champ produit libre
	if (GETPOST('mode')=='libre')
	{
		$date_start_sl='';
		$date_end_sl='';
		if (GETPOST('date_start_slmonth') && GETPOST('date_start_slday') && GETPOST('date_start_slyear'))
		{
			$date_start_sl=dol_mktime(GETPOST('date_start_slhour'), GETPOST('date_start_slmin'), 0, GETPOST('date_start_slmonth'), GETPOST('date_start_slday'), GETPOST('date_start_slyear'));
		}
		if (GETPOST('date_end_slmonth') && GETPOST('date_end_slday') && GETPOST('date_end_slyear'))
		{
			$date_end_sl=dol_mktime(GETPOST('date_end_slhour'), GETPOST('date_end_slmin'), 0, GETPOST('date_end_slmonth'), GETPOST('date_end_slday'), GETPOST('date_end_slyear'));
		}
	}

	// Param dates
	$date_contrat='';
	$date_start_update='';
	$date_end_update='';
	$date_start_real_update='';
	$date_end_real_update='';
	if (GETPOST('date_start_updatemonth') && GETPOST('date_start_updateday') && GETPOST('date_start_updateyear'))
	{
		$date_start_update=dol_mktime(GETPOST('date_start_updatehour'), GETPOST('date_start_updatemin'), 0, GETPOST('date_start_updatemonth'), GETPOST('date_start_updateday'), GETPOST('date_start_updateyear'));
	}
	if (GETPOST('date_end_updatemonth') && GETPOST('date_end_updateday') && GETPOST('date_end_updateyear'))
	{
		$date_end_update=dol_mktime(GETPOST('date_end_updatehour'), GETPOST('date_end_updatemin'), 0, GETPOST('date_end_updatemonth'), GETPOST('date_end_updateday'), GETPOST('date_end_updateyear'));
	}
	if (GETPOST('date_start_real_updatemonth') && GETPOST('date_start_real_updateday') && GETPOST('date_start_real_updateyear'))
	{
		$date_start_real_update=dol_mktime(GETPOST('date_start_real_updatehour'), GETPOST('date_start_real_updatemin'), 0, GETPOST('date_start_real_updatemonth'), GETPOST('date_start_real_updateday'), GETPOST('date_start_real_updateyear'));
	}
	if (GETPOST('date_end_real_updatemonth') && GETPOST('date_end_real_updateday') && GETPOST('date_end_real_updateyear'))
	{
		$date_end_real_update=dol_mktime(GETPOST('date_end_real_updatehour'), GETPOST('date_end_real_updatemin'), 0, GETPOST('date_end_real_updatemonth'), GETPOST('date_end_real_updateday'), GETPOST('date_end_real_updateyear'));
	}
	if (GETPOST('remonth') && GETPOST('reday') && GETPOST('reyear'))
	{
		$datecontrat = dol_mktime(GETPOST('rehour'), GETPOST('remin'), 0, GETPOST('remonth'), GETPOST('reday'), GETPOST('reyear'));
	}

	// Add contract
	if ($action == 'add' && $user->rights->contrat->creer)
	{
		// Check
		if (empty($datecontrat))
		{
			$error++;
			setEventMessages($langs->trans("ErrorFieldRequired", $langs->transnoentitiesnoconv("Date")), null, 'errors');
			$action='create';
		}

		if ($socid<1)
		{
			setEventMessages($langs->trans("ErrorFieldRequired", $langs->transnoentitiesnoconv("ThirdParty")), null, 'errors');
			$action='create';
			$error++;
		}

		// Fill array 'array_options' with data from add form
		$ret = $extrafields->setOptionalsFromPost($extralabels, $object);
		if ($ret < 0) {
			$error ++;
			$action = 'create';
		}

		if (! $error)
		{
			$object->socid						= $socid;
			$object->date_contrat				= $datecontrat;

			$object->commercial_suivi_id		= GETPOST('commercial_suivi_id', 'int');
			$object->commercial_signature_id	= GETPOST('commercial_signature_id', 'int');

			$object->note_private				= GETPOST('note_private', 'alpha');
			$object->note_public				= GETPOST('note_public', 'alpha');
			$object->fk_project					= GETPOST('projectid', 'int');
			$object->remise_percent				= GETPOST('remise_percent', 'alpha');
			$object->ref						= GETPOST('ref', 'alpha');
			$object->ref_customer				= GETPOST('ref_customer', 'alpha');
			$object->ref_supplier				= GETPOST('ref_supplier', 'alpha');

			// If creation from another object of another module (Example: origin=propal, originid=1)
			if (! empty($origin) && ! empty($originid))
			{
				// Parse element/subelement (ex: project_task)
				$element = $subelement = $origin;
				if (preg_match('/^([^_]+)_([^_]+)/i', $origin, $regs))
				{
					$element = $regs[1];
					$subelement = $regs[2];
				}

				// For compatibility
				if ($element == 'order')    { $element = $subelement = 'commande'; }
				if ($element == 'propal')   { $element = 'comm/propal'; $subelement = 'propal'; }

				$object->origin    = $origin;
				$object->origin_id = $originid;

				// Possibility to add external linked objects with hooks
				$object->linked_objects[$object->origin] = $object->origin_id;
				if (is_array($_POST['other_linked_objects']) && ! empty($_POST['other_linked_objects']))
				{
					$object->linked_objects = array_merge($object->linked_objects, $_POST['other_linked_objects']);
				}

				$id = $object->create($user);
				if ($id < 0) {
					setEventMessages($object->error, $object->errors, 'errors');
				}

				if ($id > 0)
				{
					dol_include_once('/'.$element.'/class/'.$subelement.'.class.php');

					$classname = ucfirst($subelement);
					$srcobject = new $classname($db);

					dol_syslog("Try to find source object origin=".$object->origin." originid=".$object->origin_id." to add lines");
					$result=$srcobject->fetch($object->origin_id);
					if ($result > 0)
					{
						$srcobject->fetch_thirdparty();
						$lines = $srcobject->lines;
						if (empty($lines) && method_exists($srcobject, 'fetch_lines'))
						{
							$srcobject->fetch_lines();
							$lines = $srcobject->lines;
						}

						$fk_parent_line=0;
						$num=count($lines);

						for ($i=0;$i<$num;$i++)
						{
							$product_type=($lines[$i]->product_type?$lines[$i]->product_type:0);

							if ($product_type == 1 || (! empty($conf->global->CONTRACT_SUPPORT_PRODUCTS) && in_array($product_type, array(0,1)))) { 	// TODO Exclude also deee
								// service prédéfini
								if ($lines[$i]->fk_product > 0)
								{
									$product_static = new Product($db);

									// Define output language
									if (! empty($conf->global->MAIN_MULTILANGS) && ! empty($conf->global->PRODUIT_TEXTS_IN_THIRDPARTY_LANGUAGE))
									{
										$prod = new Product($db);
										$prod->id=$lines[$i]->fk_product;
										$prod->getMultiLangs();

										$outputlangs = $langs;
										$newlang='';
										if (empty($newlang) && GETPOST('lang_id', 'aZ09')) $newlang=GETPOST('lang_id', 'aZ09');
										if (empty($newlang)) $newlang=$srcobject->thirdparty->default_lang;
										if (! empty($newlang))
										{
											$outputlangs = new Translate("", $conf);
											$outputlangs->setDefaultLang($newlang);
										}

										$label = (! empty($prod->multilangs[$outputlangs->defaultlang]["libelle"])) ? $prod->multilangs[$outputlangs->defaultlang]["libelle"] : $lines[$i]->product_label;
									}
									else
									{
										$label = $lines[$i]->product_label;
									}
									$desc = ($lines[$i]->desc && $lines[$i]->desc!=$lines[$i]->libelle)?dol_htmlentitiesbr($lines[$i]->desc):'';
								}
								else {
									$desc = dol_htmlentitiesbr($lines[$i]->desc);
								}

								// Extrafields
								$array_options = array();
								if (empty($conf->global->MAIN_EXTRAFIELDS_DISABLED) && method_exists($lines[$i], 'fetch_optionals')) 							// For avoid conflicts if
								// trigger used
								{
									$lines[$i]->fetch_optionals($lines[$i]->rowid);
									$array_options = $lines[$i]->array_options;
								}

								$txtva = $lines[$i]->vat_src_code ? $lines[$i]->tva_tx . ' (' .  $lines[$i]->vat_src_code . ')' : $lines[$i]->tva_tx;

								// View third's localtaxes for now
								$localtax1_tx = get_localtax($txtva, 1, $object->thirdparty);
								$localtax2_tx = get_localtax($txtva, 2, $object->thirdparty);

								$result = $object->addline(
									$desc,
									$lines[$i]->subprice,
									$lines[$i]->qty,
									$txtva,
									$localtax1_tx,
									$localtax2_tx,
									$lines[$i]->fk_product,
									$lines[$i]->remise_percent,
									$lines[$i]->date_start,
									$lines[$i]->date_end,
									'HT',
									0,
									$lines[$i]->info_bits,
									$lines[$i]->fk_fournprice,
									$lines[$i]->pa_ht,
									$array_options,
									$lines[$i]->fk_unit
								);

								if ($result < 0)
								{
									$error++;
									break;
								}
							}
						}
					}
					else
					{
						setEventMessages($srcobject->error, $srcobject->errors, 'errors');
						$error++;
					}

					// Hooks
					$parameters = array('objFrom' => $srcobject);
					$reshook = $hookmanager->executeHooks('createFrom', $parameters, $object, $action); // Note that $action and $object may have been
					// modified by hook
					if ($reshook < 0)
						$error++;
				}
				else
				{
					setEventMessages($object->error, $object->errors, 'errors');
					$error++;
				}
			}
			else
			{
				$result = $object->create($user);
				if ($result > 0)
				{
					header("Location: ".$_SERVER['PHP_SELF']."?id=".$object->id);
					exit;
				}
				else {
					setEventMessages($object->error, $object->errors, 'errors');
				}
				$action='create';
			}
		}
	}

	elseif ($action == 'classin' && $user->rights->contrat->creer)
	{
		$object->setProject(GETPOST('projectid'));
	}

	// Add a new line
	elseif ($action == 'addline' && $user->rights->contrat->creer)
	{
		// Set if we used free entry or predefined product
		$predef='';
		$product_desc=(GETPOST('dp_desc')?GETPOST('dp_desc'):'');
		$price_ht = GETPOST('price_ht');
		$price_ht_devise = GETPOST('multicurrency_price_ht');
		if (GETPOST('prod_entry_mode') == 'free')
		{
			$idprod=0;
			$tva_tx = (GETPOST('tva_tx') ? GETPOST('tva_tx') : 0);
		}
		else
		{
			$idprod=GETPOST('idprod', 'int');
			$tva_tx = '';
		}

		$qty = GETPOST('qty'.$predef);
		$remise_percent = GETPOST('remise_percent'.$predef);

		if ($qty == '')
		{
			setEventMessages($langs->trans("ErrorFieldRequired", $langs->transnoentitiesnoconv("Qty")), null, 'errors');
			$error++;
		}
		if (GETPOST('prod_entry_mode') == 'free' && empty($idprod) && empty($product_desc))
		{
			setEventMessages($langs->trans("ErrorFieldRequired", $langs->transnoentitiesnoconv("Description")), null, 'errors');
			$error++;
		}

	  $date_start = dol_mktime(GETPOST('date_start' . $predef . 'hour'), GETPOST('date_start' . $predef . 'min'), GETPOST('date_start' . $predef . 'sec'), GETPOST('date_start' . $predef . 'month'), GETPOST('date_start' . $predef . 'day'), GETPOST('date_start' . $predef . 'year'));
	  $date_end = dol_mktime(GETPOST('date_end' . $predef . 'hour'), GETPOST('date_end' . $predef . 'min'), GETPOST('date_end' . $predef . 'sec'), GETPOST('date_end' . $predef . 'month'), GETPOST('date_end' . $predef . 'day'), GETPOST('date_end' . $predef . 'year'));
	  if (!empty($date_start) && !empty($date_end) && $date_start > $date_end)
	  {
		  setEventMessages($langs->trans("Error").': '.$langs->trans("DateStartPlanned").' > '.$langs->trans("DateEndPlanned"), null, 'errors');
		  $error++;
	  }

		// Extrafields
		$extrafieldsline = new ExtraFields($db);
		$extralabelsline = $extrafieldsline->fetch_name_optionals_label($object->table_element_line);
		$array_options = $extrafieldsline->getOptionalsFromPost($extralabelsline, $predef);
		// Unset extrafield
		if (is_array($extralabelsline)) {
			// Get extra fields
			foreach ($extralabelsline as $key => $value) {
				unset($_POST["options_" . $key]);
			}
		}

		if (! $error)
		{
			// Clean parameters
			$date_start=dol_mktime(GETPOST('date_start'.$predef.'hour'), GETPOST('date_start'.$predef.'min'), GETPOST('date_start'.$predef.'sec'), GETPOST('date_start'.$predef.'month'), GETPOST('date_start'.$predef.'day'), GETPOST('date_start'.$predef.'year'));
			$date_end=dol_mktime(GETPOST('date_end'.$predef.'hour'), GETPOST('date_end'.$predef.'min'), GETPOST('date_end'.$predef.'sec'), GETPOST('date_end'.$predef.'month'), GETPOST('date_end'.$predef.'day'), GETPOST('date_end'.$predef.'year'));
			$price_base_type = (GETPOST('price_base_type', 'alpha')?GETPOST('price_base_type', 'alpha'):'HT');

			// Ecrase $pu par celui du produit
			// Ecrase $desc par celui du produit
			// Ecrase $tva_tx par celui du produit
			// Ecrase $base_price_type par celui du produit
			if ($idprod > 0)
			{
				$prod = new Product($db);
				$prod->fetch($idprod);

				// Update if prices fields are defined
				$tva_tx = get_default_tva($mysoc, $object->thirdparty, $prod->id);
				$tva_npr = get_default_npr($mysoc, $object->thirdparty, $prod->id);
				if (empty($tva_tx)) $tva_npr=0;

				$pu_ht = $prod->price;
				$pu_ttc = $prod->price_ttc;
				$price_min = $prod->price_min;
				$price_base_type = $prod->price_base_type;

				// On defini prix unitaire
				if ($conf->global->PRODUIT_MULTIPRICES && $object->thirdparty->price_level)
				{
					$pu_ht = $prod->multiprices[$object->thirdparty->price_level];
					$pu_ttc = $prod->multiprices_ttc[$object->thirdparty->price_level];
					$price_min = $prod->multiprices_min[$object->thirdparty->price_level];
					$price_base_type = $prod->multiprices_base_type[$object->thirdparty->price_level];
				}
				elseif (! empty($conf->global->PRODUIT_CUSTOMER_PRICES))
				{
					require_once DOL_DOCUMENT_ROOT . '/product/class/productcustomerprice.class.php';

					$prodcustprice = new Productcustomerprice($db);

					$filter = array('t.fk_product' => $prod->id,'t.fk_soc' => $object->thirdparty->id);

					$result = $prodcustprice->fetch_all('', '', 0, 0, $filter);
					if ($result) {
						if (count($prodcustprice->lines) > 0) {
							$pu_ht = price($prodcustprice->lines [0]->price);
							$pu_ttc = price($prodcustprice->lines [0]->price_ttc);
							$price_base_type = $prodcustprice->lines [0]->price_base_type;
							$tva_tx = $prodcustprice->lines [0]->tva_tx;
							if ($prodcustprice->lines[0]->default_vat_code && ! preg_match('/\(.*\)/', $tva_tx)) $tva_tx.= ' ('.$prodcustprice->lines[0]->default_vat_code.')';
							$tva_npr = $prodcustprice->lines[0]->recuperableonly;
							if (empty($tva_tx)) $tva_npr=0;
						}
					}
				}

				$tmpvat = price2num(preg_replace('/\s*\(.*\)/', '', $tva_tx));
				$tmpprodvat = price2num(preg_replace('/\s*\(.*\)/', '', $prod->tva_tx));

				// On reevalue prix selon taux tva car taux tva transaction peut etre different
				// de ceux du produit par defaut (par exemple si pays different entre vendeur et acheteur).
				if ($tmpvat != $tmpprodvat)
				{
					if ($price_base_type != 'HT')
					{
						$pu_ht = price2num($pu_ttc / (1 + ($tmpvat/100)), 'MU');
					}
					else
				  {
						$pu_ttc = price2num($pu_ht * (1 + ($tmpvat/100)), 'MU');
					}
				}

			   	$desc=$prod->description;
			   	$desc=dol_concatdesc($desc, $product_desc, '', !empty($conf->global->CHANGE_ORDER_CONCAT_DESCRIPTION));
				$fk_unit = $prod->fk_unit;
			}
			else
			{
				$pu_ht=GETPOST('price_ht');
				$price_base_type = 'HT';
				$tva_tx=GETPOST('tva_tx')?str_replace('*', '', GETPOST('tva_tx')):0;		// tva_tx field may be disabled, so we use vat rate 0
				$tva_npr=preg_match('/\*/', GETPOST('tva_tx'))?1:0;
				$desc=$product_desc;
				$fk_unit= GETPOST('units', 'alpha');
			}

			$localtax1_tx=get_localtax($tva_tx, 1, $object->thirdparty, $mysoc, $tva_npr);
			$localtax2_tx=get_localtax($tva_tx, 2, $object->thirdparty, $mysoc, $tva_npr);

			// ajout prix achat
			$fk_fournprice = $_POST['fournprice'];
			if ( ! empty($_POST['buying_price']) )
			  $pa_ht = $_POST['buying_price'];
			else
			  $pa_ht = null;

			$info_bits=0;
			if ($tva_npr) $info_bits |= 0x01;

			if (((!empty($conf->global->MAIN_USE_ADVANCED_PERMS) && empty($user->rights->produit->ignore_price_min_advance)) || empty($conf->global->MAIN_USE_ADVANCED_PERMS) )&& ($price_min && (price2num($pu_ht)*(1-price2num($remise_percent)/100) < price2num($price_min))))
			{
				$object->error = $langs->trans("CantBeLessThanMinPrice", price(price2num($price_min, 'MU'), 0, $langs, 0, 0, -1, $conf->currency));
				$result = -1 ;
			}
			else
			{
				// Insert line
				$result = $object->addline(
					$desc,
					$pu_ht,
					$qty,
					$tva_tx,
					$localtax1_tx,
					$localtax2_tx,
					$idprod,
					$remise_percent,
					$date_start,
					$date_end,
					$price_base_type,
					$pu_ttc,
					$info_bits,
		  			$fk_fournprice,
		  			$pa_ht,
					$array_options,
					$fk_unit
				);
			}

			if ($result > 0)
			{
				// Define output language
				if (empty($conf->global->MAIN_DISABLE_PDF_AUTOUPDATE) && ! empty($conf->global->CONTRACT_ADDON_PDF))    // No generation if default type not defined
				{
					$outputlangs = $langs;
					$newlang = '';
					if ($conf->global->MAIN_MULTILANGS && empty($newlang) && GETPOST('lang_id', 'aZ09')) $newlang = GETPOST('lang_id', 'aZ09');
					if ($conf->global->MAIN_MULTILANGS && empty($newlang))	$newlang = $object->thirdparty->default_lang;
					if (! empty($newlang)) {
						$outputlangs = new Translate("", $conf);
						$outputlangs->setDefaultLang($newlang);
					}

					$ret = $object->fetch($id); // Reload to get new records

					$object->generateDocument($object->modelpdf, $outputlangs, $hidedetails, $hidedesc, $hideref);
				}

				unset($_POST ['prod_entry_mode']);

				unset($_POST['qty']);
				unset($_POST['type']);
				unset($_POST['remise_percent']);
				unset($_POST['price_ht']);
				unset($_POST['multicurrency_price_ht']);
				unset($_POST['price_ttc']);
				unset($_POST['tva_tx']);
				unset($_POST['product_ref']);
				unset($_POST['product_label']);
				unset($_POST['product_desc']);
				unset($_POST['fournprice']);
				unset($_POST['buying_price']);
				unset($_POST ['np_marginRate']);
				unset($_POST ['np_markRate']);
				unset($_POST['dp_desc']);
				unset($_POST['idprod']);

				unset($_POST['date_starthour']);
				unset($_POST['date_startmin']);
				unset($_POST['date_startsec']);
				unset($_POST['date_startday']);
				unset($_POST['date_startmonth']);
				unset($_POST['date_startyear']);
				unset($_POST['date_endhour']);
				unset($_POST['date_endmin']);
				unset($_POST['date_endsec']);
				unset($_POST['date_endday']);
				unset($_POST['date_endmonth']);
				unset($_POST['date_endyear']);
			}
			else
			{
				setEventMessages($object->error, $object->errors, 'errors');
			}
		}
	}

<<<<<<< HEAD
	else if ($action == 'updateline' && $user->rights->contrat->creer && ! GETPOST('cancel', 'alpha'))
=======
	elseif ($action == 'updateline' && $user->rights->contrat->creer && ! GETPOST('cancel','alpha'))
>>>>>>> ecc30b8f
	{
		$error = 0;

		if (!empty($date_start_update) && !empty($date_end_update) && $date_start_update > $date_end_update)
		{
			setEventMessages($langs->trans("Error").': '.$langs->trans("DateStartPlanned").' > '.$langs->trans("DateEndPlanned"), null, 'errors');
			$action = 'editline';
			$_GET['rowid'] = GETPOST('elrowid');
			$error++;
		}

		if (! $error)
		{
			$objectline = new ContratLigne($db);
			if ($objectline->fetch(GETPOST('elrowid')) < 0)
			{
				setEventMessages($objectline->error, $objectline->errors, 'errors');
				$error++;
			}
		}

		$db->begin();

		if (! $error)
		{
			if ($date_start_real_update == '') $date_start_real_update=$objectline->date_ouverture;
			if ($date_end_real_update == '')   $date_end_real_update=$objectline->date_cloture;

			$vat_rate = GETPOST('eltva_tx');
			// Define info_bits
			$info_bits = 0;
			if (preg_match('/\*/', $vat_rate))
				  $info_bits |= 0x01;

			// Define vat_rate
			$vat_rate = str_replace('*', '', $vat_rate);
			$localtax1_tx=get_localtax($vat_rate, 1, $object->thirdparty, $mysoc);
			$localtax2_tx=get_localtax($vat_rate, 2, $object->thirdparty, $mysoc);

			$txtva = $vat_rate;

			// Clean vat code
			$vat_src_code='';
			if (preg_match('/\((.*)\)/', $txtva, $reg))
			{
				  $vat_src_code = $reg[1];
				  $txtva = preg_replace('/\s*\(.*\)/', '', $txtva);    // Remove code into vatrate.
			}

			// ajout prix d'achat
			$fk_fournprice = $_POST['fournprice'];
			if ( ! empty($_POST['buying_price']) )
			  $pa_ht = $_POST['buying_price'];
			else
			  $pa_ht = null;

			$fk_unit = GETPOST('unit', 'alpha');

			$objectline->description=GETPOST('product_desc', 'none');
			$objectline->price_ht=GETPOST('elprice');
			$objectline->subprice=GETPOST('elprice');
			$objectline->qty=GETPOST('elqty');
			$objectline->remise_percent=GETPOST('elremise_percent');
			$objectline->tva_tx=($txtva?$txtva:0);	// Field may be disabled, so we use vat rate 0
			$objectline->vat_src_code=$vat_src_code;
			$objectline->localtax1_tx=is_numeric($localtax1_tx)?$localtax1_tx:0;
			$objectline->localtax2_tx=is_numeric($localtax2_tx)?$localtax2_tx:0;
			$objectline->date_ouverture_prevue=$date_start_update;
			$objectline->date_ouverture=$date_start_real_update;
			$objectline->date_fin_validite=$date_end_update;
			$objectline->date_cloture=$date_end_real_update;
			$objectline->fk_user_cloture=$user->id;
			$objectline->fk_fournprice=$fk_fournprice;
			$objectline->pa_ht=$pa_ht;

			if ($fk_unit > 0) {
			  $objectline->fk_unit = GETPOST('unit');
			} else {
			  $objectline->fk_unit = null;
			}

			// Extrafields
			$extrafieldsline = new ExtraFields($db);
			$extralabelsline = $extrafieldsline->fetch_name_optionals_label($objectline->table_element);
			$array_options = $extrafieldsline->getOptionalsFromPost($extralabelsline, $predef);
			$objectline->array_options=$array_options;

			// TODO verifier price_min si fk_product et multiprix

			$result=$objectline->update($user);
			if ($result < 0)
			{
				$error++;
				setEventMessages($objectline->error, $objectline->errors, 'errors');
			}
		}

		if (! $error)
		{
			$db->commit();
		}
		else
		{
			$db->rollback();
		}
	}

	elseif ($action == 'confirm_deleteline' && $confirm == 'yes' && $user->rights->contrat->creer)
	{
		$result = $object->deleteline(GETPOST('lineid'), $user);

		if ($result >= 0)
		{
			header("Location: ".$_SERVER['PHP_SELF']."?id=".$object->id);
			exit;
		}
		else
		{
			setEventMessages($object->error, $object->errors, 'errors');
		}
	}

	elseif ($action == 'confirm_valid' && $confirm == 'yes' && $user->rights->contrat->creer)
	{
		$result = $object->validate($user);

		if ($result > 0)
		{
			// Define output language
			if (empty($conf->global->MAIN_DISABLE_PDF_AUTOUPDATE))
			{
				$outputlangs = $langs;
				$newlang = '';
				if ($conf->global->MAIN_MULTILANGS && empty($newlang) && GETPOST('lang_id', 'aZ09')) $newlang = GETPOST('lang_id', 'aZ09');
				if ($conf->global->MAIN_MULTILANGS && empty($newlang))	$newlang = $object->thirdparty->default_lang;
				if (! empty($newlang)) {
					$outputlangs = new Translate("", $conf);
					$outputlangs->setDefaultLang($newlang);
				}
				$model=$object->modelpdf;
				$ret = $object->fetch($id); // Reload to get new records

				$object->generateDocument($model, $outputlangs, $hidedetails, $hidedesc, $hideref);
			}
		}
		else
		{
			setEventMessages($object->error, $object->errors, 'errors');
		}
	}

	elseif ($action == 'reopen' && $user->rights->contrat->creer)
	{
		$result = $object->reopen($user);
		if ($result < 0)
		{
			setEventMessages($object->error, $object->errors, 'errors');
		}
	}

	// Close all lines
	elseif ($action == 'confirm_close' && $confirm == 'yes' && $user->rights->contrat->creer)
	{
		$result = $object->closeAll($user);
		if ($result < 0)
		{
			setEventMessages($object->error, $object->errors, 'errors');
		}
	}

	// Close all lines
	elseif ($action == 'confirm_activate' && $confirm == 'yes' && $user->rights->contrat->creer)
	{
		$result = $object->activateAll($user);
		if ($result < 0)
		{
			setEventMessages($object->error, $object->errors, 'errors');
		}
	}

	elseif ($action == 'confirm_delete' && $confirm == 'yes' && $user->rights->contrat->supprimer)
	{
		$result=$object->delete($user);
		if ($result >= 0)
		{
			header("Location: list.php?restore_lastsearch_values=1");
			return;
		}
		else
		{
			setEventMessages($object->error, $object->errors, 'errors');
		}
	}

	elseif ($action == 'confirm_move' && $confirm == 'yes' && $user->rights->contrat->creer)
	{
		if (GETPOST('newcid') > 0)
		{
			$contractline = new ContratLigne($db);
			$result=$contractline->fetch(GETPOST('lineid'));
			$contractline->fk_contrat = GETPOST('newcid');
			$result=$contractline->update($user, 1);
			if ($result >= 0)
			{
				header("Location: ".$_SERVER['PHP_SELF']."?id=".$id);
				return;
			}
			else
			{
				setEventMessages($object->error, $object->errors, 'errors');
			}
		}
		else
		{
			setEventMessages($langs->trans("ErrorFieldRequired", $langs->transnoentities("RefNewContract")), null, 'errors');
		}
	}
	elseif ($action == 'update_extras')
	{
		$object->oldcopy = dol_clone($object);

		// Fill array 'array_options' with data from update form
		$extralabels = $extrafields->fetch_name_optionals_label($object->table_element);
		$ret = $extrafields->setOptionalsFromPost($extralabels, $object, GETPOST('attribute', 'none'));
		if ($ret < 0) $error++;

		if (! $error) {
			$result = $object->insertExtraFields('CONTRACT_MODIFY');
			if ($result < 0)
			{
				setEventMessages($object->error, $object->errors, 'errors');
				$error++;
			}
		}

		if ($error) {
			$action = 'edit_extras';
		}
	}
	elseif ($action=='setref_supplier')
	{
		$cancelbutton = GETPOST('cancel', 'alpha');
		if (!$cancelbutton) {

			$object->oldcopy = dol_clone($object);

			$result = $object->setValueFrom('ref_supplier', GETPOST('ref_supplier', 'alpha'), '', null, 'text', '', $user, 'CONTRACT_MODIFY');
			if ($result < 0) {
				setEventMessages($object->error, $object->errors, 'errors');
				$action = 'editref_supplier';
			} else {
				header("Location: ".$_SERVER['PHP_SELF']."?id=".$object->id);
				exit;
			}
		}
		else {
			header("Location: " . $_SERVER['PHP_SELF'] . "?id=" . $id);
			exit;
		}
	}
	elseif ($action=='setref_customer')
	{
		$cancelbutton = GETPOST('cancel', 'alpha');

		if (!$cancelbutton)
		{
			$object->oldcopy = dol_clone($object);

			$result = $object->setValueFrom('ref_customer', GETPOST('ref_customer', 'alpha'), '', null, 'text', '', $user, 'CONTRACT_MODIFY');
			if ($result < 0) {
				setEventMessages($object->error, $object->errors, 'errors');
				$action = 'editref_customer';
			} else {
				header("Location: ".$_SERVER['PHP_SELF']."?id=".$object->id);
				exit;
			}
		}
		else {
			header("Location: " . $_SERVER['PHP_SELF'] . "?id=" . $id);
			exit;
		}
	}
	elseif ($action=='setref')
	{
		$cancelbutton = GETPOST('cancel', 'alpha');

		if (!$cancelbutton) {
			$result = $object->fetch($id);
			if ($result < 0) {
				setEventMessages($object->error, $object->errors, 'errors');
			}

			$old_ref = $object->ref;

	        $result = $object->setValueFrom('ref', GETPOST('ref', 'alpha'), '', null, 'text', '', $user, 'CONTRACT_MODIFY');
	        if ($result < 0) {
	            setEventMessages($object->error, $object->errors, 'errors');
	            $action = 'editref';
	        } else {
				require_once DOL_DOCUMENT_ROOT.'/core/lib/files.lib.php';
				$old_filedir = $conf->contrat->dir_output . '/' . dol_sanitizeFileName($old_ref);
				$new_filedir = $conf->contrat->dir_output . '/' . dol_sanitizeFileName($object->ref);

				$files = dol_dir_list($old_filedir);
				if (!empty($files))
				{
					if (!is_dir($new_filedir)) dol_mkdir($new_filedir);
					foreach ($files as $file)
					{
						dol_move($file['fullname'], $new_filedir.'/'.$file['name']);
					}
				}

	            header("Location: " . $_SERVER['PHP_SELF'] . "?id=" . $object->id);
	            exit;
	        }
	    }
	    else {
	        header("Location: " . $_SERVER['PHP_SELF'] . "?id=" . $id);
	        exit;
	    }
	}
	elseif ($action=='setdate_contrat')
	{
		$cancelbutton = GETPOST('cancel', 'alpha');

		if (!$cancelbutton) {
			$result = $object->fetch($id);
			if ($result < 0) {
				setEventMessages($object->error, $object->errors, 'errors');
			}
			$datacontrat=dol_mktime(GETPOST('date_contrathour'), GETPOST('date_contratmin'), 0, GETPOST('date_contratmonth'), GETPOST('date_contratday'), GETPOST('date_contratyear'));
			$result = $object->setValueFrom('date_contrat', $datacontrat, '', null, 'date', '', $user, 'CONTRACT_MODIFY');
			if ($result < 0) {
				setEventMessages($object->error, $object->errors, 'errors');
				$action = 'editdate_contrat';
			} else {
				header("Location: " . $_SERVER['PHP_SELF'] . "?id=" . $object->id);
				exit;
			}
		}
		else {
			header("Location: " . $_SERVER['PHP_SELF'] . "?id=" . $id);
			exit;
		}
	}


	// Actions to build doc
	$upload_dir = $conf->contrat->dir_output;
	$permissioncreate = $user->rights->contrat->creer;
	include DOL_DOCUMENT_ROOT.'/core/actions_builddoc.inc.php';

	// Actions to send emails
	$trigger_name='CONTRACT_SENTBYMAIL';
	$paramname='id';
	$mode='emailfromcontract';
	$trackid='con'.$object->id;
	include DOL_DOCUMENT_ROOT.'/core/actions_sendmails.inc.php';


	if (! empty($conf->global->MAIN_DISABLE_CONTACTS_TAB) && $user->rights->contrat->creer)
	{
		if ($action == 'addcontact')
		{
			$contactid = (GETPOST('userid') ? GETPOST('userid') : GETPOST('contactid'));
			$result = $object->add_contact($contactid, GETPOST('type'), GETPOST('source'));

			if ($result >= 0)
			{
				header("Location: ".$_SERVER['PHP_SELF']."?id=".$object->id);
				exit;
			}
			else
			{
				if ($object->error == 'DB_ERROR_RECORD_ALREADY_EXISTS')
				{
					$langs->load("errors");
					setEventMessages($langs->trans("ErrorThisContactIsAlreadyDefinedAsThisType"), null, 'errors');
				}
				else
				{
					setEventMessages($object->error, $object->errors, 'errors');
				}
			}
		}

		// bascule du statut d'un contact
		elseif ($action == 'swapstatut')
		{
			$result=$object->swapContactStatus(GETPOST('ligne'));
		}

		// Efface un contact
		elseif ($action == 'deletecontact')
		{
			$result = $object->delete_contact(GETPOST('lineid'));

			if ($result >= 0)
			{
				header("Location: ".$_SERVER['PHP_SELF']."?id=".$object->id);
				exit;
			}
			else {
				setEventMessages($object->error, $object->errors, 'errors');
			}
		}
	}

	// Action clone object
	if ($action == 'confirm_clone' && $confirm == 'yes')
	{
		if (! GETPOST('socid', 3))
		{
			setEventMessages($langs->trans("NoCloneOptionsSpecified"), null, 'errors');
		}
		else
		{
			if ($object->id > 0) {
				$result = $object->createFromClone($socid);
				if ($result > 0) {
					header("Location: " . $_SERVER['PHP_SELF'] . '?id=' . $result);
					exit();
				} else {
					if (count($object->errors) > 0) setEventMessages($object->error, $object->errors, 'errors');
					$action = '';
				}
			}
		}
	}
}


/*
 * View
 */

llxHeader('', $langs->trans("Contract"), "");

$form = new Form($db);
$formfile = new FormFile($db);
if (! empty($conf->projet->enabled)) $formproject = new FormProjets($db);

$objectlignestatic=new ContratLigne($db);

// Load object modContract
$module=(! empty($conf->global->CONTRACT_ADDON)?$conf->global->CONTRACT_ADDON:'mod_contract_serpis');
if (substr($module, 0, 13) == 'mod_contract_' && substr($module, -3) == 'php')
{
	$module = substr($module, 0, dol_strlen($module)-4);
}
$result=dol_include_once('/core/modules/contract/'.$module.'.php');
if ($result > 0)
{
	$modCodeContract = new $module();
}

// Create
if ($action == 'create')
{
	print load_fiche_titre($langs->trans('AddContract'), '', 'title_commercial.png');

	$soc = new Societe($db);
	if ($socid>0) $soc->fetch($socid);

	if (GETPOST('origin') && GETPOST('originid'))
	{
		// Parse element/subelement (ex: project_task)
		$element = $subelement = GETPOST('origin');
		if (preg_match('/^([^_]+)_([^_]+)/i', GETPOST('origin'), $regs))
		{
			$element = $regs[1];
			$subelement = $regs[2];
		}

		if ($element == 'project')
		{
			$projectid=GETPOST('originid');
		}
		else
		{
			// For compatibility
			if ($element == 'order' || $element == 'commande')    { $element = $subelement = 'commande'; }
			if ($element == 'propal')   { $element = 'comm/propal'; $subelement = 'propal'; }

			dol_include_once('/'.$element.'/class/'.$subelement.'.class.php');

			$classname = ucfirst($subelement);
			$objectsrc = new $classname($db);
			$objectsrc->fetch(GETPOST('originid'));
			if (empty($objectsrc->lines) && method_exists($objectsrc, 'fetch_lines'))  $objectsrc->fetch_lines();
			$objectsrc->fetch_thirdparty();

			// Replicate extrafields
			$objectsrc->fetch_optionals($originid);
			$object->array_options = $objectsrc->array_options;

			$projectid          = (!empty($objectsrc->fk_project)?$objectsrc->fk_project:'');

			$soc = $objectsrc->thirdparty;

			$note_private		= (! empty($objectsrc->note_private) ? $objectsrc->note_private : '');
			$note_public		= (! empty($objectsrc->note_public) ? $objectsrc->note_public : '');

			// Object source contacts list
			$srccontactslist = $objectsrc->liste_contact(-1, 'external', 1);
		}
	}
	else {
		$projectid = GETPOST('projectid', 'int');
		$note_private = GETPOST("note_private");
		$note_public = GETPOST("note_public");
	}

	$object->date_contrat = dol_now();

	print '<form name="form_contract" action="'.$_SERVER["PHP_SELF"].'" method="post">';
	print '<input type="hidden" name="token" value="'.$_SESSION['newtoken'].'">';

	print '<input type="hidden" name="action" value="add">';
	print '<input type="hidden" name="socid" value="'.$soc->id.'">'."\n";
	print '<input type="hidden" name="remise_percent" value="0">';

	dol_fiche_head();

	print '<table class="border" width="100%">';

	// Ref
	print '<tr><td class="titlefieldcreate fieldrequired">'.$langs->trans('Ref').'</td><td>';
	if (! empty($modCodeContract->code_auto)) {
		$tmpcode=$langs->trans("Draft");
	} else {
		$tmpcode='<input name="ref" class="maxwidth100" maxlength="128" value="'.dol_escape_htmltag(GETPOST('ref')?GETPOST('ref'):$tmpcode).'">';
	}
	print $tmpcode;
	print '</td></tr>';

	// Ref customer
	print '<tr><td>'.$langs->trans('RefCustomer').'</td>';
	print '<td><input type="text" class="maxwidth150" name="ref_customer" id="ref_customer" value="'.dol_escape_htmltag(GETPOST('ref_customer', 'alpha')).'"></td></tr>';

	// Ref supplier
	print '<tr><td>'.$langs->trans('RefSupplier').'</td>';
	print '<td><input type="text" class="maxwidth150" name="ref_supplier" id="ref_supplier" value="'.dol_escape_htmltag(GETPOST('ref_supplier', 'alpha')).'"></td></tr>';

	// Thirdparty
	print '<tr>';
	print '<td class="fieldrequired">'.$langs->trans('ThirdParty').'</td>';
	if ($socid>0)
	{
		print '<td>';
		print $soc->getNomUrl(1);
		print '<input type="hidden" name="socid" value="'.$soc->id.'">';
		print '</td>';
	}
	else
	{
		print '<td>';
		print $form->select_company('', 'socid', '', 'SelectThirdParty', 1, 0, null, 0, 'minwidth300');
		print ' <a href="'.DOL_URL_ROOT.'/societe/card.php?action=create&backtopage='.urlencode($_SERVER["PHP_SELF"].'?action=create').'">'.$langs->trans("AddThirdParty").'</a>';
		print '</td>';
	}
	print '</tr>'."\n";

	if($socid>0)
	{
		// Ligne info remises tiers
		print '<tr><td>'.$langs->trans('Discounts').'</td><td>';
		if ($soc->remise_percent) print $langs->trans("CompanyHasRelativeDiscount", $soc->remise_percent);
		else print $langs->trans("CompanyHasNoRelativeDiscount");
		print '. ';
		$absolute_discount=$soc->getAvailableDiscounts();
		if ($absolute_discount) print $langs->trans("CompanyHasAbsoluteDiscount", price($absolute_discount), $langs->trans("Currency".$conf->currency));
		else print $langs->trans("CompanyHasNoAbsoluteDiscount");
		print '.';
		print '</td></tr>';
	}

	// Commercial suivi
	print '<tr><td class="nowrap"><span class="fieldrequired">'.$langs->trans("TypeContact_contrat_internal_SALESREPFOLL").'</span></td><td>';
	print $form->select_dolusers(GETPOST("commercial_suivi_id")?GETPOST("commercial_suivi_id"):$user->id, 'commercial_suivi_id', 1, '');
	print '</td></tr>';

	// Commercial signature
	print '<tr><td class="nowrap"><span class="fieldrequired">'.$langs->trans("TypeContact_contrat_internal_SALESREPSIGN").'</span></td><td>';
	print $form->select_dolusers(GETPOST("commercial_signature_id")?GETPOST("commercial_signature_id"):$user->id, 'commercial_signature_id', 1, '');
	print '</td></tr>';

	print '<tr><td><span class="fieldrequired">'.$langs->trans("Date").'</span></td><td>';
	print $form->selectDate($datecontrat, '', 0, 0, '', "contrat");
	print "</td></tr>";

	// Project
	if (! empty($conf->projet->enabled))
	{
		$langs->load('projects');

		$formproject=new FormProjets($db);

		print '<tr><td>'.$langs->trans("Project").'</td><td>';
		$formproject->select_projects(($soc->id>0?$soc->id:-1), $projectid, "projectid", 0, 0, 1, 1);
		print ' &nbsp; <a href="'.DOL_URL_ROOT.'/projet/card.php?socid=' . $soc->id . '&action=create&status=1&backtopage='.urlencode($_SERVER["PHP_SELF"].'?action=create&socid='.$soc->id).'">' . $langs->trans("AddProject") . '</a>';
		print "</td></tr>";
	}

	print '<tr><td>'.$langs->trans("NotePublic").'</td><td class="tdtop">';
	$doleditor=new DolEditor('note_public', $note_public, '', '100', 'dolibarr_notes', 'In', 1, true, true, ROWS_3, '90%');
	print $doleditor->Create(1);
	print '</td></tr>';

	if (empty($user->societe_id))
	{
		print '<tr><td>'.$langs->trans("NotePrivate").'</td><td class="tdtop">';
		$doleditor=new DolEditor('note_private', $note_private, '', '100', 'dolibarr_notes', 'In', 1, true, true, ROWS_3, '90%');
		print $doleditor->Create(1);
		print '</td></tr>';
	}

	// Other attributes
	$parameters=array('objectsrc' => $objectsrc,'colspan' => ' colspan="3"', 'cols'=>3);
	$reshook=$hookmanager->executeHooks('formObjectOptions', $parameters, $object, $action);    // Note that $action and $object may have been modified by hook
	print $hookmanager->resPrint;

	// Other attributes
	if (empty($reshook)) {
		print $object->showOptionals($extrafields, 'edit');
	}

	print "</table>\n";

	dol_fiche_end();

	print '<div class="center">';
	print '<input type="submit" class="button" value="'.$langs->trans("Create").'">';
	print '&nbsp;&nbsp;&nbsp;&nbsp;&nbsp;';
	print '<input type="button" class="button" value="' . $langs->trans("Cancel") . '" onClick="javascript:history.go(-1)">';
	print '</div>';

	if (is_object($objectsrc))
	{
		print '<input type="hidden" name="origin"         value="'.$objectsrc->element.'">';
		print '<input type="hidden" name="originid"       value="'.$objectsrc->id.'">';

		if (empty($conf->global->CONTRACT_SUPPORT_PRODUCTS))
		{
			print '<br>'.$langs->trans("Note").': '.$langs->trans("OnlyLinesWithTypeServiceAreUsed");
		}
	}

	print "</form>\n";
}
else
/* *************************************************************************** */
/*                                                                             */
/* Mode vue et edition                                                         */
/*                                                                             */
/* *************************************************************************** */
{
	$now=dol_now();

	if ($object->id > 0)
	{
		$object->fetch_thirdparty();

		$result=$object->fetch_lines(); // This also init $this->nbofserviceswait, $this->nbofservicesopened, $this->nbofservicesexpired=, $this->nbofservicesclosed
		if ($result < 0) {
            dol_print_error($db, $object->error);
        }

		$nbofservices=count($object->lines);

		$author = new User($db);
		$author->fetch($object->user_author_id);

		$commercial_signature = new User($db);
		$commercial_signature->fetch($object->commercial_signature_id);

		$commercial_suivi = new User($db);
		$commercial_suivi->fetch($object->commercial_suivi_id);

		$head = contract_prepare_head($object);

        $hselected = 0;
        $formconfirm = '';

        dol_fiche_head($head, $hselected, $langs->trans("Contract"), -1, 'contract');


        if ($action == 'delete') {
            //Confirmation de la suppression du contrat
            $formconfirm = $form->formconfirm($_SERVER['PHP_SELF']."?id=".$object->id, $langs->trans("DeleteAContract"), $langs->trans("ConfirmDeleteAContract"), "confirm_delete", '', 0, 1);
        } elseif ($action == 'valid') {
            //Confirmation de la validation
            $ref = substr($object->ref, 1, 4);
            if ($ref == 'PROV' && !empty($modCodeContract->code_auto)) {
                $numref = $object->getNextNumRef($object->thirdparty);
            } else {
                $numref = $object->ref;
            }
            $text = $langs->trans('ConfirmValidateContract', $numref);
            $formconfirm = $form->formconfirm($_SERVER['PHP_SELF']."?id=".$object->id, $langs->trans("ValidateAContract"), $text, "confirm_valid", '', 0, 1);
        } elseif ($action == 'close') {
            // Confirmation de la fermeture
            $formconfirm = $form->formconfirm($_SERVER['PHP_SELF']."?id=".$object->id, $langs->trans("CloseAContract"), $langs->trans("ConfirmCloseContract"), "confirm_close", '', 0, 1);
        } elseif ($action == 'activate') {
            $formconfirm = $form->formconfirm($_SERVER['PHP_SELF']."?id=".$object->id, $langs->trans("ActivateAllOnContract"), $langs->trans("ConfirmActivateAllOnContract"), "confirm_activate", '', 0, 1);
        } elseif ($action == 'clone') {
            // Clone confirmation
            $formquestion = array(array('type' => 'other','name' => 'socid','label' => $langs->trans("SelectThirdParty"),'value' => $form->select_company(GETPOST('socid', 'int'), 'socid', '(s.client=1 OR s.client=2 OR s.client=3)')));
            $formconfirm = $form->formconfirm($_SERVER["PHP_SELF"] . '?id=' . $object->id, $langs->trans('CloneContract'), $langs->trans('ConfirmCloneContract', $object->ref), 'confirm_clone', $formquestion, 'yes', 1);
        }


        // Call Hook formConfirm
        $parameters = array(
            'id' => $id,
            //'lineid' => $lineid,
        );
        // Note that $action and $object may have been modified by hook
        $reshook = $hookmanager->executeHooks('formConfirm', $parameters, $object, $action);
        if (empty($reshook)) {
            $formconfirm .= $hookmanager->resPrint;
        } elseif ($reshook > 0) {
            $formconfirm = $hookmanager->resPrint;
        }

        // Print form confirm
        print $formconfirm;

        /*
         *   Contrat
         */
		if (! empty($object->brouillon) && $user->rights->contrat->creer)
		{
			print '<form action="'.$_SERVER['PHP_SELF'].'?id='.$object->id.'" method="POST">';
			print '<input type="hidden" name="token" value="'.$_SESSION['newtoken'].'">';
			print '<input type="hidden" name="action" value="setremise">';
		}

		// Contract card

		$linkback = '<a href="'.DOL_URL_ROOT.'/contrat/list.php?restore_lastsearch_values=1'.(! empty($socid)?'&socid='.$socid:'').'">'.$langs->trans("BackToList").'</a>';


		$morehtmlref='';
		if (! empty($modCodeContract->code_auto)) {
			$morehtmlref.=$object->ref;
		} else {
			$morehtmlref.=$form->editfieldkey("", 'ref', $object->ref, $object, $user->rights->contrat->creer, 'string', '', 0, 3);
			$morehtmlref.=$form->editfieldval("", 'ref', $object->ref, $object, $user->rights->contrat->creer, 'string', '', 0, 2);
		}

		$morehtmlref.='<div class="refidno">';
		// Ref customer
		$morehtmlref.=$form->editfieldkey("RefCustomer", 'ref_customer', $object->ref_customer, $object, $user->rights->contrat->creer, 'string', '', 0, 1);
		$morehtmlref.=$form->editfieldval("RefCustomer", 'ref_customer', $object->ref_customer, $object, $user->rights->contrat->creer, 'string', '', null, null, '', 1, 'getFormatedCustomerRef');
		// Ref supplier
		$morehtmlref.='<br>';
		$morehtmlref.=$form->editfieldkey("RefSupplier", 'ref_supplier', $object->ref_supplier, $object, $user->rights->contrat->creer, 'string', '', 0, 1);
		$morehtmlref.=$form->editfieldval("RefSupplier", 'ref_supplier', $object->ref_supplier, $object, $user->rights->contrat->creer, 'string', '', null, null, '', 1, 'getFormatedSupplierRef');
		// Thirdparty
		$morehtmlref.='<br>'.$langs->trans('ThirdParty') . ' : ' . $object->thirdparty->getNomUrl(1);
		if (empty($conf->global->MAIN_DISABLE_OTHER_LINK) && $object->thirdparty->id > 0) $morehtmlref.=' (<a href="'.DOL_URL_ROOT.'/contrat/list.php?socid='.$object->thirdparty->id.'&search_name='.urlencode($object->thirdparty->name).'">'.$langs->trans("OtherContracts").'</a>)';
		// Project
		if (! empty($conf->projet->enabled))
		{
			$langs->load("projects");
			$morehtmlref.='<br>'.$langs->trans('Project') . ' ';
			if ($user->rights->contrat->creer)
			{
				if ($action != 'classify')
					$morehtmlref.='<a href="' . $_SERVER['PHP_SELF'] . '?action=classify&amp;id=' . $object->id . '">' . img_edit($langs->transnoentitiesnoconv('SetProject')) . '</a> : ';
					if ($action == 'classify') {
						//$morehtmlref.=$form->form_project($_SERVER['PHP_SELF'] . '?id=' . $object->id, $object->socid, $object->fk_project, 'projectid', 0, 0, 1, 1);
						$morehtmlref.='<form method="post" action="'.$_SERVER['PHP_SELF'].'?id='.$object->id.'">';
						$morehtmlref.='<input type="hidden" name="action" value="classin">';
						$morehtmlref.='<input type="hidden" name="token" value="'.$_SESSION['newtoken'].'">';
						$morehtmlref.=$formproject->select_projects($object->thirdparty->id, $object->fk_project, 'projectid', $maxlength, 0, 1, 0, 1, 0, 0, '', 1);
						$morehtmlref.='<input type="submit" class="button valignmiddle" value="'.$langs->trans("Modify").'">';
						$morehtmlref.='</form>';
					} else {
						$morehtmlref.=$form->form_project($_SERVER['PHP_SELF'] . '?id=' . $object->id, $object->thirdparty->id, $object->fk_project, 'none', 0, 0, 0, 1);
					}
			} else {
				if (! empty($object->fk_project)) {
					$proj = new Project($db);
					$proj->fetch($object->fk_project);
					$morehtmlref.='<a href="'.DOL_URL_ROOT.'/projet/card.php?id=' . $object->fk_project . '" title="' . $langs->trans('ShowProject') . '">';
					$morehtmlref.=$proj->ref;
					$morehtmlref.='</a>';
				} else {
					$morehtmlref.='';
				}
			}
		}
		$morehtmlref.='</div>';


		dol_banner_tab($object, 'ref', $linkback, 1, 'ref', 'none', $morehtmlref);


		print '<div class="fichecenter">';
		print '<div class="underbanner clearboth"></div>';


		print '<table class="border tableforfield" width="100%">';

		// Ligne info remises tiers
		print '<tr><td class="titlefield">'.$langs->trans('Discount').'</td><td colspan="3">';
		if ($object->thirdparty->remise_percent) print $langs->trans("CompanyHasRelativeDiscount", $object->thirdparty->remise_percent);
		else print $langs->trans("CompanyHasNoRelativeDiscount");
		$absolute_discount=$object->thirdparty->getAvailableDiscounts();
		print '. ';
		if ($absolute_discount) print $langs->trans("CompanyHasAbsoluteDiscount", price($absolute_discount), $langs->trans("Currency".$conf->currency));
		else print $langs->trans("CompanyHasNoAbsoluteDiscount");
		print '.';
		print '</td></tr>';

		// Date
		print '<tr>';
		print '<td class="titlefield">';
		print $form->editfieldkey("Date", 'date_contrat', $object->date_contrat, $object, $user->rights->contrat->creer);
		print '</td><td>';
		print $form->editfieldval("Date", 'date_contrat', $object->date_contrat, $object, $user->rights->contrat->creer, 'datehourpicker');
		print '</td>';
		print '</tr>';

		// Other attributes
		$cols = 3;
		include DOL_DOCUMENT_ROOT . '/core/tpl/extrafields_view.tpl.php';

		print "</table>";

		print '</div>';

		if (! empty($object->brouillon) && $user->rights->contrat->creer)
		{
			print '</form>';
		}

		echo '<br>';

		if (! empty($conf->global->MAIN_DISABLE_CONTACTS_TAB))
		{
			$blocname = 'contacts';
			$title = $langs->trans('ContactsAddresses');
			include DOL_DOCUMENT_ROOT.'/core/tpl/bloc_showhide.tpl.php';
		}

		if (! empty($conf->global->MAIN_DISABLE_NOTES_TAB))
		{
			$blocname = 'notes';
			$title = $langs->trans('Notes');
			include DOL_DOCUMENT_ROOT.'/core/tpl/bloc_showhide.tpl.php';
		}


		$colorb = '666666';

		$arrayothercontracts=$object->getListOfContracts('others');

		/*
         * Lines of contracts
         */

		$productstatic=new Product($db);

		$usemargins=0;
		if (! empty($conf->margin->enabled) && ! empty($object->element) && in_array($object->element, array('facture','propal','commande'))) $usemargins=1;

		$var=false;

		// Title line for service
		$cursorline=1;
		print '<div id="contrat-lines-container" data-contractid="'.$object->id.'"  data-element="'.$object->element.'" >';
		while ($cursorline <= $nbofservices)
		{
			print '<div id="contrat-line-container'.$object->lines[$cursorline-1]->id.'" data-contratlineid = "'.$object->lines[$cursorline-1]->id.'" data-element="'.$object->lines[$cursorline-1]->element.'" >';
			print '<form name="update" action="'.$_SERVER['PHP_SELF'].'?id='.$object->id.'" method="post">';
			print '<input type="hidden" name="token" value="'.$_SESSION['newtoken'].'">';
			print '<input type="hidden" name="action" value="updateline">';
			print '<input type="hidden" name="elrowid" value="'.$object->lines[$cursorline-1]->id.'">';
			print '<input type="hidden" name="idprod" value="'.(!empty($object->lines[$cursorline-1]->fk_product) ? $object->lines[$cursorline-1]->fk_product : 0).'">';
			print '<input type="hidden" name="fournprice" value="'.(!empty($object->lines[$cursorline-1]->fk_fournprice) ? $object->lines[$cursorline-1]->fk_fournprice : 0).'">';

			// Area with common detail of line
			print '<div class="div-table-responsive-no-min">';
			print '<table class="notopnoleftnoright allwidth tableforservicepart1" width="100%">';

			$sql = "SELECT cd.rowid, cd.statut, cd.label as label_det, cd.fk_product, cd.product_type, cd.description, cd.price_ht, cd.qty,";
			$sql.= " cd.tva_tx, cd.vat_src_code, cd.remise_percent, cd.info_bits, cd.subprice, cd.multicurrency_subprice,";
			$sql.= " cd.date_ouverture_prevue as date_debut, cd.date_ouverture as date_debut_reelle,";
			$sql.= " cd.date_fin_validite as date_fin, cd.date_cloture as date_fin_reelle,";
			$sql.= " cd.commentaire as comment, cd.fk_product_fournisseur_price as fk_fournprice, cd.buy_price_ht as pa_ht,";
			$sql.= " cd.fk_unit,";
			$sql.= " p.rowid as pid, p.ref as pref, p.label as plabel, p.fk_product_type as ptype, p.entity as pentity";
			$sql.= " FROM ".MAIN_DB_PREFIX."contratdet as cd";
			$sql.= " LEFT JOIN ".MAIN_DB_PREFIX."product as p ON cd.fk_product = p.rowid";
			$sql.= " WHERE cd.rowid = ".$object->lines[$cursorline-1]->id;

			$result = $db->query($sql);
			if ($result)
			{
				$total = 0;

				print '<tr class="liste_titre'.($cursorline?' liste_titre_add':'').'">';
				print '<td>'.$langs->trans("ServiceNb", $cursorline).'</td>';
				print '<td width="80" align="center">'.$langs->trans("VAT").'</td>';
				print '<td width="80" align="right">'.$langs->trans("PriceUHT").'</td>';
				if (!empty($conf->multicurrency->enabled)) {
					print '<td width="80" align="right">'.$langs->trans("PriceUHTCurrency").'</td>';
				}
				print '<td width="30" align="center">'.$langs->trans("Qty").'</td>';
				if ($conf->global->PRODUCT_USE_UNITS) print '<td width="30" align="left">'.$langs->trans("Unit").'</td>';
				print '<td width="50" align="right">'.$langs->trans("ReductionShort").'</td>';
				if (! empty($conf->margin->enabled) && ! empty($conf->global->MARGIN_SHOW_ON_CONTRACT)) print '<td width="50" align="right">'.$langs->trans("BuyingPrice").'</td>';
				print '<td width="30">&nbsp;</td>';
				print "</tr>\n";

				$objp = $db->fetch_object($result);

				//

				if ($action != 'editline' || GETPOST('rowid') != $objp->rowid)
				{
					print '<tr class="tdtop oddeven">';
					// Label
					if ($objp->fk_product > 0)
					{
						print '<td>';
						$productstatic->id=$objp->fk_product;
						$productstatic->type=$objp->ptype;
						$productstatic->ref=$objp->pref;
						$productstatic->entity=$objp->pentity;
						$productstatic->label=$objp->plabel;
						$text = $productstatic->getNomUrl(1, '', 32);
						if ($objp->plabel)
						{
							$text .= ' - ';
							$text .= $objp->plabel;
						}
						$description = $objp->description;

						// Add description in form
						if (! empty($conf->global->PRODUIT_DESC_IN_FORM))
						{
							$text .= (! empty($objp->description) && $objp->description!=$objp->plabel)?'<br>'.dol_htmlentitiesbr($objp->description):'';
							$description = '';	// Already added into main visible desc
						}

						echo $form->textwithtooltip($text, $description, 3, '', '', $cursorline, 0, (!empty($line->fk_parent_line)?img_picto('', 'rightarrow'):''));

						print '</td>';
					}
					else
					{
						print '<td>'.img_object($langs->trans("ShowProductOrService"), ($objp->product_type ? 'service' : 'product')).' '.dol_htmlentitiesbr($objp->description)."</td>\n";
					}
					// TVA
					print '<td align="center">';
					print vatrate($objp->tva_tx.($objp->vat_src_code?(' ('.$objp->vat_src_code.')'):''), '%', $objp->info_bits);
					print '</td>';
					// Price
					print '<td align="right">'.($objp->subprice != '' ? price($objp->subprice) : '')."</td>\n";
					// Price multicurrency
					if (!empty($conf->multicurrency->enabled)) {
						print '<td align="right" class="linecoluht_currency nowrap">'.price($objp->multicurrency_subprice).'</td>';
					}
					// Quantite
					print '<td align="center">'.$objp->qty.'</td>';
					// Unit
					if($conf->global->PRODUCT_USE_UNITS) print '<td class="left">'.$langs->trans($object->lines[$cursorline-1]->getLabelOfUnit()).'</td>';
					// Remise
					if ($objp->remise_percent > 0)
					{
						print '<td align="right">'.$objp->remise_percent."%</td>\n";
					}
					else
					{
						print '<td>&nbsp;</td>';
					}

					// Margin
					if (! empty($conf->margin->enabled) && ! empty($conf->global->MARGIN_SHOW_ON_CONTRACT)) print '<td align="right" class="nowrap">'.price($objp->pa_ht).'</td>';

					// Icon move, update et delete (statut contrat 0=brouillon,1=valide,2=ferme)
					print '<td align="right" class="nowrap">';
					if ($user->rights->contrat->creer && count($arrayothercontracts) && ($object->statut >= 0))
					{
						print '<!-- link to move service line into another contract -->';
						print '<a class="reposition" style="padding-left: 5px;" href="'.$_SERVER['PHP_SELF'].'?id='.$object->id.'&amp;action=move&amp;rowid='.$objp->rowid.'">';
						print img_picto($langs->trans("MoveToAnotherContract"), 'uparrow');
						print '</a>';
					}
					if ($user->rights->contrat->creer && ($object->statut >= 0))
					{
						print '<a class="reposition" style="padding-left: 5px;" href="'.$_SERVER['PHP_SELF'].'?id='.$object->id.'&amp;action=editline&amp;rowid='.$objp->rowid.'">';
						print img_edit();
						print '</a>';
					}
					if ( $user->rights->contrat->creer && ($object->statut >= 0))
					{
						print '<a style="padding-left: 5px;" href="'.$_SERVER['PHP_SELF'].'?id='.$object->id.'&amp;action=deleteline&amp;rowid='.$objp->rowid.'">';
						print img_delete();
						print '</a>';
					}
					print '</td>';

					print "</tr>\n";

					// Dates of service planed and real
					if ($objp->subprice >= 0)
					{
						$colspan = 6;

						if ($conf->margin->enabled && $conf->global->PRODUCT_USE_UNITS) {
							$colspan = 8;
						} elseif ($conf->margin->enabled || $conf->global->PRODUCT_USE_UNITS) {
							$colspan = 7;
						}

						print '<tr class="oddeven">';
						print '<td colspan="'.$colspan.'">';

						// Date planned
						print $langs->trans("DateStartPlanned").': ';
						if ($objp->date_debut)
						{
							print dol_print_date($db->jdate($objp->date_debut), 'day');
							// Warning si date prevu passee et pas en service
							if ($objp->statut == 0 && $db->jdate($objp->date_debut) < ($now - $conf->contrat->services->inactifs->warning_delay)) {
								$warning_delay=$conf->contrat->services->inactifs->warning_delay / 3600 / 24;
								$textlate = $langs->trans("Late").' = '.$langs->trans("DateReference").' > '.$langs->trans("DateToday").' '.(ceil($warning_delay) >= 0 ? '+' : '').ceil($warning_delay).' '.$langs->trans("days");
								print " ".img_warning($textlate);
							}
						}
						else print $langs->trans("Unknown");
						print ' &nbsp;-&nbsp; ';
						print $langs->trans("DateEndPlanned").': ';
						if ($objp->date_fin)
						{
							print dol_print_date($db->jdate($objp->date_fin), 'day');
							if ($objp->statut == 4 && $db->jdate($objp->date_fin) < ($now - $conf->contrat->services->expires->warning_delay)) {
								$warning_delay=$conf->contrat->services->expires->warning_delay / 3600 / 24;
								$textlate = $langs->trans("Late").' = '.$langs->trans("DateReference").' > '.$langs->trans("DateToday").' '.(ceil($warning_delay) >= 0 ? '+' : '').ceil($warning_delay).' '.$langs->trans("days");
								print " ".img_warning($textlate);
							}
						}
						else print $langs->trans("Unknown");

						print '</td>';
						print '</tr>';
					}

					// Display lines extrafields
					if (is_array($extralabelslines) && count($extralabelslines)>0) {
						$line = new ContratLigne($db);
						$line->fetch_optionals($objp->rowid);
						print $line->showOptionals($extrafieldsline, 'view', array('style'=>'class="oddeven"', 'colspan'=>$colspan), '', '', empty($conf->global->MAIN_EXTRAFIELDS_IN_ONE_TD)?0:1);
					}
				}
				// Ligne en mode update
				else
				{
					// Ligne carac
					print '<tr class="oddeven">';
					print '<td>';
					if ($objp->fk_product)
					{
						$productstatic->id=$objp->fk_product;
						$productstatic->type=$objp->ptype;
						$productstatic->ref=$objp->pref;
						$productstatic->entity=$objp->pentity;
						print $productstatic->getNomUrl(1, '', 32);
						print $objp->label?' - '.dol_trunc($objp->label, 32):'';
						print '<br>';
					}
					else
					{
						print $objp->label?$objp->label.'<br>':'';
					}

					// editeur wysiwyg
					require_once DOL_DOCUMENT_ROOT.'/core/class/doleditor.class.php';
					$nbrows=ROWS_2;
					if (! empty($conf->global->MAIN_INPUT_DESC_HEIGHT)) $nbrows=$conf->global->MAIN_INPUT_DESC_HEIGHT;
					$enable=(isset($conf->global->FCKEDITOR_ENABLE_DETAILS)?$conf->global->FCKEDITOR_ENABLE_DETAILS:0);
					$doleditor=new DolEditor('product_desc', $objp->description, '', 92, 'dolibarr_details', '', false, true, $enable, $nbrows, '90%');
					$doleditor->Create();

					print '</td>';
					print '<td align="right">';
					print $form->load_tva("eltva_tx", $objp->tva_tx.($objp->vat_src_code?(' ('.$objp->vat_src_code.')'):''), $mysoc, $object->thirdparty, $objp->fk_product, $objp->info_bits, $objp->product_type, 0, 1);
					print '</td>';
					print '<td align="right"><input size="5" type="text" name="elprice" value="'.price($objp->subprice).'"></td>';
					print '<td align="center"><input size="2" type="text" name="elqty" value="'.$objp->qty.'"></td>';
					if ($conf->global->PRODUCT_USE_UNITS)
					{
						print '<td class="left">';
						print $form->selectUnits($objp->fk_unit, "unit");
						print '</td>';
					}
					print '<td align="right" class="nowrap"><input size="1" type="text" name="elremise_percent" value="'.$objp->remise_percent.'">%</td>';
					if (! empty($usemargins))
					{
						print '<td align="right">';
						if ($objp->fk_product) print '<select id="fournprice" name="fournprice"></select>';
						print '<input id="buying_price" type="text" size="5" name="buying_price" value="'.price($objp->pa_ht, 0, '', 0).'"></td>';
					}
					print '<td align="center">';
					print '<input type="submit" class="button" name="save" value="'.$langs->trans("Modify").'">';
					print '<br><input type="submit" class="button" name="cancel" value="'.$langs->trans("Cancel").'">';
					print '</td>';
					print '</tr>';

					$colspan=6;
					if (! empty($conf->margin->enabled) && ! empty($conf->global->MARGIN_SHOW_ON_CONTRACT)) $colspan++;
					if($conf->global->PRODUCT_USE_UNITS) $colspan++;

					// Ligne dates prevues
					print '<tr class="oddeven">';
					print '<td colspan="'.$colspan.'">';
					print $langs->trans("DateStartPlanned").' ';
					print $form->selectDate($db->jdate($objp->date_debut), "date_start_update", $usehm, $usehm, ($db->jdate($objp->date_debut)>0?0:1), "update");
					print ' &nbsp;&nbsp;'.$langs->trans("DateEndPlanned").' ';
					print $form->selectDate($db->jdate($objp->date_fin), "date_end_update", $usehm, $usehm, ($db->jdate($objp->date_fin)>0?0:1), "update");
					print '</td>';
					print '</tr>';

					if (is_array($extralabelslines) && count($extralabelslines)>0) {
						$line = new ContratLigne($db);
						$line->fetch_optionals($objp->rowid);
						print $line->showOptionals($extrafieldsline, 'edit', array('style'=>'class="oddeven"', 'colspan'=>$colspan), '', '', empty($conf->global->MAIN_EXTRAFIELDS_IN_ONE_TD)?0:1);
					}
				}

				$db->free($result);
			}
			else
			{
				dol_print_error($db);
			}

			if ($object->statut > 0)
			{
				print '<tr class="oddeven">';
				print '<td class="tdhrthin" colspan="'.($conf->margin->enabled?7:6).'"><hr class="opacitymedium tdhrthin"></td>';
				print "</tr>\n";
			}

			print "</table>";
			print '</div>';

			print "</form>\n";


			/*
             * Confirmation to delete service line of contract
             */
			if ($action == 'deleteline' && ! $_REQUEST["cancel"] && $user->rights->contrat->creer && $object->lines[$cursorline-1]->id == GETPOST('rowid'))
			{
				print $form->formconfirm($_SERVER["PHP_SELF"]."?id=".$object->id."&lineid=".GETPOST('rowid'), $langs->trans("DeleteContractLine"), $langs->trans("ConfirmDeleteContractLine"), "confirm_deleteline", '', 0, 1);
				if ($ret == 'html') print '<table class="notopnoleftnoright" width="100%"><tr class="oddeven" height="6"><td></td></tr></table>';
			}

			/*
             * Confirmation to move service toward another contract
             */
			if ($action == 'move' && ! $_REQUEST["cancel"] && $user->rights->contrat->creer && $object->lines[$cursorline-1]->id == GETPOST('rowid'))
			{
				$arraycontractid=array();
				foreach($arrayothercontracts as $contractcursor)
				{
					$arraycontractid[$contractcursor->id]=$contractcursor->ref;
				}
				//var_dump($arraycontractid);
				// Cree un tableau formulaire
				$formquestion=array(
				'text' => $langs->trans("ConfirmMoveToAnotherContractQuestion"),
				array('type' => 'select', 'name' => 'newcid', 'values' => $arraycontractid));

				print $form->formconfirm($_SERVER["PHP_SELF"]."?id=".$object->id."&lineid=".GETPOST('rowid'), $langs->trans("MoveToAnotherContract"), $langs->trans("ConfirmMoveToAnotherContract"), "confirm_move", $formquestion);
				print '<table class="notopnoleftnoright" width="100%"><tr class="oddeven" height="6"><td></td></tr></table>';
			}

			/*
             * Confirmation de la validation activation
             */
			if ($action == 'active' && ! $_REQUEST["cancel"] && $user->rights->contrat->activer && $object->lines[$cursorline-1]->id == GETPOST('ligne'))
			{
				$dateactstart = dol_mktime(12, 0, 0, GETPOST('remonth'), GETPOST('reday'), GETPOST('reyear'));
				$dateactend   = dol_mktime(12, 0, 0, GETPOST('endmonth'), GETPOST('endday'), GETPOST('endyear'));
				$comment      = GETPOST('comment', 'alpha');
				print $form->formconfirm($_SERVER["PHP_SELF"]."?id=".$object->id."&ligne=".GETPOST('ligne')."&date=".$dateactstart."&dateend=".$dateactend."&comment=".urlencode($comment), $langs->trans("ActivateService"), $langs->trans("ConfirmActivateService", dol_print_date($dateactstart, "%A %d %B %Y")), "confirm_active", '', 0, 1);
				print '<table class="notopnoleftnoright" width="100%"><tr class="oddeven" height="6"><td></td></tr></table>';
			}

			/*
             * Confirmation de la validation fermeture
             */
			if ($action == 'closeline' && ! $_REQUEST["cancel"] && $user->rights->contrat->activer && $object->lines[$cursorline-1]->id == GETPOST('ligne'))
			{
				$dateactstart = dol_mktime(12, 0, 0, GETPOST('remonth'), GETPOST('reday'), GETPOST('reyear'));
				$dateactend   = dol_mktime(12, 0, 0, GETPOST('endmonth'), GETPOST('endday'), GETPOST('endyear'));
				$comment      = GETPOST('comment', 'alpha');

				if (empty($dateactend))
				{
					setEventMessages($langs->trans("ErrorFieldRequired", $langs->transnoentitiesnoconv("DateEndReal")), null, 'errors');
				}
				else
				{
					print $form->formconfirm($_SERVER["PHP_SELF"]."?id=".$object->id."&ligne=".GETPOST('ligne', 'int')."&date=".$dateactstart."&dateend=".$dateactend."&comment=".urlencode($comment), $langs->trans("CloseService"), $langs->trans("ConfirmCloseService", dol_print_date($dateactend, "%A %d %B %Y")), "confirm_closeline", '', 0, 1);
				}
				print '<table class="notopnoleftnoright" width="100%"><tr class="oddeven" height="6"><td></td></tr></table>';
			}


			// Area with status and activation info of line
			if ($object->statut > 0)
			{
				print '<table class="notopnoleftnoright tableforservicepart2'.($cursorline < $nbofservices ?' boxtablenobottom':'').'" width="100%">';

				print '<tr class="oddeven">';
				print '<td>'.$langs->trans("ServiceStatus").': '.$object->lines[$cursorline-1]->getLibStatut(4).'</td>';
				print '<td width="30" align="right">';
				if ($user->societe_id == 0)
				{
					if ($object->statut > 0 && $action != 'activateline' && $action != 'unactivateline')
					{
						$tmpaction='activateline';
						$tmpactionpicto='play';
						$tmpactiontext=$langs->trans("Activate");
						if ($objp->statut == 4)
						{
							$tmpaction='unactivateline';
							$tmpactionpicto='playstop';
							$tmpactiontext=$langs->trans("Disable");
						}
						if (($tmpaction=='activateline' && $user->rights->contrat->activer) || ($tmpaction=='unactivateline' && $user->rights->contrat->desactiver))
						{
							print '<a class="reposition" href="' . $_SERVER["PHP_SELF"] . '?id=' . $object->id . '&amp;ligne=' . $object->lines[$cursorline - 1]->id . '&amp;action=' . $tmpaction . '">';
							print img_picto($tmpactiontext, $tmpactionpicto);
							print '</a>';
						}
					}
				}
				print '</td>';
				print "</tr>\n";

				print '<tr class="oddeven">';

				print '<td>';
				// Si pas encore active
				if (! $objp->date_debut_reelle) {
					print $langs->trans("DateStartReal").': ';
					if ($objp->date_debut_reelle) print dol_print_date($objp->date_debut_reelle, 'day');
					else print $langs->trans("ContractStatusNotRunning");
				}
				// Si active et en cours
				if ($objp->date_debut_reelle && ! $objp->date_fin_reelle) {
					print $langs->trans("DateStartReal").': ';
					print dol_print_date($objp->date_debut_reelle, 'day');
				}
				// Si desactive
				if ($objp->date_debut_reelle && $objp->date_fin_reelle) {
					print $langs->trans("DateStartReal").': ';
					print dol_print_date($objp->date_debut_reelle, 'day');
					print ' &nbsp;-&nbsp; ';
					print $langs->trans("DateEndReal").': ';
					print dol_print_date($objp->date_fin_reelle, 'day');
				}
				if (! empty($objp->comment)) print " &nbsp;-&nbsp; ".$objp->comment;
				print '</td>';

				print '<td align="center">&nbsp;</td>';

				print '</tr>';
				print '</table>';
			}

			// Form to activate line
			if ($user->rights->contrat->activer && $action == 'activateline' && $object->lines[$cursorline-1]->id == GETPOST('ligne'))
			{
				print '<form name="active" action="'.$_SERVER["PHP_SELF"].'?id='.$object->id.'&amp;ligne='.GETPOST('ligne').'&amp;action=active" method="post">';
				print '<input type="hidden" name="token" value="'.$_SESSION['newtoken'].'">';

				print '<table class="noborder tableforservicepart2'.($cursorline < $nbofservices ?' boxtablenobottom':'').'" width="100%">';

				// Definie date debut et fin par defaut
				$dateactstart = $objp->date_debut;
				if (GETPOST('remonth')) $dateactstart = dol_mktime(12, 0, 0, GETPOST('remonth'), GETPOST('reday'), GETPOST('reyear'));
				elseif (! $dateactstart) $dateactstart = time();

				$dateactend = $objp->date_fin;
				if (GETPOST('endmonth')) $dateactend = dol_mktime(12, 0, 0, GETPOST('endmonth'), GETPOST('endday'), GETPOST('endyear'));
				elseif (! $dateactend)
				{
					if ($objp->fk_product > 0)
					{
						$product=new Product($db);
						$product->fetch($objp->fk_product);
						$dateactend = dol_time_plus_duree(time(), $product->duration_value, $product->duration_unit);
					}
				}

				print '<tr class="oddeven">';
				print '<td class="nohover">'.$langs->trans("DateServiceActivate").'</td><td class="nohover">';
				print $form->selectDate($dateactstart, '', $usehm, $usehm, '', "active", 1, 0);
				print '</td>';
				print '<td class="nohover">'.$langs->trans("DateEndPlanned").'</td><td class="nohover">';
				print $form->selectDate($dateactend, "end", $usehm, $usehm, '', "active", 1, 0);
				print '</td>';
				print '<td class="center nohover">';
				print '</td>';

				print '</tr>';

				print '<tr class="oddeven">';
				print '<td class="nohover">'.$langs->trans("Comment").'</td><td colspan="3" class="nohover" colspan="'.($conf->margin->enabled?4:3).'"><input size="80" type="text" name="comment" value="'.$_POST["comment"].'"></td>';
				print '<td class="nohover right">';
				print '<input type="submit" class="button" name="activate" value="'.$langs->trans("Activate").'"> &nbsp; ';
				print '<input type="submit" class="button" name="cancel" value="'.$langs->trans("Cancel").'">';
				print '</td>';
				print '</tr>';

				print '</table>';

				print '</form>';
			}

			if ($user->rights->contrat->activer && $action == 'unactivateline' && $object->lines[$cursorline-1]->id == GETPOST('ligne'))
			{
				/**
				 * Disable a contract line
				 */
				print '<!-- Form to disabled a line -->'."\n";
				print '<form name="closeline" action="'.$_SERVER["PHP_SELF"].'?id='.$object->id.'&amp;ligne='.$object->lines[$cursorline-1]->id.'" method="post">';

				print '<input type="hidden" name="token" value="'.$_SESSION['newtoken'].'">';
				print '<input type="hidden" name="action" value="closeline">';

				print '<table class="noborder tableforservicepart2'.($cursorline < $nbofservices ?' boxtablenobottom':'').'" width="100%">';

				// Definie date debut et fin par defaut
				$dateactstart = $objp->date_debut_reelle;
				if (GETPOST('remonth')) $dateactstart = dol_mktime(12, 0, 0, GETPOST('remonth'), GETPOST('reday'), GETPOST('reyear'));
				elseif (! $dateactstart) $dateactstart = time();

				$dateactend = $objp->date_fin_reelle;
				if (GETPOST('endmonth')) $dateactend = dol_mktime(12, 0, 0, GETPOST('endmonth'), GETPOST('endday'), GETPOST('endyear'));
				elseif (! $dateactend)
				{
					if ($objp->fk_product > 0)
					{
						$product=new Product($db);
						$product->fetch($objp->fk_product);
						$dateactend = dol_time_plus_duree(time(), $product->duration_value, $product->duration_unit);
					}
				}
				$now=dol_now();
				if ($dateactend > $now) $dateactend=$now;

				print '<tr class="oddeven"><td colspan="2" class="nohover">';
				if ($objp->statut >= 4)
				{
					if ($objp->statut == 4)
					{
						print $langs->trans("DateEndReal").' ';
						print $form->selectDate($dateactend, "end", $usehm, $usehm, ($objp->date_fin_reelle>0?0:1), "closeline", 1, 1);
					}
				}
				print '</td>';
				print '<td class="center nohover">';
				print '</td></tr>';

				print '<tr class="oddeven">';
				print '<td class="nohover">'.$langs->trans("Comment").'</td><td class="nohover"><input size="70" type="text" class="flat" name="comment" value="'.dol_escape_htmltag(GETPOST('comment', 'alpha')).'"></td>';
				print '<td class="nohover right">';
				print '<input type="submit" class="button" name="close" value="'.$langs->trans("Disable").'"> &nbsp; ';
				print '<input type="submit" class="button" name="cancel" value="'.$langs->trans("Cancel").'">';
				print '</td>';
				print '</tr>';

				print '</table>';

				print '</form>';
			}
			print '</div>';
			$cursorline++;
		}
		print '</div>';

		// Form to add new line
		if ($user->rights->contrat->creer && ($object->statut == 0))
		{
			$dateSelector=1;

			print "\n";
			print '	<form name="addproduct" id="addproduct" action="'.$_SERVER["PHP_SELF"].'?id='.$object->id.(($action != 'editline')?'#add':'#line_'.GETPOST('lineid')).'" method="POST">
			<input type="hidden" name="token" value="'.$_SESSION['newtoken'].'">
			<input type="hidden" name="action" value="'.(($action != 'editline')?'addline':'updateline').'">
			<input type="hidden" name="mode" value="">
			<input type="hidden" name="id" value="'.$object->id.'">
			';

			print '<div class="div-table-responsive-no-min">';
			print '<table id="tablelines" class="noborder noshadow" width="100%">';	// Array with (n*2)+1 lines

			// Form to add new line
	   		if ($action != 'editline')
			{
				$forcetoshowtitlelines=1;

				// Add free products/services
				$object->formAddObjectLine(1, $mysoc, $soc);

				$parameters = array();
				$reshook = $hookmanager->executeHooks('formAddObjectLine', $parameters, $object, $action); // Note that $action and $object may have been modified by hook
			}

			print '</table>';
			print '</div>';
			print '</form>';
		}

		dol_fiche_end();


		/*
         * Buttons
         */

		if ($user->societe_id == 0)
		{
			print '<div class="tabsAction">';

			$parameters=array();
			$reshook=$hookmanager->executeHooks('addMoreActionsButtons', $parameters, $object, $action);    // Note that $action and $object may have been modified by hook

			if (empty($reshook))
			{
				// Send
				if ($object->statut == 1) {
					if ((empty($conf->global->MAIN_USE_ADVANCED_PERMS) || $user->rights->commande->order_advance->send)) {
						print '<div class="inline-block divButAction"><a class="butAction" href="' . $_SERVER["PHP_SELF"] . '?id=' . $object->id . '&action=presend&mode=init#formmailbeforetitle">' . $langs->trans('SendMail') . '</a></div>';
					} else
						print '<div class="inline-block divButAction"><a class="butActionRefused classfortooltip" href="#">' . $langs->trans('SendMail') . '</a></div>';
				}

				if ($object->statut == 0 && $nbofservices)
				{
					if ($user->rights->contrat->creer) print '<div class="inline-block divButAction"><a class="butAction" href="'.$_SERVER["PHP_SELF"].'?id='.$object->id.'&amp;action=valid">'.$langs->trans("Validate").'</a></div>';
					else print '<div class="inline-block divButAction"><a class="butActionRefused classfortooltip" href="#" title="'.$langs->trans("NotEnoughPermissions").'">'.$langs->trans("Validate").'</a></div>';
				}
				if ($object->statut == 1)
				{
					if ($user->rights->contrat->creer) print '<div class="inline-block divButAction"><a class="butAction" href="'.$_SERVER["PHP_SELF"].'?id='.$object->id.'&amp;action=reopen">'.$langs->trans("Modify").'</a></div>';
					else print '<div class="inline-block divButAction"><a class="butActionRefused classfortooltip" href="#" title="'.$langs->trans("NotEnoughPermissions").'">'.$langs->trans("Modify").'</a></div>';
				}

				if (! empty($conf->facture->enabled) && $object->statut > 0)
				{
					$langs->load("bills");
					if ($user->rights->facture->creer) print '<div class="inline-block divButAction"><a class="butAction" href="'.DOL_URL_ROOT.'/compta/facture/card.php?action=create&amp;origin='.$object->element.'&amp;originid='.$object->id.'&amp;socid='.$object->thirdparty->id.'">'.$langs->trans("CreateBill").'</a></div>';
					else print '<div class="inline-block divButAction"><a class="butActionRefused classfortooltip" href="#" title="'.$langs->trans("NotEnoughPermissions").'">'.$langs->trans("CreateBill").'</a></div>';
				}

				if (! empty($conf->commande->enabled) && $object->statut > 0 && $object->nbofservicesclosed < $nbofservices)
				{
					$langs->load("orders");
					if ($user->rights->commande->creer) print '<div class="inline-block divButAction"><a class="butAction" href="'.DOL_URL_ROOT.'/commande/card.php?action=create&amp;origin='.$object->element.'&amp;originid='.$object->id.'&amp;socid='.$object->thirdparty->id.'">'.$langs->trans("CreateOrder").'</a></div>';
					else print '<div class="inline-block divButAction"><a class="butActionRefused classfortooltip" href="#" title="'.$langs->trans("NotEnoughPermissions").'">'.$langs->trans("CreateOrder").'</a></div>';
				}

				// Clone
				if ($user->rights->contrat->creer) {
					print '<div class="inline-block divButAction"><a class="butAction" href="' . $_SERVER['PHP_SELF'] . '?id=' . $object->id . '&amp;socid=' . $object->socid . '&amp;action=clone&amp;object=' . $object->element . '">' . $langs->trans("ToClone") . '</a></div>';
				}

				if ($object->nbofservicesclosed > 0 || $object->nbofserviceswait > 0)
				{
					if ($user->rights->contrat->activer)
					{
						print '<div class="inline-block divButAction"><a class="butAction" href="'.$_SERVER["PHP_SELF"].'?id='.$object->id.'&amp;action=activate">'.$langs->trans("ActivateAllContracts").'</a></div>';
					}
					else
					{
						print '<div class="inline-block divButAction"><a class="butActionRefused classfortooltip" href="#">'.$langs->trans("ActivateAllContracts").'</a></div>';
					}
				}
				if ($object->nbofservicesclosed < $nbofservices)
				{
					if ($user->rights->contrat->desactiver)
					{
						print '<div class="inline-block divButAction"><a class="butAction" href="'.$_SERVER["PHP_SELF"].'?id='.$object->id.'&amp;action=close">'.$langs->trans("CloseAllContracts").'</a></div>';
					}
					else
					{
						print '<div class="inline-block divButAction"><a class="butActionRefused classfortooltip" href="#">'.$langs->trans("CloseAllContracts").'</a></div>';
					}

					//if (! $numactive)
					//{
					//}
					//else
					//{
					//	print '<div class="inline-block divButAction"><a class="butActionRefused classfortooltip" href="#" title="'.$langs->trans("CloseRefusedBecauseOneServiceActive").'">'.$langs->trans("Close").'</a></div>';
					//}
				}

				// On peut supprimer entite si
				// - Droit de creer + mode brouillon (erreur creation)
				// - Droit de supprimer
				if (($user->rights->contrat->creer && $object->statut == 0) || $user->rights->contrat->supprimer)
				{
					print '<div class="inline-block divButAction"><a class="butActionDelete" href="'.$_SERVER["PHP_SELF"].'?id='.$object->id.'&amp;action=delete">'.$langs->trans("Delete").'</a></div>';
				}
				else
				{
					print '<div class="inline-block divButAction"><a class="butActionRefused classfortooltip" href="#" title="'.dol_escape_htmltag($langs->trans("NotAllowed")).'">'.$langs->trans("Delete").'</a></div>';
				}
			}

			print "</div>";
		}

		// Select mail models is same action as presend
		if (GETPOST('modelselected')) {
			$action = 'presend';
		}

		if ($action != 'presend')
		{
			print '<div class="fichecenter"><div class="fichehalfleft">';

			/*
    		 * Documents generes
    		*/
			$filename = dol_sanitizeFileName($object->ref);
			$filedir = $conf->contrat->dir_output . "/" . dol_sanitizeFileName($object->ref);
			$urlsource = $_SERVER["PHP_SELF"] . "?id=" . $object->id;
			$genallowed = $user->rights->contrat->lire;
			$delallowed = $user->rights->contrat->creer;


			print $formfile->showdocuments('contract', $filename, $filedir, $urlsource, $genallowed, $delallowed, $object->modelpdf, 1, 0, 0, 28, 0, '', 0, '', $soc->default_lang);


			// Show links to link elements
			$linktoelem = $form->showLinkToObjectBlock($object, null, array('contrat'));
			$somethingshown = $form->showLinkedObjectBlock($object, $linktoelem);


			print '</div><div class="fichehalfright"><div class="ficheaddleft">';

			// List of actions on element
			include_once DOL_DOCUMENT_ROOT . '/core/class/html.formactions.class.php';
			$formactions = new FormActions($db);
			$somethingshown = $formactions->showactions($object, 'contract', $socid, 1);


			print '</div></div></div>';
		}

		// Presend form
		$modelmail='contract';
		$defaulttopic='SendContractRef';
		$diroutput = $conf->contrat->dir_output;
		$trackid = 'con'.$object->id;

		include DOL_DOCUMENT_ROOT.'/core/tpl/card_presend.tpl.php';
	}
}


llxFooter();

$db->close();
?>

<?php
if (! empty($conf->margin->enabled) && $action == 'editline')
{
?>

<script type="text/javascript">
$(document).ready(function() {
  var idprod = $("input[name='idprod']").val();
  var fournprice = $("input[name='fournprice']").val();
  if (idprod > 0) {
	  $.post('<?php echo DOL_URL_ROOT; ?>/fourn/ajax/getSupplierPrices.php', {'idprod': idprod}, function(data) {
	    if (data.length > 0) {
	      var options = '';
	      var trouve=false;
	      $(data).each(function() {
	        options += '<option value="'+this.id+'" price="'+this.price+'"';
	        if (fournprice > 0) {
		        if (this.id == fournprice) {
		          options += ' selected';
		          $("#buying_price").val(this.price);
		          trouve = true;
		        }
	        }
	        options += '>'+this.label+'</option>';
	      });
	      options += '<option value=null'+(trouve?'':' selected')+'><?php echo $langs->trans("InputPrice"); ?></option>';
	      $("#fournprice").html(options);
	      if (trouve) {
	        $("#buying_price").hide();
	        $("#fournprice").show();
	      }
	      else {
	        $("#buying_price").show();
	      }
	      $("#fournprice").change(function() {
	        var selval = $(this).find('option:selected').attr("price");
	        if (selval)
	          $("#buying_price").val(selval).hide();
	        else
	          $('#buying_price').show();
	      });
	    }
	    else {
	      $("#fournprice").hide();
	      $('#buying_price').show();
	    }
	  },
	  'json');
	}
    else {
      $("#fournprice").hide();
      $('#buying_price').show();
    }
});
</script>

<?php
}<|MERGE_RESOLUTION|>--- conflicted
+++ resolved
@@ -653,12 +653,7 @@
 		}
 	}
 
-<<<<<<< HEAD
-	else if ($action == 'updateline' && $user->rights->contrat->creer && ! GETPOST('cancel', 'alpha'))
-=======
-	elseif ($action == 'updateline' && $user->rights->contrat->creer && ! GETPOST('cancel','alpha'))
->>>>>>> ecc30b8f
-	{
+	elseif ($action == 'updateline' && $user->rights->contrat->creer && ! GETPOST('cancel', 'alpha')) {
 		$error = 0;
 
 		if (!empty($date_start_update) && !empty($date_end_update) && $date_start_update > $date_end_update)
