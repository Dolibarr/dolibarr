<?php
/* Copyright (C) 2003-2004  Rodolphe Quiedeville	<rodolphe@quiedeville.org>
 * Copyright (C) 2004-2019  Laurent Destailleur		<eldy@users.sourceforge.net>
 * Copyright (C) 2005-2014  Regis Houssin			<regis.houssin@inodbox.com>
 * Copyright (C) 2006       Andre Cianfarani		<acianfa@free.fr>
 * Copyright (C) 2010-2017  Juanjo Menent			<jmenent@2byte.es>
 * Copyright (C) 2013       Christophe Battarel     <christophe.battarel@altairis.fr>
 * Copyright (C) 2013-2014  Florian Henry		  	<florian.henry@open-concept.pro>
 * Copyright (C) 2014-2020	Ferran Marcet		  	<fmarcet@2byte.es>
 * Copyright (C) 2014-2016  Marcos García           <marcosgdf@gmail.com>
 * Copyright (C) 2015       Jean-François Ferry     <jfefe@aternatik.fr>
 * Copyright (C) 2018-2021  Frédéric France         <frederic.france@netlogic.fr>
 *
 * This program is free software; you can redistribute it and/or modify
 * it under the terms of the GNU General Public License as published by
 * the Free Software Foundation; either version 3 of the License, or
 * (at your option) any later version.
 *
 * This program is distributed in the hope that it will be useful,
 * but WITHOUT ANY WARRANTY; without even the implied warranty of
 * MERCHANTABILITY or FITNESS FOR A PARTICULAR PURPOSE.  See the
 * GNU General Public License for more details.
 *
 * You should have received a copy of the GNU General Public License
 * along with this program. If not, see <https://www.gnu.org/licenses/>.
 */

/**
 *       \file       htdocs/contrat/card.php
 *       \ingroup    contrat
 *       \brief      Page of a contract
 */

require "../main.inc.php";
require_once DOL_DOCUMENT_ROOT.'/core/lib/date.lib.php';
require_once DOL_DOCUMENT_ROOT.'/core/lib/price.lib.php';
require_once DOL_DOCUMENT_ROOT.'/core/lib/contract.lib.php';
require_once DOL_DOCUMENT_ROOT.'/contrat/class/contrat.class.php';
require_once DOL_DOCUMENT_ROOT.'/core/modules/contract/modules_contract.php';
require_once DOL_DOCUMENT_ROOT.'/core/class/doleditor.class.php';
require_once DOL_DOCUMENT_ROOT.'/core/class/html.formfile.class.php';
require_once DOL_DOCUMENT_ROOT.'/product/class/product.class.php';
require_once DOL_DOCUMENT_ROOT.'/compta/facture/class/facture.class.php';
if (!empty($conf->propal->enabled)) {
	require_once DOL_DOCUMENT_ROOT.'/comm/propal/class/propal.class.php';
}
if (!empty($conf->projet->enabled)) {
	require_once DOL_DOCUMENT_ROOT.'/projet/class/project.class.php';
	require_once DOL_DOCUMENT_ROOT.'/core/class/html.formprojet.class.php';
}
require_once DOL_DOCUMENT_ROOT.'/core/class/extrafields.class.php';

// Load translation files required by the page
$langs->loadLangs(array("contracts", "orders", "companies", "bills", "products", 'compta'));

$action = GETPOST('action', 'aZ09');
$confirm = GETPOST('confirm', 'alpha');
$cancel = GETPOST('cancel', 'alpha');

$socid = GETPOST('socid', 'int');
$id = GETPOST('id', 'int');
$ref = GETPOST('ref', 'alpha');
$origin = GETPOST('origin', 'alpha');
$originid = GETPOST('originid', 'int');

$datecontrat = '';
$usehm = (!empty($conf->global->MAIN_USE_HOURMIN_IN_DATE_RANGE) ? $conf->global->MAIN_USE_HOURMIN_IN_DATE_RANGE : 0);

// Security check
if ($user->socid) {
	$socid = $user->socid;
}
$result = restrictedArea($user, 'contrat', $id);

// Initialize technical object to manage hooks of page. Note that conf->hooks_modules contains array of hook context
$hookmanager->initHooks(array('contractcard', 'globalcard'));

$object = new Contrat($db);
$extrafields = new ExtraFields($db);

// Load object
if ($id > 0 || !empty($ref) && $action != 'add') {
	$ret = $object->fetch($id, $ref);
	if ($ret > 0) {
		$ret = $object->fetch_thirdparty();
	}
	if ($ret < 0) {
		dol_print_error('', $object->error);
	}
}

// fetch optionals attributes and labels
$extrafields->fetch_name_optionals_label($object->table_element);

// fetch optionals attributes lines and labels
$extralabelslines = $extrafields->fetch_name_optionals_label($object->table_element_line);

$permissionnote = $user->rights->contrat->creer; // Used by the include of actions_setnotes.inc.php
$permissiondellink = $user->rights->contrat->creer; // Used by the include of actions_dellink.inc.php

$error = 0;


/*
 * Actions
 */

$parameters = array('socid' => $socid);
$reshook = $hookmanager->executeHooks('doActions', $parameters, $object, $action); // Note that $action and $object may have been modified by some hooks
if ($reshook < 0) {
	setEventMessages($hookmanager->error, $hookmanager->errors, 'errors');
}
if (empty($reshook)) {
	$backurlforlist = DOL_URL_ROOT.'/contrat/list.php';

	if (empty($backtopage) || ($cancel && empty($id))) {
		if (empty($backtopage) || ($cancel && strpos($backtopage, '__ID__'))) {
			if (empty($id) && (($action != 'add' && $action != 'create') || $cancel)) {
				$backtopage = $backurlforlist;
			} else {
				$backtopage = DOL_URL_ROOT.'/contrat/card.php?id='.((!empty($id) && $id > 0) ? $id : '__ID__');
			}
		}
	}

	if ($cancel) {
		if (!empty($backtopageforcancel)) {
			header("Location: ".$backtopageforcancel);
			exit;
		} elseif (!empty($backtopage)) {
			header("Location: ".$backtopage);
			exit;
		}
		$action = '';
	}

	include DOL_DOCUMENT_ROOT.'/core/actions_setnotes.inc.php'; // Must be include, not includ_once

	include DOL_DOCUMENT_ROOT.'/core/actions_dellink.inc.php'; // Must be include, not include_once

	if ($action == 'confirm_active' && $confirm == 'yes' && $user->rights->contrat->activer) {
		$result = $object->active_line($user, GETPOST('ligne', 'int'), GETPOST('date'), GETPOST('dateend'), GETPOST('comment'));

		if ($result > 0) {
			header("Location: ".$_SERVER['PHP_SELF']."?id=".$object->id);
			exit;
		} else {
			setEventMessages($object->error, $object->errors, 'errors');
		}
	} elseif ($action == 'confirm_closeline' && $confirm == 'yes' && $user->rights->contrat->activer) {
		if (!GETPOST('dateend')) {
			$error++;
			setEventMessages($langs->trans("ErrorFieldRequired", $langs->transnoentitiesnoconv("DateEnd")), null, 'errors');
		}
		if (!$error) {
			$result = $object->close_line($user, GETPOST('ligne', 'int'), GETPOST('dateend'), urldecode(GETPOST('comment')));
			if ($result > 0) {
				header("Location: ".$_SERVER['PHP_SELF']."?id=".$object->id);
				exit;
			} else {
				setEventMessages($object->error, $object->errors, 'errors');
			}
		}
	}

	// Si ajout champ produit predefini
	if (GETPOST('mode') == 'predefined') {
		$date_start = '';
		$date_end = '';
		if (GETPOST('date_startmonth') && GETPOST('date_startday') && GETPOST('date_startyear')) {
			$date_start = dol_mktime(GETPOST('date_starthour'), GETPOST('date_startmin'), 0, GETPOST('date_startmonth'), GETPOST('date_startday'), GETPOST('date_startyear'));
		}
		if (GETPOST('date_endmonth') && GETPOST('date_endday') && GETPOST('date_endyear')) {
			$date_end = dol_mktime(GETPOST('date_endhour'), GETPOST('date_endmin'), 0, GETPOST('date_endmonth'), GETPOST('date_endday'), GETPOST('date_endyear'));
		}
	}

	// Param dates
	$date_start_update = '';
	$date_end_update = '';
	$date_start_real_update = '';
	$date_end_real_update = '';
	if (GETPOST('date_start_updatemonth') && GETPOST('date_start_updateday') && GETPOST('date_start_updateyear')) {
		$date_start_update = dol_mktime(GETPOST('date_start_updatehour'), GETPOST('date_start_updatemin'), 0, GETPOST('date_start_updatemonth'), GETPOST('date_start_updateday'), GETPOST('date_start_updateyear'));
	}
	if (GETPOST('date_end_updatemonth') && GETPOST('date_end_updateday') && GETPOST('date_end_updateyear')) {
		$date_end_update = dol_mktime(GETPOST('date_end_updatehour'), GETPOST('date_end_updatemin'), 0, GETPOST('date_end_updatemonth'), GETPOST('date_end_updateday'), GETPOST('date_end_updateyear'));
	}
	if (GETPOST('date_start_real_updatemonth') && GETPOST('date_start_real_updateday') && GETPOST('date_start_real_updateyear')) {
		$date_start_real_update = dol_mktime(GETPOST('date_start_real_updatehour'), GETPOST('date_start_real_updatemin'), 0, GETPOST('date_start_real_updatemonth'), GETPOST('date_start_real_updateday'), GETPOST('date_start_real_updateyear'));
	}
	if (GETPOST('date_end_real_updatemonth') && GETPOST('date_end_real_updateday') && GETPOST('date_end_real_updateyear')) {
		$date_end_real_update = dol_mktime(GETPOST('date_end_real_updatehour'), GETPOST('date_end_real_updatemin'), 0, GETPOST('date_end_real_updatemonth'), GETPOST('date_end_real_updateday'), GETPOST('date_end_real_updateyear'));
	}
	if (GETPOST('remonth') && GETPOST('reday') && GETPOST('reyear')) {
		$datecontrat = dol_mktime(GETPOST('rehour'), GETPOST('remin'), 0, GETPOST('remonth'), GETPOST('reday'), GETPOST('reyear'));
	}

	// Add contract
	if ($action == 'add' && $user->rights->contrat->creer) {
		// Check
		if (empty($datecontrat)) {
			$error++;
			setEventMessages($langs->trans("ErrorFieldRequired", $langs->transnoentitiesnoconv("Date")), null, 'errors');
			$action = 'create';
		}

		if ($socid < 1) {
			setEventMessages($langs->trans("ErrorFieldRequired", $langs->transnoentitiesnoconv("ThirdParty")), null, 'errors');
			$action = 'create';
			$error++;
		}

		// Fill array 'array_options' with data from add form
		$ret = $extrafields->setOptionalsFromPost(null, $object);
		if ($ret < 0) {
			$error++;
			$action = 'create';
		}

		if (!$error) {
			$object->socid = $socid;
			$object->date_contrat = $datecontrat;

			$object->commercial_suivi_id = GETPOST('commercial_suivi_id', 'int');
			$object->commercial_signature_id = GETPOST('commercial_signature_id', 'int');

			$object->note_private = GETPOST('note_private', 'alpha');
			$object->note_public				= GETPOST('note_public', 'alpha');
			$object->fk_project					= GETPOST('projectid', 'int');
			$object->remise_percent = price2num(GETPOST('remise_percent'), '', 2);
			$object->ref = GETPOST('ref', 'alpha');
			$object->ref_customer				= GETPOST('ref_customer', 'alpha');
			$object->ref_supplier				= GETPOST('ref_supplier', 'alpha');

			// If creation from another object of another module (Example: origin=propal, originid=1)
			if (!empty($origin) && !empty($originid)) {
				// Parse element/subelement (ex: project_task)
				$element = $subelement = $origin;
				if (preg_match('/^([^_]+)_([^_]+)/i', $origin, $regs)) {
					$element = $regs[1];
					$subelement = $regs[2];
				}

				// For compatibility
				if ($element == 'order') {
					$element = $subelement = 'commande';
				}
				if ($element == 'propal') {
					$element = 'comm/propal'; $subelement = 'propal';
				}
				if ($element == 'invoice' || $element == 'facture') {
					$element = 'compta/facture';
					$subelement = 'facture';
				}

				$object->origin    = $origin;
				$object->origin_id = $originid;

				// Possibility to add external linked objects with hooks
				$object->linked_objects[$object->origin] = $object->origin_id;
				if (is_array($_POST['other_linked_objects']) && !empty($_POST['other_linked_objects'])) {
					$object->linked_objects = array_merge($object->linked_objects, $_POST['other_linked_objects']);
				}

				$id = $object->create($user);
				if ($id < 0) {
					setEventMessages($object->error, $object->errors, 'errors');
				}

				if ($id > 0) {
					dol_include_once('/'.$element.'/class/'.$subelement.'.class.php');

					$classname = ucfirst($subelement);
					$srcobject = new $classname($db);

					dol_syslog("Try to find source object origin=".$object->origin." originid=".$object->origin_id." to add lines");
					$result = $srcobject->fetch($object->origin_id);
					if ($result > 0) {
						$srcobject->fetch_thirdparty();
						$lines = $srcobject->lines;
						if (empty($lines) && method_exists($srcobject, 'fetch_lines')) {
							$srcobject->fetch_lines();
							$lines = $srcobject->lines;
						}

						$fk_parent_line = 0;
						$num = count($lines);

						for ($i = 0; $i < $num; $i++) {
							$product_type = ($lines[$i]->product_type ? $lines[$i]->product_type : 0);

							if ($product_type == 1 || (!empty($conf->global->CONTRACT_SUPPORT_PRODUCTS) && in_array($product_type, array(0, 1)))) { 	// TODO Exclude also deee
								// service prédéfini
								if ($lines[$i]->fk_product > 0) {
									$product_static = new Product($db);

									// Define output language
									if (!empty($conf->global->MAIN_MULTILANGS) && !empty($conf->global->PRODUIT_TEXTS_IN_THIRDPARTY_LANGUAGE)) {
										$prod = new Product($db);
										$prod->id = $lines[$i]->fk_product;
										$prod->getMultiLangs();

										$outputlangs = $langs;
										$newlang = '';
										if (empty($newlang) && GETPOST('lang_id', 'aZ09')) {
											$newlang = GETPOST('lang_id', 'aZ09');
										}
										if (empty($newlang)) {
											$newlang = $srcobject->thirdparty->default_lang;
										}
										if (!empty($newlang)) {
											$outputlangs = new Translate("", $conf);
											$outputlangs->setDefaultLang($newlang);
										}

										$label = (!empty($prod->multilangs[$outputlangs->defaultlang]["libelle"])) ? $prod->multilangs[$outputlangs->defaultlang]["libelle"] : $lines[$i]->product_label;
									} else {
										$label = $lines[$i]->product_label;
									}
									$desc = ($lines[$i]->desc && $lines[$i]->desc != $lines[$i]->libelle) ?dol_htmlentitiesbr($lines[$i]->desc) : '';
								} else {
									$desc = dol_htmlentitiesbr($lines[$i]->desc);
								}

								// Extrafields
								$array_options = array();
								// For avoid conflicts if trigger used
								if (method_exists($lines[$i], 'fetch_optionals')) {
									$lines[$i]->fetch_optionals();
									$array_options = $lines[$i]->array_options;
								}

								$txtva = $lines[$i]->vat_src_code ? $lines[$i]->tva_tx.' ('.$lines[$i]->vat_src_code.')' : $lines[$i]->tva_tx;

								// View third's localtaxes for now
								$localtax1_tx = get_localtax($txtva, 1, $object->thirdparty);
								$localtax2_tx = get_localtax($txtva, 2, $object->thirdparty);

								$result = $object->addline(
									$desc,
									$lines[$i]->subprice,
									$lines[$i]->qty,
									$txtva,
									$localtax1_tx,
									$localtax2_tx,
									$lines[$i]->fk_product,
									$lines[$i]->remise_percent,
									$lines[$i]->date_start,
									$lines[$i]->date_end,
									'HT',
									0,
									$lines[$i]->info_bits,
									$lines[$i]->fk_fournprice,
									$lines[$i]->pa_ht,
									$array_options,
									$lines[$i]->fk_unit
								);

								if ($result < 0) {
									$error++;
									break;
								}
							}
						}
					} else {
						setEventMessages($srcobject->error, $srcobject->errors, 'errors');
						$error++;
					}

					// Hooks
					$parameters = array('objFrom' => $srcobject);
					$reshook = $hookmanager->executeHooks('createFrom', $parameters, $object, $action); // Note that $action and $object may have been
					// modified by hook
					if ($reshook < 0) {
						$error++;
					}
				} else {
					setEventMessages($object->error, $object->errors, 'errors');
					$error++;
				}
			} else {
				$result = $object->create($user);
				if ($result > 0) {
					header("Location: ".$_SERVER['PHP_SELF']."?id=".$object->id);
					exit;
				} else {
					setEventMessages($object->error, $object->errors, 'errors');
				}
				$action = 'create';
			}
		}
	} elseif ($action == 'classin' && $user->rights->contrat->creer) {
		$object->setProject(GETPOST('projectid'));
	} elseif ($action == 'addline' && $user->rights->contrat->creer) {
		// Add a new line
		// Set if we used free entry or predefined product
		$predef = '';
		$product_desc = (GETPOSTISSET('dp_desc') ? GETPOST('dp_desc', 'restricthtml') : '');
		$price_ht = price2num(GETPOST('price_ht'), 'MU', 2);
		$price_ht_devise = price2num(GETPOST('multicurrency_price_ht'), 'CU', 2);
		if (GETPOST('prod_entry_mode', 'alpha') == 'free') {
			$idprod = 0;
			$tva_tx = (GETPOST('tva_tx', 'alpha') ? GETPOST('tva_tx', 'alpha') : 0);
		} else {
			$idprod = GETPOST('idprod', 'int');
			$tva_tx = '';
		}

		$qty = price2num(GETPOST('qty'.$predef, 'alpha'), 'MS');
		$remise_percent = (GETPOSTISSET('remise_percent'.$predef) ? price2num(GETPOST('remise_percent'.$predef), 2) : 0);

		if ($qty == '') {
			setEventMessages($langs->trans("ErrorFieldRequired", $langs->transnoentitiesnoconv("Qty")), null, 'errors');
			$error++;
		}
		if (GETPOST('prod_entry_mode', 'alpha') == 'free' && (empty($idprod) || $idprod < 0) && empty($product_desc)) {
			setEventMessages($langs->trans("ErrorFieldRequired", $langs->transnoentitiesnoconv("Description")), null, 'errors');
			$error++;
		}

		$date_start = dol_mktime(GETPOST('date_start'.$predef.'hour'), GETPOST('date_start'.$predef.'min'), GETPOST('date_start'.$predef.'sec'), GETPOST('date_start'.$predef.'month'), GETPOST('date_start'.$predef.'day'), GETPOST('date_start'.$predef.'year'));
		$date_end = dol_mktime(GETPOST('date_end'.$predef.'hour'), GETPOST('date_end'.$predef.'min'), GETPOST('date_end'.$predef.'sec'), GETPOST('date_end'.$predef.'month'), GETPOST('date_end'.$predef.'day'), GETPOST('date_end'.$predef.'year'));
		if (!empty($date_start) && !empty($date_end) && $date_start > $date_end) {
			setEventMessages($langs->trans("Error").': '.$langs->trans("DateStartPlanned").' > '.$langs->trans("DateEndPlanned"), null, 'errors');
			$error++;
		}

		// Extrafields
		$extralabelsline = $extrafields->fetch_name_optionals_label($object->table_element_line);
		$array_options = $extrafields->getOptionalsFromPost($object->table_element_line, $predef);
		// Unset extrafield
		if (is_array($extralabelsline)) {
			// Get extra fields
			foreach ($extralabelsline as $key => $value) {
				unset($_POST["options_".$key]);
			}
		}

		if (!$error) {
			// Clean parameters
			$date_start = dol_mktime(GETPOST('date_start'.$predef.'hour'), GETPOST('date_start'.$predef.'min'), GETPOST('date_start'.$predef.'sec'), GETPOST('date_start'.$predef.'month'), GETPOST('date_start'.$predef.'day'), GETPOST('date_start'.$predef.'year'));
			$date_end = dol_mktime(GETPOST('date_end'.$predef.'hour'), GETPOST('date_end'.$predef.'min'), GETPOST('date_end'.$predef.'sec'), GETPOST('date_end'.$predef.'month'), GETPOST('date_end'.$predef.'day'), GETPOST('date_end'.$predef.'year'));
			$price_base_type = (GETPOST('price_base_type', 'alpha') ?GETPOST('price_base_type', 'alpha') : 'HT');

			// Ecrase $pu par celui du produit
			// Ecrase $desc par celui du produit
			// Ecrase $tva_tx par celui du produit
			// Ecrase $base_price_type par celui du produit
			if ($idprod > 0) {
				$prod = new Product($db);
				$prod->fetch($idprod);

				// Update if prices fields are defined
				$tva_tx = get_default_tva($mysoc, $object->thirdparty, $prod->id);
				$tva_npr = get_default_npr($mysoc, $object->thirdparty, $prod->id);
				if (empty($tva_tx)) {
					$tva_npr = 0;
				}

				$pu_ht = $prod->price;
				$pu_ttc = $prod->price_ttc;
				$price_min = $prod->price_min;
				$price_base_type = $prod->price_base_type;

				// On defini prix unitaire
				if ($conf->global->PRODUIT_MULTIPRICES && $object->thirdparty->price_level) {
					$pu_ht = $prod->multiprices[$object->thirdparty->price_level];
					$pu_ttc = $prod->multiprices_ttc[$object->thirdparty->price_level];
					$price_min = $prod->multiprices_min[$object->thirdparty->price_level];
					$price_base_type = $prod->multiprices_base_type[$object->thirdparty->price_level];
				} elseif (!empty($conf->global->PRODUIT_CUSTOMER_PRICES)) {
					require_once DOL_DOCUMENT_ROOT.'/product/class/productcustomerprice.class.php';

					$prodcustprice = new Productcustomerprice($db);

					$filter = array('t.fk_product' => $prod->id, 't.fk_soc' => $object->thirdparty->id);

					$result = $prodcustprice->fetch_all('', '', 0, 0, $filter);
					if ($result) {
						if (count($prodcustprice->lines) > 0) {
							$pu_ht = price($prodcustprice->lines [0]->price);
							$pu_ttc = price($prodcustprice->lines [0]->price_ttc);
							$price_base_type = $prodcustprice->lines [0]->price_base_type;
							$tva_tx = $prodcustprice->lines [0]->tva_tx;
							if ($prodcustprice->lines[0]->default_vat_code && !preg_match('/\(.*\)/', $tva_tx)) {
								$tva_tx .= ' ('.$prodcustprice->lines[0]->default_vat_code.')';
							}
							$tva_npr = $prodcustprice->lines[0]->recuperableonly;
							if (empty($tva_tx)) {
								$tva_npr = 0;
							}
						}
					}
				}

				$tmpvat = price2num(preg_replace('/\s*\(.*\)/', '', $tva_tx));
				$tmpprodvat = price2num(preg_replace('/\s*\(.*\)/', '', $prod->tva_tx));

				// On reevalue prix selon taux tva car taux tva transaction peut etre different
				// de ceux du produit par defaut (par exemple si pays different entre vendeur et acheteur).
				if ($tmpvat != $tmpprodvat) {
					if ($price_base_type != 'HT') {
						$pu_ht = price2num($pu_ttc / (1 + ($tmpvat / 100)), 'MU');
					} else {
						$pu_ttc = price2num($pu_ht * (1 + ($tmpvat / 100)), 'MU');
					}
				}

				$desc = $prod->description;

				//If text set in desc is the same as product descpription (as now it's preloaded) whe add it only one time
				if ($product_desc == $desc && !empty($conf->global->PRODUIT_AUTOFILL_DESC)) {
					$product_desc = '';
				}

				if (!empty($product_desc) && !empty($conf->global->MAIN_NO_CONCAT_DESCRIPTION)) {
					$desc = $product_desc;
				} else {
					$desc = dol_concatdesc($desc, $product_desc, '', !empty($conf->global->MAIN_CHANGE_ORDER_CONCAT_DESCRIPTION));
				}

				$fk_unit = $prod->fk_unit;
			} else {
				$pu_ht = GETPOST('price_ht');
				$price_base_type = 'HT';
				$tva_tx = GETPOST('tva_tx') ?str_replace('*', '', GETPOST('tva_tx')) : 0; // tva_tx field may be disabled, so we use vat rate 0
				$tva_npr = preg_match('/\*/', GETPOST('tva_tx')) ? 1 : 0;
				$desc = $product_desc;
				$fk_unit = GETPOST('units', 'alpha');
			}

			$localtax1_tx = get_localtax($tva_tx, 1, $object->thirdparty, $mysoc, $tva_npr);
			$localtax2_tx = get_localtax($tva_tx, 2, $object->thirdparty, $mysoc, $tva_npr);

			// ajout prix achat
			$fk_fournprice = GETPOST('fournprice');
			if (GETPOST('buying_price')) {
				$pa_ht = GETPOST('buying_price');
			} else {
				$pa_ht = null;
			}

			$info_bits = 0;
			if ($tva_npr) {
				$info_bits |= 0x01;
			}

			if (((!empty($conf->global->MAIN_USE_ADVANCED_PERMS) && empty($user->rights->produit->ignore_price_min_advance))
				|| empty($conf->global->MAIN_USE_ADVANCED_PERMS)) && ($price_min && (price2num($pu_ht) * (1 - price2num($remise_percent) / 100) < price2num($price_min)))) {
				$object->error = $langs->trans("CantBeLessThanMinPrice", price(price2num($price_min, 'MU'), 0, $langs, 0, 0, -1, $conf->currency));
				$result = -1;
			} else {
				// Insert line
				$result = $object->addline(
					$desc,
					$pu_ht,
					$qty,
					$tva_tx,
					$localtax1_tx,
					$localtax2_tx,
					$idprod,
					$remise_percent,
					$date_start,
					$date_end,
					$price_base_type,
					$pu_ttc,
					$info_bits,
					$fk_fournprice,
					$pa_ht,
					$array_options,
					$fk_unit
				);
			}

			if ($result > 0) {
				// Define output language
				if (empty($conf->global->MAIN_DISABLE_PDF_AUTOUPDATE) && !empty($conf->global->CONTRACT_ADDON_PDF)) {    // No generation if default type not defined
					$outputlangs = $langs;
					$newlang = '';
					if ($conf->global->MAIN_MULTILANGS && empty($newlang) && GETPOST('lang_id', 'aZ09')) {
						$newlang = GETPOST('lang_id', 'aZ09');
					}
					if ($conf->global->MAIN_MULTILANGS && empty($newlang)) {
						$newlang = $object->thirdparty->default_lang;
					}
					if (!empty($newlang)) {
						$outputlangs = new Translate("", $conf);
						$outputlangs->setDefaultLang($newlang);
					}

					$ret = $object->fetch($id); // Reload to get new records

					$object->generateDocument($object->model_pdf, $outputlangs, $hidedetails, $hidedesc, $hideref);
				}

				unset($_POST['prod_entry_mode']);

				unset($_POST['qty']);
				unset($_POST['type']);
				unset($_POST['remise_percent']);
				unset($_POST['price_ht']);
				unset($_POST['multicurrency_price_ht']);
				unset($_POST['price_ttc']);
				unset($_POST['tva_tx']);
				unset($_POST['product_ref']);
				unset($_POST['product_label']);
				unset($_POST['product_desc']);
				unset($_POST['fournprice']);
				unset($_POST['buying_price']);
				unset($_POST['np_marginRate']);
				unset($_POST['np_markRate']);
				unset($_POST['dp_desc']);
				unset($_POST['idprod']);

				unset($_POST['date_starthour']);
				unset($_POST['date_startmin']);
				unset($_POST['date_startsec']);
				unset($_POST['date_startday']);
				unset($_POST['date_startmonth']);
				unset($_POST['date_startyear']);
				unset($_POST['date_endhour']);
				unset($_POST['date_endmin']);
				unset($_POST['date_endsec']);
				unset($_POST['date_endday']);
				unset($_POST['date_endmonth']);
				unset($_POST['date_endyear']);
			} else {
				setEventMessages($object->error, $object->errors, 'errors');
			}
		}
	} elseif ($action == 'updateline' && $user->rights->contrat->creer && !GETPOST('cancel', 'alpha')) {
		$error = 0;

		if (!empty($date_start_update) && !empty($date_end_update) && $date_start_update > $date_end_update) {
			setEventMessages($langs->trans("Error").': '.$langs->trans("DateStartPlanned").' > '.$langs->trans("DateEndPlanned"), null, 'errors');
			$action = 'editline';
			$_GET['rowid'] = GETPOST('elrowid');
			$error++;
		}

		if (!$error) {
			$objectline = new ContratLigne($db);
			if ($objectline->fetch(GETPOST('elrowid', 'int')) < 0) {
				setEventMessages($objectline->error, $objectline->errors, 'errors');
				$error++;
			}
			$objectline->fetch_optionals();
		}

		$db->begin();

		if (!$error) {
			if ($date_start_real_update == '') {
				$date_start_real_update = $objectline->date_ouverture;
			}
			if ($date_end_real_update == '') {
				$date_end_real_update = $objectline->date_cloture;
			}

			$vat_rate = GETPOST('eltva_tx');
			// Define info_bits
			$info_bits = 0;
			if (preg_match('/\*/', $vat_rate)) {
				  $info_bits |= 0x01;
			}

			// Define vat_rate
			$vat_rate = str_replace('*', '', $vat_rate);
			$localtax1_tx = get_localtax($vat_rate, 1, $object->thirdparty, $mysoc);
			$localtax2_tx = get_localtax($vat_rate, 2, $object->thirdparty, $mysoc);

			$txtva = $vat_rate;

			// Clean vat code
			$reg = array();
			$vat_src_code = '';
			if (preg_match('/\((.*)\)/', $txtva, $reg)) {
				  $vat_src_code = $reg[1];
				  $txtva = preg_replace('/\s*\(.*\)/', '', $txtva); // Remove code into vatrate.
			}

			// ajout prix d'achat
			if (GETPOST('buying_price')) {
				$pa_ht = price2num(GETPOST('buying_price'), '', 2);
			} else {
				$pa_ht = null;
			}

			$fk_unit = GETPOST('unit', 'alpha');

			$objectline->fk_product = GETPOST('idprod', 'int');
			$objectline->description = GETPOST('product_desc', 'restricthtml');
			$objectline->price_ht = price2num(GETPOST('elprice'), 'MU');
			$objectline->subprice = price2num(GETPOST('elprice'), 'MU');
			$objectline->qty = price2num(GETPOST('elqty'), 'MS');
			$objectline->remise_percent = price2num(GETPOST('elremise_percent'), 2);
			$objectline->tva_tx = ($txtva ? $txtva : 0); // Field may be disabled, so we use vat rate 0
			$objectline->vat_src_code = $vat_src_code;
			$objectline->localtax1_tx = is_numeric($localtax1_tx) ? $localtax1_tx : 0;
			$objectline->localtax2_tx = is_numeric($localtax2_tx) ? $localtax2_tx : 0;
			$objectline->date_ouverture_prevue = $date_start_update;
			$objectline->date_ouverture = $date_start_real_update;
			$objectline->date_fin_validite = $date_end_update;
			$objectline->date_cloture = $date_end_real_update;
			$objectline->fk_user_cloture = $user->id;
			$objectline->fk_fournprice = $fk_fournprice;
			$objectline->pa_ht = $pa_ht;

			if ($fk_unit > 0) {
				$objectline->fk_unit = GETPOST('unit');
			} else {
				$objectline->fk_unit = null;
			}

			// Extrafields
			$extralabelsline = $extrafields->fetch_name_optionals_label($objectline->table_element);
			$array_options = $extrafields->getOptionalsFromPost($object->table_element_line, $predef);

			if (is_array($array_options) && count($array_options) > 0) {
				// We replace values in this->line->array_options only for entries defined into $array_options
				foreach ($array_options as $key => $value) {
					$objectline->array_options[$key] = $array_options[$key];
				}
			}

			// TODO verifier price_min si fk_product et multiprix

			$result = $objectline->update($user);
			if ($result < 0) {
				$error++;
				setEventMessages($objectline->error, $objectline->errors, 'errors');
			}
		}

		if (!$error) {
			$db->commit();
		} else {
			$db->rollback();
		}
	} elseif ($action == 'confirm_deleteline' && $confirm == 'yes' && $user->rights->contrat->creer) {
		$result = $object->deleteline(GETPOST('lineid', 'int'), $user);

		if ($result >= 0) {
			header("Location: ".$_SERVER['PHP_SELF']."?id=".$object->id);
			exit;
		} else {
			setEventMessages($object->error, $object->errors, 'errors');
		}
	} elseif ($action == 'confirm_valid' && $confirm == 'yes' && $user->rights->contrat->creer) {
		$result = $object->validate($user);

		if ($result > 0) {
			// Define output language
			if (empty($conf->global->MAIN_DISABLE_PDF_AUTOUPDATE)) {
				$outputlangs = $langs;
				$newlang = '';
				if ($conf->global->MAIN_MULTILANGS && empty($newlang) && GETPOST('lang_id', 'aZ09')) {
					$newlang = GETPOST('lang_id', 'aZ09');
				}
				if ($conf->global->MAIN_MULTILANGS && empty($newlang)) {
					$newlang = $object->thirdparty->default_lang;
				}
				if (!empty($newlang)) {
					$outputlangs = new Translate("", $conf);
					$outputlangs->setDefaultLang($newlang);
				}
				$model = $object->model_pdf;
				$ret = $object->fetch($id); // Reload to get new records

				$object->generateDocument($model, $outputlangs, $hidedetails, $hidedesc, $hideref);
			}
		} else {
			setEventMessages($object->error, $object->errors, 'errors');
		}
	} elseif ($action == 'reopen' && $user->rights->contrat->creer) {
		$result = $object->reopen($user);
		if ($result < 0) {
			setEventMessages($object->error, $object->errors, 'errors');
		}
	} elseif ($action == 'confirm_close' && $confirm == 'yes' && $user->rights->contrat->creer) {
		// Close all lines
		$result = $object->closeAll($user);
		if ($result < 0) {
			setEventMessages($object->error, $object->errors, 'errors');
		}
	} elseif ($action == 'confirm_activate' && $confirm == 'yes' && $user->rights->contrat->creer) {
		// Close all lines
		$result = $object->activateAll($user);
		if ($result < 0) {
			setEventMessages($object->error, $object->errors, 'errors');
		}
	} elseif ($action == 'confirm_delete' && $confirm == 'yes' && $user->rights->contrat->supprimer) {
		$result = $object->delete($user);
		if ($result >= 0) {
			header("Location: list.php?restore_lastsearch_values=1");
			return;
		} else {
			setEventMessages($object->error, $object->errors, 'errors');
		}
	} elseif ($action == 'confirm_move' && $confirm == 'yes' && $user->rights->contrat->creer) {
		if (GETPOST('newcid') > 0) {
			$contractline = new ContratLigne($db);
			$result = $contractline->fetch(GETPOSTINT('lineid'));
			$contractline->fk_contrat = GETPOSTINT('newcid');
			$result = $contractline->update($user, 1);
			if ($result >= 0) {
				header("Location: ".$_SERVER['PHP_SELF']."?id=".$id);
				return;
			} else {
				setEventMessages($object->error, $object->errors, 'errors');
			}
		} else {
			setEventMessages($langs->trans("ErrorFieldRequired", $langs->transnoentities("RefNewContract")), null, 'errors');
		}
	} elseif ($action == 'update_extras') {
		$object->oldcopy = dol_clone($object);

		// Fill array 'array_options' with data from update form
		$ret = $extrafields->setOptionalsFromPost(null, $object, GETPOST('attribute', 'restricthtml'));
		if ($ret < 0) {
			$error++;
		}

		if (!$error) {
			$result = $object->insertExtraFields('CONTRACT_MODIFY');
			if ($result < 0) {
				setEventMessages($object->error, $object->errors, 'errors');
				$error++;
			}
		}

		if ($error) {
			$action = 'edit_extras';
		}
	} elseif ($action == 'setref_supplier') {
		if (!$cancel) {
			$object->oldcopy = dol_clone($object);

			$result = $object->setValueFrom('ref_supplier', GETPOST('ref_supplier', 'alpha'), '', null, 'text', '', $user, 'CONTRACT_MODIFY');
			if ($result < 0) {
				setEventMessages($object->error, $object->errors, 'errors');
				$action = 'editref_supplier';
			} else {
				header("Location: ".$_SERVER['PHP_SELF']."?id=".$object->id);
				exit;
			}
		} else {
			header("Location: ".$_SERVER['PHP_SELF']."?id=".$id);
			exit;
		}
	} elseif ($action == 'setref_customer') {
		if (!$cancel) {
			$object->oldcopy = dol_clone($object);

			$result = $object->setValueFrom('ref_customer', GETPOST('ref_customer', 'alpha'), '', null, 'text', '', $user, 'CONTRACT_MODIFY');
			if ($result < 0) {
				setEventMessages($object->error, $object->errors, 'errors');
				$action = 'editref_customer';
			} else {
				header("Location: ".$_SERVER['PHP_SELF']."?id=".$object->id);
				exit;
			}
		} else {
			header("Location: ".$_SERVER['PHP_SELF']."?id=".$id);
			exit;
		}
	} elseif ($action == 'setref') {
		if (!$cancel) {
			$result = $object->fetch($id);
			if ($result < 0) {
				setEventMessages($object->error, $object->errors, 'errors');
			}

			$old_ref = $object->ref;

			$result = $object->setValueFrom('ref', GETPOST('ref', 'alpha'), '', null, 'text', '', $user, 'CONTRACT_MODIFY');
			if ($result < 0) {
				setEventMessages($object->error, $object->errors, 'errors');
				$action = 'editref';
			} else {
				require_once DOL_DOCUMENT_ROOT.'/core/lib/files.lib.php';
				$old_filedir = $conf->contrat->multidir_output[$object->entity].'/'.dol_sanitizeFileName($old_ref);
				$new_filedir = $conf->contrat->multidir_output[$object->entity].'/'.dol_sanitizeFileName($object->ref);

				$files = dol_dir_list($old_filedir);
				if (!empty($files)) {
					if (!is_dir($new_filedir)) {
						dol_mkdir($new_filedir);
					}
					foreach ($files as $file) {
						dol_move($file['fullname'], $new_filedir.'/'.$file['name']);
					}
				}

				header("Location: ".$_SERVER['PHP_SELF']."?id=".$object->id);
				exit;
			}
		} else {
			header("Location: ".$_SERVER['PHP_SELF']."?id=".$id);
			exit;
		}
	} elseif ($action == 'setdate_contrat') {
		if (!$cancel) {
			$result = $object->fetch($id);
			if ($result < 0) {
				setEventMessages($object->error, $object->errors, 'errors');
			}
			$datacontrat = dol_mktime(GETPOST('date_contrathour'), GETPOST('date_contratmin'), 0, GETPOST('date_contratmonth'), GETPOST('date_contratday'), GETPOST('date_contratyear'));
			$result = $object->setValueFrom('date_contrat', $datacontrat, '', null, 'date', '', $user, 'CONTRACT_MODIFY');
			if ($result < 0) {
				setEventMessages($object->error, $object->errors, 'errors');
				$action = 'editdate_contrat';
			} else {
				header("Location: ".$_SERVER['PHP_SELF']."?id=".$object->id);
				exit;
			}
		} else {
			header("Location: ".$_SERVER['PHP_SELF']."?id=".$id);
			exit;
		}
	}

	// Actions when printing a doc from card
	include DOL_DOCUMENT_ROOT.'/core/actions_printing.inc.php';

	// Actions to build doc
	$upload_dir = $conf->contrat->multidir_output[$object->entity];
	$permissiontoadd = $user->rights->contrat->creer;
	include DOL_DOCUMENT_ROOT.'/core/actions_builddoc.inc.php';

	// Actions to send emails
	$triggersendname = 'CONTRACT_SENTBYMAIL';
	$paramname = 'id';
	$mode = 'emailfromcontract';
	$trackid = 'con'.$object->id;
	include DOL_DOCUMENT_ROOT.'/core/actions_sendmails.inc.php';


	if (!empty($conf->global->MAIN_DISABLE_CONTACTS_TAB) && $user->rights->contrat->creer) {
		if ($action == 'addcontact') {
			$contactid = (GETPOST('userid') ? GETPOST('userid') : GETPOST('contactid'));
			$typeid = (GETPOST('typecontact') ? GETPOST('typecontact') : GETPOST('type'));
			$result = $object->add_contact($contactid, $typeid, GETPOST("source", 'aZ09'));

			if ($result >= 0) {
				header("Location: ".$_SERVER['PHP_SELF']."?id=".$object->id);
				exit;
			} else {
				if ($object->error == 'DB_ERROR_RECORD_ALREADY_EXISTS') {
					$langs->load("errors");
					setEventMessages($langs->trans("ErrorThisContactIsAlreadyDefinedAsThisType"), null, 'errors');
				} else {
					setEventMessages($object->error, $object->errors, 'errors');
				}
			}
		} elseif ($action == 'swapstatut') {
			// bascule du statut d'un contact
			$result = $object->swapContactStatus(GETPOST('ligne', 'int'));
		} elseif ($action == 'deletecontact') {
			// Efface un contact
			$result = $object->delete_contact(GETPOST('lineid', 'int'));

			if ($result >= 0) {
				header("Location: ".$_SERVER['PHP_SELF']."?id=".$object->id);
				exit;
			} else {
				setEventMessages($object->error, $object->errors, 'errors');
			}
		}
	}

	// Action clone object
	if ($action == 'confirm_clone' && $confirm == 'yes') {
		if (!GETPOST('socid', 3)) {
			setEventMessages($langs->trans("NoCloneOptionsSpecified"), null, 'errors');
		} else {
			if ($object->id > 0) {
				$result = $object->createFromClone($user, $socid);
				if ($result > 0) {
					header("Location: ".$_SERVER['PHP_SELF'].'?id='.$result);
					exit();
				} else {
					if (count($object->errors) > 0) {
						setEventMessages($object->error, $object->errors, 'errors');
					}
					$action = '';
				}
			}
		}
	}
}


/*
 * View
 */


$help_url = 'EN:Module_Contracts|FR:Module_Contrat';

llxHeader('', $langs->trans("Contract"), $help_url);

$form = new Form($db);
$formfile = new FormFile($db);
if (!empty($conf->projet->enabled)) {
	$formproject = new FormProjets($db);
}

// Load object modContract
$module = (!empty($conf->global->CONTRACT_ADDON) ? $conf->global->CONTRACT_ADDON : 'mod_contract_serpis');
if (substr($module, 0, 13) == 'mod_contract_' && substr($module, -3) == 'php') {
	$module = substr($module, 0, dol_strlen($module) - 4);
}
$result = dol_include_once('/core/modules/contract/'.$module.'.php');
if ($result > 0) {
	$modCodeContract = new $module();
}

// Create
if ($action == 'create') {
	print load_fiche_titre($langs->trans('AddContract'), '', 'contract');

	$soc = new Societe($db);
	if ($socid > 0) {
		$soc->fetch($socid);
	}

	if (GETPOST('origin') && GETPOST('originid', 'int')) {
		// Parse element/subelement (ex: project_task)
		$regs = array();
		$element = $subelement = GETPOST('origin');
		if (preg_match('/^([^_]+)_([^_]+)/i', GETPOST('origin'), $regs)) {
			$element = $regs[1];
			$subelement = $regs[2];
		}

		if ($element == 'project') {
			$projectid = GETPOST('originid', 'int');
		} else {
			// For compatibility
			if ($element == 'order' || $element == 'commande') {
				$element = $subelement = 'commande';
			}
			if ($element == 'propal') {
				$element = 'comm/propal'; $subelement = 'propal';
			}
			if ($element == 'invoice' || $element == 'facture') {
				$element = 'compta/facture';
				$subelement = 'facture';
			}

			dol_include_once('/'.$element.'/class/'.$subelement.'.class.php');

			$classname = ucfirst($subelement);
			$objectsrc = new $classname($db);
			$objectsrc->fetch($originid);
			if (empty($objectsrc->lines) && method_exists($objectsrc, 'fetch_lines')) {
				$objectsrc->fetch_lines();
			}
			$objectsrc->fetch_thirdparty();

			// Replicate extrafields
			$objectsrc->fetch_optionals();
			$object->array_options = $objectsrc->array_options;

			$projectid = (!empty($objectsrc->fk_project) ? $objectsrc->fk_project : '');

			$soc = $objectsrc->thirdparty;

			$note_private = (!empty($objectsrc->note_private) ? $objectsrc->note_private : '');
			$note_public = (!empty($objectsrc->note_public) ? $objectsrc->note_public : '');

			// Object source contacts list
			$srccontactslist = $objectsrc->liste_contact(-1, 'external', 1);
		}
	} else {
		$projectid = GETPOST('projectid', 'int');
		$note_private = GETPOST("note_private");
		$note_public = GETPOST("note_public");
	}

	$object->date_contrat = dol_now();

	print '<form name="form_contract" action="'.$_SERVER["PHP_SELF"].'" method="post">';
	print '<input type="hidden" name="token" value="'.newToken().'">';

	print '<input type="hidden" name="action" value="add">';
	print '<input type="hidden" name="socid" value="'.$soc->id.'">'."\n";
	print '<input type="hidden" name="remise_percent" value="0">';

	print dol_get_fiche_head();

	print '<table class="border centpercent">';

	// Ref
	print '<tr><td class="titlefieldcreate fieldrequired">'.$langs->trans('Ref').'</td><td>';
	if (!empty($modCodeContract->code_auto)) {
		$tmpcode = $langs->trans("Draft");
	} else {
		$tmpcode = '<input name="ref" class="maxwidth100" maxlength="128" value="'.dol_escape_htmltag(GETPOST('ref') ?GETPOST('ref') : $tmpcode).'">';
	}
	print $tmpcode;
	print '</td></tr>';

	// Ref customer
	print '<tr><td>'.$langs->trans('RefCustomer').'</td>';
	print '<td><input type="text" class="maxwidth150" name="ref_customer" id="ref_customer" value="'.dol_escape_htmltag(GETPOST('ref_customer', 'alpha')).'"></td></tr>';

	// Ref supplier
	print '<tr><td>'.$langs->trans('RefSupplier').'</td>';
	print '<td><input type="text" class="maxwidth150" name="ref_supplier" id="ref_supplier" value="'.dol_escape_htmltag(GETPOST('ref_supplier', 'alpha')).'"></td></tr>';

	// Thirdparty
	print '<tr>';
	print '<td class="fieldrequired">'.$langs->trans('ThirdParty').'</td>';
	if ($socid > 0) {
		print '<td>';
		print $soc->getNomUrl(1);
		print '<input type="hidden" name="socid" value="'.$soc->id.'">';
		print '</td>';
	} else {
		print '<td>';
		print img_picto('', 'company', 'class="pictofixedwidth"');
		print $form->select_company('', 'socid', '', 'SelectThirdParty', 1, 0, null, 0, 'minwidth300 widthcentpercentminusxx maxwidth500');
		print ' <a href="'.DOL_URL_ROOT.'/societe/card.php?action=create&backtopage='.urlencode($_SERVER["PHP_SELF"].'?action=create').'"><span class="fa fa-plus-circle valignmiddle paddingleft" title="'.$langs->trans("AddThirdParty").'"></span></a>';
		print '</td>';
	}
	print '</tr>'."\n";

	if ($socid > 0) {
		// Ligne info remises tiers
		print '<tr><td>'.$langs->trans('Discounts').'</td><td>';
		if ($soc->remise_percent) {
			print $langs->trans("CompanyHasRelativeDiscount", $soc->remise_percent).' ';
		} else {
			print '<span class="hideonsmartphone">'.$langs->trans("CompanyHasNoRelativeDiscount").'. </span>';
		}
		$absolute_discount = $soc->getAvailableDiscounts();
		if ($absolute_discount) {
			print $langs->trans("CompanyHasAbsoluteDiscount", price($absolute_discount), $langs->trans("Currency".$conf->currency)).'.';
		} else {
			print '<span class="hideonsmartphone">'.$langs->trans("CompanyHasNoAbsoluteDiscount").'.</span>';
		}
		print '</td></tr>';
	}

	// Commercial suivi
	print '<tr><td class="nowrap"><span class="fieldrequired">'.$langs->trans("TypeContact_contrat_internal_SALESREPFOLL").'</span></td><td>';
	print img_picto('', 'user', 'class="pictofixedwidth"');
	print $form->select_dolusers(GETPOST("commercial_suivi_id") ?GETPOST("commercial_suivi_id") : $user->id, 'commercial_suivi_id', 1, '');
	print '</td></tr>';

	// Commercial signature
	print '<tr><td class="nowrap"><span class="fieldrequired">'.$langs->trans("TypeContact_contrat_internal_SALESREPSIGN").'</span></td><td>';
	print img_picto('', 'user', 'class="pictofixedwidth"');
	print $form->select_dolusers(GETPOST("commercial_signature_id") ?GETPOST("commercial_signature_id") : $user->id, 'commercial_signature_id', 1, '');
	print '</td></tr>';

	print '<tr><td><span class="fieldrequired">'.$langs->trans("Date").'</span></td><td>';
	print $form->selectDate($datecontrat, '', 0, 0, '', "contrat");
	print "</td></tr>";

	// Project
	if (!empty($conf->projet->enabled)) {
		$langs->load('projects');

		$formproject = new FormProjets($db);

		print '<tr><td>'.$langs->trans("Project").'</td><td>';
		$formproject->select_projects(($soc->id > 0 ? $soc->id : -1), $projectid, "projectid", 0, 0, 1, 1);
		print ' &nbsp; <a href="'.DOL_URL_ROOT.'/projet/card.php?socid='.$soc->id.'&action=create&status=1&backtopage='.urlencode($_SERVER["PHP_SELF"].'?action=create&socid='.$soc->id).'"><span class="fa fa-plus-circle valignmiddle" title="'.$langs->trans("AddProject").'"></span></a>';
		print "</td></tr>";
	}

	print '<tr><td>'.$langs->trans("NotePublic").'</td><td class="tdtop">';
	$doleditor = new DolEditor('note_public', $note_public, '', '100', 'dolibarr_notes', 'In', 1, true, empty($conf->global->FCKEDITOR_ENABLE_NOTE_PUBLIC) ? 0 : 1, ROWS_3, '90%');
	print $doleditor->Create(1);
	print '</td></tr>';

	if (empty($user->socid)) {
		print '<tr><td>'.$langs->trans("NotePrivate").'</td><td class="tdtop">';
		$doleditor = new DolEditor('note_private', $note_private, '', '100', 'dolibarr_notes', 'In', 1, true, empty($conf->global->FCKEDITOR_ENABLE_NOTE_PRIVATE) ? 0 : 1, ROWS_3, '90%');
		print $doleditor->Create(1);
		print '</td></tr>';
	}

	// Other attributes
	$parameters = array('objectsrc' => $objectsrc, 'colspan' => ' colspan="3"', 'cols' => '3');
	$reshook = $hookmanager->executeHooks('formObjectOptions', $parameters, $object, $action); // Note that $action and $object may have been modified by hook
	print $hookmanager->resPrint;

	// Other attributes
	if (empty($reshook)) {
		print $object->showOptionals($extrafields, 'create', $parameters);
	}

	print "</table>\n";

	print dol_get_fiche_end();

	print $form->buttonsSaveCancel("Create");

	if (is_object($objectsrc)) {
		print '<input type="hidden" name="origin"         value="'.$objectsrc->element.'">';
		print '<input type="hidden" name="originid"       value="'.$objectsrc->id.'">';

		if (empty($conf->global->CONTRACT_SUPPORT_PRODUCTS)) {
			print '<br>'.$langs->trans("Note").': '.$langs->trans("OnlyLinesWithTypeServiceAreUsed");
		}
	}

	print "</form>\n";
} else {
	// View and edit mode
	$now = dol_now();

	if ($object->id > 0) {
		$object->fetch_thirdparty();

		$soc = $object->thirdparty; // $soc is used later

		$result = $object->fetch_lines(); // This also init $this->nbofserviceswait, $this->nbofservicesopened, $this->nbofservicesexpired=, $this->nbofservicesclosed
		if ($result < 0) {
			dol_print_error($db, $object->error);
		}

		$nbofservices = count($object->lines);

		$author = new User($db);
		$author->fetch($object->user_author_id);

		$commercial_signature = new User($db);
		$commercial_signature->fetch($object->commercial_signature_id);

		$commercial_suivi = new User($db);
		$commercial_suivi->fetch($object->commercial_suivi_id);

		$head = contract_prepare_head($object);

		$hselected = 0;
		$formconfirm = '';

		print dol_get_fiche_head($head, $hselected, $langs->trans("Contract"), -1, 'contract');


		if ($action == 'delete') {
			//Confirmation de la suppression du contrat
			$formconfirm = $form->formconfirm($_SERVER['PHP_SELF']."?id=".$object->id, $langs->trans("DeleteAContract"), $langs->trans("ConfirmDeleteAContract"), "confirm_delete", '', 0, 1);
		} elseif ($action == 'valid') {
			//Confirmation de la validation
			$ref = substr($object->ref, 1, 4);
			if ($ref == 'PROV' && !empty($modCodeContract->code_auto)) {
				$numref = $object->getNextNumRef($object->thirdparty);
			} else {
				$numref = $object->ref;
			}
			$text = $langs->trans('ConfirmValidateContract', $numref);
			$formconfirm = $form->formconfirm($_SERVER['PHP_SELF']."?id=".$object->id, $langs->trans("ValidateAContract"), $text, "confirm_valid", '', 0, 1);
		} elseif ($action == 'close') {
			// Confirmation de la fermeture
			$formconfirm = $form->formconfirm($_SERVER['PHP_SELF']."?id=".$object->id, $langs->trans("CloseAContract"), $langs->trans("ConfirmCloseContract"), "confirm_close", '', 0, 1);
		} elseif ($action == 'activate') {
			$formconfirm = $form->formconfirm($_SERVER['PHP_SELF']."?id=".$object->id, $langs->trans("ActivateAllOnContract"), $langs->trans("ConfirmActivateAllOnContract"), "confirm_activate", '', 0, 1);
		} elseif ($action == 'clone') {
			// Clone confirmation
			$formquestion = array(array('type' => 'other', 'name' => 'socid', 'label' => $langs->trans("SelectThirdParty"), 'value' => $form->select_company(GETPOST('socid', 'int'), 'socid', '(s.client=1 OR s.client=2 OR s.client=3)')));
			$formconfirm = $form->formconfirm($_SERVER["PHP_SELF"].'?id='.$object->id, $langs->trans('ToClone'), $langs->trans('ConfirmCloneContract', $object->ref), 'confirm_clone', $formquestion, 'yes', 1);
		}


		// Call Hook formConfirm
		$parameters = array(
			'formConfirm' => $formconfirm,
			'id' => $id,
			//'lineid' => $lineid,
		);
		// Note that $action and $object may have been modified by hook
		$reshook = $hookmanager->executeHooks('formConfirm', $parameters, $object, $action);
		if (empty($reshook)) {
			$formconfirm .= $hookmanager->resPrint;
		} elseif ($reshook > 0) {
			$formconfirm = $hookmanager->resPrint;
		}

		// Print form confirm
		print $formconfirm;

		/*
		 *   Contrat
		 */
		if (!empty($object->brouillon) && $user->rights->contrat->creer) {
			print '<form action="'.$_SERVER['PHP_SELF'].'?id='.$object->id.'" method="POST">';
			print '<input type="hidden" name="token" value="'.newToken().'">';
			print '<input type="hidden" name="action" value="setremise">';
		}

		// Contract card

		$linkback = '<a href="'.DOL_URL_ROOT.'/contrat/list.php?restore_lastsearch_values=1'.(!empty($socid) ? '&socid='.$socid : '').'">'.$langs->trans("BackToList").'</a>';


		$morehtmlref = '';
		if (!empty($modCodeContract->code_auto)) {
			$morehtmlref .= $object->ref;
		} else {
			$morehtmlref .= $form->editfieldkey("", 'ref', $object->ref, $object, $user->rights->contrat->creer, 'string', '', 0, 3);
			$morehtmlref .= $form->editfieldval("", 'ref', $object->ref, $object, $user->rights->contrat->creer, 'string', '', 0, 2);
		}

		$morehtmlref .= '<div class="refidno">';
		// Ref customer
		$morehtmlref .= $form->editfieldkey("RefCustomer", 'ref_customer', $object->ref_customer, $object, $user->rights->contrat->creer, 'string', '', 0, 1);
		$morehtmlref .= $form->editfieldval("RefCustomer", 'ref_customer', $object->ref_customer, $object, $user->rights->contrat->creer, 'string', '', null, null, '', 1, 'getFormatedCustomerRef');
		// Ref supplier
		$morehtmlref .= '<br>';
		$morehtmlref .= $form->editfieldkey("RefSupplier", 'ref_supplier', $object->ref_supplier, $object, $user->rights->contrat->creer, 'string', '', 0, 1);
		$morehtmlref .= $form->editfieldval("RefSupplier", 'ref_supplier', $object->ref_supplier, $object, $user->rights->contrat->creer, 'string', '', null, null, '', 1, 'getFormatedSupplierRef');
		// Thirdparty
		$morehtmlref .= '<br>'.$langs->trans('ThirdParty').' : '.$object->thirdparty->getNomUrl(1);
		if (empty($conf->global->MAIN_DISABLE_OTHER_LINK) && $object->thirdparty->id > 0) {
			$morehtmlref .= ' (<a href="'.DOL_URL_ROOT.'/contrat/list.php?socid='.$object->thirdparty->id.'&search_name='.urlencode($object->thirdparty->name).'">'.$langs->trans("OtherContracts").'</a>)';
		}
		// Project
		if (!empty($conf->projet->enabled)) {
			$langs->load("projects");
			$morehtmlref .= '<br>'.$langs->trans('Project').' ';
			if ($user->rights->contrat->creer) {
				if ($action != 'classify') {
					$morehtmlref .= '<a class="editfielda" href="'.$_SERVER['PHP_SELF'].'?action=classify&token='.newToken().'&id='.$object->id.'">'.img_edit($langs->transnoentitiesnoconv('SetProject')).'</a> : ';
				}
				if ($action == 'classify') {
					//$morehtmlref.=$form->form_project($_SERVER['PHP_SELF'] . '?id=' . $object->id, $object->socid, $object->fk_project, 'projectid', 0, 0, 1, 1);
					$morehtmlref .= '<form method="post" action="'.$_SERVER['PHP_SELF'].'?id='.$object->id.'">';
					$morehtmlref .= '<input type="hidden" name="action" value="classin">';
					$morehtmlref .= '<input type="hidden" name="token" value="'.newToken().'">';
					$morehtmlref .= $formproject->select_projects($object->thirdparty->id, $object->fk_project, 'projectid', $maxlength, 0, 1, 0, 1, 0, 0, '', 1);
					$morehtmlref .= '<input type="submit" class="button valignmiddle" value="'.$langs->trans("Modify").'">';
					$morehtmlref .= '</form>';
				} else {
					$morehtmlref .= $form->form_project($_SERVER['PHP_SELF'].'?id='.$object->id, $object->thirdparty->id, $object->fk_project, 'none', 0, 0, 0, 1);
				}
			} else {
				if (!empty($object->fk_project)) {
					$proj = new Project($db);
					$proj->fetch($object->fk_project);
					$morehtmlref .= ' : '.$proj->getNomUrl(1);
					if ($proj->title) {
						$morehtmlref .= ' - '.$proj->title;
					}
				} else {
					$morehtmlref .= '';
				}
			}
		}
		$morehtmlref .= '</div>';


		dol_banner_tab($object, 'ref', $linkback, 1, 'ref', 'none', $morehtmlref);


		print '<div class="fichecenter">';
		print '<div class="underbanner clearboth"></div>';


		print '<table class="border tableforfield" width="100%">';

		// Line info of thirdparty discounts
		print '<tr><td class="titlefield">'.$langs->trans('Discount').'</td><td colspan="3">';
		if ($object->thirdparty->remise_percent) {
			print $langs->trans("CompanyHasRelativeDiscount", $object->thirdparty->remise_percent).'. ';
		} else {
			print '<span class="hideonsmartphone">'.$langs->trans("CompanyHasNoRelativeDiscount").'. </span>';
		}
		$absolute_discount = $object->thirdparty->getAvailableDiscounts();
		if ($absolute_discount) {
			print $langs->trans("CompanyHasAbsoluteDiscount", price($absolute_discount), $langs->trans("Currency".$conf->currency)).'.';
		} else {
			print '<span class="hideonsmartphone">'.$langs->trans("CompanyHasNoAbsoluteDiscount").'.</span>';
		}
		print '</td></tr>';

		// Date
		print '<tr>';
		print '<td class="titlefield">';
		print $form->editfieldkey("Date", 'date_contrat', $object->date_contrat, $object, $user->rights->contrat->creer);
		print '</td><td>';
		print $form->editfieldval("Date", 'date_contrat', $object->date_contrat, $object, $user->rights->contrat->creer, 'datehourpicker');
		print '</td>';
		print '</tr>';

		// Other attributes
		$cols = 3;
		include DOL_DOCUMENT_ROOT.'/core/tpl/extrafields_view.tpl.php';

		print "</table>";

		print '</div>';

		if (!empty($object->brouillon) && $user->rights->contrat->creer) {
			print '</form>';
		}

		echo '<br>';

		if (!empty($conf->global->MAIN_DISABLE_CONTACTS_TAB)) {
			$blocname = 'contacts';
			$title = $langs->trans('ContactsAddresses');
			include DOL_DOCUMENT_ROOT.'/core/tpl/bloc_showhide.tpl.php';
		}

		if (!empty($conf->global->MAIN_DISABLE_NOTES_TAB)) {
			$blocname = 'notes';
			$title = $langs->trans('Notes');
			include DOL_DOCUMENT_ROOT.'/core/tpl/bloc_showhide.tpl.php';
		}


		$arrayothercontracts = $object->getListOfContracts('others');

		/*
		 * Lines of contracts
		 */

		$productstatic = new Product($db);

		$usemargins = 0;
		if (!empty($conf->margin->enabled) && !empty($object->element) && in_array($object->element, array('facture', 'propal', 'commande'))) {
			$usemargins = 1;
		}

		// Title line for service
		$cursorline = 1;
		print '<div id="contrat-lines-container" data-contractid="'.$object->id.'"  data-element="'.$object->element.'" >';
		while ($cursorline <= $nbofservices) {
			print '<div id="contrat-line-container'.$object->lines[$cursorline - 1]->id.'" data-contratlineid = "'.$object->lines[$cursorline - 1]->id.'" data-element="'.$object->lines[$cursorline - 1]->element.'" >';
			print '<form name="update" action="'.$_SERVER['PHP_SELF'].'?id='.$object->id.'" method="post">';
			print '<input type="hidden" name="token" value="'.newToken().'">';
			print '<input type="hidden" name="action" value="updateline">';
			print '<input type="hidden" name="elrowid" value="'.$object->lines[$cursorline - 1]->id.'">';
			print '<input type="hidden" name="fournprice" value="'.(!empty($object->lines[$cursorline - 1]->fk_fournprice) ? $object->lines[$cursorline - 1]->fk_fournprice : 0).'">';

			// Area with common detail of line
			print '<div class="div-table-responsive-no-min">';
			print '<table class="notopnoleftnoright allwidth tableforservicepart1" width="100%">';

			$sql = "SELECT cd.rowid, cd.statut, cd.label as label_det, cd.fk_product, cd.product_type, cd.description, cd.price_ht, cd.qty,";
			$sql .= " cd.tva_tx, cd.vat_src_code, cd.remise_percent, cd.info_bits, cd.subprice, cd.multicurrency_subprice,";
			$sql .= " cd.date_ouverture_prevue as date_debut, cd.date_ouverture as date_debut_reelle,";
			$sql .= " cd.date_fin_validite as date_fin, cd.date_cloture as date_fin_reelle,";
			$sql .= " cd.commentaire as comment, cd.fk_product_fournisseur_price as fk_fournprice, cd.buy_price_ht as pa_ht,";
			$sql .= " cd.fk_unit,";
			$sql .= " p.rowid as pid, p.ref as pref, p.label as plabel, p.fk_product_type as ptype, p.entity as pentity, p.tosell, p.tobuy, p.tobatch";
			$sql .= " FROM ".MAIN_DB_PREFIX."contratdet as cd";
			$sql .= " LEFT JOIN ".MAIN_DB_PREFIX."product as p ON cd.fk_product = p.rowid";
			$sql .= " WHERE cd.rowid = ".((int) $object->lines[$cursorline - 1]->id);

			$result = $db->query($sql);
			if ($result) {
				$total = 0;

				print '<tr class="liste_titre'.($cursorline ? ' liste_titre_add' : '').'">';
				print '<td>'.$langs->trans("ServiceNb", $cursorline).'</td>';
				print '<td width="80" class="center">'.$langs->trans("VAT").'</td>';
				print '<td width="80" class="right">'.$langs->trans("PriceUHT").'</td>';
				//if (!empty($conf->multicurrency->enabled)) {
				//	print '<td width="80" class="right">'.$langs->trans("PriceUHTCurrency").'</td>';
				//}
				print '<td width="30" class="center">'.$langs->trans("Qty").'</td>';
				if (!empty($conf->global->PRODUCT_USE_UNITS)) {
					print '<td width="30" class="left">'.$langs->trans("Unit").'</td>';
				}
				print '<td width="50" class="right">'.$langs->trans("ReductionShort").'</td>';
				if (!empty($conf->margin->enabled) && !empty($conf->global->MARGIN_SHOW_ON_CONTRACT)) {
					print '<td width="50" class="right">'.$langs->trans("BuyingPrice").'</td>';
				}
				print '<td width="30">&nbsp;</td>';
				print "</tr>\n";

				$objp = $db->fetch_object($result);

				// Line in view mode
				if ($action != 'editline' || GETPOST('rowid') != $objp->rowid) {
					$moreparam = '';
					if (!empty($conf->global->CONTRACT_HIDE_CLOSED_SERVICES_BY_DEFAULT) && $objp->statut == ContratLigne::STATUS_CLOSED && $action != 'showclosedlines') {
						$moreparam = 'style="display: none;"';
					}
					print '<tr class="tdtop oddeven" '.$moreparam.'>';
					// Label
					if ($objp->fk_product > 0) {
						$productstatic->id = $objp->fk_product;
						$productstatic->type = $objp->ptype;
						$productstatic->ref = $objp->pref;
						$productstatic->entity = $objp->pentity;
						$productstatic->label = $objp->plabel;
						$productstatic->status = $objp->tosell;
						$productstatic->status_buy = $objp->tobuy;
						$productstatic->status_batch = $objp->tobatch;

						print '<td>';
						$text = $productstatic->getNomUrl(1, '', 32);
						if ($objp->plabel) {
							$text .= ' - ';
							$text .= $objp->plabel;
						}
						$description = $objp->description;

						// Add description in form
						if (!empty($conf->global->PRODUIT_DESC_IN_FORM)) {
							$text .= (!empty($objp->description) && $objp->description != $objp->plabel) ? '<br>'.dol_htmlentitiesbr($objp->description) : '';
							$description = ''; // Already added into main visible desc
						}

						echo $form->textwithtooltip($text, $description, 3, '', '', $cursorline, 0, (!empty($line->fk_parent_line) ?img_picto('', 'rightarrow') : ''));

						print '</td>';
					} else {
						print '<td>'.img_object($langs->trans("ShowProductOrService"), ($objp->product_type ? 'service' : 'product')).' '.dol_htmlentitiesbr($objp->description)."</td>\n";
					}
					// VAT
					print '<td class="center">';
					print vatrate($objp->tva_tx.($objp->vat_src_code ? (' ('.$objp->vat_src_code.')') : ''), '%', $objp->info_bits);
					print '</td>';
					// Price
					print '<td class="right">'.($objp->subprice != '' ? price($objp->subprice) : '')."</td>\n";
					// Price multicurrency
					/*if (!empty($conf->multicurrency->enabled)) {
						print '<td class="linecoluht_currency nowrap right">'.price($objp->multicurrency_subprice).'</td>';
					}*/
					// Quantity
					print '<td class="center">'.$objp->qty.'</td>';
					// Unit
					if (!empty($conf->global->PRODUCT_USE_UNITS)) {
						print '<td class="left">'.$langs->trans($object->lines[$cursorline - 1]->getLabelOfUnit()).'</td>';
					}
					// Discount
					if ($objp->remise_percent > 0) {
						print '<td class="right">'.$objp->remise_percent."%</td>\n";
					} else {
						print '<td>&nbsp;</td>';
					}

					// Margin
					if (!empty($conf->margin->enabled) && !empty($conf->global->MARGIN_SHOW_ON_CONTRACT)) {
						print '<td class="right nowraponall">'.price($objp->pa_ht).'</td>';
					}

					// Icon move, update et delete (statut contrat 0=brouillon,1=valide,2=ferme)
					print '<td class="nowraponall right">';
					if ($user->rights->contrat->creer && count($arrayothercontracts) && ($object->statut >= 0)) {
						print '<!-- link to move service line into another contract -->';
<<<<<<< HEAD
						print '<a class="reposition marginrightonly" style="padding-left: 5px;" href="'.$_SERVER['PHP_SELF'].'?id='.$object->id.'&amp;action=move&amp;rowid='.$objp->rowid.'">';
=======
						print '<a class="reposition marginrightonly" style="padding-left: 5px;" href="'.$_SERVER['PHP_SELF'].'?id='.$object->id.'&action=move&token='.newToken().'&rowid='.$objp->rowid.'">';
>>>>>>> 95dc2558
						print img_picto($langs->trans("MoveToAnotherContract"), 'uparrow');
						print '</a>';
					}
					if ($user->rights->contrat->creer && ($object->statut >= 0)) {
						print '<a class="reposition marginrightonly editfielda" href="'.$_SERVER['PHP_SELF'].'?id='.$object->id.'&action=editline&token='.newToken().'&rowid='.$objp->rowid.'">';
						print img_edit();
						print '</a>';
					}
					if ($user->rights->contrat->creer && ($object->statut >= 0)) {
						print '<a class="reposition marginrightonly" href="'.$_SERVER['PHP_SELF'].'?id='.$object->id.'&action=deleteline&token='.newToken().'&rowid='.$objp->rowid.'">';
						print img_delete();
						print '</a>';
					}
					print '</td>';

					print "</tr>\n";

					// Dates of service planed and real
					if ($objp->subprice >= 0) {
						$colspan = 6;

						if ($conf->margin->enabled && $conf->global->PRODUCT_USE_UNITS) {
							$colspan = 8;
						} elseif ($conf->margin->enabled || $conf->global->PRODUCT_USE_UNITS) {
							$colspan = 7;
						}

						print '<tr class="oddeven" '.$moreparam.'>';
						print '<td colspan="'.$colspan.'">';

						// Date planned
						print $langs->trans("DateStartPlanned").': ';
						if ($objp->date_debut) {
							print dol_print_date($db->jdate($objp->date_debut), 'day');
							// Warning si date prevu passee et pas en service
							if ($objp->statut == 0 && $db->jdate($objp->date_debut) < ($now - $conf->contrat->services->inactifs->warning_delay)) {
								$warning_delay = $conf->contrat->services->inactifs->warning_delay / 3600 / 24;
								$textlate = $langs->trans("Late").' = '.$langs->trans("DateReference").' > '.$langs->trans("DateToday").' '.(ceil($warning_delay) >= 0 ? '+' : '').ceil($warning_delay).' '.$langs->trans("days");
								print " ".img_warning($textlate);
							}
						} else {
							print $langs->trans("Unknown");
						}
						print ' &nbsp;-&nbsp; ';
						print $langs->trans("DateEndPlanned").': ';
						if ($objp->date_fin) {
							print dol_print_date($db->jdate($objp->date_fin), 'day');
							if ($objp->statut == 4 && $db->jdate($objp->date_fin) < ($now - $conf->contrat->services->expires->warning_delay)) {
								$warning_delay = $conf->contrat->services->expires->warning_delay / 3600 / 24;
								$textlate = $langs->trans("Late").' = '.$langs->trans("DateReference").' > '.$langs->trans("DateToday").' '.(ceil($warning_delay) >= 0 ? '+' : '').ceil($warning_delay).' '.$langs->trans("days");
								print " ".img_warning($textlate);
							}
						} else {
							print $langs->trans("Unknown");
						}

						print '</td>';
						print '</tr>';
					}

					// Display lines extrafields
					if (is_array($extralabelslines) && count($extralabelslines) > 0) {
						$line = new ContratLigne($db);
						$line->id = $objp->rowid;
						$line->fetch_optionals();
						print $line->showOptionals($extrafields, 'view', array('class'=>'oddeven', 'style'=>$moreparam, 'colspan'=>$colspan), '', '', 1);
					}
				} else {
					// Line in mode update
					// Ligne carac
					print '<tr class="oddeven">';
					print '<td>';
					if ($objp->fk_product > 0) {
						$canchangeproduct = 1;
						if (empty($canchangeproduct)) {
							$productstatic->id = $objp->fk_product;
							$productstatic->type = $objp->ptype;
							$productstatic->ref = $objp->pref;
							$productstatic->entity = $objp->pentity;
							print $productstatic->getNomUrl(1, '', 32);
							print $objp->label ? ' - '.dol_trunc($objp->label, 32) : '';
							print '<input type="hidden" name="idprod" value="'.(!empty($object->lines[$cursorline - 1]->fk_product) ? $object->lines[$cursorline - 1]->fk_product : 0).'">';
						} else {
							$senderissupplier = 0;
							if (empty($senderissupplier)) {
								print $form->select_produits((!empty($object->lines[$cursorline - 1]->fk_product) ? $object->lines[$cursorline - 1]->fk_product : 0), 'idprod');
							} else {
								print $form->select_produits_fournisseurs((!empty($object->lines[$cursorline - 1]->fk_product) ? $object->lines[$cursorline - 1]->fk_product : 0), 'idprod');
							}
						}
						print '<br>';
					} else {
						print $objp->label ? $objp->label.'<br>' : '';
						print '<input type="hidden" name="idprod" value="'.(!empty($object->lines[$cursorline - 1]->fk_product) ? $object->lines[$cursorline - 1]->fk_product : 0).'">';
					}

					// editeur wysiwyg
					require_once DOL_DOCUMENT_ROOT.'/core/class/doleditor.class.php';
					$nbrows = ROWS_2;
					if (!empty($conf->global->MAIN_INPUT_DESC_HEIGHT)) {
						$nbrows = $conf->global->MAIN_INPUT_DESC_HEIGHT;
					}
					$enable = (isset($conf->global->FCKEDITOR_ENABLE_DETAILS) ? $conf->global->FCKEDITOR_ENABLE_DETAILS : 0);
					$doleditor = new DolEditor('product_desc', $objp->description, '', 92, 'dolibarr_details', '', false, true, $enable, $nbrows, '90%');
					$doleditor->Create();

					print '</td>';

					// VAT
					print '<td class="right">';
					print $form->load_tva("eltva_tx", $objp->tva_tx.($objp->vat_src_code ? (' ('.$objp->vat_src_code.')') : ''), $mysoc, $object->thirdparty, $objp->fk_product, $objp->info_bits, $objp->product_type, 0, 1);
					print '</td>';

					// Price
					print '<td class="right"><input size="5" type="text" name="elprice" value="'.price($objp->subprice).'"></td>';

					// Price multicurrency
					/*if (!empty($conf->multicurrency->enabled)) {
					 print '<td class="linecoluht_currency nowrap right">'.price($objp->multicurrency_subprice).'</td>';
					 }*/

					// Quantity
					print '<td class="center"><input size="2" type="text" name="elqty" value="'.$objp->qty.'"></td>';

					// Unit
					if (!empty($conf->global->PRODUCT_USE_UNITS)) {
						print '<td class="left">';
						print $form->selectUnits($objp->fk_unit, "unit");
						print '</td>';
					}

					// Discount
					print '<td class="nowrap right"><input size="1" type="text" name="elremise_percent" value="'.$objp->remise_percent.'">%</td>';

					if (!empty($usemargins)) {
						print '<td class="right">';
						if ($objp->fk_product) {
							print '<select id="fournprice" name="fournprice"></select>';
						}
						print '<input id="buying_price" type="text" size="5" name="buying_price" value="'.price($objp->pa_ht, 0, '', 0).'"></td>';
					}
					print '<td class="center">';
					print '<input type="submit" class="button margintoponly marginbottomonly" name="save" value="'.$langs->trans("Modify").'">';
					print '<br><input type="submit" class="button margintoponly marginbottomonly button-cancel" name="cancel" value="'.$langs->trans("Cancel").'">';
					print '</td>';
					print '</tr>';

					$colspan = 6;
					if (!empty($conf->margin->enabled) && !empty($conf->global->MARGIN_SHOW_ON_CONTRACT)) {
						$colspan++;
					}
					if (!empty($conf->global->PRODUCT_USE_UNITS)) {
						$colspan++;
					}

					// Line dates planed
					print '<tr class="oddeven">';
					print '<td colspan="'.$colspan.'">';
					print $langs->trans("DateStartPlanned").' ';
					print $form->selectDate($db->jdate($objp->date_debut), "date_start_update", $usehm, $usehm, ($db->jdate($objp->date_debut) > 0 ? 0 : 1), "update");
					print ' &nbsp;&nbsp;'.$langs->trans("DateEndPlanned").' ';
					print $form->selectDate($db->jdate($objp->date_fin), "date_end_update", $usehm, $usehm, ($db->jdate($objp->date_fin) > 0 ? 0 : 1), "update");
					print '</td>';
					print '</tr>';

					if (is_array($extralabelslines) && count($extralabelslines) > 0) {
						$line = new ContratLigne($db);
						$line->id = $objp->rowid;
						$line->fetch_optionals();
						print $line->showOptionals($extrafields, 'edit', array('style'=>'class="oddeven"', 'colspan'=>$colspan), '', '', 1);
					}
				}

				$db->free($result);
			} else {
				dol_print_error($db);
			}

			if ($object->statut > 0) {
				$moreparam = '';
				if (!empty($conf->global->CONTRACT_HIDE_CLOSED_SERVICES_BY_DEFAULT) && $object->lines[$cursorline - 1]->statut == ContratLigne::STATUS_CLOSED && $action != 'showclosedlines') {
					$moreparam = 'style="display: none;"';
				}
				print '<tr class="oddeven" '.$moreparam.'>';
				print '<td class="tdhrthin" colspan="'.($conf->margin->enabled ? 7 : 6).'"><hr class="opacitymedium tdhrthin"></td>';
				print "</tr>\n";
			}

			print "</table>";
			print '</div>';

			print "</form>\n";


			/*
			 * Confirmation to delete service line of contract
			 */
			if ($action == 'deleteline' && !$_REQUEST["cancel"] && $user->rights->contrat->creer && $object->lines[$cursorline - 1]->id == GETPOST('rowid')) {
				print $form->formconfirm($_SERVER["PHP_SELF"]."?id=".$object->id."&lineid=".GETPOST('rowid'), $langs->trans("DeleteContractLine"), $langs->trans("ConfirmDeleteContractLine"), "confirm_deleteline", '', 0, 1);
				if ($ret == 'html') {
					print '<table class="notopnoleftnoright" width="100%"><tr class="oddeven" height="6"><td></td></tr></table>';
				}
			}

			/*
			 * Confirmation to move service toward another contract
			 */
			if ($action == 'move' && !$_REQUEST["cancel"] && $user->rights->contrat->creer && $object->lines[$cursorline - 1]->id == GETPOST('rowid')) {
				$arraycontractid = array();
				foreach ($arrayothercontracts as $contractcursor) {
					$arraycontractid[$contractcursor->id] = $contractcursor->ref;
				}
				//var_dump($arraycontractid);
				// Cree un tableau formulaire
				$formquestion = array(
				'text' => $langs->trans("ConfirmMoveToAnotherContractQuestion"),
				array('type' => 'select', 'name' => 'newcid', 'values' => $arraycontractid));

				print $form->formconfirm($_SERVER["PHP_SELF"]."?id=".$object->id."&lineid=".GETPOST('rowid', 'int'), $langs->trans("MoveToAnotherContract"), $langs->trans("ConfirmMoveToAnotherContract"), "confirm_move", $formquestion);
				print '<table class="notopnoleftnoright" width="100%"><tr class="oddeven" height="6"><td></td></tr></table>';
			}

			/*
			 * Confirmation de la validation activation
			 */
			if ($action == 'active' && !$cancel && $user->rights->contrat->activer && $object->lines[$cursorline - 1]->id == GETPOST('ligne', 'int')) {
				$dateactstart = dol_mktime(12, 0, 0, GETPOST('remonth'), GETPOST('reday'), GETPOST('reyear'));
				$dateactend   = dol_mktime(12, 0, 0, GETPOST('endmonth'), GETPOST('endday'), GETPOST('endyear'));
				$comment      = GETPOST('comment', 'alpha');
				print $form->formconfirm($_SERVER["PHP_SELF"]."?id=".$object->id."&ligne=".GETPOST('ligne', 'int')."&date=".$dateactstart."&dateend=".$dateactend."&comment=".urlencode($comment), $langs->trans("ActivateService"), $langs->trans("ConfirmActivateService", dol_print_date($dateactstart, "%A %d %B %Y")), "confirm_active", '', 0, 1);
				print '<table class="notopnoleftnoright" width="100%"><tr class="oddeven" height="6"><td></td></tr></table>';
			}

			/*
			 * Confirmation de la validation fermeture
			 */
			if ($action == 'closeline' && !$cancel && $user->rights->contrat->activer && $object->lines[$cursorline - 1]->id == GETPOST('ligne', 'int')) {
				$dateactstart = dol_mktime(12, 0, 0, GETPOST('remonth'), GETPOST('reday'), GETPOST('reyear'));
				$dateactend   = dol_mktime(12, 0, 0, GETPOST('endmonth'), GETPOST('endday'), GETPOST('endyear'));
				$comment      = GETPOST('comment', 'alpha');

				if (empty($dateactend)) {
					setEventMessages($langs->trans("ErrorFieldRequired", $langs->transnoentitiesnoconv("DateEndReal")), null, 'errors');
				} else {
					print $form->formconfirm($_SERVER["PHP_SELF"]."?id=".$object->id."&ligne=".GETPOST('ligne', 'int')."&date=".$dateactstart."&dateend=".$dateactend."&comment=".urlencode($comment), $langs->trans("CloseService"), $langs->trans("ConfirmCloseService", dol_print_date($dateactend, "%A %d %B %Y")), "confirm_closeline", '', 0, 1);
				}
				print '<table class="notopnoleftnoright" width="100%"><tr class="oddeven" height="6"><td></td></tr></table>';
			}


			// Area with status and activation info of line
			if ($object->statut > 0) {
				print '<table class="notopnoleftnoright tableforservicepart2'.($cursorline < $nbofservices ? ' boxtablenobottom' : '').'" width="100%">';

				print '<tr class="oddeven" '.$moreparam.'>';
				print '<td><span class="valignmiddle hideonsmartphone">'.$langs->trans("ServiceStatus").':</span> '.$object->lines[$cursorline - 1]->getLibStatut(4).'</td>';
				print '<td width="30" class="right">';
				if ($user->socid == 0) {
					if ($object->statut > 0 && $action != 'activateline' && $action != 'unactivateline') {
						$tmpaction = 'activateline';
						$tmpactionpicto = 'play';
						$tmpactiontext = $langs->trans("Activate");
						if ($objp->statut == 4) {
							$tmpaction = 'unactivateline';
							$tmpactionpicto = 'playstop';
							$tmpactiontext = $langs->trans("Disable");
						}
						if (($tmpaction == 'activateline' && $user->rights->contrat->activer) || ($tmpaction == 'unactivateline' && $user->rights->contrat->desactiver)) {
							print '<a class="reposition" href="'.$_SERVER["PHP_SELF"].'?id='.$object->id.'&amp;ligne='.$object->lines[$cursorline - 1]->id.'&amp;action='.$tmpaction.'">';
							print img_picto($tmpactiontext, $tmpactionpicto);
							print '</a>';
						}
					}
				}
				print '</td>';
				print "</tr>\n";

				print '<tr class="oddeven" '.$moreparam.'>';

				print '<td>';
				// Si pas encore active
				if (!$objp->date_debut_reelle) {
					print $langs->trans("DateStartReal").': ';
					if ($objp->date_debut_reelle) {
						print dol_print_date($db->jdate($objp->date_debut_reelle), 'day');
					} else {
						print $langs->trans("ContractStatusNotRunning");
					}
				}
				// Si active et en cours
				if ($objp->date_debut_reelle && !$objp->date_fin_reelle) {
					print $langs->trans("DateStartReal").': ';
					print dol_print_date($db->jdate($objp->date_debut_reelle), 'day');
				}
				// Si desactive
				if ($objp->date_debut_reelle && $objp->date_fin_reelle) {
					print $langs->trans("DateStartReal").': ';
					print dol_print_date($db->jdate($objp->date_debut_reelle), 'day');
					print ' &nbsp;-&nbsp; ';
					print $langs->trans("DateEndReal").': ';
					print dol_print_date($db->jdate($objp->date_fin_reelle), 'day');
				}
				if (!empty($objp->comment)) {
					print " &nbsp;-&nbsp; ".$objp->comment;
				}
				print '</td>';

				print '<td class="center">&nbsp;</td>';

				print '</tr>';
				print '</table>';
			}

			// Form to activate line
			if ($user->rights->contrat->activer && $action == 'activateline' && $object->lines[$cursorline - 1]->id == GETPOST('ligne', 'int')) {
				print '<form name="active" action="'.$_SERVER["PHP_SELF"].'?id='.$object->id.'&amp;ligne='.GETPOST('ligne', 'int').'&amp;action=active" method="post">';
				print '<input type="hidden" name="token" value="'.newToken().'">';

				print '<table class="noborder tableforservicepart2'.($cursorline < $nbofservices ? ' boxtablenobottom' : '').'" width="100%">';

				// Definie date debut et fin par defaut
				$dateactstart = $objp->date_debut;
				if (GETPOST('remonth')) {
					$dateactstart = dol_mktime(12, 0, 0, GETPOST('remonth'), GETPOST('reday'), GETPOST('reyear'));
				} elseif (!$dateactstart) {
					$dateactstart = time();
				}

				$dateactend = $objp->date_fin;
				if (GETPOST('endmonth')) {
					$dateactend = dol_mktime(12, 0, 0, GETPOST('endmonth'), GETPOST('endday'), GETPOST('endyear'));
				} elseif (!$dateactend) {
					if ($objp->fk_product > 0) {
						$product = new Product($db);
						$product->fetch($objp->fk_product);
						$dateactend = dol_time_plus_duree(time(), $product->duration_value, $product->duration_unit);
					}
				}

				print '<tr class="oddeven">';
				print '<td class="nohover">'.$langs->trans("DateServiceActivate").'</td><td class="nohover">';
				print $form->selectDate($dateactstart, '', $usehm, $usehm, '', "active", 1, 0);
				print '</td>';
				print '<td class="nohover">'.$langs->trans("DateEndPlanned").'</td><td class="nohover">';
				print $form->selectDate($dateactend, "end", $usehm, $usehm, '', "active", 1, 0);
				print '</td>';
				print '<td class="center nohover">';
				print '</td>';

				print '</tr>';

				print '<tr class="oddeven">';
				print '<td class="nohover">'.$langs->trans("Comment").'</td><td colspan="3" class="nohover" colspan="'.($conf->margin->enabled ? 4 : 3).'"><input type="text" class="minwidth300" name="comment" value="'.dol_escape_htmltag(GETPOST("comment", 'alphanohtml')).'"></td>';
				print '<td class="nohover right">';
				print '<input type="submit" class="button" name="activate" value="'.$langs->trans("Activate").'"> &nbsp; ';
				print '<input type="submit" class="button button-cancel" name="cancel" value="'.$langs->trans("Cancel").'">';
				print '</td>';
				print '</tr>';

				print '</table>';

				print '</form>';
			}

			if ($user->rights->contrat->activer && $action == 'unactivateline' && $object->lines[$cursorline - 1]->id == GETPOST('ligne', 'int')) {
				/**
				 * Disable a contract line
				 */
				print '<!-- Form to disabled a line -->'."\n";
				print '<form name="closeline" action="'.$_SERVER["PHP_SELF"].'?id='.$object->id.'&amp;ligne='.$object->lines[$cursorline - 1]->id.'" method="post">';

				print '<input type="hidden" name="token" value="'.newToken().'">';
				print '<input type="hidden" name="action" value="closeline">';

				print '<table class="noborder tableforservicepart2'.($cursorline < $nbofservices ? ' boxtablenobottom' : '').'" width="100%">';

				// Definie date debut et fin par defaut
				$dateactstart = $objp->date_debut_reelle;
				if (GETPOST('remonth')) {
					$dateactstart = dol_mktime(12, 0, 0, GETPOST('remonth'), GETPOST('reday'), GETPOST('reyear'));
				} elseif (!$dateactstart) {
					$dateactstart = time();
				}

				$dateactend = $objp->date_fin_reelle;
				if (GETPOST('endmonth')) {
					$dateactend = dol_mktime(12, 0, 0, GETPOST('endmonth'), GETPOST('endday'), GETPOST('endyear'));
				} elseif (!$dateactend) {
					if ($objp->fk_product > 0) {
						$product = new Product($db);
						$product->fetch($objp->fk_product);
						$dateactend = dol_time_plus_duree(time(), $product->duration_value, $product->duration_unit);
					}
				}
				$now = dol_now();
				if ($dateactend > $now) {
					$dateactend = $now;
				}

				print '<tr class="oddeven"><td colspan="2" class="nohover">';
				if ($objp->statut >= 4) {
					if ($objp->statut == 4) {
						print $langs->trans("DateEndReal").' ';
						print $form->selectDate($dateactend, "end", $usehm, $usehm, ($objp->date_fin_reelle > 0 ? 0 : 1), "closeline", 1, 1);
					}
				}
				print '</td>';
				print '<td class="center nohover">';
				print '</td></tr>';

				print '<tr class="oddeven">';
				print '<td class="nohover">'.$langs->trans("Comment").'</td><td class="nohover"><input size="70" type="text" class="flat" name="comment" value="'.dol_escape_htmltag(GETPOST('comment', 'alpha')).'"></td>';
				print '<td class="nohover right">';
				print '<input type="submit" class="button" name="close" value="'.$langs->trans("Disable").'"> &nbsp; ';
				print '<input type="submit" class="button button-cancel" name="cancel" value="'.$langs->trans("Cancel").'">';
				print '</td>';
				print '</tr>';

				print '</table>';

				print '</form>';
			}
			print '</div>';
			$cursorline++;
		}
		print '</div>';

		// Form to add new line
		if ($user->rights->contrat->creer && ($object->statut == 0)) {
			$dateSelector = 1;

			print "\n";
			print '	<form name="addproduct" id="addproduct" action="'.$_SERVER["PHP_SELF"].'?id='.$object->id.(($action != 'editline') ? '#add' : '#line_'.GETPOST('lineid', 'int')).'" method="POST">
			<input type="hidden" name="token" value="'.newToken().'">
			<input type="hidden" name="action" value="'.(($action != 'editline') ? 'addline' : 'updateline').'">
			<input type="hidden" name="mode" value="">
			<input type="hidden" name="id" value="'.$object->id.'">
			';

			print '<div class="div-table-responsive-no-min">';
			print '<table id="tablelines" class="noborder noshadow" width="100%">'; // Array with (n*2)+1 lines

			// Form to add new line
			if ($action != 'editline') {
				$forcetoshowtitlelines = 1;
				if (empty($object->multicurrency_code)) {
					$object->multicurrency_code = $conf->currency; // TODO Remove this when multicurrency supported on contracts
				}

				// Add free products/services

				$parameters = array();
				$reshook = $hookmanager->executeHooks('formAddObjectLine', $parameters, $object, $action); // Note that $action and $object may have been modified by hook
				if ($reshook < 0) setEventMessages($hookmanager->error, $hookmanager->errors, 'errors');
				if (empty($reshook))
					$object->formAddObjectLine(1, $mysoc, $soc);
			}

			print '</table>';
			print '</div>';
			print '</form>';
		}

		print dol_get_fiche_end();


		/*
		 * Buttons
		 */

		if ($user->socid == 0) {
			print '<div class="tabsAction">';

			$parameters = array();
			$reshook = $hookmanager->executeHooks('addMoreActionsButtons', $parameters, $object, $action); // Note that $action and $object may have been modified by hook

			if (empty($reshook)) {
				$params = array(
					'attr' => array(
						'title' => '',
						'class' => 'classfortooltip'
					)
				);

				// Send
				if (empty($user->socid)) {
					if ($object->statut == 1) {
						if ((empty($conf->global->MAIN_USE_ADVANCED_PERMS) || $user->rights->contrat->creer)) {
<<<<<<< HEAD
							print '<div class="inline-block divButAction"><a class="butAction" href="'.$_SERVER["PHP_SELF"].'?id='.$object->id.'&action=presend&token='.newToken().'&mode=init#formmailbeforetitle">'.$langs->trans('SendMail').'</a></div>';
=======
							print dolGetButtonAction($langs->trans('SendMail'), '', 'default', $_SERVER["PHP_SELF"].'?id='.$object->id.'&action=presend&token='.newToken().'&mode=init#formmailbeforetitle', '', true, $params);
>>>>>>> 95dc2558
						} else {
							print dolGetButtonAction($langs->trans('SendMail'), '', 'default', '#', '', false, $params);
						}
					}
				}

				if ($object->statut == 0 && $nbofservices) {
					if ($user->rights->contrat->creer) {
<<<<<<< HEAD
						print '<div class="inline-block divButAction"><a class="butAction" href="'.$_SERVER["PHP_SELF"].'?id='.$object->id.'&amp;action=valid&amp;token='.newToken().'">'.$langs->trans("Validate").'</a></div>';
=======
						print dolGetButtonAction($langs->trans('Validate'), '', 'default', $_SERVER["PHP_SELF"].'?id='.$object->id.'&amp;action=valid&amp;token='.newToken(), '', true, $params);
>>>>>>> 95dc2558
					} else {
						$params['attr']['title'] = $langs->trans("NotEnoughPermissions");
						print dolGetButtonAction($langs->trans('Validate'), '', 'default', '#', '', false, $params);
					}
				}
				if ($object->statut == 1) {
					if ($user->rights->contrat->creer) {
<<<<<<< HEAD
						print '<div class="inline-block divButAction"><a class="butAction" href="'.$_SERVER["PHP_SELF"].'?id='.$object->id.'&amp;action=reopen&amp;token='.newToken().'">'.$langs->trans("Modify").'</a></div>';
=======
						print dolGetButtonAction($langs->trans('Modify'), '', 'default', $_SERVER["PHP_SELF"].'?id='.$object->id.'&action=reopen&token='.newToken(), '', true, $params);
>>>>>>> 95dc2558
					} else {
						$params['attr']['title'] = $langs->trans("NotEnoughPermissions");
						print dolGetButtonAction($langs->trans('Modify'), '', 'default', '#', '', false, $params);
					}
				}

				if (!empty($conf->commande->enabled) && $object->statut > 0 && $object->nbofservicesclosed < $nbofservices) {
					$langs->load("orders");
					if ($user->rights->commande->creer) {
						print dolGetButtonAction($langs->trans('CreateOrder'), '', 'default', DOL_URL_ROOT.'/commande/card.php?action=create&token='.newToken().'&origin='.$object->element.'&originid='.$object->id.'&socid='.$object->thirdparty->id, '', true, $params);
					} else {
						$params['attr']['title'] = $langs->trans("NotEnoughPermissions");
						print dolGetButtonAction($langs->trans('CreateOrder'), '', 'default', '#', '', false, $params);
					}
				}

				if (!empty($conf->facture->enabled) && $object->statut > 0) {
					$langs->load("bills");
					if ($user->rights->facture->creer) {
						print dolGetButtonAction($langs->trans('CreateBill'), '', 'default', DOL_URL_ROOT.'/compta/facture/card.php?action=create&amp;origin='.$object->element.'&amp;originid='.$object->id.'&amp;socid='.$object->thirdparty->id, '', true, $params);
					} else {
						$params['attr']['title'] = $langs->trans("NotEnoughPermissions");
						print dolGetButtonAction($langs->trans('CreateBill'), '', 'default', '#', '', false, $params);
					}
				}

				if ($object->nbofservicesclosed > 0 || $object->nbofserviceswait > 0) {
					if ($user->rights->contrat->activer) {
<<<<<<< HEAD
						print '<div class="inline-block divButAction"><a class="butAction" id="btnactivateall" href="'.$_SERVER["PHP_SELF"].'?id='.$object->id.'&amp;action=activate&amp;token='.newToken().'">'.$langs->trans("ActivateAllContracts").'</a></div>';
=======
						print dolGetButtonAction($langs->trans('ActivateAllContracts'), '', 'default', $_SERVER["PHP_SELF"].'?id='.$object->id.'&amp;action=activate&amp;token='.newToken(), '', true, $params);
>>>>>>> 95dc2558
					} else {
						print dolGetButtonAction($langs->trans('ActivateAllContracts'), '', 'default', '#', '', false, $params);
					}
				}
				if ($object->nbofservicesclosed < $nbofservices) {
					if ($user->rights->contrat->desactiver) {
<<<<<<< HEAD
						print '<div class="inline-block divButAction"><a class="butAction" id="btncloseall" href="'.$_SERVER["PHP_SELF"].'?id='.$object->id.'&amp;action=close&amp;token='.newToken().'">'.$langs->trans("CloseAllContracts").'</a></div>';
=======
						print dolGetButtonAction($langs->trans('CloseAllContracts'), '', 'default', $_SERVER["PHP_SELF"].'?id='.$object->id.'&amp;action=close&amp;token='.newToken(), '', true, $params);
>>>>>>> 95dc2558
					} else {
						print dolGetButtonAction($langs->trans('CloseAllContracts'), '', 'default', '#', '', false, $params);
					}

					//if (! $numactive)
					//{
					//}
					//else
					//{
					//	print '<div class="inline-block divButAction"><a class="butActionRefused classfortooltip" href="#" title="'.$langs->trans("CloseRefusedBecauseOneServiceActive").'">'.$langs->trans("Close").'</a></div>';
					//}
				}

				if (!empty($conf->global->CONTRACT_HIDE_CLOSED_SERVICES_BY_DEFAULT) && $object->nbofservicesclosed > 0) {
					if ($action == 'showclosedlines') {
						print '<div class="inline-block divButAction"><a class="butAction" id="btnhideclosedlines" href="'.$_SERVER["PHP_SELF"].'?id='.$object->id.'&amp;action=hideclosedlines">'.$langs->trans("HideClosedServices").'</a></div>';
					} else {
						print '<div class="inline-block divButAction"><a class="butAction" id="btnshowclosedlines" href="'.$_SERVER["PHP_SELF"].'?id='.$object->id.'&amp;action=showclosedlines">'.$langs->trans("ShowClosedServices").'</a></div>';
					}
				}

				// Clone
				if ($user->rights->contrat->creer) {
<<<<<<< HEAD
					print '<div class="inline-block divButAction"><a class="butAction" href="'.$_SERVER['PHP_SELF'].'?id='.$object->id.'&amp;socid='.$object->socid.'&amp;action=clone&amp;token='.newToken().'&amp;object='.$object->element.'">'.$langs->trans("ToClone").'</a></div>';
=======
					print dolGetButtonAction($langs->trans('ToClone'), '', 'default', $_SERVER['PHP_SELF'].'?id='.$object->id.'&amp;socid='.$object->socid.'&amp;action=clone&amp;token='.newToken(), '', true, $params);
>>>>>>> 95dc2558
				}

				// On peut supprimer entite si
				// - Droit de creer + mode brouillon (erreur creation)
				// - Droit de supprimer
				if (($user->rights->contrat->creer && $object->statut == $object::STATUS_DRAFT) || $user->rights->contrat->supprimer) {
					print dolGetButtonAction($langs->trans('Delete'), '', 'delete', $_SERVER["PHP_SELF"].'?id='.$object->id.'&action=delete&token='.newToken(), '', true, $params);
				} else {
					$params['attr']['title'] = $langs->trans("NotAllowed");
					print dolGetButtonAction($langs->trans('Delete'), '', 'delete', $_SERVER["PHP_SELF"].'?id='.$object->id.'&action=delete&token='.newToken(), '', false, $params);
				}
			}

			print "</div>";
		}

		// Select mail models is same action as presend
		if (GETPOST('modelselected')) {
			$action = 'presend';
		}

		if ($action != 'presend') {
			print '<div class="fichecenter"><div class="fichehalfleft">';

			/*
			 * Generated documents
			 */
			$filename = dol_sanitizeFileName($object->ref);
			$filedir = $conf->contrat->multidir_output[$object->entity]."/".dol_sanitizeFileName($object->ref);
			$urlsource = $_SERVER["PHP_SELF"]."?id=".$object->id;
			$genallowed = $user->rights->contrat->lire;
			$delallowed = $user->rights->contrat->creer;


			print $formfile->showdocuments('contract', $filename, $filedir, $urlsource, $genallowed, $delallowed, ($object->model_pdf ? $object->model_pdf : $conf->global->CONTRACT_ADDON_PDF), 1, 0, 0, 28, 0, '', 0, '', $soc->default_lang, '', $object);


			// Show links to link elements
			$linktoelem = $form->showLinkToObjectBlock($object, null, array('contrat'));
			$somethingshown = $form->showLinkedObjectBlock($object, $linktoelem);

<<<<<<< HEAD
			print '</div><div class="fichehalfright"><div class="ficheaddleft">';
=======
			print '</div><div class="fichehalfright">';
>>>>>>> 95dc2558

			$MAXEVENT = 10;

			$morehtmlcenter = dolGetButtonTitle($langs->trans('SeeAll'), '', 'fa fa-list-alt imgforviewmode', DOL_URL_ROOT.'/contrat/agenda.php?id='.$object->id);

			// List of actions on element
			include_once DOL_DOCUMENT_ROOT.'/core/class/html.formactions.class.php';
			$formactions = new FormActions($db);
			$somethingshown = $formactions->showactions($object, 'contract', $socid, 1, 'listactions', $MAXEVENT, '', $morehtmlcenter);

			print '</div></div>';
		}

		// Presend form
		$modelmail = 'contract';
		$defaulttopic = 'SendContractRef';
		$diroutput = $conf->contrat->multidir_output[$object->entity];
		$trackid = 'con'.$object->id;

		include DOL_DOCUMENT_ROOT.'/core/tpl/card_presend.tpl.php';
	}
}


llxFooter();

$db->close();
?>

<?php
if (!empty($conf->margin->enabled) && $action == 'editline') {
		// TODO Why this ? To manage margin on contracts ?
	?>
<script type="text/javascript">
$(document).ready(function() {
  var idprod = $("input[name='idprod']").val();
  var fournprice = $("input[name='fournprice']").val();
  var token = '<?php echo currentToken(); ?>';		// For AJAX Call we use old 'token' and not 'newtoken'
  if (idprod > 0) {
	  $.post('<?php echo DOL_URL_ROOT; ?>/fourn/ajax/getSupplierPrices.php', {
		  'idprod': idprod,
		  'token': token
		  }, function(data) {
		if (data.length > 0) {
		  var options = '';
		  var trouve=false;
		  $(data).each(function() {
			options += '<option value="'+this.id+'" price="'+this.price+'"';
			if (fournprice > 0) {
				if (this.id == fournprice) {
				  options += ' selected';
				  $("#buying_price").val(this.price);
				  trouve = true;
				}
			}
			options += '>'+this.label+'</option>';
		  });
		  options += '<option value=null'+(trouve?'':' selected')+'><?php echo $langs->trans("InputPrice"); ?></option>';
		  $("#fournprice").html(options);
		  if (trouve) {
			$("#buying_price").hide();
			$("#fournprice").show();
		  }
		  else {
			$("#buying_price").show();
		  }
		  $("#fournprice").change(function() {
			var selval = $(this).find('option:selected').attr("price");
			if (selval)
			  $("#buying_price").val(selval).hide();
			else
			  $('#buying_price').show();
		  });
		}
		else {
		  $("#fournprice").hide();
		  $('#buying_price').show();
		}
	  },
	  'json');
	}
	else {
	  $("#fournprice").hide();
	  $('#buying_price').show();
	}
});
</script>
	<?php
}<|MERGE_RESOLUTION|>--- conflicted
+++ resolved
@@ -1549,11 +1549,7 @@
 					print '<td class="nowraponall right">';
 					if ($user->rights->contrat->creer && count($arrayothercontracts) && ($object->statut >= 0)) {
 						print '<!-- link to move service line into another contract -->';
-<<<<<<< HEAD
-						print '<a class="reposition marginrightonly" style="padding-left: 5px;" href="'.$_SERVER['PHP_SELF'].'?id='.$object->id.'&amp;action=move&amp;rowid='.$objp->rowid.'">';
-=======
 						print '<a class="reposition marginrightonly" style="padding-left: 5px;" href="'.$_SERVER['PHP_SELF'].'?id='.$object->id.'&action=move&token='.newToken().'&rowid='.$objp->rowid.'">';
->>>>>>> 95dc2558
 						print img_picto($langs->trans("MoveToAnotherContract"), 'uparrow');
 						print '</a>';
 					}
@@ -2042,11 +2038,7 @@
 				if (empty($user->socid)) {
 					if ($object->statut == 1) {
 						if ((empty($conf->global->MAIN_USE_ADVANCED_PERMS) || $user->rights->contrat->creer)) {
-<<<<<<< HEAD
-							print '<div class="inline-block divButAction"><a class="butAction" href="'.$_SERVER["PHP_SELF"].'?id='.$object->id.'&action=presend&token='.newToken().'&mode=init#formmailbeforetitle">'.$langs->trans('SendMail').'</a></div>';
-=======
 							print dolGetButtonAction($langs->trans('SendMail'), '', 'default', $_SERVER["PHP_SELF"].'?id='.$object->id.'&action=presend&token='.newToken().'&mode=init#formmailbeforetitle', '', true, $params);
->>>>>>> 95dc2558
 						} else {
 							print dolGetButtonAction($langs->trans('SendMail'), '', 'default', '#', '', false, $params);
 						}
@@ -2055,11 +2047,7 @@
 
 				if ($object->statut == 0 && $nbofservices) {
 					if ($user->rights->contrat->creer) {
-<<<<<<< HEAD
-						print '<div class="inline-block divButAction"><a class="butAction" href="'.$_SERVER["PHP_SELF"].'?id='.$object->id.'&amp;action=valid&amp;token='.newToken().'">'.$langs->trans("Validate").'</a></div>';
-=======
 						print dolGetButtonAction($langs->trans('Validate'), '', 'default', $_SERVER["PHP_SELF"].'?id='.$object->id.'&amp;action=valid&amp;token='.newToken(), '', true, $params);
->>>>>>> 95dc2558
 					} else {
 						$params['attr']['title'] = $langs->trans("NotEnoughPermissions");
 						print dolGetButtonAction($langs->trans('Validate'), '', 'default', '#', '', false, $params);
@@ -2067,11 +2055,7 @@
 				}
 				if ($object->statut == 1) {
 					if ($user->rights->contrat->creer) {
-<<<<<<< HEAD
-						print '<div class="inline-block divButAction"><a class="butAction" href="'.$_SERVER["PHP_SELF"].'?id='.$object->id.'&amp;action=reopen&amp;token='.newToken().'">'.$langs->trans("Modify").'</a></div>';
-=======
 						print dolGetButtonAction($langs->trans('Modify'), '', 'default', $_SERVER["PHP_SELF"].'?id='.$object->id.'&action=reopen&token='.newToken(), '', true, $params);
->>>>>>> 95dc2558
 					} else {
 						$params['attr']['title'] = $langs->trans("NotEnoughPermissions");
 						print dolGetButtonAction($langs->trans('Modify'), '', 'default', '#', '', false, $params);
@@ -2100,22 +2084,14 @@
 
 				if ($object->nbofservicesclosed > 0 || $object->nbofserviceswait > 0) {
 					if ($user->rights->contrat->activer) {
-<<<<<<< HEAD
-						print '<div class="inline-block divButAction"><a class="butAction" id="btnactivateall" href="'.$_SERVER["PHP_SELF"].'?id='.$object->id.'&amp;action=activate&amp;token='.newToken().'">'.$langs->trans("ActivateAllContracts").'</a></div>';
-=======
 						print dolGetButtonAction($langs->trans('ActivateAllContracts'), '', 'default', $_SERVER["PHP_SELF"].'?id='.$object->id.'&amp;action=activate&amp;token='.newToken(), '', true, $params);
->>>>>>> 95dc2558
 					} else {
 						print dolGetButtonAction($langs->trans('ActivateAllContracts'), '', 'default', '#', '', false, $params);
 					}
 				}
 				if ($object->nbofservicesclosed < $nbofservices) {
 					if ($user->rights->contrat->desactiver) {
-<<<<<<< HEAD
-						print '<div class="inline-block divButAction"><a class="butAction" id="btncloseall" href="'.$_SERVER["PHP_SELF"].'?id='.$object->id.'&amp;action=close&amp;token='.newToken().'">'.$langs->trans("CloseAllContracts").'</a></div>';
-=======
 						print dolGetButtonAction($langs->trans('CloseAllContracts'), '', 'default', $_SERVER["PHP_SELF"].'?id='.$object->id.'&amp;action=close&amp;token='.newToken(), '', true, $params);
->>>>>>> 95dc2558
 					} else {
 						print dolGetButtonAction($langs->trans('CloseAllContracts'), '', 'default', '#', '', false, $params);
 					}
@@ -2139,11 +2115,7 @@
 
 				// Clone
 				if ($user->rights->contrat->creer) {
-<<<<<<< HEAD
-					print '<div class="inline-block divButAction"><a class="butAction" href="'.$_SERVER['PHP_SELF'].'?id='.$object->id.'&amp;socid='.$object->socid.'&amp;action=clone&amp;token='.newToken().'&amp;object='.$object->element.'">'.$langs->trans("ToClone").'</a></div>';
-=======
 					print dolGetButtonAction($langs->trans('ToClone'), '', 'default', $_SERVER['PHP_SELF'].'?id='.$object->id.'&amp;socid='.$object->socid.'&amp;action=clone&amp;token='.newToken(), '', true, $params);
->>>>>>> 95dc2558
 				}
 
 				// On peut supprimer entite si
@@ -2185,11 +2157,7 @@
 			$linktoelem = $form->showLinkToObjectBlock($object, null, array('contrat'));
 			$somethingshown = $form->showLinkedObjectBlock($object, $linktoelem);
 
-<<<<<<< HEAD
-			print '</div><div class="fichehalfright"><div class="ficheaddleft">';
-=======
 			print '</div><div class="fichehalfright">';
->>>>>>> 95dc2558
 
 			$MAXEVENT = 10;
 
