--- conflicted
+++ resolved
@@ -326,12 +326,7 @@
 										$label = $lines[$i]->product_label;
 									}
 	
-<<<<<<< HEAD
-									if ($conf->global->PRODUIT_DESC_IN_FORM)
-										$desc .= ($lines[$i]->desc && $lines[$i]->desc!=$lines[$i]->libelle)?dol_htmlentitiesbr($lines[$i]->desc):'';
-=======
 									$desc .= ($lines[$i]->desc && $lines[$i]->desc!=$lines[$i]->libelle)?dol_htmlentitiesbr($lines[$i]->desc):'';
->>>>>>> 9b5dc9da
 								}
 								else {
 								    $desc = dol_htmlentitiesbr($lines[$i]->desc);
@@ -362,10 +357,6 @@
 			                        $error++;
 			                        break;
 			                    }
-<<<<<<< HEAD
-	
-=======
->>>>>>> 9b5dc9da
 							}
 		                }
 		            }
@@ -516,7 +507,6 @@
 	           	$desc=$prod->description;
 	           	$desc=dol_concatdesc($desc,$product_desc);
 		        $fk_unit = $prod->fk_unit;
-<<<<<<< HEAD
 	        }
 	        else
 			{
@@ -619,116 +609,9 @@
 		    	unset($_POST['date_endday']);
 		    	unset($_POST['date_endmonth']);
 		    	unset($_POST['date_endyear']);
-=======
->>>>>>> 9b5dc9da
-	        }
-	        else
-			{
-	            $pu_ht=GETPOST('price_ht');
-	            $price_base_type = 'HT';
-	            $tva_tx=GETPOST('tva_tx')?str_replace('*','',GETPOST('tva_tx')):0;		// tva_tx field may be disabled, so we use vat rate 0
-	            $tva_npr=preg_match('/\*/',GETPOST('tva_tx'))?1:0;
-	            $desc=$product_desc;
-				$fk_unit= GETPOST('units', 'alpha');
-	        }
-	
-	        $localtax1_tx=get_localtax($tva_tx,1,$object->thirdparty,$mysoc,$tva_npr);
-	        $localtax2_tx=get_localtax($tva_tx,2,$object->thirdparty,$mysoc,$tva_npr);
-	
-			// ajout prix achat
-			$fk_fournprice = $_POST['fournprice'];
-			if ( ! empty($_POST['buying_price']) )
-			  $pa_ht = $_POST['buying_price'];
-			else
-			  $pa_ht = null;
-	
-	        $info_bits=0;
-	        if ($tva_npr) $info_bits |= 0x01;
-	
-	        if($price_min && (price2num($pu_ht)*(1-price2num($remise_percent)/100) < price2num($price_min)))
-	        {
-<<<<<<< HEAD
-=======
-	            $object->error = $langs->trans("CantBeLessThanMinPrice",price(price2num($price_min,'MU'),0,$langs,0,0,-1,$conf->currency));
-	            $result = -1 ;
-	        }
-	        else
-			{
-	            // Insert line
-	            $result = $object->addline(
-	                $desc,
-	                $pu_ht,
-	                $qty,
-	                $tva_tx,
-	                $localtax1_tx,
-	                $localtax2_tx,
-	                $idprod,
-	                $remise_percent,
-	                $date_start,
-	                $date_end,
-	                $price_base_type,
-	                $pu_ttc,
-	                $info_bits,
-	      			$fk_fournprice,
-	      			$pa_ht,
-	            	$array_options,
-		            $fk_unit
-	            );
-	        }
-	
-	        if ($result > 0)
-	        {
-	        	// Define output language
-				if (empty($conf->global->MAIN_DISABLE_PDF_AUTOUPDATE))
-				{
-					$outputlangs = $langs;
-					$newlang = '';
-					if ($conf->global->MAIN_MULTILANGS && empty($newlang) && GETPOST('lang_id')) $newlang = GETPOST('lang_id','alpha');
-					if ($conf->global->MAIN_MULTILANGS && empty($newlang))	$newlang = $object->thirdparty->default_lang;
-					if (! empty($newlang)) {
-						$outputlangs = new Translate("", $conf);
-						$outputlangs->setDefaultLang($newlang);
-					}
-	
-					$ret = $object->fetch($id); // Reload to get new records
-	
-					$object->generateDocument($object->modelpdf, $outputlangs, $hidedetails, $hidedesc, $hideref);
-				}
-	
-				unset($_POST ['prod_entry_mode']);
-	
-				unset($_POST['qty']);
-				unset($_POST['type']);
-				unset($_POST['remise_percent']);
-				unset($_POST['price_ht']);
-				unset($_POST['price_ttc']);
-				unset($_POST['tva_tx']);
-				unset($_POST['product_ref']);
-				unset($_POST['product_label']);
-				unset($_POST['product_desc']);
-				unset($_POST['fournprice']);
-				unset($_POST['buying_price']);
-				unset($_POST ['np_marginRate']);
-				unset($_POST ['np_markRate']);
-				unset($_POST['dp_desc']);
-				unset($_POST['idprod']);
-	
-		    	unset($_POST['date_starthour']);
-		    	unset($_POST['date_startmin']);
-		    	unset($_POST['date_startsec']);
-		    	unset($_POST['date_startday']);
-		    	unset($_POST['date_startmonth']);
-		    	unset($_POST['date_startyear']);
-		    	unset($_POST['date_endhour']);
-		    	unset($_POST['date_endmin']);
-		    	unset($_POST['date_endsec']);
-		    	unset($_POST['date_endday']);
-		    	unset($_POST['date_endmonth']);
-		    	unset($_POST['date_endyear']);
 	        }
 	        else
 	        {
->>>>>>> 9b5dc9da
 	        	setEventMessages($object->error, $object->errors, 'errors');
 	        }
 	    }
