--- conflicted
+++ resolved
@@ -566,11 +566,7 @@
 			$info_bits=0;
 			if ($tva_npr) $info_bits |= 0x01;
 
-<<<<<<< HEAD
-			if($price_min && (price2num($pu_ht)*(1-price2num($remise_percent)/100) < price2num($price_min)))
-=======
 			if (((!empty($conf->global->MAIN_USE_ADVANCED_PERMS) && empty($user->rights->produit->ignore_price_min_advance)) || empty($conf->global->MAIN_USE_ADVANCED_PERMS) )&& ($price_min && (price2num($pu_ht)*(1-price2num($remise_percent)/100) < price2num($price_min))))
->>>>>>> d9b8a8c8
 			{
 				$object->error = $langs->trans("CantBeLessThanMinPrice",price(price2num($price_min,'MU'),0,$langs,0,0,-1,$conf->currency));
 				$result = -1 ;
@@ -1240,7 +1236,6 @@
 	print '<tr><td class="nowrap"><span class="fieldrequired">'.$langs->trans("TypeContact_contrat_internal_SALESREPFOLL").'</span></td><td>';
 	print $form->select_dolusers(GETPOST("commercial_suivi_id")?GETPOST("commercial_suivi_id"):$user->id,'commercial_suivi_id',1,'');
 	print '</td></tr>';
-<<<<<<< HEAD
 
 	// Commercial signature
 	print '<tr><td class="nowrap"><span class="fieldrequired">'.$langs->trans("TypeContact_contrat_internal_SALESREPSIGN").'</span></td><td>';
@@ -1248,7 +1243,7 @@
 	print '</td></tr>';
 
 	print '<tr><td><span class="fieldrequired">'.$langs->trans("Date").'</span></td><td>';
-	$form->select_date($datecontrat,'',0,0,'',"contrat");
+	print $form->selectDate($datecontrat, '', 0, 0, '', "contrat");
 	print "</td></tr>";
 
 	// Project
@@ -1291,58 +1286,6 @@
 
 	dol_fiche_end();
 
-=======
-
-	// Commercial signature
-	print '<tr><td class="nowrap"><span class="fieldrequired">'.$langs->trans("TypeContact_contrat_internal_SALESREPSIGN").'</span></td><td>';
-	print $form->select_dolusers(GETPOST("commercial_signature_id")?GETPOST("commercial_signature_id"):$user->id,'commercial_signature_id',1,'');
-	print '</td></tr>';
-
-	print '<tr><td><span class="fieldrequired">'.$langs->trans("Date").'</span></td><td>';
-	print $form->selectDate($datecontrat, '', 0, 0, '', "contrat");
-	print "</td></tr>";
-
-	// Project
-	if (! empty($conf->projet->enabled))
-	{
-		$langs->load('projects');
-
-		$formproject=new FormProjets($db);
-
-		print '<tr><td>'.$langs->trans("Project").'</td><td>';
-		$formproject->select_projects(($soc->id>0?$soc->id:-1),$projectid,"projectid",0,0,1,1);
-		print ' &nbsp; <a href="'.DOL_URL_ROOT.'/projet/card.php?socid=' . $soc->id . '&action=create&status=1&backtopage='.urlencode($_SERVER["PHP_SELF"].'?action=create&socid='.$soc->id).'">' . $langs->trans("AddProject") . '</a>';
-		print "</td></tr>";
-	}
-
-	print '<tr><td>'.$langs->trans("NotePublic").'</td><td class="tdtop">';
-	$doleditor=new DolEditor('note_public', $note_public, '', '100', 'dolibarr_notes', 'In', 1, true, true, ROWS_3, '90%');
-	print $doleditor->Create(1);
-	print '</td></tr>';
-
-	if (empty($user->societe_id))
-	{
-		print '<tr><td>'.$langs->trans("NotePrivate").'</td><td class="tdtop">';
-		$doleditor=new DolEditor('note_private', $note_private, '', '100', 'dolibarr_notes', 'In', 1, true, true, ROWS_3, '90%');
-		print $doleditor->Create(1);
-		print '</td></tr>';
-	}
-
-	// Other attributes
-	$parameters=array('objectsrc' => $objectsrc,'colspan' => ' colspan="3"', 'cols'=>3);
-	$reshook=$hookmanager->executeHooks('formObjectOptions',$parameters,$object,$action);    // Note that $action and $object may have been modified by hook
-	print $hookmanager->resPrint;
-
-	// Other attributes
-	if (empty($reshook)) {
-		print $object->showOptionals($extrafields, 'edit');
-	}
-
-	print "</table>\n";
-
-	dol_fiche_end();
-
->>>>>>> d9b8a8c8
 	print '<div class="center">';
 	print '<input type="submit" class="button" value="'.$langs->trans("Create").'">';
 	print '&nbsp;&nbsp;&nbsp;&nbsp;&nbsp;';
@@ -1375,15 +1318,10 @@
 	{
 		$object->fetch_thirdparty();
 
-<<<<<<< HEAD
-		$result=$object->fetch_lines();	// This also init $this->nbofserviceswait, $this->nbofservicesopened, $this->nbofservicesexpired=, $this->nbofservicesclosed
-		if ($result < 0) dol_print_error($db,$object->error);
-=======
 		$result=$object->fetch_lines(); // This also init $this->nbofserviceswait, $this->nbofservicesopened, $this->nbofservicesexpired=, $this->nbofservicesclosed
 		if ($result < 0) {
             dol_print_error($db,$object->error);
         }
->>>>>>> d9b8a8c8
 
 		$nbofservices=count($object->lines);
 
@@ -1398,59 +1336,12 @@
 
 		$head = contract_prepare_head($object);
 
-<<<<<<< HEAD
-		$hselected = 0;
-=======
         $hselected = 0;
         $formconfirm = '';
->>>>>>> d9b8a8c8
-
-		dol_fiche_head($head, $hselected, $langs->trans("Contract"), -1, 'contract');
-
-
-<<<<<<< HEAD
-		/*
-         * Confirmation de la suppression du contrat
-         */
-		if ($action == 'delete')
-		{
-			print $form->formconfirm($_SERVER['PHP_SELF']."?id=".$object->id,$langs->trans("DeleteAContract"),$langs->trans("ConfirmDeleteAContract"),"confirm_delete",'',0,1);
-
-		}
-
-		/*
-         * Confirmation de la validation
-         */
-		if ($action == 'valid')
-		{
-			$ref = substr($object->ref, 1, 4);
-			if ($ref == 'PROV' && !empty($modCodeContract->code_auto))
-			{
-				$numref = $object->getNextNumRef($object->thirdparty);
-			}
-			else
-			{
-				$numref = $object->ref;
-			}
-
-			$text=$langs->trans('ConfirmValidateContract',$numref);
-
-			print $form->formconfirm($_SERVER['PHP_SELF']."?id=".$object->id,$langs->trans("ValidateAContract"),$text,"confirm_valid",'',0,1);
-
-		}
-
-		/*
-         * Confirmation de la fermeture
-         */
-		if ($action == 'close')
-		{
-			print $form->formconfirm($_SERVER['PHP_SELF']."?id=".$object->id,$langs->trans("CloseAContract"),$langs->trans("ConfirmCloseContract"),"confirm_close",'',0,1);
-
-		}
-		if ($action == 'activate')
-		{
-			print $form->formconfirm($_SERVER['PHP_SELF']."?id=".$object->id,$langs->trans("ActivateAllOnContract"),$langs->trans("ConfirmActivateAllOnContract"),"confirm_activate",'',0,1);
-=======
+
+        dol_fiche_head($head, $hselected, $langs->trans("Contract"), -1, 'contract');
+
+
         if ($action == 'delete') {
             //Confirmation de la suppression du contrat
             $formconfirm = $form->formconfirm($_SERVER['PHP_SELF']."?id=".$object->id,$langs->trans("DeleteAContract"),$langs->trans("ConfirmDeleteAContract"),"confirm_delete",'',0,1);
@@ -1491,11 +1382,8 @@
 
         // Print form confirm
         print $formconfirm;
->>>>>>> d9b8a8c8
-
-		}
-
-		/*
+
+        /*
          *   Contrat
          */
 		if (! empty($object->brouillon) && $user->rights->contrat->creer)
@@ -1504,15 +1392,6 @@
 			print '<input type="hidden" name="token" value="'.$_SESSION['newtoken'].'">';
 			print '<input type="hidden" name="action" value="setremise">';
 		}
-<<<<<<< HEAD
-
-		// Clone confirmation
-		if ($action == 'clone') {
-			$formquestion = array(array('type' => 'other','name' => 'socid','label' => $langs->trans("SelectThirdParty"),'value' => $form->select_company(GETPOST('socid', 'int'), 'socid', '(s.client=1 OR s.client=2 OR s.client=3)')));
-			print $form->formconfirm($_SERVER["PHP_SELF"] . '?id=' . $object->id, $langs->trans('CloneContract'), $langs->trans('ConfirmCloneContract', $object->ref), 'confirm_clone', $formquestion, 'yes', 1);
-		}
-=======
->>>>>>> d9b8a8c8
 
 		// Contract card
 
@@ -1537,10 +1416,7 @@
 		$morehtmlref.=$form->editfieldval("RefSupplier", 'ref_supplier', $object->ref_supplier, $object, $user->rights->contrat->creer, 'string', '', null, null, '', 1);
 		// Thirdparty
 		$morehtmlref.='<br>'.$langs->trans('ThirdParty') . ' : ' . $object->thirdparty->getNomUrl(1);
-<<<<<<< HEAD
-=======
 		if (empty($conf->global->MAIN_DISABLE_OTHER_LINK) && $object->thirdparty->id > 0) $morehtmlref.=' (<a href="'.DOL_URL_ROOT.'/contrat/list.php?socid='.$object->thirdparty->id.'&search_name='.urlencode($object->thirdparty->name).'">'.$langs->trans("OtherContracts").'</a>)';
->>>>>>> d9b8a8c8
 		// Project
 		if (! empty($conf->projet->enabled))
 		{
@@ -1635,11 +1511,7 @@
 		}
 
 
-<<<<<<< HEAD
-		$colorb='666666';
-=======
 		$colorb = '666666';
->>>>>>> d9b8a8c8
 
 		$arrayothercontracts=$object->getListOfContracts('others');
 
@@ -1905,15 +1777,9 @@
 					print '<tr class="oddeven">';
 					print '<td colspan="'.$colspan.'">';
 					print $langs->trans("DateStartPlanned").' ';
-<<<<<<< HEAD
-					$form->select_date($db->jdate($objp->date_debut),"date_start_update",$usehm,$usehm,($db->jdate($objp->date_debut)>0?0:1),"update");
-					print ' &nbsp;&nbsp;'.$langs->trans("DateEndPlanned").' ';
-					$form->select_date($db->jdate($objp->date_fin),"date_end_update",$usehm,$usehm,($db->jdate($objp->date_fin)>0?0:1),"update");
-=======
 					print $form->selectDate($db->jdate($objp->date_debut), "date_start_update", $usehm, $usehm, ($db->jdate($objp->date_debut)>0?0:1), "update");
 					print ' &nbsp;&nbsp;'.$langs->trans("DateEndPlanned").' ';
 					print $form->selectDate($db->jdate($objp->date_fin), "date_end_update", $usehm, $usehm, ($db->jdate($objp->date_fin)>0?0:1), "update");
->>>>>>> d9b8a8c8
 					print '</td>';
 					print '</tr>';
 
@@ -2096,17 +1962,10 @@
 
 				print '<tr class="oddeven">';
 				print '<td class="nohover">'.$langs->trans("DateServiceActivate").'</td><td class="nohover">';
-<<<<<<< HEAD
-				print $form->select_date($dateactstart,'',$usehm,$usehm,'',"active",1,0,1);
-				print '</td>';
-				print '<td class="nohover">'.$langs->trans("DateEndPlanned").'</td><td class="nohover">';
-				print $form->select_date($dateactend,"end",$usehm,$usehm,'',"active",1,0,1);
-=======
 				print $form->selectDate($dateactstart, '', $usehm, $usehm, '', "active", 1, 0);
 				print '</td>';
 				print '<td class="nohover">'.$langs->trans("DateEndPlanned").'</td><td class="nohover">';
 				print $form->selectDate($dateactend, "end", $usehm, $usehm, '', "active", 1, 0);
->>>>>>> d9b8a8c8
 				print '</td>';
 				print '<td class="center nohover">';
 				print '</td>';
@@ -2164,11 +2023,7 @@
 					if ($objp->statut == 4)
 					{
 						print $langs->trans("DateEndReal").' ';
-<<<<<<< HEAD
-						print $form->select_date($dateactend,"end",$usehm,$usehm,($objp->date_fin_reelle>0?0:1),"closeline",1,1,1);
-=======
 						print $form->selectDate($dateactend, "end", $usehm, $usehm, ($objp->date_fin_reelle>0?0:1), "closeline", 1, 1);
->>>>>>> d9b8a8c8
 					}
 				}
 				print '</td>';
@@ -2242,21 +2097,6 @@
 		if ($user->societe_id == 0)
 		{
 			print '<div class="tabsAction">';
-<<<<<<< HEAD
-
-			$parameters=array();
-			$reshook=$hookmanager->executeHooks('addMoreActionsButtons',$parameters,$object,$action);    // Note that $action and $object may have been modified by hook
-
-			if (empty($reshook))
-			{
-				// Send
-				if ($object->statut == 1) {
-					if ((empty($conf->global->MAIN_USE_ADVANCED_PERMS) || $user->rights->commande->order_advance->send)) {
-						print '<div class="inline-block divButAction"><a class="butAction" href="' . $_SERVER["PHP_SELF"] . '?id=' . $object->id . '&action=presend&mode=init#formmailbeforetitle">' . $langs->trans('SendMail') . '</a></div>';
-					} else
-						print '<div class="inline-block divButAction"><a class="butActionRefused" href="#">' . $langs->trans('SendMail') . '</a></div>';
-				}
-=======
 
 			$parameters=array();
 			$reshook=$hookmanager->executeHooks('addMoreActionsButtons',$parameters,$object,$action);    // Note that $action and $object may have been modified by hook
@@ -2368,112 +2208,6 @@
 
 
 			print $formfile->showdocuments('contract', $filename, $filedir, $urlsource, $genallowed, $delallowed, $object->modelpdf, 1, 0, 0, 28, 0, '', 0, '', $soc->default_lang);
->>>>>>> d9b8a8c8
-
-				if ($object->statut == 0 && $nbofservices)
-				{
-					if ($user->rights->contrat->creer) print '<div class="inline-block divButAction"><a class="butAction" href="'.$_SERVER["PHP_SELF"].'?id='.$object->id.'&amp;action=valid">'.$langs->trans("Validate").'</a></div>';
-					else print '<div class="inline-block divButAction"><a class="butActionRefused" href="#" title="'.$langs->trans("NotEnoughPermissions").'">'.$langs->trans("Validate").'</a></div>';
-				}
-				if ($object->statut == 1)
-				{
-					if ($user->rights->contrat->creer) print '<div class="inline-block divButAction"><a class="butAction" href="'.$_SERVER["PHP_SELF"].'?id='.$object->id.'&amp;action=reopen">'.$langs->trans("Modify").'</a></div>';
-					else print '<div class="inline-block divButAction"><a class="butActionRefused" href="#" title="'.$langs->trans("NotEnoughPermissions").'">'.$langs->trans("Modify").'</a></div>';
-				}
-
-<<<<<<< HEAD
-				if (! empty($conf->facture->enabled) && $object->statut > 0)
-				{
-					$langs->load("bills");
-					if ($user->rights->facture->creer) print '<div class="inline-block divButAction"><a class="butAction" href="'.DOL_URL_ROOT.'/compta/facture/card.php?action=create&amp;origin='.$object->element.'&amp;originid='.$object->id.'&amp;socid='.$object->thirdparty->id.'">'.$langs->trans("CreateBill").'</a></div>';
-					else print '<div class="inline-block divButAction"><a class="butActionRefused" href="#" title="'.$langs->trans("NotEnoughPermissions").'">'.$langs->trans("CreateBill").'</a></div>';
-				}
-=======
-			// Show links to link elements
-			$linktoelem = $form->showLinkToObjectBlock($object, null, array('contrat'));
-			$somethingshown = $form->showLinkedObjectBlock($object, $linktoelem);
->>>>>>> d9b8a8c8
-
-				if (! empty($conf->commande->enabled) && $object->statut > 0 && $object->nbofservicesclosed < $nbofservices)
-				{
-					$langs->load("orders");
-					if ($user->rights->commande->creer) print '<div class="inline-block divButAction"><a class="butAction" href="'.DOL_URL_ROOT.'/commande/card.php?action=create&amp;origin='.$object->element.'&amp;originid='.$object->id.'&amp;socid='.$object->thirdparty->id.'">'.$langs->trans("CreateOrder").'</a></div>';
-					else print '<div class="inline-block divButAction"><a class="butActionRefused" href="#" title="'.$langs->trans("NotEnoughPermissions").'">'.$langs->trans("CreateOrder").'</a></div>';
-				}
-
-<<<<<<< HEAD
-				// Clone
-				if ($user->rights->contrat->creer) {
-					print '<div class="inline-block divButAction"><a class="butAction" href="' . $_SERVER['PHP_SELF'] . '?id=' . $object->id . '&amp;socid=' . $object->socid . '&amp;action=clone&amp;object=' . $object->element . '">' . $langs->trans("ToClone") . '</a></div>';
-				}
-
-				if ($object->nbofservicesclosed > 0 || $object->nbofserviceswait > 0)
-				{
-					if ($user->rights->contrat->activer)
-					{
-						print '<div class="inline-block divButAction"><a class="butAction" href="'.$_SERVER["PHP_SELF"].'?id='.$object->id.'&amp;action=activate">'.$langs->trans("ActivateAllContracts").'</a></div>';
-					}
-					else
-					{
-						print '<div class="inline-block divButAction"><a class="butActionRefused" href="#">'.$langs->trans("ActivateAllContracts").'</a></div>';
-					}
-				}
-				if ($object->nbofservicesclosed < $nbofservices)
-				{
-					if ($user->rights->contrat->desactiver)
-					{
-						print '<div class="inline-block divButAction"><a class="butAction" href="'.$_SERVER["PHP_SELF"].'?id='.$object->id.'&amp;action=close">'.$langs->trans("CloseAllContracts").'</a></div>';
-					}
-					else
-					{
-						print '<div class="inline-block divButAction"><a class="butActionRefused" href="#">'.$langs->trans("CloseAllContracts").'</a></div>';
-					}
-
-					//if (! $numactive)
-					//{
-					//}
-					//else
-					//{
-					//	print '<div class="inline-block divButAction"><a class="butActionRefused" href="#" title="'.$langs->trans("CloseRefusedBecauseOneServiceActive").'">'.$langs->trans("Close").'</a></div>';
-					//}
-				}
-
-				// On peut supprimer entite si
-				// - Droit de creer + mode brouillon (erreur creation)
-				// - Droit de supprimer
-				if (($user->rights->contrat->creer && $object->statut == 0) || $user->rights->contrat->supprimer)
-				{
-					print '<div class="inline-block divButAction"><a class="butActionDelete" href="'.$_SERVER["PHP_SELF"].'?id='.$object->id.'&amp;action=delete">'.$langs->trans("Delete").'</a></div>';
-				}
-				else
-				{
-					print '<div class="inline-block divButAction"><a class="butActionRefused" href="#" title="'.dol_escape_htmltag($langs->trans("NotAllowed")).'">'.$langs->trans("Delete").'</a></div>';
-				}
-			}
-
-			print "</div>";
-		}
-
-		// Select mail models is same action as presend
-		if (GETPOST('modelselected')) {
-			$action = 'presend';
-		}
-
-		if ($action != 'presend')
-		{
-			print '<div class="fichecenter"><div class="fichehalfleft">';
-
-			/*
-    		 * Documents generes
-    		*/
-			$filename = dol_sanitizeFileName($object->ref);
-			$filedir = $conf->contrat->dir_output . "/" . dol_sanitizeFileName($object->ref);
-			$urlsource = $_SERVER["PHP_SELF"] . "?id=" . $object->id;
-			$genallowed = $user->rights->contrat->lire;
-			$delallowed = $user->rights->contrat->creer;
-
-
-			print $formfile->showdocuments('contract', $filename, $filedir, $urlsource, $genallowed, $delallowed, $object->modelpdf, 1, 0, 0, 28, 0, '', 0, '', $soc->default_lang);
 
 
 			// Show links to link elements
@@ -2489,16 +2223,6 @@
 			$somethingshown = $formactions->showactions($object, 'contract', $socid, 1);
 
 
-=======
-			print '</div><div class="fichehalfright"><div class="ficheaddleft">';
-
-			// List of actions on element
-			include_once DOL_DOCUMENT_ROOT . '/core/class/html.formactions.class.php';
-			$formactions = new FormActions($db);
-			$somethingshown = $formactions->showactions($object, 'contract', $socid, 1);
-
-
->>>>>>> d9b8a8c8
 			print '</div></div></div>';
 		}
 
