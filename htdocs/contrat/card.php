--- conflicted
+++ resolved
@@ -326,10 +326,8 @@
 										$label = $lines[$i]->product_label;
 									}
 	
-									if ($conf->global->PRODUIT_DESC_IN_FORM)
-										$desc .= ($lines[$i]->desc && $lines[$i]->desc!=$lines[$i]->libelle)?dol_htmlentitiesbr($lines[$i]->desc):'';
+									$desc .= ($lines[$i]->desc && $lines[$i]->desc!=$lines[$i]->libelle)?dol_htmlentitiesbr($lines[$i]->desc):'';
 								}
-<<<<<<< HEAD
 								else {
 								    $desc = dol_htmlentitiesbr($lines[$i]->desc);
 						        }
@@ -359,11 +357,6 @@
 			                        $error++;
 			                        break;
 			                    }
-	
-=======
-
-								$desc = ($lines[$i]->desc && $lines[$i]->desc!=$lines[$i]->libelle)?dol_htmlentitiesbr($lines[$i]->desc):'';
->>>>>>> 94c532dd
 							}
 		                }
 		            }
