--- conflicted
+++ resolved
@@ -695,7 +695,6 @@
 	        header("Location: ".$_SERVER['PHP_SELF']."?id=".$object->id);
 	        exit;
 	    }
-<<<<<<< HEAD
 	    else
 	    {
 	    	setEventMessages($object->error, $object->errors, 'errors');
@@ -703,71 +702,13 @@
 	}
 	
 	else if ($action == 'confirm_valid' && $confirm == 'yes' && $user->rights->contrat->creer)
-=======
-
-        // Extrafields
-        $extrafieldsline = new ExtraFields($db);
-        $extralabelsline = $extrafieldsline->fetch_name_optionals_label($objectline->table_element);
-        $array_options = $extrafieldsline->getOptionalsFromPost($extralabelsline, $predef);
-        $objectline->array_options=$array_options;
-
-        // TODO verifier price_min si fk_product et multiprix
-
-        $result=$objectline->update($user);
-        if ($result > 0)
-        {
-            $db->commit();
-        }
-        else
-        {
-        	setEventMessage($objectline->error,'errors');
-            $db->rollback();
-        }
-    }
-    else
-    {
-    	setEventMessage($objectline->error,'errors');
-    }
-}
-
-else if ($action == 'confirm_deleteline' && $confirm == 'yes' && $user->rights->contrat->creer)
-{
-    $result = $object->deleteline(GETPOST('lineid'),$user);
-
-    if ($result >= 0)
-    {
-        header("Location: ".$_SERVER['PHP_SELF']."?id=".$object->id);
-        exit;
-    }
-    else
-    {
-    	setEventMessage($object->error,'errors');
-    }
-}
-
-else if ($action == 'confirm_valid' && $confirm == 'yes' && $user->rights->contrat->creer)
-{
-    $result = $object->validate($user);
-}
-
-else if ($action == 'reopen' && $user->rights->contrat->creer)
-{
-    $result = $object->reopen($user);
-}
-
-// Close all lines
-else if ($action == 'confirm_close' && $confirm == 'yes' && $user->rights->contrat->creer)
-{
-    $object->cloture($user);
-}
-
-else if ($action == 'confirm_delete' && $confirm == 'yes' && $user->rights->contrat->supprimer)
-{
-	$result=$object->delete($user);
-	if ($result >= 0)
->>>>>>> 20e110a8
 	{
 	    $result = $object->validate($user);
+	}
+	
+	else if ($action == 'reopen' && $user->rights->contrat->creer)
+	{
+	    $result = $object->reopen($user);
 	}
 	
 	// Close all lines
