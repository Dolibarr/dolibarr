<?php
/* Copyright (C) 2005		Patrick Rouillon	<patrick@rouillon.net>
 * Copyright (C) 2005-2009	Destailleur Laurent	<eldy@users.sourceforge.net>
 * Copyright (C) 2005-2012	Regis Houssin		<regis.houssin@inodbox.com>
 * Copyright (C) 2017      Ferran Marcet       	 <fmarcet@2byte.es>
 *
 * This program is free software; you can redistribute it and/or modify
 * it under the terms of the GNU General Public License as published by
 * the Free Software Foundation; either version 3 of the License, or
 * (at your option) any later version.
 *
 * This program is distributed in the hope that it will be useful,
 * but WITHOUT ANY WARRANTY; without even the implied warranty of
 * MERCHANTABILITY or FITNESS FOR A PARTICULAR PURPOSE.  See the
 * GNU General Public License for more details.
 *
 * You should have received a copy of the GNU General Public License
 * along with this program. If not, see <http://www.gnu.org/licenses/>.
 */

/**
 *      \file       htdocs/contrat/contact.php
 *      \ingroup    contrat
 *      \brief      Onglet de gestion des contacts des contrats
 */

require '../main.inc.php';
require_once DOL_DOCUMENT_ROOT.'/core/lib/contract.lib.php';
require_once DOL_DOCUMENT_ROOT.'/contrat/class/contrat.class.php';
require_once DOL_DOCUMENT_ROOT.'/contact/class/contact.class.php';
require_once DOL_DOCUMENT_ROOT.'/core/class/html.formcompany.class.php';
if (! empty($conf->projet->enabled)) {
	require_once DOL_DOCUMENT_ROOT . '/projet/class/project.class.php';
}

// Load translation files required by the page
$langs->loadLangs(array('contracts', 'companies'));

$action=GETPOST('action','alpha');
$confirm=GETPOST('confirm','alpha');
$socid = GETPOST('socid','int');
$id = GETPOST('id','int');
$ref=GETPOST('ref','alpha');

// Security check
if ($user->societe_id) $socid=$user->societe_id;
$result=restrictedArea($user,'contrat',$id);

$object = new Contrat($db);

// Initialize technical object to manage hooks of page. Note that conf->hooks_modules contains array of hook context
$hookmanager->initHooks(array('contractcard','globalcard'));
<<<<<<< HEAD


=======


>>>>>>> d9b8a8c8
/*
 * Actions
 */

if ($action == 'addcontact' && $user->rights->contrat->creer)
{
	$result = $object->fetch($id);

    if ($result > 0 && $id > 0)
    {
    	$contactid = (GETPOST('userid') ? GETPOST('userid') : GETPOST('contactid'));
  		$result = $object->add_contact($contactid, $_POST["type"], $_POST["source"]);
    }

	if ($result >= 0)
	{
		header("Location: ".$_SERVER['PHP_SELF']."?id=".$object->id);
		exit;
	}
	else
	{
		if ($object->error == 'DB_ERROR_RECORD_ALREADY_EXISTS') {
			$langs->load("errors");
			$msg = $langs->trans("ErrorThisContactIsAlreadyDefinedAsThisType");
		} else {
			$mesg = $object->error;
		}

		setEventMessages($mesg, null, 'errors');
	}
}

// bascule du statut d'un contact
if ($action == 'swapstatut' && $user->rights->contrat->creer)
{
	if ($object->fetch($id))
	{
	    $result=$object->swapContactStatus(GETPOST('ligne'));
	}
	else
	{
		dol_print_error($db,$object->error);
	}
}

// Delete contact
if ($action == 'deletecontact' && $user->rights->contrat->creer)
{
	$object->fetch($id);
	$result = $object->delete_contact($_GET["lineid"]);

	if ($result >= 0)
	{
		header("Location: ".$_SERVER['PHP_SELF']."?id=".$object->id);
		exit;
	}
}


/*
 * View
 */

llxHeader('',$langs->trans("Contract"),"");

$form = new Form($db);
$formcompany= new FormCompany($db);
$contactstatic=new Contact($db);
$userstatic=new User($db);

/* *************************************************************************** */
/*                                                                             */
/* Mode vue et edition                                                         */
/*                                                                             */
/* *************************************************************************** */

if ($id > 0 || ! empty($ref))
{
	if ($object->fetch($id, $ref) > 0)
	{
		$object->fetch_thirdparty();

	    $head = contract_prepare_head($object);

		$hselected=1;

		dol_fiche_head($head, $hselected, $langs->trans("Contract"), -1, 'contract');

		// Contract card

        $linkback = '<a href="'.DOL_URL_ROOT.'/contrat/list.php?restore_lastsearch_values=1'.(! empty($socid)?'&socid='.$socid:'').'">'.$langs->trans("BackToList").'</a>';


        $morehtmlref='';
        //if (! empty($modCodeContract->code_auto)) {
            $morehtmlref.=$object->ref;
        /*} else {
            $morehtmlref.=$form->editfieldkey("",'ref',$object->ref,0,'string','',0,3);
            $morehtmlref.=$form->editfieldval("",'ref',$object->ref,0,'string','',0,2);
        }*/

		$morehtmlref.='<div class="refidno">';
		// Ref customer
		$morehtmlref.=$form->editfieldkey("RefCustomer", 'ref_customer', $object->ref_customer, $object, 0, 'string', '', 0, 1);
		$morehtmlref.=$form->editfieldval("RefCustomer", 'ref_customer', $object->ref_customer, $object, 0, 'string', '', null, null, '', 1);
		// Ref supplier
		$morehtmlref.='<br>';
		$morehtmlref.=$form->editfieldkey("RefSupplier", 'ref_supplier', $object->ref_supplier, $object, 0, 'string', '', 0, 1);
		$morehtmlref.=$form->editfieldval("RefSupplier", 'ref_supplier', $object->ref_supplier, $object, 0, 'string', '', null, null, '', 1);
		// Thirdparty
	    $morehtmlref.='<br>'.$langs->trans('ThirdParty') . ' : ' . $object->thirdparty->getNomUrl(1);
        // Project
        if (! empty($conf->projet->enabled)) {
            $langs->load("projects");
            $morehtmlref.='<br>'.$langs->trans('Project') . ' ';
            if ($user->rights->contrat->creer) {
                if ($action != 'classify') {
                    //$morehtmlref.='<a href="' . $_SERVER['PHP_SELF'] . '?action=classify&amp;id=' . $object->id . '">' . img_edit($langs->transnoentitiesnoconv('SetProject')) . '</a> : ';
                    $morehtmlref.=' : ';
                }
                if ($action == 'classify') {
	                //$morehtmlref.=$form->form_project($_SERVER['PHP_SELF'] . '?id=' . $object->id, $object->socid, $object->fk_project, 'projectid', 0, 0, 1, 1);
	                $morehtmlref.='<form method="post" action="'.$_SERVER['PHP_SELF'].'?id='.$object->id.'">';
	                $morehtmlref.='<input type="hidden" name="action" value="classin">';
	                $morehtmlref.='<input type="hidden" name="token" value="'.$_SESSION['newtoken'].'">';
	                $morehtmlref.=$formproject->select_projects($object->thirdparty->id, $object->fk_project, 'projectid', $maxlength, 0, 1, 0, 1, 0, 0, '', 1);
	                $morehtmlref.='<input type="submit" class="button valignmiddle" value="'.$langs->trans("Modify").'">';
	                $morehtmlref.='</form>';
	            } else {
	                $morehtmlref.=$form->form_project($_SERVER['PHP_SELF'] . '?id=' . $object->id, $object->thirdparty->id, $object->fk_project, 'none', 0, 0, 0, 1);
	            }
	        } else {
	            if (! empty($object->fk_project)) {
	                $proj = new Project($db);
	                $proj->fetch($object->fk_project);
	                $morehtmlref.='<a href="'.DOL_URL_ROOT.'/projet/card.php?id=' . $object->fk_project . '" title="' . $langs->trans('ShowProject') . '">';
	                $morehtmlref.=$proj->ref;
	                $morehtmlref.='</a>';
	            } else {
	                $morehtmlref.='';
	            }
	        }
	    }
	    $morehtmlref.='</div>';


	    dol_banner_tab($object, 'ref', $linkback, 1, 'ref', 'none', $morehtmlref);


	    print '<div class="fichecenter">';
	    print '<div class="underbanner clearboth"></div>';

		print '<table class="border" width="100%">';


        // Ligne info remises tiers
        print '<tr><td class="titlefield">'.$langs->trans('Discount').'</td><td colspan="3">';
        if ($object->thirdparty->remise_percent) {
            print $langs->trans("CompanyHasRelativeDiscount",$object->thirdparty->remise_percent);
        } else {
            print $langs->trans("CompanyHasNoRelativeDiscount");
        }
        $absolute_discount = $object->thirdparty->getAvailableDiscounts();
        print '. ';
        if ($absolute_discount) print $langs->trans("CompanyHasAbsoluteDiscount",price($absolute_discount),$langs->trans("Currency".$conf->currency));
        else print $langs->trans("CompanyHasNoAbsoluteDiscount");
        print '.';
        print '</td></tr>';

        // Date
        print '<tr>';
		print '<td class="titlefield">';
		print $form->editfieldkey("Date",'date_contrat',$object->date_contrat,$object,0);
		print '</td><td>';
		print $form->editfieldval("Date",'date_contrat',$object->date_contrat,$object,0,'datehourpicker');
		print '</td>';
		print '</tr>';

		print "</table>";

		print '</div>';

		dol_fiche_end();

		print '<br>';

		// Contacts lines
		include DOL_DOCUMENT_ROOT.'/core/tpl/contacts.tpl.php';
	} else {
		print "ErrorRecordNotFound";
	}
}


llxFooter();
$db->close();<|MERGE_RESOLUTION|>--- conflicted
+++ resolved
@@ -50,13 +50,8 @@
 
 // Initialize technical object to manage hooks of page. Note that conf->hooks_modules contains array of hook context
 $hookmanager->initHooks(array('contractcard','globalcard'));
-<<<<<<< HEAD
-
-
-=======
-
-
->>>>>>> d9b8a8c8
+
+
 /*
  * Actions
  */
