--- conflicted
+++ resolved
@@ -1,11 +1,4 @@
 <?php
-<<<<<<< HEAD
-/* Copyright (C) 2005		Patrick Rouillon	<patrick@rouillon.net>
- * Copyright (C) 2005-2009	Destailleur Laurent	<eldy@users.sourceforge.net>
- * Copyright (C) 2005-2012	Regis Houssin		<regis.houssin@inodbox.com>
- * Copyright (C) 2017      Ferran Marcet       	 <fmarcet@2byte.es>
- * Copyright (C) 2023       Christian Foellmann <christian@foellmann.de>
-=======
 /* Copyright (C) 2005		Patrick Rouillon			<patrick@rouillon.net>
  * Copyright (C) 2005-2009	Destailleur Laurent			<eldy@users.sourceforge.net>
  * Copyright (C) 2005-2012	Regis Houssin				<regis.houssin@inodbox.com>
@@ -13,7 +6,6 @@
  * Copyright (C) 2023       Christian Foellmann			<christian@foellmann.de>
  * Copyright (C) 2024		Alexandre Spangaro			<alexandre@inovea-conseil.com>
  * Copyright (C) 2024		Frédéric France			<frederic.france@free.fr>
->>>>>>> cc80841a
  *
  * This program is free software; you can redistribute it and/or modify
  * it under the terms of the GNU General Public License as published by
@@ -61,11 +53,7 @@
 
 $object = new Contrat($db);
 
-<<<<<<< HEAD
-// Initialize technical object to manage hooks of page. Note that conf->hooks_modules contains array of hook context
-=======
 // Initialize a technical object to manage hooks of page. Note that conf->hooks_modules contains an array of hook context
->>>>>>> cc80841a
 $hookmanager->initHooks(array('contractcontactcard', 'globalcard'));
 
 $permissiontoadd   = $user->hasRight('contrat', 'creer');     //  Used by the include of actions_addupdatedelete.inc.php and actions_lineupdown.inc.php
@@ -135,15 +123,9 @@
  */
 
 $title = $langs->trans("Contract");
-<<<<<<< HEAD
-$help_url = 'EN:Module_Contracts|FR:Module_Contrat';
-
-llxHeader('', $title, $help_url);
-=======
 $help_url = 'EN:Module_Contracts|FR:Module_Contrat|ES:Contratos_de_servicio';
 
 llxHeader('', $title, $help_url, '', 0, 0, '', '', '', 'mod-contrat page-card_contact');
->>>>>>> cc80841a
 
 $form = new Form($db);
 $formcompany = new FormCompany($db);
@@ -152,11 +134,7 @@
 
 /* *************************************************************************** */
 /*                                                                             */
-<<<<<<< HEAD
-/* Card view and edit mode                                                       */
-=======
 /* Card view and edit mode                                                     */
->>>>>>> cc80841a
 /*                                                                             */
 /* *************************************************************************** */
 
