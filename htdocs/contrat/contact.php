--- conflicted
+++ resolved
@@ -20,11 +20,7 @@
         \file       htdocs/contrat/contact.php
         \ingroup    contrat
         \brief      Onglet de gestion des contacts des contrats
-<<<<<<< HEAD
-        \version    $Id: contact.php,v 1.46 2011/07/31 23:46:55 eldy Exp $
-=======
         \version    $Id: contact.php,v 1.48 2011/08/14 03:13:50 eldy Exp $
->>>>>>> 19bde3ab
 */
 
 require ("../main.inc.php");
@@ -365,9 +361,5 @@
 
 $db->close();
 
-<<<<<<< HEAD
-llxFooter('$Date: 2011/07/31 23:46:55 $');
-=======
 llxFooter('$Date: 2011/08/14 03:13:50 $');
->>>>>>> 19bde3ab
 ?>