<?php
/* Copyright (C) 2001-2004 Rodolphe Quiedeville <rodolphe@quiedeville.org>
 * Copyright (C) 2004-2011 Laurent Destailleur  <eldy@users.sourceforge.net>
 * Copyright (C) 2005-2012 Regis Houssin        <regis.houssin@inodbox.com>
 * Copyright (C) 2015      Jean-François Ferry	<jfefe@aternatik.fr>
 *
 * This program is free software; you can redistribute it and/or modify
 * it under the terms of the GNU General Public License as published by
 * the Free Software Foundation; either version 3 of the License, or
 * (at your option) any later version.
 *
 * This program is distributed in the hope that it will be useful,
 * but WITHOUT ANY WARRANTY; without even the implied warranty of
 * MERCHANTABILITY or FITNESS FOR A PARTICULAR PURPOSE.  See the
 * GNU General Public License for more details.
 *
 * You should have received a copy of the GNU General Public License
 * along with this program. If not, see <http://www.gnu.org/licenses/>.
 */

/**
 *	    \file       htdocs/contrat/index.php
 *      \ingroup    contrat
 *		\brief      Home page of contract area
 */

require "../main.inc.php";
require_once DOL_DOCUMENT_ROOT."/contrat/class/contrat.class.php";
require_once DOL_DOCUMENT_ROOT."/product/class/product.class.php";

// Load translation files required by the page
$langs->loadLangs(array('products', 'companies', 'contracts'));

$sortfield=GETPOST('sortfield','alpha');
$sortorder=GETPOST('sortorder','alpha');
$page=GETPOST('page','int');

$statut=GETPOST('statut')?GETPOST('statut'):1;

// Security check
$socid=0;
$id = GETPOST('id','int');
if (! empty($user->societe_id)) $socid=$user->societe_id;
$result = restrictedArea($user, 'contrat', $id);

$staticcompany=new Societe($db);
$staticcontrat=new Contrat($db);
$staticcontratligne=new ContratLigne($db);
$productstatic=new Product($db);


/*
 * Action
 */

// None


/*
 * View
 */

$now = dol_now();

llxHeader();

print load_fiche_titre($langs->trans("ContractsArea"),'','title_commercial.png');


//print '<table border="0" width="100%" class="notopnoleftnoright">';
//print '<tr><td valign="top" width="30%" class="notopnoleft">';
print '<div class="fichecenter"><div class="fichethirdleft">';


if (! empty($conf->global->MAIN_SEARCH_FORM_ON_HOME_AREAS))     // This is useless due to the global search combo
{
    // Search contract
    if (! empty($conf->contrat->enabled))
    {
    	print '<form method="post" action="'.DOL_URL_ROOT.'/contrat/list.php">';
    	print '<input type="hidden" name="token" value="'.$_SESSION['newtoken'].'">';
    	print '<table class="noborder nohover" width="100%">';
    	print '<tr class="liste_titre"><td colspan="3">'.$langs->trans("Search").'</td></tr>';
    	print '<tr class="oddeven">';
    	print '<td class="nowrap">'.$langs->trans("Contract").':</td><td><input type="text" class="flat" name="sall" size="18"></td>';
    	print '<td><input type="submit" value="'.$langs->trans("Search").'" class="button"></td></tr>';
    	print "</table></form>\n";
    	print "<br>";
    }
}


/*
 * Statistics
 */

$nb=array();
$total=0;
$totalinprocess=0;
$dataseries=array();
$vals=array();

// Search by status (except expired)
$sql = "SELECT count(cd.rowid), cd.statut";
$sql.= " FROM ".MAIN_DB_PREFIX."societe as s";
$sql.= ", ".MAIN_DB_PREFIX."contratdet as cd, ".MAIN_DB_PREFIX."contrat as c";
if (!$user->rights->societe->client->voir && !$socid) $sql.= ", ".MAIN_DB_PREFIX."societe_commerciaux as sc";
$sql.= " WHERE cd.fk_contrat = c.rowid AND c.fk_soc = s.rowid";
$sql.= " AND (cd.statut != 4 OR (cd.statut = 4 AND (cd.date_fin_validite is null or cd.date_fin_validite >= '".$db->idate($now)."')))";
$sql.= " AND c.entity IN (".getEntity('contract', 0).")";
if ($user->societe_id) $sql.=' AND c.fk_soc = '.$user->societe_id;
if (!$user->rights->societe->client->voir && !$socid) $sql.= " AND s.rowid = sc.fk_soc AND sc.fk_user = " .$user->id;
$sql.= " GROUP BY cd.statut";
$resql = $db->query($sql);
if ($resql)
{
	$num = $db->num_rows($resql);
	$i = 0;
	while ($i < $num)
	{
		$row = $db->fetch_row($resql);
		if ($row)
		{
    		$nb[$row[1]]=$row[0];
            if ($row[1]!=5)
            {
                $vals[$row[1]]=$row[0];
                $totalinprocess+=$row[0];
            }
            $total+=$row[0];
		}
		$i++;
	}
	$db->free($resql);
}
else
{
	dol_print_error($db);
}
// Search by status (only expired)
$sql = "SELECT count(cd.rowid), cd.statut";
$sql.= " FROM ".MAIN_DB_PREFIX."societe as s";
$sql.= ", ".MAIN_DB_PREFIX."contratdet as cd, ".MAIN_DB_PREFIX."contrat as c";
if (!$user->rights->societe->client->voir && !$socid) $sql.= ", ".MAIN_DB_PREFIX."societe_commerciaux as sc";
$sql.= " WHERE cd.fk_contrat = c.rowid AND c.fk_soc = s.rowid";
$sql.= " AND (cd.statut = 4 AND cd.date_fin_validite < '".$db->idate($now)."')";
$sql.= " AND c.entity IN (".getEntity('contract', 0).")";
if ($user->societe_id) $sql.=' AND c.fk_soc = '.$user->societe_id;
if (!$user->rights->societe->client->voir && !$socid) $sql.= " AND s.rowid = sc.fk_soc AND sc.fk_user = " .$user->id;
$sql.= " GROUP BY cd.statut";
$resql = $db->query($sql);
if ($resql)
{
	$num = $db->num_rows($resql);

    // 0 inactive, 4 active, 5 closed
    $i = 0;
    while ($i < $num)
    {
        $row = $db->fetch_row($resql);
        if ($row)
        {
            $nb[$row[1].true]=$row[0];
            if ($row[1]!=5)
            {
                $vals[$row[1]]=$row[0];
                $totalinprocess+=$row[0];
            }
            $total+=$row[0];
        }
        $i++;
    }
    $db->free($resql);
}
else
{
	dol_print_error($db);
}


print '<table class="noborder nohover" width="100%">';
print '<tr class="liste_titre"><th colspan="2">'.$langs->trans("Statistics").' - '.$langs->trans("Services").'</th></tr>'."\n";
$listofstatus=array(0,4,4,5); $bool=false;
foreach($listofstatus as $status)
{
    $dataseries[]=array($staticcontratligne->LibStatut($status,1,($bool?1:0)),(isset($nb[$status.$bool])?(int) $nb[$status.$bool]:0));
    if (empty($conf->use_javascript_ajax))
    {

        print '<tr class="oddeven">';
        print '<td>'.$staticcontratligne->LibStatut($status,0,($bool?1:0)).'</td>';
        print '<td align="right"><a href="services_list.php?mode='.$status.($bool?'&filter=expired':'').'">'.($nb[$status.$bool]?$nb[$status.$bool]:0).' '.$staticcontratligne->LibStatut($status,3,($bool?1:0)).'</a></td>';
        print "</tr>\n";
    }
    if ($status==4 && ! $bool) $bool=true;
    else $bool=false;
}
if (! empty($conf->use_javascript_ajax))
{
    print '<tr class="impair"><td align="center" colspan="2">';

    include_once DOL_DOCUMENT_ROOT.'/core/class/dolgraph.class.php';
    $dolgraph = new DolGraph();
    $dolgraph->SetData($dataseries);
    $dolgraph->setShowLegend(1);
    $dolgraph->setShowPercent(1);
    $dolgraph->SetType(array('pie'));
    $dolgraph->setWidth('100%');
    $dolgraph->draw('idgraphstatus');
    print $dolgraph->show($total?0:1);

    print '</td></tr>';
}
$listofstatus=array(0,4,4,5); $bool=false;
foreach($listofstatus as $status)
{
    if (empty($conf->use_javascript_ajax))
    {
    	print '<tr class="oddeven">';
    	print '<td>'.$staticcontratligne->LibStatut($status,0,($bool?1:0)).'</td>';
    	print '<td align="right"><a href="services_list.php?mode='.$status.($bool?'&filter=expired':'').'">'.($nb[$status.$bool]?$nb[$status.$bool]:0).' '.$staticcontratligne->LibStatut($status,3,($bool?1:0)).'</a></td>';
    	if ($status==4 && ! $bool) $bool=true;
    	else $bool=false;
        print "</tr>\n";
    }
}
//if ($totalinprocess != $total)
//print '<tr class="liste_total"><td>'.$langs->trans("Total").' ('.$langs->trans("ServicesRunning").')</td><td align="right">'.$totalinprocess.'</td></tr>';
print '<tr class="liste_total"><td>'.$langs->trans("Total").'</td><td align="right">'.$total.'</td></tr>';
print "</table><br>";


// Draft contracts

if (! empty($conf->contrat->enabled) && $user->rights->contrat->lire)
{
	$sql  = "SELECT c.rowid, c.ref,";
	$sql.= " s.nom as name, s.rowid as socid";
	$sql.= " FROM ".MAIN_DB_PREFIX."contrat as c, ".MAIN_DB_PREFIX."societe as s";
	if (!$user->rights->societe->client->voir && !$socid) $sql.= ", ".MAIN_DB_PREFIX."societe_commerciaux as sc";
	$sql.= " WHERE s.rowid = c.fk_soc";
	$sql.= " AND c.entity IN (".getEntity('contract', 0).")";
	$sql.= " AND c.statut = 0";
	if (!$user->rights->societe->client->voir && !$socid) $sql.= " AND s.rowid = sc.fk_soc AND sc.fk_user = " .$user->id;
	if ($socid) $sql.= " AND c.fk_soc = ".$socid;

	$resql = $db->query($sql);

	if ( $resql )
	{
		$num = $db->num_rows($resql);

		print '<table class="noborder" width="100%">';
		print '<tr class="liste_titre">';
		print '<th colspan="3">'.$langs->trans("DraftContracts").($num?' <span class="badge">'.$num.'</span>':'').'</th></tr>';
		if ($num)
		{
			$companystatic=new Societe($db);

			$i = 0;
			//$tot_ttc = 0;
			while ($i < $num)
			{
				$obj = $db->fetch_object($resql);

				$staticcontrat->ref=$obj->ref;
				$staticcontrat->id=$obj->rowid;

				$companystatic->id=$obj->socid;
				$companystatic->name=$obj->name;
				$companystatic->client=1;

				print '<tr class="oddeven"><td class="nowrap">';
				print $staticcontrat->getNomUrl(1,'');
				print '</td>';
				print '<td>';
				print $companystatic->getNomUrl(1,'',16);
				print '</td>';
				print '</tr>';
				//$tot_ttc+=$obj->total_ttc;
				$i++;
<<<<<<< HEAD

=======
>>>>>>> d9b8a8c8
			}
		}
		else
		{
			print '<tr class="oddeven"><td colspan="3" class="opacitymedium">'.$langs->trans("NoContracts").'</td></tr>';
		}
		print "</table><br>";
		$db->free($resql);
	}
	else
	{
		dol_print_error($db);
	}
}


//print '</td><td valign="top" width="70%" class="notopnoleftnoright">';
print '</div><div class="fichetwothirdright"><div class="ficheaddleft">';


// Last modified contracts
$max=5;
$sql = 'SELECT ';
$sql.= ' sum('.$db->ifsql("cd.statut=0",1,0).') as nb_initial,';
$sql.= ' sum('.$db->ifsql("cd.statut=4 AND (cd.date_fin_validite IS NULL OR cd.date_fin_validite >= '".$db->idate($now)."')",1,0).') as nb_running,';
$sql.= ' sum('.$db->ifsql("cd.statut=4 AND (cd.date_fin_validite IS NOT NULL AND cd.date_fin_validite < '".$db->idate($now)."')",1,0).') as nb_expired,';
$sql.= ' sum('.$db->ifsql("cd.statut=4 AND (cd.date_fin_validite IS NOT NULL AND cd.date_fin_validite < '".$db->idate($now - $conf->contrat->services->expires->warning_delay)."')",1,0).') as nb_late,';
$sql.= ' sum('.$db->ifsql("cd.statut=5",1,0).') as nb_closed,';
$sql.= " c.rowid as cid, c.ref, c.datec, c.tms, c.statut, s.nom as name, s.rowid as socid";
$sql.= " FROM ".MAIN_DB_PREFIX."societe as s,";
if (!$user->rights->societe->client->voir && !$socid) $sql.= " ".MAIN_DB_PREFIX."societe_commerciaux as sc,";
$sql.= " ".MAIN_DB_PREFIX."contrat as c";
$sql.= " LEFT JOIN ".MAIN_DB_PREFIX."contratdet as cd ON c.rowid = cd.fk_contrat";
$sql.= " WHERE c.fk_soc = s.rowid";
$sql.= " AND c.entity IN (".getEntity('contract', 0).")";
$sql.= " AND c.statut > 0";
if (!$user->rights->societe->client->voir && !$socid) $sql.= " AND s.rowid = sc.fk_soc AND sc.fk_user = " .$user->id;
if ($socid) $sql.= " AND s.rowid = ".$socid;
$sql.= " GROUP BY c.rowid, c.ref, c.datec, c.tms, c.statut, s.nom, s.rowid";
$sql.= " ORDER BY c.tms DESC";
$sql.= " LIMIT ".$max;

dol_syslog("contrat/index.php", LOG_DEBUG);
$result=$db->query($sql);
if ($result)
{
	$num = $db->num_rows($result);
	$i = 0;

	print '<table class="noborder" width="100%">';

	print '<tr class="liste_titre"><th colspan="2">'.$langs->trans("LastContracts",5).'</th>';
	print '<th align="center">'.$langs->trans("DateModification").'</th>';
	//print '<th align="left">'.$langs->trans("Status").'</th>';
	print '<th align="center" width="80" colspan="4">'.$langs->trans("Services").'</th>';
	print "</tr>\n";

	while ($i < $num)
	{
		$obj = $db->fetch_object($result);

		print '<tr class="oddeven">';
		print '<td width="110" class="nowrap">';
		$staticcontrat->ref=($obj->ref?$obj->ref:$obj->cid);
		$staticcontrat->id=$obj->cid;
		print $staticcontrat->getNomUrl(1,16);
		if ($obj->nb_late) print img_warning($langs->trans("Late"));
		print '</td>';
		print '<td>';
		$staticcompany->id=$obj->socid;
		$staticcompany->name=$obj->name;
		print $staticcompany->getNomUrl(1,'',20);
		print '</td>';
		print '<td align="center">'.dol_print_date($db->jdate($obj->tms),'dayhour').'</td>';
		//print '<td align="left">'.$staticcontrat->LibStatut($obj->statut,2).'</td>';
		print '<td align="right" width="32">'.($obj->nb_initial>0 ? $obj->nb_initial.$staticcontratligne->LibStatut(0,3):'').'</td>';
		print '<td align="right" width="32">'.($obj->nb_running>0 ? $obj->nb_running.$staticcontratligne->LibStatut(4,3,0):'').'</td>';
		print '<td align="right" width="32">'.($obj->nb_expired>0 ? $obj->nb_expired.$staticcontratligne->LibStatut(4,3,1):'').'</td>';
		print '<td align="right" width="32">'.($obj->nb_closed>0  ? $obj->nb_closed.$staticcontratligne->LibStatut(5,3):'').'</td>';
		print "</tr>\n";
		$i++;
	}
	$db->free($result);

	print "</table>";
}
else
{
	dol_print_error($db);
}

print '<br>';

// Last modified services
$sql = "SELECT c.ref, c.fk_soc, ";
$sql.= " cd.rowid as cid, cd.statut, cd.label, cd.fk_product, cd.description as note, cd.fk_contrat, cd.date_fin_validite,";
$sql.= " s.nom as name,";
$sql.= " p.rowid as pid, p.ref as pref, p.label as plabel, p.fk_product_type as ptype, p.entity as pentity";
$sql.= " FROM (".MAIN_DB_PREFIX."contrat as c";
$sql.= ", ".MAIN_DB_PREFIX."societe as s";
if (!$user->rights->societe->client->voir && !$socid) $sql.= ", ".MAIN_DB_PREFIX."societe_commerciaux as sc";
$sql.= ", ".MAIN_DB_PREFIX."contratdet as cd";
$sql.= ") LEFT JOIN ".MAIN_DB_PREFIX."product as p ON cd.fk_product = p.rowid";
$sql.= " WHERE c.entity IN (".getEntity('contract', 0).")";
$sql.= " AND cd.fk_contrat = c.rowid";
$sql.= " AND c.fk_soc = s.rowid";
if (!$user->rights->societe->client->voir && !$socid) $sql.= " AND s.rowid = sc.fk_soc AND sc.fk_user = " .$user->id;
if ($socid) $sql.= " AND s.rowid = ".$socid;
$sql.= " ORDER BY cd.tms DESC";

$resql=$db->query($sql);
if ($resql)
{
	$num = $db->num_rows($resql);
	$i = 0;

	print '<table class="noborder" width="100%">';

	print '<tr class="liste_titre"><th colspan="4">'.$langs->trans("LastModifiedServices",$max).'</th>';
	print "</tr>\n";

	while ($i < min($num,$max))
	{
		$obj = $db->fetch_object($resql);

		print '<tr class="oddeven">';
		print '<td width="110" class="nowrap">';
		$staticcontrat->ref=($obj->ref?$obj->ref:$obj->fk_contrat);
		$staticcontrat->id=$obj->fk_contrat;
		print $staticcontrat->getNomUrl(1,16);
		//if (1 == 1) print img_warning($langs->trans("Late"));
		print '</td>';
		print '<td>';
		if ($obj->fk_product > 0)
		{
    		$productstatic->id=$obj->fk_product;
            $productstatic->type=$obj->ptype;
            $productstatic->ref=$obj->pref;
			$productstatic->entity=$obj->pentity;
            print $productstatic->getNomUrl(1,'',20);
		}
		else
		{
		    print '<a href="'.DOL_URL_ROOT.'/contrat/card.php?id='.$obj->fk_contrat.'">'.img_object($langs->trans("ShowService"),"service");
            if ($obj->label) print ' '.dol_trunc($obj->label,20).'</a>';
            else print '</a> '.dol_trunc($obj->note,20);
		}
		print '</td>';
		print '<td>';
		$staticcompany->id=$obj->fk_soc;
		$staticcompany->name=$obj->name;
		print $staticcompany->getNomUrl(1,'',20);
		print '</td>';
		print '<td class="nowrap" align="right"><a href="'.DOL_URL_ROOT.'/contrat/card.php?id='.$obj->fk_contrat.'&ligne='.$obj->cid.'">';
		$dateend=$db->jdate($obj->date_fin_validite);
		print $staticcontratligne->LibStatut($obj->statut, 3, ($dateend && $dateend < $now)?1:0);
		print '</a></td>';
		print "</tr>\n";
		$i++;
	}
	$db->free();

	print "</table>";
}
else
{
	dol_print_error($db);
}

print '<br>';

// Not activated services
$sql = "SELECT c.ref, c.fk_soc, cd.rowid as cid, cd.statut, cd.label, cd.fk_product, cd.description as note, cd.fk_contrat,";
$sql.= " s.nom as name,";
$sql.= " p.rowid as pid, p.ref as pref, p.label as plabel, p.fk_product_type as ptype, p.entity as pentity";
$sql.= " FROM (".MAIN_DB_PREFIX."contrat as c";
$sql.= ", ".MAIN_DB_PREFIX."societe as s";
if (!$user->rights->societe->client->voir && !$socid) $sql.= ", ".MAIN_DB_PREFIX."societe_commerciaux as sc";
$sql.= ", ".MAIN_DB_PREFIX."contratdet as cd";
$sql.= " ) LEFT JOIN ".MAIN_DB_PREFIX."product as p ON cd.fk_product = p.rowid";
$sql.= " WHERE c.entity IN (".getEntity('contract', 0).")";
$sql.= " AND c.statut = 1";
$sql.= " AND cd.statut = 0";
$sql.= " AND cd.fk_contrat = c.rowid";
$sql.= " AND c.fk_soc = s.rowid";
if (!$user->rights->societe->client->voir && !$socid) $sql.= " AND s.rowid = sc.fk_soc AND sc.fk_user = " .$user->id;
if ($socid) $sql.= " AND s.rowid = ".$socid;
$sql.= " ORDER BY cd.tms DESC";

$resql=$db->query($sql);
if ($resql)
{
	$num = $db->num_rows($resql);
	$i = 0;

	print '<table class="noborder" width="100%">';

	print '<tr class="liste_titre"><th colspan="4">'.$langs->trans("NotActivatedServices").' <a href="'.DOL_URL_ROOT.'/contrat/services_list.php?mode=0"><span class="badge">'.$num.'</span></a></th>';
	print "</tr>\n";

	while ($i < $num)
	{
		$obj = $db->fetch_object($resql);

		print '<tr class="oddeven">';

		print '<td width="110" class="nowrap">';
		$staticcontrat->ref=($obj->ref?$obj->ref:$obj->fk_contrat);
		$staticcontrat->id=$obj->fk_contrat;
		print $staticcontrat->getNomUrl(1,16);
		print '</td>';
		print '<td class="nowrap">';
		if ($obj->fk_product > 0)
		{
    		$productstatic->id=$obj->fk_product;
            $productstatic->type=$obj->ptype;
            $productstatic->ref=$obj->pref;
			$productstatic->entity=$obj->pentity;
            print $productstatic->getNomUrl(1,'',20);
		}
		else
		{
		    print '<a href="'.DOL_URL_ROOT.'/contrat/card.php?id='.$obj->fk_contrat.'">'.img_object($langs->trans("ShowService"),"service");
            if ($obj->label) print ' '.dol_trunc($obj->label,20).'</a>';
            else print '</a> '.dol_trunc($obj->note,20);
		}
        print '</td>';
		print '<td>';
		$staticcompany->id=$obj->fk_soc;
		$staticcompany->name=$obj->name;
		print $staticcompany->getNomUrl(1,'',20);
		print '</td>';
		print '<td width="16" align="right"><a href="ligne.php?id='.$obj->fk_contrat.'&ligne='.$obj->cid.'">';
		print $staticcontratligne->LibStatut($obj->statut,3);
		print '</a></td>';
		print "</tr>\n";
		$i++;
	}
	$db->free();

	print "</table>";
}
else
{
	dol_print_error($db);
}

print '<br>';

// Expired services
$sql = "SELECT c.ref, c.fk_soc, cd.rowid as cid, cd.statut, cd.label, cd.fk_product, cd.description as note, cd.fk_contrat,";
$sql.= " s.nom as name,";
$sql.= " p.rowid as pid, p.ref as pref, p.label as plabel, p.fk_product_type as ptype, p.entity as pentity";
$sql.= " FROM (".MAIN_DB_PREFIX."contrat as c";
$sql.= ", ".MAIN_DB_PREFIX."societe as s";
if (!$user->rights->societe->client->voir && !$socid) $sql.= ", ".MAIN_DB_PREFIX."societe_commerciaux as sc";
$sql.= ", ".MAIN_DB_PREFIX."contratdet as cd";
$sql.= " ) LEFT JOIN ".MAIN_DB_PREFIX."product as p ON cd.fk_product = p.rowid";
$sql.= " WHERE c.entity IN (".getEntity('contract', 0).")";
$sql.= " AND c.statut = 1";
$sql.= " AND cd.statut = 4";
$sql.= " AND cd.date_fin_validite < '".$db->idate($now)."'";
$sql.= " AND cd.fk_contrat = c.rowid";
$sql.= " AND c.fk_soc = s.rowid";
if (!$user->rights->societe->client->voir && !$socid) $sql.= " AND s.rowid = sc.fk_soc AND sc.fk_user = " .$user->id;
if ($socid) $sql.= " AND s.rowid = ".$socid;
$sql.= " ORDER BY cd.tms DESC";

$resql=$db->query($sql);
if ($resql)
{
	$num = $db->num_rows($resql);
	$i = 0;

	print '<table class="noborder" width="100%">';

	print '<tr class="liste_titre"><th colspan="4">'.$langs->trans("ListOfExpiredServices").' <a href="'.DOL_URL_ROOT.'/contrat/services_list.php?mode=4&amp;filter=expired"><span class="badge">'.$num.'</span></a></th>';
	print "</tr>\n";

	while ($i < $num)
	{
		$obj = $db->fetch_object($resql);

		print '<tr class="oddeven">';

		print '<td width="110" class="nowrap">';
		$staticcontrat->ref=($obj->ref?$obj->ref:$obj->fk_contrat);
		$staticcontrat->id=$obj->fk_contrat;
		print $staticcontrat->getNomUrl(1,16);
		print '</td>';
		print '<td class="nowrap">';
		if ($obj->fk_product > 0)
		{
    		$productstatic->id=$obj->fk_product;
            $productstatic->type=$obj->ptype;
            $productstatic->ref=$obj->pref;
			$productstatic->entity=$obj->pentity;
            print $productstatic->getNomUrl(1,'',20);
		}
		else
		{
		    print '<a href="'.DOL_URL_ROOT.'/contrat/card.php?id='.$obj->fk_contrat.'">'.img_object($langs->trans("ShowService"),"service");
            if ($obj->label) print ' '.dol_trunc($obj->label,20).'</a>';
            else print '</a> '.dol_trunc($obj->note,20);
		}
		print '</td>';
		print '<td>';
		$staticcompany->id=$obj->fk_soc;
		$staticcompany->name=$obj->name;
		print $staticcompany->getNomUrl(1,'',20);
		print '</td>';
		print '<td width="16" align="right"><a href="ligne.php?id='.$obj->fk_contrat.'&ligne='.$obj->cid.'">';
		print $staticcontratligne->LibStatut($obj->statut,3,1);
		print '</a></td>';
		print "</tr>\n";
		$i++;
	}
	$db->free();

	print "</table>";
}
else
{
	dol_print_error($db);
}


//print '</td></tr></table>';
print '</div></div></div>';


llxFooter();

$db->close();<|MERGE_RESOLUTION|>--- conflicted
+++ resolved
@@ -279,10 +279,6 @@
 				print '</tr>';
 				//$tot_ttc+=$obj->total_ttc;
 				$i++;
-<<<<<<< HEAD
-
-=======
->>>>>>> d9b8a8c8
 			}
 		}
 		else
