<?php
/* Copyright (C) 2001-2004 Rodolphe Quiedeville <rodolphe@quiedeville.org>
 * Copyright (C) 2004-2011 Laurent Destailleur  <eldy@users.sourceforge.net>
 * Copyright (C) 2005-2012 Regis Houssin        <regis.houssin@inodbox.com>
 * Copyright (C) 2015      Jean-François Ferry	<jfefe@aternatik.fr>
 * Copyright (C) 2019      Nicolas ZABOURI      <info@inovea-conseil.com>
 *
 * This program is free software; you can redistribute it and/or modify
 * it under the terms of the GNU General Public License as published by
 * the Free Software Foundation; either version 3 of the License, or
 * (at your option) any later version.
 *
 * This program is distributed in the hope that it will be useful,
 * but WITHOUT ANY WARRANTY; without even the implied warranty of
 * MERCHANTABILITY or FITNESS FOR A PARTICULAR PURPOSE.  See the
 * GNU General Public License for more details.
 *
 * You should have received a copy of the GNU General Public License
 * along with this program. If not, see <https://www.gnu.org/licenses/>.
 */

/**
 *	    \file       htdocs/contrat/index.php
 *      \ingroup    contrat
 *		\brief      Home page of contract area
 */

require "../main.inc.php";
require_once DOL_DOCUMENT_ROOT."/contrat/class/contrat.class.php";
require_once DOL_DOCUMENT_ROOT."/product/class/product.class.php";

$hookmanager = new HookManager($db);

// Initialize technical object to manage hooks. Note that conf->hooks_modules contains array
$hookmanager->initHooks(array('contractindex'));

// Load translation files required by the page
$langs->loadLangs(array('products', 'companies', 'contracts'));

$sortfield = GETPOST('sortfield', 'aZ09comma');
$sortorder = GETPOST('sortorder', 'aZ09comma');
$page = GETPOSTISSET('pageplusone') ? (GETPOST('pageplusone') - 1) : GETPOST("page", 'int');

$statut = GETPOST('statut') ?GETPOST('statut') : 1;

// Security check
$socid = 0;
$id = GETPOST('id', 'int');
if (!empty($user->socid)) {
	$socid = $user->socid;
}
$result = restrictedArea($user, 'contrat', $id);

$staticcompany = new Societe($db);
$staticcontrat = new Contrat($db);
$staticcontratligne = new ContratLigne($db);
$productstatic = new Product($db);


/*
 * Action
 */

// None


/*
 * View
 */

$now = dol_now();

llxHeader();

print load_fiche_titre($langs->trans("ContractsArea"), '', 'contract');


print '<div class="fichecenter"><div class="fichethirdleft">';


/*
 * Statistics
 */

$nb = array();
$total = 0;
$totalinprocess = 0;
$dataseries = array();
$vals = array();

// Search by status (except expired)
$sql = "SELECT count(cd.rowid) as nb, cd.statut as status";
$sql .= " FROM ".MAIN_DB_PREFIX."societe as s";
$sql .= ", ".MAIN_DB_PREFIX."contratdet as cd, ".MAIN_DB_PREFIX."contrat as c";
if (empty($user->rights->societe->client->voir) && !$socid) {
	$sql .= ", ".MAIN_DB_PREFIX."societe_commerciaux as sc";
}
$sql .= " WHERE cd.fk_contrat = c.rowid AND c.fk_soc = s.rowid";
$sql .= " AND (cd.statut != 4 OR (cd.statut = 4 AND (cd.date_fin_validite is null or cd.date_fin_validite >= '".$db->idate($now)."')))";
$sql .= " AND c.entity IN (".getEntity('contract', 0).")";
if ($user->socid) {
	$sql .= ' AND c.fk_soc = '.((int) $user->socid);
}
if (empty($user->rights->societe->client->voir) && !$socid) {
	$sql .= " AND s.rowid = sc.fk_soc AND sc.fk_user = ".((int) $user->id);
}
$sql .= " GROUP BY cd.statut";
$resql = $db->query($sql);
if ($resql) {
	$num = $db->num_rows($resql);
	$i = 0;
	while ($i < $num) {
		$obj = $db->fetch_object($resql);
		if ($obj) {
			$nb[$obj->status] = $obj->nb;
			if ($obj->status != 5) {
				$vals[$obj->status] = $obj->nb;
				$totalinprocess += $obj->nb;
			}
			$total += $obj->nb;
		}
		$i++;
	}
	$db->free($resql);
} else {
	dol_print_error($db);
}
// Search by status (only expired)
$sql = "SELECT count(cd.rowid) as nb, cd.statut as status";
$sql .= " FROM ".MAIN_DB_PREFIX."societe as s";
$sql .= ", ".MAIN_DB_PREFIX."contratdet as cd, ".MAIN_DB_PREFIX."contrat as c";
if (empty($user->rights->societe->client->voir) && !$socid) {
	$sql .= ", ".MAIN_DB_PREFIX."societe_commerciaux as sc";
}
$sql .= " WHERE cd.fk_contrat = c.rowid AND c.fk_soc = s.rowid";
$sql .= " AND (cd.statut = 4 AND cd.date_fin_validite < '".$db->idate($now)."')";
$sql .= " AND c.entity IN (".getEntity('contract', 0).")";
if ($user->socid) {
	$sql .= ' AND c.fk_soc = '.((int) $user->socid);
}
if (empty($user->rights->societe->client->voir) && !$socid) {
	$sql .= " AND s.rowid = sc.fk_soc AND sc.fk_user = ".((int) $user->id);
}
$sql .= " GROUP BY cd.statut";
$resql = $db->query($sql);
if ($resql) {
	$num = $db->num_rows($resql);

	// 0 inactive, 4 active, 5 closed
	$i = 0;
	while ($i < $num) {
		$obj = $db->fetch_object($resql);
		if ($obj) {
			$nb[$obj->status.true] = $obj->nb;
			if ($obj->status != 5) {
				$vals[$obj->status.true] = $obj->nb;
				$totalinprocess += $obj->nb;
			}
			$total += $obj->nb;
		}
		$i++;
	}
	$db->free($resql);
} else {
	dol_print_error($db);
}

$colorseries = array();

include DOL_DOCUMENT_ROOT.'/theme/'.$conf->theme.'/theme_vars.inc.php';

print '<div class="div-table-responsive-no-min">';
print '<table class="noborder nohover centpercent">';
print '<tr class="liste_titre"><th colspan="2">'.$langs->trans("Statistics").' - '.$langs->trans("Services").'</th></tr>'."\n";
$listofstatus = array(0, 4, 4, 5); $bool = false;
foreach ($listofstatus as $status) {
	$dataseries[] = array($staticcontratligne->LibStatut($status, 1, ($bool ? 1 : 0)), (isset($nb[$status.$bool]) ? (int) $nb[$status.$bool] : 0));
	if ($status == ContratLigne::STATUS_INITIAL) {
		$colorseries[$status.$bool] = '-'.$badgeStatus0;
	}
	if ($status == ContratLigne::STATUS_OPEN && !$bool) {
		$colorseries[$status.$bool] = $badgeStatus4;
	}
	if ($status == ContratLigne::STATUS_OPEN && $bool) {
		$colorseries[$status.$bool] = $badgeStatus1;
	}
	if ($status == ContratLigne::STATUS_CLOSED) {
		$colorseries[$status.$bool] = $badgeStatus6;
	}

	if (empty($conf->use_javascript_ajax)) {
		print '<tr class="oddeven">';
		print '<td>'.$staticcontratligne->LibStatut($status, 0, ($bool ? 1 : 0)).'</td>';
		print '<td class="right"><a href="services_list.php?mode='.$status.($bool ? '&filter=expired' : '').'">'.($nb[$status.$bool] ? $nb[$status.$bool] : 0).' '.$staticcontratligne->LibStatut($status, 3, ($bool ? 1 : 0)).'</a></td>';
		print "</tr>\n";
	}
	if ($status == 4 && !$bool) {
		$bool = true;
	} else {
		$bool = false;
	}
}
if (!empty($conf->use_javascript_ajax)) {
	print '<tr class="impair"><td class="center" colspan="2">';

	include_once DOL_DOCUMENT_ROOT.'/core/class/dolgraph.class.php';
	$dolgraph = new DolGraph();
	$dolgraph->SetData($dataseries);
	$dolgraph->SetDataColor(array_values($colorseries));
	$dolgraph->setShowLegend(2);
	$dolgraph->setShowPercent(1);
	$dolgraph->SetType(array('pie'));
	$dolgraph->setHeight('200');
	$dolgraph->draw('idgraphstatus');
	print $dolgraph->show($total ? 0 : 1);

	print '</td></tr>';
}
$listofstatus = array(0, 4, 4, 5); $bool = false;
foreach ($listofstatus as $status) {
	if (empty($conf->use_javascript_ajax)) {
		print '<tr class="oddeven">';
		print '<td>'.$staticcontratligne->LibStatut($status, 0, ($bool ? 1 : 0)).'</td>';
		print '<td class="right"><a href="services_list.php?mode='.$status.($bool ? '&filter=expired' : '').'">'.($nb[$status.$bool] ? $nb[$status.$bool] : 0).' '.$staticcontratligne->LibStatut($status, 3, ($bool ? 1 : 0)).'</a></td>';
		if ($status == 4 && !$bool) {
			$bool = true;
		} else {
			$bool = false;
		}
		print "</tr>\n";
	}
}
print '<tr class="liste_total"><td>'.$langs->trans("Total").'</td><td class="right">'.$total.'</td></tr>';
print "</table></div><br>";


// Draft contracts

if (!empty($conf->contrat->enabled) && $user->rights->contrat->lire) {
	$sql = "SELECT c.rowid, c.ref,";
	$sql .= " s.nom as name, s.rowid as socid";
	$sql .= " FROM ".MAIN_DB_PREFIX."contrat as c, ".MAIN_DB_PREFIX."societe as s";
	if (empty($user->rights->societe->client->voir) && !$socid) {
		$sql .= ", ".MAIN_DB_PREFIX."societe_commerciaux as sc";
	}
	$sql .= " WHERE s.rowid = c.fk_soc";
	$sql .= " AND c.entity IN (".getEntity('contract', 0).")";
	$sql .= " AND c.statut = 0";
	if (empty($user->rights->societe->client->voir) && !$socid) {
		$sql .= " AND s.rowid = sc.fk_soc AND sc.fk_user = ".((int) $user->id);
	}
	if ($socid) {
		$sql .= " AND c.fk_soc = ".((int) $socid);
	}

	$resql = $db->query($sql);

	if ($resql) {
		$num = $db->num_rows($resql);

		print '<div class="div-table-responsive-no-min">';
		print '<table class="noborder centpercent">';
		print '<tr class="liste_titre">';
		print '<th colspan="3">'.$langs->trans("DraftContracts").($num ? '<span class="badge marginleftonlyshort">'.$num.'</span>' : '').'</th></tr>';
		if ($num) {
			$companystatic = new Societe($db);

			$i = 0;
			//$tot_ttc = 0;
			while ($i < $num) {
				$obj = $db->fetch_object($resql);

				$staticcontrat->ref = $obj->ref;
				$staticcontrat->id = $obj->rowid;

				$companystatic->id = $obj->socid;
				$companystatic->name = $obj->name;
				$companystatic->client = 1;

				print '<tr class="oddeven"><td class="nowrap">';
				print $staticcontrat->getNomUrl(1, '');
				print '</td>';
				print '<td>';
				print $companystatic->getNomUrl(1, '', 16);
				print '</td>';
				print '</tr>';
				//$tot_ttc+=$obj->total_ttc;
				$i++;
			}
		} else {
			print '<tr class="oddeven"><td colspan="3" class="opacitymedium">'.$langs->trans("NoContracts").'</td></tr>';
		}
		print "</table></div><br>";
		$db->free($resql);
	} else {
		dol_print_error($db);
	}
}


<<<<<<< HEAD
print '</div><div class="fichetwothirdright"><div class="ficheaddleft">';
=======
print '</div><div class="fichetwothirdright">';
>>>>>>> 95dc2558


// Last modified contracts
$max = 5;
$sql = 'SELECT ';
$sql .= " sum(".$db->ifsql("cd.statut=0", 1, 0).') as nb_initial,';
$sql .= " sum(".$db->ifsql("cd.statut=4 AND (cd.date_fin_validite IS NULL OR cd.date_fin_validite >= '".$db->idate($now)."')", 1, 0).') as nb_running,';
$sql .= " sum(".$db->ifsql("cd.statut=4 AND (cd.date_fin_validite IS NOT NULL AND cd.date_fin_validite < '".$db->idate($now)."')", 1, 0).') as nb_expired,';
$sql .= " sum(".$db->ifsql("cd.statut=4 AND (cd.date_fin_validite IS NOT NULL AND cd.date_fin_validite < '".$db->idate($now - $conf->contrat->services->expires->warning_delay)."')", 1, 0).') as nb_late,';
$sql .= " sum(".$db->ifsql("cd.statut=5", 1, 0).') as nb_closed,';
$sql .= " c.rowid as cid, c.ref, c.datec, c.tms, c.statut, s.nom as name, s.rowid as socid";
$sql .= " FROM ".MAIN_DB_PREFIX."societe as s,";
if (empty($user->rights->societe->client->voir) && !$socid) {
	$sql .= " ".MAIN_DB_PREFIX."societe_commerciaux as sc,";
}
$sql .= " ".MAIN_DB_PREFIX."contrat as c";
$sql .= " LEFT JOIN ".MAIN_DB_PREFIX."contratdet as cd ON c.rowid = cd.fk_contrat";
$sql .= " WHERE c.fk_soc = s.rowid";
$sql .= " AND c.entity IN (".getEntity('contract', 0).")";
$sql .= " AND c.statut > 0";
if (empty($user->rights->societe->client->voir) && !$socid) {
	$sql .= " AND s.rowid = sc.fk_soc AND sc.fk_user = ".((int) $user->id);
}
if ($socid) {
	$sql .= " AND s.rowid = ".((int) $socid);
}
$sql .= " GROUP BY c.rowid, c.ref, c.datec, c.tms, c.statut, s.nom, s.rowid";
$sql .= " ORDER BY c.tms DESC";
$sql .= $db->plimit($max);

dol_syslog("contrat/index.php", LOG_DEBUG);
$result = $db->query($sql);
if ($result) {
	$num = $db->num_rows($result);
	$i = 0;

	print '<div class="div-table-responsive-no-min">';
	print '<table class="noborder centpercent">';

	print '<tr class="liste_titre"><th colspan="2">'.$langs->trans("LastContracts", 5).'</th>';
	print '<th class="center">'.$langs->trans("DateModification").'</th>';
	//print '<th class="left">'.$langs->trans("Status").'</th>';
	print '<th class="center" width="80" colspan="4">'.$langs->trans("Services").'</th>';
	print "</tr>\n";

	while ($i < $num) {
		$obj = $db->fetch_object($result);

		print '<tr class="oddeven">';
		print '<td class="nowraponall">';
		$staticcontrat->ref = ($obj->ref ? $obj->ref : $obj->cid);
		$staticcontrat->id = $obj->cid;
		print $staticcontrat->getNomUrl(1, 16);
		if ($obj->nb_late) {
			print img_warning($langs->trans("Late"));
		}
		print '</td>';
		print '<td>';
		$staticcompany->id = $obj->socid;
		$staticcompany->name = $obj->name;
		print $staticcompany->getNomUrl(1, '', 20);
		print '</td>';
		print '<td class="center">'.dol_print_date($db->jdate($obj->tms), 'dayhour').'</td>';
		//print '<td class="left">'.$staticcontrat->LibStatut($obj->statut,2).'</td>';
		print '<td class="right nowraponall" width="32">'.($obj->nb_initial > 0 ? '<span class="paddingright">'.$obj->nb_initial.'</span>'.$staticcontratligne->LibStatut(0, 3, -1, 'class="paddingleft"') : '').'</td>';
		print '<td class="right nowraponall" width="32">'.($obj->nb_running > 0 ? '<span class="paddingright">'.$obj->nb_running.'</span>'.$staticcontratligne->LibStatut(4, 3, 0, 'class="marginleft"') : '').'</td>';
		print '<td class="right nowraponall" width="32">'.($obj->nb_expired > 0 ? '<span class="paddingright">'.$obj->nb_expired.'</span>'.$staticcontratligne->LibStatut(4, 3, 1, 'class="paddingleft"') : '').'</td>';
		print '<td class="right nowraponall" width="32">'.($obj->nb_closed > 0 ? '<span class="paddingright">'.$obj->nb_closed.'</span>'.$staticcontratligne->LibStatut(5, 3, -1, 'class="paddingleft"') : '').'</td>';
		print "</tr>\n";
		$i++;
	}
	$db->free($result);

	print "</table></div>";
} else {
	dol_print_error($db);
}

print '<br>';

// Last modified services
$sql = "SELECT c.ref, c.fk_soc, ";
$sql .= " cd.rowid as cid, cd.statut, cd.label, cd.fk_product, cd.description as note, cd.fk_contrat, cd.date_fin_validite,";
$sql .= " s.nom as name,";
$sql .= " p.rowid as pid, p.ref as pref, p.label as plabel, p.fk_product_type as ptype, p.entity as pentity";
$sql .= " FROM (".MAIN_DB_PREFIX."contrat as c";
$sql .= ", ".MAIN_DB_PREFIX."societe as s";
if (empty($user->rights->societe->client->voir) && !$socid) {
	$sql .= ", ".MAIN_DB_PREFIX."societe_commerciaux as sc";
}
$sql .= ", ".MAIN_DB_PREFIX."contratdet as cd";
$sql .= ") LEFT JOIN ".MAIN_DB_PREFIX."product as p ON cd.fk_product = p.rowid";
$sql .= " WHERE c.entity IN (".getEntity('contract', 0).")";
$sql .= " AND cd.fk_contrat = c.rowid";
$sql .= " AND c.fk_soc = s.rowid";
if (empty($user->rights->societe->client->voir) && !$socid) {
	$sql .= " AND s.rowid = sc.fk_soc AND sc.fk_user = ".((int) $user->id);
}
if ($socid) {
	$sql .= " AND s.rowid = ".((int) $socid);
}
$sql .= " ORDER BY cd.tms DESC";

$resql = $db->query($sql);
if ($resql) {
	$num = $db->num_rows($resql);
	$i = 0;

	print '<div class="div-table-responsive-no-min">';
	print '<table class="noborder centpercent">';

	print '<tr class="liste_titre"><th colspan="4">'.$langs->trans("LastModifiedServices", $max).'</th>';
	print "</tr>\n";

	while ($i < min($num, $max)) {
		$obj = $db->fetch_object($resql);

		print '<tr class="oddeven">';
		print '<td class="nowraponall">';
		$staticcontrat->ref = ($obj->ref ? $obj->ref : $obj->fk_contrat);
		$staticcontrat->id = $obj->fk_contrat;
		print $staticcontrat->getNomUrl(1, 16);
		//if (1 == 1) print img_warning($langs->trans("Late"));
		print '</td>';
		print '<td>';
		if ($obj->fk_product > 0) {
			$productstatic->id = $obj->fk_product;
			$productstatic->type = $obj->ptype;
			$productstatic->ref = $obj->pref;
			$productstatic->entity = $obj->pentity;
			print $productstatic->getNomUrl(1, '', 20);
		} else {
			print '<a href="'.DOL_URL_ROOT.'/contrat/card.php?id='.$obj->fk_contrat.'">'.img_object($langs->trans("ShowService"), "service");
			if ($obj->label) {
				print ' '.dol_trunc($obj->label, 20).'</a>';
			} else {
				print '</a> '.dol_trunc($obj->note, 20);
			}
		}
		print '</td>';
		print '<td>';
		$staticcompany->id = $obj->fk_soc;
		$staticcompany->name = $obj->name;
		print $staticcompany->getNomUrl(1, '', 20);
		print '</td>';
		print '<td class="nowrap right"><a href="'.DOL_URL_ROOT.'/contrat/card.php?id='.$obj->fk_contrat.'&ligne='.$obj->cid.'">';
		$dateend = $db->jdate($obj->date_fin_validite);
		print $staticcontratligne->LibStatut($obj->statut, 3, ($dateend && $dateend < $now) ? 1 : 0);
		print '</a></td>';
		print "</tr>\n";
		$i++;
	}
	$db->free();

	print "</table></div>";
} else {
	dol_print_error($db);
}

print '<br>';

// Not activated services
$sql = "SELECT c.ref, c.fk_soc, cd.rowid as cid, cd.statut, cd.label, cd.fk_product, cd.description as note, cd.fk_contrat,";
$sql .= " s.nom as name,";
$sql .= " p.rowid as pid, p.ref as pref, p.label as plabel, p.fk_product_type as ptype, p.entity as pentity";
$sql .= " FROM (".MAIN_DB_PREFIX."contrat as c";
$sql .= ", ".MAIN_DB_PREFIX."societe as s";
if (empty($user->rights->societe->client->voir) && !$socid) {
	$sql .= ", ".MAIN_DB_PREFIX."societe_commerciaux as sc";
}
$sql .= ", ".MAIN_DB_PREFIX."contratdet as cd";
$sql .= " ) LEFT JOIN ".MAIN_DB_PREFIX."product as p ON cd.fk_product = p.rowid";
$sql .= " WHERE c.entity IN (".getEntity('contract', 0).")";
$sql .= " AND c.statut = 1";
$sql .= " AND cd.statut = 0";
$sql .= " AND cd.fk_contrat = c.rowid";
$sql .= " AND c.fk_soc = s.rowid";
if (empty($user->rights->societe->client->voir) && !$socid) {
	$sql .= " AND s.rowid = sc.fk_soc AND sc.fk_user = ".((int) $user->id);
}
if ($socid) {
	$sql .= " AND s.rowid = ".((int) $socid);
}
$sql .= " ORDER BY cd.tms DESC";

$resql = $db->query($sql);
if ($resql) {
	$num = $db->num_rows($resql);
	$i = 0;

	print '<div class="div-table-responsive-no-min">';
	print '<table class="noborder centpercent">';

	print '<tr class="liste_titre"><th colspan="4">'.$langs->trans("NotActivatedServices").' <a href="'.DOL_URL_ROOT.'/contrat/services_list.php?mode=0"><span class="badge">'.$num.'</span></a></th>';
	print "</tr>\n";

	while ($i < $num) {
		$obj = $db->fetch_object($resql);

		print '<tr class="oddeven">';

		print '<td class="nowraponall">';
		$staticcontrat->ref = ($obj->ref ? $obj->ref : $obj->fk_contrat);
		$staticcontrat->id = $obj->fk_contrat;
		print $staticcontrat->getNomUrl(1, 16);
		print '</td>';
		print '<td class="nowrap">';
		if ($obj->fk_product > 0) {
			$productstatic->id = $obj->fk_product;
			$productstatic->type = $obj->ptype;
			$productstatic->ref = $obj->pref;
			$productstatic->entity = $obj->pentity;
			print $productstatic->getNomUrl(1, '', 20);
		} else {
			print '<a href="'.DOL_URL_ROOT.'/contrat/card.php?id='.$obj->fk_contrat.'">'.img_object($langs->trans("ShowService"), "service");
			if ($obj->label) {
				print ' '.dol_trunc($obj->label, 20).'</a>';
			} else {
				print '</a> '.dol_trunc($obj->note, 20);
			}
		}
		print '</td>';
		print '<td>';
		$staticcompany->id = $obj->fk_soc;
		$staticcompany->name = $obj->name;
		print $staticcompany->getNomUrl(1, '', 20);
		print '</td>';
		print '<td width="16" class="right"><a href="line.php?id='.$obj->fk_contrat.'&ligne='.$obj->cid.'">';
		print $staticcontratligne->LibStatut($obj->statut, 3);
		print '</a></td>';
		print "</tr>\n";
		$i++;
	}
	$db->free();

	print "</table></div>";
} else {
	dol_print_error($db);
}

print '<br>';

// Expired services
$sql = "SELECT c.ref, c.fk_soc, cd.rowid as cid, cd.statut, cd.label, cd.fk_product, cd.description as note, cd.fk_contrat,";
$sql .= " s.nom as name,";
$sql .= " p.rowid as pid, p.ref as pref, p.label as plabel, p.fk_product_type as ptype, p.entity as pentity";
$sql .= " FROM (".MAIN_DB_PREFIX."contrat as c";
$sql .= ", ".MAIN_DB_PREFIX."societe as s";
if (empty($user->rights->societe->client->voir) && !$socid) {
	$sql .= ", ".MAIN_DB_PREFIX."societe_commerciaux as sc";
}
$sql .= ", ".MAIN_DB_PREFIX."contratdet as cd";
$sql .= " ) LEFT JOIN ".MAIN_DB_PREFIX."product as p ON cd.fk_product = p.rowid";
$sql .= " WHERE c.entity IN (".getEntity('contract', 0).")";
$sql .= " AND c.statut = 1";
$sql .= " AND cd.statut = 4";
$sql .= " AND cd.date_fin_validite < '".$db->idate($now)."'";
$sql .= " AND cd.fk_contrat = c.rowid";
$sql .= " AND c.fk_soc = s.rowid";
if (empty($user->rights->societe->client->voir) && !$socid) {
	$sql .= " AND s.rowid = sc.fk_soc AND sc.fk_user = ".((int) $user->id);
}
if ($socid) {
	$sql .= " AND s.rowid = ".((int) $socid);
}
$sql .= " ORDER BY cd.tms DESC";

$resql = $db->query($sql);
if ($resql) {
	$num = $db->num_rows($resql);
	$i = 0;

	print '<div class="div-table-responsive-no-min">';
	print '<table class="noborder centpercent">';

	print '<tr class="liste_titre"><th colspan="4">'.$langs->trans("ListOfExpiredServices").' <a href="'.DOL_URL_ROOT.'/contrat/services_list.php?mode=4&amp;filter=expired"><span class="badge">'.$num.'</span></a></th>';
	print "</tr>\n";

	while ($i < $num) {
		$obj = $db->fetch_object($resql);

		print '<tr class="oddeven">';

		print '<td class="nowraponall">';
		$staticcontrat->ref = ($obj->ref ? $obj->ref : $obj->fk_contrat);
		$staticcontrat->id = $obj->fk_contrat;
		print $staticcontrat->getNomUrl(1, 16);
		print '</td>';
		print '<td class="nowrap">';
		if ($obj->fk_product > 0) {
			$productstatic->id = $obj->fk_product;
			$productstatic->type = $obj->ptype;
			$productstatic->ref = $obj->pref;
			$productstatic->entity = $obj->pentity;
			print $productstatic->getNomUrl(1, '', 20);
		} else {
			print '<a href="'.DOL_URL_ROOT.'/contrat/card.php?id='.$obj->fk_contrat.'">'.img_object($langs->trans("ShowService"), "service");
			if ($obj->label) {
				print ' '.dol_trunc($obj->label, 20).'</a>';
			} else {
				print '</a> '.dol_trunc($obj->note, 20);
			}
		}
		print '</td>';
		print '<td>';
		$staticcompany->id = $obj->fk_soc;
		$staticcompany->name = $obj->name;
		print $staticcompany->getNomUrl(1, '', 20);
		print '</td>';
		print '<td width="16" class="right"><a href="line.php?id='.$obj->fk_contrat.'&ligne='.$obj->cid.'">';
		print $staticcontratligne->LibStatut($obj->statut, 3, 1);
		print '</a></td>';
		print "</tr>\n";
		$i++;
	}
	$db->free();

	print "</table></div>";
} else {
	dol_print_error($db);
}


<<<<<<< HEAD
print '</div></div></div>';
=======
print '</div></div>';
>>>>>>> 95dc2558

$parameters = array('user' => $user);
$reshook = $hookmanager->executeHooks('dashboardContracts', $parameters, $object); // Note that $action and $object may have been modified by hook

llxFooter();

$db->close();<|MERGE_RESOLUTION|>--- conflicted
+++ resolved
@@ -298,11 +298,7 @@
 }
 
 
-<<<<<<< HEAD
-print '</div><div class="fichetwothirdright"><div class="ficheaddleft">';
-=======
 print '</div><div class="fichetwothirdright">';
->>>>>>> 95dc2558
 
 
 // Last modified contracts
@@ -626,11 +622,7 @@
 }
 
 
-<<<<<<< HEAD
-print '</div></div></div>';
-=======
 print '</div></div>';
->>>>>>> 95dc2558
 
 $parameters = array('user' => $user);
 $reshook = $hookmanager->executeHooks('dashboardContracts', $parameters, $object); // Note that $action and $object may have been modified by hook
