--- conflicted
+++ resolved
@@ -342,13 +342,8 @@
 		print '</td>';
 		print '<td>';
 		$staticcompany->id=$obj->socid;
-<<<<<<< HEAD
-		$staticcompany->nom=$obj->nom;
+		$staticcompany->name=$obj->name;
 		print $staticcompany->getNameUrl(1,'',20);
-=======
-		$staticcompany->name=$obj->name;
-		print $staticcompany->getNomUrl(1,'',20);
->>>>>>> 968b0219
 		print '</td>';
 		print '<td align="center">'.dol_print_date($obj->tms,'dayhour').'</td>';
 		//print '<td align="left">'.$staticcontrat->LibStatut($obj->statut,2).'</td>';
@@ -428,13 +423,8 @@
 		print '</td>';
 		print '<td>';
 		$staticcompany->id=$obj->fk_soc;
-<<<<<<< HEAD
-		$staticcompany->nom=$obj->nom;
+		$staticcompany->name=$obj->name;
 		print $staticcompany->getNameUrl(1,'',20);
-=======
-		$staticcompany->name=$obj->name;
-		print $staticcompany->getNomUrl(1,'',20);
->>>>>>> 968b0219
 		print '</td>';
 		print '<td class="nowrap" align="right"><a href="'.DOL_URL_ROOT.'/contrat/card.php?id='.$obj->fk_contrat.'&ligne='.$obj->cid.'">';
 		$dateend=$db->jdate($obj->date_fin_validite);
@@ -513,13 +503,8 @@
         print '</td>';
 		print '<td>';
 		$staticcompany->id=$obj->fk_soc;
-<<<<<<< HEAD
-		$staticcompany->nom=$obj->nom;
+		$staticcompany->name=$obj->name;
 		print $staticcompany->getNameUrl(1,'',20);
-=======
-		$staticcompany->name=$obj->name;
-		print $staticcompany->getNomUrl(1,'',20);
->>>>>>> 968b0219
 		print '</td>';
 		print '<td width="16" align="right"><a href="ligne.php?id='.$obj->fk_contrat.'&ligne='.$obj->cid.'">';
 		print $staticcontratligne->LibStatut($obj->statut,3);
@@ -598,13 +583,8 @@
 		print '</td>';
 		print '<td>';
 		$staticcompany->id=$obj->fk_soc;
-<<<<<<< HEAD
-		$staticcompany->nom=$obj->nom;
+		$staticcompany->name=$obj->name;
 		print $staticcompany->getNameUrl(1,'',20);
-=======
-		$staticcompany->name=$obj->name;
-		print $staticcompany->getNomUrl(1,'',20);
->>>>>>> 968b0219
 		print '</td>';
 		print '<td width="16" align="right"><a href="ligne.php?id='.$obj->fk_contrat.'&ligne='.$obj->cid.'">';
 		print $staticcontratligne->LibStatut($obj->statut,3,1);
