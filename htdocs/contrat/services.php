--- conflicted
+++ resolved
@@ -407,53 +407,12 @@
     print '<td class="liste_titre">';
 	print '<input type="text" class="flat maxwidth100" name="search_name" value="'.dol_escape_htmltag($search_name).'">';
 	print '</td>';
-<<<<<<< HEAD
-	if (($mode == "" || $mode == -1) || $mode == "0")
-	{
-    	print '<td class="liste_titre" align="center">';
-	    $arrayofoperators=array('<'=>'<','>'=>'>');
-    	print Form::selectarray('filter_opouvertureprevue',$arrayofoperators,$filter_opouvertureprevue,1);
-    	print ' ';
-    	$filter_dateouvertureprevue=dol_mktime(0,0,0,$opouvertureprevuemonth,$opouvertureprevueday,$opouvertureprevueyear);
-    	print $form->select_date($filter_dateouvertureprevue,'opouvertureprevue',0,0,1,'',1,0,1);
-    	print '</td>';
-	}
-	if (($mode == "" || $mode == -1) || $mode > 0)
-	{
-    	print '<td class="liste_titre" align="center">';
-	    $arrayofoperators=array('<'=>'<','>'=>'>');
-    	print Form::selectarray('filter_op1',$arrayofoperators,$filter_op1,1);
-    	print ' ';
-    	$filter_date1=dol_mktime(0,0,0,$op1month,$op1day,$op1year);
-    	print $form->select_date($filter_date1,'op1',0,0,1,'',1,0,1);
-    	print '</td>';
-	}
-	if (($mode == "" || $mode == -1) || $mode < 5)
-    {
-    	print '<td class="liste_titre" align="center">';
-    	$arrayofoperators=array('<'=>'<','>'=>'>');
-    	print Form::selectarray('filter_op2',$arrayofoperators,$filter_op2,1);
-    	print ' ';
-    	$filter_date2=dol_mktime(0,0,0,$op2month,$op2day,$op2year);
-    	print $form->select_date($filter_date2,'op2',0,0,1,'',1,0,1);
-    	print '</td>';
-    }
-    if (($mode == "" || $mode == -1) || $mode >= 5)
-    {
-        print '<td class="liste_titre" align="center">';
-        $arrayofoperators=array('<'=>'<','>'=>'>');
-        print Form::selectarray('filter_opcloture',$arrayofoperators,$filter_opcloture,1);
-        print ' ';
-        $filter_date_cloture=dol_mktime(0,0,0,$opcloturemonth,$opclotureday,$opclotureyear);
-        print $form->select_date($filter_date_cloture,'opcloture',0,0,1,'',1,0,1);
-        print '</td>';
-=======
 }
 if (! empty($arrayfields['cd.date_ouverture_prevue']['checked']))
 {
 	print '<td class="liste_titre" align="center">';
     $arrayofoperators=array('<'=>'<','>'=>'>');
-	print $form->selectarray('filter_opouvertureprevue',$arrayofoperators,$filter_opouvertureprevue,1);
+	print Form::selectarray('filter_opouvertureprevue',$arrayofoperators,$filter_opouvertureprevue,1);
 	print ' ';
 	$filter_dateouvertureprevue=dol_mktime(0,0,0,$opouvertureprevuemonth,$opouvertureprevueday,$opouvertureprevueyear);
 	print $form->select_date($filter_dateouvertureprevue,'opouvertureprevue',0,0,1,'',1,0,1);
@@ -463,7 +422,7 @@
 {
 	print '<td class="liste_titre" align="center">';
     $arrayofoperators=array('<'=>'<','>'=>'>');
-	print $form->selectarray('filter_op1',$arrayofoperators,$filter_op1,1);
+	print Form::selectarray('filter_op1',$arrayofoperators,$filter_op1,1);
 	print ' ';
 	$filter_date1=dol_mktime(0,0,0,$op1month,$op1day,$op1year);
 	print $form->select_date($filter_date1,'op1',0,0,1,'',1,0,1);
@@ -473,7 +432,7 @@
 {
 	print '<td class="liste_titre" align="center">';
 	$arrayofoperators=array('<'=>'<','>'=>'>');
-	print $form->selectarray('filter_op2',$arrayofoperators,$filter_op2,1);
+	print Form::selectarray('filter_op2',$arrayofoperators,$filter_op2,1);
 	print ' ';
 	$filter_date2=dol_mktime(0,0,0,$op2month,$op2day,$op2year);
 	print $form->select_date($filter_date2,'op2',0,0,1,'',1,0,1);
@@ -483,7 +442,7 @@
 {
     print '<td class="liste_titre" align="center">';
     $arrayofoperators=array('<'=>'<','>'=>'>');
-    print $form->selectarray('filter_opcloture',$arrayofoperators,$filter_opcloture,1);
+    print Form::selectarray('filter_opcloture',$arrayofoperators,$filter_opcloture,1);
     print ' ';
     $filter_date_cloture=dol_mktime(0,0,0,$opcloturemonth,$opclotureday,$opclotureyear);
     print $form->select_date($filter_date_cloture,'opcloture',0,0,1,'',1,0,1);
@@ -510,7 +469,6 @@
             }
             print '</td>';
         }
->>>>>>> 46a80411
     }
 }
 // Fields from hook
@@ -540,15 +498,7 @@
 	    '4&filter=expired'=>$langs->trans("ServiceStatusLate"),
 	    '5'=>$langs->trans("ServiceStatusClosed")
 	);
-<<<<<<< HEAD
-	print Form::selectarray('search_status',$arrayofstatus,(strstr($search_status, ',')?-1:$search_status),1);
-	print '</td>';
-	print '<td class="liste_titre" align="right">';
-	$searchpitco=$form->showFilterAndCheckAddButtons(0);
-	print $searchpitco;
-=======
-	print $form->selectarray('search_status', $arrayofstatus, (strstr($search_status, ',')?-1:$search_status), 1, 0, '', 0, 0, 0, '', 'maxwidth100onsmartphone');
->>>>>>> 46a80411
+	print Form::selectarray('search_status', $arrayofstatus, (strstr($search_status, ',')?-1:$search_status), 1, 0, '', 0, 0, 0, '', 'maxwidth100onsmartphone');
 	print '</td>';
 }
 // Action column
@@ -565,23 +515,23 @@
 while ($i < min($num,$limit))
 {
 	$obj = $db->fetch_object($resql);
-	
+
 	$contractstatic->id=$obj->cid;
 	$contractstatic->ref=$obj->ref?$obj->ref:$obj->cid;
-	
+
 	$var=!$var;
 
 	print "<tr ".$bc[$var].">";
-	
+
 	// Ref
-    if (! empty($arrayfields['c.ref']['checked'])) 
+    if (! empty($arrayfields['c.ref']['checked']))
     {
         print '<td>';
 		print $contractstatic->getNomUrl(1,16);
 		print '</td>';
     }
 	// Service
-    if (! empty($arrayfields['p.description']['checked'])) 
+    if (! empty($arrayfields['p.description']['checked']))
     {
         print '<td>';
 		if ($obj->pid)
@@ -601,9 +551,9 @@
 		}
 		print '</td>';
     }
-    
+
 	// Third party
-    if (! empty($arrayfields['s.nom']['checked'])) 
+    if (! empty($arrayfields['s.nom']['checked']))
     {
         print '<td>';
 		$companystatic->id=$obj->socid;
@@ -612,9 +562,9 @@
 		print $companystatic->getNomUrl(1,'customer',28);
 		print '</td>';
     }
-    
+
 	// Start date
-    if (! empty($arrayfields['cd.date_ouverture_prevue']['checked'])) 
+    if (! empty($arrayfields['cd.date_ouverture_prevue']['checked']))
     {
 		print '<td align="center">';
 		print ($obj->date_ouverture_prevue?dol_print_date($db->jdate($obj->date_ouverture_prevue)):'&nbsp;');
@@ -623,15 +573,15 @@
 		else print '&nbsp;&nbsp;&nbsp;&nbsp;';
 		print '</td>';
 	}
-    if (! empty($arrayfields['cd.date_ouverture']['checked'])) 
+    if (! empty($arrayfields['cd.date_ouverture']['checked']))
     {
 	    print '<td align="center">'.($obj->date_ouverture?dol_print_date($db->jdate($obj->date_ouverture)):'&nbsp;').'</td>';
 	}
 	// End date
-    if (! empty($arrayfields['cd.date_fin_validite']['checked'])) 
+    if (! empty($arrayfields['cd.date_fin_validite']['checked']))
     {
 	    print '<td align="center">'.($obj->date_fin_validite?dol_print_date($db->jdate($obj->date_fin_validite)):'&nbsp;');
-		if ($obj->date_fin_validite && $db->jdate($obj->date_fin_validite) < ($now - $conf->contrat->services->expires->warning_delay) && $obj->statut < 5) 
+		if ($obj->date_fin_validite && $db->jdate($obj->date_fin_validite) < ($now - $conf->contrat->services->expires->warning_delay) && $obj->statut < 5)
 		{
 		    $warning_delay=$conf->contrat->services->expires->warning_delay / 3600 / 24;
             $textlate = $langs->trans("Late").' = '.$langs->trans("DateReference").' > '.$langs->trans("DateToday").' '.(ceil($warning_delay) >= 0 ? '+' : '').ceil($warning_delay).' '.$langs->trans("days");
@@ -640,7 +590,7 @@
 		else print '&nbsp;&nbsp;&nbsp;&nbsp;';
 	    print '</td>';
     }
-    if (! empty($arrayfields['cd.date_cloture']['checked'])) 
+    if (! empty($arrayfields['cd.date_cloture']['checked']))
     {
         print '<td align="center">'.dol_print_date($db->jdate($obj->date_cloture)).'</td>';
     }
@@ -707,7 +657,7 @@
 	}
 	print '</td>';
 	if (! $i) $totalarray['nbfield']++;
-	
+
 	print "</tr>\n";
 	$i++;
 }
