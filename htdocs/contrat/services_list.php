<?php
/* Copyright (C) 2001-2004  Rodolphe Quiedeville    <rodolphe@quiedeville.org>
 * Copyright (C) 2004-2016  Laurent Destailleur     <eldy@users.sourceforge.net>
 * Copyright (C) 2005-2012  Regis Houssin           <regis.houssin@inodbox.com>
 * Copyright (C) 2015       Jean-François Ferry     <jfefe@aternatik.fr>
 * Copyright (C) 2018       Ferran Marcet           <fmarcet@2byte.es>
 * Copyright (C) 2018       Frédéric France         <frederic.france@netlogic.fr>
 * Copyright (C) 2019      Juanjo Menent		<jmenent@2byte.es>
 * Copyright (C) 2023-2024	William Mead			<william.mead@manchenumerique.fr>
 *
 * This program is free software; you can redistribute it and/or modify
 * it under the terms of the GNU General Public License as published by
 * the Free Software Foundation; either version 3 of the License, or
 * (at your option) any later version.
 *
 * This program is distributed in the hope that it will be useful,
 * but WITHOUT ANY WARRANTY; without even the implied warranty of
 * MERCHANTABILITY or FITNESS FOR A PARTICULAR PURPOSE.  See the
 * GNU General Public License for more details.
 *
 * You should have received a copy of the GNU General Public License
 * along with this program. If not, see <https://www.gnu.org/licenses/>.
 */

/**
 *	    \file       htdocs/contrat/services_list.php
 *      \ingroup    contrat
 *		\brief      Page to list services in contracts
 */

require "../main.inc.php";
require_once DOL_DOCUMENT_ROOT."/contrat/class/contrat.class.php";
require_once DOL_DOCUMENT_ROOT."/product/class/product.class.php";
require_once DOL_DOCUMENT_ROOT."/societe/class/societe.class.php";

// Load translation files required by the page
$langs->loadLangs(array('products', 'contracts', 'companies'));

// Get parameters
$massaction = GETPOST('massaction', 'alpha');
$toselect   = GETPOST('toselect', 'array'); // Array of ids of elements selected into a list
$contextpage = GETPOST('contextpage', 'aZ') ? GETPOST('contextpage', 'aZ') : str_replace('_', '', basename(dirname(__FILE__)).basename(__FILE__, '.php')); // To manage different context of search
$optioncss  = GETPOST('optioncss', 'aZ'); // Option for the css output (always '' except when 'print')
$mode       = GETPOST('mode', 'aZ'); // The output mode ('list', 'kanban', 'hierarchy', 'calendar', ...)

// Load variable for pagination
$limit = GETPOST('limit', 'int') ? GETPOST('limit', 'int') : $conf->liste_limit;
$sortfield = GETPOST('sortfield', 'aZ09comma');
$sortorder = GETPOST('sortorder', 'aZ09comma');
$page = GETPOSTISSET('pageplusone') ? (GETPOST('pageplusone') - 1) : GETPOST("page", 'int');
if (empty($page) || $page < 0 || GETPOST('button_search', 'alpha') || GETPOST('button_removefilter', 'alpha')) {
	// If $page is not defined, or '' or -1 or if we click on clear filters
	$page = 0;
}
$offset = $limit * $page;
$pageprev = $page - 1;
$pagenext = $page + 1;
if (!$sortfield) {
	$sortfield = "c.rowid";
}
if (!$sortorder) {
	$sortorder = "ASC";
}

$search_name = GETPOST("search_name", 'alpha');
$search_subprice = GETPOST("search_subprice", 'alpha');
$search_qty = GETPOST("search_qty", 'alpha');
$search_total_ht = GETPOST("search_total_ht", 'alpha');
$search_total_tva = GETPOST("search_total_tva", 'alpha');
$search_total_ttc = GETPOST("search_total_ttc", 'alpha');
$search_contract = GETPOST("search_contract", 'alpha');
$search_service = GETPOST("search_service", 'alpha');
$search_status = GETPOST("search_status", 'alpha');
$search_product_category = GETPOST('search_product_category', 'int');
$socid = GETPOST('socid', 'int');
$contextpage = GETPOST('contextpage', 'aZ') ? GETPOST('contextpage', 'aZ') : 'contractservicelist'.$mode;

$opouvertureprevuemonth = GETPOST('opouvertureprevuemonth');
$opouvertureprevueday = GETPOST('opouvertureprevueday');
$opouvertureprevueyear = GETPOST('opouvertureprevueyear');
$filter_opouvertureprevue = GETPOST('filter_opouvertureprevue');

$op1month = GETPOST('op1month', 'int');
$op1day = GETPOST('op1day', 'int');
$op1year = GETPOST('op1year', 'int');
$filter_op1 = GETPOST('filter_op1', 'alpha');

$op2month = GETPOST('op2month', 'int');
$op2day = GETPOST('op2day', 'int');
$op2year = GETPOST('op2year', 'int');
$filter_op2 = GETPOST('filter_op2', 'alpha');

$opcloturemonth = GETPOST('opcloturemonth', 'int');
$opclotureday = GETPOST('opclotureday', 'int');
$opclotureyear = GETPOST('opclotureyear', 'int');
$filter_opcloture = GETPOST('filter_opcloture', 'alpha');


// Initialize technical object to manage hooks of page. Note that conf->hooks_modules contains array of hook context
$object = new ContratLigne($db);
$hookmanager->initHooks(array('contractservicelist'));
$extrafields = new ExtraFields($db);

// fetch optionals attributes and labels
$extrafields->fetch_name_optionals_label($object->table_element);

$search_array_options = $extrafields->getOptionalsFromPost($object->table_element, '', 'search_');

// Security check
$contratid = GETPOST('id', 'int');
if (!empty($user->socid)) {
	$socid = $user->socid;
}
$result = restrictedArea($user, 'contrat', $contratid);

<<<<<<< HEAD
if ($search_status != '') {
	$tmp = explode('&', $search_status);
	if (!empty($tmp[1])) {
		if ($tmp[1] == 'filter=notexpired') {
			$search_status = $tmp[0];
			$filter = 'notexpired';
		}
		if ($tmp[1] == 'filter=expired') {
			$search_status = $tmp[0];
			$filter = 'expired';
		}
	}
}

=======
>>>>>>> e5d27ead
$staticcontrat = new Contrat($db);
$staticcontratligne = new ContratLigne($db);
$companystatic = new Societe($db);

$arrayfields = array(
	'c.ref'=>array('label'=>"Contract", 'checked'=>1, 'position'=>80),
	'p.description'=>array('label'=>"Service", 'checked'=>1, 'position'=>80),
	's.nom'=>array('label'=>"ThirdParty", 'checked'=>1, 'position'=>90),
	'cd.tva_tx'=>array('label'=>"VATRate", 'checked'=>-1, 'position'=>100),
	'cd.subprice'=>array('label'=>"PriceUHT", 'checked'=>-1, 'position'=>105),
	'cd.qty'=>array('label'=>"Qty", 'checked'=>1, 'position'=>108),
	'cd.total_ht'=>array('label'=>"TotalHT", 'checked'=>-1, 'position'=>109, 'isameasure'=>1),
	'cd.total_tva'=>array('label'=>"TotalVAT", 'checked'=>-1, 'position'=>110),
	'cd.date_ouverture_prevue'=>array('label'=>"DateStartPlannedShort", 'checked'=>1, 'position'=>150),
	'cd.date_ouverture'=>array('label'=>"DateStartRealShort", 'checked'=>1, 'position'=>160),
	'cd.date_fin_validite'=>array('label'=>"DateEndPlannedShort", 'checked'=>1, 'position'=>170),
	'cd.date_cloture'=>array('label'=>"DateEndRealShort", 'checked'=>1, 'position'=>180),
	//'cd.datec'=>array('label'=>$langs->trans("DateCreation"), 'checked'=>0, 'position'=>500),
	'cd.tms'=>array('label'=>"DateModificationShort", 'checked'=>0, 'position'=>500),
	'status'=>array('label'=>"Status", 'checked'=>1, 'position'=>1000)
);
// Extra fields
include DOL_DOCUMENT_ROOT.'/core/tpl/extrafields_list_array_fields.tpl.php';

$object->fields = dol_sort_array($object->fields, 'position');
$arrayfields = dol_sort_array($arrayfields, 'position');

$permissiontoread = $user->hasRight('contrat', 'lire');
$permissiontoadd = $user->hasRight('contrat', 'creer');
$permissiontodelete = $user->hasRight('contrat', 'supprimer');

$result = restrictedArea($user, 'contrat', 0);


/*
 * Actions
 */

if (GETPOST('cancel', 'alpha')) {
	$action = 'list';
	$massaction = '';
}
if (!GETPOST('confirmmassaction', 'alpha') && $massaction != 'presend' && $massaction != 'confirm_presend') {
	$massaction = '';
}

$parameters = array('socid'=>$socid);
$reshook = $hookmanager->executeHooks('doActions', $parameters, $object, $action); // Note that $action and $object may have been modified by some hooks
if ($reshook < 0) {
	setEventMessages($hookmanager->error, $hookmanager->errors, 'errors');
}

if (empty($reshook)) {
	// Selection of new fields
	include DOL_DOCUMENT_ROOT.'/core/actions_changeselectedfields.inc.php';

	if (GETPOST('button_removefilter_x', 'alpha') || GETPOST('button_removefilter.x', 'alpha') || GETPOST('button_removefilter', 'alpha')) { // All test are required to be compatible with all browsers
		$search_product_category = 0;
		$search_name = "";
		$search_subprice = "";
		$search_qty = "";
		$search_total_ht = "";
		$search_total_tva = "";
		$search_total_ttc = "";
		$search_contract = "";
		$search_service = "";
		$search_status = "";
		$opouvertureprevuemonth = "";
		$opouvertureprevueday = "";
		$opouvertureprevueyear = "";
		$filter_opouvertureprevue = "";
		$op1month = "";
		$op1day = "";
		$op1year = "";
		$filter_op1 = "";
		$op2month = "";
		$op2day = "";
		$op2year = "";
		$filter_op2 = "";
		$opcloturemonth = "";
		$opclotureday = "";
		$opclotureyear = "";
		$filter_opcloture = "";
		$toselect = array();
		$search_array_options = array();
	}
}


/*
 * View
 */

$form = new Form($db);

$now = dol_now();

$title = $langs->trans("ListOfServices");
if ($search_status == "0") {
	$title = $langs->trans("ListOfInactiveServices"); // Must use == "0"
}
if ($search_status == "4" && $filter != "expired") {
	$title = $langs->trans("ListOfRunningServices");
}
if ($search_status == "4" && $filter == "expired") {
	$title = $langs->trans("ListOfExpiredServices");
}
if ($search_status == "5") {
	$title = $langs->trans("ListOfClosedServices");
}
$help_url = '';

// Build and execute select
// --------------------------------------------------------------------
$sql = "SELECT c.rowid as cid, c.ref, c.statut as cstatut, c.ref_customer, c.ref_supplier,";
$sql .= " s.rowid as socid, s.nom as name, s.email, s.client, s.fournisseur,";
$sql .= " cd.rowid, cd.description, cd.statut, cd.product_type as type,";
$sql .= " p.rowid as pid, p.ref as pref, p.label as label, p.fk_product_type as ptype, p.tobuy, p.tosell, p.barcode, p.entity as pentity,";
if (!$user->hasRight('societe', 'client', 'voir') && !$socid) {
	$sql .= " sc.fk_soc, sc.fk_user,";
}
$sql .= " cd.date_ouverture_prevue,";
$sql .= " cd.date_ouverture,";
$sql .= " cd.date_fin_validite,";
$sql .= " cd.date_cloture,";
$sql .= " cd.qty,";
$sql .= " cd.total_ht,";
$sql .= " cd.total_tva,";
$sql .= " cd.tva_tx,";
$sql .= " cd.subprice,";
//$sql.= " cd.date_c as date_creation,";
$sql .= " cd.tms as date_update";
// Add fields from extrafields
if (!empty($extrafields->attributes[$object->table_element]['label'])) {
	foreach ($extrafields->attributes[$object->table_element]['label'] as $key => $val) {
		$sql .= ($extrafields->attributes[$object->table_element]['type'][$key] != 'separate' ? ", ef.".$key." as options_".$key : '');
	}
}
// Add fields from hooks
$parameters = array();
$reshook = $hookmanager->executeHooks('printFieldListSelect', $parameters, $object, $action); // Note that $action and $object may have been modified by hook
$sql .= $hookmanager->resPrint;
$sql .= " FROM ".MAIN_DB_PREFIX."contrat as c,";
$sql .= " ".MAIN_DB_PREFIX."societe as s,";
if (!$user->hasRight('societe', 'client', 'voir') && !$socid) {
	$sql .= " ".MAIN_DB_PREFIX."societe_commerciaux as sc,";
}
$sql .= " ".MAIN_DB_PREFIX."contratdet as cd";
if (!empty($extrafields->attributes[$object->table_element]['label']) && is_array($extrafields->attributes[$object->table_element]['label']) && count($extrafields->attributes[$object->table_element]['label'])) {
	$sql .= " LEFT JOIN ".MAIN_DB_PREFIX.$object->table_element."_extrafields as ef on (cd.rowid = ef.fk_object)";
}
$sql .= " LEFT JOIN ".MAIN_DB_PREFIX."product as p ON cd.fk_product = p.rowid";
if ($search_product_category > 0) {
	$sql .= ' LEFT JOIN '.MAIN_DB_PREFIX.'categorie_product as cp ON cp.fk_product=cd.fk_product';
}
$sql .= " WHERE c.entity IN (".getEntity($object->element).")";
$sql .= " AND c.rowid = cd.fk_contrat";
if ($search_product_category > 0) {
	$sql .= " AND cp.fk_categorie = ".((int) $search_product_category);
}
$sql .= " AND c.fk_soc = s.rowid";
if (!$user->hasRight('societe', 'client', 'voir') && !$socid) {
	$sql .= " AND s.rowid = sc.fk_soc AND sc.fk_user = ".((int) $user->id);
}
if ($search_status == "0") {
	$sql .= " AND cd.statut = 0";
}
if ($search_status == "4") {
	$sql .= " AND cd.statut = 4";
}
if ($search_status == "4&filter=expired") {
	$sql .= " AND cd.statut = 4 AND cd.date_fin_validite < '".$db->idate($now)."'";
}
if ($search_status == "4&filter=notexpired") {
	$sql .= " AND cd.statut = 4 AND cd.date_fin_validite >= '".$db->idate($now)."'";
}
if ($search_status == "5") {
	$sql .= " AND cd.statut = 5";
}
if ($search_subprice) {
	$sql .= natural_search("cd.subprice", $search_subprice, 1);
}
if ($search_qty) {
	$sql .= natural_search("cd.qty", $search_qty, 1);
}
if ($search_total_ht) {
	$sql .= natural_search("cd.total_ht", $search_total_ht, 1);
}
if ($search_total_tva) {
	$sql .= natural_search("cd.total_tva", $search_total_tva, 1);
}
if ($search_total_ttc) {
	$sql .= natural_search("cd.total_ttc", $search_total_ttc, 1);
}
if ($search_name) {
	$sql .= natural_search("s.nom", $search_name);
}
if ($search_contract) {
	$sql .= natural_search("c.ref", $search_contract);
}
if ($search_service) {
	$sql .= natural_search(array("p.ref", "p.description", "cd.description"), $search_service);
}
if ($socid > 0) {
	$sql .= " AND s.rowid = ".((int) $socid);
}

$filter_dateouvertureprevue = '';
$filter_date1 = '';
$filter_date2 = '';
$filter_opcloture = '';

$filter_dateouvertureprevue_start = dol_mktime(0, 0, 0, $opouvertureprevuemonth, $opouvertureprevueday, $opouvertureprevueyear);
$filter_dateouvertureprevue_end = dol_mktime(23, 59, 59, $opouvertureprevuemonth, $opouvertureprevueday, $opouvertureprevueyear);
if ($filter_dateouvertureprevue_start != '' && $filter_opouvertureprevue == -1) {
	$filter_opouvertureprevue = ' BETWEEN ';
}

$filter_date1_start = dol_mktime(0, 0, 0, $op1month, $op1day, $op1year);
$filter_date1_end = dol_mktime(23, 59, 59, $op1month, $op1day, $op1year);
if ($filter_date1_start != '' && $filter_op1 == -1) {
	$filter_op1 = ' BETWEEN ';
}

$filter_date2_start = dol_mktime(0, 0, 0, $op2month, $op2day, $op2year);
$filter_date2_end = dol_mktime(23, 59, 59, $op2month, $op2day, $op2year);
if ($filter_date2_start != '' && $filter_op2 == -1) {
	$filter_op2 = ' BETWEEN ';
}

$filter_datecloture_start = dol_mktime(0, 0, 0, $opcloturemonth, $opclotureday, $opclotureyear);
$filter_datecloture_end = dol_mktime(23, 59, 59, $opcloturemonth, $opclotureday, $opclotureyear);
if ($filter_datecloture_start != '' && $filter_opcloture == -1) {
	$filter_opcloture = ' BETWEEN ';
}

if (!empty($filter_opouvertureprevue) && $filter_opouvertureprevue != -1 && $filter_opouvertureprevue != ' BETWEEN ' && $filter_dateouvertureprevue_start != '') {
	$sql .= " AND cd.date_ouverture_prevue ".$filter_opouvertureprevue." '".$db->idate($filter_dateouvertureprevue_start)."'";
}
if (!empty($filter_opouvertureprevue) && $filter_opouvertureprevue == ' BETWEEN ') {
	$sql .= " AND cd.date_ouverture_prevue ".$filter_opouvertureprevue." '".$db->idate($filter_dateouvertureprevue_start)."' AND '".$db->idate($filter_dateouvertureprevue_end)."'";
}
if (!empty($filter_op1) && $filter_op1 != -1 && $filter_op1 != ' BETWEEN ' && $filter_date1_start != '') {
	$sql .= " AND cd.date_ouverture ".$filter_op1." '".$db->idate($filter_date1_start)."'";
}
if (!empty($filter_op1) && $filter_op1 == ' BETWEEN ') {
	$sql .= " AND cd.date_ouverture ".$filter_op1." '".$db->idate($filter_date1_start)."' AND '".$db->idate($filter_date1_end)."'";
}
if (!empty($filter_op2) && $filter_op2 != -1 && $filter_op2 != ' BETWEEN ' && $filter_date2_start != '') {
	$sql .= " AND cd.date_fin_validite ".$filter_op2." '".$db->idate($filter_date2_start)."'";
}
if (!empty($filter_op2) && $filter_op2 == ' BETWEEN ') {
	$sql .= " AND cd.date_fin_validite ".$filter_op2." '".$db->idate($filter_date2_start)."' AND '".$db->idate($filter_date2_end)."'";
}
if (!empty($filter_opcloture) && $filter_opcloture != ' BETWEEN ' && $filter_opcloture != -1 && $filter_datecloture_start != '') {
	$sql .= " AND cd.date_cloture ".$filter_opcloture." '".$db->idate($filter_datecloture_start)."'";
}
if (!empty($filter_opcloture) && $filter_opcloture == ' BETWEEN ') {
	$sql .= " AND cd.date_cloture ".$filter_opcloture." '".$db->idate($filter_datecloture_start)."' AND '".$db->idate($filter_datecloture_end)."'";
}
// Add where from extra fields
include DOL_DOCUMENT_ROOT.'/core/tpl/extrafields_list_search_sql.tpl.php';

//print $sql;

// Count total nb of records
$nbtotalofrecords = '';
if (!getDolGlobalInt('MAIN_DISABLE_FULL_SCANLIST')) {
	$result = $db->query($sql);
	$nbtotalofrecords = $db->num_rows($result);
	if (($page * $limit) > $nbtotalofrecords) {	// if total resultset is smaller then paging size (filtering), goto and load page 0
		$page = 0;
		$offset = 0;
	}
}

// Complete request and execute it with limit
$sql .= $db->order($sortfield, $sortorder);
if ($limit) {
	$sql .= $db->plimit($limit + 1, $offset);
}

//print $sql;
dol_syslog("contrat/services_list.php", LOG_DEBUG);
$resql = $db->query($sql);
if (!$resql) {
	dol_print_error($db);
	exit;
}

$num = $db->num_rows($resql);

/*
<<<<<<< HEAD
// Direct jump if only one record found
if ($num == 1 && getDolGlobalInt('MAIN_SEARCH_DIRECT_OPEN_IF_ONLY_ONE') && $search_all && !$page) {
	$obj = $db->fetch_object($resql);
	$id = $obj->id;
	header("Location: ".DOL_URL_ROOT.'/projet/tasks/task.php?id='.$id.'&withprojet=1');
	exit;
}*/
=======
 if ($num == 1 && !empty($conf->global->MAIN_SEARCH_DIRECT_OPEN_IF_ONLY_ONE) && $search_all)
 {
 $obj = $db->fetch_object($resql);
 $id = $obj->id;
 header("Location: ".DOL_URL_ROOT.'/projet/tasks/task.php?id='.$id.'&withprojet=1');
 exit;
 }*/
>>>>>>> e5d27ead


// Output page
// --------------------------------------------------------------------

llxHeader('', $title, $help_url);

$arrayofselected = is_array($toselect) ? $toselect : array();

$param = '';
if (!empty($mode)) {
	$param .= '&mode='.urlencode($mode);
}
if (!empty($contextpage) && $contextpage != $_SERVER["PHP_SELF"]) {
	$param .= '&contextpage='.urlencode($contextpage);
}
if ($limit > 0 && $limit != $conf->liste_limit) {
	$param .= '&limit='.((int) $limit);
}
if ($optioncss != '') {
	$param .= '&optioncss='.urlencode($optioncss);
}
if ($search_contract) {
	$param .= '&amp;search_contract='.urlencode($search_contract);
}
if ($search_name) {
	$param .= '&amp;search_name='.urlencode($search_name);
}
if ($search_subprice) {
	$param .= '&amp;search_subprice='.urlencode($search_subprice);
}
if ($search_qty) {
	$param .= '&amp;search_qty='.urlencode($search_qty);
}
if ($search_total_ht) {
	$param .= '&amp;search_total_ht='.urlencode($search_total_ht);
}
if ($search_total_tva) {
	$param .= '&amp;search_total_tva='.urlencode($search_total_tva);
}
if ($search_total_ttc) {
	$param .= '&amp;search_total_ttc='.urlencode($search_total_ttc);
}
if ($search_service) {
	$param .= '&amp;search_service='.urlencode($search_service);
}
if ($search_status) {
	$param .= '&amp;search_status='.urlencode($search_status);
}
if (!empty($filter_opouvertureprevue) && $filter_opouvertureprevue != -1) {
	$param .= '&amp;filter_opouvertureprevue='.urlencode($filter_opouvertureprevue);
}
if (!empty($filter_op1) && $filter_op1 != -1) {
	$param .= '&amp;filter_op1='.urlencode($filter_op1);
}
if (!empty($filter_op2) && $filter_op2 != -1) {
	$param .= '&amp;filter_op2='.urlencode($filter_op2);
}
if (!empty($filter_opcloture) && $filter_opcloture != -1) {
	$param .= '&amp;filter_opcloture='.urlencode($filter_opcloture);
}
if ($filter_dateouvertureprevue_start != '') {
	$param .= '&amp;opouvertureprevueday='.((int) $opouvertureprevueday).'&amp;opouvertureprevuemonth='.((int) $opouvertureprevuemonth).'&amp;opouvertureprevueyear='.((int) $opouvertureprevueyear);
}
if ($filter_date1_start != '') {
	$param .= '&amp;op1day='.((int) $op1day).'&amp;op1month='.((int) $op1month).'&amp;op1year='.((int) $op1year);
}
if ($filter_date2_start != '') {
	$param .= '&amp;op2day='.((int) $op2day).'&amp;op2month='.((int) $op2month).'&amp;op2year='.((int) $op2year);
}
if ($filter_datecloture_start != '') {
	$param .= '&amp;opclotureday='.((int) $op2day).'&amp;opcloturemonth='.((int) $op2month).'&amp;opclotureyear='.((int) $op2year);
}
// Add $param from extra fields
include DOL_DOCUMENT_ROOT.'/core/tpl/extrafields_list_search_param.tpl.php';

// List of mass actions available
$arrayofmassactions = array(
	//'presend'=>img_picto('', 'email', 'class="pictofixedwidth"').$langs->trans("SendByMail"),
	//'builddoc'=>img_picto('', 'pdf', 'class="pictofixedwidth"').$langs->trans("PDFMerge"),
);
//if ($user->hasRight('contrat', 'supprimer')) $arrayofmassactions['predelete'] = img_picto('', 'delete', 'class="pictofixedwidth"').$langs->trans("Delete");
//if (in_array($massaction, array('presend','predelete'))) $arrayofmassactions=array();
$massactionbutton = $form->selectMassAction('', $arrayofmassactions);

print '<form method="POST" id="searchFormList" action="'.$_SERVER["PHP_SELF"].'">'."\n";
if ($optioncss != '') {
	print '<input type="hidden" name="optioncss" value="'.$optioncss.'">';
}
print '<input type="hidden" name="token" value="'.newToken().'">';
print '<input type="hidden" name="formfilteraction" id="formfilteraction" value="list">';
print '<input type="hidden" name="action" value="list">';
print '<input type="hidden" name="sortfield" value="'.$sortfield.'">';
print '<input type="hidden" name="sortorder" value="'.$sortorder.'">';
print '<input type="hidden" name="page" value="'.$page.'">';
print '<input type="hidden" name="contextpage" value="'.$contextpage.'">';
print '<input type="hidden" name="page_y" value="">';
print '<input type="hidden" name="mode" value="'.$mode.'">';

$newcardbutton = '';

<<<<<<< HEAD
=======
$title = $langs->trans("ListOfServices");
if ($search_status == "0") {
	$title = $langs->trans("ListOfInactiveServices"); // Must use == "0"
}
if ($search_status == "4") {
	$title = $langs->trans("ListOfRunningServices");
}
if ($search_status == "4&filter=notexpired") {
	$title = $langs->trans("ListOfNotExpiredRunningServices");
}
if ($search_status == "4&filter=expired") {
	$title = $langs->trans("ListOfExpiredRunningServices");
}
if ($search_status == "5") {
	$title = $langs->trans("ListOfClosedServices");
}
>>>>>>> e5d27ead

print_barre_liste($title, $page, $_SERVER["PHP_SELF"], $param, $sortfield, $sortorder, $massactionbutton, $num, $nbtotalofrecords, 'contract', 0, '', '', $limit);

if (!empty($sall)) {
	foreach ($fieldstosearchall as $key => $val) {
		$fieldstosearchall[$key] = $langs->trans($val);
	}
	print '<div class="divsearchfieldfilter">'.$langs->trans("FilterOnInto", $sall).join(', ', $fieldstosearchall).'</div>';
}

$morefilter = '';
$moreforfilter = '';

// If the user can view categories of products
if (isModEnabled('categorie') && ($user->hasRight('produit', 'lire') || $user->hasRight('service', 'lire'))) {
	include_once DOL_DOCUMENT_ROOT.'/categories/class/categorie.class.php';
	$moreforfilter .= '<div class="divsearchfield">';
	$tmptitle = $langs->trans('IncludingProductWithTag');
	$cate_arbo = $form->select_all_categories(Categorie::TYPE_PRODUCT, null, 'parent', null, null, 1);
	$moreforfilter .= img_picto($tmptitle, 'category', 'class="pictofixedwidth"').$form->selectarray('search_product_category', $cate_arbo, $search_product_category, $tmptitle, 0, 0, '', 0, 0, 0, 0, 'widthcentpercentminusx maxwidth300', 1);
	$moreforfilter .= '</div>';
}

$parameters = array();
$reshook = $hookmanager->executeHooks('printFieldPreListTitle', $parameters, $object, $action); // Note that $action and $object may have been modified by hook
if (empty($reshook)) {
	$moreforfilter .= $hookmanager->resPrint;
} else {
	$moreforfilter = $hookmanager->resPrint;
}


if (!empty($moreforfilter)) {
	print '<div class="liste_titre liste_titre_bydiv centpercent">';
	print $moreforfilter;
	$parameters = array();
	$reshook = $hookmanager->executeHooks('printFieldPreListTitle', $parameters, $object, $action); // Note that $action and $object may have been modified by hook
	print $hookmanager->resPrint;
	print '</div>';
}

$varpage = empty($contextpage) ? $_SERVER["PHP_SELF"] : $contextpage;
$selectedfields = ($mode != 'kanban' ? $form->multiSelectArrayWithCheckbox('selectedfields', $arrayfields, $varpage, getDolGlobalString('MAIN_CHECKBOX_LEFT_COLUMN', '')) : ''); // This also change content of $arrayfields
$selectedfields .= (count($arrayofmassactions) ? $form->showCheckAddButtons('checkforselect', 1) : '');


print '<div class="div-table-responsive">';
print '<table class="tagtable liste'.($moreforfilter ? " listwithfilterbefore" : "").'">'."\n";

// Fields title search
// --------------------------------------------------------------------
print '<tr class="liste_titre_filter">';
// Action column
if (getDolGlobalString('MAIN_CHECKBOX_LEFT_COLUMN')) {
	print '<td class="liste_titre center maxwidthsearch">';
	$searchpicto = $form->showFilterButtons('left');
	print $searchpicto;
	print '</td>';
}
if (!empty($arrayfields['c.ref']['checked'])) {
	print '<td class="liste_titre">';
	print '<input type="hidden" name="mode" value="'.$mode.'">';
	print '<input type="text" class="flat maxwidth75" name="search_contract" value="'.dol_escape_htmltag($search_contract).'">';
	print '</td>';
}
// Service label
if (!empty($arrayfields['p.description']['checked'])) {
	print '<td class="liste_titre">';
	print '<input type="text" class="flat maxwidth100" name="search_service" value="'.dol_escape_htmltag($search_service).'">';
	print '</td>';
}
// detail lines
if (!empty($arrayfields['cd.tva_tx']['checked'])) {
	print '<td class="liste_titre">';
	print '</td>';
}
if (!empty($arrayfields['cd.subprice']['checked'])) {
	print '<td class="liste_titre right">';
	print '<input type="text" class="flat maxwidth50 right" name="search_subprice" value="'.dol_escape_htmltag($search_subprice).'">';
	print '</td>';
}
if (!empty($arrayfields['cd.qty']['checked'])) {
	print '<td class="liste_titre right">';
	print '<input type="text" class="flat maxwidth50 right" name="search_qty" value="'.dol_escape_htmltag($search_qty).'">';
	print '</td>';
}
if (!empty($arrayfields['cd.total_ht']['checked'])) {
	print '<td class="liste_titre right">';
	print '<input type="text" class="flat maxwidth50" name="search_total_ht" value="'.dol_escape_htmltag($search_total_ht).'">';
	print '</td>';
}
if (!empty($arrayfields['cd.total_tva']['checked'])) {
	print '<td class="liste_titre right">';
	print '<input type="text" class="flat maxwidth50" name="search_total_tva" value="'.dol_escape_htmltag($search_total_tva).'">';
	print '</td>';
}
// Third party
if (!empty($arrayfields['s.nom']['checked'])) {
	print '<td class="liste_titre">';
	print '<input type="text" class="flat maxwidth100" name="search_name" value="'.dol_escape_htmltag($search_name).'">';
	print '</td>';
}

if (!empty($arrayfields['cd.date_ouverture_prevue']['checked'])) {
	print '<td class="liste_titre center">';
	$arrayofoperators = array('<'=>'<', '>'=>'>');
	print $form->selectarray('filter_opouvertureprevue', $arrayofoperators, $filter_opouvertureprevue, 1, 0, 0, '', 0, 0, 0, '', 'width50');
	print ' ';
	$filter_dateouvertureprevue = dol_mktime(0, 0, 0, $opouvertureprevuemonth, $opouvertureprevueday, $opouvertureprevueyear);
	print $form->selectDate($filter_dateouvertureprevue, 'opouvertureprevue', 0, 0, 1, '', 1, 0);
	print '</td>';
}
if (!empty($arrayfields['cd.date_ouverture']['checked'])) {
	print '<td class="liste_titre center">';
	$arrayofoperators = array('<'=>'<', '>'=>'>');
	print $form->selectarray('filter_op1', $arrayofoperators, $filter_op1, 1, 0, 0, '', 0, 0, 0, '', 'width50');
	print ' ';
	$filter_date1 = dol_mktime(0, 0, 0, $op1month, $op1day, $op1year);
	print $form->selectDate($filter_date1, 'op1', 0, 0, 1, '', 1, 0);
	print '</td>';
}
if (!empty($arrayfields['cd.date_fin_validite']['checked'])) {
	print '<td class="liste_titre center">';
	$arrayofoperators = array('<'=>'<', '>'=>'>');
	print $form->selectarray('filter_op2', $arrayofoperators, $filter_op2, 1, 0, 0, '', 0, 0, 0, '', 'width50');
	print ' ';
	$filter_date2 = dol_mktime(0, 0, 0, $op2month, $op2day, $op2year);
	print $form->selectDate($filter_date2, 'op2', 0, 0, 1, '', 1, 0);
	print '</td>';
}
if (!empty($arrayfields['cd.date_cloture']['checked'])) {
	print '<td class="liste_titre center">';
	$arrayofoperators = array('<'=>'<', '>'=>'>');
	print $form->selectarray('filter_opcloture', $arrayofoperators, $filter_opcloture, 1, 0, 0, '', 0, 0, 0, '', 'width50');
	print ' ';
	$filter_date_cloture = dol_mktime(0, 0, 0, $opcloturemonth, $opclotureday, $opclotureyear);
	print $form->selectDate($filter_date_cloture, 'opcloture', 0, 0, 1, '', 1, 0);
	print '</td>';
}
// Extra fields
include DOL_DOCUMENT_ROOT.'/core/tpl/extrafields_list_search_input.tpl.php';

// Fields from hook
$parameters = array('arrayfields'=>$arrayfields);
$reshook = $hookmanager->executeHooks('printFieldListOption', $parameters, $object, $action); // Note that $action and $object may have been modified by hook
print $hookmanager->resPrint;
if (!empty($arrayfields['cd.datec']['checked'])) {
	// Date creation
	print '<td class="liste_titre">';
	print '</td>';
}
if (!empty($arrayfields['cd.tms']['checked'])) {
	// Date modification
	print '<td class="liste_titre">';
	print '</td>';
}
if (!empty($arrayfields['status']['checked'])) {
	// Status
	print '<td class="liste_titre right parentonrightofpage">';
	$arrayofstatus = array(
		'0'=>$langs->trans("ServiceStatusInitial"),
		'4'=>$langs->trans("ServiceStatusRunning"),
		'4&filter=notexpired'=>$langs->trans("ServiceStatusNotLate"),
		'4&filter=expired'=>$langs->trans("ServiceStatusLate"),
		'5'=>$langs->trans("ServiceStatusClosed")
	);
	$search_status_new = GETPOST('search_status', 'alpha');
	if ($filter == 'expired' && !preg_match('/expired/', $search_status_new)) {
		$search_status_new .= '&filter=expired';
	}
	print $form->selectarray('search_status', $arrayofstatus, (strstr($search_status_new, ',') ? -1 : $search_status_new), 1, 0, 0, '', 0, 0, 0, '', 'search_status width100 onrightofpage');
	print '</td>';
}
// Action column
if (!getDolGlobalString('MAIN_CHECKBOX_LEFT_COLUMN')) {
	print '<td class="liste_titre center maxwidthsearch">';
	$searchpicto = $form->showFilterButtons();
	print $searchpicto;
	print '</td>';
}
print '</tr>'."\n";

$totalarray = array();
$totalarray['nbfield'] = 0;

// Fields title label
// --------------------------------------------------------------------
print '<tr class="liste_titre">';
// Action column
if (getDolGlobalString('MAIN_CHECKBOX_LEFT_COLUMN')) {
	print getTitleFieldOfList($selectedfields, 0, $_SERVER["PHP_SELF"], '', '', '', '', $sortfield, $sortorder, 'center maxwidthsearch ')."\n";
	$totalarray['nbfield']++;
}
if (!empty($arrayfields['c.ref']['checked'])) {
	print_liste_field_titre($arrayfields['c.ref']['label'], $_SERVER["PHP_SELF"], "c.ref", "", $param, "", $sortfield, $sortorder);
}
if (!empty($arrayfields['p.description']['checked'])) {
	print_liste_field_titre($arrayfields['p.description']['label'], $_SERVER["PHP_SELF"], "p.description", "", $param, "", $sortfield, $sortorder);
}
if (!empty($arrayfields['cd.tva_tx']['checked'])) {
	print_liste_field_titre($arrayfields['cd.tva_tx']['label'], $_SERVER["PHP_SELF"], "cd.tva_tx", "", $param, '', $sortfield, $sortorder, 'center nowrap ');
}
if (!empty($arrayfields['cd.subprice']['checked'])) {
	print_liste_field_titre($arrayfields['cd.subprice']['label'], $_SERVER["PHP_SELF"], "cd.subprice", "", $param, '', $sortfield, $sortorder, 'center nowrap ');
}
if (!empty($arrayfields['cd.qty']['checked'])) {
	print_liste_field_titre($arrayfields['cd.qty']['label'], $_SERVER["PHP_SELF"], "cd.qty", "", $param, '', $sortfield, $sortorder, 'right nowrap ');
}
if (!empty($arrayfields['cd.total_ht']['checked'])) {
	print_liste_field_titre($arrayfields['cd.total_ht']['label'], $_SERVER["PHP_SELF"], "cd.total_ht", "", $param, '', $sortfield, $sortorder, 'right nowrap ');
}
if (!empty($arrayfields['cd.total_tva']['checked'])) {
	print_liste_field_titre($arrayfields['cd.total_tva']['label'], $_SERVER["PHP_SELF"], "cd.total_tva", "", $param, '', $sortfield, $sortorder, 'right nowrap ');
}
if (!empty($arrayfields['s.nom']['checked'])) {
	print_liste_field_titre($arrayfields['s.nom']['label'], $_SERVER["PHP_SELF"], "s.nom", "", $param, "", $sortfield, $sortorder);
}
if (!empty($arrayfields['cd.date_ouverture_prevue']['checked'])) {
	print_liste_field_titre($arrayfields['cd.date_ouverture_prevue']['label'], $_SERVER["PHP_SELF"], "cd.date_ouverture_prevue", "", $param, '', $sortfield, $sortorder, 'center ');
}
if (!empty($arrayfields['cd.date_ouverture']['checked'])) {
	print_liste_field_titre($arrayfields['cd.date_ouverture']['label'], $_SERVER["PHP_SELF"], "cd.date_ouverture", "", $param, '', $sortfield, $sortorder, 'center ');
}
if (!empty($arrayfields['cd.date_fin_validite']['checked'])) {
	print_liste_field_titre($arrayfields['cd.date_fin_validite']['label'], $_SERVER["PHP_SELF"], "cd.date_fin_validite", "", $param, '', $sortfield, $sortorder, 'center ');
}
if (!empty($arrayfields['cd.date_cloture']['checked'])) {
	print_liste_field_titre($arrayfields['cd.date_cloture']['label'], $_SERVER["PHP_SELF"], "cd.date_cloture", "", $param, '', $sortfield, $sortorder, 'center ');
}
// Extra fields
include DOL_DOCUMENT_ROOT.'/core/tpl/extrafields_list_search_title.tpl.php';
// Hook fields
$parameters = array('arrayfields'=>$arrayfields, 'param'=>$param, 'sortfield'=>$sortfield, 'sortorder'=>$sortorder);
$reshook = $hookmanager->executeHooks('printFieldListTitle', $parameters, $object, $action); // Note that $action and $object may have been modified by hook
print $hookmanager->resPrint;
if (!empty($arrayfields['cd.datec']['checked'])) {
	print_liste_field_titre($arrayfields['cd.datec']['label'], $_SERVER["PHP_SELF"], "cd.datec", "", $param, '', $sortfield, $sortorder, 'center nowrap ');
}
if (!empty($arrayfields['cd.tms']['checked'])) {
	print_liste_field_titre($arrayfields['cd.tms']['label'], $_SERVER["PHP_SELF"], "cd.tms", "", $param, '', $sortfield, $sortorder, 'center nowrap ');
}
if (!empty($arrayfields['status']['checked'])) {
	print_liste_field_titre($arrayfields['status']['label'], $_SERVER["PHP_SELF"], "cd.statut,c.statut", "", $param, '', $sortfield, $sortorder, 'right ');
}
// Action column
if (!getDolGlobalString('MAIN_CHECKBOX_LEFT_COLUMN')) {
	print getTitleFieldOfList($selectedfields, 0, $_SERVER["PHP_SELF"], '', '', '', '', $sortfield, $sortorder, 'center maxwidthsearch ')."\n";
	$totalarray['nbfield']++;
}
print '</tr>'."\n";


// Loop on record
// --------------------------------------------------------------------

$contractstatic = new Contrat($db);
$productstatic = new Product($db);

$i = 0;
$savnbfield = $totalarray['nbfield'];
$totalarray = array('nbfield'=>0, 'cd.qty'=>0, 'cd.total_ht'=>0, 'cd.total_tva'=>0);
$imaxinloop = ($limit ? min($num, $limit) : $num);
while ($i < $imaxinloop) {
	$obj = $db->fetch_object($resql);
	if (empty($obj)) {
		break; // Should not happen
	}

	$contractstatic->id = $obj->cid;
	$contractstatic->ref = $obj->ref ? $obj->ref : $obj->cid;
	$contractstatic->ref_customer = $obj->ref_customer;
	$contractstatic->ref_supplier = $obj->ref_supplier;

	$companystatic->id = $obj->socid;
	$companystatic->name = $obj->name;
	$companystatic->email = $obj->email;
	$companystatic->client = $obj->client;
	$companystatic->fournisseur = $obj->fournisseur;

	$productstatic->id = $obj->pid;
	$productstatic->type = $obj->ptype;
	$productstatic->ref = $obj->pref;
	$productstatic->entity = $obj->pentity;
	$productstatic->status = $obj->tosell;
	$productstatic->status_buy = $obj->tobuy;
	$productstatic->label = $obj->label;
	$productstatic->description = $obj->description;
	$productstatic->barcode = $obj->barcode;

	print '<tr data-rowid="'.$object->id.'" class="oddeven">';

	// Action column
	if (getDolGlobalString('MAIN_CHECKBOX_LEFT_COLUMN')) {
		print '<td class="nowrap center">';
		if ($massactionbutton || $massaction) {   // If we are in select mode (massactionbutton defined) or if we have already selected and sent an action ($massaction) defined
			$selected = 0;
			if (in_array($obj->rowid, $arrayofselected)) {
				$selected = 1;
			}
			print '<input id="cb'.$obj->rowid.'" class="flat checkforselect" type="checkbox" name="toselect[]" value="'.$obj->rowid.'"'.($selected ? ' checked="checked"' : '').'>';
		}
		print '</td>';
		if (!$i) {
			$totalarray['nbfield']++;
		}
	}
	// Ref
	if (!empty($arrayfields['c.ref']['checked'])) {
		print '<td class="nowraponall">';
		print $contractstatic->getNomUrl(1, 16);
		print '</td>';
		if (!$i) {
			$totalarray['nbfield']++;
		}
	}
	// Service
	if (!empty($arrayfields['p.description']['checked'])) {
		print '<td class="tdoverflowmax300">';
		if ($obj->pid > 0) {
			print $productstatic->getNomUrl(1, '', 24);
			print $obj->label ? ' - '.dol_trunc($obj->label, 16) : '';
			if (!empty($obj->description) && getDolGlobalString('PRODUCT_DESC_IN_LIST')) {
				print '<br><span class="small">'.dol_nl2br($obj->description).'</span>';
			}
		} else {
			if ($obj->type == 0) {
				print img_object($obj->description, 'product').' '.dol_trunc($obj->description, 24);
			}
			if ($obj->type == 1) {
				print img_object($obj->description, 'service').' '.dol_trunc($obj->description, 24);
			}
		}
		print '</td>';
		if (!$i) {
			$totalarray['nbfield']++;
		}
	}

	if (!empty($arrayfields['cd.tva_tx']['checked'])) {
		print '<td class="right nowraponall">';
		print price2num($obj->tva_tx).'%';
		print '</td>';
		if (!$i) {
			$totalarray['nbfield']++;
		}
	}
	if (!empty($arrayfields['cd.subprice']['checked'])) {
		print '<td class="right nowraponall">';
		print price($obj->subprice);
		print '</td>';
		if (!$i) {
			$totalarray['nbfield']++;
		}
	}
	if (!empty($arrayfields['cd.qty']['checked'])) {
		print '<td class="right nowraponall">';
		print $obj->qty;
		print '</td>';
		if (!$i) {
			$totalarray['nbfield']++;
		}
		if (!$i) {
			$totalarray['pos'][$totalarray['nbfield']] = 'cd.qty';
		}
		$totalarray['val']['cd.qty'] += $obj->qty;
	}
	if (!empty($arrayfields['cd.total_ht']['checked'])) {
		print '<td class="right nowraponall">';
		print '<span class="amount">'.price($obj->total_ht).'</span>';
		print '</td>';
		if (!$i) {
			$totalarray['nbfield']++;
		}
		if (!$i) {
			$totalarray['pos'][$totalarray['nbfield']] = 'cd.total_ht';
		}
		$totalarray['val']['cd.total_ht'] += $obj->total_ht;
	}
	if (!empty($arrayfields['cd.total_tva']['checked'])) {
		print '<td class="right nowraponall">';
		print '<span class="amount">'.price($obj->total_tva).'</span>';
		print '</td>';
		if (!$i) {
			$totalarray['nbfield']++;
		}
		if (!$i) {
			$totalarray['pos'][$totalarray['nbfield']] = 'cd.total_tva';
		}
		$totalarray['val']['cd.total_tva'] += $obj->total_tva;
	}

	// Third party
	if (!empty($arrayfields['s.nom']['checked'])) {
		print '<td class="tdoverflowmax100">';
		print $companystatic->getNomUrl(1, 'customer', 28);
		print '</td>';
		if (!$i) {
			$totalarray['nbfield']++;
		}
	}

	// Start date
	if (!empty($arrayfields['cd.date_ouverture_prevue']['checked'])) {
		print '<td class="center nowraponall">';
		print($obj->date_ouverture_prevue ? dol_print_date($db->jdate($obj->date_ouverture_prevue), 'dayhour') : '&nbsp;');
		if ($db->jdate($obj->date_ouverture_prevue) && ($db->jdate($obj->date_ouverture_prevue) < ($now - $conf->contrat->services->inactifs->warning_delay)) && $obj->statut == 0) {
			print ' '.img_picto($langs->trans("Late"), "warning");
		} else {
			print '&nbsp;&nbsp;&nbsp;&nbsp;';
		}
		print '</td>';
		if (!$i) {
			$totalarray['nbfield']++;
		}
	}
	if (!empty($arrayfields['cd.date_ouverture']['checked'])) {
		print '<td class="center nowraponall">'.($obj->date_ouverture ? dol_print_date($db->jdate($obj->date_ouverture), 'dayhour') : '&nbsp;').'</td>';
		if (!$i) {
			$totalarray['nbfield']++;
		}
	}
	// End date
	if (!empty($arrayfields['cd.date_fin_validite']['checked'])) {
		print '<td class="center nowraponall">'.($obj->date_fin_validite ? dol_print_date($db->jdate($obj->date_fin_validite), 'dayhour') : '&nbsp;');
		if ($obj->date_fin_validite && $db->jdate($obj->date_fin_validite) < ($now - $conf->contrat->services->expires->warning_delay) && $obj->statut < 5) {
			$warning_delay = $conf->contrat->services->expires->warning_delay / 3600 / 24;
			$textlate = $langs->trans("Late").' = '.$langs->trans("DateReference").' > '.$langs->trans("DateToday").' '.(ceil($warning_delay) >= 0 ? '+' : '').ceil($warning_delay).' '.$langs->trans("days");
			print img_warning($textlate);
		} else {
			print '&nbsp;&nbsp;&nbsp;&nbsp;';
		}
		print '</td>';
		if (!$i) {
			$totalarray['nbfield']++;
		}
	}
	// Close date (real end date)
	if (!empty($arrayfields['cd.date_cloture']['checked'])) {
		print '<td class="center nowraponall">'.dol_print_date($db->jdate($obj->date_cloture), 'dayhour').'</td>';
		if (!$i) {
			$totalarray['nbfield']++;
		}
	}

	// Extra fields
	include DOL_DOCUMENT_ROOT.'/core/tpl/extrafields_list_print_fields.tpl.php';
	// Fields from hook
	$parameters = array('arrayfields'=>$arrayfields, 'obj'=>$obj, 'i'=>$i, 'totalarray'=>&$totalarray);
	$reshook = $hookmanager->executeHooks('printFieldListValue', $parameters); // Note that $action and $object may have been modified by hook
	print $hookmanager->resPrint;
	// Date creation
	if (!empty($arrayfields['cd.datec']['checked'])) {
		print '<td class="center">';
		print dol_print_date($db->jdate($obj->date_creation), 'dayhour', 'tzuser');
		print '</td>';
		if (!$i) {
			$totalarray['nbfield']++;
		}
	}
	// Date modification
	if (!empty($arrayfields['cd.tms']['checked'])) {
		print '<td class="center nowraponall">';
		print dol_print_date($db->jdate($obj->date_update), 'dayhour', 'tzuser');
		print '</td>';
		if (!$i) {
			$totalarray['nbfield']++;
		}
	}
	// Status
	if (!empty($arrayfields['status']['checked'])) {
		print '<td class="right">';
		if ($obj->cstatut == 0) {
			// If contract is draft, we say line is also draft
			print $contractstatic->LibStatut(0, 5);
		} else {
			print $staticcontratligne->LibStatut($obj->statut, 5, ($obj->date_fin_validite && $db->jdate($obj->date_fin_validite) < $now) ? 1 : 0);
		}
		print '</td>';
		if (!$i) {
			$totalarray['nbfield']++;
		}
	}
	// Action column
	if (!getDolGlobalString('MAIN_CHECKBOX_LEFT_COLUMN')) {
		print '<td class="nowrap center">';
		if ($massactionbutton || $massaction) {   // If we are in select mode (massactionbutton defined) or if we have already selected and sent an action ($massaction) defined
			$selected = 0;
			if (in_array($obj->rowid, $arrayofselected)) {
				$selected = 1;
			}
			print '<input id="cb'.$obj->rowid.'" class="flat checkforselect" type="checkbox" name="toselect[]" value="'.$obj->rowid.'"'.($selected ? ' checked="checked"' : '').'>';
		}
		print '</td>';
		if (!$i) {
			$totalarray['nbfield']++;
		}
	}

	print '</tr>'."\n";
	$i++;
}

// Show total line
include DOL_DOCUMENT_ROOT.'/core/tpl/list_print_total.tpl.php';

// If no record found
if ($num == 0) {
	$colspan = 1;
	foreach ($arrayfields as $key => $val) {
		if (!empty($val['checked'])) {
			$colspan++;
		}
	}
	print '<tr><td colspan="'.$colspan.'"><span class="opacitymedium">'.$langs->trans("NoRecordFound").'</span></td></tr>';
}

$db->free($resql);

$parameters = array('arrayfields' => $arrayfields, 'sql' => $sql);
$reshook = $hookmanager->executeHooks('printFieldListFooter', $parameters, $object, $action); // Note that $action and $object may have been modified by hook
print $hookmanager->resPrint;

print '</table>'."\n";
print '</div>'."\n";

print '</form>'."\n";


// End of page
llxFooter();
$db->close();<|MERGE_RESOLUTION|>--- conflicted
+++ resolved
@@ -113,23 +113,6 @@
 }
 $result = restrictedArea($user, 'contrat', $contratid);
 
-<<<<<<< HEAD
-if ($search_status != '') {
-	$tmp = explode('&', $search_status);
-	if (!empty($tmp[1])) {
-		if ($tmp[1] == 'filter=notexpired') {
-			$search_status = $tmp[0];
-			$filter = 'notexpired';
-		}
-		if ($tmp[1] == 'filter=expired') {
-			$search_status = $tmp[0];
-			$filter = 'expired';
-		}
-	}
-}
-
-=======
->>>>>>> e5d27ead
 $staticcontrat = new Contrat($db);
 $staticcontratligne = new ContratLigne($db);
 $companystatic = new Societe($db);
@@ -423,7 +406,6 @@
 $num = $db->num_rows($resql);
 
 /*
-<<<<<<< HEAD
 // Direct jump if only one record found
 if ($num == 1 && getDolGlobalInt('MAIN_SEARCH_DIRECT_OPEN_IF_ONLY_ONE') && $search_all && !$page) {
 	$obj = $db->fetch_object($resql);
@@ -431,15 +413,6 @@
 	header("Location: ".DOL_URL_ROOT.'/projet/tasks/task.php?id='.$id.'&withprojet=1');
 	exit;
 }*/
-=======
- if ($num == 1 && !empty($conf->global->MAIN_SEARCH_DIRECT_OPEN_IF_ONLY_ONE) && $search_all)
- {
- $obj = $db->fetch_object($resql);
- $id = $obj->id;
- header("Location: ".DOL_URL_ROOT.'/projet/tasks/task.php?id='.$id.'&withprojet=1');
- exit;
- }*/
->>>>>>> e5d27ead
 
 
 // Output page
@@ -541,25 +514,6 @@
 
 $newcardbutton = '';
 
-<<<<<<< HEAD
-=======
-$title = $langs->trans("ListOfServices");
-if ($search_status == "0") {
-	$title = $langs->trans("ListOfInactiveServices"); // Must use == "0"
-}
-if ($search_status == "4") {
-	$title = $langs->trans("ListOfRunningServices");
-}
-if ($search_status == "4&filter=notexpired") {
-	$title = $langs->trans("ListOfNotExpiredRunningServices");
-}
-if ($search_status == "4&filter=expired") {
-	$title = $langs->trans("ListOfExpiredRunningServices");
-}
-if ($search_status == "5") {
-	$title = $langs->trans("ListOfClosedServices");
-}
->>>>>>> e5d27ead
 
 print_barre_liste($title, $page, $_SERVER["PHP_SELF"], $param, $sortfield, $sortorder, $massactionbutton, $num, $nbtotalofrecords, 'contract', 0, '', '', $limit);
 
