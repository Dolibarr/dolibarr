<?php
/* Copyright (C) 2001-2004  Rodolphe Quiedeville    <rodolphe@quiedeville.org>
 * Copyright (C) 2004-2016  Laurent Destailleur     <eldy@users.sourceforge.net>
 * Copyright (C) 2005-2012  Regis Houssin           <regis.houssin@inodbox.com>
 * Copyright (C) 2015       Jean-François Ferry     <jfefe@aternatik.fr>
 * Copyright (C) 2018       Ferran Marcet           <fmarcet@2byte.es>
 * Copyright (C) 2018       Frédéric France         <frederic.france@netlogic.fr>
 * Copyright (C) 2019      Juanjo Menent		<jmenent@2byte.es>
<<<<<<< HEAD
 * Copyright (C) 2023		William Mead			<william.mead@manchenumerique.fr>
=======
 * Copyright (C) 2023-2024	William Mead			<william.mead@manchenumerique.fr>
>>>>>>> cdad15ba
 *
 * This program is free software; you can redistribute it and/or modify
 * it under the terms of the GNU General Public License as published by
 * the Free Software Foundation; either version 3 of the License, or
 * (at your option) any later version.
 *
 * This program is distributed in the hope that it will be useful,
 * but WITHOUT ANY WARRANTY; without even the implied warranty of
 * MERCHANTABILITY or FITNESS FOR A PARTICULAR PURPOSE.  See the
 * GNU General Public License for more details.
 *
 * You should have received a copy of the GNU General Public License
 * along with this program. If not, see <https://www.gnu.org/licenses/>.
 */

/**
 *	    \file       htdocs/contrat/services_list.php
 *      \ingroup    contrat
 *		\brief      Page to list services in contracts
 */

require "../main.inc.php";
require_once DOL_DOCUMENT_ROOT."/contrat/class/contrat.class.php";
require_once DOL_DOCUMENT_ROOT."/product/class/product.class.php";
require_once DOL_DOCUMENT_ROOT."/societe/class/societe.class.php";

// Load translation files required by the page
$langs->loadLangs(array('products', 'contracts', 'companies'));

$optioncss = GETPOST('optioncss', 'aZ09');
$mode = GETPOST("mode");

$massaction = GETPOST('massaction', 'alpha');
$limit = GETPOST('limit', 'int') ?GETPOST('limit', 'int') : $conf->liste_limit;
$sortfield = GETPOST('sortfield', 'aZ09comma');
$sortorder = GETPOST('sortorder', 'aZ09comma');
$page = GETPOSTISSET('pageplusone') ? (GETPOST('pageplusone') - 1) : GETPOST("page", 'int');
if (empty($page) || $page == -1) {
	$page = 0;
}     // If $page is not defined, or '' or -1
$offset = $limit * $page;
$pageprev = $page - 1;
$pagenext = $page + 1;
if (!$sortfield) {
	$sortfield = "c.rowid";
}
if (!$sortorder) {
	$sortorder = "ASC";
}

<<<<<<< HEAD
$filter = GETPOST("filter", 'alpha');
=======
>>>>>>> cdad15ba
$search_name = GETPOST("search_name", 'alpha');
$search_subprice = GETPOST("search_subprice", 'alpha');
$search_qty = GETPOST("search_qty", 'alpha');
$search_total_ht = GETPOST("search_total_ht", 'alpha');
$search_total_tva = GETPOST("search_total_tva", 'alpha');
$search_total_ttc = GETPOST("search_total_ttc", 'alpha');
$search_contract = GETPOST("search_contract", 'alpha');
$search_service = GETPOST("search_service", 'alpha');
$search_status = GETPOST("search_status", 'alpha');
$search_product_category = GETPOST('search_product_category', 'int');
$socid = GETPOST('socid', 'int');
$contextpage = GETPOST('contextpage', 'aZ') ?GETPOST('contextpage', 'aZ') : 'contractservicelist'.$mode;

$opouvertureprevuemonth = GETPOST('opouvertureprevuemonth');
$opouvertureprevueday = GETPOST('opouvertureprevueday');
$opouvertureprevueyear = GETPOST('opouvertureprevueyear');
$filter_opouvertureprevue = GETPOST('filter_opouvertureprevue');

$op1month = GETPOST('op1month', 'int');
$op1day = GETPOST('op1day', 'int');
$op1year = GETPOST('op1year', 'int');
$filter_op1 = GETPOST('filter_op1', 'alpha');

$op2month = GETPOST('op2month', 'int');
$op2day = GETPOST('op2day', 'int');
$op2year = GETPOST('op2year', 'int');
$filter_op2 = GETPOST('filter_op2', 'alpha');

$opcloturemonth = GETPOST('opcloturemonth', 'int');
$opclotureday = GETPOST('opclotureday', 'int');
$opclotureyear = GETPOST('opclotureyear', 'int');
$filter_opcloture = GETPOST('filter_opcloture', 'alpha');


// Initialize technical object to manage hooks of page. Note that conf->hooks_modules contains array of hook context
$object = new ContratLigne($db);
$hookmanager->initHooks(array('contractservicelist'));
$extrafields = new ExtraFields($db);

// fetch optionals attributes and labels
$extrafields->fetch_name_optionals_label($object->table_element);

$search_array_options = $extrafields->getOptionalsFromPost($object->table_element, '', 'search_');

// Security check
$contratid = GETPOST('id', 'int');
if (!empty($user->socid)) {
	$socid = $user->socid;
}
$result = restrictedArea($user, 'contrat', $contratid);

<<<<<<< HEAD
if ($search_status != '') {
	$tmp = explode('&', $search_status);
	if (empty($tmp[1])) {
		$filter = '';
	} else {
		if ($tmp[1] == 'filter=notexpired') {
			$filter = 'notexpired';
		}
		if ($tmp[1] == 'filter=expired') {
			$filter = 'expired';
		}
	}
}

=======
>>>>>>> cdad15ba
$staticcontrat = new Contrat($db);
$staticcontratligne = new ContratLigne($db);
$companystatic = new Societe($db);

$arrayfields = array(
	'c.ref'=>array('label'=>"Contract", 'checked'=>1, 'position'=>80),
	'p.description'=>array('label'=>"Service", 'checked'=>1, 'position'=>80),
	's.nom'=>array('label'=>"ThirdParty", 'checked'=>1, 'position'=>90),
	'cd.tva_tx'=>array('label'=>"VATRate", 'checked'=>-1, 'position'=>100),
	'cd.subprice'=>array('label'=>"PriceUHT", 'checked'=>-1, 'position'=>105),
	'cd.qty'=>array('label'=>"Qty", 'checked'=>1, 'position'=>108),
	'cd.total_ht'=>array('label'=>"TotalHT", 'checked'=>-1, 'position'=>109, 'isameasure'=>1),
	'cd.total_tva'=>array('label'=>"TotalVAT", 'checked'=>-1, 'position'=>110),
	'cd.date_ouverture_prevue'=>array('label'=>"DateStartPlannedShort", 'checked'=>1, 'position'=>150),
	'cd.date_ouverture'=>array('label'=>"DateStartRealShort", 'checked'=>1, 'position'=>160),
	'cd.date_fin_validite'=>array('label'=>"DateEndPlannedShort", 'checked'=>1, 'position'=>170),
	'cd.date_cloture'=>array('label'=>"DateEndRealShort", 'checked'=>1, 'position'=>180),
	//'cd.datec'=>array('label'=>$langs->trans("DateCreation"), 'checked'=>0, 'position'=>500),
	'cd.tms'=>array('label'=>"DateModificationShort", 'checked'=>0, 'position'=>500),
	'status'=>array('label'=>"Status", 'checked'=>1, 'position'=>1000)
);
// Extra fields
include DOL_DOCUMENT_ROOT.'/core/tpl/extrafields_list_array_fields.tpl.php';

$object->fields = dol_sort_array($object->fields, 'position');
$arrayfields = dol_sort_array($arrayfields, 'position');




/*
 * Actions
 */

if (GETPOST('cancel', 'alpha')) {
	$action = 'list'; $massaction = '';
}
if (!GETPOST('confirmmassaction', 'alpha') && $massaction != 'presend' && $massaction != 'confirm_presend') {
	$massaction = '';
}

$parameters = array('socid'=>$socid);
$reshook = $hookmanager->executeHooks('doActions', $parameters, $object, $action); // Note that $action and $object may have been modified by some hooks
if ($reshook < 0) {
	setEventMessages($hookmanager->error, $hookmanager->errors, 'errors');
}

if (empty($reshook)) {
	// Selection of new fields
	include DOL_DOCUMENT_ROOT.'/core/actions_changeselectedfields.inc.php';

	if (GETPOST('button_removefilter_x', 'alpha') || GETPOST('button_removefilter.x', 'alpha') || GETPOST('button_removefilter', 'alpha')) { // All test are required to be compatible with all browsers
		$search_product_category = 0;
		$search_name = "";
		$search_subprice = "";
		$search_qty = "";
		$search_total_ht = "";
		$search_total_tva = "";
		$search_total_ttc = "";
		$search_contract = "";
		$search_service = "";
		$search_status = "";
		$opouvertureprevuemonth = "";
		$opouvertureprevueday = "";
		$opouvertureprevueyear = "";
		$filter_opouvertureprevue = "";
		$op1month = "";
		$op1day = "";
		$op1year = "";
		$filter_op1 = "";
		$op2month = "";
		$op2day = "";
		$op2year = "";
		$filter_op2 = "";
		$opcloturemonth = "";
		$opclotureday = "";
		$opclotureyear = "";
		$filter_opcloture = "";
<<<<<<< HEAD
		$filter = '';
=======
>>>>>>> cdad15ba
		$toselect = array();
		$search_array_options = array();
	}
}


/*
 * View
 */

$now = dol_now();

$form = new Form($db);

$sql = "SELECT c.rowid as cid, c.ref, c.statut as cstatut, c.ref_customer, c.ref_supplier,";
$sql .= " s.rowid as socid, s.nom as name, s.email, s.client, s.fournisseur,";
$sql .= " cd.rowid, cd.description, cd.statut, cd.product_type as type,";
$sql .= " p.rowid as pid, p.ref as pref, p.label as label, p.fk_product_type as ptype, p.tobuy, p.tosell, p.barcode, p.entity as pentity,";
if (empty($user->rights->societe->client->voir) && !$socid) {
	$sql .= " sc.fk_soc, sc.fk_user,";
}
$sql .= " cd.date_ouverture_prevue,";
$sql .= " cd.date_ouverture,";
$sql .= " cd.date_fin_validite,";
$sql .= " cd.date_cloture,";
$sql .= " cd.qty,";
$sql .= " cd.total_ht,";
$sql .= " cd.total_tva,";
$sql .= " cd.tva_tx,";
$sql .= " cd.subprice,";
//$sql.= " cd.date_c as date_creation,";
$sql .= " cd.tms as date_update";
// Add fields from extrafields
if (!empty($extrafields->attributes[$object->table_element]['label'])) {
	foreach ($extrafields->attributes[$object->table_element]['label'] as $key => $val) {
		$sql .= ($extrafields->attributes[$object->table_element]['type'][$key] != 'separate' ? ", ef.".$key." as options_".$key : '');
	}
}
// Add fields from hooks
$parameters = array();
$reshook = $hookmanager->executeHooks('printFieldListSelect', $parameters); // Note that $action and $object may have been modified by hook
$sql .= $hookmanager->resPrint;
$sql .= " FROM ".MAIN_DB_PREFIX."contrat as c,";
$sql .= " ".MAIN_DB_PREFIX."societe as s,";
if (empty($user->rights->societe->client->voir) && !$socid) {
	$sql .= " ".MAIN_DB_PREFIX."societe_commerciaux as sc,";
}
$sql .= " ".MAIN_DB_PREFIX."contratdet as cd";
if (!empty($extrafields->attributes[$object->table_element]['label']) && is_array($extrafields->attributes[$object->table_element]['label']) && count($extrafields->attributes[$object->table_element]['label'])) {
	$sql .= " LEFT JOIN ".MAIN_DB_PREFIX.$object->table_element."_extrafields as ef on (cd.rowid = ef.fk_object)";
}
$sql .= " LEFT JOIN ".MAIN_DB_PREFIX."product as p ON cd.fk_product = p.rowid";
if ($search_product_category > 0) {
	$sql .= ' LEFT JOIN '.MAIN_DB_PREFIX.'categorie_product as cp ON cp.fk_product=cd.fk_product';
}
$sql .= " WHERE c.entity IN (".getEntity($object->element).")";
$sql .= " AND c.rowid = cd.fk_contrat";
if ($search_product_category > 0) {
	$sql .= " AND cp.fk_categorie = ".((int) $search_product_category);
}
$sql .= " AND c.fk_soc = s.rowid";
if (empty($user->rights->societe->client->voir) && !$socid) {
	$sql .= " AND s.rowid = sc.fk_soc AND sc.fk_user = ".((int) $user->id);
}
if ($search_status == "0") {
	$sql .= " AND cd.statut = 0";
}
if ($search_status == "4") {
	$sql .= " AND cd.statut = 4";
}
<<<<<<< HEAD
=======
if ($search_status == "4&filter=expired") {
	$sql .= " AND cd.statut = 4 AND cd.date_fin_validite < '".$db->idate($now)."'";
}
if ($search_status == "4&filter=notexpired") {
	$sql .= " AND cd.statut = 4 AND cd.date_fin_validite >= '".$db->idate($now)."'";
}
>>>>>>> cdad15ba
if ($search_status == "5") {
	$sql .= " AND cd.statut = 5";
}
if ($search_subprice) {
	$sql .= natural_search("cd.subprice", $search_subprice, 1);
}
if ($search_qty) {
	$sql .= natural_search("cd.qty", $search_qty, 1);
}
if ($search_total_ht) {
	$sql .= natural_search("cd.total_ht", $search_total_ht, 1);
}
if ($search_total_tva) {
	$sql .= natural_search("cd.total_tva", $search_total_tva, 1);
}
if ($search_total_ttc) {
	$sql .= natural_search("cd.total_ttc", $search_total_ttc, 1);
}
if ($search_subprice) {
	$sql .= natural_search("cd.subprice", $search_subprice, 1);
}
if ($search_qty) {
	$sql .= natural_search("cd.qty", $search_qty, 1);
}
if ($search_total_ht) {
	$sql .= natural_search("cd.total_ht", $search_total_ht, 1);
}
if ($search_total_tva) {
	$sql .= natural_search("cd.total_tva", $search_total_tva, 1);
}
if ($search_total_ttc) {
	$sql .= natural_search("cd.total_ttc", $search_total_ttc, 1);
}
if ($search_name) {
	$sql .= natural_search("s.nom", $search_name);
}
if ($search_contract) {
	$sql .= natural_search("c.ref", $search_contract);
}
if ($search_service) {
	$sql .= natural_search(array("p.ref", "p.description", "cd.description"), $search_service);
}
if ($socid > 0) {
	$sql .= " AND s.rowid = ".((int) $socid);
}

$filter_dateouvertureprevue = '';
$filter_date1 = '';
$filter_date2 = '';
$filter_opcloture = '';

$filter_dateouvertureprevue_start = dol_mktime(0, 0, 0, $opouvertureprevuemonth, $opouvertureprevueday, $opouvertureprevueyear);
$filter_dateouvertureprevue_end = dol_mktime(23, 59, 59, $opouvertureprevuemonth, $opouvertureprevueday, $opouvertureprevueyear);
if ($filter_dateouvertureprevue_start != '' && $filter_opouvertureprevue == -1) {
	$filter_opouvertureprevue = ' BETWEEN ';
}

$filter_date1_start = dol_mktime(0, 0, 0, $op1month, $op1day, $op1year);
$filter_date1_end = dol_mktime(23, 59, 59, $op1month, $op1day, $op1year);
if ($filter_date1_start != '' && $filter_op1 == -1) {
	$filter_op1 = ' BETWEEN ';
}

$filter_date2_start = dol_mktime(0, 0, 0, $op2month, $op2day, $op2year);
$filter_date2_end = dol_mktime(23, 59, 59, $op2month, $op2day, $op2year);
if ($filter_date2_start != '' && $filter_op2 == -1) {
	$filter_op2 = ' BETWEEN ';
}

$filter_datecloture_start = dol_mktime(0, 0, 0, $opcloturemonth, $opclotureday, $opclotureyear);
$filter_datecloture_end = dol_mktime(23, 59, 59, $opcloturemonth, $opclotureday, $opclotureyear);
if ($filter_datecloture_start != '' && $filter_opcloture == -1) {
	$filter_opcloture = ' BETWEEN ';
}

if (!empty($filter_opouvertureprevue) && $filter_opouvertureprevue != -1 && $filter_opouvertureprevue != ' BETWEEN ' && $filter_dateouvertureprevue_start != '') {
	$sql .= " AND cd.date_ouverture_prevue ".$filter_opouvertureprevue." '".$db->idate($filter_dateouvertureprevue_start)."'";
}
if (!empty($filter_opouvertureprevue) && $filter_opouvertureprevue == ' BETWEEN ') {
	$sql .= " AND cd.date_ouverture_prevue ".$filter_opouvertureprevue." '".$db->idate($filter_dateouvertureprevue_start)."' AND '".$db->idate($filter_dateouvertureprevue_end)."'";
}
if (!empty($filter_op1) && $filter_op1 != -1 && $filter_op1 != ' BETWEEN ' && $filter_date1_start != '') {
	$sql .= " AND cd.date_ouverture ".$filter_op1." '".$db->idate($filter_date1_start)."'";
}
if (!empty($filter_op1) && $filter_op1 == ' BETWEEN ') {
	$sql .= " AND cd.date_ouverture ".$filter_op1." '".$db->idate($filter_date1_start)."' AND '".$db->idate($filter_date1_end)."'";
}
if (!empty($filter_op2) && $filter_op2 != -1 && $filter_op2 != ' BETWEEN ' && $filter_date2_start != '') {
	$sql .= " AND cd.date_fin_validite ".$filter_op2." '".$db->idate($filter_date2_start)."'";
}
if (!empty($filter_op2) && $filter_op2 == ' BETWEEN ') {
	$sql .= " AND cd.date_fin_validite ".$filter_op2." '".$db->idate($filter_date2_start)."' AND '".$db->idate($filter_date2_end)."'";
}
if (!empty($filter_opcloture) && $filter_opcloture != ' BETWEEN ' && $filter_opcloture != -1 && $filter_datecloture_start != '') {
	$sql .= " AND cd.date_cloture ".$filter_opcloture." '".$db->idate($filter_datecloture_start)."'";
}
if (!empty($filter_opcloture) && $filter_opcloture == ' BETWEEN ') {
	$sql .= " AND cd.date_cloture ".$filter_opcloture." '".$db->idate($filter_datecloture_start)."' AND '".$db->idate($filter_datecloture_end)."'";
}
// Add where from extra fields
include DOL_DOCUMENT_ROOT.'/core/tpl/extrafields_list_search_sql.tpl.php';
$sql .= $db->order($sortfield, $sortorder);

//print $sql;

$nbtotalofrecords = '';
if (!getDolGlobalInt('MAIN_DISABLE_FULL_SCANLIST')) {
	$result = $db->query($sql);
	$nbtotalofrecords = $db->num_rows($result);
	if (($page * $limit) > $nbtotalofrecords) {	// if total resultset is smaller then paging size (filtering), goto and load page 0
		$page = 0;
		$offset = 0;
	}
}

$sql .= $db->plimit($limit + 1, $offset);

//print $sql;
dol_syslog("contrat/services_list.php", LOG_DEBUG);
$resql = $db->query($sql);
if (!$resql) {
	dol_print_error($db);
	exit;
}

$num = $db->num_rows($resql);

/*
 if ($num == 1 && !empty($conf->global->MAIN_SEARCH_DIRECT_OPEN_IF_ONLY_ONE) && $search_all)
 {
 $obj = $db->fetch_object($resql);
 $id = $obj->id;
 header("Location: ".DOL_URL_ROOT.'/projet/tasks/task.php?id='.$id.'&withprojet=1');
 exit;
 }*/

llxHeader(null, $langs->trans("Services"));

$param = '';
if (!empty($contextpage) && $contextpage != $_SERVER["PHP_SELF"]) {
	$param .= '&contextpage='.urlencode($contextpage);
}
if ($limit > 0 && $limit != $conf->liste_limit) {
	$param .= '&limit='.$limit;
}
if ($mode) {
	$param .= '&amp;mode='.urlencode($mode);
}
if ($search_contract) {
	$param .= '&amp;search_contract='.urlencode($search_contract);
}
if ($search_name) {
	$param .= '&amp;search_name='.urlencode($search_name);
}
if ($search_subprice) {
	$param .= '&amp;search_subprice='.urlencode($search_subprice);
}
if ($search_qty) {
	$param .= '&amp;search_qty='.urlencode($search_qty);
}
if ($search_total_ht) {
	$param .= '&amp;search_total_ht='.urlencode($search_total_ht);
}
if ($search_total_tva) {
	$param .= '&amp;search_total_tva='.urlencode($search_total_tva);
}
if ($search_total_ttc) {
	$param .= '&amp;search_total_ttc='.urlencode($search_total_ttc);
}
if ($search_service) {
	$param .= '&amp;search_service='.urlencode($search_service);
}
if ($search_status) {
	$param .= '&amp;search_status='.urlencode($search_status);
<<<<<<< HEAD
}
if ($filter) {
	$param .= '&amp;filter='.urlencode($filter);
=======
>>>>>>> cdad15ba
}
if (!empty($filter_opouvertureprevue) && $filter_opouvertureprevue != -1) {
	$param .= '&amp;filter_opouvertureprevue='.urlencode($filter_opouvertureprevue);
}
if (!empty($filter_op1) && $filter_op1 != -1) {
	$param .= '&amp;filter_op1='.urlencode($filter_op1);
}
if (!empty($filter_op2) && $filter_op2 != -1) {
	$param .= '&amp;filter_op2='.urlencode($filter_op2);
}
if (!empty($filter_opcloture) && $filter_opcloture != -1) {
	$param .= '&amp;filter_opcloture='.urlencode($filter_opcloture);
}
if ($filter_dateouvertureprevue_start != '') {
	$param .= '&amp;opouvertureprevueday='.((int) $opouvertureprevueday).'&amp;opouvertureprevuemonth='.((int) $opouvertureprevuemonth).'&amp;opouvertureprevueyear='.((int) $opouvertureprevueyear);
}
if ($filter_date1_start != '') {
	$param .= '&amp;op1day='.((int) $op1day).'&amp;op1month='.((int) $op1month).'&amp;op1year='.((int) $op1year);
}
if ($filter_date2_start != '') {
	$param .= '&amp;op2day='.((int) $op2day).'&amp;op2month='.((int) $op2month).'&amp;op2year='.((int) $op2year);
}
if ($filter_datecloture_start != '') {
	$param .= '&amp;opclotureday='.((int) $op2day).'&amp;opcloturemonth='.((int) $op2month).'&amp;opclotureyear='.((int) $op2year);
}

if ($optioncss != '') {
	$param .= '&optioncss='.urlencode($optioncss);
}
// Add $param from extra fields
include DOL_DOCUMENT_ROOT.'/core/tpl/extrafields_list_search_param.tpl.php';

// List of mass actions available
$arrayofmassactions = array(
	//'presend'=>img_picto('', 'email', 'class="pictofixedwidth"').$langs->trans("SendByMail"),
	//'builddoc'=>img_picto('', 'pdf', 'class="pictofixedwidth"').$langs->trans("PDFMerge"),
);
//if ($user->hasRight('contrat', 'supprimer')) $arrayofmassactions['predelete'] = img_picto('', 'delete', 'class="pictofixedwidth"').$langs->trans("Delete");
//if (in_array($massaction, array('presend','predelete'))) $arrayofmassactions=array();
$massactionbutton = $form->selectMassAction('', $arrayofmassactions);

print '<form method="POST" action="'.$_SERVER["PHP_SELF"].'">';
if ($optioncss != '') {
	print '<input type="hidden" name="optioncss" value="'.$optioncss.'">';
}
print '<input type="hidden" name="token" value="'.newToken().'">';
print '<input type="hidden" name="formfilteraction" id="formfilteraction" value="list">';
print '<input type="hidden" name="action" value="list">';
print '<input type="hidden" name="sortfield" value="'.$sortfield.'">';
print '<input type="hidden" name="sortorder" value="'.$sortorder.'">';
print '<input type="hidden" name="page" value="'.$page.'">';
print '<input type="hidden" name="contextpage" value="'.$contextpage.'">';

$title = $langs->trans("ListOfServices");
if ($search_status == "0") {
	$title = $langs->trans("ListOfInactiveServices"); // Must use == "0"
}
<<<<<<< HEAD
if ($search_status == "4" && $filter != "expired") {
	$title = $langs->trans("ListOfRunningServices");
}
if ($search_status == "4" && $filter == "expired") {
	$title = $langs->trans("ListOfExpiredServices");
}
=======
if ($search_status == "4") {
	$title = $langs->trans("ListOfRunningServices");
}
if ($search_status == "4&filter=notexpired") {
	$title = $langs->trans("ListOfNotExpiredRunningServices");
}
if ($search_status == "4&filter=expired") {
	$title = $langs->trans("ListOfExpiredRunningServices");
}
>>>>>>> cdad15ba
if ($search_status == "5") {
	$title = $langs->trans("ListOfClosedServices");
}

print_barre_liste($title, $page, $_SERVER["PHP_SELF"], $param, $sortfield, $sortorder, $massactionbutton, $num, $nbtotalofrecords, 'contract', 0, '', '', $limit);

if (!empty($sall)) {
	foreach ($fieldstosearchall as $key => $val) {
		$fieldstosearchall[$key] = $langs->trans($val);
	}
	print '<div class="divsearchfieldfilter">'.$langs->trans("FilterOnInto", $sall).join(', ', $fieldstosearchall).'</div>';
}

$morefilter = '';
$moreforfilter = '';

// If the user can view categories of products
if (isModEnabled('categorie') && ($user->hasRight('produit', 'lire') || $user->hasRight('service', 'lire'))) {
	include_once DOL_DOCUMENT_ROOT.'/categories/class/categorie.class.php';
	$moreforfilter .= '<div class="divsearchfield">';
	$tmptitle = $langs->trans('IncludingProductWithTag');
	$cate_arbo = $form->select_all_categories(Categorie::TYPE_PRODUCT, null, 'parent', null, null, 1);
	$moreforfilter .= img_picto($tmptitle, 'category', 'class="pictofixedwidth"').$form->selectarray('search_product_category', $cate_arbo, $search_product_category, $tmptitle, 0, 0, '', 0, 0, 0, 0, 'widthcentpercentminusx maxwidth300', 1);
	$moreforfilter .= '</div>';
}

$parameters = array();
$reshook = $hookmanager->executeHooks('printFieldPreListTitle', $parameters); // Note that $action and $object may have been modified by hook
if (empty($reshook)) {
	$moreforfilter .= $hookmanager->resPrint;
} else {
	$moreforfilter = $hookmanager->resPrint;
}


if (!empty($moreforfilter)) {
	print '<div class="liste_titre liste_titre_bydiv centpercent">';
	print $moreforfilter;
	print '</div>';
}

$varpage = empty($contextpage) ? $_SERVER["PHP_SELF"] : $contextpage;
$selectedfields = $form->multiSelectArrayWithCheckbox('selectedfields', $arrayfields, $varpage); // This also change content of $arrayfields


print '<div class="div-table-responsive">';
print '<table class="tagtable liste'.($moreforfilter ? " listwithfilterbefore" : "").'">'."\n";


print '<tr class="liste_titre">';
if (!empty($arrayfields['c.ref']['checked'])) {
	print '<td class="liste_titre">';
	print '<input type="hidden" name="mode" value="'.$mode.'">';
	print '<input type="text" class="flat maxwidth75" name="search_contract" value="'.dol_escape_htmltag($search_contract).'">';
	print '</td>';
}
// Service label
if (!empty($arrayfields['p.description']['checked'])) {
	print '<td class="liste_titre">';
	print '<input type="text" class="flat maxwidth100" name="search_service" value="'.dol_escape_htmltag($search_service).'">';
	print '</td>';
}
// detail lines
if (!empty($arrayfields['cd.tva_tx']['checked'])) {
	print '<td class="liste_titre">';
	print '</td>';
}
if (!empty($arrayfields['cd.subprice']['checked'])) {
	print '<td class="liste_titre right">';
	print '<input type="text" class="flat maxwidth50 right" name="search_subprice" value="'.dol_escape_htmltag($search_subprice).'">';
	print '</td>';
}
if (!empty($arrayfields['cd.qty']['checked'])) {
	print '<td class="liste_titre right">';
	print '<input type="text" class="flat maxwidth50 right" name="search_qty" value="'.dol_escape_htmltag($search_qty).'">';
	print '</td>';
}
if (!empty($arrayfields['cd.total_ht']['checked'])) {
	print '<td class="liste_titre right">';
	print '<input type="text" class="flat maxwidth50" name="search_total_ht" value="'.dol_escape_htmltag($search_total_ht).'">';
	print '</td>';
}
if (!empty($arrayfields['cd.total_tva']['checked'])) {
	print '<td class="liste_titre right">';
	print '<input type="text" class="flat maxwidth50" name="search_total_tva" value="'.dol_escape_htmltag($search_total_tva).'">';
	print '</td>';
}
// Third party
if (!empty($arrayfields['s.nom']['checked'])) {
	print '<td class="liste_titre">';
	print '<input type="text" class="flat maxwidth100" name="search_name" value="'.dol_escape_htmltag($search_name).'">';
	print '</td>';
}

if (!empty($arrayfields['cd.date_ouverture_prevue']['checked'])) {
	print '<td class="liste_titre center">';
	$arrayofoperators = array('<'=>'<', '>'=>'>');
	print $form->selectarray('filter_opouvertureprevue', $arrayofoperators, $filter_opouvertureprevue, 1, 0, 0, '', 0, 0, 0, '', 'width50');
	print ' ';
	$filter_dateouvertureprevue = dol_mktime(0, 0, 0, $opouvertureprevuemonth, $opouvertureprevueday, $opouvertureprevueyear);
	print $form->selectDate($filter_dateouvertureprevue, 'opouvertureprevue', 0, 0, 1, '', 1, 0);
	print '</td>';
}
if (!empty($arrayfields['cd.date_ouverture']['checked'])) {
	print '<td class="liste_titre center">';
	$arrayofoperators = array('<'=>'<', '>'=>'>');
	print $form->selectarray('filter_op1', $arrayofoperators, $filter_op1, 1, 0, 0, '', 0, 0, 0, '', 'width50');
	print ' ';
	$filter_date1 = dol_mktime(0, 0, 0, $op1month, $op1day, $op1year);
	print $form->selectDate($filter_date1, 'op1', 0, 0, 1, '', 1, 0);
	print '</td>';
}
if (!empty($arrayfields['cd.date_fin_validite']['checked'])) {
	print '<td class="liste_titre center">';
	$arrayofoperators = array('<'=>'<', '>'=>'>');
	print $form->selectarray('filter_op2', $arrayofoperators, $filter_op2, 1, 0, 0, '', 0, 0, 0, '', 'width50');
	print ' ';
	$filter_date2 = dol_mktime(0, 0, 0, $op2month, $op2day, $op2year);
	print $form->selectDate($filter_date2, 'op2', 0, 0, 1, '', 1, 0);
	print '</td>';
}
if (!empty($arrayfields['cd.date_cloture']['checked'])) {
	print '<td class="liste_titre center">';
	$arrayofoperators = array('<'=>'<', '>'=>'>');
	print $form->selectarray('filter_opcloture', $arrayofoperators, $filter_opcloture, 1, 0, 0, '', 0, 0, 0, '', 'width50');
	print ' ';
	$filter_date_cloture = dol_mktime(0, 0, 0, $opcloturemonth, $opclotureday, $opclotureyear);
	print $form->selectDate($filter_date_cloture, 'opcloture', 0, 0, 1, '', 1, 0);
	print '</td>';
}
// Extra fields
include DOL_DOCUMENT_ROOT.'/core/tpl/extrafields_list_search_input.tpl.php';

// Fields from hook
$parameters = array('arrayfields'=>$arrayfields);
$reshook = $hookmanager->executeHooks('printFieldListOption', $parameters); // Note that $action and $object may have been modified by hook
print $hookmanager->resPrint;
if (!empty($arrayfields['cd.datec']['checked'])) {
	// Date creation
	print '<td class="liste_titre">';
	print '</td>';
}
if (!empty($arrayfields['cd.tms']['checked'])) {
	// Date modification
	print '<td class="liste_titre">';
	print '</td>';
}
if (!empty($arrayfields['status']['checked'])) {
	// Status
	print '<td class="liste_titre right parentonrightofpage">';
	$arrayofstatus = array(
		'0'=>$langs->trans("ServiceStatusInitial"),
		'4'=>$langs->trans("ServiceStatusRunning"),
		'4&filter=notexpired'=>$langs->trans("ServiceStatusNotLate"),
		'4&filter=expired'=>$langs->trans("ServiceStatusLate"),
		'5'=>$langs->trans("ServiceStatusClosed")
	);
	print $form->selectarray('search_status', $arrayofstatus, (strstr($search_status, ',') ?-1 : $search_status), 1, 0, 0, '', 0, 0, 0, '', 'search_status width100 onrightofpage');
	print '</td>';
}
// Action column
print '<td class="liste_titre maxwidthsearch">';
$searchpicto = $form->showFilterAndCheckAddButtons(0);
print $searchpicto;
print '</td>';
print "</tr>\n";

print '<tr class="liste_titre">';
if (!empty($arrayfields['c.ref']['checked'])) {
	print_liste_field_titre($arrayfields['c.ref']['label'], $_SERVER["PHP_SELF"], "c.ref", "", $param, "", $sortfield, $sortorder);
}
if (!empty($arrayfields['p.description']['checked'])) {
	print_liste_field_titre($arrayfields['p.description']['label'], $_SERVER["PHP_SELF"], "p.description", "", $param, "", $sortfield, $sortorder);
}
if (!empty($arrayfields['cd.tva_tx']['checked'])) {
	print_liste_field_titre($arrayfields['cd.tva_tx']['label'], $_SERVER["PHP_SELF"], "cd.tva_tx", "", $param, '', $sortfield, $sortorder, 'center nowrap ');
}
if (!empty($arrayfields['cd.subprice']['checked'])) {
	print_liste_field_titre($arrayfields['cd.subprice']['label'], $_SERVER["PHP_SELF"], "cd.subprice", "", $param, '', $sortfield, $sortorder, 'center nowrap ');
}
if (!empty($arrayfields['cd.qty']['checked'])) {
	print_liste_field_titre($arrayfields['cd.qty']['label'], $_SERVER["PHP_SELF"], "cd.qty", "", $param, '', $sortfield, $sortorder, 'right nowrap ');
}
if (!empty($arrayfields['cd.total_ht']['checked'])) {
	print_liste_field_titre($arrayfields['cd.total_ht']['label'], $_SERVER["PHP_SELF"], "cd.total_ht", "", $param, '', $sortfield, $sortorder, 'right nowrap ');
}
if (!empty($arrayfields['cd.total_tva']['checked'])) {
	print_liste_field_titre($arrayfields['cd.total_tva']['label'], $_SERVER["PHP_SELF"], "cd.total_tva", "", $param, '', $sortfield, $sortorder, 'right nowrap ');
}
if (!empty($arrayfields['s.nom']['checked'])) {
	print_liste_field_titre($arrayfields['s.nom']['label'], $_SERVER["PHP_SELF"], "s.nom", "", $param, "", $sortfield, $sortorder);
}
if (!empty($arrayfields['cd.date_ouverture_prevue']['checked'])) {
	print_liste_field_titre($arrayfields['cd.date_ouverture_prevue']['label'], $_SERVER["PHP_SELF"], "cd.date_ouverture_prevue", "", $param, '', $sortfield, $sortorder, 'center ');
}
if (!empty($arrayfields['cd.date_ouverture']['checked'])) {
	print_liste_field_titre($arrayfields['cd.date_ouverture']['label'], $_SERVER["PHP_SELF"], "cd.date_ouverture", "", $param, '', $sortfield, $sortorder, 'center ');
}
if (!empty($arrayfields['cd.date_fin_validite']['checked'])) {
	print_liste_field_titre($arrayfields['cd.date_fin_validite']['label'], $_SERVER["PHP_SELF"], "cd.date_fin_validite", "", $param, '', $sortfield, $sortorder, 'center ');
}
if (!empty($arrayfields['cd.date_cloture']['checked'])) {
	print_liste_field_titre($arrayfields['cd.date_cloture']['label'], $_SERVER["PHP_SELF"], "cd.date_cloture", "", $param, '', $sortfield, $sortorder, 'center ');
}
// Extra fields
include DOL_DOCUMENT_ROOT.'/core/tpl/extrafields_list_search_title.tpl.php';
// Hook fields
$parameters = array('arrayfields'=>$arrayfields, 'param'=>$param, 'sortfield'=>$sortfield, 'sortorder'=>$sortorder);
$reshook = $hookmanager->executeHooks('printFieldListTitle', $parameters); // Note that $action and $object may have been modified by hook
print $hookmanager->resPrint;
if (!empty($arrayfields['cd.datec']['checked'])) {
	print_liste_field_titre($arrayfields['cd.datec']['label'], $_SERVER["PHP_SELF"], "cd.datec", "", $param, '', $sortfield, $sortorder, 'center nowrap ');
}
if (!empty($arrayfields['cd.tms']['checked'])) {
	print_liste_field_titre($arrayfields['cd.tms']['label'], $_SERVER["PHP_SELF"], "cd.tms", "", $param, '', $sortfield, $sortorder, 'center nowrap ');
}
if (!empty($arrayfields['status']['checked'])) {
	print_liste_field_titre($arrayfields['status']['label'], $_SERVER["PHP_SELF"], "cd.statut,c.statut", "", $param, '', $sortfield, $sortorder, 'right ');
}
print_liste_field_titre($selectedfields, $_SERVER["PHP_SELF"], "", '', '', '', $sortfield, $sortorder, 'center maxwidthsearch ');
print "</tr>\n";


$contractstatic = new Contrat($db);
$productstatic = new Product($db);

$i = 0;
$totalarray = array('nbfield'=>0, 'cd.qty'=>0, 'cd.total_ht'=>0, 'cd.total_tva'=>0);
while ($i < min($num, $limit)) {
	$obj = $db->fetch_object($resql);

	$contractstatic->id = $obj->cid;
	$contractstatic->ref = $obj->ref ? $obj->ref : $obj->cid;
	$contractstatic->ref_customer = $obj->ref_customer;
	$contractstatic->ref_supplier = $obj->ref_supplier;

	$companystatic->id = $obj->socid;
	$companystatic->name = $obj->name;
	$companystatic->email = $obj->email;
	$companystatic->client = $obj->client;
	$companystatic->fournisseur = $obj->fournisseur;

	$productstatic->id = $obj->pid;
	$productstatic->type = $obj->ptype;
	$productstatic->ref = $obj->pref;
	$productstatic->entity = $obj->pentity;
	$productstatic->status = $obj->tosell;
	$productstatic->status_buy = $obj->tobuy;
	$productstatic->label = $obj->label;
	$productstatic->description = $obj->description;
	$productstatic->barcode = $obj->barcode;

	print '<tr class="oddeven">';

	// Ref
	if (!empty($arrayfields['c.ref']['checked'])) {
		print '<td class="nowraponall">';
		print $contractstatic->getNomUrl(1, 16);
		print '</td>';
		if (!$i) {
			$totalarray['nbfield']++;
		}
	}
	// Service
	if (!empty($arrayfields['p.description']['checked'])) {
		print '<td class="tdoverflowmax300">';
		if ($obj->pid > 0) {
			print $productstatic->getNomUrl(1, '', 24);
			print $obj->label ? ' - '.dol_trunc($obj->label, 16) : '';
			if (!empty($obj->description) && !empty($conf->global->PRODUCT_DESC_IN_LIST)) {
				print '<br><span class="small">'.dol_nl2br($obj->description).'</span>';
			}
		} else {
			if ($obj->type == 0) {
				print img_object($obj->description, 'product').' '.dol_trunc($obj->description, 24);
			}
			if ($obj->type == 1) {
				print img_object($obj->description, 'service').' '.dol_trunc($obj->description, 24);
			}
		}
		print '</td>';
		if (!$i) {
			$totalarray['nbfield']++;
		}
	}

	if (!empty($arrayfields['cd.tva_tx']['checked'])) {
		print '<td class="right nowraponall">';
		print price2num($obj->tva_tx).'%';
		print '</td>';
		if (!$i) {
			$totalarray['nbfield']++;
		}
	}
	if (!empty($arrayfields['cd.subprice']['checked'])) {
		print '<td class="right nowraponall">';
		print price($obj->subprice);
		print '</td>';
		if (!$i) {
			$totalarray['nbfield']++;
		}
	}
	if (!empty($arrayfields['cd.qty']['checked'])) {
		print '<td class="right nowraponall">';
		print $obj->qty;
		print '</td>';
		if (!$i) {
			$totalarray['nbfield']++;
		}
		if (!$i) {
			$totalarray['pos'][$totalarray['nbfield']] = 'cd.qty';
		}
		$totalarray['val']['cd.qty'] += $obj->qty;
	}
	if (!empty($arrayfields['cd.total_ht']['checked'])) {
		print '<td class="right nowraponall">';
		print '<span class="amount">'.price($obj->total_ht).'</span>';
		print '</td>';
		if (!$i) {
			$totalarray['nbfield']++;
		}
		if (!$i) {
			$totalarray['pos'][$totalarray['nbfield']] = 'cd.total_ht';
		}
		$totalarray['val']['cd.total_ht'] += $obj->total_ht;
	}
	if (!empty($arrayfields['cd.total_tva']['checked'])) {
		print '<td class="right nowraponall">';
		print '<span class="amount">'.price($obj->total_tva).'</span>';
		print '</td>';
		if (!$i) {
			$totalarray['nbfield']++;
		}
		if (!$i) {
			$totalarray['pos'][$totalarray['nbfield']] = 'cd.total_tva';
		}
		$totalarray['val']['cd.total_tva'] += $obj->total_tva;
	}

	// Third party
	if (!empty($arrayfields['s.nom']['checked'])) {
		print '<td class="tdoverflowmax100">';
		print $companystatic->getNomUrl(1, 'customer', 28);
		print '</td>';
		if (!$i) {
			$totalarray['nbfield']++;
		}
	}

	// Start date
	if (!empty($arrayfields['cd.date_ouverture_prevue']['checked'])) {
		print '<td class="center nowraponall">';
		print ($obj->date_ouverture_prevue ?dol_print_date($db->jdate($obj->date_ouverture_prevue), 'dayhour') : '&nbsp;');
		if ($db->jdate($obj->date_ouverture_prevue) && ($db->jdate($obj->date_ouverture_prevue) < ($now - $conf->contrat->services->inactifs->warning_delay)) && $obj->statut == 0) {
			print ' '.img_picto($langs->trans("Late"), "warning");
		} else {
			print '&nbsp;&nbsp;&nbsp;&nbsp;';
		}
		print '</td>';
		if (!$i) {
			$totalarray['nbfield']++;
		}
	}
	if (!empty($arrayfields['cd.date_ouverture']['checked'])) {
		print '<td class="center nowraponall">'.($obj->date_ouverture ?dol_print_date($db->jdate($obj->date_ouverture), 'dayhour') : '&nbsp;').'</td>';
		if (!$i) {
			$totalarray['nbfield']++;
		}
	}
	// End date
	if (!empty($arrayfields['cd.date_fin_validite']['checked'])) {
		print '<td class="center nowraponall">'.($obj->date_fin_validite ?dol_print_date($db->jdate($obj->date_fin_validite), 'dayhour') : '&nbsp;');
		if ($obj->date_fin_validite && $db->jdate($obj->date_fin_validite) < ($now - $conf->contrat->services->expires->warning_delay) && $obj->statut < 5) {
			$warning_delay = $conf->contrat->services->expires->warning_delay / 3600 / 24;
			$textlate = $langs->trans("Late").' = '.$langs->trans("DateReference").' > '.$langs->trans("DateToday").' '.(ceil($warning_delay) >= 0 ? '+' : '').ceil($warning_delay).' '.$langs->trans("days");
			print img_warning($textlate);
		} else {
			print '&nbsp;&nbsp;&nbsp;&nbsp;';
		}
		print '</td>';
		if (!$i) {
			$totalarray['nbfield']++;
		}
	}
	// Close date (real end date)
	if (!empty($arrayfields['cd.date_cloture']['checked'])) {
		print '<td class="center nowraponall">'.dol_print_date($db->jdate($obj->date_cloture), 'dayhour').'</td>';
		if (!$i) {
			$totalarray['nbfield']++;
		}
	}

	// Extra fields
	include DOL_DOCUMENT_ROOT.'/core/tpl/extrafields_list_print_fields.tpl.php';
	// Fields from hook
	$parameters = array('arrayfields'=>$arrayfields, 'obj'=>$obj, 'i'=>$i, 'totalarray'=>&$totalarray);
	$reshook = $hookmanager->executeHooks('printFieldListValue', $parameters); // Note that $action and $object may have been modified by hook
	print $hookmanager->resPrint;
	// Date creation
	if (!empty($arrayfields['cd.datec']['checked'])) {
		print '<td class="center">';
		print dol_print_date($db->jdate($obj->date_creation), 'dayhour', 'tzuser');
		print '</td>';
		if (!$i) {
			$totalarray['nbfield']++;
		}
	}
	// Date modification
	if (!empty($arrayfields['cd.tms']['checked'])) {
		print '<td class="center nowraponall">';
		print dol_print_date($db->jdate($obj->date_update), 'dayhour', 'tzuser');
		print '</td>';
		if (!$i) {
			$totalarray['nbfield']++;
		}
	}
	// Status
	if (!empty($arrayfields['status']['checked'])) {
		print '<td class="right">';
		if ($obj->cstatut == 0) {
			// If contract is draft, we say line is also draft
			print $contractstatic->LibStatut(0, 5);
		} else {
			print $staticcontratligne->LibStatut($obj->statut, 5, ($obj->date_fin_validite && $db->jdate($obj->date_fin_validite) < $now) ? 1 : 0);
		}
		print '</td>';
		if (!$i) {
			$totalarray['nbfield']++;
		}
	}
	// Action column
	print '<td class="nowrap center">';
	if ($massactionbutton || $massaction) {   // If we are in select mode (massactionbutton defined) or if we have already selected and sent an action ($massaction) defined
		$selected = 0;
		if (in_array($obj->rowid, $arrayofselected)) {
			$selected = 1;
		}
		print '<input id="cb'.$obj->rowid.'" class="flat checkforselect" type="checkbox" name="toselect[]" value="'.$obj->rowid.'"'.($selected ? ' checked="checked"' : '').'>';
	}
	print '</td>';
	if (!$i) {
		$totalarray['nbfield']++;
	}

	print "</tr>\n";
	$i++;
}

// Show total line
include DOL_DOCUMENT_ROOT.'/core/tpl/list_print_total.tpl.php';

// If no record found
if ($num == 0) {
	$colspan = 1;
	foreach ($arrayfields as $key => $val) {
		if (!empty($val['checked'])) {
			$colspan++;
		}
	}
	print '<tr><td colspan="'.$colspan.'"><span class="opacitymedium">'.$langs->trans("NoRecordFound").'</span></td></tr>';
}

$db->free($resql);

$parameters = array('sql' => $sql);
$reshook = $hookmanager->executeHooks('printFieldListFooter', $parameters); // Note that $action and $object may have been modified by hook
print $hookmanager->resPrint;

print '</table>';
print '</div>';

print '</form>';



llxFooter();

$db->close();<|MERGE_RESOLUTION|>--- conflicted
+++ resolved
@@ -6,11 +6,7 @@
  * Copyright (C) 2018       Ferran Marcet           <fmarcet@2byte.es>
  * Copyright (C) 2018       Frédéric France         <frederic.france@netlogic.fr>
  * Copyright (C) 2019      Juanjo Menent		<jmenent@2byte.es>
-<<<<<<< HEAD
- * Copyright (C) 2023		William Mead			<william.mead@manchenumerique.fr>
-=======
  * Copyright (C) 2023-2024	William Mead			<william.mead@manchenumerique.fr>
->>>>>>> cdad15ba
  *
  * This program is free software; you can redistribute it and/or modify
  * it under the terms of the GNU General Public License as published by
@@ -61,10 +57,6 @@
 	$sortorder = "ASC";
 }
 
-<<<<<<< HEAD
-$filter = GETPOST("filter", 'alpha');
-=======
->>>>>>> cdad15ba
 $search_name = GETPOST("search_name", 'alpha');
 $search_subprice = GETPOST("search_subprice", 'alpha');
 $search_qty = GETPOST("search_qty", 'alpha');
@@ -116,23 +108,6 @@
 }
 $result = restrictedArea($user, 'contrat', $contratid);
 
-<<<<<<< HEAD
-if ($search_status != '') {
-	$tmp = explode('&', $search_status);
-	if (empty($tmp[1])) {
-		$filter = '';
-	} else {
-		if ($tmp[1] == 'filter=notexpired') {
-			$filter = 'notexpired';
-		}
-		if ($tmp[1] == 'filter=expired') {
-			$filter = 'expired';
-		}
-	}
-}
-
-=======
->>>>>>> cdad15ba
 $staticcontrat = new Contrat($db);
 $staticcontratligne = new ContratLigne($db);
 $companystatic = new Societe($db);
@@ -211,10 +186,6 @@
 		$opclotureday = "";
 		$opclotureyear = "";
 		$filter_opcloture = "";
-<<<<<<< HEAD
-		$filter = '';
-=======
->>>>>>> cdad15ba
 		$toselect = array();
 		$search_array_options = array();
 	}
@@ -285,32 +256,14 @@
 if ($search_status == "4") {
 	$sql .= " AND cd.statut = 4";
 }
-<<<<<<< HEAD
-=======
 if ($search_status == "4&filter=expired") {
 	$sql .= " AND cd.statut = 4 AND cd.date_fin_validite < '".$db->idate($now)."'";
 }
 if ($search_status == "4&filter=notexpired") {
 	$sql .= " AND cd.statut = 4 AND cd.date_fin_validite >= '".$db->idate($now)."'";
 }
->>>>>>> cdad15ba
 if ($search_status == "5") {
 	$sql .= " AND cd.statut = 5";
-}
-if ($search_subprice) {
-	$sql .= natural_search("cd.subprice", $search_subprice, 1);
-}
-if ($search_qty) {
-	$sql .= natural_search("cd.qty", $search_qty, 1);
-}
-if ($search_total_ht) {
-	$sql .= natural_search("cd.total_ht", $search_total_ht, 1);
-}
-if ($search_total_tva) {
-	$sql .= natural_search("cd.total_tva", $search_total_tva, 1);
-}
-if ($search_total_ttc) {
-	$sql .= natural_search("cd.total_ttc", $search_total_ttc, 1);
 }
 if ($search_subprice) {
 	$sql .= natural_search("cd.subprice", $search_subprice, 1);
@@ -468,12 +421,6 @@
 }
 if ($search_status) {
 	$param .= '&amp;search_status='.urlencode($search_status);
-<<<<<<< HEAD
-}
-if ($filter) {
-	$param .= '&amp;filter='.urlencode($filter);
-=======
->>>>>>> cdad15ba
 }
 if (!empty($filter_opouvertureprevue) && $filter_opouvertureprevue != -1) {
 	$param .= '&amp;filter_opouvertureprevue='.urlencode($filter_opouvertureprevue);
@@ -531,14 +478,6 @@
 if ($search_status == "0") {
 	$title = $langs->trans("ListOfInactiveServices"); // Must use == "0"
 }
-<<<<<<< HEAD
-if ($search_status == "4" && $filter != "expired") {
-	$title = $langs->trans("ListOfRunningServices");
-}
-if ($search_status == "4" && $filter == "expired") {
-	$title = $langs->trans("ListOfExpiredServices");
-}
-=======
 if ($search_status == "4") {
 	$title = $langs->trans("ListOfRunningServices");
 }
@@ -548,7 +487,6 @@
 if ($search_status == "4&filter=expired") {
 	$title = $langs->trans("ListOfExpiredRunningServices");
 }
->>>>>>> cdad15ba
 if ($search_status == "5") {
 	$title = $langs->trans("ListOfClosedServices");
 }
