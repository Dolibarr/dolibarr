<?php
/* Copyright (C) 2003      Rodolphe Quiedeville  <rodolphe@quiedeville.org>
 * Copyright (C) 2005-2014 Regis Houssin         <regis.houssin@inodbox.com>
 * Copyright (C) 2006-2007 Laurent Destailleur   <eldy@users.sourceforge.net>
 * Copyright (C) 2007      Franky Van Liedekerke <franky.van.liedekerke@telenet.be>
 * Copyright (C) 2011-2023 Philippe Grand	     <philippe.grand@atoo-net.com>
 * Copyright (C) 2013      Florian Henry	     <florian.henry@open-concept.pro>
 * Copyright (C) 2014-2015 Marcos García         <marcosgdf@gmail.com>
 * Copyright (C) 2023      Frédéric France         <frederic.france@netlogic.fr>
 *
 * This program is free software; you can redistribute it and/or modify
 * it under the terms of the GNU General Public License as published by
 * the Free Software Foundation; either version 3 of the License, or
 * (at your option) any later version.
 *
 * This program is distributed in the hope that it will be useful,
 * but WITHOUT ANY WARRANTY; without even the implied warranty of
 * MERCHANTABILITY or FITNESS FOR A PARTICULAR PURPOSE.  See the
 * GNU General Public License for more details.
 *
 * You should have received a copy of the GNU General Public License
 * along with this program. If not, see <https://www.gnu.org/licenses/>.
 */

/**
 *  \file       htdocs/delivery/class/delivery.class.php
 *  \ingroup    delivery
 *  \brief      Delivery Order Management Class File
 */

require_once DOL_DOCUMENT_ROOT.'/core/class/commonobject.class.php';
require_once DOL_DOCUMENT_ROOT.'/expedition/class/expedition.class.php';
require_once DOL_DOCUMENT_ROOT.'/core/class/commonincoterm.class.php';
require_once DOL_DOCUMENT_ROOT.'/product/stock/class/mouvementstock.class.php';
if (isModEnabled("propal")) {
	require_once DOL_DOCUMENT_ROOT.'/comm/propal/class/propal.class.php';
}
if (isModEnabled('commande')) {
	require_once DOL_DOCUMENT_ROOT.'/commande/class/commande.class.php';
}


/**
 *  Class to manage receptions
 */
class Delivery extends CommonObject
{
	use CommonIncoterm;

	/**
	 * @var string ID to identify managed object
	 */
	public $element = "delivery";

	/**
	 * @var string Field with ID of parent key if this field has a parent
	 */
	public $fk_element = "fk_delivery";

	/**
	 * @var string Name of table without prefix where object is stored
	 */
	public $table_element = "delivery";

	/**
	 * @var string    Name of subtable line
	 */
	public $table_element_line = "deliverydet";

	/**
	 * @var string String with name of icon for myobject. Must be the part after the 'object_' into object_myobject.png
	 */
	public $picto = 'sending';

	/**
	 * @var int draft status
	 */
	public $draft;

	/**
	 * @var int thirdparty id
	 */
	public $socid;

	/**
	 * @var string ref custome
	 */
	public $ref_customer;

	/**
	 * @var integer|string Date really received
	 */
	public $date_delivery;

	/**
	 * @var integer|string date_creation
	 */
	public $date_creation;

	/**
	 * @var integer|string date_valid
	 */
	public $date_valid;

	/**
	 * @var string model pdf
	 */
	public $model_pdf;

	public $commande_id;

	/**
	 * @var array 	Status labels
	 */
	public $labelStatus;

	/**
	 * @var DeliveryLine[] lines
	 */
	public $lines = array();

	/**
	 * @var int user_author_id
	 */
	public $user_author_id;


	/**
	 * Constructor
	 *
	 * @param	DoliDB	$db		Database handler
	 */
	public function __construct($db)
	{
		$this->db = $db;

		// List of short language codes for status
		$this->labelStatus[-1] = 'StatusDeliveryCanceled';
		$this->labelStatus[0]  = 'StatusDeliveryDraft';
		$this->labelStatus[1]  = 'StatusDeliveryValidated';
	}

	/**
	 *  Create delivery receipt in database
	 *
	 *  @param 	User	$user       Objet du user qui cree
	 *  @return int         		<0 si erreur, id delivery cree si ok
	 */
	public function create($user)
	{
		global $conf;

		dol_syslog("Delivery::create");

		if (empty($this->model_pdf)) {
			$this->model_pdf = $conf->global->DELIVERY_ADDON_PDF;
		}

		$error = 0;

		$now = dol_now();

		/* Delivery note as draft On positionne en mode draft le bon de livraison */
		$this->draft = 1;

		$this->user = $user;

		$this->db->begin();

		$sql = "INSERT INTO ".MAIN_DB_PREFIX."delivery (";
		$sql .= "ref";
		$sql .= ", entity";
		$sql .= ", fk_soc";
		$sql .= ", ref_customer";
		$sql .= ", date_creation";
		$sql .= ", fk_user_author";
		$sql .= ", date_delivery";
		$sql .= ", fk_address";
		$sql .= ", note_private";
		$sql .= ", note_public";
		$sql .= ", model_pdf";
		$sql .= ", fk_incoterms, location_incoterms";
		$sql .= ") VALUES (";
		$sql .= "'(PROV)'";
		$sql .= ", ".((int) $conf->entity);
		$sql .= ", ".((int) $this->socid);
		$sql .= ", '".$this->db->escape($this->ref_customer)."'";
		$sql .= ", '".$this->db->idate($now)."'";
		$sql .= ", ".((int) $user->id);
		$sql .= ", ".($this->date_delivery ? "'".$this->db->idate($this->date_delivery)."'" : "null");
		$sql .= ", ".($this->fk_delivery_address > 0 ? $this->fk_delivery_address : "null");
		$sql .= ", ".(!empty($this->note_private) ? "'".$this->db->escape($this->note_private)."'" : "null");
		$sql .= ", ".(!empty($this->note_public) ? "'".$this->db->escape($this->note_public)."'" : "null");
		$sql .= ", ".(!empty($this->model_pdf) ? "'".$this->db->escape($this->model_pdf)."'" : "null");
		$sql .= ", ".(int) $this->fk_incoterms;
		$sql .= ", '".$this->db->escape($this->location_incoterms)."'";
		$sql .= ")";

		dol_syslog("Delivery::create", LOG_DEBUG);
		$resql = $this->db->query($sql);
		if ($resql) {
			$this->id = $this->db->last_insert_id(MAIN_DB_PREFIX."delivery");

			$numref = "(PROV".$this->id.")";

			$sql = "UPDATE ".MAIN_DB_PREFIX."delivery ";
			$sql .= "SET ref = '".$this->db->escape($numref)."'";
			$sql .= " WHERE rowid = ".((int) $this->id);

			dol_syslog("Delivery::create", LOG_DEBUG);
			$resql = $this->db->query($sql);
			if ($resql) {
				if (!getDolGlobalInt('MAIN_SUBMODULE_EXPEDITION')) {
					$commande = new Commande($this->db);
					$commande->id = $this->commande_id;
					$commande->fetch_lines();
				}


				/*
				 *  Inserting products into the database
				 */
				$num = count($this->lines);
				for ($i = 0; $i < $num; $i++) {
					$origin_id = $this->lines[$i]->origin_line_id;
					if (!$origin_id) {
						$origin_id = $this->lines[$i]->commande_ligne_id; // For backward compatibility
					}

					if (!$this->create_line($origin_id, $this->lines[$i]->qty, $this->lines[$i]->fk_product, $this->lines[$i]->description, $this->lines[$i]->array_options)) {
						$error++;
					}
				}

				if (!$error && $this->id && $this->origin_id) {
					$ret = $this->add_object_linked();
					if (!$ret) {
						$error++;
					}

					if (!getDolGlobalInt('MAIN_SUBMODULE_EXPEDITION')) {
						$ret = $this->setStatut(2, $this->origin_id, $this->origin);
						if (!$ret) {
							$error++;
						}
					}
				}

				if (!$error) {
					$this->db->commit();
					return $this->id;
				} else {
					$error++;
					$this->error = $this->db->lasterror()." - sql=".$this->db->lastqueryerror;
					$this->db->rollback();
					return -3;
				}
			} else {
				$error++;
				$this->error = $this->db->lasterror()." - sql=".$this->db->lastqueryerror;
				$this->db->rollback();
				return -2;
			}
		} else {
			$error++;
			$this->error = $this->db->lasterror()." - sql=".$this->db->lastqueryerror;
			$this->db->rollback();
			return -1;
		}
	}

	// phpcs:disable PEAR.NamingConventions.ValidFunctionName.ScopeNotCamelCaps
	/**
	 *	Create a line
	 *
	 *	@param	string	$origin_id				Id of order
	 *	@param	string	$qty					Quantity
	 *	@param	string	$fk_product				Id of predefined product
	 *	@param	string	$description			Description
	 *  @param	array	$array_options			Array options
	 *	@return	int								Return integer <0 if KO, >0 if OK
	 */
	public function create_line($origin_id, $qty, $fk_product, $description, $array_options = null)
	{
		// phpcs:enable
		$error = 0;
		$idprod = $fk_product;

		$sql = "INSERT INTO ".MAIN_DB_PREFIX."deliverydet (fk_delivery, fk_origin_line,";
		$sql .= " fk_product, description, qty)";
		$sql .= " VALUES (".$this->id.",".((int) $origin_id).",";
		$sql .= " ".($idprod > 0 ? ((int) $idprod) : "null").",";
		$sql .= " ".($description ? "'".$this->db->escape($description)."'" : "null").",";
		$sql .= (price2num($qty, 'MS')).")";

		dol_syslog(get_class($this)."::create_line", LOG_DEBUG);
		if (!$this->db->query($sql)) {
			$error++;
		}

		$id = $this->db->last_insert_id(MAIN_DB_PREFIX."deliverydet");

		if (is_array($array_options) && count($array_options) > 0) {
			$line = new DeliveryLine($this->db);
			$line->id = $id;
			$line->array_options = $array_options;
			$result = $line->insertExtraFields();
		}

		if (!$error) {
			return 1;
		}

		return -1;
	}

	/**
	 * 	Load a delivery receipt
	 *
	 * 	@param	int		$id			Id of object to load
	 * 	@return	integer
	 */
	public function fetch($id)
	{
		$sql = "SELECT l.rowid, l.fk_soc, l.date_creation, l.date_valid, l.ref, l.ref_customer, l.fk_user_author,";
		$sql .= " l.total_ht, l.fk_statut, l.fk_user_valid, l.note_private, l.note_public";
		$sql .= ", l.date_delivery, l.fk_address, l.model_pdf";
		$sql .= ", el.fk_source as origin_id, el.sourcetype as origin";
		$sql .= ', l.fk_incoterms, l.location_incoterms';
		$sql .= ", i.libelle as label_incoterms";
		$sql .= " FROM ".MAIN_DB_PREFIX."delivery as l";
		$sql .= " LEFT JOIN ".MAIN_DB_PREFIX."element_element as el ON el.fk_target = l.rowid AND el.targettype = '".$this->db->escape($this->element)."'";
		$sql .= ' LEFT JOIN '.MAIN_DB_PREFIX.'c_incoterms as i ON l.fk_incoterms = i.rowid';
		$sql .= " WHERE l.rowid = ".((int) $id);

		dol_syslog(get_class($this)."::fetch", LOG_DEBUG);
		$result = $this->db->query($sql);
		if ($result) {
			if ($this->db->num_rows($result)) {
				$obj = $this->db->fetch_object($result);

				$this->id                   = $obj->rowid;
				$this->date_delivery        = $this->db->jdate($obj->date_delivery);
				$this->date_creation        = $this->db->jdate($obj->date_creation);
				$this->date_valid           = $this->db->jdate($obj->date_valid);
				$this->ref                  = $obj->ref;
				$this->ref_customer         = $obj->ref_customer;
				$this->socid                = $obj->fk_soc;
				$this->statut               = $obj->fk_statut;
				$this->status               = $obj->fk_statut;
				$this->user_author_id       = $obj->fk_user_author;
				$this->user_validation_id   = $obj->fk_user_valid;
				$this->fk_delivery_address  = $obj->fk_address;
				$this->note                 = $obj->note_private; //TODO deprecated
				$this->note_private         = $obj->note_private;
				$this->note_public          = $obj->note_public;
				$this->model_pdf            = $obj->model_pdf;
				$this->origin               = $obj->origin; // May be 'shipping'
				$this->origin_id            = $obj->origin_id; // May be id of shipping

				//Incoterms
				$this->fk_incoterms = $obj->fk_incoterms;
				$this->location_incoterms = $obj->location_incoterms;
				$this->label_incoterms = $obj->label_incoterms;
				$this->db->free($result);

				if ($this->statut == 0) {
					$this->draft = 1;
				}

				// Retrieve all extrafields
				// fetch optionals attributes and labels
				$this->fetch_optionals();

				// Load lines
				$result = $this->fetch_lines();
				if ($result < 0) {
					return -3;
				}

				return 1;
			} else {
				$this->error = 'Delivery with id '.$id.' not found sql='.$sql;
				dol_syslog(get_class($this).'::fetch Error '.$this->error, LOG_ERR);
				return -2;
			}
		} else {
			$this->error = $this->db->error();
			return -1;
		}
	}

	/**
	 *  Validate object and update stock if option enabled
	 *
	 *  @param  User    $user       Object user that validate
	 *  @param  int     $notrigger  1=Does not execute triggers, 0= execute triggers
	 *  @return int
	 */
	public function valid($user, $notrigger = 0)
	{
		global $conf;

		require_once DOL_DOCUMENT_ROOT.'/core/lib/files.lib.php';

		dol_syslog(get_class($this)."::valid begin");

		$this->db->begin();

		$error = 0;

<<<<<<< HEAD
		if ((empty($conf->global->MAIN_USE_ADVANCED_PERMS) && $user->hasRight('expedition', 'delivery', 'creer'))
			|| (!empty($conf->global->MAIN_USE_ADVANCED_PERMS) && $user->hasRight('expedition', 'delivery_advance', 'validate'))) {
			if (!empty($conf->global->DELIVERY_ADDON_NUMBER)) {
=======
		if ((!getDolGlobalString('MAIN_USE_ADVANCED_PERMS') && $user->hasRight('expedition', 'delivery', 'creer'))
			|| (getDolGlobalString('MAIN_USE_ADVANCED_PERMS') && $user->hasRight('expedition', 'delivery_advance', 'validate'))) {
			if (getDolGlobalString('DELIVERY_ADDON_NUMBER')) {
>>>>>>> 729451fa
				// Setting the command numbering module name
				$modName = $conf->global->DELIVERY_ADDON_NUMBER;

				if (is_readable(DOL_DOCUMENT_ROOT.'/core/modules/delivery/'.$modName.'.php')) {
					require_once DOL_DOCUMENT_ROOT.'/core/modules/delivery/'.$modName.'.php';

					$now = dol_now();

					// Retrieving the new reference
					$objMod = new $modName($this->db);
					$soc = new Societe($this->db);
					$soc->fetch($this->socid);

					if (preg_match('/^[\(]?PROV/i', $this->ref) || empty($this->ref)) { // empty should not happened, but when it occurs, the test save life
						$numref = $objMod->delivery_get_num($soc, $this);
					} else {
						$numref = $this->ref;
					}
					$this->newref = dol_sanitizeFileName($numref);

					// Test if is not already in valid status. If so, we stop to avoid decrementing the stock twice.
					$sql = "SELECT ref";
					$sql .= " FROM ".MAIN_DB_PREFIX."delivery";
					$sql .= " WHERE ref = '".$this->db->escape($numref)."'";
					$sql .= " AND fk_statut <> 0";
					$sql .= " AND entity = ".((int) $conf->entity);

					$resql = $this->db->query($sql);
					if ($resql) {
						$num = $this->db->num_rows($resql);
						if ($num > 0) {
							return 0;
						}
					}

					$sql = "UPDATE ".MAIN_DB_PREFIX."delivery SET";
					$sql .= " ref='".$this->db->escape($numref)."'";
					$sql .= ", fk_statut = 1";
					$sql .= ", date_valid = '".$this->db->idate($now)."'";
					$sql .= ", fk_user_valid = ".$user->id;
					$sql .= " WHERE rowid = ".((int) $this->id);
					$sql .= " AND fk_statut = 0";

					$resql = $this->db->query($sql);
					if (!$resql) {
						dol_print_error($this->db);
						$this->error = $this->db->lasterror();
						$error++;
					}

					if (!$error && !$notrigger) {
						// Call trigger
						$result = $this->call_trigger('DELIVERY_VALIDATE', $user);
						if ($result < 0) {
							$error++;
						}
						// End call triggers
					}

					if (!$error) {
						$this->oldref = $this->ref;

						// Rename directory if dir was a temporary ref
						if (preg_match('/^[\(]?PROV/i', $this->ref)) {
							// Now we rename also files into index
							$sql = 'UPDATE '.MAIN_DB_PREFIX."ecm_files set filename = CONCAT('".$this->db->escape($this->newref)."', SUBSTR(filename, ".(strlen($this->ref) + 1).")), filepath = 'expedition/receipt/".$this->db->escape($this->newref)."'";
							$sql .= " WHERE filename LIKE '".$this->db->escape($this->ref)."%' AND filepath = 'expedition/receipt/".$this->db->escape($this->ref)."' and entity = ".((int) $conf->entity);
							$resql = $this->db->query($sql);
							if (!$resql) {
								$error++;
								$this->error = $this->db->lasterror();
							}
							$sql = 'UPDATE '.MAIN_DB_PREFIX."ecm_files set filepath = 'expedition/receipt/".$this->db->escape($this->newref)."'";
							$sql .= " WHERE filepath = 'expedition/receipt/".$this->db->escape($this->ref)."' and entity = ".$conf->entity;
							$resql = $this->db->query($sql);
							if (!$resql) {
								$error++;
								$this->error = $this->db->lasterror();
							}

							// We rename directory ($this->ref = old ref, $num = new ref) in order not to lose the attachments
							$oldref = dol_sanitizeFileName($this->ref);
							$newref = dol_sanitizeFileName($numref);
							$dirsource = $conf->expedition->dir_output.'/receipt/'.$oldref;
							$dirdest = $conf->expedition->dir_output.'/receipt/'.$newref;
							if (!$error && file_exists($dirsource)) {
								dol_syslog(get_class($this)."::valid rename dir ".$dirsource." into ".$dirdest);

								if (@rename($dirsource, $dirdest)) {
									dol_syslog("Rename ok");
									// Rename docs starting with $oldref with $newref
									$listoffiles = dol_dir_list($conf->expedition->dir_output.'/receipt/'.$newref, 'files', 1, '^'.preg_quote($oldref, '/'));
									foreach ($listoffiles as $fileentry) {
										$dirsource = $fileentry['name'];
										$dirdest = preg_replace('/^'.preg_quote($oldref, '/').'/', $newref, $dirsource);
										$dirsource = $fileentry['path'].'/'.$dirsource;
										$dirdest = $fileentry['path'].'/'.$dirdest;
										@rename($dirsource, $dirdest);
									}
								}
							}
						}

						// Set new ref and current status
						if (!$error) {
							$this->ref = $numref;
							$this->statut = 1;
						}

						dol_syslog(get_class($this)."::valid ok");
					}

					if (!$error) {
						$this->db->commit();
						return 1;
					} else {
						$this->db->rollback();
						return -1;
					}
				}
			}

			return -1;
		} else {
			$this->error = "NotAllowed";
			dol_syslog(get_class($this)."::valid ".$this->error, LOG_ERR);
			return -1;
		}
	}

	// phpcs:disable PEAR.NamingConventions.ValidFunctionName.ScopeNotCamelCaps
	/**
	 * 	Creating the delivery slip from an existing shipment
	 *
	 *	@param	User	$user           User who creates
	 *	@param  int		$sending_id		Id of the expedition that serves as a model
	 *	@return	integer					<=0 if KO, >0 if OK
	 */
	public function create_from_sending($user, $sending_id)
	{
		// phpcs:enable
		global $conf;

		$expedition = new Expedition($this->db);
		$result = $expedition->fetch($sending_id);
		if ($result <= 0) {
			return $result;
		}

		$this->lines = array();

		$num = count($expedition->lines);
		for ($i = 0; $i < $num; $i++) {
			$line = new DeliveryLine($this->db);
			$line->origin_line_id    = $expedition->lines[$i]->origin_line_id;
			$line->label             = $expedition->lines[$i]->label;
			$line->description       = $expedition->lines[$i]->description;
			$line->qty               = $expedition->lines[$i]->qty_shipped;
			$line->fk_product        = $expedition->lines[$i]->fk_product;
			if (!getDolGlobalString('MAIN_EXTRAFIELDS_DISABLED') && is_array($expedition->lines[$i]->array_options) && count($expedition->lines[$i]->array_options) > 0) { // For avoid conflicts if trigger used
				$line->array_options = $expedition->lines[$i]->array_options;
			}
			$this->lines[$i] = $line;
		}

		$this->origin               = $expedition->element;
		$this->origin_id            = $expedition->id;
		$this->note_private         = $expedition->note_private;
		$this->note_public          = $expedition->note_public;
		$this->fk_project           = $expedition->fk_project;
		$this->date_delivery        = $expedition->date_delivery;
		$this->fk_delivery_address  = $expedition->fk_delivery_address;
		$this->socid                = $expedition->socid;
		$this->ref_customer         = $expedition->ref_customer;

		//Incoterms
		$this->fk_incoterms = $expedition->fk_incoterms;
		$this->location_incoterms = $expedition->location_incoterms;

		return $this->create($user);
	}

	// phpcs:disable PEAR.NamingConventions.ValidFunctionName.ScopeNotCamelCaps
	/**
	 * Update a livraison line (only extrafields)
	 *
	 * @param 	int		$id					Id of line (livraison line)
	 * @param	array		$array_options		extrafields array
	 * @return	int							Return integer <0 if KO, >0 if OK
	 */
	public function update_line($id, $array_options = 0)
	{
		// phpcs:enable
		global $conf;
		$error = 0;

		if ($id > 0 && !$error && !getDolGlobalString('MAIN_EXTRAFIELDS_DISABLED') && is_array($array_options) && count($array_options) > 0) { // For avoid conflicts if trigger used
			$line = new DeliveryLine($this->db);
			$line->array_options = $array_options;
			$line->id = $id;
			$result = $line->insertExtraFields();

			if ($result < 0) {
				$this->error[] = $line->error;
				$error++;
			}
		}

		if (!$error) {
			return 1;
		} else {
			return -1;
		}
	}


	/**
	 * 	Add line
	 *
	 *	@param	int		$origin_id				Origin id
	 *	@param	int		$qty					Qty
	 *  @param	array	$array_options			Array options
	 *	@return	void
	 */
	public function addline($origin_id, $qty, $array_options = null)
	{
		global $conf;

		$num = count($this->lines);
		$line = new DeliveryLine($this->db);

		$line->origin_id = $origin_id;
		$line->qty = $qty;
		if (!getDolGlobalString('MAIN_EXTRAFIELDS_DISABLED') && is_array($array_options) && count($array_options) > 0) { // For avoid conflicts if trigger used
			$line->array_options = $array_options;
		}
		$this->lines[$num] = $line;
	}

	/**
	 *	Delete line
	 *
	 *	@param	int		$lineid		Line id
	 *	@return	integer				<0 if KO, 0 if nothing done, >0 if OK
	 */
	public function deleteline($lineid)
	{
		if ($this->statut == 0) {
			$sql = "DELETE FROM ".MAIN_DB_PREFIX."commandedet";
			$sql .= " WHERE rowid = ".((int) $lineid);

			if ($this->db->query($sql)) {
				$this->update_price(1);

				return 1;
			} else {
				return -1;
			}
		}

		return 0;
	}

	/**
	 * Delete object
	 *
	 * @param	User		$user		User making the deletion
	 * @return	integer
	 */
	public function delete($user = null)
	{
		global $conf, $langs;

		require_once DOL_DOCUMENT_ROOT.'/core/lib/files.lib.php';

		$this->db->begin();

		$error = 0;

		$sql = "DELETE FROM ".MAIN_DB_PREFIX."deliverydet";
		$sql .= " WHERE fk_delivery = ".((int) $this->id);
		if ($this->db->query($sql)) {
			// Delete linked object
			$res = $this->deleteObjectLinked();
			if ($res < 0) {
				$error++;
			}

			if (!$error) {
				$sql = "DELETE FROM ".MAIN_DB_PREFIX."delivery";
				$sql .= " WHERE rowid = ".((int) $this->id);
				if ($this->db->query($sql)) {
					$this->db->commit();

					// Deleting pdf folder's draft On efface le repertoire de pdf provisoire
					$ref = dol_sanitizeFileName($this->ref);
					if (!empty($conf->expedition->dir_output)) {
						$dir = $conf->expedition->dir_output.'/receipt/'.$ref;
						$file = $dir.'/'.$ref.'.pdf';
						if (file_exists($file)) {
							if (!dol_delete_file($file)) {
								return 0;
							}
						}
						if (file_exists($dir)) {
							if (!dol_delete_dir($dir)) {
								$this->error = $langs->trans("ErrorCanNotDeleteDir", $dir);
								return 0;
							}
						}
					}

					// Call trigger
					$result = $this->call_trigger('DELIVERY_DELETE', $user);
					if ($result < 0) {
						$this->db->rollback();
						return -4;
					}
					// End call triggers

					return 1;
				} else {
					$this->error = $this->db->lasterror()." - sql=$sql";
					$this->db->rollback();
					return -3;
				}
			} else {
				$this->error = $this->db->lasterror()." - sql=$sql";
				$this->db->rollback();
				return -2;
			}
		} else {
			$this->error = $this->db->lasterror()." - sql=$sql";
			$this->db->rollback();
			return -1;
		}
	}

	/**
	 * getTooltipContentArray
	 * @param array $params params to construct tooltip data
	 * @since v18
	 * @return array
	 */
	public function getTooltipContentArray($params)
	{
		global $langs;

		$langs->load('deliveries');

		$datas = [];

		$datas['picto'] = img_picto('', $this->picto).' <u>'.$langs->trans("ShowReceiving").'</u>:<br>';
		$datas['picto'] .= '<b>'.$langs->trans("Status").'</b>: '.$this->ref;

		return $datas;
	}

	/**
	 *	Return clicable name (with picto eventually)
	 *
	 *	@param	int		$withpicto					0=No picto, 1=Include picto into link, 2=Only picto
	 *  @param  int     $save_lastsearch_value		-1=Auto, 0=No save of lastsearch_values when clicking, 1=Save lastsearch_values whenclicking
	 *	@return	string								Chaine avec URL
	 */
	public function getNomUrl($withpicto = 0, $save_lastsearch_value = -1)
	{
		global $langs, $hookmanager;

		$result = '';

		$params = [
			'id' => $this->id,
			'objecttype' => $this->element,
		];
		$classfortooltip = 'classfortooltip';
		$dataparams = '';
		if (getDolGlobalInt('MAIN_ENABLE_AJAX_TOOLTIP')) {
			$classfortooltip = 'classforajaxtooltip';
			$dataparams = ' data-params="'.dol_escape_htmltag(json_encode($params)).'"';
			$label = '';
		} else {
			$label = implode($this->getTooltipContentArray($params));
		}

		$url = DOL_URL_ROOT.'/delivery/card.php?id='.$this->id;

		//if ($option !== 'nolink')
		//{
		// Add param to save lastsearch_values or not
		$add_save_lastsearch_values = ($save_lastsearch_value == 1 ? 1 : 0);
		if ($save_lastsearch_value == -1 && isset($_SERVER["PHP_SELF"]) && preg_match('/list\.php/', $_SERVER["PHP_SELF"])) {
			$add_save_lastsearch_values = 1;
		}
		if ($add_save_lastsearch_values) {
			$url .= '&save_lastsearch_values=1';
		}
		//}

		$linkstart = '<a href="'.$url.'"';
		$linkstart .= ($label ? ' title="'.dol_escape_htmltag($label, 1).'"' : ' title="tocomplete"');
		$linkstart .= $dataparams.' class="'.$classfortooltip.'">';
		$linkend = '</a>';

		if ($withpicto) {
			$result .= ($linkstart.img_object($label, $this->picto, $dataparams.' class="'.$classfortooltip.'"').$linkend);
		}
		if ($withpicto && $withpicto != 2) {
			$result .= ' ';
		}
		$result .= $linkstart.$this->ref.$linkend;

		global $action;
		$hookmanager->initHooks(array($this->element . 'dao'));
		$parameters = array('id'=>$this->id, 'getnomurl' => &$result);
		$reshook = $hookmanager->executeHooks('getNomUrl', $parameters, $this, $action); // Note that $action and $object may have been modified by some hooks
		if ($reshook > 0) {
			$result = $hookmanager->resPrint;
		} else {
			$result .= $hookmanager->resPrint;
		}
		return $result;
	}

	// phpcs:disable PEAR.NamingConventions.ValidFunctionName.ScopeNotCamelCaps
	/**
	 *	Load lines insto $this->lines.
	 *
	 *	@return		int								Return integer <0 if KO, >0 if OK
	 */
	public function fetch_lines()
	{
		// phpcs:enable
		$this->lines = array();

		$sql = "SELECT ld.rowid, ld.fk_product, ld.description, ld.subprice, ld.total_ht, ld.qty as qty_shipped, ld.fk_origin_line, ";
		$sql .= " cd.qty as qty_asked, cd.label as custom_label, cd.fk_unit,";
		$sql .= " p.ref as product_ref, p.fk_product_type as fk_product_type, p.label as product_label, p.description as product_desc,";
		$sql .= " p.weight, p.weight_units,  p.width, p.width_units, p.length, p.length_units, p.height, p.height_units, p.surface, p.surface_units, p.volume, p.volume_units, p.tobatch as product_tobatch";
		$sql .= " FROM ".MAIN_DB_PREFIX."commandedet as cd, ".MAIN_DB_PREFIX."deliverydet as ld";
		$sql .= " LEFT JOIN ".MAIN_DB_PREFIX."product as p on p.rowid = ld.fk_product";
		$sql .= " WHERE ld.fk_origin_line = cd.rowid";
		$sql .= " AND ld.fk_delivery = ".((int) $this->id);

		dol_syslog(get_class($this)."::fetch_lines", LOG_DEBUG);
		$resql = $this->db->query($sql);
		if ($resql) {
			$num = $this->db->num_rows($resql);
			$i = 0;
			while ($i < $num) {
				$obj = $this->db->fetch_object($resql);

				$line = new DeliveryLine($this->db);

				$line->id = $obj->rowid;
				$line->label = $obj->custom_label;
				$line->description	= $obj->description;
				$line->fk_product 	= $obj->fk_product;
				$line->qty_asked 	= $obj->qty_asked;
				$line->qty_shipped	= $obj->qty_shipped;

				$line->product_label	= $obj->product_label; // Product label
				$line->product_ref 		= $obj->product_ref; // Product ref
				$line->product_desc		= $obj->product_desc; // Product description
				$line->product_type		= $obj->fk_product_type;

				$line->fk_origin_line = $obj->fk_origin_line;

				$line->price = $obj->subprice;
				$line->total_ht = $obj->total_ht;

				// units
				$line->weight         	= $obj->weight;
				$line->weight_units   	= $obj->weight_units;
				$line->width         	= $obj->width;
				$line->width_units   	= $obj->width_units;
				$line->height         	= $obj->height;
				$line->height_units   	= $obj->height_units;
				$line->length         	= $obj->length;
				$line->length_units   	= $obj->length_units;
				$line->surface        	= $obj->surface;
				$line->surface_units = $obj->surface_units;
				$line->volume         	= $obj->volume;
				$line->volume_units   	= $obj->volume_units;

				$line->fk_unit = $obj->fk_unit;
				$line->fetch_optionals();

				$this->lines[$i] = $line;

				$i++;
			}
			$this->db->free($resql);

			return 1;
		} else {
			return -1;
		}
	}


	/**
	 *  Return the label of the status
	 *
	 *  @param  int		$mode          0=long label, 1=short label, 2=Picto + short label, 3=Picto, 4=Picto + long label, 5=Short label + Picto, 6=Long label + Picto
	 *  @return	string 			       Label of status
	 */
	public function getLibStatut($mode = 0)
	{
		return $this->LibStatut($this->statut, $mode);
	}

	// phpcs:disable PEAR.NamingConventions.ValidFunctionName.ScopeNotCamelCaps
	/**
	 *  Return the label of a given status
	 *
	 *  @param	int		$status        Id status
	 *  @param  int		$mode          0=long label, 1=short label, 2=Picto + short label, 3=Picto, 4=Picto + long label, 5=Short label + Picto, 6=Long label + Picto
	 *  @return string 			       Label of status
	 */
	public function LibStatut($status, $mode)
	{
		// phpcs:enable
		global $langs;

		if (empty($this->labelStatus) || empty($this->labelStatusShort)) {
			global $langs;
			//$langs->load("mymodule");
			$this->labelStatus[-1] = $langs->transnoentitiesnoconv('StatusDeliveryCanceled');
			$this->labelStatus[0] = $langs->transnoentitiesnoconv('StatusDeliveryDraft');
			$this->labelStatus[1] = $langs->transnoentitiesnoconv('StatusDeliveryValidated');
			$this->labelStatusShort[-1] = $langs->transnoentitiesnoconv('StatusDeliveryCanceled');
			$this->labelStatusShort[0] = $langs->transnoentitiesnoconv('StatusDeliveryDraft');
			$this->labelStatusShort[1] = $langs->transnoentitiesnoconv('StatusDeliveryValidated');
		}

		$statusType = 'status0';
		if ($status == -1) {
			$statusType = 'status5';
		}
		if ($status == 1) {
			$statusType = 'status4';
		}

		return dolGetStatus($this->labelStatus[$status], $this->labelStatusShort[$status], '', $statusType, $mode);
	}


	/**
	 *  Initialise an instance with random values.
	 *  Used to build previews or test instances.
	 *	id must be 0 if object instance is a specimen.
	 *
	 *  @return	void
	 */
	public function initAsSpecimen()
	{
		$now = dol_now();

		// Load array of products prodids
		$num_prods = 0;
		$prodids = array();
		$sql = "SELECT rowid";
		$sql .= " FROM ".MAIN_DB_PREFIX."product";
		$sql .= " WHERE entity IN (".getEntity('product').")";
		$sql .= " AND tosell = 1";
		$sql .= $this->db->plimit(100);

		$resql = $this->db->query($sql);
		if ($resql) {
			$num_prods = $this->db->num_rows($resql);
			$i = 0;
			while ($i < $num_prods) {
				$i++;
				$row = $this->db->fetch_row($resql);
				$prodids[$i] = $row[0];
			}
		}

		// Initialise parametres
		$this->id = 0;
		$this->ref = 'SPECIMEN';
		$this->specimen = 1;
		$this->socid = 1;
		$this->date_delivery = $now;
		$this->note_public = 'Public note';
		$this->note_private = 'Private note';

		$i = 0;
		$line = new DeliveryLine($this->db);
		$line->fk_product     = reset($prodids);
		$line->qty_asked      = 10;
		$line->qty_shipped    = 9;
		$line->ref            = 'REFPROD';
		$line->label          = 'Specimen';
		$line->description    = 'Description';
		$line->price          = 100;
		$line->total_ht       = 100;

		$this->lines[$i] = $line;
	}

	/**
	 *  Renvoie la quantite de produit restante a livrer pour une commande
	 *
	 *  @return     array|int		Product remaining to be delivered or <0 if KO
	 *  TODO use new function
	 */
	public function getRemainingDelivered()
	{
		// Get the linked object
		$this->fetchObjectLinked('', '', $this->id, $this->element);
		//var_dump($this->linkedObjectsIds);
		// Get the product ref and qty in source
		$sqlSourceLine = "SELECT st.rowid, st.description, st.qty";
		$sqlSourceLine .= ", p.ref, p.label";
		$sqlSourceLine .= " FROM ".MAIN_DB_PREFIX.$this->linkedObjectsIds[0]['type']."det as st";
		$sqlSourceLine .= " LEFT JOIN ".MAIN_DB_PREFIX."product as p ON st.fk_product = p.rowid";
		$sqlSourceLine .= " WHERE fk_".$this->linked_objects[0]['type']." = ".((int) $this->linked_objects[0]['linkid']);

		$resultSourceLine = $this->db->query($sqlSourceLine);
		if ($resultSourceLine) {
			$num_lines = $this->db->num_rows($resultSourceLine);
			$i = 0;
			$array = array();
			while ($i < $num_lines) {
				$objSourceLine = $this->db->fetch_object($resultSourceLine);

				// Get lines of sources alread delivered
				$sql = "SELECT ld.fk_origin_line, sum(ld.qty) as qty";
				$sql .= " FROM ".MAIN_DB_PREFIX."deliverydet as ld, ".MAIN_DB_PREFIX."delivery as l,";
				$sql .= " ".MAIN_DB_PREFIX.$this->linked_objects[0]['type']." as c";
				$sql .= ", ".MAIN_DB_PREFIX.$this->linked_objects[0]['type']."det as cd";
				$sql .= " WHERE ld.fk_delivery = l.rowid";
				$sql .= " AND ld.fk_origin_line = cd.rowid";
				$sql .= " AND cd.fk_".$this->linked_objects[0]['type']." = c.rowid";
				$sql .= " AND cd.fk_".$this->linked_objects[0]['type']." = ".((int) $this->linked_objects[0]['linkid']);
				$sql .= " AND ld.fk_origin_line = ".((int) $objSourceLine->rowid);
				$sql .= " GROUP BY ld.fk_origin_line";

				$result = $this->db->query($sql);
				$row = $this->db->fetch_row($result);

				if ($objSourceLine->qty - $row[1] > 0) {
					if ($row[0] == $objSourceLine->rowid) {
						$array[$i]['qty'] = $objSourceLine->qty - $row[1];
					} else {
						$array[$i]['qty'] = $objSourceLine->qty;
					}

					$array[$i]['ref'] = $objSourceLine->ref;
					$array[$i]['label'] = $objSourceLine->label ? $objSourceLine->label : $objSourceLine->description;
				} elseif ($objSourceLine->qty - $row[1] < 0) {
					$array[$i]['qty'] = $objSourceLine->qty - $row[1]." Erreur livraison !";
					$array[$i]['ref'] = $objSourceLine->ref;
					$array[$i]['label'] = $objSourceLine->label ? $objSourceLine->label : $objSourceLine->description;
				}

				$i++;
			}
			return $array;
		} else {
			$this->error = $this->db->error()." - sql=$sqlSourceLine";
			return -1;
		}
	}

	/**
	 *	Set the planned delivery date
	 *
	 *	@param      User			$user        		Objet utilisateur qui modifie
	 *	@param      integer 		$delivery_date     Delivery date
	 *	@return     int         						Return integer <0 if KO, >0 if OK
	 */
	public function setDeliveryDate($user, $delivery_date)
	{
		if ($user->hasRight('expedition', 'creer')) {
			$sql = "UPDATE ".MAIN_DB_PREFIX."delivery";
			$sql .= " SET date_delivery = ".($delivery_date ? "'".$this->db->idate($delivery_date)."'" : 'null');
			$sql .= " WHERE rowid = ".((int) $this->id);

			dol_syslog(get_class($this)."::setDeliveryDate", LOG_DEBUG);
			$resql = $this->db->query($sql);
			if ($resql) {
				$this->date_delivery = $delivery_date;
				return 1;
			} else {
				$this->error = $this->db->error();
				return -1;
			}
		} else {
			return -2;
		}
	}

	/**
	 *	Create object on disk
	 *
	 *	@param     string		$modele			force le modele a utiliser ('' to not force)
	 * 	@param     Translate	$outputlangs	Object langs to use for output
	 *  @param     int			$hidedetails    Hide details of lines
	 *  @param     int			$hidedesc       Hide description
	 *  @param     int			$hideref        Hide ref
	 *  @return    int             				0 if KO, 1 if OK
	 */
	public function generateDocument($modele, $outputlangs = '', $hidedetails = 0, $hidedesc = 0, $hideref = 0)
	{
		global $conf, $langs;

		$langs->load("deliveries");
		$outputlangs->load("products");

		if (!dol_strlen($modele)) {
			$modele = 'typhon';

			if ($this->model_pdf) {
				$modele = $this->model_pdf;
			} elseif (getDolGlobalString('DELIVERY_ADDON_PDF')) {
				$modele = $conf->global->DELIVERY_ADDON_PDF;
			}
		}

		$modelpath = "core/modules/delivery/doc/";

		return $this->commonGenerateDocument($modelpath, $modele, $outputlangs, $hidedetails, $hidedesc, $hideref);
	}

	/**
	 * Function used to replace a thirdparty id with another one.
	 *
	 * @param 	DoliDB 	$dbs 		Database handler, because function is static we name it $dbs not $db to avoid breaking coding test
	 * @param 	int 	$origin_id 	Old thirdparty id
	 * @param 	int 	$dest_id 	New thirdparty id
	 * @return 	bool
	 */
	public static function replaceThirdparty(DoliDB $dbs, $origin_id, $dest_id)
	{
		$tables = array(
			'delivery'
		);

		return CommonObject::commonReplaceThirdparty($dbs, $origin_id, $dest_id, $tables);
	}

	/**
	 * Function used to replace a product id with another one.
	 *
	 * @param DoliDB $db Database handler
	 * @param int $origin_id Old product id
	 * @param int $dest_id New product id
	 * @return bool
	 */
	public static function replaceProduct(DoliDB $db, $origin_id, $dest_id)
	{
		$tables = array(
			'deliverydet'
		);

		return CommonObject::commonReplaceProduct($db, $origin_id, $dest_id, $tables);
	}
}


/**
 *  Management class of delivery note lines
 */
class DeliveryLine extends CommonObjectLine
{
	/**
	 * @var DoliDB Database handler.
	 */
	public $db;

	/**
	 * @var string ID to identify managed object
	 */
	public $element = 'deliverydet';

	/**
	 * @var string Name of table without prefix where object is stored
	 */
	public $table_element = 'deliverydet';

	/**
	 * @var string delivery note lines label
	 */
	public $label;

	/**
	 * @var string product description
	 */
	public $description;

	/**
	 * @deprecated
	 * @see $product_ref
	 */
	public $ref;
	/**
	 * @deprecated
	 * @see product_label;
	 */
	public $libelle;

	// From llx_expeditiondet
	public $qty;
	public $qty_asked;
	public $qty_shipped;

	public $fk_product;
	public $product_desc;
	public $product_type;
	public $product_ref;
	public $product_label;

	public $price;

	public $fk_origin_line;
	public $origin_id;

	/**
	 * @var int origin line ID
	 */
	public $origin_line_id;

	/**
	 * @var int origin line ID
	 * @deprecated
	 * @see $origin_line_id
	 */
	public $commande_ligne_id;


	/**
	 *	Constructor
	 *
	 *	@param	DoliDB	$db		Database handler
	 */
	public function __construct($db)
	{
		$this->db = $db;
	}
}<|MERGE_RESOLUTION|>--- conflicted
+++ resolved
@@ -409,15 +409,9 @@
 
 		$error = 0;
 
-<<<<<<< HEAD
-		if ((empty($conf->global->MAIN_USE_ADVANCED_PERMS) && $user->hasRight('expedition', 'delivery', 'creer'))
-			|| (!empty($conf->global->MAIN_USE_ADVANCED_PERMS) && $user->hasRight('expedition', 'delivery_advance', 'validate'))) {
-			if (!empty($conf->global->DELIVERY_ADDON_NUMBER)) {
-=======
 		if ((!getDolGlobalString('MAIN_USE_ADVANCED_PERMS') && $user->hasRight('expedition', 'delivery', 'creer'))
 			|| (getDolGlobalString('MAIN_USE_ADVANCED_PERMS') && $user->hasRight('expedition', 'delivery_advance', 'validate'))) {
 			if (getDolGlobalString('DELIVERY_ADDON_NUMBER')) {
->>>>>>> 729451fa
 				// Setting the command numbering module name
 				$modName = $conf->global->DELIVERY_ADDON_NUMBER;
 
