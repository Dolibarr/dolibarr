--- conflicted
+++ resolved
@@ -6,13 +6,8 @@
  * Copyright (C) 2011-2023 Philippe Grand	     <philippe.grand@atoo-net.com>
  * Copyright (C) 2013      Florian Henry	     <florian.henry@open-concept.pro>
  * Copyright (C) 2014-2015 Marcos García         <marcosgdf@gmail.com>
-<<<<<<< HEAD
- * Copyright (C) 2023-2024 Frédéric France       <frederic.france@free.fr>
- * Copyright (C) 2024		MDW							<mdeweerd@users.noreply.github.com>
-=======
  * Copyright (C) 2023-2024  Frédéric France         <frederic.france@free.fr>
  * Copyright (C) 2024		MDW						<mdeweerd@users.noreply.github.com>
->>>>>>> cc80841a
  *
  * This program is free software; you can redistribute it and/or modify
  * it under the terms of the GNU General Public License as published by
@@ -108,12 +103,9 @@
 	 */
 	public $model_pdf;
 
-<<<<<<< HEAD
-=======
 	/**
 	 * @var int ID of order
 	 */
->>>>>>> cc80841a
 	public $commande_id;
 
 	/**
@@ -284,21 +276,13 @@
 	 *	@param	string	$qty					Quantity
 	 *	@param	int 	$fk_product				Id of predefined product
 	 *	@param	string	$description			Description
-<<<<<<< HEAD
-	 *  @param	array	$array_options			Array options
-=======
 	 *  @param	array<string,?mixed>	$array_options	Array options
->>>>>>> cc80841a
 	 *	@return	int								Return integer <0 if KO, >0 if OK
 	 */
 	public function create_line($origin_id, $qty, $fk_product, $description, $array_options = [])
 	{
 		// phpcs:enable
 		$error = 0;
-<<<<<<< HEAD
-		$idprod = $fk_product;
-=======
->>>>>>> cc80841a
 
 		$sql = "INSERT INTO ".MAIN_DB_PREFIX."deliverydet (fk_delivery, fk_origin_line,";
 		$sql .= " fk_product, description, qty)";
@@ -563,11 +547,7 @@
 	 *
 	 *	@param	User	$user           User who creates
 	 *	@param  int		$sending_id		Id of the expedition that serves as a model
-<<<<<<< HEAD
-	 *	@return	integer					Return integer <=0 if KO, >0 if OK
-=======
 	 *	@return	int						Return integer <=0 if KO, >0 if OK
->>>>>>> cc80841a
 	 */
 	public function create_from_sending($user, $sending_id)
 	{
@@ -617,15 +597,9 @@
 	/**
 	 * Update a livraison line (only extrafields)
 	 *
-<<<<<<< HEAD
-	 * @param 	int		$id					Id of line (livraison line)
-	 * @param	array	$array_options		extrafields array
-	 * @return	int							Return integer <0 if KO, >0 if OK
-=======
 	 * @param 	int					$id					Id of line (livraison line)
 	 * @param	array<string,mixed>	$array_options		extrafields array
 	 * @return	int										Return integer <0 if KO, >0 if OK
->>>>>>> cc80841a
 	 */
 	public function update_line($id, $array_options = [])
 	{
@@ -658,11 +632,7 @@
 	 *
 	 *	@param	int		$origin_id				Origin id
 	 *	@param	float	$qty					Qty
-<<<<<<< HEAD
-	 *  @param	array	$array_options			Array options
-=======
 	 *  @param	array<string,mixed>	$array_options		Array options
->>>>>>> cc80841a
 	 *	@return	void
 	 */
 	public function addline($origin_id, $qty, $array_options = [])
@@ -781,15 +751,9 @@
 
 	/**
 	 * getTooltipContentArray
-<<<<<<< HEAD
-	 * @param array $params params to construct tooltip data
-	 * @since v18
-	 * @return array
-=======
 	 * @param array<string,mixed> $params params to construct tooltip data
 	 * @since v18
 	 * @return array{picto?:string,ref?:string,refsupplier?:string,label?:string,date?:string,date_echeance?:string,amountht?:string,total_ht?:string,totaltva?:string,amountlt1?:string,amountlt2?:string,amountrevenustamp?:string,totalttc?:string}|array{optimize:string}
->>>>>>> cc80841a
 	 */
 	public function getTooltipContentArray($params)
 	{
@@ -806,11 +770,7 @@
 	}
 
 	/**
-<<<<<<< HEAD
-	 *	Return clicable name (with picto eventually)
-=======
 	 *	Return clickable name (with picto eventually)
->>>>>>> cc80841a
 	 *
 	 *	@param	int		$withpicto					0=No picto, 1=Include picto into link, 2=Only picto
 	 *  @param  int     $save_lastsearch_value		-1=Auto, 0=No save of lastsearch_values when clicking, 1=Save lastsearch_values whenclicking
@@ -1058,11 +1018,7 @@
 	/**
 	 *  Get data list of Products remaining to be delivered for an order (with qty)
 	 *
-<<<<<<< HEAD
-	 *  @return     array|int		Product remaining to be delivered or <0 if KO
-=======
 	 *	@return array<int,array{qty:float|int,ref:string,label:string}>|int<min,-1>	Product remaining to be delivered or <0 if KO
->>>>>>> cc80841a
 	 *  TODO use new function
 	 */
 	public function getRemainingDelivered()
@@ -1273,48 +1229,45 @@
 	 * @var float Quantity asked
 	 */
 	public $qty_asked;
-<<<<<<< HEAD
-
-	/**
-	 * @var float Quantity shiiped
+
+	/**
+	 * @var float Quantity shipped
 	 */
 	public $qty_shipped;
 
+	/**
+	 * @var int
+	 */
 	public $fk_product;
+	/**
+	 * @var string
+	 */
 	public $product_desc;
+	/**
+	 * @var int
+	 */
 	public $product_type;
-=======
-
-	/**
-	 * @var float Quantity shipped
-	 */
-	public $qty_shipped;
+	/**
+	 * @var string
+	 */
+	public $product_ref;
+	/**
+	 * @var string
+	 */
+	public $product_label;
+
+	/**
+	 * @var int|float|string
+	 */
+	public $price;
 
 	/**
 	 * @var int
 	 */
-	public $fk_product;
-	/**
-	 * @var string
-	 */
-	public $product_desc;
+	public $fk_origin_line;
 	/**
 	 * @var int
 	 */
-	public $product_type;
-	/**
-	 * @var string
-	 */
->>>>>>> cc80841a
-	public $product_ref;
-	/**
-	 * @var string
-	 */
-	public $product_label;
-
-	public $price;
-
-	public $fk_origin_line;
 	public $origin_id;
 
 	/**
@@ -1331,33 +1284,6 @@
 
 
 	/**
-	 * @var int|float|string
-	 */
-	public $price;
-
-	/**
-	 * @var int
-	 */
-	public $fk_origin_line;
-	/**
-	 * @var int
-	 */
-	public $origin_id;
-
-	/**
-	 * @var int origin line ID
-	 */
-	public $origin_line_id;
-
-	/**
-	 * @var int origin line ID
-	 * @deprecated
-	 * @see $origin_line_id
-	 */
-	public $commande_ligne_id;
-
-
-	/**
 	 *	Constructor
 	 *
 	 *	@param	DoliDB	$db		Database handler
