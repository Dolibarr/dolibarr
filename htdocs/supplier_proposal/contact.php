--- conflicted
+++ resolved
@@ -1,18 +1,10 @@
 <?php
-<<<<<<< HEAD
-/* Copyright (C) 2005      Patrick Rouillon     <patrick@rouillon.net>
- * Copyright (C) 2005-2018 Destailleur Laurent  <eldy@users.sourceforge.net>
- * Copyright (C) 2005-2012 Regis Houssin        <regis.houssin@inodbox.com>
- * Copyright (C) 2017      Ferran Marcet       	 <fmarcet@2byte.es>
- * Copyright (C) 2023      Christian Foellmann  <christian@foellmann.de>
-=======
 /* Copyright (C) 2005		Patrick Rouillon			<patrick@rouillon.net>
  * Copyright (C) 2005-2018	Destailleur Laurent			<eldy@users.sourceforge.net>
  * Copyright (C) 2005-2012	Regis Houssin				<regis.houssin@inodbox.com>
  * Copyright (C) 2017		Ferran Marcet				<fmarcet@2byte.es>
  * Copyright (C) 2023		Christian Foellmann			<christian@foellmann.de>
  * Copyright (C) 2024		Alexandre Spangaro			<alexandre@inovea-conseil.com>
->>>>>>> cc80841a
  *
  * This program is free software; you can redistribute it and/or modify
  * it under the terms of the GNU General Public License as published by
@@ -63,11 +55,6 @@
 $object = new SupplierProposal($db);
 
 $permissiontoedit = $user->hasRight('supplier_proposal', 'creer');
-<<<<<<< HEAD
-
-$hookmanager->initHooks(array('supplier_proposalcontactcard', 'globalcard'));
-=======
->>>>>>> cc80841a
 
 
 /*
@@ -137,11 +124,7 @@
 
 /* *************************************************************************** */
 /*                                                                             */
-<<<<<<< HEAD
-/* Card view and edit mode                                                       */
-=======
 /* Card view and edit mode                                                     */
->>>>>>> cc80841a
 /*                                                                             */
 /* *************************************************************************** */
 
@@ -153,12 +136,8 @@
 
 		$title = $object->ref." - ".$langs->trans('ContactsAddresses');
 		$help_url = 'EN:Ask_Price_Supplier|FR:Demande_de_prix_fournisseur';
-<<<<<<< HEAD
-		llxHeader('', $title, $help_url);
-=======
 
 		llxHeader('', $title, $help_url, '', 0, 0, '', '', '', 'mod-supplierproposal page-card_contact');
->>>>>>> cc80841a
 
 		$head = supplier_proposal_prepare_head($object);
 		print dol_get_fiche_head($head, 'contact', $langs->trans("CommRequest"), -1, 'supplier_proposal');
