--- conflicted
+++ resolved
@@ -53,14 +53,13 @@
 $show_files = GETPOST('show_files', 'int');
 $confirm = GETPOST('confirm', 'alpha');
 $toselect = GETPOST('toselect', 'array');
-<<<<<<< HEAD
 $contextpage = GETPOST('contextpage', 'aZ') ?GETPOST('contextpage', 'aZ') : 'supplierproposallist';
 
 $search_user = GETPOST('search_user', 'int');
 $search_sale = GETPOST('search_sale', 'int');
 $search_ref = GETPOST('sf_ref') ?GETPOST('sf_ref', 'alpha') : GETPOST('search_ref', 'alpha');
 $search_societe = GETPOST('search_societe', 'alpha');
-$search_author = GETPOST('search_author', 'alpha');
+$search_login = GETPOST('search_login', 'alpha');
 $search_town = GETPOST('search_town', 'alpha');
 $search_zip = GETPOST('search_zip', 'alpha');
 $search_state = trim(GETPOST("search_state"));
@@ -85,39 +84,6 @@
 $dayvalid = GETPOST("dayvalid");
 
 $limit = GETPOST('limit', 'int') ?GETPOST('limit', 'int') : $conf->liste_limit;
-=======
-$contextpage=GETPOST('contextpage', 'aZ')?GETPOST('contextpage', 'aZ'):'supplierproposallist';
-
-$search_user=GETPOST('search_user', 'int');
-$search_sale=GETPOST('search_sale', 'int');
-$search_ref=GETPOST('sf_ref')?GETPOST('sf_ref', 'alpha'):GETPOST('search_ref', 'alpha');
-$search_societe=GETPOST('search_societe', 'alpha');
-$search_login=GETPOST('search_login', 'alpha');
-$search_town=GETPOST('search_town', 'alpha');
-$search_zip=GETPOST('search_zip', 'alpha');
-$search_state=trim(GETPOST("search_state"));
-$search_country=GETPOST("search_country", 'int');
-$search_type_thirdparty=GETPOST("search_type_thirdparty", 'int');
-$search_montant_ht=GETPOST('search_montant_ht', 'alpha');
-$search_montant_vat=GETPOST('search_montant_vat', 'alpha');
-$search_montant_ttc=GETPOST('search_montant_ttc', 'alpha');
-$search_status=GETPOST('viewstatut', 'alpha')?GETPOST('viewstatut', 'alpha'):GETPOST('search_status', 'int');
-$object_statut=$db->escape(GETPOST('supplier_proposal_statut'));
-$search_btn=GETPOST('button_search', 'alpha');
-$search_remove_btn=GETPOST('button_removefilter', 'alpha');
-
-$sall=trim((GETPOST('search_all', 'alphanohtml')!='')?GETPOST('search_all', 'alphanohtml'):GETPOST('sall', 'alphanohtml'));
-
-$mesg=(GETPOST("msg") ? GETPOST("msg") : GETPOST("mesg"));
-$year=GETPOST("year");
-$month=GETPOST("month");
-$day=GETPOST("day");
-$yearvalid=GETPOST("yearvalid");
-$monthvalid=GETPOST("monthvalid");
-$dayvalid=GETPOST("dayvalid");
-
-$limit = GETPOST('limit', 'int')?GETPOST('limit', 'int'):$conf->liste_limit;
->>>>>>> f52f59e8
 $sortfield = GETPOST("sortfield", 'alpha');
 $sortorder = GETPOST("sortorder", 'alpha');
 $page = GETPOST("page", 'int');
@@ -217,7 +183,6 @@
 // Do we click on purge search criteria ?
 if (GETPOST('button_removefilter_x', 'alpha') || GETPOST('button_removefilter.x', 'alpha') || GETPOST('button_removefilter', 'alpha')) // All tests are required to be compatible with all browsers
 {
-<<<<<<< HEAD
 	$search_categ = '';
 	$search_user = '';
 	$search_sale = '';
@@ -234,7 +199,6 @@
 	$search_type = '';
 	$search_country = '';
 	$search_type_thirdparty = '';
-	$search_author = '';
 	$yearvalid = '';
 	$monthvalid = '';
 	$dayvalid = '';
@@ -243,33 +207,6 @@
 	$day = '';
 	$search_status = '';
 	$object_statut = '';
-=======
-	$search_categ='';
-	$search_user='';
-	$search_sale='';
-	$search_ref='';
-	$search_societe='';
-	$search_montant_ht='';
-	$search_montant_vat='';
-	$search_montant_ttc='';
-	$search_login='';
-	$search_product_category='';
-	$search_town='';
-	$search_zip="";
-	$search_state="";
-	$search_type='';
-	$search_country='';
-	$search_type_thirdparty='';
-	$search_login='';
-	$yearvalid='';
-	$monthvalid='';
-	$dayvalid='';
-	$year='';
-	$month='';
-	$day='';
-	$search_status='';
-	$object_statut='';
->>>>>>> f52f59e8
 }
 
 if (empty($reshook))
@@ -349,17 +286,10 @@
 if ($search_type_thirdparty) $sql .= " AND s.fk_typent IN (".$search_type_thirdparty.')';
 if ($search_ref)     $sql .= natural_search('sp.ref', $search_ref);
 if ($search_societe) $sql .= natural_search('s.nom', $search_societe);
-<<<<<<< HEAD
-if ($search_author)  $sql .= natural_search('u.login', $search_author);
+if ($search_login)  $sql .= natural_search('u.login', $search_login);
 if ($search_montant_ht) $sql .= natural_search('sp.total_ht=', $search_montant_ht, 1);
 if ($search_montant_vat != '') $sql .= natural_search("sp.tva", $search_montant_vat, 1);
 if ($search_montant_ttc != '') $sql .= natural_search("sp.total", $search_montant_ttc, 1);
-=======
-if ($search_login)  $sql .= natural_search('u.login', $search_login);
-if ($search_montant_ht) $sql.= natural_search('sp.total_ht=', $search_montant_ht, 1);
-if ($search_montant_vat != '') $sql.= natural_search("sp.tva", $search_montant_vat, 1);
-if ($search_montant_ttc != '') $sql.= natural_search("sp.total", $search_montant_ttc, 1);
->>>>>>> f52f59e8
 if ($sall) $sql .= natural_search(array_keys($fieldstosearchall), $sall);
 if ($socid) $sql .= ' AND s.rowid = '.$socid;
 if ($search_status >= 0 && $search_status != '') $sql .= ' AND sp.fk_statut IN ('.$db->escape($search_status).')';
@@ -429,7 +359,6 @@
 
 	llxHeader('', $langs->trans('CommRequest'), $help_url);
 
-<<<<<<< HEAD
 	$param = '';
 	if (!empty($contextpage) && $contextpage != $_SERVER["PHP_SELF"]) $param .= '&contextpage='.$contextpage;
 	if ($limit > 0 && $limit != $conf->liste_limit) $param .= '&limit='.$limit;
@@ -441,31 +370,12 @@
 	if ($search_user > 0)    $param .= '&search_user='.$search_user;
 	if ($search_sale > 0)    $param .= '&search_sale='.$search_sale;
 	if ($search_montant_ht)  $param .= '&search_montant_ht='.$search_montant_ht;
-	if ($search_author)  	 $param .= '&search_author='.$search_author;
+	if ($search_login)  	 $param .= '&search_login='.$search_login;
 	if ($search_town)		 $param .= '&search_town='.$search_town;
 	if ($search_zip)		 $param .= '&search_zip='.$search_zip;
 	if ($socid > 0)          $param .= '&socid='.$socid;
 	if ($search_status != '') $param .= '&search_status='.$search_status;
 	if ($optioncss != '') $param .= '&optioncss='.$optioncss;
-=======
-	$param='';
-	if (! empty($contextpage) && $contextpage != $_SERVER["PHP_SELF"]) $param.='&contextpage='.$contextpage;
-	if ($limit > 0 && $limit != $conf->liste_limit) $param.='&limit='.$limit;
-	if ($sall)				 $param.='&sall='.$sall;
-	if ($month)              $param.='&month='.$month;
-	if ($year)               $param.='&year='.$year;
-	if ($search_ref)         $param.='&search_ref=' .$search_ref;
-	if ($search_societe)     $param.='&search_societe=' .$search_societe;
-	if ($search_user > 0)    $param.='&search_user='.$search_user;
-	if ($search_sale > 0)    $param.='&search_sale='.$search_sale;
-	if ($search_montant_ht)  $param.='&search_montant_ht='.$search_montant_ht;
-	if ($search_login)  	 $param.='&search_login='.$search_login;
-	if ($search_town)		 $param.='&search_town='.$search_town;
-	if ($search_zip)		 $param.='&search_zip='.$search_zip;
-	if ($socid > 0)          $param.='&socid='.$socid;
-	if ($search_status != '') $param.='&search_status='.$search_status;
-	if ($optioncss != '') $param.='&optioncss='.$optioncss;
->>>>>>> f52f59e8
 	// Add $param from extra fields
 	include DOL_DOCUMENT_ROOT.'/core/tpl/extrafields_list_search_param.tpl.php';
 
