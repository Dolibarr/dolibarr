<?php
/* Copyright (C) 2001-2007	Rodolphe Quiedeville	<rodolphe@quiedeville.org>
 * Copyright (C) 2004-2017	Laurent Destailleur		<eldy@users.sourceforge.net>
 * Copyright (C) 2004		Eric Seigne				<eric.seigne@ryxeo.com>
 * Copyright (C) 2005		Marc Barilley / Ocebo	<marc@ocebo.com>
 * Copyright (C) 2005-2013	Regis Houssin			<regis.houssin@inodbox.com>
 * Copyright (C) 2006		Andre Cianfarani		<acianfa@free.fr>
 * Copyright (C) 2010-2011	Juanjo Menent			<jmenent@2byte.es>
 * Copyright (C) 2010-2019	Philippe Grand			<philippe.grand@atoo-net.com>
 * Copyright (C) 2012		Christophe Battarel		<christophe.battarel@altairis.fr>
 * Copyright (C) 2013		Cédric Salvador			<csalvador@gpcsolutions.fr>
 * Copyright (C) 2016		Ferran Marcet			<fmarcet@2byte.es>
 * Copyright (C) 2018-2023	Charlene Benke			<charlene@patas-monkey.com>
 * Copyright (C) 2021		Alexandre Spangaro		<aspangaro@open-dsi.fr>
 *
 * This program is free software; you can redistribute it and/or modify
 * it under the terms of the GNU General Public License as published by
 * the Free Software Foundation; either version 3 of the License, or
 * (at your option) any later version.
 *
 * This program is distributed in the hope that it will be useful,
 * but WITHOUT ANY WARRANTY; without even the implied warranty of
 * MERCHANTABILITY or FITNESS FOR A PARTICULAR PURPOSE.  See the
 * GNU General Public License for more details.
 *
 * You should have received a copy of the GNU General Public License
 * along with this program. If not, see <https://www.gnu.org/licenses/>.
 */

/**
 *	\file       	htdocs/supplier_proposal/list.php
 *	\ingroup    	supplier_proposal
 *	\brief      	Page of supplier proposals card and list
 */

// Load Dolibarr environment
require '../main.inc.php';
require_once DOL_DOCUMENT_ROOT.'/core/class/html.formother.class.php';
require_once DOL_DOCUMENT_ROOT.'/core/class/html.formfile.class.php';
require_once DOL_DOCUMENT_ROOT.'/core/lib/date.lib.php';
require_once DOL_DOCUMENT_ROOT.'/core/lib/company.lib.php';
require_once DOL_DOCUMENT_ROOT.'/core/class/html.formpropal.class.php';
require_once DOL_DOCUMENT_ROOT.'/core/class/html.formcompany.class.php';
require_once DOL_DOCUMENT_ROOT.'/supplier_proposal/class/supplier_proposal.class.php';
if (!empty($conf->project->enabled)) {
	require_once DOL_DOCUMENT_ROOT.'/projet/class/project.class.php';
}

// Load translation files required by the page
$langs->loadLangs(array('companies', 'propal', 'supplier_proposal', 'compta', 'bills', 'orders', 'products'));

$socid = GETPOST('socid', 'int');

$action = GETPOST('action', 'aZ09');
$massaction = GETPOST('massaction', 'alpha');
$show_files = GETPOST('show_files', 'int');
$confirm = GETPOST('confirm', 'alpha');
$toselect = GETPOST('toselect', 'array');
$contextpage = GETPOST('contextpage', 'aZ') ?GETPOST('contextpage', 'aZ') : 'supplierproposallist';
$mode = GETPOST('mode', 'alpha');

$search_user = GETPOST('search_user', 'int');
$search_sale = GETPOST('search_sale', 'int');
$search_ref = GETPOST('sf_ref') ?GETPOST('sf_ref', 'alpha') : GETPOST('search_ref', 'alpha');
$search_societe = GETPOST('search_societe', 'alpha');
$search_societe_alias = GETPOST('search_societe_alias', 'alpha');
$search_login = GETPOST('search_login', 'alpha');
$search_town = GETPOST('search_town', 'alpha');
$search_zip = GETPOST('search_zip', 'alpha');
$search_state = GETPOST("search_state");
$search_country = GETPOST("search_country", 'int');
$search_date_startday = GETPOST('search_date_startday', 'int');
$search_date_startmonth = GETPOST('search_date_startmonth', 'int');
$search_date_startyear = GETPOST('search_date_startyear', 'int');
$search_date_endday = GETPOST('search_date_endday', 'int');
$search_date_endmonth = GETPOST('search_date_endmonth', 'int');
$search_date_endyear = GETPOST('search_date_endyear', 'int');
$search_date_start = dol_mktime(0, 0, 0, $search_date_startmonth, $search_date_startday, $search_date_startyear);	// Use tzserver
$search_date_end = dol_mktime(23, 59, 59, $search_date_endmonth, $search_date_endday, $search_date_endyear);
$search_date_valid_startday = GETPOST('search_date_valid_startday', 'int');
$search_date_valid_startmonth = GETPOST('search_date_valid_startmonth', 'int');
$search_date_valid_startyear = GETPOST('search_date_valid_startyear', 'int');
$search_date_valid_endday = GETPOST('search_date_valid_endday', 'int');
$search_date_valid_endmonth = GETPOST('search_date_valid_endmonth', 'int');
$search_date_valid_endyear = GETPOST('search_date_valid_endyear', 'int');
$search_date_valid_start = dol_mktime(0, 0, 0, $search_date_valid_startmonth, $search_date_valid_startday, $search_date_valid_startyear);	// Use tzserver
$search_date_valid_end = dol_mktime(23, 59, 59, $search_date_valid_endmonth, $search_date_valid_endday, $search_date_valid_endyear);
$search_type_thirdparty = GETPOST("search_type_thirdparty", 'int');
$search_montant_ht = GETPOST('search_montant_ht', 'alpha');
$search_montant_vat = GETPOST('search_montant_vat', 'alpha');
$search_montant_ttc = GETPOST('search_montant_ttc', 'alpha');
$search_multicurrency_code = GETPOST('search_multicurrency_code', 'alpha');
$search_multicurrency_tx = GETPOST('search_multicurrency_tx', 'alpha');
$search_multicurrency_montant_ht = GETPOST('search_multicurrency_montant_ht', 'alpha');
$search_multicurrency_montant_vat = GETPOST('search_multicurrency_montant_vat', 'alpha');
$search_multicurrency_montant_ttc = GETPOST('search_multicurrency_montant_ttc', 'alpha');
$search_status = GETPOST('search_status', 'int');
$search_product_category = GETPOST('search_product_category', 'int');

$object_statut = $db->escape(GETPOST('supplier_proposal_statut'));
$search_btn = GETPOST('button_search', 'alpha');
$search_remove_btn = GETPOST('button_removefilter', 'alpha');

$sall = trim((GETPOST('search_all', 'alphanohtml') != '') ?GETPOST('search_all', 'alphanohtml') : GETPOST('sall', 'alphanohtml'));

$mesg = (GETPOST("msg") ? GETPOST("msg") : GETPOST("mesg"));

$optioncss = GETPOST('optioncss', 'alpha');
$limit = GETPOST('limit', 'int') ?GETPOST('limit', 'int') : $conf->liste_limit;
$sortfield = GETPOST('sortfield', 'aZ09comma');
$sortorder = GETPOST('sortorder', 'aZ09comma');
$page = GETPOSTISSET('pageplusone') ? (GETPOST('pageplusone') - 1) : GETPOST("page", 'int');
if (empty($page) || $page == -1 || !empty($search_btn) || !empty($search_remove_btn) || (empty($toselect) && $massaction === '0')) {
	$page = 0;
}     // If $page is not defined, or '' or -1
$offset = $limit * $page;
$pageprev = $page - 1;
$pagenext = $page + 1;
if (!$sortfield) {
	$sortfield = 'sp.date_livraison';
}
if (!$sortorder) {
	$sortorder = 'DESC';
}

if ($object_statut != '') {
	$search_status = $object_statut;
}

// Nombre de ligne pour choix de produit/service predefinis
$NBLINES = 4;

// Security check
$module = 'supplier_proposal';
$dbtable = '';
$objectid = '';
if (!empty($user->socid)) {
	$socid = $user->socid;
}
if (!empty($socid)) {
	$objectid = $socid;
	$module = 'societe';
	$dbtable = '&societe';
}

$diroutputmassaction = $conf->supplier_proposal->dir_output.'/temp/massgeneration/'.$user->id;

// Initialize technical object to manage hooks of page. Note that conf->hooks_modules contains array of hook context
$object = new SupplierProposal($db);
$hookmanager->initHooks(array('supplier_proposallist'));
$extrafields = new ExtraFields($db);

// fetch optionals attributes and labels
$extrafields->fetch_name_optionals_label($object->table_element);

$search_array_options = $extrafields->getOptionalsFromPost($object->table_element, '', 'search_');


// List of fields to search into when doing a "search in all"
$fieldstosearchall = array(
	'sp.ref'=>'Ref',
	's.nom'=>'Supplier',
	'pd.description'=>'Description',
	'sp.note_public'=>'NotePublic',
);
if (empty($user->socid)) {
	$fieldstosearchall["p.note_private"] = "NotePrivate";
}

$checkedtypetiers = 0;
$arrayfields = array(
	'sp.ref'=>array('label'=>$langs->trans("Ref"), 'checked'=>1),
	's.nom'=>array('label'=>$langs->trans("Supplier"), 'checked'=>1),
	's.name_alias'=>array('label'=>"AliasNameShort", 'checked'=>0),
	's.town'=>array('label'=>$langs->trans("Town"), 'checked'=>1),
	's.zip'=>array('label'=>$langs->trans("Zip"), 'checked'=>1),
	'state.nom'=>array('label'=>$langs->trans("StateShort"), 'checked'=>0),
	'country.code_iso'=>array('label'=>$langs->trans("Country"), 'checked'=>0),
	'typent.code'=>array('label'=>$langs->trans("ThirdPartyType"), 'checked'=>$checkedtypetiers),
	'sp.date_valid'=>array('label'=>$langs->trans("DateValidation"), 'checked'=>1),
	'sp.date_livraison'=>array('label'=>$langs->trans("DateEnd"), 'checked'=>1),
	'sp.total_ht'=>array('label'=>$langs->trans("AmountHT"), 'checked'=>1),
	'sp.total_tva'=>array('label'=>$langs->trans("AmountVAT"), 'checked'=>0),
	'sp.total_ttc'=>array('label'=>$langs->trans("AmountTTC"), 'checked'=>0),
	'sp.multicurrency_code'=>array('label'=>'Currency', 'checked'=>0, 'enabled'=>(!isModEnabled("multicurrency") ? 0 : 1)),
	'sp.multicurrency_tx'=>array('label'=>'CurrencyRate', 'checked'=>0, 'enabled'=>(!isModEnabled("multicurrency") ? 0 : 1)),
	'sp.multicurrency_total_ht'=>array('label'=>'MulticurrencyAmountHT', 'checked'=>0, 'enabled'=>(!isModEnabled("multicurrency") ? 0 : 1)),
	'sp.multicurrency_total_vat'=>array('label'=>'MulticurrencyAmountVAT', 'checked'=>0, 'enabled'=>(!isModEnabled("multicurrency") ? 0 : 1)),
	'sp.multicurrency_total_ttc'=>array('label'=>'MulticurrencyAmountTTC', 'checked'=>0, 'enabled'=>(!isModEnabled("multicurrency") ? 0 : 1)),
	'u.login'=>array('label'=>$langs->trans("Author"), 'checked'=>1, 'position'=>10),
	'sp.datec'=>array('label'=>$langs->trans("DateCreation"), 'checked'=>0, 'position'=>500),
	'sp.tms'=>array('label'=>$langs->trans("DateModificationShort"), 'checked'=>0, 'position'=>500),
	'sp.fk_statut'=>array('label'=>$langs->trans("Status"), 'checked'=>1, 'position'=>1000),
);
// Extra fields
include DOL_DOCUMENT_ROOT.'/core/tpl/extrafields_list_array_fields.tpl.php';

$object->fields = dol_sort_array($object->fields, 'position');
$arrayfields = dol_sort_array($arrayfields, 'position');

$result = restrictedArea($user, $module, $objectid, $dbtable);

$permissiontoread = $user->rights->supplier_proposal->lire;
$permissiontodelete = $user->rights->supplier_proposal->supprimer;


/*
 * Actions
 */

if (GETPOST('cancel', 'alpha')) {
	$action = 'list';
	$massaction = '';
}
if (!GETPOST('confirmmassaction', 'alpha') && $massaction != 'presend' && $massaction != 'confirm_presend') {
	$massaction = '';
}

$parameters = array('socid'=>$socid);
$reshook = $hookmanager->executeHooks('doActions', $parameters, $object, $action); // Note that $action and $object may have been modified by some hooks
if ($reshook < 0) {
	setEventMessages($hookmanager->error, $hookmanager->errors, 'errors');
}

if (empty($reshook)) {
	// Selection of new fields
	include DOL_DOCUMENT_ROOT.'/core/actions_changeselectedfields.inc.php';

	// Purge search criteria
	if (GETPOST('button_removefilter_x', 'alpha') || GETPOST('button_removefilter.x', 'alpha') || GETPOST('button_removefilter', 'alpha')) { // All tests are required to be compatible with all browsers
		$search_categ = '';
		$search_user = '';
		$search_sale = '';
		$search_ref = '';
		$search_societe = '';
		$search_societe_alias = '';
		$search_montant_ht = '';
		$search_montant_vat = '';
		$search_montant_ttc = '';
		$search_multicurrency_code = '';
		$search_multicurrency_tx = '';
		$search_multicurrency_montant_ht = '';
		$search_multicurrency_montant_vat = '';
		$search_multicurrency_montant_ttc = '';
		$search_login = '';
		$search_product_category = '';
		$search_town = '';
		$search_zip = "";
		$search_state = "";
		$search_type = '';
		$search_country = '';
		$search_type_thirdparty = '';
		$search_date_startday = '';
		$search_date_startmonth = '';
		$search_date_startyear = '';
		$search_date_endday = '';
		$search_date_endmonth = '';
		$search_date_endyear = '';
		$search_date_start = '';
		$search_date_end = '';
		$search_date_valid_startday = '';
		$search_date_valid_startmonth = '';
		$search_date_valid_startyear = '';
		$search_date_valid_endday = '';
		$search_date_valid_endmonth = '';
		$search_date_valid_endyear = '';
		$search_date_valid_start = '';
		$search_date_valid_end = '';
		$search_status = '';
		$object_statut = '';
	}

	$objectclass = 'SupplierProposal';
	$objectlabel = 'SupplierProposals';
	$uploaddir = $conf->supplier_proposal->dir_output;
	include DOL_DOCUMENT_ROOT.'/core/actions_massactions.inc.php';
}


/*
 * View
 */

$form = new Form($db);
$formother = new FormOther($db);
$formfile = new FormFile($db);
$formpropal = new FormPropal($db);
$companystatic = new Societe($db);
$formcompany = new FormCompany($db);

$now = dol_now();

$varpage = empty($contextpage) ? $_SERVER["PHP_SELF"] : $contextpage;
$selectedfields = $form->multiSelectArrayWithCheckbox('selectedfields', $arrayfields, $varpage); // This also change content of $arrayfields

$title = $langs->trans('ListOfSupplierProposals');
$help_url = 'EN:Ask_Price_Supplier|FR:Demande_de_prix_fournisseur';


// Build and execute select
// --------------------------------------------------------------------
$sql = 'SELECT';
if ($sall || $search_user > 0) {
	$sql = 'SELECT DISTINCT';
}
$sql .= ' s.rowid as socid, s.nom as name, s.name_alias as alias, s.town, s.zip, s.fk_pays, s.client, s.code_client,';
$sql .= " typent.code as typent_code,";
$sql .= " state.code_departement as state_code, state.nom as state_name,";
$sql .= ' sp.rowid, sp.note_public, sp.note_private, sp.total_ht, sp.total_tva, sp.total_ttc, sp.localtax1, sp.localtax2, sp.ref, sp.fk_statut as status, sp.fk_user_author, sp.date_valid, sp.date_livraison as dp,';
$sql .= ' sp.fk_multicurrency, sp.multicurrency_code, sp.multicurrency_tx, sp.multicurrency_total_ht, sp.multicurrency_total_tva as multicurrency_total_vat, sp.multicurrency_total_ttc,';
$sql .= ' sp.datec as date_creation, sp.tms as date_update,';
$sql .= " p.rowid as project_id, p.ref as project_ref,";
if (empty($user->rights->societe->client->voir) && !$socid) {
	$sql .= " sc.fk_soc, sc.fk_user,";
}
$sql .= " u.firstname, u.lastname, u.photo, u.login, u.statut as ustatus, u.admin, u.employee, u.email as uemail";
// Add fields from extrafields
if (!empty($extrafields->attributes[$object->table_element]['label'])) {
	foreach ($extrafields->attributes[$object->table_element]['label'] as $key => $val) {
		$sql .= ($extrafields->attributes[$object->table_element]['type'][$key] != 'separate' ? ", ef.".$key." as options_".$key : '');
	}
}
// Add fields from hooks
$parameters = array();
$reshook = $hookmanager->executeHooks('printFieldListSelect', $parameters); // Note that $action and $object may have been modified by hook
$sql .= $hookmanager->resPrint;
$sql .= ' FROM '.MAIN_DB_PREFIX.'societe as s';
$sql .= " LEFT JOIN ".MAIN_DB_PREFIX."c_country as country on (country.rowid = s.fk_pays)";
$sql .= " LEFT JOIN ".MAIN_DB_PREFIX."c_typent as typent on (typent.id = s.fk_typent)";
$sql .= " LEFT JOIN ".MAIN_DB_PREFIX."c_departements as state on (state.rowid = s.fk_departement)";
$sql .= ', '.MAIN_DB_PREFIX.'supplier_proposal as sp';
if (isset($extrafields->attributes[$object->table_element]['label']) && is_array($extrafields->attributes[$object->table_element]['label']) && count($extrafields->attributes[$object->table_element]['label'])) {
	$sql .= " LEFT JOIN ".MAIN_DB_PREFIX.$object->table_element."_extrafields as ef on (sp.rowid = ef.fk_object)";
}
if ($sall) {
	$sql .= ' LEFT JOIN '.MAIN_DB_PREFIX.'supplier_proposaldet as pd ON sp.rowid=pd.fk_supplier_proposal';
}
$sql .= ' LEFT JOIN '.MAIN_DB_PREFIX.'user as u ON sp.fk_user_author = u.rowid';
$sql .= " LEFT JOIN ".MAIN_DB_PREFIX."projet as p ON p.rowid = sp.fk_projet";
// We'll need this table joined to the select in order to filter by sale
if ($search_sale > 0 || (empty($user->rights->societe->client->voir) && !$socid)) {
	$sql .= ", ".MAIN_DB_PREFIX."societe_commerciaux as sc";
}
if ($search_user > 0) {
	$sql .= ", ".MAIN_DB_PREFIX."element_contact as c";
	$sql .= ", ".MAIN_DB_PREFIX."c_type_contact as tc";
}
$sql .= ' WHERE sp.fk_soc = s.rowid';
$sql .= ' AND sp.entity IN ('.getEntity('supplier_proposal').')';
if (empty($user->rights->societe->client->voir) && !$socid) { //restriction
	$sql .= " AND s.rowid = sc.fk_soc AND sc.fk_user = ".((int) $user->id);
}
if ($search_town) {
	$sql .= natural_search('s.town', $search_town);
}
if ($search_zip) {
	$sql .= natural_search("s.zip", $search_zip);
}
if ($search_state) {
	$sql .= natural_search("state.nom", $search_state);
}
if ($search_country) {
	$sql .= " AND s.fk_pays IN (".$db->sanitize($search_country).')';
}
if ($search_type_thirdparty != '' && $search_type_thirdparty > 0) {
	$sql .= " AND s.fk_typent IN (".$db->sanitize($search_type_thirdparty).')';
}
if ($search_ref) {
	$sql .= natural_search('sp.ref', $search_ref);
}
if (empty($arrayfields['s.name_alias']['checked']) && $search_societe) {
	$sql .= natural_search(array("s.nom", "s.name_alias"), $search_societe);
} else {
	if ($search_societe) {
		$sql .= natural_search('s.nom', $search_societe);
	}
	if ($search_societe_alias) {
		$sql .= natural_search('s.name_alias', $search_societe_alias);
	}
}
if ($search_login) {
	$sql .= natural_search(array('u.lastname', 'u.firstname', 'u.login'), $search_login);
}
if ($search_montant_ht) {
	$sql .= natural_search('sp.total_ht', $search_montant_ht, 1);
}
if ($search_montant_vat != '') {
	$sql .= natural_search("sp.total_tva", $search_montant_vat, 1);
}
if ($search_montant_ttc != '') {
	$sql .= natural_search("sp.total_ttc", $search_montant_ttc, 1);
}
if ($search_multicurrency_code != '') {
	$sql .= " AND sp.multicurrency_code = '".$db->escape($search_multicurrency_code)."'";
}
if ($search_multicurrency_tx != '') {
	$sql .= natural_search('sp.multicurrency_tx', $search_multicurrency_tx, 1);
}
if ($search_multicurrency_montant_ht != '') {
	$sql .= natural_search('sp.multicurrency_total_ht', $search_multicurrency_montant_ht, 1);
}
if ($search_multicurrency_montant_vat != '') {
	$sql .= natural_search('sp.multicurrency_total_tva', $search_multicurrency_montant_vat, 1);
}
if ($search_multicurrency_montant_ttc != '') {
	$sql .= natural_search('sp.multicurrency_total_ttc', $search_multicurrency_montant_ttc, 1);
}
if ($sall) {
	$sql .= natural_search(array_keys($fieldstosearchall), $sall);
}
if ($socid) {
	$sql .= ' AND s.rowid = '.((int) $socid);
}
if ($search_status >= 0 && $search_status != '') {
	$sql .= ' AND sp.fk_statut IN ('.$db->sanitize($db->escape($search_status)).')';
}
if ($search_date_start) {
	$sql .= " AND sp.date_livraison >= '".$db->idate($search_date_start)."'";
}
if ($search_date_end) {
	$sql .= " AND sp.date_livraison <= '".$db->idate($search_date_end)."'";
}
if ($search_date_valid_start) {
	$sql .= " AND sp.date_valid >= '".$db->idate($search_date_valid_start)."'";
}
if ($search_date_valid_end) {
	$sql .= " AND sp.date_valid <= '".$db->idate($search_date_valid_end)."'";
}
if ($search_sale > 0) {
	$sql .= " AND s.rowid = sc.fk_soc AND sc.fk_user = ".((int) $search_sale);
}
if ($search_user > 0) {
	$sql .= " AND c.fk_c_type_contact = tc.rowid AND tc.element='supplier_proposal' AND tc.source='internal' AND c.element_id = sp.rowid AND c.fk_socpeople = ".((int) $search_user);
}
// Search for tag/category ($searchCategoryProductList is an array of ID)
$searchCategoryProductOperator = -1;
$searchCategoryProductList = array($search_product_category);
if (!empty($searchCategoryProductList)) {
	$searchCategoryProductSqlList = array();
	$listofcategoryid = '';
	foreach ($searchCategoryProductList as $searchCategoryProduct) {
		if (intval($searchCategoryProduct) == -2) {
			$searchCategoryProductSqlList[] = "NOT EXISTS (SELECT ck.fk_product FROM ".MAIN_DB_PREFIX."categorie_product as ck, ".MAIN_DB_PREFIX."supplier_proposaldet as sd WHERE sd.fk_supplier_proposal = sp.rowid AND sd.fk_product = ck.fk_product)";
		} elseif (intval($searchCategoryProduct) > 0) {
			if ($searchCategoryProductOperator == 0) {
				$searchCategoryProductSqlList[] = " EXISTS (SELECT ck.fk_product FROM ".MAIN_DB_PREFIX."categorie_product as ck, ".MAIN_DB_PREFIX."supplier_proposaldet as sd WHERE sd.fk_supplier_proposal = sp.rowid AND sd.fk_product = ck.fk_product AND ck.fk_categorie = ".((int) $searchCategoryProduct).")";
			} else {
				$listofcategoryid .= ($listofcategoryid ? ', ' : '') .((int) $searchCategoryProduct);
			}
		}
	}
	if ($listofcategoryid) {
		$searchCategoryProductSqlList[] = " EXISTS (SELECT ck.fk_product FROM ".MAIN_DB_PREFIX."categorie_product as ck, ".MAIN_DB_PREFIX."supplier_proposaldet as sd WHERE sd.fk_supplier_proposal = sp.rowid AND sd.fk_product = ck.fk_product AND ck.fk_categorie IN (".$db->sanitize($listofcategoryid)."))";
	}
	if ($searchCategoryProductOperator == 1) {
		if (!empty($searchCategoryProductSqlList)) {
			$sql .= " AND (".implode(' OR ', $searchCategoryProductSqlList).")";
		}
	} else {
		if (!empty($searchCategoryProductSqlList)) {
			$sql .= " AND (".implode(' AND ', $searchCategoryProductSqlList).")";
		}
	}
}
// Add where from extra fields
include DOL_DOCUMENT_ROOT.'/core/tpl/extrafields_list_search_sql.tpl.php';
// Add where from hooks
$parameters = array();
<<<<<<< HEAD
$reshook = $hookmanager->executeHooks('printFieldListWhere', $parameters, $object); // Note that $action and $object may have been modified by hook
=======
$reshook = $hookmanager->executeHooks('printFieldListWhere', $parameters, $object, $action); // Note that $action and $object may have been modified by hook
>>>>>>> 77b97616
$sql .= $hookmanager->resPrint;

$sql .= $db->order($sortfield, $sortorder);
$sql .= ', sp.ref DESC';

// Count total nb of records
$nbtotalofrecords = '';
if (!getDolGlobalInt('MAIN_DISABLE_FULL_SCANLIST')) {
	$resql = $db->query($sql);
	$nbtotalofrecords = $db->num_rows($resql);
	if (($page * $limit) > $nbtotalofrecords) {	// if total resultset is smaller then paging size (filtering), goto and load page 0
		$page = 0;
		$offset = 0;
	}
}

$sql .= $db->plimit($limit + 1, $offset);

$resql = $db->query($sql);
if ($resql) {
	$objectstatic = new SupplierProposal($db);
	$userstatic = new User($db);

	if ($socid > 0) {
		$soc = new Societe($db);
		$soc->fetch($socid);
		$title = $langs->trans('SupplierProposals').' - '.$soc->name;
	} else {
		$title = $langs->trans('SupplierProposals');
	}

	$num = $db->num_rows($resql);

	$arrayofselected = is_array($toselect) ? $toselect : array();

	if ($num == 1 && !empty($conf->global->MAIN_SEARCH_DIRECT_OPEN_IF_ONLY_ONE) && $sall) {
		$obj = $db->fetch_object($resql);

		$id = $obj->rowid;

		header("Location: ".DOL_URL_ROOT.'/supplier_proposal/card.php?id='.$id);
		exit;
	}

	// Output page
	// --------------------------------------------------------------------

	llxHeader('', $title, $help_url);

	$param = '';
	if (!empty($mode)) {
		$param .= '&mode='.urlencode($mode);
	}
	if (!empty($contextpage) && $contextpage != $_SERVER["PHP_SELF"]) {
		$param .= '&contextpage='.urlencode($contextpage);
	}
	if ($limit > 0 && $limit != $conf->liste_limit) {
		$param .= '&limit='.((int) $limit);
	}
	if ($sall) {
		$param .= '&sall='.urlencode($sall);
	}
	if ($search_date_startday) {
		$param .= '&search_date_startday='.urlencode($search_date_startday);
	}
	if ($search_date_startmonth) {
		$param .= '&search_date_startmonth='.urlencode($search_date_startmonth);
	}
	if ($search_date_startyear) {
		$param .= '&search_date_startyear='.urlencode($search_date_startyear);
	}
	if ($search_date_endday) {
		$param .= '&search_date_endday='.urlencode($search_date_endday);
	}
	if ($search_date_endmonth) {
		$param .= '&search_date_endmonth='.urlencode($search_date_endmonth);
	}
	if ($search_date_endyear) {
		$param .= '&search_date_endyear='.urlencode($search_date_endyear);
	}
	if ($search_date_valid_startday) {
		$param .= '&search_date_valid_startday='.urlencode($search_date_valid_startday);
	}
	if ($search_date_valid_startmonth) {
		$param .= '&search_date_valid_startmonth='.urlencode($search_date_valid_startmonth);
	}
	if ($search_date_valid_startyear) {
		$param .= '&search_date_valid_startyear='.urlencode($search_date_valid_startyear);
	}
	if ($search_date_valid_endday) {
		$param .= '&search_date_valid_endday='.urlencode($search_date_valid_endday);
	}
	if ($search_date_valid_endmonth) {
		$param .= '&search_date_valid_endmonth='.urlencode($search_date_valid_endmonth);
	}
	if ($search_date_valid_endyear) {
		$param .= '&search_date_valid_endyear='.urlencode($search_date_valid_endyear);
	}
	if ($search_ref) {
		$param .= '&search_ref='.urlencode($search_ref);
	}
	if ($search_societe) {
		$param .= '&search_societe='.urlencode($search_societe);
	}
	if ($search_societe_alias) {
		$param .= '&search_societe_alias='.urlencode($search_societe_alias);
	}
	if ($search_user > 0) {
		$param .= '&search_user='.urlencode($search_user);
	}
	if ($search_sale > 0) {
		$param .= '&search_sale='.urlencode($search_sale);
	}
	if ($search_montant_ht) {
		$param .= '&search_montant_ht='.urlencode($search_montant_ht);
	}
	if ($search_multicurrency_code != '') {
		$param .= '&search_multicurrency_code='.urlencode($search_multicurrency_code);
	}
	if ($search_multicurrency_tx != '') {
		$param .= '&search_multicurrency_tx='.urlencode($search_multicurrency_tx);
	}
	if ($search_multicurrency_montant_ht != '') {
		$param .= '&search_multicurrency_montant_ht='.urlencode($search_multicurrency_montant_ht);
	}
	if ($search_multicurrency_montant_vat != '') {
		$param .= '&search_multicurrency_montant_vat='.urlencode($search_multicurrency_montant_vat);
	}
	if ($search_multicurrency_montant_ttc != '') {
		$param .= '&search_multicurrency_montant_ttc='.urlencode($search_multicurrency_montant_ttc);
	}
	if ($search_login) {
		$param .= '&search_login='.urlencode($search_login);
	}
	if ($search_town) {
		$param .= '&search_town='.urlencode($search_town);
	}
	if ($search_zip) {
		$param .= '&search_zip='.urlencode($search_zip);
	}
	if ($socid > 0) {
		$param .= '&socid='.urlencode($socid);
	}
	if ($search_status != '') {
		$param .= '&search_status='.urlencode($search_status);
	}
	if ($optioncss != '') {
		$param .= '&optioncss='.urlencode($optioncss);
	}
	if ($search_type_thirdparty != '' && $search_type_thirdparty > 0) {
		$param .= '&search_type_thirdparty='.urlencode($search_type_thirdparty);
	}
	// Add $param from extra fields
	include DOL_DOCUMENT_ROOT.'/core/tpl/extrafields_list_search_param.tpl.php';

	// List of mass actions available
	$arrayofmassactions = array(
		'generate_doc'=>img_picto('', 'pdf', 'class="pictofixedwidth"').$langs->trans("ReGeneratePDF"),
		'builddoc'=>img_picto('', 'pdf', 'class="pictofixedwidth"').$langs->trans("PDFMerge"),
		//'presend'=>img_picto('', 'email', 'class="pictofixedwidth"').$langs->trans("SendByMail"),
	);
	if ($user->rights->supplier_proposal->supprimer) {
		$arrayofmassactions['predelete'] = img_picto('', 'delete', 'class="pictofixedwidth"').$langs->trans("Delete");
	}
	if (in_array($massaction, array('presend', 'predelete'))) {
		$arrayofmassactions = array();
	}
	$massactionbutton = $form->selectMassAction('', $arrayofmassactions);

	$url = DOL_URL_ROOT.'/supplier_proposal/card.php?action=create';
	if (!empty($socid)) {
		$url .= '&socid='.$socid;
	}
	$newcardbutton = '';
	$newcardbutton .= dolGetButtonTitle($langs->trans('ViewList'), '', 'fa fa-bars imgforviewmode', $_SERVER["PHP_SELF"].'?mode=common'.preg_replace('/(&|\?)*mode=[^&]+/', '', $param), '', ((empty($mode) || $mode == 'common') ? 2 : 1), array('morecss'=>'reposition'));
	$newcardbutton .= dolGetButtonTitle($langs->trans('ViewKanban'), '', 'fa fa-th-list imgforviewmode', $_SERVER["PHP_SELF"].'?mode=kanban'.preg_replace('/(&|\?)*mode=[^&]+/', '', $param), '', ($mode == 'kanban' ? 2 : 1), array('morecss'=>'reposition'));
	$newcardbutton .= dolGetButtonTitle($langs->trans('NewAskPrice'), '', 'fa fa-plus-circle', $url, '', $user->rights->supplier_proposal->creer);

	// Fields title search
	print '<form method="POST" id="searchFormList" action="'.$_SERVER["PHP_SELF"].'">';
	if ($optioncss != '') {
		print '<input type="hidden" name="optioncss" value="'.$optioncss.'">';
	}
	print '<input type="hidden" name="token" value="'.newToken().'">';
	print '<input type="hidden" name="formfilteraction" id="formfilteraction" value="list">';
	print '<input type="hidden" name="action" value="list">';
	print '<input type="hidden" name="sortfield" value="'.$sortfield.'">';
	print '<input type="hidden" name="sortorder" value="'.$sortorder.'">';
	print '<input type="hidden" name="mode" value="'.$mode.'">';

	print_barre_liste($title, $page, $_SERVER["PHP_SELF"], $param, $sortfield, $sortorder, $massactionbutton, $num, $nbtotalofrecords, 'supplier_proposal', 0, $newcardbutton, '', $limit, 0, 0, 1);

	$topicmail = "SendSupplierProposalRef";
	$modelmail = "supplier_proposal_send";
	$objecttmp = new SupplierProposal($db);
	$trackid = 'spro'.$object->id;
	include DOL_DOCUMENT_ROOT.'/core/tpl/massactions_pre.tpl.php';

	if ($sall) {
		foreach ($fieldstosearchall as $key => $val) {
			$fieldstosearchall[$key] = $langs->trans($val);
		}
		print '<div class="divsearchfieldfilter">'.$langs->trans("FilterOnInto", $sall).join(', ', $fieldstosearchall).'</div>';
	}

	$i = 0;

	$moreforfilter = '';

	// If the user can view prospects other than his'
	if ($user->rights->user->user->lire) {
		$langs->load("commercial");
		$moreforfilter .= '<div class="divsearchfield">';
		$tmptitle = $langs->trans('ThirdPartiesOfSaleRepresentative');
		$moreforfilter .= img_picto($tmptitle, 'user', 'class="pictofixedwidth"').$formother->select_salesrepresentatives($search_sale, 'search_sale', $user, 0, $tmptitle, 'maxwidth250 widthcentpercentminusx');
		$moreforfilter .= '</div>';
	}
	// If the user can view prospects other than his'
	if ($user->rights->user->user->lire) {
		$moreforfilter .= '<div class="divsearchfield">';
		$tmptitle = $langs->trans('LinkedToSpecificUsers');
		$moreforfilter .= img_picto($tmptitle, 'user', 'class="pictofixedwidth"').$form->select_dolusers($search_user, 'search_user', $tmptitle, '', 0, '', '', 0, 0, 0, '', 0, '', 'maxwidth250 widthcentpercentminusx');
		$moreforfilter .= '</div>';
	}
	// If the user can view products
	if (isModEnabled('categorie') && $user->rights->categorie->lire && ($user->rights->produit->lire || $user->rights->service->lire)) {
		include_once DOL_DOCUMENT_ROOT.'/categories/class/categorie.class.php';
		$moreforfilter .= '<div class="divsearchfield">';
		$tmptitle = $langs->trans('IncludingProductWithTag');
		$cate_arbo = $form->select_all_categories(Categorie::TYPE_PRODUCT, null, 'parent', null, null, 1);
		$moreforfilter .= img_picto($tmptitle, 'category', 'class="pictofixedwidth"').$form->selectarray('search_product_category', $cate_arbo, $search_product_category, $tmptitle, 0, 0, '', 0, 0, 0, 0, 'maxwidth300 widthcentpercentminusx', 1);
		$moreforfilter .= '</div>';
	}
	$parameters = array();
	$reshook = $hookmanager->executeHooks('printFieldPreListTitle', $parameters); // Note that $action and $object may have been modified by hook
	if (empty($reshook)) {
		$moreforfilter .= $hookmanager->resPrint;
	} else {
		$moreforfilter = $hookmanager->resPrint;
	}

	if (!empty($moreforfilter)) {
		print '<div class="liste_titre liste_titre_bydiv centpercent">';
		print $moreforfilter;
		print '</div>';
	}

	$varpage = empty($contextpage) ? $_SERVER["PHP_SELF"] : $contextpage;
	$selectedfields = $form->multiSelectArrayWithCheckbox('selectedfields', $arrayfields, $varpage, getDolGlobalString('MAIN_CHECKBOX_LEFT_COLUMN', '')); // This also change content of $arrayfields
	$selectedfields .= (count($arrayofmassactions) ? $form->showCheckAddButtons('checkforselect', 1) : '');

	print '<div class="div-table-responsive">';
	print '<table class="tagtable nobottomiftotal liste'.($moreforfilter ? " listwithfilterbefore" : "").'">'."\n";

	// Fields title search
	// --------------------------------------------------------------------
	print '<tr class="liste_titre_filter">';
	// Action column
	if (getDolGlobalString('MAIN_CHECKBOX_LEFT_COLUMN')) {
		print '<td class="liste_titre maxwidthsearch">';
		$searchpicto = $form->showFilterButtons('left');
		print $searchpicto;
		print '</td>';
	}
	if (!empty($arrayfields['sp.ref']['checked'])) {
		print '<td class="liste_titre">';
		print '<input class="flat" size="6" type="text" name="search_ref" value="'.dol_escape_htmltag($search_ref).'">';
		print '</td>';
	}
	if (!empty($arrayfields['s.nom']['checked'])) {
		print '<td class="liste_titre left">';
		print '<input class="flat" type="text" size="12" name="search_societe" value="'.dol_escape_htmltag($search_societe).'">';
		print '</td>';
	}
	if (!empty($arrayfields['s.name_alias']['checked'])) {
		print '<td class="liste_titre left">';
		print '<input class="flat" type="text" size="12" name="search_societe_alias" value="'.dol_escape_htmltag($search_societe_alias).'">';
		print '</td>';
	}
	if (!empty($arrayfields['s.town']['checked'])) {
		print '<td class="liste_titre"><input class="flat" type="text" size="6" name="search_town" value="'.$search_town.'"></td>';
	}
	if (!empty($arrayfields['s.zip']['checked'])) {
		print '<td class="liste_titre"><input class="flat" type="text" size="4" name="search_zip" value="'.$search_zip.'"></td>';
	}
	// State
	if (!empty($arrayfields['state.nom']['checked'])) {
		print '<td class="liste_titre">';
		print '<input class="flat" size="4" type="text" name="search_state" value="'.dol_escape_htmltag($search_state).'">';
		print '</td>';
	}
	// Country
	if (!empty($arrayfields['country.code_iso']['checked'])) {
		print '<td class="liste_titre center">';
		print $form->select_country($search_country, 'search_country', '', 0, 'minwidth100imp maxwidth100');
		print '</td>';
	}
	// Company type
	if (!empty($arrayfields['typent.code']['checked'])) {
		print '<td class="liste_titre maxwidthonsmartphone center">';
		print $form->selectarray("search_type_thirdparty", $formcompany->typent_array(0), $search_type_thirdparty, 1, 0, 0, '', 0, 0, 0, (empty($conf->global->SOCIETE_SORT_ON_TYPEENT) ? 'ASC' : $conf->global->SOCIETE_SORT_ON_TYPEENT), '', 1);
		print '</td>';
	}
	// Date
	if (!empty($arrayfields['sp.date_valid']['checked'])) {
		print '<td class="liste_titre center">';
		print '<div class="nowrap">';
		print $form->selectDate($search_date_valid_start ? $search_date_valid_start : -1, 'search_date_valid_start', 0, 0, 1, '', 1, 0, 0, '', '', '', '', 1, '', $langs->trans('From'));
		print '</div>';
		print '<div class="nowrap">';
		print $form->selectDate($search_date_valid_end ? $search_date_valid_end : -1, 'search_date_valid_end', 0, 0, 1, '', 1, 0, 0, '', '', '', '', 1, '', $langs->trans('to'));
		print '</div>';
		print '</td>';
	}
	// Date
	if (!empty($arrayfields['sp.date_livraison']['checked'])) {
		print '<td class="liste_titre center">';
		print '<div class="nowrap">';
		print $form->selectDate($search_date_start ? $search_date_start : -1, 'search_date_start', 0, 0, 1, '', 1, 0, 0, '', '', '', '', 1, '', $langs->trans('From'));
		print '</div>';
		print '<div class="nowrap">';
		print $form->selectDate($search_date_end ? $search_date_end : -1, 'search_date_end', 0, 0, 1, '', 1, 0, 0, '', '', '', '', 1, '', $langs->trans('to'));
		print '</div>';
		print '</td>';
	}

	if (!empty($arrayfields['sp.total_ht']['checked'])) {
		// Amount
		print '<td class="liste_titre right">';
		print '<input class="flat" type="text" size="5" name="search_montant_ht" value="'.dol_escape_htmltag($search_montant_ht).'">';
		print '</td>';
	}
	if (!empty($arrayfields['sp.total_tva']['checked'])) {
		// Amount
		print '<td class="liste_titre right">';
		print '<input class="flat" type="text" size="5" name="search_montant_vat" value="'.dol_escape_htmltag($search_montant_vat).'">';
		print '</td>';
	}
	if (!empty($arrayfields['sp.total_ttc']['checked'])) {
		// Amount
		print '<td class="liste_titre right">';
		print '<input class="flat" type="text" size="5" name="search_montant_ttc" value="'.dol_escape_htmltag($search_montant_ttc).'">';
		print '</td>';
	}
	if (!empty($arrayfields['sp.multicurrency_code']['checked'])) {
		// Currency
		print '<td class="liste_titre">';
		print $form->selectMultiCurrency($search_multicurrency_code, 'search_multicurrency_code', 1);
		print '</td>';
	}
	if (!empty($arrayfields['sp.multicurrency_tx']['checked'])) {
		// Currency rate
		print '<td class="liste_titre">';
		print '<input class="flat" type="text" size="4" name="search_multicurrency_tx" value="'.dol_escape_htmltag($search_multicurrency_tx).'">';
		print '</td>';
	}
	if (!empty($arrayfields['sp.multicurrency_total_ht']['checked'])) {
		// Amount
		print '<td class="liste_titre right">';
		print '<input class="flat" type="text" size="4" name="search_multicurrency_montant_ht" value="'.dol_escape_htmltag($search_multicurrency_montant_ht).'">';
		print '</td>';
	}
	if (!empty($arrayfields['sp.multicurrency_total_vat']['checked'])) {
		// Amount
		print '<td class="liste_titre right">';
		print '<input class="flat" type="text" size="4" name="search_multicurrency_montant_vat" value="'.dol_escape_htmltag($search_multicurrency_montant_vat).'">';
		print '</td>';
	}
	if (!empty($arrayfields['sp.multicurrency_total_ttc']['checked'])) {
		// Amount
		print '<td class="liste_titre right">';
		print '<input class="flat" type="text" size="4" name="search_multicurrency_montant_ttc" value="'.dol_escape_htmltag($search_multicurrency_montant_ttc).'">';
		print '</td>';
	}
	if (!empty($arrayfields['u.login']['checked'])) {
		// Author
		print '<td class="liste_titre center">';
		print '<input class="flat" size="4" type="text" name="search_login" value="'.dol_escape_htmltag($search_login).'">';
		print '</td>';
	}
	// Extra fields
	include DOL_DOCUMENT_ROOT.'/core/tpl/extrafields_list_search_input.tpl.php';
	// Fields from hook
	$parameters = array('arrayfields'=>$arrayfields);
	$reshook = $hookmanager->executeHooks('printFieldListOption', $parameters); // Note that $action and $object may have been modified by hook
	print $hookmanager->resPrint;
	// Date creation
	if (!empty($arrayfields['sp.datec']['checked'])) {
		print '<td class="liste_titre">';
		print '</td>';
	}
	// Date modification
	if (!empty($arrayfields['sp.tms']['checked'])) {
		print '<td class="liste_titre">';
		print '</td>';
	}
	// Status
	if (!empty($arrayfields['sp.fk_statut']['checked'])) {
		print '<td class="liste_titre right parentonrightofpage">';
		$formpropal->selectProposalStatus($search_status, 1, 0, 1, 'supplier', 'search_status', 'search_status width100 onrightofpage');
		print '</td>';
	}
	// Action column
	if (!getDolGlobalString('MAIN_CHECKBOX_LEFT_COLUMN')) {
		print '<td class="liste_titre maxwidthsearch">';
		$searchpicto = $form->showFilterButtons();
		print $searchpicto;
		print '</td>';
	}

	print "</tr>\n";

	// Fields title
	print '<tr class="liste_titre">';
	if (getDolGlobalString('MAIN_CHECKBOX_LEFT_COLUMN')) {
		print_liste_field_titre($selectedfields, $_SERVER["PHP_SELF"], "", '', '', '', $sortfield, $sortorder, 'center maxwidthsearch ');
	}
	if (!empty($arrayfields['sp.ref']['checked'])) {
		print_liste_field_titre($arrayfields['sp.ref']['label'], $_SERVER["PHP_SELF"], 'sp.ref', '', $param, '', $sortfield, $sortorder);
	}
	if (!empty($arrayfields['s.nom']['checked'])) {
		print_liste_field_titre($arrayfields['s.nom']['label'], $_SERVER["PHP_SELF"], 's.nom', '', $param, '', $sortfield, $sortorder);
	}
	if (!empty($arrayfields['s.name_alias']['checked'])) {
		print_liste_field_titre($arrayfields['s.name_alias']['label'], $_SERVER["PHP_SELF"], 's.name_alias', '', $param, '', $sortfield, $sortorder);
	}
	if (!empty($arrayfields['s.town']['checked'])) {
		print_liste_field_titre($arrayfields['s.town']['label'], $_SERVER["PHP_SELF"], 's.town', '', $param, '', $sortfield, $sortorder);
	}
	if (!empty($arrayfields['s.zip']['checked'])) {
		print_liste_field_titre($arrayfields['s.zip']['label'], $_SERVER["PHP_SELF"], 's.zip', '', $param, '', $sortfield, $sortorder);
	}
	if (!empty($arrayfields['state.nom']['checked'])) {
		print_liste_field_titre($arrayfields['state.nom']['label'], $_SERVER["PHP_SELF"], "state.nom", "", $param, '', $sortfield, $sortorder);
	}
	if (!empty($arrayfields['country.code_iso']['checked'])) {
		print_liste_field_titre($arrayfields['country.code_iso']['label'], $_SERVER["PHP_SELF"], "country.code_iso", "", $param, '', $sortfield, $sortorder, 'center ');
	}
	if (!empty($arrayfields['typent.code']['checked'])) {
		print_liste_field_titre($arrayfields['typent.code']['label'], $_SERVER["PHP_SELF"], "typent.code", "", $param, '', $sortfield, $sortorder, 'center ');
	}
	if (!empty($arrayfields['sp.date_valid']['checked'])) {
		print_liste_field_titre($arrayfields['sp.date_valid']['label'], $_SERVER["PHP_SELF"], 'sp.date_valid', '', $param, '', $sortfield, $sortorder, 'center ');
	}
	if (!empty($arrayfields['sp.date_livraison']['checked'])) {
		print_liste_field_titre($arrayfields['sp.date_livraison']['label'], $_SERVER["PHP_SELF"], 'sp.date_livraison', '', $param, '', $sortfield, $sortorder, 'center ');
	}
	if (!empty($arrayfields['sp.total_ht']['checked'])) {
		print_liste_field_titre($arrayfields['sp.total_ht']['label'], $_SERVER["PHP_SELF"], 'sp.total_ht', '', $param, '', $sortfield, $sortorder, 'right ');
	}
	if (!empty($arrayfields['sp.total_tva']['checked'])) {
		print_liste_field_titre($arrayfields['sp.total_tva']['label'], $_SERVER["PHP_SELF"], 'sp.total_tva', '', $param, '', $sortfield, $sortorder, 'right ');
	}
	if (!empty($arrayfields['sp.total_ttc']['checked'])) {
		print_liste_field_titre($arrayfields['sp.total_ttc']['label'], $_SERVER["PHP_SELF"], 'sp.total_ttc', '', $param, '', $sortfield, $sortorder, 'right ');
	}
	if (!empty($arrayfields['sp.multicurrency_code']['checked'])) {
		print_liste_field_titre($arrayfields['sp.multicurrency_code']['label'], $_SERVER['PHP_SELF'], 'sp.multicurrency_code', '', $param, '', $sortfield, $sortorder);
	}
	if (!empty($arrayfields['sp.multicurrency_tx']['checked'])) {
		print_liste_field_titre($arrayfields['sp.multicurrency_tx']['label'], $_SERVER['PHP_SELF'], 'sp.multicurrency_tx', '', $param, '', $sortfield, $sortorder);
	}
	if (!empty($arrayfields['sp.multicurrency_total_ht']['checked'])) {
		print_liste_field_titre($arrayfields['sp.multicurrency_total_ht']['label'], $_SERVER['PHP_SELF'], 'sp.multicurrency_total_ht', '', $param, 'class="right"', $sortfield, $sortorder);
	}
	if (!empty($arrayfields['sp.multicurrency_total_vat']['checked'])) {
		print_liste_field_titre($arrayfields['sp.multicurrency_total_vat']['label'], $_SERVER['PHP_SELF'], 'sp.multicurrency_total_tva', '', $param, 'class="right"', $sortfield, $sortorder);
	}
	if (!empty($arrayfields['sp.multicurrency_total_ttc']['checked'])) {
		print_liste_field_titre($arrayfields['sp.multicurrency_total_ttc']['label'], $_SERVER['PHP_SELF'], 'sp.multicurrency_total_ttc', '', $param, 'class="right"', $sortfield, $sortorder);
	}
	if (!empty($arrayfields['u.login']['checked'])) {
		print_liste_field_titre($arrayfields['u.login']['label'], $_SERVER["PHP_SELF"], 'u.login', '', $param, '', $sortfield, $sortorder, 'center ');
	}
	// Extra fields
	include DOL_DOCUMENT_ROOT.'/core/tpl/extrafields_list_search_title.tpl.php';
	// Hook fields
	$parameters = array('arrayfields'=>$arrayfields, 'param'=>$param, 'sortfield'=>$sortfield, 'sortorder'=>$sortorder);
	$reshook = $hookmanager->executeHooks('printFieldListTitle', $parameters); // Note that $action and $object may have been modified by hook
	print $hookmanager->resPrint;
	if (!empty($arrayfields['sp.datec']['checked'])) {
		print_liste_field_titre($arrayfields['sp.datec']['label'], $_SERVER["PHP_SELF"], "sp.datec", "", $param, '', $sortfield, $sortorder, 'center nowrap ');
	}
	if (!empty($arrayfields['sp.tms']['checked'])) {
		print_liste_field_titre($arrayfields['sp.tms']['label'], $_SERVER["PHP_SELF"], "sp.tms", "", $param, '', $sortfield, $sortorder, 'center nowrap');
	}
	if (!empty($arrayfields['sp.fk_statut']['checked'])) {
		print_liste_field_titre($arrayfields['sp.fk_statut']['label'], $_SERVER["PHP_SELF"], "sp.fk_statut", "", $param, '', $sortfield, $sortorder, 'right ');
	}
	if (!getDolGlobalString('MAIN_CHECKBOX_LEFT_COLUMN')) {
		print_liste_field_titre($selectedfields, $_SERVER["PHP_SELF"], "", '', '', '', $sortfield, $sortorder, 'center maxwidthsearch ');
	}
	print '</tr>'."\n";

	$now = dol_now();
	$i = 0;
	$total = 0;
	$subtotal = 0;
	$totalarray = array();
	$totalarray['nbfield'] = 0;
	$totalarray['val'] = array();
	$totalarray['val']['sp.total_ht'] = 0;
	$totalarray['val']['sp.total_tva'] = 0;
	$totalarray['val']['sp.total_ttc'] = 0;

	$imaxinloop = ($limit ? min($num, $limit) : $num);
	while ($i < $imaxinloop) {
		$obj = $db->fetch_object($resql);

		$objectstatic->id = $obj->rowid;
		$objectstatic->ref = $obj->ref;
		$objectstatic->note_public = $obj->note_public;
		$objectstatic->note_private = $obj->note_private;
		$objectstatic->status = $obj->status;

		// Company
		$companystatic->id = $obj->socid;
		$companystatic->name = $obj->name;
		$companystatic->name_alias = $obj->alias;
		$companystatic->client = $obj->client;
		$companystatic->code_client = $obj->code_client;

		if ($mode == 'kanban') {
			if ($i == 0) {
				print '<tr><td colspan="12">';
				print '<div class="box-flex-container kanban">';
			}
			// Output Kanban
			// TODO Use a cahe on user
			$userstatic->fetch($obj->fk_user_author);
			$objectstatic->delivery_date = $obj->dp;
			print $objectstatic->getKanbanView('', array('thirdparty'=>$companystatic, 'userauthor'=>$userstatic, 'selected' => in_array($obj->id, $arrayofselected)));
			if ($i == ($imaxinloop - 1)) {
				print '</div>';
				print '</td></tr>';
			}
		} else {
			print '<tr class="oddeven">';
			// Action column
			if (getDolGlobalString('MAIN_CHECKBOX_LEFT_COLUMN')) {
				print '<td class="nowrap center">';
				if ($massactionbutton || $massaction) {   // If we are in select mode (massactionbutton defined) or if we have already selected and sent an action ($massaction) defined
					$selected = 0;
					if (in_array($obj->rowid, $arrayofselected)) {
						$selected = 1;
					}
					print '<input id="cb'.$obj->rowid.'" class="flat checkforselect" type="checkbox" name="toselect[]" value="'.$obj->rowid.'"'.($selected ? ' checked="checked"' : '').'>';
				}
				print '</td>';
			}
			if (!empty($arrayfields['sp.ref']['checked'])) {
				print '<td class="nowraponall">';

				print '<table class="nobordernopadding"><tr class="nocellnopadd">';
				// Picto + Ref
				print '<td class="nobordernopadding nowraponall">';
				print $objectstatic->getNomUrl(1, '', '', 0, -1, 1);
				print '</td>';
				// Warning
				$warnornote = '';
				//if ($obj->fk_statut == 1 && $db->jdate($obj->date_valid) < ($now - $conf->supplier_proposal->warning_delay)) $warnornote .= img_warning($langs->trans("Late"));
				if ($warnornote) {
					print '<td style="min-width: 20px" class="nobordernopadding nowrap">';
					print $warnornote;
					print '</td>';
				}
				// Other picto tool
				print '<td width="16" class="right nobordernopadding hideonsmartphone">';
				$filename = dol_sanitizeFileName($obj->ref);
				$filedir = $conf->supplier_proposal->dir_output.'/'.dol_sanitizeFileName($obj->ref);
				$urlsource = $_SERVER['PHP_SELF'].'?id='.$obj->rowid;
				print $formfile->getDocumentsLink($objectstatic->element, $filename, $filedir);
				print '</td></tr></table>';

				print "</td>\n";
				if (!$i) {
					$totalarray['nbfield']++;
				}
			}

			// Thirdparty
			if (!empty($arrayfields['s.nom']['checked'])) {
				print '<td class="tdoverflowmax200">';
				print $companystatic->getNomUrl(1, 'supplier', 0, 0, -1, empty($arrayfields['s.name_alias']['checked']) ? 0 : 1);
				print '</td>';
				if (!$i) {
					$totalarray['nbfield']++;
				}
			}

			// Alias
			if (!empty($arrayfields['s.name_alias']['checked'])) {
				print '<td class="tdoverflowmax200">';
				print $companystatic->name_alias;
				print '</td>';
				if (!$i) {
					$totalarray['nbfield']++;
				}
			}

			// Town
			if (!empty($arrayfields['s.town']['checked'])) {
				print '<td class="nocellnopadd">';
				print $obj->town;
				print '</td>';
				if (!$i) {
					$totalarray['nbfield']++;
				}
			}
			// Zip
			if (!empty($arrayfields['s.zip']['checked'])) {
				print '<td class="nocellnopadd">';
				print $obj->zip;
				print '</td>';
				if (!$i) {
					$totalarray['nbfield']++;
				}
			}
			// State
			if (!empty($arrayfields['state.nom']['checked'])) {
				print "<td>".$obj->state_name."</td>\n";
				if (!$i) {
					$totalarray['nbfield']++;
				}
			}
			// Country
			if (!empty($arrayfields['country.code_iso']['checked'])) {
				print '<td class="center">';
				$tmparray = getCountry($obj->fk_pays, 'all');
				print $tmparray['label'];
				print '</td>';
				if (!$i) {
					$totalarray['nbfield']++;
				}
			}
			// Type ent
			if (!empty($arrayfields['typent.code']['checked'])) {
				print '<td class="center">';
				if (empty($typenArray) || !is_array($typenArray) || count($typenArray) == 0) {
					$typenArray = $formcompany->typent_array(1);
				}
				print $typenArray[$obj->typent_code];
				print '</td>';
				if (!$i) {
					$totalarray['nbfield']++;
				}
			}

			// Date proposal
			if (!empty($arrayfields['sp.date_valid']['checked'])) {
				print '<td class="center">';
				print dol_print_date($db->jdate($obj->date_valid), 'day');
				print "</td>\n";
				if (!$i) {
					$totalarray['nbfield']++;
				}
			}

			// Date delivery
			if (!empty($arrayfields['sp.date_livraison']['checked'])) {
				print '<td class="center">';
				print dol_print_date($db->jdate($obj->dp), 'day');
				print "</td>\n";
				if (!$i) {
					$totalarray['nbfield']++;
				}
			}

			// Amount HT
			if (!empty($arrayfields['sp.total_ht']['checked'])) {
				print '<td class="right"><span class="amount">'.price($obj->total_ht)."</span></td>\n";
				if (!$i) {
					$totalarray['nbfield']++;
				}
				if (!$i) {
					$totalarray['pos'][$totalarray['nbfield']] = 'sp.total_ht';
				}
				$totalarray['val']['sp.total_ht'] += $obj->total_ht;
			}
			// Amount VAT
			if (!empty($arrayfields['sp.total_tva']['checked'])) {
				print '<td class="right"><span class="amount">'.price($obj->total_tva)."</span></td>\n";
				if (!$i) {
					$totalarray['nbfield']++;
				}
				if (!$i) {
					$totalarray['pos'][$totalarray['nbfield']] = 'sp.total_tva';
				}
				$totalarray['val']['sp.total_tva'] += $obj->total_tva;
			}
			// Amount TTC
			if (!empty($arrayfields['sp.total_ttc']['checked'])) {
				print '<td class="right"><span class="amount">'.price($obj->total_ttc)."</span></td>\n";
				if (!$i) {
					$totalarray['nbfield']++;
				}
				if (!$i) {
					$totalarray['pos'][$totalarray['nbfield']] = 'sp.total_ttc';
				}
				$totalarray['val']['sp.total_ttc'] += $obj->total_ttc;
			}

			// Currency
			if (!empty($arrayfields['sp.multicurrency_code']['checked'])) {
				print '<td class="nowrap">'.$obj->multicurrency_code.' - '.$langs->trans('Currency'.$obj->multicurrency_code)."</td>\n";
				if (!$i) {
					$totalarray['nbfield']++;
				}
			}

			// Currency rate
			if (!empty($arrayfields['sp.multicurrency_tx']['checked'])) {
				print '<td class="nowrap">';
				$form->form_multicurrency_rate($_SERVER['PHP_SELF'].'?id='.$obj->rowid, $obj->multicurrency_tx, 'none', $obj->multicurrency_code);
				print "</td>\n";
				if (!$i) {
					$totalarray['nbfield']++;
				}
			}
			// Amount HT
			if (!empty($arrayfields['sp.multicurrency_total_ht']['checked'])) {
				print '<td class="right nowrap"><span class="amount">'.price($obj->multicurrency_total_ht)."</span></td>\n";
				if (!$i) {
					$totalarray['nbfield']++;
				}
			}
			// Amount VAT
			if (!empty($arrayfields['sp.multicurrency_total_vat']['checked'])) {
				print '<td class="right nowrap"><span class="amount">'.price($obj->multicurrency_total_vat)."</span></td>\n";
				if (!$i) {
					$totalarray['nbfield']++;
				}
			}
			// Amount TTC
			if (!empty($arrayfields['sp.multicurrency_total_ttc']['checked'])) {
				print '<td class="right nowrap"><span class="amount">'.price($obj->multicurrency_total_ttc)."</span></td>\n";
				if (!$i) {
					$totalarray['nbfield']++;
				}
			}

			$userstatic->id = $obj->fk_user_author;
			$userstatic->login = $obj->login;
			$userstatic->status = $obj->ustatus;
			$userstatic->lastname = $obj->name;
			$userstatic->firstname = $obj->firstname;
			$userstatic->photo = $obj->photo;
			$userstatic->admin = $obj->admin;
			$userstatic->ref = $obj->fk_user_author;
			$userstatic->employee = $obj->employee;
			$userstatic->email = $obj->uemail;

			// Author
			if (!empty($arrayfields['u.login']['checked'])) {
				print '<td class="center">';
				if ($userstatic->id > 0) {
					print $userstatic->getNomUrl(-1, '', 0, 0, 24, 1, 'login', '', 1);
				} else {
					print '&nbsp;';
				}
				print "</td>\n";
				if (!$i) {
					$totalarray['nbfield']++;
				}
			}

			// Extra fields
			include DOL_DOCUMENT_ROOT.'/core/tpl/extrafields_list_print_fields.tpl.php';
			// Fields from hook
			$parameters = array('arrayfields'=>$arrayfields, 'obj'=>$obj, 'i'=>$i, 'totalarray'=>&$totalarray);
			$reshook = $hookmanager->executeHooks('printFieldListValue', $parameters); // Note that $action and $object may have been modified by hook
			print $hookmanager->resPrint;
			// Date creation
			if (!empty($arrayfields['sp.datec']['checked'])) {
				print '<td class="center nowrap">';
				print dol_print_date($db->jdate($obj->date_creation), 'dayhour', 'tzuser');
				print '</td>';
				if (!$i) {
					$totalarray['nbfield']++;
				}
			}
			// Date modification
			if (!empty($arrayfields['sp.tms']['checked'])) {
				print '<td class="center nowrap">';
				print dol_print_date($db->jdate($obj->date_update), 'dayhour', 'tzuser');
				print '</td>';
				if (!$i) {
					$totalarray['nbfield']++;
				}
			}
			// Status
			if (!empty($arrayfields['sp.fk_statut']['checked'])) {
				print '<td class="right">'.$objectstatic->getLibStatut(5)."</td>\n";
				if (!$i) {
					$totalarray['nbfield']++;
				}
			}

			// Action column
			if (!getDolGlobalString('MAIN_CHECKBOX_LEFT_COLUMN')) {
				print '<td class="nowrap center">';
				if ($massactionbutton || $massaction) {   // If we are in select mode (massactionbutton defined) or if we have already selected and sent an action ($massaction) defined
					$selected = 0;
					if (in_array($obj->rowid, $arrayofselected)) {
						$selected = 1;
					}
					print '<input id="cb'.$obj->rowid.'" class="flat checkforselect" type="checkbox" name="toselect[]" value="'.$obj->rowid.'"'.($selected ? ' checked="checked"' : '').'>';
				}
				print '</td>';
			}
			if (!$i) {
				$totalarray['nbfield']++;
			}

			print "</tr>\n";

			$total += $obj->total_ht;
			$subtotal += $obj->total_ht;
		}
		$i++;
	}

	// Show total line
	include DOL_DOCUMENT_ROOT.'/core/tpl/list_print_total.tpl.php';

	// If no record found
	if ($num == 0) {
		$colspan = 1;
		foreach ($arrayfields as $key => $val) {
			if (!empty($val['checked'])) {
				$colspan++;
			}
		}
		print '<tr><td colspan="'.$colspan.'"><span class="opacitymedium">'.$langs->trans("NoRecordFound").'</span></td></tr>';
	}

	$db->free($resql);

	$parameters = array('arrayfields'=>$arrayfields, 'sql'=>$sql);
	$reshook = $hookmanager->executeHooks('printFieldListFooter', $parameters); // Note that $action and $object may have been modified by hook
	print $hookmanager->resPrint;

	print '</table>'."\n";
	print '</div>'."\n";

	print '</form>'."\n";

	$hidegeneratedfilelistifempty = 1;
	if ($massaction == 'builddoc' || $action == 'remove_file' || $show_files) {
		$hidegeneratedfilelistifempty = 0;
	}

	// Show list of available documents
	$urlsource = $_SERVER['PHP_SELF'].'?sortfield='.$sortfield.'&sortorder='.$sortorder;
	$urlsource .= str_replace('&amp;', '&', $param);

	$filedir = $diroutputmassaction;

	$genallowed = $user->rights->supplier_proposal->lire;
	$delallowed = $user->rights->supplier_proposal->creer;

	print $formfile->showdocuments('massfilesarea_supplier_proposal', '', $filedir, $urlsource, 0, $delallowed, '', 1, 1, 0, 48, 1, $param, $title, '', '', '', null, $hidegeneratedfilelistifempty);
} else {
	dol_print_error($db);
}

// End of page
llxFooter();
$db->close();<|MERGE_RESOLUTION|>--- conflicted
+++ resolved
@@ -466,11 +466,7 @@
 include DOL_DOCUMENT_ROOT.'/core/tpl/extrafields_list_search_sql.tpl.php';
 // Add where from hooks
 $parameters = array();
-<<<<<<< HEAD
-$reshook = $hookmanager->executeHooks('printFieldListWhere', $parameters, $object); // Note that $action and $object may have been modified by hook
-=======
 $reshook = $hookmanager->executeHooks('printFieldListWhere', $parameters, $object, $action); // Note that $action and $object may have been modified by hook
->>>>>>> 77b97616
 $sql .= $hookmanager->resPrint;
 
 $sql .= $db->order($sortfield, $sortorder);
