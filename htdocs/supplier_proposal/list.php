--- conflicted
+++ resolved
@@ -221,55 +221,6 @@
 	setEventMessages($hookmanager->error, $hookmanager->errors, 'errors');
 }
 
-<<<<<<< HEAD
-include DOL_DOCUMENT_ROOT.'/core/actions_changeselectedfields.inc.php';
-
-// Do we click on purge search criteria ?
-if (GETPOST('button_removefilter_x', 'alpha') || GETPOST('button_removefilter.x', 'alpha') || GETPOST('button_removefilter', 'alpha')) { // All tests are required to be compatible with all browsers
-	$search_categ = '';
-	$search_user = '';
-	$search_sale = '';
-	$search_ref = '';
-	$search_societe = '';
-	$search_societe_alias = '';
-	$search_montant_ht = '';
-	$search_montant_vat = '';
-	$search_montant_ttc = '';
-	$search_multicurrency_code = '';
-	$search_multicurrency_tx = '';
-	$search_multicurrency_montant_ht = '';
-	$search_multicurrency_montant_vat = '';
-	$search_multicurrency_montant_ttc = '';
-	$search_login = '';
-	$search_product_category = '';
-	$search_town = '';
-	$search_zip = "";
-	$search_state = "";
-	$search_type = '';
-	$search_country = '';
-	$search_type_thirdparty = '';
-	$search_date_startday = '';
-	$search_date_startmonth = '';
-	$search_date_startyear = '';
-	$search_date_endday = '';
-	$search_date_endmonth = '';
-	$search_date_endyear = '';
-	$search_date_start = '';
-	$search_date_end = '';
-	$search_date_valid_startday = '';
-	$search_date_valid_startmonth = '';
-	$search_date_valid_startyear = '';
-	$search_date_valid_endday = '';
-	$search_date_valid_endmonth = '';
-	$search_date_valid_endyear = '';
-	$search_date_valid_start = '';
-	$search_date_valid_end = '';
-	$search_status = '';
-	$object_statut = '';
-}
-
-=======
->>>>>>> 53c83541
 if (empty($reshook)) {
 	// Selection of new fields
 	include DOL_DOCUMENT_ROOT.'/core/actions_changeselectedfields.inc.php';
@@ -336,21 +287,13 @@
 $companystatic = new Societe($db);
 $formcompany = new FormCompany($db);
 
-<<<<<<< HEAD
-=======
 $now = dol_now();
 
->>>>>>> 53c83541
 $varpage = empty($contextpage) ? $_SERVER["PHP_SELF"] : $contextpage;
 $selectedfields = $form->multiSelectArrayWithCheckbox('selectedfields', $arrayfields, $varpage); // This also change content of $arrayfields
 
 $title = $langs->trans('ListOfSupplierProposals');
 $help_url = 'EN:Ask_Price_Supplier|FR:Demande_de_prix_fournisseur';
-<<<<<<< HEAD
-
-llxHeader('', $title, $help_url);
-=======
->>>>>>> 53c83541
 
 
 // Build and execute select
@@ -567,14 +510,11 @@
 		exit;
 	}
 
-<<<<<<< HEAD
-=======
 	// Output page
 	// --------------------------------------------------------------------
 
 	llxHeader('', $title, $help_url);
 
->>>>>>> 53c83541
 	$param = '';
 	if (!empty($contextpage) && $contextpage != $_SERVER["PHP_SELF"]) {
 		$param .= '&contextpage='.urlencode($contextpage);
@@ -767,15 +707,8 @@
 	}
 
 	$varpage = empty($contextpage) ? $_SERVER["PHP_SELF"] : $contextpage;
-<<<<<<< HEAD
-	$selectedfields = $form->multiSelectArrayWithCheckbox('selectedfields', $arrayfields, $varpage, getDolGlobalString('MAIN_CHECKBOX_LEFT_COLUMN')); // This also change content of $arrayfields
-	if ($massactionbutton) {
-		$selectedfields .= $form->showCheckAddButtons('checkforselect', 1);
-	}
-=======
 	$selectedfields = $form->multiSelectArrayWithCheckbox('selectedfields', $arrayfields, $varpage, getDolGlobalString('MAIN_CHECKBOX_LEFT_COLUMN', '')); // This also change content of $arrayfields
 	$selectedfields .= (count($arrayofmassactions) ? $form->showCheckAddButtons('checkforselect', 1) : '');
->>>>>>> 53c83541
 
 	print '<div class="div-table-responsive">';
 	print '<table class="tagtable nobottomiftotal liste'.($moreforfilter ? " listwithfilterbefore" : "").'">'."\n";
@@ -785,11 +718,7 @@
 	print '<tr class="liste_titre_filter">';
 	// Action column
 	if (getDolGlobalString('MAIN_CHECKBOX_LEFT_COLUMN')) {
-<<<<<<< HEAD
-		print '<td class="liste_titre middle">';
-=======
 		print '<td class="liste_titre maxwidthsearch">';
->>>>>>> 53c83541
 		$searchpicto = $form->showFilterButtons('left');
 		print $searchpicto;
 		print '</td>';
@@ -934,11 +863,7 @@
 	}
 	// Action column
 	if (!getDolGlobalString('MAIN_CHECKBOX_LEFT_COLUMN')) {
-<<<<<<< HEAD
-		print '<td class="liste_titre middle">';
-=======
 		print '<td class="liste_titre maxwidthsearch">';
->>>>>>> 53c83541
 		$searchpicto = $form->showFilterButtons();
 		print $searchpicto;
 		print '</td>';
