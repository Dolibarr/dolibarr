<?php
/* Copyright (C) 2002-2004 Rodolphe Quiedeville		<rodolphe@quiedeville.org>
 * Copyright (C) 2004      Eric Seigne				<eric.seigne@ryxeo.com>
 * Copyright (C) 2004-2011 Laurent Destailleur		<eldy@users.sourceforge.net>
 * Copyright (C) 2005      Marc Barilley			<marc@ocebo.com>
 * Copyright (C) 2005-2013 Regis Houssin			<regis.houssin@capnetworks.com>
 * Copyright (C) 2006      Andre Cianfarani			<acianfa@free.fr>
 * Copyright (C) 2008      Raphael Bertrand			<raphael.bertrand@resultic.fr>
 * Copyright (C) 2010-2015 Juanjo Menent			<jmenent@2byte.es>
 * Copyright (C) 2010-2011 Philippe Grand			<philippe.grand@atoo-net.com>
 * Copyright (C) 2012-2014 Christophe Battarel  	<christophe.battarel@altairis.fr>
 * Copyright (C) 2013      Florian Henry		  	<florian.henry@open-concept.pro>
 * Copyright (C) 2014      Marcos García            <marcosgdf@gmail.com>
 * Copyright (C) 2016      Ferran Marcet            <fmarcet@2byte.es>
 *
 * This program is free software; you can redistribute it and/or modify
 * it under the terms of the GNU General Public License as published by
 * the Free Software Foundation; either version 3 of the License, or
 * (at your option) any later version.
 *
 * This program is distributed in the hope that it will be useful,
 * but WITHOUT ANY WARRANTY; without even the implied warranty of
 * MERCHANTABILITY or FITNESS FOR A PARTICULAR PURPOSE.  See the
 * GNU General Public License for more details.
 *
 * You should have received a copy of the GNU General Public License
 * along with this program. If not, see <http://www.gnu.org/licenses/>.
 */

/**
 *	\file       htdocs/supplier_proposal/class/supplier_proposal.class.php
 *	\brief      File of class to manage supplier proposals
 */

require_once DOL_DOCUMENT_ROOT .'/fourn/class/fournisseur.product.class.php';
require_once DOL_DOCUMENT_ROOT .'/core/class/commonobject.class.php';
require_once DOL_DOCUMENT_ROOT .'/product/class/product.class.php';
require_once DOL_DOCUMENT_ROOT .'/contact/class/contact.class.php';
require_once DOL_DOCUMENT_ROOT .'/margin/lib/margins.lib.php';
require_once DOL_DOCUMENT_ROOT .'/multicurrency/class/multicurrency.class.php';

/**
 *	Class to manage price ask supplier
 */
class SupplierProposal extends CommonObject
{
    public $element='supplier_proposal';
    public $table_element='supplier_proposal';
    public $table_element_line='supplier_proposaldet';
    public $fk_element='fk_supplier_proposal';
    protected $ismultientitymanaged = 1;	// 0=No test on entity, 1=Test with field entity, 2=Test with link by societe
    public $picto='propal';

    /**
     * {@inheritdoc}
     */
    protected $table_ref_field = 'ref';

    var $socid;		// Id client

	/**
	 * @deprecated
	 * @see user_author_id
	 */
    var $author;
	var $ref_fourn;  //Reference saisie lors de l'ajout d'une ligne à la demande
    var $statut;					// 0 (draft), 1 (validated), 2 (signed), 3 (not signed), 4 (processed/billed)
    var $date;						// Date of proposal
    var $date_livraison;

	/**
	 * @deprecated
	 * @see date_creation
	 */
	var $datec;

	/**
	 * Creation date
	 * @var int
	 */
	public $date_creation;

	/**
	 * @deprecated
	 * @see date_validation
	 */
	var $datev;

	/**
	 * Validation date
	 * @var int
	 */
	public $date_validation;


    var $user_author_id;
    var $user_valid_id;
    var $user_close_id;

	/**
	 * @deprecated
	 * @see price_ht
	 */
    var $price;
	/**
	 * @deprecated
	 * @see total_tva
	 */
    var $tva;
	/**
	 * @deprecated
	 * @see total_ttc
	 */
    var $total;

    var $cond_reglement_code;
    var $mode_reglement_code;
    var $remise;
    var $remise_percent;
    var $remise_absolue;

    var $products=array();
    var $extraparams=array();

    var $lines = array();
    var $line;

    var $labelstatut=array();
    var $labelstatut_short=array();

    var $nbtodo;
    var $nbtodolate;

    var $specimen;

	// Multicurrency
	var $fk_multicurrency;
	var $multicurrency_code;
	var $multicurrency_tx;
	var $multicurrency_total_ht;
	var $multicurrency_total_tva;
	var $multicurrency_total_ttc;

	/**
	 * Draft status
	 */
	const STATUS_DRAFT = 0;
	/**
	 * Validated status
	 */
	const STATUS_VALIDATED = 1;
	/**
	 * Signed quote
	 */
	const STATUS_SIGNED = 2;
	/**
	 * Not signed quote, canceled
	 */
	const STATUS_NOTSIGNED = 3;
	/**
	 * Billed or closed/processed quote
	 */
<<<<<<< HEAD
	const STATUS_CLOSE = 4;
=======
	const STATUS_BILLED = 4;
>>>>>>> 2aaf8b22



    /**
     *	Constructor
     *
     *	@param      DoliDB	$db         Database handler
     *	@param      int		$socid		Id third party
     *	@param      int		$supplier_proposalid   Id supplier_proposal
     */
    function __construct($db, $socid="", $supplier_proposalid=0)
    {
        global $conf,$langs;

        $this->db = $db;
        $this->socid = $socid;
        $this->id = $supplier_proposalid;
        $this->products = array();
        $this->remise = 0;
        $this->remise_percent = 0;
        $this->remise_absolue = 0;

        $langs->load("supplier_proposal");
        $this->labelstatut[0]=$langs->trans("SupplierProposalStatusDraft");
        $this->labelstatut[1]=$langs->trans("SupplierProposalStatusValidated");
        $this->labelstatut[2]=$langs->trans("SupplierProposalStatusSigned");
        $this->labelstatut[3]=$langs->trans("SupplierProposalStatusNotSigned");
        $this->labelstatut[4]=$langs->trans("SupplierProposalStatusClosed");
        $this->labelstatut_short[0]=$langs->trans("SupplierProposalStatusDraftShort");
        $this->labelstatut_short[1]=$langs->trans("Opened");
        $this->labelstatut_short[2]=$langs->trans("SupplierProposalStatusSignedShort");
        $this->labelstatut_short[3]=$langs->trans("SupplierProposalStatusNotSignedShort");
        $this->labelstatut_short[4]=$langs->trans("SupplierProposalStatusClosedShort");
    }


    /**
     * 	Add line into array products
     *	$this->client doit etre charge
     *
     * 	@param  int		$idproduct       	Product Id to add
     * 	@param  int		$qty             	Quantity
     * 	@param  int		$remise_percent  	Discount effected on Product
     *  @return	int							<0 if KO, >0 if OK
     *
     *	TODO	Remplacer les appels a cette fonction par generation objet Ligne
     *			insere dans tableau $this->products
     */
    function add_product($idproduct, $qty, $remise_percent=0)
    {
        global $conf, $mysoc;

        if (! $qty) $qty = 1;

        dol_syslog(get_class($this)."::add_product $idproduct, $qty, $remise_percent");
        if ($idproduct > 0)
        {
            $prod=new Product($this->db);
            $prod->fetch($idproduct);

            $productdesc = $prod->description;

            $tva_tx = get_default_tva($mysoc,$this->thirdparty,$prod->id);
            $tva_npr = get_default_npr($mysoc,$this->thirdparty,$prod->id);
            if (empty($tva_tx)) $tva_npr=0;
            $localtax1_tx = get_localtax($tva_tx,1,$mysoc,$this->thirdparty,$tva_npr);
            $localtax2_tx = get_localtax($tva_tx,2,$mysoc,$this->thirdparty,$tva_npr);

            // multiprix
            if($conf->global->PRODUIT_MULTIPRICES && $this->thirdparty->price_level)
            {
                $price = $prod->multiprices[$this->thirdparty->price_level];
            }
            else
            {
                $price = $prod->price;
            }

            $line = new SupplierProposalLine($this->db);

            $line->fk_product=$idproduct;
            $line->desc=$productdesc;
            $line->qty=$qty;
            $line->subprice=$price;
            $line->remise_percent=$remise_percent;
            $line->tva_tx=$tva_tx;

            $this->lines[]=$line;
        }
    }

    /**
     *	Adding line of fixed discount in the proposal in DB
     *
     *	@param     int		$idremise			Id of fixed discount
     *  @return    int          				>0 if OK, <0 if KO
     */
    function insert_discount($idremise)
    {
        global $langs;

        include_once DOL_DOCUMENT_ROOT.'/core/lib/price.lib.php';
        include_once DOL_DOCUMENT_ROOT.'/core/class/discount.class.php';

        $this->db->begin();

        $remise=new DiscountAbsolute($this->db);
        $result=$remise->fetch($idremise);

        if ($result > 0)
        {
            if ($remise->fk_facture)	// Protection against multiple submission
            {
                $this->error=$langs->trans("ErrorDiscountAlreadyUsed");
                $this->db->rollback();
                return -5;
            }

            $supplier_proposalligne=new SupplierProposalLine($this->db);
            $supplier_proposalligne->fk_supplier_proposal=$this->id;
            $supplier_proposalligne->fk_remise_except=$remise->id;
            $supplier_proposalligne->desc=$remise->description;   	// Description ligne
            $supplier_proposalligne->tva_tx=$remise->tva_tx;
            $supplier_proposalligne->subprice=-$remise->amount_ht;
            $supplier_proposalligne->fk_product=0;					// Id produit predefini
            $supplier_proposalligne->qty=1;
            $supplier_proposalligne->remise=0;
            $supplier_proposalligne->remise_percent=0;
            $supplier_proposalligne->rang=-1;
            $supplier_proposalligne->info_bits=2;

            // TODO deprecated
            $supplier_proposalligne->price=-$remise->amount_ht;

            $supplier_proposalligne->total_ht  = -$remise->amount_ht;
            $supplier_proposalligne->total_tva = -$remise->amount_tva;
            $supplier_proposalligne->total_ttc = -$remise->amount_ttc;

            $result=$supplier_proposalligne->insert();
            if ($result > 0)
            {
                $result=$this->update_price(1);
                if ($result > 0)
                {
                    $this->db->commit();
                    return 1;
                }
                else
                {
                    $this->db->rollback();
                    return -1;
                }
            }
            else
            {
                $this->error=$supplier_proposalligne->error;
                $this->db->rollback();
                return -2;
            }
        }
        else
        {
            $this->db->rollback();
            return -2;
        }
    }

    /**
     *    	Add a proposal line into database (linked to product/service or not)
     * 		Les parametres sont deja cense etre juste et avec valeurs finales a l'appel
     *		de cette methode. Aussi, pour le taux tva, il doit deja avoir ete defini
     *		par l'appelant par la methode get_default_tva(societe_vendeuse,societe_acheteuse,'',produit)
     *		et le desc doit deja avoir la bonne valeur (a l'appelant de gerer le multilangue)
     *
     * 		@param    	string		$desc				Description de la ligne
     * 		@param    	double		$pu_ht				Prix unitaire
     * 		@param    	double		$qty             	Quantite
     * 		@param    	double		$txtva           	Taux de tva
     * 		@param		double		$txlocaltax1		Local tax 1 rate
     *  	@param		double		$txlocaltax2		Local tax 2 rate
     *		@param    	int			$fk_product      	Id du produit/service predefini
     * 		@param    	double		$remise_percent  	Pourcentage de remise de la ligne
     * 		@param    	string		$price_base_type	HT or TTC
     * 		@param    	double		$pu_ttc             Prix unitaire TTC
     * 		@param    	int			$info_bits			Bits de type de lignes
     *      @param      int			$type               Type of line (product, service)
     *      @param      int			$rang               Position of line
     *      @param		int			$special_code		Special code (also used by externals modules!)
     *      @param		int			$fk_parent_line		Id of parent line
     *      @param		int			$fk_fournprice		Id supplier price
     *      @param		int			$pa_ht				Buying price without tax
     *      @param		string		$label				???
     *      @param		array		$array_option		extrafields array
	 * 		@param		string		$ref_fourn			Supplier price reference
	 * 		@param		int			$fk_unit			Id of the unit to use.
	 * 		@param		string		$origin				'order', 'supplier_proposal', ...
	 * 		@param		int			$origin_id			Id of origin line
     *    	@return    	int         	    			>0 if OK, <0 if KO
     *
     *    	@see       	add_product
     */
    function addline($desc, $pu_ht, $qty, $txtva, $txlocaltax1=0, $txlocaltax2=0, $fk_product=0, $remise_percent=0, $price_base_type='HT', $pu_ttc=0, $info_bits=0, $type=0, $rang=-1, $special_code=0, $fk_parent_line=0, $fk_fournprice=0, $pa_ht=0, $label='',$array_option=0, $ref_fourn='', $fk_unit='', $origin='', $origin_id=0)
    {
    	global $mysoc;

        dol_syslog(get_class($this)."::addline supplier_proposalid=$this->id, desc=$desc, pu_ht=$pu_ht, qty=$qty, txtva=$txtva, fk_product=$fk_product, remise_except=$remise_percent, price_base_type=$price_base_type, pu_ttc=$pu_ttc, info_bits=$info_bits, type=$type");
        include_once DOL_DOCUMENT_ROOT.'/core/lib/price.lib.php';

        // Clean parameters
        if (empty($remise_percent)) $remise_percent=0;
        if (empty($qty)) $qty=0;
        if (empty($info_bits)) $info_bits=0;
        if (empty($rang)) $rang=0;
        if (empty($fk_parent_line) || $fk_parent_line < 0) $fk_parent_line=0;

        $remise_percent=price2num($remise_percent);
        $qty=price2num($qty);
        $pu_ht=price2num($pu_ht);
        $pu_ttc=price2num($pu_ttc);
        $txtva=price2num($txtva);
        $txlocaltax1=price2num($txlocaltax1);
        $txlocaltax2=price2num($txlocaltax2);
    		$pa_ht=price2num($pa_ht);
        if ($price_base_type=='HT')
        {
            $pu=$pu_ht;
        }
        else
        {
            $pu=$pu_ttc;
        }

        // Check parameters
        if ($type < 0) return -1;

        if ($this->statut == 0)
        {
            $this->db->begin();

            // Calcul du total TTC et de la TVA pour la ligne a partir de
            // qty, pu, remise_percent et txtva
            // TRES IMPORTANT: C'est au moment de l'insertion ligne qu'on doit stocker
            // la part ht, tva et ttc, et ce au niveau de la ligne qui a son propre taux tva.

            $localtaxes_type=getLocalTaxesFromRate($txtva,0,$this->thirdparty,$mysoc);
            $txtva = preg_replace('/\s*\(.*\)/','',$txtva);  // Remove code into vatrate.

            $tabprice=calcul_price_total($qty, $pu, $remise_percent, $txtva, $txlocaltax1, $txlocaltax2, 0, $price_base_type, $info_bits, $type, $this->thirdparty, $localtaxes_type, 100, $this->multicurrency_tx);
            $total_ht  = $tabprice[0];
            $total_tva = $tabprice[1];
            $total_ttc = $tabprice[2];
            $total_localtax1 = $tabprice[9];
            $total_localtax2 = $tabprice[10];

			// MultiCurrency
			$multicurrency_total_ht  = $tabprice[16];
            $multicurrency_total_tva = $tabprice[17];
            $multicurrency_total_ttc = $tabprice[18];

            // Rang to use
            $rangtouse = $rang;
            if ($rangtouse == -1)
            {
                $rangmax = $this->line_max($fk_parent_line);
                $rangtouse = $rangmax + 1;
            }

            // TODO A virer
            // Anciens indicateurs: $price, $remise (a ne plus utiliser)
            $price = $pu;
            $remise = 0;
            if ($remise_percent > 0)
            {
                $remise = round(($pu * $remise_percent / 100), 2);
                $price = $pu - $remise;
            }

            // Insert line
            $this->line=new SupplierProposalLine($this->db);

            $this->line->fk_supplier_proposal=$this->id;
            $this->line->label=$label;
            $this->line->desc=$desc;
            $this->line->qty=$qty;
            $this->line->tva_tx=$txtva;
            $this->line->localtax1_tx=$txlocaltax1;
            $this->line->localtax2_tx=$txlocaltax2;
			$this->line->localtax1_type = $localtaxes_type[0];
			$this->line->localtax2_type = $localtaxes_type[2];
            $this->line->fk_product=$fk_product;
            $this->line->remise_percent=$remise_percent;
            $this->line->subprice=$pu_ht;
            $this->line->rang=$rangtouse;
            $this->line->info_bits=$info_bits;
            $this->line->total_ht=$total_ht;
            $this->line->total_tva=$total_tva;
            $this->line->total_localtax1=$total_localtax1;
            $this->line->total_localtax2=$total_localtax2;
            $this->line->total_ttc=$total_ttc;
            $this->line->product_type=$type;
            $this->line->special_code=$special_code;
            $this->line->fk_parent_line=$fk_parent_line;
            $this->line->fk_unit=$fk_unit;
            $this->line->origin=$origin;
            $this->line->origin_id=$origin_id;
			$this->line->ref_fourn = $this->db->escape($ref_fourn);

			// infos marge
			if (!empty($fk_product) && empty($fk_fournprice) && empty($pa_ht)) {
			    // by external module, take lowest buying price
			    include_once DOL_DOCUMENT_ROOT.'/fourn/class/fournisseur.product.class.php';
			    $productFournisseur = new ProductFournisseur($this->db);
			    $productFournisseur->find_min_price_product_fournisseur($fk_product);
			    $this->line->fk_fournprice = $productFournisseur->product_fourn_price_id;
			} else {
			    $this->line->fk_fournprice = $fk_fournprice;
			}
			$this->line->pa_ht = $pa_ht;

			// Multicurrency
			$this->line->fk_multicurrency			= $this->fk_multicurrency;
			$this->line->multicurrency_code			= $this->multicurrency_code;
			$this->line->multicurrency_subprice		= price2num($pu_ht * $this->multicurrency_tx);
			$this->line->multicurrency_total_ht 	= $multicurrency_total_ht;
            $this->line->multicurrency_total_tva 	= $multicurrency_total_tva;
            $this->line->multicurrency_total_ttc 	= $multicurrency_total_ttc;

            // Mise en option de la ligne
            if (empty($qty) && empty($special_code)) $this->line->special_code=3;

            // TODO deprecated
            $this->line->price=$price;
            $this->line->remise=$remise;

            if (is_array($array_option) && count($array_option)>0) {
            	$this->line->array_options=$array_option;
            }

            $result=$this->line->insert();
            if ($result > 0)
            {
                // Reorder if child line
                if (! empty($fk_parent_line)) $this->line_order(true,'DESC');

                // Mise a jour informations denormalisees au niveau de la propale meme
                $result=$this->update_price(1,'auto',0,$this->thirdparty);	// This method is designed to add line from user input so total calculation must be done using 'auto' mode.
                if ($result > 0)
                {
                    $this->db->commit();
                    return $this->line->rowid;
                }
                else
                {
                    $this->error=$this->db->error();
                    $this->db->rollback();
                    return -1;
                }
            }
            else
            {
                $this->error=$this->line->error;
                $this->db->rollback();
                return -2;
            }
        }
    }


    /**
     *  Update a proposal line
     *
     *  @param      int			$rowid           	Id de la ligne
     *  @param      double		$pu		     	  	Prix unitaire (HT ou TTC selon price_base_type)
     *  @param      double		$qty            	Quantity
     *  @param      double		$remise_percent  	Remise effectuee sur le produit
     *  @param      double		$txtva	          	Taux de TVA
     * 	@param	  	double		$txlocaltax1		Local tax 1 rate
     *  @param	  	double		$txlocaltax2		Local tax 2 rate
     *  @param      string		$desc            	Description
     *	@param	  	double		$price_base_type	HT ou TTC
     *	@param      int			$info_bits        	Miscellaneous informations
     *	@param		int			$special_code		Special code (also used by externals modules!)
     * 	@param		int			$fk_parent_line		Id of parent line (0 in most cases, used by modules adding sublevels into lines).
     * 	@param		int			$skip_update_total	Keep fields total_xxx to 0 (used for special lines by some modules)
     *  @param		int			$fk_fournprice		Id of origin supplier price
     *  @param		int			$pa_ht				Price (without tax) of product when it was bought
     *  @param		string		$label				???
     *  @param		int			$type				0/1=Product/service
	 *  @param		array		$array_option		extrafields array
	 * 	@param		string		$ref_fourn			Supplier price reference
	 *	@param		int			$fk_unit			Id of the unit to use.
     *  @return     int     		        		0 if OK, <0 if KO
     */
	function updateline($rowid, $pu, $qty, $remise_percent, $txtva, $txlocaltax1=0, $txlocaltax2=0, $desc='', $price_base_type='HT', $info_bits=0, $special_code=0, $fk_parent_line=0, $skip_update_total=0, $fk_fournprice=0, $pa_ht=0, $label='', $type=0, $array_option=0, $ref_fourn='', $fk_unit='')
    {
        global $conf,$user,$langs, $mysoc;

        dol_syslog(get_class($this)."::updateLine $rowid, $pu, $qty, $remise_percent, $txtva, $desc, $price_base_type, $info_bits");
        include_once DOL_DOCUMENT_ROOT.'/core/lib/price.lib.php';

        // Clean parameters
        $remise_percent=price2num($remise_percent);
        $qty=price2num($qty);
        $pu = price2num($pu);
        $txtva = price2num($txtva);
        $txlocaltax1=price2num($txlocaltax1);
        $txlocaltax2=price2num($txlocaltax2);
    	$pa_ht=price2num($pa_ht);
        if (empty($qty) && empty($special_code)) $special_code=3;    // Set option tag
        if (! empty($qty) && $special_code == 3) $special_code=0;    // Remove option tag

        if ($this->statut == 0)
        {
            $this->db->begin();

            // Calcul du total TTC et de la TVA pour la ligne a partir de
            // qty, pu, remise_percent et txtva
            // TRES IMPORTANT: C'est au moment de l'insertion ligne qu'on doit stocker
            // la part ht, tva et ttc, et ce au niveau de la ligne qui a son propre taux tva.

            $localtaxes_type=getLocalTaxesFromRate($txtva,0,$this->thirdparty,$mysoc);
            $txtva = preg_replace('/\s*\(.*\)/','',$txtva);  // Remove code into vatrate.

            $tabprice=calcul_price_total($qty, $pu, $remise_percent, $txtva, $txlocaltax1, $txlocaltax2, 0, $price_base_type, $info_bits, $type, $this->thirdparty, $localtaxes_type, 100, $this->multicurrency_tx);
            $total_ht  = $tabprice[0];
            $total_tva = $tabprice[1];
            $total_ttc = $tabprice[2];
            $total_localtax1 = $tabprice[9];
            $total_localtax2 = $tabprice[10];

			// MultiCurrency
			$multicurrency_total_ht  = $tabprice[16];
            $multicurrency_total_tva = $tabprice[17];
            $multicurrency_total_ttc = $tabprice[18];

            // Anciens indicateurs: $price, $remise (a ne plus utiliser)
            $price = $pu;
            if ($remise_percent > 0)
            {
                $remise = round(($pu * $remise_percent / 100), 2);
                $price = $pu - $remise;
            }

            // Update line
            $this->line=new SupplierProposalLine($this->db);

            // Stock previous line records
            $staticline=new SupplierProposalLine($this->db);
            $staticline->fetch($rowid);
            $this->line->oldline = $staticline;

            // Reorder if fk_parent_line change
            if (! empty($fk_parent_line) && ! empty($staticline->fk_parent_line) && $fk_parent_line != $staticline->fk_parent_line)
            {
                $rangmax = $this->line_max($fk_parent_line);
                $this->line->rang = $rangmax + 1;
            }

            $this->line->rowid				= $rowid;
            $this->line->label				= $label;
            $this->line->desc				= $desc;
            $this->line->qty				= $qty;
            $this->line->product_type			= $type;
            $this->line->tva_tx				= $txtva;
            $this->line->localtax1_tx		= $txlocaltax1;
            $this->line->localtax2_tx		= $txlocaltax2;
			$this->line->localtax1_type		= $localtaxes_type[0];
			$this->line->localtax2_type		= $localtaxes_type[2];
            $this->line->remise_percent		= $remise_percent;
            $this->line->subprice			= $pu;
            $this->line->info_bits			= $info_bits;
            $this->line->total_ht			= $total_ht;
            $this->line->total_tva			= $total_tva;
            $this->line->total_localtax1	= $total_localtax1;
            $this->line->total_localtax2	= $total_localtax2;
            $this->line->total_ttc			= $total_ttc;
            $this->line->special_code		= $special_code;
            $this->line->fk_parent_line		= $fk_parent_line;
            $this->line->skip_update_total	= $skip_update_total;
            $this->line->ref_fourn			= $ref_fourn;
			$this->line->fk_unit			= $fk_unit;

            // infos marge
            if (!empty($fk_product) && empty($fk_fournprice) && empty($pa_ht)) {
                // by external module, take lowest buying price
                include_once DOL_DOCUMENT_ROOT.'/fourn/class/fournisseur.product.class.php';
			    $productFournisseur = new ProductFournisseur($this->db);
			    $productFournisseur->find_min_price_product_fournisseur($fk_product);
			    $this->line->fk_fournprice = $productFournisseur->product_fourn_price_id;
			} else {
			    $this->line->fk_fournprice = $fk_fournprice;
			}
            $this->line->pa_ht = $pa_ht;

            // TODO deprecated
            $this->line->price=$price;
            $this->line->remise=$remise;

            if (is_array($array_option) && count($array_option)>0) {
            	$this->line->array_options=$array_option;
            }

			// Multicurrency
			$this->line->multicurrency_subprice		= price2num($pu * $this->multicurrency_tx);
			$this->line->multicurrency_total_ht 	= $multicurrency_total_ht;
            $this->line->multicurrency_total_tva 	= $multicurrency_total_tva;
            $this->line->multicurrency_total_ttc 	= $multicurrency_total_ttc;

            $result=$this->line->update();
            if ($result > 0)
            {
                // Reorder if child line
                if (! empty($fk_parent_line)) $this->line_order(true,'DESC');

                $this->update_price(1);

                $this->fk_supplier_proposal = $this->id;
                $this->rowid = $rowid;

                $this->db->commit();
                return $result;
            }
            else
            {
                $this->error=$this->db->error();
                $this->db->rollback();
                return -1;
            }
        }
        else
        {
            dol_syslog(get_class($this)."::updateline Erreur -2 SupplierProposal en mode incompatible pour cette action");
            return -2;
        }
    }


    /**
     *  Delete detail line
     *
     *  @param		int		$lineid			Id of line to delete
     *  @return     int         			>0 if OK, <0 if KO
     */
    function deleteline($lineid)
    {
        if ($this->statut == 0)
        {
            $line=new SupplierProposalLine($this->db);

            // For triggers
            $line->fetch($lineid);

            if ($line->delete() > 0)
            {
                $this->update_price(1);

                return 1;
            }
            else
            {
                return -1;
            }
        }
        else
        {
            return -2;
        }
    }


    /**
     *  Create commercial proposal into database
     * 	this->ref can be set or empty. If empty, we will use "(PROVid)"
     *
     * 	@param		User	$user		User that create
     * 	@param		int		$notrigger	1=Does not execute triggers, 0= execute triggers
     *  @return     int     			<0 if KO, >=0 if OK
     */
    function create($user, $notrigger=0)
    {
        global $langs,$conf,$mysoc,$hookmanager;
        $error=0;

        $now=dol_now();

        dol_syslog(get_class($this)."::create");

        // Check parameters
        $result=$this->fetch_thirdparty();
        if ($result < 0)
        {
            $this->error="Failed to fetch company";
            dol_syslog(get_class($this)."::create ".$this->error, LOG_ERR);
            return -3;
        }

        // Check parameters
		if (! empty($this->ref))	// We check that ref is not already used
		{
			$result=self::isExistingObject($this->element, 0, $this->ref);	// Check ref is not yet used
			if ($result > 0)
			{
				$this->error='ErrorRefAlreadyExists';
				dol_syslog(get_class($this)."::create ".$this->error,LOG_WARNING);
				$this->db->rollback();
				return -1;
			}
		}

		// Multicurrency
		if (!empty($this->multicurrency_code)) list($this->fk_multicurrency,$this->multicurrency_tx) = MultiCurrency::getIdAndTxFromCode($this->db, $this->multicurrency_code);
		if (empty($this->fk_multicurrency))
		{
			$this->multicurrency_code = $conf->currency;
			$this->fk_multicurrency = 0;
			$this->multicurrency_tx = 1;
		}

        $this->db->begin();

        // Insert into database
        $sql = "INSERT INTO ".MAIN_DB_PREFIX."supplier_proposal (";
        $sql.= "fk_soc";
        $sql.= ", price";
        $sql.= ", remise";
        $sql.= ", remise_percent";
        $sql.= ", remise_absolue";
        $sql.= ", tva";
        $sql.= ", total";
        $sql.= ", datec";
        $sql.= ", ref";
        $sql.= ", fk_user_author";
        $sql.= ", note_private";
        $sql.= ", note_public";
        $sql.= ", model_pdf";
        $sql.= ", fk_cond_reglement";
        $sql.= ", fk_mode_reglement";
        $sql.= ", fk_account";
        $sql.= ", date_livraison";
        $sql.= ", fk_shipping_method";
        $sql.= ", fk_projet";
        $sql.= ", entity";
        $sql.= ", fk_multicurrency";
        $sql.= ", multicurrency_code";
        $sql.= ", multicurrency_tx";
        $sql.= ") ";
        $sql.= " VALUES (";
        $sql.= $this->socid;
        $sql.= ", 0";
        $sql.= ", ".$this->remise;
        $sql.= ", ".($this->remise_percent?$this->db->escape($this->remise_percent):'null');
        $sql.= ", ".($this->remise_absolue?$this->db->escape($this->remise_absolue):'null');
        $sql.= ", 0";
        $sql.= ", 0";
        $sql.= ", '".$this->db->idate($now)."'";
        $sql.= ", '(PROV)'";
        $sql.= ", ".($user->id > 0 ? "'".$user->id."'":"null");
        $sql.= ", '".$this->db->escape($this->note_private)."'";
        $sql.= ", '".$this->db->escape($this->note_public)."'";
        $sql.= ", '".$this->db->escape($this->modelpdf)."'";
        $sql.= ", ".$this->cond_reglement_id;
        $sql.= ", ".$this->mode_reglement_id;
        $sql.= ", ".($this->fk_account>0?$this->fk_account:'NULL');
        $sql.= ", ".($this->date_livraison!=''?"'".$this->db->idate($this->date_livraison)."'":"null");
        $sql.= ", ".($this->shipping_method_id>0?$this->shipping_method_id:'NULL');
        $sql.= ", ".($this->fk_project?$this->fk_project:"null");
        $sql.= ", ".$conf->entity;
		$sql.= ", ".(int) $this->fk_multicurrency;
		$sql.= ", '".$this->db->escape($this->multicurrency_code)."'";
		$sql.= ", ".(double) $this->multicurrency_tx;
        $sql.= ")";

        dol_syslog(get_class($this)."::create", LOG_DEBUG);
        $resql=$this->db->query($sql);
        if ($resql)
        {
            $this->id = $this->db->last_insert_id(MAIN_DB_PREFIX."supplier_proposal");

            if ($this->id)
            {
                $this->ref='(PROV'.$this->id.')';
                $sql = 'UPDATE '.MAIN_DB_PREFIX."supplier_proposal SET ref='".$this->db->escape($this->ref)."' WHERE rowid=".$this->id;

                dol_syslog(get_class($this)."::create", LOG_DEBUG);
                $resql=$this->db->query($sql);
                if (! $resql) $error++;

                /*
                 *  Insertion du detail des produits dans la base
                */
                if (! $error)
                {
                    $fk_parent_line=0;
                    $num=count($this->lines);

                    for ($i=0;$i<$num;$i++)
                    {
                        // Reset fk_parent_line for no child products and special product
                        if (($this->lines[$i]->product_type != 9 && empty($this->lines[$i]->fk_parent_line)) || $this->lines[$i]->product_type == 9) {
                            $fk_parent_line = 0;
                        }

						$result = $this->addline(
							$this->lines[$i]->desc,
							$this->lines[$i]->subprice,
							$this->lines[$i]->qty,
							$this->lines[$i]->tva_tx,
							$this->lines[$i]->localtax1_tx,
							$this->lines[$i]->localtax2_tx,
							$this->lines[$i]->fk_product,
							$this->lines[$i]->remise_percent,
							'HT',
							0,
							0,
							$this->lines[$i]->product_type,
							$this->lines[$i]->rang,
							$this->lines[$i]->special_code,
							$fk_parent_line,
							$this->lines[$i]->fk_fournprice,
							$this->lines[$i]->pa_ht,
							$this->lines[$i]->label,
							$this->lines[$i]->array_options,
							$this->lines[$i]->ref_fourn,
							$this->lines[$i]->fk_unit,
							'supplier_proposal',
							$this->lines[$i]->rowid
						);

                        if ($result < 0)
                        {
                            $error++;
                            $this->error=$this->db->error;
                            dol_print_error($this->db);
                            break;
                        }
                        // Defined the new fk_parent_line
                        if ($result > 0 && $this->lines[$i]->product_type == 9) {
                            $fk_parent_line = $result;
                        }
                    }
                }

                // Add linked object
                if (! $error && $this->origin && $this->origin_id)
                {
                    $ret = $this->add_object_linked();
                    if (! $ret)	dol_print_error($this->db);
                }

                if (! $error)
                {
                    // Mise a jour infos denormalisees
                    $resql=$this->update_price(1);
                    if ($resql)
                    {
                    	$action='update';

                    	// Actions on extra fields (by external module or standard code)
                    	$hookmanager->initHooks(array('supplier_proposaldao'));
                    	$parameters=array('socid'=>$this->id);
                    	$reshook=$hookmanager->executeHooks('insertExtraFields',$parameters,$this,$action);    // Note that $action and $object may have been modified by some hooks
                    	if (empty($reshook))
                    	{
                    		if (empty($conf->global->MAIN_EXTRAFIELDS_DISABLED)) // For avoid conflicts if trigger used
                    		{
                    			$result=$this->insertExtraFields();
                    			if ($result < 0)
                    			{
                    				$error++;
                    			}
                    		}
                    	}
                    	else if ($reshook < 0) $error++;

                        if (! $notrigger)
                        {
                            // Call trigger
                            $result=$this->call_trigger('PROPAL_SUPPLIER_CREATE',$user);
                            if ($result < 0) { $error++; }
                            // End call triggers
                        }
                    }
                    else
					{
                        $this->error=$this->db->lasterror();
                        $error++;
                    }
                }
            }
            else
			{
                $this->error=$this->db->lasterror();
                $error++;
            }

            if (! $error)
            {
                $this->db->commit();
                dol_syslog(get_class($this)."::create done id=".$this->id);
                return $this->id;
            }
            else
            {
                $this->db->rollback();
                return -2;
            }
        }
        else
        {
            $this->error=$this->db->lasterror();
            $this->db->rollback();
            return -1;
        }
    }


    /**
     *	Insert into DB a supplier_proposal object completely defined by its data members (ex, results from copy).
     *
     *	@param 		User	$user	User that create
     *	@return    	int				Id of the new object if ok, <0 if ko
     *	@see       	create
     */
    function create_from($user)
    {
        $this->products=$this->lines;

        return $this->create($user);
    }

    /**
     *		Load an object from its id and create a new one in database
     *
     *		@param		int				$socid			Id of thirdparty
     * 	 	@return		int								New id of clone
     */
    function createFromClone($socid=0)
    {
        global $user,$langs,$conf,$hookmanager;

        $error=0;
        $now=dol_now();

        $this->db->begin();

		// get extrafields so they will be clone
		foreach($this->lines as $line)
			$line->fetch_optionals($line->rowid);

		// Load source object
		$objFrom = clone $this;

        $objsoc=new Societe($this->db);

        // Change socid if needed
        if (! empty($socid) && $socid != $this->socid)
        {
            if ($objsoc->fetch($socid) > 0)
            {
                $this->socid 				= $objsoc->id;
                $this->cond_reglement_id	= (! empty($objsoc->cond_reglement_id) ? $objsoc->cond_reglement_id : 0);
                $this->mode_reglement_id	= (! empty($objsoc->mode_reglement_id) ? $objsoc->mode_reglement_id : 0);
                $this->fk_project			= '';
            }

            // TODO Change product price if multi-prices
        }
        else
        {
            $objsoc->fetch($this->socid);
        }

        $this->id=0;
        $this->statut=0;

        if (empty($conf->global->SUPPLIER_PROPOSAL_ADDON) || ! is_readable(DOL_DOCUMENT_ROOT ."/core/modules/supplier_proposal/".$conf->global->SUPPLIER_PROPOSAL_ADDON.".php"))
        {
            $this->error='ErrorSetupNotComplete';
            return -1;
        }

        // Clear fields
        $this->user_author	= $user->id;
        $this->user_valid	= '';
        $this->date			= $now;

        // Set ref
        require_once DOL_DOCUMENT_ROOT ."/core/modules/supplier_proposal/".$conf->global->SUPPLIER_PROPOSAL_ADDON.'.php';
        $obj = $conf->global->SUPPLIER_PROPOSAL_ADDON;
        $modSupplierProposal = new $obj;
        $this->ref = $modSupplierProposal->getNextValue($objsoc,$this);

        // Create clone
        $result=$this->create($user);
        if ($result < 0) $error++;

        if (! $error)
        {
            // Hook of thirdparty module
            if (is_object($hookmanager))
            {
                $parameters=array('objFrom'=>$objFrom);
                $action='';
                $reshook=$hookmanager->executeHooks('createFrom',$parameters,$this,$action);    // Note that $action and $object may have been modified by some hooks
                if ($reshook < 0) $error++;
            }

            // Call trigger
            $result=$this->call_trigger('SUPPLIER_PROPOSAL_CLONE',$user);
            if ($result < 0) { $error++; }
            // End call triggers
        }

        // End
        if (! $error)
        {
            $this->db->commit();
            return $this->id;
        }
        else
        {
            $this->db->rollback();
            return -1;
        }
    }

    /**
     *	Load a proposal from database and its ligne array
     *
     *	@param      int			$rowid		id of object to load
     *	@param		string		$ref		Ref of proposal
     *	@return     int         			>0 if OK, <0 if KO
     */
    function fetch($rowid,$ref='')
    {
        global $conf;

        $sql = "SELECT p.rowid, p.ref, p.remise, p.remise_percent, p.remise_absolue, p.fk_soc";
        $sql.= ", p.total, p.tva, p.localtax1, p.localtax2, p.total_ht";
        $sql.= ", p.datec";
        $sql.= ", p.date_valid as datev";
        $sql.= ", p.date_livraison as date_livraison";
        $sql.= ", p.model_pdf, p.extraparams";
        $sql.= ", p.note_private, p.note_public";
        $sql.= ", p.fk_projet, p.fk_statut";
        $sql.= ", p.fk_user_author, p.fk_user_valid, p.fk_user_cloture";
        $sql.= ", p.fk_cond_reglement";
        $sql.= ", p.fk_mode_reglement";
        $sql.= ', p.fk_account';
        $sql.= ", p.fk_shipping_method";
		$sql.= ", p.fk_multicurrency, p.multicurrency_code, p.multicurrency_tx, p.multicurrency_total_ht, p.multicurrency_total_tva, p.multicurrency_total_ttc";
        $sql.= ", c.label as statut_label";
        $sql.= ", cr.code as cond_reglement_code, cr.libelle as cond_reglement, cr.libelle_facture as cond_reglement_libelle_doc";
        $sql.= ", cp.code as mode_reglement_code, cp.libelle as mode_reglement";
        $sql.= " FROM ".MAIN_DB_PREFIX."c_propalst as c, ".MAIN_DB_PREFIX."supplier_proposal as p";
        $sql.= ' LEFT JOIN '.MAIN_DB_PREFIX.'c_paiement as cp ON p.fk_mode_reglement = cp.id';
        $sql.= ' LEFT JOIN '.MAIN_DB_PREFIX.'c_payment_term as cr ON p.fk_cond_reglement = cr.rowid';
        $sql.= " WHERE p.fk_statut = c.id";
        $sql.= " AND p.entity = ".$conf->entity;
        if ($ref) $sql.= " AND p.ref='".$ref."'";
        else $sql.= " AND p.rowid=".$rowid;

        dol_syslog(get_class($this)."::fetch", LOG_DEBUG);
        $resql=$this->db->query($sql);
        if ($resql)
        {
            if ($this->db->num_rows($resql))
            {
                $obj = $this->db->fetch_object($resql);

                $this->id                   = $obj->rowid;

                $this->ref                  = $obj->ref;
                $this->remise               = $obj->remise;
                $this->remise_percent       = $obj->remise_percent;
                $this->remise_absolue       = $obj->remise_absolue;
                $this->total                = $obj->total; // TODO deprecated
                $this->total_ht             = $obj->total_ht;
                $this->total_tva            = $obj->tva;
                $this->total_localtax1		= $obj->localtax1;
                $this->total_localtax2		= $obj->localtax2;
                $this->total_ttc            = $obj->total;
                $this->socid                = $obj->fk_soc;
                $this->fk_project           = $obj->fk_projet;
                $this->modelpdf             = $obj->model_pdf;
                $this->note                 = $obj->note_private; // TODO deprecated
                $this->note_private         = $obj->note_private;
                $this->note_public          = $obj->note_public;
                $this->statut               = (int) $obj->fk_statut;
                $this->statut_libelle       = $obj->statut_label;
                $this->datec                = $this->db->jdate($obj->datec); // TODO deprecated
                $this->datev                = $this->db->jdate($obj->datev); // TODO deprecated
                $this->date_creation		= $this->db->jdate($obj->datec); //Creation date
                $this->date_validation		= $this->db->jdate($obj->datev); //Validation date
                $this->date_livraison       = $this->db->jdate($obj->date_livraison);
                $this->shipping_method_id   = ($obj->fk_shipping_method>0)?$obj->fk_shipping_method:null;

                $this->mode_reglement_id    = $obj->fk_mode_reglement;
                $this->mode_reglement_code  = $obj->mode_reglement_code;
                $this->mode_reglement       = $obj->mode_reglement;
                $this->fk_account           = ($obj->fk_account>0)?$obj->fk_account:null;
                $this->cond_reglement_id    = $obj->fk_cond_reglement;
                $this->cond_reglement_code  = $obj->cond_reglement_code;
                $this->cond_reglement       = $obj->cond_reglement;
                $this->cond_reglement_doc   = $obj->cond_reglement_libelle_doc;

                $this->extraparams			= (array) json_decode($obj->extraparams, true);

                $this->user_author_id = $obj->fk_user_author;
                $this->user_valid_id  = $obj->fk_user_valid;
                $this->user_close_id  = $obj->fk_user_cloture;

				// Multicurrency
				$this->fk_multicurrency 		= $obj->fk_multicurrency;
				$this->multicurrency_code 		= $obj->multicurrency_code;
				$this->multicurrency_tx 		= $obj->multicurrency_tx;
				$this->multicurrency_total_ht 	= $obj->multicurrency_total_ht;
				$this->multicurrency_total_tva 	= $obj->multicurrency_total_tva;
				$this->multicurrency_total_ttc 	= $obj->multicurrency_total_ttc;

                if ($obj->fk_statut == 0)
                {
                    $this->brouillon = 1;
                }

                // Retreive all extrafield for invoice
                // fetch optionals attributes and labels
                require_once DOL_DOCUMENT_ROOT.'/core/class/extrafields.class.php';
                $extrafields=new ExtraFields($this->db);
                $extralabels=$extrafields->fetch_name_optionals_label($this->table_element,true);
                $this->fetch_optionals($this->id,$extralabels);

                $this->db->free($resql);

                $this->lines = array();

                /*
                 * Lignes askprice liees a un produit ou non
                 */
                $sql = "SELECT d.rowid, d.fk_supplier_proposal, d.fk_parent_line, d.label as custom_label, d.description, d.price, d.tva_tx, d.localtax1_tx, d.localtax2_tx, d.qty, d.fk_remise_except, d.remise_percent, d.subprice, d.fk_product,";
				$sql.= " d.info_bits, d.total_ht, d.total_tva, d.total_localtax1, d.total_localtax2, d.total_ttc, d.fk_product_fournisseur_price as fk_fournprice, d.buy_price_ht as pa_ht, d.special_code, d.rang, d.product_type,";
                $sql.= ' p.ref as product_ref, p.description as product_desc, p.fk_product_type, p.label as product_label,';
                $sql.= ' d.ref_fourn as ref_produit_fourn,';
				$sql.= ' d.fk_multicurrency, d.multicurrency_code, d.multicurrency_subprice, d.multicurrency_total_ht, d.multicurrency_total_tva, d.multicurrency_total_ttc, d.fk_unit';
                $sql.= " FROM ".MAIN_DB_PREFIX."supplier_proposaldet as d";
                $sql.= " LEFT JOIN ".MAIN_DB_PREFIX."product as p ON d.fk_product = p.rowid";
                $sql.= " WHERE d.fk_supplier_proposal = ".$this->id;
                $sql.= " ORDER by d.rang";

                $result = $this->db->query($sql);
                if ($result)
                {
                    $num = $this->db->num_rows($result);
                    $i = 0;

                    while ($i < $num)
                    {
                        $objp                   = $this->db->fetch_object($result);

                        $line                   = new SupplierProposalLine($this->db);

                        $line->rowid			= $objp->rowid; // deprecated
                        $line->id				= $objp->rowid;
                        $line->fk_supplier_proposal		= $objp->fk_supplier_proposal;
                        $line->fk_parent_line	= $objp->fk_parent_line;
                        $line->product_type     = $objp->product_type;
                        $line->label            = $objp->custom_label;
                        $line->desc             = $objp->description;  // Description ligne
                        $line->qty              = $objp->qty;
                        $line->tva_tx           = $objp->tva_tx;
                        $line->localtax1_tx		= $objp->localtax1_tx;
                        $line->localtax2_tx		= $objp->localtax2_tx;
                        $line->subprice         = $objp->subprice;
                        $line->fk_remise_except = $objp->fk_remise_except;
                        $line->remise_percent   = $objp->remise_percent;
                        $line->price            = $objp->price;		// TODO deprecated

                        $line->info_bits        = $objp->info_bits;
                        $line->total_ht         = $objp->total_ht;
                        $line->total_tva        = $objp->total_tva;
                        $line->total_localtax1	= $objp->total_localtax1;
                        $line->total_localtax2	= $objp->total_localtax2;
                        $line->total_ttc        = $objp->total_ttc;
      					$line->fk_fournprice 	= $objp->fk_fournprice;
						$marginInfos			= getMarginInfos($objp->subprice, $objp->remise_percent, $objp->tva_tx, $objp->localtax1_tx, $objp->localtax2_tx, $line->fk_fournprice, $objp->pa_ht);
						$line->pa_ht 			= $marginInfos[0];
						$line->marge_tx			= $marginInfos[1];
						$line->marque_tx		= $marginInfos[2];
                        $line->special_code     = $objp->special_code;
                        $line->rang             = $objp->rang;

                        $line->fk_product       = $objp->fk_product;

                        $line->ref				= $objp->product_ref;		// TODO deprecated
                        $line->product_ref		= $objp->product_ref;
                        $line->libelle			= $objp->product_label;		// TODO deprecated
                        $line->product_label	= $objp->product_label;
                        $line->product_desc     = $objp->product_desc; 		// Description produit
                        $line->fk_product_type  = $objp->fk_product_type;

						$line->ref_fourn		= $objp->ref_produit_fourn;

						// Multicurrency
						$line->fk_multicurrency 		= $objp->fk_multicurrency;
						$line->multicurrency_code 		= $objp->multicurrency_code;
						$line->multicurrency_subprice 	= $objp->multicurrency_subprice;
						$line->multicurrency_total_ht 	= $objp->multicurrency_total_ht;
						$line->multicurrency_total_tva 	= $objp->multicurrency_total_tva;
						$line->multicurrency_total_ttc 	= $objp->multicurrency_total_ttc;
						$line->fk_unit					= $objp->fk_unit;

                        $this->lines[$i]        = $line;

                        $i++;
                    }
                    $this->db->free($result);
                }
                else
                {
                    $this->error=$this->db->error();
                    return -1;
                }

                // Retreive all extrafield for askprice
                // fetch optionals attributes and labels
                require_once DOL_DOCUMENT_ROOT.'/core/class/extrafields.class.php';
                $extrafields=new ExtraFields($this->db);
                $extralabels=$extrafields->fetch_name_optionals_label($this->table_element,true);
                $this->fetch_optionals($this->id,$extralabels);

                return 1;
            }

            $this->error="Record Not Found";
            return 0;
        }
        else
        {
            $this->error=$this->db->error();
            return -1;
        }
    }

    /**
     *	Update value of extrafields on the proposal
     *
     *	@param      User	$user       Object user that modify
     *	@return     int         		<0 if ko, >0 if ok
     */
    function update_extrafields($user)
    {
    	$action='update';

    	// Actions on extra fields (by external module or standard code)
    	$hookmanager->initHooks(array('supplier_proposaldao'));
    	$parameters=array('id'=>$this->id);
    	$reshook=$hookmanager->executeHooks('insertExtraFields',$parameters,$this,$action);    // Note that $action and $object may have been modified by some hooks
    	if (empty($reshook))
    	{
    		if (empty($conf->global->MAIN_EXTRAFIELDS_DISABLED)) // For avoid conflicts if trigger used
    		{
    			$result=$this->insertExtraFields();
    			if ($result < 0)
    			{
    				$error++;
    			}
    		}
    	}
    	else if ($reshook < 0) $error++;

		if (!$error)
	    {
	    	return 1;
	    }
	    else
	    {
	    	return -1;
	    }

    }

    /**
     *  Set status to validated
     *
     *  @param	User	$user       Object user that validate
     *  @param	int		$notrigger	1=Does not execute triggers, 0= execute triggers
     *  @return int         		<0 if KO, >=0 if OK
     */
    function valid($user, $notrigger=0)
    {
    	require_once DOL_DOCUMENT_ROOT.'/core/lib/files.lib.php';

    	global $conf,$langs;

        $error=0;
        $now=dol_now();

        if ((empty($conf->global->MAIN_USE_ADVANCED_PERMS) && ! empty($user->rights->supplier_proposal->creer))
       	|| (! empty($conf->global->MAIN_USE_ADVANCED_PERMS) && ! empty($user->rights->supplier_proposal->validate_advance)))
        {
            $this->db->begin();

            // Numbering module definition
            $soc = new Societe($this->db);
            $soc->fetch($this->socid);

            // Define new ref
            if (! $error && (preg_match('/^[\(]?PROV/i', $this->ref) || empty($this->ref))) // empty should not happened, but when it occurs, the test save life
            {
            	$num = $this->getNextNumRef($soc);
            }
            else
            {
            	$num = $this->ref;
            }
            $this->newref = $num;

            $sql = "UPDATE ".MAIN_DB_PREFIX."supplier_proposal";
            $sql.= " SET ref = '".$num."',";
            $sql.= " fk_statut = 1, date_valid='".$this->db->idate($now)."', fk_user_valid=".$user->id;
            $sql.= " WHERE rowid = ".$this->id." AND fk_statut = 0";

            dol_syslog(get_class($this)."::valid", LOG_DEBUG);
			$resql=$this->db->query($sql);
			if (! $resql)
			{
				dol_print_error($this->db);
				$error++;
			}

   			// Trigger calls
			if (! $error && ! $notrigger)
			{
                // Call trigger
                $result=$this->call_trigger('SUPPLIER_PROPOSAL_VALIDATE',$user);
                if ($result < 0) { $error++; }
                // End call triggers
            }

            if (! $error)
            {
            	$this->oldref = $this->ref;

            	// Rename directory if dir was a temporary ref
            	if (preg_match('/^[\(]?PROV/i', $this->ref))
            	{
            		// Rename of propal directory ($this->ref = old ref, $num = new ref)
            		// to  not lose the linked files
            		$oldref = dol_sanitizeFileName($this->ref);
            		$newref = dol_sanitizeFileName($num);
            		$dirsource = $conf->supplier_proposal->dir_output.'/'.$oldref;
            		$dirdest = $conf->supplier_proposal->dir_output.'/'.$newref;

            		if (file_exists($dirsource))
            		{
            			dol_syslog(get_class($this)."::validate rename dir ".$dirsource." into ".$dirdest);
            			if (@rename($dirsource, $dirdest))
            			{
            				dol_syslog("Rename ok");
            				// Rename docs starting with $oldref with $newref
            				$listoffiles=dol_dir_list($conf->supplier_proposal->dir_output.'/'.$newref, 'files', 1, '^'.preg_quote($oldref,'/'));
            				foreach($listoffiles as $fileentry)
            				{
            					$dirsource=$fileentry['name'];
            					$dirdest=preg_replace('/^'.preg_quote($oldref,'/').'/',$newref, $dirsource);
            					$dirsource=$fileentry['path'].'/'.$dirsource;
            					$dirdest=$fileentry['path'].'/'.$dirdest;
            					@rename($dirsource, $dirdest);
            				}
            			}
            		}
            	}

            	$this->ref=$num;
            	$this->brouillon=0;
            	$this->statut = 1;
            	$this->user_valid_id=$user->id;
            	$this->datev=$now;

            	$this->db->commit();
            	return 1;
            }
            else
			{
            	$this->db->rollback();
            	return -1;
            }
        }
    }

    /**
     *	Set delivery date
     *
     *	@param      User 		$user        		Object user that modify
     *	@param      int			$date_livraison     Delivery date
     *	@return     int         					<0 if ko, >0 if ok
     */
    function set_date_livraison($user, $date_livraison)
    {
        if (! empty($user->rights->supplier_proposal->creer))
        {
            $sql = "UPDATE ".MAIN_DB_PREFIX."supplier_proposal ";
            $sql.= " SET date_livraison = ".($date_livraison!=''?"'".$this->db->idate($date_livraison)."'":'null');
            $sql.= " WHERE rowid = ".$this->id;

            if ($this->db->query($sql))
            {
                $this->date_livraison = $date_livraison;
                return 1;
            }
            else
            {
                $this->error=$this->db->error();
                dol_syslog(get_class($this)."::set_date_livraison Erreur SQL");
                return -1;
            }
        }
    }

    /**
     *	Set an overall discount on the proposal
     *
     *	@param      User	$user       Object user that modify
     *	@param      double	$remise      Amount discount
     *	@return     int         		<0 if ko, >0 if ok
     */
    function set_remise_percent($user, $remise)
    {
        $remise=trim($remise)?trim($remise):0;

        if (! empty($user->rights->supplier_proposal->creer))
        {
            $remise = price2num($remise);

            $sql = "UPDATE ".MAIN_DB_PREFIX."supplier_proposal SET remise_percent = ".$remise;
            $sql.= " WHERE rowid = ".$this->id." AND fk_statut = 0";

            if ($this->db->query($sql) )
            {
                $this->remise_percent = $remise;
                $this->update_price(1);
                return 1;
            }
            else
            {
                $this->error=$this->db->error();
                return -1;
            }
        }
    }


    /**
     *	Set an absolute overall discount on the proposal
     *
     *	@param      User	$user        Object user that modify
     *	@param      double	$remise      Amount discount
     *	@return     int         		<0 if ko, >0 if ok
     */
    function set_remise_absolue($user, $remise)
    {
        $remise=trim($remise)?trim($remise):0;

        if (! empty($user->rights->supplier_proposal->creer))
        {
            $remise = price2num($remise);

            $sql = "UPDATE ".MAIN_DB_PREFIX."supplier_proposal ";
            $sql.= " SET remise_absolue = ".$remise;
            $sql.= " WHERE rowid = ".$this->id." AND fk_statut = 0";

            if ($this->db->query($sql) )
            {
                $this->remise_absolue = $remise;
                $this->update_price(1);
                return 1;
            }
            else
            {
                $this->error=$this->db->error();
                return -1;
            }
        }
    }



    /**
     *	Reopen the commercial proposal
     *
     *	@param      User	$user		Object user that close
     *	@param      int		$statut		Statut
     *	@param      string	$note		Comment
     *  @param		int		$notrigger	1=Does not execute triggers, 0= execute triggers
     *	@return     int         		<0 if KO, >0 if OK
     */
    function reopen($user, $statut, $note='', $notrigger=0)
    {
        global $langs,$conf;

        $this->statut = $statut;
        $error=0;

        $sql = "UPDATE ".MAIN_DB_PREFIX."supplier_proposal";
        $sql.= " SET fk_statut = ".$this->statut.",";
		if (! empty($note)) $sql.= " note_private = '".$this->db->escape($note)."',";
        $sql.= " date_cloture=NULL, fk_user_cloture=NULL";
        $sql.= " WHERE rowid = ".$this->id;

    	$this->db->begin();

		dol_syslog(get_class($this)."::reopen", LOG_DEBUG);
		$resql = $this->db->query($sql);
		if (! $resql) {
			$error++; $this->errors[]="Error ".$this->db->lasterror();
		}
		if (! $error)
		{
			if (! $notrigger)
			{
                // Call trigger
                $result=$this->call_trigger('SUPPLIER_PROPOSAL_REOPEN',$user);
                if ($result < 0) { $error++; }
                // End call triggers
			}
		}

		// Commit or rollback
		if ($error)
		{
		    if (!empty($this->errors))
		    {
    			foreach($this->errors as $errmsg)
    			{
    				dol_syslog(get_class($this)."::update ".$errmsg, LOG_ERR);
    				$this->error.=($this->error?', '.$errmsg:$errmsg);
    			}
		    }
			$this->db->rollback();
			return -1*$error;
		}
		else
		{
			$this->db->commit();
			return 1;
		}
    }


    /**
     *	Close the askprice
     *
     *	@param      User	$user		Object user that close
     *	@param      int		$statut		Statut
     *	@param      string	$note		Comment
     *	@return     int         		<0 if KO, >0 if OK
     */
    function cloture($user, $statut, $note)
    {
        global $langs,$conf;

        $this->statut = $statut;
        $error=0;
        $now=dol_now();

        $this->db->begin();

        $sql = "UPDATE ".MAIN_DB_PREFIX."supplier_proposal";
        $sql.= " SET fk_statut = ".$statut.", note_private = '".$this->db->escape($note)."', date_cloture='".$this->db->idate($now)."', fk_user_cloture=".$user->id;
        $sql.= " WHERE rowid = ".$this->id;

        $resql=$this->db->query($sql);
        if ($resql)
        {
        	$modelpdf=$conf->global->SUPPLIER_PROPOSAL_ADDON_PDF_ODT_CLOSED?$conf->global->SUPPLIER_PROPOSAL_ADDON_PDF_ODT_CLOSED:$this->modelpdf;
        	$trigger_name='SUPPLIER_PROPOSAL_CLOSE_REFUSED';

            if ($statut == 2)
            {
            	$trigger_name='SUPPLIER_PROPOSAL_CLOSE_SIGNED';
				$modelpdf=$conf->global->SUPPLIER_PROPOSAL_ADDON_PDF_ODT_TOBILL?$conf->global->SUPPLIER_PROPOSAL_ADDON_PDF_ODT_TOBILL:$this->modelpdf;

                if (! empty($conf->global->SUPPLIER_PROPOSAL_UPDATE_PRICE_ON_SUPPlIER_PROPOSAL))     // TODO This option was not tested correctly. Error if product ref does not exists
                {
                    $result = $this->updateOrCreatePriceFournisseur($user);
                }

            }
            if ($statut == 4)
            {
            	$trigger_name='SUPPLIER_PROPOSAL_CLASSIFY_BILLED';
            }

            if (empty($conf->global->MAIN_DISABLE_PDF_AUTOUPDATE))
            {
             	// Define output language
              	$outputlangs = $langs;
               	if (! empty($conf->global->MAIN_MULTILANGS))
               	{
               		$outputlangs = new Translate("",$conf);
               		$newlang=(GETPOST('lang_id','aZ09') ? GETPOST('lang_id','aZ09') : $this->thirdparty->default_lang);
               		$outputlangs->setDefaultLang($newlang);
               	}
               	//$ret=$object->fetch($id);    // Reload to get new records
	               $this->generateDocument($modelpdf, $outputlangs, $hidedetails, $hidedesc, $hideref);
            }

            // Call trigger
            $result=$this->call_trigger($trigger_name,$user);
            if ($result < 0) { $error++; }
            // End call triggers

            if ( ! $error )
            {
                $this->db->commit();
                return 1;
            }
            else
            {
                $this->db->rollback();
                return -1;
            }
        }
        else
        {
            $this->error=$this->db->lasterror();
            $this->errors[]=$this->db->lasterror();
            $this->db->rollback();
            return -1;
        }
    }

	/**
     *	Add or update supplier price according to result of proposal
     *
	 *	@param     User	    $user       Object user
	 *  @return    int                  > 0 if OK
     */
	function updateOrCreatePriceFournisseur($user)
	{
		$productsupplier = new ProductFournisseur($this->db);

		dol_syslog(get_class($this)."::updateOrCreatePriceFournisseur", LOG_DEBUG);
		foreach ($this->lines as $product)
		{
			if ($product->subprice <= 0) continue;

			$idProductFourn = $productsupplier->find_min_price_product_fournisseur($product->fk_product, $product->qty);
			$res = $productsupplier->fetch($idProductFourn);

			if ($productsupplier->id) {
				if ($productsupplier->fourn_qty == $product->qty) {
					$this->updatePriceFournisseur($productsupplier->product_fourn_price_id, $product, $user);
				} else {
					$this->createPriceFournisseur($product, $user);
				}
			} else {
				$this->createPriceFournisseur($product, $user);
			}
		}

		return 1;
	}

	/**
     *	Upate ProductFournisseur
     *
	 * 	@param		int 	$idProductFournPrice	id of llx_product_fournisseur_price
	 * 	@param		int 	$product				contain informations to update
	 *	@param      User	$user					Object user
     *	@return     int         					<0 if KO, >0 if OK
     */
     function updatePriceFournisseur($idProductFournPrice, $product, $user) {
		$price=price2num($product->subprice*$product->qty,'MU');
		$unitPrice = price2num($product->subprice,'MU');

		$sql = 'UPDATE '.MAIN_DB_PREFIX.'product_fournisseur_price SET '.(!empty($product->ref_fourn) ? 'ref_fourn = "'.$product->ref_fourn.'", ' : '').' price ='.$price.', unitprice ='.$unitPrice.' WHERE rowid = '.$idProductFournPrice;

		$resql = $this->db->query($sql);
		if (!$resql) {
			$this->error=$this->db->error();
            $this->db->rollback();
            return -1;
		}
	 }

	 /**
     *	Create ProductFournisseur
	 *
     *	@param		Product 	$product	Object Product
	 *	@param      User		$user		Object user
     *	@return     int         			<0 if KO, >0 if OK
     */
	 function createPriceFournisseur($product, $user) {
	 	$price=price2num($product->subprice*$product->qty,'MU');
	    $qty=price2num($product->qty);
		$unitPrice = price2num($product->subprice,'MU');
		$now=dol_now();

		$values = array(
			"'".$this->db->idate($now)."'",
			$product->fk_product,
			$this->thirdparty->id,
			"'".$product->ref_fourn."'",
			$price,
			$qty,
			$unitPrice,
			$product->tva_tx,
			$user->id
		);

		$sql = 'INSERT INTO '.MAIN_DB_PREFIX.'product_fournisseur_price ';
		$sql .= '(datec, fk_product, fk_soc, ref_fourn, price, quantity, unitprice, tva_tx, fk_user) VALUES ('.implode(',', $values).')';

		$resql = $this->db->query($sql);
		if (!$resql) {
			$this->error=$this->db->error();
            $this->db->rollback();
            return -1;
		}
	 }

    /**
     *	Set draft status
     *
     *	@param		User	$user		Object user that modify
     *	@return		int					<0 if KO, >0 if OK
     */
    function set_draft($user)
    {
        global $conf,$langs;

        $sql = "UPDATE ".MAIN_DB_PREFIX."supplier_proposal SET fk_statut = 0";
        $sql.= " WHERE rowid = ".$this->id;

        if ($this->db->query($sql))
        {
            $this->statut = 0;
            $this->brouillon = 1;
            return 1;
        }
        else
        {
            return -1;
        }
    }


    /**
     *    Return list of askprice (eventually filtered on user) into an array
     *
     *    @param	int		$shortlist			0=Return array[id]=ref, 1=Return array[](id=>id,ref=>ref,name=>name)
     *    @param	int		$draft				0=not draft, 1=draft
     *    @param	int		$notcurrentuser		0=all user, 1=not current user
     *    @param    int		$socid				Id third pary
     *    @param    int		$limit				For pagination
     *    @param    int		$offset				For pagination
     *    @param    string	$sortfield			Sort criteria
     *    @param    string	$sortorder			Sort order
     *    @return	int		       				-1 if KO, array with result if OK
     */
    function liste_array($shortlist=0, $draft=0, $notcurrentuser=0, $socid=0, $limit=0, $offset=0, $sortfield='p.datec', $sortorder='DESC')
    {
        global $conf,$user;

        $ga = array();

        $sql = "SELECT s.rowid, s.nom as name, s.client,";
        $sql.= " p.rowid as supplier_proposalid, p.fk_statut, p.total_ht, p.ref, p.remise, ";
        $sql.= " p.datep as dp, p.fin_validite as datelimite";
        if (! $user->rights->societe->client->voir && ! $socid) $sql .= ", sc.fk_soc, sc.fk_user";
        $sql.= " FROM ".MAIN_DB_PREFIX."societe as s, ".MAIN_DB_PREFIX."supplier_proposal as p, ".MAIN_DB_PREFIX."c_propalst as c";
		if (! $user->rights->societe->client->voir && ! $socid) $sql .= ", ".MAIN_DB_PREFIX."societe_commerciaux as sc";
        $sql.= " WHERE p.entity = ".$conf->entity;
        $sql.= " AND p.fk_soc = s.rowid";
        $sql.= " AND p.fk_statut = c.id";
        if (! $user->rights->societe->client->voir && ! $socid) //restriction
        {
        	$sql.= " AND s.rowid = sc.fk_soc AND sc.fk_user = " .$user->id;
        }
        if ($socid) $sql.= " AND s.rowid = ".$socid;
        if ($draft)	$sql.= " AND p.fk_statut = 0";
        if ($notcurrentuser > 0) $sql.= " AND p.fk_user_author <> ".$user->id;
        $sql.= $this->db->order($sortfield,$sortorder);
        $sql.= $this->db->plimit($limit,$offset);

        $result=$this->db->query($sql);
        if ($result)
        {
            $num = $this->db->num_rows($result);
            if ($num)
            {
                $i = 0;
                while ($i < $num)
                {
                    $obj = $this->db->fetch_object($result);

                    if ($shortlist == 1)
                    {
                        $ga[$obj->supplier_proposalid] = $obj->ref;
                    }
                    else if ($shortlist == 2)
                    {
                        $ga[$obj->supplier_proposalid] = $obj->ref.' ('.$obj->name.')';
                    }
                    else
					{
                        $ga[$i]['id']	= $obj->supplier_proposalid;
                        $ga[$i]['ref'] 	= $obj->ref;
                        $ga[$i]['name'] = $obj->name;
                    }

                    $i++;
                }
            }
            return $ga;
        }
        else
        {
            dol_print_error($this->db);
            return -1;
        }
    }

    /**
     *	Delete askprice
     *
     *	@param	User	$user        	Object user that delete
     *	@param	int		$notrigger		1=Does not execute triggers, 0= execute triggers
     *	@return	int						1 if ok, otherwise if error
     */
    function delete($user, $notrigger=0)
    {
        global $conf,$langs;
        require_once DOL_DOCUMENT_ROOT.'/core/lib/files.lib.php';

        $error=0;

        $this->db->begin();

        if (! $notrigger)
        {
            // Call trigger
            $result=$this->call_trigger('SUPPLIER_PROPOSAL_DELETE',$user);
            if ($result < 0) { $error++; }
            // End call triggers
        }

        if (! $error)
        {
            $sql = "DELETE FROM ".MAIN_DB_PREFIX."supplier_proposaldet WHERE fk_supplier_proposal = ".$this->id;
            if ($this->db->query($sql))
            {
                $sql = "DELETE FROM ".MAIN_DB_PREFIX."supplier_proposal WHERE rowid = ".$this->id;
                if ($this->db->query($sql))
                {
                    // Delete linked object
                    $res = $this->deleteObjectLinked();
                    if ($res < 0) $error++;

                    if (! $error)
                    {
                        // We remove directory
                        $ref = dol_sanitizeFileName($this->ref);
                        if ($conf->supplier_proposal->dir_output && !empty($this->ref))
                        {
                            $dir = $conf->supplier_proposal->dir_output . "/" . $ref ;
                            $file = $dir . "/" . $ref . ".pdf";
                            if (file_exists($file))
                            {
                                dol_delete_preview($this);

                                if (! dol_delete_file($file,0,0,0,$this)) // For triggers
                                {
                                    $this->error='ErrorFailToDeleteFile';
                                    $this->errors=array('ErrorFailToDeleteFile');
                                	$this->db->rollback();
                                    return 0;
                                }
                            }
                            if (file_exists($dir))
                            {
                                $res=@dol_delete_dir_recursive($dir);
                                if (! $res)
                                {
                                    $this->error='ErrorFailToDeleteDir';
                                    $this->errors=array('ErrorFailToDeleteDir');
                                    $this->db->rollback();
                                    return 0;
                                }
                            }
                        }
                    }

                    // Removed extrafields
                    if (! $error)
                    {
                    	if (empty($conf->global->MAIN_EXTRAFIELDS_DISABLED)) // For avoid conflicts if trigger used
                    	{
                    		$result=$this->deleteExtraFields();
                    		if ($result < 0)
                    		{
                    			$error++;
                    			$errorflag=-4;
                    			dol_syslog(get_class($this)."::delete erreur ".$errorflag." ".$this->error, LOG_ERR);
                    		}
                    	}
                    }

                    if (! $error)
                    {
                        dol_syslog(get_class($this)."::delete ".$this->id." by ".$user->id, LOG_DEBUG);
                        $this->db->commit();
                        return 1;
                    }
                    else
                    {
                        $this->error=$this->db->lasterror();
                        $this->db->rollback();
                        return 0;
                    }
                }
                else
                {
                    $this->error=$this->db->lasterror();
                    $this->db->rollback();
                    return -3;
                }
            }
            else
            {
                $this->error=$this->db->lasterror();
                $this->db->rollback();
                return -2;
            }
        }
        else
        {
            $this->db->rollback();
            return -1;
        }
    }

    /**
     *	Object SupplierProposal Information
     *
     * 	@param	int		$id		Proposal id
     *  @return	void
     */
    function info($id)
    {
        $sql = "SELECT c.rowid, ";
        $sql.= " c.datec, c.date_valid as datev, c.date_cloture as dateo,";
        $sql.= " c.fk_user_author, c.fk_user_valid, c.fk_user_cloture";
        $sql.= " FROM ".MAIN_DB_PREFIX."supplier_proposal as c";
        $sql.= " WHERE c.rowid = ".$id;

        $result = $this->db->query($sql);

        if ($result)
        {
            if ($this->db->num_rows($result))
            {
                $obj = $this->db->fetch_object($result);

                $this->id                = $obj->rowid;

                $this->date_creation     = $this->db->jdate($obj->datec);
                $this->date_validation   = $this->db->jdate($obj->datev);
                $this->date_cloture      = $this->db->jdate($obj->dateo);

                $cuser = new User($this->db);
                $cuser->fetch($obj->fk_user_author);
                $this->user_creation     = $cuser;

                if ($obj->fk_user_valid)
                {
                    $vuser = new User($this->db);
                    $vuser->fetch($obj->fk_user_valid);
                    $this->user_validation     = $vuser;
                }

                if ($obj->fk_user_cloture)
                {
                    $cluser = new User($this->db);
                    $cluser->fetch($obj->fk_user_cloture);
                    $this->user_cloture     = $cluser;
                }


            }
            $this->db->free($result);

        }
        else
        {
            dol_print_error($this->db);
        }
    }


    /**
     *    	Return label of status of proposal (draft, validated, ...)
     *
     *    	@param      int			$mode        0=long label, 1=short label, 2=Picto + short label, 3=Picto, 4=Picto + long label, 5=Short label + Picto
     *    	@return     string		Label
     */
    function getLibStatut($mode=0)
    {
        return $this->LibStatut($this->statut,$mode);
    }

    /**
     *    	Return label of a status (draft, validated, ...)
     *
     *    	@param      int			$statut		id statut
     *    	@param      int			$mode      	0=long label, 1=short label, 2=Picto + short label, 3=Picto, 4=Picto + long label, 5=Short label + Picto
     *    	@return     string		Label
     */
	function LibStatut($statut,$mode=1)
    {
		global $langs;
		$langs->load("supplier_proposal");

		if ($statut==0) $statuttrans='statut0';
		if ($statut==1) $statuttrans='statut1';
		if ($statut==2) $statuttrans='statut3';
		if ($statut==3) $statuttrans='statut5';
		if ($statut==4) $statuttrans='statut6';

		if ($mode == 0)	return $this->labelstatut[$statut];
		if ($mode == 1)	return $this->labelstatut_short[$statut];
		if ($mode == 2)	return img_picto($this->labelstatut[$statut], $statuttrans).' '.$this->labelstatut_short[$statut];
		if ($mode == 3)	return img_picto($this->labelstatut[$statut], $statuttrans);
		if ($mode == 4)	return img_picto($this->labelstatut[$statut],$statuttrans).' '.$this->labelstatut[$statut];
		if ($mode == 5)	return '<span class="hideonsmartphone">'.$this->labelstatut_short[$statut].' </span>'.img_picto($this->labelstatut[$statut],$statuttrans);
		if ($mode == 6)	return '<span class="hideonsmartphone">'.$this->labelstatut[$statut].' </span>'.img_picto($this->labelstatut[$statut],$statuttrans);
	}


    /**
     *      Load indicators for dashboard (this->nbtodo and this->nbtodolate)
     *
     *      @param          User	$user   Object user
     *      @param          int		$mode   "opened" for askprice to close, "signed" for proposal to invoice
     *      @return         int     		<0 if KO, >0 if OK
     */
    function load_board($user,$mode)
    {
        global $conf, $user, $langs;

        $now=dol_now();

        $this->nbtodo=$this->nbtodolate=0;
        $clause = " WHERE";

        $sql = "SELECT p.rowid, p.ref, p.datec as datec";
        $sql.= " FROM ".MAIN_DB_PREFIX."supplier_proposal as p";
        if (!$user->rights->societe->client->voir && !$user->societe_id)
        {
            $sql.= " LEFT JOIN ".MAIN_DB_PREFIX."societe_commerciaux as sc ON p.fk_soc = sc.fk_soc";
            $sql.= " WHERE sc.fk_user = " .$user->id;
            $clause = " AND";
        }
        $sql.= $clause." p.entity = ".$conf->entity;
        if ($mode == 'opened') $sql.= " AND p.fk_statut = 1";
        if ($mode == 'signed') $sql.= " AND p.fk_statut = 2";
        if ($user->societe_id) $sql.= " AND p.fk_soc = ".$user->societe_id;

        $resql=$this->db->query($sql);
        if ($resql)
        {
            if ($mode == 'opened') {
	            $delay_warning=$conf->supplier_proposal->cloture->warning_delay;
	            $statut = self::STATUS_VALIDATED;
	            $label = $langs->trans("SupplierProposalsToClose");
            }
            if ($mode == 'signed') {
	            $delay_warning=$conf->supplier_proposal->facturation->warning_delay;
	            $statut = self::STATUS_SIGNED;
	            $label = $langs->trans("SupplierProposalsToProcess");      // May be billed or ordered
            }

	        $response = new WorkboardResponse();
	        $response->warning_delay = $delay_warning/60/60/24;
	        $response->label = $label;
	        $response->url = DOL_URL_ROOT.'/supplier_proposal/list.php?viewstatut='.$statut;
<<<<<<< HEAD
	        $response->img = img_object('',"propal");
=======
	        $response->img = img_object($langs->trans("SupplierProposals"),"propal");
>>>>>>> 2aaf8b22

            // This assignment in condition is not a bug. It allows walking the results.
            while ($obj=$this->db->fetch_object($resql))
            {
                $response->nbtodo++;
                if ($mode == 'opened')
                {
                    $datelimit = $this->db->jdate($obj->datefin);
                    if ($datelimit < ($now - $delay_warning))
                    {
                        $response->nbtodolate++;
                    }
                }
                // TODO Definir regle des propales a facturer en retard
                // if ($mode == 'signed' && ! count($this->FactureListeArray($obj->rowid))) $this->nbtodolate++;
            }
            return $response;
        }
        else
        {
            $this->error=$this->db->lasterror();
            return -1;
        }
    }


    /**
     *  Initialise an instance with random values.
     *  Used to build previews or test instances.
     *	id must be 0 if object instance is a specimen.
     *
     *  @return	void
     */
    function initAsSpecimen()
    {
        global $user,$langs,$conf;

        // Load array of products prodids
        $num_prods = 0;
        $prodids = array();
        $sql = "SELECT rowid";
        $sql.= " FROM ".MAIN_DB_PREFIX."product";
        $sql.= " WHERE entity IN (".getEntity('product').")";
        $resql = $this->db->query($sql);
        if ($resql)
        {
            $num_prods = $this->db->num_rows($resql);
            $i = 0;
            while ($i < $num_prods)
            {
                $i++;
                $row = $this->db->fetch_row($resql);
                $prodids[$i] = $row[0];
            }
        }

        // Initialise parametres
        $this->id=0;
        $this->ref = 'SPECIMEN';
        $this->specimen=1;
        $this->socid = 1;
        $this->date = time();
        $this->cond_reglement_id   = 1;
        $this->cond_reglement_code = 'RECEP';
        $this->mode_reglement_id   = 7;
        $this->mode_reglement_code = 'CHQ';
        $this->note_public='This is a comment (public)';
        $this->note_private='This is a comment (private)';
        // Lines
        $nbp = 5;
        $xnbp = 0;
        while ($xnbp < $nbp)
        {
            $line=new SupplierProposalLine($this->db);
            $line->desc=$langs->trans("Description")." ".$xnbp;
            $line->qty=1;
            $line->subprice=100;
            $line->price=100;
            $line->tva_tx=19.6;
            $line->localtax1_tx=0;
            $line->localtax2_tx=0;
            if ($xnbp == 2)
            {
                $line->total_ht=50;
                $line->total_ttc=59.8;
                $line->total_tva=9.8;
                $line->remise_percent=50;
            }
            else
            {
                $line->total_ht=100;
                $line->total_ttc=119.6;
                $line->total_tva=19.6;
                $line->remise_percent=00;
            }

            if ($num_prods > 0)
            {
            	$prodid = mt_rand(1, $num_prods);
            	$line->fk_product=$prodids[$prodid];
            }

            $this->lines[$xnbp]=$line;

            $this->total_ht       += $line->total_ht;
            $this->total_tva      += $line->total_tva;
            $this->total_ttc      += $line->total_ttc;

            $xnbp++;
        }
    }

    /**
     *      Charge indicateurs this->nb de tableau de bord
     *
     *      @return     int         <0 if ko, >0 if ok
     */
    function load_state_board()
    {
        global $conf, $user;

        $this->nb=array();
        $clause = "WHERE";

        $sql = "SELECT count(p.rowid) as nb";
        $sql.= " FROM ".MAIN_DB_PREFIX."supplier_proposal as p";
        $sql.= " LEFT JOIN ".MAIN_DB_PREFIX."societe as s ON p.fk_soc = s.rowid";
        if (!$user->rights->societe->client->voir && !$user->societe_id)
        {
            $sql.= " LEFT JOIN ".MAIN_DB_PREFIX."societe_commerciaux as sc ON s.rowid = sc.fk_soc";
            $sql.= " WHERE sc.fk_user = " .$user->id;
            $clause = "AND";
        }
        $sql.= " ".$clause." p.entity = ".$conf->entity;

        $resql=$this->db->query($sql);
        if ($resql)
        {
            // This assignment in condition is not a bug. It allows walking the results.
            while ($obj=$this->db->fetch_object($resql))
            {
                $this->nb["askprice"]=$obj->nb;
            }
            $this->db->free($resql);
            return 1;
        }
        else
        {
            dol_print_error($this->db);
            $this->error=$this->db->lasterror();
            return -1;
        }
    }


    /**
     *  Returns the reference to the following non used Proposal used depending on the active numbering module
     *  defined into SUPPLIER_PROPOSAL_ADDON
     *
     *  @param	Societe		$soc  	Object thirdparty
     *  @return string      		Reference libre pour la propale
     */
    function getNextNumRef($soc)
    {
        global $conf, $db, $langs;
        $langs->load("supplier_proposal");

        if (! empty($conf->global->SUPPLIER_PROPOSAL_ADDON))
        {
        	$mybool=false;

            $file = $conf->global->SUPPLIER_PROPOSAL_ADDON.".php";
            $classname = $conf->global->SUPPLIER_PROPOSAL_ADDON;

            // Include file with class
            $dirmodels = array_merge(array('/'), (array) $conf->modules_parts['models']);
            foreach ($dirmodels as $reldir) {

                $dir = dol_buildpath($reldir."core/modules/supplier_proposal/");

                // Load file with numbering class (if found)
                $mybool|=@include_once $dir.$file;
            }

            if (! $mybool)
            {
            	dol_print_error('',"Failed to include file ".$file);
            	return '';
            }

            $obj = new $classname();
            $numref = "";
            $numref = $obj->getNextValue($soc,$this);

            if ($numref != "")
            {
                return $numref;
            }
            else
			{
                $this->error=$obj->error;
                return "";
            }
        }
        else
		{
            $langs->load("errors");
            print $langs->trans("Error")." ".$langs->trans("ErrorModuleSetupNotComplete");
            return "";
        }
    }

    /**
     *	Return clicable link of object (with eventually picto)
     *
     *	@param      int		$withpicto		Add picto into link
     *	@param      string	$option			Where point the link ('compta', 'expedition', 'document', ...)
     *	@param      string	$get_params    	Parametres added to url
     *  @param	    int   	$notooltip		1=Disable tooltip
     *	@return     string          		String with URL
     */
    function getNomUrl($withpicto=0,$option='', $get_params='', $notooltip=0)
    {
        global $langs, $conf, $user;

        if (! empty($conf->dol_no_mouse_hover)) $notooltip=1;   // Force disable tooltips

        $url='';
        $result='';

        $label='<u>'.$langs->trans("ShowSupplierProposal").'</u>';
        if (! empty($this->ref))
        $label.= '<br><b>'.$langs->trans('Ref').':</b> '.$this->ref;
        if (! empty($this->ref_fourn))
            $label.= '<br><b>'.$langs->trans('RefSupplier').':</b> '.$this->ref_fourn;
        if (! empty($this->total_ht))
            $label.= '<br><b>' . $langs->trans('AmountHT') . ':</b> ' . price($this->total_ht, 0, $langs, 0, -1, -1, $conf->currency);
        if (! empty($this->total_tva))
            $label.= '<br><b>' . $langs->trans('VAT') . ':</b> ' . price($this->total_tva, 0, $langs, 0, -1, -1, $conf->currency);
        if (! empty($this->total_ttc))
            $label.= '<br><b>' . $langs->trans('AmountTTC') . ':</b> ' . price($this->total_ttc, 0, $langs, 0, -1, -1, $conf->currency);
        if ($option == '') {
            $url = DOL_URL_ROOT.'/supplier_proposal/card.php?id='.$this->id. $get_params;
        }
        if ($option == 'document') {
            $url = DOL_URL_ROOT.'/supplier_proposal/document.php?id='.$this->id. $get_params;
        }

        $linkclose='';
        if (empty($notooltip) && $user->rights->propal->lire)
        {
            if (! empty($conf->global->MAIN_OPTIMIZEFORTEXTBROWSER))
            {
                $label=$langs->trans("ShowSupplierProposal");
                $linkclose.=' alt="'.dol_escape_htmltag($label, 1).'"';
            }
            $linkclose.= ' title="'.dol_escape_htmltag($label, 1).'"';
            $linkclose.=' class="classfortooltip"';
        }

        $linkstart = '<a href="'.$url.'"';
        $linkstart.=$linkclose.'>';
        $linkend='</a>';

        $picto='supplier_proposal';


        if ($withpicto)
            $result.=($linkstart.img_object(($notooltip?'':$label), $picto, ($notooltip?'':'class="classfortooltip"'), 0, 0, $notooltip?0:1).$linkend);
        if ($withpicto && $withpicto != 2)
            $result.=' ';
        $result.=$linkstart.$this->ref.$linkend;
        return $result;
    }

    /**
     * 	Retrieve an array of supplier proposal lines
	 *
	 * 	@return int		>0 if OK, <0 if KO
     */
    function getLinesArray()
    {
        // For other object, here we call fetch_lines. But fetch_lines does not exists on supplier proposal

        $sql = 'SELECT pt.rowid, pt.label as custom_label, pt.description, pt.fk_product, pt.fk_remise_except,';
        $sql.= ' pt.qty, pt.tva_tx, pt.remise_percent, pt.subprice, pt.info_bits,';
        $sql.= ' pt.total_ht, pt.total_tva, pt.total_ttc, pt.fk_product_fournisseur_price as fk_fournprice, pt.buy_price_ht as pa_ht, pt.special_code, pt.localtax1_tx, pt.localtax2_tx,';
        $sql.= ' pt.product_type, pt.rang, pt.fk_parent_line,';
        $sql.= ' p.label as product_label, p.ref, p.fk_product_type, p.rowid as prodid,';
        $sql.= ' p.description as product_desc, pt.ref_fourn as ref_produit_fourn,';
		$sql.= ' pt.fk_multicurrency, pt.multicurrency_code, pt.multicurrency_subprice, pt.multicurrency_total_ht, pt.multicurrency_total_tva, pt.multicurrency_total_ttc, pt.fk_unit';
        $sql.= ' FROM '.MAIN_DB_PREFIX.'supplier_proposaldet as pt';
        $sql.= ' LEFT JOIN '.MAIN_DB_PREFIX.'product as p ON pt.fk_product=p.rowid';
        $sql.= ' WHERE pt.fk_supplier_proposal = '.$this->id;
        $sql.= ' ORDER BY pt.rang ASC, pt.rowid';

        dol_syslog(get_class($this).'::getLinesArray', LOG_DEBUG);
        $resql = $this->db->query($sql);
        if ($resql)
        {
            $num = $this->db->num_rows($resql);
            $i = 0;

            while ($i < $num)
            {
                $obj = $this->db->fetch_object($resql);

                $this->lines[$i]					= new SupplierProposalLine($this->db);
                $this->lines[$i]->id				= $obj->rowid; // for backward compatibility
                $this->lines[$i]->rowid				= $obj->rowid;
                $this->lines[$i]->label 			= $obj->custom_label;
                $this->lines[$i]->description 		= $obj->description;
                $this->lines[$i]->fk_product		= $obj->fk_product;
                $this->lines[$i]->ref				= $obj->ref;
                $this->lines[$i]->product_label		= $obj->product_label;
                $this->lines[$i]->product_desc		= $obj->product_desc;
                $this->lines[$i]->fk_product_type	= $obj->fk_product_type;  // deprecated
                $this->lines[$i]->product_type		= $obj->product_type;
                $this->lines[$i]->qty				= $obj->qty;
                $this->lines[$i]->subprice			= $obj->subprice;
                $this->lines[$i]->fk_remise_except 	= $obj->fk_remise_except;
                $this->lines[$i]->remise_percent	= $obj->remise_percent;
                $this->lines[$i]->tva_tx			= $obj->tva_tx;
                $this->lines[$i]->info_bits			= $obj->info_bits;
                $this->lines[$i]->total_ht			= $obj->total_ht;
                $this->lines[$i]->total_tva			= $obj->total_tva;
                $this->lines[$i]->total_ttc			= $obj->total_ttc;
				$this->lines[$i]->fk_fournprice		= $obj->fk_fournprice;
				$marginInfos						= getMarginInfos($obj->subprice, $obj->remise_percent, $obj->tva_tx, $obj->localtax1_tx, $obj->localtax2_tx, $this->lines[$i]->fk_fournprice, $obj->pa_ht);
				$this->lines[$i]->pa_ht				= $marginInfos[0];
				$this->lines[$i]->marge_tx			= $marginInfos[1];
				$this->lines[$i]->marque_tx			= $marginInfos[2];
				$this->lines[$i]->fk_parent_line	= $obj->fk_parent_line;
                $this->lines[$i]->special_code		= $obj->special_code;
                $this->lines[$i]->rang				= $obj->rang;

                $this->lines[$i]->ref_fourn				= $obj->ref_produit_fourn;

				// Multicurrency
				$this->lines[$i]->fk_multicurrency 			= $obj->fk_multicurrency;
				$this->lines[$i]->multicurrency_code 		= $obj->multicurrency_code;
				$this->lines[$i]->multicurrency_subprice 	= $obj->multicurrency_subprice;
				$this->lines[$i]->multicurrency_total_ht 	= $obj->multicurrency_total_ht;
				$this->lines[$i]->multicurrency_total_tva 	= $obj->multicurrency_total_tva;
				$this->lines[$i]->multicurrency_total_ttc 	= $obj->multicurrency_total_ttc;
				$this->lines[$i]->fk_unit				 	= $obj->fk_unit;

                $i++;
            }
            $this->db->free($resql);

            return 1;
        }
        else
        {
            $this->error=$this->db->error();
            return -1;
        }
    }

	/**
	 *  Create a document onto disk according to template module.
	 *
	 * 	@param	    string		$modele			Force model to use ('' to not force)
	 * 	@param		Translate	$outputlangs	Object langs to use for output
	 *  @param      int			$hidedetails    Hide details of lines
	 *  @param      int			$hidedesc       Hide description
	 *  @param      int			$hideref        Hide ref
	 * 	@return     int         				0 if KO, 1 if OK
	 */
	public function generateDocument($modele, $outputlangs, $hidedetails=0, $hidedesc=0, $hideref=0)
	{
		global $conf, $langs;

		$langs->load("supplier_proposal");

		if (! dol_strlen($modele)) {

			$modele = 'aurore';

			if ($this->modelpdf) {
				$modele = $this->modelpdf;
			} elseif (! empty($conf->global->SUPPLIER_PROPOSAL_ADDON_PDF)) {
				$modele = $conf->global->SUPPLIER_PROPOSAL_ADDON_PDF;
			}
		}

		$modelpath = "core/modules/supplier_proposal/doc/";

		return $this->commonGenerateDocument($modelpath, $modele, $outputlangs, $hidedetails, $hidedesc, $hideref);
	}


	/**
	 * Function used to replace a thirdparty id with another one.
	 *
	 * @param DoliDB $db Database handler
	 * @param int $origin_id Old thirdparty id
	 * @param int $dest_id New thirdparty id
	 * @return bool
	 */
	public static function replaceThirdparty(DoliDB $db, $origin_id, $dest_id)
	{
	    $tables = array(
	        'supplier_proposal'
	    );

	    return CommonObject::commonReplaceThirdparty($db, $origin_id, $dest_id, $tables);
	}

}


/**
 *	\class      SupplierProposalLine
 *	\brief      Class to manage supplier_proposal lines
 */
class SupplierProposalLine  extends CommonObjectLine
{
    var $db;
    var $error;

    public $element='supplier_proposaldet';
    public $table_element='supplier_proposaldet';

    var $oldline;

    // From llx_supplier_proposaldet
    var $rowid; // deprecated
    var $id;
    var $fk_supplier_proposal;
    var $fk_parent_line;
    var $desc;          	// Description ligne
    var $fk_product;		// Id produit predefini
	/**
	 * @deprecated
	 * @see product_type
	 */
	var $fk_product_type;
	/**
	 * Product type
	 * @var int
	 * @see Product::TYPE_PRODUCT, Product::TYPE_SERVICE
	 */
    public $product_type = Product::TYPE_PRODUCT;

    var $qty;
    var $tva_tx;
    var $subprice;
    var $remise_percent;
    var $fk_remise_except;

    var $rang = 0;

	var $fk_fournprice;
	var $pa_ht;
	var $marge_tx;
	var $marque_tx;

    var $special_code;	// Tag for special lines (exlusive tags)
    // 1: frais de port
    // 2: ecotaxe
    // 3: option line (when qty = 0)

    var $info_bits = 0;	// Liste d'options cumulables:
    // Bit 0: 	0 si TVA normal - 1 si TVA NPR
    // Bit 1:	0 ligne normale - 1 si ligne de remise fixe

    var $total_ht;			// Total HT  de la ligne toute quantite et incluant la remise ligne
    var $total_tva;			// Total TVA  de la ligne toute quantite et incluant la remise ligne
    var $total_ttc;			// Total TTC de la ligne toute quantite et incluant la remise ligne

	/**
	 * @deprecated
	 * @see remise_percent, fk_remise_except
	 */
    var $remise;
	/**
	 * @deprecated
	 * @see subprice
	 */
    var $price;

    // From llx_product
	/**
	 * @deprecated
	 * @see product_ref
	 */
	var $ref;
	/**
	 * Product reference
	 * @var string
	 */
	public $product_ref;
	/**
	 * @deprecated
	 * @see product_label
	 */
	var $libelle;
	/**
	 *  Product label
	 * @var string
	 */
	public $product_label;
	/**
	 * Product description
	 * @var string
	 */
	public $product_desc;

    var $localtax1_tx;		// Local tax 1
    var $localtax2_tx;		// Local tax 2
    var $localtax1_type;	// Local tax 1 type
	var $localtax2_type;	// Local tax 2 type
    var $total_localtax1;  	// Line total local tax 1
    var $total_localtax2;	// Line total local tax 2

    var $skip_update_total; // Skip update price total for special lines

	var $ref_fourn;

	// Multicurrency
	var $fk_multicurrency;
	var $multicurrency_code;
	var $multicurrency_subprice;
	var $multicurrency_total_ht;
	var $multicurrency_total_tva;
	var $multicurrency_total_ttc;

    /**
     * 	Class line Contructor
     *
     * 	@param	DoliDB	$db	Database handler
     */
    function __construct($db)
    {
        $this->db= $db;
    }

    /**
     *	Retrieve the propal line object
     *
     *	@param	int		$rowid		Propal line id
     *	@return	int					<0 if KO, >0 if OK
     */
	function fetch($rowid)
	{
		$sql = 'SELECT pd.rowid, pd.fk_supplier_proposal, pd.fk_parent_line, pd.fk_product, pd.label as custom_label, pd.description, pd.price, pd.qty, pd.tva_tx,';
		$sql.= ' pd.remise, pd.remise_percent, pd.fk_remise_except, pd.subprice,';
		$sql.= ' pd.info_bits, pd.total_ht, pd.total_tva, pd.total_ttc, pd.fk_product_fournisseur_price as fk_fournprice, pd.buy_price_ht as pa_ht, pd.special_code, pd.rang,';
		$sql.= ' pd.localtax1_tx, pd.localtax2_tx, pd.total_localtax1, pd.total_localtax2,';
		$sql.= ' p.ref as product_ref, p.label as product_label, p.description as product_desc,';
		$sql.= ' pd.product_type, pd.ref_fourn as ref_produit_fourn,';
		$sql.= ' pd.fk_multicurrency, pd.multicurrency_code, pd.multicurrency_subprice, pd.multicurrency_total_ht, pd.multicurrency_total_tva, pd.multicurrency_total_ttc, pd.fk_unit';
		$sql.= ' FROM '.MAIN_DB_PREFIX.'supplier_proposaldet as pd';
		$sql.= ' LEFT JOIN '.MAIN_DB_PREFIX.'product as p ON pd.fk_product = p.rowid';
		$sql.= ' WHERE pd.rowid = '.$rowid;

		$result = $this->db->query($sql);
		if ($result)
		{
			$objp = $this->db->fetch_object($result);

			$this->rowid			= $objp->rowid; // deprecated
			$this->id				= $objp->rowid;
			$this->fk_supplier_proposal		= $objp->fk_supplier_proposal;
			$this->fk_parent_line	= $objp->fk_parent_line;
			$this->label			= $objp->custom_label;
			$this->desc				= $objp->description;
			$this->qty				= $objp->qty;
			$this->price			= $objp->price;		// deprecated
			$this->subprice			= $objp->subprice;
			$this->tva_tx			= $objp->tva_tx;
			$this->remise			= $objp->remise;
			$this->remise_percent	= $objp->remise_percent;
			$this->fk_remise_except = $objp->fk_remise_except;
			$this->fk_product		= $objp->fk_product;
			$this->info_bits		= $objp->info_bits;

			$this->total_ht			= $objp->total_ht;
			$this->total_tva		= $objp->total_tva;
			$this->total_ttc		= $objp->total_ttc;

			$this->fk_fournprice	= $objp->fk_fournprice;

			$marginInfos			= getMarginInfos($objp->subprice, $objp->remise_percent, $objp->tva_tx, $objp->localtax1_tx, $objp->localtax2_tx, $this->fk_fournprice, $objp->pa_ht);
			$this->pa_ht			= $marginInfos[0];
			$this->marge_tx			= $marginInfos[1];
			$this->marque_tx		= $marginInfos[2];

			$this->special_code		= $objp->special_code;
			$this->product_type		= $objp->product_type;
			$this->rang				= $objp->rang;

			$this->ref				= $objp->product_ref;      // deprecated
			$this->product_ref		= $objp->product_ref;
			$this->libelle			= $objp->product_label;  // deprecated
			$this->product_label	= $objp->product_label;
			$this->product_desc		= $objp->product_desc;

			$this->ref_fourn		= $objp->ref_produit_forun;

			// Multicurrency
			$this->fk_multicurrency 		= $objp->fk_multicurrency;
			$this->multicurrency_code 		= $objp->multicurrency_code;
			$this->multicurrency_subprice 	= $objp->multicurrency_subprice;
			$this->multicurrency_total_ht 	= $objp->multicurrency_total_ht;
			$this->multicurrency_total_tva 	= $objp->multicurrency_total_tva;
			$this->multicurrency_total_ttc 	= $objp->multicurrency_total_ttc;
			$this->fk_unit				 	= $objp->fk_unit;

			$this->db->free($result);
		}
		else
		{
			dol_print_error($this->db);
		}
	}

    /**
     *  Insert object line propal in database
     *
     *	@param		int		$notrigger		1=Does not execute triggers, 0= execute triggers
     *	@return		int						<0 if KO, >0 if OK
     */
    function insert($notrigger=0)
    {
        global $conf,$langs,$user;

        $error=0;

        dol_syslog(get_class($this)."::insert rang=".$this->rang);

        // Clean parameters
        if (empty($this->tva_tx)) $this->tva_tx=0;
        if (empty($this->localtax1_tx)) $this->localtax1_tx=0;
        if (empty($this->localtax2_tx)) $this->localtax2_tx=0;
        if (empty($this->localtax1_type)) $this->localtax1_type=0;
		if (empty($this->localtax2_type)) $this->localtax2_type=0;
        if (empty($this->total_localtax1)) $this->total_localtax1=0;
        if (empty($this->total_localtax2)) $this->total_localtax2=0;
        if (empty($this->rang)) $this->rang=0;
        if (empty($this->remise)) $this->remise=0;
        if (empty($this->remise_percent)) $this->remise_percent=0;
        if (empty($this->info_bits)) $this->info_bits=0;
        if (empty($this->special_code)) $this->special_code=0;
        if (empty($this->fk_parent_line)) $this->fk_parent_line=0;
        if (empty($this->fk_fournprice)) $this->fk_fournprice=0;
        if (empty($this->fk_unit)) $this->fk_unit=0;

        if (empty($this->pa_ht)) $this->pa_ht=0;

		// if buy price not defined, define buyprice as configured in margin admin
		if ($this->pa_ht == 0)
		{
			if (($result = $this->defineBuyPrice($this->subprice, $this->remise_percent, $this->fk_product)) < 0)
			{
				return $result;
			}
			else
			{
				$this->pa_ht = $result;
			}
		}

        // Check parameters
        if ($this->product_type < 0) return -1;

        $this->db->begin();

        // Insert line into database
        $sql = 'INSERT INTO '.MAIN_DB_PREFIX.'supplier_proposaldet';
        $sql.= ' (fk_supplier_proposal, fk_parent_line, label, description, fk_product, product_type,';
		$sql.= ' fk_remise_except, qty, tva_tx, localtax1_tx, localtax2_tx, localtax1_type, localtax2_type,';
        $sql.= ' subprice, remise_percent, ';
        $sql.= ' info_bits, ';
        $sql.= ' total_ht, total_tva, total_localtax1, total_localtax2, total_ttc, fk_product_fournisseur_price, buy_price_ht, special_code, rang,';
        $sql.= ' ref_fourn,';
		$sql.= ' fk_multicurrency, multicurrency_code, multicurrency_subprice, multicurrency_total_ht, multicurrency_total_tva, multicurrency_total_ttc, fk_unit)';
        $sql.= " VALUES (".$this->fk_supplier_proposal.",";
        $sql.= " ".($this->fk_parent_line>0?"'".$this->fk_parent_line."'":"null").",";
        $sql.= " ".(! empty($this->label)?"'".$this->db->escape($this->label)."'":"null").",";
        $sql.= " '".$this->db->escape($this->desc)."',";
        $sql.= " ".($this->fk_product?"'".$this->fk_product."'":"null").",";
        $sql.= " '".$this->product_type."',";
        $sql.= " ".($this->fk_remise_except?"'".$this->fk_remise_except."'":"null").",";
        $sql.= " ".price2num($this->qty).",";
        $sql.= " ".price2num($this->tva_tx).",";
        $sql.= " ".price2num($this->localtax1_tx).",";
        $sql.= " ".price2num($this->localtax2_tx).",";
		$sql.= " '".$this->localtax1_type."',";
		$sql.= " '".$this->localtax2_type."',";
        $sql.= " ".price2num($this->subprice).",";
        $sql.= " ".price2num($this->remise_percent).",";
        $sql.= " ".(isset($this->info_bits)?"'".$this->info_bits."'":"null").",";
        $sql.= " ".price2num($this->total_ht).",";
        $sql.= " ".price2num($this->total_tva).",";
        $sql.= " ".price2num($this->total_localtax1).",";
        $sql.= " ".price2num($this->total_localtax2).",";
        $sql.= " ".price2num($this->total_ttc).",";
        $sql.= " ".(!empty($this->fk_fournprice)?"'".$this->fk_fournprice."'":"null").",";
        $sql.= " ".(isset($this->pa_ht)?"'".price2num($this->pa_ht)."'":"null").",";
        $sql.= ' '.$this->special_code.',';
        $sql.= ' '.$this->rang.',';
        $sql.= " '".$this->db->escape($this->ref_fourn)."'";
		$sql.= ", ".($this->fk_multicurrency > 0?$this->fk_multicurrency:'null');
		$sql.= ", '".$this->db->escape($this->multicurrency_code)."'";
		$sql.= ", ".$this->multicurrency_subprice;
		$sql.= ", ".$this->multicurrency_total_ht;
		$sql.= ", ".$this->multicurrency_total_tva;
		$sql.= ", ".$this->multicurrency_total_ttc;
        $sql.= ", ".($this->fk_unit?$this->fk_unit:'null');
		$sql.= ')';

        dol_syslog(get_class($this).'::insert', LOG_DEBUG);
        $resql=$this->db->query($sql);
        if ($resql)
        {
            $this->rowid=$this->db->last_insert_id(MAIN_DB_PREFIX.'supplier_proposaldet');
			$this->id=$this->rowid;

            if (empty($conf->global->MAIN_EXTRAFIELDS_DISABLED)) // For avoid conflicts if trigger used
            {
            	$result=$this->insertExtraFields();
            	if ($result < 0)
            	{
            		$error++;
            	}
            }

            if (! $notrigger)
            {
                // Call trigger
                $result=$this->call_trigger('LINESUPPLIER_PROPOSAL_INSERT',$user);
                if ($result < 0)
                {
                    $this->db->rollback();
                    return -1;
                }
                // End call triggers
            }

            $this->db->commit();
            return 1;
        }
        else
        {
            $this->error=$this->db->error()." sql=".$sql;
            $this->db->rollback();
            return -1;
        }
    }

    /**
     * 	Delete line in database
     *
     *	@return	 int  <0 if ko, >0 if ok
     */
    function delete()
    {
        global $conf,$langs,$user;

        $error=0;
        $this->db->begin();

        $sql = "DELETE FROM ".MAIN_DB_PREFIX."supplier_proposaldet WHERE rowid = ".$this->rowid;
        dol_syslog("SupplierProposalLine::delete", LOG_DEBUG);
        if ($this->db->query($sql) )
        {

        	// Remove extrafields
        	if ((! $error) && (empty($conf->global->MAIN_EXTRAFIELDS_DISABLED))) // For avoid conflicts if trigger used
        	{
        		$this->id=$this->rowid;
        		$result=$this->deleteExtraFields();
        		if ($result < 0)
        		{
        			$error++;
        			dol_syslog(get_class($this)."::delete error -4 ".$this->error, LOG_ERR);
        		}
        	}

            // Call trigger
            $result=$this->call_trigger('LINESUPPLIER_PROPOSAL_DELETE',$user);
            if ($result < 0)
            {
                $this->db->rollback();
                return -1;
            }
            // End call triggers

            $this->db->commit();

            return 1;
        }
        else
        {
            $this->error=$this->db->error()." sql=".$sql;
            $this->db->rollback();
            return -1;
        }
    }

    /**
     *	Update propal line object into DB
     *
     *	@param 	int		$notrigger	1=Does not execute triggers, 0= execute triggers
     *	@return	int					<0 if ko, >0 if ok
     */
    function update($notrigger=0)
    {
        global $conf,$langs,$user;

        $error=0;

        // Clean parameters
        if (empty($this->tva_tx)) $this->tva_tx=0;
        if (empty($this->localtax1_tx)) $this->localtax1_tx=0;
        if (empty($this->localtax2_tx)) $this->localtax2_tx=0;
        if (empty($this->total_localtax1)) $this->total_localtax1=0;
        if (empty($this->total_localtax2)) $this->total_localtax2=0;
		if (empty($this->localtax1_type)) $this->localtax1_type=0;
		if (empty($this->localtax2_type)) $this->localtax2_type=0;
        if (empty($this->marque_tx)) $this->marque_tx=0;
        if (empty($this->marge_tx)) $this->marge_tx=0;
        if (empty($this->price)) $this->price=0;	// TODO A virer
        if (empty($this->remise)) $this->remise=0;	// TODO A virer
        if (empty($this->remise_percent)) $this->remise_percent=0;
        if (empty($this->info_bits)) $this->info_bits=0;
        if (empty($this->special_code)) $this->special_code=0;
        if (empty($this->fk_parent_line)) $this->fk_parent_line=0;
        if (empty($this->fk_fournprice)) $this->fk_fournprice=0;
        if (empty($this->fk_unit)) $this->fk_unit=0;

		if (empty($this->pa_ht)) $this->pa_ht=0;

		// if buy price not defined, define buyprice as configured in margin admin
		if ($this->pa_ht == 0)
		{
			if (($result = $this->defineBuyPrice($this->subprice, $this->remise_percent, $this->fk_product)) < 0)
			{
				return $result;
			}
			else
			{
				$this->pa_ht = $result;
			}
		}

        $this->db->begin();

        // Mise a jour ligne en base
        $sql = "UPDATE ".MAIN_DB_PREFIX."supplier_proposaldet SET";
        $sql.= " description='".$this->db->escape($this->desc)."'";
        $sql.= " , label=".(! empty($this->label)?"'".$this->db->escape($this->label)."'":"null");
        $sql.= " , product_type=".$this->product_type;
        $sql.= " , tva_tx='".price2num($this->tva_tx)."'";
        $sql.= " , localtax1_tx=".price2num($this->localtax1_tx);
        $sql.= " , localtax2_tx=".price2num($this->localtax2_tx);
		$sql.= " , localtax1_type='".$this->db->escape($this->localtax1_type)."'";
		$sql.= " , localtax2_type='".$this->db->escape($this->localtax2_type)."'";
        $sql.= " , qty='".price2num($this->qty)."'";
        $sql.= " , subprice=".price2num($this->subprice)."";
        $sql.= " , remise_percent=".price2num($this->remise_percent)."";
        $sql.= " , price=".price2num($this->price)."";					// TODO A virer
        $sql.= " , remise=".price2num($this->remise)."";				// TODO A virer
        $sql.= " , info_bits='".$this->db->escape($this->info_bits)."'";
        if (empty($this->skip_update_total))
        {
            $sql.= " , total_ht=".price2num($this->total_ht)."";
            $sql.= " , total_tva=".price2num($this->total_tva)."";
            $sql.= " , total_ttc=".price2num($this->total_ttc)."";
            $sql.= " , total_localtax1=".price2num($this->total_localtax1)."";
            $sql.= " , total_localtax2=".price2num($this->total_localtax2)."";
        }
		$sql.= " , fk_product_fournisseur_price=".(! empty($this->fk_fournprice)?"'".$this->fk_fournprice."'":"null");
		$sql.= " , buy_price_ht=".price2num($this->pa_ht);
        if (strlen($this->special_code)) $sql.= " , special_code=".$this->special_code;
        $sql.= " , fk_parent_line=".($this->fk_parent_line>0?$this->fk_parent_line:"null");
        if (! empty($this->rang)) $sql.= ", rang=".$this->rang;
        $sql.= " , ref_fourn=".(! empty($this->ref_fourn)?"'".$this->db->escape($this->ref_fourn)."'":"null");
<<<<<<< HEAD
        $sql.= " , fk_unit=".($this->fk_unit?$this->fk_unit:'null');
=======
>>>>>>> 2aaf8b22

		// Multicurrency
		$sql.= " , multicurrency_subprice=".price2num($this->multicurrency_subprice)."";
        $sql.= " , multicurrency_total_ht=".price2num($this->multicurrency_total_ht)."";
        $sql.= " , multicurrency_total_tva=".price2num($this->multicurrency_total_tva)."";
        $sql.= " , multicurrency_total_ttc=".price2num($this->multicurrency_total_ttc)."";
<<<<<<< HEAD
=======
        $sql.= " , fk_unit=".$this->fk_unit;
>>>>>>> 2aaf8b22

		$sql.= " WHERE rowid = ".$this->rowid;

        dol_syslog(get_class($this)."::update", LOG_DEBUG);
        $resql=$this->db->query($sql);
        if ($resql)
        {
        	if (empty($conf->global->MAIN_EXTRAFIELDS_DISABLED)) // For avoid conflicts if trigger used
        	{
        		$this->id=$this->rowid;
        		$result=$this->insertExtraFields();
        		if ($result < 0)
        		{
        			$error++;
        		}
        	}

            if (! $notrigger)
            {
                // Call trigger
                $result=$this->call_trigger('LINESUPPLIER_PROPOSAL_UPDATE',$user);
                if ($result < 0)
                {
                    $this->db->rollback();
                    return -1;
                }
                // End call triggers
            }

            $this->db->commit();
            return 1;
        }
        else
        {
            $this->error=$this->db->error();
            $this->db->rollback();
            return -2;
        }
    }

    /**
     *	Update DB line fields total_xxx
     *	Used by migration
     *
     *	@return		int		<0 if ko, >0 if ok
     */
    function update_total()
    {
        $this->db->begin();

        // Mise a jour ligne en base
        $sql = "UPDATE ".MAIN_DB_PREFIX."supplier_proposaldet SET";
        $sql.= " total_ht=".price2num($this->total_ht,'MT')."";
        $sql.= ",total_tva=".price2num($this->total_tva,'MT')."";
        $sql.= ",total_ttc=".price2num($this->total_ttc,'MT')."";
        $sql.= " WHERE rowid = ".$this->rowid;

        dol_syslog("SupplierProposalLine::update_total", LOG_DEBUG);

        $resql=$this->db->query($sql);
        if ($resql)
        {
            $this->db->commit();
            return 1;
        }
        else
        {
            $this->error=$this->db->error();
            $this->db->rollback();
            return -2;
        }
    }

}
<|MERGE_RESOLUTION|>--- conflicted
+++ resolved
@@ -160,11 +160,7 @@
 	/**
 	 * Billed or closed/processed quote
 	 */
-<<<<<<< HEAD
 	const STATUS_CLOSE = 4;
-=======
-	const STATUS_BILLED = 4;
->>>>>>> 2aaf8b22
 
 
 
@@ -2152,11 +2148,7 @@
 	        $response->warning_delay = $delay_warning/60/60/24;
 	        $response->label = $label;
 	        $response->url = DOL_URL_ROOT.'/supplier_proposal/list.php?viewstatut='.$statut;
-<<<<<<< HEAD
 	        $response->img = img_object('',"propal");
-=======
-	        $response->img = img_object($langs->trans("SupplierProposals"),"propal");
->>>>>>> 2aaf8b22
 
             // This assignment in condition is not a bug. It allows walking the results.
             while ($obj=$this->db->fetch_object($resql))
@@ -3038,20 +3030,13 @@
         $sql.= " , fk_parent_line=".($this->fk_parent_line>0?$this->fk_parent_line:"null");
         if (! empty($this->rang)) $sql.= ", rang=".$this->rang;
         $sql.= " , ref_fourn=".(! empty($this->ref_fourn)?"'".$this->db->escape($this->ref_fourn)."'":"null");
-<<<<<<< HEAD
         $sql.= " , fk_unit=".($this->fk_unit?$this->fk_unit:'null');
-=======
->>>>>>> 2aaf8b22
 
 		// Multicurrency
 		$sql.= " , multicurrency_subprice=".price2num($this->multicurrency_subprice)."";
         $sql.= " , multicurrency_total_ht=".price2num($this->multicurrency_total_ht)."";
         $sql.= " , multicurrency_total_tva=".price2num($this->multicurrency_total_tva)."";
         $sql.= " , multicurrency_total_ttc=".price2num($this->multicurrency_total_ttc)."";
-<<<<<<< HEAD
-=======
-        $sql.= " , fk_unit=".$this->fk_unit;
->>>>>>> 2aaf8b22
 
 		$sql.= " WHERE rowid = ".$this->rowid;
 
