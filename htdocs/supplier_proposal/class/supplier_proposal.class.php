<?php
/* Copyright (C) 2002-2004 Rodolphe Quiedeville		<rodolphe@quiedeville.org>
 * Copyright (C) 2004      Eric Seigne				<eric.seigne@ryxeo.com>
 * Copyright (C) 2004-2011 Laurent Destailleur		<eldy@users.sourceforge.net>
 * Copyright (C) 2005      Marc Barilley			<marc@ocebo.com>
 * Copyright (C) 2005-2013 Regis Houssin			<regis.houssin@inodbox.com>
 * Copyright (C) 2006      Andre Cianfarani			<acianfa@free.fr>
 * Copyright (C) 2008      Raphael Bertrand			<raphael.bertrand@resultic.fr>
 * Copyright (C) 2010-2015 Juanjo Menent			<jmenent@2byte.es>
 * Copyright (C) 2010-2018 Philippe Grand			<philippe.grand@atoo-net.com>
 * Copyright (C) 2012-2014 Christophe Battarel  	<christophe.battarel@altairis.fr>
 * Copyright (C) 2013      Florian Henry		  	<florian.henry@open-concept.pro>
 * Copyright (C) 2014      Marcos García            <marcosgdf@gmail.com>
 * Copyright (C) 2016      Ferran Marcet            <fmarcet@2byte.es>
 * Copyright (C) 2018      Nicolas ZABOURI			<info@inovea-conseil.com>
 * Copyright (C) 2019       Frédéric France         <frederic.france@netlogic.fr>
 *
 * This program is free software; you can redistribute it and/or modify
 * it under the terms of the GNU General Public License as published by
 * the Free Software Foundation; either version 3 of the License, or
 * (at your option) any later version.
 *
 * This program is distributed in the hope that it will be useful,
 * but WITHOUT ANY WARRANTY; without even the implied warranty of
 * MERCHANTABILITY or FITNESS FOR A PARTICULAR PURPOSE.  See the
 * GNU General Public License for more details.
 *
 * You should have received a copy of the GNU General Public License
 * along with this program. If not, see <https://www.gnu.org/licenses/>.
 */

/**
 *	\file       htdocs/supplier_proposal/class/supplier_proposal.class.php
 *	\brief      File of class to manage supplier proposals
 */

require_once DOL_DOCUMENT_ROOT.'/fourn/class/fournisseur.product.class.php';
require_once DOL_DOCUMENT_ROOT.'/core/class/commonobject.class.php';
require_once DOL_DOCUMENT_ROOT.'/product/class/product.class.php';
require_once DOL_DOCUMENT_ROOT.'/contact/class/contact.class.php';
require_once DOL_DOCUMENT_ROOT.'/margin/lib/margins.lib.php';
require_once DOL_DOCUMENT_ROOT.'/multicurrency/class/multicurrency.class.php';

/**
 *	Class to manage price ask supplier
 */
class SupplierProposal extends CommonObject
{
    /**
     * @var string ID to identify managed object
     */
    public $element = 'supplier_proposal';

    /**
     * @var string Name of table without prefix where object is stored
     */
    public $table_element = 'supplier_proposal';

    /**
     * @var int    Name of subtable line
     */
    public $table_element_line = 'supplier_proposaldet';

    /**
     * @var int Field with ID of parent key if this field has a parent
     */
    public $fk_element = 'fk_supplier_proposal';

    /**
     * @var string String with name of icon for myobject. Must be the part after the 'object_' into object_myobject.png
     */
    public $picto = 'propal';

    /**
     * 0=No test on entity, 1=Test with field entity, 2=Test with link by societe
     * @var int
     */
    public $ismultientitymanaged = 1;

    /**
     * 0=Default, 1=View may be restricted to sales representative only if no permission to see all or to company of external user if external user
     * @var integer
     */
    public $restrictiononfksoc = 1;

    /**
     * {@inheritdoc}
     */
    protected $table_ref_field = 'ref';

    public $socid; // Id client

    /**
     * @deprecated
     * @see $user_author_id
     */
    public $author;

    public $ref_fourn; //Reference saisie lors de l'ajout d'une ligne à la demande
    public $ref_supplier; //Reference saisie lors de l'ajout d'une ligne à la demande
    public $statut; // 0 (draft), 1 (validated), 2 (signed), 3 (not signed), 4 (processed/billed)

    /**
     * @var integer|string Date of proposal
     */
    public $date;

    /**
     * @var integer|string date_livraison
     */
    public $date_livraison;

    /**
     * @deprecated
     * @see $date_creation
     */
    public $datec;

    /**
	 * @var integer|string date_creation
	 */
    public $date_creation;

    /**
     * @deprecated
     * @see $date_validation
     */
    public $datev;

    /**
     * @var integer|string date_validation
     */
    public $date_validation;


    public $user_author_id;
    public $user_valid_id;
    public $user_close_id;

    /**
     * @deprecated
     * @see $price_ht
     */
    public $price;

    /**
     * @deprecated
     * @see $total_tva
     */
    public $tva;

    /**
     * @deprecated
     * @see $total_ttc
     */
    public $total;

    public $cond_reglement_code;
    public $mode_reglement_code;
    public $remise = 0;
    public $remise_percent = 0;
    public $remise_absolue = 0;

    public $products = array();
    public $extraparams = array();

    public $lines = array();
    public $line;

    public $labelStatus = array();
    public $labelStatusShort = array();

    public $nbtodo;
    public $nbtodolate;

    public $specimen;

    // Multicurrency
    /**
     * @var int ID
     */
    public $fk_multicurrency;

    public $multicurrency_code;
    public $multicurrency_tx;
    public $multicurrency_total_ht;
    public $multicurrency_total_tva;
    public $multicurrency_total_ttc;

    /**
     * Draft status
     */
    const STATUS_DRAFT = 0;

    /**
     * Validated status
     */
    const STATUS_VALIDATED = 1;

    /**
     * Signed quote
     */
    const STATUS_SIGNED = 2;

    /**
     * Not signed quote, canceled
     */
    const STATUS_NOTSIGNED = 3;

    /**
     * Billed or closed/processed quote
     */
    const STATUS_CLOSE = 4;



    /**
     *	Constructor
     *
     *	@param      DoliDB	$db         Database handler
     *	@param      int		$socid		Id third party
     *	@param      int		$supplier_proposalid   Id supplier_proposal
     */
    public function __construct($db, $socid = "", $supplier_proposalid = 0)
    {
        global $conf, $langs;

        $this->db = $db;

        $this->socid = $socid;
        $this->id = $supplier_proposalid;

        $this->products = array();
    }


    // phpcs:disable PEAR.NamingConventions.ValidFunctionName.ScopeNotCamelCaps
    /**
     * 	Add line into array products
     *  $this->client doit etre charge
     *
     * 	@param  int		$idproduct       	Product Id to add
     * 	@param  int		$qty             	Quantity
     * 	@param  int		$remise_percent  	Discount effected on Product
     *  @return	int							<0 if KO, >0 if OK
     *
     *	TODO	Remplacer les appels a cette fonction par generation objet Ligne
     *			insere dans tableau $this->products
     */
    public function add_product($idproduct, $qty, $remise_percent = 0)
    {
        // phpcs:enable
        global $conf, $mysoc;

        if (!$qty) $qty = 1;

        dol_syslog(get_class($this)."::add_product $idproduct, $qty, $remise_percent");
        if ($idproduct > 0)
        {
            $prod = new Product($this->db);
            $prod->fetch($idproduct);

            $productdesc = $prod->description;

            $tva_tx = get_default_tva($mysoc, $this->thirdparty, $prod->id);
            $tva_npr = get_default_npr($mysoc, $this->thirdparty, $prod->id);
            if (empty($tva_tx)) $tva_npr = 0;
            $localtax1_tx = get_localtax($tva_tx, 1, $mysoc, $this->thirdparty, $tva_npr);
            $localtax2_tx = get_localtax($tva_tx, 2, $mysoc, $this->thirdparty, $tva_npr);

            // multiprix
            if ($conf->global->PRODUIT_MULTIPRICES && $this->thirdparty->price_level)
            {
                $price = $prod->multiprices[$this->thirdparty->price_level];
            }
            else
            {
                $price = $prod->price;
            }

            $line = new SupplierProposalLine($this->db);

            $line->fk_product = $idproduct;
            $line->desc = $productdesc;
            $line->qty = $qty;
            $line->subprice = $price;
            $line->remise_percent = $remise_percent;
            $line->tva_tx = $tva_tx;

            $this->lines[] = $line;
        }
    }

    // phpcs:disable PEAR.NamingConventions.ValidFunctionName.ScopeNotCamelCaps
    /**
     *	Adding line of fixed discount in the proposal in DB
     *
     *	@param     int		$idremise			Id of fixed discount
     *  @return    int          				>0 if OK, <0 if KO
     */
    public function insert_discount($idremise)
    {
        // phpcs:enable
        global $langs;

        include_once DOL_DOCUMENT_ROOT.'/core/lib/price.lib.php';
        include_once DOL_DOCUMENT_ROOT.'/core/class/discount.class.php';

        $this->db->begin();

        $remise = new DiscountAbsolute($this->db);
        $result = $remise->fetch($idremise);

        if ($result > 0)
        {
            if ($remise->fk_facture)	// Protection against multiple submission
            {
                $this->error = $langs->trans("ErrorDiscountAlreadyUsed");
                $this->db->rollback();
                return -5;
            }

            $supplier_proposalligne = new SupplierProposalLine($this->db);
            $supplier_proposalligne->fk_supplier_proposal = $this->id;
            $supplier_proposalligne->fk_remise_except = $remise->id;
            $supplier_proposalligne->desc = $remise->description; // Description ligne
            $supplier_proposalligne->tva_tx = $remise->tva_tx;
            $supplier_proposalligne->subprice = -$remise->amount_ht;
            $supplier_proposalligne->fk_product = 0; // Id produit predefini
            $supplier_proposalligne->qty = 1;
            $supplier_proposalligne->remise = 0;
            $supplier_proposalligne->remise_percent = 0;
            $supplier_proposalligne->rang = -1;
            $supplier_proposalligne->info_bits = 2;

            $supplier_proposalligne->total_ht  = -$remise->amount_ht;
            $supplier_proposalligne->total_tva = -$remise->amount_tva;
            $supplier_proposalligne->total_ttc = -$remise->amount_ttc;

            $result = $supplier_proposalligne->insert();
            if ($result > 0)
            {
                $result = $this->update_price(1);
                if ($result > 0)
                {
                    $this->db->commit();
                    return 1;
                }
                else
                {
                    $this->db->rollback();
                    return -1;
                }
            }
            else
            {
                $this->error = $supplier_proposalligne->error;
                $this->db->rollback();
                return -2;
            }
        }
        else
        {
            $this->db->rollback();
            return -2;
        }
    }

    /**
     *    	Add a proposal line into database (linked to product/service or not)
     * 		Les parametres sont deja cense etre juste et avec valeurs finales a l'appel
     *		de cette methode. Aussi, pour le taux tva, il doit deja avoir ete defini
     *		par l'appelant par la methode get_default_tva(societe_vendeuse,societe_acheteuse,'',produit)
     *		et le desc doit deja avoir la bonne valeur (a l'appelant de gerer le multilangue)
     *
     * 		@param    	string		$desc				Description de la ligne
     * 		@param    	double		$pu_ht				Prix unitaire
     * 		@param    	double		$qty             	Quantite
     * 		@param    	double		$txtva           	Taux de tva
     * 		@param		double		$txlocaltax1		Local tax 1 rate
     *  	@param		double		$txlocaltax2		Local tax 2 rate
     *		@param    	int			$fk_product      	Product/Service ID predefined
     * 		@param    	double		$remise_percent  	Percentage discount of the line
     * 		@param    	string		$price_base_type	HT or TTC
     * 		@param    	double		$pu_ttc             Prix unitaire TTC
     * 		@param    	int			$info_bits			Bits of type of lines
     *      @param      int			$type               Type of line (product, service)
     *      @param      int			$rang               Position of line
     *      @param		int			$special_code		Special code (also used by externals modules!)
     *      @param		int			$fk_parent_line		Id of parent line
     *      @param		int			$fk_fournprice		Id supplier price. If 0, we will take best price. If -1 we keep it empty.
     *      @param		int			$pa_ht				Buying price without tax
     *      @param		string		$label				???
     *      @param		array		$array_options		extrafields array
     * 		@param		string		$ref_supplier			Supplier price reference
     * 		@param		int			$fk_unit			Id of the unit to use.
     * 		@param		string		$origin				'order', 'supplier_proposal', ...
     * 		@param		int			$origin_id			Id of origin line
     * 		@param		double		$pu_ht_devise		Amount in currency
     * 		@param		int			$date_start			Date start
     * 		@param		int			$date_end			Date end
     *    	@return    	int         	    			>0 if OK, <0 if KO
     *
     *    	@see       	add_product()
     */
    public function addline($desc, $pu_ht, $qty, $txtva, $txlocaltax1 = 0, $txlocaltax2 = 0, $fk_product = 0, $remise_percent = 0, $price_base_type = 'HT', $pu_ttc = 0, $info_bits = 0, $type = 0, $rang = -1, $special_code = 0, $fk_parent_line = 0, $fk_fournprice = 0, $pa_ht = 0, $label = '', $array_options = 0, $ref_supplier = '', $fk_unit = '', $origin = '', $origin_id = 0, $pu_ht_devise = 0, $date_start = 0, $date_end = 0)
    {
        global $mysoc, $conf, $langs;

        dol_syslog(get_class($this)."::addline supplier_proposalid=$this->id, desc=$desc, pu_ht=$pu_ht, qty=$qty, txtva=$txtva, fk_product=$fk_product, remise_except=$remise_percent, price_base_type=$price_base_type, pu_ttc=$pu_ttc, info_bits=$info_bits, type=$type");
        include_once DOL_DOCUMENT_ROOT.'/core/lib/price.lib.php';

        // Clean parameters
        if (empty($remise_percent)) $remise_percent = 0;
        if (empty($qty)) $qty = 0;
        if (empty($info_bits)) $info_bits = 0;
        if (empty($rang)) $rang = 0;
        if (empty($fk_parent_line) || $fk_parent_line < 0) $fk_parent_line = 0;
        if (empty($pu_ht)) $pu_ht = 0;

        $remise_percent = price2num($remise_percent);
        $qty = price2num($qty);
        $pu_ht = price2num($pu_ht);
        $pu_ttc = price2num($pu_ttc);
        $txtva = price2num($txtva);
        $txlocaltax1 = price2num($txlocaltax1);
        $txlocaltax2 = price2num($txlocaltax2);
            $pa_ht = price2num($pa_ht);
        if ($price_base_type == 'HT')
        {
            $pu = $pu_ht;
        }
        else
        {
            $pu = $pu_ttc;
        }

        // Check parameters
        if ($type < 0) return -1;

        if ($this->statut == self::STATUS_DRAFT)
        {
            $this->db->begin();

            if ($fk_product > 0)
            {
                if (!empty($conf->global->SUPPLIER_PROPOSAL_WITH_PREDEFINED_PRICES_ONLY))
                {
                    // Check quantity is enough
                    dol_syslog(get_class($this)."::addline we check supplier prices fk_product=".$fk_product." fk_fournprice=".$fk_fournprice." qty=".$qty." ref_supplier=".$ref_supplier);
                    $prod = new Product($this->db);
                    if ($prod->fetch($fk_product) > 0)
                    {
                        $product_type = $prod->type;
                        $label = $prod->label;
                        $fk_prod_fourn_price = $fk_fournprice;

                        // We use 'none' instead of $ref_supplier, because fourn_ref may not exists anymore. So we will take the first supplier price ok.
                        // If we want a dedicated supplier price, we must provide $fk_prod_fourn_price.
                        $result = $prod->get_buyprice($fk_prod_fourn_price, $qty, $fk_product, 'none', ($this->fk_soc ? $this->fk_soc : $this->socid)); // Search on couple $fk_prod_fourn_price/$qty first, then on triplet $qty/$fk_product/$ref_supplier/$this->fk_soc
                        if ($result > 0)
                        {
                            $pu = $prod->fourn_pu; // Unit price supplier price set by get_buyprice
                            $ref_supplier = $prod->ref_supplier; // Ref supplier price set by get_buyprice
                            // is remise percent not keyed but present for the product we add it
                            if ($remise_percent == 0 && $prod->remise_percent != 0)
                                $remise_percent = $prod->remise_percent;
                        }
                        if ($result == 0)                   // If result == 0, we failed to found the supplier reference price
                        {
                            $langs->load("errors");
                            $this->error = "Ref ".$prod->ref." ".$langs->trans("ErrorQtyTooLowForThisSupplier");
                            $this->db->rollback();
                            dol_syslog(get_class($this)."::addline we did not found supplier price, so we can't guess unit price");
                            //$pu    = $prod->fourn_pu;     // We do not overwrite unit price
                            //$ref   = $prod->ref_fourn;    // We do not overwrite ref supplier price
                            return -1;
                        }
                        if ($result == -1)
                        {
                            $langs->load("errors");
                            $this->error = "Ref ".$prod->ref." ".$langs->trans("ErrorQtyTooLowForThisSupplier");
                            $this->db->rollback();
                            dol_syslog(get_class($this)."::addline result=".$result." - ".$this->error, LOG_DEBUG);
                            return -1;
                        }
                        if ($result < -1)
                        {
                            $this->error = $prod->error;
                            $this->db->rollback();
                            dol_syslog(get_class($this)."::addline result=".$result." - ".$this->error, LOG_ERR);
                            return -1;
                        }
                    }
                    else
                    {
                        $this->error = $prod->error;
                        $this->db->rollback();
                        return -1;
                    }
                }
            }
            else
            {
                $product_type = $type;
            }

            // Calcul du total TTC et de la TVA pour la ligne a partir de
            // qty, pu, remise_percent et txtva
            // TRES IMPORTANT: C'est au moment de l'insertion ligne qu'on doit stocker
            // la part ht, tva et ttc, et ce au niveau de la ligne qui a son propre taux tva.

            $localtaxes_type = getLocalTaxesFromRate($txtva, 0, $this->thirdparty, $mysoc);
            $txtva = preg_replace('/\s*\(.*\)/', '', $txtva); // Remove code into vatrate.

            if ($conf->multicurrency->enabled && $pu_ht_devise > 0) {
                $pu = 0;
            }

            $tabprice = calcul_price_total($qty, $pu, $remise_percent, $txtva, $txlocaltax1, $txlocaltax2, 0, $price_base_type, $info_bits, $type, $this->thirdparty, $localtaxes_type, 100, $this->multicurrency_tx, $pu_ht_devise);
            $total_ht  = $tabprice[0];
            $total_tva = $tabprice[1];
            $total_ttc = $tabprice[2];
            $total_localtax1 = $tabprice[9];
            $total_localtax2 = $tabprice[10];
            $pu = $pu_ht = $tabprice[3];

            // MultiCurrency
            $multicurrency_total_ht  = $tabprice[16];
            $multicurrency_total_tva = $tabprice[17];
            $multicurrency_total_ttc = $tabprice[18];
            $pu_ht_devise = $tabprice[19];

            // Rang to use
            $ranktouse = $rang;
            if ($ranktouse == -1)
            {
                $rangmax = $this->line_max($fk_parent_line);
                $ranktouse = $rangmax + 1;
            }

            // TODO A virer
            // Anciens indicateurs: $price, $remise (a ne plus utiliser)
            $price = $pu;
            $remise = 0;
            if ($remise_percent > 0)
            {
                $remise = round(($pu * $remise_percent / 100), 2);
                $price = $pu - $remise;
            }

            // Insert line
            $this->line = new SupplierProposalLine($this->db);

            $this->line->fk_supplier_proposal = $this->id;
            $this->line->label = $label;
            $this->line->desc = $desc;
            $this->line->qty = $qty;
            $this->line->tva_tx = $txtva;
            $this->line->localtax1_tx = ($total_localtax1 ? $localtaxes_type[1] : 0);
            $this->line->localtax2_tx = ($total_localtax2 ? $localtaxes_type[3] : 0);
            $this->line->localtax1_type = $localtaxes_type[0];
            $this->line->localtax2_type = $localtaxes_type[2];
            $this->line->fk_product = $fk_product;
            $this->line->remise_percent = $remise_percent;
            $this->line->subprice = $pu_ht;
            $this->line->rang = $ranktouse;
            $this->line->info_bits = $info_bits;
            $this->line->total_ht = $total_ht;
            $this->line->total_tva = $total_tva;
            $this->line->total_localtax1 = $total_localtax1;
            $this->line->total_localtax2 = $total_localtax2;
            $this->line->total_ttc = $total_ttc;
            $this->line->product_type = $type;
            $this->line->special_code = $special_code;
            $this->line->fk_parent_line = $fk_parent_line;
            $this->line->fk_unit = $fk_unit;
            $this->line->origin = $origin;
            $this->line->origin_id = $origin_id;
            $this->line->ref_fourn = $this->db->escape($ref_supplier);
			$this->line->date_start = $date_start;
			$this->line->date_end = $date_end;

            // infos marge
            if (!empty($fk_product) && empty($fk_fournprice) && empty($pa_ht)) {
                // When fk_fournprice is 0, we take the lowest buying price
                include_once DOL_DOCUMENT_ROOT.'/fourn/class/fournisseur.product.class.php';
                $productFournisseur = new ProductFournisseur($this->db);
                $productFournisseur->find_min_price_product_fournisseur($fk_product);
                $this->line->fk_fournprice = $productFournisseur->product_fourn_price_id;
            } else {
            	$this->line->fk_fournprice = ($fk_fournprice > 0 ? $fk_fournprice : 0);		// If fk_fournprice is -1, we will not use fk_fournprice
            }
            $this->line->pa_ht = $pa_ht;
            //var_dump($this->line->fk_fournprice);exit;

            // Multicurrency
            $this->line->fk_multicurrency = $this->fk_multicurrency;
            $this->line->multicurrency_code = $this->multicurrency_code;
            $this->line->multicurrency_subprice		= $pu_ht_devise;
            $this->line->multicurrency_total_ht 	= $multicurrency_total_ht;
            $this->line->multicurrency_total_tva 	= $multicurrency_total_tva;
            $this->line->multicurrency_total_ttc 	= $multicurrency_total_ttc;

            // Mise en option de la ligne
            if (empty($qty) && empty($special_code)) $this->line->special_code = 3;

<<<<<<< HEAD
            if (is_array($array_option) && count($array_option) > 0) {
                $this->line->array_options = $array_option;
=======
            if (is_array($array_options) && count($array_options)>0) {
                $this->line->array_options=$array_options;
>>>>>>> f2771b33
            }

            $result = $this->line->insert();
            if ($result > 0)
            {
                // Reorder if child line
                if (!empty($fk_parent_line)) $this->line_order(true, 'DESC');

                // Mise a jour informations denormalisees au niveau de la propale meme
                $result = $this->update_price(1, 'auto', 0, $this->thirdparty); // This method is designed to add line from user input so total calculation must be done using 'auto' mode.
                if ($result > 0)
                {
                    $this->db->commit();
                    return $this->line->id;
                }
                else
                {
                    $this->error = $this->db->error();
                    $this->db->rollback();
                    return -1;
                }
            }
            else
            {
                $this->error = $this->line->error;
                $this->db->rollback();
                return -2;
            }
        }
        else
        {
        	$this->error = 'BadStatusOfObjectToAddLine';
        	return -5;
        }
    }


    /**
     *  Update a proposal line
     *
     *  @param      int			$rowid           	Id de la ligne
     *  @param      double		$pu		     	  	Prix unitaire (HT ou TTC selon price_base_type)
     *  @param      double		$qty            	Quantity
     *  @param      double		$remise_percent  	Remise effectuee sur le produit
     *  @param      double		$txtva	          	Taux de TVA
     * 	@param	  	double		$txlocaltax1		Local tax 1 rate
     *  @param	  	double		$txlocaltax2		Local tax 2 rate
     *  @param      string		$desc            	Description
     *	@param	  	double		$price_base_type	HT ou TTC
     *	@param      int			$info_bits        	Miscellaneous informations
     *	@param		int			$special_code		Special code (also used by externals modules!)
     * 	@param		int			$fk_parent_line		Id of parent line (0 in most cases, used by modules adding sublevels into lines).
     * 	@param		int			$skip_update_total	Keep fields total_xxx to 0 (used for special lines by some modules)
     *  @param		int			$fk_fournprice		Id of origin supplier price
     *  @param		int			$pa_ht				Price (without tax) of product when it was bought
     *  @param		string		$label				???
     *  @param		int			$type				0/1=Product/service
     *  @param		array		$array_options		extrafields array
     * 	@param		string		$ref_supplier			Supplier price reference
     *	@param		int			$fk_unit			Id of the unit to use.
	 * 	@param		double		$pu_ht_devise		Unit price in currency
     *  @return     int     		        		0 if OK, <0 if KO
     */
    public function updateline($rowid, $pu, $qty, $remise_percent, $txtva, $txlocaltax1 = 0, $txlocaltax2 = 0, $desc = '', $price_base_type = 'HT', $info_bits = 0, $special_code = 0, $fk_parent_line = 0, $skip_update_total = 0, $fk_fournprice = 0, $pa_ht = 0, $label = '', $type = 0, $array_options = 0, $ref_supplier = '', $fk_unit = '', $pu_ht_devise = 0)
    {
        global $conf, $user, $langs, $mysoc;

        dol_syslog(get_class($this)."::updateLine $rowid, $pu, $qty, $remise_percent, $txtva, $desc, $price_base_type, $info_bits");
        include_once DOL_DOCUMENT_ROOT.'/core/lib/price.lib.php';

        // Clean parameters
        $remise_percent = price2num($remise_percent);
        $qty = price2num($qty);
        $pu = price2num($pu);
        $txtva = price2num($txtva);
        $txlocaltax1 = price2num($txlocaltax1);
        $txlocaltax2 = price2num($txlocaltax2);
        $pa_ht = price2num($pa_ht);
        if (empty($qty) && empty($special_code)) $special_code = 3; // Set option tag
        if (!empty($qty) && $special_code == 3) $special_code = 0; // Remove option tag

        if ($this->statut == 0)
        {
            $this->db->begin();

            // Calcul du total TTC et de la TVA pour la ligne a partir de
            // qty, pu, remise_percent et txtva
            // TRES IMPORTANT: C'est au moment de l'insertion ligne qu'on doit stocker
            // la part ht, tva et ttc, et ce au niveau de la ligne qui a son propre taux tva.

            $localtaxes_type = getLocalTaxesFromRate($txtva, 0, $mysoc, $this->thirdparty);

            // Clean vat code
            $reg = array();
            $vat_src_code = '';
            if (preg_match('/\((.*)\)/', $txtva, $reg))
            {
            	$vat_src_code = $reg[1];
            	$txtva = preg_replace('/\s*\(.*\)/', '', $txtva); // Remove code into vatrate.
            }

            $tabprice = calcul_price_total($qty, $pu, $remise_percent, $txtva, $txlocaltax1, $txlocaltax2, 0, $price_base_type, $info_bits, $type, $this->thirdparty, $localtaxes_type, 100, $this->multicurrency_tx, $pu_ht_devise);
            $total_ht  = $tabprice[0];
            $total_tva = $tabprice[1];
            $total_ttc = $tabprice[2];
            $total_localtax1 = $tabprice[9];
            $total_localtax2 = $tabprice[10];

            // MultiCurrency
            $multicurrency_total_ht  = $tabprice[16];
            $multicurrency_total_tva = $tabprice[17];
            $multicurrency_total_ttc = $tabprice[18];

<<<<<<< HEAD
            // Update line
            $this->line = new SupplierProposalLine($this->db);

            // Stock previous line records
            $staticline = new SupplierProposalLine($this->db);
            $staticline->fetch($rowid);
            $this->line->oldline = $staticline;
=======
            //Fetch current line from the database and then clone the object and set it in $oldline property
            $line = new SupplierProposalLine($this->db);
            $line->fetch($rowid);
            $line->fetch_optionals();

            // Stock previous line records
            $staticline = clone $line;

            $line->oldline = $staticline;
            $this->line = $line;
            $this->line->context = $this->context;
>>>>>>> f2771b33

            // Reorder if fk_parent_line change
            if (!empty($fk_parent_line) && !empty($staticline->fk_parent_line) && $fk_parent_line != $staticline->fk_parent_line)
            {
                $rangmax = $this->line_max($fk_parent_line);
                $this->line->rang = $rangmax + 1;
            }

            $this->line->id					= $rowid;
            $this->line->label = $label;
            $this->line->desc = $desc;
            $this->line->qty				= $qty;
            $this->line->product_type = $type;

            $this->line->vat_src_code = $vat_src_code;
            $this->line->tva_tx = $txtva;
            $this->line->localtax1_tx		= $txlocaltax1;
            $this->line->localtax2_tx		= $txlocaltax2;
            $this->line->localtax1_type		= $localtaxes_type[0];
            $this->line->localtax2_type		= $localtaxes_type[2];
            $this->line->remise_percent		= $remise_percent;
            $this->line->subprice			= $pu;
            $this->line->info_bits			= $info_bits;
            $this->line->total_ht			= $total_ht;
            $this->line->total_tva			= $total_tva;
            $this->line->total_localtax1	= $total_localtax1;
            $this->line->total_localtax2	= $total_localtax2;
            $this->line->total_ttc			= $total_ttc;
            $this->line->special_code = $special_code;
            $this->line->fk_parent_line		= $fk_parent_line;
            $this->line->skip_update_total = $skip_update_total;
            $this->line->ref_fourn = $ref_supplier;
            $this->line->fk_unit = $fk_unit;

            // infos marge
            if (!empty($fk_product) && empty($fk_fournprice) && empty($pa_ht)) {
                // by external module, take lowest buying price
                include_once DOL_DOCUMENT_ROOT.'/fourn/class/fournisseur.product.class.php';
                $productFournisseur = new ProductFournisseur($this->db);
                $productFournisseur->find_min_price_product_fournisseur($fk_product);
                $this->line->fk_fournprice = $productFournisseur->product_fourn_price_id;
            } else {
                $this->line->fk_fournprice = $fk_fournprice;
            }
            $this->line->pa_ht = $pa_ht;

<<<<<<< HEAD
            if (is_array($array_option) && count($array_option) > 0) {
                $this->line->array_options = $array_option;
=======
            if (is_array($array_options) && count($array_options)>0) {
            	// We replace values in this->line->array_options only for entries defined into $array_options
            	foreach($array_options as $key => $value) {
            		$this->line->array_options[$key] = $array_options[$key];
            	}
>>>>>>> f2771b33
            }

            // Multicurrency
            $this->line->multicurrency_subprice		= price2num($pu * $this->multicurrency_tx);
            $this->line->multicurrency_total_ht 	= $multicurrency_total_ht;
            $this->line->multicurrency_total_tva 	= $multicurrency_total_tva;
            $this->line->multicurrency_total_ttc 	= $multicurrency_total_ttc;

            $result = $this->line->update();
            if ($result > 0)
            {
                // Reorder if child line
                if (!empty($fk_parent_line)) $this->line_order(true, 'DESC');

                $this->update_price(1);

                $this->fk_supplier_proposal = $this->id;

                $this->db->commit();
                return $result;
            }
            else
            {
                $this->error = $this->db->error();
                $this->db->rollback();
                return -1;
            }
        }
        else
        {
            dol_syslog(get_class($this)."::updateline Erreur -2 SupplierProposal en mode incompatible pour cette action");
            return -2;
        }
    }


    /**
     *  Delete detail line
     *
     *  @param		int		$lineid			Id of line to delete
     *  @return     int         			>0 if OK, <0 if KO
     */
    public function deleteline($lineid)
    {
        if ($this->statut == 0)
        {
            $line = new SupplierProposalLine($this->db);

            // For triggers
            $line->fetch($lineid);

            if ($line->delete() > 0)
            {
                $this->update_price(1);

                return 1;
            }
            else
            {
                return -1;
            }
        }
        else
        {
            return -2;
        }
    }


    /**
     *  Create commercial proposal into database
     * 	this->ref can be set or empty. If empty, we will use "(PROVid)"
     *
     * 	@param		User	$user		User that create
     * 	@param		int		$notrigger	1=Does not execute triggers, 0= execute triggers
     *  @return     int     			<0 if KO, >=0 if OK
     */
    public function create($user, $notrigger = 0)
    {
        global $langs, $conf, $mysoc, $hookmanager;
        $error = 0;

        $now = dol_now();

        dol_syslog(get_class($this)."::create");

        // Check parameters
        $result = $this->fetch_thirdparty();
        if ($result < 0)
        {
            $this->error = "Failed to fetch company";
            dol_syslog(get_class($this)."::create ".$this->error, LOG_ERR);
            return -3;
        }

        // Check parameters
        if (!empty($this->ref))	// We check that ref is not already used
        {
            $result = self::isExistingObject($this->element, 0, $this->ref); // Check ref is not yet used
            if ($result > 0)
            {
                $this->error = 'ErrorRefAlreadyExists';
                dol_syslog(get_class($this)."::create ".$this->error, LOG_WARNING);
                $this->db->rollback();
                return -1;
            }
        }

        // Multicurrency
        if (!empty($this->multicurrency_code)) list($this->fk_multicurrency, $this->multicurrency_tx) = MultiCurrency::getIdAndTxFromCode($this->db, $this->multicurrency_code);
        if (empty($this->fk_multicurrency))
        {
            $this->multicurrency_code = $conf->currency;
            $this->fk_multicurrency = 0;
            $this->multicurrency_tx = 1;
        }

        $this->db->begin();

        // Insert into database
        $sql = "INSERT INTO ".MAIN_DB_PREFIX."supplier_proposal (";
        $sql .= "fk_soc";
        $sql .= ", price";
        $sql .= ", remise";
        $sql .= ", remise_percent";
        $sql .= ", remise_absolue";
        $sql .= ", tva";
        $sql .= ", total";
        $sql .= ", datec";
        $sql .= ", ref";
        $sql .= ", fk_user_author";
        $sql .= ", note_private";
        $sql .= ", note_public";
        $sql .= ", model_pdf";
        $sql .= ", fk_cond_reglement";
        $sql .= ", fk_mode_reglement";
        $sql .= ", fk_account";
        $sql .= ", date_livraison";
        $sql .= ", fk_shipping_method";
        $sql .= ", fk_projet";
        $sql .= ", entity";
        $sql .= ", fk_multicurrency";
        $sql .= ", multicurrency_code";
        $sql .= ", multicurrency_tx";
        $sql .= ") ";
        $sql .= " VALUES (";
        $sql .= $this->socid;
        $sql .= ", 0";
        $sql .= ", ".$this->remise;
        $sql .= ", ".($this->remise_percent ? $this->db->escape($this->remise_percent) : 'null');
        $sql .= ", ".($this->remise_absolue ? $this->db->escape($this->remise_absolue) : 'null');
        $sql .= ", 0";
        $sql .= ", 0";
        $sql .= ", '".$this->db->idate($now)."'";
        $sql .= ", '(PROV)'";
        $sql .= ", ".($user->id > 0 ? "'".$user->id."'" : "null");
        $sql .= ", '".$this->db->escape($this->note_private)."'";
        $sql .= ", '".$this->db->escape($this->note_public)."'";
        $sql .= ", '".$this->db->escape($this->modelpdf)."'";
        $sql .= ", ".($this->cond_reglement_id > 0 ? $this->cond_reglement_id : 'NULL');
        $sql .= ", ".($this->mode_reglement_id > 0 ? $this->mode_reglement_id : 'NULL');
        $sql .= ", ".($this->fk_account > 0 ? $this->fk_account : 'NULL');
        $sql .= ", ".($this->date_livraison != '' ? "'".$this->db->idate($this->date_livraison)."'" : "null");
        $sql .= ", ".($this->shipping_method_id > 0 ? $this->shipping_method_id : 'NULL');
        $sql .= ", ".($this->fk_project ? $this->fk_project : "null");
        $sql .= ", ".$conf->entity;
        $sql .= ", ".(int) $this->fk_multicurrency;
        $sql .= ", '".$this->db->escape($this->multicurrency_code)."'";
        $sql .= ", ".(double) $this->multicurrency_tx;
        $sql .= ")";

        dol_syslog(get_class($this)."::create", LOG_DEBUG);
        $resql = $this->db->query($sql);
        if ($resql)
        {
            $this->id = $this->db->last_insert_id(MAIN_DB_PREFIX."supplier_proposal");

            if ($this->id)
            {
                $this->ref = '(PROV'.$this->id.')';
                $sql = 'UPDATE '.MAIN_DB_PREFIX."supplier_proposal SET ref='".$this->db->escape($this->ref)."' WHERE rowid=".$this->id;

                dol_syslog(get_class($this)."::create", LOG_DEBUG);
                $resql = $this->db->query($sql);
                if (!$resql) $error++;

                if (!empty($this->linkedObjectsIds) && empty($this->linked_objects))	// To use new linkedObjectsIds instead of old linked_objects
                {
                    $this->linked_objects = $this->linkedObjectsIds; // TODO Replace linked_objects with linkedObjectsIds
                }

                // Add object linked
                if (!$error && $this->id && is_array($this->linked_objects) && !empty($this->linked_objects))
                {
                    foreach ($this->linked_objects as $origin => $tmp_origin_id)
                    {
                        if (is_array($tmp_origin_id))       // New behaviour, if linked_object can have several links per type, so is something like array('contract'=>array(id1, id2, ...))
                        {
                            foreach ($tmp_origin_id as $origin_id)
                            {
                                $ret = $this->add_object_linked($origin, $origin_id);
                                if (!$ret)
                                {
                                    dol_print_error($this->db);
                                    $error++;
                                }
                            }
                        }
                    }
                }

                /*
                 *  Insertion du detail des produits dans la base
                 */
                if (!$error)
                {
                    $fk_parent_line = 0;
                    $num = count($this->lines);

                    for ($i = 0; $i < $num; $i++)
                    {
                        // Reset fk_parent_line for no child products and special product
                        if (($this->lines[$i]->product_type != 9 && empty($this->lines[$i]->fk_parent_line)) || $this->lines[$i]->product_type == 9) {
                            $fk_parent_line = 0;
                        }

                        $result = $this->addline(
                            $this->lines[$i]->desc,
                            $this->lines[$i]->subprice,
                            $this->lines[$i]->qty,
                            $this->lines[$i]->tva_tx,
                            $this->lines[$i]->localtax1_tx,
                            $this->lines[$i]->localtax2_tx,
                            $this->lines[$i]->fk_product,
                            $this->lines[$i]->remise_percent,
                            'HT',
                            0,
                            0,
                            $this->lines[$i]->product_type,
                            $this->lines[$i]->rang,
                            $this->lines[$i]->special_code,
                            $fk_parent_line,
                            $this->lines[$i]->fk_fournprice,
                            $this->lines[$i]->pa_ht,
                            $this->lines[$i]->label,
                            $this->lines[$i]->array_options,
                            $this->lines[$i]->ref_fourn,
                            $this->lines[$i]->fk_unit,
                            'supplier_proposal',
                            $this->lines[$i]->rowid
                        );

                        if ($result < 0)
                        {
                            $error++;
                            $this->error = $this->db->error;
                            dol_print_error($this->db);
                            break;
                        }
                        // Defined the new fk_parent_line
                        if ($result > 0 && $this->lines[$i]->product_type == 9) {
                            $fk_parent_line = $result;
                        }
                    }
                }

                if (!$error)
                {
                    // Mise a jour infos denormalisees
                    $resql = $this->update_price(1);
                    if ($resql)
                    {
                        $action = 'update';

                        // Actions on extra fields
                        if (!$error && empty($conf->global->MAIN_EXTRAFIELDS_DISABLED))
                        {
                            $result = $this->insertExtraFields();
                            if ($result < 0)
                            {
                                $error++;
                            }
                        }

                        if (!$error && !$notrigger)
                        {
                            // Call trigger
                            $result = $this->call_trigger('PROPAL_SUPPLIER_CREATE', $user);
                            if ($result < 0) { $error++; }
                            // End call triggers
                        }
                    }
                    else
                    {
                        $this->error = $this->db->lasterror();
                        $error++;
                    }
                }
            }
            else
            {
                $this->error = $this->db->lasterror();
                $error++;
            }

            if (!$error)
            {
                $this->db->commit();
                dol_syslog(get_class($this)."::create done id=".$this->id);
                return $this->id;
            }
            else
            {
                $this->db->rollback();
                return -2;
            }
        }
        else
        {
            $this->error = $this->db->lasterror();
            $this->db->rollback();
            return -1;
        }
    }


    // phpcs:disable PEAR.NamingConventions.ValidFunctionName.ScopeNotCamelCaps
    /**
     *	Insert into DB a supplier_proposal object completely defined by its data members (ex, results from copy).
     *
     *	@param 		User	$user	User that create
     *	@return    	int				Id of the new object if ok, <0 if ko
     *	@see       	create()
     */
    public function create_from($user)
    {
        // phpcs:enable
        $this->products = $this->lines;

        return $this->create($user);
    }

    /**
     *		Load an object from its id and create a new one in database
     *
	 *      @param	    User	$user		    User making the clone
     *		@param		int		$fromid			Id of thirdparty
     * 	 	@return		int						New id of clone
     */
    public function createFromClone(User $user, $fromid = 0)
    {
        global $conf, $hookmanager;

        $error = 0;
        $now = dol_now();

        $this->db->begin();

        // get extrafields so they will be clone
        foreach ($this->lines as $line)
            $line->fetch_optionals();

        // Load source object
        $objFrom = clone $this;

        $objsoc = new Societe($this->db);

        // Change socid if needed
        if (!empty($fromid) && $fromid != $this->socid)
        {
            if ($objsoc->fetch($fromid) > 0)
            {
                $this->socid = $objsoc->id;
                $this->cond_reglement_id	= (!empty($objsoc->cond_reglement_id) ? $objsoc->cond_reglement_id : 0);
                $this->mode_reglement_id	= (!empty($objsoc->mode_reglement_id) ? $objsoc->mode_reglement_id : 0);
                $this->fk_project = '';
            }

            // TODO Change product price if multi-prices
        }
        else
        {
            $objsoc->fetch($this->socid);
        }

        $this->id = 0;
        $this->statut = 0;

        if (empty($conf->global->SUPPLIER_PROPOSAL_ADDON) || !is_readable(DOL_DOCUMENT_ROOT."/core/modules/supplier_proposal/".$conf->global->SUPPLIER_PROPOSAL_ADDON.".php"))
        {
            $this->error = 'ErrorSetupNotComplete';
            return -1;
        }

        // Clear fields
        $this->user_author = $user->id;
        $this->user_valid = '';
        $this->date = $now;

        // Set ref
        require_once DOL_DOCUMENT_ROOT."/core/modules/supplier_proposal/".$conf->global->SUPPLIER_PROPOSAL_ADDON.'.php';
        $obj = $conf->global->SUPPLIER_PROPOSAL_ADDON;
        $modSupplierProposal = new $obj;
        $this->ref = $modSupplierProposal->getNextValue($objsoc, $this);

        // Create clone
        $this->context['createfromclone'] = 'createfromclone';
        $result = $this->create($user);
        if ($result < 0) $error++;

        if (!$error)
        {
            // Hook of thirdparty module
            if (is_object($hookmanager))
            {
                $parameters = array('objFrom'=>$objFrom);
                $action = '';
                $reshook = $hookmanager->executeHooks('createFrom', $parameters, $this, $action); // Note that $action and $object may have been modified by some hooks
                if ($reshook < 0) $error++;
            }
        }

        unset($this->context['createfromclone']);

        // End
        if (!$error)
        {
            $this->db->commit();
            return $this->id;
        }
        else
        {
            $this->db->rollback();
            return -1;
        }
    }

    /**
     *	Load a proposal from database and its ligne array
     *
     *	@param      int			$rowid		id of object to load
     *	@param		string		$ref		Ref of proposal
     *	@return     int         			>0 if OK, <0 if KO
     */
    public function fetch($rowid, $ref = '')
    {
        global $conf;

        $sql = "SELECT p.rowid, p.entity, p.ref, p.remise, p.remise_percent, p.remise_absolue, p.fk_soc";
        $sql .= ", p.total, p.tva, p.localtax1, p.localtax2, p.total_ht";
        $sql .= ", p.datec";
        $sql .= ", p.date_valid as datev";
        $sql .= ", p.date_livraison as date_livraison";
        $sql .= ", p.model_pdf, p.extraparams";
        $sql .= ", p.note_private, p.note_public";
        $sql .= ", p.fk_projet as fk_project, p.fk_statut";
        $sql .= ", p.fk_user_author, p.fk_user_valid, p.fk_user_cloture";
        $sql .= ", p.fk_cond_reglement";
        $sql .= ", p.fk_mode_reglement";
        $sql .= ', p.fk_account';
        $sql .= ", p.fk_shipping_method";
        $sql .= ", p.fk_multicurrency, p.multicurrency_code, p.multicurrency_tx, p.multicurrency_total_ht, p.multicurrency_total_tva, p.multicurrency_total_ttc";
        $sql .= ", c.label as statut_label";
        $sql .= ", cr.code as cond_reglement_code, cr.libelle as cond_reglement, cr.libelle_facture as cond_reglement_libelle_doc";
        $sql .= ", cp.code as mode_reglement_code, cp.libelle as mode_reglement";
        $sql .= " FROM ".MAIN_DB_PREFIX."c_propalst as c, ".MAIN_DB_PREFIX."supplier_proposal as p";
        $sql .= ' LEFT JOIN '.MAIN_DB_PREFIX.'c_paiement as cp ON p.fk_mode_reglement = cp.id';
        $sql .= ' LEFT JOIN '.MAIN_DB_PREFIX.'c_payment_term as cr ON p.fk_cond_reglement = cr.rowid';
        $sql .= " WHERE p.fk_statut = c.id";
        $sql .= " AND p.entity IN (".getEntity('supplier_proposal').")";
        if ($ref) $sql .= " AND p.ref='".$ref."'";
        else $sql .= " AND p.rowid=".$rowid;

        dol_syslog(get_class($this)."::fetch", LOG_DEBUG);
        $resql = $this->db->query($sql);
        if ($resql)
        {
            if ($this->db->num_rows($resql))
            {
                $obj = $this->db->fetch_object($resql);

                $this->id                   = $obj->rowid;
                $this->entity               = $obj->entity;

                $this->ref                  = $obj->ref;
                $this->remise               = $obj->remise;
                $this->remise_percent       = $obj->remise_percent;
                $this->remise_absolue       = $obj->remise_absolue;
                $this->total                = $obj->total; // TODO deprecated
                $this->total_ht             = $obj->total_ht;
                $this->total_tva            = $obj->tva;
                $this->total_localtax1		= $obj->localtax1;
                $this->total_localtax2		= $obj->localtax2;
                $this->total_ttc            = $obj->total;
                $this->socid                = $obj->fk_soc;
                $this->fk_project           = $obj->fk_project;
                $this->modelpdf             = $obj->model_pdf;
                $this->note                 = $obj->note_private; // TODO deprecated
                $this->note_private         = $obj->note_private;
                $this->note_public          = $obj->note_public;
                $this->statut               = (int) $obj->fk_statut;
                $this->statut_libelle       = $obj->statut_label;
                $this->datec                = $this->db->jdate($obj->datec); // TODO deprecated
                $this->datev                = $this->db->jdate($obj->datev); // TODO deprecated
                $this->date_creation = $this->db->jdate($obj->datec); //Creation date
                $this->date_validation = $this->db->jdate($obj->datev); //Validation date
                $this->date_livraison       = $this->db->jdate($obj->date_livraison);
                $this->shipping_method_id   = ($obj->fk_shipping_method > 0) ? $obj->fk_shipping_method : null;

                $this->mode_reglement_id    = $obj->fk_mode_reglement;
                $this->mode_reglement_code  = $obj->mode_reglement_code;
                $this->mode_reglement       = $obj->mode_reglement;
                $this->fk_account           = ($obj->fk_account > 0) ? $obj->fk_account : null;
                $this->cond_reglement_id    = $obj->fk_cond_reglement;
                $this->cond_reglement_code  = $obj->cond_reglement_code;
                $this->cond_reglement       = $obj->cond_reglement;
                $this->cond_reglement_doc   = $obj->cond_reglement_libelle_doc;

                $this->extraparams = (array) json_decode($obj->extraparams, true);

                $this->user_author_id = $obj->fk_user_author;
                $this->user_valid_id  = $obj->fk_user_valid;
                $this->user_close_id  = $obj->fk_user_cloture;

                // Multicurrency
                $this->fk_multicurrency 		= $obj->fk_multicurrency;
                $this->multicurrency_code = $obj->multicurrency_code;
                $this->multicurrency_tx 		= $obj->multicurrency_tx;
                $this->multicurrency_total_ht = $obj->multicurrency_total_ht;
                $this->multicurrency_total_tva 	= $obj->multicurrency_total_tva;
                $this->multicurrency_total_ttc 	= $obj->multicurrency_total_ttc;

                if ($obj->fk_statut == 0)
                {
                    $this->brouillon = 1;
                }

                // Retreive all extrafield
                // fetch optionals attributes and labels
                $this->fetch_optionals();

                $this->db->free($resql);

                $this->lines = array();

                // Lines of supplier proposals
                $sql = "SELECT d.rowid, d.fk_supplier_proposal, d.fk_parent_line, d.label as custom_label, d.description, d.price, d.tva_tx, d.localtax1_tx, d.localtax2_tx, d.qty, d.fk_remise_except, d.remise_percent, d.subprice, d.fk_product,";
                $sql .= " d.info_bits, d.total_ht, d.total_tva, d.total_localtax1, d.total_localtax2, d.total_ttc, d.fk_product_fournisseur_price as fk_fournprice, d.buy_price_ht as pa_ht, d.special_code, d.rang, d.product_type,";
                $sql .= ' p.ref as product_ref, p.description as product_desc, p.fk_product_type, p.label as product_label,';
                $sql .= ' d.ref_fourn as ref_produit_fourn,';
                $sql .= ' d.fk_multicurrency, d.multicurrency_code, d.multicurrency_subprice, d.multicurrency_total_ht, d.multicurrency_total_tva, d.multicurrency_total_ttc, d.fk_unit';
                $sql .= " FROM ".MAIN_DB_PREFIX."supplier_proposaldet as d";
                $sql .= " LEFT JOIN ".MAIN_DB_PREFIX."product as p ON d.fk_product = p.rowid";
                $sql .= " WHERE d.fk_supplier_proposal = ".$this->id;
                $sql .= " ORDER by d.rang";

                $result = $this->db->query($sql);
                if ($result)
                {
                    $num = $this->db->num_rows($result);
                    $i = 0;

                    while ($i < $num)
                    {
                        $objp                   = $this->db->fetch_object($result);

                        $line                   = new SupplierProposalLine($this->db);

                        $line->rowid = $objp->rowid; // deprecated
                        $line->id = $objp->rowid;
                        $line->fk_supplier_proposal = $objp->fk_supplier_proposal;
                        $line->fk_parent_line = $objp->fk_parent_line;
                        $line->product_type     = $objp->product_type;
                        $line->label            = $objp->custom_label;
                        $line->desc             = $objp->description; // Description ligne
                        $line->qty              = $objp->qty;
                        $line->tva_tx           = $objp->tva_tx;
                        $line->localtax1_tx		= $objp->localtax1_tx;
                        $line->localtax2_tx		= $objp->localtax2_tx;
                        $line->subprice         = $objp->subprice;
                        $line->fk_remise_except = $objp->fk_remise_except;
                        $line->remise_percent   = $objp->remise_percent;

                        $line->info_bits        = $objp->info_bits;
                        $line->total_ht         = $objp->total_ht;
                        $line->total_tva        = $objp->total_tva;
                        $line->total_localtax1	= $objp->total_localtax1;
                        $line->total_localtax2	= $objp->total_localtax2;
                        $line->total_ttc        = $objp->total_ttc;
                          $line->fk_fournprice 	= $objp->fk_fournprice;
                        $marginInfos = getMarginInfos($objp->subprice, $objp->remise_percent, $objp->tva_tx, $objp->localtax1_tx, $objp->localtax2_tx, $line->fk_fournprice, $objp->pa_ht);
                        $line->pa_ht = $marginInfos[0];
                        $line->marge_tx			= $marginInfos[1];
                        $line->marque_tx		= $marginInfos[2];
                        $line->special_code     = $objp->special_code;
                        $line->rang             = $objp->rang;

                        $line->fk_product       = $objp->fk_product;

                        $line->ref = $objp->product_ref; // deprecated
                        $line->product_ref = $objp->product_ref;
                        $line->libelle = $objp->product_label; // deprecated
                        $line->product_label = $objp->product_label;
                        $line->product_desc     = $objp->product_desc; // Description produit
                        $line->fk_product_type  = $objp->fk_product_type;

                        $line->ref_fourn = $objp->ref_produit_fourn;

                        // Multicurrency
                        $line->fk_multicurrency = $objp->fk_multicurrency;
                        $line->multicurrency_code = $objp->multicurrency_code;
                        $line->multicurrency_subprice 	= $objp->multicurrency_subprice;
                        $line->multicurrency_total_ht 	= $objp->multicurrency_total_ht;
                        $line->multicurrency_total_tva 	= $objp->multicurrency_total_tva;
                        $line->multicurrency_total_ttc 	= $objp->multicurrency_total_ttc;
                        $line->fk_unit = $objp->fk_unit;

                        $this->lines[$i] = $line;

                        $i++;
                    }
                    $this->db->free($result);
                }
                else
                {
                    $this->error = $this->db->error();
                    return -1;
                }

                // Retreive all extrafield
                // fetch optionals attributes and labels
                $this->fetch_optionals();

                return 1;
            }

            $this->error = "Record Not Found";
            return 0;
        }
        else
        {
            $this->error = $this->db->error();
            return -1;
        }
    }

    /**
     *  Set status to validated
     *
     *  @param	User	$user       Object user that validate
     *  @param	int		$notrigger	1=Does not execute triggers, 0= execute triggers
     *  @return int         		<0 if KO, >=0 if OK
     */
    public function valid($user, $notrigger = 0)
    {
        require_once DOL_DOCUMENT_ROOT.'/core/lib/files.lib.php';

        global $conf, $langs;

        $error = 0;
        $now = dol_now();

        if ((empty($conf->global->MAIN_USE_ADVANCED_PERMS) && !empty($user->rights->supplier_proposal->creer))
           || (!empty($conf->global->MAIN_USE_ADVANCED_PERMS) && !empty($user->rights->supplier_proposal->validate_advance)))
        {
            $this->db->begin();

            // Numbering module definition
            $soc = new Societe($this->db);
            $soc->fetch($this->socid);

            // Define new ref
            if (!$error && (preg_match('/^[\(]?PROV/i', $this->ref) || empty($this->ref))) // empty should not happened, but when it occurs, the test save life
            {
                $num = $this->getNextNumRef($soc);
            }
            else
            {
                $num = $this->ref;
            }
            $this->newref = $num;

            $sql = "UPDATE ".MAIN_DB_PREFIX."supplier_proposal";
            $sql .= " SET ref = '".$this->db->escape($num)."',";
            $sql .= " fk_statut = 1, date_valid='".$this->db->idate($now)."', fk_user_valid=".$user->id;
            $sql .= " WHERE rowid = ".$this->id." AND fk_statut = 0";

            dol_syslog(get_class($this)."::valid", LOG_DEBUG);
            $resql = $this->db->query($sql);
            if (!$resql)
            {
                dol_print_error($this->db);
                $error++;
            }

               // Trigger calls
            if (!$error && !$notrigger)
            {
                // Call trigger
                $result = $this->call_trigger('SUPPLIER_PROPOSAL_VALIDATE', $user);
                if ($result < 0) { $error++; }
                // End call triggers
            }

            if (!$error)
            {
                $this->oldref = $this->ref;

                // Rename directory if dir was a temporary ref
                if (preg_match('/^[\(]?PROV/i', $this->ref))
                {
                	// Now we rename also files into index
                	$sql = 'UPDATE '.MAIN_DB_PREFIX."ecm_files set filename = CONCAT('".$this->db->escape($this->newref)."', SUBSTR(filename, ".(strlen($this->ref) + 1).")), filepath = 'supplier_proposal/".$this->db->escape($this->newref)."'";
                	$sql .= " WHERE filename LIKE '".$this->db->escape($this->ref)."%' AND filepath = 'supplier_proposal/".$this->db->escape($this->ref)."' and entity = ".$conf->entity;
                	$resql = $this->db->query($sql);
                	if (!$resql) { $error++; $this->error = $this->db->lasterror(); }

                	// We rename directory ($this->ref = old ref, $num = new ref) in order not to lose the attachments
                	$oldref = dol_sanitizeFileName($this->ref);
                    $newref = dol_sanitizeFileName($num);
                    $dirsource = $conf->supplier_proposal->dir_output.'/'.$oldref;
                    $dirdest = $conf->supplier_proposal->dir_output.'/'.$newref;
                    if (!$error && file_exists($dirsource))
                    {
                        dol_syslog(get_class($this)."::valid rename dir ".$dirsource." into ".$dirdest);
                        if (@rename($dirsource, $dirdest))
                        {
                            dol_syslog("Rename ok");
                            // Rename docs starting with $oldref with $newref
                            $listoffiles = dol_dir_list($conf->supplier_proposal->dir_output.'/'.$newref, 'files', 1, '^'.preg_quote($oldref, '/'));
                            foreach ($listoffiles as $fileentry)
                            {
                                $dirsource = $fileentry['name'];
                                $dirdest = preg_replace('/^'.preg_quote($oldref, '/').'/', $newref, $dirsource);
                                $dirsource = $fileentry['path'].'/'.$dirsource;
                                $dirdest = $fileentry['path'].'/'.$dirdest;
                                @rename($dirsource, $dirdest);
                            }
                        }
                    }
                }

                $this->ref = $num;
                $this->brouillon = 0;
                $this->statut = 1;
                $this->user_valid_id = $user->id;
                $this->datev = $now;

                $this->db->commit();
                return 1;
            }
            else
            {
                $this->db->rollback();
                return -1;
            }
        }
        else
        {
            dol_syslog("You don't have permission to validate supplier proposal", LOG_WARNING);
            return -2;
        }
    }

    // phpcs:disable PEAR.NamingConventions.ValidFunctionName.ScopeNotCamelCaps
    /**
     *	Set delivery date
     *
     *	@param      User 		$user        		Object user that modify
     *	@param      int			$date_livraison     Delivery date
     *	@return     int         					<0 if ko, >0 if ok
     */
    public function set_date_livraison($user, $date_livraison)
    {
        // phpcs:enable
        if (!empty($user->rights->supplier_proposal->creer))
        {
            $sql = "UPDATE ".MAIN_DB_PREFIX."supplier_proposal ";
            $sql .= " SET date_livraison = ".($date_livraison != '' ? "'".$this->db->idate($date_livraison)."'" : 'null');
            $sql .= " WHERE rowid = ".$this->id;

            if ($this->db->query($sql))
            {
                $this->date_livraison = $date_livraison;
                return 1;
            }
            else
            {
                $this->error = $this->db->error();
                dol_syslog(get_class($this)."::set_date_livraison Erreur SQL");
                return -1;
            }
        }
    }

    // phpcs:disable PEAR.NamingConventions.ValidFunctionName.ScopeNotCamelCaps
    /**
     *	Set an overall discount on the proposal
     *
     *	@param      User	$user       Object user that modify
     *	@param      double	$remise      Amount discount
     *	@return     int         		<0 if ko, >0 if ok
     */
    public function set_remise_percent($user, $remise)
    {
        // phpcs:enable
        $remise = trim($remise) ?trim($remise) : 0;

        if (!empty($user->rights->supplier_proposal->creer))
        {
            $remise = price2num($remise);

            $sql = "UPDATE ".MAIN_DB_PREFIX."supplier_proposal SET remise_percent = ".$remise;
            $sql .= " WHERE rowid = ".$this->id." AND fk_statut = 0";

            if ($this->db->query($sql))
            {
                $this->remise_percent = $remise;
                $this->update_price(1);
                return 1;
            }
            else
            {
                $this->error = $this->db->error();
                return -1;
            }
        }
    }


    // phpcs:disable PEAR.NamingConventions.ValidFunctionName.ScopeNotCamelCaps
    /**
     *	Set an absolute overall discount on the proposal
     *
     *	@param      User	$user        Object user that modify
     *	@param      double	$remise      Amount discount
     *	@return     int         		<0 if ko, >0 if ok
     */
    public function set_remise_absolue($user, $remise)
    {
        // phpcs:enable
        $remise = trim($remise) ?trim($remise) : 0;

        if (!empty($user->rights->supplier_proposal->creer))
        {
            $remise = price2num($remise);

            $sql = "UPDATE ".MAIN_DB_PREFIX."supplier_proposal ";
            $sql .= " SET remise_absolue = ".$remise;
            $sql .= " WHERE rowid = ".$this->id." AND fk_statut = 0";

            if ($this->db->query($sql))
            {
                $this->remise_absolue = $remise;
                $this->update_price(1);
                return 1;
            }
            else
            {
                $this->error = $this->db->error();
                return -1;
            }
        }
    }



    /**
     *	Reopen the commercial proposal
     *
     *	@param      User	$user		Object user that close
     *	@param      int		$statut		Statut
     *	@param      string	$note		Comment
     *  @param		int		$notrigger	1=Does not execute triggers, 0= execute triggers
     *	@return     int         		<0 if KO, >0 if OK
     */
    public function reopen($user, $statut, $note = '', $notrigger = 0)
    {
        global $langs, $conf;

        $this->statut = $statut;
        $error = 0;

        $sql = "UPDATE ".MAIN_DB_PREFIX."supplier_proposal";
        $sql .= " SET fk_statut = ".$this->statut.",";
        if (!empty($note)) $sql .= " note_private = '".$this->db->escape($note)."',";
        $sql .= " date_cloture=NULL, fk_user_cloture=NULL";
        $sql .= " WHERE rowid = ".$this->id;

        $this->db->begin();

        dol_syslog(get_class($this)."::reopen", LOG_DEBUG);
        $resql = $this->db->query($sql);
        if (!$resql) {
            $error++; $this->errors[] = "Error ".$this->db->lasterror();
        }
        if (!$error)
        {
            if (!$notrigger)
            {
                // Call trigger
                $result = $this->call_trigger('SUPPLIER_PROPOSAL_REOPEN', $user);
                if ($result < 0) { $error++; }
                // End call triggers
            }
        }

        // Commit or rollback
        if ($error)
        {
            if (!empty($this->errors))
            {
                foreach ($this->errors as $errmsg)
                {
                    dol_syslog(get_class($this)."::update ".$errmsg, LOG_ERR);
                    $this->error .= ($this->error ? ', '.$errmsg : $errmsg);
                }
            }
            $this->db->rollback();
            return -1 * $error;
        }
        else
        {
            $this->db->commit();
            return 1;
        }
    }


    /**
     *	Close the askprice
     *
     *	@param      User	$user		Object user that close
     *	@param      int		$status		Status
     *	@param      string	$note		Comment
     *	@return     int         		<0 if KO, >0 if OK
     */
    public function cloture($user, $status, $note)
    {
        global $langs, $conf;

        $this->statut = $status;
        $error = 0;
        $now = dol_now();

        $this->db->begin();

        $sql = "UPDATE ".MAIN_DB_PREFIX."supplier_proposal";
        $sql .= " SET fk_statut = ".$status.", note_private = '".$this->db->escape($note)."', date_cloture='".$this->db->idate($now)."', fk_user_cloture=".$user->id;
        $sql .= " WHERE rowid = ".$this->id;

        $resql = $this->db->query($sql);
        if ($resql)
        {
            $modelpdf = $conf->global->SUPPLIER_PROPOSAL_ADDON_PDF_ODT_CLOSED ? $conf->global->SUPPLIER_PROPOSAL_ADDON_PDF_ODT_CLOSED : $this->modelpdf;
            $triggerName = 'SUPPLIER_PROPOSAL_CLOSE_REFUSED';

            if ($status == 2)
            {
                $triggerName = 'SUPPLIER_PROPOSAL_CLOSE_SIGNED';
                $modelpdf = $conf->global->SUPPLIER_PROPOSAL_ADDON_PDF_ODT_TOBILL ? $conf->global->SUPPLIER_PROPOSAL_ADDON_PDF_ODT_TOBILL : $this->modelpdf;

                if (!empty($conf->global->SUPPLIER_PROPOSAL_UPDATE_PRICE_ON_SUPPlIER_PROPOSAL))     // TODO This option was not tested correctly. Error if product ref does not exists
                {
                    $result = $this->updateOrCreatePriceFournisseur($user);
                }
            }
            if ($status == 4)
            {
                $triggerName = 'SUPPLIER_PROPOSAL_CLASSIFY_BILLED';
            }

            if (empty($conf->global->MAIN_DISABLE_PDF_AUTOUPDATE))
            {
                // Define output language
                $outputlangs = $langs;
                if (!empty($conf->global->MAIN_MULTILANGS)) {
                    $outputlangs = new Translate("", $conf);
                    $newlang = (GETPOST('lang_id', 'aZ09') ? GETPOST('lang_id', 'aZ09') : $this->thirdparty->default_lang);
                    $outputlangs->setDefaultLang($newlang);
                }
                //$ret=$object->fetch($id);    // Reload to get new records
                $this->generateDocument($modelpdf, $outputlangs, $hidedetails, $hidedesc, $hideref);
            }

            // Call trigger
            $result = $this->call_trigger($triggerName, $user);
            if ($result < 0) { $error++; }
            // End call triggers

            if (!$error)
            {
                $this->db->commit();
                return 1;
            }
            else
            {
                $this->db->rollback();
                return -1;
            }
        }
        else
        {
            $this->error = $this->db->lasterror();
            $this->errors[] = $this->db->lasterror();
            $this->db->rollback();
            return -1;
        }
    }

    /**
     *	Add or update supplier price according to result of proposal
     *
     *	@param     User	    $user       Object user
     *  @return    int                  > 0 if OK
     */
    public function updateOrCreatePriceFournisseur($user)
    {
        $productsupplier = new ProductFournisseur($this->db);

        dol_syslog(get_class($this)."::updateOrCreatePriceFournisseur", LOG_DEBUG);
        foreach ($this->lines as $product)
        {
            if ($product->subprice <= 0) continue;

            $idProductFourn = $productsupplier->find_min_price_product_fournisseur($product->fk_product, $product->qty);
            $res = $productsupplier->fetch($idProductFourn);

            if ($productsupplier->id) {
                if ($productsupplier->fourn_qty == $product->qty) {
                    $this->updatePriceFournisseur($productsupplier->product_fourn_price_id, $product, $user);
                } else {
                    $this->createPriceFournisseur($product, $user);
                }
            } else {
                $this->createPriceFournisseur($product, $user);
            }
        }

        return 1;
    }

    /**
     *	Upate ProductFournisseur
     *
     * 	@param		int 	$idProductFournPrice	id of llx_product_fournisseur_price
     * 	@param		Product $product				contain informations to update
     *	@param      User	$user					Object user
     *	@return     int         					<0 if KO, >0 if OK
     */
    public function updatePriceFournisseur($idProductFournPrice, $product, $user)
    {
        $price = price2num($product->subprice * $product->qty, 'MU');
        $unitPrice = price2num($product->subprice, 'MU');

        $sql = 'UPDATE '.MAIN_DB_PREFIX.'product_fournisseur_price SET '.(!empty($product->ref_fourn) ? 'ref_fourn = "'.$product->ref_fourn.'", ' : '').' price ='.$price.', unitprice ='.$unitPrice.' WHERE rowid = '.$idProductFournPrice;

        $resql = $this->db->query($sql);
        if (!$resql) {
            $this->error = $this->db->error();
            $this->db->rollback();
            return -1;
        }
    }

     /**
     *	Create ProductFournisseur
     *
     *	@param		Product 	$product	Object Product
     *	@param      User		$user		Object user
     *	@return     int         			<0 if KO, >0 if OK
     */
    public function createPriceFournisseur($product, $user)
    {
        $price = price2num($product->subprice * $product->qty, 'MU');
        $qty = price2num($product->qty);
        $unitPrice = price2num($product->subprice, 'MU');
        $now = dol_now();

        $values = array(
            "'".$this->db->idate($now)."'",
            $product->fk_product,
            $this->thirdparty->id,
            "'".$product->ref_fourn."'",
            $price,
            $qty,
            $unitPrice,
            $product->tva_tx,
            $user->id
        );

        $sql = 'INSERT INTO '.MAIN_DB_PREFIX.'product_fournisseur_price ';
        $sql .= '(datec, fk_product, fk_soc, ref_fourn, price, quantity, unitprice, tva_tx, fk_user) VALUES ('.implode(',', $values).')';

        $resql = $this->db->query($sql);
        if (!$resql) {
            $this->error = $this->db->error();
            $this->db->rollback();
            return -1;
        }
    }

    // phpcs:disable PEAR.NamingConventions.ValidFunctionName.ScopeNotCamelCaps
    /**
     *  Set draft status
     *
     *	@param		User	$user		Object user that modify
     *	@return		int					<0 if KO, >0 if OK
     */
    public function setDraft($user)
    {
        // phpcs:enable
        global $conf, $langs;

        $error = 0;

        if ($this->statut == self::STATUS_DRAFT)
        {
            dol_syslog(get_class($this)."::setDraft already draft status", LOG_WARNING);
            return 0;
        }

        $sql = "UPDATE ".MAIN_DB_PREFIX."supplier_proposal";
        $sql .= " SET fk_statut = ".self::STATUS_DRAFT;
        $sql .= " WHERE rowid = ".$this->id;

        if ($this->db->query($sql))
        {
            if (!$error) {
                $this->oldcopy = clone $this;
            }

            if (!$error) {
                // Call trigger
                $result = $this->call_trigger('SUPPLIER_PROPOSAL_UNVALIDATE', $user);
                if ($result < 0) $error++;
            }

            if (!$error) {
                $this->statut = self::STATUS_DRAFT;
                $this->brouillon = 1;
                $this->db->commit();
                return 1;
            } else {
                $this->db->rollback();
                return -1;
            }
        }
        else
        {
            return -1;
        }
    }


    // phpcs:disable PEAR.NamingConventions.ValidFunctionName.ScopeNotCamelCaps
    /**
     *    Return list of askprice (eventually filtered on user) into an array
     *
     *    @param	int		$shortlist			0=Return array[id]=ref, 1=Return array[](id=>id,ref=>ref,name=>name)
     *    @param	int		$draft				0=not draft, 1=draft
     *    @param	int		$notcurrentuser		0=all user, 1=not current user
     *    @param    int		$socid				Id third pary
     *    @param    int		$limit				For pagination
     *    @param    int		$offset				For pagination
     *    @param    string	$sortfield			Sort criteria
     *    @param    string	$sortorder			Sort order
     *    @return	int		       				-1 if KO, array with result if OK
     */
    public function liste_array($shortlist = 0, $draft = 0, $notcurrentuser = 0, $socid = 0, $limit = 0, $offset = 0, $sortfield = 'p.datec', $sortorder = 'DESC')
    {
        // phpcs:enable
        global $conf, $user;

        $ga = array();

        $sql = "SELECT s.rowid, s.nom as name, s.client,";
        $sql .= " p.rowid as supplier_proposalid, p.fk_statut, p.total_ht, p.ref, p.remise, ";
        $sql .= " p.datep as dp, p.fin_validite as datelimite";
        if (!$user->rights->societe->client->voir && !$socid) $sql .= ", sc.fk_soc, sc.fk_user";
        $sql .= " FROM ".MAIN_DB_PREFIX."societe as s, ".MAIN_DB_PREFIX."supplier_proposal as p, ".MAIN_DB_PREFIX."c_propalst as c";
        if (!$user->rights->societe->client->voir && !$socid) $sql .= ", ".MAIN_DB_PREFIX."societe_commerciaux as sc";
        $sql .= " WHERE p.entity IN (".getEntity('supplier_proposal').")";
        $sql .= " AND p.fk_soc = s.rowid";
        $sql .= " AND p.fk_statut = c.id";
        if (!$user->rights->societe->client->voir && !$socid) //restriction
        {
            $sql .= " AND s.rowid = sc.fk_soc AND sc.fk_user = ".$user->id;
        }
        if ($socid) $sql .= " AND s.rowid = ".$socid;
        if ($draft)	$sql .= " AND p.fk_statut = 0";
        if ($notcurrentuser > 0) $sql .= " AND p.fk_user_author <> ".$user->id;
        $sql .= $this->db->order($sortfield, $sortorder);
        $sql .= $this->db->plimit($limit, $offset);

        $result = $this->db->query($sql);
        if ($result)
        {
            $num = $this->db->num_rows($result);
            if ($num)
            {
                $i = 0;
                while ($i < $num)
                {
                    $obj = $this->db->fetch_object($result);

                    if ($shortlist == 1)
                    {
                        $ga[$obj->supplier_proposalid] = $obj->ref;
                    }
                    elseif ($shortlist == 2)
                    {
                        $ga[$obj->supplier_proposalid] = $obj->ref.' ('.$obj->name.')';
                    }
                    else
                    {
                        $ga[$i]['id'] = $obj->supplier_proposalid;
                        $ga[$i]['ref'] 	= $obj->ref;
                        $ga[$i]['name'] = $obj->name;
                    }

                    $i++;
                }
            }
            return $ga;
        }
        else
        {
            dol_print_error($this->db);
            return -1;
        }
    }

    /**
     *	Delete askprice
     *
     *	@param	User	$user        	Object user that delete
     *	@param	int		$notrigger		1=Does not execute triggers, 0= execute triggers
     *	@return	int						1 if ok, otherwise if error
     */
    public function delete($user, $notrigger = 0)
    {
        global $conf, $langs;
        require_once DOL_DOCUMENT_ROOT.'/core/lib/files.lib.php';

        $error = 0;

        $this->db->begin();

        if (!$notrigger)
        {
            // Call trigger
            $result = $this->call_trigger('SUPPLIER_PROPOSAL_DELETE', $user);
            if ($result < 0) { $error++; }
            // End call triggers
        }

        if (!$error)
        {
            $sql = "DELETE FROM ".MAIN_DB_PREFIX."supplier_proposaldet WHERE fk_supplier_proposal = ".$this->id;
            if ($this->db->query($sql))
            {
                $sql = "DELETE FROM ".MAIN_DB_PREFIX."supplier_proposal WHERE rowid = ".$this->id;
                if ($this->db->query($sql))
                {
                    // Delete linked object
                    $res = $this->deleteObjectLinked();
                    if ($res < 0) $error++;

                    if (!$error)
                    {
                        // We remove directory
                        $ref = dol_sanitizeFileName($this->ref);
                        if ($conf->supplier_proposal->dir_output && !empty($this->ref))
                        {
                            $dir = $conf->supplier_proposal->dir_output."/".$ref;
                            $file = $dir."/".$ref.".pdf";
                            if (file_exists($file))
                            {
                                dol_delete_preview($this);

                                if (!dol_delete_file($file, 0, 0, 0, $this)) // For triggers
                                {
                                    $this->error = 'ErrorFailToDeleteFile';
                                    $this->errors = array('ErrorFailToDeleteFile');
                                    $this->db->rollback();
                                    return 0;
                                }
                            }
                            if (file_exists($dir))
                            {
                                $res = @dol_delete_dir_recursive($dir);
                                if (!$res)
                                {
                                    $this->error = 'ErrorFailToDeleteDir';
                                    $this->errors = array('ErrorFailToDeleteDir');
                                    $this->db->rollback();
                                    return 0;
                                }
                            }
                        }
                    }

                    // Removed extrafields
                    if (!$error)
                    {
                        if (empty($conf->global->MAIN_EXTRAFIELDS_DISABLED)) // For avoid conflicts if trigger used
                        {
                            $result = $this->deleteExtraFields();
                            if ($result < 0)
                            {
                                $error++;
                                $errorflag = -4;
                                dol_syslog(get_class($this)."::delete erreur ".$errorflag." ".$this->error, LOG_ERR);
                            }
                        }
                    }

                    if (!$error)
                    {
                        dol_syslog(get_class($this)."::delete ".$this->id." by ".$user->id, LOG_DEBUG);
                        $this->db->commit();
                        return 1;
                    }
                    else
                    {
                        $this->error = $this->db->lasterror();
                        $this->db->rollback();
                        return 0;
                    }
                }
                else
                {
                    $this->error = $this->db->lasterror();
                    $this->db->rollback();
                    return -3;
                }
            }
            else
            {
                $this->error = $this->db->lasterror();
                $this->db->rollback();
                return -2;
            }
        }
        else
        {
            $this->db->rollback();
            return -1;
        }
    }

    /**
     *	Object SupplierProposal Information
     *
     * 	@param	int		$id		Proposal id
     *  @return	void
     */
    public function info($id)
    {
        $sql = "SELECT c.rowid, ";
        $sql .= " c.datec, c.date_valid as datev, c.date_cloture as dateo,";
        $sql .= " c.fk_user_author, c.fk_user_valid, c.fk_user_cloture";
        $sql .= " FROM ".MAIN_DB_PREFIX."supplier_proposal as c";
        $sql .= " WHERE c.rowid = ".$id;

        $result = $this->db->query($sql);

        if ($result)
        {
            if ($this->db->num_rows($result))
            {
                $obj = $this->db->fetch_object($result);

                $this->id                = $obj->rowid;

                $this->date_creation     = $this->db->jdate($obj->datec);
                $this->date_validation   = $this->db->jdate($obj->datev);
                $this->date_cloture      = $this->db->jdate($obj->dateo);

                $cuser = new User($this->db);
                $cuser->fetch($obj->fk_user_author);
                $this->user_creation = $cuser;

                if ($obj->fk_user_valid)
                {
                    $vuser = new User($this->db);
                    $vuser->fetch($obj->fk_user_valid);
                    $this->user_validation = $vuser;
                }

                if ($obj->fk_user_cloture)
                {
                    $cluser = new User($this->db);
                    $cluser->fetch($obj->fk_user_cloture);
                    $this->user_cloture = $cluser;
                }
            }
            $this->db->free($result);
        }
        else
        {
            dol_print_error($this->db);
        }
    }


    /**
     *    	Return label of status of proposal (draft, validated, ...)
     *
     *    	@param      int			$mode        0=long label, 1=short label, 2=Picto + short label, 3=Picto, 4=Picto + long label, 5=Short label + Picto
     *    	@return     string		Label
     */
    public function getLibStatut($mode = 0)
    {
        return $this->LibStatut($this->statut, $mode);
    }

    // phpcs:disable PEAR.NamingConventions.ValidFunctionName.ScopeNotCamelCaps
    /**
     *  Return label of a status (draft, validated, ...)
     *
     *  @param      int			$status		Id status
	 *  @param  	int			$mode       0=long label, 1=short label, 2=Picto + short label, 3=Picto, 4=Picto + long label, 5=Short label + Picto, 6=Long label + Picto
     *  @return     string      Label
     */
    public function LibStatut($status, $mode = 1)
    {
        // phpcs:enable

    	// Init/load array of translation of status
    	if (empty($this->labelStatus) || empty($this->labelStatusShort))
    	{
    		global $langs;
    		$langs->load("supplier_proposal");
    		$this->labelStatus[self::STATUS_DRAFT] = $langs->trans("SupplierProposalStatusDraft");
    		$this->labelStatus[self::STATUS_VALIDATED] = $langs->trans("SupplierProposalStatusValidated");
    		$this->labelStatus[self::STATUS_SIGNED] = $langs->trans("SupplierProposalStatusSigned");
    		$this->labelStatus[self::STATUS_NOTSIGNED] = $langs->trans("SupplierProposalStatusNotSigned");
    		$this->labelStatus[self::STATUS_CLOSE] = $langs->trans("SupplierProposalStatusClosed");
    		$this->labelStatusShort[self::STATUS_DRAFT] = $langs->trans("SupplierProposalStatusDraftShort");
    		$this->labelStatusShort[self::STATUS_VALIDATED] = $langs->trans("Opened");
    		$this->labelStatusShort[self::STATUS_SIGNED] = $langs->trans("SupplierProposalStatusSignedShort");
    		$this->labelStatusShort[self::STATUS_NOTSIGNED] = $langs->trans("SupplierProposalStatusNotSignedShort");
    		$this->labelStatusShort[self::STATUS_CLOSE] = $langs->trans("SupplierProposalStatusClosedShort");
    	}

    	$statusnew = '';
    	if ($status == self::STATUS_DRAFT) $statusnew = 'status0';
    	elseif ($status == self::STATUS_VALIDATED) $statusnew = 'status1';
    	elseif ($status == self::STATUS_SIGNED) $statusnew = 'status3';
    	elseif ($status == self::STATUS_NOTSIGNED) $statusnew = 'status5';
    	elseif ($status == self::STATUS_CLOSE) $statusnew = 'status6';

    	return dolGetStatus($this->labelStatus[$status], $this->labelStatusShort[$status], '', $statusnew, $mode);
    }


    // phpcs:disable PEAR.NamingConventions.ValidFunctionName.ScopeNotCamelCaps
    /**
     *      Load indicators for dashboard (this->nbtodo and this->nbtodolate)
     *
     *      @param          User	$user   Object user
     *      @param          int		$mode   "opened" for askprice to close, "signed" for proposal to invoice
     *      @return         int             <0 if KO, >0 if OK
     */
    public function load_board($user, $mode)
    {
        // phpcs:enable
        global $conf, $user, $langs;

        $now = dol_now();

        $this->nbtodo = $this->nbtodolate = 0;
        $clause = " WHERE";

        $sql = "SELECT p.rowid, p.ref, p.datec as datec";
        $sql .= " FROM ".MAIN_DB_PREFIX."supplier_proposal as p";
        if (!$user->rights->societe->client->voir && !$user->socid)
        {
            $sql .= " LEFT JOIN ".MAIN_DB_PREFIX."societe_commerciaux as sc ON p.fk_soc = sc.fk_soc";
            $sql .= " WHERE sc.fk_user = ".$user->id;
            $clause = " AND";
        }
        $sql .= $clause." p.entity IN (".getEntity('supplier_proposal').")";
        if ($mode == 'opened') $sql .= " AND p.fk_statut = 1";
        if ($mode == 'signed') $sql .= " AND p.fk_statut = 2";
        if ($user->socid) $sql .= " AND p.fk_soc = ".$user->socid;

        $resql = $this->db->query($sql);
        if ($resql)
        {
			$label = $labelShort = '';
			$status = '';
            if ($mode == 'opened') {
                $delay_warning = $conf->supplier_proposal->cloture->warning_delay;
                $status = self::STATUS_VALIDATED;
                $label = $langs->trans("SupplierProposalsToClose");
                $labelShort = $langs->trans("ToAcceptRefuse");
            }
            if ($mode == 'signed') {
                $delay_warning = $conf->supplier_proposal->facturation->warning_delay;
                $status = self::STATUS_SIGNED;
                $label = $langs->trans("SupplierProposalsToProcess"); // May be billed or ordered
				$labelShort = $langs->trans("ToClose");
            }

            $response = new WorkboardResponse();
            $response->warning_delay = $delay_warning / 60 / 60 / 24;
            $response->label = $label;
            $response->labelShort = $labelShort;
            $response->url = DOL_URL_ROOT.'/supplier_proposal/list.php?viewstatut='.$status;
            $response->img = img_object('', "propal");

            // This assignment in condition is not a bug. It allows walking the results.
            while ($obj = $this->db->fetch_object($resql))
            {
                $response->nbtodo++;
                if ($mode == 'opened')
                {
                    $datelimit = $this->db->jdate($obj->datefin);
                    if ($datelimit < ($now - $delay_warning))
                    {
                        $response->nbtodolate++;
                    }
                }
                // TODO Definir regle des propales a facturer en retard
                // if ($mode == 'signed' && ! count($this->FactureListeArray($obj->rowid))) $this->nbtodolate++;
            }
            return $response;
        }
        else
        {
            $this->error = $this->db->lasterror();
            return -1;
        }
    }


    /**
     *  Initialise an instance with random values.
     *  Used to build previews or test instances.
     *	id must be 0 if object instance is a specimen.
     *
     *  @return	void
     */
    public function initAsSpecimen()
    {
        global $user, $langs, $conf;

        // Load array of products prodids
        $num_prods = 0;
        $prodids = array();
        $sql = "SELECT rowid";
        $sql .= " FROM ".MAIN_DB_PREFIX."product";
        $sql .= " WHERE entity IN (".getEntity('product').")";
        $resql = $this->db->query($sql);
        if ($resql)
        {
            $num_prods = $this->db->num_rows($resql);
            $i = 0;
            while ($i < $num_prods)
            {
                $i++;
                $row = $this->db->fetch_row($resql);
                $prodids[$i] = $row[0];
            }
        }

        // Initialise parametres
        $this->id = 0;
        $this->ref = 'SPECIMEN';
        $this->specimen = 1;
        $this->socid = 1;
        $this->date = time();
        $this->cond_reglement_id   = 1;
        $this->cond_reglement_code = 'RECEP';
        $this->mode_reglement_id   = 7;
        $this->mode_reglement_code = 'CHQ';
        $this->note_public = 'This is a comment (public)';
        $this->note_private = 'This is a comment (private)';
        // Lines
        $nbp = 5;
        $xnbp = 0;
        while ($xnbp < $nbp)
        {
            $line = new SupplierProposalLine($this->db);
            $line->desc = $langs->trans("Description")." ".$xnbp;
            $line->qty = 1;
            $line->subprice = 100;
            $line->tva_tx = 19.6;
            $line->localtax1_tx = 0;
            $line->localtax2_tx = 0;
            if ($xnbp == 2)
            {
                $line->total_ht = 50;
                $line->total_ttc = 59.8;
                $line->total_tva = 9.8;
                $line->remise_percent = 50;
            }
            else
            {
                $line->total_ht = 100;
                $line->total_ttc = 119.6;
                $line->total_tva = 19.6;
                $line->remise_percent = 00;
            }

            if ($num_prods > 0)
            {
                $prodid = mt_rand(1, $num_prods);
                $line->fk_product = $prodids[$prodid];
            }

            $this->lines[$xnbp] = $line;

            $this->total_ht       += $line->total_ht;
            $this->total_tva      += $line->total_tva;
            $this->total_ttc      += $line->total_ttc;

            $xnbp++;
        }
    }

    // phpcs:disable PEAR.NamingConventions.ValidFunctionName.ScopeNotCamelCaps
    /**
     *      Charge indicateurs this->nb de tableau de bord
     *
     *      @return     int         <0 if ko, >0 if ok
     */
    public function load_state_board()
    {
        // phpcs:enable
        global $conf, $user;

        $this->nb = array();
        $clause = "WHERE";

        $sql = "SELECT count(p.rowid) as nb";
        $sql .= " FROM ".MAIN_DB_PREFIX."supplier_proposal as p";
        $sql .= " LEFT JOIN ".MAIN_DB_PREFIX."societe as s ON p.fk_soc = s.rowid";
        if (!$user->rights->societe->client->voir && !$user->socid)
        {
            $sql .= " LEFT JOIN ".MAIN_DB_PREFIX."societe_commerciaux as sc ON s.rowid = sc.fk_soc";
            $sql .= " WHERE sc.fk_user = ".$user->id;
            $clause = "AND";
        }
        $sql .= " ".$clause." p.entity IN (".getEntity('supplier_proposal').")";

        $resql = $this->db->query($sql);
        if ($resql)
        {
            // This assignment in condition is not a bug. It allows walking the results.
            while ($obj = $this->db->fetch_object($resql))
            {
                $this->nb["askprice"] = $obj->nb;
            }
            $this->db->free($resql);
            return 1;
        }
        else
        {
            dol_print_error($this->db);
            $this->error = $this->db->lasterror();
            return -1;
        }
    }


    /**
     *  Returns the reference to the following non used Proposal used depending on the active numbering module
     *  defined into SUPPLIER_PROPOSAL_ADDON
     *
     *  @param	Societe		$soc  	Object thirdparty
     *  @return string      		Reference libre pour la propale
     */
    public function getNextNumRef($soc)
    {
        global $conf, $db, $langs;
        $langs->load("supplier_proposal");

        if (!empty($conf->global->SUPPLIER_PROPOSAL_ADDON))
        {
            $mybool = false;

            $file = $conf->global->SUPPLIER_PROPOSAL_ADDON.".php";
            $classname = $conf->global->SUPPLIER_PROPOSAL_ADDON;

            // Include file with class
            $dirmodels = array_merge(array('/'), (array) $conf->modules_parts['models']);
            foreach ($dirmodels as $reldir) {
                $dir = dol_buildpath($reldir."core/modules/supplier_proposal/");

                // Load file with numbering class (if found)
                $mybool |= @include_once $dir.$file;
            }

            if (!$mybool)
            {
                dol_print_error('', "Failed to include file ".$file);
                return '';
            }

            $obj = new $classname();
            $numref = "";
            $numref = $obj->getNextValue($soc, $this);

            if ($numref != "")
            {
                return $numref;
            }
            else
            {
                $this->error = $obj->error;
                return "";
            }
        }
        else
        {
            $langs->load("errors");
            print $langs->trans("Error")." ".$langs->trans("ErrorModuleSetupNotComplete", $langs->transnoentitiesnoconv("SupplierProposal"));
            return "";
        }
    }

    /**
     *	Return clicable link of object (with eventually picto)
     *
     *	@param      int		$withpicto					Add picto into link
     *	@param      string	$option						Where point the link ('compta', 'expedition', 'document', ...)
     *	@param      string	$get_params    				Parametres added to url
     *  @param	    int   	$notooltip					1=Disable tooltip
     *  @param      int     $save_lastsearch_value		-1=Auto, 0=No save of lastsearch_values when clicking, 1=Save lastsearch_values whenclicking
     *  @param		int		$addlinktonotes				Add link to show notes
     *	@return     string          					String with URL
     */
    public function getNomUrl($withpicto = 0, $option = '', $get_params = '', $notooltip = 0, $save_lastsearch_value = -1, $addlinktonotes = 0)
    {
        global $langs, $conf, $user;

        if (!empty($conf->dol_no_mouse_hover)) $notooltip = 1; // Force disable tooltips

        $url = '';
        $result = '';

        $label = '<u>'.$langs->trans("ShowSupplierProposal").'</u>';
        if (!empty($this->ref))
        $label .= '<br><b>'.$langs->trans('Ref').':</b> '.$this->ref;
        if (!empty($this->ref_fourn))
            $label .= '<br><b>'.$langs->trans('RefSupplier').':</b> '.$this->ref_fourn;
        if (!empty($this->total_ht))
            $label .= '<br><b>'.$langs->trans('AmountHT').':</b> '.price($this->total_ht, 0, $langs, 0, -1, -1, $conf->currency);
        if (!empty($this->total_tva))
            $label .= '<br><b>'.$langs->trans('VAT').':</b> '.price($this->total_tva, 0, $langs, 0, -1, -1, $conf->currency);
        if (!empty($this->total_ttc))
            $label .= '<br><b>'.$langs->trans('AmountTTC').':</b> '.price($this->total_ttc, 0, $langs, 0, -1, -1, $conf->currency);
        if ($option == '') {
            $url = DOL_URL_ROOT.'/supplier_proposal/card.php?id='.$this->id.$get_params;
        }
        if ($option == 'document') {
            $url = DOL_URL_ROOT.'/supplier_proposal/document.php?id='.$this->id.$get_params;
        }

        if ($option !== 'nolink')
        {
            // Add param to save lastsearch_values or not
            $add_save_lastsearch_values = ($save_lastsearch_value == 1 ? 1 : 0);
            if ($save_lastsearch_value == -1 && preg_match('/list\.php/', $_SERVER["PHP_SELF"])) $add_save_lastsearch_values = 1;
            if ($add_save_lastsearch_values) $url .= '&save_lastsearch_values=1';
        }

        $linkclose = '';
        if (empty($notooltip) && $user->rights->propal->lire)
        {
            if (!empty($conf->global->MAIN_OPTIMIZEFORTEXTBROWSER))
            {
                $label = $langs->trans("ShowSupplierProposal");
                $linkclose .= ' alt="'.dol_escape_htmltag($label, 1).'"';
            }
            $linkclose .= ' title="'.dol_escape_htmltag($label, 1).'"';
            $linkclose .= ' class="classfortooltip"';
        }

        $linkstart = '<a href="'.$url.'"';
        $linkstart .= $linkclose.'>';
        $linkend = '</a>';

        $picto = 'supplier_proposal';

        $result .= $linkstart;
        if ($withpicto) $result .= img_object(($notooltip ? '' : $label), $this->picto, ($notooltip ? (($withpicto != 2) ? 'class="paddingright"' : '') : 'class="'.(($withpicto != 2) ? 'paddingright ' : '').'classfortooltip"'), 0, 0, $notooltip ? 0 : 1);
        if ($withpicto != 2) $result .= $this->ref;
        $result .= $linkend;

        if ($addlinktonotes)
        {
        	$txttoshow = ($user->socid > 0 ? $this->note_public : $this->note_private);
        	if ($txttoshow)
        	{
        		$notetoshow = $langs->trans("ViewPrivateNote").':<br>'.dol_string_nohtmltag($txttoshow, 1);
        		$result .= ' <span class="note inline-block">';
        		$result .= '<a href="'.DOL_URL_ROOT.'/supplier_proposal/note.php?id='.$this->id.'" class="classfortooltip" title="'.dol_escape_htmltag($notetoshow).'">';
        		$result .= img_picto('', 'note');
        		$result .= '</a>';
        		//$result.=img_picto($langs->trans("ViewNote"),'object_generic');
        		//$result.='</a>';
        		$result .= '</span>';
        	}
        }

        return $result;
    }

    /**
     * 	Retrieve an array of supplier proposal lines
     *
     * 	@return int		>0 if OK, <0 if KO
     */
    public function getLinesArray()
    {
        // For other object, here we call fetch_lines. But fetch_lines does not exists on supplier proposal

        $sql = 'SELECT pt.rowid, pt.label as custom_label, pt.description, pt.fk_product, pt.fk_remise_except,';
        $sql .= ' pt.qty, pt.tva_tx, pt.remise_percent, pt.subprice, pt.info_bits,';
        $sql .= ' pt.total_ht, pt.total_tva, pt.total_ttc, pt.fk_product_fournisseur_price as fk_fournprice, pt.buy_price_ht as pa_ht, pt.special_code, pt.localtax1_tx, pt.localtax2_tx,';
        $sql .= ' pt.product_type, pt.rang, pt.fk_parent_line,';
        $sql .= ' p.label as product_label, p.ref, p.fk_product_type, p.rowid as prodid,';
        $sql .= ' p.description as product_desc, pt.ref_fourn as ref_supplier,';
        $sql .= ' pt.fk_multicurrency, pt.multicurrency_code, pt.multicurrency_subprice, pt.multicurrency_total_ht, pt.multicurrency_total_tva, pt.multicurrency_total_ttc, pt.fk_unit';
        $sql .= ' FROM '.MAIN_DB_PREFIX.'supplier_proposaldet as pt';
        $sql .= ' LEFT JOIN '.MAIN_DB_PREFIX.'product as p ON pt.fk_product=p.rowid';
        $sql .= ' WHERE pt.fk_supplier_proposal = '.$this->id;
        $sql .= ' ORDER BY pt.rang ASC, pt.rowid';

        dol_syslog(get_class($this).'::getLinesArray', LOG_DEBUG);
        $resql = $this->db->query($sql);
        if ($resql)
        {
            $num = $this->db->num_rows($resql);
            $i = 0;

            while ($i < $num)
            {
                $obj = $this->db->fetch_object($resql);

                $this->lines[$i] = new SupplierProposalLine($this->db);
                $this->lines[$i]->id = $obj->rowid; // for backward compatibility
                $this->lines[$i]->rowid				= $obj->rowid;
                $this->lines[$i]->label 			= $obj->custom_label;
                $this->lines[$i]->description = $obj->description;
                $this->lines[$i]->fk_product = $obj->fk_product;
                $this->lines[$i]->ref = $obj->ref;
                $this->lines[$i]->product_label = $obj->product_label;
                $this->lines[$i]->product_desc		= $obj->product_desc;
                $this->lines[$i]->fk_product_type = $obj->fk_product_type; // deprecated
                $this->lines[$i]->product_type		= $obj->product_type;
                $this->lines[$i]->qty = $obj->qty;
                $this->lines[$i]->subprice = $obj->subprice;
                $this->lines[$i]->fk_remise_except = $obj->fk_remise_except;
                $this->lines[$i]->remise_percent = $obj->remise_percent;
                $this->lines[$i]->tva_tx = $obj->tva_tx;
                $this->lines[$i]->info_bits			= $obj->info_bits;
                $this->lines[$i]->total_ht = $obj->total_ht;
                $this->lines[$i]->total_tva			= $obj->total_tva;
                $this->lines[$i]->total_ttc			= $obj->total_ttc;
                $this->lines[$i]->fk_fournprice = $obj->fk_fournprice;
                $marginInfos = getMarginInfos($obj->subprice, $obj->remise_percent, $obj->tva_tx, $obj->localtax1_tx, $obj->localtax2_tx, $this->lines[$i]->fk_fournprice, $obj->pa_ht);
                $this->lines[$i]->pa_ht = $marginInfos[0];
                $this->lines[$i]->marge_tx = $marginInfos[1];
                $this->lines[$i]->marque_tx = $marginInfos[2];
                $this->lines[$i]->fk_parent_line = $obj->fk_parent_line;
                $this->lines[$i]->special_code = $obj->special_code;
                $this->lines[$i]->rang = $obj->rang;

                $this->lines[$i]->ref_fourn = $obj->ref_supplier; // deprecated
                $this->lines[$i]->ref_supplier = $obj->ref_supplier;

                // Multicurrency
                $this->lines[$i]->fk_multicurrency = $obj->fk_multicurrency;
                $this->lines[$i]->multicurrency_code = $obj->multicurrency_code;
                $this->lines[$i]->multicurrency_subprice 	= $obj->multicurrency_subprice;
                $this->lines[$i]->multicurrency_total_ht 	= $obj->multicurrency_total_ht;
                $this->lines[$i]->multicurrency_total_tva 	= $obj->multicurrency_total_tva;
                $this->lines[$i]->multicurrency_total_ttc 	= $obj->multicurrency_total_ttc;
                $this->lines[$i]->fk_unit = $obj->fk_unit;

                $i++;
            }
            $this->db->free($resql);

            return 1;
        }
        else
        {
            $this->error = $this->db->error();
            return -1;
        }
    }

    /**
     *  Create a document onto disk according to template module.
     *
     * 	@param	    string		$modele			Force model to use ('' to not force)
     * 	@param		Translate	$outputlangs	Object langs to use for output
     *  @param      int			$hidedetails    Hide details of lines
     *  @param      int			$hidedesc       Hide description
     *  @param      int			$hideref        Hide ref
         *  @param   null|array  $moreparams     Array to provide more information
     * 	@return     int         				0 if KO, 1 if OK
     */
    public function generateDocument($modele, $outputlangs, $hidedetails = 0, $hidedesc = 0, $hideref = 0, $moreparams = null)
    {
        global $conf, $langs;

        $langs->load("supplier_proposal");

        if (!dol_strlen($modele)) {
            $modele = 'aurore';

            if ($this->modelpdf) {
                $modele = $this->modelpdf;
            } elseif (!empty($conf->global->SUPPLIER_PROPOSAL_ADDON_PDF)) {
                $modele = $conf->global->SUPPLIER_PROPOSAL_ADDON_PDF;
            }
        }

        $modelpath = "core/modules/supplier_proposal/doc/";

        return $this->commonGenerateDocument($modelpath, $modele, $outputlangs, $hidedetails, $hidedesc, $hideref, $moreparams);
    }


    /**
     * Function used to replace a thirdparty id with another one.
     *
     * @param DoliDB $db Database handler
     * @param int $origin_id Old thirdparty id
     * @param int $dest_id New thirdparty id
     * @return bool
     */
    public static function replaceThirdparty(DoliDB $db, $origin_id, $dest_id)
    {
        $tables = array(
            'supplier_proposal'
        );

        return CommonObject::commonReplaceThirdparty($db, $origin_id, $dest_id, $tables);
    }
}


/**
 *	Class to manage supplier_proposal lines
 */
class SupplierProposalLine extends CommonObjectLine
{
    /**
     * @var DoliDB Database handler.
     */
    public $db;

    /**
     * @var string Error code (or message)
     */
    public $error = '';

    /**
     * @var string ID to identify managed object
     */
    public $element = 'supplier_proposaldet';

    /**
     * @var string Name of table without prefix where object is stored
     */
    public $table_element = 'supplier_proposaldet';

    public $oldline;

    /**
     * @var int ID
     */
    public $id;

    /**
     * @var int ID
     */
    public $fk_supplier_proposal;

    /**
     * @var int ID
     */
    public $fk_parent_line;

    public $desc; // Description ligne

    /**
     * @var int ID
     */
    public $fk_product; // Id produit predefini

    /**
     * @deprecated
     * @see $product_type
     */
    public $fk_product_type;
    /**
     * Product type
     * @var int
     * @see Product::TYPE_PRODUCT, Product::TYPE_SERVICE
     */
    public $product_type = Product::TYPE_PRODUCT;

    public $qty;
    public $tva_tx;
    public $subprice;
    public $remise_percent;

    /**
     * @var int ID
     */
    public $fk_remise_except;

    public $rang = 0;

    /**
     * @var int ID
     */
    public $fk_fournprice;

    public $pa_ht;
    public $marge_tx;
    public $marque_tx;

    public $special_code; // Tag for special lines (exlusive tags)
    // 1: frais de port
    // 2: ecotaxe
    // 3: option line (when qty = 0)

    public $info_bits = 0; // Liste d'options cumulables:
    // Bit 0: 	0 si TVA normal - 1 si TVA NPR
    // Bit 1:	0 ligne normale - 1 si ligne de remise fixe

    public $total_ht; // Total HT  de la ligne toute quantite et incluant la remise ligne
    public $total_tva; // Total TVA de la ligne toute quantite et incluant la remise ligne
    public $total_ttc; // Total TTC de la ligne toute quantite et incluant la remise ligne

    public $date_start;
    public $date_end;

    // From llx_product
    /**
     * @deprecated
     * @see product_ref
     */
    public $ref;

    /**
     * Product reference
     * @var string
     */
    public $product_ref;

    /**
     * @deprecated
     * @see $product_label
     */
    public $libelle;

    /**
     *  Product label
     * @var string
     */
    public $product_label;

    /**
     * Product description
     * @var string
     */
    public $product_desc;

    public $localtax1_tx; // Local tax 1
    public $localtax2_tx; // Local tax 2
    public $localtax1_type; // Local tax 1 type
    public $localtax2_type; // Local tax 2 type
    public $total_localtax1; // Line total local tax 1
    public $total_localtax2; // Line total local tax 2

    public $skip_update_total; // Skip update price total for special lines

    public $ref_fourn;
    public $ref_supplier;

    // Multicurrency
    /**
     * @var int ID
     */
    public $fk_multicurrency;

    public $multicurrency_code;
    public $multicurrency_subprice;
    public $multicurrency_total_ht;
    public $multicurrency_total_tva;
    public $multicurrency_total_ttc;

    /**
     * 	Class line Contructor
     *
     * 	@param	DoliDB	$db	Database handler
     */
    public function __construct($db)
    {
        $this->db = $db;
    }

    /**
     *	Retrieve the propal line object
     *
     *	@param	int		$rowid		Propal line id
     *	@return	int					<0 if KO, >0 if OK
     */
    public function fetch($rowid)
    {
        $sql = 'SELECT pd.rowid, pd.fk_supplier_proposal, pd.fk_parent_line, pd.fk_product, pd.label as custom_label, pd.description, pd.price, pd.qty, pd.tva_tx,';
        $sql .= ' pd.date_start, pd.date_end,';
        $sql .= ' pd.remise, pd.remise_percent, pd.fk_remise_except, pd.subprice,';
        $sql .= ' pd.info_bits, pd.total_ht, pd.total_tva, pd.total_ttc, pd.fk_product_fournisseur_price as fk_fournprice, pd.buy_price_ht as pa_ht, pd.special_code, pd.rang,';
        $sql .= ' pd.localtax1_tx, pd.localtax2_tx, pd.total_localtax1, pd.total_localtax2,';
        $sql .= ' p.ref as product_ref, p.label as product_label, p.description as product_desc,';
        $sql .= ' pd.product_type, pd.ref_fourn as ref_produit_fourn,';
        $sql .= ' pd.fk_multicurrency, pd.multicurrency_code, pd.multicurrency_subprice, pd.multicurrency_total_ht, pd.multicurrency_total_tva, pd.multicurrency_total_ttc, pd.fk_unit';
        $sql .= ' FROM '.MAIN_DB_PREFIX.'supplier_proposaldet as pd';
        $sql .= ' LEFT JOIN '.MAIN_DB_PREFIX.'product as p ON pd.fk_product = p.rowid';
        $sql .= ' WHERE pd.rowid = '.$rowid;

        $result = $this->db->query($sql);
        if ($result)
        {
            $objp = $this->db->fetch_object($result);

            $this->id = $objp->rowid;
            $this->fk_supplier_proposal = $objp->fk_supplier_proposal;
            $this->fk_parent_line = $objp->fk_parent_line;
            $this->label			= $objp->custom_label;
            $this->desc				= $objp->description;
            $this->qty = $objp->qty;
            $this->subprice = $objp->subprice;
            $this->tva_tx = $objp->tva_tx;
            $this->remise_percent = $objp->remise_percent;
            $this->fk_remise_except = $objp->fk_remise_except;
            $this->fk_product		= $objp->fk_product;
            $this->info_bits		= $objp->info_bits;
            $this->date_start		= $this->db->jdate($objp->date_start);
            $this->date_end			= $this->db->jdate($objp->date_end);

            $this->total_ht			= $objp->total_ht;
            $this->total_tva		= $objp->total_tva;
            $this->total_ttc		= $objp->total_ttc;

            $this->fk_fournprice = $objp->fk_fournprice;

            $marginInfos			= getMarginInfos($objp->subprice, $objp->remise_percent, $objp->tva_tx, $objp->localtax1_tx, $objp->localtax2_tx, $this->fk_fournprice, $objp->pa_ht);
            $this->pa_ht			= $marginInfos[0];
            $this->marge_tx			= $marginInfos[1];
            $this->marque_tx		= $marginInfos[2];

            $this->special_code		= $objp->special_code;
            $this->product_type		= $objp->product_type;
            $this->rang = $objp->rang;

            $this->ref = $objp->product_ref; // deprecated
            $this->product_ref = $objp->product_ref;
            $this->libelle = $objp->product_label; // deprecated
            $this->product_label	= $objp->product_label;
            $this->product_desc		= $objp->product_desc;

            $this->ref_fourn = $objp->ref_produit_forun;

            // Multicurrency
            $this->fk_multicurrency = $objp->fk_multicurrency;
            $this->multicurrency_code = $objp->multicurrency_code;
            $this->multicurrency_subprice 	= $objp->multicurrency_subprice;
            $this->multicurrency_total_ht 	= $objp->multicurrency_total_ht;
            $this->multicurrency_total_tva 	= $objp->multicurrency_total_tva;
            $this->multicurrency_total_ttc 	= $objp->multicurrency_total_ttc;
            $this->fk_unit = $objp->fk_unit;

            $this->db->free($result);
        }
        else
        {
            dol_print_error($this->db);
        }
    }

    /**
     *  Insert object line propal in database
     *
     *	@param		int		$notrigger		1=Does not execute triggers, 0= execute triggers
     *	@return		int						<0 if KO, >0 if OK
     */
    public function insert($notrigger = 0)
    {
        global $conf, $langs, $user;

        $error = 0;

        dol_syslog(get_class($this)."::insert rang=".$this->rang);

        // Clean parameters
        if (empty($this->tva_tx)) $this->tva_tx = 0;
        if (empty($this->localtax1_tx)) $this->localtax1_tx = 0;
        if (empty($this->localtax2_tx)) $this->localtax2_tx = 0;
        if (empty($this->localtax1_type)) $this->localtax1_type = 0;
        if (empty($this->localtax2_type)) $this->localtax2_type = 0;
        if (empty($this->total_localtax1)) $this->total_localtax1 = 0;
        if (empty($this->total_localtax2)) $this->total_localtax2 = 0;
        if (empty($this->rang)) $this->rang = 0;
        if (empty($this->remise)) $this->remise = 0;
        if (empty($this->remise_percent)) $this->remise_percent = 0;
        if (empty($this->info_bits)) $this->info_bits = 0;
        if (empty($this->special_code)) $this->special_code = 0;
        if (empty($this->fk_parent_line)) $this->fk_parent_line = 0;
        if (empty($this->fk_fournprice)) $this->fk_fournprice = 0;
        if (empty($this->fk_unit)) $this->fk_unit = 0;
        if (empty($this->subprice)) $this->subprice = 0;

        if (empty($this->pa_ht)) $this->pa_ht = 0;

        // if buy price not defined, define buyprice as configured in margin admin
        if ($this->pa_ht == 0)
        {
            if (($result = $this->defineBuyPrice($this->subprice, $this->remise_percent, $this->fk_product)) < 0)
            {
                return $result;
            }
            else
            {
                $this->pa_ht = $result;
            }
        }

        // Check parameters
        if ($this->product_type < 0) return -1;

        $this->db->begin();

        // Insert line into database
        $sql = 'INSERT INTO '.MAIN_DB_PREFIX.'supplier_proposaldet';
        $sql .= ' (fk_supplier_proposal, fk_parent_line, label, description, fk_product, product_type,';
        $sql .= ' date_start, date_end,';
        $sql .= ' fk_remise_except, qty, tva_tx, localtax1_tx, localtax2_tx, localtax1_type, localtax2_type,';
        $sql .= ' subprice, remise_percent, ';
        $sql .= ' info_bits, ';
        $sql .= ' total_ht, total_tva, total_localtax1, total_localtax2, total_ttc, fk_product_fournisseur_price, buy_price_ht, special_code, rang,';
        $sql .= ' ref_fourn,';
        $sql .= ' fk_multicurrency, multicurrency_code, multicurrency_subprice, multicurrency_total_ht, multicurrency_total_tva, multicurrency_total_ttc, fk_unit)';
        $sql .= " VALUES (".$this->fk_supplier_proposal.",";
        $sql .= " ".($this->fk_parent_line > 0 ? "'".$this->db->escape($this->fk_parent_line)."'" : "null").",";
        $sql .= " ".(!empty($this->label) ? "'".$this->db->escape($this->label)."'" : "null").",";
        $sql .= " '".$this->db->escape($this->desc)."',";
        $sql .= " ".($this->fk_product ? "'".$this->db->escape($this->fk_product)."'" : "null").",";
        $sql .= " '".$this->db->escape($this->product_type)."',";
        $sql .= " ".($this->date_start ? "'".$this->db->idate($this->date_start)."'" : "null").",";
        $sql .= " ".($this->date_end ? "'".$this->db->idate($this->date_end)."'" : "null").",";
        $sql .= " ".($this->fk_remise_except ? "'".$this->db->escape($this->fk_remise_except)."'" : "null").",";
        $sql .= " ".price2num($this->qty).",";
        $sql .= " ".price2num($this->tva_tx).",";
        $sql .= " ".price2num($this->localtax1_tx).",";
        $sql .= " ".price2num($this->localtax2_tx).",";
        $sql .= " '".$this->db->escape($this->localtax1_type)."',";
        $sql .= " '".$this->db->escape($this->localtax2_type)."',";
        $sql .= " ".(!empty($this->subprice) ?price2num($this->subprice) : "null").",";
        $sql .= " ".price2num($this->remise_percent).",";
        $sql .= " ".(isset($this->info_bits) ? "'".$this->db->escape($this->info_bits)."'" : "null").",";
        $sql .= " ".price2num($this->total_ht).",";
        $sql .= " ".price2num($this->total_tva).",";
        $sql .= " ".price2num($this->total_localtax1).",";
        $sql .= " ".price2num($this->total_localtax2).",";
        $sql .= " ".price2num($this->total_ttc).",";
        $sql .= " ".(!empty($this->fk_fournprice) ? "'".$this->db->escape($this->fk_fournprice)."'" : "null").",";
        $sql .= " ".(isset($this->pa_ht) ? "'".price2num($this->pa_ht)."'" : "null").",";
        $sql .= ' '.$this->special_code.',';
        $sql .= ' '.$this->rang.',';
        $sql .= " '".$this->db->escape($this->ref_fourn)."'";
        $sql .= ", ".($this->fk_multicurrency > 0 ? $this->fk_multicurrency : 'null');
        $sql .= ", '".$this->db->escape($this->multicurrency_code)."'";
        $sql .= ", ".$this->multicurrency_subprice;
        $sql .= ", ".$this->multicurrency_total_ht;
        $sql .= ", ".$this->multicurrency_total_tva;
        $sql .= ", ".$this->multicurrency_total_ttc;
        $sql .= ", ".($this->fk_unit ? $this->fk_unit : 'null');
        $sql .= ')';

        dol_syslog(get_class($this).'::insert', LOG_DEBUG);
        $resql = $this->db->query($sql);
        if ($resql)
        {
            $this->id = $this->db->last_insert_id(MAIN_DB_PREFIX.'supplier_proposaldet');

            if (empty($conf->global->MAIN_EXTRAFIELDS_DISABLED)) // For avoid conflicts if trigger used
            {
                $result = $this->insertExtraFields();
                if ($result < 0)
                {
                    $error++;
                }
            }

            if (!$error && !$notrigger)
            {
                // Call trigger
                $result = $this->call_trigger('LINESUPPLIER_PROPOSAL_INSERT', $user);
                if ($result < 0)
                {
                    $this->db->rollback();
                    return -1;
                }
                // End call triggers
            }

            $this->db->commit();
            return 1;
        }
        else
        {
            $this->error = $this->db->error()." sql=".$sql;
            $this->db->rollback();
            return -1;
        }
    }

    /**
     * 	Delete line in database
     *
     *	@return	 int  <0 if ko, >0 if ok
     */
    public function delete()
    {
        global $conf, $langs, $user;

        $error = 0;
        $this->db->begin();

        $sql = "DELETE FROM ".MAIN_DB_PREFIX."supplier_proposaldet WHERE rowid = ".$this->id;
        dol_syslog("SupplierProposalLine::delete", LOG_DEBUG);
        if ($this->db->query($sql))
        {
            // Remove extrafields
            if ((!$error) && (empty($conf->global->MAIN_EXTRAFIELDS_DISABLED))) // For avoid conflicts if trigger used
            {
                $result = $this->deleteExtraFields();
                if ($result < 0)
                {
                    $error++;
                    dol_syslog(get_class($this)."::delete error -4 ".$this->error, LOG_ERR);
                }
            }

            // Call trigger
            $result = $this->call_trigger('LINESUPPLIER_PROPOSAL_DELETE', $user);
            if ($result < 0)
            {
                $this->db->rollback();
                return -1;
            }
            // End call triggers

            $this->db->commit();

            return 1;
        }
        else
        {
            $this->error = $this->db->error()." sql=".$sql;
            $this->db->rollback();
            return -1;
        }
    }

    /**
     *	Update propal line object into DB
     *
     *	@param 	int		$notrigger	1=Does not execute triggers, 0= execute triggers
     *	@return	int					<0 if ko, >0 if ok
     */
    public function update($notrigger = 0)
    {
        global $conf, $langs, $user;

        $error = 0;

        // Clean parameters
        if (empty($this->tva_tx)) $this->tva_tx = 0;
        if (empty($this->localtax1_tx)) $this->localtax1_tx = 0;
        if (empty($this->localtax2_tx)) $this->localtax2_tx = 0;
        if (empty($this->total_localtax1)) $this->total_localtax1 = 0;
        if (empty($this->total_localtax2)) $this->total_localtax2 = 0;
        if (empty($this->localtax1_type)) $this->localtax1_type = 0;
        if (empty($this->localtax2_type)) $this->localtax2_type = 0;
        if (empty($this->marque_tx)) $this->marque_tx = 0;
        if (empty($this->marge_tx)) $this->marge_tx = 0;
        if (empty($this->remise_percent)) $this->remise_percent = 0;
        if (empty($this->info_bits)) $this->info_bits = 0;
        if (empty($this->special_code)) $this->special_code = 0;
        if (empty($this->fk_parent_line)) $this->fk_parent_line = 0;
        if (empty($this->fk_fournprice)) $this->fk_fournprice = 0;
        if (empty($this->fk_unit)) $this->fk_unit = 0;
        if (empty($this->subprice)) $this->subprice = 0;

        if (empty($this->pa_ht)) $this->pa_ht = 0;

        // if buy price not defined, define buyprice as configured in margin admin
        if ($this->pa_ht == 0)
        {
            if (($result = $this->defineBuyPrice($this->subprice, $this->remise_percent, $this->fk_product)) < 0)
            {
                return $result;
            }
            else
            {
                $this->pa_ht = $result;
            }
        }

        $this->db->begin();

        // Mise a jour ligne en base
        $sql = "UPDATE ".MAIN_DB_PREFIX."supplier_proposaldet SET";
        $sql .= " description='".$this->db->escape($this->desc)."'";
        $sql .= " , label=".(!empty($this->label) ? "'".$this->db->escape($this->label)."'" : "null");
        $sql .= " , product_type=".$this->product_type;
        $sql .= " , date_start=".($this->date_start ? "'".$this->db->idate($this->date_start)."'" : "null");
        $sql .= " , date_end=".($this->date_end ? "'".$this->db->idate($this->date_end)."'" : "null");
        $sql .= " , tva_tx='".price2num($this->tva_tx)."'";
        $sql .= " , localtax1_tx=".price2num($this->localtax1_tx);
        $sql .= " , localtax2_tx=".price2num($this->localtax2_tx);
        $sql .= " , localtax1_type='".$this->db->escape($this->localtax1_type)."'";
        $sql .= " , localtax2_type='".$this->db->escape($this->localtax2_type)."'";
        $sql .= " , qty='".price2num($this->qty)."'";
        $sql .= " , subprice=".price2num($this->subprice)."";
        $sql .= " , remise_percent=".price2num($this->remise_percent)."";
        $sql .= " , info_bits='".$this->db->escape($this->info_bits)."'";
        if (empty($this->skip_update_total))
        {
            $sql .= " , total_ht=".price2num($this->total_ht)."";
            $sql .= " , total_tva=".price2num($this->total_tva)."";
            $sql .= " , total_ttc=".price2num($this->total_ttc)."";
            $sql .= " , total_localtax1=".price2num($this->total_localtax1)."";
            $sql .= " , total_localtax2=".price2num($this->total_localtax2)."";
        }
        $sql .= " , fk_product_fournisseur_price=".(!empty($this->fk_fournprice) ? "'".$this->db->escape($this->fk_fournprice)."'" : "null");
        $sql .= " , buy_price_ht=".price2num($this->pa_ht);
        if (strlen($this->special_code)) $sql .= " , special_code=".$this->special_code;
        $sql .= " , fk_parent_line=".($this->fk_parent_line > 0 ? $this->fk_parent_line : "null");
        if (!empty($this->rang)) $sql .= ", rang=".$this->rang;
        $sql .= " , ref_fourn=".(!empty($this->ref_fourn) ? "'".$this->db->escape($this->ref_fourn)."'" : "null");
        $sql .= " , fk_unit=".($this->fk_unit ? $this->fk_unit : 'null');

        // Multicurrency
        $sql .= " , multicurrency_subprice=".price2num($this->multicurrency_subprice)."";
        $sql .= " , multicurrency_total_ht=".price2num($this->multicurrency_total_ht)."";
        $sql .= " , multicurrency_total_tva=".price2num($this->multicurrency_total_tva)."";
        $sql .= " , multicurrency_total_ttc=".price2num($this->multicurrency_total_ttc)."";

        $sql .= " WHERE rowid = ".$this->id;

        dol_syslog(get_class($this)."::update", LOG_DEBUG);
        $resql = $this->db->query($sql);
        if ($resql)
        {
            if (empty($conf->global->MAIN_EXTRAFIELDS_DISABLED)) // For avoid conflicts if trigger used
            {
                $result = $this->insertExtraFields();
                if ($result < 0)
                {
                    $error++;
                }
            }

            if (!$error && !$notrigger)
            {
                // Call trigger
                $result = $this->call_trigger('LINESUPPLIER_PROPOSAL_UPDATE', $user);
                if ($result < 0)
                {
                    $this->db->rollback();
                    return -1;
                }
                // End call triggers
            }

            $this->db->commit();
            return 1;
        }
        else
        {
            $this->error = $this->db->error();
            $this->db->rollback();
            return -2;
        }
    }

    // phpcs:disable PEAR.NamingConventions.ValidFunctionName.ScopeNotCamelCaps
    /**
     *	Update DB line fields total_xxx
     *	Used by migration
     *
     *	@return		int		<0 if ko, >0 if ok
     */
    public function update_total()
    {
        // phpcs:enable
        $this->db->begin();

        // Mise a jour ligne en base
        $sql = "UPDATE ".MAIN_DB_PREFIX."supplier_proposaldet SET";
        $sql .= " total_ht=".price2num($this->total_ht, 'MT');
        $sql .= ",total_tva=".price2num($this->total_tva, 'MT');
        $sql .= ",total_ttc=".price2num($this->total_ttc, 'MT');
        $sql .= " WHERE rowid = ".$this->id;

        dol_syslog("SupplierProposalLine::update_total", LOG_DEBUG);

        $resql = $this->db->query($sql);
        if ($resql)
        {
            $this->db->commit();
            return 1;
        }
        else
        {
            $this->error = $this->db->error();
            $this->db->rollback();
            return -2;
        }
    }
}<|MERGE_RESOLUTION|>--- conflicted
+++ resolved
@@ -605,13 +605,8 @@
             // Mise en option de la ligne
             if (empty($qty) && empty($special_code)) $this->line->special_code = 3;
 
-<<<<<<< HEAD
             if (is_array($array_option) && count($array_option) > 0) {
                 $this->line->array_options = $array_option;
-=======
-            if (is_array($array_options) && count($array_options)>0) {
-                $this->line->array_options=$array_options;
->>>>>>> f2771b33
             }
 
             $result = $this->line->insert();
@@ -725,15 +720,6 @@
             $multicurrency_total_tva = $tabprice[17];
             $multicurrency_total_ttc = $tabprice[18];
 
-<<<<<<< HEAD
-            // Update line
-            $this->line = new SupplierProposalLine($this->db);
-
-            // Stock previous line records
-            $staticline = new SupplierProposalLine($this->db);
-            $staticline->fetch($rowid);
-            $this->line->oldline = $staticline;
-=======
             //Fetch current line from the database and then clone the object and set it in $oldline property
             $line = new SupplierProposalLine($this->db);
             $line->fetch($rowid);
@@ -745,7 +731,6 @@
             $line->oldline = $staticline;
             $this->line = $line;
             $this->line->context = $this->context;
->>>>>>> f2771b33
 
             // Reorder if fk_parent_line change
             if (!empty($fk_parent_line) && !empty($staticline->fk_parent_line) && $fk_parent_line != $staticline->fk_parent_line)
@@ -792,16 +777,11 @@
             }
             $this->line->pa_ht = $pa_ht;
 
-<<<<<<< HEAD
-            if (is_array($array_option) && count($array_option) > 0) {
-                $this->line->array_options = $array_option;
-=======
             if (is_array($array_options) && count($array_options)>0) {
             	// We replace values in this->line->array_options only for entries defined into $array_options
             	foreach($array_options as $key => $value) {
             		$this->line->array_options[$key] = $array_options[$key];
             	}
->>>>>>> f2771b33
             }
 
             // Multicurrency
