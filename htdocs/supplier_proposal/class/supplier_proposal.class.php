--- conflicted
+++ resolved
@@ -1559,11 +1559,7 @@
 			$remise = price2num($remise, 2);
 
 			$sql = "UPDATE ".MAIN_DB_PREFIX."supplier_proposal SET remise_percent = ".((float) $remise);
-<<<<<<< HEAD
-			$sql .= " WHERE rowid = ".$this->id." AND fk_statut = 0";
-=======
 			$sql .= " WHERE rowid = ".((int) $this->id)." AND fk_statut = 0";
->>>>>>> 95dc2558
 
 			if ($this->db->query($sql)) {
 				$this->remise_percent = ((float) $remise);
@@ -1598,11 +1594,7 @@
 		if (!empty($user->rights->supplier_proposal->creer)) {
 			$sql = "UPDATE ".MAIN_DB_PREFIX."supplier_proposal ";
 			$sql .= " SET remise_absolue = ".((float) $remise);
-<<<<<<< HEAD
-			$sql .= " WHERE rowid = ".$this->id." AND fk_statut = 0";
-=======
 			$sql .= " WHERE rowid = ".((int) $this->id)." AND fk_statut = 0";
->>>>>>> 95dc2558
 
 			if ($this->db->query($sql)) {
 				$this->remise_absolue = $remise;
@@ -1699,11 +1691,7 @@
 
 		$sql = "UPDATE ".MAIN_DB_PREFIX."supplier_proposal";
 		$sql .= " SET fk_statut = ".((int) $status).", note_private = '".$this->db->escape($note)."', date_cloture='".$this->db->idate($now)."', fk_user_cloture=".$user->id;
-<<<<<<< HEAD
-		$sql .= " WHERE rowid = ".$this->id;
-=======
 		$sql .= " WHERE rowid = ".((int) $this->id);
->>>>>>> 95dc2558
 
 		$resql = $this->db->query($sql);
 		if ($resql) {
