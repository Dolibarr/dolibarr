--- conflicted
+++ resolved
@@ -64,21 +64,8 @@
 	 * @var int Field with ID of parent key if this field has a parent
 	 */
     public $fk_element='fk_supplier_proposal';
-<<<<<<< HEAD
-=======
-
->>>>>>> d9b8a8c8
+
     public $picto='propal';
-    /**
-     * 0=No test on entity, 1=Test with field entity, 2=Test with link by societe
-     * @var int
-     */
-    public $ismultientitymanaged = 1;
-    /**
-     * 0=Default, 1=View may be restricted to sales representative only if no permission to see all or to company of external user if external user
-     * @var integer
-     */
-    public $restrictiononfksoc = 1;
 
     /**
      * 0=No test on entity, 1=Test with field entity, 2=Test with link by societe
@@ -103,14 +90,6 @@
 	 * @deprecated
 	 * @see user_author_id
 	 */
-<<<<<<< HEAD
-    var $author;
-    var $ref_fourn;					//Reference saisie lors de l'ajout d'une ligne à la demande
-    var $ref_supplier;				//Reference saisie lors de l'ajout d'une ligne à la demande
-    var $statut;					// 0 (draft), 1 (validated), 2 (signed), 3 (not signed), 4 (processed/billed)
-    var $date;						// Date of proposal
-    var $date_livraison;
-=======
     public $author;
 
     public $ref_fourn;					//Reference saisie lors de l'ajout d'une ligne à la demande
@@ -118,7 +97,6 @@
     public $statut;					// 0 (draft), 1 (validated), 2 (signed), 3 (not signed), 4 (processed/billed)
     public $date;						// Date of proposal
     public $date_livraison;
->>>>>>> d9b8a8c8
 
 	/**
 	 * @deprecated
@@ -167,19 +145,11 @@
 	 */
     public $total;
 
-<<<<<<< HEAD
-    var $cond_reglement_code;
-    var $mode_reglement_code;
-    var $remise = 0;
-    var $remise_percent = 0;
-    var $remise_absolue = 0;
-=======
     public $cond_reglement_code;
     public $mode_reglement_code;
     public $remise = 0;
     public $remise_percent = 0;
     public $remise_absolue = 0;
->>>>>>> d9b8a8c8
 
     public $products=array();
     public $extraparams=array();
@@ -1076,11 +1046,7 @@
                     	$action='update';
 
                     	// Actions on extra fields
-<<<<<<< HEAD
-                   		if (empty($conf->global->MAIN_EXTRAFIELDS_DISABLED)) // For avoid conflicts if trigger used
-=======
                    		if (! $error && empty($conf->global->MAIN_EXTRAFIELDS_DISABLED))
->>>>>>> d9b8a8c8
                    		{
                    			$result=$this->insertExtraFields();
                    			if ($result < 0)
@@ -1089,11 +1055,7 @@
                    			}
                     	}
 
-<<<<<<< HEAD
-                        if (! $erro && ! $notrigger)
-=======
                         if (! $error && ! $notrigger)
->>>>>>> d9b8a8c8
                         {
                             // Call trigger
                             $result=$this->call_trigger('PROPAL_SUPPLIER_CREATE',$user);
@@ -2206,10 +2168,7 @@
      */
 	function LibStatut($statut,$mode=1)
     {
-<<<<<<< HEAD
-=======
         // phpcs:enable
->>>>>>> d9b8a8c8
     	// Init/load array of translation of status
     	if (empty($this->labelstatut) || empty($this->labelstatut_short))
     	{
@@ -2868,13 +2827,8 @@
 
     public $skip_update_total; // Skip update price total for special lines
 
-<<<<<<< HEAD
-    var $ref_fourn;
-    var $ref_supplier;
-=======
     public $ref_fourn;
     public $ref_supplier;
->>>>>>> d9b8a8c8
 
 	// Multicurrency
 	/**
