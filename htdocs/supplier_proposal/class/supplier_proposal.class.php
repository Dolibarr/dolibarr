<?php
/* Copyright (C) 2002-2004 Rodolphe Quiedeville		<rodolphe@quiedeville.org>
 * Copyright (C) 2004      Eric Seigne				<eric.seigne@ryxeo.com>
 * Copyright (C) 2004-2011 Laurent Destailleur		<eldy@users.sourceforge.net>
 * Copyright (C) 2005      Marc Barilley			<marc@ocebo.com>
 * Copyright (C) 2005-2013 Regis Houssin			<regis.houssin@inodbox.com>
 * Copyright (C) 2006      Andre Cianfarani			<acianfa@free.fr>
 * Copyright (C) 2008      Raphael Bertrand			<raphael.bertrand@resultic.fr>
 * Copyright (C) 2010-2020 Juanjo Menent			<jmenent@2byte.es>
 * Copyright (C) 2010-2018 Philippe Grand			<philippe.grand@atoo-net.com>
 * Copyright (C) 2012-2014 Christophe Battarel  	<christophe.battarel@altairis.fr>
 * Copyright (C) 2013      Florian Henry		  	<florian.henry@open-concept.pro>
 * Copyright (C) 2014      Marcos García            <marcosgdf@gmail.com>
 * Copyright (C) 2016      Ferran Marcet            <fmarcet@2byte.es>
 * Copyright (C) 2018      Nicolas ZABOURI			<info@inovea-conseil.com>
 * Copyright (C) 2019-2023  Frédéric France         <frederic.france@netlogic.fr>
 * Copyright (C) 2020		Tobias Sekan			<tobias.sekan@startmail.com>
 * Copyright (C) 2022      Gauthier VERDOL     		<gauthier.verdol@atm-consulting.fr>
 *
 * This program is free software; you can redistribute it and/or modify
 * it under the terms of the GNU General Public License as published by
 * the Free Software Foundation; either version 3 of the License, or
 * (at your option) any later version.
 *
 * This program is distributed in the hope that it will be useful,
 * but WITHOUT ANY WARRANTY; without even the implied warranty of
 * MERCHANTABILITY or FITNESS FOR A PARTICULAR PURPOSE.  See the
 * GNU General Public License for more details.
 *
 * You should have received a copy of the GNU General Public License
 * along with this program. If not, see <https://www.gnu.org/licenses/>.
 */

/**
 *	\file       htdocs/supplier_proposal/class/supplier_proposal.class.php
 *	\brief      File of class to manage supplier proposals
 */

require_once DOL_DOCUMENT_ROOT.'/fourn/class/fournisseur.product.class.php';
require_once DOL_DOCUMENT_ROOT.'/core/class/commonobject.class.php';
require_once DOL_DOCUMENT_ROOT.'/product/class/product.class.php';
require_once DOL_DOCUMENT_ROOT.'/contact/class/contact.class.php';
require_once DOL_DOCUMENT_ROOT.'/margin/lib/margins.lib.php';
require_once DOL_DOCUMENT_ROOT.'/multicurrency/class/multicurrency.class.php';
require_once DOL_DOCUMENT_ROOT.'/core/class/commonincoterm.class.php';

/**
 *	Class to manage price ask supplier
 */
class SupplierProposal extends CommonObject
{
	use CommonIncoterm;

	/**
	 * @var string ID to identify managed object
	 */
	public $element = 'supplier_proposal';

	/**
	 * @var string Name of table without prefix where object is stored
	 */
	public $table_element = 'supplier_proposal';

	/**
	 * @var string    Name of subtable line
	 */
	public $table_element_line = 'supplier_proposaldet';

	/**
	 * @var string Field with ID of parent key if this field has a parent
	 */
	public $fk_element = 'fk_supplier_proposal';

	/**
	 * @var string String with name of icon for myobject. Must be the part after the 'object_' into object_myobject.png
	 */
	public $picto = 'supplier_proposal';

	/**
	 * 0=No test on entity, 1=Test with field entity, 2=Test with link by societe
	 * @var int
	 */
	public $ismultientitymanaged = 1;

	/**
	 * 0=Default, 1=View may be restricted to sales representative only if no permission to see all or to company of external user if external user
	 * @var integer
	 */
	public $restrictiononfksoc = 1;

	/**
	 * {@inheritdoc}
	 */
	protected $table_ref_field = 'ref';

	public $socid; // Id client

	/**
	 * @deprecated
	 * @see $user_author_id
	 */
	public $author;

	public $ref_fourn; //Reference saisie lors de l'ajout d'une ligne à la demande
	public $ref_supplier; //Reference saisie lors de l'ajout d'une ligne à la demande
	public $statut; // 0 (draft), 1 (validated), 2 (signed), 3 (not signed), 4 (processed/billed)

	/**
	 * @var integer|string Date of proposal
	 */
	public $date;

	/**
	 * @var integer|string date_livraison
	 * @deprecated
	 */
	public $date_livraison;

	/**
	 * @var integer|string date_livraison
	 */
	public $delivery_date;

	/**
	 * @deprecated
	 * @see $date_creation
	 */
	public $datec;

	/**
	 * @var integer|string date_creation
	 */
	public $date_creation;

	/**
	 * @deprecated
	 * @see $date_validation
	 */
	public $datev;

	/**
	 * @var integer|string date_validation
	 */
	public $date_validation;


	public $user_author_id;
	public $user_valid_id;
	public $user_close_id;

	/**
	 * @deprecated
	 * @see $price_ht
	 */
	public $price;

	/**
	 * @deprecated
	 * @see $total_tva
	 */
	public $tva;

	/**
	 * @deprecated
	 * @see $total_ttc
	 */
	public $total;

	public $cond_reglement_code;
	public $mode_reglement_code;
	public $remise = 0;
	public $remise_percent = 0;
	public $remise_absolue = 0;

	public $extraparams = array();
	public $lines = array();
	public $line;

	public $labelStatus = array();
	public $labelStatusShort = array();

	public $nbtodo;
	public $nbtodolate;

	// Multicurrency
	/**
	 * @var int ID
	 */
	public $fk_multicurrency;

	public $multicurrency_code;
	public $multicurrency_tx;
	public $multicurrency_total_ht;
	public $multicurrency_total_tva;
	public $multicurrency_total_ttc;

	/**
	 * Draft status
	 */
	const STATUS_DRAFT = 0;

	/**
	 * Validated status
	 */
	const STATUS_VALIDATED = 1;

	/**
	 * Signed quote
	 */
	const STATUS_SIGNED = 2;

	/**
	 * Not signed quote, canceled
	 */
	const STATUS_NOTSIGNED = 3;

	/**
	 * Billed or closed/processed quote
	 */
	const STATUS_CLOSE = 4;



	/**
	 *	Constructor
	 *
	 *	@param      DoliDB	$db         Database handler
	 *	@param      int		$socid		Id third party
	 *	@param      int		$supplier_proposalid   Id supplier_proposal
	 */
	public function __construct($db, $socid = "", $supplier_proposalid = 0)
	{
		global $conf, $langs;

		$this->db = $db;

		$this->socid = $socid;
		$this->id = $supplier_proposalid;
	}


	// phpcs:disable PEAR.NamingConventions.ValidFunctionName.ScopeNotCamelCaps
	/**
	 * 	Add line into array ->lines
	 *
	 * 	@param  int		$idproduct       	Product Id to add
	 * 	@param  int		$qty             	Quantity
	 * 	@param  int		$remise_percent  	Discount effected on Product
	 *  @return	int							<0 if KO, >0 if OK
	 *
	 *	TODO	Remplacer les appels a cette fonction par generation objet Ligne
	 */
	public function add_product($idproduct, $qty, $remise_percent = 0)
	{
		// phpcs:enable
		global $conf, $mysoc;

		if (!$qty) {
			$qty = 1;
		}

		dol_syslog(get_class($this)."::add_product $idproduct, $qty, $remise_percent");
		if ($idproduct > 0) {
			$prod = new Product($this->db);
			$prod->fetch($idproduct);

			$productdesc = $prod->description;

			$tva_tx = get_default_tva($mysoc, $this->thirdparty, $prod->id);
			$tva_npr = get_default_npr($mysoc, $this->thirdparty, $prod->id);
			if (empty($tva_tx)) {
				$tva_npr = 0;
			}
			$localtax1_tx = get_localtax($tva_tx, 1, $mysoc, $this->thirdparty, $tva_npr);
			$localtax2_tx = get_localtax($tva_tx, 2, $mysoc, $this->thirdparty, $tva_npr);

			// multiprix
			if ($conf->global->PRODUIT_MULTIPRICES && $this->thirdparty->price_level) {
				$price = $prod->multiprices[$this->thirdparty->price_level];
			} else {
				$price = $prod->price;
			}

			$line = new SupplierProposalLine($this->db);

			$line->fk_product = $idproduct;
			$line->desc = $productdesc;
			$line->qty = $qty;
			$line->subprice = $price;
			$line->remise_percent = $remise_percent;
			$line->tva_tx = $tva_tx;

			$this->lines[] = $line;
			return 1;
		}
		return -1;
	}

	// phpcs:disable PEAR.NamingConventions.ValidFunctionName.ScopeNotCamelCaps
	/**
	 *	Adding line of fixed discount in the proposal in DB
	 *
	 *	@param     int		$idremise			Id of fixed discount
	 *  @return    int          				>0 if OK, <0 if KO
	 */
	public function insert_discount($idremise)
	{
		// phpcs:enable
		global $langs;

		include_once DOL_DOCUMENT_ROOT.'/core/lib/price.lib.php';
		include_once DOL_DOCUMENT_ROOT.'/core/class/discount.class.php';

		$this->db->begin();

		$remise = new DiscountAbsolute($this->db);
		$result = $remise->fetch($idremise);

		if ($result > 0) {
			if ($remise->fk_facture) {	// Protection against multiple submission
				$this->error = $langs->trans("ErrorDiscountAlreadyUsed");
				$this->db->rollback();
				return -5;
			}

			$supplier_proposalligne = new SupplierProposalLine($this->db);
			$supplier_proposalligne->fk_supplier_proposal = $this->id;
			$supplier_proposalligne->fk_remise_except = $remise->id;
			$supplier_proposalligne->desc = $remise->description; // Description ligne
			$supplier_proposalligne->tva_tx = $remise->tva_tx;
			$supplier_proposalligne->subprice = -$remise->amount_ht;
			$supplier_proposalligne->fk_product = 0; // Id produit predefini
			$supplier_proposalligne->qty = 1;
			$supplier_proposalligne->remise_percent = 0;
			$supplier_proposalligne->rang = -1;
			$supplier_proposalligne->info_bits = 2;

			$supplier_proposalligne->total_ht  = -$remise->amount_ht;
			$supplier_proposalligne->total_tva = -$remise->amount_tva;
			$supplier_proposalligne->total_ttc = -$remise->amount_ttc;

			$result = $supplier_proposalligne->insert();
			if ($result > 0) {
				$result = $this->update_price(1);
				if ($result > 0) {
					$this->db->commit();
					return 1;
				} else {
					$this->db->rollback();
					return -1;
				}
			} else {
				$this->error = $supplier_proposalligne->error;
				$this->db->rollback();
				return -2;
			}
		} else {
			$this->db->rollback();
			return -2;
		}
	}

	/**
	 *    	Add a proposal line into database (linked to product/service or not)
	 * 		Les parametres sont deja cense etre juste et avec valeurs finales a l'appel
	 *		de cette methode. Aussi, pour le taux tva, il doit deja avoir ete defini
	 *		par l'appelant par la methode get_default_tva(societe_vendeuse,societe_acheteuse,'',produit)
	 *		et le desc doit deja avoir la bonne valeur (a l'appelant de gerer le multilangue)
	 *
	 * 		@param    	string		$desc				Description de la ligne
	 * 		@param    	double		$pu_ht				Prix unitaire
	 * 		@param    	double		$qty             	Quantite
	 * 		@param    	double		$txtva           	Taux de tva
	 * 		@param		double		$txlocaltax1		Local tax 1 rate
	 *  	@param		double		$txlocaltax2		Local tax 2 rate
	 *		@param    	int			$fk_product      	Product/Service ID predefined
	 * 		@param    	double		$remise_percent  	Percentage discount of the line
	 * 		@param    	string		$price_base_type	HT or TTC
	 * 		@param    	double		$pu_ttc             Prix unitaire TTC
	 * 		@param    	int			$info_bits			Bits of type of lines
	 *      @param      int			$type               Type of line (product, service)
	 *      @param      int			$rang               Position of line
	 *      @param		int			$special_code		Special code (also used by externals modules!)
	 *      @param		int			$fk_parent_line		Id of parent line
	 *      @param		int			$fk_fournprice		Id supplier price. If 0, we will take best price. If -1 we keep it empty.
	 *      @param		int			$pa_ht				Buying price without tax
	 *      @param		string		$label				???
	 *      @param		array		$array_options		extrafields array
	 * 		@param		string		$ref_supplier			Supplier price reference
	 * 		@param		int			$fk_unit			Id of the unit to use.
	 * 		@param		string		$origin				'order', 'supplier_proposal', ...
	 * 		@param		int			$origin_id			Id of origin line
	 * 		@param		double		$pu_ht_devise		Amount in currency
	 * 		@param		int			$date_start			Date start
	 * 		@param		int			$date_end			Date end
	 *    	@return    	int         	    			>0 if OK, <0 if KO
	 *
	 *    	@see       	add_product()
	 */
	public function addline($desc, $pu_ht, $qty, $txtva, $txlocaltax1 = 0, $txlocaltax2 = 0, $fk_product = 0, $remise_percent = 0, $price_base_type = 'HT', $pu_ttc = 0, $info_bits = 0, $type = 0, $rang = -1, $special_code = 0, $fk_parent_line = 0, $fk_fournprice = 0, $pa_ht = 0, $label = '', $array_options = 0, $ref_supplier = '', $fk_unit = '', $origin = '', $origin_id = 0, $pu_ht_devise = 0, $date_start = 0, $date_end = 0)
	{
		global $mysoc, $conf, $langs;

		dol_syslog(get_class($this)."::addline supplier_proposalid=$this->id, desc=$desc, pu_ht=$pu_ht, qty=$qty, txtva=$txtva, fk_product=$fk_product, remise_except=$remise_percent, price_base_type=$price_base_type, pu_ttc=$pu_ttc, info_bits=$info_bits, type=$type");
		include_once DOL_DOCUMENT_ROOT.'/core/lib/price.lib.php';

		// Clean parameters
		if (empty($remise_percent)) {
			$remise_percent = 0;
		}
		if (empty($qty)) {
			$qty = 0;
		}
		if (empty($info_bits)) {
			$info_bits = 0;
		}
		if (empty($rang)) {
			$rang = 0;
		}
		if (empty($fk_parent_line) || $fk_parent_line < 0) {
			$fk_parent_line = 0;
		}
		if (empty($pu_ht)) {
			$pu_ht = 0;
		}

		$remise_percent = price2num($remise_percent);
		$qty = price2num($qty);
		$pu_ht = price2num($pu_ht);
		$pu_ttc = price2num($pu_ttc);
		if (!preg_match('/\((.*)\)/', $txtva)) {
			$txtva = price2num($txtva); // $txtva can have format '5.0(XXX)' or '5'
		}
		$txlocaltax1 = price2num($txlocaltax1);
		$txlocaltax2 = price2num($txlocaltax2);
		$pa_ht = price2num($pa_ht);
		if ($price_base_type == 'HT') {
			$pu = $pu_ht;
		} else {
			$pu = $pu_ttc;
		}

		// Check parameters
		if ($type < 0) {
			return -1;
		}

		if ($this->statut == self::STATUS_DRAFT) {
			$this->db->begin();

			if ($fk_product > 0) {
				if (!empty($conf->global->SUPPLIER_PROPOSAL_WITH_PREDEFINED_PRICES_ONLY)) {
					// Check quantity is enough
					dol_syslog(get_class($this)."::addline we check supplier prices fk_product=".$fk_product." fk_fournprice=".$fk_fournprice." qty=".$qty." ref_supplier=".$ref_supplier);
					$productsupplier = new ProductFournisseur($this->db);
					if ($productsupplier->fetch($fk_product) > 0) {
						$product_type = $productsupplier->type;
						$label = $productsupplier->label;
						$fk_prod_fourn_price = $fk_fournprice;

						// We use 'none' instead of $ref_supplier, because fourn_ref may not exists anymore. So we will take the first supplier price ok.
						// If we want a dedicated supplier price, we must provide $fk_prod_fourn_price.
						$result = $productsupplier->get_buyprice($fk_prod_fourn_price, $qty, $fk_product, 'none', ($this->fk_soc ? $this->fk_soc : $this->socid)); // Search on couple $fk_prod_fourn_price/$qty first, then on triplet $qty/$fk_product/$ref_supplier/$this->fk_soc
						if ($result > 0) {
							$pu = $productsupplier->fourn_pu; // Unit price supplier price set by get_buyprice
							$ref_supplier = $productsupplier->ref_supplier; // Ref supplier price set by get_buyprice
							// is remise percent not keyed but present for the product we add it
							if ($remise_percent == 0 && $productsupplier->remise_percent != 0) {
								$remise_percent = $productsupplier->remise_percent;
							}
						}
						if ($result == 0) {                   // If result == 0, we failed to found the supplier reference price
							$langs->load("errors");
							$this->error = "Ref ".$productsupplier->ref." ".$langs->trans("ErrorQtyTooLowForThisSupplier");
							$this->db->rollback();
							dol_syslog(get_class($this)."::addline we did not found supplier price, so we can't guess unit price");
							//$pu    = $productsupplier->fourn_pu;     // We do not overwrite unit price
							//$ref   = $productsupplier_fourn;    // We do not overwrite ref supplier price
							return -1;
						}
						if ($result == -1) {
							$langs->load("errors");
							$this->error = "Ref ".$productsupplier->ref." ".$langs->trans("ErrorQtyTooLowForThisSupplier");
							$this->db->rollback();
							dol_syslog(get_class($this)."::addline result=".$result." - ".$this->error, LOG_DEBUG);
							return -1;
						}
						if ($result < -1) {
							$this->error = $productsupplier->error;
							$this->errors = $productsupplier->errors;
							$this->db->rollback();
							dol_syslog(get_class($this)."::addline result=".$result." - ".$this->error, LOG_ERR);
							return -1;
						}
					} else {
						$this->error = $productsupplier->error;
						$this->errors = $productsupplier->errors;
						$this->db->rollback();
						return -1;
					}
				}
			} else {
				$product_type = $type;
			}

			// Calcul du total TTC et de la TVA pour la ligne a partir de
			// qty, pu, remise_percent et txtva
			// TRES IMPORTANT: C'est au moment de l'insertion ligne qu'on doit stocker
			// la part ht, tva et ttc, et ce au niveau de la ligne qui a son propre taux tva.

			$localtaxes_type = getLocalTaxesFromRate($txtva, 0, $this->thirdparty, $mysoc);

			// Clean vat code
			$reg = array();
			$vat_src_code = '';
			if (preg_match('/\((.*)\)/', $txtva, $reg)) {
				$vat_src_code = $reg[1];
				$txtva = preg_replace('/\s*\(.*\)/', '', $txtva); // Remove code into vatrate.
			}

			if (isModEnabled("multicurrency") && $pu_ht_devise > 0) {
				$pu = 0;
			}

			$tabprice = calcul_price_total($qty, $pu, $remise_percent, $txtva, $txlocaltax1, $txlocaltax2, 0, $price_base_type, $info_bits, $type, $this->thirdparty, $localtaxes_type, 100, $this->multicurrency_tx, $pu_ht_devise);
			$total_ht  = $tabprice[0];
			$total_tva = $tabprice[1];
			$total_ttc = $tabprice[2];
			$total_localtax1 = $tabprice[9];
			$total_localtax2 = $tabprice[10];
			$pu = $pu_ht = $tabprice[3];

			// MultiCurrency
			$multicurrency_total_ht  = $tabprice[16];
			$multicurrency_total_tva = $tabprice[17];
			$multicurrency_total_ttc = $tabprice[18];
			$pu_ht_devise = $tabprice[19];

			// Rang to use
			$ranktouse = $rang;
			if ($ranktouse == -1) {
				$rangmax = $this->line_max($fk_parent_line);
				$ranktouse = $rangmax + 1;
			}

			// TODO A virer
			// Anciens indicateurs: $price, $remise (a ne plus utiliser)
			$price = $pu;
			$remise = 0;
			if ($remise_percent > 0) {
				$remise = round(($pu * $remise_percent / 100), 2);
				$price = $pu - $remise;
			}

			// Insert line
			$this->line = new SupplierProposalLine($this->db);

			$this->line->fk_supplier_proposal = $this->id;
			$this->line->label = $label;
			$this->line->desc = $desc;
			$this->line->qty = $qty;

			$this->line->vat_src_code = $vat_src_code;
			$this->line->tva_tx = $txtva;
			$this->line->localtax1_tx = ($total_localtax1 ? $localtaxes_type[1] : 0);
			$this->line->localtax2_tx = ($total_localtax2 ? $localtaxes_type[3] : 0);
			$this->line->localtax1_type = empty($localtaxes_type[0]) ? '' : $localtaxes_type[0];
			$this->line->localtax2_type = empty($localtaxes_type[2]) ? '' : $localtaxes_type[2];
			$this->line->fk_product = $fk_product;
			$this->line->remise_percent = $remise_percent;
			$this->line->subprice = $pu_ht;
			$this->line->rang = $ranktouse;
			$this->line->info_bits = $info_bits;
			$this->line->total_ht = $total_ht;
			$this->line->total_tva = $total_tva;
			$this->line->total_localtax1 = $total_localtax1;
			$this->line->total_localtax2 = $total_localtax2;
			$this->line->total_ttc = $total_ttc;
			$this->line->product_type = $type;
			$this->line->special_code = $special_code;
			$this->line->fk_parent_line = $fk_parent_line;
			$this->line->fk_unit = $fk_unit;
			$this->line->origin = $origin;
			$this->line->origin_id = $origin_id;
			$this->line->ref_fourn = $this->db->escape($ref_supplier);
			$this->line->date_start = $date_start;
			$this->line->date_end = $date_end;

			// infos marge
			if (!empty($fk_product) && $fk_product > 0 && empty($fk_fournprice) && empty($pa_ht)) {
				// When fk_fournprice is 0, we take the lowest buying price
				include_once DOL_DOCUMENT_ROOT.'/fourn/class/fournisseur.product.class.php';
				$productFournisseur = new ProductFournisseur($this->db);
				$productFournisseur->find_min_price_product_fournisseur($fk_product);
				$this->line->fk_fournprice = $productFournisseur->product_fourn_price_id;
			} else {
				$this->line->fk_fournprice = ($fk_fournprice > 0 ? $fk_fournprice : 0); // If fk_fournprice is -1, we will not use fk_fournprice
			}
			$this->line->pa_ht = $pa_ht;
			//var_dump($this->line->fk_fournprice);exit;

			// Multicurrency
			$this->line->fk_multicurrency = $this->fk_multicurrency;
			$this->line->multicurrency_code = $this->multicurrency_code;
			$this->line->multicurrency_subprice		= $pu_ht_devise;
			$this->line->multicurrency_total_ht		= $multicurrency_total_ht;
			$this->line->multicurrency_total_tva	= $multicurrency_total_tva;
			$this->line->multicurrency_total_ttc	= $multicurrency_total_ttc;

			// Mise en option de la ligne
			if (empty($qty) && empty($special_code)) {
				$this->line->special_code = 3;
			}

			if (is_array($array_options) && count($array_options) > 0) {
				$this->line->array_options = $array_options;
			}

			$result = $this->line->insert();
			if ($result > 0) {
				// Reorder if child line
				if (!empty($fk_parent_line)) {
					$this->line_order(true, 'DESC');
				} elseif ($ranktouse > 0 && $ranktouse <= count($this->lines)) { // Update all rank of all other lines
					$linecount = count($this->lines);
					for ($ii = $ranktouse; $ii <= $linecount; $ii++) {
						$this->updateRangOfLine($this->lines[$ii - 1]->id, $ii + 1);
					}
				}

				// Mise a jour informations denormalisees au niveau de la propale meme
				$result = $this->update_price(1, 'auto', 0, $this->thirdparty); // This method is designed to add line from user input so total calculation must be done using 'auto' mode.
				if ($result > 0) {
					$this->db->commit();
					return $this->line->id;
				} else {
					$this->error = $this->error();
					$this->errors = $this->errors();
					$this->db->rollback();
					return -1;
				}
			} else {
				$this->error = $this->line->error;
				$this->errors = $this->line->errors;
				$this->db->rollback();
				return -2;
			}
		} else {
			$this->error = 'BadStatusOfObjectToAddLine';
			return -5;
		}
	}


	/**
	 *  Update a proposal line
	 *
	 *  @param      int			$rowid           	Id de la ligne
	 *  @param      double		$pu		     	  	Prix unitaire (HT ou TTC selon price_base_type)
	 *  @param      double		$qty            	Quantity
	 *  @param      double		$remise_percent  	Remise effectuee sur le produit
	 *  @param      double		$txtva	          	Taux de TVA
	 * 	@param	  	double		$txlocaltax1		Local tax 1 rate
	 *  @param	  	double		$txlocaltax2		Local tax 2 rate
	 *  @param      string		$desc            	Description
	 *	@param	  	double		$price_base_type	HT ou TTC
	 *	@param      int			$info_bits        	Miscellaneous informations
	 *	@param		int			$special_code		Special code (also used by externals modules!)
	 * 	@param		int			$fk_parent_line		Id of parent line (0 in most cases, used by modules adding sublevels into lines).
	 * 	@param		int			$skip_update_total	Keep fields total_xxx to 0 (used for special lines by some modules)
	 *  @param		int			$fk_fournprice		Id of origin supplier price
	 *  @param		int			$pa_ht				Price (without tax) of product when it was bought
	 *  @param		string		$label				???
	 *  @param		int			$type				0/1=Product/service
	 *  @param		array		$array_options		extrafields array
	 * 	@param		string		$ref_supplier			Supplier price reference
	 *	@param		int			$fk_unit			Id of the unit to use.
	 * 	@param		double		$pu_ht_devise		Unit price in currency
	 *  @return     int     		        		0 if OK, <0 if KO
	 */
	public function updateline($rowid, $pu, $qty, $remise_percent, $txtva, $txlocaltax1 = 0, $txlocaltax2 = 0, $desc = '', $price_base_type = 'HT', $info_bits = 0, $special_code = 0, $fk_parent_line = 0, $skip_update_total = 0, $fk_fournprice = 0, $pa_ht = 0, $label = '', $type = 0, $array_options = 0, $ref_supplier = '', $fk_unit = '', $pu_ht_devise = 0)
	{
		global $conf, $user, $langs, $mysoc;

		dol_syslog(get_class($this)."::updateLine $rowid, $pu, $qty, $remise_percent, $txtva, $desc, $price_base_type, $info_bits");
		include_once DOL_DOCUMENT_ROOT.'/core/lib/price.lib.php';

		// Clean parameters
		$remise_percent = price2num($remise_percent);
		$qty = price2num($qty);
		$pu = price2num($pu);
		if (!preg_match('/\((.*)\)/', $txtva)) {
			$txtva = price2num($txtva); // $txtva can have format '5.0(XXX)' or '5'
		}
		$txlocaltax1 = price2num($txlocaltax1);
		$txlocaltax2 = price2num($txlocaltax2);
		$pa_ht = price2num($pa_ht);
		if (empty($qty) && empty($special_code)) {
			$special_code = 3; // Set option tag
		}
		if (!empty($qty) && $special_code == 3) {
			$special_code = 0; // Remove option tag
		}

		if ($this->statut == 0) {
			$this->db->begin();

			// Calcul du total TTC et de la TVA pour la ligne a partir de
			// qty, pu, remise_percent et txtva
			// TRES IMPORTANT: C'est au moment de l'insertion ligne qu'on doit stocker
			// la part ht, tva et ttc, et ce au niveau de la ligne qui a son propre taux tva.

			$localtaxes_type = getLocalTaxesFromRate($txtva, 0, $mysoc, $this->thirdparty);

			// Clean vat code
			$reg = array();
			$vat_src_code = '';
			if (preg_match('/\((.*)\)/', $txtva, $reg)) {
				$vat_src_code = $reg[1];
				$txtva = preg_replace('/\s*\(.*\)/', '', $txtva); // Remove code into vatrate.
			}

			if (isModEnabled("multicurrency") && $pu_ht_devise > 0) {
				$pu = 0;
			}

			$tabprice = calcul_price_total($qty, $pu, $remise_percent, $txtva, $txlocaltax1, $txlocaltax2, 0, $price_base_type, $info_bits, $type, $this->thirdparty, $localtaxes_type, 100, $this->multicurrency_tx, $pu_ht_devise);
			$total_ht  = $tabprice[0];
			$total_tva = $tabprice[1];
			$total_ttc = $tabprice[2];
			$total_localtax1 = $tabprice[9];
			$total_localtax2 = $tabprice[10];
			$pu_ht = $tabprice[3];
			$pu_tva = $tabprice[4];
			$pu_ttc = $tabprice[5];

			// MultiCurrency
			$multicurrency_total_ht  = $tabprice[16];
			$multicurrency_total_tva = $tabprice[17];
			$multicurrency_total_ttc = $tabprice[18];
			$pu_ht_devise = $tabprice[19];

			$pu = $pu_ht;
			if ($price_base_type == 'TTC') {
				$pu = $pu_ttc;
			}

			//Fetch current line from the database and then clone the object and set it in $oldline property
			$line = new SupplierProposalLine($this->db);
			$line->fetch($rowid);
			$line->fetch_optionals();

			// Stock previous line records
			$staticline = clone $line;

			$line->oldline = $staticline;
			$this->line = $line;
			$this->line->context = $this->context;

			// Reorder if fk_parent_line change
			if (!empty($fk_parent_line) && !empty($staticline->fk_parent_line) && $fk_parent_line != $staticline->fk_parent_line) {
				$rangmax = $this->line_max($fk_parent_line);
				$this->line->rang = $rangmax + 1;
			}

			$this->line->id					= $rowid;
			$this->line->label = $label;
			$this->line->desc = $desc;
			$this->line->qty				= $qty;
			$this->line->product_type = $type;

			$this->line->vat_src_code = $vat_src_code;
			$this->line->tva_tx = $txtva;
			$this->line->localtax1_tx		= $txlocaltax1;
			$this->line->localtax2_tx		= $txlocaltax2;
			$this->line->localtax1_type		= empty($localtaxes_type[0]) ? '' : $localtaxes_type[0];
			$this->line->localtax2_type		= empty($localtaxes_type[2]) ? '' : $localtaxes_type[2];
			$this->line->remise_percent		= $remise_percent;
			$this->line->subprice			= $pu;
			$this->line->info_bits			= $info_bits;
			$this->line->total_ht			= $total_ht;
			$this->line->total_tva			= $total_tva;
			$this->line->total_localtax1	= $total_localtax1;
			$this->line->total_localtax2	= $total_localtax2;
			$this->line->total_ttc			= $total_ttc;
			$this->line->special_code = $special_code;
			$this->line->fk_parent_line		= $fk_parent_line;
			$this->line->skip_update_total = $skip_update_total;
			$this->line->ref_fourn = $ref_supplier;
			$this->line->fk_unit = $fk_unit;

			// infos marge
			if (!empty($fk_product) && $fk_product > 0 && empty($fk_fournprice) && empty($pa_ht)) {
				// by external module, take lowest buying price
				include_once DOL_DOCUMENT_ROOT.'/fourn/class/fournisseur.product.class.php';
				$productFournisseur = new ProductFournisseur($this->db);
				$productFournisseur->find_min_price_product_fournisseur($fk_product);
				$this->line->fk_fournprice = $productFournisseur->product_fourn_price_id;
			} else {
				$this->line->fk_fournprice = $fk_fournprice;
			}
			$this->line->pa_ht = $pa_ht;

			if (is_array($array_options) && count($array_options) > 0) {
				// We replace values in this->line->array_options only for entries defined into $array_options
				foreach ($array_options as $key => $value) {
					$this->line->array_options[$key] = $array_options[$key];
				}
			}

			// Multicurrency
			$this->line->multicurrency_subprice		= $pu_ht_devise;
			$this->line->multicurrency_total_ht		= $multicurrency_total_ht;
			$this->line->multicurrency_total_tva	= $multicurrency_total_tva;
			$this->line->multicurrency_total_ttc	= $multicurrency_total_ttc;

			$result = $this->line->update();
			if ($result > 0) {
				// Reorder if child line
				if (!empty($fk_parent_line)) {
					$this->line_order(true, 'DESC');
				}

				$this->update_price(1);

				$this->fk_supplier_proposal = $this->id;

				$this->db->commit();
				return $result;
			} else {
				$this->error = $this->db->error();
				$this->db->rollback();
				return -1;
			}
		} else {
			dol_syslog(get_class($this)."::updateline Erreur -2 SupplierProposal en mode incompatible pour cette action");
			return -2;
		}
	}


	/**
	 *  Delete detail line
	 *
	 *  @param		int		$lineid			Id of line to delete
	 *  @return     int         			>0 if OK, <0 if KO
	 */
	public function deleteline($lineid)
	{
		if ($this->statut == 0) {
			$line = new SupplierProposalLine($this->db);

			// For triggers
			$line->fetch($lineid);

			if ($line->delete() > 0) {
				$this->update_price(1);

				return 1;
			} else {
				return -1;
			}
		} else {
			return -2;
		}
	}


	/**
	 *  Create commercial proposal into database
	 * 	this->ref can be set or empty. If empty, we will use "(PROVid)"
	 *
	 * 	@param		User	$user		User that create
	 * 	@param		int		$notrigger	1=Does not execute triggers, 0= execute triggers
	 *  @return     int     			<0 if KO, >=0 if OK
	 */
	public function create($user, $notrigger = 0)
	{
		global $langs, $conf, $mysoc, $hookmanager;
		$error = 0;

		$now = dol_now();

		dol_syslog(get_class($this)."::create");

		// Check parameters
		$result = $this->fetch_thirdparty();
		if ($result < 0) {
			$this->error = "Failed to fetch company";
			dol_syslog(get_class($this)."::create ".$this->error, LOG_ERR);
			return -3;
		}
		if (!empty($this->ref)) {	// We check that ref is not already used
			$result = self::isExistingObject($this->element, 0, $this->ref); // Check ref is not yet used
			if ($result > 0) {
				$this->error = 'ErrorRefAlreadyExists';
				dol_syslog(get_class($this)."::create ".$this->error, LOG_WARNING);
				$this->db->rollback();
				return -1;
			}
		}

		// Set tmp vars
		$delivery_date = empty($this->delivery_date) ? $this->date_livraison : $this->delivery_date;

		// Multicurrency
		if (!empty($this->multicurrency_code)) {
			list($this->fk_multicurrency, $this->multicurrency_tx) = MultiCurrency::getIdAndTxFromCode($this->db, $this->multicurrency_code, $now);
		}
		if (empty($this->fk_multicurrency)) {
			$this->multicurrency_code = $conf->currency;
			$this->fk_multicurrency = 0;
			$this->multicurrency_tx = 1;
		}

		$this->db->begin();

		// Insert into database
		$sql = "INSERT INTO ".MAIN_DB_PREFIX."supplier_proposal (";
		$sql .= "fk_soc";
		$sql .= ", price";
		$sql .= ", remise";
		$sql .= ", remise_percent";
		$sql .= ", remise_absolue";
		$sql .= ", total_tva";
		$sql .= ", total_ttc";
		$sql .= ", datec";
		$sql .= ", ref";
		$sql .= ", fk_user_author";
		$sql .= ", note_private";
		$sql .= ", note_public";
		$sql .= ", model_pdf";
		$sql .= ", fk_cond_reglement";
		$sql .= ", fk_mode_reglement";
		$sql .= ", fk_account";
		$sql .= ", date_livraison";
		$sql .= ", fk_shipping_method";
		$sql .= ", fk_projet";
		$sql .= ", entity";
		$sql .= ", fk_multicurrency";
		$sql .= ", multicurrency_code";
		$sql .= ", multicurrency_tx";
		$sql .= ") ";
		$sql .= " VALUES (";
		$sql .= ((int) $this->socid);
		$sql .= ", 0";
		$sql .= ", ".((double) $this->remise);
		$sql .= ", ".($this->remise_percent ? ((double) $this->remise_percent) : 'null');
		$sql .= ", ".($this->remise_absolue ? ((double) $this->remise_absolue) : 'null');
		$sql .= ", 0";
		$sql .= ", 0";
		$sql .= ", '".$this->db->idate($now)."'";
		$sql .= ", '(PROV)'";
		$sql .= ", ".($user->id > 0 ? ((int) $user->id) : "null");
		$sql .= ", '".$this->db->escape($this->note_private)."'";
		$sql .= ", '".$this->db->escape($this->note_public)."'";
		$sql .= ", '".$this->db->escape($this->model_pdf)."'";
		$sql .= ", ".($this->cond_reglement_id > 0 ? ((int) $this->cond_reglement_id) : 'NULL');
		$sql .= ", ".($this->mode_reglement_id > 0 ? ((int) $this->mode_reglement_id) : 'NULL');
		$sql .= ", ".($this->fk_account > 0 ? ((int) $this->fk_account) : 'NULL');
		$sql .= ", ".($delivery_date ? "'".$this->db->idate($delivery_date)."'" : "null");
		$sql .= ", ".($this->shipping_method_id > 0 ? ((int) $this->shipping_method_id) : 'NULL');
		$sql .= ", ".($this->fk_project > 0 ? ((int) $this->fk_project) : "null");
		$sql .= ", ".((int) $conf->entity);
		$sql .= ", ".((int) $this->fk_multicurrency);
		$sql .= ", '".$this->db->escape($this->multicurrency_code)."'";
		$sql .= ", ".((double) $this->multicurrency_tx);
		$sql .= ")";

		dol_syslog(get_class($this)."::create", LOG_DEBUG);
		$resql = $this->db->query($sql);
		if ($resql) {
			$this->id = $this->db->last_insert_id(MAIN_DB_PREFIX."supplier_proposal");

			if ($this->id) {
				$this->ref = '(PROV'.$this->id.')';
				$sql = 'UPDATE '.MAIN_DB_PREFIX."supplier_proposal SET ref='".$this->db->escape($this->ref)."' WHERE rowid=".((int) $this->id);

				dol_syslog(get_class($this)."::create", LOG_DEBUG);
				$resql = $this->db->query($sql);
				if (!$resql) {
					$error++;
				}

				if (!empty($this->linkedObjectsIds) && empty($this->linked_objects)) {	// To use new linkedObjectsIds instead of old linked_objects
					$this->linked_objects = $this->linkedObjectsIds; // TODO Replace linked_objects with linkedObjectsIds
				}

				// Add object linked
				if (!$error && $this->id && !empty($this->linked_objects) && is_array($this->linked_objects)) {
					foreach ($this->linked_objects as $origin => $tmp_origin_id) {
						if (is_array($tmp_origin_id)) {       // New behaviour, if linked_object can have several links per type, so is something like array('contract'=>array(id1, id2, ...))
							foreach ($tmp_origin_id as $origin_id) {
								$ret = $this->add_object_linked($origin, $origin_id);
								if (!$ret) {
									dol_print_error($this->db);
									$error++;
								}
							}
						}
					}
				}

				/*
				 *  Insertion du detail des produits dans la base
				 */
				if (!$error) {
					$fk_parent_line = 0;
					$num = count($this->lines);

					for ($i = 0; $i < $num; $i++) {
						// Reset fk_parent_line for no child products and special product
						if (($this->lines[$i]->product_type != 9 && empty($this->lines[$i]->fk_parent_line)) || $this->lines[$i]->product_type == 9) {
							$fk_parent_line = 0;
						}

						$result = $this->addline(
							$this->lines[$i]->desc,
							$this->lines[$i]->subprice,
							$this->lines[$i]->qty,
							$this->lines[$i]->tva_tx,
							$this->lines[$i]->localtax1_tx,
							$this->lines[$i]->localtax2_tx,
							$this->lines[$i]->fk_product,
							$this->lines[$i]->remise_percent,
							'HT',
							0,
							0,
							$this->lines[$i]->product_type,
							$this->lines[$i]->rang,
							$this->lines[$i]->special_code,
							$fk_parent_line,
							$this->lines[$i]->fk_fournprice,
							$this->lines[$i]->pa_ht,
							empty($this->lines[$i]->label) ? '' : $this->lines[$i]->label, // deprecated
							$this->lines[$i]->array_options,
							$this->lines[$i]->ref_fourn,
							$this->lines[$i]->fk_unit,
							'supplier_proposal',
							$this->lines[$i]->rowid
						);

						if ($result < 0) {
							$error++;
							$this->error = $this->db->error;
							dol_print_error($this->db);
							break;
						}
						// Defined the new fk_parent_line
						if ($result > 0 && $this->lines[$i]->product_type == 9) {
							$fk_parent_line = $result;
						}
					}
				}

				if (!$error) {
					// Mise a jour infos denormalisees
					$resql = $this->update_price(1);
					if ($resql) {
						$action = 'update';

						// Actions on extra fields
						if (!$error) {
							$result = $this->insertExtraFields();
							if ($result < 0) {
								$error++;
							}
						}

						if (!$error && !$notrigger) {
							// Call trigger
							$result = $this->call_trigger('PROPOSAL_SUPPLIER_CREATE', $user);
							if ($result < 0) {
								$error++;
							}
							// End call triggers
						}
					} else {
						$this->error = $this->db->lasterror();
						$error++;
					}
				}
			} else {
				$this->error = $this->db->lasterror();
				$error++;
			}

			if (!$error) {
				$this->db->commit();
				dol_syslog(get_class($this)."::create done id=".$this->id);
				return $this->id;
			} else {
				$this->db->rollback();
				return -2;
			}
		} else {
			$this->error = $this->db->lasterror();
			$this->db->rollback();
			return -1;
		}
	}

	/**
	 *		Load an object from its id and create a new one in database
	 *
	 *      @param	    User	$user		    User making the clone
	 *		@param		int		$fromid			Id of thirdparty
	 * 	 	@return		int						New id of clone
	 */
	public function createFromClone(User $user, $fromid = 0)
	{
		global $conf, $hookmanager;

		$error = 0;
		$now = dol_now();

		$this->db->begin();

		// get extrafields so they will be clone
		foreach ($this->lines as $line) {
			$line->fetch_optionals();
		}

		// Load source object
		$objFrom = clone $this;

		$objsoc = new Societe($this->db);

		// Change socid if needed
		if (!empty($fromid) && $fromid != $this->socid) {
			if ($objsoc->fetch($fromid) > 0) {
				$this->socid = $objsoc->id;
				$this->cond_reglement_id	= (!empty($objsoc->cond_reglement_id) ? $objsoc->cond_reglement_id : 0);
				$this->mode_reglement_id	= (!empty($objsoc->mode_reglement_id) ? $objsoc->mode_reglement_id : 0);
				$this->fk_project = '';
			}

			// TODO Change product price if multi-prices
		} else {
			$objsoc->fetch($this->socid);
		}

		$this->id = 0;
		$this->statut = 0;

		if (empty($conf->global->SUPPLIER_PROPOSAL_ADDON) || !is_readable(DOL_DOCUMENT_ROOT."/core/modules/supplier_proposal/".$conf->global->SUPPLIER_PROPOSAL_ADDON.".php")) {
			$this->error = 'ErrorSetupNotComplete';
			return -1;
		}

		// Clear fields
		$this->user_author = $user->id;		// deprecated
		$this->user_author_id = $user->id;
		$this->user_valid = 0;				// deprecated
		$this->user_valid_id = 0;
		$this->date = $now;

		// Set ref
		require_once DOL_DOCUMENT_ROOT."/core/modules/supplier_proposal/".$conf->global->SUPPLIER_PROPOSAL_ADDON.'.php';
		$obj = $conf->global->SUPPLIER_PROPOSAL_ADDON;
		$modSupplierProposal = new $obj;
		$this->ref = $modSupplierProposal->getNextValue($objsoc, $this);

		// Create clone
		$this->context['createfromclone'] = 'createfromclone';
		$result = $this->create($user);
		if ($result < 0) {
			$error++;
		}

		if (!$error) {
			// Hook of thirdparty module
			if (is_object($hookmanager)) {
				$parameters = array('objFrom'=>$objFrom);
				$action = '';
				$reshook = $hookmanager->executeHooks('createFrom', $parameters, $this, $action); // Note that $action and $object may have been modified by some hooks
				if ($reshook < 0) {
					$this->setErrorsFromObject($hookmanager);
					$error++;
				}
			}
		}

		unset($this->context['createfromclone']);

		// End
		if (!$error) {
			$this->db->commit();
			return $this->id;
		} else {
			$this->db->rollback();
			return -1;
		}
	}

	/**
	 *	Load a proposal from database and its ligne array
	 *
	 *	@param      int			$rowid		id of object to load
	 *	@param		string		$ref		Ref of proposal
	 *	@return     int         			>0 if OK, <0 if KO
	 */
	public function fetch($rowid, $ref = '')
	{
		global $conf;

		$sql = "SELECT p.rowid, p.entity, p.ref, p.remise, p.remise_percent, p.remise_absolue, p.fk_soc";
		$sql .= ", p.total_ttc, p.total_tva, p.localtax1, p.localtax2, p.total_ht";
		$sql .= ", p.datec";
		$sql .= ", p.date_valid as datev";
		$sql .= ", p.date_livraison as delivery_date";
		$sql .= ", p.model_pdf, p.extraparams";
		$sql .= ", p.note_private, p.note_public";
		$sql .= ", p.fk_projet as fk_project, p.fk_statut";
		$sql .= ", p.fk_user_author, p.fk_user_valid, p.fk_user_cloture";
		$sql .= ", p.fk_cond_reglement";
		$sql .= ", p.fk_mode_reglement";
		$sql .= ', p.fk_account';
		$sql .= ", p.fk_shipping_method";
		$sql .= ", p.fk_multicurrency, p.multicurrency_code, p.multicurrency_tx, p.multicurrency_total_ht, p.multicurrency_total_tva, p.multicurrency_total_ttc";
		$sql .= ", c.label as statut_label";
		$sql .= ", cr.code as cond_reglement_code, cr.libelle as cond_reglement, cr.libelle_facture as cond_reglement_libelle_doc";
		$sql .= ", cp.code as mode_reglement_code, cp.libelle as mode_reglement";
		$sql .= " FROM ".MAIN_DB_PREFIX."c_propalst as c, ".MAIN_DB_PREFIX."supplier_proposal as p";
		$sql .= ' LEFT JOIN '.MAIN_DB_PREFIX.'c_paiement as cp ON p.fk_mode_reglement = cp.id';
		$sql .= ' LEFT JOIN '.MAIN_DB_PREFIX.'c_payment_term as cr ON p.fk_cond_reglement = cr.rowid';
		$sql .= " WHERE p.fk_statut = c.id";
		$sql .= " AND p.entity IN (".getEntity('supplier_proposal').")";
		if ($ref) {
			$sql .= " AND p.ref = '".$this->db->escape($ref)."'";
		} else {
			$sql .= " AND p.rowid = ".((int) $rowid);
		}

		dol_syslog(get_class($this)."::fetch", LOG_DEBUG);
		$resql = $this->db->query($sql);
		if ($resql) {
			if ($this->db->num_rows($resql)) {
				$obj = $this->db->fetch_object($resql);

				$this->id                   = $obj->rowid;
				$this->entity               = $obj->entity;

				$this->ref                  = $obj->ref;
				$this->remise               = $obj->remise;
				$this->remise_percent       = $obj->remise_percent;
				$this->remise_absolue       = $obj->remise_absolue;
				$this->total_ht             = $obj->total_ht;
				$this->total_tva            = $obj->total_tva;
				$this->total_localtax1		= $obj->localtax1;
				$this->total_localtax2		= $obj->localtax2;
				$this->total_ttc            = $obj->total_ttc;
				$this->socid                = $obj->fk_soc;
				$this->fk_project           = $obj->fk_project;
				$this->model_pdf            = $obj->model_pdf;
				$this->modelpdf             = $obj->model_pdf; // deprecated
				$this->note                 = $obj->note_private; // TODO deprecated
				$this->note_private         = $obj->note_private;
				$this->note_public          = $obj->note_public;
				$this->statut               = (int) $obj->fk_statut;
				$this->status               = (int) $obj->fk_statut;
				$this->datec                = $this->db->jdate($obj->datec); // TODO deprecated
				$this->datev                = $this->db->jdate($obj->datev); // TODO deprecated
				$this->date_creation = $this->db->jdate($obj->datec);	// Creation date
				$this->date                 = $this->date_creation;
				$this->date_validation = $this->db->jdate($obj->datev); // Validation date
				$this->date_livraison       = $this->db->jdate($obj->delivery_date); // deprecated
				$this->delivery_date        = $this->db->jdate($obj->delivery_date);
				$this->shipping_method_id   = ($obj->fk_shipping_method > 0) ? $obj->fk_shipping_method : null;

				$this->mode_reglement_id    = $obj->fk_mode_reglement;
				$this->mode_reglement_code  = $obj->mode_reglement_code;
				$this->mode_reglement       = $obj->mode_reglement;
				$this->fk_account           = ($obj->fk_account > 0) ? $obj->fk_account : null;
				$this->cond_reglement_id    = $obj->fk_cond_reglement;
				$this->cond_reglement_code  = $obj->cond_reglement_code;
				$this->cond_reglement       = $obj->cond_reglement;
				$this->cond_reglement_doc   = $obj->cond_reglement_libelle_doc;

				$this->extraparams = (array) json_decode($obj->extraparams, true);

				$this->user_author_id = $obj->fk_user_author;
				$this->user_valid_id  = $obj->fk_user_valid;
				$this->user_close_id  = $obj->fk_user_cloture;

				// Multicurrency
				$this->fk_multicurrency 		= $obj->fk_multicurrency;
				$this->multicurrency_code = $obj->multicurrency_code;
				$this->multicurrency_tx 		= $obj->multicurrency_tx;
				$this->multicurrency_total_ht = $obj->multicurrency_total_ht;
				$this->multicurrency_total_tva 	= $obj->multicurrency_total_tva;
				$this->multicurrency_total_ttc 	= $obj->multicurrency_total_ttc;

				if ($obj->fk_statut == 0) {
					$this->brouillon = 1;
				}

				// Retrieve all extrafield
				// fetch optionals attributes and labels
				$this->fetch_optionals();

				$this->db->free($resql);

				$this->lines = array();

				// Lines of supplier proposals
				$sql = "SELECT d.rowid, d.fk_supplier_proposal, d.fk_parent_line, d.label as custom_label, d.description, d.price, d.tva_tx, d.localtax1_tx, d.localtax2_tx, d.qty, d.fk_remise_except, d.remise_percent, d.subprice, d.fk_product,";
				$sql .= " d.info_bits, d.total_ht, d.total_tva, d.total_localtax1, d.total_localtax2, d.total_ttc, d.fk_product_fournisseur_price as fk_fournprice, d.buy_price_ht as pa_ht, d.special_code, d.rang, d.product_type,";
				$sql .= ' p.ref as product_ref, p.description as product_desc, p.fk_product_type, p.label as product_label,';
				$sql .= ' d.ref_fourn as ref_produit_fourn,';
				$sql .= ' d.fk_multicurrency, d.multicurrency_code, d.multicurrency_subprice, d.multicurrency_total_ht, d.multicurrency_total_tva, d.multicurrency_total_ttc, d.fk_unit';
				$sql .= " FROM ".MAIN_DB_PREFIX."supplier_proposaldet as d";
				$sql .= " LEFT JOIN ".MAIN_DB_PREFIX."product as p ON d.fk_product = p.rowid";
				$sql .= " WHERE d.fk_supplier_proposal = ".((int) $this->id);
				$sql .= " ORDER by d.rang";

				$result = $this->db->query($sql);
				if ($result) {
					$num = $this->db->num_rows($result);
					$i = 0;

					while ($i < $num) {
						$objp                   = $this->db->fetch_object($result);

						$line                   = new SupplierProposalLine($this->db);

						$line->rowid = $objp->rowid; // deprecated
						$line->id = $objp->rowid;
						$line->fk_supplier_proposal = $objp->fk_supplier_proposal;
						$line->fk_parent_line = $objp->fk_parent_line;
						$line->product_type     = $objp->product_type;
						$line->label            = $objp->custom_label;
						$line->desc             = $objp->description; // Description ligne
						$line->qty              = $objp->qty;
						$line->tva_tx           = $objp->tva_tx;
						$line->localtax1_tx		= $objp->localtax1_tx;
						$line->localtax2_tx		= $objp->localtax2_tx;
						$line->subprice         = $objp->subprice;
						$line->fk_remise_except = $objp->fk_remise_except;
						$line->remise_percent   = $objp->remise_percent;

						$line->info_bits        = $objp->info_bits;
						$line->total_ht         = $objp->total_ht;
						$line->total_tva        = $objp->total_tva;
						$line->total_localtax1	= $objp->total_localtax1;
						$line->total_localtax2	= $objp->total_localtax2;
						$line->total_ttc        = $objp->total_ttc;
						  $line->fk_fournprice 	= $objp->fk_fournprice;
						$marginInfos = getMarginInfos($objp->subprice, $objp->remise_percent, $objp->tva_tx, $objp->localtax1_tx, $objp->localtax2_tx, $line->fk_fournprice, $objp->pa_ht);
						$line->pa_ht = $marginInfos[0];
						$line->marge_tx			= $marginInfos[1];
						$line->marque_tx		= $marginInfos[2];
						$line->special_code     = $objp->special_code;
						$line->rang             = $objp->rang;

						$line->fk_product       = $objp->fk_product;

						$line->ref = $objp->product_ref; // deprecated
						$line->product_ref = $objp->product_ref;
						$line->libelle = $objp->product_label; // deprecated
						$line->product_label = $objp->product_label;
						$line->product_desc     = $objp->product_desc; // Description produit
						$line->fk_product_type  = $objp->fk_product_type;

						$line->ref_fourn = $objp->ref_produit_fourn;

						// Multicurrency
						$line->fk_multicurrency = $objp->fk_multicurrency;
						$line->multicurrency_code = $objp->multicurrency_code;
						$line->multicurrency_subprice 	= $objp->multicurrency_subprice;
						$line->multicurrency_total_ht 	= $objp->multicurrency_total_ht;
						$line->multicurrency_total_tva 	= $objp->multicurrency_total_tva;
						$line->multicurrency_total_ttc 	= $objp->multicurrency_total_ttc;
						$line->fk_unit = $objp->fk_unit;

						$this->lines[$i] = $line;

						$i++;
					}
					$this->db->free($result);
				} else {
					$this->error = $this->db->error();
					return -1;
				}

				// Retrieve all extrafield
				// fetch optionals attributes and labels
				$this->fetch_optionals();

				return 1;
			}

			$this->error = "Record Not Found";
			return 0;
		} else {
			$this->error = $this->db->error();
			return -1;
		}
	}

	/**
	 *  Set status to validated
	 *
	 *  @param	User	$user       Object user that validate
	 *  @param	int		$notrigger	1=Does not execute triggers, 0= execute triggers
	 *  @return int         		<0 if KO, >=0 if OK
	 */
	public function valid($user, $notrigger = 0)
	{
		require_once DOL_DOCUMENT_ROOT.'/core/lib/files.lib.php';

		global $conf, $langs;

		$error = 0;
		$now = dol_now();

		if ((empty($conf->global->MAIN_USE_ADVANCED_PERMS) && !empty($user->rights->supplier_proposal->creer))
		   || (!empty($conf->global->MAIN_USE_ADVANCED_PERMS) && !empty($user->rights->supplier_proposal->validate_advance))) {
			$this->db->begin();

			// Numbering module definition
			$soc = new Societe($this->db);
			$result = $soc->fetch($this->socid);

			if ($result < 0) {
				return -1;
			}

			// Define new ref
			if (preg_match('/^[\(]?PROV/i', $this->ref) || empty($this->ref)) { // empty should not happened, but when it occurs, the test save life
				$num = $this->getNextNumRef($soc);
			} else {
				$num = $this->ref;
			}
			$this->newref = dol_sanitizeFileName($num);

			$sql = "UPDATE ".MAIN_DB_PREFIX."supplier_proposal";
			$sql .= " SET ref = '".$this->db->escape($num)."',";
			$sql .= " fk_statut = 1, date_valid='".$this->db->idate($now)."', fk_user_valid=".((int) $user->id);
			$sql .= " WHERE rowid = ".((int) $this->id)." AND fk_statut = 0";

			dol_syslog(get_class($this)."::valid", LOG_DEBUG);
			$resql = $this->db->query($sql);
			if (!$resql) {
				dol_print_error($this->db);
				$error++;
			}

			   // Trigger calls
			if (!$error && !$notrigger) {
				// Call trigger
				$result = $this->call_trigger('PROPOSAL_SUPPLIER_VALIDATE', $user);
				if ($result < 0) {
					$error++;
				}
				// End call triggers
			}

			if (!$error) {
				$this->oldref = $this->ref;

				// Rename directory if dir was a temporary ref
				if (preg_match('/^[\(]?PROV/i', $this->ref)) {
					// Now we rename also files into index
					$sql = 'UPDATE '.MAIN_DB_PREFIX."ecm_files set filename = CONCAT('".$this->db->escape($this->newref)."', SUBSTR(filename, ".(strlen($this->ref) + 1).")), filepath = 'supplier_proposal/".$this->db->escape($this->newref)."'";
					$sql .= " WHERE filename LIKE '".$this->db->escape($this->ref)."%' AND filepath = 'supplier_proposal/".$this->db->escape($this->ref)."' and entity = ".$conf->entity;
					$resql = $this->db->query($sql);
					if (!$resql) {
						$error++; $this->error = $this->db->lasterror();
					}

					// We rename directory ($this->ref = old ref, $num = new ref) in order not to lose the attachments
					$oldref = dol_sanitizeFileName($this->ref);
					$newref = dol_sanitizeFileName($num);
					$dirsource = $conf->supplier_proposal->dir_output.'/'.$oldref;
					$dirdest = $conf->supplier_proposal->dir_output.'/'.$newref;
					if (!$error && file_exists($dirsource)) {
						dol_syslog(get_class($this)."::valid rename dir ".$dirsource." into ".$dirdest);
						if (@rename($dirsource, $dirdest)) {
							dol_syslog("Rename ok");
							// Rename docs starting with $oldref with $newref
							$listoffiles = dol_dir_list($conf->supplier_proposal->dir_output.'/'.$newref, 'files', 1, '^'.preg_quote($oldref, '/'));
							foreach ($listoffiles as $fileentry) {
								$dirsource = $fileentry['name'];
								$dirdest = preg_replace('/^'.preg_quote($oldref, '/').'/', $newref, $dirsource);
								$dirsource = $fileentry['path'].'/'.$dirsource;
								$dirdest = $fileentry['path'].'/'.$dirdest;
								@rename($dirsource, $dirdest);
							}
						}
					}
				}

				$this->ref = $num;
				$this->brouillon = 0;
				$this->statut = 1;
				$this->user_valid_id = $user->id;
				$this->datev = $now;

				$this->db->commit();
				return 1;
			} else {
				$this->db->rollback();
				return -1;
			}
		} else {
			dol_syslog("You don't have permission to validate supplier proposal", LOG_WARNING);
			return -2;
		}
	}

	// phpcs:disable PEAR.NamingConventions.ValidFunctionName.ScopeNotCamelCaps
	/**
	 *	Set delivery date
	 *
	 *	@param      User 	$user        		Object user that modify
	 *	@param      int		$delivery_date		Delivery date
	 *	@return     int         				<0 if ko, >0 if ok
	 *	@deprecated Use  setDeliveryDate
	 */
	public function set_date_livraison($user, $delivery_date)
	{
		// phpcs:enable
		return $this->setDeliveryDate($user, $delivery_date);
	}

	/**
	 *	Set delivery date
	 *
	 *	@param      User 		$user        		Object user that modify
	 *	@param      int			$delivery_date     Delivery date
	 *	@return     int         					<0 if ko, >0 if ok
	 */
	public function setDeliveryDate($user, $delivery_date)
	{
		if (!empty($user->rights->supplier_proposal->creer)) {
			$sql = "UPDATE ".MAIN_DB_PREFIX."supplier_proposal ";
			$sql .= " SET date_livraison = ".($delivery_date != '' ? "'".$this->db->idate($delivery_date)."'" : 'null');
			$sql .= " WHERE rowid = ".((int) $this->id);

			if ($this->db->query($sql)) {
				$this->date_livraison = $delivery_date;
				$this->delivery_date = $delivery_date;
				return 1;
			} else {
				$this->error = $this->db->error();
				dol_syslog(get_class($this)."::setDeliveryDate Erreur SQL");
				return -1;
			}
		}
		return 0;
	}

	// phpcs:disable PEAR.NamingConventions.ValidFunctionName.ScopeNotCamelCaps
	/**
	 *	Set an overall discount on the proposal
	 *
	 *	@param      User	$user       Object user that modify
	 *	@param      double	$remise      Amount discount
	 *	@return     int         		<0 if ko, >0 if ok
	 */
	public function set_remise_percent($user, $remise)
	{
		// phpcs:enable
		$remise = trim($remise) ?trim($remise) : 0;

		if (!empty($user->rights->supplier_proposal->creer)) {
			$remise = price2num($remise, 2);

			$sql = "UPDATE ".MAIN_DB_PREFIX."supplier_proposal SET remise_percent = ".((float) $remise);
			$sql .= " WHERE rowid = ".((int) $this->id)." AND fk_statut = 0";

			if ($this->db->query($sql)) {
				$this->remise_percent = ((float) $remise);
				$this->update_price(1);
				return 1;
			} else {
				$this->error = $this->db->error();
				return -1;
			}
		}
		return 0;
	}


	// phpcs:disable PEAR.NamingConventions.ValidFunctionName.ScopeNotCamelCaps
	/**
	 *	Set an absolute overall discount on the proposal
	 *
	 *	@param      User	$user        Object user that modify
	 *	@param      double	$remise      Amount discount
	 *	@return     int         		<0 if ko, >0 if ok
	 */
	public function set_remise_absolue($user, $remise)
	{
		// phpcs:enable
		if (empty($remise)) {
			$remise = 0;
		}

		$remise = price2num($remise);

		if (!empty($user->rights->supplier_proposal->creer)) {
			$sql = "UPDATE ".MAIN_DB_PREFIX."supplier_proposal ";
			$sql .= " SET remise_absolue = ".((float) $remise);
			$sql .= " WHERE rowid = ".((int) $this->id)." AND fk_statut = 0";

			if ($this->db->query($sql)) {
				$this->remise_absolue = $remise;
				$this->update_price(1);
				return 1;
			} else {
				$this->error = $this->db->error();
				return -1;
			}
		}
		return 0;
	}



	/**
	 *	Reopen the commercial proposal
	 *
	 *	@param      User	$user		Object user that close
	 *	@param      int		$statut		Statut
	 *	@param      string	$note		Comment
	 *  @param		int		$notrigger	1=Does not execute triggers, 0= execute triggers
	 *	@return     int         		<0 if KO, >0 if OK
	 */
	public function reopen($user, $statut, $note = '', $notrigger = 0)
	{
		global $langs, $conf;

		$this->statut = $statut;
		$error = 0;

		$sql = "UPDATE ".MAIN_DB_PREFIX."supplier_proposal";
		$sql .= " SET fk_statut = ".((int) $this->statut).",";
		if (!empty($note)) {
			$sql .= " note_private = '".$this->db->escape($note)."',";
		}
		$sql .= " date_cloture=NULL, fk_user_cloture=NULL";
		$sql .= " WHERE rowid = ".((int) $this->id);

		$this->db->begin();

		dol_syslog(get_class($this)."::reopen", LOG_DEBUG);
		$resql = $this->db->query($sql);
		if (!$resql) {
			$error++; $this->errors[] = "Error ".$this->db->lasterror();
		}
		if (!$error) {
			if (!$notrigger) {
				// Call trigger
				$result = $this->call_trigger('PROPOSAL_SUPPLIER_REOPEN', $user);
				if ($result < 0) {
					$error++;
				}
				// End call triggers
			}
		}

		// Commit or rollback
		if ($error) {
			if (!empty($this->errors)) {
				foreach ($this->errors as $errmsg) {
					dol_syslog(get_class($this)."::update ".$errmsg, LOG_ERR);
					$this->error .= ($this->error ? ', '.$errmsg : $errmsg);
				}
			}
			$this->db->rollback();
			return -1 * $error;
		} else {
			$this->db->commit();
			return 1;
		}
	}


	/**
	 *	Close the askprice
	 *
	 *	@param      User	$user		Object user that close
	 *	@param      int		$status		Status
	 *	@param      string	$note		Comment
	 *	@return     int         		<0 if KO, >0 if OK
	 */
	public function cloture($user, $status, $note)
	{
		global $langs, $conf;
		$hidedetails = 0;
		$hidedesc = 0;
		$hideref = 0;
		$this->statut = $status;
		$error = 0;
		$now = dol_now();

		$this->db->begin();

		$sql = "UPDATE ".MAIN_DB_PREFIX."supplier_proposal";
		$sql .= " SET fk_statut = ".((int) $status).", note_private = '".$this->db->escape($note)."', date_cloture='".$this->db->idate($now)."', fk_user_cloture=".$user->id;
		$sql .= " WHERE rowid = ".((int) $this->id);

		$resql = $this->db->query($sql);
		if ($resql) {
			$modelpdf = $conf->global->SUPPLIER_PROPOSAL_ADDON_PDF_ODT_CLOSED ? $conf->global->SUPPLIER_PROPOSAL_ADDON_PDF_ODT_CLOSED : (empty($this->model_pdf) ? '' : $this->model_pdf);
			$triggerName = 'PROPOSAL_SUPPLIER_CLOSE_REFUSED';

			if ($status == 2) {
				$triggerName = 'PROPOSAL_SUPPLIER_CLOSE_SIGNED';
				$modelpdf = $conf->global->SUPPLIER_PROPOSAL_ADDON_PDF_ODT_TOBILL ? $conf->global->SUPPLIER_PROPOSAL_ADDON_PDF_ODT_TOBILL : (empty($this->model_pdf) ? '' : $this->model_pdf);

				if (!empty($conf->global->SUPPLIER_PROPOSAL_UPDATE_PRICE_ON_SUPPlIER_PROPOSAL)) {     // TODO This option was not tested correctly. Error if product ref does not exists
					$result = $this->updateOrCreatePriceFournisseur($user);
				}
			}
			if ($status == 4) {
				$triggerName = 'PROPOSAL_SUPPLIER_CLASSIFY_BILLED';
			}

			if (empty($conf->global->MAIN_DISABLE_PDF_AUTOUPDATE)) {
				// Define output language
				$outputlangs = $langs;
				if (getDolGlobalInt('MAIN_MULTILANGS')) {
					$outputlangs = new Translate("", $conf);
					$newlang = (GETPOST('lang_id', 'aZ09') ? GETPOST('lang_id', 'aZ09') : $this->thirdparty->default_lang);
					$outputlangs->setDefaultLang($newlang);
				}
				//$ret=$object->fetch($id);    // Reload to get new records
				$this->generateDocument($modelpdf, $outputlangs, $hidedetails, $hidedesc, $hideref);
			}

			// Call trigger
			$result = $this->call_trigger($triggerName, $user);
			if ($result < 0) {
				$error++;
			}
			// End call triggers

			if (!$error) {
				$this->db->commit();
				return 1;
			} else {
				$this->db->rollback();
				return -1;
			}
		} else {
			$this->error = $this->db->lasterror();
			$this->errors[] = $this->db->lasterror();
			$this->db->rollback();
			return -1;
		}
	}

	/**
	 *	Add or update supplier price according to result of proposal
	 *
	 *	@param     User	    $user       Object user
	 *  @return    int                  > 0 if OK
	 */
	public function updateOrCreatePriceFournisseur($user)
	{
		global $conf;

		dol_syslog(get_class($this)."::updateOrCreatePriceFournisseur", LOG_DEBUG);
		foreach ($this->lines as $product) {
			if ($product->subprice <= 0) {
				continue;
			}
			$productsupplier = new ProductFournisseur($this->db);

			$multicurrency_tx = 1;
			$fk_multicurrency = 0;

			if (empty($this->thirdparty)) {
				$this->fetch_thirdparty();
			}

			$ref_fourn = $product->ref_fourn;
			if (empty($ref_fourn)) {
				$ref_fourn = $product->ref_supplier;
			}
			if (isModEnabled("multicurrency") && !empty($product->multicurrency_code)) {
				list($fk_multicurrency, $multicurrency_tx) = MultiCurrency::getIdAndTxFromCode($this->db, $product->multicurrency_code);
			}
			$productsupplier->id = $product->fk_product;

			$productsupplier->update_buyprice($product->qty, $product->total_ht, $user, 'HT', $this->thirdparty, '', $ref_fourn, $product->tva_tx, 0, 0, 0, $product->info_bits, '', '', array(), '', $product->multicurrency_total_ht, 'HT', $multicurrency_tx, $product->multicurrency_code, '', '', '');
		}

		return 1;
	}

	/**
	 *	Upate ProductFournisseur
	 *
	 * 	@param		int 	$idProductFournPrice	id of llx_product_fournisseur_price
	 * 	@param		Product $product				contain informations to update
	 *	@param      User	$user					Object user
	 *	@return     int         					<0 if KO, >0 if OK
	 */
	public function updatePriceFournisseur($idProductFournPrice, $product, $user)
	{
		$price = price2num($product->subprice * $product->qty, 'MU');
		$unitPrice = price2num($product->subprice, 'MU');

		$sql = 'UPDATE '.MAIN_DB_PREFIX.'product_fournisseur_price SET '.(!empty($product->ref_fourn) ? 'ref_fourn = "'.$this->db->escape($product->ref_fourn).'", ' : '').' price ='.((float) $price).', unitprice ='.((float) $unitPrice).' WHERE rowid = '.((int) $idProductFournPrice);

		$resql = $this->db->query($sql);
		if (!$resql) {
			$this->error = $this->db->error();
			$this->db->rollback();
			return -1;
		}
		return 1;
	}

	 /**
	  *	Create ProductFournisseur
	  *
	  *	@param		Product 	$product	Object Product
	  *	@param      User		$user		Object user
	  *	@return     int         			<0 if KO, >0 if OK
	  */
	public function createPriceFournisseur($product, $user)
	{
		global $conf;

		$price = price2num($product->subprice * $product->qty, 'MU');
		$qty = price2num($product->qty);
		$unitPrice = price2num($product->subprice, 'MU');

		$now = dol_now();

		$values = array(
			"'".$this->db->idate($now)."'",
			$product->fk_product,
			$this->thirdparty->id,
			"'".$product->ref_fourn."'",
			$price,
			$qty,
			$unitPrice,
			$product->tva_tx,
			$user->id
		);
		if (isModEnabled("multicurrency")) {
			if (!empty($product->multicurrency_code)) {
				include_once DOL_DOCUMENT_ROOT.'/multicurrency/class/multicurrency.class.php';
				$multicurrency = new MultiCurrency($this->db); //need to fetch because empty fk_multicurrency and rate
				$multicurrency->fetch(0, $product->multicurrency_code);
				if (!empty($multicurrency->id)) {
					$values[] = $multicurrency->id;
					$values[] = "'".$product->multicurrency_code."'";
					$values[] = $product->multicurrency_subprice;
					$values[] = $product->multicurrency_total_ht;
					$values[] = $multicurrency->rate->rate;
				} else {
					for ($i = 0; $i < 5; $i++) {
						$values[] = 'NULL';
					}
				}
			}
		}

		$sql = 'INSERT INTO '.MAIN_DB_PREFIX.'product_fournisseur_price ';
		$sql .= '(datec, fk_product, fk_soc, ref_fourn, price, quantity, unitprice, tva_tx, fk_user';
		if (isModEnabled("multicurrency") && !empty($product->multicurrency_code)) {
			$sql .= ',fk_multicurrency, multicurrency_code, multicurrency_unitprice, multicurrency_price, multicurrency_tx';
		}
		$sql .= ')  VALUES ('.implode(',', $values).')';

		$resql = $this->db->query($sql);
		if (!$resql) {
			$this->error = $this->db->error();
			$this->db->rollback();
			return -1;
		}
		return 1;
	}

	// phpcs:disable PEAR.NamingConventions.ValidFunctionName.ScopeNotCamelCaps
	/**
	 *  Set draft status
	 *
	 *	@param		User	$user		Object user that modify
	 *	@return		int					<0 if KO, >0 if OK
	 */
	public function setDraft($user)
	{
		// phpcs:enable
		global $conf, $langs;

		$error = 0;

		if ($this->statut == self::STATUS_DRAFT) {
			dol_syslog(get_class($this)."::setDraft already draft status", LOG_WARNING);
			return 0;
		}

		$sql = "UPDATE ".MAIN_DB_PREFIX."supplier_proposal";
		$sql .= " SET fk_statut = ".self::STATUS_DRAFT;
		$sql .= " WHERE rowid = ".((int) $this->id);

		if ($this->db->query($sql)) {
			if (!$error) {
				$this->oldcopy = clone $this;
			}

			if (!$error) {
				// Call trigger
				$result = $this->call_trigger('PROPOSAL_SUPPLIER_UNVALIDATE', $user);
				if ($result < 0) {
					$error++;
				}
			}

			if (!$error) {
				$this->statut = self::STATUS_DRAFT;
				$this->brouillon = 1;
				$this->db->commit();
				return 1;
			} else {
				$this->db->rollback();
				return -1;
			}
		} else {
			return -1;
		}
	}


	// phpcs:disable PEAR.NamingConventions.ValidFunctionName.ScopeNotCamelCaps
	/**
	 *    Return list of askprice (eventually filtered on user) into an array
	 *
	 *    @param	int		$shortlist			0=Return array[id]=ref, 1=Return array[](id=>id,ref=>ref,name=>name)
	 *    @param	int		$draft				0=not draft, 1=draft
	 *    @param	int		$notcurrentuser		0=all user, 1=not current user
	 *    @param    int		$socid				Id third pary
	 *    @param    int		$limit				For pagination
	 *    @param    int		$offset				For pagination
	 *    @param    string	$sortfield			Sort criteria
	 *    @param    string	$sortorder			Sort order
	 *    @return	array|int		       				-1 if KO, array with result if OK
	 */
	public function liste_array($shortlist = 0, $draft = 0, $notcurrentuser = 0, $socid = 0, $limit = 0, $offset = 0, $sortfield = 'p.datec', $sortorder = 'DESC')
	{
		// phpcs:enable
		global $conf, $user;

		$ga = array();

		$sql = "SELECT s.rowid, s.nom as name, s.client,";
		$sql .= " p.rowid as supplier_proposalid, p.fk_statut, p.total_ht, p.ref, p.remise, ";
		$sql .= " p.datep as dp, p.fin_validite as datelimite";
		if (empty($user->rights->societe->client->voir) && !$socid) {
			$sql .= ", sc.fk_soc, sc.fk_user";
		}
		$sql .= " FROM ".MAIN_DB_PREFIX."societe as s, ".MAIN_DB_PREFIX."supplier_proposal as p, ".MAIN_DB_PREFIX."c_propalst as c";
		if (empty($user->rights->societe->client->voir) && !$socid) {
			$sql .= ", ".MAIN_DB_PREFIX."societe_commerciaux as sc";
		}
		$sql .= " WHERE p.entity IN (".getEntity('supplier_proposal').")";
		$sql .= " AND p.fk_soc = s.rowid";
		$sql .= " AND p.fk_statut = c.id";
		if (empty($user->rights->societe->client->voir) && !$socid) { //restriction
			$sql .= " AND s.rowid = sc.fk_soc AND sc.fk_user = ".((int) $user->id);
		}
		if ($socid) {
			$sql .= " AND s.rowid = ".((int) $socid);
		}
		if ($draft) {
			$sql .= " AND p.fk_statut = 0";
		}
		if ($notcurrentuser > 0) {
			$sql .= " AND p.fk_user_author <> ".$user->id;
		}
		$sql .= $this->db->order($sortfield, $sortorder);
		$sql .= $this->db->plimit($limit, $offset);

		$result = $this->db->query($sql);
		if ($result) {
			$num = $this->db->num_rows($result);
			if ($num) {
				$i = 0;
				while ($i < $num) {
					$obj = $this->db->fetch_object($result);

					if ($shortlist == 1) {
						$ga[$obj->supplier_proposalid] = $obj->ref;
					} elseif ($shortlist == 2) {
						$ga[$obj->supplier_proposalid] = $obj->ref.' ('.$obj->name.')';
					} else {
						$ga[$i]['id'] = $obj->supplier_proposalid;
						$ga[$i]['ref'] 	= $obj->ref;
						$ga[$i]['name'] = $obj->name;
					}

					$i++;
				}
			}
			return $ga;
		} else {
			dol_print_error($this->db);
			return -1;
		}
	}

	/**
	 *	Delete askprice
	 *
	 *	@param	User	$user        	Object user that delete
	 *	@param	int		$notrigger		1=Does not execute triggers, 0= execute triggers
	 *	@return	int						1 if ok, otherwise if error
	 */
	public function delete($user, $notrigger = 0)
	{
		global $conf, $langs;
		require_once DOL_DOCUMENT_ROOT.'/core/lib/files.lib.php';

		$error = 0;

		$this->db->begin();

		if (!$notrigger) {
			// Call trigger
			$result = $this->call_trigger('PROPOSAL_SUPPLIER_DELETE', $user);
			if ($result < 0) {
				$error++;
			}
			// End call triggers
		}

		if (!$error) {
			$main = MAIN_DB_PREFIX.'supplier_proposaldet';
			$ef = $main."_extrafields";
			$sqlef = "DELETE FROM $ef WHERE fk_object IN (SELECT rowid FROM $main WHERE fk_supplier_proposal = ".((int) $this->id).")";
			$sql = "DELETE FROM ".MAIN_DB_PREFIX."supplier_proposaldet WHERE fk_supplier_proposal = ".((int) $this->id);
			if ($this->db->query($sql)) {
				$sql = "DELETE FROM ".MAIN_DB_PREFIX."supplier_proposal WHERE rowid = ".((int) $this->id);
				if ($this->db->query($sqlef) && $this->db->query($sql)) {
					// Delete linked object
					$res = $this->deleteObjectLinked();
					if ($res < 0) {
						$error++;
					}

					if (!$error) {
						// Delete record into ECM index (Note that delete is also done when deleting files with the dol_delete_dir_recursive
						$this->deleteEcmFiles();

						// We remove directory
						$ref = dol_sanitizeFileName($this->ref);
						if ($conf->supplier_proposal->dir_output && !empty($this->ref)) {
							$dir = $conf->supplier_proposal->dir_output."/".$ref;
							$file = $dir."/".$ref.".pdf";
							if (file_exists($file)) {
								dol_delete_preview($this);

								if (!dol_delete_file($file, 0, 0, 0, $this)) { // For triggers
									$this->error = 'ErrorFailToDeleteFile';
									$this->errors = array('ErrorFailToDeleteFile');
									$this->db->rollback();
									return 0;
								}
							}
							if (file_exists($dir)) {
								$res = @dol_delete_dir_recursive($dir);
								if (!$res) {
									$this->error = 'ErrorFailToDeleteDir';
									$this->errors = array('ErrorFailToDeleteDir');
									$this->db->rollback();
									return 0;
								}
							}
						}
					}

					// Removed extrafields
					if (!$error) {
						$result = $this->deleteExtraFields();
						if ($result < 0) {
							$error++;
							$errorflag = -4;
							dol_syslog(get_class($this)."::delete erreur ".$errorflag." ".$this->error, LOG_ERR);
						}
					}

					if (!$error) {
						dol_syslog(get_class($this)."::delete ".$this->id." by ".$user->id, LOG_DEBUG);
						$this->db->commit();
						return 1;
					} else {
						$this->error = $this->db->lasterror();
						$this->db->rollback();
						return 0;
					}
				} else {
					$this->error = $this->db->lasterror();
					$this->db->rollback();
					return -3;
				}
			} else {
				$this->error = $this->db->lasterror();
				$this->db->rollback();
				return -2;
			}
		} else {
			$this->db->rollback();
			return -1;
		}
	}

	/**
	 *	Object SupplierProposal Information
	 *
	 * 	@param	int		$id		Proposal id
	 *  @return	void
	 */
	public function info($id)
	{
		$sql = "SELECT c.rowid, ";
		$sql .= " c.datec, c.date_valid as datev, c.date_cloture as dateo,";
		$sql .= " c.fk_user_author, c.fk_user_valid, c.fk_user_cloture";
		$sql .= " FROM ".MAIN_DB_PREFIX."supplier_proposal as c";
		$sql .= " WHERE c.rowid = ".((int) $id);

		$result = $this->db->query($sql);

		if ($result) {
			if ($this->db->num_rows($result)) {
				$obj = $this->db->fetch_object($result);

				$this->id                = $obj->rowid;

				$this->date_creation     = $this->db->jdate($obj->datec);
				$this->date_validation   = $this->db->jdate($obj->datev);
				$this->date_cloture      = $this->db->jdate($obj->dateo);

				$cuser = new User($this->db);
				$cuser->fetch($obj->fk_user_author);
				$this->user_creation = $cuser;

				if ($obj->fk_user_valid) {
					$vuser = new User($this->db);
					$vuser->fetch($obj->fk_user_valid);
					$this->user_validation = $vuser;
				}

				if ($obj->fk_user_cloture) {
					$cluser = new User($this->db);
					$cluser->fetch($obj->fk_user_cloture);
					$this->user_cloture = $cluser;
				}
			}
			$this->db->free($result);
		} else {
			dol_print_error($this->db);
		}
	}


	/**
	 *    	Return label of status of proposal (draft, validated, ...)
	 *
	 *    	@param      int			$mode        0=long label, 1=short label, 2=Picto + short label, 3=Picto, 4=Picto + long label, 5=Short label + Picto
	 *    	@return     string		Label
	 */
	public function getLibStatut($mode = 0)
	{
		return $this->LibStatut((isset($this->statut) ? $this->statut : $this->status), $mode);
	}

	// phpcs:disable PEAR.NamingConventions.ValidFunctionName.ScopeNotCamelCaps
	/**
	 *  Return label of a status (draft, validated, ...)
	 *
	 *  @param      int			$status		Id status
	 *  @param  	int			$mode       0=long label, 1=short label, 2=Picto + short label, 3=Picto, 4=Picto + long label, 5=Short label + Picto, 6=Long label + Picto
	 *  @return     string      Label
	 */
	public function LibStatut($status, $mode = 1)
	{
		// phpcs:enable

		// Init/load array of translation of status
		if (empty($this->labelStatus) || empty($this->labelStatusShort)) {
			global $langs;
			$langs->load("supplier_proposal");
			$this->labelStatus[self::STATUS_DRAFT] = $langs->transnoentitiesnoconv("SupplierProposalStatusDraft");
			$this->labelStatus[self::STATUS_VALIDATED] = $langs->transnoentitiesnoconv("SupplierProposalStatusValidated");
			$this->labelStatus[self::STATUS_SIGNED] = $langs->transnoentitiesnoconv("SupplierProposalStatusSigned");
			$this->labelStatus[self::STATUS_NOTSIGNED] = $langs->transnoentitiesnoconv("SupplierProposalStatusNotSigned");
			$this->labelStatus[self::STATUS_CLOSE] = $langs->transnoentitiesnoconv("SupplierProposalStatusClosed");
			$this->labelStatusShort[self::STATUS_DRAFT] = $langs->transnoentitiesnoconv("SupplierProposalStatusDraftShort");
			$this->labelStatusShort[self::STATUS_VALIDATED] = $langs->transnoentitiesnoconv("SupplierProposalStatusValidatedShort");
			$this->labelStatusShort[self::STATUS_SIGNED] = $langs->transnoentitiesnoconv("SupplierProposalStatusSignedShort");
			$this->labelStatusShort[self::STATUS_NOTSIGNED] = $langs->transnoentitiesnoconv("SupplierProposalStatusNotSignedShort");
			$this->labelStatusShort[self::STATUS_CLOSE] = $langs->transnoentitiesnoconv("SupplierProposalStatusClosedShort");
		}

		$statusnew = '';
		if ($status == self::STATUS_DRAFT) {
			$statusnew = 'status0';
		} elseif ($status == self::STATUS_VALIDATED) {
			$statusnew = 'status1';
		} elseif ($status == self::STATUS_SIGNED) {
			$statusnew = 'status4';
		} elseif ($status == self::STATUS_NOTSIGNED) {
			$statusnew = 'status9';
		} elseif ($status == self::STATUS_CLOSE) {
			$statusnew = 'status6';
		}

		return dolGetStatus($this->labelStatus[$status], $this->labelStatusShort[$status], '', $statusnew, $mode);
	}


	// phpcs:disable PEAR.NamingConventions.ValidFunctionName.ScopeNotCamelCaps
	/**
	 *      Load indicators for dashboard (this->nbtodo and this->nbtodolate)
	 *
	 *      @param          User	$user   Object user
<<<<<<< HEAD
	 *      @param          int		$mode   "opened" for askprice to close, "signed" for proposal to invoice
=======
	 *      @param          string	$mode   "opened" for askprice to close, "signed" for proposal to invoice
>>>>>>> 723c731a
	 *      @return         WorkboardResponse|int	<0 if KO, WorkboardResponse if OK
	 */
	public function load_board($user, $mode)
	{
		// phpcs:enable
		global $conf, $user, $langs;

		$now = dol_now();

		$this->nbtodo = $this->nbtodolate = 0;
		$clause = " WHERE";

		$sql = "SELECT p.rowid, p.ref, p.datec as datec, p.date_cloture as datefin";
		$sql .= " FROM ".MAIN_DB_PREFIX."supplier_proposal as p";
		if (empty($user->rights->societe->client->voir) && !$user->socid) {
			$sql .= " LEFT JOIN ".MAIN_DB_PREFIX."societe_commerciaux as sc ON p.fk_soc = sc.fk_soc";
			$sql .= " WHERE sc.fk_user = ".((int) $user->id);
			$clause = " AND";
		}
		$sql .= $clause." p.entity IN (".getEntity('supplier_proposal').")";
		if ($mode == 'opened') {
			$sql .= " AND p.fk_statut = 1";
		}
		if ($mode == 'signed') {
			$sql .= " AND p.fk_statut = 2";
		}
		if ($user->socid) {
			$sql .= " AND p.fk_soc = ".((int) $user->socid);
		}

		$resql = $this->db->query($sql);
		if ($resql) {
			$label = $labelShort = '';
			$status = '';
			if ($mode == 'opened') {
				$delay_warning = !empty($conf->supplier_proposal->cloture->warning_delay) ? $conf->supplier_proposal->cloture->warning_delay : 0;
				$status = self::STATUS_VALIDATED;
				$label = $langs->trans("SupplierProposalsToClose");
				$labelShort = $langs->trans("ToAcceptRefuse");
			}
			if ($mode == 'signed') {
				$delay_warning = !empty($conf->supplier_proposal->facturation->warning_delay) ? $conf->supplier_proposal->facturation->warning_delay : 0;
				$status = self::STATUS_SIGNED;
				$label = $langs->trans("SupplierProposalsToProcess"); // May be billed or ordered
				$labelShort = $langs->trans("ToClose");
			}

			$response = new WorkboardResponse();
			$response->warning_delay = $delay_warning / 60 / 60 / 24;
			$response->label = $label;
			$response->labelShort = $labelShort;
			$response->url = DOL_URL_ROOT.'/supplier_proposal/list.php?search_status='.$status;
			$response->img = img_object('', "propal");

			// This assignment in condition is not a bug. It allows walking the results.
			while ($obj = $this->db->fetch_object($resql)) {
				$response->nbtodo++;
				if ($mode == 'opened') {
					$datelimit = $this->db->jdate($obj->datefin);
					if ($datelimit < ($now - $delay_warning)) {
						$response->nbtodolate++;
					}
				}
				// TODO Definir regle des propales a facturer en retard
				// if ($mode == 'signed' && ! count($this->FactureListeArray($obj->rowid))) $this->nbtodolate++;
			}
			return $response;
		} else {
			$this->error = $this->db->lasterror();
			return -1;
		}
	}


	/**
	 *  Initialise an instance with random values.
	 *  Used to build previews or test instances.
	 *	id must be 0 if object instance is a specimen.
	 *
	 *  @return	void
	 */
	public function initAsSpecimen()
	{
		global $user, $langs, $conf;

		// Load array of products prodids
		$num_prods = 0;
		$prodids = array();
		$sql = "SELECT rowid";
		$sql .= " FROM ".MAIN_DB_PREFIX."product";
		$sql .= " WHERE entity IN (".getEntity('product').")";
		$sql .= $this->db->plimit(100);

		$resql = $this->db->query($sql);
		if ($resql) {
			$num_prods = $this->db->num_rows($resql);
			$i = 0;
			while ($i < $num_prods) {
				$i++;
				$row = $this->db->fetch_row($resql);
				$prodids[$i] = $row[0];
			}
		}

		// Initialise parametres
		$this->id = 0;
		$this->ref = 'SPECIMEN';
		$this->specimen = 1;
		$this->socid = 1;
		$this->date = time();
		$this->cond_reglement_id   = 1;
		$this->cond_reglement_code = 'RECEP';
		$this->mode_reglement_id   = 7;
		$this->mode_reglement_code = 'CHQ';
		$this->note_public = 'This is a comment (public)';
		$this->note_private = 'This is a comment (private)';
		// Lines
		$nbp = 5;
		$xnbp = 0;
		while ($xnbp < $nbp) {
			$line = new SupplierProposalLine($this->db);
			$line->desc = $langs->trans("Description")." ".$xnbp;
			$line->qty = 1;
			$line->subprice = 100;
			$line->tva_tx = 19.6;
			$line->localtax1_tx = 0;
			$line->localtax2_tx = 0;
			if ($xnbp == 2) {
				$line->total_ht = 50;
				$line->total_ttc = 59.8;
				$line->total_tva = 9.8;
				$line->remise_percent = 50;
			} else {
				$line->total_ht = 100;
				$line->total_ttc = 119.6;
				$line->total_tva = 19.6;
				$line->remise_percent = 00;
			}

			if ($num_prods > 0) {
				$prodid = mt_rand(1, $num_prods);
				$line->fk_product = $prodids[$prodid];
			}

			$this->lines[$xnbp] = $line;

			$this->total_ht       += $line->total_ht;
			$this->total_tva      += $line->total_tva;
			$this->total_ttc      += $line->total_ttc;

			$xnbp++;
		}
	}

	// phpcs:disable PEAR.NamingConventions.ValidFunctionName.ScopeNotCamelCaps
	/**
	 *      Load indicator this->nb of global stats widget
	 *
	 *      @return     int         <0 if ko, >0 if ok
	 */
	public function load_state_board()
	{
		// phpcs:enable
		global $conf, $user;

		$this->nb = array();
		$clause = "WHERE";

		$sql = "SELECT count(p.rowid) as nb";
		$sql .= " FROM ".MAIN_DB_PREFIX."supplier_proposal as p";
		$sql .= " LEFT JOIN ".MAIN_DB_PREFIX."societe as s ON p.fk_soc = s.rowid";
		if (empty($user->rights->societe->client->voir) && !$user->socid) {
			$sql .= " LEFT JOIN ".MAIN_DB_PREFIX."societe_commerciaux as sc ON s.rowid = sc.fk_soc";
			$sql .= " WHERE sc.fk_user = ".((int) $user->id);
			$clause = "AND";
		}
		$sql .= " ".$clause." p.entity IN (".getEntity('supplier_proposal').")";

		$resql = $this->db->query($sql);
		if ($resql) {
			// This assignment in condition is not a bug. It allows walking the results.
			while ($obj = $this->db->fetch_object($resql)) {
				$this->nb["supplier_proposals"] = $obj->nb;
			}
			$this->db->free($resql);
			return 1;
		} else {
			dol_print_error($this->db);
			$this->error = $this->db->lasterror();
			return -1;
		}
	}


	/**
	 *  Returns the reference to the following non used Proposal used depending on the active numbering module
	 *  defined into SUPPLIER_PROPOSAL_ADDON
	 *
	 *  @param	Societe		$soc  	Object thirdparty
	 *  @return string      		Reference libre pour la propale
	 */
	public function getNextNumRef($soc)
	{
		global $conf, $db, $langs;
		$langs->load("supplier_proposal");

		if (!empty($conf->global->SUPPLIER_PROPOSAL_ADDON)) {
			$mybool = false;

			$file = $conf->global->SUPPLIER_PROPOSAL_ADDON.".php";
			$classname = $conf->global->SUPPLIER_PROPOSAL_ADDON;

			// Include file with class
			$dirmodels = array_merge(array('/'), (array) $conf->modules_parts['models']);
			foreach ($dirmodels as $reldir) {
				$dir = dol_buildpath($reldir."core/modules/supplier_proposal/");

				// Load file with numbering class (if found)
				$mybool |= @include_once $dir.$file;
			}

			if (!$mybool) {
				dol_print_error('', "Failed to include file ".$file);
				return '';
			}

			$obj = new $classname();
			$numref = "";
			$numref = $obj->getNextValue($soc, $this);

			if ($numref != "") {
				return $numref;
			} else {
				$this->error = $obj->error;
				return "";
			}
		} else {
			$langs->load("errors");
			print $langs->trans("Error")." ".$langs->trans("ErrorModuleSetupNotComplete", $langs->transnoentitiesnoconv("SupplierProposal"));
			return "";
		}
	}

	/**
	 * getTooltipContentArray
	 *
	 * @param array $params ex option, infologin
	 * @since v18
	 * @return array
	 */
	public function getTooltipContentArray($params)
	{
		global $conf, $langs, $menumanager;

		$langs->load('supplier_proposal');

		if (!empty($conf->global->MAIN_OPTIMIZEFORTEXTBROWSER)) {
			return ['optimize' => $langs->trans("ShowSupplierProposal")];
		}

		$option = $params['option'] ?? '';
		$datas = [];

		$datas['picto'] = img_picto('', $this->picto).' <u class="paddingrightonly">'.$langs->trans("SupplierProposal").'</u>';
		if (isset($this->status)) {
			$datas['picto'] .= ' '.$this->getLibStatut(5);
		}
		if (!empty($this->ref)) {
			$datas['ref'] = '<br><b>'.$langs->trans('Ref').':</b> '.$this->ref;
		}
		if (!empty($this->ref_fourn)) {
			$datas['ref_supplier'] = '<br><b>'.$langs->trans('RefSupplier').':</b> '.$this->ref_fourn;
		}
		if (!empty($this->total_ht)) {
			$datas['amount_ht'] = '<br><b>'.$langs->trans('AmountHT').':</b> '.price($this->total_ht, 0, $langs, 0, -1, -1, $conf->currency);
		}
		if (!empty($this->total_tva)) {
			$datas['amount_vat'] = '<br><b>'.$langs->trans('VAT').':</b> '.price($this->total_tva, 0, $langs, 0, -1, -1, $conf->currency);
		}
		if (!empty($this->total_ttc)) {
			$datas['amount_ttc'] = '<br><b>'.$langs->trans('AmountTTC').':</b> '.price($this->total_ttc, 0, $langs, 0, -1, -1, $conf->currency);
		}

		return $datas;
	}

	/**
	 *	Return clicable link of object (with eventually picto)
	 *
	 *	@param      int		$withpicto					Add picto into link
	 *	@param      string	$option						Where point the link ('compta', 'expedition', 'document', ...)
	 *	@param      string	$get_params    				Parametres added to url
	 *  @param	    int   	$notooltip					1=Disable tooltip
	 *  @param      int     $save_lastsearch_value		-1=Auto, 0=No save of lastsearch_values when clicking, 1=Save lastsearch_values whenclicking
	 *  @param		int		$addlinktonotes				Add link to show notes
	 *	@return     string          					String with URL
	 */
	public function getNomUrl($withpicto = 0, $option = '', $get_params = '', $notooltip = 0, $save_lastsearch_value = -1, $addlinktonotes = 0)
	{
		global $langs, $conf, $user, $hookmanager;

		if (!empty($conf->dol_no_mouse_hover)) {
			$notooltip = 1; // Force disable tooltips
		}

		$url = '';
		$result = '';
		$params = [
			'id' => $this->id,
			'objecttype' => $this->element,
			'option' => $option,
		];
		$classfortooltip = 'classfortooltip';
		$dataparams = '';
		if (getDolGlobalInt('MAIN_ENABLE_AJAX_TOOLTIP')) {
			$classfortooltip = 'classforajaxtooltip';
			$dataparams = ' data-params="'.dol_escape_htmltag(json_encode($params)).'"';
			$label = '';
		} else {
			$label = implode($this->getTooltipContentArray($params));
		}

		if ($option == '') {
			$url = DOL_URL_ROOT.'/supplier_proposal/card.php?id='.$this->id.$get_params;
		}
		if ($option == 'document') {
			$url = DOL_URL_ROOT.'/supplier_proposal/document.php?id='.$this->id.$get_params;
		}

		if ($option !== 'nolink') {
			// Add param to save lastsearch_values or not
			$add_save_lastsearch_values = ($save_lastsearch_value == 1 ? 1 : 0);
			if ($save_lastsearch_value == -1 && preg_match('/list\.php/', $_SERVER["PHP_SELF"])) {
				$add_save_lastsearch_values = 1;
			}
			if ($add_save_lastsearch_values) {
				$url .= '&save_lastsearch_values=1';
			}
		}

		$linkclose = '';
		if (empty($notooltip) && $user->hasRight('propal', 'lire')) {
			if (!empty($conf->global->MAIN_OPTIMIZEFORTEXTBROWSER)) {
				$label = $langs->trans("ShowSupplierProposal");
				$linkclose .= ' alt="'.dol_escape_htmltag($label, 1).'"';
			}
			$linkclose .= ($label ? ' title="'.dol_escape_htmltag($label, 1).'"' :  ' title="tocomplete"');
			$linkclose .= $dataparams.' class="'.$classfortooltip.'"';
		}

		$linkstart = '<a href="'.$url.'"';
		$linkstart .= $linkclose.'>';
		$linkend = '</a>';

		$result .= $linkstart;
		if ($withpicto) {
			$result .= img_object(($notooltip ? '' : $label), $this->picto, ($notooltip ? (($withpicto != 2) ? 'class="paddingright"' : '') : $dataparams.' class="'.(($withpicto != 2) ? 'paddingright ' : '').$classfortooltip.'"'), 0, 0, $notooltip ? 0 : 1);
		}
		if ($withpicto != 2) {
			$result .= $this->ref;
		}
		$result .= $linkend;

		if ($addlinktonotes) {
			$txttoshow = ($user->socid > 0 ? $this->note_public : $this->note_private);
			if ($txttoshow) {
				$notetoshow = $langs->trans("ViewPrivateNote").':<br>'.dol_string_nohtmltag($txttoshow, 1);
				$result .= ' <span class="note inline-block">';
				$result .= '<a href="'.DOL_URL_ROOT.'/supplier_proposal/note.php?id='.$this->id.'" class="classfortooltip" title="'.dol_escape_htmltag($notetoshow).'">';
				$result .= img_picto('', 'note');
				$result .= '</a>';
				//$result.=img_picto($langs->trans("ViewNote"),'object_generic');
				//$result.='</a>';
				$result .= '</span>';
			}
		}
		global $action;
		$hookmanager->initHooks(array($this->element . 'dao'));
		$parameters = array('id'=>$this->id, 'getnomurl' => &$result);
		$reshook = $hookmanager->executeHooks('getNomUrl', $parameters, $this, $action); // Note that $action and $object may have been modified by some hooks
		if ($reshook > 0) {
			$result = $hookmanager->resPrint;
		} else {
			$result .= $hookmanager->resPrint;
		}
		return $result;
	}

	/**
	 * 	Retrieve an array of supplier proposal lines
	 *
	 * 	@return int		>0 if OK, <0 if KO
	 */
	public function getLinesArray()
	{
		// For other object, here we call fetch_lines. But fetch_lines does not exists on supplier proposal

		$sql = 'SELECT pt.rowid, pt.label as custom_label, pt.description, pt.fk_product, pt.fk_remise_except,';
		$sql .= ' pt.qty, pt.tva_tx, pt.vat_src_code, pt.remise_percent, pt.subprice, pt.info_bits,';
		$sql .= ' pt.total_ht, pt.total_tva, pt.total_ttc, pt.fk_product_fournisseur_price as fk_fournprice, pt.buy_price_ht as pa_ht, pt.special_code, pt.localtax1_tx, pt.localtax2_tx,';
		$sql .= ' pt.product_type, pt.rang, pt.fk_parent_line,';
		$sql .= ' p.label as product_label, p.ref, p.fk_product_type, p.rowid as prodid,';
		$sql .= ' p.description as product_desc, pt.ref_fourn as ref_supplier,';
		$sql .= ' pt.fk_multicurrency, pt.multicurrency_code, pt.multicurrency_subprice, pt.multicurrency_total_ht, pt.multicurrency_total_tva, pt.multicurrency_total_ttc, pt.fk_unit';
		$sql .= ' FROM '.MAIN_DB_PREFIX.'supplier_proposaldet as pt';
		$sql .= ' LEFT JOIN '.MAIN_DB_PREFIX.'product as p ON pt.fk_product=p.rowid';
		$sql .= ' WHERE pt.fk_supplier_proposal = '.((int) $this->id);
		$sql .= ' ORDER BY pt.rang ASC, pt.rowid';

		dol_syslog(get_class($this).'::getLinesArray', LOG_DEBUG);
		$resql = $this->db->query($sql);
		if ($resql) {
			$num = $this->db->num_rows($resql);
			$i = 0;

			while ($i < $num) {
				$obj = $this->db->fetch_object($resql);

				$this->lines[$i] = new SupplierProposalLine($this->db);
				$this->lines[$i]->id = $obj->rowid; // for backward compatibility
				$this->lines[$i]->rowid				= $obj->rowid;
				$this->lines[$i]->label 			= $obj->custom_label;
				$this->lines[$i]->description = $obj->description;
				$this->lines[$i]->fk_product = $obj->fk_product;
				$this->lines[$i]->ref = $obj->ref;
				$this->lines[$i]->product_label = $obj->product_label;
				$this->lines[$i]->product_desc		= $obj->product_desc;
				$this->lines[$i]->fk_product_type = $obj->fk_product_type; // deprecated
				$this->lines[$i]->product_type		= $obj->product_type;
				$this->lines[$i]->qty = $obj->qty;
				$this->lines[$i]->subprice = $obj->subprice;
				$this->lines[$i]->fk_remise_except = $obj->fk_remise_except;
				$this->lines[$i]->remise_percent = $obj->remise_percent;
				$this->lines[$i]->tva_tx = $obj->tva_tx;
				$this->lines[$i]->vat_src_code = $obj->vat_src_code;
				$this->lines[$i]->info_bits			= $obj->info_bits;
				$this->lines[$i]->total_ht = $obj->total_ht;
				$this->lines[$i]->total_tva			= $obj->total_tva;
				$this->lines[$i]->total_ttc			= $obj->total_ttc;
				$this->lines[$i]->fk_fournprice = $obj->fk_fournprice;
				$marginInfos = getMarginInfos($obj->subprice, $obj->remise_percent, $obj->tva_tx, $obj->localtax1_tx, $obj->localtax2_tx, $this->lines[$i]->fk_fournprice, $obj->pa_ht);
				$this->lines[$i]->pa_ht = $marginInfos[0];
				$this->lines[$i]->marge_tx = $marginInfos[1];
				$this->lines[$i]->marque_tx = $marginInfos[2];
				$this->lines[$i]->fk_parent_line = $obj->fk_parent_line;
				$this->lines[$i]->special_code = $obj->special_code;
				$this->lines[$i]->rang = $obj->rang;

				$this->lines[$i]->ref_fourn = $obj->ref_supplier; // deprecated
				$this->lines[$i]->ref_supplier = $obj->ref_supplier;

				// Multicurrency
				$this->lines[$i]->fk_multicurrency = $obj->fk_multicurrency;
				$this->lines[$i]->multicurrency_code = $obj->multicurrency_code;
				$this->lines[$i]->multicurrency_subprice 	= $obj->multicurrency_subprice;
				$this->lines[$i]->multicurrency_total_ht 	= $obj->multicurrency_total_ht;
				$this->lines[$i]->multicurrency_total_tva 	= $obj->multicurrency_total_tva;
				$this->lines[$i]->multicurrency_total_ttc 	= $obj->multicurrency_total_ttc;
				$this->lines[$i]->fk_unit = $obj->fk_unit;

				$i++;
			}
			$this->db->free($resql);

			return 1;
		} else {
			$this->error = $this->db->error();
			return -1;
		}
	}

	/**
	 *  Create a document onto disk according to template module.
	 *
	 * 	@param	    string		$modele			Force model to use ('' to not force)
	 * 	@param		Translate	$outputlangs	Object langs to use for output
	 *  @param      int			$hidedetails    Hide details of lines
	 *  @param      int			$hidedesc       Hide description
	 *  @param      int			$hideref        Hide ref
	 *  @param   null|array  $moreparams     Array to provide more information
	 * 	@return     int         				0 if KO, 1 if OK
	 */
	public function generateDocument($modele, $outputlangs, $hidedetails = 0, $hidedesc = 0, $hideref = 0, $moreparams = null)
	{
		global $conf, $langs;

		$langs->load("supplier_proposal");
		$outputlangs->load("products");

		if (!dol_strlen($modele)) {
			$modele = 'aurore';

			if ($this->model_pdf) {
				$modele = $this->model_pdf;
			} elseif (!empty($conf->global->SUPPLIER_PROPOSAL_ADDON_PDF)) {
				$modele = $conf->global->SUPPLIER_PROPOSAL_ADDON_PDF;
			}
		}

		$modelpath = "core/modules/supplier_proposal/doc/";

		return $this->commonGenerateDocument($modelpath, $modele, $outputlangs, $hidedetails, $hidedesc, $hideref, $moreparams);
	}


	/**
	 * Function used to replace a thirdparty id with another one.
	 *
	 * @param 	DoliDB 	$dbs 		Database handler, because function is static we name it $dbs not $db to avoid breaking coding test
	 * @param 	int 	$origin_id 	Old thirdparty id
	 * @param 	int 	$dest_id 	New thirdparty id
	 * @return 	bool
	 */
	public static function replaceThirdparty(DoliDB $dbs, $origin_id, $dest_id)
	{
		$tables = array(
			'supplier_proposal'
		);

		return CommonObject::commonReplaceThirdparty($dbs, $origin_id, $dest_id, $tables);
	}

	/**
	 * Function used to replace a product id with another one.
	 *
	 * @param DoliDB $db Database handler
	 * @param int $origin_id Old product id
	 * @param int $dest_id New product id
	 * @return bool
	 */
	public static function replaceProduct(DoliDB $db, $origin_id, $dest_id)
	{
		$tables = array(
			'supplier_proposaldet'
		);

		return CommonObject::commonReplaceProduct($db, $origin_id, $dest_id, $tables);
	}


	/**
	 *	Return clicable link of object (with eventually picto)
	 *
	 *	@param      string	    $option                 Where point the link (0=> main card, 1,2 => shipment, 'nolink'=>No link)
	 *  @param		array		$arraydata				Array of data
	 *  @return		string								HTML Code for Kanban thumb.
	 */
	public function getKanbanView($option = '', $arraydata = null)
	{
		global $langs;

		$selected = (empty($arraydata['selected']) ? 0 : $arraydata['selected']);

		$return = '<div class="box-flex-item box-flex-grow-zero">';
		$return .= '<div class="info-box info-box-sm">';
		$return .= '<span class="info-box-icon bg-infobox-action">';
		$return .= img_picto('', $this->picto);
		//$return .= '<i class="fa fa-dol-action"></i>'; // Can be image
		$return .= '</span>';
		$return .= '<div class="info-box-content">';
		$return .= '<span class="info-box-ref inline-block tdoverflowmax150 valignmiddle">'.(method_exists($this, 'getNomUrl') ? $this->getNomUrl() : $this->ref).'</span>';
		$return .= '<input id="cb'.$this->id.'" class="flat checkforselect fright" type="checkbox" name="toselect[]" value="'.$this->id.'"'.($selected ? ' checked="checked"' : '').'>';
		if (property_exists($this, 'socid')) {
			$return .= '<span class="info-box-ref"> | '.$this->socid.'</span>';
		}
		if (property_exists($this, 'delivery_date')) {
			$return .= '<br><span class="opacitymedium">'.$langs->trans("DateEnd").'</span> : <span class="info-box-label">'.dol_print_date($this->delivery_date).'</span>';
		}
		if (property_exists($this, 'total_ttc')) {
			$return .='<br><span class="opacitymedium" >'.$langs->trans("AmountHT").' : </span><span class="info-box-label amount">'.price($this->total_ttc).'</span>';
		}
		if (method_exists($this, 'getLibStatut')) {
			$return .= '<br><div class="info-box-status margintoponly">'.$this->getLibStatut(3).'</div>';
		}
		$return .= '</div>';
		$return .= '</div>';
		$return .= '</div>';
		return $return;
	}
}


/**
 *	Class to manage supplier_proposal lines
 */
class SupplierProposalLine extends CommonObjectLine
{
	/**
	 * @var DoliDB Database handler.
	 */
	public $db;

	/**
	 * @var string Error code (or message)
	 */
	public $error = '';

	/**
	 * @var string ID to identify managed object
	 */
	public $element = 'supplier_proposaldet';

	/**
	 * @var string Name of table without prefix where object is stored
	 */
	public $table_element = 'supplier_proposaldet';

	public $oldline;

	/**
	 * @var int ID
	 */
	public $id;

	/**
	 * @var int ID
	 */
	public $fk_supplier_proposal;

	/**
	 * @var int ID
	 */
	public $fk_parent_line;

	public $desc; // Description ligne

	/**
	 * @var int ID
	 */
	public $fk_product; // Id produit predefini

	/**
	 * @deprecated
	 * @see $product_type
	 */
	public $fk_product_type;
	/**
	 * Product type
	 * @var int
	 * @see Product::TYPE_PRODUCT, Product::TYPE_SERVICE
	 */
	public $product_type = Product::TYPE_PRODUCT;

	public $qty;
	public $tva_tx;
	public $vat_src_code;

	public $subprice;
	public $remise_percent;

	/**
	 * @var int ID
	 */
	public $fk_remise_except;

	public $rang = 0;

	/**
	 * @var int ID
	 */
	public $fk_fournprice;

	public $pa_ht;
	public $marge_tx;
	public $marque_tx;

	public $special_code; // Tag for special lines (exlusive tags)
	// 1: frais de port
	// 2: ecotaxe
	// 3: option line (when qty = 0)

	public $info_bits = 0; // Liste d'options cumulables:
	// Bit 0: 	0 si TVA normal - 1 si TVA NPR
	// Bit 1:	0 ligne normale - 1 si ligne de remise fixe

	public $total_ht; // Total HT de la ligne toute quantite et incluant la remise ligne
	public $total_tva; // Total TVA de la ligne toute quantite et incluant la remise ligne
	public $total_ttc; // Total TTC de la ligne toute quantite et incluant la remise ligne

	public $date_start;
	public $date_end;

	// From llx_product
	/**
	 * @deprecated
	 * @see $product_ref
	 */
	public $ref;

	/**
	 * Product reference
	 * @var string
	 */
	public $product_ref;

	/**
	 * @deprecated
	 * @see $product_label
	 */
	public $libelle;

	/**
	 *  Product label
	 * @var string
	 */
	public $product_label;

	/**
	 * Product description
	 * @var string
	 */
	public $product_desc;

	public $localtax1_tx; // Local tax 1
	public $localtax2_tx; // Local tax 2
	public $localtax1_type; // Local tax 1 type
	public $localtax2_type; // Local tax 2 type
	public $total_localtax1; // Line total local tax 1
	public $total_localtax2; // Line total local tax 2

	public $skip_update_total; // Skip update price total for special lines

	public $ref_fourn;
	public $ref_supplier;

	// Multicurrency
	/**
	 * @var int ID
	 */
	public $fk_multicurrency;

	public $multicurrency_code;
	public $multicurrency_subprice;
	public $multicurrency_total_ht;
	public $multicurrency_total_tva;
	public $multicurrency_total_ttc;

	/**
	 * 	Class line Contructor
	 *
	 * 	@param	DoliDB	$db	Database handler
	 */
	public function __construct($db)
	{
		$this->db = $db;
	}

	/**
	 *	Retrieve the propal line object
	 *
	 *	@param	int		$rowid		Propal line id
	 *	@return	int					<0 if KO, >0 if OK
	 */
	public function fetch($rowid)
	{
		$sql = 'SELECT pd.rowid, pd.fk_supplier_proposal, pd.fk_parent_line, pd.fk_product, pd.label as custom_label, pd.description, pd.price, pd.qty, pd.tva_tx,';
		$sql .= ' pd.date_start, pd.date_end,';
		$sql .= ' pd.remise, pd.remise_percent, pd.fk_remise_except, pd.subprice,';
		$sql .= ' pd.info_bits, pd.total_ht, pd.total_tva, pd.total_ttc, pd.fk_product_fournisseur_price as fk_fournprice, pd.buy_price_ht as pa_ht, pd.special_code, pd.rang,';
		$sql .= ' pd.localtax1_tx, pd.localtax2_tx, pd.total_localtax1, pd.total_localtax2,';
		$sql .= ' p.ref as product_ref, p.label as product_label, p.description as product_desc,';
		$sql .= ' pd.product_type, pd.ref_fourn as ref_produit_fourn,';
		$sql .= ' pd.fk_multicurrency, pd.multicurrency_code, pd.multicurrency_subprice, pd.multicurrency_total_ht, pd.multicurrency_total_tva, pd.multicurrency_total_ttc, pd.fk_unit';
		$sql .= ' FROM '.MAIN_DB_PREFIX.'supplier_proposaldet as pd';
		$sql .= ' LEFT JOIN '.MAIN_DB_PREFIX.'product as p ON pd.fk_product = p.rowid';
		$sql .= ' WHERE pd.rowid = '.((int) $rowid);

		$result = $this->db->query($sql);
		if ($result) {
			$objp = $this->db->fetch_object($result);

			$this->id = $objp->rowid;
			$this->fk_supplier_proposal = $objp->fk_supplier_proposal;
			$this->fk_parent_line = $objp->fk_parent_line;
			$this->label			= $objp->custom_label;
			$this->desc				= $objp->description;
			$this->qty = $objp->qty;
			$this->subprice = $objp->subprice;
			$this->tva_tx = $objp->tva_tx;
			$this->remise_percent = $objp->remise_percent;
			$this->fk_remise_except = $objp->fk_remise_except;
			$this->fk_product		= $objp->fk_product;
			$this->info_bits		= $objp->info_bits;
			$this->date_start		= $this->db->jdate($objp->date_start);
			$this->date_end			= $this->db->jdate($objp->date_end);

			$this->total_ht			= $objp->total_ht;
			$this->total_tva		= $objp->total_tva;
			$this->total_ttc		= $objp->total_ttc;

			$this->fk_fournprice = $objp->fk_fournprice;

			$marginInfos			= getMarginInfos($objp->subprice, $objp->remise_percent, $objp->tva_tx, $objp->localtax1_tx, $objp->localtax2_tx, $this->fk_fournprice, $objp->pa_ht);
			$this->pa_ht			= $marginInfos[0];
			$this->marge_tx			= $marginInfos[1];
			$this->marque_tx		= $marginInfos[2];

			$this->special_code		= $objp->special_code;
			$this->product_type		= $objp->product_type;
			$this->rang = $objp->rang;

			$this->ref = $objp->product_ref; // deprecated
			$this->product_ref = $objp->product_ref;
			$this->libelle = $objp->product_label; // deprecated
			$this->product_label	= $objp->product_label;
			$this->product_desc		= $objp->product_desc;

			$this->ref_fourn = $objp->ref_produit_fourn;

			// Multicurrency
			$this->fk_multicurrency = $objp->fk_multicurrency;
			$this->multicurrency_code = $objp->multicurrency_code;
			$this->multicurrency_subprice 	= $objp->multicurrency_subprice;
			$this->multicurrency_total_ht 	= $objp->multicurrency_total_ht;
			$this->multicurrency_total_tva 	= $objp->multicurrency_total_tva;
			$this->multicurrency_total_ttc 	= $objp->multicurrency_total_ttc;
			$this->fk_unit = $objp->fk_unit;

			$this->db->free($result);
			return 1;
		} else {
			dol_print_error($this->db);
			return -1;
		}
	}

	/**
	 *  Insert object line propal in database
	 *
	 *	@param		int		$notrigger		1=Does not execute triggers, 0= execute triggers
	 *	@return		int						<0 if KO, >0 if OK
	 */
	public function insert($notrigger = 0)
	{
		global $conf, $langs, $user;

		$error = 0;

		dol_syslog(get_class($this)."::insert rang=".$this->rang);

		// Clean parameters
		if (empty($this->tva_tx)) {
			$this->tva_tx = 0;
		}
		if (empty($this->vat_src_code)) {
			$this->vat_src_code = '';
		}
		if (empty($this->localtax1_tx)) {
			$this->localtax1_tx = 0;
		}
		if (empty($this->localtax2_tx)) {
			$this->localtax2_tx = 0;
		}
		if (empty($this->localtax1_type)) {
			$this->localtax1_type = 0;
		}
		if (empty($this->localtax2_type)) {
			$this->localtax2_type = 0;
		}
		if (empty($this->total_localtax1)) {
			$this->total_localtax1 = 0;
		}
		if (empty($this->total_localtax2)) {
			$this->total_localtax2 = 0;
		}
		if (empty($this->rang)) {
			$this->rang = 0;
		}
		if (empty($this->remise_percent)) {
			$this->remise_percent = 0;
		}
		if (empty($this->info_bits)) {
			$this->info_bits = 0;
		}
		if (empty($this->special_code)) {
			$this->special_code = 0;
		}
		if (empty($this->fk_parent_line)) {
			$this->fk_parent_line = 0;
		}
		if (empty($this->fk_fournprice)) {
			$this->fk_fournprice = 0;
		}
		if (empty($this->fk_unit)) {
			$this->fk_unit = 0;
		}
		if (empty($this->subprice)) {
			$this->subprice = 0;
		}

		if (empty($this->pa_ht)) {
			$this->pa_ht = 0;
		}

		// if buy price not defined, define buyprice as configured in margin admin
		if ($this->pa_ht == 0) {
			$result = $this->defineBuyPrice($this->subprice, $this->remise_percent, $this->fk_product);
			if ($result < 0) {
				return $result;
			} else {
				$this->pa_ht = $result;
			}
		}

		// Check parameters
		if ($this->product_type < 0) {
			return -1;
		}

		$this->db->begin();

		// Insert line into database
		$sql = 'INSERT INTO '.MAIN_DB_PREFIX.'supplier_proposaldet';
		$sql .= ' (fk_supplier_proposal, fk_parent_line, label, description, fk_product, product_type,';
		$sql .= ' date_start, date_end,';
		$sql .= ' fk_remise_except, qty, tva_tx, vat_src_code, localtax1_tx, localtax2_tx, localtax1_type, localtax2_type,';
		$sql .= ' subprice, remise_percent, ';
		$sql .= ' info_bits, ';
		$sql .= ' total_ht, total_tva, total_localtax1, total_localtax2, total_ttc, fk_product_fournisseur_price, buy_price_ht, special_code, rang,';
		$sql .= ' ref_fourn,';
		$sql .= ' fk_multicurrency, multicurrency_code, multicurrency_subprice, multicurrency_total_ht, multicurrency_total_tva, multicurrency_total_ttc, fk_unit)';
		$sql .= " VALUES (".$this->fk_supplier_proposal.",";
		$sql .= " ".($this->fk_parent_line > 0 ? ((int) $this->fk_parent_line) : "null").",";
		$sql .= " ".(!empty($this->label) ? "'".$this->db->escape($this->label)."'" : "null").",";
		$sql .= " '".$this->db->escape($this->desc)."',";
		$sql .= " ".($this->fk_product ? ((int) $this->fk_product) : "null").",";
		$sql .= " '".$this->db->escape($this->product_type)."',";
		$sql .= " ".($this->date_start ? "'".$this->db->idate($this->date_start)."'" : "null").",";
		$sql .= " ".($this->date_end ? "'".$this->db->idate($this->date_end)."'" : "null").",";
		$sql .= " ".($this->fk_remise_except ? ((int) $this->fk_remise_except) : "null").",";
		$sql .= " ".price2num($this->qty, 'MS').",";
		$sql .= " ".price2num($this->tva_tx).",";
		$sql .= " '".$this->db->escape($this->vat_src_code)."',";
		$sql .= " ".price2num($this->localtax1_tx).",";
		$sql .= " ".price2num($this->localtax2_tx).",";
		$sql .= " '".$this->db->escape($this->localtax1_type)."',";
		$sql .= " '".$this->db->escape($this->localtax2_type)."',";
		$sql .= " ".price2num($this->subprice, 'MU') .",";
		$sql .= " ".((float) $this->remise_percent).",";
		$sql .= " ".(isset($this->info_bits) ? ((int) $this->info_bits) : "null").",";
		$sql .= " ".price2num($this->total_ht, 'MT').",";
		$sql .= " ".price2num($this->total_tva, 'MT').",";
		$sql .= " ".price2num($this->total_localtax1, 'MT').",";
		$sql .= " ".price2num($this->total_localtax2, 'MT').",";
		$sql .= " ".price2num($this->total_ttc, 'MT').",";
		$sql .= " ".(!empty($this->fk_fournprice) ? ((int) $this->fk_fournprice) : "null").",";
		$sql .= " ".(isset($this->pa_ht) ? price2num($this->pa_ht, 'MU') : "null").",";
		$sql .= ' '.((int) $this->special_code).',';
		$sql .= ' '.((int) $this->rang).',';
		$sql .= " '".$this->db->escape($this->ref_fourn)."'";
		$sql .= ", ".($this->fk_multicurrency > 0 ? ((int) $this->fk_multicurrency) : 'null');
		$sql .= ", '".$this->db->escape($this->multicurrency_code)."'";
		$sql .= ", ".price2num($this->multicurrency_subprice, 'CU');
		$sql .= ", ".price2num($this->multicurrency_total_ht, 'CT');
		$sql .= ", ".price2num($this->multicurrency_total_tva, 'CT');
		$sql .= ", ".price2num($this->multicurrency_total_ttc, 'CT');
		$sql .= ", ".($this->fk_unit ? ((int) $this->fk_unit) : 'null');
		$sql .= ')';

		dol_syslog(get_class($this).'::insert', LOG_DEBUG);
		$resql = $this->db->query($sql);
		if ($resql) {
			$this->id = $this->db->last_insert_id(MAIN_DB_PREFIX.'supplier_proposaldet');

			if (!$error) {
				$result = $this->insertExtraFields();
				if ($result < 0) {
					$error++;
				}
			}

			if (!$error && !$notrigger) {
				// Call trigger
				$result = $this->call_trigger('LINESUPPLIER_PROPOSAL_INSERT', $user);
				if ($result < 0) {
					$this->db->rollback();
					return -1;
				}
				// End call triggers
			}

			$this->db->commit();
			return 1;
		} else {
			$this->error = $this->db->error()." sql=".$sql;
			$this->db->rollback();
			return -1;
		}
	}

	/**
	 * 	Delete line in database
	 *
	 *	@return	 int  <0 if ko, >0 if ok
	 */
	public function delete()
	{
		global $conf, $langs, $user;

		$error = 0;
		$this->db->begin();

		$sql = "DELETE FROM ".MAIN_DB_PREFIX."supplier_proposaldet WHERE rowid = ".((int) $this->id);
		dol_syslog("SupplierProposalLine::delete", LOG_DEBUG);
		if ($this->db->query($sql)) {
			// Remove extrafields
			if (!$error) {
				$result = $this->deleteExtraFields();
				if ($result < 0) {
					$error++;
					dol_syslog(get_class($this)."::delete error -4 ".$this->error, LOG_ERR);
				}
			}

			// Call trigger
			$result = $this->call_trigger('LINESUPPLIER_PROPOSAL_DELETE', $user);
			if ($result < 0) {
				$this->db->rollback();
				return -1;
			}
			// End call triggers

			$this->db->commit();

			return 1;
		} else {
			$this->error = $this->db->error()." sql=".$sql;
			$this->db->rollback();
			return -1;
		}
	}

	/**
	 *	Update propal line object into DB
	 *
	 *	@param 	int		$notrigger	1=Does not execute triggers, 0= execute triggers
	 *	@return	int					<0 if ko, >0 if ok
	 */
	public function update($notrigger = 0)
	{
		global $conf, $langs, $user;

		$error = 0;

		// Clean parameters
		if (empty($this->tva_tx)) {
			$this->tva_tx = 0;
		}
		if (empty($this->localtax1_tx)) {
			$this->localtax1_tx = 0;
		}
		if (empty($this->localtax2_tx)) {
			$this->localtax2_tx = 0;
		}
		if (empty($this->total_localtax1)) {
			$this->total_localtax1 = 0;
		}
		if (empty($this->total_localtax2)) {
			$this->total_localtax2 = 0;
		}
		if (empty($this->localtax1_type)) {
			$this->localtax1_type = 0;
		}
		if (empty($this->localtax2_type)) {
			$this->localtax2_type = 0;
		}
		if (empty($this->marque_tx)) {
			$this->marque_tx = 0;
		}
		if (empty($this->marge_tx)) {
			$this->marge_tx = 0;
		}
		if (empty($this->remise_percent)) {
			$this->remise_percent = 0;
		}
		if (empty($this->info_bits)) {
			$this->info_bits = 0;
		}
		if (empty($this->special_code)) {
			$this->special_code = 0;
		}
		if (empty($this->fk_parent_line)) {
			$this->fk_parent_line = 0;
		}
		if (empty($this->fk_fournprice)) {
			$this->fk_fournprice = 0;
		}
		if (empty($this->fk_unit)) {
			$this->fk_unit = 0;
		}
		if (empty($this->subprice)) {
			$this->subprice = 0;
		}

		if (empty($this->pa_ht)) {
			$this->pa_ht = 0;
		}

		// if buy price not defined, define buyprice as configured in margin admin
		if ($this->pa_ht == 0) {
			$result = $this->defineBuyPrice($this->subprice, $this->remise_percent, $this->fk_product);
			if ($result < 0) {
				return $result;
			} else {
				$this->pa_ht = $result;
			}
		}

		$this->db->begin();

		// Mise a jour ligne en base
		$sql = "UPDATE ".MAIN_DB_PREFIX."supplier_proposaldet SET";
		$sql .= " description='".$this->db->escape($this->desc)."'";
		$sql .= " , label=".(!empty($this->label) ? "'".$this->db->escape($this->label)."'" : "null");
		$sql .= " , product_type=".((int) $this->product_type);
		$sql .= " , date_start=".($this->date_start ? "'".$this->db->idate($this->date_start)."'" : "null");
		$sql .= " , date_end=".($this->date_end ? "'".$this->db->idate($this->date_end)."'" : "null");
		$sql .= " , tva_tx='".price2num($this->tva_tx)."'";
		$sql .= " , localtax1_tx=".price2num($this->localtax1_tx);
		$sql .= " , localtax2_tx=".price2num($this->localtax2_tx);
		$sql .= " , localtax1_type='".$this->db->escape($this->localtax1_type)."'";
		$sql .= " , localtax2_type='".$this->db->escape($this->localtax2_type)."'";
		$sql .= " , qty='".price2num($this->qty)."'";
		$sql .= " , subprice=".price2num($this->subprice);
		$sql .= " , remise_percent=".price2num($this->remise_percent);
		$sql .= " , info_bits='".$this->db->escape($this->info_bits)."'";
		if (empty($this->skip_update_total)) {
			$sql .= " , total_ht=".price2num($this->total_ht);
			$sql .= " , total_tva=".price2num($this->total_tva);
			$sql .= " , total_ttc=".price2num($this->total_ttc);
			$sql .= " , total_localtax1=".price2num($this->total_localtax1);
			$sql .= " , total_localtax2=".price2num($this->total_localtax2);
		}
		$sql .= " , fk_product_fournisseur_price=".(!empty($this->fk_fournprice) ? "'".$this->db->escape($this->fk_fournprice)."'" : "null");
		$sql .= " , buy_price_ht=".price2num($this->pa_ht);
		if (strlen($this->special_code)) {
			$sql .= " , special_code=".((int) $this->special_code);
		}
		$sql .= " , fk_parent_line=".($this->fk_parent_line > 0 ? $this->fk_parent_line : "null");
		if (!empty($this->rang)) {
			$sql .= ", rang=".((int) $this->rang);
		}
		$sql .= " , ref_fourn=".(!empty($this->ref_fourn) ? "'".$this->db->escape($this->ref_fourn)."'" : "null");
		$sql .= " , fk_unit=".($this->fk_unit ? $this->fk_unit : 'null');

		// Multicurrency
		$sql .= " , multicurrency_subprice=".price2num($this->multicurrency_subprice);
		$sql .= " , multicurrency_total_ht=".price2num($this->multicurrency_total_ht);
		$sql .= " , multicurrency_total_tva=".price2num($this->multicurrency_total_tva);
		$sql .= " , multicurrency_total_ttc=".price2num($this->multicurrency_total_ttc);

		$sql .= " WHERE rowid = ".((int) $this->id);

		dol_syslog(get_class($this)."::update", LOG_DEBUG);
		$resql = $this->db->query($sql);
		if ($resql) {
			if (!$error) {
				$result = $this->insertExtraFields();
				if ($result < 0) {
					$error++;
				}
			}

			if (!$error && !$notrigger) {
				// Call trigger
				$result = $this->call_trigger('LINESUPPLIER_PROPOSAL_MODIFY', $user);
				if ($result < 0) {
					$this->db->rollback();
					return -1;
				}
				// End call triggers
			}

			$this->db->commit();
			return 1;
		} else {
			$this->error = $this->db->error();
			$this->db->rollback();
			return -2;
		}
	}

	// phpcs:disable PEAR.NamingConventions.ValidFunctionName.ScopeNotCamelCaps
	/**
	 *	Update DB line fields total_xxx
	 *	Used by migration
	 *
	 *	@return		int		<0 if ko, >0 if ok
	 */
	public function update_total()
	{
		// phpcs:enable
		$this->db->begin();

		// Mise a jour ligne en base
		$sql = "UPDATE ".MAIN_DB_PREFIX."supplier_proposaldet SET";
		$sql .= " total_ht=".price2num($this->total_ht, 'MT');
		$sql .= ",total_tva=".price2num($this->total_tva, 'MT');
		$sql .= ",total_ttc=".price2num($this->total_ttc, 'MT');
		$sql .= " WHERE rowid = ".((int) $this->id);

		dol_syslog("SupplierProposalLine::update_total", LOG_DEBUG);

		$resql = $this->db->query($sql);
		if ($resql) {
			$this->db->commit();
			return 1;
		} else {
			$this->error = $this->db->error();
			$this->db->rollback();
			return -2;
		}
	}
}<|MERGE_RESOLUTION|>--- conflicted
+++ resolved
@@ -2222,11 +2222,7 @@
 	 *      Load indicators for dashboard (this->nbtodo and this->nbtodolate)
 	 *
 	 *      @param          User	$user   Object user
-<<<<<<< HEAD
-	 *      @param          int		$mode   "opened" for askprice to close, "signed" for proposal to invoice
-=======
 	 *      @param          string	$mode   "opened" for askprice to close, "signed" for proposal to invoice
->>>>>>> 723c731a
 	 *      @return         WorkboardResponse|int	<0 if KO, WorkboardResponse if OK
 	 */
 	public function load_board($user, $mode)
