<?php
/* Copyright (C) 2002-2004 Rodolphe Quiedeville		<rodolphe@quiedeville.org>
 * Copyright (C) 2004      Eric Seigne				<eric.seigne@ryxeo.com>
 * Copyright (C) 2004-2011 Laurent Destailleur		<eldy@users.sourceforge.net>
 * Copyright (C) 2005      Marc Barilley			<marc@ocebo.com>
 * Copyright (C) 2005-2013 Regis Houssin			<regis.houssin@capnetworks.com>
 * Copyright (C) 2006      Andre Cianfarani			<acianfa@free.fr>
 * Copyright (C) 2008      Raphael Bertrand			<raphael.bertrand@resultic.fr>
 * Copyright (C) 2010-2015 Juanjo Menent			<jmenent@2byte.es>
 * Copyright (C) 2010-2011 Philippe Grand			<philippe.grand@atoo-net.com>
 * Copyright (C) 2012-2014 Christophe Battarel  	<christophe.battarel@altairis.fr>
 * Copyright (C) 2013      Florian Henry		  	<florian.henry@open-concept.pro>
 * Copyright (C) 2014      Marcos García            <marcosgdf@gmail.com>
 * Copyright (C) 2016      Ferran Marcet            <fmarcet@2byte.es>
 *
 * This program is free software; you can redistribute it and/or modify
 * it under the terms of the GNU General Public License as published by
 * the Free Software Foundation; either version 3 of the License, or
 * (at your option) any later version.
 *
 * This program is distributed in the hope that it will be useful,
 * but WITHOUT ANY WARRANTY; without even the implied warranty of
 * MERCHANTABILITY or FITNESS FOR A PARTICULAR PURPOSE.  See the
 * GNU General Public License for more details.
 *
 * You should have received a copy of the GNU General Public License
 * along with this program. If not, see <http://www.gnu.org/licenses/>.
 */

/**
 *	\file       htdocs/supplier_proposal/class/supplier_proposal.class.php
 *	\brief      File of class to manage supplier proposals
 */

require_once DOL_DOCUMENT_ROOT .'/fourn/class/fournisseur.product.class.php';
require_once DOL_DOCUMENT_ROOT .'/core/class/commonobject.class.php';
require_once DOL_DOCUMENT_ROOT .'/product/class/product.class.php';
require_once DOL_DOCUMENT_ROOT .'/contact/class/contact.class.php';
require_once DOL_DOCUMENT_ROOT .'/margin/lib/margins.lib.php';
require_once DOL_DOCUMENT_ROOT .'/multicurrency/class/multicurrency.class.php';

/**
 *	Class to manage price ask supplier
 */
class SupplierProposal extends CommonObject
{
    public $element='supplier_proposal';
    public $table_element='supplier_proposal';
    public $table_element_line='supplier_proposaldet';
    public $fk_element='fk_supplier_proposal';
    protected $ismultientitymanaged = 1;	// 0=No test on entity, 1=Test with field entity, 2=Test with link by societe
    public $picto='propal';

    /**
     * {@inheritdoc}
     */
    protected $table_ref_field = 'ref';

    var $socid;		// Id client

	/**
	 * @deprecated
	 * @see user_author_id
	 */
    var $author;
	var $ref_fourn;  //Reference saisie lors de l'ajout d'une ligne à la demande
    var $statut;					// 0 (draft), 1 (validated), 2 (signed), 3 (not signed), 4 (processed/billed)
    var $date;						// Date of proposal
    var $date_livraison;

	/**
	 * @deprecated
	 * @see date_creation
	 */
	var $datec;

	/**
	 * Creation date
	 * @var int
	 */
	public $date_creation;

	/**
	 * @deprecated
	 * @see date_validation
	 */
	var $datev;

	/**
	 * Validation date
	 * @var int
	 */
	public $date_validation;


    var $user_author_id;
    var $user_valid_id;
    var $user_close_id;

	/**
	 * @deprecated
	 * @see price_ht
	 */
    var $price;
	/**
	 * @deprecated
	 * @see total_tva
	 */
    var $tva;
	/**
	 * @deprecated
	 * @see total_ttc
	 */
    var $total;

    var $cond_reglement_code;
    var $mode_reglement_code;
    var $remise;
    var $remise_percent;
    var $remise_absolue;

    var $products=array();
    var $extraparams=array();

    var $lines = array();
    var $line;

    var $labelstatut=array();
    var $labelstatut_short=array();

    var $nbtodo;
    var $nbtodolate;

    var $specimen;

	// Multicurrency
	var $fk_multicurrency;
	var $multicurrency_code;
	var $multicurrency_tx;
	var $multicurrency_total_ht;
	var $multicurrency_total_tva;
	var $multicurrency_total_ttc;

	/**
	 * Draft status
	 */
	const STATUS_DRAFT = 0;
	/**
	 * Validated status
	 */
	const STATUS_VALIDATED = 1;
	/**
	 * Signed quote
	 */
	const STATUS_SIGNED = 2;
	/**
	 * Not signed quote
	 */
	const STATUS_NOTSIGNED = 3;
	/**
	 * Billed or processed quote
	 */
	const STATUS_BILLED = 4;



    /**
     *	Constructor
     *
     *	@param      DoliDB	$db         Database handler
     *	@param      int		$socid		Id third party
     *	@param      int		$supplier_proposalid   Id supplier_proposal
     */
    function __construct($db, $socid="", $supplier_proposalid=0)
    {
        global $conf,$langs;

        $this->db = $db;
        $this->socid = $socid;
        $this->id = $supplier_proposalid;
        $this->products = array();
        $this->remise = 0;
        $this->remise_percent = 0;
        $this->remise_absolue = 0;

        $langs->load("supplier_proposal");
        $this->labelstatut[0]=$langs->trans("SupplierProposalStatusDraft");
        $this->labelstatut[1]=$langs->trans("SupplierProposalStatusValidated");
        $this->labelstatut[2]=$langs->trans("SupplierProposalStatusSigned");
        $this->labelstatut[3]=$langs->trans("SupplierProposalStatusNotSigned");
        $this->labelstatut[4]=$langs->trans("SupplierProposalStatusClosed");
        $this->labelstatut_short[0]=$langs->trans("SupplierProposalStatusDraftShort");
        $this->labelstatut_short[1]=$langs->trans("Opened");
        $this->labelstatut_short[2]=$langs->trans("SupplierProposalStatusSignedShort");
        $this->labelstatut_short[3]=$langs->trans("SupplierProposalStatusNotSignedShort");
        $this->labelstatut_short[4]=$langs->trans("SupplierProposalStatusClosedShort");
    }


    /**
     * 	Add line into array products
     *	$this->client doit etre charge
     *
     * 	@param  int		$idproduct       	Product Id to add
     * 	@param  int		$qty             	Quantity
     * 	@param  int		$remise_percent  	Discount effected on Product
     *  @return	int							<0 if KO, >0 if OK
     *
     *	TODO	Remplacer les appels a cette fonction par generation objet Ligne
     *			insere dans tableau $this->products
     */
    function add_product($idproduct, $qty, $remise_percent=0)
    {
        global $conf, $mysoc;

        if (! $qty) $qty = 1;

        dol_syslog(get_class($this)."::add_product $idproduct, $qty, $remise_percent");
        if ($idproduct > 0)
        {
            $prod=new Product($this->db);
            $prod->fetch($idproduct);

            $productdesc = $prod->description;

            $tva_tx = get_default_tva($mysoc,$this->thirdparty,$prod->id);
            $tva_npr = get_default_npr($mysoc,$this->thirdparty,$prod->id);
            if (empty($tva_tx)) $tva_npr=0;
            $localtax1_tx = get_localtax($tva_tx,1,$mysoc,$this->thirdparty,$tva_npr);
            $localtax2_tx = get_localtax($tva_tx,2,$mysoc,$this->thirdparty,$tva_npr);

            // multiprix
            if($conf->global->PRODUIT_MULTIPRICES && $this->thirdparty->price_level)
            {
                $price = $prod->multiprices[$this->thirdparty->price_level];
            }
            else
            {
                $price = $prod->price;
            }

            $line = new SupplierProposalLine($this->db);

            $line->fk_product=$idproduct;
            $line->desc=$productdesc;
            $line->qty=$qty;
            $line->subprice=$price;
            $line->remise_percent=$remise_percent;
            $line->tva_tx=$tva_tx;

            $this->lines[]=$line;
        }
    }

    /**
     *	Adding line of fixed discount in the proposal in DB
     *
     *	@param     int		$idremise			Id of fixed discount
     *  @return    int          				>0 if OK, <0 if KO
     */
    function insert_discount($idremise)
    {
        global $langs;

        include_once DOL_DOCUMENT_ROOT.'/core/lib/price.lib.php';
        include_once DOL_DOCUMENT_ROOT.'/core/class/discount.class.php';

        $this->db->begin();

        $remise=new DiscountAbsolute($this->db);
        $result=$remise->fetch($idremise);

        if ($result > 0)
        {
            if ($remise->fk_facture)	// Protection against multiple submission
            {
                $this->error=$langs->trans("ErrorDiscountAlreadyUsed");
                $this->db->rollback();
                return -5;
            }

            $supplier_proposalligne=new SupplierProposalLine($this->db);
            $supplier_proposalligne->fk_supplier_proposal=$this->id;
            $supplier_proposalligne->fk_remise_except=$remise->id;
            $supplier_proposalligne->desc=$remise->description;   	// Description ligne
            $supplier_proposalligne->tva_tx=$remise->tva_tx;
            $supplier_proposalligne->subprice=-$remise->amount_ht;
            $supplier_proposalligne->fk_product=0;					// Id produit predefini
            $supplier_proposalligne->qty=1;
            $supplier_proposalligne->remise=0;
            $supplier_proposalligne->remise_percent=0;
            $supplier_proposalligne->rang=-1;
            $supplier_proposalligne->info_bits=2;

            // TODO deprecated
            $supplier_proposalligne->price=-$remise->amount_ht;

            $supplier_proposalligne->total_ht  = -$remise->amount_ht;
            $supplier_proposalligne->total_tva = -$remise->amount_tva;
            $supplier_proposalligne->total_ttc = -$remise->amount_ttc;

            $result=$supplier_proposalligne->insert();
            if ($result > 0)
            {
                $result=$this->update_price(1);
                if ($result > 0)
                {
                    $this->db->commit();
                    return 1;
                }
                else
                {
                    $this->db->rollback();
                    return -1;
                }
            }
            else
            {
                $this->error=$supplier_proposalligne->error;
                $this->db->rollback();
                return -2;
            }
        }
        else
        {
            $this->db->rollback();
            return -2;
        }
    }

    /**
     *    	Add a proposal line into database (linked to product/service or not)
     * 		Les parametres sont deja cense etre juste et avec valeurs finales a l'appel
     *		de cette methode. Aussi, pour le taux tva, il doit deja avoir ete defini
     *		par l'appelant par la methode get_default_tva(societe_vendeuse,societe_acheteuse,'',produit)
     *		et le desc doit deja avoir la bonne valeur (a l'appelant de gerer le multilangue)
     *
     * 		@param    	string		$desc				Description de la ligne
     * 		@param    	double		$pu_ht				Prix unitaire
     * 		@param    	double		$qty             	Quantite
     * 		@param    	double		$txtva           	Taux de tva
     * 		@param		double		$txlocaltax1		Local tax 1 rate
     *  	@param		double		$txlocaltax2		Local tax 2 rate
     *		@param    	int			$fk_product      	Id du produit/service predefini
     * 		@param    	double		$remise_percent  	Pourcentage de remise de la ligne
     * 		@param    	string		$price_base_type	HT or TTC
     * 		@param    	double		$pu_ttc             Prix unitaire TTC
     * 		@param    	int			$info_bits			Bits de type de lignes
     *      @param      int			$type               Type of line (product, service)
     *      @param      int			$rang               Position of line
     *      @param		int			$special_code		Special code (also used by externals modules!)
     *      @param		int			$fk_parent_line		Id of parent line
     *      @param		int			$fk_fournprice		Id supplier price
     *      @param		int			$pa_ht				Buying price without tax
     *      @param		string		$label				???
     *      @param		array		$array_option		extrafields array
	 * 		@param		string		$ref_fourn			Supplier price reference
	 * 		@param		int			$fk_unit			Id of the unit to use.
	 * 		@param		string		$origin				'order', 'supplier_proposal', ...
	 * 		@param		int			$origin_id			Id of origin line
     *    	@return    	int         	    			>0 if OK, <0 if KO
     *
     *    	@see       	add_product
     */
    function addline($desc, $pu_ht, $qty, $txtva, $txlocaltax1=0, $txlocaltax2=0, $fk_product=0, $remise_percent=0, $price_base_type='HT', $pu_ttc=0, $info_bits=0, $type=0, $rang=-1, $special_code=0, $fk_parent_line=0, $fk_fournprice=0, $pa_ht=0, $label='',$array_option=0, $ref_fourn='', $fk_unit='', $origin='', $origin_id=0)
    {
    	global $mysoc;

        dol_syslog(get_class($this)."::addline supplier_proposalid=$this->id, desc=$desc, pu_ht=$pu_ht, qty=$qty, txtva=$txtva, fk_product=$fk_product, remise_except=$remise_percent, price_base_type=$price_base_type, pu_ttc=$pu_ttc, info_bits=$info_bits, type=$type");
        include_once DOL_DOCUMENT_ROOT.'/core/lib/price.lib.php';

        // Clean parameters
        if (empty($remise_percent)) $remise_percent=0;
        if (empty($qty)) $qty=0;
        if (empty($info_bits)) $info_bits=0;
        if (empty($rang)) $rang=0;
        if (empty($fk_parent_line) || $fk_parent_line < 0) $fk_parent_line=0;

        $remise_percent=price2num($remise_percent);
        $qty=price2num($qty);
        $pu_ht=price2num($pu_ht);
        $pu_ttc=price2num($pu_ttc);
        $txtva=price2num($txtva);
        $txlocaltax1=price2num($txlocaltax1);
        $txlocaltax2=price2num($txlocaltax2);
    		$pa_ht=price2num($pa_ht);
        if ($price_base_type=='HT')
        {
            $pu=$pu_ht;
        }
        else
        {
            $pu=$pu_ttc;
        }

        // Check parameters
        if ($type < 0) return -1;

        if ($this->statut == 0)
        {
            $this->db->begin();

            // Calcul du total TTC et de la TVA pour la ligne a partir de
            // qty, pu, remise_percent et txtva
            // TRES IMPORTANT: C'est au moment de l'insertion ligne qu'on doit stocker
            // la part ht, tva et ttc, et ce au niveau de la ligne qui a son propre taux tva.

            $localtaxes_type=getLocalTaxesFromRate($txtva,0,$this->thirdparty,$mysoc);
            $txtva = preg_replace('/\s*\(.*\)/','',$txtva);  // Remove code into vatrate.

            $tabprice=calcul_price_total($qty, $pu, $remise_percent, $txtva, $txlocaltax1, $txlocaltax2, 0, $price_base_type, $info_bits, $type, $this->thirdparty, $localtaxes_type, 100, $this->multicurrency_tx);
            $total_ht  = $tabprice[0];
            $total_tva = $tabprice[1];
            $total_ttc = $tabprice[2];
            $total_localtax1 = $tabprice[9];
            $total_localtax2 = $tabprice[10];

			// MultiCurrency
			$multicurrency_total_ht  = $tabprice[16];
            $multicurrency_total_tva = $tabprice[17];
            $multicurrency_total_ttc = $tabprice[18];

            // Rang to use
            $rangtouse = $rang;
            if ($rangtouse == -1)
            {
                $rangmax = $this->line_max($fk_parent_line);
                $rangtouse = $rangmax + 1;
            }

            // TODO A virer
            // Anciens indicateurs: $price, $remise (a ne plus utiliser)
            $price = $pu;
            $remise = 0;
            if ($remise_percent > 0)
            {
                $remise = round(($pu * $remise_percent / 100), 2);
                $price = $pu - $remise;
            }

            // Insert line
            $this->line=new SupplierProposalLine($this->db);

            $this->line->fk_supplier_proposal=$this->id;
            $this->line->label=$label;
            $this->line->desc=$desc;
            $this->line->qty=$qty;
            $this->line->tva_tx=$txtva;
            $this->line->localtax1_tx=$txlocaltax1;
            $this->line->localtax2_tx=$txlocaltax2;
			$this->line->localtax1_type = $localtaxes_type[0];
			$this->line->localtax2_type = $localtaxes_type[2];
            $this->line->fk_product=$fk_product;
            $this->line->remise_percent=$remise_percent;
            $this->line->subprice=$pu_ht;
            $this->line->rang=$rangtouse;
            $this->line->info_bits=$info_bits;
            $this->line->total_ht=$total_ht;
            $this->line->total_tva=$total_tva;
            $this->line->total_localtax1=$total_localtax1;
            $this->line->total_localtax2=$total_localtax2;
            $this->line->total_ttc=$total_ttc;
            $this->line->product_type=$type;
            $this->line->special_code=$special_code;
            $this->line->fk_parent_line=$fk_parent_line;
            $this->line->fk_unit=$fk_unit;
            $this->line->origin=$origin;
            $this->line->origin_id=$origin_id;
			$this->line->ref_fourn = $this->db->escape($ref_fourn);

			// infos marge
			if (!empty($fk_product) && empty($fk_fournprice) && empty($pa_ht)) {
			    // by external module, take lowest buying price
			    include_once DOL_DOCUMENT_ROOT.'/fourn/class/fournisseur.product.class.php';
			    $productFournisseur = new ProductFournisseur($this->db);
			    $productFournisseur->find_min_price_product_fournisseur($fk_product);
			    $this->line->fk_fournprice = $productFournisseur->product_fourn_price_id;
			} else {
			    $this->line->fk_fournprice = $fk_fournprice;
			}
			$this->line->pa_ht = $pa_ht;

			// Multicurrency
			$this->line->fk_multicurrency			= $this->fk_multicurrency;
			$this->line->multicurrency_code			= $this->multicurrency_code;
			$this->line->multicurrency_subprice		= price2num($pu_ht * $this->multicurrency_tx);
			$this->line->multicurrency_total_ht 	= $multicurrency_total_ht;
            $this->line->multicurrency_total_tva 	= $multicurrency_total_tva;
            $this->line->multicurrency_total_ttc 	= $multicurrency_total_ttc;

            // Mise en option de la ligne
            if (empty($qty) && empty($special_code)) $this->line->special_code=3;

            // TODO deprecated
            $this->line->price=$price;
            $this->line->remise=$remise;

            if (is_array($array_option) && count($array_option)>0) {
            	$this->line->array_options=$array_option;
            }

            $result=$this->line->insert();
            if ($result > 0)
            {
                // Reorder if child line
                if (! empty($fk_parent_line)) $this->line_order(true,'DESC');

                // Mise a jour informations denormalisees au niveau de la propale meme
                $result=$this->update_price(1,'auto',0,$this->thirdparty);	// This method is designed to add line from user input so total calculation must be done using 'auto' mode.
                if ($result > 0)
                {
                    $this->db->commit();
                    return $this->line->rowid;
                }
                else
                {
                    $this->error=$this->db->error();
                    $this->db->rollback();
                    return -1;
                }
            }
            else
            {
                $this->error=$this->line->error;
                $this->db->rollback();
                return -2;
            }
        }
    }


    /**
     *  Update a proposal line
     *
     *  @param      int			$rowid           	Id de la ligne
     *  @param      double		$pu		     	  	Prix unitaire (HT ou TTC selon price_base_type)
     *  @param      double		$qty            	Quantity
     *  @param      double		$remise_percent  	Remise effectuee sur le produit
     *  @param      double		$txtva	          	Taux de TVA
     * 	@param	  	double		$txlocaltax1		Local tax 1 rate
     *  @param	  	double		$txlocaltax2		Local tax 2 rate
     *  @param      string		$desc            	Description
     *	@param	  	double		$price_base_type	HT ou TTC
     *	@param      int			$info_bits        	Miscellaneous informations
     *	@param		int			$special_code		Special code (also used by externals modules!)
     * 	@param		int			$fk_parent_line		Id of parent line (0 in most cases, used by modules adding sublevels into lines).
     * 	@param		int			$skip_update_total	Keep fields total_xxx to 0 (used for special lines by some modules)
     *  @param		int			$fk_fournprice		Id of origin supplier price
     *  @param		int			$pa_ht				Price (without tax) of product when it was bought
     *  @param		string		$label				???
     *  @param		int			$type				0/1=Product/service
	 *  @param		array		$array_option		extrafields array
	 * 	@param		string		$ref_fourn			Supplier price reference
	 *	@param		int			$fk_unit			Id of the unit to use.
     *  @return     int     		        		0 if OK, <0 if KO
     */
	function updateline($rowid, $pu, $qty, $remise_percent, $txtva, $txlocaltax1=0, $txlocaltax2=0, $desc='', $price_base_type='HT', $info_bits=0, $special_code=0, $fk_parent_line=0, $skip_update_total=0, $fk_fournprice=0, $pa_ht=0, $label='', $type=0, $array_option=0, $ref_fourn='', $fk_unit='')
    {
        global $conf,$user,$langs, $mysoc;

        dol_syslog(get_class($this)."::updateLine $rowid, $pu, $qty, $remise_percent, $txtva, $desc, $price_base_type, $info_bits");
        include_once DOL_DOCUMENT_ROOT.'/core/lib/price.lib.php';

        // Clean parameters
        $remise_percent=price2num($remise_percent);
        $qty=price2num($qty);
        $pu = price2num($pu);
        $txtva = price2num($txtva);
        $txlocaltax1=price2num($txlocaltax1);
        $txlocaltax2=price2num($txlocaltax2);
    	$pa_ht=price2num($pa_ht);
        if (empty($qty) && empty($special_code)) $special_code=3;    // Set option tag
        if (! empty($qty) && $special_code == 3) $special_code=0;    // Remove option tag

        if ($this->statut == 0)
        {
            $this->db->begin();

            // Calcul du total TTC et de la TVA pour la ligne a partir de
            // qty, pu, remise_percent et txtva
            // TRES IMPORTANT: C'est au moment de l'insertion ligne qu'on doit stocker
            // la part ht, tva et ttc, et ce au niveau de la ligne qui a son propre taux tva.

            $localtaxes_type=getLocalTaxesFromRate($txtva,0,$this->thirdparty,$mysoc);
            $txtva = preg_replace('/\s*\(.*\)/','',$txtva);  // Remove code into vatrate.

            $tabprice=calcul_price_total($qty, $pu, $remise_percent, $txtva, $txlocaltax1, $txlocaltax2, 0, $price_base_type, $info_bits, $type, $this->thirdparty, $localtaxes_type, 100, $this->multicurrency_tx);
            $total_ht  = $tabprice[0];
            $total_tva = $tabprice[1];
            $total_ttc = $tabprice[2];
            $total_localtax1 = $tabprice[9];
            $total_localtax2 = $tabprice[10];

			// MultiCurrency
			$multicurrency_total_ht  = $tabprice[16];
            $multicurrency_total_tva = $tabprice[17];
            $multicurrency_total_ttc = $tabprice[18];

            // Anciens indicateurs: $price, $remise (a ne plus utiliser)
            $price = $pu;
            if ($remise_percent > 0)
            {
                $remise = round(($pu * $remise_percent / 100), 2);
                $price = $pu - $remise;
            }

            // Update line
            $this->line=new SupplierProposalLine($this->db);

            // Stock previous line records
            $staticline=new SupplierProposalLine($this->db);
            $staticline->fetch($rowid);
            $this->line->oldline = $staticline;

            // Reorder if fk_parent_line change
            if (! empty($fk_parent_line) && ! empty($staticline->fk_parent_line) && $fk_parent_line != $staticline->fk_parent_line)
            {
                $rangmax = $this->line_max($fk_parent_line);
                $this->line->rang = $rangmax + 1;
            }

            $this->line->rowid				= $rowid;
            $this->line->label				= $label;
            $this->line->desc				= $desc;
            $this->line->qty				= $qty;
            $this->line->product_type			= $type;
            $this->line->tva_tx				= $txtva;
            $this->line->localtax1_tx		= $txlocaltax1;
            $this->line->localtax2_tx		= $txlocaltax2;
			$this->line->localtax1_type		= $localtaxes_type[0];
			$this->line->localtax2_type		= $localtaxes_type[2];
            $this->line->remise_percent		= $remise_percent;
            $this->line->subprice			= $pu;
            $this->line->info_bits			= $info_bits;
            $this->line->total_ht			= $total_ht;
            $this->line->total_tva			= $total_tva;
            $this->line->total_localtax1	= $total_localtax1;
            $this->line->total_localtax2	= $total_localtax2;
            $this->line->total_ttc			= $total_ttc;
            $this->line->special_code		= $special_code;
            $this->line->fk_parent_line		= $fk_parent_line;
            $this->line->skip_update_total	= $skip_update_total;
            $this->line->ref_fourn			= $ref_fourn;
			$this->line->fk_unit			= $fk_unit;

            // infos marge
            if (!empty($fk_product) && empty($fk_fournprice) && empty($pa_ht)) {
                // by external module, take lowest buying price
                include_once DOL_DOCUMENT_ROOT.'/fourn/class/fournisseur.product.class.php';
			    $productFournisseur = new ProductFournisseur($this->db);
			    $productFournisseur->find_min_price_product_fournisseur($fk_product);
			    $this->line->fk_fournprice = $productFournisseur->product_fourn_price_id;
			} else {
			    $this->line->fk_fournprice = $fk_fournprice;
			}
            $this->line->pa_ht = $pa_ht;

            // TODO deprecated
            $this->line->price=$price;
            $this->line->remise=$remise;

            if (is_array($array_option) && count($array_option)>0) {
            	$this->line->array_options=$array_option;
            }

			// Multicurrency
			$this->line->multicurrency_subprice		= price2num($pu * $this->multicurrency_tx);
			$this->line->multicurrency_total_ht 	= $multicurrency_total_ht;
            $this->line->multicurrency_total_tva 	= $multicurrency_total_tva;
            $this->line->multicurrency_total_ttc 	= $multicurrency_total_ttc;

            $result=$this->line->update();
            if ($result > 0)
            {
                // Reorder if child line
                if (! empty($fk_parent_line)) $this->line_order(true,'DESC');

                $this->update_price(1);

                $this->fk_supplier_proposal = $this->id;
                $this->rowid = $rowid;

                $this->db->commit();
                return $result;
            }
            else
            {
                $this->error=$this->db->error();
                $this->db->rollback();
                return -1;
            }
        }
        else
        {
            dol_syslog(get_class($this)."::updateline Erreur -2 SupplierProposal en mode incompatible pour cette action");
            return -2;
        }
    }


    /**
     *  Delete detail line
     *
     *  @param		int		$lineid			Id of line to delete
     *  @return     int         			>0 if OK, <0 if KO
     */
    function deleteline($lineid)
    {
        if ($this->statut == 0)
        {
            $line=new SupplierProposalLine($this->db);

            // For triggers
            $line->fetch($lineid);

            if ($line->delete() > 0)
            {
                $this->update_price(1);

                return 1;
            }
            else
            {
                return -1;
            }
        }
        else
        {
            return -2;
        }
    }


    /**
     *  Create commercial proposal into database
     * 	this->ref can be set or empty. If empty, we will use "(PROVid)"
     *
     * 	@param		User	$user		User that create
     * 	@param		int		$notrigger	1=Does not execute triggers, 0= execute triggers
     *  @return     int     			<0 if KO, >=0 if OK
     */
    function create($user, $notrigger=0)
    {
        global $langs,$conf,$mysoc,$hookmanager;
        $error=0;

        $now=dol_now();

        dol_syslog(get_class($this)."::create");

        // Check parameters
        $result=$this->fetch_thirdparty();
        if ($result < 0)
        {
            $this->error="Failed to fetch company";
            dol_syslog(get_class($this)."::create ".$this->error, LOG_ERR);
            return -3;
        }

        // Check parameters
		if (! empty($this->ref))	// We check that ref is not already used
		{
			$result=self::isExistingObject($this->element, 0, $this->ref);	// Check ref is not yet used
			if ($result > 0)
			{
				$this->error='ErrorRefAlreadyExists';
				dol_syslog(get_class($this)."::create ".$this->error,LOG_WARNING);
				$this->db->rollback();
				return -1;
			}
		}

		// Multicurrency
		if (!empty($this->multicurrency_code)) list($this->fk_multicurrency,$this->multicurrency_tx) = MultiCurrency::getIdAndTxFromCode($this->db, $this->multicurrency_code);
		if (empty($this->fk_multicurrency))
		{
			$this->multicurrency_code = $conf->currency;
			$this->fk_multicurrency = 0;
			$this->multicurrency_tx = 1;
		}

        $this->db->begin();

        // Insert into database
        $sql = "INSERT INTO ".MAIN_DB_PREFIX."supplier_proposal (";
        $sql.= "fk_soc";
        $sql.= ", price";
        $sql.= ", remise";
        $sql.= ", remise_percent";
        $sql.= ", remise_absolue";
        $sql.= ", tva";
        $sql.= ", total";
        $sql.= ", datec";
        $sql.= ", ref";
        $sql.= ", fk_user_author";
        $sql.= ", note_private";
        $sql.= ", note_public";
        $sql.= ", model_pdf";
        $sql.= ", fk_cond_reglement";
        $sql.= ", fk_mode_reglement";
        $sql.= ", fk_account";
        $sql.= ", date_livraison";
        $sql.= ", fk_shipping_method";
        $sql.= ", fk_projet";
        $sql.= ", entity";
        $sql.= ", fk_multicurrency";
        $sql.= ", multicurrency_code";
        $sql.= ", multicurrency_tx";
        $sql.= ") ";
        $sql.= " VALUES (";
        $sql.= $this->socid;
        $sql.= ", 0";
        $sql.= ", ".$this->remise;
        $sql.= ", ".($this->remise_percent?$this->db->escape($this->remise_percent):'null');
        $sql.= ", ".($this->remise_absolue?$this->db->escape($this->remise_absolue):'null');
        $sql.= ", 0";
        $sql.= ", 0";
        $sql.= ", '".$this->db->idate($now)."'";
        $sql.= ", '(PROV)'";
        $sql.= ", ".($user->id > 0 ? "'".$user->id."'":"null");
        $sql.= ", '".$this->db->escape($this->note_private)."'";
        $sql.= ", '".$this->db->escape($this->note_public)."'";
        $sql.= ", '".$this->db->escape($this->modelpdf)."'";
        $sql.= ", ".$this->cond_reglement_id;
        $sql.= ", ".$this->mode_reglement_id;
        $sql.= ", ".($this->fk_account>0?$this->fk_account:'NULL');
        $sql.= ", ".($this->date_livraison!=''?"'".$this->db->idate($this->date_livraison)."'":"null");
        $sql.= ", ".($this->shipping_method_id>0?$this->shipping_method_id:'NULL');
        $sql.= ", ".($this->fk_project?$this->fk_project:"null");
        $sql.= ", ".$conf->entity;
		$sql.= ", ".(int) $this->fk_multicurrency;
		$sql.= ", '".$this->db->escape($this->multicurrency_code)."'";
		$sql.= ", ".(double) $this->multicurrency_tx;
        $sql.= ")";

        dol_syslog(get_class($this)."::create", LOG_DEBUG);
        $resql=$this->db->query($sql);
        if ($resql)
        {
            $this->id = $this->db->last_insert_id(MAIN_DB_PREFIX."supplier_proposal");

            if ($this->id)
            {
                $this->ref='(PROV'.$this->id.')';
                $sql = 'UPDATE '.MAIN_DB_PREFIX."supplier_proposal SET ref='".$this->ref."' WHERE rowid=".$this->id;

                dol_syslog(get_class($this)."::create", LOG_DEBUG);
                $resql=$this->db->query($sql);
                if (! $resql) $error++;

                /*
                 *  Insertion du detail des produits dans la base
                */
                if (! $error)
                {
                    $fk_parent_line=0;
                    $num=count($this->lines);

                    for ($i=0;$i<$num;$i++)
                    {
                        // Reset fk_parent_line for no child products and special product
                        if (($this->lines[$i]->product_type != 9 && empty($this->lines[$i]->fk_parent_line)) || $this->lines[$i]->product_type == 9) {
                            $fk_parent_line = 0;
                        }

						$result = $this->addline(
							$this->lines[$i]->desc,
							$this->lines[$i]->subprice,
							$this->lines[$i]->qty,
							$this->lines[$i]->tva_tx,
							$this->lines[$i]->localtax1_tx,
							$this->lines[$i]->localtax2_tx,
							$this->lines[$i]->fk_product,
							$this->lines[$i]->remise_percent,
							'HT',
							0,
							0,
							$this->lines[$i]->product_type,
							$this->lines[$i]->rang,
							$this->lines[$i]->special_code,
							$fk_parent_line,
							$this->lines[$i]->fk_fournprice,
							$this->lines[$i]->pa_ht,
							$this->lines[$i]->label,
							$this->lines[$i]->array_options,
							$this->lines[$i]->ref_fourn,
							$this->lines[$i]->fk_unit,
							'supplier_proposal',
							$this->lines[$i]->rowid
						);

                        if ($result < 0)
                        {
                            $error++;
                            $this->error=$this->db->error;
                            dol_print_error($this->db);
                            break;
                        }
                        // Defined the new fk_parent_line
                        if ($result > 0 && $this->lines[$i]->product_type == 9) {
                            $fk_parent_line = $result;
                        }
                    }
                }

                // Add linked object
                if (! $error && $this->origin && $this->origin_id)
                {
                    $ret = $this->add_object_linked();
                    if (! $ret)	dol_print_error($this->db);
                }

                if (! $error)
                {
                    // Mise a jour infos denormalisees
                    $resql=$this->update_price(1);
                    if ($resql)
                    {
                    	$action='update';

                    	// Actions on extra fields (by external module or standard code)
                    	$hookmanager->initHooks(array('supplier_proposaldao'));
                    	$parameters=array('socid'=>$this->id);
                    	$reshook=$hookmanager->executeHooks('insertExtraFields',$parameters,$this,$action);    // Note that $action and $object may have been modified by some hooks
                    	if (empty($reshook))
                    	{
                    		if (empty($conf->global->MAIN_EXTRAFIELDS_DISABLED)) // For avoid conflicts if trigger used
                    		{
                    			$result=$this->insertExtraFields();
                    			if ($result < 0)
                    			{
                    				$error++;
                    			}
                    		}
                    	}
                    	else if ($reshook < 0) $error++;

                        if (! $notrigger)
                        {
                            // Call trigger
                            $result=$this->call_trigger('PROPAL_SUPPLIER_CREATE',$user);
                            if ($result < 0) { $error++; }
                            // End call triggers
                        }
                    }
                    else
					{
                        $this->error=$this->db->lasterror();
                        $error++;
                    }
                }
            }
            else
			{
                $this->error=$this->db->lasterror();
                $error++;
            }

            if (! $error)
            {
                $this->db->commit();
                dol_syslog(get_class($this)."::create done id=".$this->id);
                return $this->id;
            }
            else
            {
                $this->db->rollback();
                return -2;
            }
        }
        else
        {
            $this->error=$this->db->lasterror();
            $this->db->rollback();
            return -1;
        }
    }


    /**
     *	Insert into DB a supplier_proposal object completely defined by its data members (ex, results from copy).
     *
     *	@param 		User	$user	User that create
     *	@return    	int				Id of the new object if ok, <0 if ko
     *	@see       	create
     */
    function create_from($user)
    {
        $this->products=$this->lines;

        return $this->create($user);
    }

    /**
     *		Load an object from its id and create a new one in database
     *
     *		@param		int				$socid			Id of thirdparty
     * 	 	@return		int								New id of clone
     */
    function createFromClone($socid=0)
    {
        global $user,$langs,$conf,$hookmanager;

        $error=0;
        $now=dol_now();

        $this->db->begin();

		// get extrafields so they will be clone
		foreach($this->lines as $line)
			$line->fetch_optionals($line->rowid);

		// Load source object
		$objFrom = clone $this;

        $objsoc=new Societe($this->db);

        // Change socid if needed
        if (! empty($socid) && $socid != $this->socid)
        {
            if ($objsoc->fetch($socid) > 0)
            {
                $this->socid 				= $objsoc->id;
                $this->cond_reglement_id	= (! empty($objsoc->cond_reglement_id) ? $objsoc->cond_reglement_id : 0);
                $this->mode_reglement_id	= (! empty($objsoc->mode_reglement_id) ? $objsoc->mode_reglement_id : 0);
                $this->fk_project			= '';
            }

            // TODO Change product price if multi-prices
        }
        else
        {
            $objsoc->fetch($this->socid);
        }

        $this->id=0;
        $this->statut=0;

        if (empty($conf->global->SUPPLIER_PROPOSAL_ADDON) || ! is_readable(DOL_DOCUMENT_ROOT ."/core/modules/supplier_proposal/".$conf->global->SUPPLIER_PROPOSAL_ADDON.".php"))
        {
            $this->error='ErrorSetupNotComplete';
            return -1;
        }

        // Clear fields
        $this->user_author	= $user->id;
        $this->user_valid	= '';
        $this->date			= $now;

        // Set ref
        require_once DOL_DOCUMENT_ROOT ."/core/modules/supplier_proposal/".$conf->global->SUPPLIER_PROPOSAL_ADDON.'.php';
        $obj = $conf->global->SUPPLIER_PROPOSAL_ADDON;
        $modSupplierProposal = new $obj;
        $this->ref = $modSupplierProposal->getNextValue($objsoc,$this);

        // Create clone
        $result=$this->create($user);
        if ($result < 0) $error++;

        if (! $error)
        {
            // Hook of thirdparty module
            if (is_object($hookmanager))
            {
                $parameters=array('objFrom'=>$objFrom);
                $action='';
                $reshook=$hookmanager->executeHooks('createFrom',$parameters,$this,$action);    // Note that $action and $object may have been modified by some hooks
                if ($reshook < 0) $error++;
            }

            // Call trigger
            $result=$this->call_trigger('SUPPLIER_PROPOSAL_CLONE',$user);
            if ($result < 0) { $error++; }
            // End call triggers
        }

        // End
        if (! $error)
        {
            $this->db->commit();
            return $this->id;
        }
        else
        {
            $this->db->rollback();
            return -1;
        }
    }

    /**
     *	Load a proposal from database and its ligne array
     *
     *	@param      int			$rowid		id of object to load
     *	@param		string		$ref		Ref of proposal
     *	@return     int         			>0 if OK, <0 if KO
     */
    function fetch($rowid,$ref='')
    {
        global $conf;

        $sql = "SELECT p.rowid, p.ref, p.remise, p.remise_percent, p.remise_absolue, p.fk_soc";
        $sql.= ", p.total, p.tva, p.localtax1, p.localtax2, p.total_ht";
        $sql.= ", p.datec";
        $sql.= ", p.date_valid as datev";
        $sql.= ", p.date_livraison as date_livraison";
        $sql.= ", p.model_pdf, p.extraparams";
        $sql.= ", p.note_private, p.note_public";
        $sql.= ", p.fk_projet, p.fk_statut";
        $sql.= ", p.fk_user_author, p.fk_user_valid, p.fk_user_cloture";
        $sql.= ", p.fk_cond_reglement";
        $sql.= ", p.fk_mode_reglement";
        $sql.= ', p.fk_account';
        $sql.= ", p.fk_shipping_method";
		$sql.= ", p.fk_multicurrency, p.multicurrency_code, p.multicurrency_tx, p.multicurrency_total_ht, p.multicurrency_total_tva, p.multicurrency_total_ttc";
        $sql.= ", c.label as statut_label";
        $sql.= ", cr.code as cond_reglement_code, cr.libelle as cond_reglement, cr.libelle_facture as cond_reglement_libelle_doc";
        $sql.= ", cp.code as mode_reglement_code, cp.libelle as mode_reglement";
        $sql.= " FROM ".MAIN_DB_PREFIX."c_propalst as c, ".MAIN_DB_PREFIX."supplier_proposal as p";
        $sql.= ' LEFT JOIN '.MAIN_DB_PREFIX.'c_paiement as cp ON p.fk_mode_reglement = cp.id';
        $sql.= ' LEFT JOIN '.MAIN_DB_PREFIX.'c_payment_term as cr ON p.fk_cond_reglement = cr.rowid';
        $sql.= " WHERE p.fk_statut = c.id";
        $sql.= " AND p.entity = ".$conf->entity;
        if ($ref) $sql.= " AND p.ref='".$ref."'";
        else $sql.= " AND p.rowid=".$rowid;

        dol_syslog(get_class($this)."::fetch", LOG_DEBUG);
        $resql=$this->db->query($sql);
        if ($resql)
        {
            if ($this->db->num_rows($resql))
            {
                $obj = $this->db->fetch_object($resql);

                $this->id                   = $obj->rowid;

                $this->ref                  = $obj->ref;
                $this->remise               = $obj->remise;
                $this->remise_percent       = $obj->remise_percent;
                $this->remise_absolue       = $obj->remise_absolue;
                $this->total                = $obj->total; // TODO deprecated
                $this->total_ht             = $obj->total_ht;
                $this->total_tva            = $obj->tva;
                $this->total_localtax1		= $obj->localtax1;
                $this->total_localtax2		= $obj->localtax2;
                $this->total_ttc            = $obj->total;
                $this->socid                = $obj->fk_soc;
                $this->fk_project           = $obj->fk_projet;
                $this->modelpdf             = $obj->model_pdf;
                $this->note                 = $obj->note_private; // TODO deprecated
                $this->note_private         = $obj->note_private;
                $this->note_public          = $obj->note_public;
                $this->statut               = $obj->fk_statut;
                $this->statut_libelle       = $obj->statut_label;

                $this->datec                = $this->db->jdate($obj->datec); // TODO deprecated
                $this->datev                = $this->db->jdate($obj->datev); // TODO deprecated
                $this->date_creation		= $this->db->jdate($obj->datec); //Creation date
                $this->date_validation		= $this->db->jdate($obj->datev); //Validation date
                $this->date_livraison       = $this->db->jdate($obj->date_livraison);
                $this->shipping_method_id   = ($obj->fk_shipping_method>0)?$obj->fk_shipping_method:null;

                $this->mode_reglement_id    = $obj->fk_mode_reglement;
                $this->mode_reglement_code  = $obj->mode_reglement_code;
                $this->mode_reglement       = $obj->mode_reglement;
                $this->fk_account           = ($obj->fk_account>0)?$obj->fk_account:null;
                $this->cond_reglement_id    = $obj->fk_cond_reglement;
                $this->cond_reglement_code  = $obj->cond_reglement_code;
                $this->cond_reglement       = $obj->cond_reglement;
                $this->cond_reglement_doc   = $obj->cond_reglement_libelle_doc;

                $this->extraparams			= (array) json_decode($obj->extraparams, true);

                $this->user_author_id = $obj->fk_user_author;
                $this->user_valid_id  = $obj->fk_user_valid;
                $this->user_close_id  = $obj->fk_user_cloture;

				// Multicurrency
				$this->fk_multicurrency 		= $obj->fk_multicurrency;
				$this->multicurrency_code 		= $obj->multicurrency_code;
				$this->multicurrency_tx 		= $obj->multicurrency_tx;
				$this->multicurrency_total_ht 	= $obj->multicurrency_total_ht;
				$this->multicurrency_total_tva 	= $obj->multicurrency_total_tva;
				$this->multicurrency_total_ttc 	= $obj->multicurrency_total_ttc;

                if ($obj->fk_statut == 0)
                {
                    $this->brouillon = 1;
                }

                // Retreive all extrafield for invoice
                // fetch optionals attributes and labels
                require_once DOL_DOCUMENT_ROOT.'/core/class/extrafields.class.php';
                $extrafields=new ExtraFields($this->db);
                $extralabels=$extrafields->fetch_name_optionals_label($this->table_element,true);
                $this->fetch_optionals($this->id,$extralabels);

                $this->db->free($resql);

                $this->lines = array();

                /*
                 * Lignes askprice liees a un produit ou non
                 */
                $sql = "SELECT d.rowid, d.fk_supplier_proposal, d.fk_parent_line, d.label as custom_label, d.description, d.price, d.tva_tx, d.localtax1_tx, d.localtax2_tx, d.qty, d.fk_remise_except, d.remise_percent, d.subprice, d.fk_product,";
				$sql.= " d.info_bits, d.total_ht, d.total_tva, d.total_localtax1, d.total_localtax2, d.total_ttc, d.fk_product_fournisseur_price as fk_fournprice, d.buy_price_ht as pa_ht, d.special_code, d.rang, d.product_type,";
                $sql.= ' p.ref as product_ref, p.description as product_desc, p.fk_product_type, p.label as product_label,';
                $sql.= ' d.ref_fourn as ref_produit_fourn,';
				$sql.= ' d.fk_multicurrency, d.multicurrency_code, d.multicurrency_subprice, d.multicurrency_total_ht, d.multicurrency_total_tva, d.multicurrency_total_ttc, d.fk_unit';
                $sql.= " FROM ".MAIN_DB_PREFIX."supplier_proposaldet as d";
                $sql.= " LEFT JOIN ".MAIN_DB_PREFIX."product as p ON d.fk_product = p.rowid";
                $sql.= " WHERE d.fk_supplier_proposal = ".$this->id;
                $sql.= " ORDER by d.rang";

                $result = $this->db->query($sql);
                if ($result)
                {
                    $num = $this->db->num_rows($result);
                    $i = 0;

                    while ($i < $num)
                    {
                        $objp                   = $this->db->fetch_object($result);

                        $line                   = new SupplierProposalLine($this->db);

                        $line->rowid			= $objp->rowid; // deprecated
                        $line->id				= $objp->rowid;
                        $line->fk_supplier_proposal		= $objp->fk_supplier_proposal;
                        $line->fk_parent_line	= $objp->fk_parent_line;
                        $line->product_type     = $objp->product_type;
                        $line->label            = $objp->custom_label;
                        $line->desc             = $objp->description;  // Description ligne
                        $line->qty              = $objp->qty;
                        $line->tva_tx           = $objp->tva_tx;
                        $line->localtax1_tx		= $objp->localtax1_tx;
                        $line->localtax2_tx		= $objp->localtax2_tx;
                        $line->subprice         = $objp->subprice;
                        $line->fk_remise_except = $objp->fk_remise_except;
                        $line->remise_percent   = $objp->remise_percent;
                        $line->price            = $objp->price;		// TODO deprecated

                        $line->info_bits        = $objp->info_bits;
                        $line->total_ht         = $objp->total_ht;
                        $line->total_tva        = $objp->total_tva;
                        $line->total_localtax1	= $objp->total_localtax1;
                        $line->total_localtax2	= $objp->total_localtax2;
                        $line->total_ttc        = $objp->total_ttc;
      					$line->fk_fournprice 	= $objp->fk_fournprice;
						$marginInfos			= getMarginInfos($objp->subprice, $objp->remise_percent, $objp->tva_tx, $objp->localtax1_tx, $objp->localtax2_tx, $line->fk_fournprice, $objp->pa_ht);
						$line->pa_ht 			= $marginInfos[0];
						$line->marge_tx			= $marginInfos[1];
						$line->marque_tx		= $marginInfos[2];
                        $line->special_code     = $objp->special_code;
                        $line->rang             = $objp->rang;

                        $line->fk_product       = $objp->fk_product;

                        $line->ref				= $objp->product_ref;		// TODO deprecated
                        $line->product_ref		= $objp->product_ref;
                        $line->libelle			= $objp->product_label;		// TODO deprecated
                        $line->product_label	= $objp->product_label;
                        $line->product_desc     = $objp->product_desc; 		// Description produit
                        $line->fk_product_type  = $objp->fk_product_type;

						$line->ref_fourn		= $objp->ref_produit_fourn;

						// Multicurrency
						$line->fk_multicurrency 		= $objp->fk_multicurrency;
						$line->multicurrency_code 		= $objp->multicurrency_code;
						$line->multicurrency_subprice 	= $objp->multicurrency_subprice;
						$line->multicurrency_total_ht 	= $objp->multicurrency_total_ht;
						$line->multicurrency_total_tva 	= $objp->multicurrency_total_tva;
						$line->multicurrency_total_ttc 	= $objp->multicurrency_total_ttc;
						$line->fk_unit					= $objp->fk_unit;

                        $this->lines[$i]        = $line;

                        $i++;
                    }
                    $this->db->free($result);
                }
                else
                {
                    $this->error=$this->db->error();
                    return -1;
                }

                // Retreive all extrafield for askprice
                // fetch optionals attributes and labels
                require_once DOL_DOCUMENT_ROOT.'/core/class/extrafields.class.php';
                $extrafields=new ExtraFields($this->db);
                $extralabels=$extrafields->fetch_name_optionals_label($this->table_element,true);
                $this->fetch_optionals($this->id,$extralabels);

                return 1;
            }

            $this->error="Record Not Found";
            return 0;
        }
        else
        {
            $this->error=$this->db->error();
            return -1;
        }
    }

    /**
     *	Update value of extrafields on the proposal
     *
     *	@param      User	$user       Object user that modify
     *	@return     int         		<0 if ko, >0 if ok
     */
    function update_extrafields($user)
    {
    	$action='update';

    	// Actions on extra fields (by external module or standard code)
    	$hookmanager->initHooks(array('supplier_proposaldao'));
    	$parameters=array('id'=>$this->id);
    	$reshook=$hookmanager->executeHooks('insertExtraFields',$parameters,$this,$action);    // Note that $action and $object may have been modified by some hooks
    	if (empty($reshook))
    	{
    		if (empty($conf->global->MAIN_EXTRAFIELDS_DISABLED)) // For avoid conflicts if trigger used
    		{
    			$result=$this->insertExtraFields();
    			if ($result < 0)
    			{
    				$error++;
    			}
    		}
    	}
    	else if ($reshook < 0) $error++;

		if (!$error)
	    {
	    	return 1;
	    }
	    else
	    {
	    	return -1;
	    }

    }

    /**
     *  Set status to validated
     *
     *  @param	User	$user       Object user that validate
     *  @param	int		$notrigger	1=Does not execute triggers, 0= execute triggers
     *  @return int         		<0 if KO, >=0 if OK
     */
    function valid($user, $notrigger=0)
    {
    	require_once DOL_DOCUMENT_ROOT.'/core/lib/files.lib.php';

    	global $conf,$langs;

        $error=0;
        $now=dol_now();

        if ((empty($conf->global->MAIN_USE_ADVANCED_PERMS) && ! empty($user->rights->supplier_proposal->creer))
       	|| (! empty($conf->global->MAIN_USE_ADVANCED_PERMS) && ! empty($user->rights->supplier_proposal->validate_advance)))
        {
            $this->db->begin();

            // Numbering module definition
            $soc = new Societe($this->db);
            $soc->fetch($this->socid);

            // Define new ref
            if (! $error && (preg_match('/^[\(]?PROV/i', $this->ref) || empty($this->ref))) // empty should not happened, but when it occurs, the test save life
            {
            	$num = $this->getNextNumRef($soc);
            }
            else
            {
            	$num = $this->ref;
            }
            $this->newref = $num;

            $sql = "UPDATE ".MAIN_DB_PREFIX."supplier_proposal";
            $sql.= " SET ref = '".$num."',";
            $sql.= " fk_statut = 1, date_valid='".$this->db->idate($now)."', fk_user_valid=".$user->id;
            $sql.= " WHERE rowid = ".$this->id." AND fk_statut = 0";

            dol_syslog(get_class($this)."::valid", LOG_DEBUG);
			$resql=$this->db->query($sql);
			if (! $resql)
			{
				dol_print_error($this->db);
				$error++;
			}

   			// Trigger calls
			if (! $error && ! $notrigger)
			{
                // Call trigger
                $result=$this->call_trigger('SUPPLIER_PROPOSAL_VALIDATE',$user);
                if ($result < 0) { $error++; }
                // End call triggers
            }

            if (! $error)
            {
            	$this->oldref = $this->ref;

            	// Rename directory if dir was a temporary ref
            	if (preg_match('/^[\(]?PROV/i', $this->ref))
            	{
            		// Rename of propal directory ($this->ref = old ref, $num = new ref)
            		// to  not lose the linked files
            		$oldref = dol_sanitizeFileName($this->ref);
            		$newref = dol_sanitizeFileName($num);
            		$dirsource = $conf->supplier_proposal->dir_output.'/'.$oldref;
            		$dirdest = $conf->supplier_proposal->dir_output.'/'.$newref;

            		if (file_exists($dirsource))
            		{
            			dol_syslog(get_class($this)."::validate rename dir ".$dirsource." into ".$dirdest);
            			if (@rename($dirsource, $dirdest))
            			{
            				dol_syslog("Rename ok");
            				// Rename docs starting with $oldref with $newref
            				$listoffiles=dol_dir_list($conf->supplier_proposal->dir_output.'/'.$newref, 'files', 1, '^'.preg_quote($oldref,'/'));
            				foreach($listoffiles as $fileentry)
            				{
            					$dirsource=$fileentry['name'];
            					$dirdest=preg_replace('/^'.preg_quote($oldref,'/').'/',$newref, $dirsource);
            					$dirsource=$fileentry['path'].'/'.$dirsource;
            					$dirdest=$fileentry['path'].'/'.$dirdest;
            					@rename($dirsource, $dirdest);
            				}
            			}
            		}
            	}

            	$this->ref=$num;
            	$this->brouillon=0;
            	$this->statut = 1;
            	$this->user_valid_id=$user->id;
            	$this->datev=$now;

            	$this->db->commit();
            	return 1;
            }
            else
			{
            	$this->db->rollback();
            	return -1;
            }
        }
    }

    /**
     *	Set delivery date
     *
     *	@param      User 		$user        		Object user that modify
     *	@param      int			$date_livraison     Delivery date
     *	@return     int         					<0 if ko, >0 if ok
     */
    function set_date_livraison($user, $date_livraison)
    {
        if (! empty($user->rights->supplier_proposal->creer))
        {
            $sql = "UPDATE ".MAIN_DB_PREFIX."supplier_proposal ";
            $sql.= " SET date_livraison = ".($date_livraison!=''?"'".$this->db->idate($date_livraison)."'":'null');
            $sql.= " WHERE rowid = ".$this->id;

            if ($this->db->query($sql))
            {
                $this->date_livraison = $date_livraison;
                return 1;
            }
            else
            {
                $this->error=$this->db->error();
                dol_syslog(get_class($this)."::set_date_livraison Erreur SQL");
                return -1;
            }
        }
    }

    /**
     *	Set an overall discount on the proposal
     *
     *	@param      User	$user       Object user that modify
     *	@param      double	$remise      Amount discount
     *	@return     int         		<0 if ko, >0 if ok
     */
    function set_remise_percent($user, $remise)
    {
        $remise=trim($remise)?trim($remise):0;

        if (! empty($user->rights->supplier_proposal->creer))
        {
            $remise = price2num($remise);

            $sql = "UPDATE ".MAIN_DB_PREFIX."supplier_proposal SET remise_percent = ".$remise;
            $sql.= " WHERE rowid = ".$this->id." AND fk_statut = 0";

            if ($this->db->query($sql) )
            {
                $this->remise_percent = $remise;
                $this->update_price(1);
                return 1;
            }
            else
            {
                $this->error=$this->db->error();
                return -1;
            }
        }
    }


    /**
     *	Set an absolute overall discount on the proposal
     *
     *	@param      User	$user        Object user that modify
     *	@param      double	$remise      Amount discount
     *	@return     int         		<0 if ko, >0 if ok
     */
    function set_remise_absolue($user, $remise)
    {
        $remise=trim($remise)?trim($remise):0;

        if (! empty($user->rights->supplier_proposal->creer))
        {
            $remise = price2num($remise);

            $sql = "UPDATE ".MAIN_DB_PREFIX."supplier_proposal ";
            $sql.= " SET remise_absolue = ".$remise;
            $sql.= " WHERE rowid = ".$this->id." AND fk_statut = 0";

            if ($this->db->query($sql) )
            {
                $this->remise_absolue = $remise;
                $this->update_price(1);
                return 1;
            }
            else
            {
                $this->error=$this->db->error();
                return -1;
            }
        }
    }



    /**
     *	Reopen the commercial proposal
     *
     *	@param      User	$user		Object user that close
     *	@param      int		$statut		Statut
     *	@param      string	$note		Comment
     *  @param		int		$notrigger	1=Does not execute triggers, 0= execute triggers
     *	@return     int         		<0 if KO, >0 if OK
     */
    function reopen($user, $statut, $note='', $notrigger=0)
    {
        global $langs,$conf;

        $this->statut = $statut;
        $error=0;

        $sql = "UPDATE ".MAIN_DB_PREFIX."supplier_proposal";
        $sql.= " SET fk_statut = ".$this->statut.",";
		if (! empty($note)) $sql.= " note_private = '".$this->db->escape($note)."',";
        $sql.= " date_cloture=NULL, fk_user_cloture=NULL";
        $sql.= " WHERE rowid = ".$this->id;

    	$this->db->begin();

		dol_syslog(get_class($this)."::reopen", LOG_DEBUG);
		$resql = $this->db->query($sql);
		if (! $resql) {
			$error++; $this->errors[]="Error ".$this->db->lasterror();
		}
		if (! $error)
		{
			if (! $notrigger)
			{
                // Call trigger
                $result=$this->call_trigger('SUPPLIER_PROPOSAL_REOPEN',$user);
                if ($result < 0) { $error++; }
                // End call triggers
			}
		}

		// Commit or rollback
		if ($error)
		{
		    if (!empty($this->errors))
		    {
    			foreach($this->errors as $errmsg)
    			{
    				dol_syslog(get_class($this)."::update ".$errmsg, LOG_ERR);
    				$this->error.=($this->error?', '.$errmsg:$errmsg);
    			}
		    }
			$this->db->rollback();
			return -1*$error;
		}
		else
		{
			$this->db->commit();
			return 1;
		}
    }


    /**
     *	Close the askprice
     *
     *	@param      User	$user		Object user that close
     *	@param      int		$statut		Statut
     *	@param      string	$note		Comment
     *	@return     int         		<0 if KO, >0 if OK
     */
    function cloture($user, $statut, $note)
    {
        global $langs,$conf;

        $this->statut = $statut;
        $error=0;
        $now=dol_now();

        $this->db->begin();

        $sql = "UPDATE ".MAIN_DB_PREFIX."supplier_proposal";
        $sql.= " SET fk_statut = ".$statut.", note_private = '".$this->db->escape($note)."', date_cloture='".$this->db->idate($now)."', fk_user_cloture=".$user->id;
        $sql.= " WHERE rowid = ".$this->id;

        $resql=$this->db->query($sql);
        if ($resql)
        {
        	$modelpdf=$conf->global->SUPPLIER_PROPOSAL_ADDON_PDF_ODT_CLOSED?$conf->global->SUPPLIER_PROPOSAL_ADDON_PDF_ODT_CLOSED:$this->modelpdf;
        	$trigger_name='SUPPLIER_PROPOSAL_CLOSE_REFUSED';

            if ($statut == 2)
            {
            	$trigger_name='SUPPLIER_PROPOSAL_CLOSE_SIGNED';
				$modelpdf=$conf->global->SUPPLIER_PROPOSAL_ADDON_PDF_ODT_TOBILL?$conf->global->SUPPLIER_PROPOSAL_ADDON_PDF_ODT_TOBILL:$this->modelpdf;

                if (! empty($conf->global->SUPPLIER_PROPOSAL_UPDATE_PRICE_ON_SUPPlIER_PROPOSAL))     // TODO This option was not tested correctly. Error if product ref does not exists
                {
                    $result = $this->updateOrCreatePriceFournisseur($user);
                }

            }
            if ($statut == 4)
            {
            	$trigger_name='SUPPLIER_PROPOSAL_CLASSIFY_BILLED';
            }

            if (empty($conf->global->MAIN_DISABLE_PDF_AUTOUPDATE))
            {
             	// Define output language
              	$outputlangs = $langs;
               	if (! empty($conf->global->MAIN_MULTILANGS))
               	{
               		$outputlangs = new Translate("",$conf);
               		$newlang=(GETPOST('lang_id') ? GETPOST('lang_id') : $this->thirdparty->default_lang);
               		$outputlangs->setDefaultLang($newlang);
               	}
               	//$ret=$object->fetch($id);    // Reload to get new records
	               $this->generateDocument($modelpdf, $outputlangs, $hidedetails, $hidedesc, $hideref);
            }

            // Call trigger
            $result=$this->call_trigger($trigger_name,$user);
            if ($result < 0) { $error++; }
            // End call triggers

            if ( ! $error )
            {
                $this->db->commit();
                return 1;
            }
            else
            {
                $this->db->rollback();
                return -1;
            }
        }
        else
        {
            $this->error=$this->db->lasterror();
            $this->errors[]=$this->db->lasterror();
            $this->db->rollback();
            return -1;
        }
    }

	/**
     *	Add or update supplier price according to result of proposal
     *
	 *	@param     User	    $user       Object user
	 *  @return    int                  > 0 if OK
     */
	function updateOrCreatePriceFournisseur($user)
	{
		$productsupplier = new ProductFournisseur($this->db);

		dol_syslog(get_class($this)."::updateOrCreatePriceFournisseur", LOG_DEBUG);
		foreach ($this->lines as $product)
		{
			if ($product->subprice <= 0) continue;

			$idProductFourn = $productsupplier->find_min_price_product_fournisseur($product->fk_product, $product->qty);
			$res = $productsupplier->fetch($idProductFourn);

			if ($productsupplier->id) {
				if ($productsupplier->fourn_qty == $product->qty) {
					$this->updatePriceFournisseur($productsupplier->product_fourn_price_id, $product, $user);
				} else {
					$this->createPriceFournisseur($product, $user);
				}
			} else {
				$this->createPriceFournisseur($product, $user);
			}
		}

		return 1;
	}

	/**
     *	Upate ProductFournisseur
     *
	 * 	@param		int 	$idProductFournPrice	id of llx_product_fournisseur_price
	 * 	@param		int 	$product				contain informations to update
	 *	@param      User	$user					Object user
     *	@return     int         					<0 if KO, >0 if OK
     */
     function updatePriceFournisseur($idProductFournPrice, $product, $user) {
		$price=price2num($product->subprice*$product->qty,'MU');
		$unitPrice = price2num($product->subprice,'MU');

		$sql = 'UPDATE '.MAIN_DB_PREFIX.'product_fournisseur_price SET '.(!empty($product->ref_fourn) ? 'ref_fourn = "'.$product->ref_fourn.'", ' : '').' price ='.$price.', unitprice ='.$unitPrice.' WHERE rowid = '.$idProductFournPrice;

		$resql = $this->db->query($sql);
		if (!$resql) {
			$this->error=$this->db->error();
            $this->db->rollback();
            return -1;
		}
	 }

	 /**
     *	Create ProductFournisseur
	 *
     *	@param		Product 	$product	Object Product
	 *	@param      User		$user		Object user
     *	@return     int         			<0 if KO, >0 if OK
     */
	 function createPriceFournisseur($product, $user) {
	 	$price=price2num($product->subprice*$product->qty,'MU');
	    $qty=price2num($product->qty);
		$unitPrice = price2num($product->subprice,'MU');
		$now=dol_now();

		$values = array(
			"'".$this->db->idate($now)."'",
			$product->fk_product,
			$this->thirdparty->id,
			"'".$product->ref_fourn."'",
			$price,
			$qty,
			$unitPrice,
			$product->tva_tx,
			$user->id
		);

		$sql = 'INSERT INTO '.MAIN_DB_PREFIX.'product_fournisseur_price ';
		$sql .= '(datec, fk_product, fk_soc, ref_fourn, price, quantity, unitprice, tva_tx, fk_user) VALUES ('.implode(',', $values).')';

		$resql = $this->db->query($sql);
		if (!$resql) {
			$this->error=$this->db->error();
            $this->db->rollback();
            return -1;
		}
	 }

    /**
     *	Set draft status
     *
     *	@param		User	$user		Object user that modify
     *	@return		int					<0 if KO, >0 if OK
     */
    function set_draft($user)
    {
        global $conf,$langs;

        $sql = "UPDATE ".MAIN_DB_PREFIX."supplier_proposal SET fk_statut = 0";
        $sql.= " WHERE rowid = ".$this->id;

        if ($this->db->query($sql))
        {
            $this->statut = 0;
            $this->brouillon = 1;
            return 1;
        }
        else
        {
            return -1;
        }
    }


    /**
     *    Return list of askprice (eventually filtered on user) into an array
     *
     *    @param	int		$shortlist			0=Return array[id]=ref, 1=Return array[](id=>id,ref=>ref,name=>name)
     *    @param	int		$draft				0=not draft, 1=draft
     *    @param	int		$notcurrentuser		0=all user, 1=not current user
     *    @param    int		$socid				Id third pary
     *    @param    int		$limit				For pagination
     *    @param    int		$offset				For pagination
     *    @param    string	$sortfield			Sort criteria
     *    @param    string	$sortorder			Sort order
     *    @return	int		       				-1 if KO, array with result if OK
     */
    function liste_array($shortlist=0, $draft=0, $notcurrentuser=0, $socid=0, $limit=0, $offset=0, $sortfield='p.datec', $sortorder='DESC')
    {
        global $conf,$user;

        $ga = array();

        $sql = "SELECT s.rowid, s.nom as name, s.client,";
        $sql.= " p.rowid as supplier_proposalid, p.fk_statut, p.total_ht, p.ref, p.remise, ";
        $sql.= " p.datep as dp, p.fin_validite as datelimite";
        if (! $user->rights->societe->client->voir && ! $socid) $sql .= ", sc.fk_soc, sc.fk_user";
        $sql.= " FROM ".MAIN_DB_PREFIX."societe as s, ".MAIN_DB_PREFIX."supplier_proposal as p, ".MAIN_DB_PREFIX."c_propalst as c";
		if (! $user->rights->societe->client->voir && ! $socid) $sql .= ", ".MAIN_DB_PREFIX."societe_commerciaux as sc";
        $sql.= " WHERE p.entity = ".$conf->entity;
        $sql.= " AND p.fk_soc = s.rowid";
        $sql.= " AND p.fk_statut = c.id";
        if (! $user->rights->societe->client->voir && ! $socid) //restriction
        {
        	$sql.= " AND s.rowid = sc.fk_soc AND sc.fk_user = " .$user->id;
        }
        if ($socid) $sql.= " AND s.rowid = ".$socid;
        if ($draft)	$sql.= " AND p.fk_statut = 0";
        if ($notcurrentuser > 0) $sql.= " AND p.fk_user_author <> ".$user->id;
        $sql.= $this->db->order($sortfield,$sortorder);
        $sql.= $this->db->plimit($limit,$offset);

        $result=$this->db->query($sql);
        if ($result)
        {
            $num = $this->db->num_rows($result);
            if ($num)
            {
                $i = 0;
                while ($i < $num)
                {
                    $obj = $this->db->fetch_object($result);

                    if ($shortlist == 1)
                    {
                        $ga[$obj->supplier_proposalid] = $obj->ref;
                    }
                    else if ($shortlist == 2)
                    {
                        $ga[$obj->supplier_proposalid] = $obj->ref.' ('.$obj->name.')';
                    }
                    else
					{
                        $ga[$i]['id']	= $obj->supplier_proposalid;
                        $ga[$i]['ref'] 	= $obj->ref;
                        $ga[$i]['name'] = $obj->name;
                    }

                    $i++;
                }
            }
            return $ga;
        }
        else
        {
            dol_print_error($this->db);
            return -1;
        }
    }

    /**
     *	Delete askprice
     *
     *	@param	User	$user        	Object user that delete
     *	@param	int		$notrigger		1=Does not execute triggers, 0= execute triggers
     *	@return	int						1 if ok, otherwise if error
     */
    function delete($user, $notrigger=0)
    {
        global $conf,$langs;
        require_once DOL_DOCUMENT_ROOT.'/core/lib/files.lib.php';

        $error=0;

        $this->db->begin();

        if (! $notrigger)
        {
            // Call trigger
            $result=$this->call_trigger('SUPPLIER_PROPOSAL_DELETE',$user);
            if ($result < 0) { $error++; }
            // End call triggers
        }

        if (! $error)
        {
            $sql = "DELETE FROM ".MAIN_DB_PREFIX."supplier_proposaldet WHERE fk_supplier_proposal = ".$this->id;
            if ($this->db->query($sql))
            {
                $sql = "DELETE FROM ".MAIN_DB_PREFIX."supplier_proposal WHERE rowid = ".$this->id;
                if ($this->db->query($sql))
                {
                    // Delete linked object
                    $res = $this->deleteObjectLinked();
                    if ($res < 0) $error++;

                    if (! $error)
                    {
                        // We remove directory
                        $ref = dol_sanitizeFileName($this->ref);
                        if ($conf->supplier_proposal->dir_output && !empty($this->ref))
                        {
                            $dir = $conf->supplier_proposal->dir_output . "/" . $ref ;
                            $file = $dir . "/" . $ref . ".pdf";
                            if (file_exists($file))
                            {
                                dol_delete_preview($this);

                                if (! dol_delete_file($file,0,0,0,$this)) // For triggers
                                {
                                    $this->error='ErrorFailToDeleteFile';
                                    $this->errors=array('ErrorFailToDeleteFile');
                                	$this->db->rollback();
                                    return 0;
                                }
                            }
                            if (file_exists($dir))
                            {
                                $res=@dol_delete_dir_recursive($dir);
                                if (! $res)
                                {
                                    $this->error='ErrorFailToDeleteDir';
                                    $this->errors=array('ErrorFailToDeleteDir');
                                    $this->db->rollback();
                                    return 0;
                                }
                            }
                        }
                    }

                    // Removed extrafields
                    if (! $error)
                    {
                    	if (empty($conf->global->MAIN_EXTRAFIELDS_DISABLED)) // For avoid conflicts if trigger used
                    	{
                    		$result=$this->deleteExtraFields();
                    		if ($result < 0)
                    		{
                    			$error++;
                    			$errorflag=-4;
                    			dol_syslog(get_class($this)."::delete erreur ".$errorflag." ".$this->error, LOG_ERR);
                    		}
                    	}
                    }

                    if (! $error)
                    {
                        dol_syslog(get_class($this)."::delete ".$this->id." by ".$user->id, LOG_DEBUG);
                        $this->db->commit();
                        return 1;
                    }
                    else
                    {
                        $this->error=$this->db->lasterror();
                        $this->db->rollback();
                        return 0;
                    }
                }
                else
                {
                    $this->error=$this->db->lasterror();
                    $this->db->rollback();
                    return -3;
                }
            }
            else
            {
                $this->error=$this->db->lasterror();
                $this->db->rollback();
                return -2;
            }
        }
        else
        {
            $this->db->rollback();
            return -1;
        }
    }

    /**
     *	Object SupplierProposal Information
     *
     * 	@param	int		$id		Proposal id
     *  @return	void
     */
    function info($id)
    {
        $sql = "SELECT c.rowid, ";
        $sql.= " c.datec, c.date_valid as datev, c.date_cloture as dateo,";
        $sql.= " c.fk_user_author, c.fk_user_valid, c.fk_user_cloture";
        $sql.= " FROM ".MAIN_DB_PREFIX."supplier_proposal as c";
        $sql.= " WHERE c.rowid = ".$id;

        $result = $this->db->query($sql);

        if ($result)
        {
            if ($this->db->num_rows($result))
            {
                $obj = $this->db->fetch_object($result);

                $this->id                = $obj->rowid;

                $this->date_creation     = $this->db->jdate($obj->datec);
                $this->date_validation   = $this->db->jdate($obj->datev);
                $this->date_cloture      = $this->db->jdate($obj->dateo);

                $cuser = new User($this->db);
                $cuser->fetch($obj->fk_user_author);
                $this->user_creation     = $cuser;

                if ($obj->fk_user_valid)
                {
                    $vuser = new User($this->db);
                    $vuser->fetch($obj->fk_user_valid);
                    $this->user_validation     = $vuser;
                }

                if ($obj->fk_user_cloture)
                {
                    $cluser = new User($this->db);
                    $cluser->fetch($obj->fk_user_cloture);
                    $this->user_cloture     = $cluser;
                }


            }
            $this->db->free($result);

        }
        else
        {
            dol_print_error($this->db);
        }
    }


    /**
     *    	Return label of status of proposal (draft, validated, ...)
     *
     *    	@param      int			$mode        0=long label, 1=short label, 2=Picto + short label, 3=Picto, 4=Picto + long label, 5=Short label + Picto
     *    	@return     string		Label
     */
    function getLibStatut($mode=0)
    {
        return $this->LibStatut($this->statut,$mode);
    }

    /**
     *    	Return label of a status (draft, validated, ...)
     *
     *    	@param      int			$statut		id statut
     *    	@param      int			$mode      	0=long label, 1=short label, 2=Picto + short label, 3=Picto, 4=Picto + long label, 5=Short label + Picto
     *    	@return     string		Label
     */
	function LibStatut($statut,$mode=1)
    {
		global $langs;
		$langs->load("supplier_proposal");

		if ($statut==0) $statuttrans='statut0';
		if ($statut==1) $statuttrans='statut1';
		if ($statut==2) $statuttrans='statut3';
		if ($statut==3) $statuttrans='statut5';
		if ($statut==4) $statuttrans='statut6';

		if ($mode == 0)	return $this->labelstatut[$statut];
		if ($mode == 1)	return $this->labelstatut_short[$statut];
		if ($mode == 2)	return img_picto($this->labelstatut[$statut], $statuttrans).' '.$this->labelstatut_short[$statut];
		if ($mode == 3)	return img_picto($this->labelstatut[$statut], $statuttrans);
		if ($mode == 4)	return img_picto($this->labelstatut[$statut],$statuttrans).' '.$this->labelstatut[$statut];
		if ($mode == 5)	return '<span class="hideonsmartphone">'.$this->labelstatut_short[$statut].' </span>'.img_picto($this->labelstatut[$statut],$statuttrans);
		if ($mode == 6)	return '<span class="hideonsmartphone">'.$this->labelstatut[$statut].' </span>'.img_picto($this->labelstatut[$statut],$statuttrans);
	}


    /**
     *      Load indicators for dashboard (this->nbtodo and this->nbtodolate)
     *
     *      @param          User	$user   Object user
     *      @param          int		$mode   "opened" for askprice to close, "signed" for proposal to invoice
     *      @return         int     		<0 if KO, >0 if OK
     */
    function load_board($user,$mode)
    {
        global $conf, $user, $langs;

        $now=dol_now();

        $this->nbtodo=$this->nbtodolate=0;
        $clause = " WHERE";

        $sql = "SELECT p.rowid, p.ref, p.datec as datec";
        $sql.= " FROM ".MAIN_DB_PREFIX."supplier_proposal as p";
        if (!$user->rights->societe->client->voir && !$user->societe_id)
        {
            $sql.= " LEFT JOIN ".MAIN_DB_PREFIX."societe_commerciaux as sc ON p.fk_soc = sc.fk_soc";
            $sql.= " WHERE sc.fk_user = " .$user->id;
            $clause = " AND";
        }
        $sql.= $clause." p.entity = ".$conf->entity;
        if ($mode == 'opened') $sql.= " AND p.fk_statut = 1";
        if ($mode == 'signed') $sql.= " AND p.fk_statut = 2";
        if ($user->societe_id) $sql.= " AND p.fk_soc = ".$user->societe_id;

        $resql=$this->db->query($sql);
        if ($resql)
        {
            if ($mode == 'opened') {
	            $delay_warning=$conf->supplier_proposal->cloture->warning_delay;
	            $statut = self::STATUS_VALIDATED;
	            $label = $langs->trans("SupplierProposalsToClose");
            }
            if ($mode == 'signed') {
	            $delay_warning=$conf->supplier_proposal->facturation->warning_delay;
	            $statut = self::STATUS_SIGNED;
	            $label = $langs->trans("SupplierProposalsToProcess");      // May be billed or ordered
            }

	        $response = new WorkboardResponse();
	        $response->warning_delay = $delay_warning/60/60/24;
	        $response->label = $label;
	        $response->url = DOL_URL_ROOT.'/supplier_proposal/list.php?viewstatut='.$statut;
	        $response->img = img_object($langs->trans("SupplierProposals"),"propal");

            // This assignment in condition is not a bug. It allows walking the results.
            while ($obj=$this->db->fetch_object($resql))
            {
                $response->nbtodo++;
                if ($mode == 'opened')
                {
                    $datelimit = $this->db->jdate($obj->datefin);
                    if ($datelimit < ($now - $delay_warning))
                    {
                        $response->nbtodolate++;
                    }
                }
                // TODO Definir regle des propales a facturer en retard
                // if ($mode == 'signed' && ! count($this->FactureListeArray($obj->rowid))) $this->nbtodolate++;
            }
            return $response;
        }
        else
        {
            $this->error=$this->db->lasterror();
            return -1;
        }
    }


    /**
     *  Initialise an instance with random values.
     *  Used to build previews or test instances.
     *	id must be 0 if object instance is a specimen.
     *
     *  @return	void
     */
    function initAsSpecimen()
    {
        global $user,$langs,$conf;

        // Load array of products prodids
        $num_prods = 0;
        $prodids = array();
        $sql = "SELECT rowid";
        $sql.= " FROM ".MAIN_DB_PREFIX."product";
        $sql.= " WHERE entity IN (".getEntity('product', 1).")";
        $resql = $this->db->query($sql);
        if ($resql)
        {
            $num_prods = $this->db->num_rows($resql);
            $i = 0;
            while ($i < $num_prods)
            {
                $i++;
                $row = $this->db->fetch_row($resql);
                $prodids[$i] = $row[0];
            }
        }

        // Initialise parametres
        $this->id=0;
        $this->ref = 'SPECIMEN';
        $this->specimen=1;
        $this->socid = 1;
        $this->date = time();
        $this->cond_reglement_id   = 1;
        $this->cond_reglement_code = 'RECEP';
        $this->mode_reglement_id   = 7;
        $this->mode_reglement_code = 'CHQ';
        $this->note_public='This is a comment (public)';
        $this->note_private='This is a comment (private)';
        // Lines
        $nbp = 5;
        $xnbp = 0;
        while ($xnbp < $nbp)
        {
            $line=new SupplierProposalLine($this->db);
            $line->desc=$langs->trans("Description")." ".$xnbp;
            $line->qty=1;
            $line->subprice=100;
            $line->price=100;
            $line->tva_tx=19.6;
            $line->localtax1_tx=0;
            $line->localtax2_tx=0;
            if ($xnbp == 2)
            {
                $line->total_ht=50;
                $line->total_ttc=59.8;
                $line->total_tva=9.8;
                $line->remise_percent=50;
            }
            else
            {
                $line->total_ht=100;
                $line->total_ttc=119.6;
                $line->total_tva=19.6;
                $line->remise_percent=00;
            }

            if ($num_prods > 0)
            {
            	$prodid = mt_rand(1, $num_prods);
            	$line->fk_product=$prodids[$prodid];
            }

            $this->lines[$xnbp]=$line;

            $this->total_ht       += $line->total_ht;
            $this->total_tva      += $line->total_tva;
            $this->total_ttc      += $line->total_ttc;

            $xnbp++;
        }
    }

    /**
     *      Charge indicateurs this->nb de tableau de bord
     *
     *      @return     int         <0 if ko, >0 if ok
     */
    function load_state_board()
    {
        global $conf, $user;

        $this->nb=array();
        $clause = "WHERE";

        $sql = "SELECT count(p.rowid) as nb";
        $sql.= " FROM ".MAIN_DB_PREFIX."supplier_proposal as p";
        $sql.= " LEFT JOIN ".MAIN_DB_PREFIX."societe as s ON p.fk_soc = s.rowid";
        if (!$user->rights->societe->client->voir && !$user->societe_id)
        {
            $sql.= " LEFT JOIN ".MAIN_DB_PREFIX."societe_commerciaux as sc ON s.rowid = sc.fk_soc";
            $sql.= " WHERE sc.fk_user = " .$user->id;
            $clause = "AND";
        }
        $sql.= " ".$clause." p.entity = ".$conf->entity;

        $resql=$this->db->query($sql);
        if ($resql)
        {
            // This assignment in condition is not a bug. It allows walking the results.
            while ($obj=$this->db->fetch_object($resql))
            {
                $this->nb["askprice"]=$obj->nb;
            }
            $this->db->free($resql);
            return 1;
        }
        else
        {
            dol_print_error($this->db);
            $this->error=$this->db->lasterror();
            return -1;
        }
    }


    /**
     *  Returns the reference to the following non used Proposal used depending on the active numbering module
     *  defined into SUPPLIER_PROPOSAL_ADDON
     *
     *  @param	Societe		$soc  	Object thirdparty
     *  @return string      		Reference libre pour la propale
     */
    function getNextNumRef($soc)
    {
        global $conf, $db, $langs;
        $langs->load("supplier_proposal");

        if (! empty($conf->global->SUPPLIER_PROPOSAL_ADDON))
        {
        	$mybool=false;

            $file = $conf->global->SUPPLIER_PROPOSAL_ADDON.".php";
            $classname = $conf->global->SUPPLIER_PROPOSAL_ADDON;

            // Include file with class
            $dirmodels = array_merge(array('/'), (array) $conf->modules_parts['models']);
            foreach ($dirmodels as $reldir) {

                $dir = dol_buildpath($reldir."core/modules/supplier_proposal/");

                // Load file with numbering class (if found)
                $mybool|=@include_once $dir.$file;
            }

            if (! $mybool)
            {
            	dol_print_error('',"Failed to include file ".$file);
            	return '';
            }

            $obj = new $classname();
            $numref = "";
            $numref = $obj->getNextValue($soc,$this);

            if ($numref != "")
            {
                return $numref;
            }
            else
			{
                $this->error=$obj->error;
                return "";
            }
        }
        else
		{
            $langs->load("errors");
            print $langs->trans("Error")." ".$langs->trans("ErrorModuleSetupNotComplete");
            return "";
        }
    }

    /**
     *	Return clicable link of object (with eventually picto)
     *
     *	@param      int		$withpicto		Add picto into link
     *	@param      string	$option			Where point the link ('compta', 'expedition', 'document', ...)
     *	@param      string	$get_params    	Parametres added to url
     *  @param	    int   	$notooltip		1=Disable tooltip
     *	@return     string          		String with URL
     */
    function getNomUrl($withpicto=0,$option='', $get_params='', $notooltip=0)
    {
        global $langs, $conf, $user;

        if (! empty($conf->dol_no_mouse_hover)) $notooltip=1;   // Force disable tooltips

        $url='';
        $result='';

        $label='<u>'.$langs->trans("ShowSupplierProposal").'</u>';
        if (! empty($this->ref))
        $label.= '<br><b>'.$langs->trans('Ref').':</b> '.$this->ref;
        if (! empty($this->ref_fourn))
            $label.= '<br><b>'.$langs->trans('RefSupplier').':</b> '.$this->ref_fourn;
        if (! empty($this->total_ht))
            $label.= '<br><b>' . $langs->trans('AmountHT') . ':</b> ' . price($this->total_ht, 0, $langs, 0, -1, -1, $conf->currency);
        if (! empty($this->total_tva))
            $label.= '<br><b>' . $langs->trans('VAT') . ':</b> ' . price($this->total_tva, 0, $langs, 0, -1, -1, $conf->currency);
        if (! empty($this->total_ttc))
            $label.= '<br><b>' . $langs->trans('AmountTTC') . ':</b> ' . price($this->total_ttc, 0, $langs, 0, -1, -1, $conf->currency);
        if ($option == '') {
            $url = DOL_URL_ROOT.'/supplier_proposal/card.php?id='.$this->id. $get_params;
        }
        if ($option == 'document') {
            $url = DOL_URL_ROOT.'/supplier_proposal/document.php?id='.$this->id. $get_params;
        }

        $linkclose='';
        if (empty($notooltip) && $user->rights->propal->lire)
        {
            if (! empty($conf->global->MAIN_OPTIMIZEFORTEXTBROWSER))
            {
                $label=$langs->trans("ShowSupplierProposal");
                $linkclose.=' alt="'.dol_escape_htmltag($label, 1).'"';
            }
            $linkclose.= ' title="'.dol_escape_htmltag($label, 1).'"';
            $linkclose.=' class="classfortooltip"';
        }

        $linkstart = '<a href="'.$url.'"';
        $linkstart.=$linkclose.'>';
        $linkend='</a>';

        $picto='supplier_proposal';


        if ($withpicto)
            $result.=($linkstart.img_object(($notooltip?'':$label), $picto, ($notooltip?'':'class="classfortooltip"'), 0, 0, $notooltip?0:1).$linkend);
        if ($withpicto && $withpicto != 2)
            $result.=' ';
        $result.=$linkstart.$this->ref.$linkend;
        return $result;
    }

    /**
     * 	Retrieve an array of supplier proposal lines
	 *
	 * 	@return int		>0 if OK, <0 if KO
     */
    function getLinesArray()
    {
        // For other object, here we call fetch_lines. But fetch_lines does not exists on supplier proposal

        $sql = 'SELECT pt.rowid, pt.label as custom_label, pt.description, pt.fk_product, pt.fk_remise_except,';
        $sql.= ' pt.qty, pt.tva_tx, pt.remise_percent, pt.subprice, pt.info_bits,';
        $sql.= ' pt.total_ht, pt.total_tva, pt.total_ttc, pt.fk_product_fournisseur_price as fk_fournprice, pt.buy_price_ht as pa_ht, pt.special_code, pt.localtax1_tx, pt.localtax2_tx,';
        $sql.= ' pt.product_type, pt.rang, pt.fk_parent_line,';
        $sql.= ' p.label as product_label, p.ref, p.fk_product_type, p.rowid as prodid,';
        $sql.= ' p.description as product_desc, pt.ref_fourn as ref_produit_fourn';
		$sql.= ' ,pt.fk_multicurrency, pt.multicurrency_code, pt.multicurrency_subprice, pt.multicurrency_total_ht, pt.multicurrency_total_tva, pt.multicurrency_total_ttc, pt.fk_unit';
        $sql.= ' FROM '.MAIN_DB_PREFIX.'supplier_proposaldet as pt';
        $sql.= ' LEFT JOIN '.MAIN_DB_PREFIX.'product as p ON pt.fk_product=p.rowid';
        $sql.= ' WHERE pt.fk_supplier_proposal = '.$this->id;
        $sql.= ' ORDER BY pt.rang ASC, pt.rowid';

        dol_syslog(get_class($this).'::getLinesArray', LOG_DEBUG);
        $resql = $this->db->query($sql);
        if ($resql)
        {
            $num = $this->db->num_rows($resql);
            $i = 0;

            while ($i < $num)
            {
                $obj = $this->db->fetch_object($resql);

                $this->lines[$i]					= new SupplierProposalLine($this->db);
                $this->lines[$i]->id				= $obj->rowid; // for backward compatibility
                $this->lines[$i]->rowid				= $obj->rowid;
                $this->lines[$i]->label 			= $obj->custom_label;
                $this->lines[$i]->description 		= $obj->description;
                $this->lines[$i]->fk_product		= $obj->fk_product;
                $this->lines[$i]->ref				= $obj->ref;
                $this->lines[$i]->product_label		= $obj->product_label;
                $this->lines[$i]->product_desc		= $obj->product_desc;
                $this->lines[$i]->fk_product_type	= $obj->fk_product_type;  // deprecated
                $this->lines[$i]->product_type		= $obj->product_type;
                $this->lines[$i]->qty				= $obj->qty;
                $this->lines[$i]->subprice			= $obj->subprice;
                $this->lines[$i]->fk_remise_except 	= $obj->fk_remise_except;
                $this->lines[$i]->remise_percent	= $obj->remise_percent;
                $this->lines[$i]->tva_tx			= $obj->tva_tx;
                $this->lines[$i]->info_bits			= $obj->info_bits;
                $this->lines[$i]->total_ht			= $obj->total_ht;
                $this->lines[$i]->total_tva			= $obj->total_tva;
                $this->lines[$i]->total_ttc			= $obj->total_ttc;
				$this->lines[$i]->fk_fournprice		= $obj->fk_fournprice;
				$marginInfos						= getMarginInfos($obj->subprice, $obj->remise_percent, $obj->tva_tx, $obj->localtax1_tx, $obj->localtax2_tx, $this->lines[$i]->fk_fournprice, $obj->pa_ht);
				$this->lines[$i]->pa_ht				= $marginInfos[0];
				$this->lines[$i]->marge_tx			= $marginInfos[1];
				$this->lines[$i]->marque_tx			= $marginInfos[2];
				$this->lines[$i]->fk_parent_line	= $obj->fk_parent_line;
                $this->lines[$i]->special_code		= $obj->special_code;
                $this->lines[$i]->rang				= $obj->rang;

                $this->lines[$i]->ref_fourn				= $obj->ref_produit_fourn;

				// Multicurrency
				$this->lines[$i]->fk_multicurrency 			= $obj->fk_multicurrency;
				$this->lines[$i]->multicurrency_code 		= $obj->multicurrency_code;
				$this->lines[$i]->multicurrency_subprice 	= $obj->multicurrency_subprice;
				$this->lines[$i]->multicurrency_total_ht 	= $obj->multicurrency_total_ht;
				$this->lines[$i]->multicurrency_total_tva 	= $obj->multicurrency_total_tva;
				$this->lines[$i]->multicurrency_total_ttc 	= $obj->multicurrency_total_ttc;
				$this->lines[$i]->fk_unit				 	= $obj->fk_unit;

                $i++;
            }
            $this->db->free($resql);

            return 1;
        }
        else
        {
            $this->error=$this->db->error();
            return -1;
        }
    }

	/**
	 *  Create a document onto disk according to template module.
	 *
	 * 	@param	    string		$modele			Force model to use ('' to not force)
	 * 	@param		Translate	$outputlangs	Object langs to use for output
	 *  @param      int			$hidedetails    Hide details of lines
	 *  @param      int			$hidedesc       Hide description
	 *  @param      int			$hideref        Hide ref
	 * 	@return     int         				0 if KO, 1 if OK
	 */
	public function generateDocument($modele, $outputlangs, $hidedetails=0, $hidedesc=0, $hideref=0)
	{
		global $conf,$user,$langs;

		$langs->load("supplier_proposal");

		// Positionne le modele sur le nom du modele a utiliser
		if (! dol_strlen($modele))
		{
			if (! empty($conf->global->SUPPLIER_PROPOSAL_ADDON_PDF))
			{
				$modele = $conf->global->SUPPLIER_PROPOSAL_ADDON_PDF;
			}
			else
			{
				$modele = 'aurore';
			}
		}

		$modelpath = "core/modules/supplier_proposal/doc/";

		return $this->commonGenerateDocument($modelpath, $modele, $outputlangs, $hidedetails, $hidedesc, $hideref);
	}


	/**
	 * Function used to replace a thirdparty id with another one.
	 *
	 * @param DoliDB $db Database handler
	 * @param int $origin_id Old thirdparty id
	 * @param int $dest_id New thirdparty id
	 * @return bool
	 */
	public static function replaceThirdparty(DoliDB $db, $origin_id, $dest_id)
	{
	    $tables = array(
	        'supplier_proposal'
	    );

	    return CommonObject::commonReplaceThirdparty($db, $origin_id, $dest_id, $tables);
	}

}


/**
 *	\class      SupplierProposalLine
 *	\brief      Class to manage supplier_proposal lines
 */
class SupplierProposalLine  extends CommonObjectLine
{
    var $db;
    var $error;

    public $element='supplier_proposaldet';
    public $table_element='supplier_proposaldet';

    var $oldline;

    // From llx_supplier_proposaldet
    var $rowid; // deprecated
    var $id;
    var $fk_supplier_proposal;
    var $fk_parent_line;
    var $desc;          	// Description ligne
    var $fk_product;		// Id produit predefini
	/**
	 * @deprecated
	 * @see product_type
	 */
	var $fk_product_type;
	/**
	 * Product type
	 * @var int
	 * @see Product::TYPE_PRODUCT, Product::TYPE_SERVICE
	 */
    public $product_type = Product::TYPE_PRODUCT;

    var $qty;
    var $tva_tx;
    var $subprice;
    var $remise_percent;
    var $fk_remise_except;

    var $rang = 0;

	var $fk_fournprice;
	var $pa_ht;
	var $marge_tx;
	var $marque_tx;

    var $special_code;	// Tag for special lines (exlusive tags)
    // 1: frais de port
    // 2: ecotaxe
    // 3: option line (when qty = 0)

    var $info_bits = 0;	// Liste d'options cumulables:
    // Bit 0: 	0 si TVA normal - 1 si TVA NPR
    // Bit 1:	0 ligne normale - 1 si ligne de remise fixe

    var $total_ht;			// Total HT  de la ligne toute quantite et incluant la remise ligne
    var $total_tva;			// Total TVA  de la ligne toute quantite et incluant la remise ligne
    var $total_ttc;			// Total TTC de la ligne toute quantite et incluant la remise ligne

	/**
	 * @deprecated
	 * @see remise_percent, fk_remise_except
	 */
    var $remise;
	/**
	 * @deprecated
	 * @see subprice
	 */
    var $price;

    // From llx_product
	/**
	 * @deprecated
	 * @see product_ref
	 */
	var $ref;
	/**
	 * Product reference
	 * @var string
	 */
	public $product_ref;
	/**
	 * @deprecated
	 * @see product_label
	 */
	var $libelle;
	/**
	 *  Product label
	 * @var string
	 */
	public $product_label;
	/**
	 * Product description
	 * @var string
	 */
	public $product_desc;

    var $localtax1_tx;		// Local tax 1
    var $localtax2_tx;		// Local tax 2
    var $localtax1_type;	// Local tax 1 type
	var $localtax2_type;	// Local tax 2 type
    var $total_localtax1;  	// Line total local tax 1
    var $total_localtax2;	// Line total local tax 2

    var $skip_update_total; // Skip update price total for special lines

	var $ref_fourn;

	// Multicurrency
	var $fk_multicurrency;
	var $multicurrency_code;
	var $multicurrency_subprice;
	var $multicurrency_total_ht;
	var $multicurrency_total_tva;
	var $multicurrency_total_ttc;

    /**
     * 	Class line Contructor
     *
     * 	@param	DoliDB	$db	Database handler
     */
    function __construct($db)
    {
        $this->db= $db;
    }

    /**
     *	Retrieve the propal line object
     *
     *	@param	int		$rowid		Propal line id
     *	@return	int					<0 if KO, >0 if OK
     */
	function fetch($rowid)
	{
		$sql = 'SELECT pd.rowid, pd.fk_supplier_proposal, pd.fk_parent_line, pd.fk_product, pd.label as custom_label, pd.description, pd.price, pd.qty, pd.tva_tx,';
		$sql.= ' pd.remise, pd.remise_percent, pd.fk_remise_except, pd.subprice,';
		$sql.= ' pd.info_bits, pd.total_ht, pd.total_tva, pd.total_ttc, pd.fk_product_fournisseur_price as fk_fournprice, pd.buy_price_ht as pa_ht, pd.special_code, pd.rang,';
		$sql.= ' pd.localtax1_tx, pd.localtax2_tx, pd.total_localtax1, pd.total_localtax2,';
		$sql.= ' p.ref as product_ref, p.label as product_label, p.description as product_desc,';
		$sql.= ' pd.product_type, pd.ref_fourn as ref_produit_fourn,';
		$sql.= ' pd.fk_multicurrency, pd.multicurrency_code, pd.multicurrency_subprice, pd.multicurrency_total_ht, pd.multicurrency_total_tva, pd.multicurrency_total_ttc, pd.fk_unit';
		$sql.= ' FROM '.MAIN_DB_PREFIX.'supplier_proposaldet as pd';
		$sql.= ' LEFT JOIN '.MAIN_DB_PREFIX.'product as p ON pd.fk_product = p.rowid';
		$sql.= ' WHERE pd.rowid = '.$rowid;

		$result = $this->db->query($sql);
		if ($result)
		{
			$objp = $this->db->fetch_object($result);

			$this->rowid			= $objp->rowid; // deprecated
			$this->id				= $objp->rowid;
			$this->fk_supplier_proposal		= $objp->fk_supplier_proposal;
			$this->fk_parent_line	= $objp->fk_parent_line;
			$this->label			= $objp->custom_label;
			$this->desc				= $objp->description;
			$this->qty				= $objp->qty;
			$this->price			= $objp->price;		// deprecated
			$this->subprice			= $objp->subprice;
			$this->tva_tx			= $objp->tva_tx;
			$this->remise			= $objp->remise;
			$this->remise_percent	= $objp->remise_percent;
			$this->fk_remise_except = $objp->fk_remise_except;
			$this->fk_product		= $objp->fk_product;
			$this->info_bits		= $objp->info_bits;

			$this->total_ht			= $objp->total_ht;
			$this->total_tva		= $objp->total_tva;
			$this->total_ttc		= $objp->total_ttc;

			$this->fk_fournprice	= $objp->fk_fournprice;

			$marginInfos			= getMarginInfos($objp->subprice, $objp->remise_percent, $objp->tva_tx, $objp->localtax1_tx, $objp->localtax2_tx, $this->fk_fournprice, $objp->pa_ht);
			$this->pa_ht			= $marginInfos[0];
			$this->marge_tx			= $marginInfos[1];
			$this->marque_tx		= $marginInfos[2];

			$this->special_code		= $objp->special_code;
			$this->product_type		= $objp->product_type;
			$this->rang				= $objp->rang;

			$this->ref				= $objp->product_ref;      // deprecated
			$this->product_ref		= $objp->product_ref;
			$this->libelle			= $objp->product_label;  // deprecated
			$this->product_label	= $objp->product_label;
			$this->product_desc		= $objp->product_desc;

			$this->ref_fourn		= $objp->ref_produit_forun;

			// Multicurrency
			$this->fk_multicurrency 		= $objp->fk_multicurrency;
			$this->multicurrency_code 		= $objp->multicurrency_code;
			$this->multicurrency_subprice 	= $objp->multicurrency_subprice;
			$this->multicurrency_total_ht 	= $objp->multicurrency_total_ht;
			$this->multicurrency_total_tva 	= $objp->multicurrency_total_tva;
			$this->multicurrency_total_ttc 	= $objp->multicurrency_total_ttc;
			$this->fk_unit				 	= $objp->fk_unit;

			$this->db->free($result);
		}
		else
		{
			dol_print_error($this->db);
		}
	}

    /**
     *  Insert object line propal in database
     *
     *	@param		int		$notrigger		1=Does not execute triggers, 0= execute triggers
     *	@return		int						<0 if KO, >0 if OK
     */
    function insert($notrigger=0)
    {
        global $conf,$langs,$user;

        $error=0;

        dol_syslog(get_class($this)."::insert rang=".$this->rang);

        // Clean parameters
        if (empty($this->tva_tx)) $this->tva_tx=0;
        if (empty($this->localtax1_tx)) $this->localtax1_tx=0;
        if (empty($this->localtax2_tx)) $this->localtax2_tx=0;
        if (empty($this->localtax1_type)) $this->localtax1_type=0;
		if (empty($this->localtax2_type)) $this->localtax2_type=0;
        if (empty($this->total_localtax1)) $this->total_localtax1=0;
        if (empty($this->total_localtax2)) $this->total_localtax2=0;
        if (empty($this->rang)) $this->rang=0;
        if (empty($this->remise)) $this->remise=0;
        if (empty($this->remise_percent)) $this->remise_percent=0;
        if (empty($this->info_bits)) $this->info_bits=0;
        if (empty($this->special_code)) $this->special_code=0;
        if (empty($this->fk_parent_line)) $this->fk_parent_line=0;
        if (empty($this->fk_fournprice)) $this->fk_fournprice=0;
<<<<<<< HEAD
        if (empty($this->fk_unit)) $this->fk_unit=0;
=======
        if (empty($this->subprice)) $this->subprice=0;
>>>>>>> 715280b0

        if (empty($this->pa_ht)) $this->pa_ht=0;

		// if buy price not defined, define buyprice as configured in margin admin
		if ($this->pa_ht == 0)
		{
			if (($result = $this->defineBuyPrice($this->subprice, $this->remise_percent, $this->fk_product)) < 0)
			{
				return $result;
			}
			else
			{
				$this->pa_ht = $result;
			}
		}

        // Check parameters
        if ($this->product_type < 0) return -1;

        $this->db->begin();

        // Insert line into database
        $sql = 'INSERT INTO '.MAIN_DB_PREFIX.'supplier_proposaldet';
        $sql.= ' (fk_supplier_proposal, fk_parent_line, label, description, fk_product, product_type,';
		$sql.= ' fk_remise_except, qty, tva_tx, localtax1_tx, localtax2_tx, localtax1_type, localtax2_type,';
        $sql.= ' subprice, remise_percent, ';
        $sql.= ' info_bits, ';
        $sql.= ' total_ht, total_tva, total_localtax1, total_localtax2, total_ttc, fk_product_fournisseur_price, buy_price_ht, special_code, rang,';
        $sql.= ' ref_fourn';
		$sql.= ', fk_multicurrency, multicurrency_code, multicurrency_subprice, multicurrency_total_ht, multicurrency_total_tva, multicurrency_total_ttc, fk_unit)';
        $sql.= " VALUES (".$this->fk_supplier_proposal.",";
        $sql.= " ".($this->fk_parent_line>0?"'".$this->fk_parent_line."'":"null").",";
        $sql.= " ".(! empty($this->label)?"'".$this->db->escape($this->label)."'":"null").",";
        $sql.= " '".$this->db->escape($this->desc)."',";
        $sql.= " ".($this->fk_product?"'".$this->fk_product."'":"null").",";
        $sql.= " '".$this->product_type."',";
        $sql.= " ".($this->fk_remise_except?"'".$this->fk_remise_except."'":"null").",";
        $sql.= " ".price2num($this->qty).",";
        $sql.= " ".price2num($this->tva_tx).",";
        $sql.= " ".price2num($this->localtax1_tx).",";
        $sql.= " ".price2num($this->localtax2_tx).",";
		$sql.= " '".$this->localtax1_type."',";
		$sql.= " '".$this->localtax2_type."',";
        $sql.= " ".price2num($this->subprice).",";
        $sql.= " ".price2num($this->remise_percent).",";
        $sql.= " ".(isset($this->info_bits)?"'".$this->info_bits."'":"null").",";
        $sql.= " ".price2num($this->total_ht).",";
        $sql.= " ".price2num($this->total_tva).",";
        $sql.= " ".price2num($this->total_localtax1).",";
        $sql.= " ".price2num($this->total_localtax2).",";
        $sql.= " ".price2num($this->total_ttc).",";
        $sql.= " ".(!empty($this->fk_fournprice)?"'".$this->fk_fournprice."'":"null").",";
        $sql.= " ".(isset($this->pa_ht)?"'".price2num($this->pa_ht)."'":"null").",";
        $sql.= ' '.$this->special_code.',';
        $sql.= ' '.$this->rang.',';
        $sql.= " '".$this->db->escape($this->ref_fourn)."'";
		$sql.= ", ".($this->fk_multicurrency > 0?$this->fk_multicurrency:'null');
		$sql.= ", '".$this->db->escape($this->multicurrency_code)."'";
		$sql.= ", ".$this->multicurrency_subprice;
		$sql.= ", ".$this->multicurrency_total_ht;
		$sql.= ", ".$this->multicurrency_total_tva;
		$sql.= ", ".$this->multicurrency_total_ttc;
		$sql.= ", ".$this->fk_unit;
		$sql.= ')';

        dol_syslog(get_class($this).'::insert', LOG_DEBUG);
        $resql=$this->db->query($sql);
        if ($resql)
        {
            $this->rowid=$this->db->last_insert_id(MAIN_DB_PREFIX.'supplier_proposaldet');
			$this->id=$this->rowid;

            if (empty($conf->global->MAIN_EXTRAFIELDS_DISABLED)) // For avoid conflicts if trigger used
            {
            	$result=$this->insertExtraFields();
            	if ($result < 0)
            	{
            		$error++;
            	}
            }

            if (! $notrigger)
            {
                // Call trigger
                $result=$this->call_trigger('LINESUPPLIER_PROPOSAL_INSERT',$user);
                if ($result < 0)
                {
                    $this->db->rollback();
                    return -1;
                }
                // End call triggers
            }

            $this->db->commit();
            return 1;
        }
        else
        {
            $this->error=$this->db->error()." sql=".$sql;
            $this->db->rollback();
            return -1;
        }
    }

    /**
     * 	Delete line in database
     *
     *	@return	 int  <0 if ko, >0 if ok
     */
    function delete()
    {
        global $conf,$langs,$user;

        $error=0;
        $this->db->begin();

        $sql = "DELETE FROM ".MAIN_DB_PREFIX."supplier_proposaldet WHERE rowid = ".$this->rowid;
        dol_syslog("SupplierProposalLine::delete", LOG_DEBUG);
        if ($this->db->query($sql) )
        {

        	// Remove extrafields
        	if ((! $error) && (empty($conf->global->MAIN_EXTRAFIELDS_DISABLED))) // For avoid conflicts if trigger used
        	{
        		$this->id=$this->rowid;
        		$result=$this->deleteExtraFields();
        		if ($result < 0)
        		{
        			$error++;
        			dol_syslog(get_class($this)."::delete error -4 ".$this->error, LOG_ERR);
        		}
        	}

            // Call trigger
            $result=$this->call_trigger('LINESUPPLIER_PROPOSAL_DELETE',$user);
            if ($result < 0)
            {
                $this->db->rollback();
                return -1;
            }
            // End call triggers

            $this->db->commit();

            return 1;
        }
        else
        {
            $this->error=$this->db->error()." sql=".$sql;
            $this->db->rollback();
            return -1;
        }
    }

    /**
     *	Update propal line object into DB
     *
     *	@param 	int		$notrigger	1=Does not execute triggers, 0= execute triggers
     *	@return	int					<0 if ko, >0 if ok
     */
    function update($notrigger=0)
    {
        global $conf,$langs,$user;

        $error=0;

        // Clean parameters
        if (empty($this->tva_tx)) $this->tva_tx=0;
        if (empty($this->localtax1_tx)) $this->localtax1_tx=0;
        if (empty($this->localtax2_tx)) $this->localtax2_tx=0;
        if (empty($this->total_localtax1)) $this->total_localtax1=0;
        if (empty($this->total_localtax2)) $this->total_localtax2=0;
		if (empty($this->localtax1_type)) $this->localtax1_type=0;
		if (empty($this->localtax2_type)) $this->localtax2_type=0;
        if (empty($this->marque_tx)) $this->marque_tx=0;
        if (empty($this->marge_tx)) $this->marge_tx=0;
        if (empty($this->price)) $this->price=0;	// TODO A virer
        if (empty($this->remise)) $this->remise=0;	// TODO A virer
        if (empty($this->remise_percent)) $this->remise_percent=0;
        if (empty($this->info_bits)) $this->info_bits=0;
        if (empty($this->special_code)) $this->special_code=0;
        if (empty($this->fk_parent_line)) $this->fk_parent_line=0;
        if (empty($this->fk_fournprice)) $this->fk_fournprice=0;
<<<<<<< HEAD
        if (empty($this->fk_unit)) $this->fk_unit=0;
=======
        if (empty($this->subprice)) $this->subprice=0;
>>>>>>> 715280b0

		if (empty($this->pa_ht)) $this->pa_ht=0;

		// if buy price not defined, define buyprice as configured in margin admin
		if ($this->pa_ht == 0)
		{
			if (($result = $this->defineBuyPrice($this->subprice, $this->remise_percent, $this->fk_product)) < 0)
			{
				return $result;
			}
			else
			{
				$this->pa_ht = $result;
			}
		}

        $this->db->begin();

        // Mise a jour ligne en base
        $sql = "UPDATE ".MAIN_DB_PREFIX."supplier_proposaldet SET";
        $sql.= " description='".$this->db->escape($this->desc)."'";
        $sql.= " , label=".(! empty($this->label)?"'".$this->db->escape($this->label)."'":"null");
        $sql.= " , product_type=".$this->product_type;
        $sql.= " , tva_tx='".price2num($this->tva_tx)."'";
        $sql.= " , localtax1_tx=".price2num($this->localtax1_tx);
        $sql.= " , localtax2_tx=".price2num($this->localtax2_tx);
		$sql.= " , localtax1_type='".$this->localtax1_type."'";
		$sql.= " , localtax2_type='".$this->localtax2_type."'";
        $sql.= " , qty='".price2num($this->qty)."'";
        $sql.= " , subprice=".price2num($this->subprice)."";
        $sql.= " , remise_percent=".price2num($this->remise_percent)."";
        $sql.= " , price=".price2num($this->price)."";					// TODO A virer
        $sql.= " , remise=".price2num($this->remise)."";				// TODO A virer
        $sql.= " , info_bits='".$this->info_bits."'";
        if (empty($this->skip_update_total))
        {
            $sql.= " , total_ht=".price2num($this->total_ht)."";
            $sql.= " , total_tva=".price2num($this->total_tva)."";
            $sql.= " , total_ttc=".price2num($this->total_ttc)."";
            $sql.= " , total_localtax1=".price2num($this->total_localtax1)."";
            $sql.= " , total_localtax2=".price2num($this->total_localtax2)."";
        }
		$sql.= " , fk_product_fournisseur_price=".(! empty($this->fk_fournprice)?"'".$this->fk_fournprice."'":"null");
		$sql.= " , buy_price_ht=".price2num($this->pa_ht);
        if (strlen($this->special_code)) $sql.= " , special_code=".$this->special_code;
        $sql.= " , fk_parent_line=".($this->fk_parent_line>0?$this->fk_parent_line:"null");
        if (! empty($this->rang)) $sql.= ", rang=".$this->rang;
        $sql.= " , ref_fourn=".(! empty($this->ref_fourn)?"'".$this->db->escape($this->ref_fourn)."'":"null");

		// Multicurrency
		$sql.= " , multicurrency_subprice=".price2num($this->multicurrency_subprice)."";
        $sql.= " , multicurrency_total_ht=".price2num($this->multicurrency_total_ht)."";
        $sql.= " , multicurrency_total_tva=".price2num($this->multicurrency_total_tva)."";
        $sql.= " , multicurrency_total_ttc=".price2num($this->multicurrency_total_ttc)."";
        $sql.= " , fk_unit=".$this->fk_unit;

		$sql.= " WHERE rowid = ".$this->rowid;

        dol_syslog(get_class($this)."::update", LOG_DEBUG);
        $resql=$this->db->query($sql);
        if ($resql)
        {
        	if (empty($conf->global->MAIN_EXTRAFIELDS_DISABLED)) // For avoid conflicts if trigger used
        	{
        		$this->id=$this->rowid;
        		$result=$this->insertExtraFields();
        		if ($result < 0)
        		{
        			$error++;
        		}
        	}

            if (! $notrigger)
            {
                // Call trigger
                $result=$this->call_trigger('LINESUPPLIER_PROPOSAL_UPDATE',$user);
                if ($result < 0)
                {
                    $this->db->rollback();
                    return -1;
                }
                // End call triggers
            }

            $this->db->commit();
            return 1;
        }
        else
        {
            $this->error=$this->db->error();
            $this->db->rollback();
            return -2;
        }
    }

    /**
     *	Update DB line fields total_xxx
     *	Used by migration
     *
     *	@return		int		<0 if ko, >0 if ok
     */
    function update_total()
    {
        $this->db->begin();

        // Mise a jour ligne en base
        $sql = "UPDATE ".MAIN_DB_PREFIX."supplier_proposaldet SET";
        $sql.= " total_ht=".price2num($this->total_ht,'MT')."";
        $sql.= ",total_tva=".price2num($this->total_tva,'MT')."";
        $sql.= ",total_ttc=".price2num($this->total_ttc,'MT')."";
        $sql.= " WHERE rowid = ".$this->rowid;

        dol_syslog("SupplierProposalLine::update_total", LOG_DEBUG);

        $resql=$this->db->query($sql);
        if ($resql)
        {
            $this->db->commit();
            return 1;
        }
        else
        {
            $this->error=$this->db->error();
            $this->db->rollback();
            return -2;
        }
    }

}
<|MERGE_RESOLUTION|>--- conflicted
+++ resolved
@@ -2800,11 +2800,8 @@
         if (empty($this->special_code)) $this->special_code=0;
         if (empty($this->fk_parent_line)) $this->fk_parent_line=0;
         if (empty($this->fk_fournprice)) $this->fk_fournprice=0;
-<<<<<<< HEAD
         if (empty($this->fk_unit)) $this->fk_unit=0;
-=======
         if (empty($this->subprice)) $this->subprice=0;
->>>>>>> 715280b0
 
         if (empty($this->pa_ht)) $this->pa_ht=0;
 
@@ -2988,11 +2985,8 @@
         if (empty($this->special_code)) $this->special_code=0;
         if (empty($this->fk_parent_line)) $this->fk_parent_line=0;
         if (empty($this->fk_fournprice)) $this->fk_fournprice=0;
-<<<<<<< HEAD
         if (empty($this->fk_unit)) $this->fk_unit=0;
-=======
         if (empty($this->subprice)) $this->subprice=0;
->>>>>>> 715280b0
 
 		if (empty($this->pa_ht)) $this->pa_ht=0;
 
