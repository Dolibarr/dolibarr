<?php
/* Copyright (C) 2002-2004 Rodolphe Quiedeville		<rodolphe@quiedeville.org>
 * Copyright (C) 2004      Eric Seigne				<eric.seigne@ryxeo.com>
 * Copyright (C) 2004-2011 Laurent Destailleur		<eldy@users.sourceforge.net>
 * Copyright (C) 2005      Marc Barilley			<marc@ocebo.com>
 * Copyright (C) 2005-2013 Regis Houssin			<regis.houssin@inodbox.com>
 * Copyright (C) 2006      Andre Cianfarani			<acianfa@free.fr>
 * Copyright (C) 2008      Raphael Bertrand			<raphael.bertrand@resultic.fr>
 * Copyright (C) 2010-2020 Juanjo Menent			<jmenent@2byte.es>
 * Copyright (C) 2010-2018 Philippe Grand			<philippe.grand@atoo-net.com>
 * Copyright (C) 2012-2014 Christophe Battarel  	<christophe.battarel@altairis.fr>
 * Copyright (C) 2013      Florian Henry		  	<florian.henry@open-concept.pro>
 * Copyright (C) 2014      Marcos García            <marcosgdf@gmail.com>
 * Copyright (C) 2016      Ferran Marcet            <fmarcet@2byte.es>
 * Copyright (C) 2018      Nicolas ZABOURI			<info@inovea-conseil.com>
 * Copyright (C) 2019-2020 Frédéric France          <frederic.france@netlogic.fr>
 * Copyright (C) 2020		Tobias Sekan			<tobias.sekan@startmail.com>
 *
 * This program is free software; you can redistribute it and/or modify
 * it under the terms of the GNU General Public License as published by
 * the Free Software Foundation; either version 3 of the License, or
 * (at your option) any later version.
 *
 * This program is distributed in the hope that it will be useful,
 * but WITHOUT ANY WARRANTY; without even the implied warranty of
 * MERCHANTABILITY or FITNESS FOR A PARTICULAR PURPOSE.  See the
 * GNU General Public License for more details.
 *
 * You should have received a copy of the GNU General Public License
 * along with this program. If not, see <https://www.gnu.org/licenses/>.
 */

/**
 *	\file       htdocs/supplier_proposal/class/supplier_proposal.class.php
 *	\brief      File of class to manage supplier proposals
 */

require_once DOL_DOCUMENT_ROOT.'/fourn/class/fournisseur.product.class.php';
require_once DOL_DOCUMENT_ROOT.'/core/class/commonobject.class.php';
require_once DOL_DOCUMENT_ROOT.'/product/class/product.class.php';
require_once DOL_DOCUMENT_ROOT.'/contact/class/contact.class.php';
require_once DOL_DOCUMENT_ROOT.'/margin/lib/margins.lib.php';
require_once DOL_DOCUMENT_ROOT.'/multicurrency/class/multicurrency.class.php';
require_once DOL_DOCUMENT_ROOT.'/core/class/commonincoterm.class.php';

/**
 *	Class to manage price ask supplier
 */
class SupplierProposal extends CommonObject
{
	use CommonIncoterm;

	/**
	 * @var string ID to identify managed object
	 */
	public $element = 'supplier_proposal';

	/**
	 * @var string Name of table without prefix where object is stored
	 */
	public $table_element = 'supplier_proposal';

	/**
	 * @var string    Name of subtable line
	 */
	public $table_element_line = 'supplier_proposaldet';

	/**
	 * @var string Field with ID of parent key if this field has a parent
	 */
	public $fk_element = 'fk_supplier_proposal';

	/**
	 * @var string String with name of icon for myobject. Must be the part after the 'object_' into object_myobject.png
	 */
	public $picto = 'supplier_proposal';

	/**
	 * 0=No test on entity, 1=Test with field entity, 2=Test with link by societe
	 * @var int
	 */
	public $ismultientitymanaged = 1;

	/**
	 * 0=Default, 1=View may be restricted to sales representative only if no permission to see all or to company of external user if external user
	 * @var integer
	 */
	public $restrictiononfksoc = 1;

	/**
	 * {@inheritdoc}
	 */
	protected $table_ref_field = 'ref';

	public $socid; // Id client

	/**
	 * @deprecated
	 * @see $user_author_id
	 */
	public $author;

	public $ref_fourn; //Reference saisie lors de l'ajout d'une ligne à la demande
	public $ref_supplier; //Reference saisie lors de l'ajout d'une ligne à la demande
	public $statut; // 0 (draft), 1 (validated), 2 (signed), 3 (not signed), 4 (processed/billed)

	/**
	 * @var integer|string Date of proposal
	 */
	public $date;

	/**
	 * @var integer|string date_livraison
	 * @deprecated
	 */
	public $date_livraison;

	/**
	 * @var integer|string date_livraison
	 */
	public $delivery_date;

	/**
	 * @deprecated
	 * @see $date_creation
	 */
	public $datec;

	/**
	 * @var integer|string date_creation
	 */
	public $date_creation;

	/**
	 * @deprecated
	 * @see $date_validation
	 */
	public $datev;

	/**
	 * @var integer|string date_validation
	 */
	public $date_validation;


	public $user_author_id;
	public $user_valid_id;
	public $user_close_id;

	/**
	 * @deprecated
	 * @see $price_ht
	 */
	public $price;

	/**
	 * @deprecated
	 * @see $total_tva
	 */
	public $tva;

	/**
	 * @deprecated
	 * @see $total_ttc
	 */
	public $total;

	public $cond_reglement_code;
	public $mode_reglement_code;
	public $remise = 0;
	public $remise_percent = 0;
	public $remise_absolue = 0;

	public $extraparams = array();
	public $lines = array();
	public $line;

	public $labelStatus = array();
	public $labelStatusShort = array();

	public $nbtodo;
	public $nbtodolate;

	// Multicurrency
	/**
	 * @var int ID
	 */
	public $fk_multicurrency;

	public $multicurrency_code;
	public $multicurrency_tx;
	public $multicurrency_total_ht;
	public $multicurrency_total_tva;
	public $multicurrency_total_ttc;

	/**
	 * Draft status
	 */
	const STATUS_DRAFT = 0;

	/**
	 * Validated status
	 */
	const STATUS_VALIDATED = 1;

	/**
	 * Signed quote
	 */
	const STATUS_SIGNED = 2;

	/**
	 * Not signed quote, canceled
	 */
	const STATUS_NOTSIGNED = 3;

	/**
	 * Billed or closed/processed quote
	 */
	const STATUS_CLOSE = 4;



	/**
	 *	Constructor
	 *
	 *	@param      DoliDB	$db         Database handler
	 *	@param      int		$socid		Id third party
	 *	@param      int		$supplier_proposalid   Id supplier_proposal
	 */
	public function __construct($db, $socid = "", $supplier_proposalid = 0)
	{
		global $conf, $langs;

		$this->db = $db;

		$this->socid = $socid;
		$this->id = $supplier_proposalid;
	}


	// phpcs:disable PEAR.NamingConventions.ValidFunctionName.ScopeNotCamelCaps
	/**
	 * 	Add line into array ->lines
	 *
	 * 	@param  int		$idproduct       	Product Id to add
	 * 	@param  int		$qty             	Quantity
	 * 	@param  int		$remise_percent  	Discount effected on Product
	 *  @return	int							<0 if KO, >0 if OK
	 *
	 *	TODO	Remplacer les appels a cette fonction par generation objet Ligne
	 */
	public function add_product($idproduct, $qty, $remise_percent = 0)
	{
		// phpcs:enable
		global $conf, $mysoc;

		if (!$qty) {
			$qty = 1;
		}

		dol_syslog(get_class($this)."::add_product $idproduct, $qty, $remise_percent");
		if ($idproduct > 0) {
			$prod = new Product($this->db);
			$prod->fetch($idproduct);

			$productdesc = $prod->description;

			$tva_tx = get_default_tva($mysoc, $this->thirdparty, $prod->id);
			$tva_npr = get_default_npr($mysoc, $this->thirdparty, $prod->id);
			if (empty($tva_tx)) {
				$tva_npr = 0;
			}
			$localtax1_tx = get_localtax($tva_tx, 1, $mysoc, $this->thirdparty, $tva_npr);
			$localtax2_tx = get_localtax($tva_tx, 2, $mysoc, $this->thirdparty, $tva_npr);

			// multiprix
			if ($conf->global->PRODUIT_MULTIPRICES && $this->thirdparty->price_level) {
				$price = $prod->multiprices[$this->thirdparty->price_level];
			} else {
				$price = $prod->price;
			}

			$line = new SupplierProposalLine($this->db);

			$line->fk_product = $idproduct;
			$line->desc = $productdesc;
			$line->qty = $qty;
			$line->subprice = $price;
			$line->remise_percent = $remise_percent;
			$line->tva_tx = $tva_tx;

			$this->lines[] = $line;
			return 1;
		}
		return -1;
	}

	// phpcs:disable PEAR.NamingConventions.ValidFunctionName.ScopeNotCamelCaps
	/**
	 *	Adding line of fixed discount in the proposal in DB
	 *
	 *	@param     int		$idremise			Id of fixed discount
	 *  @return    int          				>0 if OK, <0 if KO
	 */
	public function insert_discount($idremise)
	{
		// phpcs:enable
		global $langs;

		include_once DOL_DOCUMENT_ROOT.'/core/lib/price.lib.php';
		include_once DOL_DOCUMENT_ROOT.'/core/class/discount.class.php';

		$this->db->begin();

		$remise = new DiscountAbsolute($this->db);
		$result = $remise->fetch($idremise);

		if ($result > 0) {
			if ($remise->fk_facture) {	// Protection against multiple submission
				$this->error = $langs->trans("ErrorDiscountAlreadyUsed");
				$this->db->rollback();
				return -5;
			}

			$supplier_proposalligne = new SupplierProposalLine($this->db);
			$supplier_proposalligne->fk_supplier_proposal = $this->id;
			$supplier_proposalligne->fk_remise_except = $remise->id;
			$supplier_proposalligne->desc = $remise->description; // Description ligne
			$supplier_proposalligne->tva_tx = $remise->tva_tx;
			$supplier_proposalligne->subprice = -$remise->amount_ht;
			$supplier_proposalligne->fk_product = 0; // Id produit predefini
			$supplier_proposalligne->qty = 1;
			$supplier_proposalligne->remise = 0;
			$supplier_proposalligne->remise_percent = 0;
			$supplier_proposalligne->rang = -1;
			$supplier_proposalligne->info_bits = 2;

			$supplier_proposalligne->total_ht  = -$remise->amount_ht;
			$supplier_proposalligne->total_tva = -$remise->amount_tva;
			$supplier_proposalligne->total_ttc = -$remise->amount_ttc;

			$result = $supplier_proposalligne->insert();
			if ($result > 0) {
				$result = $this->update_price(1);
				if ($result > 0) {
					$this->db->commit();
					return 1;
				} else {
					$this->db->rollback();
					return -1;
				}
			} else {
				$this->error = $supplier_proposalligne->error;
				$this->db->rollback();
				return -2;
			}
		} else {
			$this->db->rollback();
			return -2;
		}
	}

	/**
	 *    	Add a proposal line into database (linked to product/service or not)
	 * 		Les parametres sont deja cense etre juste et avec valeurs finales a l'appel
	 *		de cette methode. Aussi, pour le taux tva, il doit deja avoir ete defini
	 *		par l'appelant par la methode get_default_tva(societe_vendeuse,societe_acheteuse,'',produit)
	 *		et le desc doit deja avoir la bonne valeur (a l'appelant de gerer le multilangue)
	 *
	 * 		@param    	string		$desc				Description de la ligne
	 * 		@param    	double		$pu_ht				Prix unitaire
	 * 		@param    	double		$qty             	Quantite
	 * 		@param    	double		$txtva           	Taux de tva
	 * 		@param		double		$txlocaltax1		Local tax 1 rate
	 *  	@param		double		$txlocaltax2		Local tax 2 rate
	 *		@param    	int			$fk_product      	Product/Service ID predefined
	 * 		@param    	double		$remise_percent  	Percentage discount of the line
	 * 		@param    	string		$price_base_type	HT or TTC
	 * 		@param    	double		$pu_ttc             Prix unitaire TTC
	 * 		@param    	int			$info_bits			Bits of type of lines
	 *      @param      int			$type               Type of line (product, service)
	 *      @param      int			$rang               Position of line
	 *      @param		int			$special_code		Special code (also used by externals modules!)
	 *      @param		int			$fk_parent_line		Id of parent line
	 *      @param		int			$fk_fournprice		Id supplier price. If 0, we will take best price. If -1 we keep it empty.
	 *      @param		int			$pa_ht				Buying price without tax
	 *      @param		string		$label				???
	 *      @param		array		$array_options		extrafields array
	 * 		@param		string		$ref_supplier			Supplier price reference
	 * 		@param		int			$fk_unit			Id of the unit to use.
	 * 		@param		string		$origin				'order', 'supplier_proposal', ...
	 * 		@param		int			$origin_id			Id of origin line
	 * 		@param		double		$pu_ht_devise		Amount in currency
	 * 		@param		int			$date_start			Date start
	 * 		@param		int			$date_end			Date end
	 *    	@return    	int         	    			>0 if OK, <0 if KO
	 *
	 *    	@see       	add_product()
	 */
	public function addline($desc, $pu_ht, $qty, $txtva, $txlocaltax1 = 0, $txlocaltax2 = 0, $fk_product = 0, $remise_percent = 0, $price_base_type = 'HT', $pu_ttc = 0, $info_bits = 0, $type = 0, $rang = -1, $special_code = 0, $fk_parent_line = 0, $fk_fournprice = 0, $pa_ht = 0, $label = '', $array_options = 0, $ref_supplier = '', $fk_unit = '', $origin = '', $origin_id = 0, $pu_ht_devise = 0, $date_start = 0, $date_end = 0)
	{
		global $mysoc, $conf, $langs;

		dol_syslog(get_class($this)."::addline supplier_proposalid=$this->id, desc=$desc, pu_ht=$pu_ht, qty=$qty, txtva=$txtva, fk_product=$fk_product, remise_except=$remise_percent, price_base_type=$price_base_type, pu_ttc=$pu_ttc, info_bits=$info_bits, type=$type");
		include_once DOL_DOCUMENT_ROOT.'/core/lib/price.lib.php';

		// Clean parameters
		if (empty($remise_percent)) {
			$remise_percent = 0;
		}
		if (empty($qty)) {
			$qty = 0;
		}
		if (empty($info_bits)) {
			$info_bits = 0;
		}
		if (empty($rang)) {
			$rang = 0;
		}
		if (empty($fk_parent_line) || $fk_parent_line < 0) {
			$fk_parent_line = 0;
		}
		if (empty($pu_ht)) {
			$pu_ht = 0;
		}

		$remise_percent = price2num($remise_percent);
		$qty = price2num($qty);
		$pu_ht = price2num($pu_ht);
		$pu_ttc = price2num($pu_ttc);
		if (!preg_match('/\((.*)\)/', $txtva)) {
			$txtva = price2num($txtva); // $txtva can have format '5.0(XXX)' or '5'
		}
		$txlocaltax1 = price2num($txlocaltax1);
		$txlocaltax2 = price2num($txlocaltax2);
		$pa_ht = price2num($pa_ht);
		if ($price_base_type == 'HT') {
			$pu = $pu_ht;
		} else {
			$pu = $pu_ttc;
		}

		// Check parameters
		if ($type < 0) {
			return -1;
		}

		if ($this->statut == self::STATUS_DRAFT) {
			$this->db->begin();

			if ($fk_product > 0) {
				if (!empty($conf->global->SUPPLIER_PROPOSAL_WITH_PREDEFINED_PRICES_ONLY)) {
					// Check quantity is enough
					dol_syslog(get_class($this)."::addline we check supplier prices fk_product=".$fk_product." fk_fournprice=".$fk_fournprice." qty=".$qty." ref_supplier=".$ref_supplier);
					$prod = new Product($this->db);
					if ($prod->fetch($fk_product) > 0) {
						$product_type = $prod->type;
						$label = $prod->label;
						$fk_prod_fourn_price = $fk_fournprice;

						// We use 'none' instead of $ref_supplier, because fourn_ref may not exists anymore. So we will take the first supplier price ok.
						// If we want a dedicated supplier price, we must provide $fk_prod_fourn_price.
						$result = $prod->get_buyprice($fk_prod_fourn_price, $qty, $fk_product, 'none', ($this->fk_soc ? $this->fk_soc : $this->socid)); // Search on couple $fk_prod_fourn_price/$qty first, then on triplet $qty/$fk_product/$ref_supplier/$this->fk_soc
						if ($result > 0) {
							$pu = $prod->fourn_pu; // Unit price supplier price set by get_buyprice
							$ref_supplier = $prod->ref_supplier; // Ref supplier price set by get_buyprice
							// is remise percent not keyed but present for the product we add it
							if ($remise_percent == 0 && $prod->remise_percent != 0) {
								$remise_percent = $prod->remise_percent;
							}
						}
						if ($result == 0) {                   // If result == 0, we failed to found the supplier reference price
							$langs->load("errors");
							$this->error = "Ref ".$prod->ref." ".$langs->trans("ErrorQtyTooLowForThisSupplier");
							$this->db->rollback();
							dol_syslog(get_class($this)."::addline we did not found supplier price, so we can't guess unit price");
							//$pu    = $prod->fourn_pu;     // We do not overwrite unit price
							//$ref   = $prod->ref_fourn;    // We do not overwrite ref supplier price
							return -1;
						}
						if ($result == -1) {
							$langs->load("errors");
							$this->error = "Ref ".$prod->ref." ".$langs->trans("ErrorQtyTooLowForThisSupplier");
							$this->db->rollback();
							dol_syslog(get_class($this)."::addline result=".$result." - ".$this->error, LOG_DEBUG);
							return -1;
						}
						if ($result < -1) {
							$this->error = $prod->error;
							$this->errors = $prod->errors;
							$this->db->rollback();
							dol_syslog(get_class($this)."::addline result=".$result." - ".$this->error, LOG_ERR);
							return -1;
						}
					} else {
						$this->error = $prod->error;
						$this->errors = $prod->errors;
						$this->db->rollback();
						return -1;
					}
				}
			} else {
				$product_type = $type;
			}

			// Calcul du total TTC et de la TVA pour la ligne a partir de
			// qty, pu, remise_percent et txtva
			// TRES IMPORTANT: C'est au moment de l'insertion ligne qu'on doit stocker
			// la part ht, tva et ttc, et ce au niveau de la ligne qui a son propre taux tva.

			$localtaxes_type = getLocalTaxesFromRate($txtva, 0, $this->thirdparty, $mysoc);

			// Clean vat code
			$reg = array();
			$vat_src_code = '';
			if (preg_match('/\((.*)\)/', $txtva, $reg)) {
				$vat_src_code = $reg[1];
				$txtva = preg_replace('/\s*\(.*\)/', '', $txtva); // Remove code into vatrate.
			}

			if (!empty($conf->multicurrency->enabled) && $pu_ht_devise > 0) {
				$pu = 0;
			}

			$tabprice = calcul_price_total($qty, $pu, $remise_percent, $txtva, $txlocaltax1, $txlocaltax2, 0, $price_base_type, $info_bits, $type, $this->thirdparty, $localtaxes_type, 100, $this->multicurrency_tx, $pu_ht_devise);
			$total_ht  = $tabprice[0];
			$total_tva = $tabprice[1];
			$total_ttc = $tabprice[2];
			$total_localtax1 = $tabprice[9];
			$total_localtax2 = $tabprice[10];
			$pu = $pu_ht = $tabprice[3];

			// MultiCurrency
			$multicurrency_total_ht  = $tabprice[16];
			$multicurrency_total_tva = $tabprice[17];
			$multicurrency_total_ttc = $tabprice[18];
			$pu_ht_devise = $tabprice[19];

			// Rang to use
			$ranktouse = $rang;
			if ($ranktouse == -1) {
				$rangmax = $this->line_max($fk_parent_line);
				$ranktouse = $rangmax + 1;
			}

			// TODO A virer
			// Anciens indicateurs: $price, $remise (a ne plus utiliser)
			$price = $pu;
			$remise = 0;
			if ($remise_percent > 0) {
				$remise = round(($pu * $remise_percent / 100), 2);
				$price = $pu - $remise;
			}

			// Insert line
			$this->line = new SupplierProposalLine($this->db);

			$this->line->fk_supplier_proposal = $this->id;
			$this->line->label = $label;
			$this->line->desc = $desc;
			$this->line->qty = $qty;

			$this->line->vat_src_code = $vat_src_code;
			$this->line->tva_tx = $txtva;
			$this->line->localtax1_tx = ($total_localtax1 ? $localtaxes_type[1] : 0);
			$this->line->localtax2_tx = ($total_localtax2 ? $localtaxes_type[3] : 0);
			$this->line->localtax1_type = empty($localtaxes_type[0]) ? '' : $localtaxes_type[0];
			$this->line->localtax2_type = empty($localtaxes_type[2]) ? '' : $localtaxes_type[2];
			$this->line->fk_product = $fk_product;
			$this->line->remise_percent = $remise_percent;
			$this->line->subprice = $pu_ht;
			$this->line->rang = $ranktouse;
			$this->line->info_bits = $info_bits;
			$this->line->total_ht = $total_ht;
			$this->line->total_tva = $total_tva;
			$this->line->total_localtax1 = $total_localtax1;
			$this->line->total_localtax2 = $total_localtax2;
			$this->line->total_ttc = $total_ttc;
			$this->line->product_type = $type;
			$this->line->special_code = $special_code;
			$this->line->fk_parent_line = $fk_parent_line;
			$this->line->fk_unit = $fk_unit;
			$this->line->origin = $origin;
			$this->line->origin_id = $origin_id;
			$this->line->ref_fourn = $this->db->escape($ref_supplier);
			$this->line->date_start = $date_start;
			$this->line->date_end = $date_end;

<<<<<<< HEAD
			// infos marge
			if (!empty($fk_product) && $fk_product > 0 && empty($fk_fournprice) && empty($pa_ht)) {
				// When fk_fournprice is 0, we take the lowest buying price
				include_once DOL_DOCUMENT_ROOT.'/fourn/class/fournisseur.product.class.php';
				$productFournisseur = new ProductFournisseur($this->db);
				$productFournisseur->find_min_price_product_fournisseur($fk_product);
				$this->line->fk_fournprice = $productFournisseur->product_fourn_price_id;
			} else {
				$this->line->fk_fournprice = ($fk_fournprice > 0 ? $fk_fournprice : 0); // If fk_fournprice is -1, we will not use fk_fournprice
			}
			$this->line->pa_ht = $pa_ht;
			//var_dump($this->line->fk_fournprice);exit;

			// Multicurrency
			$this->line->fk_multicurrency = $this->fk_multicurrency;
			$this->line->multicurrency_code = $this->multicurrency_code;
			$this->line->multicurrency_subprice		= $pu_ht_devise;
			$this->line->multicurrency_total_ht		= $multicurrency_total_ht;
			$this->line->multicurrency_total_tva	= $multicurrency_total_tva;
			$this->line->multicurrency_total_ttc	= $multicurrency_total_ttc;

			// Mise en option de la ligne
			if (empty($qty) && empty($special_code)) {
				$this->line->special_code = 3;
			}

			if (is_array($array_options) && count($array_options) > 0) {
				$this->line->array_options = $array_options;
			}

			$result = $this->line->insert();
			if ($result > 0) {
				// Reorder if child line
				if (!empty($fk_parent_line)) {
					$this->line_order(true, 'DESC');
				}

				// Mise a jour informations denormalisees au niveau de la propale meme
				$result = $this->update_price(1, 'auto', 0, $this->thirdparty); // This method is designed to add line from user input so total calculation must be done using 'auto' mode.
				if ($result > 0) {
					$this->db->commit();
					return $this->line->id;
				} else {
					$this->error = $this->error();
					$this->errors = $this->errors();
					$this->db->rollback();
					return -1;
				}
			} else {
				$this->error = $this->line->error;
				$this->errors = $this->line->errors;
				$this->db->rollback();
				return -2;
			}
		} else {
			$this->error = 'BadStatusOfObjectToAddLine';
			return -5;
		}
	}


	/**
	 *  Update a proposal line
	 *
	 *  @param      int			$rowid           	Id de la ligne
	 *  @param      double		$pu		     	  	Prix unitaire (HT ou TTC selon price_base_type)
	 *  @param      double		$qty            	Quantity
	 *  @param      double		$remise_percent  	Remise effectuee sur le produit
	 *  @param      double		$txtva	          	Taux de TVA
	 * 	@param	  	double		$txlocaltax1		Local tax 1 rate
	 *  @param	  	double		$txlocaltax2		Local tax 2 rate
	 *  @param      string		$desc            	Description
	 *	@param	  	double		$price_base_type	HT ou TTC
	 *	@param      int			$info_bits        	Miscellaneous informations
	 *	@param		int			$special_code		Special code (also used by externals modules!)
	 * 	@param		int			$fk_parent_line		Id of parent line (0 in most cases, used by modules adding sublevels into lines).
	 * 	@param		int			$skip_update_total	Keep fields total_xxx to 0 (used for special lines by some modules)
	 *  @param		int			$fk_fournprice		Id of origin supplier price
	 *  @param		int			$pa_ht				Price (without tax) of product when it was bought
	 *  @param		string		$label				???
	 *  @param		int			$type				0/1=Product/service
	 *  @param		array		$array_options		extrafields array
	 * 	@param		string		$ref_supplier			Supplier price reference
	 *	@param		int			$fk_unit			Id of the unit to use.
=======
            // infos marge
            if (!empty($fk_product) && empty($fk_fournprice) && empty($pa_ht)) {
                // When fk_fournprice is 0, we take the lowest buying price
                include_once DOL_DOCUMENT_ROOT.'/fourn/class/fournisseur.product.class.php';
                $productFournisseur = new ProductFournisseur($this->db);
                $productFournisseur->find_min_price_product_fournisseur($fk_product);
                $this->line->fk_fournprice = $productFournisseur->product_fourn_price_id;
            } else {
            	$this->line->fk_fournprice = ($fk_fournprice > 0 ? $fk_fournprice : 0); // If fk_fournprice is -1, we will not use fk_fournprice
            }
            $this->line->pa_ht = $pa_ht;
            //var_dump($this->line->fk_fournprice);exit;

            // Multicurrency
            $this->line->fk_multicurrency = $this->fk_multicurrency;
            $this->line->multicurrency_code = $this->multicurrency_code;
            $this->line->multicurrency_subprice		= $pu_ht_devise;
            $this->line->multicurrency_total_ht		= $multicurrency_total_ht;
            $this->line->multicurrency_total_tva	= $multicurrency_total_tva;
            $this->line->multicurrency_total_ttc	= $multicurrency_total_ttc;

            // Mise en option de la ligne
            if (empty($qty) && empty($special_code)) $this->line->special_code = 3;

            if (is_array($array_option) && count($array_option) > 0) {
                $this->line->array_options = $array_option;
            }

            $result = $this->line->insert();
            if ($result > 0)
            {
                // Reorder if child line
                if (!empty($fk_parent_line)) $this->line_order(true, 'DESC');
				elseif($ranktouse > 0 && $ranktouse <= count($this->lines)) { // Update all rank of all other lines
					for ($ii = $ranktouse; $ii <= count($this->lines); $ii++) {
						$this->updateRangOfLine($this->lines[$ii - 1]->id, $ii + 1);
					}
				}

                // Mise a jour informations denormalisees au niveau de la propale meme
                $result = $this->update_price(1, 'auto', 0, $this->thirdparty); // This method is designed to add line from user input so total calculation must be done using 'auto' mode.
                if ($result > 0)
                {
                    $this->db->commit();
                    return $this->line->id;
                }
                else
                {
                    $this->error = $this->db->error();
                    $this->db->rollback();
                    return -1;
                }
            }
            else
            {
                $this->error = $this->line->error;
                $this->errors = $this->line->errors;
                $this->db->rollback();
                return -2;
            }
        }
        else
        {
        	$this->error = 'BadStatusOfObjectToAddLine';
        	return -5;
        }
    }


    /**
     *  Update a proposal line
     *
     *  @param      int			$rowid           	Id de la ligne
     *  @param      double		$pu		     	  	Prix unitaire (HT ou TTC selon price_base_type)
     *  @param      double		$qty            	Quantity
     *  @param      double		$remise_percent  	Remise effectuee sur le produit
     *  @param      double		$txtva	          	Taux de TVA
     * 	@param	  	double		$txlocaltax1		Local tax 1 rate
     *  @param	  	double		$txlocaltax2		Local tax 2 rate
     *  @param      string		$desc            	Description
     *	@param	  	double		$price_base_type	HT ou TTC
     *	@param      int			$info_bits        	Miscellaneous informations
     *	@param		int			$special_code		Special code (also used by externals modules!)
     * 	@param		int			$fk_parent_line		Id of parent line (0 in most cases, used by modules adding sublevels into lines).
     * 	@param		int			$skip_update_total	Keep fields total_xxx to 0 (used for special lines by some modules)
     *  @param		int			$fk_fournprice		Id of origin supplier price
     *  @param		int			$pa_ht				Price (without tax) of product when it was bought
     *  @param		string		$label				???
     *  @param		int			$type				0/1=Product/service
     *  @param		array		$array_options		extrafields array
     * 	@param		string		$ref_supplier			Supplier price reference
     *	@param		int			$fk_unit			Id of the unit to use.
>>>>>>> 1e0d7d92
	 * 	@param		double		$pu_ht_devise		Unit price in currency
	 *  @return     int     		        		0 if OK, <0 if KO
	 */
	public function updateline($rowid, $pu, $qty, $remise_percent, $txtva, $txlocaltax1 = 0, $txlocaltax2 = 0, $desc = '', $price_base_type = 'HT', $info_bits = 0, $special_code = 0, $fk_parent_line = 0, $skip_update_total = 0, $fk_fournprice = 0, $pa_ht = 0, $label = '', $type = 0, $array_options = 0, $ref_supplier = '', $fk_unit = '', $pu_ht_devise = 0)
	{
		global $conf, $user, $langs, $mysoc;

		dol_syslog(get_class($this)."::updateLine $rowid, $pu, $qty, $remise_percent, $txtva, $desc, $price_base_type, $info_bits");
		include_once DOL_DOCUMENT_ROOT.'/core/lib/price.lib.php';

		// Clean parameters
		$remise_percent = price2num($remise_percent);
		$qty = price2num($qty);
		$pu = price2num($pu);
		if (!preg_match('/\((.*)\)/', $txtva)) {
			$txtva = price2num($txtva); // $txtva can have format '5.0(XXX)' or '5'
		}
		$txlocaltax1 = price2num($txlocaltax1);
		$txlocaltax2 = price2num($txlocaltax2);
		$pa_ht = price2num($pa_ht);
		if (empty($qty) && empty($special_code)) {
			$special_code = 3; // Set option tag
		}
		if (!empty($qty) && $special_code == 3) {
			$special_code = 0; // Remove option tag
		}

		if ($this->statut == 0) {
			$this->db->begin();

			// Calcul du total TTC et de la TVA pour la ligne a partir de
			// qty, pu, remise_percent et txtva
			// TRES IMPORTANT: C'est au moment de l'insertion ligne qu'on doit stocker
			// la part ht, tva et ttc, et ce au niveau de la ligne qui a son propre taux tva.

			$localtaxes_type = getLocalTaxesFromRate($txtva, 0, $mysoc, $this->thirdparty);

			// Clean vat code
			$reg = array();
			$vat_src_code = '';
			if (preg_match('/\((.*)\)/', $txtva, $reg)) {
				$vat_src_code = $reg[1];
				$txtva = preg_replace('/\s*\(.*\)/', '', $txtva); // Remove code into vatrate.
			}

			if (!empty($conf->multicurrency->enabled) && $pu_ht_devise > 0) {
				$pu = 0;
			}

			$tabprice = calcul_price_total($qty, $pu, $remise_percent, $txtva, $txlocaltax1, $txlocaltax2, 0, $price_base_type, $info_bits, $type, $this->thirdparty, $localtaxes_type, 100, $this->multicurrency_tx, $pu_ht_devise);
			$total_ht  = $tabprice[0];
			$total_tva = $tabprice[1];
			$total_ttc = $tabprice[2];
			$total_localtax1 = $tabprice[9];
			$total_localtax2 = $tabprice[10];

			// MultiCurrency
			$multicurrency_total_ht  = $tabprice[16];
			$multicurrency_total_tva = $tabprice[17];
			$multicurrency_total_ttc = $tabprice[18];
			$pu_ht_devise = $tabprice[19];

			//Fetch current line from the database and then clone the object and set it in $oldline property
			$line = new SupplierProposalLine($this->db);
			$line->fetch($rowid);
			$line->fetch_optionals();

			// Stock previous line records
			$staticline = clone $line;

			$line->oldline = $staticline;
			$this->line = $line;
			$this->line->context = $this->context;

			// Reorder if fk_parent_line change
			if (!empty($fk_parent_line) && !empty($staticline->fk_parent_line) && $fk_parent_line != $staticline->fk_parent_line) {
				$rangmax = $this->line_max($fk_parent_line);
				$this->line->rang = $rangmax + 1;
			}

			$this->line->id					= $rowid;
			$this->line->label = $label;
			$this->line->desc = $desc;
			$this->line->qty				= $qty;
			$this->line->product_type = $type;

			$this->line->vat_src_code = $vat_src_code;
			$this->line->tva_tx = $txtva;
			$this->line->localtax1_tx		= $txlocaltax1;
			$this->line->localtax2_tx		= $txlocaltax2;
			$this->line->localtax1_type		= empty($localtaxes_type[0]) ? '' : $localtaxes_type[0];
			$this->line->localtax2_type		= empty($localtaxes_type[2]) ? '' : $localtaxes_type[2];
			$this->line->remise_percent		= $remise_percent;
			$this->line->subprice			= $pu;
			$this->line->info_bits			= $info_bits;
			$this->line->total_ht			= $total_ht;
			$this->line->total_tva			= $total_tva;
			$this->line->total_localtax1	= $total_localtax1;
			$this->line->total_localtax2	= $total_localtax2;
			$this->line->total_ttc			= $total_ttc;
			$this->line->special_code = $special_code;
			$this->line->fk_parent_line		= $fk_parent_line;
			$this->line->skip_update_total = $skip_update_total;
			$this->line->ref_fourn = $ref_supplier;
			$this->line->fk_unit = $fk_unit;

			// infos marge
			if (!empty($fk_product) && $fk_product > 0 && empty($fk_fournprice) && empty($pa_ht)) {
				// by external module, take lowest buying price
				include_once DOL_DOCUMENT_ROOT.'/fourn/class/fournisseur.product.class.php';
				$productFournisseur = new ProductFournisseur($this->db);
				$productFournisseur->find_min_price_product_fournisseur($fk_product);
				$this->line->fk_fournprice = $productFournisseur->product_fourn_price_id;
			} else {
				$this->line->fk_fournprice = $fk_fournprice;
			}
			$this->line->pa_ht = $pa_ht;

			if (is_array($array_options) && count($array_options) > 0) {
				// We replace values in this->line->array_options only for entries defined into $array_options
				foreach ($array_options as $key => $value) {
					$this->line->array_options[$key] = $array_options[$key];
				}
			}

			// Multicurrency
			$this->line->multicurrency_subprice		= $pu_ht_devise;
			$this->line->multicurrency_total_ht		= $multicurrency_total_ht;
			$this->line->multicurrency_total_tva	= $multicurrency_total_tva;
			$this->line->multicurrency_total_ttc	= $multicurrency_total_ttc;

			$result = $this->line->update();
			if ($result > 0) {
				// Reorder if child line
				if (!empty($fk_parent_line)) {
					$this->line_order(true, 'DESC');
				}

				$this->update_price(1);

				$this->fk_supplier_proposal = $this->id;

				$this->db->commit();
				return $result;
			} else {
				$this->error = $this->db->error();
				$this->db->rollback();
				return -1;
			}
		} else {
			dol_syslog(get_class($this)."::updateline Erreur -2 SupplierProposal en mode incompatible pour cette action");
			return -2;
		}
	}


	/**
	 *  Delete detail line
	 *
	 *  @param		int		$lineid			Id of line to delete
	 *  @return     int         			>0 if OK, <0 if KO
	 */
	public function deleteline($lineid)
	{
		if ($this->statut == 0) {
			$line = new SupplierProposalLine($this->db);

			// For triggers
			$line->fetch($lineid);

			if ($line->delete() > 0) {
				$this->update_price(1);

				return 1;
			} else {
				return -1;
			}
		} else {
			return -2;
		}
	}


	/**
	 *  Create commercial proposal into database
	 * 	this->ref can be set or empty. If empty, we will use "(PROVid)"
	 *
	 * 	@param		User	$user		User that create
	 * 	@param		int		$notrigger	1=Does not execute triggers, 0= execute triggers
	 *  @return     int     			<0 if KO, >=0 if OK
	 */
	public function create($user, $notrigger = 0)
	{
		global $langs, $conf, $mysoc, $hookmanager;
		$error = 0;

		$now = dol_now();

		dol_syslog(get_class($this)."::create");

		// Check parameters
		$result = $this->fetch_thirdparty();
		if ($result < 0) {
			$this->error = "Failed to fetch company";
			dol_syslog(get_class($this)."::create ".$this->error, LOG_ERR);
			return -3;
		}
		if (!empty($this->ref)) {	// We check that ref is not already used
			$result = self::isExistingObject($this->element, 0, $this->ref); // Check ref is not yet used
			if ($result > 0) {
				$this->error = 'ErrorRefAlreadyExists';
				dol_syslog(get_class($this)."::create ".$this->error, LOG_WARNING);
				$this->db->rollback();
				return -1;
			}
		}

		// Set tmp vars
		$delivery_date = empty($this->delivery_date) ? $this->date_livraison : $this->delivery_date;

		// Multicurrency
		if (!empty($this->multicurrency_code)) {
			list($this->fk_multicurrency, $this->multicurrency_tx) = MultiCurrency::getIdAndTxFromCode($this->db, $this->multicurrency_code, $now);
		}
		if (empty($this->fk_multicurrency)) {
			$this->multicurrency_code = $conf->currency;
			$this->fk_multicurrency = 0;
			$this->multicurrency_tx = 1;
		}

		$this->db->begin();

		// Insert into database
		$sql = "INSERT INTO ".MAIN_DB_PREFIX."supplier_proposal (";
		$sql .= "fk_soc";
		$sql .= ", price";
		$sql .= ", remise";
		$sql .= ", remise_percent";
		$sql .= ", remise_absolue";
		$sql .= ", total_tva";
		$sql .= ", total_ttc";
		$sql .= ", datec";
		$sql .= ", ref";
		$sql .= ", fk_user_author";
		$sql .= ", note_private";
		$sql .= ", note_public";
		$sql .= ", model_pdf";
		$sql .= ", fk_cond_reglement";
		$sql .= ", fk_mode_reglement";
		$sql .= ", fk_account";
		$sql .= ", date_livraison";
		$sql .= ", fk_shipping_method";
		$sql .= ", fk_projet";
		$sql .= ", entity";
		$sql .= ", fk_multicurrency";
		$sql .= ", multicurrency_code";
		$sql .= ", multicurrency_tx";
		$sql .= ") ";
		$sql .= " VALUES (";
		$sql .= ((int) $this->socid);
		$sql .= ", 0";
		$sql .= ", ".((double) $this->remise);
		$sql .= ", ".($this->remise_percent ? ((double) $this->remise_percent) : 'null');
		$sql .= ", ".($this->remise_absolue ? ((double) $this->remise_absolue) : 'null');
		$sql .= ", 0";
		$sql .= ", 0";
		$sql .= ", '".$this->db->idate($now)."'";
		$sql .= ", '(PROV)'";
		$sql .= ", ".($user->id > 0 ? ((int) $user->id) : "null");
		$sql .= ", '".$this->db->escape($this->note_private)."'";
		$sql .= ", '".$this->db->escape($this->note_public)."'";
		$sql .= ", '".$this->db->escape($this->model_pdf)."'";
		$sql .= ", ".($this->cond_reglement_id > 0 ? ((int) $this->cond_reglement_id) : 'NULL');
		$sql .= ", ".($this->mode_reglement_id > 0 ? ((int) $this->mode_reglement_id) : 'NULL');
		$sql .= ", ".($this->fk_account > 0 ? ((int) $this->fk_account) : 'NULL');
		$sql .= ", ".($delivery_date ? "'".$this->db->idate($delivery_date)."'" : "null");
		$sql .= ", ".($this->shipping_method_id > 0 ? ((int) $this->shipping_method_id) : 'NULL');
		$sql .= ", ".($this->fk_project > 0 ? ((int) $this->fk_project) : "null");
		$sql .= ", ".((int) $conf->entity);
		$sql .= ", ".((int) $this->fk_multicurrency);
		$sql .= ", '".$this->db->escape($this->multicurrency_code)."'";
		$sql .= ", ".((double) $this->multicurrency_tx);
		$sql .= ")";

		dol_syslog(get_class($this)."::create", LOG_DEBUG);
		$resql = $this->db->query($sql);
		if ($resql) {
			$this->id = $this->db->last_insert_id(MAIN_DB_PREFIX."supplier_proposal");

			if ($this->id) {
				$this->ref = '(PROV'.$this->id.')';
				$sql = 'UPDATE '.MAIN_DB_PREFIX."supplier_proposal SET ref='".$this->db->escape($this->ref)."' WHERE rowid=".((int) $this->id);

				dol_syslog(get_class($this)."::create", LOG_DEBUG);
				$resql = $this->db->query($sql);
				if (!$resql) {
					$error++;
				}

				if (!empty($this->linkedObjectsIds) && empty($this->linked_objects)) {	// To use new linkedObjectsIds instead of old linked_objects
					$this->linked_objects = $this->linkedObjectsIds; // TODO Replace linked_objects with linkedObjectsIds
				}

				// Add object linked
				if (!$error && $this->id && !empty($this->linked_objects) && is_array($this->linked_objects)) {
					foreach ($this->linked_objects as $origin => $tmp_origin_id) {
						if (is_array($tmp_origin_id)) {       // New behaviour, if linked_object can have several links per type, so is something like array('contract'=>array(id1, id2, ...))
							foreach ($tmp_origin_id as $origin_id) {
								$ret = $this->add_object_linked($origin, $origin_id);
								if (!$ret) {
									dol_print_error($this->db);
									$error++;
								}
							}
						}
					}
				}

				/*
				 *  Insertion du detail des produits dans la base
				 */
				if (!$error) {
					$fk_parent_line = 0;
					$num = count($this->lines);

					for ($i = 0; $i < $num; $i++) {
						// Reset fk_parent_line for no child products and special product
						if (($this->lines[$i]->product_type != 9 && empty($this->lines[$i]->fk_parent_line)) || $this->lines[$i]->product_type == 9) {
							$fk_parent_line = 0;
						}

						$result = $this->addline(
							$this->lines[$i]->desc,
							$this->lines[$i]->subprice,
							$this->lines[$i]->qty,
							$this->lines[$i]->tva_tx,
							$this->lines[$i]->localtax1_tx,
							$this->lines[$i]->localtax2_tx,
							$this->lines[$i]->fk_product,
							$this->lines[$i]->remise_percent,
							'HT',
							0,
							0,
							$this->lines[$i]->product_type,
							$this->lines[$i]->rang,
							$this->lines[$i]->special_code,
							$fk_parent_line,
							$this->lines[$i]->fk_fournprice,
							$this->lines[$i]->pa_ht,
							empty($this->lines[$i]->label) ? '' : $this->lines[$i]->label, // deprecated
							$this->lines[$i]->array_options,
							$this->lines[$i]->ref_fourn,
							$this->lines[$i]->fk_unit,
							'supplier_proposal',
							$this->lines[$i]->rowid
						);

						if ($result < 0) {
							$error++;
							$this->error = $this->db->error;
							dol_print_error($this->db);
							break;
						}
						// Defined the new fk_parent_line
						if ($result > 0 && $this->lines[$i]->product_type == 9) {
							$fk_parent_line = $result;
						}
					}
				}

				if (!$error) {
					// Mise a jour infos denormalisees
					$resql = $this->update_price(1);
					if ($resql) {
						$action = 'update';

						// Actions on extra fields
						if (!$error) {
							$result = $this->insertExtraFields();
							if ($result < 0) {
								$error++;
							}
						}

						if (!$error && !$notrigger) {
							// Call trigger
							$result = $this->call_trigger('PROPOSAL_SUPPLIER_CREATE', $user);
							if ($result < 0) {
								$error++;
							}
							// End call triggers
						}
					} else {
						$this->error = $this->db->lasterror();
						$error++;
					}
				}
			} else {
				$this->error = $this->db->lasterror();
				$error++;
			}

			if (!$error) {
				$this->db->commit();
				dol_syslog(get_class($this)."::create done id=".$this->id);
				return $this->id;
			} else {
				$this->db->rollback();
				return -2;
			}
		} else {
			$this->error = $this->db->lasterror();
			$this->db->rollback();
			return -1;
		}
	}

	/**
	 *		Load an object from its id and create a new one in database
	 *
	 *      @param	    User	$user		    User making the clone
	 *		@param		int		$fromid			Id of thirdparty
	 * 	 	@return		int						New id of clone
	 */
	public function createFromClone(User $user, $fromid = 0)
	{
		global $conf, $hookmanager;

		$error = 0;
		$now = dol_now();

		$this->db->begin();

		// get extrafields so they will be clone
		foreach ($this->lines as $line) {
			$line->fetch_optionals();
		}

		// Load source object
		$objFrom = clone $this;

		$objsoc = new Societe($this->db);

		// Change socid if needed
		if (!empty($fromid) && $fromid != $this->socid) {
			if ($objsoc->fetch($fromid) > 0) {
				$this->socid = $objsoc->id;
				$this->cond_reglement_id	= (!empty($objsoc->cond_reglement_id) ? $objsoc->cond_reglement_id : 0);
				$this->mode_reglement_id	= (!empty($objsoc->mode_reglement_id) ? $objsoc->mode_reglement_id : 0);
				$this->fk_project = '';
			}

			// TODO Change product price if multi-prices
		} else {
			$objsoc->fetch($this->socid);
		}

		$this->id = 0;
		$this->statut = 0;

		if (empty($conf->global->SUPPLIER_PROPOSAL_ADDON) || !is_readable(DOL_DOCUMENT_ROOT."/core/modules/supplier_proposal/".$conf->global->SUPPLIER_PROPOSAL_ADDON.".php")) {
			$this->error = 'ErrorSetupNotComplete';
			return -1;
		}

		// Clear fields
		$this->user_author = $user->id;
		$this->user_valid = '';
		$this->date = $now;

		// Set ref
		require_once DOL_DOCUMENT_ROOT."/core/modules/supplier_proposal/".$conf->global->SUPPLIER_PROPOSAL_ADDON.'.php';
		$obj = $conf->global->SUPPLIER_PROPOSAL_ADDON;
		$modSupplierProposal = new $obj;
		$this->ref = $modSupplierProposal->getNextValue($objsoc, $this);

		// Create clone
		$this->context['createfromclone'] = 'createfromclone';
		$result = $this->create($user);
		if ($result < 0) {
			$error++;
		}

		if (!$error) {
			// Hook of thirdparty module
			if (is_object($hookmanager)) {
				$parameters = array('objFrom'=>$objFrom);
				$action = '';
				$reshook = $hookmanager->executeHooks('createFrom', $parameters, $this, $action); // Note that $action and $object may have been modified by some hooks
				if ($reshook < 0) {
					$error++;
				}
			}
		}

		unset($this->context['createfromclone']);

		// End
		if (!$error) {
			$this->db->commit();
			return $this->id;
		} else {
			$this->db->rollback();
			return -1;
		}
	}

	/**
	 *	Load a proposal from database and its ligne array
	 *
	 *	@param      int			$rowid		id of object to load
	 *	@param		string		$ref		Ref of proposal
	 *	@return     int         			>0 if OK, <0 if KO
	 */
	public function fetch($rowid, $ref = '')
	{
		global $conf;

		$sql = "SELECT p.rowid, p.entity, p.ref, p.remise, p.remise_percent, p.remise_absolue, p.fk_soc";
		$sql .= ", p.total_ttc, p.total_tva, p.localtax1, p.localtax2, p.total_ht";
		$sql .= ", p.datec";
		$sql .= ", p.date_valid as datev";
		$sql .= ", p.date_livraison as delivery_date";
		$sql .= ", p.model_pdf, p.extraparams";
		$sql .= ", p.note_private, p.note_public";
		$sql .= ", p.fk_projet as fk_project, p.fk_statut";
		$sql .= ", p.fk_user_author, p.fk_user_valid, p.fk_user_cloture";
		$sql .= ", p.fk_cond_reglement";
		$sql .= ", p.fk_mode_reglement";
		$sql .= ', p.fk_account';
		$sql .= ", p.fk_shipping_method";
		$sql .= ", p.fk_multicurrency, p.multicurrency_code, p.multicurrency_tx, p.multicurrency_total_ht, p.multicurrency_total_tva, p.multicurrency_total_ttc";
		$sql .= ", c.label as statut_label";
		$sql .= ", cr.code as cond_reglement_code, cr.libelle as cond_reglement, cr.libelle_facture as cond_reglement_libelle_doc";
		$sql .= ", cp.code as mode_reglement_code, cp.libelle as mode_reglement";
		$sql .= " FROM ".MAIN_DB_PREFIX."c_propalst as c, ".MAIN_DB_PREFIX."supplier_proposal as p";
		$sql .= ' LEFT JOIN '.MAIN_DB_PREFIX.'c_paiement as cp ON p.fk_mode_reglement = cp.id';
		$sql .= ' LEFT JOIN '.MAIN_DB_PREFIX.'c_payment_term as cr ON p.fk_cond_reglement = cr.rowid';
		$sql .= " WHERE p.fk_statut = c.id";
		$sql .= " AND p.entity IN (".getEntity('supplier_proposal').")";
		if ($ref) {
			$sql .= " AND p.ref = '".$this->db->escape($ref)."'";
		} else {
			$sql .= " AND p.rowid = ".((int) $rowid);
		}

		dol_syslog(get_class($this)."::fetch", LOG_DEBUG);
		$resql = $this->db->query($sql);
		if ($resql) {
			if ($this->db->num_rows($resql)) {
				$obj = $this->db->fetch_object($resql);

				$this->id                   = $obj->rowid;
				$this->entity               = $obj->entity;

				$this->ref                  = $obj->ref;
				$this->remise               = $obj->remise;
				$this->remise_percent       = $obj->remise_percent;
				$this->remise_absolue       = $obj->remise_absolue;
				$this->total_ht             = $obj->total_ht;
				$this->total_tva            = $obj->total_tva;
				$this->total_localtax1		= $obj->localtax1;
				$this->total_localtax2		= $obj->localtax2;
				$this->total_ttc            = $obj->total_ttc;
				$this->socid                = $obj->fk_soc;
				$this->fk_project           = $obj->fk_project;
				$this->model_pdf            = $obj->model_pdf;
				$this->modelpdf             = $obj->model_pdf; // deprecated
				$this->note                 = $obj->note_private; // TODO deprecated
				$this->note_private         = $obj->note_private;
				$this->note_public          = $obj->note_public;
				$this->statut               = (int) $obj->fk_statut;
				$this->statut_libelle       = $obj->statut_label;
				$this->datec                = $this->db->jdate($obj->datec); // TODO deprecated
				$this->datev                = $this->db->jdate($obj->datev); // TODO deprecated
				$this->date_creation = $this->db->jdate($obj->datec); //Creation date
				$this->date_validation = $this->db->jdate($obj->datev); //Validation date
				$this->date_livraison       = $this->db->jdate($obj->delivery_date); // deprecated
				$this->delivery_date        = $this->db->jdate($obj->delivery_date);
				$this->shipping_method_id   = ($obj->fk_shipping_method > 0) ? $obj->fk_shipping_method : null;

				$this->mode_reglement_id    = $obj->fk_mode_reglement;
				$this->mode_reglement_code  = $obj->mode_reglement_code;
				$this->mode_reglement       = $obj->mode_reglement;
				$this->fk_account           = ($obj->fk_account > 0) ? $obj->fk_account : null;
				$this->cond_reglement_id    = $obj->fk_cond_reglement;
				$this->cond_reglement_code  = $obj->cond_reglement_code;
				$this->cond_reglement       = $obj->cond_reglement;
				$this->cond_reglement_doc   = $obj->cond_reglement_libelle_doc;

				$this->extraparams = (array) json_decode($obj->extraparams, true);

				$this->user_author_id = $obj->fk_user_author;
				$this->user_valid_id  = $obj->fk_user_valid;
				$this->user_close_id  = $obj->fk_user_cloture;

				// Multicurrency
				$this->fk_multicurrency 		= $obj->fk_multicurrency;
				$this->multicurrency_code = $obj->multicurrency_code;
				$this->multicurrency_tx 		= $obj->multicurrency_tx;
				$this->multicurrency_total_ht = $obj->multicurrency_total_ht;
				$this->multicurrency_total_tva 	= $obj->multicurrency_total_tva;
				$this->multicurrency_total_ttc 	= $obj->multicurrency_total_ttc;

				if ($obj->fk_statut == 0) {
					$this->brouillon = 1;
				}

				// Retrieve all extrafield
				// fetch optionals attributes and labels
				$this->fetch_optionals();

				$this->db->free($resql);

				$this->lines = array();

				// Lines of supplier proposals
				$sql = "SELECT d.rowid, d.fk_supplier_proposal, d.fk_parent_line, d.label as custom_label, d.description, d.price, d.tva_tx, d.localtax1_tx, d.localtax2_tx, d.qty, d.fk_remise_except, d.remise_percent, d.subprice, d.fk_product,";
				$sql .= " d.info_bits, d.total_ht, d.total_tva, d.total_localtax1, d.total_localtax2, d.total_ttc, d.fk_product_fournisseur_price as fk_fournprice, d.buy_price_ht as pa_ht, d.special_code, d.rang, d.product_type,";
				$sql .= ' p.ref as product_ref, p.description as product_desc, p.fk_product_type, p.label as product_label,';
				$sql .= ' d.ref_fourn as ref_produit_fourn,';
				$sql .= ' d.fk_multicurrency, d.multicurrency_code, d.multicurrency_subprice, d.multicurrency_total_ht, d.multicurrency_total_tva, d.multicurrency_total_ttc, d.fk_unit';
				$sql .= " FROM ".MAIN_DB_PREFIX."supplier_proposaldet as d";
				$sql .= " LEFT JOIN ".MAIN_DB_PREFIX."product as p ON d.fk_product = p.rowid";
				$sql .= " WHERE d.fk_supplier_proposal = ".((int) $this->id);
				$sql .= " ORDER by d.rang";

				$result = $this->db->query($sql);
				if ($result) {
					$num = $this->db->num_rows($result);
					$i = 0;

					while ($i < $num) {
						$objp                   = $this->db->fetch_object($result);

						$line                   = new SupplierProposalLine($this->db);

						$line->rowid = $objp->rowid; // deprecated
						$line->id = $objp->rowid;
						$line->fk_supplier_proposal = $objp->fk_supplier_proposal;
						$line->fk_parent_line = $objp->fk_parent_line;
						$line->product_type     = $objp->product_type;
						$line->label            = $objp->custom_label;
						$line->desc             = $objp->description; // Description ligne
						$line->qty              = $objp->qty;
						$line->tva_tx           = $objp->tva_tx;
						$line->localtax1_tx		= $objp->localtax1_tx;
						$line->localtax2_tx		= $objp->localtax2_tx;
						$line->subprice         = $objp->subprice;
						$line->fk_remise_except = $objp->fk_remise_except;
						$line->remise_percent   = $objp->remise_percent;

						$line->info_bits        = $objp->info_bits;
						$line->total_ht         = $objp->total_ht;
						$line->total_tva        = $objp->total_tva;
						$line->total_localtax1	= $objp->total_localtax1;
						$line->total_localtax2	= $objp->total_localtax2;
						$line->total_ttc        = $objp->total_ttc;
						  $line->fk_fournprice 	= $objp->fk_fournprice;
						$marginInfos = getMarginInfos($objp->subprice, $objp->remise_percent, $objp->tva_tx, $objp->localtax1_tx, $objp->localtax2_tx, $line->fk_fournprice, $objp->pa_ht);
						$line->pa_ht = $marginInfos[0];
						$line->marge_tx			= $marginInfos[1];
						$line->marque_tx		= $marginInfos[2];
						$line->special_code     = $objp->special_code;
						$line->rang             = $objp->rang;

						$line->fk_product       = $objp->fk_product;

						$line->ref = $objp->product_ref; // deprecated
						$line->product_ref = $objp->product_ref;
						$line->libelle = $objp->product_label; // deprecated
						$line->product_label = $objp->product_label;
						$line->product_desc     = $objp->product_desc; // Description produit
						$line->fk_product_type  = $objp->fk_product_type;

						$line->ref_fourn = $objp->ref_produit_fourn;

						// Multicurrency
						$line->fk_multicurrency = $objp->fk_multicurrency;
						$line->multicurrency_code = $objp->multicurrency_code;
						$line->multicurrency_subprice 	= $objp->multicurrency_subprice;
						$line->multicurrency_total_ht 	= $objp->multicurrency_total_ht;
						$line->multicurrency_total_tva 	= $objp->multicurrency_total_tva;
						$line->multicurrency_total_ttc 	= $objp->multicurrency_total_ttc;
						$line->fk_unit = $objp->fk_unit;

						$this->lines[$i] = $line;

						$i++;
					}
					$this->db->free($result);
				} else {
					$this->error = $this->db->error();
					return -1;
				}

				// Retrieve all extrafield
				// fetch optionals attributes and labels
				$this->fetch_optionals();

				return 1;
			}

			$this->error = "Record Not Found";
			return 0;
		} else {
			$this->error = $this->db->error();
			return -1;
		}
	}

	/**
	 *  Set status to validated
	 *
	 *  @param	User	$user       Object user that validate
	 *  @param	int		$notrigger	1=Does not execute triggers, 0= execute triggers
	 *  @return int         		<0 if KO, >=0 if OK
	 */
	public function valid($user, $notrigger = 0)
	{
		require_once DOL_DOCUMENT_ROOT.'/core/lib/files.lib.php';

		global $conf, $langs;

		$error = 0;
		$now = dol_now();

		if ((empty($conf->global->MAIN_USE_ADVANCED_PERMS) && !empty($user->rights->supplier_proposal->creer))
		   || (!empty($conf->global->MAIN_USE_ADVANCED_PERMS) && !empty($user->rights->supplier_proposal->validate_advance))) {
			$this->db->begin();

			// Numbering module definition
			$soc = new Societe($this->db);
			$result = $soc->fetch($this->socid);

			if ($result < 0) {
				return -1;
			}

			// Define new ref
			if (preg_match('/^[\(]?PROV/i', $this->ref) || empty($this->ref)) { // empty should not happened, but when it occurs, the test save life
				$num = $this->getNextNumRef($soc);
			} else {
				$num = $this->ref;
			}
			$this->newref = dol_sanitizeFileName($num);

			$sql = "UPDATE ".MAIN_DB_PREFIX."supplier_proposal";
			$sql .= " SET ref = '".$this->db->escape($num)."',";
			$sql .= " fk_statut = 1, date_valid='".$this->db->idate($now)."', fk_user_valid=".((int) $user->id);
			$sql .= " WHERE rowid = ".((int) $this->id)." AND fk_statut = 0";

			dol_syslog(get_class($this)."::valid", LOG_DEBUG);
			$resql = $this->db->query($sql);
			if (!$resql) {
				dol_print_error($this->db);
				$error++;
			}

			   // Trigger calls
			if (!$error && !$notrigger) {
				// Call trigger
				$result = $this->call_trigger('PROPOSAL_SUPPLIER_VALIDATE', $user);
				if ($result < 0) {
					$error++;
				}
				// End call triggers
			}

			if (!$error) {
				$this->oldref = $this->ref;

				// Rename directory if dir was a temporary ref
				if (preg_match('/^[\(]?PROV/i', $this->ref)) {
					// Now we rename also files into index
					$sql = 'UPDATE '.MAIN_DB_PREFIX."ecm_files set filename = CONCAT('".$this->db->escape($this->newref)."', SUBSTR(filename, ".(strlen($this->ref) + 1).")), filepath = 'supplier_proposal/".$this->db->escape($this->newref)."'";
					$sql .= " WHERE filename LIKE '".$this->db->escape($this->ref)."%' AND filepath = 'supplier_proposal/".$this->db->escape($this->ref)."' and entity = ".$conf->entity;
					$resql = $this->db->query($sql);
					if (!$resql) {
						$error++; $this->error = $this->db->lasterror();
					}

					// We rename directory ($this->ref = old ref, $num = new ref) in order not to lose the attachments
					$oldref = dol_sanitizeFileName($this->ref);
					$newref = dol_sanitizeFileName($num);
					$dirsource = $conf->supplier_proposal->dir_output.'/'.$oldref;
					$dirdest = $conf->supplier_proposal->dir_output.'/'.$newref;
					if (!$error && file_exists($dirsource)) {
						dol_syslog(get_class($this)."::valid rename dir ".$dirsource." into ".$dirdest);
						if (@rename($dirsource, $dirdest)) {
							dol_syslog("Rename ok");
							// Rename docs starting with $oldref with $newref
							$listoffiles = dol_dir_list($conf->supplier_proposal->dir_output.'/'.$newref, 'files', 1, '^'.preg_quote($oldref, '/'));
							foreach ($listoffiles as $fileentry) {
								$dirsource = $fileentry['name'];
								$dirdest = preg_replace('/^'.preg_quote($oldref, '/').'/', $newref, $dirsource);
								$dirsource = $fileentry['path'].'/'.$dirsource;
								$dirdest = $fileentry['path'].'/'.$dirdest;
								@rename($dirsource, $dirdest);
							}
						}
					}
				}

				$this->ref = $num;
				$this->brouillon = 0;
				$this->statut = 1;
				$this->user_valid_id = $user->id;
				$this->datev = $now;

				$this->db->commit();
				return 1;
			} else {
				$this->db->rollback();
				return -1;
			}
		} else {
			dol_syslog("You don't have permission to validate supplier proposal", LOG_WARNING);
			return -2;
		}
	}

	// phpcs:disable PEAR.NamingConventions.ValidFunctionName.ScopeNotCamelCaps
	/**
	 *	Set delivery date
	 *
	 *	@param      User 	$user        		Object user that modify
	 *	@param      int		$delivery_date		Delivery date
	 *	@return     int         				<0 if ko, >0 if ok
	 *	@deprecated Use  setDeliveryDate
	 */
	public function set_date_livraison($user, $delivery_date)
	{
		// phpcs:enable
		return $this->setDeliveryDate($user, $delivery_date);
	}

	/**
	 *	Set delivery date
	 *
	 *	@param      User 		$user        		Object user that modify
	 *	@param      int			$delivery_date     Delivery date
	 *	@return     int         					<0 if ko, >0 if ok
	 */
	public function setDeliveryDate($user, $delivery_date)
	{
		if (!empty($user->rights->supplier_proposal->creer)) {
			$sql = "UPDATE ".MAIN_DB_PREFIX."supplier_proposal ";
			$sql .= " SET date_livraison = ".($delivery_date != '' ? "'".$this->db->idate($delivery_date)."'" : 'null');
			$sql .= " WHERE rowid = ".((int) $this->id);

			if ($this->db->query($sql)) {
				$this->date_livraison = $delivery_date;
				$this->delivery_date = $delivery_date;
				return 1;
			} else {
				$this->error = $this->db->error();
				dol_syslog(get_class($this)."::setDeliveryDate Erreur SQL");
				return -1;
			}
		}
		return 0;
	}

	// phpcs:disable PEAR.NamingConventions.ValidFunctionName.ScopeNotCamelCaps
	/**
	 *	Set an overall discount on the proposal
	 *
	 *	@param      User	$user       Object user that modify
	 *	@param      double	$remise      Amount discount
	 *	@return     int         		<0 if ko, >0 if ok
	 */
	public function set_remise_percent($user, $remise)
	{
		// phpcs:enable
		$remise = trim($remise) ?trim($remise) : 0;

		if (!empty($user->rights->supplier_proposal->creer)) {
			$remise = price2num($remise, 2);

			$sql = "UPDATE ".MAIN_DB_PREFIX."supplier_proposal SET remise_percent = ".((float) $remise);
			$sql .= " WHERE rowid = ".((int) $this->id)." AND fk_statut = 0";

			if ($this->db->query($sql)) {
				$this->remise_percent = ((float) $remise);
				$this->update_price(1);
				return 1;
			} else {
				$this->error = $this->db->error();
				return -1;
			}
		}
		return 0;
	}


	// phpcs:disable PEAR.NamingConventions.ValidFunctionName.ScopeNotCamelCaps
	/**
	 *	Set an absolute overall discount on the proposal
	 *
	 *	@param      User	$user        Object user that modify
	 *	@param      double	$remise      Amount discount
	 *	@return     int         		<0 if ko, >0 if ok
	 */
	public function set_remise_absolue($user, $remise)
	{
		// phpcs:enable
		if (empty($remise)) {
			$remise = 0;
		}

		$remise = price2num($remise);

		if (!empty($user->rights->supplier_proposal->creer)) {
			$sql = "UPDATE ".MAIN_DB_PREFIX."supplier_proposal ";
			$sql .= " SET remise_absolue = ".((float) $remise);
			$sql .= " WHERE rowid = ".((int) $this->id)." AND fk_statut = 0";

			if ($this->db->query($sql)) {
				$this->remise_absolue = $remise;
				$this->update_price(1);
				return 1;
			} else {
				$this->error = $this->db->error();
				return -1;
			}
		}
		return 0;
	}



	/**
	 *	Reopen the commercial proposal
	 *
	 *	@param      User	$user		Object user that close
	 *	@param      int		$statut		Statut
	 *	@param      string	$note		Comment
	 *  @param		int		$notrigger	1=Does not execute triggers, 0= execute triggers
	 *	@return     int         		<0 if KO, >0 if OK
	 */
	public function reopen($user, $statut, $note = '', $notrigger = 0)
	{
		global $langs, $conf;

		$this->statut = $statut;
		$error = 0;

		$sql = "UPDATE ".MAIN_DB_PREFIX."supplier_proposal";
		$sql .= " SET fk_statut = ".((int) $this->statut).",";
		if (!empty($note)) {
			$sql .= " note_private = '".$this->db->escape($note)."',";
		}
		$sql .= " date_cloture=NULL, fk_user_cloture=NULL";
		$sql .= " WHERE rowid = ".((int) $this->id);

		$this->db->begin();

		dol_syslog(get_class($this)."::reopen", LOG_DEBUG);
		$resql = $this->db->query($sql);
		if (!$resql) {
			$error++; $this->errors[] = "Error ".$this->db->lasterror();
		}
		if (!$error) {
			if (!$notrigger) {
				// Call trigger
				$result = $this->call_trigger('PROPOSAL_SUPPLIER_REOPEN', $user);
				if ($result < 0) {
					$error++;
				}
				// End call triggers
			}
		}

		// Commit or rollback
		if ($error) {
			if (!empty($this->errors)) {
				foreach ($this->errors as $errmsg) {
					dol_syslog(get_class($this)."::update ".$errmsg, LOG_ERR);
					$this->error .= ($this->error ? ', '.$errmsg : $errmsg);
				}
			}
			$this->db->rollback();
			return -1 * $error;
		} else {
			$this->db->commit();
			return 1;
		}
	}


	/**
	 *	Close the askprice
	 *
	 *	@param      User	$user		Object user that close
	 *	@param      int		$status		Status
	 *	@param      string	$note		Comment
	 *	@return     int         		<0 if KO, >0 if OK
	 */
	public function cloture($user, $status, $note)
	{
		global $langs, $conf;
		$hidedetails = 0;
		$hidedesc = 0;
		$hideref = 0;
		$this->statut = $status;
		$error = 0;
		$now = dol_now();

		$this->db->begin();

		$sql = "UPDATE ".MAIN_DB_PREFIX."supplier_proposal";
		$sql .= " SET fk_statut = ".((int) $status).", note_private = '".$this->db->escape($note)."', date_cloture='".$this->db->idate($now)."', fk_user_cloture=".$user->id;
		$sql .= " WHERE rowid = ".((int) $this->id);

		$resql = $this->db->query($sql);
		if ($resql) {
			$modelpdf = $conf->global->SUPPLIER_PROPOSAL_ADDON_PDF_ODT_CLOSED ? $conf->global->SUPPLIER_PROPOSAL_ADDON_PDF_ODT_CLOSED : (empty($this->model_pdf) ? '' : $this->model_pdf);
			$triggerName = 'PROPOSAL_SUPPLIER_CLOSE_REFUSED';

			if ($status == 2) {
				$triggerName = 'PROPOSAL_SUPPLIER_CLOSE_SIGNED';
				$modelpdf = $conf->global->SUPPLIER_PROPOSAL_ADDON_PDF_ODT_TOBILL ? $conf->global->SUPPLIER_PROPOSAL_ADDON_PDF_ODT_TOBILL : (empty($this->model_pdf) ? '' : $this->model_pdf);

				if (!empty($conf->global->SUPPLIER_PROPOSAL_UPDATE_PRICE_ON_SUPPlIER_PROPOSAL)) {     // TODO This option was not tested correctly. Error if product ref does not exists
					$result = $this->updateOrCreatePriceFournisseur($user);
				}
			}
			if ($status == 4) {
				$triggerName = 'PROPOSAL_SUPPLIER_CLASSIFY_BILLED';
			}

			if (empty($conf->global->MAIN_DISABLE_PDF_AUTOUPDATE)) {
				// Define output language
				$outputlangs = $langs;
				if (!empty($conf->global->MAIN_MULTILANGS)) {
					$outputlangs = new Translate("", $conf);
					$newlang = (GETPOST('lang_id', 'aZ09') ? GETPOST('lang_id', 'aZ09') : $this->thirdparty->default_lang);
					$outputlangs->setDefaultLang($newlang);
				}
				//$ret=$object->fetch($id);    // Reload to get new records
				$this->generateDocument($modelpdf, $outputlangs, $hidedetails, $hidedesc, $hideref);
			}

			// Call trigger
			$result = $this->call_trigger($triggerName, $user);
			if ($result < 0) {
				$error++;
			}
			// End call triggers

			if (!$error) {
				$this->db->commit();
				return 1;
			} else {
				$this->db->rollback();
				return -1;
			}
		} else {
			$this->error = $this->db->lasterror();
			$this->errors[] = $this->db->lasterror();
			$this->db->rollback();
			return -1;
		}
	}

	/**
	 *	Add or update supplier price according to result of proposal
	 *
	 *	@param     User	    $user       Object user
	 *  @return    int                  > 0 if OK
	 */
	public function updateOrCreatePriceFournisseur($user)
	{
		global $conf;

		dol_syslog(get_class($this)."::updateOrCreatePriceFournisseur", LOG_DEBUG);
		foreach ($this->lines as $product) {
			if ($product->subprice <= 0) {
				continue;
			}
			$productsupplier = new ProductFournisseur($this->db);

			$multicurrency_tx = 1;
			$fk_multicurrency = 0;

			if (empty($this->thirdparty)) {
				$this->fetch_thirdparty();
			}

			$ref_fourn = $product->ref_fourn;
			if (empty($ref_fourn)) {
				$ref_fourn = $product->ref_supplier;
			}
			if (!empty($conf->multicurrency->enabled) && !empty($product->multicurrency_code)) {
				list($fk_multicurrency, $multicurrency_tx) = MultiCurrency::getIdAndTxFromCode($this->db, $product->multicurrency_code);
			}
			$productsupplier->id = $product->fk_product;

			$productsupplier->update_buyprice($product->qty, $product->total_ht, $user, 'HT', $this->thirdparty, '', $ref_fourn, $product->tva_tx, 0, 0, 0, $product->info_bits, '', '', array(), '', $product->multicurrency_total_ht, 'HT', $multicurrency_tx, $product->multicurrency_code, '', '', '');
		}

		return 1;
	}

	/**
	 *	Upate ProductFournisseur
	 *
	 * 	@param		int 	$idProductFournPrice	id of llx_product_fournisseur_price
	 * 	@param		Product $product				contain informations to update
	 *	@param      User	$user					Object user
	 *	@return     int         					<0 if KO, >0 if OK
	 */
	public function updatePriceFournisseur($idProductFournPrice, $product, $user)
	{
		$price = price2num($product->subprice * $product->qty, 'MU');
		$unitPrice = price2num($product->subprice, 'MU');

		$sql = 'UPDATE '.MAIN_DB_PREFIX.'product_fournisseur_price SET '.(!empty($product->ref_fourn) ? 'ref_fourn = "'.$this->db->escape($product->ref_fourn).'", ' : '').' price ='.((float) $price).', unitprice ='.((float) $unitPrice).' WHERE rowid = '.((int) $idProductFournPrice);

		$resql = $this->db->query($sql);
		if (!$resql) {
			$this->error = $this->db->error();
			$this->db->rollback();
			return -1;
		}
		return 1;
	}

	 /**
	  *	Create ProductFournisseur
	  *
	  *	@param		Product 	$product	Object Product
	  *	@param      User		$user		Object user
	  *	@return     int         			<0 if KO, >0 if OK
	  */
	public function createPriceFournisseur($product, $user)
	{
		global $conf;

		$price = price2num($product->subprice * $product->qty, 'MU');
		$qty = price2num($product->qty);
		$unitPrice = price2num($product->subprice, 'MU');

		$now = dol_now();

		$values = array(
			"'".$this->db->idate($now)."'",
			$product->fk_product,
			$this->thirdparty->id,
			"'".$product->ref_fourn."'",
			$price,
			$qty,
			$unitPrice,
			$product->tva_tx,
			$user->id
		);
		if (!empty($conf->multicurrency->enabled)) {
			if (!empty($product->multicurrency_code)) {
				include_once DOL_DOCUMENT_ROOT.'/multicurrency/class/multicurrency.class.php';
				$multicurrency = new MultiCurrency($this->db); //need to fetch because empty fk_multicurrency and rate
				$multicurrency->fetch(0, $product->multicurrency_code);
				if (!empty($multicurrency->id)) {
					$values[] = $multicurrency->id;
					$values[] = "'".$product->multicurrency_code."'";
					$values[] = $product->multicurrency_subprice;
					$values[] = $product->multicurrency_total_ht;
					$values[] = $multicurrency->rate->rate;
				} else {
					for ($i = 0; $i < 5; $i++) {
						$values[] = 'NULL';
					}
				}
			}
		}

		$sql = 'INSERT INTO '.MAIN_DB_PREFIX.'product_fournisseur_price ';
		$sql .= '(datec, fk_product, fk_soc, ref_fourn, price, quantity, unitprice, tva_tx, fk_user';
		if (!empty($conf->multicurrency->enabled) && !empty($product->multicurrency_code)) {
			$sql .= ',fk_multicurrency, multicurrency_code, multicurrency_unitprice, multicurrency_price, multicurrency_tx';
		}
		$sql .= ')  VALUES ('.implode(',', $values).')';

		$resql = $this->db->query($sql);
		if (!$resql) {
			$this->error = $this->db->error();
			$this->db->rollback();
			return -1;
		}
		return 1;
	}

	// phpcs:disable PEAR.NamingConventions.ValidFunctionName.ScopeNotCamelCaps
	/**
	 *  Set draft status
	 *
	 *	@param		User	$user		Object user that modify
	 *	@return		int					<0 if KO, >0 if OK
	 */
	public function setDraft($user)
	{
		// phpcs:enable
		global $conf, $langs;

		$error = 0;

		if ($this->statut == self::STATUS_DRAFT) {
			dol_syslog(get_class($this)."::setDraft already draft status", LOG_WARNING);
			return 0;
		}

		$sql = "UPDATE ".MAIN_DB_PREFIX."supplier_proposal";
		$sql .= " SET fk_statut = ".self::STATUS_DRAFT;
		$sql .= " WHERE rowid = ".((int) $this->id);

		if ($this->db->query($sql)) {
			if (!$error) {
				$this->oldcopy = clone $this;
			}

			if (!$error) {
				// Call trigger
				$result = $this->call_trigger('PROPOSAL_SUPPLIER_UNVALIDATE', $user);
				if ($result < 0) {
					$error++;
				}
			}

			if (!$error) {
				$this->statut = self::STATUS_DRAFT;
				$this->brouillon = 1;
				$this->db->commit();
				return 1;
			} else {
				$this->db->rollback();
				return -1;
			}
		} else {
			return -1;
		}
	}


	// phpcs:disable PEAR.NamingConventions.ValidFunctionName.ScopeNotCamelCaps
	/**
	 *    Return list of askprice (eventually filtered on user) into an array
	 *
	 *    @param	int		$shortlist			0=Return array[id]=ref, 1=Return array[](id=>id,ref=>ref,name=>name)
	 *    @param	int		$draft				0=not draft, 1=draft
	 *    @param	int		$notcurrentuser		0=all user, 1=not current user
	 *    @param    int		$socid				Id third pary
	 *    @param    int		$limit				For pagination
	 *    @param    int		$offset				For pagination
	 *    @param    string	$sortfield			Sort criteria
	 *    @param    string	$sortorder			Sort order
	 *    @return	int		       				-1 if KO, array with result if OK
	 */
	public function liste_array($shortlist = 0, $draft = 0, $notcurrentuser = 0, $socid = 0, $limit = 0, $offset = 0, $sortfield = 'p.datec', $sortorder = 'DESC')
	{
		// phpcs:enable
		global $conf, $user;

		$ga = array();

		$sql = "SELECT s.rowid, s.nom as name, s.client,";
		$sql .= " p.rowid as supplier_proposalid, p.fk_statut, p.total_ht, p.ref, p.remise, ";
		$sql .= " p.datep as dp, p.fin_validite as datelimite";
		if (empty($user->rights->societe->client->voir) && !$socid) {
			$sql .= ", sc.fk_soc, sc.fk_user";
		}
		$sql .= " FROM ".MAIN_DB_PREFIX."societe as s, ".MAIN_DB_PREFIX."supplier_proposal as p, ".MAIN_DB_PREFIX."c_propalst as c";
		if (empty($user->rights->societe->client->voir) && !$socid) {
			$sql .= ", ".MAIN_DB_PREFIX."societe_commerciaux as sc";
		}
		$sql .= " WHERE p.entity IN (".getEntity('supplier_proposal').")";
		$sql .= " AND p.fk_soc = s.rowid";
		$sql .= " AND p.fk_statut = c.id";
		if (empty($user->rights->societe->client->voir) && !$socid) { //restriction
			$sql .= " AND s.rowid = sc.fk_soc AND sc.fk_user = ".((int) $user->id);
		}
		if ($socid) {
			$sql .= " AND s.rowid = ".((int) $socid);
		}
		if ($draft) {
			$sql .= " AND p.fk_statut = 0";
		}
		if ($notcurrentuser > 0) {
			$sql .= " AND p.fk_user_author <> ".$user->id;
		}
		$sql .= $this->db->order($sortfield, $sortorder);
		$sql .= $this->db->plimit($limit, $offset);

		$result = $this->db->query($sql);
		if ($result) {
			$num = $this->db->num_rows($result);
			if ($num) {
				$i = 0;
				while ($i < $num) {
					$obj = $this->db->fetch_object($result);

					if ($shortlist == 1) {
						$ga[$obj->supplier_proposalid] = $obj->ref;
					} elseif ($shortlist == 2) {
						$ga[$obj->supplier_proposalid] = $obj->ref.' ('.$obj->name.')';
					} else {
						$ga[$i]['id'] = $obj->supplier_proposalid;
						$ga[$i]['ref'] 	= $obj->ref;
						$ga[$i]['name'] = $obj->name;
					}

					$i++;
				}
			}
			return $ga;
		} else {
			dol_print_error($this->db);
			return -1;
		}
	}

	/**
	 *	Delete askprice
	 *
	 *	@param	User	$user        	Object user that delete
	 *	@param	int		$notrigger		1=Does not execute triggers, 0= execute triggers
	 *	@return	int						1 if ok, otherwise if error
	 */
	public function delete($user, $notrigger = 0)
	{
		global $conf, $langs;
		require_once DOL_DOCUMENT_ROOT.'/core/lib/files.lib.php';

		$error = 0;

		$this->db->begin();

		if (!$notrigger) {
			// Call trigger
			$result = $this->call_trigger('PROPOSAL_SUPPLIER_DELETE', $user);
			if ($result < 0) {
				$error++;
			}
			// End call triggers
		}

		if (!$error) {
			$main = MAIN_DB_PREFIX.'supplier_proposaldet';
			$ef = $main."_extrafields";
			$sqlef = "DELETE FROM $ef WHERE fk_object IN (SELECT rowid FROM $main WHERE fk_supplier_proposal = ".((int) $this->id).")";
			$sql = "DELETE FROM ".MAIN_DB_PREFIX."supplier_proposaldet WHERE fk_supplier_proposal = ".((int) $this->id);
			if ($this->db->query($sql)) {
				$sql = "DELETE FROM ".MAIN_DB_PREFIX."supplier_proposal WHERE rowid = ".((int) $this->id);
				if ($this->db->query($sqlef) && $this->db->query($sql)) {
					// Delete linked object
					$res = $this->deleteObjectLinked();
					if ($res < 0) {
						$error++;
					}

					if (!$error) {
						// Delete record into ECM index (Note that delete is also done when deleting files with the dol_delete_dir_recursive
						$this->deleteEcmFiles();

						// We remove directory
						$ref = dol_sanitizeFileName($this->ref);
						if ($conf->supplier_proposal->dir_output && !empty($this->ref)) {
							$dir = $conf->supplier_proposal->dir_output."/".$ref;
							$file = $dir."/".$ref.".pdf";
							if (file_exists($file)) {
								dol_delete_preview($this);

								if (!dol_delete_file($file, 0, 0, 0, $this)) { // For triggers
									$this->error = 'ErrorFailToDeleteFile';
									$this->errors = array('ErrorFailToDeleteFile');
									$this->db->rollback();
									return 0;
								}
							}
							if (file_exists($dir)) {
								$res = @dol_delete_dir_recursive($dir);
								if (!$res) {
									$this->error = 'ErrorFailToDeleteDir';
									$this->errors = array('ErrorFailToDeleteDir');
									$this->db->rollback();
									return 0;
								}
							}
						}
					}

					// Removed extrafields
					if (!$error) {
						$result = $this->deleteExtraFields();
						if ($result < 0) {
							$error++;
							$errorflag = -4;
							dol_syslog(get_class($this)."::delete erreur ".$errorflag." ".$this->error, LOG_ERR);
						}
					}

					if (!$error) {
						dol_syslog(get_class($this)."::delete ".$this->id." by ".$user->id, LOG_DEBUG);
						$this->db->commit();
						return 1;
					} else {
						$this->error = $this->db->lasterror();
						$this->db->rollback();
						return 0;
					}
				} else {
					$this->error = $this->db->lasterror();
					$this->db->rollback();
					return -3;
				}
			} else {
				$this->error = $this->db->lasterror();
				$this->db->rollback();
				return -2;
			}
		} else {
			$this->db->rollback();
			return -1;
		}
	}

	/**
	 *	Object SupplierProposal Information
	 *
	 * 	@param	int		$id		Proposal id
	 *  @return	void
	 */
	public function info($id)
	{
		$sql = "SELECT c.rowid, ";
		$sql .= " c.datec, c.date_valid as datev, c.date_cloture as dateo,";
		$sql .= " c.fk_user_author, c.fk_user_valid, c.fk_user_cloture";
		$sql .= " FROM ".MAIN_DB_PREFIX."supplier_proposal as c";
		$sql .= " WHERE c.rowid = ".((int) $id);

		$result = $this->db->query($sql);

		if ($result) {
			if ($this->db->num_rows($result)) {
				$obj = $this->db->fetch_object($result);

				$this->id                = $obj->rowid;

				$this->date_creation     = $this->db->jdate($obj->datec);
				$this->date_validation   = $this->db->jdate($obj->datev);
				$this->date_cloture      = $this->db->jdate($obj->dateo);

				$cuser = new User($this->db);
				$cuser->fetch($obj->fk_user_author);
				$this->user_creation = $cuser;

				if ($obj->fk_user_valid) {
					$vuser = new User($this->db);
					$vuser->fetch($obj->fk_user_valid);
					$this->user_validation = $vuser;
				}

				if ($obj->fk_user_cloture) {
					$cluser = new User($this->db);
					$cluser->fetch($obj->fk_user_cloture);
					$this->user_cloture = $cluser;
				}
			}
			$this->db->free($result);
		} else {
			dol_print_error($this->db);
		}
	}


	/**
	 *    	Return label of status of proposal (draft, validated, ...)
	 *
	 *    	@param      int			$mode        0=long label, 1=short label, 2=Picto + short label, 3=Picto, 4=Picto + long label, 5=Short label + Picto
	 *    	@return     string		Label
	 */
	public function getLibStatut($mode = 0)
	{
		return $this->LibStatut((isset($this->statut) ? $this->statut : $this->status), $mode);
	}

	// phpcs:disable PEAR.NamingConventions.ValidFunctionName.ScopeNotCamelCaps
	/**
	 *  Return label of a status (draft, validated, ...)
	 *
	 *  @param      int			$status		Id status
	 *  @param  	int			$mode       0=long label, 1=short label, 2=Picto + short label, 3=Picto, 4=Picto + long label, 5=Short label + Picto, 6=Long label + Picto
	 *  @return     string      Label
	 */
	public function LibStatut($status, $mode = 1)
	{
		// phpcs:enable

		// Init/load array of translation of status
		if (empty($this->labelStatus) || empty($this->labelStatusShort)) {
			global $langs;
			$langs->load("supplier_proposal");
			$this->labelStatus[self::STATUS_DRAFT] = $langs->transnoentitiesnoconv("SupplierProposalStatusDraft");
			$this->labelStatus[self::STATUS_VALIDATED] = $langs->transnoentitiesnoconv("SupplierProposalStatusValidated");
			$this->labelStatus[self::STATUS_SIGNED] = $langs->transnoentitiesnoconv("SupplierProposalStatusSigned");
			$this->labelStatus[self::STATUS_NOTSIGNED] = $langs->transnoentitiesnoconv("SupplierProposalStatusNotSigned");
			$this->labelStatus[self::STATUS_CLOSE] = $langs->transnoentitiesnoconv("SupplierProposalStatusClosed");
			$this->labelStatusShort[self::STATUS_DRAFT] = $langs->transnoentitiesnoconv("SupplierProposalStatusDraftShort");
			$this->labelStatusShort[self::STATUS_VALIDATED] = $langs->transnoentitiesnoconv("Opened");
			$this->labelStatusShort[self::STATUS_SIGNED] = $langs->transnoentitiesnoconv("SupplierProposalStatusSignedShort");
			$this->labelStatusShort[self::STATUS_NOTSIGNED] = $langs->transnoentitiesnoconv("SupplierProposalStatusNotSignedShort");
			$this->labelStatusShort[self::STATUS_CLOSE] = $langs->transnoentitiesnoconv("SupplierProposalStatusClosedShort");
		}

		$statusnew = '';
		if ($status == self::STATUS_DRAFT) {
			$statusnew = 'status0';
		} elseif ($status == self::STATUS_VALIDATED) {
			$statusnew = 'status1';
		} elseif ($status == self::STATUS_SIGNED) {
			$statusnew = 'status4';
		} elseif ($status == self::STATUS_NOTSIGNED) {
			$statusnew = 'status9';
		} elseif ($status == self::STATUS_CLOSE) {
			$statusnew = 'status6';
		}

		return dolGetStatus($this->labelStatus[$status], $this->labelStatusShort[$status], '', $statusnew, $mode);
	}


	// phpcs:disable PEAR.NamingConventions.ValidFunctionName.ScopeNotCamelCaps
	/**
	 *      Load indicators for dashboard (this->nbtodo and this->nbtodolate)
	 *
	 *      @param          User	$user   Object user
	 *      @param          int		$mode   "opened" for askprice to close, "signed" for proposal to invoice
	 *      @return         int             <0 if KO, >0 if OK
	 */
	public function load_board($user, $mode)
	{
		// phpcs:enable
		global $conf, $user, $langs;

		$now = dol_now();

		$this->nbtodo = $this->nbtodolate = 0;
		$clause = " WHERE";

		$sql = "SELECT p.rowid, p.ref, p.datec as datec, p.date_cloture as datefin";
		$sql .= " FROM ".MAIN_DB_PREFIX."supplier_proposal as p";
		if (empty($user->rights->societe->client->voir) && !$user->socid) {
			$sql .= " LEFT JOIN ".MAIN_DB_PREFIX."societe_commerciaux as sc ON p.fk_soc = sc.fk_soc";
			$sql .= " WHERE sc.fk_user = ".((int) $user->id);
			$clause = " AND";
		}
		$sql .= $clause." p.entity IN (".getEntity('supplier_proposal').")";
		if ($mode == 'opened') {
			$sql .= " AND p.fk_statut = 1";
		}
		if ($mode == 'signed') {
			$sql .= " AND p.fk_statut = 2";
		}
		if ($user->socid) {
			$sql .= " AND p.fk_soc = ".((int) $user->socid);
		}

		$resql = $this->db->query($sql);
		if ($resql) {
			$label = $labelShort = '';
			$status = '';
			if ($mode == 'opened') {
				$delay_warning = !empty($conf->supplier_proposal->cloture->warning_delay) ? $conf->supplier_proposal->cloture->warning_delay : 0;
				$status = self::STATUS_VALIDATED;
				$label = $langs->trans("SupplierProposalsToClose");
				$labelShort = $langs->trans("ToAcceptRefuse");
			}
			if ($mode == 'signed') {
				$delay_warning = !empty($conf->supplier_proposal->facturation->warning_delay) ? $conf->supplier_proposal->facturation->warning_delay : 0;
				$status = self::STATUS_SIGNED;
				$label = $langs->trans("SupplierProposalsToProcess"); // May be billed or ordered
				$labelShort = $langs->trans("ToClose");
			}

			$response = new WorkboardResponse();
			$response->warning_delay = $delay_warning / 60 / 60 / 24;
			$response->label = $label;
			$response->labelShort = $labelShort;
			$response->url = DOL_URL_ROOT.'/supplier_proposal/list.php?search_status='.$status;
			$response->img = img_object('', "propal");

			// This assignment in condition is not a bug. It allows walking the results.
			while ($obj = $this->db->fetch_object($resql)) {
				$response->nbtodo++;
				if ($mode == 'opened') {
					$datelimit = $this->db->jdate($obj->datefin);
					if ($datelimit < ($now - $delay_warning)) {
						$response->nbtodolate++;
					}
				}
				// TODO Definir regle des propales a facturer en retard
				// if ($mode == 'signed' && ! count($this->FactureListeArray($obj->rowid))) $this->nbtodolate++;
			}
			return $response;
		} else {
			$this->error = $this->db->lasterror();
			return -1;
		}
	}


	/**
	 *  Initialise an instance with random values.
	 *  Used to build previews or test instances.
	 *	id must be 0 if object instance is a specimen.
	 *
	 *  @return	void
	 */
	public function initAsSpecimen()
	{
		global $user, $langs, $conf;

		// Load array of products prodids
		$num_prods = 0;
		$prodids = array();
		$sql = "SELECT rowid";
		$sql .= " FROM ".MAIN_DB_PREFIX."product";
		$sql .= " WHERE entity IN (".getEntity('product').")";
		$sql .= $this->db->plimit(100);

		$resql = $this->db->query($sql);
		if ($resql) {
			$num_prods = $this->db->num_rows($resql);
			$i = 0;
			while ($i < $num_prods) {
				$i++;
				$row = $this->db->fetch_row($resql);
				$prodids[$i] = $row[0];
			}
		}

		// Initialise parametres
		$this->id = 0;
		$this->ref = 'SPECIMEN';
		$this->specimen = 1;
		$this->socid = 1;
		$this->date = time();
		$this->cond_reglement_id   = 1;
		$this->cond_reglement_code = 'RECEP';
		$this->mode_reglement_id   = 7;
		$this->mode_reglement_code = 'CHQ';
		$this->note_public = 'This is a comment (public)';
		$this->note_private = 'This is a comment (private)';
		// Lines
		$nbp = 5;
		$xnbp = 0;
		while ($xnbp < $nbp) {
			$line = new SupplierProposalLine($this->db);
			$line->desc = $langs->trans("Description")." ".$xnbp;
			$line->qty = 1;
			$line->subprice = 100;
			$line->tva_tx = 19.6;
			$line->localtax1_tx = 0;
			$line->localtax2_tx = 0;
			if ($xnbp == 2) {
				$line->total_ht = 50;
				$line->total_ttc = 59.8;
				$line->total_tva = 9.8;
				$line->remise_percent = 50;
			} else {
				$line->total_ht = 100;
				$line->total_ttc = 119.6;
				$line->total_tva = 19.6;
				$line->remise_percent = 00;
			}

			if ($num_prods > 0) {
				$prodid = mt_rand(1, $num_prods);
				$line->fk_product = $prodids[$prodid];
			}

			$this->lines[$xnbp] = $line;

			$this->total_ht       += $line->total_ht;
			$this->total_tva      += $line->total_tva;
			$this->total_ttc      += $line->total_ttc;

			$xnbp++;
		}
	}

	// phpcs:disable PEAR.NamingConventions.ValidFunctionName.ScopeNotCamelCaps
	/**
	 *      Load indicator this->nb of global stats widget
	 *
	 *      @return     int         <0 if ko, >0 if ok
	 */
	public function load_state_board()
	{
		// phpcs:enable
		global $conf, $user;

		$this->nb = array();
		$clause = "WHERE";

		$sql = "SELECT count(p.rowid) as nb";
		$sql .= " FROM ".MAIN_DB_PREFIX."supplier_proposal as p";
		$sql .= " LEFT JOIN ".MAIN_DB_PREFIX."societe as s ON p.fk_soc = s.rowid";
		if (empty($user->rights->societe->client->voir) && !$user->socid) {
			$sql .= " LEFT JOIN ".MAIN_DB_PREFIX."societe_commerciaux as sc ON s.rowid = sc.fk_soc";
			$sql .= " WHERE sc.fk_user = ".((int) $user->id);
			$clause = "AND";
		}
		$sql .= " ".$clause." p.entity IN (".getEntity('supplier_proposal').")";

		$resql = $this->db->query($sql);
		if ($resql) {
			// This assignment in condition is not a bug. It allows walking the results.
			while ($obj = $this->db->fetch_object($resql)) {
				$this->nb["supplier_proposals"] = $obj->nb;
			}
			$this->db->free($resql);
			return 1;
		} else {
			dol_print_error($this->db);
			$this->error = $this->db->lasterror();
			return -1;
		}
	}


	/**
	 *  Returns the reference to the following non used Proposal used depending on the active numbering module
	 *  defined into SUPPLIER_PROPOSAL_ADDON
	 *
	 *  @param	Societe		$soc  	Object thirdparty
	 *  @return string      		Reference libre pour la propale
	 */
	public function getNextNumRef($soc)
	{
		global $conf, $db, $langs;
		$langs->load("supplier_proposal");

		if (!empty($conf->global->SUPPLIER_PROPOSAL_ADDON)) {
			$mybool = false;

			$file = $conf->global->SUPPLIER_PROPOSAL_ADDON.".php";
			$classname = $conf->global->SUPPLIER_PROPOSAL_ADDON;

			// Include file with class
			$dirmodels = array_merge(array('/'), (array) $conf->modules_parts['models']);
			foreach ($dirmodels as $reldir) {
				$dir = dol_buildpath($reldir."core/modules/supplier_proposal/");

				// Load file with numbering class (if found)
				$mybool |= @include_once $dir.$file;
			}

			if (!$mybool) {
				dol_print_error('', "Failed to include file ".$file);
				return '';
			}

			$obj = new $classname();
			$numref = "";
			$numref = $obj->getNextValue($soc, $this);

			if ($numref != "") {
				return $numref;
			} else {
				$this->error = $obj->error;
				return "";
			}
		} else {
			$langs->load("errors");
			print $langs->trans("Error")." ".$langs->trans("ErrorModuleSetupNotComplete", $langs->transnoentitiesnoconv("SupplierProposal"));
			return "";
		}
	}

	/**
	 *	Return clicable link of object (with eventually picto)
	 *
	 *	@param      int		$withpicto					Add picto into link
	 *	@param      string	$option						Where point the link ('compta', 'expedition', 'document', ...)
	 *	@param      string	$get_params    				Parametres added to url
	 *  @param	    int   	$notooltip					1=Disable tooltip
	 *  @param      int     $save_lastsearch_value		-1=Auto, 0=No save of lastsearch_values when clicking, 1=Save lastsearch_values whenclicking
	 *  @param		int		$addlinktonotes				Add link to show notes
	 *	@return     string          					String with URL
	 */
	public function getNomUrl($withpicto = 0, $option = '', $get_params = '', $notooltip = 0, $save_lastsearch_value = -1, $addlinktonotes = 0)
	{
		global $langs, $conf, $user;

		if (!empty($conf->dol_no_mouse_hover)) {
			$notooltip = 1; // Force disable tooltips
		}

		$url = '';
		$result = '';

		$label = img_picto('', $this->picto).' <u class="paddingrightonly">'.$langs->trans("SupplierProposal").'</u>';
		if (isset($this->status)) {
			$label .= ' '.$this->getLibStatut(5);
		}
		if (!empty($this->ref)) {
			$label .= '<br><b>'.$langs->trans('Ref').':</b> '.$this->ref;
		}
		if (!empty($this->ref_fourn)) {
			$label .= '<br><b>'.$langs->trans('RefSupplier').':</b> '.$this->ref_fourn;
		}
		if (!empty($this->total_ht)) {
			$label .= '<br><b>'.$langs->trans('AmountHT').':</b> '.price($this->total_ht, 0, $langs, 0, -1, -1, $conf->currency);
		}
		if (!empty($this->total_tva)) {
			$label .= '<br><b>'.$langs->trans('VAT').':</b> '.price($this->total_tva, 0, $langs, 0, -1, -1, $conf->currency);
		}
		if (!empty($this->total_ttc)) {
			$label .= '<br><b>'.$langs->trans('AmountTTC').':</b> '.price($this->total_ttc, 0, $langs, 0, -1, -1, $conf->currency);
		}

		if ($option == '') {
			$url = DOL_URL_ROOT.'/supplier_proposal/card.php?id='.$this->id.$get_params;
		}
		if ($option == 'document') {
			$url = DOL_URL_ROOT.'/supplier_proposal/document.php?id='.$this->id.$get_params;
		}

		if ($option !== 'nolink') {
			// Add param to save lastsearch_values or not
			$add_save_lastsearch_values = ($save_lastsearch_value == 1 ? 1 : 0);
			if ($save_lastsearch_value == -1 && preg_match('/list\.php/', $_SERVER["PHP_SELF"])) {
				$add_save_lastsearch_values = 1;
			}
			if ($add_save_lastsearch_values) {
				$url .= '&save_lastsearch_values=1';
			}
		}

		$linkclose = '';
		if (empty($notooltip) && $user->rights->propal->lire) {
			if (!empty($conf->global->MAIN_OPTIMIZEFORTEXTBROWSER)) {
				$label = $langs->trans("ShowSupplierProposal");
				$linkclose .= ' alt="'.dol_escape_htmltag($label, 1).'"';
			}
			$linkclose .= ' title="'.dol_escape_htmltag($label, 1).'"';
			$linkclose .= ' class="classfortooltip"';
		}

		$linkstart = '<a href="'.$url.'"';
		$linkstart .= $linkclose.'>';
		$linkend = '</a>';

		$result .= $linkstart;
		if ($withpicto) {
			$result .= img_object(($notooltip ? '' : $label), $this->picto, ($notooltip ? (($withpicto != 2) ? 'class="paddingright"' : '') : 'class="'.(($withpicto != 2) ? 'paddingright ' : '').'classfortooltip"'), 0, 0, $notooltip ? 0 : 1);
		}
		if ($withpicto != 2) {
			$result .= $this->ref;
		}
		$result .= $linkend;

		if ($addlinktonotes) {
			$txttoshow = ($user->socid > 0 ? $this->note_public : $this->note_private);
			if ($txttoshow) {
				$notetoshow = $langs->trans("ViewPrivateNote").':<br>'.dol_string_nohtmltag($txttoshow, 1);
				$result .= ' <span class="note inline-block">';
				$result .= '<a href="'.DOL_URL_ROOT.'/supplier_proposal/note.php?id='.$this->id.'" class="classfortooltip" title="'.dol_escape_htmltag($notetoshow).'">';
				$result .= img_picto('', 'note');
				$result .= '</a>';
				//$result.=img_picto($langs->trans("ViewNote"),'object_generic');
				//$result.='</a>';
				$result .= '</span>';
			}
		}

		return $result;
	}

	/**
	 * 	Retrieve an array of supplier proposal lines
	 *
	 * 	@return int		>0 if OK, <0 if KO
	 */
	public function getLinesArray()
	{
		// For other object, here we call fetch_lines. But fetch_lines does not exists on supplier proposal

		$sql = 'SELECT pt.rowid, pt.label as custom_label, pt.description, pt.fk_product, pt.fk_remise_except,';
		$sql .= ' pt.qty, pt.tva_tx, pt.remise_percent, pt.subprice, pt.info_bits,';
		$sql .= ' pt.total_ht, pt.total_tva, pt.total_ttc, pt.fk_product_fournisseur_price as fk_fournprice, pt.buy_price_ht as pa_ht, pt.special_code, pt.localtax1_tx, pt.localtax2_tx,';
		$sql .= ' pt.product_type, pt.rang, pt.fk_parent_line,';
		$sql .= ' p.label as product_label, p.ref, p.fk_product_type, p.rowid as prodid,';
		$sql .= ' p.description as product_desc, pt.ref_fourn as ref_supplier,';
		$sql .= ' pt.fk_multicurrency, pt.multicurrency_code, pt.multicurrency_subprice, pt.multicurrency_total_ht, pt.multicurrency_total_tva, pt.multicurrency_total_ttc, pt.fk_unit';
		$sql .= ' FROM '.MAIN_DB_PREFIX.'supplier_proposaldet as pt';
		$sql .= ' LEFT JOIN '.MAIN_DB_PREFIX.'product as p ON pt.fk_product=p.rowid';
		$sql .= ' WHERE pt.fk_supplier_proposal = '.((int) $this->id);
		$sql .= ' ORDER BY pt.rang ASC, pt.rowid';

		dol_syslog(get_class($this).'::getLinesArray', LOG_DEBUG);
		$resql = $this->db->query($sql);
		if ($resql) {
			$num = $this->db->num_rows($resql);
			$i = 0;

			while ($i < $num) {
				$obj = $this->db->fetch_object($resql);

				$this->lines[$i] = new SupplierProposalLine($this->db);
				$this->lines[$i]->id = $obj->rowid; // for backward compatibility
				$this->lines[$i]->rowid				= $obj->rowid;
				$this->lines[$i]->label 			= $obj->custom_label;
				$this->lines[$i]->description = $obj->description;
				$this->lines[$i]->fk_product = $obj->fk_product;
				$this->lines[$i]->ref = $obj->ref;
				$this->lines[$i]->product_label = $obj->product_label;
				$this->lines[$i]->product_desc		= $obj->product_desc;
				$this->lines[$i]->fk_product_type = $obj->fk_product_type; // deprecated
				$this->lines[$i]->product_type		= $obj->product_type;
				$this->lines[$i]->qty = $obj->qty;
				$this->lines[$i]->subprice = $obj->subprice;
				$this->lines[$i]->fk_remise_except = $obj->fk_remise_except;
				$this->lines[$i]->remise_percent = $obj->remise_percent;
				$this->lines[$i]->tva_tx = $obj->tva_tx;
				$this->lines[$i]->info_bits			= $obj->info_bits;
				$this->lines[$i]->total_ht = $obj->total_ht;
				$this->lines[$i]->total_tva			= $obj->total_tva;
				$this->lines[$i]->total_ttc			= $obj->total_ttc;
				$this->lines[$i]->fk_fournprice = $obj->fk_fournprice;
				$marginInfos = getMarginInfos($obj->subprice, $obj->remise_percent, $obj->tva_tx, $obj->localtax1_tx, $obj->localtax2_tx, $this->lines[$i]->fk_fournprice, $obj->pa_ht);
				$this->lines[$i]->pa_ht = $marginInfos[0];
				$this->lines[$i]->marge_tx = $marginInfos[1];
				$this->lines[$i]->marque_tx = $marginInfos[2];
				$this->lines[$i]->fk_parent_line = $obj->fk_parent_line;
				$this->lines[$i]->special_code = $obj->special_code;
				$this->lines[$i]->rang = $obj->rang;

				$this->lines[$i]->ref_fourn = $obj->ref_supplier; // deprecated
				$this->lines[$i]->ref_supplier = $obj->ref_supplier;

				// Multicurrency
				$this->lines[$i]->fk_multicurrency = $obj->fk_multicurrency;
				$this->lines[$i]->multicurrency_code = $obj->multicurrency_code;
				$this->lines[$i]->multicurrency_subprice 	= $obj->multicurrency_subprice;
				$this->lines[$i]->multicurrency_total_ht 	= $obj->multicurrency_total_ht;
				$this->lines[$i]->multicurrency_total_tva 	= $obj->multicurrency_total_tva;
				$this->lines[$i]->multicurrency_total_ttc 	= $obj->multicurrency_total_ttc;
				$this->lines[$i]->fk_unit = $obj->fk_unit;

				$i++;
			}
			$this->db->free($resql);

			return 1;
		} else {
			$this->error = $this->db->error();
			return -1;
		}
	}

	/**
	 *  Create a document onto disk according to template module.
	 *
	 * 	@param	    string		$modele			Force model to use ('' to not force)
	 * 	@param		Translate	$outputlangs	Object langs to use for output
	 *  @param      int			$hidedetails    Hide details of lines
	 *  @param      int			$hidedesc       Hide description
	 *  @param      int			$hideref        Hide ref
	 *  @param   null|array  $moreparams     Array to provide more information
	 * 	@return     int         				0 if KO, 1 if OK
	 */
	public function generateDocument($modele, $outputlangs, $hidedetails = 0, $hidedesc = 0, $hideref = 0, $moreparams = null)
	{
		global $conf, $langs;

		$langs->load("supplier_proposal");
		$outputlangs->load("products");

		if (!dol_strlen($modele)) {
			$modele = 'aurore';

			if ($this->model_pdf) {
				$modele = $this->model_pdf;
			} elseif (!empty($conf->global->SUPPLIER_PROPOSAL_ADDON_PDF)) {
				$modele = $conf->global->SUPPLIER_PROPOSAL_ADDON_PDF;
			}
		}

		$modelpath = "core/modules/supplier_proposal/doc/";

		return $this->commonGenerateDocument($modelpath, $modele, $outputlangs, $hidedetails, $hidedesc, $hideref, $moreparams);
	}


	/**
	 * Function used to replace a thirdparty id with another one.
	 *
	 * @param DoliDB $db Database handler
	 * @param int $origin_id Old thirdparty id
	 * @param int $dest_id New thirdparty id
	 * @return bool
	 */
	public static function replaceThirdparty(DoliDB $db, $origin_id, $dest_id)
	{
		$tables = array(
			'supplier_proposal'
		);

		return CommonObject::commonReplaceThirdparty($db, $origin_id, $dest_id, $tables);
	}
}


/**
 *	Class to manage supplier_proposal lines
 */
class SupplierProposalLine extends CommonObjectLine
{
	/**
	 * @var DoliDB Database handler.
	 */
	public $db;

	/**
	 * @var string Error code (or message)
	 */
	public $error = '';

	/**
	 * @var string ID to identify managed object
	 */
	public $element = 'supplier_proposaldet';

	/**
	 * @var string Name of table without prefix where object is stored
	 */
	public $table_element = 'supplier_proposaldet';

	public $oldline;

	/**
	 * @var int ID
	 */
	public $id;

	/**
	 * @var int ID
	 */
	public $fk_supplier_proposal;

	/**
	 * @var int ID
	 */
	public $fk_parent_line;

	public $desc; // Description ligne

	/**
	 * @var int ID
	 */
	public $fk_product; // Id produit predefini

	/**
	 * @deprecated
	 * @see $product_type
	 */
	public $fk_product_type;
	/**
	 * Product type
	 * @var int
	 * @see Product::TYPE_PRODUCT, Product::TYPE_SERVICE
	 */
	public $product_type = Product::TYPE_PRODUCT;

	public $qty;
	public $tva_tx;
	public $vat_src_code;

	public $subprice;
	public $remise_percent;

	/**
	 * @var int ID
	 */
	public $fk_remise_except;

	public $rang = 0;

	/**
	 * @var int ID
	 */
	public $fk_fournprice;

	public $pa_ht;
	public $marge_tx;
	public $marque_tx;

	public $special_code; // Tag for special lines (exlusive tags)
	// 1: frais de port
	// 2: ecotaxe
	// 3: option line (when qty = 0)

	public $info_bits = 0; // Liste d'options cumulables:
	// Bit 0: 	0 si TVA normal - 1 si TVA NPR
	// Bit 1:	0 ligne normale - 1 si ligne de remise fixe

	public $total_ht; // Total HT de la ligne toute quantite et incluant la remise ligne
	public $total_tva; // Total TVA de la ligne toute quantite et incluant la remise ligne
	public $total_ttc; // Total TTC de la ligne toute quantite et incluant la remise ligne

	public $date_start;
	public $date_end;

	// From llx_product
	/**
	 * @deprecated
	 * @see $product_ref
	 */
	public $ref;

	/**
	 * Product reference
	 * @var string
	 */
	public $product_ref;

	/**
	 * @deprecated
	 * @see $product_label
	 */
	public $libelle;

	/**
	 *  Product label
	 * @var string
	 */
	public $product_label;

	/**
	 * Product description
	 * @var string
	 */
	public $product_desc;

	public $localtax1_tx; // Local tax 1
	public $localtax2_tx; // Local tax 2
	public $localtax1_type; // Local tax 1 type
	public $localtax2_type; // Local tax 2 type
	public $total_localtax1; // Line total local tax 1
	public $total_localtax2; // Line total local tax 2

	public $skip_update_total; // Skip update price total for special lines

	public $ref_fourn;
	public $ref_supplier;

	// Multicurrency
	/**
	 * @var int ID
	 */
	public $fk_multicurrency;

	public $multicurrency_code;
	public $multicurrency_subprice;
	public $multicurrency_total_ht;
	public $multicurrency_total_tva;
	public $multicurrency_total_ttc;

	/**
	 * 	Class line Contructor
	 *
	 * 	@param	DoliDB	$db	Database handler
	 */
	public function __construct($db)
	{
		$this->db = $db;
	}

	/**
	 *	Retrieve the propal line object
	 *
	 *	@param	int		$rowid		Propal line id
	 *	@return	int					<0 if KO, >0 if OK
	 */
	public function fetch($rowid)
	{
		$sql = 'SELECT pd.rowid, pd.fk_supplier_proposal, pd.fk_parent_line, pd.fk_product, pd.label as custom_label, pd.description, pd.price, pd.qty, pd.tva_tx,';
		$sql .= ' pd.date_start, pd.date_end,';
		$sql .= ' pd.remise, pd.remise_percent, pd.fk_remise_except, pd.subprice,';
		$sql .= ' pd.info_bits, pd.total_ht, pd.total_tva, pd.total_ttc, pd.fk_product_fournisseur_price as fk_fournprice, pd.buy_price_ht as pa_ht, pd.special_code, pd.rang,';
		$sql .= ' pd.localtax1_tx, pd.localtax2_tx, pd.total_localtax1, pd.total_localtax2,';
		$sql .= ' p.ref as product_ref, p.label as product_label, p.description as product_desc,';
		$sql .= ' pd.product_type, pd.ref_fourn as ref_produit_fourn,';
		$sql .= ' pd.fk_multicurrency, pd.multicurrency_code, pd.multicurrency_subprice, pd.multicurrency_total_ht, pd.multicurrency_total_tva, pd.multicurrency_total_ttc, pd.fk_unit';
		$sql .= ' FROM '.MAIN_DB_PREFIX.'supplier_proposaldet as pd';
		$sql .= ' LEFT JOIN '.MAIN_DB_PREFIX.'product as p ON pd.fk_product = p.rowid';
		$sql .= ' WHERE pd.rowid = '.((int) $rowid);

		$result = $this->db->query($sql);
		if ($result) {
			$objp = $this->db->fetch_object($result);

			$this->id = $objp->rowid;
			$this->fk_supplier_proposal = $objp->fk_supplier_proposal;
			$this->fk_parent_line = $objp->fk_parent_line;
			$this->label			= $objp->custom_label;
			$this->desc				= $objp->description;
			$this->qty = $objp->qty;
			$this->subprice = $objp->subprice;
			$this->tva_tx = $objp->tva_tx;
			$this->remise_percent = $objp->remise_percent;
			$this->fk_remise_except = $objp->fk_remise_except;
			$this->fk_product		= $objp->fk_product;
			$this->info_bits		= $objp->info_bits;
			$this->date_start		= $this->db->jdate($objp->date_start);
			$this->date_end			= $this->db->jdate($objp->date_end);

			$this->total_ht			= $objp->total_ht;
			$this->total_tva		= $objp->total_tva;
			$this->total_ttc		= $objp->total_ttc;

			$this->fk_fournprice = $objp->fk_fournprice;

			$marginInfos			= getMarginInfos($objp->subprice, $objp->remise_percent, $objp->tva_tx, $objp->localtax1_tx, $objp->localtax2_tx, $this->fk_fournprice, $objp->pa_ht);
			$this->pa_ht			= $marginInfos[0];
			$this->marge_tx			= $marginInfos[1];
			$this->marque_tx		= $marginInfos[2];

			$this->special_code		= $objp->special_code;
			$this->product_type		= $objp->product_type;
			$this->rang = $objp->rang;

			$this->ref = $objp->product_ref; // deprecated
			$this->product_ref = $objp->product_ref;
			$this->libelle = $objp->product_label; // deprecated
			$this->product_label	= $objp->product_label;
			$this->product_desc		= $objp->product_desc;

			$this->ref_fourn = $objp->ref_produit_forun;

			// Multicurrency
			$this->fk_multicurrency = $objp->fk_multicurrency;
			$this->multicurrency_code = $objp->multicurrency_code;
			$this->multicurrency_subprice 	= $objp->multicurrency_subprice;
			$this->multicurrency_total_ht 	= $objp->multicurrency_total_ht;
			$this->multicurrency_total_tva 	= $objp->multicurrency_total_tva;
			$this->multicurrency_total_ttc 	= $objp->multicurrency_total_ttc;
			$this->fk_unit = $objp->fk_unit;

			$this->db->free($result);
			return 1;
		} else {
			dol_print_error($this->db);
			return -1;
		}
	}

	/**
	 *  Insert object line propal in database
	 *
	 *	@param		int		$notrigger		1=Does not execute triggers, 0= execute triggers
	 *	@return		int						<0 if KO, >0 if OK
	 */
	public function insert($notrigger = 0)
	{
		global $conf, $langs, $user;

		$error = 0;

		dol_syslog(get_class($this)."::insert rang=".$this->rang);

		// Clean parameters
		if (empty($this->tva_tx)) {
			$this->tva_tx = 0;
		}
		if (empty($this->localtax1_tx)) {
			$this->localtax1_tx = 0;
		}
		if (empty($this->localtax2_tx)) {
			$this->localtax2_tx = 0;
		}
		if (empty($this->localtax1_type)) {
			$this->localtax1_type = 0;
		}
		if (empty($this->localtax2_type)) {
			$this->localtax2_type = 0;
		}
		if (empty($this->total_localtax1)) {
			$this->total_localtax1 = 0;
		}
		if (empty($this->total_localtax2)) {
			$this->total_localtax2 = 0;
		}
		if (empty($this->rang)) {
			$this->rang = 0;
		}
		if (empty($this->remise)) {
			$this->remise = 0;
		}
		if (empty($this->remise_percent)) {
			$this->remise_percent = 0;
		}
		if (empty($this->info_bits)) {
			$this->info_bits = 0;
		}
		if (empty($this->special_code)) {
			$this->special_code = 0;
		}
		if (empty($this->fk_parent_line)) {
			$this->fk_parent_line = 0;
		}
		if (empty($this->fk_fournprice)) {
			$this->fk_fournprice = 0;
		}
		if (empty($this->fk_unit)) {
			$this->fk_unit = 0;
		}
		if (empty($this->subprice)) {
			$this->subprice = 0;
		}

		if (empty($this->pa_ht)) {
			$this->pa_ht = 0;
		}

		// if buy price not defined, define buyprice as configured in margin admin
		if ($this->pa_ht == 0) {
			if (($result = $this->defineBuyPrice($this->subprice, $this->remise_percent, $this->fk_product)) < 0) {
				return $result;
			} else {
				$this->pa_ht = $result;
			}
		}

		// Check parameters
		if ($this->product_type < 0) {
			return -1;
		}

		$this->db->begin();

		// Insert line into database
		$sql = 'INSERT INTO '.MAIN_DB_PREFIX.'supplier_proposaldet';
		$sql .= ' (fk_supplier_proposal, fk_parent_line, label, description, fk_product, product_type,';
		$sql .= ' date_start, date_end,';
		$sql .= ' fk_remise_except, qty, tva_tx, localtax1_tx, localtax2_tx, localtax1_type, localtax2_type,';
		$sql .= ' subprice, remise_percent, ';
		$sql .= ' info_bits, ';
		$sql .= ' total_ht, total_tva, total_localtax1, total_localtax2, total_ttc, fk_product_fournisseur_price, buy_price_ht, special_code, rang,';
		$sql .= ' ref_fourn,';
		$sql .= ' fk_multicurrency, multicurrency_code, multicurrency_subprice, multicurrency_total_ht, multicurrency_total_tva, multicurrency_total_ttc, fk_unit)';
		$sql .= " VALUES (".$this->fk_supplier_proposal.",";
		$sql .= " ".($this->fk_parent_line > 0 ? ((int) $this->db->escape($this->fk_parent_line)) : "null").",";
		$sql .= " ".(!empty($this->label) ? "'".$this->db->escape($this->label)."'" : "null").",";
		$sql .= " '".$this->db->escape($this->desc)."',";
		$sql .= " ".($this->fk_product ? ((int) $this->fk_product) : "null").",";
		$sql .= " '".$this->db->escape($this->product_type)."',";
		$sql .= " ".($this->date_start ? "'".$this->db->idate($this->date_start)."'" : "null").",";
		$sql .= " ".($this->date_end ? "'".$this->db->idate($this->date_end)."'" : "null").",";
		$sql .= " ".($this->fk_remise_except ? ((int) $this->db->escape($this->fk_remise_except)) : "null").",";
		$sql .= " ".price2num($this->qty, 'MS').",";
		$sql .= " ".price2num($this->tva_tx).",";
		$sql .= " ".price2num($this->localtax1_tx).",";
		$sql .= " ".price2num($this->localtax2_tx).",";
		$sql .= " '".$this->db->escape($this->localtax1_type)."',";
		$sql .= " '".$this->db->escape($this->localtax2_type)."',";
		$sql .= " ".(!empty($this->subprice) ? price2num($this->subprice, 'MU') : "null").",";
		$sql .= " ".((float) $this->remise_percent).",";
		$sql .= " ".(isset($this->info_bits) ? ((int) $this->info_bits) : "null").",";
		$sql .= " ".price2num($this->total_ht, 'MT').",";
		$sql .= " ".price2num($this->total_tva, 'MT').",";
		$sql .= " ".price2num($this->total_localtax1, 'MT').",";
		$sql .= " ".price2num($this->total_localtax2, 'MT').",";
		$sql .= " ".price2num($this->total_ttc, 'MT').",";
		$sql .= " ".(!empty($this->fk_fournprice) ? ((int) $this->fk_fournprice) : "null").",";
		$sql .= " ".(isset($this->pa_ht) ? price2num($this->pa_ht, 'MU') : "null").",";
		$sql .= ' '.((int) $this->special_code).',';
		$sql .= ' '.((int) $this->rang).',';
		$sql .= " '".$this->db->escape($this->ref_fourn)."'";
		$sql .= ", ".($this->fk_multicurrency > 0 ? ((int) $this->fk_multicurrency) : 'null');
		$sql .= ", '".$this->db->escape($this->multicurrency_code)."'";
		$sql .= ", ".price2num($this->multicurrency_subprice, 'CU');
		$sql .= ", ".price2num($this->multicurrency_total_ht, 'CT');
		$sql .= ", ".price2num($this->multicurrency_total_tva, 'CT');
		$sql .= ", ".price2num($this->multicurrency_total_ttc, 'CT');
		$sql .= ", ".($this->fk_unit ? ((int) $this->fk_unit) : 'null');
		$sql .= ')';

		dol_syslog(get_class($this).'::insert', LOG_DEBUG);
		$resql = $this->db->query($sql);
		if ($resql) {
			$this->id = $this->db->last_insert_id(MAIN_DB_PREFIX.'supplier_proposaldet');

			if (!$error) {
				$result = $this->insertExtraFields();
				if ($result < 0) {
					$error++;
				}
			}

			if (!$error && !$notrigger) {
				// Call trigger
				$result = $this->call_trigger('LINESUPPLIER_PROPOSAL_INSERT', $user);
				if ($result < 0) {
					$this->db->rollback();
					return -1;
				}
				// End call triggers
			}

			$this->db->commit();
			return 1;
		} else {
			$this->error = $this->db->error()." sql=".$sql;
			$this->db->rollback();
			return -1;
		}
	}

	/**
	 * 	Delete line in database
	 *
	 *	@return	 int  <0 if ko, >0 if ok
	 */
	public function delete()
	{
		global $conf, $langs, $user;

		$error = 0;
		$this->db->begin();

		$sql = "DELETE FROM ".MAIN_DB_PREFIX."supplier_proposaldet WHERE rowid = ".((int) $this->id);
		dol_syslog("SupplierProposalLine::delete", LOG_DEBUG);
		if ($this->db->query($sql)) {
			// Remove extrafields
			if (!$error) {
				$result = $this->deleteExtraFields();
				if ($result < 0) {
					$error++;
					dol_syslog(get_class($this)."::delete error -4 ".$this->error, LOG_ERR);
				}
			}

			// Call trigger
			$result = $this->call_trigger('LINESUPPLIER_PROPOSAL_DELETE', $user);
			if ($result < 0) {
				$this->db->rollback();
				return -1;
			}
			// End call triggers

			$this->db->commit();

			return 1;
		} else {
			$this->error = $this->db->error()." sql=".$sql;
			$this->db->rollback();
			return -1;
		}
	}

	/**
	 *	Update propal line object into DB
	 *
	 *	@param 	int		$notrigger	1=Does not execute triggers, 0= execute triggers
	 *	@return	int					<0 if ko, >0 if ok
	 */
	public function update($notrigger = 0)
	{
		global $conf, $langs, $user;

		$error = 0;

		// Clean parameters
		if (empty($this->tva_tx)) {
			$this->tva_tx = 0;
		}
		if (empty($this->localtax1_tx)) {
			$this->localtax1_tx = 0;
		}
		if (empty($this->localtax2_tx)) {
			$this->localtax2_tx = 0;
		}
		if (empty($this->total_localtax1)) {
			$this->total_localtax1 = 0;
		}
		if (empty($this->total_localtax2)) {
			$this->total_localtax2 = 0;
		}
		if (empty($this->localtax1_type)) {
			$this->localtax1_type = 0;
		}
		if (empty($this->localtax2_type)) {
			$this->localtax2_type = 0;
		}
		if (empty($this->marque_tx)) {
			$this->marque_tx = 0;
		}
		if (empty($this->marge_tx)) {
			$this->marge_tx = 0;
		}
		if (empty($this->remise_percent)) {
			$this->remise_percent = 0;
		}
		if (empty($this->info_bits)) {
			$this->info_bits = 0;
		}
		if (empty($this->special_code)) {
			$this->special_code = 0;
		}
		if (empty($this->fk_parent_line)) {
			$this->fk_parent_line = 0;
		}
		if (empty($this->fk_fournprice)) {
			$this->fk_fournprice = 0;
		}
		if (empty($this->fk_unit)) {
			$this->fk_unit = 0;
		}
		if (empty($this->subprice)) {
			$this->subprice = 0;
		}

		if (empty($this->pa_ht)) {
			$this->pa_ht = 0;
		}

		// if buy price not defined, define buyprice as configured in margin admin
		if ($this->pa_ht == 0) {
			if (($result = $this->defineBuyPrice($this->subprice, $this->remise_percent, $this->fk_product)) < 0) {
				return $result;
			} else {
				$this->pa_ht = $result;
			}
		}

		$this->db->begin();

		// Mise a jour ligne en base
		$sql = "UPDATE ".MAIN_DB_PREFIX."supplier_proposaldet SET";
		$sql .= " description='".$this->db->escape($this->desc)."'";
		$sql .= " , label=".(!empty($this->label) ? "'".$this->db->escape($this->label)."'" : "null");
		$sql .= " , product_type=".((int) $this->product_type);
		$sql .= " , date_start=".($this->date_start ? "'".$this->db->idate($this->date_start)."'" : "null");
		$sql .= " , date_end=".($this->date_end ? "'".$this->db->idate($this->date_end)."'" : "null");
		$sql .= " , tva_tx='".price2num($this->tva_tx)."'";
		$sql .= " , localtax1_tx=".price2num($this->localtax1_tx);
		$sql .= " , localtax2_tx=".price2num($this->localtax2_tx);
		$sql .= " , localtax1_type='".$this->db->escape($this->localtax1_type)."'";
		$sql .= " , localtax2_type='".$this->db->escape($this->localtax2_type)."'";
		$sql .= " , qty='".price2num($this->qty)."'";
		$sql .= " , subprice=".price2num($this->subprice)."";
		$sql .= " , remise_percent=".price2num($this->remise_percent)."";
		$sql .= " , info_bits='".$this->db->escape($this->info_bits)."'";
		if (empty($this->skip_update_total)) {
			$sql .= " , total_ht=".price2num($this->total_ht)."";
			$sql .= " , total_tva=".price2num($this->total_tva)."";
			$sql .= " , total_ttc=".price2num($this->total_ttc)."";
			$sql .= " , total_localtax1=".price2num($this->total_localtax1)."";
			$sql .= " , total_localtax2=".price2num($this->total_localtax2)."";
		}
		$sql .= " , fk_product_fournisseur_price=".(!empty($this->fk_fournprice) ? "'".$this->db->escape($this->fk_fournprice)."'" : "null");
		$sql .= " , buy_price_ht=".price2num($this->pa_ht);
		if (strlen($this->special_code)) {
			$sql .= " , special_code=".((int) $this->special_code);
		}
		$sql .= " , fk_parent_line=".($this->fk_parent_line > 0 ? $this->fk_parent_line : "null");
		if (!empty($this->rang)) {
			$sql .= ", rang=".((int) $this->rang);
		}
		$sql .= " , ref_fourn=".(!empty($this->ref_fourn) ? "'".$this->db->escape($this->ref_fourn)."'" : "null");
		$sql .= " , fk_unit=".($this->fk_unit ? $this->fk_unit : 'null');

		// Multicurrency
		$sql .= " , multicurrency_subprice=".price2num($this->multicurrency_subprice)."";
		$sql .= " , multicurrency_total_ht=".price2num($this->multicurrency_total_ht)."";
		$sql .= " , multicurrency_total_tva=".price2num($this->multicurrency_total_tva)."";
		$sql .= " , multicurrency_total_ttc=".price2num($this->multicurrency_total_ttc)."";

		$sql .= " WHERE rowid = ".((int) $this->id);

		dol_syslog(get_class($this)."::update", LOG_DEBUG);
		$resql = $this->db->query($sql);
		if ($resql) {
			if (!$error) {
				$result = $this->insertExtraFields();
				if ($result < 0) {
					$error++;
				}
			}

			if (!$error && !$notrigger) {
				// Call trigger
				$result = $this->call_trigger('LINESUPPLIER_PROPOSAL_UPDATE', $user);
				if ($result < 0) {
					$this->db->rollback();
					return -1;
				}
				// End call triggers
			}

			$this->db->commit();
			return 1;
		} else {
			$this->error = $this->db->error();
			$this->db->rollback();
			return -2;
		}
	}

	// phpcs:disable PEAR.NamingConventions.ValidFunctionName.ScopeNotCamelCaps
	/**
	 *	Update DB line fields total_xxx
	 *	Used by migration
	 *
	 *	@return		int		<0 if ko, >0 if ok
	 */
	public function update_total()
	{
		// phpcs:enable
		$this->db->begin();

		// Mise a jour ligne en base
		$sql = "UPDATE ".MAIN_DB_PREFIX."supplier_proposaldet SET";
		$sql .= " total_ht=".price2num($this->total_ht, 'MT');
		$sql .= ",total_tva=".price2num($this->total_tva, 'MT');
		$sql .= ",total_ttc=".price2num($this->total_ttc, 'MT');
		$sql .= " WHERE rowid = ".((int) $this->id);

		dol_syslog("SupplierProposalLine::update_total", LOG_DEBUG);

		$resql = $this->db->query($sql);
		if ($resql) {
			$this->db->commit();
			return 1;
		} else {
			$this->error = $this->db->error();
			$this->db->rollback();
			return -2;
		}
	}
}<|MERGE_RESOLUTION|>--- conflicted
+++ resolved
@@ -586,7 +586,6 @@
 			$this->line->date_start = $date_start;
 			$this->line->date_end = $date_end;
 
-<<<<<<< HEAD
 			// infos marge
 			if (!empty($fk_product) && $fk_product > 0 && empty($fk_fournprice) && empty($pa_ht)) {
 				// When fk_fournprice is 0, we take the lowest buying price
@@ -622,6 +621,10 @@
 				// Reorder if child line
 				if (!empty($fk_parent_line)) {
 					$this->line_order(true, 'DESC');
+				} elseif($ranktouse > 0 && $ranktouse <= count($this->lines)) { // Update all rank of all other lines
+					for ($ii = $ranktouse; $ii <= count($this->lines); $ii++) {
+						$this->updateRangOfLine($this->lines[$ii - 1]->id, $ii + 1);
+					}
 				}
 
 				// Mise a jour informations denormalisees au niveau de la propale meme
@@ -671,100 +674,6 @@
 	 *  @param		array		$array_options		extrafields array
 	 * 	@param		string		$ref_supplier			Supplier price reference
 	 *	@param		int			$fk_unit			Id of the unit to use.
-=======
-            // infos marge
-            if (!empty($fk_product) && empty($fk_fournprice) && empty($pa_ht)) {
-                // When fk_fournprice is 0, we take the lowest buying price
-                include_once DOL_DOCUMENT_ROOT.'/fourn/class/fournisseur.product.class.php';
-                $productFournisseur = new ProductFournisseur($this->db);
-                $productFournisseur->find_min_price_product_fournisseur($fk_product);
-                $this->line->fk_fournprice = $productFournisseur->product_fourn_price_id;
-            } else {
-            	$this->line->fk_fournprice = ($fk_fournprice > 0 ? $fk_fournprice : 0); // If fk_fournprice is -1, we will not use fk_fournprice
-            }
-            $this->line->pa_ht = $pa_ht;
-            //var_dump($this->line->fk_fournprice);exit;
-
-            // Multicurrency
-            $this->line->fk_multicurrency = $this->fk_multicurrency;
-            $this->line->multicurrency_code = $this->multicurrency_code;
-            $this->line->multicurrency_subprice		= $pu_ht_devise;
-            $this->line->multicurrency_total_ht		= $multicurrency_total_ht;
-            $this->line->multicurrency_total_tva	= $multicurrency_total_tva;
-            $this->line->multicurrency_total_ttc	= $multicurrency_total_ttc;
-
-            // Mise en option de la ligne
-            if (empty($qty) && empty($special_code)) $this->line->special_code = 3;
-
-            if (is_array($array_option) && count($array_option) > 0) {
-                $this->line->array_options = $array_option;
-            }
-
-            $result = $this->line->insert();
-            if ($result > 0)
-            {
-                // Reorder if child line
-                if (!empty($fk_parent_line)) $this->line_order(true, 'DESC');
-				elseif($ranktouse > 0 && $ranktouse <= count($this->lines)) { // Update all rank of all other lines
-					for ($ii = $ranktouse; $ii <= count($this->lines); $ii++) {
-						$this->updateRangOfLine($this->lines[$ii - 1]->id, $ii + 1);
-					}
-				}
-
-                // Mise a jour informations denormalisees au niveau de la propale meme
-                $result = $this->update_price(1, 'auto', 0, $this->thirdparty); // This method is designed to add line from user input so total calculation must be done using 'auto' mode.
-                if ($result > 0)
-                {
-                    $this->db->commit();
-                    return $this->line->id;
-                }
-                else
-                {
-                    $this->error = $this->db->error();
-                    $this->db->rollback();
-                    return -1;
-                }
-            }
-            else
-            {
-                $this->error = $this->line->error;
-                $this->errors = $this->line->errors;
-                $this->db->rollback();
-                return -2;
-            }
-        }
-        else
-        {
-        	$this->error = 'BadStatusOfObjectToAddLine';
-        	return -5;
-        }
-    }
-
-
-    /**
-     *  Update a proposal line
-     *
-     *  @param      int			$rowid           	Id de la ligne
-     *  @param      double		$pu		     	  	Prix unitaire (HT ou TTC selon price_base_type)
-     *  @param      double		$qty            	Quantity
-     *  @param      double		$remise_percent  	Remise effectuee sur le produit
-     *  @param      double		$txtva	          	Taux de TVA
-     * 	@param	  	double		$txlocaltax1		Local tax 1 rate
-     *  @param	  	double		$txlocaltax2		Local tax 2 rate
-     *  @param      string		$desc            	Description
-     *	@param	  	double		$price_base_type	HT ou TTC
-     *	@param      int			$info_bits        	Miscellaneous informations
-     *	@param		int			$special_code		Special code (also used by externals modules!)
-     * 	@param		int			$fk_parent_line		Id of parent line (0 in most cases, used by modules adding sublevels into lines).
-     * 	@param		int			$skip_update_total	Keep fields total_xxx to 0 (used for special lines by some modules)
-     *  @param		int			$fk_fournprice		Id of origin supplier price
-     *  @param		int			$pa_ht				Price (without tax) of product when it was bought
-     *  @param		string		$label				???
-     *  @param		int			$type				0/1=Product/service
-     *  @param		array		$array_options		extrafields array
-     * 	@param		string		$ref_supplier			Supplier price reference
-     *	@param		int			$fk_unit			Id of the unit to use.
->>>>>>> 1e0d7d92
 	 * 	@param		double		$pu_ht_devise		Unit price in currency
 	 *  @return     int     		        		0 if OK, <0 if KO
 	 */
