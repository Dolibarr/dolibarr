--- conflicted
+++ resolved
@@ -1862,20 +1862,14 @@
      */
     public function createPriceFournisseur($product, $user)
     {
-<<<<<<< HEAD
+    	global $conf;
+
         $price = price2num($product->subprice * $product->qty, 'MU');
         $qty = price2num($product->qty);
         $unitPrice = price2num($product->subprice, 'MU');
+
         $now = dol_now();
 
-=======
-        global $conf;
-        
-		$price=price2num($product->subprice*$product->qty, 'MU');
-        $qty=price2num($product->qty);
-        $unitPrice = price2num($product->subprice, 'MU');
-        $now=dol_now();
->>>>>>> 19084286
         $values = array(
             "'".$this->db->idate($now)."'",
             $product->fk_product,
