<?php
/* Copyright (C) 2002-2004 Rodolphe Quiedeville		<rodolphe@quiedeville.org>
 * Copyright (C) 2004      Eric Seigne				<eric.seigne@ryxeo.com>
 * Copyright (C) 2004-2011 Laurent Destailleur		<eldy@users.sourceforge.net>
 * Copyright (C) 2005      Marc Barilley			<marc@ocebo.com>
 * Copyright (C) 2005-2013 Regis Houssin			<regis.houssin@inodbox.com>
 * Copyright (C) 2006      Andre Cianfarani			<acianfa@free.fr>
 * Copyright (C) 2008      Raphael Bertrand			<raphael.bertrand@resultic.fr>
 * Copyright (C) 2010-2015 Juanjo Menent			<jmenent@2byte.es>
 * Copyright (C) 2010-2018 Philippe Grand			<philippe.grand@atoo-net.com>
 * Copyright (C) 2012-2014 Christophe Battarel  	<christophe.battarel@altairis.fr>
 * Copyright (C) 2013      Florian Henry		  	<florian.henry@open-concept.pro>
 * Copyright (C) 2014      Marcos García            <marcosgdf@gmail.com>
 * Copyright (C) 2016      Ferran Marcet            <fmarcet@2byte.es>
 * Copyright (C) 2018      Nicolas ZABOURI			<info@inovea-conseil.com>
 * Copyright (C) 2019      Frédéric France          <frederic.france@netlogic.fr>
 * Copyright (C) 2020		Tobias Sekan			<tobias.sekan@startmail.com>
 *
 * This program is free software; you can redistribute it and/or modify
 * it under the terms of the GNU General Public License as published by
 * the Free Software Foundation; either version 3 of the License, or
 * (at your option) any later version.
 *
 * This program is distributed in the hope that it will be useful,
 * but WITHOUT ANY WARRANTY; without even the implied warranty of
 * MERCHANTABILITY or FITNESS FOR A PARTICULAR PURPOSE.  See the
 * GNU General Public License for more details.
 *
 * You should have received a copy of the GNU General Public License
 * along with this program. If not, see <https://www.gnu.org/licenses/>.
 */

/**
 *	\file       htdocs/supplier_proposal/class/supplier_proposal.class.php
 *	\brief      File of class to manage supplier proposals
 */

require_once DOL_DOCUMENT_ROOT.'/fourn/class/fournisseur.product.class.php';
require_once DOL_DOCUMENT_ROOT.'/core/class/commonobject.class.php';
require_once DOL_DOCUMENT_ROOT.'/product/class/product.class.php';
require_once DOL_DOCUMENT_ROOT.'/contact/class/contact.class.php';
require_once DOL_DOCUMENT_ROOT.'/margin/lib/margins.lib.php';
require_once DOL_DOCUMENT_ROOT.'/multicurrency/class/multicurrency.class.php';

/**
 *	Class to manage price ask supplier
 */
class SupplierProposal extends CommonObject
{
    /**
     * @var string ID to identify managed object
     */
    public $element = 'supplier_proposal';

    /**
     * @var string Name of table without prefix where object is stored
     */
    public $table_element = 'supplier_proposal';

    /**
     * @var int    Name of subtable line
     */
    public $table_element_line = 'supplier_proposaldet';

    /**
     * @var int Field with ID of parent key if this field has a parent
     */
    public $fk_element = 'fk_supplier_proposal';

    /**
     * @var string String with name of icon for myobject. Must be the part after the 'object_' into object_myobject.png
     */
    public $picto = 'supplier_proposal';

    /**
     * 0=No test on entity, 1=Test with field entity, 2=Test with link by societe
     * @var int
     */
    public $ismultientitymanaged = 1;

    /**
     * 0=Default, 1=View may be restricted to sales representative only if no permission to see all or to company of external user if external user
     * @var integer
     */
    public $restrictiononfksoc = 1;

    /**
     * {@inheritdoc}
     */
    protected $table_ref_field = 'ref';

    public $socid; // Id client

    /**
     * @deprecated
     * @see $user_author_id
     */
    public $author;

    public $ref_fourn; //Reference saisie lors de l'ajout d'une ligne à la demande
    public $ref_supplier; //Reference saisie lors de l'ajout d'une ligne à la demande
    public $statut; // 0 (draft), 1 (validated), 2 (signed), 3 (not signed), 4 (processed/billed)

    /**
     * @var integer|string Date of proposal
     */
    public $date;

    /**
     * @var integer|string date_livraison
     */
    public $date_livraison;

    /**
     * @deprecated
     * @see $date_creation
     */
    public $datec;

    /**
	 * @var integer|string date_creation
	 */
    public $date_creation;

    /**
     * @deprecated
     * @see $date_validation
     */
    public $datev;

    /**
     * @var integer|string date_validation
     */
    public $date_validation;


    public $user_author_id;
    public $user_valid_id;
    public $user_close_id;

    /**
     * @deprecated
     * @see $price_ht
     */
    public $price;

    /**
     * @deprecated
     * @see $total_tva
     */
    public $tva;

    /**
     * @deprecated
     * @see $total_ttc
     */
    public $total;

    public $cond_reglement_code;
    public $mode_reglement_code;
    public $remise = 0;
    public $remise_percent = 0;
    public $remise_absolue = 0;

    public $products = array();
    public $extraparams = array();

    public $lines = array();
    public $line;

    public $labelStatus = array();
    public $labelStatusShort = array();

    public $nbtodo;
    public $nbtodolate;

    public $specimen;

    // Multicurrency
    /**
     * @var int ID
     */
    public $fk_multicurrency;

    public $multicurrency_code;
    public $multicurrency_tx;
    public $multicurrency_total_ht;
    public $multicurrency_total_tva;
    public $multicurrency_total_ttc;

    /**
     * Draft status
     */
    const STATUS_DRAFT = 0;

    /**
     * Validated status
     */
    const STATUS_VALIDATED = 1;

    /**
     * Signed quote
     */
    const STATUS_SIGNED = 2;

    /**
     * Not signed quote, canceled
     */
    const STATUS_NOTSIGNED = 3;

    /**
     * Billed or closed/processed quote
     */
    const STATUS_CLOSE = 4;



    /**
     *	Constructor
     *
     *	@param      DoliDB	$db         Database handler
     *	@param      int		$socid		Id third party
     *	@param      int		$supplier_proposalid   Id supplier_proposal
     */
    public function __construct($db, $socid = "", $supplier_proposalid = 0)
    {
        global $conf, $langs;

        $this->db = $db;

        $this->socid = $socid;
        $this->id = $supplier_proposalid;

        $this->products = array();
    }


    // phpcs:disable PEAR.NamingConventions.ValidFunctionName.ScopeNotCamelCaps
    /**
     * 	Add line into array products
     *  $this->client doit etre charge
     *
     * 	@param  int		$idproduct       	Product Id to add
     * 	@param  int		$qty             	Quantity
     * 	@param  int		$remise_percent  	Discount effected on Product
     *  @return	int							<0 if KO, >0 if OK
     *
     *	TODO	Remplacer les appels a cette fonction par generation objet Ligne
     *			insere dans tableau $this->products
     */
    public function add_product($idproduct, $qty, $remise_percent = 0)
    {
        // phpcs:enable
        global $conf, $mysoc;

        if (!$qty) $qty = 1;

        dol_syslog(get_class($this)."::add_product $idproduct, $qty, $remise_percent");
        if ($idproduct > 0)
        {
            $prod = new Product($this->db);
            $prod->fetch($idproduct);

            $productdesc = $prod->description;

            $tva_tx = get_default_tva($mysoc, $this->thirdparty, $prod->id);
            $tva_npr = get_default_npr($mysoc, $this->thirdparty, $prod->id);
            if (empty($tva_tx)) $tva_npr = 0;
            $localtax1_tx = get_localtax($tva_tx, 1, $mysoc, $this->thirdparty, $tva_npr);
            $localtax2_tx = get_localtax($tva_tx, 2, $mysoc, $this->thirdparty, $tva_npr);

            // multiprix
            if ($conf->global->PRODUIT_MULTIPRICES && $this->thirdparty->price_level)
            {
                $price = $prod->multiprices[$this->thirdparty->price_level];
            }
            else
            {
                $price = $prod->price;
            }

            $line = new SupplierProposalLine($this->db);

            $line->fk_product = $idproduct;
            $line->desc = $productdesc;
            $line->qty = $qty;
            $line->subprice = $price;
            $line->remise_percent = $remise_percent;
            $line->tva_tx = $tva_tx;

            $this->lines[] = $line;
        }
    }

    // phpcs:disable PEAR.NamingConventions.ValidFunctionName.ScopeNotCamelCaps
    /**
     *	Adding line of fixed discount in the proposal in DB
     *
     *	@param     int		$idremise			Id of fixed discount
     *  @return    int          				>0 if OK, <0 if KO
     */
    public function insert_discount($idremise)
    {
        // phpcs:enable
        global $langs;

        include_once DOL_DOCUMENT_ROOT.'/core/lib/price.lib.php';
        include_once DOL_DOCUMENT_ROOT.'/core/class/discount.class.php';

        $this->db->begin();

        $remise = new DiscountAbsolute($this->db);
        $result = $remise->fetch($idremise);

        if ($result > 0)
        {
            if ($remise->fk_facture)	// Protection against multiple submission
            {
                $this->error = $langs->trans("ErrorDiscountAlreadyUsed");
                $this->db->rollback();
                return -5;
            }

            $supplier_proposalligne = new SupplierProposalLine($this->db);
            $supplier_proposalligne->fk_supplier_proposal = $this->id;
            $supplier_proposalligne->fk_remise_except = $remise->id;
            $supplier_proposalligne->desc = $remise->description; // Description ligne
            $supplier_proposalligne->tva_tx = $remise->tva_tx;
            $supplier_proposalligne->subprice = -$remise->amount_ht;
            $supplier_proposalligne->fk_product = 0; // Id produit predefini
            $supplier_proposalligne->qty = 1;
            $supplier_proposalligne->remise = 0;
            $supplier_proposalligne->remise_percent = 0;
            $supplier_proposalligne->rang = -1;
            $supplier_proposalligne->info_bits = 2;

            $supplier_proposalligne->total_ht  = -$remise->amount_ht;
            $supplier_proposalligne->total_tva = -$remise->amount_tva;
            $supplier_proposalligne->total_ttc = -$remise->amount_ttc;

            $result = $supplier_proposalligne->insert();
            if ($result > 0)
            {
                $result = $this->update_price(1);
                if ($result > 0)
                {
                    $this->db->commit();
                    return 1;
                }
                else
                {
                    $this->db->rollback();
                    return -1;
                }
            }
            else
            {
                $this->error = $supplier_proposalligne->error;
                $this->db->rollback();
                return -2;
            }
        }
        else
        {
            $this->db->rollback();
            return -2;
        }
    }

    /**
     *    	Add a proposal line into database (linked to product/service or not)
     * 		Les parametres sont deja cense etre juste et avec valeurs finales a l'appel
     *		de cette methode. Aussi, pour le taux tva, il doit deja avoir ete defini
     *		par l'appelant par la methode get_default_tva(societe_vendeuse,societe_acheteuse,'',produit)
     *		et le desc doit deja avoir la bonne valeur (a l'appelant de gerer le multilangue)
     *
     * 		@param    	string		$desc				Description de la ligne
     * 		@param    	double		$pu_ht				Prix unitaire
     * 		@param    	double		$qty             	Quantite
     * 		@param    	double		$txtva           	Taux de tva
     * 		@param		double		$txlocaltax1		Local tax 1 rate
     *  	@param		double		$txlocaltax2		Local tax 2 rate
     *		@param    	int			$fk_product      	Product/Service ID predefined
     * 		@param    	double		$remise_percent  	Percentage discount of the line
     * 		@param    	string		$price_base_type	HT or TTC
     * 		@param    	double		$pu_ttc             Prix unitaire TTC
     * 		@param    	int			$info_bits			Bits of type of lines
     *      @param      int			$type               Type of line (product, service)
     *      @param      int			$rang               Position of line
     *      @param		int			$special_code		Special code (also used by externals modules!)
     *      @param		int			$fk_parent_line		Id of parent line
     *      @param		int			$fk_fournprice		Id supplier price. If 0, we will take best price. If -1 we keep it empty.
     *      @param		int			$pa_ht				Buying price without tax
     *      @param		string		$label				???
     *      @param		array		$array_options		extrafields array
     * 		@param		string		$ref_supplier			Supplier price reference
     * 		@param		int			$fk_unit			Id of the unit to use.
     * 		@param		string		$origin				'order', 'supplier_proposal', ...
     * 		@param		int			$origin_id			Id of origin line
     * 		@param		double		$pu_ht_devise		Amount in currency
     * 		@param		int			$date_start			Date start
     * 		@param		int			$date_end			Date end
     *    	@return    	int         	    			>0 if OK, <0 if KO
     *
     *    	@see       	add_product()
     */
    public function addline($desc, $pu_ht, $qty, $txtva, $txlocaltax1 = 0, $txlocaltax2 = 0, $fk_product = 0, $remise_percent = 0, $price_base_type = 'HT', $pu_ttc = 0, $info_bits = 0, $type = 0, $rang = -1, $special_code = 0, $fk_parent_line = 0, $fk_fournprice = 0, $pa_ht = 0, $label = '', $array_options = 0, $ref_supplier = '', $fk_unit = '', $origin = '', $origin_id = 0, $pu_ht_devise = 0, $date_start = 0, $date_end = 0)
    {
        global $mysoc, $conf, $langs;

        dol_syslog(get_class($this)."::addline supplier_proposalid=$this->id, desc=$desc, pu_ht=$pu_ht, qty=$qty, txtva=$txtva, fk_product=$fk_product, remise_except=$remise_percent, price_base_type=$price_base_type, pu_ttc=$pu_ttc, info_bits=$info_bits, type=$type");
        include_once DOL_DOCUMENT_ROOT.'/core/lib/price.lib.php';

        // Clean parameters
        if (empty($remise_percent)) $remise_percent = 0;
        if (empty($qty)) $qty = 0;
        if (empty($info_bits)) $info_bits = 0;
        if (empty($rang)) $rang = 0;
        if (empty($fk_parent_line) || $fk_parent_line < 0) $fk_parent_line = 0;
        if (empty($pu_ht)) $pu_ht = 0;

        $remise_percent = price2num($remise_percent);
        $qty = price2num($qty);
        $pu_ht = price2num($pu_ht);
        $pu_ttc = price2num($pu_ttc);
        $txtva = price2num($txtva);
        $txlocaltax1 = price2num($txlocaltax1);
        $txlocaltax2 = price2num($txlocaltax2);
            $pa_ht = price2num($pa_ht);
        if ($price_base_type == 'HT')
        {
            $pu = $pu_ht;
        }
        else
        {
            $pu = $pu_ttc;
        }

        // Check parameters
        if ($type < 0) return -1;

        if ($this->statut == self::STATUS_DRAFT)
        {
            $this->db->begin();

            if ($fk_product > 0)
            {
                if (!empty($conf->global->SUPPLIER_PROPOSAL_WITH_PREDEFINED_PRICES_ONLY))
                {
                    // Check quantity is enough
                    dol_syslog(get_class($this)."::addline we check supplier prices fk_product=".$fk_product." fk_fournprice=".$fk_fournprice." qty=".$qty." ref_supplier=".$ref_supplier);
                    $prod = new Product($this->db);
                    if ($prod->fetch($fk_product) > 0)
                    {
                        $product_type = $prod->type;
                        $label = $prod->label;
                        $fk_prod_fourn_price = $fk_fournprice;

                        // We use 'none' instead of $ref_supplier, because fourn_ref may not exists anymore. So we will take the first supplier price ok.
                        // If we want a dedicated supplier price, we must provide $fk_prod_fourn_price.
                        $result = $prod->get_buyprice($fk_prod_fourn_price, $qty, $fk_product, 'none', ($this->fk_soc ? $this->fk_soc : $this->socid)); // Search on couple $fk_prod_fourn_price/$qty first, then on triplet $qty/$fk_product/$ref_supplier/$this->fk_soc
                        if ($result > 0)
                        {
                            $pu = $prod->fourn_pu; // Unit price supplier price set by get_buyprice
                            $ref_supplier = $prod->ref_supplier; // Ref supplier price set by get_buyprice
                            // is remise percent not keyed but present for the product we add it
                            if ($remise_percent == 0 && $prod->remise_percent != 0)
                                $remise_percent = $prod->remise_percent;
                        }
                        if ($result == 0)                   // If result == 0, we failed to found the supplier reference price
                        {
                            $langs->load("errors");
                            $this->error = "Ref ".$prod->ref." ".$langs->trans("ErrorQtyTooLowForThisSupplier");
                            $this->db->rollback();
                            dol_syslog(get_class($this)."::addline we did not found supplier price, so we can't guess unit price");
                            //$pu    = $prod->fourn_pu;     // We do not overwrite unit price
                            //$ref   = $prod->ref_fourn;    // We do not overwrite ref supplier price
                            return -1;
                        }
                        if ($result == -1)
                        {
                            $langs->load("errors");
                            $this->error = "Ref ".$prod->ref." ".$langs->trans("ErrorQtyTooLowForThisSupplier");
                            $this->db->rollback();
                            dol_syslog(get_class($this)."::addline result=".$result." - ".$this->error, LOG_DEBUG);
                            return -1;
                        }
                        if ($result < -1)
                        {
                            $this->error = $prod->error;
                            $this->db->rollback();
                            dol_syslog(get_class($this)."::addline result=".$result." - ".$this->error, LOG_ERR);
                            return -1;
                        }
                    }
                    else
                    {
                        $this->error = $prod->error;
                        $this->db->rollback();
                        return -1;
                    }
                }
            }
            else
            {
                $product_type = $type;
            }

            // Calcul du total TTC et de la TVA pour la ligne a partir de
            // qty, pu, remise_percent et txtva
            // TRES IMPORTANT: C'est au moment de l'insertion ligne qu'on doit stocker
            // la part ht, tva et ttc, et ce au niveau de la ligne qui a son propre taux tva.

            $localtaxes_type = getLocalTaxesFromRate($txtva, 0, $this->thirdparty, $mysoc);
            $txtva = preg_replace('/\s*\(.*\)/', '', $txtva); // Remove code into vatrate.

            if ($conf->multicurrency->enabled && $pu_ht_devise > 0) {
                $pu = 0;
            }

            $tabprice = calcul_price_total($qty, $pu, $remise_percent, $txtva, $txlocaltax1, $txlocaltax2, 0, $price_base_type, $info_bits, $type, $this->thirdparty, $localtaxes_type, 100, $this->multicurrency_tx, $pu_ht_devise);
            $total_ht  = $tabprice[0];
            $total_tva = $tabprice[1];
            $total_ttc = $tabprice[2];
            $total_localtax1 = $tabprice[9];
            $total_localtax2 = $tabprice[10];
            $pu = $pu_ht = $tabprice[3];

            // MultiCurrency
            $multicurrency_total_ht  = $tabprice[16];
            $multicurrency_total_tva = $tabprice[17];
            $multicurrency_total_ttc = $tabprice[18];
            $pu_ht_devise = $tabprice[19];

            // Rang to use
            $ranktouse = $rang;
            if ($ranktouse == -1)
            {
                $rangmax = $this->line_max($fk_parent_line);
                $ranktouse = $rangmax + 1;
            }

            // TODO A virer
            // Anciens indicateurs: $price, $remise (a ne plus utiliser)
            $price = $pu;
            $remise = 0;
            if ($remise_percent > 0)
            {
                $remise = round(($pu * $remise_percent / 100), 2);
                $price = $pu - $remise;
            }

            // Insert line
            $this->line = new SupplierProposalLine($this->db);

            $this->line->fk_supplier_proposal = $this->id;
            $this->line->label = $label;
            $this->line->desc = $desc;
            $this->line->qty = $qty;
            $this->line->tva_tx = $txtva;
            $this->line->localtax1_tx = ($total_localtax1 ? $localtaxes_type[1] : 0);
            $this->line->localtax2_tx = ($total_localtax2 ? $localtaxes_type[3] : 0);
            $this->line->localtax1_type = $localtaxes_type[0];
            $this->line->localtax2_type = $localtaxes_type[2];
            $this->line->fk_product = $fk_product;
            $this->line->remise_percent = $remise_percent;
            $this->line->subprice = $pu_ht;
            $this->line->rang = $ranktouse;
            $this->line->info_bits = $info_bits;
            $this->line->total_ht = $total_ht;
            $this->line->total_tva = $total_tva;
            $this->line->total_localtax1 = $total_localtax1;
            $this->line->total_localtax2 = $total_localtax2;
            $this->line->total_ttc = $total_ttc;
            $this->line->product_type = $type;
            $this->line->special_code = $special_code;
            $this->line->fk_parent_line = $fk_parent_line;
            $this->line->fk_unit = $fk_unit;
            $this->line->origin = $origin;
            $this->line->origin_id = $origin_id;
            $this->line->ref_fourn = $this->db->escape($ref_supplier);
			$this->line->date_start = $date_start;
			$this->line->date_end = $date_end;

            // infos marge
            if (!empty($fk_product) && empty($fk_fournprice) && empty($pa_ht)) {
                // When fk_fournprice is 0, we take the lowest buying price
                include_once DOL_DOCUMENT_ROOT.'/fourn/class/fournisseur.product.class.php';
                $productFournisseur = new ProductFournisseur($this->db);
                $productFournisseur->find_min_price_product_fournisseur($fk_product);
                $this->line->fk_fournprice = $productFournisseur->product_fourn_price_id;
            } else {
            	$this->line->fk_fournprice = ($fk_fournprice > 0 ? $fk_fournprice : 0); // If fk_fournprice is -1, we will not use fk_fournprice
            }
            $this->line->pa_ht = $pa_ht;
            //var_dump($this->line->fk_fournprice);exit;

            // Multicurrency
            $this->line->fk_multicurrency = $this->fk_multicurrency;
            $this->line->multicurrency_code = $this->multicurrency_code;
            $this->line->multicurrency_subprice		= $pu_ht_devise;
            $this->line->multicurrency_total_ht		= $multicurrency_total_ht;
            $this->line->multicurrency_total_tva	= $multicurrency_total_tva;
            $this->line->multicurrency_total_ttc	= $multicurrency_total_ttc;

            // Mise en option de la ligne
            if (empty($qty) && empty($special_code)) $this->line->special_code = 3;

            if (is_array($array_option) && count($array_option) > 0) {
                $this->line->array_options = $array_option;
            }

            $result = $this->line->insert();
            if ($result > 0)
            {
                // Reorder if child line
                if (!empty($fk_parent_line)) $this->line_order(true, 'DESC');

                // Mise a jour informations denormalisees au niveau de la propale meme
                $result = $this->update_price(1, 'auto', 0, $this->thirdparty); // This method is designed to add line from user input so total calculation must be done using 'auto' mode.
                if ($result > 0)
                {
                    $this->db->commit();
                    return $this->line->id;
                }
                else
                {
                    $this->error = $this->db->error();
                    $this->db->rollback();
                    return -1;
                }
            }
            else
            {
                $this->error = $this->line->error;
                $this->db->rollback();
                return -2;
            }
        }
        else
        {
        	$this->error = 'BadStatusOfObjectToAddLine';
        	return -5;
        }
    }


    /**
     *  Update a proposal line
     *
     *  @param      int			$rowid           	Id de la ligne
     *  @param      double		$pu		     	  	Prix unitaire (HT ou TTC selon price_base_type)
     *  @param      double		$qty            	Quantity
     *  @param      double		$remise_percent  	Remise effectuee sur le produit
     *  @param      double		$txtva	          	Taux de TVA
     * 	@param	  	double		$txlocaltax1		Local tax 1 rate
     *  @param	  	double		$txlocaltax2		Local tax 2 rate
     *  @param      string		$desc            	Description
     *	@param	  	double		$price_base_type	HT ou TTC
     *	@param      int			$info_bits        	Miscellaneous informations
     *	@param		int			$special_code		Special code (also used by externals modules!)
     * 	@param		int			$fk_parent_line		Id of parent line (0 in most cases, used by modules adding sublevels into lines).
     * 	@param		int			$skip_update_total	Keep fields total_xxx to 0 (used for special lines by some modules)
     *  @param		int			$fk_fournprice		Id of origin supplier price
     *  @param		int			$pa_ht				Price (without tax) of product when it was bought
     *  @param		string		$label				???
     *  @param		int			$type				0/1=Product/service
     *  @param		array		$array_options		extrafields array
     * 	@param		string		$ref_supplier			Supplier price reference
     *	@param		int			$fk_unit			Id of the unit to use.
	 * 	@param		double		$pu_ht_devise		Unit price in currency
     *  @return     int     		        		0 if OK, <0 if KO
     */
    public function updateline($rowid, $pu, $qty, $remise_percent, $txtva, $txlocaltax1 = 0, $txlocaltax2 = 0, $desc = '', $price_base_type = 'HT', $info_bits = 0, $special_code = 0, $fk_parent_line = 0, $skip_update_total = 0, $fk_fournprice = 0, $pa_ht = 0, $label = '', $type = 0, $array_options = 0, $ref_supplier = '', $fk_unit = '', $pu_ht_devise = 0)
    {
        global $conf, $user, $langs, $mysoc;

        dol_syslog(get_class($this)."::updateLine $rowid, $pu, $qty, $remise_percent, $txtva, $desc, $price_base_type, $info_bits");
        include_once DOL_DOCUMENT_ROOT.'/core/lib/price.lib.php';

        // Clean parameters
        $remise_percent = price2num($remise_percent);
        $qty = price2num($qty);
        $pu = price2num($pu);
        $txtva = price2num($txtva);
        $txlocaltax1 = price2num($txlocaltax1);
        $txlocaltax2 = price2num($txlocaltax2);
        $pa_ht = price2num($pa_ht);
        if (empty($qty) && empty($special_code)) $special_code = 3; // Set option tag
        if (!empty($qty) && $special_code == 3) $special_code = 0; // Remove option tag

        if ($this->statut == 0)
        {
            $this->db->begin();

            // Calcul du total TTC et de la TVA pour la ligne a partir de
            // qty, pu, remise_percent et txtva
            // TRES IMPORTANT: C'est au moment de l'insertion ligne qu'on doit stocker
            // la part ht, tva et ttc, et ce au niveau de la ligne qui a son propre taux tva.

            $localtaxes_type = getLocalTaxesFromRate($txtva, 0, $mysoc, $this->thirdparty);

            // Clean vat code
            $reg = array();
            $vat_src_code = '';
            if (preg_match('/\((.*)\)/', $txtva, $reg))
            {
            	$vat_src_code = $reg[1];
            	$txtva = preg_replace('/\s*\(.*\)/', '', $txtva); // Remove code into vatrate.
            }

			if ($conf->multicurrency->enabled && $pu_ht_devise > 0) {
				$pu = 0;
			}

            $tabprice = calcul_price_total($qty, $pu, $remise_percent, $txtva, $txlocaltax1, $txlocaltax2, 0, $price_base_type, $info_bits, $type, $this->thirdparty, $localtaxes_type, 100, $this->multicurrency_tx, $pu_ht_devise);
            $total_ht  = $tabprice[0];
            $total_tva = $tabprice[1];
            $total_ttc = $tabprice[2];
            $total_localtax1 = $tabprice[9];
            $total_localtax2 = $tabprice[10];

            // MultiCurrency
            $multicurrency_total_ht  = $tabprice[16];
            $multicurrency_total_tva = $tabprice[17];
            $multicurrency_total_ttc = $tabprice[18];
			$pu_ht_devise = $tabprice[19];

            //Fetch current line from the database and then clone the object and set it in $oldline property
            $line = new SupplierProposalLine($this->db);
            $line->fetch($rowid);
            $line->fetch_optionals();

            // Stock previous line records
            $staticline = clone $line;

            $line->oldline = $staticline;
            $this->line = $line;
            $this->line->context = $this->context;

            // Reorder if fk_parent_line change
            if (!empty($fk_parent_line) && !empty($staticline->fk_parent_line) && $fk_parent_line != $staticline->fk_parent_line)
            {
                $rangmax = $this->line_max($fk_parent_line);
                $this->line->rang = $rangmax + 1;
            }

            $this->line->id					= $rowid;
            $this->line->label = $label;
            $this->line->desc = $desc;
            $this->line->qty				= $qty;
            $this->line->product_type = $type;

            $this->line->vat_src_code = $vat_src_code;
            $this->line->tva_tx = $txtva;
            $this->line->localtax1_tx		= $txlocaltax1;
            $this->line->localtax2_tx		= $txlocaltax2;
            $this->line->localtax1_type		= $localtaxes_type[0];
            $this->line->localtax2_type		= $localtaxes_type[2];
            $this->line->remise_percent		= $remise_percent;
            $this->line->subprice			= $pu;
            $this->line->info_bits			= $info_bits;
            $this->line->total_ht			= $total_ht;
            $this->line->total_tva			= $total_tva;
            $this->line->total_localtax1	= $total_localtax1;
            $this->line->total_localtax2	= $total_localtax2;
            $this->line->total_ttc			= $total_ttc;
            $this->line->special_code = $special_code;
            $this->line->fk_parent_line		= $fk_parent_line;
            $this->line->skip_update_total = $skip_update_total;
            $this->line->ref_fourn = $ref_supplier;
            $this->line->fk_unit = $fk_unit;

            // infos marge
            if (!empty($fk_product) && empty($fk_fournprice) && empty($pa_ht)) {
                // by external module, take lowest buying price
                include_once DOL_DOCUMENT_ROOT.'/fourn/class/fournisseur.product.class.php';
                $productFournisseur = new ProductFournisseur($this->db);
                $productFournisseur->find_min_price_product_fournisseur($fk_product);
                $this->line->fk_fournprice = $productFournisseur->product_fourn_price_id;
            } else {
                $this->line->fk_fournprice = $fk_fournprice;
            }
            $this->line->pa_ht = $pa_ht;

            if (is_array($array_options) && count($array_options) > 0) {
            	// We replace values in this->line->array_options only for entries defined into $array_options
            	foreach ($array_options as $key => $value) {
            		$this->line->array_options[$key] = $array_options[$key];
            	}
            }

			// Multicurrency
			$this->line->multicurrency_subprice		= $pu_ht_devise;
			$this->line->multicurrency_total_ht		= $multicurrency_total_ht;
			$this->line->multicurrency_total_tva	= $multicurrency_total_tva;
			$this->line->multicurrency_total_ttc	= $multicurrency_total_ttc;

            $result = $this->line->update();
            if ($result > 0)
            {
                // Reorder if child line
                if (!empty($fk_parent_line)) $this->line_order(true, 'DESC');

                $this->update_price(1);

                $this->fk_supplier_proposal = $this->id;

                $this->db->commit();
                return $result;
            }
            else
            {
                $this->error = $this->db->error();
                $this->db->rollback();
                return -1;
            }
        }
        else
        {
            dol_syslog(get_class($this)."::updateline Erreur -2 SupplierProposal en mode incompatible pour cette action");
            return -2;
        }
    }


    /**
     *  Delete detail line
     *
     *  @param		int		$lineid			Id of line to delete
     *  @return     int         			>0 if OK, <0 if KO
     */
    public function deleteline($lineid)
    {
        if ($this->statut == 0)
        {
            $line = new SupplierProposalLine($this->db);

            // For triggers
            $line->fetch($lineid);

            if ($line->delete() > 0)
            {
                $this->update_price(1);

                return 1;
            }
            else
            {
                return -1;
            }
        }
        else
        {
            return -2;
        }
    }


    /**
     *  Create commercial proposal into database
     * 	this->ref can be set or empty. If empty, we will use "(PROVid)"
     *
     * 	@param		User	$user		User that create
     * 	@param		int		$notrigger	1=Does not execute triggers, 0= execute triggers
     *  @return     int     			<0 if KO, >=0 if OK
     */
    public function create($user, $notrigger = 0)
    {
        global $langs, $conf, $mysoc, $hookmanager;
        $error = 0;

        $now = dol_now();

        dol_syslog(get_class($this)."::create");

        // Check parameters
        $result = $this->fetch_thirdparty();
        if ($result < 0)
        {
            $this->error = "Failed to fetch company";
            dol_syslog(get_class($this)."::create ".$this->error, LOG_ERR);
            return -3;
        }

        // Check parameters
        if (!empty($this->ref))	// We check that ref is not already used
        {
            $result = self::isExistingObject($this->element, 0, $this->ref); // Check ref is not yet used
            if ($result > 0)
            {
                $this->error = 'ErrorRefAlreadyExists';
                dol_syslog(get_class($this)."::create ".$this->error, LOG_WARNING);
                $this->db->rollback();
                return -1;
            }
        }

        // Multicurrency
<<<<<<< HEAD
        if (!empty($this->multicurrency_code)) list($this->fk_multicurrency, $this->multicurrency_tx) = MultiCurrency::getIdAndTxFromCode($this->db, $this->multicurrency_code);
=======
        if (!empty($this->multicurrency_code)) list($this->fk_multicurrency,$this->multicurrency_tx) = MultiCurrency::getIdAndTxFromCode($this->db, $this->multicurrency_code, $now);
>>>>>>> 1bd00ac7
        if (empty($this->fk_multicurrency))
        {
            $this->multicurrency_code = $conf->currency;
            $this->fk_multicurrency = 0;
            $this->multicurrency_tx = 1;
        }

        $this->db->begin();

        // Insert into database
        $sql = "INSERT INTO ".MAIN_DB_PREFIX."supplier_proposal (";
        $sql .= "fk_soc";
        $sql .= ", price";
        $sql .= ", remise";
        $sql .= ", remise_percent";
        $sql .= ", remise_absolue";
        $sql .= ", tva";
        $sql .= ", total";
        $sql .= ", datec";
        $sql .= ", ref";
        $sql .= ", fk_user_author";
        $sql .= ", note_private";
        $sql .= ", note_public";
        $sql .= ", model_pdf";
        $sql .= ", fk_cond_reglement";
        $sql .= ", fk_mode_reglement";
        $sql .= ", fk_account";
        $sql .= ", date_livraison";
        $sql .= ", fk_shipping_method";
        $sql .= ", fk_projet";
        $sql .= ", entity";
        $sql .= ", fk_multicurrency";
        $sql .= ", multicurrency_code";
        $sql .= ", multicurrency_tx";
        $sql .= ") ";
        $sql .= " VALUES (";
        $sql .= $this->socid;
        $sql .= ", 0";
        $sql .= ", ".$this->remise;
        $sql .= ", ".($this->remise_percent ? $this->db->escape($this->remise_percent) : 'null');
        $sql .= ", ".($this->remise_absolue ? $this->db->escape($this->remise_absolue) : 'null');
        $sql .= ", 0";
        $sql .= ", 0";
        $sql .= ", '".$this->db->idate($now)."'";
        $sql .= ", '(PROV)'";
        $sql .= ", ".($user->id > 0 ? "'".$user->id."'" : "null");
        $sql .= ", '".$this->db->escape($this->note_private)."'";
        $sql .= ", '".$this->db->escape($this->note_public)."'";
        $sql .= ", '".$this->db->escape($this->modelpdf)."'";
        $sql .= ", ".($this->cond_reglement_id > 0 ? $this->cond_reglement_id : 'NULL');
        $sql .= ", ".($this->mode_reglement_id > 0 ? $this->mode_reglement_id : 'NULL');
        $sql .= ", ".($this->fk_account > 0 ? $this->fk_account : 'NULL');
        $sql .= ", ".($this->date_livraison != '' ? "'".$this->db->idate($this->date_livraison)."'" : "null");
        $sql .= ", ".($this->shipping_method_id > 0 ? $this->shipping_method_id : 'NULL');
        $sql .= ", ".($this->fk_project ? $this->fk_project : "null");
        $sql .= ", ".$conf->entity;
        $sql .= ", ".(int) $this->fk_multicurrency;
        $sql .= ", '".$this->db->escape($this->multicurrency_code)."'";
        $sql .= ", ".(double) $this->multicurrency_tx;
        $sql .= ")";

        dol_syslog(get_class($this)."::create", LOG_DEBUG);
        $resql = $this->db->query($sql);
        if ($resql)
        {
            $this->id = $this->db->last_insert_id(MAIN_DB_PREFIX."supplier_proposal");

            if ($this->id)
            {
                $this->ref = '(PROV'.$this->id.')';
                $sql = 'UPDATE '.MAIN_DB_PREFIX."supplier_proposal SET ref='".$this->db->escape($this->ref)."' WHERE rowid=".$this->id;

                dol_syslog(get_class($this)."::create", LOG_DEBUG);
                $resql = $this->db->query($sql);
                if (!$resql) $error++;

                if (!empty($this->linkedObjectsIds) && empty($this->linked_objects))	// To use new linkedObjectsIds instead of old linked_objects
                {
                    $this->linked_objects = $this->linkedObjectsIds; // TODO Replace linked_objects with linkedObjectsIds
                }

                // Add object linked
                if (!$error && $this->id && is_array($this->linked_objects) && !empty($this->linked_objects))
                {
                    foreach ($this->linked_objects as $origin => $tmp_origin_id)
                    {
                        if (is_array($tmp_origin_id))       // New behaviour, if linked_object can have several links per type, so is something like array('contract'=>array(id1, id2, ...))
                        {
                            foreach ($tmp_origin_id as $origin_id)
                            {
                                $ret = $this->add_object_linked($origin, $origin_id);
                                if (!$ret)
                                {
                                    dol_print_error($this->db);
                                    $error++;
                                }
                            }
                        }
                    }
                }

                /*
                 *  Insertion du detail des produits dans la base
                 */
                if (!$error)
                {
                    $fk_parent_line = 0;
                    $num = count($this->lines);

                    for ($i = 0; $i < $num; $i++)
                    {
                        // Reset fk_parent_line for no child products and special product
                        if (($this->lines[$i]->product_type != 9 && empty($this->lines[$i]->fk_parent_line)) || $this->lines[$i]->product_type == 9) {
                            $fk_parent_line = 0;
                        }

                        $result = $this->addline(
                            $this->lines[$i]->desc,
                            $this->lines[$i]->subprice,
                            $this->lines[$i]->qty,
                            $this->lines[$i]->tva_tx,
                            $this->lines[$i]->localtax1_tx,
                            $this->lines[$i]->localtax2_tx,
                            $this->lines[$i]->fk_product,
                            $this->lines[$i]->remise_percent,
                            'HT',
                            0,
                            0,
                            $this->lines[$i]->product_type,
                            $this->lines[$i]->rang,
                            $this->lines[$i]->special_code,
                            $fk_parent_line,
                            $this->lines[$i]->fk_fournprice,
                            $this->lines[$i]->pa_ht,
                            $this->lines[$i]->label,
                            $this->lines[$i]->array_options,
                            $this->lines[$i]->ref_fourn,
                            $this->lines[$i]->fk_unit,
                            'supplier_proposal',
                            $this->lines[$i]->rowid
                        );

                        if ($result < 0)
                        {
                            $error++;
                            $this->error = $this->db->error;
                            dol_print_error($this->db);
                            break;
                        }
                        // Defined the new fk_parent_line
                        if ($result > 0 && $this->lines[$i]->product_type == 9) {
                            $fk_parent_line = $result;
                        }
                    }
                }

                if (!$error)
                {
                    // Mise a jour infos denormalisees
                    $resql = $this->update_price(1);
                    if ($resql)
                    {
                        $action = 'update';

                        // Actions on extra fields
                        if (!$error)
                        {
                            $result = $this->insertExtraFields();
                            if ($result < 0)
                            {
                                $error++;
                            }
                        }

                        if (!$error && !$notrigger)
                        {
                            // Call trigger
                            $result = $this->call_trigger('PROPOSAL_SUPPLIER_CREATE', $user);
                            if ($result < 0) { $error++; }
                            // End call triggers
                        }
                    }
                    else
                    {
                        $this->error = $this->db->lasterror();
                        $error++;
                    }
                }
            }
            else
            {
                $this->error = $this->db->lasterror();
                $error++;
            }

            if (!$error)
            {
                $this->db->commit();
                dol_syslog(get_class($this)."::create done id=".$this->id);
                return $this->id;
            }
            else
            {
                $this->db->rollback();
                return -2;
            }
        }
        else
        {
            $this->error = $this->db->lasterror();
            $this->db->rollback();
            return -1;
        }
    }


    // phpcs:disable PEAR.NamingConventions.ValidFunctionName.ScopeNotCamelCaps
    /**
     *	Insert into DB a supplier_proposal object completely defined by its data members (ex, results from copy).
     *
     *	@param 		User	$user	User that create
     *	@return    	int				Id of the new object if ok, <0 if ko
     *	@see       	create()
     */
    public function create_from($user)
    {
        // phpcs:enable
        $this->products = $this->lines;

        return $this->create($user);
    }

    /**
     *		Load an object from its id and create a new one in database
     *
	 *      @param	    User	$user		    User making the clone
     *		@param		int		$fromid			Id of thirdparty
     * 	 	@return		int						New id of clone
     */
    public function createFromClone(User $user, $fromid = 0)
    {
        global $conf, $hookmanager;

        $error = 0;
        $now = dol_now();

        $this->db->begin();

        // get extrafields so they will be clone
        foreach ($this->lines as $line)
            $line->fetch_optionals();

        // Load source object
        $objFrom = clone $this;

        $objsoc = new Societe($this->db);

        // Change socid if needed
        if (!empty($fromid) && $fromid != $this->socid)
        {
            if ($objsoc->fetch($fromid) > 0)
            {
                $this->socid = $objsoc->id;
                $this->cond_reglement_id	= (!empty($objsoc->cond_reglement_id) ? $objsoc->cond_reglement_id : 0);
                $this->mode_reglement_id	= (!empty($objsoc->mode_reglement_id) ? $objsoc->mode_reglement_id : 0);
                $this->fk_project = '';
            }

            // TODO Change product price if multi-prices
        }
        else
        {
            $objsoc->fetch($this->socid);
        }

        $this->id = 0;
        $this->statut = 0;

        if (empty($conf->global->SUPPLIER_PROPOSAL_ADDON) || !is_readable(DOL_DOCUMENT_ROOT."/core/modules/supplier_proposal/".$conf->global->SUPPLIER_PROPOSAL_ADDON.".php"))
        {
            $this->error = 'ErrorSetupNotComplete';
            return -1;
        }

        // Clear fields
        $this->user_author = $user->id;
        $this->user_valid = '';
        $this->date = $now;

        // Set ref
        require_once DOL_DOCUMENT_ROOT."/core/modules/supplier_proposal/".$conf->global->SUPPLIER_PROPOSAL_ADDON.'.php';
        $obj = $conf->global->SUPPLIER_PROPOSAL_ADDON;
        $modSupplierProposal = new $obj;
        $this->ref = $modSupplierProposal->getNextValue($objsoc, $this);

        // Create clone
        $this->context['createfromclone'] = 'createfromclone';
        $result = $this->create($user);
        if ($result < 0) $error++;

        if (!$error)
        {
            // Hook of thirdparty module
            if (is_object($hookmanager))
            {
                $parameters = array('objFrom'=>$objFrom);
                $action = '';
                $reshook = $hookmanager->executeHooks('createFrom', $parameters, $this, $action); // Note that $action and $object may have been modified by some hooks
                if ($reshook < 0) $error++;
            }
        }

        unset($this->context['createfromclone']);

        // End
        if (!$error)
        {
            $this->db->commit();
            return $this->id;
        }
        else
        {
            $this->db->rollback();
            return -1;
        }
    }

    /**
     *	Load a proposal from database and its ligne array
     *
     *	@param      int			$rowid		id of object to load
     *	@param		string		$ref		Ref of proposal
     *	@return     int         			>0 if OK, <0 if KO
     */
    public function fetch($rowid, $ref = '')
    {
        global $conf;

        $sql = "SELECT p.rowid, p.entity, p.ref, p.remise, p.remise_percent, p.remise_absolue, p.fk_soc";
        $sql .= ", p.total, p.tva, p.localtax1, p.localtax2, p.total_ht";
        $sql .= ", p.datec";
        $sql .= ", p.date_valid as datev";
        $sql .= ", p.date_livraison as date_livraison";
        $sql .= ", p.model_pdf, p.extraparams";
        $sql .= ", p.note_private, p.note_public";
        $sql .= ", p.fk_projet as fk_project, p.fk_statut";
        $sql .= ", p.fk_user_author, p.fk_user_valid, p.fk_user_cloture";
        $sql .= ", p.fk_cond_reglement";
        $sql .= ", p.fk_mode_reglement";
        $sql .= ', p.fk_account';
        $sql .= ", p.fk_shipping_method";
        $sql .= ", p.fk_multicurrency, p.multicurrency_code, p.multicurrency_tx, p.multicurrency_total_ht, p.multicurrency_total_tva, p.multicurrency_total_ttc";
        $sql .= ", c.label as statut_label";
        $sql .= ", cr.code as cond_reglement_code, cr.libelle as cond_reglement, cr.libelle_facture as cond_reglement_libelle_doc";
        $sql .= ", cp.code as mode_reglement_code, cp.libelle as mode_reglement";
        $sql .= " FROM ".MAIN_DB_PREFIX."c_propalst as c, ".MAIN_DB_PREFIX."supplier_proposal as p";
        $sql .= ' LEFT JOIN '.MAIN_DB_PREFIX.'c_paiement as cp ON p.fk_mode_reglement = cp.id';
        $sql .= ' LEFT JOIN '.MAIN_DB_PREFIX.'c_payment_term as cr ON p.fk_cond_reglement = cr.rowid';
        $sql .= " WHERE p.fk_statut = c.id";
        $sql .= " AND p.entity IN (".getEntity('supplier_proposal').")";
        if ($ref) $sql .= " AND p.ref='".$ref."'";
        else $sql .= " AND p.rowid=".$rowid;

        dol_syslog(get_class($this)."::fetch", LOG_DEBUG);
        $resql = $this->db->query($sql);
        if ($resql)
        {
            if ($this->db->num_rows($resql))
            {
                $obj = $this->db->fetch_object($resql);

                $this->id                   = $obj->rowid;
                $this->entity               = $obj->entity;

                $this->ref                  = $obj->ref;
                $this->remise               = $obj->remise;
                $this->remise_percent       = $obj->remise_percent;
                $this->remise_absolue       = $obj->remise_absolue;
                $this->total                = $obj->total; // TODO deprecated
                $this->total_ht             = $obj->total_ht;
                $this->total_tva            = $obj->tva;
                $this->total_localtax1		= $obj->localtax1;
                $this->total_localtax2		= $obj->localtax2;
                $this->total_ttc            = $obj->total;
                $this->socid                = $obj->fk_soc;
                $this->fk_project           = $obj->fk_project;
                $this->modelpdf             = $obj->model_pdf;
                $this->note                 = $obj->note_private; // TODO deprecated
                $this->note_private         = $obj->note_private;
                $this->note_public          = $obj->note_public;
                $this->statut               = (int) $obj->fk_statut;
                $this->statut_libelle       = $obj->statut_label;
                $this->datec                = $this->db->jdate($obj->datec); // TODO deprecated
                $this->datev                = $this->db->jdate($obj->datev); // TODO deprecated
                $this->date_creation = $this->db->jdate($obj->datec); //Creation date
                $this->date_validation = $this->db->jdate($obj->datev); //Validation date
                $this->date_livraison       = $this->db->jdate($obj->date_livraison);
                $this->shipping_method_id   = ($obj->fk_shipping_method > 0) ? $obj->fk_shipping_method : null;

                $this->mode_reglement_id    = $obj->fk_mode_reglement;
                $this->mode_reglement_code  = $obj->mode_reglement_code;
                $this->mode_reglement       = $obj->mode_reglement;
                $this->fk_account           = ($obj->fk_account > 0) ? $obj->fk_account : null;
                $this->cond_reglement_id    = $obj->fk_cond_reglement;
                $this->cond_reglement_code  = $obj->cond_reglement_code;
                $this->cond_reglement       = $obj->cond_reglement;
                $this->cond_reglement_doc   = $obj->cond_reglement_libelle_doc;

                $this->extraparams = (array) json_decode($obj->extraparams, true);

                $this->user_author_id = $obj->fk_user_author;
                $this->user_valid_id  = $obj->fk_user_valid;
                $this->user_close_id  = $obj->fk_user_cloture;

                // Multicurrency
                $this->fk_multicurrency 		= $obj->fk_multicurrency;
                $this->multicurrency_code = $obj->multicurrency_code;
                $this->multicurrency_tx 		= $obj->multicurrency_tx;
                $this->multicurrency_total_ht = $obj->multicurrency_total_ht;
                $this->multicurrency_total_tva 	= $obj->multicurrency_total_tva;
                $this->multicurrency_total_ttc 	= $obj->multicurrency_total_ttc;

                if ($obj->fk_statut == 0)
                {
                    $this->brouillon = 1;
                }

                // Retreive all extrafield
                // fetch optionals attributes and labels
                $this->fetch_optionals();

                $this->db->free($resql);

                $this->lines = array();

                // Lines of supplier proposals
                $sql = "SELECT d.rowid, d.fk_supplier_proposal, d.fk_parent_line, d.label as custom_label, d.description, d.price, d.tva_tx, d.localtax1_tx, d.localtax2_tx, d.qty, d.fk_remise_except, d.remise_percent, d.subprice, d.fk_product,";
                $sql .= " d.info_bits, d.total_ht, d.total_tva, d.total_localtax1, d.total_localtax2, d.total_ttc, d.fk_product_fournisseur_price as fk_fournprice, d.buy_price_ht as pa_ht, d.special_code, d.rang, d.product_type,";
                $sql .= ' p.ref as product_ref, p.description as product_desc, p.fk_product_type, p.label as product_label,';
                $sql .= ' d.ref_fourn as ref_produit_fourn,';
                $sql .= ' d.fk_multicurrency, d.multicurrency_code, d.multicurrency_subprice, d.multicurrency_total_ht, d.multicurrency_total_tva, d.multicurrency_total_ttc, d.fk_unit';
                $sql .= " FROM ".MAIN_DB_PREFIX."supplier_proposaldet as d";
                $sql .= " LEFT JOIN ".MAIN_DB_PREFIX."product as p ON d.fk_product = p.rowid";
                $sql .= " WHERE d.fk_supplier_proposal = ".$this->id;
                $sql .= " ORDER by d.rang";

                $result = $this->db->query($sql);
                if ($result)
                {
                    $num = $this->db->num_rows($result);
                    $i = 0;

                    while ($i < $num)
                    {
                        $objp                   = $this->db->fetch_object($result);

                        $line                   = new SupplierProposalLine($this->db);

                        $line->rowid = $objp->rowid; // deprecated
                        $line->id = $objp->rowid;
                        $line->fk_supplier_proposal = $objp->fk_supplier_proposal;
                        $line->fk_parent_line = $objp->fk_parent_line;
                        $line->product_type     = $objp->product_type;
                        $line->label            = $objp->custom_label;
                        $line->desc             = $objp->description; // Description ligne
                        $line->qty              = $objp->qty;
                        $line->tva_tx           = $objp->tva_tx;
                        $line->localtax1_tx		= $objp->localtax1_tx;
                        $line->localtax2_tx		= $objp->localtax2_tx;
                        $line->subprice         = $objp->subprice;
                        $line->fk_remise_except = $objp->fk_remise_except;
                        $line->remise_percent   = $objp->remise_percent;

                        $line->info_bits        = $objp->info_bits;
                        $line->total_ht         = $objp->total_ht;
                        $line->total_tva        = $objp->total_tva;
                        $line->total_localtax1	= $objp->total_localtax1;
                        $line->total_localtax2	= $objp->total_localtax2;
                        $line->total_ttc        = $objp->total_ttc;
                          $line->fk_fournprice 	= $objp->fk_fournprice;
                        $marginInfos = getMarginInfos($objp->subprice, $objp->remise_percent, $objp->tva_tx, $objp->localtax1_tx, $objp->localtax2_tx, $line->fk_fournprice, $objp->pa_ht);
                        $line->pa_ht = $marginInfos[0];
                        $line->marge_tx			= $marginInfos[1];
                        $line->marque_tx		= $marginInfos[2];
                        $line->special_code     = $objp->special_code;
                        $line->rang             = $objp->rang;

                        $line->fk_product       = $objp->fk_product;

                        $line->ref = $objp->product_ref; // deprecated
                        $line->product_ref = $objp->product_ref;
                        $line->libelle = $objp->product_label; // deprecated
                        $line->product_label = $objp->product_label;
                        $line->product_desc     = $objp->product_desc; // Description produit
                        $line->fk_product_type  = $objp->fk_product_type;

                        $line->ref_fourn = $objp->ref_produit_fourn;

                        // Multicurrency
                        $line->fk_multicurrency = $objp->fk_multicurrency;
                        $line->multicurrency_code = $objp->multicurrency_code;
                        $line->multicurrency_subprice 	= $objp->multicurrency_subprice;
                        $line->multicurrency_total_ht 	= $objp->multicurrency_total_ht;
                        $line->multicurrency_total_tva 	= $objp->multicurrency_total_tva;
                        $line->multicurrency_total_ttc 	= $objp->multicurrency_total_ttc;
                        $line->fk_unit = $objp->fk_unit;

                        $this->lines[$i] = $line;

                        $i++;
                    }
                    $this->db->free($result);
                }
                else
                {
                    $this->error = $this->db->error();
                    return -1;
                }

                // Retreive all extrafield
                // fetch optionals attributes and labels
                $this->fetch_optionals();

                return 1;
            }

            $this->error = "Record Not Found";
            return 0;
        }
        else
        {
            $this->error = $this->db->error();
            return -1;
        }
    }

    /**
     *  Set status to validated
     *
     *  @param	User	$user       Object user that validate
     *  @param	int		$notrigger	1=Does not execute triggers, 0= execute triggers
     *  @return int         		<0 if KO, >=0 if OK
     */
    public function valid($user, $notrigger = 0)
    {
        require_once DOL_DOCUMENT_ROOT.'/core/lib/files.lib.php';

        global $conf, $langs;

        $error = 0;
        $now = dol_now();

        if ((empty($conf->global->MAIN_USE_ADVANCED_PERMS) && !empty($user->rights->supplier_proposal->creer))
           || (!empty($conf->global->MAIN_USE_ADVANCED_PERMS) && !empty($user->rights->supplier_proposal->validate_advance)))
        {
            $this->db->begin();

            // Numbering module definition
            $soc = new Societe($this->db);
            $soc->fetch($this->socid);

            // Define new ref
            if (!$error && (preg_match('/^[\(]?PROV/i', $this->ref) || empty($this->ref))) // empty should not happened, but when it occurs, the test save life
            {
                $num = $this->getNextNumRef($soc);
            }
            else
            {
                $num = $this->ref;
            }
            $this->newref = dol_sanitizeFileName($num);

            $sql = "UPDATE ".MAIN_DB_PREFIX."supplier_proposal";
            $sql .= " SET ref = '".$this->db->escape($num)."',";
            $sql .= " fk_statut = 1, date_valid='".$this->db->idate($now)."', fk_user_valid=".$user->id;
            $sql .= " WHERE rowid = ".$this->id." AND fk_statut = 0";

            dol_syslog(get_class($this)."::valid", LOG_DEBUG);
            $resql = $this->db->query($sql);
            if (!$resql)
            {
                dol_print_error($this->db);
                $error++;
            }

               // Trigger calls
            if (!$error && !$notrigger)
            {
                // Call trigger
                $result = $this->call_trigger('PROPOSAL_SUPPLIER_VALIDATE', $user);
                if ($result < 0) { $error++; }
                // End call triggers
            }

            if (!$error)
            {
                $this->oldref = $this->ref;

                // Rename directory if dir was a temporary ref
                if (preg_match('/^[\(]?PROV/i', $this->ref))
                {
                	// Now we rename also files into index
                	$sql = 'UPDATE '.MAIN_DB_PREFIX."ecm_files set filename = CONCAT('".$this->db->escape($this->newref)."', SUBSTR(filename, ".(strlen($this->ref) + 1).")), filepath = 'supplier_proposal/".$this->db->escape($this->newref)."'";
                	$sql .= " WHERE filename LIKE '".$this->db->escape($this->ref)."%' AND filepath = 'supplier_proposal/".$this->db->escape($this->ref)."' and entity = ".$conf->entity;
                	$resql = $this->db->query($sql);
                	if (!$resql) { $error++; $this->error = $this->db->lasterror(); }

                	// We rename directory ($this->ref = old ref, $num = new ref) in order not to lose the attachments
                	$oldref = dol_sanitizeFileName($this->ref);
                    $newref = dol_sanitizeFileName($num);
                    $dirsource = $conf->supplier_proposal->dir_output.'/'.$oldref;
                    $dirdest = $conf->supplier_proposal->dir_output.'/'.$newref;
                    if (!$error && file_exists($dirsource))
                    {
                        dol_syslog(get_class($this)."::valid rename dir ".$dirsource." into ".$dirdest);
                        if (@rename($dirsource, $dirdest))
                        {
                            dol_syslog("Rename ok");
                            // Rename docs starting with $oldref with $newref
                            $listoffiles = dol_dir_list($conf->supplier_proposal->dir_output.'/'.$newref, 'files', 1, '^'.preg_quote($oldref, '/'));
                            foreach ($listoffiles as $fileentry)
                            {
                                $dirsource = $fileentry['name'];
                                $dirdest = preg_replace('/^'.preg_quote($oldref, '/').'/', $newref, $dirsource);
                                $dirsource = $fileentry['path'].'/'.$dirsource;
                                $dirdest = $fileentry['path'].'/'.$dirdest;
                                @rename($dirsource, $dirdest);
                            }
                        }
                    }
                }

                $this->ref = $num;
                $this->brouillon = 0;
                $this->statut = 1;
                $this->user_valid_id = $user->id;
                $this->datev = $now;

                $this->db->commit();
                return 1;
            }
            else
            {
                $this->db->rollback();
                return -1;
            }
        }
        else
        {
            dol_syslog("You don't have permission to validate supplier proposal", LOG_WARNING);
            return -2;
        }
    }

    // phpcs:disable PEAR.NamingConventions.ValidFunctionName.ScopeNotCamelCaps
    /**
     *	Set delivery date
     *
     *	@param      User 		$user        		Object user that modify
     *	@param      int			$date_livraison     Delivery date
     *	@return     int         					<0 if ko, >0 if ok
     */
    public function set_date_livraison($user, $date_livraison)
    {
        // phpcs:enable
        if (!empty($user->rights->supplier_proposal->creer))
        {
            $sql = "UPDATE ".MAIN_DB_PREFIX."supplier_proposal ";
            $sql .= " SET date_livraison = ".($date_livraison != '' ? "'".$this->db->idate($date_livraison)."'" : 'null');
            $sql .= " WHERE rowid = ".$this->id;

            if ($this->db->query($sql))
            {
                $this->date_livraison = $date_livraison;
                return 1;
            }
            else
            {
                $this->error = $this->db->error();
                dol_syslog(get_class($this)."::set_date_livraison Erreur SQL");
                return -1;
            }
        }
    }

    // phpcs:disable PEAR.NamingConventions.ValidFunctionName.ScopeNotCamelCaps
    /**
     *	Set an overall discount on the proposal
     *
     *	@param      User	$user       Object user that modify
     *	@param      double	$remise      Amount discount
     *	@return     int         		<0 if ko, >0 if ok
     */
    public function set_remise_percent($user, $remise)
    {
        // phpcs:enable
        $remise = trim($remise) ?trim($remise) : 0;

        if (!empty($user->rights->supplier_proposal->creer))
        {
            $remise = price2num($remise);

            $sql = "UPDATE ".MAIN_DB_PREFIX."supplier_proposal SET remise_percent = ".$remise;
            $sql .= " WHERE rowid = ".$this->id." AND fk_statut = 0";

            if ($this->db->query($sql))
            {
                $this->remise_percent = $remise;
                $this->update_price(1);
                return 1;
            }
            else
            {
                $this->error = $this->db->error();
                return -1;
            }
        }
    }


    // phpcs:disable PEAR.NamingConventions.ValidFunctionName.ScopeNotCamelCaps
    /**
     *	Set an absolute overall discount on the proposal
     *
     *	@param      User	$user        Object user that modify
     *	@param      double	$remise      Amount discount
     *	@return     int         		<0 if ko, >0 if ok
     */
    public function set_remise_absolue($user, $remise)
    {
        // phpcs:enable
        $remise = trim($remise) ?trim($remise) : 0;

        if (!empty($user->rights->supplier_proposal->creer))
        {
            $remise = price2num($remise);

            $sql = "UPDATE ".MAIN_DB_PREFIX."supplier_proposal ";
            $sql .= " SET remise_absolue = ".$remise;
            $sql .= " WHERE rowid = ".$this->id." AND fk_statut = 0";

            if ($this->db->query($sql))
            {
                $this->remise_absolue = $remise;
                $this->update_price(1);
                return 1;
            }
            else
            {
                $this->error = $this->db->error();
                return -1;
            }
        }
    }



    /**
     *	Reopen the commercial proposal
     *
     *	@param      User	$user		Object user that close
     *	@param      int		$statut		Statut
     *	@param      string	$note		Comment
     *  @param		int		$notrigger	1=Does not execute triggers, 0= execute triggers
     *	@return     int         		<0 if KO, >0 if OK
     */
    public function reopen($user, $statut, $note = '', $notrigger = 0)
    {
        global $langs, $conf;

        $this->statut = $statut;
        $error = 0;

        $sql = "UPDATE ".MAIN_DB_PREFIX."supplier_proposal";
        $sql .= " SET fk_statut = ".$this->statut.",";
        if (!empty($note)) $sql .= " note_private = '".$this->db->escape($note)."',";
        $sql .= " date_cloture=NULL, fk_user_cloture=NULL";
        $sql .= " WHERE rowid = ".$this->id;

        $this->db->begin();

        dol_syslog(get_class($this)."::reopen", LOG_DEBUG);
        $resql = $this->db->query($sql);
        if (!$resql) {
            $error++; $this->errors[] = "Error ".$this->db->lasterror();
        }
        if (!$error)
        {
            if (!$notrigger)
            {
                // Call trigger
                $result = $this->call_trigger('PROPOSAL_SUPPLIER_REOPEN', $user);
                if ($result < 0) { $error++; }
                // End call triggers
            }
        }

        // Commit or rollback
        if ($error)
        {
            if (!empty($this->errors))
            {
                foreach ($this->errors as $errmsg)
                {
                    dol_syslog(get_class($this)."::update ".$errmsg, LOG_ERR);
                    $this->error .= ($this->error ? ', '.$errmsg : $errmsg);
                }
            }
            $this->db->rollback();
            return -1 * $error;
        }
        else
        {
            $this->db->commit();
            return 1;
        }
    }


    /**
     *	Close the askprice
     *
     *	@param      User	$user		Object user that close
     *	@param      int		$status		Status
     *	@param      string	$note		Comment
     *	@return     int         		<0 if KO, >0 if OK
     */
    public function cloture($user, $status, $note)
    {
        global $langs, $conf;

        $this->statut = $status;
        $error = 0;
        $now = dol_now();

        $this->db->begin();

        $sql = "UPDATE ".MAIN_DB_PREFIX."supplier_proposal";
        $sql .= " SET fk_statut = ".$status.", note_private = '".$this->db->escape($note)."', date_cloture='".$this->db->idate($now)."', fk_user_cloture=".$user->id;
        $sql .= " WHERE rowid = ".$this->id;

        $resql = $this->db->query($sql);
        if ($resql)
        {
            $modelpdf = $conf->global->SUPPLIER_PROPOSAL_ADDON_PDF_ODT_CLOSED ? $conf->global->SUPPLIER_PROPOSAL_ADDON_PDF_ODT_CLOSED : $this->modelpdf;
            $triggerName = 'PROPOSAL_SUPPLIER_CLOSE_REFUSED';

            if ($status == 2)
            {
                $triggerName = 'PROPOSAL_SUPPLIER_CLOSE_SIGNED';
                $modelpdf = $conf->global->SUPPLIER_PROPOSAL_ADDON_PDF_ODT_TOBILL ? $conf->global->SUPPLIER_PROPOSAL_ADDON_PDF_ODT_TOBILL : $this->modelpdf;

                if (!empty($conf->global->SUPPLIER_PROPOSAL_UPDATE_PRICE_ON_SUPPlIER_PROPOSAL))     // TODO This option was not tested correctly. Error if product ref does not exists
                {
                    $result = $this->updateOrCreatePriceFournisseur($user);
                }
            }
            if ($status == 4)
            {
                $triggerName = 'PROPOSAL_SUPPLIER_CLASSIFY_BILLED';
            }

            if (empty($conf->global->MAIN_DISABLE_PDF_AUTOUPDATE))
            {
                // Define output language
                $outputlangs = $langs;
                if (!empty($conf->global->MAIN_MULTILANGS)) {
                    $outputlangs = new Translate("", $conf);
                    $newlang = (GETPOST('lang_id', 'aZ09') ? GETPOST('lang_id', 'aZ09') : $this->thirdparty->default_lang);
                    $outputlangs->setDefaultLang($newlang);
                }
                //$ret=$object->fetch($id);    // Reload to get new records
                $this->generateDocument($modelpdf, $outputlangs, $hidedetails, $hidedesc, $hideref);
            }

            // Call trigger
            $result = $this->call_trigger($triggerName, $user);
            if ($result < 0) { $error++; }
            // End call triggers

            if (!$error)
            {
                $this->db->commit();
                return 1;
            }
            else
            {
                $this->db->rollback();
                return -1;
            }
        }
        else
        {
            $this->error = $this->db->lasterror();
            $this->errors[] = $this->db->lasterror();
            $this->db->rollback();
            return -1;
        }
    }

    /**
     *	Add or update supplier price according to result of proposal
     *
     *	@param     User	    $user       Object user
     *  @return    int                  > 0 if OK
     */
    public function updateOrCreatePriceFournisseur($user)
    {
        global $conf;

        dol_syslog(get_class($this)."::updateOrCreatePriceFournisseur", LOG_DEBUG);
        foreach ($this->lines as $product)
        {
            if ($product->subprice <= 0) continue;
            $productsupplier = new ProductFournisseur($this->db);

            $multicurrency_tx = 1;
            $fk_multicurrency = 0;

            if (empty($this->thirdparty)) $this->fetch_thirdparty();

            $ref_fourn = $product->ref_fourn;
            if (empty($ref_fourn)) $ref_fourn = $product->ref_supplier;
            if (!empty($conf->multicurrency->enabled) && !empty($product->multicurrency_code)) list($fk_multicurrency, $multicurrency_tx) = MultiCurrency::getIdAndTxFromCode($this->db, $product->multicurrency_code);
            $productsupplier->id = $product->fk_product;

            $productsupplier->update_buyprice($product->qty, $product->subprice, $user, 'HT', $this->thirdparty, '', $ref_fourn, $product->tva_tx, 0, 0, 0, $product->info_bits, '', '', array(), '', $product->multicurrency_subprice, 'HT', $multicurrency_tx, $product->multicurrency_code, '', '', '');
        }

        return 1;
    }

    /**
     *	Upate ProductFournisseur
     *
     * 	@param		int 	$idProductFournPrice	id of llx_product_fournisseur_price
     * 	@param		Product $product				contain informations to update
     *	@param      User	$user					Object user
     *	@return     int         					<0 if KO, >0 if OK
     */
    public function updatePriceFournisseur($idProductFournPrice, $product, $user)
    {
        $price = price2num($product->subprice * $product->qty, 'MU');
        $unitPrice = price2num($product->subprice, 'MU');

        $sql = 'UPDATE '.MAIN_DB_PREFIX.'product_fournisseur_price SET '.(!empty($product->ref_fourn) ? 'ref_fourn = "'.$product->ref_fourn.'", ' : '').' price ='.$price.', unitprice ='.$unitPrice.' WHERE rowid = '.$idProductFournPrice;

        $resql = $this->db->query($sql);
        if (!$resql) {
            $this->error = $this->db->error();
            $this->db->rollback();
            return -1;
        }
    }

     /**
     *	Create ProductFournisseur
     *
     *	@param		Product 	$product	Object Product
     *	@param      User		$user		Object user
     *	@return     int         			<0 if KO, >0 if OK
     */
    public function createPriceFournisseur($product, $user)
    {
    	global $conf;

        $price = price2num($product->subprice * $product->qty, 'MU');
        $qty = price2num($product->qty);
        $unitPrice = price2num($product->subprice, 'MU');

        $now = dol_now();

        $values = array(
            "'".$this->db->idate($now)."'",
            $product->fk_product,
            $this->thirdparty->id,
            "'".$product->ref_fourn."'",
            $price,
            $qty,
            $unitPrice,
            $product->tva_tx,
            $user->id
        );
        if (!empty($conf->multicurrency->enabled)) {
            if (!empty($product->multicurrency_code)) {
				include_once DOL_DOCUMENT_ROOT.'/multicurrency/class/multicurrency.class.php';
	            $multicurrency = new MultiCurrency($this->db); //need to fetch because empty fk_multicurrency and rate
                $multicurrency->fetch(0, $product->multicurrency_code);
                if (!empty($multicurrency->id)) {
                    $values[] = $multicurrency->id;
                    $values[] = "'".$product->multicurrency_code."'";
                    $values[] = $product->multicurrency_subprice;
                    $values[] = $product->multicurrency_total_ht;
                    $values[] = $multicurrency->rate->rate;
                }
                else {
                    for ($i = 0; $i < 5; $i++) $values[] = 'NULL';
                }
            }
        }

        $sql = 'INSERT INTO '.MAIN_DB_PREFIX.'product_fournisseur_price ';
        $sql .= '(datec, fk_product, fk_soc, ref_fourn, price, quantity, unitprice, tva_tx, fk_user';
        if (!empty($conf->multicurrency->enabled) && !empty($product->multicurrency_code)) $sql .= ',fk_multicurrency, multicurrency_code, multicurrency_unitprice, multicurrency_price, multicurrency_tx';
        $sql .= ')  VALUES ('.implode(',', $values).')';

        $resql = $this->db->query($sql);
        if (!$resql) {
            $this->error = $this->db->error();
            $this->db->rollback();
            return -1;
        }
    }

    // phpcs:disable PEAR.NamingConventions.ValidFunctionName.ScopeNotCamelCaps
    /**
     *  Set draft status
     *
     *	@param		User	$user		Object user that modify
     *	@return		int					<0 if KO, >0 if OK
     */
    public function setDraft($user)
    {
        // phpcs:enable
        global $conf, $langs;

        $error = 0;

        if ($this->statut == self::STATUS_DRAFT)
        {
            dol_syslog(get_class($this)."::setDraft already draft status", LOG_WARNING);
            return 0;
        }

        $sql = "UPDATE ".MAIN_DB_PREFIX."supplier_proposal";
        $sql .= " SET fk_statut = ".self::STATUS_DRAFT;
        $sql .= " WHERE rowid = ".$this->id;

        if ($this->db->query($sql))
        {
            if (!$error) {
                $this->oldcopy = clone $this;
            }

            if (!$error) {
                // Call trigger
                $result = $this->call_trigger('PROPOSAL_SUPPLIER_UNVALIDATE', $user);
                if ($result < 0) $error++;
            }

            if (!$error) {
                $this->statut = self::STATUS_DRAFT;
                $this->brouillon = 1;
                $this->db->commit();
                return 1;
            } else {
                $this->db->rollback();
                return -1;
            }
        }
        else
        {
            return -1;
        }
    }


    // phpcs:disable PEAR.NamingConventions.ValidFunctionName.ScopeNotCamelCaps
    /**
     *    Return list of askprice (eventually filtered on user) into an array
     *
     *    @param	int		$shortlist			0=Return array[id]=ref, 1=Return array[](id=>id,ref=>ref,name=>name)
     *    @param	int		$draft				0=not draft, 1=draft
     *    @param	int		$notcurrentuser		0=all user, 1=not current user
     *    @param    int		$socid				Id third pary
     *    @param    int		$limit				For pagination
     *    @param    int		$offset				For pagination
     *    @param    string	$sortfield			Sort criteria
     *    @param    string	$sortorder			Sort order
     *    @return	int		       				-1 if KO, array with result if OK
     */
    public function liste_array($shortlist = 0, $draft = 0, $notcurrentuser = 0, $socid = 0, $limit = 0, $offset = 0, $sortfield = 'p.datec', $sortorder = 'DESC')
    {
        // phpcs:enable
        global $conf, $user;

        $ga = array();

        $sql = "SELECT s.rowid, s.nom as name, s.client,";
        $sql .= " p.rowid as supplier_proposalid, p.fk_statut, p.total_ht, p.ref, p.remise, ";
        $sql .= " p.datep as dp, p.fin_validite as datelimite";
        if (!$user->rights->societe->client->voir && !$socid) $sql .= ", sc.fk_soc, sc.fk_user";
        $sql .= " FROM ".MAIN_DB_PREFIX."societe as s, ".MAIN_DB_PREFIX."supplier_proposal as p, ".MAIN_DB_PREFIX."c_propalst as c";
        if (!$user->rights->societe->client->voir && !$socid) $sql .= ", ".MAIN_DB_PREFIX."societe_commerciaux as sc";
        $sql .= " WHERE p.entity IN (".getEntity('supplier_proposal').")";
        $sql .= " AND p.fk_soc = s.rowid";
        $sql .= " AND p.fk_statut = c.id";
        if (!$user->rights->societe->client->voir && !$socid) //restriction
        {
            $sql .= " AND s.rowid = sc.fk_soc AND sc.fk_user = ".$user->id;
        }
        if ($socid) $sql .= " AND s.rowid = ".$socid;
        if ($draft)	$sql .= " AND p.fk_statut = 0";
        if ($notcurrentuser > 0) $sql .= " AND p.fk_user_author <> ".$user->id;
        $sql .= $this->db->order($sortfield, $sortorder);
        $sql .= $this->db->plimit($limit, $offset);

        $result = $this->db->query($sql);
        if ($result)
        {
            $num = $this->db->num_rows($result);
            if ($num)
            {
                $i = 0;
                while ($i < $num)
                {
                    $obj = $this->db->fetch_object($result);

                    if ($shortlist == 1)
                    {
                        $ga[$obj->supplier_proposalid] = $obj->ref;
                    }
                    elseif ($shortlist == 2)
                    {
                        $ga[$obj->supplier_proposalid] = $obj->ref.' ('.$obj->name.')';
                    }
                    else
                    {
                        $ga[$i]['id'] = $obj->supplier_proposalid;
                        $ga[$i]['ref'] 	= $obj->ref;
                        $ga[$i]['name'] = $obj->name;
                    }

                    $i++;
                }
            }
            return $ga;
        }
        else
        {
            dol_print_error($this->db);
            return -1;
        }
    }

    /**
     *	Delete askprice
     *
     *	@param	User	$user        	Object user that delete
     *	@param	int		$notrigger		1=Does not execute triggers, 0= execute triggers
     *	@return	int						1 if ok, otherwise if error
     */
    public function delete($user, $notrigger = 0)
    {
        global $conf, $langs;
        require_once DOL_DOCUMENT_ROOT.'/core/lib/files.lib.php';

        $error = 0;

        $this->db->begin();

        if (!$notrigger)
        {
            // Call trigger
            $result = $this->call_trigger('PROPOSAL_SUPPLIER_DELETE', $user);
            if ($result < 0) { $error++; }
            // End call triggers
        }

        if (!$error)
        {
            $main = MAIN_DB_PREFIX.'supplier_proposaldet';
            $ef = $main."_extrafields";
            $sqlef = "DELETE FROM $ef WHERE fk_object IN (SELECT rowid FROM $main WHERE fk_supplier_proposal = ".$this->id.")";
            $sql = "DELETE FROM ".MAIN_DB_PREFIX."supplier_proposaldet WHERE fk_supplier_proposal = ".$this->id;
            if ($this->db->query($sql))
            {
                $sql = "DELETE FROM ".MAIN_DB_PREFIX."supplier_proposal WHERE rowid = ".$this->id;
                if ($this->db->query($sqlef) && $this->db->query($sql))
                {
                    // Delete linked object
                    $res = $this->deleteObjectLinked();
                    if ($res < 0) $error++;

                    if (!$error)
                    {
                        // We remove directory
                        $ref = dol_sanitizeFileName($this->ref);
                        if ($conf->supplier_proposal->dir_output && !empty($this->ref))
                        {
                            $dir = $conf->supplier_proposal->dir_output."/".$ref;
                            $file = $dir."/".$ref.".pdf";
                            if (file_exists($file))
                            {
                                dol_delete_preview($this);

                                if (!dol_delete_file($file, 0, 0, 0, $this)) // For triggers
                                {
                                    $this->error = 'ErrorFailToDeleteFile';
                                    $this->errors = array('ErrorFailToDeleteFile');
                                    $this->db->rollback();
                                    return 0;
                                }
                            }
                            if (file_exists($dir))
                            {
                                $res = @dol_delete_dir_recursive($dir);
                                if (!$res)
                                {
                                    $this->error = 'ErrorFailToDeleteDir';
                                    $this->errors = array('ErrorFailToDeleteDir');
                                    $this->db->rollback();
                                    return 0;
                                }
                            }
                        }
                    }

                    // Removed extrafields
                    if (!$error)
                    {
                    	$result = $this->deleteExtraFields();
                    	if ($result < 0)
                    	{
                    		$error++;
                    		$errorflag = -4;
                    		dol_syslog(get_class($this)."::delete erreur ".$errorflag." ".$this->error, LOG_ERR);
                    	}
                    }

                    if (!$error)
                    {
                        dol_syslog(get_class($this)."::delete ".$this->id." by ".$user->id, LOG_DEBUG);
                        $this->db->commit();
                        return 1;
                    }
                    else
                    {
                        $this->error = $this->db->lasterror();
                        $this->db->rollback();
                        return 0;
                    }
                }
                else
                {
                    $this->error = $this->db->lasterror();
                    $this->db->rollback();
                    return -3;
                }
            }
            else
            {
                $this->error = $this->db->lasterror();
                $this->db->rollback();
                return -2;
            }
        }
        else
        {
            $this->db->rollback();
            return -1;
        }
    }

    /**
     *	Object SupplierProposal Information
     *
     * 	@param	int		$id		Proposal id
     *  @return	void
     */
    public function info($id)
    {
        $sql = "SELECT c.rowid, ";
        $sql .= " c.datec, c.date_valid as datev, c.date_cloture as dateo,";
        $sql .= " c.fk_user_author, c.fk_user_valid, c.fk_user_cloture";
        $sql .= " FROM ".MAIN_DB_PREFIX."supplier_proposal as c";
        $sql .= " WHERE c.rowid = ".$id;

        $result = $this->db->query($sql);

        if ($result)
        {
            if ($this->db->num_rows($result))
            {
                $obj = $this->db->fetch_object($result);

                $this->id                = $obj->rowid;

                $this->date_creation     = $this->db->jdate($obj->datec);
                $this->date_validation   = $this->db->jdate($obj->datev);
                $this->date_cloture      = $this->db->jdate($obj->dateo);

                $cuser = new User($this->db);
                $cuser->fetch($obj->fk_user_author);
                $this->user_creation = $cuser;

                if ($obj->fk_user_valid)
                {
                    $vuser = new User($this->db);
                    $vuser->fetch($obj->fk_user_valid);
                    $this->user_validation = $vuser;
                }

                if ($obj->fk_user_cloture)
                {
                    $cluser = new User($this->db);
                    $cluser->fetch($obj->fk_user_cloture);
                    $this->user_cloture = $cluser;
                }
            }
            $this->db->free($result);
        }
        else
        {
            dol_print_error($this->db);
        }
    }


    /**
     *    	Return label of status of proposal (draft, validated, ...)
     *
     *    	@param      int			$mode        0=long label, 1=short label, 2=Picto + short label, 3=Picto, 4=Picto + long label, 5=Short label + Picto
     *    	@return     string		Label
     */
    public function getLibStatut($mode = 0)
    {
        return $this->LibStatut((isset($this->statut) ? $this->statut : $this->status), $mode);
    }

    // phpcs:disable PEAR.NamingConventions.ValidFunctionName.ScopeNotCamelCaps
    /**
     *  Return label of a status (draft, validated, ...)
     *
     *  @param      int			$status		Id status
	 *  @param  	int			$mode       0=long label, 1=short label, 2=Picto + short label, 3=Picto, 4=Picto + long label, 5=Short label + Picto, 6=Long label + Picto
     *  @return     string      Label
     */
    public function LibStatut($status, $mode = 1)
    {
        // phpcs:enable

    	// Init/load array of translation of status
    	if (empty($this->labelStatus) || empty($this->labelStatusShort))
    	{
    		global $langs;
    		$langs->load("supplier_proposal");
    		$this->labelStatus[self::STATUS_DRAFT] = $langs->trans("SupplierProposalStatusDraft");
    		$this->labelStatus[self::STATUS_VALIDATED] = $langs->trans("SupplierProposalStatusValidated");
    		$this->labelStatus[self::STATUS_SIGNED] = $langs->trans("SupplierProposalStatusSigned");
    		$this->labelStatus[self::STATUS_NOTSIGNED] = $langs->trans("SupplierProposalStatusNotSigned");
    		$this->labelStatus[self::STATUS_CLOSE] = $langs->trans("SupplierProposalStatusClosed");
    		$this->labelStatusShort[self::STATUS_DRAFT] = $langs->trans("SupplierProposalStatusDraftShort");
    		$this->labelStatusShort[self::STATUS_VALIDATED] = $langs->trans("Opened");
    		$this->labelStatusShort[self::STATUS_SIGNED] = $langs->trans("SupplierProposalStatusSignedShort");
    		$this->labelStatusShort[self::STATUS_NOTSIGNED] = $langs->trans("SupplierProposalStatusNotSignedShort");
    		$this->labelStatusShort[self::STATUS_CLOSE] = $langs->trans("SupplierProposalStatusClosedShort");
    	}

    	$statusnew = '';
    	if ($status == self::STATUS_DRAFT) $statusnew = 'status0';
    	elseif ($status == self::STATUS_VALIDATED) $statusnew = 'status1';
    	elseif ($status == self::STATUS_SIGNED) $statusnew = 'status4';
    	elseif ($status == self::STATUS_NOTSIGNED) $statusnew = 'status9';
    	elseif ($status == self::STATUS_CLOSE) $statusnew = 'status6';

    	return dolGetStatus($this->labelStatus[$status], $this->labelStatusShort[$status], '', $statusnew, $mode);
    }


    // phpcs:disable PEAR.NamingConventions.ValidFunctionName.ScopeNotCamelCaps
    /**
     *      Load indicators for dashboard (this->nbtodo and this->nbtodolate)
     *
     *      @param          User	$user   Object user
     *      @param          int		$mode   "opened" for askprice to close, "signed" for proposal to invoice
     *      @return         int             <0 if KO, >0 if OK
     */
    public function load_board($user, $mode)
    {
        // phpcs:enable
        global $conf, $user, $langs;

        $now = dol_now();

        $this->nbtodo = $this->nbtodolate = 0;
        $clause = " WHERE";

        $sql = "SELECT p.rowid, p.ref, p.datec as datec";
        $sql .= " FROM ".MAIN_DB_PREFIX."supplier_proposal as p";
        if (!$user->rights->societe->client->voir && !$user->socid)
        {
            $sql .= " LEFT JOIN ".MAIN_DB_PREFIX."societe_commerciaux as sc ON p.fk_soc = sc.fk_soc";
            $sql .= " WHERE sc.fk_user = ".$user->id;
            $clause = " AND";
        }
        $sql .= $clause." p.entity IN (".getEntity('supplier_proposal').")";
        if ($mode == 'opened') $sql .= " AND p.fk_statut = 1";
        if ($mode == 'signed') $sql .= " AND p.fk_statut = 2";
        if ($user->socid) $sql .= " AND p.fk_soc = ".$user->socid;

        $resql = $this->db->query($sql);
        if ($resql)
        {
			$label = $labelShort = '';
			$status = '';
            if ($mode == 'opened') {
                $delay_warning = $conf->supplier_proposal->cloture->warning_delay;
                $status = self::STATUS_VALIDATED;
                $label = $langs->trans("SupplierProposalsToClose");
                $labelShort = $langs->trans("ToAcceptRefuse");
            }
            if ($mode == 'signed') {
                $delay_warning = $conf->supplier_proposal->facturation->warning_delay;
                $status = self::STATUS_SIGNED;
                $label = $langs->trans("SupplierProposalsToProcess"); // May be billed or ordered
				$labelShort = $langs->trans("ToClose");
            }

            $response = new WorkboardResponse();
            $response->warning_delay = $delay_warning / 60 / 60 / 24;
            $response->label = $label;
            $response->labelShort = $labelShort;
            $response->url = DOL_URL_ROOT.'/supplier_proposal/list.php?search_status='.$status;
            $response->img = img_object('', "propal");

            // This assignment in condition is not a bug. It allows walking the results.
            while ($obj = $this->db->fetch_object($resql))
            {
                $response->nbtodo++;
                if ($mode == 'opened')
                {
                    $datelimit = $this->db->jdate($obj->datefin);
                    if ($datelimit < ($now - $delay_warning))
                    {
                        $response->nbtodolate++;
                    }
                }
                // TODO Definir regle des propales a facturer en retard
                // if ($mode == 'signed' && ! count($this->FactureListeArray($obj->rowid))) $this->nbtodolate++;
            }
            return $response;
        }
        else
        {
            $this->error = $this->db->lasterror();
            return -1;
        }
    }


    /**
     *  Initialise an instance with random values.
     *  Used to build previews or test instances.
     *	id must be 0 if object instance is a specimen.
     *
     *  @return	void
     */
    public function initAsSpecimen()
    {
        global $user, $langs, $conf;

        // Load array of products prodids
        $num_prods = 0;
        $prodids = array();
        $sql = "SELECT rowid";
        $sql .= " FROM ".MAIN_DB_PREFIX."product";
        $sql .= " WHERE entity IN (".getEntity('product').")";
        $resql = $this->db->query($sql);
        if ($resql)
        {
            $num_prods = $this->db->num_rows($resql);
            $i = 0;
            while ($i < $num_prods)
            {
                $i++;
                $row = $this->db->fetch_row($resql);
                $prodids[$i] = $row[0];
            }
        }

        // Initialise parametres
        $this->id = 0;
        $this->ref = 'SPECIMEN';
        $this->specimen = 1;
        $this->socid = 1;
        $this->date = time();
        $this->cond_reglement_id   = 1;
        $this->cond_reglement_code = 'RECEP';
        $this->mode_reglement_id   = 7;
        $this->mode_reglement_code = 'CHQ';
        $this->note_public = 'This is a comment (public)';
        $this->note_private = 'This is a comment (private)';
        // Lines
        $nbp = 5;
        $xnbp = 0;
        while ($xnbp < $nbp)
        {
            $line = new SupplierProposalLine($this->db);
            $line->desc = $langs->trans("Description")." ".$xnbp;
            $line->qty = 1;
            $line->subprice = 100;
            $line->tva_tx = 19.6;
            $line->localtax1_tx = 0;
            $line->localtax2_tx = 0;
            if ($xnbp == 2)
            {
                $line->total_ht = 50;
                $line->total_ttc = 59.8;
                $line->total_tva = 9.8;
                $line->remise_percent = 50;
            }
            else
            {
                $line->total_ht = 100;
                $line->total_ttc = 119.6;
                $line->total_tva = 19.6;
                $line->remise_percent = 00;
            }

            if ($num_prods > 0)
            {
                $prodid = mt_rand(1, $num_prods);
                $line->fk_product = $prodids[$prodid];
            }

            $this->lines[$xnbp] = $line;

            $this->total_ht       += $line->total_ht;
            $this->total_tva      += $line->total_tva;
            $this->total_ttc      += $line->total_ttc;

            $xnbp++;
        }
    }

    // phpcs:disable PEAR.NamingConventions.ValidFunctionName.ScopeNotCamelCaps
    /**
     *      Load indicator this->nb of global stats widget
     *
     *      @return     int         <0 if ko, >0 if ok
     */
    public function load_state_board()
    {
        // phpcs:enable
        global $conf, $user;

        $this->nb = array();
        $clause = "WHERE";

        $sql = "SELECT count(p.rowid) as nb";
        $sql .= " FROM ".MAIN_DB_PREFIX."supplier_proposal as p";
        $sql .= " LEFT JOIN ".MAIN_DB_PREFIX."societe as s ON p.fk_soc = s.rowid";
        if (!$user->rights->societe->client->voir && !$user->socid)
        {
            $sql .= " LEFT JOIN ".MAIN_DB_PREFIX."societe_commerciaux as sc ON s.rowid = sc.fk_soc";
            $sql .= " WHERE sc.fk_user = ".$user->id;
            $clause = "AND";
        }
        $sql .= " ".$clause." p.entity IN (".getEntity('supplier_proposal').")";

        $resql = $this->db->query($sql);
        if ($resql)
        {
            // This assignment in condition is not a bug. It allows walking the results.
            while ($obj = $this->db->fetch_object($resql))
            {
                $this->nb["supplier_proposals"] = $obj->nb;
            }
            $this->db->free($resql);
            return 1;
        }
        else
        {
            dol_print_error($this->db);
            $this->error = $this->db->lasterror();
            return -1;
        }
    }


    /**
     *  Returns the reference to the following non used Proposal used depending on the active numbering module
     *  defined into SUPPLIER_PROPOSAL_ADDON
     *
     *  @param	Societe		$soc  	Object thirdparty
     *  @return string      		Reference libre pour la propale
     */
    public function getNextNumRef($soc)
    {
        global $conf, $db, $langs;
        $langs->load("supplier_proposal");

        if (!empty($conf->global->SUPPLIER_PROPOSAL_ADDON))
        {
            $mybool = false;

            $file = $conf->global->SUPPLIER_PROPOSAL_ADDON.".php";
            $classname = $conf->global->SUPPLIER_PROPOSAL_ADDON;

            // Include file with class
            $dirmodels = array_merge(array('/'), (array) $conf->modules_parts['models']);
            foreach ($dirmodels as $reldir) {
                $dir = dol_buildpath($reldir."core/modules/supplier_proposal/");

                // Load file with numbering class (if found)
                $mybool |= @include_once $dir.$file;
            }

            if (!$mybool)
            {
                dol_print_error('', "Failed to include file ".$file);
                return '';
            }

            $obj = new $classname();
            $numref = "";
            $numref = $obj->getNextValue($soc, $this);

            if ($numref != "")
            {
                return $numref;
            }
            else
            {
                $this->error = $obj->error;
                return "";
            }
        }
        else
        {
            $langs->load("errors");
            print $langs->trans("Error")." ".$langs->trans("ErrorModuleSetupNotComplete", $langs->transnoentitiesnoconv("SupplierProposal"));
            return "";
        }
    }

    /**
     *	Return clicable link of object (with eventually picto)
     *
     *	@param      int		$withpicto					Add picto into link
     *	@param      string	$option						Where point the link ('compta', 'expedition', 'document', ...)
     *	@param      string	$get_params    				Parametres added to url
     *  @param	    int   	$notooltip					1=Disable tooltip
     *  @param      int     $save_lastsearch_value		-1=Auto, 0=No save of lastsearch_values when clicking, 1=Save lastsearch_values whenclicking
     *  @param		int		$addlinktonotes				Add link to show notes
     *	@return     string          					String with URL
     */
    public function getNomUrl($withpicto = 0, $option = '', $get_params = '', $notooltip = 0, $save_lastsearch_value = -1, $addlinktonotes = 0)
    {
        global $langs, $conf, $user;

        if (!empty($conf->dol_no_mouse_hover)) $notooltip = 1; // Force disable tooltips

        $url = '';
        $result = '';

        $label = '<u>'.$langs->trans("SupplierProposal").'</u>';
        if (!empty($this->ref)) $label .= '<br><b>'.$langs->trans('Ref').':</b> '.$this->ref;
        if (!empty($this->ref_fourn)) $label .= '<br><b>'.$langs->trans('RefSupplier').':</b> '.$this->ref_fourn;
        if (!empty($this->total_ht)) $label .= '<br><b>'.$langs->trans('AmountHT').':</b> '.price($this->total_ht, 0, $langs, 0, -1, -1, $conf->currency);
        if (!empty($this->total_tva)) $label .= '<br><b>'.$langs->trans('VAT').':</b> '.price($this->total_tva, 0, $langs, 0, -1, -1, $conf->currency);
        if (!empty($this->total_ttc)) $label .= '<br><b>'.$langs->trans('AmountTTC').':</b> '.price($this->total_ttc, 0, $langs, 0, -1, -1, $conf->currency);
        if (isset($this->status)) {
           	$label .= '<br><b>'.$langs->trans("Status").":</b> ".$this->getLibStatut(5);
        }

        if ($option == '') {
            $url = DOL_URL_ROOT.'/supplier_proposal/card.php?id='.$this->id.$get_params;
        }
        if ($option == 'document') {
            $url = DOL_URL_ROOT.'/supplier_proposal/document.php?id='.$this->id.$get_params;
        }

        if ($option !== 'nolink')
        {
            // Add param to save lastsearch_values or not
            $add_save_lastsearch_values = ($save_lastsearch_value == 1 ? 1 : 0);
            if ($save_lastsearch_value == -1 && preg_match('/list\.php/', $_SERVER["PHP_SELF"])) $add_save_lastsearch_values = 1;
            if ($add_save_lastsearch_values) $url .= '&save_lastsearch_values=1';
        }

        $linkclose = '';
        if (empty($notooltip) && $user->rights->propal->lire)
        {
            if (!empty($conf->global->MAIN_OPTIMIZEFORTEXTBROWSER))
            {
                $label = $langs->trans("ShowSupplierProposal");
                $linkclose .= ' alt="'.dol_escape_htmltag($label, 1).'"';
            }
            $linkclose .= ' title="'.dol_escape_htmltag($label, 1).'"';
            $linkclose .= ' class="classfortooltip"';
        }

        $linkstart = '<a href="'.$url.'"';
        $linkstart .= $linkclose.'>';
        $linkend = '</a>';

        $result .= $linkstart;
        if ($withpicto) $result .= img_object(($notooltip ? '' : $label), $this->picto, ($notooltip ? (($withpicto != 2) ? 'class="paddingright"' : '') : 'class="'.(($withpicto != 2) ? 'paddingright ' : '').'classfortooltip"'), 0, 0, $notooltip ? 0 : 1);
        if ($withpicto != 2) $result .= $this->ref;
        $result .= $linkend;

        if ($addlinktonotes)
        {
        	$txttoshow = ($user->socid > 0 ? $this->note_public : $this->note_private);
        	if ($txttoshow)
        	{
        		$notetoshow = $langs->trans("ViewPrivateNote").':<br>'.dol_string_nohtmltag($txttoshow, 1);
        		$result .= ' <span class="note inline-block">';
        		$result .= '<a href="'.DOL_URL_ROOT.'/supplier_proposal/note.php?id='.$this->id.'" class="classfortooltip" title="'.dol_escape_htmltag($notetoshow).'">';
        		$result .= img_picto('', 'note');
        		$result .= '</a>';
        		//$result.=img_picto($langs->trans("ViewNote"),'object_generic');
        		//$result.='</a>';
        		$result .= '</span>';
        	}
        }

        return $result;
    }

    /**
     * 	Retrieve an array of supplier proposal lines
     *
     * 	@return int		>0 if OK, <0 if KO
     */
    public function getLinesArray()
    {
        // For other object, here we call fetch_lines. But fetch_lines does not exists on supplier proposal

        $sql = 'SELECT pt.rowid, pt.label as custom_label, pt.description, pt.fk_product, pt.fk_remise_except,';
        $sql .= ' pt.qty, pt.tva_tx, pt.remise_percent, pt.subprice, pt.info_bits,';
        $sql .= ' pt.total_ht, pt.total_tva, pt.total_ttc, pt.fk_product_fournisseur_price as fk_fournprice, pt.buy_price_ht as pa_ht, pt.special_code, pt.localtax1_tx, pt.localtax2_tx,';
        $sql .= ' pt.product_type, pt.rang, pt.fk_parent_line,';
        $sql .= ' p.label as product_label, p.ref, p.fk_product_type, p.rowid as prodid,';
        $sql .= ' p.description as product_desc, pt.ref_fourn as ref_supplier,';
        $sql .= ' pt.fk_multicurrency, pt.multicurrency_code, pt.multicurrency_subprice, pt.multicurrency_total_ht, pt.multicurrency_total_tva, pt.multicurrency_total_ttc, pt.fk_unit';
        $sql .= ' FROM '.MAIN_DB_PREFIX.'supplier_proposaldet as pt';
        $sql .= ' LEFT JOIN '.MAIN_DB_PREFIX.'product as p ON pt.fk_product=p.rowid';
        $sql .= ' WHERE pt.fk_supplier_proposal = '.$this->id;
        $sql .= ' ORDER BY pt.rang ASC, pt.rowid';

        dol_syslog(get_class($this).'::getLinesArray', LOG_DEBUG);
        $resql = $this->db->query($sql);
        if ($resql)
        {
            $num = $this->db->num_rows($resql);
            $i = 0;

            while ($i < $num)
            {
                $obj = $this->db->fetch_object($resql);

                $this->lines[$i] = new SupplierProposalLine($this->db);
                $this->lines[$i]->id = $obj->rowid; // for backward compatibility
                $this->lines[$i]->rowid				= $obj->rowid;
                $this->lines[$i]->label 			= $obj->custom_label;
                $this->lines[$i]->description = $obj->description;
                $this->lines[$i]->fk_product = $obj->fk_product;
                $this->lines[$i]->ref = $obj->ref;
                $this->lines[$i]->product_label = $obj->product_label;
                $this->lines[$i]->product_desc		= $obj->product_desc;
                $this->lines[$i]->fk_product_type = $obj->fk_product_type; // deprecated
                $this->lines[$i]->product_type		= $obj->product_type;
                $this->lines[$i]->qty = $obj->qty;
                $this->lines[$i]->subprice = $obj->subprice;
                $this->lines[$i]->fk_remise_except = $obj->fk_remise_except;
                $this->lines[$i]->remise_percent = $obj->remise_percent;
                $this->lines[$i]->tva_tx = $obj->tva_tx;
                $this->lines[$i]->info_bits			= $obj->info_bits;
                $this->lines[$i]->total_ht = $obj->total_ht;
                $this->lines[$i]->total_tva			= $obj->total_tva;
                $this->lines[$i]->total_ttc			= $obj->total_ttc;
                $this->lines[$i]->fk_fournprice = $obj->fk_fournprice;
                $marginInfos = getMarginInfos($obj->subprice, $obj->remise_percent, $obj->tva_tx, $obj->localtax1_tx, $obj->localtax2_tx, $this->lines[$i]->fk_fournprice, $obj->pa_ht);
                $this->lines[$i]->pa_ht = $marginInfos[0];
                $this->lines[$i]->marge_tx = $marginInfos[1];
                $this->lines[$i]->marque_tx = $marginInfos[2];
                $this->lines[$i]->fk_parent_line = $obj->fk_parent_line;
                $this->lines[$i]->special_code = $obj->special_code;
                $this->lines[$i]->rang = $obj->rang;

                $this->lines[$i]->ref_fourn = $obj->ref_supplier; // deprecated
                $this->lines[$i]->ref_supplier = $obj->ref_supplier;

                // Multicurrency
                $this->lines[$i]->fk_multicurrency = $obj->fk_multicurrency;
                $this->lines[$i]->multicurrency_code = $obj->multicurrency_code;
                $this->lines[$i]->multicurrency_subprice 	= $obj->multicurrency_subprice;
                $this->lines[$i]->multicurrency_total_ht 	= $obj->multicurrency_total_ht;
                $this->lines[$i]->multicurrency_total_tva 	= $obj->multicurrency_total_tva;
                $this->lines[$i]->multicurrency_total_ttc 	= $obj->multicurrency_total_ttc;
                $this->lines[$i]->fk_unit = $obj->fk_unit;

                $i++;
            }
            $this->db->free($resql);

            return 1;
        }
        else
        {
            $this->error = $this->db->error();
            return -1;
        }
    }

    /**
     *  Create a document onto disk according to template module.
     *
     * 	@param	    string		$modele			Force model to use ('' to not force)
     * 	@param		Translate	$outputlangs	Object langs to use for output
     *  @param      int			$hidedetails    Hide details of lines
     *  @param      int			$hidedesc       Hide description
     *  @param      int			$hideref        Hide ref
         *  @param   null|array  $moreparams     Array to provide more information
     * 	@return     int         				0 if KO, 1 if OK
     */
    public function generateDocument($modele, $outputlangs, $hidedetails = 0, $hidedesc = 0, $hideref = 0, $moreparams = null)
    {
        global $conf, $langs;

        $langs->load("supplier_proposal");

        if (!dol_strlen($modele)) {
            $modele = 'aurore';

            if ($this->modelpdf) {
                $modele = $this->modelpdf;
            } elseif (!empty($conf->global->SUPPLIER_PROPOSAL_ADDON_PDF)) {
                $modele = $conf->global->SUPPLIER_PROPOSAL_ADDON_PDF;
            }
        }

        $modelpath = "core/modules/supplier_proposal/doc/";

        return $this->commonGenerateDocument($modelpath, $modele, $outputlangs, $hidedetails, $hidedesc, $hideref, $moreparams);
    }


    /**
     * Function used to replace a thirdparty id with another one.
     *
     * @param DoliDB $db Database handler
     * @param int $origin_id Old thirdparty id
     * @param int $dest_id New thirdparty id
     * @return bool
     */
    public static function replaceThirdparty(DoliDB $db, $origin_id, $dest_id)
    {
        $tables = array(
            'supplier_proposal'
        );

        return CommonObject::commonReplaceThirdparty($db, $origin_id, $dest_id, $tables);
    }
}


/**
 *	Class to manage supplier_proposal lines
 */
class SupplierProposalLine extends CommonObjectLine
{
    /**
     * @var DoliDB Database handler.
     */
    public $db;

    /**
     * @var string Error code (or message)
     */
    public $error = '';

    /**
     * @var string ID to identify managed object
     */
    public $element = 'supplier_proposaldet';

    /**
     * @var string Name of table without prefix where object is stored
     */
    public $table_element = 'supplier_proposaldet';

    public $oldline;

    /**
     * @var int ID
     */
    public $id;

    /**
     * @var int ID
     */
    public $fk_supplier_proposal;

    /**
     * @var int ID
     */
    public $fk_parent_line;

    public $desc; // Description ligne

    /**
     * @var int ID
     */
    public $fk_product; // Id produit predefini

    /**
     * @deprecated
     * @see $product_type
     */
    public $fk_product_type;
    /**
     * Product type
     * @var int
     * @see Product::TYPE_PRODUCT, Product::TYPE_SERVICE
     */
    public $product_type = Product::TYPE_PRODUCT;

    public $qty;
    public $tva_tx;
    public $subprice;
    public $remise_percent;

    /**
     * @var int ID
     */
    public $fk_remise_except;

    public $rang = 0;

    /**
     * @var int ID
     */
    public $fk_fournprice;

    public $pa_ht;
    public $marge_tx;
    public $marque_tx;

    public $special_code; // Tag for special lines (exlusive tags)
    // 1: frais de port
    // 2: ecotaxe
    // 3: option line (when qty = 0)

    public $info_bits = 0; // Liste d'options cumulables:
    // Bit 0: 	0 si TVA normal - 1 si TVA NPR
    // Bit 1:	0 ligne normale - 1 si ligne de remise fixe

    public $total_ht; // Total HT  de la ligne toute quantite et incluant la remise ligne
    public $total_tva; // Total TVA de la ligne toute quantite et incluant la remise ligne
    public $total_ttc; // Total TTC de la ligne toute quantite et incluant la remise ligne

    public $date_start;
    public $date_end;

    // From llx_product
    /**
     * @deprecated
     * @see $product_ref
     */
    public $ref;

    /**
     * Product reference
     * @var string
     */
    public $product_ref;

    /**
     * @deprecated
     * @see $product_label
     */
    public $libelle;

    /**
     *  Product label
     * @var string
     */
    public $product_label;

    /**
     * Product description
     * @var string
     */
    public $product_desc;

    public $localtax1_tx; // Local tax 1
    public $localtax2_tx; // Local tax 2
    public $localtax1_type; // Local tax 1 type
    public $localtax2_type; // Local tax 2 type
    public $total_localtax1; // Line total local tax 1
    public $total_localtax2; // Line total local tax 2

    public $skip_update_total; // Skip update price total for special lines

    public $ref_fourn;
    public $ref_supplier;

    // Multicurrency
    /**
     * @var int ID
     */
    public $fk_multicurrency;

    public $multicurrency_code;
    public $multicurrency_subprice;
    public $multicurrency_total_ht;
    public $multicurrency_total_tva;
    public $multicurrency_total_ttc;

    /**
     * 	Class line Contructor
     *
     * 	@param	DoliDB	$db	Database handler
     */
    public function __construct($db)
    {
        $this->db = $db;
    }

    /**
     *	Retrieve the propal line object
     *
     *	@param	int		$rowid		Propal line id
     *	@return	int					<0 if KO, >0 if OK
     */
    public function fetch($rowid)
    {
        $sql = 'SELECT pd.rowid, pd.fk_supplier_proposal, pd.fk_parent_line, pd.fk_product, pd.label as custom_label, pd.description, pd.price, pd.qty, pd.tva_tx,';
        $sql .= ' pd.date_start, pd.date_end,';
        $sql .= ' pd.remise, pd.remise_percent, pd.fk_remise_except, pd.subprice,';
        $sql .= ' pd.info_bits, pd.total_ht, pd.total_tva, pd.total_ttc, pd.fk_product_fournisseur_price as fk_fournprice, pd.buy_price_ht as pa_ht, pd.special_code, pd.rang,';
        $sql .= ' pd.localtax1_tx, pd.localtax2_tx, pd.total_localtax1, pd.total_localtax2,';
        $sql .= ' p.ref as product_ref, p.label as product_label, p.description as product_desc,';
        $sql .= ' pd.product_type, pd.ref_fourn as ref_produit_fourn,';
        $sql .= ' pd.fk_multicurrency, pd.multicurrency_code, pd.multicurrency_subprice, pd.multicurrency_total_ht, pd.multicurrency_total_tva, pd.multicurrency_total_ttc, pd.fk_unit';
        $sql .= ' FROM '.MAIN_DB_PREFIX.'supplier_proposaldet as pd';
        $sql .= ' LEFT JOIN '.MAIN_DB_PREFIX.'product as p ON pd.fk_product = p.rowid';
        $sql .= ' WHERE pd.rowid = '.$rowid;

        $result = $this->db->query($sql);
        if ($result)
        {
            $objp = $this->db->fetch_object($result);

            $this->id = $objp->rowid;
            $this->fk_supplier_proposal = $objp->fk_supplier_proposal;
            $this->fk_parent_line = $objp->fk_parent_line;
            $this->label			= $objp->custom_label;
            $this->desc				= $objp->description;
            $this->qty = $objp->qty;
            $this->subprice = $objp->subprice;
            $this->tva_tx = $objp->tva_tx;
            $this->remise_percent = $objp->remise_percent;
            $this->fk_remise_except = $objp->fk_remise_except;
            $this->fk_product		= $objp->fk_product;
            $this->info_bits		= $objp->info_bits;
            $this->date_start		= $this->db->jdate($objp->date_start);
            $this->date_end			= $this->db->jdate($objp->date_end);

            $this->total_ht			= $objp->total_ht;
            $this->total_tva		= $objp->total_tva;
            $this->total_ttc		= $objp->total_ttc;

            $this->fk_fournprice = $objp->fk_fournprice;

            $marginInfos			= getMarginInfos($objp->subprice, $objp->remise_percent, $objp->tva_tx, $objp->localtax1_tx, $objp->localtax2_tx, $this->fk_fournprice, $objp->pa_ht);
            $this->pa_ht			= $marginInfos[0];
            $this->marge_tx			= $marginInfos[1];
            $this->marque_tx		= $marginInfos[2];

            $this->special_code		= $objp->special_code;
            $this->product_type		= $objp->product_type;
            $this->rang = $objp->rang;

            $this->ref = $objp->product_ref; // deprecated
            $this->product_ref = $objp->product_ref;
            $this->libelle = $objp->product_label; // deprecated
            $this->product_label	= $objp->product_label;
            $this->product_desc		= $objp->product_desc;

            $this->ref_fourn = $objp->ref_produit_forun;

            // Multicurrency
            $this->fk_multicurrency = $objp->fk_multicurrency;
            $this->multicurrency_code = $objp->multicurrency_code;
            $this->multicurrency_subprice 	= $objp->multicurrency_subprice;
            $this->multicurrency_total_ht 	= $objp->multicurrency_total_ht;
            $this->multicurrency_total_tva 	= $objp->multicurrency_total_tva;
            $this->multicurrency_total_ttc 	= $objp->multicurrency_total_ttc;
            $this->fk_unit = $objp->fk_unit;

            $this->db->free($result);
        }
        else
        {
            dol_print_error($this->db);
        }
    }

    /**
     *  Insert object line propal in database
     *
     *	@param		int		$notrigger		1=Does not execute triggers, 0= execute triggers
     *	@return		int						<0 if KO, >0 if OK
     */
    public function insert($notrigger = 0)
    {
        global $conf, $langs, $user;

        $error = 0;

        dol_syslog(get_class($this)."::insert rang=".$this->rang);

        // Clean parameters
        if (empty($this->tva_tx)) $this->tva_tx = 0;
        if (empty($this->localtax1_tx)) $this->localtax1_tx = 0;
        if (empty($this->localtax2_tx)) $this->localtax2_tx = 0;
        if (empty($this->localtax1_type)) $this->localtax1_type = 0;
        if (empty($this->localtax2_type)) $this->localtax2_type = 0;
        if (empty($this->total_localtax1)) $this->total_localtax1 = 0;
        if (empty($this->total_localtax2)) $this->total_localtax2 = 0;
        if (empty($this->rang)) $this->rang = 0;
        if (empty($this->remise)) $this->remise = 0;
        if (empty($this->remise_percent)) $this->remise_percent = 0;
        if (empty($this->info_bits)) $this->info_bits = 0;
        if (empty($this->special_code)) $this->special_code = 0;
        if (empty($this->fk_parent_line)) $this->fk_parent_line = 0;
        if (empty($this->fk_fournprice)) $this->fk_fournprice = 0;
        if (empty($this->fk_unit)) $this->fk_unit = 0;
        if (empty($this->subprice)) $this->subprice = 0;

        if (empty($this->pa_ht)) $this->pa_ht = 0;

        // if buy price not defined, define buyprice as configured in margin admin
        if ($this->pa_ht == 0)
        {
            if (($result = $this->defineBuyPrice($this->subprice, $this->remise_percent, $this->fk_product)) < 0)
            {
                return $result;
            }
            else
            {
                $this->pa_ht = $result;
            }
        }

        // Check parameters
        if ($this->product_type < 0) return -1;

        $this->db->begin();

        // Insert line into database
        $sql = 'INSERT INTO '.MAIN_DB_PREFIX.'supplier_proposaldet';
        $sql .= ' (fk_supplier_proposal, fk_parent_line, label, description, fk_product, product_type,';
        $sql .= ' date_start, date_end,';
        $sql .= ' fk_remise_except, qty, tva_tx, localtax1_tx, localtax2_tx, localtax1_type, localtax2_type,';
        $sql .= ' subprice, remise_percent, ';
        $sql .= ' info_bits, ';
        $sql .= ' total_ht, total_tva, total_localtax1, total_localtax2, total_ttc, fk_product_fournisseur_price, buy_price_ht, special_code, rang,';
        $sql .= ' ref_fourn,';
        $sql .= ' fk_multicurrency, multicurrency_code, multicurrency_subprice, multicurrency_total_ht, multicurrency_total_tva, multicurrency_total_ttc, fk_unit)';
        $sql .= " VALUES (".$this->fk_supplier_proposal.",";
        $sql .= " ".($this->fk_parent_line > 0 ? "'".$this->db->escape($this->fk_parent_line)."'" : "null").",";
        $sql .= " ".(!empty($this->label) ? "'".$this->db->escape($this->label)."'" : "null").",";
        $sql .= " '".$this->db->escape($this->desc)."',";
        $sql .= " ".($this->fk_product ? "'".$this->db->escape($this->fk_product)."'" : "null").",";
        $sql .= " '".$this->db->escape($this->product_type)."',";
        $sql .= " ".($this->date_start ? "'".$this->db->idate($this->date_start)."'" : "null").",";
        $sql .= " ".($this->date_end ? "'".$this->db->idate($this->date_end)."'" : "null").",";
        $sql .= " ".($this->fk_remise_except ? "'".$this->db->escape($this->fk_remise_except)."'" : "null").",";
        $sql .= " ".price2num($this->qty).",";
        $sql .= " ".price2num($this->tva_tx).",";
        $sql .= " ".price2num($this->localtax1_tx).",";
        $sql .= " ".price2num($this->localtax2_tx).",";
        $sql .= " '".$this->db->escape($this->localtax1_type)."',";
        $sql .= " '".$this->db->escape($this->localtax2_type)."',";
        $sql .= " ".(!empty($this->subprice) ?price2num($this->subprice) : "null").",";
        $sql .= " ".price2num($this->remise_percent).",";
        $sql .= " ".(isset($this->info_bits) ? "'".$this->db->escape($this->info_bits)."'" : "null").",";
        $sql .= " ".price2num($this->total_ht).",";
        $sql .= " ".price2num($this->total_tva).",";
        $sql .= " ".price2num($this->total_localtax1).",";
        $sql .= " ".price2num($this->total_localtax2).",";
        $sql .= " ".price2num($this->total_ttc).",";
        $sql .= " ".(!empty($this->fk_fournprice) ? "'".$this->db->escape($this->fk_fournprice)."'" : "null").",";
        $sql .= " ".(isset($this->pa_ht) ? "'".price2num($this->pa_ht)."'" : "null").",";
        $sql .= ' '.$this->special_code.',';
        $sql .= ' '.$this->rang.',';
        $sql .= " '".$this->db->escape($this->ref_fourn)."'";
        $sql .= ", ".($this->fk_multicurrency > 0 ? $this->fk_multicurrency : 'null');
        $sql .= ", '".$this->db->escape($this->multicurrency_code)."'";
        $sql .= ", ".$this->multicurrency_subprice;
        $sql .= ", ".$this->multicurrency_total_ht;
        $sql .= ", ".$this->multicurrency_total_tva;
        $sql .= ", ".$this->multicurrency_total_ttc;
        $sql .= ", ".($this->fk_unit ? $this->fk_unit : 'null');
        $sql .= ')';

        dol_syslog(get_class($this).'::insert', LOG_DEBUG);
        $resql = $this->db->query($sql);
        if ($resql)
        {
            $this->id = $this->db->last_insert_id(MAIN_DB_PREFIX.'supplier_proposaldet');

            if (!$error)
            {
                $result = $this->insertExtraFields();
                if ($result < 0)
                {
                    $error++;
                }
            }

            if (!$error && !$notrigger)
            {
                // Call trigger
                $result = $this->call_trigger('LINESUPPLIER_PROPOSAL_INSERT', $user);
                if ($result < 0)
                {
                    $this->db->rollback();
                    return -1;
                }
                // End call triggers
            }

            $this->db->commit();
            return 1;
        }
        else
        {
            $this->error = $this->db->error()." sql=".$sql;
            $this->db->rollback();
            return -1;
        }
    }

    /**
     * 	Delete line in database
     *
     *	@return	 int  <0 if ko, >0 if ok
     */
    public function delete()
    {
        global $conf, $langs, $user;

        $error = 0;
        $this->db->begin();

        $sql = "DELETE FROM ".MAIN_DB_PREFIX."supplier_proposaldet WHERE rowid = ".$this->id;
        dol_syslog("SupplierProposalLine::delete", LOG_DEBUG);
        if ($this->db->query($sql))
        {
            // Remove extrafields
            if (!$error)
            {
                $result = $this->deleteExtraFields();
                if ($result < 0)
                {
                    $error++;
                    dol_syslog(get_class($this)."::delete error -4 ".$this->error, LOG_ERR);
                }
            }

            // Call trigger
            $result = $this->call_trigger('LINESUPPLIER_PROPOSAL_DELETE', $user);
            if ($result < 0)
            {
                $this->db->rollback();
                return -1;
            }
            // End call triggers

            $this->db->commit();

            return 1;
        }
        else
        {
            $this->error = $this->db->error()." sql=".$sql;
            $this->db->rollback();
            return -1;
        }
    }

    /**
     *	Update propal line object into DB
     *
     *	@param 	int		$notrigger	1=Does not execute triggers, 0= execute triggers
     *	@return	int					<0 if ko, >0 if ok
     */
    public function update($notrigger = 0)
    {
        global $conf, $langs, $user;

        $error = 0;

        // Clean parameters
        if (empty($this->tva_tx)) $this->tva_tx = 0;
        if (empty($this->localtax1_tx)) $this->localtax1_tx = 0;
        if (empty($this->localtax2_tx)) $this->localtax2_tx = 0;
        if (empty($this->total_localtax1)) $this->total_localtax1 = 0;
        if (empty($this->total_localtax2)) $this->total_localtax2 = 0;
        if (empty($this->localtax1_type)) $this->localtax1_type = 0;
        if (empty($this->localtax2_type)) $this->localtax2_type = 0;
        if (empty($this->marque_tx)) $this->marque_tx = 0;
        if (empty($this->marge_tx)) $this->marge_tx = 0;
        if (empty($this->remise_percent)) $this->remise_percent = 0;
        if (empty($this->info_bits)) $this->info_bits = 0;
        if (empty($this->special_code)) $this->special_code = 0;
        if (empty($this->fk_parent_line)) $this->fk_parent_line = 0;
        if (empty($this->fk_fournprice)) $this->fk_fournprice = 0;
        if (empty($this->fk_unit)) $this->fk_unit = 0;
        if (empty($this->subprice)) $this->subprice = 0;

        if (empty($this->pa_ht)) $this->pa_ht = 0;

        // if buy price not defined, define buyprice as configured in margin admin
        if ($this->pa_ht == 0)
        {
            if (($result = $this->defineBuyPrice($this->subprice, $this->remise_percent, $this->fk_product)) < 0)
            {
                return $result;
            }
            else
            {
                $this->pa_ht = $result;
            }
        }

        $this->db->begin();

        // Mise a jour ligne en base
        $sql = "UPDATE ".MAIN_DB_PREFIX."supplier_proposaldet SET";
        $sql .= " description='".$this->db->escape($this->desc)."'";
        $sql .= " , label=".(!empty($this->label) ? "'".$this->db->escape($this->label)."'" : "null");
        $sql .= " , product_type=".$this->product_type;
        $sql .= " , date_start=".($this->date_start ? "'".$this->db->idate($this->date_start)."'" : "null");
        $sql .= " , date_end=".($this->date_end ? "'".$this->db->idate($this->date_end)."'" : "null");
        $sql .= " , tva_tx='".price2num($this->tva_tx)."'";
        $sql .= " , localtax1_tx=".price2num($this->localtax1_tx);
        $sql .= " , localtax2_tx=".price2num($this->localtax2_tx);
        $sql .= " , localtax1_type='".$this->db->escape($this->localtax1_type)."'";
        $sql .= " , localtax2_type='".$this->db->escape($this->localtax2_type)."'";
        $sql .= " , qty='".price2num($this->qty)."'";
        $sql .= " , subprice=".price2num($this->subprice)."";
        $sql .= " , remise_percent=".price2num($this->remise_percent)."";
        $sql .= " , info_bits='".$this->db->escape($this->info_bits)."'";
        if (empty($this->skip_update_total))
        {
            $sql .= " , total_ht=".price2num($this->total_ht)."";
            $sql .= " , total_tva=".price2num($this->total_tva)."";
            $sql .= " , total_ttc=".price2num($this->total_ttc)."";
            $sql .= " , total_localtax1=".price2num($this->total_localtax1)."";
            $sql .= " , total_localtax2=".price2num($this->total_localtax2)."";
        }
        $sql .= " , fk_product_fournisseur_price=".(!empty($this->fk_fournprice) ? "'".$this->db->escape($this->fk_fournprice)."'" : "null");
        $sql .= " , buy_price_ht=".price2num($this->pa_ht);
        if (strlen($this->special_code)) $sql .= " , special_code=".$this->special_code;
        $sql .= " , fk_parent_line=".($this->fk_parent_line > 0 ? $this->fk_parent_line : "null");
        if (!empty($this->rang)) $sql .= ", rang=".$this->rang;
        $sql .= " , ref_fourn=".(!empty($this->ref_fourn) ? "'".$this->db->escape($this->ref_fourn)."'" : "null");
        $sql .= " , fk_unit=".($this->fk_unit ? $this->fk_unit : 'null');

        // Multicurrency
        $sql .= " , multicurrency_subprice=".price2num($this->multicurrency_subprice)."";
        $sql .= " , multicurrency_total_ht=".price2num($this->multicurrency_total_ht)."";
        $sql .= " , multicurrency_total_tva=".price2num($this->multicurrency_total_tva)."";
        $sql .= " , multicurrency_total_ttc=".price2num($this->multicurrency_total_ttc)."";

        $sql .= " WHERE rowid = ".$this->id;

        dol_syslog(get_class($this)."::update", LOG_DEBUG);
        $resql = $this->db->query($sql);
        if ($resql)
        {
            if (!$error)
            {
                $result = $this->insertExtraFields();
                if ($result < 0)
                {
                    $error++;
                }
            }

            if (!$error && !$notrigger)
            {
                // Call trigger
                $result = $this->call_trigger('LINESUPPLIER_PROPOSAL_UPDATE', $user);
                if ($result < 0)
                {
                    $this->db->rollback();
                    return -1;
                }
                // End call triggers
            }

            $this->db->commit();
            return 1;
        }
        else
        {
            $this->error = $this->db->error();
            $this->db->rollback();
            return -2;
        }
    }

    // phpcs:disable PEAR.NamingConventions.ValidFunctionName.ScopeNotCamelCaps
    /**
     *	Update DB line fields total_xxx
     *	Used by migration
     *
     *	@return		int		<0 if ko, >0 if ok
     */
    public function update_total()
    {
        // phpcs:enable
        $this->db->begin();

        // Mise a jour ligne en base
        $sql = "UPDATE ".MAIN_DB_PREFIX."supplier_proposaldet SET";
        $sql .= " total_ht=".price2num($this->total_ht, 'MT');
        $sql .= ",total_tva=".price2num($this->total_tva, 'MT');
        $sql .= ",total_ttc=".price2num($this->total_ttc, 'MT');
        $sql .= " WHERE rowid = ".$this->id;

        dol_syslog("SupplierProposalLine::update_total", LOG_DEBUG);

        $resql = $this->db->query($sql);
        if ($resql)
        {
            $this->db->commit();
            return 1;
        }
        else
        {
            $this->error = $this->db->error();
            $this->db->rollback();
            return -2;
        }
    }
}<|MERGE_RESOLUTION|>--- conflicted
+++ resolved
@@ -897,11 +897,7 @@
         }
 
         // Multicurrency
-<<<<<<< HEAD
-        if (!empty($this->multicurrency_code)) list($this->fk_multicurrency, $this->multicurrency_tx) = MultiCurrency::getIdAndTxFromCode($this->db, $this->multicurrency_code);
-=======
-        if (!empty($this->multicurrency_code)) list($this->fk_multicurrency,$this->multicurrency_tx) = MultiCurrency::getIdAndTxFromCode($this->db, $this->multicurrency_code, $now);
->>>>>>> 1bd00ac7
+        if (!empty($this->multicurrency_code)) list($this->fk_multicurrency, $this->multicurrency_tx) = MultiCurrency::getIdAndTxFromCode($this->db, $this->multicurrency_code, $now);
         if (empty($this->fk_multicurrency))
         {
             $this->multicurrency_code = $conf->currency;
