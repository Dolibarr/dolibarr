<?php
/* Copyright (C) 2001-2007  Rodolphe Quiedeville    <rodolphe@quiedeville.org>
 * Copyright (C) 2004-2017  Laurent Destailleur     <eldy@users.sourceforge.net>
 * Copyright (C) 2004       Eric Seigne             <eric.seigne@ryxeo.com>
 * Copyright (C) 2005       Marc Barilley / Ocebo   <marc@ocebo.com>
 * Copyright (C) 2005-2012  Regis Houssin           <regis.houssin@inodbox.com>
 * Copyright (C) 2006       Andre Cianfarani        <acianfa@free.fr>
 * Copyright (C) 2010-2014  Juanjo Menent           <jmenent@2byte.es>
 * Copyright (C) 2010-2019  Philippe Grand          <philippe.grand@atoo-net.com>
 * Copyright (C) 2012-2013  Christophe Battarel     <christophe.battarel@altairis.fr>
 * Copyright (C) 2013-2014  Florian Henry           <florian.henry@open-concept.pro>
 * Copyright (C) 2014       Ferran Marcet           <fmarcet@2byte.es>
 * Copyright (C) 2018       Frédéric France         <frederic.france@netlogic.fr>
 *
 * This program is free software; you can redistribute it and/or modify
 * it under the terms of the GNU General Public License as published by
 * the Free Software Foundation; either version 3 of the License, or
 * (at your option) any later version.
 *
 * This program is distributed in the hope that it will be useful,
 * but WITHOUT ANY WARRANTY; without even the implied warranty of
 * MERCHANTABILITY or FITNESS FOR A PARTICULAR PURPOSE.  See the
 * GNU General Public License for more details.
 *
 * You should have received a copy of the GNU General Public License
 * along with this program. If not, see <http://www.gnu.org/licenses/>.
 */

/**
 *	\file		htdocs/supplier_proposal/card.php
 *	\ingroup	supplier_proposal
 *	\brief		Card supplier proposal
 */

require '../main.inc.php';
require_once DOL_DOCUMENT_ROOT . '/core/class/html.formother.class.php';
require_once DOL_DOCUMENT_ROOT . '/core/class/html.formfile.class.php';
require_once DOL_DOCUMENT_ROOT . '/core/class/html.formmargin.class.php';
require_once DOL_DOCUMENT_ROOT . '/supplier_proposal/class/supplier_proposal.class.php';
require_once DOL_DOCUMENT_ROOT . '/comm/action/class/actioncomm.class.php';
require_once DOL_DOCUMENT_ROOT . '/core/modules/supplier_proposal/modules_supplier_proposal.php';
require_once DOL_DOCUMENT_ROOT . '/core/lib/supplier_proposal.lib.php';
require_once DOL_DOCUMENT_ROOT . '/core/lib/functions2.lib.php';
require_once DOL_DOCUMENT_ROOT . '/core/class/extrafields.class.php';
if (! empty($conf->projet->enabled)) {
	require_once DOL_DOCUMENT_ROOT . '/projet/class/project.class.php';
	require_once DOL_DOCUMENT_ROOT . '/core/class/html.formprojet.class.php';
}

// Load translation files required by the page
$langs->loadLangs(array('companies', 'supplier_proposal', 'compta', 'bills', 'propal', 'orders', 'products', 'deliveries', 'sendings'));
if (! empty($conf->margin->enabled))
	$langs->load('margins');

$error = 0;

$id = GETPOST('id', 'int');
$ref = GETPOST('ref', 'alpha');
$socid = GETPOST('socid', 'int');
$action = GETPOST('action', 'alpha');
$origin = GETPOST('origin', 'alpha');
$originid = GETPOST('originid', 'int');
$confirm = GETPOST('confirm', 'alpha');
$projectid = GETPOST('projectid', 'int');
$lineid = GETPOST('lineid', 'int');
$contactid = GETPOST('contactid', 'int');

// PDF
$hidedetails = (GETPOST('hidedetails', 'int') ? GETPOST('hidedetails', 'int') : (! empty($conf->global->MAIN_GENERATE_DOCUMENTS_HIDE_DETAILS) ? 1 : 0));
$hidedesc = (GETPOST('hidedesc', 'int') ? GETPOST('hidedesc', 'int') : (! empty($conf->global->MAIN_GENERATE_DOCUMENTS_HIDE_DESC) ? 1 : 0));
$hideref = (GETPOST('hideref', 'int') ? GETPOST('hideref', 'int') : (! empty($conf->global->MAIN_GENERATE_DOCUMENTS_HIDE_REF) ? 1 : 0));

// Nombre de ligne pour choix de produit/service predefinis
$NBLINES = 4;

// Security check
if (! empty($user->societe_id)) $socid = $user->societe_id;
$result = restrictedArea($user, 'supplier_proposal', $id);

$object = new SupplierProposal($db);
$extrafields = new ExtraFields($db);

// fetch optionals attributes and labels
$extralabels = $extrafields->fetch_name_optionals_label($object->table_element);

// Load object
if ($id > 0 || ! empty($ref)) {
	$ret = $object->fetch($id, $ref);
	if ($ret > 0)
		$ret = $object->fetch_thirdparty();
	if ($ret < 0)
		dol_print_error('', $object->error);
}

// Initialize technical object to manage hooks of page. Note that conf->hooks_modules contains array of hook context
$hookmanager->initHooks(array('supplier_proposalcard','globalcard'));

$permissionnote = $user->rights->supplier_proposal->creer; // Used by the include of actions_setnotes.inc.php
$permissiondellink=$user->rights->supplier_proposal->creer;	// Used by the include of actions_dellink.inc.php
$permissiontoedit=$user->rights->supplier_proposal->creer;	// Used by the include of actions_lineupdown.inc.php


/*
 * Actions
 */

$parameters = array('socid' => $socid);
$reshook = $hookmanager->executeHooks('doActions', $parameters, $object, $action); // Note that $action and $object may have been modified by some hooks
if ($reshook < 0) setEventMessages($hookmanager->error, $hookmanager->errors, 'errors');

if (empty($reshook))
{
	if ($cancel)
	{
		if (! empty($backtopage))
		{
			header("Location: ".$backtopage);
			exit;
		}
		$action='';
	}

	include DOL_DOCUMENT_ROOT.'/core/actions_setnotes.inc.php'; 	// Must be include, not include_once

	include DOL_DOCUMENT_ROOT.'/core/actions_dellink.inc.php';		// Must be include, not include_once

	include DOL_DOCUMENT_ROOT.'/core/actions_lineupdown.inc.php';	// Must be include, not include_once

	// Action clone object
	if ($action == 'confirm_clone' && $confirm == 'yes')
	{
		if (1 == 0 && ! GETPOST('clone_content') && ! GETPOST('clone_receivers'))
		{
			setEventMessages($langs->trans("NoCloneOptionsSpecified"), null, 'errors');
		}
		else
		{
			if ($object->id > 0) {
				$result = $object->createFromClone($socid);
				if ($result > 0) {
					header("Location: " . $_SERVER['PHP_SELF'] . '?id=' . $result);
					exit();
				}
				else
				{
					setEventMessages($object->error, $object->errors, 'errors');
					$action = '';
				}
			}
		}
	}

	// Delete askprice
	elseif ($action == 'confirm_delete' && $confirm == 'yes' && $user->rights->supplier_proposal->supprimer)
	{
		$result = $object->delete($user);
		if ($result > 0) {
			header('Location: ' . DOL_URL_ROOT . '/supplier_proposal/list.php');
			exit();
		} else {
			$langs->load("errors");
			setEventMessages($langs->trans($object->error), null, 'errors');
		}
	}

	// Remove line
	elseif ($action == 'confirm_deleteline' && $confirm == 'yes' && $user->rights->supplier_proposal->creer)
	{
		$result = $object->deleteline($lineid);
		// reorder lines
		if ($result)
			$object->line_order(true);

		if (empty($conf->global->MAIN_DISABLE_PDF_AUTOUPDATE)) {
			// Define output language
			$outputlangs = $langs;
			if (! empty($conf->global->MAIN_MULTILANGS)) {
				$outputlangs = new Translate("", $conf);
				$newlang = (GETPOST('lang_id', 'aZ09') ? GETPOST('lang_id', 'aZ09') : $object->thirdparty->default_lang);
				$outputlangs->setDefaultLang($newlang);
			}
			$ret = $object->fetch($id); // Reload to get new records
			$object->generateDocument($object->modelpdf, $outputlangs, $hidedetails, $hidedesc, $hideref);
		}

		header('Location: ' . $_SERVER["PHP_SELF"] . '?id=' . $object->id);
		exit();
	}

	// Validation
	elseif ($action == 'confirm_validate' && $confirm == 'yes' &&
		((empty($conf->global->MAIN_USE_ADVANCED_PERMS) && ! empty($user->rights->supplier_proposal->creer))
	   	|| (! empty($conf->global->MAIN_USE_ADVANCED_PERMS) && ! empty($user->rights->supplier_proposal->validate_advance)))
	)
	{
		$result = $object->valid($user);
		if ($result >= 0)
		{
			if (empty($conf->global->MAIN_DISABLE_PDF_AUTOUPDATE))
			{
						// Define output language
				if (empty($conf->global->MAIN_DISABLE_PDF_AUTOUPDATE))
				{
					$outputlangs = $langs;
					$newlang = '';
					if ($conf->global->MAIN_MULTILANGS && empty($newlang) && GETPOST('lang_id', 'aZ09')) $newlang = GETPOST('lang_id', 'aZ09');
					if ($conf->global->MAIN_MULTILANGS && empty($newlang))	$newlang = $object->thirdparty->default_lang;
					if (! empty($newlang)) {
						$outputlangs = new Translate("", $conf);
						$outputlangs->setDefaultLang($newlang);
					}
					$model=$object->modelpdf;
					$ret = $object->fetch($id); // Reload to get new records

					$object->generateDocument($model, $outputlangs, $hidedetails, $hidedesc, $hideref);
				}
			}
		} else {
			$langs->load("errors");
			if (count($object->errors) > 0) setEventMessages($object->error, $object->errors, 'errors');
			else setEventMessages($langs->trans($object->error), null, 'errors');
		}
	}

	elseif ($action == 'setdate_livraison' && $user->rights->supplier_proposal->creer)
	{
		$result = $object->set_date_livraison($user, dol_mktime(12, 0, 0, $_POST['liv_month'], $_POST['liv_day'], $_POST['liv_year']));
		if ($result < 0)
			dol_print_error($db, $object->error);
	}

	// Create askprice
	elseif ($action == 'add' && $user->rights->supplier_proposal->creer)
	{
		$object->socid = $socid;
		$object->fetch_thirdparty();

		$date_delivery = dol_mktime(12, 0, 0, GETPOST('liv_month'), GETPOST('liv_day'), GETPOST('liv_year'));

		if ($socid < 1) {
			setEventMessages($langs->trans("ErrorFieldRequired", $langs->transnoentitiesnoconv("Supplier")), null, 'errors');
			$action = 'create';
			$error ++;
		}

		if (! $error)
		{
			$db->begin();

			// Si on a selectionne une demande a copier, on realise la copie
			if (GETPOST('createmode') == 'copy' && GETPOST('copie_supplier_proposal'))
			{
				if ($object->fetch(GETPOST('copie_supplier_proposal')) > 0) {
					$object->ref = GETPOST('ref');
					$object->date_livraison = $date_delivery;
					$object->shipping_method_id = GETPOST('shipping_method_id', 'int');
					$object->cond_reglement_id = GETPOST('cond_reglement_id');
					$object->mode_reglement_id = GETPOST('mode_reglement_id');
					$object->fk_account = GETPOST('fk_account', 'int');
					$object->remise_percent = GETPOST('remise_percent');
					$object->remise_absolue = GETPOST('remise_absolue');
					$object->socid = GETPOST('socid');
					$object->fk_project = GETPOST('projectid', 'int');
					$object->modelpdf = GETPOST('model');
					$object->author = $user->id; // deprecated
					$object->note = GETPOST('note', 'none');
					$object->statut = SupplierProposal::STATUS_DRAFT;

					$id = $object->create_from($user);
				} else {
					setEventMessages($langs->trans("ErrorFailedToCopyProposal", GETPOST('copie_supplier_proposal')), null, 'errors');
				}
			} else {
				$object->ref = GETPOST('ref');
				$object->date_livraison = $date_delivery;
				$object->demand_reason_id = GETPOST('demand_reason_id');
				$object->shipping_method_id = GETPOST('shipping_method_id', 'int');
				$object->cond_reglement_id = GETPOST('cond_reglement_id');
				$object->mode_reglement_id = GETPOST('mode_reglement_id');
				$object->fk_account = GETPOST('fk_account', 'int');
				$object->fk_project = GETPOST('projectid', 'int');
				$object->modelpdf = GETPOST('model');
				$object->author = $user->id; // deprecated
				$object->note = GETPOST('note', 'none');

				$object->origin = GETPOST('origin');
				$object->origin_id = GETPOST('originid');

				// Multicurrency
				if (!empty($conf->multicurrency->enabled))
				{
					$object->multicurrency_code = GETPOST('multicurrency_code', 'alpha');
				}

				// Fill array 'array_options' with data from add form
				$ret = $extrafields->setOptionalsFromPost($extralabels, $object);
				if ($ret < 0) {
					$error ++;
					$action = 'create';
				}
			}

			if (! $error)
			{
				if ($origin && $originid)
				{
					$element = 'supplier_proposal';
					$subelement = 'supplier_proposal';

					$object->origin = $origin;
					$object->origin_id = $originid;

					// Possibility to add external linked objects with hooks
					$object->linked_objects [$object->origin] = $object->origin_id;
					if (is_array($_POST['other_linked_objects']) && ! empty($_POST['other_linked_objects'])) {
						$object->linked_objects = array_merge($object->linked_objects, $_POST['other_linked_objects']);
					}

					$id = $object->create($user);
					if ($id > 0)
					{
							dol_include_once('/' . $element . '/class/' . $subelement . '.class.php');

							$classname = ucfirst($subelement);
							$srcobject = new $classname($db);

							dol_syslog("Try to find source object origin=" . $object->origin . " originid=" . $object->origin_id . " to add lines");
							$result = $srcobject->fetch($object->origin_id);

							if ($result > 0)
							{
								$lines = $srcobject->lines;
								if (empty($lines) && method_exists($srcobject, 'fetch_lines'))
								{
									$srcobject->fetch_lines();
									$lines = $srcobject->lines;
								}

								$fk_parent_line=0;
								$num=count($lines);
								for ($i=0;$i<$num;$i++)
								{
									$label=(! empty($lines[$i]->label)?$lines[$i]->label:'');
									$desc=(! empty($lines[$i]->desc)?$lines[$i]->desc:$lines[$i]->libelle);

									// Positive line
									$product_type = ($lines[$i]->product_type ? $lines[$i]->product_type : 0);

									// Reset fk_parent_line for no child products and special product
									if (($lines[$i]->product_type != 9 && empty($lines[$i]->fk_parent_line)) || $lines[$i]->product_type == 9) {
										$fk_parent_line = 0;
									}

									// Extrafields
									if (empty($conf->global->MAIN_EXTRAFIELDS_DISABLED) && method_exists($lines[$i], 'fetch_optionals')) {
										$lines[$i]->fetch_optionals();
										$array_options = $lines[$i]->array_options;
									}

									$result = $object->addline(
										$desc, $lines[$i]->subprice, $lines[$i]->qty, $lines[$i]->tva_tx,
										$lines[$i]->localtax1_tx, $lines[$i]->localtax2_tx,
										$lines[$i]->fk_product, $lines[$i]->remise_percent,
										'HT', 0, $lines[$i]->info_bits, $product_type,
										$lines[$i]->rang, $lines[$i]->special_code, $fk_parent_line,
										$lines[$i]->fk_fournprice, $lines[$i]->pa_ht, $label, $array_options,
										$lines[$i]->ref_supplier, $lines[$i]->fk_unit
									);

									if ($result > 0) {
										$lineid = $result;
									} else {
										$lineid = 0;
										$error ++;
										break;
									}

									// Defined the new fk_parent_line
									if ($result > 0 && $lines[$i]->product_type == 9) {
										$fk_parent_line = $result;
									}
								}

								// Hooks
								$parameters = array('objFrom' => $srcobject);
								$reshook = $hookmanager->executeHooks('createFrom', $parameters, $object, $action); // Note that $action and $object may have been
																											   // modified by hook
								if ($reshook < 0)
									$error ++;
							} else {
								setEventMessages($srcobject->error, $srcobject->errors, 'errors');
								$error ++;
							}
					} else {
						setEventMessages($object->error, $object->errors, 'errors');
						$error ++;
					}
				} 			// Standard creation
				else
				{
					$id = $object->create($user);
				}

				if ($id > 0)
				{
					if (! $error)
					{
						$db->commit();

						// Define output language
						if (empty($conf->global->MAIN_DISABLE_PDF_AUTOUPDATE))
						{
							$outputlangs = $langs;
							$newlang = '';
							if ($conf->global->MAIN_MULTILANGS && empty($newlang) && GETPOST('lang_id', 'aZ09')) $newlang = GETPOST('lang_id', 'aZ09');
							if ($conf->global->MAIN_MULTILANGS && empty($newlang))	$newlang = $object->thirdparty->default_lang;
							if (! empty($newlang)) {
								$outputlangs = new Translate("", $conf);
								$outputlangs->setDefaultLang($newlang);
							}
							$model=$object->modelpdf;

							$ret = $object->fetch($id); // Reload to get new records
							$result=$object->generateDocument($model, $outputlangs, $hidedetails, $hidedesc, $hideref);
							if ($result < 0) dol_print_error($db, $result);
						}

						header('Location: ' . $_SERVER["PHP_SELF"] . '?id=' . $id);
						exit();
					}
					else
					{
						$db->rollback();
						$action='create';
					}
				}
				else
				{
					setEventMessages($object->error, $object->errors, 'errors');
					$db->rollback();
					$action='create';
				}
			}
		}
	}

	// Reopen proposal
<<<<<<< HEAD
	else if ($action == 'confirm_reopen' && $user->rights->supplier_proposal->cloturer && ! GETPOST('cancel', 'alpha')) {
=======
	elseif ($action == 'confirm_reopen' && $user->rights->supplier_proposal->cloturer && ! GETPOST('cancel','alpha')) {
>>>>>>> ecc30b8f
		// prevent browser refresh from reopening proposal several times
		if ($object->statut == SupplierProposal::STATUS_SIGNED || $object->statut == SupplierProposal::STATUS_NOTSIGNED || $object->statut == SupplierProposal::STATUS_CLOSE) {
			$object->reopen($user, SupplierProposal::STATUS_VALIDATED);
		}
	}

	// Close proposal
<<<<<<< HEAD
	else if ($action == 'close' && $user->rights->supplier_proposal->cloturer && ! GETPOST('cancel', 'alpha')) {
=======
	elseif ($action == 'close' && $user->rights->supplier_proposal->cloturer && ! GETPOST('cancel','alpha')) {
>>>>>>> ecc30b8f
		// prevent browser refresh from reopening proposal several times
		if ($object->statut == SupplierProposal::STATUS_SIGNED) {
			$object->setStatut(SupplierProposal::STATUS_CLOSE);
		}
	}

	// Set accepted/refused
<<<<<<< HEAD
	else if ($action == 'setstatut' && $user->rights->supplier_proposal->cloturer && ! GETPOST('cancel', 'alpha')) {
=======
	elseif ($action == 'setstatut' && $user->rights->supplier_proposal->cloturer && ! GETPOST('cancel','alpha')) {
>>>>>>> ecc30b8f
		if (! GETPOST('statut')) {
			setEventMessages($langs->trans("ErrorFieldRequired", $langs->transnoentities("CloseAs")), null, 'errors');
			$action = 'statut';
		} else {
			// prevent browser refresh from closing proposal several times
			if ($object->statut == SupplierProposal::STATUS_VALIDATED) {
				$object->cloture($user, GETPOST('statut'), GETPOST('note', 'none'));
			}
		}
	}

	// Actions when printing a doc from card
	include DOL_DOCUMENT_ROOT.'/core/actions_printing.inc.php';

	// Actions to send emails
	$trigger_name='PROPOSAL_SUPPLIER_SENTBYMAIL';
	$autocopy='MAIN_MAIL_AUTOCOPY_SUPPLIER_PROPOSAL_TO';
	$trackid='spr'.$object->id;
	include DOL_DOCUMENT_ROOT.'/core/actions_sendmails.inc.php';

	// Actions to build doc
	$upload_dir = $conf->supplier_proposal->dir_output;
	$permissioncreate = $user->rights->supplier_proposal->creer;
	include DOL_DOCUMENT_ROOT.'/core/actions_builddoc.inc.php';


	// Go back to draft
	if ($action == 'modif' && $user->rights->supplier_proposal->creer)
	{
		$object->set_draft($user);

		if (empty($conf->global->MAIN_DISABLE_PDF_AUTOUPDATE))
		{
			// Define output language
			$outputlangs = $langs;
			if (! empty($conf->global->MAIN_MULTILANGS)) {
				$outputlangs = new Translate("", $conf);
				$newlang = (GETPOST('lang_id', 'aZ09') ? GETPOST('lang_id', 'aZ09') : $object->thirdparty->default_lang);
				$outputlangs->setDefaultLang($newlang);
			}
			$ret = $object->fetch($id); // Reload to get new records
			$object->generateDocument($object->modelpdf, $outputlangs, $hidedetails, $hidedesc, $hideref);
		}
	}

	elseif ($action == "setabsolutediscount" && $user->rights->supplier_proposal->creer) {
		if ($_POST["remise_id"]) {
			if ($object->id > 0) {
				$result = $object->insert_discount($_POST["remise_id"]);
				if ($result < 0) {
					setEventMessages($object->error, $object->errors, 'errors');
				}
			}
		}
	}

	// Add a product line
	if ($action == 'addline' && $user->rights->supplier_proposal->creer)
	{
		$langs->load('errors');
		$error = 0;

		// Set if we used free entry or predefined product
		$predef='';
		$product_desc=(GETPOST('dp_desc')?GETPOST('dp_desc'):'');
		$date_start=dol_mktime(GETPOST('date_start'.$predef.'hour'), GETPOST('date_start'.$predef.'min'), GETPOST('date_start' . $predef . 'sec'), GETPOST('date_start'.$predef.'month'), GETPOST('date_start'.$predef.'day'), GETPOST('date_start'.$predef.'year'));
		$date_end=dol_mktime(GETPOST('date_end'.$predef.'hour'), GETPOST('date_end'.$predef.'min'), GETPOST('date_end' . $predef . 'sec'), GETPOST('date_end'.$predef.'month'), GETPOST('date_end'.$predef.'day'), GETPOST('date_end'.$predef.'year'));
		$ref_supplier = GETPOST('fourn_ref', 'alpha');
		$prod_entry_mode = GETPOST('prod_entry_mode');
		if ($prod_entry_mode == 'free')
		{
			$idprod=0;
			$price_ht = GETPOST('price_ht');
			$tva_tx = (GETPOST('tva_tx') ? GETPOST('tva_tx') : 0);
		}
		else
		{
			$idprod=GETPOST('idprod', 'int');
			$price_ht = '';
			$tva_tx = '';
		}

		$qty = GETPOST('qty' . $predef);
		$remise_percent = GETPOST('remise_percent' . $predef);
		$price_ht_devise = GETPOST('multicurrency_price_ht');

		// Extrafields
		$extrafieldsline = new ExtraFields($db);
		$extralabelsline = $extrafieldsline->fetch_name_optionals_label($object->table_element_line);
		$array_options = $extrafieldsline->getOptionalsFromPost($extralabelsline, $predef);
		// Unset extrafield
		if (is_array($extralabelsline)) {
			// Get extra fields
			foreach ($extralabelsline as $key => $value) {
				unset($_POST["options_" . $key]);
			}
		}

		if ($prod_entry_mode == 'free' && empty($idprod) && GETPOST('type') < 0) {
			setEventMessages($langs->trans("ErrorFieldRequired", $langs->transnoentitiesnoconv("Type")), null, 'errors');
			$error ++;
		}

		if ($prod_entry_mode == 'free' && empty($idprod) && $price_ht == '') 	// Unit price can be 0 but not ''. Also price can be negative for proposal.
		{
			setEventMessages($langs->trans("ErrorFieldRequired", $langs->transnoentitiesnoconv("UnitPriceHT")), null, 'errors');
			$error ++;
		}
		if ($prod_entry_mode == 'free' && empty($idprod) && empty($product_desc)) {
			setEventMessages($langs->trans("ErrorFieldRequired", $langs->transnoentitiesnoconv("Description")), null, 'errors');
			$error ++;
		}
		if (! $error && ($qty >= 0)) {
			$pu_ht = 0;
			$pu_ttc = 0;
			$price_min = 0;
			$price_base_type = (GETPOST('price_base_type', 'alpha') ? GETPOST('price_base_type', 'alpha') : 'HT');

			$db->begin();

			// Ecrase $pu par celui du produit
			// Ecrase $desc par celui du produit
			// Ecrase $txtva par celui du produit
			if ($prod_entry_mode != 'free' && empty($error))	// With combolist mode idprodfournprice is > 0 or -1. With autocomplete, idprodfournprice is > 0 or ''
			{
				$productsupplier = new ProductFournisseur($db);

				$idprod=0;
				if (GETPOST('idprodfournprice', 'alpha') == -1 || GETPOST('idprodfournprice', 'alpha') == '') $idprod=-99;	// Same behaviour than with combolist. When not select idprodfournprice is now -99 (to avoid conflict with next action that may return -1, -2, ...)

				if (preg_match('/^idprod_([0-9]+)$/', GETPOST('idprodfournprice', 'alpha'), $reg))
				{
					$idprod=$reg[1];
					$res=$productsupplier->fetch($idprod);
					// Call to init some price properties of $productsupplier
					// So if a supplier price already exists for another thirdparty (first one found), we use it as reference price
					if (! empty($conf->global->SUPPLIER_TAKE_FIRST_PRICE_IF_NO_PRICE_FOR_CURRENT_SUPPLIER))
					{
						$fksoctosearch = 0;
						$productsupplier->get_buyprice(0, -1, $idprod, 'none', $fksoctosearch);        // We force qty to -1 to be sure to find if a supplier price exist
						if ($productsupplier->fourn_socid != $socid)	// The price we found is for another supplier, so we clear supplier price
						{
							$productsupplier->ref_supplier = '';
						}
					}
					else
					{
						$fksoctosearch = $object->thirdparty->id;
						$productsupplier->get_buyprice(0, -1, $idprod, 'none', $fksoctosearch);        // We force qty to -1 to be sure to find if a supplier price exist
					}
				}
				elseif (GETPOST('idprodfournprice', 'alpha') > 0)
				{
					//$qtytosearch=$qty; 	   // Just to see if a price exists for the quantity. Not used to found vat.
					$qtytosearch=-1;	       // We force qty to -1 to be sure to find if a supplier price exist
					$idprod=$productsupplier->get_buyprice(GETPOST('idprodfournprice', 'alpha'), $qtytosearch);
					$res=$productsupplier->fetch($idprod);
				}

				if ($idprod > 0)
				{
					$label = $productsupplier->label;

					// if we use supplier description of the products
					if(!empty($productsupplier->desc_supplier) && !empty($conf->global->PRODUIT_FOURN_TEXTS)) {
					    $desc = $productsupplier->desc_supplier;
					} else $desc = $productsupplier->description;

					if (trim($product_desc) != trim($desc)) $desc = dol_concatdesc($desc, $product_desc, '', !empty($conf->global->CHANGE_ORDER_CONCAT_DESCRIPTION));

					$pu_ht = $productsupplier->fourn_pu;

					$type = $productsupplier->type;
					$price_base_type = ($productsupplier->fourn_price_base_type?$productsupplier->fourn_price_base_type:'HT');

					$ref_supplier = $productsupplier->ref_supplier;

					$tva_tx	= get_default_tva($object->thirdparty, $mysoc, $productsupplier->id, GETPOST('idprodfournprice', 'alpha'));
					$tva_npr = get_default_npr($object->thirdparty, $mysoc, $productsupplier->id, GETPOST('idprodfournprice', 'alpha'));
					if (empty($tva_tx)) $tva_npr=0;
					$localtax1_tx= get_localtax($tva_tx, 1, $mysoc, $object->thirdparty, $tva_npr);
					$localtax2_tx= get_localtax($tva_tx, 2, $mysoc, $object->thirdparty, $tva_npr);

					$result=$object->addline(
						$desc,
						$pu_ht,
						$qty,
						$tva_tx,
						$localtax1_tx,
						$localtax2_tx,
						$productsupplier->id,
						$remise_percent,
						$price_base_type,
						$pu_ttc,
						$tva_npr,
						$type,
						-1,
						0,
						GETPOST('fk_parent_line'),
						$fournprice,
						$buyingprice,
						$label,
						$array_options,
						$ref_supplier,
						$fk_unit,
						'',
						0,
						$productsupplier->fourn_multicurrency_unitprice
                    );
					//var_dump($tva_tx);var_dump($productsupplier->fourn_pu);var_dump($price_base_type);exit;
				}
				if ($idprod == -99 || $idprod == 0)
				{
					// Product not selected
					$error++;
					$langs->load("errors");
					setEventMessages($langs->trans("ErrorFieldRequired", $langs->transnoentitiesnoconv("ProductOrService")).' '.$langs->trans("or").' '.$langs->trans("NoPriceDefinedForThisSupplier"), null, 'errors');
				}
				if ($idprod == -1)
				{
					// Quantity too low
					$error++;
					$langs->load("errors");
					setEventMessages($langs->trans("ErrorQtyTooLowForThisSupplier"), null, 'errors');
				}
			}
			elseif((GETPOST('price_ht')!=='' || GETPOST('price_ttc')!=='') && empty($error))    // Free product.  // $price_ht is already set
			{
				$pu_ht = price2num($price_ht, 'MU');
				$pu_ttc = price2num(GETPOST('price_ttc'), 'MU');
				$tva_npr = (preg_match('/\*/', $tva_tx) ? 1 : 0);
				$tva_tx = str_replace('*', '', $tva_tx);
				$label = (GETPOST('product_label') ? GETPOST('product_label') : '');
				$desc = $product_desc;
				$type = GETPOST('type');

				$fk_unit= GETPOST('units', 'alpha');

				$tva_tx = price2num($tva_tx);	// When vat is text input field

				// Local Taxes
				$localtax1_tx= get_localtax($tva_tx, 1, $mysoc, $object->thirdparty);
				$localtax2_tx= get_localtax($tva_tx, 2, $mysoc, $object->thirdparty);

				if ($price_ht !== '')
				{
					$pu_ht = price2num($price_ht, 'MU'); // $pu_ht must be rounded according to settings
				}
				else
				{
					$pu_ttc = price2num(GETPOST('price_ttc'), 'MU');
					$pu_ht = price2num($pu_ttc / (1 + ($tva_tx / 100)), 'MU'); // $pu_ht must be rounded according to settings
				}
				$price_base_type = 'HT';
				$pu_ht_devise = price2num($price_ht_devise, 'MU');

				$result = $object->addline($desc, $pu_ht, $qty, $tva_tx, $localtax1_tx, $localtax2_tx, $idprod, $remise_percent, $price_base_type, $pu_ttc, $info_bits, $type, - 1, 0, GETPOST('fk_parent_line'), $fournprice, $buyingprice, $label, $array_options, $ref_supplier, $fk_unit);
				//$result = $object->addline($desc, $ht, $qty, $tva_tx, $localtax1_tx, $localtax2_tx, 0, 0, '', $remise_percent, $price_base_type, $ttc, $type,'','', $date_start, $date_end, $array_options, $fk_unit);
			}


			if (! $error && $result > 0)
			{
					$db->commit();

					// Define output language
					if (empty($conf->global->MAIN_DISABLE_PDF_AUTOUPDATE))
					{
						$outputlangs = $langs;
						$newlang = '';
						if ($conf->global->MAIN_MULTILANGS && empty($newlang) && GETPOST('lang_id', 'aZ09')) $newlang = GETPOST('lang_id', 'aZ09');
						if ($conf->global->MAIN_MULTILANGS && empty($newlang))	$newlang = $object->thirdparty->default_lang;
						if (! empty($newlang)) {
							$outputlangs = new Translate("", $conf);
							$outputlangs->setDefaultLang($newlang);
						}
						$model=$object->modelpdf;
						$ret = $object->fetch($id); // Reload to get new records

						$result=$object->generateDocument($model, $outputlangs, $hidedetails, $hidedesc, $hideref);
						if ($result < 0) dol_print_error($db, $result);
					}

					unset($_POST['prod_entry_mode']);

					unset($_POST['qty']);
					unset($_POST['type']);
					unset($_POST['remise_percent']);
					unset($_POST['pu']);
					unset($_POST['price_ht']);
					unset($_POST['multicurrency_price_ht']);
					unset($_POST['price_ttc']);
					unset($_POST['tva_tx']);
					unset($_POST['label']);
					unset($_POST['product_ref']);
					unset($_POST['product_label']);
					unset($_POST['product_desc']);
					unset($_POST['fournprice']);
					unset($_POST['buying_price']);
					unset($localtax1_tx);
					unset($localtax2_tx);
					unset($_POST['np_marginRate']);
					unset($_POST['np_markRate']);
					unset($_POST['dp_desc']);
					unset($_POST['idprodfournprice']);
					unset($_POST['idprod']);

					unset($_POST['date_starthour']);
					unset($_POST['date_startmin']);
					unset($_POST['date_startsec']);
					unset($_POST['date_startday']);
					unset($_POST['date_startmonth']);
					unset($_POST['date_startyear']);
					unset($_POST['date_endhour']);
					unset($_POST['date_endmin']);
					unset($_POST['date_endsec']);
					unset($_POST['date_endday']);
					unset($_POST['date_endmonth']);
					unset($_POST['date_endyear']);
			}
			else
			{
				$db->rollback();

				setEventMessages($object->error, $object->errors, 'errors');
			}
			//}
		}
	}

	// Mise a jour d'une ligne dans la demande de prix
	elseif ($action == 'updateline' && $user->rights->supplier_proposal->creer && GETPOST('save') == $langs->trans("Save")) {

		// Define info_bits
		$info_bits = 0;
		if (preg_match('/\*/', GETPOST('tva_tx')))
			$info_bits |= 0x01;

			// Clean parameters
		$description = dol_htmlcleanlastbr(GETPOST('product_desc', 'none'));

		// Define vat_rate
		$vat_rate = (GETPOST('tva_tx') ? GETPOST('tva_tx') : 0);
		$vat_rate = str_replace('*', '', $vat_rate);
		$localtax1_rate = get_localtax($vat_rate, 1, $object->thirdparty);
		$localtax2_rate = get_localtax($vat_rate, 2, $object->thirdparty);
		$pu_ht = GETPOST('price_ht') ? GETPOST('price_ht') : 0;

		// Add buying price
		$fournprice = (GETPOST('fournprice') ? GETPOST('fournprice') : '');
		$buyingprice = (GETPOST('buying_price') != '' ? GETPOST('buying_price') : '');    // If buying_price is '0', we muste keep this value

		// Extrafields
		$extrafieldsline = new ExtraFields($db);
		$extralabelsline = $extrafieldsline->fetch_name_optionals_label($object->table_element_line);
		$array_options = $extrafieldsline->getOptionalsFromPost($extralabelsline);
		// Unset extrafield
		if (is_array($extralabelsline)) {
			// Get extra fields
			foreach ($extralabelsline as $key => $value) {
				unset($_POST["options_" . $key]);
			}
		}

		// Define special_code for special lines
		$special_code=GETPOST('special_code');
		if (! GETPOST('qty')) $special_code=3;

		// Check minimum price
		$productid = GETPOST('productid', 'int');
		if (! empty($productid)) {

			$productsupplier = new ProductFournisseur($db);
			if (! empty($conf->global->SUPPLIER_PROPOSAL_WITH_PREDEFINED_PRICES_ONLY))
			{
				if ($productid > 0 && $productsupplier->get_buyprice(0, price2num($_POST['qty']), $productid, 'none', GETPOST('socid', 'int')) < 0 )
				{
					setEventMessages($langs->trans("ErrorQtyTooLowForThisSupplier"), null, 'warnings');
				}
			}

			$product = new Product($db);
			$res = $product->fetch($productid);

			$type = $product->type;

			$price_min = $product->price_min;
			if (! empty($conf->global->PRODUIT_MULTIPRICES) && ! empty($object->thirdparty->price_level))
				$price_min = $product->multiprices_min [$object->thirdparty->price_level];

			$label = ((GETPOST('update_label') && GETPOST('product_label')) ? GETPOST('product_label') : '');
		} else {
			$type = GETPOST('type');
			$label = (GETPOST('product_label') ? GETPOST('product_label') : '');

			// Check parameters
			if (GETPOST('type') < 0) {
				setEventMessages($langs->trans("ErrorFieldRequired", $langs->transnoentitiesnoconv("Type")), null, 'errors');
				$error ++;
			}
		}

		if (! $error) {
			$db->begin();
			$ref_supplier = GETPOST('fourn_ref', 'alpha');
			$fk_unit = GETPOST('units');
			$result = $object->updateline(GETPOST('lineid'), $pu_ht, GETPOST('qty'), GETPOST('remise_percent'), $vat_rate, $localtax1_rate, $localtax2_rate, $description, 'HT', $info_bits, $special_code, GETPOST('fk_parent_line'), 0, $fournprice, $buyingprice, $label, $type, $array_options, $ref_supplier, $fk_unit);

			if ($result >= 0) {
				$db->commit();

				if (empty($conf->global->MAIN_DISABLE_PDF_AUTOUPDATE)) {
					// Define output language
					$outputlangs = $langs;
					if (! empty($conf->global->MAIN_MULTILANGS)) {
						$outputlangs = new Translate("", $conf);
						$newlang = (GETPOST('lang_id', 'aZ09') ? GETPOST('lang_id', 'aZ09') : $object->thirdparty->default_lang);
						$outputlangs->setDefaultLang($newlang);
					}
					$ret = $object->fetch($id); // Reload to get new records
					$object->generateDocument($object->modelpdf, $outputlangs, $hidedetails, $hidedesc, $hideref);
				}

				unset($_POST['qty']);
				unset($_POST['type']);
				unset($_POST['productid']);
				unset($_POST['remise_percent']);
				unset($_POST['price_ht']);
				unset($_POST['multicurrency_price_ht']);
				unset($_POST['price_ttc']);
				unset($_POST['tva_tx']);
				unset($_POST['product_ref']);
				unset($_POST['product_label']);
				unset($_POST['product_desc']);
				unset($_POST['fournprice']);
				unset($_POST['buying_price']);

				unset($_POST['date_starthour']);
				unset($_POST['date_startmin']);
				unset($_POST['date_startsec']);
				unset($_POST['date_startday']);
				unset($_POST['date_startmonth']);
				unset($_POST['date_startyear']);
				unset($_POST['date_endhour']);
				unset($_POST['date_endmin']);
				unset($_POST['date_endsec']);
				unset($_POST['date_endday']);
				unset($_POST['date_endmonth']);
				unset($_POST['date_endyear']);
			} else {
				$db->rollback();

				setEventMessages($object->error, $object->errors, 'errors');
			}
		}
	}

<<<<<<< HEAD
	else if ($action == 'updateline' && $user->rights->supplier_proposal->creer && GETPOST('cancel', 'alpha') == $langs->trans('Cancel')) {
=======
	elseif ($action == 'updateline' && $user->rights->supplier_proposal->creer && GETPOST('cancel','alpha') == $langs->trans('Cancel')) {
>>>>>>> ecc30b8f
		header('Location: ' . $_SERVER['PHP_SELF'] . '?id=' . $object->id); // Pour reaffichage de la fiche en cours d'edition
		exit();
	}

	// Set project
<<<<<<< HEAD
	else if ($action == 'classin' && $user->rights->supplier_proposal->creer) {
		$object->setProject(GETPOST('projectid'), 'int');
=======
	elseif ($action == 'classin' && $user->rights->supplier_proposal->creer) {
		$object->setProject(GETPOST('projectid'),'int');
>>>>>>> ecc30b8f
	}

	// Delai de livraison
	elseif ($action == 'setavailability' && $user->rights->supplier_proposal->creer) {
		$result = $object->availability($_POST['availability_id']);
	}

	// Conditions de reglement
	elseif ($action == 'setconditions' && $user->rights->supplier_proposal->creer) {
		$result = $object->setPaymentTerms(GETPOST('cond_reglement_id', 'int'));
	}

	elseif ($action == 'setremisepercent' && $user->rights->supplier_proposal->creer) {
		$result = $object->set_remise_percent($user, $_POST['remise_percent']);
	}

	elseif ($action == 'setremiseabsolue' && $user->rights->supplier_proposal->creer) {
		$result = $object->set_remise_absolue($user, $_POST['remise_absolue']);
	}

	// Mode de reglement
	elseif ($action == 'setmode' && $user->rights->supplier_proposal->creer) {
		$result = $object->setPaymentMethods(GETPOST('mode_reglement_id', 'int'));
	}

	// Multicurrency Code
	elseif ($action == 'setmulticurrencycode' && $user->rights->supplier_proposal->creer) {
		$result = $object->setMulticurrencyCode(GETPOST('multicurrency_code', 'alpha'));
	}

	// Multicurrency rate
	elseif ($action == 'setmulticurrencyrate' && $user->rights->supplier_proposal->creer) {
		$result = $object->setMulticurrencyRate(price2num(GETPOST('multicurrency_tx')));
	}

	elseif ($action == 'update_extras') {
		$object->oldcopy = dol_clone($object);

		// Fill array 'array_options' with data from update form
		$extralabels = $extrafields->fetch_name_optionals_label($object->table_element);
		$ret = $extrafields->setOptionalsFromPost($extralabels, $object, GETPOST('attribute', 'none'));
		if ($ret < 0) $error++;

		if (! $error)
		{
			$result = $object->insertExtraFields('SUPPLIER_PROPOSAL_MODIFY');
			if ($result < 0)
			{
				setEventMessages($object->error, $object->errors, 'errors');
				$error++;
			}
		}

		if ($error) $action = 'edit_extras';
	}
}


/*
 * View
 */

llxHeader('', $langs->trans('CommRequests'), 'EN:Ask_Price_Supplier|FR:Demande_de_prix_fournisseur');

$form = new Form($db);
$formother = new FormOther($db);
$formfile = new FormFile($db);
$formmargin = new FormMargin($db);
$companystatic = new Societe($db);
if (! empty($conf->projet->enabled)) { $formproject = new FormProjets($db); }

$now = dol_now();

// Add new askprice
if ($action == 'create')
{
	$currency_code = $conf->currency;

	print load_fiche_titre($langs->trans("NewAskPrice"));

	$soc = new Societe($db);
	if ($socid > 0)
		$res = $soc->fetch($socid);

	// Load objectsrc
	if (! empty($origin) && ! empty($originid))
	{
		$element = 'supplier_proposal';
		$subelement = 'supplier_proposal';

		dol_include_once('/' . $element . '/class/' . $subelement . '.class.php');

		$classname = ucfirst($subelement);
		$objectsrc = new $classname($db);
		$objectsrc->fetch($originid);
		if (empty($objectsrc->lines) && method_exists($objectsrc, 'fetch_lines'))
		{
			$objectsrc->fetch_lines();
		}
		$objectsrc->fetch_thirdparty();

		$projectid = (! empty($objectsrc->fk_project) ? $objectsrc->fk_project : '');
		$soc = $objectsrc->thirdparty;

		$cond_reglement_id 	= (! empty($objectsrc->cond_reglement_id)?$objectsrc->cond_reglement_id:(! empty($soc->cond_reglement_id)?$soc->cond_reglement_id:0)); // TODO maybe add default value option
		$mode_reglement_id 	= (! empty($objectsrc->mode_reglement_id)?$objectsrc->mode_reglement_id:(! empty($soc->mode_reglement_id)?$soc->mode_reglement_id:0));
		$remise_percent 	= (! empty($objectsrc->remise_percent)?$objectsrc->remise_percent:(! empty($soc->remise_supplier_percent)?$soc->remise_supplier_percent:0));
		$remise_absolue 	= (! empty($objectsrc->remise_absolue)?$objectsrc->remise_absolue:(! empty($soc->remise_absolue)?$soc->remise_absolue:0));

		// Replicate extrafields
		$objectsrc->fetch_optionals($originid);
		$object->array_options = $objectsrc->array_options;

		if (!empty($conf->multicurrency->enabled))
		{
			if (!empty($objectsrc->multicurrency_code)) $currency_code = $objectsrc->multicurrency_code;
			if (!empty($conf->global->MULTICURRENCY_USE_ORIGIN_TX) && !empty($objectsrc->multicurrency_tx))	$currency_tx = $objectsrc->multicurrency_tx;
		}
	}
	else
	{
		$cond_reglement_id 	= $soc->cond_reglement_supplier_id;
		$mode_reglement_id 	= $soc->mode_reglement_supplier_id;
		if (!empty($conf->multicurrency->enabled) && !empty($soc->multicurrency_code)) $currency_code = $soc->multicurrency_code;
	}

	$object = new SupplierProposal($db);

	print '<form name="addprop" action="' . $_SERVER["PHP_SELF"] . '" method="POST">';
	print '<input type="hidden" name="token" value="' . $_SESSION ['newtoken'] . '">';
	print '<input type="hidden" name="action" value="add">';
	if ($origin != 'project' && $originid) {
		print '<input type="hidden" name="origin" value="' . $origin . '">';
		print '<input type="hidden" name="originid" value="' . $originid . '">';
	}

	dol_fiche_head();

	print '<table class="border" width="100%">';

	// Reference
	print '<tr><td class="titlefieldcreate fieldrequired">' . $langs->trans('Ref') . '</td><td colspan="2">' . $langs->trans("Draft") . '</td></tr>';

	// Third party
	print '<tr>';
	print '<td class="fieldrequired">' . $langs->trans('Supplier') . '</td>';
	if ($socid > 0) {
		print '<td colspan="2">';
		print $soc->getNomUrl(1);
		print '<input type="hidden" name="socid" value="' . $soc->id . '">';
		print '</td>';
	} else {
		print '<td colspan="2">';
		print $form->select_company('', 'socid', 's.fournisseur = 1', 'SelectThirdParty', 0, 0, null, 0, 'minwidth300');
		print ' <a href="'.DOL_URL_ROOT.'/societe/card.php?action=create&client=0&fournisseur=1&backtopage='.urlencode($_SERVER["PHP_SELF"].'?action=create').'">'.$langs->trans("AddThirdParty").'</a>';
		print '</td>';
	}
	print '</tr>' . "\n";

	if ($soc->id > 0)
	{
		// Discounts for third party
		print '<tr><td>' . $langs->trans('Discounts') . '</td><td>';

		$absolute_discount = $soc->getAvailableDiscounts('', '', 0, 1);

		$thirdparty = $soc;
		$discount_type = 1;
		$backtopage = urlencode($_SERVER["PHP_SELF"] . '?socid=' . $thirdparty->id . '&action=' . $action . '&origin=' . GETPOST('origin') . '&originid=' . GETPOST('originid'));
		include DOL_DOCUMENT_ROOT.'/core/tpl/object_discounts.tpl.php';

		print '</td></tr>';
	}

	// Terms of payment
	print '<tr><td class="nowrap">' . $langs->trans('PaymentConditionsShort') . '</td><td colspan="2">';
	$form->select_conditions_paiements(GETPOST('cond_reglement_id') > 0 ? GETPOST('cond_reglement_id') : $cond_reglement_id, 'cond_reglement_id', -1, 1);
	print '</td></tr>';

	// Mode of payment
	print '<tr><td>' . $langs->trans('PaymentMode') . '</td><td colspan="2">';
	$form->select_types_paiements(GETPOST('mode_reglement_id') > 0 ? GETPOST('mode_reglement_id') : $mode_reglement_id, 'mode_reglement_id');
	print '</td></tr>';

	// Bank Account
	if (! empty($conf->global->BANK_ASK_PAYMENT_BANK_DURING_PROPOSAL) && ! empty($conf->banque->enabled)) {
		print '<tr><td>' . $langs->trans('BankAccount') . '</td><td colspan="2">';
		$form->select_comptes(GETPOST('fk_account')>0 ? GETPOST('fk_account', 'int') : $fk_account, 'fk_account', 0, '', 1);
		print '</td></tr>';
	}

	// Shipping Method
	if (! empty($conf->expedition->enabled)) {
		print '<tr><td>' . $langs->trans('SendingMethod') . '</td><td colspan="2">';
		print $form->selectShippingMethod(GETPOST('shipping_method_id') > 0 ? GETPOST('shipping_method_id', 'int') : $shipping_method_id, 'shipping_method_id', '', 1);
		print '</td></tr>';
	}

	// Delivery date (or manufacturing)
	print '<tr><td>' . $langs->trans("DeliveryDate") . '</td>';
	print '<td colspan="2">';
	$datedelivery = dol_mktime(0, 0, 0, GETPOST('liv_month'), GETPOST('liv_day'), GETPOST('liv_year'));
	if ($conf->global->DATE_LIVRAISON_WEEK_DELAY != "") {
		$tmpdte = time() + ((7 * $conf->global->DATE_LIVRAISON_WEEK_DELAY) * 24 * 60 * 60);
		$syear = date("Y", $tmpdte);
		$smonth = date("m", $tmpdte);
		$sday = date("d", $tmpdte);
		print $form->selectDate($syear."-".$smonth."-".$sday, 'liv_', '', '', '', "addask");
	} else {
		print $form->selectDate($datedelivery ? $datedelivery : -1, 'liv_', '', '', '', "addask", 1, 1);
	}
	print '</td></tr>';


	// Model
	print '<tr>';
	print '<td>' . $langs->trans("DefaultModel") . '</td>';
	print '<td colspan="2">';
	$liste = ModelePDFSupplierProposal::liste_modeles($db);
	print $form->selectarray('model', $liste, ($conf->global->SUPPLIER_PROPOSAL_ADDON_PDF_ODT_DEFAULT ? $conf->global->SUPPLIER_PROPOSAL_ADDON_PDF_ODT_DEFAULT : $conf->global->SUPPLIER_PROPOSAL_ADDON_PDF));
	print "</td></tr>";

	// Project
	if (! empty($conf->projet->enabled))
	{
		$langs->load("projects");

		$formproject = new FormProjets($db);

		if ($origin == 'project') $projectid = ($originid ? $originid : 0);

		print '<tr>';
		print '<td>' . $langs->trans("Project") . '</td><td colspan="2">';

		$numprojet = $formproject->select_projects(($soc->id > 0 ? $soc->id : -1), $projectid, 'projectid', 0, 0, 1, 1);
		print ' &nbsp; <a href="'.DOL_URL_ROOT.'/projet/card.php?socid=' . $soc->id . '&action=create&status=1&backtopage='.urlencode($_SERVER["PHP_SELF"].'?action=create&socid='.$soc->id).'">' . $langs->trans("AddProject") . '</a>';

		print '</td>';
		print '</tr>';
	}

	// Multicurrency
	if (! empty($conf->multicurrency->enabled)) {
		print '<tr>';
		print '<td>'.$form->editfieldkey('Currency', 'multicurrency_code', '', $object, 0).'</td>';
		print '<td colspan="3" class="maxwidthonsmartphone">';
		print $form->selectMultiCurrency($currency_code, 'multicurrency_code');
		print '</td></tr>';
	}

	// Other attributes
	$parameters = array('colspan' => ' colspan="3"');
	$reshook = $hookmanager->executeHooks('formObjectOptions', $parameters, $object, $action); // Note that $action and $object may have been modified by hook
	print $hookmanager->resPrint;
	if (empty($reshook)) {
		print $object->showOptionals($extrafields, 'edit');
	}


	// Lines from source
	if (! empty($origin) && ! empty($originid) && is_object($objectsrc))
	{
		// TODO for compatibility
		if ($origin == 'contrat') {
			// Calcul contrat->price (HT), contrat->total (TTC), contrat->tva
			$objectsrc->remise_absolue = $remise_absolue;
			$objectsrc->remise_percent = $remise_percent;
			$objectsrc->update_price(1, - 1, 1);
		}

		print "\n<!-- " . $classname . " info -->";
		print "\n";
		print '<input type="hidden" name="amount"         value="' . $objectsrc->total_ht . '">' . "\n";
		print '<input type="hidden" name="total"          value="' . $objectsrc->total_ttc . '">' . "\n";
		print '<input type="hidden" name="tva"            value="' . $objectsrc->total_tva . '">' . "\n";
		print '<input type="hidden" name="origin"         value="' . $objectsrc->element . '">';
		print '<input type="hidden" name="originid"       value="' . $objectsrc->id . '">';

		print '<tr><td>' . $langs->trans('CommRequest') . '</td><td colspan="2">' . $objectsrc->getNomUrl(1) . '</td></tr>';
		print '<tr><td>' . $langs->trans('TotalHT') . '</td><td colspan="2">' . price($objectsrc->total_ht) . '</td></tr>';
		print '<tr><td>' . $langs->trans('TotalVAT') . '</td><td colspan="2">' . price($objectsrc->total_tva) . "</td></tr>";
		if ($mysoc->localtax1_assuj == "1" || $objectsrc->total_localtax1 != 0 ) 		// Localtax1
		{
			print '<tr><td>' . $langs->transcountry("AmountLT1", $mysoc->country_code) . '</td><td colspan="2">' . price($objectsrc->total_localtax1) . "</td></tr>";
		}

		if ($mysoc->localtax2_assuj == "1" || $objectsrc->total_localtax2 != 0) 		// Localtax2
		{
			print '<tr><td>' . $langs->transcountry("AmountLT2", $mysoc->country_code) . '</td><td colspan="2">' . price($objectsrc->total_localtax2) . "</td></tr>";
		}
		print '<tr><td>' . $langs->trans('TotalTTC') . '</td><td colspan="2">' . price($objectsrc->total_ttc) . "</td></tr>";

		if (!empty($conf->multicurrency->enabled))
		{
			print '<tr><td>' . $langs->trans('MulticurrencyTotalHT') . '</td><td colspan="2">' . price($objectsrc->multicurrency_total_ht) . '</td></tr>';
			print '<tr><td>' . $langs->trans('MulticurrencyTotalVAT') . '</td><td colspan="2">' . price($objectsrc->multicurrency_total_tva) . "</td></tr>";
			print '<tr><td>' . $langs->trans('MulticurrencyTotalTTC') . '</td><td colspan="2">' . price($objectsrc->multicurrency_total_ttc) . "</td></tr>";
		}
	}

	print "</table>\n";


	/*
	 * Combobox pour la fonction de copie
 	 */

	if (empty($conf->global->SUPPLIER_PROPOSAL_CLONE_ON_CREATE_PAGE)) print '<input type="hidden" name="createmode" value="empty">';

	if (! empty($conf->global->SUPPLIER_PROPOSAL_CLONE_ON_CREATE_PAGE))
	{
		print '<br><table>';

		// For backward compatibility
		print '<tr>';
		print '<td><input type="radio" name="createmode" value="copy"></td>';
		print '<td>' . $langs->trans("CopyAskFrom") . ' </td>';
		print '<td>';
		$liste_ask = array();
		$liste_ask [0] = '';

		$sql = "SELECT p.rowid as id, p.ref, s.nom";
		$sql .= " FROM " . MAIN_DB_PREFIX . "supplier_proposal p";
		$sql .= ", " . MAIN_DB_PREFIX . "societe s";
		$sql .= " WHERE s.rowid = p.fk_soc";
		$sql .= " AND p.entity = " . $conf->entity;
		$sql .= " AND p.fk_statut <> ".SupplierProposal::STATUS_DRAFT;
		$sql .= " ORDER BY Id";

		$resql = $db->query($sql);
		if ($resql) {
			$num = $db->num_rows($resql);
			$i = 0;
			while ($i < $num) {
				$row = $db->fetch_row($resql);
				$askPriceSupplierRefAndSocName = $row [1] . " - " . $row [2];
				$liste_ask [$row [0]] = $askPriceSupplierRefAndSocName;
				$i ++;
			}
			print $form->selectarray("copie_supplier_proposal", $liste_ask, 0);
		} else {
			dol_print_error($db);
		}
		print '</td></tr>';

		print '<tr><td class="tdtop"><input type="radio" name="createmode" value="empty" checked></td>';
		print '<td valign="top" colspan="2">' . $langs->trans("CreateEmptyAsk") . '</td></tr>';
	}

	if (! empty($conf->global->SUPPLIER_PROPOSAL_CLONE_ON_CREATE_PAGE)) print '</table>';

	dol_fiche_end();

	print '<div class="center">';
	print '<input type="submit" class="button" value="' . $langs->trans("CreateDraft") . '">';
	print '&nbsp;&nbsp;&nbsp;&nbsp;&nbsp;';
	print '<input type="button" class="button" value="' . $langs->trans("Cancel") . '" onClick="javascript:history.go(-1)">';
	print '</div>';

	print "</form>";


	// Show origin lines
	if (! empty($origin) && ! empty($originid) && is_object($objectsrc)) {
		print '<br>';

		$title = $langs->trans('ProductsAndServices');
		print load_fiche_titre($title);

		print '<table class="noborder" width="100%">';

		$objectsrc->printOriginLinesList();

		print '</table>';
	}
} else {
	/*
	 * Show object in view mode
	 */

	$soc = new Societe($db);
	$soc->fetch($object->socid);

	$head = supplier_proposal_prepare_head($object);
	dol_fiche_head($head, 'comm', $langs->trans('CommRequest'), -1, 'supplier_proposal');

	$formconfirm = '';

	// Clone confirmation
	if ($action == 'clone') {
		// Create an array for form
		$formquestion = array(
							// 'text' => $langs->trans("ConfirmClone"),
							// array('type' => 'checkbox', 'name' => 'clone_content', 'label' => $langs->trans("CloneMainAttributes"), 'value' => 1),
							// array('type' => 'checkbox', 'name' => 'update_prices', 'label' => $langs->trans("PuttingPricesUpToDate"), 'value' =>
							// 1),
							array('type' => 'other','name' => 'socid','label' => $langs->trans("SelectThirdParty"),'value' => $form->select_company(GETPOST('socid', 'int'), 'socid', 's.fournisseur=1')));
		// Paiement incomplet. On demande si motif = escompte ou autre
		$formconfirm = $form->formconfirm($_SERVER["PHP_SELF"] . '?id=' . $object->id, $langs->trans('CloneAsk'), $langs->trans('ConfirmCloneAsk', $object->ref), 'confirm_clone', $formquestion, 'yes', 1);
	}

	// Confirm delete
	elseif ($action == 'delete') {
		$formconfirm = $form->formconfirm($_SERVER["PHP_SELF"] . '?id=' . $object->id, $langs->trans('DeleteAsk'), $langs->trans('ConfirmDeleteAsk', $object->ref), 'confirm_delete', '', 0, 1);
	}

	// Confirm reopen
	elseif ($action == 'reopen') {
		$formconfirm = $form->formconfirm($_SERVER["PHP_SELF"] . '?id=' . $object->id, $langs->trans('ReOpen'), $langs->trans('ConfirmReOpenAsk', $object->ref), 'confirm_reopen', '', 0, 1);
	}

	// Confirmation delete product/service line
	elseif ($action == 'ask_deleteline') {
		$formconfirm = $form->formconfirm($_SERVER["PHP_SELF"] . '?id=' . $object->id . '&lineid=' . $lineid, $langs->trans('DeleteProductLine'), $langs->trans('ConfirmDeleteProductLine'), 'confirm_deleteline', '', 0, 1);
	}

	// Confirm validate askprice
	elseif ($action == 'validate') {
		$error = 0;

		// on verifie si l'objet est en numerotation provisoire
		$ref = substr($object->ref, 1, 4);
		if ($ref == 'PROV') {
			$numref = $object->getNextNumRef($soc);
			if (empty($numref)) {
				$error ++;
				setEventMessages($object->error, $object->errors, 'errors');
			}
		} else {
			$numref = $object->ref;
		}

		$text = $langs->trans('ConfirmValidateAsk', $numref);
		if (! empty($conf->notification->enabled)) {
			require_once DOL_DOCUMENT_ROOT . '/core/class/notify.class.php';
			$notify = new Notify($db);
			$text .= '<br>';
			$text .= $notify->confirmMessage('SUPPLIER_PROPOSAL_VALIDATE', $object->socid, $object);
		}

		if (! $error)
			$formconfirm = $form->formconfirm($_SERVER["PHP_SELF"] . '?id=' . $object->id, $langs->trans('ValidateAsk'), $text, 'confirm_validate', '', 0, 1);
	}

	// Call Hook formConfirm
	$parameters = array('lineid' => $lineid);
	$reshook = $hookmanager->executeHooks('formConfirm', $parameters, $object, $action); // Note that $action and $object may have been modified by hook
	if (empty($reshook)) $formconfirm.=$hookmanager->resPrint;
	elseif ($reshook > 0) $formconfirm=$hookmanager->resPrint;

	// Print form confirm
	print $formconfirm;


	// Supplier proposal card
	$linkback = '<a href="' . DOL_URL_ROOT . '/supplier_proposal/list.php?restore_lastsearch_values=1' . (! empty($socid) ? '&socid=' . $socid : '') . '">' . $langs->trans("BackToList") . '</a>';


	$morehtmlref='<div class="refidno">';
	// Ref supplier
	//$morehtmlref.=$form->editfieldkey("RefSupplier", 'ref_supplier', $object->ref_supplier, $object, $user->rights->fournisseur->commande->creer, 'string', '', 0, 1);
	//$morehtmlref.=$form->editfieldval("RefSupplier", 'ref_supplier', $object->ref_supplier, $object, $user->rights->fournisseur->commande->creer, 'string', '', null, null, '', 1);
	// Thirdparty
	$morehtmlref.=$langs->trans('ThirdParty') . ' : ' . $object->thirdparty->getNomUrl(1);
	if (empty($conf->global->MAIN_DISABLE_OTHER_LINK) && $object->thirdparty->id > 0) $morehtmlref.=' (<a href="'.DOL_URL_ROOT.'/supplier_proposal/list.php?socid='.$object->thirdparty->id.'&search_societe='.urlencode($object->thirdparty->name).'">'.$langs->trans("OtherProposals").'</a>)';
	// Project
	if (! empty($conf->projet->enabled))
	{
		$langs->load("projects");
		$morehtmlref.='<br>'.$langs->trans('Project') . ' ';
		if ($user->rights->supplier_proposal->creer)
		{
			if ($action != 'classify')
				$morehtmlref.='<a href="' . $_SERVER['PHP_SELF'] . '?action=classify&amp;id=' . $object->id . '">' . img_edit($langs->transnoentitiesnoconv('SetProject')) . '</a> : ';
				if ($action == 'classify') {
					//$morehtmlref.=$form->form_project($_SERVER['PHP_SELF'] . '?id=' . $object->id, $object->socid, $object->fk_project, 'projectid', 0, 0, 1, 1);
					$morehtmlref.='<form method="post" action="'.$_SERVER['PHP_SELF'].'?id='.$object->id.'">';
					$morehtmlref.='<input type="hidden" name="action" value="classin">';
					$morehtmlref.='<input type="hidden" name="token" value="'.$_SESSION['newtoken'].'">';
					$morehtmlref.=$formproject->select_projects((empty($conf->global->PROJECT_CAN_ALWAYS_LINK_TO_ALL_SUPPLIERS)?$object->socid:-1), $object->fk_project, 'projectid', $maxlength, 0, 1, 0, 1, 0, 0, '', 1);
					$morehtmlref.='<input type="submit" class="button valignmiddle" value="'.$langs->trans("Modify").'">';
					$morehtmlref.='</form>';
				} else {
					$morehtmlref.=$form->form_project($_SERVER['PHP_SELF'] . '?id=' . $object->id, $object->socid, $object->fk_project, 'none', 0, 0, 0, 1);
				}
		} else {
			if (! empty($object->fk_project)) {
				$proj = new Project($db);
				$proj->fetch($object->fk_project);
				$morehtmlref.='<a href="'.DOL_URL_ROOT.'/projet/card.php?id=' . $object->fk_project . '" title="' . $langs->trans('ShowProject') . '">';
				$morehtmlref.=$proj->ref;
				$morehtmlref.='</a>';
			} else {
				$morehtmlref.='';
			}
		}
	}
	$morehtmlref.='</div>';


	dol_banner_tab($object, 'ref', $linkback, 1, 'ref', 'ref', $morehtmlref);


	print '<div class="fichecenter">';
	print '<div class="fichehalfleft">';
	print '<div class="underbanner clearboth"></div>';

	print '<table class="border tableforfield" width="100%">';

	// Relative and absolute discounts
	if (! empty($conf->global->FACTURE_DEPOSITS_ARE_JUST_PAYMENTS)) {
		$filterabsolutediscount = "fk_invoice_supplier_source IS NULL"; // If we want deposit to be substracted to payments only and not to total of final invoice
		$filtercreditnote = "fk_invoice_supplier_source IS NOT NULL"; // If we want deposit to be substracted to payments only and not to total of final invoice
	} else {
		$filterabsolutediscount = "fk_invoice_supplier_source IS NULL OR (description LIKE '(DEPOSIT)%' AND description NOT LIKE '(EXCESS PAID)%')";
		$filtercreditnote = "fk_invoice_supplier_source IS NOT NULL AND (description NOT LIKE '(DEPOSIT)%' OR description LIKE '(EXCESS PAID)%')";
	}

	print '<tr><td class="titlefield">' . $langs->trans('Discounts') . '</td><td>';

	$absolute_discount = $soc->getAvailableDiscounts('', $filterabsolutediscount, 0, 1);
	$absolute_creditnote = $soc->getAvailableDiscounts('', $filtercreditnote, 0, 1);
	$absolute_discount = price2num($absolute_discount, 'MT');
	$absolute_creditnote = price2num($absolute_creditnote, 'MT');

	$thirdparty = $soc;
	$discount_type = 1;
	$backtopage = urlencode($_SERVER["PHP_SELF"] . '?id=' . $object->id);
	include DOL_DOCUMENT_ROOT.'/core/tpl/object_discounts.tpl.php';

	print '</td></tr>';

	// Payment term
	print '<tr><td class="titlefield">';
	print '<table class="nobordernopadding" width="100%"><tr><td>';
	print $langs->trans('PaymentConditionsShort');
	print '</td>';
	if ($action != 'editconditions' && ! empty($object->brouillon))
		print '<td align="right"><a href="' . $_SERVER["PHP_SELF"] . '?action=editconditions&amp;id=' . $object->id . '">' . img_edit($langs->transnoentitiesnoconv('SetConditions'), 1) . '</a></td>';
	print '</tr></table>';
	print '</td><td colspan="3">';
	if ($action == 'editconditions') {
		$form->form_conditions_reglement($_SERVER['PHP_SELF'] . '?id=' . $object->id, $object->cond_reglement_id, 'cond_reglement_id', 1);
	} else {
		$form->form_conditions_reglement($_SERVER['PHP_SELF'] . '?id=' . $object->id, $object->cond_reglement_id, 'none', 1);
	}
	print '</td>';
	print '</tr>';

	// Delivery date
	$langs->load('deliveries');
	print '<tr><td>';
	print '<table class="nobordernopadding" width="100%"><tr><td>';
	print $langs->trans('DeliveryDate');
	print '</td>';
	if ($action != 'editdate_livraison' && ! empty($object->brouillon))
		print '<td align="right"><a href="' . $_SERVER["PHP_SELF"] . '?action=editdate_livraison&amp;id=' . $object->id . '">' . img_edit($langs->transnoentitiesnoconv('SetDeliveryDate'), 1) . '</a></td>';
	print '</tr></table>';
	print '</td><td colspan="3">';
	if ($action == 'editdate_livraison') {
		print '<form name="editdate_livraison" action="' . $_SERVER["PHP_SELF"] . '?id=' . $object->id . '" method="post">';
		print '<input type="hidden" name="token" value="' . $_SESSION ['newtoken'] . '">';
		print '<input type="hidden" name="action" value="setdate_livraison">';
		print $form->selectDate($object->date_livraison, 'liv_', '', '', '', "editdate_livraison");
		print '<input type="submit" class="button" value="' . $langs->trans('Modify') . '">';
		print '</form>';
	} else {
		print dol_print_date($object->date_livraison, 'daytext');
	}
	print '</td>';
	print '</tr>';

	// Payment mode
	print '<tr>';
	print '<td>';
	print '<table class="nobordernopadding" width="100%"><tr><td>';
	print $langs->trans('PaymentMode');
	print '</td>';
	if ($action != 'editmode' && ! empty($object->brouillon))
		print '<td align="right"><a href="' . $_SERVER["PHP_SELF"] . '?action=editmode&amp;id=' . $object->id . '">' . img_edit($langs->transnoentitiesnoconv('SetMode'), 1) . '</a></td>';
	print '</tr></table>';
	print '</td><td colspan="3">';
	if ($action == 'editmode') {
		$form->form_modes_reglement($_SERVER['PHP_SELF'] . '?id=' . $object->id, $object->mode_reglement_id, 'mode_reglement_id', 'DBIT', 1, 1);
	} else {
		$form->form_modes_reglement($_SERVER['PHP_SELF'] . '?id=' . $object->id, $object->mode_reglement_id, 'none');
	}
	print '</td></tr>';

	// Multicurrency
	if (! empty($conf->multicurrency->enabled))
	{
		// Multicurrency code
		print '<tr>';
		print '<td>';
		print '<table class="nobordernopadding" width="100%"><tr><td>';
		print $form->editfieldkey('Currency', 'multicurrency_code', '', $object, 0);
		print '</td>';
		if ($action != 'editmulticurrencycode' && ! empty($object->brouillon))
			print '<td align="right"><a href="' . $_SERVER["PHP_SELF"] . '?action=editmulticurrencycode&amp;id=' . $object->id . '">' . img_edit($langs->transnoentitiesnoconv('SetMultiCurrencyCode'), 1) . '</a></td>';
		print '</tr></table>';
		print '</td><td colspan="3">';
		if ($action == 'editmulticurrencycode') {
			$form->form_multicurrency_code($_SERVER['PHP_SELF'] . '?id=' . $object->id, $object->multicurrency_code, 'multicurrency_code');
		} else {
			$form->form_multicurrency_code($_SERVER['PHP_SELF'] . '?id=' . $object->id, $object->multicurrency_code, 'none');
		}
		print '</td></tr>';

		// Multicurrency rate
		print '<tr>';
		print '<td>';
		print '<table class="nobordernopadding" width="100%"><tr><td>';
		print $form->editfieldkey('CurrencyRate', 'multicurrency_tx', '', $object, 0);
		print '</td>';
		if ($action != 'editmulticurrencyrate' && ! empty($object->brouillon) && $object->multicurrency_code && $object->multicurrency_code != $conf->currency)
			print '<td align="right"><a href="' . $_SERVER["PHP_SELF"] . '?action=editmulticurrencyrate&amp;id=' . $object->id . '">' . img_edit($langs->transnoentitiesnoconv('SetMultiCurrencyCode'), 1) . '</a></td>';
		print '</tr></table>';
		print '</td><td colspan="3">';
		if ($action == 'editmulticurrencyrate' || $action == 'actualizemulticurrencyrate') {
			if($action == 'actualizemulticurrencyrate') {
   				list($object->fk_multicurrency, $object->multicurrency_tx) = MultiCurrency::getIdAndTxFromCode($object->db, $object->multicurrency_code);
			}
			$form->form_multicurrency_rate($_SERVER['PHP_SELF'] . '?id=' . $object->id, $object->multicurrency_tx, 'multicurrency_tx', $object->multicurrency_code);
		} else {
			$form->form_multicurrency_rate($_SERVER['PHP_SELF'] . '?id=' . $object->id, $object->multicurrency_tx, 'none', $object->multicurrency_code);
			if($object->statut == $object::STATUS_DRAFT && $object->multicurrency_code && $object->multicurrency_code != $conf->currency) {
				print '<div class="inline-block"> &nbsp; &nbsp; &nbsp; &nbsp; ';
				print '<a href="'.$_SERVER["PHP_SELF"].'?id='.$object->id.'&action=actualizemulticurrencyrate">'.$langs->trans("ActualizeCurrency").'</a>';
				print '</div>';
			}
		}
		print '</td></tr>';
	}

	/* Not for supplier proposals
	if ($soc->outstanding_limit)
	{
		// Outstanding Bill
		print '<tr><td>';
		print $langs->trans('OutstandingBill');
		print '</td><td align=right colspan="3">';
		print price($soc->get_OutstandingBill()) . ' / ';
		print price($soc->outstanding_limit, 0, '', 1, - 1, - 1, $conf->currency);
		print '</td>';
		print '</tr>';
	}*/

	if (! empty($conf->global->BANK_ASK_PAYMENT_BANK_DURING_PROPOSAL) && ! empty($conf->banque->enabled))
	{
		// Bank Account
		print '<tr><td>';
		print '<table width="100%" class="nobordernopadding"><tr><td>';
		print $langs->trans('BankAccount');
		print '</td>';
		if ($action != 'editbankaccount' && $user->rights->supplier_proposal->creer)
			print '<td align="right"><a href="'.$_SERVER["PHP_SELF"].'?action=editbankaccount&amp;id='.$object->id.'">'.img_edit($langs->trans('SetBankAccount'), 1).'</a></td>';
		print '</tr></table>';
		print '</td><td colspan="3">';
		if ($action == 'editbankaccount') {
			$form->formSelectAccount($_SERVER['PHP_SELF'].'?id='.$object->id, $object->fk_account, 'fk_account', 1);
		} else {
			$form->formSelectAccount($_SERVER['PHP_SELF'].'?id='.$object->id, $object->fk_account, 'none');
		}
		print '</td>';
		print '</tr>';
	}

	// Other attributes
	$cols = 2;
	include DOL_DOCUMENT_ROOT . '/core/tpl/extrafields_view.tpl.php';

	print '</table>';

	print '</div>';
	print '<div class="fichehalfright">';
	print '<div class="ficheaddleft">';
	print '<div class="underbanner clearboth"></div>';

	print '<table class="border tableforfield centpercent">';

	if (!empty($conf->multicurrency->enabled) && ($object->multicurrency_code != $conf->currency))
	{
		// Multicurrency Amount HT
		print '<tr><td class="titlefieldmiddle">' . $form->editfieldkey('MulticurrencyAmountHT', 'multicurrency_total_ht', '', $object, 0) . '</td>';
		print '<td>' . price($object->multicurrency_total_ht, '', $langs, 0, - 1, - 1, (!empty($object->multicurrency_code) ? $object->multicurrency_code : $conf->currency)) . '</td>';
		print '</tr>';

		// Multicurrency Amount VAT
		print '<tr><td>' . $form->editfieldkey('MulticurrencyAmountVAT', 'multicurrency_total_tva', '', $object, 0) . '</td>';
		print '<td>' . price($object->multicurrency_total_tva, '', $langs, 0, - 1, - 1, (!empty($object->multicurrency_code) ? $object->multicurrency_code : $conf->currency)) . '</td>';
		print '</tr>';

		// Multicurrency Amount TTC
		print '<tr><td>' . $form->editfieldkey('MulticurrencyAmountTTC', 'multicurrency_total_ttc', '', $object, 0) . '</td>';
		print '<td>' . price($object->multicurrency_total_ttc, '', $langs, 0, - 1, - 1, (!empty($object->multicurrency_code) ? $object->multicurrency_code : $conf->currency)) . '</td>';
		print '</tr>';
	}

	// Amount HT
	print '<tr><td class="titlefieldmiddle">' . $langs->trans('AmountHT') . '</td>';
	print '<td>' . price($object->total_ht, '', $langs, 0, - 1, - 1, $conf->currency) . '</td>';
	print '</tr>';

	// Amount VAT
	print '<tr><td>' . $langs->trans('AmountVAT') . '</td>';
	print '<td>' . price($object->total_tva, '', $langs, 0, - 1, - 1, $conf->currency) . '</td>';
	print '</tr>';

	// Amount Local Taxes
	if ($mysoc->localtax1_assuj == "1" || $object->total_localtax1 != 0) 	// Localtax1
	{
		print '<tr><td>' . $langs->transcountry("AmountLT1", $mysoc->country_code) . '</td>';
		print '<td class="nowrap">' . price($object->total_localtax1, '', $langs, 0, - 1, - 1, $conf->currency) . '</td>';
		print '</tr>';
	}
	if ($mysoc->localtax2_assuj == "1" || $object->total_localtax2 != 0) 	// Localtax2
	{
		print '<tr><td height="10">' . $langs->transcountry("AmountLT2", $mysoc->country_code) . '</td>';
		print '<td class="nowrap">' . price($object->total_localtax2, '', $langs, 0, - 1, - 1, $conf->currency) . '</td>';
		print '</tr>';
	}

	// Amount TTC
	print '<tr><td height="10">' . $langs->trans('AmountTTC') . '</td>';
	print '<td class="nowrap">' . price($object->total_ttc, '', $langs, 0, - 1, - 1, $conf->currency) . '</td>';
	print '</tr>';

	print '</table>';

	// Margin Infos
	/*if (! empty($conf->margin->enabled)) {
	   $formmargin->displayMarginInfos($object);
	}*/

	print '</div>';
	print '</div>';
	print '</div>';

	print '<div class="clearboth"></div><br>';

	if (! empty($conf->global->MAIN_DISABLE_CONTACTS_TAB)) {
		$blocname = 'contacts';
		$title = $langs->trans('ContactsAddresses');
		include DOL_DOCUMENT_ROOT . '/core/tpl/bloc_showhide.tpl.php';
	}

	if (! empty($conf->global->MAIN_DISABLE_NOTES_TAB)) {
		$blocname = 'notes';
		$title = $langs->trans('Notes');
		include DOL_DOCUMENT_ROOT . '/core/tpl/bloc_showhide.tpl.php';
	}

	/*
	 * Lines
	 */

	// Show object lines
	$result = $object->getLinesArray();

	print '	<form name="addproduct" id="addproduct" action="' . $_SERVER["PHP_SELF"] . '?id=' . $object->id . (($action != 'editline') ? '#add' : '#line_' . GETPOST('lineid')) . '" method="POST">
	<input type="hidden" name="token" value="' . $_SESSION ['newtoken'] . '">
	<input type="hidden" name="action" value="' . (($action != 'editline') ? 'addline' : 'updateline') . '">
	<input type="hidden" name="mode" value="">
	<input type="hidden" name="id" value="' . $object->id . '">
	';

	if (! empty($conf->use_javascript_ajax) && $object->statut == SupplierProposal::STATUS_DRAFT) {
		include DOL_DOCUMENT_ROOT . '/core/tpl/ajaxrow.tpl.php';
	}

	print '<div class="div-table-responsive-no-min">';
	print '<table id="tablelines" class="noborder noshadow" width="100%">';

	// Add free products/services form
	global $forceall, $senderissupplier, $dateSelector;
	$forceall=1; $dateSelector=0;
	$senderissupplier=2;	// $senderissupplier=2 is same than 1 but disable test on minimum qty.
	if (! empty($conf->global->SUPPLIER_PROPOSAL_WITH_PREDEFINED_PRICES_ONLY)) $senderissupplier=1;

	if (! empty($object->lines))
		$ret = $object->printObjectLines($action, $soc, $mysoc, $lineid, 1);

	// Form to add new line
	if ($object->statut == SupplierProposal::STATUS_DRAFT && $user->rights->supplier_proposal->creer)
	{
		if ($action != 'editline')
		{
			// Add products/services form
			$object->formAddObjectLine(1, $soc, $mysoc);

			$parameters = array();
			$reshook = $hookmanager->executeHooks('formAddObjectLine', $parameters, $object, $action); // Note that $action and $object may have been modified by hook
		}
	}

	print '</table>';
	print '</div>';
	print "</form>\n";

	dol_fiche_end();

	if ($action == 'statut')
	{
		// Form to set proposal accepted/refused
		$form_close = '<form action="' . $_SERVER["PHP_SELF"] . '?id=' . $object->id . '" method="post">';
		if (! empty($conf->global->SUPPLIER_PROPOSAL_UPDATE_PRICE_ON_SUPPlIER_PROPOSAL)) $form_close .= '<p class="notice">'.$langs->trans('SupplierProposalRefFournNotice').'</p>';  // TODO Suggest a permanent checkbox instead of option
		$form_close .= '<input type="hidden" name="token" value="' . $_SESSION ['newtoken'] . '">';
		$form_close .= '<table class="border" width="100%">';
		$form_close .= '<tr><td width="150"  align="left">' . $langs->trans("CloseAs") . '</td><td class="left">';
		$form_close .= '<input type="hidden" name="action" value="setstatut">';
		$form_close .= '<select id="statut" name="statut" class="flat">';
		$form_close .= '<option value="0">&nbsp;</option>';
		$form_close .= '<option value="2">' . $langs->trans('SupplierProposalStatusSigned') . '</option>';
		$form_close .= '<option value="3">' . $langs->trans('SupplierProposalStatusNotSigned') . '</option>';
		$form_close .= '</select>';
		$form_close .= '</td></tr>';
		$form_close .= '<tr><td width="150" align="left">' . $langs->trans('Note') . '</td><td class="left"><textarea cols="70" rows="' . ROWS_3 . '" wrap="soft" name="note">';
		$form_close .= $object->note;
		$form_close .= '</textarea></td></tr>';
		$form_close .= '<tr><td align="center" colspan="2">';
		$form_close .= '<input type="submit" class="button" name="validate" value="' . $langs->trans('Save') . '">';
		$form_close .= ' &nbsp; <input type="submit" class="button" name="cancel" value="' . $langs->trans('Cancel') . '">';
		$form_close .= '<a name="acceptedrefused">&nbsp;</a>';
		$form_close .= '</td>';
		$form_close .= '</tr></table></form>';

		print $form_close;
	}

	/*
	 * Boutons Actions
	 */
	if ($action != 'presend') {
		print '<div class="tabsAction">';

		$parameters = array();
		$reshook = $hookmanager->executeHooks('addMoreActionsButtons', $parameters, $object, $action); // Note that $action and $object may have been
																									   // modified by hook
		if (empty($reshook))
		{
			if ($action != 'statut' && $action != 'editline')
			{
				// Validate
				if ($object->statut == SupplierProposal::STATUS_DRAFT && $object->total_ttc >= 0 && count($object->lines) > 0 &&
					((empty($conf->global->MAIN_USE_ADVANCED_PERMS) && ! empty($user->rights->supplier_proposal->creer))
	   				|| (! empty($conf->global->MAIN_USE_ADVANCED_PERMS) && ! empty($user->rights->supplier_proposal->validate_advance)))
				) {
					if (count($object->lines) > 0)
						print '<div class="inline-block divButAction"><a class="butAction" href="' . $_SERVER["PHP_SELF"] . '?id=' . $object->id . '&amp;action=validate">' . $langs->trans('Validate') . '</a></div>';
					// else print '<a class="butActionRefused classfortooltip" href="#">'.$langs->trans('Validate').'</a>';
				}

				// Edit
				if ($object->statut == SupplierProposal::STATUS_VALIDATED && $user->rights->supplier_proposal->creer) {
					print '<div class="inline-block divButAction"><a class="butAction" href="' . $_SERVER["PHP_SELF"] . '?id=' . $object->id . '&amp;action=modif">' . $langs->trans('Modify') . '</a></div>';
				}

				// ReOpen
				if (($object->statut == SupplierProposal::STATUS_SIGNED || $object->statut == SupplierProposal::STATUS_NOTSIGNED || $object->statut == SupplierProposal::STATUS_CLOSE) && $user->rights->supplier_proposal->cloturer) {
					print '<div class="inline-block divButAction"><a class="butAction" href="' . $_SERVER["PHP_SELF"] . '?id=' . $object->id . '&amp;action=reopen' . (empty($conf->global->MAIN_JUMP_TAG) ? '' : '#reopen') . '"';
					print '>' . $langs->trans('ReOpen') . '</a></div>';
				}

				// Send
				if ($object->statut == SupplierProposal::STATUS_VALIDATED || $object->statut == SupplierProposal::STATUS_SIGNED) {
					if (empty($conf->global->MAIN_USE_ADVANCED_PERMS) || $user->rights->supplier_proposal->send_advance) {
						print '<div class="inline-block divButAction"><a class="butAction" href="' . $_SERVER["PHP_SELF"] . '?id=' . $object->id . '&action=presend&mode=init#formmailbeforetitle">' . $langs->trans('SendMail') . '</a></div>';
					} else
						print '<div class="inline-block divButAction"><a class="butActionRefused classfortooltip" href="#">' . $langs->trans('SendMail') . '</a></div>';
				}

				// Create an order
				if (! empty($conf->commande->enabled) && $object->statut == SupplierProposal::STATUS_SIGNED) {
					if ($user->rights->fournisseur->commande->creer) {
						print '<div class="inline-block divButAction"><a class="butAction" href="' . DOL_URL_ROOT . '/fourn/commande/card.php?action=create&amp;origin=' . $object->element . '&amp;originid=' . $object->id . '&amp;socid=' . $object->socid . '">' . $langs->trans("AddOrder") . '</a></div>';
					}
				}

				// Set accepted/refused
				if ($object->statut == SupplierProposal::STATUS_VALIDATED && $user->rights->supplier_proposal->cloturer) {
					print '<div class="inline-block divButAction"><a class="butAction" href="' . $_SERVER["PHP_SELF"] . '?id=' . $object->id . '&amp;action=statut' . (empty($conf->global->MAIN_JUMP_TAG) ? '' : '#acceptedrefused') . '"';
					print '>' . $langs->trans('SetAcceptedRefused') . '</a></div>';
				}

				// Close
				if ($object->statut == SupplierProposal::STATUS_SIGNED && $user->rights->supplier_proposal->cloturer) {
					print '<div class="inline-block divButAction"><a class="butAction" href="' . $_SERVER["PHP_SELF"] . '?id=' . $object->id . '&amp;action=close' . (empty($conf->global->MAIN_JUMP_TAG) ? '' : '#close') . '"';
					print '>' . $langs->trans('Close') . '</a></div>';
				}

				// Clone
				if ($user->rights->supplier_proposal->creer) {
					print '<div class="inline-block divButAction"><a class="butAction" href="' . $_SERVER['PHP_SELF'] . '?id=' . $object->id . '&amp;socid=' . $object->socid . '&amp;action=clone&amp;object=' . $object->element . '">' . $langs->trans("ToClone") . '</a></div>';
				}

				// Delete
				if (($object->statut == SupplierProposal::STATUS_DRAFT && $user->rights->supplier_proposal->creer) || $user->rights->supplier_proposal->supprimer) {
					print '<div class="inline-block divButAction"><a class="butActionDelete" href="' . $_SERVER["PHP_SELF"] . '?id=' . $object->id . '&amp;action=delete"';
					print '>' . $langs->trans('Delete') . '</a></div>';
				}
			}
		}

		print '</div>';
	}

	if ($action != 'presend')
	{
		print '<div class="fichecenter"><div class="fichehalfleft">';

		/*
		 * Documents generes
		 */
		$filename = dol_sanitizeFileName($object->ref);
		$filedir = $conf->supplier_proposal->dir_output . "/" . dol_sanitizeFileName($object->ref);
		$urlsource = $_SERVER["PHP_SELF"] . "?id=" . $object->id;
		$genallowed = $user->rights->supplier_proposal->lire;
		$delallowed = $user->rights->supplier_proposal->creer;

		print $formfile->showdocuments('supplier_proposal', $filename, $filedir, $urlsource, $genallowed, $delallowed, $object->modelpdf, 1, 0, 0, 28, 0, '', 0, '', $soc->default_lang);


		// Show links to link elements
		$linktoelem = $form->showLinkToObjectBlock($object, null, array('supplier_proposal'));
		$somethingshown = $form->showLinkedObjectBlock($object, $linktoelem);


		print '</div><div class="fichehalfright"><div class="ficheaddleft">';

		// List of actions on element
		include_once DOL_DOCUMENT_ROOT . '/core/class/html.formactions.class.php';
		$formactions = new FormActions($db);
		$somethingshown = $formactions->showactions($object, 'supplier_proposal', $socid, 1);

		print '</div></div></div>';
	}

	// Select mail models is same action as presend
	if (GETPOST('modelselected')) {
		$action = 'presend';
	}

	// Presend form
	$modelmail='supplier_proposal_send';
	$defaulttopic='SendAskRef';
	$diroutput = $conf->supplier_proposal->dir_output;
	$trackid = 'spr'.$object->id;

	include DOL_DOCUMENT_ROOT.'/core/tpl/card_presend.tpl.php';
}

// End of page
llxFooter();
$db->close();<|MERGE_RESOLUTION|>--- conflicted
+++ resolved
@@ -445,11 +445,7 @@
 	}
 
 	// Reopen proposal
-<<<<<<< HEAD
-	else if ($action == 'confirm_reopen' && $user->rights->supplier_proposal->cloturer && ! GETPOST('cancel', 'alpha')) {
-=======
-	elseif ($action == 'confirm_reopen' && $user->rights->supplier_proposal->cloturer && ! GETPOST('cancel','alpha')) {
->>>>>>> ecc30b8f
+	elseif ($action == 'confirm_reopen' && $user->rights->supplier_proposal->cloturer && ! GETPOST('cancel', 'alpha')) {
 		// prevent browser refresh from reopening proposal several times
 		if ($object->statut == SupplierProposal::STATUS_SIGNED || $object->statut == SupplierProposal::STATUS_NOTSIGNED || $object->statut == SupplierProposal::STATUS_CLOSE) {
 			$object->reopen($user, SupplierProposal::STATUS_VALIDATED);
@@ -457,11 +453,7 @@
 	}
 
 	// Close proposal
-<<<<<<< HEAD
-	else if ($action == 'close' && $user->rights->supplier_proposal->cloturer && ! GETPOST('cancel', 'alpha')) {
-=======
-	elseif ($action == 'close' && $user->rights->supplier_proposal->cloturer && ! GETPOST('cancel','alpha')) {
->>>>>>> ecc30b8f
+	elseif ($action == 'close' && $user->rights->supplier_proposal->cloturer && ! GETPOST('cancel', 'alpha')) {
 		// prevent browser refresh from reopening proposal several times
 		if ($object->statut == SupplierProposal::STATUS_SIGNED) {
 			$object->setStatut(SupplierProposal::STATUS_CLOSE);
@@ -469,11 +461,7 @@
 	}
 
 	// Set accepted/refused
-<<<<<<< HEAD
-	else if ($action == 'setstatut' && $user->rights->supplier_proposal->cloturer && ! GETPOST('cancel', 'alpha')) {
-=======
-	elseif ($action == 'setstatut' && $user->rights->supplier_proposal->cloturer && ! GETPOST('cancel','alpha')) {
->>>>>>> ecc30b8f
+	elseif ($action == 'setstatut' && $user->rights->supplier_proposal->cloturer && ! GETPOST('cancel', 'alpha')) {
 		if (! GETPOST('statut')) {
 			setEventMessages($langs->trans("ErrorFieldRequired", $langs->transnoentities("CloseAs")), null, 'errors');
 			$action = 'statut';
@@ -931,23 +919,14 @@
 		}
 	}
 
-<<<<<<< HEAD
-	else if ($action == 'updateline' && $user->rights->supplier_proposal->creer && GETPOST('cancel', 'alpha') == $langs->trans('Cancel')) {
-=======
-	elseif ($action == 'updateline' && $user->rights->supplier_proposal->creer && GETPOST('cancel','alpha') == $langs->trans('Cancel')) {
->>>>>>> ecc30b8f
+	elseif ($action == 'updateline' && $user->rights->supplier_proposal->creer && GETPOST('cancel', 'alpha') == $langs->trans('Cancel')) {
 		header('Location: ' . $_SERVER['PHP_SELF'] . '?id=' . $object->id); // Pour reaffichage de la fiche en cours d'edition
 		exit();
 	}
 
 	// Set project
-<<<<<<< HEAD
-	else if ($action == 'classin' && $user->rights->supplier_proposal->creer) {
+	elseif ($action == 'classin' && $user->rights->supplier_proposal->creer) {
 		$object->setProject(GETPOST('projectid'), 'int');
-=======
-	elseif ($action == 'classin' && $user->rights->supplier_proposal->creer) {
-		$object->setProject(GETPOST('projectid'),'int');
->>>>>>> ecc30b8f
 	}
 
 	// Delai de livraison
