--- conflicted
+++ resolved
@@ -1277,11 +1277,7 @@
 			$filter = '((s.fournisseur:=:1) AND (s.status:=:1))';
 			print img_picto('', 'company', 'class="pictofixedwidth"').$form->select_company((empty($socid) ? '' : $socid), 'socid', $filter, 'SelectThirdParty', 1, 0, null, 0, 'minwidth175 maxwidth500 widthcentpercentminusxx');
 			// reload page to retrieve customer informations
-<<<<<<< HEAD
-			if (!empty($conf->global->RELOAD_PAGE_ON_SUPPLIER_CHANGE)) {
-=======
 			if (getDolGlobalString('RELOAD_PAGE_ON_SUPPLIER_CHANGE')) {
->>>>>>> 729451fa
 				print '<script>
 				$(document).ready(function() {
 					$("#socid").change(function() {
@@ -1325,11 +1321,7 @@
 		print '</td></tr>';
 
 		// Bank Account
-<<<<<<< HEAD
-		if (!empty($conf->global->BANK_ASK_PAYMENT_BANK_DURING_PROPOSAL) && isModEnabled("banque")) {
-=======
 		if (getDolGlobalString('BANK_ASK_PAYMENT_BANK_DURING_PROPOSAL') && isModEnabled("banque")) {
->>>>>>> 729451fa
 			print '<tr><td>'.$langs->trans('BankAccount').'</td><td colspan="2">';
 			$form->select_comptes(GETPOST('fk_account') > 0 ? GETPOST('fk_account', 'int') : $fk_account, 'fk_account', 0, '', 1);
 			print '</td></tr>';
@@ -1366,11 +1358,7 @@
 		print '<td colspan="2">';
 		print img_picto('', 'pdf', 'class="pictofixedwidth"');
 		$list = ModelePDFSupplierProposal::liste_modeles($db);
-<<<<<<< HEAD
-		$preselected = (!empty($conf->global->SUPPLIER_PROPOSAL_ADDON_PDF_ODT_DEFAULT) ? $conf->global->SUPPLIER_PROPOSAL_ADDON_PDF_ODT_DEFAULT : $conf->global->SUPPLIER_PROPOSAL_ADDON_PDF);
-=======
 		$preselected = (getDolGlobalString('SUPPLIER_PROPOSAL_ADDON_PDF_ODT_DEFAULT') ? $conf->global->SUPPLIER_PROPOSAL_ADDON_PDF_ODT_DEFAULT : $conf->global->SUPPLIER_PROPOSAL_ADDON_PDF);
->>>>>>> 729451fa
 		print $form->selectarray('model', $list, $preselected, 0, 0, 0, '', 0, 0, 0, '', '', 1);
 		print "</td></tr>";
 
@@ -1456,19 +1444,11 @@
 		 * Combobox for copy function
 		  */
 
-<<<<<<< HEAD
-		if (empty($conf->global->SUPPLIER_PROPOSAL_CLONE_ON_CREATE_PAGE)) {
-			print '<input type="hidden" name="createmode" value="empty">';
-		}
-
-		if (!empty($conf->global->SUPPLIER_PROPOSAL_CLONE_ON_CREATE_PAGE)) {
-=======
 		if (!getDolGlobalString('SUPPLIER_PROPOSAL_CLONE_ON_CREATE_PAGE')) {
 			print '<input type="hidden" name="createmode" value="empty">';
 		}
 
 		if (getDolGlobalString('SUPPLIER_PROPOSAL_CLONE_ON_CREATE_PAGE')) {
->>>>>>> 729451fa
 			print '<br><table>';
 
 			// For backward compatibility
@@ -1507,11 +1487,7 @@
 			print '<td valign="top" colspan="2">'.$langs->trans("CreateEmptyAsk").'</td></tr>';
 		}
 
-<<<<<<< HEAD
-		if (!empty($conf->global->SUPPLIER_PROPOSAL_CLONE_ON_CREATE_PAGE)) {
-=======
 		if (getDolGlobalString('SUPPLIER_PROPOSAL_CLONE_ON_CREATE_PAGE')) {
->>>>>>> 729451fa
 			print '</table>';
 		}
 	}
@@ -1670,11 +1646,7 @@
 		print '<table class="border tableforfield centpercent">';
 
 		// Relative and absolute discounts
-<<<<<<< HEAD
-		if (!empty($conf->global->FACTURE_SUPPLIER_DEPOSITS_ARE_JUST_PAYMENTS)) {
-=======
 		if (getDolGlobalString('FACTURE_SUPPLIER_DEPOSITS_ARE_JUST_PAYMENTS')) {
->>>>>>> 729451fa
 			$filterabsolutediscount = "fk_invoice_supplier_source IS NULL"; // If we want deposit to be substracted to payments only and not to total of final invoice
 			$filtercreditnote = "fk_invoice_supplier_source IS NOT NULL"; // If we want deposit to be substracted to payments only and not to total of final invoice
 		} else {
@@ -1819,11 +1791,7 @@
 			print '</tr>';
 		}*/
 
-<<<<<<< HEAD
-		if (!empty($conf->global->BANK_ASK_PAYMENT_BANK_DURING_PROPOSAL) && isModEnabled("banque")) {
-=======
 		if (getDolGlobalString('BANK_ASK_PAYMENT_BANK_DURING_PROPOSAL') && isModEnabled("banque")) {
->>>>>>> 729451fa
 			// Bank Account
 			print '<tr><td>';
 			print '<table width="100%" class="nobordernopadding"><tr><td>';
@@ -1917,21 +1885,13 @@
 
 		print '<div class="clearboth"></div><br>';
 
-<<<<<<< HEAD
-		if (!empty($conf->global->MAIN_DISABLE_CONTACTS_TAB)) {
-=======
 		if (getDolGlobalString('MAIN_DISABLE_CONTACTS_TAB')) {
->>>>>>> 729451fa
 			$blocname = 'contacts';
 			$title = $langs->trans('ContactsAddresses');
 			include DOL_DOCUMENT_ROOT.'/core/tpl/bloc_showhide.tpl.php';
 		}
 
-<<<<<<< HEAD
-		if (!empty($conf->global->MAIN_DISABLE_NOTES_TAB)) {
-=======
 		if (getDolGlobalString('MAIN_DISABLE_NOTES_TAB')) {
->>>>>>> 729451fa
 			$blocname = 'notes';
 			$title = $langs->trans('Notes');
 			include DOL_DOCUMENT_ROOT.'/core/tpl/bloc_showhide.tpl.php';
@@ -1961,17 +1921,11 @@
 
 		// Add free products/services form
 		global $forceall, $senderissupplier, $dateSelector, $inputalsopricewithtax;
-<<<<<<< HEAD
-		$forceall = 1; $dateSelector = 0; $inputalsopricewithtax = 1;
-		$senderissupplier = 2; // $senderissupplier=2 is same than 1 but disable test on minimum qty.
-		if (!empty($conf->global->SUPPLIER_PROPOSAL_WITH_PREDEFINED_PRICES_ONLY)) {
-=======
 		$forceall = 1;
 		$dateSelector = 0;
 		$inputalsopricewithtax = 1;
 		$senderissupplier = 2; // $senderissupplier=2 is same than 1 but disable test on minimum qty.
 		if (getDolGlobalString('SUPPLIER_PROPOSAL_WITH_PREDEFINED_PRICES_ONLY')) {
->>>>>>> 729451fa
 			$senderissupplier = 1;
 		}
 
@@ -1986,18 +1940,12 @@
 
 				$parameters = array();
 				$reshook = $hookmanager->executeHooks('formAddObjectLine', $parameters, $object, $action); // Note that $action and $object may have been modified by hook
-<<<<<<< HEAD
-				if ($reshook < 0) setEventMessages($hookmanager->error, $hookmanager->errors, 'errors');
-				if (empty($reshook))
-					$object->formAddObjectLine($dateSelector, $soc, $mysoc);
-=======
 				if ($reshook < 0) {
 					setEventMessages($hookmanager->error, $hookmanager->errors, 'errors');
 				}
 				if (empty($reshook)) {
 					$object->formAddObjectLine($dateSelector, $soc, $mysoc);
 				}
->>>>>>> 729451fa
 			}
 		}
 
