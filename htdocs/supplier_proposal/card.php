--- conflicted
+++ resolved
@@ -661,7 +661,6 @@
 					$pu_ht_devise = price2num($price_ht_devise, 'MU');
 
 					$result = $object->addline(
-<<<<<<< HEAD
 						$desc,
 						$pu_ht,
 						$qty,
@@ -674,7 +673,7 @@
 						$pu_ttc,
 						$tva_npr,
 						$type,
-						-1,
+					    $rank,
 						0,
 						GETPOST('fk_parent_line'),
 						$fournprice,
@@ -689,35 +688,6 @@
 						$date_start,
 						$date_end
 					);
-=======
-					    $desc,
-					    $pu_ht,
-					    $qty,
-					    $tva_tx,
-					    $localtax1_tx,
-					    $localtax2_tx,
-					    $productsupplier->id,
-					    $remise_percent,
-					    $price_base_type,
-					    $pu_ttc,
-					    $tva_npr,
-					    $type,
-					    $rank,
-					    0,
-					    GETPOST('fk_parent_line'),
-					    $fournprice,
-					    $buyingprice,
-					    $label,
-					    $array_options,
-					    $ref_supplier,
-					    $productsupplier->fk_unit,
-					    '',
-					    0,
-					    $pu_ht_devise,
-					    $date_start,
-					    $date_end
-					    );
->>>>>>> 1e0d7d92
 
 					//var_dump($tva_tx);var_dump($productsupplier->fourn_pu);var_dump($price_base_type);exit;
 					if ($result < 0) {
