--- conflicted
+++ resolved
@@ -625,15 +625,11 @@
 				{
 					$label = $productsupplier->label;
 
-<<<<<<< HEAD
-					$desc = $productsupplier->description;
-=======
 					// if we use supplier description of the products
 					if(!empty($productsupplier->desc_supplier) && !empty($conf->global->PRODUIT_FOURN_TEXTS)) {
 					    $desc = $productsupplier->desc_supplier;
 					} else $desc = $productsupplier->description;
 
->>>>>>> d9b8a8c8
 					if (trim($product_desc) != trim($desc)) $desc = dol_concatdesc($desc, $product_desc);
 
 					$pu_ht = $productsupplier->fourn_pu;
@@ -797,11 +793,7 @@
 	}
 
 	// Mise a jour d'une ligne dans la demande de prix
-<<<<<<< HEAD
-	else if ($action == 'updateligne' && $user->rights->supplier_proposal->creer && GETPOST('save') == $langs->trans("Save")) {
-=======
 	else if ($action == 'updateline' && $user->rights->supplier_proposal->creer && GETPOST('save') == $langs->trans("Save")) {
->>>>>>> d9b8a8c8
 
 		// Define info_bits
 		$info_bits = 0;
@@ -927,11 +919,7 @@
 		}
 	}
 
-<<<<<<< HEAD
-	else if ($action == 'updateligne' && $user->rights->supplier_proposal->creer && GETPOST('cancel','alpha') == $langs->trans('Cancel')) {
-=======
 	else if ($action == 'updateline' && $user->rights->supplier_proposal->creer && GETPOST('cancel','alpha') == $langs->trans('Cancel')) {
->>>>>>> d9b8a8c8
 		header('Location: ' . $_SERVER['PHP_SELF'] . '?id=' . $object->id); // Pour reaffichage de la fiche en cours d'edition
 		exit();
 	}
