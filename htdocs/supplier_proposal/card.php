<?php
/* Copyright (C) 2001-2007  Rodolphe Quiedeville    <rodolphe@quiedeville.org>
 * Copyright (C) 2004-2017  Laurent Destailleur     <eldy@users.sourceforge.net>
 * Copyright (C) 2004       Eric Seigne             <eric.seigne@ryxeo.com>
 * Copyright (C) 2005       Marc Barilley / Ocebo   <marc@ocebo.com>
 * Copyright (C) 2005-2012  Regis Houssin           <regis.houssin@inodbox.com>
 * Copyright (C) 2006       Andre Cianfarani        <acianfa@free.fr>
 * Copyright (C) 2010-2014  Juanjo Menent           <jmenent@2byte.es>
 * Copyright (C) 2010-2019  Philippe Grand          <philippe.grand@atoo-net.com>
 * Copyright (C) 2012-2013  Christophe Battarel     <christophe.battarel@altairis.fr>
 * Copyright (C) 2013-2014  Florian Henry           <florian.henry@open-concept.pro>
 * Copyright (C) 2014       Ferran Marcet           <fmarcet@2byte.es>
 * Copyright (C) 2018       Frédéric France         <frederic.france@netlogic.fr>
 * Copyright (C) 2020		Tobias Sekan			<tobias.sekan@startmail.com>
 *
 * This program is free software; you can redistribute it and/or modify
 * it under the terms of the GNU General Public License as published by
 * the Free Software Foundation; either version 3 of the License, or
 * (at your option) any later version.
 *
 * This program is distributed in the hope that it will be useful,
 * but WITHOUT ANY WARRANTY; without even the implied warranty of
 * MERCHANTABILITY or FITNESS FOR A PARTICULAR PURPOSE.  See the
 * GNU General Public License for more details.
 *
 * You should have received a copy of the GNU General Public License
 * along with this program. If not, see <https://www.gnu.org/licenses/>.
 */

/**
 *	\file		htdocs/supplier_proposal/card.php
 *	\ingroup	supplier_proposal
 *	\brief		Card supplier proposal
 */

require '../main.inc.php';
require_once DOL_DOCUMENT_ROOT.'/core/class/html.formother.class.php';
require_once DOL_DOCUMENT_ROOT.'/core/class/html.formfile.class.php';
require_once DOL_DOCUMENT_ROOT.'/core/class/html.formmargin.class.php';
require_once DOL_DOCUMENT_ROOT.'/supplier_proposal/class/supplier_proposal.class.php';
require_once DOL_DOCUMENT_ROOT.'/comm/action/class/actioncomm.class.php';
require_once DOL_DOCUMENT_ROOT.'/core/modules/supplier_proposal/modules_supplier_proposal.php';
require_once DOL_DOCUMENT_ROOT.'/core/lib/supplier_proposal.lib.php';
require_once DOL_DOCUMENT_ROOT.'/core/lib/functions2.lib.php';
require_once DOL_DOCUMENT_ROOT.'/core/class/extrafields.class.php';
if (!empty($conf->projet->enabled)) {
	require_once DOL_DOCUMENT_ROOT.'/projet/class/project.class.php';
	require_once DOL_DOCUMENT_ROOT.'/core/class/html.formprojet.class.php';
}

// Load translation files required by the page
$langs->loadLangs(array('companies', 'supplier_proposal', 'compta', 'bills', 'propal', 'orders', 'products', 'deliveries', 'sendings'));
if (!empty($conf->margin->enabled))
	$langs->load('margins');

$error = 0;

$id = GETPOST('id', 'int');
$ref = GETPOST('ref', 'alpha');
$socid = GETPOST('socid', 'int');
$action = GETPOST('action', 'alpha');
$origin = GETPOST('origin', 'alpha');
$originid = GETPOST('originid', 'int');
$confirm = GETPOST('confirm', 'alpha');
$projectid = GETPOST('projectid', 'int');
$lineid = GETPOST('lineid', 'int');
$contactid = GETPOST('contactid', 'int');

// PDF
$hidedetails = (GETPOST('hidedetails', 'int') ? GETPOST('hidedetails', 'int') : (!empty($conf->global->MAIN_GENERATE_DOCUMENTS_HIDE_DETAILS) ? 1 : 0));
$hidedesc = (GETPOST('hidedesc', 'int') ? GETPOST('hidedesc', 'int') : (!empty($conf->global->MAIN_GENERATE_DOCUMENTS_HIDE_DESC) ? 1 : 0));
$hideref = (GETPOST('hideref', 'int') ? GETPOST('hideref', 'int') : (!empty($conf->global->MAIN_GENERATE_DOCUMENTS_HIDE_REF) ? 1 : 0));

// Nombre de ligne pour choix de produit/service predefinis
$NBLINES = 4;

// Security check
if (!empty($user->socid)) $socid = $user->socid;
$result = restrictedArea($user, 'supplier_proposal', $id);

// Initialize technical object to manage hooks of page. Note that conf->hooks_modules contains array of hook context
$hookmanager->initHooks(array('supplier_proposalcard', 'globalcard'));

$object = new SupplierProposal($db);
$extrafields = new ExtraFields($db);

// fetch optionals attributes and labels
$extrafields->fetch_name_optionals_label($object->table_element);

// Load object
if ($id > 0 || !empty($ref)) {
	$ret = $object->fetch($id, $ref);
	if ($ret > 0)
		$ret = $object->fetch_thirdparty();
	if ($ret < 0)
		dol_print_error('', $object->error);
}

// Common permissions
$usercanread		= $user->rights->supplier_proposal->lire;
$usercancreate		= $user->rights->supplier_proposal->creer;
$usercandelete		= $user->rights->supplier_proposal->supprimer;

// Advanced permissions
$usercanvalidate	= ((empty($conf->global->MAIN_USE_ADVANCED_PERMS) && !empty($usercancreate)) || (!empty($conf->global->MAIN_USE_ADVANCED_PERMS) && !empty($user->rights->supplier_proposal->validate_advance)));
$usercansend		= (empty($conf->global->MAIN_USE_ADVANCED_PERMS) || $user->rights->supplier_proposal->send_advance);

// Additional area permissions
$usercanclose		= $user->rights->supplier_proposal->cloturer;
$usercancreateorder	= $user->rights->fournisseur->commande->creer;

// Permissions for includes
$permissionnote		= $usercancreate; // Used by the include of actions_setnotes.inc.php
$permissiondellink	= $usercancreate; // Used by the include of actions_dellink.inc.php
$permissiontoedit	= $usercancreate; // Used by the include of actions_lineupdown.inc.php


/*
 * Actions
 */

$parameters = array('socid' => $socid);
$reshook = $hookmanager->executeHooks('doActions', $parameters, $object, $action); // Note that $action and $object may have been modified by some hooks
if ($reshook < 0) setEventMessages($hookmanager->error, $hookmanager->errors, 'errors');

if (empty($reshook))
{
	if ($cancel)
	{
		if (!empty($backtopage))
		{
			header("Location: ".$backtopage);
			exit;
		}
		$action = '';
	}

	include DOL_DOCUMENT_ROOT.'/core/actions_setnotes.inc.php'; // Must be include, not include_once

	include DOL_DOCUMENT_ROOT.'/core/actions_dellink.inc.php'; // Must be include, not include_once

	include DOL_DOCUMENT_ROOT.'/core/actions_lineupdown.inc.php'; // Must be include, not include_once

	// Action clone object
	if ($action == 'confirm_clone' && $confirm == 'yes')
	{
		if (1 == 0 && !GETPOST('clone_content') && !GETPOST('clone_receivers'))
		{
			setEventMessages($langs->trans("NoCloneOptionsSpecified"), null, 'errors');
		} else {
			if ($object->id > 0) {
				$result = $object->createFromClone($user, $socid);
				if ($result > 0) {
					header("Location: ".$_SERVER['PHP_SELF'].'?id='.$result);
					exit();
				} else {
					setEventMessages($object->error, $object->errors, 'errors');
					$action = '';
				}
			}
		}
	}

	// Delete askprice
	elseif ($action == 'confirm_delete' && $confirm == 'yes' && $usercandelete)
	{
		$result = $object->delete($user);
		if ($result > 0) {
			header('Location: '.DOL_URL_ROOT.'/supplier_proposal/list.php');
			exit();
		} else {
			$langs->load("errors");
			setEventMessages($langs->trans($object->error), null, 'errors');
		}
	}

	// Remove line
	elseif ($action == 'confirm_deleteline' && $confirm == 'yes' && $usercancreate)
	{
		$result = $object->deleteline($lineid);
		// reorder lines
		if ($result)
			$object->line_order(true);

		if (empty($conf->global->MAIN_DISABLE_PDF_AUTOUPDATE)) {
			// Define output language
			$outputlangs = $langs;
			if (!empty($conf->global->MAIN_MULTILANGS)) {
				$outputlangs = new Translate("", $conf);
				$newlang = (GETPOST('lang_id', 'aZ09') ? GETPOST('lang_id', 'aZ09') : $object->thirdparty->default_lang);
				$outputlangs->setDefaultLang($newlang);
			}
			$ret = $object->fetch($id); // Reload to get new records
			$object->generateDocument($object->modelpdf, $outputlangs, $hidedetails, $hidedesc, $hideref);
		}

		header('Location: '.$_SERVER["PHP_SELF"].'?id='.$object->id);
		exit();
	}

	// Validation
	elseif ($action == 'confirm_validate' && $confirm == 'yes' && $usercanvalidate)
	{
		$result = $object->valid($user);
		if ($result >= 0)
		{
			if (empty($conf->global->MAIN_DISABLE_PDF_AUTOUPDATE))
			{
						// Define output language
				if (empty($conf->global->MAIN_DISABLE_PDF_AUTOUPDATE))
				{
					$outputlangs = $langs;
					$newlang = '';
					if ($conf->global->MAIN_MULTILANGS && empty($newlang) && GETPOST('lang_id', 'aZ09')) $newlang = GETPOST('lang_id', 'aZ09');
					if ($conf->global->MAIN_MULTILANGS && empty($newlang))	$newlang = $object->thirdparty->default_lang;
					if (!empty($newlang)) {
						$outputlangs = new Translate("", $conf);
						$outputlangs->setDefaultLang($newlang);
					}
					$model = $object->modelpdf;
					$ret = $object->fetch($id); // Reload to get new records

					$object->generateDocument($model, $outputlangs, $hidedetails, $hidedesc, $hideref);
				}
			}
		} else {
			$langs->load("errors");
			if (count($object->errors) > 0) setEventMessages($object->error, $object->errors, 'errors');
			else setEventMessages($langs->trans($object->error), null, 'errors');
		}
<<<<<<< HEAD
	}

	elseif ($action == 'setdate_livraison' && $usercancreate)
=======
	} elseif ($action == 'setdate_livraison' && $user->rights->supplier_proposal->creer)
>>>>>>> 5f90596b
	{
		$result = $object->set_date_livraison($user, dol_mktime(12, 0, 0, $_POST['liv_month'], $_POST['liv_day'], $_POST['liv_year']));
		if ($result < 0)
			dol_print_error($db, $object->error);
	}

	// Create supplier proposal
	elseif ($action == 'add' && $usercancreate)
	{
		$object->socid = $socid;
		$object->fetch_thirdparty();

		$date_delivery = dol_mktime(12, 0, 0, GETPOST('liv_month'), GETPOST('liv_day'), GETPOST('liv_year'));

		if ($socid < 1) {
			setEventMessages($langs->trans("ErrorFieldRequired", $langs->transnoentitiesnoconv("Supplier")), null, 'errors');
			$action = 'create';
			$error++;
		}

		if (!$error)
		{
			$db->begin();

			// Si on a selectionne une demande a copier, on realise la copie
			if (GETPOST('createmode') == 'copy' && GETPOST('copie_supplier_proposal'))
			{
				if ($object->fetch(GETPOST('copie_supplier_proposal')) > 0) {
					$object->ref = GETPOST('ref');
					$object->date_livraison = $date_delivery;
					$object->shipping_method_id = GETPOST('shipping_method_id', 'int');
					$object->cond_reglement_id = GETPOST('cond_reglement_id');
					$object->mode_reglement_id = GETPOST('mode_reglement_id');
					$object->fk_account = GETPOST('fk_account', 'int');
					$object->remise_percent = GETPOST('remise_percent');
					$object->remise_absolue = GETPOST('remise_absolue');
					$object->socid = GETPOST('socid');
					$object->fk_project = GETPOST('projectid', 'int');
					$object->modelpdf = GETPOST('model');
					$object->author = $user->id; // deprecated
					$object->note = GETPOST('note', 'none');
					$object->statut = SupplierProposal::STATUS_DRAFT;

					$id = $object->create_from($user);
				} else {
					setEventMessages($langs->trans("ErrorFailedToCopyProposal", GETPOST('copie_supplier_proposal')), null, 'errors');
				}
			} else {
				$object->ref = GETPOST('ref');
				$object->date_livraison = $date_delivery;
				$object->demand_reason_id = GETPOST('demand_reason_id');
				$object->shipping_method_id = GETPOST('shipping_method_id', 'int');
				$object->cond_reglement_id = GETPOST('cond_reglement_id');
				$object->mode_reglement_id = GETPOST('mode_reglement_id');
				$object->fk_account = GETPOST('fk_account', 'int');
				$object->fk_project = GETPOST('projectid', 'int');
				$object->modelpdf = GETPOST('model');
				$object->author = $user->id; // deprecated
				$object->note = GETPOST('note', 'none');

				$object->origin = GETPOST('origin');
				$object->origin_id = GETPOST('originid');

				// Multicurrency
				if (!empty($conf->multicurrency->enabled))
				{
					$object->multicurrency_code = GETPOST('multicurrency_code', 'alpha');
				}

				// Fill array 'array_options' with data from add form
				$ret = $extrafields->setOptionalsFromPost(null, $object);
				if ($ret < 0) {
					$error++;
					$action = 'create';
				}
			}

			if (!$error)
			{
				if ($origin && $originid)
				{
					$element = 'supplier_proposal';
					$subelement = 'supplier_proposal';

					$object->origin = $origin;
					$object->origin_id = $originid;

					// Possibility to add external linked objects with hooks
					$object->linked_objects [$object->origin] = $object->origin_id;
					if (is_array($_POST['other_linked_objects']) && !empty($_POST['other_linked_objects'])) {
						$object->linked_objects = array_merge($object->linked_objects, $_POST['other_linked_objects']);
					}

					$id = $object->create($user);
					if ($id > 0)
					{
						dol_include_once('/'.$element.'/class/'.$subelement.'.class.php');

						$classname = ucfirst($subelement);
						$srcobject = new $classname($db);

						dol_syslog("Try to find source object origin=".$object->origin." originid=".$object->origin_id." to add lines");
						$result = $srcobject->fetch($object->origin_id);

						if ($result > 0)
						{
							$lines = $srcobject->lines;
							if (empty($lines) && method_exists($srcobject, 'fetch_lines'))
							{
								$srcobject->fetch_lines();
								$lines = $srcobject->lines;
							}

							$fk_parent_line = 0;
							$num = count($lines);
							for ($i = 0; $i < $num; $i++)
							{
								$label = (!empty($lines[$i]->label) ? $lines[$i]->label : '');
								$desc = (!empty($lines[$i]->desc) ? $lines[$i]->desc : $lines[$i]->libelle);

								// Positive line
								$product_type = ($lines[$i]->product_type ? $lines[$i]->product_type : 0);

								// Reset fk_parent_line for no child products and special product
								if (($lines[$i]->product_type != 9 && empty($lines[$i]->fk_parent_line)) || $lines[$i]->product_type == 9) {
									$fk_parent_line = 0;
								}

								// Extrafields
								if (method_exists($lines[$i], 'fetch_optionals')) {
									$lines[$i]->fetch_optionals();
									$array_options = $lines[$i]->array_options;
								}

								$result = $object->addline(
									$desc,
									$lines[$i]->subprice,
									$lines[$i]->qty,
									$lines[$i]->tva_tx,
									$lines[$i]->localtax1_tx,
									$lines[$i]->localtax2_tx,
									$lines[$i]->fk_product,
									$lines[$i]->remise_percent,
									'HT',
									0,
									$lines[$i]->info_bits,
									$product_type,
									$lines[$i]->rang,
									$lines[$i]->special_code,
									$fk_parent_line,
									$lines[$i]->fk_fournprice,
									$lines[$i]->pa_ht, $label,
									$array_options,
									$lines[$i]->ref_supplier,
									$lines[$i]->fk_unit
								);

								if ($result > 0) {
									$lineid = $result;
								} else {
									$lineid = 0;
									$error++;
									break;
								}

								// Defined the new fk_parent_line
								if ($result > 0 && $lines[$i]->product_type == 9) {
									$fk_parent_line = $result;
								}
							}

							// Hooks
							$parameters = array('objFrom' => $srcobject);
							$reshook = $hookmanager->executeHooks('createFrom', $parameters, $object, $action); // Note that $action and $object may have been
																											   // modified by hook
							if ($reshook < 0) {
								$error++;
							}
						} else {
							setEventMessages($srcobject->error, $srcobject->errors, 'errors');
							$error++;
						}
					} else {
						setEventMessages($object->error, $object->errors, 'errors');
						$error++;
					}
				} 			// Standard creation
				else {
					$id = $object->create($user);
				}

				if ($id > 0)
				{
					if (!$error)
					{
						$db->commit();

						// Define output language
						if (empty($conf->global->MAIN_DISABLE_PDF_AUTOUPDATE))
						{
							$outputlangs = $langs;
							$newlang = '';
							if ($conf->global->MAIN_MULTILANGS && empty($newlang) && GETPOST('lang_id', 'aZ09')) $newlang = GETPOST('lang_id', 'aZ09');
							if ($conf->global->MAIN_MULTILANGS && empty($newlang))	$newlang = $object->thirdparty->default_lang;
							if (!empty($newlang)) {
								$outputlangs = new Translate("", $conf);
								$outputlangs->setDefaultLang($newlang);
							}
							$model = $object->modelpdf;

							$ret = $object->fetch($id); // Reload to get new records
							$result = $object->generateDocument($model, $outputlangs, $hidedetails, $hidedesc, $hideref);
							if ($result < 0) dol_print_error($db, $result);
						}

						header('Location: '.$_SERVER["PHP_SELF"].'?id='.$id);
						exit();
					} else {
						$db->rollback();
						$action = 'create';
					}
				} else {
					setEventMessages($object->error, $object->errors, 'errors');
					$db->rollback();
					$action = 'create';
				}
			}
		}
	}

	// Reopen proposal
	elseif ($action == 'confirm_reopen' && $usercanclose && !GETPOST('cancel', 'alpha')) {
		// prevent browser refresh from reopening proposal several times
		if ($object->statut == SupplierProposal::STATUS_SIGNED || $object->statut == SupplierProposal::STATUS_NOTSIGNED || $object->statut == SupplierProposal::STATUS_CLOSE) {
			$object->reopen($user, SupplierProposal::STATUS_VALIDATED);
		}
	}

	// Close proposal
	elseif ($action == 'close' && $usercanclose && !GETPOST('cancel', 'alpha')) {
		// prevent browser refresh from reopening proposal several times
		if ($object->statut == SupplierProposal::STATUS_SIGNED) {
			$object->setStatut(SupplierProposal::STATUS_CLOSE);
		}
	}

	// Set accepted/refused
	elseif ($action == 'setstatut' && $usercanclose && !GETPOST('cancel', 'alpha')) {
		if (!GETPOST('statut')) {
			setEventMessages($langs->trans("ErrorFieldRequired", $langs->transnoentities("CloseAs")), null, 'errors');
			$action = 'statut';
		} else {
			// prevent browser refresh from closing proposal several times
			if ($object->statut == SupplierProposal::STATUS_VALIDATED) {
				$object->cloture($user, GETPOST('statut'), GETPOST('note', 'none'));
			}
		}
	}

	// Actions when printing a doc from card
	include DOL_DOCUMENT_ROOT.'/core/actions_printing.inc.php';

	// Actions to send emails
	$triggersendname = 'PROPOSAL_SUPPLIER_SENTBYMAIL';
	$autocopy = 'MAIN_MAIL_AUTOCOPY_SUPPLIER_PROPOSAL_TO';
	$trackid = 'spr'.$object->id;
	include DOL_DOCUMENT_ROOT.'/core/actions_sendmails.inc.php';

	// Actions to build doc
	$upload_dir = $conf->supplier_proposal->dir_output;
	$permissiontoadd = $usercancreate;
	include DOL_DOCUMENT_ROOT.'/core/actions_builddoc.inc.php';


	// Go back to draft
	if ($action == 'modif' && $usercancreate)
	{
		$object->setDraft($user);

		if (empty($conf->global->MAIN_DISABLE_PDF_AUTOUPDATE))
		{
			// Define output language
			$outputlangs = $langs;
			if (!empty($conf->global->MAIN_MULTILANGS)) {
				$outputlangs = new Translate("", $conf);
				$newlang = (GETPOST('lang_id', 'aZ09') ? GETPOST('lang_id', 'aZ09') : $object->thirdparty->default_lang);
				$outputlangs->setDefaultLang($newlang);
			}
			$ret = $object->fetch($id); // Reload to get new records
			$object->generateDocument($object->modelpdf, $outputlangs, $hidedetails, $hidedesc, $hideref);
		}
<<<<<<< HEAD
	}

	elseif ($action == "setabsolutediscount" && $usercancreate) {
=======
	} elseif ($action == "setabsolutediscount" && $user->rights->supplier_proposal->creer) {
>>>>>>> 5f90596b
		if ($_POST["remise_id"]) {
			if ($object->id > 0) {
				$result = $object->insert_discount($_POST["remise_id"]);
				if ($result < 0) {
					setEventMessages($object->error, $object->errors, 'errors');
				}
			}
		}
	}

	// Add a product line
	if ($action == 'addline' && $usercancreate)
	{
		$langs->load('errors');
		$error = 0;

		// Set if we used free entry or predefined product
		$predef = '';
		$product_desc = (GETPOST('dp_desc') ?GETPOST('dp_desc') : '');
		$date_start = dol_mktime(GETPOST('date_start'.$predef.'hour'), GETPOST('date_start'.$predef.'min'), GETPOST('date_start'.$predef.'sec'), GETPOST('date_start'.$predef.'month'), GETPOST('date_start'.$predef.'day'), GETPOST('date_start'.$predef.'year'));
		$date_end = dol_mktime(GETPOST('date_end'.$predef.'hour'), GETPOST('date_end'.$predef.'min'), GETPOST('date_end'.$predef.'sec'), GETPOST('date_end'.$predef.'month'), GETPOST('date_end'.$predef.'day'), GETPOST('date_end'.$predef.'year'));
		$ref_supplier = GETPOST('fourn_ref', 'alpha');
		$prod_entry_mode = GETPOST('prod_entry_mode');
		if ($prod_entry_mode == 'free')
		{
			$idprod = 0;
			$price_ht = GETPOST('price_ht');
			$tva_tx = (GETPOST('tva_tx') ? GETPOST('tva_tx') : 0);
		} else {
			$idprod = GETPOST('idprod', 'int');
			$price_ht = '';
			$tva_tx = '';
		}

		$qty = GETPOST('qty'.$predef);
		$remise_percent = GETPOST('remise_percent'.$predef);
		$price_ht_devise = GETPOST('multicurrency_price_ht');

		// Extrafields
		$extralabelsline = $extrafields->fetch_name_optionals_label($object->table_element_line);
		$array_options = $extrafields->getOptionalsFromPost($object->table_element_line, $predef);
		// Unset extrafield
		if (is_array($extralabelsline)) {
			// Get extra fields
			foreach ($extralabelsline as $key => $value) {
				unset($_POST["options_".$key]);
			}
		}

		if ($prod_entry_mode == 'free' && empty($idprod) && GETPOST('type') < 0) {
			setEventMessages($langs->trans("ErrorFieldRequired", $langs->transnoentitiesnoconv("Type")), null, 'errors');
			$error++;
		}

		if ($prod_entry_mode == 'free' && empty($idprod) && GETPOST('price_ht') === '' && GETPOST('price_ttc') === '' && $price_ht_devise === '') 	// Unit price can be 0 but not ''. Also price can be negative for proposal.
		{
			setEventMessages($langs->trans("ErrorFieldRequired", $langs->transnoentitiesnoconv("UnitPrice")), null, 'errors');
			$error++;
		}
		if ($prod_entry_mode == 'free' && empty($idprod) && empty($product_desc)) {
			setEventMessages($langs->trans("ErrorFieldRequired", $langs->transnoentitiesnoconv("Description")), null, 'errors');
			$error++;
		}
		if (!$error && ($qty >= 0)) {
			$pu_ht = 0;
			$pu_ttc = 0;
			$price_min = 0;
			$price_base_type = (GETPOST('price_base_type', 'alpha') ? GETPOST('price_base_type', 'alpha') : 'HT');

			$db->begin();

			// Ecrase $pu par celui du produit
			// Ecrase $desc par celui du produit
			// Ecrase $txtva par celui du produit
			if (($prod_entry_mode != 'free') && empty($error))	// With combolist mode idprodfournprice is > 0 or -1. With autocomplete, idprodfournprice is > 0 or ''
			{
				$productsupplier = new ProductFournisseur($db);

				$idprod = 0;
				if (GETPOST('idprodfournprice', 'alpha') == -1 || GETPOST('idprodfournprice', 'alpha') == '') $idprod = -99; // Same behaviour than with combolist. When not select idprodfournprice is now -99 (to avoid conflict with next action that may return -1, -2, ...)

				$reg = array();
				if (preg_match('/^idprod_([0-9]+)$/', GETPOST('idprodfournprice', 'alpha'), $reg))
				{
					$idprod = $reg[1];
					$res = $productsupplier->fetch($idprod); // Load product from its ID
					// Call to init some price properties of $productsupplier
					// So if a supplier price already exists for another thirdparty (first one found), we use it as reference price
					if (!empty($conf->global->SUPPLIER_TAKE_FIRST_PRICE_IF_NO_PRICE_FOR_CURRENT_SUPPLIER))
					{
						$fksoctosearch = 0;
						$productsupplier->get_buyprice(0, -1, $idprod, 'none', $fksoctosearch); // We force qty to -1 to be sure to find if a supplier price exist
						if ($productsupplier->fourn_socid != $socid)	// The price we found is for another supplier, so we clear supplier price
						{
							$productsupplier->ref_supplier = '';
						}
					} else {
						$fksoctosearch = $object->thirdparty->id;
						$productsupplier->get_buyprice(0, -1, $idprod, 'none', $fksoctosearch); // We force qty to -1 to be sure to find if a supplier price exist
					}
				} elseif (GETPOST('idprodfournprice', 'alpha') > 0)
				{
					//$qtytosearch=$qty; 	   // Just to see if a price exists for the quantity. Not used to found vat.
					$qtytosearch = -1; // We force qty to -1 to be sure to find if the supplier price that exists
					$idprod = $productsupplier->get_buyprice(GETPOST('idprodfournprice', 'alpha'), $qtytosearch);
					$res = $productsupplier->fetch($idprod);
				}

				if ($idprod > 0)
				{
					$label = $productsupplier->label;

					// if we use supplier description of the products
					if (!empty($productsupplier->desc_supplier) && !empty($conf->global->PRODUIT_FOURN_TEXTS)) {
					    $desc = $productsupplier->desc_supplier;
					} else $desc = $productsupplier->description;

					if (trim($product_desc) != trim($desc)) $desc = dol_concatdesc($desc, $product_desc, '', !empty($conf->global->MAIN_CHANGE_ORDER_CONCAT_DESCRIPTION));

					$type = $productsupplier->type;
					$price_base_type = ($productsupplier->fourn_price_base_type ? $productsupplier->fourn_price_base_type : 'HT');

					$ref_supplier = $productsupplier->ref_supplier;

					$tva_tx = get_default_tva($object->thirdparty, $mysoc, $productsupplier->id, GETPOST('idprodfournprice', 'alpha'));
					$tva_npr = get_default_npr($object->thirdparty, $mysoc, $productsupplier->id, GETPOST('idprodfournprice', 'alpha'));
					if (empty($tva_tx)) $tva_npr = 0;
					$localtax1_tx = get_localtax($tva_tx, 1, $mysoc, $object->thirdparty, $tva_npr);
					$localtax2_tx = get_localtax($tva_tx, 2, $mysoc, $object->thirdparty, $tva_npr);

					$pu_ht = $productsupplier->fourn_pu;
					if (empty($pu_ht)) $pu_ht = 0; // If pu is '' or null, we force to have a numeric value

					// If GETPOST('idprodfournprice') is a numeric, we can use it. If it is empty or if it is 'idprod_123', we should use -1 (not used)
					$fournprice = (is_numeric(GETPOST('idprodfournprice', 'alpha')) ? GETPOST('idprodfournprice', 'alpha') : -1);
					$buyingprice = 0;

					$result = $object->addline(
						$desc,
						$pu_ht,
						$qty,
						$tva_tx,
						$localtax1_tx,
						$localtax2_tx,
						$productsupplier->id,
						$remise_percent,
						$price_base_type,
						$pu_ttc,
						$tva_npr,
						$type,
						-1,
						0,
						GETPOST('fk_parent_line'),
						$fournprice,
						$buyingprice,
						$label,
						$array_options,
						$ref_supplier,
						$productsupplier->fk_unit,
						'',
						0,
						$productsupplier->fourn_multicurrency_unitprice,
						$date_start,
						$date_end
                    );

					//var_dump($tva_tx);var_dump($productsupplier->fourn_pu);var_dump($price_base_type);exit;
					if ($result < 0)
					{
						$error++;
						setEventMessages($object->error, $object->errors, 'errors');
					}
				}
				if ($idprod == -99 || $idprod == 0)
				{
					// Product not selected
					$error++;
					$langs->load("errors");
					setEventMessages($langs->trans("ErrorFieldRequired", $langs->transnoentitiesnoconv("ProductOrService")).' '.$langs->trans("or").' '.$langs->trans("NoPriceDefinedForThisSupplier"), null, 'errors');
				}
				if ($idprod == -1)
				{
					// Quantity too low
					$error++;
					$langs->load("errors");
					setEventMessages($langs->trans("ErrorQtyTooLowForThisSupplier"), null, 'errors');
				}
			} elseif ((GETPOST('price_ht') !== '' || GETPOST('price_ttc') !== '' || GETPOST('multicurrency_price_ht') != '') && empty($error))    // Free product.  // $price_ht is already set
			{
				$pu_ht = price2num($price_ht, 'MU');
				$pu_ttc = price2num(GETPOST('price_ttc'), 'MU');
				$tva_npr = (preg_match('/\*/', $tva_tx) ? 1 : 0);
				$tva_tx = str_replace('*', '', $tva_tx);
				$label = (GETPOST('product_label') ? GETPOST('product_label') : '');
				$desc = $product_desc;
				$type = GETPOST('type');

				$fk_unit = GETPOST('units', 'alpha');

				$tva_tx = price2num($tva_tx); // When vat is text input field

				// Local Taxes
				$localtax1_tx = get_localtax($tva_tx, 1, $mysoc, $object->thirdparty);
				$localtax2_tx = get_localtax($tva_tx, 2, $mysoc, $object->thirdparty);

				if ($price_ht !== '')
				{
					$pu_ht = price2num($price_ht, 'MU'); // $pu_ht must be rounded according to settings
				} else {
					$pu_ttc = price2num(GETPOST('price_ttc'), 'MU');
					$pu_ht = price2num($pu_ttc / (1 + ($tva_tx / 100)), 'MU'); // $pu_ht must be rounded according to settings
				}
				$price_base_type = 'HT';
				$pu_ht_devise = price2num($price_ht_devise, 'MU');

				$result = $object->addline(
					$desc,
					$pu_ht,
					$qty,
					$tva_tx,
					$localtax1_tx,
					$localtax2_tx,
					$idprod,
					$remise_percent,
					$price_base_type,
					$pu_ttc,
					$info_bits,
					$type,
					-1, // rang
					0, // special_code
					GETPOST('fk_parent_line'),
					$fournprice,
					$buyingprice,
					$label,
					$array_options,
					$ref_supplier,
					$fk_unit,
					'', // origin
					0, // origin_id
					$pu_ht_devise);
			}


			if (!$error && $result > 0)
			{
				$db->commit();

				$ret = $object->fetch($object->id); // Reload to get new records

				// Define output language
				if (empty($conf->global->MAIN_DISABLE_PDF_AUTOUPDATE))
				{
					$outputlangs = $langs;
					$newlang = '';
					if ($conf->global->MAIN_MULTILANGS && empty($newlang) && GETPOST('lang_id', 'aZ09')) $newlang = GETPOST('lang_id', 'aZ09');
					if ($conf->global->MAIN_MULTILANGS && empty($newlang))	$newlang = $object->thirdparty->default_lang;
					if (!empty($newlang)) {
						$outputlangs = new Translate("", $conf);
						$outputlangs->setDefaultLang($newlang);
					}
					$model = $object->modelpdf;
					$ret = $object->fetch($id); // Reload to get new records

					$result = $object->generateDocument($model, $outputlangs, $hidedetails, $hidedesc, $hideref);
					if ($result < 0) dol_print_error($db, $result);
				}

				unset($_POST['prod_entry_mode']);

				unset($_POST['qty']);
				unset($_POST['type']);
				unset($_POST['remise_percent']);
				unset($_POST['pu']);
				unset($_POST['price_ht']);
				unset($_POST['multicurrency_price_ht']);
				unset($_POST['price_ttc']);
				unset($_POST['tva_tx']);
				unset($_POST['label']);
				unset($_POST['product_ref']);
				unset($_POST['product_label']);
				unset($_POST['product_desc']);
				unset($_POST['fournprice']);
				unset($_POST['buying_price']);
				unset($localtax1_tx);
				unset($localtax2_tx);
				unset($_POST['np_marginRate']);
				unset($_POST['np_markRate']);
				unset($_POST['dp_desc']);
				unset($_POST['idprodfournprice']);
				unset($_POST['idprod']);

				unset($_POST['date_starthour']);
				unset($_POST['date_startmin']);
				unset($_POST['date_startsec']);
				unset($_POST['date_startday']);
				unset($_POST['date_startmonth']);
				unset($_POST['date_startyear']);
				unset($_POST['date_endhour']);
				unset($_POST['date_endmin']);
				unset($_POST['date_endsec']);
				unset($_POST['date_endday']);
				unset($_POST['date_endmonth']);
				unset($_POST['date_endyear']);
			} else {
				$db->rollback();

				setEventMessages($object->error, $object->errors, 'errors');
			}
		}
	}

	// Mise a jour d'une ligne dans la demande de prix
	elseif ($action == 'updateline' && $usercancreate && GETPOST('save') == $langs->trans("Save")) {
		$vat_rate = (GETPOST('tva_tx') ?GETPOST('tva_tx') : 0);

		// Define info_bits
		$info_bits = 0;
		if (preg_match('/\*/', $vat_rate))
			$info_bits |= 0x01;

		// Clean parameters
		$description = dol_htmlcleanlastbr(GETPOST('product_desc', 'none'));

		// Define vat_rate
		$vat_rate = str_replace('*', '', $vat_rate);
		$localtax1_rate = get_localtax($vat_rate, 1, $mysoc, $object->thirdparty);
		$localtax2_rate = get_localtax($vat_rate, 2, $mysoc, $object->thirdparty);

		if (GETPOST('price_ht') != '')
		{
			$ht = price2num(GETPOST('price_ht'));
		}

		if (GETPOST('price_ttc') != '')
		{
			$reg = array();
			$vatratecleaned = $vat_rate;
			if (preg_match('/^(.*)\s*\((.*)\)$/', $vat_rate, $reg))      // If vat is "xx (yy)"
			{
				$vatratecleaned = trim($reg[1]);
				$vatratecode = $reg[2];
			}

			$ttc = price2num(GETPOST('price_ttc'));
			$ht = $ttc / (1 + ($vatratecleaned / 100));
		}

		$price_base_type = 'HT';
		$pu_ht_devise = GETPOST('multicurrency_subprice');

		// Add buying price
		$fournprice = (GETPOST('fournprice') ? GETPOST('fournprice') : '');
		$buyingprice = (GETPOST('buying_price') != '' ? GETPOST('buying_price') : ''); // If buying_price is '0', we muste keep this value

		// Extrafields Lines
		$extralabelsline = $extrafields->fetch_name_optionals_label($object->table_element_line);
		$array_options = $extrafields->getOptionalsFromPost($object->table_element_line);
		// Unset extrafield POST Data
		if (is_array($extralabelsline)) {
			foreach ($extralabelsline as $key => $value) {
				unset($_POST["options_".$key]);
			}
		}

		// Define special_code for special lines
		$special_code = GETPOST('special_code');
		if (!GETPOST('qty')) $special_code = 3;

		// Check minimum price
		$productid = GETPOST('productid', 'int');
		if (!empty($productid)) {
			$productsupplier = new ProductFournisseur($db);
			if (!empty($conf->global->SUPPLIER_PROPOSAL_WITH_PREDEFINED_PRICES_ONLY))
			{
				if ($productid > 0 && $productsupplier->get_buyprice(0, price2num($_POST['qty']), $productid, 'none', GETPOST('socid', 'int')) < 0)
				{
					setEventMessages($langs->trans("ErrorQtyTooLowForThisSupplier"), null, 'warnings');
				}
			}

			$product = new Product($db);
			$res = $product->fetch($productid);

			$type = $product->type;

			$price_min = $product->price_min;
			if (!empty($conf->global->PRODUIT_MULTIPRICES) && !empty($object->thirdparty->price_level))
				$price_min = $product->multiprices_min [$object->thirdparty->price_level];

			$label = ((GETPOST('update_label') && GETPOST('product_label')) ? GETPOST('product_label') : '');
		} else {
			$type = GETPOST('type');
			$label = (GETPOST('product_label') ? GETPOST('product_label') : '');

			// Check parameters
			if (GETPOST('type') < 0) {
				setEventMessages($langs->trans("ErrorFieldRequired", $langs->transnoentitiesnoconv("Type")), null, 'errors');
				$error++;
			}
		}

		if (!$error) {
			$db->begin();

			$ref_supplier = GETPOST('fourn_ref', 'alpha');
			$fk_unit = GETPOST('units');

			$result = $object->updateline(
				GETPOST('lineid'),
				$ht,
				GETPOST('qty'),
				GETPOST('remise_percent'),
				$vat_rate,
				$localtax1_rate,
				$localtax2_rate,
				$description,
				$price_base_type,
				$info_bits,
				$special_code,
				GETPOST('fk_parent_line'),
				0,
				$fournprice,
				$buyingprice,
				$label,
				$type,
				$array_options,
				$ref_supplier,
				$fk_unit,
				$pu_ht_devise
			);

			if ($result >= 0) {
				$db->commit();

				if (empty($conf->global->MAIN_DISABLE_PDF_AUTOUPDATE)) {
					// Define output language
					$outputlangs = $langs;
					if (!empty($conf->global->MAIN_MULTILANGS)) {
						$outputlangs = new Translate("", $conf);
						$newlang = (GETPOST('lang_id', 'aZ09') ? GETPOST('lang_id', 'aZ09') : $object->thirdparty->default_lang);
						$outputlangs->setDefaultLang($newlang);
					}
					$ret = $object->fetch($id); // Reload to get new records
					$object->generateDocument($object->modelpdf, $outputlangs, $hidedetails, $hidedesc, $hideref);
				}

				unset($_POST['qty']);
				unset($_POST['type']);
				unset($_POST['productid']);
				unset($_POST['remise_percent']);
				unset($_POST['price_ht']);
				unset($_POST['multicurrency_price_ht']);
				unset($_POST['price_ttc']);
				unset($_POST['tva_tx']);
				unset($_POST['product_ref']);
				unset($_POST['product_label']);
				unset($_POST['product_desc']);
				unset($_POST['fournprice']);
				unset($_POST['buying_price']);

				unset($_POST['date_starthour']);
				unset($_POST['date_startmin']);
				unset($_POST['date_startsec']);
				unset($_POST['date_startday']);
				unset($_POST['date_startmonth']);
				unset($_POST['date_startyear']);
				unset($_POST['date_endhour']);
				unset($_POST['date_endmin']);
				unset($_POST['date_endsec']);
				unset($_POST['date_endday']);
				unset($_POST['date_endmonth']);
				unset($_POST['date_endyear']);
			} else {
				$db->rollback();

				setEventMessages($object->error, $object->errors, 'errors');
			}
		}
<<<<<<< HEAD
	}

	elseif ($action == 'updateline' && $usercancreate && GETPOST('cancel', 'alpha') == $langs->trans('Cancel')) {
=======
	} elseif ($action == 'updateline' && $user->rights->supplier_proposal->creer && GETPOST('cancel', 'alpha') == $langs->trans('Cancel')) {
>>>>>>> 5f90596b
		header('Location: '.$_SERVER['PHP_SELF'].'?id='.$object->id); // Pour reaffichage de la fiche en cours d'edition
		exit();
	}

	// Set project
	elseif ($action == 'classin' && $usercancreate) {
		$object->setProject(GETPOST('projectid'), 'int');
	}

	// Delivery delay
	elseif ($action == 'setavailability' && $usercancreate) {
		$result = $object->availability($_POST['availability_id']);
	}

	// Terms of payments
	elseif ($action == 'setconditions' && $usercancreate) {
		$result = $object->setPaymentTerms(GETPOST('cond_reglement_id', 'int'));
<<<<<<< HEAD
	}

	elseif ($action == 'setremisepercent' && $usercancreate) {
		$result = $object->set_remise_percent($user, $_POST['remise_percent']);
	}

	elseif ($action == 'setremiseabsolue' && $usercancreate) {
=======
	} elseif ($action == 'setremisepercent' && $user->rights->supplier_proposal->creer) {
		$result = $object->set_remise_percent($user, $_POST['remise_percent']);
	} elseif ($action == 'setremiseabsolue' && $user->rights->supplier_proposal->creer) {
>>>>>>> 5f90596b
		$result = $object->set_remise_absolue($user, $_POST['remise_absolue']);
	}

	// Payment mode
	elseif ($action == 'setmode' && $usercancreate) {
		$result = $object->setPaymentMethods(GETPOST('mode_reglement_id', 'int'));
	}

	// Multicurrency Code
	elseif ($action == 'setmulticurrencycode' && $usercancreate) {
		$result = $object->setMulticurrencyCode(GETPOST('multicurrency_code', 'alpha'));
	}

	// Multicurrency rate
	elseif ($action == 'setmulticurrencyrate' && $usercancreate) {
		$result = $object->setMulticurrencyRate(price2num(GETPOST('multicurrency_tx')));
	} elseif ($action == 'update_extras') {
		$object->oldcopy = dol_clone($object);

		// Fill array 'array_options' with data from update form
		$ret = $extrafields->setOptionalsFromPost(null, $object, GETPOST('attribute', 'none'));
		if ($ret < 0) $error++;

		if (!$error)
		{
			$result = $object->insertExtraFields('PROPOSAL_SUPPLIER_MODIFY');
			if ($result < 0)
			{
				setEventMessages($object->error, $object->errors, 'errors');
				$error++;
			}
		}

		if ($error) $action = 'edit_extras';
	}
}


/*
 * View
 */

llxHeader('', $langs->trans('CommRequests'), 'EN:Ask_Price_Supplier|FR:Demande_de_prix_fournisseur');

$form = new Form($db);
$formother = new FormOther($db);
$formfile = new FormFile($db);
$formmargin = new FormMargin($db);
$companystatic = new Societe($db);
if (!empty($conf->projet->enabled)) { $formproject = new FormProjets($db); }

$now = dol_now();

// Add new askprice
if ($action == 'create')
{
	$currency_code = $conf->currency;

	print load_fiche_titre($langs->trans("NewAskPrice"), '', 'supplier_proposal');

	$soc = new Societe($db);
	if ($socid > 0)
		$res = $soc->fetch($socid);

	// Load objectsrc
	if (!empty($origin) && !empty($originid))
	{
		$element = 'supplier_proposal';
		$subelement = 'supplier_proposal';

		dol_include_once('/'.$element.'/class/'.$subelement.'.class.php');

		$classname = ucfirst($subelement);
		$objectsrc = new $classname($db);
		$objectsrc->fetch($originid);
		if (empty($objectsrc->lines) && method_exists($objectsrc, 'fetch_lines'))
		{
			$objectsrc->fetch_lines();
		}
		$objectsrc->fetch_thirdparty();

		$projectid = (!empty($objectsrc->fk_project) ? $objectsrc->fk_project : '');
		$soc = $objectsrc->thirdparty;

		$cond_reglement_id 	= (!empty($objectsrc->cond_reglement_id) ? $objectsrc->cond_reglement_id : (!empty($soc->cond_reglement_id) ? $soc->cond_reglement_id : 0)); // TODO maybe add default value option
		$mode_reglement_id 	= (!empty($objectsrc->mode_reglement_id) ? $objectsrc->mode_reglement_id : (!empty($soc->mode_reglement_id) ? $soc->mode_reglement_id : 0));
		$remise_percent 	= (!empty($objectsrc->remise_percent) ? $objectsrc->remise_percent : (!empty($soc->remise_supplier_percent) ? $soc->remise_supplier_percent : 0));
		$remise_absolue 	= (!empty($objectsrc->remise_absolue) ? $objectsrc->remise_absolue : (!empty($soc->remise_absolue) ? $soc->remise_absolue : 0));

		// Replicate extrafields
		$objectsrc->fetch_optionals();
		$object->array_options = $objectsrc->array_options;

		if (!empty($conf->multicurrency->enabled))
		{
			if (!empty($objectsrc->multicurrency_code)) $currency_code = $objectsrc->multicurrency_code;
			if (!empty($conf->global->MULTICURRENCY_USE_ORIGIN_TX) && !empty($objectsrc->multicurrency_tx))	$currency_tx = $objectsrc->multicurrency_tx;
		}
	} else {
		$cond_reglement_id 	= $soc->cond_reglement_supplier_id;
		$mode_reglement_id 	= $soc->mode_reglement_supplier_id;
		if (!empty($conf->multicurrency->enabled) && !empty($soc->multicurrency_code)) $currency_code = $soc->multicurrency_code;
	}

	$object = new SupplierProposal($db);

	print '<form name="addprop" action="'.$_SERVER["PHP_SELF"].'" method="POST">';
	print '<input type="hidden" name="token" value="'.newToken().'">';
	print '<input type="hidden" name="action" value="add">';
	if ($origin != 'project' && $originid) {
		print '<input type="hidden" name="origin" value="'.$origin.'">';
		print '<input type="hidden" name="originid" value="'.$originid.'">';
	}

	dol_fiche_head();

	print '<table class="border centpercent">';

	// Reference
	print '<tr><td class="titlefieldcreate fieldrequired">'.$langs->trans('Ref').'</td><td colspan="2">'.$langs->trans("Draft").'</td></tr>';

	// Third party
	print '<tr>';
	print '<td class="fieldrequired">'.$langs->trans('Supplier').'</td>';
	if ($socid > 0) {
		print '<td colspan="2">';
		print $soc->getNomUrl(1);
		print '<input type="hidden" name="socid" value="'.$soc->id.'">';
		print '</td>';
	} else {
		print '<td colspan="2">';
		print $form->select_company('', 'socid', 's.fournisseur=1', 'SelectThirdParty', 0, 0, null, 0, 'minwidth300');
		print ' <a href="'.DOL_URL_ROOT.'/societe/card.php?action=create&client=0&fournisseur=1&backtopage='.urlencode($_SERVER["PHP_SELF"].'?action=create').'"><span class="fa fa-plus-circle valignmiddle paddingleft" title="'.$langs->trans("AddThirdParty").'"></span></a>';
		print '</td>';
	}
	print '</tr>'."\n";

	if ($soc->id > 0)
	{
		// Discounts for third party
		print '<tr><td>'.$langs->trans('Discounts').'</td><td>';

		$absolute_discount = $soc->getAvailableDiscounts('', '', 0, 1);

		$thirdparty = $soc;
		$discount_type = 1;
		$backtopage = urlencode($_SERVER["PHP_SELF"].'?socid='.$thirdparty->id.'&action='.$action.'&origin='.GETPOST('origin').'&originid='.GETPOST('originid'));
		include DOL_DOCUMENT_ROOT.'/core/tpl/object_discounts.tpl.php';

		print '</td></tr>';
	}

	// Terms of payment
	print '<tr><td class="nowrap">'.$langs->trans('PaymentConditionsShort').'</td><td colspan="2">';
	$form->select_conditions_paiements(GETPOST('cond_reglement_id') > 0 ? GETPOST('cond_reglement_id') : $cond_reglement_id, 'cond_reglement_id', -1, 1);
	print '</td></tr>';

	// Mode of payment
	print '<tr><td>'.$langs->trans('PaymentMode').'</td><td colspan="2">';
	$form->select_types_paiements(GETPOST('mode_reglement_id') > 0 ? GETPOST('mode_reglement_id') : $mode_reglement_id, 'mode_reglement_id');
	print '</td></tr>';

	// Bank Account
	if (!empty($conf->global->BANK_ASK_PAYMENT_BANK_DURING_PROPOSAL) && !empty($conf->banque->enabled)) {
		print '<tr><td>'.$langs->trans('BankAccount').'</td><td colspan="2">';
		$form->select_comptes(GETPOST('fk_account') > 0 ? GETPOST('fk_account', 'int') : $fk_account, 'fk_account', 0, '', 1);
		print '</td></tr>';
	}

	// Shipping Method
	if (!empty($conf->expedition->enabled)) {
		print '<tr><td>'.$langs->trans('SendingMethod').'</td><td colspan="2">';
		print $form->selectShippingMethod(GETPOST('shipping_method_id') > 0 ? GETPOST('shipping_method_id', 'int') : $shipping_method_id, 'shipping_method_id', '', 1);
		print '</td></tr>';
	}

	// Delivery date (or manufacturing)
	print '<tr><td>'.$langs->trans("DeliveryDate").'</td>';
	print '<td colspan="2">';
	$datedelivery = dol_mktime(0, 0, 0, GETPOST('liv_month'), GETPOST('liv_day'), GETPOST('liv_year'));
	if ($conf->global->DATE_LIVRAISON_WEEK_DELAY != "") {
		$tmpdte = time() + ((7 * $conf->global->DATE_LIVRAISON_WEEK_DELAY) * 24 * 60 * 60);
		$syear = date("Y", $tmpdte);
		$smonth = date("m", $tmpdte);
		$sday = date("d", $tmpdte);
		print $form->selectDate($syear."-".$smonth."-".$sday, 'liv_', '', '', '', "addask");
	} else {
		print $form->selectDate($datedelivery ? $datedelivery : -1, 'liv_', '', '', '', "addask", 1, 1);
	}
	print '</td></tr>';


	// Model
	print '<tr>';
	print '<td>'.$langs->trans("DefaultModel").'</td>';
	print '<td colspan="2">';
	$liste = ModelePDFSupplierProposal::liste_modeles($db);
	print $form->selectarray('model', $liste, ($conf->global->SUPPLIER_PROPOSAL_ADDON_PDF_ODT_DEFAULT ? $conf->global->SUPPLIER_PROPOSAL_ADDON_PDF_ODT_DEFAULT : $conf->global->SUPPLIER_PROPOSAL_ADDON_PDF));
	print "</td></tr>";

	// Project
	if (!empty($conf->projet->enabled))
	{
		$langs->load("projects");

		$formproject = new FormProjets($db);

		if ($origin == 'project') $projectid = ($originid ? $originid : 0);

		print '<tr>';
		print '<td>'.$langs->trans("Project").'</td><td colspan="2">';

		$numprojet = $formproject->select_projects(($soc->id > 0 ? $soc->id : -1), $projectid, 'projectid', 0, 0, 1, 1, 0, 0, 0, '', 0, 0, 'maxwidth500');
		print ' &nbsp; <a href="'.DOL_URL_ROOT.'/projet/card.php?socid='.$soc->id.'&action=create&status=1&backtopage='.urlencode($_SERVER["PHP_SELF"].'?action=create&socid='.$soc->id).'"><span class="fa fa-plus-circle valignmiddle" title="'.$langs->trans("AddProject").'"></span></a>';

		print '</td>';
		print '</tr>';
	}

	// Multicurrency
	if (!empty($conf->multicurrency->enabled)) {
		print '<tr>';
		print '<td>'.$form->editfieldkey('Currency', 'multicurrency_code', '', $object, 0).'</td>';
		print '<td colspan="3" class="maxwidthonsmartphone">';
		print $form->selectMultiCurrency($currency_code, 'multicurrency_code');
		print '</td></tr>';
	}

	// Other attributes
	$parameters = array('colspan' => ' colspan="3"', 'cols' => 3);
	$reshook = $hookmanager->executeHooks('formObjectOptions', $parameters, $object, $action); // Note that $action and $object may have been modified by hook
	print $hookmanager->resPrint;
	if (empty($reshook)) {
		print $object->showOptionals($extrafields, 'edit', $parameters);
	}


	// Lines from source
	if (!empty($origin) && !empty($originid) && is_object($objectsrc))
	{
		// TODO for compatibility
		if ($origin == 'contrat') {
			// Calcul contrat->price (HT), contrat->total (TTC), contrat->tva
			$objectsrc->remise_absolue = $remise_absolue;
			$objectsrc->remise_percent = $remise_percent;
			$objectsrc->update_price(1, - 1, 1);
		}

		print "\n<!-- ".$classname." info -->";
		print "\n";
		print '<input type="hidden" name="amount"         value="'.$objectsrc->total_ht.'">'."\n";
		print '<input type="hidden" name="total"          value="'.$objectsrc->total_ttc.'">'."\n";
		print '<input type="hidden" name="tva"            value="'.$objectsrc->total_tva.'">'."\n";
		print '<input type="hidden" name="origin"         value="'.$objectsrc->element.'">';
		print '<input type="hidden" name="originid"       value="'.$objectsrc->id.'">';

		print '<tr><td>'.$langs->trans('CommRequest').'</td><td colspan="2">'.$objectsrc->getNomUrl(1).'</td></tr>';
		print '<tr><td>'.$langs->trans('AmountHT').'</td><td colspan="2">'.price($objectsrc->total_ht).'</td></tr>';
		print '<tr><td>'.$langs->trans('AmountVAT').'</td><td colspan="2">'.price($objectsrc->total_tva)."</td></tr>";
		if ($mysoc->localtax1_assuj == "1" || $objectsrc->total_localtax1 != 0) 		// Localtax1
		{
			print '<tr><td>'.$langs->transcountry("AmountLT1", $mysoc->country_code).'</td><td colspan="2">'.price($objectsrc->total_localtax1)."</td></tr>";
		}

		if ($mysoc->localtax2_assuj == "1" || $objectsrc->total_localtax2 != 0) 		// Localtax2
		{
			print '<tr><td>'.$langs->transcountry("AmountLT2", $mysoc->country_code).'</td><td colspan="2">'.price($objectsrc->total_localtax2)."</td></tr>";
		}
		print '<tr><td>'.$langs->trans('AmountTTC').'</td><td colspan="2">'.price($objectsrc->total_ttc)."</td></tr>";

		if (!empty($conf->multicurrency->enabled))
		{
			print '<tr><td>'.$langs->trans('MulticurrencyAmountHT').'</td><td colspan="2">'.price($objectsrc->multicurrency_total_ht).'</td></tr>';
			print '<tr><td>'.$langs->trans('MulticurrencyAmountVAT').'</td><td colspan="2">'.price($objectsrc->multicurrency_total_tva)."</td></tr>";
			print '<tr><td>'.$langs->trans('MulticurrencyAmountTTC').'</td><td colspan="2">'.price($objectsrc->multicurrency_total_ttc)."</td></tr>";
		}
	}

	print "</table>\n";


	/*
	 * Combobox pour la fonction de copie
 	 */

	if (empty($conf->global->SUPPLIER_PROPOSAL_CLONE_ON_CREATE_PAGE)) print '<input type="hidden" name="createmode" value="empty">';

	if (!empty($conf->global->SUPPLIER_PROPOSAL_CLONE_ON_CREATE_PAGE))
	{
		print '<br><table>';

		// For backward compatibility
		print '<tr>';
		print '<td><input type="radio" name="createmode" value="copy"></td>';
		print '<td>'.$langs->trans("CopyAskFrom").' </td>';
		print '<td>';
		$liste_ask = array();
		$liste_ask [0] = '';

		$sql = "SELECT p.rowid as id, p.ref, s.nom";
		$sql .= " FROM ".MAIN_DB_PREFIX."supplier_proposal p";
		$sql .= ", ".MAIN_DB_PREFIX."societe s";
		$sql .= " WHERE s.rowid = p.fk_soc";
		$sql .= " AND p.entity = ".$conf->entity;
		$sql .= " AND p.fk_statut <> ".SupplierProposal::STATUS_DRAFT;
		$sql .= " ORDER BY Id";

		$resql = $db->query($sql);
		if ($resql) {
			$num = $db->num_rows($resql);
			$i = 0;
			while ($i < $num) {
				$row = $db->fetch_row($resql);
				$askPriceSupplierRefAndSocName = $row [1]." - ".$row [2];
				$liste_ask [$row [0]] = $askPriceSupplierRefAndSocName;
				$i++;
			}
			print $form->selectarray("copie_supplier_proposal", $liste_ask, 0);
		} else {
			dol_print_error($db);
		}
		print '</td></tr>';

		print '<tr><td class="tdtop"><input type="radio" name="createmode" value="empty" checked></td>';
		print '<td valign="top" colspan="2">'.$langs->trans("CreateEmptyAsk").'</td></tr>';
	}

	if (!empty($conf->global->SUPPLIER_PROPOSAL_CLONE_ON_CREATE_PAGE)) print '</table>';

	dol_fiche_end();

	print '<div class="center">';
	print '<input type="submit" class="button" value="'.$langs->trans("CreateDraft").'">';
	print '&nbsp;&nbsp;&nbsp;&nbsp;&nbsp;';
	print '<input type="button" class="button" value="'.$langs->trans("Cancel").'" onClick="javascript:history.go(-1)">';
	print '</div>';

	print "</form>";


	// Show origin lines
	if (!empty($origin) && !empty($originid) && is_object($objectsrc)) {
		print '<br>';

		$title = $langs->trans('ProductsAndServices');
		print load_fiche_titre($title);

		print '<table class="noborder centpercent">';

		$objectsrc->printOriginLinesList();

		print '</table>';
	}
} else {
	/*
	 * Show object in view mode
	 */

	$soc = new Societe($db);
	$soc->fetch($object->socid);

	$head = supplier_proposal_prepare_head($object);
	dol_fiche_head($head, 'comm', $langs->trans('CommRequest'), -1, 'supplier_proposal');

	$formconfirm = '';

	// Clone confirmation
	if ($action == 'clone') {
		// Create an array for form
		$formquestion = array(
							// 'text' => $langs->trans("ConfirmClone"),
							// array('type' => 'checkbox', 'name' => 'clone_content', 'label' => $langs->trans("CloneMainAttributes"), 'value' => 1),
							// array('type' => 'checkbox', 'name' => 'update_prices', 'label' => $langs->trans("PuttingPricesUpToDate"), 'value' =>
							// 1),
							array('type' => 'other', 'name' => 'socid', 'label' => $langs->trans("SelectThirdParty"), 'value' => $form->select_company(GETPOST('socid', 'int'), 'socid', 's.fournisseur=1')));
		// Paiement incomplet. On demande si motif = escompte ou autre
		$formconfirm = $form->formconfirm($_SERVER["PHP_SELF"].'?id='.$object->id, $langs->trans('ToClone'), $langs->trans('ConfirmCloneAsk', $object->ref), 'confirm_clone', $formquestion, 'yes', 1);
	}

	// Confirm delete
	elseif ($action == 'delete') {
		$formconfirm = $form->formconfirm($_SERVER["PHP_SELF"].'?id='.$object->id, $langs->trans('DeleteAsk'), $langs->trans('ConfirmDeleteAsk', $object->ref), 'confirm_delete', '', 0, 1);
	}

	// Confirm reopen
	elseif ($action == 'reopen') {
		$formconfirm = $form->formconfirm($_SERVER["PHP_SELF"].'?id='.$object->id, $langs->trans('ReOpen'), $langs->trans('ConfirmReOpenAsk', $object->ref), 'confirm_reopen', '', 0, 1);
	}

	// Confirmation delete product/service line
	elseif ($action == 'ask_deleteline') {
		$formconfirm = $form->formconfirm($_SERVER["PHP_SELF"].'?id='.$object->id.'&lineid='.$lineid, $langs->trans('DeleteProductLine'), $langs->trans('ConfirmDeleteProductLine'), 'confirm_deleteline', '', 0, 1);
	}

	// Confirm validate askprice
	elseif ($action == 'validate') {
		$error = 0;

		// on verifie si l'objet est en numerotation provisoire
		$ref = substr($object->ref, 1, 4);
		if ($ref == 'PROV') {
			$numref = $object->getNextNumRef($soc);
			if (empty($numref)) {
				$error++;
				setEventMessages($object->error, $object->errors, 'errors');
			}
		} else {
			$numref = $object->ref;
		}

		$text = $langs->trans('ConfirmValidateAsk', $numref);
		if (!empty($conf->notification->enabled)) {
			require_once DOL_DOCUMENT_ROOT.'/core/class/notify.class.php';
			$notify = new Notify($db);
			$text .= '<br>';
			$text .= $notify->confirmMessage('PROPOSAL_SUPPLIER_VALIDATE', $object->socid, $object);
		}

		if (!$error)
			$formconfirm = $form->formconfirm($_SERVER["PHP_SELF"].'?id='.$object->id, $langs->trans('ValidateAsk'), $text, 'confirm_validate', '', 0, 1);
	}

	// Call Hook formConfirm
	$parameters = array('formConfirm' => $formconfirm, 'lineid' => $lineid);
	$reshook = $hookmanager->executeHooks('formConfirm', $parameters, $object, $action); // Note that $action and $object may have been modified by hook
	if (empty($reshook)) $formconfirm .= $hookmanager->resPrint;
	elseif ($reshook > 0) $formconfirm = $hookmanager->resPrint;

	// Print form confirm
	print $formconfirm;


	// Supplier proposal card
	$linkback = '<a href="'.DOL_URL_ROOT.'/supplier_proposal/list.php?restore_lastsearch_values=1'.(!empty($socid) ? '&socid='.$socid : '').'">'.$langs->trans("BackToList").'</a>';


	$morehtmlref = '<div class="refidno">';
	// Ref supplier
	//$morehtmlref.=$form->editfieldkey("RefSupplier", 'ref_supplier', $object->ref_supplier, $object, $usercancreateorder, 'string', '', 0, 1);
	//$morehtmlref.=$form->editfieldval("RefSupplier", 'ref_supplier', $object->ref_supplier, $object, $usercancreateorder, 'string', '', null, null, '', 1);
	// Thirdparty
	$morehtmlref .= $langs->trans('ThirdParty').' : '.$object->thirdparty->getNomUrl(1);
	if (empty($conf->global->MAIN_DISABLE_OTHER_LINK) && $object->thirdparty->id > 0) $morehtmlref .= ' (<a href="'.DOL_URL_ROOT.'/supplier_proposal/list.php?socid='.$object->thirdparty->id.'&search_societe='.urlencode($object->thirdparty->name).'">'.$langs->trans("OtherProposals").'</a>)';
	// Project
	if (!empty($conf->projet->enabled))
	{
		$langs->load("projects");
		$morehtmlref .= '<br>'.$langs->trans('Project').' ';
		if ($usercancreate)
		{
			if ($action != 'classify') {
				$morehtmlref .= '<a class="editfielda" href="'.$_SERVER['PHP_SELF'].'?action=classify&amp;id='.$object->id.'">'.img_edit($langs->transnoentitiesnoconv('SetProject')).'</a> : ';
			}
			if ($action == 'classify') {
				//$morehtmlref.=$form->form_project($_SERVER['PHP_SELF'] . '?id=' . $object->id, $object->socid, $object->fk_project, 'projectid', 0, 0, 1, 1);
				$morehtmlref .= '<form method="post" action="'.$_SERVER['PHP_SELF'].'?id='.$object->id.'">';
				$morehtmlref .= '<input type="hidden" name="action" value="classin">';
				$morehtmlref .= '<input type="hidden" name="token" value="'.newToken().'">';
				$morehtmlref .= $formproject->select_projects((empty($conf->global->PROJECT_CAN_ALWAYS_LINK_TO_ALL_SUPPLIERS) ? $object->socid : -1), $object->fk_project, 'projectid', $maxlength, 0, 1, 0, 1, 0, 0, '', 1);
				$morehtmlref .= '<input type="submit" class="button valignmiddle" value="'.$langs->trans("Modify").'">';
				$morehtmlref .= '</form>';
			} else {
				$morehtmlref .= $form->form_project($_SERVER['PHP_SELF'].'?id='.$object->id, $object->socid, $object->fk_project, 'none', 0, 0, 0, 1);
			}
		} else {
			if (!empty($object->fk_project)) {
				$proj = new Project($db);
				$proj->fetch($object->fk_project);
				$morehtmlref .= '<a href="'.DOL_URL_ROOT.'/projet/card.php?id='.$object->fk_project.'" title="'.$langs->trans('ShowProject').'">';
				$morehtmlref .= $proj->ref;
				$morehtmlref .= '</a>';
			} else {
				$morehtmlref .= '';
			}
		}
	}
	$morehtmlref .= '</div>';


	dol_banner_tab($object, 'ref', $linkback, 1, 'ref', 'ref', $morehtmlref);


	print '<div class="fichecenter">';
	print '<div class="fichehalfleft">';
	print '<div class="underbanner clearboth"></div>';

	print '<table class="border tableforfield" width="100%">';

	// Relative and absolute discounts
	if (!empty($conf->global->FACTURE_DEPOSITS_ARE_JUST_PAYMENTS)) {
		$filterabsolutediscount = "fk_invoice_supplier_source IS NULL"; // If we want deposit to be substracted to payments only and not to total of final invoice
		$filtercreditnote = "fk_invoice_supplier_source IS NOT NULL"; // If we want deposit to be substracted to payments only and not to total of final invoice
	} else {
		$filterabsolutediscount = "fk_invoice_supplier_source IS NULL OR (description LIKE '(DEPOSIT)%' AND description NOT LIKE '(EXCESS PAID)%')";
		$filtercreditnote = "fk_invoice_supplier_source IS NOT NULL AND (description NOT LIKE '(DEPOSIT)%' OR description LIKE '(EXCESS PAID)%')";
	}

	print '<tr><td class="titlefield">'.$langs->trans('Discounts').'</td><td>';

	$absolute_discount = $soc->getAvailableDiscounts('', $filterabsolutediscount, 0, 1);
	$absolute_creditnote = $soc->getAvailableDiscounts('', $filtercreditnote, 0, 1);
	$absolute_discount = price2num($absolute_discount, 'MT');
	$absolute_creditnote = price2num($absolute_creditnote, 'MT');

	$thirdparty = $soc;
	$discount_type = 1;
	$backtopage = urlencode($_SERVER["PHP_SELF"].'?id='.$object->id);
	include DOL_DOCUMENT_ROOT.'/core/tpl/object_discounts.tpl.php';

	print '</td></tr>';

	// Payment term
	print '<tr><td class="titlefield">';
	print '<table class="nobordernopadding" width="100%"><tr><td>';
	print $langs->trans('PaymentConditionsShort');
	print '</td>';
	if ($action != 'editconditions' && $object->statut != SupplierProposal::STATUS_NOTSIGNED)
		print '<td class="right"><a class="editfielda" href="'.$_SERVER["PHP_SELF"].'?action=editconditions&amp;id='.$object->id.'">'.img_edit($langs->transnoentitiesnoconv('SetConditions'), 1).'</a></td>';
	print '</tr></table>';
	print '</td><td colspan="3">';
	if ($action == 'editconditions') {
		$form->form_conditions_reglement($_SERVER['PHP_SELF'].'?id='.$object->id, $object->cond_reglement_id, 'cond_reglement_id', 1);
	} else {
		$form->form_conditions_reglement($_SERVER['PHP_SELF'].'?id='.$object->id, $object->cond_reglement_id, 'none', 1);
	}
	print '</td>';
	print '</tr>';

	// Delivery date
	$langs->load('deliveries');
	print '<tr><td>';
	print '<table class="nobordernopadding" width="100%"><tr><td>';
	print $langs->trans('DeliveryDate');
	print '</td>';
	if ($action != 'editdate_livraison' && $object->statut == SupplierProposal::STATUS_VALIDATED)
		print '<td class="right"><a class="editfielda" href="'.$_SERVER["PHP_SELF"].'?action=editdate_livraison&amp;id='.$object->id.'">'.img_edit($langs->transnoentitiesnoconv('SetDeliveryDate'), 1).'</a></td>';
	print '</tr></table>';
	print '</td><td colspan="3">';
	if ($action == 'editdate_livraison') {
		print '<form name="editdate_livraison" action="'.$_SERVER["PHP_SELF"].'?id='.$object->id.'" method="post" class="formconsumeproduce">';
		print '<input type="hidden" name="token" value="'.newToken().'">';
		print '<input type="hidden" name="action" value="setdate_livraison">';
		print $form->selectDate($object->date_livraison, 'liv_', '', '', '', "editdate_livraison");
		print '<input type="submit" class="button" value="'.$langs->trans('Modify').'">';
		print '</form>';
	} else {
		print dol_print_date($object->date_livraison, 'daytext');
	}
	print '</td>';
	print '</tr>';

	// Payment mode
	print '<tr>';
	print '<td>';
	print '<table class="nobordernopadding" width="100%"><tr><td>';
	print $langs->trans('PaymentMode');
	print '</td>';
	if ($action != 'editmode' && $object->statut != SupplierProposal::STATUS_NOTSIGNED)
		print '<td class="right"><a class="editfielda" href="'.$_SERVER["PHP_SELF"].'?action=editmode&amp;id='.$object->id.'">'.img_edit($langs->transnoentitiesnoconv('SetMode'), 1).'</a></td>';
	print '</tr></table>';
	print '</td><td colspan="3">';
	if ($action == 'editmode') {
		$form->form_modes_reglement($_SERVER['PHP_SELF'].'?id='.$object->id, $object->mode_reglement_id, 'mode_reglement_id', 'DBIT', 1, 1);
	} else {
		$form->form_modes_reglement($_SERVER['PHP_SELF'].'?id='.$object->id, $object->mode_reglement_id, 'none');
	}
	print '</td></tr>';

	// Multicurrency
	if (!empty($conf->multicurrency->enabled))
	{
		// Multicurrency code
		print '<tr>';
		print '<td>';
		print '<table class="nobordernopadding" width="100%"><tr><td>';
		print $form->editfieldkey('Currency', 'multicurrency_code', '', $object, 0);
		print '</td>';
		if ($action != 'editmulticurrencycode' && $object->statut == $object::STATUS_VALIDATED)
			print '<td class="right"><a class="editfielda" href="'.$_SERVER["PHP_SELF"].'?action=editmulticurrencycode&amp;id='.$object->id.'">'.img_edit($langs->transnoentitiesnoconv('SetMultiCurrencyCode'), 1).'</a></td>';
		print '</tr></table>';
		print '</td><td colspan="3">';
		if ($action == 'editmulticurrencycode') {
			$form->form_multicurrency_code($_SERVER['PHP_SELF'].'?id='.$object->id, $object->multicurrency_code, 'multicurrency_code');
		} else {
			$form->form_multicurrency_code($_SERVER['PHP_SELF'].'?id='.$object->id, $object->multicurrency_code, 'none');
		}
		print '</td></tr>';

		// Multicurrency rate
		if ($object->multicurrency_code != $conf->currency || $object->multicurrency_tx != 1)
		{
			print '<tr>';
			print '<td>';
			print '<table class="nobordernopadding" width="100%"><tr><td>';
			print $form->editfieldkey('CurrencyRate', 'multicurrency_tx', '', $object, 0);
			print '</td>';
			if ($action != 'editmulticurrencyrate' && $object->statut == $object::STATUS_VALIDATED && $object->multicurrency_code && $object->multicurrency_code != $conf->currency)
				print '<td class="right"><a class="editfielda" href="'.$_SERVER["PHP_SELF"].'?action=editmulticurrencyrate&amp;id='.$object->id.'">'.img_edit($langs->transnoentitiesnoconv('SetMultiCurrencyCode'), 1).'</a></td>';
			print '</tr></table>';
			print '</td><td colspan="3">';
			if ($action == 'editmulticurrencyrate' || $action == 'actualizemulticurrencyrate') {
				if ($action == 'actualizemulticurrencyrate') {
	   				list($object->fk_multicurrency, $object->multicurrency_tx) = MultiCurrency::getIdAndTxFromCode($object->db, $object->multicurrency_code);
				}
				$form->form_multicurrency_rate($_SERVER['PHP_SELF'].'?id='.$object->id, $object->multicurrency_tx, 'multicurrency_tx', $object->multicurrency_code);
			} else {
				$form->form_multicurrency_rate($_SERVER['PHP_SELF'].'?id='.$object->id, $object->multicurrency_tx, 'none', $object->multicurrency_code);
				if ($object->statut == $object::STATUS_DRAFT && $object->multicurrency_code && $object->multicurrency_code != $conf->currency) {
					print '<div class="inline-block"> &nbsp; &nbsp; &nbsp; &nbsp; ';
					print '<a href="'.$_SERVER["PHP_SELF"].'?id='.$object->id.'&action=actualizemulticurrencyrate">'.$langs->trans("ActualizeCurrency").'</a>';
					print '</div>';
				}
			}
			print '</td></tr>';
		}
	}

	/* Not for supplier proposals
	if ($soc->outstanding_limit)
	{
		// Outstanding Bill
		print '<tr><td>';
		print $langs->trans('OutstandingBill');
		print '</td><td class=right colspan="3">';
		$arrayoutstandingbills = $soc->getOutstandingBills('supplier');
		$outstandingBills = $arrayoutstandingbills['opened'];
		print price($soc->outstanding_limit, 0, '', 1, - 1, - 1, $conf->currency);
		print '</td>';
		print '</tr>';
	}*/

	if (!empty($conf->global->BANK_ASK_PAYMENT_BANK_DURING_PROPOSAL) && !empty($conf->banque->enabled))
	{
		// Bank Account
		print '<tr><td>';
		print '<table width="100%" class="nobordernopadding"><tr><td>';
		print $langs->trans('BankAccount');
		print '</td>';
		if ($action != 'editbankaccount' && $usercancreate)
			print '<td class="right"><a class="editfielda" href="'.$_SERVER["PHP_SELF"].'?action=editbankaccount&amp;id='.$object->id.'">'.img_edit($langs->trans('SetBankAccount'), 1).'</a></td>';
		print '</tr></table>';
		print '</td><td colspan="3">';
		if ($action == 'editbankaccount') {
			$form->formSelectAccount($_SERVER['PHP_SELF'].'?id='.$object->id, $object->fk_account, 'fk_account', 1);
		} else {
			$form->formSelectAccount($_SERVER['PHP_SELF'].'?id='.$object->id, $object->fk_account, 'none');
		}
		print '</td>';
		print '</tr>';
	}

	// Other attributes
	$cols = 2;
	include DOL_DOCUMENT_ROOT.'/core/tpl/extrafields_view.tpl.php';

	print '</table>';

	print '</div>';
	print '<div class="fichehalfright">';
	print '<div class="ficheaddleft">';
	print '<div class="underbanner clearboth"></div>';

	print '<table class="border tableforfield centpercent">';

	if (!empty($conf->multicurrency->enabled) && ($object->multicurrency_code != $conf->currency))
	{
		// Multicurrency Amount HT
		print '<tr><td class="titlefieldmiddle">'.$form->editfieldkey('MulticurrencyAmountHT', 'multicurrency_total_ht', '', $object, 0).'</td>';
		print '<td>'.price($object->multicurrency_total_ht, '', $langs, 0, - 1, - 1, (!empty($object->multicurrency_code) ? $object->multicurrency_code : $conf->currency)).'</td>';
		print '</tr>';

		// Multicurrency Amount VAT
		print '<tr><td>'.$form->editfieldkey('MulticurrencyAmountVAT', 'multicurrency_total_tva', '', $object, 0).'</td>';
		print '<td>'.price($object->multicurrency_total_tva, '', $langs, 0, - 1, - 1, (!empty($object->multicurrency_code) ? $object->multicurrency_code : $conf->currency)).'</td>';
		print '</tr>';

		// Multicurrency Amount TTC
		print '<tr><td>'.$form->editfieldkey('MulticurrencyAmountTTC', 'multicurrency_total_ttc', '', $object, 0).'</td>';
		print '<td>'.price($object->multicurrency_total_ttc, '', $langs, 0, - 1, - 1, (!empty($object->multicurrency_code) ? $object->multicurrency_code : $conf->currency)).'</td>';
		print '</tr>';
	}

	// Amount HT
	print '<tr><td class="titlefieldmiddle">'.$langs->trans('AmountHT').'</td>';
	print '<td>'.price($object->total_ht, '', $langs, 0, - 1, - 1, $conf->currency).'</td>';
	print '</tr>';

	// Amount VAT
	print '<tr><td>'.$langs->trans('AmountVAT').'</td>';
	print '<td>'.price($object->total_tva, '', $langs, 0, - 1, - 1, $conf->currency).'</td>';
	print '</tr>';

	// Amount Local Taxes
	if ($mysoc->localtax1_assuj == "1" || $object->total_localtax1 != 0) 	// Localtax1
	{
		print '<tr><td>'.$langs->transcountry("AmountLT1", $mysoc->country_code).'</td>';
		print '<td class="nowrap">'.price($object->total_localtax1, '', $langs, 0, - 1, - 1, $conf->currency).'</td>';
		print '</tr>';
	}
	if ($mysoc->localtax2_assuj == "1" || $object->total_localtax2 != 0) 	// Localtax2
	{
		print '<tr><td height="10">'.$langs->transcountry("AmountLT2", $mysoc->country_code).'</td>';
		print '<td class="nowrap">'.price($object->total_localtax2, '', $langs, 0, - 1, - 1, $conf->currency).'</td>';
		print '</tr>';
	}

	// Amount TTC
	print '<tr><td height="10">'.$langs->trans('AmountTTC').'</td>';
	print '<td class="nowrap">'.price($object->total_ttc, '', $langs, 0, - 1, - 1, $conf->currency).'</td>';
	print '</tr>';

	print '</table>';

	// Margin Infos
	/*if (! empty($conf->margin->enabled)) {
	   $formmargin->displayMarginInfos($object);
	}*/

	print '</div>';
	print '</div>';
	print '</div>';

	print '<div class="clearboth"></div><br>';

	if (!empty($conf->global->MAIN_DISABLE_CONTACTS_TAB)) {
		$blocname = 'contacts';
		$title = $langs->trans('ContactsAddresses');
		include DOL_DOCUMENT_ROOT.'/core/tpl/bloc_showhide.tpl.php';
	}

	if (!empty($conf->global->MAIN_DISABLE_NOTES_TAB)) {
		$blocname = 'notes';
		$title = $langs->trans('Notes');
		include DOL_DOCUMENT_ROOT.'/core/tpl/bloc_showhide.tpl.php';
	}

	/*
	 * Lines
	 */

	// Show object lines
	$result = $object->getLinesArray();

	print '	<form name="addproduct" id="addproduct" action="'.$_SERVER["PHP_SELF"].'?id='.$object->id.(($action != 'editline') ? '#add' : '#line_'.GETPOST('lineid')).'" method="POST">
	<input type="hidden" name="token" value="' . newToken().'">
	<input type="hidden" name="action" value="' . (($action != 'editline') ? 'addline' : 'updateline').'">
	<input type="hidden" name="mode" value="">
	<input type="hidden" name="id" value="' . $object->id.'">
	';

	if (!empty($conf->use_javascript_ajax) && $object->statut == SupplierProposal::STATUS_DRAFT) {
		include DOL_DOCUMENT_ROOT.'/core/tpl/ajaxrow.tpl.php';
	}

	print '<div class="div-table-responsive-no-min">';
	print '<table id="tablelines" class="noborder noshadow" width="100%">';

	// Add free products/services form
	global $forceall, $senderissupplier, $dateSelector, $inputalsopricewithtax;
	$forceall = 1; $dateSelector = 0; $inputalsopricewithtax = 1;
	$senderissupplier = 2; // $senderissupplier=2 is same than 1 but disable test on minimum qty.
	if (!empty($conf->global->SUPPLIER_PROPOSAL_WITH_PREDEFINED_PRICES_ONLY)) $senderissupplier = 1;

	if (!empty($object->lines))
		$ret = $object->printObjectLines($action, $soc, $mysoc, $lineid, $dateSelector);

	// Form to add new line
	if ($object->statut == SupplierProposal::STATUS_DRAFT && $usercancreate)
	{
		if ($action != 'editline')
		{
			// Add products/services form
			$object->formAddObjectLine($dateSelector, $soc, $mysoc);

			$parameters = array();
			$reshook = $hookmanager->executeHooks('formAddObjectLine', $parameters, $object, $action); // Note that $action and $object may have been modified by hook
		}
	}

	print '</table>';
	print '</div>';
	print "</form>\n";

	dol_fiche_end();

	if ($action == 'statut')
	{
		// Form to set proposal accepted/refused
		$form_close = '<form action="'.$_SERVER["PHP_SELF"].'?id='.$object->id.'" method="POST" id="formacceptrefuse" class="formconsumeproduce">';
		$form_close .= '<input type="hidden" name="token" value="'.newToken().'">';
		$form_close .= '<input type="hidden" name="action" value="setstatut">';

		if (!empty($conf->global->SUPPLIER_PROPOSAL_UPDATE_PRICE_ON_SUPPlIER_PROPOSAL)) $form_close .= '<p class="notice">'.$langs->trans('SupplierProposalRefFournNotice').'</p>'; // TODO Suggest a permanent checkbox instead of option
		$form_close .= '<table class="border centpercent">';
		$form_close .= '<tr><td width="150"  class="left">'.$langs->trans("CloseAs").'</td><td class="left">';
		$form_close .= '<select id="statut" name="statut" class="flat">';
		$form_close .= '<option value="0">&nbsp;</option>';
		$form_close .= '<option value="2">'.$langs->trans('SupplierProposalStatusSigned').'</option>';
		$form_close .= '<option value="3">'.$langs->trans('SupplierProposalStatusNotSigned').'</option>';
		$form_close .= '</select>';
		$form_close .= '</td></tr>';
		$form_close .= '<tr><td width="150" class="left">'.$langs->trans('Note').'</td><td class="left"><textarea cols="70" rows="'.ROWS_3.'" wrap="soft" name="note">';
		$form_close .= $object->note;
		$form_close .= '</textarea></td></tr>';
		$form_close .= '<tr><td class="center" colspan="2">';
		$form_close .= '<input type="submit" class="button" name="validate" value="'.$langs->trans('Save').'">';
		$form_close .= ' &nbsp; <input type="submit" class="button" name="cancel" value="'.$langs->trans('Cancel').'">';
		$form_close .= '<a name="acceptedrefused">&nbsp;</a>';
		$form_close .= '</td>';
		$form_close .= '</tr></table></form>';

		print $form_close;
	}

	/*
	 * Boutons Actions
	 */
	if ($action != 'presend') {
		print '<div class="tabsAction">';

		$parameters = array();
		$reshook = $hookmanager->executeHooks('addMoreActionsButtons', $parameters, $object, $action); // Note that $action and $object may have been
																									   // modified by hook
		if (empty($reshook))
		{
			if ($action != 'statut' && $action != 'editline')
			{
				// Validate
				if ($object->statut == SupplierProposal::STATUS_DRAFT && $object->total_ttc >= 0 && count($object->lines) > 0 && $usercanvalidate)
				{
					if (count($object->lines) > 0)
						print '<div class="inline-block divButAction"><a class="butAction" href="'.$_SERVER["PHP_SELF"].'?id='.$object->id.'&amp;action=validate">'.$langs->trans('Validate').'</a></div>';
					// else print '<a class="butActionRefused classfortooltip" href="#">'.$langs->trans('Validate').'</a>';
				}

				// Edit
				if ($object->statut == SupplierProposal::STATUS_VALIDATED && $usercancreate) {
					print '<div class="inline-block divButAction"><a class="butAction" href="'.$_SERVER["PHP_SELF"].'?id='.$object->id.'&amp;action=modif">'.$langs->trans('Modify').'</a></div>';
				}

				// ReOpen
				if (($object->statut == SupplierProposal::STATUS_SIGNED || $object->statut == SupplierProposal::STATUS_NOTSIGNED || $object->statut == SupplierProposal::STATUS_CLOSE) && $usercanclose) {
					print '<div class="inline-block divButAction"><a class="butAction" href="'.$_SERVER["PHP_SELF"].'?id='.$object->id.'&amp;action=reopen'.(empty($conf->global->MAIN_JUMP_TAG) ? '' : '#reopen').'"';
					print '>'.$langs->trans('ReOpen').'</a></div>';
				}

				// Send
				if (empty($user->socid)) {
					if ($object->statut == SupplierProposal::STATUS_VALIDATED || $object->statut == SupplierProposal::STATUS_SIGNED) {
						if ($usercansend) {
							print '<div class="inline-block divButAction"><a class="butAction" href="'.$_SERVER["PHP_SELF"].'?id='.$object->id.'&action=presend&mode=init#formmailbeforetitle">'.$langs->trans('SendMail').'</a></div>';
						} else print '<div class="inline-block divButAction"><a class="butActionRefused classfortooltip" href="#">'.$langs->trans('SendMail').'</a></div>';
					}
				}

				// Create an order
				if (!empty($conf->fournisseur->enabled) && $object->statut == SupplierProposal::STATUS_SIGNED) {
					if ($usercancreateorder) {
						print '<div class="inline-block divButAction"><a class="butAction" href="'.DOL_URL_ROOT.'/fourn/commande/card.php?action=create&amp;origin='.$object->element.'&amp;originid='.$object->id.'&amp;socid='.$object->socid.'">'.$langs->trans("AddOrder").'</a></div>';
					}
				}

				// Set accepted/refused
				if ($object->statut == SupplierProposal::STATUS_VALIDATED && $usercanclose) {
					print '<div class="inline-block divButAction"><a class="butAction reposition" href="'.$_SERVER["PHP_SELF"].'?id='.$object->id.'&amp;action=statut'.(empty($conf->global->MAIN_JUMP_TAG) ? '' : '#acceptedrefused').'"';
					print '>'.$langs->trans('SetAcceptedRefused').'</a></div>';
				}

				// Close
				if ($object->statut == SupplierProposal::STATUS_SIGNED && $usercanclose) {
					print '<div class="inline-block divButAction"><a class="butAction" href="'.$_SERVER["PHP_SELF"].'?id='.$object->id.'&amp;action=close'.(empty($conf->global->MAIN_JUMP_TAG) ? '' : '#close').'"';
					print '>'.$langs->trans('Close').'</a></div>';
				}

				// Clone
				if ($usercancreate) {
					print '<div class="inline-block divButAction"><a class="butAction" href="'.$_SERVER['PHP_SELF'].'?id='.$object->id.'&amp;socid='.$object->socid.'&amp;action=clone&amp;object='.$object->element.'">'.$langs->trans("ToClone").'</a></div>';
				}

				// Delete
				if (($object->statut == SupplierProposal::STATUS_DRAFT && $usercancreate) || $usercandelete) {
					print '<div class="inline-block divButAction"><a class="butActionDelete" href="'.$_SERVER["PHP_SELF"].'?id='.$object->id.'&amp;action=delete"';
					print '>'.$langs->trans('Delete').'</a></div>';
				}
			}
		}

		print '</div>';
	}

	if ($action != 'presend')
	{
		print '<div class="fichecenter"><div class="fichehalfleft">';

		/*
		 * Documents generes
		 */
		$filename = dol_sanitizeFileName($object->ref);
		$filedir = $conf->supplier_proposal->dir_output."/".dol_sanitizeFileName($object->ref);
		$urlsource = $_SERVER["PHP_SELF"]."?id=".$object->id;
		$genallowed = $usercanread;
		$delallowed = $usercancreate;

		print $formfile->showdocuments('supplier_proposal', $filename, $filedir, $urlsource, $genallowed, $delallowed, $object->modelpdf, 1, 0, 0, 28, 0, '', 0, '', $soc->default_lang);


		// Show links to link elements
		$linktoelem = $form->showLinkToObjectBlock($object, null, array('supplier_proposal'));
		$somethingshown = $form->showLinkedObjectBlock($object, $linktoelem);


		print '</div><div class="fichehalfright"><div class="ficheaddleft">';

		// List of actions on element
		include_once DOL_DOCUMENT_ROOT.'/core/class/html.formactions.class.php';
		$formactions = new FormActions($db);
		$somethingshown = $formactions->showactions($object, 'supplier_proposal', $socid, 1);

		print '</div></div></div>';
	}

	// Select mail models is same action as presend
	if (GETPOST('modelselected')) {
		$action = 'presend';
	}

	// Presend form
	$modelmail = 'supplier_proposal_send';
	$defaulttopic = 'SendAskRef';
	$diroutput = $conf->supplier_proposal->dir_output;
	$autocopy = 'MAIN_MAIL_AUTOCOPY_SUPPLIER_PROPOSAL_TO';
	$trackid = 'spr'.$object->id;

	include DOL_DOCUMENT_ROOT.'/core/tpl/card_presend.tpl.php';
}

// End of page
llxFooter();
$db->close();<|MERGE_RESOLUTION|>--- conflicted
+++ resolved
@@ -228,14 +228,7 @@
 			if (count($object->errors) > 0) setEventMessages($object->error, $object->errors, 'errors');
 			else setEventMessages($langs->trans($object->error), null, 'errors');
 		}
-<<<<<<< HEAD
-	}
-
-	elseif ($action == 'setdate_livraison' && $usercancreate)
-=======
-	} elseif ($action == 'setdate_livraison' && $user->rights->supplier_proposal->creer)
->>>>>>> 5f90596b
-	{
+	} elseif ($action == 'setdate_livraison' && $usercancreate) {
 		$result = $object->set_date_livraison($user, dol_mktime(12, 0, 0, $_POST['liv_month'], $_POST['liv_day'], $_POST['liv_year']));
 		if ($result < 0)
 			dol_print_error($db, $object->error);
@@ -526,13 +519,7 @@
 			$ret = $object->fetch($id); // Reload to get new records
 			$object->generateDocument($object->modelpdf, $outputlangs, $hidedetails, $hidedesc, $hideref);
 		}
-<<<<<<< HEAD
-	}
-
-	elseif ($action == "setabsolutediscount" && $usercancreate) {
-=======
-	} elseif ($action == "setabsolutediscount" && $user->rights->supplier_proposal->creer) {
->>>>>>> 5f90596b
+	}	elseif ($action == "setabsolutediscount" && $usercancreate) {
 		if ($_POST["remise_id"]) {
 			if ($object->id > 0) {
 				$result = $object->insert_discount($_POST["remise_id"]);
@@ -1011,13 +998,7 @@
 				setEventMessages($object->error, $object->errors, 'errors');
 			}
 		}
-<<<<<<< HEAD
-	}
-
-	elseif ($action == 'updateline' && $usercancreate && GETPOST('cancel', 'alpha') == $langs->trans('Cancel')) {
-=======
-	} elseif ($action == 'updateline' && $user->rights->supplier_proposal->creer && GETPOST('cancel', 'alpha') == $langs->trans('Cancel')) {
->>>>>>> 5f90596b
+	}	elseif ($action == 'updateline' && $usercancreate && GETPOST('cancel', 'alpha') == $langs->trans('Cancel')) {
 		header('Location: '.$_SERVER['PHP_SELF'].'?id='.$object->id); // Pour reaffichage de la fiche en cours d'edition
 		exit();
 	}
@@ -1031,24 +1012,14 @@
 	elseif ($action == 'setavailability' && $usercancreate) {
 		$result = $object->availability($_POST['availability_id']);
 	}
-
-	// Terms of payments
-	elseif ($action == 'setconditions' && $usercancreate) {
+  
+  // Terms of payments
+	elseif ($action == 'setconditions' && $usercancreate) { 
 		$result = $object->setPaymentTerms(GETPOST('cond_reglement_id', 'int'));
-<<<<<<< HEAD
-	}
-
-	elseif ($action == 'setremisepercent' && $usercancreate) {
-		$result = $object->set_remise_percent($user, $_POST['remise_percent']);
-	}
-
-	elseif ($action == 'setremiseabsolue' && $usercancreate) {
-=======
-	} elseif ($action == 'setremisepercent' && $user->rights->supplier_proposal->creer) {
-		$result = $object->set_remise_percent($user, $_POST['remise_percent']);
-	} elseif ($action == 'setremiseabsolue' && $user->rights->supplier_proposal->creer) {
->>>>>>> 5f90596b
-		$result = $object->set_remise_absolue($user, $_POST['remise_absolue']);
+	} elseif ($action == 'setremisepercent' && $usercancreate) {
+		$result = $object->set_remise_percent($user, GETPOST('remise_percent', 'alpha'));
+	} elseif ($action == 'setremiseabsolue' && $usercancreate) {
+		$result = $object->set_remise_absolue($user, GETPOST('remise_absolue', 'alpha'));
 	}
 
 	// Payment mode
