--- conflicted
+++ resolved
@@ -528,13 +528,8 @@
 		$date_start=dol_mktime(GETPOST('date_start'.$predef.'hour'), GETPOST('date_start'.$predef.'min'), GETPOST('date_start' . $predef . 'sec'), GETPOST('date_start'.$predef.'month'), GETPOST('date_start'.$predef.'day'), GETPOST('date_start'.$predef.'year'));
 		$date_end=dol_mktime(GETPOST('date_end'.$predef.'hour'), GETPOST('date_end'.$predef.'min'), GETPOST('date_end' . $predef . 'sec'), GETPOST('date_end'.$predef.'month'), GETPOST('date_end'.$predef.'day'), GETPOST('date_end'.$predef.'year'));
 		$ref_supplier = GETPOST('fourn_ref','alpha');
-<<<<<<< HEAD
 		$prod_entry_mode = GETPOST('prod_entry_mode');
 		if ($prod_entry_mode == 'free')
-=======
-
-		if (GETPOST('prod_entry_mode') == 'free')
->>>>>>> 9c68b81f
 		{
 			$idprod=0;
 			$price_ht = GETPOST('price_ht');
@@ -592,19 +587,10 @@
 			{
 				$productsupplier = new ProductFournisseur($db);
 
-<<<<<<< HEAD
 				$idprod=0;
 				if (GETPOST('idprodfournprice') == -1 || GETPOST('idprodfournprice') == '') $idprod=-99;	// Same behaviour than with combolist. When not select idprodfournprice is now -99 (to avoid conflict with next action that may return -1, -2, ...)
 
 				if (preg_match('/^idprod_([0-9]+)$/', GETPOST('idprodfournprice'), $reg))
-=======
-				if (empty($conf->global->SUPPLIER_PROPOSAL_WITH_NOPRICEDEFINED))	// TODO this test seems useless
-				{
-					$idprod=0;
-					if (GETPOST('idprodfournprice') == -1 || GETPOST('idprodfournprice') == '') $idprod=-99;	// Same behaviour than with combolist. When not select idprodfournprice is now -99 (to avoid conflict with next action that may return -1, -2, ...)
-				}
-				if (preg_match('/^idprod_([0-9]+)$/',GETPOST('idprodfournprice'), $reg))
->>>>>>> 9c68b81f
 				{
 					$idprod=$reg[1];
 					$res=$productsupplier->fetch($idprod);
@@ -622,7 +608,6 @@
 
 				if ($idprod > 0)
 				{
-<<<<<<< HEAD
 					$label = $productsupplier->label;
 
 					$desc = $productsupplier->description;
@@ -633,14 +618,6 @@
 					$type = $productsupplier->type;
 					$price_base_type = ($productsupplier->fourn_price_base_type?$productsupplier->fourn_price_base_type:'HT');
 
-=======
-					$pu_ht = $productsupplier->fourn_pu;
-					$price_base_type = $productsupplier->fourn_price_base_type;
-					$type = $productsupplier->type;
-					$label = $productsupplier->label;
-					$desc = $productsupplier->description;
-					if (trim($product_desc) != trim($desc)) $desc = dol_concatdesc($desc, $product_desc);
->>>>>>> 9c68b81f
 					$ref_supplier = $productsupplier->ref_supplier;
 
 					$tva_tx	= get_default_tva($object->thirdparty, $mysoc, $productsupplier->id, GETPOST('idprodfournprice'));
@@ -670,16 +647,11 @@
 						$label,
 						$array_options,
 						$ref_supplier,
-<<<<<<< HEAD
 						$fk_unit,
 						'',
 						0,
 						$productsupplier->fourn_multicurrency_unitprice
                     );
-=======
-						$fk_unit
-						);
->>>>>>> 9c68b81f
 					//var_dump($tva_tx);var_dump($productsupplier->fourn_pu);var_dump($price_base_type);exit;
 				}
 				if ($idprod == -99 || $idprod == 0)
@@ -715,7 +687,6 @@
 				$localtax1_tx= get_localtax($tva_tx, 1, $mysoc, $object->thirdparty);
 				$localtax2_tx= get_localtax($tva_tx, 2, $mysoc, $object->thirdparty);
 
-<<<<<<< HEAD
 				if ($price_ht !== '')
 				{
 					$pu_ht = price2num($price_ht, 'MU'); // $pu_ht must be rounded according to settings
@@ -729,22 +700,6 @@
 				$pu_ht_devise = price2num($price_ht_devise, 'MU');
 
 				$result = $object->addline($desc, $pu_ht, $qty, $tva_tx, $localtax1_tx, $localtax2_tx, $idprod, $remise_percent, $price_base_type, $pu_ttc, $info_bits, $type, - 1, 0, GETPOST('fk_parent_line'), $fournprice, $buyingprice, $label, $array_options, $ref_supplier, $fk_unit);
-=======
-				if (GETPOST('price_ht')!=='')
-				{
-					$price_base_type = 'HT';
-					$ht = price2num(GETPOST('price_ht'));
-					$ttc = 0;
-				}
-				else
-				{
-					$ttc = price2num(GETPOST('price_ttc'));
-					$ht = $ttc / (1 + ($tva_tx / 100));
-					$price_base_type = 'HT';
-				}
-
-				$result = $object->addline($desc, $ht, $qty, $tva_tx, $localtax1_tx, $localtax2_tx, $idprod, $remise_percent, $price_base_type, $ttc, $info_bits, $type, - 1, 0, GETPOST('fk_parent_line'), $fournprice, $buyingprice, $label, $array_options, $ref_supplier, $fk_unit);
->>>>>>> 9c68b81f
 				//$result = $object->addline($desc, $ht, $qty, $tva_tx, $localtax1_tx, $localtax2_tx, 0, 0, '', $remise_percent, $price_base_type, $ttc, $type,'','', $date_start, $date_end, $array_options, $fk_unit);
 			}
 
@@ -952,11 +907,7 @@
 
 	// Set project
 	else if ($action == 'classin' && $user->rights->supplier_proposal->creer) {
-<<<<<<< HEAD
-		$object->setProject($_POST['projectid']);
-=======
 		$object->setProject(GETPOST('projectid'),'int');
->>>>>>> 9c68b81f
 	}
 
 	// Delai de livraison
@@ -1002,11 +953,7 @@
 
 		if (! $error)
 		{
-<<<<<<< HEAD
 			$result = $object->insertExtraFields('SUPPLIER_PROPOSAL_MODIFY');
-=======
-			$result = $object->insertExtraFields();
->>>>>>> 9c68b81f
 			if ($result < 0)
 			{
 				setEventMessages($object->error, $object->errors, 'errors');
@@ -1216,11 +1163,7 @@
 	$parameters = array('colspan' => ' colspan="3"');
 	$reshook = $hookmanager->executeHooks('formObjectOptions', $parameters, $object, $action); // Note that $action and $object may have been modified by hook
 	print $hookmanager->resPrint;
-<<<<<<< HEAD
 	if (empty($reshook)) {
-=======
-	if (empty($reshook) && ! empty($extrafields->attribute_label)) {
->>>>>>> 9c68b81f
 		print $object->showOptionals($extrafields, 'edit');
 	}
 
