<?php
/* Copyright (C) 2001-2007  Rodolphe Quiedeville    <rodolphe@quiedeville.org>
 * Copyright (C) 2004-2017  Laurent Destailleur     <eldy@users.sourceforge.net>
 * Copyright (C) 2004       Eric Seigne             <eric.seigne@ryxeo.com>
 * Copyright (C) 2005       Marc Barilley / Ocebo   <marc@ocebo.com>
 * Copyright (C) 2005-2012  Regis Houssin           <regis.houssin@inodbox.com>
 * Copyright (C) 2006       Andre Cianfarani        <acianfa@free.fr>
 * Copyright (C) 2010-2014  Juanjo Menent           <jmenent@2byte.es>
 * Copyright (C) 2010-2019  Philippe Grand          <philippe.grand@atoo-net.com>
 * Copyright (C) 2012-2013  Christophe Battarel     <christophe.battarel@altairis.fr>
 * Copyright (C) 2013-2014  Florian Henry           <florian.henry@open-concept.pro>
 * Copyright (C) 2014       Ferran Marcet           <fmarcet@2byte.es>
 * Copyright (C) 2018       Frédéric France         <frederic.france@netlogic.fr>
 * Copyright (C) 2020		Tobias Sekan			<tobias.sekan@startmail.com>
 *
 * This program is free software; you can redistribute it and/or modify
 * it under the terms of the GNU General Public License as published by
 * the Free Software Foundation; either version 3 of the License, or
 * (at your option) any later version.
 *
 * This program is distributed in the hope that it will be useful,
 * but WITHOUT ANY WARRANTY; without even the implied warranty of
 * MERCHANTABILITY or FITNESS FOR A PARTICULAR PURPOSE.  See the
 * GNU General Public License for more details.
 *
 * You should have received a copy of the GNU General Public License
 * along with this program. If not, see <https://www.gnu.org/licenses/>.
 */

/**
 *	\file		htdocs/supplier_proposal/card.php
 *	\ingroup	supplier_proposal
 *	\brief		Card supplier proposal
 */

require '../main.inc.php';
require_once DOL_DOCUMENT_ROOT.'/core/class/html.formother.class.php';
require_once DOL_DOCUMENT_ROOT.'/core/class/html.formfile.class.php';
require_once DOL_DOCUMENT_ROOT.'/core/class/html.formmargin.class.php';
require_once DOL_DOCUMENT_ROOT.'/supplier_proposal/class/supplier_proposal.class.php';
require_once DOL_DOCUMENT_ROOT.'/comm/action/class/actioncomm.class.php';
require_once DOL_DOCUMENT_ROOT.'/core/modules/supplier_proposal/modules_supplier_proposal.php';
require_once DOL_DOCUMENT_ROOT.'/core/lib/supplier_proposal.lib.php';
require_once DOL_DOCUMENT_ROOT.'/core/lib/functions2.lib.php';
require_once DOL_DOCUMENT_ROOT.'/core/class/extrafields.class.php';
if (!empty($conf->projet->enabled)) {
	require_once DOL_DOCUMENT_ROOT.'/projet/class/project.class.php';
	require_once DOL_DOCUMENT_ROOT.'/core/class/html.formprojet.class.php';
}

// Load translation files required by the page
$langs->loadLangs(array('companies', 'supplier_proposal', 'compta', 'bills', 'propal', 'orders', 'products', 'deliveries', 'sendings'));
if (!empty($conf->margin->enabled))
	$langs->load('margins');

$error = 0;

$id = GETPOST('id', 'int');
$ref = GETPOST('ref', 'alpha');
$socid = GETPOST('socid', 'int');
$action = GETPOST('action', 'aZ09');
$origin = GETPOST('origin', 'alpha');
$originid = GETPOST('originid', 'int');
$confirm = GETPOST('confirm', 'alpha');
$projectid = GETPOST('projectid', 'int');
$lineid = GETPOST('lineid', 'int');
$contactid = GETPOST('contactid', 'int');

// PDF
$hidedetails = (GETPOST('hidedetails', 'int') ? GETPOST('hidedetails', 'int') : (!empty($conf->global->MAIN_GENERATE_DOCUMENTS_HIDE_DETAILS) ? 1 : 0));
$hidedesc = (GETPOST('hidedesc', 'int') ? GETPOST('hidedesc', 'int') : (!empty($conf->global->MAIN_GENERATE_DOCUMENTS_HIDE_DESC) ? 1 : 0));
$hideref = (GETPOST('hideref', 'int') ? GETPOST('hideref', 'int') : (!empty($conf->global->MAIN_GENERATE_DOCUMENTS_HIDE_REF) ? 1 : 0));

// Nombre de ligne pour choix de produit/service predefinis
$NBLINES = 4;

// Security check
if (!empty($user->socid)) $socid = $user->socid;
$result = restrictedArea($user, 'supplier_proposal', $id);

// Initialize technical object to manage hooks of page. Note that conf->hooks_modules contains array of hook context
$hookmanager->initHooks(array('supplier_proposalcard', 'globalcard'));

$object = new SupplierProposal($db);
$extrafields = new ExtraFields($db);

// fetch optionals attributes and labels
$extrafields->fetch_name_optionals_label($object->table_element);

// Load object
if ($id > 0 || !empty($ref)) {
	$ret = $object->fetch($id, $ref);
	if ($ret > 0)
		$ret = $object->fetch_thirdparty();
	if ($ret < 0)
		dol_print_error('', $object->error);
}

// Common permissions
$usercanread = $user->rights->supplier_proposal->lire;
$usercancreate		= $user->rights->supplier_proposal->creer;
$usercandelete		= $user->rights->supplier_proposal->supprimer;

// Advanced permissions
$usercanvalidate = ((empty($conf->global->MAIN_USE_ADVANCED_PERMS) && !empty($usercancreate)) || (!empty($conf->global->MAIN_USE_ADVANCED_PERMS) && !empty($user->rights->supplier_proposal->validate_advance)));
$usercansend = (empty($conf->global->MAIN_USE_ADVANCED_PERMS) || $user->rights->supplier_proposal->send_advance);

// Additional area permissions
$usercanclose = $user->rights->supplier_proposal->cloturer;
$usercancreateorder = $user->rights->fournisseur->commande->creer;

// Permissions for includes
$permissionnote = $usercancreate; // Used by the include of actions_setnotes.inc.php
$permissiondellink = $usercancreate; // Used by the include of actions_dellink.inc.php
$permissiontoedit = $usercancreate; // Used by the include of actions_lineupdown.inc.php


/*
 * Actions
 */

$parameters = array('socid' => $socid);
$reshook = $hookmanager->executeHooks('doActions', $parameters, $object, $action); // Note that $action and $object may have been modified by some hooks
if ($reshook < 0) setEventMessages($hookmanager->error, $hookmanager->errors, 'errors');

if (empty($reshook))
{
	if ($cancel)
	{
		if (!empty($backtopage))
		{
			header("Location: ".$backtopage);
			exit;
		}
		$action = '';
	}

	include DOL_DOCUMENT_ROOT.'/core/actions_setnotes.inc.php'; // Must be include, not include_once

	include DOL_DOCUMENT_ROOT.'/core/actions_dellink.inc.php'; // Must be include, not include_once

	include DOL_DOCUMENT_ROOT.'/core/actions_lineupdown.inc.php'; // Must be include, not include_once

	// Action clone object
	if ($action == 'confirm_clone' && $confirm == 'yes')
	{
		if (1 == 0 && !GETPOST('clone_content') && !GETPOST('clone_receivers'))
		{
			setEventMessages($langs->trans("NoCloneOptionsSpecified"), null, 'errors');
		} else {
			if ($object->id > 0) {
				$result = $object->createFromClone($user, $socid);
				if ($result > 0) {
					header("Location: ".$_SERVER['PHP_SELF'].'?id='.$result);
					exit();
				} else {
					setEventMessages($object->error, $object->errors, 'errors');
					$action = '';
				}
			}
		}
	}

	// Delete askprice
	elseif ($action == 'confirm_delete' && $confirm == 'yes' && $usercandelete)
	{
		$result = $object->delete($user);
		if ($result > 0) {
			header('Location: '.DOL_URL_ROOT.'/supplier_proposal/list.php');
			exit();
		} else {
			$langs->load("errors");
			setEventMessages($langs->trans($object->error), null, 'errors');
		}
	}

	// Remove line
	elseif ($action == 'confirm_deleteline' && $confirm == 'yes' && $usercancreate)
	{
		$result = $object->deleteline($lineid);
		// reorder lines
		if ($result)
			$object->line_order(true);

		if (empty($conf->global->MAIN_DISABLE_PDF_AUTOUPDATE)) {
			// Define output language
			$outputlangs = $langs;
			if (!empty($conf->global->MAIN_MULTILANGS)) {
				$outputlangs = new Translate("", $conf);
				$newlang = (GETPOST('lang_id', 'aZ09') ? GETPOST('lang_id', 'aZ09') : $object->thirdparty->default_lang);
				$outputlangs->setDefaultLang($newlang);
			}
			$ret = $object->fetch($id); // Reload to get new records
			$object->generateDocument($object->model_pdf, $outputlangs, $hidedetails, $hidedesc, $hideref);
		}

		header('Location: '.$_SERVER["PHP_SELF"].'?id='.$object->id);
		exit();
	}

	// Validation
	elseif ($action == 'confirm_validate' && $confirm == 'yes' && $usercanvalidate)
	{
		$result = $object->valid($user);
		if ($result >= 0)
		{
			if (empty($conf->global->MAIN_DISABLE_PDF_AUTOUPDATE))
			{
						// Define output language
				if (empty($conf->global->MAIN_DISABLE_PDF_AUTOUPDATE))
				{
					$outputlangs = $langs;
					$newlang = '';
					if ($conf->global->MAIN_MULTILANGS && empty($newlang) && GETPOST('lang_id', 'aZ09')) $newlang = GETPOST('lang_id', 'aZ09');
					if ($conf->global->MAIN_MULTILANGS && empty($newlang))	$newlang = $object->thirdparty->default_lang;
					if (!empty($newlang)) {
						$outputlangs = new Translate("", $conf);
						$outputlangs->setDefaultLang($newlang);
					}
					$model = $object->model_pdf;
					$ret = $object->fetch($id); // Reload to get new records

					$object->generateDocument($model, $outputlangs, $hidedetails, $hidedesc, $hideref);
				}
			}
		} else {
			$langs->load("errors");
			if (count($object->errors) > 0) setEventMessages($object->error, $object->errors, 'errors');
			else setEventMessages($langs->trans($object->error), null, 'errors');
		}
	} elseif ($action == 'setdate_livraison' && $usercancreate) {
		$result = $object->setDeliveryDate($user, dol_mktime(12, 0, 0, $_POST['liv_month'], $_POST['liv_day'], $_POST['liv_year']));
		if ($result < 0)
			dol_print_error($db, $object->error);
	}

	// Create supplier proposal
	elseif ($action == 'add' && $usercancreate)
	{
		$object->socid = $socid;
		$object->fetch_thirdparty();

		$date_delivery = dol_mktime(12, 0, 0, GETPOST('liv_month'), GETPOST('liv_day'), GETPOST('liv_year'));

		if ($socid < 1) {
			setEventMessages($langs->trans("ErrorFieldRequired", $langs->transnoentitiesnoconv("Supplier")), null, 'errors');
			$action = 'create';
			$error++;
		}

		if (!$error)
		{
			$db->begin();

			// Si on a selectionne une demande a copier, on realise la copie
			if (GETPOST('createmode') == 'copy' && GETPOST('copie_supplier_proposal'))
			{
				if ($object->fetch(GETPOST('copie_supplier_proposal')) > 0) {
					$object->ref = GETPOST('ref');
					$object->date_livraison = $date_delivery; // deprecated
					$object->delivery_date = $date_delivery;
					$object->shipping_method_id = GETPOST('shipping_method_id', 'int');
					$object->cond_reglement_id = GETPOST('cond_reglement_id');
					$object->mode_reglement_id = GETPOST('mode_reglement_id');
					$object->fk_account = GETPOST('fk_account', 'int');
					$object->remise_percent = GETPOST('remise_percent');
					$object->remise_absolue = GETPOST('remise_absolue');
					$object->socid = GETPOST('socid');
					$object->fk_project = GETPOST('projectid', 'int');
					$object->model_pdf = GETPOST('model');
					$object->author = $user->id; // deprecated
					$object->note = GETPOST('note', 'restricthtml');
					$object->note_private = GETPOST('note', 'restricthtml');
					$object->statut = SupplierProposal::STATUS_DRAFT;
				} else {
					setEventMessages($langs->trans("ErrorFailedToCopyProposal", GETPOST('copie_supplier_proposal')), null, 'errors');
				}
			} else {
				$object->ref = GETPOST('ref');
				$object->date_livraison = $date_delivery;
				$object->delivery_date = $date_delivery;
				$object->demand_reason_id = GETPOST('demand_reason_id');
				$object->shipping_method_id = GETPOST('shipping_method_id', 'int');
				$object->cond_reglement_id = GETPOST('cond_reglement_id');
				$object->mode_reglement_id = GETPOST('mode_reglement_id');
				$object->fk_account = GETPOST('fk_account', 'int');
				$object->fk_project = GETPOST('projectid', 'int');
				$object->model_pdf = GETPOST('model');
				$object->author = $user->id; // deprecated
				$object->note = GETPOST('note', 'restricthtml');
				$object->note_private = GETPOST('note', 'restricthtml');

				$object->origin = GETPOST('origin');
				$object->origin_id = GETPOST('originid');

				// Multicurrency
				if (!empty($conf->multicurrency->enabled))
				{
					$object->multicurrency_code = GETPOST('multicurrency_code', 'alpha');
				}

				// Fill array 'array_options' with data from add form
				$ret = $extrafields->setOptionalsFromPost(null, $object);
				if ($ret < 0) {
					$error++;
					$action = 'create';
				}
			}

			if (!$error)
			{
				if ($origin && $originid)
				{
					$element = 'supplier_proposal';
					$subelement = 'supplier_proposal';

					$object->origin = $origin;
					$object->origin_id = $originid;

					// Possibility to add external linked objects with hooks
					$object->linked_objects [$object->origin] = $object->origin_id;
					if (is_array($_POST['other_linked_objects']) && !empty($_POST['other_linked_objects'])) {
						$object->linked_objects = array_merge($object->linked_objects, $_POST['other_linked_objects']);
					}

					$id = $object->create($user);
					if ($id > 0)
					{
						dol_include_once('/'.$element.'/class/'.$subelement.'.class.php');

						$classname = ucfirst($subelement);
						$srcobject = new $classname($db);

						dol_syslog("Try to find source object origin=".$object->origin." originid=".$object->origin_id." to add lines");
						$result = $srcobject->fetch($object->origin_id);

						if ($result > 0)
						{
							$lines = $srcobject->lines;
							if (empty($lines) && method_exists($srcobject, 'fetch_lines'))
							{
								$srcobject->fetch_lines();
								$lines = $srcobject->lines;
							}

							$fk_parent_line = 0;
							$num = count($lines);
							for ($i = 0; $i < $num; $i++)
							{
								$label = (!empty($lines[$i]->label) ? $lines[$i]->label : '');
								$desc = (!empty($lines[$i]->desc) ? $lines[$i]->desc : $lines[$i]->libelle);

								// Positive line
								$product_type = ($lines[$i]->product_type ? $lines[$i]->product_type : 0);

								// Reset fk_parent_line for no child products and special product
								if (($lines[$i]->product_type != 9 && empty($lines[$i]->fk_parent_line)) || $lines[$i]->product_type == 9) {
									$fk_parent_line = 0;
								}

								// Extrafields
								if (method_exists($lines[$i], 'fetch_optionals')) {
									$lines[$i]->fetch_optionals();
									$array_options = $lines[$i]->array_options;
								}

								$result = $object->addline(
									$desc,
									$lines[$i]->subprice,
									$lines[$i]->qty,
									$lines[$i]->tva_tx,
									$lines[$i]->localtax1_tx,
									$lines[$i]->localtax2_tx,
									$lines[$i]->fk_product,
									$lines[$i]->remise_percent,
									'HT',
									0,
									$lines[$i]->info_bits,
									$product_type,
									$lines[$i]->rang,
									$lines[$i]->special_code,
									$fk_parent_line,
									$lines[$i]->fk_fournprice,
									$lines[$i]->pa_ht, $label,
									$array_options,
									$lines[$i]->ref_supplier,
									$lines[$i]->fk_unit
								);

								if ($result > 0) {
									$lineid = $result;
								} else {
									$lineid = 0;
									$error++;
									break;
								}

								// Defined the new fk_parent_line
								if ($result > 0 && $lines[$i]->product_type == 9) {
									$fk_parent_line = $result;
								}
							}

							// Hooks
							$parameters = array('objFrom' => $srcobject);
							$reshook = $hookmanager->executeHooks('createFrom', $parameters, $object, $action); // Note that $action and $object may have been
																											   // modified by hook
							if ($reshook < 0) {
								$error++;
							}
						} else {
							setEventMessages($srcobject->error, $srcobject->errors, 'errors');
							$error++;
						}
					} else {
						setEventMessages($object->error, $object->errors, 'errors');
						$error++;
					}
				} 			// Standard creation
				else {
					$id = $object->create($user);
				}

				if ($id > 0)
				{
					if (!$error)
					{
						$db->commit();

						// Define output language
						if (empty($conf->global->MAIN_DISABLE_PDF_AUTOUPDATE))
						{
							$outputlangs = $langs;
							$newlang = '';
							if ($conf->global->MAIN_MULTILANGS && empty($newlang) && GETPOST('lang_id', 'aZ09')) $newlang = GETPOST('lang_id', 'aZ09');
							if ($conf->global->MAIN_MULTILANGS && empty($newlang))	$newlang = $object->thirdparty->default_lang;
							if (!empty($newlang)) {
								$outputlangs = new Translate("", $conf);
								$outputlangs->setDefaultLang($newlang);
							}
							$model = $object->model_pdf;

							$ret = $object->fetch($id); // Reload to get new records
							$result = $object->generateDocument($model, $outputlangs, $hidedetails, $hidedesc, $hideref);
							if ($result < 0) dol_print_error($db, $result);
						}

						header('Location: '.$_SERVER["PHP_SELF"].'?id='.$id);
						exit();
					} else {
						$db->rollback();
						$action = 'create';
					}
				} else {
					setEventMessages($object->error, $object->errors, 'errors');
					$db->rollback();
					$action = 'create';
				}
			}
		}
	}

	// Reopen proposal
	elseif ($action == 'confirm_reopen' && $usercanclose && !GETPOST('cancel', 'alpha')) {
		// prevent browser refresh from reopening proposal several times
		if ($object->statut == SupplierProposal::STATUS_SIGNED || $object->statut == SupplierProposal::STATUS_NOTSIGNED || $object->statut == SupplierProposal::STATUS_CLOSE) {
			$object->reopen($user, SupplierProposal::STATUS_VALIDATED);
		}
	}

	// Close proposal
	elseif ($action == 'close' && $usercanclose && !GETPOST('cancel', 'alpha')) {
		// prevent browser refresh from reopening proposal several times
		if ($object->statut == SupplierProposal::STATUS_SIGNED) {
			$object->setStatut(SupplierProposal::STATUS_CLOSE);
		}
	}

	// Set accepted/refused
	elseif ($action == 'setstatut' && $usercanclose && !GETPOST('cancel', 'alpha')) {
		if (!GETPOST('statut')) {
			setEventMessages($langs->trans("ErrorFieldRequired", $langs->transnoentities("CloseAs")), null, 'errors');
			$action = 'statut';
		} else {
			// prevent browser refresh from closing proposal several times
			if ($object->statut == SupplierProposal::STATUS_VALIDATED) {
				$object->cloture($user, GETPOST('statut'), GETPOST('note', 'restricthtml'));
			}
		}
	}

	// Actions when printing a doc from card
	include DOL_DOCUMENT_ROOT.'/core/actions_printing.inc.php';

	// Actions to send emails
	$triggersendname = 'PROPOSAL_SUPPLIER_SENTBYMAIL';
	$autocopy = 'MAIN_MAIL_AUTOCOPY_SUPPLIER_PROPOSAL_TO';
	$trackid = 'spro'.$object->id;
	include DOL_DOCUMENT_ROOT.'/core/actions_sendmails.inc.php';

	// Actions to build doc
	$upload_dir = $conf->supplier_proposal->dir_output;
	$permissiontoadd = $usercancreate;
	include DOL_DOCUMENT_ROOT.'/core/actions_builddoc.inc.php';


	// Go back to draft
	if ($action == 'modif' && $usercancreate)
	{
		$object->setDraft($user);

		if (empty($conf->global->MAIN_DISABLE_PDF_AUTOUPDATE))
		{
			// Define output language
			$outputlangs = $langs;
			if (!empty($conf->global->MAIN_MULTILANGS)) {
				$outputlangs = new Translate("", $conf);
				$newlang = (GETPOST('lang_id', 'aZ09') ? GETPOST('lang_id', 'aZ09') : $object->thirdparty->default_lang);
				$outputlangs->setDefaultLang($newlang);
			}
			$ret = $object->fetch($id); // Reload to get new records
			$object->generateDocument($object->model_pdf, $outputlangs, $hidedetails, $hidedesc, $hideref);
		}
	}	elseif ($action == "setabsolutediscount" && $usercancreate) {
		if ($_POST["remise_id"]) {
			if ($object->id > 0) {
				$result = $object->insert_discount($_POST["remise_id"]);
				if ($result < 0) {
					setEventMessages($object->error, $object->errors, 'errors');
				}
			}
		}
	}

	// Add a product line
	if ($action == 'addline' && $usercancreate)
	{
		$langs->load('errors');
		$error = 0;

		// Set if we used free entry or predefined product
		$predef = '';
		$product_desc = (GETPOST('dp_desc') ?GETPOST('dp_desc') : '');
		$date_start = dol_mktime(GETPOST('date_start'.$predef.'hour'), GETPOST('date_start'.$predef.'min'), GETPOST('date_start'.$predef.'sec'), GETPOST('date_start'.$predef.'month'), GETPOST('date_start'.$predef.'day'), GETPOST('date_start'.$predef.'year'));
		$date_end = dol_mktime(GETPOST('date_end'.$predef.'hour'), GETPOST('date_end'.$predef.'min'), GETPOST('date_end'.$predef.'sec'), GETPOST('date_end'.$predef.'month'), GETPOST('date_end'.$predef.'day'), GETPOST('date_end'.$predef.'year'));
		$ref_supplier = GETPOST('fourn_ref', 'alpha');
		$prod_entry_mode = GETPOST('prod_entry_mode');
		if ($prod_entry_mode == 'free')
		{
			$idprod = 0;
			$price_ht = GETPOST('price_ht');
			$tva_tx = (GETPOST('tva_tx') ? GETPOST('tva_tx') : 0);
<<<<<<< HEAD
		} else {
			$idprod = GETPOST('idprod', 'int');
			$price_ht = '';
=======
		}
		else
		{
		    $idprod = GETPOST('idprod', 'int');
		    $price_ht = GETPOST('price_ht');
>>>>>>> c1b6e58b
			$tva_tx = '';
		}

		$qty = GETPOST('qty'.$predef);
		$remise_percent = GETPOST('remise_percent'.$predef);
		$price_ht_devise = GETPOST('multicurrency_price_ht');

		// Extrafields
		$extralabelsline = $extrafields->fetch_name_optionals_label($object->table_element_line);
		$array_options = $extrafields->getOptionalsFromPost($object->table_element_line, $predef);
		// Unset extrafield
		if (is_array($extralabelsline)) {
			// Get extra fields
			foreach ($extralabelsline as $key => $value) {
				unset($_POST["options_".$key]);
			}
		}

		if ($prod_entry_mode == 'free' && empty($idprod) && GETPOST('type') < 0) {
			setEventMessages($langs->trans("ErrorFieldRequired", $langs->transnoentitiesnoconv("Type")), null, 'errors');
			$error++;
		}

		if ($prod_entry_mode == 'free' && empty($idprod) && GETPOST('price_ht') === '' && GETPOST('price_ttc') === '' && $price_ht_devise === '') 	// Unit price can be 0 but not ''. Also price can be negative for proposal.
		{
			setEventMessages($langs->trans("ErrorFieldRequired", $langs->transnoentitiesnoconv("UnitPrice")), null, 'errors');
			$error++;
		}
		if ($prod_entry_mode == 'free' && empty($idprod) && empty($product_desc)) {
			setEventMessages($langs->trans("ErrorFieldRequired", $langs->transnoentitiesnoconv("Description")), null, 'errors');
			$error++;
		}
		if (!$error && ($qty >= 0)) {
		    $pu_ht = price2num($price_ht, 'MU');
		    $pu_ttc = price2num(GETPOST('price_ttc'), 'MU');
			$price_min = 0;
			$price_base_type = (GETPOST('price_base_type', 'alpha') ? GETPOST('price_base_type', 'alpha') : 'HT');

			$db->begin();

			// Ecrase $pu par celui du produit
			// Ecrase $desc par celui du produit
			// Ecrase $txtva par celui du produit
			if (($prod_entry_mode != 'free') && empty($error))	// With combolist mode idprodfournprice is > 0 or -1. With autocomplete, idprodfournprice is > 0 or ''
			{
				$productsupplier = new ProductFournisseur($db);

				$idprod = 0;
				if (GETPOST('idprodfournprice', 'alpha') == -1 || GETPOST('idprodfournprice', 'alpha') == '') $idprod = -99; // Same behaviour than with combolist. When not select idprodfournprice is now -99 (to avoid conflict with next action that may return -1, -2, ...)

				$reg = array();
				if (preg_match('/^idprod_([0-9]+)$/', GETPOST('idprodfournprice', 'alpha'), $reg))
				{
					$idprod = $reg[1];
					$res = $productsupplier->fetch($idprod); // Load product from its ID
					// Call to init some price properties of $productsupplier
					// So if a supplier price already exists for another thirdparty (first one found), we use it as reference price
					if (!empty($conf->global->SUPPLIER_TAKE_FIRST_PRICE_IF_NO_PRICE_FOR_CURRENT_SUPPLIER))
					{
						$fksoctosearch = 0;
						$productsupplier->get_buyprice(0, -1, $idprod, 'none', $fksoctosearch); // We force qty to -1 to be sure to find if a supplier price exist
						if ($productsupplier->fourn_socid != $socid)	// The price we found is for another supplier, so we clear supplier price
						{
							$productsupplier->ref_supplier = '';
						}
					} else {
						$fksoctosearch = $object->thirdparty->id;
						$productsupplier->get_buyprice(0, -1, $idprod, 'none', $fksoctosearch); // We force qty to -1 to be sure to find if a supplier price exist
					}
				} elseif (GETPOST('idprodfournprice', 'alpha') > 0)
				{
					//$qtytosearch=$qty; 	   // Just to see if a price exists for the quantity. Not used to found vat.
					$qtytosearch = -1; // We force qty to -1 to be sure to find if the supplier price that exists
					$idprod = $productsupplier->get_buyprice(GETPOST('idprodfournprice', 'alpha'), $qtytosearch);
					$res = $productsupplier->fetch($idprod);
				}

				if ($idprod > 0)
				{
					$label = $productsupplier->label;

					// if we use supplier description of the products
					if (!empty($productsupplier->desc_supplier) && !empty($conf->global->PRODUIT_FOURN_TEXTS)) {
						$desc = $productsupplier->desc_supplier;
					} else $desc = $productsupplier->description;

					if (trim($product_desc) != trim($desc)) $desc = dol_concatdesc($desc, $product_desc, '', !empty($conf->global->MAIN_CHANGE_ORDER_CONCAT_DESCRIPTION));

					$type = $productsupplier->type;
					$price_base_type = ($productsupplier->fourn_price_base_type ? $productsupplier->fourn_price_base_type : 'HT');

					$ref_supplier = $productsupplier->ref_supplier;

					$tva_tx = get_default_tva($object->thirdparty, $mysoc, $productsupplier->id, GETPOST('idprodfournprice', 'alpha'));
					$tva_npr = get_default_npr($object->thirdparty, $mysoc, $productsupplier->id, GETPOST('idprodfournprice', 'alpha'));
					if (empty($tva_tx)) $tva_npr = 0;
					$localtax1_tx = get_localtax($tva_tx, 1, $mysoc, $object->thirdparty, $tva_npr);
					$localtax2_tx = get_localtax($tva_tx, 2, $mysoc, $object->thirdparty, $tva_npr);

					if (empty($pu_ht)) $pu_ht = 0; // If pu is '' or null, we force to have a numeric value

					// If GETPOST('idprodfournprice') is a numeric, we can use it. If it is empty or if it is 'idprod_123', we should use -1 (not used)
					$fournprice = (is_numeric(GETPOST('idprodfournprice', 'alpha')) ? GETPOST('idprodfournprice', 'alpha') : -1);
					$buyingprice = 0;
					$pu_ht_devise = price2num($price_ht_devise, 'MU');

					$result = $object->addline(
<<<<<<< HEAD
						$desc,
						$pu_ht,
						$qty,
						$tva_tx,
						$localtax1_tx,
						$localtax2_tx,
						$productsupplier->id,
						$remise_percent,
						$price_base_type,
						$pu_ttc,
						$tva_npr,
						$type,
						-1,
						0,
						GETPOST('fk_parent_line'),
						$fournprice,
						$buyingprice,
						$label,
						$array_options,
						$ref_supplier,
						$productsupplier->fk_unit,
						'',
						0,
						$productsupplier->fourn_multicurrency_unitprice,
						$date_start,
						$date_end
					);
=======
					    $desc,
					    $pu_ht,
					    $qty,
					    $tva_tx,
					    $localtax1_tx,
					    $localtax2_tx,
					    $productsupplier->id,
					    $remise_percent,
					    $price_base_type,
					    $pu_ttc,
					    $tva_npr,
					    $type,
					    -1,
					    0,
					    GETPOST('fk_parent_line'),
					    $fournprice,
					    $buyingprice,
					    $label,
					    $array_options,
					    $ref_supplier,
					    $productsupplier->fk_unit,
					    '',
					    0,
					    $pu_ht_devise,
					    $date_start,
					    $date_end
					    );
>>>>>>> c1b6e58b

					//var_dump($tva_tx);var_dump($productsupplier->fourn_pu);var_dump($price_base_type);exit;
					if ($result < 0)
					{
						$error++;
						setEventMessages($object->error, $object->errors, 'errors');
					}
				}
				if ($idprod == -99 || $idprod == 0)
				{
					// Product not selected
					$error++;
					$langs->load("errors");
					setEventMessages($langs->trans("ErrorFieldRequired", $langs->transnoentitiesnoconv("ProductOrService")).' '.$langs->trans("or").' '.$langs->trans("NoPriceDefinedForThisSupplier"), null, 'errors');
				}
				if ($idprod == -1)
				{
					// Quantity too low
					$error++;
					$langs->load("errors");
					setEventMessages($langs->trans("ErrorQtyTooLowForThisSupplier"), null, 'errors');
				}
			} elseif ((GETPOST('price_ht') !== '' || GETPOST('price_ttc') !== '' || GETPOST('multicurrency_price_ht') != '') && empty($error))    // Free product.  // $price_ht is already set
			{
				$pu_ht = price2num($price_ht, 'MU');
				$pu_ttc = price2num(GETPOST('price_ttc'), 'MU');
				$tva_npr = (preg_match('/\*/', $tva_tx) ? 1 : 0);
				$tva_tx = str_replace('*', '', $tva_tx);
				$label = (GETPOST('product_label') ? GETPOST('product_label') : '');
				$desc = $product_desc;
				$type = GETPOST('type');

				$fk_unit = GETPOST('units', 'alpha');

				$tva_tx = price2num($tva_tx); // When vat is text input field

				// Local Taxes
				$localtax1_tx = get_localtax($tva_tx, 1, $mysoc, $object->thirdparty);
				$localtax2_tx = get_localtax($tva_tx, 2, $mysoc, $object->thirdparty);

				if ($price_ht !== '')
				{
					$pu_ht = price2num($price_ht, 'MU'); // $pu_ht must be rounded according to settings
				} else {
					$pu_ttc = price2num(GETPOST('price_ttc'), 'MU');
					$pu_ht = price2num($pu_ttc / (1 + ($tva_tx / 100)), 'MU'); // $pu_ht must be rounded according to settings
				}
				$price_base_type = 'HT';
				$pu_ht_devise = price2num($price_ht_devise, 'MU');

				$result = $object->addline(
					$desc,
					$pu_ht,
					$qty,
					$tva_tx,
					$localtax1_tx,
					$localtax2_tx,
					$idprod,
					$remise_percent,
					$price_base_type,
					$pu_ttc,
					$info_bits,
					$type,
					-1, // rang
					0, // special_code
					GETPOST('fk_parent_line'),
					$fournprice,
					$buyingprice,
					$label,
					$array_options,
					$ref_supplier,
					$fk_unit,
					'', // origin
					0, // origin_id
					$pu_ht_devise);
			}


			if (!$error && $result > 0)
			{
				$db->commit();

				$ret = $object->fetch($object->id); // Reload to get new records

				// Define output language
				if (empty($conf->global->MAIN_DISABLE_PDF_AUTOUPDATE))
				{
					$outputlangs = $langs;
					$newlang = '';
					if ($conf->global->MAIN_MULTILANGS && empty($newlang) && GETPOST('lang_id', 'aZ09')) $newlang = GETPOST('lang_id', 'aZ09');
					if ($conf->global->MAIN_MULTILANGS && empty($newlang))	$newlang = $object->thirdparty->default_lang;
					if (!empty($newlang)) {
						$outputlangs = new Translate("", $conf);
						$outputlangs->setDefaultLang($newlang);
					}
					$model = $object->model_pdf;
					$ret = $object->fetch($id); // Reload to get new records

					$result = $object->generateDocument($model, $outputlangs, $hidedetails, $hidedesc, $hideref);
					if ($result < 0) dol_print_error($db, $result);
				}

				unset($_POST['prod_entry_mode']);

				unset($_POST['qty']);
				unset($_POST['type']);
				unset($_POST['remise_percent']);
				unset($_POST['pu']);
				unset($_POST['price_ht']);
				unset($_POST['multicurrency_price_ht']);
				unset($_POST['price_ttc']);
				unset($_POST['tva_tx']);
				unset($_POST['label']);
				unset($_POST['product_ref']);
				unset($_POST['product_label']);
				unset($_POST['product_desc']);
				unset($_POST['fournprice']);
				unset($_POST['buying_price']);
				unset($localtax1_tx);
				unset($localtax2_tx);
				unset($_POST['np_marginRate']);
				unset($_POST['np_markRate']);
				unset($_POST['dp_desc']);
				unset($_POST['idprodfournprice']);
				unset($_POST['idprod']);

				unset($_POST['date_starthour']);
				unset($_POST['date_startmin']);
				unset($_POST['date_startsec']);
				unset($_POST['date_startday']);
				unset($_POST['date_startmonth']);
				unset($_POST['date_startyear']);
				unset($_POST['date_endhour']);
				unset($_POST['date_endmin']);
				unset($_POST['date_endsec']);
				unset($_POST['date_endday']);
				unset($_POST['date_endmonth']);
				unset($_POST['date_endyear']);
			} else {
				$db->rollback();

				setEventMessages($object->error, $object->errors, 'errors');
			}
		}
	}

	// Mise a jour d'une ligne dans la demande de prix
	elseif ($action == 'updateline' && $usercancreate && GETPOST('save') == $langs->trans("Save")) {
		$vat_rate = (GETPOST('tva_tx') ?GETPOST('tva_tx') : 0);

		// Define info_bits
		$info_bits = 0;
		if (preg_match('/\*/', $vat_rate))
			$info_bits |= 0x01;

		// Clean parameters
		$description = dol_htmlcleanlastbr(GETPOST('product_desc', 'restricthtml'));

		// Define vat_rate
		$vat_rate = str_replace('*', '', $vat_rate);
		$localtax1_rate = get_localtax($vat_rate, 1, $mysoc, $object->thirdparty);
		$localtax2_rate = get_localtax($vat_rate, 2, $mysoc, $object->thirdparty);

		if (GETPOST('price_ht') != '')
		{
			$ht = price2num(GETPOST('price_ht'));
		}

		if (GETPOST('price_ttc') != '')
		{
			$reg = array();
			$vatratecleaned = $vat_rate;
			if (preg_match('/^(.*)\s*\((.*)\)$/', $vat_rate, $reg))      // If vat is "xx (yy)"
			{
				$vatratecleaned = trim($reg[1]);
				$vatratecode = $reg[2];
			}

			$ttc = price2num(GETPOST('price_ttc'));
			$ht = $ttc / (1 + ($vatratecleaned / 100));
		}

		$price_base_type = 'HT';
		$pu_ht_devise = GETPOST('multicurrency_subprice');

		// Add buying price
		$fournprice = (GETPOST('fournprice') ? GETPOST('fournprice') : '');
		$buyingprice = (GETPOST('buying_price') != '' ? GETPOST('buying_price') : ''); // If buying_price is '0', we muste keep this value

		// Extrafields Lines
		$extralabelsline = $extrafields->fetch_name_optionals_label($object->table_element_line);
		$array_options = $extrafields->getOptionalsFromPost($object->table_element_line);
		// Unset extrafield POST Data
		if (is_array($extralabelsline)) {
			foreach ($extralabelsline as $key => $value) {
				unset($_POST["options_".$key]);
			}
		}

		// Define special_code for special lines
		$special_code = GETPOST('special_code');
		if (!GETPOST('qty')) $special_code = 3;

		// Check minimum price
		$productid = GETPOST('productid', 'int');
		if (!empty($productid)) {
			$productsupplier = new ProductFournisseur($db);
			if (!empty($conf->global->SUPPLIER_PROPOSAL_WITH_PREDEFINED_PRICES_ONLY))
			{
				if ($productid > 0 && $productsupplier->get_buyprice(0, price2num($_POST['qty']), $productid, 'none', GETPOST('socid', 'int')) < 0)
				{
					setEventMessages($langs->trans("ErrorQtyTooLowForThisSupplier"), null, 'warnings');
				}
			}

			$product = new Product($db);
			$res = $product->fetch($productid);

			$type = $product->type;

			$price_min = $product->price_min;
			if (!empty($conf->global->PRODUIT_MULTIPRICES) && !empty($object->thirdparty->price_level))
				$price_min = $product->multiprices_min [$object->thirdparty->price_level];

			$label = ((GETPOST('update_label') && GETPOST('product_label')) ? GETPOST('product_label') : '');
		} else {
			$type = GETPOST('type');
			$label = (GETPOST('product_label') ? GETPOST('product_label') : '');

			// Check parameters
			if (GETPOST('type') < 0) {
				setEventMessages($langs->trans("ErrorFieldRequired", $langs->transnoentitiesnoconv("Type")), null, 'errors');
				$error++;
			}
		}

		if (!$error) {
			$db->begin();

			$ref_supplier = GETPOST('fourn_ref', 'alpha');
			$fk_unit = GETPOST('units');

			$result = $object->updateline(
				GETPOST('lineid'),
				$ht,
				GETPOST('qty'),
				GETPOST('remise_percent'),
				$vat_rate,
				$localtax1_rate,
				$localtax2_rate,
				$description,
				$price_base_type,
				$info_bits,
				$special_code,
				GETPOST('fk_parent_line'),
				0,
				$fournprice,
				$buyingprice,
				$label,
				$type,
				$array_options,
				$ref_supplier,
				$fk_unit,
				$pu_ht_devise
			);

			if ($result >= 0) {
				$db->commit();

				if (empty($conf->global->MAIN_DISABLE_PDF_AUTOUPDATE)) {
					// Define output language
					$outputlangs = $langs;
					if (!empty($conf->global->MAIN_MULTILANGS)) {
						$outputlangs = new Translate("", $conf);
						$newlang = (GETPOST('lang_id', 'aZ09') ? GETPOST('lang_id', 'aZ09') : $object->thirdparty->default_lang);
						$outputlangs->setDefaultLang($newlang);
					}
					$ret = $object->fetch($id); // Reload to get new records
					$object->generateDocument($object->model_pdf, $outputlangs, $hidedetails, $hidedesc, $hideref);
				}

				unset($_POST['qty']);
				unset($_POST['type']);
				unset($_POST['productid']);
				unset($_POST['remise_percent']);
				unset($_POST['price_ht']);
				unset($_POST['multicurrency_price_ht']);
				unset($_POST['price_ttc']);
				unset($_POST['tva_tx']);
				unset($_POST['product_ref']);
				unset($_POST['product_label']);
				unset($_POST['product_desc']);
				unset($_POST['fournprice']);
				unset($_POST['buying_price']);

				unset($_POST['date_starthour']);
				unset($_POST['date_startmin']);
				unset($_POST['date_startsec']);
				unset($_POST['date_startday']);
				unset($_POST['date_startmonth']);
				unset($_POST['date_startyear']);
				unset($_POST['date_endhour']);
				unset($_POST['date_endmin']);
				unset($_POST['date_endsec']);
				unset($_POST['date_endday']);
				unset($_POST['date_endmonth']);
				unset($_POST['date_endyear']);
			} else {
				$db->rollback();

				setEventMessages($object->error, $object->errors, 'errors');
			}
		}
	}	elseif ($action == 'updateline' && $usercancreate && GETPOST('cancel', 'alpha') == $langs->trans("Cancel")) {
		header('Location: '.$_SERVER['PHP_SELF'].'?id='.$object->id); // Pour reaffichage de la fiche en cours d'edition
		exit();
	}

	// Set project
	elseif ($action == 'classin' && $usercancreate) {
		$object->setProject(GETPOST('projectid'), 'int');
	}

	// Delivery delay
	elseif ($action == 'setavailability' && $usercancreate) {
		$result = $object->availability($_POST['availability_id']);
	}

	// Terms of payments
	elseif ($action == 'setconditions' && $usercancreate) {
		$result = $object->setPaymentTerms(GETPOST('cond_reglement_id', 'int'));
	} elseif ($action == 'setremisepercent' && $usercancreate) {
		$result = $object->set_remise_percent($user, GETPOST('remise_percent', 'alpha'));
	} elseif ($action == 'setremiseabsolue' && $usercancreate) {
		$result = $object->set_remise_absolue($user, GETPOST('remise_absolue', 'alpha'));
	}

	// Payment mode
	elseif ($action == 'setmode' && $usercancreate) {
		$result = $object->setPaymentMethods(GETPOST('mode_reglement_id', 'int'));
	}

	// Multicurrency Code
	elseif ($action == 'setmulticurrencycode' && $usercancreate) {
		$result = $object->setMulticurrencyCode(GETPOST('multicurrency_code', 'alpha'));
	}

	// Multicurrency rate
	elseif ($action == 'setmulticurrencyrate' && $usercancreate) {
		$result = $object->setMulticurrencyRate(price2num(GETPOST('multicurrency_tx')));
	} elseif ($action == 'update_extras') {
		$object->oldcopy = dol_clone($object);

		// Fill array 'array_options' with data from update form
		$ret = $extrafields->setOptionalsFromPost(null, $object, GETPOST('attribute', 'restricthtml'));
		if ($ret < 0) $error++;

		if (!$error)
		{
			$result = $object->insertExtraFields('PROPOSAL_SUPPLIER_MODIFY');
			if ($result < 0)
			{
				setEventMessages($object->error, $object->errors, 'errors');
				$error++;
			}
		}

		if ($error) $action = 'edit_extras';
	}
}


/*
 * View
 */

llxHeader('', $langs->trans('CommRequests'), 'EN:Ask_Price_Supplier|FR:Demande_de_prix_fournisseur');

$form = new Form($db);
$formother = new FormOther($db);
$formfile = new FormFile($db);
$formmargin = new FormMargin($db);
$companystatic = new Societe($db);
if (!empty($conf->projet->enabled)) { $formproject = new FormProjets($db); }

$now = dol_now();

// Add new askprice
if ($action == 'create')
{
	$currency_code = $conf->currency;

	print load_fiche_titre($langs->trans("NewAskPrice"), '', 'supplier_proposal');

	$soc = new Societe($db);
	if ($socid > 0)
		$res = $soc->fetch($socid);

	// Load objectsrc
	if (!empty($origin) && !empty($originid))
	{
		$element = 'supplier_proposal';
		$subelement = 'supplier_proposal';

		dol_include_once('/'.$element.'/class/'.$subelement.'.class.php');

		$classname = ucfirst($subelement);
		$objectsrc = new $classname($db);
		$objectsrc->fetch($originid);
		if (empty($objectsrc->lines) && method_exists($objectsrc, 'fetch_lines'))
		{
			$objectsrc->fetch_lines();
		}
		$objectsrc->fetch_thirdparty();

		$projectid = (!empty($objectsrc->fk_project) ? $objectsrc->fk_project : '');
		$soc = $objectsrc->thirdparty;

		$cond_reglement_id 	= (!empty($objectsrc->cond_reglement_id) ? $objectsrc->cond_reglement_id : (!empty($soc->cond_reglement_id) ? $soc->cond_reglement_id : 0)); // TODO maybe add default value option
		$mode_reglement_id 	= (!empty($objectsrc->mode_reglement_id) ? $objectsrc->mode_reglement_id : (!empty($soc->mode_reglement_id) ? $soc->mode_reglement_id : 0));
		$remise_percent 	= (!empty($objectsrc->remise_percent) ? $objectsrc->remise_percent : (!empty($soc->remise_supplier_percent) ? $soc->remise_supplier_percent : 0));
		$remise_absolue 	= (!empty($objectsrc->remise_absolue) ? $objectsrc->remise_absolue : (!empty($soc->remise_absolue) ? $soc->remise_absolue : 0));

		// Replicate extrafields
		$objectsrc->fetch_optionals();
		$object->array_options = $objectsrc->array_options;

		if (!empty($conf->multicurrency->enabled))
		{
			if (!empty($objectsrc->multicurrency_code)) $currency_code = $objectsrc->multicurrency_code;
			if (!empty($conf->global->MULTICURRENCY_USE_ORIGIN_TX) && !empty($objectsrc->multicurrency_tx))	$currency_tx = $objectsrc->multicurrency_tx;
		}
	} else {
		$cond_reglement_id 	= $soc->cond_reglement_supplier_id;
		$mode_reglement_id 	= $soc->mode_reglement_supplier_id;
		if (!empty($conf->multicurrency->enabled) && !empty($soc->multicurrency_code)) $currency_code = $soc->multicurrency_code;
	}

	$object = new SupplierProposal($db);

	print '<form name="addprop" action="'.$_SERVER["PHP_SELF"].'" method="POST">';
	print '<input type="hidden" name="token" value="'.newToken().'">';
	print '<input type="hidden" name="action" value="add">';
	if ($origin != 'project' && $originid) {
		print '<input type="hidden" name="origin" value="'.$origin.'">';
		print '<input type="hidden" name="originid" value="'.$originid.'">';
	}

	print dol_get_fiche_head();

	print '<table class="border centpercent">';

	// Reference
	print '<tr><td class="titlefieldcreate fieldrequired">'.$langs->trans('Ref').'</td><td colspan="2">'.$langs->trans("Draft").'</td></tr>';

	// Third party
	print '<tr>';
	print '<td class="fieldrequired">'.$langs->trans('Supplier').'</td>';
	if ($socid > 0) {
		print '<td colspan="2">';
		print $soc->getNomUrl(1);
		print '<input type="hidden" name="socid" value="'.$soc->id.'">';
		print '</td>';
	} else {
		print '<td colspan="2">';
		print $form->select_company('', 'socid', 's.fournisseur=1', 'SelectThirdParty', 0, 0, null, 0, 'minwidth300');
		print ' <a href="'.DOL_URL_ROOT.'/societe/card.php?action=create&client=0&fournisseur=1&backtopage='.urlencode($_SERVER["PHP_SELF"].'?action=create').'"><span class="fa fa-plus-circle valignmiddle paddingleft" title="'.$langs->trans("AddThirdParty").'"></span></a>';
		print '</td>';
	}
	print '</tr>'."\n";

	if ($soc->id > 0)
	{
		// Discounts for third party
		print '<tr><td>'.$langs->trans('Discounts').'</td><td>';

		$absolute_discount = $soc->getAvailableDiscounts('', '', 0, 1);

		$thirdparty = $soc;
		$discount_type = 1;
		$backtopage = urlencode($_SERVER["PHP_SELF"].'?socid='.$thirdparty->id.'&action='.$action.'&origin='.GETPOST('origin').'&originid='.GETPOST('originid'));
		include DOL_DOCUMENT_ROOT.'/core/tpl/object_discounts.tpl.php';

		print '</td></tr>';
	}

	// Terms of payment
	print '<tr><td class="nowrap">'.$langs->trans('PaymentConditionsShort').'</td><td colspan="2">';
	$form->select_conditions_paiements(GETPOST('cond_reglement_id') > 0 ? GETPOST('cond_reglement_id') : $cond_reglement_id, 'cond_reglement_id', -1, 1);
	print '</td></tr>';

	// Mode of payment
	print '<tr><td>'.$langs->trans('PaymentMode').'</td><td colspan="2">';
	$form->select_types_paiements(GETPOST('mode_reglement_id') > 0 ? GETPOST('mode_reglement_id') : $mode_reglement_id, 'mode_reglement_id');
	print '</td></tr>';

	// Bank Account
	if (!empty($conf->global->BANK_ASK_PAYMENT_BANK_DURING_PROPOSAL) && !empty($conf->banque->enabled)) {
		print '<tr><td>'.$langs->trans('BankAccount').'</td><td colspan="2">';
		$form->select_comptes(GETPOST('fk_account') > 0 ? GETPOST('fk_account', 'int') : $fk_account, 'fk_account', 0, '', 1);
		print '</td></tr>';
	}

	// Shipping Method
	if (!empty($conf->expedition->enabled)) {
		print '<tr><td>'.$langs->trans('SendingMethod').'</td><td colspan="2">';
		print $form->selectShippingMethod(GETPOST('shipping_method_id') > 0 ? GETPOST('shipping_method_id', 'int') : $shipping_method_id, 'shipping_method_id', '', 1);
		print '</td></tr>';
	}

	// Delivery date (or manufacturing)
	print '<tr><td>'.$langs->trans("DeliveryDate").'</td>';
	print '<td colspan="2">';
	$datedelivery = dol_mktime(0, 0, 0, GETPOST('liv_month'), GETPOST('liv_day'), GETPOST('liv_year'));
	if ($conf->global->DATE_LIVRAISON_WEEK_DELAY != "") {
		$tmpdte = time() + ((7 * $conf->global->DATE_LIVRAISON_WEEK_DELAY) * 24 * 60 * 60);
		$syear = date("Y", $tmpdte);
		$smonth = date("m", $tmpdte);
		$sday = date("d", $tmpdte);
		print $form->selectDate($syear."-".$smonth."-".$sday, 'liv_', '', '', '', "addask");
	} else {
		print $form->selectDate($datedelivery ? $datedelivery : -1, 'liv_', '', '', '', "addask", 1, 1);
	}
	print '</td></tr>';


	// Model
	print '<tr>';
	print '<td>'.$langs->trans("DefaultModel").'</td>';
	print '<td colspan="2">';
	$liste = ModelePDFSupplierProposal::liste_modeles($db);
	print $form->selectarray('model', $liste, ($conf->global->SUPPLIER_PROPOSAL_ADDON_PDF_ODT_DEFAULT ? $conf->global->SUPPLIER_PROPOSAL_ADDON_PDF_ODT_DEFAULT : $conf->global->SUPPLIER_PROPOSAL_ADDON_PDF));
	print "</td></tr>";

	// Project
	if (!empty($conf->projet->enabled))
	{
		$langs->load("projects");

		$formproject = new FormProjets($db);

		if ($origin == 'project') $projectid = ($originid ? $originid : 0);

		print '<tr>';
		print '<td>'.$langs->trans("Project").'</td><td colspan="2">';

		$numprojet = $formproject->select_projects(($soc->id > 0 ? $soc->id : -1), $projectid, 'projectid', 0, 0, 1, 1, 0, 0, 0, '', 0, 0, 'maxwidth500');
		print ' &nbsp; <a href="'.DOL_URL_ROOT.'/projet/card.php?socid='.$soc->id.'&action=create&status=1&backtopage='.urlencode($_SERVER["PHP_SELF"].'?action=create&socid='.$soc->id).'"><span class="fa fa-plus-circle valignmiddle" title="'.$langs->trans("AddProject").'"></span></a>';

		print '</td>';
		print '</tr>';
	}

	// Multicurrency
	if (!empty($conf->multicurrency->enabled)) {
		print '<tr>';
		print '<td>'.$form->editfieldkey('Currency', 'multicurrency_code', '', $object, 0).'</td>';
		print '<td colspan="3" class="maxwidthonsmartphone">';
		print $form->selectMultiCurrency($currency_code, 'multicurrency_code');
		print '</td></tr>';
	}

	// Other attributes
	$parameters = array('colspan' => ' colspan="3"', 'cols' => 3);
	$reshook = $hookmanager->executeHooks('formObjectOptions', $parameters, $object, $action); // Note that $action and $object may have been modified by hook
	print $hookmanager->resPrint;
	if (empty($reshook)) {
		print $object->showOptionals($extrafields, 'edit', $parameters);
	}


	// Lines from source
	if (!empty($origin) && !empty($originid) && is_object($objectsrc))
	{
		// TODO for compatibility
		if ($origin == 'contrat') {
			// Calcul contrat->price (HT), contrat->total (TTC), contrat->tva
			$objectsrc->remise_absolue = $remise_absolue;
			$objectsrc->remise_percent = $remise_percent;
			$objectsrc->update_price(1, - 1, 1);
		}

		print "\n<!-- ".$classname." info -->";
		print "\n";
		print '<input type="hidden" name="amount"         value="'.$objectsrc->total_ht.'">'."\n";
		print '<input type="hidden" name="total"          value="'.$objectsrc->total_ttc.'">'."\n";
		print '<input type="hidden" name="tva"            value="'.$objectsrc->total_tva.'">'."\n";
		print '<input type="hidden" name="origin"         value="'.$objectsrc->element.'">';
		print '<input type="hidden" name="originid"       value="'.$objectsrc->id.'">';

		print '<tr><td>'.$langs->trans('CommRequest').'</td><td colspan="2">'.$objectsrc->getNomUrl(1).'</td></tr>';
		print '<tr><td>'.$langs->trans('AmountHT').'</td><td colspan="2">'.price($objectsrc->total_ht).'</td></tr>';
		print '<tr><td>'.$langs->trans('AmountVAT').'</td><td colspan="2">'.price($objectsrc->total_tva)."</td></tr>";
		if ($mysoc->localtax1_assuj == "1" || $objectsrc->total_localtax1 != 0) 		// Localtax1
		{
			print '<tr><td>'.$langs->transcountry("AmountLT1", $mysoc->country_code).'</td><td colspan="2">'.price($objectsrc->total_localtax1)."</td></tr>";
		}

		if ($mysoc->localtax2_assuj == "1" || $objectsrc->total_localtax2 != 0) 		// Localtax2
		{
			print '<tr><td>'.$langs->transcountry("AmountLT2", $mysoc->country_code).'</td><td colspan="2">'.price($objectsrc->total_localtax2)."</td></tr>";
		}
		print '<tr><td>'.$langs->trans('AmountTTC').'</td><td colspan="2">'.price($objectsrc->total_ttc)."</td></tr>";

		if (!empty($conf->multicurrency->enabled))
		{
			print '<tr><td>'.$langs->trans('MulticurrencyAmountHT').'</td><td colspan="2">'.price($objectsrc->multicurrency_total_ht).'</td></tr>';
			print '<tr><td>'.$langs->trans('MulticurrencyAmountVAT').'</td><td colspan="2">'.price($objectsrc->multicurrency_total_tva)."</td></tr>";
			print '<tr><td>'.$langs->trans('MulticurrencyAmountTTC').'</td><td colspan="2">'.price($objectsrc->multicurrency_total_ttc)."</td></tr>";
		}
	}

	print "</table>\n";


	/*
	 * Combobox pour la fonction de copie
 	 */

	if (empty($conf->global->SUPPLIER_PROPOSAL_CLONE_ON_CREATE_PAGE)) print '<input type="hidden" name="createmode" value="empty">';

	if (!empty($conf->global->SUPPLIER_PROPOSAL_CLONE_ON_CREATE_PAGE))
	{
		print '<br><table>';

		// For backward compatibility
		print '<tr>';
		print '<td><input type="radio" name="createmode" value="copy"></td>';
		print '<td>'.$langs->trans("CopyAskFrom").' </td>';
		print '<td>';
		$liste_ask = array();
		$liste_ask [0] = '';

		$sql = "SELECT p.rowid as id, p.ref, s.nom";
		$sql .= " FROM ".MAIN_DB_PREFIX."supplier_proposal p";
		$sql .= ", ".MAIN_DB_PREFIX."societe s";
		$sql .= " WHERE s.rowid = p.fk_soc";
		$sql .= " AND p.entity = ".$conf->entity;
		$sql .= " AND p.fk_statut <> ".SupplierProposal::STATUS_DRAFT;
		$sql .= " ORDER BY Id";

		$resql = $db->query($sql);
		if ($resql) {
			$num = $db->num_rows($resql);
			$i = 0;
			while ($i < $num) {
				$row = $db->fetch_row($resql);
				$askPriceSupplierRefAndSocName = $row [1]." - ".$row [2];
				$liste_ask [$row [0]] = $askPriceSupplierRefAndSocName;
				$i++;
			}
			print $form->selectarray("copie_supplier_proposal", $liste_ask, 0);
		} else {
			dol_print_error($db);
		}
		print '</td></tr>';

		print '<tr><td class="tdtop"><input type="radio" name="createmode" value="empty" checked></td>';
		print '<td valign="top" colspan="2">'.$langs->trans("CreateEmptyAsk").'</td></tr>';
	}

	if (!empty($conf->global->SUPPLIER_PROPOSAL_CLONE_ON_CREATE_PAGE)) print '</table>';

	print dol_get_fiche_end();

	print '<div class="center">';
	print '<input type="submit" class="button" value="'.$langs->trans("CreateDraft").'">';
	print '&nbsp;&nbsp;&nbsp;&nbsp;&nbsp;';
	print '<input type="button" class="button button-cancel" value="'.$langs->trans("Cancel").'" onClick="javascript:history.go(-1)">';
	print '</div>';

	print "</form>";


	// Show origin lines
	if (!empty($origin) && !empty($originid) && is_object($objectsrc)) {
		print '<br>';

		$title = $langs->trans('ProductsAndServices');
		print load_fiche_titre($title);

		print '<table class="noborder centpercent">';

		$objectsrc->printOriginLinesList();

		print '</table>';
	}
} else {
	/*
	 * Show object in view mode
	 */

	$soc = new Societe($db);
	$soc->fetch($object->socid);

	$head = supplier_proposal_prepare_head($object);
	print dol_get_fiche_head($head, 'comm', $langs->trans('CommRequest'), -1, 'supplier_proposal');

	$formconfirm = '';

	// Clone confirmation
	if ($action == 'clone') {
		// Create an array for form
		$formquestion = array(
							// 'text' => $langs->trans("ConfirmClone"),
							// array('type' => 'checkbox', 'name' => 'clone_content', 'label' => $langs->trans("CloneMainAttributes"), 'value' => 1),
							// array('type' => 'checkbox', 'name' => 'update_prices', 'label' => $langs->trans("PuttingPricesUpToDate"), 'value' =>
							// 1),
							array('type' => 'other', 'name' => 'socid', 'label' => $langs->trans("SelectThirdParty"), 'value' => $form->select_company(GETPOST('socid', 'int'), 'socid', 's.fournisseur=1')));
		// Paiement incomplet. On demande si motif = escompte ou autre
		$formconfirm = $form->formconfirm($_SERVER["PHP_SELF"].'?id='.$object->id, $langs->trans('ToClone'), $langs->trans('ConfirmCloneAsk', $object->ref), 'confirm_clone', $formquestion, 'yes', 1);
	}

	// Confirm delete
	elseif ($action == 'delete') {
		$formconfirm = $form->formconfirm($_SERVER["PHP_SELF"].'?id='.$object->id, $langs->trans('DeleteAsk'), $langs->trans('ConfirmDeleteAsk', $object->ref), 'confirm_delete', '', 0, 1);
	}

	// Confirm reopen
	elseif ($action == 'reopen') {
		$formconfirm = $form->formconfirm($_SERVER["PHP_SELF"].'?id='.$object->id, $langs->trans('ReOpen'), $langs->trans('ConfirmReOpenAsk', $object->ref), 'confirm_reopen', '', 0, 1);
	}

	// Confirmation delete product/service line
	elseif ($action == 'ask_deleteline') {
		$formconfirm = $form->formconfirm($_SERVER["PHP_SELF"].'?id='.$object->id.'&lineid='.$lineid, $langs->trans('DeleteProductLine'), $langs->trans('ConfirmDeleteProductLine'), 'confirm_deleteline', '', 0, 1);
	}

	// Confirm validate askprice
	elseif ($action == 'validate') {
		$error = 0;

		// on verifie si l'objet est en numerotation provisoire
		$ref = substr($object->ref, 1, 4);
		if ($ref == 'PROV') {
			$numref = $object->getNextNumRef($soc);
			if (empty($numref)) {
				$error++;
				setEventMessages($object->error, $object->errors, 'errors');
			}
		} else {
			$numref = $object->ref;
		}

		$text = $langs->trans('ConfirmValidateAsk', $numref);
		if (!empty($conf->notification->enabled)) {
			require_once DOL_DOCUMENT_ROOT.'/core/class/notify.class.php';
			$notify = new Notify($db);
			$text .= '<br>';
			$text .= $notify->confirmMessage('PROPOSAL_SUPPLIER_VALIDATE', $object->socid, $object);
		}

		if (!$error)
			$formconfirm = $form->formconfirm($_SERVER["PHP_SELF"].'?id='.$object->id, $langs->trans('ValidateAsk'), $text, 'confirm_validate', '', 0, 1);
	}

	// Call Hook formConfirm
	$parameters = array('formConfirm' => $formconfirm, 'lineid' => $lineid);
	$reshook = $hookmanager->executeHooks('formConfirm', $parameters, $object, $action); // Note that $action and $object may have been modified by hook
	if (empty($reshook)) $formconfirm .= $hookmanager->resPrint;
	elseif ($reshook > 0) $formconfirm = $hookmanager->resPrint;

	// Print form confirm
	print $formconfirm;


	// Supplier proposal card
	$linkback = '<a href="'.DOL_URL_ROOT.'/supplier_proposal/list.php?restore_lastsearch_values=1'.(!empty($socid) ? '&socid='.$socid : '').'">'.$langs->trans("BackToList").'</a>';


	$morehtmlref = '<div class="refidno">';
	// Ref supplier
	//$morehtmlref.=$form->editfieldkey("RefSupplier", 'ref_supplier', $object->ref_supplier, $object, $usercancreateorder, 'string', '', 0, 1);
	//$morehtmlref.=$form->editfieldval("RefSupplier", 'ref_supplier', $object->ref_supplier, $object, $usercancreateorder, 'string', '', null, null, '', 1);
	// Thirdparty
	$morehtmlref .= $langs->trans('ThirdParty').' : '.$object->thirdparty->getNomUrl(1);
	if (empty($conf->global->MAIN_DISABLE_OTHER_LINK) && $object->thirdparty->id > 0) $morehtmlref .= ' (<a href="'.DOL_URL_ROOT.'/supplier_proposal/list.php?socid='.$object->thirdparty->id.'&search_societe='.urlencode($object->thirdparty->name).'">'.$langs->trans("OtherProposals").'</a>)';
	// Project
	if (!empty($conf->projet->enabled))
	{
		$langs->load("projects");
		$morehtmlref .= '<br>'.$langs->trans('Project').' ';
		if ($usercancreate)
		{
			if ($action != 'classify') {
				$morehtmlref .= '<a class="editfielda" href="'.$_SERVER['PHP_SELF'].'?action=classify&amp;id='.$object->id.'">'.img_edit($langs->transnoentitiesnoconv('SetProject')).'</a> : ';
			}
			if ($action == 'classify') {
				//$morehtmlref.=$form->form_project($_SERVER['PHP_SELF'] . '?id=' . $object->id, $object->socid, $object->fk_project, 'projectid', 0, 0, 1, 1);
				$morehtmlref .= '<form method="post" action="'.$_SERVER['PHP_SELF'].'?id='.$object->id.'">';
				$morehtmlref .= '<input type="hidden" name="action" value="classin">';
				$morehtmlref .= '<input type="hidden" name="token" value="'.newToken().'">';
				$morehtmlref .= $formproject->select_projects((empty($conf->global->PROJECT_CAN_ALWAYS_LINK_TO_ALL_SUPPLIERS) ? $object->socid : -1), $object->fk_project, 'projectid', $maxlength, 0, 1, 0, 1, 0, 0, '', 1);
				$morehtmlref .= '<input type="submit" class="button valignmiddle" value="'.$langs->trans("Modify").'">';
				$morehtmlref .= '</form>';
			} else {
				$morehtmlref .= $form->form_project($_SERVER['PHP_SELF'].'?id='.$object->id, $object->socid, $object->fk_project, 'none', 0, 0, 0, 1);
			}
		} else {
			if (!empty($object->fk_project)) {
				$proj = new Project($db);
				$proj->fetch($object->fk_project);
				$morehtmlref .= '<a href="'.DOL_URL_ROOT.'/projet/card.php?id='.$object->fk_project.'" title="'.$langs->trans('ShowProject').'">';
				$morehtmlref .= $proj->ref;
				$morehtmlref .= '</a>';
			} else {
				$morehtmlref .= '';
			}
		}
	}
	$morehtmlref .= '</div>';


	dol_banner_tab($object, 'ref', $linkback, 1, 'ref', 'ref', $morehtmlref);


	print '<div class="fichecenter">';
	print '<div class="fichehalfleft">';
	print '<div class="underbanner clearboth"></div>';

	print '<table class="border tableforfield" width="100%">';

	// Relative and absolute discounts
	if (!empty($conf->global->FACTURE_DEPOSITS_ARE_JUST_PAYMENTS)) {
		$filterabsolutediscount = "fk_invoice_supplier_source IS NULL"; // If we want deposit to be substracted to payments only and not to total of final invoice
		$filtercreditnote = "fk_invoice_supplier_source IS NOT NULL"; // If we want deposit to be substracted to payments only and not to total of final invoice
	} else {
		$filterabsolutediscount = "fk_invoice_supplier_source IS NULL OR (description LIKE '(DEPOSIT)%' AND description NOT LIKE '(EXCESS PAID)%')";
		$filtercreditnote = "fk_invoice_supplier_source IS NOT NULL AND (description NOT LIKE '(DEPOSIT)%' OR description LIKE '(EXCESS PAID)%')";
	}

	print '<tr><td class="titlefield">'.$langs->trans('Discounts').'</td><td>';

	$absolute_discount = $soc->getAvailableDiscounts('', $filterabsolutediscount, 0, 1);
	$absolute_creditnote = $soc->getAvailableDiscounts('', $filtercreditnote, 0, 1);
	$absolute_discount = price2num($absolute_discount, 'MT');
	$absolute_creditnote = price2num($absolute_creditnote, 'MT');

	$thirdparty = $soc;
	$discount_type = 1;
	$backtopage = urlencode($_SERVER["PHP_SELF"].'?id='.$object->id);
	include DOL_DOCUMENT_ROOT.'/core/tpl/object_discounts.tpl.php';

	print '</td></tr>';

	// Payment term
	print '<tr><td class="titlefield">';
	print '<table class="nobordernopadding" width="100%"><tr><td>';
	print $langs->trans('PaymentConditionsShort');
	print '</td>';
	if ($action != 'editconditions' && $object->statut != SupplierProposal::STATUS_NOTSIGNED)
		print '<td class="right"><a class="editfielda" href="'.$_SERVER["PHP_SELF"].'?action=editconditions&amp;id='.$object->id.'">'.img_edit($langs->transnoentitiesnoconv('SetConditions'), 1).'</a></td>';
	print '</tr></table>';
	print '</td><td colspan="3">';
	if ($action == 'editconditions') {
		$form->form_conditions_reglement($_SERVER['PHP_SELF'].'?id='.$object->id, $object->cond_reglement_id, 'cond_reglement_id', 1);
	} else {
		$form->form_conditions_reglement($_SERVER['PHP_SELF'].'?id='.$object->id, $object->cond_reglement_id, 'none', 1);
	}
	print '</td>';
	print '</tr>';

	// Delivery date
	$langs->load('deliveries');
	print '<tr><td>';
	print '<table class="nobordernopadding" width="100%"><tr><td>';
	print $langs->trans('DeliveryDate');
	print '</td>';
	if ($action != 'editdate_livraison' && $object->statut == SupplierProposal::STATUS_VALIDATED)
		print '<td class="right"><a class="editfielda" href="'.$_SERVER["PHP_SELF"].'?action=editdate_livraison&amp;id='.$object->id.'">'.img_edit($langs->transnoentitiesnoconv('SetDeliveryDate'), 1).'</a></td>';
	print '</tr></table>';
	print '</td><td colspan="3">';
	if ($action == 'editdate_livraison') {
		print '<form name="editdate_livraison" action="'.$_SERVER["PHP_SELF"].'?id='.$object->id.'" method="post" class="formconsumeproduce">';
		print '<input type="hidden" name="token" value="'.newToken().'">';
		print '<input type="hidden" name="action" value="setdate_livraison">';
		print $form->selectDate($object->delivery_date, 'liv_', '', '', '', "editdate_livraison");
		print '<input type="submit" class="button" value="'.$langs->trans('Modify').'">';
		print '</form>';
	} else {
		print dol_print_date($object->delivery_date, 'daytext');
	}
	print '</td>';
	print '</tr>';

	// Payment mode
	print '<tr>';
	print '<td>';
	print '<table class="nobordernopadding" width="100%"><tr><td>';
	print $langs->trans('PaymentMode');
	print '</td>';
	if ($action != 'editmode' && $object->statut != SupplierProposal::STATUS_NOTSIGNED)
		print '<td class="right"><a class="editfielda" href="'.$_SERVER["PHP_SELF"].'?action=editmode&amp;id='.$object->id.'">'.img_edit($langs->transnoentitiesnoconv('SetMode'), 1).'</a></td>';
	print '</tr></table>';
	print '</td><td colspan="3">';
	if ($action == 'editmode') {
		$form->form_modes_reglement($_SERVER['PHP_SELF'].'?id='.$object->id, $object->mode_reglement_id, 'mode_reglement_id', 'DBIT', 1, 1);
	} else {
		$form->form_modes_reglement($_SERVER['PHP_SELF'].'?id='.$object->id, $object->mode_reglement_id, 'none');
	}
	print '</td></tr>';

	// Multicurrency
	if (!empty($conf->multicurrency->enabled))
	{
		// Multicurrency code
		print '<tr>';
		print '<td>';
		print '<table class="nobordernopadding" width="100%"><tr><td>';
		print $form->editfieldkey('Currency', 'multicurrency_code', '', $object, 0);
		print '</td>';
		if ($action != 'editmulticurrencycode' && $object->statut == $object::STATUS_VALIDATED)
			print '<td class="right"><a class="editfielda" href="'.$_SERVER["PHP_SELF"].'?action=editmulticurrencycode&amp;id='.$object->id.'">'.img_edit($langs->transnoentitiesnoconv('SetMultiCurrencyCode'), 1).'</a></td>';
		print '</tr></table>';
		print '</td><td colspan="3">';
		if ($action == 'editmulticurrencycode') {
			$form->form_multicurrency_code($_SERVER['PHP_SELF'].'?id='.$object->id, $object->multicurrency_code, 'multicurrency_code');
		} else {
			$form->form_multicurrency_code($_SERVER['PHP_SELF'].'?id='.$object->id, $object->multicurrency_code, 'none');
		}
		print '</td></tr>';

		// Multicurrency rate
		if ($object->multicurrency_code != $conf->currency || $object->multicurrency_tx != 1)
		{
			print '<tr>';
			print '<td>';
			print '<table class="nobordernopadding" width="100%"><tr><td>';
			print $form->editfieldkey('CurrencyRate', 'multicurrency_tx', '', $object, 0);
			print '</td>';
			if ($action != 'editmulticurrencyrate' && $object->statut == $object::STATUS_VALIDATED && $object->multicurrency_code && $object->multicurrency_code != $conf->currency)
				print '<td class="right"><a class="editfielda" href="'.$_SERVER["PHP_SELF"].'?action=editmulticurrencyrate&amp;id='.$object->id.'">'.img_edit($langs->transnoentitiesnoconv('SetMultiCurrencyCode'), 1).'</a></td>';
			print '</tr></table>';
			print '</td><td colspan="3">';
			if ($action == 'editmulticurrencyrate' || $action == 'actualizemulticurrencyrate') {
				if ($action == 'actualizemulticurrencyrate') {
	   				list($object->fk_multicurrency, $object->multicurrency_tx) = MultiCurrency::getIdAndTxFromCode($object->db, $object->multicurrency_code);
				}
				$form->form_multicurrency_rate($_SERVER['PHP_SELF'].'?id='.$object->id, $object->multicurrency_tx, 'multicurrency_tx', $object->multicurrency_code);
			} else {
				$form->form_multicurrency_rate($_SERVER['PHP_SELF'].'?id='.$object->id, $object->multicurrency_tx, 'none', $object->multicurrency_code);
				if ($object->statut == $object::STATUS_DRAFT && $object->multicurrency_code && $object->multicurrency_code != $conf->currency) {
					print '<div class="inline-block"> &nbsp; &nbsp; &nbsp; &nbsp; ';
					print '<a href="'.$_SERVER["PHP_SELF"].'?id='.$object->id.'&action=actualizemulticurrencyrate">'.$langs->trans("ActualizeCurrency").'</a>';
					print '</div>';
				}
			}
			print '</td></tr>';
		}
	}

	/* Not for supplier proposals
	if ($soc->outstanding_limit)
	{
		// Outstanding Bill
		print '<tr><td>';
		print $langs->trans('OutstandingBill');
		print '</td><td class=right colspan="3">';
		$arrayoutstandingbills = $soc->getOutstandingBills('supplier');
		$outstandingBills = $arrayoutstandingbills['opened'];
		print price($soc->outstanding_limit, 0, '', 1, - 1, - 1, $conf->currency);
		print '</td>';
		print '</tr>';
	}*/

	if (!empty($conf->global->BANK_ASK_PAYMENT_BANK_DURING_PROPOSAL) && !empty($conf->banque->enabled))
	{
		// Bank Account
		print '<tr><td>';
		print '<table width="100%" class="nobordernopadding"><tr><td>';
		print $langs->trans('BankAccount');
		print '</td>';
		if ($action != 'editbankaccount' && $usercancreate)
			print '<td class="right"><a class="editfielda" href="'.$_SERVER["PHP_SELF"].'?action=editbankaccount&amp;id='.$object->id.'">'.img_edit($langs->trans('SetBankAccount'), 1).'</a></td>';
		print '</tr></table>';
		print '</td><td colspan="3">';
		if ($action == 'editbankaccount') {
			$form->formSelectAccount($_SERVER['PHP_SELF'].'?id='.$object->id, $object->fk_account, 'fk_account', 1);
		} else {
			$form->formSelectAccount($_SERVER['PHP_SELF'].'?id='.$object->id, $object->fk_account, 'none');
		}
		print '</td>';
		print '</tr>';
	}

	// Other attributes
	$cols = 2;
	include DOL_DOCUMENT_ROOT.'/core/tpl/extrafields_view.tpl.php';

	print '</table>';

	print '</div>';
	print '<div class="fichehalfright">';
	print '<div class="ficheaddleft">';
	print '<div class="underbanner clearboth"></div>';

	print '<table class="border tableforfield centpercent">';

	if (!empty($conf->multicurrency->enabled) && ($object->multicurrency_code != $conf->currency))
	{
		// Multicurrency Amount HT
		print '<tr><td class="titlefieldmiddle">'.$form->editfieldkey('MulticurrencyAmountHT', 'multicurrency_total_ht', '', $object, 0).'</td>';
		print '<td>'.price($object->multicurrency_total_ht, '', $langs, 0, - 1, - 1, (!empty($object->multicurrency_code) ? $object->multicurrency_code : $conf->currency)).'</td>';
		print '</tr>';

		// Multicurrency Amount VAT
		print '<tr><td>'.$form->editfieldkey('MulticurrencyAmountVAT', 'multicurrency_total_tva', '', $object, 0).'</td>';
		print '<td>'.price($object->multicurrency_total_tva, '', $langs, 0, - 1, - 1, (!empty($object->multicurrency_code) ? $object->multicurrency_code : $conf->currency)).'</td>';
		print '</tr>';

		// Multicurrency Amount TTC
		print '<tr><td>'.$form->editfieldkey('MulticurrencyAmountTTC', 'multicurrency_total_ttc', '', $object, 0).'</td>';
		print '<td>'.price($object->multicurrency_total_ttc, '', $langs, 0, - 1, - 1, (!empty($object->multicurrency_code) ? $object->multicurrency_code : $conf->currency)).'</td>';
		print '</tr>';
	}

	// Amount HT
	print '<tr><td class="titlefieldmiddle">'.$langs->trans('AmountHT').'</td>';
	print '<td>'.price($object->total_ht, '', $langs, 0, - 1, - 1, $conf->currency).'</td>';
	print '</tr>';

	// Amount VAT
	print '<tr><td>'.$langs->trans('AmountVAT').'</td>';
	print '<td>'.price($object->total_tva, '', $langs, 0, - 1, - 1, $conf->currency).'</td>';
	print '</tr>';

	// Amount Local Taxes
	if ($mysoc->localtax1_assuj == "1" || $object->total_localtax1 != 0) 	// Localtax1
	{
		print '<tr><td>'.$langs->transcountry("AmountLT1", $mysoc->country_code).'</td>';
		print '<td class="nowrap">'.price($object->total_localtax1, '', $langs, 0, - 1, - 1, $conf->currency).'</td>';
		print '</tr>';
	}
	if ($mysoc->localtax2_assuj == "1" || $object->total_localtax2 != 0) 	// Localtax2
	{
		print '<tr><td height="10">'.$langs->transcountry("AmountLT2", $mysoc->country_code).'</td>';
		print '<td class="nowrap">'.price($object->total_localtax2, '', $langs, 0, - 1, - 1, $conf->currency).'</td>';
		print '</tr>';
	}

	// Amount TTC
	print '<tr><td height="10">'.$langs->trans('AmountTTC').'</td>';
	print '<td class="nowrap">'.price($object->total_ttc, '', $langs, 0, - 1, - 1, $conf->currency).'</td>';
	print '</tr>';

	print '</table>';

	// Margin Infos
	/*if (! empty($conf->margin->enabled)) {
	   $formmargin->displayMarginInfos($object);
	}*/

	print '</div>';
	print '</div>';
	print '</div>';

	print '<div class="clearboth"></div><br>';

	if (!empty($conf->global->MAIN_DISABLE_CONTACTS_TAB)) {
		$blocname = 'contacts';
		$title = $langs->trans('ContactsAddresses');
		include DOL_DOCUMENT_ROOT.'/core/tpl/bloc_showhide.tpl.php';
	}

	if (!empty($conf->global->MAIN_DISABLE_NOTES_TAB)) {
		$blocname = 'notes';
		$title = $langs->trans('Notes');
		include DOL_DOCUMENT_ROOT.'/core/tpl/bloc_showhide.tpl.php';
	}

	/*
	 * Lines
	 */

	// Show object lines
	$result = $object->getLinesArray();

	print '	<form name="addproduct" id="addproduct" action="'.$_SERVER["PHP_SELF"].'?id='.$object->id.(($action != 'editline') ? '#add' : '#line_'.GETPOST('lineid')).'" method="POST">
	<input type="hidden" name="token" value="' . newToken().'">
	<input type="hidden" name="action" value="' . (($action != 'editline') ? 'addline' : 'updateline').'">
	<input type="hidden" name="mode" value="">
	<input type="hidden" name="id" value="' . $object->id.'">
	';

	if (!empty($conf->use_javascript_ajax) && $object->statut == SupplierProposal::STATUS_DRAFT) {
		include DOL_DOCUMENT_ROOT.'/core/tpl/ajaxrow.tpl.php';
	}

	print '<div class="div-table-responsive-no-min">';
	print '<table id="tablelines" class="noborder noshadow" width="100%">';

	// Add free products/services form
	global $forceall, $senderissupplier, $dateSelector, $inputalsopricewithtax;
	$forceall = 1; $dateSelector = 0; $inputalsopricewithtax = 1;
	$senderissupplier = 2; // $senderissupplier=2 is same than 1 but disable test on minimum qty.
	if (!empty($conf->global->SUPPLIER_PROPOSAL_WITH_PREDEFINED_PRICES_ONLY)) $senderissupplier = 1;

	if (!empty($object->lines))
		$ret = $object->printObjectLines($action, $soc, $mysoc, $lineid, $dateSelector);

	// Form to add new line
	if ($object->statut == SupplierProposal::STATUS_DRAFT && $usercancreate)
	{
		if ($action != 'editline')
		{
			// Add products/services form
			$object->formAddObjectLine($dateSelector, $soc, $mysoc);

			$parameters = array();
			$reshook = $hookmanager->executeHooks('formAddObjectLine', $parameters, $object, $action); // Note that $action and $object may have been modified by hook
		}
	}

	print '</table>';
	print '</div>';
	print "</form>\n";

	print dol_get_fiche_end();

	if ($action == 'statut')
	{
		// Form to set proposal accepted/refused
		$form_close = '<form action="'.$_SERVER["PHP_SELF"].'?id='.$object->id.'" method="POST" id="formacceptrefuse" class="formconsumeproduce">';
		$form_close .= '<input type="hidden" name="token" value="'.newToken().'">';
		$form_close .= '<input type="hidden" name="action" value="setstatut">';

		if (!empty($conf->global->SUPPLIER_PROPOSAL_UPDATE_PRICE_ON_SUPPlIER_PROPOSAL)) $form_close .= '<p class="notice">'.$langs->trans('SupplierProposalRefFournNotice').'</p>'; // TODO Suggest a permanent checkbox instead of option
		$form_close .= '<table class="border centpercent">';
		$form_close .= '<tr><td width="150"  class="left">'.$langs->trans("CloseAs").'</td><td class="left">';
		$form_close .= '<select id="statut" name="statut" class="flat">';
		$form_close .= '<option value="0">&nbsp;</option>';
		$form_close .= '<option value="2">'.$langs->trans('SupplierProposalStatusSigned').'</option>';
		$form_close .= '<option value="3">'.$langs->trans('SupplierProposalStatusNotSigned').'</option>';
		$form_close .= '</select>';
		$form_close .= '</td></tr>';
		$form_close .= '<tr><td width="150" class="left">'.$langs->trans('Note').'</td><td class="left"><textarea cols="70" rows="'.ROWS_3.'" wrap="soft" name="note">';
		$form_close .= $object->note;
		$form_close .= '</textarea></td></tr>';
		$form_close .= '<tr><td class="center" colspan="2">';
		$form_close .= '<input type="submit" class="button button-save" name="validate" value="'.$langs->trans("Save").'">';
		$form_close .= ' &nbsp; <input type="submit" class="button button-cancel" name="cancel" value="'.$langs->trans("Cancel").'">';
		$form_close .= '<a name="acceptedrefused">&nbsp;</a>';
		$form_close .= '</td>';
		$form_close .= '</tr></table></form>';

		print $form_close;
	}

	/*
	 * Boutons Actions
	 */
	if ($action != 'presend') {
		print '<div class="tabsAction">';

		$parameters = array();
		$reshook = $hookmanager->executeHooks('addMoreActionsButtons', $parameters, $object, $action); // Note that $action and $object may have been
																									   // modified by hook
		if (empty($reshook))
		{
			if ($action != 'statut' && $action != 'editline')
			{
				// Validate
				if ($object->statut == SupplierProposal::STATUS_DRAFT && $object->total_ttc >= 0 && count($object->lines) > 0 && $usercanvalidate)
				{
					if (count($object->lines) > 0)
						print '<div class="inline-block divButAction"><a class="butAction" href="'.$_SERVER["PHP_SELF"].'?id='.$object->id.'&amp;action=validate">'.$langs->trans('Validate').'</a></div>';
					// else print '<a class="butActionRefused classfortooltip" href="#">'.$langs->trans('Validate').'</a>';
				}

				// Edit
				if ($object->statut == SupplierProposal::STATUS_VALIDATED && $usercancreate) {
					print '<div class="inline-block divButAction"><a class="butAction" href="'.$_SERVER["PHP_SELF"].'?id='.$object->id.'&amp;action=modif">'.$langs->trans('Modify').'</a></div>';
				}

				// ReOpen
				if (($object->statut == SupplierProposal::STATUS_SIGNED || $object->statut == SupplierProposal::STATUS_NOTSIGNED || $object->statut == SupplierProposal::STATUS_CLOSE) && $usercanclose) {
					print '<div class="inline-block divButAction"><a class="butAction" href="'.$_SERVER["PHP_SELF"].'?id='.$object->id.'&amp;action=reopen'.(empty($conf->global->MAIN_JUMP_TAG) ? '' : '#reopen').'"';
					print '>'.$langs->trans('ReOpen').'</a></div>';
				}

				// Send
				if (empty($user->socid)) {
					if ($object->statut == SupplierProposal::STATUS_VALIDATED || $object->statut == SupplierProposal::STATUS_SIGNED) {
						if ($usercansend) {
							print '<div class="inline-block divButAction"><a class="butAction" href="'.$_SERVER["PHP_SELF"].'?id='.$object->id.'&action=presend&mode=init#formmailbeforetitle">'.$langs->trans('SendMail').'</a></div>';
						} else print '<div class="inline-block divButAction"><a class="butActionRefused classfortooltip" href="#">'.$langs->trans('SendMail').'</a></div>';
					}
				}

				// Create an order
				if (!empty($conf->fournisseur->enabled) && $object->statut == SupplierProposal::STATUS_SIGNED) {
					if ($usercancreateorder) {
						print '<div class="inline-block divButAction"><a class="butAction" href="'.DOL_URL_ROOT.'/fourn/commande/card.php?action=create&amp;origin='.$object->element.'&amp;originid='.$object->id.'&amp;socid='.$object->socid.'">'.$langs->trans("AddOrder").'</a></div>';
					}
				}

				// Set accepted/refused
				if ($object->statut == SupplierProposal::STATUS_VALIDATED && $usercanclose) {
					print '<div class="inline-block divButAction"><a class="butAction reposition" href="'.$_SERVER["PHP_SELF"].'?id='.$object->id.'&amp;action=statut'.(empty($conf->global->MAIN_JUMP_TAG) ? '' : '#acceptedrefused').'"';
					print '>'.$langs->trans('SetAcceptedRefused').'</a></div>';
				}

				// Close
				if ($object->statut == SupplierProposal::STATUS_SIGNED && $usercanclose) {
					print '<div class="inline-block divButAction"><a class="butAction" href="'.$_SERVER["PHP_SELF"].'?id='.$object->id.'&amp;action=close'.(empty($conf->global->MAIN_JUMP_TAG) ? '' : '#close').'"';
					print '>'.$langs->trans('Close').'</a></div>';
				}

				// Clone
				if ($usercancreate) {
					print '<div class="inline-block divButAction"><a class="butAction" href="'.$_SERVER['PHP_SELF'].'?id='.$object->id.'&amp;socid='.$object->socid.'&amp;action=clone&amp;object='.$object->element.'">'.$langs->trans("ToClone").'</a></div>';
				}

				// Delete
				if (($object->statut == SupplierProposal::STATUS_DRAFT && $usercancreate) || $usercandelete) {
					print '<div class="inline-block divButAction"><a class="butActionDelete" href="'.$_SERVER["PHP_SELF"].'?id='.$object->id.'&amp;action=delete&amp;token='.newToken().'"';
					print '>'.$langs->trans('Delete').'</a></div>';
				}
			}
		}

		print '</div>';
	}

	if ($action != 'presend')
	{
		print '<div class="fichecenter"><div class="fichehalfleft">';

		/*
		 * Documents generes
		 */
		$filename = dol_sanitizeFileName($object->ref);
		$filedir = $conf->supplier_proposal->dir_output."/".dol_sanitizeFileName($object->ref);
		$urlsource = $_SERVER["PHP_SELF"]."?id=".$object->id;
		$genallowed = $usercanread;
		$delallowed = $usercancreate;

		print $formfile->showdocuments('supplier_proposal', $filename, $filedir, $urlsource, $genallowed, $delallowed, $object->model_pdf, 1, 0, 0, 28, 0, '', 0, '', $soc->default_lang);


		// Show links to link elements
		$linktoelem = $form->showLinkToObjectBlock($object, null, array('supplier_proposal'));
		$somethingshown = $form->showLinkedObjectBlock($object, $linktoelem);


		print '</div><div class="fichehalfright"><div class="ficheaddleft">';

		// List of actions on element
		include_once DOL_DOCUMENT_ROOT.'/core/class/html.formactions.class.php';
		$formactions = new FormActions($db);
		$somethingshown = $formactions->showactions($object, 'supplier_proposal', $socid, 1);

		print '</div></div></div>';
	}

	// Select mail models is same action as presend
	if (GETPOST('modelselected')) {
		$action = 'presend';
	}

	// Presend form
	$modelmail = 'supplier_proposal_send';
	$defaulttopic = 'SendAskRef';
	$diroutput = $conf->supplier_proposal->dir_output;
	$autocopy = 'MAIN_MAIL_AUTOCOPY_SUPPLIER_PROPOSAL_TO';
	$trackid = 'spro'.$object->id;

	include DOL_DOCUMENT_ROOT.'/core/tpl/card_presend.tpl.php';
}

// End of page
llxFooter();
$db->close();<|MERGE_RESOLUTION|>--- conflicted
+++ resolved
@@ -545,22 +545,13 @@
 		$date_end = dol_mktime(GETPOST('date_end'.$predef.'hour'), GETPOST('date_end'.$predef.'min'), GETPOST('date_end'.$predef.'sec'), GETPOST('date_end'.$predef.'month'), GETPOST('date_end'.$predef.'day'), GETPOST('date_end'.$predef.'year'));
 		$ref_supplier = GETPOST('fourn_ref', 'alpha');
 		$prod_entry_mode = GETPOST('prod_entry_mode');
-		if ($prod_entry_mode == 'free')
-		{
+		if ($prod_entry_mode == 'free')	{
 			$idprod = 0;
 			$price_ht = GETPOST('price_ht');
 			$tva_tx = (GETPOST('tva_tx') ? GETPOST('tva_tx') : 0);
-<<<<<<< HEAD
 		} else {
 			$idprod = GETPOST('idprod', 'int');
-			$price_ht = '';
-=======
-		}
-		else
-		{
-		    $idprod = GETPOST('idprod', 'int');
-		    $price_ht = GETPOST('price_ht');
->>>>>>> c1b6e58b
+			$price_ht = GETPOST('price_ht');
 			$tva_tx = '';
 		}
 
@@ -668,7 +659,6 @@
 					$pu_ht_devise = price2num($price_ht_devise, 'MU');
 
 					$result = $object->addline(
-<<<<<<< HEAD
 						$desc,
 						$pu_ht,
 						$qty,
@@ -692,39 +682,10 @@
 						$productsupplier->fk_unit,
 						'',
 						0,
-						$productsupplier->fourn_multicurrency_unitprice,
+						$pu_ht_devise,
 						$date_start,
 						$date_end
 					);
-=======
-					    $desc,
-					    $pu_ht,
-					    $qty,
-					    $tva_tx,
-					    $localtax1_tx,
-					    $localtax2_tx,
-					    $productsupplier->id,
-					    $remise_percent,
-					    $price_base_type,
-					    $pu_ttc,
-					    $tva_npr,
-					    $type,
-					    -1,
-					    0,
-					    GETPOST('fk_parent_line'),
-					    $fournprice,
-					    $buyingprice,
-					    $label,
-					    $array_options,
-					    $ref_supplier,
-					    $productsupplier->fk_unit,
-					    '',
-					    0,
-					    $pu_ht_devise,
-					    $date_start,
-					    $date_end
-					    );
->>>>>>> c1b6e58b
 
 					//var_dump($tva_tx);var_dump($productsupplier->fourn_pu);var_dump($price_base_type);exit;
 					if ($result < 0)
