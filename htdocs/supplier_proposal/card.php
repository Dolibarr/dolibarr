<?php
/* Copyright (C) 2001-2007 Rodolphe Quiedeville  <rodolphe@quiedeville.org>
 * Copyright (C) 2004-2017 Laurent Destailleur   <eldy@users.sourceforge.net>
 * Copyright (C) 2004      Eric Seigne           <eric.seigne@ryxeo.com>
 * Copyright (C) 2005      Marc Barilley / Ocebo <marc@ocebo.com>
 * Copyright (C) 2005-2012 Regis Houssin         <regis.houssin@capnetworks.com>
 * Copyright (C) 2006      Andre Cianfarani      <acianfa@free.fr>
 * Copyright (C) 2010-2014 Juanjo Menent         <jmenent@2byte.es>
 * Copyright (C) 2010-2011 Philippe Grand        <philippe.grand@atoo-net.com>
 * Copyright (C) 2012-2013 Christophe Battarel   <christophe.battarel@altairis.fr>
 * Copyright (C) 2013-2014 Florian Henry		 <florian.henry@open-concept.pro>
 * Copyright (C) 2014	   Ferran Marcet		 <fmarcet@2byte.es>
 *
 * This program is free software; you can redistribute it and/or modify
 * it under the terms of the GNU General Public License as published by
 * the Free Software Foundation; either version 3 of the License, or
 * (at your option) any later version.
 *
 * This program is distributed in the hope that it will be useful,
 * but WITHOUT ANY WARRANTY; without even the implied warranty of
 * MERCHANTABILITY or FITNESS FOR A PARTICULAR PURPOSE.  See the
 * GNU General Public License for more details.
 *
 * You should have received a copy of the GNU General Public License
 * along with this program. If not, see <http://www.gnu.org/licenses/>.
 */

/**
 *	\file		htdocs/supplier_proposal/card.php
 *	\ingroup	supplier_proposal
 *	\brief		Card supplier proposal
 */

require '../main.inc.php';
require_once DOL_DOCUMENT_ROOT . '/core/class/html.formother.class.php';
require_once DOL_DOCUMENT_ROOT . '/core/class/html.formfile.class.php';
require_once DOL_DOCUMENT_ROOT . '/core/class/html.formmargin.class.php';
require_once DOL_DOCUMENT_ROOT . '/supplier_proposal/class/supplier_proposal.class.php';
require_once DOL_DOCUMENT_ROOT . '/comm/action/class/actioncomm.class.php';
require_once DOL_DOCUMENT_ROOT . '/core/modules/supplier_proposal/modules_supplier_proposal.php';
require_once DOL_DOCUMENT_ROOT . '/core/lib/supplier_proposal.lib.php';
require_once DOL_DOCUMENT_ROOT . '/core/lib/functions2.lib.php';
require_once DOL_DOCUMENT_ROOT . '/core/class/extrafields.class.php';
if (! empty($conf->projet->enabled)) {
	require_once DOL_DOCUMENT_ROOT . '/projet/class/project.class.php';
	require_once DOL_DOCUMENT_ROOT . '/core/class/html.formprojet.class.php';
}

// Load translation files required by the page
$langs->loadLangs(array('companies', 'supplier_proposal', 'compta', 'bills', 'propal', 'orders', 'products', 'deliveries', 'sendings'));
if (! empty($conf->margin->enabled))
	$langs->load('margins');

$error = 0;

$id = GETPOST('id', 'int');
$ref = GETPOST('ref', 'alpha');
$socid = GETPOST('socid', 'int');
$action = GETPOST('action', 'alpha');
$origin = GETPOST('origin', 'alpha');
$originid = GETPOST('originid', 'int');
$confirm = GETPOST('confirm', 'alpha');
$projectid = GETPOST('projectid', 'int');
$lineid = GETPOST('lineid', 'int');
$contactid = GETPOST('contactid','int');

// PDF
$hidedetails = (GETPOST('hidedetails', 'int') ? GETPOST('hidedetails', 'int') : (! empty($conf->global->MAIN_GENERATE_DOCUMENTS_HIDE_DETAILS) ? 1 : 0));
$hidedesc = (GETPOST('hidedesc', 'int') ? GETPOST('hidedesc', 'int') : (! empty($conf->global->MAIN_GENERATE_DOCUMENTS_HIDE_DESC) ? 1 : 0));
$hideref = (GETPOST('hideref', 'int') ? GETPOST('hideref', 'int') : (! empty($conf->global->MAIN_GENERATE_DOCUMENTS_HIDE_REF) ? 1 : 0));

// Nombre de ligne pour choix de produit/service predefinis
$NBLINES = 4;

// Security check
if (! empty($user->societe_id)) $socid = $user->societe_id;
$result = restrictedArea($user, 'supplier_proposal', $id);

$object = new SupplierProposal($db);
$extrafields = new ExtraFields($db);

// fetch optionals attributes and labels
$extralabels = $extrafields->fetch_name_optionals_label($object->table_element);

// Load object
if ($id > 0 || ! empty($ref)) {
	$ret = $object->fetch($id, $ref);
	if ($ret > 0)
		$ret = $object->fetch_thirdparty();
	if ($ret < 0)
		dol_print_error('', $object->error);
}

// Initialize technical object to manage hooks of page. Note that conf->hooks_modules contains array of hook context
$hookmanager->initHooks(array('supplier_proposalcard','globalcard'));

$permissionnote = $user->rights->supplier_proposal->creer; // Used by the include of actions_setnotes.inc.php
$permissiondellink=$user->rights->supplier_proposal->creer;	// Used by the include of actions_dellink.inc.php
$permissiontoedit=$user->rights->supplier_proposal->creer;	// Used by the include of actions_lineupdown.inc.php


/*
 * Actions
 */

$parameters = array('socid' => $socid);
$reshook = $hookmanager->executeHooks('doActions', $parameters, $object, $action); // Note that $action and $object may have been modified by some hooks
if ($reshook < 0) setEventMessages($hookmanager->error, $hookmanager->errors, 'errors');

if (empty($reshook))
{
	if ($cancel)
	{
		if (! empty($backtopage))
		{
			header("Location: ".$backtopage);
			exit;
		}
		$action='';
	}

	include DOL_DOCUMENT_ROOT.'/core/actions_setnotes.inc.php'; 	// Must be include, not include_once

	include DOL_DOCUMENT_ROOT.'/core/actions_dellink.inc.php';		// Must be include, not include_once

	include DOL_DOCUMENT_ROOT.'/core/actions_lineupdown.inc.php';	// Must be include, not include_once

	// Action clone object
	if ($action == 'confirm_clone' && $confirm == 'yes')
	{
		if (1 == 0 && ! GETPOST('clone_content') && ! GETPOST('clone_receivers'))
		{
			setEventMessages($langs->trans("NoCloneOptionsSpecified"), null, 'errors');
		}
		else
		{
			if ($object->id > 0) {
				$result = $object->createFromClone($socid);
				if ($result > 0) {
					header("Location: " . $_SERVER['PHP_SELF'] . '?id=' . $result);
					exit();
				}
				else
				{
					setEventMessages($object->error, $object->errors, 'errors');
					$action = '';
				}
			}
		}
	}

	// Delete askprice
	else if ($action == 'confirm_delete' && $confirm == 'yes' && $user->rights->supplier_proposal->supprimer)
	{
		$result = $object->delete($user);
		if ($result > 0) {
			header('Location: ' . DOL_URL_ROOT . '/supplier_proposal/list.php');
			exit();
		} else {
			$langs->load("errors");
			setEventMessages($langs->trans($object->error), null, 'errors');
		}
	}

	// Remove line
	else if ($action == 'confirm_deleteline' && $confirm == 'yes' && $user->rights->supplier_proposal->creer)
	{
		$result = $object->deleteline($lineid);
		// reorder lines
		if ($result)
			$object->line_order(true);

		if (empty($conf->global->MAIN_DISABLE_PDF_AUTOUPDATE)) {
			// Define output language
			$outputlangs = $langs;
			if (! empty($conf->global->MAIN_MULTILANGS)) {
				$outputlangs = new Translate("", $conf);
				$newlang = (GETPOST('lang_id','aZ09') ? GETPOST('lang_id','aZ09') : $object->thirdparty->default_lang);
				$outputlangs->setDefaultLang($newlang);
			}
			$ret = $object->fetch($id); // Reload to get new records
			$object->generateDocument($object->modelpdf, $outputlangs, $hidedetails, $hidedesc, $hideref);
		}

		header('Location: ' . $_SERVER["PHP_SELF"] . '?id=' . $object->id);
		exit();
	}

	// Validation
	else if ($action == 'confirm_validate' && $confirm == 'yes' &&
		((empty($conf->global->MAIN_USE_ADVANCED_PERMS) && ! empty($user->rights->supplier_proposal->creer))
	   	|| (! empty($conf->global->MAIN_USE_ADVANCED_PERMS) && ! empty($user->rights->supplier_proposal->validate_advance)))
	)
	{
		$result = $object->valid($user);
		if ($result >= 0)
		{
			if (empty($conf->global->MAIN_DISABLE_PDF_AUTOUPDATE))
			{
						// Define output language
				if (empty($conf->global->MAIN_DISABLE_PDF_AUTOUPDATE))
				{
					$outputlangs = $langs;
					$newlang = '';
					if ($conf->global->MAIN_MULTILANGS && empty($newlang) && GETPOST('lang_id','aZ09')) $newlang = GETPOST('lang_id','aZ09');
					if ($conf->global->MAIN_MULTILANGS && empty($newlang))	$newlang = $object->thirdparty->default_lang;
					if (! empty($newlang)) {
						$outputlangs = new Translate("", $conf);
						$outputlangs->setDefaultLang($newlang);
					}
					$model=$object->modelpdf;
					$ret = $object->fetch($id); // Reload to get new records

					$object->generateDocument($model, $outputlangs, $hidedetails, $hidedesc, $hideref);
				}
			}
		} else {
			$langs->load("errors");
			if (count($object->errors) > 0) setEventMessages($object->error, $object->errors, 'errors');
			else setEventMessages($langs->trans($object->error), null, 'errors');
		}
	}

	else if ($action == 'setdate_livraison' && $user->rights->supplier_proposal->creer)
	{
		$result = $object->set_date_livraison($user, dol_mktime(12, 0, 0, $_POST['liv_month'], $_POST['liv_day'], $_POST['liv_year']));
		if ($result < 0)
			dol_print_error($db, $object->error);
	}

	// Create askprice
	else if ($action == 'add' && $user->rights->supplier_proposal->creer)
	{
		$object->socid = $socid;
		$object->fetch_thirdparty();

		$date_delivery = dol_mktime(12, 0, 0, GETPOST('liv_month'), GETPOST('liv_day'), GETPOST('liv_year'));

		if ($socid < 1) {
			setEventMessages($langs->trans("ErrorFieldRequired", $langs->transnoentitiesnoconv("Supplier")), null, 'errors');
			$action = 'create';
			$error ++;
		}

		if (! $error)
		{
			$db->begin();

			// Si on a selectionne une demande a copier, on realise la copie
			if (GETPOST('createmode') == 'copy' && GETPOST('copie_supplier_proposal'))
			{
				if ($object->fetch(GETPOST('copie_supplier_proposal')) > 0) {
					$object->ref = GETPOST('ref');
					$object->date_livraison = $date_delivery;
					$object->shipping_method_id = GETPOST('shipping_method_id', 'int');
					$object->cond_reglement_id = GETPOST('cond_reglement_id');
					$object->mode_reglement_id = GETPOST('mode_reglement_id');
					$object->fk_account = GETPOST('fk_account', 'int');
					$object->remise_percent = GETPOST('remise_percent');
					$object->remise_absolue = GETPOST('remise_absolue');
					$object->socid = GETPOST('socid');
					$object->fk_project = GETPOST('projectid','int');
					$object->modelpdf = GETPOST('model');
					$object->author = $user->id; // deprecated
					$object->note = GETPOST('note','none');
					$object->statut = SupplierProposal::STATUS_DRAFT;

					$id = $object->create_from($user);
				} else {
					setEventMessages($langs->trans("ErrorFailedToCopyProposal", GETPOST('copie_supplier_proposal')), null, 'errors');
				}
			} else {
				$object->ref = GETPOST('ref');
				$object->date_livraison = $date_delivery;
				$object->demand_reason_id = GETPOST('demand_reason_id');
				$object->shipping_method_id = GETPOST('shipping_method_id', 'int');
				$object->cond_reglement_id = GETPOST('cond_reglement_id');
				$object->mode_reglement_id = GETPOST('mode_reglement_id');
				$object->fk_account = GETPOST('fk_account', 'int');
				$object->fk_project = GETPOST('projectid','int');
				$object->modelpdf = GETPOST('model');
				$object->author = $user->id; // deprecated
				$object->note = GETPOST('note','none');

				$object->origin = GETPOST('origin');
				$object->origin_id = GETPOST('originid');

				// Multicurrency
				if (!empty($conf->multicurrency->enabled))
				{
					$object->multicurrency_code = GETPOST('multicurrency_code', 'alpha');
				}

				// Fill array 'array_options' with data from add form
				$ret = $extrafields->setOptionalsFromPost($extralabels, $object);
				if ($ret < 0) {
					$error ++;
					$action = 'create';
				}
			}

			if (! $error)
			{
				if ($origin && $originid)
				{
					$element = 'supplier_proposal';
					$subelement = 'supplier_proposal';

					$object->origin = $origin;
					$object->origin_id = $originid;

					// Possibility to add external linked objects with hooks
					$object->linked_objects [$object->origin] = $object->origin_id;
					if (is_array($_POST['other_linked_objects']) && ! empty($_POST['other_linked_objects'])) {
						$object->linked_objects = array_merge($object->linked_objects, $_POST['other_linked_objects']);
					}

					$id = $object->create($user);
					if ($id > 0)
					{
							dol_include_once('/' . $element . '/class/' . $subelement . '.class.php');

							$classname = ucfirst($subelement);
							$srcobject = new $classname($db);

							dol_syslog("Try to find source object origin=" . $object->origin . " originid=" . $object->origin_id . " to add lines");
							$result = $srcobject->fetch($object->origin_id);

							if ($result > 0)
							{
								$lines = $srcobject->lines;
								if (empty($lines) && method_exists($srcobject, 'fetch_lines'))
								{
									$srcobject->fetch_lines();
									$lines = $srcobject->lines;
								}

								$fk_parent_line=0;
								$num=count($lines);
								for ($i=0;$i<$num;$i++)
								{
									$label=(! empty($lines[$i]->label)?$lines[$i]->label:'');
									$desc=(! empty($lines[$i]->desc)?$lines[$i]->desc:$lines[$i]->libelle);

									// Positive line
									$product_type = ($lines[$i]->product_type ? $lines[$i]->product_type : 0);

									// Reset fk_parent_line for no child products and special product
									if (($lines[$i]->product_type != 9 && empty($lines[$i]->fk_parent_line)) || $lines[$i]->product_type == 9) {
										$fk_parent_line = 0;
									}

									// Extrafields
									if (empty($conf->global->MAIN_EXTRAFIELDS_DISABLED) && method_exists($lines[$i], 'fetch_optionals')) {
										$lines[$i]->fetch_optionals();
										$array_options = $lines[$i]->array_options;
									}

									$result = $object->addline(
										$desc, $lines[$i]->subprice, $lines[$i]->qty, $lines[$i]->tva_tx,
										$lines[$i]->localtax1_tx, $lines[$i]->localtax2_tx,
										$lines[$i]->fk_product, $lines[$i]->remise_percent,
										'HT', 0, $lines[$i]->info_bits, $product_type,
										$lines[$i]->rang, $lines[$i]->special_code, $fk_parent_line,
										$lines[$i]->fk_fournprice, $lines[$i]->pa_ht, $label, $array_options,
										$lines[$i]->ref_supplier, $lines[$i]->fk_unit
									);

									if ($result > 0) {
										$lineid = $result;
									} else {
										$lineid = 0;
										$error ++;
										break;
									}

									// Defined the new fk_parent_line
									if ($result > 0 && $lines[$i]->product_type == 9) {
										$fk_parent_line = $result;
									}
								}

								// Hooks
								$parameters = array('objFrom' => $srcobject);
								$reshook = $hookmanager->executeHooks('createFrom', $parameters, $object, $action); // Note that $action and $object may have been
																											   // modified by hook
								if ($reshook < 0)
									$error ++;
							} else {
								setEventMessages($srcobject->error, $srcobject->errors, 'errors');
								$error ++;
							}
					} else {
						setEventMessages($object->error, $object->errors, 'errors');
						$error ++;
					}
				} 			// Standard creation
				else
				{
					$id = $object->create($user);
				}

				if ($id > 0)
				{
					if (! $error)
					{
						$db->commit();

						// Define output language
						if (empty($conf->global->MAIN_DISABLE_PDF_AUTOUPDATE))
						{
							$outputlangs = $langs;
							$newlang = '';
							if ($conf->global->MAIN_MULTILANGS && empty($newlang) && GETPOST('lang_id','aZ09')) $newlang = GETPOST('lang_id','aZ09');
							if ($conf->global->MAIN_MULTILANGS && empty($newlang))	$newlang = $object->thirdparty->default_lang;
							if (! empty($newlang)) {
								$outputlangs = new Translate("", $conf);
								$outputlangs->setDefaultLang($newlang);
							}
							$model=$object->modelpdf;

							$ret = $object->fetch($id); // Reload to get new records
							$result=$object->generateDocument($model, $outputlangs, $hidedetails, $hidedesc, $hideref);
							if ($result < 0) dol_print_error($db,$result);
						}

						header('Location: ' . $_SERVER["PHP_SELF"] . '?id=' . $id);
						exit();
					}
					else
					{
						$db->rollback();
						$action='create';
					}
				}
				else
				{
					setEventMessages($object->error, $object->errors, 'errors');
					$db->rollback();
					$action='create';
				}
			}
		}
	}

	// Reopen proposal
	else if ($action == 'confirm_reopen' && $user->rights->supplier_proposal->cloturer && ! GETPOST('cancel','alpha')) {
		// prevent browser refresh from reopening proposal several times
		if ($object->statut == SupplierProposal::STATUS_SIGNED || $object->statut == SupplierProposal::STATUS_NOTSIGNED || $object->statut == SupplierProposal::STATUS_CLOSE) {
			$object->reopen($user, SupplierProposal::STATUS_VALIDATED);
		}
	}

	// Close proposal
	else if ($action == 'close' && $user->rights->supplier_proposal->cloturer && ! GETPOST('cancel','alpha')) {
		// prevent browser refresh from reopening proposal several times
		if ($object->statut == SupplierProposal::STATUS_SIGNED) {
			$object->setStatut(SupplierProposal::STATUS_CLOSE);
		}
	}

	// Set accepted/refused
	else if ($action == 'setstatut' && $user->rights->supplier_proposal->cloturer && ! GETPOST('cancel','alpha')) {
		if (! GETPOST('statut')) {
			setEventMessages($langs->trans("ErrorFieldRequired", $langs->transnoentities("CloseAs")), null, 'errors');
			$action = 'statut';
		} else {
			// prevent browser refresh from closing proposal several times
			if ($object->statut == SupplierProposal::STATUS_VALIDATED) {
				$object->cloture($user, GETPOST('statut'), GETPOST('note','none'));
			}
		}
	}

	// Actions when printing a doc from card
	include DOL_DOCUMENT_ROOT.'/core/actions_printing.inc.php';

	// Actions to send emails
	$trigger_name='PROPOSAL_SUPPLIER_SENTBYMAIL';
	$autocopy='MAIN_MAIL_AUTOCOPY_SUPPLIER_PROPOSAL_TO';
	$trackid='spr'.$object->id;
	include DOL_DOCUMENT_ROOT.'/core/actions_sendmails.inc.php';

	// Actions to build doc
	$upload_dir = $conf->supplier_proposal->dir_output;
	$permissioncreate = $user->rights->supplier_proposal->creer;
	include DOL_DOCUMENT_ROOT.'/core/actions_builddoc.inc.php';


	// Go back to draft
	if ($action == 'modif' && $user->rights->supplier_proposal->creer)
	{
		$object->set_draft($user);

		if (empty($conf->global->MAIN_DISABLE_PDF_AUTOUPDATE))
		{
			// Define output language
			$outputlangs = $langs;
			if (! empty($conf->global->MAIN_MULTILANGS)) {
				$outputlangs = new Translate("", $conf);
				$newlang = (GETPOST('lang_id','aZ09') ? GETPOST('lang_id','aZ09') : $object->thirdparty->default_lang);
				$outputlangs->setDefaultLang($newlang);
			}
			$ret = $object->fetch($id); // Reload to get new records
			$object->generateDocument($object->modelpdf, $outputlangs, $hidedetails, $hidedesc, $hideref);
		}
	}

	else if ($action == "setabsolutediscount" && $user->rights->supplier_proposal->creer) {
		if ($_POST["remise_id"]) {
			if ($object->id > 0) {
				$result = $object->insert_discount($_POST["remise_id"]);
				if ($result < 0) {
					setEventMessages($object->error, $object->errors, 'errors');
				}
			}
		}
	}

	// Add a product line
	if ($action == 'addline' && $user->rights->supplier_proposal->creer)
	{
		$langs->load('errors');
		$error = 0;

		// Set if we used free entry or predefined product
		$predef='';
		$product_desc=(GETPOST('dp_desc')?GETPOST('dp_desc'):'');
		$date_start=dol_mktime(GETPOST('date_start'.$predef.'hour'), GETPOST('date_start'.$predef.'min'), GETPOST('date_start' . $predef . 'sec'), GETPOST('date_start'.$predef.'month'), GETPOST('date_start'.$predef.'day'), GETPOST('date_start'.$predef.'year'));
		$date_end=dol_mktime(GETPOST('date_end'.$predef.'hour'), GETPOST('date_end'.$predef.'min'), GETPOST('date_end' . $predef . 'sec'), GETPOST('date_end'.$predef.'month'), GETPOST('date_end'.$predef.'day'), GETPOST('date_end'.$predef.'year'));
		$ref_supplier = GETPOST('fourn_ref','alpha');
		$prod_entry_mode = GETPOST('prod_entry_mode');
		if ($prod_entry_mode == 'free')
		{
			$idprod=0;
			$price_ht = GETPOST('price_ht');
			$tva_tx = (GETPOST('tva_tx') ? GETPOST('tva_tx') : 0);
		}
		else
		{
			$idprod=GETPOST('idprod', 'int');
			$price_ht = '';
			$tva_tx = '';
		}

		$qty = GETPOST('qty' . $predef);
		$remise_percent = GETPOST('remise_percent' . $predef);
		$price_ht_devise = GETPOST('multicurrency_price_ht');

		// Extrafields
		$extrafieldsline = new ExtraFields($db);
		$extralabelsline = $extrafieldsline->fetch_name_optionals_label($object->table_element_line);
		$array_options = $extrafieldsline->getOptionalsFromPost($extralabelsline, $predef);
		// Unset extrafield
		if (is_array($extralabelsline)) {
			// Get extra fields
			foreach ($extralabelsline as $key => $value) {
				unset($_POST["options_" . $key]);
			}
		}

		if ($prod_entry_mode == 'free' && empty($idprod) && GETPOST('type') < 0) {
			setEventMessages($langs->trans("ErrorFieldRequired", $langs->transnoentitiesnoconv("Type")), null, 'errors');
			$error ++;
		}

		if ($prod_entry_mode == 'free' && empty($idprod) && $price_ht == '') 	// Unit price can be 0 but not ''. Also price can be negative for proposal.
		{
			setEventMessages($langs->trans("ErrorFieldRequired", $langs->transnoentitiesnoconv("UnitPriceHT")), null, 'errors');
			$error ++;
		}
		if ($prod_entry_mode == 'free' && empty($idprod) && empty($product_desc)) {
			setEventMessages($langs->trans("ErrorFieldRequired", $langs->transnoentitiesnoconv("Description")), null, 'errors');
			$error ++;
		}
		if (! $error && ($qty >= 0)) {
			$pu_ht = 0;
			$pu_ttc = 0;
			$price_min = 0;
			$price_base_type = (GETPOST('price_base_type', 'alpha') ? GETPOST('price_base_type', 'alpha') : 'HT');

			$db->begin();

			// Ecrase $pu par celui du produit
			// Ecrase $desc par celui du produit
			// Ecrase $txtva par celui du produit
			if ($prod_entry_mode != 'free' && empty($error))	// With combolist mode idprodfournprice is > 0 or -1. With autocomplete, idprodfournprice is > 0 or ''
			{
				$productsupplier = new ProductFournisseur($db);

				$idprod=0;
				if (GETPOST('idprodfournprice','alpha') == -1 || GETPOST('idprodfournprice','alpha') == '') $idprod=-99;	// Same behaviour than with combolist. When not select idprodfournprice is now -99 (to avoid conflict with next action that may return -1, -2, ...)

				if (preg_match('/^idprod_([0-9]+)$/', GETPOST('idprodfournprice','alpha'), $reg))
				{
					$idprod=$reg[1];
					$res=$productsupplier->fetch($idprod);
					// Call to init some price properties of $productsupplier
					// So if a supplier price already exists for another thirdparty (first one found), we use it as reference price
					if (! empty($conf->global->SUPPLIER_TAKE_FIRST_PRICE_IF_NO_PRICE_FOR_CURRENT_SUPPLIER))
					{
						$fksoctosearch = 0;
						$productsupplier->get_buyprice(0, -1, $idprod, 'none', $fksoctosearch);        // We force qty to -1 to be sure to find if a supplier price exist
						if ($productsupplier->fourn_socid != $socid)	// The price we found is for another supplier, so we clear supplier price
						{
							$productsupplier->ref_supplier = '';
						}
					}
					else
					{
						$fksoctosearch = $object->thirdparty->id;
						$productsupplier->get_buyprice(0, -1, $idprod, 'none', $fksoctosearch);        // We force qty to -1 to be sure to find if a supplier price exist
					}
				}
				elseif (GETPOST('idprodfournprice','alpha') > 0)
				{
					//$qtytosearch=$qty; 	   // Just to see if a price exists for the quantity. Not used to found vat.
					$qtytosearch=-1;	       // We force qty to -1 to be sure to find if a supplier price exist
					$idprod=$productsupplier->get_buyprice(GETPOST('idprodfournprice','alpha'), $qtytosearch);
					$res=$productsupplier->fetch($idprod);
				}

				if ($idprod > 0)
				{
					$label = $productsupplier->label;
<<<<<<< HEAD
					
					// if we use supplier description of the products
					if(!empty($productsupplier->desc_supplier) && !empty($conf->global->PRODUIT_FOURN_TEXTS)) {
					    $desc = $productsupplier->desc_supplier;
					} else $desc = $productsupplier->description;
					
=======

					$desc = $productsupplier->description;
>>>>>>> e1877625
					if (trim($product_desc) != trim($desc)) $desc = dol_concatdesc($desc, $product_desc);

					$pu_ht = $productsupplier->fourn_pu;

					$type = $productsupplier->type;
					$price_base_type = ($productsupplier->fourn_price_base_type?$productsupplier->fourn_price_base_type:'HT');

					$ref_supplier = $productsupplier->ref_supplier;

					$tva_tx	= get_default_tva($object->thirdparty, $mysoc, $productsupplier->id, GETPOST('idprodfournprice','alpha'));
					$tva_npr = get_default_npr($object->thirdparty, $mysoc, $productsupplier->id, GETPOST('idprodfournprice','alpha'));
					if (empty($tva_tx)) $tva_npr=0;
					$localtax1_tx= get_localtax($tva_tx, 1, $mysoc, $object->thirdparty, $tva_npr);
					$localtax2_tx= get_localtax($tva_tx, 2, $mysoc, $object->thirdparty, $tva_npr);

					$result=$object->addline(
						$desc,
						$pu_ht,
						$qty,
						$tva_tx,
						$localtax1_tx,
						$localtax2_tx,
						$productsupplier->id,
						$remise_percent,
						$price_base_type,
						$pu_ttc,
						$tva_npr,
						$type,
						-1,
						0,
						GETPOST('fk_parent_line'),
						$fournprice,
						$buyingprice,
						$label,
						$array_options,
						$ref_supplier,
						$fk_unit,
						'',
						0,
						$productsupplier->fourn_multicurrency_unitprice
                    );
					//var_dump($tva_tx);var_dump($productsupplier->fourn_pu);var_dump($price_base_type);exit;
				}
				if ($idprod == -99 || $idprod == 0)
				{
					// Product not selected
					$error++;
					$langs->load("errors");
					setEventMessages($langs->trans("ErrorFieldRequired", $langs->transnoentitiesnoconv("ProductOrService")).' '.$langs->trans("or").' '.$langs->trans("NoPriceDefinedForThisSupplier"), null, 'errors');
				}
				if ($idprod == -1)
				{
					// Quantity too low
					$error++;
					$langs->load("errors");
					setEventMessages($langs->trans("ErrorQtyTooLowForThisSupplier"), null, 'errors');
				}
			}
			else if((GETPOST('price_ht')!=='' || GETPOST('price_ttc')!=='') && empty($error))    // Free product.  // $price_ht is already set
			{
				$pu_ht = price2num($price_ht, 'MU');
				$pu_ttc = price2num(GETPOST('price_ttc'), 'MU');
				$tva_npr = (preg_match('/\*/', $tva_tx) ? 1 : 0);
				$tva_tx = str_replace('*', '', $tva_tx);
				$label = (GETPOST('product_label') ? GETPOST('product_label') : '');
				$desc = $product_desc;
				$type = GETPOST('type');

				$fk_unit= GETPOST('units', 'alpha');

				$tva_tx = price2num($tva_tx);	// When vat is text input field

				// Local Taxes
				$localtax1_tx= get_localtax($tva_tx, 1, $mysoc, $object->thirdparty);
				$localtax2_tx= get_localtax($tva_tx, 2, $mysoc, $object->thirdparty);

				if ($price_ht !== '')
				{
					$pu_ht = price2num($price_ht, 'MU'); // $pu_ht must be rounded according to settings
				}
				else
				{
					$pu_ttc = price2num(GETPOST('price_ttc'), 'MU');
					$pu_ht = price2num($pu_ttc / (1 + ($tva_tx / 100)), 'MU'); // $pu_ht must be rounded according to settings
				}
				$price_base_type = 'HT';
				$pu_ht_devise = price2num($price_ht_devise, 'MU');

				$result = $object->addline($desc, $pu_ht, $qty, $tva_tx, $localtax1_tx, $localtax2_tx, $idprod, $remise_percent, $price_base_type, $pu_ttc, $info_bits, $type, - 1, 0, GETPOST('fk_parent_line'), $fournprice, $buyingprice, $label, $array_options, $ref_supplier, $fk_unit);
				//$result = $object->addline($desc, $ht, $qty, $tva_tx, $localtax1_tx, $localtax2_tx, 0, 0, '', $remise_percent, $price_base_type, $ttc, $type,'','', $date_start, $date_end, $array_options, $fk_unit);
			}


			if (! $error && $result > 0)
			{
					$db->commit();

					// Define output language
					if (empty($conf->global->MAIN_DISABLE_PDF_AUTOUPDATE))
					{
						$outputlangs = $langs;
						$newlang = '';
						if ($conf->global->MAIN_MULTILANGS && empty($newlang) && GETPOST('lang_id','aZ09')) $newlang = GETPOST('lang_id','aZ09');
						if ($conf->global->MAIN_MULTILANGS && empty($newlang))	$newlang = $object->thirdparty->default_lang;
						if (! empty($newlang)) {
							$outputlangs = new Translate("", $conf);
							$outputlangs->setDefaultLang($newlang);
						}
						$model=$object->modelpdf;
						$ret = $object->fetch($id); // Reload to get new records

						$result=$object->generateDocument($model, $outputlangs, $hidedetails, $hidedesc, $hideref);
						if ($result < 0) dol_print_error($db,$result);
					}

					unset($_POST['prod_entry_mode']);

					unset($_POST['qty']);
					unset($_POST['type']);
					unset($_POST['remise_percent']);
					unset($_POST['pu']);
					unset($_POST['price_ht']);
					unset($_POST['multicurrency_price_ht']);
					unset($_POST['price_ttc']);
					unset($_POST['tva_tx']);
					unset($_POST['label']);
					unset($_POST['product_ref']);
					unset($_POST['product_label']);
					unset($_POST['product_desc']);
					unset($_POST['fournprice']);
					unset($_POST['buying_price']);
					unset($localtax1_tx);
					unset($localtax2_tx);
					unset($_POST['np_marginRate']);
					unset($_POST['np_markRate']);
					unset($_POST['dp_desc']);
					unset($_POST['idprodfournprice']);
					unset($_POST['idprod']);

					unset($_POST['date_starthour']);
					unset($_POST['date_startmin']);
					unset($_POST['date_startsec']);
					unset($_POST['date_startday']);
					unset($_POST['date_startmonth']);
					unset($_POST['date_startyear']);
					unset($_POST['date_endhour']);
					unset($_POST['date_endmin']);
					unset($_POST['date_endsec']);
					unset($_POST['date_endday']);
					unset($_POST['date_endmonth']);
					unset($_POST['date_endyear']);
			}
			else
			{
				$db->rollback();

				setEventMessages($object->error, $object->errors, 'errors');
			}
			//}
		}
	}

	// Mise a jour d'une ligne dans la demande de prix
	else if ($action == 'updateligne' && $user->rights->supplier_proposal->creer && GETPOST('save') == $langs->trans("Save")) {

		// Define info_bits
		$info_bits = 0;
		if (preg_match('/\*/', GETPOST('tva_tx')))
			$info_bits |= 0x01;

			// Clean parameters
		$description = dol_htmlcleanlastbr(GETPOST('product_desc','none'));

		// Define vat_rate
		$vat_rate = (GETPOST('tva_tx') ? GETPOST('tva_tx') : 0);
		$vat_rate = str_replace('*', '', $vat_rate);
		$localtax1_rate = get_localtax($vat_rate, 1, $object->thirdparty);
		$localtax2_rate = get_localtax($vat_rate, 2, $object->thirdparty);
		$pu_ht = GETPOST('price_ht') ? GETPOST('price_ht') : 0;

		// Add buying price
		$fournprice = (GETPOST('fournprice') ? GETPOST('fournprice') : '');
		$buyingprice = (GETPOST('buying_price') != '' ? GETPOST('buying_price') : '');    // If buying_price is '0', we muste keep this value

		// Extrafields
		$extrafieldsline = new ExtraFields($db);
		$extralabelsline = $extrafieldsline->fetch_name_optionals_label($object->table_element_line);
		$array_options = $extrafieldsline->getOptionalsFromPost($extralabelsline);
		// Unset extrafield
		if (is_array($extralabelsline)) {
			// Get extra fields
			foreach ($extralabelsline as $key => $value) {
				unset($_POST["options_" . $key]);
			}
		}

		// Define special_code for special lines
		$special_code=GETPOST('special_code');
		if (! GETPOST('qty')) $special_code=3;

		// Check minimum price
		$productid = GETPOST('productid', 'int');
		if (! empty($productid)) {

			$productsupplier = new ProductFournisseur($db);
			if (! empty($conf->global->SUPPLIER_PROPOSAL_WITH_PREDEFINED_PRICES_ONLY))
			{
				if ($productid > 0 && $productsupplier->get_buyprice(0, price2num($_POST['qty']), $productid, 'none', GETPOST('socid','int')) < 0 )
				{
					setEventMessages($langs->trans("ErrorQtyTooLowForThisSupplier"), null, 'warnings');
				}
			}

			$product = new Product($db);
			$res = $product->fetch($productid);

			$type = $product->type;

			$price_min = $product->price_min;
			if (! empty($conf->global->PRODUIT_MULTIPRICES) && ! empty($object->thirdparty->price_level))
				$price_min = $product->multiprices_min [$object->thirdparty->price_level];

			$label = ((GETPOST('update_label') && GETPOST('product_label')) ? GETPOST('product_label') : '');
		} else {
			$type = GETPOST('type');
			$label = (GETPOST('product_label') ? GETPOST('product_label') : '');

			// Check parameters
			if (GETPOST('type') < 0) {
				setEventMessages($langs->trans("ErrorFieldRequired", $langs->transnoentitiesnoconv("Type")), null, 'errors');
				$error ++;
			}
		}

		if (! $error) {
			$db->begin();
			$ref_supplier = GETPOST('fourn_ref','alpha');
			$fk_unit = GETPOST('units');
			$result = $object->updateline(GETPOST('lineid'), $pu_ht, GETPOST('qty'), GETPOST('remise_percent'), $vat_rate, $localtax1_rate, $localtax2_rate, $description, 'HT', $info_bits, $special_code, GETPOST('fk_parent_line'), 0, $fournprice, $buyingprice, $label, $type, $array_options, $ref_supplier, $fk_unit);

			if ($result >= 0) {
				$db->commit();

				if (empty($conf->global->MAIN_DISABLE_PDF_AUTOUPDATE)) {
					// Define output language
					$outputlangs = $langs;
					if (! empty($conf->global->MAIN_MULTILANGS)) {
						$outputlangs = new Translate("", $conf);
						$newlang = (GETPOST('lang_id','aZ09') ? GETPOST('lang_id','aZ09') : $object->thirdparty->default_lang);
						$outputlangs->setDefaultLang($newlang);
					}
					$ret = $object->fetch($id); // Reload to get new records
					$object->generateDocument($object->modelpdf, $outputlangs, $hidedetails, $hidedesc, $hideref);
				}

				unset($_POST['qty']);
				unset($_POST['type']);
				unset($_POST['productid']);
				unset($_POST['remise_percent']);
				unset($_POST['price_ht']);
				unset($_POST['multicurrency_price_ht']);
				unset($_POST['price_ttc']);
				unset($_POST['tva_tx']);
				unset($_POST['product_ref']);
				unset($_POST['product_label']);
				unset($_POST['product_desc']);
				unset($_POST['fournprice']);
				unset($_POST['buying_price']);

				unset($_POST['date_starthour']);
				unset($_POST['date_startmin']);
				unset($_POST['date_startsec']);
				unset($_POST['date_startday']);
				unset($_POST['date_startmonth']);
				unset($_POST['date_startyear']);
				unset($_POST['date_endhour']);
				unset($_POST['date_endmin']);
				unset($_POST['date_endsec']);
				unset($_POST['date_endday']);
				unset($_POST['date_endmonth']);
				unset($_POST['date_endyear']);
			} else {
				$db->rollback();

				setEventMessages($object->error, $object->errors, 'errors');
			}
		}
	}

	else if ($action == 'updateligne' && $user->rights->supplier_proposal->creer && GETPOST('cancel','alpha') == $langs->trans('Cancel')) {
		header('Location: ' . $_SERVER['PHP_SELF'] . '?id=' . $object->id); // Pour reaffichage de la fiche en cours d'edition
		exit();
	}

	// Set project
	else if ($action == 'classin' && $user->rights->supplier_proposal->creer) {
		$object->setProject(GETPOST('projectid'),'int');
	}

	// Delai de livraison
	else if ($action == 'setavailability' && $user->rights->supplier_proposal->creer) {
		$result = $object->availability($_POST['availability_id']);
	}

	// Conditions de reglement
	else if ($action == 'setconditions' && $user->rights->supplier_proposal->creer) {
		$result = $object->setPaymentTerms(GETPOST('cond_reglement_id', 'int'));
	}

	else if ($action == 'setremisepercent' && $user->rights->supplier_proposal->creer) {
		$result = $object->set_remise_percent($user, $_POST['remise_percent']);
	}

	else if ($action == 'setremiseabsolue' && $user->rights->supplier_proposal->creer) {
		$result = $object->set_remise_absolue($user, $_POST['remise_absolue']);
	}

	// Mode de reglement
	else if ($action == 'setmode' && $user->rights->supplier_proposal->creer) {
		$result = $object->setPaymentMethods(GETPOST('mode_reglement_id', 'int'));
	}

	// Multicurrency Code
	else if ($action == 'setmulticurrencycode' && $user->rights->supplier_proposal->creer) {
		$result = $object->setMulticurrencyCode(GETPOST('multicurrency_code', 'alpha'));
	}

	// Multicurrency rate
	else if ($action == 'setmulticurrencyrate' && $user->rights->supplier_proposal->creer) {
		$result = $object->setMulticurrencyRate(price2num(GETPOST('multicurrency_tx')));
	}

	else if ($action == 'update_extras') {
		$object->oldcopy = dol_clone($object);

		// Fill array 'array_options' with data from update form
		$extralabels = $extrafields->fetch_name_optionals_label($object->table_element);
		$ret = $extrafields->setOptionalsFromPost($extralabels, $object, GETPOST('attribute', 'none'));
		if ($ret < 0) $error++;

		if (! $error)
		{
			$result = $object->insertExtraFields('SUPPLIER_PROPOSAL_MODIFY');
			if ($result < 0)
			{
				setEventMessages($object->error, $object->errors, 'errors');
				$error++;
			}
		}

		if ($error) $action = 'edit_extras';
	}
}


/*
 * View
 */

llxHeader('', $langs->trans('CommRequests'), 'EN:Ask_Price_Supplier|FR:Demande_de_prix_fournisseur');

$form = new Form($db);
$formother = new FormOther($db);
$formfile = new FormFile($db);
$formmargin = new FormMargin($db);
$companystatic = new Societe($db);
if (! empty($conf->projet->enabled)) { $formproject = new FormProjets($db); }

$now = dol_now();

// Add new askprice
if ($action == 'create')
{
	$currency_code = $conf->currency;

	print load_fiche_titre($langs->trans("NewAskPrice"));

	$soc = new Societe($db);
	if ($socid > 0)
		$res = $soc->fetch($socid);

	// Load objectsrc
	if (! empty($origin) && ! empty($originid))
	{
		$element = 'supplier_proposal';
		$subelement = 'supplier_proposal';

		dol_include_once('/' . $element . '/class/' . $subelement . '.class.php');

		$classname = ucfirst($subelement);
		$objectsrc = new $classname($db);
		$objectsrc->fetch($originid);
		if (empty($objectsrc->lines) && method_exists($objectsrc, 'fetch_lines'))
		{
			$objectsrc->fetch_lines();
		}
		$objectsrc->fetch_thirdparty();

		$projectid = (! empty($objectsrc->fk_project) ? $objectsrc->fk_project : '');
		$soc = $objectsrc->thirdparty;

		$cond_reglement_id 	= (! empty($objectsrc->cond_reglement_id)?$objectsrc->cond_reglement_id:(! empty($soc->cond_reglement_id)?$soc->cond_reglement_id:0)); // TODO maybe add default value option
		$mode_reglement_id 	= (! empty($objectsrc->mode_reglement_id)?$objectsrc->mode_reglement_id:(! empty($soc->mode_reglement_id)?$soc->mode_reglement_id:0));
		$remise_percent 	= (! empty($objectsrc->remise_percent)?$objectsrc->remise_percent:(! empty($soc->remise_supplier_percent)?$soc->remise_supplier_percent:0));
		$remise_absolue 	= (! empty($objectsrc->remise_absolue)?$objectsrc->remise_absolue:(! empty($soc->remise_absolue)?$soc->remise_absolue:0));

		// Replicate extrafields
		$objectsrc->fetch_optionals($originid);
		$object->array_options = $objectsrc->array_options;

		if (!empty($conf->multicurrency->enabled))
		{
			if (!empty($objectsrc->multicurrency_code)) $currency_code = $objectsrc->multicurrency_code;
			if (!empty($conf->global->MULTICURRENCY_USE_ORIGIN_TX) && !empty($objectsrc->multicurrency_tx))	$currency_tx = $objectsrc->multicurrency_tx;
		}
	}
	else
	{
		$cond_reglement_id 	= $soc->cond_reglement_supplier_id;
		$mode_reglement_id 	= $soc->mode_reglement_supplier_id;
		if (!empty($conf->multicurrency->enabled) && !empty($soc->multicurrency_code)) $currency_code = $soc->multicurrency_code;
	}

	$object = new SupplierProposal($db);

	print '<form name="addprop" action="' . $_SERVER["PHP_SELF"] . '" method="POST">';
	print '<input type="hidden" name="token" value="' . $_SESSION ['newtoken'] . '">';
	print '<input type="hidden" name="action" value="add">';
	if ($origin != 'project' && $originid) {
		print '<input type="hidden" name="origin" value="' . $origin . '">';
		print '<input type="hidden" name="originid" value="' . $originid . '">';
	}

	dol_fiche_head();

	print '<table class="border" width="100%">';

	// Reference
	print '<tr><td class="titlefieldcreate fieldrequired">' . $langs->trans('Ref') . '</td><td colspan="2">' . $langs->trans("Draft") . '</td></tr>';

	// Third party
	print '<tr>';
	print '<td class="fieldrequired">' . $langs->trans('Supplier') . '</td>';
	if ($socid > 0) {
		print '<td colspan="2">';
		print $soc->getNomUrl(1);
		print '<input type="hidden" name="socid" value="' . $soc->id . '">';
		print '</td>';
	} else {
		print '<td colspan="2">';
		print $form->select_company('', 'socid', 's.fournisseur = 1', 'SelectThirdParty', 0, 0, null, 0, 'minwidth300');
		print ' <a href="'.DOL_URL_ROOT.'/societe/card.php?action=create&client=0&fournisseur=1&backtopage='.urlencode($_SERVER["PHP_SELF"].'?action=create').'">'.$langs->trans("AddThirdParty").'</a>';
		print '</td>';
	}
	print '</tr>' . "\n";

	if ($soc->id > 0)
	{
		// Discounts for third party
		print '<tr><td>' . $langs->trans('Discounts') . '</td><td>';

		$absolute_discount = $soc->getAvailableDiscounts('', '', 0, 1);

		$thirdparty = $soc;
		$discount_type = 1;
		$backtopage = urlencode($_SERVER["PHP_SELF"] . '?socid=' . $thirdparty->id . '&action=' . $action . '&origin=' . GETPOST('origin') . '&originid=' . GETPOST('originid'));
		include DOL_DOCUMENT_ROOT.'/core/tpl/object_discounts.tpl.php';

		print '</td></tr>';
	}

	// Terms of payment
	print '<tr><td class="nowrap">' . $langs->trans('PaymentConditionsShort') . '</td><td colspan="2">';
	$form->select_conditions_paiements(GETPOST('cond_reglement_id') > 0 ? GETPOST('cond_reglement_id') : $cond_reglement_id, 'cond_reglement_id', -1, 1);
	print '</td></tr>';

	// Mode of payment
	print '<tr><td>' . $langs->trans('PaymentMode') . '</td><td colspan="2">';
	$form->select_types_paiements(GETPOST('mode_reglement_id') > 0 ? GETPOST('mode_reglement_id') : $mode_reglement_id, 'mode_reglement_id');
	print '</td></tr>';

	// Bank Account
	if (! empty($conf->global->BANK_ASK_PAYMENT_BANK_DURING_PROPOSAL) && ! empty($conf->banque->enabled)) {
		print '<tr><td>' . $langs->trans('BankAccount') . '</td><td colspan="2">';
		$form->select_comptes(GETPOST('fk_account')>0 ? GETPOST('fk_account','int') : $fk_account, 'fk_account', 0, '', 1);
		print '</td></tr>';
	}

	// Shipping Method
	if (! empty($conf->expedition->enabled)) {
		print '<tr><td>' . $langs->trans('SendingMethod') . '</td><td colspan="2">';
		print $form->selectShippingMethod(GETPOST('shipping_method_id') > 0 ? GETPOST('shipping_method_id', 'int') : $shipping_method_id, 'shipping_method_id', '', 1);
		print '</td></tr>';
	}

	// Delivery date (or manufacturing)
	print '<tr><td>' . $langs->trans("DeliveryDate") . '</td>';
	print '<td colspan="2">';
	$datedelivery = dol_mktime(0, 0, 0, GETPOST('liv_month'), GETPOST('liv_day'), GETPOST('liv_year'));
	if ($conf->global->DATE_LIVRAISON_WEEK_DELAY != "") {
		$tmpdte = time() + ((7 * $conf->global->DATE_LIVRAISON_WEEK_DELAY) * 24 * 60 * 60);
		$syear = date("Y", $tmpdte);
		$smonth = date("m", $tmpdte);
		$sday = date("d", $tmpdte);
		$form->select_date($syear."-".$smonth."-".$sday, 'liv_', '', '', '', "addask");
	} else {
		$form->select_date($datedelivery ? $datedelivery : -1, 'liv_', '', '', '', "addask", 1, 1);
	}
	print '</td></tr>';


	// Model
	print '<tr>';
	print '<td>' . $langs->trans("DefaultModel") . '</td>';
	print '<td colspan="2">';
	$liste = ModelePDFSupplierProposal::liste_modeles($db);
	print $form->selectarray('model', $liste, ($conf->global->SUPPLIER_PROPOSAL_ADDON_PDF_ODT_DEFAULT ? $conf->global->SUPPLIER_PROPOSAL_ADDON_PDF_ODT_DEFAULT : $conf->global->SUPPLIER_PROPOSAL_ADDON_PDF));
	print "</td></tr>";

	// Project
	if (! empty($conf->projet->enabled))
	{
		$langs->load("projects");

		$formproject = new FormProjets($db);

		if ($origin == 'project') $projectid = ($originid ? $originid : 0);

		print '<tr>';
		print '<td>' . $langs->trans("Project") . '</td><td colspan="2">';

		$numprojet = $formproject->select_projects(($soc->id > 0 ? $soc->id : -1), $projectid, 'projectid', 0, 0, 1, 1);
		print ' &nbsp; <a href="'.DOL_URL_ROOT.'/projet/card.php?socid=' . $soc->id . '&action=create&status=1&backtopage='.urlencode($_SERVER["PHP_SELF"].'?action=create&socid='.$soc->id).'">' . $langs->trans("AddProject") . '</a>';

		print '</td>';
		print '</tr>';
	}

	// Multicurrency
	if (! empty($conf->multicurrency->enabled))
	{
		print '<tr>';
		print '<td>'.fieldLabel('Currency','multicurrency_code').'</td>';
		print '<td colspan="3" class="maxwidthonsmartphone">';
		print $form->selectMultiCurrency($currency_code, 'multicurrency_code');
		print '</td></tr>';
	}

	// Other attributes
	$parameters = array('colspan' => ' colspan="3"');
	$reshook = $hookmanager->executeHooks('formObjectOptions', $parameters, $object, $action); // Note that $action and $object may have been modified by hook
	print $hookmanager->resPrint;
	if (empty($reshook)) {
		print $object->showOptionals($extrafields, 'edit');
	}


	// Lines from source
	if (! empty($origin) && ! empty($originid) && is_object($objectsrc))
	{
		// TODO for compatibility
		if ($origin == 'contrat') {
			// Calcul contrat->price (HT), contrat->total (TTC), contrat->tva
			$objectsrc->remise_absolue = $remise_absolue;
			$objectsrc->remise_percent = $remise_percent;
			$objectsrc->update_price(1, - 1, 1);
		}

		print "\n<!-- " . $classname . " info -->";
		print "\n";
		print '<input type="hidden" name="amount"         value="' . $objectsrc->total_ht . '">' . "\n";
		print '<input type="hidden" name="total"          value="' . $objectsrc->total_ttc . '">' . "\n";
		print '<input type="hidden" name="tva"            value="' . $objectsrc->total_tva . '">' . "\n";
		print '<input type="hidden" name="origin"         value="' . $objectsrc->element . '">';
		print '<input type="hidden" name="originid"       value="' . $objectsrc->id . '">';

		print '<tr><td>' . $langs->trans('CommRequest') . '</td><td colspan="2">' . $objectsrc->getNomUrl(1) . '</td></tr>';
		print '<tr><td>' . $langs->trans('TotalHT') . '</td><td colspan="2">' . price($objectsrc->total_ht) . '</td></tr>';
		print '<tr><td>' . $langs->trans('TotalVAT') . '</td><td colspan="2">' . price($objectsrc->total_tva) . "</td></tr>";
		if ($mysoc->localtax1_assuj == "1" || $objectsrc->total_localtax1 != 0 ) 		// Localtax1
		{
			print '<tr><td>' . $langs->transcountry("AmountLT1", $mysoc->country_code) . '</td><td colspan="2">' . price($objectsrc->total_localtax1) . "</td></tr>";
		}

		if ($mysoc->localtax2_assuj == "1" || $objectsrc->total_localtax2 != 0) 		// Localtax2
		{
			print '<tr><td>' . $langs->transcountry("AmountLT2", $mysoc->country_code) . '</td><td colspan="2">' . price($objectsrc->total_localtax2) . "</td></tr>";
		}
		print '<tr><td>' . $langs->trans('TotalTTC') . '</td><td colspan="2">' . price($objectsrc->total_ttc) . "</td></tr>";

		if (!empty($conf->multicurrency->enabled))
		{
			print '<tr><td>' . $langs->trans('MulticurrencyTotalHT') . '</td><td colspan="2">' . price($objectsrc->multicurrency_total_ht) . '</td></tr>';
			print '<tr><td>' . $langs->trans('MulticurrencyTotalVAT') . '</td><td colspan="2">' . price($objectsrc->multicurrency_total_tva) . "</td></tr>";
			print '<tr><td>' . $langs->trans('MulticurrencyTotalTTC') . '</td><td colspan="2">' . price($objectsrc->multicurrency_total_ttc) . "</td></tr>";
		}
	}

	print "</table>\n";


	/*
	 * Combobox pour la fonction de copie
 	 */

	if (empty($conf->global->SUPPLIER_PROPOSAL_CLONE_ON_CREATE_PAGE)) print '<input type="hidden" name="createmode" value="empty">';

	if (! empty($conf->global->SUPPLIER_PROPOSAL_CLONE_ON_CREATE_PAGE))
	{
		print '<br><table>';

		// For backward compatibility
		print '<tr>';
		print '<td><input type="radio" name="createmode" value="copy"></td>';
		print '<td>' . $langs->trans("CopyAskFrom") . ' </td>';
		print '<td>';
		$liste_ask = array();
		$liste_ask [0] = '';

		$sql = "SELECT p.rowid as id, p.ref, s.nom";
		$sql .= " FROM " . MAIN_DB_PREFIX . "supplier_proposal p";
		$sql .= ", " . MAIN_DB_PREFIX . "societe s";
		$sql .= " WHERE s.rowid = p.fk_soc";
		$sql .= " AND p.entity = " . $conf->entity;
		$sql .= " AND p.fk_statut <> ".SupplierProposal::STATUS_DRAFT;
		$sql .= " ORDER BY Id";

		$resql = $db->query($sql);
		if ($resql) {
			$num = $db->num_rows($resql);
			$i = 0;
			while ($i < $num) {
				$row = $db->fetch_row($resql);
				$askPriceSupplierRefAndSocName = $row [1] . " - " . $row [2];
				$liste_ask [$row [0]] = $askPriceSupplierRefAndSocName;
				$i ++;
			}
			print $form->selectarray("copie_supplier_proposal", $liste_ask, 0);
		} else {
			dol_print_error($db);
		}
		print '</td></tr>';

		print '<tr><td class="tdtop"><input type="radio" name="createmode" value="empty" checked></td>';
		print '<td valign="top" colspan="2">' . $langs->trans("CreateEmptyAsk") . '</td></tr>';
	}

	if (! empty($conf->global->SUPPLIER_PROPOSAL_CLONE_ON_CREATE_PAGE)) print '</table>';

	dol_fiche_end();

	print '<div class="center">';
	print '<input type="submit" class="button" value="' . $langs->trans("CreateDraft") . '">';
	print '&nbsp;&nbsp;&nbsp;&nbsp;&nbsp;';
	print '<input type="button" class="button" value="' . $langs->trans("Cancel") . '" onClick="javascript:history.go(-1)">';
	print '</div>';

	print "</form>";


	// Show origin lines
	if (! empty($origin) && ! empty($originid) && is_object($objectsrc)) {
		print '<br>';

		$title = $langs->trans('ProductsAndServices');
		print load_fiche_titre($title);

		print '<table class="noborder" width="100%">';

		$objectsrc->printOriginLinesList();

		print '</table>';
	}

} else {
	/*
	 * Show object in view mode
	 */

	$soc = new Societe($db);
	$soc->fetch($object->socid);

	$head = supplier_proposal_prepare_head($object);
	dol_fiche_head($head, 'comm', $langs->trans('CommRequest'), -1, 'supplier_proposal');

	$formconfirm = '';

	// Clone confirmation
	if ($action == 'clone') {
		// Create an array for form
		$formquestion = array(
							// 'text' => $langs->trans("ConfirmClone"),
							// array('type' => 'checkbox', 'name' => 'clone_content', 'label' => $langs->trans("CloneMainAttributes"), 'value' => 1),
							// array('type' => 'checkbox', 'name' => 'update_prices', 'label' => $langs->trans("PuttingPricesUpToDate"), 'value' =>
							// 1),
							array('type' => 'other','name' => 'socid','label' => $langs->trans("SelectThirdParty"),'value' => $form->select_company(GETPOST('socid', 'int'), 'socid', 's.fournisseur=1')));
		// Paiement incomplet. On demande si motif = escompte ou autre
		$formconfirm = $form->formconfirm($_SERVER["PHP_SELF"] . '?id=' . $object->id, $langs->trans('CloneAsk'), $langs->trans('ConfirmCloneAsk', $object->ref), 'confirm_clone', $formquestion, 'yes', 1);
	}

	// Confirm delete
	else if ($action == 'delete') {
		$formconfirm = $form->formconfirm($_SERVER["PHP_SELF"] . '?id=' . $object->id, $langs->trans('DeleteAsk'), $langs->trans('ConfirmDeleteAsk', $object->ref), 'confirm_delete', '', 0, 1);
	}

	// Confirm reopen
	else if ($action == 'reopen') {
		$formconfirm = $form->formconfirm($_SERVER["PHP_SELF"] . '?id=' . $object->id, $langs->trans('ReOpen'), $langs->trans('ConfirmReOpenAsk', $object->ref), 'confirm_reopen', '', 0, 1);
	}

	// Confirmation delete product/service line
	else if ($action == 'ask_deleteline') {
		$formconfirm = $form->formconfirm($_SERVER["PHP_SELF"] . '?id=' . $object->id . '&lineid=' . $lineid, $langs->trans('DeleteProductLine'), $langs->trans('ConfirmDeleteProductLine'), 'confirm_deleteline', '', 0, 1);
	}

	// Confirm validate askprice
	else if ($action == 'validate') {
		$error = 0;

		// on verifie si l'objet est en numerotation provisoire
		$ref = substr($object->ref, 1, 4);
		if ($ref == 'PROV') {
			$numref = $object->getNextNumRef($soc);
			if (empty($numref)) {
				$error ++;
				setEventMessages($object->error, $object->errors, 'errors');
			}
		} else {
			$numref = $object->ref;
		}

		$text = $langs->trans('ConfirmValidateAsk', $numref);
		if (! empty($conf->notification->enabled)) {
			require_once DOL_DOCUMENT_ROOT . '/core/class/notify.class.php';
			$notify = new Notify($db);
			$text .= '<br>';
			$text .= $notify->confirmMessage('SUPPLIER_PROPOSAL_VALIDATE', $object->socid, $object);
		}

		if (! $error)
			$formconfirm = $form->formconfirm($_SERVER["PHP_SELF"] . '?id=' . $object->id, $langs->trans('ValidateAsk'), $text, 'confirm_validate', '', 0, 1);
	}

	if (! $formconfirm) {
		$parameters = array('lineid' => $lineid);
		$reshook = $hookmanager->executeHooks('formConfirm', $parameters, $object, $action); // Note that $action and $object may have been modified by hook
		if (empty($reshook)) $formconfirm.=$hookmanager->resPrint;
		elseif ($reshook > 0) $formconfirm=$hookmanager->resPrint;
	}

	// Print form confirm
	print $formconfirm;


	// Supplier proposal card
	$linkback = '<a href="' . DOL_URL_ROOT . '/supplier_proposal/list.php?restore_lastsearch_values=1' . (! empty($socid) ? '&socid=' . $socid : '') . '">' . $langs->trans("BackToList") . '</a>';


	$morehtmlref='<div class="refidno">';
	// Ref supplier
	//$morehtmlref.=$form->editfieldkey("RefSupplier", 'ref_supplier', $object->ref_supplier, $object, $user->rights->fournisseur->commande->creer, 'string', '', 0, 1);
	//$morehtmlref.=$form->editfieldval("RefSupplier", 'ref_supplier', $object->ref_supplier, $object, $user->rights->fournisseur->commande->creer, 'string', '', null, null, '', 1);
	// Thirdparty
	$morehtmlref.=$langs->trans('ThirdParty') . ' : ' . $object->thirdparty->getNomUrl(1);
	// Project
	if (! empty($conf->projet->enabled))
	{
		$langs->load("projects");
		$morehtmlref.='<br>'.$langs->trans('Project') . ' ';
		if ($user->rights->supplier_proposal->creer)
		{
			if ($action != 'classify')
				$morehtmlref.='<a href="' . $_SERVER['PHP_SELF'] . '?action=classify&amp;id=' . $object->id . '">' . img_edit($langs->transnoentitiesnoconv('SetProject')) . '</a> : ';
				if ($action == 'classify') {
					//$morehtmlref.=$form->form_project($_SERVER['PHP_SELF'] . '?id=' . $object->id, $object->socid, $object->fk_project, 'projectid', 0, 0, 1, 1);
					$morehtmlref.='<form method="post" action="'.$_SERVER['PHP_SELF'].'?id='.$object->id.'">';
					$morehtmlref.='<input type="hidden" name="action" value="classin">';
					$morehtmlref.='<input type="hidden" name="token" value="'.$_SESSION['newtoken'].'">';
					$morehtmlref.=$formproject->select_projects((empty($conf->global->PROJECT_CAN_ALWAYS_LINK_TO_ALL_SUPPLIERS)?$object->socid:-1), $object->fk_project, 'projectid', $maxlength, 0, 1, 0, 1, 0, 0, '', 1);
					$morehtmlref.='<input type="submit" class="button valignmiddle" value="'.$langs->trans("Modify").'">';
					$morehtmlref.='</form>';
				} else {
					$morehtmlref.=$form->form_project($_SERVER['PHP_SELF'] . '?id=' . $object->id, $object->socid, $object->fk_project, 'none', 0, 0, 0, 1);
				}
		} else {
			if (! empty($object->fk_project)) {
				$proj = new Project($db);
				$proj->fetch($object->fk_project);
				$morehtmlref.='<a href="'.DOL_URL_ROOT.'/projet/card.php?id=' . $object->fk_project . '" title="' . $langs->trans('ShowProject') . '">';
				$morehtmlref.=$proj->ref;
				$morehtmlref.='</a>';
			} else {
				$morehtmlref.='';
			}
		}
	}
	$morehtmlref.='</div>';


	dol_banner_tab($object, 'ref', $linkback, 1, 'ref', 'ref', $morehtmlref);


	print '<div class="fichecenter">';
	print '<div class="fichehalfleft">';
	print '<div class="underbanner clearboth"></div>';

	print '<table class="border" width="100%">';

	// Relative and absolute discounts
	if (! empty($conf->global->FACTURE_DEPOSITS_ARE_JUST_PAYMENTS)) {
		$filterabsolutediscount = "fk_invoice_supplier_source IS NULL"; // If we want deposit to be substracted to payments only and not to total of final invoice
		$filtercreditnote = "fk_invoice_supplier_source IS NOT NULL"; // If we want deposit to be substracted to payments only and not to total of final invoice
	} else {
		$filterabsolutediscount = "fk_invoice_supplier_source IS NULL OR (description LIKE '(DEPOSIT)%' AND description NOT LIKE '(EXCESS PAID)%')";
		$filtercreditnote = "fk_invoice_supplier_source IS NOT NULL AND (description NOT LIKE '(DEPOSIT)%' OR description LIKE '(EXCESS PAID)%')";
	}

	print '<tr><td class="titlefield">' . $langs->trans('Discounts') . '</td><td>';

	$absolute_discount = $soc->getAvailableDiscounts('', $filterabsolutediscount, 0, 1);
	$absolute_creditnote = $soc->getAvailableDiscounts('', $filtercreditnote, 0, 1);
	$absolute_discount = price2num($absolute_discount, 'MT');
	$absolute_creditnote = price2num($absolute_creditnote, 'MT');

	$thirdparty = $soc;
	$discount_type = 1;
	$backtopage = urlencode($_SERVER["PHP_SELF"] . '?id=' . $object->id);
	include DOL_DOCUMENT_ROOT.'/core/tpl/object_discounts.tpl.php';

	print '</td></tr>';

	// Payment term
	print '<tr><td class="titlefield">';
	print '<table class="nobordernopadding" width="100%"><tr><td>';
	print $langs->trans('PaymentConditionsShort');
	print '</td>';
	if ($action != 'editconditions' && ! empty($object->brouillon))
		print '<td align="right"><a href="' . $_SERVER["PHP_SELF"] . '?action=editconditions&amp;id=' . $object->id . '">' . img_edit($langs->transnoentitiesnoconv('SetConditions'), 1) . '</a></td>';
	print '</tr></table>';
	print '</td><td colspan="3">';
	if ($action == 'editconditions') {
		$form->form_conditions_reglement($_SERVER['PHP_SELF'] . '?id=' . $object->id, $object->cond_reglement_id, 'cond_reglement_id', 1);
	} else {
		$form->form_conditions_reglement($_SERVER['PHP_SELF'] . '?id=' . $object->id, $object->cond_reglement_id, 'none', 1);
	}
	print '</td>';
	print '</tr>';

	// Delivery date
	$langs->load('deliveries');
	print '<tr><td>';
	print '<table class="nobordernopadding" width="100%"><tr><td>';
	print $langs->trans('DeliveryDate');
	print '</td>';
	if ($action != 'editdate_livraison' && ! empty($object->brouillon))
		print '<td align="right"><a href="' . $_SERVER["PHP_SELF"] . '?action=editdate_livraison&amp;id=' . $object->id . '">' . img_edit($langs->transnoentitiesnoconv('SetDeliveryDate'), 1) . '</a></td>';
	print '</tr></table>';
	print '</td><td colspan="3">';
	if ($action == 'editdate_livraison') {
		print '<form name="editdate_livraison" action="' . $_SERVER["PHP_SELF"] . '?id=' . $object->id . '" method="post">';
		print '<input type="hidden" name="token" value="' . $_SESSION ['newtoken'] . '">';
		print '<input type="hidden" name="action" value="setdate_livraison">';
		$form->select_date($object->date_livraison, 'liv_', '', '', '', "editdate_livraison");
		print '<input type="submit" class="button" value="' . $langs->trans('Modify') . '">';
		print '</form>';
	} else {
		print dol_print_date($object->date_livraison, 'daytext');
	}
	print '</td>';
	print '</tr>';

	// Payment mode
	print '<tr>';
	print '<td>';
	print '<table class="nobordernopadding" width="100%"><tr><td>';
	print $langs->trans('PaymentMode');
	print '</td>';
	if ($action != 'editmode' && ! empty($object->brouillon))
		print '<td align="right"><a href="' . $_SERVER["PHP_SELF"] . '?action=editmode&amp;id=' . $object->id . '">' . img_edit($langs->transnoentitiesnoconv('SetMode'), 1) . '</a></td>';
	print '</tr></table>';
	print '</td><td colspan="3">';
	if ($action == 'editmode') {
		$form->form_modes_reglement($_SERVER['PHP_SELF'] . '?id=' . $object->id, $object->mode_reglement_id, 'mode_reglement_id');
	} else {
		$form->form_modes_reglement($_SERVER['PHP_SELF'] . '?id=' . $object->id, $object->mode_reglement_id, 'none');
	}
	print '</td></tr>';

	// Multicurrency
	if (! empty($conf->multicurrency->enabled))
	{
		// Multicurrency code
		print '<tr>';
		print '<td>';
		print '<table class="nobordernopadding" width="100%"><tr><td>';
		print fieldLabel('Currency','multicurrency_code');
		print '</td>';
		if ($action != 'editmulticurrencycode' && ! empty($object->brouillon))
			print '<td align="right"><a href="' . $_SERVER["PHP_SELF"] . '?action=editmulticurrencycode&amp;id=' . $object->id . '">' . img_edit($langs->transnoentitiesnoconv('SetMultiCurrencyCode'), 1) . '</a></td>';
		print '</tr></table>';
		print '</td><td colspan="3">';
		if ($action == 'editmulticurrencycode') {
			$form->form_multicurrency_code($_SERVER['PHP_SELF'] . '?id=' . $object->id, $object->multicurrency_code, 'multicurrency_code');
		} else {
			$form->form_multicurrency_code($_SERVER['PHP_SELF'] . '?id=' . $object->id, $object->multicurrency_code, 'none');
		}
		print '</td></tr>';

		// Multicurrency rate
		print '<tr>';
		print '<td>';
		print '<table class="nobordernopadding" width="100%"><tr><td>';
		print fieldLabel('CurrencyRate','multicurrency_tx');
		print '</td>';
		if ($action != 'editmulticurrencyrate' && ! empty($object->brouillon) && $object->multicurrency_code && $object->multicurrency_code != $conf->currency)
			print '<td align="right"><a href="' . $_SERVER["PHP_SELF"] . '?action=editmulticurrencyrate&amp;id=' . $object->id . '">' . img_edit($langs->transnoentitiesnoconv('SetMultiCurrencyCode'), 1) . '</a></td>';
		print '</tr></table>';
		print '</td><td colspan="3">';
		if ($action == 'editmulticurrencyrate' || $action == 'actualizemulticurrencyrate') {
			if($action == 'actualizemulticurrencyrate') {
   				list($object->fk_multicurrency, $object->multicurrency_tx) = MultiCurrency::getIdAndTxFromCode($object->db, $object->multicurrency_code);
			}
			$form->form_multicurrency_rate($_SERVER['PHP_SELF'] . '?id=' . $object->id, $object->multicurrency_tx, 'multicurrency_tx', $object->multicurrency_code);
		} else {
			$form->form_multicurrency_rate($_SERVER['PHP_SELF'] . '?id=' . $object->id, $object->multicurrency_tx, 'none', $object->multicurrency_code);
			if($object->statut == $object::STATUS_DRAFT && $object->multicurrency_code && $object->multicurrency_code != $conf->currency) {
				print '<div class="inline-block"> &nbsp; &nbsp; &nbsp; &nbsp; ';
				print '<a href="'.$_SERVER["PHP_SELF"].'?id='.$object->id.'&action=actualizemulticurrencyrate">'.$langs->trans("ActualizeCurrency").'</a>';
				print '</div>';
			}
		}
		print '</td></tr>';
	}

	/* Not for supplier proposals
	if ($soc->outstanding_limit)
	{
		// Outstanding Bill
		print '<tr><td>';
		print $langs->trans('OutstandingBill');
		print '</td><td align=right colspan="3">';
		print price($soc->get_OutstandingBill()) . ' / ';
		print price($soc->outstanding_limit, 0, '', 1, - 1, - 1, $conf->currency);
		print '</td>';
		print '</tr>';
	}*/

	if (! empty($conf->global->BANK_ASK_PAYMENT_BANK_DURING_PROPOSAL) && ! empty($conf->banque->enabled))
	{
		// Bank Account
		print '<tr><td>';
		print '<table width="100%" class="nobordernopadding"><tr><td>';
		print $langs->trans('BankAccount');
		print '</td>';
		if ($action != 'editbankaccount' && $user->rights->supplier_proposal->creer)
			print '<td align="right"><a href="'.$_SERVER["PHP_SELF"].'?action=editbankaccount&amp;id='.$object->id.'">'.img_edit($langs->trans('SetBankAccount'),1).'</a></td>';
		print '</tr></table>';
		print '</td><td colspan="3">';
		if ($action == 'editbankaccount') {
			$form->formSelectAccount($_SERVER['PHP_SELF'].'?id='.$object->id, $object->fk_account, 'fk_account', 1);
		} else {
			$form->formSelectAccount($_SERVER['PHP_SELF'].'?id='.$object->id, $object->fk_account, 'none');
		}
		print '</td>';
		print '</tr>';
	}

	// Other attributes
	$cols = 2;
	include DOL_DOCUMENT_ROOT . '/core/tpl/extrafields_view.tpl.php';

	print '</table>';

	print '</div>';
	print '<div class="fichehalfright">';
	print '<div class="ficheaddleft">';
	print '<div class="underbanner clearboth"></div>';

	print '<table class="border centpercent">';

	if (!empty($conf->multicurrency->enabled) && ($object->multicurrency_code != $conf->currency))
	{
		// Multicurrency Amount HT
		print '<tr><td height="10" class="titlefieldmiddle">' . fieldLabel('MulticurrencyAmountHT','multicurrency_total_ht') . '</td>';
		print '<td>' . price($object->multicurrency_total_ht, '', $langs, 0, - 1, - 1, (!empty($object->multicurrency_code) ? $object->multicurrency_code : $conf->currency)) . '</td>';
		print '</tr>';

		// Multicurrency Amount VAT
		print '<tr><td height="10">' . fieldLabel('MulticurrencyAmountVAT','multicurrency_total_tva') . '</td>';
		print '<td>' . price($object->multicurrency_total_tva, '', $langs, 0, - 1, - 1, (!empty($object->multicurrency_code) ? $object->multicurrency_code : $conf->currency)) . '</td>';
		print '</tr>';

		// Multicurrency Amount TTC
		print '<tr><td height="10">' . fieldLabel('MulticurrencyAmountTTC','multicurrency_total_ttc') . '</td>';
		print '<td>' . price($object->multicurrency_total_ttc, '', $langs, 0, - 1, - 1, (!empty($object->multicurrency_code) ? $object->multicurrency_code : $conf->currency)) . '</td>';
		print '</tr>';
	}

	// Amount HT
	print '<tr><td class="titlefieldmiddle">' . $langs->trans('AmountHT') . '</td>';
	print '<td>' . price($object->total_ht, '', $langs, 0, - 1, - 1, $conf->currency) . '</td>';
	print '</tr>';

	// Amount VAT
	print '<tr><td>' . $langs->trans('AmountVAT') . '</td>';
	print '<td>' . price($object->total_tva, '', $langs, 0, - 1, - 1, $conf->currency) . '</td>';
	print '</tr>';

	// Amount Local Taxes
	if ($mysoc->localtax1_assuj == "1" || $object->total_localtax1 != 0) 	// Localtax1
	{
		print '<tr><td>' . $langs->transcountry("AmountLT1", $mysoc->country_code) . '</td>';
		print '<td class="nowrap">' . price($object->total_localtax1, '', $langs, 0, - 1, - 1, $conf->currency) . '</td>';
		print '</tr>';
	}
	if ($mysoc->localtax2_assuj == "1" || $object->total_localtax2 != 0) 	// Localtax2
	{
		print '<tr><td height="10">' . $langs->transcountry("AmountLT2", $mysoc->country_code) . '</td>';
		print '<td class="nowrap">' . price($object->total_localtax2, '', $langs, 0, - 1, - 1, $conf->currency) . '</td>';
		print '</tr>';
	}

	// Amount TTC
	print '<tr><td height="10">' . $langs->trans('AmountTTC') . '</td>';
	print '<td class="nowrap">' . price($object->total_ttc, '', $langs, 0, - 1, - 1, $conf->currency) . '</td>';
	print '</tr>';

	print '</table>';

	// Margin Infos
	/*if (! empty($conf->margin->enabled)) {
	   $formmargin->displayMarginInfos($object);
	}*/

	print '</div>';
	print '</div>';
	print '</div>';

	print '<div class="clearboth"></div><br>';

	if (! empty($conf->global->MAIN_DISABLE_CONTACTS_TAB)) {
		$blocname = 'contacts';
		$title = $langs->trans('ContactsAddresses');
		include DOL_DOCUMENT_ROOT . '/core/tpl/bloc_showhide.tpl.php';
	}

	if (! empty($conf->global->MAIN_DISABLE_NOTES_TAB)) {
		$blocname = 'notes';
		$title = $langs->trans('Notes');
		include DOL_DOCUMENT_ROOT . '/core/tpl/bloc_showhide.tpl.php';
	}

	/*
	 * Lines
	 */

	// Show object lines
	$result = $object->getLinesArray();

	print '	<form name="addproduct" id="addproduct" action="' . $_SERVER["PHP_SELF"] . '?id=' . $object->id . (($action != 'editline') ? '#add' : '#line_' . GETPOST('lineid')) . '" method="POST">
	<input type="hidden" name="token" value="' . $_SESSION ['newtoken'] . '">
	<input type="hidden" name="action" value="' . (($action != 'editline') ? 'addline' : 'updateligne') . '">
	<input type="hidden" name="mode" value="">
	<input type="hidden" name="id" value="' . $object->id . '">
	';

	if (! empty($conf->use_javascript_ajax) && $object->statut == SupplierProposal::STATUS_DRAFT) {
		include DOL_DOCUMENT_ROOT . '/core/tpl/ajaxrow.tpl.php';
	}

	print '<div class="div-table-responsive-no-min">';
	print '<table id="tablelines" class="noborder noshadow" width="100%">';

	// Add free products/services form
	global $forceall, $senderissupplier, $dateSelector;
	$forceall=1; $dateSelector=0;
	$senderissupplier=2;	// $senderissupplier=2 is same than 1 but disable test on minimum qty.
	if (! empty($conf->global->SUPPLIER_PROPOSAL_WITH_PREDEFINED_PRICES_ONLY)) $senderissupplier=1;

	if (! empty($object->lines))
		$ret = $object->printObjectLines($action, $soc, $mysoc, $lineid, 1);

	// Form to add new line
	if ($object->statut == SupplierProposal::STATUS_DRAFT && $user->rights->supplier_proposal->creer)
	{
		if ($action != 'editline')
		{
			// Add products/services form
			$object->formAddObjectLine(1, $soc, $mysoc);

			$parameters = array();
			$reshook = $hookmanager->executeHooks('formAddObjectLine', $parameters, $object, $action); // Note that $action and $object may have been modified by hook
		}
	}

	print '</table>';
	print '</div>';
	print "</form>\n";

	dol_fiche_end();

	if ($action == 'statut')
	{
		// Form to set proposal accepted/refused
		$form_close = '<form action="' . $_SERVER["PHP_SELF"] . '?id=' . $object->id . '" method="post">';
		if (! empty($conf->global->SUPPLIER_PROPOSAL_UPDATE_PRICE_ON_SUPPlIER_PROPOSAL)) $form_close .= '<p class="notice">'.$langs->trans('SupplierProposalRefFournNotice').'</p>';  // TODO Suggest a permanent checkbox instead of option
		$form_close .= '<input type="hidden" name="token" value="' . $_SESSION ['newtoken'] . '">';
		$form_close .= '<table class="border" width="100%">';
		$form_close .= '<tr><td width="150"  align="left">' . $langs->trans("CloseAs") . '</td><td align="left">';
		$form_close .= '<input type="hidden" name="action" value="setstatut">';
		$form_close .= '<select id="statut" name="statut" class="flat">';
		$form_close .= '<option value="0">&nbsp;</option>';
		$form_close .= '<option value="2">' . $langs->trans('SupplierProposalStatusSigned') . '</option>';
		$form_close .= '<option value="3">' . $langs->trans('SupplierProposalStatusNotSigned') . '</option>';
		$form_close .= '</select>';
		$form_close .= '</td></tr>';
		$form_close .= '<tr><td width="150" align="left">' . $langs->trans('Note') . '</td><td align="left"><textarea cols="70" rows="' . ROWS_3 . '" wrap="soft" name="note">';
		$form_close .= $object->note;
		$form_close .= '</textarea></td></tr>';
		$form_close .= '<tr><td align="center" colspan="2">';
		$form_close .= '<input type="submit" class="button" name="validate" value="' . $langs->trans('Save') . '">';
		$form_close .= ' &nbsp; <input type="submit" class="button" name="cancel" value="' . $langs->trans('Cancel') . '">';
		$form_close .= '<a name="acceptedrefused">&nbsp;</a>';
		$form_close .= '</td>';
		$form_close .= '</tr></table></form>';

		print $form_close;
	}

	/*
	 * Boutons Actions
	 */
	if ($action != 'presend') {
		print '<div class="tabsAction">';

		$parameters = array();
		$reshook = $hookmanager->executeHooks('addMoreActionsButtons', $parameters, $object, $action); // Note that $action and $object may have been
																									   // modified by hook
		if (empty($reshook))
		{
			if ($action != 'statut' && $action != 'editline')
			{
				// Validate
				if ($object->statut == SupplierProposal::STATUS_DRAFT && $object->total_ttc >= 0 && count($object->lines) > 0 &&
					((empty($conf->global->MAIN_USE_ADVANCED_PERMS) && ! empty($user->rights->supplier_proposal->creer))
	   				|| (! empty($conf->global->MAIN_USE_ADVANCED_PERMS) && ! empty($user->rights->supplier_proposal->validate_advance)))
				) {
					if (count($object->lines) > 0)
						print '<div class="inline-block divButAction"><a class="butAction" href="' . $_SERVER["PHP_SELF"] . '?id=' . $object->id . '&amp;action=validate">' . $langs->trans('Validate') . '</a></div>';
					// else print '<a class="butActionRefused" href="#">'.$langs->trans('Validate').'</a>';
				}

				// Edit
				if ($object->statut == SupplierProposal::STATUS_VALIDATED && $user->rights->supplier_proposal->creer) {
					print '<div class="inline-block divButAction"><a class="butAction" href="' . $_SERVER["PHP_SELF"] . '?id=' . $object->id . '&amp;action=modif">' . $langs->trans('Modify') . '</a></div>';
				}

				// ReOpen
				if (($object->statut == SupplierProposal::STATUS_SIGNED || $object->statut == SupplierProposal::STATUS_NOTSIGNED || $object->statut == SupplierProposal::STATUS_CLOSE) && $user->rights->supplier_proposal->cloturer) {
					print '<div class="inline-block divButAction"><a class="butAction" href="' . $_SERVER["PHP_SELF"] . '?id=' . $object->id . '&amp;action=reopen' . (empty($conf->global->MAIN_JUMP_TAG) ? '' : '#reopen') . '"';
					print '>' . $langs->trans('ReOpen') . '</a></div>';
				}

				// Send
				if ($object->statut == SupplierProposal::STATUS_VALIDATED || $object->statut == SupplierProposal::STATUS_SIGNED) {
					if (empty($conf->global->MAIN_USE_ADVANCED_PERMS) || $user->rights->supplier_proposal->send_advance) {
						print '<div class="inline-block divButAction"><a class="butAction" href="' . $_SERVER["PHP_SELF"] . '?id=' . $object->id . '&action=presend&mode=init#formmailbeforetitle">' . $langs->trans('SendMail') . '</a></div>';
					} else
						print '<div class="inline-block divButAction"><a class="butActionRefused" href="#">' . $langs->trans('SendMail') . '</a></div>';
				}

				// Create an order
				if (! empty($conf->commande->enabled) && $object->statut == SupplierProposal::STATUS_SIGNED) {
					if ($user->rights->fournisseur->commande->creer) {
						print '<div class="inline-block divButAction"><a class="butAction" href="' . DOL_URL_ROOT . '/fourn/commande/card.php?action=create&amp;origin=' . $object->element . '&amp;originid=' . $object->id . '&amp;socid=' . $object->socid . '">' . $langs->trans("AddOrder") . '</a></div>';
					}
				}

				// Set accepted/refused
				if ($object->statut == SupplierProposal::STATUS_VALIDATED && $user->rights->supplier_proposal->cloturer) {
					print '<div class="inline-block divButAction"><a class="butAction" href="' . $_SERVER["PHP_SELF"] . '?id=' . $object->id . '&amp;action=statut' . (empty($conf->global->MAIN_JUMP_TAG) ? '' : '#acceptedrefused') . '"';
					print '>' . $langs->trans('SetAcceptedRefused') . '</a></div>';
				}

				// Close
				if ($object->statut == SupplierProposal::STATUS_SIGNED && $user->rights->supplier_proposal->cloturer) {
					print '<div class="inline-block divButAction"><a class="butAction" href="' . $_SERVER["PHP_SELF"] . '?id=' . $object->id . '&amp;action=close' . (empty($conf->global->MAIN_JUMP_TAG) ? '' : '#close') . '"';
					print '>' . $langs->trans('Close') . '</a></div>';
				}

				// Clone
				if ($user->rights->supplier_proposal->creer) {
					print '<div class="inline-block divButAction"><a class="butAction" href="' . $_SERVER['PHP_SELF'] . '?id=' . $object->id . '&amp;socid=' . $object->socid . '&amp;action=clone&amp;object=' . $object->element . '">' . $langs->trans("ToClone") . '</a></div>';
				}

				// Delete
				if (($object->statut == SupplierProposal::STATUS_DRAFT && $user->rights->supplier_proposal->creer) || $user->rights->supplier_proposal->supprimer) {
					print '<div class="inline-block divButAction"><a class="butActionDelete" href="' . $_SERVER["PHP_SELF"] . '?id=' . $object->id . '&amp;action=delete"';
					print '>' . $langs->trans('Delete') . '</a></div>';
				}
			}
		}

		print '</div>';
	}

	if ($action != 'presend')
	{
		print '<div class="fichecenter"><div class="fichehalfleft">';

		/*
		 * Documents generes
		 */
		$filename = dol_sanitizeFileName($object->ref);
		$filedir = $conf->supplier_proposal->dir_output . "/" . dol_sanitizeFileName($object->ref);
		$urlsource = $_SERVER["PHP_SELF"] . "?id=" . $object->id;
		$genallowed = $user->rights->supplier_proposal->lire;
		$delallowed = $user->rights->supplier_proposal->creer;

		print $formfile->showdocuments('supplier_proposal', $filename, $filedir, $urlsource, $genallowed, $delallowed, $object->modelpdf, 1, 0, 0, 28, 0, '', 0, '', $soc->default_lang);


		// Show links to link elements
		$linktoelem = $form->showLinkToObjectBlock($object, null, array('supplier_proposal'));
		$somethingshown = $form->showLinkedObjectBlock($object, $linktoelem);


		print '</div><div class="fichehalfright"><div class="ficheaddleft">';

		// List of actions on element
		include_once DOL_DOCUMENT_ROOT . '/core/class/html.formactions.class.php';
		$formactions = new FormActions($db);
		$somethingshown = $formactions->showactions($object, 'supplier_proposal', $socid, 1);

		print '</div></div></div>';
	}

	// Select mail models is same action as presend
	if (GETPOST('modelselected')) {
		$action = 'presend';
	}

	// Presend form
	$modelmail='supplier_proposal_send';
	$defaulttopic='SendAskRef';
	$diroutput = $conf->supplier_proposal->dir_output;
	$trackid = 'spr'.$object->id;

	include DOL_DOCUMENT_ROOT.'/core/tpl/card_presend.tpl.php';
}

// End of page
llxFooter();
$db->close();<|MERGE_RESOLUTION|>--- conflicted
+++ resolved
@@ -623,17 +623,12 @@
 				if ($idprod > 0)
 				{
 					$label = $productsupplier->label;
-<<<<<<< HEAD
-					
+
 					// if we use supplier description of the products
 					if(!empty($productsupplier->desc_supplier) && !empty($conf->global->PRODUIT_FOURN_TEXTS)) {
 					    $desc = $productsupplier->desc_supplier;
 					} else $desc = $productsupplier->description;
 					
-=======
-
-					$desc = $productsupplier->description;
->>>>>>> e1877625
 					if (trim($product_desc) != trim($desc)) $desc = dol_concatdesc($desc, $product_desc);
 
 					$pu_ht = $productsupplier->fourn_pu;
