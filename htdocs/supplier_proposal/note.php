--- conflicted
+++ resolved
@@ -46,11 +46,7 @@
 }
 
 
-<<<<<<< HEAD
-// Initialize technical object to manage hooks of page. Note that conf->hooks_modules contains array of hook context
-=======
 // Initialize a technical object to manage hooks of page. Note that conf->hooks_modules contains an array of hook context
->>>>>>> cc80841a
 $hookmanager->initHooks(array('supplier_proposalnote'));
 
 $result = restrictedArea($user, 'supplier_proposal', $id, 'supplier_proposal');
@@ -73,11 +69,7 @@
 	setEventMessages($hookmanager->error, $hookmanager->errors, 'errors');
 }
 if (empty($reshook)) {
-<<<<<<< HEAD
-	include DOL_DOCUMENT_ROOT.'/core/actions_setnotes.inc.php'; // Must be include, not include_once
-=======
 	include DOL_DOCUMENT_ROOT.'/core/actions_setnotes.inc.php'; // Must be 'include', not 'include_once'
->>>>>>> cc80841a
 }
 
 
@@ -98,11 +90,7 @@
 
 		$title = $object->ref." - ".$langs->trans('Notes');
 		$help_url = 'EN:Ask_Price_Supplier|FR:Demande_de_prix_fournisseur';
-<<<<<<< HEAD
-		llxHeader('', $title, $help_url);
-=======
 		llxHeader('', $title, $help_url, '', 0, 0, '', '', '', 'mod-supplierproposal page-card_docuemnts');
->>>>>>> cc80841a
 
 		$societe = new Societe($db);
 		if ($societe->fetch($object->socid)) {
