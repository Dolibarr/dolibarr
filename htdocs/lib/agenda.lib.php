<?php
/* Copyright (C) 2008-2010 Laurent Destailleur  <eldy@users.sourceforge.net>
 * Copyright (C) 2005-2009 Regis Houssin        <regis@dolibarr.fr>
 * Copyright (C) 2011	   Juanjo Menent        <jmenent@2byte.es>
 *
 * This program is free software; you can redistribute it and/or modify
 * it under the terms of the GNU General Public License as published by
 * the Free Software Foundation; either version 2 of the License, or
 * (at your option) any later version.
 *
 * This program is distributed in the hope that it will be useful,
 * but WITHOUT ANY WARRANTY; without even the implied warranty of
 * MERCHANTABILITY or FITNESS FOR A PARTICULAR PURPOSE.  See the
 * GNU General Public License for more details.
 *
 * You should have received a copy of the GNU General Public License
 * along with this program. If not, see <http://www.gnu.org/licenses/>.
 * or see http://www.gnu.org/
 */

/**
 *  \file		htdocs/lib/agenda.lib.php
 *  \brief		Set of function for the agenda module
<<<<<<< HEAD
 *  \version	$Id: agenda.lib.php,v 1.43 2011/07/31 23:25:33 eldy Exp $
=======
 *  \version	$Id: agenda.lib.php,v 1.44 2011/08/17 16:05:04 cdelambert Exp $
>>>>>>> 19bde3ab
 */


/**
 * Show filter form in agenda view
 * @param       $form
 * @param 		$canedit
 * @param 		$status
 * @param 		$year
 * @param 		$month
 * @param 		$day
 * @param 		$showbirthday
 * @param 		$filtera
 * @param 		$filtert
 * @param 		$filterd
 * @param 		$pid
 * @param 		$socid
 */
function print_actions_filter($form,$canedit,$status,$year,$month,$day,$showbirthday,$filtera,$filtert,$filterd,$pid,$socid)
{
	global $conf,$langs;

	// Filters
	if ($canedit || $conf->projet->enabled)
	{
		print '<form name="listactionsfilter" class="listactionsfilter" action="'.$_SERVER["PHP_SELF"].'" method="POST">';
		print '<input type="hidden" name="token" value="'.$_SESSION['newtoken'].'">';
		print '<input type="hidden" name="status" value="'.$status.'">';
		print '<input type="hidden" name="year" value="'.$year.'">';
		print '<input type="hidden" name="month" value="'.$month.'">';
		print '<input type="hidden" name="day" value="'.$day.'">';
		print '<input type="hidden" name="showbirthday" value="'.$showbirthday.'">';
		print '<table class="nobordernopadding" width="100%">';
		if ($canedit || $conf->projet->enabled)
		{
			print '<tr><td nowrap="nowrap">';

			print '<table class="nobordernopadding">';

			if ($canedit)
			{
				print '<tr>';
				print '<td nowrap="nowrap">';
				print $langs->trans("ActionsAskedBy");
				print ' &nbsp;</td><td nowrap="nowrap">';
				print $form->select_users($filtera,'userasked',1,'',!$canedit);
				print '</td>';
				print '</tr>';

				print '<tr>';
				print '<td nowrap="nowrap">';
				print $langs->trans("or").' '.$langs->trans("ActionsToDoBy");
				print ' &nbsp;</td><td nowrap="nowrap">';
				print $form->select_users($filtert,'usertodo',1,'',!$canedit);
				print '</td></tr>';

				print '<tr>';
				print '<td nowrap="nowrap">';
				print $langs->trans("or").' '.$langs->trans("ActionsDoneBy");
				print ' &nbsp;</td><td nowrap="nowrap">';
				print $form->select_users($filterd,'userdone',1,'',!$canedit);
				print '</td></tr>';
			}

			if ($conf->projet->enabled)
			{
				print '<tr>';
				print '<td nowrap="nowrap">';
				print $langs->trans("Project").' &nbsp; ';
				print '</td><td nowrap="nowrap">';
				select_projects($socid?$socid:-1,$pid,'projectid');
				print '</td></tr>';
			}

			print '</table>';
			print '</td>';

			// Buttons
			print '<td align="center" valign="middle" nowrap="nowrap">';
			print img_picto($langs->trans("ViewCal"),'object_calendar').' <input type="submit" class="button" style="width:120px" name="viewcal" value="'.$langs->trans("ViewCal").'">';
			print '<br>';
			print img_picto($langs->trans("ViewWeek"),'object_calendarweek').' <input type="submit" class="button" style="width:120px" name="viewweek" value="'.$langs->trans("ViewWeek").'">';
			print '<br>';
            print img_picto($langs->trans("ViewDay"),'object_calendarday').' <input type="submit" class="button" style="width:120px" name="viewday" value="'.$langs->trans("ViewDay").'">';
			print '<br>';
			print img_picto($langs->trans("ViewList"),'object_list').' <input type="submit" class="button" style="width:120px" name="viewlist" value="'.$langs->trans("ViewList").'">';
			print '</td>';
			print '</tr>';
		}
		print '</table>';
		print '</form>';
	}
}


/**
 *  Show actions to do array
 *  @param		max		Max nb of records
 */
function show_array_actions_to_do($max=5)
{
	global $langs, $conf, $user, $db, $bc, $socid;

	$now=dol_now();

	include_once(DOL_DOCUMENT_ROOT.'/comm/action/class/actioncomm.class.php');
	include_once(DOL_DOCUMENT_ROOT.'/societe/class/client.class.php');

	$sql = "SELECT a.id, a.label, a.datep as dp, a.fk_user_author, a.percent,";
	$sql.= " c.code, c.libelle,";
	$sql.= " s.nom as sname, s.rowid, s.client";
	$sql.= " FROM (".MAIN_DB_PREFIX."c_actioncomm as c,";
	$sql.= " ".MAIN_DB_PREFIX."actioncomm as a";
	if (!$user->rights->societe->client->voir && !$socid) $sql.= ", ".MAIN_DB_PREFIX."societe_commerciaux as sc";
	$sql.= ")";
    $sql.= " LEFT JOIN ".MAIN_DB_PREFIX."societe as s ON a.fk_soc = s.rowid AND s.entity IN (0, ".$conf->entity.")";
	$sql.= " WHERE c.id = a.fk_action";
    $sql.= " AND ((a.percent >= 0 AND a.percent < 100) OR (a.percent = -1 AND a.datep2 > '".$db->idate($now)."'))";
	if (!$user->rights->societe->client->voir && !$socid) $sql.= " AND s.rowid = sc.fk_soc AND sc.fk_user = " .$user->id;
	if ($socid) $sql.= " AND s.rowid = ".$socid;
	$sql.= " ORDER BY a.datep DESC, a.id DESC";
	$sql.= $db->plimit($max, 0);

	$resql=$db->query($sql);
	if ($resql)
	{
	    $num = $db->num_rows($resql);

	    print '<table class="noborder" width="100%">';
	    print '<tr class="liste_titre"><td colspan="2">'.$langs->trans("LastActionsToDo",$max).'</td>';
		print '<td colspan="2" align="right"><a href="'.DOL_URL_ROOT.'/comm/action/listactions.php?status=todo">'.$langs->trans("FullList").'</a>';
		print '</tr>';

		$var = true;
	    $i = 0;

		$staticaction=new ActionComm($db);
	    $customerstatic=new Client($db);
		
        while ($i < $num)
        {
            $obj = $db->fetch_object($resql);
            $var=!$var;

            print '<tr '.$bc[$var].'>';

            $staticaction->type_code=$obj->code;
            $staticaction->libelle=$obj->label;
            $staticaction->id=$obj->id;
            print '<td>'.$staticaction->getNomUrl(1,34).'</td>';

           // print '<td>'.dol_trunc($obj->label,22).'</td>';

            print '<td>';
            if ($obj->rowid > 0)
                {
                    $customerstatic->id=$obj->rowid;
                    $customerstatic->name=$obj->sname;
                    $customerstatic->client=$obj->client;
                    print $customerstatic->getNomUrl(1,'',16);
                }
                print '</td>';

            $datep=$db->jdate($obj->dp);
            $datep2=$db->jdate($obj->dp2);

            // Date
			print '<td width="100" align="right">'.dol_print_date($datep,'day').'&nbsp;';
			$late=0;
			if ($obj->percent == 0 && $datep && $datep < time()) $late=1;
			if ($obj->percent == 0 && ! $datep && $datep2 && $datep2 < time()) $late=1;
			if ($obj->percent > 0 && $obj->percent < 100 && $datep2 && $datep2 < time()) $late=1;
			if ($obj->percent > 0 && $obj->percent < 100 && ! $datep2 && $datep && $datep < time()) $late=1;
			if ($late) print img_warning($langs->trans("Late"));
			print "</td>";

			// Statut
			print "<td align=\"right\" width=\"14\">".$staticaction->LibStatut($obj->percent,3)."</td>\n";

			print "</tr>\n";

            $i++;
        }
	    print "</table><br>";

	    $db->free($resql);
	}
	else
	{
	    dol_print_error($db);
	}
}


/**
 *  Show last actions array
 *  @param		max		Max nb of records
 */
function show_array_last_actions_done($max=5)
{
	global $langs, $conf, $user, $db, $bc, $socid;

	$now=dol_now();

	$sql = "SELECT a.id, a.percent, a.datep as da, a.datep2 as da2, a.fk_user_author, a.label,";
	$sql.= " c.code, c.libelle,";
	$sql.= " s.rowid, s.nom as sname, s.client";
	$sql.= " FROM (".MAIN_DB_PREFIX."c_actioncomm as c,";
	$sql.= " ".MAIN_DB_PREFIX."actioncomm as a";
	if (!$user->rights->societe->client->voir && !$socid) $sql.= ", ".MAIN_DB_PREFIX."societe_commerciaux as sc";
	$sql.=")";
    $sql.= " LEFT JOIN ".MAIN_DB_PREFIX."societe as s ON a.fk_soc = s.rowid AND s.entity IN (0, ".$conf->entity.")";
	$sql.= " WHERE c.id = a.fk_action";
    $sql.= " AND (a.percent >= 100 OR (a.percent = -1 AND a.datep2 <= '".$db->idate($now)."'))";
	if (!$user->rights->societe->client->voir && !$socid) $sql.= " AND s.rowid = sc.fk_soc AND sc.fk_user = " .$user->id;
    if ($socid) $sql.= " AND s.rowid = ".$socid;
	$sql .= " ORDER BY a.datep2 DESC";
	$sql .= $db->plimit($max, 0);

	$resql=$db->query($sql);
	if ($resql)
	{
		$num = $db->num_rows($resql);

		print '<table class="noborder" width="100%">';
		print '<tr class="liste_titre"><td colspan="2">'.$langs->trans("LastDoneTasks",$max).'</td>';
		print '<td colspan="2" align="right"><a href="'.DOL_URL_ROOT.'/comm/action/listactions.php?status=done">'.$langs->trans("FullList").'</a>';
		print '</tr>';
		$var = true;
		$i = 0;

	    $staticaction=new ActionComm($db);
	    $customerstatic=new Societe($db);

		while ($i < $num)
		{
			$obj = $db->fetch_object($resql);
			$var=!$var;

			print '<tr '.$bc[$var].'>';

			$staticaction->type_code=$obj->code;
			$staticaction->libelle=$obj->label;
			$staticaction->id=$obj->id;
			print '<td>'.$staticaction->getNomUrl(1,34).'</td>';

            //print '<td>'.dol_trunc($obj->label,24).'</td>';

			print '<td>';
			if ($obj->rowid > 0)
			{
                $customerstatic->id=$obj->rowid;
                $customerstatic->name=$obj->sname;
                $customerstatic->client=$obj->client;
			    print $customerstatic->getNomUrl(1,'',24);
			}
			print '</td>';

			// Date
			print '<td width="100" align="right">'.dol_print_date($db->jdate($obj->da2),'day');
			print "</td>";

			// Statut
			print "<td align=\"right\" width=\"14\">".$staticaction->LibStatut($obj->percent,3)."</td>\n";

			print "</tr>\n";
			$i++;
		}
		// TODO Ajouter rappel pour "il y a des contrats a mettre en service"
		// TODO Ajouter rappel pour "il y a des contrats qui arrivent a expiration"
		print "</table><br>";

		$db->free($resql);
	}
	else
	{
		dol_print_error($db);
	}
}


/**
 *  Define head array for tabs of agenda setup pages
 *  @return		Array of head
 */
function agenda_prepare_head()
{
	global $langs, $conf, $user;
	$h = 0;
	$head = array();

	$head[$h][0] = DOL_URL_ROOT."/admin/agenda.php";
	$head[$h][1] = $langs->trans("AutoActions");
	$head[$h][2] = 'autoactions';
	$h++;

	$head[$h][0] = DOL_URL_ROOT."/admin/agenda_xcal.php";
	$head[$h][1] = $langs->trans("Export");
	$head[$h][2] = 'xcal';
	$h++;

	$head[$h][0] = DOL_URL_ROOT."/admin/agenda_extsites.php";
	$head[$h][1] = $langs->trans("ExtSites");
	$head[$h][2] = 'extsites';
	$h++;


	return $head;
}

/**
 *  Define head array for tabs of agenda setup pages
 *  @param      action              Object action
 *  @return		Array of head
 */
function actions_prepare_head($action)
{
	global $langs, $conf, $user;

	$h = 0;
	$head = array();

	$head[$h][0] = DOL_URL_ROOT.'/comm/action/fiche.php?id='.$action->id;
	$head[$h][1] = $langs->trans("CardAction");
	$head[$h][2] = 'card';
	$h++;

	$head[$h][0] = DOL_URL_ROOT.'/comm/action/document.php?id='.$action->id;
	$head[$h][1] = $langs->trans('Documents');
	$head[$h][2] = 'documents';
	$h++;

	$head[$h][0] = DOL_URL_ROOT.'/comm/action/info.php?id='.$action->id;
	$head[$h][1] = $langs->trans('Info');
	$head[$h][2] = 'info';
	$h++;

	return $head;
}


/**
 *  Define head array for tabs of agenda setup pages
 *  @return     Array of head
 */
function calendars_prepare_head($param)
{
    global $langs, $conf, $user;

    $h = 0;
    $head = array();

    $head[$h][0] = DOL_URL_ROOT.'/comm/action/index.php'.($param?'?'.$param:'');
    $head[$h][1] = $langs->trans("Agenda");
    $head[$h][2] = 'card';
    $h++;

    // Show more tabs from modules
    // Entries must be declared in modules descriptor with line
    // $this->tabs = array('entity:+tabname:Title:@mymodule:/mymodule/mypage.php?id=__ID__');   to add new tab
    // $this->tabs = array('entity:-tabname:Title:@mymodule:/mymodule/mypage.php?id=__ID__');   to remove a tab
    complete_head_from_modules($conf,$langs,$object,$head,$h,'agenda');

    return $head;
}

?><|MERGE_RESOLUTION|>--- conflicted
+++ resolved
@@ -21,11 +21,7 @@
 /**
  *  \file		htdocs/lib/agenda.lib.php
  *  \brief		Set of function for the agenda module
-<<<<<<< HEAD
- *  \version	$Id: agenda.lib.php,v 1.43 2011/07/31 23:25:33 eldy Exp $
-=======
  *  \version	$Id: agenda.lib.php,v 1.44 2011/08/17 16:05:04 cdelambert Exp $
->>>>>>> 19bde3ab
  */
 
 
