--- conflicted
+++ resolved
@@ -20,11 +20,7 @@
  *  \file		htdocs/lib/dolgeoip.class.php
  * 	\ingroup	geoip
  *  \brief		Library for managing module geoip
-<<<<<<< HEAD
- *  \version	$Id: dolgeoip.class.php,v 1.5 2011/07/31 23:26:01 eldy Exp $
-=======
  *  \version	$Id: dolgeoip.class.php,v 1.6 2011/08/21 15:26:16 eldy Exp $
->>>>>>> 19bde3ab
  */
 
 
