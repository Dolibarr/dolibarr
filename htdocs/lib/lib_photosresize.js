--- conflicted
+++ resolved
@@ -5,10 +5,6 @@
 //
 // \file       htdocs/lib/lib_photoresize.js
 // \brief      File that include javascript functions for croping feature
-<<<<<<< HEAD
-// \version    $Id: lib_photosresize.js,v 1.2 2010/09/06 10:18:31 eldy Exp $
-=======
->>>>>>> 0a6022cb
 //
 
 jQuery(function() {
