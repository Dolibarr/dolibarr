--- conflicted
+++ resolved
@@ -24,11 +24,7 @@
  *	\file       htdocs/lib/pdf.lib.php
  *	\brief      Set of functions used for PDF generation
  *	\ingroup    core
-<<<<<<< HEAD
- *	\version    $Id: pdf.lib.php,v 1.99 2011/07/31 23:25:42 eldy Exp $
-=======
  *	\version    $Id: pdf.lib.php,v 1.105 2011/08/18 22:25:46 eldy Exp $
->>>>>>> 19bde3ab
  */
 
 
@@ -709,23 +705,12 @@
 {
     global $db, $conf, $langs;
 
-<<<<<<< HEAD
-    if (! empty($object->hooks) && ( ($object->lines[$i]->product_type == 9 && ! empty($object->lines[$i]->special_code) ) || ! empty($object->lines[$i]->fk_parent_line) ) )
-    {
-        $special_code = $object->lines[$i]->special_code;
-    	if (! empty($object->lines[$i]->fk_parent_line)) $special_code = $object->getSpecialCode($object->lines[$i]->fk_parent_line);
-    	foreach($object->hooks as $hook)
-    	{
-    		if (method_exists($hook['modules'][$special_code],'pdf_writelinedesc')) return $hook['modules'][$special_code]->pdf_writelinedesc($pdf,$object,$i,$outputlangs,$w,$h,$posx,$posy,$hideref,$hidedesc,$issupplierline);
-		}
-=======
     if (is_object($hookmanager) && ( ($object->lines[$i]->product_type == 9 && ! empty($object->lines[$i]->special_code) ) || ! empty($object->lines[$i]->fk_parent_line) ) )
     {
         $special_code = $object->lines[$i]->special_code;
     	if (! empty($object->lines[$i]->fk_parent_line)) $special_code = $object->getSpecialCode($object->lines[$i]->fk_parent_line);
     	$parameters = array('pdf'=>$pdf,'i'=>$i,'outputlangs'=>$outputlangs,'w'=>$w,'h'=>$h,'posx'=>$posx,'posy'=>$posy,'hideref'=>$hideref,'hidedesc'=>$hidedesc,'issupplierline'=>$issupplierline,'special_code'=>$special_code);
 		$reshook=$hookmanager->executeHooks('pdf_writelinedesc',$parameters,$object,$action);    // Note that $action and $object may have been modified by some hooks
->>>>>>> 19bde3ab
     }
     else
     {
@@ -943,23 +928,12 @@
  */
 function pdf_getlinevatrate($object,$i,$outputlangs,$hidedetails=0,$hookmanager=false)
 {
-<<<<<<< HEAD
-    if (! empty($object->hooks) && ( ($object->lines[$i]->product_type == 9 && !empty($object->lines[$i]->special_code) ) || ! empty($object->lines[$i]->fk_parent_line) ) )
-    {
-        $special_code = $object->lines[$i]->special_code;
-    	if (! empty($object->lines[$i]->fk_parent_line)) $special_code = $object->getSpecialCode($object->lines[$i]->fk_parent_line);
-    	foreach($object->hooks as $hook)
-    	{
-    		if (method_exists($hook['modules'][$special_code],'pdf_getlinevatrate')) return $hook['modules'][$special_code]->pdf_getlinevatrate($object,$i,$outputlangs,$hidedetails);
-		}
-=======
     if (is_object($hookmanager) && ( ($object->lines[$i]->product_type == 9 && !empty($object->lines[$i]->special_code) ) || ! empty($object->lines[$i]->fk_parent_line) ) )
     {
         $special_code = $object->lines[$i]->special_code;
     	if (! empty($object->lines[$i]->fk_parent_line)) $special_code = $object->getSpecialCode($object->lines[$i]->fk_parent_line);
     	$parameters = array('i'=>$i,'outputlangs'=>$outputlangs,'hidedetails'=>$hidedetails,'special_code'=>$special_code);
 		return $hookmanager->executeHooks('pdf_getlinevatrate',$parameters,$object,$action);    // Note that $action and $object may have been modified by some hooks
->>>>>>> 19bde3ab
     }
     else
     {
@@ -979,23 +953,12 @@
  */
 function pdf_getlineupexcltax($object,$i,$outputlangs,$hidedetails=0,$hookmanager=false)
 {
-<<<<<<< HEAD
-    if (! empty($object->hooks) && ( ($object->lines[$i]->product_type == 9 && !empty($object->lines[$i]->special_code) ) || ! empty($object->lines[$i]->fk_parent_line) ) )
-    {
-        $special_code = $object->lines[$i]->special_code;
-    	if (! empty($object->lines[$i]->fk_parent_line)) $special_code = $object->getSpecialCode($object->lines[$i]->fk_parent_line);
-    	foreach($object->hooks as $hook)
-    	{
-    		if (method_exists($hook['modules'][$special_code],'pdf_getlineupexcltax')) return $hook['modules'][$special_code]->pdf_getlineupexcltax($object,$i,$outputlangs,$hidedetails);
-		}
-=======
     if (is_object($hookmanager) && ( ($object->lines[$i]->product_type == 9 && !empty($object->lines[$i]->special_code) ) || ! empty($object->lines[$i]->fk_parent_line) ) )
     {
         $special_code = $object->lines[$i]->special_code;
     	if (! empty($object->lines[$i]->fk_parent_line)) $special_code = $object->getSpecialCode($object->lines[$i]->fk_parent_line);
     	$parameters = array('i'=>$i,'outputlangs'=>$outputlangs,'hidedetails'=>$hidedetails,'special_code'=>$special_code);
 		return $hookmanager->executeHooks('pdf_getlineupexcltax',$parameters,$object,$action);    // Note that $action and $object may have been modified by some hooks
->>>>>>> 19bde3ab
     }
     else
     {
@@ -1017,23 +980,12 @@
 {
     if ($object->lines[$i]->special_code != 3)
     {
-<<<<<<< HEAD
-        if (! empty($object->hooks) && (( $object->lines[$i]->product_type == 9 && !empty($object->lines[$i]->special_code) ) || ! empty($object->lines[$i]->fk_parent_line) ) )
-        {
-        	$special_code = $object->lines[$i]->special_code;
-        	if (! empty($object->lines[$i]->fk_parent_line)) $special_code = $object->getSpecialCode($object->lines[$i]->fk_parent_line);
-	        foreach($object->hooks as $hook)
-	    	{
-	    		if (method_exists($hook['modules'][$special_code],'pdf_getlineqty')) return $hook['modules'][$special_code]->pdf_getlineqty($object,$i,$outputlangs,$hidedetails);
-			}
-=======
         if (is_object($hookmanager) && (( $object->lines[$i]->product_type == 9 && !empty($object->lines[$i]->special_code) ) || ! empty($object->lines[$i]->fk_parent_line) ) )
         {
         	$special_code = $object->lines[$i]->special_code;
         	if (! empty($object->lines[$i]->fk_parent_line)) $special_code = $object->getSpecialCode($object->lines[$i]->fk_parent_line);
 	        $parameters = array('i'=>$i,'outputlangs'=>$outputlangs,'hidedetails'=>$hidedetails,'special_code'=>$special_code);
 	        return $hookmanager->executeHooks('pdf_getlineqty',$parameters,$object,$action);    // Note that $action and $object may have been modified by some hooks
->>>>>>> 19bde3ab
         }
         else
         {
@@ -1056,23 +1008,12 @@
 {
     if ($object->lines[$i]->special_code != 3)
     {
-<<<<<<< HEAD
-        if (! empty($object->hooks) && (( $object->lines[$i]->product_type == 9 && !empty($object->lines[$i]->special_code) ) || ! empty($object->lines[$i]->fk_parent_line) ) )
-        {
-        	$special_code = $object->lines[$i]->special_code;
-        	if (! empty($object->lines[$i]->fk_parent_line)) $special_code = $object->getSpecialCode($object->lines[$i]->fk_parent_line);
-        	foreach($object->hooks as $hook)
-	    	{
-	    		if (method_exists($hook['modules'][$special_code],'pdf_getlineqty_asked')) return $hook['modules'][$special_code]->pdf_getlineqty_asked($object,$i,$outputlangs,$hidedetails);
-			}
-=======
         if (is_object($hookmanager) && (( $object->lines[$i]->product_type == 9 && !empty($object->lines[$i]->special_code) ) || ! empty($object->lines[$i]->fk_parent_line) ) )
         {
         	$special_code = $object->lines[$i]->special_code;
         	if (! empty($object->lines[$i]->fk_parent_line)) $special_code = $object->getSpecialCode($object->lines[$i]->fk_parent_line);
         	$parameters = array('i'=>$i,'outputlangs'=>$outputlangs,'hidedetails'=>$hidedetails,'special_code'=>$special_code);
 	        return $hookmanager->executeHooks('pdf_getlineqty_asked',$parameters,$object,$action);    // Note that $action and $object may have been modified by some hooks
->>>>>>> 19bde3ab
         }
         else
         {
@@ -1095,23 +1036,12 @@
 {
     if ($object->lines[$i]->special_code != 3)
     {
-<<<<<<< HEAD
-        if (! empty($object->hooks) && (( $object->lines[$i]->product_type == 9 && !empty($object->lines[$i]->special_code) ) || ! empty($object->lines[$i]->fk_parent_line) ) )
-        {
-        	$special_code = $object->lines[$i]->special_code;
-        	if (! empty($object->lines[$i]->fk_parent_line)) $special_code = $object->getSpecialCode($object->lines[$i]->fk_parent_line);
-        	foreach($object->hooks as $hook)
-	    	{
-	    		if (method_exists($hook['modules'][$special_code],'pdf_getlineqty_shipped')) return $hook['modules'][$special_code]->pdf_getlineqty_shipped($object,$i,$outputlangs,$hidedetails);
-			}
-=======
         if (is_object($hookmanager) && (( $object->lines[$i]->product_type == 9 && !empty($object->lines[$i]->special_code) ) || ! empty($object->lines[$i]->fk_parent_line) ) )
         {
         	$special_code = $object->lines[$i]->special_code;
         	if (! empty($object->lines[$i]->fk_parent_line)) $special_code = $object->getSpecialCode($object->lines[$i]->fk_parent_line);
         	$parameters = array('i'=>$i,'outputlangs'=>$outputlangs,'hidedetails'=>$hidedetails,'special_code'=>$special_code);
 	        return $hookmanager->executeHooks('pdf_getlineqty_shipped',$parameters,$object,$action);    // Note that $action and $object may have been modified by some hooks
->>>>>>> 19bde3ab
         }
         else
         {
@@ -1134,23 +1064,12 @@
 {
     if ($object->lines[$i]->special_code != 3)
     {
-<<<<<<< HEAD
-        if (! empty($object->hooks) && (( $object->lines[$i]->product_type == 9 && !empty($object->lines[$i]->special_code) ) || ! empty($object->lines[$i]->fk_parent_line) ) )
-        {
-        	$special_code = $object->lines[$i]->special_code;
-        	if (! empty($object->lines[$i]->fk_parent_line)) $special_code = $object->getSpecialCode($object->lines[$i]->fk_parent_line);
-        	foreach($object->hooks as $hook)
-	    	{
-	    		if (method_exists($hook['modules'][$special_code],'pdf_getlineqty_keeptoship')) return $hook['modules'][$special_code]->pdf_getlineqty_keeptoship($object,$i,$outputlangs,$hidedetails);
-			}
-=======
         if (is_object($hookmanager) && (( $object->lines[$i]->product_type == 9 && !empty($object->lines[$i]->special_code) ) || ! empty($object->lines[$i]->fk_parent_line) ) )
         {
         	$special_code = $object->lines[$i]->special_code;
         	if (! empty($object->lines[$i]->fk_parent_line)) $special_code = $object->getSpecialCode($object->lines[$i]->fk_parent_line);
         	$parameters = array('i'=>$i,'outputlangs'=>$outputlangs,'hidedetails'=>$hidedetails,'special_code'=>$special_code);
 	        return $hookmanager->executeHooks('pdf_getlineqty_keeptoship',$parameters,$object,$action);    // Note that $action and $object may have been modified by some hooks
->>>>>>> 19bde3ab
         }
         else
         {
@@ -1175,23 +1094,12 @@
 
     if ($object->lines[$i]->special_code != 3)
     {
-<<<<<<< HEAD
-        if (! empty($object->hooks) && ( ($object->lines[$i]->product_type == 9 && !empty($object->lines[$i]->special_code) ) || ! empty($object->lines[$i]->fk_parent_line) ) )
-        {
-        	$special_code = $object->lines[$i]->special_code;
-        	if (! empty($object->lines[$i]->fk_parent_line)) $special_code = $object->getSpecialCode($object->lines[$i]->fk_parent_line);
-        	foreach($object->hooks as $hook)
-	    	{
-	    		if (method_exists($hook['modules'][$special_code],'pdf_getlineremisepercent')) return $hook['modules'][$special_code]->pdf_getlineremisepercent($object,$i,$outputlangs,$hidedetails);
-			}
-=======
         if (is_object($hookmanager) && ( ($object->lines[$i]->product_type == 9 && !empty($object->lines[$i]->special_code) ) || ! empty($object->lines[$i]->fk_parent_line) ) )
         {
         	$special_code = $object->lines[$i]->special_code;
         	if (! empty($object->lines[$i]->fk_parent_line)) $special_code = $object->getSpecialCode($object->lines[$i]->fk_parent_line);
         	$parameters = array('i'=>$i,'outputlangs'=>$outputlangs,'hidedetails'=>$hidedetails,'special_code'=>$special_code);
 	        return $hookmanager->executeHooks('pdf_getlineremisepercent',$parameters,$object,$action);    // Note that $action and $object may have been modified by some hooks
->>>>>>> 19bde3ab
         }
         else
         {
@@ -1218,23 +1126,12 @@
     }
     else
     {
-<<<<<<< HEAD
-        if (! empty($object->hooks) && ( ($object->lines[$i]->product_type == 9 && ! empty($object->lines[$i]->special_code) ) || ! empty($object->lines[$i]->fk_parent_line) ) )
-        {
-        	$special_code = $object->lines[$i]->special_code;
-        	if (! empty($object->lines[$i]->fk_parent_line)) $special_code = $object->getSpecialCode($object->lines[$i]->fk_parent_line);
-        	foreach($object->hooks as $hook)
-	    	{
-	    		if (method_exists($hook['modules'][$special_code],'pdf_getlinetotalexcltax')) return $hook['modules'][$special_code]->pdf_getlinetotalexcltax($object,$i,$outputlangs,$hidedetails);
-			}
-=======
         if (is_object($hookmanager) && ( ($object->lines[$i]->product_type == 9 && ! empty($object->lines[$i]->special_code) ) || ! empty($object->lines[$i]->fk_parent_line) ) )
         {
         	$special_code = $object->lines[$i]->special_code;
         	if (! empty($object->lines[$i]->fk_parent_line)) $special_code = $object->getSpecialCode($object->lines[$i]->fk_parent_line);
         	$parameters = array('i'=>$i,'outputlangs'=>$outputlangs,'hidedetails'=>$hidedetails,'special_code'=>$special_code);
 	        return $hookmanager->executeHooks('pdf_getlinetotalexcltax',$parameters,$object,$action);    // Note that $action and $object may have been modified by some hooks
->>>>>>> 19bde3ab
         }
         else
         {
