<?php
/* Copyright (C) 2006-2011 Laurent Destailleur  <eldy@users.sourceforge.net>
 * Copyright (C) 2006      Rodolphe Quiedeville <rodolphe@quiedeville.org>
 * Copyright (C) 2007      Patrick Raguin       <patrick.raguin@gmail.com>
 * Copyright (C) 2010      Regis Houssin        <regis@dolibarr.fr>
 *
 * This program is free software; you can redistribute it and/or modify
 * it under the terms of the GNU General Public License as published by
 * the Free Software Foundation; either version 2 of the License, or
 * (at your option) any later version.
 *
 * This program is distributed in the hope that it will be useful,
 * but WITHOUT ANY WARRANTY; without even the implied warranty of
 * MERCHANTABILITY or FITNESS FOR A PARTICULAR PURPOSE.  See the
 * GNU General Public License for more details.
 *
 * You should have received a copy of the GNU General Public License
 * along with this program. If not, see <http://www.gnu.org/licenses/>.
 * or see http://www.gnu.org/
 */

/**
 *	\file       htdocs/lib/company.lib.php
 *	\brief      Ensemble de fonctions de base pour le module societe
 *	\ingroup    societe
<<<<<<< HEAD
 *	\version    $Id: company.lib.php,v 1.123 2011/07/31 23:25:41 eldy Exp $
=======
 *	\version    $Id: company.lib.php,v 1.126 2011/08/24 18:05:58 eldy Exp $
>>>>>>> 19bde3ab
 */

/**
 * Return array of tabs to used on pages for third parties cards.
 *
 * @param 	$object		Object company shown
 * @return 	array		Array of tabs
 */
function societe_prepare_head($object)
{
    global $langs, $conf, $user;
    $h = 0;
    $head = array();

    $head[$h][0] = DOL_URL_ROOT.'/societe/soc.php?socid='.$object->id;
    $head[$h][1] = $langs->trans("Card");
    $head[$h][2] = 'card';
    $h++;

    // TODO Remove tests on object->object. Functions must be called with a company object directly
    if (($object->client==2 || $object->client==3
    || (isset($object->object) && $object->object->client==2) || (isset($object->object) && $object->object->client==3)) && empty($conf->global->SOCIETE_DISABLE_PROSPECTS))
    {
        $head[$h][0] = DOL_URL_ROOT.'/comm/prospect/fiche.php?socid='.$object->id;
        $head[$h][1] = $langs->trans("Prospect");
        $head[$h][2] = 'prospect';
        $h++;
    }
    if ($object->client==1 || $object->client==3 || (is_object($object->object) && $object->object->client==1) || (is_object($object->object) && $object->object->client==3))
    {
        $head[$h][0] = DOL_URL_ROOT.'/comm/fiche.php?socid='.$object->id;
        $head[$h][1] = $langs->trans("Customer");
        $head[$h][2] = 'customer';
        $h++;
    }
    if (! empty($conf->fournisseur->enabled) && ($object->fournisseur || (isset($object->object) && $object->object->fournisseur)))
    {
        $head[$h][0] = DOL_URL_ROOT.'/fourn/fiche.php?socid='.$object->id;
        $head[$h][1] = $langs->trans("Supplier");
        $head[$h][2] = 'supplier';
        $h++;
    }
    if (! empty($conf->agenda->enabled))
    {
    	$head[$h][0] = DOL_URL_ROOT.'/societe/agenda.php?socid='.$object->id;
    	$head[$h][1] = $langs->trans("Agenda");
    	$head[$h][2] = 'agenda';
    	$h++;
    }
    //show categorie tab
    if (! empty($conf->categorie->enabled))
    {
        $type = 2;
        if ($object->fournisseur) $type = 1;
        $head[$h][0] = DOL_URL_ROOT.'/categories/categorie.php?socid='.$object->id."&type=".$type;
        $head[$h][1] = $langs->trans('Categories');
        $head[$h][2] = 'category';
        $h++;
    }

    // Show more tabs from modules
    // Entries must be declared in modules descriptor with line
    // $this->tabs = array('entity:+tabname:Title:@mymodule:/mymodule/mypage.php?id=__ID__');   to add new tab
    // $this->tabs = array('entity:-tabname:Title:@mymodule:/mymodule/mypage.php?id=__ID__');   to remove a tab
    complete_head_from_modules($conf,$langs,$object,$head,$h,'thirdparty');

    // Notes
    if ($user->societe_id == 0)
    {
        $head[$h][0] = DOL_URL_ROOT.'/societe/socnote.php?socid='.$object->id;
        $head[$h][1] = $langs->trans("Note");
        $head[$h][2] = 'note';
        $h++;
    }
    // Attached files
    if ($user->societe_id == 0)
    {
        $head[$h][0] = DOL_URL_ROOT.'/societe/document.php?socid='.$object->id;
        $head[$h][1] = $langs->trans("Documents");
        $head[$h][2] = 'document';
        $h++;
    }
    // Notifications
    if (! empty($conf->notification->enabled) && $user->societe_id == 0)
    {
        $head[$h][0] = DOL_URL_ROOT.'/societe/notify/fiche.php?socid='.$object->id;
        $head[$h][1] = $langs->trans("Notifications");
        $head[$h][2] = 'notify';
        $h++;
    }

    // Log
    if ($user->societe_id == 0)
    {
        $head[$h][0] = DOL_URL_ROOT.'/societe/info.php?socid='.$object->id;
        $head[$h][1] = $langs->trans("Info");
        $head[$h][2] = 'info';
        $h++;
    }

    complete_head_from_modules($conf,$langs,$object,$head,$h,'thirdparty','remove');

    return $head;
}


/**
 * Return array of tabs to used on page
 *
 * @param 	$object
 * @return
 */
function societe_prepare_head2($object)
{
    global $langs, $conf, $user;
    $h = 0;
    $head = array();

    $head[$h][0] = DOL_URL_ROOT.'/societe/soc.php?socid='.$object->id;
    $head[$h][1] = $langs->trans("Card");
    $head[$h][2] = 'company';
    $h++;

    if (empty($conf->global->SOCIETE_DISABLE_BANKACCOUNT))
    {
	    $head[$h][0] = DOL_URL_ROOT .'/societe/rib.php?socid='.$object->id;
	    $head[$h][1] = $langs->trans("BankAccount")." $account->number";
	    $head[$h][2] = 'rib';
	    $h++;
    }

    if (empty($conf->global->SOCIETE_DISABLE_PARENTCOMPANY))
    {
	    $head[$h][0] = 'lien.php?socid='.$object->id;
	    $head[$h][1] = $langs->trans("ParentCompany");
	    $head[$h][2] = 'links';
	    $h++;
    }

    $head[$h][0] = 'commerciaux.php?socid='.$object->id;
    $head[$h][1] = $langs->trans("SalesRepresentative");
    $head[$h][2] = 'salesrepresentative';
    $h++;

    return $head;
}



/**
 *  Return array head with list of tabs to view object informations
 *  @param      object          Thirdparty
 *  @return     array           head
 */
function societe_admin_prepare_head($object)
{
    global $langs, $conf, $user;

    $h = 0;
    $head = array();

    $head[$h][0] = DOL_URL_ROOT.'/admin/societe.php';
    $head[$h][1] = $langs->trans("Miscellanous");
    $head[$h][2] = 'general';
    $h++;

    // Show more tabs from modules
    // Entries must be declared in modules descriptor with line
    // $this->tabs = array('entity:+tabname:Title:@mymodule:/mymodule/mypage.php?id=__ID__');   to add new tab
    // $this->tabs = array('entity:-tabname:Title:@mymodule:/mymodule/mypage.php?id=__ID__');   to remove a tab
    complete_head_from_modules($conf,$langs,$object,$head,$h,'company_admin');

    $head[$h][0] = DOL_URL_ROOT.'/admin/societe_extrafields.php';
    $head[$h][1] = $langs->trans("ExtraFields");
    $head[$h][2] = 'attributes';
    $h++;

    complete_head_from_modules($conf,$langs,$object,$head,$h,'company_admin','remove');

    return $head;
}



/**
 *    Return country label, code or id from an id or a code
 *
 *    @param      id            Id or code of country
<<<<<<< HEAD
 *    @param      withcode      0=Return label, 1=Return code + label, 2=Return code from id, 3=Return id from code
=======
 *    @param      withcode      '0'=Return label,
 *    							'1'=Return code + label,
 *    							'2'=Return code from id,
 *    							'3'=Return id from code,
 *    							'all'=Return array('id'=>,'code'=>,'label'=>)
>>>>>>> 19bde3ab
 *    @param      dbtouse       Database handler (using in global way may fail because of conflicts with some autoload features)
 *    @param      outputlangs   Langs object for output translation
 *    @param      entconv       0=Return value without entities and not converted to output charset
 *    @return     string        String with country code or translated country name
 */
function getCountry($id,$withcode='',$dbtouse=0,$outputlangs='',$entconv=1)
{
    global $db,$langs;

    if (! is_object($dbtouse)) $dbtouse=$db;
    if (! is_object($outputlangs)) $outputlangs=$langs;

    $sql = "SELECT rowid, code, libelle FROM ".MAIN_DB_PREFIX."c_pays";
    if (is_numeric($id)) $sql.= " WHERE rowid=".$id;
    else $sql.= " WHERE code='".$id."'";

    dol_syslog("Company.lib::getCountry sql=".$sql);
    $resql=$dbtouse->query($sql);
    if ($resql)
    {
        $obj = $dbtouse->fetch_object($resql);
        if ($obj)
        {
            $label=((! empty($obj->libelle) && $obj->libelle!='-')?$obj->libelle:'');
            if (is_object($outputlangs))
            {
                $outputlangs->load("dict");
                if ($entconv) $label=($obj->code && ($outputlangs->trans("Country".$obj->code)!="Country".$obj->code))?$outputlangs->trans("Country".$obj->code):$label;
                else $label=($obj->code && ($outputlangs->transnoentitiesnoconv("Country".$obj->code)!="Country".$obj->code))?$outputlangs->transnoentitiesnoconv("Country".$obj->code):$label;
            }
<<<<<<< HEAD
            if ($withcode == 1) return $label?"$obj->code - $label":"$obj->code";
            else if ($withcode == 2) return $obj->code;
            else if ($withcode == 3) return $obj->rowid;
=======
            if ($withcode == '1') return $label?"$obj->code - $label":"$obj->code";
            else if ($withcode == '2') return $obj->code;
            else if ($withcode == '3') return $obj->rowid;
            else if ($withcode == 'all') return array('id'=>$obj->rowid,'code'=>$obj->code,'label'=>$label);
>>>>>>> 19bde3ab
            else return $label;
        }
        else
        {
            return "NotDefined";
        }
    }
    else dol_print_error($dbtouse,'');
}

/**
 *    Return state translated from an id
 *
 *    @param      id          id of state (province/departement)
 *    @param      withcode    '0'=Return label,
 *    						  '1'=Return string code + label,
 *    						  '2'=Return code,
 *    						  'all'=return array('id'=>,'code'=>,'label'=>)
 *    @param      dbtouse     Database handler (using in global way may fail because of conflicts with some autoload features)
 *    @return     string      String with state code or translated state name
 */
function getState($id,$withcode='',$dbtouse=0)
{
    global $db,$langs;

    if (! is_object($dbtouse)) $dbtouse=$db;

    $sql = "SELECT rowid, code_departement as code, nom as label FROM ".MAIN_DB_PREFIX."c_departements";
    $sql.= " WHERE rowid=".$id;

    dol_syslog("Company.lib::getState sql=".$sql);
    $resql=$dbtouse->query($sql);
    if ($resql)
    {
        $obj = $dbtouse->fetch_object($resql);
        if ($obj)
        {
            $label=$obj->label;
            if ($withcode == '1') return $label=$obj->code?"$obj->code":"$obj->code - $label";
            else if ($withcode == '2') return $label=$obj->code;
            else if ($withcode == 'all') return array('id'=>$obj->rowid,'code'=>$obj->code,'label'=>$label);
            else return $label;
        }
        else
        {
            return $langs->trans("NotDefined");
        }
    }
    else dol_print_error($dbtouse,'');
}

/**
 *    Retourne le nom traduit ou code+nom d'une devise
 *
 *    @param      code_iso       Code iso de la devise
 *    @param      withcode       '1'=affiche code + nom
 *    @return     string         Nom traduit de la devise
 */
function currency_name($code_iso,$withcode='')
{
    global $langs,$db;

    // Si il existe une traduction, on peut renvoyer de suite le libelle
    if ($langs->trans("Currency".$code_iso)!="Currency".$code_iso)
    {
        return $langs->trans("Currency".$code_iso);
    }

    // Si pas de traduction, on consulte le libelle par defaut en table
    $sql = "SELECT label FROM ".MAIN_DB_PREFIX."c_currencies";
    $sql.= " WHERE code_iso='".$code_iso."'";

    $resql=$db->query($sql);
    if ($resql)
    {
        $num = $db->num_rows($resql);

        if ($num)
        {
            $obj = $db->fetch_object($resql);
            $label=($obj->label!='-'?$obj->label:'');
            if ($withcode) return ($label==$code_iso)?"$code_iso":"$code_iso - $label";
            else return $label;
        }
        else
        {
            return $code_iso;
        }

    }
}

/**
 *    Retourne le nom traduit de la forme juridique
<<<<<<< HEAD
=======
 *
>>>>>>> 19bde3ab
 *    @param      code        Code de la forme juridique
 *    @return     string      Nom traduit du pays
 */
function getFormeJuridiqueLabel($code)
{
    global $db,$langs;

    if (! $code) return '';

    $sql = "SELECT libelle FROM ".MAIN_DB_PREFIX."c_forme_juridique";
    $sql.= " WHERE code='$code'";

    dol_syslog("Company.lib::getFormeJuridiqueLabel sql=".$sql);
    $resql=$db->query($sql);
    if ($resql)
    {
        $num = $db->num_rows($resql);

        if ($num)
        {
            $obj = $db->fetch_object($resql);
            $label=($obj->libelle!='-' ? $obj->libelle : '');
            return $label;
        }
        else
        {
            return $langs->trans("NotDefined");
        }

    }
}



/**
 * 		Show html area for list of projects
 *
 *		@param		conf		Object conf
 * 		@param		langs		Object langs
 * 		@param		db			Database handler
 * 		@param		object		Third party object
 *      @param      backtopage  Url to go once contact is created
 */
function show_projects($conf,$langs,$db,$object,$backtopage='')
{
    global $user;

    $i = -1 ;

    if ($conf->projet->enabled && $user->rights->projet->lire)
    {
        $langs->load("projects");

        $buttoncreate='';
        if ($conf->projet->enabled && $user->rights->projet->creer)
        {
            //$buttoncreate='<a class="butAction" href="'.DOL_URL_ROOT.'/projet/fiche.php?socid='.$object->id.'&action=create&amp;backtopage='.urlencode($backtopage).'">'.$langs->trans("AddProject").'</a>';
			$buttoncreate='<a class="addnewrecord" href="'.DOL_URL_ROOT.'/projet/fiche.php?socid='.$object->id.'&amp;action=create&amp;backtopage='.urlencode($backtopage).'">'.$langs->trans("AddProject").' '.img_picto($langs->trans("AddProject"),'filenew').'</a>'."\n";
        }

        print "\n";
        print_fiche_titre($langs->trans("ProjectsDedicatedToThisThirdParty"),$buttoncreate,'');
        print "\n".'<table class="noborder" width=100%>';

        $sql  = "SELECT p.rowid,p.title,p.ref,p.public, p.dateo as do, p.datee as de";
        $sql .= " FROM ".MAIN_DB_PREFIX."projet as p";
        $sql .= " WHERE p.fk_soc = ".$object->id;
        $sql .= " ORDER BY p.dateo DESC";

        $result=$db->query($sql);
        if ($result)
        {
            $num = $db->num_rows($result);

            print '<tr class="liste_titre">';
            print '<td>'.$langs->trans("Ref").'</td><td>'.$langs->trans("Name").'</td><td align="center">'.$langs->trans("DateStart").'</td><td align="center">'.$langs->trans("DateEnd").'</td>';
            print '</tr>';

            if ($num > 0)
            {
                require_once(DOL_DOCUMENT_ROOT."/projet/class/project.class.php");

                $projectstatic = new Project($db);

                $i=0;
                $var=true;
                while ($i < $num)
                {
                    $obj = $db->fetch_object($result);
                    $projectstatic->fetch($obj->rowid);

                    // To verify role of users
                    $userAccess = $projectstatic->restrictedProjectArea($user,1);

                    if ($user->rights->projet->lire && $userAccess > 0)
                    {
                        $var = !$var;
                        print "<tr $bc[$var]>";

                        // Ref
                        print '<td><a href="'.DOL_URL_ROOT.'/projet/fiche.php?id='.$obj->rowid.'">'.img_object($langs->trans("ShowProject"),($obj->public?'projectpub':'project'))." ".$obj->ref.'</a></td>';
                        // Label
                        print '<td>'.$obj->title.'</td>';
                        // Date start
                        print '<td align="center">'.dol_print_date($db->jdate($obj->do),"day").'</td>';
                        // Date end
                        print '<td align="center">'.dol_print_date($db->jdate($obj->de),"day").'</td>';

                        print '</tr>';
                    }
                    $i++;
                }
            }
            else
            {
                print '<tr><td colspan="3">'.$langs->trans("None").'</td></tr>';
            }
            $db->free($result);
        }
        else
        {
            dol_print_error($db);
        }
        print "</table>";

        print "<br>\n";
    }

    return $i;
}


/**
 * 		Show html area for list of contacts
 *		@param		conf		Object conf
 * 		@param		langs		Object langs
 * 		@param		db			Database handler
 * 		@param		object		Third party object
 *      @param      backtopage  Url to go once contact is created
 */
function show_contacts($conf,$langs,$db,$object,$backtopage='')
{
    global $user;
    global $bc;

    $i=-1;

    $contactstatic = new Contact($db);

    if ($conf->clicktodial->enabled)
    {
        $user->fetch_clicktodial(); // lecture des infos de clicktodial
    }

    $buttoncreate='';
    if ($user->rights->societe->contact->creer)
    {
        //$buttoncreate='<a class="butAction" href="'.DOL_URL_ROOT.'/contact/fiche.php?socid='.$object->id.'&amp;action=create&amp;backtopage='.urlencode($backtopage).'">'.$langs->trans("AddContact").'</a>'."\n";
		$buttoncreate='<a class="addnewrecord" href="'.DOL_URL_ROOT.'/contact/fiche.php?socid='.$object->id.'&amp;action=create&amp;backtopage='.urlencode($backtopage).'">'.$langs->trans("AddContact").' '.img_picto($langs->trans("AddContact"),'filenew').'</a>'."\n";
    }

    print "\n";
    print_fiche_titre($langs->trans("ContactsForCompany"),$buttoncreate,'');

    print "\n".'<table class="noborder" width="100%">'."\n";

    print '<tr class="liste_titre"><td>'.$langs->trans("Name").'</td>';
    print '<td>'.$langs->trans("Poste").'</td><td>'.$langs->trans("Tel").'</td>';
    print '<td>'.$langs->trans("Fax").'</td><td>'.$langs->trans("EMail").'</td>';
    print "<td>&nbsp;</td>";
    if ($conf->agenda->enabled && $user->rights->agenda->myactions->create)
    {
        print '<td>&nbsp;</td>';
    }
    print "</tr>";

    $sql = "SELECT p.rowid, p.name, p.firstname, p.poste, p.phone, p.fax, p.email, p.note ";
    $sql .= " FROM ".MAIN_DB_PREFIX."socpeople as p";
    $sql .= " WHERE p.fk_soc = ".$object->id;
    $sql .= " ORDER by p.datec";

    $result = $db->query($sql);
    $num = $db->num_rows($result);

    if ($num)
    {
        $i=0;
        $var=true;

        while ($i < $num)
        {
            $obj = $db->fetch_object($result);
            $var = !$var;

            print "<tr ".$bc[$var].">";

            print '<td>';
            $contactstatic->id = $obj->rowid;
            $contactstatic->name = $obj->name;
            $contactstatic->firstname = $obj->firstname;
            print $contactstatic->getNomUrl(1);
            print '</td>';

            print '<td>'.$obj->poste.'</td>';

            // Lien click to dial
            print '<td>';
            print dol_print_phone($obj->phone,$obj->pays_code,$obj->rowid,$object->id,'AC_TEL');
            print '</td>';
            print '<td>';
            print dol_print_phone($obj->fax,$obj->pays_code,$obj->rowid,$object->id,'AC_FAX');
            print '</td>';
            print '<td>';
            print dol_print_email($obj->email,$obj->rowid,$object->id,'AC_EMAIL');
            print '</td>';

            if ($conf->agenda->enabled && $user->rights->agenda->myactions->create)
            {
                print '<td align="center"><a href="'.DOL_URL_ROOT.'/comm/action/fiche.php?action=create&actioncode=AC_RDV&contactid='.$obj->rowid.'&socid='.$object->id.'&backtopage='.urlencode($backtourl).'">';
                print img_object($langs->trans("Rendez-Vous"),"action");
                print '</a></td>';
            }

            if ($user->rights->societe->contact->creer)
            {
                print '<td align="right">';
                print '<a href="'.DOL_URL_ROOT.'/contact/fiche.php?action=edit&amp;id='.$obj->rowid.'&amp;backtopage='.urlencode($backtopage).'">';
                print img_edit();
                print '</a></td>';
            }

            print "</tr>\n";
            $i++;
        }
    }
    else
    {
        //print "<tr ".$bc[$var].">";
        //print '<td>'.$langs->trans("NoContactsYetDefined").'</td>';
        //print "</tr>\n";
    }
    print "\n</table>\n";

    print "<br>\n";

    return $i;
}


/**
 *    	Show html area with actions to do
 * 		@param		conf		Object conf
 * 		@param		langs		Object langs
 * 		@param		db			Object db
 * 		@param		object		Object third party
 * 		@param		objcon		Object contact
 *      @param      noprint     Return string but does not output it
 */
function show_actions_todo($conf,$langs,$db,$object,$objcon='',$noprint=0)
{
    global $bc,$user;

    $now=dol_now();
    $out='';

    if ($conf->agenda->enabled)
    {
        require_once(DOL_DOCUMENT_ROOT."/comm/action/class/actioncomm.class.php");
        $actionstatic=new ActionComm($db);
        $userstatic=new User($db);
        $contactstatic = new Contact($db);

        $out.="\n";
        if (is_object($objcon) && $objcon->id) $out.=load_fiche_titre($langs->trans("TasksHistoryForThisContact"),'','');
        else $out.=load_fiche_titre($langs->trans("ActionsOnCompany"),'','');

        $out.='<table width="100%" class="noborder">';
        $out.='<tr class="liste_titre">';
        $out.='<td colspan="2"><a href="'.DOL_URL_ROOT.'/comm/action/listactions.php?socid='.$object->id.'&amp;status=todo">'.$langs->trans("ActionsToDoShort").'</a></td>';
        $out.='<td colspan="5" align="right">';
		$permok=$user->rights->agenda->myactions->create;
        if (($object->id || $objcon->id) && $permok)
		{
            $out.='<a href="'.DOL_URL_ROOT.'/comm/action/fiche.php?action=create&amp;socid='.$object->id.'&amp;contactid='.$objcon->id.'&amp;backtopage=1&amp;percentage=-1">';
    		$out.=$langs->trans("AddAnAction").' ';
    		$out.=img_picto($langs->trans("AddAnAction"),'filenew');
    		$out.="</a>";
		}
        $out.='</td>';
        $out.='</tr>';

        $sql = "SELECT a.id, a.label,";
        $sql.= " a.datep as dp,";
        $sql.= " a.datea as da,";
        $sql.= " a.percent,";
        $sql.= " a.fk_user_author, a.fk_contact,";
        $sql.= " a.fk_element, a.elementtype,";
        $sql.= " c.code as acode, c.libelle,";
        $sql.= " u.login, u.rowid,";
        $sql.= " sp.name, sp.firstname";
        $sql.= " FROM ".MAIN_DB_PREFIX."c_actioncomm as c, ".MAIN_DB_PREFIX."user as u, ".MAIN_DB_PREFIX."actioncomm as a";
        $sql.= " LEFT JOIN ".MAIN_DB_PREFIX."socpeople as sp ON a.fk_contact = sp.rowid";
        $sql.= " WHERE u.rowid = a.fk_user_author";
        if ($object->id) $sql.= " AND a.fk_soc = ".$object->id;
        if (is_object($objcon) && $objcon->id) $sql.= " AND a.fk_contact = ".$objcon->id;
        $sql.= " AND c.id=a.fk_action";
        $sql.= " AND ((a.percent >= 0 AND a.percent < 100) OR (a.percent = -1 AND a.datep > '".$db->idate($now)."'))";
        $sql.= " ORDER BY a.datep DESC, a.id DESC";

        dol_syslog("company.lib::show_actions_todo sql=".$sql);
        $result=$db->query($sql);
        if ($result)
        {
            $i = 0 ;
            $num = $db->num_rows($result);
            $var=true;

            if ($num)
            {
                while ($i < $num)
                {
                    $var = !$var;

                    $obj = $db->fetch_object($result);

                    $datep=$db->jdate($obj->dp);

                    $out.="<tr ".$bc[$var].">";

                    $out.='<td width="120" align="left" nowrap="nowrap">'.dol_print_date($datep,'dayhour')."</td>\n";

                    // Picto warning
                    $out.='<td width="16">';
                    if ($obj->percent >= 0 && $datep && $datep < ($now - ($conf->global->MAIN_DELAY_ACTIONS_TODO *60*60*24)) ) $out.=' '.img_warning($langs->trans("Late"));
                    else $out.='&nbsp;';
                    $out.='</td>';

                    $actionstatic->type_code=$obj->acode;
                    $transcode=$langs->trans("Action".$obj->acode);
                    $libelle=($transcode!="Action".$obj->acode?$transcode:$obj->libelle);
                    //$actionstatic->libelle=$libelle;
                    $actionstatic->libelle=$obj->label;
                    $actionstatic->id=$obj->id;
                    //$out.='<td width="140">'.$actionstatic->getNomUrl(1,16).'</td>';

                    // Title of event
                    //$out.='<td colspan="2">'.dol_trunc($obj->label,40).'</td>';
                    $out.='<td colspan="2">'.$actionstatic->getNomUrl(1,40).'</td>';

                    // Contact pour cette action
                    if (! $objcon->id && $obj->fk_contact > 0)
                    {
                        $contactstatic->name=$obj->name;
                        $contactstatic->firstname=$obj->firstname;
                        $contactstatic->id=$obj->fk_contact;
                        $out.='<td width="120">'.$contactstatic->getNomUrl(1,'',10).'</td>';
                    }
                    else
                    {
                        $out.='<td>&nbsp;</td>';
                    }

                    $out.='<td width="80" nowrap="nowrap">';
                    $userstatic->id=$obj->fk_user_author;
                    $userstatic->login=$obj->login;
                    $out.=$userstatic->getLoginUrl(1);
                    $out.='</td>';

                    // Statut
                    $out.='<td nowrap="nowrap" width="20">'.$actionstatic->LibStatut($obj->percent,3).'</td>';

                    $out.="</tr>\n";
                    $i++;
                }
            }
            else
            {
                // Aucun action a faire

            }
            $db->free($result);
        }
        else
        {
            dol_print_error($db);
        }
        $out.="</table>\n";

        $out.="<br>\n";
    }

    if ($noprint) return $out;
    else print $out;
}

/**
 *    	Show html area with actions done
 * 		@param		conf		Object conf
 * 		@param		langs		Object langs
 * 		@param		db			Object db
 * 		@param		object		Object third party
 * 		@param		objcon		Object contact
 *      @param      noprint     Return string but does not output it
 */
function show_actions_done($conf,$langs,$db,$object,$objcon='',$noprint=0)
{
    global $bc,$user;

    $out='';
    $histo=array();
    $numaction = 0 ;
    $now=dol_now();

    if ($conf->agenda->enabled)
    {
        // Recherche histo sur actioncomm
        $sql = "SELECT a.id, a.label,";
        $sql.= " a.datep as dp,";
        $sql.= " a.datep2 as dp2,";
        $sql.= " a.note, a.percent,";
        $sql.= " a.fk_element, a.elementtype,";
        $sql.= " a.fk_user_author, a.fk_contact,";
        $sql.= " c.code as acode, c.libelle,";
        $sql.= " u.login, u.rowid as user_id,";
        $sql.= " sp.name, sp.firstname";
        $sql.= " FROM ".MAIN_DB_PREFIX."c_actioncomm as c, ".MAIN_DB_PREFIX."user as u, ".MAIN_DB_PREFIX."actioncomm as a";
        $sql.= " LEFT JOIN ".MAIN_DB_PREFIX."socpeople as sp ON a.fk_contact = sp.rowid";
        $sql.= " WHERE u.rowid = a.fk_user_author";
        if ($object->id) $sql.= " AND a.fk_soc = ".$object->id;
        if (is_object($objcon) && $objcon->id) $sql.= " AND a.fk_contact = ".$objcon->id;
        $sql.= " AND c.id=a.fk_action";
        $sql.= " AND (a.percent = 100 OR (a.percent = -1 AND a.datep <= '".$db->idate($now)."'))";
        $sql.= " ORDER BY a.datep DESC, a.id DESC";

        dol_syslog("company.lib::show_actions_done sql=".$sql, LOG_DEBUG);
        $resql=$db->query($sql);
        if ($resql)
        {
            $i = 0 ;
            $num = $db->num_rows($resql);
            $var=true;
            while ($i < $num)
            {
                $obj = $db->fetch_object($resql);
                $histo[$numaction]=array('type'=>'action','id'=>$obj->id,'datestart'=>$db->jdate($obj->dp),'date'=>$db->jdate($obj->dp2),'note'=>$obj->label,'percent'=>$obj->percent,
				'acode'=>$obj->acode,'libelle'=>$obj->libelle,
				'userid'=>$obj->user_id,'login'=>$obj->login,
				'contact_id'=>$obj->fk_contact,'name'=>$obj->name,'firstname'=>$obj->firstname,
				'fk_element'=>$obj->fk_element,'elementtype'=>$obj->elementtype);
                $numaction++;
                $i++;
            }
        }
        else
        {
            dol_print_error($db);
        }
    }

    if ($conf->mailing->enabled && $objcon->email)
    {
        $langs->load("mails");

        // Recherche histo sur mailing
        $sql = "SELECT m.rowid as id, mc.date_envoi as da, m.titre as note, '100' as percentage,";
        $sql.= " 'AC_EMAILING' as acode,";
        $sql.= " u.rowid as user_id, u.login";	// User that valid action
        $sql.= " FROM ".MAIN_DB_PREFIX."mailing as m, ".MAIN_DB_PREFIX."mailing_cibles as mc, ".MAIN_DB_PREFIX."user as u";
        $sql.= " WHERE mc.email = '".$db->escape($objcon->email)."'";	// Search is done on email.
        $sql.= " AND mc.statut = 1";
        $sql.= " AND u.rowid = m.fk_user_valid";
        $sql.= " AND mc.fk_mailing=m.rowid";
        $sql.= " ORDER BY mc.date_envoi DESC, m.rowid DESC";

        dol_syslog("company.lib::show_actions_done sql=".$sql, LOG_DEBUG);
        $resql=$db->query($sql);
        if ($resql)
        {
            $i = 0 ;
            $num = $db->num_rows($resql);
            $var=true;
            while ($i < $num)
            {
                $obj = $db->fetch_object($resql);
                $histo[$numaction]=array('type'=>'mailing','id'=>$obj->id,'date'=>$db->jdate($obj->da),'note'=>$obj->note,'percent'=>$obj->percentage,
				'acode'=>$obj->acode,'libelle'=>$obj->libelle,
				'userid'=>$obj->user_id,'login'=>$obj->login,
				'contact_id'=>$obj->contact_id);
                $numaction++;
                $i++;
            }
        }
        else
        {
            dol_print_error($db);
        }
    }


    if ($conf->agenda->enabled || ($conf->mailing->enabled && $objcon->email))
    {
        require_once(DOL_DOCUMENT_ROOT."/comm/action/class/actioncomm.class.php");
        require_once(DOL_DOCUMENT_ROOT."/comm/propal/class/propal.class.php");
        require_once(DOL_DOCUMENT_ROOT."/commande/class/commande.class.php");
        require_once(DOL_DOCUMENT_ROOT."/compta/facture/class/facture.class.php");
        $actionstatic=new ActionComm($db);
        $userstatic=new User($db);
        $contactstatic = new Contact($db);

        // TODO uniformize
        $propalstatic=new Propal($db);
        $orderstatic=new Commande($db);
        $facturestatic=new Facture($db);

        $out.="\n";
        $out.='<table class="noborder" width="100%">';
        $out.='<tr class="liste_titre">';
        $out.='<td colspan="2"><a href="'.DOL_URL_ROOT.'/comm/action/listactions.php?socid='.$object->id.'&amp;status=done">'.$langs->trans("ActionsDoneShort").'</a></td>';
        $out.='<td colspan="5" align="right">';
		$permok=$user->rights->agenda->myactions->create;
        if (($object->id || $objcon->id) && $permok)
		{
            $out.='<a href="'.DOL_URL_ROOT.'/comm/action/fiche.php?action=create&amp;socid='.$object->id.'&amp;contactid='.$objcon->id.'&amp;backtopage=1&amp;percentage=-1">';
    		$out.=$langs->trans("AddAnAction").' ';
    		$out.=img_picto($langs->trans("AddAnAction"),'filenew');
    		$out.="</a>";
		}
        $out.='</td>';
        $out.='</tr>';

        foreach ($histo as $key=>$value)
        {
            $var=!$var;
            $out.="<tr ".$bc[$var].">";

            // Champ date
            $out.='<td width="120" nowrap="nowrap">';
            if ($histo[$key]['date']) $out.=dol_print_date($histo[$key]['date'],'dayhour');
            else if ($histo[$key]['datestart']) $out.=dol_print_date($histo[$key]['datestart'],'dayhour');
            $out.="</td>\n";

            // Picto
            $out.='<td width="16">&nbsp;</td>';

            // Action
            $out.='<td>';
            if ($histo[$key]['type']=='action')
            {
                $actionstatic->type_code=$histo[$key]['acode'];
                $transcode=$langs->trans("Action".$histo[$key]['acode']);
                $libelle=($transcode!="Action".$histo[$key]['acode']?$transcode:$histo[$key]['libelle']);
                //$actionstatic->libelle=$libelle;
                $actionstatic->libelle=$histo[$key]['note'];
                $actionstatic->id=$histo[$key]['id'];
                $out.=$actionstatic->getNomUrl(1,40);
            }
            if ($histo[$key]['type']=='mailing')
            {
                $out.='<a href="'.DOL_URL_ROOT.'/comm/mailing/fiche.php?id='.$histo[$key]['id'].'">'.img_object($langs->trans("ShowEMailing"),"email").' ';
                $transcode=$langs->trans("Action".$histo[$key]['acode']);
                $libelle=($transcode!="Action".$histo[$key]['acode']?$transcode:'Send mass mailing');
                $out.=dol_trunc($libelle,40);
            }
            $out.='</td>';

            // Title of event
            //$out.='<td>'.dol_trunc($histo[$key]['note'], 40).'</td>';

            // Objet lie
            // TODO uniformize
            $out.='<td>';
            if ($histo[$key]['elementtype'] == 'propal' && $conf->propal->enabled)
            {
                $propalstatic->ref=$langs->trans("ProposalShort");
                $propalstatic->id=$histo[$key]['fk_element'];
                $out.=$propalstatic->getNomUrl(1);
            }
            elseif ($histo[$key]['elementtype'] == 'commande' && $conf->commande->enabled)
            {
                $orderstatic->ref=$langs->trans("Order");
                $orderstatic->id=$histo[$key]['fk_element'];
                $out.=$orderstatic->getNomUrl(1);
            }
            elseif ($histo[$key]['elementtype'] == 'facture' && $conf->facture->enabled)
            {
                $facturestatic->ref=$langs->trans("Invoice");
                $facturestatic->id=$histo[$key]['fk_element'];
                $facturestatic->type=$histo[$key]['ftype'];
                $out.=$facturestatic->getNomUrl(1,'compta');
            }
            else $out.='&nbsp;';
            $out.='</td>';

            // Contact pour cette action
            if (! $objcon->id && $histo[$key]['contact_id'] > 0)
            {
                $contactstatic->name=$histo[$key]['name'];
                $contactstatic->firstname=$histo[$key]['firstname'];
                $contactstatic->id=$histo[$key]['contact_id'];
                $out.='<td width="120">'.$contactstatic->getNomUrl(1,'',10).'</td>';
            }
            else
            {
                $out.='<td>&nbsp;</td>';
            }

            // Auteur
            $out.='<td nowrap="nowrap" width="80">';
            $userstatic->id=$histo[$key]['userid'];
            $userstatic->login=$histo[$key]['login'];
            $out.=$userstatic->getLoginUrl(1);
            $out.='</td>';

            // Statut
            $out.='<td nowrap="nowrap" width="20">'.$actionstatic->LibStatut($histo[$key]['percent'],3).'</td>';

            $out.="</tr>\n";
            $i++;
        }
        $out.="</table>\n";
        $out.="<br>\n";

        $db->free($result);
    }

    if ($noprint) return $out;
    else print $out;
}

/**
 * 		Show html area for list of subsidiaries
 *		@param		conf		Object conf
 * 		@param		langs		Object langs
 * 		@param		db			Database handler
 * 		@param		object		Third party object
 */
function show_subsidiaries($conf,$langs,$db,$object)
{
	global $user;
	global $bc;

	$i=-1;

	$sql = "SELECT s.rowid, s.nom as name, s.address, s.cp as zip, s.ville as town, s.code_client, s.canvas";
	$sql.= " FROM ".MAIN_DB_PREFIX."societe as s";
	$sql.= " WHERE s.parent = ".$object->id;
	$sql.= " AND s.entity = ".$conf->entity;
	$sql.= " ORDER BY s.nom";

	$result = $db->query($sql);
	$num = $db->num_rows($result);

	if ($num)
	{
		$socstatic = new Societe($db);

		print_titre($langs->trans("Subsidiaries"));
		print "\n".'<table class="noborder" width="100%">'."\n";

		print '<tr class="liste_titre"><td>'.$langs->trans("Company").'</td>';
		print '<td>'.$langs->trans("Address").'</td><td>'.$langs->trans("Zip").'</td>';
		print '<td>'.$langs->trans("Town").'</td><td>'.$langs->trans("CustomerCode").'</td>';
		print "<td>&nbsp;</td>";
		print "</tr>";

		$i=0;
		$var=true;

		while ($i < $num)
		{
			$obj = $db->fetch_object($result);
			$var = !$var;

			print "<tr ".$bc[$var].">";

			print '<td>';
			$socstatic->id = $obj->rowid;
			$socstatic->name = $obj->name;
			$socstatic->canvas = $obj->canvas;
			print $socstatic->getNomUrl(1);
			print '</td>';

			print '<td>'.$obj->address.'</td>';
			print '<td>'.$obj->zip.'</td>';
			print '<td>'.$obj->town.'</td>';
			print '<td>'.$obj->code_client.'</td>';

			print '<td align="center">';
			print '<a href="'.DOL_URL_ROOT.'/societe/soc.php?socid='.$obj->rowid.'&amp;action=edit">';
			print img_edit();
			print '</a></td>';

			print "</tr>\n";
			$i++;
		}
		print "\n</table>\n";
	}

	print "<br>\n";

	return $i;
}

?><|MERGE_RESOLUTION|>--- conflicted
+++ resolved
@@ -23,11 +23,7 @@
  *	\file       htdocs/lib/company.lib.php
  *	\brief      Ensemble de fonctions de base pour le module societe
  *	\ingroup    societe
-<<<<<<< HEAD
- *	\version    $Id: company.lib.php,v 1.123 2011/07/31 23:25:41 eldy Exp $
-=======
  *	\version    $Id: company.lib.php,v 1.126 2011/08/24 18:05:58 eldy Exp $
->>>>>>> 19bde3ab
  */
 
 /**
@@ -216,15 +212,11 @@
  *    Return country label, code or id from an id or a code
  *
  *    @param      id            Id or code of country
-<<<<<<< HEAD
- *    @param      withcode      0=Return label, 1=Return code + label, 2=Return code from id, 3=Return id from code
-=======
  *    @param      withcode      '0'=Return label,
  *    							'1'=Return code + label,
  *    							'2'=Return code from id,
  *    							'3'=Return id from code,
  *    							'all'=Return array('id'=>,'code'=>,'label'=>)
->>>>>>> 19bde3ab
  *    @param      dbtouse       Database handler (using in global way may fail because of conflicts with some autoload features)
  *    @param      outputlangs   Langs object for output translation
  *    @param      entconv       0=Return value without entities and not converted to output charset
@@ -255,16 +247,10 @@
                 if ($entconv) $label=($obj->code && ($outputlangs->trans("Country".$obj->code)!="Country".$obj->code))?$outputlangs->trans("Country".$obj->code):$label;
                 else $label=($obj->code && ($outputlangs->transnoentitiesnoconv("Country".$obj->code)!="Country".$obj->code))?$outputlangs->transnoentitiesnoconv("Country".$obj->code):$label;
             }
-<<<<<<< HEAD
-            if ($withcode == 1) return $label?"$obj->code - $label":"$obj->code";
-            else if ($withcode == 2) return $obj->code;
-            else if ($withcode == 3) return $obj->rowid;
-=======
             if ($withcode == '1') return $label?"$obj->code - $label":"$obj->code";
             else if ($withcode == '2') return $obj->code;
             else if ($withcode == '3') return $obj->rowid;
             else if ($withcode == 'all') return array('id'=>$obj->rowid,'code'=>$obj->code,'label'=>$label);
->>>>>>> 19bde3ab
             else return $label;
         }
         else
@@ -359,10 +345,7 @@
 
 /**
  *    Retourne le nom traduit de la forme juridique
-<<<<<<< HEAD
-=======
  *
->>>>>>> 19bde3ab
  *    @param      code        Code de la forme juridique
  *    @return     string      Nom traduit du pays
  */
