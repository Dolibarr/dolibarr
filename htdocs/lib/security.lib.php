<?php
/* Copyright (C) 2008-2011 Laurent Destailleur  <eldy@users.sourceforge.net>
 * Copyright (C) 2008-2011 Regis Houssin        <regis@dolibarr.fr>
 *
 * This program is free software; you can redistribute it and/or modify
 * it under the terms of the GNU General Public License as published by
 * the Free Software Foundation; either version 2 of the License, or
 * (at your option) any later version.
 *
 * This program is distributed in the hope that it will be useful,
 * but WITHOUT ANY WARRANTY; without even the implied warranty of
 * MERCHANTABILITY or FITNESS FOR A PARTICULAR PURPOSE.  See the
 * GNU General Public License for more details.
 *
 * You should have received a copy of the GNU General Public License
 * along with this program. If not, see <http://www.gnu.org/licenses/>.
 * or see http://www.gnu.org/
 */

/**
 *  \file			htdocs/lib/security.lib.php
 *  \brief			Set of function used for dolibarr security
<<<<<<< HEAD
 *  \version		$Id: security.lib.php,v 1.125 2011/07/31 23:25:15 eldy Exp $
=======
 *  \version		$Id: security.lib.php,v 1.128 2011/08/17 15:56:24 eldy Exp $
>>>>>>> 19bde3ab
 */


/**
 *   Return a login if login/pass was successfull using an external login method
 *
 *   @return	string		Login or ''
 * 	 TODO Provide usertotest, passwordtotest and entitytotest by parameters
 */
function getLoginMethod()
{
	global $conf,$langs;

	$login = '';

	foreach($conf->login_method_modules as $dir)
	{
		// Check if directory exists
		if (!is_dir($dir)) continue;

		$handle=opendir($dir);
		if (is_resource($handle))
		{
			while (($file = readdir($handle))!==false)
			{
				if (is_readable($dir.'/'.$file) && preg_match('/^functions_([^_]+)\.php/',$file,$reg))
				{
					$authfile = $dir.'/'.$file;
					$mode = $reg[1];

					$result=include_once($authfile);
					if ($result)
					{
						// Call function to check user/password
						$usertotest=$_POST["username"];
						$passwordtotest=$_POST["password"];
						$entitytotest=$_POST["entity"];
						$function='check_user_password_'.$mode;
						$login=$function($usertotest,$passwordtotest,$entitytotest);
						if ($login)
						{
							$conf->authmode=$mode;	// This properties is defined only when logged
						}
					}
					else
					{
						dol_syslog("Authentification ko - failed to load file '".$authfile."'",LOG_ERR);
						sleep(1);
						$langs->load('main');
						$langs->load('other');
						$_SESSION["dol_loginmesg"]=$langs->trans("ErrorFailedToLoadLoginFileForMode",$mode);
					}
				}
			}
		}
		closedir($handle);
	}
	return $login;
}

/**
 *	Show Dolibarr default login page
 *
 *	@param		langs		Lang object (must be initialized by a new).
 *	@param		conf		Conf object
 *	@param		mysoc		Company object
 */
function dol_loginfunction($langs,$conf,$mysoc)
{
	global $dolibarr_main_demo,$db;
	global $smartphone;

	$langcode=(GETPOST('lang')?((is_object($langs)&&$langs->defaultlang)?$langs->defaultlang:'auto'):GETPOST('lang'));
	$langs->setDefaultLang($langcode);

	$langs->load("main");
	$langs->load("other");
	$langs->load("help");
	$langs->load("admin");

	$main_authentication=$conf->file->main_authentication;
	$session_name=session_name();

	$dol_url_root = DOL_URL_ROOT;

	$php_self = $_SERVER['PHP_SELF'];
	$php_self.= $_SERVER["QUERY_STRING"]?'?'.$_SERVER["QUERY_STRING"]:'';

	// Title
	$title='Dolibarr '.DOL_VERSION;
	if (! empty($conf->global->MAIN_APPLICATION_TITLE)) $title=$conf->global->MAIN_APPLICATION_TITLE;

	// Select templates
	if (preg_match('/^smartphone/',$conf->smart_menu) && isset($conf->browser->phone))
	{
		$template_dir = DOL_DOCUMENT_ROOT.'/theme/phones/smartphone/tpl/';
	}
	else
	{
		if (file_exists(DOL_DOCUMENT_ROOT."/theme/".$conf->theme."/tpl/login.tpl.php"))
		{
			$template_dir = DOL_DOCUMENT_ROOT."/theme/".$conf->theme."/tpl/";
		}
		else
		{
			$template_dir = DOL_DOCUMENT_ROOT."/core/tpl/";
		}
	}

	$conf->css = "/theme/".$conf->theme."/style.css.php?lang=".$langs->defaultlang;
	$conf_css = DOL_URL_ROOT.$conf->css;

	// Set cookie for timeout management
	$prefix=dol_getprefix();
	$sessiontimeout='DOLSESSTIMEOUT_'.$prefix;
	if (! empty($conf->global->MAIN_SESSION_TIMEOUT)) setcookie($sessiontimeout, $conf->global->MAIN_SESSION_TIMEOUT, 0, "/", '', 0);

	if (GETPOST("urlfrom")) $_SESSION["urlfrom"]=GETPOST("urlfrom");
	else unset($_SESSION["urlfrom"]);

	if (! GETPOST("username")) $focus_element='username';
	else $focus_element='password';

	$login_background=DOL_URL_ROOT.'/theme/login_background.png';
	if (file_exists(DOL_DOCUMENT_ROOT.'/theme/'.$conf->theme.'/img/login_background.png'))
	{
		$login_background=DOL_URL_ROOT.'/theme/'.$conf->theme.'/img/login_background.png';
	}

	$demologin='';
	$demopassword='';
	if (! empty($dolibarr_main_demo))
	{
		$tab=explode(',',$dolibarr_main_demo);
		$demologin=$tab[0];
		$demopassword=$tab[1];
	}

	// Entity cookie
	if (! empty($conf->global->MAIN_MODULE_MULTICOMPANY))
	{
		$lastuser = '';
		$lastentity = $_POST['entity'];

		if (! empty($conf->global->MAIN_MULTICOMPANY_COOKIE))
		{
			$prefix=dol_getprefix();
			$entityCookieName = 'DOLENTITYID_'.$prefix;
			if (isset($_COOKIE[$entityCookieName]))
			{
				include_once(DOL_DOCUMENT_ROOT . "/core/class/cookie.class.php");

				$cryptkey = (! empty($conf->file->cookie_cryptkey) ? $conf->file->cookie_cryptkey : '' );

				$entityCookie = new DolCookie($cryptkey);
				$cookieValue = $entityCookie->_getCookie($entityCookieName);
				list($lastuser, $lastentity) = explode('|', $cookieValue);
			}
		}
	}

	// Login
	$login = (!empty($lastuser)?$lastuser:(GETPOST("username")?GETPOST("username"):$demologin));
	$password = $demopassword;

	// Show logo (search in order: small company logo, large company logo, theme logo, common logo)
	$width=0;
	$rowspan=2;
	$urllogo=DOL_URL_ROOT.'/theme/login_logo.png';

	if (! empty($mysoc->logo_small) && is_readable($conf->mycompany->dir_output.'/logos/thumbs/'.$mysoc->logo_small))
	{
		$urllogo=DOL_URL_ROOT.'/viewimage.php?cache=1&amp;modulepart=companylogo&amp;file='.urlencode('thumbs/'.$mysoc->logo_small);
	}
	elseif (! empty($mysoc->logo) && is_readable($conf->mycompany->dir_output.'/logos/'.$mysoc->logo))
	{
		$urllogo=DOL_URL_ROOT.'/viewimage.php?cache=1&amp;modulepart=companylogo&amp;file='.urlencode($mysoc->logo);
		$width=128;
	}
	elseif (is_readable(DOL_DOCUMENT_ROOT.'/theme/'.$conf->theme.'/img/dolibarr_logo.png'))
	{
		$urllogo=DOL_URL_ROOT.'/theme/'.$conf->theme.'/img/dolibarr_logo.png';
	}
	elseif (is_readable(DOL_DOCUMENT_ROOT.'/theme/dolibarr_logo.png'))
	{
		$urllogo=DOL_URL_ROOT.'/theme/dolibarr_logo.png';
		
	}

	// Entity field
	$select_entity='';
	if (! empty($conf->global->MAIN_MODULE_MULTICOMPANY) && empty($conf->global->MULTICOMPANY_HIDE_LOGIN_COMBOBOX))
	{
		$rowspan++;

		$res=dol_include_once('/multicompany/class/actions_multicompany.class.php');
		if ($res)
		{
			$mc = new ActionsMulticompany($db);

			$select_entity=$mc->select_entities($lastentity, 'tabindex="3"');
		}
	}

	// Security graphical code
	$captcha=0;
	$captcha_refresh='';
	if (function_exists("imagecreatefrompng") && ! empty($conf->global->MAIN_SECURITY_ENABLECAPTCHA))
	{
		$captcha=1;
		$captcha_refresh=img_picto($langs->trans("Refresh"),'refresh');
	}

	// Extra link
	$forgetpasslink=0;
	$helpcenterlink=0;
	if (empty($conf->global->MAIN_SECURITY_DISABLEFORGETPASSLINK) || empty($conf->global->MAIN_HELPCENTER_DISABLELINK))
	{
		if (empty($conf->global->MAIN_SECURITY_DISABLEFORGETPASSLINK))
		{
			$forgetpasslink=1;
		}

		if (empty($conf->global->MAIN_HELPCENTER_DISABLELINK))
		{
			$helpcenterlink=1;
		}
	}

	// Home message
	if (! empty($conf->global->MAIN_HOME))
	{
		$i=0;
		while (preg_match('/__\(([a-zA-Z]+)\)__/i',$conf->global->MAIN_HOME,$reg) && $i < 100)
		{
			$conf->global->MAIN_HOME=preg_replace('/__\('.$reg[1].'\)__/i',$langs->trans($reg[1]),$conf->global->MAIN_HOME);
			$i++;
		}
	}
	$main_home=dol_htmlcleanlastbr($conf->global->MAIN_HOME);

	// Google AD
	$main_google_ad_client = ((! empty($conf->global->MAIN_GOOGLE_AD_CLIENT) && ! empty($conf->global->MAIN_GOOGLE_AD_SLOT))?1:0);

	$dol_loginmesg = $_SESSION["dol_loginmesg"];

	include($template_dir.'login.tpl.php');	// To use native PHP

	$_SESSION["dol_loginmesg"] = '';
}

/**
 *  Fonction pour initialiser un salt pour la fonction crypt
 *
 *  @param		$type		2=>renvoi un salt pour cryptage DES
 *							12=>renvoi un salt pour cryptage MD5
 *							non defini=>renvoi un salt pour cryptage par defaut
 *	@return		string		Chaine salt
 */
function makesalt($type=CRYPT_SALT_LENGTH)
{
	dol_syslog("security.lib.php::makesalt type=".$type);
	switch($type)
	{
		case 12:	// 8 + 4
			$saltlen=8; $saltprefix='$1$'; $saltsuffix='$'; break;
		case 8:		// 8 + 4 (Pour compatibilite, ne devrait pas etre utilise)
			$saltlen=8; $saltprefix='$1$'; $saltsuffix='$'; break;
		case 2:		// 2
		default: 	// by default, fall back on Standard DES (should work everywhere)
			$saltlen=2; $saltprefix=''; $saltsuffix=''; break;
	}
	$salt='';
	while(dol_strlen($salt) < $saltlen) $salt.=chr(mt_rand(64,126));

	$result=$saltprefix.$salt.$saltsuffix;
	dol_syslog("security.lib.php::makesalt return=".$result);
	return $result;
}

/**
 *  Encode or decode database password in config file
 *
 *  @param   	level   	Encode level: 0 no encoding, 1 encoding
 *	@return		int			<0 if KO, >0 if OK
 */
function encodedecode_dbpassconf($level=0)
{
	dol_syslog("security.lib::encodedecode_dbpassconf level=".$level, LOG_DEBUG);
	$config = '';
	$passwd='';
	$passwd_crypted='';

	if ($fp = fopen(DOL_DOCUMENT_ROOT.'/conf/conf.php','r'))
	{
		while(!feof($fp))
		{
			$buffer = fgets($fp,4096);

			$lineofpass=0;

			if (preg_match('/^[^#]*dolibarr_main_db_encrypted_pass[\s]*=[\s]*(.*)/i',$buffer,$reg))	// Old way to save crypted value
			{
				$val = trim($reg[1]);	// This also remove CR/LF
				$val=preg_replace('/^["\']/','',$val);
				$val=preg_replace('/["\'][\s;]*$/','',$val);
				if (! empty($val))
				{
					$passwd_crypted = $val;
					$val = dol_decode($val);
					$passwd = $val;
					$lineofpass=1;
				}
			}
			elseif (preg_match('/^[^#]*dolibarr_main_db_pass[\s]*=[\s]*(.*)/i',$buffer,$reg))
			{
				$val = trim($reg[1]);	// This also remove CR/LF
				$val=preg_replace('/^["\']/','',$val);
				$val=preg_replace('/["\'][\s;]*$/','',$val);
				if (preg_match('/crypted:/i',$buffer))
				{
					$val = preg_replace('/crypted:/i','',$val);
					$passwd_crypted = $val;
					$val = dol_decode($val);
					$passwd = $val;
				}
				else
				{
					$passwd = $val;
					$val = dol_encode($val);
					$passwd_crypted = $val;
				}
				$lineofpass=1;
			}

			// Output line
			if ($lineofpass)
			{
				// Add value at end of file
				if ($level == 0)
				{
					$config .= '$dolibarr_main_db_pass="'.$passwd.'";'."\n";
				}
				if ($level == 1)
				{
					$config .= '$dolibarr_main_db_pass="crypted:'.$passwd_crypted.'";'."\n";
				}

				//print 'passwd = '.$passwd.' - passwd_crypted = '.$passwd_crypted;
				//exit;
			}
			else
			{
				$config .= $buffer;
			}
		}
		fclose($fp);

		// Write new conf file
		$file=DOL_DOCUMENT_ROOT.'/conf/conf.php';
		if ($fp = @fopen($file,'w'))
		{
			fputs($fp, $config, dol_strlen($config));
			fclose($fp);
			// It's config file, so we set read permission for creator only.
			// Should set permission to web user and groups for users used by batch
			//@chmod($file, octdec('0600'));

			return 1;
		}
		else
		{
			dol_syslog("security.lib::encodedecode_dbpassconf Failed to open conf.php file for writing", LOG_WARNING);
			return -1;
		}
	}
	else
	{
		dol_syslog("security.lib::encodedecode_dbpassconf Failed to read conf.php", LOG_ERR);
		return -2;
	}
}

/**
 *	Encode a string
 *	@param   chain			chaine de caracteres a encoder
 *	@return  string_coded  	chaine de caracteres encodee
 */
function dol_encode($chain)
{
	for($i=0;$i<dol_strlen($chain);$i++)
	{
		$output_tab[$i] = chr(ord(substr($chain,$i,1))+17);
	}

	$string_coded = base64_encode(implode("",$output_tab));
	return $string_coded;
}

/**
 *	Decode a string
 *	@param   chain    chaine de caracteres a decoder
 *	@return  string_coded  chaine de caracteres decodee
 */
function dol_decode($chain)
{
	$chain = base64_decode($chain);

	for($i=0;$i<dol_strlen($chain);$i++)
	{
		$output_tab[$i] = chr(ord(substr($chain,$i,1))-17);
	}

	$string_decoded = implode("",$output_tab);
	return $string_decoded;
}


/**
 * Return a generated password using default module
 * @param		generic		Create generic password
 * @return		string		New value for password
 */
function getRandomPassword($generic=false)
{
	global $db,$conf,$langs,$user;

	$generated_password='';
	if ($generic) $generated_password=dol_hash(mt_rand());
	else if ($conf->global->USER_PASSWORD_GENERATED)
	{
		$nomclass="modGeneratePass".ucfirst($conf->global->USER_PASSWORD_GENERATED);
		$nomfichier=$nomclass.".class.php";
		//print DOL_DOCUMENT_ROOT."/includes/modules/security/generate/".$nomclass;
		require_once(DOL_DOCUMENT_ROOT."/includes/modules/security/generate/".$nomfichier);
		$genhandler=new $nomclass($db,$conf,$langs,$user);
		$generated_password=$genhandler->getNewGeneratedPassword();
		unset($genhandler);
	}

	return $generated_password;
}

/**
 * 	Returns a hash of a string
 * 	@param 	chain	String to hash
 * 	@param	type	Type of hash (0:md5, 1:sha1, 2:sha1+md5)
 * 	@return	hash	hash of string
 */
function dol_hash($chain,$type=0)
{
	if ($type == 1) return sha1($chain);
	else if ($type == 2) return sha1(md5($chain));
	else return md5($chain);
}

?><|MERGE_RESOLUTION|>--- conflicted
+++ resolved
@@ -20,11 +20,7 @@
 /**
  *  \file			htdocs/lib/security.lib.php
  *  \brief			Set of function used for dolibarr security
-<<<<<<< HEAD
- *  \version		$Id: security.lib.php,v 1.125 2011/07/31 23:25:15 eldy Exp $
-=======
  *  \version		$Id: security.lib.php,v 1.128 2011/08/17 15:56:24 eldy Exp $
->>>>>>> 19bde3ab
  */
 
 
