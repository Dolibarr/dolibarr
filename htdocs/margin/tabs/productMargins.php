--- conflicted
+++ resolved
@@ -194,10 +194,6 @@
 					$objp = $db->fetch_object($result);
 					$var=!$var;
 
-<<<<<<< HEAD
-					$marginRate = ($objp->buying_price != 0)?(100 * round($objp->marge / $objp->buying_price, 5)):'' ;
-					$markRate = ($objp->selling_price != 0)?(100 * round($objp->marge / $objp->selling_price, 5)):'' ;
-=======
 					if ($objp->marge < 0)
 					{
 						$marginRate = ($objp->buying_price != 0)?-1*(100 * round($objp->marge / $objp->buying_price, 5)):'' ;
@@ -209,7 +205,6 @@
 						$markRate = ($objp->selling_price != 0)?(100 * round($objp->marge / $objp->selling_price, 5)):'' ;
 					}
 
->>>>>>> 51dd5cf2
 					print "<tr ".$bc[$var].">";
 					print '<td>';
 					$invoicestatic->id=$objp->facid;
