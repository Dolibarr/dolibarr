<?php
/* Copyright (C) 2012-2013	Christophe Battarel	<christophe.battarel@altairis.fr>
 *
 * This program is free software; you can redistribute it and/or modify
 * it under the terms of the GNU General Public License as published by
 * the Free Software Foundation; either version 3 of the License, or
 * (at your option) any later version.
 *
 * This program is distributed in the hope that it will be useful,
 * but WITHOUT ANY WARRANTY; without even the implied warranty of
 * MERCHANTABILITY or FITNESS FOR A PARTICULAR PURPOSE.  See the
 * GNU General Public License for more details.
 *
 * You should have received a copy of the GNU General Public License
 * along with this program. If not, see <https://www.gnu.org/licenses/>.
 */

/**
 *	\file       htdocs/margin/tabs/productMargins.php
 *	\ingroup    product margins
 *	\brief      Page des marges des factures clients pour un produit
 */

require '../../main.inc.php';
require_once DOL_DOCUMENT_ROOT.'/core/lib/product.lib.php';
require_once DOL_DOCUMENT_ROOT.'/compta/facture/class/facture.class.php';
require_once DOL_DOCUMENT_ROOT.'/product/class/product.class.php';

$langs->loadLangs(array("companies", "bills", "products", "margins"));

$id = GETPOST('id', 'int');
$ref = GETPOST('ref', 'alpha');
$action = GETPOST('action', 'aZ09');
$confirm = GETPOST('confirm', 'alpha');

// Security check
$fieldvalue = (!empty($id) ? $id : (!empty($ref) ? $ref : ''));
$fieldtype = (!empty($ref) ? 'ref' : 'rowid');
if (!empty($user->socid)) {
	$socid = $user->socid;
}

$object = new Product($db);

$limit = GETPOST('limit', 'int') ? GETPOST('limit', 'int') : $conf->liste_limit;
$sortfield = GETPOST('sortfield', 'aZ09comma');
$sortorder = GETPOST('sortorder', 'aZ09comma');
$page = GETPOSTISSET('pageplusone') ? (GETPOST('pageplusone') - 1) : GETPOST("page", 'int');
if (empty($page) || $page == -1) {
	$page = 0;
}     // If $page is not defined, or '' or -1
$offset = $limit * $page;
$pageprev = $page - 1;
$pagenext = $page + 1;
if (!$sortorder) {
	$sortorder = "DESC";
}
if (!$sortfield) {
	$sortfield = "f.datef";
}

$result = restrictedArea($user, 'produit|service', $fieldvalue, 'product&product', '', '', $fieldtype);

if (empty($user->rights->margins->liretous)) {
	accessforbidden();
}


/*
 * View
 */

$invoicestatic = new Facture($db);

$form = new Form($db);

if ($id > 0 || !empty($ref)) {
	$result = $object->fetch($id, $ref);

	$title = $langs->trans('ProductServiceCard');
	$help_url = '';
	$shortlabel = dol_trunc($object->label, 16);
	if (GETPOST("type") == '0' || ($object->type == Product::TYPE_PRODUCT)) {
		$title = $langs->trans('Product')." ".$shortlabel." - ".$langs->trans('Card');
		$help_url = 'EN:Module_Products|FR:Module_Produits|ES:M&oacute;dulo_Productos';
	}
	if (GETPOST("type") == '1' || ($object->type == Product::TYPE_SERVICE)) {
		$title = $langs->trans('Service')." ".$shortlabel." - ".$langs->trans('Card');
		$help_url = 'EN:Module_Services_En|FR:Module_Services|ES:M&oacute;dulo_Servicios';
	}

	llxHeader('', $title, $help_url);

	// View mode
	if ($result > 0) {
		$head = product_prepare_head($object);
		$titre = $langs->trans("CardProduct".$object->type);
		$picto = ($object->type == Product::TYPE_SERVICE ? 'service' : 'product');
		print dol_get_fiche_head($head, 'margin', $titre, -1, $picto);

		$linkback = '<a href="'.DOL_URL_ROOT.'/product/list.php?restore_lastsearch_values=1">'.$langs->trans("BackToList").'</a>';

		dol_banner_tab($object, 'ref', $linkback, ($user->socid ? 0 : 1), 'ref');


		print '<div class="fichecenter">';

		print '<div class="underbanner clearboth"></div>';
		print '<table class="border tableforfield centpercent">';

		// Total Margin
		print '<tr><td class="titlefield">'.$langs->trans("TotalMargin").'</td><td>';
		print '<span id="totalMargin" class="amount"></span>'; // set by jquery (see below)
		print '</td></tr>';

		// Margin Rate
		if (!empty($conf->global->DISPLAY_MARGIN_RATES)) {
			print '<tr><td>'.$langs->trans("MarginRate").'</td><td>';
			print '<span id="marginRate"></span>'; // set by jquery (see below)
			print '</td></tr>';
		}

		// Mark Rate
		if (!empty($conf->global->DISPLAY_MARK_RATES)) {
			print '<tr><td>'.$langs->trans("MarkRate").'</td><td>';
			print '<span id="markRate"></span>'; // set by jquery (see below)
			print '</td></tr>';
		}

		print "</table>";

		print '</div>';
		print '<div style="clear:both"></div>';

		print dol_get_fiche_end();


		if ($user->rights->facture->lire) {
			$sql = "SELECT s.nom as name, s.rowid as socid, s.code_client,";
			$sql .= " f.rowid as facid, f.ref, f.total_ht,";
			$sql .= " f.datef, f.paye, f.fk_statut as statut, f.type,";
			if (empty($user->rights->societe->client->voir) && !$socid) {
				$sql .= " sc.fk_soc, sc.fk_user,";
			}
			$sql .= " sum(d.total_ht) as selling_price,"; // may be negative or positive
			$sql .= " ".$db->ifsql('f.type = 2', -1, 1)." * sum(d.qty) as qty,"; // not always positive in case of Credit note
			$sql .= " ".$db->ifsql('f.type = 2', -1, 1)." * sum(d.qty * d.buy_price_ht * (d.situation_percent / 100)) as buying_price,"; // not always positive in case of Credit note
			$sql .= " ".$db->ifsql('f.type = 2', -1, 1)." * sum(abs(d.total_ht) - (d.buy_price_ht * d.qty * (d.situation_percent / 100))) as marge"; // not always positive in case of Credit note
			$sql .= " FROM ".MAIN_DB_PREFIX."societe as s";
			$sql .= ", ".MAIN_DB_PREFIX."facture as f";
			$sql .= ", ".MAIN_DB_PREFIX."facturedet as d";
			if (empty($user->rights->societe->client->voir) && !$socid) {
				$sql .= ", ".MAIN_DB_PREFIX."societe_commerciaux as sc";
			}
			$sql .= " WHERE f.fk_soc = s.rowid";
			$sql .= " AND f.fk_statut > 0";
			$sql .= " AND f.entity IN (".getEntity('invoice').")";
			$sql .= " AND d.fk_facture = f.rowid";
			$sql .= " AND d.fk_product = ".((int) $object->id);
			if (empty($user->rights->societe->client->voir) && !$socid) {
				$sql .= " AND s.rowid = sc.fk_soc AND sc.fk_user = ".((int) $user->id);
			}
			if (!empty($socid)) {
				$sql .= " AND f.fk_soc = $socid";
			}
			$sql .= " AND d.buy_price_ht IS NOT NULL";
			// We should not use this here. Option ForceBuyingPriceIfNull should have effect only when inserting data. Once data is recorded, it must be used as it is for report.
			// We keep it with value ForceBuyingPriceIfNull = 2 for retroactive effect but results are unpredicable.
			if (isset($conf->global->ForceBuyingPriceIfNull) && $conf->global->ForceBuyingPriceIfNull == 2) {
				$sql .= " AND d.buy_price_ht <> 0";
			}
			$sql .= " GROUP BY s.nom, s.rowid, s.code_client, f.rowid, f.ref, f.total_ht, f.datef, f.paye, f.fk_statut, f.type";
<<<<<<< HEAD
			if (!$user->rights->societe->client->voir && !$socid) {
=======
			if (empty($user->rights->societe->client->voir) && !$socid) {
>>>>>>> 95dc2558
				$sql .= ", sc.fk_soc, sc.fk_user";
			}
			$sql .= $db->order($sortfield, $sortorder);
			// TODO: calculate total to display then restore pagination
			//$sql.= $db->plimit($conf->liste_limit +1, $offset);
			dol_syslog('margin:tabs:productMargins.php', LOG_DEBUG);
			$result = $db->query($sql);
			if ($result) {
				$num = $db->num_rows($result);

				print_barre_liste($langs->trans("MarginDetails"), $page, $_SERVER["PHP_SELF"], "&amp;id=$object->id", $sortfield, $sortorder, '', 0, 0, '');

				$i = 0;

				print '<div class="div-table-responsive">';
				print '<table class="noborder centpercent">';

				print '<tr class="liste_titre">';
				print_liste_field_titre("Invoice", $_SERVER["PHP_SELF"], "f.ref", "", "&amp;id=".$object->id, '', $sortfield, $sortorder);
				print_liste_field_titre("Company", $_SERVER["PHP_SELF"], "s.nom", "", "&amp;id=".$object->id, '', $sortfield, $sortorder);
				print_liste_field_titre("CustomerCode", $_SERVER["PHP_SELF"], "s.code_client", "", "&amp;id=".$object->id, '', $sortfield, $sortorder);
				print_liste_field_titre("DateInvoice", $_SERVER["PHP_SELF"], "f.datef", "", "&amp;id=".$object->id, '', $sortfield, $sortorder, 'left ');
				print_liste_field_titre("SellingPrice", $_SERVER["PHP_SELF"], "selling_price", "", "&amp;id=".$object->id, '', $sortfield, $sortorder, 'right ');
				print_liste_field_titre("BuyingPrice", $_SERVER["PHP_SELF"], "buying_price", "", "&amp;id=".$object->id, '', $sortfield, $sortorder, 'right ');
				print_liste_field_titre("Qty", $_SERVER["PHP_SELF"], "d.qty", "", "&amp;id=".$object->id, '', $sortfield, $sortorder, 'right ');
				print_liste_field_titre("Margin", $_SERVER["PHP_SELF"], "marge", "", "&amp;id=".$object->id, '', $sortfield, $sortorder, 'right ');
				if (!empty($conf->global->DISPLAY_MARGIN_RATES)) {
					print_liste_field_titre("MarginRate", $_SERVER["PHP_SELF"], "", "", "&amp;id=".$object->id, '', $sortfield, $sortorder, 'right ');
				}
				if (!empty($conf->global->DISPLAY_MARK_RATES)) {
					print_liste_field_titre("MarkRate", $_SERVER["PHP_SELF"], "", "", "&amp;id=".$object->id, '', $sortfield, $sortorder, 'right ');
				}
				print_liste_field_titre("Status", $_SERVER["PHP_SELF"], "f.paye,f.fk_statut", "", "&amp;id=".$object->id, '', $sortfield, $sortorder, 'right ');
				print "</tr>\n";

				$cumul_achat = 0;
				$cumul_vente = 0;
				$cumul_qty = 0;

				if ($num > 0) {
					while ($i < $num /*&& $i < $conf->liste_limit*/) {
						$objp = $db->fetch_object($result);

						$marginRate = ($objp->buying_price != 0) ? (100 * $objp->marge / $objp->buying_price) : '';
						$markRate = ($objp->selling_price != 0) ? (100 * $objp->marge / $objp->selling_price) : '';

						print '<tr class="oddeven">';
						print '<td>';
						$invoicestatic->id = $objp->facid;
						$invoicestatic->ref = $objp->ref;
						print $invoicestatic->getNomUrl(1);
						print "</td>\n";
						print '<td><a href="'.DOL_URL_ROOT.'/comm/card.php?socid='.$objp->socid.'">'.img_object($langs->trans("ShowCompany"), "company").' '.dol_trunc($objp->name, 44).'</a></td>';
						print "<td>".$objp->code_client."</td>\n";
						print '<td class="center">';
						print dol_print_date($db->jdate($objp->datef), 'day')."</td>";
						print '<td class="right amount">'.price(price2num($objp->selling_price, 'MT'))."</td>\n";
						print '<td class="right amount">'.price(price2num($objp->buying_price, 'MT'))."</td>\n";
						print '<td class="right">'.price(price2num($objp->qty, 'MT'))."</td>\n";
						print '<td class="right amount">'.price(price2num($objp->marge, 'MT'))."</td>\n";
						if (!empty($conf->global->DISPLAY_MARGIN_RATES)) {
							print "<td class=\"right\">".(($marginRate === '') ? 'n/a' : price(price2num($marginRate, 'MT'))."%")."</td>\n";
						}
						if (!empty($conf->global->DISPLAY_MARK_RATES)) {
							print "<td class=\"right\">".(($markRate === '') ? 'n/a' : price(price2num($markRate, 'MT'))."%")."</td>\n";
						}
						print '<td class="right">'.$invoicestatic->LibStatut($objp->paye, $objp->statut, 5).'</td>';
						print "</tr>\n";
						$i++;
						$cumul_achat += $objp->buying_price;
						$cumul_vente += $objp->selling_price;
						$cumul_qty += $objp->qty;
					}
				}

				// affichage totaux marges

				$totalMargin = $cumul_vente - $cumul_achat;
				if ($totalMargin < 0) {
					$marginRate = ($cumul_achat != 0) ?-1 * (100 * $totalMargin / $cumul_achat) : '';
					$markRate = ($cumul_vente != 0) ?-1 * (100 * $totalMargin / $cumul_vente) : '';
				} else {
					$marginRate = ($cumul_achat != 0) ? (100 * $totalMargin / $cumul_achat) : '';
					$markRate = ($cumul_vente != 0) ? (100 * $totalMargin / $cumul_vente) : '';
				}
				print '<tr class="liste_total">';
				print '<td colspan=4>'.$langs->trans('TotalMargin')."</td>";
				print '<td class="right amount">'.price(price2num($cumul_vente, 'MT'))."</td>\n";
				print '<td class="right amount">'.price(price2num($cumul_achat, 'MT'))."</td>\n";
				print '<td class="right">'.price(price2num($cumul_qty, 'MT'))."</td>\n";
				print '<td class="right amount">'.price(price2num($totalMargin, 'MT'))."</td>\n";
				if (!empty($conf->global->DISPLAY_MARGIN_RATES)) {
					print '<td class="right">'.(($marginRate === '') ? 'n/a' : price(price2num($marginRate, 'MT'))."%")."</td>\n";
				}
				if (!empty($conf->global->DISPLAY_MARK_RATES)) {
					print "<td class=\"right\">".(($markRate === '') ? 'n/a' : price(price2num($markRate, 'MT'))."%")."</td>\n";
				}
				print '<td class="right">&nbsp;</td>';
				print "</tr>\n";
				print "</table>";
				print '</div>';
			} else {
				dol_print_error($db);
			}
			$db->free($result);
		}
	}
} else {
	dol_print_error();
}

print '
    <script type="text/javascript">
    $(document).ready(function() {
        $("#totalMargin").html("'. price(price2num($totalMargin, 'MT')).'");
        $("#marginRate").html("'.(($marginRate === '') ? 'n/a' : price(price2num($marginRate, 'MT'))."%").'");
        $("#markRate").html("'.(($markRate === '') ? 'n/a' : price(price2num($markRate, 'MT'))."%").'");
    });
    </script>
';

// End of page
llxFooter();
$db->close();<|MERGE_RESOLUTION|>--- conflicted
+++ resolved
@@ -170,11 +170,7 @@
 				$sql .= " AND d.buy_price_ht <> 0";
 			}
 			$sql .= " GROUP BY s.nom, s.rowid, s.code_client, f.rowid, f.ref, f.total_ht, f.datef, f.paye, f.fk_statut, f.type";
-<<<<<<< HEAD
-			if (!$user->rights->societe->client->voir && !$socid) {
-=======
-			if (empty($user->rights->societe->client->voir) && !$socid) {
->>>>>>> 95dc2558
+			if (empty($user->rights->societe->client->voir) && !$socid) {
 				$sql .= ", sc.fk_soc, sc.fk_user";
 			}
 			$sql .= $db->order($sortfield, $sortorder);
