--- conflicted
+++ resolved
@@ -153,10 +153,6 @@
 		$sql.= " ORDER BY $sortfield $sortorder ";
 		// TODO: calculate total to display then restore pagination
 		//$sql.= $db->plimit($conf->liste_limit +1, $offset);
-<<<<<<< HEAD
-=======
-		
->>>>>>> 3aa049b6
 		dol_syslog('margin:tabs:productMargins.php sql='.$sql,LOG_DEBUG);
 		$result = $db->query($sql);
 		if ($result)
