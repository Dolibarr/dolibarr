<?php
/* Copyright (C) 2012-2013	Christophe Battarel	<christophe.battarel@altairis.fr>
 * Copyright (C) 2014		Ferran Marcet		<fmarcet@2byte.es>
 *
 * This program is free software; you can redistribute it and/or modify
 * it under the terms of the GNU General Public License as published by
 * the Free Software Foundation; either version 3 of the License, or
 * (at your option) any later version.
 *
 * This program is distributed in the hope that it will be useful,
 * but WITHOUT ANY WARRANTY; without even the implied warranty of
 * MERCHANTABILITY or FITNESS FOR A PARTICULAR PURPOSE.  See the
 * GNU General Public License for more details.
 *
 * You should have received a copy of the GNU General Public License
 * along with this program. If not, see <http://www.gnu.org/licenses/>.
 */

/**
 *	\file       htdocs/margin/agentMargins.php
 *	\ingroup    margin
 *	\brief      Page des marges par agent commercial
 */

require '../main.inc.php';
require_once DOL_DOCUMENT_ROOT.'/core/lib/company.lib.php';
require_once DOL_DOCUMENT_ROOT.'/compta/facture/class/facture.class.php';
require_once DOL_DOCUMENT_ROOT.'/product/class/product.class.php';
require_once DOL_DOCUMENT_ROOT.'/margin/lib/margins.lib.php';

$langs->load("companies");
$langs->load("bills");
$langs->load("products");
$langs->load("margins");

// Security check
$agentid = GETPOST('agentid','int');

$mesg = '';

$sortfield = GETPOST("sortfield",'alpha');
$sortorder = GETPOST("sortorder",'alpha');
if (! $sortorder) $sortorder="ASC";
if (! $sortfield)
{
	if ($agentid > 0)
		$sortfield="s.nom";
	else
	    $sortfield="u.lastname";
}
$page = GETPOST("page",'int');
if ($page == -1) { $page = 0; }
$offset = $conf->liste_limit * $page;
$pageprev = $page - 1;
$pagenext = $page + 1;

$startdate=$enddate='';

if (!empty($_POST['startdatemonth']))
  $startdate  = dol_mktime(12, 0, 0, $_POST['startdatemonth'],  $_POST['startdateday'],  $_POST['startdateyear']);
if (!empty($_POST['enddatemonth']))
  $enddate  = dol_mktime(12, 0, 0, $_POST['enddatemonth'],  $_POST['enddateday'],  $_POST['enddateyear']);

/*
 * View
 */

$userstatic = new User($db);
$companystatic = new Societe($db);
$invoicestatic=new Facture($db);

$form = new Form($db);

llxHeader('',$langs->trans("Margins").' - '.$langs->trans("Agents"));

$text=$langs->trans("Margins");
print_fiche_titre($text);

// Show tabs
$head=marges_prepare_head($user);
$titre=$langs->trans("Margins");
$picto='margin';
dol_fiche_head($head, 'agentMargins', $titre, 0, $picto);

print '<form method="post" name="sel" action="'.$_SERVER['PHP_SELF'].'">';
print '<table class="border" width="100%">';

print '<tr><td width="20%">'.$langs->trans('SalesRepresentative').'</td>';
print '<td colspan="4">';
print $form->select_dolusers($agentid,'agentid',1);
print '</td></tr>';

// Start date
print '<td>'.$langs->trans('StartDate').' ('.$langs->trans("DateValidation").')</td>';
print '<td width="20%">';
$form->select_date($startdate,'startdate','','',1,"sel",1,1);
print '</td>';
print '<td width="20%">'.$langs->trans('EndDate').' ('.$langs->trans("DateValidation").')</td>';
print '<td width="20%">';
$form->select_date($enddate,'enddate','','',1,"sel",1,1);
print '</td>';
print '<td style="text-align: center;">';
print '<input type="submit" class="button" value="'.dol_escape_htmltag($langs->trans('Launch')).'" />';
print '</td></tr>';
print "</table>";
print '</form>';

$sql = "SELECT";
if ($agentid > 0) $sql.= " s.rowid as socid, s.nom, s.code_client, s.client,";
$sql.= " u.rowid as agent, u.login, u.lastname, u.firstname,";
$sql.= " sum(d.total_ht) as selling_price,";
$sql.= " sum(".$db->ifsql('d.total_ht <=0','d.qty * d.buy_price_ht * -1','d.qty * d.buy_price_ht').") as buying_price,";
$sql.= " sum(".$db->ifsql('d.total_ht <=0','-1 * (abs(d.total_ht) - (d.buy_price_ht * d.qty))','d.total_ht - (d.buy_price_ht * d.qty)').") as marge" ;
$sql.= " FROM ".MAIN_DB_PREFIX."societe as s";
$sql.= ", ".MAIN_DB_PREFIX."facture as f";
$sql.= " LEFT JOIN ".MAIN_DB_PREFIX."element_contact e ON e.element_id = f.rowid and e.statut = 4 and e.fk_c_type_contact = ".(empty($conf->global->AGENT_CONTACT_TYPE)?-1:$conf->global->AGENT_CONTACT_TYPE);
$sql.= ", ".MAIN_DB_PREFIX."facturedet as d";
$sql.= ", ".MAIN_DB_PREFIX."societe_commerciaux as sc";
$sql.= ", ".MAIN_DB_PREFIX."user as u";
$sql.= " WHERE f.fk_soc = s.rowid";
$sql.= " AND sc.fk_soc = f.fk_soc";
if (! empty($conf->global->AGENT_CONTACT_TYPE))
	$sql.= " AND ((e.fk_socpeople IS NULL AND sc.fk_user = u.rowid) OR (e.fk_socpeople IS NOT NULL AND e.fk_socpeople = u.rowid))";
else
	$sql .= " AND sc.fk_user = u.rowid";
$sql.= " AND f.fk_statut > 0";
$sql.= " AND s.entity = ".$conf->entity;
$sql.= " AND d.fk_facture = f.rowid";
if ($agentid > 0) {
	if (! empty($conf->global->AGENT_CONTACT_TYPE))
  		$sql.= " AND ((e.fk_socpeople IS NULL AND sc.fk_user = ".$agentid.") OR (e.fk_socpeople IS NOT NULL AND e.fk_socpeople = ".$agentid."))";
	else
	    $sql .= " AND sc.fk_user = ".$agentid;
}
if (!empty($startdate))
  $sql.= " AND f.datef >= '".$db->idate($startdate)."'";
if (!empty($enddate))
  $sql.= " AND f.datef <= '".$db->idate($enddate)."'";
$sql .= " AND d.buy_price_ht IS NOT NULL";
if (isset($conf->global->ForceBuyingPriceIfNull) && $conf->global->ForceBuyingPriceIfNull == 1) $sql .= " AND d.buy_price_ht <> 0";
<<<<<<< HEAD
if($agentid) $sql.= " GROUP BY s.rowid, s.nom, s.code_client, s.client, u.rowid, u.login, u.lastname, u.firstname";
else $sql.= " GROUP BY u.rowid, u.login, u.lastname, u.firstname";
$sql.= " ORDER BY ".$sortfield." ".$sortorder;
=======
if ($agentid > 0) $sql.= " GROUP BY s.rowid, s.nom, s.code_client, s.client, u.rowid, u.login, u.lastname, u.firstname";
else $sql.= " GROUP BY u.rowid, u.login, u.lastname, u.firstname";
$sql.=$db->order($sortfield,$sortorder);
>>>>>>> ed49f884
// TODO: calculate total to display then restore pagination
//$sql.= $db->plimit($conf->liste_limit +1, $offset);

dol_syslog('margin::agentMargins.php sql='.$sql,LOG_DEBUG);
$result = $db->query($sql);
if ($result)
{
	$num = $db->num_rows($result);

	print '<br>';
	print_barre_liste($langs->trans("MarginDetails"),$page,$_SERVER["PHP_SELF"],"",$sortfield,$sortorder,'',0,0,'');

	$i = 0;
	print "<table class=\"noborder\" width=\"100%\">";

	print '<tr class="liste_titre">';
	if ($agentid > 0)
		print_liste_field_titre($langs->trans("Customer"),$_SERVER["PHP_SELF"],"s.nom","","&amp;agentid=".$agentid,'',$sortfield,$sortorder);
	else
		print_liste_field_titre($langs->trans("SalesRepresentative"),$_SERVER["PHP_SELF"],"u.lastname","","&amp;agentid=".$agentid,'',$sortfield,$sortorder);

	print_liste_field_titre($langs->trans("SellingPrice"),$_SERVER["PHP_SELF"],"selling_price","","&amp;agentid=".$agentid,'align="right"',$sortfield,$sortorder);
	print_liste_field_titre($langs->trans("BuyingPrice"),$_SERVER["PHP_SELF"],"buying_price","","&amp;agentid=".$agentid,'align="right"',$sortfield,$sortorder);
	print_liste_field_titre($langs->trans("Margin"),$_SERVER["PHP_SELF"],"marge","","&amp;agentid=".$agentid,'align="right"',$sortfield,$sortorder);
	if (! empty($conf->global->DISPLAY_MARGIN_RATES))
		print_liste_field_titre($langs->trans("MarginRate"),$_SERVER["PHP_SELF"],"","","&amp;agentid=".$agentid,'align="right"',$sortfield,$sortorder);
	if (! empty($conf->global->DISPLAY_MARK_RATES))
		print_liste_field_titre($langs->trans("MarkRate"),$_SERVER["PHP_SELF"],"","","&amp;agentid=".$agentid,'align="right"',$sortfield,$sortorder);
	print "</tr>\n";

	$rounding = min($conf->global->MAIN_MAX_DECIMALS_UNIT,$conf->global->MAIN_MAX_DECIMALS_TOT);

	if ($num > 0)
	{
		$var=true;

		while ($i < $num /*&& $i < $conf->liste_limit*/)
		{
			$objp = $db->fetch_object($result);

			$pa = $objp->buying_price;
			$pv = $objp->selling_price;
			$marge = $objp->marge;

			if ($marge < 0)
			{
				$marginRate = ($pa != 0)?-1*(100 * $marge / $pa):'' ;
				$markRate = ($pv != 0)?-1*(100 * $marge / $pv):'' ;
			}
			else
			{
				$marginRate = ($pa != 0)?(100 * $marge / $pa):'' ;
				$markRate = ($pv != 0)?(100 * $marge / $pv):'' ;
			}

			$var=!$var;

			print "<tr ".$bc[$var].">";
			if ($agentid > 0) {
				$companystatic->id=$objp->socid;
				$companystatic->nom=$objp->nom;
				$companystatic->client=$objp->client;
				print "<td>".$companystatic->getNomUrl(1,'customer')."</td>\n";
			}
			else {
				$userstatic->fetch($objp->agent);
				print "<td>".$userstatic->getFullName($langs,0,0,0)."</td>\n";
			}

			print "<td align=\"right\">".price($pv, null, null, null, null, $rounding)."</td>\n";
			print "<td align=\"right\">".price($pa, null, null, null, null, $rounding)."</td>\n";
			print "<td align=\"right\">".price($marge, null, null, null, null, $rounding)."</td>\n";
			if (! empty($conf->global->DISPLAY_MARGIN_RATES))
				print "<td align=\"right\">".(($marginRate === '')?'n/a':price($marginRate, null, null, null, null, $rounding)."%")."</td>\n";
			if (! empty($conf->global->DISPLAY_MARK_RATES))
				print "<td align=\"right\">".(($markRate === '')?'n/a':price($markRate, null, null, null, null, $rounding)."%")."</td>\n";
			print "</tr>\n";

			$i++;
		}
	}
	print "</table>";
}
else
{
	dol_print_error($db);
}
$db->free($result);


llxFooter();
$db->close();

?>

<script type="text/javascript">
$(document).ready(function() {

  $("#agentid").change(function() {
     $("div.fiche form").submit();
  });
});
</script><|MERGE_RESOLUTION|>--- conflicted
+++ resolved
@@ -138,15 +138,9 @@
   $sql.= " AND f.datef <= '".$db->idate($enddate)."'";
 $sql .= " AND d.buy_price_ht IS NOT NULL";
 if (isset($conf->global->ForceBuyingPriceIfNull) && $conf->global->ForceBuyingPriceIfNull == 1) $sql .= " AND d.buy_price_ht <> 0";
-<<<<<<< HEAD
-if($agentid) $sql.= " GROUP BY s.rowid, s.nom, s.code_client, s.client, u.rowid, u.login, u.lastname, u.firstname";
-else $sql.= " GROUP BY u.rowid, u.login, u.lastname, u.firstname";
-$sql.= " ORDER BY ".$sortfield." ".$sortorder;
-=======
 if ($agentid > 0) $sql.= " GROUP BY s.rowid, s.nom, s.code_client, s.client, u.rowid, u.login, u.lastname, u.firstname";
 else $sql.= " GROUP BY u.rowid, u.login, u.lastname, u.firstname";
 $sql.=$db->order($sortfield,$sortorder);
->>>>>>> ed49f884
 // TODO: calculate total to display then restore pagination
 //$sql.= $db->plimit($conf->liste_limit +1, $offset);
 
