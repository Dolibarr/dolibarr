<?php
/* Copyright (C) 2012-2013	Christophe Battarel	<christophe.battarel@altairis.fr>
 *
 * This program is free software; you can redistribute it and/or modify
 * it under the terms of the GNU General Public License as published by
 * the Free Software Foundation; either version 3 of the License, or
 * (at your option) any later version.
 *
 * This program is distributed in the hope that it will be useful,
 * but WITHOUT ANY WARRANTY; without even the implied warranty of
 * MERCHANTABILITY or FITNESS FOR A PARTICULAR PURPOSE.  See the
 * GNU General Public License for more details.
 *
 * You should have received a copy of the GNU General Public License
 * along with this program. If not, see <http://www.gnu.org/licenses/>.
 */

/**
 *	\file       htdocs/margin/agentMargins.php
 *	\ingroup    margin
 *	\brief      Page des marges par agent commercial
 */

require '../main.inc.php';
require_once DOL_DOCUMENT_ROOT.'/core/lib/company.lib.php';
require_once DOL_DOCUMENT_ROOT.'/compta/facture/class/facture.class.php';
require_once DOL_DOCUMENT_ROOT.'/product/class/product.class.php';
require_once DOL_DOCUMENT_ROOT.'/margin/lib/margins.lib.php';

$langs->load("companies");
$langs->load("bills");
$langs->load("products");
$langs->load("margins");

// Security check
$agentid = GETPOST('agentid','int');

$mesg = '';

$sortfield = GETPOST("sortfield",'alpha');
$sortorder = GETPOST("sortorder",'alpha');
if (! $sortorder) $sortorder="ASC";
if (! $sortfield)
{
	if ($agentid > 0)
		$sortfield="s.nom";
	else
	    $sortfield="u.lastname";
}
$page = GETPOST("page",'int');
if ($page == -1) { $page = 0; }
$offset = $conf->liste_limit * $page;
$pageprev = $page - 1;
$pagenext = $page + 1;

$startdate=$enddate='';

if (!empty($_POST['startdatemonth']))
  $startdate  = date('Y-m-d', dol_mktime(12, 0, 0, $_POST['startdatemonth'],  $_POST['startdateday'],  $_POST['startdateyear']));
if (!empty($_POST['enddatemonth']))
  $enddate  = date('Y-m-d', dol_mktime(12, 0, 0, $_POST['enddatemonth'],  $_POST['enddateday'],  $_POST['enddateyear']));

/*
 * View
 */

$userstatic = new User($db);
$companystatic = new Societe($db);
$invoicestatic=new Facture($db);

$form = new Form($db);

llxHeader('',$langs->trans("Margins").' - '.$langs->trans("Agents"));

$text=$langs->trans("Margins");
print_fiche_titre($text);

// Show tabs
$head=marges_prepare_head($user);
$titre=$langs->trans("Margins");
$picto='margin';
dol_fiche_head($head, 'agentMargins', $titre, 0, $picto);

print '<form method="post" name="sel" action="'.$_SERVER['PHP_SELF'].'">';
print '<table class="border" width="100%">';

print '<tr><td width="20%">'.$langs->trans('CommercialAgent').'</td>';
print '<td colspan="4">';
print $form->select_dolusers($agentid,'agentid',1);
print '</td></tr>';

// Start date
print '<td>'.$langs->trans('StartDate').'</td>';
print '<td width="20%">';
$form->select_date($startdate,'startdate','','',1,"sel",1,1);
print '</td>';
print '<td width="20%">'.$langs->trans('EndDate').'</td>';
print '<td width="20%">';
$form->select_date($enddate,'enddate','','',1,"sel",1,1);
print '</td>';
print '<td style="text-align: center;">';
print '<input type="submit" class="button" value="'.$langs->trans('Launch').'" />';
print '</td></tr>';

// Total Margin
print '<tr style="font-weight: bold"><td>'.$langs->trans("TotalMargin").'</td><td colspan="4">';
print '<span id="totalMargin"></span>'; // set by jquery (see below)
print '</td></tr>';

// Margin Rate
if (! empty($conf->global->DISPLAY_MARGIN_RATES)) {
	print '<tr style="font-weight: bold"><td>'.$langs->trans("MarginRate").'</td><td colspan="4">';
	print '<span id="marginRate"></span>'; // set by jquery (see below)
	print '</td></tr>';
}

// Mark Rate
if (! empty($conf->global->DISPLAY_MARK_RATES)) {
	print '<tr style="font-weight: bold"><td>'.$langs->trans("MarkRate").'</td><td colspan="4">';
	print '<span id="markRate"></span>'; // set by jquery (see below)
	print '</td></tr>';
}

print "</table>";
print '</form>';

$sql = "SELECT s.nom, s.rowid as socid, s.code_client, s.client, u.rowid as agent,";
$sql.= " u.login, u.lastname, u.firstname,";
$sql.= " sum(d.total_ht) as selling_price,";
$sql.= $db->ifsql('f.type =2','sum(d.buy_price_ht * d.qty *-1)','sum(d.buy_price_ht * d.qty)')." as buying_price, ";
$sql.= $db->ifsql('f.type =2','sum(d.total_ht + (d.buy_price_ht * d.qty))','sum(d.total_ht - (d.buy_price_ht * d.qty))')." as marge" ;
$sql.= " FROM ".MAIN_DB_PREFIX."societe as s";
$sql.= ", ".MAIN_DB_PREFIX."facture as f";
$sql .= " LEFT JOIN ".MAIN_DB_PREFIX."element_contact e ON e.element_id = f.rowid and e.statut = 4 and e.fk_c_type_contact = ".(empty($conf->global->AGENT_CONTACT_TYPE)?-1:$conf->global->AGENT_CONTACT_TYPE);
$sql.= ", ".MAIN_DB_PREFIX."facturedet as d";
$sql.= ", ".MAIN_DB_PREFIX."societe_commerciaux as sc";
$sql.= ", ".MAIN_DB_PREFIX."user as u";
$sql.= " WHERE f.fk_soc = s.rowid";
$sql.= " AND sc.fk_soc = f.fk_soc";
if (! empty($conf->global->AGENT_CONTACT_TYPE))
	$sql.= " AND ((e.fk_socpeople IS NULL AND sc.fk_user = u.rowid) OR (e.fk_socpeople IS NOT NULL AND e.fk_socpeople = u.rowid))";
else
	$sql .= " AND sc.fk_user = u.rowid";
$sql.= " AND f.fk_statut > 0";
$sql.= " AND s.entity = ".$conf->entity;
$sql.= " AND d.fk_facture = f.rowid";
if ($agentid > 0) {
	if (! empty($conf->global->AGENT_CONTACT_TYPE))
  		$sql.= " AND ((e.fk_socpeople IS NULL AND sc.fk_user = ".$agentid.") OR (e.fk_socpeople IS NOT NULL AND e.fk_socpeople = ".$agentid."))";
	else
	    $sql .= " AND sc.fk_user = ".$agentid;
}
if (!empty($startdate))
  $sql.= " AND f.datef >= '".$startdate."'";
if (!empty($enddate))
  $sql.= " AND f.datef <= '".$enddate."'";
$sql .= " AND d.buy_price_ht IS NOT NULL";
if (isset($conf->global->ForceBuyingPriceIfNull) && $conf->global->ForceBuyingPriceIfNull == 1)
	$sql .= " AND d.buy_price_ht <> 0";
if ($agentid > 0)
  $sql.= " GROUP BY s.rowid";
else
<<<<<<< HEAD
  $sql.= " GROUP BY u.rowid, s.nom, s.rowid, s.code_client, s.client, u.login, u.lastname, u.firstname, f.type ";
=======
  $sql.= " GROUP BY u.rowid, s.nom, s.rowid, s.code_client, s.client, u.login, u.name, u.firstname, f.type ";
>>>>>>> 3aa049b6
$sql.= " ORDER BY $sortfield $sortorder ";
// TODO: calculate total to display then restore pagination
//$sql.= $db->plimit($conf->liste_limit +1, $offset);

dol_syslog('margin::agentMargins.php sql='.$sql,LOG_DEBUG);
$result = $db->query($sql);
if ($result)
{
	$num = $db->num_rows($result);

	print '<br>';
	print_barre_liste($langs->trans("MarginDetails"),$page,$_SERVER["PHP_SELF"],"",$sortfield,$sortorder,'',0,0,'');

	$i = 0;
	print "<table class=\"noborder\" width=\"100%\">";

	print '<tr class="liste_titre">';
	if ($agentid > 0)
		print_liste_field_titre($langs->trans("Customer"),$_SERVER["PHP_SELF"],"s.nom","","&amp;agentid=".$agentid,'align="center"',$sortfield,$sortorder);
	else
		print_liste_field_titre($langs->trans("CommercialAgent"),$_SERVER["PHP_SELF"],"u.lastname","","&amp;agentid=".$agentid,'align="center"',$sortfield,$sortorder);

	print_liste_field_titre($langs->trans("SellingPrice"),$_SERVER["PHP_SELF"],"selling_price","","&amp;agentid=".$agentid,'align="right"',$sortfield,$sortorder);
	print_liste_field_titre($langs->trans("BuyingPrice"),$_SERVER["PHP_SELF"],"buying_price","","&amp;agentid=".$agentid,'align="right"',$sortfield,$sortorder);
	print_liste_field_titre($langs->trans("Margin"),$_SERVER["PHP_SELF"],"marge","","&amp;agentid=".$agentid,'align="right"',$sortfield,$sortorder);
	if (! empty($conf->global->DISPLAY_MARGIN_RATES))
		print_liste_field_titre($langs->trans("MarginRate"),$_SERVER["PHP_SELF"],"","","&amp;agentid=".$agentid,'align="right"',$sortfield,$sortorder);
	if (! empty($conf->global->DISPLAY_MARK_RATES))
		print_liste_field_titre($langs->trans("MarkRate"),$_SERVER["PHP_SELF"],"","","&amp;agentid=".$agentid,'align="right"',$sortfield,$sortorder);
	print "</tr>\n";

	$cumul_achat = 0;
	$cumul_vente = 0;
	$cumul_qty = 0;
	$rounding = min($conf->global->MAIN_MAX_DECIMALS_UNIT,$conf->global->MAIN_MAX_DECIMALS_TOT);

	if ($num > 0)
	{
		$var=true;
		while ($i < $num /*&& $i < $conf->liste_limit*/)
		{
			$objp = $db->fetch_object($result);

			$marginRate = ($objp->buying_price != 0)?(100 * round($objp->marge / $objp->buying_price, 5)):'';
			$markRate = ($objp->selling_price != 0)?(100 * round($objp->marge / $objp->selling_price, 5)):'';

			$var=!$var;

			print "<tr $bc[$var]>";
			if ($agentid > 0) {
				$companystatic->id=$objp->socid;
				$companystatic->nom=$objp->nom;
				$companystatic->client=$objp->client;
				print "<td>".$companystatic->getNomUrl(1,'customer')."</td>\n";
			}
			else {
				$userstatic->fetch($objp->agent);
				print "<td>".$userstatic->getFullName($langs,0,0,0)."</td>\n";
			}
			print "<td align=\"right\">".price($objp->selling_price)."</td>\n";
			print "<td align=\"right\">".price($objp->buying_price)."</td>\n";
			print "<td align=\"right\">".price($objp->marge)."</td>\n";
			if (! empty($conf->global->DISPLAY_MARGIN_RATES))
				print "<td align=\"right\">".(($marginRate === '')?'n/a':price($marginRate)."%")."</td>\n";
			if (! empty($conf->global->DISPLAY_MARK_RATES))
				print "<td align=\"right\">".(($markRate === '')?'n/a':price($markRate)."%")."</td>\n";
			print "</tr>\n";

			$i++;

			$cumul_achat += round($objp->buying_price, $rounding);
			$cumul_vente += round($objp->selling_price, $rounding);
		}
	}

	// affichage totaux marges
	$var=!$var;
	$totalMargin = $cumul_vente - $cumul_achat;
	$marginRate = ($cumul_achat != 0)?(100 * round($totalMargin / $cumul_achat, 5)):'';
	$markRate = ($cumul_vente != 0)?(100 * round($totalMargin / $cumul_vente, 5)):'';
	print '<tr '.$bc[$var].' style="border-top: 1px solid #ccc; font-weight: bold">';
	print '<td>';
	print $langs->trans('Total');
	print "</td>";
	print "<td align=\"right\">".price($cumul_vente)."</td>\n";
	print "<td align=\"right\">".price($cumul_achat)."</td>\n";
	print "<td align=\"right\">".price($totalMargin)."</td>\n";
	if (! empty($conf->global->DISPLAY_MARGIN_RATES))
		print "<td align=\"right\">".(($marginRate === '')?'n/a':price($marginRate)."%")."</td>\n";
	if (! empty($conf->global->DISPLAY_MARK_RATES))
		print "<td align=\"right\">".(($markRate === '')?'n/a':price($markRate)."%")."</td>\n";
	print "</tr>\n";

	print "</table>";
}
else
{
	dol_print_error($db);
}
$db->free($result);


llxFooter();
$db->close();
?>
<script type="text/javascript">
$(document).ready(function() {

  $("#agentid").change(function() {
     $("div.fiche form").submit();
  });

	$("#totalMargin").html("<?php echo price($totalMargin); ?>");
	$("#marginRate").html("<?php echo (($marginRate === '')?'n/a':price($marginRate)."%"); ?>");
	$("#markRate").html("<?php echo (($markRate === '')?'n/a':price($markRate)."%"); ?>");

});
</script><|MERGE_RESOLUTION|>--- conflicted
+++ resolved
@@ -160,11 +160,7 @@
 if ($agentid > 0)
   $sql.= " GROUP BY s.rowid";
 else
-<<<<<<< HEAD
   $sql.= " GROUP BY u.rowid, s.nom, s.rowid, s.code_client, s.client, u.login, u.lastname, u.firstname, f.type ";
-=======
-  $sql.= " GROUP BY u.rowid, s.nom, s.rowid, s.code_client, s.client, u.login, u.name, u.firstname, f.type ";
->>>>>>> 3aa049b6
 $sql.= " ORDER BY $sortfield $sortorder ";
 // TODO: calculate total to display then restore pagination
 //$sql.= $db->plimit($conf->liste_limit +1, $offset);
