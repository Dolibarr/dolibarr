<?php
/* Copyright (C) 2012-2013	Christophe Battarel	<christophe.battarel@altairis.fr>
 * Copyright (C) 2014		Ferran Marcet		<fmarcet@2byte.es>
 * Copyright (C) 2015       Marcos García       <marcosgdf@gmail.com>
 *
 * This program is free software; you can redistribute it and/or modify
 * it under the terms of the GNU General Public License as published by
 * the Free Software Foundation; either version 3 of the License, or
 * (at your option) any later version.
 *
 * This program is distributed in the hope that it will be useful,
 * but WITHOUT ANY WARRANTY; without even the implied warranty of
 * MERCHANTABILITY or FITNESS FOR A PARTICULAR PURPOSE.  See the
 * GNU General Public License for more details.
 *
 * You should have received a copy of the GNU General Public License
 * along with this program. If not, see <http://www.gnu.org/licenses/>.
 */

/**
 *	\file       htdocs/margin/agentMargins.php
 *	\ingroup    margin
 *	\brief      Page des marges par agent commercial
 */

require '../main.inc.php';
require_once DOL_DOCUMENT_ROOT.'/core/lib/company.lib.php';
require_once DOL_DOCUMENT_ROOT.'/compta/facture/class/facture.class.php';
require_once DOL_DOCUMENT_ROOT.'/product/class/product.class.php';
require_once DOL_DOCUMENT_ROOT.'/margin/lib/margins.lib.php';

// Load translation files required by the page
$langs->loadLangs(array('companies', 'bills', 'products', 'margins'));

$mesg = '';

// Load variable for pagination
$limit = GETPOST('limit', 'int')?GETPOST('limit', 'int'):$conf->liste_limit;
$sortfield = GETPOST('sortfield', 'alpha');
$sortorder = GETPOST('sortorder', 'alpha');
$page = GETPOST('page', 'int');
if (empty($page) || $page == -1) { $page = 0; }     // If $page is not defined, or '' or -1
$offset = $limit * $page;
$pageprev = $page - 1;
$pagenext = $page + 1;
if (! $sortorder) $sortorder="ASC";
if (! $sortfield)
{
	if ($agentid > 0)
		$sortfield="s.nom";
	else
	    $sortfield="u.lastname";
}

$startdate=$enddate='';

$startdateday   = GETPOST('startdateday', 'int');
$startdatemonth = GETPOST('startdatemonth', 'int');
$startdateyear  = GETPOST('startdateyear', 'int');
$enddateday     = GETPOST('enddateday', 'int');
$enddatemonth   = GETPOST('enddatemonth', 'int');
$enddateyear    = GETPOST('enddateyear', 'int');

if (!empty($startdatemonth))
    $startdate  = dol_mktime(0, 0, 0, $startdatemonth, $startdateday, $startdateyear);
if (!empty($enddatemonth))
    $enddate  = dol_mktime(23, 59, 59, $enddatemonth, $enddateday, $enddateyear);

// Security check
if ($user->rights->margins->read->all) {
  $agentid = GETPOST('agentid', 'int');
} else {
  $agentid = $user->id;
}
$result=restrictedArea($user, 'margins');


/*
 * Actions
 */

// None



/*
 * View
 */

$userstatic = new User($db);
$companystatic = new Societe($db);
$invoicestatic=new Facture($db);

$form = new Form($db);

llxHeader('', $langs->trans("Margins").' - '.$langs->trans("Agents"));

$text=$langs->trans("Margins");
//print load_fiche_titre($text);

// Show tabs
$head=marges_prepare_head($user);
$titre=$langs->trans("Margins");
$picto='margin';

print '<form method="post" name="sel" action="'.$_SERVER['PHP_SELF'].'">';

dol_fiche_head($head, 'agentMargins', $titre, 0, $picto);

print '<table class="border" width="100%">';

print '<tr><td class="titlefield">'.$langs->trans('SalesRepresentative').'</td>';
print '<td class="maxwidthonsmartphone" colspan="4">';
print $form->select_dolusers($agentid, 'agentid', 1, '', $user->rights->margins->read->all ? 0 : 1, '', '', 0, 0, 0, '', 0, '', 'maxwidth300');
print '</td></tr>';

// Start date
print '<td>'.$langs->trans('DateStart').' ('.$langs->trans("DateValidation").')</td>';
print '<td>';
print $form->selectDate($startdate, 'startdate', '', '', 1, "sel", 1, 1);
print '</td>';
print '<td>'.$langs->trans('DateEnd').' ('.$langs->trans("DateValidation").')</td>';
print '<td>';
print $form->selectDate($enddate, 'enddate', '', '', 1, "sel", 1, 1);
print '</td>';
print '<td style="text-align: center;">';
print '<input type="submit" class="button" value="'.dol_escape_htmltag($langs->trans('Refresh')).'" />';
print '</td></tr>';
print "</table>";

dol_fiche_end();

print '</form>';

$sql = "SELECT";
$sql.= " s.rowid as socid, s.nom as name, s.code_client, s.client,";
$sql.= " u.rowid as agent, u.login, u.lastname, u.firstname,";
$sql.= " sum(d.total_ht) as selling_price,";
// Note: qty and buy_price_ht is always positive (if not your database may be corrupted, you can update this)
$sql.= " sum(".$db->ifsql('d.total_ht < 0', 'd.qty * d.buy_price_ht * -1', 'd.qty * d.buy_price_ht').") as buying_price,";
$sql.= " sum(".$db->ifsql('d.total_ht < 0', '-1 * (abs(d.total_ht) - (d.buy_price_ht * d.qty))', 'd.total_ht - (d.buy_price_ht * d.qty)').") as marge" ;
$sql.= " FROM ".MAIN_DB_PREFIX."societe as s";
$sql.= ", ".MAIN_DB_PREFIX."facture as f";
$sql.= " LEFT JOIN ".MAIN_DB_PREFIX."element_contact e ON e.element_id = f.rowid and e.statut = 4 and e.fk_c_type_contact = ".(empty($conf->global->AGENT_CONTACT_TYPE)?-1:$conf->global->AGENT_CONTACT_TYPE);
$sql.= ", ".MAIN_DB_PREFIX."facturedet as d";
$sql.= ", ".MAIN_DB_PREFIX."societe_commerciaux as sc";
$sql.= ", ".MAIN_DB_PREFIX."user as u";
$sql.= " WHERE f.fk_soc = s.rowid";
$sql.= ' AND f.entity IN ('.getEntity('invoice').')';
$sql.= " AND sc.fk_soc = f.fk_soc";
$sql.= " AND (d.product_type = 0 OR d.product_type = 1)";
if (! empty($conf->global->AGENT_CONTACT_TYPE))
	$sql.= " AND ((e.fk_socpeople IS NULL AND sc.fk_user = u.rowid) OR (e.fk_socpeople IS NOT NULL AND e.fk_socpeople = u.rowid))";
else
	$sql .= " AND sc.fk_user = u.rowid";
$sql.= " AND f.fk_statut > 0";
$sql.= ' AND s.entity IN ('.getEntity('societe').')';
$sql.= " AND d.fk_facture = f.rowid";
if ($agentid > 0) {
	if (! empty($conf->global->AGENT_CONTACT_TYPE))
  		$sql.= " AND ((e.fk_socpeople IS NULL AND sc.fk_user = ".$agentid.") OR (e.fk_socpeople IS NOT NULL AND e.fk_socpeople = ".$agentid."))";
	else
	    $sql .= " AND sc.fk_user = ".$agentid;
}
if (!empty($startdate))
  $sql.= " AND f.datef >= '".$db->idate($startdate)."'";
if (!empty($enddate))
  $sql.= " AND f.datef <= '".$db->idate($enddate)."'";
$sql .= " AND d.buy_price_ht IS NOT NULL";
if (isset($conf->global->ForceBuyingPriceIfNull) && $conf->global->ForceBuyingPriceIfNull == 1) $sql .= " AND d.buy_price_ht <> 0";
//if ($agentid > 0) $sql.= " GROUP BY s.rowid, s.nom, s.code_client, s.client, u.rowid, u.login, u.lastname, u.firstname";
//else $sql.= " GROUP BY u.rowid, u.login, u.lastname, u.firstname";
$sql.= " GROUP BY s.rowid, s.nom, s.code_client, s.client, u.rowid, u.login, u.lastname, u.firstname";
$sql.=$db->order($sortfield, $sortorder);
// TODO: calculate total to display then restore pagination
//$sql.= $db->plimit($conf->liste_limit +1, $offset);


print '<br>';
print img_info('').' '.$langs->trans("MarginPerSaleRepresentativeWarning").'<br>';

$param='';
if (!empty($agentid))           $param .= "&amp;agentid=".urlencode($agentid);
if (!empty($startdateday))      $param .= "&amp;startdateday=".urlencode($startdateday);
if (!empty($startdatemonth))    $param .= "&amp;startdatemonth=".urlencode($startdatemonth);
if (!empty($startdateyear))     $param .= "&amp;startdateyear=".urlencode($startdateyear);
if (!empty($enddateday))        $param .= "&amp;enddateday=".urlencode($enddateday);
if (!empty($enddatemonth))      $param .= "&amp;enddatemonth=".urlencode($enddatemonth);
if (!empty($enddateyear))       $param .= "&amp;enddateyear=".urlencode($enddateyear);


dol_syslog('margin::agentMargins.php', LOG_DEBUG);
$result = $db->query($sql);
if ($result)
{
	$num = $db->num_rows($result);

	print '<br>';
	print_barre_liste($langs->trans("MarginDetails"), $page, $_SERVER["PHP_SELF"], "", $sortfield, $sortorder, '', $num, $num, '', 0, '', '', 0, 1);

	if ($conf->global->MARGIN_TYPE == "1")
	    $labelcostprice='BuyingPrice';
	else   // value is 'costprice' or 'pmp'
	    $labelcostprice='CostPrice';

	$i = 0;
	print "<table class=\"noborder\" width=\"100%\">";

	print '<tr class="liste_titre">';
<<<<<<< HEAD
	if ($agentid > 0)
		print_liste_field_titre("Customer", $_SERVER["PHP_SELF"], "s.nom", "", $param, '', $sortfield, $sortorder);
	else
		print_liste_field_titre("SalesRepresentative", $_SERVER["PHP_SELF"], "u.lastname", "", $param, '', $sortfield, $sortorder);

	print_liste_field_titre("SellingPrice", $_SERVER["PHP_SELF"], "selling_price", "", $param, 'align="right"', $sortfield, $sortorder);
	print_liste_field_titre($labelcostprice, $_SERVER["PHP_SELF"], "buying_price", "", $param, ' align="right"', $sortfield, $sortorder);
	print_liste_field_titre("Margin", $_SERVER["PHP_SELF"], "marge", "", $param, 'align="right"', $sortfield, $sortorder);
	if (! empty($conf->global->DISPLAY_MARGIN_RATES))
		print_liste_field_titre("MarginRate", $_SERVER["PHP_SELF"], "", "", $param, 'align="right"', $sortfield, $sortorder);
	if (! empty($conf->global->DISPLAY_MARK_RATES))
		print_liste_field_titre("MarkRate", $_SERVER["PHP_SELF"], "", "", $param, 'align="right"', $sortfield, $sortorder);
=======
    if ($agentid > 0)
        print_liste_field_titre("Customer", $_SERVER["PHP_SELF"], "s.nom", "", $param, '', $sortfield, $sortorder);
    else
        print_liste_field_titre("SalesRepresentative", $_SERVER["PHP_SELF"], "u.lastname", "", $param, '', $sortfield, $sortorder);

    print_liste_field_titre("SellingPrice", $_SERVER["PHP_SELF"], "selling_price", "", $param, 'align="right"', $sortfield, $sortorder);
    print_liste_field_titre($labelcostprice, $_SERVER["PHP_SELF"], "buying_price", "", $param, 'align="right"', $sortfield, $sortorder);
    print_liste_field_titre("Margin", $_SERVER["PHP_SELF"], "marge", "", $param, 'align="right"', $sortfield, $sortorder);
    if (! empty($conf->global->DISPLAY_MARGIN_RATES))
        print_liste_field_titre("MarginRate", $_SERVER["PHP_SELF"], "", "", $param, 'align="right"', $sortfield, $sortorder);
    if (! empty($conf->global->DISPLAY_MARK_RATES))
        print_liste_field_titre("MarkRate", $_SERVER["PHP_SELF"], "", "", $param, 'align="right"', $sortfield, $sortorder);
>>>>>>> 04e3f234
	print "</tr>\n";

	$rounding = min($conf->global->MAIN_MAX_DECIMALS_UNIT, $conf->global->MAIN_MAX_DECIMALS_TOT);

    if ($num > 0)
    {
        $group_list = array();
        while ($objp = $db->fetch_object($result)) {
            if ($agentid > 0) {
                $group_id = $objp->socid;
            } else {
                $group_id = $objp->agent;
            }

            if (!isset($group_list[$group_id])) {
                if ($agentid > 0) {
                    $group_name = $objp->name;
                    $companystatic->id = $objp->socid;
                    $companystatic->name = $objp->name;
                    $companystatic->client = $objp->client;
                    $group_htmlname = $companystatic->getNomUrl(1, 'customer');
                } else {
                    $group_name = $objp->lastname;
                    $userstatic->fetch($objp->agent);
                    $group_htmlname = $userstatic->getFullName($langs, 0, 0, 0);
                }
                $group_list[$group_id] = array('name' => $group_name, 'htmlname' => $group_htmlname, 'selling_price' => 0, 'buying_price' => 0, 'marge' => 0);
            }

            $seller_nb = 1;
            if ($objp->socid > 0) {
                // sql nb sellers
                $sql_seller  = "SELECT COUNT(sc.rowid) as nb";
                $sql_seller .= " FROM " . MAIN_DB_PREFIX . "societe_commerciaux as sc";
                $sql_seller .= " WHERE sc.fk_soc = " . $objp->socid;
                $sql_seller .= " LIMIT 1";

                $resql_seller = $db->query($sql_seller);
                if (!$resql_seller) {
                    dol_print_error($db);
                } else {
                    if ($obj_seller = $db->fetch_object($resql_seller)) {
                        if ($obj_seller->nb > 0) {
                            $seller_nb = $obj_seller->nb;
                        }
                    }
                }
            }

            $group_list[$group_id]['selling_price'] += $objp->selling_price / $seller_nb;
            $group_list[$group_id]['buying_price'] += $objp->buying_price / $seller_nb;
            $group_list[$group_id]['marge'] += $objp->marge / $seller_nb;
        }

        // sort group array by sortfield
        if ($sortfield == 'u.lastname' || $sortfield == 's.nom') {
            $sortfield = 'name';
        }
        $group_list = dol_sort_array($group_list, $sortfield, $sortorder);

        foreach ($group_list as $group_id => $group_array) {
            $pa = $group_array['buying_price'];
            $pv = $group_array['selling_price'];
            $marge = $group_array['marge'];

            $marginRate = ($pa != 0)?(100 * $marge / $pa):'';
            $markRate = ($pv != 0)?(100 * $marge / $pv):'';

            print '<tr class="oddeven">';
            print "<td>".$group_array['htmlname']."</td>\n";
            print "<td align=\"right\">".price($pv, null, null, null, null, $rounding)."</td>\n";
            print "<td align=\"right\">".price($pa, null, null, null, null, $rounding)."</td>\n";
            print "<td align=\"right\">".price($marge, null, null, null, null, $rounding)."</td>\n";
            if (! empty($conf->global->DISPLAY_MARGIN_RATES))
                print "<td align=\"right\">".(($marginRate === '')?'n/a':price($marginRate, null, null, null, null, $rounding)."%")."</td>\n";
            if (! empty($conf->global->DISPLAY_MARK_RATES))
                print "<td align=\"right\">".(($markRate === '')?'n/a':price($markRate, null, null, null, null, $rounding)."%")."</td>\n";
            print "</tr>\n";
        }
    }
    print "</table>";
}
else
{
	dol_print_error($db);
}
$db->free($result);

print "\n".'<script type="text/javascript">
$(document).ready(function() {
  $("#agentid").change(function() {
     $("div.fiche form").submit();
  });
});
</script>'."\n";

// End of page
llxFooter();
$db->close();<|MERGE_RESOLUTION|>--- conflicted
+++ resolved
@@ -207,7 +207,6 @@
 	print "<table class=\"noborder\" width=\"100%\">";
 
 	print '<tr class="liste_titre">';
-<<<<<<< HEAD
 	if ($agentid > 0)
 		print_liste_field_titre("Customer", $_SERVER["PHP_SELF"], "s.nom", "", $param, '', $sortfield, $sortorder);
 	else
@@ -220,20 +219,6 @@
 		print_liste_field_titre("MarginRate", $_SERVER["PHP_SELF"], "", "", $param, 'align="right"', $sortfield, $sortorder);
 	if (! empty($conf->global->DISPLAY_MARK_RATES))
 		print_liste_field_titre("MarkRate", $_SERVER["PHP_SELF"], "", "", $param, 'align="right"', $sortfield, $sortorder);
-=======
-    if ($agentid > 0)
-        print_liste_field_titre("Customer", $_SERVER["PHP_SELF"], "s.nom", "", $param, '', $sortfield, $sortorder);
-    else
-        print_liste_field_titre("SalesRepresentative", $_SERVER["PHP_SELF"], "u.lastname", "", $param, '', $sortfield, $sortorder);
-
-    print_liste_field_titre("SellingPrice", $_SERVER["PHP_SELF"], "selling_price", "", $param, 'align="right"', $sortfield, $sortorder);
-    print_liste_field_titre($labelcostprice, $_SERVER["PHP_SELF"], "buying_price", "", $param, 'align="right"', $sortfield, $sortorder);
-    print_liste_field_titre("Margin", $_SERVER["PHP_SELF"], "marge", "", $param, 'align="right"', $sortfield, $sortorder);
-    if (! empty($conf->global->DISPLAY_MARGIN_RATES))
-        print_liste_field_titre("MarginRate", $_SERVER["PHP_SELF"], "", "", $param, 'align="right"', $sortfield, $sortorder);
-    if (! empty($conf->global->DISPLAY_MARK_RATES))
-        print_liste_field_titre("MarkRate", $_SERVER["PHP_SELF"], "", "", $param, 'align="right"', $sortfield, $sortorder);
->>>>>>> 04e3f234
 	print "</tr>\n";
 
 	$rounding = min($conf->global->MAIN_MAX_DECIMALS_UNIT, $conf->global->MAIN_MAX_DECIMALS_TOT);
