<?php
/* Copyright (C) 2012-2013	Christophe Battarel	<christophe.battarel@altairis.fr>
 *
 * This program is free software; you can redistribute it and/or modify
 * it under the terms of the GNU General Public License as published by
 * the Free Software Foundation; either version 3 of the License, or
 * (at your option) any later version.
 *
 * This program is distributed in the hope that it will be useful,
 * but WITHOUT ANY WARRANTY; without even the implied warranty of
 * MERCHANTABILITY or FITNESS FOR A PARTICULAR PURPOSE.  See the
 * GNU General Public License for more details.
 *
 * You should have received a copy of the GNU General Public License
 * along with this program. If not, see <http://www.gnu.org/licenses/>.
 */

/**
 *	\file       htdocs/margin/productMargins.php
 *	\ingroup    margin
 *	\brief      Page des marges par produit
 */

require '../main.inc.php';
require_once DOL_DOCUMENT_ROOT.'/core/lib/company.lib.php';
require_once DOL_DOCUMENT_ROOT.'/compta/facture/class/facture.class.php';
require_once DOL_DOCUMENT_ROOT.'/product/class/product.class.php';
require_once DOL_DOCUMENT_ROOT.'/margin/lib/margins.lib.php';

$langs->load("companies");
$langs->load("bills");
$langs->load("products");
$langs->load("margins");

$id = GETPOST('id', 'int');
$ref = GETPOST('ref', 'alpha');
$action=GETPOST('action','alpha');
$confirm=GETPOST('confirm','alpha');

// Security check
$fieldvalue = (! empty($id) ? $id : (! empty($ref) ? $ref : ''));
$fieldtype = (! empty($ref) ? 'ref' : 'rowid');
if (! empty($user->societe_id)) $socid=$user->societe_id;
$result=restrictedArea($user,'produit|service',$fieldvalue,'product&product','','',$fieldtype);

$mesg = '';

$sortfield = GETPOST("sortfield",'alpha');
$sortorder = GETPOST("sortorder",'alpha');
if (! $sortorder) $sortorder="ASC";
if (! $sortfield)
{
	if ($id > 0)
	{
		$sortfield="f.datef";
		$sortorder="DESC";
	}
	else
	{
	    $sortfield="p.ref";
	    $sortorder="ASC";
	}
}

$page = GETPOST("page",'int');
if ($page == -1) { $page = 0; }
$offset = $conf->liste_limit * $page;
$pageprev = $page - 1;
$pagenext = $page + 1;

$startdate=$enddate='';

if (!empty($_POST['startdatemonth']))
  $startdate  = date('Y-m-d', dol_mktime(12, 0, 0, $_POST['startdatemonth'], $_POST['startdateday'], $_POST['startdateyear']));
if (!empty($_POST['enddatemonth']))
  $enddate  = date('Y-m-d', dol_mktime(12, 0, 0, $_POST['enddatemonth'], $_POST['enddateday'], $_POST['enddateyear']));

/*
 * View
 */

$product_static = new Product($db);
$invoicestatic=new Facture($db);

$form = new Form($db);

llxHeader('',$langs->trans("Margins").' - '.$langs->trans("Products"));

$text=$langs->trans("Margins");

print_fiche_titre($text);

// Show tabs
$head=marges_prepare_head($user);
$titre=$langs->trans("Margins");
$picto='margin';
dol_fiche_head($head, 'productMargins', $titre, 0, $picto);

print '<form method="post" name="sel" action="'.$_SERVER['PHP_SELF'].'">';
print '<table class="border" width="100%">';

if ($id > 0) {

  print '<tr><td width="20%">'.$langs->trans('ChooseProduct/Service').'</td>';
  print '<td colspan="4">';
  print $form->select_produits($id,'id','',20,0,1,2,'',1);
  print '</td></tr>';

  print '<tr><td width="20%">'.$langs->trans('AllProducts').'</td>';
  print '<td colspan="4"><input type="checkbox" id="all" /></td></tr>';

  if (! $sortorder) $sortorder="DESC";
  if (! $sortfield) $sortfield="f.datef";
}
else {
	print '<tr><td width="20%">'.$langs->trans('ChooseProduct/Service').'</td>';
	print '<td colspan="4">';
	print $form->select_produits('','id','',20,0,1,2,'',1);
	print '</td></tr>';

}

// Start date
print '<td>'.$langs->trans('StartDate').'</td>';
print '<td width="20%">';
$form->select_date($startdate,'startdate','','',1,"sel",1,1);
print '</td>';
print '<td width="20%">'.$langs->trans('EndDate').'</td>';
print '<td width="20%">';
$form->select_date($enddate,'enddate','','',1,"sel",1,1);
print '</td>';
print '<td style="text-align: center;">';
print '<input type="submit" class="button" value="'.$langs->trans('Launch').'" />';
print '</td></tr>';

// Total Margin
print '<tr style="font-weight: bold"><td>'.$langs->trans("TotalMargin").'</td><td colspan="4">';
print '<span id="totalMargin"></span>'; // set by jquery (see below)
print '</td></tr>';

// Margin Rate
if (! empty($conf->global->DISPLAY_MARGIN_RATES)) {
	print '<tr style="font-weight: bold"><td>'.$langs->trans("MarginRate").'</td><td colspan="4">';
	print '<span id="marginRate"></span>'; // set by jquery (see below)
	print '</td></tr>';
}

// Mark Rate
if (! empty($conf->global->DISPLAY_MARK_RATES)) {
	print '<tr style="font-weight: bold"><td>'.$langs->trans("MarkRate").'</td><td colspan="4">';
	print '<span id="markRate"></span>'; // set by jquery (see below)
	print '</td></tr>';
}

print "</table>";
print '</form>';

$sql = "SELECT d.fk_product, p.label, p.rowid, p.fk_product_type, p.ref,";
$sql.= " f.facnumber, f.total as total_ht,";
$sql.= " sum(d.total_ht) as selling_price,";
$sql.= "sum(".$db->ifsql('d.total_ht <=0','d.qty * d.buy_price_ht * -1','d.qty * d.buy_price_ht').") as buying_price,";
$sql.= "sum(".$db->ifsql('d.total_ht <=0','-1 * (abs(d.total_ht) - (d.buy_price_ht * d.qty))','d.total_ht - (d.buy_price_ht * d.qty)').") as marge," ;
$sql.= " f.datef, f.paye, f.fk_statut as statut, f.rowid as facid";
$sql.= " FROM ".MAIN_DB_PREFIX."societe as s";
$sql.= ", ".MAIN_DB_PREFIX."product as p";
$sql.= ", ".MAIN_DB_PREFIX."facture as f";
$sql.= ", ".MAIN_DB_PREFIX."facturedet as d";
$sql.= " WHERE f.entity = ".$conf->entity;
$sql.= " AND f.fk_soc = s.rowid";
$sql.= " AND d.fk_product = p.rowid";
$sql.= " AND f.fk_statut > 0";
$sql.= " AND d.fk_facture = f.rowid";
if ($id > 0)
	$sql.= " AND d.fk_product =".$id;
if (!empty($startdate))
  $sql.= " AND f.datef >= '".$startdate."'";
if (!empty($enddate))
  $sql.= " AND f.datef <= '".$enddate."'";
$sql .= " AND d.buy_price_ht IS NOT NULL";
if (isset($conf->global->ForceBuyingPriceIfNull) && $conf->global->ForceBuyingPriceIfNull == 1)
	$sql .= " AND d.buy_price_ht <> 0";
if ($id > 0)
<<<<<<< HEAD
  $sql.= " GROUP BY f.rowid, d.fk_product, p.label, p.rowid, p.fk_product_type, p.ref, f.facnumber, f.total, f.datef, f.paye, f.fk_statut, f.type";
=======
  $sql.= " GROUP BY f.rowid, d.fk_product";
>>>>>>> 51dd5cf2
else
  $sql.= " GROUP BY d.fk_product";

$sql.= " ORDER BY $sortfield $sortorder ";
// TODO: calculate total to display then restore pagination
//$sql.= $db->plimit($conf->liste_limit +1, $offset);
dol_syslog('margin::productMargins.php sql='.$sql,LOG_DEBUG);
$result = $db->query($sql);
if ($result)
{
	$num = $db->num_rows($result);

	print '<br>';
	print_barre_liste($langs->trans("MarginDetails"),$page,$_SERVER["PHP_SELF"],"&amp;id=".$id,$sortfield,$sortorder,'',0,0,'');

	$i = 0;
	print "<table class=\"noborder\" width=\"100%\">";

	print '<tr class="liste_titre">';
	if ($id > 0) {
  		print_liste_field_titre($langs->trans("Invoice"),$_SERVER["PHP_SELF"],"f.facnumber","","&amp;id=".$id,'',$sortfield,$sortorder);
  		print_liste_field_titre($langs->trans("DateInvoice"),$_SERVER["PHP_SELF"],"f.datef","","&amp;id=".$id,'align="center"',$sortfield,$sortorder);
  	}
  	else
  		print_liste_field_titre($langs->trans("ProductService"),$_SERVER["PHP_SELF"],"p.ref","","&amp;id=".$id,'',$sortfield,$sortorder);
	print_liste_field_titre($langs->trans("SellingPrice"),$_SERVER["PHP_SELF"],"selling_price","","&amp;id=".$id,'align="right"',$sortfield,$sortorder);
	print_liste_field_titre($langs->trans("BuyingPrice"),$_SERVER["PHP_SELF"],"buying_price","","&amp;id=".$id,'align="right"',$sortfield,$sortorder);
	print_liste_field_titre($langs->trans("Margin"),$_SERVER["PHP_SELF"],"marge","","&amp;id=".$id,'align="right"',$sortfield,$sortorder);
	if (! empty($conf->global->DISPLAY_MARGIN_RATES))
		print_liste_field_titre($langs->trans("MarginRate"),$_SERVER["PHP_SELF"],"","","&amp;id=".$id,'align="right"',$sortfield,$sortorder);
	if (! empty($conf->global->DISPLAY_MARK_RATES))
		print_liste_field_titre($langs->trans("MarkRate"),$_SERVER["PHP_SELF"],"","","&amp;id=".$id,'align="right"',$sortfield,$sortorder);
	print "</tr>\n";

	$cumul_achat = 0;
	$cumul_vente = 0;
	$cumul_qty = 0;
	$rounding = min($conf->global->MAIN_MAX_DECIMALS_UNIT,$conf->global->MAIN_MAX_DECIMALS_TOT);

	if ($num > 0)
	{
		$var=True;

		while ($i < $num /*&& $i < $conf->liste_limit*/)
		{
			$objp = $db->fetch_object($result);
			$pa = $objp->buying_price;
			$pv = $objp->selling_price;
			$marge = $objp->marge;

			if ($marge < 0)
			{
				$marginRate = ($pa != 0)?-1*(100 * round($marge / $pa, 5)):'' ;
				$markRate = ($pv != 0)?-1*(100 * round($marge / $pv, 5)):'' ;
			}
			else
			{
				$marginRate = ($pa != 0)?(100 * round($marge / $pa, 5)):'' ;
				$markRate = ($pv != 0)?(100 * round($marge / $pv, 5)):'' ;
			}

			$var=!$var;

			print "<tr ".$bc[$var].">";
			if ($id > 0) {
				print '<td>';
				$invoicestatic->id=$objp->facid;
				$invoicestatic->ref=$objp->facnumber;
				print $invoicestatic->getNomUrl(1);
				print "</td>\n";
				print "<td align=\"center\">";
				print dol_print_date($db->jdate($objp->datef),'day')."</td>";
			}
			else {
				$product_static->type=$objp->fk_product_type;
				$product_static->id=$objp->fk_product;
				$product_static->ref=$objp->ref;
				$product_static->libelle=$objp->label;
				$text=$product_static->getNomUrl(1);
				$text.= ' - '.$objp->label;
				print "<td>".$product_static->getNomUrl(1)."</td>\n";
			}
			print "<td align=\"right\">".price($pv)."</td>\n";
			print "<td align=\"right\">".price($pa)."</td>\n";
			print "<td align=\"right\">".price($marge)."</td>\n";
			if (! empty($conf->global->DISPLAY_MARGIN_RATES))
				print "<td align=\"right\">".(($marginRate === '')?'n/a':price($marginRate)."%")."</td>\n";
			if (! empty($conf->global->DISPLAY_MARK_RATES))
				print "<td align=\"right\">".(($markRate === '')?'n/a':price($markRate)."%")."</td>\n";
			print "</tr>\n";

			$i++;
			$cumul_achat += round($objp->buying_price, $rounding);
			$cumul_vente += round($objp->selling_price, $rounding);
		}

	}
	
	// affichage totaux marges
	$var=!$var;
	$totalMargin = $cumul_vente - $cumul_achat;
	if ($totalMargin < 0)
	{
		$marginRate = ($cumul_achat != 0)?-1*(100 * round($totalMargin / $cumul_achat, 5)):'';
		$markRate = ($cumul_vente != 0)?-1*(100 * round($totalMargin / $cumul_vente, 5)):'';
	}
	else
	{
		$marginRate = ($cumul_achat != 0)?(100 * round($totalMargin / $cumul_achat, 5)):'';
		$markRate = ($cumul_vente != 0)?(100 * round($totalMargin / $cumul_vente, 5)):'';
	}
	print '<tr '.$bc[$var].' style="border-top: 1px solid #ccc; font-weight: bold">';
	if ($id > 0)
		print '<td colspan=2>';
	else
		print '<td>';
	print $langs->trans('TotalMargin')."</td>";
	print "<td align=\"right\">".price($cumul_vente)."</td>\n";
	print "<td align=\"right\">".price($cumul_achat)."</td>\n";
	print "<td align=\"right\">".price($totalMargin)."</td>\n";
	if (! empty($conf->global->DISPLAY_MARGIN_RATES))
		print "<td align=\"right\">".(($marginRate === '')?'n/a':price($marginRate)."%")."</td>\n";
	if (! empty($conf->global->DISPLAY_MARK_RATES))
		print "<td align=\"right\">".(($markRate === '')?'n/a':price($markRate)."%")."</td>\n";
	print "</tr>\n";

	print "</table>";
}
else
{
	dol_print_error($db);
}
$db->free($result);


llxFooter();
$db->close();

?>

<script type="text/javascript">
$(document).ready(function() {

  $("#all").change(function() {
    $("#id").val('').change();
  });

  $("#id").change(function() {
     $("div.fiche form").submit();
  });

  $("#totalMargin").html("<?php echo price($totalMargin); ?>");
  $("#marginRate").html("<?php echo (($marginRate === '')?'n/a':price($marginRate)."%"); ?>");
  $("#markRate").html("<?php echo (($markRate === '')?'n/a':price($markRate)."%"); ?>");

});
</script><|MERGE_RESOLUTION|>--- conflicted
+++ resolved
@@ -155,12 +155,13 @@
 print "</table>";
 print '</form>';
 
-$sql = "SELECT d.fk_product, p.label, p.rowid, p.fk_product_type, p.ref,";
-$sql.= " f.facnumber, f.total as total_ht,";
+$sql = "SELECT p.label, p.rowid, p.fk_product_type, p.ref,";
+$sql.= " d.fk_product,";
+$sql.= " f.rowid as facid, f.facnumber, f.total as total_ht,";
+$sql.= " f.datef, f.paye, f.fk_statut as statut";
 $sql.= " sum(d.total_ht) as selling_price,";
-$sql.= "sum(".$db->ifsql('d.total_ht <=0','d.qty * d.buy_price_ht * -1','d.qty * d.buy_price_ht').") as buying_price,";
-$sql.= "sum(".$db->ifsql('d.total_ht <=0','-1 * (abs(d.total_ht) - (d.buy_price_ht * d.qty))','d.total_ht - (d.buy_price_ht * d.qty)').") as marge," ;
-$sql.= " f.datef, f.paye, f.fk_statut as statut, f.rowid as facid";
+$sql.= " sum(".$db->ifsql('d.total_ht <=0','d.qty * d.buy_price_ht * -1','d.qty * d.buy_price_ht').") as buying_price,";
+$sql.= " sum(".$db->ifsql('d.total_ht <=0','-1 * (abs(d.total_ht) - (d.buy_price_ht * d.qty))','d.total_ht - (d.buy_price_ht * d.qty)').") as marge";
 $sql.= " FROM ".MAIN_DB_PREFIX."societe as s";
 $sql.= ", ".MAIN_DB_PREFIX."product as p";
 $sql.= ", ".MAIN_DB_PREFIX."facture as f";
@@ -180,15 +181,8 @@
 if (isset($conf->global->ForceBuyingPriceIfNull) && $conf->global->ForceBuyingPriceIfNull == 1)
 	$sql .= " AND d.buy_price_ht <> 0";
 if ($id > 0)
-<<<<<<< HEAD
-  $sql.= " GROUP BY f.rowid, d.fk_product, p.label, p.rowid, p.fk_product_type, p.ref, f.facnumber, f.total, f.datef, f.paye, f.fk_statut, f.type";
-=======
-  $sql.= " GROUP BY f.rowid, d.fk_product";
->>>>>>> 51dd5cf2
-else
-  $sql.= " GROUP BY d.fk_product";
-
-$sql.= " ORDER BY $sortfield $sortorder ";
+  $sql.= " GROUP BY p.label, p.rowid, p.fk_product_type, p.ref, d.fk_product, f.rowid, f.facnumber, f.total, f.datef, f.paye, f.fk_statut";
+$sql.= " ORDER BY ".$sortfield." ".$sortorder;
 // TODO: calculate total to display then restore pagination
 //$sql.= $db->plimit($conf->liste_limit +1, $offset);
 dol_syslog('margin::productMargins.php sql='.$sql,LOG_DEBUG);
@@ -282,7 +276,7 @@
 		}
 
 	}
-	
+
 	// affichage totaux marges
 	$var=!$var;
 	$totalMargin = $cumul_vente - $cumul_achat;
