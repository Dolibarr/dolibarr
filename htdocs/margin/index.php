<?php
/* Copyright (C) 2012	Christophe Battarel	<christophe.battarel@altairis.fr>
 * Copyright (C) 2014   Marcos García       <marcosgdf@gmail.com>
 *
 * This program is free software; you can redistribute it and/or modify
 * it under the terms of the GNU General Public License as published by
 * the Free Software Foundation; either version 3 of the License, or
 * (at your option) any later version.
 *
 * This program is distributed in the hope that it will be useful,
 * but WITHOUT ANY WARRANTY; without even the implied warranty of
 * MERCHANTABILITY or FITNESS FOR A PARTICULAR PURPOSE.  See the
 * GNU General Public License for more details.
 *
 * You should have received a copy of the GNU General Public License
 * along with this program. If not, see <http://www.gnu.org/licenses/>.
 */

/**
 *	\file       htdocs/margin/index.php
 *	\ingroup    product margins
 *	\brief      Page d'index du module margin
 */

<<<<<<< HEAD
require 'productMargins.php';
=======
require '../main.inc.php';

if ($user->rights->produit->lire) {
	$page = 'productMargins';
} elseif ($user->rights->societe->lire) {
	$page = 'customerMargins';
} else {
	$page = 'agentMargins';
}

header('Location: '.dol_buildpath('/margin/'.$page.'.php', 1));

?>
>>>>>>> a51ea308
<|MERGE_RESOLUTION|>--- conflicted
+++ resolved
@@ -22,9 +22,6 @@
  *	\brief      Page d'index du module margin
  */
 
-<<<<<<< HEAD
-require 'productMargins.php';
-=======
 require '../main.inc.php';
 
 if ($user->rights->produit->lire) {
@@ -36,6 +33,3 @@
 }
 
 header('Location: '.dol_buildpath('/margin/'.$page.'.php', 1));
-
-?>
->>>>>>> a51ea308
