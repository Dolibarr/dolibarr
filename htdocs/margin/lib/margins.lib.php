<?php
/* Copyright (C) 2012	Christophe Battarel	<christophe.battarel@altairis.fr>
<<<<<<< HEAD
 * Copyright (C) 2014   Marcos García       <marcosgdf@gmail.com>
=======
 * Copyright (C) 2015   Marcos García       <marcosgdf@gmail.com>
>>>>>>> c667f873
 *
 * This program is free software; you can redistribute it and/or modify
 * it under the terms of the GNU General Public License as published by
 * the Free Software Foundation; either version 3 of the License, or
 * (at your option) any later version.
 *
 * This program is distributed in the hope that it will be useful,
 * but WITHOUT ANY WARRANTY; without even the implied warranty of
 * MERCHANTABILITY or FITNESS FOR A PARTICULAR PURPOSE.  See the
 * GNU General Public License for more details.
 *
 * You should have received a copy of the GNU General Public License
 * along with this program. If not, see <http://www.gnu.org/licenses/>.
 */

/**
 *	\file			/htdocs/margin/lib/margins.lib.php
 *  \ingroup		margin
 *  \brief			Library for common margin functions
 */

/**
 *  Define head array for tabs of marges tools setup pages
 *
 *  @return			Array of head
 */
function marges_admin_prepare_head()
{
	global $langs, $conf;

	$h = 0;
	$head = array();

	$head[$h][0] = DOL_URL_ROOT."/margin/admin/margin.php";
	$head[$h][1] = $langs->trans("Parameters");
	$head[$h][2] = 'parameters';
	$h++;

	// Show more tabs from modules
	// Entries must be declared in modules descriptor with line
    // $this->tabs = array('entity:+tabname:Title:@mymodule:/mymodule/mypage.php?id=__ID__');   to add new tab
    // $this->tabs = array('entity:-tabname);   												to remove a tab
	complete_head_from_modules($conf,$langs,'',$head,$h,'margesadmin');

	complete_head_from_modules($conf,$langs,'',$head,$h,'margesadmin','remove');

	return $head;
}

/**
 * Return array of tabs to used on pages for third parties cards.
 *
 * @return 	array				Array of tabs
 */
function marges_prepare_head()
{
	global $langs, $conf, $user;
	$langs->load("marges@marges");

	$h = 0;
	$head = array();

	if ($user->rights->produit->lire) {
		$head[$h][0] = DOL_URL_ROOT."/margin/productMargins.php";
		$head[$h][1] = $langs->trans("ProductMargins");
		$head[$h][2] = 'productMargins';
		$h++;
	}

	if ($user->rights->societe->lire) {
		$head[$h][0] = DOL_URL_ROOT."/margin/customerMargins.php";
		$head[$h][1] = $langs->trans("CustomerMargins");
		$head[$h][2] = 'customerMargins';
		$h++;
	}

	if ($user->rights->margin->read->all) {
		$title = 'UserMargins';
	} else {
		$title = 'SalesRepresentativeMargins';
	}

	$head[$h][0] = DOL_URL_ROOT."/margin/agentMargins.php";
	$head[$h][1] = $langs->trans($title);
	$head[$h][2] = 'agentMargins';

	return $head;
}

/**
 * Return an array with margins information of a line
 *
 * @param 	float 	$pvht				Selling price without tax
 * @param 	float	$remise_percent		Discount percent on line
 * @param 	float	$tva_tx				Vat rate (not used)
 * @param 	float	$localtax1_tx		Vat rate special 1 (not used)
 * @param 	float	$localtax2_tx		Vat rate special 2 (not used)
 * @param 	int		$fk_pa				Id of buying price (prefer set this to 0 and provide $paht instead. With id, buying price may have change)
 * @param 	float	$paht				Buying price without tax
 * @return	array						Array of margin info
 */
function getMarginInfos($pvht, $remise_percent, $tva_tx, $localtax1_tx, $localtax2_tx, $fk_pa, $paht)
{
	global $db, $conf;

	$marge_tx_ret='';
	$marque_tx_ret='';

	if ($fk_pa > 0) {
		require_once DOL_DOCUMENT_ROOT.'/fourn/class/fournisseur.product.class.php';
		$product = new ProductFournisseur($db);
		if ($product->fetch_product_fournisseur_price($fk_pa))
		{
			$paht_ret = $product->fourn_unitprice * (1 - $product->fourn_remise_percent / 100);
			if ($conf->global->MARGIN_TYPE == "2" && $product->fourn_unitcharges > 0)
				$paht_ret += $product->fourn_unitcharges;
		}
		else
		{
			$paht_ret = $paht;
		}
	}
	else
	{
		$paht_ret	= $paht;
	}

	// Calculate selling unit price including line discount
	// We don't use calculate_price, because this function is dedicated to calculation of total with accuracy of total. We need an accuracy of a unit price.
	// Also we must not apply rounding on non decimal rule defined by option MAIN_ROUNDING_RULE_TOT
	$pu_ht_remise = $pvht * (1 - ($remise_percent / 100));
	$pu_ht_remise = price2num($pu_ht_remise, 'MU');

	// calcul marge
	if ($pu_ht_remise < 0)
		$marge = -1 * (abs($pu_ht_remise) - $paht_ret);
	else
		$marge = $pu_ht_remise - $paht_ret;

	// calcul taux marge
	if ($paht_ret != 0)
		$marge_tx_ret = (100 * $marge) / $paht_ret;
	// calcul taux marque
	if ($pu_ht_remise != 0)
		$marque_tx_ret = (100 * $marge) / $pu_ht_remise;

	return array($paht_ret, $marge_tx_ret, $marque_tx_ret);
}<|MERGE_RESOLUTION|>--- conflicted
+++ resolved
@@ -1,10 +1,6 @@
 <?php
-/* Copyright (C) 2012	Christophe Battarel	<christophe.battarel@altairis.fr>
-<<<<<<< HEAD
- * Copyright (C) 2014   Marcos García       <marcosgdf@gmail.com>
-=======
- * Copyright (C) 2015   Marcos García       <marcosgdf@gmail.com>
->>>>>>> c667f873
+/* Copyright (C) 2012      Christophe Battarel <christophe.battarel@altairis.fr>
+ * Copyright (C) 2014-2015 Marcos García       <marcosgdf@gmail.com>
  *
  * This program is free software; you can redistribute it and/or modify
  * it under the terms of the GNU General Public License as published by
