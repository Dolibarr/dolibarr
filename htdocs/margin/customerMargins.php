<?php
/* Copyright (C) 2012-2013	Christophe Battarel	<christophe.battarel@altairis.fr>
 * Copyright (C) 2014		Ferran Marcet		<fmarcet@2byte.es>
 *
 * This program is free software; you can redistribute it and/or modify
 * it under the terms of the GNU General Public License as published by
 * the Free Software Foundation; either version 3 of the License, or
 * (at your option) any later version.
 *
 * This program is distributed in the hope that it will be useful,
 * but WITHOUT ANY WARRANTY; without even the implied warranty of
 * MERCHANTABILITY or FITNESS FOR A PARTICULAR PURPOSE.  See the
 * GNU General Public License for more details.
 *
 * You should have received a copy of the GNU General Public License
 * along with this program. If not, see <https://www.gnu.org/licenses/>.
 */

/**
 *	\file       htdocs/margin/customerMargins.php
 *	\ingroup    margin
 *	\brief      Page des marges par client
 */

require '../main.inc.php';
require_once DOL_DOCUMENT_ROOT.'/core/lib/company.lib.php';
require_once DOL_DOCUMENT_ROOT.'/compta/facture/class/facture.class.php';
require_once DOL_DOCUMENT_ROOT.'/product/class/product.class.php';
require_once DOL_DOCUMENT_ROOT.'/margin/lib/margins.lib.php';

// Load translation files required by the page
$langs->loadLangs(array('companies', 'bills', 'products', 'margins'));

// Security check
$socid = GETPOST('socid', 'int');
$TSelectedProducts = GETPOST('products', 'array');
$TSelectedCats = GETPOST('categories', 'array');

if (!empty($user->socid)) $socid = $user->socid;
$result = restrictedArea($user, 'societe', '', '');
$result = restrictedArea($user, 'margins');


$mesg = '';

// Load variable for pagination
$limit = GETPOST('limit', 'int') ?GETPOST('limit', 'int') : $conf->liste_limit;
$sortfield = GETPOST('sortfield', 'alpha');
$sortorder = GETPOST('sortorder', 'alpha');
$page = GETPOST('page', 'int');
if (empty($page) || $page == -1) { $page = 0; }     // If $page is not defined, or '' or -1
$offset = $limit * $page;
$pageprev = $page - 1;
$pagenext = $page + 1;
if (!$sortfield) $sortfield = "s.nom"; // Set here default search field
if (!$sortorder) $sortorder = "ASC";

$startdate = $enddate = '';

if (!empty($_POST['startdatemonth']))
  $startdate = dol_mktime(0, 0, 0, $_POST['startdatemonth'], $_POST['startdateday'], $_POST['startdateyear']);
if (!empty($_POST['enddatemonth']))
  $enddate = dol_mktime(23, 59, 59, $_POST['enddatemonth'], $_POST['enddateday'], $_POST['enddateyear']);


/*
 * View
 */

$companystatic = new Societe($db);
$invoicestatic = new Facture($db);

$form = new Form($db);

llxHeader('', $langs->trans("Margins").' - '.$langs->trans("Clients"));

$text = $langs->trans("Margins");
//print load_fiche_titre($text);

// Show tabs
$head = marges_prepare_head($user);
$titre = $langs->trans("Margins");
$picto = 'margin';


print '<form method="post" name="sel" action="'.$_SERVER['PHP_SELF'].'">';

dol_fiche_head($head, 'customerMargins', $titre, 0, $picto);

print '<table class="border centpercent">';

$client = false;
if ($socid > 0) {
	$soc = new Societe($db);
	$soc->fetch($socid);

	if ($soc->client)
	{
		print '<tr><td class="titlefield">'.$langs->trans('ThirdPartyName').'</td>';
		print '<td class="maxwidthonsmartphone" colspan="4">';
		print $form->select_company($socid, 'socid', '(client=1 OR client=3)', 1, 0, 0);
		print '</td></tr>';

		$client = true;
		if (!$sortorder) $sortorder = "DESC";
		if (!$sortfield) $sortfield = "f.datef";
	}
}
else {
	print '<tr><td class="titlefield">'.$langs->trans('ThirdPartyName').'</td>';
	print '<td class="maxwidthonsmartphone" colspan="4">';
	print $form->select_company(null, 'socid', '(client=1 OR client=3)', 1, 0, 0);
	print '</td></tr>';
}

$sortfield = GETPOST("sortfield", 'alpha');
$sortorder = GETPOST("sortorder", 'alpha');
if (!$sortorder) $sortorder = "ASC";
if (!$sortfield)
{
	if ($client)
	{
		$sortfield = "f.datef";
		$sortorder = "DESC";
	}
	else
	{
	    $sortfield = "s.nom";
	    $sortorder = "ASC";
	}
}

// Products
$TRes = $form->select_produits_list('', '', '', 20, 0, '', 1, 2, 1, 0, '', 1);

$TProducts = array();
foreach ($TRes as $prod) {
	$TProducts[$prod['key']] = $prod['label'];
}

print '<tr><td class="titlefield">'.$langs->trans('ChooseProduct/Service').'</td>';
print '<td class="maxwidthonsmartpone" colspan="4">';
print $form->multiselectarray('products', $TProducts, $TSelectedProducts, 0, 0, 'minwidth500');
print '</td></tr>';

// Categories
$TCats = $form->select_all_categories(0, array(), '', 64, 0, 1);

print '<tr>';
print '<td class="titlefield">'.$langs->trans('ChooseCategory').'</td>';
print '<td class="maxwidthonsmartphone" colspan="4">';
print $form->multiselectarray('categories', $TCats, $TSelectedCats, 0, 0, 'minwidth500');
print '</td>';
print '</tr>';

// Start date
print '<td>'.$langs->trans('DateStart').' ('.$langs->trans("DateValidation").')</td>';
print '<td>';
print $form->selectDate($startdate, 'startdate', '', '', 1, "sel", 1, 1);
print '</td>';
print '<td>'.$langs->trans('DateEnd').' ('.$langs->trans("DateValidation").')</td>';
print '<td>';
print $form->selectDate($enddate, 'enddate', '', '', 1, "sel", 1, 1);
print '</td>';
print '<td style="text-align: center;">';
print '<input type="submit" class="button" value="'.dol_escape_htmltag($langs->trans('Refresh')).'" />';
print '</td></tr>';

print "</table>";

print '<br>';

print '<table class="border centpercent">';

// Total Margin
print '<tr><td class="titlefield">'.$langs->trans("TotalMargin").'</td><td colspan="4">';
print '<span id="totalMargin"></span>'; // set by jquery (see below)
print '</td></tr>';

// Margin Rate
if (!empty($conf->global->DISPLAY_MARGIN_RATES)) {
	print '<tr><td>'.$langs->trans("MarginRate").'</td><td colspan="4">';
	print '<span id="marginRate"></span>'; // set by jquery (see below)
	print '</td></tr>';
}

// Mark Rate
if (!empty($conf->global->DISPLAY_MARK_RATES)) {
	print '<tr><td>'.$langs->trans("MarkRate").'</td><td colspan="4">';
	print '<span id="markRate"></span>'; // set by jquery (see below)
	print '</td></tr>';
}

print "</table>";

dol_fiche_end();

print '</form>';

$invoice_status_except_list = array(Facture::STATUS_DRAFT, Facture::STATUS_ABANDONED);

$sql = "SELECT";
$sql .= " s.rowid as socid, s.nom as name, s.code_client, s.client,";
if ($client) $sql .= " f.rowid as facid, f.ref, f.total as total_ht, f.datef, f.paye, f.fk_statut as statut,";
$sql .= " sum(d.total_ht) as selling_price,";
// Note: qty and buy_price_ht is always positive (if not, your database may be corrupted, you can update this)
<<<<<<< HEAD
$sql .= " sum(".$db->ifsql('d.total_ht < 0', 'd.qty * d.buy_price_ht * -1', 'd.qty * d.buy_price_ht').") as buying_price,";
$sql .= " sum(".$db->ifsql('d.total_ht < 0', '-1 * (abs(d.total_ht) - (d.buy_price_ht * d.qty))', 'd.total_ht - (d.buy_price_ht * d.qty)').") as marge";
$sql .= " FROM ".MAIN_DB_PREFIX."societe as s";
$sql .= ", ".MAIN_DB_PREFIX."facture as f";
$sql .= ", ".MAIN_DB_PREFIX."facturedet as d";
if (!empty($TSelectedCats)) {
=======
$sql.= " sum(".$db->ifsql('d.total_ht < 0', 'd.qty * d.buy_price_ht * -1 * (d.situation_percent / 100)', 'd.qty * d.buy_price_ht * (d.situation_percent / 100)').") as buying_price,";
$sql.= " sum(".$db->ifsql('d.total_ht < 0', '-1 * (abs(d.total_ht) - (d.buy_price_ht * d.qty * (d.situation_percent / 100)))', 'd.total_ht - (d.buy_price_ht * d.qty * (d.situation_percent / 100))').") as marge";
$sql.= " FROM ".MAIN_DB_PREFIX."societe as s";
$sql.= ", ".MAIN_DB_PREFIX."facture as f";
$sql.= ", ".MAIN_DB_PREFIX."facturedet as d";
if(! empty($TSelectedCats)) {
>>>>>>> 7b08ce9f
	$sql .= ' LEFT JOIN '.MAIN_DB_PREFIX.'categorie_product as cp ON cp.fk_product=d.fk_product';
}

if (!$user->rights->societe->client->voir && !$socid) $sql .= ", ".MAIN_DB_PREFIX."societe_commerciaux as sc";
$sql .= " WHERE f.fk_soc = s.rowid";
if ($socid > 0) $sql .= ' AND s.rowid = '.$socid;
if (!$user->rights->societe->client->voir && !$socid) $sql .= " AND s.rowid = sc.fk_soc AND sc.fk_user = ".$user->id;
$sql .= " AND f.fk_statut NOT IN (".implode(', ', $invoice_status_except_list).")";
$sql .= ' AND s.entity IN ('.getEntity('societe').')';
$sql .= ' AND f.entity IN ('.getEntity('invoice').')';
$sql .= " AND d.fk_facture = f.rowid";
$sql .= " AND (d.product_type = 0 OR d.product_type = 1)";
if (!empty($TSelectedProducts)) {
	$sql .= ' AND d.fk_product IN ('.implode(',', $TSelectedProducts).')';
}
if (!empty($TSelectedCats)) {
	$sql .= ' AND cp.fk_categorie IN ('.implode(',', $TSelectedCats).')';
}
if (!empty($startdate))
$sql .= " AND f.datef >= '".$db->idate($startdate)."'";
if (!empty($enddate))
$sql .= " AND f.datef <= '".$db->idate($enddate)."'";
$sql .= " AND d.buy_price_ht IS NOT NULL";
if (isset($conf->global->ForceBuyingPriceIfNull) && $conf->global->ForceBuyingPriceIfNull == 1)
$sql .= " AND d.buy_price_ht <> 0";
if ($client) $sql .= " GROUP BY s.rowid, s.nom, s.code_client, s.client, f.rowid, f.ref, f.total, f.datef, f.paye, f.fk_statut";
else $sql .= " GROUP BY s.rowid, s.nom, s.code_client, s.client";
$sql .= $db->order($sortfield, $sortorder);
// TODO: calculate total to display then restore pagination
//$sql.= $db->plimit($conf->liste_limit +1, $offset);

dol_syslog('margin::customerMargins.php', LOG_DEBUG);
$result = $db->query($sql);
if ($result)
{
	$num = $db->num_rows($result);

  	print '<br>';
	print_barre_liste($langs->trans("MarginDetails"), $page, $_SERVER["PHP_SELF"], "", $sortfield, $sortorder, '', $num, $num, '', 0, '', '', 0, 1);

	if ($conf->global->MARGIN_TYPE == "1")
	    $labelcostprice = 'BuyingPrice';
	else   // value is 'costprice' or 'pmp'
	    $labelcostprice = 'CostPrice';

	$i = 0;
	print "<table class=\"noborder\" width=\"100%\">";

	print '<tr class="liste_titre">';
	if (!empty($client)) {
  		print_liste_field_titre("Invoice", $_SERVER["PHP_SELF"], "f.ref", "", "&amp;socid=".$socid, '', $sortfield, $sortorder);
  		print_liste_field_titre("DateInvoice", $_SERVER["PHP_SELF"], "f.datef", "", "&amp;socid=".$socid, 'align="center"', $sortfield, $sortorder);
	}
	else
  		print_liste_field_titre("Customer", $_SERVER["PHP_SELF"], "s.nom", "", "&amp;socid=".$socid, '', $sortfield, $sortorder);
	print_liste_field_titre("SellingPrice", $_SERVER["PHP_SELF"], "selling_price", "", "&amp;socid=".$socid, 'align="right"', $sortfield, $sortorder);
	print_liste_field_titre($labelcostprice, $_SERVER["PHP_SELF"], "buying_price", "", "&amp;socid=".$socid, 'align="right"', $sortfield, $sortorder);
	print_liste_field_titre("Margin", $_SERVER["PHP_SELF"], "marge", "", "&amp;socid=".$socid, 'align="right"', $sortfield, $sortorder);
	if (!empty($conf->global->DISPLAY_MARGIN_RATES))
		print_liste_field_titre("MarginRate", $_SERVER["PHP_SELF"], "", "", "&amp;socid=".$socid, 'align="right"', $sortfield, $sortorder);
	if (!empty($conf->global->DISPLAY_MARK_RATES))
		print_liste_field_titre("MarkRate", $_SERVER["PHP_SELF"], "", "", "&amp;socid=".$socid, 'align="right"', $sortfield, $sortorder);
	print "</tr>\n";

	$cumul_achat = 0;
	$cumul_vente = 0;

	if ($num > 0)
	{
		while ($i < $num /*&& $i < $conf->liste_limit*/)
		{
			$objp = $db->fetch_object($result);

			$pa = $objp->buying_price;
			$pv = $objp->selling_price;
			$marge = $objp->marge;

			if ($marge < 0)
			{
				$marginRate = ($pa != 0) ?-1 * (100 * $marge / $pa) : '';
				$markRate = ($pv != 0) ?-1 * (100 * $marge / $pv) : '';
			}
			else
			{
				$marginRate = ($pa != 0) ? (100 * $marge / $pa) : '';
				$markRate = ($pv != 0) ? (100 * $marge / $pv) : '';
			}

			print '<tr class="oddeven">';
			if ($client) {
		        print '<td>';
				$invoicestatic->id = $objp->facid;
				$invoicestatic->ref = $objp->ref;
				print $invoicestatic->getNomUrl(1);
				print "</td>\n";
				print "<td class=\"center\">";
				print dol_print_date($db->jdate($objp->datef), 'day')."</td>";
		  	}
		  	else {
				$companystatic->id = $objp->socid;
				$companystatic->name = $objp->name;
				$companystatic->client = $objp->client;
		   		print "<td>".$companystatic->getNomUrl(1, 'margin')."</td>\n";
		  	}

			print "<td class=\"right\">".price(price2num($pv, 'MT'))."</td>\n";
			print "<td class=\"right\">".price(price2num($pa, 'MT'))."</td>\n";
			print "<td class=\"right\">".price(price2num($marge, 'MT'))."</td>\n";
			if (!empty($conf->global->DISPLAY_MARGIN_RATES))
				print "<td class=\"right\">".(($marginRate === '') ? 'n/a' : price(price2num($marginRate, 'MT'))."%")."</td>\n";
			if (!empty($conf->global->DISPLAY_MARK_RATES))
				print "<td class=\"right\">".(($markRate === '') ? 'n/a' : price(price2num($markRate, 'MT'))."%")."</td>\n";
			print "</tr>\n";

			$i++;
			$cumul_achat += $objp->buying_price;
			$cumul_vente += $objp->selling_price;
		}
	}

	// affichage totaux marges

	$totalMargin = $cumul_vente - $cumul_achat;
	/*if ($totalMargin < 0)
	{
		$marginRate = ($cumul_achat != 0)?-1*(100 * $totalMargin / $cumul_achat):'';
		$markRate = ($cumul_vente != 0)?-1*(100 * $totalMargin / $cumul_vente):'';
	}
	else
	{*/
		$marginRate = ($cumul_achat != 0) ? (100 * $totalMargin / $cumul_achat) : '';
		$markRate = ($cumul_vente != 0) ? (100 * $totalMargin / $cumul_vente) : '';
	//}

	print '<tr class="liste_total">';
	if ($client)
	    print '<td colspan=2>';
  	else
    	print '<td>';
  	print $langs->trans('TotalMargin')."</td>";
	print "<td class=\"right\">".price($cumul_vente, null, null, null, null, $rounding)."</td>\n";
	print "<td class=\"right\">".price($cumul_achat, null, null, null, null, $rounding)."</td>\n";
	print "<td class=\"right\">".price($totalMargin, null, null, null, null, $rounding)."</td>\n";
	if (!empty($conf->global->DISPLAY_MARGIN_RATES))
		print "<td class=\"right\">".(($marginRate === '') ? 'n/a' : price($marginRate, null, null, null, null, $rounding)."%")."</td>\n";
	if (!empty($conf->global->DISPLAY_MARK_RATES))
		print "<td class=\"right\">".(($markRate === '') ? 'n/a' : price($markRate, null, null, null, null, $rounding)."%")."</td>\n";
	print "</tr>\n";

    print "</table>";
}
else
{
	dol_print_error($db);
}
$db->free($result);

print '<script type="text/javascript">
$(document).ready(function() {
	/*
	$("#socid").change(function() {
    	$("div.fiche form").submit();
	});*/

	$("#totalMargin").html("'.price($totalMargin, null, null, null, null, $rounding).'");
	$("#marginRate").html("'.(($marginRate === '') ? 'n/a' : price($marginRate, null, null, null, null, $rounding)."%").'");
	$("#markRate").html("'.(($markRate === '') ? 'n/a' : price($markRate, null, null, null, null, $rounding)."%").'");
});
</script>
';

// End of page
llxFooter();
$db->close();<|MERGE_RESOLUTION|>--- conflicted
+++ resolved
@@ -204,21 +204,12 @@
 if ($client) $sql .= " f.rowid as facid, f.ref, f.total as total_ht, f.datef, f.paye, f.fk_statut as statut,";
 $sql .= " sum(d.total_ht) as selling_price,";
 // Note: qty and buy_price_ht is always positive (if not, your database may be corrupted, you can update this)
-<<<<<<< HEAD
-$sql .= " sum(".$db->ifsql('d.total_ht < 0', 'd.qty * d.buy_price_ht * -1', 'd.qty * d.buy_price_ht').") as buying_price,";
-$sql .= " sum(".$db->ifsql('d.total_ht < 0', '-1 * (abs(d.total_ht) - (d.buy_price_ht * d.qty))', 'd.total_ht - (d.buy_price_ht * d.qty)').") as marge";
+$sql .= " sum(".$db->ifsql('d.total_ht < 0', 'd.qty * d.buy_price_ht * -1 * (d.situation_percent / 100)', 'd.qty * d.buy_price_ht * (d.situation_percent / 100)').") as buying_price,";
+$sql .= " sum(".$db->ifsql('d.total_ht < 0', '-1 * (abs(d.total_ht) - (d.buy_price_ht * d.qty * (d.situation_percent / 100)))', 'd.total_ht - (d.buy_price_ht * d.qty * (d.situation_percent / 100))').") as marge";
 $sql .= " FROM ".MAIN_DB_PREFIX."societe as s";
 $sql .= ", ".MAIN_DB_PREFIX."facture as f";
 $sql .= ", ".MAIN_DB_PREFIX."facturedet as d";
 if (!empty($TSelectedCats)) {
-=======
-$sql.= " sum(".$db->ifsql('d.total_ht < 0', 'd.qty * d.buy_price_ht * -1 * (d.situation_percent / 100)', 'd.qty * d.buy_price_ht * (d.situation_percent / 100)').") as buying_price,";
-$sql.= " sum(".$db->ifsql('d.total_ht < 0', '-1 * (abs(d.total_ht) - (d.buy_price_ht * d.qty * (d.situation_percent / 100)))', 'd.total_ht - (d.buy_price_ht * d.qty * (d.situation_percent / 100))').") as marge";
-$sql.= " FROM ".MAIN_DB_PREFIX."societe as s";
-$sql.= ", ".MAIN_DB_PREFIX."facture as f";
-$sql.= ", ".MAIN_DB_PREFIX."facturedet as d";
-if(! empty($TSelectedCats)) {
->>>>>>> 7b08ce9f
 	$sql .= ' LEFT JOIN '.MAIN_DB_PREFIX.'categorie_product as cp ON cp.fk_product=d.fk_product';
 }
 
