--- conflicted
+++ resolved
@@ -73,11 +73,7 @@
 	{
 		global $conf;
 
-<<<<<<< HEAD
-		$uselogfile = getDolGlobalString("DEBUGBAR_USE_LOGFILE");
-=======
 		$uselogfile =  getDolGlobalInt('DEBUGBAR_USE_LOGFILE');
->>>>>>> f5aebbf6
 
 		if ($uselogfile) {
 			$this->getStorageLogs($this->path);
