<?php

use DebugBar\DataCollector\MessagesCollector;
use Psr\Log\LogLevel;
//use ReflectionClass;

/**
 * DolLogsCollector class
 */

class DolLogsCollector extends MessagesCollector
{
	/**
	 * @var string default logs file path
	 */
	protected $path;
	/**
	 * @var int number of lines to show
	 */
	protected $maxnboflines;

	/**
	 * Constructor
	 *
	 * @param string $path     Path
	 * @param string $name     Name
	 */
	public function __construct($path = null, $name = 'logs')
	{
		global $conf;

		parent::__construct($name);

		$this->nboflines = 0;
		$this->maxnboflines = empty($conf->global->DEBUGBAR_LOGS_LINES_NUMBER) ? 250 : $conf->global->DEBUGBAR_LOGS_LINES_NUMBER; // High number slows seriously output

		$this->path = $path ?: $this->getLogsFile();
	}

	/**
	 *	Return widget settings
	 *
	 *  @return array  Array
	 */
	public function getWidgets()
	{
		global $langs;

		$title = $langs->transnoentities('Logs');
		$name = $this->getName();

		return array(
			"$title" => array(
				"icon" => "list-alt",
				"widget" => "PhpDebugBar.Widgets.MessagesWidget",
				"map" => "$name.messages",
				"default" => "[]"
			),
			"$title:badge" => array(
				"map" => "$name.count",
				"default" => "null"
			)
		);
	}

	/**
	 *	Return collected data
	 *
	 *  @return array  Array
	 */
	public function collect()
	{
		global $conf;

<<<<<<< HEAD
		$uselogfile = $conf->global->DEBUGBAR_USE_LOGFILE;
=======
		$uselogfile=$conf->global->DEBUGBAR_USE_LOG_FILE;
>>>>>>> cc1a3080

		if ($uselogfile)
		{
    		$this->getStorageLogs($this->path);
		}
		else
		{
    	    $log_levels = $this->getLevels();

    	    foreach ($conf->logbuffer as $line) {
    	        if ($this->nboflines >= $this->maxnboflines)
    	        {
    	            break;
    	        }
    	        foreach ($log_levels as $level_key => $level) {
    	            if (strpos(strtolower($line), strtolower($level_key)) == 20) {
    	                $this->nboflines++;
    	                $this->addMessage($line, $level, false);
    	            }
    	        }
    	    }
		}

		return parent::collect();
	}

	/**
	 * Get the path to the logs file
	 *
	 * @return string
	 */
	public function getLogsFile()
	{
	    // default dolibarr log file
	    $path = DOL_DATA_ROOT.'/dolibarr.log';
	    return $path;
	}

	/**
	 * Get logs
	 *
	 * @param string $path     Path
	 * @return array
	 */
	public function getStorageLogs($path)
	{
	    if (!file_exists($path)) {
	        return;
	    }

	    // Load the latest lines
	    $file = implode("", $this->tailFile($path, $this->maxnboflines));

	    foreach ($this->getLogs($file) as $log) {
	        $this->addMessage($log['line'], $log['level'], false);
	    }
	}

	/**
	 * Get latest file lines
	 *
	 * @param string       $file       File
	 * @param int          $lines      Lines
	 * @return array       Array
	 */
	protected function tailFile($file, $lines)
	{
	    $handle = fopen($file, "r");
	    $linecounter = $lines;
	    $pos = -2;
	    $beginning = false;
	    $text = array();
	    while ($linecounter > 0) {
	        $t = " ";
	        while ($t != "\n") {
	            if (fseek($handle, $pos, SEEK_END) == -1) {
	                $beginning = true;
	                break;
	            }
	            $t = fgetc($handle);
	            $pos--;
	        }
	        $linecounter--;
	        if ($beginning) {
	            rewind($handle);
	        }
	        $text[$lines - $linecounter - 1] = fgets($handle);
	        if ($beginning) {
	            break;
	        }
	    }
	    fclose($handle);
	    return array_reverse($text);
	}

	/**
	 * Search a string for log entries
	 *
	 * @param  string  $file       File
	 * @return array               Lines of logs
	 */
	public function getLogs($file)
	{
	    $pattern = "/\d{4}-\d{2}-\d{2} \d{2}:\d{2}:\d{2}.*/";
	    $log_levels = $this->getLevels();
	    preg_match_all($pattern, $file, $matches);
	    $log = array();
	    foreach ($matches as $lines) {
	        foreach ($lines as $line) {
	            foreach ($log_levels as $level_key => $level) {
	                if (strpos(strtolower($line), strtolower($level_key)) == 20) {
	                    $log[] = array('level' => $level, 'line' => $line);
	                }
	            }
	        }
	    }
	    $log = array_reverse($log);
	    return $log;
	}

	/**
	 * Get the log levels from psr/log.
	 *
	 * @return array       Array of log level
	 */
	public function getLevels()
	{
		$class = new ReflectionClass(new LogLevel());
		$levels = $class->getConstants();
		$levels['ERR'] = 'error';
		$levels['WARN'] = 'warning';

		return $levels;
	}
}<|MERGE_RESOLUTION|>--- conflicted
+++ resolved
@@ -72,11 +72,7 @@
 	{
 		global $conf;
 
-<<<<<<< HEAD
-		$uselogfile = $conf->global->DEBUGBAR_USE_LOGFILE;
-=======
-		$uselogfile=$conf->global->DEBUGBAR_USE_LOG_FILE;
->>>>>>> cc1a3080
+		$uselogfile = $conf->global->DEBUGBAR_USE_LOG_FILE;
 
 		if ($uselogfile)
 		{
