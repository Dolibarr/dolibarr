<?php

use DebugBar\DataCollector\MessagesCollector;
use Psr\Log\LogLevel;

//use ReflectionClass;

/**
 * DolLogsCollector class
 */

class DolLogsCollector extends MessagesCollector
{
	/**
	 * @var string default logs file path
	 */
	protected $path;
	/**
	 * @var int number of lines to show
	 */
	protected $maxnboflines;

	/**
	 * Constructor
	 *
	 * @param string $path     Path
	 * @param string $name     Name
	 */
	public function __construct($path = null, $name = 'logs')
	{
		global $conf;

		parent::__construct($name);

		$this->nboflines = 0;
		$this->maxnboflines = empty($conf->global->DEBUGBAR_LOGS_LINES_NUMBER) ? 250 : $conf->global->DEBUGBAR_LOGS_LINES_NUMBER; // High number slows seriously output

		$this->path = $path ?: $this->getLogsFile();
	}

	/**
	 *	Return widget settings
	 *
	 *  @return array  Array
	 */
	public function getWidgets()
	{
		global $langs;

		$title = $langs->transnoentities('Logs');
		$name = $this->getName();

		return array(
			"$title" => array(
				"icon" => "list-alt",
				"widget" => "PhpDebugBar.Widgets.MessagesWidget",
				"map" => "$name.messages",
				"default" => "[]"
			),
			"$title:badge" => array(
				"map" => "$name.count",
				"default" => "null"
			)
		);
	}

	/**
	 *	Return collected data
	 *
	 *  @return array  Array
	 */
	public function collect()
	{
		global $conf;

<<<<<<< HEAD
		$uselogfile =  getDolGlobalInt('DEBUGBAR_USE_LOGFILE');
=======
		$uselogfile = $conf->global->DEBUGBAR_USE_LOG_FILE;
>>>>>>> affde551

		if ($uselogfile) {
			$this->getStorageLogs($this->path);
		} else {
			$log_levels = $this->getLevels();

			foreach ($conf->logbuffer as $line) {
				if ($this->nboflines >= $this->maxnboflines) {
					break;
				}
				foreach ($log_levels as $level_key => $level) {
					if (strpos(strtolower($line), strtolower($level_key)) == 20) {
						$this->nboflines++;
						$this->addMessage($line, $level, false);
					}
				}
			}
		}

		return parent::collect();
	}

	/**
	 * Get the path to the logs file
	 *
	 * @return string
	 */
	public function getLogsFile()
	{
		// default dolibarr log file
		$path = DOL_DATA_ROOT.'/dolibarr.log';
		return $path;
	}

	/**
	 * Get logs
	 *
	 * @param string $path     Path
	 * @return array
	 */
	public function getStorageLogs($path)
	{
		if (!file_exists($path)) {
			return;
		}

		// Load the latest lines
		$file = implode("", $this->tailFile($path, $this->maxnboflines));

		foreach ($this->getLogs($file) as $log) {
			$this->addMessage($log['line'], $log['level'], false);
		}
	}

	/**
	 * Get latest file lines
	 *
	 * @param string       $file       File
	 * @param int          $lines      Lines
	 * @return array       Array
	 */
	protected function tailFile($file, $lines)
	{
		$handle = fopen($file, "r");
		$linecounter = $lines;
		$pos = -2;
		$beginning = false;
		$text = array();
		while ($linecounter > 0) {
			$t = " ";
			while ($t != "\n") {
				if (fseek($handle, $pos, SEEK_END) == -1) {
					$beginning = true;
					break;
				}
				$t = fgetc($handle);
				$pos--;
			}
			$linecounter--;
			if ($beginning) {
				rewind($handle);
			}
			$text[$lines - $linecounter - 1] = fgets($handle);
			if ($beginning) {
				break;
			}
		}
		fclose($handle);
		return array_reverse($text);
	}

	/**
	 * Search a string for log entries
	 *
	 * @param  string  $file       File
	 * @return array               Lines of logs
	 */
	public function getLogs($file)
	{
		$pattern = "/\d{4}-\d{2}-\d{2} \d{2}:\d{2}:\d{2}.*/";
		$log_levels = $this->getLevels();
		preg_match_all($pattern, $file, $matches);
		$log = array();
		foreach ($matches as $lines) {
			foreach ($lines as $line) {
				foreach ($log_levels as $level_key => $level) {
					if (strpos(strtolower($line), strtolower($level_key)) == 20) {
						$log[] = array('level' => $level, 'line' => $line);
					}
				}
			}
		}
		$log = array_reverse($log);
		return $log;
	}

	/**
	 * Get the log levels from psr/log.
	 *
	 * @return array       Array of log level
	 */
	public function getLevels()
	{
		$class = new ReflectionClass(new LogLevel());
		$levels = $class->getConstants();
		$levels['ERR'] = 'error';
		$levels['WARN'] = 'warning';

		return $levels;
	}
}<|MERGE_RESOLUTION|>--- conflicted
+++ resolved
@@ -73,11 +73,7 @@
 	{
 		global $conf;
 
-<<<<<<< HEAD
-		$uselogfile =  getDolGlobalInt('DEBUGBAR_USE_LOGFILE');
-=======
-		$uselogfile = $conf->global->DEBUGBAR_USE_LOG_FILE;
->>>>>>> affde551
+		$uselogfile =  getDolGlobalInt('DEBUGBAR_USE_LOG_FILE');
 
 		if ($uselogfile) {
 			$this->getStorageLogs($this->path);
