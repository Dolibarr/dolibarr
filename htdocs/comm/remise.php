<?php
/* Copyright (C) 2001-2004 Rodolphe Quiedeville <rodolphe@quiedeville.org>
 * Copyright (C) 2004-2015 Laurent Destailleur  <eldy@users.sourceforge.net>
 *
 * This program is free software; you can redistribute it and/or modify
 * it under the terms of the GNU General Public License as published by
 * the Free Software Foundation; either version 3 of the License, or
 * (at your option) any later version.
 *
 * This program is distributed in the hope that it will be useful,
 * but WITHOUT ANY WARRANTY; without even the implied warranty of
 * MERCHANTABILITY or FITNESS FOR A PARTICULAR PURPOSE.  See the
 * GNU General Public License for more details.
 *
 * You should have received a copy of the GNU General Public License
 * along with this program. If not, see <http://www.gnu.org/licenses/>.
 */

/**
 *	    \file       htdocs/comm/remise.php
 *      \ingroup    societe
 *		\brief      Page to edit relative discount of a customer
 */

require '../main.inc.php';
require_once DOL_DOCUMENT_ROOT.'/core/lib/company.lib.php';
require_once DOL_DOCUMENT_ROOT.'/contact/class/contact.class.php';

$langs->load("companies");
$langs->load("orders");
$langs->load("bills");

$id=GETPOST("id",'int');

$socid = GETPOST('id','int');
// Security check
if ($user->societe_id > 0)
{
	$socid = $user->societe_id;
}

$backtopage = GETPOST('backtopage','alpha');


/*
 * Actions
 */

if (GETPOST('cancel','alpha') && ! empty($backtopage))
{
     header("Location: ".$backtopage);
     exit;
}

if (GETPOST('action','aZ09') == 'setremise')
{
	$object = new Societe($db);
	$object->fetch($id);

	$discount_type = GETPOST('discount_type', 'int');

	if(! empty($discount_type)) {
		$result=$object->set_remise_supplier(price2num(GETPOST("remise")),GETPOST("note"),$user);
	} else {
		$result=$object->set_remise_client(price2num(GETPOST("remise")),GETPOST("note"),$user);
	}

	if ($result > 0)
	{
	    if (! empty($backtopage))
	    {
    		header("Location: ".$backtopage);
    		exit;
	    }
	    else
	    {
    		header("Location: remise.php?id=".$_GET["id"]);
    		exit;
	    }
	}
	else
	{
		setEventMessages($object->error, $object->errors, 'errors');
	}
}


/*
 * View
 */

$form=new Form($db);

llxHeader();


/*********************************************************************************
 *
 * Mode fiche
 *
 *********************************************************************************/
if ($socid > 0)
{
	// On recupere les donnees societes par l'objet
	$object = new Societe($db);
	$object->fetch($socid);

	$head = societe_prepare_head($object);

	$isCustomer = $object->client == 1 || $object->client == 3;
	$isSupplier = $object->fournisseur == 1;
	
	$displayCustomer = $conf->global->MAIN_FEATURES_LEVEL <= 0 || $isCustomer;
	$displaySupplier = $conf->global->MAIN_FEATURES_LEVEL > 0 && $isSupplier;


	print '<form method="POST" action="remise.php?id='.$object->id.'">';
	print '<input type="hidden" name="token" value="'.$_SESSION['newtoken'].'">';
	print '<input type="hidden" name="action" value="setremise">';
    print '<input type="hidden" name="backtopage" value="'.$backtopage.'">';

	dol_fiche_head($head, 'relativediscount', $langs->trans("ThirdParty"), -1, 'company');

    dol_banner_tab($object, 'socid', '', ($user->societe_id?0:1), 'rowid', 'nom');

    print '<div class="fichecenter">';

    print '<div class="underbanner clearboth"></div>';
    
    if(! $displayCustomer && ! $displaySupplier) {
    	print '<p class="opacitymedium">'.$langs->trans('ThirdpartyIsNeitherCustomerNorClientSoCannotHaveDiscounts').'</p>';
    	
    	dol_fiche_end();
    	
    	print '</form>';
    	
    	llxFooter();
    	$db->close();
    	exit;
    }

	print '<table class="border centpercent">';

	if($displayCustomer) {
		// Customer discount
		print '<tr><td class="titlefield">';
		print $langs->trans("CustomerRelativeDiscount").'</td><td>'.price2num($object->remise_percent)."%</td></tr>";
	}
	
	if($displaySupplier) {
		// Supplier discount
		print '<tr><td class="titlefield">';
		print $langs->trans("SupplierRelativeDiscount").'</td><td>'.price2num($object->remise_supplier_percent)."%</td></tr>";
	}

	print '</table>';
	print '<br>';

	print load_fiche_titre($langs->trans("NewRelativeDiscount"),'','');

	print '<div class="underbanner clearboth"></div>';

<<<<<<< HEAD
	if($conf->global->MAIN_FEATURES_LEVEL <= 0 || ($isCustomer && ! $isSupplier)) {
		print '<input type="hidden" name="discount_type" value="0" />';
	}
	
	if($conf->global->MAIN_FEATURES_LEVEL > 0 && (! $isCustomer && $isSupplier)) {
		print '<input type="hidden" name="discount_type" value="1" />';
	}
	
=======
>>>>>>> f7fe8ce1
	print '<table class="border centpercent">';

	if($conf->global->MAIN_FEATURES_LEVEL > 0 && $isCustomer && $isSupplier) {
		// Discount type
		print '<tr><td class="titlefield fieldrequired">'.$langs->trans('DiscountType').'</td>';
		print '<td><input type="radio" name="discount_type" id="discount_type_0" selected value="0"/> <label for="discount_type_0">'.$langs->trans('Customer').'</label>';
		print ' <input type="radio" name="discount_type" id="discount_type_1" selected value="1"/> <label for="discount_type_1">'.$langs->trans('Supplier').'</label>';
		print '</td></tr>';
	}

	// New value
	print '<tr><td class="titlefield fieldrequired">';
	print $langs->trans("NewValue").'</td><td><input type="text" size="5" name="remise" value="'.dol_escape_htmltag(GETPOST("remise")).'">%</td></tr>';

	// Motif/Note
	print '<tr><td class="fieldrequired">';
	print $langs->trans("NoteReason").'</td><td><input type="text" size="60" name="note" value="'.dol_escape_htmltag(GETPOST("note")).'"></td></tr>';

	print "</table>";

	print '</div>';

	dol_fiche_end();

	print '<div class="center">';
	print '<input type="submit" class="button" value="'.$langs->trans("Modify").'">';
    if (! empty($backtopage))
    {
        print '&nbsp;&nbsp;&nbsp;&nbsp;&nbsp;';
	    print '<input type="submit" class="button" name="cancel" value="'.$langs->trans("Cancel").'">';
    }
	print '</div>';

	print "</form>";

	print '<br>';

	if($displayCustomer) {
		if($displaySupplier) {
			print '<div class="fichecenter">';
			print '<div class="fichehalfleft">';
			print load_fiche_titre($langs->trans("CustomerDiscounts"), '', '');
		}

		/*
		 * List log of all customer percent discounts
		 */
		$sql  = "SELECT rc.rowid, rc.remise_client as remise_percent, rc.note, rc.datec as dc,";
		$sql.= " u.login, u.rowid as user_id";
		$sql.= " FROM ".MAIN_DB_PREFIX."societe_remise as rc, ".MAIN_DB_PREFIX."user as u";
		$sql.= " WHERE rc.fk_soc = " . $object->id;
		$sql.= " AND rc.entity = " . $conf->entity;
		$sql.= " AND u.rowid = rc.fk_user_author";
		$sql.= " ORDER BY rc.datec DESC";
	
		$resql=$db->query($sql);
		if ($resql)
		{
			print '<table class="noborder" width="100%">';
			$tag = !$tag;
			print '<tr class="liste_titre">';
			print '<td width="160">'.$langs->trans("Date").'</td>';
			print '<td width="160" align="center">'.$langs->trans("CustomerRelativeDiscountShort").'</td>';
			print '<td align="left">'.$langs->trans("NoteReason").'</td>';
			print '<td align="center">'.$langs->trans("User").'</td>';
			print '</tr>';
			$num = $db->num_rows($resql);
	        if ($num > 0)
	        {
			    $i = 0;
	            while ($i < $num)
	    		{
	    			$obj = $db->fetch_object($resql);
	    			print '<tr class="oddeven">';
	    			print '<td>'.dol_print_date($db->jdate($obj->dc),"dayhour").'</td>';
	    			print '<td align="center">'.price2num($obj->remise_percent).'%</td>';
	    			print '<td align="left">'.$obj->note.'</td>';
	    			print '<td align="center"><a href="'.DOL_URL_ROOT.'/user/card.php?id='.$obj->user_id.'">'.img_object($langs->trans("ShowUser"),'user').' '.$obj->login.'</a></td>';
	    			print '</tr>';
	    			$i++;
	    		}
			}
			else
			{
			    print '<tr><td colspan="8" class="opacitymedium">'.$langs->trans("None").'</td></tr>';
			}		
			$db->free($resql);
			print "</table>";
		}
		else
		{
<<<<<<< HEAD
			dol_print_error($db);
		}
=======
		    print '<tr><td colspan="8" class="opacitymedium">'.$langs->trans("None").'</td></tr>';
		}
		$db->free($resql);
		print "</table>";
	}
	else
	{
		dol_print_error($db);
>>>>>>> f7fe8ce1
	}

	if($displaySupplier) {
		if($displayCustomer) {
			print '</div>'; // class="fichehalfleft"
			print '<div class="fichehalfright">';
			print '<div class="ficheaddleft">';
			print load_fiche_titre($langs->trans("SupplierDiscounts"), '', '');
		}

		/*
		 * List log of all supplier percent discounts
		 */
		$sql  = "SELECT rc.rowid, rc.remise_supplier as remise_percent, rc.note, rc.datec as dc,";
		$sql.= " u.login, u.rowid as user_id";
		$sql.= " FROM ".MAIN_DB_PREFIX."societe_remise_supplier as rc, ".MAIN_DB_PREFIX."user as u";
		$sql.= " WHERE rc.fk_soc = " . $object->id;
		$sql.= " AND rc.entity = " . $conf->entity;
		$sql.= " AND u.rowid = rc.fk_user_author";
		$sql.= " ORDER BY rc.datec DESC";
		
		$resql=$db->query($sql);
		if ($resql)
		{
			print '<table class="noborder" width="100%">';
			$tag = !$tag;
			print '<tr class="liste_titre">';
			print '<td width="160">'.$langs->trans("Date").'</td>';
			print '<td width="160" align="center">'.$langs->trans("CustomerRelativeDiscountShort").'</td>';
			print '<td align="left">'.$langs->trans("NoteReason").'</td>';
			print '<td align="center">'.$langs->trans("User").'</td>';
			print '</tr>';
			$num = $db->num_rows($resql);
			if ($num > 0)
			{
				$i = 0;
				while ($i < $num)
				{
					$obj = $db->fetch_object($resql);
					print '<tr class="oddeven">';
					print '<td>'.dol_print_date($db->jdate($obj->dc),"dayhour").'</td>';
					print '<td align="center">'.price2num($obj->remise_percent).'%</td>';
					print '<td align="left">'.$obj->note.'</td>';
					print '<td align="center"><a href="'.DOL_URL_ROOT.'/user/card.php?id='.$obj->user_id.'">'.img_object($langs->trans("ShowUser"),'user').' '.$obj->login.'</a></td>';
					print '</tr>';
					$i++;
				}
			}
			else
			{
				print '<tr><td colspan="8" class="opacitymedium">'.$langs->trans("None").'</td></tr>';
			}
			$db->free($resql);
			print "</table>";
		}
		else
		{
			dol_print_error($db);
		}

		if($displayCustomer) {
			print '</div>'; // class="ficheaddleft"
			print '</div>'; // class="fichehalfright"
			print '</div>'; // class="fichecenter"
		}
	}
}

llxFooter();
$db->close();<|MERGE_RESOLUTION|>--- conflicted
+++ resolved
@@ -160,7 +160,6 @@
 
 	print '<div class="underbanner clearboth"></div>';
 
-<<<<<<< HEAD
 	if($conf->global->MAIN_FEATURES_LEVEL <= 0 || ($isCustomer && ! $isSupplier)) {
 		print '<input type="hidden" name="discount_type" value="0" />';
 	}
@@ -169,8 +168,6 @@
 		print '<input type="hidden" name="discount_type" value="1" />';
 	}
 	
-=======
->>>>>>> f7fe8ce1
 	print '<table class="border centpercent">';
 
 	if($conf->global->MAIN_FEATURES_LEVEL > 0 && $isCustomer && $isSupplier) {
@@ -262,19 +259,8 @@
 		}
 		else
 		{
-<<<<<<< HEAD
 			dol_print_error($db);
 		}
-=======
-		    print '<tr><td colspan="8" class="opacitymedium">'.$langs->trans("None").'</td></tr>';
-		}
-		$db->free($resql);
-		print "</table>";
-	}
-	else
-	{
-		dol_print_error($db);
->>>>>>> f7fe8ce1
 	}
 
 	if($displaySupplier) {
