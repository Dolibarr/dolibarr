<?php
/* Copyright (C) 2004      Rodolphe Quiedeville <rodolphe@quiedeville.org>
 * Copyright (C) 2005-2016 Laurent Destailleur  <eldy@uers.sourceforge.net>
 * Copyright (C) 2005-2010 Regis Houssin        <regis.houssin@inodbox.com>
 * Copyright (C) 2014	   Florian Henry        <florian.henry@open-concept.pro>
 *
 * This program is free software; you can redistribute it and/or modify
 * it under the terms of the GNU General Public License as published by
 * the Free Software Foundation; either version 3 of the License, or
 * (at your option) any later version.
 *
 * This program is distributed in the hope that it will be useful,
 * but WITHOUT ANY WARRANTY; without even the implied warranty of
 * MERCHANTABILITY or FITNESS FOR A PARTICULAR PURPOSE.  See the
 * GNU General Public License for more details.
 *
 * You should have received a copy of the GNU General Public License
 * along with this program. If not, see <https://www.gnu.org/licenses/>.
 */

/**
 *       \file       htdocs/comm/mailing/cibles.php
 *       \ingroup    mailing
 *       \brief      Page to define emailing targets
 */

require '../../main.inc.php';
require_once DOL_DOCUMENT_ROOT.'/core/modules/mailings/modules_mailings.php';
require_once DOL_DOCUMENT_ROOT.'/comm/mailing/class/mailing.class.php';
require_once DOL_DOCUMENT_ROOT.'/core/class/html.formmailing.class.php';
require_once DOL_DOCUMENT_ROOT.'/core/lib/emailing.lib.php';
require_once DOL_DOCUMENT_ROOT.'/core/class/CMailFile.class.php';
require_once DOL_DOCUMENT_ROOT.'/core/lib/functions2.lib.php';

// Load translation files required by the page
$langs->load("mails");

// Security check
if (!$user->rights->mailing->lire || $user->socid > 0) accessforbidden();


// Load variable for pagination
<<<<<<< HEAD
$limit = GETPOST('limit', 'int') ?GETPOST('limit', 'int') : $conf->liste_limit;
=======
$limit = GETPOST('limit', 'int')?GETPOST('limit', 'int'):$conf->liste_limit;
>>>>>>> 5e3698b0
$sortfield = GETPOST('sortfield', 'alpha');
$sortorder = GETPOST('sortorder', 'alpha');
$page = GETPOST('page', 'int');
if (empty($page) || $page == -1) { $page = 0; }     // If $page is not defined, or '' or -1
$offset = $limit * $page;
$pageprev = $page - 1;
$pagenext = $page + 1;
<<<<<<< HEAD
if (!$sortfield) $sortfield = "email";
if (!$sortorder) $sortorder = "ASC";

$id = GETPOST('id', 'int');
$rowid = GETPOST('rowid', 'int');
$action = GETPOST('action', 'aZ09');
$search_lastname = GETPOST("search_lastname", 'alphanohtml');
$search_firstname = GETPOST("search_firstname", 'alphanohtml');
$search_email = GETPOST("search_email", 'alphanohtml');
$search_other = GETPOST("search_other", 'alphanohtml');
$search_dest_status = GETPOST('search_dest_status', 'alphanohtml');
=======
if (! $sortfield) $sortfield="email";
if (! $sortorder) $sortorder="ASC";

$id=GETPOST('id', 'int');
$rowid=GETPOST('rowid', 'int');
$action=GETPOST('action', 'aZ09');
$search_lastname=GETPOST("search_lastname");
$search_firstname=GETPOST("search_firstname");
$search_email=GETPOST("search_email");
$search_other=GETPOST("search_other");
$search_dest_status=GETPOST('search_dest_status');
>>>>>>> 5e3698b0

// Search modules dirs
$modulesdir = dolGetModulesDirs('/mailings');

$object = new Mailing($db);
$result = $object->fetch($id);


/*
 * Actions
 */

if ($action == 'add')
{
<<<<<<< HEAD
	$module = GETPOST("module", 'alpha');
	$result = -1;
=======
	$module=GETPOST("module", 'alpha');
	$result=-1;
>>>>>>> 5e3698b0

	foreach ($modulesdir as $dir)
	{
	    // Load modules attributes in arrays (name, numero, orders) from dir directory
	    //print $dir."\n<br>";
	    dol_syslog("Scan directory ".$dir." for modules");

	    // Loading Class
	    $file = $dir."/".$module.".modules.php";
	    $classname = "mailing_".$module;

		if (file_exists($file))
		{
			require_once $file;

			// Add targets into database
			$obj = new $classname($db);
			dol_syslog("Call add_to_target on class ".$classname);
<<<<<<< HEAD
			$result = $obj->add_to_target($id);
=======
			$result=$obj->add_to_target($id);
>>>>>>> 5e3698b0
		}
	}
	if ($result > 0)
	{
		setEventMessages($langs->trans("XTargetsAdded", $result), null, 'mesgs');

		header("Location: ".$_SERVER['PHP_SELF']."?id=".$id);
		exit;
	}
	if ($result == 0)
	{
		setEventMessages($langs->trans("WarningNoEMailsAdded"), null, 'warnings');
	}
	if ($result < 0)
	{
		setEventMessages($langs->trans("Error").($obj->error ? ' '.$obj->error : ''), null, 'errors');
	}
}

if (GETPOST('clearlist', 'int'))
{
	// Loading Class
	$obj = new MailingTargets($db);
	$obj->clear_target($id);
	/* Avoid this to allow reposition
	header("Location: ".$_SERVER['PHP_SELF']."?id=".$id);
	exit;
	*/
}

if (GETPOST('exportcsv', 'int'))
{
	$completefilename = 'targets_emailing'.$object->id.'_'.dol_print_date(dol_now(), 'dayhourlog').'.csv';
	header('Content-Type: text/csv');
	header('Content-Disposition: attachment;filename='.$completefilename);

	// List of selected targets
	$sql  = "SELECT mc.rowid, mc.lastname, mc.firstname, mc.email, mc.other, mc.statut, mc.date_envoi, mc.tms,";
	$sql .= " mc.source_url, mc.source_id, mc.source_type, mc.error_text";
	$sql .= " FROM ".MAIN_DB_PREFIX."mailing_cibles as mc";
	$sql .= " WHERE mc.fk_mailing=".$object->id;
	$sql .= $db->order($sortfield, $sortorder);

	$resql = $db->query($sql);
	if ($resql)
	{
		$num = $db->num_rows($resql);
		$sep = ',';

		while ($obj = $db->fetch_object($resql))
		{
			print $obj->rowid.$sep;
			print $obj->lastname.$sep;
			print $obj->firstname.$sep;
			print $obj->email.$sep;
			print $obj->other.$sep;
			print $obj->date_envoi.$sep;
			print $obj->tms.$sep;
			print $obj->source_url.$sep;
			print $obj->source_id.$sep;
			print $obj->source_type.$sep;
			print $obj->error_text.$sep;
			print "\n";
		}

		exit;
	}
	else
	{
		dol_print_error($db);
	}
	exit;
}

if ($action == 'delete')
{
	// Ici, rowid indique le destinataire et id le mailing
	$sql = "DELETE FROM ".MAIN_DB_PREFIX."mailing_cibles WHERE rowid=".$rowid;
	$resql = $db->query($sql);
	if ($resql)
	{
		if (! empty($id))
		{
			$obj = new MailingTargets($db);
			$obj->update_nb($id);

			setEventMessages($langs->trans("RecordDeleted"), null, 'mesgs');
		}
		else
		{
			header("Location: list.php");
			exit;
		}
	}
	else
	{
		dol_print_error($db);
	}
}

// Purge search criteria
<<<<<<< HEAD
if (GETPOST('button_removefilter_x', 'alpha') || GETPOST('button_removefilter.x', 'alpha') || GETPOST('button_removefilter', 'alpha')) // All tests are required to be compatible with all browsers
=======
if (GETPOST('button_removefilter_x', 'alpha') || GETPOST('button_removefilter.x', 'alpha') ||GETPOST('button_removefilter', 'alpha')) // All tests are required to be compatible with all browsers
>>>>>>> 5e3698b0
{
	$search_lastname = '';
	$search_firstname = '';
	$search_email = '';
	$search_other = '';
	$search_dest_status = '';
}



/*
 * View
 */

llxHeader('', $langs->trans("Mailing"), 'EN:Module_EMailing|FR:Module_Mailing|ES:M&oacute;dulo_Mailing');

$form = new Form($db);
$formmailing = new FormMailing($db);

if ($object->fetch($id) >= 0)
{
	$head = emailing_prepare_head($object);

	dol_fiche_head($head, 'targets', $langs->trans("Mailing"), -1, 'email');

	$linkback = '<a href="'.DOL_URL_ROOT.'/comm/mailing/list.php?restore_lastsearch_values=1">'.$langs->trans("BackToList").'</a>';

	$morehtmlright = '';
	$nbtry = $nbok = 0;
	if ($object->statut == 2 || $object->statut == 3)
	{
		$nbtry = $object->countNbOfTargets('alreadysent');
		$nbko  = $object->countNbOfTargets('alreadysentko');
		$nbok = ($nbtry - $nbko);

		$morehtmlright .= ' ('.$nbtry.'/'.$object->nbemail;
		if ($nbko) $morehtmlright .= ' - '.$nbko.' '.$langs->trans("Error");
		$morehtmlright .= ') &nbsp; ';
	}

	dol_banner_tab($object, 'id', $linkback, 1, 'rowid', 'ref', '', '', 0, '', $morehtmlright);

	print '<div class="fichecenter">';
	print '<div class="underbanner clearboth"></div>';

	print '<table class="border centpercent tableforfield">';

	print '<tr><td class="titlefield">'.$langs->trans("MailTitle").'</td><td colspan="3">'.$object->titre.'</td></tr>';

<<<<<<< HEAD
	print '<tr><td>'.$langs->trans("MailFrom").'</td><td colspan="3">';
	$emailarray = CMailFile::getArrayAddress($object->email_from);
	foreach($emailarray as $email => $name) {
		if ($name && $name != $email) {
			print dol_escape_htmltag($name).' &lt;'.$email;
			print '&gt;';
			if (!isValidEmail($email)) {
				$langs->load("errors");
				print img_warning($langs->trans("ErrorBadEMail", $email));
			}
		} else {
			print dol_print_email($object->email_from, 0, 0, 0, 0, 1);
		}
	}
	//print dol_print_email($object->email_from, 0, 0, 0, 0, 1);
	//var_dump($object->email_from);
	print '</td></tr>';

	// Errors to
	print '<tr><td>'.$langs->trans("MailErrorsTo").'</td><td colspan="3">';
	$emailarray = CMailFile::getArrayAddress($object->email_errorsto);
	foreach($emailarray as $email => $name) {
		if ($name != $email) {
			print dol_escape_htmltag($name).' &lt;'.$email;
			print '&gt;';
			if (!isValidEmail($email)) {
				$langs->load("errors");
				print img_warning($langs->trans("ErrorBadEMail", $email));
			}
		} else {
			print dol_print_email($object->email_errorsto, 0, 0, 0, 0, 1);
		}
	}
=======
	print '<tr><td>'.$langs->trans("MailFrom").'</td><td colspan="3">'.dol_print_email($object->email_from, 0, 0, 0, 0, 1).'</td></tr>';

	// Errors to
	print '<tr><td>'.$langs->trans("MailErrorsTo").'</td><td colspan="3">'.dol_print_email($object->email_errorsto, 0, 0, 0, 0, 1);
>>>>>>> 5e3698b0
	print '</td></tr>';

	// Nb of distinct emails
	print '<tr><td>';
	print $langs->trans("TotalNbOfDistinctRecipients");
	print '</td><td colspan="3">';
	$nbemail = ($object->nbemail ? $object->nbemail : 0);
	if (is_numeric($nbemail))
	{
		$text = '';
		if ((!empty($conf->global->MAILING_LIMIT_SENDBYWEB) && $conf->global->MAILING_LIMIT_SENDBYWEB < $nbemail) && ($object->statut == 1 || ($object->statut == 2 && $nbtry < $nbemail)))
		{
			if ($conf->global->MAILING_LIMIT_SENDBYWEB > 0)
			{
<<<<<<< HEAD
				$text .= $langs->trans('LimitSendingEmailing', $conf->global->MAILING_LIMIT_SENDBYWEB);
=======
				$text.=$langs->trans('LimitSendingEmailing', $conf->global->MAILING_LIMIT_SENDBYWEB);
>>>>>>> 5e3698b0
			}
			else
			{
				$text .= $langs->trans('SendingFromWebInterfaceIsNotAllowed');
			}
		}
		if (empty($nbemail)) $nbemail .= ' '.img_warning('').' <font class="warning">'.$langs->trans("NoTargetYet").'</font>';
		if ($text)
		{
			print $form->textwithpicto($nbemail, $text, 1, 'warning');
		}
		else
		{
			print $nbemail;
		}
	}
	print '</td></tr>';

	print '</table>';

	print "</div>";

	dol_fiche_end();

	print '<br>';


	$allowaddtarget = ($object->statut == 0);

	// Show email selectors
	if ($allowaddtarget && $user->rights->mailing->creer)
	{
<<<<<<< HEAD
		print load_fiche_titre($langs->trans("ToAddRecipientsChooseHere"), ($user->admin ?info_admin($langs->trans("YouCanAddYourOwnPredefindedListHere"), 1) : ''), 'generic');
=======
		print load_fiche_titre($langs->trans("ToAddRecipientsChooseHere"), ($user->admin?info_admin($langs->trans("YouCanAddYourOwnPredefindedListHere"), 1):''), 'title_generic');
>>>>>>> 5e3698b0

		//print '<table class="noborder centpercent">';
		print '<div class="tagtable centpercent liste_titre_bydiv borderbottom" id="tablelines">';

		//print '<tr class="liste_titre">';
		print '<div class="tagtr liste_titre">';
		//print '<td class="liste_titre">'.$langs->trans("RecipientSelectionModules").'</td>';
		print '<div class="tagtd">'.$langs->trans("RecipientSelectionModules").'</div>';
		//print '<td class="liste_titre" align="center">'.$langs->trans("NbOfUniqueEMails").'</td>';
		print '<div class="tagtd" align="center">'.$langs->trans("NbOfUniqueEMails").'</div>';
		//print '<td class="liste_titre" align="left">'.$langs->trans("Filter").'</td>';
		print '<div class="tagtd left">'.$langs->trans("Filter").'</div>';
		//print '<td class="liste_titre" align="center">&nbsp;</td>';
		print '<div class="tagtd">&nbsp;</div>';
		//print "</tr>\n";
		print '</div>';

		clearstatcache();

		foreach ($modulesdir as $dir)
		{
		    $modulenames = array();

		    // Load modules attributes in arrays (name, numero, orders) from dir directory
		    //print $dir."\n<br>";
		    dol_syslog("Scan directory ".$dir." for modules");
		    $handle = @opendir($dir);
			if (is_resource($handle))
			{
				while (($file = readdir($handle)) !== false)
				{
					if (substr($file, 0, 1) <> '.' && substr($file, 0, 3) <> 'CVS')
					{
						if (preg_match("/(.*)\.modules\.php$/i", $file, $reg))
						{
							if ($reg[1] == 'example') continue;
							$modulenames[] = $reg[1];
						}
					}
				}
				closedir($handle);
			}

			// Sort $modulenames
			sort($modulenames);

			$var = true;

			// Loop on each submodule
			foreach ($modulenames as $modulename)
			{
				// Loading Class
				$file = $dir.$modulename.".modules.php";
				$classname = "mailing_".$modulename;
				require_once $file;

				$obj = new $classname($db);

				// Check dependencies
				$qualified = (isset($obj->enabled) ? $obj->enabled : 1);
				foreach ($obj->require_module as $key)
				{
					if (!$conf->$key->enabled || (!$user->admin && $obj->require_admin))
					{
						$qualified = 0;
						//print "Les prerequis d'activation du module mailing ne sont pas respectes. Il ne sera pas actif";
						break;
					}
				}

				// Si le module mailing est qualifie
				if ($qualified)
				{
					$var = !$var;

					if ($allowaddtarget)
					{
						print '<form '.$bctag[$var].' name="'.$modulename.'" action="'.$_SERVER['PHP_SELF'].'?action=add&id='.$object->id.'&module='.$modulename.'" method="POST" enctype="multipart/form-data">';
						print '<input type="hidden" name="token" value="'.$_SESSION['newtoken'].'">';
					}
					else
					{
					    print '<div '.$bctag[$var].'>';
					}

					print '<div class="tagtd">';
<<<<<<< HEAD
					if (empty($obj->picto)) $obj->picto = 'generic';
=======
					if (empty($obj->picto)) $obj->picto='generic';
>>>>>>> 5e3698b0
					print img_object($langs->trans("EmailingTargetSelector").': '.get_class($obj), $obj->picto, 'class="valignmiddle pictomodule"');
					print ' ';
					print $obj->getDesc();
					print '</div>';

					try {
						$nbofrecipient = $obj->getNbOfRecipients('');
					}
					catch (Exception $e)
					{
						dol_syslog($e->getMessage(), LOG_ERR);
					}

					print '<div class="tagtd center">';
					if ($nbofrecipient >= 0)
					{
						print $nbofrecipient;
					}
					else
					{
						print $langs->trans("Error").' '.img_error($obj->error);
					}
					print '</div>';

					print '<div class="tagtd left">';
					if ($allowaddtarget)
					{
    					try {
    						$filter = $obj->formFilter();
    					}
    					catch (Exception $e)
    					{
    						dol_syslog($e->getMessage(), LOG_ERR);
    					}
    					if ($filter) print $filter;
    					else print $langs->trans("None");
					}
					print '</div>';

					print '<div class="tagtd right">';
					if ($allowaddtarget)
					{
						print '<input type="submit" class="button" name="button_'.$modulename.'" value="'.$langs->trans("Add").'">';
					}
					else
					{
					    print '<input type="submit" class="button disabled" disabled="disabled" name="button_'.$modulename.'" value="'.$langs->trans("Add").'">';
						//print $langs->trans("MailNoChangePossible");
						print "&nbsp;";
					}
					print '</div>';

					if ($allowaddtarget) print '</form>';
					else print '</div>';
				}
			}
		}	// End foreach dir

		print '</div>';

		print '<br><br>';
	}

	// List of selected targets
	$sql  = "SELECT mc.rowid, mc.lastname, mc.firstname, mc.email, mc.other, mc.statut, mc.date_envoi, mc.tms,";
	$sql .= " mc.source_url, mc.source_id, mc.source_type, mc.error_text";
	$sql .= " FROM ".MAIN_DB_PREFIX."mailing_cibles as mc";
	$sql .= " WHERE mc.fk_mailing=".$object->id;
<<<<<<< HEAD
	if ($search_lastname)  $sql .= natural_search("mc.lastname", $search_lastname);
	if ($search_firstname) $sql .= natural_search("mc.firstname", $search_firstname);
	if ($search_email)     $sql .= natural_search("mc.email", $search_email);
	if ($search_other)     $sql .= natural_search("mc.other", $search_other);
	if ($search_dest_status != '' && $search_dest_status >= -1) $sql .= " AND mc.statut=".$db->escape($search_dest_status)." ";
=======
	if ($search_lastname)  $sql.= natural_search("mc.lastname", $search_lastname);
	if ($search_firstname) $sql.= natural_search("mc.firstname", $search_firstname);
	if ($search_email)     $sql.= natural_search("mc.email", $search_email);
	if ($search_other)     $sql.= natural_search("mc.other", $search_other);
	if ($search_dest_status != '' && $search_dest_status >= -1) $sql.= " AND mc.statut=".$db->escape($search_dest_status)." ";
>>>>>>> 5e3698b0
	$sql .= $db->order($sortfield, $sortorder);

	// Count total nb of records
	$nbtotalofrecords = '';
	if (empty($conf->global->MAIN_DISABLE_FULL_SCANLIST))
	{
	    $result = $db->query($sql);
	    $nbtotalofrecords = $db->num_rows($result);
	    if (($page * $limit) > $nbtotalofrecords)	// if total resultset is smaller then paging size (filtering), goto and load page 0
	    {
	    	$page = 0;
	    	$offset = 0;
	    }
	}

	//$nbtotalofrecords=$object->nbemail;     // nbemail is a denormalized field storing nb of targets
	$sql .= $db->plimit($limit + 1, $offset);

	$resql = $db->query($sql);
	if ($resql)
	{
		$num = $db->num_rows($resql);

		$param = "&id=".$object->id;
		//if (! empty($contextpage) && $contextpage != $_SERVER["PHP_SELF"]) $param.='&contextpage='.urlencode($contextpage);
		if ($limit > 0 && $limit != $conf->liste_limit) $param .= '&limit='.urlencode($limit);
		if ($search_lastname)  $param .= "&search_lastname=".urlencode($search_lastname);
		if ($search_firstname) $param .= "&search_firstname=".urlencode($search_firstname);
		if ($search_email)     $param .= "&search_email=".urlencode($search_email);
		if ($search_other)     $param .= "&search_other=".urlencode($search_other);

		print '<form method="POST" action="'.$_SERVER["PHP_SELF"].'">';
		print '<input type="hidden" name="token" value="'.$_SESSION['newtoken'].'">';
		print '<input type="hidden" name="sortfield" value="'.$sortfield.'">';
		print '<input type="hidden" name="sortorder" value="'.$sortorder.'">';
        print '<input type="hidden" name="page" value="'.$page.'">';
		print '<input type="hidden" name="id" value="'.$object->id.'">';

		$morehtmlcenter = '';
		if ($allowaddtarget) {
			$morehtmlcenter = '<span class="opacitymedium">'.$langs->trans("ToClearAllRecipientsClickHere").'</span> <a href="'.$_SERVER["PHP_SELF"].'?clearlist=1&id='.$object->id.'" class="button reposition">'.$langs->trans("TargetsReset").'</a>';
		}
<<<<<<< HEAD
		$morehtmlcenter .= ' <a class="reposition" href="'.$_SERVER["PHP_SELF"].'?exportcsv=1&id='.$object->id.'">'.$langs->trans("Download").'</a>';

		print_barre_liste($langs->trans("MailSelectedRecipients"), $page, $_SERVER["PHP_SELF"], $param, $sortfield, $sortorder, $morehtmlcenter, $num, $nbtotalofrecords, 'generic', 0, '', '', $limit);
=======
		print_barre_liste($langs->trans("MailSelectedRecipients"), $page, $_SERVER["PHP_SELF"], $param, $sortfield, $sortorder, $cleartext, $num, $nbtotalofrecords, 'title_generic', 0, '', '', $limit);
>>>>>>> 5e3698b0

		print '</form>';

		print "\n<!-- Liste destinataires selectionnes -->\n";
		print '<form method="POST" action="'.$_SERVER["PHP_SELF"].'">';
		print '<input type="hidden" name="token" value="'.$_SESSION['newtoken'].'">';
		print '<input type="hidden" name="sortfield" value="'.$sortfield.'">';
		print '<input type="hidden" name="sortorder" value="'.$sortorder.'">';
        print '<input type="hidden" name="page" value="'.$page.'">';
		print '<input type="hidden" name="id" value="'.$object->id.'">';
		print '<input type="hidden" name="limit" value="'.$limit.'">';

		print '<div class="div-table-responsive">';
		print '<table class="noborder centpercent">';

		// Ligne des champs de filtres
		print '<tr class="liste_titre_filter">';
		// EMail
		print '<td class="liste_titre">';
		print '<input class="flat maxwidth75" type="text" name="search_email" value="'.dol_escape_htmltag($search_email).'">';
		print '</td>';
		// Name
		print '<td class="liste_titre">';
		print '<input class="flat maxwidth50" type="text" name="search_lastname" value="'.dol_escape_htmltag($search_lastname).'">';
		print '</td>';
		// Firstname
		print '<td class="liste_titre">';
		print '<input class="flat maxwidth50" type="text" name="search_firstname" value="'.dol_escape_htmltag($search_firstname).'">';
		print '</td>';
		// Other
		print '<td class="liste_titre">';
		print '<input class="flat maxwidth100" type="text" name="search_other" value="'.dol_escape_htmltag($search_other).'">';
		print '</td>';
		// Source
		print '<td class="liste_titre">';
		print '&nbsp';
		print '</td>';

		// Date last update
		print '<td class="liste_titre">';
		print '&nbsp';
		print '</td>';

		// Date sending
		print '<td class="liste_titre">';
		print '&nbsp';
		print '</td>';

		//Statut
		print '<td class="liste_titre right">';
		print $formmailing->selectDestinariesStatus($search_dest_status, 'search_dest_status', 1);
		print '</td>';
		// Action column
		print '<td class="liste_titre maxwidthsearch">';
<<<<<<< HEAD
		$searchpicto = $form->showFilterAndCheckAddButtons($massactionbutton ? 1 : 0, 'checkforselect', 1);
=======
		$searchpicto=$form->showFilterAndCheckAddButtons($massactionbutton?1:0, 'checkforselect', 1);
>>>>>>> 5e3698b0
		print $searchpicto;
		print '</td>';
		print '</tr>';

		if ($page) $param .= "&page=".urlencode($page);

		print '<tr class="liste_titre">';
		print_liste_field_titre("EMail", $_SERVER["PHP_SELF"], "mc.email", $param, "", "", $sortfield, $sortorder);
		print_liste_field_titre("Lastname", $_SERVER["PHP_SELF"], "mc.lastname", $param, "", "", $sortfield, $sortorder);
		print_liste_field_titre("Firstname", $_SERVER["PHP_SELF"], "mc.firstname", $param, "", "", $sortfield, $sortorder);
		print_liste_field_titre("OtherInformations", $_SERVER["PHP_SELF"], "", $param, "", "", $sortfield, $sortorder);
		print_liste_field_titre("Source", $_SERVER["PHP_SELF"], "", $param, "", 'align="center"', $sortfield, $sortorder);
<<<<<<< HEAD
		// Date last update
		print_liste_field_titre("DateLastModification", $_SERVER["PHP_SELF"], "mc.tms", $param, "", 'align="center"', $sortfield, $sortorder);
		// Date sending
		print_liste_field_titre("DateSending", $_SERVER["PHP_SELF"], "mc.date_envoi", $param, '', 'align="center"', $sortfield, $sortorder);
=======
		// Date sending
		if ($object->statut < 2) {
			print_liste_field_titre('');
		}
		else
		{
			print_liste_field_titre("DateSending", $_SERVER["PHP_SELF"], "mc.date_envoi", $param, '', 'align="center"', $sortfield, $sortorder);
		}
>>>>>>> 5e3698b0
		print_liste_field_titre("Status", $_SERVER["PHP_SELF"], "mc.statut", $param, '', 'class="right"', $sortfield, $sortorder);
		print_liste_field_titre('', $_SERVER["PHP_SELF"], "", '', '', '', $sortfield, $sortorder, 'maxwidthsearch ');
		print '</tr>';

		$i = 0;

		if ($num)
		{
			include_once DOL_DOCUMENT_ROOT.'/adherents/class/adherent.class.php';
			include_once DOL_DOCUMENT_ROOT.'/user/class/user.class.php';
			include_once DOL_DOCUMENT_ROOT.'/societe/class/societe.class.php';
			include_once DOL_DOCUMENT_ROOT.'/contact/class/contact.class.php';
<<<<<<< HEAD
			$objectstaticmember = new Adherent($db);
			$objectstaticuser = new User($db);
			$objectstaticcompany = new Societe($db);
			$objectstaticcontact = new Contact($db);
=======
			$objectstaticmember=new Adherent($db);
			$objectstaticuser=new User($db);
			$objectstaticcompany=new Societe($db);
			$objectstaticcontact=new Contact($db);
>>>>>>> 5e3698b0

			while ($i < min($num, $limit))
			{
				$obj = $db->fetch_object($resql);

				print '<tr class="oddeven">';
				print '<td>'.$obj->email.'</td>';
				print '<td>'.$obj->lastname.'</td>';
				print '<td>'.$obj->firstname.'</td>';
				print '<td>'.$obj->other.'</td>';
				print '<td class="center">';
                if (empty($obj->source_id) || empty($obj->source_type))
                {
                    print empty($obj->source_url) ? '' : $obj->source_url; // For backward compatibility
                }
                else
                {
                    if ($obj->source_type == 'member')
                    {
						$objectstaticmember->fetch($obj->source_id);
                        print $objectstaticmember->getNomUrl(1);
                    }
                    elseif ($obj->source_type == 'user')
                    {
						$objectstaticuser->fetch($obj->source_id);
                        print $objectstaticuser->getNomUrl(1);
                    }
                    elseif ($obj->source_type == 'thirdparty')
                    {
						$objectstaticcompany->fetch($obj->source_id);
                        print $objectstaticcompany->getNomUrl(1);
                    }
                    elseif ($obj->source_type == 'contact')
                    {
                    	$objectstaticcontact->fetch($obj->source_id);
                    	print $objectstaticcontact->getNomUrl(1);
                    }
                    else
                    {
                        print $obj->source_url;
                    }
                }
				print '</td>';

				// Date last update
				print '<td class="center">';
				print dol_print_date($obj->tms, 'dayhour');
				print '</td>';

				// Status of recipient sending email (Warning != status of emailing)
				if ($obj->statut == 0)
				{
					// Date sent
					print '<td align="center">&nbsp;</td>';
<<<<<<< HEAD

=======
>>>>>>> 5e3698b0
					print '<td class="nowrap right">'.$langs->trans("MailingStatusNotSent");
					print '</td>';
				}
				else
				{
<<<<<<< HEAD
					// Date sent
					print '<td class="center">'.$obj->date_envoi.'</td>';

=======
					print '<td align="center">'.$obj->date_envoi.'</td>';
>>>>>>> 5e3698b0
					print '<td class="nowrap right">';
					print $object::libStatutDest($obj->statut, 2, $obj->error_text);
					print '</td>';
				}

				// Search Icon
				print '<td class="right">';
				if ($obj->statut == 0)	// Not sent yet
				{
					if ($user->rights->mailing->creer && $allowaddtarget) {
						print '<a class="reposition" href="'.$_SERVER['PHP_SELF'].'?action=delete&rowid='.$obj->rowid.$param.'">'.img_delete($langs->trans("RemoveRecipient")).'</a>';
					}
				}
				/*if ($obj->statut == -1)	// Sent with error
				{
					print '<a href="'.$_SERVER['PHP_SELF'].'?action=retry&rowid='.$obj->rowid.$param.'">'.$langs->trans("Retry").'</a>';
				}*/
				print '</td>';
				print '</tr>';

				$i++;
			}
		}
		else
		{
			if ($object->statut < 2)
			{
			    print '<tr><td colspan="9" class="opacitymedium">';
    			print $langs->trans("NoTargetYet");
    			print '</td></tr>';
			}
		}
		print "</table><br>";
		print '</div>';

		print '</form>';

		$db->free($resql);
	}
	else
	{
		dol_print_error($db);
	}

	print "\n<!-- Fin liste destinataires selectionnes -->\n";
}

// End of page
llxFooter();
$db->close();<|MERGE_RESOLUTION|>--- conflicted
+++ resolved
@@ -40,11 +40,7 @@
 
 
 // Load variable for pagination
-<<<<<<< HEAD
 $limit = GETPOST('limit', 'int') ?GETPOST('limit', 'int') : $conf->liste_limit;
-=======
-$limit = GETPOST('limit', 'int')?GETPOST('limit', 'int'):$conf->liste_limit;
->>>>>>> 5e3698b0
 $sortfield = GETPOST('sortfield', 'alpha');
 $sortorder = GETPOST('sortorder', 'alpha');
 $page = GETPOST('page', 'int');
@@ -52,7 +48,6 @@
 $offset = $limit * $page;
 $pageprev = $page - 1;
 $pagenext = $page + 1;
-<<<<<<< HEAD
 if (!$sortfield) $sortfield = "email";
 if (!$sortorder) $sortorder = "ASC";
 
@@ -64,19 +59,6 @@
 $search_email = GETPOST("search_email", 'alphanohtml');
 $search_other = GETPOST("search_other", 'alphanohtml');
 $search_dest_status = GETPOST('search_dest_status', 'alphanohtml');
-=======
-if (! $sortfield) $sortfield="email";
-if (! $sortorder) $sortorder="ASC";
-
-$id=GETPOST('id', 'int');
-$rowid=GETPOST('rowid', 'int');
-$action=GETPOST('action', 'aZ09');
-$search_lastname=GETPOST("search_lastname");
-$search_firstname=GETPOST("search_firstname");
-$search_email=GETPOST("search_email");
-$search_other=GETPOST("search_other");
-$search_dest_status=GETPOST('search_dest_status');
->>>>>>> 5e3698b0
 
 // Search modules dirs
 $modulesdir = dolGetModulesDirs('/mailings');
@@ -91,13 +73,8 @@
 
 if ($action == 'add')
 {
-<<<<<<< HEAD
 	$module = GETPOST("module", 'alpha');
 	$result = -1;
-=======
-	$module=GETPOST("module", 'alpha');
-	$result=-1;
->>>>>>> 5e3698b0
 
 	foreach ($modulesdir as $dir)
 	{
@@ -116,11 +93,7 @@
 			// Add targets into database
 			$obj = new $classname($db);
 			dol_syslog("Call add_to_target on class ".$classname);
-<<<<<<< HEAD
 			$result = $obj->add_to_target($id);
-=======
-			$result=$obj->add_to_target($id);
->>>>>>> 5e3698b0
 		}
 	}
 	if ($result > 0)
@@ -202,7 +175,7 @@
 	$resql = $db->query($sql);
 	if ($resql)
 	{
-		if (! empty($id))
+		if (!empty($id))
 		{
 			$obj = new MailingTargets($db);
 			$obj->update_nb($id);
@@ -222,11 +195,7 @@
 }
 
 // Purge search criteria
-<<<<<<< HEAD
 if (GETPOST('button_removefilter_x', 'alpha') || GETPOST('button_removefilter.x', 'alpha') || GETPOST('button_removefilter', 'alpha')) // All tests are required to be compatible with all browsers
-=======
-if (GETPOST('button_removefilter_x', 'alpha') || GETPOST('button_removefilter.x', 'alpha') ||GETPOST('button_removefilter', 'alpha')) // All tests are required to be compatible with all browsers
->>>>>>> 5e3698b0
 {
 	$search_lastname = '';
 	$search_firstname = '';
@@ -276,7 +245,6 @@
 
 	print '<tr><td class="titlefield">'.$langs->trans("MailTitle").'</td><td colspan="3">'.$object->titre.'</td></tr>';
 
-<<<<<<< HEAD
 	print '<tr><td>'.$langs->trans("MailFrom").'</td><td colspan="3">';
 	$emailarray = CMailFile::getArrayAddress($object->email_from);
 	foreach($emailarray as $email => $name) {
@@ -310,12 +278,6 @@
 			print dol_print_email($object->email_errorsto, 0, 0, 0, 0, 1);
 		}
 	}
-=======
-	print '<tr><td>'.$langs->trans("MailFrom").'</td><td colspan="3">'.dol_print_email($object->email_from, 0, 0, 0, 0, 1).'</td></tr>';
-
-	// Errors to
-	print '<tr><td>'.$langs->trans("MailErrorsTo").'</td><td colspan="3">'.dol_print_email($object->email_errorsto, 0, 0, 0, 0, 1);
->>>>>>> 5e3698b0
 	print '</td></tr>';
 
 	// Nb of distinct emails
@@ -330,11 +292,7 @@
 		{
 			if ($conf->global->MAILING_LIMIT_SENDBYWEB > 0)
 			{
-<<<<<<< HEAD
 				$text .= $langs->trans('LimitSendingEmailing', $conf->global->MAILING_LIMIT_SENDBYWEB);
-=======
-				$text.=$langs->trans('LimitSendingEmailing', $conf->global->MAILING_LIMIT_SENDBYWEB);
->>>>>>> 5e3698b0
 			}
 			else
 			{
@@ -367,11 +325,7 @@
 	// Show email selectors
 	if ($allowaddtarget && $user->rights->mailing->creer)
 	{
-<<<<<<< HEAD
 		print load_fiche_titre($langs->trans("ToAddRecipientsChooseHere"), ($user->admin ?info_admin($langs->trans("YouCanAddYourOwnPredefindedListHere"), 1) : ''), 'generic');
-=======
-		print load_fiche_titre($langs->trans("ToAddRecipientsChooseHere"), ($user->admin?info_admin($langs->trans("YouCanAddYourOwnPredefindedListHere"), 1):''), 'title_generic');
->>>>>>> 5e3698b0
 
 		//print '<table class="noborder centpercent">';
 		print '<div class="tagtable centpercent liste_titre_bydiv borderbottom" id="tablelines">';
@@ -458,11 +412,7 @@
 					}
 
 					print '<div class="tagtd">';
-<<<<<<< HEAD
 					if (empty($obj->picto)) $obj->picto = 'generic';
-=======
-					if (empty($obj->picto)) $obj->picto='generic';
->>>>>>> 5e3698b0
 					print img_object($langs->trans("EmailingTargetSelector").': '.get_class($obj), $obj->picto, 'class="valignmiddle pictomodule"');
 					print ' ';
 					print $obj->getDesc();
@@ -531,19 +481,11 @@
 	$sql .= " mc.source_url, mc.source_id, mc.source_type, mc.error_text";
 	$sql .= " FROM ".MAIN_DB_PREFIX."mailing_cibles as mc";
 	$sql .= " WHERE mc.fk_mailing=".$object->id;
-<<<<<<< HEAD
 	if ($search_lastname)  $sql .= natural_search("mc.lastname", $search_lastname);
 	if ($search_firstname) $sql .= natural_search("mc.firstname", $search_firstname);
 	if ($search_email)     $sql .= natural_search("mc.email", $search_email);
 	if ($search_other)     $sql .= natural_search("mc.other", $search_other);
 	if ($search_dest_status != '' && $search_dest_status >= -1) $sql .= " AND mc.statut=".$db->escape($search_dest_status)." ";
-=======
-	if ($search_lastname)  $sql.= natural_search("mc.lastname", $search_lastname);
-	if ($search_firstname) $sql.= natural_search("mc.firstname", $search_firstname);
-	if ($search_email)     $sql.= natural_search("mc.email", $search_email);
-	if ($search_other)     $sql.= natural_search("mc.other", $search_other);
-	if ($search_dest_status != '' && $search_dest_status >= -1) $sql.= " AND mc.statut=".$db->escape($search_dest_status)." ";
->>>>>>> 5e3698b0
 	$sql .= $db->order($sortfield, $sortorder);
 
 	// Count total nb of records
@@ -586,13 +528,9 @@
 		if ($allowaddtarget) {
 			$morehtmlcenter = '<span class="opacitymedium">'.$langs->trans("ToClearAllRecipientsClickHere").'</span> <a href="'.$_SERVER["PHP_SELF"].'?clearlist=1&id='.$object->id.'" class="button reposition">'.$langs->trans("TargetsReset").'</a>';
 		}
-<<<<<<< HEAD
 		$morehtmlcenter .= ' <a class="reposition" href="'.$_SERVER["PHP_SELF"].'?exportcsv=1&id='.$object->id.'">'.$langs->trans("Download").'</a>';
 
 		print_barre_liste($langs->trans("MailSelectedRecipients"), $page, $_SERVER["PHP_SELF"], $param, $sortfield, $sortorder, $morehtmlcenter, $num, $nbtotalofrecords, 'generic', 0, '', '', $limit);
-=======
-		print_barre_liste($langs->trans("MailSelectedRecipients"), $page, $_SERVER["PHP_SELF"], $param, $sortfield, $sortorder, $cleartext, $num, $nbtotalofrecords, 'title_generic', 0, '', '', $limit);
->>>>>>> 5e3698b0
 
 		print '</form>';
 
@@ -647,11 +585,7 @@
 		print '</td>';
 		// Action column
 		print '<td class="liste_titre maxwidthsearch">';
-<<<<<<< HEAD
 		$searchpicto = $form->showFilterAndCheckAddButtons($massactionbutton ? 1 : 0, 'checkforselect', 1);
-=======
-		$searchpicto=$form->showFilterAndCheckAddButtons($massactionbutton?1:0, 'checkforselect', 1);
->>>>>>> 5e3698b0
 		print $searchpicto;
 		print '</td>';
 		print '</tr>';
@@ -664,21 +598,10 @@
 		print_liste_field_titre("Firstname", $_SERVER["PHP_SELF"], "mc.firstname", $param, "", "", $sortfield, $sortorder);
 		print_liste_field_titre("OtherInformations", $_SERVER["PHP_SELF"], "", $param, "", "", $sortfield, $sortorder);
 		print_liste_field_titre("Source", $_SERVER["PHP_SELF"], "", $param, "", 'align="center"', $sortfield, $sortorder);
-<<<<<<< HEAD
 		// Date last update
 		print_liste_field_titre("DateLastModification", $_SERVER["PHP_SELF"], "mc.tms", $param, "", 'align="center"', $sortfield, $sortorder);
 		// Date sending
 		print_liste_field_titre("DateSending", $_SERVER["PHP_SELF"], "mc.date_envoi", $param, '', 'align="center"', $sortfield, $sortorder);
-=======
-		// Date sending
-		if ($object->statut < 2) {
-			print_liste_field_titre('');
-		}
-		else
-		{
-			print_liste_field_titre("DateSending", $_SERVER["PHP_SELF"], "mc.date_envoi", $param, '', 'align="center"', $sortfield, $sortorder);
-		}
->>>>>>> 5e3698b0
 		print_liste_field_titre("Status", $_SERVER["PHP_SELF"], "mc.statut", $param, '', 'class="right"', $sortfield, $sortorder);
 		print_liste_field_titre('', $_SERVER["PHP_SELF"], "", '', '', '', $sortfield, $sortorder, 'maxwidthsearch ');
 		print '</tr>';
@@ -691,17 +614,10 @@
 			include_once DOL_DOCUMENT_ROOT.'/user/class/user.class.php';
 			include_once DOL_DOCUMENT_ROOT.'/societe/class/societe.class.php';
 			include_once DOL_DOCUMENT_ROOT.'/contact/class/contact.class.php';
-<<<<<<< HEAD
 			$objectstaticmember = new Adherent($db);
 			$objectstaticuser = new User($db);
 			$objectstaticcompany = new Societe($db);
 			$objectstaticcontact = new Contact($db);
-=======
-			$objectstaticmember=new Adherent($db);
-			$objectstaticuser=new User($db);
-			$objectstaticcompany=new Societe($db);
-			$objectstaticcontact=new Contact($db);
->>>>>>> 5e3698b0
 
 			while ($i < min($num, $limit))
 			{
@@ -756,22 +672,15 @@
 				{
 					// Date sent
 					print '<td align="center">&nbsp;</td>';
-<<<<<<< HEAD
-
-=======
->>>>>>> 5e3698b0
+
 					print '<td class="nowrap right">'.$langs->trans("MailingStatusNotSent");
 					print '</td>';
 				}
 				else
 				{
-<<<<<<< HEAD
 					// Date sent
 					print '<td class="center">'.$obj->date_envoi.'</td>';
 
-=======
-					print '<td align="center">'.$obj->date_envoi.'</td>';
->>>>>>> 5e3698b0
 					print '<td class="nowrap right">';
 					print $object::libStatutDest($obj->statut, 2, $obj->error_text);
 					print '</td>';
