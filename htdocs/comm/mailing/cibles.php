--- conflicted
+++ resolved
@@ -329,19 +329,14 @@
 				// Si le module mailing est qualifie
 				if ($qualified)
 				{
-<<<<<<< HEAD
-=======
-					$var = ! $var;
-
->>>>>>> b648a288
 					if ($allowaddtarget)
 					{
-						print '<form '.$bctag[$var].' name="'.$modulename.'" action="'.$_SERVER['PHP_SELF'].'?action=add&id='.$object->id.'&module='.$modulename.'" method="POST" enctype="multipart/form-data">';
+						print '<form class="oddeven tagtr" name="'.$modulename.'" action="'.$_SERVER['PHP_SELF'].'?action=add&id='.$object->id.'&module='.$modulename.'" method="POST" enctype="multipart/form-data">';
 						print '<input type="hidden" name="token" value="'.$_SESSION['newtoken'].'">';
 					}
 					else
 					{
-					    print '<div '.$bctag[$var].'>';
+					    print '<div class="oddeven tagtr">';
 					}
 
 					print '<div class="tagtd">';
