--- conflicted
+++ resolved
@@ -4,10 +4,7 @@
  * Copyright (C) 2005-2010 Regis Houssin        <regis.houssin@inodbox.com>
  * Copyright (C) 2014      Florian Henry        <florian.henry@open-concept.pro>
  * Copyright (C) 2024      MDW	                <mdeweerd@users.noreply.github.com>
-<<<<<<< HEAD
-=======
  * Copyright (C) 2024		Frédéric France			<frederic.france@free.fr>
->>>>>>> cc80841a
  *
  * This program is free software; you can redistribute it and/or modify
  * it under the terms of the GNU General Public License as published by
@@ -141,15 +138,10 @@
 			// Add targets into database
 			dol_syslog("Call add_to_target() on class ".$classname." evenunsubscribe=".$object->evenunsubscribe);
 
-<<<<<<< HEAD
-			if (class_exists($classname)) {
-				$obj = new $classname($db);
-=======
 			$obj = null;
 			if (class_exists($classname)) {
 				$obj = new $classname($db);
 				'@phan-var-force MailingTargets $obj';
->>>>>>> cc80841a
 				$obj->evenunsubscribe = $object->evenunsubscribe;
 
 				$result = $obj->add_to_target($id);
@@ -521,7 +513,6 @@
 		} else {
 			print $langs->trans("NbOfUniquePhones");
 		}
-<<<<<<< HEAD
 		print '</div>';
 		print '<div class="tagtd left"><div class="inline-block">'.$langs->trans("Filters").'</div>';
 		if ($object->messtype != 'sms') {
@@ -530,16 +521,6 @@
 			print '</div>';
 		}
 		print '</div>';
-=======
-		print '</div>';
-		print '<div class="tagtd left"><div class="inline-block">'.$langs->trans("Filters").'</div>';
-		if ($object->messtype != 'sms') {
-			print ' &nbsp; &nbsp; &nbsp; &nbsp; &nbsp; &nbsp; &nbsp; <div class=" inline-block">'.$langs->trans("EvenUnsubscribe").' ';
-			print ajax_object_onoff($object, 'evenunsubscribe', 'evenunsubscribe', 'EvenUnsubscribe:switch_on:warning', 'EvenUnsubscribe', array(), 'small valignmiddle', '', 1);
-			print '</div>';
-		}
-		print '</div>';
->>>>>>> cc80841a
 		print '<div class="tagtd">&nbsp;</div>';
 		print '</div>';	// End tr
 
@@ -585,9 +566,6 @@
 				// Check if qualified
 				$qualified = (is_null($obj->enabled) ? 1 : (int) dol_eval($obj->enabled, 1));
 
-				// Check if qualified
-				$qualified = (is_null($obj->enabled) ? 1 : (int) dol_eval($obj->enabled, 1));
-
 				// Check dependencies
 				foreach ($obj->require_module as $key) {
 					if (empty($conf->$key->enabled) || (empty($user->admin) && $obj->require_admin)) {
@@ -682,11 +660,7 @@
 		print '<br>';
 
 		if ($sqlmessage && $user->admin) {
-<<<<<<< HEAD
-			print info_admin($langs->trans("SQLUsedForExport").':<br> '.$sqlmessage, 0, 0, 1, '', 'TechnicalInformation');
-=======
 			print info_admin($langs->trans("SQLUsedForExport").':<br> '.$sqlmessage, 0, 0, '1', '', 'TechnicalInformation');
->>>>>>> cc80841a
 			print '<br>';
 		}
 
@@ -782,17 +756,6 @@
 		print '<input type="hidden" name="page_y" value="">';
 
 		$morehtmlcenter = '';
-<<<<<<< HEAD
-		if ($object->status == $object::STATUS_DRAFT) {
-			$morehtmlcenter = '<span class="opacitymedium hideonsmartphone">'.$langs->trans("ToClearAllRecipientsClickHere").'</span> <a href="'.$_SERVER["PHP_SELF"].'?clearlist=1&id='.$object->id.'" class="button reposition smallpaddingimp">'.$langs->trans("TargetsReset").'</a>';
-		}
-		$morehtmlcenter .= ' &nbsp; <a class="reposition" href="'.$_SERVER["PHP_SELF"].'?action=exportcsv&token='.newToken().'&exportcsv=1&id='.$object->id.'">'.img_picto('', 'download', 'class="pictofixedwidth"').$langs->trans("Download").'</a>';
-
-		$massactionbutton = '';
-
-		// @phan-suppress-next-line PhanPluginSuspiciousParamOrder
-		print_barre_liste($langs->trans("MailSelectedRecipients"), $page, $_SERVER["PHP_SELF"], $param, $sortfield, $sortorder, $morehtmlcenter, $num, $nbtotalofrecords, 'generic', 0, $newcardbutton, '', $limit, 0, 0, 1);
-=======
 		$arrayofmassactions = array();
 		if ($permissiontocreate) {
 			$arrayofmassactions['reset_target'] = img_picto('', 'refresh', 'class="pictofixedwidth"').$langs->trans("ResetMailingTargetMassaction");
@@ -804,7 +767,6 @@
 			$morehtmlcenter = '<span class="opacitymedium hideonsmartphone">'.$langs->trans("ToClearAllRecipientsClickHere").'</span> <a href="'.$_SERVER["PHP_SELF"].'?clearlist=1&id='.$object->id.'" class="button reposition smallpaddingimp">'.$langs->trans("TargetsReset").'</a>';
 		}
 		$morehtmlcenter .= ' &nbsp; <a class="reposition" href="'.$_SERVER["PHP_SELF"].'?action=exportcsv&token='.newToken().'&exportcsv=1&id='.$object->id.'">'.img_picto('', 'download', 'class="pictofixedwidth"').$langs->trans("Download").'</a>';
->>>>>>> cc80841a
 
 		print '</form>';
 
@@ -817,8 +779,6 @@
 		print '<input type="hidden" name="id" value="'.$object->id.'">';
 		print '<input type="hidden" name="limit" value="'.$limit.'">';
 		print '<input type="hidden" name="page_y" value="">';
-<<<<<<< HEAD
-=======
 
 		// @phan-suppress-next-line PhanPluginSuspiciousParamOrder
 		print_barre_liste($langs->trans("MailSelectedRecipients"), $page, $_SERVER["PHP_SELF"], $param, $sortfield, $sortorder, $morehtmlcenter, $num, $nbtotalofrecords, 'generic', 0, $newcardbutton, '', $limit, 0, 0, 1);
@@ -827,7 +787,6 @@
 			// Confirm reset
 			print $form->formconfirm($_SERVER["PHP_SELF"]."?id=".$object->id, $langs->trans("ConfirmResetMailingTargetMassaction"), $langs->trans("ConfirmResetMailingTargetMassactionQuestion"), "confirm_reset_target", null, '', 0, 0, 500, 1);
 		}
->>>>>>> cc80841a
 
 		print '<div class="div-table-responsive">';
 		print '<table class="noborder centpercent">';
@@ -937,8 +896,6 @@
 				if (getDolGlobalString('MAIN_CHECKBOX_LEFT_COLUMN')) {
 					print '<td class="center">';
 					print '<!-- ID mailing_cibles = '.$obj->rowid.' -->';
-<<<<<<< HEAD
-=======
 					if ($massactionbutton || $massaction) { // If we are in select mode (massactionbutton defined) or if we have already selected and sent an action ($massaction) defined
 						$selected = 0;
 						if (in_array($obj->rowid, $arrayofselected)) {
@@ -946,7 +903,6 @@
 						}
 						print '<input id="cb'.$obj->rowid.'" class="flat checkforselect" type="checkbox" name="toselect[]" value="'.$obj->rowid.'"'.($selected ? ' checked="checked"' : '').'>';
 					}
->>>>>>> cc80841a
 					if ($obj->status == $object::STATUS_DRAFT) {	// Not sent yet
 						if ($user->hasRight('mailing', 'creer')) {
 							print '<a class="reposition" href="'.$_SERVER['PHP_SELF'].'?action=delete&token='.newToken().'&rowid='.((int) $obj->rowid).$param.'">'.img_delete($langs->trans("RemoveRecipient")).'</a>';
