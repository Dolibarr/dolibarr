--- conflicted
+++ resolved
@@ -678,14 +678,9 @@
 
 				// Search Icon
 				print '<td class="right">';
-<<<<<<< HEAD
+				print '<!-- ID mailing_cibles = '.$obj->rowid.' -->';
 				if ($obj->statut == 0) {	// Not sent yet
-=======
-				print '<!-- ID mailing_cibles = '.$obj->rowid.' -->';
-				if ($obj->statut == 0)	// Not sent yet
-				{
->>>>>>> 28f0c6c7
-					if ($user->rights->mailing->creer && $allowaddtarget) {
+					if (!empty($user->rights->mailing->creer) && $allowaddtarget) {
 						print '<a class="reposition" href="'.$_SERVER['PHP_SELF'].'?action=delete&token='.newToken().'&rowid='.$obj->rowid.$param.'">'.img_delete($langs->trans("RemoveRecipient")).'</a>';
 					}
 				}
