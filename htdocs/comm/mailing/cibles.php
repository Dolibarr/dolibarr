--- conflicted
+++ resolved
@@ -490,15 +490,6 @@
 	$nbtotalofrecords = '';
 	if (empty($conf->global->MAIN_DISABLE_FULL_SCANLIST))
 	{
-<<<<<<< HEAD
-		$result = $db->query($sql);
-		$nbtotalofrecords = $db->num_rows($result);
-		if (($page * $limit) > $nbtotalofrecords)	// if total resultset is smaller then paging size (filtering), goto and load page 0
-		{
-			$page = 0;
-			$offset = 0;
-		}
-=======
 	    $result = $db->query($sql);
 	    $nbtotalofrecords = $db->num_rows($result);
 	    if (($page * $limit) > $nbtotalofrecords) {	// if total resultset is smaller then paging size (filtering), goto and load page 0
@@ -517,7 +508,6 @@
 	    		}
 	    	}
 	    }
->>>>>>> b7cd27e7
 	}
 
 	//$nbtotalofrecords=$object->nbemail;     // nbemail is a denormalized field storing nb of targets
