--- conflicted
+++ resolved
@@ -28,13 +28,8 @@
 // Load translation files required by the page
 $langs->load("mails");
 
-<<<<<<< HEAD
-$sortfield = GETPOST("sortfield", 'alpha');
-$sortorder = GETPOST("sortorder", 'alpha');
-=======
 $sortfield = GETPOST('sortfield', 'aZ09comma');
 $sortorder = GETPOST('sortorder', 'aZ09comma');
->>>>>>> 95dc2558
 $limit = GETPOST('limit', 'int') ?GETPOST('limit', 'int') : $conf->liste_limit;
 $optioncss = GETPOST('optioncss', 'alpha');
 $page = GETPOSTISSET('pageplusone') ? (GETPOST('pageplusone') - 1) : GETPOST("page", 'int');
