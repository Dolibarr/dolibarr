--- conflicted
+++ resolved
@@ -20,11 +20,7 @@
  *       \file       htdocs/comm/mailing/fiche.php
  *       \ingroup    mailing
  *       \brief      Fiche mailing, onglet general
-<<<<<<< HEAD
- *       \version    $Id: fiche.php,v 1.123 2011/08/03 00:46:33 eldy Exp $
-=======
  *       \version    $Id: fiche.php,v 1.124 2011/08/20 15:11:32 eldy Exp $
->>>>>>> 19bde3ab
  */
 
 require("../../main.inc.php");
@@ -1076,9 +1072,5 @@
 
 $db->close();
 
-<<<<<<< HEAD
-llxFooter('$Date: 2011/08/03 00:46:33 $ - $Revision: 1.123 $');
-=======
 llxFooter('$Date: 2011/08/20 15:11:32 $ - $Revision: 1.124 $');
->>>>>>> 19bde3ab
 ?>