--- conflicted
+++ resolved
@@ -225,7 +225,7 @@
 	} else {
 		$advTarget->contact_lines = array ();
 	}
-	
+
 	if ((count($advTarget->thirdparty_lines) > 0) || (count($advTarget->contact_lines) > 0)) {
 		// Add targets into database
 		$obj = new mailing_advthirdparties($db);
@@ -359,11 +359,7 @@
 				setEventMessages($advTarget->error, $advTarget->errors, 'errors');
 			}
 		} elseif ($action == 'savefilter') {
-<<<<<<< HEAD
-			
-=======
-
->>>>>>> d9b8a8c8
+
 			$result = $advTarget->update($user);
 			if ($result < 0) {
 				setEventMessages($advTarget->error, $advTarget->errors, 'errors');
@@ -469,14 +465,8 @@
 
 	// Show email selectors
 	if ($object->statut == 0 && $user->rights->mailing->creer) {
-<<<<<<< HEAD
-		
+
 		include DOL_DOCUMENT_ROOT . '/core/tpl/advtarget.tpl.php';
-		
-=======
-
-		include DOL_DOCUMENT_ROOT . '/core/tpl/advtarget.tpl.php';
->>>>>>> d9b8a8c8
 	}
 }
 
