--- conflicted
+++ resolved
@@ -261,17 +261,9 @@
 	}
 }
 
-<<<<<<< HEAD
-if ($action == 'clear') {
+if ($action == 'clear' && $permissiontoadd) {
 	$mailingtargets = new MailingTargets($db);
 	$mailingtargets->clear_target($id);
-=======
-if ($action == 'clear' && $permissiontoadd) {
-	// Load a new class instance
-	$classname = "MailingTargets";
-	$obj = new $classname($db);
-	$obj->clear_target($id);
->>>>>>> b8dadd4b
 
 	header("Location: ".$_SERVER['PHP_SELF']."?id=".$id);
 	exit();
