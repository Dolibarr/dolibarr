<?php
/* Copyright (C) 2005      Rodolphe Quiedeville <rodolphe@quiedeville.org>
 * Copyright (C) 2005-2016 Laurent Destailleur  <eldy@users.sourceforge.net>
 * Copyright (C) 2005-2009 Regis Houssin        <regis.houssin@inodbox.com>
 *
 * This program is free software; you can redistribute it and/or modify
 * it under the terms of the GNU General Public License as published by
 * the Free Software Foundation; either version 3 of the License, or
 * (at your option) any later version.
 *
 * This program is distributed in the hope that it will be useful,
 * but WITHOUT ANY WARRANTY; without even the implied warranty of
 * MERCHANTABILITY or FITNESS FOR A PARTICULAR PURPOSE.  See the
 * GNU General Public License for more details.
 *
 * You should have received a copy of the GNU General Public License
 * along with this program. If not, see <http://www.gnu.org/licenses/>.
 */

/**
 *	\file       htdocs/comm/mailing/class/mailing.class.php
 *	\ingroup    mailing
 *	\brief      File of class to manage emailings module
 */

require_once DOL_DOCUMENT_ROOT .'/core/class/commonobject.class.php';


/**
 *	Class to manage emailings module
 */
class Mailing extends CommonObject
{
	/**
	 * @var string ID to identify managed object
	 */
	public $element='mailing';

	/**
	 * @var string Name of table without prefix where object is stored
	 */
	public $table_element='mailing';

	/**
	 * @var string String with name of icon for myobject. Must be the part after the 'object_' into object_myobject.png
	 */
	public $picto='email';
<<<<<<< HEAD

	var $titre;
	var $sujet;
	var $body;
	var $nbemail;
	var $bgcolor;
	var $bgimage;

	var $statut;       // Status 0=Draft, 1=Validated, 2=Sent partially, 3=Sent completely

	var $email_from;
	var $email_replyto;
	var $email_errorsto;
=======

	public $titre;
	public $sujet;
	public $body;
	public $nbemail;
	public $bgcolor;
	public $bgimage;

	public $statut;       // Status 0=Draft, 1=Validated, 2=Sent partially, 3=Sent completely
>>>>>>> d9b8a8c8

	public $email_from;
	public $email_replyto;
	public $email_errorsto;

	public $joined_file1;
	public $joined_file2;
	public $joined_file3;
	public $joined_file4;

	public $user_creat;
	public $user_valid;

	public $date_creat;
	public $date_valid;

	public $extraparams=array();

	public $statut_dest=array();
	public $statuts=array();


    /**
     *  Constructor
     *
     *  @param      DoliDb      $db      Database handler
	 */
	function __construct($db)
	{
		$this->db = $db;

		// List of language codes for status
		$this->statuts[0] = 'MailingStatusDraft';
		$this->statuts[1] = 'MailingStatusValidated';
		$this->statuts[2] = 'MailingStatusSentPartialy';
		$this->statuts[3] = 'MailingStatusSentCompletely';

		$this->statut_dest[-1] = 'MailingStatusError';
		$this->statut_dest[0] = 'MailingStatusNotSent';
		$this->statut_dest[1] = 'MailingStatusSent';
		$this->statut_dest[2] = 'MailingStatusRead';
		$this->statut_dest[3] = 'MailingStatusReadAndUnsubscribe';    // Read but ask to not be contacted anymore
	}

	/**
	 *  Create an EMailing
	 *
	 *  @param	User	$user 		Object of user making creation
	 *  @return int	   				-1 if error, Id of created object if OK
	 */
	function create($user)
	{
		global $conf, $langs;

		$this->db->begin();

		$this->titre=trim($this->titre);
		$this->email_from=trim($this->email_from);

		if (! $this->email_from)
		{
			$this->error = $langs->trans("ErrorMailFromRequired");
			return -1;
		}

		$now=dol_now();

		$sql = "INSERT INTO ".MAIN_DB_PREFIX."mailing";
		$sql .= " (date_creat, fk_user_creat, entity)";
		$sql .= " VALUES ('".$this->db->idate($now)."', ".$user->id.", ".$conf->entity.")";

		if (! $this->titre)
		{
			$this->titre = $langs->trans("NoTitle");
		}

		dol_syslog("Mailing::Create", LOG_DEBUG);
		$result=$this->db->query($sql);
		if ($result)
		{
			$this->id = $this->db->last_insert_id(MAIN_DB_PREFIX."mailing");

			if ($this->update($user) > 0)
			{
				$this->db->commit();
			}
			else
			{
				$this->error=$this->db->lasterror();
				$this->db->rollback();
				return -1;
			}

			return $this->id;
		}
		else
		{
			$this->error=$this->db->lasterror();
			$this->db->rollback();
			return -1;
		}
	}

	/**
	 *  Update emailing record
	 *
	 *  @param	User	$user 		Object of user making change
	 *  @return int				    < 0 if KO, > 0 if OK
	 */
	function update($user)
	{
		$sql = "UPDATE ".MAIN_DB_PREFIX."mailing ";
		$sql .= " SET titre = '".$this->db->escape($this->titre)."'";
		$sql .= ", sujet = '".$this->db->escape($this->sujet)."'";
		$sql .= ", body = '".$this->db->escape($this->body)."'";
		$sql .= ", email_from = '".$this->db->escape($this->email_from)."'";
		$sql .= ", email_replyto = '".$this->db->escape($this->email_replyto)."'";
		$sql .= ", email_errorsto = '".$this->db->escape($this->email_errorsto)."'";
		$sql .= ", bgcolor = '".($this->bgcolor?$this->db->escape($this->bgcolor):null)."'";
		$sql .= ", bgimage = '".($this->bgimage?$this->db->escape($this->bgimage):null)."'";
		$sql .= " WHERE rowid = ".$this->id;

		dol_syslog("Mailing::Update", LOG_DEBUG);
		$result=$this->db->query($sql);
		if ($result)
		{
			return 1;
		}
		else
		{
			$this->error=$this->db->lasterror();
			return -1;
		}
	}

	/**
	 *	Get object from database
	 *
	 *	@param	int		$rowid      Id of emailing
	 *	@return	int					<0 if KO, >0 if OK
	 */
	function fetch($rowid)
	{
		global $conf;

		$sql = "SELECT m.rowid, m.titre, m.sujet, m.body, m.bgcolor, m.bgimage";
		$sql.= ", m.email_from, m.email_replyto, m.email_errorsto";
		$sql.= ", m.statut, m.nbemail";
		$sql.= ", m.fk_user_creat, m.fk_user_valid";
		$sql.= ", m.date_creat";
		$sql.= ", m.date_valid";
		$sql.= ", m.date_envoi";
		$sql.= ", m.extraparams";
		$sql.= " FROM ".MAIN_DB_PREFIX."mailing as m";
		$sql.= " WHERE m.rowid = ".(int) $rowid;

		dol_syslog(get_class($this)."::fetch", LOG_DEBUG);
		$result=$this->db->query($sql);
		if ($result)
		{
			if ($this->db->num_rows($result))
			{
				$obj = $this->db->fetch_object($result);

				$this->id				= $obj->rowid;
				$this->ref				= $obj->rowid;
				$this->statut			= $obj->statut;
				$this->nbemail			= $obj->nbemail;
				$this->titre			= $obj->titre;

				$this->sujet			= $obj->sujet;
				if (!empty($conf->global->FCKEDITOR_ENABLE_MAILING) && dol_textishtml(dol_html_entity_decode($obj->body, ENT_COMPAT | ENT_HTML401))) {
					$this->body				= dol_html_entity_decode($obj->body, ENT_COMPAT | ENT_HTML401);
				}else {
					$this->body				= $obj->body;
				}

				$this->bgcolor			= $obj->bgcolor;
				$this->bgimage			= $obj->bgimage;

				$this->email_from		= $obj->email_from;
				$this->email_replyto	= $obj->email_replyto;
				$this->email_errorsto	= $obj->email_errorsto;

				$this->user_creat		= $obj->fk_user_creat;
				$this->user_valid		= $obj->fk_user_valid;

				$this->date_creat		= $this->db->jdate($obj->date_creat);
				$this->date_valid		= $this->db->jdate($obj->date_valid);
				$this->date_envoi		= $this->db->jdate($obj->date_envoi);

				$this->extraparams		= (array) json_decode($obj->extraparams, true);

				return 1;
			}
			else
			{
				dol_syslog(get_class($this)."::fetch Erreur -1");
				return -1;
			}
		}
		else
		{
			dol_syslog(get_class($this)."::fetch Erreur -2");
			return -2;
		}
	}


	/**
	 *	Load an object from its id and create a new one in database
	 *
	 *	@param  int		$fromid     	Id of object to clone
	 *	@param	int		$option1		1=Copy content, 0=Forget content
	 *	@param	int		$option2		Not used
	 *	@return	int						New id of clone
	 */
	function createFromClone($fromid,$option1,$option2)
	{
		global $user,$langs;

		$error=0;

		$object=new Mailing($this->db);

		$object->context['createfromclone']='createfromclone';

		$this->db->begin();

		// Load source object
		$object->fetch($fromid);
		$object->id=0;
		$object->statut=0;

		// Clear fields
		$object->titre=$langs->trans("CopyOf").' '.$object->titre.' '.dol_print_date(dol_now());

		// If no option copy content
		if (empty($option1))
		{
			// Clear values
			$object->nbemail            = 0;
			$object->sujet              = '';
			$object->body               = '';
			$object->bgcolor            = '';
			$object->bgimage            = '';

			$object->email_from         = '';
			$object->email_replyto      = '';
			$object->email_errorsto     = '';

			$object->user_creat         = $user->id;
			$object->user_valid         = '';

			$object->date_creat         = '';
			$object->date_valid         = '';
			$object->date_envoi         = '';
		}

		// Create clone
		$result=$object->create($user);

		// Other options
		if ($result < 0)
		{
			$this->error=$object->error;
			$error++;
		}

		if (! $error)
		{
			//Clone target
			if (!empty($option2)) {

				require_once DOL_DOCUMENT_ROOT .'/core/modules/mailings/modules_mailings.php';

				$mailing_target = new MailingTargets($this->db);

				$target_array=array();

				$sql = "SELECT fk_contact, ";
				$sql.=" lastname,   ";
				$sql.=" firstname,";
				$sql.=" email,";
				$sql.=" other,";
				$sql.=" source_url,";
				$sql.=" source_id ,";
				$sql.=" source_type ";
				$sql.= " FROM ".MAIN_DB_PREFIX."mailing_cibles ";
				$sql.= " WHERE fk_mailing = ".$fromid;

				dol_syslog(get_class($this)."::createFromClone", LOG_DEBUG);
				$result=$this->db->query($sql);
				if ($result)
				{
					if ($this->db->num_rows($result))
					{
						while ($obj = $this->db->fetch_object($result)) {

							$target_array[]=array('fk_contact'=>$obj->fk_contact,
							'lastname'=>$obj->lastname,
							'firstname'=>$obj->firstname,
							'email'=>$obj->email,
							'other'=>$obj->other,
							'source_url'=>$obj->source_url,
							'source_id'=>$obj->source_id,
							'source_type'=>$obj->source_type);
						}
					}
				}
				else
				{
					$this->error=$this->db->lasterror();
					return -1;
				}

				$mailing_target->add_to_target($object->id, $target_array);
			}
		}

		unset($object->context['createfromclone']);

		// End
		if (! $error)
		{
			$this->db->commit();
			return $object->id;
		}
		else
		{
			$this->db->rollback();
			return -1;
		}
	}

	/**
	 *  Validate emailing
	 *
	 *  @param	User	$user      	Objet user qui valide
	 * 	@return	int					<0 if KO, >0 if OK
	 */
	function valid($user)
	{
		$now=dol_now();

		$sql = "UPDATE ".MAIN_DB_PREFIX."mailing ";
		$sql .= " SET statut = 1, date_valid = '".$this->db->idate($now)."', fk_user_valid=".$user->id;
		$sql .= " WHERE rowid = ".$this->id;

		dol_syslog("Mailing::valid", LOG_DEBUG);
		if ($this->db->query($sql))
		{
			return 1;
		}
		else
		{
			$this->error=$this->db->lasterror();
			return -1;
		}
	}


	/**
	 *  Delete emailing
	 *
	 *  @param	int		$rowid      id du mailing a supprimer
	 *  @return int         		1 en cas de succes
	 */
	function delete($rowid)
	{
		$sql = "DELETE FROM ".MAIN_DB_PREFIX."mailing";
		$sql.= " WHERE rowid = ".$rowid;

		dol_syslog("Mailing::delete", LOG_DEBUG);
		$resql=$this->db->query($sql);
		if ($resql)
		{
			return $this->delete_targets();
		}
		else
		{
			$this->error=$this->db->lasterror();
			return -1;
		}
	}

<<<<<<< HEAD
=======
    // phpcs:disable PEAR.NamingConventions.ValidFunctionName.NotCamelCaps
>>>>>>> d9b8a8c8
	/**
	 *  Delete targets emailing
	 *
	 *  @return int       1 if OK, 0 if error
	 */
	function delete_targets()
	{
        // phpcs:enable
		$sql = "DELETE FROM ".MAIN_DB_PREFIX."mailing_cibles";
		$sql.= " WHERE fk_mailing = ".$this->id;

		dol_syslog("Mailing::delete_targets", LOG_DEBUG);
		$resql=$this->db->query($sql);
		if ($resql)
		{
			return 1;
		}
		else
		{
			$this->error=$this->db->lasterror();
			return 0;
		}
	}


    // phpcs:disable PEAR.NamingConventions.ValidFunctionName.NotCamelCaps
	/**
	 *  Change status of each recipient
	 *
	 *	@param	User	$user      	Objet user qui valide
	 *  @return int         		<0 if KO, >0 if OK
	 */
	function reset_targets_status($user)
	{
        // phpcs:enable
		$sql = "UPDATE ".MAIN_DB_PREFIX."mailing_cibles";
		$sql.= " SET statut = 0";
		$sql.= " WHERE fk_mailing = ".$this->id;

		dol_syslog("Mailing::reset_targets_status", LOG_DEBUG);
		$resql=$this->db->query($sql);
		if ($resql)
		{
			return 1;
		}
		else
		{
			$this->error=$this->db->lasterror();
			return -1;
		}
	}


	/**
	 *  Count number of target with status
	 *
	 *  @param  string	$mode   Mode ('alreadysent' = Sent success or error, 'alreadysentok' = Sent success, 'alreadysentko' = Sent error)
	 *  @return int        		Nb of target with status
	 */
	function countNbOfTargets($mode)
	{
	    $sql = "SELECT COUNT(rowid) as nb FROM ".MAIN_DB_PREFIX."mailing_cibles";
	    $sql.= " WHERE fk_mailing = ".$this->id;
	    if ($mode == 'alreadysent') $sql.= " AND statut <> 0";
	    elseif ($mode == 'alreadysentok') $sql.= " AND statut > 0";
	    elseif ($mode == 'alreadysentko') $sql.= " AND statut = -1";
	    else
	    {
	        $this->error='BadValueForParameterMode';
	        return -2;
	    }

	    $resql=$this->db->query($sql);
	    if ($resql)
	    {
	        $obj = $this->db->fetch_object($resql);
	        if ($obj) return $obj->nb;
	    }
	    else
	    {
	        $this->error=$this->db->lasterror();
	        return -1;
	    }
	    return 0;
	}


	/**
<<<<<<< HEAD
=======
	 *  Return a link to the object card (with optionaly the picto)
	 *
	 *	@param	int		$withpicto					Include picto in link (0=No picto, 1=Include picto into link, 2=Only picto)
	 *	@param	string	$option						On what the link point to ('nolink', ...)
	 *  @param	int  	$notooltip					1=Disable tooltip
	 *  @param  string  $morecss            		Add more css on link
	 *  @param  int     $save_lastsearch_value    	-1=Auto, 0=No save of lastsearch_values when clicking, 1=Save lastsearch_values whenclicking
	 *	@return	string								String with URL
	 */
	function getNomUrl($withpicto=0, $option='', $notooltip=0, $morecss='', $save_lastsearch_value=-1)
	{
		global $db, $conf, $langs, $hookmanager;
		global $dolibarr_main_authentication, $dolibarr_main_demo;
		global $menumanager;

		if (! empty($conf->dol_no_mouse_hover)) $notooltip=1;   // Force disable tooltips

		$result = '';
		$companylink = '';

		$label = '<u>' . $langs->trans("ShowEmailing") . '</u>';
		$label.= '<br>';
		$label.= '<b>' . $langs->trans('Ref') . ':</b> ' . $this->ref;

		$url = DOL_URL_ROOT.'/comm/mailing/card.php?id='.$this->id;

		if ($option != 'nolink')
		{
			// Add param to save lastsearch_values or not
			$add_save_lastsearch_values=($save_lastsearch_value == 1 ? 1 : 0);
			if ($save_lastsearch_value == -1 && preg_match('/list\.php/',$_SERVER["PHP_SELF"])) $add_save_lastsearch_values=1;
			if ($add_save_lastsearch_values) $url.='&save_lastsearch_values=1';
		}

		$linkclose='';
		if (empty($notooltip))
		{
			if (! empty($conf->global->MAIN_OPTIMIZEFORTEXTBROWSER))
			{
				$label=$langs->trans("ShowEmailing");
				$linkclose.=' alt="'.dol_escape_htmltag($label, 1).'"';
			}
			$linkclose.=' title="'.dol_escape_htmltag($label, 1).'"';
			$linkclose.=' class="classfortooltip'.($morecss?' '.$morecss:'').'"';

			/*
			 $hookmanager->initHooks(array('myobjectdao'));
			 $parameters=array('id'=>$this->id);
			 $reshook=$hookmanager->executeHooks('getnomurltooltip',$parameters,$this,$action);    // Note that $action and $object may have been modified by some hooks
			 if ($reshook > 0) $linkclose = $hookmanager->resPrint;
			 */
		}
		else $linkclose = ($morecss?' class="'.$morecss.'"':'');

		$linkstart = '<a href="'.$url.'"';
		$linkstart.=$linkclose.'>';
		$linkend='</a>';

		$result .= $linkstart;
		if ($withpicto) $result.=img_object(($notooltip?'':$label), ($this->picto?$this->picto:'generic'), ($notooltip?(($withpicto != 2) ? 'class="paddingright"' : ''):'class="'.(($withpicto != 2) ? 'paddingright ' : '').'classfortooltip"'), 0, 0, $notooltip?0:1);
		if ($withpicto != 2) $result.= $this->ref;
		$result .= $linkend;
		//if ($withpicto != 2) $result.=(($addlabel && $this->label) ? $sep . dol_trunc($this->label, ($addlabel > 1 ? $addlabel : 0)) : '');

		global $action;
		$hookmanager->initHooks(array('emailingdao'));
		$parameters=array('id'=>$this->id, 'getnomurl'=>$result);
		$reshook=$hookmanager->executeHooks('getNomUrl',$parameters,$this,$action);    // Note that $action and $object may have been modified by some hooks
		if ($reshook > 0) $result = $hookmanager->resPrint;
		else $result .= $hookmanager->resPrint;

		return $result;
	}

	/**
>>>>>>> d9b8a8c8
	 *  Return label of status of emailing (draft, validated, ...)
	 *
	 *  @param	int		$mode          	0=libelle long, 1=libelle court, 2=Picto + Libelle court, 3=Picto, 4=Picto + Libelle long
	 *  @return string        			Label
	 */
	function getLibStatut($mode=0)
	{
		return $this->LibStatut($this->statut,$mode);
	}

    // phpcs:disable PEAR.NamingConventions.ValidFunctionName.NotCamelCaps
	/**
	 *  Renvoi le libelle d'un statut donne
	 *
	 *  @param	int		$statut        	Id statut
	 *  @param  int		$mode          	0=libelle long, 1=libelle court, 2=Picto + Libelle court, 3=Picto, 4=Picto + Libelle long, 5=Libelle court + Picto
	 *  @return string        			Label
	 */
	function LibStatut($statut,$mode=0)
	{
        // phpcs:enable
		global $langs;
		$langs->load('mails');

		if ($mode == 0 || $mode == 1)
		{
			return $langs->trans($this->statuts[$statut]);
		}
		elseif ($mode == 2)
		{
			if ($statut == 0) return img_picto($langs->trans($this->statuts[$statut]),'statut0').' '.$langs->trans($this->statuts[$statut]);
			if ($statut == 1) return img_picto($langs->trans($this->statuts[$statut]),'statut1').' '.$langs->trans($this->statuts[$statut]);
			if ($statut == 2) return img_picto($langs->trans($this->statuts[$statut]),'statut3').' '.$langs->trans($this->statuts[$statut]);
			if ($statut == 3) return img_picto($langs->trans($this->statuts[$statut]),'statut6').' '.$langs->trans($this->statuts[$statut]);
		}
		elseif ($mode == 3)
		{
			if ($statut == 0) return img_picto($langs->trans($this->statuts[$statut]),'statut0');
			if ($statut == 1) return img_picto($langs->trans($this->statuts[$statut]),'statut1');
			if ($statut == 2) return img_picto($langs->trans($this->statuts[$statut]),'statut3');
			if ($statut == 3) return img_picto($langs->trans($this->statuts[$statut]),'statut6');
		}
		elseif ($mode == 4)
		{
			if ($statut == 0) return img_picto($langs->trans($this->statuts[$statut]),'statut0').' '.$langs->trans($this->statuts[$statut]);
			if ($statut == 1) return img_picto($langs->trans($this->statuts[$statut]),'statut1').' '.$langs->trans($this->statuts[$statut]);
			if ($statut == 2) return img_picto($langs->trans($this->statuts[$statut]),'statut3').' '.$langs->trans($this->statuts[$statut]);
			if ($statut == 3) return img_picto($langs->trans($this->statuts[$statut]),'statut6').' '.$langs->trans($this->statuts[$statut]);
		}
		elseif ($mode == 5)
		{
			if ($statut == 0)  return $langs->trans($this->statuts[$statut]).' '.img_picto($langs->trans($this->statuts[$statut]),'statut0');
			if ($statut == 1)  return $langs->trans($this->statuts[$statut]).' '.img_picto($langs->trans($this->statuts[$statut]),'statut1');
			if ($statut == 2)  return $langs->trans($this->statuts[$statut]).' '.img_picto($langs->trans($this->statuts[$statut]),'statut3');
			if ($statut == 3)  return $langs->trans($this->statuts[$statut]).' '.img_picto($langs->trans($this->statuts[$statut]),'statut6');
		}
	}


	/**
	 *  Renvoi le libelle d'un statut donne
	 *  TODO Add class mailin_target.class.php
	 *
	 *  @param	int		$statut        	Id statut
	 *  @param  int		$mode          	0=libelle long, 1=libelle court, 2=Picto + Libelle court, 3=Picto, 4=Picto + Libelle long, 5=Libelle court + Picto
	 *  @param	strin	$desc			Desc error
	 *  @return string        			Label
	 */
	public static function libStatutDest($statut,$mode=0,$desc='')
	{
		global $langs;
		$langs->load('mails');

		if ($mode == 0)
		{
			return $langs->trans('MailingStatusError');
		}
		elseif ($mode == 1)
		{
			return $langs->trans('MailingStatusSent');
		}
		elseif ($mode == 2)
		{
			if ($statut==-1) return $langs->trans("MailingStatusError").' '.img_error($desc);
			if ($statut==1) return $langs->trans("MailingStatusSent").' '.img_picto($langs->trans("MailingStatusSent"),'statut6');
			if ($statut==2) return $langs->trans("MailingStatusRead").' '.img_picto($langs->trans("MailingStatusRead"),'statut4');
			if ($statut==3) return $langs->trans("MailingStatusNotContact").' '.img_picto($langs->trans("MailingStatusNotContact"),'statut3');
		}
		elseif ($mode == 3)
		{
			if ($statut==-1) return $langs->trans("MailingStatusError").' '.img_error($desc);
			if ($statut==1) return $langs->trans("MailingStatusSent").' '.img_picto($langs->trans("MailingStatusSent"),'statut6');
			if ($statut==2) return $langs->trans("MailingStatusRead").' '.img_picto($langs->trans("MailingStatusRead"),'statut4');
			if ($statut==3) return $langs->trans("MailingStatusNotContact").' '.img_picto($langs->trans("MailingStatusNotContact"),'statut3');
		}
		elseif ($mode == 4)
		{
			if ($statut==-1) return $langs->trans("MailingStatusError").' '.img_error($desc);
			if ($statut==1) return $langs->trans("MailingStatusSent").' '.img_picto($langs->trans("MailingStatusSent"),'statut6');
			if ($statut==2) return $langs->trans("MailingStatusRead").' '.img_picto($langs->trans("MailingStatusRead"),'statut4');
			if ($statut==3) return $langs->trans("MailingStatusNotContact").' '.img_picto($langs->trans("MailingStatusNotContact"),'statut3');
		}
		elseif ($mode == 5)
		{
		    if ($statut==-1) return $langs->trans("MailingStatusError").' '.img_error($desc);
		    if ($statut==1) return $langs->trans("MailingStatusSent").' '.img_picto($langs->trans("MailingStatusSent"),'statut6');
		    if ($statut==2) return $langs->trans("MailingStatusRead").' '.img_picto($langs->trans("MailingStatusRead"),'statut4');
		    if ($statut==3) return $langs->trans("MailingStatusNotContact").' '.img_picto($langs->trans("MailingStatusNotContact"),'statut3');
		}
		elseif ($mode == 6)
		{
		    if ($statut==-1) return $langs->trans("MailingStatusError").' '.img_error($desc);
		    if ($statut==1) return $langs->trans("MailingStatusSent").' '.img_picto($langs->trans("MailingStatusSent"),'statut6');
		    if ($statut==2) return $langs->trans("MailingStatusRead").' '.img_picto($langs->trans("MailingStatusRead"),'statut4');
		    if ($statut==3) return $langs->trans("MailingStatusNotContact").' '.img_picto($langs->trans("MailingStatusNotContact"),'statut3');
		}
	}
}<|MERGE_RESOLUTION|>--- conflicted
+++ resolved
@@ -45,21 +45,6 @@
 	 * @var string String with name of icon for myobject. Must be the part after the 'object_' into object_myobject.png
 	 */
 	public $picto='email';
-<<<<<<< HEAD
-
-	var $titre;
-	var $sujet;
-	var $body;
-	var $nbemail;
-	var $bgcolor;
-	var $bgimage;
-
-	var $statut;       // Status 0=Draft, 1=Validated, 2=Sent partially, 3=Sent completely
-
-	var $email_from;
-	var $email_replyto;
-	var $email_errorsto;
-=======
 
 	public $titre;
 	public $sujet;
@@ -69,7 +54,6 @@
 	public $bgimage;
 
 	public $statut;       // Status 0=Draft, 1=Validated, 2=Sent partially, 3=Sent completely
->>>>>>> d9b8a8c8
 
 	public $email_from;
 	public $email_replyto;
@@ -456,10 +440,7 @@
 		}
 	}
 
-<<<<<<< HEAD
-=======
     // phpcs:disable PEAR.NamingConventions.ValidFunctionName.NotCamelCaps
->>>>>>> d9b8a8c8
 	/**
 	 *  Delete targets emailing
 	 *
@@ -548,8 +529,6 @@
 
 
 	/**
-<<<<<<< HEAD
-=======
 	 *  Return a link to the object card (with optionaly the picto)
 	 *
 	 *	@param	int		$withpicto					Include picto in link (0=No picto, 1=Include picto into link, 2=Only picto)
@@ -625,7 +604,6 @@
 	}
 
 	/**
->>>>>>> d9b8a8c8
 	 *  Return label of status of emailing (draft, validated, ...)
 	 *
 	 *  @param	int		$mode          	0=libelle long, 1=libelle court, 2=Picto + Libelle court, 3=Picto, 4=Picto + Libelle long
