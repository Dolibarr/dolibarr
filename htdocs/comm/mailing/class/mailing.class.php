<?php
/* Copyright (C) 2005      Rodolphe Quiedeville <rodolphe@quiedeville.org>
 * Copyright (C) 2005-2016 Laurent Destailleur  <eldy@users.sourceforge.net>
 * Copyright (C) 2005-2009 Regis Houssin        <regis.houssin@capnetworks.com>
 *
 * This program is free software; you can redistribute it and/or modify
 * it under the terms of the GNU General Public License as published by
 * the Free Software Foundation; either version 3 of the License, or
 * (at your option) any later version.
 *
 * This program is distributed in the hope that it will be useful,
 * but WITHOUT ANY WARRANTY; without even the implied warranty of
 * MERCHANTABILITY or FITNESS FOR A PARTICULAR PURPOSE.  See the
 * GNU General Public License for more details.
 *
 * You should have received a copy of the GNU General Public License
 * along with this program. If not, see <http://www.gnu.org/licenses/>.
 */

/**
 *	\file       htdocs/comm/mailing/class/mailing.class.php
 *	\ingroup    mailing
 *	\brief      File of class to manage emailings module
 */

require_once DOL_DOCUMENT_ROOT .'/core/class/commonobject.class.php';


/**
 *	Class to manage emailings module
 */
class Mailing extends CommonObject
{
	/**
	 * @var string ID to identify managed object
	 */
	public $element='mailing';
	
	/**
	 * @var string Name of table without prefix where object is stored
	 */
	public $table_element='mailing';
	
	public $picto='email';

	var $titre;
	var $sujet;
	var $body;
	var $nbemail;
	var $bgcolor;
	var $bgimage;

	var $statut;       // Status 0=Draft, 1=Validated, 2=Sent partially, 3=Sent completely

	var $email_from;
	var $email_replyto;
	var $email_errorsto;

	var $joined_file1;
	var $joined_file2;
	var $joined_file3;
	var $joined_file4;

	var $user_creat;
	var $user_valid;

	var $date_creat;
	var $date_valid;

	var $extraparams=array();

	public $statut_dest=array();
	public $statuts=array();


	/**
     *  Constructor
     *
     *  @param      DoliDb		$db      Database handler
	 */
	function __construct($db)
	{
		$this->db = $db;

		// List of language codes for status
		$this->statuts[0] = 'MailingStatusDraft';
		$this->statuts[1] = 'MailingStatusValidated';
		$this->statuts[2] = 'MailingStatusSentPartialy';
		$this->statuts[3] = 'MailingStatusSentCompletely';

		$this->statut_dest[-1] = 'MailingStatusError';
		$this->statut_dest[0] = 'MailingStatusNotSent';
		$this->statut_dest[1] = 'MailingStatusSent';
		$this->statut_dest[2] = 'MailingStatusRead';
		$this->statut_dest[3] = 'MailingStatusReadAndUnsubscribe';    // Read but ask to not be contacted anymore
	}

	/**
	 *  Create an EMailing
	 *
	 *  @param	User	$user 		Object of user making creation
	 *  @return int	   				-1 if error, Id of created object if OK
	 */
	function create($user)
	{
		global $conf, $langs;

		$this->db->begin();

		$this->titre=trim($this->titre);
		$this->email_from=trim($this->email_from);

		if (! $this->email_from)
		{
			$this->error = $langs->trans("ErrorMailFromRequired");
			return -1;
		}

		$now=dol_now();

		$sql = "INSERT INTO ".MAIN_DB_PREFIX."mailing";
		$sql .= " (date_creat, fk_user_creat, entity)";
		$sql .= " VALUES ('".$this->db->idate($now)."', ".$user->id.", ".$conf->entity.")";

		if (! $this->titre)
		{
			$this->titre = $langs->trans("NoTitle");
		}

		dol_syslog("Mailing::Create", LOG_DEBUG);
		$result=$this->db->query($sql);
		if ($result)
		{
			$this->id = $this->db->last_insert_id(MAIN_DB_PREFIX."mailing");

			if ($this->update($user) > 0)
			{
				$this->db->commit();
			}
			else
			{
				$this->error=$this->db->lasterror();
				$this->db->rollback();
				return -1;
			}

			return $this->id;
		}
		else
		{
			$this->error=$this->db->lasterror();
			$this->db->rollback();
			return -1;
		}
	}

	/**
	 *  Update emailing record
	 *
	 *  @param	User	$user 		Object of user making change
	 *  @return int				    < 0 if KO, > 0 if OK
	 */
	function update($user)
	{
		$sql = "UPDATE ".MAIN_DB_PREFIX."mailing ";
		$sql .= " SET titre = '".$this->db->escape($this->titre)."'";
		$sql .= ", sujet = '".$this->db->escape($this->sujet)."'";
		$sql .= ", body = '".$this->db->escape($this->body)."'";
		$sql .= ", email_from = '".$this->db->escape($this->email_from)."'";
		$sql .= ", email_replyto = '".$this->db->escape($this->email_replyto)."'";
		$sql .= ", email_errorsto = '".$this->db->escape($this->email_errorsto)."'";
		$sql .= ", bgcolor = '".($this->bgcolor?$this->db->escape($this->bgcolor):null)."'";
		$sql .= ", bgimage = '".($this->bgimage?$this->db->escape($this->bgimage):null)."'";
		$sql .= " WHERE rowid = ".$this->id;

		dol_syslog("Mailing::Update", LOG_DEBUG);
		$result=$this->db->query($sql);
		if ($result)
		{
			return 1;
		}
		else
		{
			$this->error=$this->db->lasterror();
			return -1;
		}
	}

	/**
	 *	Get object from database
	 *
	 *	@param	int		$rowid      Id of emailing
	 *	@return	int					<0 if KO, >0 if OK
	 */
	function fetch($rowid)
	{
		global $conf;

		$sql = "SELECT m.rowid, m.titre, m.sujet, m.body, m.bgcolor, m.bgimage";
		$sql.= ", m.email_from, m.email_replyto, m.email_errorsto";
		$sql.= ", m.statut, m.nbemail";
		$sql.= ", m.fk_user_creat, m.fk_user_valid";
		$sql.= ", m.date_creat";
		$sql.= ", m.date_valid";
		$sql.= ", m.date_envoi";
		$sql.= ", m.extraparams";
		$sql.= " FROM ".MAIN_DB_PREFIX."mailing as m";
		$sql.= " WHERE m.rowid = ".(int) $rowid;

		dol_syslog(get_class($this)."::fetch", LOG_DEBUG);
		$result=$this->db->query($sql);
		if ($result)
		{
			if ($this->db->num_rows($result))
			{
				$obj = $this->db->fetch_object($result);

				$this->id				= $obj->rowid;
				$this->ref				= $obj->rowid;
				$this->statut			= $obj->statut;
				$this->nbemail			= $obj->nbemail;
				$this->titre			= $obj->titre;

				$this->sujet			= $obj->sujet;
				if (!empty($conf->global->FCKEDITOR_ENABLE_MAILING) && dol_textishtml(dol_html_entity_decode($obj->body, ENT_COMPAT | ENT_HTML401))) {
					$this->body				= dol_html_entity_decode($obj->body, ENT_COMPAT | ENT_HTML401);
				}else {
					$this->body				= $obj->body;
				}

				$this->bgcolor			= $obj->bgcolor;
				$this->bgimage			= $obj->bgimage;

				$this->email_from		= $obj->email_from;
				$this->email_replyto	= $obj->email_replyto;
				$this->email_errorsto	= $obj->email_errorsto;

				$this->user_creat		= $obj->fk_user_creat;
				$this->user_valid		= $obj->fk_user_valid;

				$this->date_creat		= $this->db->jdate($obj->date_creat);
				$this->date_valid		= $this->db->jdate($obj->date_valid);
				$this->date_envoi		= $this->db->jdate($obj->date_envoi);

				$this->extraparams		= (array) json_decode($obj->extraparams, true);

				return 1;
			}
			else
			{
				dol_syslog(get_class($this)."::fetch Erreur -1");
				return -1;
			}
		}
		else
		{
			dol_syslog(get_class($this)."::fetch Erreur -2");
			return -2;
		}
	}


	/**
	 *	Load an object from its id and create a new one in database
	 *
	 *	@param  int		$fromid     	Id of object to clone
	 *	@param	int		$option1		1=Copy content, 0=Forget content
	 *	@param	int		$option2		Not used
	 *	@return	int						New id of clone
	 */
	function createFromClone($fromid,$option1,$option2)
	{
		global $user,$langs;

		$error=0;

		$object=new Mailing($this->db);

		$object->context['createfromclone']='createfromclone';

		$this->db->begin();

		// Load source object
		$object->fetch($fromid);
		$object->id=0;
		$object->statut=0;

		// Clear fields
		$object->titre=$langs->trans("CopyOf").' '.$object->titre.' '.dol_print_date(dol_now());

		// If no option copy content
		if (empty($option1))
		{
			// Clear values
			$object->nbemail            = 0;
			$object->sujet              = '';
			$object->body               = '';
			$object->bgcolor            = '';
			$object->bgimage            = '';

			$object->email_from         = '';
			$object->email_replyto      = '';
			$object->email_errorsto     = '';

			$object->user_creat         = $user->id;
			$object->user_valid         = '';

			$object->date_creat         = '';
			$object->date_valid         = '';
			$object->date_envoi         = '';
		}

		// Create clone
		$result=$object->create($user);

		// Other options
		if ($result < 0)
		{
			$this->error=$object->error;
			$error++;
		}

		if (! $error)
		{
			//Clone target
			if (!empty($option2)) {

				require_once DOL_DOCUMENT_ROOT .'/core/modules/mailings/modules_mailings.php';

				$mailing_target = new MailingTargets($this->db);

				$target_array=array();

				$sql = "SELECT fk_contact, ";
				$sql.=" lastname,   ";
				$sql.=" firstname,";
				$sql.=" email,";
				$sql.=" other,";
				$sql.=" source_url,";
				$sql.=" source_id ,";
				$sql.=" source_type ";
				$sql.= " FROM ".MAIN_DB_PREFIX."mailing_cibles ";
				$sql.= " WHERE fk_mailing = ".$fromid;

				dol_syslog(get_class($this)."::createFromClone", LOG_DEBUG);
				$result=$this->db->query($sql);
				if ($result)
				{
					if ($this->db->num_rows($result))
					{
						while ($obj = $this->db->fetch_object($result)) {

							$target_array[]=array('fk_contact'=>$obj->fk_contact,
							'lastname'=>$obj->lastname,
							'firstname'=>$obj->firstname,
							'email'=>$obj->email,
							'other'=>$obj->other,
							'source_url'=>$obj->source_url,
							'source_id'=>$obj->source_id,
							'source_type'=>$obj->source_type);
						}

					}
				}
				else
				{
					$this->error=$this->db->lasterror();
					return -1;
				}

				$mailing_target->add_to_target($object->id, $target_array);
			}

		}

		unset($object->context['createfromclone']);

		// End
		if (! $error)
		{
			$this->db->commit();
			return $object->id;
		}
		else
		{
			$this->db->rollback();
			return -1;
		}
	}

	/**
	 *  Validate emailing
	 *
	 *  @param	User	$user      	Objet user qui valide
	 * 	@return	int					<0 if KO, >0 if OK
	 */
	function valid($user)
	{
		$now=dol_now();

		$sql = "UPDATE ".MAIN_DB_PREFIX."mailing ";
		$sql .= " SET statut = 1, date_valid = '".$this->db->idate($now)."', fk_user_valid=".$user->id;
		$sql .= " WHERE rowid = ".$this->id;

		dol_syslog("Mailing::valid", LOG_DEBUG);
		if ($this->db->query($sql))
		{
			return 1;
		}
		else
		{
			$this->error=$this->db->lasterror();
			return -1;
		}
	}


	/**
	 *  Delete emailing
	 *
	 *  @param	int		$rowid      id du mailing a supprimer
	 *  @return int         		1 en cas de succes
	 */
	function delete($rowid)
	{
		$sql = "DELETE FROM ".MAIN_DB_PREFIX."mailing";
		$sql.= " WHERE rowid = ".$rowid;

		dol_syslog("Mailing::delete", LOG_DEBUG);
		$resql=$this->db->query($sql);
		if ($resql)
		{
			return $this->delete_targets();
		}
		else
		{
			$this->error=$this->db->lasterror();
			return -1;
		}
	}

	/**
	 *  Delete targets emailing
	 *
	 *  @return int       1 if OK, 0 if error
	 */
    // phpcs:ignore PEAR.NamingConventions.ValidFunctionName.NotCamelCaps
	function delete_targets()
	{
		$sql = "DELETE FROM ".MAIN_DB_PREFIX."mailing_cibles";
		$sql.= " WHERE fk_mailing = ".$this->id;

		dol_syslog("Mailing::delete_targets", LOG_DEBUG);
		$resql=$this->db->query($sql);
		if ($resql)
		{
			return 1;
		}
		else
		{
			$this->error=$this->db->lasterror();
			return 0;
		}
	}


	/**
	 *  Change status of each recipient
	 *
	 *	@param	User	$user      	Objet user qui valide
	 *  @return int         		<0 if KO, >0 if OK
	 */
    // phpcs:ignore PEAR.NamingConventions.ValidFunctionName.NotCamelCaps
	function reset_targets_status($user)
	{
		$sql = "UPDATE ".MAIN_DB_PREFIX."mailing_cibles";
		$sql.= " SET statut = 0";
		$sql.= " WHERE fk_mailing = ".$this->id;

		dol_syslog("Mailing::reset_targets_status", LOG_DEBUG);
		$resql=$this->db->query($sql);
		if ($resql)
		{
			return 1;
		}
		else
		{
			$this->error=$this->db->lasterror();
			return -1;
		}
	}


	/**
	 *  Count number of target with status
	 *
	 *  @param  string	$mode   Mode ('alreadysent' = Sent success or error, 'alreadysentok' = Sent success, 'alreadysentko' = Sent error)
	 *  @return int        		Nb of target with status
	 */
	function countNbOfTargets($mode)
	{
	    $sql = "SELECT COUNT(rowid) as nb FROM ".MAIN_DB_PREFIX."mailing_cibles";
	    $sql.= " WHERE fk_mailing = ".$this->id;
	    if ($mode == 'alreadysent') $sql.= " AND statut <> 0";
	    elseif ($mode == 'alreadysentok') $sql.= " AND statut > 0";
	    elseif ($mode == 'alreadysentko') $sql.= " AND statut = -1";
	    else
	    {
	        $this->error='BadValueForParameterMode';
	        return -2;
	    }

	    $resql=$this->db->query($sql);
	    if ($resql)
	    {
	        $obj = $this->db->fetch_object($resql);
	        if ($obj) return $obj->nb;
	    }
	    else
	    {
	        $this->error=$this->db->lasterror();
	        return -1;
	    }
	    return 0;
	}


	/**
	 *  Return label of status of emailing (draft, validated, ...)
	 *
	 *  @param	int		$mode          	0=libelle long, 1=libelle court, 2=Picto + Libelle court, 3=Picto, 4=Picto + Libelle long
	 *  @return string        			Label
	 */
	function getLibStatut($mode=0)
	{
		return $this->LibStatut($this->statut,$mode);
	}

	/**
	 *  Renvoi le libelle d'un statut donne
	 *
	 *  @param	int		$statut        	Id statut
	 *  @param  int		$mode          	0=libelle long, 1=libelle court, 2=Picto + Libelle court, 3=Picto, 4=Picto + Libelle long, 5=Libelle court + Picto
	 *  @return string        			Label
	 */
    // phpcs:ignore PEAR.NamingConventions.ValidFunctionName.NotCamelCaps
	function LibStatut($statut,$mode=0)
	{
		global $langs;
		$langs->load('mails');

		if ($mode == 0)
		{
			return $langs->trans($this->statuts[$statut]);
		}
		if ($mode == 1)
		{
			return $langs->trans($this->statuts[$statut]);
		}
		if ($mode == 2)
		{
			if ($statut == 0) return img_picto($langs->trans($this->statuts[$statut]),'statut0').' '.$langs->trans($this->statuts[$statut]);
			if ($statut == 1) return img_picto($langs->trans($this->statuts[$statut]),'statut1').' '.$langs->trans($this->statuts[$statut]);
			if ($statut == 2) return img_picto($langs->trans($this->statuts[$statut]),'statut3').' '.$langs->trans($this->statuts[$statut]);
			if ($statut == 3) return img_picto($langs->trans($this->statuts[$statut]),'statut6').' '.$langs->trans($this->statuts[$statut]);
		}
		if ($mode == 3)
		{
			if ($statut == 0) return img_picto($langs->trans($this->statuts[$statut]),'statut0');
			if ($statut == 1) return img_picto($langs->trans($this->statuts[$statut]),'statut1');
			if ($statut == 2) return img_picto($langs->trans($this->statuts[$statut]),'statut3');
			if ($statut == 3) return img_picto($langs->trans($this->statuts[$statut]),'statut6');
		}
		if ($mode == 4)
		{
			if ($statut == 0) return img_picto($langs->trans($this->statuts[$statut]),'statut0').' '.$langs->trans($this->statuts[$statut]);
			if ($statut == 1) return img_picto($langs->trans($this->statuts[$statut]),'statut1').' '.$langs->trans($this->statuts[$statut]);
			if ($statut == 2) return img_picto($langs->trans($this->statuts[$statut]),'statut3').' '.$langs->trans($this->statuts[$statut]);
			if ($statut == 3) return img_picto($langs->trans($this->statuts[$statut]),'statut6').' '.$langs->trans($this->statuts[$statut]);
		}
		if ($mode == 5)
		{
			if ($statut == 0)  return $langs->trans($this->statuts[$statut]).' '.img_picto($langs->trans($this->statuts[$statut]),'statut0');
			if ($statut == 1)  return $langs->trans($this->statuts[$statut]).' '.img_picto($langs->trans($this->statuts[$statut]),'statut1');
			if ($statut == 2)  return $langs->trans($this->statuts[$statut]).' '.img_picto($langs->trans($this->statuts[$statut]),'statut3');
			if ($statut == 3)  return $langs->trans($this->statuts[$statut]).' '.img_picto($langs->trans($this->statuts[$statut]),'statut6');
		}
	}


	/**
	 *  Renvoi le libelle d'un statut donne
	 *  TODO Add class mailin_target.class.php
	 *
	 *  @param	int		$statut        	Id statut
	 *  @param  int		$mode          	0=libelle long, 1=libelle court, 2=Picto + Libelle court, 3=Picto, 4=Picto + Libelle long, 5=Libelle court + Picto
	 *  @param	strin	$desc			Desc error
	 *  @return string        			Label
	 */
	public static function libStatutDest($statut,$mode=0,$desc='')
	{
		global $langs;
		$langs->load('mails');

		if ($mode == 0)
		{
			return $langs->trans('MailingStatusError');
		}
		if ($mode == 1)
		{
			return $langs->trans('MailingStatusSent');
		}
		if ($mode == 2)
		{
			if ($statut==-1) return $langs->trans("MailingStatusError").' '.img_error($desc);
			if ($statut==1) return $langs->trans("MailingStatusSent").' '.img_picto($langs->trans("MailingStatusSent"),'statut6');
			if ($statut==2) return $langs->trans("MailingStatusRead").' '.img_picto($langs->trans("MailingStatusRead"),'statut4');
			if ($statut==3) return $langs->trans("MailingStatusNotContact").' '.img_picto($langs->trans("MailingStatusNotContact"),'statut3');
		}
		if ($mode == 3)
		{
			if ($statut==-1) return $langs->trans("MailingStatusError").' '.img_error($desc);
			if ($statut==1) return $langs->trans("MailingStatusSent").' '.img_picto($langs->trans("MailingStatusSent"),'statut6');
			if ($statut==2) return $langs->trans("MailingStatusRead").' '.img_picto($langs->trans("MailingStatusRead"),'statut4');
			if ($statut==3) return $langs->trans("MailingStatusNotContact").' '.img_picto($langs->trans("MailingStatusNotContact"),'statut3');
		}
		if ($mode == 4)
		{
			if ($statut==-1) return $langs->trans("MailingStatusError").' '.img_error($desc);
			if ($statut==1) return $langs->trans("MailingStatusSent").' '.img_picto($langs->trans("MailingStatusSent"),'statut6');
			if ($statut==2) return $langs->trans("MailingStatusRead").' '.img_picto($langs->trans("MailingStatusRead"),'statut4');
			if ($statut==3) return $langs->trans("MailingStatusNotContact").' '.img_picto($langs->trans("MailingStatusNotContact"),'statut3');
		}
		if ($mode == 5)
		{
		    if ($statut==-1) return $langs->trans("MailingStatusError").' '.img_error($desc);
		    if ($statut==1) return $langs->trans("MailingStatusSent").' '.img_picto($langs->trans("MailingStatusSent"),'statut6');
		    if ($statut==2) return $langs->trans("MailingStatusRead").' '.img_picto($langs->trans("MailingStatusRead"),'statut4');
		    if ($statut==3) return $langs->trans("MailingStatusNotContact").' '.img_picto($langs->trans("MailingStatusNotContact"),'statut3');
		}
		if ($mode == 6)
		{
		    if ($statut==-1) return $langs->trans("MailingStatusError").' '.img_error($desc);
		    if ($statut==1) return $langs->trans("MailingStatusSent").' '.img_picto($langs->trans("MailingStatusSent"),'statut6');
		    if ($statut==2) return $langs->trans("MailingStatusRead").' '.img_picto($langs->trans("MailingStatusRead"),'statut4');
		    if ($statut==3) return $langs->trans("MailingStatusNotContact").' '.img_picto($langs->trans("MailingStatusNotContact"),'statut3');
		}
	}
<<<<<<< HEAD

}
=======
}
>>>>>>> 59a27085
<|MERGE_RESOLUTION|>--- conflicted
+++ resolved
@@ -646,9 +646,4 @@
 		    if ($statut==3) return $langs->trans("MailingStatusNotContact").' '.img_picto($langs->trans("MailingStatusNotContact"),'statut3');
 		}
 	}
-<<<<<<< HEAD
-
-}
-=======
-}
->>>>>>> 59a27085
+}