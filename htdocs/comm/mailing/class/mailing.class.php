<?php
/* Copyright (C) 2005      Rodolphe Quiedeville <rodolphe@quiedeville.org>
 * Copyright (C) 2005-2016 Laurent Destailleur  <eldy@users.sourceforge.net>
 * Copyright (C) 2005-2009 Regis Houssin        <regis.houssin@inodbox.com>
 * Copyright (C) 2024       Frédéric France             <frederic.france@free.fr>
<<<<<<< HEAD
=======
 * Copyright (C) 2024		MDW							<mdeweerd@users.noreply.github.com>
>>>>>>> cc80841a
 *
 * This program is free software; you can redistribute it and/or modify
 * it under the terms of the GNU General Public License as published by
 * the Free Software Foundation; either version 3 of the License, or
 * (at your option) any later version.
 *
 * This program is distributed in the hope that it will be useful,
 * but WITHOUT ANY WARRANTY; without even the implied warranty of
 * MERCHANTABILITY or FITNESS FOR A PARTICULAR PURPOSE.  See the
 * GNU General Public License for more details.
 *
 * You should have received a copy of the GNU General Public License
 * along with this program. If not, see <https://www.gnu.org/licenses/>.
 */

/**
 *	\file       htdocs/comm/mailing/class/mailing.class.php
 *	\ingroup    mailing
 *	\brief      File of class to manage emailings module
 */

require_once DOL_DOCUMENT_ROOT.'/core/class/commonobject.class.php';


/**
 *	Class to manage emailings module
 */
class Mailing extends CommonObject
{
	/**
	 * @var string ID to identify managed object
	 */
	public $element = 'mailing';

	/**
	 * @var string Name of table without prefix where object is stored
	 */
	public $table_element = 'mailing';

	/**
	 * @var string String with name of icon for myobject. Must be the part after the 'object_' into object_myobject.png
	 */
	public $picto = 'email';

	/**
	 * @var string Type of message ('email', 'sms')
	 */
	public $messtype;

	/**
	 * @var string title
	 */
	public $title;

	/**
	 * @var string subject
	 */
	public $sujet;

	/**
	 * @var string body
	 */
	public $body;

	/**
	 * @var	int		1=Email will be sent even to email that has opt-out
	 */
	public $evenunsubscribe;

	/**
	 * @var int number of email
	 */
	public $nbemail;

	/**
	 * @var string background color
	 */
	public $bgcolor;

	/**
	 * @var string background image
	 */
	public $bgimage;

	/**
	 * @var int status
	 * @deprecated
	 */
	public $statut; // Status 0=Draft, 1=Validated, 2=Sent partially, 3=Sent completely

	/**
	 * @var int status
	 */
	public $status; // Status 0=Draft, 1=Validated, 2=Sent partially, 3=Sent completely

	/**
	 * @var string email from
	 */
	public $email_from;

	/**
	 * @var string email to
	 */
	public $sendto;

	/**
	 * @var string email reply to
	 */
	public $email_replyto;

	/**
	 * @var string email errors to
	 */
	public $email_errorsto;

	/**
	 * @var string first joined file
	 */
	public $joined_file1;

	/**
	 * @var string second joined file
	 */
	public $joined_file2;

	/**
	 * @var string third joined file
	 */
	public $joined_file3;

	/**
	 * @var string fourth joined file
	 */
	public $joined_file4;

	/**
<<<<<<< HEAD
	 * @var integer|string date_creation
	 */
	public $date_creation;

	/**
	 * @var int date validate
	 */
	public $date_validation;

	/**
	 * @var int|null date sending
	 */
	public $date_envoi;
=======
	 * @var int|null date sending
	 */
	public $date_envoi;

	/**
	 * @var array<string,string>  (Encoded as JSON in database)
	 */
	public $extraparams = array();

	/**
	 * @var array statut dest
	 */
	public $statut_dest = array();
>>>>>>> cc80841a

	/**
	 * @var array substitutionarray
	 */
	public $substitutionarray;

	/**
	 * @var array substitutionarrayfortest
	 */
	public $substitutionarrayfortest;

<<<<<<< HEAD
	/**
	 * @var array substitutionarray
	 */
	public $substitutionarray;

	/**
	 * @var array substitutionarrayfortest
	 */
	public $substitutionarrayfortest;

=======
>>>>>>> cc80841a
	const STATUS_DRAFT = 0;
	const STATUS_VALIDATED = 1;
	const STATUS_SENTPARTIALY = 2;
	const STATUS_SENTCOMPLETELY = 3;


	/**
	 *  Constructor
	 *
	 *  @param      DoliDB      $db      Database handler
	 */
	public function __construct($db)
	{
		$this->db = $db;

		// List of language codes for status
		$this->labelStatus[0] = 'MailingStatusDraft';
		$this->labelStatus[1] = 'MailingStatusValidated';
		$this->labelStatus[2] = 'MailingStatusSentPartialy';
		$this->labelStatus[3] = 'MailingStatusSentCompletely';

		$this->statut_dest[0] = 'MailingStatusNotSent';
		$this->statut_dest[1] = 'MailingStatusSent';
		$this->statut_dest[2] = 'MailingStatusRead';
		$this->statut_dest[3] = 'MailingStatusReadAndUnsubscribe'; // Read but ask to not be contacted anymore
		$this->statut_dest[-1] = 'MailingStatusError';
	}

	/**
	 *  Create an EMailing
	 *
	 *  @param	User	$user 		Object of user making creation
	 * 	@param	int		$notrigger	Disable triggers
	 *  @return int				    Return integer <0 if KO, Id of created object if OK
	 */
	public function create($user, $notrigger = 0)
	{
		global $conf, $langs;

		// Check properties
		if (preg_match('/^InvalidHTMLStringCantBeCleaned/', $this->body)) {
			$this->error = 'InvalidHTMLStringCantBeCleaned';
			return -1;
		}

		$this->title = trim($this->title);
		$this->email_from = trim($this->email_from);

		if (!$this->email_from) {
			if ($this->messtype !== 'sms') {
				$this->error = $langs->trans("ErrorFieldRequired", $langs->transnoentitiesnoconv("MailFrom"));
			} else {
				$this->error = $langs->trans("ErrorFieldRequired", $langs->transnoentitiesnoconv("PhoneFrom"));
			}
			return -1;
		}

		$error = 0;
		$now = dol_now();

		$this->db->begin();

		$sql = "INSERT INTO ".MAIN_DB_PREFIX."mailing";
		$sql .= " (date_creat, fk_user_creat, entity)";
		$sql .= " VALUES ('".$this->db->idate($now)."', ".((int) $user->id).", ".((int) $conf->entity).")";

		if (!$this->title) {
			$this->title = $langs->trans("NoTitle");
		}

		dol_syslog(__METHOD__, LOG_DEBUG);

		$resql = $this->db->query($sql);
		if ($resql) {
			$this->id = $this->db->last_insert_id(MAIN_DB_PREFIX."mailing");

			$result = $this->update($user, 1);
			if ($result < 0) {
				$error++;
			}

			if (!$error && !$notrigger) {
				// Call trigger
				$result = $this->call_trigger('MAILING_CREATE', $user);
				if ($result < 0) {
					$error++;
				}
				// End call triggers
			}

			if (!$error) {
				$this->db->commit();
				return $this->id;
			} else {
				$this->db->rollback();
				dol_syslog(__METHOD__ . ' ' . $this->error, LOG_ERR);
				return -2;
			}
		} else {
			$this->error = $this->db->lasterror();
			$this->db->rollback();
			return -1;
		}
	}

	/**
	 *  Update emailing record
	 *
	 *  @param  User	$user 		Object of user making change
	 * 	@param	int		$notrigger	Disable triggers
	 *  @return int				    Return integer < 0 if KO, > 0 if OK
	 */
	public function update($user, $notrigger = 0)
	{
		global $langs;

		// Check properties
		if (preg_match('/^InvalidHTMLStringCantBeCleaned/', $this->body)) {
			$this->error = 'InvalidHTMLStringCantBeCleaned';
			return -1;
		}

		$error = 0;
		$this->db->begin();

		$sql = "UPDATE ".MAIN_DB_PREFIX."mailing ";
		$sql .= " SET titre = '".$this->db->escape($this->title)."'";
		$sql .= ", messtype = '".$this->db->escape($this->messtype)."'";
		$sql .= ", sujet = '".$this->db->escape($this->sujet)."'";
		$sql .= ", body = '".$this->db->escape($this->body)."'";
		$sql .= ", email_from = '".$this->db->escape($this->email_from)."'";
		$sql .= ", email_replyto = '".$this->db->escape($this->email_replyto)."'";
		$sql .= ", email_errorsto = '".$this->db->escape($this->email_errorsto)."'";
		$sql .= ", bgcolor = '".($this->bgcolor ? $this->db->escape($this->bgcolor) : null)."'";
		$sql .= ", bgimage = '".($this->bgimage ? $this->db->escape($this->bgimage) : null)."'";
		$sql .= ", evenunsubscribe = ".((int) $this->evenunsubscribe);
		$sql .= " WHERE rowid = ".(int) $this->id;

		dol_syslog(__METHOD__, LOG_DEBUG);
		$resql = $this->db->query($sql);
		if ($resql) {
			if (!$error && !$notrigger) {
				// Call trigger
				$result = $this->call_trigger('MAILING_MODIFY', $user);
				if ($result < 0) {
					$error++;
				}
				// End call triggers
			}

			if (!$error) {
				dol_syslog(__METHOD__ . ' success');
				$this->db->commit();
				return 1;
			} else {
				$this->db->rollback();
				dol_syslog(__METHOD__ . ' ' . $this->error, LOG_ERR);
				return -2;
			}
		} else {
			if ($this->db->lasterrno() == 'DB_ERROR_RECORD_ALREADY_EXISTS') {
				$this->error = $langs->trans("ErrorTitleAlreadyExists", $this->title);
			} else {
				$this->error = $this->db->lasterror();
			}
			$this->db->rollback();
			return -1;
		}
	}

	/**
	 *	Get object from database
	 *
	 *	@param	int		$rowid      Id of emailing
	 *	@param	string	$ref		Title to search from title
	 *	@return	int					Return integer <0 if KO, >0 if OK
	 */
	public function fetch($rowid, $ref = '')
	{
		$sql = "SELECT m.rowid, m.messtype, m.titre as title, m.sujet, m.body, m.bgcolor, m.bgimage, m.evenunsubscribe";
		$sql .= ", m.email_from, m.email_replyto, m.email_errorsto";
		$sql .= ", m.statut as status, m.nbemail";
		$sql .= ", m.fk_user_creat, m.fk_user_valid";
		$sql .= ", m.date_creat";
		$sql .= ", m.date_valid";
		$sql .= ", m.date_envoi";
		$sql .= ", m.extraparams";
		$sql .= " FROM ".MAIN_DB_PREFIX."mailing as m";
		$sql .= " WHERE entity IN (".getEntity('mailing').")";
		if ($ref) {
			$sql .= " AND m.titre = '".$this->db->escape($ref)."'";
		} else {
			$sql .= " AND m.rowid = ".(int) $rowid;
		}

		dol_syslog(get_class($this)."::fetch", LOG_DEBUG);
		$result = $this->db->query($sql);
		if ($result) {
			if ($this->db->num_rows($result)) {
				$obj = $this->db->fetch_object($result);

				$this->id = $obj->rowid;
				$this->ref = $obj->rowid;
				$this->title = $obj->title;
				$this->messtype = $obj->messtype;

				$this->statut = $obj->status;	// deprecated
				$this->status = $obj->status;

				$this->nbemail = $obj->nbemail;

				$this->sujet = $obj->sujet;
				if (getDolGlobalString('FCKEDITOR_ENABLE_MAILING') && dol_textishtml(dol_html_entity_decode($obj->body, ENT_COMPAT | ENT_HTML5))) {
					$this->body = dol_html_entity_decode($obj->body, ENT_COMPAT | ENT_HTML5);
				} else {
					$this->body = $obj->body;
				}

				$this->bgcolor = $obj->bgcolor;
				$this->bgimage = $obj->bgimage;
				$this->evenunsubscribe = $obj->evenunsubscribe;

				$this->email_from = $obj->email_from;
				$this->email_replyto = $obj->email_replyto;
				$this->email_errorsto = $obj->email_errorsto;

				$this->user_creation_id = $obj->fk_user_creat;
				$this->user_validation_id = $obj->fk_user_valid;

				$this->date_creation = $this->db->jdate($obj->date_creat);
				$this->date_validation = $this->db->jdate($obj->date_valid);
				$this->date_envoi = $this->db->jdate($obj->date_envoi);

				$this->extraparams = (array) json_decode($obj->extraparams, true);

				if ($this->messtype == 'sms') {
					$this->picto = 'phone';
				}

				return 1;
			} else {
				dol_syslog(get_class($this)."::fetch Erreur -1");
				return -1;
			}
		} else {
			dol_syslog(get_class($this)."::fetch Erreur -2");
			return -2;
		}
	}


	/**
	 *	Load an object from its id and create a new one in database
	 *
	 *  @param	User	$user		    User making the clone
	 *	@param  int		$fromid     	Id of object to clone
	 *	@param	int		$option1		1=Clone content, 0=Forget content
	 *	@param	int		$option2		1=Clone recipients
	 *	@return	int						New id of clone
	 */
	public function createFromClone(User $user, $fromid, $option1, $option2)
	{
		global $langs;

		$error = 0;

		$object = new Mailing($this->db);

		$this->db->begin();

		// Load source object
		$object->fetch($fromid);
		$object->id = 0;
		$object->status = 0;
		$object->statut = 0;

		// Clear fields
		$object->title = $langs->trans("CopyOf").' '.$object->title.' '.dol_print_date(dol_now());

		// If no option copy content
		if (empty($option1)) {
			// Clear values
			$object->nbemail            = 0;
			$object->sujet              = '';
			$object->body               = '';
			$object->bgcolor            = '';
			$object->bgimage            = '';
			$object->evenunsubscribe    = 0;

			//$object->email_from         = '';		// We do not reset from email because it is a mandatory value
			$object->email_replyto      = '';
			$object->email_errorsto     = '';

			$object->user_creation_id = $user->id;
			$object->user_validation_id = null;

			$object->date_envoi         = null;
		}

		// Create clone
		$object->context['createfromclone'] = 'createfromclone';
		$result = $object->create($user);

		// Other options
		if ($result < 0) {
			$this->error = $object->error;
			$this->errors = array_merge($this->errors, $object->errors);
			$error++;
		}

		if (!$error) {
			// Clone recipient targets
			if (!empty($option2)) {
				require_once DOL_DOCUMENT_ROOT.'/core/modules/mailings/modules_mailings.php';

				$mailing_target = new MailingTargets($this->db);

				$target_array = array();

				$sql = "SELECT fk_contact,";
				$sql .= " lastname,";
				$sql .= " firstname,";
				$sql .= " email,";
				$sql .= " other,";
				$sql .= " source_url,";
				$sql .= " source_id ,";
				$sql .= " source_type";
				$sql .= " FROM ".MAIN_DB_PREFIX."mailing_cibles";
				$sql .= " WHERE fk_mailing = ".((int) $fromid);

				$result = $this->db->query($sql);
				if ($result) {
					if ($this->db->num_rows($result)) {
						while ($obj = $this->db->fetch_object($result)) {
							$target_array[] = array(
								'fk_contact' => $obj->fk_contact,
								'lastname' => $obj->lastname,
								'firstname' => $obj->firstname,
								'email' => $obj->email,
								'other' => $obj->other,
								'source_url' => $obj->source_url,
								'source_id' => $obj->source_id,
								'source_type' => $obj->source_type
							);
						}
					}
				} else {
					$this->error = $this->db->lasterror();
					return -1;
				}

				$mailing_target->addTargetsToDatabase($object->id, $target_array);
			}
		}

		unset($object->context['createfromclone']);

		// End
		if (!$error) {
			$this->db->commit();
			return $object->id;
		} else {
			$this->db->rollback();
			return -1;
		}
	}

	/**
	 *  Validate emailing
	 *
	 *  @param	User	$user      	Object user qui valide
	 * 	@return	int					Return integer <0 if KO, >0 if OK
	 */
	public function valid($user)
	{
		$now = dol_now();

		$sql = "UPDATE ".MAIN_DB_PREFIX."mailing ";
		$sql .= " SET statut = 1, date_valid = '".$this->db->idate($now)."', fk_user_valid=".$user->id;
		$sql .= " WHERE rowid = ".((int) $this->id);

		dol_syslog("Mailing::valid", LOG_DEBUG);
		if ($this->db->query($sql)) {
			return 1;
		} else {
			$this->error = $this->db->lasterror();
			return -1;
		}
	}


	/**
	 *  Delete emailing
	 *
	 *  @param	User	$user		User that delete
	 *  @param	int		$notrigger	Disable triggers
	 *  @return int         		>0 if OK, <0 if KO
	 */
	public function delete($user, $notrigger = 0)
	{
		$error = 0;

		$this->db->begin();

		if (!$notrigger) {
			$result = $this->call_trigger('MAILING_DELETE', $user);
			if ($result < 0) {
				$error++;
			}
		}

		if (!$error) {
			$sql = "DELETE FROM " . MAIN_DB_PREFIX . "mailing";
			$sql .= " WHERE rowid = " . ((int) $this->id);

			dol_syslog(__METHOD__, LOG_DEBUG);
			$resql = $this->db->query($sql);
			if ($resql) {
				$res = $this->delete_targets();
				if ($res <= 0) {
					$error++;
				}

				if (!$error) {
					dol_syslog(__METHOD__ . ' success');
					$this->db->commit();
					return 1;
				} else {
					$this->db->rollback();
					dol_syslog(__METHOD__ . ' ' . $this->error, LOG_ERR);
					return -2;
				}
			} else {
				$this->db->rollback();
				$this->error = $this->db->lasterror();
				return -1;
			}
		} else {
			$this->db->rollback();
			return -1;
		}
	}

	// phpcs:disable PEAR.NamingConventions.ValidFunctionName.ScopeNotCamelCaps
	/**
	 *  Delete targets emailing
	 *
	 *  @return int       1 if OK, 0 if error
	 */
	public function delete_targets()
	{
		// phpcs:enable
		$sql = "DELETE FROM ".MAIN_DB_PREFIX."mailing_cibles";
		$sql .= " WHERE fk_mailing = ".((int) $this->id);

		dol_syslog("Mailing::delete_targets", LOG_DEBUG);
		$resql = $this->db->query($sql);
		if ($resql) {
			$this->refreshNbOfTargets();

			return 1;
		} else {
			$this->error = $this->db->lasterror();
			return 0;
		}
	}


	// phpcs:disable PEAR.NamingConventions.ValidFunctionName.ScopeNotCamelCaps
	/**
	 *  Change status of each recipient
	 *
	 *	@param	User	$user      	Object user qui valide
	 *  @return int         		Return integer <0 if KO, >0 if OK
	 */
	public function reset_targets_status($user)
	{
		// phpcs:enable
		$sql = "UPDATE ".MAIN_DB_PREFIX."mailing_cibles";
		$sql .= " SET statut = 0";
		$sql .= " WHERE fk_mailing = ".((int) $this->id);

		dol_syslog("Mailing::reset_targets_status", LOG_DEBUG);
		$resql = $this->db->query($sql);
		if ($resql) {
			return 1;
		} else {
			$this->error = $this->db->lasterror();
			return -1;
		}
	}

	/**
	 *  Reset status of a specific recipient in error
	 *
	 *	@param	User	$user      	Object user qui valide
	 *	@param	int	$id      		Recipient id to reset
	 *  @return int         		Return integer <0 if KO, >0 if OK
	 */
	public function resetTargetErrorStatus($user, $id)
	{
		// phpcs:enable
		global $langs;

		$sql = "SELECT email, statut FROM ".MAIN_DB_PREFIX."mailing_cibles";
		$sql .= " WHERE fk_mailing = ".((int) $this->id);
		$sql .= " AND rowid = ".((int) $id);
		$resql = $this->db->query($sql);
		if ($resql) {
			$nb = $this->db->num_rows($resql);
			$obj = $this->db->fetch_object($resql);
			if ($obj->statut != -1) {
				$langs->load("errors");
				$this->error = $langs->trans('ErrorIsNotInError', $obj->email);
				return 0;
			}
		} else {
			$this->error = $this->db->lasterror();
		}

		$sql = "UPDATE ".MAIN_DB_PREFIX."mailing_cibles";
		$sql .= " SET statut = 0";
		$sql .= " WHERE fk_mailing = ".((int) $this->id);
		$sql .= " AND rowid = ".((int) $id);
		$sql .= " AND statut = -1";

		dol_syslog("Mailing::reset_targets_status", LOG_DEBUG);
		$resql = $this->db->query($sql);
		if ($resql) {
			return 1;
		} else {
			$this->error = $this->db->lasterror();
			return -1;
		}
	}

	/**
	 *  Count number of target with status
	 *
	 *  @param  string	$mode   Mode ('alreadysent' = Sent success or error, 'alreadysentok' = Sent success, 'alreadysentko' = Sent error)
	 *  @return int        		Nb of target with status
	 */
	public function countNbOfTargets($mode)
	{
		$sql = "SELECT COUNT(rowid) as nb FROM ".MAIN_DB_PREFIX."mailing_cibles";
		$sql .= " WHERE fk_mailing = ".((int) $this->id);
		if ($mode == 'alreadysent') {
			$sql .= " AND statut <> 0";
		} elseif ($mode == 'alreadysentok') {
			$sql .= " AND statut > 0";
		} elseif ($mode == 'alreadysentko') {
			$sql .= " AND statut = -1";
		} else {
			$this->error = 'BadValueForParameterMode';
			return -2;
		}

		$resql = $this->db->query($sql);
		if ($resql) {
			$obj = $this->db->fetch_object($resql);
			if ($obj) {
				return $obj->nb;
			}
		} else {
			$this->error = $this->db->lasterror();
			return -1;
		}
		return 0;
	}

	/**
	 *  Refresh denormalized value ->nbemail into emailing record
	 *  Note: There is also the method update_nb into modules_mailings that is used for this.
	 *
	 *  @return int        		Return integer <0 if KO, >0 if OK
	 */
	public function refreshNbOfTargets()
	{
		$sql = "SELECT COUNT(rowid) as nb";
		$sql .= " FROM ".MAIN_DB_PREFIX."mailing_cibles";
		$sql .= " WHERE fk_mailing = ".((int) $this->id);

		$resql = $this->db->query($sql);
		if ($resql) {
			$obj = $this->db->fetch_object($resql);
			if ($obj) {
				$nbforupdate = $obj->nb;

				$sql = 'UPDATE '.MAIN_DB_PREFIX.'mailing SET nbemail = '.((int) $nbforupdate);
				$sql .= ' WHERE rowid = '.((int) $this->id);

				$resqlupdate = $this->db->query($sql);
				if (! $resqlupdate) {
					$this->error = $this->db->lasterror();
					return -1;
				} else {
					$this->nbemail = (int) $nbforupdate;
				}
			}
		} else {
			$this->error = $this->db->lasterror();
			return -1;
		}

		return 1;
	}

	/**
	 * getTooltipContentArray
<<<<<<< HEAD
	 *
	 * @param array $params ex option, infologin
	 * @since v18
	 * @return array
=======
	 * @param array<string,mixed> $params params to construct tooltip data
	 * @since v18
	 * @return array{picto?:string,ref?:string,refsupplier?:string,label?:string,date?:string,date_echeance?:string,amountht?:string,total_ht?:string,totaltva?:string,amountlt1?:string,amountlt2?:string,amountrevenustamp?:string,totalttc?:string}|array{optimize:string}
>>>>>>> cc80841a
	 */
	public function getTooltipContentArray($params)
	{
		global $langs;

		//$nofetch = !empty($params['nofetch']);
		$langs->load('mails');

		$datas = array();
		$datas['picto'] = img_picto('', $this->picto).' <u class="paddingrightonly">'.$langs->trans("ShowEMailing").'</u>';
		if (isset($this->status)) {
			$datas['picto'] .= ' '.$this->getLibStatut(5);
		}
		$datas['ref'] = '<br><b>'.$langs->trans('Ref').':</b> '.$this->ref;
		if (isset($this->title)) {
			$datas['title'] = '<br><b>'.$langs->trans('MailTitle').':</b> '.$this->title;
		}
		if (isset($this->sujet)) {
			$datas['subject'] = '<br><b>'.$langs->trans('MailTopic').':</b> '.$this->sujet;
		}

		return $datas;
	}

	/**
	 *  Return a link to the object card (with optionally the picto)
	 *
	 *	@param	int		$withpicto					Include picto in link (0=No picto, 1=Include picto into link, 2=Only picto)
	 *	@param	string	$option						On what the link point to ('nolink', ...)
	 *  @param	int  	$notooltip					1=Disable tooltip
	 *  @param  string  $morecss            		Add more css on link
	 *  @param  int     $save_lastsearch_value    	-1=Auto, 0=No save of lastsearch_values when clicking, 1=Save lastsearch_values whenclicking
	 *	@return	string								String with URL
	 */
	public function getNomUrl($withpicto = 0, $option = '', $notooltip = 0, $morecss = '', $save_lastsearch_value = -1)
	{
		global $conf, $langs, $hookmanager;

		if (!empty($conf->dol_no_mouse_hover)) {
			$notooltip = 1; // Force disable tooltips
		}

		$result = '';
		$params = [
			'id' => $this->id,
			'objecttype' => $this->element,
			'option' => $option,
			'nofetch' => 1,
		];
		$classfortooltip = 'classfortooltip';
		$dataparams = '';
		if (getDolGlobalInt('MAIN_ENABLE_AJAX_TOOLTIP')) {
			$classfortooltip = 'classforajaxtooltip';
			$dataparams = ' data-params="'.dol_escape_htmltag(json_encode($params)).'"';
			$label = '';
		} else {
			$label = implode($this->getTooltipContentArray($params));
		}

		$url = DOL_URL_ROOT.'/comm/mailing/card.php?id='.$this->id;

		if ($option != 'nolink') {
			// Add param to save lastsearch_values or not
			$add_save_lastsearch_values = ($save_lastsearch_value == 1 ? 1 : 0);
			if ($save_lastsearch_value == -1 && isset($_SERVER["PHP_SELF"]) && preg_match('/list\.php/', $_SERVER["PHP_SELF"])) {
				$add_save_lastsearch_values = 1;
			}
			if ($add_save_lastsearch_values) {
				$url .= '&save_lastsearch_values=1';
			}
		}

		$linkclose = '';
		if (empty($notooltip)) {
			if (getDolGlobalString('MAIN_OPTIMIZEFORTEXTBROWSER')) {
				$label = $langs->trans("ShowEMailing");
				$linkclose .= ' alt="'.dol_escape_htmltag($label, 1).'"';
			}
			$linkclose .= ($label ? ' title="'.dol_escape_htmltag($label, 1).'"' : ' title="tocomplete"');
			$linkclose .= $dataparams.' class="'.$classfortooltip.($morecss ? ' '.$morecss : '').'"';
		} else {
			$linkclose = ($morecss ? ' class="'.$morecss.'"' : '');
		}

		$linkstart = '<a href="'.$url.'"';
		$linkstart .= $linkclose.'>';
		$linkend = '</a>';

		$result .= $linkstart;
		if ($withpicto) {
			$result .= img_object(($notooltip ? '' : $label), ($this->picto ? $this->picto : 'generic'), (($withpicto != 2) ? 'class="paddingright"' : ''), 0, 0, $notooltip ? 0 : 1);
		}
		if ($withpicto != 2) {
			$result .= $this->ref;
		}
		$result .= $linkend;
		//if ($withpicto != 2) $result.=(($addlabel && $this->label) ? $sep . dol_trunc($this->label, ($addlabel > 1 ? $addlabel : 0)) : '');

		global $action;
		$hookmanager->initHooks(array('emailingdao'));
<<<<<<< HEAD
		$parameters = array('id'=>$this->id, 'getnomurl' => &$result);
=======
		$parameters = array('id' => $this->id, 'getnomurl' => &$result);
>>>>>>> cc80841a
		$reshook = $hookmanager->executeHooks('getNomUrl', $parameters, $this, $action); // Note that $action and $object may have been modified by some hooks
		if ($reshook > 0) {
			$result = $hookmanager->resPrint;
		} else {
			$result .= $hookmanager->resPrint;
		}

		return $result;
	}

	/**
	 *  Return label of status of emailing (draft, validated, ...)
	 *
	 *  @param  int		$mode           0=Long label, 1=Short label, 2=Picto+Short label, 3=Picto, 4=Picto+Short label, 5=Short label+Picto, 6=Picto+Long label, 7=Very short label+Picto
	 *  @return string        			Label
	 */
	public function getLibStatut($mode = 0)
	{
		return $this->LibStatut($this->status, $mode);
	}

	// phpcs:disable PEAR.NamingConventions.ValidFunctionName.ScopeNotCamelCaps
	/**
	 *  Return the label of a given status
	 *
	 *  @param	int		$status        	Id status
	 *  @param  int		$mode           0=Long label, 1=Short label, 2=Picto+Short label, 3=Picto, 4=Picto+Short label, 5=Short label+Picto, 6=Picto+Long label, 7=Very short label+Picto
	 *  @return string        			Label
	 */
	public function LibStatut($status, $mode = 0)
	{
		// phpcs:enable
		global $langs;
		$langs->load("mailing");

		$labelStatus = $langs->transnoentitiesnoconv($this->labelStatus[$status]);
		$labelStatusShort = $langs->transnoentitiesnoconv($this->labelStatus[$status]);

		$statusType = 'status'.$status;
		if ($status == 2) {
			$statusType = 'status3';
		}
		if ($status == 3) {
			$statusType = 'status6';
		}

		return dolGetStatus($labelStatus, $labelStatusShort, '', $statusType, $mode);
	}


	/**
	 *  Return the label of a given status of a recipient
	 *  TODO Add class mailin_target.class.php
	 *
	 *  @param	int		$status        	Id status
	 *  @param  int		$mode           0=Long label, 1=Short label, 2=Picto+Short label, 3=Picto, 4=Picto+Short label, 5=Short label+Picto, 6=Picto+Long label, 7=Very short label+Picto
	 *  @param	string	$desc			Description of error to show as tooltip
	 *  @return string        			Label
	 */
	public static function libStatutDest($status, $mode = 0, $desc = '')
	{
		global $langs;
		$langs->load("mails");

		$labelStatus = array();
		$labelStatusShort = array();

		$labelStatus[-1] = $langs->transnoentitiesnoconv('MailingStatusError');
		$labelStatus[0] = $langs->transnoentitiesnoconv('MailingStatusNotSent');
		$labelStatus[1] = $langs->transnoentitiesnoconv('MailingStatusSent');
		$labelStatus[2] = $langs->transnoentitiesnoconv('MailingStatusRead');
		$labelStatus[3] = $langs->transnoentitiesnoconv('MailingStatusNotContact');
		$labelStatusShort[-1] = $langs->transnoentitiesnoconv('MailingStatusError');
		$labelStatusShort[0] = $langs->transnoentitiesnoconv('MailingStatusNotSent');
		$labelStatusShort[1] = $langs->transnoentitiesnoconv('MailingStatusSent');
		$labelStatusShort[2] = $langs->transnoentitiesnoconv('MailingStatusRead');
		$labelStatusShort[3] = $langs->transnoentitiesnoconv('MailingStatusNotContact');

		$statusType = 'status'.$status;
		if ($status == -1) {
			$statusType = 'status8';
		}
		if ($status == 1) {
			$statusType = 'status6';
		}
		if ($status == 2) {
			$statusType = 'status4';
		}

		$param = array();
		if ($status == -1) {
			$param = array('badgeParams' => array('attr' => array('title' => $desc)));
		}

		return dolGetStatus($labelStatus[$status], $labelStatusShort[$status], '', $statusType, $mode, '', $param);
	}
}<|MERGE_RESOLUTION|>--- conflicted
+++ resolved
@@ -3,10 +3,7 @@
  * Copyright (C) 2005-2016 Laurent Destailleur  <eldy@users.sourceforge.net>
  * Copyright (C) 2005-2009 Regis Houssin        <regis.houssin@inodbox.com>
  * Copyright (C) 2024       Frédéric France             <frederic.france@free.fr>
-<<<<<<< HEAD
-=======
  * Copyright (C) 2024		MDW							<mdeweerd@users.noreply.github.com>
->>>>>>> cc80841a
  *
  * This program is free software; you can redistribute it and/or modify
  * it under the terms of the GNU General Public License as published by
@@ -143,24 +140,9 @@
 	public $joined_file4;
 
 	/**
-<<<<<<< HEAD
-	 * @var integer|string date_creation
-	 */
-	public $date_creation;
-
-	/**
-	 * @var int date validate
-	 */
-	public $date_validation;
-
-	/**
 	 * @var int|null date sending
 	 */
 	public $date_envoi;
-=======
-	 * @var int|null date sending
-	 */
-	public $date_envoi;
 
 	/**
 	 * @var array<string,string>  (Encoded as JSON in database)
@@ -171,7 +153,6 @@
 	 * @var array statut dest
 	 */
 	public $statut_dest = array();
->>>>>>> cc80841a
 
 	/**
 	 * @var array substitutionarray
@@ -183,19 +164,6 @@
 	 */
 	public $substitutionarrayfortest;
 
-<<<<<<< HEAD
-	/**
-	 * @var array substitutionarray
-	 */
-	public $substitutionarray;
-
-	/**
-	 * @var array substitutionarrayfortest
-	 */
-	public $substitutionarrayfortest;
-
-=======
->>>>>>> cc80841a
 	const STATUS_DRAFT = 0;
 	const STATUS_VALIDATED = 1;
 	const STATUS_SENTPARTIALY = 2;
@@ -805,16 +773,9 @@
 
 	/**
 	 * getTooltipContentArray
-<<<<<<< HEAD
-	 *
-	 * @param array $params ex option, infologin
-	 * @since v18
-	 * @return array
-=======
 	 * @param array<string,mixed> $params params to construct tooltip data
 	 * @since v18
 	 * @return array{picto?:string,ref?:string,refsupplier?:string,label?:string,date?:string,date_echeance?:string,amountht?:string,total_ht?:string,totaltva?:string,amountlt1?:string,amountlt2?:string,amountrevenustamp?:string,totalttc?:string}|array{optimize:string}
->>>>>>> cc80841a
 	 */
 	public function getTooltipContentArray($params)
 	{
@@ -915,11 +876,7 @@
 
 		global $action;
 		$hookmanager->initHooks(array('emailingdao'));
-<<<<<<< HEAD
-		$parameters = array('id'=>$this->id, 'getnomurl' => &$result);
-=======
 		$parameters = array('id' => $this->id, 'getnomurl' => &$result);
->>>>>>> cc80841a
 		$reshook = $hookmanager->executeHooks('getNomUrl', $parameters, $this, $action); // Note that $action and $object may have been modified by some hooks
 		if ($reshook > 0) {
 			$result = $hookmanager->resPrint;
