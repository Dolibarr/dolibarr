--- conflicted
+++ resolved
@@ -510,11 +510,8 @@
 		dol_syslog("Mailing::delete_targets", LOG_DEBUG);
 		$resql = $this->db->query($sql);
 		if ($resql) {
-<<<<<<< HEAD
-=======
 			$this->refreshNbOfTargets();
 
->>>>>>> b7cd27e7
 			return 1;
 		} else {
 			$this->error = $this->db->lasterror();
