--- conflicted
+++ resolved
@@ -28,17 +28,10 @@
  */
 class AdvanceTargetingMailing extends CommonObject
 {
-<<<<<<< HEAD
-	/**
-         * @var DoliDB Database handler.
-         */
-        public $db;
-=======
     /**
      * @var DoliDB Database handler.
      */
     public $db;
->>>>>>> 86d85131
 
 	/**
 	 * @var string Error code (or message)
@@ -82,9 +75,9 @@
 
 
 	/**
-	 * Constructor
-	 *
-	 * 	@param	DoliDb		$db		Database handler
+	 *  Constructor
+	 *
+	 *  @param  DoliDb		$db		Database handler
 	 */
 	function __construct($db)
 	{
