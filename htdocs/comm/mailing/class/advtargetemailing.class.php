<?php
/* Advance Targeting Emailling for mass emailing module
 * Copyright (C) 2013  Florian Henry <florian.henry@open-concept.pro>
*
* This program is free software: you can redistribute it and/or modify
* it under the terms of the GNU General Public License as published by
* the Free Software Foundation, either version 3 of the License, or
* (at your option) any later version.
*
* This program is distributed in the hope that it will be useful,
* but WITHOUT ANY WARRANTY; without even the implied warranty of
* MERCHANTABILITY or FITNESS FOR A PARTICULAR PURPOSE.  See the
* GNU General Public License for more details.
*
* You should have received a copy of the GNU General Public License
* along with this program.  If not, see <http://www.gnu.org/licenses/>.
*/

/**
 * 	\file		comm/mailing/class/advtargetemailing.class.php
 * 	\ingroup	mailing
 * 	\brief		This file is an example CRUD class file (Create/Read/Update/Delete)
 */


/**
 * Class to manage advanced emailing target selector
 */
class AdvanceTargetingMailing extends CommonObject
{
    /**
     * @var DoliDB Database handler.
     */
    public $db;

	/**
	 * @var string Error code (or message)
	 */
	public $error='';

	/**
	 * @var string[] Error codes (or messages)
	 */
	public $errors = array();

	/**
	 * @var string ID to identify managed object
	 */
	public $element='advtargetemailing';

	/**
	 * @var string Name of table without prefix where object is stored
	 */
	public $table_element='advtargetemailing';

	/**
	 * @var int ID
	 */
	public $id;

	var $name;
	var $entity;
	var $fk_element;
	var $type_element;
	var $filtervalue;
	var $fk_user_author;
	var $datec='';
	var $fk_user_mod;
	var $tms='';

	var $select_target_type = array();
	var $type_statuscommprospect=array();
	var $thirdparty_lines;
	var $contact_lines;


	/**
	 *  Constructor
	 *
	 *  @param  DoliDb		$db		Database handler
	 */
	function __construct($db)
	{
		global $langs;
		$langs->load('customers');

		$this->db = $db;

		$this->select_target_type = array(
				'2' => $langs->trans('Contacts'),
				'1' => $langs->trans('Contacts') . '+' . $langs->trans('ThirdParty'),
				'3' => $langs->trans('ThirdParty'),
				'4' => $langs->trans('ContactsWithThirdpartyFilter')
		);
		$this->type_statuscommprospect = array(
				- 1 => $langs->trans("StatusProspect-1"),
				0 => $langs->trans("StatusProspect0"),
				1 => $langs->trans("StatusProspect1"),
				2 => $langs->trans("StatusProspect2"),
				3 => $langs->trans("StatusProspect3")
		);
	}

	/**
	 *  Create object into database
	 *
	 *  @param	User	$user        User that creates
	 *  @param  int		$notrigger   0=launch triggers after, 1=disable triggers
	 *  @return int      		   	 <0 if KO, Id of created object if OK
	 */
	function create($user, $notrigger = 0)
	{
		global $conf, $langs;
		$error=0;

		// Clean parameters
		if (isset($this->fk_element)) $this->fk_element=trim($this->fk_element);
		if (isset($this->type_element)) $this->type_element=trim($this->type_element);

		if (isset($this->name)) $this->name=trim($this->name);
		if (isset($this->filtervalue)) $this->filtervalue=trim($this->filtervalue);
		if (isset($this->fk_user_author)) $this->fk_user_author=trim($this->fk_user_author);
		if (isset($this->fk_user_mod)) $this->fk_user_mod=trim($this->fk_user_mod);



		// Check parameters
		// Put here code to add control on parameters values

		// Insert request
		$sql = "INSERT INTO ".MAIN_DB_PREFIX."advtargetemailing(";

		$sql.= "name,";
		$sql.= "entity,";
		$sql.= "fk_element,";
		$sql.= "type_element,";
		$sql.= "filtervalue,";
		$sql.= "fk_user_author,";
		$sql.= "datec,";
		$sql.= "fk_user_mod";


		$sql.= ") VALUES (";

		$sql.= " ".(! isset($this->name)?'NULL':"'".$this->db->escape($this->name)."'").",";
		$sql.= " ".$conf->entity.",";
		$sql.= " ".(! isset($this->fk_element)?'NULL':"'".$this->db->escape($this->fk_element)."'").",";
		$sql.= " ".(! isset($this->type_element)?'NULL':"'".$this->db->escape($this->type_element)."'").",";
		$sql.= " ".(! isset($this->filtervalue)?'NULL':"'".$this->db->escape($this->filtervalue)."'").",";
		$sql.= " ".$user->id.",";
		$sql.= " '".$this->db->idate(dol_now())."',";
		$sql.= " ".$user->id;


		$sql.= ")";

		$this->db->begin();

		dol_syslog(get_class($this)."::create sql=".$sql, LOG_DEBUG);
		$resql=$this->db->query($sql);
		if (! $resql) { $error++; $this->errors[]="Error ".$this->db->lasterror(); }

		if (! $error)
		{
			$this->id = $this->db->last_insert_id(MAIN_DB_PREFIX."advtargetemailing");

			if (! $notrigger)
			{
				// Uncomment this and change MYOBJECT to your own tag if you
				// want this action calls a trigger.

				//// Call triggers
				//include_once DOL_DOCUMENT_ROOT . '/core/class/interfaces.class.php';
				//$interface=new Interfaces($this->db);
				//$result=$interface->run_triggers('MYOBJECT_CREATE',$this,$user,$langs,$conf);
				//if ($result < 0) { $error++; $this->errors=$interface->errors; }
				//// End call triggers
			}
		}

		// Commit or rollback
		if ($error)
		{
			foreach($this->errors as $errmsg)
			{
				dol_syslog(get_class($this)."::create ".$errmsg, LOG_ERR);
				$this->error.=($this->error?', '.$errmsg:$errmsg);
			}
			$this->db->rollback();
			return -1*$error;
		}
		else
		{
			$this->db->commit();
			return $this->id;
		}
	}

	/**
	 *  Load object in memory from the database
	 *
	 *  @param	int		$id    Id object
	 *  @return int          	<0 if KO, >0 if OK
	 */
	function fetch($id)
	{
		global $langs;
		$sql = "SELECT";
		$sql.= " t.rowid,";

		$sql.= " t.name,";
		$sql.= " t.entity,";
		$sql.= " t.fk_element,";
		$sql.= " t.type_element,";
		$sql.= " t.filtervalue,";
		$sql.= " t.fk_user_author,";
		$sql.= " t.datec,";
		$sql.= " t.fk_user_mod,";
		$sql.= " t.tms";

		$sql.= " FROM ".MAIN_DB_PREFIX."advtargetemailing as t";
		$sql.= " WHERE t.rowid = ".$id;

		dol_syslog(get_class($this)."::fetch sql=".$sql, LOG_DEBUG);
		$resql=$this->db->query($sql);
		if ($resql)
		{
			if ($this->db->num_rows($resql))
			{
				$obj = $this->db->fetch_object($resql);

				$this->id    = $obj->rowid;

				$this->name = $obj->name;
				$this->entity = $obj->entity;
				$this->fk_element = $obj->fk_element;
				$this->type_element = $obj->type_element;
				$this->filtervalue = $obj->filtervalue;
				$this->fk_user_author = $obj->fk_user_author;
				$this->datec = $this->db->jdate($obj->datec);
				$this->fk_user_mod = $obj->fk_user_mod;
				$this->tms = $this->db->jdate($obj->tms);
			}
			$this->db->free($resql);

			return 1;
		}
		else
		{
			$this->error="Error ".$this->db->lasterror();
			dol_syslog(get_class($this)."::fetch ".$this->error, LOG_ERR);
			return -1;
		}
	}

    // phpcs:disable PEAR.NamingConventions.ValidFunctionName.NotCamelCaps
	/**
	 *  Load object in memory from the database
	 *
	 *  @param	int		$id    Id object
	 *  @return int          	<0 if KO, >0 if OK
	 */
	function fetch_by_mailing($id = 0)
	{
        // phpcs:enable
		global $langs;
		$sql = "SELECT";
		$sql.= " t.rowid,";

		$sql.= " t.name,";
		$sql.= " t.entity,";
		$sql.= " t.fk_element,";
		$sql.= " t.type_element,";
		$sql.= " t.filtervalue,";
		$sql.= " t.fk_user_author,";
		$sql.= " t.datec,";
		$sql.= " t.fk_user_mod,";
		$sql.= " t.tms";

		$sql.= " FROM ".MAIN_DB_PREFIX."advtargetemailing as t";
		if (!empty($id)) {
			$sql.= " WHERE t.fk_element = ".$id." AND type_element='mailing'";
		}else {
			$sql.= " WHERE t.fk_element = ".$this->fk_element."  AND type_element='mailing'";
		}

		dol_syslog(get_class($this)."::fetch sql=".$sql, LOG_DEBUG);
		$resql=$this->db->query($sql);
		if ($resql)
		{
			if ($this->db->num_rows($resql))
			{
				$obj = $this->db->fetch_object($resql);

				$this->id    = $obj->rowid;

				$this->name = $obj->name;
				$this->entity = $obj->entity;
				$this->fk_element = $obj->fk_element;
				$this->type_element = $obj->type_element;
				$this->filtervalue = $obj->filtervalue;
				$this->fk_user_author = $obj->fk_user_author;
				$this->datec = $this->db->jdate($obj->datec);
				$this->fk_user_mod = $obj->fk_user_mod;
				$this->tms = $this->db->jdate($obj->tms);
			}
			$this->db->free($resql);

			return 1;
		}
		else
		{
			$this->error="Error ".$this->db->lasterror();
			dol_syslog(get_class($this)."::fetch ".$this->error, LOG_ERR);
			return -1;
		}
	}




    // phpcs:disable PEAR.NamingConventions.ValidFunctionName.NotCamelCaps
	/**
	 *  Load object in memory from the database
	 *
	 *  @param	int		$id    			Id object
	 *  @param	string	$type_element	Type target
	 *  @return int          			<0 if KO, >0 if OK
	 */
	function fetch_by_element($id = 0, $type_element = 'mailing')
	{
        // phpcs:enable
		global $langs;
		$sql = "SELECT";
		$sql.= " t.rowid,";

		$sql.= " t.name,";
		$sql.= " t.entity,";
		$sql.= " t.fk_element,";
		$sql.= " t.type_element,";
		$sql.= " t.filtervalue,";
		$sql.= " t.fk_user_author,";
		$sql.= " t.datec,";
		$sql.= " t.fk_user_mod,";
		$sql.= " t.tms";

		$sql.= " FROM ".MAIN_DB_PREFIX."advtargetemailing as t";
		if (!empty($id)) {
			$sql.= " WHERE t.fk_element = ".$id." AND type_element='$type_element'";
		}else {
			$sql.= " WHERE t.fk_element = ".$this->fk_element."  AND type_element='$type_element'";
		}

		dol_syslog(get_class($this)."::fetch sql=".$sql, LOG_DEBUG);
		$resql=$this->db->query($sql);
		if ($resql)
		{
			if ($this->db->num_rows($resql))
			{
				$obj = $this->db->fetch_object($resql);

				$this->id    = $obj->rowid;

				$this->name = $obj->name;
				$this->entity = $obj->entity;
				$this->fk_element = $obj->fk_element;
				$this->type_element = $obj->type_element;
				$this->filtervalue = $obj->filtervalue;
				$this->fk_user_author = $obj->fk_user_author;
				$this->datec = $this->db->jdate($obj->datec);
				$this->fk_user_mod = $obj->fk_user_mod;
				$this->tms = $this->db->jdate($obj->tms);
			}
			$this->db->free($resql);

			return 1;
		}
		else
		{
			$this->error="Error ".$this->db->lasterror();
			dol_syslog(get_class($this)."::fetch ".$this->error, LOG_ERR);
			return -1;
		}
	}

	/**
	 *  Update object into database
	 *
	 *  @param	User	$user        User that modifies
	 *  @param  int		$notrigger	 0=launch triggers after, 1=disable triggers
	 *  @return int     		   	 <0 if KO, >0 if OK
	 */
	function update($user, $notrigger = 0)
	{
		global $conf, $langs;
		$error=0;

		// Clean parameters
		if (isset($this->fk_element)) $this->fk_element=trim($this->fk_element);
		if (isset($this->type_element)) $this->type_element=trim($this->type_element);
		if (isset($this->name)) $this->name=trim($this->name);
		if (isset($this->filtervalue)) $this->filtervalue=trim($this->filtervalue);
		if (isset($this->fk_user_author)) $this->fk_user_author=trim($this->fk_user_author);
		if (isset($this->fk_user_mod)) $this->fk_user_mod=trim($this->fk_user_mod);



		// Check parameters
		// Put here code to add a control on parameters values

		// Update request
		$sql = "UPDATE ".MAIN_DB_PREFIX."advtargetemailing SET";

		$sql.= " name=".(isset($this->name)?"'".$this->db->escape($this->name)."'":"''").",";
		$sql.= " entity=".$conf->entity.",";
		$sql.= " fk_element=".(isset($this->fk_element)?$this->fk_element:"null").",";
		$sql.= " type_element=".(isset($this->type_element)?"'".$this->db->escape($this->type_element)."'":"null").",";
		$sql.= " filtervalue=".(isset($this->filtervalue)?"'".$this->db->escape($this->filtervalue)."'":"null").",";
		$sql.= " fk_user_mod=".$user->id;

		$sql.= " WHERE rowid=".$this->id;

		$this->db->begin();
		dol_syslog(get_class($this)."::update sql=".$sql, LOG_DEBUG);
		$resql = $this->db->query($sql);
		if (! $resql) { $error++; $this->errors[]="Error ".$this->db->lasterror(); }

		if (! $error)
		{
			if (! $notrigger)
			{
				// Uncomment this and change MYOBJECT to your own tag if you
				// want this action calls a trigger.

				//// Call triggers
				//include_once DOL_DOCUMENT_ROOT . '/core/class/interfaces.class.php';
				//$interface=new Interfaces($this->db);
				//$result=$interface->run_triggers('MYOBJECT_MODIFY',$this,$user,$langs,$conf);
				//if ($result < 0) { $error++; $this->errors=$interface->errors; }
				//// End call triggers
			}
		}

		// Commit or rollback
		if ($error)
		{
			foreach($this->errors as $errmsg)
			{
				dol_syslog(get_class($this)."::update ".$errmsg, LOG_ERR);
				$this->error.=($this->error?', '.$errmsg:$errmsg);
			}
			$this->db->rollback();
			return -1*$error;
		}
		else
		{
			$this->db->commit();
			return 1;
		}
	}

	/**
	 *  Delete object in database
	 *
	 *	@param  User	$user        User that deletes
	 *  @param  int		$notrigger	 0=launch triggers after, 1=disable triggers
	 *  @return	int					 <0 if KO, >0 if OK
	 */
	function delete($user, $notrigger = 0)
	{
		global $conf, $langs;
		$error=0;

		$this->db->begin();

		if (! $error)
		{
			if (! $notrigger)
			{
				// Uncomment this and change MYOBJECT to your own tag if you
				// want this action calls a trigger.

				//// Call triggers
				//include_once DOL_DOCUMENT_ROOT . '/core/class/interfaces.class.php';
				//$interface=new Interfaces($this->db);
				//$result=$interface->run_triggers('MYOBJECT_DELETE',$this,$user,$langs,$conf);
				//if ($result < 0) { $error++; $this->errors=$interface->errors; }
				//// End call triggers
			}
		}

		if (! $error)
		{
			$sql = "DELETE FROM ".MAIN_DB_PREFIX."advtargetemailing";
			$sql.= " WHERE rowid=".$this->id;

			dol_syslog(get_class($this)."::delete sql=".$sql);
			$resql = $this->db->query($sql);
			if (! $resql) { $error++; $this->errors[]="Error ".$this->db->lasterror(); }
		}

		// Commit or rollback
		if ($error)
		{
			foreach($this->errors as $errmsg)
			{
				dol_syslog(get_class($this)."::delete ".$errmsg, LOG_ERR);
				$this->error.=($this->error?', '.$errmsg:$errmsg);
			}
			$this->db->rollback();
			return -1*$error;
		}
		else
		{
			$this->db->commit();
			return 1;
		}
	}


	/**
	 * Save query in database to retreive it
	 *
	 *	@param  	User		$user    		User that deletes
	 * 	@param		array		$arrayquery		All element to Query
	 * 	@return		int			<0 if KO, >0 if OK
	 */
	function savequery($user, $arrayquery)
	{
		global $langs,$conf;

		if (!empty($arrayquery)) {
			$result=$this->fetch_by_mailing($this->fk_element);
			$this->filtervalue=json_encode($arrayquery);
			if ($result<0) {
				return -1;
			}
			if (!empty($this->id)) {
				$this->update($user);
			}else {
				$this->create($user);
			}
		}
	}



    // phpcs:disable PEAR.NamingConventions.ValidFunctionName.NotCamelCaps
	/**
	 * Load object in memory from database
	 *
	 * 	@param		array		$arrayquery	All element to Query
	 * 	@return		int			<0 if KO, >0 if OK
	 */
	function query_thirdparty($arrayquery)
	{
        // phpcs:enable
		global $langs,$conf;

		$sql = "SELECT";
		$sql.= " t.rowid";
		$sql.= " FROM " . MAIN_DB_PREFIX . "societe as t";
		$sql.= " LEFT OUTER JOIN " . MAIN_DB_PREFIX . "societe_extrafields as te ON te.fk_object=t.rowid ";

		$sqlwhere=array();

		$sqlwhere[]= 't.entity IN ('.getEntity('societe').')';

		if (count($arrayquery)>0) {

			if (array_key_exists('cust_saleman', $arrayquery)) {
				$sql.= " LEFT OUTER JOIN " . MAIN_DB_PREFIX . "societe_commerciaux as saleman ON saleman.fk_soc=t.rowid ";
			}
			if (array_key_exists('cust_categ', $arrayquery)) {
				$sql.= " LEFT OUTER JOIN " . MAIN_DB_PREFIX . "categorie_societe as custcateg ON custcateg.fk_soc=t.rowid ";
			}

			if (!empty($arrayquery['cust_name'])) {

				$sqlwhere[]= $this->transformToSQL('t.nom', $arrayquery['cust_name']);
			}
			if (!empty($arrayquery['cust_code'])) {
				$sqlwhere[]= $this->transformToSQL('t.code_client', $arrayquery['cust_code']);
			}
			if (!empty($arrayquery['cust_adress'])) {
				$sqlwhere[]= $this->transformToSQL('t.address', $arrayquery['cust_adress']);
			}
			if (!empty($arrayquery['cust_zip'])) {
				$sqlwhere[]= $this->transformToSQL('t.zip', $arrayquery['cust_zip']);
			}
			if (!empty($arrayquery['cust_city'])) {
				$sqlwhere[]= $this->transformToSQL('t.town', $arrayquery['cust_city']);
			}
			if (!empty($arrayquery['cust_mothercompany'])) {
				$str=$this->transformToSQL('nom', $arrayquery['cust_mothercompany']);
				$sqlwhere[]= " (t.parent IN (SELECT rowid FROM " . MAIN_DB_PREFIX . "societe WHERE (".$str.")))";
			}
			if (!empty($arrayquery['cust_status']) && count($arrayquery['cust_status'])>0) {
				$sqlwhere[]= " (t.status IN (".implode(',', $arrayquery['cust_status'])."))";
			}
			if (!empty($arrayquery['cust_typecust']) && count($arrayquery['cust_typecust'])>0) {
				$sqlwhere[]= " (t.client IN (".implode(',', $arrayquery['cust_typecust'])."))";
			}
			if (!empty($arrayquery['cust_comm_status']) && count($arrayquery['cust_comm_status']>0)) {
				$sqlwhere[]= " (t.fk_stcomm IN (".implode(',', $arrayquery['cust_comm_status'])."))";
			}
			if (!empty($arrayquery['cust_prospect_status']) && count($arrayquery['cust_prospect_status'])>0) {
				$sqlwhere[]= " (t.fk_prospectlevel IN ('".implode("','", $arrayquery['cust_prospect_status'])."'))";
			}
			if (!empty($arrayquery['cust_typeent']) && count($arrayquery['cust_typeent'])>0) {
				$sqlwhere[]= " (t.fk_typent IN (".implode(',', $arrayquery['cust_typeent'])."))";
			}
			if (!empty($arrayquery['cust_saleman']) && count($arrayquery['cust_saleman'])>0) {
				$sqlwhere[]= " (saleman.fk_user IN (".implode(',', $arrayquery['cust_saleman'])."))";
			}
			if (!empty($arrayquery['cust_country']) && count($arrayquery['cust_country'])>0) {
				$sqlwhere[]= " (t.fk_pays IN (".implode(',', $arrayquery['cust_country'])."))";
			}
			if (!empty($arrayquery['cust_effectif_id']) && count($arrayquery['cust_effectif_id'])>0) {
				$sqlwhere[]= " (t.fk_effectif IN (".implode(',', $arrayquery['cust_effectif_id'])."))";
			}
			if (!empty($arrayquery['cust_categ']) && count($arrayquery['cust_categ'])>0) {
				$sqlwhere[]= " (custcateg.fk_categorie IN (".implode(',', $arrayquery['cust_categ'])."))";
			}
			if (!empty($arrayquery['cust_language']) && count($arrayquery['cust_language'])>0) {
				$sqlwhere[]= " (t.default_lang IN ('".implode("','", $arrayquery['cust_language'])."'))";
			}

			//Standard Extrafield feature
			if (empty($conf->global->MAIN_EXTRAFIELDS_DISABLED)) {
				// fetch optionals attributes and labels
				dol_include_once('/core/class/extrafields.class.php');
				$extrafields = new ExtraFields($this->db);
				$extralabels=$extrafields->fetch_name_optionals_label('societe');

				foreach($extralabels as $key=>$val) {

					if (($extrafields->attribute_type[$key] == 'varchar') ||
						($extrafields->attribute_type[$key] == 'text')) {
						if (!empty($arrayquery['options_'.$key])) {
							$sqlwhere[]= " (te.".$key." LIKE '".$arrayquery['options_'.$key]."')";
						}
					} elseif (($extrafields->attribute_type[$key] == 'int') ||
						($extrafields->attribute_type[$key] == 'double')) {
						if (!empty($arrayquery['options_'.$key.'_max'])) {
							$sqlwhere[]= " (te.".$key." >= ".$arrayquery['options_'.$key.'_max']." AND te.".$key." <= ".$arrayquery['options_'.$key.'_min'].")";
						}
					} elseif (($extrafields->attribute_type[$key] == 'date') ||
						($extrafields->attribute_type[$key] == 'datetime')) {
						if (!empty($arrayquery['options_'.$key.'_end_dt'])){
							$sqlwhere[]= " (te.".$key." >= '".$this->db->idate($arrayquery['options_'.$key.'_st_dt'])."' AND te.".$key." <= '".$this->db->idate($arrayquery['options_'.$key.'_end_dt'])."')";
						}
					} elseif ($extrafields->attribute_type[$key] == 'boolean') {
						if ($arrayquery['options_'.$key]!=''){
							$sqlwhere[]= " (te.".$key." = ".$arrayquery['options_'.$key].")";
						}
					} else {
						if (is_array($arrayquery['options_'.$key])) {
							$sqlwhere[]= " (te.".$key." IN ('".implode("','", $arrayquery['options_'.$key])."'))";
						} elseif (!empty($arrayquery['options_'.$key])) {
							$sqlwhere[]= " (te.".$key." LIKE '".$arrayquery['options_'.$key]."')";
						}
					}
				}
			}

			if (count($sqlwhere)>0)	$sql.= " WHERE ".implode(" AND ", $sqlwhere);
		}


		dol_syslog(get_class($this) . "::query_thirdparty sql=" . $sql, LOG_DEBUG);
		$resql = $this->db->query($sql);
		if ($resql) {
			$this->thirdparty_lines = array();
			$num = $this->db->num_rows($resql);
			$i = 0;

			if ($num)
			{
				while( $i < $num)
				{
					$obj = $this->db->fetch_object($resql);

					$this->thirdparty_lines[$i] = $obj->rowid;

					$i++;
				}
			}
			$this->db->free($resql);

			return $num;
		} else {
			$this->error = "Error " . $this->db->lasterror();
			dol_syslog(get_class($this) . "::query_thirdparty " . $this->error, LOG_ERR);
			return -1;
		}
	}

    // phpcs:disable PEAR.NamingConventions.ValidFunctionName.NotCamelCaps
	/**
	 * Load object in memory from database
	 *
	 * 	@param		array		$arrayquery	All element to Query
	 * 	@param		int			$withThirdpartyFilter	add contact with tridparty filter
	 * 	@return		int			<0 if KO, >0 if OK
	 */
	function query_contact($arrayquery, $withThirdpartyFilter = 0)
	{
        // phpcs:enable
		global $langs,$conf;

		$sql = "SELECT";
		$sql.= " t.rowid";
		$sql.= " FROM " . MAIN_DB_PREFIX . "socpeople as t";
		$sql.= " LEFT OUTER JOIN " . MAIN_DB_PREFIX . "socpeople_extrafields as te ON te.fk_object=t.rowid ";

		if (! empty($withThirdpartyFilter)) {
			$sql .= " LEFT OUTER JOIN " . MAIN_DB_PREFIX . "societe as ts ON ts.rowid=t.fk_soc";
			$sql .= " LEFT OUTER JOIN " . MAIN_DB_PREFIX . "societe_extrafields as tse ON tse.fk_object=ts.rowid ";
		}

		$sqlwhere=array();

		$sqlwhere[]= 't.entity IN ('.getEntity('socpeople').')';

		if (count($arrayquery)>0) {

			if (array_key_exists('contact_categ', $arrayquery)) {
				$sql.= " LEFT OUTER JOIN " . MAIN_DB_PREFIX . "categorie_contact as contactcateg ON contactcateg.fk_socpeople=t.rowid ";
			}

			if (!empty($arrayquery['contact_lastname'])) {
				$sqlwhere[]=$this->transformToSQL('t.lastname', $arrayquery['contact_lastname']);
			}
			if (!empty($arrayquery['contact_firstname'])) {
				$sqlwhere[]=$this->transformToSQL('t.firstname', $arrayquery['contact_firstname']);
			}
			if (!empty($arrayquery['contact_country']) && count($arrayquery['contact_country'])) {
				$sqlwhere[]= " (t.fk_pays IN (".$this->db->escape(implode(',', $arrayquery['contact_country']))."))";
			}
			if (!empty($arrayquery['contact_status']) && count($arrayquery['contact_status'])>0) {
				$sqlwhere[]= " (t.statut IN (".$this->db->escape(implode(',', $arrayquery['contact_status']))."))";
			}
			if (!empty($arrayquery['contact_civility']) && count($arrayquery['contact_civility'])>0) {
				$sqlwhere[]= " (t.civility IN ('".$this->db->escape(implode("','", $arrayquery['contact_civility']))."'))";
			}
			if ($arrayquery['contact_no_email']!='') {
				$tmpwhere = '';
				if (! empty($arrayquery['contact_no_email']))
				{
					$tmpwhere.= "(t.email IN (SELECT email FROM ".MAIN_DB_PREFIX."mailing_unsubscribe WHERE t.entity IN (".getEntity('mailing').") AND email = '".$this->db->escape($arrayquery['contact_no_email'])."'))";
				}
				else
				{
					$tmpwhere.= "(t.email NOT IN (SELECT email FROM ".MAIN_DB_PREFIX."mailing_unsubscribe WHERE t.entity IN (".getEntity('mailing').") AND email = '".$this->db->escape($arrayquery['contact_no_email'])."'))";
				}
				$sqlwhere[]= $tmpwhere;
			}
			if ($arrayquery['contact_update_st_dt']!='') {
				$sqlwhere[]= " (t.tms >= '".$this->db->idate($arrayquery['contact_update_st_dt'])."' AND t.tms <= '".$this->db->idate($arrayquery['contact_update_end_dt'])."')";
			}
			if ($arrayquery['contact_create_st_dt']!='') {
				$sqlwhere[]= " (t.datec >= '".$this->db->idate($arrayquery['contact_create_st_dt'])."' AND t.datec <= '".$this->db->idate($arrayquery['contact_create_end_dt'])."')";
			}
			if (!empty($arrayquery['contact_categ']) && count($arrayquery['contact_categ'])>0) {
				$sqlwhere[]= " (contactcateg.fk_categorie IN (".$this->db->escape(implode(",", $arrayquery['contact_categ']))."))";
			}

			//Standard Extrafield feature
			if (empty($conf->global->MAIN_EXTRAFIELDS_DISABLED)) {
				// fetch optionals attributes and labels
				dol_include_once('/core/class/extrafields.class.php');
				$extrafields = new ExtraFields($this->db);
				$extralabels=$extrafields->fetch_name_optionals_label('socpeople');

				foreach($extralabels as $key=>$val) {

					if (($extrafields->attribute_type[$key] == 'varchar') ||
					($extrafields->attribute_type[$key] == 'text')) {
						if (!empty($arrayquery['options_'.$key.'_cnct'])) {
							$sqlwhere[]= " (te.".$key." LIKE '".$arrayquery['options_'.$key.'_cnct']."')";
						}
					} elseif (($extrafields->attribute_type[$key] == 'int') ||
						($extrafields->attribute_type[$key] == 'double')) {
						if (!empty($arrayquery['options_'.$key.'_max'.'_cnct'])) {
							$sqlwhere[]= " (te.".$key." >= ".$arrayquery['options_'.$key.'_max'.'_cnct']." AND te.".$key." <= ".$arrayquery['options_'.$key.'_min'.'_cnct'].")";
						}
					} elseif (($extrafields->attribute_type[$key] == 'date') ||
					($extrafields->attribute_type[$key] == 'datetime')) {
						if (!empty($arrayquery['options_'.$key.'_end_dt'.'_cnct'])){
							$sqlwhere[]= " (te.".$key." >= '".$this->db->idate($arrayquery['options_'.$key.'_st_dt'.'_cnct'])."' AND te.".$key." <= '".$this->db->idate($arrayquery['options_'.$key.'_end_dt'.'_cnct'])."')";
						}
					}elseif ($extrafields->attribute_type[$key] == 'boolean') {
						if ($arrayquery['options_'.$key.'_cnct']!=''){
							if ($arrayquery['options_'.$key.'_cnct']==0) {
								$sqlwhere[]= " (te.".$key." = ".$arrayquery['options_'.$key.'_cnct']." OR ((te.".$key." IS NULL) AND (te.fk_object IS NOT NULL)))";
							}else {
								$sqlwhere[]= " (te.".$key." = ".$arrayquery['options_'.$key.'_cnct'].")";
							}
						}
					}else{
						if (is_array($arrayquery['options_'.$key.'_cnct'])) {
							$sqlwhere[]= " (te.".$key." IN ('".implode("','", $arrayquery['options_'.$key.'_cnct'])."'))";
						} elseif (!empty($arrayquery['options_'.$key.'_cnct'])) {
							$sqlwhere[]= " (te.".$key." LIKE '".$arrayquery['options_'.$key.'_cnct']."')";
						}
					}
				}

				if (! empty($withThirdpartyFilter)) {
					if (array_key_exists('cust_saleman', $arrayquery)) {
						$sql.= " LEFT OUTER JOIN " . MAIN_DB_PREFIX . "societe_commerciaux as saleman ON saleman.fk_soc=ts.rowid ";
					}
					if (array_key_exists('cust_categ', $arrayquery)) {
						$sql.= " LEFT OUTER JOIN " . MAIN_DB_PREFIX . "categorie_societe as custcateg ON custcateg.fk_soc=ts.rowid ";
					}

					if (!empty($arrayquery['cust_name'])) {

						$sqlwhere[]= $this->transformToSQL('ts.nom', $arrayquery['cust_name']);
					}
					if (!empty($arrayquery['cust_code'])) {
						$sqlwhere[]= $this->transformToSQL('ts.code_client', $arrayquery['cust_code']);
					}
					if (!empty($arrayquery['cust_adress'])) {
						$sqlwhere[]= $this->transformToSQL('ts.address', $arrayquery['cust_adress']);
					}
					if (!empty($arrayquery['cust_zip'])) {
						$sqlwhere[]= $this->transformToSQL('ts.zip', $arrayquery['cust_zip']);
					}
					if (!empty($arrayquery['cust_city'])) {
						$sqlwhere[]= $this->transformToSQL('ts.town', $arrayquery['cust_city']);
					}
					if (!empty($arrayquery['cust_mothercompany'])) {
						$str=$this->transformToSQL('nom', $arrayquery['cust_mothercompany']);
						$sqlwhere[]= " (ts.parent IN (SELECT rowid FROM " . MAIN_DB_PREFIX . "societe WHERE (".$str.")))";
					}
					if (!empty($arrayquery['cust_status']) && count($arrayquery['cust_status'])>0) {
						$sqlwhere[]= " (ts.status IN (".implode(',', $arrayquery['cust_status'])."))";
					}
					if (!empty($arrayquery['cust_typecust']) && count($arrayquery['cust_typecust'])>0) {
						$sqlwhere[]= " (ts.client IN (".implode(',', $arrayquery['cust_typecust'])."))";
					}
					if (!empty($arrayquery['cust_comm_status']) && count($arrayquery['cust_comm_status']>0)) {
						$sqlwhere[]= " (ts.fk_stcomm IN (".implode(',', $arrayquery['cust_comm_status'])."))";
					}
					if (!empty($arrayquery['cust_prospect_status']) && count($arrayquery['cust_prospect_status'])>0) {
						$sqlwhere[]= " (ts.fk_prospectlevel IN ('".implode("','", $arrayquery['cust_prospect_status'])."'))";
					}
					if (!empty($arrayquery['cust_typeent']) && count($arrayquery['cust_typeent'])>0) {
						$sqlwhere[]= " (ts.fk_typent IN (".implode(',', $arrayquery['cust_typeent'])."))";
					}
					if (!empty($arrayquery['cust_saleman']) && count($arrayquery['cust_saleman'])>0) {
						$sqlwhere[]= " (saleman.fk_user IN (".implode(',', $arrayquery['cust_saleman'])."))";
					}
					if (!empty($arrayquery['cust_country']) && count($arrayquery['cust_country'])>0) {
						$sqlwhere[]= " (ts.fk_pays IN (".implode(',', $arrayquery['cust_country'])."))";
					}
					if (!empty($arrayquery['cust_effectif_id']) && count($arrayquery['cust_effectif_id'])>0) {
						$sqlwhere[]= " (ts.fk_effectif IN (".implode(',', $arrayquery['cust_effectif_id'])."))";
					}
					if (!empty($arrayquery['cust_categ']) && count($arrayquery['cust_categ'])>0) {
						$sqlwhere[]= " (custcateg.fk_categorie IN (".implode(',', $arrayquery['cust_categ'])."))";
					}
					if (!empty($arrayquery['cust_language']) && count($arrayquery['cust_language'])>0) {
						$sqlwhere[]= " (ts.default_lang IN ('".implode("','", $arrayquery['cust_language'])."'))";
					}

					//Standard Extrafield feature
					if (empty($conf->global->MAIN_EXTRAFIELDS_DISABLED)) {
						// fetch optionals attributes and labels
						dol_include_once('/core/class/extrafields.class.php');
						$extrafields = new ExtraFields($this->db);
						$extralabels=$extrafields->fetch_name_optionals_label('societe');

						foreach($extralabels as $key=>$val) {

<<<<<<< HEAD
                            if (($extrafields->attribute_type[$key] == 'varchar')
                                || ($extrafields->attribute_type[$key] == 'text')) {
								if (!empty($arrayquery['options_'.$key])) {
									$sqlwhere[]= " (tse.".$key." LIKE '".$arrayquery['options_'.$key]."')";
								}
							} elseif (($extrafields->attribute_type[$key] == 'int') ||
								($extrafields->attribute_type[$key] == 'double')) {
								if (!empty($arrayquery['options_'.$key.'_max'])) {
									$sqlwhere[]= " (tse.".$key." >= ".$arrayquery['options_'.$key.'_max']." AND tse.".$key." <= ".$arrayquery['options_'.$key.'_min'].")";
								}
							} elseif (($extrafields->attribute_type[$key] == 'date') ||
								($extrafields->attribute_type[$key] == 'datetime')) {
								if (!empty($arrayquery['options_'.$key.'_end_dt'])){
									$sqlwhere[]= " (tse.".$key." >= '".$this->db->idate($arrayquery['options_'.$key.'_st_dt'])."' AND tse.".$key." <= '".$this->db->idate($arrayquery['options_'.$key.'_end_dt'])."')";
								}
							} elseif ($extrafields->attribute_type[$key] == 'boolean') {
								if ($arrayquery['options_'.$key]!=''){
									$sqlwhere[]= " (tse.".$key." = ".$arrayquery['options_'.$key].")";
								}
							} else {
								if (is_array($arrayquery['options_'.$key])) {
									$sqlwhere[]= " (tse.".$key." IN ('".implode("','",$arrayquery['options_'.$key])."'))";
								} elseif (!empty($arrayquery['options_'.$key])) {
									$sqlwhere[]= " (tse.".$key." LIKE '".$arrayquery['options_'.$key]."')";
								}
							}
=======
							if (($extrafields->attribute_type[$key] == 'varchar') ||
									($extrafields->attribute_type[$key] == 'text')) {
										if (!empty($arrayquery['options_'.$key])) {
											$sqlwhere[]= " (tse.".$key." LIKE '".$arrayquery['options_'.$key]."')";
										}
									} elseif (($extrafields->attribute_type[$key] == 'int') ||
											($extrafields->attribute_type[$key] == 'double')) {
												if (!empty($arrayquery['options_'.$key.'_max'])) {
													$sqlwhere[]= " (tse.".$key." >= ".$arrayquery['options_'.$key.'_max']." AND tse.".$key." <= ".$arrayquery['options_'.$key.'_min'].")";
												}
									} elseif (($extrafields->attribute_type[$key] == 'date') ||
											($extrafields->attribute_type[$key] == 'datetime')) {
												if (!empty($arrayquery['options_'.$key.'_end_dt'])){
													$sqlwhere[]= " (tse.".$key." >= '".$this->db->idate($arrayquery['options_'.$key.'_st_dt'])."' AND tse.".$key." <= '".$this->db->idate($arrayquery['options_'.$key.'_end_dt'])."')";
												}
											}elseif ($extrafields->attribute_type[$key] == 'boolean') {
												if ($arrayquery['options_'.$key]!=''){
													$sqlwhere[]= " (tse.".$key." = ".$arrayquery['options_'.$key].")";
												}
											}else{
												if (is_array($arrayquery['options_'.$key])) {
													$sqlwhere[]= " (tse.".$key." IN ('".implode("','", $arrayquery['options_'.$key])."'))";
												} elseif (!empty($arrayquery['options_'.$key])) {
													$sqlwhere[]= " (tse.".$key." LIKE '".$arrayquery['options_'.$key]."')";
												}
											}
>>>>>>> 57f81217
						}
					}
				}
			}
			if (count($sqlwhere)>0)	$sql.= " WHERE ".implode(" AND ", $sqlwhere);
		}

		dol_syslog(get_class($this) . "::query_contact sql=" . $sql, LOG_DEBUG);
		$resql = $this->db->query($sql);
		if ($resql) {
			$this->contact_lines = array();
			$num = $this->db->num_rows($resql);
			$i = 0;

			if ($num)
			{
				while( $i < $num)
				{
					$obj = $this->db->fetch_object($resql);

					$this->contact_lines[$i] = $obj->rowid;

					$i++;
				}
			}
			$this->db->free($resql);

			return $num;
		} else {
			$this->error = "Error " . $this->db->lasterror();
			dol_syslog(get_class($this) . "::query_contact " . $this->error, LOG_ERR);
			return -1;
		}
	}


	/**
	 * Parse criteria to return a SQL qury formated
	 *
	 * 	@param		string		$column_to_test	column to test
	 *  @param		string		$criteria	Use %% as magic caracters. For exemple to find all item like <b>jean, joe, jim</b>, you can input <b>j%%</b>, you can also use ; as separator for value,
	 *  									and use ! for except this value.
	 *  									For exemple  jean;joe;jim%%;!jimo;!jima%> will target all jean, joe, start with jim but not jimo and not everythnig taht start by jima
	 * 	@return		string		Sql to use for the where condition
	 */
    public function transformToSQL($column_to_test, $criteria)
    {
		$return_sql_criteria = '(';

		//This is a multiple value test
		if (preg_match('/;/', $criteria)) {
			$return_sql_not_like=array();
			$return_sql_like=array();

			$criteria_array=explode(';', $criteria);
			foreach($criteria_array as $inter_criteria) {
				if (preg_match('/!/', $inter_criteria)) {
					$return_sql_not_like[]= '('.$column_to_test.' NOT LIKE \''.str_replace('!', '', $inter_criteria).'\')';
				} else {
					$return_sql_like[]= '('.$column_to_test.' LIKE \''.$inter_criteria.'\')';
				}
			}

			if (count($return_sql_like)>0) {
				$return_sql_criteria .= '(' . implode (' OR ', $return_sql_like) .')';
			}
			if (count($return_sql_not_like)>0) {
				$return_sql_criteria .= ' AND (' . implode (' AND ', $return_sql_not_like).')';
			}
		}else {
			$return_sql_criteria .= $column_to_test . ' LIKE \''.$this->db->escape($criteria).'\'';
		}

		$return_sql_criteria .= ')';

		return $return_sql_criteria;
	}
}<|MERGE_RESOLUTION|>--- conflicted
+++ resolved
@@ -875,9 +875,8 @@
 
 						foreach($extralabels as $key=>$val) {
 
-<<<<<<< HEAD
-                            if (($extrafields->attribute_type[$key] == 'varchar')
-                                || ($extrafields->attribute_type[$key] == 'text')) {
+							if (($extrafields->attribute_type[$key] == 'varchar') ||
+								($extrafields->attribute_type[$key] == 'text')) {
 								if (!empty($arrayquery['options_'.$key])) {
 									$sqlwhere[]= " (tse.".$key." LIKE '".$arrayquery['options_'.$key]."')";
 								}
@@ -897,39 +896,11 @@
 								}
 							} else {
 								if (is_array($arrayquery['options_'.$key])) {
-									$sqlwhere[]= " (tse.".$key." IN ('".implode("','",$arrayquery['options_'.$key])."'))";
+									$sqlwhere[]= " (tse.".$key." IN ('".implode("','", $arrayquery['options_'.$key])."'))";
 								} elseif (!empty($arrayquery['options_'.$key])) {
 									$sqlwhere[]= " (tse.".$key." LIKE '".$arrayquery['options_'.$key]."')";
 								}
 							}
-=======
-							if (($extrafields->attribute_type[$key] == 'varchar') ||
-									($extrafields->attribute_type[$key] == 'text')) {
-										if (!empty($arrayquery['options_'.$key])) {
-											$sqlwhere[]= " (tse.".$key." LIKE '".$arrayquery['options_'.$key]."')";
-										}
-									} elseif (($extrafields->attribute_type[$key] == 'int') ||
-											($extrafields->attribute_type[$key] == 'double')) {
-												if (!empty($arrayquery['options_'.$key.'_max'])) {
-													$sqlwhere[]= " (tse.".$key." >= ".$arrayquery['options_'.$key.'_max']." AND tse.".$key." <= ".$arrayquery['options_'.$key.'_min'].")";
-												}
-									} elseif (($extrafields->attribute_type[$key] == 'date') ||
-											($extrafields->attribute_type[$key] == 'datetime')) {
-												if (!empty($arrayquery['options_'.$key.'_end_dt'])){
-													$sqlwhere[]= " (tse.".$key." >= '".$this->db->idate($arrayquery['options_'.$key.'_st_dt'])."' AND tse.".$key." <= '".$this->db->idate($arrayquery['options_'.$key.'_end_dt'])."')";
-												}
-											}elseif ($extrafields->attribute_type[$key] == 'boolean') {
-												if ($arrayquery['options_'.$key]!=''){
-													$sqlwhere[]= " (tse.".$key." = ".$arrayquery['options_'.$key].")";
-												}
-											}else{
-												if (is_array($arrayquery['options_'.$key])) {
-													$sqlwhere[]= " (tse.".$key." IN ('".implode("','", $arrayquery['options_'.$key])."'))";
-												} elseif (!empty($arrayquery['options_'.$key])) {
-													$sqlwhere[]= " (tse.".$key." LIKE '".$arrayquery['options_'.$key]."')";
-												}
-											}
->>>>>>> 57f81217
 						}
 					}
 				}
