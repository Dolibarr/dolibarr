<?php
/* Copyright (C) 2014  Florian Henry   <florian.henry@open-concept.pro>
 *
 * This program is free software; you can redistribute it and/or modify
 * it under the terms of the GNU General Public License as published by
 * the Free Software Foundation; either version 3 of the License, or
 * (at your option) any later version.
 *
 * This program is distributed in the hope that it will be useful,
 * but WITHOUT ANY WARRANTY; without even the implied warranty of
 * MERCHANTABILITY or FITNESS FOR A PARTICULAR PURPOSE.  See the
 * GNU General Public License for more details.
 *
 * You should have received a copy of the GNU General Public License
 * along with this program. If not, see <http://www.gnu.org/licenses/>.
 */

/**
 * \file    comm/mailing/class/html.formadvtargetemailing.class.php
 * \ingroup mailing
 * \brief   Fichier de la classe des fonctions predefinies de composant html advtargetemailing
 */

/**
 * Class to manage building of HTML components
 */
class FormAdvTargetEmailing extends Form
{
	/**
     * @var DoliDB Database handler.
     */
    public $db;

	/**
	 * @var string Error code (or message)
	 */
	public $error='';

	/**
	 * Constructor
	 *
	 * @param DoliDB $db handler
	 */
    function __construct($db)
    {
		global $langs;

		$this->db = $db;
	}

	/**
	 * Affiche un champs select contenant une liste
	 *
	 * @param array $selected_array à preselectionner
	 * @param string $htmlname select field
	 * @return string select field
	 */
    function multiselectProspectionStatus($selected_array = array(), $htmlname = 'cust_prospect_status')
    {
		global $conf, $langs;
		$options_array = array();

		$sql = "SELECT code, label";
		$sql .= " FROM " . MAIN_DB_PREFIX . "c_prospectlevel";
		$sql .= " WHERE active > 0";
		$sql .= " ORDER BY sortorder";
		dol_syslog ( get_class( $this ) . '::multiselectProspectionStatus sql=' . $sql, LOG_DEBUG );
		$resql = $this->db->query( $sql );
		if ($resql) {
			$num = $this->db->num_rows( $resql );
			$i = 0;
			while ( $i < $num ) {
				$obj = $this->db->fetch_object( $resql );

				$level = $langs->trans( $obj->code );
				if ($level == $obj->code)
					$level = $langs->trans( $obj->label );
				$options_array[$obj->code] = $level;

				$i ++;
			}
		} else {
			dol_print_error($this->db);
		}
		return $this->advMultiselectarray($htmlname, $options_array, $selected_array);
	}

	/**
	 * Return combo list of activated countries, into language of user
	 *
	 * @param string $htmlname of html select object
	 * @param array $selected_array or Code or Label of preselected country
	 * @return string HTML string with select
	 */
    function multiselectCountry($htmlname = 'country_id', $selected_array=array())
    {
		global $conf, $langs;

		$langs->load("dict");
		$maxlength = 0;

		$out = '';
		$countryArray = array();
		$label = array ();

		$options_array = array();

		$sql = "SELECT rowid, code as code_iso, label";
		$sql .= " FROM " . MAIN_DB_PREFIX . "c_country";
		$sql .= " WHERE active = 1 AND code<>''";
		$sql .= " ORDER BY code ASC";

		dol_syslog(get_class($this) . "::select_country sql=" . $sql);
		$resql = $this->db->query($sql);
		if ($resql) {

			$num = $this->db->num_rows($resql);
			$i = 0;
			if ($num) {
				$foundselected = false;

				while ($i < $num) {
					$obj = $this->db->fetch_object ( $resql );
					$countryArray [$i] ['rowid'] = $obj->rowid;
					$countryArray [$i] ['code_iso'] = $obj->code_iso;
					$countryArray [$i] ['label'] = ($obj->code_iso && $langs->transnoentitiesnoconv("Country" . $obj->code_iso ) != "Country" . $obj->code_iso ? $langs->transnoentitiesnoconv ( "Country" . $obj->code_iso ) : ($obj->label != '-' ? $obj->label : ''));
					$label[$i] = $countryArray[$i]['label'];
					$i ++;
				}

				array_multisort($label, SORT_ASC, $countryArray);

				foreach ($countryArray as $row) {
					$label = dol_trunc($row['label'], $maxlength, 'middle');
					if ($row['code_iso'])
						$label .= ' (' . $row['code_iso'] . ')';

					$options_array[$row['rowid']] = $label;
				}
			}
		} else {
			dol_print_error($this->db);
		}

		return $this->advMultiselectarray($htmlname, $options_array, $selected_array);
	}

	/**
	 * Return select list for categories (to use in form search selectors)
	 *
	 * @param string $htmlname control name
	 * @param array $selected_array array of data
	 * @param User $user User action
	 * @return string combo list code
	 */
    function multiselectselectSalesRepresentatives($htmlname, $selected_array, $user)
    {

		global $conf;

		$options_array = array ();

        $sql_usr  = '';
		$sql_usr .= "SELECT DISTINCT u2.rowid, u2.lastname as name, u2.firstname, u2.login";
		$sql_usr .= " FROM " . MAIN_DB_PREFIX . "user as u2, " . MAIN_DB_PREFIX . "societe_commerciaux as sc";
		$sql_usr .= " WHERE u2.entity IN (0," . $conf->entity . ")";
		$sql_usr .= " AND u2.rowid = sc.fk_user ";

		if (! empty ( $conf->global->USER_HIDE_INACTIVE_IN_COMBOBOX ))
			$sql_usr .= " AND u2.statut<>0 ";
		$sql_usr .= " ORDER BY name ASC";
		// print $sql_usr;exit;

		$resql_usr = $this->db->query ( $sql_usr );
		if ($resql_usr) {
			while ( $obj_usr = $this->db->fetch_object ( $resql_usr ) ) {

				$label = $obj_usr->firstname . " " . $obj_usr->name . " (" . $obj_usr->login . ')';

				$options_array [$obj_usr->rowid] = $label;
			}
			$this->db->free ( $resql_usr );
		} else {
			dol_print_error ( $this->db );
		}

		return $this->advMultiselectarray ( $htmlname, $options_array, $selected_array );
	}

	/**
	 * Return select list for categories (to use in form search selectors)
	 *
	 * @param string $htmlname of combo list (example: 'search_sale')
	 * @param array $selected_array selected array
	 * @return string combo list code
	 */
    function multiselectselectLanguage($htmlname='', $selected_array=array())
    {

		global $conf,$langs;

		$options_array = array ();

		$langs_available=$langs->get_available_languages(DOL_DOCUMENT_ROOT,12);

		foreach ($langs_available as $key => $value)
		{
			$label = $value;
			$options_array[$key] = $label;
		}
		asort($options_array);
		return $this->advMultiselectarray($htmlname, $options_array, $selected_array);
	}

	/**
	 * Return multiselect list of entities for extrafeild type sellist
	 *
	 * @param string $htmlname control name
	 * @param array $sqlqueryparam array
	 * @param array $selected_array array
	 *
	 *  @return	string HTML combo
	 */
	function advMultiselectarraySelllist($htmlname, $sqlqueryparam = array(), $selected_array = array())
	{
		$options_array=array();

		if (is_array($sqlqueryparam))
		{
			$param_list = array_keys ( $sqlqueryparam );
			$InfoFieldList = explode ( ":", $param_list [0] );

			// 0 1 : tableName
			// 1 2 : label field name Nom du champ contenant le libelle
			// 2 3 : key fields name (if differ of rowid)
			// 3 4 : where clause filter on column or table extrafield, syntax field='value' or extra.field=value

			$keyList = 'rowid';

			if (count ( $InfoFieldList ) >= 3) {
				if (strpos ( $InfoFieldList [3], 'extra.' ) !== false) {
					$keyList = 'main.' . $InfoFieldList [2] . ' as rowid';
				} else {
					$keyList = $InfoFieldList [2] . ' as rowid';
				}
			}

			$sql = 'SELECT ' . $keyList . ', ' . $InfoFieldList [1];
			$sql .= ' FROM ' . MAIN_DB_PREFIX . $InfoFieldList [0];
			if (! empty ( $InfoFieldList [3] )) {

				// We have to join on extrafield table
				if (strpos ( $InfoFieldList [3], 'extra' ) !== false) {
					$sql .= ' as main, ' . MAIN_DB_PREFIX . $InfoFieldList [0] . '_extrafields as extra';
					$sql .= ' WHERE  extra.fk_object=main.' . $InfoFieldList [2] . ' AND ' . $InfoFieldList [3];
				} else {
					$sql .= ' WHERE ' . $InfoFieldList [3];
				}
			}
			if (! empty($InfoFieldList[1])) {
				$sql .= " ORDER BY nom";
			}
			// $sql.= ' WHERE entity = '.$conf->entity;

			dol_syslog(get_class($this) . "::".__METHOD__,LOG_DEBUG);
			$resql = $this->db->query($sql);
			if ($resql) {

				$num = $this->db->num_rows($resql);
				$i = 0;
				if ($num) {
					while ( $i < $num ) {
						$obj = $this->db->fetch_object ( $resql );
						$labeltoshow = dol_trunc ( $obj->$InfoFieldList [1], 90 );
						$options_array[$obj->rowid]=$labeltoshow;
						$i ++;
					}
				}
				$this->db->free ( $resql );
			}
		}

		return $this->advMultiselectarray($htmlname, $options_array, $selected_array);
	}

	/**
	 *  Return combo list with people title
	 *
	 * 	@param	string $htmlname	       Name of HTML select combo field
	 *  @param  array  $selected_array     Array
	 *  @return	string                     HTML combo
	 */
	function multiselectCivility($htmlname='civilite_id',$selected_array = array())
	{
		global $conf,$langs,$user;
		$langs->load("dict");

		$options_array=array();


		$sql = "SELECT rowid, code, label as civilite, active FROM ".MAIN_DB_PREFIX."c_civility";
		$sql.= " WHERE active = 1";

		dol_syslog(get_class($this)."::".__METHOD__,LOG_DEBUG);
		$resql=$this->db->query($sql);
		if ($resql)
		{

			$num = $this->db->num_rows($resql);
			$i = 0;
			if ($num)
			{
				while ($i < $num)
				{
					$obj = $this->db->fetch_object($resql);
					// Si traduction existe, on l'utilise, sinon on prend le libelle par defaut
					$label= ($langs->trans("Civility".$obj->code)!="Civility".$obj->code ? $langs->trans("Civility".$obj->code) : ($obj->civilite!='-'?$obj->civilite:''));


					$options_array[$obj->code]=$label;

					$i++;
				}
			}
		}
		else
		{
			dol_print_error($this->db);
		}

		return $this->advMultiselectarray ( $htmlname, $options_array, $selected_array );
	}

	/**
	 * Return multiselect list of entities.
	 *
	 * @param string $htmlname select
	 * @param array $options_array to manage
	 * @param array $selected_array to manage
	 * @param int $showempty show empty
	 * @return string HTML combo
	 */
    function advMultiselectarray($htmlname, $options_array = array(), $selected_array = array(), $showempty = 0)
    {
		global $conf, $langs;

		$form=new Form($this->db);
		$return = $form->multiselectarray($htmlname, $options_array, $selected_array,0,0,'',0,295);
		return $return;
	}

	/**
	 *  Return combo list with customer categories
	 *
	 *  @param  string	$htmlname   Name of categorie
	 * 	@param	array	$selected_array	value selected
	 *  @return	string HTML combo
	 */
	function multiselectCustomerCategories($htmlname='cust_cat',$selected_array = array())
	{
		return $this->multiselectCategories($htmlname,$selected_array,2);
	}

	/**
	 *  Return combo list with customer contact
	 *
	 *  @param  string	$htmlname   Name of categorie
	 * 	@param	array	$selected_array	value selected
	 *  @return	string HTML combo
	 */
	function multiselectContactCategories($htmlname='contact_cat',$selected_array = array())
	{
		return $this->multiselectCategories($htmlname,$selected_array,4);
	}

	/**
	 *  Return combo list of categories
	 *
	 *  @param  string	$htmlname  		Name of categorie
	 * 	@param	array	$selected_array	Value selected
	 * 	@param	int		$type			Type
	 *  @return	string 					HTML combo
	 */
	public function multiselectCategories($htmlname='',$selected_array = array(), $type=0)
	{
		global $conf,$langs,$user;
		$langs->load("dict");

		$options_array=array();

		$sql = "SELECT rowid, label FROM ".MAIN_DB_PREFIX."categorie";
		$sql.= " WHERE type=".$type;

		dol_syslog(get_class($this)."::".__METHOD__,LOG_DEBUG);
		$resql=$this->db->query($sql);
		if ($resql)
		{

			$num = $this->db->num_rows($resql);
			$i = 0;
			if ($num)
			{
				while ($i < $num)
				{
					$obj = $this->db->fetch_object($resql);

					$options_array[$obj->rowid]=$obj->label;

					$i++;
				}
			}
		}
		else
		{
			dol_print_error($this->db);
		}

		return $this->advMultiselectarray( $htmlname, $options_array, $selected_array );
	}

	/**
	 * Return a combo list to select emailing target selector
	 *
	 * @param	string 		$htmlname 		control name
	 * @param	integer 	$selected  		defaut selected
	 * @param	integer 	$showempty 		empty lines
	 * @param	string		$type_element	Type element. Example: 'mailing'
	 * @return	string 						HTML combo
	 */
<<<<<<< HEAD
	public function selectAdvtargetemailingTemplate($htmlname='template_id', $selected=0, $showempty=0, $type_element='mailing') {
=======
    public function selectAdvtargetemailingTemplate($htmlname='template_id', $selected=0, $showempty=0, $type_element='mailing')
    {
>>>>>>> d9b8a8c8
		global $conf, $user, $langs;

		$out = '';

		$sql = "SELECT c.rowid, c.name, c.fk_element";
		$sql .= " FROM " . MAIN_DB_PREFIX . "advtargetemailing as c";
		$sql .= " WHERE type_element='$type_element'";
		$sql .= " ORDER BY c.name";

		dol_syslog ( get_class ( $this ) . "::".__METHOD__, LOG_DEBUG );
		$resql = $this->db->query ( $sql );
		if ($resql) {


			$out .= '<select id="' . $htmlname . '" class="flat" name="' . $htmlname . '">';
			if ($showempty)
				$out .= '<option value=""></option>';
			$num = $this->db->num_rows ( $resql );
			$i = 0;
			if ($num) {
				while ( $i < $num ) {
					$obj = $this->db->fetch_object ( $resql );
					$label = $obj->name;
					if (empty($label)) {
						$label=$obj->fk_element;
					}

					if ($selected > 0 && $selected == $obj->rowid) {
						$out .= '<option value="' . $obj->rowid . '" selected="selected">' . $label . '</option>';
					} else {
						$out .= '<option value="' . $obj->rowid . '">' . $label . '</option>';
					}
					$i ++;
				}
			}
			$out .= '</select>';
		} else {
			dol_print_error ( $this->db );
		}
		$this->db->free ( $resql );
		return $out;
	}
}<|MERGE_RESOLUTION|>--- conflicted
+++ resolved
@@ -427,12 +427,8 @@
 	 * @param	string		$type_element	Type element. Example: 'mailing'
 	 * @return	string 						HTML combo
 	 */
-<<<<<<< HEAD
-	public function selectAdvtargetemailingTemplate($htmlname='template_id', $selected=0, $showempty=0, $type_element='mailing') {
-=======
     public function selectAdvtargetemailingTemplate($htmlname='template_id', $selected=0, $showempty=0, $type_element='mailing')
     {
->>>>>>> d9b8a8c8
 		global $conf, $user, $langs;
 
 		$out = '';
