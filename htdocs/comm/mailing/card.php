--- conflicted
+++ resolved
@@ -768,13 +768,6 @@
 				}
 				else if ($conf->global->MAILING_LIMIT_SENDBYWEB == '-1')
 				{
-<<<<<<< HEAD
-					// Pour des raisons de securite, on ne permet pas cette fonction via l'IHM,
-					// on affiche donc juste un message
-					setEventMessages($langs->trans("MailingNeedCommand"), null, 'warnings');
-					setEventMessages('<textarea cols="60" rows="'.ROWS_1.'" wrap="soft">php ./scripts/emailings/mailing-send.php '.$object->id.'</textarea>', null, 'warnings');
-					setEventMessages($langs->trans("MailingNeedCommand2"), null, 'warnings');
-=======
 				    if (! empty($conf->global->MAILING_LIMIT_WARNING_PHPMAIL) && $sendingmode == 'mail') setEventMessages($conf->global->MAILING_LIMIT_WARNING_PHPMAIL, null, 'warnings');
 				    if (! empty($conf->global->MAILING_LIMIT_WARNING_NOPHPMAIL) && $sendingmode != 'mail') setEventMessages($conf->global->MAILING_LIMIT_WARNING_NOPHPMAIL, null, 'warnings');
 				    
@@ -785,7 +778,6 @@
 					{
 					   setEventMessages($langs->trans("MailingNeedCommand2"), null, 'warnings');  // You can send online with constant...
 					}
->>>>>>> 3f5d67d4
 					$_GET["action"]='';
 				}
 				else
