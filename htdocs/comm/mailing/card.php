<?php
/* Copyright (C) 2004		Rodolphe Quiedeville	<rodolphe@quiedeville.org>
 * Copyright (C) 2005-2019	Laurent Destailleur		<eldy@uers.sourceforge.net>
 * Copyright (C) 2005-2016	Regis Houssin			<regis.houssin@inodbox.com>
 * Copyright (C) 2021		Waël Almoman            <info@almoman.com>
 *
 * This program is free software; you can redistribute it and/or modify
 * it under the terms of the GNU General Public License as published by
 * the Free Software Foundation; either version 3 of the License, or
 * (at your option) any later version.
 *
 * This program is distributed in the hope that it will be useful,
 * but WITHOUT ANY WARRANTY; without even the implied warranty of
 * MERCHANTABILITY or FITNESS FOR A PARTICULAR PURPOSE.  See the
 * GNU General Public License for more details.
 *
 * You should have received a copy of the GNU General Public License
 * along with this program. If not, see <https://www.gnu.org/licenses/>.
 */

/**
 *       \file       htdocs/comm/mailing/card.php
 *       \ingroup    mailing
 *       \brief      Fiche mailing, onglet general
 */

if (!defined('NOSTYLECHECK')) {
	define('NOSTYLECHECK', '1');
}

// Load Dolibarr environment
require '../../main.inc.php';
require_once DOL_DOCUMENT_ROOT.'/core/lib/emailing.lib.php';
require_once DOL_DOCUMENT_ROOT.'/core/lib/files.lib.php';
require_once DOL_DOCUMENT_ROOT.'/core/class/CMailFile.class.php';
require_once DOL_DOCUMENT_ROOT.'/core/lib/functions2.lib.php';
require_once DOL_DOCUMENT_ROOT.'/comm/mailing/class/mailing.class.php';
require_once DOL_DOCUMENT_ROOT.'/core/class/html.formother.class.php';
require_once DOL_DOCUMENT_ROOT.'/core/class/html.formmail.class.php';
require_once DOL_DOCUMENT_ROOT.'/core/class/extrafields.class.php';

// Load translation files required by the page
$langs->loadLangs(array("mails", "admin"));

$id = (GETPOST('mailid', 'int') ? GETPOST('mailid', 'int') : GETPOST('id', 'int'));

$action = GETPOST('action', 'aZ09');
$confirm = GETPOST('confirm', 'alpha');
$cancel = GETPOST('cancel', 'aZ09');
$urlfrom = GETPOST('urlfrom');
$backtopageforcancel = GETPOST('backtopageforcancel');

// Initialize technical objects
$object = new Mailing($db);
$extrafields = new ExtraFields($db);
$hookmanager->initHooks(array('mailingcard', 'globalcard'));

// Fetch optionals attributes and labels
$extrafields->fetch_name_optionals_label($object->table_element);

// Load object
include DOL_DOCUMENT_ROOT.'/core/actions_fetchobject.inc.php'; // Must be include, not include_once.

// Array of possible substitutions (See also file mailing-send.php that should manage same substitutions)
$object->substitutionarray = FormMail::getAvailableSubstitKey('emailing');


// Set $object->substitutionarrayfortest
$signature = ((!empty($user->signature) && !getDolGlobalString('MAIN_MAIL_DO_NOT_USE_SIGN')) ? $user->signature : '');

$targetobject = null; // Not defined with mass emailing

$parameters = array('mode'=>'emailing');
$substitutionarray = FormMail::getAvailableSubstitKey('emailing', $targetobject);

$object->substitutionarrayfortest = $substitutionarray;

// List of sending methods
$listofmethods = array();
//$listofmethods['default'] = $langs->trans('DefaultOutgoingEmailSetup');
$listofmethods['mail'] = 'PHP mail function';
//$listofmethods['simplemail']='Simplemail class';
$listofmethods['smtps'] = 'SMTP/SMTPS socket library';
if (version_compare(phpversion(), '7.0', '>=')) {
	$listofmethods['swiftmailer'] = 'Swift Mailer socket library';
}

// Security check
<<<<<<< HEAD
if (!$user->hasRight('mailing', 'lire') || (empty($conf->global->EXTERNAL_USERS_ARE_AUTHORIZED) && $user->socid > 0)) {
=======
if (!$user->hasRight('mailing', 'lire') || (!getDolGlobalString('EXTERNAL_USERS_ARE_AUTHORIZED') && $user->socid > 0)) {
>>>>>>> 729451fa
	accessforbidden();
}
if (empty($action) && empty($object->id)) {
	accessforbidden('Object not found');
}

$upload_dir = $conf->mailing->dir_output."/".get_exdir($object->id, 2, 0, 1, $object, 'mailing');



/*
 * Actions
 */

$parameters = array();
$reshook = $hookmanager->executeHooks('doActions', $parameters, $object, $action); // Note that $action and $object may have been modified by some hooks
if ($reshook < 0) {
	setEventMessages($hookmanager->error, $hookmanager->errors, 'errors');
}

if (empty($reshook)) {
	$error = 0;

	$backurlforlist = DOL_URL_ROOT.'/comm/mailing/list.php';

	if (empty($backtopage) || ($cancel && empty($id))) {
		if (empty($backtopage) || ($cancel && strpos($backtopage, '__ID__'))) {
			if (empty($id) && (($action != 'add' && $action != 'create') || $cancel)) {
				$backtopage = $backurlforlist;
			} else {
				$backtopage = DOL_URL_ROOT.'/comm/mailing/card.php?id='.((!empty($id) && $id > 0) ? $id : '__ID__');
			}
		}
	}

	if ($cancel) {
		/*var_dump($cancel);var_dump($backtopage);var_dump($backtopageforcancel);exit;*/
		if (!empty($backtopageforcancel)) {
			header("Location: ".$backtopageforcancel);
			exit;
		} elseif (!empty($backtopage)) {
			header("Location: ".$backtopage);
			exit;
		}
		$action = '';
	}

	// Action clone object
	if ($action == 'confirm_clone' && $confirm == 'yes') {
		if (!GETPOST("clone_content", 'alpha') && !GETPOST("clone_receivers", 'alpha')) {
			setEventMessages($langs->trans("NoCloneOptionsSpecified"), null, 'errors');
		} else {
			$result = $object->createFromClone($user, $object->id, GETPOST("clone_content", 'alpha'), GETPOST("clone_receivers", 'alpha'));
			if ($result > 0) {
				header("Location: ".$_SERVER['PHP_SELF'].'?id='.$result);
				exit;
			} else {
				setEventMessages($object->error, $object->errors, 'errors');
			}
		}
		$action = '';
	}

	// Action send emailing for everybody
	if ($action == 'sendallconfirmed' && $confirm == 'yes') {
		if (!getDolGlobalString('MAILING_LIMIT_SENDBYWEB')) {
			// As security measure, we don't allow send from the GUI
			setEventMessages($langs->trans("MailingNeedCommand"), null, 'warnings');
			setEventMessages('<textarea cols="70" rows="'.ROWS_2.'" wrap="soft">php ./scripts/emailings/mailing-send.php '.$object->id.'</textarea>', null, 'warnings');
			setEventMessages($langs->trans("MailingNeedCommand2"), null, 'warnings');
			$action = '';
		} elseif (getDolGlobalInt('MAILING_LIMIT_SENDBYWEB') < 0) {
			setEventMessages($langs->trans("NotEnoughPermissions"), null, 'warnings');
			$action = '';
		} else {
			if ($object->statut == 0) {
				dol_print_error('', 'ErrorMailIsNotValidated');
				exit;
			}

			$id       = $object->id;
			$subject  = $object->sujet;
			$message  = $object->body;
			$from     = $object->email_from;
			$replyto = $object->email_replyto;
			$errorsto = $object->email_errorsto;
			// Is the message in html
			$msgishtml = -1; // Unknown by default
			if (preg_match('/[\s\t]*<html>/i', $message)) {
				$msgishtml = 1;
			}

			// Warning, we must not use begin-commit transaction here
			// because we want to save update for each mail sent.

			$nbok = 0;
			$nbko = 0;

			// We choose mails not already sent for this mailing (statut=0)
			// or sent in error (statut=-1)
			$sql = "SELECT mc.rowid, mc.fk_mailing, mc.lastname, mc.firstname, mc.email, mc.other, mc.source_url, mc.source_id, mc.source_type, mc.tag";
			$sql .= " FROM ".MAIN_DB_PREFIX."mailing_cibles as mc";
			$sql .= " WHERE mc.statut < 1 AND mc.fk_mailing = ".((int) $object->id);
			$sql .= " ORDER BY mc.statut DESC"; // first status 0, then status -1

			dol_syslog("card.php: select targets", LOG_DEBUG);
			$resql = $db->query($sql);
			if ($resql) {
				$num = $db->num_rows($resql); // Number of possible recipients

				if ($num) {
					dol_syslog("comm/mailing/card.php: nb of targets = ".$num, LOG_DEBUG);

					$now = dol_now();

					// Positioning date of start sending
					$sql = "UPDATE ".MAIN_DB_PREFIX."mailing SET date_envoi='".$db->idate($now)."' WHERE rowid=".((int) $object->id);
					$resql2 = $db->query($sql);
					if (!$resql2) {
						dol_print_error($db);
					}

					$thirdpartystatic = new Societe($db);
					// Loop on each email and send it
					$iforemailloop = 0;

					while ($iforemailloop < $num && $iforemailloop < $conf->global->MAILING_LIMIT_SENDBYWEB) {
						// Here code is common with same loop ino mailing-send.php
						$res = 1;
						$now = dol_now();

						$obj = $db->fetch_object($resql);

						// sendto en RFC2822
						$sendto = str_replace(',', ' ', dolGetFirstLastname($obj->firstname, $obj->lastname))." <".$obj->email.">";

						// Make substitutions on topic and body. From (AA=YY;BB=CC;...) we keep YY, CC, ...
						$other = explode(';', $obj->other);
						$tmpfield = explode('=', $other[0], 2);
						$other1 = (isset($tmpfield[1]) ? $tmpfield[1] : $tmpfield[0]);
						$tmpfield = explode('=', $other[1], 2);
						$other2 = (isset($tmpfield[1]) ? $tmpfield[1] : $tmpfield[0]);
						$tmpfield = explode('=', $other[2], 2);
						$other3 = (isset($tmpfield[1]) ? $tmpfield[1] : $tmpfield[0]);
						$tmpfield = explode('=', $other[3], 2);
						$other4 = (isset($tmpfield[1]) ? $tmpfield[1] : $tmpfield[0]);
						$tmpfield = explode('=', $other[4], 2);
						$other5 = (isset($tmpfield[1]) ? $tmpfield[1] : $tmpfield[0]);

						$signature = ((!empty($user->signature) && !getDolGlobalString('MAIN_MAIL_DO_NOT_USE_SIGN')) ? $user->signature : '');

						$parameters = array('mode'=>'emailing');
						$substitutionarray = getCommonSubstitutionArray($langs, 0, array('object', 'objectamount'), $targetobject); // Note: On mass emailing, this is null because be don't know object

						// Array of possible substitutions (See also file mailing-send.php that should manage same substitutions)
						$substitutionarray['__ID__'] = $obj->source_id;
						if ($obj->source_type == "thirdparty") {
							$result = $thirdpartystatic->fetch($obj->source_id);

							if ($result > 0) {
								$substitutionarray['__THIRDPARTY_CUSTOMER_CODE__'] = $thirdpartystatic->code_client;
							} else {
								$substitutionarray['__THIRDPARTY_CUSTOMER_CODE__'] = '';
							}
						}
						$substitutionarray['__EMAIL__'] = $obj->email;
						$substitutionarray['__LASTNAME__'] = $obj->lastname;
						$substitutionarray['__FIRSTNAME__'] = $obj->firstname;
						$substitutionarray['__MAILTOEMAIL__'] = '<a href="mailto:'.$obj->email.'">'.$obj->email.'</a>';
						$substitutionarray['__OTHER1__'] = $other1;
						$substitutionarray['__OTHER2__'] = $other2;
						$substitutionarray['__OTHER3__'] = $other3;
						$substitutionarray['__OTHER4__'] = $other4;
						$substitutionarray['__OTHER5__'] = $other5;
						$substitutionarray['__USER_SIGNATURE__'] = $signature; // Signature is empty when ran from command line or taken from user in parameter)
						$substitutionarray['__SENDEREMAIL_SIGNATURE__'] = $signature; // Signature is empty when ran from command line or taken from user in parameter)
						$substitutionarray['__CHECK_READ__'] = '<img src="'.DOL_MAIN_URL_ROOT.'/public/emailing/mailing-read.php?tag='.urlencode($obj->tag).'&securitykey='.dol_hash(getDolGlobalString('MAILING_EMAIL_UNSUBSCRIBE_KEY').'-'.$obj->tag.'-'.$obj->email.'-'.$obj->rowid, "md5").'&email='.urlencode($obj->email).'&mtid='.((int) $obj->rowid).'" width="1" height="1" style="width:1px;height:1px" border="0"/>';
						$substitutionarray['__UNSUBSCRIBE__'] = '<a href="'.DOL_MAIN_URL_ROOT.'/public/emailing/mailing-unsubscribe.php?tag='.urlencode($obj->tag).'&unsuscrib=1&securitykey='.dol_hash(getDolGlobalString('MAILING_EMAIL_UNSUBSCRIBE_KEY').'-'.$obj->tag.'-'.$obj->email.'-'.$obj->rowid, "md5").'&email='.urlencode($obj->email).'&mtid='.((int) $obj->rowid).'" target="_blank" rel="noopener noreferrer">'.$langs->trans("MailUnsubcribe").'</a>';
						$substitutionarray['__UNSUBSCRIBE_URL__'] = DOL_MAIN_URL_ROOT.'/public/emailing/mailing-unsubscribe.php?tag='.urlencode($obj->tag).'&unsuscrib=1&securitykey='.dol_hash(getDolGlobalString('MAILING_EMAIL_UNSUBSCRIBE_KEY').'-'.$obj->tag.'-'.$obj->email.'-'.$obj->rowid, "md5").'&email='.urlencode($obj->email).'&mtid='.((int) $obj->rowid);

						$onlinepaymentenabled = 0;
						if (isModEnabled('paypal')) {
							$onlinepaymentenabled++;
						}
						if (isModEnabled('paybox')) {
							$onlinepaymentenabled++;
						}
						if (isModEnabled('stripe')) {
							$onlinepaymentenabled++;
						}
						if ($onlinepaymentenabled && getDolGlobalString('PAYMENT_SECURITY_TOKEN')) {
							require_once DOL_DOCUMENT_ROOT.'/core/lib/payments.lib.php';
							$substitutionarray['__ONLINEPAYMENTLINK_MEMBER__'] = getHtmlOnlinePaymentLink('member', $obj->source_id);
							$substitutionarray['__ONLINEPAYMENTLINK_DONATION__'] = getHtmlOnlinePaymentLink('donation', $obj->source_id);
							$substitutionarray['__ONLINEPAYMENTLINK_ORDER__'] = getHtmlOnlinePaymentLink('order', $obj->source_id);
							$substitutionarray['__ONLINEPAYMENTLINK_INVOICE__'] = getHtmlOnlinePaymentLink('invoice', $obj->source_id);
							$substitutionarray['__ONLINEPAYMENTLINK_CONTRACTLINE__'] = getHtmlOnlinePaymentLink('contractline', $obj->source_id);

							$substitutionarray['__SECUREKEYPAYMENT__'] = dol_hash($conf->global->PAYMENT_SECURITY_TOKEN, 2);
							if (!getDolGlobalString('PAYMENT_SECURITY_TOKEN_UNIQUE')) {
								$substitutionarray['__SECUREKEYPAYMENT_MEMBER__'] = dol_hash($conf->global->PAYMENT_SECURITY_TOKEN, 2);
								$substitutionarray['__SECUREKEYPAYMENT_DONATION__'] = dol_hash($conf->global->PAYMENT_SECURITY_TOKEN, 2);
								$substitutionarray['__SECUREKEYPAYMENT_ORDER__'] = dol_hash($conf->global->PAYMENT_SECURITY_TOKEN, 2);
								$substitutionarray['__SECUREKEYPAYMENT_INVOICE__'] = dol_hash($conf->global->PAYMENT_SECURITY_TOKEN, 2);
								$substitutionarray['__SECUREKEYPAYMENT_CONTRACTLINE__'] = dol_hash($conf->global->PAYMENT_SECURITY_TOKEN, 2);
							} else {
								$substitutionarray['__SECUREKEYPAYMENT_MEMBER__'] = dol_hash(getDolGlobalString('PAYMENT_SECURITY_TOKEN') . 'member'.$obj->source_id, 2);
								$substitutionarray['__SECUREKEYPAYMENT_DONATION__'] = dol_hash(getDolGlobalString('PAYMENT_SECURITY_TOKEN') . 'donation'.$obj->source_id, 2);
								$substitutionarray['__SECUREKEYPAYMENT_ORDER__'] = dol_hash(getDolGlobalString('PAYMENT_SECURITY_TOKEN') . 'order'.$obj->source_id, 2);
								$substitutionarray['__SECUREKEYPAYMENT_INVOICE__'] = dol_hash(getDolGlobalString('PAYMENT_SECURITY_TOKEN') . 'invoice'.$obj->source_id, 2);
								$substitutionarray['__SECUREKEYPAYMENT_CONTRACTLINE__'] = dol_hash(getDolGlobalString('PAYMENT_SECURITY_TOKEN') . 'contractline'.$obj->source_id, 2);
							}
						}
						if (getDolGlobalString('MEMBER_ENABLE_PUBLIC')) {
							$substitutionarray['__PUBLICLINK_NEWMEMBERFORM__'] = '<a target="_blank" rel="noopener noreferrer" href="'.DOL_MAIN_URL_ROOT.'/public/members/new.php'.((isModEnabled('multicompany')) ? '?entity='.$conf->entity : '').'">'.$langs->trans('BlankSubscriptionForm'). '</a>';
						}
						/* For backward compatibility, deprecated */
						if (isModEnabled('paypal') && getDolGlobalString('PAYPAL_SECURITY_TOKEN')) {
							$substitutionarray['__SECUREKEYPAYPAL__'] = dol_hash($conf->global->PAYPAL_SECURITY_TOKEN, 2);

							if (!getDolGlobalString('PAYPAL_SECURITY_TOKEN_UNIQUE')) {
								$substitutionarray['__SECUREKEYPAYPAL_MEMBER__'] = dol_hash($conf->global->PAYPAL_SECURITY_TOKEN, 2);
							} else {
								$substitutionarray['__SECUREKEYPAYPAL_MEMBER__'] = dol_hash(getDolGlobalString('PAYPAL_SECURITY_TOKEN') . 'membersubscription'.$obj->source_id, 2);
							}

							if (!getDolGlobalString('PAYPAL_SECURITY_TOKEN_UNIQUE')) {
								$substitutionarray['__SECUREKEYPAYPAL_ORDER__'] = dol_hash($conf->global->PAYPAL_SECURITY_TOKEN, 2);
							} else {
								$substitutionarray['__SECUREKEYPAYPAL_ORDER__'] = dol_hash(getDolGlobalString('PAYPAL_SECURITY_TOKEN') . 'order'.$obj->source_id, 2);
							}

							if (!getDolGlobalString('PAYPAL_SECURITY_TOKEN_UNIQUE')) {
								$substitutionarray['__SECUREKEYPAYPAL_INVOICE__'] = dol_hash($conf->global->PAYPAL_SECURITY_TOKEN, 2);
							} else {
								$substitutionarray['__SECUREKEYPAYPAL_INVOICE__'] = dol_hash(getDolGlobalString('PAYPAL_SECURITY_TOKEN') . 'invoice'.$obj->source_id, 2);
							}

							if (!getDolGlobalString('PAYPAL_SECURITY_TOKEN_UNIQUE')) {
								$substitutionarray['__SECUREKEYPAYPAL_CONTRACTLINE__'] = dol_hash($conf->global->PAYPAL_SECURITY_TOKEN, 2);
							} else {
								$substitutionarray['__SECUREKEYPAYPAL_CONTRACTLINE__'] = dol_hash(getDolGlobalString('PAYPAL_SECURITY_TOKEN') . 'contractline'.$obj->source_id, 2);
							}
						}
						//$substitutionisok=true;

						complete_substitutions_array($substitutionarray, $langs);
						$newsubject = make_substitutions($subject, $substitutionarray);
						$newmessage = make_substitutions($message, $substitutionarray, null, 0);

						$moreinheader = '';
						if (preg_match('/__UNSUBSCRIBE_(_|URL_)/', $message)) {
							$moreinheader = "List-Unsubscribe: <__UNSUBSCRIBE_URL__>\n";
							$moreinheader = make_substitutions($moreinheader, $substitutionarray);
						}

						$arr_file = array();
						$arr_mime = array();
						$arr_name = array();
						$arr_css  = array();

						$listofpaths = dol_dir_list($upload_dir, 'all', 0, '', '', 'name', SORT_ASC, 0);
						if (count($listofpaths)) {
							foreach ($listofpaths as $key => $val) {
								$arr_file[] = $listofpaths[$key]['fullname'];
								$arr_mime[] = dol_mimetype($listofpaths[$key]['name']);
								$arr_name[] = $listofpaths[$key]['name'];
							}
						}

						// Mail making
						$trackid = 'emailing-'.$obj->fk_mailing.'-'.$obj->rowid;
						$upload_dir_tmp = $upload_dir;
						$mail = new CMailFile($newsubject, $sendto, $from, $newmessage, $arr_file, $arr_mime, $arr_name, '', '', 0, $msgishtml, $errorsto, $arr_css, $trackid, $moreinheader, 'emailing', '', $upload_dir_tmp);

						if ($mail->error) {
							$res = 0;
						}
						/*if (! $substitutionisok)
						{
							$mail->error='Some substitution failed';
							$res=0;
						}*/

						// Send mail
						if ($res) {
							$res = $mail->sendfile();
						}

						if ($res) {
							// Mail successful
							$nbok++;

							dol_syslog("comm/mailing/card.php: ok for #".$iforemailloop.($mail->error ? ' - '.$mail->error : ''), LOG_DEBUG);

							$sql = "UPDATE ".MAIN_DB_PREFIX."mailing_cibles";
							$sql .= " SET statut=1, date_envoi = '".$db->idate($now)."' WHERE rowid=".((int) $obj->rowid);
							$resql2 = $db->query($sql);
							if (!$resql2) {
								dol_print_error($db);
							} else {
								//if check read is use then update prospect contact status
								if (strpos($message, '__CHECK_READ__') !== false) {
									//Update status communication of thirdparty prospect
									$sql = "UPDATE ".MAIN_DB_PREFIX."societe SET fk_stcomm=2 WHERE rowid IN (SELECT source_id FROM ".MAIN_DB_PREFIX."mailing_cibles WHERE rowid=".((int) $obj->rowid).")";
									dol_syslog("card.php: set prospect thirdparty status", LOG_DEBUG);
									$resql2 = $db->query($sql);
									if (!$resql2) {
										dol_print_error($db);
									}

									//Update status communication of contact prospect
									$sql = "UPDATE ".MAIN_DB_PREFIX."societe SET fk_stcomm=2 WHERE rowid IN (SELECT sc.fk_soc FROM ".MAIN_DB_PREFIX."socpeople AS sc INNER JOIN ".MAIN_DB_PREFIX."mailing_cibles AS mc ON mc.rowid=".((int) $obj->rowid)." AND mc.source_type = 'contact' AND mc.source_id = sc.rowid)";
									dol_syslog("card.php: set prospect contact status", LOG_DEBUG);

									$resql2 = $db->query($sql);
									if (!$resql2) {
										dol_print_error($db);
									}
								}
							}

							if (getDolGlobalString('MAILING_DELAY')) {
								dol_syslog("Wait a delay of MAILING_DELAY=".((float) $conf->global->MAILING_DELAY));
								usleep((float) $conf->global->MAILING_DELAY * 1000000);
							}

							//test if CHECK READ change statut prospect contact
						} else {
							// Mail failed
							$nbko++;

							dol_syslog("comm/mailing/card.php: error for #".$iforemailloop.($mail->error ? ' - '.$mail->error : ''), LOG_WARNING);

							$sql = "UPDATE ".MAIN_DB_PREFIX."mailing_cibles";
							$sql .= " SET statut=-1, error_text='".$db->escape($mail->error)."', date_envoi='".$db->idate($now)."' WHERE rowid=".((int) $obj->rowid);
							$resql2 = $db->query($sql);
							if (!$resql2) {
								dol_print_error($db);
							}
						}

						$iforemailloop++;
					}
				} else {
					setEventMessages($langs->transnoentitiesnoconv("NoMoreRecipientToSendTo"), null, 'mesgs');
				}

				// Loop finished, set global statut of mail
				if ($nbko > 0) {
					$statut = 2; // Status 'sent partially' (because at least one error)
					if ($nbok > 0) {
						setEventMessages($langs->transnoentitiesnoconv("EMailSentToNRecipients", $nbok), null, 'mesgs');
					} else {
						setEventMessages($langs->transnoentitiesnoconv("EMailSentToNRecipients", $nbok), null, 'mesgs');
					}
				} else {
					if ($nbok >= $num) {
						$statut = 3; // Send to everybody
						setEventMessages($langs->transnoentitiesnoconv("EMailSentToNRecipients", $nbok), null, 'mesgs');
					} else {
						$statut = 2; // Status 'sent partially' (because not send to everybody)
						setEventMessages($langs->transnoentitiesnoconv("EMailSentToNRecipients", $nbok), null, 'mesgs');
					}
				}

				$sql = "UPDATE ".MAIN_DB_PREFIX."mailing SET statut=".((int) $statut)." WHERE rowid = ".((int) $object->id);
				dol_syslog("comm/mailing/card.php: update global status", LOG_DEBUG);
				$resql2 = $db->query($sql);
				if (!$resql2) {
					dol_print_error($db);
				}
			} else {
				dol_syslog($db->error());
				dol_print_error($db);
			}
			$object->fetch($id);
			$action = '';
		}
	}

	// Action send test emailing
	if ($action == 'send' && ! $cancel) {
		$error = 0;

		$upload_dir = $conf->mailing->dir_output."/".get_exdir($object->id, 2, 0, 1, $object, 'mailing');

		$object->sendto = GETPOST("sendto", 'alphawithlgt');
		if (!$object->sendto) {
			setEventMessages($langs->trans("ErrorFieldRequired", $langs->transnoentitiesnoconv("MailTo")), null, 'errors');
			$error++;
		}

		if (!$error) {
			// Is the message in html
			$msgishtml = -1; // Unknow = autodetect by default
			if (preg_match('/[\s\t]*<html>/i', $object->body)) {
				$msgishtml = 1;
			}

			$signature = ((!empty($user->signature) && !getDolGlobalString('MAIN_MAIL_DO_NOT_USE_SIGN')) ? $user->signature : '');

			$parameters = array('mode'=>'emailing');
			$substitutionarray = getCommonSubstitutionArray($langs, 0, array('object', 'objectamount'), $targetobject); // Note: On mass emailing, this is null because be don't know object

			// other are set at begin of page
			$substitutionarray['__EMAIL__'] = $object->sendto;
			$substitutionarray['__MAILTOEMAIL__'] = '<a href="mailto:'.$object->sendto.'">'.$object->sendto.'</a>';
			$substitutionarray['__CHECK_READ__'] = '<img src="'.DOL_MAIN_URL_ROOT.'/public/emailing/mailing-read.php?tag=undefinedintestmode&securitykey='.dol_hash(getDolGlobalString('MAILING_EMAIL_UNSUBSCRIBE_KEY')."-undefinedintestmode-".$obj->sendto."-0", 'md5').'&email='.urlencode($obj->sendto).'&mtid=0" width="1" height="1" style="width:1px;height:1px" border="0"/>';
			$substitutionarray['__UNSUBSCRIBE__'] = '<a href="'.DOL_MAIN_URL_ROOT.'/public/emailing/mailing-unsubscribe.php?tag=undefinedintestmode&unsuscrib=1&securitykey='.dol_hash(getDolGlobalString('MAILING_EMAIL_UNSUBSCRIBE_KEY')."-undefinedintestmode-".$obj->sendto."-0", 'md5').'&email='.urlencode($obj->sendto).'&mtid=0" target="_blank" rel="noopener noreferrer">'.$langs->trans("MailUnsubcribe").'</a>';
			$substitutionarray['__UNSUBSCRIBE_URL__'] = DOL_MAIN_URL_ROOT.'/public/emailing/mailing-unsubscribe.php?tag=undefinedintestmode&unsuscrib=1&securitykey='.dol_hash(getDolGlobalString('MAILING_EMAIL_UNSUBSCRIBE_KEY')."-undefinedintestmode-".$obj->sendto."-0", 'md5').'&email='.urlencode($obj->sendto).'&mtid=0';

			// Subject and message substitutions
			complete_substitutions_array($substitutionarray, $langs, $targetobject);

			$tmpsujet = make_substitutions($object->sujet, $substitutionarray);
			$tmpbody = make_substitutions($object->body, $substitutionarray);

			$arr_file = array();
			$arr_mime = array();
			$arr_name = array();
			$arr_css  = array();

			// Add CSS
			if (!empty($object->bgcolor)) {
				$arr_css['bgcolor'] = (preg_match('/^#/', $object->bgcolor) ? '' : '#').$object->bgcolor;
			}
			if (!empty($object->bgimage)) {
				$arr_css['bgimage'] = $object->bgimage;
			}

			// Attached files
			$listofpaths = dol_dir_list($upload_dir, 'all', 0, '', '', 'name', SORT_ASC, 0);
			if (count($listofpaths)) {
				foreach ($listofpaths as $key => $val) {
					$arr_file[] = $listofpaths[$key]['fullname'];
					$arr_mime[] = dol_mimetype($listofpaths[$key]['name']);
					$arr_name[] = $listofpaths[$key]['name'];
				}
			}

			$trackid = 'emailing-test';
			$upload_dir_tmp = $upload_dir;
			$mailfile = new CMailFile($tmpsujet, $object->sendto, $object->email_from, $tmpbody, $arr_file, $arr_mime, $arr_name, '', '', 0, $msgishtml, $object->email_errorsto, $arr_css, $trackid, '', 'emailing', '', $upload_dir_tmp);

			$result = $mailfile->sendfile();
			if ($result) {
				setEventMessages($langs->trans("MailSuccessfulySent", $mailfile->getValidAddress($object->email_from, 2), $mailfile->getValidAddress($object->sendto, 2)), null, 'mesgs');
				$action = '';
			} else {
				setEventMessages($langs->trans("ResultKo").'<br>'.$mailfile->error.' '.$result, null, 'errors');
				$action = 'test';
			}
		}
	}

	// Action add emailing
	if ($action == 'add') {
		$mesgs = array();

		$object->email_from     = (string) GETPOST("from", 'alphawithlgt'); // Must allow 'name <email>'
		$object->email_replyto  = (string) GETPOST("replyto", 'alphawithlgt'); // Must allow 'name <email>'
		$object->email_errorsto = (string) GETPOST("errorsto", 'alphawithlgt'); // Must allow 'name <email>'
		$object->title          = (string) GETPOST("title");
		$object->sujet          = (string) GETPOST("sujet");
		$object->body           = (string) GETPOST("bodyemail", 'restricthtml');
		$object->bgcolor        = preg_replace('/^#/', '', (string) GETPOST("bgcolor"));
		$object->bgimage        = (string) GETPOST("bgimage");

		if (!$object->title) {
			$mesgs[] = $langs->trans("ErrorFieldRequired", $langs->transnoentities("MailTitle"));
		}
		if (!$object->sujet) {
			$mesgs[] = $langs->trans("ErrorFieldRequired", $langs->transnoentities("MailTopic"));
		}
		if (!$object->body) {
			$mesgs[] = $langs->trans("ErrorFieldRequired", $langs->transnoentities("MailMessage"));
		}

		if (!count($mesgs)) {
			if ($object->create($user) >= 0) {
				header("Location: ".$_SERVER['PHP_SELF']."?id=".$object->id);
				exit;
			}
			$mesgs[] = $object->error;
			$mesgs = array_merge($mesgs, $object->errors);
		}

		setEventMessages('', $mesgs, 'errors');
		$action = "create";
	}

	// Action update description of emailing
	if ($action == 'settitle' || $action == 'setemail_from' || $action == 'setreplyto' || $action == 'setemail_errorsto' || $action == 'setevenunsubscribe') {
		$upload_dir = $conf->mailing->dir_output."/".get_exdir($object->id, 2, 0, 1, $object, 'mailing');

		if ($action == 'settitle') {
			$object->title = trim(GETPOST('title', 'alpha'));
		} elseif ($action == 'setemail_from') {
			$object->email_from = trim(GETPOST('email_from', 'alphawithlgt')); // Must allow 'name <email>'
		} elseif ($action == 'setemail_replyto') {
			$object->email_replyto = trim(GETPOST('email_replyto', 'alphawithlgt')); // Must allow 'name <email>'
		} elseif ($action == 'setemail_errorsto') {
			$object->email_errorsto = trim(GETPOST('email_errorsto', 'alphawithlgt')); // Must allow 'name <email>'
		} elseif ($action == 'settitle' && empty($object->title)) {
			$mesg = $langs->trans("ErrorFieldRequired", $langs->transnoentities("MailTitle"));
		} elseif ($action == 'setfrom' && empty($object->email_from)) {
			$mesg = $langs->trans("ErrorFieldRequired", $langs->transnoentities("MailFrom"));
		} elseif ($action == 'setevenunsubscribe') {
			$object->evenunsubscribe = (GETPOST('evenunsubscribe') ? 1 : 0);
		}

		if (!$mesg) {
			$result = $object->update($user);
			if ($result >= 0) {
				header("Location: ".$_SERVER['PHP_SELF']."?id=".$object->id);
				exit;
			}
			$mesg = $object->error;
		}

		setEventMessages($mesg, $mesgs, 'errors');
		$action = "";
	}

	/*
	 * Action of adding a file in email form
	 */
	if (GETPOST('addfile')) {
		$upload_dir = $conf->mailing->dir_output."/".get_exdir($object->id, 2, 0, 1, $object, 'mailing');

		require_once DOL_DOCUMENT_ROOT.'/core/lib/files.lib.php';

		// Set tmp user directory
		dol_add_file_process($upload_dir, 0, 0, 'addedfile', '', null, '', 0);

		$action = "edit";
	}

	// Action of file remove
	if (GETPOST("removedfile")) {
		$upload_dir = $conf->mailing->dir_output."/".get_exdir($object->id, 2, 0, 1, $object, 'mailing');

		require_once DOL_DOCUMENT_ROOT.'/core/lib/files.lib.php';

		dol_remove_file_process(GETPOST('removedfile'), 0, 0); // We really delete file linked to mailing

		$action = "edit";
	}

	// Action of emailing update
	if ($action == 'update' && !GETPOST("removedfile") && !$cancel) {
		require_once DOL_DOCUMENT_ROOT.'/core/lib/files.lib.php';

		$isupload = 0;

		if (!$isupload) {
			$mesgs = array();
			$object->sujet          = (string) GETPOST("sujet");
			$object->body           = (string) GETPOST("bodyemail", 'restricthtml');
			$object->bgcolor        = preg_replace('/^#/', '', (string) GETPOST("bgcolor"));
			$object->bgimage        = (string) GETPOST("bgimage");

			if (!$object->sujet) {
				$mesgs[] = $langs->trans("ErrorFieldRequired", $langs->transnoentities("MailTopic"));
			}
			if (!$object->body) {
				$mesgs[] = $langs->trans("ErrorFieldRequired", $langs->transnoentities("MailMessage"));
			}

			if (!count($mesgs)) {
				if ($object->update($user) >= 0) {
					header("Location: ".$_SERVER['PHP_SELF']."?id=".$object->id);
					exit;
				}
				$mesgs[] = $object->error;
				$mesgs = array_merge($mesgs, $object->errors);
			}

			setEventMessages('', $mesgs, 'errors');
			$action = "edit";
		} else {
			$action = "edit";
		}
	}

	// Action of validation confirmation
	if ($action == 'confirm_valid' && $confirm == 'yes') {
		if ($object->id > 0) {
			$object->valid($user);
			setEventMessages($langs->trans("MailingSuccessfullyValidated"), null, 'mesgs');
			header("Location: ".$_SERVER['PHP_SELF']."?id=".$object->id);
			exit;
		} else {
			dol_print_error($db);
		}
	}

	// Action of validation confirmation
	if ($action == 'confirm_settodraft' && $confirm == 'yes') {
		if ($object->id > 0) {
			$result = $object->setStatut(0);
			if ($result > 0) {
				//setEventMessages($langs->trans("MailingSuccessfullyValidated"), null, 'mesgs');
				header("Location: ".$_SERVER['PHP_SELF']."?id=".$object->id);
				exit;
			} else {
				setEventMessages($object->error, $object->errors, 'errors');
			}
		} else {
			dol_print_error($db);
		}
	}

	// Resend
	if ($action == 'confirm_reset' && $confirm == 'yes') {
		if ($object->id > 0) {
			$db->begin();

			$result = $object->valid($user);
			if ($result > 0) {
				$result = $object->reset_targets_status($user);
			}

			if ($result > 0) {
				$db->commit();
				header("Location: ".$_SERVER['PHP_SELF']."?id=".$object->id);
				exit;
			} else {
				setEventMessages($object->error, $object->errors, 'errors');
				$db->rollback();
			}
		} else {
			dol_print_error($db);
		}
	}

	// Action of delete confirmation
	if ($action == 'confirm_delete' && $confirm == 'yes') {
		if ($object->delete($user)) {
			$url = (!empty($urlfrom) ? $urlfrom : 'list.php');
			header("Location: ".$url);
			exit;
		}
	}

	if ($cancel) {
		$action = '';
	}
}


/*
 * View
 */

$form = new Form($db);
$htmlother = new FormOther($db);

$help_url = 'EN:Module_EMailing|FR:Module_Mailing|ES:M&oacute;dulo_Mailing';
llxHeader(
	'',
	$langs->trans("Mailing"),
	$help_url,
	'',
	0,
	0,
	array(
		'/includes/ace/src/ace.js',
		'/includes/ace/src/ext-statusbar.js',
		'/includes/ace/src/ext-language_tools.js',
		//'/includes/ace/src/ext-chromevox.js'
	),
	array()
);


if ($action == 'create') {
	// EMailing in creation mode
	print '<form name="new_mailing" action="'.$_SERVER['PHP_SELF'].'" method="POST">'."\n";
	print '<input type="hidden" name="token" value="'.newToken().'">';
	print '<input type="hidden" name="action" value="add">';

	$htmltext = '<i>'.$langs->trans("FollowingConstantsWillBeSubstituted").':<br><br><span class="small">';
	foreach ($object->substitutionarray as $key => $val) {
		$htmltext .= $key.' = '.$langs->trans($val).'<br>';
	}
	$htmltext .= '</span></i>';


	$availablelink = $form->textwithpicto('<span class="opacitymedium">'.$langs->trans("AvailableVariables").'</span>', $htmltext, 1, 'help', '', 0, 2, 'availvar');
	//print '<a href="javascript:document_preview(\''.DOL_URL_ROOT.'/admin/modulehelp.php?id='.$objMod->numero.'\',\'text/html\',\''.dol_escape_js($langs->trans("Module")).'\')">'.img_picto($langs->trans("ClickToShowDescription"), $imginfo).'</a>';


	// Print mail form
	print load_fiche_titre($langs->trans("NewMailing"), $availablelink, 'object_email');

	print dol_get_fiche_head(array(), '', '', -3);

	print '<table class="border centpercent">';

	print '<tr><td class="fieldrequired titlefieldcreate">'.$langs->trans("MailTitle").'</td><td><input class="flat minwidth300" name="title" value="'.dol_escape_htmltag(GETPOST('title')).'" autofocus="autofocus"></td></tr>';

	print '<tr><td class="fieldrequired">'.$langs->trans("MailFrom").'</td><td><input class="flat minwidth200" name="from" value="'.getDolGlobalString('MAILING_EMAIL_FROM').'"></td></tr>';

	print '<tr><td>'.$langs->trans("MailErrorsTo").'</td><td><input class="flat minwidth200" name="errorsto" value="'.getDolGlobalString('MAILING_EMAIL_ERRORSTO', getDolGlobalString('MAIN_MAIL_ERRORS_TO')).'"></td></tr>';

	// Other attributes
	$parameters = array();
	$reshook = $hookmanager->executeHooks('formObjectOptions', $parameters, $object, $action); // Note that $action and $object may have been modified by hook
	print $hookmanager->resPrint;
	if (empty($reshook)) {
		print $object->showOptionals($extrafields, 'create');
	}

	print '</table>';
	print '<br><br>';

	print '<table class="border centpercent">';
	print '<tr><td class="fieldrequired titlefieldcreate">'.$langs->trans("MailTopic").'</td><td><input class="flat minwidth200 quatrevingtpercent" name="sujet" value="'.dol_escape_htmltag(GETPOST('sujet', 'alphanohtml')).'"></td></tr>';
	print '<tr><td>'.$langs->trans("BackgroundColorByDefault").'</td><td colspan="3">';
	print $htmlother->selectColor(GETPOST('bgcolor'), 'bgcolor', '', 0);
	print '</td></tr>';

	print '</table>';

	print '<div style="padding-top: 10px">';
	// wysiwyg editor
	require_once DOL_DOCUMENT_ROOT.'/core/class/doleditor.class.php';
	$doleditor = new DolEditor('bodyemail', GETPOST('bodyemail', 'restricthtmlallowunvalid'), '', 600, 'dolibarr_mailings', '', true, true, getDolGlobalInt('FCKEDITOR_ENABLE_MAILING'), 20, '90%');
	$doleditor->Create();
	print '</div>';

	print dol_get_fiche_end();

	print $form->buttonsSaveCancel("CreateMailing", 'Cancel');

	print '</form>';
} else {
	if ($object->id > 0) {
		$upload_dir = $conf->mailing->dir_output."/".get_exdir($object->id, 2, 0, 1, $object, 'mailing');

		$head = emailing_prepare_head($object);

		if ($action == 'settodraft') {
			// Confirmation back to draft
			print $form->formconfirm($_SERVER["PHP_SELF"]."?id=".$object->id, $langs->trans("SetToDraft"), $langs->trans("ConfirmUnvalidateEmailing"), "confirm_settodraft", '', '', 1);
		} elseif ($action == 'valid') {
			// Confirmation of mailing validation
			print $form->formconfirm($_SERVER["PHP_SELF"]."?id=".$object->id, $langs->trans("ValidMailing"), $langs->trans("ConfirmValidMailing"), "confirm_valid", '', '', 1);
		} elseif ($action == 'reset') {
			// Confirm reset
			print $form->formconfirm($_SERVER["PHP_SELF"]."?id=".$object->id, $langs->trans("ResetMailing"), $langs->trans("ConfirmResetMailing", $object->ref), "confirm_reset", '', '', 2);
		} elseif ($action == 'delete') {
			// Confirm delete
			print $form->formconfirm($_SERVER["PHP_SELF"]."?id=".$object->id.(!empty($urlfrom) ? '&urlfrom='.urlencode($urlfrom) : ''), $langs->trans("DeleteAMailing"), $langs->trans("ConfirmDeleteMailing"), "confirm_delete", '', '', 1);
		}

		if ($action != 'edit' && $action != 'edithtml') {
			print dol_get_fiche_head($head, 'card', $langs->trans("Mailing"), -1, 'email');

			/*
			 * View mode mailing
			 */
			if ($action == 'sendall') {
				// Define message to recommand from command line
				$sendingmode = $conf->global->EMAILING_MAIL_SENDMODE;
				if (empty($sendingmode)) {
					$sendingmode = $conf->global->MAIN_MAIL_SENDMODE;
				}
				if (empty($sendingmode)) {
					$sendingmode = 'mail'; // If not defined, we use php mail function
				}

				// MAILING_NO_USING_PHPMAIL may be defined or not.
				// MAILING_LIMIT_SENDBYWEB is always defined to something != 0 (-1=forbidden).
				// MAILING_LIMIT_SENDBYCLI may be defined ot not (-1=forbidden, 0 or undefined=no limit).
				// MAILING_LIMIT_SENDBYDAY may be defined ot not (0 or undefined=no limit).
				if (getDolGlobalString('MAILING_NO_USING_PHPMAIL') && $sendingmode == 'mail') {
					// EMailing feature may be a spam problem, so when you host several users/instance, having this option may force each user to use their own SMTP agent.
					// You ensure that every user is using its own SMTP server when using the mass emailing module.
					$linktoadminemailbefore = '<a href="'.DOL_URL_ROOT.'/admin/mails_emailing.php">';
					$linktoadminemailend = '</a>';
					setEventMessages($langs->trans("MailSendSetupIs", $listofmethods[$sendingmode]), null, 'warnings');
					$messagetoshow = $langs->trans("MailSendSetupIs2", '{s1}', '{s2}', '{s3}', '{s4}');
					$messagetoshow = str_replace('{s1}', $linktoadminemailbefore, $messagetoshow);
					$messagetoshow = str_replace('{s2}', $linktoadminemailend, $messagetoshow);
					$messagetoshow = str_replace('{s3}', $langs->transnoentitiesnoconv("MAIN_MAIL_SENDMODE"), $messagetoshow);
					$messagetoshow = str_replace('{s4}', $listofmethods['smtps'], $messagetoshow);
					setEventMessages($messagetoshow, null, 'warnings');

					if (getDolGlobalString('MAILING_SMTP_SETUP_EMAILS_FOR_QUESTIONS')) {
						setEventMessages($langs->trans("MailSendSetupIs3", $conf->global->MAILING_SMTP_SETUP_EMAILS_FOR_QUESTIONS), null, 'warnings');
					}
					$_GET["action"] = '';
				} elseif (getDolGlobalInt('MAILING_LIMIT_SENDBYWEB') < 0) {
					if (getDolGlobalString('MAILING_LIMIT_WARNING_PHPMAIL') && $sendingmode == 'mail') {
						setEventMessages($langs->transnoentitiesnoconv($conf->global->MAILING_LIMIT_WARNING_PHPMAIL), null, 'warnings');
					}
					if (getDolGlobalString('MAILING_LIMIT_WARNING_NOPHPMAIL') && $sendingmode != 'mail') {
						setEventMessages($langs->transnoentitiesnoconv($conf->global->MAILING_LIMIT_WARNING_NOPHPMAIL), null, 'warnings');
					}

					// The feature is forbidden from GUI, we show just message to use from command line.
					setEventMessages($langs->trans("MailingNeedCommand"), null, 'warnings');
					setEventMessages('<textarea cols="60" rows="'.ROWS_1.'" wrap="soft">php ./scripts/emailings/mailing-send.php '.$object->id.'</textarea>', null, 'warnings');
					if ($conf->file->mailing_limit_sendbyweb != '-1') {  // MAILING_LIMIT_SENDBYWEB was set to -1 in database, but it is allowed ot increase it.
						setEventMessages($langs->trans("MailingNeedCommand2"), null, 'warnings'); // You can send online with constant...
					}
					$_GET["action"] = '';
				} else {
					if (getDolGlobalString('MAILING_LIMIT_WARNING_PHPMAIL') && $sendingmode == 'mail') {
						setEventMessages($langs->transnoentitiesnoconv($conf->global->MAILING_LIMIT_WARNING_PHPMAIL), null, 'warnings');
					}
					if (getDolGlobalString('MAILING_LIMIT_WARNING_NOPHPMAIL') && $sendingmode != 'mail') {
						setEventMessages($langs->transnoentitiesnoconv($conf->global->MAILING_LIMIT_WARNING_NOPHPMAIL), null, 'warnings');
					}

					$text = '';

					if (isset($conf->global->MAILING_LIMIT_SENDBYDAY) && getDolGlobalInt('MAILING_LIMIT_SENDBYDAY') >= 0) {
						$text .= $langs->trans('WarningLimitSendByDay', $conf->global->MAILING_LIMIT_SENDBYDAY);
						$text .= '<br><br>';
					}
					$text .= $langs->trans('ConfirmSendingEmailing').'<br>';
					$text .= $langs->trans('LimitSendingEmailing', $conf->global->MAILING_LIMIT_SENDBYWEB);

					if (!isset($conf->global->MAILING_LIMIT_SENDBYCLI) || getDolGlobalInt('MAILING_LIMIT_SENDBYCLI') >= 0) {
						$text .= '<br><br>';
						$text .= $langs->trans("MailingNeedCommand");
						$text .= '<br><textarea class="quatrevingtpercent" rows="'.ROWS_2.'" wrap="soft" disabled>php ./scripts/emailings/mailing-send.php '.$object->id.' '.$user->login.'</textarea>';
					}

					print $form->formconfirm($_SERVER['PHP_SELF'].'?id='.$object->id, $langs->trans('SendMailing'), $text, 'sendallconfirmed', '', '', 1, 380, 660, 0, $langs->trans("Confirm"), $langs->trans("Cancel"));
				}
			}

			$linkback = '<a href="'.DOL_URL_ROOT.'/comm/mailing/list.php?restore_lastsearch_values=1">'.$langs->trans("BackToList").'</a>';

			$morehtmlref = '<div class="refidno">';
			// Ref customer
			$morehtmlref .= $form->editfieldkey("", 'title', $object->title, $object, $user->hasRight('mailing', 'creer'), 'string', '', 0, 1);
			$morehtmlref .= $form->editfieldval("", 'title', $object->title, $object, $user->hasRight('mailing', 'creer'), 'string', '', null, null, '', 1);
			$morehtmlref .= '</div>';

			$morehtmlright = '';
			$nbtry = $nbok = 0;
			if ($object->statut == 2 || $object->statut == 3) {
				$nbtry = $object->countNbOfTargets('alreadysent');
				$nbko  = $object->countNbOfTargets('alreadysentko');

				$morehtmlright .= ' ('.$nbtry.'/'.$object->nbemail;
				if ($nbko) {
					$morehtmlright .= ' - '.$nbko.' '.$langs->trans("Error");
				}
				$morehtmlright .= ') &nbsp; ';
			}

			dol_banner_tab($object, 'id', $linkback, 1, 'rowid', 'ref', $morehtmlref, '', 0, '', $morehtmlright);

			print '<div class="fichecenter">';
			print '<div class="fichehalfleft">';
			print '<div class="underbanner clearboth"></div>';
			print '<table class="border centpercent tableforfield">'."\n";

			// From
			print '<tr><td class="titlefield">';
			print $form->editfieldkey("MailFrom", 'email_from', $object->email_from, $object, $user->hasRight('mailing', 'creer') && $object->statut < 3, 'string');
			print '</td><td>';
			print $form->editfieldval("MailFrom", 'email_from', $object->email_from, $object, $user->hasRight('mailing', 'creer') && $object->statut < 3, 'string');
			$email = CMailFile::getValidAddress($object->email_from, 2);
			if ($email && !isValidEmail($email)) {
				$langs->load("errors");
				print img_warning($langs->trans("ErrorBadEMail", $email));
			} elseif ($email && !isValidMailDomain($email)) {
				$langs->load("errors");
				print img_warning($langs->trans("ErrorBadMXDomain", $email));
			}

			print '</td></tr>';

			// Errors to
			print '<tr><td>';
			print $form->editfieldkey("MailErrorsTo", 'email_errorsto', $object->email_errorsto, $object, $user->hasRight('mailing', 'creer') && $object->statut < 3, 'string');
			print '</td><td>';
			print $form->editfieldval("MailErrorsTo", 'email_errorsto', $object->email_errorsto, $object, $user->hasRight('mailing', 'creer') && $object->statut < 3, 'string');
			$email = CMailFile::getValidAddress($object->email_errorsto, 2);
			if ($email && !isValidEmail($email)) {
				$langs->load("errors");
				print img_warning($langs->trans("ErrorBadEMail", $email));
			} elseif ($email && !isValidMailDomain($email)) {
				$langs->load("errors");
				print img_warning($langs->trans("ErrorBadMXDomain", $email));
			}
			print '</td></tr>';

			print '</table>';
			print '</div>';

			print '<div class="fichehalfright">';
			print '<div class="underbanner clearboth"></div>';

			print '<table class="border centpercent tableforfield">';

			// Number of distinct emails
			print '<tr><td class="titlefield">';
			print $langs->trans("TotalNbOfDistinctRecipients");
			print '</td><td>';
			$nbemail = ($object->nbemail ? $object->nbemail : 0);
			if (is_numeric($nbemail)) {
				$text = '';
				if ((getDolGlobalString('MAILING_LIMIT_SENDBYWEB') && $conf->global->MAILING_LIMIT_SENDBYWEB < $nbemail) && ($object->statut == 1 || ($object->statut == 2 && $nbtry < $nbemail))) {
					if (getDolGlobalInt('MAILING_LIMIT_SENDBYWEB') > 0) {
						$text .= $langs->trans('LimitSendingEmailing', $conf->global->MAILING_LIMIT_SENDBYWEB);
					} else {
						$text .= $langs->trans('SendingFromWebInterfaceIsNotAllowed');
					}
				}
				if (empty($nbemail)) {
					$nbemail .= ' '.img_warning('').' <span class="warning">'.$langs->trans("NoTargetYet").'</span>';
				}
				if ($text) {
					print $form->textwithpicto($nbemail, $text, 1, 'warning');
				} else {
					print $nbemail;
				}
			}
			print '</td></tr>';

			print '<tr><td>';
			print $langs->trans("MAIN_MAIL_SENDMODE");
			print '</td><td>';
			if (getDolGlobalString('MAIN_MAIL_SENDMODE_EMAILING') && getDolGlobalString('MAIN_MAIL_SENDMODE_EMAILING') != 'default') {
				$text = $listofmethods[getDolGlobalString('MAIN_MAIL_SENDMODE_EMAILING')];
			} elseif (getDolGlobalString('MAIN_MAIL_SENDMODE')) {
				$text = $listofmethods[getDolGlobalString('MAIN_MAIL_SENDMODE')];
			} else {
				$text = $listofmethods['mail'];
			}
			print $text;
			if (getDolGlobalString('MAIN_MAIL_SENDMODE_EMAILING') != 'default') {
				if (getDolGlobalString('MAIN_MAIL_SENDMODE_EMAILING') != 'mail') {
					print ' <span class="opacitymedium">('.getDolGlobalString('MAIN_MAIL_SMTP_SERVER_EMAILING').')</span>';
				}
			} elseif (getDolGlobalString('MAIN_MAIL_SENDMODE') != 'mail' && getDolGlobalString('MAIN_MAIL_SMTP_SERVER')) {
				print ' <span class="opacitymedium">('.getDolGlobalString('MAIN_MAIL_SMTP_SERVER').')</span>';
			}
			print '</td></tr>';

			// Other attributes. Fields from hook formObjectOptions and Extrafields.
			include DOL_DOCUMENT_ROOT.'/core/tpl/extrafields_view.tpl.php';

			print '</table>';
			print '</div>';
			print '</div>';

			print '<div class="clearboth"></div>';

			print dol_get_fiche_end();


			// Clone confirmation
			if ($action == 'clone') {
				// Create an array for form
				$formquestion = array(
					'text' => $langs->trans("ConfirmClone"),
				array('type' => 'checkbox', 'name' => 'clone_content', 'label' => $langs->trans("CloneContent"), 'value' => 1),
				array('type' => 'checkbox', 'name' => 'clone_receivers', 'label' => $langs->trans("CloneReceivers"), 'value' => 0)
				);
				// Incomplete payment. On demande si motif = escompte ou autre
				print $form->formconfirm($_SERVER["PHP_SELF"].'?id='.$object->id, $langs->trans('ToClone'), $langs->trans('ConfirmCloneEMailing', $object->ref), 'confirm_clone', $formquestion, 'yes', 2, 240);
			}

			// Actions Buttons
			if (GETPOST('cancel', 'alpha') || $confirm == 'no' || $action == '' || in_array($action, array('settodraft', 'valid', 'delete', 'sendall', 'clone', 'test', 'editevenunsubscribe'))) {
				print "\n\n<div class=\"tabsAction\">\n";

				if (($object->statut == 1) && ($user->hasRight('mailing', 'valider') || $object->user_validation_id == $user->id)) {
					print '<a class="butAction" href="'.$_SERVER['PHP_SELF'].'?action=settodraft&token='.newToken().'&id='.$object->id.'">'.$langs->trans("SetToDraft").'</a>';
				}

				if (($object->statut == 0 || $object->statut == 1 || $object->statut == 2) && $user->hasRight('mailing', 'creer')) {
					if (isModEnabled('fckeditor') && getDolGlobalString('FCKEDITOR_ENABLE_MAILING')) {
						print '<a class="butAction" href="'.$_SERVER['PHP_SELF'].'?action=edit&token='.newToken().'&id='.$object->id.'">'.$langs->trans("EditWithEditor").'</a>';
					} else {
						print '<a class="butAction" href="'.$_SERVER['PHP_SELF'].'?action=edit&token='.newToken().'&id='.$object->id.'">'.$langs->trans("EditWithTextEditor").'</a>';
					}

					if (!empty($conf->use_javascript_ajax)) {
						print '<a class="butAction" href="'.$_SERVER['PHP_SELF'].'?action=edithtml&token='.newToken().'&id='.$object->id.'">'.$langs->trans("EditHTMLSource").'</a>';
					}
				}

				//print '<a class="butAction" href="card.php?action=test&amp;id='.$object->id.'">'.$langs->trans("PreviewMailing").'</a>';

<<<<<<< HEAD
				if (!empty($conf->global->MAIN_USE_ADVANCED_PERMS) && !$user->hasRight('mailing', 'mailing_advance', 'send')) {
=======
				if (getDolGlobalString('MAIN_USE_ADVANCED_PERMS') && !$user->hasRight('mailing', 'mailing_advance', 'send')) {
>>>>>>> 729451fa
					print '<a class="butActionRefused classfortooltip" href="#" title="'.dol_escape_htmltag($langs->transnoentitiesnoconv("NotEnoughPermissions")).'">'.$langs->trans("TestMailing").'</a>';
				} else {
					print '<a class="butAction" href="'.$_SERVER['PHP_SELF'].'?action=test&token='.newToken().'&id='.$object->id.'">'.$langs->trans("TestMailing").'</a>';
				}

				if ($object->statut == 0) {
					if ($object->nbemail <= 0) {
						print '<a class="butActionRefused classfortooltip" href="#" title="'.dol_escape_htmltag($langs->transnoentitiesnoconv("NoTargetYet")).'">'.$langs->trans("ValidMailing").'</a>';
					} elseif (!$user->hasRight('mailing', 'valider')) {
						print '<a class="butActionRefused classfortooltip" href="#" title="'.dol_escape_htmltag($langs->transnoentitiesnoconv("NotEnoughPermissions")).'">'.$langs->trans("ValidMailing").'</a>';
					} else {
						print '<a class="butAction" href="'.$_SERVER['PHP_SELF'].'?action=valid&amp;id='.$object->id.'">'.$langs->trans("ValidMailing").'</a>';
					}
				}

				if (($object->statut == 1 || $object->statut == 2) && $object->nbemail > 0 && $user->hasRight('mailing', 'valider')) {
					if (getDolGlobalInt('MAILING_LIMIT_SENDBYWEB') < 0) {
						print '<a class="butActionRefused classfortooltip" href="#" title="'.dol_escape_htmltag($langs->transnoentitiesnoconv("SendingFromWebInterfaceIsNotAllowed")).'">'.$langs->trans("SendMailing").'</a>';
<<<<<<< HEAD
					} elseif (!empty($conf->global->MAIN_USE_ADVANCED_PERMS) && !$user->hasRight('mailing', 'mailing_advance', 'send')) {
=======
					} elseif (getDolGlobalString('MAIN_USE_ADVANCED_PERMS') && !$user->hasRight('mailing', 'mailing_advance', 'send')) {
>>>>>>> 729451fa
						print '<a class="butActionRefused classfortooltip" href="#" title="'.dol_escape_htmltag($langs->transnoentitiesnoconv("NotEnoughPermissions")).'">'.$langs->trans("SendMailing").'</a>';
					} else {
						print '<a class="butAction" href="'.$_SERVER['PHP_SELF'].'?action=sendall&amp;id='.$object->id.'">'.$langs->trans("SendMailing").'</a>';
					}
				}

				if ($user->hasRight('mailing', 'creer')) {
					print '<a class="butAction" href="'.$_SERVER['PHP_SELF'].'?action=clone&amp;object=emailing&amp;id='.$object->id.'">'.$langs->trans("ToClone").'</a>';
				}

				if (($object->statut == 2 || $object->statut == 3) && $user->hasRight('mailing', 'valider')) {
<<<<<<< HEAD
					if (!empty($conf->global->MAIN_USE_ADVANCED_PERMS) && !$user->hasRight('mailing', 'mailing_advance', 'send')) {
=======
					if (getDolGlobalString('MAIN_USE_ADVANCED_PERMS') && !$user->hasRight('mailing', 'mailing_advance', 'send')) {
>>>>>>> 729451fa
						print '<a class="butActionRefused classfortooltip" href="#" title="'.dol_escape_htmltag($langs->transnoentitiesnoconv("NotEnoughPermissions")).'">'.$langs->trans("ResetMailing").'</a>';
					} else {
						print '<a class="butAction" href="'.$_SERVER['PHP_SELF'].'?action=reset&amp;id='.$object->id.'">'.$langs->trans("ResetMailing").'</a>';
					}
				}

				if (($object->statut <= 1 && $user->hasRight('mailing', 'creer')) || $user->hasRight('mailing', 'supprimer')) {
<<<<<<< HEAD
					if ($object->statut > 0 && (!empty($conf->global->MAIN_USE_ADVANCED_PERMS) && !$user->hasRight('mailing', 'mailing_advance', 'delete'))) {
=======
					if ($object->statut > 0 && (getDolGlobalString('MAIN_USE_ADVANCED_PERMS') && !$user->hasRight('mailing', 'mailing_advance', 'delete'))) {
>>>>>>> 729451fa
						print '<a class="butActionRefused classfortooltip" href="#" title="'.dol_escape_htmltag($langs->transnoentitiesnoconv("NotEnoughPermissions")).'">'.$langs->trans("DeleteMailing").'</a>';
					} else {
						print '<a class="butActionDelete" href="'.$_SERVER['PHP_SELF'].'?action=delete&token='.newToken().'&id='.$object->id.(!empty($urlfrom) ? '&urlfrom='.$urlfrom : '').'">'.$langs->trans("DeleteMailing").'</a>';
					}
				}

				print '</div>';
			}

			// Display of the TEST form
			if ($action == 'test') {
				print '<div id="formmailbeforetitle" name="formmailbeforetitle"></div>';
				print load_fiche_titre($langs->trans("TestMailing"));

				print dol_get_fiche_head(null, '', '', -1);

				// Create mail form object
				include_once DOL_DOCUMENT_ROOT.'/core/class/html.formmail.class.php';
				$formmail = new FormMail($db);
				$formmail->fromname = $object->email_from;
				$formmail->frommail = $object->email_from;
				$formmail->withsubstit = 1;
				$formmail->withfrom = 0;
				$formmail->withto = $user->email ? $user->email : 1;
				$formmail->withtocc = 0;
				$formmail->withtoccc = $conf->global->MAIN_EMAIL_USECCC;
				$formmail->withtopic = 0;
				$formmail->withtopicreadonly = 1;
				$formmail->withfile = 0;
				$formmail->withbody = 0;
				$formmail->withbodyreadonly = 1;
				$formmail->withcancel = 1;
				$formmail->withdeliveryreceipt = 0;
				// Table of substitutions
				$formmail->substit = $object->substitutionarrayfortest;
				// Table of post's complementary params
				$formmail->param["action"] = "send";
				$formmail->param["models"] = 'none';
				$formmail->param["mailid"] = $object->id;
				$formmail->param["returnurl"] = $_SERVER['PHP_SELF']."?id=".$object->id;

				print $formmail->get_form();

				print '<br>';

				print dol_get_fiche_end();

				dol_set_focus('#sendto');
			}


			$htmltext = '<i>'.$langs->trans("FollowingConstantsWillBeSubstituted").':<br><br><span class="small">';
			foreach ($object->substitutionarray as $key => $val) {
				$htmltext .= $key.' = '.$langs->trans($val).'<br>';
			}
			$htmltext .= '</span></i>';

			// Print mail content
			print load_fiche_titre($langs->trans("EMail"), $form->textwithpicto('<span class="opacitymedium hideonsmartphone">'.$langs->trans("AvailableVariables").'</span>', $htmltext, 1, 'helpclickable', '', 0, 3, 'emailsubstitionhelp'), 'generic');

			print dol_get_fiche_head('', '', '', -1);

			print '<table class="bordernooddeven tableforfield centpercent">';

			// Subject
			print '<tr><td class="titlefield">'.$langs->trans("MailTopic").'</td><td colspan="3">'.$object->sujet.'</td></tr>';

			// Joined files
			print '<tr><td>'.$langs->trans("MailFile").'</td><td colspan="3">';
			// List of files
			$listofpaths = dol_dir_list($upload_dir, 'all', 0, '', '', 'name', SORT_ASC, 0);
			if (count($listofpaths)) {
				foreach ($listofpaths as $key => $val) {
					print img_mime($listofpaths[$key]['name']).' '.$listofpaths[$key]['name'];
					print '<br>';
				}
			} else {
				print '<span class="opacitymedium">'.$langs->trans("NoAttachedFiles").'</span><br>';
			}
			print '</td></tr>';

			// Background color
			/*print '<tr><td width="15%">'.$langs->trans("BackgroundColorByDefault").'</td><td colspan="3">';
			print $htmlother->selectColor($object->bgcolor,'bgcolor','',0);
			print '</td></tr>';*/

			print '</table>';

			// Message
			print '<div style="padding-top: 10px; background: '.($object->bgcolor ? (preg_match('/^#/', $object->bgcolor) ? '' : '#').$object->bgcolor : 'white').'">';
			if (empty($object->bgcolor) || strtolower($object->bgcolor) == 'ffffff') {	// CKEditor does not apply the color of the div into its content area
				$readonly = 1;
				// wysiwyg editor
				require_once DOL_DOCUMENT_ROOT.'/core/class/doleditor.class.php';
				$doleditor = new DolEditor('bodyemail', $object->body, '', 600, 'dolibarr_mailings', '', false, true, !getDolGlobalString('FCKEDITOR_ENABLE_MAILING') ? 0 : 1, 20, '90%', $readonly);
				$doleditor->Create();
			} else {
				print dol_htmlentitiesbr($object->body);
			}
			print '</div>';

			print dol_get_fiche_end();
		} else {
			/*
			 * Edition mode mailing (CKeditor or HTML source)
			 */

			print dol_get_fiche_head($head, 'card', $langs->trans("Mailing"), -1, 'email');

			$linkback = '<a href="'.DOL_URL_ROOT.'/comm/mailing/list.php?restore_lastsearch_values=1">'.$langs->trans("BackToList").'</a>';

			$morehtmlref = '<div class="refidno">';
			// Ref customer
			$morehtmlref .= $form->editfieldkey("", 'title', $object->title, $object, $user->hasRight('mailing', 'creer'), 'string', '', 0, 1);
			$morehtmlref .= $form->editfieldval("", 'title', $object->title, $object, $user->hasRight('mailing', 'creer'), 'string', '', null, null, '', 1);
			$morehtmlref .= '</div>';

			$morehtmlright = '';
			$nbtry = $nbok = 0;
			if ($object->statut == 2 || $object->statut == 3) {
				$nbtry = $object->countNbOfTargets('alreadysent');
				$nbko  = $object->countNbOfTargets('alreadysentko');

				$morehtmlright .= ' ('.$nbtry.'/'.$object->nbemail;
				if ($nbko) {
					$morehtmlright .= ' - '.$nbko.' '.$langs->trans("Error");
				}
				$morehtmlright .= ') &nbsp; ';
			}

			dol_banner_tab($object, 'id', $linkback, 1, 'rowid', 'ref', $morehtmlref, '', 0, '', $morehtmlright);

			print '<div class="fichecenter">';
			print '<div class="fichehalfleft">';
			print '<div class="underbanner clearboth"></div>';

			print '<table class="border centpercent tableforfield">';

			/*
			print '<tr><td class="titlefield">'.$langs->trans("Ref").'</td>';
			print '<td colspan="3">';
			print $form->showrefnav($object,'id', $linkback);
			print '</td></tr>';
			*/

			// From
			print '<tr><td class="titlefield">'.$langs->trans("MailFrom").'</td><td>'.dol_print_email($object->email_from, 0, 0, 0, 0, 1).'</td></tr>';
			// To
			print '<tr><td>'.$langs->trans("MailErrorsTo").'</td><td>'.dol_print_email($object->email_errorsto, 0, 0, 0, 0, 1).'</td></tr>';

			print '</table>';
			print '</div>';


			print '<div class="fichehalfright">';
			print '<div class="underbanner clearboth"></div>';

			print '<table class="border centpercent tableforfield">';

			// Number of distinct emails
			print '<tr><td>';
			print $langs->trans("TotalNbOfDistinctRecipients");
			print '</td><td>';
			$nbemail = ($object->nbemail ? $object->nbemail : 0);
			if (is_numeric($nbemail)) {
				$text = '';
				if ((getDolGlobalString('MAILING_LIMIT_SENDBYWEB') && $conf->global->MAILING_LIMIT_SENDBYWEB < $nbemail) && ($object->statut == 1 || $object->statut == 2)) {
					if (getDolGlobalInt('MAILING_LIMIT_SENDBYWEB') > 0) {
						$text .= $langs->trans('LimitSendingEmailing', $conf->global->MAILING_LIMIT_SENDBYWEB);
					} else {
						$text .= $langs->trans('SendingFromWebInterfaceIsNotAllowed');
					}
				}
				if (empty($nbemail)) {
					$nbemail .= ' '.img_warning('').' <span class="warning">'.$langs->trans("NoTargetYet").'</span>';
				}
				if ($text) {
					print $form->textwithpicto($nbemail, $text, 1, 'warning');
				} else {
					print $nbemail;
				}
			}
			print '</td></tr>';

			print '<tr><td>';
			print $langs->trans("MAIN_MAIL_SENDMODE");
			print '</td><td>';
			if (getDolGlobalString('MAIN_MAIL_SENDMODE_EMAILING') && getDolGlobalString('MAIN_MAIL_SENDMODE_EMAILING') != 'default') {
				$text = $listofmethods[getDolGlobalString('MAIN_MAIL_SENDMODE_EMAILING')];
			} elseif (getDolGlobalString('MAIN_MAIL_SENDMODE')) {
				$text = $listofmethods[getDolGlobalString('MAIN_MAIL_SENDMODE')];
			} else {
				$text = $listofmethods['mail'];
			}
			print $text;
			if (getDolGlobalString('MAIN_MAIL_SENDMODE_EMAILING') != 'default') {
				if (getDolGlobalString('MAIN_MAIL_SENDMODE_EMAILING') != 'mail') {
					print ' <span class="opacitymedium">('.getDolGlobalString('MAIN_MAIL_SMTP_SERVER_EMAILING').')</span>';
				}
			} elseif (getDolGlobalString('MAIN_MAIL_SENDMODE') != 'mail' && getDolGlobalString('MAIN_MAIL_SMTP_SERVER')) {
				print ' <span class="opacitymedium">('.getDolGlobalString('MAIN_MAIL_SMTP_SERVER').')</span>';
			}
			print '</td></tr>';


			// Other attributes
			$parameters = array();
			$reshook = $hookmanager->executeHooks('formObjectOptions', $parameters, $object, $action); // Note that $action and $object may have been modified by hook
			print $hookmanager->resPrint;
			if (empty($reshook)) {
				print $object->showOptionals($extrafields, 'edit', $parameters);
			}

			print '</table>';
			print '</div>';
			print '</div>';

			print '<div class="clearboth"></div>';

			print dol_get_fiche_end();


			print "<br><br>\n";

			print '<form name="edit_mailing" action="card.php" method="post" enctype="multipart/form-data">'."\n";
			print '<input type="hidden" name="token" value="'.newToken().'">';
			print '<input type="hidden" name="action" value="update">';
			print '<input type="hidden" name="id" value="'.$object->id.'">';

			$htmltext = '<i>'.$langs->trans("FollowingConstantsWillBeSubstituted").':<br><br><span class="small">';
			foreach ($object->substitutionarray as $key => $val) {
				$htmltext .= $key.' = '.$langs->trans($val).'<br>';
			}
			$htmltext .= '</span></i>';

			// Print mail content
			print load_fiche_titre($langs->trans("EMail"), '<span class="opacitymedium">'.$form->textwithpicto($langs->trans("AvailableVariables").'</span>', $htmltext, 1, 'help', '', 0, 2, 'emailsubstitionhelp'), 'generic');

			print dol_get_fiche_head(null, '', '', -1);

			print '<table class="bordernooddeven centpercent">';

			// Subject
			print '<tr><td class="fieldrequired titlefield">'.$langs->trans("MailTopic").'</td><td colspan="3"><input class="flat quatrevingtpercent" type="text" name="sujet" value="'.$object->sujet.'"></td></tr>';

			$trackid = ''; // TODO To avoid conflicts with 2 mass emailing, we should set a trackid here, even if we use another one into email header.
			dol_init_file_process($upload_dir, $trackid);

			// Joined files
			$addfileaction = 'addfile';
			print '<tr><td>'.$langs->trans("MailFile").'</td>';
			print '<td colspan="3">';
			// List of files
			$listofpaths = dol_dir_list($upload_dir, 'all', 0, '', '', 'name', SORT_ASC, 0);

			// TODO Trick to have param removedfile containing nb of image to delete. But this does not works without javascript
			$out .= '<input type="hidden" class="removedfilehidden" name="removedfile" value="">'."\n";
			$out .= '<script type="text/javascript">';
			$out .= 'jQuery(document).ready(function () {';
			$out .= '    jQuery(".removedfile").click(function() {';
			$out .= '        jQuery(".removedfilehidden").val(jQuery(this).val());';
			$out .= '    });';
			$out .= '})';
			$out .= '</script>'."\n";
			if (count($listofpaths)) {
				foreach ($listofpaths as $key => $val) {
					$out .= '<div id="attachfile_'.$key.'">';
					$out .= img_mime($listofpaths[$key]['name']).' '.$listofpaths[$key]['name'];
					$out .= ' <input type="image" style="border: 0px;" src="'.img_picto($langs->trans("Search"), 'delete.png', '', '', 1).'" value="'.($key + 1).'" class="removedfile" id="removedfile_'.$key.'" name="removedfile_'.$key.'" />';
					$out .= '<br></div>';
				}
			} else {
				//$out .= '<span class="opacitymedium">'.$langs->trans("NoAttachedFiles").'</span><br>';
			}

			// Add link to add file
			$maxfilesizearray = getMaxFileSizeArray();
			$maxmin = $maxfilesizearray['maxmin'];
			if ($maxmin > 0) {
				$out .= '<input type="hidden" name="MAX_FILE_SIZE" value="'.($maxmin * 1024).'">';	// MAX_FILE_SIZE must precede the field type=file
			}
			$out .= '<input type="file" class="flat" id="addedfile" name="addedfile" value="'.$langs->trans("Upload").'" />';
			$out .= ' ';
			$out .= '<input type="submit" class="button smallpaddingimp" id="'.$addfileaction.'" name="'.$addfileaction.'" value="'.$langs->trans("MailingAddFile").'" />';
			print $out;
			print '</td></tr>';

			// Background color
			print '<tr><td>'.$langs->trans("BackgroundColorByDefault").'</td><td colspan="3">';
			print $htmlother->selectColor($object->bgcolor, 'bgcolor', '', 0);
			print '</td></tr>';

			print '</table>';


			// Message
			print '<div style="padding-top: 10px">';

			if ($action == 'edit') {
				// wysiwyg editor
				require_once DOL_DOCUMENT_ROOT.'/core/class/doleditor.class.php';
				$doleditor = new DolEditor('bodyemail', $object->body, '', 600, 'dolibarr_mailings', '', true, true, getDolGlobalInt('FCKEDITOR_ENABLE_MAILING'), 20, '90%');
				$doleditor->Create();
			}
			if ($action == 'edithtml') {
				// HTML source editor
				require_once DOL_DOCUMENT_ROOT.'/core/class/doleditor.class.php';
				$doleditor = new DolEditor('bodyemail', $object->body, '', 600, 'dolibarr_mailings', '', true, true, 'ace', 20, '90%');
				$doleditor->Create(0, '', false, 'HTML Source', 'php');
			}

			print '</div>';


			print dol_get_fiche_end();

			print '<div class="center">';
			print '<input type="submit" class="button buttonforacesave button-save" value="'.$langs->trans("Save").'" name="save">';
			print '&nbsp; &nbsp; &nbsp;';
			print '<input type="submit" class="button button-cancel" value="'.$langs->trans("Cancel").'" name="cancel">';
			print '</div>';

			print '</form>';
			print '<br>';
		}
	} else {
		dol_print_error($db, $object->error);
	}
}

// End of page
llxFooter();
$db->close();<|MERGE_RESOLUTION|>--- conflicted
+++ resolved
@@ -86,11 +86,7 @@
 }
 
 // Security check
-<<<<<<< HEAD
-if (!$user->hasRight('mailing', 'lire') || (empty($conf->global->EXTERNAL_USERS_ARE_AUTHORIZED) && $user->socid > 0)) {
-=======
 if (!$user->hasRight('mailing', 'lire') || (!getDolGlobalString('EXTERNAL_USERS_ARE_AUTHORIZED') && $user->socid > 0)) {
->>>>>>> 729451fa
 	accessforbidden();
 }
 if (empty($action) && empty($object->id)) {
@@ -1086,11 +1082,7 @@
 
 				//print '<a class="butAction" href="card.php?action=test&amp;id='.$object->id.'">'.$langs->trans("PreviewMailing").'</a>';
 
-<<<<<<< HEAD
-				if (!empty($conf->global->MAIN_USE_ADVANCED_PERMS) && !$user->hasRight('mailing', 'mailing_advance', 'send')) {
-=======
 				if (getDolGlobalString('MAIN_USE_ADVANCED_PERMS') && !$user->hasRight('mailing', 'mailing_advance', 'send')) {
->>>>>>> 729451fa
 					print '<a class="butActionRefused classfortooltip" href="#" title="'.dol_escape_htmltag($langs->transnoentitiesnoconv("NotEnoughPermissions")).'">'.$langs->trans("TestMailing").'</a>';
 				} else {
 					print '<a class="butAction" href="'.$_SERVER['PHP_SELF'].'?action=test&token='.newToken().'&id='.$object->id.'">'.$langs->trans("TestMailing").'</a>';
@@ -1109,11 +1101,7 @@
 				if (($object->statut == 1 || $object->statut == 2) && $object->nbemail > 0 && $user->hasRight('mailing', 'valider')) {
 					if (getDolGlobalInt('MAILING_LIMIT_SENDBYWEB') < 0) {
 						print '<a class="butActionRefused classfortooltip" href="#" title="'.dol_escape_htmltag($langs->transnoentitiesnoconv("SendingFromWebInterfaceIsNotAllowed")).'">'.$langs->trans("SendMailing").'</a>';
-<<<<<<< HEAD
-					} elseif (!empty($conf->global->MAIN_USE_ADVANCED_PERMS) && !$user->hasRight('mailing', 'mailing_advance', 'send')) {
-=======
 					} elseif (getDolGlobalString('MAIN_USE_ADVANCED_PERMS') && !$user->hasRight('mailing', 'mailing_advance', 'send')) {
->>>>>>> 729451fa
 						print '<a class="butActionRefused classfortooltip" href="#" title="'.dol_escape_htmltag($langs->transnoentitiesnoconv("NotEnoughPermissions")).'">'.$langs->trans("SendMailing").'</a>';
 					} else {
 						print '<a class="butAction" href="'.$_SERVER['PHP_SELF'].'?action=sendall&amp;id='.$object->id.'">'.$langs->trans("SendMailing").'</a>';
@@ -1125,11 +1113,7 @@
 				}
 
 				if (($object->statut == 2 || $object->statut == 3) && $user->hasRight('mailing', 'valider')) {
-<<<<<<< HEAD
-					if (!empty($conf->global->MAIN_USE_ADVANCED_PERMS) && !$user->hasRight('mailing', 'mailing_advance', 'send')) {
-=======
 					if (getDolGlobalString('MAIN_USE_ADVANCED_PERMS') && !$user->hasRight('mailing', 'mailing_advance', 'send')) {
->>>>>>> 729451fa
 						print '<a class="butActionRefused classfortooltip" href="#" title="'.dol_escape_htmltag($langs->transnoentitiesnoconv("NotEnoughPermissions")).'">'.$langs->trans("ResetMailing").'</a>';
 					} else {
 						print '<a class="butAction" href="'.$_SERVER['PHP_SELF'].'?action=reset&amp;id='.$object->id.'">'.$langs->trans("ResetMailing").'</a>';
@@ -1137,11 +1121,7 @@
 				}
 
 				if (($object->statut <= 1 && $user->hasRight('mailing', 'creer')) || $user->hasRight('mailing', 'supprimer')) {
-<<<<<<< HEAD
-					if ($object->statut > 0 && (!empty($conf->global->MAIN_USE_ADVANCED_PERMS) && !$user->hasRight('mailing', 'mailing_advance', 'delete'))) {
-=======
 					if ($object->statut > 0 && (getDolGlobalString('MAIN_USE_ADVANCED_PERMS') && !$user->hasRight('mailing', 'mailing_advance', 'delete'))) {
->>>>>>> 729451fa
 						print '<a class="butActionRefused classfortooltip" href="#" title="'.dol_escape_htmltag($langs->transnoentitiesnoconv("NotEnoughPermissions")).'">'.$langs->trans("DeleteMailing").'</a>';
 					} else {
 						print '<a class="butActionDelete" href="'.$_SERVER['PHP_SELF'].'?action=delete&token='.newToken().'&id='.$object->id.(!empty($urlfrom) ? '&urlfrom='.$urlfrom : '').'">'.$langs->trans("DeleteMailing").'</a>';
