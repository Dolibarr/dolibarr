--- conflicted
+++ resolved
@@ -325,26 +325,17 @@
 								}
 							}
 
-<<<<<<< HEAD
-
-							//test if CHECK READ change statut prospect contact
+						    if (!empty($conf->global->MAILING_DELAY))
+						    {
+                            	sleep($conf->global->MAILING_DELAY);
+                        	}
+
+                        	//test if CHECK READ change statut prospect contact
 						}
 						else
 						{
 							// Mail failed
 							$nbko++;
-=======
-                        if (!empty($conf->global->MAILING_DELAY)) {
-                            sleep($conf->global->MAILING_DELAY);
-                        }
-                        
-						//test if CHECK READ change statut prospect contact
-					}
-					else
-					{
-						// Mail failed
-						$nbko++;
->>>>>>> fb186d6e
 
 							dol_syslog("comm/mailing/card.php: error for #".$i.($mail->error?' - '.$mail->error:''), LOG_WARNING);
 
