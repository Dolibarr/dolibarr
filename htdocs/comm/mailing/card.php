<?php
/* Copyright (C) 2004		Rodolphe Quiedeville	<rodolphe@quiedeville.org>
 * Copyright (C) 2005-2019	Laurent Destailleur		<eldy@uers.sourceforge.net>
 * Copyright (C) 2005-2016	Regis Houssin			<regis.houssin@inodbox.com>
 * Copyright (C) 2021		Waël Almoman            <info@almoman.com>
 *
 * This program is free software; you can redistribute it and/or modify
 * it under the terms of the GNU General Public License as published by
 * the Free Software Foundation; either version 3 of the License, or
 * (at your option) any later version.
 *
 * This program is distributed in the hope that it will be useful,
 * but WITHOUT ANY WARRANTY; without even the implied warranty of
 * MERCHANTABILITY or FITNESS FOR A PARTICULAR PURPOSE.  See the
 * GNU General Public License for more details.
 *
 * You should have received a copy of the GNU General Public License
 * along with this program. If not, see <https://www.gnu.org/licenses/>.
 */

/**
 *       \file       htdocs/comm/mailing/card.php
 *       \ingroup    mailing
 *       \brief      Fiche mailing, onglet general
 */

if (!defined('NOSTYLECHECK')) {
	define('NOSTYLECHECK', '1');
}

// Load Dolibarr environment
require '../../main.inc.php';
require_once DOL_DOCUMENT_ROOT.'/core/lib/emailing.lib.php';
require_once DOL_DOCUMENT_ROOT.'/core/lib/files.lib.php';
require_once DOL_DOCUMENT_ROOT.'/core/class/CMailFile.class.php';
require_once DOL_DOCUMENT_ROOT.'/core/lib/functions2.lib.php';
require_once DOL_DOCUMENT_ROOT.'/comm/mailing/class/mailing.class.php';
require_once DOL_DOCUMENT_ROOT.'/core/class/html.formother.class.php';
require_once DOL_DOCUMENT_ROOT.'/core/class/html.formmail.class.php';
require_once DOL_DOCUMENT_ROOT.'/core/class/extrafields.class.php';

// Load translation files required by the page
$langs->loadLangs(array("mails", "admin"));

$id = (GETPOST('mailid', 'int') ? GETPOST('mailid', 'int') : GETPOST('id', 'int'));

$action = GETPOST('action', 'aZ09');
$confirm = GETPOST('confirm', 'alpha');
$cancel = GETPOST('cancel', 'aZ09');
$urlfrom = GETPOST('urlfrom');
$backtopageforcancel = GETPOST('backtopageforcancel');

// Initialize technical objects
$object = new Mailing($db);
$extrafields = new ExtraFields($db);
$hookmanager->initHooks(array('mailingcard', 'globalcard'));

// Fetch optionals attributes and labels
$extrafields->fetch_name_optionals_label($object->table_element);

// Load object
include DOL_DOCUMENT_ROOT.'/core/actions_fetchobject.inc.php'; // Must be include, not include_once.

// Array of possible substitutions (See also file mailing-send.php that should manage same substitutions)
$object->substitutionarray = FormMail::getAvailableSubstitKey('emailing');


// Set $object->substitutionarrayfortest
$signature = ((!empty($user->signature) && !getDolGlobalString('MAIN_MAIL_DO_NOT_USE_SIGN')) ? $user->signature : '');

$targetobject = null; // Not defined with mass emailing

$parameters = array('mode'=>'emailing');
$substitutionarray = FormMail::getAvailableSubstitKey('emailing', $targetobject);

$object->substitutionarrayfortest = $substitutionarray;

// List of sending methods
$listofmethods = array();
//$listofmethods['default'] = $langs->trans('DefaultOutgoingEmailSetup');
$listofmethods['mail'] = 'PHP mail function';
//$listofmethods['simplemail']='Simplemail class';
$listofmethods['smtps'] = 'SMTP/SMTPS socket library';
if (version_compare(phpversion(), '7.0', '>=')) {
	$listofmethods['swiftmailer'] = 'Swift Mailer socket library';
}

// Security check
if (!$user->hasRight('mailing', 'lire') || (!getDolGlobalString('EXTERNAL_USERS_ARE_AUTHORIZED') && $user->socid > 0)) {
	accessforbidden();
}
if (empty($action) && empty($object->id)) {
	accessforbidden('Object not found');
}

$upload_dir = $conf->mailing->dir_output."/".get_exdir($object->id, 2, 0, 1, $object, 'mailing');



/*
 * Actions
 */

$parameters = array();
$reshook = $hookmanager->executeHooks('doActions', $parameters, $object, $action); // Note that $action and $object may have been modified by some hooks
if ($reshook < 0) {
	setEventMessages($hookmanager->error, $hookmanager->errors, 'errors');
}

if (empty($reshook)) {
	$error = 0;

	$backurlforlist = DOL_URL_ROOT.'/comm/mailing/list.php';

	if (empty($backtopage) || ($cancel && empty($id))) {
		if (empty($backtopage) || ($cancel && strpos($backtopage, '__ID__'))) {
			if (empty($id) && (($action != 'add' && $action != 'create') || $cancel)) {
				$backtopage = $backurlforlist;
			} else {
				$backtopage = DOL_URL_ROOT.'/comm/mailing/card.php?id='.((!empty($id) && $id > 0) ? $id : '__ID__');
			}
		}
	}

	if ($cancel) {
		/*var_dump($cancel);var_dump($backtopage);var_dump($backtopageforcancel);exit;*/
		if (!empty($backtopageforcancel)) {
			header("Location: ".$backtopageforcancel);
			exit;
		} elseif (!empty($backtopage)) {
			header("Location: ".$backtopage);
			exit;
		}
		$action = '';
	}

	// Action clone object
	if ($action == 'confirm_clone' && $confirm == 'yes') {
		if (!GETPOST("clone_content", 'alpha') && !GETPOST("clone_receivers", 'alpha')) {
			setEventMessages($langs->trans("NoCloneOptionsSpecified"), null, 'errors');
		} else {
			$result = $object->createFromClone($user, $object->id, GETPOST("clone_content", 'alpha'), GETPOST("clone_receivers", 'alpha'));
			if ($result > 0) {
				header("Location: ".$_SERVER['PHP_SELF'].'?id='.$result);
				exit;
			} else {
				setEventMessages($object->error, $object->errors, 'errors');
			}
		}
		$action = '';
	}

	// Action send emailing for everybody
	if ($action == 'sendallconfirmed' && $confirm == 'yes') {
		if (!getDolGlobalString('MAILING_LIMIT_SENDBYWEB')) {
			// As security measure, we don't allow send from the GUI
			setEventMessages($langs->trans("MailingNeedCommand"), null, 'warnings');
			setEventMessages('<textarea cols="70" rows="'.ROWS_2.'" wrap="soft">php ./scripts/emailings/mailing-send.php '.$object->id.'</textarea>', null, 'warnings');
			setEventMessages($langs->trans("MailingNeedCommand2"), null, 'warnings');
			$action = '';
		} elseif (getDolGlobalInt('MAILING_LIMIT_SENDBYWEB') < 0) {
			setEventMessages($langs->trans("NotEnoughPermissions"), null, 'warnings');
			$action = '';
		} else {
			if ($object->statut == 0) {
				dol_print_error('', 'ErrorMailIsNotValidated');
				exit;
			}

			$id       = $object->id;
			$subject  = $object->sujet;
			$message  = $object->body;
			$from     = $object->email_from;
			$replyto = $object->email_replyto;
			$errorsto = $object->email_errorsto;
			// Is the message in html
			$msgishtml = -1; // Unknown by default
			if (preg_match('/[\s\t]*<html>/i', $message)) {
				$msgishtml = 1;
			}

			// Warning, we must not use begin-commit transaction here
			// because we want to save update for each mail sent.

			$nbok = 0;
			$nbko = 0;

			// We choose mails not already sent for this mailing (statut=0)
			// or sent in error (statut=-1)
			$sql = "SELECT mc.rowid, mc.fk_mailing, mc.lastname, mc.firstname, mc.email, mc.other, mc.source_url, mc.source_id, mc.source_type, mc.tag";
			$sql .= " FROM ".MAIN_DB_PREFIX."mailing_cibles as mc";
			$sql .= " WHERE mc.statut < 1 AND mc.fk_mailing = ".((int) $object->id);
			$sql .= " ORDER BY mc.statut DESC"; // first status 0, then status -1

			dol_syslog("card.php: select targets", LOG_DEBUG);
			$resql = $db->query($sql);
			if ($resql) {
				$num = $db->num_rows($resql); // Number of possible recipients

				if ($num) {
					dol_syslog("comm/mailing/card.php: nb of targets = ".$num, LOG_DEBUG);

					$now = dol_now();

					// Positioning date of start sending
					$sql = "UPDATE ".MAIN_DB_PREFIX."mailing SET date_envoi='".$db->idate($now)."' WHERE rowid=".((int) $object->id);
					$resql2 = $db->query($sql);
					if (!$resql2) {
						dol_print_error($db);
					}

					$thirdpartystatic = new Societe($db);
					// Loop on each email and send it
					$iforemailloop = 0;

					while ($iforemailloop < $num && $iforemailloop < $conf->global->MAILING_LIMIT_SENDBYWEB) {
						// Here code is common with same loop ino mailing-send.php
						$res = 1;
						$now = dol_now();

						$obj = $db->fetch_object($resql);

						// sendto en RFC2822
						$sendto = str_replace(',', ' ', dolGetFirstLastname($obj->firstname, $obj->lastname))." <".$obj->email.">";

						// Make substitutions on topic and body. From (AA=YY;BB=CC;...) we keep YY, CC, ...
						$other = explode(';', $obj->other);
						$tmpfield = explode('=', $other[0], 2);
						$other1 = (isset($tmpfield[1]) ? $tmpfield[1] : $tmpfield[0]);
						$tmpfield = explode('=', $other[1], 2);
						$other2 = (isset($tmpfield[1]) ? $tmpfield[1] : $tmpfield[0]);
						$tmpfield = explode('=', $other[2], 2);
						$other3 = (isset($tmpfield[1]) ? $tmpfield[1] : $tmpfield[0]);
						$tmpfield = explode('=', $other[3], 2);
						$other4 = (isset($tmpfield[1]) ? $tmpfield[1] : $tmpfield[0]);
						$tmpfield = explode('=', $other[4], 2);
						$other5 = (isset($tmpfield[1]) ? $tmpfield[1] : $tmpfield[0]);

						$signature = ((!empty($user->signature) && !getDolGlobalString('MAIN_MAIL_DO_NOT_USE_SIGN')) ? $user->signature : '');

						$parameters = array('mode'=>'emailing');
						$substitutionarray = getCommonSubstitutionArray($langs, 0, array('object', 'objectamount'), $targetobject); // Note: On mass emailing, this is null because be don't know object

						// Array of possible substitutions (See also file mailing-send.php that should manage same substitutions)
						$substitutionarray['__ID__'] = $obj->source_id;
						if ($obj->source_type == "thirdparty") {
							$result = $thirdpartystatic->fetch($obj->source_id);

							if ($result > 0) {
								$substitutionarray['__THIRDPARTY_CUSTOMER_CODE__'] = $thirdpartystatic->code_client;
							} else {
								$substitutionarray['__THIRDPARTY_CUSTOMER_CODE__'] = '';
							}
						}
						$substitutionarray['__EMAIL__'] = $obj->email;
						$substitutionarray['__LASTNAME__'] = $obj->lastname;
						$substitutionarray['__FIRSTNAME__'] = $obj->firstname;
						$substitutionarray['__MAILTOEMAIL__'] = '<a href="mailto:'.$obj->email.'">'.$obj->email.'</a>';
						$substitutionarray['__OTHER1__'] = $other1;
						$substitutionarray['__OTHER2__'] = $other2;
						$substitutionarray['__OTHER3__'] = $other3;
						$substitutionarray['__OTHER4__'] = $other4;
						$substitutionarray['__OTHER5__'] = $other5;
						$substitutionarray['__USER_SIGNATURE__'] = $signature; // Signature is empty when ran from command line or taken from user in parameter)
						$substitutionarray['__SENDEREMAIL_SIGNATURE__'] = $signature; // Signature is empty when ran from command line or taken from user in parameter)
						$substitutionarray['__CHECK_READ__'] = '<img src="'.DOL_MAIN_URL_ROOT.'/public/emailing/mailing-read.php?tag='.urlencode($obj->tag).'&securitykey='.dol_hash(getDolGlobalString('MAILING_EMAIL_UNSUBSCRIBE_KEY').'-'.$obj->tag.'-'.$obj->email.'-'.$obj->rowid, "md5").'&email='.urlencode($obj->email).'&mtid='.((int) $obj->rowid).'" width="1" height="1" style="width:1px;height:1px" border="0"/>';
						$substitutionarray['__UNSUBSCRIBE__'] = '<a href="'.DOL_MAIN_URL_ROOT.'/public/emailing/mailing-unsubscribe.php?tag='.urlencode($obj->tag).'&unsuscrib=1&securitykey='.dol_hash(getDolGlobalString('MAILING_EMAIL_UNSUBSCRIBE_KEY').'-'.$obj->tag.'-'.$obj->email.'-'.$obj->rowid, "md5").'&email='.urlencode($obj->email).'&mtid='.((int) $obj->rowid).'" target="_blank" rel="noopener noreferrer">'.$langs->trans("MailUnsubcribe").'</a>';
						$substitutionarray['__UNSUBSCRIBE_URL__'] = DOL_MAIN_URL_ROOT.'/public/emailing/mailing-unsubscribe.php?tag='.urlencode($obj->tag).'&unsuscrib=1&securitykey='.dol_hash(getDolGlobalString('MAILING_EMAIL_UNSUBSCRIBE_KEY').'-'.$obj->tag.'-'.$obj->email.'-'.$obj->rowid, "md5").'&email='.urlencode($obj->email).'&mtid='.((int) $obj->rowid);

						$onlinepaymentenabled = 0;
						if (isModEnabled('paypal')) {
							$onlinepaymentenabled++;
						}
						if (isModEnabled('paybox')) {
							$onlinepaymentenabled++;
						}
						if (isModEnabled('stripe')) {
							$onlinepaymentenabled++;
						}
						if ($onlinepaymentenabled && getDolGlobalString('PAYMENT_SECURITY_TOKEN')) {
							require_once DOL_DOCUMENT_ROOT.'/core/lib/payments.lib.php';
							$substitutionarray['__ONLINEPAYMENTLINK_MEMBER__'] = getHtmlOnlinePaymentLink('member', $obj->source_id);
							$substitutionarray['__ONLINEPAYMENTLINK_DONATION__'] = getHtmlOnlinePaymentLink('donation', $obj->source_id);
							$substitutionarray['__ONLINEPAYMENTLINK_ORDER__'] = getHtmlOnlinePaymentLink('order', $obj->source_id);
							$substitutionarray['__ONLINEPAYMENTLINK_INVOICE__'] = getHtmlOnlinePaymentLink('invoice', $obj->source_id);
							$substitutionarray['__ONLINEPAYMENTLINK_CONTRACTLINE__'] = getHtmlOnlinePaymentLink('contractline', $obj->source_id);

							$substitutionarray['__SECUREKEYPAYMENT__'] = dol_hash(getDolGlobalString('PAYMENT_SECURITY_TOKEN'), 2);
							if (!getDolGlobalString('PAYMENT_SECURITY_TOKEN_UNIQUE')) {
								$substitutionarray['__SECUREKEYPAYMENT_MEMBER__'] = dol_hash(getDolGlobalString('PAYMENT_SECURITY_TOKEN'), 2);
								$substitutionarray['__SECUREKEYPAYMENT_DONATION__'] = dol_hash(getDolGlobalString('PAYMENT_SECURITY_TOKEN'), 2);
								$substitutionarray['__SECUREKEYPAYMENT_ORDER__'] = dol_hash(getDolGlobalString('PAYMENT_SECURITY_TOKEN'), 2);
								$substitutionarray['__SECUREKEYPAYMENT_INVOICE__'] = dol_hash(getDolGlobalString('PAYMENT_SECURITY_TOKEN'), 2);
								$substitutionarray['__SECUREKEYPAYMENT_CONTRACTLINE__'] = dol_hash(getDolGlobalString('PAYMENT_SECURITY_TOKEN'), 2);
							} else {
								$substitutionarray['__SECUREKEYPAYMENT_MEMBER__'] = dol_hash(getDolGlobalString('PAYMENT_SECURITY_TOKEN') . 'member'.$obj->source_id, 2);
								$substitutionarray['__SECUREKEYPAYMENT_DONATION__'] = dol_hash(getDolGlobalString('PAYMENT_SECURITY_TOKEN') . 'donation'.$obj->source_id, 2);
								$substitutionarray['__SECUREKEYPAYMENT_ORDER__'] = dol_hash(getDolGlobalString('PAYMENT_SECURITY_TOKEN') . 'order'.$obj->source_id, 2);
								$substitutionarray['__SECUREKEYPAYMENT_INVOICE__'] = dol_hash(getDolGlobalString('PAYMENT_SECURITY_TOKEN') . 'invoice'.$obj->source_id, 2);
								$substitutionarray['__SECUREKEYPAYMENT_CONTRACTLINE__'] = dol_hash(getDolGlobalString('PAYMENT_SECURITY_TOKEN') . 'contractline'.$obj->source_id, 2);
							}
						}
						if (getDolGlobalString('MEMBER_ENABLE_PUBLIC')) {
							$substitutionarray['__PUBLICLINK_NEWMEMBERFORM__'] = '<a target="_blank" rel="noopener noreferrer" href="'.DOL_MAIN_URL_ROOT.'/public/members/new.php'.((isModEnabled('multicompany')) ? '?entity='.$conf->entity : '').'">'.$langs->trans('BlankSubscriptionForm'). '</a>';
						}
						/* For backward compatibility, deprecated */
						if (isModEnabled('paypal') && getDolGlobalString('PAYPAL_SECURITY_TOKEN')) {
							$substitutionarray['__SECUREKEYPAYPAL__'] = dol_hash(getDolGlobalString('PAYPAL_SECURITY_TOKEN'), 2);

							if (!getDolGlobalString('PAYPAL_SECURITY_TOKEN_UNIQUE')) {
								$substitutionarray['__SECUREKEYPAYPAL_MEMBER__'] = dol_hash(getDolGlobalString('PAYPAL_SECURITY_TOKEN'), 2);
							} else {
								$substitutionarray['__SECUREKEYPAYPAL_MEMBER__'] = dol_hash(getDolGlobalString('PAYPAL_SECURITY_TOKEN') . 'membersubscription'.$obj->source_id, 2);
							}

							if (!getDolGlobalString('PAYPAL_SECURITY_TOKEN_UNIQUE')) {
								$substitutionarray['__SECUREKEYPAYPAL_ORDER__'] = dol_hash(getDolGlobalString('PAYPAL_SECURITY_TOKEN'), 2);
							} else {
								$substitutionarray['__SECUREKEYPAYPAL_ORDER__'] = dol_hash(getDolGlobalString('PAYPAL_SECURITY_TOKEN') . 'order'.$obj->source_id, 2);
							}

							if (!getDolGlobalString('PAYPAL_SECURITY_TOKEN_UNIQUE')) {
								$substitutionarray['__SECUREKEYPAYPAL_INVOICE__'] = dol_hash(getDolGlobalString('PAYPAL_SECURITY_TOKEN'), 2);
							} else {
								$substitutionarray['__SECUREKEYPAYPAL_INVOICE__'] = dol_hash(getDolGlobalString('PAYPAL_SECURITY_TOKEN') . 'invoice'.$obj->source_id, 2);
							}

							if (!getDolGlobalString('PAYPAL_SECURITY_TOKEN_UNIQUE')) {
								$substitutionarray['__SECUREKEYPAYPAL_CONTRACTLINE__'] = dol_hash(getDolGlobalString('PAYPAL_SECURITY_TOKEN'), 2);
							} else {
								$substitutionarray['__SECUREKEYPAYPAL_CONTRACTLINE__'] = dol_hash(getDolGlobalString('PAYPAL_SECURITY_TOKEN') . 'contractline'.$obj->source_id, 2);
							}
						}
						//$substitutionisok=true;

						complete_substitutions_array($substitutionarray, $langs);
						$newsubject = make_substitutions($subject, $substitutionarray);
						$newmessage = make_substitutions($message, $substitutionarray, null, 0);

						$moreinheader = '';
						if (preg_match('/__UNSUBSCRIBE_(_|URL_)/', $message)) {
							$moreinheader = "List-Unsubscribe: <__UNSUBSCRIBE_URL__>\n";
							$moreinheader = make_substitutions($moreinheader, $substitutionarray);
						}

						$arr_file = array();
						$arr_mime = array();
						$arr_name = array();
						$arr_css  = array();

						$listofpaths = dol_dir_list($upload_dir, 'all', 0, '', '', 'name', SORT_ASC, 0);
						if (count($listofpaths)) {
							foreach ($listofpaths as $key => $val) {
								$arr_file[] = $listofpaths[$key]['fullname'];
								$arr_mime[] = dol_mimetype($listofpaths[$key]['name']);
								$arr_name[] = $listofpaths[$key]['name'];
							}
						}

						// Mail making
						$trackid = 'emailing-'.$obj->fk_mailing.'-'.$obj->rowid;
						$upload_dir_tmp = $upload_dir;
						$mail = new CMailFile($newsubject, $sendto, $from, $newmessage, $arr_file, $arr_mime, $arr_name, '', '', 0, $msgishtml, $errorsto, $arr_css, $trackid, $moreinheader, 'emailing', '', $upload_dir_tmp);

						if ($mail->error) {
							$res = 0;
						}
						/*if (! $substitutionisok)
						{
							$mail->error='Some substitution failed';
							$res=0;
						}*/

						// Send mail
						if ($res) {
							$res = $mail->sendfile();
						}

						if ($res) {
							// Mail successful
							$nbok++;

							dol_syslog("comm/mailing/card.php: ok for #".$iforemailloop.($mail->error ? ' - '.$mail->error : ''), LOG_DEBUG);

							$sql = "UPDATE ".MAIN_DB_PREFIX."mailing_cibles";
							$sql .= " SET statut=1, date_envoi = '".$db->idate($now)."' WHERE rowid=".((int) $obj->rowid);
							$resql2 = $db->query($sql);
							if (!$resql2) {
								dol_print_error($db);
							} else {
								//if check read is use then update prospect contact status
								if (strpos($message, '__CHECK_READ__') !== false) {
									//Update status communication of thirdparty prospect
									$sql = "UPDATE ".MAIN_DB_PREFIX."societe SET fk_stcomm=2 WHERE rowid IN (SELECT source_id FROM ".MAIN_DB_PREFIX."mailing_cibles WHERE rowid=".((int) $obj->rowid).")";
									dol_syslog("card.php: set prospect thirdparty status", LOG_DEBUG);
									$resql2 = $db->query($sql);
									if (!$resql2) {
										dol_print_error($db);
									}

									//Update status communication of contact prospect
									$sql = "UPDATE ".MAIN_DB_PREFIX."societe SET fk_stcomm=2 WHERE rowid IN (SELECT sc.fk_soc FROM ".MAIN_DB_PREFIX."socpeople AS sc INNER JOIN ".MAIN_DB_PREFIX."mailing_cibles AS mc ON mc.rowid=".((int) $obj->rowid)." AND mc.source_type = 'contact' AND mc.source_id = sc.rowid)";
									dol_syslog("card.php: set prospect contact status", LOG_DEBUG);

									$resql2 = $db->query($sql);
									if (!$resql2) {
										dol_print_error($db);
									}
								}
							}

							if (getDolGlobalString('MAILING_DELAY')) {
								dol_syslog("Wait a delay of MAILING_DELAY=".((float) $conf->global->MAILING_DELAY));
								usleep((float) $conf->global->MAILING_DELAY * 1000000);
							}

							//test if CHECK READ change statut prospect contact
						} else {
							// Mail failed
							$nbko++;

							dol_syslog("comm/mailing/card.php: error for #".$iforemailloop.($mail->error ? ' - '.$mail->error : ''), LOG_WARNING);

							$sql = "UPDATE ".MAIN_DB_PREFIX."mailing_cibles";
							$sql .= " SET statut=-1, error_text='".$db->escape($mail->error)."', date_envoi='".$db->idate($now)."' WHERE rowid=".((int) $obj->rowid);
							$resql2 = $db->query($sql);
							if (!$resql2) {
								dol_print_error($db);
							}
						}

						$iforemailloop++;
					}
				} else {
					setEventMessages($langs->transnoentitiesnoconv("NoMoreRecipientToSendTo"), null, 'mesgs');
				}

				// Loop finished, set global statut of mail
				if ($nbko > 0) {
					$statut = 2; // Status 'sent partially' (because at least one error)
					if ($nbok > 0) {
						setEventMessages($langs->transnoentitiesnoconv("EMailSentToNRecipients", $nbok), null, 'mesgs');
					} else {
						setEventMessages($langs->transnoentitiesnoconv("EMailSentToNRecipients", $nbok), null, 'mesgs');
					}
				} else {
					if ($nbok >= $num) {
						$statut = 3; // Send to everybody
						setEventMessages($langs->transnoentitiesnoconv("EMailSentToNRecipients", $nbok), null, 'mesgs');
					} else {
						$statut = 2; // Status 'sent partially' (because not send to everybody)
						setEventMessages($langs->transnoentitiesnoconv("EMailSentToNRecipients", $nbok), null, 'mesgs');
					}
				}

				$sql = "UPDATE ".MAIN_DB_PREFIX."mailing SET statut=".((int) $statut)." WHERE rowid = ".((int) $object->id);
				dol_syslog("comm/mailing/card.php: update global status", LOG_DEBUG);
				$resql2 = $db->query($sql);
				if (!$resql2) {
					dol_print_error($db);
				}
			} else {
				dol_syslog($db->error());
				dol_print_error($db);
			}
			$object->fetch($id);
			$action = '';
		}
	}

	// Action send test emailing
	if ($action == 'send' && ! $cancel) {
		$error = 0;

		$upload_dir = $conf->mailing->dir_output."/".get_exdir($object->id, 2, 0, 1, $object, 'mailing');

		$object->sendto = GETPOST("sendto", 'alphawithlgt');
		if (!$object->sendto) {
			setEventMessages($langs->trans("ErrorFieldRequired", $langs->transnoentitiesnoconv("MailTo")), null, 'errors');
			$error++;
		}

		if (!$error) {
			// Is the message in html
			$msgishtml = -1; // Unknow = autodetect by default
			if (preg_match('/[\s\t]*<html>/i', $object->body)) {
				$msgishtml = 1;
			}

			$signature = ((!empty($user->signature) && !getDolGlobalString('MAIN_MAIL_DO_NOT_USE_SIGN')) ? $user->signature : '');

			$parameters = array('mode'=>'emailing');
			$substitutionarray = getCommonSubstitutionArray($langs, 0, array('object', 'objectamount'), $targetobject); // Note: On mass emailing, this is null because be don't know object

			// other are set at begin of page
			$substitutionarray['__EMAIL__'] = $object->sendto;
			$substitutionarray['__MAILTOEMAIL__'] = '<a href="mailto:'.$object->sendto.'">'.$object->sendto.'</a>';
			$substitutionarray['__CHECK_READ__'] = '<img src="'.DOL_MAIN_URL_ROOT.'/public/emailing/mailing-read.php?tag=undefinedintestmode&securitykey='.dol_hash(getDolGlobalString('MAILING_EMAIL_UNSUBSCRIBE_KEY')."-undefinedintestmode-".$obj->sendto."-0", 'md5').'&email='.urlencode($obj->sendto).'&mtid=0" width="1" height="1" style="width:1px;height:1px" border="0"/>';
			$substitutionarray['__UNSUBSCRIBE__'] = '<a href="'.DOL_MAIN_URL_ROOT.'/public/emailing/mailing-unsubscribe.php?tag=undefinedintestmode&unsuscrib=1&securitykey='.dol_hash(getDolGlobalString('MAILING_EMAIL_UNSUBSCRIBE_KEY')."-undefinedintestmode-".$obj->sendto."-0", 'md5').'&email='.urlencode($obj->sendto).'&mtid=0" target="_blank" rel="noopener noreferrer">'.$langs->trans("MailUnsubcribe").'</a>';
			$substitutionarray['__UNSUBSCRIBE_URL__'] = DOL_MAIN_URL_ROOT.'/public/emailing/mailing-unsubscribe.php?tag=undefinedintestmode&unsuscrib=1&securitykey='.dol_hash(getDolGlobalString('MAILING_EMAIL_UNSUBSCRIBE_KEY')."-undefinedintestmode-".$obj->sendto."-0", 'md5').'&email='.urlencode($obj->sendto).'&mtid=0';

			// Subject and message substitutions
			complete_substitutions_array($substitutionarray, $langs, $targetobject);

			$tmpsujet = make_substitutions($object->sujet, $substitutionarray);
			$tmpbody = make_substitutions($object->body, $substitutionarray);

			$arr_file = array();
			$arr_mime = array();
			$arr_name = array();
			$arr_css  = array();

			// Add CSS
			if (!empty($object->bgcolor)) {
				$arr_css['bgcolor'] = (preg_match('/^#/', $object->bgcolor) ? '' : '#').$object->bgcolor;
			}
			if (!empty($object->bgimage)) {
				$arr_css['bgimage'] = $object->bgimage;
			}

			// Attached files
			$listofpaths = dol_dir_list($upload_dir, 'all', 0, '', '', 'name', SORT_ASC, 0);
			if (count($listofpaths)) {
				foreach ($listofpaths as $key => $val) {
					$arr_file[] = $listofpaths[$key]['fullname'];
					$arr_mime[] = dol_mimetype($listofpaths[$key]['name']);
					$arr_name[] = $listofpaths[$key]['name'];
				}
			}

			$trackid = 'emailing-test';
			$upload_dir_tmp = $upload_dir;
			$mailfile = new CMailFile($tmpsujet, $object->sendto, $object->email_from, $tmpbody, $arr_file, $arr_mime, $arr_name, '', '', 0, $msgishtml, $object->email_errorsto, $arr_css, $trackid, '', 'emailing', '', $upload_dir_tmp);

			$result = $mailfile->sendfile();
			if ($result) {
				setEventMessages($langs->trans("MailSuccessfulySent", $mailfile->getValidAddress($object->email_from, 2), $mailfile->getValidAddress($object->sendto, 2)), null, 'mesgs');
				$action = '';
			} else {
				setEventMessages($langs->trans("ResultKo").'<br>'.$mailfile->error.' '.$result, null, 'errors');
				$action = 'test';
			}
		}
	}

	// Action add emailing
	if ($action == 'add') {
		$mesgs = array();

		$object->email_from     = (string) GETPOST("from", 'alphawithlgt'); // Must allow 'name <email>'
		$object->email_replyto  = (string) GETPOST("replyto", 'alphawithlgt'); // Must allow 'name <email>'
		$object->email_errorsto = (string) GETPOST("errorsto", 'alphawithlgt'); // Must allow 'name <email>'
		$object->title          = (string) GETPOST("title");
		$object->sujet          = (string) GETPOST("sujet");
		$object->body           = (string) GETPOST("bodyemail", 'restricthtml');
		$object->bgcolor        = preg_replace('/^#/', '', (string) GETPOST("bgcolor"));
		$object->bgimage        = (string) GETPOST("bgimage");

		if (!$object->title) {
			$mesgs[] = $langs->trans("ErrorFieldRequired", $langs->transnoentities("MailTitle"));
		}
		if (!$object->sujet) {
			$mesgs[] = $langs->trans("ErrorFieldRequired", $langs->transnoentities("MailTopic"));
		}
		if (!$object->body) {
			$mesgs[] = $langs->trans("ErrorFieldRequired", $langs->transnoentities("MailMessage"));
		}

		if (!count($mesgs)) {
			if ($object->create($user) >= 0) {
				header("Location: ".$_SERVER['PHP_SELF']."?id=".$object->id);
				exit;
			}
			$mesgs[] = $object->error;
			$mesgs = array_merge($mesgs, $object->errors);
		}

		setEventMessages('', $mesgs, 'errors');
		$action = "create";
	}

	// Action update description of emailing
	if ($action == 'settitle' || $action == 'setemail_from' || $action == 'setreplyto' || $action == 'setemail_errorsto' || $action == 'setevenunsubscribe') {
		$upload_dir = $conf->mailing->dir_output."/".get_exdir($object->id, 2, 0, 1, $object, 'mailing');

		if ($action == 'settitle') {
			$object->title = trim(GETPOST('title', 'alpha'));
		} elseif ($action == 'setemail_from') {
			$object->email_from = trim(GETPOST('email_from', 'alphawithlgt')); // Must allow 'name <email>'
		} elseif ($action == 'setemail_replyto') {
			$object->email_replyto = trim(GETPOST('email_replyto', 'alphawithlgt')); // Must allow 'name <email>'
		} elseif ($action == 'setemail_errorsto') {
			$object->email_errorsto = trim(GETPOST('email_errorsto', 'alphawithlgt')); // Must allow 'name <email>'
		} elseif ($action == 'settitle' && empty($object->title)) {
			$mesg = $langs->trans("ErrorFieldRequired", $langs->transnoentities("MailTitle"));
		} elseif ($action == 'setfrom' && empty($object->email_from)) {
			$mesg = $langs->trans("ErrorFieldRequired", $langs->transnoentities("MailFrom"));
		} elseif ($action == 'setevenunsubscribe') {
			$object->evenunsubscribe = (GETPOST('evenunsubscribe') ? 1 : 0);
		}

		if (!$mesg) {
			$result = $object->update($user);
			if ($result >= 0) {
				header("Location: ".$_SERVER['PHP_SELF']."?id=".$object->id);
				exit;
			}
			$mesg = $object->error;
		}

		setEventMessages($mesg, $mesgs, 'errors');
		$action = "";
	}

	/*
	 * Action of adding a file in email form
	 */
	if (GETPOST('addfile')) {
		$upload_dir = $conf->mailing->dir_output."/".get_exdir($object->id, 2, 0, 1, $object, 'mailing');

		require_once DOL_DOCUMENT_ROOT.'/core/lib/files.lib.php';

		// Set tmp user directory
		dol_add_file_process($upload_dir, 0, 0, 'addedfile', '', null, '', 0);

		$action = "edit";
	}

	// Action of file remove
	if (GETPOST("removedfile")) {
		$upload_dir = $conf->mailing->dir_output."/".get_exdir($object->id, 2, 0, 1, $object, 'mailing');

		require_once DOL_DOCUMENT_ROOT.'/core/lib/files.lib.php';

		dol_remove_file_process(GETPOST('removedfile'), 0, 0); // We really delete file linked to mailing

		$action = "edit";
	}

	// Action of emailing update
	if ($action == 'update' && !GETPOST("removedfile") && !$cancel) {
		require_once DOL_DOCUMENT_ROOT.'/core/lib/files.lib.php';

		$isupload = 0;

		if (!$isupload) {
			$mesgs = array();
			$object->sujet          = (string) GETPOST("sujet");
			$object->body           = (string) GETPOST("bodyemail", 'restricthtml');
			$object->bgcolor        = preg_replace('/^#/', '', (string) GETPOST("bgcolor"));
			$object->bgimage        = (string) GETPOST("bgimage");

			if (!$object->sujet) {
				$mesgs[] = $langs->trans("ErrorFieldRequired", $langs->transnoentities("MailTopic"));
			}
			if (!$object->body) {
				$mesgs[] = $langs->trans("ErrorFieldRequired", $langs->transnoentities("MailMessage"));
			}

			if (!count($mesgs)) {
				if ($object->update($user) >= 0) {
					header("Location: ".$_SERVER['PHP_SELF']."?id=".$object->id);
					exit;
				}
				$mesgs[] = $object->error;
				$mesgs = array_merge($mesgs, $object->errors);
			}

			setEventMessages('', $mesgs, 'errors');
			$action = "edit";
		} else {
			$action = "edit";
		}
	}

	// Action of validation confirmation
	if ($action == 'confirm_valid' && $confirm == 'yes') {
		if ($object->id > 0) {
			$object->valid($user);
			setEventMessages($langs->trans("MailingSuccessfullyValidated"), null, 'mesgs');
			header("Location: ".$_SERVER['PHP_SELF']."?id=".$object->id);
			exit;
		} else {
			dol_print_error($db);
		}
	}

	// Action of validation confirmation
	if ($action == 'confirm_settodraft' && $confirm == 'yes') {
		if ($object->id > 0) {
			$result = $object->setStatut(0);
			if ($result > 0) {
				//setEventMessages($langs->trans("MailingSuccessfullyValidated"), null, 'mesgs');
				header("Location: ".$_SERVER['PHP_SELF']."?id=".$object->id);
				exit;
			} else {
				setEventMessages($object->error, $object->errors, 'errors');
			}
		} else {
			dol_print_error($db);
		}
	}

	// Resend
	if ($action == 'confirm_reset' && $confirm == 'yes') {
		if ($object->id > 0) {
			$db->begin();

			$result = $object->valid($user);
			if ($result > 0) {
				$result = $object->reset_targets_status($user);
			}

			if ($result > 0) {
				$db->commit();
				header("Location: ".$_SERVER['PHP_SELF']."?id=".$object->id);
				exit;
			} else {
				setEventMessages($object->error, $object->errors, 'errors');
				$db->rollback();
			}
		} else {
			dol_print_error($db);
		}
	}

	// Action of delete confirmation
	if ($action == 'confirm_delete' && $confirm == 'yes') {
		if ($object->delete($user)) {
			$url = (!empty($urlfrom) ? $urlfrom : 'list.php');
			header("Location: ".$url);
			exit;
		}
	}

	if ($cancel) {
		$action = '';
	}
}


/*
 * View
 */

$form = new Form($db);
$htmlother = new FormOther($db);

$help_url = 'EN:Module_EMailing|FR:Module_Mailing|ES:M&oacute;dulo_Mailing';
llxHeader(
	'',
	$langs->trans("Mailing"),
	$help_url,
	'',
	0,
	0,
	array(
		'/includes/ace/src/ace.js',
		'/includes/ace/src/ext-statusbar.js',
		'/includes/ace/src/ext-language_tools.js',
		//'/includes/ace/src/ext-chromevox.js'
	),
	array()
);


if ($action == 'create') {
	// EMailing in creation mode
	print '<form name="new_mailing" action="'.$_SERVER['PHP_SELF'].'" method="POST">'."\n";
	print '<input type="hidden" name="token" value="'.newToken().'">';
	print '<input type="hidden" name="action" value="add">';

	$htmltext = '<i>'.$langs->trans("FollowingConstantsWillBeSubstituted").':<br><br><span class="small">';
	foreach ($object->substitutionarray as $key => $val) {
		$htmltext .= $key.' = '.$langs->trans($val).'<br>';
	}
	$htmltext .= '</span></i>';


	$availablelink = $form->textwithpicto('<span class="opacitymedium">'.$langs->trans("AvailableVariables").'</span>', $htmltext, 1, 'help', '', 0, 2, 'availvar');
	//print '<a href="javascript:document_preview(\''.DOL_URL_ROOT.'/admin/modulehelp.php?id='.$objMod->numero.'\',\'text/html\',\''.dol_escape_js($langs->trans("Module")).'\')">'.img_picto($langs->trans("ClickToShowDescription"), $imginfo).'</a>';


	// Print mail form
	print load_fiche_titre($langs->trans("NewMailing"), $availablelink, 'object_email');

	print dol_get_fiche_head(array(), '', '', -3);

	print '<table class="border centpercent">';

	print '<tr><td class="fieldrequired titlefieldcreate">'.$langs->trans("MailTitle").'</td><td><input class="flat minwidth300" name="title" value="'.dol_escape_htmltag(GETPOST('title')).'" autofocus="autofocus"></td></tr>';

	print '<tr><td class="fieldrequired">'.$langs->trans("MailFrom").'</td><td><input class="flat minwidth200" name="from" value="'.getDolGlobalString('MAILING_EMAIL_FROM').'"></td></tr>';

	print '<tr><td>'.$langs->trans("MailErrorsTo").'</td><td><input class="flat minwidth200" name="errorsto" value="'.getDolGlobalString('MAILING_EMAIL_ERRORSTO', getDolGlobalString('MAIN_MAIL_ERRORS_TO')).'"></td></tr>';

	// Other attributes
	$parameters = array();
	$reshook = $hookmanager->executeHooks('formObjectOptions', $parameters, $object, $action); // Note that $action and $object may have been modified by hook
	print $hookmanager->resPrint;
	if (empty($reshook)) {
		print $object->showOptionals($extrafields, 'create');
	}

	print '</table>';
	print '<br><br>';

	print '<table class="border centpercent">';
	print '<tr><td class="fieldrequired titlefieldcreate">'.$langs->trans("MailTopic").'</td><td><input class="flat minwidth200 quatrevingtpercent" name="sujet" value="'.dol_escape_htmltag(GETPOST('sujet', 'alphanohtml')).'"></td></tr>';
	print '<tr><td>'.$langs->trans("BackgroundColorByDefault").'</td><td colspan="3">';
	print $htmlother->selectColor(GETPOST('bgcolor'), 'bgcolor', '', 0);
	print '</td></tr>';

	print '</table>';

	print '<div style="padding-top: 10px">';
	// wysiwyg editor
	require_once DOL_DOCUMENT_ROOT.'/core/class/doleditor.class.php';
	$doleditor = new DolEditor('bodyemail', GETPOST('bodyemail', 'restricthtmlallowunvalid'), '', 600, 'dolibarr_mailings', '', true, true, getDolGlobalInt('FCKEDITOR_ENABLE_MAILING'), 20, '90%');
	$doleditor->Create();
	print '</div>';

	print dol_get_fiche_end();

	print $form->buttonsSaveCancel("CreateMailing", 'Cancel');

	print '</form>';
} else {
	if ($object->id > 0) {
		$upload_dir = $conf->mailing->dir_output."/".get_exdir($object->id, 2, 0, 1, $object, 'mailing');

		$head = emailing_prepare_head($object);

		if ($action == 'settodraft') {
			// Confirmation back to draft
			print $form->formconfirm($_SERVER["PHP_SELF"]."?id=".$object->id, $langs->trans("SetToDraft"), $langs->trans("ConfirmUnvalidateEmailing"), "confirm_settodraft", '', '', 1);
		} elseif ($action == 'valid') {
			// Confirmation of mailing validation
			print $form->formconfirm($_SERVER["PHP_SELF"]."?id=".$object->id, $langs->trans("ValidMailing"), $langs->trans("ConfirmValidMailing"), "confirm_valid", '', '', 1);
		} elseif ($action == 'reset') {
			// Confirm reset
			print $form->formconfirm($_SERVER["PHP_SELF"]."?id=".$object->id, $langs->trans("ResetMailing"), $langs->trans("ConfirmResetMailing", $object->ref), "confirm_reset", '', '', 2);
		} elseif ($action == 'delete') {
			// Confirm delete
			print $form->formconfirm($_SERVER["PHP_SELF"]."?id=".$object->id.(!empty($urlfrom) ? '&urlfrom='.urlencode($urlfrom) : ''), $langs->trans("DeleteAMailing"), $langs->trans("ConfirmDeleteMailing"), "confirm_delete", '', '', 1);
		}

		if ($action != 'edit' && $action != 'edithtml') {
			print dol_get_fiche_head($head, 'card', $langs->trans("Mailing"), -1, 'email');

			/*
			 * View mode mailing
			 */
			if ($action == 'sendall') {
				// Define message to recommand from command line
				$sendingmode = $conf->global->EMAILING_MAIL_SENDMODE;
				if (empty($sendingmode)) {
					$sendingmode = $conf->global->MAIN_MAIL_SENDMODE;
				}
				if (empty($sendingmode)) {
					$sendingmode = 'mail'; // If not defined, we use php mail function
				}

				// MAILING_NO_USING_PHPMAIL may be defined or not.
				// MAILING_LIMIT_SENDBYWEB is always defined to something != 0 (-1=forbidden).
				// MAILING_LIMIT_SENDBYCLI may be defined ot not (-1=forbidden, 0 or undefined=no limit).
				// MAILING_LIMIT_SENDBYDAY may be defined ot not (0 or undefined=no limit).
				if (getDolGlobalString('MAILING_NO_USING_PHPMAIL') && $sendingmode == 'mail') {
					// EMailing feature may be a spam problem, so when you host several users/instance, having this option may force each user to use their own SMTP agent.
					// You ensure that every user is using its own SMTP server when using the mass emailing module.
					$linktoadminemailbefore = '<a href="'.DOL_URL_ROOT.'/admin/mails_emailing.php">';
					$linktoadminemailend = '</a>';
					setEventMessages($langs->trans("MailSendSetupIs", $listofmethods[$sendingmode]), null, 'warnings');
					$messagetoshow = $langs->trans("MailSendSetupIs2", '{s1}', '{s2}', '{s3}', '{s4}');
					$messagetoshow = str_replace('{s1}', $linktoadminemailbefore, $messagetoshow);
					$messagetoshow = str_replace('{s2}', $linktoadminemailend, $messagetoshow);
					$messagetoshow = str_replace('{s3}', $langs->transnoentitiesnoconv("MAIN_MAIL_SENDMODE"), $messagetoshow);
					$messagetoshow = str_replace('{s4}', $listofmethods['smtps'], $messagetoshow);
					setEventMessages($messagetoshow, null, 'warnings');

					if (getDolGlobalString('MAILING_SMTP_SETUP_EMAILS_FOR_QUESTIONS')) {
						setEventMessages($langs->trans("MailSendSetupIs3", $conf->global->MAILING_SMTP_SETUP_EMAILS_FOR_QUESTIONS), null, 'warnings');
					}
					$_GET["action"] = '';
				} elseif (getDolGlobalInt('MAILING_LIMIT_SENDBYWEB') < 0) {
					if (getDolGlobalString('MAILING_LIMIT_WARNING_PHPMAIL') && $sendingmode == 'mail') {
						setEventMessages($langs->transnoentitiesnoconv($conf->global->MAILING_LIMIT_WARNING_PHPMAIL), null, 'warnings');
					}
					if (getDolGlobalString('MAILING_LIMIT_WARNING_NOPHPMAIL') && $sendingmode != 'mail') {
						setEventMessages($langs->transnoentitiesnoconv($conf->global->MAILING_LIMIT_WARNING_NOPHPMAIL), null, 'warnings');
					}

					// The feature is forbidden from GUI, we show just message to use from command line.
					setEventMessages($langs->trans("MailingNeedCommand"), null, 'warnings');
					setEventMessages('<textarea cols="60" rows="'.ROWS_1.'" wrap="soft">php ./scripts/emailings/mailing-send.php '.$object->id.'</textarea>', null, 'warnings');
					if ($conf->file->mailing_limit_sendbyweb != '-1') {  // MAILING_LIMIT_SENDBYWEB was set to -1 in database, but it is allowed ot increase it.
						setEventMessages($langs->trans("MailingNeedCommand2"), null, 'warnings'); // You can send online with constant...
					}
					$_GET["action"] = '';
				} else {
					if (getDolGlobalString('MAILING_LIMIT_WARNING_PHPMAIL') && $sendingmode == 'mail') {
						setEventMessages($langs->transnoentitiesnoconv($conf->global->MAILING_LIMIT_WARNING_PHPMAIL), null, 'warnings');
					}
					if (getDolGlobalString('MAILING_LIMIT_WARNING_NOPHPMAIL') && $sendingmode != 'mail') {
						setEventMessages($langs->transnoentitiesnoconv($conf->global->MAILING_LIMIT_WARNING_NOPHPMAIL), null, 'warnings');
					}

					$text = '';

<<<<<<< HEAD
					if (isset($conf->global->MAILING_LIMIT_SENDBYDAY) && getDolGlobalInt('MAILING_LIMIT_SENDBYDAY') >= 0) {
						$text .= $langs->trans('WarningLimitSendByDay', $conf->global->MAILING_LIMIT_SENDBYDAY);
=======
					if (getDolGlobalInt('MAILING_LIMIT_SENDBYDAY') > 0) {
						$text .= $langs->trans('WarningLimitSendByDay', getDolGlobalInt('MAILING_LIMIT_SENDBYDAY'));
>>>>>>> f3911bcc
						$text .= '<br><br>';
					}
					$text .= $langs->trans('ConfirmSendingEmailing').'<br>';
					$text .= $langs->trans('LimitSendingEmailing', $conf->global->MAILING_LIMIT_SENDBYWEB);

					if (!isset($conf->global->MAILING_LIMIT_SENDBYCLI) || getDolGlobalInt('MAILING_LIMIT_SENDBYCLI') >= 0) {
						$text .= '<br><br>';
						$text .= $langs->trans("MailingNeedCommand");
						$text .= '<br><textarea class="quatrevingtpercent" rows="'.ROWS_2.'" wrap="soft" disabled>php ./scripts/emailings/mailing-send.php '.$object->id.' '.$user->login.'</textarea>';
					}

					print $form->formconfirm($_SERVER['PHP_SELF'].'?id='.$object->id, $langs->trans('SendMailing'), $text, 'sendallconfirmed', '', '', 1, 380, 660, 0, $langs->trans("Confirm"), $langs->trans("Cancel"));
				}
			}

			$linkback = '<a href="'.DOL_URL_ROOT.'/comm/mailing/list.php?restore_lastsearch_values=1">'.$langs->trans("BackToList").'</a>';

			$morehtmlref = '<div class="refidno">';
			// Ref customer
			$morehtmlref .= $form->editfieldkey("", 'title', $object->title, $object, $user->hasRight('mailing', 'creer'), 'string', '', 0, 1);
			$morehtmlref .= $form->editfieldval("", 'title', $object->title, $object, $user->hasRight('mailing', 'creer'), 'string', '', null, null, '', 1);
			$morehtmlref .= '</div>';

			$morehtmlright = '';
			$nbtry = $nbok = 0;
			if ($object->statut == 2 || $object->statut == 3) {
				$nbtry = $object->countNbOfTargets('alreadysent');
				$nbko  = $object->countNbOfTargets('alreadysentko');

				$morehtmlright .= ' ('.$nbtry.'/'.$object->nbemail;
				if ($nbko) {
					$morehtmlright .= ' - '.$nbko.' '.$langs->trans("Error");
				}
				$morehtmlright .= ') &nbsp; ';
			}

			dol_banner_tab($object, 'id', $linkback, 1, 'rowid', 'ref', $morehtmlref, '', 0, '', $morehtmlright);

			print '<div class="fichecenter">';
			print '<div class="fichehalfleft">';
			print '<div class="underbanner clearboth"></div>';
			print '<table class="border centpercent tableforfield">'."\n";

			// From
			print '<tr><td class="titlefield">';
			print $form->editfieldkey("MailFrom", 'email_from', $object->email_from, $object, $user->hasRight('mailing', 'creer') && $object->statut < 3, 'string');
			print '</td><td>';
			print $form->editfieldval("MailFrom", 'email_from', $object->email_from, $object, $user->hasRight('mailing', 'creer') && $object->statut < 3, 'string');
			$email = CMailFile::getValidAddress($object->email_from, 2);
			if ($email && !isValidEmail($email)) {
				$langs->load("errors");
				print img_warning($langs->trans("ErrorBadEMail", $email));
			} elseif ($email && !isValidMailDomain($email)) {
				$langs->load("errors");
				print img_warning($langs->trans("ErrorBadMXDomain", $email));
			}

			print '</td></tr>';

			// Errors to
			print '<tr><td>';
			print $form->editfieldkey("MailErrorsTo", 'email_errorsto', $object->email_errorsto, $object, $user->hasRight('mailing', 'creer') && $object->statut < 3, 'string');
			print '</td><td>';
			print $form->editfieldval("MailErrorsTo", 'email_errorsto', $object->email_errorsto, $object, $user->hasRight('mailing', 'creer') && $object->statut < 3, 'string');
			$email = CMailFile::getValidAddress($object->email_errorsto, 2);
			if ($email && !isValidEmail($email)) {
				$langs->load("errors");
				print img_warning($langs->trans("ErrorBadEMail", $email));
			} elseif ($email && !isValidMailDomain($email)) {
				$langs->load("errors");
				print img_warning($langs->trans("ErrorBadMXDomain", $email));
			}
			print '</td></tr>';

			print '</table>';
			print '</div>';

			print '<div class="fichehalfright">';
			print '<div class="underbanner clearboth"></div>';

			print '<table class="border centpercent tableforfield">';

			// Number of distinct emails
			print '<tr><td class="titlefield">';
			print $langs->trans("TotalNbOfDistinctRecipients");
			print '</td><td>';
			$nbemail = ($object->nbemail ? $object->nbemail : 0);
			if (is_numeric($nbemail)) {
				$text = '';
				if ((getDolGlobalString('MAILING_LIMIT_SENDBYWEB') && $conf->global->MAILING_LIMIT_SENDBYWEB < $nbemail) && ($object->statut == 1 || ($object->statut == 2 && $nbtry < $nbemail))) {
					if (getDolGlobalInt('MAILING_LIMIT_SENDBYWEB') > 0) {
						$text .= $langs->trans('LimitSendingEmailing', $conf->global->MAILING_LIMIT_SENDBYWEB);
					} else {
						$text .= $langs->trans('SendingFromWebInterfaceIsNotAllowed');
					}
				}
				if (empty($nbemail)) {
					$nbemail .= ' '.img_warning('').' <span class="warning">'.$langs->trans("NoTargetYet").'</span>';
				}
				if ($text) {
					print $form->textwithpicto($nbemail, $text, 1, 'warning');
				} else {
					print $nbemail;
				}
			}
			print '</td></tr>';

			print '<tr><td>';
			print $langs->trans("MAIN_MAIL_SENDMODE");
			print '</td><td>';
			if (getDolGlobalString('MAIN_MAIL_SENDMODE_EMAILING') && getDolGlobalString('MAIN_MAIL_SENDMODE_EMAILING') != 'default') {
				$text = $listofmethods[getDolGlobalString('MAIN_MAIL_SENDMODE_EMAILING')];
			} elseif (getDolGlobalString('MAIN_MAIL_SENDMODE')) {
				$text = $listofmethods[getDolGlobalString('MAIN_MAIL_SENDMODE')];
			} else {
				$text = $listofmethods['mail'];
			}
			print $text;
			if (getDolGlobalString('MAIN_MAIL_SENDMODE_EMAILING') != 'default') {
				if (getDolGlobalString('MAIN_MAIL_SENDMODE_EMAILING') != 'mail') {
					print ' <span class="opacitymedium">('.getDolGlobalString('MAIN_MAIL_SMTP_SERVER_EMAILING').')</span>';
				}
			} elseif (getDolGlobalString('MAIN_MAIL_SENDMODE') != 'mail' && getDolGlobalString('MAIN_MAIL_SMTP_SERVER')) {
				print ' <span class="opacitymedium">('.getDolGlobalString('MAIN_MAIL_SMTP_SERVER').')</span>';
			}
			print '</td></tr>';

			// Other attributes. Fields from hook formObjectOptions and Extrafields.
			include DOL_DOCUMENT_ROOT.'/core/tpl/extrafields_view.tpl.php';

			print '</table>';
			print '</div>';
			print '</div>';

			print '<div class="clearboth"></div>';

			print dol_get_fiche_end();


			// Clone confirmation
			if ($action == 'clone') {
				// Create an array for form
				$formquestion = array(
					'text' => $langs->trans("ConfirmClone"),
				array('type' => 'checkbox', 'name' => 'clone_content', 'label' => $langs->trans("CloneContent"), 'value' => 1),
				array('type' => 'checkbox', 'name' => 'clone_receivers', 'label' => $langs->trans("CloneReceivers"), 'value' => 0)
				);
				// Incomplete payment. On demande si motif = escompte ou autre
				print $form->formconfirm($_SERVER["PHP_SELF"].'?id='.$object->id, $langs->trans('ToClone'), $langs->trans('ConfirmCloneEMailing', $object->ref), 'confirm_clone', $formquestion, 'yes', 2, 240);
			}

			// Actions Buttons
			if (GETPOST('cancel', 'alpha') || $confirm == 'no' || $action == '' || in_array($action, array('settodraft', 'valid', 'delete', 'sendall', 'clone', 'test', 'editevenunsubscribe'))) {
				print "\n\n<div class=\"tabsAction\">\n";

				if (($object->statut == 1) && ($user->hasRight('mailing', 'valider') || $object->user_validation_id == $user->id)) {
					print '<a class="butAction" href="'.$_SERVER['PHP_SELF'].'?action=settodraft&token='.newToken().'&id='.$object->id.'">'.$langs->trans("SetToDraft").'</a>';
				}

				if (($object->statut == 0 || $object->statut == 1 || $object->statut == 2) && $user->hasRight('mailing', 'creer')) {
					if (isModEnabled('fckeditor') && getDolGlobalString('FCKEDITOR_ENABLE_MAILING')) {
						print '<a class="butAction" href="'.$_SERVER['PHP_SELF'].'?action=edit&token='.newToken().'&id='.$object->id.'">'.$langs->trans("EditWithEditor").'</a>';
					} else {
						print '<a class="butAction" href="'.$_SERVER['PHP_SELF'].'?action=edit&token='.newToken().'&id='.$object->id.'">'.$langs->trans("EditWithTextEditor").'</a>';
					}

					if (!empty($conf->use_javascript_ajax)) {
						print '<a class="butAction" href="'.$_SERVER['PHP_SELF'].'?action=edithtml&token='.newToken().'&id='.$object->id.'">'.$langs->trans("EditHTMLSource").'</a>';
					}
				}

				//print '<a class="butAction" href="card.php?action=test&amp;id='.$object->id.'">'.$langs->trans("PreviewMailing").'</a>';

				if (getDolGlobalString('MAIN_USE_ADVANCED_PERMS') && !$user->hasRight('mailing', 'mailing_advance', 'send')) {
					print '<a class="butActionRefused classfortooltip" href="#" title="'.dol_escape_htmltag($langs->transnoentitiesnoconv("NotEnoughPermissions")).'">'.$langs->trans("TestMailing").'</a>';
				} else {
					print '<a class="butAction" href="'.$_SERVER['PHP_SELF'].'?action=test&token='.newToken().'&id='.$object->id.'">'.$langs->trans("TestMailing").'</a>';
				}

				if ($object->statut == 0) {
					if ($object->nbemail <= 0) {
						print '<a class="butActionRefused classfortooltip" href="#" title="'.dol_escape_htmltag($langs->transnoentitiesnoconv("NoTargetYet")).'">'.$langs->trans("ValidMailing").'</a>';
					} elseif (!$user->hasRight('mailing', 'valider')) {
						print '<a class="butActionRefused classfortooltip" href="#" title="'.dol_escape_htmltag($langs->transnoentitiesnoconv("NotEnoughPermissions")).'">'.$langs->trans("ValidMailing").'</a>';
					} else {
						print '<a class="butAction" href="'.$_SERVER['PHP_SELF'].'?action=valid&amp;id='.$object->id.'">'.$langs->trans("ValidMailing").'</a>';
					}
				}

				if (($object->statut == 1 || $object->statut == 2) && $object->nbemail > 0 && $user->hasRight('mailing', 'valider')) {
					if (getDolGlobalInt('MAILING_LIMIT_SENDBYWEB') < 0) {
						print '<a class="butActionRefused classfortooltip" href="#" title="'.dol_escape_htmltag($langs->transnoentitiesnoconv("SendingFromWebInterfaceIsNotAllowed")).'">'.$langs->trans("SendMailing").'</a>';
					} elseif (getDolGlobalString('MAIN_USE_ADVANCED_PERMS') && !$user->hasRight('mailing', 'mailing_advance', 'send')) {
						print '<a class="butActionRefused classfortooltip" href="#" title="'.dol_escape_htmltag($langs->transnoentitiesnoconv("NotEnoughPermissions")).'">'.$langs->trans("SendMailing").'</a>';
					} else {
						print '<a class="butAction" href="'.$_SERVER['PHP_SELF'].'?action=sendall&amp;id='.$object->id.'">'.$langs->trans("SendMailing").'</a>';
					}
				}

				if ($user->hasRight('mailing', 'creer')) {
					print '<a class="butAction" href="'.$_SERVER['PHP_SELF'].'?action=clone&amp;object=emailing&amp;id='.$object->id.'">'.$langs->trans("ToClone").'</a>';
				}

				if (($object->statut == 2 || $object->statut == 3) && $user->hasRight('mailing', 'valider')) {
					if (getDolGlobalString('MAIN_USE_ADVANCED_PERMS') && !$user->hasRight('mailing', 'mailing_advance', 'send')) {
						print '<a class="butActionRefused classfortooltip" href="#" title="'.dol_escape_htmltag($langs->transnoentitiesnoconv("NotEnoughPermissions")).'">'.$langs->trans("ResetMailing").'</a>';
					} else {
						print '<a class="butAction" href="'.$_SERVER['PHP_SELF'].'?action=reset&amp;id='.$object->id.'">'.$langs->trans("ResetMailing").'</a>';
					}
				}

				if (($object->statut <= 1 && $user->hasRight('mailing', 'creer')) || $user->hasRight('mailing', 'supprimer')) {
					if ($object->statut > 0 && (getDolGlobalString('MAIN_USE_ADVANCED_PERMS') && !$user->hasRight('mailing', 'mailing_advance', 'delete'))) {
						print '<a class="butActionRefused classfortooltip" href="#" title="'.dol_escape_htmltag($langs->transnoentitiesnoconv("NotEnoughPermissions")).'">'.$langs->trans("DeleteMailing").'</a>';
					} else {
						print '<a class="butActionDelete" href="'.$_SERVER['PHP_SELF'].'?action=delete&token='.newToken().'&id='.$object->id.(!empty($urlfrom) ? '&urlfrom='.$urlfrom : '').'">'.$langs->trans("DeleteMailing").'</a>';
					}
				}

				print '</div>';
			}

			// Display of the TEST form
			if ($action == 'test') {
				print '<div id="formmailbeforetitle" name="formmailbeforetitle"></div>';
				print load_fiche_titre($langs->trans("TestMailing"));

				print dol_get_fiche_head(null, '', '', -1);

				// Create mail form object
				include_once DOL_DOCUMENT_ROOT.'/core/class/html.formmail.class.php';
				$formmail = new FormMail($db);
				$formmail->fromname = $object->email_from;
				$formmail->frommail = $object->email_from;
				$formmail->withsubstit = 1;
				$formmail->withfrom = 0;
				$formmail->withto = $user->email ? $user->email : 1;
				$formmail->withtocc = 0;
				$formmail->withtoccc = $conf->global->MAIN_EMAIL_USECCC;
				$formmail->withtopic = 0;
				$formmail->withtopicreadonly = 1;
				$formmail->withfile = 0;
				$formmail->withbody = 0;
				$formmail->withbodyreadonly = 1;
				$formmail->withcancel = 1;
				$formmail->withdeliveryreceipt = 0;
				// Table of substitutions
				$formmail->substit = $object->substitutionarrayfortest;
				// Table of post's complementary params
				$formmail->param["action"] = "send";
				$formmail->param["models"] = 'none';
				$formmail->param["mailid"] = $object->id;
				$formmail->param["returnurl"] = $_SERVER['PHP_SELF']."?id=".$object->id;

				print $formmail->get_form();

				print '<br>';

				print dol_get_fiche_end();

				dol_set_focus('#sendto');
			}


			$htmltext = '<i>'.$langs->trans("FollowingConstantsWillBeSubstituted").':<br><br><span class="small">';
			foreach ($object->substitutionarray as $key => $val) {
				$htmltext .= $key.' = '.$langs->trans($val).'<br>';
			}
			$htmltext .= '</span></i>';

			// Print mail content
			print load_fiche_titre($langs->trans("EMail"), $form->textwithpicto('<span class="opacitymedium hideonsmartphone">'.$langs->trans("AvailableVariables").'</span>', $htmltext, 1, 'helpclickable', '', 0, 3, 'emailsubstitionhelp'), 'generic');

			print dol_get_fiche_head('', '', '', -1);

			print '<table class="bordernooddeven tableforfield centpercent">';

			// Subject
			print '<tr><td class="titlefield">'.$langs->trans("MailTopic").'</td><td colspan="3">'.$object->sujet.'</td></tr>';

			// Joined files
			print '<tr><td>'.$langs->trans("MailFile").'</td><td colspan="3">';
			// List of files
			$listofpaths = dol_dir_list($upload_dir, 'all', 0, '', '', 'name', SORT_ASC, 0);
			if (count($listofpaths)) {
				foreach ($listofpaths as $key => $val) {
					print img_mime($listofpaths[$key]['name']).' '.$listofpaths[$key]['name'];
					print '<br>';
				}
			} else {
				print '<span class="opacitymedium">'.$langs->trans("NoAttachedFiles").'</span><br>';
			}
			print '</td></tr>';

			// Background color
			/*print '<tr><td width="15%">'.$langs->trans("BackgroundColorByDefault").'</td><td colspan="3">';
			print $htmlother->selectColor($object->bgcolor,'bgcolor','',0);
			print '</td></tr>';*/

			print '</table>';

			// Message
			print '<div style="padding-top: 10px; background: '.($object->bgcolor ? (preg_match('/^#/', $object->bgcolor) ? '' : '#').$object->bgcolor : 'white').'">';
			if (empty($object->bgcolor) || strtolower($object->bgcolor) == 'ffffff') {	// CKEditor does not apply the color of the div into its content area
				$readonly = 1;
				// wysiwyg editor
				require_once DOL_DOCUMENT_ROOT.'/core/class/doleditor.class.php';
				$doleditor = new DolEditor('bodyemail', $object->body, '', 600, 'dolibarr_mailings', '', false, true, !getDolGlobalString('FCKEDITOR_ENABLE_MAILING') ? 0 : 1, 20, '90%', $readonly);
				$doleditor->Create();
			} else {
				print dol_htmlentitiesbr($object->body);
			}
			print '</div>';

			print dol_get_fiche_end();
		} else {
			/*
			 * Edition mode mailing (CKeditor or HTML source)
			 */

			print dol_get_fiche_head($head, 'card', $langs->trans("Mailing"), -1, 'email');

			$linkback = '<a href="'.DOL_URL_ROOT.'/comm/mailing/list.php?restore_lastsearch_values=1">'.$langs->trans("BackToList").'</a>';

			$morehtmlref = '<div class="refidno">';
			// Ref customer
			$morehtmlref .= $form->editfieldkey("", 'title', $object->title, $object, $user->hasRight('mailing', 'creer'), 'string', '', 0, 1);
			$morehtmlref .= $form->editfieldval("", 'title', $object->title, $object, $user->hasRight('mailing', 'creer'), 'string', '', null, null, '', 1);
			$morehtmlref .= '</div>';

			$morehtmlright = '';
			$nbtry = $nbok = 0;
			if ($object->statut == 2 || $object->statut == 3) {
				$nbtry = $object->countNbOfTargets('alreadysent');
				$nbko  = $object->countNbOfTargets('alreadysentko');

				$morehtmlright .= ' ('.$nbtry.'/'.$object->nbemail;
				if ($nbko) {
					$morehtmlright .= ' - '.$nbko.' '.$langs->trans("Error");
				}
				$morehtmlright .= ') &nbsp; ';
			}

			dol_banner_tab($object, 'id', $linkback, 1, 'rowid', 'ref', $morehtmlref, '', 0, '', $morehtmlright);

			print '<div class="fichecenter">';
			print '<div class="fichehalfleft">';
			print '<div class="underbanner clearboth"></div>';

			print '<table class="border centpercent tableforfield">';

			/*
			print '<tr><td class="titlefield">'.$langs->trans("Ref").'</td>';
			print '<td colspan="3">';
			print $form->showrefnav($object,'id', $linkback);
			print '</td></tr>';
			*/

			// From
			print '<tr><td class="titlefield">'.$langs->trans("MailFrom").'</td><td>'.dol_print_email($object->email_from, 0, 0, 0, 0, 1).'</td></tr>';
			// To
			print '<tr><td>'.$langs->trans("MailErrorsTo").'</td><td>'.dol_print_email($object->email_errorsto, 0, 0, 0, 0, 1).'</td></tr>';

			print '</table>';
			print '</div>';


			print '<div class="fichehalfright">';
			print '<div class="underbanner clearboth"></div>';

			print '<table class="border centpercent tableforfield">';

			// Number of distinct emails
			print '<tr><td>';
			print $langs->trans("TotalNbOfDistinctRecipients");
			print '</td><td>';
			$nbemail = ($object->nbemail ? $object->nbemail : 0);
			if (is_numeric($nbemail)) {
				$text = '';
				if ((getDolGlobalString('MAILING_LIMIT_SENDBYWEB') && $conf->global->MAILING_LIMIT_SENDBYWEB < $nbemail) && ($object->statut == 1 || $object->statut == 2)) {
					if (getDolGlobalInt('MAILING_LIMIT_SENDBYWEB') > 0) {
						$text .= $langs->trans('LimitSendingEmailing', $conf->global->MAILING_LIMIT_SENDBYWEB);
					} else {
						$text .= $langs->trans('SendingFromWebInterfaceIsNotAllowed');
					}
				}
				if (empty($nbemail)) {
					$nbemail .= ' '.img_warning('').' <span class="warning">'.$langs->trans("NoTargetYet").'</span>';
				}
				if ($text) {
					print $form->textwithpicto($nbemail, $text, 1, 'warning');
				} else {
					print $nbemail;
				}
			}
			print '</td></tr>';

			print '<tr><td>';
			print $langs->trans("MAIN_MAIL_SENDMODE");
			print '</td><td>';
			if (getDolGlobalString('MAIN_MAIL_SENDMODE_EMAILING') && getDolGlobalString('MAIN_MAIL_SENDMODE_EMAILING') != 'default') {
				$text = $listofmethods[getDolGlobalString('MAIN_MAIL_SENDMODE_EMAILING')];
			} elseif (getDolGlobalString('MAIN_MAIL_SENDMODE')) {
				$text = $listofmethods[getDolGlobalString('MAIN_MAIL_SENDMODE')];
			} else {
				$text = $listofmethods['mail'];
			}
			print $text;
			if (getDolGlobalString('MAIN_MAIL_SENDMODE_EMAILING') != 'default') {
				if (getDolGlobalString('MAIN_MAIL_SENDMODE_EMAILING') != 'mail') {
					print ' <span class="opacitymedium">('.getDolGlobalString('MAIN_MAIL_SMTP_SERVER_EMAILING').')</span>';
				}
			} elseif (getDolGlobalString('MAIN_MAIL_SENDMODE') != 'mail' && getDolGlobalString('MAIN_MAIL_SMTP_SERVER')) {
				print ' <span class="opacitymedium">('.getDolGlobalString('MAIN_MAIL_SMTP_SERVER').')</span>';
			}
			print '</td></tr>';


			// Other attributes
			$parameters = array();
			$reshook = $hookmanager->executeHooks('formObjectOptions', $parameters, $object, $action); // Note that $action and $object may have been modified by hook
			print $hookmanager->resPrint;
			if (empty($reshook)) {
				print $object->showOptionals($extrafields, 'edit', $parameters);
			}

			print '</table>';
			print '</div>';
			print '</div>';

			print '<div class="clearboth"></div>';

			print dol_get_fiche_end();


			print "<br><br>\n";

			print '<form name="edit_mailing" action="card.php" method="post" enctype="multipart/form-data">'."\n";
			print '<input type="hidden" name="token" value="'.newToken().'">';
			print '<input type="hidden" name="action" value="update">';
			print '<input type="hidden" name="id" value="'.$object->id.'">';

			$htmltext = '<i>'.$langs->trans("FollowingConstantsWillBeSubstituted").':<br><br><span class="small">';
			foreach ($object->substitutionarray as $key => $val) {
				$htmltext .= $key.' = '.$langs->trans($val).'<br>';
			}
			$htmltext .= '</span></i>';

			// Print mail content
			print load_fiche_titre($langs->trans("EMail"), '<span class="opacitymedium">'.$form->textwithpicto($langs->trans("AvailableVariables").'</span>', $htmltext, 1, 'help', '', 0, 2, 'emailsubstitionhelp'), 'generic');

			print dol_get_fiche_head(null, '', '', -1);

			print '<table class="bordernooddeven centpercent">';

			// Subject
			print '<tr><td class="fieldrequired titlefield">'.$langs->trans("MailTopic").'</td><td colspan="3"><input class="flat quatrevingtpercent" type="text" name="sujet" value="'.$object->sujet.'"></td></tr>';

			$trackid = ''; // TODO To avoid conflicts with 2 mass emailing, we should set a trackid here, even if we use another one into email header.
			dol_init_file_process($upload_dir, $trackid);

			// Joined files
			$addfileaction = 'addfile';
			print '<tr><td>'.$langs->trans("MailFile").'</td>';
			print '<td colspan="3">';
			// List of files
			$listofpaths = dol_dir_list($upload_dir, 'all', 0, '', '', 'name', SORT_ASC, 0);

			// TODO Trick to have param removedfile containing nb of image to delete. But this does not works without javascript
			$out .= '<input type="hidden" class="removedfilehidden" name="removedfile" value="">'."\n";
			$out .= '<script type="text/javascript">';
			$out .= 'jQuery(document).ready(function () {';
			$out .= '    jQuery(".removedfile").click(function() {';
			$out .= '        jQuery(".removedfilehidden").val(jQuery(this).val());';
			$out .= '    });';
			$out .= '})';
			$out .= '</script>'."\n";
			if (count($listofpaths)) {
				foreach ($listofpaths as $key => $val) {
					$out .= '<div id="attachfile_'.$key.'">';
					$out .= img_mime($listofpaths[$key]['name']).' '.$listofpaths[$key]['name'];
					$out .= ' <input type="image" style="border: 0px;" src="'.img_picto($langs->trans("Search"), 'delete.png', '', '', 1).'" value="'.($key + 1).'" class="removedfile" id="removedfile_'.$key.'" name="removedfile_'.$key.'" />';
					$out .= '<br></div>';
				}
			} else {
				//$out .= '<span class="opacitymedium">'.$langs->trans("NoAttachedFiles").'</span><br>';
			}

			// Add link to add file
			$maxfilesizearray = getMaxFileSizeArray();
			$maxmin = $maxfilesizearray['maxmin'];
			if ($maxmin > 0) {
				$out .= '<input type="hidden" name="MAX_FILE_SIZE" value="'.($maxmin * 1024).'">';	// MAX_FILE_SIZE must precede the field type=file
			}
			$out .= '<input type="file" class="flat" id="addedfile" name="addedfile" value="'.$langs->trans("Upload").'" />';
			$out .= ' ';
			$out .= '<input type="submit" class="button smallpaddingimp" id="'.$addfileaction.'" name="'.$addfileaction.'" value="'.$langs->trans("MailingAddFile").'" />';
			print $out;
			print '</td></tr>';

			// Background color
			print '<tr><td>'.$langs->trans("BackgroundColorByDefault").'</td><td colspan="3">';
			print $htmlother->selectColor($object->bgcolor, 'bgcolor', '', 0);
			print '</td></tr>';

			print '</table>';


			// Message
			print '<div style="padding-top: 10px">';

			if ($action == 'edit') {
				// wysiwyg editor
				require_once DOL_DOCUMENT_ROOT.'/core/class/doleditor.class.php';
				$doleditor = new DolEditor('bodyemail', $object->body, '', 600, 'dolibarr_mailings', '', true, true, getDolGlobalInt('FCKEDITOR_ENABLE_MAILING'), 20, '90%');
				$doleditor->Create();
			}
			if ($action == 'edithtml') {
				// HTML source editor
				require_once DOL_DOCUMENT_ROOT.'/core/class/doleditor.class.php';
				$doleditor = new DolEditor('bodyemail', $object->body, '', 600, 'dolibarr_mailings', '', true, true, 'ace', 20, '90%');
				$doleditor->Create(0, '', false, 'HTML Source', 'php');
			}

			print '</div>';


			print dol_get_fiche_end();

			print '<div class="center">';
			print '<input type="submit" class="button buttonforacesave button-save" value="'.$langs->trans("Save").'" name="save">';
			print '&nbsp; &nbsp; &nbsp;';
			print '<input type="submit" class="button button-cancel" value="'.$langs->trans("Cancel").'" name="cancel">';
			print '</div>';

			print '</form>';
			print '<br>';
		}
	} else {
		dol_print_error($db, $object->error);
	}
}

// End of page
llxFooter();
$db->close();<|MERGE_RESOLUTION|>--- conflicted
+++ resolved
@@ -907,13 +907,8 @@
 
 					$text = '';
 
-<<<<<<< HEAD
-					if (isset($conf->global->MAILING_LIMIT_SENDBYDAY) && getDolGlobalInt('MAILING_LIMIT_SENDBYDAY') >= 0) {
-						$text .= $langs->trans('WarningLimitSendByDay', $conf->global->MAILING_LIMIT_SENDBYDAY);
-=======
 					if (getDolGlobalInt('MAILING_LIMIT_SENDBYDAY') > 0) {
 						$text .= $langs->trans('WarningLimitSendByDay', getDolGlobalInt('MAILING_LIMIT_SENDBYDAY'));
->>>>>>> f3911bcc
 						$text .= '<br><br>';
 					}
 					$text .= $langs->trans('ConfirmSendingEmailing').'<br>';
