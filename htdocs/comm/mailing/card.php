<?php
/* Copyright (C) 2004		Rodolphe Quiedeville	<rodolphe@quiedeville.org>
 * Copyright (C) 2005-2019	Laurent Destailleur		<eldy@users.sourceforge.net>
 * Copyright (C) 2005-2016	Regis Houssin			<regis.houssin@inodbox.com>
 * Copyright (C) 2021		Waël Almoman            <info@almoman.com>
 *
 * This program is free software; you can redistribute it and/or modify
 * it under the terms of the GNU General Public License as published by
 * the Free Software Foundation; either version 3 of the License, or
 * (at your option) any later version.
 *
 * This program is distributed in the hope that it will be useful,
 * but WITHOUT ANY WARRANTY; without even the implied warranty of
 * MERCHANTABILITY or FITNESS FOR A PARTICULAR PURPOSE.  See the
 * GNU General Public License for more details.
 *
 * You should have received a copy of the GNU General Public License
 * along with this program. If not, see <https://www.gnu.org/licenses/>.
 */

/**
 *       \file       htdocs/comm/mailing/card.php
 *       \ingroup    mailing
 *       \brief      Fiche mailing, onglet general
 */

if (!defined('NOSTYLECHECK')) {
	define('NOSTYLECHECK', '1');
}

// Load Dolibarr environment
require '../../main.inc.php';
require_once DOL_DOCUMENT_ROOT.'/core/lib/emailing.lib.php';
require_once DOL_DOCUMENT_ROOT.'/core/lib/files.lib.php';
require_once DOL_DOCUMENT_ROOT.'/core/class/CMailFile.class.php';
require_once DOL_DOCUMENT_ROOT.'/core/lib/functions2.lib.php';
require_once DOL_DOCUMENT_ROOT.'/comm/mailing/class/mailing.class.php';
require_once DOL_DOCUMENT_ROOT.'/core/class/html.formother.class.php';
require_once DOL_DOCUMENT_ROOT.'/core/class/html.formmail.class.php';
require_once DOL_DOCUMENT_ROOT.'/core/class/extrafields.class.php';

// Load translation files required by the page
$langs->loadLangs(array("mails", "admin"));

$id = (GETPOST('mailid', 'int') ? GETPOST('mailid', 'int') : GETPOST('id', 'int'));

$action = GETPOST('action', 'aZ09');
$confirm = GETPOST('confirm', 'alpha');
$cancel = GETPOST('cancel', 'aZ09');
$urlfrom = GETPOST('urlfrom');
$backtopageforcancel = GETPOST('backtopageforcancel');

// Initialize technical objects
$object = new Mailing($db);
$extrafields = new ExtraFields($db);
$hookmanager->initHooks(array('mailingcard', 'globalcard'));

// Fetch optionals attributes and labels
$extrafields->fetch_name_optionals_label($object->table_element);

// Load object
include DOL_DOCUMENT_ROOT.'/core/actions_fetchobject.inc.php'; // Must be include, not include_once.

// Array of possible substitutions (See also file mailing-send.php that should manage same substitutions)
$object->substitutionarray = FormMail::getAvailableSubstitKey('emailing');


// Set $object->substitutionarrayfortest
$signature = ((!empty($user->signature) && !getDolGlobalString('MAIN_MAIL_DO_NOT_USE_SIGN')) ? $user->signature : '');

$targetobject = null; // Not defined with mass emailing

$parameters = array('mode'=>'emailing');
$substitutionarray = FormMail::getAvailableSubstitKey('emailing', $targetobject);

$object->substitutionarrayfortest = $substitutionarray;

// List of sending methods
$listofmethods = array();
//$listofmethods['default'] = $langs->trans('DefaultOutgoingEmailSetup');
$listofmethods['mail'] = 'PHP mail function';
//$listofmethods['simplemail']='Simplemail class';
$listofmethods['smtps'] = 'SMTP/SMTPS socket library';
if (version_compare(phpversion(), '7.0', '>=')) {
	$listofmethods['swiftmailer'] = 'Swift Mailer socket library';
}

// Security check
if (!$user->hasRight('mailing', 'lire') || (!getDolGlobalString('EXTERNAL_USERS_ARE_AUTHORIZED') && $user->socid > 0)) {
	accessforbidden();
}
if (empty($action) && empty($object->id)) {
	accessforbidden('Object not found');
}

$upload_dir = $conf->mailing->dir_output."/".get_exdir($object->id, 2, 0, 1, $object, 'mailing');


/*
 * Actions
 */

$parameters = array();
$reshook = $hookmanager->executeHooks('doActions', $parameters, $object, $action); // Note that $action and $object may have been modified by some hooks
if ($reshook < 0) {
	setEventMessages($hookmanager->error, $hookmanager->errors, 'errors');
}

if (empty($reshook)) {
	$error = 0;

	$backurlforlist = DOL_URL_ROOT.'/comm/mailing/list.php';

	if (empty($backtopage) || ($cancel && empty($id))) {
		if (empty($backtopage) || ($cancel && strpos($backtopage, '__ID__'))) {
			if (empty($id) && (($action != 'add' && $action != 'create') || $cancel)) {
				$backtopage = $backurlforlist;
			} else {
				$backtopage = DOL_URL_ROOT.'/comm/mailing/card.php?id='.((!empty($id) && $id > 0) ? $id : '__ID__');
			}
		}
	}

	if ($cancel) {
		/*var_dump($cancel);var_dump($backtopage);var_dump($backtopageforcancel);exit;*/
		if (!empty($backtopageforcancel)) {
			header("Location: ".$backtopageforcancel);
			exit;
		} elseif (!empty($backtopage)) {
			header("Location: ".$backtopage);
			exit;
		}
		$action = '';
	}

	// Action clone object
	if ($action == 'confirm_clone' && $confirm == 'yes') {
		if (!GETPOST("clone_content", 'alpha') && !GETPOST("clone_receivers", 'alpha')) {
			setEventMessages($langs->trans("NoCloneOptionsSpecified"), null, 'errors');
		} else {
			$result = $object->createFromClone($user, $object->id, GETPOST("clone_content", 'alpha'), GETPOST("clone_receivers", 'alpha'));
			if ($result > 0) {
				header("Location: ".$_SERVER['PHP_SELF'].'?id='.$result);
				exit;
			} else {
				setEventMessages($object->error, $object->errors, 'errors');
			}
		}
		$action = '';
	}

	// Action send emailing for everybody
	if ($action == 'sendallconfirmed' && $confirm == 'yes') {
		if (!getDolGlobalString('MAILING_LIMIT_SENDBYWEB')) {
			// As security measure, we don't allow send from the GUI
			setEventMessages($langs->trans("MailingNeedCommand"), null, 'warnings');
			setEventMessages('<textarea cols="70" rows="'.ROWS_2.'" wrap="soft">php ./scripts/emailings/mailing-send.php '.$object->id.'</textarea>', null, 'warnings');
			setEventMessages($langs->trans("MailingNeedCommand2"), null, 'warnings');
			$action = '';
		} elseif (getDolGlobalInt('MAILING_LIMIT_SENDBYWEB') < 0) {
			setEventMessages($langs->trans("NotEnoughPermissions"), null, 'warnings');
			$action = '';
		} else {
			if ($object->statut == 0) {
				dol_print_error(null, 'ErrorMailIsNotValidated');
				exit;
			}

			$id       = $object->id;
			$subject  = $object->sujet;
			$message  = $object->body;
			$from     = $object->email_from;
			$replyto = $object->email_replyto;
			$errorsto = $object->email_errorsto;
			// Is the message in html
			$msgishtml = -1; // Unknown by default
			if (preg_match('/[\s\t]*<html>/i', $message)) {
				$msgishtml = 1;
			}

			// Warning, we must not use begin-commit transaction here
			// because we want to save update for each mail sent.

			$nbok = 0;
			$nbko = 0;

			// We choose mails not already sent for this mailing (statut=0)
			// or sent in error (statut=-1)
			$sql = "SELECT mc.rowid, mc.fk_mailing, mc.lastname, mc.firstname, mc.email, mc.other, mc.source_url, mc.source_id, mc.source_type, mc.tag";
			$sql .= " FROM ".MAIN_DB_PREFIX."mailing_cibles as mc";
			$sql .= " WHERE mc.statut < 1 AND mc.fk_mailing = ".((int) $object->id);
			$sql .= " ORDER BY mc.statut DESC"; // first status 0, then status -1

			dol_syslog("card.php: select targets", LOG_DEBUG);
			$resql = $db->query($sql);
			if ($resql) {
				$num = $db->num_rows($resql); // Number of possible recipients

				if ($num) {
					dol_syslog("comm/mailing/card.php: nb of targets = ".$num, LOG_DEBUG);

					$now = dol_now();

					// Positioning date of start sending
					$sql = "UPDATE ".MAIN_DB_PREFIX."mailing SET date_envoi='".$db->idate($now)."' WHERE rowid=".((int) $object->id);
					$resql2 = $db->query($sql);
					if (!$resql2) {
						dol_print_error($db);
					}

					$thirdpartystatic = new Societe($db);
					// Loop on each email and send it
					$iforemailloop = 0;

					while ($iforemailloop < $num && $iforemailloop < $conf->global->MAILING_LIMIT_SENDBYWEB) {
						// Here code is common with same loop ino mailing-send.php
						$res = 1;
						$now = dol_now();

						$obj = $db->fetch_object($resql);

						// sendto en RFC2822
						$sendto = str_replace(',', ' ', dolGetFirstLastname($obj->firstname, $obj->lastname))." <".$obj->email.">";

						// Make substitutions on topic and body. From (AA=YY;BB=CC;...) we keep YY, CC, ...
						$other = explode(';', $obj->other);
						$tmpfield = explode('=', $other[0], 2);
						$other1 = (isset($tmpfield[1]) ? $tmpfield[1] : $tmpfield[0]);
						$tmpfield = explode('=', $other[1], 2);
						$other2 = (isset($tmpfield[1]) ? $tmpfield[1] : $tmpfield[0]);
						$tmpfield = explode('=', $other[2], 2);
						$other3 = (isset($tmpfield[1]) ? $tmpfield[1] : $tmpfield[0]);
						$tmpfield = explode('=', $other[3], 2);
						$other4 = (isset($tmpfield[1]) ? $tmpfield[1] : $tmpfield[0]);
						$tmpfield = explode('=', $other[4], 2);
						$other5 = (isset($tmpfield[1]) ? $tmpfield[1] : $tmpfield[0]);

						$signature = ((!empty($user->signature) && !getDolGlobalString('MAIN_MAIL_DO_NOT_USE_SIGN')) ? $user->signature : '');

						$parameters = array('mode'=>'emailing');
						$substitutionarray = getCommonSubstitutionArray($langs, 0, array('object', 'objectamount'), $targetobject); // Note: On mass emailing, this is null because be don't know object

						// Array of possible substitutions (See also file mailing-send.php that should manage same substitutions)
						$substitutionarray['__ID__'] = $obj->source_id;
						if ($obj->source_type == "thirdparty") {
							$result = $thirdpartystatic->fetch($obj->source_id);

							if ($result > 0) {
								$substitutionarray['__THIRDPARTY_CUSTOMER_CODE__'] = $thirdpartystatic->code_client;
							} else {
								$substitutionarray['__THIRDPARTY_CUSTOMER_CODE__'] = '';
							}
						}
						$substitutionarray['__EMAIL__'] = $obj->email;
						$substitutionarray['__LASTNAME__'] = $obj->lastname;
						$substitutionarray['__FIRSTNAME__'] = $obj->firstname;
						$substitutionarray['__MAILTOEMAIL__'] = '<a href="mailto:'.$obj->email.'">'.$obj->email.'</a>';
						$substitutionarray['__OTHER1__'] = $other1;
						$substitutionarray['__OTHER2__'] = $other2;
						$substitutionarray['__OTHER3__'] = $other3;
						$substitutionarray['__OTHER4__'] = $other4;
						$substitutionarray['__OTHER5__'] = $other5;
						$substitutionarray['__USER_SIGNATURE__'] = $signature; // Signature is empty when ran from command line or taken from user in parameter)
						$substitutionarray['__SENDEREMAIL_SIGNATURE__'] = $signature; // Signature is empty when ran from command line or taken from user in parameter)
						$substitutionarray['__CHECK_READ__'] = '<img src="'.DOL_MAIN_URL_ROOT.'/public/emailing/mailing-read.php?tag='.urlencode($obj->tag).'&securitykey='.dol_hash(getDolGlobalString('MAILING_EMAIL_UNSUBSCRIBE_KEY').'-'.$obj->tag.'-'.$obj->email.'-'.$obj->rowid, "md5").'&email='.urlencode($obj->email).'&mtid='.((int) $obj->rowid).'" width="1" height="1" style="width:1px;height:1px" border="0"/>';
						$substitutionarray['__UNSUBSCRIBE__'] = '<a href="'.DOL_MAIN_URL_ROOT.'/public/emailing/mailing-unsubscribe.php?tag='.urlencode($obj->tag).'&unsuscrib=1&securitykey='.dol_hash(getDolGlobalString('MAILING_EMAIL_UNSUBSCRIBE_KEY').'-'.$obj->tag.'-'.$obj->email.'-'.$obj->rowid, "md5").'&email='.urlencode($obj->email).'&mtid='.((int) $obj->rowid).'" target="_blank" rel="noopener noreferrer">'.$langs->trans("MailUnsubcribe").'</a>';
						$substitutionarray['__UNSUBSCRIBE_URL__'] = DOL_MAIN_URL_ROOT.'/public/emailing/mailing-unsubscribe.php?tag='.urlencode($obj->tag).'&unsuscrib=1&securitykey='.dol_hash(getDolGlobalString('MAILING_EMAIL_UNSUBSCRIBE_KEY').'-'.$obj->tag.'-'.$obj->email.'-'.$obj->rowid, "md5").'&email='.urlencode($obj->email).'&mtid='.((int) $obj->rowid);

						$onlinepaymentenabled = 0;
						if (isModEnabled('paypal')) {
							$onlinepaymentenabled++;
						}
						if (isModEnabled('paybox')) {
							$onlinepaymentenabled++;
						}
						if (isModEnabled('stripe')) {
							$onlinepaymentenabled++;
						}
						if ($onlinepaymentenabled && getDolGlobalString('PAYMENT_SECURITY_TOKEN')) {
							require_once DOL_DOCUMENT_ROOT.'/core/lib/payments.lib.php';
							$substitutionarray['__ONLINEPAYMENTLINK_MEMBER__'] = getHtmlOnlinePaymentLink('member', $obj->source_id);
							$substitutionarray['__ONLINEPAYMENTLINK_DONATION__'] = getHtmlOnlinePaymentLink('donation', $obj->source_id);
							$substitutionarray['__ONLINEPAYMENTLINK_ORDER__'] = getHtmlOnlinePaymentLink('order', $obj->source_id);
							$substitutionarray['__ONLINEPAYMENTLINK_INVOICE__'] = getHtmlOnlinePaymentLink('invoice', $obj->source_id);
							$substitutionarray['__ONLINEPAYMENTLINK_CONTRACTLINE__'] = getHtmlOnlinePaymentLink('contractline', $obj->source_id);

							$substitutionarray['__SECUREKEYPAYMENT__'] = dol_hash(getDolGlobalString('PAYMENT_SECURITY_TOKEN'), 2);
							if (!getDolGlobalString('PAYMENT_SECURITY_TOKEN_UNIQUE')) {
								$substitutionarray['__SECUREKEYPAYMENT_MEMBER__'] = dol_hash(getDolGlobalString('PAYMENT_SECURITY_TOKEN'), 2);
								$substitutionarray['__SECUREKEYPAYMENT_DONATION__'] = dol_hash(getDolGlobalString('PAYMENT_SECURITY_TOKEN'), 2);
								$substitutionarray['__SECUREKEYPAYMENT_ORDER__'] = dol_hash(getDolGlobalString('PAYMENT_SECURITY_TOKEN'), 2);
								$substitutionarray['__SECUREKEYPAYMENT_INVOICE__'] = dol_hash(getDolGlobalString('PAYMENT_SECURITY_TOKEN'), 2);
								$substitutionarray['__SECUREKEYPAYMENT_CONTRACTLINE__'] = dol_hash(getDolGlobalString('PAYMENT_SECURITY_TOKEN'), 2);
							} else {
								$substitutionarray['__SECUREKEYPAYMENT_MEMBER__'] = dol_hash(getDolGlobalString('PAYMENT_SECURITY_TOKEN') . 'member'.$obj->source_id, 2);
								$substitutionarray['__SECUREKEYPAYMENT_DONATION__'] = dol_hash(getDolGlobalString('PAYMENT_SECURITY_TOKEN') . 'donation'.$obj->source_id, 2);
								$substitutionarray['__SECUREKEYPAYMENT_ORDER__'] = dol_hash(getDolGlobalString('PAYMENT_SECURITY_TOKEN') . 'order'.$obj->source_id, 2);
								$substitutionarray['__SECUREKEYPAYMENT_INVOICE__'] = dol_hash(getDolGlobalString('PAYMENT_SECURITY_TOKEN') . 'invoice'.$obj->source_id, 2);
								$substitutionarray['__SECUREKEYPAYMENT_CONTRACTLINE__'] = dol_hash(getDolGlobalString('PAYMENT_SECURITY_TOKEN') . 'contractline'.$obj->source_id, 2);
							}
						}
						if (getDolGlobalString('MEMBER_ENABLE_PUBLIC')) {
							$substitutionarray['__PUBLICLINK_NEWMEMBERFORM__'] = '<a target="_blank" rel="noopener noreferrer" href="'.DOL_MAIN_URL_ROOT.'/public/members/new.php'.((isModEnabled('multicompany')) ? '?entity='.$conf->entity : '').'">'.$langs->trans('BlankSubscriptionForm'). '</a>';
						}
						/* For backward compatibility, deprecated */
						if (isModEnabled('paypal') && getDolGlobalString('PAYPAL_SECURITY_TOKEN')) {
							$substitutionarray['__SECUREKEYPAYPAL__'] = dol_hash(getDolGlobalString('PAYPAL_SECURITY_TOKEN'), 2);

							if (!getDolGlobalString('PAYPAL_SECURITY_TOKEN_UNIQUE')) {
								$substitutionarray['__SECUREKEYPAYPAL_MEMBER__'] = dol_hash(getDolGlobalString('PAYPAL_SECURITY_TOKEN'), 2);
							} else {
								$substitutionarray['__SECUREKEYPAYPAL_MEMBER__'] = dol_hash(getDolGlobalString('PAYPAL_SECURITY_TOKEN') . 'membersubscription'.$obj->source_id, 2);
							}

							if (!getDolGlobalString('PAYPAL_SECURITY_TOKEN_UNIQUE')) {
								$substitutionarray['__SECUREKEYPAYPAL_ORDER__'] = dol_hash(getDolGlobalString('PAYPAL_SECURITY_TOKEN'), 2);
							} else {
								$substitutionarray['__SECUREKEYPAYPAL_ORDER__'] = dol_hash(getDolGlobalString('PAYPAL_SECURITY_TOKEN') . 'order'.$obj->source_id, 2);
							}

							if (!getDolGlobalString('PAYPAL_SECURITY_TOKEN_UNIQUE')) {
								$substitutionarray['__SECUREKEYPAYPAL_INVOICE__'] = dol_hash(getDolGlobalString('PAYPAL_SECURITY_TOKEN'), 2);
							} else {
								$substitutionarray['__SECUREKEYPAYPAL_INVOICE__'] = dol_hash(getDolGlobalString('PAYPAL_SECURITY_TOKEN') . 'invoice'.$obj->source_id, 2);
							}

							if (!getDolGlobalString('PAYPAL_SECURITY_TOKEN_UNIQUE')) {
								$substitutionarray['__SECUREKEYPAYPAL_CONTRACTLINE__'] = dol_hash(getDolGlobalString('PAYPAL_SECURITY_TOKEN'), 2);
							} else {
								$substitutionarray['__SECUREKEYPAYPAL_CONTRACTLINE__'] = dol_hash(getDolGlobalString('PAYPAL_SECURITY_TOKEN') . 'contractline'.$obj->source_id, 2);
							}
						}
						//$substitutionisok=true;

						complete_substitutions_array($substitutionarray, $langs);
						$newsubject = make_substitutions($subject, $substitutionarray);
						$newmessage = make_substitutions($message, $substitutionarray, null, 0);

						$moreinheader = '';
						if (preg_match('/__UNSUBSCRIBE_(_|URL_)/', $message)) {
							$moreinheader = "List-Unsubscribe: <__UNSUBSCRIBE_URL__>\n";
							$moreinheader = make_substitutions($moreinheader, $substitutionarray);
						}

						$arr_file = array();
						$arr_mime = array();
						$arr_name = array();
						$arr_css  = array();

						$listofpaths = dol_dir_list($upload_dir, 'all', 0, '', '', 'name', SORT_ASC, 0);
						if (count($listofpaths)) {
							foreach ($listofpaths as $key => $val) {
								$arr_file[] = $listofpaths[$key]['fullname'];
								$arr_mime[] = dol_mimetype($listofpaths[$key]['name']);
								$arr_name[] = $listofpaths[$key]['name'];
							}
						}

						// Mail making
						$trackid = 'emailing-'.$obj->fk_mailing.'-'.$obj->rowid;
						$upload_dir_tmp = $upload_dir;
						$mail = new CMailFile($newsubject, $sendto, $from, $newmessage, $arr_file, $arr_mime, $arr_name, '', '', 0, $msgishtml, $errorsto, $arr_css, $trackid, $moreinheader, 'emailing', '', $upload_dir_tmp);

						if ($mail->error) {
							$res = 0;
						}
						/*if (! $substitutionisok)
						{
							$mail->error='Some substitution failed';
							$res=0;
						}*/

						// Send mail
						if ($res) {
							$res = $mail->sendfile();
						}

						if ($res) {
							// Mail successful
							$nbok++;

							dol_syslog("comm/mailing/card.php: ok for #".$iforemailloop.($mail->error ? ' - '.$mail->error : ''), LOG_DEBUG);

							$sql = "UPDATE ".MAIN_DB_PREFIX."mailing_cibles";
							$sql .= " SET statut=1, date_envoi = '".$db->idate($now)."' WHERE rowid=".((int) $obj->rowid);
							$resql2 = $db->query($sql);
							if (!$resql2) {
								dol_print_error($db);
							} else {
								//if check read is use then update prospect contact status
								if (strpos($message, '__CHECK_READ__') !== false) {
									//Update status communication of thirdparty prospect
									$sql = "UPDATE ".MAIN_DB_PREFIX."societe SET fk_stcomm=2 WHERE rowid IN (SELECT source_id FROM ".MAIN_DB_PREFIX."mailing_cibles WHERE rowid=".((int) $obj->rowid).")";
									dol_syslog("card.php: set prospect thirdparty status", LOG_DEBUG);
									$resql2 = $db->query($sql);
									if (!$resql2) {
										dol_print_error($db);
									}

									//Update status communication of contact prospect
									$sql = "UPDATE ".MAIN_DB_PREFIX."societe SET fk_stcomm=2 WHERE rowid IN (SELECT sc.fk_soc FROM ".MAIN_DB_PREFIX."socpeople AS sc INNER JOIN ".MAIN_DB_PREFIX."mailing_cibles AS mc ON mc.rowid=".((int) $obj->rowid)." AND mc.source_type = 'contact' AND mc.source_id = sc.rowid)";
									dol_syslog("card.php: set prospect contact status", LOG_DEBUG);

									$resql2 = $db->query($sql);
									if (!$resql2) {
										dol_print_error($db);
									}
								}
							}

							if (getDolGlobalString('MAILING_DELAY')) {
								dol_syslog("Wait a delay of MAILING_DELAY=".((float) $conf->global->MAILING_DELAY));
								usleep((float) $conf->global->MAILING_DELAY * 1000000);
							}

							//test if CHECK READ change statut prospect contact
						} else {
							// Mail failed
							$nbko++;

							dol_syslog("comm/mailing/card.php: error for #".$iforemailloop.($mail->error ? ' - '.$mail->error : ''), LOG_WARNING);

							$sql = "UPDATE ".MAIN_DB_PREFIX."mailing_cibles";
							$sql .= " SET statut=-1, error_text='".$db->escape($mail->error)."', date_envoi='".$db->idate($now)."' WHERE rowid=".((int) $obj->rowid);
							$resql2 = $db->query($sql);
							if (!$resql2) {
								dol_print_error($db);
							}
						}

						$iforemailloop++;
					}
				} else {
					setEventMessages($langs->transnoentitiesnoconv("NoMoreRecipientToSendTo"), null, 'mesgs');
				}

				// Loop finished, set global statut of mail
				if ($nbko > 0) {
					$statut = 2; // Status 'sent partially' (because at least one error)
					if ($nbok > 0) {
						setEventMessages($langs->transnoentitiesnoconv("EMailSentToNRecipients", $nbok), null, 'mesgs');
					} else {
						setEventMessages($langs->transnoentitiesnoconv("EMailSentToNRecipients", $nbok), null, 'mesgs');
					}
				} else {
					if ($nbok >= $num) {
						$statut = 3; // Send to everybody
						setEventMessages($langs->transnoentitiesnoconv("EMailSentToNRecipients", $nbok), null, 'mesgs');
					} else {
						$statut = 2; // Status 'sent partially' (because not send to everybody)
						setEventMessages($langs->transnoentitiesnoconv("EMailSentToNRecipients", $nbok), null, 'mesgs');
					}
				}

				$sql = "UPDATE ".MAIN_DB_PREFIX."mailing SET statut=".((int) $statut)." WHERE rowid = ".((int) $object->id);
				dol_syslog("comm/mailing/card.php: update global status", LOG_DEBUG);
				$resql2 = $db->query($sql);
				if (!$resql2) {
					dol_print_error($db);
				}
			} else {
				dol_syslog($db->error());
				dol_print_error($db);
			}
			$object->fetch($id);
			$action = '';
		}
	}

	// Action send test emailing
	if ($action == 'send' && ! $cancel) {
		$error = 0;

		$upload_dir = $conf->mailing->dir_output."/".get_exdir($object->id, 2, 0, 1, $object, 'mailing');

		$object->sendto = GETPOST("sendto", 'alphawithlgt');
		if (!$object->sendto) {
			setEventMessages($langs->trans("ErrorFieldRequired", $langs->transnoentitiesnoconv("MailTo")), null, 'errors');
			$error++;
		}

		if (!$error) {
			// Is the message in html
			$msgishtml = -1; // Unknown = autodetect by default
			if (preg_match('/[\s\t]*<html>/i', $object->body)) {
				$msgishtml = 1;
			}

			$signature = ((!empty($user->signature) && !getDolGlobalString('MAIN_MAIL_DO_NOT_USE_SIGN')) ? $user->signature : '');

			$parameters = array('mode'=>'emailing');
			$substitutionarray = getCommonSubstitutionArray($langs, 0, array('object', 'objectamount'), $targetobject); // Note: On mass emailing, this is null because be don't know object

			// other are set at begin of page
			$substitutionarray['__EMAIL__'] = $object->sendto;
			$substitutionarray['__MAILTOEMAIL__'] = '<a href="mailto:'.$object->sendto.'">'.$object->sendto.'</a>';
			$substitutionarray['__CHECK_READ__'] = '<img src="'.DOL_MAIN_URL_ROOT.'/public/emailing/mailing-read.php?tag=undefinedintestmode&securitykey='.dol_hash(getDolGlobalString('MAILING_EMAIL_UNSUBSCRIBE_KEY')."-undefinedintestmode-".$obj->sendto."-0", 'md5').'&email='.urlencode($obj->sendto).'&mtid=0" width="1" height="1" style="width:1px;height:1px" border="0"/>';
			$substitutionarray['__UNSUBSCRIBE__'] = '<a href="'.DOL_MAIN_URL_ROOT.'/public/emailing/mailing-unsubscribe.php?tag=undefinedintestmode&unsuscrib=1&securitykey='.dol_hash(getDolGlobalString('MAILING_EMAIL_UNSUBSCRIBE_KEY')."-undefinedintestmode-".$obj->sendto."-0", 'md5').'&email='.urlencode($obj->sendto).'&mtid=0" target="_blank" rel="noopener noreferrer">'.$langs->trans("MailUnsubcribe").'</a>';
			$substitutionarray['__UNSUBSCRIBE_URL__'] = DOL_MAIN_URL_ROOT.'/public/emailing/mailing-unsubscribe.php?tag=undefinedintestmode&unsuscrib=1&securitykey='.dol_hash(getDolGlobalString('MAILING_EMAIL_UNSUBSCRIBE_KEY')."-undefinedintestmode-".$obj->sendto."-0", 'md5').'&email='.urlencode($obj->sendto).'&mtid=0';

			// Subject and message substitutions
			complete_substitutions_array($substitutionarray, $langs, $targetobject);

			$tmpsujet = make_substitutions($object->sujet, $substitutionarray);
			$tmpbody = make_substitutions($object->body, $substitutionarray);

			$arr_file = array();
			$arr_mime = array();
			$arr_name = array();
			$arr_css  = array();

			// Add CSS
			if (!empty($object->bgcolor)) {
				$arr_css['bgcolor'] = (preg_match('/^#/', $object->bgcolor) ? '' : '#').$object->bgcolor;
			}
			if (!empty($object->bgimage)) {
				$arr_css['bgimage'] = $object->bgimage;
			}

			// Attached files
			$listofpaths = dol_dir_list($upload_dir, 'all', 0, '', '', 'name', SORT_ASC, 0);
			if (count($listofpaths)) {
				foreach ($listofpaths as $key => $val) {
					$arr_file[] = $listofpaths[$key]['fullname'];
					$arr_mime[] = dol_mimetype($listofpaths[$key]['name']);
					$arr_name[] = $listofpaths[$key]['name'];
				}
			}

			$trackid = 'emailing-test';
			$upload_dir_tmp = $upload_dir;
			$mailfile = new CMailFile($tmpsujet, $object->sendto, $object->email_from, $tmpbody, $arr_file, $arr_mime, $arr_name, '', '', 0, $msgishtml, $object->email_errorsto, $arr_css, $trackid, '', 'emailing', '', $upload_dir_tmp);

			$result = $mailfile->sendfile();
			if ($result) {
				setEventMessages($langs->trans("MailSuccessfulySent", $mailfile->getValidAddress($object->email_from, 2), $mailfile->getValidAddress($object->sendto, 2)), null, 'mesgs');
				$action = '';
			} else {
				setEventMessages($langs->trans("ResultKo").'<br>'.$mailfile->error.' '.$result, null, 'errors');
				$action = 'test';
			}
		}
	}

	// Action add emailing
	if ($action == 'add') {
		$mesgs = array();

		$object->email_from     = (string) GETPOST("from", 'alphawithlgt'); // Must allow 'name <email>'
		$object->email_replyto  = (string) GETPOST("replyto", 'alphawithlgt'); // Must allow 'name <email>'
		$object->email_errorsto = (string) GETPOST("errorsto", 'alphawithlgt'); // Must allow 'name <email>'
		$object->title          = (string) GETPOST("title");
		$object->sujet          = (string) GETPOST("sujet");
		$object->body           = (string) GETPOST("bodyemail", 'restricthtml');
		$object->bgcolor        = preg_replace('/^#/', '', (string) GETPOST("bgcolor"));
		$object->bgimage        = (string) GETPOST("bgimage");

		if (!$object->title) {
			$mesgs[] = $langs->trans("ErrorFieldRequired", $langs->transnoentities("MailTitle"));
		}
		if (!$object->sujet) {
			$mesgs[] = $langs->trans("ErrorFieldRequired", $langs->transnoentities("MailTopic"));
		}
		if (!$object->body) {
			$mesgs[] = $langs->trans("ErrorFieldRequired", $langs->transnoentities("MailMessage"));
		}

		if (!count($mesgs)) {
			if ($object->create($user) >= 0) {
				header("Location: ".$_SERVER['PHP_SELF']."?id=".$object->id);
				exit;
			}
			$mesgs[] = $object->error;
			$mesgs = array_merge($mesgs, $object->errors);
		}

		setEventMessages('', $mesgs, 'errors');
		$action = "create";
	}

	// Action update description of emailing
	if ($action == 'settitle' || $action == 'setemail_from' || $action == 'setreplyto' || $action == 'setemail_errorsto' || $action == 'setevenunsubscribe') {
		$upload_dir = $conf->mailing->dir_output."/".get_exdir($object->id, 2, 0, 1, $object, 'mailing');

		if ($action == 'settitle') {
			$object->title = trim(GETPOST('title', 'alpha'));
		} elseif ($action == 'setemail_from') {
			$object->email_from = trim(GETPOST('email_from', 'alphawithlgt')); // Must allow 'name <email>'
		} elseif ($action == 'setemail_replyto') {
			$object->email_replyto = trim(GETPOST('email_replyto', 'alphawithlgt')); // Must allow 'name <email>'
		} elseif ($action == 'setemail_errorsto') {
			$object->email_errorsto = trim(GETPOST('email_errorsto', 'alphawithlgt')); // Must allow 'name <email>'
		} elseif ($action == 'settitle' && empty($object->title)) {
			$mesg = $langs->trans("ErrorFieldRequired", $langs->transnoentities("MailTitle"));
		} elseif ($action == 'setfrom' && empty($object->email_from)) {
			$mesg = $langs->trans("ErrorFieldRequired", $langs->transnoentities("MailFrom"));
		} elseif ($action == 'setevenunsubscribe') {
			$object->evenunsubscribe = (GETPOST('evenunsubscribe') ? 1 : 0);
		}

		if (!$mesg) {
			$result = $object->update($user);
			if ($result >= 0) {
				header("Location: ".$_SERVER['PHP_SELF']."?id=".$object->id);
				exit;
			}
			$mesg = $object->error;
		}

		setEventMessages($mesg, $mesgs, 'errors');
		$action = "";
	}

	/*
	 * Action of adding a file in email form
	 */
	if (GETPOST('addfile')) {
		$upload_dir = $conf->mailing->dir_output."/".get_exdir($object->id, 2, 0, 1, $object, 'mailing');

		require_once DOL_DOCUMENT_ROOT.'/core/lib/files.lib.php';

		// Set tmp user directory
		dol_add_file_process($upload_dir, 0, 0, 'addedfile', '', null, '', 0);

		$action = "edit";
	}

	// Action of file remove
	if (GETPOST("removedfile")) {
		$upload_dir = $conf->mailing->dir_output."/".get_exdir($object->id, 2, 0, 1, $object, 'mailing');

		require_once DOL_DOCUMENT_ROOT.'/core/lib/files.lib.php';

		dol_remove_file_process(GETPOST('removedfile'), 0, 0); // We really delete file linked to mailing

		$action = "edit";
	}

	// Action of emailing update
	if ($action == 'update' && !GETPOST("removedfile") && !$cancel) {
		require_once DOL_DOCUMENT_ROOT.'/core/lib/files.lib.php';

		$isupload = 0;

		if (!$isupload) {
			$mesgs = array();
			$object->sujet          = (string) GETPOST("sujet");
			$object->body           = (string) GETPOST("bodyemail", 'restricthtml');
			$object->bgcolor        = preg_replace('/^#/', '', (string) GETPOST("bgcolor"));
			$object->bgimage        = (string) GETPOST("bgimage");

			if (!$object->sujet) {
				$mesgs[] = $langs->trans("ErrorFieldRequired", $langs->transnoentities("MailTopic"));
			}
			if (!$object->body) {
				$mesgs[] = $langs->trans("ErrorFieldRequired", $langs->transnoentities("MailMessage"));
			}

			if (!count($mesgs)) {
				if ($object->update($user) >= 0) {
					header("Location: ".$_SERVER['PHP_SELF']."?id=".$object->id);
					exit;
				}
				$mesgs[] = $object->error;
				$mesgs = array_merge($mesgs, $object->errors);
			}

			setEventMessages('', $mesgs, 'errors');
			$action = "edit";
		} else {
			$action = "edit";
		}
	}

	// Action of validation confirmation
	if ($action == 'confirm_valid' && $confirm == 'yes') {
		if ($object->id > 0) {
			$object->valid($user);
			setEventMessages($langs->trans("MailingSuccessfullyValidated"), null, 'mesgs');
			header("Location: ".$_SERVER['PHP_SELF']."?id=".$object->id);
			exit;
		} else {
			dol_print_error($db);
		}
	}

	// Action of validation confirmation
	if ($action == 'confirm_settodraft' && $confirm == 'yes') {
		if ($object->id > 0) {
			$result = $object->setStatut(0);
			if ($result > 0) {
				//setEventMessages($langs->trans("MailingSuccessfullyValidated"), null, 'mesgs');
				header("Location: ".$_SERVER['PHP_SELF']."?id=".$object->id);
				exit;
			} else {
				setEventMessages($object->error, $object->errors, 'errors');
			}
		} else {
			dol_print_error($db);
		}
	}

	// Resend
	if ($action == 'confirm_reset' && $confirm == 'yes') {
		if ($object->id > 0) {
			$db->begin();

			$result = $object->valid($user);
			if ($result > 0) {
				$result = $object->reset_targets_status($user);
			}

			if ($result > 0) {
				$db->commit();
				header("Location: ".$_SERVER['PHP_SELF']."?id=".$object->id);
				exit;
			} else {
				setEventMessages($object->error, $object->errors, 'errors');
				$db->rollback();
			}
		} else {
			dol_print_error($db);
		}
	}

	// Action of delete confirmation
	if ($action == 'confirm_delete' && $confirm == 'yes') {
		if ($object->delete($user)) {
			$url = (!empty($urlfrom) ? $urlfrom : 'list.php');
			header("Location: ".$url);
			exit;
		}
	}

	if ($cancel) {
		$action = '';
	}
}


/*
 * View
 */

$form = new Form($db);
$htmlother = new FormOther($db);

$help_url = 'EN:Module_EMailing|FR:Module_Mailing|ES:M&oacute;dulo_Mailing';
llxHeader(
	'',
	$langs->trans("Mailing"),
	$help_url,
	'',
	0,
	0,
	array(
		'/includes/ace/src/ace.js',
		'/includes/ace/src/ext-statusbar.js',
		'/includes/ace/src/ext-language_tools.js',
		//'/includes/ace/src/ext-chromevox.js'
	),
	array()
);


if ($action == 'create') {
	// EMailing in creation mode
	print '<form name="new_mailing" action="'.$_SERVER['PHP_SELF'].'" method="POST">'."\n";
	print '<input type="hidden" name="token" value="'.newToken().'">';
	print '<input type="hidden" name="action" value="add">';

	$htmltext = '<i>'.$langs->trans("FollowingConstantsWillBeSubstituted").':<br><br><span class="small">';
	foreach ($object->substitutionarray as $key => $val) {
		$htmltext .= $key.' = '.$langs->trans($val).'<br>';
	}
	$htmltext .= '</span></i>';


	$availablelink = $form->textwithpicto('<span class="opacitymedium">'.$langs->trans("AvailableVariables").'</span>', $htmltext, 1, 'help', '', 0, 2, 'availvar');
	//print '<a href="javascript:document_preview(\''.DOL_URL_ROOT.'/admin/modulehelp.php?id='.$objMod->numero.'\',\'text/html\',\''.dol_escape_js($langs->trans("Module")).'\')">'.img_picto($langs->trans("ClickToShowDescription"), $imginfo).'</a>';


	// Print mail form
	print load_fiche_titre($langs->trans("NewMailing"), $availablelink, 'object_email');

	print dol_get_fiche_head(array(), '', '', -3);

	print '<table class="border centpercent">';

	print '<tr><td class="fieldrequired titlefieldcreate">'.$langs->trans("MailTitle").'</td><td><input class="flat minwidth300" name="title" value="'.dol_escape_htmltag(GETPOST('title')).'" autofocus="autofocus"></td></tr>';

	print '<tr><td class="fieldrequired">'.$langs->trans("MailFrom").'</td><td><input class="flat minwidth200" name="from" value="'.getDolGlobalString('MAILING_EMAIL_FROM').'"></td></tr>';

	print '<tr><td>'.$langs->trans("MailErrorsTo").'</td><td><input class="flat minwidth200" name="errorsto" value="'.getDolGlobalString('MAILING_EMAIL_ERRORSTO', getDolGlobalString('MAIN_MAIL_ERRORS_TO')).'"></td></tr>';

	// Other attributes
	$parameters = array();
	$reshook = $hookmanager->executeHooks('formObjectOptions', $parameters, $object, $action); // Note that $action and $object may have been modified by hook
	print $hookmanager->resPrint;
	if (empty($reshook)) {
		print $object->showOptionals($extrafields, 'create');
	}

	print '</table>';
	print '<br><br>';

	print '<table class="border centpercent">';
	print '<tr><td class="fieldrequired titlefieldcreate">'.$langs->trans("MailTopic").'</td><td><input class="flat minwidth200 quatrevingtpercent" name="sujet" value="'.dol_escape_htmltag(GETPOST('sujet', 'alphanohtml')).'"></td></tr>';
	print '<tr><td>'.$langs->trans("BackgroundColorByDefault").'</td><td colspan="3">';
	print $htmlother->selectColor(GETPOST('bgcolor'), 'bgcolor', '', 0);
	print '</td></tr>';

	print '</table>';

	print '<div style="padding-top: 10px">';
	// wysiwyg editor
	require_once DOL_DOCUMENT_ROOT.'/core/class/doleditor.class.php';
	$doleditor = new DolEditor('bodyemail', GETPOST('bodyemail', 'restricthtmlallowunvalid'), '', 600, 'dolibarr_mailings', '', true, true, getDolGlobalInt('FCKEDITOR_ENABLE_MAILING'), 20, '90%');
	$doleditor->Create();
	print '</div>';

	print dol_get_fiche_end();

	print $form->buttonsSaveCancel("CreateMailing", 'Cancel');

	print '</form>';
} else {
	if ($object->id > 0) {
		$upload_dir = $conf->mailing->dir_output."/".get_exdir($object->id, 2, 0, 1, $object, 'mailing');

		$head = emailing_prepare_head($object);

		if ($action == 'settodraft') {
			// Confirmation back to draft
			print $form->formconfirm($_SERVER["PHP_SELF"]."?id=".$object->id, $langs->trans("SetToDraft"), $langs->trans("ConfirmUnvalidateEmailing"), "confirm_settodraft", '', '', 1);
		} elseif ($action == 'valid') {
			// Confirmation of mailing validation
			print $form->formconfirm($_SERVER["PHP_SELF"]."?id=".$object->id, $langs->trans("ValidMailing"), $langs->trans("ConfirmValidMailing"), "confirm_valid", '', '', 1);
		} elseif ($action == 'reset') {
			// Confirm reset
			print $form->formconfirm($_SERVER["PHP_SELF"]."?id=".$object->id, $langs->trans("ResetMailing"), $langs->trans("ConfirmResetMailing", $object->ref), "confirm_reset", '', '', 2);
		} elseif ($action == 'delete') {
			// Confirm delete
			print $form->formconfirm($_SERVER["PHP_SELF"]."?id=".$object->id.(!empty($urlfrom) ? '&urlfrom='.urlencode($urlfrom) : ''), $langs->trans("DeleteAMailing"), $langs->trans("ConfirmDeleteMailing"), "confirm_delete", '', '', 1);
		}

		if ($action != 'edit' && $action != 'edithtml') {
			print dol_get_fiche_head($head, 'card', $langs->trans("Mailing"), -1, 'email');

			/*
			 * View mode mailing
			 */
			if ($action == 'sendall') {
				// Define message to recommend from command line
				$sendingmode = getDolGlobalString('EMAILING_MAIL_SENDMODE');
				if (empty($sendingmode)) {
					$sendingmode = getDolGlobalString('MAIN_MAIL_SENDMODE');
				}
				if (empty($sendingmode)) {
					$sendingmode = 'mail'; // If not defined, we use php mail function
				}

				// MAILING_NO_USING_PHPMAIL may be defined or not.
				// MAILING_LIMIT_SENDBYWEB is always defined to something != 0 (-1=forbidden).
				// MAILING_LIMIT_SENDBYCLI may be defined or not (-1=forbidden, 0 or undefined=no limit).
				// MAILING_LIMIT_SENDBYDAY may be defined or not (0 or undefined=no limit).
				if (getDolGlobalString('MAILING_NO_USING_PHPMAIL') && $sendingmode == 'mail') {
					// EMailing feature may be a spam problem, so when you host several users/instance, having this option may force each user to use their own SMTP agent.
					// You ensure that every user is using its own SMTP server when using the mass emailing module.
					$linktoadminemailbefore = '<a href="'.DOL_URL_ROOT.'/admin/mails_emailing.php">';
					$linktoadminemailend = '</a>';
					setEventMessages($langs->trans("MailSendSetupIs", $listofmethods[$sendingmode]), null, 'warnings');
					$messagetoshow = $langs->trans("MailSendSetupIs2", '{s1}', '{s2}', '{s3}', '{s4}');
					$messagetoshow = str_replace('{s1}', $linktoadminemailbefore, $messagetoshow);
					$messagetoshow = str_replace('{s2}', $linktoadminemailend, $messagetoshow);
					$messagetoshow = str_replace('{s3}', $langs->transnoentitiesnoconv("MAIN_MAIL_SENDMODE"), $messagetoshow);
					$messagetoshow = str_replace('{s4}', $listofmethods['smtps'], $messagetoshow);
					setEventMessages($messagetoshow, null, 'warnings');

					if (getDolGlobalString('MAILING_SMTP_SETUP_EMAILS_FOR_QUESTIONS')) {
						setEventMessages($langs->trans("MailSendSetupIs3", getDolGlobalString('MAILING_SMTP_SETUP_EMAILS_FOR_QUESTIONS')), null, 'warnings');
					}
					$_GET["action"] = '';
				} elseif (getDolGlobalInt('MAILING_LIMIT_SENDBYWEB') < 0) {
					if (getDolGlobalString('MAILING_LIMIT_WARNING_PHPMAIL') && $sendingmode == 'mail') {
						setEventMessages($langs->transnoentitiesnoconv($conf->global->MAILING_LIMIT_WARNING_PHPMAIL), null, 'warnings');
					}
					if (getDolGlobalString('MAILING_LIMIT_WARNING_NOPHPMAIL') && $sendingmode != 'mail') {
						setEventMessages($langs->transnoentitiesnoconv($conf->global->MAILING_LIMIT_WARNING_NOPHPMAIL), null, 'warnings');
					}

					// The feature is forbidden from GUI, we show just message to use from command line.
					setEventMessages($langs->trans("MailingNeedCommand"), null, 'warnings');
					setEventMessages('<textarea cols="60" rows="'.ROWS_1.'" wrap="soft">php ./scripts/emailings/mailing-send.php '.$object->id.'</textarea>', null, 'warnings');
					if ($conf->file->mailing_limit_sendbyweb != '-1') {  // MAILING_LIMIT_SENDBYWEB was set to -1 in database, but it is allowed to increase it.
						setEventMessages($langs->trans("MailingNeedCommand2"), null, 'warnings'); // You can send online with constant...
					}
					$_GET["action"] = '';
				} else {
					if (getDolGlobalString('MAILING_LIMIT_WARNING_PHPMAIL') && $sendingmode == 'mail') {
						setEventMessages($langs->transnoentitiesnoconv($conf->global->MAILING_LIMIT_WARNING_PHPMAIL), null, 'warnings');
					}
					if (getDolGlobalString('MAILING_LIMIT_WARNING_NOPHPMAIL') && $sendingmode != 'mail') {
						setEventMessages($langs->transnoentitiesnoconv($conf->global->MAILING_LIMIT_WARNING_NOPHPMAIL), null, 'warnings');
					}

					$text = '';

					if (getDolGlobalInt('MAILING_LIMIT_SENDBYDAY') > 0) {
						$text .= $langs->trans('WarningLimitSendByDay', getDolGlobalInt('MAILING_LIMIT_SENDBYDAY'));
						$text .= '<br><br>';
					}
					$text .= $langs->trans('ConfirmSendingEmailing').'<br>';
					$text .= $langs->trans('LimitSendingEmailing', getDolGlobalString('MAILING_LIMIT_SENDBYWEB'));

					if (!isset($conf->global->MAILING_LIMIT_SENDBYCLI) || getDolGlobalInt('MAILING_LIMIT_SENDBYCLI') >= 0) {
						$text .= '<br><br>';
						$text .= $langs->trans("MailingNeedCommand");
						$text .= '<br><textarea class="quatrevingtpercent" rows="'.ROWS_2.'" wrap="soft" disabled>php ./scripts/emailings/mailing-send.php '.$object->id.' '.$user->login.'</textarea>';
					}

					print $form->formconfirm($_SERVER['PHP_SELF'].'?id='.$object->id, $langs->trans('SendMailing'), $text, 'sendallconfirmed', '', '', 1, 380, 660, 0, $langs->trans("Confirm"), $langs->trans("Cancel"));
				}
			}

			$linkback = '<a href="'.DOL_URL_ROOT.'/comm/mailing/list.php?restore_lastsearch_values=1">'.$langs->trans("BackToList").'</a>';

			$morehtmlref = '<div class="refidno">';
			// Ref customer
			$morehtmlref .= $form->editfieldkey("", 'title', $object->title, $object, $user->hasRight('mailing', 'creer'), 'string', '', 0, 1);
			$morehtmlref .= $form->editfieldval("", 'title', $object->title, $object, $user->hasRight('mailing', 'creer'), 'string', '', null, null, '', 1);
			$morehtmlref .= '</div>';

			$morehtmlright = '';
			$nbtry = $nbok = 0;
			if ($object->statut == 2 || $object->statut == 3) {
				$nbtry = $object->countNbOfTargets('alreadysent');
				$nbko  = $object->countNbOfTargets('alreadysentko');

				$morehtmlright .= ' ('.$nbtry.'/'.$object->nbemail;
				if ($nbko) {
					$morehtmlright .= ' - '.$nbko.' '.$langs->trans("Error");
				}
				$morehtmlright .= ') &nbsp; ';
			}

			dol_banner_tab($object, 'id', $linkback, 1, 'rowid', 'ref', $morehtmlref, '', 0, '', $morehtmlright);

			print '<div class="fichecenter">';
			print '<div class="fichehalfleft">';
			print '<div class="underbanner clearboth"></div>';
			print '<table class="border centpercent tableforfield">'."\n";

			// From
			print '<tr><td class="titlefield">';
			print $form->editfieldkey("MailFrom", 'email_from', $object->email_from, $object, $user->hasRight('mailing', 'creer') && $object->statut < 3, 'string');
			print '</td><td>';
			print $form->editfieldval("MailFrom", 'email_from', $object->email_from, $object, $user->hasRight('mailing', 'creer') && $object->statut < 3, 'string');
			$email = CMailFile::getValidAddress($object->email_from, 2);
			if ($email && !isValidEmail($email)) {
				$langs->load("errors");
				print img_warning($langs->trans("ErrorBadEMail", $email));
			} elseif ($email && !isValidMailDomain($email)) {
				$langs->load("errors");
				print img_warning($langs->trans("ErrorBadMXDomain", $email));
			}

			print '</td></tr>';

			// Errors to
			print '<tr><td>';
			print $form->editfieldkey("MailErrorsTo", 'email_errorsto', $object->email_errorsto, $object, $user->hasRight('mailing', 'creer') && $object->statut < 3, 'string');
			print '</td><td>';
			print $form->editfieldval("MailErrorsTo", 'email_errorsto', $object->email_errorsto, $object, $user->hasRight('mailing', 'creer') && $object->statut < 3, 'string');
			$email = CMailFile::getValidAddress($object->email_errorsto, 2);
			if ($email && !isValidEmail($email)) {
				$langs->load("errors");
				print img_warning($langs->trans("ErrorBadEMail", $email));
			} elseif ($email && !isValidMailDomain($email)) {
				$langs->load("errors");
				print img_warning($langs->trans("ErrorBadMXDomain", $email));
			}
			print '</td></tr>';

			print '</table>';
			print '</div>';

			print '<div class="fichehalfright">';
			print '<div class="underbanner clearboth"></div>';

			print '<table class="border centpercent tableforfield">';

			// Number of distinct emails
			print '<tr><td class="titlefield">';
			print $langs->trans("TotalNbOfDistinctRecipients");
			print '</td><td>';
			$nbemail = ($object->nbemail ? $object->nbemail : 0);
			if (is_numeric($nbemail)) {
				$text = '';
				if ((getDolGlobalString('MAILING_LIMIT_SENDBYWEB') && getDolGlobalInt('MAILING_LIMIT_SENDBYWEB') < $nbemail) && ($object->statut == 1 || ($object->statut == 2 && $nbtry < $nbemail))) {
					if (getDolGlobalInt('MAILING_LIMIT_SENDBYWEB') > 0) {
<<<<<<< HEAD
						$text .= $langs->trans('LimitSendingEmailing', getDolGlobalString('MAILING_LIMIT_SENDBYWEB'));
=======
						$text .= $langs->trans('LimitSendingEmailing', getDolGlobalInt('MAILING_LIMIT_SENDBYWEB'));
>>>>>>> 097290fc
					} else {
						$text .= $langs->trans('SendingFromWebInterfaceIsNotAllowed');
					}
				}
				if (empty($nbemail)) {
					$nbemail .= ' '.img_warning('').' <span class="warning">'.$langs->trans("NoTargetYet").'</span>';
				}
				if ($text) {
					print $form->textwithpicto($nbemail, $text, 1, 'warning');
				} else {
					print $nbemail;
				}
			}
			print '</td></tr>';

			print '<tr><td>';
			print $langs->trans("MAIN_MAIL_SENDMODE");
			print '</td><td>';
			if (getDolGlobalString('MAIN_MAIL_SENDMODE_EMAILING') && getDolGlobalString('MAIN_MAIL_SENDMODE_EMAILING') != 'default') {
				$text = $listofmethods[getDolGlobalString('MAIN_MAIL_SENDMODE_EMAILING')];
			} elseif (getDolGlobalString('MAIN_MAIL_SENDMODE')) {
				$text = $listofmethods[getDolGlobalString('MAIN_MAIL_SENDMODE')];
			} else {
				$text = $listofmethods['mail'];
			}
			print $text;
			if (getDolGlobalString('MAIN_MAIL_SENDMODE_EMAILING') != 'default') {
				if (getDolGlobalString('MAIN_MAIL_SENDMODE_EMAILING') != 'mail') {
					print ' <span class="opacitymedium">(';
					print getDolGlobalString('MAIN_MAIL_SMTP_SERVER_EMAILING', getDolGlobalString('MAIN_MAIL_SMTP_SERVER'));
					print ')</span>';
				}
			} elseif (getDolGlobalString('MAIN_MAIL_SENDMODE') != 'mail' && getDolGlobalString('MAIN_MAIL_SMTP_SERVER')) {
				print ' <span class="opacitymedium">('.getDolGlobalString('MAIN_MAIL_SMTP_SERVER').')</span>';
			}
			print '</td></tr>';

			// Other attributes. Fields from hook formObjectOptions and Extrafields.
			include DOL_DOCUMENT_ROOT.'/core/tpl/extrafields_view.tpl.php';

			print '</table>';
			print '</div>';
			print '</div>';

			print '<div class="clearboth"></div>';

			print dol_get_fiche_end();


			// Clone confirmation
			if ($action == 'clone') {
				// Create an array for form
				$formquestion = array(
					'text' => $langs->trans("ConfirmClone"),
				array('type' => 'checkbox', 'name' => 'clone_content', 'label' => $langs->trans("CloneContent"), 'value' => 1),
				array('type' => 'checkbox', 'name' => 'clone_receivers', 'label' => $langs->trans("CloneReceivers"), 'value' => 0)
				);
				// Incomplete payment. On demande si motif = escompte ou autre
				print $form->formconfirm($_SERVER["PHP_SELF"].'?id='.$object->id, $langs->trans('ToClone'), $langs->trans('ConfirmCloneEMailing', $object->ref), 'confirm_clone', $formquestion, 'yes', 2, 240);
			}

			// Actions Buttons
			if (GETPOST('cancel', 'alpha') || $confirm == 'no' || $action == '' || in_array($action, array('settodraft', 'valid', 'delete', 'sendall', 'clone', 'test', 'editevenunsubscribe'))) {
				print "\n\n<div class=\"tabsAction\">\n";

				if (($object->statut == 1) && ($user->hasRight('mailing', 'valider') || $object->user_validation_id == $user->id)) {
					print '<a class="butAction" href="'.$_SERVER['PHP_SELF'].'?action=settodraft&token='.newToken().'&id='.$object->id.'">'.$langs->trans("SetToDraft").'</a>';
				}

				if (($object->statut == 0 || $object->statut == 1 || $object->statut == 2) && $user->hasRight('mailing', 'creer')) {
					if (isModEnabled('fckeditor') && getDolGlobalString('FCKEDITOR_ENABLE_MAILING')) {
						print '<a class="butAction" href="'.$_SERVER['PHP_SELF'].'?action=edit&token='.newToken().'&id='.$object->id.'">'.$langs->trans("EditWithEditor").'</a>';
					} else {
						print '<a class="butAction" href="'.$_SERVER['PHP_SELF'].'?action=edit&token='.newToken().'&id='.$object->id.'">'.$langs->trans("EditWithTextEditor").'</a>';
					}

					if (!empty($conf->use_javascript_ajax)) {
						print '<a class="butAction" href="'.$_SERVER['PHP_SELF'].'?action=edithtml&token='.newToken().'&id='.$object->id.'">'.$langs->trans("EditHTMLSource").'</a>';
					}
				}

				//print '<a class="butAction" href="card.php?action=test&amp;id='.$object->id.'">'.$langs->trans("PreviewMailing").'</a>';

				if (getDolGlobalString('MAIN_USE_ADVANCED_PERMS') && !$user->hasRight('mailing', 'mailing_advance', 'send')) {
					print '<a class="butActionRefused classfortooltip" href="#" title="'.dol_escape_htmltag($langs->transnoentitiesnoconv("NotEnoughPermissions")).'">'.$langs->trans("TestMailing").'</a>';
				} else {
					print '<a class="butAction" href="'.$_SERVER['PHP_SELF'].'?action=test&token='.newToken().'&id='.$object->id.'">'.$langs->trans("TestMailing").'</a>';
				}

				if ($object->statut == 0) {
					if ($object->nbemail <= 0) {
						print '<a class="butActionRefused classfortooltip" href="#" title="'.dol_escape_htmltag($langs->transnoentitiesnoconv("NoTargetYet")).'">'.$langs->trans("ValidMailing").'</a>';
					} elseif (!$user->hasRight('mailing', 'valider')) {
						print '<a class="butActionRefused classfortooltip" href="#" title="'.dol_escape_htmltag($langs->transnoentitiesnoconv("NotEnoughPermissions")).'">'.$langs->trans("ValidMailing").'</a>';
					} else {
						print '<a class="butAction" href="'.$_SERVER['PHP_SELF'].'?action=valid&amp;id='.$object->id.'">'.$langs->trans("ValidMailing").'</a>';
					}
				}

				if (($object->statut == 1 || $object->statut == 2) && $object->nbemail > 0 && $user->hasRight('mailing', 'valider')) {
					if (getDolGlobalInt('MAILING_LIMIT_SENDBYWEB') < 0) {
						print '<a class="butActionRefused classfortooltip" href="#" title="'.dol_escape_htmltag($langs->transnoentitiesnoconv("SendingFromWebInterfaceIsNotAllowed")).'">'.$langs->trans("SendMailing").'</a>';
					} elseif (getDolGlobalString('MAIN_USE_ADVANCED_PERMS') && !$user->hasRight('mailing', 'mailing_advance', 'send')) {
						print '<a class="butActionRefused classfortooltip" href="#" title="'.dol_escape_htmltag($langs->transnoentitiesnoconv("NotEnoughPermissions")).'">'.$langs->trans("SendMailing").'</a>';
					} else {
						print '<a class="butAction" href="'.$_SERVER['PHP_SELF'].'?action=sendall&amp;id='.$object->id.'">'.$langs->trans("SendMailing").'</a>';
					}
				}

				if ($user->hasRight('mailing', 'creer')) {
					print '<a class="butAction" href="'.$_SERVER['PHP_SELF'].'?action=clone&amp;object=emailing&amp;id='.$object->id.'">'.$langs->trans("ToClone").'</a>';
				}

				if (($object->statut == 2 || $object->statut == 3) && $user->hasRight('mailing', 'valider')) {
					if (getDolGlobalString('MAIN_USE_ADVANCED_PERMS') && !$user->hasRight('mailing', 'mailing_advance', 'send')) {
						print '<a class="butActionRefused classfortooltip" href="#" title="'.dol_escape_htmltag($langs->transnoentitiesnoconv("NotEnoughPermissions")).'">'.$langs->trans("ResetMailing").'</a>';
					} else {
						print '<a class="butAction" href="'.$_SERVER['PHP_SELF'].'?action=reset&amp;id='.$object->id.'">'.$langs->trans("ResetMailing").'</a>';
					}
				}

				if (($object->statut <= 1 && $user->hasRight('mailing', 'creer')) || $user->hasRight('mailing', 'supprimer')) {
					if ($object->statut > 0 && (getDolGlobalString('MAIN_USE_ADVANCED_PERMS') && !$user->hasRight('mailing', 'mailing_advance', 'delete'))) {
						print '<a class="butActionRefused classfortooltip" href="#" title="'.dol_escape_htmltag($langs->transnoentitiesnoconv("NotEnoughPermissions")).'">'.$langs->trans("DeleteMailing").'</a>';
					} else {
						print '<a class="butActionDelete" href="'.$_SERVER['PHP_SELF'].'?action=delete&token='.newToken().'&id='.$object->id.(!empty($urlfrom) ? '&urlfrom='.$urlfrom : '').'">'.$langs->trans("DeleteMailing").'</a>';
					}
				}

				print '</div>';
			}

			// Display of the TEST form
			if ($action == 'test') {
				print '<div id="formmailbeforetitle" name="formmailbeforetitle"></div>';
				print load_fiche_titre($langs->trans("TestMailing"));

				print dol_get_fiche_head(null, '', '', -1);

				// Create mail form object
				include_once DOL_DOCUMENT_ROOT.'/core/class/html.formmail.class.php';
				$formmail = new FormMail($db);
				$formmail->fromname = $object->email_from;
				$formmail->frommail = $object->email_from;
				$formmail->withsubstit = 1;
				$formmail->withfrom = 0;
				$formmail->withto = $user->email ? $user->email : 1;
				$formmail->withtocc = 0;
				$formmail->withtoccc = getDolGlobalString('MAIN_EMAIL_USECCC');
				$formmail->withtopic = 0;
				$formmail->withtopicreadonly = 1;
				$formmail->withfile = 0;
				$formmail->withbody = 0;
				$formmail->withbodyreadonly = 1;
				$formmail->withcancel = 1;
				$formmail->withdeliveryreceipt = 0;
				// Table of substitutions
				$formmail->substit = $object->substitutionarrayfortest;
				// Table of post's complementary params
				$formmail->param["action"] = "send";
				$formmail->param["models"] = 'none';
				$formmail->param["mailid"] = $object->id;
				$formmail->param["returnurl"] = $_SERVER['PHP_SELF']."?id=".$object->id;

				print $formmail->get_form();

				print '<br>';

				print dol_get_fiche_end();

				dol_set_focus('#sendto');
			}


			$htmltext = '<i>'.$langs->trans("FollowingConstantsWillBeSubstituted").':<br><br><span class="small">';
			foreach ($object->substitutionarray as $key => $val) {
				$htmltext .= $key.' = '.$langs->trans($val).'<br>';
			}
			$htmltext .= '</span></i>';

			// Print mail content
			print load_fiche_titre($langs->trans("EMail"), $form->textwithpicto('<span class="opacitymedium hideonsmartphone">'.$langs->trans("AvailableVariables").'</span>', $htmltext, 1, 'helpclickable', '', 0, 3, 'emailsubstitionhelp'), 'generic');

			print dol_get_fiche_head('', '', '', -1);

			print '<table class="bordernooddeven tableforfield centpercent">';

			// Subject
			print '<tr><td class="titlefield">'.$langs->trans("MailTopic").'</td><td colspan="3">'.$object->sujet.'</td></tr>';

			// Joined files
			print '<tr><td>'.$langs->trans("MailFile").'</td><td colspan="3">';
			// List of files
			$listofpaths = dol_dir_list($upload_dir, 'all', 0, '', '', 'name', SORT_ASC, 0);
			if (count($listofpaths)) {
				foreach ($listofpaths as $key => $val) {
					print img_mime($listofpaths[$key]['name']).' '.$listofpaths[$key]['name'];
					print '<br>';
				}
			} else {
				print '<span class="opacitymedium">'.$langs->trans("NoAttachedFiles").'</span><br>';
			}
			print '</td></tr>';

			// Background color
			/*print '<tr><td width="15%">'.$langs->trans("BackgroundColorByDefault").'</td><td colspan="3">';
			print $htmlother->selectColor($object->bgcolor,'bgcolor','',0);
			print '</td></tr>';*/

			print '</table>';

			// Message
			print '<div style="padding-top: 10px; background: '.($object->bgcolor ? (preg_match('/^#/', $object->bgcolor) ? '' : '#').$object->bgcolor : 'white').'">';
			if (empty($object->bgcolor) || strtolower($object->bgcolor) == 'ffffff') {	// CKEditor does not apply the color of the div into its content area
				$readonly = 1;
				// wysiwyg editor
				require_once DOL_DOCUMENT_ROOT.'/core/class/doleditor.class.php';
				$doleditor = new DolEditor('bodyemail', $object->body, '', 600, 'dolibarr_mailings', '', false, true, !getDolGlobalString('FCKEDITOR_ENABLE_MAILING') ? 0 : 1, 20, '90%', $readonly);
				$doleditor->Create();
			} else {
				print dol_htmlentitiesbr($object->body);
			}
			print '</div>';

			print dol_get_fiche_end();
		} else {
			/*
			 * Edition mode mailing (CKeditor or HTML source)
			 */

			print dol_get_fiche_head($head, 'card', $langs->trans("Mailing"), -1, 'email');

			$linkback = '<a href="'.DOL_URL_ROOT.'/comm/mailing/list.php?restore_lastsearch_values=1">'.$langs->trans("BackToList").'</a>';

			$morehtmlref = '<div class="refidno">';
			// Ref customer
			$morehtmlref .= $form->editfieldkey("", 'title', $object->title, $object, $user->hasRight('mailing', 'creer'), 'string', '', 0, 1);
			$morehtmlref .= $form->editfieldval("", 'title', $object->title, $object, $user->hasRight('mailing', 'creer'), 'string', '', null, null, '', 1);
			$morehtmlref .= '</div>';

			$morehtmlright = '';
			$nbtry = $nbok = 0;
			if ($object->statut == 2 || $object->statut == 3) {
				$nbtry = $object->countNbOfTargets('alreadysent');
				$nbko  = $object->countNbOfTargets('alreadysentko');

				$morehtmlright .= ' ('.$nbtry.'/'.$object->nbemail;
				if ($nbko) {
					$morehtmlright .= ' - '.$nbko.' '.$langs->trans("Error");
				}
				$morehtmlright .= ') &nbsp; ';
			}

			dol_banner_tab($object, 'id', $linkback, 1, 'rowid', 'ref', $morehtmlref, '', 0, '', $morehtmlright);

			print '<div class="fichecenter">';
			print '<div class="fichehalfleft">';
			print '<div class="underbanner clearboth"></div>';

			print '<table class="border centpercent tableforfield">';

			/*
			print '<tr><td class="titlefield">'.$langs->trans("Ref").'</td>';
			print '<td colspan="3">';
			print $form->showrefnav($object,'id', $linkback);
			print '</td></tr>';
			*/

			// From
			print '<tr><td class="titlefield">'.$langs->trans("MailFrom").'</td><td>'.dol_print_email($object->email_from, 0, 0, 0, 0, 1).'</td></tr>';
			// To
			print '<tr><td>'.$langs->trans("MailErrorsTo").'</td><td>'.dol_print_email($object->email_errorsto, 0, 0, 0, 0, 1).'</td></tr>';

			print '</table>';
			print '</div>';


			print '<div class="fichehalfright">';
			print '<div class="underbanner clearboth"></div>';

			print '<table class="border centpercent tableforfield">';

			// Number of distinct emails
			print '<tr><td>';
			print $langs->trans("TotalNbOfDistinctRecipients");
			print '</td><td>';
			$nbemail = ($object->nbemail ? $object->nbemail : 0);
			if (is_numeric($nbemail)) {
				$text = '';
				if ((getDolGlobalString('MAILING_LIMIT_SENDBYWEB') && $conf->global->MAILING_LIMIT_SENDBYWEB < $nbemail) && ($object->statut == 1 || $object->statut == 2)) {
					if (getDolGlobalInt('MAILING_LIMIT_SENDBYWEB') > 0) {
						$text .= $langs->trans('LimitSendingEmailing', getDolGlobalString('MAILING_LIMIT_SENDBYWEB'));
					} else {
						$text .= $langs->trans('SendingFromWebInterfaceIsNotAllowed');
					}
				}
				if (empty($nbemail)) {
					$nbemail .= ' '.img_warning('').' <span class="warning">'.$langs->trans("NoTargetYet").'</span>';
				}
				if ($text) {
					print $form->textwithpicto($nbemail, $text, 1, 'warning');
				} else {
					print $nbemail;
				}
			}
			print '</td></tr>';

			print '<tr><td>';
			print $langs->trans("MAIN_MAIL_SENDMODE");
			print '</td><td>';
			if (getDolGlobalString('MAIN_MAIL_SENDMODE_EMAILING') && getDolGlobalString('MAIN_MAIL_SENDMODE_EMAILING') != 'default') {
				$text = $listofmethods[getDolGlobalString('MAIN_MAIL_SENDMODE_EMAILING')];
			} elseif (getDolGlobalString('MAIN_MAIL_SENDMODE')) {
				$text = $listofmethods[getDolGlobalString('MAIN_MAIL_SENDMODE')];
			} else {
				$text = $listofmethods['mail'];
			}
			print $text;
			if (getDolGlobalString('MAIN_MAIL_SENDMODE_EMAILING') != 'default') {
				if (getDolGlobalString('MAIN_MAIL_SENDMODE_EMAILING') != 'mail') {
					print ' <span class="opacitymedium">('.getDolGlobalString('MAIN_MAIL_SMTP_SERVER_EMAILING').')</span>';
				}
			} elseif (getDolGlobalString('MAIN_MAIL_SENDMODE') != 'mail' && getDolGlobalString('MAIN_MAIL_SMTP_SERVER')) {
				print ' <span class="opacitymedium">('.getDolGlobalString('MAIN_MAIL_SMTP_SERVER').')</span>';
			}
			print '</td></tr>';


			// Other attributes
			$parameters = array();
			$reshook = $hookmanager->executeHooks('formObjectOptions', $parameters, $object, $action); // Note that $action and $object may have been modified by hook
			print $hookmanager->resPrint;
			if (empty($reshook)) {
				print $object->showOptionals($extrafields, 'edit', $parameters);
			}

			print '</table>';
			print '</div>';
			print '</div>';

			print '<div class="clearboth"></div>';

			print dol_get_fiche_end();


			print "<br><br>\n";

			print '<form name="edit_mailing" action="card.php" method="post" enctype="multipart/form-data">'."\n";
			print '<input type="hidden" name="token" value="'.newToken().'">';
			print '<input type="hidden" name="action" value="update">';
			print '<input type="hidden" name="id" value="'.$object->id.'">';

			$htmltext = '<i>'.$langs->trans("FollowingConstantsWillBeSubstituted").':<br><br><span class="small">';
			foreach ($object->substitutionarray as $key => $val) {
				$htmltext .= $key.' = '.$langs->trans($val).'<br>';
			}
			$htmltext .= '</span></i>';

			// Print mail content
			print load_fiche_titre($langs->trans("EMail"), '<span class="opacitymedium">'.$form->textwithpicto($langs->trans("AvailableVariables").'</span>', $htmltext, 1, 'help', '', 0, 2, 'emailsubstitionhelp'), 'generic');

			print dol_get_fiche_head(null, '', '', -1);

			print '<table class="bordernooddeven centpercent">';

			// Subject
			print '<tr><td class="fieldrequired titlefield">'.$langs->trans("MailTopic").'</td><td colspan="3"><input class="flat quatrevingtpercent" type="text" name="sujet" value="'.$object->sujet.'"></td></tr>';

			$trackid = ''; // TODO To avoid conflicts with 2 mass emailing, we should set a trackid here, even if we use another one into email header.
			dol_init_file_process($upload_dir, $trackid);

			// Joined files
			$addfileaction = 'addfile';
			print '<tr><td>'.$langs->trans("MailFile").'</td>';
			print '<td colspan="3">';
			// List of files
			$listofpaths = dol_dir_list($upload_dir, 'all', 0, '', '', 'name', SORT_ASC, 0);

			// TODO Trick to have param removedfile containing nb of image to delete. But this does not works without javascript
			$out .= '<input type="hidden" class="removedfilehidden" name="removedfile" value="">'."\n";
			$out .= '<script type="text/javascript">';
			$out .= 'jQuery(document).ready(function () {';
			$out .= '    jQuery(".removedfile").click(function() {';
			$out .= '        jQuery(".removedfilehidden").val(jQuery(this).val());';
			$out .= '    });';
			$out .= '})';
			$out .= '</script>'."\n";
			if (count($listofpaths)) {
				foreach ($listofpaths as $key => $val) {
					$out .= '<div id="attachfile_'.$key.'">';
					$out .= img_mime($listofpaths[$key]['name']).' '.$listofpaths[$key]['name'];
					$out .= ' <input type="image" style="border: 0px;" src="'.img_picto($langs->trans("Search"), 'delete.png', '', '', 1).'" value="'.($key + 1).'" class="removedfile" id="removedfile_'.$key.'" name="removedfile_'.$key.'" />';
					$out .= '<br></div>';
				}
			} else {
				//$out .= '<span class="opacitymedium">'.$langs->trans("NoAttachedFiles").'</span><br>';
			}

			// Add link to add file
			$maxfilesizearray = getMaxFileSizeArray();
			$maxmin = $maxfilesizearray['maxmin'];
			if ($maxmin > 0) {
				$out .= '<input type="hidden" name="MAX_FILE_SIZE" value="'.($maxmin * 1024).'">';	// MAX_FILE_SIZE must precede the field type=file
			}
			$out .= '<input type="file" class="flat" id="addedfile" name="addedfile" value="'.$langs->trans("Upload").'" />';
			$out .= ' ';
			$out .= '<input type="submit" class="button smallpaddingimp" id="'.$addfileaction.'" name="'.$addfileaction.'" value="'.$langs->trans("MailingAddFile").'" />';
			print $out;
			print '</td></tr>';

			// Background color
			print '<tr><td>'.$langs->trans("BackgroundColorByDefault").'</td><td colspan="3">';
			print $htmlother->selectColor($object->bgcolor, 'bgcolor', '', 0);
			print '</td></tr>';

			print '</table>';


			// Message
			print '<div style="padding-top: 10px">';

			if ($action == 'edit') {
				// wysiwyg editor
				require_once DOL_DOCUMENT_ROOT.'/core/class/doleditor.class.php';
				$doleditor = new DolEditor('bodyemail', $object->body, '', 600, 'dolibarr_mailings', '', true, true, getDolGlobalInt('FCKEDITOR_ENABLE_MAILING'), 20, '90%');
				$doleditor->Create();
			}
			if ($action == 'edithtml') {
				// HTML source editor
				require_once DOL_DOCUMENT_ROOT.'/core/class/doleditor.class.php';
				$doleditor = new DolEditor('bodyemail', $object->body, '', 600, 'dolibarr_mailings', '', true, true, 'ace', 20, '90%');
				$doleditor->Create(0, '', false, 'HTML Source', 'php');
			}

			print '</div>';


			print dol_get_fiche_end();

			print '<div class="center">';
			print '<input type="submit" class="button buttonforacesave button-save" value="'.$langs->trans("Save").'" name="save">';
			print '&nbsp; &nbsp; &nbsp;';
			print '<input type="submit" class="button button-cancel" value="'.$langs->trans("Cancel").'" name="cancel">';
			print '</div>';

			print '</form>';
			print '<br>';
		}
	} else {
		dol_print_error($db, $object->error);
	}
}

// End of page
llxFooter();
$db->close();<|MERGE_RESOLUTION|>--- conflicted
+++ resolved
@@ -999,11 +999,7 @@
 				$text = '';
 				if ((getDolGlobalString('MAILING_LIMIT_SENDBYWEB') && getDolGlobalInt('MAILING_LIMIT_SENDBYWEB') < $nbemail) && ($object->statut == 1 || ($object->statut == 2 && $nbtry < $nbemail))) {
 					if (getDolGlobalInt('MAILING_LIMIT_SENDBYWEB') > 0) {
-<<<<<<< HEAD
-						$text .= $langs->trans('LimitSendingEmailing', getDolGlobalString('MAILING_LIMIT_SENDBYWEB'));
-=======
 						$text .= $langs->trans('LimitSendingEmailing', getDolGlobalInt('MAILING_LIMIT_SENDBYWEB'));
->>>>>>> 097290fc
 					} else {
 						$text .= $langs->trans('SendingFromWebInterfaceIsNotAllowed');
 					}
