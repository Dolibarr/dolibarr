<?php
/* Copyright (C) 2004		Rodolphe Quiedeville	<rodolphe@quiedeville.org>
 * Copyright (C) 2005-2016	Laurent Destailleur		<eldy@uers.sourceforge.net>
 * Copyright (C) 2005-2016	Regis Houssin			<regis.houssin@inodbox.com>
 *
 * This program is free software; you can redistribute it and/or modify
 * it under the terms of the GNU General Public License as published by
 * the Free Software Foundation; either version 3 of the License, or
 * (at your option) any later version.
 *
 * This program is distributed in the hope that it will be useful,
 * but WITHOUT ANY WARRANTY; without even the implied warranty of
 * MERCHANTABILITY or FITNESS FOR A PARTICULAR PURPOSE.  See the
 * GNU General Public License for more details.
 *
 * You should have received a copy of the GNU General Public License
 * along with this program. If not, see <http://www.gnu.org/licenses/>.
 */

/**
 *       \file       htdocs/comm/mailing/card.php
 *       \ingroup    mailing
 *       \brief      Fiche mailing, onglet general
 */

if (! defined('NOSTYLECHECK')) define('NOSTYLECHECK', '1');

require '../../main.inc.php';
require_once DOL_DOCUMENT_ROOT.'/core/lib/emailing.lib.php';
require_once DOL_DOCUMENT_ROOT.'/core/lib/files.lib.php';
require_once DOL_DOCUMENT_ROOT.'/core/class/CMailFile.class.php';
require_once DOL_DOCUMENT_ROOT.'/core/lib/functions2.lib.php';
require_once DOL_DOCUMENT_ROOT.'/comm/mailing/class/mailing.class.php';
require_once DOL_DOCUMENT_ROOT.'/core/class/html.formother.class.php';
require_once DOL_DOCUMENT_ROOT.'/core/class/html.formmail.class.php';
require_once DOL_DOCUMENT_ROOT.'/core/class/extrafields.class.php';

// Load translation files required by the page
$langs->load("mails");

if (! $user->rights->mailing->lire || (empty($conf->global->EXTERNAL_USERS_ARE_AUTHORIZED) && $user->societe_id > 0)) accessforbidden();

$id=(GETPOST('mailid', 'int') ? GETPOST('mailid', 'int') : GETPOST('id', 'int'));
$action=GETPOST('action', 'alpha');
$confirm=GETPOST('confirm', 'alpha');
$urlfrom=GETPOST('urlfrom');

$object=new Mailing($db);
$result=$object->fetch($id);

$extrafields = new ExtraFields($db);

// fetch optionals attributes and labels
$extralabels=$extrafields->fetch_name_optionals_label($object->table_element);

// Initialize technical object to manage hooks of page. Note that conf->hooks_modules contains array of hook context
$hookmanager->initHooks(array('mailingcard','globalcard'));

// Array of possible substitutions (See also file mailing-send.php that should manage same substitutions)
$object->substitutionarray=FormMail::getAvailableSubstitKey('emailing');


// Set $object->substitutionarrayfortest
$signature = ((!empty($user->signature) && empty($conf->global->MAIN_MAIL_DO_NOT_USE_SIGN))?$user->signature:'');

$targetobject = null;		// Not defined with mass emailing

$parameters=array('mode'=>'emailing');
$substitutionarray=FormMail::getAvailableSubstitKey('emailing', $targetobject);

$object->substitutionarrayfortest = $substitutionarray;

// List of sending methods
$listofmethods=array();
$listofmethods['mail']='PHP mail function';
//$listofmethods['simplemail']='Simplemail class';
$listofmethods['smtps']='SMTP/SMTPS socket library';



/*
 * Actions
 */

$parameters=array();
$reshook=$hookmanager->executeHooks('doActions', $parameters, $object, $action);    // Note that $action and $object may have been modified by some hooks
if ($reshook < 0) setEventMessages($hookmanager->error, $hookmanager->errors, 'errors');

if (empty($reshook))
{
	// Action clone object
	if ($action == 'confirm_clone' && $confirm == 'yes')
	{
		if (empty($_REQUEST["clone_content"]) && empty($_REQUEST["clone_receivers"]))
		{
			setEventMessages($langs->trans("NoCloneOptionsSpecified"), null, 'errors');
		}
		else
		{
			$result=$object->createFromClone($user, $object->id, $_REQUEST["clone_content"], $_REQUEST["clone_receivers"]);
			if ($result > 0)
			{
				header("Location: ".$_SERVER['PHP_SELF'].'?id='.$result);
				exit;
			}
			else
			{
				setEventMessages($object->error, $object->errors, 'errors');
			}
		}
	    $action='';
	}

	// Action send emailing for everybody
	if ($action == 'sendallconfirmed' && $confirm == 'yes')
	{
		if (empty($conf->global->MAILING_LIMIT_SENDBYWEB))
		{
			// As security measure, we don't allow send from the GUI
			setEventMessages($langs->trans("MailingNeedCommand"), null, 'warnings');
			setEventMessages('<textarea cols="70" rows="'.ROWS_2.'" wrap="soft">php ./scripts/emailings/mailing-send.php '.$object->id.'</textarea>', null, 'warnings');
			setEventMessages($langs->trans("MailingNeedCommand2"), null, 'warnings');
			$action='';
		}
		elseif ($conf->global->MAILING_LIMIT_SENDBYWEB < 0)
		{
			setEventMessages($langs->trans("NotEnoughPermissions"), null, 'warnings');
			$action='';
		}
		else
		{
			$upload_dir = $conf->mailing->dir_output . "/" . get_exdir($object->id, 2, 0, 1, $object, 'mailing');

			if ($object->statut == 0)
			{
				dol_print_error('', 'ErrorMailIsNotValidated');
				exit;
			}

			$id       = $object->id;
			$subject  = $object->sujet;
			$message  = $object->body;
			$from     = $object->email_from;
			$replyto  = $object->email_replyto;
			$errorsto = $object->email_errorsto;
			// Le message est-il en html
			$msgishtml=-1;	// Unknown by default
			if (preg_match('/[\s\t]*<html>/i', $message)) $msgishtml=1;

			// Warning, we must not use begin-commit transaction here
			// because we want to save update for each mail sent.

			$nbok=0; $nbko=0;

			// On choisit les mails non deja envoyes pour ce mailing (statut=0)
			// ou envoyes en erreur (statut=-1)
			$sql = "SELECT mc.rowid, mc.fk_mailing, mc.lastname, mc.firstname, mc.email, mc.other, mc.source_url, mc.source_id, mc.source_type, mc.tag";
			$sql .= " FROM ".MAIN_DB_PREFIX."mailing_cibles as mc";
			$sql .= " WHERE mc.statut < 1 AND mc.fk_mailing = ".$object->id;
			$sql .= " ORDER BY mc.statut DESC";		// first status 0, then status -1

			dol_syslog("card.php: select targets", LOG_DEBUG);
			$resql=$db->query($sql);
			if ($resql)
			{
				$num = $db->num_rows($resql);	// nb of possible recipients

				if ($num)
				{
					dol_syslog("comm/mailing/card.php: nb of targets = ".$num, LOG_DEBUG);

					$now=dol_now();

					// Positionne date debut envoi
					$sql="UPDATE ".MAIN_DB_PREFIX."mailing SET date_envoi='".$db->idate($now)."' WHERE rowid=".$object->id;
					$resql2=$db->query($sql);
					if (! $resql2)
					{
						dol_print_error($db);
					}

					// Loop on each email and send it
					$i = 0;

					while ($i < $num && $i < $conf->global->MAILING_LIMIT_SENDBYWEB)
					{
						// Here code is common with same loop ino mailing-send.php
						$res=1;
						$now=dol_now();

						$obj = $db->fetch_object($resql);

						// sendto en RFC2822
						$sendto = str_replace(',', ' ', dolGetFirstLastname($obj->firstname, $obj->lastname))." <".$obj->email.">";

						// Make substitutions on topic and body. From (AA=YY;BB=CC;...) we keep YY, CC, ...
						$other=explode(';', $obj->other);
						$tmpfield=explode('=', $other[0], 2); $other1=(isset($tmpfield[1])?$tmpfield[1]:$tmpfield[0]);
	                    $tmpfield=explode('=', $other[1], 2); $other2=(isset($tmpfield[1])?$tmpfield[1]:$tmpfield[0]);
	                    $tmpfield=explode('=', $other[2], 2); $other3=(isset($tmpfield[1])?$tmpfield[1]:$tmpfield[0]);
	                    $tmpfield=explode('=', $other[3], 2); $other4=(isset($tmpfield[1])?$tmpfield[1]:$tmpfield[0]);
	                    $tmpfield=explode('=', $other[4], 2); $other5=(isset($tmpfield[1])?$tmpfield[1]:$tmpfield[0]);

	                    $signature = ((!empty($user->signature) && empty($conf->global->MAIN_MAIL_DO_NOT_USE_SIGN))?$user->signature:'');

	                    $targetobject = null;		// Not defined with mass emailing
	                    $parameters=array('mode'=>'emailing');
	                    $substitutionarray=getCommonSubstitutionArray($langs, 0, array('object','objectamount'), $targetobject);			// Note: On mass emailing, this is null because be don't know object

	                    // Array of possible substitutions (See also file mailing-send.php that should manage same substitutions)
						$substitutionarray['__ID__'] = $obj->source_id;
						$substitutionarray['__EMAIL__'] = $obj->email;
						$substitutionarray['__LASTNAME__'] = $obj->lastname;
						$substitutionarray['__FIRSTNAME__'] = $obj->firstname;
						$substitutionarray['__MAILTOEMAIL__'] = '<a href="mailto:'.$obj->email.'">'.$obj->email.'</a>';
						$substitutionarray['__OTHER1__'] = $other1;
						$substitutionarray['__OTHER2__'] = $other2;
						$substitutionarray['__OTHER3__'] = $other3;
						$substitutionarray['__OTHER4__'] = $other4;
						$substitutionarray['__OTHER5__'] = $other5;
						$substitutionarray['__USER_SIGNATURE__'] = $signature;	// Signature is empty when ran from command line or taken from user in parameter)
						$substitutionarray['__SIGNATURE__'] = $signature;	// For backward compatibility
						$substitutionarray['__CHECK_READ__'] = '<img src="'.DOL_MAIN_URL_ROOT.'/public/emailing/mailing-read.php?tag='.$obj->tag.'&securitykey='.urlencode($conf->global->MAILING_EMAIL_UNSUBSCRIBE_KEY).'" width="1" height="1" style="width:1px;height:1px" border="0"/>';
						$substitutionarray['__UNSUBSCRIBE__'] = '<a href="'.DOL_MAIN_URL_ROOT.'/public/emailing/mailing-unsubscribe.php?tag='.$obj->tag.'&unsuscrib=1&securitykey='.urlencode($conf->global->MAILING_EMAIL_UNSUBSCRIBE_KEY).'" target="_blank">'.$langs->trans("MailUnsubcribe").'</a>';

						$onlinepaymentenabled = 0;
						if (! empty($conf->paypal->enabled)) $onlinepaymentenabled++;
						if (! empty($conf->paybox->enabled)) $onlinepaymentenabled++;
						if (! empty($conf->stripe->enabled)) $onlinepaymentenabled++;
						if ($onlinepaymentenabled && ! empty($conf->global->PAYMENT_SECURITY_TOKEN))
						{
							$substitutionarray['__SECUREKEYPAYMENT__']=dol_hash($conf->global->PAYMENT_SECURITY_TOKEN, 2);
							if (empty($conf->global->PAYMENT_SECURITY_TOKEN_UNIQUE))
							{
								$substitutionarray['__SECUREKEYPAYMENT_MEMBER__']=dol_hash($conf->global->PAYMENT_SECURITY_TOKEN, 2);
								$substitutionarray['__SECUREKEYPAYMENT_ORDER__']=dol_hash($conf->global->PAYMENT_SECURITY_TOKEN, 2);
								$substitutionarray['__SECUREKEYPAYMENT_INVOICE__']=dol_hash($conf->global->PAYMENT_SECURITY_TOKEN, 2);
								$substitutionarray['__SECUREKEYPAYMENT_CONTRACTLINE__']=dol_hash($conf->global->PAYMENT_SECURITY_TOKEN, 2);
							}
							else
							{
								$substitutionarray['__SECUREKEYPAYMENT_MEMBER__']=dol_hash($conf->global->PAYMENT_SECURITY_TOKEN . 'membersubscription' . $obj->source_id, 2);
								$substitutionarray['__SECUREKEYPAYMENT_ORDER__']=dol_hash($conf->global->PAYMENT_SECURITY_TOKEN . 'order' . $obj->source_id, 2);
								$substitutionarray['__SECUREKEYPAYMENT_INVOICE__']=dol_hash($conf->global->PAYMENT_SECURITY_TOKEN . 'invoice' . $obj->source_id, 2);
								$substitutionarray['__SECUREKEYPAYMENT_CONTRACTLINE__']=dol_hash($conf->global->PAYMENT_SECURITY_TOKEN . 'contractline' . $obj->source_id, 2);
							}
						}
						/* For backward compatibility, deprecated */
						if (! empty($conf->paypal->enabled) && ! empty($conf->global->PAYPAL_SECURITY_TOKEN))
						{
							$substitutionarray['__SECUREKEYPAYPAL__']=dol_hash($conf->global->PAYPAL_SECURITY_TOKEN, 2);

							if (empty($conf->global->PAYPAL_SECURITY_TOKEN_UNIQUE)) $substitutionarray['__SECUREKEYPAYPAL_MEMBER__']=dol_hash($conf->global->PAYPAL_SECURITY_TOKEN, 2);
							else $substitutionarray['__SECUREKEYPAYPAL_MEMBER__']=dol_hash($conf->global->PAYPAL_SECURITY_TOKEN . 'membersubscription' . $obj->source_id, 2);

							if (empty($conf->global->PAYPAL_SECURITY_TOKEN_UNIQUE)) $substitutionarray['__SECUREKEYPAYPAL_ORDER__']=dol_hash($conf->global->PAYPAL_SECURITY_TOKEN, 2);
							else $substitutionarray['__SECUREKEYPAYPAL_ORDER__']=dol_hash($conf->global->PAYPAL_SECURITY_TOKEN . 'order' . $obj->source_id, 2);

							if (empty($conf->global->PAYPAL_SECURITY_TOKEN_UNIQUE)) $substitutionarray['__SECUREKEYPAYPAL_INVOICE__']=dol_hash($conf->global->PAYPAL_SECURITY_TOKEN, 2);
							else $substitutionarray['__SECUREKEYPAYPAL_INVOICE__']=dol_hash($conf->global->PAYPAL_SECURITY_TOKEN . 'invoice' . $obj->source_id, 2);

							if (empty($conf->global->PAYPAL_SECURITY_TOKEN_UNIQUE)) $substitutionarray['__SECUREKEYPAYPAL_CONTRACTLINE__']=dol_hash($conf->global->PAYPAL_SECURITY_TOKEN, 2);
							else $substitutionarray['__SECUREKEYPAYPAL_CONTRACTLINE__']=dol_hash($conf->global->PAYPAL_SECURITY_TOKEN . 'contractline' . $obj->source_id, 2);
						}
						//$substitutionisok=true;

	                    complete_substitutions_array($substitutionarray, $langs);
						$newsubject=make_substitutions($subject, $substitutionarray);
						$newmessage=make_substitutions($message, $substitutionarray);

						$arr_file = array();
						$arr_mime = array();
						$arr_name = array();
						$arr_css  = array();

						$listofpaths=dol_dir_list($upload_dir, 'all', 0, '', '', 'name', SORT_ASC, 0);
						if (count($listofpaths))
						{
							foreach($listofpaths as $key => $val)
							{
								$arr_file[]=$listofpaths[$key]['fullname'];
								$arr_mime[]=dol_mimetype($listofpaths[$key]['name']);
								$arr_name[]=$listofpaths[$key]['name'];
							}
						}

						// Fabrication du mail
						$trackid='emailing-'.$obj->fk_mailing.'-'.$obj->rowid;
						$mail = new CMailFile($newsubject, $sendto, $from, $newmessage, $arr_file, $arr_mime, $arr_name, '', '', 0, $msgishtml, $errorsto, $arr_css, $trackid, '', 'emailing');

						if ($mail->error)
						{
							$res=0;
						}
						/*if (! $substitutionisok)
						{
							$mail->error='Some substitution failed';
							$res=0;
						}*/

						// Send mail
						if ($res)
						{
							$res=$mail->sendfile();
						}

						if ($res)
						{
							// Mail successful
							$nbok++;

							dol_syslog("comm/mailing/card.php: ok for #".$i.($mail->error?' - '.$mail->error:''), LOG_DEBUG);

							$sql="UPDATE ".MAIN_DB_PREFIX."mailing_cibles";
							$sql.=" SET statut=1, date_envoi='".$db->idate($now)."' WHERE rowid=".$obj->rowid;
							$resql2=$db->query($sql);
							if (! $resql2)
							{
								dol_print_error($db);
							}
							else
							{
								//if cheack read is use then update prospect contact status
								if (strpos($message, '__CHECK_READ__') !== false)
								{
									//Update status communication of thirdparty prospect
									$sql = "UPDATE ".MAIN_DB_PREFIX."societe SET fk_stcomm=2 WHERE rowid IN (SELECT source_id FROM ".MAIN_DB_PREFIX."mailing_cibles WHERE rowid=".$obj->rowid.")";
									dol_syslog("card.php: set prospect thirdparty status", LOG_DEBUG);
									$resql2=$db->query($sql);
									if (! $resql2)
									{
										dol_print_error($db);
									}

								    //Update status communication of contact prospect
									$sql = "UPDATE ".MAIN_DB_PREFIX."societe SET fk_stcomm=2 WHERE rowid IN (SELECT sc.fk_soc FROM ".MAIN_DB_PREFIX."socpeople AS sc INNER JOIN ".MAIN_DB_PREFIX."mailing_cibles AS mc ON mc.rowid=".$obj->rowid." AND mc.source_type = 'contact' AND mc.source_id = sc.rowid)";
									dol_syslog("card.php: set prospect contact status", LOG_DEBUG);

									$resql2=$db->query($sql);
									if (! $resql2)
									{
										dol_print_error($db);
									}
								}
							}

						    if (!empty($conf->global->MAILING_DELAY))
						    {
                            	sleep($conf->global->MAILING_DELAY);
                        	}

                        	//test if CHECK READ change statut prospect contact
						}
						else
						{
							// Mail failed
							$nbko++;

							dol_syslog("comm/mailing/card.php: error for #".$i.($mail->error?' - '.$mail->error:''), LOG_WARNING);

							$sql="UPDATE ".MAIN_DB_PREFIX."mailing_cibles";
							$sql.=" SET statut=-1, error_text='".$db->escape($mail->error)."', date_envoi='".$db->idate($now)."' WHERE rowid=".$obj->rowid;
							$resql2=$db->query($sql);
							if (! $resql2)
							{
								dol_print_error($db);
							}
						}

						$i++;
					}
				}
				else
				{
					setEventMessages($langs->transnoentitiesnoconv("NoMoreRecipientToSendTo"), null, 'mesgs');
				}

				// Loop finished, set global statut of mail
				if ($nbko > 0)
				{
					$statut=2;	// Status 'sent partially' (because at least one error)
					if ($nbok > 0) 	setEventMessages($langs->transnoentitiesnoconv("EMailSentToNRecipients", $nbok), null, 'mesgs');
					else setEventMessages($langs->transnoentitiesnoconv("EMailSentToNRecipients", $nbok), null, 'mesgs');
				}
				else
				{
					if ($nbok >= $num)
					{
						$statut=3;	// Send to everybody
						setEventMessages($langs->transnoentitiesnoconv("EMailSentToNRecipients", $nbok), null, 'mesgs');
					}
					else
					{
						$statut=2;	// Status 'sent partially' (because not send to everybody)
						setEventMessages($langs->transnoentitiesnoconv("EMailSentToNRecipients", $nbok), null, 'mesgs');
					}
				}

				$sql="UPDATE ".MAIN_DB_PREFIX."mailing SET statut=".$statut." WHERE rowid=".$object->id;
				dol_syslog("comm/mailing/card.php: update global status", LOG_DEBUG);
				$resql2=$db->query($sql);
				if (! $resql2)
				{
					dol_print_error($db);
				}
			}
			else
			{
				dol_syslog($db->error());
				dol_print_error($db);
			}

			$action = '';
		}
	}

	// Action send test emailing
	if ($action == 'send' && empty($_POST["cancel"]))
	{
		$error=0;

		$upload_dir = $conf->mailing->dir_output . "/" . get_exdir($object->id, 2, 0, 1, $object, 'mailing');

		$object->sendto = $_POST["sendto"];
		if (! $object->sendto)
		{
			setEventMessages($langs->trans("ErrorFieldRequired", $langs->trans("MailTo")), null, 'errors');
			$error++;
		}

		if (! $error)
		{
			// Le message est-il en html
			$msgishtml=-1;	// Inconnu par defaut
			if (preg_match('/[\s\t]*<html>/i', $object->body)) $msgishtml=1;

			// other are set at begin of page
			$object->substitutionarrayfortest['__EMAIL__'] = $object->sendto;
			$object->substitutionarrayfortest['__MAILTOEMAIL__'] = '<a href="mailto:'.$object->sendto.'">'.$object->sendto.'</a>';

			// Pratique les substitutions sur le sujet et message
	        complete_substitutions_array($object->substitutionarrayfortest, $langs);
			$tmpsujet=make_substitutions($object->sujet, $object->substitutionarrayfortest);
			$tmpbody=make_substitutions($object->body, $object->substitutionarrayfortest);

			$arr_file = array();
			$arr_mime = array();
			$arr_name = array();
			$arr_css  = array();

	        // Ajout CSS
	        if (!empty($object->bgcolor)) $arr_css['bgcolor'] = (preg_match('/^#/', $object->bgcolor)?'':'#').$object->bgcolor;
	        if (!empty($object->bgimage)) $arr_css['bgimage'] = $object->bgimage;

	        // Attached files
			$listofpaths=dol_dir_list($upload_dir, 'all', 0, '', '', 'name', SORT_ASC, 0);
			if (count($listofpaths))
			{
				foreach($listofpaths as $key => $val)
				{
					$arr_file[]=$listofpaths[$key]['fullname'];
					$arr_mime[]=dol_mimetype($listofpaths[$key]['name']);
					$arr_name[]=$listofpaths[$key]['name'];
				}
			}

			$trackid='emailingtest';
			$mailfile = new CMailFile($tmpsujet, $object->sendto, $object->email_from, $tmpbody, $arr_file, $arr_mime, $arr_name, '', '', 0, $msgishtml, $object->email_errorsto, $arr_css, $trackid, '', 'emailing');

			$result=$mailfile->sendfile();
			if ($result)
			{
				setEventMessages($langs->trans("MailSuccessfulySent", $mailfile->getValidAddress($object->email_from, 2), $mailfile->getValidAddress($object->sendto, 2)), null, 'mesgs');
				$action = '';
			}
			else
			{
				setEventMessages($langs->trans("ResultKo").'<br>'.$mailfile->error.' '.$result, null, 'errors');
				$action = 'test';
			}
		}
	}

	// Action add emailing
	if ($action == 'add')
	{
		$mesgs = array();

		$object->email_from     = trim($_POST["from"]);
		$object->email_replyto  = trim($_POST["replyto"]);
		$object->email_errorsto = trim($_POST["errorsto"]);
		$object->titre          = trim($_POST["titre"]);
		$object->sujet          = trim($_POST["sujet"]);
		$object->body           = trim($_POST["bodyemail"]);
		$object->bgcolor        = trim($_POST["bgcolor"]);
		$object->bgimage        = trim($_POST["bgimage"]);

		if (! $object->titre) {
			$mesgs[] = $langs->trans("ErrorFieldRequired", $langs->transnoentities("MailTitle"));
		}
		if (! $object->sujet) {
			$mesgs[] = $langs->trans("ErrorFieldRequired", $langs->transnoentities("MailTopic"));
		}
		if (! $object->body)  {
			$mesgs[] = $langs->trans("ErrorFieldRequired", $langs->transnoentities("MailMessage"));
		}

		if (!count($mesgs))
		{
			if ($object->create($user) >= 0)
			{
				header("Location: ".$_SERVER['PHP_SELF']."?id=".$object->id);
				exit;
			}
			$mesgs[] = $object->error;
		}

		setEventMessages($mesg, $mesgs, 'errors');
		$action="create";
	}

	// Action update description of emailing
	if ($action == 'settitre' || $action == 'setemail_from' || $action == 'setreplyto' || $action == 'setemail_errorsto')
	{
		$upload_dir = $conf->mailing->dir_output . "/" . get_exdir($object->id, 2, 0, 1, $object, 'mailing');

		if ($action == 'settitre') $object->titre = trim(GETPOST('titre', 'alpha'));
		elseif ($action == 'setemail_from') $object->email_from = trim(GETPOST('email_from', 'alpha'));
		elseif ($action == 'setemail_replyto') $object->email_replyto  = trim(GETPOST('email_replyto', 'alpha'));
		elseif ($action == 'setemail_errorsto') {
            $object->email_errorsto = trim(GETPOST('email_errorsto', 'alpha'));
        } elseif ($action == 'settitre' && empty($object->titre)) {
			$mesg = $langs->trans("ErrorFieldRequired", $langs->transnoentities("MailTitle"));
		} elseif ($action == 'setfrom' && empty($object->email_from)) {
			$mesg = $langs->trans("ErrorFieldRequired", $langs->transnoentities("MailFrom"));
		}

		if (! $mesg)
		{
			if ($object->update($user) >= 0)
			{
				header("Location: ".$_SERVER['PHP_SELF']."?id=".$object->id);
				exit;
			}
			$mesg = $object->error;
		}

		setEventMessages($mesg, $mesgs, 'errors');
		$action="";
	}

	/*
	 * Add file in email form
	 */
	if (! empty($_POST['addfile']))
	{
		$upload_dir = $conf->mailing->dir_output . "/" . get_exdir($object->id, 2, 0, 1, $object, 'mailing');

		require_once DOL_DOCUMENT_ROOT.'/core/lib/files.lib.php';

	    // Set tmp user directory
	    dol_add_file_process($upload_dir, 0, 0);

		$action="edit";
	}

	// Action remove file
	if (! empty($_POST["removedfile"]))
	{
		$upload_dir = $conf->mailing->dir_output . "/" . get_exdir($object->id, 2, 0, 1, $object, 'mailing');

		require_once DOL_DOCUMENT_ROOT.'/core/lib/files.lib.php';

	    dol_remove_file_process($_POST['removedfile'], 0, 0);    // We really delete file linked to mailing

		$action="edit";
	}

	// Action update emailing
	if ($action == 'update' && empty($_POST["removedfile"]) && empty($_POST["cancel"]))
	{
		require_once DOL_DOCUMENT_ROOT.'/core/lib/files.lib.php';

		$isupload=0;

		if (! $isupload)
		{
			$mesgs = array();

			$object->sujet          = trim($_POST["sujet"]);
			$object->body           = trim($_POST["bodyemail"]);
			$object->bgcolor        = trim($_POST["bgcolor"]);
			$object->bgimage        = trim($_POST["bgimage"]);

			if (! $object->sujet) {
				$mesgs[] = $langs->trans("ErrorFieldRequired", $langs->transnoentities("MailTopic"));
			}
			if (! $object->body) {
				$mesgs[] = $langs->trans("ErrorFieldRequired", $langs->transnoentities("MailMessage"));
			}

			if (!count($mesgs))
			{
				if ($object->update($user) >= 0)
				{
					header("Location: ".$_SERVER['PHP_SELF']."?id=".$object->id);
					exit;
				}
				$mesgs[] =$object->error;
			}

			setEventMessages($mesg, $mesgs, 'errors');
			$action="edit";
		}
		else
		{
			$action="edit";
		}
	}

	// Action confirmation validation
	if ($action == 'confirm_valid' && $confirm == 'yes')
	{
		if ($object->id > 0)
		{
			$object->valid($user);
			setEventMessages($langs->trans("MailingSuccessfullyValidated"), null, 'mesgs');
			header("Location: ".$_SERVER['PHP_SELF']."?id=".$object->id);
			exit;
		}
		else
		{
			dol_print_error($db);
		}
	}

	// Action confirmation validation
	if ($action == 'confirm_settodraft' && $confirm == 'yes')
	{
		if ($object->id > 0)
		{
			$result = $object->setStatut(0);
            if ($result > 0)
            {
    			//setEventMessages($langs->trans("MailingSuccessfullyValidated"), null, 'mesgs');
    			header("Location: ".$_SERVER['PHP_SELF']."?id=".$object->id);
    			exit;
            }
            else
            {
                setEventMessages($object->error, $object->errors, 'errors');
            }
		}
		else
		{
			dol_print_error($db);
		}
	}

	// Resend
	if ($action == 'confirm_reset' && $confirm == 'yes')
	{
		if ($object->id > 0)
		{
			$db->begin();

			$result=$object->valid($user);
			if ($result > 0)
			{
				$result=$object->reset_targets_status($user);
			}

			if ($result > 0)
			{
				$db->commit();
				header("Location: ".$_SERVER['PHP_SELF']."?id=".$object->id);
				exit;
			}
			else
			{
				setEventMessages($object->error, $object->errors, 'errors');
				$db->rollback();
			}
		}
		else
		{
			dol_print_error($db);
		}
	}

	// Action confirmation suppression
	if ($action == 'confirm_delete' && $confirm == 'yes')
	{
		if ($object->delete($object->id))
		{
			$url= (! empty($urlfrom) ? $urlfrom : 'list.php');
			header("Location: ".$url);
			exit;
		}
	}

	if (! empty($_POST["cancel"]))
	{
		$action = '';
	}
}


/*
 * View
 */

$form = new Form($db);
$htmlother = new FormOther($db);

$help_url='EN:Module_EMailing|FR:Module_Mailing|ES:M&oacute;dulo_Mailing';
llxHeader('', $langs->trans("Mailing"), $help_url, '', 0, 0,
	array(
	'/includes/ace/ace.js',
	'/includes/ace/ext-statusbar.js',
	'/includes/ace/ext-language_tools.js',
	//'/includes/ace/ext-chromevox.js'
	), array());

if ($action == 'create')
{
	// EMailing in creation mode
	print '<form name="new_mailing" action="'.$_SERVER['PHP_SELF'].'" method="POST">'."\n";
	print '<input type="hidden" name="token" value="'.$_SESSION['newtoken'].'">';
	print '<input type="hidden" name="action" value="add">';

	$htmltext = '<i>'.$langs->trans("FollowingConstantsWillBeSubstituted").':<br>';
	foreach($object->substitutionarray as $key => $val)
	{
		$htmltext.=$key.' = '.$langs->trans($val).'<br>';
	}
	$htmltext.='</i>';


	$availablelink=$form->textwithpicto($langs->trans("AvailableVariables"), $htmltext, 1, 'help', '', 0, 2, 'availvar');
	//print '<a href="javascript:document_preview(\''.DOL_URL_ROOT.'/admin/modulehelp.php?id='.$objMod->numero.'\',\'text/html\',\''.dol_escape_js($langs->trans("Module")).'\')">'.img_picto($langs->trans("ClickToShowDescription"), $imginfo).'</a>';


	// Print mail form
	print load_fiche_titre($langs->trans("NewMailing"), $availablelink, 'title_generic');

	dol_fiche_head();

	print '<table class="border centpercent">';
	print '<tr><td class="fieldrequired titlefieldcreate">'.$langs->trans("MailTitle").'</td><td><input class="flat minwidth300" name="titre" value="'.dol_escape_htmltag(GETPOST('titre')).'" autofocus="autofocus"></td></tr>';
	print '<tr><td class="fieldrequired">'.$langs->trans("MailFrom").'</td><td><input class="flat minwidth200" name="from" value="'.$conf->global->MAILING_EMAIL_FROM.'"></td></tr>';
	print '<tr><td>'.$langs->trans("MailErrorsTo").'</td><td><input class="flat minwidth200" name="errorsto" value="'.(!empty($conf->global->MAILING_EMAIL_ERRORSTO)?$conf->global->MAILING_EMAIL_ERRORSTO:$conf->global->MAIN_MAIL_ERRORS_TO).'"></td></tr>';

	// Other attributes
	$parameters=array();
	$reshook=$hookmanager->executeHooks('formObjectOptions', $parameters, $object, $action);    // Note that $action and $object may have been modified by hook
    print $hookmanager->resPrint;
	if (empty($reshook))
	{
		print $object->showOptionals($extrafields, 'edit');
	}

	print '</table>';
	print '</br><br>';

	print '<table class="border" width="100%">';
	print '<tr><td class="fieldrequired titlefieldcreate">'.$langs->trans("MailTopic").'</td><td><input class="flat minwidth200 quatrevingtpercent" name="sujet" value="'.dol_escape_htmltag(GETPOST('sujet')).'"></td></tr>';
	print '<tr><td>'.$langs->trans("BackgroundColorByDefault").'</td><td colspan="3">';
	print $htmlother->selectColor($_POST['bgcolor'], 'bgcolor', '', 0);
	print '</td></tr>';

	print '</table>';

	print '<div style="padding-top: 10px">';
	// Editeur wysiwyg
	require_once DOL_DOCUMENT_ROOT.'/core/class/doleditor.class.php';
	$doleditor=new DolEditor('bodyemail', GETPOST('bodyemail', 'none'), '', 600, 'dolibarr_mailings', '', true, true, $conf->global->FCKEDITOR_ENABLE_MAILING, 20, '90%');
	$doleditor->Create();
	print '</div>';

	dol_fiche_end();

	print '<div class="center"><input type="submit" class="button" value="'.$langs->trans("CreateMailing").'"></div>';

	print '</form>';
}
else
{
	if ($object->id > 0)
	{
		$upload_dir = $conf->mailing->dir_output . "/" . get_exdir($object->id, 2, 0, 1, $object, 'mailing');

		$head = emailing_prepare_head($object);

		// Confirmation back to draft
		if ($action == 'settodraft')
		{
			print $form->formconfirm($_SERVER["PHP_SELF"]."?id=".$object->id, $langs->trans("SetToDraft"), $langs->trans("ConfirmUnvalidateEmailing"), "confirm_settodraft", '', '', 1);
		}
		// Confirmation validation of mailing
		if ($action == 'valid')
		{
			print $form->formconfirm($_SERVER["PHP_SELF"]."?id=".$object->id, $langs->trans("ValidMailing"), $langs->trans("ConfirmValidMailing"), "confirm_valid", '', '', 1);
		}
		// Confirm reset
		elseif ($action == 'reset')
		{
			print $form->formconfirm($_SERVER["PHP_SELF"]."?id=".$object->id, $langs->trans("ResetMailing"), $langs->trans("ConfirmResetMailing", $object->ref), "confirm_reset", '', '', 2);
		}
		// Confirm delete
		elseif ($action == 'delete')
		{
			print $form->formconfirm($_SERVER["PHP_SELF"]."?id=".$object->id.(! empty($urlfrom) ? '&urlfrom='.urlencode($urlfrom) : ''), $langs->trans("DeleteAMailing"), $langs->trans("ConfirmDeleteMailing"), "confirm_delete", '', '', 1);
		}


		if ($action != 'edit' && $action != 'edithtml')
		{
			dol_fiche_head($head, 'card', $langs->trans("Mailing"), -1, 'email');

			/*
			 * Mailing en mode visu
			 */
			if ($action == 'sendall')
			{
                // Define message to recommand from command line
				$sendingmode=$conf->global->EMAILING_MAIL_SENDMODE;
				if (empty($sendingmode)) $sendingmode=$conf->global->MAIN_MAIL_SENDMODE;
				if (empty($sendingmode)) $sendingmode='mail';	// If not defined, we use php mail function

				// MAILING_NO_USING_PHPMAIL may be defined or not.
				// MAILING_LIMIT_SENDBYWEB is always defined to something != 0 (-1=forbidden).
				// MAILING_LIMIT_SENDBYCLI may be defined ot not (-1=forbidden, 0 or undefined=no limit).
				if (! empty($conf->global->MAILING_NO_USING_PHPMAIL) && $sendingmode == 'mail')
				{
					// EMailing feature may be a spam problem, so when you host several users/instance, having this option may force each user to use their own SMTP agent.
					// You ensure that every user is using its own SMTP server when using the mass emailing module.
					$linktoadminemailbefore='<a href="'.DOL_URL_ROOT.'/admin/mails.php">';
					$linktoadminemailend='</a>';
					setEventMessages($langs->trans("MailSendSetupIs", $listofmethods[$sendingmode]), null, 'warnings');
					setEventMessages($langs->trans("MailSendSetupIs2", $linktoadminemailbefore, $linktoadminemailend, $langs->transnoentitiesnoconv("MAIN_MAIL_SENDMODE"), $listofmethods['smtps']), null, 'warnings');
					if (! empty($conf->global->MAILING_SMTP_SETUP_EMAILS_FOR_QUESTIONS)) setEventMessages($langs->trans("MailSendSetupIs3", $conf->global->MAILING_SMTP_SETUP_EMAILS_FOR_QUESTIONS), null, 'warnings');
					$_GET["action"]='';
				}
				elseif ($conf->global->MAILING_LIMIT_SENDBYWEB < 0)
				{
				    if (! empty($conf->global->MAILING_LIMIT_WARNING_PHPMAIL) && $sendingmode == 'mail') setEventMessages($langs->transnoentitiesnoconv($conf->global->MAILING_LIMIT_WARNING_PHPMAIL), null, 'warnings');
				    if (! empty($conf->global->MAILING_LIMIT_WARNING_NOPHPMAIL) && $sendingmode != 'mail') setEventMessages($langs->transnoentitiesnoconv($conf->global->MAILING_LIMIT_WARNING_NOPHPMAIL), null, 'warnings');

					// The feature is forbidden from GUI, we show just message to use from command line.
				    setEventMessages($langs->trans("MailingNeedCommand"), null, 'warnings');
					setEventMessages('<textarea cols="60" rows="'.ROWS_1.'" wrap="soft">php ./scripts/emailings/mailing-send.php '.$object->id.'</textarea>', null, 'warnings');
					if ($conf->file->mailing_limit_sendbyweb != '-1')  // MAILING_LIMIT_SENDBYWEB was set to -1 in database, but it is allowed ot increase it.
					{
					   setEventMessages($langs->trans("MailingNeedCommand2"), null, 'warnings');  // You can send online with constant...
					}
					$_GET["action"]='';
				}
				else
				{
				    if (! empty($conf->global->MAILING_LIMIT_WARNING_PHPMAIL) && $sendingmode == 'mail') setEventMessages($langs->transnoentitiesnoconv($conf->global->MAILING_LIMIT_WARNING_PHPMAIL), null, 'warnings');
				    if (! empty($conf->global->MAILING_LIMIT_WARNING_NOPHPMAIL) && $sendingmode != 'mail') setEventMessages($langs->transnoentitiesnoconv($conf->global->MAILING_LIMIT_WARNING_NOPHPMAIL), null, 'warnings');

				    $text='';
				    if ($conf->global->MAILING_LIMIT_SENDBYCLI >= 0)
                    {
                    	$text.=$langs->trans("MailingNeedCommand");
                    	$text.='<br><textarea cols="60" rows="'.ROWS_2.'" wrap="soft">php ./scripts/emailings/mailing-send.php '.$object->id.' '.$user->login.'</textarea>';
                    	$text.='<br><br>';
                    }
				    $text.=$langs->trans('ConfirmSendingEmailing').'<br>';
<<<<<<< HEAD
					$text.=$langs->trans('LimitSendingEmailing', $conf->global->MAILING_LIMIT_SENDBYWEB);
					print $form->formconfirm($_SERVER['PHP_SELF'].'?id='.$object->id, $langs->trans('SendMailing'), $text, 'sendallconfirmed', $formquestion, '', 1, 300);
=======
					$text.=$langs->trans('LimitSendingEmailing',$conf->global->MAILING_LIMIT_SENDBYWEB);
					print $form->formconfirm($_SERVER['PHP_SELF'].'?id='.$object->id, $langs->trans('SendMailing'), $text, 'sendallconfirmed', $formquestion, '', 1, 330, 600);
>>>>>>> 1c6ddd25
				}
			}

			$linkback = '<a href="'.DOL_URL_ROOT.'/comm/mailing/list.php?restore_lastsearch_values=1">'.$langs->trans("BackToList").'</a>';

			$morehtmlright='';
			$nbtry = $nbok = 0;
			if ($object->statut == 2 || $object->statut == 3)
			{
				$nbtry = $object->countNbOfTargets('alreadysent');
				$nbko  = $object->countNbOfTargets('alreadysentko');

				$morehtmlright.=' ('.$nbtry.'/'.$object->nbemail;
				if ($nbko) $morehtmlright.=' - '.$nbko.' '.$langs->trans("Error");
				$morehtmlright.=') &nbsp; ';
			}

			dol_banner_tab($object, 'id', $linkback, 1, 'rowid', 'ref', '', '', 0, '', $morehtmlright);

			print '<div class="fichecenter">';
			print '<div class="underbanner clearboth"></div>';

			print '<table class="border centpercent tableforfield">';

			// Description
			print '<tr><td class="titlefield">'.$form->editfieldkey("MailTitle", 'titre', $object->titre, $object, $user->rights->mailing->creer && $object->statut < 3, 'string').'</td><td colspan="3">';
			print $form->editfieldval("MailTitle", 'titre', $object->titre, $object, $user->rights->mailing->creer && $object->statut < 3, 'string');
			print '</td></tr>';

			// From
			print '<tr><td>'.$form->editfieldkey("MailFrom", 'email_from', $object->email_from, $object, $user->rights->mailing->creer && $object->statut < 3, 'string').'</td><td colspan="3">';
			print $form->editfieldval("MailFrom", 'email_from', $object->email_from, $object, $user->rights->mailing->creer && $object->statut < 3, 'string');
			print '</td></tr>';

			// Errors to
			print '<tr><td>'.$form->editfieldkey("MailErrorsTo", 'email_errorsto', $object->email_errorsto, $object, $user->rights->mailing->creer && $object->statut < 3, 'string').'</td><td colspan="3">';
			print $form->editfieldval("MailErrorsTo", 'email_errorsto', $object->email_errorsto, $object, $user->rights->mailing->creer && $object->statut < 3, 'string');
			print '</td></tr>';

			// Nb of distinct emails
			print '<tr><td>';
			print $langs->trans("TotalNbOfDistinctRecipients");
			print '</td><td colspan="3">';
			$nbemail = ($object->nbemail?$object->nbemail:0);
			if (is_numeric($nbemail))
			{
			    $text='';
			    if ((! empty($conf->global->MAILING_LIMIT_SENDBYWEB) && $conf->global->MAILING_LIMIT_SENDBYWEB < $nbemail) && ($object->statut == 1 || ($object->statut == 2 && $nbtry < $nbemail)))
			    {
    				if ($conf->global->MAILING_LIMIT_SENDBYWEB > 0)
    				{
    					$text.=$langs->trans('LimitSendingEmailing', $conf->global->MAILING_LIMIT_SENDBYWEB);
    				}
    				else
    				{
    					$text.=$langs->trans('SendingFromWebInterfaceIsNotAllowed');
    				}
			    }
			    if (empty($nbemail)) $nbemail.=' '.img_warning('').' <font class="warning">'.$langs->trans("NoTargetYet").'</font>';
				if ($text)
    			{
    			    print $form->textwithpicto($nbemail, $text, 1, 'warning');
    			}
    			else
    			{
    				print $nbemail;
    			}
			}
			print '</td></tr>';

			// Other attributes
			include DOL_DOCUMENT_ROOT . '/core/tpl/extrafields_view.tpl.php';

			print '</table>';

			print "</div>";

			dol_fiche_end();


			// Clone confirmation
			if ($action == 'clone')
			{
				// Create an array for form
				$formquestion=array(
					'text' => $langs->trans("ConfirmClone"),
				array('type' => 'checkbox', 'name' => 'clone_content',   'label' => $langs->trans("CloneContent"),   'value' => 1),
				array('type' => 'checkbox', 'name' => 'clone_receivers', 'label' => $langs->trans("CloneReceivers"), 'value' => 0)
				);
				// Paiement incomplet. On demande si motif = escompte ou autre
				print $form->formconfirm($_SERVER["PHP_SELF"].'?id='.$object->id, $langs->trans('ToClone'), $langs->trans('ConfirmCloneEMailing', $object->ref), 'confirm_clone', $formquestion, 'yes', 2, 240);
			}

			/*
			 * Boutons d'action
			 */

			if (GETPOST('cancel', 'alpha') || $confirm=='no' || $action == '' || in_array($action, array('settodraft','valid','delete','sendall','clone','test')))
			{
				print "\n\n<div class=\"tabsAction\">\n";

				if (($object->statut == 1) && ($user->rights->mailing->valider || $object->fk_user_valid == $user->id))
				{
					print '<a class="butAction" href="'.$_SERVER['PHP_SELF'].'?action=settodraft&amp;id='.$object->id.'">'.$langs->trans("SetToDraft").'</a>';
				}

				if (($object->statut == 0 || $object->statut == 1) && $user->rights->mailing->creer)
				{
					if (! empty($conf->fckeditor->enabled) && ! empty($conf->global->FCKEDITOR_ENABLE_MAILING))
					{
						print '<a class="butAction" href="'.$_SERVER['PHP_SELF'].'?action=edit&amp;id='.$object->id.'">'.$langs->trans("EditWithEditor").'</a>';
					}
					else
					{
						print '<a class="butAction" href="'.$_SERVER['PHP_SELF'].'?action=edit&amp;id='.$object->id.'">'.$langs->trans("EditWithTextEditor").'</a>';
					}

					if (! empty($conf->use_javascript_ajax)) print '<a class="butAction" href="'.$_SERVER['PHP_SELF'].'?action=edithtml&amp;id='.$object->id.'">'.$langs->trans("EditHTMLSource").'</a>';
				}

				//print '<a class="butAction" href="card.php?action=test&amp;id='.$object->id.'">'.$langs->trans("PreviewMailing").'</a>';

				if (! empty($conf->global->MAIN_USE_ADVANCED_PERMS) && ! $user->rights->mailing->mailing_advance->send)
				{
					print '<a class="butActionRefused classfortooltip" href="#" title="'.dol_escape_htmltag($langs->transnoentitiesnoconv("NotEnoughPermissions")).'">'.$langs->trans("TestMailing").'</a>';
				}
				else
				{
					print '<a class="butAction" href="'.$_SERVER['PHP_SELF'].'?action=test&amp;id='.$object->id.'">'.$langs->trans("TestMailing").'</a>';
				}

				if ($object->statut == 0)
				{
					if ($object->nbemail <= 0)
					{
						print '<a class="butActionRefused classfortooltip" href="#" title="'.dol_escape_htmltag($langs->transnoentitiesnoconv("NoTargetYet")).'">'.$langs->trans("ValidMailing").'</a>';
					}
					elseif (empty($user->rights->mailing->valider))
					{
						print '<a class="butActionRefused classfortooltip" href="#" title="'.dol_escape_htmltag($langs->transnoentitiesnoconv("NotEnoughPermissions")).'">'.$langs->trans("ValidMailing").'</a>';
					}
					else
					{
						print '<a class="butAction" href="'.$_SERVER['PHP_SELF'].'?action=valid&amp;id='.$object->id.'">'.$langs->trans("ValidMailing").'</a>';
					}
				}

				if (($object->statut == 1 || $object->statut == 2) && $object->nbemail > 0 && $user->rights->mailing->valider)
				{
					if ($conf->global->MAILING_LIMIT_SENDBYWEB < 0)
					{
						print '<a class="butActionRefused classfortooltip" href="#" title="'.dol_escape_htmltag($langs->transnoentitiesnoconv("SendingFromWebInterfaceIsNotAllowed")).'">'.$langs->trans("SendMailing").'</a>';
					}
					elseif (! empty($conf->global->MAIN_USE_ADVANCED_PERMS) && ! $user->rights->mailing->mailing_advance->send)
					{
						print '<a class="butActionRefused classfortooltip" href="#" title="'.dol_escape_htmltag($langs->transnoentitiesnoconv("NotEnoughPermissions")).'">'.$langs->trans("SendMailing").'</a>';
					}
					else
					{
						print '<a class="butAction" href="'.$_SERVER['PHP_SELF'].'?action=sendall&amp;id='.$object->id.'">'.$langs->trans("SendMailing").'</a>';
					}
				}

				if ($user->rights->mailing->creer)
				{
					print '<a class="butAction" href="'.$_SERVER['PHP_SELF'].'?action=clone&amp;object=emailing&amp;id='.$object->id.'">'.$langs->trans("ToClone").'</a>';
				}

				if (($object->statut == 2 || $object->statut == 3) && $user->rights->mailing->valider)
				{
					if (! empty($conf->global->MAIN_USE_ADVANCED_PERMS) && ! $user->rights->mailing->mailing_advance->send)
					{
						print '<a class="butActionRefused classfortooltip" href="#" title="'.dol_escape_htmltag($langs->transnoentitiesnoconv("NotEnoughPermissions")).'">'.$langs->trans("ResetMailing").'</a>';
					}
					else
					{
						print '<a class="butAction" href="'.$_SERVER['PHP_SELF'].'?action=reset&amp;id='.$object->id.'">'.$langs->trans("ResetMailing").'</a>';
					}
				}

				if (($object->statut <= 1 && $user->rights->mailing->creer) || $user->rights->mailing->supprimer)
				{
					if ($object->statut > 0 && (! empty($conf->global->MAIN_USE_ADVANCED_PERMS) && ! $user->rights->mailing->mailing_advance->delete))
					{
						print '<a class="butActionRefused classfortooltip" href="#" title="'.dol_escape_htmltag($langs->transnoentitiesnoconv("NotEnoughPermissions")).'">'.$langs->trans("DeleteMailing").'</a>';
					}
					else
					{
						print '<a class="butActionDelete" href="'.$_SERVER['PHP_SELF'].'?action=delete&amp;id='.$object->id.(! empty($urlfrom) ? '&urlfrom='.$urlfrom : '').'">'.$langs->trans("DeleteMailing").'</a>';
					}
				}

				print '</div>';
			}

			// Affichage formulaire de TEST
			if ($action == 'test')
			{
			    print '<div id="formmailbeforetitle" name="formmailbeforetitle"></div>';
			    print load_fiche_titre($langs->trans("TestMailing"));

			    dol_fiche_head(null, '', '', -1);

			    // Create l'objet formulaire mail
				include_once DOL_DOCUMENT_ROOT.'/core/class/html.formmail.class.php';
				$formmail = new FormMail($db);
				$formmail->fromname = $object->email_from;
				$formmail->frommail = $object->email_from;
				$formmail->withsubstit=1;
				$formmail->withfrom=0;
				$formmail->withto=$user->email?$user->email:1;
				$formmail->withtocc=0;
				$formmail->withtoccc=$conf->global->MAIN_EMAIL_USECCC;
				$formmail->withtopic=0;
				$formmail->withtopicreadonly=1;
				$formmail->withfile=0;
				$formmail->withbody=0;
				$formmail->withbodyreadonly=1;
				$formmail->withcancel=1;
				$formmail->withdeliveryreceipt=0;
				// Tableau des substitutions
				$formmail->substit=$object->substitutionarrayfortest;
				// Tableau des parametres complementaires du post
				$formmail->param["action"]="send";
				$formmail->param["models"]='none';
				$formmail->param["mailid"]=$object->id;
				$formmail->param["returnurl"]=$_SERVER['PHP_SELF']."?id=".$object->id;

				print $formmail->get_form();

				print '<br>';

				dol_fiche_end();

				print dol_set_focus('#sendto');
			}


			$htmltext = '<i>'.$langs->trans("FollowingConstantsWillBeSubstituted").':<br>';
			foreach($object->substitutionarray as $key => $val)
			{
				$htmltext.=$key.' = '.$langs->trans($val).'<br>';
			}
			$htmltext.='</i>';

			// Print mail content
			print load_fiche_titre($langs->trans("EMail"), $form->textwithpicto('<span class="hideonsmartphone">'.$langs->trans("AvailableVariables").'</span>', $htmltext, 1, 'help', '', 0, 2, 'emailsubstitionhelp'), 'title_generic');

			dol_fiche_head('', '', '', -1);

			print '<table class="bordernooddeven" width="100%">';

			// Subject
			print '<tr><td class="titlefield">'.$langs->trans("MailTopic").'</td><td colspan="3">'.$object->sujet.'</td></tr>';

			// Joined files
			print '<tr><td>'.$langs->trans("MailFile").'</td><td colspan="3">';
			// List of files
			$listofpaths=dol_dir_list($upload_dir, 'all', 0, '', '', 'name', SORT_ASC, 0);
			if (count($listofpaths))
			{
				foreach($listofpaths as $key => $val)
				{
					print img_mime($listofpaths[$key]['name']).' '.$listofpaths[$key]['name'];
					print '<br>';
				}
			}
			else
			{
				print '<span class="opacitymedium">'.$langs->trans("NoAttachedFiles").'</span><br>';
			}
			print '</td></tr>';

            // Background color
            /*print '<tr><td width="15%">'.$langs->trans("BackgroundColorByDefault").'</td><td colspan="3">';
            print $htmlother->selectColor($object->bgcolor,'bgcolor','',0);
            print '</td></tr>';*/

			print '</table>';

		    // Message
			print '<div style="padding-top: 10px; background: '.($object->bgcolor?(preg_match('/^#/', $object->bgcolor)?'':'#').$object->bgcolor:'white').'">';
			if (empty($object->bgcolor) || strtolower($object->bgcolor) == 'ffffff')	// CKEditor does not apply the color of the div into its content area
			{
				$readonly=1;
				// Editeur wysiwyg
				require_once DOL_DOCUMENT_ROOT.'/core/class/doleditor.class.php';
				$doleditor=new DolEditor('bodyemail', $object->body, '', 600, 'dolibarr_mailings', '', false, true, empty($conf->global->FCKEDITOR_ENABLE_MAILING)?0:1, 20, '90%', $readonly);
				$doleditor->Create();
			}
			else print dol_htmlentitiesbr($object->body);
			print '</div>';

			dol_fiche_end();
		}
		else
		{
			/*
			 * Mailing en mode edition (CKeditor or HTML source)
			 */

			dol_fiche_head($head, 'card', $langs->trans("Mailing"), -1, 'email');

			$linkback = '<a href="'.DOL_URL_ROOT.'/comm/mailing/list.php">'.$langs->trans("BackToList").'</a>';

			$morehtmlright='';
			if ($object->statut == 2) $morehtmlright.=' ('.$object->countNbOfTargets('alreadysent').'/'.$object->nbemail.') ';

			dol_banner_tab($object, 'id', $linkback, 1, 'rowid', 'ref', '', '', 0, '', $morehtmlright);

			print '<div class="fichecenter">';
			print '<div class="underbanner clearboth"></div>';

			print '<table class="border" width="100%">';

			/*
			print '<tr><td class="titlefield">'.$langs->trans("Ref").'</td>';
			print '<td colspan="3">';
			print $form->showrefnav($object,'id', $linkback);
			print '</td></tr>';
			*/

			// Topic
			print '<tr><td class="titlefield">'.$langs->trans("MailTitle").'</td><td colspan="3">'.$object->titre.'</td></tr>';
			// From
			print '<tr><td class="titlefield">'.$langs->trans("MailFrom").'</td><td colspan="3">'.dol_print_email($object->email_from, 0, 0, 0, 0, 1).'</td></tr>';
			// To
			print '<tr><td>'.$langs->trans("MailErrorsTo").'</td><td colspan="3">'.dol_print_email($object->email_errorsto, 0, 0, 0, 0, 1).'</td></tr>';

			// Nb of distinct emails
			print '<tr><td>';
			print $langs->trans("TotalNbOfDistinctRecipients");
			print '</td><td colspan="3">';
			$nbemail = ($object->nbemail?$object->nbemail:0);
			if (is_numeric($nbemail))
			{
				$text='';
				if ((! empty($conf->global->MAILING_LIMIT_SENDBYWEB) && $conf->global->MAILING_LIMIT_SENDBYWEB < $nbemail) && ($object->statut == 1 || $object->statut == 2))
				{
					if ($conf->global->MAILING_LIMIT_SENDBYWEB > 0)
					{
						$text.=$langs->trans('LimitSendingEmailing', $conf->global->MAILING_LIMIT_SENDBYWEB);
					}
					else
					{
						$text.=$langs->trans('SendingFromWebInterfaceIsNotAllowed');
					}
				}
				if (empty($nbemail)) $nbemail.=' '.img_warning('').' <font class="warning">'.$langs->trans("NoTargetYet").'</font>';
				if ($text)
				{
					print $form->textwithpicto($nbemail, $text, 1, 'warning');
				}
				else
				{
					print $nbemail;
				}
			}
			print '</td></tr>';

			// Other attributes
			$parameters=array();
			$reshook=$hookmanager->executeHooks('formObjectOptions', $parameters, $object, $action);    // Note that $action and $object may have been modified by hook
            print $hookmanager->resPrint;
			if (empty($reshook))
			{
				print $object->showOptionals($extrafields, 'edit');
			}

			print '</table>';
			print '</div>';

			dol_fiche_end();



			print "<br>\n";

			print '<form name="edit_mailing" action="card.php" method="post" enctype="multipart/form-data">'."\n";
			print '<input type="hidden" name="token" value="'.$_SESSION['newtoken'].'">';
			print '<input type="hidden" name="action" value="update">';
			print '<input type="hidden" name="id" value="'.$object->id.'">';

			$htmltext = '<i>'.$langs->trans("FollowingConstantsWillBeSubstituted").':<br>';
			foreach($object->substitutionarray as $key => $val)
			{
				$htmltext.=$key.' = '.$langs->trans($val).'<br>';
			}
			$htmltext.='</i>';

			// Print mail content
			print load_fiche_titre($langs->trans("EMail"), $form->textwithpicto($langs->trans("AvailableVariables"), $htmltext, 1, 'help', '', 0, 2, 'emailsubstitionhelp'), 'title_generic');

			dol_fiche_head(null, '', '', -1);

			print '<table class="bordernooddeven" width="100%">';

			// Subject
			print '<tr><td class="fieldrequired titlefield">'.$langs->trans("MailTopic").'</td><td colspan="3"><input class="flat quatrevingtpercent" type="text" name="sujet" value="'.$object->sujet.'"></td></tr>';

			$trackid=''; // TODO To avoid conflicts with 2 mass emailing, we should set a trackid here, even if we use another one into email header.
			dol_init_file_process($upload_dir, $trackid);

			// Joined files
			$addfileaction='addfile';
			print '<tr><td>'.$langs->trans("MailFile").'</td>';
			print '<td colspan="3">';
			// List of files
			$listofpaths=dol_dir_list($upload_dir, 'all', 0, '', '', 'name', SORT_ASC, 0);

			// TODO Trick to have param removedfile containing nb of image to delete. But this does not works without javascript
			$out.= '<input type="hidden" class="removedfilehidden" name="removedfile" value="">'."\n";
			$out.= '<script type="text/javascript" language="javascript">';
			$out.= 'jQuery(document).ready(function () {';
			$out.= '    jQuery(".removedfile").click(function() {';
			$out.= '        jQuery(".removedfilehidden").val(jQuery(this).val());';
			$out.= '    });';
			$out.= '})';
			$out.= '</script>'."\n";
			if (count($listofpaths))
			{
				foreach($listofpaths as $key => $val)
				{
					$out.= '<div id="attachfile_'.$key.'">';
					$out.= img_mime($listofpaths[$key]['name']).' '.$listofpaths[$key]['name'];
					$out.= ' <input type="image" style="border: 0px;" src="'.img_picto($langs->trans("Search"), 'delete.png', '', '', 1).'" value="'.($key+1).'" class="removedfile" id="removedfile_'.$key.'" name="removedfile_'.$key.'" />';
					$out.= '<br></div>';
				}
			}
			else
			{
				$out.= $langs->trans("NoAttachedFiles").'<br>';
			}
			// Add link to add file
			$out.= '<input type="file" class="flat" id="addedfile" name="addedfile" value="'.$langs->trans("Upload").'" />';
			$out.= ' ';
			$out.= '<input type="submit" class="button" id="'.$addfileaction.'" name="'.$addfileaction.'" value="'.$langs->trans("MailingAddFile").'" />';
			print $out;
			print '</td></tr>';

		    // Background color
			print '<tr><td>'.$langs->trans("BackgroundColorByDefault").'</td><td colspan="3">';
			print $htmlother->selectColor($object->bgcolor, 'bgcolor', '', 0);
			print '</td></tr>';

			print '</table>';

			// Message
			print '<div style="padding-top: 10px">';

			if ($action == 'edit')
			{
				// Editeur wysiwyg
				require_once DOL_DOCUMENT_ROOT.'/core/class/doleditor.class.php';
				$doleditor=new DolEditor('bodyemail', $object->body, '', 600, 'dolibarr_mailings', '', true, true, $conf->global->FCKEDITOR_ENABLE_MAILING, 20, '90%');
				$doleditor->Create();
			}
			if ($action == 'edithtml')
			{
				// Editor HTML source
				require_once DOL_DOCUMENT_ROOT.'/core/class/doleditor.class.php';
				$doleditor=new DolEditor('bodyemail', $object->body, '', 600, 'dolibarr_mailings', '', true, true, 'ace', 20, '90%');
				$doleditor->Create(0, '', false, 'HTML Source', 'php');
			}

			print '</div>';


			dol_fiche_end();

			print '<div class="center">';
			print '<input type="submit" class="button buttonforacesave" value="'.$langs->trans("Save").'" name="save">';
			print '&nbsp;&nbsp;&nbsp;&nbsp;&nbsp;';
			print '<input type="submit" class="button" value="'.$langs->trans("Cancel").'" name="cancel">';
			print '</div>';

			print '</form>';
			print '<br>';
		}
	}
	else
	{
		dol_print_error($db, $object->error);
	}
}

// End of page
llxFooter();
$db->close();<|MERGE_RESOLUTION|>--- conflicted
+++ resolved
@@ -869,13 +869,8 @@
                     	$text.='<br><br>';
                     }
 				    $text.=$langs->trans('ConfirmSendingEmailing').'<br>';
-<<<<<<< HEAD
 					$text.=$langs->trans('LimitSendingEmailing', $conf->global->MAILING_LIMIT_SENDBYWEB);
-					print $form->formconfirm($_SERVER['PHP_SELF'].'?id='.$object->id, $langs->trans('SendMailing'), $text, 'sendallconfirmed', $formquestion, '', 1, 300);
-=======
-					$text.=$langs->trans('LimitSendingEmailing',$conf->global->MAILING_LIMIT_SENDBYWEB);
 					print $form->formconfirm($_SERVER['PHP_SELF'].'?id='.$object->id, $langs->trans('SendMailing'), $text, 'sendallconfirmed', $formquestion, '', 1, 330, 600);
->>>>>>> 1c6ddd25
 				}
 			}
 
