<?php
/* Copyright (C) 2004		Rodolphe Quiedeville	<rodolphe@quiedeville.org>
 * Copyright (C) 2005-2019	Laurent Destailleur		<eldy@uers.sourceforge.net>
 * Copyright (C) 2005-2016	Regis Houssin			<regis.houssin@inodbox.com>
 *
 * This program is free software; you can redistribute it and/or modify
 * it under the terms of the GNU General Public License as published by
 * the Free Software Foundation; either version 3 of the License, or
 * (at your option) any later version.
 *
 * This program is distributed in the hope that it will be useful,
 * but WITHOUT ANY WARRANTY; without even the implied warranty of
 * MERCHANTABILITY or FITNESS FOR A PARTICULAR PURPOSE.  See the
 * GNU General Public License for more details.
 *
 * You should have received a copy of the GNU General Public License
 * along with this program. If not, see <https://www.gnu.org/licenses/>.
 */

/**
 *       \file       htdocs/comm/mailing/card.php
 *       \ingroup    mailing
 *       \brief      Fiche mailing, onglet general
 */

if (!defined('NOSTYLECHECK')) {
	define('NOSTYLECHECK', '1');
}

require '../../main.inc.php';
require_once DOL_DOCUMENT_ROOT.'/core/lib/emailing.lib.php';
require_once DOL_DOCUMENT_ROOT.'/core/lib/files.lib.php';
require_once DOL_DOCUMENT_ROOT.'/core/class/CMailFile.class.php';
require_once DOL_DOCUMENT_ROOT.'/core/lib/functions2.lib.php';
require_once DOL_DOCUMENT_ROOT.'/comm/mailing/class/mailing.class.php';
require_once DOL_DOCUMENT_ROOT.'/core/class/html.formother.class.php';
require_once DOL_DOCUMENT_ROOT.'/core/class/html.formmail.class.php';
require_once DOL_DOCUMENT_ROOT.'/core/class/extrafields.class.php';

// Load translation files required by the page
$langs->load("mails");

if (!$user->rights->mailing->lire || (empty($conf->global->EXTERNAL_USERS_ARE_AUTHORIZED) && $user->socid > 0)) {
	accessforbidden();
}

$id = (GETPOST('mailid', 'int') ? GETPOST('mailid', 'int') : GETPOST('id', 'int'));
$action = GETPOST('action', 'aZ09');
$confirm = GETPOST('confirm', 'alpha');
$urlfrom = GETPOST('urlfrom');

$object = new Mailing($db);
$result = $object->fetch($id);

$extrafields = new ExtraFields($db);

// fetch optionals attributes and labels
$extrafields->fetch_name_optionals_label($object->table_element);

// Initialize technical object to manage hooks of page. Note that conf->hooks_modules contains array of hook context
$hookmanager->initHooks(array('mailingcard', 'globalcard'));

// Array of possible substitutions (See also file mailing-send.php that should manage same substitutions)
$object->substitutionarray = FormMail::getAvailableSubstitKey('emailing');


// Set $object->substitutionarrayfortest
$signature = ((!empty($user->signature) && empty($conf->global->MAIN_MAIL_DO_NOT_USE_SIGN)) ? $user->signature : '');

$targetobject = null; // Not defined with mass emailing

$parameters = array('mode'=>'emailing');
$substitutionarray = FormMail::getAvailableSubstitKey('emailing', $targetobject);

$object->substitutionarrayfortest = $substitutionarray;

// List of sending methods
$listofmethods = array();
$listofmethods['mail'] = 'PHP mail function';
$listofmethods['smtps'] = 'SMTP/SMTPS socket library';



/*
 * Actions
 */

$parameters = array();
$reshook = $hookmanager->executeHooks('doActions', $parameters, $object, $action); // Note that $action and $object may have been modified by some hooks
if ($reshook < 0) {
	setEventMessages($hookmanager->error, $hookmanager->errors, 'errors');
}

if (empty($reshook)) {
	// Action clone object
	if ($action == 'confirm_clone' && $confirm == 'yes') {
		if (!GETPOST("clone_content", 'alpha') && !GETPOST("clone_receivers", 'alpha')) {
			setEventMessages($langs->trans("NoCloneOptionsSpecified"), null, 'errors');
		} else {
			$result = $object->createFromClone($user, $object->id, GETPOST("clone_content", 'alpha'), GETPOST("clone_receivers", 'alpha'));
			if ($result > 0) {
				header("Location: ".$_SERVER['PHP_SELF'].'?id='.$result);
				exit;
			} else {
				setEventMessages($object->error, $object->errors, 'errors');
			}
		}
		$action = '';
	}

	// Action send emailing for everybody
	if ($action == 'sendallconfirmed' && $confirm == 'yes') {
		if (empty($conf->global->MAILING_LIMIT_SENDBYWEB)) {
			// As security measure, we don't allow send from the GUI
			setEventMessages($langs->trans("MailingNeedCommand"), null, 'warnings');
			setEventMessages('<textarea cols="70" rows="'.ROWS_2.'" wrap="soft">php ./scripts/emailings/mailing-send.php '.$object->id.'</textarea>', null, 'warnings');
			setEventMessages($langs->trans("MailingNeedCommand2"), null, 'warnings');
			$action = '';
		} elseif ($conf->global->MAILING_LIMIT_SENDBYWEB < 0) {
			setEventMessages($langs->trans("NotEnoughPermissions"), null, 'warnings');
			$action = '';
		} else {
			$upload_dir = $conf->mailing->dir_output."/".get_exdir($object->id, 2, 0, 1, $object, 'mailing');

			if ($object->statut == 0) {
				dol_print_error('', 'ErrorMailIsNotValidated');
				exit;
			}

			$id       = $object->id;
			$subject  = $object->sujet;
			$message  = $object->body;
			$from     = $object->email_from;
			$replyto  = $object->email_replyto;
			$errorsto = $object->email_errorsto;
			// Is the message in html
			$msgishtml = -1; // Unknown by default
			if (preg_match('/[\s\t]*<html>/i', $message)) {
				$msgishtml = 1;
			}

			// Warning, we must not use begin-commit transaction here
			// because we want to save update for each mail sent.

			$nbok = 0; $nbko = 0;

			// We choose mails not already sent for this mailing (statut=0)
			// or sent in error (statut=-1)
			$sql = "SELECT mc.rowid, mc.fk_mailing, mc.lastname, mc.firstname, mc.email, mc.other, mc.source_url, mc.source_id, mc.source_type, mc.tag";
			$sql .= " FROM ".MAIN_DB_PREFIX."mailing_cibles as mc";
			$sql .= " WHERE mc.statut < 1 AND mc.fk_mailing = ".$object->id;
			$sql .= " ORDER BY mc.statut DESC"; // first status 0, then status -1

			dol_syslog("card.php: select targets", LOG_DEBUG);
			$resql = $db->query($sql);
			if ($resql) {
				$num = $db->num_rows($resql); // Number of possible recipients

				if ($num) {
					dol_syslog("comm/mailing/card.php: nb of targets = ".$num, LOG_DEBUG);

					$now = dol_now();

					// Positioning date of start sending
					$sql = "UPDATE ".MAIN_DB_PREFIX."mailing SET date_envoi='".$db->idate($now)."' WHERE rowid=".$object->id;
					$resql2 = $db->query($sql);
					if (!$resql2) {
						dol_print_error($db);
					}

					// Loop on each email and send it
					$i = 0;

					while ($i < $num && $i < $conf->global->MAILING_LIMIT_SENDBYWEB) {
						// Here code is common with same loop ino mailing-send.php
						$res = 1;
						$now = dol_now();

						$obj = $db->fetch_object($resql);

						// sendto en RFC2822
						$sendto = str_replace(',', ' ', dolGetFirstLastname($obj->firstname, $obj->lastname))." <".$obj->email.">";

						// Make substitutions on topic and body. From (AA=YY;BB=CC;...) we keep YY, CC, ...
						$other = explode(';', $obj->other);
						$tmpfield = explode('=', $other[0], 2); $other1 = (isset($tmpfield[1]) ? $tmpfield[1] : $tmpfield[0]);
						$tmpfield = explode('=', $other[1], 2); $other2 = (isset($tmpfield[1]) ? $tmpfield[1] : $tmpfield[0]);
						$tmpfield = explode('=', $other[2], 2); $other3 = (isset($tmpfield[1]) ? $tmpfield[1] : $tmpfield[0]);
						$tmpfield = explode('=', $other[3], 2); $other4 = (isset($tmpfield[1]) ? $tmpfield[1] : $tmpfield[0]);
						$tmpfield = explode('=', $other[4], 2); $other5 = (isset($tmpfield[1]) ? $tmpfield[1] : $tmpfield[0]);

						$signature = ((!empty($user->signature) && empty($conf->global->MAIN_MAIL_DO_NOT_USE_SIGN)) ? $user->signature : '');

						$targetobject = null; // Not defined with mass emailing
						$parameters = array('mode'=>'emailing');
						$substitutionarray = getCommonSubstitutionArray($langs, 0, array('object', 'objectamount'), $targetobject); // Note: On mass emailing, this is null because be don't know object

						// Array of possible substitutions (See also file mailing-send.php that should manage same substitutions)
						$substitutionarray['__ID__'] = $obj->source_id;
						$substitutionarray['__EMAIL__'] = $obj->email;
						$substitutionarray['__LASTNAME__'] = $obj->lastname;
						$substitutionarray['__FIRSTNAME__'] = $obj->firstname;
						$substitutionarray['__MAILTOEMAIL__'] = '<a href="mailto:'.$obj->email.'">'.$obj->email.'</a>';
						$substitutionarray['__OTHER1__'] = $other1;
						$substitutionarray['__OTHER2__'] = $other2;
						$substitutionarray['__OTHER3__'] = $other3;
						$substitutionarray['__OTHER4__'] = $other4;
						$substitutionarray['__OTHER5__'] = $other5;
						$substitutionarray['__USER_SIGNATURE__'] = $signature; // Signature is empty when ran from command line or taken from user in parameter)
						$substitutionarray['__CHECK_READ__'] = '<img src="'.DOL_MAIN_URL_ROOT.'/public/emailing/mailing-read.php?tag='.$obj->tag.'&securitykey='.urlencode($conf->global->MAILING_EMAIL_UNSUBSCRIBE_KEY).'" width="1" height="1" style="width:1px;height:1px" border="0"/>';
						$substitutionarray['__UNSUBSCRIBE__'] = '<a href="'.DOL_MAIN_URL_ROOT.'/public/emailing/mailing-unsubscribe.php?tag='.$obj->tag.'&unsuscrib=1&securitykey='.urlencode($conf->global->MAILING_EMAIL_UNSUBSCRIBE_KEY).'" target="_blank">'.$langs->trans("MailUnsubcribe").'</a>';

						$onlinepaymentenabled = 0;
						if (!empty($conf->paypal->enabled)) {
							$onlinepaymentenabled++;
						}
						if (!empty($conf->paybox->enabled)) {
							$onlinepaymentenabled++;
						}
						if (!empty($conf->stripe->enabled)) {
							$onlinepaymentenabled++;
						}
						if ($onlinepaymentenabled && !empty($conf->global->PAYMENT_SECURITY_TOKEN)) {
							$substitutionarray['__SECUREKEYPAYMENT__'] = dol_hash($conf->global->PAYMENT_SECURITY_TOKEN, 2);
							if (empty($conf->global->PAYMENT_SECURITY_TOKEN_UNIQUE)) {
								$substitutionarray['__SECUREKEYPAYMENT_MEMBER__'] = dol_hash($conf->global->PAYMENT_SECURITY_TOKEN, 2);
								$substitutionarray['__SECUREKEYPAYMENT_ORDER__'] = dol_hash($conf->global->PAYMENT_SECURITY_TOKEN, 2);
								$substitutionarray['__SECUREKEYPAYMENT_INVOICE__'] = dol_hash($conf->global->PAYMENT_SECURITY_TOKEN, 2);
								$substitutionarray['__SECUREKEYPAYMENT_CONTRACTLINE__'] = dol_hash($conf->global->PAYMENT_SECURITY_TOKEN, 2);
							} else {
								$substitutionarray['__SECUREKEYPAYMENT_MEMBER__'] = dol_hash($conf->global->PAYMENT_SECURITY_TOKEN.'membersubscription'.$obj->source_id, 2);
								$substitutionarray['__SECUREKEYPAYMENT_ORDER__'] = dol_hash($conf->global->PAYMENT_SECURITY_TOKEN.'order'.$obj->source_id, 2);
								$substitutionarray['__SECUREKEYPAYMENT_INVOICE__'] = dol_hash($conf->global->PAYMENT_SECURITY_TOKEN.'invoice'.$obj->source_id, 2);
								$substitutionarray['__SECUREKEYPAYMENT_CONTRACTLINE__'] = dol_hash($conf->global->PAYMENT_SECURITY_TOKEN.'contractline'.$obj->source_id, 2);
							}
						}
						/* For backward compatibility, deprecated */
						if (!empty($conf->paypal->enabled) && !empty($conf->global->PAYPAL_SECURITY_TOKEN)) {
							$substitutionarray['__SECUREKEYPAYPAL__'] = dol_hash($conf->global->PAYPAL_SECURITY_TOKEN, 2);

							if (empty($conf->global->PAYPAL_SECURITY_TOKEN_UNIQUE)) {
								$substitutionarray['__SECUREKEYPAYPAL_MEMBER__'] = dol_hash($conf->global->PAYPAL_SECURITY_TOKEN, 2);
							} else {
								$substitutionarray['__SECUREKEYPAYPAL_MEMBER__'] = dol_hash($conf->global->PAYPAL_SECURITY_TOKEN.'membersubscription'.$obj->source_id, 2);
							}

							if (empty($conf->global->PAYPAL_SECURITY_TOKEN_UNIQUE)) {
								$substitutionarray['__SECUREKEYPAYPAL_ORDER__'] = dol_hash($conf->global->PAYPAL_SECURITY_TOKEN, 2);
							} else {
								$substitutionarray['__SECUREKEYPAYPAL_ORDER__'] = dol_hash($conf->global->PAYPAL_SECURITY_TOKEN.'order'.$obj->source_id, 2);
							}

							if (empty($conf->global->PAYPAL_SECURITY_TOKEN_UNIQUE)) {
								$substitutionarray['__SECUREKEYPAYPAL_INVOICE__'] = dol_hash($conf->global->PAYPAL_SECURITY_TOKEN, 2);
							} else {
								$substitutionarray['__SECUREKEYPAYPAL_INVOICE__'] = dol_hash($conf->global->PAYPAL_SECURITY_TOKEN.'invoice'.$obj->source_id, 2);
							}

							if (empty($conf->global->PAYPAL_SECURITY_TOKEN_UNIQUE)) {
								$substitutionarray['__SECUREKEYPAYPAL_CONTRACTLINE__'] = dol_hash($conf->global->PAYPAL_SECURITY_TOKEN, 2);
							} else {
								$substitutionarray['__SECUREKEYPAYPAL_CONTRACTLINE__'] = dol_hash($conf->global->PAYPAL_SECURITY_TOKEN.'contractline'.$obj->source_id, 2);
							}
						}
						//$substitutionisok=true;

						complete_substitutions_array($substitutionarray, $langs);
						$newsubject = make_substitutions($subject, $substitutionarray);
						$newmessage = make_substitutions($message, $substitutionarray);

						$arr_file = array();
						$arr_mime = array();
						$arr_name = array();
						$arr_css  = array();

						$listofpaths = dol_dir_list($upload_dir, 'all', 0, '', '', 'name', SORT_ASC, 0);
						if (count($listofpaths)) {
							foreach ($listofpaths as $key => $val) {
								$arr_file[] = $listofpaths[$key]['fullname'];
								$arr_mime[] = dol_mimetype($listofpaths[$key]['name']);
								$arr_name[] = $listofpaths[$key]['name'];
							}
						}

						// Mail making
						$trackid = 'emailing-'.$obj->fk_mailing.'-'.$obj->rowid;
						$mail = new CMailFile($newsubject, $sendto, $from, $newmessage, $arr_file, $arr_mime, $arr_name, '', '', 0, $msgishtml, $errorsto, $arr_css, $trackid, '', 'emailing');

						if ($mail->error) {
							$res = 0;
						}
						/*if (! $substitutionisok)
						{
							$mail->error='Some substitution failed';
							$res=0;
						}*/

						// Send mail
						if ($res) {
							$res = $mail->sendfile();
						}

						if ($res) {
							// Mail successful
							$nbok++;

							dol_syslog("comm/mailing/card.php: ok for #".$i.($mail->error ? ' - '.$mail->error : ''), LOG_DEBUG);

							$sql = "UPDATE ".MAIN_DB_PREFIX."mailing_cibles";
							$sql .= " SET statut=1, date_envoi='".$db->idate($now)."' WHERE rowid=".$obj->rowid;
							$resql2 = $db->query($sql);
							if (!$resql2) {
								dol_print_error($db);
							} else {
								//if cheack read is use then update prospect contact status
								if (strpos($message, '__CHECK_READ__') !== false) {
									//Update status communication of thirdparty prospect
									$sql = "UPDATE ".MAIN_DB_PREFIX."societe SET fk_stcomm=2 WHERE rowid IN (SELECT source_id FROM ".MAIN_DB_PREFIX."mailing_cibles WHERE rowid=".$obj->rowid.")";
									dol_syslog("card.php: set prospect thirdparty status", LOG_DEBUG);
									$resql2 = $db->query($sql);
									if (!$resql2) {
										dol_print_error($db);
									}

									//Update status communication of contact prospect
									$sql = "UPDATE ".MAIN_DB_PREFIX."societe SET fk_stcomm=2 WHERE rowid IN (SELECT sc.fk_soc FROM ".MAIN_DB_PREFIX."socpeople AS sc INNER JOIN ".MAIN_DB_PREFIX."mailing_cibles AS mc ON mc.rowid=".$obj->rowid." AND mc.source_type = 'contact' AND mc.source_id = sc.rowid)";
									dol_syslog("card.php: set prospect contact status", LOG_DEBUG);

									$resql2 = $db->query($sql);
									if (!$resql2) {
										dol_print_error($db);
									}
								}
							}

<<<<<<< HEAD
							if (!empty($conf->global->MAILING_DELAY)) {
								dol_syslog("Wait a delay of MAILING_DELAY=".$conf->global->MAILING_DELAY);
								sleep($conf->global->MAILING_DELAY);
							}
=======
						    if (!empty($conf->global->MAILING_DELAY)) {
						    	dol_syslog("Wait a delay of MAILING_DELAY=".$conf->global->MAILING_DELAY);
                            	usleep((float) $conf->global->MAILING_DELAY * 1000000);
                        	}
>>>>>>> a1d95546

							//test if CHECK READ change statut prospect contact
						} else {
							// Mail failed
							$nbko++;

							dol_syslog("comm/mailing/card.php: error for #".$i.($mail->error ? ' - '.$mail->error : ''), LOG_WARNING);

							$sql = "UPDATE ".MAIN_DB_PREFIX."mailing_cibles";
							$sql .= " SET statut=-1, error_text='".$db->escape($mail->error)."', date_envoi='".$db->idate($now)."' WHERE rowid=".$obj->rowid;
							$resql2 = $db->query($sql);
							if (!$resql2) {
								dol_print_error($db);
							}
						}

						$i++;
					}
				} else {
					setEventMessages($langs->transnoentitiesnoconv("NoMoreRecipientToSendTo"), null, 'mesgs');
				}

				// Loop finished, set global statut of mail
				if ($nbko > 0) {
					$statut = 2; // Status 'sent partially' (because at least one error)
					if ($nbok > 0) {
						setEventMessages($langs->transnoentitiesnoconv("EMailSentToNRecipients", $nbok), null, 'mesgs');
					} else {
						setEventMessages($langs->transnoentitiesnoconv("EMailSentToNRecipients", $nbok), null, 'mesgs');
					}
				} else {
					if ($nbok >= $num) {
						$statut = 3; // Send to everybody
						setEventMessages($langs->transnoentitiesnoconv("EMailSentToNRecipients", $nbok), null, 'mesgs');
					} else {
						$statut = 2; // Status 'sent partially' (because not send to everybody)
						setEventMessages($langs->transnoentitiesnoconv("EMailSentToNRecipients", $nbok), null, 'mesgs');
					}
				}

				$sql = "UPDATE ".MAIN_DB_PREFIX."mailing SET statut=".$statut." WHERE rowid=".$object->id;
				dol_syslog("comm/mailing/card.php: update global status", LOG_DEBUG);
				$resql2 = $db->query($sql);
				if (!$resql2) {
					dol_print_error($db);
				}
			} else {
				dol_syslog($db->error());
				dol_print_error($db);
			}

			$action = '';
		}
	}

	// Action send test emailing
	if ($action == 'send' && empty($_POST["cancel"])) {
		$error = 0;

		$upload_dir = $conf->mailing->dir_output."/".get_exdir($object->id, 2, 0, 1, $object, 'mailing');

		$object->sendto = $_POST["sendto"];
		if (!$object->sendto) {
			setEventMessages($langs->trans("ErrorFieldRequired", $langs->transnoentitiesnoconv("MailTo")), null, 'errors');
			$error++;
		}

		if (!$error) {
			// Is the message in html
			$msgishtml = -1; // Unknow by default
			if (preg_match('/[\s\t]*<html>/i', $object->body)) {
				$msgishtml = 1;
			}

			// other are set at begin of page
			$object->substitutionarrayfortest['__EMAIL__'] = $object->sendto;
			$object->substitutionarrayfortest['__MAILTOEMAIL__'] = '<a href="mailto:'.$object->sendto.'">'.$object->sendto.'</a>';

			// Subject and message substitutions
			complete_substitutions_array($object->substitutionarrayfortest, $langs);
			$tmpsujet = make_substitutions($object->sujet, $object->substitutionarrayfortest);
			$tmpbody = make_substitutions($object->body, $object->substitutionarrayfortest);

			$arr_file = array();
			$arr_mime = array();
			$arr_name = array();
			$arr_css  = array();

			// Add CSS
			if (!empty($object->bgcolor)) {
				$arr_css['bgcolor'] = (preg_match('/^#/', $object->bgcolor) ? '' : '#').$object->bgcolor;
			}
			if (!empty($object->bgimage)) {
				$arr_css['bgimage'] = $object->bgimage;
			}

			// Attached files
			$listofpaths = dol_dir_list($upload_dir, 'all', 0, '', '', 'name', SORT_ASC, 0);
			if (count($listofpaths)) {
				foreach ($listofpaths as $key => $val) {
					$arr_file[] = $listofpaths[$key]['fullname'];
					$arr_mime[] = dol_mimetype($listofpaths[$key]['name']);
					$arr_name[] = $listofpaths[$key]['name'];
				}
			}

			$trackid = 'emailingtest';
			$mailfile = new CMailFile($tmpsujet, $object->sendto, $object->email_from, $tmpbody, $arr_file, $arr_mime, $arr_name, '', '', 0, $msgishtml, $object->email_errorsto, $arr_css, $trackid, '', 'emailing');

			$result = $mailfile->sendfile();
			if ($result) {
				setEventMessages($langs->trans("MailSuccessfulySent", $mailfile->getValidAddress($object->email_from, 2), $mailfile->getValidAddress($object->sendto, 2)), null, 'mesgs');
				$action = '';
			} else {
				setEventMessages($langs->trans("ResultKo").'<br>'.$mailfile->error.' '.$result, null, 'errors');
				$action = 'test';
			}
		}
	}

	// Action add emailing
	if ($action == 'add') {
		$mesgs = array();

		$object->email_from     = (string) GETPOST("from", "none"); // Must allow 'name <email>'
		$object->email_replyto  = (string) GETPOST("replyto", "none"); // Must allow 'name <email>'
		$object->email_errorsto = (string) GETPOST("errorsto", "none"); // Must allow 'name <email>'
		$object->title          = (string) GETPOST("title");
		$object->sujet          = (string) GETPOST("sujet");
		$object->body           = (string) GETPOST("bodyemail", 'restricthtml');
		$object->bgcolor        = (string) GETPOST("bgcolor");
		$object->bgimage        = (string) GETPOST("bgimage");

		if (!$object->title) {
			$mesgs[] = $langs->trans("ErrorFieldRequired", $langs->transnoentities("MailTitle"));
		}
		if (!$object->sujet) {
			$mesgs[] = $langs->trans("ErrorFieldRequired", $langs->transnoentities("MailTopic"));
		}
		if (!$object->body) {
			$mesgs[] = $langs->trans("ErrorFieldRequired", $langs->transnoentities("MailMessage"));
		}

		if (!count($mesgs)) {
			if ($object->create($user) >= 0) {
				header("Location: ".$_SERVER['PHP_SELF']."?id=".$object->id);
				exit;
			}
			$mesgs[] = $object->error;
		}

		setEventMessages(null, $mesgs, 'errors');
		$action = "create";
	}

	// Action update description of emailing
	if ($action == 'settitle' || $action == 'setemail_from' || $action == 'setreplyto' || $action == 'setemail_errorsto') {
		$upload_dir = $conf->mailing->dir_output."/".get_exdir($object->id, 2, 0, 1, $object, 'mailing');

		if ($action == 'settitle') {
			$object->title = trim(GETPOST('title', 'alpha'));
		} elseif ($action == 'setemail_from') {
			$object->email_from = trim(GETPOST('email_from', 'none')); // Must allow 'name <email>'
		} elseif ($action == 'setemail_replyto') {
			$object->email_replyto = trim(GETPOST('email_replyto', 'none')); // Must allow 'name <email>'
		} elseif ($action == 'setemail_errorsto') {
			$object->email_errorsto = trim(GETPOST('email_errorsto', 'none')); // Must allow 'name <email>'
		} elseif ($action == 'settitle' && empty($object->title)) {
			$mesg = $langs->trans("ErrorFieldRequired", $langs->transnoentities("MailTitle"));
		} elseif ($action == 'setfrom' && empty($object->email_from)) {
			$mesg = $langs->trans("ErrorFieldRequired", $langs->transnoentities("MailFrom"));
		}

		if (!$mesg) {
			if ($object->update($user) >= 0) {
				header("Location: ".$_SERVER['PHP_SELF']."?id=".$object->id);
				exit;
			}
			$mesg = $object->error;
		}

		setEventMessages($mesg, $mesgs, 'errors');
		$action = "";
	}

	/*
	 * Add file in email form
	 */
	if (!empty($_POST['addfile'])) {
		$upload_dir = $conf->mailing->dir_output."/".get_exdir($object->id, 2, 0, 1, $object, 'mailing');

		require_once DOL_DOCUMENT_ROOT.'/core/lib/files.lib.php';

		// Set tmp user directory
		dol_add_file_process($upload_dir, 0, 0);

		$action = "edit";
	}

	// Action of file remove
	if (!empty($_POST["removedfile"])) {
		$upload_dir = $conf->mailing->dir_output."/".get_exdir($object->id, 2, 0, 1, $object, 'mailing');

		require_once DOL_DOCUMENT_ROOT.'/core/lib/files.lib.php';

		dol_remove_file_process($_POST['removedfile'], 0, 0); // We really delete file linked to mailing

		$action = "edit";
	}

	// Action of emailing update
	if ($action == 'update' && empty($_POST["removedfile"]) && empty($_POST["cancel"])) {
		require_once DOL_DOCUMENT_ROOT.'/core/lib/files.lib.php';

		$isupload = 0;

		if (!$isupload) {
			$mesgs = array();

			$object->sujet          = (string) GETPOST("sujet");
			$object->body           = (string) GETPOST("bodyemail", 'restricthtml');
			$object->bgcolor        = (string) GETPOST("bgcolor");
			$object->bgimage        = (string) GETPOST("bgimage");

			if (!$object->sujet) {
				$mesgs[] = $langs->trans("ErrorFieldRequired", $langs->transnoentities("MailTopic"));
			}
			if (!$object->body) {
				$mesgs[] = $langs->trans("ErrorFieldRequired", $langs->transnoentities("MailMessage"));
			}

			if (!count($mesgs)) {
				if ($object->update($user) >= 0) {
					header("Location: ".$_SERVER['PHP_SELF']."?id=".$object->id);
					exit;
				}
				$mesgs[] = $object->error;
			}

			setEventMessages($mesg, $mesgs, 'errors');
			$action = "edit";
		} else {
			$action = "edit";
		}
	}

	// Action of validation confirmation
	if ($action == 'confirm_valid' && $confirm == 'yes') {
		if ($object->id > 0) {
			$object->valid($user);
			setEventMessages($langs->trans("MailingSuccessfullyValidated"), null, 'mesgs');
			header("Location: ".$_SERVER['PHP_SELF']."?id=".$object->id);
			exit;
		} else {
			dol_print_error($db);
		}
	}

	// Action of validation confirmation
	if ($action == 'confirm_settodraft' && $confirm == 'yes') {
		if ($object->id > 0) {
			$result = $object->setStatut(0);
			if ($result > 0) {
				//setEventMessages($langs->trans("MailingSuccessfullyValidated"), null, 'mesgs');
				header("Location: ".$_SERVER['PHP_SELF']."?id=".$object->id);
				exit;
			} else {
				setEventMessages($object->error, $object->errors, 'errors');
			}
		} else {
			dol_print_error($db);
		}
	}

	// Resend
	if ($action == 'confirm_reset' && $confirm == 'yes') {
		if ($object->id > 0) {
			$db->begin();

			$result = $object->valid($user);
			if ($result > 0) {
				$result = $object->reset_targets_status($user);
			}

			if ($result > 0) {
				$db->commit();
				header("Location: ".$_SERVER['PHP_SELF']."?id=".$object->id);
				exit;
			} else {
				setEventMessages($object->error, $object->errors, 'errors');
				$db->rollback();
			}
		} else {
			dol_print_error($db);
		}
	}

	// Action of delete confirmation
	if ($action == 'confirm_delete' && $confirm == 'yes') {
		if ($object->delete($object->id)) {
			$url = (!empty($urlfrom) ? $urlfrom : 'list.php');
			header("Location: ".$url);
			exit;
		}
	}

	if (!empty($_POST["cancel"])) {
		$action = '';
	}
}


/*
 * View
 */

$form = new Form($db);
$htmlother = new FormOther($db);

$help_url = 'EN:Module_EMailing|FR:Module_Mailing|ES:M&oacute;dulo_Mailing';
llxHeader(
	'',
	$langs->trans("Mailing"),
	$help_url,
	'',
	0,
	0,
	array(
		'/includes/ace/src/ace.js',
		'/includes/ace/src/ext-statusbar.js',
		'/includes/ace/src/ext-language_tools.js',
		//'/includes/ace/src/ext-chromevox.js'
	),
	array()
);

if ($action == 'create') {
	// EMailing in creation mode
	print '<form name="new_mailing" action="'.$_SERVER['PHP_SELF'].'" method="POST">'."\n";
	print '<input type="hidden" name="token" value="'.newToken().'">';
	print '<input type="hidden" name="action" value="add">';

	$htmltext = '<i>'.$langs->trans("FollowingConstantsWillBeSubstituted").':<br>';
	foreach ($object->substitutionarray as $key => $val) {
		$htmltext .= $key.' = '.$langs->trans($val).'<br>';
	}
	$htmltext .= '</i>';


	$availablelink = $form->textwithpicto($langs->trans("AvailableVariables"), $htmltext, 1, 'help', '', 0, 2, 'availvar');
	//print '<a href="javascript:document_preview(\''.DOL_URL_ROOT.'/admin/modulehelp.php?id='.$objMod->numero.'\',\'text/html\',\''.dol_escape_js($langs->trans("Module")).'\')">'.img_picto($langs->trans("ClickToShowDescription"), $imginfo).'</a>';


	// Print mail form
	print load_fiche_titre($langs->trans("NewMailing"), $availablelink, 'object_email');

	print dol_get_fiche_head();

	print '<table class="border centpercent">';
	print '<tr><td class="fieldrequired titlefieldcreate">'.$langs->trans("MailTitle").'</td><td><input class="flat minwidth300" name="title" value="'.dol_escape_htmltag(GETPOST('title')).'" autofocus="autofocus"></td></tr>';
	print '<tr><td class="fieldrequired">'.$langs->trans("MailFrom").'</td><td><input class="flat minwidth200" name="from" value="'.$conf->global->MAILING_EMAIL_FROM.'"></td></tr>';
	print '<tr><td>'.$langs->trans("MailErrorsTo").'</td><td><input class="flat minwidth200" name="errorsto" value="'.(!empty($conf->global->MAILING_EMAIL_ERRORSTO) ? $conf->global->MAILING_EMAIL_ERRORSTO : $conf->global->MAIN_MAIL_ERRORS_TO).'"></td></tr>';

	// Other attributes
	$parameters = array();
	$reshook = $hookmanager->executeHooks('formObjectOptions', $parameters, $object, $action); // Note that $action and $object may have been modified by hook
	print $hookmanager->resPrint;
	if (empty($reshook)) {
		print $object->showOptionals($extrafields, 'edit');
	}

	print '</table>';
	print '</br><br>';

	print '<table class="border centpercent">';
	print '<tr><td class="fieldrequired titlefieldcreate">'.$langs->trans("MailTopic").'</td><td><input class="flat minwidth200 quatrevingtpercent" name="sujet" value="'.dol_escape_htmltag(GETPOST('sujet', 'alphanohtml')).'"></td></tr>';
	print '<tr><td>'.$langs->trans("BackgroundColorByDefault").'</td><td colspan="3">';
	print $htmlother->selectColor($_POST['bgcolor'], 'bgcolor', '', 0);
	print '</td></tr>';

	print '</table>';

	print '<div style="padding-top: 10px">';
	// wysiwyg editor
	require_once DOL_DOCUMENT_ROOT.'/core/class/doleditor.class.php';
	$doleditor = new DolEditor('bodyemail', GETPOST('bodyemail', 'restricthtml'), '', 600, 'dolibarr_mailings', '', true, true, $conf->global->FCKEDITOR_ENABLE_MAILING, 20, '90%');
	$doleditor->Create();
	print '</div>';

	print dol_get_fiche_end();

	print '<div class="center"><input type="submit" class="button" value="'.$langs->trans("CreateMailing").'"></div>';

	print '</form>';
} else {
	if ($object->id > 0) {
		$upload_dir = $conf->mailing->dir_output."/".get_exdir($object->id, 2, 0, 1, $object, 'mailing');

		$head = emailing_prepare_head($object);

		if ($action == 'settodraft') {
			// Confirmation back to draft
			print $form->formconfirm($_SERVER["PHP_SELF"]."?id=".$object->id, $langs->trans("SetToDraft"), $langs->trans("ConfirmUnvalidateEmailing"), "confirm_settodraft", '', '', 1);
		} elseif ($action == 'valid') {
			// Confirmation of mailing validation
			print $form->formconfirm($_SERVER["PHP_SELF"]."?id=".$object->id, $langs->trans("ValidMailing"), $langs->trans("ConfirmValidMailing"), "confirm_valid", '', '', 1);
		} elseif ($action == 'reset') {
			// Confirm reset
			print $form->formconfirm($_SERVER["PHP_SELF"]."?id=".$object->id, $langs->trans("ResetMailing"), $langs->trans("ConfirmResetMailing", $object->ref), "confirm_reset", '', '', 2);
		} elseif ($action == 'delete') {
			// Confirm delete
			print $form->formconfirm($_SERVER["PHP_SELF"]."?id=".$object->id.(!empty($urlfrom) ? '&urlfrom='.urlencode($urlfrom) : ''), $langs->trans("DeleteAMailing"), $langs->trans("ConfirmDeleteMailing"), "confirm_delete", '', '', 1);
		}

		if ($action != 'edit' && $action != 'edithtml') {
			print dol_get_fiche_head($head, 'card', $langs->trans("Mailing"), -1, 'email');

			/*
			 * View mode mailing
			 */
			if ($action == 'sendall') {
				// Define message to recommand from command line
				$sendingmode = $conf->global->EMAILING_MAIL_SENDMODE;
				if (empty($sendingmode)) {
					$sendingmode = $conf->global->MAIN_MAIL_SENDMODE;
				}
				if (empty($sendingmode)) {
					$sendingmode = 'mail'; // If not defined, we use php mail function
				}

				// MAILING_NO_USING_PHPMAIL may be defined or not.
				// MAILING_LIMIT_SENDBYWEB is always defined to something != 0 (-1=forbidden).
				// MAILING_LIMIT_SENDBYCLI may be defined ot not (-1=forbidden, 0 or undefined=no limit).
				if (!empty($conf->global->MAILING_NO_USING_PHPMAIL) && $sendingmode == 'mail') {
					// EMailing feature may be a spam problem, so when you host several users/instance, having this option may force each user to use their own SMTP agent.
					// You ensure that every user is using its own SMTP server when using the mass emailing module.
					$linktoadminemailbefore = '<a href="'.DOL_URL_ROOT.'/admin/mails_emailing.php">';
					$linktoadminemailend = '</a>';
					setEventMessages($langs->trans("MailSendSetupIs", $listofmethods[$sendingmode]), null, 'warnings');
					setEventMessages($langs->trans("MailSendSetupIs2", $linktoadminemailbefore, $linktoadminemailend, $langs->transnoentitiesnoconv("MAIN_MAIL_SENDMODE"), $listofmethods['smtps']), null, 'warnings');
					if (!empty($conf->global->MAILING_SMTP_SETUP_EMAILS_FOR_QUESTIONS)) {
						setEventMessages($langs->trans("MailSendSetupIs3", $conf->global->MAILING_SMTP_SETUP_EMAILS_FOR_QUESTIONS), null, 'warnings');
					}
					$_GET["action"] = '';
				} elseif ($conf->global->MAILING_LIMIT_SENDBYWEB < 0) {
					if (!empty($conf->global->MAILING_LIMIT_WARNING_PHPMAIL) && $sendingmode == 'mail') {
						setEventMessages($langs->transnoentitiesnoconv($conf->global->MAILING_LIMIT_WARNING_PHPMAIL), null, 'warnings');
					}
					if (!empty($conf->global->MAILING_LIMIT_WARNING_NOPHPMAIL) && $sendingmode != 'mail') {
						setEventMessages($langs->transnoentitiesnoconv($conf->global->MAILING_LIMIT_WARNING_NOPHPMAIL), null, 'warnings');
					}

					// The feature is forbidden from GUI, we show just message to use from command line.
					setEventMessages($langs->trans("MailingNeedCommand"), null, 'warnings');
					setEventMessages('<textarea cols="60" rows="'.ROWS_1.'" wrap="soft">php ./scripts/emailings/mailing-send.php '.$object->id.'</textarea>', null, 'warnings');
					if ($conf->file->mailing_limit_sendbyweb != '-1') {  // MAILING_LIMIT_SENDBYWEB was set to -1 in database, but it is allowed ot increase it.
						setEventMessages($langs->trans("MailingNeedCommand2"), null, 'warnings'); // You can send online with constant...
					}
					$_GET["action"] = '';
				} else {
					if (!empty($conf->global->MAILING_LIMIT_WARNING_PHPMAIL) && $sendingmode == 'mail') {
						setEventMessages($langs->transnoentitiesnoconv($conf->global->MAILING_LIMIT_WARNING_PHPMAIL), null, 'warnings');
					}
					if (!empty($conf->global->MAILING_LIMIT_WARNING_NOPHPMAIL) && $sendingmode != 'mail') {
						setEventMessages($langs->transnoentitiesnoconv($conf->global->MAILING_LIMIT_WARNING_NOPHPMAIL), null, 'warnings');
					}

					$text = '';
					if (!isset($conf->global->MAILING_LIMIT_SENDBYCLI) || $conf->global->MAILING_LIMIT_SENDBYCLI >= 0) {
						$text .= $langs->trans("MailingNeedCommand");
						$text .= '<br><textarea cols="60" rows="'.ROWS_2.'" wrap="soft">php ./scripts/emailings/mailing-send.php '.$object->id.' '.$user->login.'</textarea>';
						$text .= '<br><br>';
					}
					$text .= $langs->trans('ConfirmSendingEmailing').'<br>';
					$text .= $langs->trans('LimitSendingEmailing', $conf->global->MAILING_LIMIT_SENDBYWEB);
					print $form->formconfirm($_SERVER['PHP_SELF'].'?id='.$object->id, $langs->trans('SendMailing'), $text, 'sendallconfirmed', '', '', 1, 330, 600);
				}
			}

			$linkback = '<a href="'.DOL_URL_ROOT.'/comm/mailing/list.php?restore_lastsearch_values=1">'.$langs->trans("BackToList").'</a>';

			$morehtmlright = '';
			$nbtry = $nbok = 0;
			if ($object->statut == 2 || $object->statut == 3) {
				$nbtry = $object->countNbOfTargets('alreadysent');
				$nbko  = $object->countNbOfTargets('alreadysentko');

				$morehtmlright .= ' ('.$nbtry.'/'.$object->nbemail;
				if ($nbko) {
					$morehtmlright .= ' - '.$nbko.' '.$langs->trans("Error");
				}
				$morehtmlright .= ') &nbsp; ';
			}

			dol_banner_tab($object, 'id', $linkback, 1, 'rowid', 'ref', '', '', 0, '', $morehtmlright);

			print '<div class="fichecenter">';
			print '<div class="underbanner clearboth"></div>';

			print '<table class="border centpercent tableforfield">';

			// Description
			print '<tr><td class="titlefield">';
			print $form->editfieldkey("MailTitle", 'title', $object->title, $object, $user->rights->mailing->creer && $object->statut < 3, 'string');
			print '</td><td>';
			print $form->editfieldval("MailTitle", 'title', $object->title, $object, $user->rights->mailing->creer && $object->statut < 3, 'string');
			print '</td></tr>';

			// From
			print '<tr><td>';
			print $form->editfieldkey("MailFrom", 'email_from', $object->email_from, $object, $user->rights->mailing->creer && $object->statut < 3, 'string');
			print '</td><td>';
			print $form->editfieldval("MailFrom", 'email_from', $object->email_from, $object, $user->rights->mailing->creer && $object->statut < 3, 'string');
			$email = CMailFile::getValidAddress($object->email_from, 2);
			if ($email && !isValidEmail($email)) {
				$langs->load("errors");
				print img_warning($langs->trans("ErrorBadEMail", $email));
			} elseif ($email && !isValidMailDomain($email)) {
				$langs->load("errors");
				print img_warning($langs->trans("ErrorBadMXDomain", $email));
			}

			print '</td></tr>';

			// Errors to
			print '<tr><td>';
			print $form->editfieldkey("MailErrorsTo", 'email_errorsto', $object->email_errorsto, $object, $user->rights->mailing->creer && $object->statut < 3, 'string');
			print '</td><td>';
			print $form->editfieldval("MailErrorsTo", 'email_errorsto', $object->email_errorsto, $object, $user->rights->mailing->creer && $object->statut < 3, 'string');
			$email = CMailFile::getValidAddress($object->email_errorsto, 2);
			if ($email && !isValidEmail($email)) {
				$langs->load("errors");
				print img_warning($langs->trans("ErrorBadEMail", $email));
			} elseif ($email && !isValidMailDomain($email)) {
				$langs->load("errors");
				print img_warning($langs->trans("ErrorBadMXDomain", $email));
			}
			print '</td></tr>';

			// Number of distinct emails
			print '<tr><td>';
			print $langs->trans("TotalNbOfDistinctRecipients");
			print '</td><td colspan="3">';
			$nbemail = ($object->nbemail ? $object->nbemail : 0);
			if (is_numeric($nbemail)) {
				$text = '';
				if ((!empty($conf->global->MAILING_LIMIT_SENDBYWEB) && $conf->global->MAILING_LIMIT_SENDBYWEB < $nbemail) && ($object->statut == 1 || ($object->statut == 2 && $nbtry < $nbemail))) {
					if ($conf->global->MAILING_LIMIT_SENDBYWEB > 0) {
						$text .= $langs->trans('LimitSendingEmailing', $conf->global->MAILING_LIMIT_SENDBYWEB);
					} else {
						$text .= $langs->trans('SendingFromWebInterfaceIsNotAllowed');
					}
				}
				if (empty($nbemail)) {
					$nbemail .= ' '.img_warning('').' <font class="warning">'.$langs->trans("NoTargetYet").'</font>';
				}
				if ($text) {
					print $form->textwithpicto($nbemail, $text, 1, 'warning');
				} else {
					print $nbemail;
				}
			}
			print '</td></tr>';

			// Other attributes
			include DOL_DOCUMENT_ROOT.'/core/tpl/extrafields_view.tpl.php';

			print '</table>';

			print "</div>";

			print dol_get_fiche_end();


			// Clone confirmation
			if ($action == 'clone') {
				// Create an array for form
				$formquestion = array(
					'text' => $langs->trans("ConfirmClone"),
				array('type' => 'checkbox', 'name' => 'clone_content', 'label' => $langs->trans("CloneContent"), 'value' => 1),
				array('type' => 'checkbox', 'name' => 'clone_receivers', 'label' => $langs->trans("CloneReceivers"), 'value' => 0)
				);
				// Incomplete payment. On demande si motif = escompte ou autre
				print $form->formconfirm($_SERVER["PHP_SELF"].'?id='.$object->id, $langs->trans('ToClone'), $langs->trans('ConfirmCloneEMailing', $object->ref), 'confirm_clone', $formquestion, 'yes', 2, 240);
			}

			/*
			 * Actions Buttons
			 */

			if (GETPOST('cancel', 'alpha') || $confirm == 'no' || $action == '' || in_array($action, array('settodraft', 'valid', 'delete', 'sendall', 'clone', 'test'))) {
				print "\n\n<div class=\"tabsAction\">\n";

				if (($object->statut == 1) && ($user->rights->mailing->valider || $object->fk_user_valid == $user->id)) {
					print '<a class="butAction" href="'.$_SERVER['PHP_SELF'].'?action=settodraft&amp;id='.$object->id.'">'.$langs->trans("SetToDraft").'</a>';
				}

				if (($object->statut == 0 || $object->statut == 1 || $object->statut == 2) && $user->rights->mailing->creer) {
					if (!empty($conf->fckeditor->enabled) && !empty($conf->global->FCKEDITOR_ENABLE_MAILING)) {
						print '<a class="butAction" href="'.$_SERVER['PHP_SELF'].'?action=edit&amp;id='.$object->id.'">'.$langs->trans("EditWithEditor").'</a>';
					} else {
						print '<a class="butAction" href="'.$_SERVER['PHP_SELF'].'?action=edit&amp;id='.$object->id.'">'.$langs->trans("EditWithTextEditor").'</a>';
					}

					if (!empty($conf->use_javascript_ajax)) {
						print '<a class="butAction" href="'.$_SERVER['PHP_SELF'].'?action=edithtml&amp;id='.$object->id.'">'.$langs->trans("EditHTMLSource").'</a>';
					}
				}

				//print '<a class="butAction" href="card.php?action=test&amp;id='.$object->id.'">'.$langs->trans("PreviewMailing").'</a>';

				if (!empty($conf->global->MAIN_USE_ADVANCED_PERMS) && !$user->rights->mailing->mailing_advance->send) {
					print '<a class="butActionRefused classfortooltip" href="#" title="'.dol_escape_htmltag($langs->transnoentitiesnoconv("NotEnoughPermissions")).'">'.$langs->trans("TestMailing").'</a>';
				} else {
					print '<a class="butAction" href="'.$_SERVER['PHP_SELF'].'?action=test&amp;id='.$object->id.'">'.$langs->trans("TestMailing").'</a>';
				}

				if ($object->statut == 0) {
					if ($object->nbemail <= 0) {
						print '<a class="butActionRefused classfortooltip" href="#" title="'.dol_escape_htmltag($langs->transnoentitiesnoconv("NoTargetYet")).'">'.$langs->trans("ValidMailing").'</a>';
					} elseif (empty($user->rights->mailing->valider)) {
						print '<a class="butActionRefused classfortooltip" href="#" title="'.dol_escape_htmltag($langs->transnoentitiesnoconv("NotEnoughPermissions")).'">'.$langs->trans("ValidMailing").'</a>';
					} else {
						print '<a class="butAction" href="'.$_SERVER['PHP_SELF'].'?action=valid&amp;id='.$object->id.'">'.$langs->trans("ValidMailing").'</a>';
					}
				}

				if (($object->statut == 1 || $object->statut == 2) && $object->nbemail > 0 && $user->rights->mailing->valider) {
					if ($conf->global->MAILING_LIMIT_SENDBYWEB < 0) {
						print '<a class="butActionRefused classfortooltip" href="#" title="'.dol_escape_htmltag($langs->transnoentitiesnoconv("SendingFromWebInterfaceIsNotAllowed")).'">'.$langs->trans("SendMailing").'</a>';
					} elseif (!empty($conf->global->MAIN_USE_ADVANCED_PERMS) && !$user->rights->mailing->mailing_advance->send) {
						print '<a class="butActionRefused classfortooltip" href="#" title="'.dol_escape_htmltag($langs->transnoentitiesnoconv("NotEnoughPermissions")).'">'.$langs->trans("SendMailing").'</a>';
					} else {
						print '<a class="butAction" href="'.$_SERVER['PHP_SELF'].'?action=sendall&amp;id='.$object->id.'">'.$langs->trans("SendMailing").'</a>';
					}
				}

				if ($user->rights->mailing->creer) {
					print '<a class="butAction" href="'.$_SERVER['PHP_SELF'].'?action=clone&amp;object=emailing&amp;id='.$object->id.'">'.$langs->trans("ToClone").'</a>';
				}

				if (($object->statut == 2 || $object->statut == 3) && $user->rights->mailing->valider) {
					if (!empty($conf->global->MAIN_USE_ADVANCED_PERMS) && !$user->rights->mailing->mailing_advance->send) {
						print '<a class="butActionRefused classfortooltip" href="#" title="'.dol_escape_htmltag($langs->transnoentitiesnoconv("NotEnoughPermissions")).'">'.$langs->trans("ResetMailing").'</a>';
					} else {
						print '<a class="butAction" href="'.$_SERVER['PHP_SELF'].'?action=reset&amp;id='.$object->id.'">'.$langs->trans("ResetMailing").'</a>';
					}
				}

				if (($object->statut <= 1 && $user->rights->mailing->creer) || $user->rights->mailing->supprimer) {
					if ($object->statut > 0 && (!empty($conf->global->MAIN_USE_ADVANCED_PERMS) && !$user->rights->mailing->mailing_advance->delete)) {
						print '<a class="butActionRefused classfortooltip" href="#" title="'.dol_escape_htmltag($langs->transnoentitiesnoconv("NotEnoughPermissions")).'">'.$langs->trans("DeleteMailing").'</a>';
					} else {
						print '<a class="butActionDelete" href="'.$_SERVER['PHP_SELF'].'?action=delete&amp;token='.newToken().'&amp;id='.$object->id.(!empty($urlfrom) ? '&urlfrom='.$urlfrom : '').'">'.$langs->trans("DeleteMailing").'</a>';
					}
				}

				print '</div>';
			}

			// Display of the TEST form
			if ($action == 'test') {
				print '<div id="formmailbeforetitle" name="formmailbeforetitle"></div>';
				print load_fiche_titre($langs->trans("TestMailing"));

				print dol_get_fiche_head(null, '', '', -1);

				// Create mail form object
				include_once DOL_DOCUMENT_ROOT.'/core/class/html.formmail.class.php';
				$formmail = new FormMail($db);
				$formmail->fromname = $object->email_from;
				$formmail->frommail = $object->email_from;
				$formmail->withsubstit = 1;
				$formmail->withfrom = 0;
				$formmail->withto = $user->email ? $user->email : 1;
				$formmail->withtocc = 0;
				$formmail->withtoccc = $conf->global->MAIN_EMAIL_USECCC;
				$formmail->withtopic = 0;
				$formmail->withtopicreadonly = 1;
				$formmail->withfile = 0;
				$formmail->withbody = 0;
				$formmail->withbodyreadonly = 1;
				$formmail->withcancel = 1;
				$formmail->withdeliveryreceipt = 0;
				// Table of substitutions
				$formmail->substit = $object->substitutionarrayfortest;
				// Table of post's complementary params
				$formmail->param["action"] = "send";
				$formmail->param["models"] = 'none';
				$formmail->param["mailid"] = $object->id;
				$formmail->param["returnurl"] = $_SERVER['PHP_SELF']."?id=".$object->id;

				print $formmail->get_form();

				print '<br>';

				print dol_get_fiche_end();

				print dol_set_focus('#sendto');
			}


			$htmltext = '<i>'.$langs->trans("FollowingConstantsWillBeSubstituted").':<br>';
			foreach ($object->substitutionarray as $key => $val) {
				$htmltext .= $key.' = '.$langs->trans($val).'<br>';
			}
			$htmltext .= '</i>';

			// Print mail content
			print load_fiche_titre($langs->trans("EMail"), $form->textwithpicto('<span class="opacitymedium hideonsmartphone">'.$langs->trans("AvailableVariables").'</span>', $htmltext, 1, 'helpclickable', '', 0, 2, 'emailsubstitionhelp'), 'generic');

			print dol_get_fiche_head('', '', '', -1);

			print '<table class="bordernooddeven" width="100%">';

			// Subject
			print '<tr><td class="titlefield">'.$langs->trans("MailTopic").'</td><td colspan="3">'.$object->sujet.'</td></tr>';

			// Joined files
			print '<tr><td>'.$langs->trans("MailFile").'</td><td colspan="3">';
			// List of files
			$listofpaths = dol_dir_list($upload_dir, 'all', 0, '', '', 'name', SORT_ASC, 0);
			if (count($listofpaths)) {
				foreach ($listofpaths as $key => $val) {
					print img_mime($listofpaths[$key]['name']).' '.$listofpaths[$key]['name'];
					print '<br>';
				}
			} else {
				print '<span class="opacitymedium">'.$langs->trans("NoAttachedFiles").'</span><br>';
			}
			print '</td></tr>';

			// Background color
			/*print '<tr><td width="15%">'.$langs->trans("BackgroundColorByDefault").'</td><td colspan="3">';
			print $htmlother->selectColor($object->bgcolor,'bgcolor','',0);
			print '</td></tr>';*/

			print '</table>';

			// Message
			print '<div style="padding-top: 10px; background: '.($object->bgcolor ? (preg_match('/^#/', $object->bgcolor) ? '' : '#').$object->bgcolor : 'white').'">';
			if (empty($object->bgcolor) || strtolower($object->bgcolor) == 'ffffff') {	// CKEditor does not apply the color of the div into its content area
				$readonly = 1;
				// wysiwyg editor
				require_once DOL_DOCUMENT_ROOT.'/core/class/doleditor.class.php';
				$doleditor = new DolEditor('bodyemail', $object->body, '', 600, 'dolibarr_mailings', '', false, true, empty($conf->global->FCKEDITOR_ENABLE_MAILING) ? 0 : 1, 20, '90%', $readonly);
				$doleditor->Create();
			} else {
				print dol_htmlentitiesbr($object->body);
			}
			print '</div>';

			print dol_get_fiche_end();
		} else {
			/*
			 * Edition mode mailing (CKeditor or HTML source)
			 */

			print dol_get_fiche_head($head, 'card', $langs->trans("Mailing"), -1, 'email');

			$linkback = '<a href="'.DOL_URL_ROOT.'/comm/mailing/list.php?restore_lastsearch_values=1">'.$langs->trans("BackToList").'</a>';

			$morehtmlright = '';
			if ($object->statut == 2) {
				$morehtmlright .= ' ('.$object->countNbOfTargets('alreadysent').'/'.$object->nbemail.') ';
			}

			dol_banner_tab($object, 'id', $linkback, 1, 'rowid', 'ref', '', '', 0, '', $morehtmlright);

			print '<div class="fichecenter">';
			print '<div class="underbanner clearboth"></div>';

			print '<table class="border centpercent">';

			/*
			print '<tr><td class="titlefield">'.$langs->trans("Ref").'</td>';
			print '<td colspan="3">';
			print $form->showrefnav($object,'id', $linkback);
			print '</td></tr>';
			*/

			// Topic
			print '<tr><td class="titlefield">'.$langs->trans("MailTitle").'</td><td colspan="3">'.$object->title.'</td></tr>';
			// From
			print '<tr><td class="titlefield">'.$langs->trans("MailFrom").'</td><td colspan="3">'.dol_print_email($object->email_from, 0, 0, 0, 0, 1).'</td></tr>';
			// To
			print '<tr><td>'.$langs->trans("MailErrorsTo").'</td><td colspan="3">'.dol_print_email($object->email_errorsto, 0, 0, 0, 0, 1).'</td></tr>';

			// Number of distinct emails
			print '<tr><td>';
			print $langs->trans("TotalNbOfDistinctRecipients");
			print '</td><td colspan="3">';
			$nbemail = ($object->nbemail ? $object->nbemail : 0);
			if (is_numeric($nbemail)) {
				$text = '';
				if ((!empty($conf->global->MAILING_LIMIT_SENDBYWEB) && $conf->global->MAILING_LIMIT_SENDBYWEB < $nbemail) && ($object->statut == 1 || $object->statut == 2)) {
					if ($conf->global->MAILING_LIMIT_SENDBYWEB > 0) {
						$text .= $langs->trans('LimitSendingEmailing', $conf->global->MAILING_LIMIT_SENDBYWEB);
					} else {
						$text .= $langs->trans('SendingFromWebInterfaceIsNotAllowed');
					}
				}
				if (empty($nbemail)) {
					$nbemail .= ' '.img_warning('').' <font class="warning">'.$langs->trans("NoTargetYet").'</font>';
				}
				if ($text) {
					print $form->textwithpicto($nbemail, $text, 1, 'warning');
				} else {
					print $nbemail;
				}
			}
			print '</td></tr>';

			// Other attributes
			$parameters = array();
			$reshook = $hookmanager->executeHooks('formObjectOptions', $parameters, $object, $action); // Note that $action and $object may have been modified by hook
			print $hookmanager->resPrint;
			if (empty($reshook)) {
				print $object->showOptionals($extrafields, 'edit', $parameters);
			}

			print '</table>';
			print '</div>';

			print dol_get_fiche_end();



			print "<br>\n";

			print '<form name="edit_mailing" action="card.php" method="post" enctype="multipart/form-data">'."\n";
			print '<input type="hidden" name="token" value="'.newToken().'">';
			print '<input type="hidden" name="action" value="update">';
			print '<input type="hidden" name="id" value="'.$object->id.'">';

			$htmltext = '<i>'.$langs->trans("FollowingConstantsWillBeSubstituted").':<br>';
			foreach ($object->substitutionarray as $key => $val) {
				$htmltext .= $key.' = '.$langs->trans($val).'<br>';
			}
			$htmltext .= '</i>';

			// Print mail content
			print load_fiche_titre($langs->trans("EMail"), $form->textwithpicto($langs->trans("AvailableVariables"), $htmltext, 1, 'help', '', 0, 2, 'emailsubstitionhelp'), 'generic');

			print dol_get_fiche_head(null, '', '', -1);

			print '<table class="bordernooddeven" width="100%">';

			// Subject
			print '<tr><td class="fieldrequired titlefield">'.$langs->trans("MailTopic").'</td><td colspan="3"><input class="flat quatrevingtpercent" type="text" name="sujet" value="'.$object->sujet.'"></td></tr>';

			$trackid = ''; // TODO To avoid conflicts with 2 mass emailing, we should set a trackid here, even if we use another one into email header.
			dol_init_file_process($upload_dir, $trackid);

			// Joined files
			$addfileaction = 'addfile';
			print '<tr><td>'.$langs->trans("MailFile").'</td>';
			print '<td colspan="3">';
			// List of files
			$listofpaths = dol_dir_list($upload_dir, 'all', 0, '', '', 'name', SORT_ASC, 0);

			// TODO Trick to have param removedfile containing nb of image to delete. But this does not works without javascript
			$out .= '<input type="hidden" class="removedfilehidden" name="removedfile" value="">'."\n";
			$out .= '<script type="text/javascript" language="javascript">';
			$out .= 'jQuery(document).ready(function () {';
			$out .= '    jQuery(".removedfile").click(function() {';
			$out .= '        jQuery(".removedfilehidden").val(jQuery(this).val());';
			$out .= '    });';
			$out .= '})';
			$out .= '</script>'."\n";
			if (count($listofpaths)) {
				foreach ($listofpaths as $key => $val) {
					$out .= '<div id="attachfile_'.$key.'">';
					$out .= img_mime($listofpaths[$key]['name']).' '.$listofpaths[$key]['name'];
					$out .= ' <input type="image" style="border: 0px;" src="'.img_picto($langs->trans("Search"), 'delete.png', '', '', 1).'" value="'.($key + 1).'" class="removedfile" id="removedfile_'.$key.'" name="removedfile_'.$key.'" />';
					$out .= '<br></div>';
				}
			} else {
				$out .= $langs->trans("NoAttachedFiles").'<br>';
			}
			// Add link to add file
			$out .= '<input type="file" class="flat" id="addedfile" name="addedfile" value="'.$langs->trans("Upload").'" />';
			$out .= ' ';
			$out .= '<input type="submit" class="button" id="'.$addfileaction.'" name="'.$addfileaction.'" value="'.$langs->trans("MailingAddFile").'" />';
			print $out;
			print '</td></tr>';

			// Background color
			print '<tr><td>'.$langs->trans("BackgroundColorByDefault").'</td><td colspan="3">';
			print $htmlother->selectColor($object->bgcolor, 'bgcolor', '', 0);
			print '</td></tr>';

			print '</table>';

			// Message
			print '<div style="padding-top: 10px">';

			if ($action == 'edit') {
				// wysiwyg editor
				require_once DOL_DOCUMENT_ROOT.'/core/class/doleditor.class.php';
				$doleditor = new DolEditor('bodyemail', $object->body, '', 600, 'dolibarr_mailings', '', true, true, $conf->global->FCKEDITOR_ENABLE_MAILING, 20, '90%');
				$doleditor->Create();
			}
			if ($action == 'edithtml') {
				// HTML source editor
				require_once DOL_DOCUMENT_ROOT.'/core/class/doleditor.class.php';
				$doleditor = new DolEditor('bodyemail', $object->body, '', 600, 'dolibarr_mailings', '', true, true, 'ace', 20, '90%');
				$doleditor->Create(0, '', false, 'HTML Source', 'php');
			}

			print '</div>';


			print dol_get_fiche_end();

			print '<div class="center">';
			print '<input type="submit" class="button buttonforacesave button-save" value="'.$langs->trans("Save").'" name="save">';
			print '&nbsp;&nbsp;&nbsp;&nbsp;&nbsp;';
			print '<input type="submit" class="button button-cancel" value="'.$langs->trans("Cancel").'" name="cancel">';
			print '</div>';

			print '</form>';
			print '<br>';
		}
	} else {
		dol_print_error($db, $object->error);
	}
}

// End of page
llxFooter();
$db->close();<|MERGE_RESOLUTION|>--- conflicted
+++ resolved
@@ -333,17 +333,10 @@
 								}
 							}
 
-<<<<<<< HEAD
 							if (!empty($conf->global->MAILING_DELAY)) {
 								dol_syslog("Wait a delay of MAILING_DELAY=".$conf->global->MAILING_DELAY);
-								sleep($conf->global->MAILING_DELAY);
+								usleep((float) $conf->global->MAILING_DELAY * 1000000);
 							}
-=======
-						    if (!empty($conf->global->MAILING_DELAY)) {
-						    	dol_syslog("Wait a delay of MAILING_DELAY=".$conf->global->MAILING_DELAY);
-                            	usleep((float) $conf->global->MAILING_DELAY * 1000000);
-                        	}
->>>>>>> a1d95546
 
 							//test if CHECK READ change statut prospect contact
 						} else {
