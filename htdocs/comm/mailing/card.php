<?php
/* Copyright (C) 2004		Rodolphe Quiedeville	<rodolphe@quiedeville.org>
 * Copyright (C) 2005-2019	Laurent Destailleur		<eldy@uers.sourceforge.net>
 * Copyright (C) 2005-2016	Regis Houssin			<regis.houssin@inodbox.com>
 * Copyright (C) 2021		Waël Almoman            <info@almoman.com>
 *
 * This program is free software; you can redistribute it and/or modify
 * it under the terms of the GNU General Public License as published by
 * the Free Software Foundation; either version 3 of the License, or
 * (at your option) any later version.
 *
 * This program is distributed in the hope that it will be useful,
 * but WITHOUT ANY WARRANTY; without even the implied warranty of
 * MERCHANTABILITY or FITNESS FOR A PARTICULAR PURPOSE.  See the
 * GNU General Public License for more details.
 *
 * You should have received a copy of the GNU General Public License
 * along with this program. If not, see <https://www.gnu.org/licenses/>.
 */

/**
 *       \file       htdocs/comm/mailing/card.php
 *       \ingroup    mailing
 *       \brief      Fiche mailing, onglet general
 */

if (!defined('NOSTYLECHECK')) {
	define('NOSTYLECHECK', '1');
}

require '../../main.inc.php';
require_once DOL_DOCUMENT_ROOT.'/core/lib/emailing.lib.php';
require_once DOL_DOCUMENT_ROOT.'/core/lib/files.lib.php';
require_once DOL_DOCUMENT_ROOT.'/core/class/CMailFile.class.php';
require_once DOL_DOCUMENT_ROOT.'/core/lib/functions2.lib.php';
require_once DOL_DOCUMENT_ROOT.'/comm/mailing/class/mailing.class.php';
require_once DOL_DOCUMENT_ROOT.'/core/class/html.formother.class.php';
require_once DOL_DOCUMENT_ROOT.'/core/class/html.formmail.class.php';
require_once DOL_DOCUMENT_ROOT.'/core/class/extrafields.class.php';

// Load translation files required by the page
$langs->load("mails");

$id = (GETPOST('mailid', 'int') ? GETPOST('mailid', 'int') : GETPOST('id', 'int'));
$action = GETPOST('action', 'aZ09');
$cancel = GETPOST('cancel');
$confirm = GETPOST('confirm', 'alpha');
$urlfrom = GETPOST('urlfrom');

$object = new Mailing($db);

$result = $object->fetch($id);

$extrafields = new ExtraFields($db);

// fetch optionals attributes and labels
$extrafields->fetch_name_optionals_label($object->table_element);

// Initialize technical object to manage hooks of page. Note that conf->hooks_modules contains array of hook context
$hookmanager->initHooks(array('mailingcard', 'globalcard'));

// Array of possible substitutions (See also file mailing-send.php that should manage same substitutions)
$object->substitutionarray = FormMail::getAvailableSubstitKey('emailing');


// Set $object->substitutionarrayfortest
$signature = ((!empty($user->signature) && empty($conf->global->MAIN_MAIL_DO_NOT_USE_SIGN)) ? $user->signature : '');

$targetobject = null; // Not defined with mass emailing

$parameters = array('mode'=>'emailing');
$substitutionarray = FormMail::getAvailableSubstitKey('emailing', $targetobject);

$object->substitutionarrayfortest = $substitutionarray;

// List of sending methods
$listofmethods = array();
$listofmethods['mail'] = 'PHP mail function';
$listofmethods['smtps'] = 'SMTP/SMTPS socket library';

// Security check
if (empty($user->rights->mailing->lire) || (empty($conf->global->EXTERNAL_USERS_ARE_AUTHORIZED) && $user->socid > 0)) {
	accessforbidden();
}


/*
 * Actions
 */

$parameters = array();
$reshook = $hookmanager->executeHooks('doActions', $parameters, $object, $action); // Note that $action and $object may have been modified by some hooks
if ($reshook < 0) {
	setEventMessages($hookmanager->error, $hookmanager->errors, 'errors');
}

if (empty($reshook)) {
	// Action clone object
	if ($action == 'confirm_clone' && $confirm == 'yes') {
		if (!GETPOST("clone_content", 'alpha') && !GETPOST("clone_receivers", 'alpha')) {
			setEventMessages($langs->trans("NoCloneOptionsSpecified"), null, 'errors');
		} else {
			$result = $object->createFromClone($user, $object->id, GETPOST("clone_content", 'alpha'), GETPOST("clone_receivers", 'alpha'));
			if ($result > 0) {
				header("Location: ".$_SERVER['PHP_SELF'].'?id='.$result);
				exit;
			} else {
				setEventMessages($object->error, $object->errors, 'errors');
			}
		}
		$action = '';
	}

	// Action send emailing for everybody
	if ($action == 'sendallconfirmed' && $confirm == 'yes') {
		if (empty($conf->global->MAILING_LIMIT_SENDBYWEB)) {
			// As security measure, we don't allow send from the GUI
			setEventMessages($langs->trans("MailingNeedCommand"), null, 'warnings');
			setEventMessages('<textarea cols="70" rows="'.ROWS_2.'" wrap="soft">php ./scripts/emailings/mailing-send.php '.$object->id.'</textarea>', null, 'warnings');
			setEventMessages($langs->trans("MailingNeedCommand2"), null, 'warnings');
			$action = '';
		} elseif ($conf->global->MAILING_LIMIT_SENDBYWEB < 0) {
			setEventMessages($langs->trans("NotEnoughPermissions"), null, 'warnings');
			$action = '';
		} else {
			$upload_dir = $conf->mailing->dir_output."/".get_exdir($object->id, 2, 0, 1, $object, 'mailing');

			if ($object->statut == 0) {
				dol_print_error('', 'ErrorMailIsNotValidated');
				exit;
			}

			$id       = $object->id;
			$subject  = $object->sujet;
			$message  = $object->body;
			$from     = $object->email_from;
			$replyto = $object->email_replyto;
			$errorsto = $object->email_errorsto;
			// Is the message in html
			$msgishtml = -1; // Unknown by default
			if (preg_match('/[\s\t]*<html>/i', $message)) {
				$msgishtml = 1;
			}

			// Warning, we must not use begin-commit transaction here
			// because we want to save update for each mail sent.

			$nbok = 0; $nbko = 0;

			// We choose mails not already sent for this mailing (statut=0)
			// or sent in error (statut=-1)
			$sql = "SELECT mc.rowid, mc.fk_mailing, mc.lastname, mc.firstname, mc.email, mc.other, mc.source_url, mc.source_id, mc.source_type, mc.tag";
			$sql .= " FROM ".MAIN_DB_PREFIX."mailing_cibles as mc";
			$sql .= " WHERE mc.statut < 1 AND mc.fk_mailing = ".((int) $object->id);
			$sql .= " ORDER BY mc.statut DESC"; // first status 0, then status -1

			dol_syslog("card.php: select targets", LOG_DEBUG);
			$resql = $db->query($sql);
			if ($resql) {
				$num = $db->num_rows($resql); // Number of possible recipients

				if ($num) {
					dol_syslog("comm/mailing/card.php: nb of targets = ".$num, LOG_DEBUG);

					$now = dol_now();

					// Positioning date of start sending
					$sql = "UPDATE ".MAIN_DB_PREFIX."mailing SET date_envoi='".$db->idate($now)."' WHERE rowid=".((int) $object->id);
					$resql2 = $db->query($sql);
					if (!$resql2) {
						dol_print_error($db);
					}

					$thirdpartystatic = new Societe($db);
					// Loop on each email and send it
					$i = 0;

					while ($i < $num && $i < $conf->global->MAILING_LIMIT_SENDBYWEB) {
						// Here code is common with same loop ino mailing-send.php
						$res = 1;
						$now = dol_now();

						$obj = $db->fetch_object($resql);

						// sendto en RFC2822
						$sendto = str_replace(',', ' ', dolGetFirstLastname($obj->firstname, $obj->lastname))." <".$obj->email.">";

						// Make substitutions on topic and body. From (AA=YY;BB=CC;...) we keep YY, CC, ...
						$other = explode(';', $obj->other);
						$tmpfield = explode('=', $other[0], 2); $other1 = (isset($tmpfield[1]) ? $tmpfield[1] : $tmpfield[0]);
						$tmpfield = explode('=', $other[1], 2); $other2 = (isset($tmpfield[1]) ? $tmpfield[1] : $tmpfield[0]);
						$tmpfield = explode('=', $other[2], 2); $other3 = (isset($tmpfield[1]) ? $tmpfield[1] : $tmpfield[0]);
						$tmpfield = explode('=', $other[3], 2); $other4 = (isset($tmpfield[1]) ? $tmpfield[1] : $tmpfield[0]);
						$tmpfield = explode('=', $other[4], 2); $other5 = (isset($tmpfield[1]) ? $tmpfield[1] : $tmpfield[0]);

						$signature = ((!empty($user->signature) && empty($conf->global->MAIN_MAIL_DO_NOT_USE_SIGN)) ? $user->signature : '');

						$targetobject = null; // Not defined with mass emailing
						$parameters = array('mode'=>'emailing');
						$substitutionarray = getCommonSubstitutionArray($langs, 0, array('object', 'objectamount'), $targetobject); // Note: On mass emailing, this is null because be don't know object

						// Array of possible substitutions (See also file mailing-send.php that should manage same substitutions)
						$substitutionarray['__ID__'] = $obj->source_id;
						if ($obj->source_type == "thirdparty") {
							$result = $thirdpartystatic->fetch($obj->source_id);

							if ($result > 0) {
								$substitutionarray['__THIRDPARTY_CUSTOMER_CODE__'] = $thirdpartystatic->code_client;
							} else {
								$substitutionarray['__THIRDPARTY_CUSTOMER_CODE__'] = '';
							}
						}
						$substitutionarray['__EMAIL__'] = $obj->email;
						$substitutionarray['__LASTNAME__'] = $obj->lastname;
						$substitutionarray['__FIRSTNAME__'] = $obj->firstname;
						$substitutionarray['__MAILTOEMAIL__'] = '<a href="mailto:'.$obj->email.'">'.$obj->email.'</a>';
						$substitutionarray['__OTHER1__'] = $other1;
						$substitutionarray['__OTHER2__'] = $other2;
						$substitutionarray['__OTHER3__'] = $other3;
						$substitutionarray['__OTHER4__'] = $other4;
						$substitutionarray['__OTHER5__'] = $other5;
						$substitutionarray['__USER_SIGNATURE__'] = $signature; // Signature is empty when ran from command line or taken from user in parameter)
						$substitutionarray['__CHECK_READ__'] = '<img src="'.DOL_MAIN_URL_ROOT.'/public/emailing/mailing-read.php?tag='.urlencode($obj->tag).'&securitykey='.urlencode($conf->global->MAILING_EMAIL_UNSUBSCRIBE_KEY).'&email='.urlencode($obj->email).'&mtid='.$obj->rowid.'" width="1" height="1" style="width:1px;height:1px" border="0"/>';
						$substitutionarray['__UNSUBSCRIBE__'] = '<a href="'.DOL_MAIN_URL_ROOT.'/public/emailing/mailing-unsubscribe.php?tag='.urlencode($obj->tag).'&unsuscrib=1&securitykey='.urlencode($conf->global->MAILING_EMAIL_UNSUBSCRIBE_KEY).'&email='.urlencode($obj->email).'&mtid='.$obj->rowid.'" target="_blank" rel="noopener noreferrer">'.$langs->trans("MailUnsubcribe").'</a>';
						$substitutionarray['__UNSUBSCRIBE_URL__'] = DOL_MAIN_URL_ROOT.'/public/emailing/mailing-unsubscribe.php?tag='.urlencode($obj->tag).'&unsuscrib=1&securitykey='.urlencode($conf->global->MAILING_EMAIL_UNSUBSCRIBE_KEY).'&email='.urlencode($obj->email).'&mtid='.$obj->rowid;

						$onlinepaymentenabled = 0;
						if (!empty($conf->paypal->enabled)) {
							$onlinepaymentenabled++;
						}
						if (!empty($conf->paybox->enabled)) {
							$onlinepaymentenabled++;
						}
						if (!empty($conf->stripe->enabled)) {
							$onlinepaymentenabled++;
						}
						if ($onlinepaymentenabled && !empty($conf->global->PAYMENT_SECURITY_TOKEN)) {
							require_once DOL_DOCUMENT_ROOT.'/core/lib/payments.lib.php';
							$substitutionarray['__ONLINEPAYMENTLINK_MEMBER__'] = getHtmlOnlinePaymentLink('member', $obj->source_id);
							$substitutionarray['__ONLINEPAYMENTLINK_DONATION__'] = getHtmlOnlinePaymentLink('donation', $obj->source_id);
							$substitutionarray['__ONLINEPAYMENTLINK_ORDER__'] = getHtmlOnlinePaymentLink('order', $obj->source_id);
							$substitutionarray['__ONLINEPAYMENTLINK_INVOICE__'] = getHtmlOnlinePaymentLink('invoice', $obj->source_id);
							$substitutionarray['__ONLINEPAYMENTLINK_CONTRACTLINE__'] = getHtmlOnlinePaymentLink('contractline', $obj->source_id);

							$substitutionarray['__SECUREKEYPAYMENT__'] = dol_hash($conf->global->PAYMENT_SECURITY_TOKEN, 2);
							if (empty($conf->global->PAYMENT_SECURITY_TOKEN_UNIQUE)) {
								$substitutionarray['__SECUREKEYPAYMENT_MEMBER__'] = dol_hash($conf->global->PAYMENT_SECURITY_TOKEN, 2);
								$substitutionarray['__SECUREKEYPAYMENT_DONATION__'] = dol_hash($conf->global->PAYMENT_SECURITY_TOKEN, 2);
								$substitutionarray['__SECUREKEYPAYMENT_ORDER__'] = dol_hash($conf->global->PAYMENT_SECURITY_TOKEN, 2);
								$substitutionarray['__SECUREKEYPAYMENT_INVOICE__'] = dol_hash($conf->global->PAYMENT_SECURITY_TOKEN, 2);
								$substitutionarray['__SECUREKEYPAYMENT_CONTRACTLINE__'] = dol_hash($conf->global->PAYMENT_SECURITY_TOKEN, 2);
							} else {
								$substitutionarray['__SECUREKEYPAYMENT_MEMBER__'] = dol_hash($conf->global->PAYMENT_SECURITY_TOKEN.'member'.$obj->source_id, 2);
								$substitutionarray['__SECUREKEYPAYMENT_DONATION__'] = dol_hash($conf->global->PAYMENT_SECURITY_TOKEN.'donation'.$obj->source_id, 2);
								$substitutionarray['__SECUREKEYPAYMENT_ORDER__'] = dol_hash($conf->global->PAYMENT_SECURITY_TOKEN.'order'.$obj->source_id, 2);
								$substitutionarray['__SECUREKEYPAYMENT_INVOICE__'] = dol_hash($conf->global->PAYMENT_SECURITY_TOKEN.'invoice'.$obj->source_id, 2);
								$substitutionarray['__SECUREKEYPAYMENT_CONTRACTLINE__'] = dol_hash($conf->global->PAYMENT_SECURITY_TOKEN.'contractline'.$obj->source_id, 2);
							}
						}
						if (!empty($conf->global->MEMBER_ENABLE_PUBLIC)) {
							$substitutionarray['__PUBLICLINK_NEWMEMBERFORM__'] = '<a target="_blank" rel="noopener noreferrer" href="'.DOL_MAIN_URL_ROOT.'/public/members/new.php'.((!empty($conf->multicompany->enabled)) ? '?entity='.$conf->entity : '').'">'.$langs->trans('BlankSubscriptionForm'). '</a>';
						}
						/* For backward compatibility, deprecated */
						if (!empty($conf->paypal->enabled) && !empty($conf->global->PAYPAL_SECURITY_TOKEN)) {
							$substitutionarray['__SECUREKEYPAYPAL__'] = dol_hash($conf->global->PAYPAL_SECURITY_TOKEN, 2);

							if (empty($conf->global->PAYPAL_SECURITY_TOKEN_UNIQUE)) {
								$substitutionarray['__SECUREKEYPAYPAL_MEMBER__'] = dol_hash($conf->global->PAYPAL_SECURITY_TOKEN, 2);
							} else {
								$substitutionarray['__SECUREKEYPAYPAL_MEMBER__'] = dol_hash($conf->global->PAYPAL_SECURITY_TOKEN.'membersubscription'.$obj->source_id, 2);
							}

							if (empty($conf->global->PAYPAL_SECURITY_TOKEN_UNIQUE)) {
								$substitutionarray['__SECUREKEYPAYPAL_ORDER__'] = dol_hash($conf->global->PAYPAL_SECURITY_TOKEN, 2);
							} else {
								$substitutionarray['__SECUREKEYPAYPAL_ORDER__'] = dol_hash($conf->global->PAYPAL_SECURITY_TOKEN.'order'.$obj->source_id, 2);
							}

							if (empty($conf->global->PAYPAL_SECURITY_TOKEN_UNIQUE)) {
								$substitutionarray['__SECUREKEYPAYPAL_INVOICE__'] = dol_hash($conf->global->PAYPAL_SECURITY_TOKEN, 2);
							} else {
								$substitutionarray['__SECUREKEYPAYPAL_INVOICE__'] = dol_hash($conf->global->PAYPAL_SECURITY_TOKEN.'invoice'.$obj->source_id, 2);
							}

							if (empty($conf->global->PAYPAL_SECURITY_TOKEN_UNIQUE)) {
								$substitutionarray['__SECUREKEYPAYPAL_CONTRACTLINE__'] = dol_hash($conf->global->PAYPAL_SECURITY_TOKEN, 2);
							} else {
								$substitutionarray['__SECUREKEYPAYPAL_CONTRACTLINE__'] = dol_hash($conf->global->PAYPAL_SECURITY_TOKEN.'contractline'.$obj->source_id, 2);
							}
						}
						//$substitutionisok=true;

						complete_substitutions_array($substitutionarray, $langs);
						$newsubject = make_substitutions($subject, $substitutionarray);
						$newmessage = make_substitutions($message, $substitutionarray, null, 0);

						$moreinheader = '';
						if (preg_match('/__UNSUBSCRIBE__/', $message)) {
							$moreinheader = "List-Unsubscribe: <__UNSUBSCRIBE_URL__>\n";
							$moreinheader = make_substitutions($moreinheader, $substitutionarray);
						}

						$arr_file = array();
						$arr_mime = array();
						$arr_name = array();
						$arr_css  = array();

						$listofpaths = dol_dir_list($upload_dir, 'all', 0, '', '', 'name', SORT_ASC, 0);
						if (count($listofpaths)) {
							foreach ($listofpaths as $key => $val) {
								$arr_file[] = $listofpaths[$key]['fullname'];
								$arr_mime[] = dol_mimetype($listofpaths[$key]['name']);
								$arr_name[] = $listofpaths[$key]['name'];
							}
						}

						// Mail making
						$trackid = 'emailing-'.$obj->fk_mailing.'-'.$obj->rowid;
						$mail = new CMailFile($newsubject, $sendto, $from, $newmessage, $arr_file, $arr_mime, $arr_name, '', '', 0, $msgishtml, $errorsto, $arr_css, $trackid, $moreinheader, 'emailing');

						if ($mail->error) {
							$res = 0;
						}
						/*if (! $substitutionisok)
						{
							$mail->error='Some substitution failed';
							$res=0;
						}*/

						// Send mail
						if ($res) {
							$res = $mail->sendfile();
						}

						if ($res) {
							// Mail successful
							$nbok++;

							dol_syslog("comm/mailing/card.php: ok for #".$i.($mail->error ? ' - '.$mail->error : ''), LOG_DEBUG);

							$sql = "UPDATE ".MAIN_DB_PREFIX."mailing_cibles";
							$sql .= " SET statut=1, date_envoi = '".$db->idate($now)."' WHERE rowid=".((int) $obj->rowid);
							$resql2 = $db->query($sql);
							if (!$resql2) {
								dol_print_error($db);
							} else {
								//if cheack read is use then update prospect contact status
								if (strpos($message, '__CHECK_READ__') !== false) {
									//Update status communication of thirdparty prospect
									$sql = "UPDATE ".MAIN_DB_PREFIX."societe SET fk_stcomm=2 WHERE rowid IN (SELECT source_id FROM ".MAIN_DB_PREFIX."mailing_cibles WHERE rowid=".((int) $obj->rowid).")";
									dol_syslog("card.php: set prospect thirdparty status", LOG_DEBUG);
									$resql2 = $db->query($sql);
									if (!$resql2) {
										dol_print_error($db);
									}

									//Update status communication of contact prospect
									$sql = "UPDATE ".MAIN_DB_PREFIX."societe SET fk_stcomm=2 WHERE rowid IN (SELECT sc.fk_soc FROM ".MAIN_DB_PREFIX."socpeople AS sc INNER JOIN ".MAIN_DB_PREFIX."mailing_cibles AS mc ON mc.rowid=".((int) $obj->rowid)." AND mc.source_type = 'contact' AND mc.source_id = sc.rowid)";
									dol_syslog("card.php: set prospect contact status", LOG_DEBUG);

									$resql2 = $db->query($sql);
									if (!$resql2) {
										dol_print_error($db);
									}
								}
							}

							if (!empty($conf->global->MAILING_DELAY)) {
								dol_syslog("Wait a delay of MAILING_DELAY=".$conf->global->MAILING_DELAY);
								usleep((float) $conf->global->MAILING_DELAY * 1000000);
							}

							//test if CHECK READ change statut prospect contact
						} else {
							// Mail failed
							$nbko++;

							dol_syslog("comm/mailing/card.php: error for #".$i.($mail->error ? ' - '.$mail->error : ''), LOG_WARNING);

							$sql = "UPDATE ".MAIN_DB_PREFIX."mailing_cibles";
							$sql .= " SET statut=-1, error_text='".$db->escape($mail->error)."', date_envoi='".$db->idate($now)."' WHERE rowid=".((int) $obj->rowid);
							$resql2 = $db->query($sql);
							if (!$resql2) {
								dol_print_error($db);
							}
						}

						$i++;
					}
				} else {
					setEventMessages($langs->transnoentitiesnoconv("NoMoreRecipientToSendTo"), null, 'mesgs');
				}

				// Loop finished, set global statut of mail
				if ($nbko > 0) {
					$statut = 2; // Status 'sent partially' (because at least one error)
					if ($nbok > 0) {
						setEventMessages($langs->transnoentitiesnoconv("EMailSentToNRecipients", $nbok), null, 'mesgs');
					} else {
						setEventMessages($langs->transnoentitiesnoconv("EMailSentToNRecipients", $nbok), null, 'mesgs');
					}
				} else {
					if ($nbok >= $num) {
						$statut = 3; // Send to everybody
						setEventMessages($langs->transnoentitiesnoconv("EMailSentToNRecipients", $nbok), null, 'mesgs');
					} else {
						$statut = 2; // Status 'sent partially' (because not send to everybody)
						setEventMessages($langs->transnoentitiesnoconv("EMailSentToNRecipients", $nbok), null, 'mesgs');
					}
				}

				$sql = "UPDATE ".MAIN_DB_PREFIX."mailing SET statut=".((int) $statut)." WHERE rowid = ".((int) $object->id);
				dol_syslog("comm/mailing/card.php: update global status", LOG_DEBUG);
				$resql2 = $db->query($sql);
				if (!$resql2) {
					dol_print_error($db);
				}
			} else {
				dol_syslog($db->error());
				dol_print_error($db);
			}
			$object->fetch($id);
			$action = '';
		}
	}

	// Action send test emailing
	if ($action == 'send' && ! $cancel) {
		$error = 0;

		$upload_dir = $conf->mailing->dir_output."/".get_exdir($object->id, 2, 0, 1, $object, 'mailing');

		$object->sendto = GETPOST("sendto", 'alphawithlgt');
		if (!$object->sendto) {
			setEventMessages($langs->trans("ErrorFieldRequired", $langs->transnoentitiesnoconv("MailTo")), null, 'errors');
			$error++;
		}

		if (!$error) {
			// Is the message in html
			$msgishtml = -1; // Unknow by default
			if (preg_match('/[\s\t]*<html>/i', $object->body)) {
				$msgishtml = 1;
			}

			// other are set at begin of page
			$object->substitutionarrayfortest['__EMAIL__'] = $object->sendto;
			$object->substitutionarrayfortest['__MAILTOEMAIL__'] = '<a href="mailto:'.$object->sendto.'">'.$object->sendto.'</a>';

			// Subject and message substitutions
			complete_substitutions_array($object->substitutionarrayfortest, $langs);
			$tmpsujet = make_substitutions($object->sujet, $object->substitutionarrayfortest);
			$tmpbody = make_substitutions($object->body, $object->substitutionarrayfortest);

			$arr_file = array();
			$arr_mime = array();
			$arr_name = array();
			$arr_css  = array();

			// Add CSS
			if (!empty($object->bgcolor)) {
				$arr_css['bgcolor'] = (preg_match('/^#/', $object->bgcolor) ? '' : '#').$object->bgcolor;
			}
			if (!empty($object->bgimage)) {
				$arr_css['bgimage'] = $object->bgimage;
			}

			// Attached files
			$listofpaths = dol_dir_list($upload_dir, 'all', 0, '', '', 'name', SORT_ASC, 0);
			if (count($listofpaths)) {
				foreach ($listofpaths as $key => $val) {
					$arr_file[] = $listofpaths[$key]['fullname'];
					$arr_mime[] = dol_mimetype($listofpaths[$key]['name']);
					$arr_name[] = $listofpaths[$key]['name'];
				}
			}

			$trackid = 'emailingtest';
			$mailfile = new CMailFile($tmpsujet, $object->sendto, $object->email_from, $tmpbody, $arr_file, $arr_mime, $arr_name, '', '', 0, $msgishtml, $object->email_errorsto, $arr_css, $trackid, '', 'emailing');

			$result = $mailfile->sendfile();
			if ($result) {
				setEventMessages($langs->trans("MailSuccessfulySent", $mailfile->getValidAddress($object->email_from, 2), $mailfile->getValidAddress($object->sendto, 2)), null, 'mesgs');
				$action = '';
			} else {
				setEventMessages($langs->trans("ResultKo").'<br>'.$mailfile->error.' '.$result, null, 'errors');
				$action = 'test';
			}
		}
	}

	// Action add emailing
	if ($action == 'add') {
		$mesgs = array();

		$object->email_from     = (string) GETPOST("from", 'alphawithlgt'); // Must allow 'name <email>'
		$object->email_replyto  = (string) GETPOST("replyto", 'alphawithlgt'); // Must allow 'name <email>'
		$object->email_errorsto = (string) GETPOST("errorsto", 'alphawithlgt'); // Must allow 'name <email>'
		$object->title          = (string) GETPOST("title");
		$object->sujet          = (string) GETPOST("sujet");
		$object->body           = (string) GETPOST("bodyemail", 'restricthtml');
		$object->bgcolor        = (string) GETPOST("bgcolor");
		$object->bgimage        = (string) GETPOST("bgimage");

		if (!$object->title) {
			$mesgs[] = $langs->trans("ErrorFieldRequired", $langs->transnoentities("MailTitle"));
		}
		if (!$object->sujet) {
			$mesgs[] = $langs->trans("ErrorFieldRequired", $langs->transnoentities("MailTopic"));
		}
		if (!$object->body) {
			$mesgs[] = $langs->trans("ErrorFieldRequired", $langs->transnoentities("MailMessage"));
		}

		if (!count($mesgs)) {
			if ($object->create($user) >= 0) {
				header("Location: ".$_SERVER['PHP_SELF']."?id=".$object->id);
				exit;
			}
			$mesgs[] = $object->error;
		}

		setEventMessages(null, $mesgs, 'errors');
		$action = "create";
	}

	// Action update description of emailing
	if ($action == 'settitle' || $action == 'setemail_from' || $action == 'setreplyto' || $action == 'setemail_errorsto') {
		$upload_dir = $conf->mailing->dir_output."/".get_exdir($object->id, 2, 0, 1, $object, 'mailing');

		if ($action == 'settitle') {
			$object->title = trim(GETPOST('title', 'alpha'));
		} elseif ($action == 'setemail_from') {
			$object->email_from = trim(GETPOST('email_from', 'alphawithlgt')); // Must allow 'name <email>'
		} elseif ($action == 'setemail_replyto') {
			$object->email_replyto = trim(GETPOST('email_replyto', 'alphawithlgt')); // Must allow 'name <email>'
		} elseif ($action == 'setemail_errorsto') {
			$object->email_errorsto = trim(GETPOST('email_errorsto', 'alphawithlgt')); // Must allow 'name <email>'
		} elseif ($action == 'settitle' && empty($object->title)) {
			$mesg = $langs->trans("ErrorFieldRequired", $langs->transnoentities("MailTitle"));
		} elseif ($action == 'setfrom' && empty($object->email_from)) {
			$mesg = $langs->trans("ErrorFieldRequired", $langs->transnoentities("MailFrom"));
		}

		if (!$mesg) {
			if ($object->update($user) >= 0) {
				header("Location: ".$_SERVER['PHP_SELF']."?id=".$object->id);
				exit;
			}
			$mesg = $object->error;
		}

		setEventMessages($mesg, $mesgs, 'errors');
		$action = "";
	}

	/*
	 * Action of adding a file in email form
	 */
	if (GETPOST('addfile')) {
		$upload_dir = $conf->mailing->dir_output."/".get_exdir($object->id, 2, 0, 1, $object, 'mailing');

		require_once DOL_DOCUMENT_ROOT.'/core/lib/files.lib.php';

		// Set tmp user directory
		dol_add_file_process($upload_dir, 0, 0, 'addedfile', '', null, '', 0);

		$action = "edit";
	}

	// Action of file remove
	if (GETPOST("removedfile")) {
		$upload_dir = $conf->mailing->dir_output."/".get_exdir($object->id, 2, 0, 1, $object, 'mailing');

		require_once DOL_DOCUMENT_ROOT.'/core/lib/files.lib.php';

		dol_remove_file_process(GETPOST('removedfile'), 0, 0); // We really delete file linked to mailing

		$action = "edit";
	}

	// Action of emailing update
	if ($action == 'update' && !GETPOST("removedfile") && !$cancel) {
		require_once DOL_DOCUMENT_ROOT.'/core/lib/files.lib.php';

		$isupload = 0;

		if (!$isupload) {
			$mesgs = array();
			$object->sujet          = (string) GETPOST("sujet");
			$object->body           = (string) GETPOST("bodyemail", 'restricthtml');
			$object->bgcolor        = (string) GETPOST("bgcolor");
			$object->bgimage        = (string) GETPOST("bgimage");

			if (!$object->sujet) {
				$mesgs[] = $langs->trans("ErrorFieldRequired", $langs->transnoentities("MailTopic"));
			}
			if (!$object->body) {
				$mesgs[] = $langs->trans("ErrorFieldRequired", $langs->transnoentities("MailMessage"));
			}

			if (!count($mesgs)) {
				if ($object->update($user) >= 0) {
					header("Location: ".$_SERVER['PHP_SELF']."?id=".$object->id);
					exit;
				}
				$mesgs[] = $object->error;
			}

			setEventMessages($mesg, $mesgs, 'errors');
			$action = "edit";
		} else {
			$action = "edit";
		}
	}

	// Action of validation confirmation
	if ($action == 'confirm_valid' && $confirm == 'yes') {
		if ($object->id > 0) {
			$object->valid($user);
			setEventMessages($langs->trans("MailingSuccessfullyValidated"), null, 'mesgs');
			header("Location: ".$_SERVER['PHP_SELF']."?id=".$object->id);
			exit;
		} else {
			dol_print_error($db);
		}
	}

	// Action of validation confirmation
	if ($action == 'confirm_settodraft' && $confirm == 'yes') {
		if ($object->id > 0) {
			$result = $object->setStatut(0);
			if ($result > 0) {
				//setEventMessages($langs->trans("MailingSuccessfullyValidated"), null, 'mesgs');
				header("Location: ".$_SERVER['PHP_SELF']."?id=".$object->id);
				exit;
			} else {
				setEventMessages($object->error, $object->errors, 'errors');
			}
		} else {
			dol_print_error($db);
		}
	}

	// Resend
	if ($action == 'confirm_reset' && $confirm == 'yes') {
		if ($object->id > 0) {
			$db->begin();

			$result = $object->valid($user);
			if ($result > 0) {
				$result = $object->reset_targets_status($user);
			}

			if ($result > 0) {
				$db->commit();
				header("Location: ".$_SERVER['PHP_SELF']."?id=".$object->id);
				exit;
			} else {
				setEventMessages($object->error, $object->errors, 'errors');
				$db->rollback();
			}
		} else {
			dol_print_error($db);
		}
	}

	// Action of delete confirmation
	if ($action == 'confirm_delete' && $confirm == 'yes') {
		if ($object->delete($object->id)) {
			$url = (!empty($urlfrom) ? $urlfrom : 'list.php');
			header("Location: ".$url);
			exit;
		}
	}

	if ($cancel) {
		$action = '';
	}
}


/*
 * View
 */

$form = new Form($db);
$htmlother = new FormOther($db);

$help_url = 'EN:Module_EMailing|FR:Module_Mailing|ES:M&oacute;dulo_Mailing';
llxHeader(
	'',
	$langs->trans("Mailing"),
	$help_url,
	'',
	0,
	0,
	array(
		'/includes/ace/src/ace.js',
		'/includes/ace/src/ext-statusbar.js',
		'/includes/ace/src/ext-language_tools.js',
		//'/includes/ace/src/ext-chromevox.js'
	),
	array()
);

if ($action == 'create') {
	// EMailing in creation mode
	print '<form name="new_mailing" action="'.$_SERVER['PHP_SELF'].'" method="POST">'."\n";
	print '<input type="hidden" name="token" value="'.newToken().'">';
	print '<input type="hidden" name="action" value="add">';

	$htmltext = '<i>'.$langs->trans("FollowingConstantsWillBeSubstituted").':<br>';
	foreach ($object->substitutionarray as $key => $val) {
		$htmltext .= $key.' = '.$langs->trans($val).'<br>';
	}
	$htmltext .= '</i>';


	$availablelink = $form->textwithpicto($langs->trans("AvailableVariables"), $htmltext, 1, 'help', '', 0, 2, 'availvar');
	//print '<a href="javascript:document_preview(\''.DOL_URL_ROOT.'/admin/modulehelp.php?id='.$objMod->numero.'\',\'text/html\',\''.dol_escape_js($langs->trans("Module")).'\')">'.img_picto($langs->trans("ClickToShowDescription"), $imginfo).'</a>';


	// Print mail form
	print load_fiche_titre($langs->trans("NewMailing"), $availablelink, 'object_email');

	print dol_get_fiche_head();

	print '<table class="border centpercent">';
	print '<tr><td class="fieldrequired titlefieldcreate">'.$langs->trans("MailTitle").'</td><td><input class="flat minwidth300" name="title" value="'.dol_escape_htmltag(GETPOST('title')).'" autofocus="autofocus"></td></tr>';
	print '<tr><td class="fieldrequired">'.$langs->trans("MailFrom").'</td><td><input class="flat minwidth200" name="from" value="'.$conf->global->MAILING_EMAIL_FROM.'"></td></tr>';
	print '<tr><td>'.$langs->trans("MailErrorsTo").'</td><td><input class="flat minwidth200" name="errorsto" value="'.(!empty($conf->global->MAILING_EMAIL_ERRORSTO) ? $conf->global->MAILING_EMAIL_ERRORSTO : $conf->global->MAIN_MAIL_ERRORS_TO).'"></td></tr>';

	// Other attributes
	$parameters = array();
	$reshook = $hookmanager->executeHooks('formObjectOptions', $parameters, $object, $action); // Note that $action and $object may have been modified by hook
	print $hookmanager->resPrint;
	if (empty($reshook)) {
		print $object->showOptionals($extrafields, 'create');
	}

	print '</table>';
	print '</br><br>';

	print '<table class="border centpercent">';
	print '<tr><td class="fieldrequired titlefieldcreate">'.$langs->trans("MailTopic").'</td><td><input class="flat minwidth200 quatrevingtpercent" name="sujet" value="'.dol_escape_htmltag(GETPOST('sujet', 'alphanohtml')).'"></td></tr>';
	print '<tr><td>'.$langs->trans("BackgroundColorByDefault").'</td><td colspan="3">';
	print $htmlother->selectColor(GETPOST('bgcolor'), 'bgcolor', '', 0);
	print '</td></tr>';

	print '</table>';

	print '<div style="padding-top: 10px">';
	// wysiwyg editor
	require_once DOL_DOCUMENT_ROOT.'/core/class/doleditor.class.php';
	$doleditor = new DolEditor('bodyemail', GETPOST('bodyemail', 'restricthtmlallowunvalid'), '', 600, 'dolibarr_mailings', '', true, true, $conf->global->FCKEDITOR_ENABLE_MAILING, 20, '90%');
	$doleditor->Create();
	print '</div>';

	print dol_get_fiche_end();

	print $form->buttonsSaveCancel("CreateMailing", '');

	print '</form>';
} else {
	if ($object->id > 0) {
		$upload_dir = $conf->mailing->dir_output."/".get_exdir($object->id, 2, 0, 1, $object, 'mailing');

		$head = emailing_prepare_head($object);

		if ($action == 'settodraft') {
			// Confirmation back to draft
			print $form->formconfirm($_SERVER["PHP_SELF"]."?id=".$object->id, $langs->trans("SetToDraft"), $langs->trans("ConfirmUnvalidateEmailing"), "confirm_settodraft", '', '', 1);
		} elseif ($action == 'valid') {
			// Confirmation of mailing validation
			print $form->formconfirm($_SERVER["PHP_SELF"]."?id=".$object->id, $langs->trans("ValidMailing"), $langs->trans("ConfirmValidMailing"), "confirm_valid", '', '', 1);
		} elseif ($action == 'reset') {
			// Confirm reset
			print $form->formconfirm($_SERVER["PHP_SELF"]."?id=".$object->id, $langs->trans("ResetMailing"), $langs->trans("ConfirmResetMailing", $object->ref), "confirm_reset", '', '', 2);
		} elseif ($action == 'delete') {
			// Confirm delete
			print $form->formconfirm($_SERVER["PHP_SELF"]."?id=".$object->id.(!empty($urlfrom) ? '&urlfrom='.urlencode($urlfrom) : ''), $langs->trans("DeleteAMailing"), $langs->trans("ConfirmDeleteMailing"), "confirm_delete", '', '', 1);
		}

		if ($action != 'edit' && $action != 'edithtml') {
			print dol_get_fiche_head($head, 'card', $langs->trans("Mailing"), -1, 'email');

			/*
			 * View mode mailing
			 */
			if ($action == 'sendall') {
				// Define message to recommand from command line
				$sendingmode = $conf->global->EMAILING_MAIL_SENDMODE;
				if (empty($sendingmode)) {
					$sendingmode = $conf->global->MAIN_MAIL_SENDMODE;
				}
				if (empty($sendingmode)) {
					$sendingmode = 'mail'; // If not defined, we use php mail function
				}

				// MAILING_NO_USING_PHPMAIL may be defined or not.
				// MAILING_LIMIT_SENDBYWEB is always defined to something != 0 (-1=forbidden).
				// MAILING_LIMIT_SENDBYCLI may be defined ot not (-1=forbidden, 0 or undefined=no limit).
				if (!empty($conf->global->MAILING_NO_USING_PHPMAIL) && $sendingmode == 'mail') {
					// EMailing feature may be a spam problem, so when you host several users/instance, having this option may force each user to use their own SMTP agent.
					// You ensure that every user is using its own SMTP server when using the mass emailing module.
					$linktoadminemailbefore = '<a href="'.DOL_URL_ROOT.'/admin/mails_emailing.php">';
					$linktoadminemailend = '</a>';
					setEventMessages($langs->trans("MailSendSetupIs", $listofmethods[$sendingmode]), null, 'warnings');
					setEventMessages($langs->trans("MailSendSetupIs2", $linktoadminemailbefore, $linktoadminemailend, $langs->transnoentitiesnoconv("MAIN_MAIL_SENDMODE"), $listofmethods['smtps']), null, 'warnings');
					if (!empty($conf->global->MAILING_SMTP_SETUP_EMAILS_FOR_QUESTIONS)) {
						setEventMessages($langs->trans("MailSendSetupIs3", $conf->global->MAILING_SMTP_SETUP_EMAILS_FOR_QUESTIONS), null, 'warnings');
					}
					$_GET["action"] = '';
				} elseif ($conf->global->MAILING_LIMIT_SENDBYWEB < 0) {
					if (!empty($conf->global->MAILING_LIMIT_WARNING_PHPMAIL) && $sendingmode == 'mail') {
						setEventMessages($langs->transnoentitiesnoconv($conf->global->MAILING_LIMIT_WARNING_PHPMAIL), null, 'warnings');
					}
					if (!empty($conf->global->MAILING_LIMIT_WARNING_NOPHPMAIL) && $sendingmode != 'mail') {
						setEventMessages($langs->transnoentitiesnoconv($conf->global->MAILING_LIMIT_WARNING_NOPHPMAIL), null, 'warnings');
					}

					// The feature is forbidden from GUI, we show just message to use from command line.
					setEventMessages($langs->trans("MailingNeedCommand"), null, 'warnings');
					setEventMessages('<textarea cols="60" rows="'.ROWS_1.'" wrap="soft">php ./scripts/emailings/mailing-send.php '.$object->id.'</textarea>', null, 'warnings');
					if ($conf->file->mailing_limit_sendbyweb != '-1') {  // MAILING_LIMIT_SENDBYWEB was set to -1 in database, but it is allowed ot increase it.
						setEventMessages($langs->trans("MailingNeedCommand2"), null, 'warnings'); // You can send online with constant...
					}
					$_GET["action"] = '';
				} else {
					if (!empty($conf->global->MAILING_LIMIT_WARNING_PHPMAIL) && $sendingmode == 'mail') {
						setEventMessages($langs->transnoentitiesnoconv($conf->global->MAILING_LIMIT_WARNING_PHPMAIL), null, 'warnings');
					}
					if (!empty($conf->global->MAILING_LIMIT_WARNING_NOPHPMAIL) && $sendingmode != 'mail') {
						setEventMessages($langs->transnoentitiesnoconv($conf->global->MAILING_LIMIT_WARNING_NOPHPMAIL), null, 'warnings');
					}

					$text = '';
					if (!isset($conf->global->MAILING_LIMIT_SENDBYCLI) || $conf->global->MAILING_LIMIT_SENDBYCLI >= 0) {
						$text .= $langs->trans("MailingNeedCommand");
						$text .= '<br><textarea cols="60" rows="'.ROWS_2.'" wrap="soft">php ./scripts/emailings/mailing-send.php '.$object->id.' '.$user->login.'</textarea>';
						$text .= '<br><br>';
					}
					$text .= $langs->trans('ConfirmSendingEmailing').'<br>';
					$text .= $langs->trans('LimitSendingEmailing', $conf->global->MAILING_LIMIT_SENDBYWEB);
					print $form->formconfirm($_SERVER['PHP_SELF'].'?id='.$object->id, $langs->trans('SendMailing'), $text, 'sendallconfirmed', '', '', 1, 330, 600);
				}
			}

			$linkback = '<a href="'.DOL_URL_ROOT.'/comm/mailing/list.php?restore_lastsearch_values=1">'.$langs->trans("BackToList").'</a>';

			$morehtmlright = '';
			$nbtry = $nbok = 0;
			if ($object->statut == 2 || $object->statut == 3) {
				$nbtry = $object->countNbOfTargets('alreadysent');
				$nbko  = $object->countNbOfTargets('alreadysentko');

				$morehtmlright .= ' ('.$nbtry.'/'.$object->nbemail;
				if ($nbko) {
					$morehtmlright .= ' - '.$nbko.' '.$langs->trans("Error");
				}
				$morehtmlright .= ') &nbsp; ';
			}

			dol_banner_tab($object, 'id', $linkback, 1, 'rowid', 'ref', '', '', 0, '', $morehtmlright);

			print '<div class="fichecenter">';
			print '<div class="underbanner clearboth"></div>';

			print '<table class="border centpercent tableforfield">';

			// Description
			print '<tr><td class="titlefield">';
			print $form->editfieldkey("MailTitle", 'title', $object->title, $object, $user->rights->mailing->creer && $object->statut < 3, 'string');
			print '</td><td>';
			print $form->editfieldval("MailTitle", 'title', $object->title, $object, $user->rights->mailing->creer && $object->statut < 3, 'string');
			print '</td></tr>';

			// From
			print '<tr><td>';
			print $form->editfieldkey("MailFrom", 'email_from', $object->email_from, $object, $user->rights->mailing->creer && $object->statut < 3, 'string');
			print '</td><td>';
			print $form->editfieldval("MailFrom", 'email_from', $object->email_from, $object, $user->rights->mailing->creer && $object->statut < 3, 'string');
			$email = CMailFile::getValidAddress($object->email_from, 2);
			if ($email && !isValidEmail($email)) {
				$langs->load("errors");
				print img_warning($langs->trans("ErrorBadEMail", $email));
			} elseif ($email && !isValidMailDomain($email)) {
				$langs->load("errors");
				print img_warning($langs->trans("ErrorBadMXDomain", $email));
			}

			print '</td></tr>';

			// Errors to
			print '<tr><td>';
			print $form->editfieldkey("MailErrorsTo", 'email_errorsto', $object->email_errorsto, $object, $user->rights->mailing->creer && $object->statut < 3, 'string');
			print '</td><td>';
			print $form->editfieldval("MailErrorsTo", 'email_errorsto', $object->email_errorsto, $object, $user->rights->mailing->creer && $object->statut < 3, 'string');
			$email = CMailFile::getValidAddress($object->email_errorsto, 2);
			if ($email && !isValidEmail($email)) {
				$langs->load("errors");
				print img_warning($langs->trans("ErrorBadEMail", $email));
			} elseif ($email && !isValidMailDomain($email)) {
				$langs->load("errors");
				print img_warning($langs->trans("ErrorBadMXDomain", $email));
			}
			print '</td></tr>';

			// Number of distinct emails
			print '<tr><td>';
			print $langs->trans("TotalNbOfDistinctRecipients");
			print '</td><td colspan="3">';
			$nbemail = ($object->nbemail ? $object->nbemail : 0);
			if (is_numeric($nbemail)) {
				$text = '';
				if ((!empty($conf->global->MAILING_LIMIT_SENDBYWEB) && $conf->global->MAILING_LIMIT_SENDBYWEB < $nbemail) && ($object->statut == 1 || ($object->statut == 2 && $nbtry < $nbemail))) {
					if ($conf->global->MAILING_LIMIT_SENDBYWEB > 0) {
						$text .= $langs->trans('LimitSendingEmailing', $conf->global->MAILING_LIMIT_SENDBYWEB);
					} else {
						$text .= $langs->trans('SendingFromWebInterfaceIsNotAllowed');
					}
				}
				if (empty($nbemail)) {
					$nbemail .= ' '.img_warning('').' <span class="warning">'.$langs->trans("NoTargetYet").'</span>';
				}
				if ($text) {
					print $form->textwithpicto($nbemail, $text, 1, 'warning');
				} else {
					print $nbemail;
				}
			}
			print '</td></tr>';

			// Other attributes
			include DOL_DOCUMENT_ROOT.'/core/tpl/extrafields_view.tpl.php';

			print '</table>';

			print "</div>";

			print dol_get_fiche_end();


			// Clone confirmation
			if ($action == 'clone') {
				// Create an array for form
				$formquestion = array(
					'text' => $langs->trans("ConfirmClone"),
				array('type' => 'checkbox', 'name' => 'clone_content', 'label' => $langs->trans("CloneContent"), 'value' => 1),
				array('type' => 'checkbox', 'name' => 'clone_receivers', 'label' => $langs->trans("CloneReceivers"), 'value' => 0)
				);
				// Incomplete payment. On demande si motif = escompte ou autre
				print $form->formconfirm($_SERVER["PHP_SELF"].'?id='.$object->id, $langs->trans('ToClone'), $langs->trans('ConfirmCloneEMailing', $object->ref), 'confirm_clone', $formquestion, 'yes', 2, 240);
			}

			/*
			 * Actions Buttons
			 */

			if (GETPOST('cancel', 'alpha') || $confirm == 'no' || $action == '' || in_array($action, array('settodraft', 'valid', 'delete', 'sendall', 'clone', 'test'))) {
				print "\n\n<div class=\"tabsAction\">\n";

<<<<<<< HEAD
				if (($object->statut == 1) && ($user->rights->mailing->valider || $object->fk_user_valid == $user->id)) {
=======
				if (($object->statut == 1) && ($user->rights->mailing->valider || $object->user_validation == $user->id)) {
>>>>>>> 503d1a04
					print '<a class="butAction" href="'.$_SERVER['PHP_SELF'].'?action=settodraft&token='.newToken().'&id='.$object->id.'">'.$langs->trans("SetToDraft").'</a>';
				}

				if (($object->statut == 0 || $object->statut == 1 || $object->statut == 2) && $user->rights->mailing->creer) {
					if (!empty($conf->fckeditor->enabled) && !empty($conf->global->FCKEDITOR_ENABLE_MAILING)) {
						print '<a class="butAction" href="'.$_SERVER['PHP_SELF'].'?action=edit&token='.newToken().'&id='.$object->id.'">'.$langs->trans("EditWithEditor").'</a>';
					} else {
						print '<a class="butAction" href="'.$_SERVER['PHP_SELF'].'?action=edit&token='.newToken().'&id='.$object->id.'">'.$langs->trans("EditWithTextEditor").'</a>';
					}

					if (!empty($conf->use_javascript_ajax)) {
						print '<a class="butAction" href="'.$_SERVER['PHP_SELF'].'?action=edithtml&token='.newToken().'&id='.$object->id.'">'.$langs->trans("EditHTMLSource").'</a>';
					}
				}

				//print '<a class="butAction" href="card.php?action=test&amp;id='.$object->id.'">'.$langs->trans("PreviewMailing").'</a>';

				if (!empty($conf->global->MAIN_USE_ADVANCED_PERMS) && !$user->rights->mailing->mailing_advance->send) {
					print '<a class="butActionRefused classfortooltip" href="#" title="'.dol_escape_htmltag($langs->transnoentitiesnoconv("NotEnoughPermissions")).'">'.$langs->trans("TestMailing").'</a>';
				} else {
					print '<a class="butAction" href="'.$_SERVER['PHP_SELF'].'?action=test&token='.newToken().'&id='.$object->id.'">'.$langs->trans("TestMailing").'</a>';
				}

				if ($object->statut == 0) {
					if ($object->nbemail <= 0) {
						print '<a class="butActionRefused classfortooltip" href="#" title="'.dol_escape_htmltag($langs->transnoentitiesnoconv("NoTargetYet")).'">'.$langs->trans("ValidMailing").'</a>';
					} elseif (empty($user->rights->mailing->valider)) {
						print '<a class="butActionRefused classfortooltip" href="#" title="'.dol_escape_htmltag($langs->transnoentitiesnoconv("NotEnoughPermissions")).'">'.$langs->trans("ValidMailing").'</a>';
					} else {
						print '<a class="butAction" href="'.$_SERVER['PHP_SELF'].'?action=valid&amp;id='.$object->id.'">'.$langs->trans("ValidMailing").'</a>';
					}
				}

				if (($object->statut == 1 || $object->statut == 2) && $object->nbemail > 0 && $user->rights->mailing->valider) {
					if ($conf->global->MAILING_LIMIT_SENDBYWEB < 0) {
						print '<a class="butActionRefused classfortooltip" href="#" title="'.dol_escape_htmltag($langs->transnoentitiesnoconv("SendingFromWebInterfaceIsNotAllowed")).'">'.$langs->trans("SendMailing").'</a>';
					} elseif (!empty($conf->global->MAIN_USE_ADVANCED_PERMS) && !$user->rights->mailing->mailing_advance->send) {
						print '<a class="butActionRefused classfortooltip" href="#" title="'.dol_escape_htmltag($langs->transnoentitiesnoconv("NotEnoughPermissions")).'">'.$langs->trans("SendMailing").'</a>';
					} else {
						print '<a class="butAction" href="'.$_SERVER['PHP_SELF'].'?action=sendall&amp;id='.$object->id.'">'.$langs->trans("SendMailing").'</a>';
					}
				}

				if ($user->rights->mailing->creer) {
					print '<a class="butAction" href="'.$_SERVER['PHP_SELF'].'?action=clone&amp;object=emailing&amp;id='.$object->id.'">'.$langs->trans("ToClone").'</a>';
				}

				if (($object->statut == 2 || $object->statut == 3) && $user->rights->mailing->valider) {
					if (!empty($conf->global->MAIN_USE_ADVANCED_PERMS) && !$user->rights->mailing->mailing_advance->send) {
						print '<a class="butActionRefused classfortooltip" href="#" title="'.dol_escape_htmltag($langs->transnoentitiesnoconv("NotEnoughPermissions")).'">'.$langs->trans("ResetMailing").'</a>';
					} else {
						print '<a class="butAction" href="'.$_SERVER['PHP_SELF'].'?action=reset&amp;id='.$object->id.'">'.$langs->trans("ResetMailing").'</a>';
					}
				}

				if (($object->statut <= 1 && $user->rights->mailing->creer) || $user->rights->mailing->supprimer) {
					if ($object->statut > 0 && (!empty($conf->global->MAIN_USE_ADVANCED_PERMS) && !$user->rights->mailing->mailing_advance->delete)) {
						print '<a class="butActionRefused classfortooltip" href="#" title="'.dol_escape_htmltag($langs->transnoentitiesnoconv("NotEnoughPermissions")).'">'.$langs->trans("DeleteMailing").'</a>';
					} else {
						print '<a class="butActionDelete" href="'.$_SERVER['PHP_SELF'].'?action=delete&token='.newToken().'&id='.$object->id.(!empty($urlfrom) ? '&urlfrom='.$urlfrom : '').'">'.$langs->trans("DeleteMailing").'</a>';
					}
				}

				print '</div>';
			}

			// Display of the TEST form
			if ($action == 'test') {
				print '<div id="formmailbeforetitle" name="formmailbeforetitle"></div>';
				print load_fiche_titre($langs->trans("TestMailing"));

				print dol_get_fiche_head(null, '', '', -1);

				// Create mail form object
				include_once DOL_DOCUMENT_ROOT.'/core/class/html.formmail.class.php';
				$formmail = new FormMail($db);
				$formmail->fromname = $object->email_from;
				$formmail->frommail = $object->email_from;
				$formmail->withsubstit = 1;
				$formmail->withfrom = 0;
				$formmail->withto = $user->email ? $user->email : 1;
				$formmail->withtocc = 0;
				$formmail->withtoccc = $conf->global->MAIN_EMAIL_USECCC;
				$formmail->withtopic = 0;
				$formmail->withtopicreadonly = 1;
				$formmail->withfile = 0;
				$formmail->withbody = 0;
				$formmail->withbodyreadonly = 1;
				$formmail->withcancel = 1;
				$formmail->withdeliveryreceipt = 0;
				// Table of substitutions
				$formmail->substit = $object->substitutionarrayfortest;
				// Table of post's complementary params
				$formmail->param["action"] = "send";
				$formmail->param["models"] = 'none';
				$formmail->param["mailid"] = $object->id;
				$formmail->param["returnurl"] = $_SERVER['PHP_SELF']."?id=".$object->id;

				print $formmail->get_form();

				print '<br>';

				print dol_get_fiche_end();

				dol_set_focus('#sendto');
			}


			$htmltext = '<i>'.$langs->trans("FollowingConstantsWillBeSubstituted").':<br>';
			foreach ($object->substitutionarray as $key => $val) {
				$htmltext .= $key.' = '.$langs->trans($val).'<br>';
			}
			$htmltext .= '</i>';

			// Print mail content
			print load_fiche_titre($langs->trans("EMail"), $form->textwithpicto('<span class="opacitymedium hideonsmartphone">'.$langs->trans("AvailableVariables").'</span>', $htmltext, 1, 'helpclickable', '', 0, 2, 'emailsubstitionhelp'), 'generic');

			print dol_get_fiche_head('', '', '', -1);

			print '<table class="bordernooddeven" width="100%">';

			// Subject
			print '<tr><td class="titlefield">'.$langs->trans("MailTopic").'</td><td colspan="3">'.$object->sujet.'</td></tr>';

			// Joined files
			print '<tr><td>'.$langs->trans("MailFile").'</td><td colspan="3">';
			// List of files
			$listofpaths = dol_dir_list($upload_dir, 'all', 0, '', '', 'name', SORT_ASC, 0);
			if (count($listofpaths)) {
				foreach ($listofpaths as $key => $val) {
					print img_mime($listofpaths[$key]['name']).' '.$listofpaths[$key]['name'];
					print '<br>';
				}
			} else {
				print '<span class="opacitymedium">'.$langs->trans("NoAttachedFiles").'</span><br>';
			}
			print '</td></tr>';

			// Background color
			/*print '<tr><td width="15%">'.$langs->trans("BackgroundColorByDefault").'</td><td colspan="3">';
			print $htmlother->selectColor($object->bgcolor,'bgcolor','',0);
			print '</td></tr>';*/

			print '</table>';

			// Message
			print '<div style="padding-top: 10px; background: '.($object->bgcolor ? (preg_match('/^#/', $object->bgcolor) ? '' : '#').$object->bgcolor : 'white').'">';
			if (empty($object->bgcolor) || strtolower($object->bgcolor) == 'ffffff') {	// CKEditor does not apply the color of the div into its content area
				$readonly = 1;
				// wysiwyg editor
				require_once DOL_DOCUMENT_ROOT.'/core/class/doleditor.class.php';
				$doleditor = new DolEditor('bodyemail', $object->body, '', 600, 'dolibarr_mailings', '', false, true, empty($conf->global->FCKEDITOR_ENABLE_MAILING) ? 0 : 1, 20, '90%', $readonly);
				$doleditor->Create();
			} else {
				print dol_htmlentitiesbr($object->body);
			}
			print '</div>';

			print dol_get_fiche_end();
		} else {
			/*
			 * Edition mode mailing (CKeditor or HTML source)
			 */

			print dol_get_fiche_head($head, 'card', $langs->trans("Mailing"), -1, 'email');

			$linkback = '<a href="'.DOL_URL_ROOT.'/comm/mailing/list.php?restore_lastsearch_values=1">'.$langs->trans("BackToList").'</a>';

			$morehtmlright = '';
			if ($object->statut == 2) {
				$morehtmlright .= ' ('.$object->countNbOfTargets('alreadysent').'/'.$object->nbemail.') ';
			}

			dol_banner_tab($object, 'id', $linkback, 1, 'rowid', 'ref', '', '', 0, '', $morehtmlright);

			print '<div class="fichecenter">';
			print '<div class="underbanner clearboth"></div>';

			print '<table class="border centpercent">';

			/*
			print '<tr><td class="titlefield">'.$langs->trans("Ref").'</td>';
			print '<td colspan="3">';
			print $form->showrefnav($object,'id', $linkback);
			print '</td></tr>';
			*/

			// Topic
			print '<tr><td class="titlefield">'.$langs->trans("MailTitle").'</td><td colspan="3">'.$object->title.'</td></tr>';
			// From
			print '<tr><td class="titlefield">'.$langs->trans("MailFrom").'</td><td colspan="3">'.dol_print_email($object->email_from, 0, 0, 0, 0, 1).'</td></tr>';
			// To
			print '<tr><td>'.$langs->trans("MailErrorsTo").'</td><td colspan="3">'.dol_print_email($object->email_errorsto, 0, 0, 0, 0, 1).'</td></tr>';

			// Number of distinct emails
			print '<tr><td>';
			print $langs->trans("TotalNbOfDistinctRecipients");
			print '</td><td colspan="3">';
			$nbemail = ($object->nbemail ? $object->nbemail : 0);
			if (is_numeric($nbemail)) {
				$text = '';
				if ((!empty($conf->global->MAILING_LIMIT_SENDBYWEB) && $conf->global->MAILING_LIMIT_SENDBYWEB < $nbemail) && ($object->statut == 1 || $object->statut == 2)) {
					if ($conf->global->MAILING_LIMIT_SENDBYWEB > 0) {
						$text .= $langs->trans('LimitSendingEmailing', $conf->global->MAILING_LIMIT_SENDBYWEB);
					} else {
						$text .= $langs->trans('SendingFromWebInterfaceIsNotAllowed');
					}
				}
				if (empty($nbemail)) {
					$nbemail .= ' '.img_warning('').' <span class="warning">'.$langs->trans("NoTargetYet").'</span>';
				}
				if ($text) {
					print $form->textwithpicto($nbemail, $text, 1, 'warning');
				} else {
					print $nbemail;
				}
			}
			print '</td></tr>';

			// Other attributes
			$parameters = array();
			$reshook = $hookmanager->executeHooks('formObjectOptions', $parameters, $object, $action); // Note that $action and $object may have been modified by hook
			print $hookmanager->resPrint;
			if (empty($reshook)) {
				print $object->showOptionals($extrafields, 'edit', $parameters);
			}

			print '</table>';
			print '</div>';

			print dol_get_fiche_end();



			print "<br>\n";

			print '<form name="edit_mailing" action="card.php" method="post" enctype="multipart/form-data">'."\n";
			print '<input type="hidden" name="token" value="'.newToken().'">';
			print '<input type="hidden" name="action" value="update">';
			print '<input type="hidden" name="id" value="'.$object->id.'">';

			$htmltext = '<i>'.$langs->trans("FollowingConstantsWillBeSubstituted").':<br>';
			foreach ($object->substitutionarray as $key => $val) {
				$htmltext .= $key.' = '.$langs->trans($val).'<br>';
			}
			$htmltext .= '</i>';

			// Print mail content
			print load_fiche_titre($langs->trans("EMail"), $form->textwithpicto($langs->trans("AvailableVariables"), $htmltext, 1, 'help', '', 0, 2, 'emailsubstitionhelp'), 'generic');

			print dol_get_fiche_head(null, '', '', -1);

			print '<table class="bordernooddeven" width="100%">';

			// Subject
			print '<tr><td class="fieldrequired titlefield">'.$langs->trans("MailTopic").'</td><td colspan="3"><input class="flat quatrevingtpercent" type="text" name="sujet" value="'.$object->sujet.'"></td></tr>';

			$trackid = ''; // TODO To avoid conflicts with 2 mass emailing, we should set a trackid here, even if we use another one into email header.
			dol_init_file_process($upload_dir, $trackid);

			// Joined files
			$addfileaction = 'addfile';
			print '<tr><td>'.$langs->trans("MailFile").'</td>';
			print '<td colspan="3">';
			// List of files
			$listofpaths = dol_dir_list($upload_dir, 'all', 0, '', '', 'name', SORT_ASC, 0);

			// TODO Trick to have param removedfile containing nb of image to delete. But this does not works without javascript
			$out .= '<input type="hidden" class="removedfilehidden" name="removedfile" value="">'."\n";
			$out .= '<script type="text/javascript">';
			$out .= 'jQuery(document).ready(function () {';
			$out .= '    jQuery(".removedfile").click(function() {';
			$out .= '        jQuery(".removedfilehidden").val(jQuery(this).val());';
			$out .= '    });';
			$out .= '})';
			$out .= '</script>'."\n";
			if (count($listofpaths)) {
				foreach ($listofpaths as $key => $val) {
					$out .= '<div id="attachfile_'.$key.'">';
					$out .= img_mime($listofpaths[$key]['name']).' '.$listofpaths[$key]['name'];
					$out .= ' <input type="image" style="border: 0px;" src="'.img_picto($langs->trans("Search"), 'delete.png', '', '', 1).'" value="'.($key + 1).'" class="removedfile" id="removedfile_'.$key.'" name="removedfile_'.$key.'" />';
					$out .= '<br></div>';
				}
			} else {
				$out .= '<span class="opacitymedium">'.$langs->trans("NoAttachedFiles").'</span><br>';
			}
			// Add link to add file
			$out .= '<input type="file" class="flat" id="addedfile" name="addedfile" value="'.$langs->trans("Upload").'" />';
			$out .= ' ';
			$out .= '<input type="submit" class="button" id="'.$addfileaction.'" name="'.$addfileaction.'" value="'.$langs->trans("MailingAddFile").'" />';
			print $out;
			print '</td></tr>';

			// Background color
			print '<tr><td>'.$langs->trans("BackgroundColorByDefault").'</td><td colspan="3">';
			print $htmlother->selectColor($object->bgcolor, 'bgcolor', '', 0);
			print '</td></tr>';

			print '</table>';

			// Message
			print '<div style="padding-top: 10px">';

			if ($action == 'edit') {
				// wysiwyg editor
				require_once DOL_DOCUMENT_ROOT.'/core/class/doleditor.class.php';
				$doleditor = new DolEditor('bodyemail', $object->body, '', 600, 'dolibarr_mailings', '', true, true, $conf->global->FCKEDITOR_ENABLE_MAILING, 20, '90%');
				$doleditor->Create();
			}
			if ($action == 'edithtml') {
				// HTML source editor
				require_once DOL_DOCUMENT_ROOT.'/core/class/doleditor.class.php';
				$doleditor = new DolEditor('bodyemail', $object->body, '', 600, 'dolibarr_mailings', '', true, true, 'ace', 20, '90%');
				$doleditor->Create(0, '', false, 'HTML Source', 'php');
			}

			print '</div>';


			print dol_get_fiche_end();

			print '<div class="center">';
			print '<input type="submit" class="button buttonforacesave button-save" value="'.$langs->trans("Save").'" name="save">';
			print '&nbsp;&nbsp;&nbsp;&nbsp;&nbsp;';
			print '<input type="submit" class="button button-cancel" value="'.$langs->trans("Cancel").'" name="cancel">';
			print '</div>';

			print '</form>';
			print '<br>';
		}
	} else {
		dol_print_error($db, $object->error);
	}
}

// End of page
llxFooter();
$db->close();<|MERGE_RESOLUTION|>--- conflicted
+++ resolved
@@ -961,11 +961,7 @@
 			if (GETPOST('cancel', 'alpha') || $confirm == 'no' || $action == '' || in_array($action, array('settodraft', 'valid', 'delete', 'sendall', 'clone', 'test'))) {
 				print "\n\n<div class=\"tabsAction\">\n";
 
-<<<<<<< HEAD
-				if (($object->statut == 1) && ($user->rights->mailing->valider || $object->fk_user_valid == $user->id)) {
-=======
 				if (($object->statut == 1) && ($user->rights->mailing->valider || $object->user_validation == $user->id)) {
->>>>>>> 503d1a04
 					print '<a class="butAction" href="'.$_SERVER['PHP_SELF'].'?action=settodraft&token='.newToken().'&id='.$object->id.'">'.$langs->trans("SetToDraft").'</a>';
 				}
 
