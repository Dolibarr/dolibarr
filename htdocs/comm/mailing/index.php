<?php
/* Copyright (C) 2005      Rodolphe Quiedeville <rodolphe@quiedeville.org>
 * Copyright (C) 2005-2009 Laurent Destailleur  <eldy@users.sourceforge.net>
 * Copyright (C) 2010      Regis Houssin        <regis.houssin@inodbox.com>
 *
 * This program is free software; you can redistribute it and/or modify
 * it under the terms of the GNU General Public License as published by
 * the Free Software Foundation; either version 3 of the License, or
 * (at your option) any later version.
 *
 * This program is distributed in the hope that it will be useful,
 * but WITHOUT ANY WARRANTY; without even the implied warranty of
 * MERCHANTABILITY or FITNESS FOR A PARTICULAR PURPOSE.  See the
 * GNU General Public License for more details.
 *
 * You should have received a copy of the GNU General Public License
 * along with this program. If not, see <http://www.gnu.org/licenses/>.
 */

/**
 *       \file       htdocs/comm/mailing/index.php
 *       \ingroup    mailing
 *       \brief      Page accueil de la zone mailing
 */

require '../../main.inc.php';
require_once DOL_DOCUMENT_ROOT .'/comm/mailing/class/mailing.class.php';
require_once DOL_DOCUMENT_ROOT.'/core/lib/functions2.lib.php';

// Load translation files required by the page
$langs->loadLangs(array('commercial', 'orders'));


// Security check
$result=restrictedArea($user, 'mailing');


/*
 *	View
 */

$help_url='EN:Module_EMailing|FR:Module_Mailing|ES:M&oacute;dulo_Mailing';
llxHeader('', 'EMailing', $help_url);

print load_fiche_titre($langs->trans("MailingArea"));

//print '<table class="notopnoleftnoright" width="100%">';
//print '<tr><td valign="top" width="30%" class="notopnoleft">';
print '<div class="fichecenter"><div class="fichethirdleft">';


//if (! empty($conf->global->MAIN_SEARCH_FORM_ON_HOME_AREAS))     // This is useless due to the global search combo
//{
    // Recherche emails
    print '<form method="post" action="'.DOL_URL_ROOT.'/comm/mailing/list.php">';
    print '<input type="hidden" name="token" value="'.$_SESSION['newtoken'].'">';
    print '<table class="noborder nohover" width="100%">';
    print '<tr class="liste_titre"><td colspan="3">'.$langs->trans("SearchAMailing").'</td></tr>';
    print '<tr class="oddeven"><td class="nowrap">';
    print $langs->trans("Ref").':</td><td><input type="text" class="flat inputsearch" name="sref"></td>';
    print '<td rowspan="2"><input type="submit" value="'.$langs->trans("Search").'" class="button"></td></tr>';
    print '<tr class="oddeven"><td class="nowrap">';
    print $langs->trans("Other").':</td><td><input type="text" class="flat inputsearch" name="sall"></td>';

    print "</table></form><br>\n";
//}


// Affiche stats de tous les modules de destinataires mailings
print '<table class="noborder" width="100%">';
print '<tr class="liste_titre"><td colspan="3">'.$langs->trans("TargetsStatistics").'</td></tr>';

$dir=DOL_DOCUMENT_ROOT."/core/modules/mailings";
$handle=opendir($dir);

if (is_resource($handle))
{
    while (($file = readdir($handle))!==false)
    {
        if (substr($file, 0, 1) <> '.' && substr($file, 0, 3) <> 'CVS')
        {
            if (preg_match("/(.*)\.(.*)\.(.*)/i", $file, $reg))
            {
                $modulename=$reg[1];
       			if ($modulename == 'example') continue;

                // Loading Class
                $file = $dir."/".$modulename.".modules.php";
                $classname = "mailing_".$modulename;
                require_once $file;
                $mailmodule = new $classname($db);

                $qualified=1;
                foreach ($mailmodule->require_module as $key)
                {
                    if (! $conf->$key->enabled || (! $user->admin && $mailmodule->require_admin))
                    {
                        $qualified=0;
                        //print "Les pr�requis d'activation du module mailing ne sont pas respect�s. Il ne sera pas actif";
                        break;
                    }
                }

                // Si le module mailing est qualifi�
                if ($qualified)
                {
                    foreach ($mailmodule->getSqlArrayForStats() as $sql)
                    {
                        print '<tr class="oddeven">';

                        $result=$db->query($sql);
                        if ($result) {
                            $num = $db->num_rows($result);

                            $i = 0;

<<<<<<< HEAD
                            while ($i < $num ) {
                                $obj = $db->fetch_object($result);
                                print '<td>'.img_object('',$mailmodule->picto).' '.$obj->label.'</td><td class="right">'.$obj->nb.'<td>';
                                $i++;
=======
                          while ($i < $num )
                            {
                              $obj = $db->fetch_object($result);
                              print '<td>'.img_object('', $mailmodule->picto).' '.$obj->label.'</td><td class="right">'.$obj->nb.'<td>';
                              $i++;
>>>>>>> 57f81217
                            }

                            $db->free($result);
                        }
                        else
                        {
                          dol_print_error($db);
                        }
                        print '</tr>';
                    }
                }
            }
        }
    }
    closedir($handle);
}


print "</table><br>";


//print '</td><td valign="top" width="70%" class="notopnoleftnoright">';
print '</div><div class="fichetwothirdright"><div class="ficheaddleft">';


/*
 * List of last emailings
 */
$limit=10;
$sql  = "SELECT m.rowid, m.titre, m.nbemail, m.statut, m.date_creat";
$sql.= " FROM ".MAIN_DB_PREFIX."mailing as m";
$sql.= " ORDER BY m.date_creat DESC";
$sql.= " LIMIT ".$limit;
$result=$db->query($sql);
<<<<<<< HEAD
if ($result) {
    print '<table class="noborder" width="100%">';
    print '<tr class="liste_titre">';
    print '<td colspan="2">'.$langs->trans("LastMailings",$limit).'</td>';
    print '<td align="center">'.$langs->trans("DateCreation").'</td>';
    print '<td align="center">'.$langs->trans("NbOfEMails").'</td>';
    print '<td class="right"><a href="'.DOL_URL_ROOT.'/comm/mailing/list.php">'.$langs->trans("AllEMailings").'</a></td></tr>';

    $num = $db->num_rows($result);
    if ($num > 0) {
        $i = 0;

        while ($i < $num ) {
            $obj = $db->fetch_object($result);

            print '<tr class="oddeven">';
            print '<td class="nowrap"><a href="card.php?id='.$obj->rowid.'">'.img_object($langs->trans("ShowEMail"),"email").' '.$obj->rowid.'</a></td>';
            print '<td>'.dol_trunc($obj->titre,38).'</td>';
            print '<td align="center">'.dol_print_date($db->jdate($obj->date_creat),'day').'</td>';
            print '<td align="center">'.($obj->nbemail?$obj->nbemail:"0").'</td>';
            $mailstatic=new Mailing($db);
            print '<td class="right">'.$mailstatic->LibStatut($obj->statut,5).'</td>';
            print '</tr>';
            $i++;
        }
=======
if ($result)
{
  print '<table class="noborder" width="100%">';
  print '<tr class="liste_titre">';
  print '<td colspan="2">'.$langs->trans("LastMailings", $limit).'</td>';
  print '<td align="center">'.$langs->trans("DateCreation").'</td>';
  print '<td align="center">'.$langs->trans("NbOfEMails").'</td>';
  print '<td class="right"><a href="'.DOL_URL_ROOT.'/comm/mailing/list.php">'.$langs->trans("AllEMailings").'</a></td></tr>';

  $num = $db->num_rows($result);
  if ($num > 0)
  {
      $i = 0;

    while ($i < $num )
	{
	  $obj = $db->fetch_object($result);

	  print '<tr class="oddeven">';
	  print '<td class="nowrap"><a href="card.php?id='.$obj->rowid.'">'.img_object($langs->trans("ShowEMail"), "email").' '.$obj->rowid.'</a></td>';
	  print '<td>'.dol_trunc($obj->titre, 38).'</td>';
	  print '<td align="center">'.dol_print_date($db->jdate($obj->date_creat), 'day').'</td>';
	  print '<td align="center">'.($obj->nbemail?$obj->nbemail:"0").'</td>';
	  $mailstatic=new Mailing($db);
	  print '<td class="right">'.$mailstatic->LibStatut($obj->statut, 5).'</td>';
      print '</tr>';
	  $i++;
	}
>>>>>>> 57f81217
    }
    else
    {
        print '<tr><td class="opacitymedium">'.$langs->trans("None").'</td></tr>';
    }
    print "</table><br>";
    $db->free($result);
}
else
{
    dol_print_error($db);
}


//print '</td></tr></table>';
print '</div></div></div>';


if ($langs->file_exists("html/spam.html", 0)) {
    print "<br><br><br><br>".$langs->trans("Note")."<br>";
    print '<div style="padding: 4px; background: #FAFAFA; border: 1px solid #BBBBBB;" >';
    dol_print_file($langs, "html/spam.html", 0);
    print '</div>';

    print '<br>';
}

// End of page
llxFooter();
$db->close();<|MERGE_RESOLUTION|>--- conflicted
+++ resolved
@@ -114,18 +114,11 @@
 
                             $i = 0;
 
-<<<<<<< HEAD
-                            while ($i < $num ) {
+                            while ($i < $num )
+                            {
                                 $obj = $db->fetch_object($result);
-                                print '<td>'.img_object('',$mailmodule->picto).' '.$obj->label.'</td><td class="right">'.$obj->nb.'<td>';
+                                print '<td>'.img_object('', $mailmodule->picto).' '.$obj->label.'</td><td class="right">'.$obj->nb.'<td>';
                                 $i++;
-=======
-                          while ($i < $num )
-                            {
-                              $obj = $db->fetch_object($result);
-                              print '<td>'.img_object('', $mailmodule->picto).' '.$obj->label.'</td><td class="right">'.$obj->nb.'<td>';
-                              $i++;
->>>>>>> 57f81217
                             }
 
                             $db->free($result);
@@ -160,62 +153,33 @@
 $sql.= " ORDER BY m.date_creat DESC";
 $sql.= " LIMIT ".$limit;
 $result=$db->query($sql);
-<<<<<<< HEAD
 if ($result) {
     print '<table class="noborder" width="100%">';
     print '<tr class="liste_titre">';
-    print '<td colspan="2">'.$langs->trans("LastMailings",$limit).'</td>';
+    print '<td colspan="2">'.$langs->trans("LastMailings", $limit).'</td>';
     print '<td align="center">'.$langs->trans("DateCreation").'</td>';
     print '<td align="center">'.$langs->trans("NbOfEMails").'</td>';
     print '<td class="right"><a href="'.DOL_URL_ROOT.'/comm/mailing/list.php">'.$langs->trans("AllEMailings").'</a></td></tr>';
 
     $num = $db->num_rows($result);
-    if ($num > 0) {
+    if ($num > 0)
+    {
         $i = 0;
 
-        while ($i < $num ) {
-            $obj = $db->fetch_object($result);
-
-            print '<tr class="oddeven">';
-            print '<td class="nowrap"><a href="card.php?id='.$obj->rowid.'">'.img_object($langs->trans("ShowEMail"),"email").' '.$obj->rowid.'</a></td>';
-            print '<td>'.dol_trunc($obj->titre,38).'</td>';
-            print '<td align="center">'.dol_print_date($db->jdate($obj->date_creat),'day').'</td>';
-            print '<td align="center">'.($obj->nbemail?$obj->nbemail:"0").'</td>';
-            $mailstatic=new Mailing($db);
-            print '<td class="right">'.$mailstatic->LibStatut($obj->statut,5).'</td>';
+        while ($i < $num )
+	    {
+	        $obj = $db->fetch_object($result);
+
+	        print '<tr class="oddeven">';
+	        print '<td class="nowrap"><a href="card.php?id='.$obj->rowid.'">'.img_object($langs->trans("ShowEMail"), "email").' '.$obj->rowid.'</a></td>';
+	        print '<td>'.dol_trunc($obj->titre, 38).'</td>';
+	        print '<td align="center">'.dol_print_date($db->jdate($obj->date_creat), 'day').'</td>';
+	        print '<td align="center">'.($obj->nbemail?$obj->nbemail:"0").'</td>';
+	        $mailstatic=new Mailing($db);
+	        print '<td class="right">'.$mailstatic->LibStatut($obj->statut, 5).'</td>';
             print '</tr>';
-            $i++;
-        }
-=======
-if ($result)
-{
-  print '<table class="noborder" width="100%">';
-  print '<tr class="liste_titre">';
-  print '<td colspan="2">'.$langs->trans("LastMailings", $limit).'</td>';
-  print '<td align="center">'.$langs->trans("DateCreation").'</td>';
-  print '<td align="center">'.$langs->trans("NbOfEMails").'</td>';
-  print '<td class="right"><a href="'.DOL_URL_ROOT.'/comm/mailing/list.php">'.$langs->trans("AllEMailings").'</a></td></tr>';
-
-  $num = $db->num_rows($result);
-  if ($num > 0)
-  {
-      $i = 0;
-
-    while ($i < $num )
-	{
-	  $obj = $db->fetch_object($result);
-
-	  print '<tr class="oddeven">';
-	  print '<td class="nowrap"><a href="card.php?id='.$obj->rowid.'">'.img_object($langs->trans("ShowEMail"), "email").' '.$obj->rowid.'</a></td>';
-	  print '<td>'.dol_trunc($obj->titre, 38).'</td>';
-	  print '<td align="center">'.dol_print_date($db->jdate($obj->date_creat), 'day').'</td>';
-	  print '<td align="center">'.($obj->nbemail?$obj->nbemail:"0").'</td>';
-	  $mailstatic=new Mailing($db);
-	  print '<td class="right">'.$mailstatic->LibStatut($obj->statut, 5).'</td>';
-      print '</tr>';
-	  $i++;
-	}
->>>>>>> 57f81217
+	        $i++;
+	    }
     }
     else
     {
