--- conflicted
+++ resolved
@@ -1,14 +1,4 @@
 <?php
-<<<<<<< HEAD
-/* Copyright (C) 2001-2004 Rodolphe Quiedeville <rodolphe@quiedeville.org>
- * Copyright (C) 2004-2015 Laurent Destailleur  <eldy@users.sourceforge.net>
- * Copyright (C) 2005-2012 Regis Houssin        <regis.houssin@capnetworks.com>
- * Copyright (C) 2011      Philippe Grand       <philippe.grand@atoo-net.com>
- * Copyright (C) 2013      Florian Henry        <florian.henry@open-concept.pro>
- * Copyright (C) 2013      Cédric Salvador      <csalvador@gpcsolutions.fr>
- * Copyright (C) 2015      Jean-François Ferry	<jfefe@aternatik.fr>
- * Copyright (C) 2015      Marcos García        <marcosgdf@gmail.com>
-=======
 /* Copyright (C) 2001-2004  Rodolphe Quiedeville    <rodolphe@quiedeville.org>
  * Copyright (C) 2004-2015  Laurent Destailleur     <eldy@users.sourceforge.net>
  * Copyright (C) 2005-2012  Regis Houssin           <regis.houssin@capnetworks.com>
@@ -17,7 +7,7 @@
  * Copyright (C) 2013       Cédric Salvador         <csalvador@gpcsolutions.fr>
  * Copyright (C) 2015       Jean-François Ferry     <jfefe@aternatik.fr>
  * Copyright (C) 2015       Raphaël Doursenaud      <rdoursenaud@gpcsolutions.fr>
->>>>>>> 5ddcfce9
+ * Copyright (C) 2015       Marcos García        <marcosgdf@gmail.com>
  *
  * This program is free software; you can redistribute it and/or modify
  * it under the terms of the GNU General Public License as published by
@@ -231,12 +221,11 @@
 $sql.= ' AND s.entity IN ('.getEntity('societe', 1).')';
 if ((!$user->rights->societe->client->voir && !$socid) || $search_sale > 0) $sql.= " AND s.rowid = sc.fk_soc";
 if ($socid) $sql.= " AND s.rowid = " .$socid;
-<<<<<<< HEAD
-if ($search_stcomm != '') $sql.= " AND s.fk_stcomm=".$search_stcomm;
-if ($catid > 0)          $sql.= " AND cs.fk_categorie = ".$catid;
-if ($catid == -2)        $sql.= " AND cs.fk_categorie IS NULL";
-if ($search_categ > 0)   $sql.= " AND cs.fk_categorie = ".$search_categ;
-if ($search_categ == -2) $sql.= " AND cs.fk_categorie IS NULL";
+if ($search_stcomm != '') $sql.= natural_search("s.fk_stcomm",$search_stcomm,2);
+if ($catid > 0)           $sql.= " AND cs.fk_categorie = ".$catid;
+if ($catid == -2)         $sql.= " AND cs.fk_categorie IS NULL";
+if ($search_categ > 0)    $sql.= " AND cs.fk_categorie = ".$search_categ;
+if ($search_categ == -2)  $sql.= " AND cs.fk_categorie IS NULL";
 if ($search_nom) {
 	$sql .= natural_search(
 		array(
@@ -246,14 +235,6 @@
 		$search_nom
 	);
 }
-=======
-if ($search_stcomm != '') $sql.= natural_search("s.fk_stcomm",$search_stcomm,2);
-if ($catid > 0)           $sql.= " AND cs.fk_categorie = ".$catid;
-if ($catid == -2)         $sql.= " AND cs.fk_categorie IS NULL";
-if ($search_categ > 0)    $sql.= " AND cs.fk_categorie = ".$search_categ;
-if ($search_categ == -2)  $sql.= " AND cs.fk_categorie IS NULL";
-if ($search_nom)     $sql .= natural_search('s.nom', $search_nom);
->>>>>>> 5ddcfce9
 if ($search_zipcode) $sql .= " AND s.zip LIKE '".$db->escape(strtolower($search_zipcode))."%'";
 if ($search_town)    $sql .= natural_search('s.town', $search_town);
 if ($search_state)   $sql .= natural_search('d.nom', $search_state);
