--- conflicted
+++ resolved
@@ -399,11 +399,7 @@
 		print '<td align="center">'.dol_print_date($db->jdate($obj->datec)).'</td>';
 		// Level
 		print '<td align="center">';
-<<<<<<< HEAD
-		print $prospectstatic->getLibProspLevel($obj->fk_prospectlevel);
-=======
 		print $prospectstatic->getLibProspLevel();
->>>>>>> 2bad9c0d
 		print "</td>";
 		// Statut
 		print '<td align="center" nowrap="nowrap">';
