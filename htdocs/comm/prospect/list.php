<?php
/* Copyright (C) 2001-2004 Rodolphe Quiedeville <rodolphe@quiedeville.org>
 * Copyright (C) 2004-2015 Laurent Destailleur  <eldy@users.sourceforge.net>
 * Copyright (C) 2005-2012 Regis Houssin        <regis.houssin@capnetworks.com>
 * Copyright (C) 2011      Philippe Grand       <philippe.grand@atoo-net.com>
 * Copyright (C) 2013      Florian Henry        <florian.henry@open-concept.pro>
 * Copyright (C) 2013      Cédric Salvador      <csalvador@gpcsolutions.fr>
<<<<<<< HEAD
 * Copyright (C) 2015       Jean-François Ferry		<jfefe@aternatik.fr>
 * Copyright (C) 2015      Marcos García        <marcosgdf@gmail.com>
=======
 * Copyright (C) 2015      Jean-François Ferry	<jfefe@aternatik.fr>
>>>>>>> 39b932d3
 *
 * This program is free software; you can redistribute it and/or modify
 * it under the terms of the GNU General Public License as published by
 * the Free Software Foundation; either version 3 of the License, or
 * (at your option) any later version.
 *
 * This program is distributed in the hope that it will be useful,
 * but WITHOUT ANY WARRANTY; without even the implied warranty of
 * MERCHANTABILITY or FITNESS FOR A PARTICULAR PURPOSE.  See the
 * GNU General Public License for more details.
 *
 * You should have received a copy of the GNU General Public License
 * along with this program. If not, see <http://www.gnu.org/licenses/>.
 */

/**
 *	\file       htdocs/comm/prospect/list.php
 *	\ingroup    prospect
 *	\brief      Page to list prospects
 */

require '../../main.inc.php';
require_once DOL_DOCUMENT_ROOT.'/societe/class/client.class.php';
require_once DOL_DOCUMENT_ROOT.'/core/class/html.formother.class.php';

$langs->load("propal");
$langs->load("companies");

// Security check
$socid = GETPOST("socid",'int');
if ($user->societe_id) $socid=$user->societe_id;
$result = restrictedArea($user, 'societe',$socid,'');

$action				= GETPOST('action','alpha');
$socname            = GETPOST("socname",'alpha');
$stcomm             = GETPOST("stcomm",'alpha');	// code
$search_stcomm      = GETPOST("search_stcomm",'int');
$search_nom         = GETPOST("search_nom");
$search_zipcode     = GETPOST("search_zipcode");
$search_town        = GETPOST("search_town");
$search_state       = GETPOST("search_state");
$search_datec       = GETPOST("search_datec");
$search_categ       = GETPOST("search_categ",'int');
$search_status		= GETPOST("search_status",'int');
$catid              = GETPOST("catid",'int');

$sortfield = GETPOST("sortfield",'alpha');
$sortorder = GETPOST("sortorder",'alpha');
$page      = GETPOST("page",'int');
if ($page == -1) { $page = 0; }
$offset = $conf->liste_limit * $page;
$pageprev = $page - 1;
$pagenext = $page + 1;
if (! $sortorder) $sortorder="ASC";
if (! $sortfield) $sortfield="s.nom";

$search_level_from = GETPOST("search_level_from","alpha");
$search_level_to   = GETPOST("search_level_to","alpha");

// If both parameters are set, search for everything BETWEEN them
if ($search_level_from != '' && $search_level_to != '')
{
	// Ensure that these parameters are numbers
	$search_level_from = (int) $search_level_from;
	$search_level_to = (int) $search_level_to;

	// If from is greater than to, reverse orders
	if ($search_level_from > $search_level_to)
	{
		$tmp = $search_level_to;
		$search_level_to = $search_level_from;
		$search_level_from = $tmp;
	}

	// Generate the SQL request
	$sortwhere = '(sortorder BETWEEN '.$search_level_from.' AND '.$search_level_to.') AS is_in_range';
}
// If only "from" parameter is set, search for everything GREATER THAN it
else if ($search_level_from != '')
{
	// Ensure that this parameter is a number
	$search_level_from = (int) $search_level_from;

	// Generate the SQL request
	$sortwhere = '(sortorder >= '.$search_level_from.') AS is_in_range';
}
// If only "to" parameter is set, search for everything LOWER THAN it
else if ($search_level_to != '')
{
	// Ensure that this parameter is a number
	$search_level_to = (int) $search_level_to;

	// Generate the SQL request
	$sortwhere = '(sortorder <= '.$search_level_to.') AS is_in_range';
}
// If no parameters are set, dont search for anything
else
{
	$sortwhere = '0 as is_in_range';
}

// Select every potentiels, and note each potentiels which fit in search parameters
dol_syslog('prospects::prospects_prospect_level',LOG_DEBUG);
$sql = "SELECT code, label, sortorder, ".$sortwhere;
$sql.= " FROM ".MAIN_DB_PREFIX."c_prospectlevel";
$sql.= " WHERE active > 0";
$sql.= " ORDER BY sortorder";

$resql = $db->query($sql);
if ($resql)
{
	$tab_level = array();
	$search_levels = array();

	while ($obj = $db->fetch_object($resql))
	{
		// Compute level text
		$level=$langs->trans($obj->code);
		if ($level == $obj->code) $level=$langs->trans($obj->label);

		// Put it in the array sorted by sortorder
		$tab_level[$obj->sortorder] = $level;

		// If this potentiel fit in parameters, add its code to the $search_levels array
		if ($obj->is_in_range == 1)
		{
			$search_levels[] = '"'.preg_replace('[^A-Za-z0-9_-]', '', $obj->code).'"';
		}
	}

	// Implode the $search_levels array so that it can be use in a "IN (...)" where clause.
	// If no paramters was set, $search_levels will be empty
	$search_levels = implode(',', $search_levels);
}
else dol_print_error($db);

// Load sale and categ filters
$search_sale = GETPOST('search_sale','int');
$search_categ = GETPOST('search_categ','int');
// If the internal user must only see his prospect, force searching by him
if (!$user->rights->societe->client->voir && !$socid) $search_sale = $user->id;

// List of avaible states; we'll need that for each lines (quick changing prospect states) and for search bar (filter by prospect state)
$sts = array(-1,0,1,2,3);


// Initialize technical object to manage hooks of thirdparties. Note that conf->hooks_modules contains array array
$hookmanager->initHooks(array('prospectlist'));

// Do we click on purge search criteria ?
if (GETPOST("button_removefilter_x") || GETPOST("button_removefilter")) // Both test are required to be compatible with all browsers
{
    $socname="";
	$stcomm="";
	$search_stcomm="";
	$search_nom="";
	$search_zipcode="";
	$search_town="";
	$search_state="";
	$search_datec="";
	$search_categ="";
	$search_status="";
}

if ($search_status=='') $search_status=1; // always display active customer first



/*
 * Actions
 */

$parameters=array();
$reshook=$hookmanager->executeHooks('doActions',$parameters);    // Note that $action and $object may have been modified by some hooks
if ($reshook < 0) setEventMessages($hookmanager->error, $hookmanager->errors, 'errors');

if (empty($reshook))
{
	if ($action == 'setstcomm')
	{
		$object = new Client($db);
		$result=$object->fetch($socid);
		$object->stcomm_id=dol_getIdFromCode($db, GETPOST('stcomm','alpha'), 'c_stcomm');
		$result=$object->set_commnucation_level($user);
		if ($result < 0) setEventMessages($object->error,$object->errors,'errors');

		$action=''; $socid=0;
	}
}


/*
 * View
 */

$formother=new FormOther($db);
$form=new Form($db);

<<<<<<< HEAD
$sql = "SELECT s.rowid, s.nom as name, s.commercial_name, s.zip, s.town, s.datec, s.status as status, s.code_client, s.client,";
$sql.= " st.libelle as stcomm, s.prefix_comm, s.fk_stcomm, s.fk_prospectlevel,";
=======
$sql = "SELECT s.rowid as socid, s.nom as name, s.zip, s.town, s.datec, s.status as status, s.code_client, s.client,";
$sql.= " s.prefix_comm, s.fk_prospectlevel, s.fk_stcomm as stcomm_id,";
$sql.= " st.libelle as stcomm_label,";
>>>>>>> 39b932d3
$sql.= " d.nom as departement";
if ((!$user->rights->societe->client->voir && !$socid) || $search_sale > 0) $sql .= ", sc.fk_soc, sc.fk_user"; // We need these fields in order to filter by sale (including the case where the user can only see his prospects)
$sql .= " FROM ".MAIN_DB_PREFIX."c_stcomm as st";
$sql.= ", ".MAIN_DB_PREFIX."societe as s";
$sql.= " LEFT JOIN ".MAIN_DB_PREFIX."c_departements as d on (d.rowid = s.fk_departement)";
if (! empty($search_categ) || ! empty($catid)) $sql.= ' LEFT JOIN '.MAIN_DB_PREFIX."categorie_societe as cs ON s.rowid = cs.fk_soc"; // We need this table joined to the select in order to filter by categ
if ((!$user->rights->societe->client->voir && !$socid) || $search_sale > 0) $sql.= ", ".MAIN_DB_PREFIX."societe_commerciaux as sc"; // We need this table joined to the select in order to filter by sale
$sql.= " WHERE s.fk_stcomm = st.id";
$sql.= " AND s.client IN (2, 3)";
$sql.= ' AND s.entity IN ('.getEntity('societe', 1).')';
if ((!$user->rights->societe->client->voir && !$socid) || $search_sale > 0) $sql.= " AND s.rowid = sc.fk_soc";
if ($socid) $sql.= " AND s.rowid = " .$socid;
if ($search_stcomm != '') $sql.= " AND s.fk_stcomm=".$search_stcomm;
if ($catid > 0)          $sql.= " AND cs.fk_categorie = ".$catid;
if ($catid == -2)        $sql.= " AND cs.fk_categorie IS NULL";
if ($search_categ > 0)   $sql.= " AND cs.fk_categorie = ".$search_categ;
if ($search_categ == -2) $sql.= " AND cs.fk_categorie IS NULL";
if ($search_nom) {
	$sql .= natural_search(
		array(
			's.nom',
			's.commercial_name'
		),
		$search_nom
	);
}
if ($search_zipcode) $sql .= " AND s.zip LIKE '".$db->escape(strtolower($search_zipcode))."%'";
if ($search_town) {
	$sql .= natural_search('s.town', $search_town);
}
if ($search_state) {
	$sql .= natural_search('d.nom', $search_state);
}
if ($search_datec) $sql .= " AND s.datec LIKE '%".$db->escape($search_datec)."%'";
if ($search_status!='') $sql .= " AND s.status = ".$db->escape($search_status);
// Insert levels filters
if ($search_levels)
{
	$sql .= " AND s.fk_prospectlevel IN (".$search_levels.')';
}
// Insert sale filter
if ($search_sale > 0)
{
	$sql .= " AND sc.fk_user = ".$db->escape($search_sale);
}
if ($socname) {
	$sql .= natural_search('s.nom', $search_nom);
	$sortfield = "s.nom";
	$sortorder = "ASC";
}
// Count total nb of records
$nbtotalofrecords = 0;
if (empty($conf->global->MAIN_DISABLE_FULL_SCANLIST))
{
	$result = $db->query($sql);
	$nbtotalofrecords = $db->num_rows($result);
}
$sql.= " ORDER BY $sortfield $sortorder, s.nom ASC";
$sql.= $db->plimit($conf->liste_limit+1, $offset);

dol_syslog('comm/prospect/list.php', LOG_DEBUG);
$resql = $db->query($sql);
if ($resql)
{
	$num = $db->num_rows($resql);

	if ($num == 1 && $socname)
	{
		$obj = $db->fetch_object($resql);
		header("Location: card.php?socid=".$obj->socid);
		exit;
	}
	else
	{
        $help_url='EN:Module_Third_Parties|FR:Module_Tiers|ES:Empresas';
        llxHeader('',$langs->trans("ThirdParty"),$help_url);
	}

	$param='&search_stcomm='.$search_stcomm.'&search_nom='.urlencode($search_nom).'&search_zipcode='.urlencode($search_zipcode).'&search_town='.urlencode($search_town);
 	// Store the status filter in the URL
 	if (isSet($search_setstcomm))
 	{
 		foreach ($search_setstcomm as $key => $value)
 		{
 			if ($value == 'true')
 				$param.='&search_setstcomm['.((int) $key).']=true';
 			else
 				$param.='&search_setstcomm['.((int) $key).']=false';
 		}
 	}
 	if ($search_level_from != '') $param.='&search_level_from='.$search_level_from;
 	if ($search_level_to != '') $param.='&search_level_to='.$search_level_to;
 	if ($search_categ != '') $param.='&search_categ='.$search_categ;
 	if ($search_sale > 0) $param.='&search_sale='.$search_sale;
 	if ($search_status != '') $param.='&search_status='.$search_status;
 	// $param and $urladd should have the same value
 	$urladd = $param;

	print_barre_liste($langs->trans("ListOfProspects"), $page, $_SERVER["PHP_SELF"], $param, $sortfield,$sortorder,'',$num,$nbtotalofrecords,'title_companies.png');


 	// Print the search-by-sale and search-by-categ filters
 	print '<form method="GET" id="searchFormList" action="'.$_SERVER["PHP_SELF"].'">';

	// Filter on categories
 	$moreforfilter='';
	if (! empty($conf->categorie->enabled))
	{
	 	$moreforfilter.=$langs->trans('Categories'). ': ';
		$moreforfilter.=$formother->select_categories(2,$search_categ,'search_categ',1);
	 	$moreforfilter.=' &nbsp; &nbsp; &nbsp; ';
	}
 	// If the user can view prospects other than his'
 	if ($user->rights->societe->client->voir || $socid)
 	{
	 	$moreforfilter.=$langs->trans('SalesRepresentatives'). ': ';
		$moreforfilter.=$formother->select_salesrepresentatives($search_sale,'search_sale',$user);
 	}
 	if ($moreforfilter)
	{
		print '<div class="liste_titre">';
	    print $moreforfilter;
	    print '</div>';
	}

	print '<table class="liste" width="100%">';

	print '<tr class="liste_titre">';
	print_liste_field_titre($langs->trans("Company"),$_SERVER["PHP_SELF"],"s.nom","",$param,'',$sortfield,$sortorder);
	print_liste_field_titre($langs->trans("Zip"),$_SERVER["PHP_SELF"],"s.zip","",$param,"",$sortfield,$sortorder);
	print_liste_field_titre($langs->trans("Town"),$_SERVER["PHP_SELF"],"s.town","",$param,"",$sortfield,$sortorder);
	print_liste_field_titre($langs->trans("State"),$_SERVER["PHP_SELF"],"s.fk_departement","",$param,'align="center"',$sortfield,$sortorder);
	print_liste_field_titre($langs->trans("DateCreation"),$_SERVER["PHP_SELF"],"s.datec","",$param,'align="center"',$sortfield,$sortorder);
	print_liste_field_titre($langs->trans("ProspectLevelShort"),$_SERVER["PHP_SELF"],"s.fk_prospectlevel","",$param,'align="center"',$sortfield,$sortorder);
	print_liste_field_titre($langs->trans("StatusProsp"),$_SERVER["PHP_SELF"],"s.fk_stcomm","",$param,'align="center"',$sortfield,$sortorder);
	print_liste_field_titre('');
    print_liste_field_titre($langs->trans("Status"),$_SERVER["PHP_SELF"],"s.status","",$param,'align="center"',$sortfield,$sortorder);
    print_liste_field_titre('');

    $parameters=array();
    $formconfirm=$hookmanager->executeHooks('printFieldListTitle',$parameters);    // Note that $action and $object may have been modified by hook

	print "</tr>\n";

	print '<tr class="liste_titre">';
	print '<td class="liste_titre">';
	print '<input type="text" class="flat" name="search_nom" size="10" value="'.$search_nom.'">';
	print '</td>';
	print '<td class="liste_titre">';
	print '<input type="text" class="flat" name="search_zipcode" size="10" value="'.$search_zipcode.'">';
	print '</td>';
	print '<td class="liste_titre">';
	print '<input type="text" class="flat" name="search_town" size="10" value="'.$search_town.'">';
	print '</td>';
 	print '<td class="liste_titre" align="center">';
    print '<input type="text" class="flat" name="search_state" size="10" value="'.$search_state.'">';
    print '</td>';
    print '<td align="center" class="liste_titre">';
	print '<input class="flat" type="text" size="10" name="search_datec" value="'.$search_datec.'">';
    print '</td>';

 	// Added by Matelli
 	print '<td class="liste_titre" align="center">';
 	// Generate in $options_from the list of each option sorted
 	$options_from = '<option value="">&nbsp;</option>';
 	foreach ($tab_level as $tab_level_sortorder => $tab_level_label)
 	{
 		$options_from .= '<option value="'.$tab_level_sortorder.'"'.($search_level_from == $tab_level_sortorder ? ' selected':'').'>';
 		$options_from .= $langs->trans($tab_level_label);
 		$options_from .= '</option>';
 	}

 	// Reverse the list
 	array_reverse($tab_level, true);

 	// Generate in $options_to the list of each option sorted in the reversed order
 	$options_to = '<option value="">&nbsp;</option>';
 	foreach ($tab_level as $tab_level_sortorder => $tab_level_label)
 	{
 		$options_to .= '<option value="'.$tab_level_sortorder.'"'.($search_level_to == $tab_level_sortorder ? ' selected':'').'>';
 		$options_to .= $langs->trans($tab_level_label);
 		$options_to .= '</option>';
 	}

 	// Print these two select
 	print $langs->trans("From").' <select class="flat" name="search_level_from">'.$options_from.'</select>';
 	print ' ';
 	print $langs->trans("to").' <select class="flat" name="search_level_to">'.$options_to.'</select>';

    print '</td>';

    print '<td class="liste_titre" align="center">';
	print '&nbsp;';
    print '</td>';

    print '<td class="liste_titre" align="center">';
    print '&nbsp;';
    print '</td>';

    print '<td class="liste_titre" align="center">';
     print $form->selectarray('search_status', array('0'=>$langs->trans('ActivityCeased'),'1'=>$langs->trans('InActivity')),$search_status);
    print '</td>';

    // Print the search button
    print '<td class="liste_titre" align="right"><input type="image" class="liste_titre" name="button_search" src="'.img_picto($langs->trans("Search"),'search.png','','',1).'" value="'.dol_escape_htmltag($langs->trans("Search")).'" title="'.dol_escape_htmltag($langs->trans("Search")).'">';
	print '<input type="image" class="liste_titre" name="button_removefilter" src="'.img_picto($langs->trans("Search"),'searchclear.png','','',1).'" value="'.dol_escape_htmltag($langs->trans("RemoveFilter")).'" title="'.dol_escape_htmltag($langs->trans("RemoveFilter")).'">';
    print "</td></tr>\n";

	$parameters=array();
	$reshook=$hookmanager->executeHooks('printFieldListSearch',$parameters);    // Note that $action and $object may have been modified by hook
	print $hookmanager->resPrint;

	print "</tr>\n";

	$i = 0;
	$var=true;

	$prospectstatic=new Client($db);
	$prospectstatic->client=2;
	$prospectstatic->loadCacheOfProspStatus();

	while ($i < min($num,$conf->liste_limit))
	{
		$obj = $db->fetch_object($resql);

		$var=!$var;

		print '<tr '.$bc[$var].'>';
		print '<td>';
		$prospectstatic->id=$obj->socid;
		$prospectstatic->name=$obj->name;
        $prospectstatic->status=$obj->status;
        $prospectstatic->code_client=$obj->code_client;
        $prospectstatic->client=$obj->client;
        $prospectstatic->fk_prospectlevel=$obj->fk_prospectlevel;
        $prospectstatic->commercial_name=$obj->commercial_name;
		print $prospectstatic->getNomUrl(1,'prospect');
        print '</td>';
        print "<td>".$obj->zip."</td>";
		print "<td>".$obj->town."</td>";
		print '<td align="center">'.$obj->departement.'</td>';
		// Creation date
		print '<td align="center">'.dol_print_date($db->jdate($obj->datec)).'</td>';
		// Level
		print '<td align="center">';
		print $prospectstatic->getLibProspLevel();
		print "</td>";
		// Statut
		print '<td align="center" class="nowrap">';
		print $prospectstatic->LibProspCommStatut($obj->stcomm_id,2,$prospectstatic->cacheprospectstatus[$obj->stcomm_id]['label']);
		print "</td>";

		print '<td align="right" class="nowrap">';
		foreach($prospectstatic->cacheprospectstatus as $key => $val)
		{
			$titlealt='default';
			if (! empty($val['code']) && ! in_array($val['code'], array('ST_NO', 'ST_NEVER', 'ST_TODO', 'ST_PEND', 'ST_DONE'))) $titlealt=$val['label'];
			if ($obj->stcomm_id != $val['id']) print '<a class="pictosubstatus" href="'.$_SERVER["PHP_SELF"].'?socid='.$obj->socid.'&stcomm='.$val['code'].'&action=setstcomm'.$param.($page?'&page='.urlencode($page):'').'">'.img_action($titlealt,$val['code']).'</a>';
		}
		print '</td>';

        print '<td align="center">';
		print $prospectstatic->LibStatut($prospectstatic->status,3);
        print '</td>';
        print '<td></td>';

        $parameters=array('obj' => $obj);
        $formconfirm=$hookmanager->executeHooks('printFieldListValue',$parameters);    // Note that $action and $object may have been modified by hook

        print "</tr>\n";
		$i++;
	}

	if ($num > $conf->liste_limit || $page > 0) print_barre_liste('', $page, $_SERVER["PHP_SELF"],$param,$sortfield,$sortorder,'',$num,$nbtotalofrecords);

	print "</table>";

	print "</form>";

	$db->free($resql);

	$parameters=array('sql' => $sql);
	$formconfirm=$hookmanager->executeHooks('printFieldListFooter',$parameters);    // Note that $action and $object may have been modified by hook
}
else
{
	dol_print_error($db);
}


llxFooter();
$db->close();<|MERGE_RESOLUTION|>--- conflicted
+++ resolved
@@ -5,12 +5,8 @@
  * Copyright (C) 2011      Philippe Grand       <philippe.grand@atoo-net.com>
  * Copyright (C) 2013      Florian Henry        <florian.henry@open-concept.pro>
  * Copyright (C) 2013      Cédric Salvador      <csalvador@gpcsolutions.fr>
-<<<<<<< HEAD
- * Copyright (C) 2015       Jean-François Ferry		<jfefe@aternatik.fr>
+ * Copyright (C) 2015      Jean-François Ferry	<jfefe@aternatik.fr>
  * Copyright (C) 2015      Marcos García        <marcosgdf@gmail.com>
-=======
- * Copyright (C) 2015      Jean-François Ferry	<jfefe@aternatik.fr>
->>>>>>> 39b932d3
  *
  * This program is free software; you can redistribute it and/or modify
  * it under the terms of the GNU General Public License as published by
@@ -209,14 +205,9 @@
 $formother=new FormOther($db);
 $form=new Form($db);
 
-<<<<<<< HEAD
-$sql = "SELECT s.rowid, s.nom as name, s.commercial_name, s.zip, s.town, s.datec, s.status as status, s.code_client, s.client,";
-$sql.= " st.libelle as stcomm, s.prefix_comm, s.fk_stcomm, s.fk_prospectlevel,";
-=======
-$sql = "SELECT s.rowid as socid, s.nom as name, s.zip, s.town, s.datec, s.status as status, s.code_client, s.client,";
+$sql = "SELECT s.rowid as socid, s.nom as name, s.commercial_name, s.zip, s.town, s.datec, s.status as status, s.code_client, s.client,";
 $sql.= " s.prefix_comm, s.fk_prospectlevel, s.fk_stcomm as stcomm_id,";
 $sql.= " st.libelle as stcomm_label,";
->>>>>>> 39b932d3
 $sql.= " d.nom as departement";
 if ((!$user->rights->societe->client->voir && !$socid) || $search_sale > 0) $sql .= ", sc.fk_soc, sc.fk_user"; // We need these fields in order to filter by sale (including the case where the user can only see his prospects)
 $sql .= " FROM ".MAIN_DB_PREFIX."c_stcomm as st";
