--- conflicted
+++ resolved
@@ -272,24 +272,6 @@
     	print '<td>'.$remise_user.'&nbsp;'.$langs->trans("Currency".$conf->currency).' '.$langs->trans("HT").'</td></tr>';
 	}
 	print '</table>';
-<<<<<<< HEAD
-	print '<br>';
-
-	print load_fiche_titre($langs->trans("NewGlobalDiscount"),'','');
-	print '<table class="border" width="100%">';
-	print '<tr><td width="38%" class="fieldrequired">'.$langs->trans("AmountHT").'</td>';
-	print '<td><input type="text" size="5" name="amount_ht" value="'.$_POST["amount_ht"].'">';
-	print '<span class="hideonsmartphone">&nbsp;'.$langs->trans("Currency".$conf->currency).'</span></td></tr>';
-	print '<tr><td width="38%">'.$langs->trans("VAT").'</td>';
-	print '<td>';
-	print $form->load_tva('tva_tx',GETPOST('tva_tx'),$mysoc,$object);
-	print '</td></tr>';
-	print '<tr><td class="fieldrequired" >'.$langs->trans("NoteReason").'</td>';
-	print '<td><input type="text" size="60" name="desc" value="'.GETPOST('desc').'"></td></tr>';
-
-	print "</table>";
-=======
->>>>>>> 972d998f
 
 	if ($user->rights->societe->creer)
 	{
@@ -297,38 +279,25 @@
     
     	print load_fiche_titre($langs->trans("NewGlobalDiscount"),'','');
     	print '<table class="border" width="100%">';
-    	print '<tr><td width="38%">'.$langs->trans("AmountHT").'</td>';
+    	print '<tr><td width="38%" class="fieldrequired">'.$langs->trans("AmountHT").'</td>';
     	print '<td><input type="text" size="5" name="amount_ht" value="'.$_POST["amount_ht"].'">';
     	print '<span class="hideonsmartphone">&nbsp;'.$langs->trans("Currency".$conf->currency).'</span></td></tr>';
     	print '<tr><td width="38%">'.$langs->trans("VAT").'</td>';
     	print '<td>';
     	print $form->load_tva('tva_tx',GETPOST('tva_tx'),$mysoc,$object);
     	print '</td></tr>';
-    	print '<tr><td>'.$langs->trans("NoteReason").'</td>';
-    	print '<td><input type="text" size="60" name="desc" value="'.$_POST["desc"].'"></td></tr>';
+    	print '<tr><td class="fieldrequired" >'.$langs->trans("NoteReason").'</td>';
+    	print '<td><input type="text" size="60" name="desc" value="'.GETPOST('desc').'"></td></tr>';
     
     	print "</table>";
 	}
-	
 	print '</div>';
 
 	dol_fiche_end();
-<<<<<<< HEAD
-
-	print '<div class="center">';
-	print '<input type="submit" class="button" name="submit" value="'.$langs->trans("AddGlobalDiscount").'">';
-    if (! empty($backtopage))
-    {
-        print '&nbsp;&nbsp;&nbsp;&nbsp;&nbsp;';
-	    print '<input type="submit" class="button" name="cancel" value="'.$langs->trans("Cancel").'">';
-    }
-	print '</div>';
-
-=======
-	
+
 	if ($user->rights->societe->creer)
 	{
-    	print '<div class="center">';
+        print '<div class="center">';
     	print '<input type="submit" class="button" name="submit" value="'.$langs->trans("AddGlobalDiscount").'">';
         if (! empty($backtopage))
         {
@@ -336,10 +305,9 @@
     	    print '<input type="submit" class="button" name="cancel" value="'.$langs->trans("Cancel").'">';
         }
     	print '</div>';
-	}
-	
->>>>>>> 972d998f
-	print '</form>';
+    }
+
+    print '</form>';
 
 
 	print '<br>';
