<?php
/* Copyright (C) 2001-2004 Rodolphe Quiedeville        <rodolphe@quiedeville.org>
 * Copyright (C) 2004-2012 Laurent Destailleur         <eldy@users.sourceforge.net>
 * Copyright (C) 2008      Raphael Bertrand (Resultic) <raphael.bertrand@resultic.fr>
 *
 * This program is free software; you can redistribute it and/or modify
 * it under the terms of the GNU General Public License as published by
 * the Free Software Foundation; either version 3 of the License, or
 * (at your option) any later version.
 *
 * This program is distributed in the hope that it will be useful,
 * but WITHOUT ANY WARRANTY; without even the implied warranty of
 * MERCHANTABILITY or FITNESS FOR A PARTICULAR PURPOSE.  See the
 * GNU General Public License for more details.
 *
 * You should have received a copy of the GNU General Public License
 * along with this program. If not, see <http://www.gnu.org/licenses/>.
 */

/**
 *	    \file       htdocs/comm/remx.php
 *      \ingroup    societe
 *		\brief      Page to edit absolute discounts for a customer
 */

require '../main.inc.php';
require_once DOL_DOCUMENT_ROOT.'/core/lib/company.lib.php';
require_once DOL_DOCUMENT_ROOT.'/compta/facture/class/facture.class.php';
require_once DOL_DOCUMENT_ROOT.'/fourn/class/fournisseur.facture.class.php';
require_once DOL_DOCUMENT_ROOT.'/core/class/discount.class.php';

// Load translation files required by the page
$langs->loadLangs(array('orders', 'bills', 'companies'));

$id=GETPOST('id','int');

$action=GETPOST('action','alpha');
$backtopage=GETPOST('backtopage','alpha');

// Security check
$socid = GETPOST('id','int')?GETPOST('id','int'):GETPOST('socid','int');
if ($user->societe_id > 0)
{
	$socid = $user->societe_id;
}


/*
 * Actions
 */

if (GETPOST('cancel','alpha') && ! empty($backtopage))
{
     header("Location: ".$backtopage);
     exit;
}

if ($action == 'confirm_split' && GETPOST("confirm") == 'yes')
{
	//if ($user->rights->societe->creer)
	//if ($user->rights->facture->creer)

	$amount_ttc_1=GETPOST('amount_ttc_1');
	$amount_ttc_2=GETPOST('amount_ttc_2');

	$error=0;
	$remid=GETPOST("remid")?GETPOST("remid"):0;
	$discount=new DiscountAbsolute($db);
	$res=$discount->fetch($remid);
	if (! $res > 0)
	{
		$error++;
		setEventMessages($langs->trans("ErrorFailedToLoadDiscount"), null, 'errors');
	}
	if (! $error && price2num($amount_ttc_1+$amount_ttc_2) != $discount->amount_ttc)
	{
		$error++;
		setEventMessages($langs->trans("TotalOfTwoDiscountMustEqualsOriginal"), null, 'errors');
	}
	if (! $error && $discount->fk_facture_line)
	{
		$error++;
		setEventMessages($langs->trans("ErrorCantSplitAUsedDiscount"), null, 'errors');
	}
	if (! $error)
	{
		$newdiscount1=new DiscountAbsolute($db);
		$newdiscount2=new DiscountAbsolute($db);
		$newdiscount1->fk_facture_source=$discount->fk_facture_source;
		$newdiscount2->fk_facture_source=$discount->fk_facture_source;
		$newdiscount1->fk_facture=$discount->fk_facture;
		$newdiscount2->fk_facture=$discount->fk_facture;
		$newdiscount1->fk_facture_line=$discount->fk_facture_line;
		$newdiscount2->fk_facture_line=$discount->fk_facture_line;
		$newdiscount1->fk_invoice_supplier_source=$discount->fk_invoice_supplier_source;
		$newdiscount2->fk_invoice_supplier_source=$discount->fk_invoice_supplier_source;
		$newdiscount1->fk_invoice_supplier=$discount->fk_invoice_supplier;
		$newdiscount2->fk_invoice_supplier=$discount->fk_invoice_supplier;
		$newdiscount1->fk_invoice_supplier_line=$discount->fk_invoice_supplier_line;
		$newdiscount2->fk_invoice_supplier_line=$discount->fk_invoice_supplier_line;
		if ($discount->description == '(CREDIT_NOTE)' || $discount->description == '(DEPOSIT)')
		{
			$newdiscount1->description=$discount->description;
			$newdiscount2->description=$discount->description;
		}
		else
		{
			$newdiscount1->description=$discount->description.' (1)';
			$newdiscount2->description=$discount->description.' (2)';
		}
		$newdiscount1->fk_user=$discount->fk_user;
		$newdiscount2->fk_user=$discount->fk_user;
		$newdiscount1->fk_soc=$discount->fk_soc;
		$newdiscount2->fk_soc=$discount->fk_soc;
		$newdiscount1->discount_type=$discount->discount_type;
		$newdiscount2->discount_type=$discount->discount_type;
		$newdiscount1->datec=$discount->datec;
		$newdiscount2->datec=$discount->datec;
		$newdiscount1->tva_tx=$discount->tva_tx;
		$newdiscount2->tva_tx=$discount->tva_tx;
		$newdiscount1->amount_ttc=$_POST["amount_ttc_1"];
		$newdiscount2->amount_ttc=price2num($discount->amount_ttc-$newdiscount1->amount_ttc);
		$newdiscount1->amount_ht=price2num($newdiscount1->amount_ttc/(1+$newdiscount1->tva_tx/100),'MT');
		$newdiscount2->amount_ht=price2num($newdiscount2->amount_ttc/(1+$newdiscount2->tva_tx/100),'MT');
		$newdiscount1->amount_tva=price2num($newdiscount1->amount_ttc-$newdiscount1->amount_ht);
		$newdiscount2->amount_tva=price2num($newdiscount2->amount_ttc-$newdiscount2->amount_ht);

		$db->begin();
		$discount->fk_facture_source=0;	// This is to delete only the require record (that we will recreate with two records) and not all family with same fk_facture_source
		$res=$discount->delete($user);
		$newid1=$newdiscount1->create($user);
		$newid2=$newdiscount2->create($user);
		if ($res > 0 && $newid1 > 0 && $newid2 > 0)
		{
			$db->commit();
			header("Location: ".$_SERVER["PHP_SELF"].'?id='.$id.($backtopage?'&backtopage='.urlencode($backtopage):''));	// To avoid pb whith back
			exit;
		}
		else
		{
			$db->rollback();
		}
	}
}

if ($action == 'setremise' && $user->rights->societe->creer)
{
	//if ($user->rights->societe->creer)
	//if ($user->rights->facture->creer)

	$amount_ht=GETPOST('amount_ht');
	$desc=GETPOST('desc','alpha');
	$tva_tx=GETPOST('tva_tx','alpha');
	$discount_type=! empty($_POST['discount_type'])?GETPOST('discount_type','alpha'):0;

	if (price2num($amount_ht) > 0)
	{
		$error=0;
		if (empty($desc))
		{
			setEventMessages($langs->trans("ErrorFieldRequired", $langs->trans("ReasonDiscount")), null, 'errors');
			$error++;
		}

		if (! $error)
		{
			$soc = new Societe($db);
			$soc->fetch($id);
			$discountid=$soc->set_remise_except($amount_ht,$user,$desc,$tva_tx,$discount_type);

			if ($discountid > 0)
			{
			    if (! empty($backtopage))
			    {
			        header("Location: ".$backtopage.'&discountid='.$discountid);
			        exit;
			    }
				else
				{
				    header("Location: remx.php?id=".$id);
				    exit;
				}
			}
			else
			{
				$error++;
				setEventMessages($soc->error, $soc->errors, 'errors');
			}
		}
	}
	else
	{
		setEventMessages($langs->trans("ErrorFieldFormat",$langs->trans("NewGlobalDiscount")), null, 'errors');
	}
}

if (GETPOST('action','aZ09') == 'confirm_remove' && GETPOST("confirm")=='yes')
{
	//if ($user->rights->societe->creer)
	//if ($user->rights->facture->creer)

	$db->begin();

	$discount = new DiscountAbsolute($db);
	$result=$discount->fetch(GETPOST("remid"));
	$result=$discount->delete($user);
	if ($result > 0)
	{
		$db->commit();
		header("Location: ".$_SERVER["PHP_SELF"].'?id='.$id);	// To avoid pb whith back
		exit;
	}
	else
	{
		setEventMessages($discount->error, $discount->errors, 'errors');
		$db->rollback();
	}
}


/*
 * View
 */

$form=new Form($db);
$facturestatic=new Facture($db);
$facturefournstatic=new FactureFournisseur($db);

llxHeader('',$langs->trans("GlobalDiscount"));

if ($socid > 0)
{
	// On recupere les donnees societes par l'objet
	$object = new Societe($db);
	$object->fetch($socid);

	$isCustomer = $object->client == 1 || $object->client == 3;
	$isSupplier = $object->fournisseur == 1;

	/*
	 * Display tabs
	 */
	$head = societe_prepare_head($object);

	print '<form method="POST" action="'.$_SERVER["PHP_SELF"].'?id='.$object->id.'">';
	print '<input type="hidden" name="token" value="'.$_SESSION['newtoken'].'">';
	print '<input type="hidden" name="action" value="setremise">';
    print '<input type="hidden" name="backtopage" value="'.$backtopage.'">';

	dol_fiche_head($head, 'absolutediscount', $langs->trans("ThirdParty"), 0, 'company');

    dol_banner_tab($object, 'socid', '', ($user->societe_id?0:1), 'rowid', 'nom');

    print '<div class="fichecenter">';

    print '<div class="underbanner clearboth"></div>';
<<<<<<< HEAD
    
=======

>>>>>>> d9b8a8c8
    if(! $isCustomer && ! $isSupplier) {
    	print '<p class="opacitymedium">'.$langs->trans('ThirdpartyIsNeitherCustomerNorClientSoCannotHaveDiscounts').'</p>';

    	dol_fiche_end();

    	print '</form>';

    	llxFooter();
    	$db->close();
    	exit;
    }
<<<<<<< HEAD
    
    
=======


>>>>>>> d9b8a8c8
	print '<table class="border centpercent">';

	if($isCustomer) {	// Calcul avoirs client en cours
		$remise_all=$remise_user=0;
		$sql = "SELECT SUM(rc.amount_ht) as amount, rc.fk_user";
		$sql.= " FROM ".MAIN_DB_PREFIX."societe_remise_except as rc";
		$sql.= " WHERE rc.fk_soc = " . $object->id;
		$sql.= " AND rc.entity = " . $conf->entity;
		$sql.= " AND discount_type = 0"; // Exclude supplier discounts
		$sql.= " AND (fk_facture_line IS NULL AND fk_facture IS NULL)";
		$sql.= " GROUP BY rc.fk_user";
		$resql=$db->query($sql);
		if ($resql)
		{
			$obj = $db->fetch_object($resql);
			$remise_all+=$obj->amount;
			if ($obj->fk_user == $user->id) $remise_user+=$obj->amount;
		}
		else
		{
			dol_print_error($db);
		}
<<<<<<< HEAD

		print '<tr><td class="titlefield">'.$langs->trans("CustomerAbsoluteDiscountAllUsers").'</td>';
		print '<td>'.$remise_all.'&nbsp;'.$langs->trans("Currency".$conf->currency).' '.$langs->trans("HT").'</td></tr>';
	
		if (! empty($user->fk_soc))    // No need to show this for external users
		{
			print '<tr><td>'.$langs->trans("CustomerAbsoluteDiscountMy").'</td>';
	    	print '<td>'.$remise_user.'&nbsp;'.$langs->trans("Currency".$conf->currency).' '.$langs->trans("HT").'</td></tr>';
		}
	}

	if($isSupplier) {
		// Calcul avoirs fournisseur en cours
		$remise_all=$remise_user=0;
		$sql = "SELECT SUM(rc.amount_ht) as amount, rc.fk_user";
		$sql.= " FROM ".MAIN_DB_PREFIX."societe_remise_except as rc";
		$sql.= " WHERE rc.fk_soc = " . $object->id;
		$sql.= " AND rc.entity = " . $conf->entity;
		$sql.= " AND discount_type = 1"; // Exclude customer discounts
		$sql.= " AND (fk_invoice_supplier_line IS NULL AND fk_invoice_supplier IS NULL)";
		$sql.= " GROUP BY rc.fk_user";
		$resql=$db->query($sql);
		if ($resql)
		{
			$obj = $db->fetch_object($resql);
			$remise_all+=$obj->amount;
			if ($obj->fk_user == $user->id) $remise_user+=$obj->amount;
		}
		else
		{
			dol_print_error($db);
		}
		
		print '<tr><td class="titlefield">'.$langs->trans("SupplierAbsoluteDiscountAllUsers").'</td>';
		print '<td>'.$remise_all.'&nbsp;'.$langs->trans("Currency".$conf->currency).' '.$langs->trans("HT").'</td></tr>';
		
=======

		print '<tr><td class="titlefield">'.$langs->trans("CustomerAbsoluteDiscountAllUsers").'</td>';
		print '<td>'.$remise_all.'&nbsp;'.$langs->trans("Currency".$conf->currency).' '.$langs->trans("HT").'</td></tr>';

		if (! empty($user->fk_soc))    // No need to show this for external users
		{
			print '<tr><td>'.$langs->trans("CustomerAbsoluteDiscountMy").'</td>';
	    	print '<td>'.$remise_user.'&nbsp;'.$langs->trans("Currency".$conf->currency).' '.$langs->trans("HT").'</td></tr>';
		}
	}

	if($isSupplier) {
		// Calcul avoirs fournisseur en cours
		$remise_all=$remise_user=0;
		$sql = "SELECT SUM(rc.amount_ht) as amount, rc.fk_user";
		$sql.= " FROM ".MAIN_DB_PREFIX."societe_remise_except as rc";
		$sql.= " WHERE rc.fk_soc = " . $object->id;
		$sql.= " AND rc.entity = " . $conf->entity;
		$sql.= " AND discount_type = 1"; // Exclude customer discounts
		$sql.= " AND (fk_invoice_supplier_line IS NULL AND fk_invoice_supplier IS NULL)";
		$sql.= " GROUP BY rc.fk_user";
		$resql=$db->query($sql);
		if ($resql)
		{
			$obj = $db->fetch_object($resql);
			$remise_all+=$obj->amount;
			if ($obj->fk_user == $user->id) $remise_user+=$obj->amount;
		}
		else
		{
			dol_print_error($db);
		}

		print '<tr><td class="titlefield">'.$langs->trans("SupplierAbsoluteDiscountAllUsers").'</td>';
		print '<td>'.$remise_all.'&nbsp;'.$langs->trans("Currency".$conf->currency).' '.$langs->trans("HT").'</td></tr>';

>>>>>>> d9b8a8c8
		if (! empty($user->fk_soc))    // No need to show this for external users
		{
			print '<tr><td>'.$langs->trans("SupplierAbsoluteDiscountMy").'</td>';
			print '<td>'.$remise_user.'&nbsp;'.$langs->trans("Currency".$conf->currency).' '.$langs->trans("HT").'</td></tr>';
		}
	}

	print '</table>';

	print '</div>';

	if ($user->rights->societe->creer)
	{
    	print '<br>';

    	print load_fiche_titre($langs->trans("NewGlobalDiscount"),'','');

    	print '<div class="underbanner clearboth"></div>';
<<<<<<< HEAD
 
    	if($isCustomer && ! $isSupplier) {
    		print '<input type="hidden" name="discount_type" value="0" />';
    	}
    	
=======

    	if($isCustomer && ! $isSupplier) {
    		print '<input type="hidden" name="discount_type" value="0" />';
    	}

>>>>>>> d9b8a8c8
    	if(! $isCustomer && $isSupplier) {
    		print '<input type="hidden" name="discount_type" value="1" />';
    	}

    	print '<table class="border" width="100%">';
		if($isCustomer && $isSupplier) {
			print '<tr><td class="titlefield fieldrequired">'.$langs->trans('DiscountType').'</td>';
<<<<<<< HEAD
			print '<td><input type="radio" name="discount_type" id="discount_type_0" selected value="0"/> <label for="discount_type_0">'.$langs->trans('Customer').'</label>';
			print ' <input type="radio" name="discount_type" id="discount_type_1" selected value="1"/> <label for="discount_type_1">'.$langs->trans('Supplier').'</label>';
=======
			print '<td><input type="radio" name="discount_type" id="discount_type_0" checked="checked" value="0"/> <label for="discount_type_0">'.$langs->trans('Customer').'</label>';
			print ' &nbsp; <input type="radio" name="discount_type" id="discount_type_1" value="1"/> <label for="discount_type_1">'.$langs->trans('Supplier').'</label>';
>>>>>>> d9b8a8c8
			print '</td></tr>';
		}
    	print '<tr><td class="titlefield fieldrequired">'.$langs->trans("AmountHT").'</td>';
    	print '<td><input type="text" size="5" name="amount_ht" value="'.price2num(GETPOST("amount_ht")).'">';
    	print '<span class="hideonsmartphone">&nbsp;'.$langs->trans("Currency".$conf->currency).'</span></td></tr>';
    	print '<tr><td>'.$langs->trans("VAT").'</td>';
    	print '<td>';
    	print $form->load_tva('tva_tx',GETPOST('tva_tx'),$mysoc,$object);
    	print '</td></tr>';
    	print '<tr><td class="fieldrequired" >'.$langs->trans("NoteReason").'</td>';
    	print '<td><input type="text" class="quatrevingtpercent" name="desc" value="'.GETPOST('desc','none').'"></td></tr>';

    	print "</table>";
	}

	dol_fiche_end();

	if ($user->rights->societe->creer)
	{
        print '<div class="center">';
    	print '<input type="submit" class="button" name="submit" value="'.$langs->trans("AddGlobalDiscount").'">';
        if (! empty($backtopage))
        {
            print '&nbsp;&nbsp;&nbsp;&nbsp;&nbsp;';
    	    print '<input type="submit" class="button" name="cancel" value="'.$langs->trans("Cancel").'">';
        }
    	print '</div>';
    }

    print '</form>';


	print '<br>';

	if ($_GET['action'] == 'remove')
	{
		print $form->formconfirm($_SERVER["PHP_SELF"].'?id='.$object->id.'&remid='.GETPOST('remid'), $langs->trans('RemoveDiscount'), $langs->trans('ConfirmRemoveDiscount'), 'confirm_remove', '', 0, 1);
	}


	/*
	 * Liste remises fixes client restant en cours (= liees a aucune facture ni ligne de facture)
	 */
<<<<<<< HEAD
	
=======

>>>>>>> d9b8a8c8
	print load_fiche_titre($langs->trans("DiscountStillRemaining"));

	if($isCustomer) {
		if($isSupplier) {
			print '<div class="fichecenter">';
			print '<div class="fichehalfleft">';
			print load_fiche_titre($langs->trans("CustomerDiscounts"), '', '');
		}

		$sql = "SELECT rc.rowid, rc.amount_ht, rc.amount_tva, rc.amount_ttc, rc.tva_tx,";
		$sql.= " rc.datec as dc, rc.description,";
		$sql.= " rc.fk_facture_source,";
		$sql.= " u.login, u.rowid as user_id,";
		$sql.= " fa.facnumber as ref, fa.type as type";
		$sql.= " FROM  ".MAIN_DB_PREFIX."user as u, ".MAIN_DB_PREFIX."societe_remise_except as rc";
		$sql.= " LEFT JOIN ".MAIN_DB_PREFIX."facture as fa ON rc.fk_facture_source = fa.rowid";
		$sql.= " WHERE rc.fk_soc = " . $object->id;
		$sql.= " AND rc.entity = " . $conf->entity;
		$sql.= " AND u.rowid = rc.fk_user";
		$sql.= " AND rc.discount_type = 0"; // Eliminate supplier discounts
		$sql.= " AND (rc.fk_facture_line IS NULL AND rc.fk_facture IS NULL)";
		$sql.= " ORDER BY rc.datec DESC";
<<<<<<< HEAD
	
		$resql=$db->query($sql);
		if ($resql)
		{
=======

		$resql=$db->query($sql);
		if ($resql)
		{
			print '<div class="div-table-responsive-no-min">';
>>>>>>> d9b8a8c8
			print '<table width="100%" class="noborder">';
			print '<tr class="liste_titre">';
			print '<td class="widthdate">'.$langs->trans("Date").'</td>';	// Need 120+ for format with AM/PM
			print '<td>'.$langs->trans("ReasonDiscount").'</td>';
			print '<td width="150" class="nowrap">'.$langs->trans("ConsumedBy").'</td>';
			print '<td width="120" align="right">'.$langs->trans("AmountHT").'</td>';
			print '<td width="80" align="right">'.$langs->trans("VATRate").'</td>';
			print '<td width="120" align="right">'.$langs->trans("AmountTTC").'</td>';
			print '<td width="100" align="center">'.$langs->trans("DiscountOfferedBy").'</td>';
			print '<td width="50">&nbsp;</td>';
			print '</tr>';
<<<<<<< HEAD
	
			$showconfirminfo=array();
	
=======

			$showconfirminfo=array();

>>>>>>> d9b8a8c8
			$i = 0;
			$num = $db->num_rows($resql);
			if ($num > 0)
			{
	    		while ($i < $num)
	    		{
	    			$obj = $db->fetch_object($resql);
<<<<<<< HEAD
	
=======

>>>>>>> d9b8a8c8
	    			print '<tr class="oddeven">';
	    			print '<td>'.dol_print_date($db->jdate($obj->dc),'dayhour').'</td>';
	    			if (preg_match('/\(CREDIT_NOTE\)/',$obj->description))
	    			{
	    				print '<td class="nowrap">';
	    				$facturestatic->id=$obj->fk_facture_source;
	    				$facturestatic->ref=$obj->ref;
	    				$facturestatic->type=$obj->type;
	    				print preg_replace('/\(CREDIT_NOTE\)/',$langs->trans("CreditNote"),$obj->description).' '.$facturestatic->getNomURl(1);
	    				print '</td>';
	    			}
	    			elseif (preg_match('/\(DEPOSIT\)/',$obj->description))
	    			{
	    				print '<td class="nowrap">';
	    				$facturestatic->id=$obj->fk_facture_source;
	    				$facturestatic->ref=$obj->ref;
	    				$facturestatic->type=$obj->type;
	    				print preg_replace('/\(DEPOSIT\)/',$langs->trans("InvoiceDeposit"),$obj->description).' '.$facturestatic->getNomURl(1);
	    				print '</td>';
	    			}
	    			elseif (preg_match('/\(EXCESS RECEIVED\)/',$obj->description))
	    			{
	    				print '<td class="nowrap">';
	    				$facturestatic->id=$obj->fk_facture_source;
	    				$facturestatic->ref=$obj->ref;
	    				$facturestatic->type=$obj->type;
	    				print preg_replace('/\(EXCESS RECEIVED\)/',$langs->trans("ExcessReceived"),$obj->description).' '.$facturestatic->getNomURl(1);
	    				print '</td>';
	    			}
	    			else
	    			{
	    				print '<td>';
	    				print $obj->description;
	    				print '</td>';
	    			}
	    			print '<td class="nowrap">'.$langs->trans("NotConsumed").'</td>';
	    			print '<td align="right">'.price($obj->amount_ht).'</td>';
	    			print '<td align="right">'.price2num($obj->tva_tx,'MU').'%</td>';
	    			print '<td align="right">'.price($obj->amount_ttc).'</td>';
	    			print '<td align="center">';
	    			print '<a href="'.DOL_URL_ROOT.'/user/card.php?id='.$obj->user_id.'">'.img_object($langs->trans("ShowUser"),'user').' '.$obj->login.'</a>';
	    			print '</td>';
	    			if ($user->rights->societe->creer || $user->rights->facture->creer)
	    			{
	    				print '<td class="nowrap">';
	    				print '<a href="'.$_SERVER["PHP_SELF"].'?id='.$object->id.'&action=split&remid='.$obj->rowid.($backtopage?'&backtopage='.urlencode($backtopage):'').'">'.img_split($langs->trans("SplitDiscount")).'</a>';
	    				print ' &nbsp; ';
	    				print '<a href="'.$_SERVER["PHP_SELF"].'?id='.$object->id.'&action=remove&remid='.$obj->rowid.($backtopage?'&backtopage='.urlencode($backtopage):'').'">'.img_delete($langs->trans("RemoveDiscount")).'</a>';
	    				print '</td>';
	    			}
	    			else print '<td>&nbsp;</td>';
	    			print '</tr>';
<<<<<<< HEAD
	
=======

>>>>>>> d9b8a8c8
	    			if ($_GET["action"]=='split' && GETPOST('remid') == $obj->rowid)
	    			{
	    				$showconfirminfo['rowid']=$obj->rowid;
	    				$showconfirminfo['amount_ttc']=$obj->amount_ttc;
	    			}
	    			$i++;
	    		}
			}
			else
			{
			    print '<tr><td colspan="8" class="opacitymedium">'.$langs->trans("None").'</td></tr>';
			}
			$db->free($resql);
			print "</table>";
<<<<<<< HEAD
	
=======
			print '</div>';

>>>>>>> d9b8a8c8
			if (count($showconfirminfo))
			{
				$amount1=price2num($showconfirminfo['amount_ttc']/2,'MT');
				$amount2=($showconfirminfo['amount_ttc']-$amount1);
				$formquestion=array(
					'text' => $langs->trans('TypeAmountOfEachNewDiscount'),
					array('type' => 'text', 'name' => 'amount_ttc_1', 'label' => $langs->trans("AmountTTC").' 1', 'value' => $amount1, 'size' => '5'),
					array('type' => 'text', 'name' => 'amount_ttc_2', 'label' => $langs->trans("AmountTTC").' 2', 'value' => $amount2, 'size' => '5')
				);
				$langs->load("dict");
				print $form->formconfirm($_SERVER["PHP_SELF"].'?id='.$object->id.'&remid='.$showconfirminfo['rowid'].($backtopage?'&backtopage='.urlencode($backtopage):''), $langs->trans('SplitDiscount'), $langs->trans('ConfirmSplitDiscount',price($showconfirminfo['amount_ttc']),$langs->transnoentities("Currency".$conf->currency)), 'confirm_split', $formquestion, 0, 0);
			}
		}
		else
		{
			dol_print_error($db);
<<<<<<< HEAD
		}
	}

	if($isSupplier) {
		if($isCustomer) {
			print '</div>'; // class="fichehalfleft"
			print '<div class="fichehalfright">';
			print '<div class="ficheaddleft">';
			print load_fiche_titre($langs->trans("SupplierDiscounts"), '', '');
		}

		/*
		 * Liste remises fixes fournisseur restant en cours (= liees a aucune facture ni ligne de facture)
		 */
		$sql = "SELECT rc.rowid, rc.amount_ht, rc.amount_tva, rc.amount_ttc, rc.tva_tx,";
		$sql.= " rc.datec as dc, rc.description,";
		$sql.= " rc.fk_invoice_supplier_source,";
		$sql.= " u.login, u.rowid as user_id,";
		$sql.= " fa.ref, fa.type as type";
		$sql.= " FROM  ".MAIN_DB_PREFIX."user as u, ".MAIN_DB_PREFIX."societe_remise_except as rc";
		$sql.= " LEFT JOIN ".MAIN_DB_PREFIX."facture_fourn as fa ON rc.fk_invoice_supplier_source = fa.rowid";
		$sql.= " WHERE rc.fk_soc = " . $object->id;
		$sql.= " AND rc.entity = " . $conf->entity;
		$sql.= " AND u.rowid = rc.fk_user";
		$sql.= " AND rc.discount_type = 1"; // Eliminate customer discounts
		$sql.= " AND (rc.fk_invoice_supplier IS NULL AND rc.fk_invoice_supplier_line IS NULL)";
		$sql.= " ORDER BY rc.datec DESC";
		
		$resql=$db->query($sql);
		if ($resql)
		{
			print '<table width="100%" class="noborder">';
			print '<tr class="liste_titre">';
			print '<td class="widthdate">'.$langs->trans("Date").'</td>';	// Need 120+ for format with AM/PM
			print '<td>'.$langs->trans("ReasonDiscount").'</td>';
			print '<td width="150" class="nowrap">'.$langs->trans("ConsumedBy").'</td>';
			print '<td width="120" align="right">'.$langs->trans("AmountHT").'</td>';
			print '<td width="80" align="right">'.$langs->trans("VATRate").'</td>';
			print '<td width="120" align="right">'.$langs->trans("AmountTTC").'</td>';
			print '<td width="100" align="center">'.$langs->trans("DiscountOfferedBy").'</td>';
			print '<td width="50">&nbsp;</td>';
			print '</tr>';
			
			$showconfirminfo=array();
			
			$i = 0;
			$num = $db->num_rows($resql);
			if ($num > 0)
			{
				while ($i < $num)
				{
					$obj = $db->fetch_object($resql);
					
					print '<tr class="oddeven">';
					print '<td>'.dol_print_date($db->jdate($obj->dc),'dayhour').'</td>';
					if (preg_match('/\(CREDIT_NOTE\)/',$obj->description))
					{
						print '<td class="nowrap">';
						$facturefournstatic->id=$obj->fk_invoice_supplier_source;
						$facturefournstatic->ref=$obj->ref;
						$facturefournstatic->type=$obj->type;
						print preg_replace('/\(CREDIT_NOTE\)/',$langs->trans("CreditNote"),$obj->description).' '.$facturefournstatic->getNomURl(1);
						print '</td>';
					}
					elseif (preg_match('/\(DEPOSIT\)/',$obj->description))
					{
						print '<td class="nowrap">';
						$facturefournstatic->id=$obj->fk_invoice_supplier_source;
						$facturefournstatic->ref=$obj->ref;
						$facturefournstatic->type=$obj->type;
						print preg_replace('/\(DEPOSIT\)/',$langs->trans("InvoiceDeposit"),$obj->description).' '.$facturefournstatic->getNomURl(1);
						print '</td>';
					}
					elseif (preg_match('/\(EXCESS PAID\)/',$obj->description))
					{
						print '<td class="nowrap">';
						$facturefournstatic->id=$obj->fk_invoice_supplier_source;
						$facturefournstatic->ref=$obj->ref;
						$facturefournstatic->type=$obj->type;
						print preg_replace('/\(EXCESS PAID\)/',$langs->trans("ExcessPaid"),$obj->description).' '.$facturefournstatic->getNomURl(1);
						print '</td>';
					}
					else
					{
						print '<td>';
						print $obj->description;
						print '</td>';
					}
					print '<td class="nowrap">'.$langs->trans("NotConsumed").'</td>';
					print '<td align="right">'.price($obj->amount_ht).'</td>';
					print '<td align="right">'.price2num($obj->tva_tx,'MU').'%</td>';
					print '<td align="right">'.price($obj->amount_ttc).'</td>';
					print '<td align="center">';
					print '<a href="'.DOL_URL_ROOT.'/user/card.php?id='.$obj->user_id.'">'.img_object($langs->trans("ShowUser"),'user').' '.$obj->login.'</a>';
					print '</td>';
					if ($user->rights->societe->creer || $user->rights->facture->creer)
					{
						print '<td class="nowrap">';
						print '<a href="'.$_SERVER["PHP_SELF"].'?id='.$object->id.'&action=split&remid='.$obj->rowid.($backtopage?'&backtopage='.urlencode($backtopage):'').'">'.img_split($langs->trans("SplitDiscount")).'</a>';
						print ' &nbsp; ';
						print '<a href="'.$_SERVER["PHP_SELF"].'?id='.$object->id.'&action=remove&remid='.$obj->rowid.($backtopage?'&backtopage='.urlencode($backtopage):'').'">'.img_delete($langs->trans("RemoveDiscount")).'</a>';
						print '</td>';
					}
					else print '<td>&nbsp;</td>';
					print '</tr>';
					
					if ($_GET["action"]=='split' && GETPOST('remid') == $obj->rowid)
					{
						$showconfirminfo['rowid']=$obj->rowid;
						$showconfirminfo['amount_ttc']=$obj->amount_ttc;
					}
					$i++;
				}
			}
			else
			{
				print '<tr><td colspan="8" class="opacitymedium">'.$langs->trans("None").'</td></tr>';
			}
			$db->free($resql);
			print "</table>";
			
			if (count($showconfirminfo))
			{
				$amount1=price2num($showconfirminfo['amount_ttc']/2,'MT');
				$amount2=($showconfirminfo['amount_ttc']-$amount1);
				$formquestion=array(
						'text' => $langs->trans('TypeAmountOfEachNewDiscount'),
						array('type' => 'text', 'name' => 'amount_ttc_1', 'label' => $langs->trans("AmountTTC").' 1', 'value' => $amount1, 'size' => '5'),
						array('type' => 'text', 'name' => 'amount_ttc_2', 'label' => $langs->trans("AmountTTC").' 2', 'value' => $amount2, 'size' => '5')
				);
				$langs->load("dict");
				print $form->formconfirm($_SERVER["PHP_SELF"].'?id='.$object->id.'&remid='.$showconfirminfo['rowid'].($backtopage?'&backtopage='.urlencode($backtopage):''), $langs->trans('SplitDiscount'), $langs->trans('ConfirmSplitDiscount',price($showconfirminfo['amount_ttc']),$langs->transnoentities("Currency".$conf->currency)), 'confirm_split', $formquestion, 0, 0);
			}
		}
		else
		{
			dol_print_error($db);
		}

		if($isCustomer) {
=======
		}
	}

	if($isSupplier) {
		if($isCustomer) {
			print '</div>'; // class="fichehalfleft"
			print '<div class="fichehalfright">';
			print '<div class="ficheaddleft">';
			print load_fiche_titre($langs->trans("SupplierDiscounts"), '', '');
		}

		/*
		 * Liste remises fixes fournisseur restant en cours (= liees a aucune facture ni ligne de facture)
		 */
		$sql = "SELECT rc.rowid, rc.amount_ht, rc.amount_tva, rc.amount_ttc, rc.tva_tx,";
		$sql.= " rc.datec as dc, rc.description,";
		$sql.= " rc.fk_invoice_supplier_source,";
		$sql.= " u.login, u.rowid as user_id,";
		$sql.= " fa.ref, fa.type as type";
		$sql.= " FROM  ".MAIN_DB_PREFIX."user as u, ".MAIN_DB_PREFIX."societe_remise_except as rc";
		$sql.= " LEFT JOIN ".MAIN_DB_PREFIX."facture_fourn as fa ON rc.fk_invoice_supplier_source = fa.rowid";
		$sql.= " WHERE rc.fk_soc = " . $object->id;
		$sql.= " AND rc.entity = " . $conf->entity;
		$sql.= " AND u.rowid = rc.fk_user";
		$sql.= " AND rc.discount_type = 1"; // Eliminate customer discounts
		$sql.= " AND (rc.fk_invoice_supplier IS NULL AND rc.fk_invoice_supplier_line IS NULL)";
		$sql.= " ORDER BY rc.datec DESC";

		$resql=$db->query($sql);
		if ($resql)
		{
			print '<div class="div-table-responsive-no-min">';
			print '<table width="100%" class="noborder">';
			print '<tr class="liste_titre">';
			print '<td class="widthdate">'.$langs->trans("Date").'</td>';	// Need 120+ for format with AM/PM
			print '<td>'.$langs->trans("ReasonDiscount").'</td>';
			print '<td width="150" class="nowrap">'.$langs->trans("ConsumedBy").'</td>';
			print '<td width="120" align="right">'.$langs->trans("AmountHT").'</td>';
			print '<td width="80" align="right">'.$langs->trans("VATRate").'</td>';
			print '<td width="120" align="right">'.$langs->trans("AmountTTC").'</td>';
			print '<td width="100" align="center">'.$langs->trans("DiscountOfferedBy").'</td>';
			print '<td width="50">&nbsp;</td>';
			print '</tr>';

			$showconfirminfo=array();

			$i = 0;
			$num = $db->num_rows($resql);
			if ($num > 0)
			{
				while ($i < $num)
				{
					$obj = $db->fetch_object($resql);

					print '<tr class="oddeven">';
					print '<td>'.dol_print_date($db->jdate($obj->dc),'dayhour').'</td>';
					if (preg_match('/\(CREDIT_NOTE\)/',$obj->description))
					{
						print '<td class="nowrap">';
						$facturefournstatic->id=$obj->fk_invoice_supplier_source;
						$facturefournstatic->ref=$obj->ref;
						$facturefournstatic->type=$obj->type;
						print preg_replace('/\(CREDIT_NOTE\)/',$langs->trans("CreditNote"),$obj->description).' '.$facturefournstatic->getNomURl(1);
						print '</td>';
					}
					elseif (preg_match('/\(DEPOSIT\)/',$obj->description))
					{
						print '<td class="nowrap">';
						$facturefournstatic->id=$obj->fk_invoice_supplier_source;
						$facturefournstatic->ref=$obj->ref;
						$facturefournstatic->type=$obj->type;
						print preg_replace('/\(DEPOSIT\)/',$langs->trans("InvoiceDeposit"),$obj->description).' '.$facturefournstatic->getNomURl(1);
						print '</td>';
					}
					elseif (preg_match('/\(EXCESS PAID\)/',$obj->description))
					{
						print '<td class="nowrap">';
						$facturefournstatic->id=$obj->fk_invoice_supplier_source;
						$facturefournstatic->ref=$obj->ref;
						$facturefournstatic->type=$obj->type;
						print preg_replace('/\(EXCESS PAID\)/',$langs->trans("ExcessPaid"),$obj->description).' '.$facturefournstatic->getNomURl(1);
						print '</td>';
					}
					else
					{
						print '<td>';
						print $obj->description;
						print '</td>';
					}
					print '<td class="nowrap">'.$langs->trans("NotConsumed").'</td>';
					print '<td align="right">'.price($obj->amount_ht).'</td>';
					print '<td align="right">'.price2num($obj->tva_tx,'MU').'%</td>';
					print '<td align="right">'.price($obj->amount_ttc).'</td>';
					print '<td align="center">';
					print '<a href="'.DOL_URL_ROOT.'/user/card.php?id='.$obj->user_id.'">'.img_object($langs->trans("ShowUser"),'user').' '.$obj->login.'</a>';
					print '</td>';
					if ($user->rights->societe->creer || $user->rights->facture->creer)
					{
						print '<td class="nowrap">';
						print '<a href="'.$_SERVER["PHP_SELF"].'?id='.$object->id.'&action=split&remid='.$obj->rowid.($backtopage?'&backtopage='.urlencode($backtopage):'').'">'.img_split($langs->trans("SplitDiscount")).'</a>';
						print ' &nbsp; ';
						print '<a href="'.$_SERVER["PHP_SELF"].'?id='.$object->id.'&action=remove&remid='.$obj->rowid.($backtopage?'&backtopage='.urlencode($backtopage):'').'">'.img_delete($langs->trans("RemoveDiscount")).'</a>';
						print '</td>';
					}
					else print '<td>&nbsp;</td>';
					print '</tr>';

					if ($_GET["action"]=='split' && GETPOST('remid') == $obj->rowid)
					{
						$showconfirminfo['rowid']=$obj->rowid;
						$showconfirminfo['amount_ttc']=$obj->amount_ttc;
					}
					$i++;
				}
			}
			else
			{
				print '<tr><td colspan="8" class="opacitymedium">'.$langs->trans("None").'</td></tr>';
			}
			$db->free($resql);
			print "</table>";
			print '</div>';

			if (count($showconfirminfo))
			{
				$amount1=price2num($showconfirminfo['amount_ttc']/2,'MT');
				$amount2=($showconfirminfo['amount_ttc']-$amount1);
				$formquestion=array(
						'text' => $langs->trans('TypeAmountOfEachNewDiscount'),
						array('type' => 'text', 'name' => 'amount_ttc_1', 'label' => $langs->trans("AmountTTC").' 1', 'value' => $amount1, 'size' => '5'),
						array('type' => 'text', 'name' => 'amount_ttc_2', 'label' => $langs->trans("AmountTTC").' 2', 'value' => $amount2, 'size' => '5')
				);
				$langs->load("dict");
				print $form->formconfirm($_SERVER["PHP_SELF"].'?id='.$object->id.'&remid='.$showconfirminfo['rowid'].($backtopage?'&backtopage='.urlencode($backtopage):''), $langs->trans('SplitDiscount'), $langs->trans('ConfirmSplitDiscount',price($showconfirminfo['amount_ttc']),$langs->transnoentities("Currency".$conf->currency)), 'confirm_split', $formquestion, 0, 0);
			}
		}
		else
		{
			dol_print_error($db);
		}

		if ($isCustomer) {
>>>>>>> d9b8a8c8
			print '</div>'; // class="ficheaddleft"
			print '</div>'; // class="fichehalfright"
			print '</div>'; // class="fichecenter"
		}
	}

	print '<div class="clearboth"></div><br>';

	/*
	 * List discount consumed (=liees a une ligne de facture ou facture)
	 */
	
	print load_fiche_titre($langs->trans("DiscountAlreadyCounted"));

	if($isCustomer) {
		if($isSupplier) {
			print '<div class="fichecenter">';
			print '<div class="fichehalfleft">';
			print load_fiche_titre($langs->trans("CustomerDiscounts"), '', '');
		}

<<<<<<< HEAD
		// Remises liees a lignes de factures
		$sql = "SELECT rc.rowid, rc.amount_ht, rc.amount_tva, rc.amount_ttc, rc.tva_tx,";
		$sql.= " rc.datec as dc, rc.description, rc.fk_facture_line, rc.fk_facture,";
		$sql.= " rc.fk_facture_source,";
		$sql.= " u.login, u.rowid as user_id,";
		$sql.= " f.rowid, f.facnumber,";
		$sql.= " fa.facnumber as ref, fa.type as type";
		$sql.= " FROM ".MAIN_DB_PREFIX."facture as f";
		$sql.= " , ".MAIN_DB_PREFIX."user as u";
		$sql.= " , ".MAIN_DB_PREFIX."facturedet as fc";
		$sql.= " , ".MAIN_DB_PREFIX."societe_remise_except as rc";
		$sql.= " LEFT JOIN ".MAIN_DB_PREFIX."facture as fa ON rc.fk_facture_source = fa.rowid";
		$sql.= " WHERE rc.fk_soc =". $object->id;
		$sql.= " AND rc.fk_facture_line = fc.rowid";
		$sql.= " AND fc.fk_facture = f.rowid";
		$sql.= " AND rc.fk_user = u.rowid";
		$sql.= " AND rc.discount_type = 0"; // Eliminate supplier discounts
		$sql.= " ORDER BY dc DESC";
		//$sql.= " UNION ";
		// Remises liees a factures
		$sql2 = "SELECT rc.rowid, rc.amount_ht, rc.amount_tva, rc.amount_ttc, rc.tva_tx,";
		$sql2.= " rc.datec as dc, rc.description, rc.fk_facture_line, rc.fk_facture,";
		$sql2.= " rc.fk_facture_source,";
		$sql2.= " u.login, u.rowid as user_id,";
		$sql2.= " f.rowid, f.facnumber,";
		$sql2.= " fa.facnumber as ref, fa.type as type";
		$sql2.= " FROM ".MAIN_DB_PREFIX."facture as f";
		$sql2.= " , ".MAIN_DB_PREFIX."user as u";
		$sql2.= " , ".MAIN_DB_PREFIX."societe_remise_except as rc";
		$sql2.= " LEFT JOIN ".MAIN_DB_PREFIX."facture as fa ON rc.fk_facture_source = fa.rowid";
		$sql2.= " WHERE rc.fk_soc =". $object->id;
		$sql2.= " AND rc.fk_facture = f.rowid";
		$sql2.= " AND rc.fk_user = u.rowid";
		$sql2.= " AND rc.discount_type = 0"; // Eliminate supplier discounts
		$sql2.= " ORDER BY dc DESC";
	
		$resql=$db->query($sql);
		$resql2=null;
		if ($resql) $resql2=$db->query($sql2);
		if ($resql2)
		{
			print '<table class="noborder" width="100%">';
			print '<tr class="liste_titre">';
			print '<td class="widthdate">'.$langs->trans("Date").'</td>';	// Need 120+ for format with AM/PM
			print '<td>'.$langs->trans("ReasonDiscount").'</td>';
			print '<td width="150" class="nowrap">'.$langs->trans("ConsumedBy").'</td>';
			print '<td width="120" align="right">'.$langs->trans("AmountHT").'</td>';
			print '<td width="80" align="right">'.$langs->trans("VATRate").'</td>';
			print '<td width="120" align="right">'.$langs->trans("AmountTTC").'</td>';
			print '<td width="100" align="center">'.$langs->trans("Author").'</td>';
			print '<td width="50">&nbsp;</td>';
			print '</tr>';
	
			$tab_sqlobj=array();
			$tab_sqlobjOrder=array();
			$num = $db->num_rows($resql);
			if ($num > 0)
			{
	    		for ($i = 0;$i < $num; $i++)
	    		{
	    			$sqlobj = $db->fetch_object($resql);
	    			$tab_sqlobj[] = $sqlobj;
	    			$tab_sqlobjOrder[]=$db->jdate($sqlobj->dc);
	    		}
			}
			$db->free($resql);
	
			$num = $db->num_rows($resql2);
			for ($i = 0;$i < $num;$i++)
			{
				$sqlobj = $db->fetch_object($resql2);
				$tab_sqlobj[] = $sqlobj;
				$tab_sqlobjOrder[]= $db->jdate($sqlobj->dc);
			}
			$db->free($resql2);
			array_multisort($tab_sqlobjOrder,SORT_DESC,$tab_sqlobj);
	
			$num = count($tab_sqlobj);
			if ($num > 0)
			{
			    $i = 0 ;
	    		while ($i < $num )
	    		{
	    			$obj = array_shift($tab_sqlobj);
	    			print '<tr class="oddeven">';
	    			print '<td>'.dol_print_date($db->jdate($obj->dc),'dayhour').'</td>';
	    			if (preg_match('/\(CREDIT_NOTE\)/',$obj->description))
	    			{
	    				print '<td class="nowrap">';
	    				$facturestatic->id=$obj->fk_facture_source;
	    				$facturestatic->ref=$obj->ref;
	    				$facturestatic->type=$obj->type;
	    				print preg_replace('/\(CREDIT_NOTE\)/',$langs->trans("CreditNote"),$obj->description).' '.$facturestatic->getNomURl(1);
	    				print '</td>';
	    			}
	    			elseif (preg_match('/\(DEPOSIT\)/',$obj->description))
	    			{
	    				print '<td class="nowrap">';
	    				$facturestatic->id=$obj->fk_facture_source;
	    				$facturestatic->ref=$obj->ref;
	    				$facturestatic->type=$obj->type;
	    				print preg_replace('/\(DEPOSIT\)/',$langs->trans("InvoiceDeposit"),$obj->description).' '.$facturestatic->getNomURl(1);
	    				print '</td>';
	    			}
	    			elseif (preg_match('/\(EXCESS RECEIVED\)/',$obj->description))
	    			{
	    				print '<td class="nowrap">';
	    				$facturestatic->id=$obj->fk_facture_source;
	    				$facturestatic->ref=$obj->ref;
	    				$facturestatic->type=$obj->type;
	    				print preg_replace('/\(EXCESS RECEIVED\)/',$langs->trans("Invoice"),$obj->description).' '.$facturestatic->getNomURl(1);
	    				print '</td>';
	    			}
	    			else
	    			{
	    				print '<td>';
	    				print $obj->description;
	    				print '</td>';
	    			}
	    			print '<td align="left" class="nowrap"><a href="'.DOL_URL_ROOT.'/compta/facture/card.php?facid='.$obj->rowid.'">'.img_object($langs->trans("ShowBill"),'bill').' '.$obj->facnumber.'</a></td>';
	    			print '<td align="right">'.price($obj->amount_ht).'</td>';
	    			print '<td align="right">'.price2num($obj->tva_tx,'MU').'%</td>';
	    			print '<td align="right">'.price($obj->amount_ttc).'</td>';
	    			print '<td align="center">';
	    			print '<a href="'.DOL_URL_ROOT.'/user/card.php?id='.$obj->user_id.'">'.img_object($langs->trans("ShowUser"),'user').' '.$obj->login.'</a>';
	    			print '</td>';
	    			print '<td>&nbsp;</td>';
	    			print '</tr>';
	    			$i++;
	    		}
			}
			else
			{
			    print '<tr><td colspan="8" class="opacitymedium">'.$langs->trans("None").'</td></tr>';
			}
	
			print "</table>";
		}
		else
		{
=======
	print load_fiche_titre($langs->trans("DiscountAlreadyCounted"));

	if($isCustomer) {
		if($isSupplier) {
			print '<div class="fichecenter">';
			print '<div class="fichehalfleft">';
			print load_fiche_titre($langs->trans("CustomerDiscounts"), '', '');
		}

		// Remises liees a lignes de factures
		$sql = "SELECT rc.rowid, rc.amount_ht, rc.amount_tva, rc.amount_ttc, rc.tva_tx,";
		$sql.= " rc.datec as dc, rc.description, rc.fk_facture_line, rc.fk_facture,";
		$sql.= " rc.fk_facture_source,";
		$sql.= " u.login, u.rowid as user_id,";
		$sql.= " f.rowid, f.facnumber,";
		$sql.= " fa.facnumber as ref, fa.type as type";
		$sql.= " FROM ".MAIN_DB_PREFIX."facture as f";
		$sql.= " , ".MAIN_DB_PREFIX."user as u";
		$sql.= " , ".MAIN_DB_PREFIX."facturedet as fc";
		$sql.= " , ".MAIN_DB_PREFIX."societe_remise_except as rc";
		$sql.= " LEFT JOIN ".MAIN_DB_PREFIX."facture as fa ON rc.fk_facture_source = fa.rowid";
		$sql.= " WHERE rc.fk_soc =". $object->id;
		$sql.= " AND rc.fk_facture_line = fc.rowid";
		$sql.= " AND fc.fk_facture = f.rowid";
		$sql.= " AND rc.fk_user = u.rowid";
		$sql.= " AND rc.discount_type = 0"; // Eliminate supplier discounts
		$sql.= " ORDER BY dc DESC";
		//$sql.= " UNION ";
		// Remises liees a factures
		$sql2 = "SELECT rc.rowid, rc.amount_ht, rc.amount_tva, rc.amount_ttc, rc.tva_tx,";
		$sql2.= " rc.datec as dc, rc.description, rc.fk_facture_line, rc.fk_facture,";
		$sql2.= " rc.fk_facture_source,";
		$sql2.= " u.login, u.rowid as user_id,";
		$sql2.= " f.rowid, f.facnumber,";
		$sql2.= " fa.facnumber as ref, fa.type as type";
		$sql2.= " FROM ".MAIN_DB_PREFIX."facture as f";
		$sql2.= " , ".MAIN_DB_PREFIX."user as u";
		$sql2.= " , ".MAIN_DB_PREFIX."societe_remise_except as rc";
		$sql2.= " LEFT JOIN ".MAIN_DB_PREFIX."facture as fa ON rc.fk_facture_source = fa.rowid";
		$sql2.= " WHERE rc.fk_soc =". $object->id;
		$sql2.= " AND rc.fk_facture = f.rowid";
		$sql2.= " AND rc.fk_user = u.rowid";
		$sql2.= " AND rc.discount_type = 0"; // Eliminate supplier discounts
		$sql2.= " ORDER BY dc DESC";

		$resql=$db->query($sql);
		$resql2=null;
		if ($resql) $resql2=$db->query($sql2);
		if ($resql2)
		{
			print '<div class="div-table-responsive-no-min">';
			print '<table class="noborder" width="100%">';
			print '<tr class="liste_titre">';
			print '<td class="widthdate">'.$langs->trans("Date").'</td>';	// Need 120+ for format with AM/PM
			print '<td>'.$langs->trans("ReasonDiscount").'</td>';
			print '<td width="150" class="nowrap">'.$langs->trans("ConsumedBy").'</td>';
			print '<td width="120" align="right">'.$langs->trans("AmountHT").'</td>';
			print '<td width="80" align="right">'.$langs->trans("VATRate").'</td>';
			print '<td width="120" align="right">'.$langs->trans("AmountTTC").'</td>';
			print '<td width="100" align="center">'.$langs->trans("Author").'</td>';
			print '<td width="50">&nbsp;</td>';
			print '</tr>';

			$tab_sqlobj=array();
			$tab_sqlobjOrder=array();
			$num = $db->num_rows($resql);
			if ($num > 0)
			{
	    		for ($i = 0;$i < $num; $i++)
	    		{
	    			$sqlobj = $db->fetch_object($resql);
	    			$tab_sqlobj[] = $sqlobj;
	    			$tab_sqlobjOrder[]=$db->jdate($sqlobj->dc);
	    		}
			}
			$db->free($resql);

			$num = $db->num_rows($resql2);
			for ($i = 0;$i < $num;$i++)
			{
				$sqlobj = $db->fetch_object($resql2);
				$tab_sqlobj[] = $sqlobj;
				$tab_sqlobjOrder[]= $db->jdate($sqlobj->dc);
			}
			$db->free($resql2);
			array_multisort($tab_sqlobjOrder,SORT_DESC,$tab_sqlobj);

			$num = count($tab_sqlobj);
			if ($num > 0)
			{
			    $i = 0 ;
	    		while ($i < $num )
	    		{
	    			$obj = array_shift($tab_sqlobj);
	    			print '<tr class="oddeven">';
	    			print '<td>'.dol_print_date($db->jdate($obj->dc),'dayhour').'</td>';
	    			if (preg_match('/\(CREDIT_NOTE\)/',$obj->description))
	    			{
	    				print '<td class="nowrap">';
	    				$facturestatic->id=$obj->fk_facture_source;
	    				$facturestatic->ref=$obj->ref;
	    				$facturestatic->type=$obj->type;
	    				print preg_replace('/\(CREDIT_NOTE\)/',$langs->trans("CreditNote"),$obj->description).' '.$facturestatic->getNomURl(1);
	    				print '</td>';
	    			}
	    			elseif (preg_match('/\(DEPOSIT\)/',$obj->description))
	    			{
	    				print '<td class="nowrap">';
	    				$facturestatic->id=$obj->fk_facture_source;
	    				$facturestatic->ref=$obj->ref;
	    				$facturestatic->type=$obj->type;
	    				print preg_replace('/\(DEPOSIT\)/',$langs->trans("InvoiceDeposit"),$obj->description).' '.$facturestatic->getNomURl(1);
	    				print '</td>';
	    			}
	    			elseif (preg_match('/\(EXCESS RECEIVED\)/',$obj->description))
	    			{
	    				print '<td class="nowrap">';
	    				$facturestatic->id=$obj->fk_facture_source;
	    				$facturestatic->ref=$obj->ref;
	    				$facturestatic->type=$obj->type;
	    				print preg_replace('/\(EXCESS RECEIVED\)/',$langs->trans("Invoice"),$obj->description).' '.$facturestatic->getNomURl(1);
	    				print '</td>';
	    			}
	    			else
	    			{
	    				print '<td>';
	    				print $obj->description;
	    				print '</td>';
	    			}
	    			print '<td align="left" class="nowrap"><a href="'.DOL_URL_ROOT.'/compta/facture/card.php?facid='.$obj->rowid.'">'.img_object($langs->trans("ShowBill"),'bill').' '.$obj->facnumber.'</a></td>';
	    			print '<td align="right">'.price($obj->amount_ht).'</td>';
	    			print '<td align="right">'.price2num($obj->tva_tx,'MU').'%</td>';
	    			print '<td align="right">'.price($obj->amount_ttc).'</td>';
	    			print '<td align="center">';
	    			print '<a href="'.DOL_URL_ROOT.'/user/card.php?id='.$obj->user_id.'">'.img_object($langs->trans("ShowUser"),'user').' '.$obj->login.'</a>';
	    			print '</td>';
	    			print '<td>&nbsp;</td>';
	    			print '</tr>';
	    			$i++;
	    		}
			}
			else
			{
			    print '<tr><td colspan="8" class="opacitymedium">'.$langs->trans("None").'</td></tr>';
			}

			print "</table>";
			print '</div>';
		}
		else
		{
>>>>>>> d9b8a8c8
			dol_print_error($db);
		}
	}

	if($isSupplier) {
		if($isCustomer) {
			print '</div>'; // class="fichehalfleft"
			print '<div class="fichehalfright">';
			print '<div class="ficheaddleft">';
			print load_fiche_titre($langs->trans("SupplierDiscounts"), '', '');
		}

		// Remises liees a lignes de factures
		$sql = "SELECT rc.rowid, rc.amount_ht, rc.amount_tva, rc.amount_ttc, rc.tva_tx,";
		$sql.= " rc.datec as dc, rc.description, rc.fk_invoice_supplier_line, rc.fk_invoice_supplier,";
		$sql.= " rc.fk_invoice_supplier_source,";
		$sql.= " u.login, u.rowid as user_id,";
		$sql.= " f.rowid, f.ref as facnumber,";
		$sql.= " fa.ref, fa.type as type";
		$sql.= " FROM ".MAIN_DB_PREFIX."facture_fourn as f";
		$sql.= " , ".MAIN_DB_PREFIX."user as u";
		$sql.= " , ".MAIN_DB_PREFIX."facture_fourn_det as fc";
		$sql.= " , ".MAIN_DB_PREFIX."societe_remise_except as rc";
		$sql.= " LEFT JOIN ".MAIN_DB_PREFIX."facture_fourn as fa ON rc.fk_invoice_supplier_source = fa.rowid";
		$sql.= " WHERE rc.fk_soc =". $object->id;
		$sql.= " AND rc.fk_invoice_supplier_line = fc.rowid";
		$sql.= " AND fc.fk_facture_fourn = f.rowid";
		$sql.= " AND rc.fk_user = u.rowid";
		$sql.= " AND rc.discount_type = 1"; // Eliminate customer discounts
		$sql.= " ORDER BY dc DESC";
		//$sql.= " UNION ";
		// Remises liees a factures
		$sql2 = "SELECT rc.rowid, rc.amount_ht, rc.amount_tva, rc.amount_ttc, rc.tva_tx,";
		$sql2.= " rc.datec as dc, rc.description, rc.fk_invoice_supplier_line, rc.fk_invoice_supplier,";
		$sql2.= " rc.fk_invoice_supplier_source,";
		$sql2.= " u.login, u.rowid as user_id,";
		$sql2.= " f.rowid, f.ref as facnumber,";
		$sql2.= " fa.ref, fa.type as type";
		$sql2.= " FROM ".MAIN_DB_PREFIX."facture_fourn as f";
		$sql2.= " , ".MAIN_DB_PREFIX."user as u";
		$sql2.= " , ".MAIN_DB_PREFIX."societe_remise_except as rc";
		$sql2.= " LEFT JOIN ".MAIN_DB_PREFIX."facture_fourn as fa ON rc.fk_invoice_supplier_source = fa.rowid";
		$sql2.= " WHERE rc.fk_soc =". $object->id;
		$sql2.= " AND rc.fk_invoice_supplier = f.rowid";
		$sql2.= " AND rc.fk_user = u.rowid";
		$sql2.= " AND rc.discount_type = 1"; // Eliminate customer discounts
		$sql2.= " ORDER BY dc DESC";
<<<<<<< HEAD
		
=======

>>>>>>> d9b8a8c8
		$resql=$db->query($sql);
		$resql2=null;
		if ($resql) $resql2=$db->query($sql2);
		if ($resql2)
		{
<<<<<<< HEAD
=======
			print '<div class="div-table-responsive-no-min">';
>>>>>>> d9b8a8c8
			print '<table class="noborder" width="100%">';
			print '<tr class="liste_titre">';
			print '<td class="widthdate">'.$langs->trans("Date").'</td>';	// Need 120+ for format with AM/PM
			print '<td>'.$langs->trans("ReasonDiscount").'</td>';
			print '<td width="150" class="nowrap">'.$langs->trans("ConsumedBy").'</td>';
			print '<td width="120" align="right">'.$langs->trans("AmountHT").'</td>';
			print '<td width="80" align="right">'.$langs->trans("VATRate").'</td>';
			print '<td width="120" align="right">'.$langs->trans("AmountTTC").'</td>';
			print '<td width="100" align="center">'.$langs->trans("Author").'</td>';
			print '<td width="50">&nbsp;</td>';
			print '</tr>';
<<<<<<< HEAD
			
=======

>>>>>>> d9b8a8c8
			$tab_sqlobj=array();
			$tab_sqlobjOrder=array();
			$num = $db->num_rows($resql);
			if ($num > 0)
			{
				for ($i = 0;$i < $num; $i++)
				{
					$sqlobj = $db->fetch_object($resql);
					$tab_sqlobj[] = $sqlobj;
					$tab_sqlobjOrder[]=$db->jdate($sqlobj->dc);
				}
			}
			$db->free($resql);
<<<<<<< HEAD
			
=======

>>>>>>> d9b8a8c8
			$num = $db->num_rows($resql2);
			for ($i = 0;$i < $num;$i++)
			{
				$sqlobj = $db->fetch_object($resql2);
				$tab_sqlobj[] = $sqlobj;
				$tab_sqlobjOrder[]= $db->jdate($sqlobj->dc);
			}
			$db->free($resql2);
			array_multisort($tab_sqlobjOrder,SORT_DESC,$tab_sqlobj);
<<<<<<< HEAD
			
=======

>>>>>>> d9b8a8c8
			$num = count($tab_sqlobj);
			if ($num > 0)
			{
				$i = 0 ;
				while ($i < $num )
				{
					$obj = array_shift($tab_sqlobj);
					print '<tr class="oddeven">';
					print '<td>'.dol_print_date($db->jdate($obj->dc),'dayhour').'</td>';
					if (preg_match('/\(CREDIT_NOTE\)/',$obj->description))
					{
						print '<td class="nowrap">';
						$facturefournstatic->id=$obj->fk_invoice_supplier_source;
						$facturefournstatic->ref=$obj->ref;
						$facturefournstatic->type=$obj->type;
						print preg_replace('/\(CREDIT_NOTE\)/',$langs->trans("CreditNote"),$obj->description).' '.$facturefournstatic->getNomURl(1);
						print '</td>';
					}
					elseif (preg_match('/\(DEPOSIT\)/',$obj->description))
					{
						print '<td class="nowrap">';
						$facturefournstatic->id=$obj->fk_invoice_supplier_source;
						$facturefournstatic->ref=$obj->ref;
						$facturefournstatic->type=$obj->type;
						print preg_replace('/\(DEPOSIT\)/',$langs->trans("InvoiceDeposit"),$obj->description).' '.$facturefournstatic->getNomURl(1);
						print '</td>';
					}
					elseif (preg_match('/\(EXCESS PAID\)/',$obj->description))
					{
						print '<td class="nowrap">';
						$facturefournstatic->id=$obj->fk_invoice_supplier_source;
						$facturefournstatic->ref=$obj->ref;
						$facturefournstatic->type=$obj->type;
						print preg_replace('/\(EXCESS PAID\)/',$langs->trans("Invoice"),$obj->description).' '.$facturefournstatic->getNomURl(1);
						print '</td>';
					}
					else
					{
						print '<td>';
						print $obj->description;
						print '</td>';
					}
					print '<td align="left" class="nowrap"><a href="'.DOL_URL_ROOT.'/fourn/facture/card.php?facid='.$obj->rowid.'">'.img_object($langs->trans("ShowBill"),'bill').' '.$obj->facnumber.'</a></td>';
					print '<td align="right">'.price($obj->amount_ht).'</td>';
					print '<td align="right">'.price2num($obj->tva_tx,'MU').'%</td>';
					print '<td align="right">'.price($obj->amount_ttc).'</td>';
					print '<td align="center">';
					print '<a href="'.DOL_URL_ROOT.'/user/card.php?id='.$obj->user_id.'">'.img_object($langs->trans("ShowUser"),'user').' '.$obj->login.'</a>';
					print '</td>';
					print '<td>&nbsp;</td>';
					print '</tr>';
					$i++;
				}
			}
			else
			{
				print '<tr><td colspan="8" class="opacitymedium">'.$langs->trans("None").'</td></tr>';
			}
<<<<<<< HEAD
			
			print "</table>";
=======

			print "</table>";
			print '</div>';
>>>>>>> d9b8a8c8
		}
		else
		{
			dol_print_error($db);
		}

		if($isCustomer) {
			print '</div>'; // class="ficheaddleft"
			print '</div>'; // class="fichehalfright"
			print '</div>'; // class="fichecenter"
		}
	}
}

// End of page
llxFooter();
$db->close();<|MERGE_RESOLUTION|>--- conflicted
+++ resolved
@@ -254,11 +254,7 @@
     print '<div class="fichecenter">';
 
     print '<div class="underbanner clearboth"></div>';
-<<<<<<< HEAD
-    
-=======
-
->>>>>>> d9b8a8c8
+
     if(! $isCustomer && ! $isSupplier) {
     	print '<p class="opacitymedium">'.$langs->trans('ThirdpartyIsNeitherCustomerNorClientSoCannotHaveDiscounts').'</p>';
 
@@ -270,13 +266,8 @@
     	$db->close();
     	exit;
     }
-<<<<<<< HEAD
-    
-    
-=======
-
-
->>>>>>> d9b8a8c8
+
+
 	print '<table class="border centpercent">';
 
 	if($isCustomer) {	// Calcul avoirs client en cours
@@ -299,11 +290,10 @@
 		{
 			dol_print_error($db);
 		}
-<<<<<<< HEAD
 
 		print '<tr><td class="titlefield">'.$langs->trans("CustomerAbsoluteDiscountAllUsers").'</td>';
 		print '<td>'.$remise_all.'&nbsp;'.$langs->trans("Currency".$conf->currency).' '.$langs->trans("HT").'</td></tr>';
-	
+
 		if (! empty($user->fk_soc))    // No need to show this for external users
 		{
 			print '<tr><td>'.$langs->trans("CustomerAbsoluteDiscountMy").'</td>';
@@ -332,48 +322,10 @@
 		{
 			dol_print_error($db);
 		}
-		
+
 		print '<tr><td class="titlefield">'.$langs->trans("SupplierAbsoluteDiscountAllUsers").'</td>';
 		print '<td>'.$remise_all.'&nbsp;'.$langs->trans("Currency".$conf->currency).' '.$langs->trans("HT").'</td></tr>';
-		
-=======
-
-		print '<tr><td class="titlefield">'.$langs->trans("CustomerAbsoluteDiscountAllUsers").'</td>';
-		print '<td>'.$remise_all.'&nbsp;'.$langs->trans("Currency".$conf->currency).' '.$langs->trans("HT").'</td></tr>';
-
-		if (! empty($user->fk_soc))    // No need to show this for external users
-		{
-			print '<tr><td>'.$langs->trans("CustomerAbsoluteDiscountMy").'</td>';
-	    	print '<td>'.$remise_user.'&nbsp;'.$langs->trans("Currency".$conf->currency).' '.$langs->trans("HT").'</td></tr>';
-		}
-	}
-
-	if($isSupplier) {
-		// Calcul avoirs fournisseur en cours
-		$remise_all=$remise_user=0;
-		$sql = "SELECT SUM(rc.amount_ht) as amount, rc.fk_user";
-		$sql.= " FROM ".MAIN_DB_PREFIX."societe_remise_except as rc";
-		$sql.= " WHERE rc.fk_soc = " . $object->id;
-		$sql.= " AND rc.entity = " . $conf->entity;
-		$sql.= " AND discount_type = 1"; // Exclude customer discounts
-		$sql.= " AND (fk_invoice_supplier_line IS NULL AND fk_invoice_supplier IS NULL)";
-		$sql.= " GROUP BY rc.fk_user";
-		$resql=$db->query($sql);
-		if ($resql)
-		{
-			$obj = $db->fetch_object($resql);
-			$remise_all+=$obj->amount;
-			if ($obj->fk_user == $user->id) $remise_user+=$obj->amount;
-		}
-		else
-		{
-			dol_print_error($db);
-		}
-
-		print '<tr><td class="titlefield">'.$langs->trans("SupplierAbsoluteDiscountAllUsers").'</td>';
-		print '<td>'.$remise_all.'&nbsp;'.$langs->trans("Currency".$conf->currency).' '.$langs->trans("HT").'</td></tr>';
-
->>>>>>> d9b8a8c8
+
 		if (! empty($user->fk_soc))    // No need to show this for external users
 		{
 			print '<tr><td>'.$langs->trans("SupplierAbsoluteDiscountMy").'</td>';
@@ -392,19 +344,11 @@
     	print load_fiche_titre($langs->trans("NewGlobalDiscount"),'','');
 
     	print '<div class="underbanner clearboth"></div>';
-<<<<<<< HEAD
- 
+
     	if($isCustomer && ! $isSupplier) {
     		print '<input type="hidden" name="discount_type" value="0" />';
     	}
-    	
-=======
-
-    	if($isCustomer && ! $isSupplier) {
-    		print '<input type="hidden" name="discount_type" value="0" />';
-    	}
-
->>>>>>> d9b8a8c8
+
     	if(! $isCustomer && $isSupplier) {
     		print '<input type="hidden" name="discount_type" value="1" />';
     	}
@@ -412,13 +356,8 @@
     	print '<table class="border" width="100%">';
 		if($isCustomer && $isSupplier) {
 			print '<tr><td class="titlefield fieldrequired">'.$langs->trans('DiscountType').'</td>';
-<<<<<<< HEAD
-			print '<td><input type="radio" name="discount_type" id="discount_type_0" selected value="0"/> <label for="discount_type_0">'.$langs->trans('Customer').'</label>';
-			print ' <input type="radio" name="discount_type" id="discount_type_1" selected value="1"/> <label for="discount_type_1">'.$langs->trans('Supplier').'</label>';
-=======
 			print '<td><input type="radio" name="discount_type" id="discount_type_0" checked="checked" value="0"/> <label for="discount_type_0">'.$langs->trans('Customer').'</label>';
 			print ' &nbsp; <input type="radio" name="discount_type" id="discount_type_1" value="1"/> <label for="discount_type_1">'.$langs->trans('Supplier').'</label>';
->>>>>>> d9b8a8c8
 			print '</td></tr>';
 		}
     	print '<tr><td class="titlefield fieldrequired">'.$langs->trans("AmountHT").'</td>';
@@ -462,11 +401,7 @@
 	/*
 	 * Liste remises fixes client restant en cours (= liees a aucune facture ni ligne de facture)
 	 */
-<<<<<<< HEAD
-	
-=======
-
->>>>>>> d9b8a8c8
+
 	print load_fiche_titre($langs->trans("DiscountStillRemaining"));
 
 	if($isCustomer) {
@@ -489,18 +424,11 @@
 		$sql.= " AND rc.discount_type = 0"; // Eliminate supplier discounts
 		$sql.= " AND (rc.fk_facture_line IS NULL AND rc.fk_facture IS NULL)";
 		$sql.= " ORDER BY rc.datec DESC";
-<<<<<<< HEAD
-	
+
 		$resql=$db->query($sql);
 		if ($resql)
 		{
-=======
-
-		$resql=$db->query($sql);
-		if ($resql)
-		{
 			print '<div class="div-table-responsive-no-min">';
->>>>>>> d9b8a8c8
 			print '<table width="100%" class="noborder">';
 			print '<tr class="liste_titre">';
 			print '<td class="widthdate">'.$langs->trans("Date").'</td>';	// Need 120+ for format with AM/PM
@@ -512,15 +440,9 @@
 			print '<td width="100" align="center">'.$langs->trans("DiscountOfferedBy").'</td>';
 			print '<td width="50">&nbsp;</td>';
 			print '</tr>';
-<<<<<<< HEAD
-	
+
 			$showconfirminfo=array();
-	
-=======
-
-			$showconfirminfo=array();
-
->>>>>>> d9b8a8c8
+
 			$i = 0;
 			$num = $db->num_rows($resql);
 			if ($num > 0)
@@ -528,11 +450,7 @@
 	    		while ($i < $num)
 	    		{
 	    			$obj = $db->fetch_object($resql);
-<<<<<<< HEAD
-	
-=======
-
->>>>>>> d9b8a8c8
+
 	    			print '<tr class="oddeven">';
 	    			print '<td>'.dol_print_date($db->jdate($obj->dc),'dayhour').'</td>';
 	    			if (preg_match('/\(CREDIT_NOTE\)/',$obj->description))
@@ -585,11 +503,7 @@
 	    			}
 	    			else print '<td>&nbsp;</td>';
 	    			print '</tr>';
-<<<<<<< HEAD
-	
-=======
-
->>>>>>> d9b8a8c8
+
 	    			if ($_GET["action"]=='split' && GETPOST('remid') == $obj->rowid)
 	    			{
 	    				$showconfirminfo['rowid']=$obj->rowid;
@@ -604,12 +518,8 @@
 			}
 			$db->free($resql);
 			print "</table>";
-<<<<<<< HEAD
-	
-=======
 			print '</div>';
 
->>>>>>> d9b8a8c8
 			if (count($showconfirminfo))
 			{
 				$amount1=price2num($showconfirminfo['amount_ttc']/2,'MT');
@@ -626,7 +536,6 @@
 		else
 		{
 			dol_print_error($db);
-<<<<<<< HEAD
 		}
 	}
 
@@ -654,10 +563,11 @@
 		$sql.= " AND rc.discount_type = 1"; // Eliminate customer discounts
 		$sql.= " AND (rc.fk_invoice_supplier IS NULL AND rc.fk_invoice_supplier_line IS NULL)";
 		$sql.= " ORDER BY rc.datec DESC";
-		
+
 		$resql=$db->query($sql);
 		if ($resql)
 		{
+			print '<div class="div-table-responsive-no-min">';
 			print '<table width="100%" class="noborder">';
 			print '<tr class="liste_titre">';
 			print '<td class="widthdate">'.$langs->trans("Date").'</td>';	// Need 120+ for format with AM/PM
@@ -669,9 +579,9 @@
 			print '<td width="100" align="center">'.$langs->trans("DiscountOfferedBy").'</td>';
 			print '<td width="50">&nbsp;</td>';
 			print '</tr>';
-			
+
 			$showconfirminfo=array();
-			
+
 			$i = 0;
 			$num = $db->num_rows($resql);
 			if ($num > 0)
@@ -679,7 +589,7 @@
 				while ($i < $num)
 				{
 					$obj = $db->fetch_object($resql);
-					
+
 					print '<tr class="oddeven">';
 					print '<td>'.dol_print_date($db->jdate($obj->dc),'dayhour').'</td>';
 					if (preg_match('/\(CREDIT_NOTE\)/',$obj->description))
@@ -732,7 +642,7 @@
 					}
 					else print '<td>&nbsp;</td>';
 					print '</tr>';
-					
+
 					if ($_GET["action"]=='split' && GETPOST('remid') == $obj->rowid)
 					{
 						$showconfirminfo['rowid']=$obj->rowid;
@@ -747,7 +657,8 @@
 			}
 			$db->free($resql);
 			print "</table>";
-			
+			print '</div>';
+
 			if (count($showconfirminfo))
 			{
 				$amount1=price2num($showconfirminfo['amount_ttc']/2,'MT');
@@ -766,151 +677,7 @@
 			dol_print_error($db);
 		}
 
-		if($isCustomer) {
-=======
-		}
-	}
-
-	if($isSupplier) {
-		if($isCustomer) {
-			print '</div>'; // class="fichehalfleft"
-			print '<div class="fichehalfright">';
-			print '<div class="ficheaddleft">';
-			print load_fiche_titre($langs->trans("SupplierDiscounts"), '', '');
-		}
-
-		/*
-		 * Liste remises fixes fournisseur restant en cours (= liees a aucune facture ni ligne de facture)
-		 */
-		$sql = "SELECT rc.rowid, rc.amount_ht, rc.amount_tva, rc.amount_ttc, rc.tva_tx,";
-		$sql.= " rc.datec as dc, rc.description,";
-		$sql.= " rc.fk_invoice_supplier_source,";
-		$sql.= " u.login, u.rowid as user_id,";
-		$sql.= " fa.ref, fa.type as type";
-		$sql.= " FROM  ".MAIN_DB_PREFIX."user as u, ".MAIN_DB_PREFIX."societe_remise_except as rc";
-		$sql.= " LEFT JOIN ".MAIN_DB_PREFIX."facture_fourn as fa ON rc.fk_invoice_supplier_source = fa.rowid";
-		$sql.= " WHERE rc.fk_soc = " . $object->id;
-		$sql.= " AND rc.entity = " . $conf->entity;
-		$sql.= " AND u.rowid = rc.fk_user";
-		$sql.= " AND rc.discount_type = 1"; // Eliminate customer discounts
-		$sql.= " AND (rc.fk_invoice_supplier IS NULL AND rc.fk_invoice_supplier_line IS NULL)";
-		$sql.= " ORDER BY rc.datec DESC";
-
-		$resql=$db->query($sql);
-		if ($resql)
-		{
-			print '<div class="div-table-responsive-no-min">';
-			print '<table width="100%" class="noborder">';
-			print '<tr class="liste_titre">';
-			print '<td class="widthdate">'.$langs->trans("Date").'</td>';	// Need 120+ for format with AM/PM
-			print '<td>'.$langs->trans("ReasonDiscount").'</td>';
-			print '<td width="150" class="nowrap">'.$langs->trans("ConsumedBy").'</td>';
-			print '<td width="120" align="right">'.$langs->trans("AmountHT").'</td>';
-			print '<td width="80" align="right">'.$langs->trans("VATRate").'</td>';
-			print '<td width="120" align="right">'.$langs->trans("AmountTTC").'</td>';
-			print '<td width="100" align="center">'.$langs->trans("DiscountOfferedBy").'</td>';
-			print '<td width="50">&nbsp;</td>';
-			print '</tr>';
-
-			$showconfirminfo=array();
-
-			$i = 0;
-			$num = $db->num_rows($resql);
-			if ($num > 0)
-			{
-				while ($i < $num)
-				{
-					$obj = $db->fetch_object($resql);
-
-					print '<tr class="oddeven">';
-					print '<td>'.dol_print_date($db->jdate($obj->dc),'dayhour').'</td>';
-					if (preg_match('/\(CREDIT_NOTE\)/',$obj->description))
-					{
-						print '<td class="nowrap">';
-						$facturefournstatic->id=$obj->fk_invoice_supplier_source;
-						$facturefournstatic->ref=$obj->ref;
-						$facturefournstatic->type=$obj->type;
-						print preg_replace('/\(CREDIT_NOTE\)/',$langs->trans("CreditNote"),$obj->description).' '.$facturefournstatic->getNomURl(1);
-						print '</td>';
-					}
-					elseif (preg_match('/\(DEPOSIT\)/',$obj->description))
-					{
-						print '<td class="nowrap">';
-						$facturefournstatic->id=$obj->fk_invoice_supplier_source;
-						$facturefournstatic->ref=$obj->ref;
-						$facturefournstatic->type=$obj->type;
-						print preg_replace('/\(DEPOSIT\)/',$langs->trans("InvoiceDeposit"),$obj->description).' '.$facturefournstatic->getNomURl(1);
-						print '</td>';
-					}
-					elseif (preg_match('/\(EXCESS PAID\)/',$obj->description))
-					{
-						print '<td class="nowrap">';
-						$facturefournstatic->id=$obj->fk_invoice_supplier_source;
-						$facturefournstatic->ref=$obj->ref;
-						$facturefournstatic->type=$obj->type;
-						print preg_replace('/\(EXCESS PAID\)/',$langs->trans("ExcessPaid"),$obj->description).' '.$facturefournstatic->getNomURl(1);
-						print '</td>';
-					}
-					else
-					{
-						print '<td>';
-						print $obj->description;
-						print '</td>';
-					}
-					print '<td class="nowrap">'.$langs->trans("NotConsumed").'</td>';
-					print '<td align="right">'.price($obj->amount_ht).'</td>';
-					print '<td align="right">'.price2num($obj->tva_tx,'MU').'%</td>';
-					print '<td align="right">'.price($obj->amount_ttc).'</td>';
-					print '<td align="center">';
-					print '<a href="'.DOL_URL_ROOT.'/user/card.php?id='.$obj->user_id.'">'.img_object($langs->trans("ShowUser"),'user').' '.$obj->login.'</a>';
-					print '</td>';
-					if ($user->rights->societe->creer || $user->rights->facture->creer)
-					{
-						print '<td class="nowrap">';
-						print '<a href="'.$_SERVER["PHP_SELF"].'?id='.$object->id.'&action=split&remid='.$obj->rowid.($backtopage?'&backtopage='.urlencode($backtopage):'').'">'.img_split($langs->trans("SplitDiscount")).'</a>';
-						print ' &nbsp; ';
-						print '<a href="'.$_SERVER["PHP_SELF"].'?id='.$object->id.'&action=remove&remid='.$obj->rowid.($backtopage?'&backtopage='.urlencode($backtopage):'').'">'.img_delete($langs->trans("RemoveDiscount")).'</a>';
-						print '</td>';
-					}
-					else print '<td>&nbsp;</td>';
-					print '</tr>';
-
-					if ($_GET["action"]=='split' && GETPOST('remid') == $obj->rowid)
-					{
-						$showconfirminfo['rowid']=$obj->rowid;
-						$showconfirminfo['amount_ttc']=$obj->amount_ttc;
-					}
-					$i++;
-				}
-			}
-			else
-			{
-				print '<tr><td colspan="8" class="opacitymedium">'.$langs->trans("None").'</td></tr>';
-			}
-			$db->free($resql);
-			print "</table>";
-			print '</div>';
-
-			if (count($showconfirminfo))
-			{
-				$amount1=price2num($showconfirminfo['amount_ttc']/2,'MT');
-				$amount2=($showconfirminfo['amount_ttc']-$amount1);
-				$formquestion=array(
-						'text' => $langs->trans('TypeAmountOfEachNewDiscount'),
-						array('type' => 'text', 'name' => 'amount_ttc_1', 'label' => $langs->trans("AmountTTC").' 1', 'value' => $amount1, 'size' => '5'),
-						array('type' => 'text', 'name' => 'amount_ttc_2', 'label' => $langs->trans("AmountTTC").' 2', 'value' => $amount2, 'size' => '5')
-				);
-				$langs->load("dict");
-				print $form->formconfirm($_SERVER["PHP_SELF"].'?id='.$object->id.'&remid='.$showconfirminfo['rowid'].($backtopage?'&backtopage='.urlencode($backtopage):''), $langs->trans('SplitDiscount'), $langs->trans('ConfirmSplitDiscount',price($showconfirminfo['amount_ttc']),$langs->transnoentities("Currency".$conf->currency)), 'confirm_split', $formquestion, 0, 0);
-			}
-		}
-		else
-		{
-			dol_print_error($db);
-		}
-
 		if ($isCustomer) {
->>>>>>> d9b8a8c8
 			print '</div>'; // class="ficheaddleft"
 			print '</div>'; // class="fichehalfright"
 			print '</div>'; // class="fichecenter"
@@ -922,7 +689,7 @@
 	/*
 	 * List discount consumed (=liees a une ligne de facture ou facture)
 	 */
-	
+
 	print load_fiche_titre($langs->trans("DiscountAlreadyCounted"));
 
 	if($isCustomer) {
@@ -932,7 +699,6 @@
 			print load_fiche_titre($langs->trans("CustomerDiscounts"), '', '');
 		}
 
-<<<<<<< HEAD
 		// Remises liees a lignes de factures
 		$sql = "SELECT rc.rowid, rc.amount_ht, rc.amount_tva, rc.amount_ttc, rc.tva_tx,";
 		$sql.= " rc.datec as dc, rc.description, rc.fk_facture_line, rc.fk_facture,";
@@ -968,12 +734,13 @@
 		$sql2.= " AND rc.fk_user = u.rowid";
 		$sql2.= " AND rc.discount_type = 0"; // Eliminate supplier discounts
 		$sql2.= " ORDER BY dc DESC";
-	
+
 		$resql=$db->query($sql);
 		$resql2=null;
 		if ($resql) $resql2=$db->query($sql2);
 		if ($resql2)
 		{
+			print '<div class="div-table-responsive-no-min">';
 			print '<table class="noborder" width="100%">';
 			print '<tr class="liste_titre">';
 			print '<td class="widthdate">'.$langs->trans("Date").'</td>';	// Need 120+ for format with AM/PM
@@ -985,7 +752,7 @@
 			print '<td width="100" align="center">'.$langs->trans("Author").'</td>';
 			print '<td width="50">&nbsp;</td>';
 			print '</tr>';
-	
+
 			$tab_sqlobj=array();
 			$tab_sqlobjOrder=array();
 			$num = $db->num_rows($resql);
@@ -999,7 +766,7 @@
 	    		}
 			}
 			$db->free($resql);
-	
+
 			$num = $db->num_rows($resql2);
 			for ($i = 0;$i < $num;$i++)
 			{
@@ -1009,7 +776,7 @@
 			}
 			$db->free($resql2);
 			array_multisort($tab_sqlobjOrder,SORT_DESC,$tab_sqlobj);
-	
+
 			$num = count($tab_sqlobj);
 			if ($num > 0)
 			{
@@ -1068,164 +835,12 @@
 			{
 			    print '<tr><td colspan="8" class="opacitymedium">'.$langs->trans("None").'</td></tr>';
 			}
-	
-			print "</table>";
-		}
-		else
-		{
-=======
-	print load_fiche_titre($langs->trans("DiscountAlreadyCounted"));
-
-	if($isCustomer) {
-		if($isSupplier) {
-			print '<div class="fichecenter">';
-			print '<div class="fichehalfleft">';
-			print load_fiche_titre($langs->trans("CustomerDiscounts"), '', '');
-		}
-
-		// Remises liees a lignes de factures
-		$sql = "SELECT rc.rowid, rc.amount_ht, rc.amount_tva, rc.amount_ttc, rc.tva_tx,";
-		$sql.= " rc.datec as dc, rc.description, rc.fk_facture_line, rc.fk_facture,";
-		$sql.= " rc.fk_facture_source,";
-		$sql.= " u.login, u.rowid as user_id,";
-		$sql.= " f.rowid, f.facnumber,";
-		$sql.= " fa.facnumber as ref, fa.type as type";
-		$sql.= " FROM ".MAIN_DB_PREFIX."facture as f";
-		$sql.= " , ".MAIN_DB_PREFIX."user as u";
-		$sql.= " , ".MAIN_DB_PREFIX."facturedet as fc";
-		$sql.= " , ".MAIN_DB_PREFIX."societe_remise_except as rc";
-		$sql.= " LEFT JOIN ".MAIN_DB_PREFIX."facture as fa ON rc.fk_facture_source = fa.rowid";
-		$sql.= " WHERE rc.fk_soc =". $object->id;
-		$sql.= " AND rc.fk_facture_line = fc.rowid";
-		$sql.= " AND fc.fk_facture = f.rowid";
-		$sql.= " AND rc.fk_user = u.rowid";
-		$sql.= " AND rc.discount_type = 0"; // Eliminate supplier discounts
-		$sql.= " ORDER BY dc DESC";
-		//$sql.= " UNION ";
-		// Remises liees a factures
-		$sql2 = "SELECT rc.rowid, rc.amount_ht, rc.amount_tva, rc.amount_ttc, rc.tva_tx,";
-		$sql2.= " rc.datec as dc, rc.description, rc.fk_facture_line, rc.fk_facture,";
-		$sql2.= " rc.fk_facture_source,";
-		$sql2.= " u.login, u.rowid as user_id,";
-		$sql2.= " f.rowid, f.facnumber,";
-		$sql2.= " fa.facnumber as ref, fa.type as type";
-		$sql2.= " FROM ".MAIN_DB_PREFIX."facture as f";
-		$sql2.= " , ".MAIN_DB_PREFIX."user as u";
-		$sql2.= " , ".MAIN_DB_PREFIX."societe_remise_except as rc";
-		$sql2.= " LEFT JOIN ".MAIN_DB_PREFIX."facture as fa ON rc.fk_facture_source = fa.rowid";
-		$sql2.= " WHERE rc.fk_soc =". $object->id;
-		$sql2.= " AND rc.fk_facture = f.rowid";
-		$sql2.= " AND rc.fk_user = u.rowid";
-		$sql2.= " AND rc.discount_type = 0"; // Eliminate supplier discounts
-		$sql2.= " ORDER BY dc DESC";
-
-		$resql=$db->query($sql);
-		$resql2=null;
-		if ($resql) $resql2=$db->query($sql2);
-		if ($resql2)
-		{
-			print '<div class="div-table-responsive-no-min">';
-			print '<table class="noborder" width="100%">';
-			print '<tr class="liste_titre">';
-			print '<td class="widthdate">'.$langs->trans("Date").'</td>';	// Need 120+ for format with AM/PM
-			print '<td>'.$langs->trans("ReasonDiscount").'</td>';
-			print '<td width="150" class="nowrap">'.$langs->trans("ConsumedBy").'</td>';
-			print '<td width="120" align="right">'.$langs->trans("AmountHT").'</td>';
-			print '<td width="80" align="right">'.$langs->trans("VATRate").'</td>';
-			print '<td width="120" align="right">'.$langs->trans("AmountTTC").'</td>';
-			print '<td width="100" align="center">'.$langs->trans("Author").'</td>';
-			print '<td width="50">&nbsp;</td>';
-			print '</tr>';
-
-			$tab_sqlobj=array();
-			$tab_sqlobjOrder=array();
-			$num = $db->num_rows($resql);
-			if ($num > 0)
-			{
-	    		for ($i = 0;$i < $num; $i++)
-	    		{
-	    			$sqlobj = $db->fetch_object($resql);
-	    			$tab_sqlobj[] = $sqlobj;
-	    			$tab_sqlobjOrder[]=$db->jdate($sqlobj->dc);
-	    		}
-			}
-			$db->free($resql);
-
-			$num = $db->num_rows($resql2);
-			for ($i = 0;$i < $num;$i++)
-			{
-				$sqlobj = $db->fetch_object($resql2);
-				$tab_sqlobj[] = $sqlobj;
-				$tab_sqlobjOrder[]= $db->jdate($sqlobj->dc);
-			}
-			$db->free($resql2);
-			array_multisort($tab_sqlobjOrder,SORT_DESC,$tab_sqlobj);
-
-			$num = count($tab_sqlobj);
-			if ($num > 0)
-			{
-			    $i = 0 ;
-	    		while ($i < $num )
-	    		{
-	    			$obj = array_shift($tab_sqlobj);
-	    			print '<tr class="oddeven">';
-	    			print '<td>'.dol_print_date($db->jdate($obj->dc),'dayhour').'</td>';
-	    			if (preg_match('/\(CREDIT_NOTE\)/',$obj->description))
-	    			{
-	    				print '<td class="nowrap">';
-	    				$facturestatic->id=$obj->fk_facture_source;
-	    				$facturestatic->ref=$obj->ref;
-	    				$facturestatic->type=$obj->type;
-	    				print preg_replace('/\(CREDIT_NOTE\)/',$langs->trans("CreditNote"),$obj->description).' '.$facturestatic->getNomURl(1);
-	    				print '</td>';
-	    			}
-	    			elseif (preg_match('/\(DEPOSIT\)/',$obj->description))
-	    			{
-	    				print '<td class="nowrap">';
-	    				$facturestatic->id=$obj->fk_facture_source;
-	    				$facturestatic->ref=$obj->ref;
-	    				$facturestatic->type=$obj->type;
-	    				print preg_replace('/\(DEPOSIT\)/',$langs->trans("InvoiceDeposit"),$obj->description).' '.$facturestatic->getNomURl(1);
-	    				print '</td>';
-	    			}
-	    			elseif (preg_match('/\(EXCESS RECEIVED\)/',$obj->description))
-	    			{
-	    				print '<td class="nowrap">';
-	    				$facturestatic->id=$obj->fk_facture_source;
-	    				$facturestatic->ref=$obj->ref;
-	    				$facturestatic->type=$obj->type;
-	    				print preg_replace('/\(EXCESS RECEIVED\)/',$langs->trans("Invoice"),$obj->description).' '.$facturestatic->getNomURl(1);
-	    				print '</td>';
-	    			}
-	    			else
-	    			{
-	    				print '<td>';
-	    				print $obj->description;
-	    				print '</td>';
-	    			}
-	    			print '<td align="left" class="nowrap"><a href="'.DOL_URL_ROOT.'/compta/facture/card.php?facid='.$obj->rowid.'">'.img_object($langs->trans("ShowBill"),'bill').' '.$obj->facnumber.'</a></td>';
-	    			print '<td align="right">'.price($obj->amount_ht).'</td>';
-	    			print '<td align="right">'.price2num($obj->tva_tx,'MU').'%</td>';
-	    			print '<td align="right">'.price($obj->amount_ttc).'</td>';
-	    			print '<td align="center">';
-	    			print '<a href="'.DOL_URL_ROOT.'/user/card.php?id='.$obj->user_id.'">'.img_object($langs->trans("ShowUser"),'user').' '.$obj->login.'</a>';
-	    			print '</td>';
-	    			print '<td>&nbsp;</td>';
-	    			print '</tr>';
-	    			$i++;
-	    		}
-			}
-			else
-			{
-			    print '<tr><td colspan="8" class="opacitymedium">'.$langs->trans("None").'</td></tr>';
-			}
 
 			print "</table>";
 			print '</div>';
 		}
 		else
 		{
->>>>>>> d9b8a8c8
 			dol_print_error($db);
 		}
 	}
@@ -1273,20 +888,13 @@
 		$sql2.= " AND rc.fk_user = u.rowid";
 		$sql2.= " AND rc.discount_type = 1"; // Eliminate customer discounts
 		$sql2.= " ORDER BY dc DESC";
-<<<<<<< HEAD
-		
-=======
-
->>>>>>> d9b8a8c8
+
 		$resql=$db->query($sql);
 		$resql2=null;
 		if ($resql) $resql2=$db->query($sql2);
 		if ($resql2)
 		{
-<<<<<<< HEAD
-=======
 			print '<div class="div-table-responsive-no-min">';
->>>>>>> d9b8a8c8
 			print '<table class="noborder" width="100%">';
 			print '<tr class="liste_titre">';
 			print '<td class="widthdate">'.$langs->trans("Date").'</td>';	// Need 120+ for format with AM/PM
@@ -1298,11 +906,7 @@
 			print '<td width="100" align="center">'.$langs->trans("Author").'</td>';
 			print '<td width="50">&nbsp;</td>';
 			print '</tr>';
-<<<<<<< HEAD
-			
-=======
-
->>>>>>> d9b8a8c8
+
 			$tab_sqlobj=array();
 			$tab_sqlobjOrder=array();
 			$num = $db->num_rows($resql);
@@ -1316,11 +920,7 @@
 				}
 			}
 			$db->free($resql);
-<<<<<<< HEAD
-			
-=======
-
->>>>>>> d9b8a8c8
+
 			$num = $db->num_rows($resql2);
 			for ($i = 0;$i < $num;$i++)
 			{
@@ -1330,11 +930,7 @@
 			}
 			$db->free($resql2);
 			array_multisort($tab_sqlobjOrder,SORT_DESC,$tab_sqlobj);
-<<<<<<< HEAD
-			
-=======
-
->>>>>>> d9b8a8c8
+
 			$num = count($tab_sqlobj);
 			if ($num > 0)
 			{
@@ -1393,14 +989,9 @@
 			{
 				print '<tr><td colspan="8" class="opacitymedium">'.$langs->trans("None").'</td></tr>';
 			}
-<<<<<<< HEAD
-			
-			print "</table>";
-=======
 
 			print "</table>";
 			print '</div>';
->>>>>>> d9b8a8c8
 		}
 		else
 		{
