--- conflicted
+++ resolved
@@ -236,19 +236,11 @@
     print '<input type="hidden" name="backtopage" value="'.$backtopage.'">';
 
 	dol_fiche_head($head, 'absolutediscount', $langs->trans("ThirdParty"),0,'company');
-<<<<<<< HEAD
-    
+
     dol_banner_tab($object, 'socid', '', ($user->societe_id?0:1), 'rowid', 'nom');
-        
+
     print '<div class="fichecenter">';
-    
-=======
-
-    dol_banner_tab($object, 'socid', '', ($user->societe_id?0:1), 'rowid', 'nom');
-
-    print '<div class="fichecenter">';
-
->>>>>>> 3f5d67d4
+
     print '<div class="underbanner clearboth"></div>';
 	print '<table class="border centpercent">';
 
@@ -287,32 +279,13 @@
     
     	print load_fiche_titre($langs->trans("NewGlobalDiscount"),'','');
     	print '<table class="border" width="100%">';
-<<<<<<< HEAD
-    	print '<tr><td width="38%">'.$langs->trans("AmountHT").'</td>';
-=======
     	print '<tr><td width="38%" class="fieldrequired">'.$langs->trans("AmountHT").'</td>';
->>>>>>> 3f5d67d4
     	print '<td><input type="text" size="5" name="amount_ht" value="'.$_POST["amount_ht"].'">';
     	print '<span class="hideonsmartphone">&nbsp;'.$langs->trans("Currency".$conf->currency).'</span></td></tr>';
     	print '<tr><td width="38%">'.$langs->trans("VAT").'</td>';
     	print '<td>';
     	print $form->load_tva('tva_tx',GETPOST('tva_tx'),$mysoc,$object);
     	print '</td></tr>';
-<<<<<<< HEAD
-    	print '<tr><td>'.$langs->trans("NoteReason").'</td>';
-    	print '<td><input type="text" size="60" name="desc" value="'.$_POST["desc"].'"></td></tr>';
-    
-    	print "</table>";
-	}
-	
-	print '</div>';
-	
-	dol_fiche_end();
-	
-	if ($user->rights->societe->creer)
-	{
-    	print '<div class="center">';
-=======
     	print '<tr><td class="fieldrequired" >'.$langs->trans("NoteReason").'</td>';
     	print '<td><input type="text" size="60" name="desc" value="'.GETPOST('desc').'"></td></tr>';
     
@@ -325,7 +298,6 @@
 	if ($user->rights->societe->creer)
 	{
         print '<div class="center">';
->>>>>>> 3f5d67d4
     	print '<input type="submit" class="button" name="submit" value="'.$langs->trans("AddGlobalDiscount").'">';
         if (! empty($backtopage))
         {
@@ -333,26 +305,16 @@
     	    print '<input type="submit" class="button" name="cancel" value="'.$langs->trans("Cancel").'">';
         }
     	print '</div>';
-<<<<<<< HEAD
-	}
-	
-	print '</form>';
-=======
     }
 
     print '</form>';
->>>>>>> 3f5d67d4
 
 
 	print '<br>';
 
 	if ($_GET['action'] == 'remove')
 	{
-<<<<<<< HEAD
-		print $form->formconfirm($_SERVER["PHP_SELF"].'?id='.$object->id.'&remid='.$_GET["remid"], $langs->trans('RemoveDiscount'), $langs->trans('ConfirmRemoveDiscount'), 'confirm_remove', '', 0, 1);
-=======
 		print $form->formconfirm($_SERVER["PHP_SELF"].'?id='.$object->id.'&remid='.GETPOST('remid'), $langs->trans('RemoveDiscount'), $langs->trans('ConfirmRemoveDiscount'), 'confirm_remove', '', 0, 1);
->>>>>>> 3f5d67d4
 	}
 
 	/*
