--- conflicted
+++ resolved
@@ -20,13 +20,8 @@
 /**
  *      \file       htdocs/comm/address.php
  *      \ingroup    societe
-<<<<<<< HEAD
- *      \brief      Onglet adresses d'un client
- *      \version    $Id: address.php,v 1.9 2011/08/03 00:46:27 eldy Exp $
-=======
  *      \brief      Tab address of customer
  *      \version    $Id: address.php,v 1.10 2011/08/20 15:11:32 eldy Exp $
->>>>>>> 19bde3ab
  */
 
 require("../main.inc.php");
@@ -521,9 +516,5 @@
 $db->close();
 
 
-<<<<<<< HEAD
-llxFooter('$Date: 2011/08/03 00:46:27 $ - $Revision: 1.9 $');
-=======
 llxFooter('$Date: 2011/08/20 15:11:32 $ - $Revision: 1.10 $');
->>>>>>> 19bde3ab
 ?>