<?php
/* Copyright (C) 2005      Patrick Rouillon     <patrick@rouillon.net>
 * Copyright (C) 2005-2009 Destailleur Laurent  <eldy@users.sourceforge.net>
 *
 * This program is free software; you can redistribute it and/or modify
 * it under the terms of the GNU General Public License as published by
 * the Free Software Foundation; either version 2 of the License, or
 * (at your option) any later version.
 *
 * This program is distributed in the hope that it will be useful,
 * but WITHOUT ANY WARRANTY; without even the implied warranty of
 * MERCHANTABILITY or FITNESS FOR A PARTICULAR PURPOSE.  See the
 * GNU General Public License for more details.
 *
 * You should have received a copy of the GNU General Public License
 * along with this program. If not, see <http://www.gnu.org/licenses/>.
 */

/**
 *       \file       htdocs/comm/propal/contact.php
 *       \ingroup    propal
 *       \brief      Onglet de gestion des contacts de propal
<<<<<<< HEAD
 *       \version    $Id: contact.php,v 1.43 2011/08/03 00:46:33 eldy Exp $
=======
 *       \version    $Id: contact.php,v 1.45 2011/08/14 03:13:50 eldy Exp $
>>>>>>> 19bde3ab
 */

require("../../main.inc.php");
require_once(DOL_DOCUMENT_ROOT."/comm/propal/class/propal.class.php");
require_once(DOL_DOCUMENT_ROOT."/contact/class/contact.class.php");
require_once(DOL_DOCUMENT_ROOT."/lib/propal.lib.php");
require_once(DOL_DOCUMENT_ROOT.'/core/class/html.formcompany.class.php');

$langs->load("facture");
$langs->load("orders");
$langs->load("sendings");
$langs->load("companies");

$id=GETPOST('id');
$ligne=GETPOST('ligne');
$lineid=GETPOST('lineid');
$action=GETPOST('action');

$id = isset($id)?$id:'';

// Security check
if ($user->societe_id) $socid=$user->societe_id;
$result = restrictedArea($user, 'propale', $id, 'propal');


/*
 * Ajout d'un nouveau contact
 */

if ($_POST["action"] == 'addcontact' && $user->rights->propale->creer)
{

	$result = 0;
	$propal = new Propal($db);
	$result = $propal->fetch($id);

    if ($result > 0 && $id > 0)
    {
  		$result = $propal->add_contact($_POST["contactid"], $_POST["type"], $_POST["source"]);
    }

	if ($result >= 0)
	{
		Header("Location: contact.php?id=".$propal->id);
		exit;
	}
	else
	{
		if ($propal->error == 'DB_ERROR_RECORD_ALREADY_EXISTS')
		{
			$langs->load("errors");
			$mesg = '<div class="error">'.$langs->trans("ErrorThisContactIsAlreadyDefinedAsThisType").'</div>';
		}
		else
		{
			$mesg = '<div class="error">'.$propal->error.'</div>';
		}
	}
}

// Bascule du statut d'un contact
if ($action == 'swapstatut' && $user->rights->propale->creer)
{
	$propal = new Propal($db);
	if ($propal->fetch($id) > 0)
	{
	    $result=$propal->swapContactStatus(GETPOST('ligne'));
	}
	else
	{
		dol_print_error($db);
	}
}

// Efface un contact
if ($action == 'deleteline' && $user->rights->propale->creer)
{
	$propal = new Propal($db);
	$propal->fetch($id);
	$result = $propal->delete_contact($lineid);

	if ($result >= 0)
	{
		Header("Location: contact.php?id=".$propal->id);
		exit;
	}
	else {
		dol_print_error($db);
	}
}


/*
 * View
 */

llxHeader('', $langs->trans("Proposal"), "Propal");

$html = new Form($db);
$formcompany= new FormCompany($db);
$contactstatic=new Contact($db);
$userstatic=new User($db);


/* *************************************************************************** */
/*                                                                             */
/* Mode vue et edition                                                         */
/*                                                                             */
/* *************************************************************************** */
dol_htmloutput_mesg($mesg);

$id = $id;
$ref= GETPOST('ref');
if ($id > 0 || ! empty($ref))
{
	$propal = New Propal($db);
	if ( $propal->fetch($id,$ref) > 0)
	{
		$soc = new Societe($db, $propal->socid);
		$soc->fetch($propal->socid);


		$head = propal_prepare_head($propal);
		dol_fiche_head($head, 'contact', $langs->trans("Proposal"), 0, 'propal');


		/*
		*   Propal synthese pour rappel
		*/
		print '<table class="border" width="100%">';

		$linkback="<a href=\"".DOL_URL_ROOT.'/comm/propal.php'."?page=$page&socid=$socid&viewstatut=$viewstatut&sortfield=$sortfield&$sortorder\">".$langs->trans("BackToList")."</a>";

		// Ref
		print '<tr><td width="25%">'.$langs->trans('Ref').'</td><td colspan="3">';
		print $html->showrefnav($propal,'ref',$linkback,1,'ref','ref','');
		print '</td></tr>';

		// Ref client
		print '<tr><td>';
		print '<table class="nobordernopadding" width="100%"><tr><td nowrap>';
		print $langs->trans('RefCustomer').'</td><td align="left">';
		print '</td>';
		print '</tr></table>';
		print '</td><td colspan="3">';
		print $propal->ref_client;
		print '</td>';
		print '</tr>';

		// Customer
		if ( is_null($propal->client) )
			$propal->fetch_thirdparty();
		print "<tr><td>".$langs->trans("Company")."</td>";
		print '<td colspan="3">'.$propal->client->getNomUrl(1).'</td></tr>';

		print "</table>";

		print '</div>';



		/*
		* Lignes de contacts
		*/
		echo '<br><table class="noborder" width="100%">';

		/*
		* Ajouter une ligne de contact
		* Non affiche en mode modification de ligne
		*/
		if ($action != 'editline' && $user->rights->propale->creer)
		{
			print '<tr class="liste_titre">';
			print '<td>'.$langs->trans("Source").'</td>';
			print '<td>'.$langs->trans("Company").'</td>';
			print '<td>'.$langs->trans("Contacts").'</td>';
			print '<td>'.$langs->trans("ContactType").'</td>';
			print '<td colspan="3">&nbsp;</td>';
			print "</tr>\n";

			$var = false;

			print '<form action="'.$_SERVER["PHP_SELF"].'?id='.$id.'" method="POST">';
 			print '<input type="hidden" name="id" value="'.$id.'">';
			print '<input type="hidden" name="token" value="'.$_SESSION['newtoken'].'">';
			print '<input type="hidden" name="action" value="addcontact">';
			print '<input type="hidden" name="source" value="internal">';

            // Line to add an internal contact
            print "<tr ".$bc[$var].">";

			print '<td nowrap="nowrap">';
			print img_object('','user').' '.$langs->trans("Users");
			print '</td>';

			print '<td>';
			print $conf->global->MAIN_INFO_SOCIETE_NOM;
			print '</td>';

			print '<td>';
			// On recupere les id des users deja selectionnes
			//$userAlreadySelected = $propal->getListContactId('internal');	// On ne doit pas desactiver un contact deja selectionne car on doit pouvoir le selectionner une deuxieme fois pour un autre type
			$html->select_users($user->id,'contactid',0,$userAlreadySelected);
			print '</td>';
			print '<td>';
			$formcompany->selectTypeContact($propal, '', 'type','internal');
			print '</td>';
			print '<td align="right" colspan="3" ><input type="submit" class="button" value="'.$langs->trans("Add").'"></td>';
			print '</tr>';

			print '</form>';

			print '<form action="'.$_SERVER["PHP_SELF"].'?id='.$id.'" method="POST">';
			print '<input type="hidden" name="token" value="'.$_SESSION['newtoken'].'">';
			print '<input type="hidden" name="action" value="addcontact">';
 			print '<input type="hidden" name="id" value="'.$id.'">';
			print '<input type="hidden" name="source" value="external">';

            // Line to add an external contact
            $var=!$var;
            print "<tr ".$bc[$var].">";

			print '<td nowrap="nowrap">';
			print img_object('','contact').' '.$langs->trans("ThirdPartyContacts");
			print '</td>';

			print '<td>';
			$selectedCompany = isset($_GET["newcompany"])?$_GET["newcompany"]:$propal->client->id;
			$selectedCompany = $formcompany->selectCompaniesForNewContact($propal, 'id', $selectedCompany, 'newcompany');
			print '</td>';

			print '<td>';
			$nbofcontacts=$html->select_contacts($selectedCompany, '', 'contactid');
			if ($nbofcontacts == 0) print $langs->trans("NoContactDefined");
			print '</td>';
			print '<td>';
			$formcompany->selectTypeContact($propal, '', 'type','external');
			print '</td>';
			print '<td align="right" colspan="3" ><input type="submit" class="button" value="'.$langs->trans("Add").'"';
			if (! $nbofcontacts) print ' disabled="true"';
			print '></td>';
			print '</tr>';

			print '</form>';

            print '<tr><td colspan="7">&nbsp;</td></tr>';
		}


		// Liste des contacts lies
		print '<tr class="liste_titre">';
		print '<td>'.$langs->trans("Source").'</td>';
		print '<td>'.$langs->trans("Company").'</td>';
		print '<td>'.$langs->trans("Contacts").'</td>';
		print '<td>'.$langs->trans("ContactType").'</td>';
		print '<td align="center">'.$langs->trans("Status").'</td>';
		print '<td colspan="2">&nbsp;</td>';
		print "</tr>\n";

		$companystatic = new Societe($db);
		$var = true;

		foreach(array('internal','external') as $source)
		{
			$tab = $propal->liste_contact(-1,$source);
			$num=sizeof($tab);

			$i = 0;
			while ($i < $num)
			{
				$var = !$var;

				print '<tr '.$bc[$var].' valign="top">';

				// Source
				print '<td align="left">';
				if ($tab[$i]['source']=='internal') print $langs->trans("User");
				if ($tab[$i]['source']=='external') print $langs->trans("ThirdPartyContact");
				print '</td>';

				// Societe
				print '<td align="left">';
				if ($tab[$i]['socid'] > 0)
				{
					$companystatic->fetch($tab[$i]['socid']);
					print $companystatic->getNomUrl(1);
				}
				if ($tab[$i]['socid'] < 0)
				{
					print $conf->global->MAIN_INFO_SOCIETE_NOM;
				}
				if (! $tab[$i]['socid'])
				{
					print '&nbsp;';
				}
				print '</td>';

				// Contact
				print '<td>';
                if ($tab[$i]['source']=='internal')
                {
                    $userstatic->id=$tab[$i]['id'];
                    $userstatic->nom=$tab[$i]['nom'];
                    $userstatic->prenom=$tab[$i]['firstname'];
                    print $userstatic->getNomUrl(1);
                }
                if ($tab[$i]['source']=='external')
                {
                    $contactstatic->id=$tab[$i]['id'];
                    $contactstatic->name=$tab[$i]['nom'];
                    $contactstatic->firstname=$tab[$i]['firstname'];
                    print $contactstatic->getNomUrl(1);
                }
				print '</td>';

				// Type de contact
				print '<td>'.$tab[$i]['libelle'].'</td>';

				// Statut
				print '<td align="center">';
				// Activation desativation du contact
				if ($propal->statut >= 0) print '<a href="contact.php?id='.$propal->id.'&amp;action=swapstatut&amp;ligne='.$tab[$i]['rowid'].'">';
				print $contactstatic->LibStatut($tab[$i]['status'],3);
				if ($propal->statut >= 0) print '</a>';
				print '</td>';

				// Icon update et delete
				print '<td align="center" nowrap="nowrap" colspan="2">';
				if ($user->rights->propale->creer)
				{
					print '&nbsp;';
					print '<a href="contact.php?id='.$propal->id.'&amp;action=deleteline&amp;lineid='.$tab[$i]['rowid'].'">';
					print img_delete();
					print '</a>';
				}
				print '</td>';

				print "</tr>\n";

				$i ++;
			}
		}
		print "</table>";
	}
	else
	{
		print "ErrorRecordNotFound";
	}
}

$db->close();

<<<<<<< HEAD
llxFooter('$Date: 2011/08/03 00:46:33 $');
=======
llxFooter('$Date: 2011/08/14 03:13:50 $');
>>>>>>> 19bde3ab
?><|MERGE_RESOLUTION|>--- conflicted
+++ resolved
@@ -20,11 +20,7 @@
  *       \file       htdocs/comm/propal/contact.php
  *       \ingroup    propal
  *       \brief      Onglet de gestion des contacts de propal
-<<<<<<< HEAD
- *       \version    $Id: contact.php,v 1.43 2011/08/03 00:46:33 eldy Exp $
-=======
  *       \version    $Id: contact.php,v 1.45 2011/08/14 03:13:50 eldy Exp $
->>>>>>> 19bde3ab
  */
 
 require("../../main.inc.php");
@@ -377,9 +373,5 @@
 
 $db->close();
 
-<<<<<<< HEAD
-llxFooter('$Date: 2011/08/03 00:46:33 $');
-=======
 llxFooter('$Date: 2011/08/14 03:13:50 $');
->>>>>>> 19bde3ab
 ?>