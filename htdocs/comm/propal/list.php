<?php
/* Copyright (C) 2001-2007	Rodolphe Quiedeville		<rodolphe@quiedeville.org>
 * Copyright (C) 2004-2016	Laurent Destailleur			<eldy@users.sourceforge.net>
 * Copyright (C) 2004		Eric Seigne					<eric.seigne@ryxeo.com>
 * Copyright (C) 2005		Marc Barilley / Ocebo		<marc@ocebo.com>
 * Copyright (C) 2005-2013	Regis Houssin				<regis.houssin@inodbox.com>
 * Copyright (C) 2006		Andre Cianfarani			<acianfa@free.fr>
 * Copyright (C) 2010-2011	Juanjo Menent				<jmenent@2byte.es>
 * Copyright (C) 2010-2022	Philippe Grand				<philippe.grand@atoo-net.com>
 * Copyright (C) 2012		Christophe Battarel			<christophe.battarel@altairis.fr>
 * Copyright (C) 2013		Cédric Salvador				<csalvador@gpcsolutions.fr>
 * Copyright (C) 2015		Jean-François Ferry			<jfefe@aternatik.fr>
 * Copyright (C) 2016-2021	Ferran Marcet				<fmarcet@2byte.es>
 * Copyright (C) 2017-2023	Charlene Benke				<charlene@patas-monkey.com>
 * Copyright (C) 2018		Nicolas ZABOURI				<info@inovea-conseil.com>
 * Copyright (C) 2019-2024	Alexandre Spangaro			<alexandre@inovea-conseil.com>
 * Copyright (C) 2021		Anthony Berton				<anthony.berton@bb2a.fr>
 * Copyright (C) 2021-2024  Frédéric France				<frederic.france@free.fr>
 * Copyright (C) 2022		Josep Lluís Amador			<joseplluis@lliuretic.cat>
 * Copyright (C) 2024		MDW							<mdeweerd@users.noreply.github.com>
 * Copyright (C) 2024		William Mead			    <william.mead@manchenumerique.fr>
 *
 * This program is free software; you can redistribute it and/or modify
 * it under the terms of the GNU General Public License as published by
 * the Free Software Foundation; either version 3 of the License, or
 * (at your option) any later version.
 *
 * This program is distributed in the hope that it will be useful,
 * but WITHOUT ANY WARRANTY; without even the implied warranty of
 * MERCHANTABILITY or FITNESS FOR A PARTICULAR PURPOSE.  See the
 * GNU General Public License for more details.
 *
 * You should have received a copy of the GNU General Public License
 * along with this program. If not, see <https://www.gnu.org/licenses/>.
 */

/**
 *	\file       	htdocs/comm/propal/list.php
 *	\ingroup    	propal
 *	\brief      	Page of commercial proposals card and list
 */

// Load Dolibarr environment
require '../../main.inc.php';
require_once DOL_DOCUMENT_ROOT.'/core/class/html.formother.class.php';
require_once DOL_DOCUMENT_ROOT.'/core/class/html.formfile.class.php';
require_once DOL_DOCUMENT_ROOT.'/core/class/html.formpropal.class.php';
require_once DOL_DOCUMENT_ROOT.'/core/class/html.formcompany.class.php';
if (isModEnabled('margin')) {
	require_once DOL_DOCUMENT_ROOT.'/core/class/html.formmargin.class.php';
}
require_once DOL_DOCUMENT_ROOT.'/core/lib/date.lib.php';
require_once DOL_DOCUMENT_ROOT.'/core/lib/company.lib.php';
require_once DOL_DOCUMENT_ROOT.'/comm/propal/class/propal.class.php';
require_once DOL_DOCUMENT_ROOT.'/projet/class/project.class.php';
if (isModEnabled('category')) {
	require_once DOL_DOCUMENT_ROOT.'/categories/class/categorie.class.php';
	require_once DOL_DOCUMENT_ROOT.'/core/class/html.formcategory.class.php';
}

// Load translation files required by the page
$langs->loadLangs(array('companies', 'propal', 'compta', 'bills', 'orders', 'products', 'deliveries', 'categories'));
if (isModEnabled("shipping")) {
	$langs->loadLangs(array('sendings'));
}

// Get Parameters
$socid = GETPOSTINT('socid');

$action 	= GETPOST('action', 'aZ09');
$massaction = GETPOST('massaction', 'alpha');
$show_files = GETPOSTINT('show_files');
$confirm 	= GETPOST('confirm', 'alpha');
$cancel     = GETPOST('cancel', 'alpha');
$toselect 	= GETPOST('toselect', 'array');
$contextpage = GETPOST('contextpage', 'aZ') ? GETPOST('contextpage', 'aZ') : 'proposallist';
$optioncss  = GETPOST('optioncss', 'alpha');
$mode 		= GETPOST('mode', 'alpha');

// Search Fields
$search_all = trim((GETPOST('search_all', 'alphanohtml') != '') ? GETPOST('search_all', 'alphanohtml') : GETPOST('sall', 'alphanohtml'));
$search_user 	= GETPOSTINT('search_user');
if ($search_user == -1) {
	$search_user = 0;
}
$search_sale 	= GETPOSTINT('search_sale');
$search_ref 	= GETPOST('sf_ref') ? GETPOST('sf_ref', 'alpha') : GETPOST('search_ref', 'alpha');
$search_refcustomer = GETPOST('search_refcustomer', 'alpha');
$search_refproject = GETPOST('search_refproject', 'alpha');
$search_project = GETPOST('search_project', 'alpha');
$search_societe = GETPOST('search_societe', 'alpha');
$search_societe_alias = GETPOST('search_societe_alias', 'alpha');
$search_montant_ht = GETPOST('search_montant_ht', 'alpha');
$search_montant_vat = GETPOST('search_montant_vat', 'alpha');
$search_montant_ttc = GETPOST('search_montant_ttc', 'alpha');
$search_warehouse = GETPOST('search_warehouse', 'alpha');
$search_multicurrency_code = GETPOST('search_multicurrency_code', 'alpha');
$search_multicurrency_tx = GETPOST('search_multicurrency_tx', 'alpha');
$search_multicurrency_montant_ht = GETPOST('search_multicurrency_montant_ht', 'alpha');
$search_multicurrency_montant_vat = GETPOST('search_multicurrency_montant_vat', 'alpha');
$search_multicurrency_montant_ttc = GETPOST('search_multicurrency_montant_ttc', 'alpha');
$search_login = GETPOST('search_login', 'alpha');
$search_product_category = GETPOSTINT('search_product_category');
$search_town = GETPOST('search_town', 'alpha');
$search_zip = GETPOST('search_zip', 'alpha');
$search_state = GETPOST("search_state");
$search_country = GETPOST("search_country", 'aZ09');
$search_type_thirdparty = GETPOST("search_type_thirdparty", 'intcomma');
$search_date_startday = GETPOSTINT('search_date_startday');
$search_date_startmonth = GETPOSTINT('search_date_startmonth');
$search_date_startyear = GETPOSTINT('search_date_startyear');
$search_date_endday = GETPOSTINT('search_date_endday');
$search_date_endmonth = GETPOSTINT('search_date_endmonth');
$search_date_endyear = GETPOSTINT('search_date_endyear');
$search_date_start = dol_mktime(0, 0, 0, $search_date_startmonth, $search_date_startday, $search_date_startyear);	// Use tzserver
$search_date_end = dol_mktime(23, 59, 59, $search_date_endmonth, $search_date_endday, $search_date_endyear);
$search_date_end_startday = GETPOSTINT('search_date_end_startday');
$search_date_end_startmonth = GETPOSTINT('search_date_end_startmonth');
$search_date_end_startyear = GETPOSTINT('search_date_end_startyear');
$search_date_end_endday = GETPOSTINT('search_date_end_endday');
$search_date_end_endmonth = GETPOSTINT('search_date_end_endmonth');
$search_date_end_endyear = GETPOSTINT('search_date_end_endyear');
$search_date_end_start = dol_mktime(0, 0, 0, $search_date_end_startmonth, $search_date_end_startday, $search_date_end_startyear);	// Use tzserver
$search_date_end_end = dol_mktime(23, 59, 59, $search_date_end_endmonth, $search_date_end_endday, $search_date_end_endyear);
$search_date_delivery_startday = GETPOSTINT('search_date_delivery_startday');
$search_date_delivery_startmonth = GETPOSTINT('search_date_delivery_startmonth');
$search_date_delivery_startyear = GETPOSTINT('search_date_delivery_startyear');
$search_date_delivery_endday = GETPOSTINT('search_date_delivery_endday');
$search_date_delivery_endmonth = GETPOSTINT('search_date_delivery_endmonth');
$search_date_delivery_endyear = GETPOSTINT('search_date_delivery_endyear');
$search_date_delivery_start = dol_mktime(0, 0, 0, $search_date_delivery_startmonth, $search_date_delivery_startday, $search_date_delivery_startyear);
$search_date_delivery_end = dol_mktime(23, 59, 59, $search_date_delivery_endmonth, $search_date_delivery_endday, $search_date_delivery_endyear);
$search_availability = GETPOST('search_availability', 'intcomma');
$search_categ_cus = GETPOST("search_categ_cus", 'intcomma');
$search_fk_cond_reglement = GETPOST("search_fk_cond_reglement", 'intcomma');
$search_fk_shipping_method = GETPOST("search_fk_shipping_method", 'intcomma');
$search_fk_input_reason = GETPOST("search_fk_input_reason", 'intcomma');
$search_fk_mode_reglement = GETPOST("search_fk_mode_reglement", 'intcomma');
$search_date_signature_startday = GETPOSTINT('search_date_signature_startday');
$search_date_signature_startmonth = GETPOSTINT('search_date_signature_startmonth');
$search_date_signature_startyear = GETPOSTINT('search_date_signature_startyear');
$search_date_signature_endday = GETPOSTINT('search_date_signature_endday');
$search_date_signature_endmonth = GETPOSTINT('search_date_signature_endmonth');
$search_date_signature_endyear = GETPOSTINT('search_date_signature_endyear');
$search_date_signature_start = dol_mktime(0, 0, 0, $search_date_signature_startmonth, $search_date_signature_startday, $search_date_signature_startyear);
$search_date_signature_end = dol_mktime(23, 59, 59, $search_date_signature_endmonth, $search_date_signature_endday, $search_date_signature_endyear);
$search_status = GETPOST('search_status', 'alpha');
$search_note_public = GETPOST('search_note_public', 'alpha');

$search_option = GETPOST('search_option', 'alpha');
if ($search_option == 'late') {
	$search_status = '1';
	$object_statut = '1';
}

// Pagination
$limit = GETPOSTINT('limit') ? GETPOSTINT('limit') : $conf->liste_limit;
$sortfield = GETPOST('sortfield', 'aZ09comma');
$sortorder = GETPOST('sortorder', 'aZ09comma');
$page = GETPOSTISSET('pageplusone') ? (GETPOSTINT('pageplusone') - 1) : GETPOSTINT("page");
if (empty($page) || $page < 0 || GETPOST('button_search', 'alpha') || GETPOST('button_removefilter', 'alpha')) {
	// If $page is not defined, or '' or -1 or if we click on clear filters
	$page = 0;
}
$offset = $limit * $page;
$pageprev = $page - 1;
$pagenext = $page + 1;
if (!$sortfield) {
	$sortfield = 'p.ref';
}
if (!$sortorder) {
	$sortorder = 'DESC';
}

// Security check
$module = 'propal';
$dbtable = '';
$objectid = '';
if (!empty($user->socid)) {
	$socid = $user->socid;
}
if (!empty($socid)) {
	$objectid = $socid;
	$module = 'societe';
	$dbtable = '&societe';
}
$hookmanager->initHooks(array('propallist'));
$result = restrictedArea($user, $module, $objectid, $dbtable);

$diroutputmassaction = $conf->propal->multidir_output[$conf->entity].'/temp/massgeneration/'.$user->id;

// Initialize a technical object to manage hooks of page. Note that conf->hooks_modules contains an array of hook context
$object = new Propal($db);
$extrafields = new ExtraFields($db);

// fetch optionals attributes and labels
$extrafields->fetch_name_optionals_label($object->table_element);

$search_array_options = $extrafields->getOptionalsFromPost($object->table_element, '', 'search_');

// List of fields to search into when doing a "search in all"
$fieldstosearchall = array(
	'p.ref' => 'Ref',
	'p.ref_client' => 'RefCustomer',
	'pd.description' => 'Description',
	's.nom' => "ThirdParty",
	's.name_alias' => "AliasNameShort",
	's.zip' => "Zip",
	's.town' => "Town",
	'p.note_public' => 'NotePublic',
);
if (empty($user->socid)) {
	$fieldstosearchall["p.note_private"] = "NotePrivate";
}


$checkedtypetiers = 0;
$arrayfields = array(
	'p.ref' => array('label' => "Ref", 'checked' => 1),
	'p.ref_client' => array('label' => "RefCustomer", 'checked' => -1),
	'pr.ref' => array('label' => "ProjectRef", 'checked' => 1, 'enabled' => (isModEnabled('project') ? 1 : 0)),
	'pr.title' => array('label' => "ProjectLabel", 'checked' => 0, 'enabled' => (isModEnabled('project') ? 1 : 0)),
	's.nom' => array('label' => "ThirdParty", 'checked' => 1),
	's.name_alias' => array('label' => "AliasNameShort", 'checked' => -1),
	's.town' => array('label' => "Town", 'checked' => -1),
	's.zip' => array('label' => "Zip", 'checked' => -1),
	'state.nom' => array('label' => "StateShort", 'checked' => 0),
	'country.code_iso' => array('label' => "Country", 'checked' => 0),
	'typent.code' => array('label' => "ThirdPartyType", 'checked' => $checkedtypetiers),
	'p.date' => array('label' => "DatePropal", 'checked' => 1),
	'p.fin_validite' => array('label' => "DateEnd", 'checked' => 1),
	'p.date_livraison' => array('label' => "DeliveryDate", 'checked' => 0),
	'p.date_signature' => array('label' => "DateSigning", 'checked' => 0),
	'ava.rowid' => array('label' => "AvailabilityPeriod", 'checked' => 0),
	'p.fk_shipping_method' => array('label' => "SendingMethod", 'checked' => 0, 'enabled' => isModEnabled("shipping")),
	'p.fk_input_reason' => array('label' => "Origin", 'checked' => 0, 'enabled' => 1),
	'p.fk_cond_reglement' => array('label' => "PaymentConditionsShort", 'checked' => 0),
	'p.fk_mode_reglement' => array('label' => "PaymentMode", 'checked' => 0),
	'p.total_ht' => array('label' => "AmountHT", 'checked' => 1),
	'p.total_tva' => array('label' => "AmountVAT", 'checked' => 0),
	'p.total_ttc' => array('label' => "AmountTTC", 'checked' => 0),
	'p.total_ht_invoiced' => array('label' => "AmountInvoicedHT", 'checked' => 0, 'enabled' => getDolGlobalString('PROPOSAL_SHOW_INVOICED_AMOUNT')),
	'p.total_invoiced' => array('label' => "AmountInvoicedTTC", 'checked' => 0, 'enabled' => getDolGlobalString('PROPOSAL_SHOW_INVOICED_AMOUNT')),
	'p.multicurrency_code' => array('label' => 'Currency', 'checked' => 0, 'enabled' => (!isModEnabled("multicurrency") ? 0 : 1)),
	'p.multicurrency_tx' => array('label' => 'CurrencyRate', 'checked' => 0, 'enabled' => (!isModEnabled("multicurrency") ? 0 : 1)),
	'p.multicurrency_total_ht' => array('label' => 'MulticurrencyAmountHT', 'checked' => 0, 'enabled' => (!isModEnabled("multicurrency") ? 0 : 1)),
	'p.multicurrency_total_tva' => array('label' => 'MulticurrencyAmountVAT', 'checked' => 0, 'enabled' => (!isModEnabled("multicurrency") ? 0 : 1)),
	'p.multicurrency_total_ttc' => array('label' => 'MulticurrencyAmountTTC', 'checked' => 0, 'enabled' => (!isModEnabled("multicurrency") ? 0 : 1)),
	'p.multicurrency_total_ht_invoiced' => array('label' => 'MulticurrencyAmountInvoicedHT', 'checked' => 0, 'enabled' => isModEnabled("multicurrency") && getDolGlobalString('PROPOSAL_SHOW_INVOICED_AMOUNT')),
	'p.multicurrency_total_invoiced' => array('label' => 'MulticurrencyAmountInvoicedTTC', 'checked' => 0, 'enabled' => isModEnabled("multicurrency") && getDolGlobalString('PROPOSAL_SHOW_INVOICED_AMOUNT')),
	'u.login' => array('label' => "Author", 'checked' => 1, 'position' => 10),
	'sale_representative' => array('label' => "SaleRepresentativesOfThirdParty", 'checked' => -1),
	'total_pa' => array('label' => (getDolGlobalString('MARGIN_TYPE') == '1' ? 'BuyingPrice' : 'CostPrice'), 'checked' => 0, 'position' => 300, 'enabled' => (!isModEnabled('margin') || !$user->hasRight('margins', 'liretous') ? 0 : 1)),
	'total_margin' => array('label' => 'Margin', 'checked' => 0, 'position' => 301, 'enabled' => (!isModEnabled('margin') || !$user->hasRight('margins', 'liretous') ? 0 : 1)),
	'total_margin_rate' => array('label' => 'MarginRate', 'checked' => 0, 'position' => 302, 'enabled' => (!isModEnabled('margin') || !$user->hasRight('margins', 'liretous') || !getDolGlobalString('DISPLAY_MARGIN_RATES') ? 0 : 1)),
	'total_mark_rate' => array('label' => 'MarkRate', 'checked' => 0, 'position' => 303, 'enabled' => (!isModEnabled('margin') || !$user->hasRight('margins', 'liretous') || !getDolGlobalString('DISPLAY_MARK_RATES') ? 0 : 1)),
	'p.datec' => array('label' => "DateCreation", 'checked' => 0, 'position' => 500),
	'p.tms' => array('label' => "DateModificationShort", 'checked' => 0, 'position' => 500),
	'p.date_cloture' => array('label' => "DateClosing", 'checked' => 0, 'position' => 500),
	'p.note_public' => array('label' => 'NotePublic', 'checked' => 0, 'position' => 510, 'enabled' => (!getDolGlobalInt('MAIN_LIST_HIDE_PUBLIC_NOTES'))),
	'p.note_private' => array('label' => 'NotePrivate', 'checked' => 0, 'position' => 511, 'enabled' => (!getDolGlobalInt('MAIN_LIST_HIDE_PRIVATE_NOTES'))),
	'p.fk_statut' => array('label' => "Status", 'checked' => 1, 'position' => 1000),
);

// List of fields to search into when doing a "search in all"
/*$fieldstosearchall = array();
 foreach ($object->fields as $key => $val) {
 if (!empty($val['searchall'])) {
 $fieldstosearchall['t.'.$key] = $val['label'];
 }
 }*/

// Definition of array of fields for columns
/*$arrayfields = array();
foreach ($object->fields as $key => $val) {
	// If $val['visible']==0, then we never show the field
	if (!empty($val['visible'])) {
<<<<<<< HEAD
		$visible = (int) dol_eval($val['visible'], 1);
=======
		$visible = (int) dol_eval((string) $val['visible'], 1);
>>>>>>> cc80841a
		$arrayfields['t.'.$key] = array(
			'label'=>$val['label'],
			'checked'=>(($visible < 0) ? 0 : 1),
			'enabled'=>(abs($visible) != 3 && (bool) dol_eval($val['enabled'], 1)),
			'position'=>$val['position'],
			'help'=> isset($val['help']) ? $val['help'] : ''
		);
	}
}*/

if (!$user->hasRight('societe', 'client', 'voir')) {
	$search_sale = $user->id;
}

// Extra fields
include DOL_DOCUMENT_ROOT.'/core/tpl/extrafields_list_array_fields.tpl.php';

// Permissions
$permissiontoread = $user->hasRight('propal', 'lire');
$permissiontoadd = $user->hasRight('propal', 'creer');
$permissiontodelete = $user->hasRight('propal', 'supprimer');
if (getDolGlobalString('MAIN_USE_ADVANCED_PERMS')) {
	$permissiontovalidate = $user->hasRight('propal', 'propal_advance', 'validate');
	$permissiontoclose = $user->hasRight('propal', 'propal_advance', 'close');
	$permissiontosendbymail = $user->hasRight('propal', 'propal_advance', 'send');
} else {
	$permissiontovalidate = $user->hasRight('propal', 'creer');
	$permissiontoclose = $user->hasRight('propal', 'creer');
	$permissiontosendbymail = $user->hasRight('propal', 'lire');
}


/*
 * Actions
 */

if (GETPOST('cancel', 'alpha')) {
	$action = 'list';
	$massaction = '';
}
if (!GETPOST('confirmmassaction', 'alpha') && $massaction != 'presend' && $massaction != 'confirm_presend') {
	$massaction = '';
}

<<<<<<< HEAD
=======
$objectclass = null;
$search_code_client = '';

>>>>>>> cc80841a
$parameters = array('socid' => $socid, 'arrayfields' => &$arrayfields);
$reshook = $hookmanager->executeHooks('doActions', $parameters, $object, $action); // Note that $action and $object may have been modified by some hooks
if ($reshook < 0) {
	setEventMessages($hookmanager->error, $hookmanager->errors, 'errors');
}

if (empty($reshook)) {
	// Selection of new fields
	include DOL_DOCUMENT_ROOT.'/core/actions_changeselectedfields.inc.php';

	// Purge search criteria
	if (GETPOST('button_removefilter_x', 'alpha') || GETPOST('button_removefilter.x', 'alpha') || GETPOST('button_removefilter', 'alpha')) { // All tests are required to be compatible with all browsers
		$search_user = '';
		$search_sale = '';
		$search_ref = '';
		$search_refcustomer = '';
		$search_refproject = '';
		$search_project = '';
		$search_societe = '';
		$search_societe_alias = '';
		$search_montant_ht = '';
		$search_montant_vat = '';
		$search_montant_ttc = '';
		$search_warehouse = '';
		$search_multicurrency_code = '';
		$search_multicurrency_tx = '';
		$search_multicurrency_montant_ht = '';
		$search_multicurrency_montant_vat = '';
		$search_multicurrency_montant_ttc = '';
		$search_login = '';
		$search_product_category = '';
		$search_town = '';
		$search_zip = "";
		$search_state = "";
		$search_type = '';
		$search_country = '';
		$search_type_thirdparty = '';
		$search_date_startday = '';
		$search_date_startmonth = '';
		$search_date_startyear = '';
		$search_date_endday = '';
		$search_date_endmonth = '';
		$search_date_endyear = '';
		$search_date_start = '';
		$search_date_end = '';
		$search_date_end_startday = '';
		$search_date_end_startmonth = '';
		$search_date_end_startyear = '';
		$search_date_end_endday = '';
		$search_date_end_endmonth = '';
		$search_date_end_endyear = '';
		$search_date_end_start = '';
		$search_date_end_end = '';
		$search_date_delivery_startday = '';
		$search_date_delivery_startmonth = '';
		$search_date_delivery_startyear = '';
		$search_date_delivery_endday = '';
		$search_date_delivery_endmonth = '';
		$search_date_delivery_endyear = '';
		$search_date_delivery_start = '';
		$search_date_delivery_end = '';
		$search_availability = '';
		$search_option = '';
		$search_status = '';
		$search_categ_cus = 0;
		$search_fk_cond_reglement = '';
		$search_fk_shipping_method = '';
		$search_fk_input_reason = '';
		$search_fk_mode_reglement = '';
		$search_date_signature_startday = '';
		$search_date_signature_startmonth = '';
		$search_date_signature_startyear = '';
		$search_date_signature_endday = '';
		$search_date_signature_endmonth = '';
		$search_date_signature_endyear = '';
		$search_date_signature_start = '';
		$search_date_signature_end = '';
		$toselect = array();
		$search_array_options = array();
		$socid = 0;
	}

	// Mass actions
	$objectclass = 'Propal';
	$objectlabel = 'Proposals';
	$uploaddir = $conf->propal->multidir_output[$conf->entity];
	include DOL_DOCUMENT_ROOT.'/core/actions_massactions.inc.php';
}

if ($action == 'validate' && $permissiontovalidate) {
	if (GETPOST('confirm') == 'yes') {
		$tmpproposal = new Propal($db);
		$db->begin();
		$error = 0;
		foreach ($toselect as $checked) {
			if ($tmpproposal->fetch($checked) > 0) {
				if ($tmpproposal->statut == $tmpproposal::STATUS_DRAFT) {
					if ($tmpproposal->valid($user) > 0) {
						setEventMessages($langs->trans('hasBeenValidated', $tmpproposal->ref), null, 'mesgs');
					} else {
						setEventMessages($tmpproposal->error, $tmpproposal->errors, 'errors');
						$error++;
					}
				} else {
					$langs->load("errors");
					setEventMessages($langs->trans('ErrorIsNotADraft', $tmpproposal->ref), null, 'errors');
					$error++;
				}
			} else {
				setEventMessages($tmpproposal->error, $tmpproposal->errors, 'errors');
				$error++;
			}
		}
		if ($error) {
			$db->rollback();
		} else {
			$db->commit();
		}
	}
}

if ($action == "sign" && $permissiontoclose) {
	if (GETPOST('confirm') == 'yes') {
		$tmpproposal = new Propal($db);
		$db->begin();
		$error = 0;
		foreach ($toselect as $checked) {
			if ($tmpproposal->fetch($checked) > 0) {
				if ($tmpproposal->statut == $tmpproposal::STATUS_VALIDATED) {
					$tmpproposal->statut = $tmpproposal::STATUS_SIGNED;
					if ($tmpproposal->closeProposal($user, $tmpproposal::STATUS_SIGNED) >= 0) {
						setEventMessages($tmpproposal->ref." ".$langs->trans('Signed'), null, 'mesgs');
					} else {
						setEventMessages($tmpproposal->error, $tmpproposal->errors, 'errors');
						$error++;
					}
				} else {
					setEventMessage($langs->trans('MustBeValidatedToBeSigned', $tmpproposal->ref), 'errors');
					$error++;
				}
			} else {
				setEventMessages($tmpproposal->error, $tmpproposal->errors, 'errors');
				$error++;
			}
		}
		if ($error) {
			$db->rollback();
		} else {
			$db->commit();
		}
	}
}

if ($action == "nosign" && $permissiontoclose) {
	if (GETPOST('confirm') == 'yes') {
		$tmpproposal = new Propal($db);
		$db->begin();
		$error = 0;
		foreach ($toselect as $checked) {
			if ($tmpproposal->fetch($checked) > 0) {
				if ($tmpproposal->statut == $tmpproposal::STATUS_VALIDATED || (getDolGlobalString('PROPAL_SKIP_ACCEPT_REFUSE') && $tmpproposal->statut == $tmpproposal::STATUS_DRAFT)) {
					$tmpproposal->statut = $tmpproposal::STATUS_NOTSIGNED;
					if ($tmpproposal->closeProposal($user, $tmpproposal::STATUS_NOTSIGNED) > 0) {
						setEventMessage($tmpproposal->ref." ".$langs->trans('NoSigned'), 'mesgs');
					} else {
						setEventMessages($tmpproposal->error, $tmpproposal->errors, 'errors');
						$error++;
					}
				} else {
					setEventMessage($tmpproposal->ref." ".$langs->trans('CantBeNoSign'), 'errors');
					$error++;
				}
			} else {
				setEventMessages($tmpproposal->error, $tmpproposal->errors, 'errors');
				$error++;
			}
		}
		if ($error) {
			$db->rollback();
		} else {
			$db->commit();
		}
	}
}

// Closed records
if (!$error && $massaction === 'setbilled' && $permissiontoclose && $objectclass !== null) {
	$db->begin();

	$objecttmp = new $objectclass($db);
	$nbok = 0;
	foreach ($toselect as $toselectid) {
		$result = $objecttmp->fetch($toselectid);
		if ($result > 0) {
			$result = $objecttmp->classifyBilled($user, 0);
			if ($result <= 0) {
				setEventMessages($objecttmp->error, $objecttmp->errors, 'errors');
				$error++;
				break;
			} else {
				$nbok++;
			}
		} else {
			setEventMessages($objecttmp->error, $objecttmp->errors, 'errors');
			$error++;
			break;
		}
	}

	if (!$error) {
		setEventMessages($langs->trans("RecordsModified", $nbok), null, 'mesgs');
		$db->commit();
	} else {
		$db->rollback();
	}
}



/*
 * View
 */

$now = dol_now();

$form = new Form($db);
$formother = new FormOther($db);
$formfile = new FormFile($db);
$formpropal = new FormPropal($db);
$formmargin = null;
if (isModEnabled('margin')) {
	$formmargin = new FormMargin($db);
}
$companystatic = new Societe($db);
$projectstatic = new Project($db);
$formcompany = new FormCompany($db);

$varpage = empty($contextpage) ? $_SERVER["PHP_SELF"] : $contextpage;
$selectedfields = $form->multiSelectArrayWithCheckbox('selectedfields', $arrayfields, $varpage); // This also change content of $arrayfields

$sql = 'SELECT';
if ($search_all > 0) {
	$sql = 'SELECT DISTINCT';
}
$sql .= ' s.rowid as socid, s.nom as name, s.name_alias as alias, s.email, s.phone, s.fax , s.address, s.town, s.zip, s.fk_pays, s.client, s.fournisseur, s.code_client,';
$sql .= " typent.code as typent_code,";
$sql .= " ava.rowid as availability,";
$sql .= " country.code as country_code,";
$sql .= " state.code_departement as state_code, state.nom as state_name,";
$sql .= ' p.rowid, p.entity as propal_entity, p.note_private, p.total_ht, p.total_tva, p.total_ttc, p.localtax1, p.localtax2, p.ref, p.ref_client, p.fk_statut as status, p.fk_user_author, p.datep as dp, p.fin_validite as dfv, p.date_livraison as ddelivery,';
$sql .= ' p.fk_multicurrency, p.multicurrency_code, p.multicurrency_tx, p.multicurrency_total_ht, p.multicurrency_total_tva, p.multicurrency_total_ttc,';
$sql .= ' p.datec as date_creation, p.tms as date_modification, p.date_cloture as date_cloture,';
$sql .= ' p.date_signature as dsignature,';
$sql .= ' p.note_public, p.note_private,';
$sql .= ' p.fk_cond_reglement,p.deposit_percent,p.fk_mode_reglement,p.fk_shipping_method,p.fk_input_reason,';
$sql .= " pr.rowid as project_id, pr.ref as project_ref, pr.title as project_label,";
$sql .= ' u.login, u.lastname, u.firstname, u.email as user_email, u.statut as user_statut, u.entity as user_entity, u.photo, u.office_phone, u.office_fax, u.user_mobile, u.job, u.gender';
// Add fields from extrafields
if (!empty($extrafields->attributes[$object->table_element]['label'])) {
	foreach ($extrafields->attributes[$object->table_element]['label'] as $key => $val) {
		$sql .= ($extrafields->attributes[$object->table_element]['type'][$key] != 'separate' ? ", ef.".$key." as options_".$key : '');
	}
}
// Add fields from hooks
$parameters = array();
$reshook = $hookmanager->executeHooks('printFieldListSelect', $parameters, $object, $action); // Note that $action and $object may have been modified by hook
$sql .= $hookmanager->resPrint;
$sql = preg_replace('/, $/', '', $sql);

$sqlfields = $sql; // $sql fields to remove for count total

$sql .= ' FROM '.MAIN_DB_PREFIX.'societe as s';
$sql .= " LEFT JOIN ".MAIN_DB_PREFIX."c_country as country on (country.rowid = s.fk_pays)";
$sql .= " LEFT JOIN ".MAIN_DB_PREFIX."c_typent as typent on (typent.id = s.fk_typent)";
$sql .= " LEFT JOIN ".MAIN_DB_PREFIX."c_departements as state on (state.rowid = s.fk_departement)";

$sql .= ' INNER JOIN '.MAIN_DB_PREFIX.'propal as p ON p.fk_soc = s.rowid';
if (!empty($extrafields->attributes[$object->table_element]['label']) && is_array($extrafields->attributes[$object->table_element]['label']) && count($extrafields->attributes[$object->table_element]['label'])) {
	$sql .= " LEFT JOIN ".MAIN_DB_PREFIX.$object->table_element."_extrafields as ef on (p.rowid = ef.fk_object)";
}
if ($search_all) {
	$sql .= ' LEFT JOIN '.MAIN_DB_PREFIX.'propaldet as pd ON p.rowid = pd.fk_propal';
}
$sql .= ' LEFT JOIN '.MAIN_DB_PREFIX.'user as u ON p.fk_user_author = u.rowid';
$sql .= " LEFT JOIN ".MAIN_DB_PREFIX."projet as pr ON pr.rowid = p.fk_projet";
$sql .= " LEFT JOIN ".MAIN_DB_PREFIX."c_availability as ava on (ava.rowid = p.fk_availability)";
// Add table from hooks
$parameters = array();
$reshook = $hookmanager->executeHooks('printFieldListFrom', $parameters, $object); // Note that $action and $object may have been modified by hook
$sql .= $hookmanager->resPrint;

$sql .= ' WHERE';
$sql .= ' p.entity IN ('.getEntity('propal').')';
if ($search_town) {
	$sql .= natural_search('s.town', $search_town);
}
if ($search_zip) {
	$sql .= natural_search("s.zip", $search_zip);
}
if ($search_state) {
	$sql .= natural_search("state.nom", $search_state);
}
if ($search_country) {
	$sql .= " AND s.fk_pays IN (".$db->sanitize($db->escape($search_country)).')';
}
if ($search_type_thirdparty != '' && $search_type_thirdparty > 0) {
	$sql .= " AND s.fk_typent IN (".$db->sanitize($db->escape($search_type_thirdparty)).')';
}
if ($search_ref) {
	$sql .= natural_search('p.ref', $search_ref);
}
if ($search_refcustomer) {
	$sql .= natural_search('p.ref_client', $search_refcustomer);
}
if ($search_refproject) {
	$sql .= natural_search('pr.ref', $search_refproject);
}
if ($search_project) {
	$sql .= natural_search('pr.title', $search_project);
}
if ($search_availability) {
	$sql .= " AND p.fk_availability IN (".$db->sanitize($db->escape($search_availability)).')';
}
<<<<<<< HEAD
if (empty($arrayfields['s.name_alias']['checked']) && $search_societe) {
	$sql .= natural_search(array("s.nom", "s.name_alias"), $search_societe);
} else {
	if ($search_societe) {
		$sql .= natural_search('s.nom', $search_societe);
=======
$societe_add_ref_in_list = getDolGlobalInt('SOCIETE_ADD_REF_IN_LIST');
if (empty($arrayfields['s.name_alias']['checked']) && $search_societe) {
	if ($societe_add_ref_in_list == 1) {
		$sql .= natural_search(array("s.nom", "s.name_alias", "s.code_client"), $search_societe);
	} else {
		$sql .= natural_search(array("s.nom", "s.name_alias"), $search_societe);
	}
} else {
	if ($search_societe) {
		if ($societe_add_ref_in_list == 1) {
			$sql .= natural_search(array('s.nom', 's.code_client'), $search_societe);
		} else {
			$sql .= natural_search('s.nom', $search_societe);
		}
>>>>>>> cc80841a
	}
	if ($search_societe_alias) {
		$sql .= natural_search('s.name_alias', $search_societe_alias);
	}
<<<<<<< HEAD
=======
}
// Rechercher dans code_client si SOCIETE_ADD_REF_IN_LIST est égal à 1
if ($societe_add_ref_in_list == 1 && $search_code_client && !$search_societe) {
	$sql .= natural_search('s.code_client', $search_code_client);
>>>>>>> cc80841a
}
if ($search_login) {
	$sql .= natural_search(array("u.login", "u.firstname", "u.lastname"), $search_login);
}
if ($search_montant_ht != '') {
	$sql .= natural_search("p.total_ht", $search_montant_ht, 1);
}
if ($search_montant_vat != '') {
	$sql .= natural_search("p.total_tva", $search_montant_vat, 1);
}
if ($search_montant_ttc != '') {
	$sql .= natural_search("p.total_ttc", $search_montant_ttc, 1);
}
if ($search_warehouse != '' && $search_warehouse > 0) {
	$sql .= natural_search("p.fk_warehouse", $search_warehouse, 1);
}
if ($search_multicurrency_code != '') {
	$sql .= " AND p.multicurrency_code = '".$db->escape($search_multicurrency_code)."'";
}
if ($search_multicurrency_tx != '') {
	$sql .= natural_search('p.multicurrency_tx', $search_multicurrency_tx, 1);
}
if ($search_multicurrency_montant_ht != '') {
	$sql .= natural_search('p.multicurrency_total_ht', $search_multicurrency_montant_ht, 1);
}
if ($search_multicurrency_montant_vat != '') {
	$sql .= natural_search('p.multicurrency_total_tva', $search_multicurrency_montant_vat, 1);
}
if ($search_multicurrency_montant_ttc != '') {
	$sql .= natural_search('p.multicurrency_total_ttc', $search_multicurrency_montant_ttc, 1);
}
if ($search_all) {
	$sql .= natural_search(array_keys($fieldstosearchall), $search_all);
}
if ($search_fk_cond_reglement > 0) {
	$sql .= " AND p.fk_cond_reglement = ".((int) $search_fk_cond_reglement);
}
if ($search_fk_shipping_method > 0) {
	$sql .= " AND p.fk_shipping_method = ".((int) $search_fk_shipping_method);
}
if ($search_fk_input_reason > 0) {
	$sql .= " AND p.fk_input_reason = ".((int) $search_fk_input_reason);
}
if ($search_fk_mode_reglement > 0) {
	$sql .= " AND p.fk_mode_reglement = ".((int) $search_fk_mode_reglement);
}
if ($socid > 0) {
	$sql .= ' AND s.rowid = '.((int) $socid);
}
if ($search_status != '' && $search_status != '-1') {
	$sql .= ' AND p.fk_statut IN ('.$db->sanitize($search_status).')';
}
if ($search_date_start) {
	$sql .= " AND p.datep >= '".$db->idate($search_date_start)."'";
}
if ($search_date_end) {
	$sql .= " AND p.datep <= '".$db->idate($search_date_end)."'";
}
if ($search_date_end_start) {
	$sql .= " AND p.fin_validite >= '".$db->idate($search_date_end_start)."'";
}
if ($search_date_end_end) {
	$sql .= " AND p.fin_validite <= '".$db->idate($search_date_end_end)."'";
}
if ($search_date_delivery_start) {
	$sql .= " AND p.date_livraison >= '".$db->idate($search_date_delivery_start)."'";
}
if ($search_date_delivery_end) {
	$sql .= " AND p.date_livraison <= '".$db->idate($search_date_delivery_end)."'";
}
if ($search_date_signature_start) {
	$sql .= " AND p.date_signature >= '".$db->idate($search_date_signature_start)."'";
}
if ($search_date_signature_end) {
	$sql .= " AND p.date_signature <= '".$db->idate($search_date_signature_end)."'";
}
if ($search_note_public) {
	$sql .= " AND p.note_public LIKE '%".$db->escape($db->escapeforlike($search_note_public))."%'";
}
// Search on user
if ($search_user > 0) {
	$sql .= " AND EXISTS (";
	$sql .= " SELECT ec.fk_c_type_contact, ec.element_id, ec.fk_socpeople";
	$sql .= " FROM llx_element_contact as ec";
	$sql .= " INNER JOIN  llx_c_type_contact as tc";
	$sql .= " ON ec.fk_c_type_contact = tc.rowid AND tc.element='propal' AND tc.source='internal'";
	$sql .= " WHERE ec.element_id = p.rowid AND ec.fk_socpeople = ".((int) $search_user).")";
}
// Search on sale representative
if ($search_sale && $search_sale != '-1') {
	if ($search_sale == -2) {
		$sql .= " AND NOT EXISTS (SELECT sc.fk_soc FROM ".MAIN_DB_PREFIX."societe_commerciaux as sc WHERE sc.fk_soc = p.fk_soc)";
	} elseif ($search_sale > 0) {
		$sql .= " AND EXISTS (SELECT sc.fk_soc FROM ".MAIN_DB_PREFIX."societe_commerciaux as sc WHERE sc.fk_soc = p.fk_soc AND sc.fk_user = ".((int) $search_sale).")";
	}
}
// Search for tag/category ($searchCategoryCustomerList is an array of ID)
$searchCategoryCustomerOperator = -1;
$searchCategoryCustomerList = array($search_categ_cus);
if (!empty($searchCategoryCustomerList)) {
	$searchCategoryCustomerSqlList = array();
	$listofcategoryid = '';
	foreach ($searchCategoryCustomerList as $searchCategoryCustomer) {
		if (intval($searchCategoryCustomer) == -2) {
			$searchCategoryCustomerSqlList[] = "NOT EXISTS (SELECT cs.fk_soc FROM ".MAIN_DB_PREFIX."categorie_societe as cs WHERE s.rowid = cs.fk_soc)";
		} elseif (intval($searchCategoryCustomer) > 0) {
			if ($searchCategoryCustomerOperator == 0) {
				$searchCategoryCustomerSqlList[] = " EXISTS (SELECT cs.fk_soc FROM ".MAIN_DB_PREFIX."categorie_societe as cs WHERE s.rowid = cs.fk_soc AND cs.fk_categorie = ".((int) $searchCategoryCustomer).")";
			} else {
				$listofcategoryid .= ($listofcategoryid ? ', ' : '') .((int) $searchCategoryCustomer);
			}
		}
	}
	if ($listofcategoryid) {
		$searchCategoryCustomerSqlList[] = " EXISTS (SELECT cs.fk_soc FROM ".MAIN_DB_PREFIX."categorie_societe as cs WHERE s.rowid = cs.fk_soc AND cs.fk_categorie IN (".$db->sanitize($listofcategoryid)."))";
	}
	if ($searchCategoryCustomerOperator == 1) {
		if (!empty($searchCategoryCustomerSqlList)) {
			$sql .= " AND (".implode(' OR ', $searchCategoryCustomerSqlList).")";
		}
	} else {
		if (!empty($searchCategoryCustomerSqlList)) {
			$sql .= " AND (".implode(' AND ', $searchCategoryCustomerSqlList).")";
		}
	}
}
// Search for tag/category ($searchCategoryProductList is an array of ID)
$searchCategoryProductOperator = -1;
$searchCategoryProductList = array($search_product_category);
if (!empty($searchCategoryProductList)) {
	$searchCategoryProductSqlList = array();
	$listofcategoryid = '';
	foreach ($searchCategoryProductList as $searchCategoryProduct) {
		if (intval($searchCategoryProduct) == -2) {
			$searchCategoryProductSqlList[] = "NOT EXISTS (SELECT ck.fk_product FROM ".MAIN_DB_PREFIX."categorie_product as ck, ".MAIN_DB_PREFIX."propaldet as pd WHERE pd.fk_propal = p.rowid AND pd.fk_product = ck.fk_product)";
		} elseif (intval($searchCategoryProduct) > 0) {
			if ($searchCategoryProductOperator == 0) {
				$searchCategoryProductSqlList[] = " EXISTS (SELECT ck.fk_product FROM ".MAIN_DB_PREFIX."categorie_product as ck, ".MAIN_DB_PREFIX."propaldet as pd WHERE pd.fk_propal = p.rowid AND pd.fk_product = ck.fk_product AND ck.fk_categorie = ".((int) $searchCategoryProduct).")";
			} else {
				$listofcategoryid .= ($listofcategoryid ? ', ' : '') .((int) $searchCategoryProduct);
			}
		}
	}
	if ($listofcategoryid) {
		$searchCategoryProductSqlList[] = " EXISTS (SELECT ck.fk_product FROM ".MAIN_DB_PREFIX."categorie_product as ck, ".MAIN_DB_PREFIX."propaldet as pd WHERE pd.fk_propal = p.rowid AND pd.fk_product = ck.fk_product AND ck.fk_categorie IN (".$db->sanitize($listofcategoryid)."))";
	}
	if ($searchCategoryProductOperator == 1) {
		if (!empty($searchCategoryProductSqlList)) {
			$sql .= " AND (".implode(' OR ', $searchCategoryProductSqlList).")";
		}
	} else {
		if (!empty($searchCategoryProductSqlList)) {
			$sql .= " AND (".implode(' AND ', $searchCategoryProductSqlList).")";
		}
	}
}
if ($search_option == 'late') {
	$sql .= " AND p.fin_validite < '".$db->idate(dol_now() - $conf->propal->cloture->warning_delay)."'";
}
// Add where from extra fields
include DOL_DOCUMENT_ROOT.'/core/tpl/extrafields_list_search_sql.tpl.php';
//print $sql;

// Add where from hooks
$parameters = array();
$reshook = $hookmanager->executeHooks('printFieldListWhere', $parameters, $object, $action); // Note that $action and $object may have been modified by hook
$sql .= $hookmanager->resPrint;

// Add HAVING from hooks
$parameters = array();
$reshook = $hookmanager->executeHooks('printFieldListHaving', $parameters, $object, $action); // Note that $action and $object may have been modified by hook
$sql .= empty($hookmanager->resPrint) ? "" : " HAVING 1=1 ".$hookmanager->resPrint;

// Count total nb of records
$nbtotalofrecords = '';
if (!getDolGlobalInt('MAIN_DISABLE_FULL_SCANLIST')) {
	/* The fast and low memory method to get and count full list converts the sql into a sql count */
	$sqlforcount = preg_replace('/^'.preg_quote($sqlfields, '/').'/', 'SELECT COUNT(*) as nbtotalofrecords', $sql);
	$sqlforcount = preg_replace('/GROUP BY .*$/', '', $sqlforcount);
	$resql = $db->query($sqlforcount);
	if ($resql) {
		$objforcount = $db->fetch_object($resql);
		$nbtotalofrecords = $objforcount->nbtotalofrecords;
	} else {
		dol_print_error($db);
	}

	if (($page * $limit) > $nbtotalofrecords) {	// if total resultset is smaller then paging size (filtering), goto and load page 0
		$page = 0;
		$offset = 0;
	}
	$db->free($resql);
}

// Complete request and execute it with limit
$sql .= $db->order($sortfield, $sortorder);
$sql .= ', p.ref DESC';
if ($limit) {
	$sql .= $db->plimit($limit + 1, $offset);
}

$resql = $db->query($sql);
if (!$resql) {
	dol_print_error($db);
	exit;
}

$objectstatic = new Propal($db);
$userstatic = new User($db);

if ($socid > 0) {
	$soc = new Societe($db);
	$soc->fetch($socid);
	$title = $langs->trans('Proposals').' - '.$soc->name;
	if (empty($search_societe)) {
		$search_societe = $soc->name;
	}
} else {
	$title = $langs->trans('Proposals');
}

$num = $db->num_rows($resql);

$arrayofselected = is_array($toselect) ? $toselect : array();

if ($num == 1 && getDolGlobalString('MAIN_SEARCH_DIRECT_OPEN_IF_ONLY_ONE') && $search_all) {
	$obj = $db->fetch_object($resql);

	$id = $obj->rowid;

	header("Location: ".DOL_URL_ROOT.'/comm/propal/card.php?id='.$id);
	exit;
}

$help_url = 'EN:Commercial_Proposals|FR:Proposition_commerciale|ES:Presupuestos';
<<<<<<< HEAD
llxHeader('', $title, $help_url, 0, 0, '', '', '', 'bodyforlist');
=======
llxHeader('', $title, $help_url, '', 0, 0, '', '', '', 'bodyforlist');
>>>>>>> cc80841a

$param = '&search_status='.urlencode($search_status);
if (!empty($mode)) {
	$param .= '&mode='.urlencode($mode);
}
if (!empty($contextpage) && $contextpage != $_SERVER["PHP_SELF"]) {
	$param .= '&contextpage='.urlencode($contextpage);
}
if ($limit > 0 && $limit != $conf->liste_limit) {
	$param .= '&limit='.((int) $limit);
}
if ($search_all) {
	$param .= '&search_all='.urlencode($search_all);
}
if ($search_date_startday) {
	$param .= '&search_date_startday='.urlencode((string) ($search_date_startday));
}
if ($search_date_startmonth) {
	$param .= '&search_date_startmonth='.urlencode((string) ($search_date_startmonth));
}
if ($search_date_startyear) {
	$param .= '&search_date_startyear='.urlencode((string) ($search_date_startyear));
}
if ($search_date_endday) {
	$param .= '&search_date_endday='.urlencode((string) ($search_date_endday));
}
if ($search_date_endmonth) {
	$param .= '&search_date_endmonth='.urlencode((string) ($search_date_endmonth));
}
if ($search_date_endyear) {
	$param .= '&search_date_endyear='.urlencode((string) ($search_date_endyear));
}
if ($search_date_end_startday) {
	$param .= '&search_date_end_startday='.urlencode((string) ($search_date_end_startday));
}
if ($search_date_end_startmonth) {
	$param .= '&search_date_end_startmonth='.urlencode((string) ($search_date_end_startmonth));
}
if ($search_date_end_startyear) {
	$param .= '&search_date_end_startyear='.urlencode((string) ($search_date_end_startyear));
}
if ($search_date_end_endday) {
	$param .= '&search_date_end_endday='.urlencode((string) ($search_date_end_endday));
}
if ($search_date_end_endmonth) {
	$param .= '&search_date_end_endmonth='.urlencode((string) ($search_date_end_endmonth));
}
if ($search_date_end_endyear) {
	$param .= '&search_date_end_endyear='.urlencode((string) ($search_date_end_endyear));
}
if ($search_date_delivery_startday) {
	$param .= '&search_date_delivery_startday='.urlencode((string) ($search_date_delivery_startday));
}
if ($search_date_delivery_startmonth) {
	$param .= '&search_date_delivery_startmonth='.urlencode((string) ($search_date_delivery_startmonth));
}
if ($search_date_delivery_startyear) {
	$param .= '&search_date_delivery_startyear='.urlencode((string) ($search_date_delivery_startyear));
}
if ($search_date_delivery_endday) {
	$param .= '&search_date_delivery_endday='.urlencode((string) ($search_date_delivery_endday));
}
if ($search_date_delivery_endmonth) {
	$param .= '&search_date_delivery_endmonth='.urlencode((string) ($search_date_delivery_endmonth));
}
if ($search_date_delivery_endyear) {
	$param .= '&search_date_delivery_endyear='.urlencode((string) ($search_date_delivery_endyear));
}
if ($search_ref) {
	$param .= '&search_ref='.urlencode($search_ref);
}
if ($search_refcustomer) {
	$param .= '&search_refcustomer='.urlencode($search_refcustomer);
}
if ($search_refproject) {
	$param .= '&search_refproject='.urlencode($search_refproject);
}
if ($search_societe) {
	$param .= '&search_societe='.urlencode($search_societe);
}
if ($search_societe_alias) {
	$param .= '&search_societe_alias='.urlencode($search_societe_alias);
}
if ($search_user > 0) {
	$param .= '&search_user='.urlencode((string) ($search_user));
}
if ($search_sale > 0) {
	$param .= '&search_sale='.urlencode($search_sale);
}
if ($search_montant_ht) {
	$param .= '&search_montant_ht='.urlencode($search_montant_ht);
}
if ($search_multicurrency_code != '') {
	$param .= '&search_multicurrency_code='.urlencode($search_multicurrency_code);
}
if ($search_multicurrency_tx != '') {
	$param .= '&search_multicurrency_tx='.urlencode($search_multicurrency_tx);
}
if ($search_multicurrency_montant_ht != '') {
	$param .= '&search_multicurrency_montant_ht='.urlencode($search_multicurrency_montant_ht);
}
if ($search_multicurrency_montant_vat != '') {
	$param .= '&search_multicurrency_montant_vat='.urlencode($search_multicurrency_montant_vat);
}
if ($search_multicurrency_montant_ttc != '') {
	$param .= '&search_multicurrency_montant_ttc='.urlencode($search_multicurrency_montant_ttc);
}
if ($search_login) {
	$param .= '&search_login='.urlencode($search_login);
}
if ($search_town) {
	$param .= '&search_town='.urlencode($search_town);
}
if ($search_zip) {
	$param .= '&search_zip='.urlencode($search_zip);
}
if ($socid > 0) {
	$param .= '&socid='.urlencode((string) ($socid));
}
if ($optioncss != '') {
	$param .= '&optioncss='.urlencode($optioncss);
}
if ($search_categ_cus > 0) {
	$param .= '&search_categ_cus='.urlencode((string) ($search_categ_cus));
}
if ($search_product_category != '') {
	$param .= '&search_product_category='.urlencode((string) ($search_product_category));
}
if ($search_fk_cond_reglement > 0) {
	$param .= '&search_fk_cond_reglement='.urlencode((string) ($search_fk_cond_reglement));
}
if ($search_fk_shipping_method > 0) {
	$param .= '&search_fk_shipping_method='.urlencode((string) ($search_fk_shipping_method));
}
if ($search_fk_input_reason > 0) {
	$param .= '&search_fk_input_reason='.urlencode((string) ($search_fk_input_reason));
}
if ($search_fk_mode_reglement > 0) {
	$param .= '&search_fk_mode_reglement='.urlencode((string) ($search_fk_mode_reglement));
}
if ($search_type_thirdparty > 0) {
	$param .= '&search_type_thirdparty='.urlencode((string) ($search_type_thirdparty));
}
if ($search_town) {
	$param .= '&search_town='.urlencode($search_town);
}
if ($search_zip) {
	$param .= '&search_zip='.urlencode($search_zip);
}
if ($search_state) {
	$param .= '&search_state='.urlencode($search_state);
}
if ($search_town) {
	$param .= '&search_town='.urlencode($search_town);
}
if ($search_country) {
	$param .= '&search_country='.urlencode((string) ($search_country));
}
if ($search_date_signature_startday) {
	$param .= '&search_date_signature_startday='.urlencode((string) ($search_date_signature_startday));
}
if ($search_date_signature_startmonth) {
	$param .= '&search_date_signature_startmonth='.urlencode((string) ($search_date_signature_startmonth));
}
if ($search_date_signature_startyear) {
	$param .= '&search_date_signature_startyear='.urlencode((string) ($search_date_signature_startyear));
}
if ($search_date_signature_endday) {
	$param .= '&search_date_signature_endday='.urlencode((string) ($search_date_signature_endday));
}
if ($search_date_signature_endmonth) {
	$param .= '&search_date_signature_endmonth='.urlencode((string) ($search_date_signature_endmonth));
}
if ($search_date_signature_endyear) {
	$param .= '&search_date_signature_endyear='.urlencode((string) ($search_date_signature_endyear));
}

// Add $param from extra fields
include DOL_DOCUMENT_ROOT.'/core/tpl/extrafields_list_search_param.tpl.php';
// Add $param from hooks
$parameters = array('param' => &$param);
$reshook = $hookmanager->executeHooks('printFieldListSearchParam', $parameters, $object, $action); // Note that $action and $object may have been modified by hook
$param .= $hookmanager->resPrint;

// List of mass actions available
$arrayofmassactions = array(
	'generate_doc' => img_picto('', 'pdf', 'class="pictofixedwidth"').$langs->trans("ReGeneratePDF"),
	'builddoc' => img_picto('', 'pdf', 'class="pictofixedwidth"').$langs->trans("PDFMerge"),
);
if ($permissiontosendbymail) {
	$arrayofmassactions['presend'] = img_picto('', 'email', 'class="pictofixedwidth"').$langs->trans("SendByMail");
}
if ($permissiontovalidate) {
	$arrayofmassactions['prevalidate'] = img_picto('', 'check', 'class="pictofixedwidth"').$langs->trans("Validate");
}
if ($permissiontoclose) {
	$arrayofmassactions['presign'] = img_picto('', 'propal', 'class="pictofixedwidth"').$langs->trans("Sign");
	$arrayofmassactions['nopresign'] = img_picto('', 'propal', 'class="pictofixedwidth"').$langs->trans("NoSign");
	$arrayofmassactions['setbilled'] = img_picto('', 'bill', 'class="pictofixedwidth"').$langs->trans("ClassifyBilled");
}
if ($permissiontodelete) {
	$arrayofmassactions['predelete'] = img_picto('', 'delete', 'class="pictofixedwidth"').$langs->trans("Delete");
}

if (in_array($massaction, array('presend', 'predelete', 'closed'))) {
	$arrayofmassactions = array();
}
$massactionbutton = $form->selectMassAction('', $arrayofmassactions);

$url = DOL_URL_ROOT.'/comm/propal/card.php?action=create';
if (!empty($socid)) {
	$url .= '&socid='.$socid;
}
$newcardbutton = '';
$newcardbutton .= dolGetButtonTitle($langs->trans('ViewList'), '', 'fa fa-bars imgforviewmode', $_SERVER["PHP_SELF"].'?mode=common'.preg_replace('/(&|\?)*mode=[^&]+/', '', $param), '', ((empty($mode) || $mode == 'common') ? 2 : 1), array('morecss' => 'reposition'));
$newcardbutton .= dolGetButtonTitle($langs->trans('ViewKanban'), '', 'fa fa-th-list imgforviewmode', $_SERVER["PHP_SELF"].'?mode=kanban'.preg_replace('/(&|\?)*mode=[^&]+/', '', $param), '', ($mode == 'kanban' ? 2 : 1), array('morecss' => 'reposition'));
$newcardbutton .= dolGetButtonTitleSeparator();
$newcardbutton .= dolGetButtonTitle($langs->trans('NewPropal'), '', 'fa fa-plus-circle', $url, '', $user->hasRight('propal', 'creer'));

// Fields title search
print '<form method="POST" id="searchFormList" action="'.$_SERVER["PHP_SELF"].'">';
if ($optioncss != '') {
	print '<input type="hidden" name="optioncss" value="'.$optioncss.'">';
}
print '<input type="hidden" name="token" value="'.newToken().'">';
print '<input type="hidden" name="formfilteraction" id="formfilteraction" value="list">';
print '<input type="hidden" name="action" value="list">';
print '<input type="hidden" name="sortfield" value="'.$sortfield.'">';
print '<input type="hidden" name="sortorder" value="'.$sortorder.'">';
print '<input type="hidden" name="contextpage" value="'.$contextpage.'">';
print '<input type="hidden" name="socid" value="'.$socid.'">';
print '<input type="hidden" name="mode"value="'.$mode.'">';

print_barre_liste($title, $page, $_SERVER["PHP_SELF"], $param, $sortfield, $sortorder, $massactionbutton, $num, $nbtotalofrecords, 'propal', 0, $newcardbutton, '', $limit, 0, 0, 1);

$topicmail = "SendPropalRef";
$modelmail = "propal_send";
$objecttmp = new Propal($db);
$trackid = 'pro'.$object->id;
include DOL_DOCUMENT_ROOT.'/core/tpl/massactions_pre.tpl.php';

if ($massaction == 'prevalidate') {
	print $form->formconfirm($_SERVER["PHP_SELF"], $langs->trans("ConfirmMassValidation"), $langs->trans("ConfirmMassValidationQuestion"), "validate", null, '', 0, 200, 500, 1);
}

if ($massaction == 'presign') {
	print $form->formconfirm($_SERVER["PHP_SELF"], $langs->trans("ConfirmMassSignature"), $langs->trans("ConfirmMassSignatureQuestion"), "sign", null, '', 0, 200, 500, 1);
}

if ($massaction == 'nopresign') {
	print $form->formconfirm($_SERVER["PHP_SELF"], $langs->trans("ConfirmMassNoSignature"), $langs->trans("ConfirmMassNoSignatureQuestion"), "nosign", null, '', 0, 200, 500, 1);
}

if ($search_all) {
	foreach ($fieldstosearchall as $key => $val) {
		$fieldstosearchall[$key] = $langs->trans($val);
	}
	print '<div class="divsearchfieldfilter">'.$langs->trans("FilterOnInto", $search_all).implode(', ', $fieldstosearchall).'</div>';
}

$i = 0;

$moreforfilter = '';

// If the user can view prospects other than his'
if ($user->hasRight('user', 'user', 'lire')) {
	$langs->load("commercial");
	$moreforfilter .= '<div class="divsearchfield">';
	$tmptitle = $langs->trans('ThirdPartiesOfSaleRepresentative');
	$moreforfilter .= img_picto($tmptitle, 'user', 'class="pictofixedwidth"').$formother->select_salesrepresentatives($search_sale, 'search_sale', $user, 0, $tmptitle, 'maxwidth250 widthcentpercentminusx', 1);
	$moreforfilter .= '</div>';
}
// If the user can view prospects other than his'
if ($user->hasRight('user', 'user', 'lire')) {
	$moreforfilter .= '<div class="divsearchfield">';
	$tmptitle = $langs->trans('LinkedToSpecificUsers');
	$moreforfilter .= img_picto($tmptitle, 'user', 'class="pictofixedwidth"').$form->select_dolusers((empty($search_user) ? -2 : 0), 'search_user', $tmptitle, '', 0, '', '', 0, 0, 0, '', 0, '', 'maxwidth250 widthcentpercentminusx');
	$moreforfilter .= '</div>';
}
// If the user can view products
if (isModEnabled('category') && $user->hasRight('categorie', 'read') && ($user->hasRight('product', 'read') || $user->hasRight('service', 'read'))) {
	$searchCategoryProductOperator = -1;
	include_once DOL_DOCUMENT_ROOT.'/categories/class/categorie.class.php';
	$tmptitle = $langs->trans('IncludingProductWithTag');
	$formcategory = new FormCategory($db);
	$moreforfilter .= $formcategory->getFilterBox(Categorie::TYPE_PRODUCT, array($search_product_category), 'maxwidth300', $searchCategoryProductOperator, 0, 0, $tmptitle);
}
if (isModEnabled('category') && $user->hasRight('categorie', 'lire')) {
	require_once DOL_DOCUMENT_ROOT.'/categories/class/categorie.class.php';
	$moreforfilter .= '<div class="divsearchfield">';
	$tmptitle = $langs->trans('CustomersProspectsCategoriesShort');
	$moreforfilter .= img_picto($tmptitle, 'category', 'class="pictofixedwidth"').$formother->select_categories('customer', $search_categ_cus, 'search_categ_cus', 1, $tmptitle, (empty($conf->dol_optimize_smallscreen) ? 'maxwidth300 widthcentpercentminusx' : 'maxwidth250 widthcentpercentminusx'));
	$moreforfilter .= '</div>';
}
if (isModEnabled('stock') && getDolGlobalString('WAREHOUSE_ASK_WAREHOUSE_DURING_PROPAL')) {
	require_once DOL_DOCUMENT_ROOT.'/product/class/html.formproduct.class.php';
	$formproduct = new FormProduct($db);
	$moreforfilter .= '<div class="divsearchfield">';
	$tmptitle = $langs->trans('Warehouse');
	$moreforfilter .= img_picto($tmptitle, 'stock', 'class="pictofixedwidth"').$formproduct->selectWarehouses($search_warehouse, 'search_warehouse', '', $tmptitle, 0, 0, $tmptitle);
	$moreforfilter .= '</div>';
}
$parameters = array();
$reshook = $hookmanager->executeHooks('printFieldPreListTitle', $parameters, $object, $action); // Note that $action and $object may have been modified by hook
if (empty($reshook)) {
	$moreforfilter .= $hookmanager->resPrint;
} else {
	$moreforfilter = $hookmanager->resPrint;
}

if (!empty($moreforfilter)) {
	print '<div class="liste_titre liste_titre_bydiv centpercent">';
	print $moreforfilter;
	print '</div>';
}

$varpage = empty($contextpage) ? $_SERVER["PHP_SELF"] : $contextpage;
$selectedfields = $form->multiSelectArrayWithCheckbox('selectedfields', $arrayfields, $varpage, getDolGlobalString('MAIN_CHECKBOX_LEFT_COLUMN')); // This also change content of $arrayfields
$selectedfields .= (count($arrayofmassactions) ? $form->showCheckAddButtons('checkforselect', 1) : '');

print '<div class="div-table-responsive">';
print '<table class="tagtable nobottomiftotal liste'.($moreforfilter ? " listwithfilterbefore" : "").'">'."\n";

print '<tr class="liste_titre_filter">';

// Action column
if (getDolGlobalString('MAIN_CHECKBOX_LEFT_COLUMN')) {
	print '<td class="liste_titre" align="middle">';
	$searchpicto = $form->showFilterButtons('left');
	print $searchpicto;
	print '</td>';
}

if (!empty($arrayfields['p.ref']['checked'])) {
	print '<td class="liste_titre">';
	print '<input class="flat maxwidth50" type="text" name="search_ref" value="'.dol_escape_htmltag($search_ref).'">';
	print '</td>';
}
if (!empty($arrayfields['p.ref_client']['checked'])) {
	print '<td class="liste_titre">';
	print '<input class="flat maxwidth50" type="text" name="search_refcustomer" value="'.dol_escape_htmltag($search_refcustomer).'">';
	print '</td>';
}
if (!empty($arrayfields['pr.ref']['checked'])) {
	print '<td class="liste_titre">';
	print '<input class="flat maxwidth50" type="text" name="search_refproject" value="'.dol_escape_htmltag($search_refproject).'">';
	print '</td>';
}
if (!empty($arrayfields['pr.title']['checked'])) {
	print '<td class="liste_titre">';
	print '<input class="flat maxwidth50" type="text" name="search_project" value="'.dol_escape_htmltag($search_project).'">';
	print '</td>';
}
if (!empty($arrayfields['s.nom']['checked'])) {
	print '<td class="liste_titre" align="left">';
	print '<input class="flat maxwidth100" type="text" name="search_societe" value="'.dol_escape_htmltag($search_societe).'"'.($socid > 0 ? " disabled" : "").'>';
	print '</td>';
}
if (!empty($arrayfields['s.name_alias']['checked'])) {
	print '<td class="liste_titre" align="left">';
	print '<input class="flat maxwidth100" type="text" name="search_societe_alias" value="'.dol_escape_htmltag($search_societe_alias).'">';
	print '</td>';
}
if (!empty($arrayfields['s.town']['checked'])) {
	print '<td class="liste_titre"><input class="flat maxwidth50" type="text" name="search_town" value="'.$search_town.'"></td>';
}
if (!empty($arrayfields['s.zip']['checked'])) {
	print '<td class="liste_titre"><input class="flat maxwidth50" type="text" name="search_zip" value="'.$search_zip.'"></td>';
}
// State
if (!empty($arrayfields['state.nom']['checked'])) {
	print '<td class="liste_titre">';
	print '<input class="flat maxwidth50" type="text" name="search_state" value="'.dol_escape_htmltag($search_state).'">';
	print '</td>';
}
// Country
if (!empty($arrayfields['country.code_iso']['checked'])) {
	print '<td class="liste_titre" align="center">';
	print $form->select_country($search_country, 'search_country', '', 0, 'minwidth100imp maxwidth100');
	print '</td>';
}
// Company type
if (!empty($arrayfields['typent.code']['checked'])) {
	print '<td class="liste_titre maxwidth100onsmartphone" align="center">';
	print $form->selectarray("search_type_thirdparty", $formcompany->typent_array(0), $search_type_thirdparty, 1, 0, 0, '', 0, 0, 0, getDolGlobalString('SOCIETE_SORT_ON_TYPEENT', 'ASC'), 'maxwidth100', 1);
	print ajax_combobox('search_type_thirdparty');
	print '</td>';
}
// Date
if (!empty($arrayfields['p.date']['checked'])) {
	print '<td class="liste_titre center">';
	print '<div class="nowrapfordate">';
	print $form->selectDate($search_date_start ? $search_date_start : -1, 'search_date_start', 0, 0, 1, '', 1, 0, 0, '', '', '', '', 1, '', $langs->trans('From'));
	print '</div>';
	print '<div class="nowrapfordate">';
	print $form->selectDate($search_date_end ? $search_date_end : -1, 'search_date_end', 0, 0, 1, '', 1, 0, 0, '', '', '', '', 1, '', $langs->trans('to'));
	print '</div>';
	print '</td>';
}
// Date end
if (!empty($arrayfields['p.fin_validite']['checked'])) {
	print '<td class="liste_titre center">';
	print '<div class="nowrapfordate">';
	print $form->selectDate($search_date_end_start ? $search_date_end_start : -1, 'search_date_end_start', 0, 0, 1, '', 1, 0, 0, '', '', '', '', 1, '', $langs->trans('From'));
	print '</div>';
	print '<div class="nowrapfordate">';
	print $form->selectDate($search_date_end_end ? $search_date_end_end : -1, 'search_date_end_end', 0, 0, 1, '', 1, 0, 0, '', '', '', '', 1, '', $langs->trans('to'));
	print '</div>';
	print '</td>';
}
// Date delivery
if (!empty($arrayfields['p.date_livraison']['checked'])) {
	print '<td class="liste_titre center">';
	print '<div class="nowrapfordate">';
	print $form->selectDate($search_date_delivery_start ? $search_date_delivery_start : -1, 'search_date_delivery_start', 0, 0, 1, '', 1, 0, 0, '', '', '', '', 1, '', $langs->trans('From'));
	print '</div>';
	print '<div class="nowrapfordate">';
	print $form->selectDate($search_date_delivery_end ? $search_date_delivery_end : -1, 'search_date_delivery_end', 0, 0, 1, '', 1, 0, 0, '', '', '', '', 1, '', $langs->trans('From'));
	print '</div>';
	print '</td>';
}
// Date Signature
if (!empty($arrayfields['p.date_signature']['checked'])) {
	print '<td class="liste_titre center">';
	print '<div class="nowrapfordate">';
	print $form->selectDate($search_date_signature_start ? $search_date_signature_start : -1, 'search_date_signature_start', 0, 0, 1, '', 1, 0, 0, '', '', '', '', 1, '', $langs->trans('From'));
	print '</div>';
	print '<div class="nowrapfordate">';
	print $form->selectDate($search_date_signature_end ? $search_date_signature_end : -1, 'search_date_signature_end', 0, 0, 1, '', 1, 0, 0, '', '', '', '', 1, '', $langs->trans('From'));
	print '</div>';
	print '</td>';
}
// Availability
if (!empty($arrayfields['ava.rowid']['checked'])) {
	print '<td class="liste_titre maxwidth100onsmartphone center">';
	$form->selectAvailabilityDelay($search_availability, 'search_availability', '', 1);
	print ajax_combobox('search_availability');
	print '</td>';
}
// Shipping Method
if (!empty($arrayfields['p.fk_shipping_method']['checked'])) {
	print '<td class="liste_titre">';
	$form->selectShippingMethod($search_fk_shipping_method, 'search_fk_shipping_method', '', 1, '', 1);
	print '</td>';
}
// Source - Input reason
if (!empty($arrayfields['p.fk_input_reason']['checked'])) {
	print '<td class="liste_titre">';
	$form->selectInputReason($search_fk_input_reason, 'search_fk_input_reason', '', 1, 'maxwidth125', 1);
	print '</td>';
}
// Payment term
if (!empty($arrayfields['p.fk_cond_reglement']['checked'])) {
	print '<td class="liste_titre">';
	print $form->getSelectConditionsPaiements($search_fk_cond_reglement, 'search_fk_cond_reglement', 1, 1, 1);
	print '</td>';
}
// Payment mode
if (!empty($arrayfields['p.fk_mode_reglement']['checked'])) {
	print '<td class="liste_titre">';
	print $form->select_types_paiements($search_fk_mode_reglement, 'search_fk_mode_reglement', '', 0, 1, 1, 0, -1, '', 1);
	print '</td>';
}
if (!empty($arrayfields['p.total_ht']['checked'])) {
	// Amount
	print '<td class="liste_titre right">';
	print '<input class="flat" type="text" size="5" name="search_montant_ht" value="'.dol_escape_htmltag($search_montant_ht).'">';
	print '</td>';
}
if (!empty($arrayfields['p.total_tva']['checked'])) {
	// Amount
	print '<td class="liste_titre right">';
	print '<input class="flat" type="text" size="5" name="search_montant_vat" value="'.dol_escape_htmltag($search_montant_vat).'">';
	print '</td>';
}
if (!empty($arrayfields['p.total_ttc']['checked'])) {
	// Amount
	print '<td class="liste_titre right">';
	print '<input class="flat" type="text" size="5" name="search_montant_ttc" value="'.dol_escape_htmltag($search_montant_ttc).'">';
	print '</td>';
}
if (!empty($arrayfields['p.total_ht_invoiced']['checked'])) {
	// Amount invoiced
	print '<td class="liste_titre right">';
	print '</td>';
}
if (!empty($arrayfields['p.total_invoiced']['checked'])) {
	// Amount invoiced
	print '<td class="liste_titre right">';
	print '</td>';
}
if (!empty($arrayfields['p.multicurrency_code']['checked'])) {
	// Currency
	print '<td class="liste_titre">';
	print $form->selectMultiCurrency($search_multicurrency_code, 'search_multicurrency_code', 1);
	print '</td>';
}
if (!empty($arrayfields['p.multicurrency_tx']['checked'])) {
	// Currency rate
	print '<td class="liste_titre">';
	print '<input class="flat" type="text" size="4" name="search_multicurrency_tx" value="'.dol_escape_htmltag($search_multicurrency_tx).'">';
	print '</td>';
}
if (!empty($arrayfields['p.multicurrency_total_ht']['checked'])) {
	// Amount
	print '<td class="liste_titre right">';
	print '<input class="flat" type="text" size="4" name="search_multicurrency_montant_ht" value="'.dol_escape_htmltag($search_multicurrency_montant_ht).'">';
	print '</td>';
}
if (!empty($arrayfields['p.multicurrency_total_tva']['checked'])) {
	// Amount
	print '<td class="liste_titre right">';
	print '<input class="flat" type="text" size="4" name="search_multicurrency_montant_vat" value="'.dol_escape_htmltag($search_multicurrency_montant_vat).'">';
	print '</td>';
}
if (!empty($arrayfields['p.multicurrency_total_ttc']['checked'])) {
	// Amount
	print '<td class="liste_titre right">';
	print '<input class="flat" type="text" size="4" name="search_multicurrency_montant_ttc" value="'.dol_escape_htmltag($search_multicurrency_montant_ttc).'">';
	print '</td>';
}
if (!empty($arrayfields['p.multicurrency_total_ht_invoiced']['checked'])) {
	// Amount invoiced
	print '<td class="liste_titre right">';
	print '</td>';
}
if (!empty($arrayfields['p.multicurrency_total_invoiced']['checked'])) {
	// Amount invoiced
	print '<td class="liste_titre right">';
	print '</td>';
}
if (!empty($arrayfields['u.login']['checked'])) {
	// Author
	print '<td class="liste_titre">';
	print '<input class="flat maxwidth75" type="text" name="search_login" value="'.dol_escape_htmltag($search_login).'">';
	print '</td>';
}
if (!empty($arrayfields['sale_representative']['checked'])) {
	print '<td class="liste_titre"></td>';
}
if (!empty($arrayfields['total_pa']['checked'])) {
	print '<td class="liste_titre right">';
	print '</td>';
}
if (!empty($arrayfields['total_margin']['checked'])) {
	print '<td class="liste_titre right">';
	print '</td>';
}
if (!empty($arrayfields['total_margin_rate']['checked'])) {
	print '<td class="liste_titre right">';
	print '</td>';
}
if (!empty($arrayfields['total_mark_rate']['checked'])) {
	print '<td class="liste_titre right">';
	print '</td>';
}
// Extra fields
include DOL_DOCUMENT_ROOT.'/core/tpl/extrafields_list_search_input.tpl.php';

// Fields from hook
$parameters = array('arrayfields' => $arrayfields);
$reshook = $hookmanager->executeHooks('printFieldListOption', $parameters, $object, $action); // Note that $action and $object may have been modified by hook
print $hookmanager->resPrint;
// Date creation
if (!empty($arrayfields['p.datec']['checked'])) {
	print '<td class="liste_titre">';
	print '</td>';
}
// Date modification
if (!empty($arrayfields['p.tms']['checked'])) {
	print '<td class="liste_titre">';
	print '</td>';
}
// Date cloture
if (!empty($arrayfields['p.date_cloture']['checked'])) {
	print '<td class="liste_titre">';
	print '</td>';
}
if (!empty($arrayfields['p.note_public']['checked'])) {
	// Note public
	print '<td class="liste_titre">';
	print '<input class="flat maxwidth75" type="text" name="search_note_public" value="'.dol_escape_htmltag($search_note_public).'">';
	print '</td>';
}
if (!empty($arrayfields['p.note_private']['checked'])) {
	// Note private
	print '<td class="liste_titre">';
	print '</td>';
}
// Status
if (!empty($arrayfields['p.fk_statut']['checked'])) {
	print '<td class="liste_titre center parentonrightofpage">';
	$formpropal->selectProposalStatus($search_status, 1, 0, 1, 'customer', 'search_status', 'search_status width100 onrightofpage');
	print '</td>';
}
// Action column
if (!getDolGlobalString('MAIN_CHECKBOX_LEFT_COLUMN')) {
	print '<td class="liste_titre" align="middle">';
	$searchpicto = $form->showFilterButtons();
	print $searchpicto;
	print '</td>';
}
print "</tr>\n";

$totalarray = array(
	'nbfield' => 0,
	'val' => array(
		'p.total_ht' => 0,
		'p.total_tva' => 0,
		'p.total_ttc' => 0,
	),
);

// Fields title
print '<tr class="liste_titre">';
if (getDolGlobalString('MAIN_CHECKBOX_LEFT_COLUMN')) {
	print_liste_field_titre($selectedfields, $_SERVER["PHP_SELF"], "", '', '', 'align="center"', $sortfield, $sortorder, 'maxwidthsearch ');
	$totalarray['nbfield']++;
}
if (!empty($arrayfields['p.ref']['checked'])) {
	print_liste_field_titre($arrayfields['p.ref']['label'], $_SERVER["PHP_SELF"], 'p.ref', '', $param, '', $sortfield, $sortorder);
	$totalarray['nbfield']++;
}
if (!empty($arrayfields['p.ref_client']['checked'])) {
	print_liste_field_titre($arrayfields['p.ref_client']['label'], $_SERVER["PHP_SELF"], 'p.ref_client', '', $param, '', $sortfield, $sortorder);
	$totalarray['nbfield']++;
}
if (!empty($arrayfields['pr.ref']['checked'])) {
	print_liste_field_titre($arrayfields['pr.ref']['label'], $_SERVER["PHP_SELF"], 'pr.ref', '', $param, '', $sortfield, $sortorder);
	$totalarray['nbfield']++;
}
if (!empty($arrayfields['pr.title']['checked'])) {
	print_liste_field_titre($arrayfields['pr.title']['label'], $_SERVER["PHP_SELF"], 'pr.title', '', $param, '', $sortfield, $sortorder);
	$totalarray['nbfield']++;
}
if (!empty($arrayfields['s.nom']['checked'])) {
	print_liste_field_titre($arrayfields['s.nom']['label'], $_SERVER["PHP_SELF"], 's.nom', '', $param, '', $sortfield, $sortorder);
	$totalarray['nbfield']++;
}
if (!empty($arrayfields['s.name_alias']['checked'])) {
	print_liste_field_titre($arrayfields['s.name_alias']['label'], $_SERVER["PHP_SELF"], 's.name_alias', '', $param, '', $sortfield, $sortorder);
	$totalarray['nbfield']++;
}
if (!empty($arrayfields['s.town']['checked'])) {
	print_liste_field_titre($arrayfields['s.town']['label'], $_SERVER["PHP_SELF"], 's.town', '', $param, '', $sortfield, $sortorder);
	$totalarray['nbfield']++;
}
if (!empty($arrayfields['s.zip']['checked'])) {
	print_liste_field_titre($arrayfields['s.zip']['label'], $_SERVER["PHP_SELF"], 's.zip', '', $param, '', $sortfield, $sortorder);
	$totalarray['nbfield']++;
}
if (!empty($arrayfields['state.nom']['checked'])) {
	print_liste_field_titre($arrayfields['state.nom']['label'], $_SERVER["PHP_SELF"], "state.nom", "", $param, '', $sortfield, $sortorder);
	$totalarray['nbfield']++;
}
if (!empty($arrayfields['country.code_iso']['checked'])) {
	print_liste_field_titre($arrayfields['country.code_iso']['label'], $_SERVER["PHP_SELF"], "country.code_iso", "", $param, '', $sortfield, $sortorder, 'center ');
	$totalarray['nbfield']++;
}
if (!empty($arrayfields['typent.code']['checked'])) {
	print_liste_field_titre($arrayfields['typent.code']['label'], $_SERVER["PHP_SELF"], "typent.code", "", $param, '', $sortfield, $sortorder, 'center ');
	$totalarray['nbfield']++;
}
if (!empty($arrayfields['p.date']['checked'])) {
	print_liste_field_titre($arrayfields['p.date']['label'], $_SERVER["PHP_SELF"], 'p.datep', '', $param, '', $sortfield, $sortorder, 'center ');
	$totalarray['nbfield']++;
}
if (!empty($arrayfields['p.fin_validite']['checked'])) {
	print_liste_field_titre($arrayfields['p.fin_validite']['label'], $_SERVER["PHP_SELF"], 'dfv', '', $param, '', $sortfield, $sortorder, 'center ');
	$totalarray['nbfield']++;
}
if (!empty($arrayfields['p.date_livraison']['checked'])) {
	print_liste_field_titre($arrayfields['p.date_livraison']['label'], $_SERVER["PHP_SELF"], 'p.date_livraison', '', $param, '', $sortfield, $sortorder, 'center ');
	$totalarray['nbfield']++;
}
if (!empty($arrayfields['p.date_signature']['checked'])) {
	print_liste_field_titre($arrayfields['p.date_signature']['label'], $_SERVER["PHP_SELF"], 'p.date_signature', '', $param, '', $sortfield, $sortorder, 'center ');
	$totalarray['nbfield']++;
}
if (!empty($arrayfields['ava.rowid']['checked'])) {
	print_liste_field_titre($arrayfields['ava.rowid']['label'], $_SERVER["PHP_SELF"], 'availability', '', $param, '', $sortfield, $sortorder);
	$totalarray['nbfield']++;
}
if (!empty($arrayfields['p.fk_shipping_method']['checked'])) {
	print_liste_field_titre($arrayfields['p.fk_shipping_method']['label'], $_SERVER["PHP_SELF"], "p.fk_shipping_method", "", $param, '', $sortfield, $sortorder);
	$totalarray['nbfield']++;
}
if (!empty($arrayfields['p.fk_input_reason']['checked'])) {
	print_liste_field_titre($arrayfields['p.fk_input_reason']['label'], $_SERVER["PHP_SELF"], "p.fk_input_reason", "", $param, '', $sortfield, $sortorder);
	$totalarray['nbfield']++;
}
if (!empty($arrayfields['p.fk_cond_reglement']['checked'])) {
	print_liste_field_titre($arrayfields['p.fk_cond_reglement']['label'], $_SERVER["PHP_SELF"], "p.fk_cond_reglement", "", $param, '', $sortfield, $sortorder);
	$totalarray['nbfield']++;
}
if (!empty($arrayfields['p.fk_mode_reglement']['checked'])) {
	print_liste_field_titre($arrayfields['p.fk_mode_reglement']['label'], $_SERVER["PHP_SELF"], "p.fk_mode_reglement", "", $param, '', $sortfield, $sortorder);
	$totalarray['nbfield']++;
}
if (!empty($arrayfields['p.total_ht']['checked'])) {
	print_liste_field_titre($arrayfields['p.total_ht']['label'], $_SERVER["PHP_SELF"], 'p.total_ht', '', $param, '', $sortfield, $sortorder, 'right ');
	$totalarray['nbfield']++;
}
if (!empty($arrayfields['p.total_tva']['checked'])) {
	print_liste_field_titre($arrayfields['p.total_tva']['label'], $_SERVER["PHP_SELF"], 'p.total_tva', '', $param, '', $sortfield, $sortorder, 'right ');
	$totalarray['nbfield']++;
}
if (!empty($arrayfields['p.total_ttc']['checked'])) {
	print_liste_field_titre($arrayfields['p.total_ttc']['label'], $_SERVER["PHP_SELF"], 'p.total_ttc', '', $param, '', $sortfield, $sortorder, 'right ');
	$totalarray['nbfield']++;
}
if (!empty($arrayfields['p.total_ht_invoiced']['checked'])) {
	print_liste_field_titre($arrayfields['p.total_ht_invoiced']['label'], $_SERVER["PHP_SELF"], '', '', $param, '', $sortfield, $sortorder, 'right ');
	$totalarray['nbfield']++;
}
if (!empty($arrayfields['p.total_invoiced']['checked'])) {
	print_liste_field_titre($arrayfields['p.total_invoiced']['label'], $_SERVER["PHP_SELF"], '', '', $param, '', $sortfield, $sortorder, 'right ');
	$totalarray['nbfield']++;
}
if (!empty($arrayfields['p.multicurrency_code']['checked'])) {
	print_liste_field_titre($arrayfields['p.multicurrency_code']['label'], $_SERVER['PHP_SELF'], 'p.multicurrency_code', '', $param, '', $sortfield, $sortorder);
	$totalarray['nbfield']++;
}
if (!empty($arrayfields['p.multicurrency_tx']['checked'])) {
	print_liste_field_titre($arrayfields['p.multicurrency_tx']['label'], $_SERVER['PHP_SELF'], 'p.multicurrency_tx', '', $param, '', $sortfield, $sortorder);
	$totalarray['nbfield']++;
}
if (!empty($arrayfields['p.multicurrency_total_ht']['checked'])) {
	print_liste_field_titre($arrayfields['p.multicurrency_total_ht']['label'], $_SERVER['PHP_SELF'], 'p.multicurrency_total_ht', '', $param, '', $sortfield, $sortorder, 'right ');
	$totalarray['nbfield']++;
}
if (!empty($arrayfields['p.multicurrency_total_tva']['checked'])) {
	print_liste_field_titre($arrayfields['p.multicurrency_total_tva']['label'], $_SERVER['PHP_SELF'], 'p.multicurrency_total_tva', '', $param, '', $sortfield, $sortorder, 'right ');
	$totalarray['nbfield']++;
}
if (!empty($arrayfields['p.multicurrency_total_ttc']['checked'])) {
	print_liste_field_titre($arrayfields['p.multicurrency_total_ttc']['label'], $_SERVER['PHP_SELF'], 'p.multicurrency_total_ttc', '', $param, '', $sortfield, $sortorder, 'right ');
	$totalarray['nbfield']++;
}
if (!empty($arrayfields['p.multicurrency_total_ht_invoiced']['checked'])) {
	print_liste_field_titre($arrayfields['p.multicurrency_total_ht_invoiced']['label'], $_SERVER["PHP_SELF"], '', '', $param, '', $sortfield, $sortorder, 'right ');
	$totalarray['nbfield']++;
}
if (!empty($arrayfields['p.multicurrency_total_invoiced']['checked'])) {
	print_liste_field_titre($arrayfields['p.multicurrency_total_invoiced']['label'], $_SERVER["PHP_SELF"], '', '', $param, '', $sortfield, $sortorder, 'right ');
	$totalarray['nbfield']++;
}
if (!empty($arrayfields['u.login']['checked'])) {
	print_liste_field_titre($arrayfields['u.login']['label'], $_SERVER["PHP_SELF"], 'u.login', '', $param, '', $sortfield, $sortorder);
	$totalarray['nbfield']++;
}
if (!empty($arrayfields['sale_representative']['checked'])) {
	print_liste_field_titre($arrayfields['sale_representative']['label'], $_SERVER["PHP_SELF"], "", "", "$param", '', $sortfield, $sortorder);
	$totalarray['nbfield']++;
}
if (!empty($arrayfields['total_pa']['checked'])) {
	print_liste_field_titre($arrayfields['total_pa']['label'], $_SERVER['PHP_SELF'], '', '', $param, '', $sortfield, $sortorder, 'right ');
	$totalarray['nbfield']++;
}
if (!empty($arrayfields['total_margin']['checked'])) {
	print_liste_field_titre($arrayfields['total_margin']['label'], $_SERVER['PHP_SELF'], '', '', $param, '', $sortfield, $sortorder, 'right ');
	$totalarray['nbfield']++;
}
if (!empty($arrayfields['total_margin_rate']['checked'])) {
	print_liste_field_titre($arrayfields['total_margin_rate']['label'], $_SERVER['PHP_SELF'], '', '', $param, '', $sortfield, $sortorder, 'right ');
	$totalarray['nbfield']++;
}
if (!empty($arrayfields['total_mark_rate']['checked'])) {
	print_liste_field_titre($arrayfields['total_mark_rate']['label'], $_SERVER['PHP_SELF'], '', '', $param, '', $sortfield, $sortorder, 'right ');
	$totalarray['nbfield']++;
}
// Extra fields
include DOL_DOCUMENT_ROOT.'/core/tpl/extrafields_list_search_title.tpl.php';
// Hook fields
$parameters = array(
	'arrayfields' => $arrayfields,
	'param' => $param,
	'sortfield' => $sortfield,
	'sortorder' => $sortorder,
	'totalarray' => &$totalarray,
);

$reshook = $hookmanager->executeHooks('printFieldListTitle', $parameters, $object, $action); // Note that $action and $object may have been modified by hook

print $hookmanager->resPrint;
if (!empty($arrayfields['p.datec']['checked'])) {
	print_liste_field_titre($arrayfields['p.datec']['label'], $_SERVER["PHP_SELF"], "p.datec", "", $param, '', $sortfield, $sortorder, 'center nowraponall ');
	$totalarray['nbfield']++;
}
if (!empty($arrayfields['p.tms']['checked'])) {
	print_liste_field_titre($arrayfields['p.tms']['label'], $_SERVER["PHP_SELF"], "p.tms", "", $param, '', $sortfield, $sortorder, 'center nowraponall ');
	$totalarray['nbfield']++;
}
if (!empty($arrayfields['p.date_cloture']['checked'])) {
	print_liste_field_titre($arrayfields['p.date_cloture']['label'], $_SERVER["PHP_SELF"], "p.date_cloture", "", $param, 'align="center" class="nowrap"', $sortfield, $sortorder);
	$totalarray['nbfield']++;
}
if (!empty($arrayfields['p.note_public']['checked'])) {
	print_liste_field_titre($arrayfields['p.note_public']['label'], $_SERVER["PHP_SELF"], "p.note_public", "", $param, '', $sortfield, $sortorder, 'center nowrap ');
	$totalarray['nbfield']++;
}
if (!empty($arrayfields['p.note_private']['checked'])) {
	print_liste_field_titre($arrayfields['p.note_private']['label'], $_SERVER["PHP_SELF"], "p.note_private", "", $param, '', $sortfield, $sortorder, 'center nowrap ');
	$totalarray['nbfield']++;
}
if (!empty($arrayfields['p.fk_statut']['checked'])) {
	print_liste_field_titre($arrayfields['p.fk_statut']['label'], $_SERVER["PHP_SELF"], "p.fk_statut", "", $param, '', $sortfield, $sortorder, 'center ');
	$totalarray['nbfield']++;
}
if (!getDolGlobalString('MAIN_CHECKBOX_LEFT_COLUMN')) {
	print_liste_field_titre($selectedfields, $_SERVER["PHP_SELF"], "", '', '', 'align="center"', $sortfield, $sortorder, 'maxwidthsearch ');
	$totalarray['nbfield']++;
}
print '</tr>'."\n";

// Loop on record
// --------------------------------------------------------------------
$typenArray = null;
$now = dol_now();

$with_margin_info = false;
if (isModEnabled('margin') && (
	!empty($arrayfields['total_pa']['checked'])
	|| !empty($arrayfields['total_margin']['checked'])
	|| !empty($arrayfields['total_margin_rate']['checked'])
	|| !empty($arrayfields['total_mark_rate']['checked'])
	)
	) {
		$with_margin_info = true;
}

$total_ht = 0;
$total_margin = 0;

$i = 0;
$savnbfield = $totalarray['nbfield'];
$totalarray = array();
$totalarray['nbfield'] = 0;
$imaxinloop = ($limit ? min($num, $limit) : $num);
while ($i < $imaxinloop) {
	$obj = $db->fetch_object($resql);
	if (empty($obj)) {
		break; // Should not happen
	}
	if ($search_option) {
		$param .= "&search_option=".urlencode($search_option);
	}

	$objectstatic->id = $obj->rowid;
	$objectstatic->ref = $obj->ref;
	$objectstatic->ref_customer = $obj->ref_client;
	$objectstatic->note_public = $obj->note_public;
	$objectstatic->note_private = $obj->note_private;
	$objectstatic->statut = $obj->status;
	$objectstatic->status = $obj->status;

	$companystatic->id = $obj->socid;
	$companystatic->name = $obj->name;
	$companystatic->name_alias = $obj->alias;
	$companystatic->client = $obj->client;
	$companystatic->fournisseur = $obj->fournisseur;
	$companystatic->code_client = $obj->code_client;
	$companystatic->email = $obj->email;
	$companystatic->phone = $obj->phone;
	$companystatic->address = $obj->address;
	$companystatic->zip = $obj->zip;
	$companystatic->town = $obj->town;
	$companystatic->country_code = $obj->country_code;

	$projectstatic->id = $obj->project_id;
	$projectstatic->ref = $obj->project_ref;
	$projectstatic->title = $obj->project_label;

	$totalInvoicedHT = 0;
	$totalInvoicedTTC = 0;
	$multicurrency_totalInvoicedHT = 0;
	$multicurrency_totalInvoicedTTC = 0;

	$TInvoiceData = $objectstatic->InvoiceArrayList($obj->rowid);

	if (!empty($TInvoiceData)) {
		foreach ($TInvoiceData as $invoiceData) {
			$invoice = new Facture($db);
			$invoice->fetch($invoiceData->facid);

			if (getDolGlobalString('FACTURE_DEPOSITS_ARE_JUST_PAYMENTS') && $invoice->type == Facture::TYPE_DEPOSIT) {
				continue;
			}

			$totalInvoicedHT += $invoice->total_ht;
			$totalInvoicedTTC += $invoice->total_ttc;
			$multicurrency_totalInvoicedHT += $invoice->multicurrency_total_ht;
			$multicurrency_totalInvoicedTTC += $invoice->multicurrency_total_ttc;
		}
	}

	$marginInfo = array();
<<<<<<< HEAD
	if ($with_margin_info === true) {
=======
	if ($with_margin_info) {
>>>>>>> cc80841a
		$objectstatic->fetch_lines();
		$marginInfo = $formmargin->getMarginInfosArray($objectstatic);
		$total_ht += $obj->total_ht;
		$total_margin += $marginInfo['total_margin'];
	}

	if ($mode == 'kanban') {
		if ($i == 0) {
			print '<tr class="trkanban"><td colspan="'.$savnbfield.'">';
			print '<div class="box-flex-container kanban">';
		}
		// Output Kanban
		$objectstatic->thirdparty = $companystatic;
		$userstatic->fetch($obj->fk_user_author);
		$arrayofparams = array('selected' => in_array($object->id, $arrayofselected), 'authorlink' => $userstatic->getNomUrl(-2), 'projectlink' => $projectstatic->getNomUrl(2));
		print $objectstatic->getKanbanView('', $arrayofparams);
		if ($i == ($imaxinloop - 1)) {
			print '</div>';
			print '</td></tr>';
		}
	} else {
<<<<<<< HEAD
		print '<tr class="oddeven">';
=======
		print '<tr class="oddeven '.((getDolGlobalInt('MAIN_FINISHED_LINES_OPACITY') == 1 && $obj->status > 1) ? 'opacitymedium' : '').'">';
>>>>>>> cc80841a

		// Action column
		if (getDolGlobalString('MAIN_CHECKBOX_LEFT_COLUMN')) {
			print '<td class="nowrap" align="center">';
			if ($massactionbutton || $massaction) {   // If we are in select mode (massactionbutton defined) or if we have already selected and sent an action ($massaction) defined
				$selected = 0;
				if (in_array($obj->rowid, $arrayofselected)) {
					$selected = 1;
				}
				print '<input id="cb'.$obj->rowid.'" class="flat checkforselect" type="checkbox" name="toselect[]" value="'.$obj->rowid.'"'.($selected ? ' checked="checked"' : '').'>';
			}
			print '</td>';
			if (!$i) {
				$totalarray['nbfield']++;
			}
		}

		if (!empty($arrayfields['p.ref']['checked'])) {
			print '<td class="nowraponall">';

			print '<table class="nobordernopadding"><tr class="nocellnopadd">';
			// Picto + Ref
			print '<td class="nobordernopadding nowraponall">';
			print $objectstatic->getNomUrl(1, '', '', 0, 1, (isset($conf->global->PROPAL_LIST_SHOW_NOTES) ? $conf->global->PROPAL_LIST_SHOW_NOTES : 1));
			print '</td>';
			// Warning
			$warnornote = '';
			if ($obj->status == Propal::STATUS_VALIDATED && $db->jdate($obj->dfv) < ($now - $conf->propal->cloture->warning_delay)) {
				$warnornote .= img_warning($langs->trans("Late"));
			}
			if ($warnornote) {
				print '<td style="min-width: 20px" class="nobordernopadding nowrap">';
				print $warnornote;
				print '</td>';
			}
			// Other picto tool
			print '<td width="16" class="nobordernopadding right">';
			$filename = dol_sanitizeFileName($obj->ref);
			$filedir = $conf->propal->multidir_output[$obj->propal_entity].'/'.dol_sanitizeFileName($obj->ref);
			$urlsource = $_SERVER['PHP_SELF'].'?id='.$obj->rowid;
			print $formfile->getDocumentsLink($objectstatic->element, $filename, $filedir);
			print '</td></tr></table>';

			print "</td>\n";
			if (!$i) {
				$totalarray['nbfield']++;
			}
		}

		if (!empty($arrayfields['p.ref_client']['checked'])) {
			// Customer ref
			print '<td class="nowrap tdoverflowmax200">';
			print dol_escape_htmltag($obj->ref_client);
			print '</td>';
			if (!$i) {
				$totalarray['nbfield']++;
			}
		}

		if (!empty($arrayfields['pr.ref']['checked'])) {
			// Project ref
			print '<td class="nowraponall">';
			if ($obj->project_id > 0) {
				print $projectstatic->getNomUrl(1);
			}
			print '</td>';
			if (!$i) {
				$totalarray['nbfield']++;
			}
		}

		if (!empty($arrayfields['pr.title']['checked'])) {
			// Project label
			print '<td class="nowrap">';
			if ($obj->project_id > 0) {
				print dol_escape_htmltag($projectstatic->title);
			}
			print '</td>';
			if (!$i) {
				$totalarray['nbfield']++;
			}
		}

		// Thirdparty
		if (!empty($arrayfields['s.nom']['checked'])) {
			print '<td class="tdoverflowmax150">';
			print $companystatic->getNomUrl(1, 'customer', 0, 0, 1, empty($arrayfields['s.name_alias']['checked']) ? 0 : 1);
			print '</td>';
			if (!$i) {
				$totalarray['nbfield']++;
			}
		}

		// Alias
		if (!empty($arrayfields['s.name_alias']['checked'])) {
			print '<td class="tdoverflowmax200">';
			print $obj->alias;
			print '</td>';
			if (!$i) {
				$totalarray['nbfield']++;
			}
		}

		// Town
		if (!empty($arrayfields['s.town']['checked'])) {
			print '<td class="tdoverflowmax100" title="'.dol_escape_htmltag($obj->town).'">';
			print dol_escape_htmltag($obj->town);
			print '</td>';
			if (!$i) {
				$totalarray['nbfield']++;
			}
		}
		// Zip
		if (!empty($arrayfields['s.zip']['checked'])) {
			print '<td class="nocellnopadd">';
			print $obj->zip;
			print '</td>';
			if (!$i) {
				$totalarray['nbfield']++;
			}
		}
		// State
		if (!empty($arrayfields['state.nom']['checked'])) {
			print "<td>".$obj->state_name."</td>\n";
			if (!$i) {
				$totalarray['nbfield']++;
			}
		}
		// Country
		if (!empty($arrayfields['country.code_iso']['checked'])) {
			print '<td class="center">';
			$tmparray = getCountry($obj->fk_pays, 'all');
			print $tmparray['label'];
			print '</td>';
			if (!$i) {
				$totalarray['nbfield']++;
			}
		}
		// Type ent
		if (!empty($arrayfields['typent.code']['checked'])) {
			if (!is_array($typenArray) || empty($typenArray)) {
				$typenArray = $formcompany->typent_array(1);
			}

			print '<td class="center">';
			if (!empty($obj->typent_code)) {
				print $typenArray[$obj->typent_code];
			}
			print '</td>';
			if (!$i) {
				$totalarray['nbfield']++;
			}
		}

		// Date proposal
		if (!empty($arrayfields['p.date']['checked'])) {
			print '<td class="center">';
			print dol_print_date($db->jdate($obj->dp), 'day');
			print "</td>\n";
			if (!$i) {
				$totalarray['nbfield']++;
			}
		}

		// Date end validity
		if (!empty($arrayfields['p.fin_validite']['checked'])) {
			if ($obj->dfv) {
				print '<td class="center">'.dol_print_date($db->jdate($obj->dfv), 'day');
				print '</td>';
			} else {
				print '<td>&nbsp;</td>';
			}
			if (!$i) {
				$totalarray['nbfield']++;
			}
		}
		// Date delivery
		if (!empty($arrayfields['p.date_livraison']['checked'])) {
			if ($obj->ddelivery) {
				print '<td class="center">'.dol_print_date($db->jdate($obj->ddelivery), 'day');
				print '</td>';
			} else {
				print '<td>&nbsp;</td>';
			}
			if (!$i) {
				$totalarray['nbfield']++;
			}
		}
		// Date Signature
		if (!empty($arrayfields['p.date_signature']['checked'])) {
			if ($obj->dsignature) {
				print '<td class="center">'.dol_print_date($db->jdate($obj->dsignature), 'day');
				print '</td>';
			} else {
				print '<td>&nbsp;</td>';
			}
			if (!$i) {
				$totalarray['nbfield']++;
			}
		}
		// Availability
		if (!empty($arrayfields['ava.rowid']['checked'])) {
			print '<td class="center">';
			$form->form_availability('', $obj->availability, 'none', 1);
			print '</td>';
			if (!$i) {
				$totalarray['nbfield']++;
			}
		}
		// Shipping Method
		if (!empty($arrayfields['p.fk_shipping_method']['checked'])) {
			print '<td>';
			$form->formSelectShippingMethod('', $obj->fk_shipping_method, 'none', 1);
			print '</td>';
			if (!$i) {
				$totalarray['nbfield']++;
			}
		}
		// Source - input reason
		if (!empty($arrayfields['p.fk_input_reason']['checked'])) {
			$labelInputReason = '';
			if ($obj->fk_input_reason > 0) {
				$labelInputReason = $form->cache_demand_reason[$obj->fk_input_reason]['label'];
			}
			print '<td class="tdoverflowmax125" title="'.dol_escape_htmltag($labelInputReason).'">';
			print dol_escape_htmltag($labelInputReason);
			print '</td>';
			if (!$i) {
				$totalarray['nbfield']++;
			}
		}
		// Payment terms
		if (!empty($arrayfields['p.fk_cond_reglement']['checked'])) {
			print '<td>';
			$form->form_conditions_reglement($_SERVER['PHP_SELF'], $obj->fk_cond_reglement, 'none', 0, '', 1, $obj->deposit_percent);
			print '</td>';
			if (!$i) {
				$totalarray['nbfield']++;
			}
		}
		// Payment mode
		if (!empty($arrayfields['p.fk_mode_reglement']['checked'])) {
			print '<td>';
			$form->form_modes_reglement($_SERVER['PHP_SELF'], $obj->fk_mode_reglement, 'none', '', -1);
			print '</td>';
			if (!$i) {
				$totalarray['nbfield']++;
			}
		}
		// Amount HT
		if (!empty($arrayfields['p.total_ht']['checked'])) {
			print '<td class="nowrap right"><span class="amount">'.price($obj->total_ht)."</span></td>\n";
			if (!$i) {
				$totalarray['nbfield']++;
			}
			if (!$i) {
				$totalarray['pos'][$totalarray['nbfield']] = 'p.total_ht';
			}
			if (empty($totalarray['val']['p.total_ht'])) {
				$totalarray['val']['p.total_ht'] = $obj->total_ht;
			} else {
				$totalarray['val']['p.total_ht'] += $obj->total_ht;
			}
		}
		// Amount VAT
		if (!empty($arrayfields['p.total_tva']['checked'])) {
			print '<td class="nowrap right"><span class="amount">'.price($obj->total_tva)."</span></td>\n";
			if (!$i) {
				$totalarray['nbfield']++;
			}
			if (!$i) {
				$totalarray['pos'][$totalarray['nbfield']] = 'p.total_tva';
			}
			if (empty($totalarray['val']['p.total_tva'])) {
				$totalarray['val']['p.total_tva'] = $obj->total_tva;
			} else {
				$totalarray['val']['p.total_tva'] += $obj->total_tva;
			}
		}
		// Amount TTC
		if (!empty($arrayfields['p.total_ttc']['checked'])) {
			print '<td class="nowrap right"><span class="amount">'.price($obj->total_ttc)."</span></td>\n";
			if (!$i) {
				$totalarray['nbfield']++;
			}
			if (!$i) {
				$totalarray['pos'][$totalarray['nbfield']] = 'p.total_ttc';
			}
			if (empty($totalarray['val']['p.total_ttc'])) {
				$totalarray['val']['p.total_ttc'] = $obj->total_ttc;
			} else {
				$totalarray['val']['p.total_ttc'] += $obj->total_ttc;
			}
		}
		// Amount invoiced HT
		if (!empty($arrayfields['p.total_ht_invoiced']['checked'])) {
			print '<td class="nowrap right"><span class="amount">'.price($totalInvoicedHT)."</span></td>\n";
			if (!$i) {
				$totalarray['nbfield']++;
			}
			if (!$i) {
				$totalarray['pos'][$totalarray['nbfield']] = 'p.total_ht_invoiced';
			}
			if (empty($totalarray['val']['p.total_ht_invoiced'])) {
				$totalarray['val']['p.total_ht_invoiced'] = $totalInvoicedHT;
			} else {
				$totalarray['val']['p.total_ht_invoiced'] += $totalInvoicedHT;
			}
		}
		// Amount invoiced TTC
		if (!empty($arrayfields['p.total_invoiced']['checked'])) {
			print '<td class="nowrap right"><span class="amount">'.price($totalInvoicedTTC)."</span></td>\n";
			if (!$i) {
				$totalarray['nbfield']++;
			}
			if (!$i) {
				$totalarray['pos'][$totalarray['nbfield']] = 'p.total_invoiced';
			}
			if (empty($totalarray['val']['p.total_invoiced'])) {
				$totalarray['val']['p.total_invoiced'] = $totalInvoicedTTC;
			} else {
				$totalarray['val']['p.total_invoiced'] += $totalInvoicedTTC;
			}
		}
		// Currency
		if (!empty($arrayfields['p.multicurrency_code']['checked'])) {
			print '<td class="nowrap">'.$obj->multicurrency_code.' - '.$langs->trans('Currency'.$obj->multicurrency_code)."</td>\n";
			if (!$i) {
				$totalarray['nbfield']++;
			}
		}

		// Currency rate
		if (!empty($arrayfields['p.multicurrency_tx']['checked'])) {
			print '<td class="nowrap">';
			$form->form_multicurrency_rate($_SERVER['PHP_SELF'].'?id='.$obj->rowid, $obj->multicurrency_tx, 'none', $obj->multicurrency_code);
			print "</td>\n";
			if (!$i) {
				$totalarray['nbfield']++;
			}
		}
		// Amount HT
		if (!empty($arrayfields['p.multicurrency_total_ht']['checked'])) {
			print '<td class="right nowrap"><span class="amount">'.price($obj->multicurrency_total_ht)."</span></td>\n";
			if (!$i) {
				$totalarray['nbfield']++;
			}
		}
		// Amount VAT
		if (!empty($arrayfields['p.multicurrency_total_tva']['checked'])) {
			print '<td class="right nowrap"><span class="amount">'.price($obj->multicurrency_total_tva)."</span></td>\n";
			if (!$i) {
				$totalarray['nbfield']++;
			}
		}
		// Amount TTC
		if (!empty($arrayfields['p.multicurrency_total_ttc']['checked'])) {
			print '<td class="right nowrap"><span class="amount">'.price($obj->multicurrency_total_ttc)."</span></td>\n";
			if (!$i) {
				$totalarray['nbfield']++;
			}
		}
		// Amount invoiced
		if (!empty($arrayfields['p.multicurrency_total_ht_invoiced']['checked'])) {
			print '<td class="nowrap right"><span class="amount">'.price($multicurrency_totalInvoicedHT)."</span></td>\n";
			if (!$i) {
				$totalarray['nbfield']++;
			}
		}
		// Amount invoiced
		if (!empty($arrayfields['p.multicurrency_total_invoiced']['checked'])) {
			print '<td class="nowrap right"><span class="amount">'.price($multicurrency_totalInvoicedTTC)."</span></td>\n";
			if (!$i) {
				$totalarray['nbfield']++;
			}
		}

		$userstatic->id = $obj->fk_user_author;
		$userstatic->login = $obj->login;
		$userstatic->lastname = $obj->lastname;
		$userstatic->firstname = $obj->firstname;
		$userstatic->email = $obj->user_email;
		$userstatic->status = $obj->user_statut;
		$userstatic->entity = $obj->user_entity;
		$userstatic->photo = $obj->photo;
		$userstatic->office_phone = $obj->office_phone;
		$userstatic->office_fax = $obj->office_fax;
		$userstatic->user_mobile = $obj->user_mobile;
		$userstatic->job = $obj->job;
		$userstatic->gender = $obj->gender;

		// Author
		if (!empty($arrayfields['u.login']['checked'])) {
			print '<td class="tdoverflowmax150">';
			if ($userstatic->id) {
				print $userstatic->getNomUrl(-1);
			}
			print "</td>\n";
			if (!$i) {
				$totalarray['nbfield']++;
			}
		}

		if (!empty($arrayfields['sale_representative']['checked'])) {
			// Sales representatives
			print '<td class="tdoverflowmax125">';
			if ($obj->socid > 0) {
				$listsalesrepresentatives = $companystatic->getSalesRepresentatives($user);
				if ($listsalesrepresentatives < 0) {
					dol_print_error($db);
				}
				$nbofsalesrepresentative = count($listsalesrepresentatives);
				if ($nbofsalesrepresentative > 6) {
					// We print only number
					print $nbofsalesrepresentative;
				} elseif ($nbofsalesrepresentative > 0) {
					$userstatic = new User($db);
					$j = 0;
					foreach ($listsalesrepresentatives as $val) {
						$userstatic->id = $val['id'];
						$userstatic->lastname = $val['lastname'];
						$userstatic->firstname = $val['firstname'];
						$userstatic->email = $val['email'];
						$userstatic->status = $val['statut'];
						$userstatic->entity = $val['entity'];
						$userstatic->photo = $val['photo'];
						$userstatic->login = $val['login'];
						$userstatic->office_phone = $val['office_phone'];
						$userstatic->office_fax = $val['office_fax'];
						$userstatic->user_mobile = $val['user_mobile'];
						$userstatic->job = $val['job'];
						$userstatic->gender = $val['gender'];
						//print '<div class="float">':
						print ($nbofsalesrepresentative < 2) ? $userstatic->getNomUrl(-1, '', 0, 0, 12) : $userstatic->getNomUrl(-2);
						$j++;
						if ($j < $nbofsalesrepresentative) {
							print ' ';
						}
						//print '</div>';
					}
				}
				//else print $langs->trans("NoSalesRepresentativeAffected");
			} else {
				print '&nbsp;';
			}
			print '</td>';
			if (!$i) {
				$totalarray['nbfield']++;
			}
		}

		// Total buying or cost price
		if (!empty($arrayfields['total_pa']['checked'])) {
			print '<td class="right nowrap">'.price($marginInfo['pa_total']).'</td>';
			if (!$i) {
				$totalarray['nbfield']++;
			}
		}
		// Total margin
		if (!empty($arrayfields['total_margin']['checked'])) {
			print '<td class="right nowrap">'.price($marginInfo['total_margin']).'</td>';
			if (!$i) {
				$totalarray['nbfield']++;
			}
			if (!$i) {
				$totalarray['pos'][$totalarray['nbfield']] = 'total_margin';
			}
			$totalarray['val']['total_margin'] = $total_margin;
		}
		// Total margin rate
		if (!empty($arrayfields['total_margin_rate']['checked'])) {
			print '<td class="right nowrap">'.(($marginInfo['total_margin_rate'] == '') ? '' : price($marginInfo['total_margin_rate'], 0, '', 0, 0, 2).'%').'</td>';
			if (!$i) {
				$totalarray['nbfield']++;
			}
		}
		// Total mark rate
		if (!empty($arrayfields['total_mark_rate']['checked'])) {
			print '<td class="right nowrap">'.(($marginInfo['total_mark_rate'] == '') ? '' : price($marginInfo['total_mark_rate'], 0, '', 0, 0, 2).'%').'</td>';
			if (!$i) {
				$totalarray['nbfield']++;
			}
			if (!$i) {
				$totalarray['pos'][$totalarray['nbfield']] = 'total_mark_rate';
			}
			if ($i >= $imaxinloop - 1) {
				if (!empty($total_ht)) {
					$totalarray['val']['total_mark_rate'] = price2num($total_margin * 100 / $total_ht, 'MT');
				} else {
					$totalarray['val']['total_mark_rate'] = '';
				}
			}
		}

		// Extra fields
		include DOL_DOCUMENT_ROOT.'/core/tpl/extrafields_list_print_fields.tpl.php';
		// Fields from hook
		$parameters = array('arrayfields' => $arrayfields, 'obj' => $obj, 'i' => $i, 'totalarray' => &$totalarray);
		$reshook = $hookmanager->executeHooks('printFieldListValue', $parameters, $object, $action); // Note that $action and $object may have been modified by hook
		print $hookmanager->resPrint;
		// Date creation
		if (!empty($arrayfields['p.datec']['checked'])) {
			print '<td align="center" class="nowrap">';
			print dol_print_date($db->jdate($obj->date_creation), 'dayhour', 'tzuser');
			print '</td>';
			if (!$i) {
				$totalarray['nbfield']++;
			}
		}
		// Date modification
		if (!empty($arrayfields['p.tms']['checked'])) {
			print '<td align="center" class="nowrap">';
			print dol_print_date($db->jdate($obj->date_modification), 'dayhour', 'tzuser');
			print '</td>';
			if (!$i) {
				$totalarray['nbfield']++;
			}
		}
		// Date cloture
		if (!empty($arrayfields['p.date_cloture']['checked'])) {
			print '<td align="center" class="nowrap">';
			print dol_print_date($db->jdate($obj->date_cloture), 'dayhour', 'tzuser');
			print '</td>';
			if (!$i) {
				$totalarray['nbfield']++;
			}
		}
		// Note public
		if (!empty($arrayfields['p.note_public']['checked'])) {
			print '<td class="sensiblehtmlcontent center">';
			print dolPrintHTML($obj->note_public);
			print '</td>';
			if (!$i) {
				$totalarray['nbfield']++;
			}
		}
		// Note private
		if (!empty($arrayfields['p.note_private']['checked'])) {
			print '<td class="sensiblehtmlcontent center">';
			print dolPrintHTML($obj->note_private);
			print '</td>';
			if (!$i) {
				$totalarray['nbfield']++;
			}
		}
		// Status
		if (!empty($arrayfields['p.fk_statut']['checked'])) {
			print '<td class="nowrap center">'.$objectstatic->getLibStatut(5).'</td>';
			if (!$i) {
				$totalarray['nbfield']++;
			}
		}
		// Action column
		if (!getDolGlobalString('MAIN_CHECKBOX_LEFT_COLUMN')) {
			print '<td class="nowrap" align="center">';
			if ($massactionbutton || $massaction) {   // If we are in select mode (massactionbutton defined) or if we have already selected and sent an action ($massaction) defined
				$selected = 0;
				if (in_array($obj->rowid, $arrayofselected)) {
					$selected = 1;
				}
				print '<input id="cb'.$obj->rowid.'" class="flat checkforselect" type="checkbox" name="toselect[]" value="'.$obj->rowid.'"'.($selected ? ' checked="checked"' : '').'>';
			}
			print '</td>';
			if (!$i) {
				$totalarray['nbfield']++;
			}
		}


		print '</tr>'."\n";
	}

	$i++;
}

// Show total line
include DOL_DOCUMENT_ROOT.'/core/tpl/list_print_total.tpl.php';

// If no record found
if ($num == 0) {
	$colspan = 1;
	foreach ($arrayfields as $key => $val) {
		if (!empty($val['checked'])) {
			$colspan++;
		}
	}
	print '<tr><td colspan="'.$colspan.'"><span class="opacitymedium">'.$langs->trans("NoRecordFound").'</span></td></tr>';
}

$db->free($resql);

$parameters = array('arrayfields' => $arrayfields, 'sql' => $sql);
$reshook = $hookmanager->executeHooks('printFieldListFooter', $parameters, $object, $action); // Note that $action and $object may have been modified by hook
print $hookmanager->resPrint;

print '</table>'."\n";
print '</div>'."\n";

print '</form>'."\n";

if (in_array('builddoc', array_keys($arrayofmassactions)) && ($nbtotalofrecords === '' || $nbtotalofrecords)) {
	$hidegeneratedfilelistifempty = 1;
	if ($massaction == 'builddoc' || $action == 'remove_file' || $show_files) {
		$hidegeneratedfilelistifempty = 0;
	}

	require_once DOL_DOCUMENT_ROOT.'/core/class/html.formfile.class.php';
	$formfile = new FormFile($db);

	// Show list of available documents
	$urlsource = $_SERVER['PHP_SELF'].'?sortfield='.$sortfield.'&sortorder='.$sortorder;
	$urlsource .= str_replace('&amp;', '&', $param);

	$filedir = $diroutputmassaction;
	$genallowed = $permissiontoread;
	$delallowed = $permissiontoadd;

	print $formfile->showdocuments('massfilesarea_proposals', '', $filedir, $urlsource, 0, $delallowed, '', 1, 1, 0, 48, 1, $param, $title, '', '', '', null, $hidegeneratedfilelistifempty);
}

// End of page
llxFooter();
$db->close();<|MERGE_RESOLUTION|>--- conflicted
+++ resolved
@@ -275,11 +275,7 @@
 foreach ($object->fields as $key => $val) {
 	// If $val['visible']==0, then we never show the field
 	if (!empty($val['visible'])) {
-<<<<<<< HEAD
-		$visible = (int) dol_eval($val['visible'], 1);
-=======
 		$visible = (int) dol_eval((string) $val['visible'], 1);
->>>>>>> cc80841a
 		$arrayfields['t.'.$key] = array(
 			'label'=>$val['label'],
 			'checked'=>(($visible < 0) ? 0 : 1),
@@ -324,12 +320,9 @@
 	$massaction = '';
 }
 
-<<<<<<< HEAD
-=======
 $objectclass = null;
 $search_code_client = '';
 
->>>>>>> cc80841a
 $parameters = array('socid' => $socid, 'arrayfields' => &$arrayfields);
 $reshook = $hookmanager->executeHooks('doActions', $parameters, $object, $action); // Note that $action and $object may have been modified by some hooks
 if ($reshook < 0) {
@@ -653,13 +646,6 @@
 if ($search_availability) {
 	$sql .= " AND p.fk_availability IN (".$db->sanitize($db->escape($search_availability)).')';
 }
-<<<<<<< HEAD
-if (empty($arrayfields['s.name_alias']['checked']) && $search_societe) {
-	$sql .= natural_search(array("s.nom", "s.name_alias"), $search_societe);
-} else {
-	if ($search_societe) {
-		$sql .= natural_search('s.nom', $search_societe);
-=======
 $societe_add_ref_in_list = getDolGlobalInt('SOCIETE_ADD_REF_IN_LIST');
 if (empty($arrayfields['s.name_alias']['checked']) && $search_societe) {
 	if ($societe_add_ref_in_list == 1) {
@@ -674,18 +660,14 @@
 		} else {
 			$sql .= natural_search('s.nom', $search_societe);
 		}
->>>>>>> cc80841a
 	}
 	if ($search_societe_alias) {
 		$sql .= natural_search('s.name_alias', $search_societe_alias);
 	}
-<<<<<<< HEAD
-=======
 }
 // Rechercher dans code_client si SOCIETE_ADD_REF_IN_LIST est égal à 1
 if ($societe_add_ref_in_list == 1 && $search_code_client && !$search_societe) {
 	$sql .= natural_search('s.code_client', $search_code_client);
->>>>>>> cc80841a
 }
 if ($search_login) {
 	$sql .= natural_search(array("u.login", "u.firstname", "u.lastname"), $search_login);
@@ -921,11 +903,7 @@
 }
 
 $help_url = 'EN:Commercial_Proposals|FR:Proposition_commerciale|ES:Presupuestos';
-<<<<<<< HEAD
-llxHeader('', $title, $help_url, 0, 0, '', '', '', 'bodyforlist');
-=======
 llxHeader('', $title, $help_url, '', 0, 0, '', '', '', 'bodyforlist');
->>>>>>> cc80841a
 
 $param = '&search_status='.urlencode($search_status);
 if (!empty($mode)) {
@@ -1823,11 +1801,7 @@
 	}
 
 	$marginInfo = array();
-<<<<<<< HEAD
-	if ($with_margin_info === true) {
-=======
 	if ($with_margin_info) {
->>>>>>> cc80841a
 		$objectstatic->fetch_lines();
 		$marginInfo = $formmargin->getMarginInfosArray($objectstatic);
 		$total_ht += $obj->total_ht;
@@ -1849,11 +1823,7 @@
 			print '</td></tr>';
 		}
 	} else {
-<<<<<<< HEAD
-		print '<tr class="oddeven">';
-=======
 		print '<tr class="oddeven '.((getDolGlobalInt('MAIN_FINISHED_LINES_OPACITY') == 1 && $obj->status > 1) ? 'opacitymedium' : '').'">';
->>>>>>> cc80841a
 
 		// Action column
 		if (getDolGlobalString('MAIN_CHECKBOX_LEFT_COLUMN')) {
