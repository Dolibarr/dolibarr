<?php
/* Copyright (C) 2001-2007 Rodolphe Quiedeville  <rodolphe@quiedeville.org>
 * Copyright (C) 2004-2016 Laurent Destailleur   <eldy@users.sourceforge.net>
 * Copyright (C) 2004      Eric Seigne           <eric.seigne@ryxeo.com>
 * Copyright (C) 2005      Marc Barilley / Ocebo <marc@ocebo.com>
 * Copyright (C) 2005-2013 Regis Houssin         <regis.houssin@inodbox.com>
 * Copyright (C) 2006      Andre Cianfarani      <acianfa@free.fr>
 * Copyright (C) 2010-2011 Juanjo Menent         <jmenent@2byte.es>
 * Copyright (C) 2010-2011 Philippe Grand        <philippe.grand@atoo-net.com>
 * Copyright (C) 2012      Christophe Battarel   <christophe.battarel@altairis.fr>
 * Copyright (C) 2013      Cédric Salvador       <csalvador@gpcsolutions.fr>
 * Copyright (C) 2015      Jean-François Ferry     <jfefe@aternatik.fr>
 * Copyright (C) 2016-2018 Ferran Marcet	 <fmarcet@2byte.es>
 * Copyright (C) 2017-2018 Charlene Benke	 <charlie@patas-monkey.com>
 * Copyright (C) 2018	   Nicolas ZABOURI	 <info@inovea-conseil.com>
 *
 * This program is free software; you can redistribute it and/or modify
 * it under the terms of the GNU General Public License as published by
 * the Free Software Foundation; either version 3 of the License, or
 * (at your option) any later version.
 *
 * This program is distributed in the hope that it will be useful,
 * but WITHOUT ANY WARRANTY; without even the implied warranty of
 * MERCHANTABILITY or FITNESS FOR A PARTICULAR PURPOSE.  See the
 * GNU General Public License for more details.
 *
 * You should have received a copy of the GNU General Public License
 * along with this program. If not, see <http://www.gnu.org/licenses/>.
 */

/**
 *	\file       	htdocs/comm/propal/list.php
 *	\ingroup    	propal
 *	\brief      	Page of commercial proposals card and list
 */

require '../../main.inc.php';
require_once DOL_DOCUMENT_ROOT.'/core/class/html.formother.class.php';
require_once DOL_DOCUMENT_ROOT.'/core/class/html.formfile.class.php';
require_once DOL_DOCUMENT_ROOT.'/core/class/html.formpropal.class.php';
require_once DOL_DOCUMENT_ROOT.'/core/class/html.formcompany.class.php';
require_once DOL_DOCUMENT_ROOT.'/core/lib/date.lib.php';
require_once DOL_DOCUMENT_ROOT.'/core/lib/company.lib.php';
require_once DOL_DOCUMENT_ROOT.'/comm/propal/class/propal.class.php';
require_once DOL_DOCUMENT_ROOT.'/projet/class/project.class.php';

// Load translation files required by the page
$langs->loadLangs(array('companies', 'propal', 'compta', 'bills', 'orders', 'products', 'deliveries', 'categories'));

$socid=GETPOST('socid', 'int');

$action=GETPOST('action', 'alpha');
$massaction=GETPOST('massaction', 'alpha');
$show_files=GETPOST('show_files', 'int');
$confirm=GETPOST('confirm', 'alpha');
$toselect = GETPOST('toselect', 'array');
$contextpage=GETPOST('contextpage', 'aZ')?GETPOST('contextpage', 'aZ'):'proposallist';

$search_user=GETPOST('search_user', 'int');
$search_sale=GETPOST('search_sale', 'int');
$search_ref=GETPOST('sf_ref')?GETPOST('sf_ref', 'alpha'):GETPOST('search_ref', 'alpha');
$search_refcustomer=GETPOST('search_refcustomer', 'alpha');

$search_refproject=GETPOST('search_refproject', 'alpha');
$search_project=GETPOST('search_project', 'alpha');

$search_societe=GETPOST('search_societe', 'alpha');
$search_montant_ht=GETPOST('search_montant_ht', 'alpha');
$search_montant_vat=GETPOST('search_montant_vat', 'alpha');
$search_montant_ttc=GETPOST('search_montant_ttc', 'alpha');
$search_login=GETPOST('search_login', 'alpha');
$search_product_category=GETPOST('search_product_category', 'int');
$search_town=GETPOST('search_town', 'alpha');
$search_zip=GETPOST('search_zip', 'alpha');
$search_state=trim(GETPOST("search_state"));
$search_country=GETPOST("search_country", 'int');
$search_type_thirdparty=GETPOST("search_type_thirdparty", 'int');
$search_day=GETPOST("search_day", "int");
$search_month=GETPOST("search_month", "int");
$search_year=GETPOST("search_year", "int");
$search_dayfin=GETPOST("search_dayfin", "int");
$search_month_end=GETPOST("search_month_end", "int");
$search_yearfin=GETPOST("search_yearfin", "int");
$search_daydelivery=GETPOST("search_daydelivery", "int");
$search_monthdelivery=GETPOST("search_monthdelivery", "int");
$search_yeardelivery=GETPOST("search_yeardelivery", "int");
$search_availability=GETPOST('search_availability', 'int');
$search_categ_cus=trim(GETPOST("search_categ_cus", 'int'));
$search_btn=GETPOST('button_search', 'alpha');
$search_remove_btn=GETPOST('button_removefilter', 'alpha');

$viewstatut=GETPOST('viewstatut', 'alpha');
$optioncss = GETPOST('optioncss', 'alpha');
$object_statut=GETPOST('search_statut', 'alpha');

$sall=trim((GETPOST('search_all', 'alphanohtml')!='')?GETPOST('search_all', 'alphanohtml'):GETPOST('sall', 'alphanohtml'));
$mesg=(GETPOST("msg") ? GETPOST("msg") : GETPOST("mesg"));


$limit = GETPOST('limit', 'int')?GETPOST('limit', 'int'):$conf->liste_limit;
$sortfield = GETPOST("sortfield", 'alpha');
$sortorder = GETPOST("sortorder", 'alpha');
$page = GETPOST("page", 'int');
if (empty($page) || $page == -1 || !empty($search_btn) || !empty($search_remove_btn) || (empty($toselect) && $massaction === '0')) { $page = 0; }     // If $page is not defined, or '' or -1
$offset = $limit * $page;
$pageprev = $page - 1;
$pagenext = $page + 1;
if (! $sortfield) $sortfield='p.ref';
if (! $sortorder) $sortorder='DESC';

// Security check
$module='propal';
$dbtable='';
$objectid='';
if (! empty($user->societe_id))	$socid=$user->societe_id;
if (! empty($socid))
{
	$objectid=$socid;
	$module='societe';
	$dbtable='&societe';
}
$result = restrictedArea($user, $module, $objectid, $dbtable);

$diroutputmassaction=$conf->propal->multidir_output[$conf->entity] . '/temp/massgeneration/'.$user->id;

// Initialize technical object to manage hooks of page. Note that conf->hooks_modules contains array of hook context
$object = new Propal($db);
$hookmanager->initHooks(array('propallist'));
$extrafields = new ExtraFields($db);

// fetch optionals attributes and labels
$extralabels = $extrafields->fetch_name_optionals_label('propal');
$search_array_options=$extrafields->getOptionalsFromPost($object->table_element, '', 'search_');

// List of fields to search into when doing a "search in all"
$fieldstosearchall = array(
	'p.ref'=>'Ref',
	'p.ref_client'=>'CustomerRef',
	'pd.description'=>'Description',
	's.nom'=>"ThirdParty",
	'p.note_public'=>'NotePublic',
);
if (empty($user->socid)) $fieldstosearchall["p.note_private"]="NotePrivate";


$checkedtypetiers=0;
$arrayfields=array(
	'p.ref'=>array('label'=>"Ref", 'checked'=>1),
	'p.ref_client'=>array('label'=>"RefCustomer", 'checked'=>1),
	'pr.ref'=>array('label'=>"ProjectRef", 'checked'=>1, 'enabled'=>(empty($conf->projet->enabled)?0:1)),
    'pr.title'=>array('label'=>"ProjectLabel", 'checked'=>0, 'enabled'=>(empty($conf->projet->enabled)?0:1)),
    's.nom'=>array('label'=>"ThirdParty", 'checked'=>1),
	's.town'=>array('label'=>"Town", 'checked'=>1),
	's.zip'=>array('label'=>"Zip", 'checked'=>1),
	'state.nom'=>array('label'=>"StateShort", 'checked'=>0),
	'country.code_iso'=>array('label'=>"Country", 'checked'=>0),
	'typent.code'=>array('label'=>"ThirdPartyType", 'checked'=>$checkedtypetiers),
	'p.date'=>array('label'=>"Date", 'checked'=>1),
	'p.fin_validite'=>array('label'=>"DateEnd", 'checked'=>1),
	'p.date_livraison'=>array('label'=>"DeliveryDate", 'checked'=>0),
	'ava.rowid'=>array('label'=>"AvailabilityPeriod", 'checked'=>0),
	'p.total_ht'=>array('label'=>"AmountHT", 'checked'=>1),
	'p.total_vat'=>array('label'=>"AmountVAT", 'checked'=>0),
	'p.total_ttc'=>array('label'=>"AmountTTC", 'checked'=>0),
	'u.login'=>array('label'=>"Author", 'checked'=>1, 'position'=>10),
	'sale_representative'=>array('label'=>"SaleRepresentativesOfThirdParty", 'checked'=>1),
	'p.datec'=>array('label'=>"DateCreation", 'checked'=>0, 'position'=>500),
	'p.tms'=>array('label'=>"DateModificationShort", 'checked'=>0, 'position'=>500),
	'p.fk_statut'=>array('label'=>"Status", 'checked'=>1, 'position'=>1000),
);
// Extra fields
if (is_array($extrafields->attribute_label) && count($extrafields->attribute_label))
{
	foreach($extrafields->attribute_label as $key => $val)
	{
		if (! empty($extrafields->attribute_list[$key])) $arrayfields["ef.".$key]=array('label'=>$extrafields->attribute_label[$key], 'checked'=>(($extrafields->attribute_list[$key]<0)?0:1), 'position'=>$extrafields->attribute_pos[$key], 'enabled'=>(abs($extrafields->attribute_list[$key])!=3 && $extrafields->attribute_perms[$key]));
	}
}

/*
 * Actions
 */

if (GETPOST('cancel', 'alpha')) { $action='list'; $massaction=''; }
if (! GETPOST('confirmmassaction', 'alpha') && $massaction != 'presend' && $massaction != 'confirm_presend') { $massaction=''; }

$parameters=array('socid'=>$socid);
$reshook=$hookmanager->executeHooks('doActions', $parameters, $object, $action);    // Note that $action and $object may have been modified by some hooks
if ($reshook < 0) setEventMessages($hookmanager->error, $hookmanager->errors, 'errors');

include DOL_DOCUMENT_ROOT.'/core/actions_changeselectedfields.inc.php';

// Do we click on purge search criteria ?
if (GETPOST('button_removefilter_x', 'alpha') || GETPOST('button_removefilter.x', 'alpha') || GETPOST('button_removefilter', 'alpha')) // All tests are required to be compatible with all browsers
{
	$search_categ='';
	$search_user='';
	$search_sale='';
	$search_ref='';
	$search_refcustomer='';
	$search_refproject='';
	$search_project='';
	$search_societe='';
	$search_montant_ht='';
	$search_montant_vat='';
	$search_montant_ttc='';
	$search_login='';
	$search_product_category='';
	$search_town='';
	$search_zip="";
	$search_state="";
	$search_type='';
	$search_country='';
	$search_type_thirdparty='';
	$search_year='';
	$search_month='';
	$search_day='';
	$search_yearfin='';
	$search_month_end='';
	$search_dayfin='';
	$search_yeardelivery='';
	$search_monthdelivery='';
	$search_daydelivery='';
	$search_availability='';
	$viewstatut='';
	$object_statut='';
	$toselect='';
	$search_array_options=array();
	$search_categ_cus=0;
}
if ($object_statut != '') $viewstatut=$object_statut;

if (empty($reshook))
{
	$objectclass='Propal';
	$objectlabel='Proposals';
	$permtoread = $user->rights->propal->lire;
	$permtodelete = $user->rights->propal->supprimer;
	$permtoclose = $user->rights->propal->cloturer;
	$uploaddir = $conf->propal->multidir_output[$conf->entity];
	include DOL_DOCUMENT_ROOT.'/core/actions_massactions.inc.php';
}



/*
 * View
 */

$now=dol_now();

$form = new Form($db);
$formother = new FormOther($db);
$formfile = new FormFile($db);
$formpropal = new FormPropal($db);
$companystatic=new Societe($db);
$projectstatic=new Project($db);
$formcompany=new FormCompany($db);

$help_url='EN:Commercial_Proposals|FR:Proposition_commerciale|ES:Presupuestos';
//llxHeader('',$langs->trans('Proposal'),$help_url);

$sql = 'SELECT';
if ($sall || $search_product_category > 0) $sql = 'SELECT DISTINCT';
$sql.= ' s.rowid as socid, s.nom as name, s.email, s.town, s.zip, s.fk_pays, s.client, s.code_client, ';
$sql.= " typent.code as typent_code,";
$sql.= " ava.rowid as availability,";
$sql.= " state.code_departement as state_code, state.nom as state_name,";
$sql.= ' p.rowid, p.entity, p.note_private, p.total_ht, p.tva as total_vat, p.total as total_ttc, p.localtax1, p.localtax2, p.ref, p.ref_client, p.fk_statut, p.fk_user_author, p.datep as dp, p.fin_validite as dfv,p.date_livraison as ddelivery,';
$sql.= ' p.datec as date_creation, p.tms as date_update,';
$sql.= " pr.rowid as project_id, pr.ref as project_ref, pr.title as project_label,";
$sql.= ' u.login';
if (! $user->rights->societe->client->voir && ! $socid) $sql .= ", sc.fk_soc, sc.fk_user,";
if ($search_categ_cus) $sql .= ", cc.fk_categorie, cc.fk_soc";
// Add fields from extrafields
foreach ($extrafields->attribute_label as $key => $val) $sql.=($extrafields->attribute_type[$key] != 'separate' ? ", ef.".$key.' as options_'.$key : '');
// Add fields from hooks
$parameters=array();
$reshook=$hookmanager->executeHooks('printFieldListSelect', $parameters);    // Note that $action and $object may have been modified by hook
$sql.=$hookmanager->resPrint;
$sql.= ' FROM '.MAIN_DB_PREFIX.'societe as s';
$sql.= " LEFT JOIN ".MAIN_DB_PREFIX."c_country as country on (country.rowid = s.fk_pays)";
$sql.= " LEFT JOIN ".MAIN_DB_PREFIX."c_typent as typent on (typent.id = s.fk_typent)";
$sql.= " LEFT JOIN ".MAIN_DB_PREFIX."c_departements as state on (state.rowid = s.fk_departement)";
if (! empty($search_categ_cus)) $sql.= ' LEFT JOIN '.MAIN_DB_PREFIX."categorie_societe as cc ON s.rowid = cc.fk_soc"; // We'll need this table joined to the select in order to filter by categ

$sql.= ', '.MAIN_DB_PREFIX.'propal as p';
if (is_array($extrafields->attribute_label) && count($extrafields->attribute_label)) $sql.= " LEFT JOIN ".MAIN_DB_PREFIX."propal_extrafields as ef on (p.rowid = ef.fk_object)";
if ($sall || $search_product_category > 0) $sql.= ' LEFT JOIN '.MAIN_DB_PREFIX.'propaldet as pd ON p.rowid=pd.fk_propal';
if ($search_product_category > 0) $sql.= ' LEFT JOIN '.MAIN_DB_PREFIX.'categorie_product as cp ON cp.fk_product=pd.fk_product';
$sql.= ' LEFT JOIN '.MAIN_DB_PREFIX.'user as u ON p.fk_user_author = u.rowid';
$sql.= " LEFT JOIN ".MAIN_DB_PREFIX."projet as pr ON pr.rowid = p.fk_projet";
$sql.= " LEFT JOIN ".MAIN_DB_PREFIX."c_availability as ava on (ava.rowid = p.fk_availability)";
// We'll need this table joined to the select in order to filter by sale
if ($search_sale > 0 || (! $user->rights->societe->client->voir && ! $socid)) $sql .= ", ".MAIN_DB_PREFIX."societe_commerciaux as sc";
if ($search_user > 0)
{
	$sql.=", ".MAIN_DB_PREFIX."element_contact as c";
	$sql.=", ".MAIN_DB_PREFIX."c_type_contact as tc";
}
$sql.= ' WHERE p.fk_soc = s.rowid';
$sql.= ' AND p.entity IN ('.getEntity('propal').')';
if (! $user->rights->societe->client->voir && ! $socid) //restriction
{
	$sql.= " AND s.rowid = sc.fk_soc AND sc.fk_user = " .$user->id;
}
if ($search_town)  $sql.= natural_search('s.town', $search_town);
if ($search_zip)   $sql.= natural_search("s.zip", $search_zip);
if ($search_state) $sql.= natural_search("state.nom", $search_state);
if ($search_country) $sql .= " AND s.fk_pays IN (".$db->escape($search_country).')';
if ($search_type_thirdparty) $sql .= " AND s.fk_typent IN (".$db->escape($search_type_thirdparty).')';
if ($search_ref)         $sql .= natural_search('p.ref', $search_ref);
if ($search_refcustomer) $sql .= natural_search('p.ref_client', $search_refcustomer);
if ($search_refproject)  $sql .= natural_search('pr.ref', $search_refproject);
if ($search_project)     $sql .= natural_search('pr.title', $search_project);
if ($search_availability) $sql .= " AND p.fk_availability IN (".$db->escape($search_availability).')';

if ($search_societe)     $sql .= natural_search('s.nom', $search_societe);
if ($search_login)       $sql .= natural_search("u.login", $search_login);
if ($search_montant_ht != '')  $sql.= natural_search("p.total_ht", $search_montant_ht, 1);
if ($search_montant_vat != '') $sql.= natural_search("p.tva", $search_montant_vat, 1);
if ($search_montant_ttc != '') $sql.= natural_search("p.total", $search_montant_ttc, 1);
if ($sall) {
	$sql .= natural_search(array_keys($fieldstosearchall), $sall);
}
if ($search_categ_cus > 0) $sql.= " AND cc.fk_categorie = ".$db->escape($search_categ_cus);
if ($search_categ_cus == -2)   $sql.= " AND cc.fk_categorie IS NULL";

if ($search_product_category > 0) $sql.=" AND cp.fk_categorie = ".$db->escape($search_product_category);
if ($socid > 0) $sql.= ' AND s.rowid = '.$socid;
if ($viewstatut != '' && $viewstatut != '-1')
{
	$sql.= ' AND p.fk_statut IN ('.$db->escape($viewstatut).')';
}
$sql.= dolSqlDateFilter("p.datep", $search_day, $search_month, $search_year);
$sql.= dolSqlDateFilter("p.fin_validite", $search_dayfin, $search_month_end, $search_yearfin);
$sql.= dolSqlDateFilter("p.date_livraison", $search_daydelivery, $search_monthdelivery, $search_yeardelivery);
if ($search_sale > 0) $sql.= " AND s.rowid = sc.fk_soc AND sc.fk_user = " .$db->escape($search_sale);
if ($search_user > 0)
{
	$sql.= " AND c.fk_c_type_contact = tc.rowid AND tc.element='propal' AND tc.source='internal' AND c.element_id = p.rowid AND c.fk_socpeople = ".$db->escape($search_user);
}
// Add where from extra fields
include DOL_DOCUMENT_ROOT.'/core/tpl/extrafields_list_search_sql.tpl.php';

// Add where from hooks
$parameters=array();
$reshook=$hookmanager->executeHooks('printFieldListWhere', $parameters);    // Note that $action and $object may have been modified by hook
$sql.=$hookmanager->resPrint;

$sql.= $db->order($sortfield, $sortorder);
$sql.=', p.ref DESC';

// Count total nb of records
$nbtotalofrecords = '';
if (empty($conf->global->MAIN_DISABLE_FULL_SCANLIST))
{
	$result = $db->query($sql);
	$nbtotalofrecords = $db->num_rows($result);

	if (($page * $limit) > $nbtotalofrecords)	// if total resultset is smaller then paging size (filtering), goto and load page 0
	{
		$page = 0;
		$offset = 0;
	}
}

$sql.= $db->plimit($limit+1, $offset);

$resql=$db->query($sql);

if ($resql)
{
	$objectstatic=new Propal($db);
	$userstatic=new User($db);

 	if ($socid > 0)
	{
		$soc = new Societe($db);
		$soc->fetch($socid);
		$title = $langs->trans('ListOfProposals') . ' - '.$soc->name;
		if (empty($search_societe)) $search_societe = $soc->name;
	}
	else
	{
		$title = $langs->trans('ListOfProposals');
	}

	$num = $db->num_rows($resql);

	$arrayofselected=is_array($toselect)?$toselect:array();

	if ($num == 1 && ! empty($conf->global->MAIN_SEARCH_DIRECT_OPEN_IF_ONLY_ONE) && $sall)
	{
		$obj = $db->fetch_object($resql);

		$id = $obj->rowid;

		header("Location: ".DOL_URL_ROOT.'/comm/propal/card.php?id='.$id);
		exit;
	}

	llxHeader('', $langs->trans('Proposal'), $help_url);

	$param='&viewstatut='.urlencode($viewstatut);
	if (! empty($contextpage) && $contextpage != $_SERVER["PHP_SELF"]) $param.='&contextpage='.urlencode($contextpage);
	if ($limit > 0 && $limit != $conf->liste_limit) $param.='&limit='.urlencode($limit);
	if ($sall)				 $param.='&sall='.urlencode($sall);
	if ($search_day)         $param.='&search_day='.urlencode($search_day);
	if ($search_month)       $param.='&search_month='.urlencode($search_month);
	if ($search_year)        $param.='&search_year='.urlencode($search_year);
	if ($search_ref)         $param.='&search_ref='.urlencode($search_ref);
	if ($search_refcustomer) $param.='&search_refcustomer='.urlencode($search_refcustomer);
	if ($search_refproject)  $param.='&search_refproject='.urlencode($search_refproject);
	if ($search_societe)     $param.='&search_societe='.urlencode($search_societe);
	if ($search_user > 0)    $param.='&search_user='.urlencode($search_user);
	if ($search_sale > 0)    $param.='&search_sale='.urlencode($search_sale);
	if ($search_montant_ht)  $param.='&search_montant_ht='.urlencode($search_montant_ht);
	if ($search_login)  	 $param.='&search_login='.urlencode($search_login);
	if ($search_town)		 $param.='&search_town='.urlencode($search_town);
	if ($search_zip)		 $param.='&search_zip='.urlencode($search_zip);
	if ($socid > 0)          $param.='&socid='.urlencode($socid);
	if ($optioncss != '')    $param.='&optioncss='.urlencode($optioncss);
	if ($search_categ_cus > 0)          $param.='&search_categ_cus='.urlencode($search_categ_cus);
	if ($search_product_category != '') $param.='&search_product_category='.$search_product_category;

	// Add $param from extra fields
	include DOL_DOCUMENT_ROOT.'/core/tpl/extrafields_list_search_param.tpl.php';

	// List of mass actions available
	$arrayofmassactions =  array(
		'generate_doc'=>$langs->trans("Generate"),
		'presend'=>$langs->trans("SendByMail"),
		'builddoc'=>$langs->trans("PDFMerge"),
	);
	if ($user->rights->propal->supprimer) $arrayofmassactions['predelete']='<span class="fa fa-trash paddingrightonly"></span>'.$langs->trans("Delete");
	if ($user->rights->propal->cloturer) $arrayofmassactions['closed']=$langs->trans("Close");
	if (in_array($massaction, array('presend','predelete','closed'))) $arrayofmassactions=array();
	$massactionbutton=$form->selectMassAction('', $arrayofmassactions);

	$newcardbutton='';
	if ($user->rights->propal->creer)
	{
		$newcardbutton='<a class="butActionNew" href="'.DOL_URL_ROOT.'/comm/propal/card.php?action=create"><span class="valignmiddle text-plus-circle">'.$langs->trans('NewPropal').'</span>';
		$newcardbutton.= '<span class="fa fa-plus-circle valignmiddle"></span>';
		$newcardbutton.= '</a>';
	}

	// Lignes des champs de filtre
	print '<form method="POST" id="searchFormList" action="'.$_SERVER["PHP_SELF"].'">';
	if ($optioncss != '') print '<input type="hidden" name="optioncss" value="'.$optioncss.'">';
	print '<input type="hidden" name="token" value="'.$_SESSION['newtoken'].'">';
	print '<input type="hidden" name="formfilteraction" id="formfilteraction" value="list">';
	print '<input type="hidden" name="action" value="list">';
	print '<input type="hidden" name="sortfield" value="'.$sortfield.'">';
	print '<input type="hidden" name="sortorder" value="'.$sortorder.'">';
	print '<input type="hidden" name="page" value="'.$page.'">';
	print '<input type="hidden" name="contextpage" value="'.$contextpage.'">';

	print_barre_liste($title, $page, $_SERVER["PHP_SELF"], $param, $sortfield, $sortorder, $massactionbutton, $num, $nbtotalofrecords, 'title_commercial.png', 0, $newcardbutton, '', $limit);

	$topicmail="SendPropalRef";
	$modelmail="proposal_send";
	$objecttmp=new Propal($db);
	$trackid='pro'.$object->id;
	include DOL_DOCUMENT_ROOT.'/core/tpl/massactions_pre.tpl.php';

	if ($sall)
	{
		foreach($fieldstosearchall as $key => $val) $fieldstosearchall[$key]=$langs->trans($val);
		print '<div class="divsearchfieldfilter">'.$langs->trans("FilterOnInto", $sall) . join(', ', $fieldstosearchall).'</div>';
	}

	$i = 0;

	$moreforfilter='';

 	// If the user can view prospects other than his'
 	if ($user->rights->societe->client->voir || $socid)
 	{
 		$langs->load("commercial");
	 	$moreforfilter.='<div class="divsearchfield">';
 		$moreforfilter.=$langs->trans('ThirdPartiesOfSaleRepresentative'). ': ';
		$moreforfilter.=$formother->select_salesrepresentatives($search_sale, 'search_sale', $user, 0, 1, 'maxwidth200');
	 	$moreforfilter.='</div>';
 	}
	// If the user can view prospects other than his'
	if ($user->rights->societe->client->voir || $socid)
	{
	 	$moreforfilter.='<div class="divsearchfield">';
		$moreforfilter.=$langs->trans('LinkedToSpecificUsers'). ': ';
		$moreforfilter.=$form->select_dolusers($search_user, 'search_user', 1, '', 0, '', '', 0, 0, 0, '', 0, '', 'maxwidth200');
		$moreforfilter.='</div>';
	}
	// If the user can view products
	if ($conf->categorie->enabled && ($user->rights->produit->lire || $user->rights->service->lire))
	{
		include_once DOL_DOCUMENT_ROOT.'/categories/class/categorie.class.php';
		$moreforfilter.='<div class="divsearchfield">';
		$moreforfilter.=$langs->trans('IncludingProductWithTag'). ': ';
		$cate_arbo = $form->select_all_categories(Categorie::TYPE_PRODUCT, null, 'parent', null, null, 1);
		$moreforfilter.=$form->selectarray('search_product_category', $cate_arbo, $search_product_category, 1, 0, 0, '', 0, 0, 0, 0, 'maxwidth300', 1);
		$moreforfilter.='</div>';
	}
	if (! empty($conf->categorie->enabled))
	{
		require_once DOL_DOCUMENT_ROOT . '/categories/class/categorie.class.php';
		$moreforfilter.='<div class="divsearchfield">';
	 	$moreforfilter.=$langs->trans('CustomersProspectsCategoriesShort').': ';
		$moreforfilter.=$formother->select_categories('customer', $search_categ_cus, 'search_categ_cus', 1);
	 	$moreforfilter.='</div>';
	}
	$parameters=array();
	$reshook=$hookmanager->executeHooks('printFieldPreListTitle', $parameters);    // Note that $action and $object may have been modified by hook
	if (empty($reshook)) $moreforfilter .= $hookmanager->resPrint;
	else $moreforfilter = $hookmanager->resPrint;

	if (! empty($moreforfilter))
	{
		print '<div class="liste_titre liste_titre_bydiv centpercent">';
		print $moreforfilter;
		print '</div>';
	}

	$varpage=empty($contextpage)?$_SERVER["PHP_SELF"]:$contextpage;
	$selectedfields=$form->multiSelectArrayWithCheckbox('selectedfields', $arrayfields, $varpage);	// This also change content of $arrayfields
	$selectedfields.=(count($arrayofmassactions) ? $form->showCheckAddButtons('checkforselect', 1) : '');

	print '<div class="div-table-responsive">';
	print '<table class="tagtable liste'.($moreforfilter?" listwithfilterbefore":"").'">'."\n";

	print '<tr class="liste_titre_filter">';
	if (! empty($arrayfields['p.ref']['checked']))
	{
		print '<td class="liste_titre">';
		print '<input class="flat" size="6" type="text" name="search_ref" value="'.dol_escape_htmltag($search_ref).'">';
 		print '</td>';
	}
	if (! empty($arrayfields['p.ref_client']['checked']))
	{
		print '<td class="liste_titre">';
		print '<input class="flat" size="6" type="text" name="search_refcustomer" value="'.dol_escape_htmltag($search_refcustomer).'">';
	    print '</td>';
	}
	if (! empty($arrayfields['pr.ref']['checked']))
	{
    	print '<td class="liste_titre">';
    	print '<input class="flat" size="6" type="text" name="search_refproject" value="'.dol_escape_htmltag($search_refproject).'">';
	    print '</td>';
	}
	if (! empty($arrayfields['pr.title']['checked']))
	{
	    print '<td class="liste_titre">';
	    print '<input class="flat" size="6" type="text" name="search_project" value="'.dol_escape_htmltag($search_project).'">';
	    print '</td>';
	}
	if (! empty($arrayfields['s.nom']['checked']))
	{
		print '<td class="liste_titre" align="left">';
		print '<input class="flat" type="text" size="10" name="search_societe" value="'.dol_escape_htmltag($search_societe).'">';
	    print '</td>';
	}
	if (! empty($arrayfields['s.town']['checked'])) print '<td class="liste_titre"><input class="flat" type="text" size="6" name="search_town" value="'.$search_town.'"></td>';
	if (! empty($arrayfields['s.zip']['checked'])) print '<td class="liste_titre"><input class="flat" type="text" size="4" name="search_zip" value="'.$search_zip.'"></td>';
	// State
	if (! empty($arrayfields['state.nom']['checked']))
	{
		print '<td class="liste_titre">';
		print '<input class="flat" size="4" type="text" name="search_state" value="'.dol_escape_htmltag($search_state).'">';
		print '</td>';
	}
	// Country
	if (! empty($arrayfields['country.code_iso']['checked']))
	{
		print '<td class="liste_titre" align="center">';
		print $form->select_country($search_country, 'search_country', '', 0, 'minwidth100imp maxwidth100');
		print '</td>';
	}
	// Company type
	if (! empty($arrayfields['typent.code']['checked']))
	{
		print '<td class="liste_titre maxwidthonsmartphone" align="center">';
		print $form->selectarray("search_type_thirdparty", $formcompany->typent_array(0), $search_type_thirdparty, 0, 0, 0, '', 0, 0, 0, (empty($conf->global->SOCIETE_SORT_ON_TYPEENT)?'ASC':$conf->global->SOCIETE_SORT_ON_TYPEENT));
		print ajax_combobox('search_type_thirdparty');
		print '</td>';
	}
	// Date
	if (! empty($arrayfields['p.date']['checked']))
	{
		print '<td class="liste_titre nowraponall" align="center">';
		//print $langs->trans('Month').': ';
		if (! empty($conf->global->MAIN_LIST_FILTER_ON_DAY)) print '<input class="flat width25" type="text" maxlength="2" name="search_day" value="'.dol_escape_htmltag($search_day).'">';
		print '<input class="flat width25 valignmiddle" type="text" maxlength="2" name="search_month" value="'.dol_escape_htmltag($search_month).'">';
		//print '&nbsp;'.$langs->trans('Year').': ';
		$formother->select_year($search_year, 'search_year', 1, 20, 5);
		print '</td>';
	}
	// Date end
	if (! empty($arrayfields['p.fin_validite']['checked']))
	{
		print '<td class="liste_titre nowraponall" align="center">';
		//print $langs->trans('Month').': ';
		if (! empty($conf->global->MAIN_LIST_FILTER_ON_DAY)) print '<input class="flat width25" type="text" maxlength="2" name="search_dayfin" value="'.dol_escape_htmltag($search_dayfin).'">';
		print '<input class="flat width25 valignmiddle" type="text" maxlength="2" name="search_month_end" value="'.dol_escape_htmltag($search_month_end).'">';
		//print '&nbsp;'.$langs->trans('Year').': ';
		$formother->select_year($search_yearfin, 'search_yearfin', 1, 20, 5);
		print '</td>';
	}
	// Date delivery
	if (! empty($arrayfields['p.date_livraison']['checked']))
	{
		print '<td class="liste_titre nowraponall" align="center">';
		//print $langs->trans('Month').': ';
		if (! empty($conf->global->MAIN_LIST_FILTER_ON_DAY)) print '<input class="flat width25" type="text" size="1" maxlength="2" name="search_daydelivery" value="'.dol_escape_htmltag($search_daydelivery).'">';
		print '<input class="flat width25 valignmiddle" type="text" maxlength="2" name="search_monthdelivery" value="'.dol_escape_htmltag($search_monthdelivery).'">';
		//print '&nbsp;'.$langs->trans('Year').': ';
		$formother->select_year($search_yeardelivery, 'search_yeardelivery', 1, 20, 5);
		print '</td>';
	}
	// Availability
	if (! empty($arrayfields['ava.rowid']['checked']))
	{
		print '<td class="liste_titre maxwidthonsmartphone" align="center">';
		print $form->selectAvailabilityDelay($search_availability, 'search_availability', '', 1);
		print ajax_combobox('search_availability');
		print '</td>';
	}
	if (! empty($arrayfields['p.total_ht']['checked']))
	{
		// Amount
		print '<td class="liste_titre right">';
		print '<input class="flat" type="text" size="5" name="search_montant_ht" value="'.dol_escape_htmltag($search_montant_ht).'">';
		print '</td>';
	}
	if (! empty($arrayfields['p.total_vat']['checked']))
	{
		// Amount
		print '<td class="liste_titre right">';
		print '<input class="flat" type="text" size="5" name="search_montant_vat" value="'.dol_escape_htmltag($search_montant_vat).'">';
		print '</td>';
	}
	if (! empty($arrayfields['p.total_ttc']['checked']))
	{
		// Amount
		print '<td class="liste_titre right">';
		print '<input class="flat" type="text" size="5" name="search_montant_ttc" value="'.dol_escape_htmltag($search_montant_ttc).'">';
		print '</td>';
	}
	if (! empty($arrayfields['u.login']['checked']))
	{
		// Author
		print '<td class="liste_titre" align="center">';
		print '<input class="flat" size="4" type="text" name="search_login" value="'.dol_escape_htmltag($search_login).'">';
		print '</td>';
	}
	if (! empty($arrayfields['sale_representative']['checked']))
	{
		print '<td class="liste_titre"></td>';
	}
	// Extra fields
	include DOL_DOCUMENT_ROOT.'/core/tpl/extrafields_list_search_input.tpl.php';

	// Fields from hook
	$parameters=array('arrayfields'=>$arrayfields);
	$reshook=$hookmanager->executeHooks('printFieldListOption', $parameters);    // Note that $action and $object may have been modified by hook
	print $hookmanager->resPrint;
	// Date creation
	if (! empty($arrayfields['p.datec']['checked']))
	{
		print '<td class="liste_titre">';
		print '</td>';
	}
	// Date modification
	if (! empty($arrayfields['p.tms']['checked']))
	{
		print '<td class="liste_titre">';
		print '</td>';
	}
	// Status
	if (! empty($arrayfields['p.fk_statut']['checked']))
	{
		print '<td class="liste_titre maxwidthonsmartphone right">';
		$formpropal->selectProposalStatus($viewstatut, 1, 0, 1, 'customer', 'search_statut');
		print '</td>';
	}
	// Action column
	print '<td class="liste_titre" align="middle">';
	$searchpicto=$form->showFilterButtons();
	print $searchpicto;
	print '</td>';

	print "</tr>\n";


	// Fields title
	print '<tr class="liste_titre">';
	if (! empty($arrayfields['p.ref']['checked']))            print_liste_field_titre($arrayfields['p.ref']['label'], $_SERVER["PHP_SELF"], 'p.ref', '', $param, '', $sortfield, $sortorder);
	if (! empty($arrayfields['p.ref_client']['checked']))     print_liste_field_titre($arrayfields['p.ref_client']['label'], $_SERVER["PHP_SELF"], 'p.ref_client', '', $param, '', $sortfield, $sortorder);
	if (! empty($arrayfields['pr.ref']['checked']))     	  print_liste_field_titre($arrayfields['pr.ref']['label'], $_SERVER["PHP_SELF"], 'pr.ref', '', $param, '', $sortfield, $sortorder);
	if (! empty($arrayfields['pr.title']['checked']))         print_liste_field_titre($arrayfields['pr.title']['label'], $_SERVER["PHP_SELF"], 'pr.title', '', $param, '', $sortfield, $sortorder);
	if (! empty($arrayfields['s.nom']['checked']))            print_liste_field_titre($arrayfields['s.nom']['label'], $_SERVER["PHP_SELF"], 's.nom', '', $param, '', $sortfield, $sortorder);
	if (! empty($arrayfields['s.town']['checked']))           print_liste_field_titre($arrayfields['s.town']['label'], $_SERVER["PHP_SELF"], 's.town', '', $param, '', $sortfield, $sortorder);
	if (! empty($arrayfields['s.zip']['checked']))            print_liste_field_titre($arrayfields['s.zip']['label'], $_SERVER["PHP_SELF"], 's.zip', '', $param, '', $sortfield, $sortorder);
	if (! empty($arrayfields['state.nom']['checked']))        print_liste_field_titre($arrayfields['state.nom']['label'], $_SERVER["PHP_SELF"], "state.nom", "", $param, '', $sortfield, $sortorder);
	if (! empty($arrayfields['country.code_iso']['checked'])) print_liste_field_titre($arrayfields['country.code_iso']['label'], $_SERVER["PHP_SELF"], "country.code_iso", "", $param, 'align="center"', $sortfield, $sortorder);
	if (! empty($arrayfields['typent.code']['checked']))      print_liste_field_titre($arrayfields['typent.code']['label'], $_SERVER["PHP_SELF"], "typent.code", "", $param, 'align="center"', $sortfield, $sortorder);
	if (! empty($arrayfields['p.date']['checked']))           print_liste_field_titre($arrayfields['p.date']['label'], $_SERVER["PHP_SELF"], 'p.datep', '', $param, 'align="center"', $sortfield, $sortorder);
	if (! empty($arrayfields['p.fin_validite']['checked']))   print_liste_field_titre($arrayfields['p.fin_validite']['label'], $_SERVER["PHP_SELF"], 'dfv', '', $param, 'align="center"', $sortfield, $sortorder);
	if (! empty($arrayfields['p.date_livraison']['checked'])) print_liste_field_titre($arrayfields['p.date_livraison']['label'], $_SERVER["PHP_SELF"], 'ddelivery', '', $param, 'align="center"', $sortfield, $sortorder);
	if (! empty($arrayfields['ava.rowid']['checked']))        print_liste_field_titre($arrayfields['ava.rowid']['label'], $_SERVER["PHP_SELF"], 'availability', '', $param, '', $sortfield, $sortorder);
	if (! empty($arrayfields['p.total_ht']['checked']))       print_liste_field_titre($arrayfields['p.total_ht']['label'], $_SERVER["PHP_SELF"], 'p.total_ht', '', $param, 'class="right"', $sortfield, $sortorder);
	if (! empty($arrayfields['p.total_vat']['checked']))      print_liste_field_titre($arrayfields['p.total_vat']['label'], $_SERVER["PHP_SELF"], 'p.tva', '', $param, 'class="right"', $sortfield, $sortorder);
	if (! empty($arrayfields['p.total_ttc']['checked']))      print_liste_field_titre($arrayfields['p.total_ttc']['label'], $_SERVER["PHP_SELF"], 'p.total', '', $param, 'class="right"', $sortfield, $sortorder);
	if (! empty($arrayfields['u.login']['checked']))       	  print_liste_field_titre($arrayfields['u.login']['label'], $_SERVER["PHP_SELF"], 'u.login', '', $param, 'align="center"', $sortfield, $sortorder);
	if (! empty($arrayfields['sale_representative']['checked'])) print_liste_field_titre($arrayfields['sale_representative']['label'], $_SERVER["PHP_SELF"], "", "", "$param", '', $sortfield, $sortorder);
	// Extra fields
	include DOL_DOCUMENT_ROOT.'/core/tpl/extrafields_list_search_title.tpl.php';
	// Hook fields
	$parameters=array('arrayfields'=>$arrayfields,'param'=>$param,'sortfield'=>$sortfield,'sortorder'=>$sortorder);
	$reshook=$hookmanager->executeHooks('printFieldListTitle', $parameters);    // Note that $action and $object may have been modified by hook
	print $hookmanager->resPrint;
	if (! empty($arrayfields['p.datec']['checked']))     print_liste_field_titre($arrayfields['p.datec']['label'], $_SERVER["PHP_SELF"], "p.datec", "", $param, 'align="center" class="nowrap"', $sortfield, $sortorder);
	if (! empty($arrayfields['p.tms']['checked']))       print_liste_field_titre($arrayfields['p.tms']['label'], $_SERVER["PHP_SELF"], "p.tms", "", $param, 'align="center" class="nowrap"', $sortfield, $sortorder);
	if (! empty($arrayfields['p.fk_statut']['checked'])) print_liste_field_titre($arrayfields['p.fk_statut']['label'], $_SERVER["PHP_SELF"], "p.fk_statut", "", $param, 'class="right"', $sortfield, $sortorder);
	print_liste_field_titre($selectedfields, $_SERVER["PHP_SELF"], "", '', '', 'align="center"', $sortfield, $sortorder, 'maxwidthsearch ');
	print '</tr>'."\n";

	$now = dol_now();
	$i=0;
	$totalarray=array();
	while ($i < min($num, $limit))
	{
		$obj = $db->fetch_object($resql);

		$objectstatic->id=$obj->rowid;
		$objectstatic->ref=$obj->ref;

		$companystatic->id=$obj->socid;
		$companystatic->name=$obj->name;
		$companystatic->client=$obj->client;
		$companystatic->code_client=$obj->code_client;
		$companystatic->email=$obj->email;

<<<<<<< HEAD
		$projectstatic->id=$obj->project_id;
		$projectstatic->ref=$obj->project_ref;
		$projectstatic->title=$obj->project_label;

=======
>>>>>>> eed2b979
		print '<tr class="oddeven">';

		if (! empty($arrayfields['p.ref']['checked']))
		{
			print '<td class="nowrap">';

			print '<table class="nobordernopadding"><tr class="nocellnopadd">';
			// Picto + Ref
			print '<td class="nobordernopadding nowrap">';
			print $objectstatic->getNomUrl(1, '', '', 0, 1);
			print '</td>';
			// Warning
			$warnornote='';
			if ($obj->fk_statut == 1 && $db->jdate($obj->dfv) < ($now - $conf->propal->cloture->warning_delay)) $warnornote.=img_warning($langs->trans("Late"));
			if (! empty($obj->note_private))
			{
				$warnornote.=($warnornote?' ':'');
				$warnornote.= '<span class="note">';
				$warnornote.= '<a href="note.php?id='.$obj->rowid.'">'.img_picto($langs->trans("ViewPrivateNote"), 'object_generic').'</a>';
				$warnornote.= '</span>';
			}
			if ($warnornote)
			{
				print '<td style="min-width: 20px" class="nobordernopadding nowrap">';
				print $warnornote;
				print '</td>';
			}
			// Other picto tool
			print '<td width="16" class="nobordernopadding right">';
			$filename=dol_sanitizeFileName($obj->ref);
			$filedir=$conf->propal->multidir_output[$obj->entity] . '/' . dol_sanitizeFileName($obj->ref);
			$urlsource=$_SERVER['PHP_SELF'].'?id='.$obj->rowid;
			print $formfile->getDocumentsLink($objectstatic->element, $filename, $filedir);
			print '</td></tr></table>';

			print "</td>\n";
			if (! $i) $totalarray['nbfield']++;
		}

		if (! empty($arrayfields['p.ref_client']['checked']))
		{
			// Customer ref
			print '<td class="nowrap">';
			print $obj->ref_client;
			print '</td>';
			if (! $i) $totalarray['nbfield']++;
		}

		if (! empty($arrayfields['pr.ref']['checked']))
		{
    		// Project ref
<<<<<<< HEAD
    		print '<td class="nowrap">';
    		if ($obj->project_id > 0) {
=======
    		print '<td class="nocellnopadd nowrap">';
    		if ($obj->project_id > 0) {
    		    $projectstatic->id=$obj->project_id;
    		    $projectstatic->ref=$obj->project_ref;
    		    $projectstatic->title=$obj->project_label;
>>>>>>> eed2b979
				print $projectstatic->getNomUrl(1);
			}
    		print '</td>';
    		if (! $i) $totalarray['nbfield']++;
		}

<<<<<<< HEAD
		if (! empty($arrayfields['pr.title']['checked']))
		{
		    // Project ref
		    print '<td class="nowrap">';
		    if ($obj->project_id > 0) {
		        print $projectstatic->title;
		    }
		    print '</td>';
		    if (! $i) $totalarray['nbfield']++;
		}

=======
>>>>>>> eed2b979
		// Thirdparty
		if (! empty($arrayfields['s.nom']['checked']))
		{
			print '<td class="tdoverflowmax200">';
			print $companystatic->getNomUrl(1, 'customer');
			print '</td>';
			if (! $i) $totalarray['nbfield']++;
		}

		// Town
		if (! empty($arrayfields['s.town']['checked']))
		{
			print '<td class="nocellnopadd">';
			print $obj->town;
			print '</td>';
			if (! $i) $totalarray['nbfield']++;
		}
		// Zip
		if (! empty($arrayfields['s.zip']['checked']))
		{
			print '<td class="nocellnopadd">';
			print $obj->zip;
			print '</td>';
			if (! $i) $totalarray['nbfield']++;
		}
		// State
		if (! empty($arrayfields['state.nom']['checked']))
		{
			print "<td>".$obj->state_name."</td>\n";
			if (! $i) $totalarray['nbfield']++;
		}
		// Country
		if (! empty($arrayfields['country.code_iso']['checked']))
		{
			print '<td align="center">';
			$tmparray=getCountry($obj->fk_pays, 'all');
			print $tmparray['label'];
			print '</td>';
			if (! $i) $totalarray['nbfield']++;
		}
		// Type ent
		if (! empty($arrayfields['typent.code']['checked']))
		{
			print '<td align="center">';
			if (count($typenArray)==0) $typenArray = $formcompany->typent_array(1);
			print $typenArray[$obj->typent_code];
			print '</td>';
			if (! $i) $totalarray['nbfield']++;
		}

		// Date proposal
		if (! empty($arrayfields['p.date']['checked']))
		{
			print '<td align="center">';
			print dol_print_date($db->jdate($obj->dp), 'day');
			print "</td>\n";
			if (! $i) $totalarray['nbfield']++;
		}

		// Date end validity
		if (! empty($arrayfields['p.fin_validite']['checked']))
		{
			if ($obj->dfv)
			{
				print '<td align="center">'.dol_print_date($db->jdate($obj->dfv), 'day');
				print '</td>';
			}
			else
			{
				print '<td>&nbsp;</td>';
			}
			if (! $i) $totalarray['nbfield']++;
		}
		// Date delivery
		if (! empty($arrayfields['p.date_livraison']['checked']))
		{
			if ($obj->ddelivery)
			{
				print '<td align="center">'.dol_print_date($db->jdate($obj->ddelivery), 'day');
				print '</td>';
			}
			else
			{
				print '<td>&nbsp;</td>';
			}
			if (! $i) $totalarray['nbfield']++;
		}
		// Availability
		if (! empty($arrayfields['ava.rowid']['checked']))
		{
			print '<td align="center">';
			$form->form_availability('', $obj->availability, 'none', 1);
			print '</td>';
			if (! $i) $totalarray['nbfield']++;
		}

		// Amount HT
		if (! empty($arrayfields['p.total_ht']['checked']))
		{
			  print '<td class="right">'.price($obj->total_ht)."</td>\n";
			  if (! $i) $totalarray['nbfield']++;
			  if (! $i) $totalarray['totalhtfield']=$totalarray['nbfield'];
			  $totalarray['totalht'] += $obj->total_ht;
		}
		// Amount VAT
		if (! empty($arrayfields['p.total_vat']['checked']))
		{
			print '<td class="right">'.price($obj->total_vat)."</td>\n";
			if (! $i) $totalarray['nbfield']++;
			if (! $i) $totalarray['totalvatfield']=$totalarray['nbfield'];
			$totalarray['totalvat'] += $obj->total_vat;
		}
		// Amount TTC
		if (! empty($arrayfields['p.total_ttc']['checked']))
		{
			print '<td class="right">'.price($obj->total_ttc)."</td>\n";
			if (! $i) $totalarray['nbfield']++;
			if (! $i) $totalarray['totalttcfield']=$totalarray['nbfield'];
			$totalarray['totalttc'] += $obj->total_ttc;
		}

		$userstatic->id=$obj->fk_user_author;
		$userstatic->login=$obj->login;

		// Author
		if (! empty($arrayfields['u.login']['checked']))
		{
			print '<td align="center">';
			if ($userstatic->id) print $userstatic->getLoginUrl(1);
			else print '&nbsp;';
			print "</td>\n";
			if (! $i) $totalarray['nbfield']++;
		}

		if (! empty($arrayfields['sale_representative']['checked']))
		{
			// Sales representatives
			print '<td>';
			if ($obj->socid > 0)
			{
				$listsalesrepresentatives=$companystatic->getSalesRepresentatives($user);
				if ($listsalesrepresentatives < 0) dol_print_error($db);
				$nbofsalesrepresentative=count($listsalesrepresentatives);
				if ($nbofsalesrepresentative > 3)   // We print only number
				{
					print '<a href="'.DOL_URL_ROOT.'/societe/commerciaux.php?socid='.$companystatic->id.'">';
					print $nbofsalesrepresentative;
					print '</a>';
				}
				elseif ($nbofsalesrepresentative > 0)
				{
					$userstatic=new User($db);
					$j=0;
					foreach($listsalesrepresentatives as $val)
					{
						$userstatic->id=$val['id'];
						$userstatic->lastname=$val['lastname'];
						$userstatic->firstname=$val['firstname'];
						$userstatic->email=$val['email'];
						$userstatic->statut=$val['statut'];
						$userstatic->entity=$val['entity'];
						$userstatic->photo=$val['photo'];

						//print '<div class="float">':
						print $userstatic->getNomUrl(-2);
						$j++;
						if ($j < $nbofsalesrepresentative) print ' ';
						//print '</div>';
					}
				}
				//else print $langs->trans("NoSalesRepresentativeAffected");
			}
			else
			{
				print '&nbsp';
			}
			print '</td>';
			if (! $i) $totalarray['nbfield']++;
		}

		// Extra fields
		include DOL_DOCUMENT_ROOT.'/core/tpl/extrafields_list_print_fields.tpl.php';
		// Fields from hook
		$parameters=array('arrayfields'=>$arrayfields, 'obj'=>$obj);
		$reshook=$hookmanager->executeHooks('printFieldListValue', $parameters);    // Note that $action and $object may have been modified by hook
		print $hookmanager->resPrint;
		// Date creation
		if (! empty($arrayfields['p.datec']['checked']))
		{
			print '<td align="center" class="nowrap">';
			print dol_print_date($db->jdate($obj->date_creation), 'dayhour', 'tzuser');
			print '</td>';
			if (! $i) $totalarray['nbfield']++;
		}
		// Date modification
		if (! empty($arrayfields['p.tms']['checked']))
		{
			print '<td align="center" class="nowrap">';
			print dol_print_date($db->jdate($obj->date_update), 'dayhour', 'tzuser');
			print '</td>';
			if (! $i) $totalarray['nbfield']++;
		}
		// Status
		if (! empty($arrayfields['p.fk_statut']['checked']))
		{
			print '<td class="nowrap right">'.$objectstatic->LibStatut($obj->fk_statut, 5).'</td>';
			if (! $i) $totalarray['nbfield']++;
		}
		// Action column
		print '<td class="nowrap" align="center">';
		if ($massactionbutton || $massaction)   // If we are in select mode (massactionbutton defined) or if we have already selected and sent an action ($massaction) defined
		{
			$selected=0;
			if (in_array($obj->rowid, $arrayofselected)) $selected=1;
			print '<input id="cb'.$obj->rowid.'" class="flat checkforselect" type="checkbox" name="toselect[]" value="'.$obj->rowid.'"'.($selected?' checked="checked"':'').'>';
		}
		print '</td>';
		if (! $i) $totalarray['nbfield']++;

		print "</tr>\n";

		$i++;
	}

	// Show total line
	if (isset($totalarray['totalhtfield'])
 	   || isset($totalarray['totalvatfield'])
 	   || isset($totalarray['totalttcfield'])
 	   || isset($totalarray['totalamfield'])
 	   || isset($totalarray['totalrtpfield'])
 	   || isset($totalarray['totalizable'])
 	   )
	{
		print '<tr class="liste_total">';
		$i=0;
		while ($i < $totalarray['nbfield'])
		{
		    $i++;
		    if ($i == 1)
		    {
				if ($num < $limit && empty($offset)) print '<td class="left">'.$langs->trans("Total").'</td>';
				else print '<td class="left">'.$langs->trans("Totalforthispage").'</td>';
		    }
		    elseif ($totalarray['totalhtfield'] == $i) print '<td class="right">'.price($totalarray['totalht']).'</td>';
		    elseif ($totalarray['totalvatfield'] == $i) print '<td class="right">'.price($totalarray['totalvat']).'</td>';
		    elseif ($totalarray['totalttcfield'] == $i) print '<td class="right">'.price($totalarray['totalttc']).'</td>';
		    elseif ($totalarray['totalizable']) {
                $printed = false;
                foreach ($totalarray['totalizable'] as $totalizable) {
                    if ($totalizable['pos']==$i && ! $printed) {
                        print '<td class="right">'.price($totalizable['total']).'</td>';
                        $printed = true;
                    }
                }
                if (! $printed) {
                    print '<td></td>';
                }
            }
		    else print '<td></td>';
		}
		print '</tr>';
	}

	$db->free($resql);

	$parameters=array('arrayfields'=>$arrayfields, 'sql'=>$sql);
	$reshook=$hookmanager->executeHooks('printFieldListFooter', $parameters);    // Note that $action and $object may have been modified by hook
	print $hookmanager->resPrint;

	print '</table>'."\n";
	print '</div>'."\n";

	print '</form>'."\n";

	$hidegeneratedfilelistifempty=1;
	if ($massaction == 'builddoc' || $action == 'remove_file' || $show_files) $hidegeneratedfilelistifempty=0;

	// Show list of available documents
	$urlsource=$_SERVER['PHP_SELF'].'?sortfield='.$sortfield.'&sortorder='.$sortorder;
	$urlsource.=str_replace('&amp;', '&', $param);

	$filedir=$diroutputmassaction;
	$genallowed=$user->rights->propal->lire;
	$delallowed=$user->rights->propal->creer;

	print $formfile->showdocuments('massfilesarea_proposals', '', $filedir, $urlsource, 0, $delallowed, '', 1, 1, 0, 48, 1, $param, $title, '', '', '', null, $hidegeneratedfilelistifempty);
}
else
{
	dol_print_error($db);
}

// End of page
llxFooter();
$db->close();<|MERGE_RESOLUTION|>--- conflicted
+++ resolved
@@ -741,13 +741,10 @@
 		$companystatic->code_client=$obj->code_client;
 		$companystatic->email=$obj->email;
 
-<<<<<<< HEAD
 		$projectstatic->id=$obj->project_id;
 		$projectstatic->ref=$obj->project_ref;
 		$projectstatic->title=$obj->project_label;
 
-=======
->>>>>>> eed2b979
 		print '<tr class="oddeven">';
 
 		if (! empty($arrayfields['p.ref']['checked']))
@@ -799,26 +796,17 @@
 		if (! empty($arrayfields['pr.ref']['checked']))
 		{
     		// Project ref
-<<<<<<< HEAD
     		print '<td class="nowrap">';
     		if ($obj->project_id > 0) {
-=======
-    		print '<td class="nocellnopadd nowrap">';
-    		if ($obj->project_id > 0) {
-    		    $projectstatic->id=$obj->project_id;
-    		    $projectstatic->ref=$obj->project_ref;
-    		    $projectstatic->title=$obj->project_label;
->>>>>>> eed2b979
 				print $projectstatic->getNomUrl(1);
 			}
     		print '</td>';
     		if (! $i) $totalarray['nbfield']++;
 		}
 
-<<<<<<< HEAD
 		if (! empty($arrayfields['pr.title']['checked']))
 		{
-		    // Project ref
+		    // Project label
 		    print '<td class="nowrap">';
 		    if ($obj->project_id > 0) {
 		        print $projectstatic->title;
@@ -827,8 +815,6 @@
 		    if (! $i) $totalarray['nbfield']++;
 		}
 
-=======
->>>>>>> eed2b979
 		// Thirdparty
 		if (! empty($arrayfields['s.nom']['checked']))
 		{
