<?php
/* Copyright (C) 2001-2007 Rodolphe Quiedeville  <rodolphe@quiedeville.org>
 * Copyright (C) 2004-2016 Laurent Destailleur   <eldy@users.sourceforge.net>
 * Copyright (C) 2004      Eric Seigne           <eric.seigne@ryxeo.com>
 * Copyright (C) 2005      Marc Barilley / Ocebo <marc@ocebo.com>
 * Copyright (C) 2005-2013 Regis Houssin         <regis.houssin@inodbox.com>
 * Copyright (C) 2006      Andre Cianfarani      <acianfa@free.fr>
 * Copyright (C) 2010-2011 Juanjo Menent         <jmenent@2byte.es>
 * Copyright (C) 2010-2011 Philippe Grand        <philippe.grand@atoo-net.com>
 * Copyright (C) 2012      Christophe Battarel   <christophe.battarel@altairis.fr>
 * Copyright (C) 2013      Cédric Salvador       <csalvador@gpcsolutions.fr>
 * Copyright (C) 2015      Jean-François Ferry     <jfefe@aternatik.fr>
 * Copyright (C) 2016-2018 Ferran Marcet	 <fmarcet@2byte.es>
<<<<<<< HEAD
 * Copyright (C) 2017      Charlene Benke	 <charlie@patas-monkey.com>
=======
 * Copyright (C) 2017-2018 Charlene Benke	 <charlie@patas-monkey.com>
>>>>>>> d9b8a8c8
 * Copyright (C) 2018	   Nicolas ZABOURI	 <info@inovea-conseil.com>
 *
 * This program is free software; you can redistribute it and/or modify
 * it under the terms of the GNU General Public License as published by
 * the Free Software Foundation; either version 3 of the License, or
 * (at your option) any later version.
 *
 * This program is distributed in the hope that it will be useful,
 * but WITHOUT ANY WARRANTY; without even the implied warranty of
 * MERCHANTABILITY or FITNESS FOR A PARTICULAR PURPOSE.  See the
 * GNU General Public License for more details.
 *
 * You should have received a copy of the GNU General Public License
 * along with this program. If not, see <http://www.gnu.org/licenses/>.
 */

/**
 *	\file       	htdocs/comm/propal/list.php
 *	\ingroup    	propal
 *	\brief      	Page of commercial proposals card and list
 */

require '../../main.inc.php';
require_once DOL_DOCUMENT_ROOT.'/core/class/html.formother.class.php';
require_once DOL_DOCUMENT_ROOT.'/core/class/html.formfile.class.php';
require_once DOL_DOCUMENT_ROOT.'/core/class/html.formpropal.class.php';
require_once DOL_DOCUMENT_ROOT.'/core/class/html.formcompany.class.php';
require_once DOL_DOCUMENT_ROOT.'/core/lib/date.lib.php';
require_once DOL_DOCUMENT_ROOT.'/core/lib/company.lib.php';
require_once DOL_DOCUMENT_ROOT.'/comm/propal/class/propal.class.php';
require_once DOL_DOCUMENT_ROOT.'/projet/class/project.class.php';

// Load translation files required by the page
<<<<<<< HEAD
$langs->loadLangs(array('companies','propal','compta','bills','orders','products','deliveries'));
=======
$langs->loadLangs(array('companies', 'propal', 'compta', 'bills', 'orders', 'products', 'deliveries', 'categories'));
>>>>>>> d9b8a8c8

$socid=GETPOST('socid','int');

$action=GETPOST('action','alpha');
$massaction=GETPOST('massaction','alpha');
$show_files=GETPOST('show_files','int');
$confirm=GETPOST('confirm','alpha');
$toselect = GETPOST('toselect', 'array');
$contextpage=GETPOST('contextpage','aZ')?GETPOST('contextpage','aZ'):'proposallist';

$search_user=GETPOST('search_user','int');
$search_sale=GETPOST('search_sale','int');
$search_ref=GETPOST('sf_ref')?GETPOST('sf_ref','alpha'):GETPOST('search_ref','alpha');
$search_refcustomer=GETPOST('search_refcustomer','alpha');

$search_refproject=GETPOST('search_refproject','alpha');

$search_societe=GETPOST('search_societe','alpha');
$search_montant_ht=GETPOST('search_montant_ht','alpha');
$search_montant_vat=GETPOST('search_montant_vat','alpha');
$search_montant_ttc=GETPOST('search_montant_ttc','alpha');
$search_login=GETPOST('search_login','alpha');
$search_product_category=GETPOST('search_product_category','int');
$search_town=GETPOST('search_town','alpha');
$search_zip=GETPOST('search_zip','alpha');
$search_state=trim(GETPOST("search_state"));
$search_country=GETPOST("search_country",'int');
$search_type_thirdparty=GETPOST("search_type_thirdparty",'int');
$search_day=GETPOST("search_day","int");
$search_month=GETPOST("search_month","int");
$search_year=GETPOST("search_year","int");
$search_dayfin=GETPOST("search_dayfin","int");
<<<<<<< HEAD
$search_monthfin=GETPOST("search_monthfin","int");
=======
$search_month_end=GETPOST("search_month_end","int");
>>>>>>> d9b8a8c8
$search_yearfin=GETPOST("search_yearfin","int");
$search_daydelivery=GETPOST("search_daydelivery","int");
$search_monthdelivery=GETPOST("search_monthdelivery","int");
$search_yeardelivery=GETPOST("search_yeardelivery","int");
$search_availability=GETPOST('search_availability','int');
$search_categ_cus=trim(GETPOST("search_categ_cus",'int'));
<<<<<<< HEAD
=======
$search_btn=GETPOST('button_search','alpha');
$search_remove_btn=GETPOST('button_removefilter','alpha');
>>>>>>> d9b8a8c8

$viewstatut=GETPOST('viewstatut','alpha');
$optioncss = GETPOST('optioncss','alpha');
$object_statut=GETPOST('search_statut','alpha');

$sall=trim((GETPOST('search_all', 'alphanohtml')!='')?GETPOST('search_all', 'alphanohtml'):GETPOST('sall', 'alphanohtml'));
$mesg=(GETPOST("msg") ? GETPOST("msg") : GETPOST("mesg"));


$limit = GETPOST('limit','int')?GETPOST('limit','int'):$conf->liste_limit;
$sortfield = GETPOST("sortfield",'alpha');
$sortorder = GETPOST("sortorder",'alpha');
$page = GETPOST("page",'int');
if (empty($page) || $page == -1 || !empty($search_btn) || !empty($search_remove_btn) || (empty($toselect) && $massaction === '0')) { $page = 0; }     // If $page is not defined, or '' or -1
$offset = $limit * $page;
$pageprev = $page - 1;
$pagenext = $page + 1;
if (! $sortfield) $sortfield='p.ref';
if (! $sortorder) $sortorder='DESC';

// Security check
$module='propal';
$dbtable='';
$objectid='';
if (! empty($user->societe_id))	$socid=$user->societe_id;
if (! empty($socid))
{
	$objectid=$socid;
	$module='societe';
	$dbtable='&societe';
}
$result = restrictedArea($user, $module, $objectid, $dbtable);

$diroutputmassaction=$conf->propal->multidir_output[$conf->entity] . '/temp/massgeneration/'.$user->id;

// Initialize technical object to manage hooks of page. Note that conf->hooks_modules contains array of hook context
$object = new Propal($db);
$hookmanager->initHooks(array('propallist'));
$extrafields = new ExtraFields($db);

// fetch optionals attributes and labels
$extralabels = $extrafields->fetch_name_optionals_label('propal');
$search_array_options=$extrafields->getOptionalsFromPost($object->table_element,'','search_');

// List of fields to search into when doing a "search in all"
$fieldstosearchall = array(
	'p.ref'=>'Ref',
	'p.ref_client'=>'CustomerRef',
	'pd.description'=>'Description',
	's.nom'=>"ThirdParty",
	'p.note_public'=>'NotePublic',
);
if (empty($user->socid)) $fieldstosearchall["p.note_private"]="NotePrivate";


$checkedtypetiers=0;
$arrayfields=array(
	'p.ref'=>array('label'=>$langs->trans("Ref"), 'checked'=>1),
	'p.ref_client'=>array('label'=>$langs->trans("RefCustomer"), 'checked'=>1),
	'pr.ref'=>array('label'=>$langs->trans("ProjectRef"), 'checked'=>1, 'enabled'=>(empty($conf->projet->enabled)?0:1)),
	's.nom'=>array('label'=>$langs->trans("ThirdParty"), 'checked'=>1),
	's.town'=>array('label'=>$langs->trans("Town"), 'checked'=>1),
	's.zip'=>array('label'=>$langs->trans("Zip"), 'checked'=>1),
	'state.nom'=>array('label'=>$langs->trans("StateShort"), 'checked'=>0),
	'country.code_iso'=>array('label'=>$langs->trans("Country"), 'checked'=>0),
	'typent.code'=>array('label'=>$langs->trans("ThirdPartyType"), 'checked'=>$checkedtypetiers),
	'p.date'=>array('label'=>$langs->trans("Date"), 'checked'=>1),
	'p.fin_validite'=>array('label'=>$langs->trans("DateEnd"), 'checked'=>1),
	'p.date_livraison'=>array('label'=>$langs->trans("DeliveryDate"), 'checked'=>0),
	'ava.rowid'=>array('label'=>$langs->trans("AvailabilityPeriod"), 'checked'=>0),
	'p.total_ht'=>array('label'=>$langs->trans("AmountHT"), 'checked'=>1),
	'p.total_vat'=>array('label'=>$langs->trans("AmountVAT"), 'checked'=>0),
	'p.total_ttc'=>array('label'=>$langs->trans("AmountTTC"), 'checked'=>0),
	'u.login'=>array('label'=>$langs->trans("Author"), 'checked'=>1, 'position'=>10),
<<<<<<< HEAD
=======
	'sale_representative'=>array('label'=>$langs->trans("SaleRepresentativesOfThirdParty"), 'checked'=>1),
>>>>>>> d9b8a8c8
	'p.datec'=>array('label'=>$langs->trans("DateCreation"), 'checked'=>0, 'position'=>500),
	'p.tms'=>array('label'=>$langs->trans("DateModificationShort"), 'checked'=>0, 'position'=>500),
	'p.fk_statut'=>array('label'=>$langs->trans("Status"), 'checked'=>1, 'position'=>1000),
);
// Extra fields
if (is_array($extrafields->attribute_label) && count($extrafields->attribute_label))
{
	foreach($extrafields->attribute_label as $key => $val)
	{
		if (! empty($extrafields->attribute_list[$key])) $arrayfields["ef.".$key]=array('label'=>$extrafields->attribute_label[$key], 'checked'=>(($extrafields->attribute_list[$key]<0)?0:1), 'position'=>$extrafields->attribute_pos[$key], 'enabled'=>(abs($extrafields->attribute_list[$key])!=3 && $extrafields->attribute_perms[$key]));
	}
}

/*
 * Actions
 */

if (GETPOST('cancel','alpha')) { $action='list'; $massaction=''; }
if (! GETPOST('confirmmassaction','alpha') && $massaction != 'presend' && $massaction != 'confirm_presend') { $massaction=''; }

$parameters=array('socid'=>$socid);
$reshook=$hookmanager->executeHooks('doActions',$parameters,$object,$action);    // Note that $action and $object may have been modified by some hooks
if ($reshook < 0) setEventMessages($hookmanager->error, $hookmanager->errors, 'errors');

include DOL_DOCUMENT_ROOT.'/core/actions_changeselectedfields.inc.php';

// Do we click on purge search criteria ?
if (GETPOST('button_removefilter_x','alpha') || GETPOST('button_removefilter.x','alpha') || GETPOST('button_removefilter','alpha')) // All tests are required to be compatible with all browsers
{
	$search_categ='';
	$search_user='';
	$search_sale='';
	$search_ref='';
	$search_refcustomer='';
	$search_refproject='';
	$search_societe='';
	$search_montant_ht='';
	$search_montant_vat='';
	$search_montant_ttc='';
	$search_login='';
	$search_product_category='';
	$search_town='';
	$search_zip="";
	$search_state="";
	$search_type='';
	$search_country='';
	$search_type_thirdparty='';
	$search_year='';
	$search_month='';
	$search_day='';
	$search_yearfin='';
<<<<<<< HEAD
	$search_monthfin='';
=======
	$search_month_end='';
>>>>>>> d9b8a8c8
	$search_dayfin='';
	$search_yeardelivery='';
	$search_monthdelivery='';
	$search_daydelivery='';
	$search_availability='';
	$viewstatut='';
	$object_statut='';
	$toselect='';
	$search_array_options=array();
	$search_categ_cus=0;
<<<<<<< HEAD

=======
>>>>>>> d9b8a8c8
}
if ($object_statut != '') $viewstatut=$object_statut;

if (empty($reshook))
{
	$objectclass='Propal';
	$objectlabel='Proposals';
	$permtoread = $user->rights->propal->lire;
	$permtodelete = $user->rights->propal->supprimer;
	$permtoclose = $user->rights->propal->cloturer;
	$uploaddir = $conf->propal->multidir_output[$conf->entity];
	include DOL_DOCUMENT_ROOT.'/core/actions_massactions.inc.php';
}



/*
 * View
 */

$now=dol_now();

$form = new Form($db);
$formother = new FormOther($db);
$formfile = new FormFile($db);
$formpropal = new FormPropal($db);
$companystatic=new Societe($db);
$projectstatic=new Project($db);
$formcompany=new FormCompany($db);

$help_url='EN:Commercial_Proposals|FR:Proposition_commerciale|ES:Presupuestos';
//llxHeader('',$langs->trans('Proposal'),$help_url);

$sql = 'SELECT';
if ($sall || $search_product_category > 0) $sql = 'SELECT DISTINCT';
$sql.= ' s.rowid as socid, s.nom as name, s.email, s.town, s.zip, s.fk_pays, s.client, s.code_client, ';
$sql.= " typent.code as typent_code,";
$sql.= " ava.rowid as availability,";
$sql.= " state.code_departement as state_code, state.nom as state_name,";
$sql.= ' p.rowid, p.entity, p.note_private, p.total_ht, p.tva as total_vat, p.total as total_ttc, p.localtax1, p.localtax2, p.ref, p.ref_client, p.fk_statut, p.fk_user_author, p.datep as dp, p.fin_validite as dfv,p.date_livraison as ddelivery,';
$sql.= ' p.datec as date_creation, p.tms as date_update,';
$sql.= " pr.rowid as project_id, pr.ref as project_ref,";
if (! $user->rights->societe->client->voir && ! $socid) $sql .= " sc.fk_soc, sc.fk_user,";
$sql.= ' u.login';
if ($search_categ_cus) $sql .= ", cc.fk_categorie, cc.fk_soc";

// Add fields from extrafields
foreach ($extrafields->attribute_label as $key => $val) $sql.=($extrafields->attribute_type[$key] != 'separate' ? ",ef.".$key.' as options_'.$key : '');
// Add fields from hooks
$parameters=array();
$reshook=$hookmanager->executeHooks('printFieldListSelect',$parameters);    // Note that $action and $object may have been modified by hook
$sql.=$hookmanager->resPrint;
$sql.= ' FROM '.MAIN_DB_PREFIX.'societe as s';
$sql.= " LEFT JOIN ".MAIN_DB_PREFIX."c_country as country on (country.rowid = s.fk_pays)";
$sql.= " LEFT JOIN ".MAIN_DB_PREFIX."c_typent as typent on (typent.id = s.fk_typent)";
$sql.= " LEFT JOIN ".MAIN_DB_PREFIX."c_departements as state on (state.rowid = s.fk_departement)";
if (! empty($search_categ_cus)) $sql.= ' LEFT JOIN '.MAIN_DB_PREFIX."categorie_societe as cc ON s.rowid = cc.fk_soc"; // We'll need this table joined to the select in order to filter by categ

$sql.= ', '.MAIN_DB_PREFIX.'propal as p';
if (is_array($extrafields->attribute_label) && count($extrafields->attribute_label)) $sql.= " LEFT JOIN ".MAIN_DB_PREFIX."propal_extrafields as ef on (p.rowid = ef.fk_object)";
if ($sall || $search_product_category > 0) $sql.= ' LEFT JOIN '.MAIN_DB_PREFIX.'propaldet as pd ON p.rowid=pd.fk_propal';
if ($search_product_category > 0) $sql.= ' LEFT JOIN '.MAIN_DB_PREFIX.'categorie_product as cp ON cp.fk_product=pd.fk_product';
$sql.= ' LEFT JOIN '.MAIN_DB_PREFIX.'user as u ON p.fk_user_author = u.rowid';
$sql.= " LEFT JOIN ".MAIN_DB_PREFIX."projet as pr ON pr.rowid = p.fk_projet";
$sql.= " LEFT JOIN ".MAIN_DB_PREFIX."c_availability as ava on (ava.rowid = p.fk_availability)";
// We'll need this table joined to the select in order to filter by sale
if ($search_sale > 0 || (! $user->rights->societe->client->voir && ! $socid)) $sql .= ", ".MAIN_DB_PREFIX."societe_commerciaux as sc";
if ($search_user > 0)
{
	$sql.=", ".MAIN_DB_PREFIX."element_contact as c";
	$sql.=", ".MAIN_DB_PREFIX."c_type_contact as tc";
}
$sql.= ' WHERE p.fk_soc = s.rowid';
$sql.= ' AND p.entity IN ('.getEntity('propal').')';
if (! $user->rights->societe->client->voir && ! $socid) //restriction
{
	$sql.= " AND s.rowid = sc.fk_soc AND sc.fk_user = " .$user->id;
}
if ($search_town)  $sql.= natural_search('s.town', $search_town);
if ($search_zip)   $sql.= natural_search("s.zip", $search_zip);
if ($search_state) $sql.= natural_search("state.nom", $search_state);
if ($search_country) $sql .= " AND s.fk_pays IN (".$db->escape($search_country).')';
if ($search_type_thirdparty) $sql .= " AND s.fk_typent IN (".$db->escape($search_type_thirdparty).')';
if ($search_ref)         $sql .= natural_search('p.ref', $search_ref);
if ($search_refcustomer) $sql .= natural_search('p.ref_client', $search_refcustomer);
if ($search_refproject)  $sql .= natural_search('pr.ref', $search_refproject);
if ($search_availability) $sql .= " AND p.fk_availability IN (".$db->escape($search_availability).')';

if ($search_societe)     $sql .= natural_search('s.nom', $search_societe);
if ($search_login)       $sql .= natural_search("u.login", $search_login);
if ($search_montant_ht != '')  $sql.= natural_search("p.total_ht", $search_montant_ht, 1);
if ($search_montant_vat != '') $sql.= natural_search("p.tva", $search_montant_vat, 1);
if ($search_montant_ttc != '') $sql.= natural_search("p.total", $search_montant_ttc, 1);
if ($sall) {
	$sql .= natural_search(array_keys($fieldstosearchall), $sall);
}
if ($search_categ_cus > 0) $sql.= " AND cc.fk_categorie = ".$db->escape($search_categ_cus);
if ($search_categ_cus == -2)   $sql.= " AND cc.fk_categorie IS NULL";

if ($search_product_category > 0) $sql.=" AND cp.fk_categorie = ".$db->escape($search_product_category);
if ($socid > 0) $sql.= ' AND s.rowid = '.$socid;
if ($viewstatut != '' && $viewstatut != '-1')
{
	$sql.= ' AND p.fk_statut IN ('.$db->escape($viewstatut).')';
}
if ($search_month > 0)
{
	if ($search_year > 0 && empty($search_day))
	$sql.= " AND p.datep BETWEEN '".$db->idate(dol_get_first_day($search_year,$search_month,false))."' AND '".$db->idate(dol_get_last_day($search_year,$search_month,false))."'";
	else if ($search_year > 0 && ! empty($search_day))
	$sql.= " AND p.datep BETWEEN '".$db->idate(dol_mktime(0, 0, 0, $search_month, $search_day, $search_year))."' AND '".$db->idate(dol_mktime(23, 59, 59, $search_month, $search_day, $search_year))."'";
	else
	$sql.= " AND date_format(p.datep, '%m') = '".$db->escape($search_month)."'";
}
else if ($search_year > 0)
{
	$sql.= " AND p.datep BETWEEN '".$db->idate(dol_get_first_day($search_year,1,false))."' AND '".$db->idate(dol_get_last_day($search_year,12,false))."'";
}
<<<<<<< HEAD
if ($search_monthfin > 0)
{
	if ($search_yearfin > 0 && empty($search_dayfin))
		$sql.= " AND p.fin_validite BETWEEN '".$db->idate(dol_get_first_day($search_yearfin,$search_monthfin,false))."' AND '".$db->idate(dol_get_last_day($search_yearfin,$search_monthfin,false))."'";
	else if ($search_yearfin > 0 && ! empty($search_dayfin))
		$sql.= " AND p.fin_validite BETWEEN '".$db->idate(dol_mktime(0, 0, 0, $search_monthfin, $search_dayfin, $search_yearfin))."' AND '".$db->idate(dol_mktime(23, 59, 59, $search_monthfin, $search_dayfin, $search_yearfin))."'";
	else
		$sql.= " AND date_format(p.fin_validite, '%m') = '".$db->escape($search_monthfin)."'";
=======
if ($search_month_end > 0)
{
	if ($search_yearfin > 0 && empty($search_dayfin))
		$sql.= " AND p.fin_validite BETWEEN '".$db->idate(dol_get_first_day($search_yearfin,$search_month_end,false))."' AND '".$db->idate(dol_get_last_day($search_yearfin,$search_month_end,false))."'";
	else if ($search_yearfin > 0 && ! empty($search_dayfin))
		$sql.= " AND p.fin_validite BETWEEN '".$db->idate(dol_mktime(0, 0, 0, $search_month_end, $search_dayfin, $search_yearfin))."' AND '".$db->idate(dol_mktime(23, 59, 59, $search_month_end, $search_dayfin, $search_yearfin))."'";
	else
		$sql.= " AND date_format(p.fin_validite, '%m') = '".$db->escape($search_month_end)."'";
>>>>>>> d9b8a8c8
}
else if ($search_yearfin > 0)
{
	$sql.= " AND p.fin_validite BETWEEN '".$db->idate(dol_get_first_day($search_yearfin,1,false))."' AND '".$db->idate(dol_get_last_day($search_yearfin,12,false))."'";
}
if ($search_monthdelivery > 0)
{
	if ($search_yeardelivery > 0 && empty($search_daydelivery))
		$sql.= " AND p.date_livraison BETWEEN '".$db->idate(dol_get_first_day($search_yeardelivery,$search_monthdelivery,false))."' AND '".$db->idate(dol_get_last_day($search_yeardelivery,$search_monthdelivery,false))."'";
	else if ($search_yeardelivery > 0 && ! empty($search_daydelivery))
		$sql.= " AND p.date_livraison BETWEEN '".$db->idate(dol_mktime(0, 0, 0, $search_monthdelivery, $search_daydelivery, $search_yeardelivery))."' AND '".$db->idate(dol_mktime(23, 59, 59, $search_monthdelivery, $search_daydelivery, $search_yeardelivery))."'";
	else
		$sql.= " AND date_format(p.date_livraison, '%m') = '".$db->escape($search_monthdelivery)."'";
}
else if ($search_yeardelivery > 0)
{
	$sql.= " AND p.date_livraison BETWEEN '".$db->idate(dol_get_first_day($search_yeardelivery,1,false))."' AND '".$db->idate(dol_get_last_day($search_yeardelivery,12,false))."'";
}
if ($search_sale > 0) $sql.= " AND s.rowid = sc.fk_soc AND sc.fk_user = " .$db->escape($search_sale);
if ($search_user > 0)
{
	$sql.= " AND c.fk_c_type_contact = tc.rowid AND tc.element='propal' AND tc.source='internal' AND c.element_id = p.rowid AND c.fk_socpeople = ".$db->escape($search_user);
}
// Add where from extra fields
include DOL_DOCUMENT_ROOT.'/core/tpl/extrafields_list_search_sql.tpl.php';

// Add where from hooks
$parameters=array();
$reshook=$hookmanager->executeHooks('printFieldListWhere',$parameters);    // Note that $action and $object may have been modified by hook
$sql.=$hookmanager->resPrint;

$sql.= $db->order($sortfield,$sortorder);
$sql.=', p.ref DESC';

// Count total nb of records
$nbtotalofrecords = '';
if (empty($conf->global->MAIN_DISABLE_FULL_SCANLIST))
{
	$result = $db->query($sql);
	$nbtotalofrecords = $db->num_rows($result);

	if (($page * $limit) > $nbtotalofrecords)	// if total resultset is smaller then paging size (filtering), goto and load page 0
	{
		$page = 0;
		$offset = 0;
	}
}

$sql.= $db->plimit($limit+1, $offset);

$resql=$db->query($sql);

if ($resql)
{
	$objectstatic=new Propal($db);
	$userstatic=new User($db);

 	if ($socid > 0)
	{
		$soc = new Societe($db);
		$soc->fetch($socid);
		$title = $langs->trans('ListOfProposals') . ' - '.$soc->name;
		if (empty($search_societe)) $search_societe = $soc->name;
	}
	else
	{
		$title = $langs->trans('ListOfProposals');
	}

	$num = $db->num_rows($resql);

	$arrayofselected=is_array($toselect)?$toselect:array();

	if ($num == 1 && ! empty($conf->global->MAIN_SEARCH_DIRECT_OPEN_IF_ONLY_ONE) && $sall)
	{
		$obj = $db->fetch_object($resql);

		$id = $obj->rowid;

		header("Location: ".DOL_URL_ROOT.'/comm/propal/card.php?id='.$id);
		exit;
	}

	llxHeader('',$langs->trans('Proposal'),$help_url);

	$param='&viewstatut='.urlencode($viewstatut);
	if (! empty($contextpage) && $contextpage != $_SERVER["PHP_SELF"]) $param.='&contextpage='.urlencode($contextpage);
	if ($limit > 0 && $limit != $conf->liste_limit) $param.='&limit='.urlencode($limit);
	if ($sall)				 $param.='&sall='.urlencode($sall);
	if ($search_day)         $param.='&search_day='.urlencode($search_day);
	if ($search_month)       $param.='&search_month='.urlencode($search_month);
	if ($search_year)        $param.='&search_year='.urlencode($search_year);
	if ($search_ref)         $param.='&search_ref='.urlencode($search_ref);
	if ($search_refcustomer) $param.='&search_refcustomer='.urlencode($search_refcustomer);
	if ($search_refproject)  $param.='&search_refproject='.urlencode($search_refproject);
	if ($search_societe)     $param.='&search_societe='.urlencode($search_societe);
	if ($search_user > 0)    $param.='&search_user='.urlencode($search_user);
	if ($search_sale > 0)    $param.='&search_sale='.urlencode($search_sale);
	if ($search_montant_ht)  $param.='&search_montant_ht='.urlencode($search_montant_ht);
	if ($search_login)  	 $param.='&search_login='.urlencode($search_login);
	if ($search_town)		 $param.='&search_town='.urlencode($search_town);
	if ($search_zip)		 $param.='&search_zip='.urlencode($search_zip);
	if ($socid > 0)          $param.='&socid='.urlencode($socid);
	if ($optioncss != '')    $param.='&optioncss='.urlencode($optioncss);
	if ($search_categ_cus > 0)          $param.='&search_categ_cus='.urlencode($search_categ_cus);
	if ($search_product_category != '') $param.='&search_product_category='.$search_product_category;

	// Add $param from extra fields
	include DOL_DOCUMENT_ROOT.'/core/tpl/extrafields_list_search_param.tpl.php';

	// List of mass actions available
	$arrayofmassactions =  array(
		'presend'=>$langs->trans("SendByMail"),
		'builddoc'=>$langs->trans("PDFMerge"),
	);
	if ($user->rights->propal->supprimer) $arrayofmassactions['predelete']=$langs->trans("Delete");
<<<<<<< HEAD
	if ($user->rights->propal->cloturer) $arrayofmassactions['closed']=$langs->trans("Closed");
=======
	if ($user->rights->propal->cloturer) $arrayofmassactions['closed']=$langs->trans("Close");
>>>>>>> d9b8a8c8
	if (in_array($massaction, array('presend','predelete','closed'))) $arrayofmassactions=array();
	$massactionbutton=$form->selectMassAction('', $arrayofmassactions);

	$newcardbutton='';
	if ($user->rights->propal->creer)
	{
		$newcardbutton='<a class="butActionNew" href="'.DOL_URL_ROOT.'/comm/propal/card.php?action=create"><span class="valignmiddle">'.$langs->trans('NewPropal').'</span>';
		$newcardbutton.= '<span class="fa fa-plus-circle valignmiddle"></span>';
		$newcardbutton.= '</a>';
	}

	// Lignes des champs de filtre
	print '<form method="POST" id="searchFormList" action="'.$_SERVER["PHP_SELF"].'">';
	if ($optioncss != '') print '<input type="hidden" name="optioncss" value="'.$optioncss.'">';
	print '<input type="hidden" name="token" value="'.$_SESSION['newtoken'].'">';
	print '<input type="hidden" name="formfilteraction" id="formfilteraction" value="list">';
	print '<input type="hidden" name="action" value="list">';
	print '<input type="hidden" name="sortfield" value="'.$sortfield.'">';
	print '<input type="hidden" name="sortorder" value="'.$sortorder.'">';
	print '<input type="hidden" name="page" value="'.$page.'">';
	print '<input type="hidden" name="contextpage" value="'.$contextpage.'">';

	print_barre_liste($title, $page, $_SERVER["PHP_SELF"], $param, $sortfield, $sortorder, $massactionbutton, $num, $nbtotalofrecords, 'title_commercial.png', 0, $newcardbutton, '', $limit);

	$topicmail="SendPropalRef";
	$modelmail="proposal_send";
	$objecttmp=new Propal($db);
	$trackid='pro'.$object->id;
	include DOL_DOCUMENT_ROOT.'/core/tpl/massactions_pre.tpl.php';

	if ($sall)
	{
		foreach($fieldstosearchall as $key => $val) $fieldstosearchall[$key]=$langs->trans($val);
<<<<<<< HEAD
		print '<div class="divsearchfieldfilter">'.$langs->trans("FilterOnInto", $all) . join(', ',$fieldstosearchall).'</div>';
=======
		print '<div class="divsearchfieldfilter">'.$langs->trans("FilterOnInto", $sall) . join(', ',$fieldstosearchall).'</div>';
>>>>>>> d9b8a8c8
	}

	$i = 0;

	$moreforfilter='';

 	// If the user can view prospects other than his'
 	if ($user->rights->societe->client->voir || $socid)
 	{
 		$langs->load("commercial");
	 	$moreforfilter.='<div class="divsearchfield">';
 		$moreforfilter.=$langs->trans('ThirdPartiesOfSaleRepresentative'). ': ';
		$moreforfilter.=$formother->select_salesrepresentatives($search_sale, 'search_sale', $user, 0, 1, 'maxwidth200');
	 	$moreforfilter.='</div>';
 	}
	// If the user can view prospects other than his'
	if ($user->rights->societe->client->voir || $socid)
	{
	 	$moreforfilter.='<div class="divsearchfield">';
		$moreforfilter.=$langs->trans('LinkedToSpecificUsers'). ': ';
		$moreforfilter.=$form->select_dolusers($search_user, 'search_user', 1, '', 0, '', '', 0, 0, 0, '', 0, '', 'maxwidth200');
		$moreforfilter.='</div>';
	}
	// If the user can view products
	if ($conf->categorie->enabled && ($user->rights->produit->lire || $user->rights->service->lire))
	{
		include_once DOL_DOCUMENT_ROOT.'/categories/class/categorie.class.php';
		$moreforfilter.='<div class="divsearchfield">';
		$moreforfilter.=$langs->trans('IncludingProductWithTag'). ': ';
		$cate_arbo = $form->select_all_categories(Categorie::TYPE_PRODUCT, null, 'parent', null, null, 1);
		$moreforfilter.=$form->selectarray('search_product_category', $cate_arbo, $search_product_category, 1, 0, 0, '', 0, 0, 0, 0, 'maxwidth300', 1);
		$moreforfilter.='</div>';
	}
	if (! empty($conf->categorie->enabled))
	{
		require_once DOL_DOCUMENT_ROOT . '/categories/class/categorie.class.php';
		$moreforfilter.='<div class="divsearchfield">';
	 	$moreforfilter.=$langs->trans('CustomersProspectsCategoriesShort').': ';
		$moreforfilter.=$formother->select_categories('customer',$search_categ_cus,'search_categ_cus',1);
	 	$moreforfilter.='</div>';
	}
	$parameters=array();
	$reshook=$hookmanager->executeHooks('printFieldPreListTitle',$parameters);    // Note that $action and $object may have been modified by hook
	if (empty($reshook)) $moreforfilter .= $hookmanager->resPrint;
	else $moreforfilter = $hookmanager->resPrint;

	if (! empty($moreforfilter))
	{
		print '<div class="liste_titre liste_titre_bydiv centpercent">';
		print $moreforfilter;
		print '</div>';
	}

	$varpage=empty($contextpage)?$_SERVER["PHP_SELF"]:$contextpage;
	$selectedfields=$form->multiSelectArrayWithCheckbox('selectedfields', $arrayfields, $varpage);	// This also change content of $arrayfields
	$selectedfields.=(count($arrayofmassactions) ? $form->showCheckAddButtons('checkforselect', 1) : '');

	print '<div class="div-table-responsive">';
	print '<table class="tagtable liste'.($moreforfilter?" listwithfilterbefore":"").'">'."\n";

	print '<tr class="liste_titre_filter">';
	if (! empty($arrayfields['p.ref']['checked']))
	{
		print '<td class="liste_titre">';
		print '<input class="flat" size="6" type="text" name="search_ref" value="'.dol_escape_htmltag($search_ref).'">';
 		print '</td>';
	}
	if (! empty($arrayfields['p.ref_client']['checked']))
	{
		print '<td class="liste_titre">';
		print '<input class="flat" size="6" type="text" name="search_refcustomer" value="'.dol_escape_htmltag($search_refcustomer).'">';
	   print '</td>';
	}
	if (! empty($arrayfields['pr.ref']['checked']))
	{
    	print '<td class="liste_titre">';
    	print '<input class="flat" size="6" type="text" name="search_refproject" value="'.dol_escape_htmltag($search_refproject).'">';
	   print '</td>';
	}
	if (! empty($arrayfields['s.nom']['checked']))
	{
		print '<td class="liste_titre" align="left">';
		print '<input class="flat" type="text" size="10" name="search_societe" value="'.dol_escape_htmltag($search_societe).'">';
	   print '</td>';
	}
	if (! empty($arrayfields['s.town']['checked'])) print '<td class="liste_titre"><input class="flat" type="text" size="6" name="search_town" value="'.$search_town.'"></td>';
	if (! empty($arrayfields['s.zip']['checked'])) print '<td class="liste_titre"><input class="flat" type="text" size="4" name="search_zip" value="'.$search_zip.'"></td>';
	// State
	if (! empty($arrayfields['state.nom']['checked']))
	{
		print '<td class="liste_titre">';
		print '<input class="flat" size="4" type="text" name="search_state" value="'.dol_escape_htmltag($search_state).'">';
		print '</td>';
	}
	// Country
	if (! empty($arrayfields['country.code_iso']['checked']))
	{
		print '<td class="liste_titre" align="center">';
		print $form->select_country($search_country,'search_country','',0,'maxwidth100');
		print '</td>';
	}
	// Company type
	if (! empty($arrayfields['typent.code']['checked']))
	{
		print '<td class="liste_titre maxwidthonsmartphone" align="center">';
		print $form->selectarray("search_type_thirdparty", $formcompany->typent_array(0), $search_type_thirdparty, 0, 0, 0, '', 0, 0, 0, (empty($conf->global->SOCIETE_SORT_ON_TYPEENT)?'ASC':$conf->global->SOCIETE_SORT_ON_TYPEENT));
		print ajax_combobox('search_type_thirdparty');
		print '</td>';
	}
	// Date
	if (! empty($arrayfields['p.date']['checked']))
	{
		print '<td class="liste_titre nowraponall" align="center">';
		//print $langs->trans('Month').': ';
		if (! empty($conf->global->MAIN_LIST_FILTER_ON_DAY)) print '<input class="flat width25" type="text" maxlength="2" name="search_day" value="'.dol_escape_htmltag($search_day).'">';
		print '<input class="flat width25 valignmiddle" type="text" maxlength="2" name="search_month" value="'.dol_escape_htmltag($search_month).'">';
		//print '&nbsp;'.$langs->trans('Year').': ';
		$formother->select_year($search_year,'search_year',1, 20, 5);
		print '</td>';
	}
	// Date end
	if (! empty($arrayfields['p.fin_validite']['checked']))
	{
		print '<td class="liste_titre nowraponall" align="center">';
		//print $langs->trans('Month').': ';
		if (! empty($conf->global->MAIN_LIST_FILTER_ON_DAY)) print '<input class="flat width25" type="text" maxlength="2" name="search_dayfin" value="'.dol_escape_htmltag($search_dayfin).'">';
<<<<<<< HEAD
		print '<input class="flat width25 valignmiddle" type="text" maxlength="2" name="search_monthfin" value="'.dol_escape_htmltag($search_monthfin).'">';
=======
		print '<input class="flat width25 valignmiddle" type="text" maxlength="2" name="search_month_end" value="'.dol_escape_htmltag($search_month_end).'">';
>>>>>>> d9b8a8c8
		//print '&nbsp;'.$langs->trans('Year').': ';
		$formother->select_year($search_yearfin,'search_yearfin',1, 20, 5);
		print '</td>';
	}
	// Date delivery
	if (! empty($arrayfields['p.date_livraison']['checked']))
	{
		print '<td class="liste_titre nowraponall" align="center">';
		//print $langs->trans('Month').': ';
		if (! empty($conf->global->MAIN_LIST_FILTER_ON_DAY)) print '<input class="flat width25" type="text" size="1" maxlength="2" name="search_daydelivery" value="'.dol_escape_htmltag($search_daydelivery).'">';
		print '<input class="flat width25 valignmiddle" type="text" maxlength="2" name="search_monthdelivery" value="'.dol_escape_htmltag($search_monthdelivery).'">';
		//print '&nbsp;'.$langs->trans('Year').': ';
		$formother->select_year($search_yeardelivery,'search_yeardelivery',1, 20, 5);
		print '</td>';
	}
	// Availability
	if (! empty($arrayfields['ava.rowid']['checked']))
	{
		print '<td class="liste_titre maxwidthonsmartphone" align="center">';
		print $form->selectAvailabilityDelay($search_availability, 'search_availability', '', 1);
		print ajax_combobox('search_availability');
		print '</td>';
	}
	if (! empty($arrayfields['p.total_ht']['checked']))
	{
		// Amount
		print '<td class="liste_titre" align="right">';
		print '<input class="flat" type="text" size="5" name="search_montant_ht" value="'.dol_escape_htmltag($search_montant_ht).'">';
		print '</td>';
	}
	if (! empty($arrayfields['p.total_vat']['checked']))
	{
		// Amount
		print '<td class="liste_titre" align="right">';
		print '<input class="flat" type="text" size="5" name="search_montant_vat" value="'.dol_escape_htmltag($search_montant_vat).'">';
		print '</td>';
	}
	if (! empty($arrayfields['p.total_ttc']['checked']))
	{
		// Amount
		print '<td class="liste_titre" align="right">';
		print '<input class="flat" type="text" size="5" name="search_montant_ttc" value="'.dol_escape_htmltag($search_montant_ttc).'">';
		print '</td>';
	}
	if (! empty($arrayfields['u.login']['checked']))
	{
		// Author
		print '<td class="liste_titre" align="center">';
		print '<input class="flat" size="4" type="text" name="search_login" value="'.dol_escape_htmltag($search_login).'">';
		print '</td>';
	}
<<<<<<< HEAD
=======
	if (! empty($arrayfields['sale_representative']['checked']))
	{
		print '<td class="liste_titre"></td>';
	}
>>>>>>> d9b8a8c8
	// Extra fields
	include DOL_DOCUMENT_ROOT.'/core/tpl/extrafields_list_search_input.tpl.php';

	// Fields from hook
	$parameters=array('arrayfields'=>$arrayfields);
	$reshook=$hookmanager->executeHooks('printFieldListOption',$parameters);    // Note that $action and $object may have been modified by hook
	print $hookmanager->resPrint;
	// Date creation
	if (! empty($arrayfields['p.datec']['checked']))
	{
		print '<td class="liste_titre">';
		print '</td>';
	}
	// Date modification
	if (! empty($arrayfields['p.tms']['checked']))
	{
		print '<td class="liste_titre">';
		print '</td>';
	}
	// Status
	if (! empty($arrayfields['p.fk_statut']['checked']))
	{
		print '<td class="liste_titre maxwidthonsmartphone" align="right">';
		$formpropal->selectProposalStatus($viewstatut, 1, 0, 1, 'customer', 'search_statut');
		print '</td>';
	}
	// Action column
	print '<td class="liste_titre" align="middle">';
	$searchpicto=$form->showFilterButtons();
	print $searchpicto;
	print '</td>';

	print "</tr>\n";


	// Fields title
	print '<tr class="liste_titre">';
	if (! empty($arrayfields['p.ref']['checked']))            print_liste_field_titre($arrayfields['p.ref']['label'],$_SERVER["PHP_SELF"],'p.ref','',$param,'',$sortfield,$sortorder);
	if (! empty($arrayfields['p.ref_client']['checked']))     print_liste_field_titre($arrayfields['p.ref_client']['label'],$_SERVER["PHP_SELF"],'p.ref_client','',$param,'',$sortfield,$sortorder);
	if (! empty($arrayfields['pr.ref']['checked']))     	print_liste_field_titre($arrayfields['pr.ref']['label'],$_SERVER["PHP_SELF"],'pr.ref','',$param,'',$sortfield,$sortorder);
	if (! empty($arrayfields['s.nom']['checked']))            print_liste_field_titre($arrayfields['s.nom']['label'],$_SERVER["PHP_SELF"],'s.nom','',$param,'',$sortfield,$sortorder);
	if (! empty($arrayfields['s.town']['checked']))           print_liste_field_titre($arrayfields['s.town']['label'],$_SERVER["PHP_SELF"],'s.town','',$param,'',$sortfield,$sortorder);
	if (! empty($arrayfields['s.zip']['checked']))            print_liste_field_titre($arrayfields['s.zip']['label'],$_SERVER["PHP_SELF"],'s.zip','',$param,'',$sortfield,$sortorder);
	if (! empty($arrayfields['state.nom']['checked']))        print_liste_field_titre($arrayfields['state.nom']['label'],$_SERVER["PHP_SELF"],"state.nom","",$param,'',$sortfield,$sortorder);
	if (! empty($arrayfields['country.code_iso']['checked'])) print_liste_field_titre($arrayfields['country.code_iso']['label'],$_SERVER["PHP_SELF"],"country.code_iso","",$param,'align="center"',$sortfield,$sortorder);
	if (! empty($arrayfields['typent.code']['checked']))      print_liste_field_titre($arrayfields['typent.code']['label'],$_SERVER["PHP_SELF"],"typent.code","",$param,'align="center"',$sortfield,$sortorder);
	if (! empty($arrayfields['p.date']['checked']))           print_liste_field_titre($arrayfields['p.date']['label'],$_SERVER["PHP_SELF"],'p.datep','',$param, 'align="center"',$sortfield,$sortorder);
	if (! empty($arrayfields['p.fin_validite']['checked']))   print_liste_field_titre($arrayfields['p.fin_validite']['label'],$_SERVER["PHP_SELF"],'dfv','',$param, 'align="center"',$sortfield,$sortorder);
	if (! empty($arrayfields['p.date_livraison']['checked'])) print_liste_field_titre($arrayfields['p.date_livraison']['label'],$_SERVER["PHP_SELF"],'ddelivery','',$param, 'align="center"',$sortfield,$sortorder);
	if (! empty($arrayfields['ava.rowid']['checked']))        print_liste_field_titre($arrayfields['ava.rowid']['label'],$_SERVER["PHP_SELF"],'availability','',$param, '',$sortfield,$sortorder);
	if (! empty($arrayfields['p.total_ht']['checked']))       print_liste_field_titre($arrayfields['p.total_ht']['label'],$_SERVER["PHP_SELF"],'p.total_ht','',$param, 'align="right"',$sortfield,$sortorder);
	if (! empty($arrayfields['p.total_vat']['checked']))      print_liste_field_titre($arrayfields['p.total_vat']['label'],$_SERVER["PHP_SELF"],'p.tva','',$param, 'align="right"',$sortfield,$sortorder);
	if (! empty($arrayfields['p.total_ttc']['checked']))      print_liste_field_titre($arrayfields['p.total_ttc']['label'],$_SERVER["PHP_SELF"],'p.total','',$param, 'align="right"',$sortfield,$sortorder);
	if (! empty($arrayfields['u.login']['checked']))       	  print_liste_field_titre($arrayfields['u.login']['label'],$_SERVER["PHP_SELF"],'u.login','',$param,'align="center"',$sortfield,$sortorder);
	if (! empty($arrayfields['sale_representative']['checked'])) print_liste_field_titre($arrayfields['sale_representative']['label'], $_SERVER["PHP_SELF"], "","","$param",'',$sortfield,$sortorder);
	// Extra fields
	include DOL_DOCUMENT_ROOT.'/core/tpl/extrafields_list_search_title.tpl.php';
	// Hook fields
	$parameters=array('arrayfields'=>$arrayfields,'param'=>$param,'sortfield'=>$sortfield,'sortorder'=>$sortorder);
	$reshook=$hookmanager->executeHooks('printFieldListTitle',$parameters);    // Note that $action and $object may have been modified by hook
	print $hookmanager->resPrint;
	if (! empty($arrayfields['p.datec']['checked']))     print_liste_field_titre($arrayfields['p.datec']['label'],$_SERVER["PHP_SELF"],"p.datec","",$param,'align="center" class="nowrap"',$sortfield,$sortorder);
	if (! empty($arrayfields['p.tms']['checked']))       print_liste_field_titre($arrayfields['p.tms']['label'],$_SERVER["PHP_SELF"],"p.tms","",$param,'align="center" class="nowrap"',$sortfield,$sortorder);
	if (! empty($arrayfields['p.fk_statut']['checked'])) print_liste_field_titre($arrayfields['p.fk_statut']['label'],$_SERVER["PHP_SELF"],"p.fk_statut","",$param,'align="right"',$sortfield,$sortorder);
	print_liste_field_titre($selectedfields, $_SERVER["PHP_SELF"],"",'','','align="center"',$sortfield,$sortorder,'maxwidthsearch ');
	print '</tr>'."\n";

	$now = dol_now();
	$i=0;
	$totalarray=array();
	while ($i < min($num,$limit))
	{
		$obj = $db->fetch_object($resql);

		$objectstatic->id=$obj->rowid;
		$objectstatic->ref=$obj->ref;

		print '<tr class="oddeven">';

		if (! empty($arrayfields['p.ref']['checked']))
		{
			print '<td class="nowrap">';

			print '<table class="nobordernopadding"><tr class="nocellnopadd">';
			// Picto + Ref
			print '<td class="nobordernopadding nowrap">';
			print $objectstatic->getNomUrl(1, '', '', 0, 1);
			print '</td>';
			// Warning
			$warnornote='';
			if ($obj->fk_statut == 1 && $db->jdate($obj->dfv) < ($now - $conf->propal->cloture->warning_delay)) $warnornote.=img_warning($langs->trans("Late"));
			if (! empty($obj->note_private))
			{
				$warnornote.=($warnornote?' ':'');
				$warnornote.= '<span class="note">';
				$warnornote.= '<a href="note.php?id='.$obj->rowid.'">'.img_picto($langs->trans("ViewPrivateNote"),'object_generic').'</a>';
				$warnornote.= '</span>';
			}
			if ($warnornote)
			{
				print '<td style="min-width: 20px" class="nobordernopadding nowrap">';
				print $warnornote;
				print '</td>';
			}
			// Other picto tool
			print '<td width="16" align="right" class="nobordernopadding">';
			$filename=dol_sanitizeFileName($obj->ref);
			$filedir=$conf->propal->multidir_output[$obj->entity] . '/' . dol_sanitizeFileName($obj->ref);
			$urlsource=$_SERVER['PHP_SELF'].'?id='.$obj->rowid;
			print $formfile->getDocumentsLink($objectstatic->element, $filename, $filedir);
			print '</td></tr></table>';

			print "</td>\n";
			if (! $i) $totalarray['nbfield']++;
		}

		if (! empty($arrayfields['p.ref_client']['checked']))
		{
			// Customer ref
			print '<td class="nocellnopadd nowrap">';
			print $obj->ref_client;
			print '</td>';
			if (! $i) $totalarray['nbfield']++;
		}

		if (! empty($arrayfields['pr.ref']['checked']))
		{
    		// Project ref
    		print '<td class="nocellnopadd nowrap">';
    		if ($obj->project_id) {
				$projectstatic->fetch($obj->project_id);
				print $projectstatic->getNomUrl(1);
			}
    		print '</td>';
    		if (! $i) $totalarray['nbfield']++;
		}

		$companystatic->id=$obj->socid;
		$companystatic->name=$obj->name;
		$companystatic->client=$obj->client;
		$companystatic->code_client=$obj->code_client;
		$companystatic->email=$obj->email;

		// Thirdparty
		if (! empty($arrayfields['s.nom']['checked']))
		{
			print '<td class="tdoverflowmax200">';
			print $companystatic->getNomUrl(1,'customer');
			print '</td>';
			if (! $i) $totalarray['nbfield']++;
		}

		// Town
		if (! empty($arrayfields['s.town']['checked']))
		{
			print '<td class="nocellnopadd">';
			print $obj->town;
			print '</td>';
			if (! $i) $totalarray['nbfield']++;
		}
		// Zip
		if (! empty($arrayfields['s.zip']['checked']))
		{
			print '<td class="nocellnopadd">';
			print $obj->zip;
			print '</td>';
			if (! $i) $totalarray['nbfield']++;
		}
		// State
		if (! empty($arrayfields['state.nom']['checked']))
		{
			print "<td>".$obj->state_name."</td>\n";
			if (! $i) $totalarray['nbfield']++;
		}
		// Country
		if (! empty($arrayfields['country.code_iso']['checked']))
		{
			print '<td align="center">';
			$tmparray=getCountry($obj->fk_pays,'all');
			print $tmparray['label'];
			print '</td>';
			if (! $i) $totalarray['nbfield']++;
		}
		// Type ent
		if (! empty($arrayfields['typent.code']['checked']))
		{
			print '<td align="center">';
			if (count($typenArray)==0) $typenArray = $formcompany->typent_array(1);
			print $typenArray[$obj->typent_code];
			print '</td>';
			if (! $i) $totalarray['nbfield']++;
		}

		// Date proposal
		if (! empty($arrayfields['p.date']['checked']))
		{
			print '<td align="center">';
			print dol_print_date($db->jdate($obj->dp), 'day');
			print "</td>\n";
			if (! $i) $totalarray['nbfield']++;
		}

		// Date end validity
		if (! empty($arrayfields['p.fin_validite']['checked']))
		{
			if ($obj->dfv)
			{
				print '<td align="center">'.dol_print_date($db->jdate($obj->dfv),'day');
				print '</td>';
			}
			else
			{
				print '<td>&nbsp;</td>';
			}
			if (! $i) $totalarray['nbfield']++;
		}
		// Date delivery
		if (! empty($arrayfields['p.date_livraison']['checked']))
		{
			if ($obj->ddelivery)
			{
				print '<td align="center">'.dol_print_date($db->jdate($obj->ddelivery),'day');
				print '</td>';
			}
			else
			{
				print '<td>&nbsp;</td>';
			}
			if (! $i) $totalarray['nbfield']++;
		}
		// Availability
		if (! empty($arrayfields['ava.rowid']['checked']))
		{
			print '<td align="center">';
			$form->form_availability('', $obj->availability, 'none', 1);
			print '</td>';
			if (! $i) $totalarray['nbfield']++;
		}

		// Amount HT
		if (! empty($arrayfields['p.total_ht']['checked']))
		{
			  print '<td align="right">'.price($obj->total_ht)."</td>\n";
			  if (! $i) $totalarray['nbfield']++;
			  if (! $i) $totalarray['totalhtfield']=$totalarray['nbfield'];
			  $totalarray['totalht'] += $obj->total_ht;
		}
		// Amount VAT
		if (! empty($arrayfields['p.total_vat']['checked']))
		{
			print '<td align="right">'.price($obj->total_vat)."</td>\n";
			if (! $i) $totalarray['nbfield']++;
			if (! $i) $totalarray['totalvatfield']=$totalarray['nbfield'];
			$totalarray['totalvat'] += $obj->total_vat;
		}
		// Amount TTC
		if (! empty($arrayfields['p.total_ttc']['checked']))
		{
			print '<td align="right">'.price($obj->total_ttc)."</td>\n";
			if (! $i) $totalarray['nbfield']++;
			if (! $i) $totalarray['totalttcfield']=$totalarray['nbfield'];
			$totalarray['totalttc'] += $obj->total_ttc;
		}

		$userstatic->id=$obj->fk_user_author;
		$userstatic->login=$obj->login;

		// Author
		if (! empty($arrayfields['u.login']['checked']))
		{
			print '<td align="center">';
			if ($userstatic->id) print $userstatic->getLoginUrl(1);
			else print '&nbsp;';
			print "</td>\n";
			if (! $i) $totalarray['nbfield']++;
		}

<<<<<<< HEAD
=======
		if (! empty($arrayfields['sale_representative']['checked']))
		{
			// Sales representatives
			print '<td>';
			if ($obj->socid > 0)
			{
				$listsalesrepresentatives=$companystatic->getSalesRepresentatives($user);
				if ($listsalesrepresentatives < 0) dol_print_error($db);
				$nbofsalesrepresentative=count($listsalesrepresentatives);
				if ($nbofsalesrepresentative > 3)   // We print only number
				{
					print '<a href="'.DOL_URL_ROOT.'/societe/commerciaux.php?socid='.$companystatic->id.'">';
					print $nbofsalesrepresentative;
					print '</a>';
				}
				else if ($nbofsalesrepresentative > 0)
				{
					$userstatic=new User($db);
					$j=0;
					foreach($listsalesrepresentatives as $val)
					{
						$userstatic->id=$val['id'];
						$userstatic->lastname=$val['lastname'];
						$userstatic->firstname=$val['firstname'];
						$userstatic->email=$val['email'];
						$userstatic->statut=$val['statut'];
						$userstatic->entity=$val['entity'];
						$userstatic->photo=$val['photo'];

						//print '<div class="float">':
						print $userstatic->getNomUrl(-2);
						$j++;
						if ($j < $nbofsalesrepresentative) print ' ';
						//print '</div>';
					}
				}
				//else print $langs->trans("NoSalesRepresentativeAffected");
			}
			else
			{
				print '&nbsp';
			}
			print '</td>';
		}

>>>>>>> d9b8a8c8
		// Extra fields
		include DOL_DOCUMENT_ROOT.'/core/tpl/extrafields_list_print_fields.tpl.php';
		// Fields from hook
		$parameters=array('arrayfields'=>$arrayfields, 'obj'=>$obj);
		$reshook=$hookmanager->executeHooks('printFieldListValue',$parameters);    // Note that $action and $object may have been modified by hook
		print $hookmanager->resPrint;
		// Date creation
		if (! empty($arrayfields['p.datec']['checked']))
		{
			print '<td align="center" class="nowrap">';
			print dol_print_date($db->jdate($obj->date_creation), 'dayhour', 'tzuser');
			print '</td>';
			if (! $i) $totalarray['nbfield']++;
		}
		// Date modification
		if (! empty($arrayfields['p.tms']['checked']))
		{
			print '<td align="center" class="nowrap">';
			print dol_print_date($db->jdate($obj->date_update), 'dayhour', 'tzuser');
			print '</td>';
			if (! $i) $totalarray['nbfield']++;
		}
		// Status
		if (! empty($arrayfields['p.fk_statut']['checked']))
		{
			print '<td align="right" class="nowrap">'.$objectstatic->LibStatut($obj->fk_statut,5).'</td>';
			if (! $i) $totalarray['nbfield']++;
		}
		// Action column
		print '<td class="nowrap" align="center">';
		if ($massactionbutton || $massaction)   // If we are in select mode (massactionbutton defined) or if we have already selected and sent an action ($massaction) defined
		{
			$selected=0;
			if (in_array($obj->rowid, $arrayofselected)) $selected=1;
			print '<input id="cb'.$obj->rowid.'" class="flat checkforselect" type="checkbox" name="toselect[]" value="'.$obj->rowid.'"'.($selected?' checked="checked"':'').'>';
		}
		print '</td>';
		if (! $i) $totalarray['nbfield']++;

		print "</tr>\n";

		$i++;
	}

	// Show total line
<<<<<<< HEAD
		if (isset($totalarray['totalhtfield'])
=======
	if (isset($totalarray['totalhtfield'])
>>>>>>> d9b8a8c8
 	   || isset($totalarray['totalvatfield'])
 	   || isset($totalarray['totalttcfield'])
 	   || isset($totalarray['totalamfield'])
 	   || isset($totalarray['totalrtpfield'])
 	   || isset($totalarray['totalizable'])
 	   )
	{
		print '<tr class="liste_total">';
		$i=0;
		while ($i < $totalarray['nbfield'])
		{
<<<<<<< HEAD
		   $i++;
		   if ($i == 1)
		   {
				if ($num < $limit && empty($offset)) print '<td align="left">'.$langs->trans("Total").'</td>';
				else print '<td align="left">'.$langs->trans("Totalforthispage").'</td>';
		   }
		   elseif ($totalarray['totalhtfield'] == $i) print '<td align="right">'.price($totalarray['totalht']).'</td>';
		   elseif ($totalarray['totalvatfield'] == $i) print '<td align="right">'.price($totalarray['totalvat']).'</td>';
		   elseif ($totalarray['totalttcfield'] == $i) print '<td align="right">'.price($totalarray['totalttc']).'</td>';
		   else print '<td></td>';
=======
		    $i++;
		    if ($i == 1)
		    {
				if ($num < $limit && empty($offset)) print '<td align="left">'.$langs->trans("Total").'</td>';
				else print '<td align="left">'.$langs->trans("Totalforthispage").'</td>';
		    }
		    elseif ($totalarray['totalhtfield'] == $i) print '<td align="right">'.price($totalarray['totalht']).'</td>';
		    elseif ($totalarray['totalvatfield'] == $i) print '<td align="right">'.price($totalarray['totalvat']).'</td>';
		    elseif ($totalarray['totalttcfield'] == $i) print '<td align="right">'.price($totalarray['totalttc']).'</td>';
		    elseif ($totalarray['totalizable']) {
                $printed = false;
                foreach ($totalarray['totalizable'] as $totalizable) {
                    if ($totalizable['pos']==$i && ! $printed) {
                        print '<td align="right">'.price($totalizable['total']).'</td>';
                        $printed = true;
                    }
                }
                if (! $printed) {
                    print '<td></td>';
                }
            }
		    else print '<td></td>';
>>>>>>> d9b8a8c8
		}
		print '</tr>';
	}

	$db->free($resql);

	$parameters=array('arrayfields'=>$arrayfields, 'sql'=>$sql);
	$reshook=$hookmanager->executeHooks('printFieldListFooter',$parameters);    // Note that $action and $object may have been modified by hook
	print $hookmanager->resPrint;

	print '</table>'."\n";
	print '</div>'."\n";

	print '</form>'."\n";

	$hidegeneratedfilelistifempty=1;
	if ($massaction == 'builddoc' || $action == 'remove_file' || $show_files) $hidegeneratedfilelistifempty=0;

	// Show list of available documents
	$urlsource=$_SERVER['PHP_SELF'].'?sortfield='.$sortfield.'&sortorder='.$sortorder;
	$urlsource.=str_replace('&amp;','&',$param);

	$filedir=$diroutputmassaction;
	$genallowed=$user->rights->propal->lire;
	$delallowed=$user->rights->propal->creer;

	print $formfile->showdocuments('massfilesarea_proposals','',$filedir,$urlsource,0,$delallowed,'',1,1,0,48,1,$param,$title,'','','',null,$hidegeneratedfilelistifempty);
}
else
{
	dol_print_error($db);
}

// End of page
llxFooter();
$db->close();<|MERGE_RESOLUTION|>--- conflicted
+++ resolved
@@ -11,11 +11,7 @@
  * Copyright (C) 2013      Cédric Salvador       <csalvador@gpcsolutions.fr>
  * Copyright (C) 2015      Jean-François Ferry     <jfefe@aternatik.fr>
  * Copyright (C) 2016-2018 Ferran Marcet	 <fmarcet@2byte.es>
-<<<<<<< HEAD
- * Copyright (C) 2017      Charlene Benke	 <charlie@patas-monkey.com>
-=======
  * Copyright (C) 2017-2018 Charlene Benke	 <charlie@patas-monkey.com>
->>>>>>> d9b8a8c8
  * Copyright (C) 2018	   Nicolas ZABOURI	 <info@inovea-conseil.com>
  *
  * This program is free software; you can redistribute it and/or modify
@@ -49,11 +45,7 @@
 require_once DOL_DOCUMENT_ROOT.'/projet/class/project.class.php';
 
 // Load translation files required by the page
-<<<<<<< HEAD
-$langs->loadLangs(array('companies','propal','compta','bills','orders','products','deliveries'));
-=======
 $langs->loadLangs(array('companies', 'propal', 'compta', 'bills', 'orders', 'products', 'deliveries', 'categories'));
->>>>>>> d9b8a8c8
 
 $socid=GETPOST('socid','int');
 
@@ -86,22 +78,15 @@
 $search_month=GETPOST("search_month","int");
 $search_year=GETPOST("search_year","int");
 $search_dayfin=GETPOST("search_dayfin","int");
-<<<<<<< HEAD
-$search_monthfin=GETPOST("search_monthfin","int");
-=======
 $search_month_end=GETPOST("search_month_end","int");
->>>>>>> d9b8a8c8
 $search_yearfin=GETPOST("search_yearfin","int");
 $search_daydelivery=GETPOST("search_daydelivery","int");
 $search_monthdelivery=GETPOST("search_monthdelivery","int");
 $search_yeardelivery=GETPOST("search_yeardelivery","int");
 $search_availability=GETPOST('search_availability','int');
 $search_categ_cus=trim(GETPOST("search_categ_cus",'int'));
-<<<<<<< HEAD
-=======
 $search_btn=GETPOST('button_search','alpha');
 $search_remove_btn=GETPOST('button_removefilter','alpha');
->>>>>>> d9b8a8c8
 
 $viewstatut=GETPOST('viewstatut','alpha');
 $optioncss = GETPOST('optioncss','alpha');
@@ -176,10 +161,7 @@
 	'p.total_vat'=>array('label'=>$langs->trans("AmountVAT"), 'checked'=>0),
 	'p.total_ttc'=>array('label'=>$langs->trans("AmountTTC"), 'checked'=>0),
 	'u.login'=>array('label'=>$langs->trans("Author"), 'checked'=>1, 'position'=>10),
-<<<<<<< HEAD
-=======
 	'sale_representative'=>array('label'=>$langs->trans("SaleRepresentativesOfThirdParty"), 'checked'=>1),
->>>>>>> d9b8a8c8
 	'p.datec'=>array('label'=>$langs->trans("DateCreation"), 'checked'=>0, 'position'=>500),
 	'p.tms'=>array('label'=>$langs->trans("DateModificationShort"), 'checked'=>0, 'position'=>500),
 	'p.fk_statut'=>array('label'=>$langs->trans("Status"), 'checked'=>1, 'position'=>1000),
@@ -231,11 +213,7 @@
 	$search_month='';
 	$search_day='';
 	$search_yearfin='';
-<<<<<<< HEAD
-	$search_monthfin='';
-=======
 	$search_month_end='';
->>>>>>> d9b8a8c8
 	$search_dayfin='';
 	$search_yeardelivery='';
 	$search_monthdelivery='';
@@ -246,10 +224,6 @@
 	$toselect='';
 	$search_array_options=array();
 	$search_categ_cus=0;
-<<<<<<< HEAD
-
-=======
->>>>>>> d9b8a8c8
 }
 if ($object_statut != '') $viewstatut=$object_statut;
 
@@ -368,16 +342,6 @@
 {
 	$sql.= " AND p.datep BETWEEN '".$db->idate(dol_get_first_day($search_year,1,false))."' AND '".$db->idate(dol_get_last_day($search_year,12,false))."'";
 }
-<<<<<<< HEAD
-if ($search_monthfin > 0)
-{
-	if ($search_yearfin > 0 && empty($search_dayfin))
-		$sql.= " AND p.fin_validite BETWEEN '".$db->idate(dol_get_first_day($search_yearfin,$search_monthfin,false))."' AND '".$db->idate(dol_get_last_day($search_yearfin,$search_monthfin,false))."'";
-	else if ($search_yearfin > 0 && ! empty($search_dayfin))
-		$sql.= " AND p.fin_validite BETWEEN '".$db->idate(dol_mktime(0, 0, 0, $search_monthfin, $search_dayfin, $search_yearfin))."' AND '".$db->idate(dol_mktime(23, 59, 59, $search_monthfin, $search_dayfin, $search_yearfin))."'";
-	else
-		$sql.= " AND date_format(p.fin_validite, '%m') = '".$db->escape($search_monthfin)."'";
-=======
 if ($search_month_end > 0)
 {
 	if ($search_yearfin > 0 && empty($search_dayfin))
@@ -386,7 +350,6 @@
 		$sql.= " AND p.fin_validite BETWEEN '".$db->idate(dol_mktime(0, 0, 0, $search_month_end, $search_dayfin, $search_yearfin))."' AND '".$db->idate(dol_mktime(23, 59, 59, $search_month_end, $search_dayfin, $search_yearfin))."'";
 	else
 		$sql.= " AND date_format(p.fin_validite, '%m') = '".$db->escape($search_month_end)."'";
->>>>>>> d9b8a8c8
 }
 else if ($search_yearfin > 0)
 {
@@ -503,11 +466,7 @@
 		'builddoc'=>$langs->trans("PDFMerge"),
 	);
 	if ($user->rights->propal->supprimer) $arrayofmassactions['predelete']=$langs->trans("Delete");
-<<<<<<< HEAD
-	if ($user->rights->propal->cloturer) $arrayofmassactions['closed']=$langs->trans("Closed");
-=======
 	if ($user->rights->propal->cloturer) $arrayofmassactions['closed']=$langs->trans("Close");
->>>>>>> d9b8a8c8
 	if (in_array($massaction, array('presend','predelete','closed'))) $arrayofmassactions=array();
 	$massactionbutton=$form->selectMassAction('', $arrayofmassactions);
 
@@ -541,11 +500,7 @@
 	if ($sall)
 	{
 		foreach($fieldstosearchall as $key => $val) $fieldstosearchall[$key]=$langs->trans($val);
-<<<<<<< HEAD
-		print '<div class="divsearchfieldfilter">'.$langs->trans("FilterOnInto", $all) . join(', ',$fieldstosearchall).'</div>';
-=======
 		print '<div class="divsearchfieldfilter">'.$langs->trans("FilterOnInto", $sall) . join(', ',$fieldstosearchall).'</div>';
->>>>>>> d9b8a8c8
 	}
 
 	$i = 0;
@@ -672,11 +627,7 @@
 		print '<td class="liste_titre nowraponall" align="center">';
 		//print $langs->trans('Month').': ';
 		if (! empty($conf->global->MAIN_LIST_FILTER_ON_DAY)) print '<input class="flat width25" type="text" maxlength="2" name="search_dayfin" value="'.dol_escape_htmltag($search_dayfin).'">';
-<<<<<<< HEAD
-		print '<input class="flat width25 valignmiddle" type="text" maxlength="2" name="search_monthfin" value="'.dol_escape_htmltag($search_monthfin).'">';
-=======
 		print '<input class="flat width25 valignmiddle" type="text" maxlength="2" name="search_month_end" value="'.dol_escape_htmltag($search_month_end).'">';
->>>>>>> d9b8a8c8
 		//print '&nbsp;'.$langs->trans('Year').': ';
 		$formother->select_year($search_yearfin,'search_yearfin',1, 20, 5);
 		print '</td>';
@@ -728,13 +679,10 @@
 		print '<input class="flat" size="4" type="text" name="search_login" value="'.dol_escape_htmltag($search_login).'">';
 		print '</td>';
 	}
-<<<<<<< HEAD
-=======
 	if (! empty($arrayfields['sale_representative']['checked']))
 	{
 		print '<td class="liste_titre"></td>';
 	}
->>>>>>> d9b8a8c8
 	// Extra fields
 	include DOL_DOCUMENT_ROOT.'/core/tpl/extrafields_list_search_input.tpl.php';
 
@@ -1012,8 +960,6 @@
 			if (! $i) $totalarray['nbfield']++;
 		}
 
-<<<<<<< HEAD
-=======
 		if (! empty($arrayfields['sale_representative']['checked']))
 		{
 			// Sales representatives
@@ -1059,7 +1005,6 @@
 			print '</td>';
 		}
 
->>>>>>> d9b8a8c8
 		// Extra fields
 		include DOL_DOCUMENT_ROOT.'/core/tpl/extrafields_list_print_fields.tpl.php';
 		// Fields from hook
@@ -1105,11 +1050,7 @@
 	}
 
 	// Show total line
-<<<<<<< HEAD
-		if (isset($totalarray['totalhtfield'])
-=======
 	if (isset($totalarray['totalhtfield'])
->>>>>>> d9b8a8c8
  	   || isset($totalarray['totalvatfield'])
  	   || isset($totalarray['totalttcfield'])
  	   || isset($totalarray['totalamfield'])
@@ -1121,18 +1062,6 @@
 		$i=0;
 		while ($i < $totalarray['nbfield'])
 		{
-<<<<<<< HEAD
-		   $i++;
-		   if ($i == 1)
-		   {
-				if ($num < $limit && empty($offset)) print '<td align="left">'.$langs->trans("Total").'</td>';
-				else print '<td align="left">'.$langs->trans("Totalforthispage").'</td>';
-		   }
-		   elseif ($totalarray['totalhtfield'] == $i) print '<td align="right">'.price($totalarray['totalht']).'</td>';
-		   elseif ($totalarray['totalvatfield'] == $i) print '<td align="right">'.price($totalarray['totalvat']).'</td>';
-		   elseif ($totalarray['totalttcfield'] == $i) print '<td align="right">'.price($totalarray['totalttc']).'</td>';
-		   else print '<td></td>';
-=======
 		    $i++;
 		    if ($i == 1)
 		    {
@@ -1155,7 +1084,6 @@
                 }
             }
 		    else print '<td></td>';
->>>>>>> d9b8a8c8
 		}
 		print '</tr>';
 	}
