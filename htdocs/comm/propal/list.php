<?php
<<<<<<< HEAD
/* Copyright (C) 2001-2007 Rodolphe Quiedeville		<rodolphe@quiedeville.org>
 * Copyright (C) 2004-2016 Laurent Destailleur		<eldy@users.sourceforge.net>
 * Copyright (C) 2004      Eric Seigne				<eric.seigne@ryxeo.com>
 * Copyright (C) 2005      Marc Barilley / Ocebo	<marc@ocebo.com>
 * Copyright (C) 2005-2013 Regis Houssin			<regis.houssin@inodbox.com>
 * Copyright (C) 2006      Andre Cianfarani			<acianfa@free.fr>
 * Copyright (C) 2010-2011 Juanjo Menent			<jmenent@2byte.es>
 * Copyright (C) 2010-2022 Philippe Grand			<philippe.grand@atoo-net.com>
 * Copyright (C) 2012      Christophe Battarel		<christophe.battarel@altairis.fr>
 * Copyright (C) 2013      Cédric Salvador			<csalvador@gpcsolutions.fr>
 * Copyright (C) 2015      Jean-François Ferry		<jfefe@aternatik.fr>
 * Copyright (C) 2016-2021 Ferran Marcet			<fmarcet@2byte.es>
 * Copyright (C) 2017-2023 Charlene Benke			<charlene@patas-monkey.com>
 * Copyright (C) 2018	   Nicolas ZABOURI			<info@inovea-conseil.com>
 * Copyright (C) 2019-2021 Alexandre Spangaro		<aspangaro@open-dsi.fr>
 * Copyright (C) 2021	   Anthony Berton			<anthony.berton@bb2a.fr>
 * Copyright (C) 2021-2024  Frédéric France			<frederic.france@free.fr>
 * Copyright (C) 2022      Josep Lluís Amador		<joseplluis@lliuretic.cat>
=======
/* Copyright (C) 2001-2007	Rodolphe Quiedeville		<rodolphe@quiedeville.org>
 * Copyright (C) 2004-2016	Laurent Destailleur			<eldy@users.sourceforge.net>
 * Copyright (C) 2004		Eric Seigne					<eric.seigne@ryxeo.com>
 * Copyright (C) 2005		Marc Barilley / Ocebo		<marc@ocebo.com>
 * Copyright (C) 2005-2013	Regis Houssin				<regis.houssin@inodbox.com>
 * Copyright (C) 2006		Andre Cianfarani			<acianfa@free.fr>
 * Copyright (C) 2010-2011	Juanjo Menent				<jmenent@2byte.es>
 * Copyright (C) 2010-2022	Philippe Grand				<philippe.grand@atoo-net.com>
 * Copyright (C) 2012		Christophe Battarel			<christophe.battarel@altairis.fr>
 * Copyright (C) 2013		Cédric Salvador				<csalvador@gpcsolutions.fr>
 * Copyright (C) 2015		Jean-François Ferry			<jfefe@aternatik.fr>
 * Copyright (C) 2016-2021	Ferran Marcet				<fmarcet@2byte.es>
 * Copyright (C) 2017-2023	Charlene Benke				<charlene@patas-monkey.com>
 * Copyright (C) 2018		Nicolas ZABOURI				<info@inovea-conseil.com>
 * Copyright (C) 2019-2024	Alexandre Spangaro			<alexandre@inovea-conseil.com>
 * Copyright (C) 2021		Anthony Berton				<anthony.berton@bb2a.fr>
 * Copyright (C) 2021-2024  Frédéric France				<frederic.france@free.fr>
 * Copyright (C) 2022		Josep Lluís Amador			<joseplluis@lliuretic.cat>
>>>>>>> 263c1e54
 * Copyright (C) 2024		MDW							<mdeweerd@users.noreply.github.com>
 *
 * This program is free software; you can redistribute it and/or modify
 * it under the terms of the GNU General Public License as published by
 * the Free Software Foundation; either version 3 of the License, or
 * (at your option) any later version.
 *
 * This program is distributed in the hope that it will be useful,
 * but WITHOUT ANY WARRANTY; without even the implied warranty of
 * MERCHANTABILITY or FITNESS FOR A PARTICULAR PURPOSE.  See the
 * GNU General Public License for more details.
 *
 * You should have received a copy of the GNU General Public License
 * along with this program. If not, see <https://www.gnu.org/licenses/>.
 */

/**
 *	\file       	htdocs/comm/propal/list.php
 *	\ingroup    	propal
 *	\brief      	Page of commercial proposals card and list
 */

// Load Dolibarr environment
require '../../main.inc.php';
require_once DOL_DOCUMENT_ROOT.'/core/class/html.formother.class.php';
require_once DOL_DOCUMENT_ROOT.'/core/class/html.formfile.class.php';
require_once DOL_DOCUMENT_ROOT.'/core/class/html.formpropal.class.php';
require_once DOL_DOCUMENT_ROOT.'/core/class/html.formcompany.class.php';
if (isModEnabled('margin')) {
	require_once DOL_DOCUMENT_ROOT.'/core/class/html.formmargin.class.php';
}
require_once DOL_DOCUMENT_ROOT.'/core/lib/date.lib.php';
require_once DOL_DOCUMENT_ROOT.'/core/lib/company.lib.php';
require_once DOL_DOCUMENT_ROOT.'/comm/propal/class/propal.class.php';
require_once DOL_DOCUMENT_ROOT.'/projet/class/project.class.php';
if (isModEnabled('category')) {
	require_once DOL_DOCUMENT_ROOT.'/categories/class/categorie.class.php';
	require_once DOL_DOCUMENT_ROOT.'/core/class/html.formcategory.class.php';
}

// Load translation files required by the page
$langs->loadLangs(array('companies', 'propal', 'compta', 'bills', 'orders', 'products', 'deliveries', 'categories'));
if (isModEnabled("shipping")) {
	$langs->loadLangs(array('sendings'));
}

// Get Parameters
$socid = GETPOSTINT('socid');

$action 	= GETPOST('action', 'aZ09');
$massaction = GETPOST('massaction', 'alpha');
$show_files = GETPOSTINT('show_files');
$confirm 	= GETPOST('confirm', 'alpha');
$cancel     = GETPOST('cancel', 'alpha');
$toselect 	= GETPOST('toselect', 'array');
$contextpage = GETPOST('contextpage', 'aZ') ? GETPOST('contextpage', 'aZ') : 'proposallist';
$optioncss  = GETPOST('optioncss', 'alpha');
$mode 		= GETPOST('mode', 'alpha');

// Search Fields
$search_all = trim((GETPOST('search_all', 'alphanohtml') != '') ? GETPOST('search_all', 'alphanohtml') : GETPOST('sall', 'alphanohtml'));
$search_user 	= GETPOSTINT('search_user');
if ($search_user == -1) {
	$search_user = 0;
}
$search_sale 	= GETPOSTINT('search_sale');
$search_ref 	= GETPOST('sf_ref') ? GETPOST('sf_ref', 'alpha') : GETPOST('search_ref', 'alpha');
$search_refcustomer = GETPOST('search_refcustomer', 'alpha');
$search_refproject = GETPOST('search_refproject', 'alpha');
$search_project = GETPOST('search_project', 'alpha');
$search_societe = GETPOST('search_societe', 'alpha');
$search_societe_alias = GETPOST('search_societe_alias', 'alpha');
$search_montant_ht = GETPOST('search_montant_ht', 'alpha');
$search_montant_vat = GETPOST('search_montant_vat', 'alpha');
$search_montant_ttc = GETPOST('search_montant_ttc', 'alpha');
$search_warehouse = GETPOST('search_warehouse', 'alpha');
$search_multicurrency_code = GETPOST('search_multicurrency_code', 'alpha');
$search_multicurrency_tx = GETPOST('search_multicurrency_tx', 'alpha');
$search_multicurrency_montant_ht = GETPOST('search_multicurrency_montant_ht', 'alpha');
$search_multicurrency_montant_vat = GETPOST('search_multicurrency_montant_vat', 'alpha');
$search_multicurrency_montant_ttc = GETPOST('search_multicurrency_montant_ttc', 'alpha');
$search_login = GETPOST('search_login', 'alpha');
$search_product_category = GETPOSTINT('search_product_category');
$search_town = GETPOST('search_town', 'alpha');
$search_zip = GETPOST('search_zip', 'alpha');
$search_state = GETPOST("search_state");
$search_country = GETPOST("search_country", 'aZ09');
$search_type_thirdparty = GETPOST("search_type_thirdparty", 'intcomma');
$search_date_startday = GETPOSTINT('search_date_startday');
$search_date_startmonth = GETPOSTINT('search_date_startmonth');
$search_date_startyear = GETPOSTINT('search_date_startyear');
$search_date_endday = GETPOSTINT('search_date_endday');
$search_date_endmonth = GETPOSTINT('search_date_endmonth');
$search_date_endyear = GETPOSTINT('search_date_endyear');
$search_date_start = dol_mktime(0, 0, 0, $search_date_startmonth, $search_date_startday, $search_date_startyear);	// Use tzserver
$search_date_end = dol_mktime(23, 59, 59, $search_date_endmonth, $search_date_endday, $search_date_endyear);
$search_date_end_startday = GETPOSTINT('search_date_end_startday');
$search_date_end_startmonth = GETPOSTINT('search_date_end_startmonth');
$search_date_end_startyear = GETPOSTINT('search_date_end_startyear');
$search_date_end_endday = GETPOSTINT('search_date_end_endday');
$search_date_end_endmonth = GETPOSTINT('search_date_end_endmonth');
$search_date_end_endyear = GETPOSTINT('search_date_end_endyear');
$search_date_end_start = dol_mktime(0, 0, 0, $search_date_end_startmonth, $search_date_end_startday, $search_date_end_startyear);	// Use tzserver
$search_date_end_end = dol_mktime(23, 59, 59, $search_date_end_endmonth, $search_date_end_endday, $search_date_end_endyear);
$search_date_delivery_startday = GETPOSTINT('search_date_delivery_startday');
$search_date_delivery_startmonth = GETPOSTINT('search_date_delivery_startmonth');
$search_date_delivery_startyear = GETPOSTINT('search_date_delivery_startyear');
$search_date_delivery_endday = GETPOSTINT('search_date_delivery_endday');
$search_date_delivery_endmonth = GETPOSTINT('search_date_delivery_endmonth');
$search_date_delivery_endyear = GETPOSTINT('search_date_delivery_endyear');
$search_date_delivery_start = dol_mktime(0, 0, 0, $search_date_delivery_startmonth, $search_date_delivery_startday, $search_date_delivery_startyear);
$search_date_delivery_end = dol_mktime(23, 59, 59, $search_date_delivery_endmonth, $search_date_delivery_endday, $search_date_delivery_endyear);
$search_availability = GETPOST('search_availability', 'intcomma');
$search_categ_cus = GETPOST("search_categ_cus", 'intcomma');
$search_fk_cond_reglement = GETPOST("search_fk_cond_reglement", 'intcomma');
$search_fk_shipping_method = GETPOST("search_fk_shipping_method", 'intcomma');
$search_fk_input_reason = GETPOST("search_fk_input_reason", 'intcomma');
$search_fk_mode_reglement = GETPOST("search_fk_mode_reglement", 'intcomma');
$search_date_signature_startday = GETPOSTINT('search_date_signature_startday');
$search_date_signature_startmonth = GETPOSTINT('search_date_signature_startmonth');
$search_date_signature_startyear = GETPOSTINT('search_date_signature_startyear');
$search_date_signature_endday = GETPOSTINT('search_date_signature_endday');
$search_date_signature_endmonth = GETPOSTINT('search_date_signature_endmonth');
$search_date_signature_endyear = GETPOSTINT('search_date_signature_endyear');
$search_date_signature_start = dol_mktime(0, 0, 0, $search_date_signature_startmonth, $search_date_signature_startday, $search_date_signature_startyear);
$search_date_signature_end = dol_mktime(23, 59, 59, $search_date_signature_endmonth, $search_date_signature_endday, $search_date_signature_endyear);
$search_status = GETPOST('search_status', 'alpha');
$search_note_public = GETPOST('search_note_public', 'alpha');

// Pagination
$limit = GETPOSTINT('limit') ? GETPOSTINT('limit') : $conf->liste_limit;
$sortfield = GETPOST('sortfield', 'aZ09comma');
$sortorder = GETPOST('sortorder', 'aZ09comma');
$page = GETPOSTISSET('pageplusone') ? (GETPOSTINT('pageplusone') - 1) : GETPOSTINT("page");
if (empty($page) || $page < 0 || GETPOST('button_search', 'alpha') || GETPOST('button_removefilter', 'alpha')) {
	// If $page is not defined, or '' or -1 or if we click on clear filters
	$page = 0;
}
$offset = $limit * $page;
$pageprev = $page - 1;
$pagenext = $page + 1;
if (!$sortfield) {
	$sortfield = 'p.ref';
}
if (!$sortorder) {
	$sortorder = 'DESC';
}

// Security check
$module = 'propal';
$dbtable = '';
$objectid = '';
if (!empty($user->socid)) {
	$socid = $user->socid;
}
if (!empty($socid)) {
	$objectid = $socid;
	$module = 'societe';
	$dbtable = '&societe';
}
$result = restrictedArea($user, $module, $objectid, $dbtable);

$diroutputmassaction = $conf->propal->multidir_output[$conf->entity].'/temp/massgeneration/'.$user->id;

// Initialize a technical object to manage hooks of page. Note that conf->hooks_modules contains an array of hook context
$object = new Propal($db);
$hookmanager->initHooks(array('propallist'));
$extrafields = new ExtraFields($db);

// fetch optionals attributes and labels
$extrafields->fetch_name_optionals_label($object->table_element);

$search_array_options = $extrafields->getOptionalsFromPost($object->table_element, '', 'search_');

// List of fields to search into when doing a "search in all"
$fieldstosearchall = array(
	'p.ref' => 'Ref',
	'p.ref_client' => 'RefCustomer',
	'pd.description' => 'Description',
	's.nom' => "ThirdParty",
	's.name_alias' => "AliasNameShort",
	's.zip' => "Zip",
	's.town' => "Town",
	'p.note_public' => 'NotePublic',
);
if (empty($user->socid)) {
	$fieldstosearchall["p.note_private"] = "NotePrivate";
}


$checkedtypetiers = 0;
$arrayfields = array(
	'p.ref' => array('label' => "Ref", 'checked' => 1),
	'p.ref_client' => array('label' => "RefCustomer", 'checked' => -1),
	'pr.ref' => array('label' => "ProjectRef", 'checked' => 1, 'enabled' => (isModEnabled('project') ? 1 : 0)),
	'pr.title' => array('label' => "ProjectLabel", 'checked' => 0, 'enabled' => (isModEnabled('project') ? 1 : 0)),
	's.nom' => array('label' => "ThirdParty", 'checked' => 1),
	's.name_alias' => array('label' => "AliasNameShort", 'checked' => -1),
	's.town' => array('label' => "Town", 'checked' => -1),
	's.zip' => array('label' => "Zip", 'checked' => -1),
	'state.nom' => array('label' => "StateShort", 'checked' => 0),
	'country.code_iso' => array('label' => "Country", 'checked' => 0),
	'typent.code' => array('label' => "ThirdPartyType", 'checked' => $checkedtypetiers),
	'p.date' => array('label' => "DatePropal", 'checked' => 1),
	'p.fin_validite' => array('label' => "DateEnd", 'checked' => 1),
	'p.date_livraison' => array('label' => "DeliveryDate", 'checked' => 0),
	'p.date_signature' => array('label' => "DateSigning", 'checked' => 0),
	'ava.rowid' => array('label' => "AvailabilityPeriod", 'checked' => 0),
	'p.fk_shipping_method' => array('label' => "SendingMethod", 'checked' => 0, 'enabled' => isModEnabled("shipping")),
	'p.fk_input_reason' => array('label' => "Origin", 'checked' => 0, 'enabled' => 1),
	'p.fk_cond_reglement' => array('label' => "PaymentConditionsShort", 'checked' => 0),
	'p.fk_mode_reglement' => array('label' => "PaymentMode", 'checked' => 0),
	'p.total_ht' => array('label' => "AmountHT", 'checked' => 1),
	'p.total_tva' => array('label' => "AmountVAT", 'checked' => 0),
	'p.total_ttc' => array('label' => "AmountTTC", 'checked' => 0),
	'p.total_ht_invoiced' => array('label' => "AmountInvoicedHT", 'checked' => 0, 'enabled' => getDolGlobalString('PROPOSAL_SHOW_INVOICED_AMOUNT')),
	'p.total_invoiced' => array('label' => "AmountInvoicedTTC", 'checked' => 0, 'enabled' => getDolGlobalString('PROPOSAL_SHOW_INVOICED_AMOUNT')),
	'p.multicurrency_code' => array('label' => 'Currency', 'checked' => 0, 'enabled' => (!isModEnabled("multicurrency") ? 0 : 1)),
	'p.multicurrency_tx' => array('label' => 'CurrencyRate', 'checked' => 0, 'enabled' => (!isModEnabled("multicurrency") ? 0 : 1)),
	'p.multicurrency_total_ht' => array('label' => 'MulticurrencyAmountHT', 'checked' => 0, 'enabled' => (!isModEnabled("multicurrency") ? 0 : 1)),
	'p.multicurrency_total_tva' => array('label' => 'MulticurrencyAmountVAT', 'checked' => 0, 'enabled' => (!isModEnabled("multicurrency") ? 0 : 1)),
	'p.multicurrency_total_ttc' => array('label' => 'MulticurrencyAmountTTC', 'checked' => 0, 'enabled' => (!isModEnabled("multicurrency") ? 0 : 1)),
	'p.multicurrency_total_ht_invoiced' => array('label' => 'MulticurrencyAmountInvoicedHT', 'checked' => 0, 'enabled' => isModEnabled("multicurrency") && getDolGlobalString('PROPOSAL_SHOW_INVOICED_AMOUNT')),
	'p.multicurrency_total_invoiced' => array('label' => 'MulticurrencyAmountInvoicedTTC', 'checked' => 0, 'enabled' => isModEnabled("multicurrency") && getDolGlobalString('PROPOSAL_SHOW_INVOICED_AMOUNT')),
	'u.login' => array('label' => "Author", 'checked' => 1, 'position' => 10),
	'sale_representative' => array('label' => "SaleRepresentativesOfThirdParty", 'checked' => -1),
	'total_pa' => array('label' => (getDolGlobalString('MARGIN_TYPE') == '1' ? 'BuyingPrice' : 'CostPrice'), 'checked' => 0, 'position' => 300, 'enabled' => (!isModEnabled('margin') || !$user->hasRight('margins', 'liretous') ? 0 : 1)),
	'total_margin' => array('label' => 'Margin', 'checked' => 0, 'position' => 301, 'enabled' => (!isModEnabled('margin') || !$user->hasRight('margins', 'liretous') ? 0 : 1)),
	'total_margin_rate' => array('label' => 'MarginRate', 'checked' => 0, 'position' => 302, 'enabled' => (!isModEnabled('margin') || !$user->hasRight('margins', 'liretous') || !getDolGlobalString('DISPLAY_MARGIN_RATES') ? 0 : 1)),
	'total_mark_rate' => array('label' => 'MarkRate', 'checked' => 0, 'position' => 303, 'enabled' => (!isModEnabled('margin') || !$user->hasRight('margins', 'liretous') || !getDolGlobalString('DISPLAY_MARK_RATES') ? 0 : 1)),
	'p.datec' => array('label' => "DateCreation", 'checked' => 0, 'position' => 500),
	'p.tms' => array('label' => "DateModificationShort", 'checked' => 0, 'position' => 500),
	'p.date_cloture' => array('label' => "DateClosing", 'checked' => 0, 'position' => 500),
	'p.note_public' => array('label' => 'NotePublic', 'checked' => 0, 'position' => 510, 'enabled' => (!getDolGlobalInt('MAIN_LIST_HIDE_PUBLIC_NOTES'))),
	'p.note_private' => array('label' => 'NotePrivate', 'checked' => 0, 'position' => 511, 'enabled' => (!getDolGlobalInt('MAIN_LIST_HIDE_PRIVATE_NOTES'))),
	'p.fk_statut' => array('label' => "Status", 'checked' => 1, 'position' => 1000),
);

// List of fields to search into when doing a "search in all"
/*$fieldstosearchall = array();
foreach ($object->fields as $key => $val) {
	if (!empty($val['searchall'])) {
		$fieldstosearchall['t.'.$key] = $val['label'];
	}
}*/

// Definition of array of fields for columns
/*$arrayfields = array();
foreach ($object->fields as $key => $val) {
	// If $val['visible']==0, then we never show the field
	if (!empty($val['visible'])) {
		$visible = (int) dol_eval($val['visible'], 1);
		$arrayfields['t.'.$key] = array(
			'label'=>$val['label'],
			'checked'=>(($visible < 0) ? 0 : 1),
<<<<<<< HEAD
			'enabled'=>(abs($visible) != 3 && (int) dol_eval($val['enabled'], 1)),
=======
			'enabled'=>(abs($visible) != 3 && (bool) dol_eval($val['enabled'], 1)),
>>>>>>> 263c1e54
			'position'=>$val['position'],
			'help'=> isset($val['help']) ? $val['help'] : ''
		);
	}
}*/

if (!$user->hasRight('societe', 'client', 'voir')) {
	$search_sale = $user->id;
}

// Extra fields
include DOL_DOCUMENT_ROOT.'/core/tpl/extrafields_list_array_fields.tpl.php';

// Permissions
$permissiontoread = $user->hasRight('propal', 'lire');
$permissiontoadd = $user->hasRight('propal', 'creer');
$permissiontodelete = $user->hasRight('propal', 'supprimer');
if (getDolGlobalString('MAIN_USE_ADVANCED_PERMS')) {
	$permissiontovalidate = $user->hasRight('propal', 'propal_advance', 'validate');
	$permissiontoclose = $user->hasRight('propal', 'propal_advance', 'close');
	$permissiontosendbymail = $user->hasRight('propal', 'propal_advance', 'send');
} else {
	$permissiontovalidate = $user->hasRight('propal', 'creer');
	$permissiontoclose = $user->hasRight('propal', 'creer');
	$permissiontosendbymail = $user->hasRight('propal', 'lire');
}


/*
 * Actions
 */

if (GETPOST('cancel', 'alpha')) {
	$action = 'list';
	$massaction = '';
}
if (!GETPOST('confirmmassaction', 'alpha') && $massaction != 'presend' && $massaction != 'confirm_presend') {
	$massaction = '';
}

$parameters = array('socid' => $socid, 'arrayfields' => &$arrayfields);
$reshook = $hookmanager->executeHooks('doActions', $parameters, $object, $action); // Note that $action and $object may have been modified by some hooks
if ($reshook < 0) {
	setEventMessages($hookmanager->error, $hookmanager->errors, 'errors');
}

if (empty($reshook)) {
	// Selection of new fields
	include DOL_DOCUMENT_ROOT.'/core/actions_changeselectedfields.inc.php';

	// Purge search criteria
	if (GETPOST('button_removefilter_x', 'alpha') || GETPOST('button_removefilter.x', 'alpha') || GETPOST('button_removefilter', 'alpha')) { // All tests are required to be compatible with all browsers
		$search_user = '';
		$search_sale = '';
		$search_ref = '';
		$search_refcustomer = '';
		$search_refproject = '';
		$search_project = '';
		$search_societe = '';
		$search_societe_alias = '';
		$search_montant_ht = '';
		$search_montant_vat = '';
		$search_montant_ttc = '';
		$search_warehouse = '';
		$search_multicurrency_code = '';
		$search_multicurrency_tx = '';
		$search_multicurrency_montant_ht = '';
		$search_multicurrency_montant_vat = '';
		$search_multicurrency_montant_ttc = '';
		$search_login = '';
		$search_product_category = '';
		$search_town = '';
		$search_zip = "";
		$search_state = "";
		$search_type = '';
		$search_country = '';
		$search_type_thirdparty = '';
		$search_date_startday = '';
		$search_date_startmonth = '';
		$search_date_startyear = '';
		$search_date_endday = '';
		$search_date_endmonth = '';
		$search_date_endyear = '';
		$search_date_start = '';
		$search_date_end = '';
		$search_date_end_startday = '';
		$search_date_end_startmonth = '';
		$search_date_end_startyear = '';
		$search_date_end_endday = '';
		$search_date_end_endmonth = '';
		$search_date_end_endyear = '';
		$search_date_end_start = '';
		$search_date_end_end = '';
		$search_date_delivery_startday = '';
		$search_date_delivery_startmonth = '';
		$search_date_delivery_startyear = '';
		$search_date_delivery_endday = '';
		$search_date_delivery_endmonth = '';
		$search_date_delivery_endyear = '';
		$search_date_delivery_start = '';
		$search_date_delivery_end = '';
		$search_availability = '';
		$search_status = '';
		$search_categ_cus = 0;
		$search_fk_cond_reglement = '';
		$search_fk_shipping_method = '';
		$search_fk_input_reason = '';
		$search_fk_mode_reglement = '';
		$search_date_signature_startday = '';
		$search_date_signature_startmonth = '';
		$search_date_signature_startyear = '';
		$search_date_signature_endday = '';
		$search_date_signature_endmonth = '';
		$search_date_signature_endyear = '';
		$search_date_signature_start = '';
		$search_date_signature_end = '';
		$toselect = array();
		$search_array_options = array();
		$socid = 0;
	}

	// Mass actions
	$objectclass = 'Propal';
	$objectlabel = 'Proposals';
	$uploaddir = $conf->propal->multidir_output[$conf->entity];
	include DOL_DOCUMENT_ROOT.'/core/actions_massactions.inc.php';
}

if ($action == 'validate' && $permissiontovalidate) {
	if (GETPOST('confirm') == 'yes') {
		$tmpproposal = new Propal($db);
		$db->begin();
		$error = 0;
		foreach ($toselect as $checked) {
			if ($tmpproposal->fetch($checked) > 0) {
				if ($tmpproposal->statut == $tmpproposal::STATUS_DRAFT) {
					if ($tmpproposal->valid($user) > 0) {
						setEventMessages($langs->trans('hasBeenValidated', $tmpproposal->ref), null, 'mesgs');
					} else {
						setEventMessages($tmpproposal->error, $tmpproposal->errors, 'errors');
						$error++;
					}
				} else {
					$langs->load("errors");
					setEventMessages($langs->trans('ErrorIsNotADraft', $tmpproposal->ref), null, 'errors');
					$error++;
				}
			} else {
				setEventMessages($tmpproposal->error, $tmpproposal->errors, 'errors');
				$error++;
			}
		}
		if ($error) {
			$db->rollback();
		} else {
			$db->commit();
		}
	}
}

if ($action == "sign" && $permissiontoclose) {
	if (GETPOST('confirm') == 'yes') {
		$tmpproposal = new Propal($db);
		$db->begin();
		$error = 0;
		foreach ($toselect as $checked) {
			if ($tmpproposal->fetch($checked) > 0) {
				if ($tmpproposal->statut == $tmpproposal::STATUS_VALIDATED) {
					$tmpproposal->statut = $tmpproposal::STATUS_SIGNED;
					if ($tmpproposal->closeProposal($user, $tmpproposal::STATUS_SIGNED) >= 0) {
						setEventMessages($tmpproposal->ref." ".$langs->trans('Signed'), null, 'mesgs');
					} else {
						setEventMessages($tmpproposal->error, $tmpproposal->errors, 'errors');
						$error++;
					}
				} else {
					setEventMessage($langs->trans('MustBeValidatedToBeSigned', $tmpproposal->ref), 'errors');
					$error++;
				}
			} else {
				setEventMessages($tmpproposal->error, $tmpproposal->errors, 'errors');
				$error++;
			}
		}
		if ($error) {
			$db->rollback();
		} else {
			$db->commit();
		}
	}
}

if ($action == "nosign" && $permissiontoclose) {
	if (GETPOST('confirm') == 'yes') {
		$tmpproposal = new Propal($db);
		$db->begin();
		$error = 0;
		foreach ($toselect as $checked) {
			if ($tmpproposal->fetch($checked) > 0) {
				if ($tmpproposal->statut == $tmpproposal::STATUS_VALIDATED || (getDolGlobalString('PROPAL_SKIP_ACCEPT_REFUSE') && $tmpproposal->statut == $tmpproposal::STATUS_DRAFT)) {
					$tmpproposal->statut = $tmpproposal::STATUS_NOTSIGNED;
					if ($tmpproposal->closeProposal($user, $tmpproposal::STATUS_NOTSIGNED) > 0) {
						setEventMessage($tmpproposal->ref." ".$langs->trans('NoSigned'), 'mesgs');
					} else {
						setEventMessages($tmpproposal->error, $tmpproposal->errors, 'errors');
						$error++;
					}
				} else {
					setEventMessage($tmpproposal->ref." ".$langs->trans('CantBeNoSign'), 'errors');
					$error++;
				}
			} else {
				setEventMessages($tmpproposal->error, $tmpproposal->errors, 'errors');
				$error++;
			}
		}
		if ($error) {
			$db->rollback();
		} else {
			$db->commit();
		}
	}
}

// Closed records
if (!$error && $massaction === 'setbilled' && $permissiontoclose) {
	$db->begin();

	$objecttmp = new $objectclass($db);
	$nbok = 0;
	foreach ($toselect as $toselectid) {
		$result = $objecttmp->fetch($toselectid);
		if ($result > 0) {
			$result = $objecttmp->classifyBilled($user, 0);
			if ($result <= 0) {
				setEventMessages($objecttmp->error, $objecttmp->errors, 'errors');
				$error++;
				break;
			} else {
				$nbok++;
			}
		} else {
			setEventMessages($objecttmp->error, $objecttmp->errors, 'errors');
			$error++;
			break;
		}
	}

	if (!$error) {
		setEventMessages($langs->trans("RecordsModified", $nbok), null, 'mesgs');
		$db->commit();
	} else {
		$db->rollback();
	}
}



/*
 * View
 */

$now = dol_now();

$form = new Form($db);
$formother = new FormOther($db);
$formfile = new FormFile($db);
$formpropal = new FormPropal($db);
$formmargin = null;
if (isModEnabled('margin')) {
	$formmargin = new FormMargin($db);
}
$companystatic = new Societe($db);
$projectstatic = new Project($db);
$formcompany = new FormCompany($db);

$varpage = empty($contextpage) ? $_SERVER["PHP_SELF"] : $contextpage;
$selectedfields = $form->multiSelectArrayWithCheckbox('selectedfields', $arrayfields, $varpage); // This also change content of $arrayfields

$sql = 'SELECT';
if ($search_all > 0) {
	$sql = 'SELECT DISTINCT';
}
$sql .= ' s.rowid as socid, s.nom as name, s.name_alias as alias, s.email, s.phone, s.fax , s.address, s.town, s.zip, s.fk_pays, s.client, s.fournisseur, s.code_client,';
$sql .= " typent.code as typent_code,";
$sql .= " ava.rowid as availability,";
$sql .= " country.code as country_code,";
$sql .= " state.code_departement as state_code, state.nom as state_name,";
$sql .= ' p.rowid, p.entity as propal_entity, p.note_private, p.total_ht, p.total_tva, p.total_ttc, p.localtax1, p.localtax2, p.ref, p.ref_client, p.fk_statut as status, p.fk_user_author, p.datep as dp, p.fin_validite as dfv, p.date_livraison as ddelivery,';
$sql .= ' p.fk_multicurrency, p.multicurrency_code, p.multicurrency_tx, p.multicurrency_total_ht, p.multicurrency_total_tva, p.multicurrency_total_ttc,';
$sql .= ' p.datec as date_creation, p.tms as date_modification, p.date_cloture as date_cloture,';
$sql .= ' p.date_signature as dsignature,';
$sql .= ' p.note_public, p.note_private,';
$sql .= ' p.fk_cond_reglement,p.deposit_percent,p.fk_mode_reglement,p.fk_shipping_method,p.fk_input_reason,';
$sql .= " pr.rowid as project_id, pr.ref as project_ref, pr.title as project_label,";
$sql .= ' u.login, u.lastname, u.firstname, u.email as user_email, u.statut as user_statut, u.entity as user_entity, u.photo, u.office_phone, u.office_fax, u.user_mobile, u.job, u.gender';
// Add fields from extrafields
if (!empty($extrafields->attributes[$object->table_element]['label'])) {
	foreach ($extrafields->attributes[$object->table_element]['label'] as $key => $val) {
		$sql .= ($extrafields->attributes[$object->table_element]['type'][$key] != 'separate' ? ", ef.".$key." as options_".$key : '');
	}
}
// Add fields from hooks
$parameters = array();
$reshook = $hookmanager->executeHooks('printFieldListSelect', $parameters, $object, $action); // Note that $action and $object may have been modified by hook
$sql .= $hookmanager->resPrint;
$sql = preg_replace('/, $/', '', $sql);

$sqlfields = $sql; // $sql fields to remove for count total

$sql .= ' FROM '.MAIN_DB_PREFIX.'societe as s';
$sql .= " LEFT JOIN ".MAIN_DB_PREFIX."c_country as country on (country.rowid = s.fk_pays)";
$sql .= " LEFT JOIN ".MAIN_DB_PREFIX."c_typent as typent on (typent.id = s.fk_typent)";
$sql .= " LEFT JOIN ".MAIN_DB_PREFIX."c_departements as state on (state.rowid = s.fk_departement)";

$sql .= ' INNER JOIN '.MAIN_DB_PREFIX.'propal as p ON p.fk_soc = s.rowid';
if (!empty($extrafields->attributes[$object->table_element]['label']) && is_array($extrafields->attributes[$object->table_element]['label']) && count($extrafields->attributes[$object->table_element]['label'])) {
	$sql .= " LEFT JOIN ".MAIN_DB_PREFIX.$object->table_element."_extrafields as ef on (p.rowid = ef.fk_object)";
}
if ($search_all) {
	$sql .= ' LEFT JOIN '.MAIN_DB_PREFIX.'propaldet as pd ON p.rowid = pd.fk_propal';
}
$sql .= ' LEFT JOIN '.MAIN_DB_PREFIX.'user as u ON p.fk_user_author = u.rowid';
$sql .= " LEFT JOIN ".MAIN_DB_PREFIX."projet as pr ON pr.rowid = p.fk_projet";
$sql .= " LEFT JOIN ".MAIN_DB_PREFIX."c_availability as ava on (ava.rowid = p.fk_availability)";
// Add table from hooks
$parameters = array();
$reshook = $hookmanager->executeHooks('printFieldListFrom', $parameters, $object); // Note that $action and $object may have been modified by hook
$sql .= $hookmanager->resPrint;

$sql .= ' WHERE';
$sql .= ' p.entity IN ('.getEntity('propal').')';
if ($search_town) {
	$sql .= natural_search('s.town', $search_town);
}
if ($search_zip) {
	$sql .= natural_search("s.zip", $search_zip);
}
if ($search_state) {
	$sql .= natural_search("state.nom", $search_state);
}
if ($search_country) {
	$sql .= " AND s.fk_pays IN (".$db->sanitize($db->escape($search_country)).')';
}
if ($search_type_thirdparty != '' && $search_type_thirdparty > 0) {
	$sql .= " AND s.fk_typent IN (".$db->sanitize($db->escape($search_type_thirdparty)).')';
}
if ($search_ref) {
	$sql .= natural_search('p.ref', $search_ref);
}
if ($search_refcustomer) {
	$sql .= natural_search('p.ref_client', $search_refcustomer);
}
if ($search_refproject) {
	$sql .= natural_search('pr.ref', $search_refproject);
}
if ($search_project) {
	$sql .= natural_search('pr.title', $search_project);
}
if ($search_availability) {
	$sql .= " AND p.fk_availability IN (".$db->sanitize($db->escape($search_availability)).')';
}
if (empty($arrayfields['s.name_alias']['checked']) && $search_societe) {
	$sql .= natural_search(array("s.nom", "s.name_alias"), $search_societe);
} else {
	if ($search_societe) {
		$sql .= natural_search('s.nom', $search_societe);
	}
	if ($search_societe_alias) {
		$sql .= natural_search('s.name_alias', $search_societe_alias);
	}
}
if ($search_login) {
	$sql .= natural_search(array("u.login", "u.firstname", "u.lastname"), $search_login);
}
if ($search_montant_ht != '') {
	$sql .= natural_search("p.total_ht", $search_montant_ht, 1);
}
if ($search_montant_vat != '') {
	$sql .= natural_search("p.total_tva", $search_montant_vat, 1);
}
if ($search_montant_ttc != '') {
	$sql .= natural_search("p.total_ttc", $search_montant_ttc, 1);
}
if ($search_warehouse != '' && $search_warehouse > 0) {
	$sql .= natural_search("p.fk_warehouse", $search_warehouse, 1);
}
if ($search_multicurrency_code != '') {
	$sql .= " AND p.multicurrency_code = '".$db->escape($search_multicurrency_code)."'";
}
if ($search_multicurrency_tx != '') {
	$sql .= natural_search('p.multicurrency_tx', $search_multicurrency_tx, 1);
}
if ($search_multicurrency_montant_ht != '') {
	$sql .= natural_search('p.multicurrency_total_ht', $search_multicurrency_montant_ht, 1);
}
if ($search_multicurrency_montant_vat != '') {
	$sql .= natural_search('p.multicurrency_total_tva', $search_multicurrency_montant_vat, 1);
}
if ($search_multicurrency_montant_ttc != '') {
	$sql .= natural_search('p.multicurrency_total_ttc', $search_multicurrency_montant_ttc, 1);
}
if ($search_all) {
	$sql .= natural_search(array_keys($fieldstosearchall), $search_all);
}
if ($search_fk_cond_reglement > 0) {
	$sql .= " AND p.fk_cond_reglement = ".((int) $search_fk_cond_reglement);
}
if ($search_fk_shipping_method > 0) {
	$sql .= " AND p.fk_shipping_method = ".((int) $search_fk_shipping_method);
}
if ($search_fk_input_reason > 0) {
	$sql .= " AND p.fk_input_reason = ".((int) $search_fk_input_reason);
}
if ($search_fk_mode_reglement > 0) {
	$sql .= " AND p.fk_mode_reglement = ".((int) $search_fk_mode_reglement);
}
if ($socid > 0) {
	$sql .= ' AND s.rowid = '.((int) $socid);
}
if ($search_status != '' && $search_status != '-1') {
	$sql .= ' AND p.fk_statut IN ('.$db->sanitize($search_status).')';
}
if ($search_date_start) {
	$sql .= " AND p.datep >= '".$db->idate($search_date_start)."'";
}
if ($search_date_end) {
	$sql .= " AND p.datep <= '".$db->idate($search_date_end)."'";
}
if ($search_date_end_start) {
	$sql .= " AND p.fin_validite >= '".$db->idate($search_date_end_start)."'";
}
if ($search_date_end_end) {
	$sql .= " AND p.fin_validite <= '".$db->idate($search_date_end_end)."'";
}
if ($search_date_delivery_start) {
	$sql .= " AND p.date_livraison >= '".$db->idate($search_date_delivery_start)."'";
}
if ($search_date_delivery_end) {
	$sql .= " AND p.date_livraison <= '".$db->idate($search_date_delivery_end)."'";
}
if ($search_date_signature_start) {
	$sql .= " AND p.date_signature >= '".$db->idate($search_date_signature_start)."'";
}
if ($search_date_signature_end) {
	$sql .= " AND p.date_signature <= '".$db->idate($search_date_signature_end)."'";
}
if ($search_note_public) {
	$sql .= " AND p.note_public LIKE '%".$db->escape($db->escapeforlike($search_note_public))."%'";
}
// Search on user
if ($search_user > 0) {
	$sql .= " AND EXISTS (";
	$sql .= " SELECT ec.fk_c_type_contact, ec.element_id, ec.fk_socpeople";
	$sql .= " FROM llx_element_contact as ec";
	$sql .= " INNER JOIN  llx_c_type_contact as tc";
	$sql .= " ON ec.fk_c_type_contact = tc.rowid AND tc.element='propal' AND tc.source='internal'";
	$sql .= " WHERE ec.element_id = p.rowid AND ec.fk_socpeople = ".((int) $search_user).")";
}
// Search on sale representative
if ($search_sale && $search_sale != '-1') {
	if ($search_sale == -2) {
		$sql .= " AND NOT EXISTS (SELECT sc.fk_soc FROM ".MAIN_DB_PREFIX."societe_commerciaux as sc WHERE sc.fk_soc = p.fk_soc)";
	} elseif ($search_sale > 0) {
		$sql .= " AND EXISTS (SELECT sc.fk_soc FROM ".MAIN_DB_PREFIX."societe_commerciaux as sc WHERE sc.fk_soc = p.fk_soc AND sc.fk_user = ".((int) $search_sale).")";
	}
}
// Search for tag/category ($searchCategoryCustomerList is an array of ID)
$searchCategoryCustomerOperator = -1;
$searchCategoryCustomerList = array($search_categ_cus);
if (!empty($searchCategoryCustomerList)) {
	$searchCategoryCustomerSqlList = array();
	$listofcategoryid = '';
	foreach ($searchCategoryCustomerList as $searchCategoryCustomer) {
		if (intval($searchCategoryCustomer) == -2) {
			$searchCategoryCustomerSqlList[] = "NOT EXISTS (SELECT cs.fk_soc FROM ".MAIN_DB_PREFIX."categorie_societe as cs WHERE s.rowid = cs.fk_soc)";
		} elseif (intval($searchCategoryCustomer) > 0) {
			if ($searchCategoryCustomerOperator == 0) {
				$searchCategoryCustomerSqlList[] = " EXISTS (SELECT cs.fk_soc FROM ".MAIN_DB_PREFIX."categorie_societe as cs WHERE s.rowid = cs.fk_soc AND cs.fk_categorie = ".((int) $searchCategoryCustomer).")";
			} else {
				$listofcategoryid .= ($listofcategoryid ? ', ' : '') .((int) $searchCategoryCustomer);
			}
		}
	}
	if ($listofcategoryid) {
		$searchCategoryCustomerSqlList[] = " EXISTS (SELECT cs.fk_soc FROM ".MAIN_DB_PREFIX."categorie_societe as cs WHERE s.rowid = cs.fk_soc AND cs.fk_categorie IN (".$db->sanitize($listofcategoryid)."))";
	}
	if ($searchCategoryCustomerOperator == 1) {
		if (!empty($searchCategoryCustomerSqlList)) {
			$sql .= " AND (".implode(' OR ', $searchCategoryCustomerSqlList).")";
		}
	} else {
		if (!empty($searchCategoryCustomerSqlList)) {
			$sql .= " AND (".implode(' AND ', $searchCategoryCustomerSqlList).")";
		}
	}
}
// Search for tag/category ($searchCategoryProductList is an array of ID)
$searchCategoryProductOperator = -1;
$searchCategoryProductList = array($search_product_category);
if (!empty($searchCategoryProductList)) {
	$searchCategoryProductSqlList = array();
	$listofcategoryid = '';
	foreach ($searchCategoryProductList as $searchCategoryProduct) {
		if (intval($searchCategoryProduct) == -2) {
			$searchCategoryProductSqlList[] = "NOT EXISTS (SELECT ck.fk_product FROM ".MAIN_DB_PREFIX."categorie_product as ck, ".MAIN_DB_PREFIX."propaldet as pd WHERE pd.fk_propal = p.rowid AND pd.fk_product = ck.fk_product)";
		} elseif (intval($searchCategoryProduct) > 0) {
			if ($searchCategoryProductOperator == 0) {
				$searchCategoryProductSqlList[] = " EXISTS (SELECT ck.fk_product FROM ".MAIN_DB_PREFIX."categorie_product as ck, ".MAIN_DB_PREFIX."propaldet as pd WHERE pd.fk_propal = p.rowid AND pd.fk_product = ck.fk_product AND ck.fk_categorie = ".((int) $searchCategoryProduct).")";
			} else {
				$listofcategoryid .= ($listofcategoryid ? ', ' : '') .((int) $searchCategoryProduct);
			}
		}
	}
	if ($listofcategoryid) {
		$searchCategoryProductSqlList[] = " EXISTS (SELECT ck.fk_product FROM ".MAIN_DB_PREFIX."categorie_product as ck, ".MAIN_DB_PREFIX."propaldet as pd WHERE pd.fk_propal = p.rowid AND pd.fk_product = ck.fk_product AND ck.fk_categorie IN (".$db->sanitize($listofcategoryid)."))";
	}
	if ($searchCategoryProductOperator == 1) {
		if (!empty($searchCategoryProductSqlList)) {
			$sql .= " AND (".implode(' OR ', $searchCategoryProductSqlList).")";
		}
	} else {
		if (!empty($searchCategoryProductSqlList)) {
			$sql .= " AND (".implode(' AND ', $searchCategoryProductSqlList).")";
		}
	}
}
// Add where from extra fields
include DOL_DOCUMENT_ROOT.'/core/tpl/extrafields_list_search_sql.tpl.php';
//print $sql;

// Add where from hooks
$parameters = array();
$reshook = $hookmanager->executeHooks('printFieldListWhere', $parameters, $object, $action); // Note that $action and $object may have been modified by hook
$sql .= $hookmanager->resPrint;

// Add HAVING from hooks
$parameters = array();
$reshook = $hookmanager->executeHooks('printFieldListHaving', $parameters, $object, $action); // Note that $action and $object may have been modified by hook
$sql .= empty($hookmanager->resPrint) ? "" : " HAVING 1=1 ".$hookmanager->resPrint;

// Count total nb of records
$nbtotalofrecords = '';
if (!getDolGlobalInt('MAIN_DISABLE_FULL_SCANLIST')) {
	/* The fast and low memory method to get and count full list converts the sql into a sql count */
	$sqlforcount = preg_replace('/^'.preg_quote($sqlfields, '/').'/', 'SELECT COUNT(*) as nbtotalofrecords', $sql);
	$sqlforcount = preg_replace('/GROUP BY .*$/', '', $sqlforcount);
	$resql = $db->query($sqlforcount);
	if ($resql) {
		$objforcount = $db->fetch_object($resql);
		$nbtotalofrecords = $objforcount->nbtotalofrecords;
	} else {
		dol_print_error($db);
	}

	if (($page * $limit) > $nbtotalofrecords) {	// if total resultset is smaller then paging size (filtering), goto and load page 0
		$page = 0;
		$offset = 0;
	}
	$db->free($resql);
}

// Complete request and execute it with limit
$sql .= $db->order($sortfield, $sortorder);
$sql .= ', p.ref DESC';
if ($limit) {
	$sql .= $db->plimit($limit + 1, $offset);
}

$resql = $db->query($sql);
if (!$resql) {
	dol_print_error($db);
	exit;
}

$objectstatic = new Propal($db);
$userstatic = new User($db);

if ($socid > 0) {
	$soc = new Societe($db);
	$soc->fetch($socid);
	$title = $langs->trans('Proposals').' - '.$soc->name;
	if (empty($search_societe)) {
		$search_societe = $soc->name;
	}
} else {
	$title = $langs->trans('Proposals');
}

$num = $db->num_rows($resql);

$arrayofselected = is_array($toselect) ? $toselect : array();

if ($num == 1 && getDolGlobalString('MAIN_SEARCH_DIRECT_OPEN_IF_ONLY_ONE') && $search_all) {
	$obj = $db->fetch_object($resql);

	$id = $obj->rowid;

	header("Location: ".DOL_URL_ROOT.'/comm/propal/card.php?id='.$id);
	exit;
}

$help_url = 'EN:Commercial_Proposals|FR:Proposition_commerciale|ES:Presupuestos';
<<<<<<< HEAD
llxHeader('', $title, $help_url);
=======
llxHeader('', $title, $help_url, 0, 0, '', '', '', 'bodyforlist');
>>>>>>> 263c1e54

$param = '&search_status='.urlencode($search_status);
if (!empty($mode)) {
	$param .= '&mode='.urlencode($mode);
}
if (!empty($contextpage) && $contextpage != $_SERVER["PHP_SELF"]) {
	$param .= '&contextpage='.urlencode($contextpage);
}
if ($limit > 0 && $limit != $conf->liste_limit) {
	$param .= '&limit='.((int) $limit);
}
if ($search_all) {
	$param .= '&search_all='.urlencode($search_all);
}
if ($search_date_startday) {
	$param .= '&search_date_startday='.urlencode((string) ($search_date_startday));
}
if ($search_date_startmonth) {
	$param .= '&search_date_startmonth='.urlencode((string) ($search_date_startmonth));
}
if ($search_date_startyear) {
	$param .= '&search_date_startyear='.urlencode((string) ($search_date_startyear));
}
if ($search_date_endday) {
	$param .= '&search_date_endday='.urlencode((string) ($search_date_endday));
}
if ($search_date_endmonth) {
	$param .= '&search_date_endmonth='.urlencode((string) ($search_date_endmonth));
}
if ($search_date_endyear) {
	$param .= '&search_date_endyear='.urlencode((string) ($search_date_endyear));
}
if ($search_date_end_startday) {
	$param .= '&search_date_end_startday='.urlencode((string) ($search_date_end_startday));
}
if ($search_date_end_startmonth) {
	$param .= '&search_date_end_startmonth='.urlencode((string) ($search_date_end_startmonth));
}
if ($search_date_end_startyear) {
	$param .= '&search_date_end_startyear='.urlencode((string) ($search_date_end_startyear));
}
if ($search_date_end_endday) {
	$param .= '&search_date_end_endday='.urlencode((string) ($search_date_end_endday));
}
if ($search_date_end_endmonth) {
	$param .= '&search_date_end_endmonth='.urlencode((string) ($search_date_end_endmonth));
}
if ($search_date_end_endyear) {
	$param .= '&search_date_end_endyear='.urlencode((string) ($search_date_end_endyear));
}
if ($search_date_delivery_startday) {
	$param .= '&search_date_delivery_startday='.urlencode((string) ($search_date_delivery_startday));
}
if ($search_date_delivery_startmonth) {
	$param .= '&search_date_delivery_startmonth='.urlencode((string) ($search_date_delivery_startmonth));
}
if ($search_date_delivery_startyear) {
	$param .= '&search_date_delivery_startyear='.urlencode((string) ($search_date_delivery_startyear));
}
if ($search_date_delivery_endday) {
	$param .= '&search_date_delivery_endday='.urlencode((string) ($search_date_delivery_endday));
}
if ($search_date_delivery_endmonth) {
	$param .= '&search_date_delivery_endmonth='.urlencode((string) ($search_date_delivery_endmonth));
}
if ($search_date_delivery_endyear) {
	$param .= '&search_date_delivery_endyear='.urlencode((string) ($search_date_delivery_endyear));
}
if ($search_ref) {
	$param .= '&search_ref='.urlencode($search_ref);
}
if ($search_refcustomer) {
	$param .= '&search_refcustomer='.urlencode($search_refcustomer);
}
if ($search_refproject) {
	$param .= '&search_refproject='.urlencode($search_refproject);
}
if ($search_societe) {
	$param .= '&search_societe='.urlencode($search_societe);
}
if ($search_societe_alias) {
	$param .= '&search_societe_alias='.urlencode($search_societe_alias);
}
if ($search_user > 0) {
	$param .= '&search_user='.urlencode((string) ($search_user));
}
if ($search_sale > 0) {
	$param .= '&search_sale='.urlencode($search_sale);
}
if ($search_montant_ht) {
	$param .= '&search_montant_ht='.urlencode($search_montant_ht);
}
if ($search_multicurrency_code != '') {
	$param .= '&search_multicurrency_code='.urlencode($search_multicurrency_code);
}
if ($search_multicurrency_tx != '') {
	$param .= '&search_multicurrency_tx='.urlencode($search_multicurrency_tx);
}
if ($search_multicurrency_montant_ht != '') {
	$param .= '&search_multicurrency_montant_ht='.urlencode($search_multicurrency_montant_ht);
}
if ($search_multicurrency_montant_vat != '') {
	$param .= '&search_multicurrency_montant_vat='.urlencode($search_multicurrency_montant_vat);
}
if ($search_multicurrency_montant_ttc != '') {
	$param .= '&search_multicurrency_montant_ttc='.urlencode($search_multicurrency_montant_ttc);
}
if ($search_login) {
	$param .= '&search_login='.urlencode($search_login);
}
if ($search_town) {
	$param .= '&search_town='.urlencode($search_town);
}
if ($search_zip) {
	$param .= '&search_zip='.urlencode($search_zip);
}
if ($socid > 0) {
	$param .= '&socid='.urlencode((string) ($socid));
}
if ($optioncss != '') {
	$param .= '&optioncss='.urlencode($optioncss);
}
if ($search_categ_cus > 0) {
	$param .= '&search_categ_cus='.urlencode((string) ($search_categ_cus));
}
if ($search_product_category != '') {
	$param .= '&search_product_category='.urlencode((string) ($search_product_category));
}
if ($search_fk_cond_reglement > 0) {
	$param .= '&search_fk_cond_reglement='.urlencode((string) ($search_fk_cond_reglement));
}
if ($search_fk_shipping_method > 0) {
	$param .= '&search_fk_shipping_method='.urlencode((string) ($search_fk_shipping_method));
}
if ($search_fk_input_reason > 0) {
	$param .= '&search_fk_input_reason='.urlencode((string) ($search_fk_input_reason));
}
if ($search_fk_mode_reglement > 0) {
	$param .= '&search_fk_mode_reglement='.urlencode((string) ($search_fk_mode_reglement));
}
if ($search_type_thirdparty > 0) {
	$param .= '&search_type_thirdparty='.urlencode((string) ($search_type_thirdparty));
}
if ($search_town) {
	$param .= '&search_town='.urlencode($search_town);
}
if ($search_zip) {
	$param .= '&search_zip='.urlencode($search_zip);
}
if ($search_state) {
	$param .= '&search_state='.urlencode($search_state);
}
if ($search_town) {
	$param .= '&search_town='.urlencode($search_town);
}
if ($search_country) {
	$param .= '&search_country='.urlencode((string) ($search_country));
}
if ($search_date_signature_startday) {
	$param .= '&search_date_signature_startday='.urlencode((string) ($search_date_signature_startday));
}
if ($search_date_signature_startmonth) {
	$param .= '&search_date_signature_startmonth='.urlencode((string) ($search_date_signature_startmonth));
}
if ($search_date_signature_startyear) {
	$param .= '&search_date_signature_startyear='.urlencode((string) ($search_date_signature_startyear));
}
if ($search_date_signature_endday) {
	$param .= '&search_date_signature_endday='.urlencode((string) ($search_date_signature_endday));
}
if ($search_date_signature_endmonth) {
	$param .= '&search_date_signature_endmonth='.urlencode((string) ($search_date_signature_endmonth));
}
if ($search_date_signature_endyear) {
	$param .= '&search_date_signature_endyear='.urlencode((string) ($search_date_signature_endyear));
}

// Add $param from extra fields
include DOL_DOCUMENT_ROOT.'/core/tpl/extrafields_list_search_param.tpl.php';
// Add $param from hooks
$parameters = array('param' => &$param);
$reshook = $hookmanager->executeHooks('printFieldListSearchParam', $parameters, $object, $action); // Note that $action and $object may have been modified by hook
$param .= $hookmanager->resPrint;

// List of mass actions available
$arrayofmassactions = array(
	'generate_doc' => img_picto('', 'pdf', 'class="pictofixedwidth"').$langs->trans("ReGeneratePDF"),
	'builddoc' => img_picto('', 'pdf', 'class="pictofixedwidth"').$langs->trans("PDFMerge"),
);
if ($permissiontosendbymail) {
	$arrayofmassactions['presend'] = img_picto('', 'email', 'class="pictofixedwidth"').$langs->trans("SendByMail");
}
if ($permissiontovalidate) {
	$arrayofmassactions['prevalidate'] = img_picto('', 'check', 'class="pictofixedwidth"').$langs->trans("Validate");
}
if ($permissiontoclose) {
	$arrayofmassactions['presign'] = img_picto('', 'propal', 'class="pictofixedwidth"').$langs->trans("Sign");
	$arrayofmassactions['nopresign'] = img_picto('', 'propal', 'class="pictofixedwidth"').$langs->trans("NoSign");
	$arrayofmassactions['setbilled'] = img_picto('', 'bill', 'class="pictofixedwidth"').$langs->trans("ClassifyBilled");
}
if ($permissiontodelete) {
	$arrayofmassactions['predelete'] = img_picto('', 'delete', 'class="pictofixedwidth"').$langs->trans("Delete");
}

if (in_array($massaction, array('presend', 'predelete', 'closed'))) {
	$arrayofmassactions = array();
}
$massactionbutton = $form->selectMassAction('', $arrayofmassactions);

$url = DOL_URL_ROOT.'/comm/propal/card.php?action=create';
if (!empty($socid)) {
	$url .= '&socid='.$socid;
}
$newcardbutton = '';
$newcardbutton .= dolGetButtonTitle($langs->trans('ViewList'), '', 'fa fa-bars imgforviewmode', $_SERVER["PHP_SELF"].'?mode=common'.preg_replace('/(&|\?)*mode=[^&]+/', '', $param), '', ((empty($mode) || $mode == 'common') ? 2 : 1), array('morecss' => 'reposition'));
$newcardbutton .= dolGetButtonTitle($langs->trans('ViewKanban'), '', 'fa fa-th-list imgforviewmode', $_SERVER["PHP_SELF"].'?mode=kanban'.preg_replace('/(&|\?)*mode=[^&]+/', '', $param), '', ($mode == 'kanban' ? 2 : 1), array('morecss' => 'reposition'));
$newcardbutton .= dolGetButtonTitleSeparator();
$newcardbutton .= dolGetButtonTitle($langs->trans('NewPropal'), '', 'fa fa-plus-circle', $url, '', $user->hasRight('propal', 'creer'));

// Fields title search
print '<form method="POST" id="searchFormList" action="'.$_SERVER["PHP_SELF"].'">';
if ($optioncss != '') {
	print '<input type="hidden" name="optioncss" value="'.$optioncss.'">';
}
print '<input type="hidden" name="token" value="'.newToken().'">';
print '<input type="hidden" name="formfilteraction" id="formfilteraction" value="list">';
print '<input type="hidden" name="action" value="list">';
print '<input type="hidden" name="sortfield" value="'.$sortfield.'">';
print '<input type="hidden" name="sortorder" value="'.$sortorder.'">';
print '<input type="hidden" name="contextpage" value="'.$contextpage.'">';
print '<input type="hidden" name="socid" value="'.$socid.'">';
print '<input type="hidden" name="mode"value="'.$mode.'">';

print_barre_liste($title, $page, $_SERVER["PHP_SELF"], $param, $sortfield, $sortorder, $massactionbutton, $num, $nbtotalofrecords, 'propal', 0, $newcardbutton, '', $limit, 0, 0, 1);

$topicmail = "SendPropalRef";
$modelmail = "propal_send";
$objecttmp = new Propal($db);
$trackid = 'pro'.$object->id;
include DOL_DOCUMENT_ROOT.'/core/tpl/massactions_pre.tpl.php';

if ($massaction == 'prevalidate') {
	print $form->formconfirm($_SERVER["PHP_SELF"], $langs->trans("ConfirmMassValidation"), $langs->trans("ConfirmMassValidationQuestion"), "validate", null, '', 0, 200, 500, 1);
}

if ($massaction == 'presign') {
	print $form->formconfirm($_SERVER["PHP_SELF"], $langs->trans("ConfirmMassSignature"), $langs->trans("ConfirmMassSignatureQuestion"), "sign", null, '', 0, 200, 500, 1);
}

if ($massaction == 'nopresign') {
	print $form->formconfirm($_SERVER["PHP_SELF"], $langs->trans("ConfirmMassNoSignature"), $langs->trans("ConfirmMassNoSignatureQuestion"), "nosign", null, '', 0, 200, 500, 1);
}

if ($search_all) {
	foreach ($fieldstosearchall as $key => $val) {
		$fieldstosearchall[$key] = $langs->trans($val);
	}
	print '<div class="divsearchfieldfilter">'.$langs->trans("FilterOnInto", $search_all).implode(', ', $fieldstosearchall).'</div>';
}

$i = 0;

$moreforfilter = '';

// If the user can view prospects other than his'
if ($user->hasRight('user', 'user', 'lire')) {
	$langs->load("commercial");
	$moreforfilter .= '<div class="divsearchfield">';
	$tmptitle = $langs->trans('ThirdPartiesOfSaleRepresentative');
	$moreforfilter .= img_picto($tmptitle, 'user', 'class="pictofixedwidth"').$formother->select_salesrepresentatives($search_sale, 'search_sale', $user, 0, $tmptitle, 'maxwidth250 widthcentpercentminusx', 1);
	$moreforfilter .= '</div>';
}
// If the user can view prospects other than his'
if ($user->hasRight('user', 'user', 'lire')) {
	$moreforfilter .= '<div class="divsearchfield">';
	$tmptitle = $langs->trans('LinkedToSpecificUsers');
	$moreforfilter .= img_picto($tmptitle, 'user', 'class="pictofixedwidth"').$form->select_dolusers((empty($search_user) ? -2 : 0), 'search_user', $tmptitle, '', 0, '', '', 0, 0, 0, '', 0, '', 'maxwidth250 widthcentpercentminusx');
	$moreforfilter .= '</div>';
}
// If the user can view products
if (isModEnabled('category') && $user->hasRight('categorie', 'read') && ($user->hasRight('product', 'read') || $user->hasRight('service', 'read'))) {
	$searchCategoryProductOperator = -1;
	include_once DOL_DOCUMENT_ROOT.'/categories/class/categorie.class.php';
	$tmptitle = $langs->trans('IncludingProductWithTag');
	$formcategory = new FormCategory($db);
	$moreforfilter .= $formcategory->getFilterBox(Categorie::TYPE_PRODUCT, array($search_product_category), 'maxwidth300', $searchCategoryProductOperator, 0, 0, $tmptitle);
}
if (isModEnabled('category') && $user->hasRight('categorie', 'lire')) {
	require_once DOL_DOCUMENT_ROOT.'/categories/class/categorie.class.php';
	$moreforfilter .= '<div class="divsearchfield">';
	$tmptitle = $langs->trans('CustomersProspectsCategoriesShort');
	$moreforfilter .= img_picto($tmptitle, 'category', 'class="pictofixedwidth"').$formother->select_categories('customer', $search_categ_cus, 'search_categ_cus', 1, $tmptitle, (empty($conf->dol_optimize_smallscreen) ? 'maxwidth300 widthcentpercentminusx' : 'maxwidth250 widthcentpercentminusx'));
	$moreforfilter .= '</div>';
}
if (isModEnabled('stock') && getDolGlobalString('WAREHOUSE_ASK_WAREHOUSE_DURING_PROPAL')) {
	require_once DOL_DOCUMENT_ROOT.'/product/class/html.formproduct.class.php';
	$formproduct = new FormProduct($db);
	$moreforfilter .= '<div class="divsearchfield">';
	$tmptitle = $langs->trans('Warehouse');
	$moreforfilter .= img_picto($tmptitle, 'stock', 'class="pictofixedwidth"').$formproduct->selectWarehouses($search_warehouse, 'search_warehouse', '', $tmptitle, 0, 0, $tmptitle);
	$moreforfilter .= '</div>';
}
$parameters = array();
$reshook = $hookmanager->executeHooks('printFieldPreListTitle', $parameters, $object, $action); // Note that $action and $object may have been modified by hook
if (empty($reshook)) {
	$moreforfilter .= $hookmanager->resPrint;
} else {
	$moreforfilter = $hookmanager->resPrint;
}

if (!empty($moreforfilter)) {
	print '<div class="liste_titre liste_titre_bydiv centpercent">';
	print $moreforfilter;
	print '</div>';
}

$varpage = empty($contextpage) ? $_SERVER["PHP_SELF"] : $contextpage;
$selectedfields = $form->multiSelectArrayWithCheckbox('selectedfields', $arrayfields, $varpage, getDolGlobalString('MAIN_CHECKBOX_LEFT_COLUMN')); // This also change content of $arrayfields
$selectedfields .= (count($arrayofmassactions) ? $form->showCheckAddButtons('checkforselect', 1) : '');

print '<div class="div-table-responsive">';
print '<table class="tagtable nobottomiftotal liste'.($moreforfilter ? " listwithfilterbefore" : "").'">'."\n";

print '<tr class="liste_titre_filter">';

// Action column
if (getDolGlobalString('MAIN_CHECKBOX_LEFT_COLUMN')) {
	print '<td class="liste_titre" align="middle">';
	$searchpicto = $form->showFilterButtons('left');
	print $searchpicto;
	print '</td>';
}

if (!empty($arrayfields['p.ref']['checked'])) {
	print '<td class="liste_titre">';
	print '<input class="flat maxwidth50" type="text" name="search_ref" value="'.dol_escape_htmltag($search_ref).'">';
	print '</td>';
}
if (!empty($arrayfields['p.ref_client']['checked'])) {
	print '<td class="liste_titre">';
	print '<input class="flat maxwidth50" type="text" name="search_refcustomer" value="'.dol_escape_htmltag($search_refcustomer).'">';
	print '</td>';
}
if (!empty($arrayfields['pr.ref']['checked'])) {
	print '<td class="liste_titre">';
	print '<input class="flat maxwidth50" type="text" name="search_refproject" value="'.dol_escape_htmltag($search_refproject).'">';
	print '</td>';
}
if (!empty($arrayfields['pr.title']['checked'])) {
	print '<td class="liste_titre">';
	print '<input class="flat maxwidth50" type="text" name="search_project" value="'.dol_escape_htmltag($search_project).'">';
	print '</td>';
}
if (!empty($arrayfields['s.nom']['checked'])) {
	print '<td class="liste_titre" align="left">';
	print '<input class="flat maxwidth100" type="text" name="search_societe" value="'.dol_escape_htmltag($search_societe).'"'.($socid > 0 ? " disabled" : "").'>';
	print '</td>';
}
if (!empty($arrayfields['s.name_alias']['checked'])) {
	print '<td class="liste_titre" align="left">';
	print '<input class="flat maxwidth100" type="text" name="search_societe_alias" value="'.dol_escape_htmltag($search_societe_alias).'">';
	print '</td>';
}
if (!empty($arrayfields['s.town']['checked'])) {
	print '<td class="liste_titre"><input class="flat maxwidth50" type="text" name="search_town" value="'.$search_town.'"></td>';
}
if (!empty($arrayfields['s.zip']['checked'])) {
	print '<td class="liste_titre"><input class="flat maxwidth50" type="text" name="search_zip" value="'.$search_zip.'"></td>';
}
// State
if (!empty($arrayfields['state.nom']['checked'])) {
	print '<td class="liste_titre">';
	print '<input class="flat maxwidth50" type="text" name="search_state" value="'.dol_escape_htmltag($search_state).'">';
	print '</td>';
}
// Country
if (!empty($arrayfields['country.code_iso']['checked'])) {
	print '<td class="liste_titre" align="center">';
	print $form->select_country($search_country, 'search_country', '', 0, 'minwidth100imp maxwidth100');
	print '</td>';
}
// Company type
if (!empty($arrayfields['typent.code']['checked'])) {
	print '<td class="liste_titre maxwidth100onsmartphone" align="center">';
	print $form->selectarray("search_type_thirdparty", $formcompany->typent_array(0), $search_type_thirdparty, 1, 0, 0, '', 0, 0, 0, getDolGlobalString('SOCIETE_SORT_ON_TYPEENT', 'ASC'), 'maxwidth100', 1);
	print ajax_combobox('search_type_thirdparty');
	print '</td>';
}
// Date
if (!empty($arrayfields['p.date']['checked'])) {
	print '<td class="liste_titre center">';
	print '<div class="nowrapfordate">';
	print $form->selectDate($search_date_start ? $search_date_start : -1, 'search_date_start', 0, 0, 1, '', 1, 0, 0, '', '', '', '', 1, '', $langs->trans('From'));
	print '</div>';
	print '<div class="nowrapfordate">';
	print $form->selectDate($search_date_end ? $search_date_end : -1, 'search_date_end', 0, 0, 1, '', 1, 0, 0, '', '', '', '', 1, '', $langs->trans('to'));
	print '</div>';
	print '</td>';
}
// Date end
if (!empty($arrayfields['p.fin_validite']['checked'])) {
	print '<td class="liste_titre center">';
	print '<div class="nowrapfordate">';
	print $form->selectDate($search_date_end_start ? $search_date_end_start : -1, 'search_date_end_start', 0, 0, 1, '', 1, 0, 0, '', '', '', '', 1, '', $langs->trans('From'));
	print '</div>';
	print '<div class="nowrapfordate">';
	print $form->selectDate($search_date_end_end ? $search_date_end_end : -1, 'search_date_end_end', 0, 0, 1, '', 1, 0, 0, '', '', '', '', 1, '', $langs->trans('to'));
	print '</div>';
	print '</td>';
}
// Date delivery
if (!empty($arrayfields['p.date_livraison']['checked'])) {
	print '<td class="liste_titre center">';
	print '<div class="nowrapfordate">';
	print $form->selectDate($search_date_delivery_start ? $search_date_delivery_start : -1, 'search_date_delivery_start', 0, 0, 1, '', 1, 0, 0, '', '', '', '', 1, '', $langs->trans('From'));
	print '</div>';
	print '<div class="nowrapfordate">';
	print $form->selectDate($search_date_delivery_end ? $search_date_delivery_end : -1, 'search_date_delivery_end', 0, 0, 1, '', 1, 0, 0, '', '', '', '', 1, '', $langs->trans('From'));
	print '</div>';
	print '</td>';
}
// Date Signature
if (!empty($arrayfields['p.date_signature']['checked'])) {
	print '<td class="liste_titre center">';
	print '<div class="nowrapfordate">';
	print $form->selectDate($search_date_signature_start ? $search_date_signature_start : -1, 'search_date_signature_start', 0, 0, 1, '', 1, 0, 0, '', '', '', '', 1, '', $langs->trans('From'));
	print '</div>';
	print '<div class="nowrapfordate">';
	print $form->selectDate($search_date_signature_end ? $search_date_signature_end : -1, 'search_date_signature_end', 0, 0, 1, '', 1, 0, 0, '', '', '', '', 1, '', $langs->trans('From'));
	print '</div>';
	print '</td>';
}
// Availability
if (!empty($arrayfields['ava.rowid']['checked'])) {
	print '<td class="liste_titre maxwidth100onsmartphone center">';
	$form->selectAvailabilityDelay($search_availability, 'search_availability', '', 1);
	print ajax_combobox('search_availability');
	print '</td>';
}
// Shipping Method
if (!empty($arrayfields['p.fk_shipping_method']['checked'])) {
	print '<td class="liste_titre">';
	$form->selectShippingMethod($search_fk_shipping_method, 'search_fk_shipping_method', '', 1, '', 1);
	print '</td>';
}
// Source - Input reason
if (!empty($arrayfields['p.fk_input_reason']['checked'])) {
	print '<td class="liste_titre">';
	$form->selectInputReason($search_fk_input_reason, 'search_fk_input_reason', '', 1, 'maxwidth125', 1);
	print '</td>';
}
// Payment term
if (!empty($arrayfields['p.fk_cond_reglement']['checked'])) {
	print '<td class="liste_titre">';
	print $form->getSelectConditionsPaiements($search_fk_cond_reglement, 'search_fk_cond_reglement', 1, 1, 1);
	print '</td>';
}
// Payment mode
if (!empty($arrayfields['p.fk_mode_reglement']['checked'])) {
	print '<td class="liste_titre">';
	print $form->select_types_paiements($search_fk_mode_reglement, 'search_fk_mode_reglement', '', 0, 1, 1, 0, -1, '', 1);
	print '</td>';
}
if (!empty($arrayfields['p.total_ht']['checked'])) {
	// Amount
	print '<td class="liste_titre right">';
	print '<input class="flat" type="text" size="5" name="search_montant_ht" value="'.dol_escape_htmltag($search_montant_ht).'">';
	print '</td>';
}
if (!empty($arrayfields['p.total_tva']['checked'])) {
	// Amount
	print '<td class="liste_titre right">';
	print '<input class="flat" type="text" size="5" name="search_montant_vat" value="'.dol_escape_htmltag($search_montant_vat).'">';
	print '</td>';
}
if (!empty($arrayfields['p.total_ttc']['checked'])) {
	// Amount
	print '<td class="liste_titre right">';
	print '<input class="flat" type="text" size="5" name="search_montant_ttc" value="'.dol_escape_htmltag($search_montant_ttc).'">';
	print '</td>';
}
if (!empty($arrayfields['p.total_ht_invoiced']['checked'])) {
	// Amount invoiced
	print '<td class="liste_titre right">';
	print '</td>';
}
if (!empty($arrayfields['p.total_invoiced']['checked'])) {
	// Amount invoiced
	print '<td class="liste_titre right">';
	print '</td>';
}
if (!empty($arrayfields['p.multicurrency_code']['checked'])) {
	// Currency
	print '<td class="liste_titre">';
	print $form->selectMultiCurrency($search_multicurrency_code, 'search_multicurrency_code', 1);
	print '</td>';
}
if (!empty($arrayfields['p.multicurrency_tx']['checked'])) {
	// Currency rate
	print '<td class="liste_titre">';
	print '<input class="flat" type="text" size="4" name="search_multicurrency_tx" value="'.dol_escape_htmltag($search_multicurrency_tx).'">';
	print '</td>';
}
if (!empty($arrayfields['p.multicurrency_total_ht']['checked'])) {
	// Amount
	print '<td class="liste_titre right">';
	print '<input class="flat" type="text" size="4" name="search_multicurrency_montant_ht" value="'.dol_escape_htmltag($search_multicurrency_montant_ht).'">';
	print '</td>';
}
if (!empty($arrayfields['p.multicurrency_total_tva']['checked'])) {
	// Amount
	print '<td class="liste_titre right">';
	print '<input class="flat" type="text" size="4" name="search_multicurrency_montant_vat" value="'.dol_escape_htmltag($search_multicurrency_montant_vat).'">';
	print '</td>';
}
if (!empty($arrayfields['p.multicurrency_total_ttc']['checked'])) {
	// Amount
	print '<td class="liste_titre right">';
	print '<input class="flat" type="text" size="4" name="search_multicurrency_montant_ttc" value="'.dol_escape_htmltag($search_multicurrency_montant_ttc).'">';
	print '</td>';
}
if (!empty($arrayfields['p.multicurrency_total_ht_invoiced']['checked'])) {
	// Amount invoiced
	print '<td class="liste_titre right">';
	print '</td>';
}
if (!empty($arrayfields['p.multicurrency_total_invoiced']['checked'])) {
	// Amount invoiced
	print '<td class="liste_titre right">';
	print '</td>';
}
if (!empty($arrayfields['u.login']['checked'])) {
	// Author
	print '<td class="liste_titre">';
	print '<input class="flat maxwidth75" type="text" name="search_login" value="'.dol_escape_htmltag($search_login).'">';
	print '</td>';
}
if (!empty($arrayfields['sale_representative']['checked'])) {
	print '<td class="liste_titre"></td>';
}
if (!empty($arrayfields['total_pa']['checked'])) {
	print '<td class="liste_titre right">';
	print '</td>';
}
if (!empty($arrayfields['total_margin']['checked'])) {
	print '<td class="liste_titre right">';
	print '</td>';
}
if (!empty($arrayfields['total_margin_rate']['checked'])) {
	print '<td class="liste_titre right">';
	print '</td>';
}
if (!empty($arrayfields['total_mark_rate']['checked'])) {
	print '<td class="liste_titre right">';
	print '</td>';
}
// Extra fields
include DOL_DOCUMENT_ROOT.'/core/tpl/extrafields_list_search_input.tpl.php';

// Fields from hook
$parameters = array('arrayfields' => $arrayfields);
$reshook = $hookmanager->executeHooks('printFieldListOption', $parameters, $object, $action); // Note that $action and $object may have been modified by hook
print $hookmanager->resPrint;
// Date creation
if (!empty($arrayfields['p.datec']['checked'])) {
	print '<td class="liste_titre">';
	print '</td>';
}
// Date modification
if (!empty($arrayfields['p.tms']['checked'])) {
	print '<td class="liste_titre">';
	print '</td>';
}
// Date cloture
if (!empty($arrayfields['p.date_cloture']['checked'])) {
	print '<td class="liste_titre">';
	print '</td>';
}
if (!empty($arrayfields['p.note_public']['checked'])) {
	// Note public
	print '<td class="liste_titre">';
	print '<input class="flat maxwidth75" type="text" name="search_note_public" value="'.dol_escape_htmltag($search_note_public).'">';
	print '</td>';
}
if (!empty($arrayfields['p.note_private']['checked'])) {
	// Note private
	print '<td class="liste_titre">';
	print '</td>';
}
// Status
if (!empty($arrayfields['p.fk_statut']['checked'])) {
	print '<td class="liste_titre center parentonrightofpage">';
	$formpropal->selectProposalStatus($search_status, 1, 0, 1, 'customer', 'search_status', 'search_status width100 onrightofpage');
	print '</td>';
}
// Action column
if (!getDolGlobalString('MAIN_CHECKBOX_LEFT_COLUMN')) {
	print '<td class="liste_titre" align="middle">';
	$searchpicto = $form->showFilterButtons();
	print $searchpicto;
	print '</td>';
}
print "</tr>\n";

$totalarray = array(
	'nbfield' => 0,
	'val' => array(
		'p.total_ht' => 0,
		'p.total_tva' => 0,
		'p.total_ttc' => 0,
	),
);

// Fields title
print '<tr class="liste_titre">';
if (getDolGlobalString('MAIN_CHECKBOX_LEFT_COLUMN')) {
	print_liste_field_titre($selectedfields, $_SERVER["PHP_SELF"], "", '', '', 'align="center"', $sortfield, $sortorder, 'maxwidthsearch ');
	$totalarray['nbfield']++;
}
if (!empty($arrayfields['p.ref']['checked'])) {
	print_liste_field_titre($arrayfields['p.ref']['label'], $_SERVER["PHP_SELF"], 'p.ref', '', $param, '', $sortfield, $sortorder);
	$totalarray['nbfield']++;
}
if (!empty($arrayfields['p.ref_client']['checked'])) {
	print_liste_field_titre($arrayfields['p.ref_client']['label'], $_SERVER["PHP_SELF"], 'p.ref_client', '', $param, '', $sortfield, $sortorder);
	$totalarray['nbfield']++;
}
if (!empty($arrayfields['pr.ref']['checked'])) {
	print_liste_field_titre($arrayfields['pr.ref']['label'], $_SERVER["PHP_SELF"], 'pr.ref', '', $param, '', $sortfield, $sortorder);
	$totalarray['nbfield']++;
}
if (!empty($arrayfields['pr.title']['checked'])) {
	print_liste_field_titre($arrayfields['pr.title']['label'], $_SERVER["PHP_SELF"], 'pr.title', '', $param, '', $sortfield, $sortorder);
	$totalarray['nbfield']++;
}
if (!empty($arrayfields['s.nom']['checked'])) {
	print_liste_field_titre($arrayfields['s.nom']['label'], $_SERVER["PHP_SELF"], 's.nom', '', $param, '', $sortfield, $sortorder);
	$totalarray['nbfield']++;
}
if (!empty($arrayfields['s.name_alias']['checked'])) {
	print_liste_field_titre($arrayfields['s.name_alias']['label'], $_SERVER["PHP_SELF"], 's.name_alias', '', $param, '', $sortfield, $sortorder);
	$totalarray['nbfield']++;
}
if (!empty($arrayfields['s.town']['checked'])) {
	print_liste_field_titre($arrayfields['s.town']['label'], $_SERVER["PHP_SELF"], 's.town', '', $param, '', $sortfield, $sortorder);
	$totalarray['nbfield']++;
}
if (!empty($arrayfields['s.zip']['checked'])) {
	print_liste_field_titre($arrayfields['s.zip']['label'], $_SERVER["PHP_SELF"], 's.zip', '', $param, '', $sortfield, $sortorder);
	$totalarray['nbfield']++;
}
if (!empty($arrayfields['state.nom']['checked'])) {
	print_liste_field_titre($arrayfields['state.nom']['label'], $_SERVER["PHP_SELF"], "state.nom", "", $param, '', $sortfield, $sortorder);
	$totalarray['nbfield']++;
}
if (!empty($arrayfields['country.code_iso']['checked'])) {
	print_liste_field_titre($arrayfields['country.code_iso']['label'], $_SERVER["PHP_SELF"], "country.code_iso", "", $param, '', $sortfield, $sortorder, 'center ');
	$totalarray['nbfield']++;
}
if (!empty($arrayfields['typent.code']['checked'])) {
	print_liste_field_titre($arrayfields['typent.code']['label'], $_SERVER["PHP_SELF"], "typent.code", "", $param, '', $sortfield, $sortorder, 'center ');
	$totalarray['nbfield']++;
}
if (!empty($arrayfields['p.date']['checked'])) {
	print_liste_field_titre($arrayfields['p.date']['label'], $_SERVER["PHP_SELF"], 'p.datep', '', $param, '', $sortfield, $sortorder, 'center ');
	$totalarray['nbfield']++;
}
if (!empty($arrayfields['p.fin_validite']['checked'])) {
	print_liste_field_titre($arrayfields['p.fin_validite']['label'], $_SERVER["PHP_SELF"], 'dfv', '', $param, '', $sortfield, $sortorder, 'center ');
	$totalarray['nbfield']++;
}
if (!empty($arrayfields['p.date_livraison']['checked'])) {
	print_liste_field_titre($arrayfields['p.date_livraison']['label'], $_SERVER["PHP_SELF"], 'p.date_livraison', '', $param, '', $sortfield, $sortorder, 'center ');
	$totalarray['nbfield']++;
}
if (!empty($arrayfields['p.date_signature']['checked'])) {
	print_liste_field_titre($arrayfields['p.date_signature']['label'], $_SERVER["PHP_SELF"], 'p.date_signature', '', $param, '', $sortfield, $sortorder, 'center ');
	$totalarray['nbfield']++;
}
if (!empty($arrayfields['ava.rowid']['checked'])) {
	print_liste_field_titre($arrayfields['ava.rowid']['label'], $_SERVER["PHP_SELF"], 'availability', '', $param, '', $sortfield, $sortorder);
	$totalarray['nbfield']++;
}
if (!empty($arrayfields['p.fk_shipping_method']['checked'])) {
	print_liste_field_titre($arrayfields['p.fk_shipping_method']['label'], $_SERVER["PHP_SELF"], "p.fk_shipping_method", "", $param, '', $sortfield, $sortorder);
	$totalarray['nbfield']++;
}
if (!empty($arrayfields['p.fk_input_reason']['checked'])) {
	print_liste_field_titre($arrayfields['p.fk_input_reason']['label'], $_SERVER["PHP_SELF"], "p.fk_input_reason", "", $param, '', $sortfield, $sortorder);
	$totalarray['nbfield']++;
}
if (!empty($arrayfields['p.fk_cond_reglement']['checked'])) {
	print_liste_field_titre($arrayfields['p.fk_cond_reglement']['label'], $_SERVER["PHP_SELF"], "p.fk_cond_reglement", "", $param, '', $sortfield, $sortorder);
	$totalarray['nbfield']++;
}
if (!empty($arrayfields['p.fk_mode_reglement']['checked'])) {
	print_liste_field_titre($arrayfields['p.fk_mode_reglement']['label'], $_SERVER["PHP_SELF"], "p.fk_mode_reglement", "", $param, '', $sortfield, $sortorder);
	$totalarray['nbfield']++;
}
if (!empty($arrayfields['p.total_ht']['checked'])) {
	print_liste_field_titre($arrayfields['p.total_ht']['label'], $_SERVER["PHP_SELF"], 'p.total_ht', '', $param, '', $sortfield, $sortorder, 'right ');
	$totalarray['nbfield']++;
}
if (!empty($arrayfields['p.total_tva']['checked'])) {
	print_liste_field_titre($arrayfields['p.total_tva']['label'], $_SERVER["PHP_SELF"], 'p.total_tva', '', $param, '', $sortfield, $sortorder, 'right ');
	$totalarray['nbfield']++;
}
if (!empty($arrayfields['p.total_ttc']['checked'])) {
	print_liste_field_titre($arrayfields['p.total_ttc']['label'], $_SERVER["PHP_SELF"], 'p.total_ttc', '', $param, '', $sortfield, $sortorder, 'right ');
	$totalarray['nbfield']++;
}
if (!empty($arrayfields['p.total_ht_invoiced']['checked'])) {
	print_liste_field_titre($arrayfields['p.total_ht_invoiced']['label'], $_SERVER["PHP_SELF"], '', '', $param, '', $sortfield, $sortorder, 'right ');
	$totalarray['nbfield']++;
}
if (!empty($arrayfields['p.total_invoiced']['checked'])) {
	print_liste_field_titre($arrayfields['p.total_invoiced']['label'], $_SERVER["PHP_SELF"], '', '', $param, '', $sortfield, $sortorder, 'right ');
	$totalarray['nbfield']++;
}
if (!empty($arrayfields['p.multicurrency_code']['checked'])) {
	print_liste_field_titre($arrayfields['p.multicurrency_code']['label'], $_SERVER['PHP_SELF'], 'p.multicurrency_code', '', $param, '', $sortfield, $sortorder);
	$totalarray['nbfield']++;
}
if (!empty($arrayfields['p.multicurrency_tx']['checked'])) {
	print_liste_field_titre($arrayfields['p.multicurrency_tx']['label'], $_SERVER['PHP_SELF'], 'p.multicurrency_tx', '', $param, '', $sortfield, $sortorder);
	$totalarray['nbfield']++;
}
if (!empty($arrayfields['p.multicurrency_total_ht']['checked'])) {
	print_liste_field_titre($arrayfields['p.multicurrency_total_ht']['label'], $_SERVER['PHP_SELF'], 'p.multicurrency_total_ht', '', $param, '', $sortfield, $sortorder, 'right ');
	$totalarray['nbfield']++;
}
if (!empty($arrayfields['p.multicurrency_total_tva']['checked'])) {
	print_liste_field_titre($arrayfields['p.multicurrency_total_tva']['label'], $_SERVER['PHP_SELF'], 'p.multicurrency_total_tva', '', $param, '', $sortfield, $sortorder, 'right ');
	$totalarray['nbfield']++;
}
if (!empty($arrayfields['p.multicurrency_total_ttc']['checked'])) {
	print_liste_field_titre($arrayfields['p.multicurrency_total_ttc']['label'], $_SERVER['PHP_SELF'], 'p.multicurrency_total_ttc', '', $param, '', $sortfield, $sortorder, 'right ');
	$totalarray['nbfield']++;
}
if (!empty($arrayfields['p.multicurrency_total_ht_invoiced']['checked'])) {
	print_liste_field_titre($arrayfields['p.multicurrency_total_ht_invoiced']['label'], $_SERVER["PHP_SELF"], '', '', $param, '', $sortfield, $sortorder, 'right ');
	$totalarray['nbfield']++;
}
if (!empty($arrayfields['p.multicurrency_total_invoiced']['checked'])) {
	print_liste_field_titre($arrayfields['p.multicurrency_total_invoiced']['label'], $_SERVER["PHP_SELF"], '', '', $param, '', $sortfield, $sortorder, 'right ');
	$totalarray['nbfield']++;
}
if (!empty($arrayfields['u.login']['checked'])) {
	print_liste_field_titre($arrayfields['u.login']['label'], $_SERVER["PHP_SELF"], 'u.login', '', $param, '', $sortfield, $sortorder);
	$totalarray['nbfield']++;
}
if (!empty($arrayfields['sale_representative']['checked'])) {
	print_liste_field_titre($arrayfields['sale_representative']['label'], $_SERVER["PHP_SELF"], "", "", "$param", '', $sortfield, $sortorder);
	$totalarray['nbfield']++;
}
if (!empty($arrayfields['total_pa']['checked'])) {
	print_liste_field_titre($arrayfields['total_pa']['label'], $_SERVER['PHP_SELF'], '', '', $param, '', $sortfield, $sortorder, 'right ');
	$totalarray['nbfield']++;
}
if (!empty($arrayfields['total_margin']['checked'])) {
	print_liste_field_titre($arrayfields['total_margin']['label'], $_SERVER['PHP_SELF'], '', '', $param, '', $sortfield, $sortorder, 'right ');
	$totalarray['nbfield']++;
}
if (!empty($arrayfields['total_margin_rate']['checked'])) {
	print_liste_field_titre($arrayfields['total_margin_rate']['label'], $_SERVER['PHP_SELF'], '', '', $param, '', $sortfield, $sortorder, 'right ');
	$totalarray['nbfield']++;
}
if (!empty($arrayfields['total_mark_rate']['checked'])) {
	print_liste_field_titre($arrayfields['total_mark_rate']['label'], $_SERVER['PHP_SELF'], '', '', $param, '', $sortfield, $sortorder, 'right ');
	$totalarray['nbfield']++;
}
// Extra fields
include DOL_DOCUMENT_ROOT.'/core/tpl/extrafields_list_search_title.tpl.php';
// Hook fields
$parameters = array(
	'arrayfields' => $arrayfields,
	'param' => $param,
	'sortfield' => $sortfield,
	'sortorder' => $sortorder,
	'totalarray' => &$totalarray,
);

$reshook = $hookmanager->executeHooks('printFieldListTitle', $parameters, $object, $action); // Note that $action and $object may have been modified by hook

print $hookmanager->resPrint;
if (!empty($arrayfields['p.datec']['checked'])) {
	print_liste_field_titre($arrayfields['p.datec']['label'], $_SERVER["PHP_SELF"], "p.datec", "", $param, '', $sortfield, $sortorder, 'center nowraponall ');
	$totalarray['nbfield']++;
}
if (!empty($arrayfields['p.tms']['checked'])) {
	print_liste_field_titre($arrayfields['p.tms']['label'], $_SERVER["PHP_SELF"], "p.tms", "", $param, '', $sortfield, $sortorder, 'center nowraponall ');
	$totalarray['nbfield']++;
}
if (!empty($arrayfields['p.date_cloture']['checked'])) {
	print_liste_field_titre($arrayfields['p.date_cloture']['label'], $_SERVER["PHP_SELF"], "p.date_cloture", "", $param, 'align="center" class="nowrap"', $sortfield, $sortorder);
	$totalarray['nbfield']++;
}
if (!empty($arrayfields['p.note_public']['checked'])) {
	print_liste_field_titre($arrayfields['p.note_public']['label'], $_SERVER["PHP_SELF"], "p.note_public", "", $param, '', $sortfield, $sortorder, 'center nowrap ');
	$totalarray['nbfield']++;
}
if (!empty($arrayfields['p.note_private']['checked'])) {
	print_liste_field_titre($arrayfields['p.note_private']['label'], $_SERVER["PHP_SELF"], "p.note_private", "", $param, '', $sortfield, $sortorder, 'center nowrap ');
	$totalarray['nbfield']++;
}
if (!empty($arrayfields['p.fk_statut']['checked'])) {
	print_liste_field_titre($arrayfields['p.fk_statut']['label'], $_SERVER["PHP_SELF"], "p.fk_statut", "", $param, '', $sortfield, $sortorder, 'center ');
	$totalarray['nbfield']++;
}
if (!getDolGlobalString('MAIN_CHECKBOX_LEFT_COLUMN')) {
	print_liste_field_titre($selectedfields, $_SERVER["PHP_SELF"], "", '', '', 'align="center"', $sortfield, $sortorder, 'maxwidthsearch ');
	$totalarray['nbfield']++;
}
print '</tr>'."\n";

// Loop on record
// --------------------------------------------------------------------
$typenArray = null;
$now = dol_now();

$with_margin_info = false;
if (isModEnabled('margin') && (
	!empty($arrayfields['total_pa']['checked'])
	|| !empty($arrayfields['total_margin']['checked'])
	|| !empty($arrayfields['total_margin_rate']['checked'])
	|| !empty($arrayfields['total_mark_rate']['checked'])
)
) {
	$with_margin_info = true;
}
$total_ht = 0;
$total_margin = 0;

$i = 0;
$savnbfield = $totalarray['nbfield'];
$totalarray = array();
$totalarray['nbfield'] = 0;
$imaxinloop = ($limit ? min($num, $limit) : $num);
while ($i < $imaxinloop) {
	$obj = $db->fetch_object($resql);
	if (empty($obj)) {
		break; // Should not happen
	}

	$objectstatic->id = $obj->rowid;
	$objectstatic->ref = $obj->ref;
	$objectstatic->ref_customer = $obj->ref_client;
	$objectstatic->note_public = $obj->note_public;
	$objectstatic->note_private = $obj->note_private;
	$objectstatic->statut = $obj->status;
	$objectstatic->status = $obj->status;

	$companystatic->id = $obj->socid;
	$companystatic->name = $obj->name;
	$companystatic->name_alias = $obj->alias;
	$companystatic->client = $obj->client;
	$companystatic->fournisseur = $obj->fournisseur;
	$companystatic->code_client = $obj->code_client;
	$companystatic->email = $obj->email;
	$companystatic->phone = $obj->phone;
	$companystatic->address = $obj->address;
	$companystatic->zip = $obj->zip;
	$companystatic->town = $obj->town;
	$companystatic->country_code = $obj->country_code;

	$projectstatic->id = $obj->project_id;
	$projectstatic->ref = $obj->project_ref;
	$projectstatic->title = $obj->project_label;

	$totalInvoicedHT = 0;
	$totalInvoicedTTC = 0;
	$multicurrency_totalInvoicedHT = 0;
	$multicurrency_totalInvoicedTTC = 0;

	$TInvoiceData = $objectstatic->InvoiceArrayList($obj->rowid);

	if (!empty($TInvoiceData)) {
		foreach ($TInvoiceData as $invoiceData) {
			$invoice = new Facture($db);
			$invoice->fetch($invoiceData->facid);

			if (getDolGlobalString('FACTURE_DEPOSITS_ARE_JUST_PAYMENTS') && $invoice->type == Facture::TYPE_DEPOSIT) {
				continue;
			}

			$totalInvoicedHT += $invoice->total_ht;
			$totalInvoicedTTC += $invoice->total_ttc;
			$multicurrency_totalInvoicedHT += $invoice->multicurrency_total_ht;
			$multicurrency_totalInvoicedTTC += $invoice->multicurrency_total_ttc;
		}
	}

	$marginInfo = array();
	if ($with_margin_info === true) {
		$objectstatic->fetch_lines();
		$marginInfo = $formmargin->getMarginInfosArray($objectstatic);
		$total_ht += $obj->total_ht;
		$total_margin += $marginInfo['total_margin'];
	}

	if ($mode == 'kanban') {
		if ($i == 0) {
			print '<tr class="trkanban"><td colspan="'.$savnbfield.'">';
			print '<div class="box-flex-container kanban">';
		}
		// Output Kanban
		$objectstatic->thirdparty = $companystatic;
		$userstatic->fetch($obj->fk_user_author);
		$arrayofparams = array('selected' => in_array($object->id, $arrayofselected), 'authorlink' => $userstatic->getNomUrl(-2), 'projectlink' => $projectstatic->getNomUrl(2));
		print $objectstatic->getKanbanView('', $arrayofparams);
		if ($i == ($imaxinloop - 1)) {
			print '</div>';
			print '</td></tr>';
		}
	} else {
		print '<tr class="oddeven '.((getDolGlobalInt('MAIN_FINISHED_LINES_OPACITY') == 1 && $obj->status > 1) ? 'opacitymedium' : '').'">';

		// Action column
		if (getDolGlobalString('MAIN_CHECKBOX_LEFT_COLUMN')) {
			print '<td class="nowrap" align="center">';
			if ($massactionbutton || $massaction) {   // If we are in select mode (massactionbutton defined) or if we have already selected and sent an action ($massaction) defined
				$selected = 0;
				if (in_array($obj->rowid, $arrayofselected)) {
					$selected = 1;
				}
				print '<input id="cb'.$obj->rowid.'" class="flat checkforselect" type="checkbox" name="toselect[]" value="'.$obj->rowid.'"'.($selected ? ' checked="checked"' : '').'>';
			}
			print '</td>';
			if (!$i) {
				$totalarray['nbfield']++;
			}
		}

		if (!empty($arrayfields['p.ref']['checked'])) {
			print '<td class="nowraponall">';

			print '<table class="nobordernopadding"><tr class="nocellnopadd">';
			// Picto + Ref
			print '<td class="nobordernopadding nowraponall">';
			print $objectstatic->getNomUrl(1, '', '', 0, 1, (isset($conf->global->PROPAL_LIST_SHOW_NOTES) ? $conf->global->PROPAL_LIST_SHOW_NOTES : 1));
			print '</td>';
			// Warning
			$warnornote = '';
			if ($obj->status == Propal::STATUS_VALIDATED && $db->jdate($obj->dfv) < ($now - $conf->propal->cloture->warning_delay)) {
				$warnornote .= img_warning($langs->trans("Late"));
			}
			if ($warnornote) {
				print '<td style="min-width: 20px" class="nobordernopadding nowrap">';
				print $warnornote;
				print '</td>';
			}
			// Other picto tool
			print '<td width="16" class="nobordernopadding right">';
			$filename = dol_sanitizeFileName($obj->ref);
			$filedir = $conf->propal->multidir_output[$obj->propal_entity].'/'.dol_sanitizeFileName($obj->ref);
			$urlsource = $_SERVER['PHP_SELF'].'?id='.$obj->rowid;
			print $formfile->getDocumentsLink($objectstatic->element, $filename, $filedir);
			print '</td></tr></table>';

			print "</td>\n";
			if (!$i) {
				$totalarray['nbfield']++;
			}
		}

		if (!empty($arrayfields['p.ref_client']['checked'])) {
			// Customer ref
			print '<td class="nowrap tdoverflowmax200">';
			print dol_escape_htmltag($obj->ref_client);
			print '</td>';
			if (!$i) {
				$totalarray['nbfield']++;
			}
		}

		if (!empty($arrayfields['pr.ref']['checked'])) {
			// Project ref
			print '<td class="nowraponall">';
			if ($obj->project_id > 0) {
				print $projectstatic->getNomUrl(1);
			}
			print '</td>';
			if (!$i) {
				$totalarray['nbfield']++;
			}
		}

		if (!empty($arrayfields['pr.title']['checked'])) {
			// Project label
			print '<td class="nowrap">';
			if ($obj->project_id > 0) {
				print dol_escape_htmltag($projectstatic->title);
			}
			print '</td>';
			if (!$i) {
				$totalarray['nbfield']++;
			}
		}

		// Thirdparty
		if (!empty($arrayfields['s.nom']['checked'])) {
			print '<td class="tdoverflowmax150">';
			print $companystatic->getNomUrl(1, 'customer', 0, 0, 1, empty($arrayfields['s.name_alias']['checked']) ? 0 : 1);
			print '</td>';
			if (!$i) {
				$totalarray['nbfield']++;
			}
		}

		// Alias
		if (!empty($arrayfields['s.name_alias']['checked'])) {
			print '<td class="tdoverflowmax200">';
			print $obj->alias;
			print '</td>';
			if (!$i) {
				$totalarray['nbfield']++;
			}
		}

		// Town
		if (!empty($arrayfields['s.town']['checked'])) {
			print '<td class="tdoverflowmax100" title="'.dol_escape_htmltag($obj->town).'">';
			print dol_escape_htmltag($obj->town);
			print '</td>';
			if (!$i) {
				$totalarray['nbfield']++;
			}
		}
		// Zip
		if (!empty($arrayfields['s.zip']['checked'])) {
			print '<td class="nocellnopadd">';
			print $obj->zip;
			print '</td>';
			if (!$i) {
				$totalarray['nbfield']++;
			}
		}
		// State
		if (!empty($arrayfields['state.nom']['checked'])) {
			print "<td>".$obj->state_name."</td>\n";
			if (!$i) {
				$totalarray['nbfield']++;
			}
		}
		// Country
		if (!empty($arrayfields['country.code_iso']['checked'])) {
			print '<td class="center">';
			$tmparray = getCountry($obj->fk_pays, 'all');
			print $tmparray['label'];
			print '</td>';
			if (!$i) {
				$totalarray['nbfield']++;
			}
		}
		// Type ent
		if (!empty($arrayfields['typent.code']['checked'])) {
			if (!is_array($typenArray) || empty($typenArray)) {
				$typenArray = $formcompany->typent_array(1);
			}

			print '<td class="center">';
			if (!empty($obj->typent_code)) {
				print $typenArray[$obj->typent_code];
			}
			print '</td>';
			if (!$i) {
				$totalarray['nbfield']++;
			}
		}

		// Date proposal
		if (!empty($arrayfields['p.date']['checked'])) {
			print '<td class="center">';
			print dol_print_date($db->jdate($obj->dp), 'day');
			print "</td>\n";
			if (!$i) {
				$totalarray['nbfield']++;
			}
		}

		// Date end validity
		if (!empty($arrayfields['p.fin_validite']['checked'])) {
			if ($obj->dfv) {
				print '<td class="center">'.dol_print_date($db->jdate($obj->dfv), 'day');
				print '</td>';
			} else {
				print '<td>&nbsp;</td>';
			}
			if (!$i) {
				$totalarray['nbfield']++;
			}
		}
		// Date delivery
		if (!empty($arrayfields['p.date_livraison']['checked'])) {
			if ($obj->ddelivery) {
				print '<td class="center">'.dol_print_date($db->jdate($obj->ddelivery), 'day');
				print '</td>';
			} else {
				print '<td>&nbsp;</td>';
			}
			if (!$i) {
				$totalarray['nbfield']++;
			}
		}
		// Date Signature
		if (!empty($arrayfields['p.date_signature']['checked'])) {
			if ($obj->dsignature) {
				print '<td class="center">'.dol_print_date($db->jdate($obj->dsignature), 'day');
				print '</td>';
			} else {
				print '<td>&nbsp;</td>';
			}
			if (!$i) {
				$totalarray['nbfield']++;
			}
		}
		// Availability
		if (!empty($arrayfields['ava.rowid']['checked'])) {
			print '<td class="center">';
			$form->form_availability('', $obj->availability, 'none', 1);
			print '</td>';
			if (!$i) {
				$totalarray['nbfield']++;
			}
		}
		// Shipping Method
		if (!empty($arrayfields['p.fk_shipping_method']['checked'])) {
			print '<td>';
			$form->formSelectShippingMethod('', $obj->fk_shipping_method, 'none', 1);
			print '</td>';
			if (!$i) {
				$totalarray['nbfield']++;
			}
		}
		// Source - input reason
		if (!empty($arrayfields['p.fk_input_reason']['checked'])) {
			$labelInputReason = '';
			if ($obj->fk_input_reason > 0) {
				$labelInputReason = $form->cache_demand_reason[$obj->fk_input_reason]['label'];
			}
			print '<td class="tdoverflowmax125" title="'.dol_escape_htmltag($labelInputReason).'">';
			print dol_escape_htmltag($labelInputReason);
			print '</td>';
			if (!$i) {
				$totalarray['nbfield']++;
			}
		}
		// Payment terms
		if (!empty($arrayfields['p.fk_cond_reglement']['checked'])) {
			print '<td>';
			$form->form_conditions_reglement($_SERVER['PHP_SELF'], $obj->fk_cond_reglement, 'none', 0, '', 1, $obj->deposit_percent);
			print '</td>';
			if (!$i) {
				$totalarray['nbfield']++;
			}
		}
		// Payment mode
		if (!empty($arrayfields['p.fk_mode_reglement']['checked'])) {
			print '<td>';
			$form->form_modes_reglement($_SERVER['PHP_SELF'], $obj->fk_mode_reglement, 'none', '', -1);
			print '</td>';
			if (!$i) {
				$totalarray['nbfield']++;
			}
		}
		// Amount HT
		if (!empty($arrayfields['p.total_ht']['checked'])) {
			print '<td class="nowrap right"><span class="amount">'.price($obj->total_ht)."</span></td>\n";
			if (!$i) {
				$totalarray['nbfield']++;
			}
			if (!$i) {
				$totalarray['pos'][$totalarray['nbfield']] = 'p.total_ht';
			}
			if (empty($totalarray['val']['p.total_ht'])) {
				$totalarray['val']['p.total_ht'] = $obj->total_ht;
			} else {
				$totalarray['val']['p.total_ht'] += $obj->total_ht;
			}
		}
		// Amount VAT
		if (!empty($arrayfields['p.total_tva']['checked'])) {
			print '<td class="nowrap right"><span class="amount">'.price($obj->total_tva)."</span></td>\n";
			if (!$i) {
				$totalarray['nbfield']++;
			}
			if (!$i) {
				$totalarray['pos'][$totalarray['nbfield']] = 'p.total_tva';
			}
			if (empty($totalarray['val']['p.total_tva'])) {
				$totalarray['val']['p.total_tva'] = $obj->total_tva;
			} else {
				$totalarray['val']['p.total_tva'] += $obj->total_tva;
			}
		}
		// Amount TTC
		if (!empty($arrayfields['p.total_ttc']['checked'])) {
			print '<td class="nowrap right"><span class="amount">'.price($obj->total_ttc)."</span></td>\n";
			if (!$i) {
				$totalarray['nbfield']++;
			}
			if (!$i) {
				$totalarray['pos'][$totalarray['nbfield']] = 'p.total_ttc';
			}
			if (empty($totalarray['val']['p.total_ttc'])) {
				$totalarray['val']['p.total_ttc'] = $obj->total_ttc;
			} else {
				$totalarray['val']['p.total_ttc'] += $obj->total_ttc;
			}
		}
		// Amount invoiced HT
		if (!empty($arrayfields['p.total_ht_invoiced']['checked'])) {
			print '<td class="nowrap right"><span class="amount">'.price($totalInvoicedHT)."</span></td>\n";
			if (!$i) {
				$totalarray['nbfield']++;
			}
			if (!$i) {
				$totalarray['pos'][$totalarray['nbfield']] = 'p.total_ht_invoiced';
			}
			if (empty($totalarray['val']['p.total_ht_invoiced'])) {
				$totalarray['val']['p.total_ht_invoiced'] = $totalInvoicedHT;
			} else {
				$totalarray['val']['p.total_ht_invoiced'] += $totalInvoicedHT;
			}
		}
		// Amount invoiced TTC
		if (!empty($arrayfields['p.total_invoiced']['checked'])) {
			print '<td class="nowrap right"><span class="amount">'.price($totalInvoicedTTC)."</span></td>\n";
			if (!$i) {
				$totalarray['nbfield']++;
			}
			if (!$i) {
				$totalarray['pos'][$totalarray['nbfield']] = 'p.total_invoiced';
			}
			if (empty($totalarray['val']['p.total_invoiced'])) {
				$totalarray['val']['p.total_invoiced'] = $totalInvoicedTTC;
			} else {
				$totalarray['val']['p.total_invoiced'] += $totalInvoicedTTC;
			}
		}
		// Currency
		if (!empty($arrayfields['p.multicurrency_code']['checked'])) {
			print '<td class="nowrap">'.$obj->multicurrency_code.' - '.$langs->trans('Currency'.$obj->multicurrency_code)."</td>\n";
			if (!$i) {
				$totalarray['nbfield']++;
			}
		}

		// Currency rate
		if (!empty($arrayfields['p.multicurrency_tx']['checked'])) {
			print '<td class="nowrap">';
			$form->form_multicurrency_rate($_SERVER['PHP_SELF'].'?id='.$obj->rowid, $obj->multicurrency_tx, 'none', $obj->multicurrency_code);
			print "</td>\n";
			if (!$i) {
				$totalarray['nbfield']++;
			}
		}
		// Amount HT
		if (!empty($arrayfields['p.multicurrency_total_ht']['checked'])) {
			print '<td class="right nowrap"><span class="amount">'.price($obj->multicurrency_total_ht)."</span></td>\n";
			if (!$i) {
				$totalarray['nbfield']++;
			}
		}
		// Amount VAT
		if (!empty($arrayfields['p.multicurrency_total_tva']['checked'])) {
			print '<td class="right nowrap"><span class="amount">'.price($obj->multicurrency_total_tva)."</span></td>\n";
			if (!$i) {
				$totalarray['nbfield']++;
			}
		}
		// Amount TTC
		if (!empty($arrayfields['p.multicurrency_total_ttc']['checked'])) {
			print '<td class="right nowrap"><span class="amount">'.price($obj->multicurrency_total_ttc)."</span></td>\n";
			if (!$i) {
				$totalarray['nbfield']++;
			}
		}
		// Amount invoiced
		if (!empty($arrayfields['p.multicurrency_total_ht_invoiced']['checked'])) {
			print '<td class="nowrap right"><span class="amount">'.price($multicurrency_totalInvoicedHT)."</span></td>\n";
			if (!$i) {
				$totalarray['nbfield']++;
			}
		}
		// Amount invoiced
		if (!empty($arrayfields['p.multicurrency_total_invoiced']['checked'])) {
			print '<td class="nowrap right"><span class="amount">'.price($multicurrency_totalInvoicedTTC)."</span></td>\n";
			if (!$i) {
				$totalarray['nbfield']++;
			}
		}

		$userstatic->id = $obj->fk_user_author;
		$userstatic->login = $obj->login;
		$userstatic->lastname = $obj->lastname;
		$userstatic->firstname = $obj->firstname;
		$userstatic->email = $obj->user_email;
		$userstatic->status = $obj->user_statut;
		$userstatic->entity = $obj->user_entity;
		$userstatic->photo = $obj->photo;
		$userstatic->office_phone = $obj->office_phone;
		$userstatic->office_fax = $obj->office_fax;
		$userstatic->user_mobile = $obj->user_mobile;
		$userstatic->job = $obj->job;
		$userstatic->gender = $obj->gender;

		// Author
		if (!empty($arrayfields['u.login']['checked'])) {
			print '<td class="tdoverflowmax150">';
			if ($userstatic->id) {
				print $userstatic->getNomUrl(-1);
			}
			print "</td>\n";
			if (!$i) {
				$totalarray['nbfield']++;
			}
		}

		if (!empty($arrayfields['sale_representative']['checked'])) {
			// Sales representatives
			print '<td class="tdoverflowmax125">';
			if ($obj->socid > 0) {
				$listsalesrepresentatives = $companystatic->getSalesRepresentatives($user);
				if ($listsalesrepresentatives < 0) {
					dol_print_error($db);
				}
				$nbofsalesrepresentative = count($listsalesrepresentatives);
				if ($nbofsalesrepresentative > 6) {
					// We print only number
					print $nbofsalesrepresentative;
				} elseif ($nbofsalesrepresentative > 0) {
					$userstatic = new User($db);
					$j = 0;
					foreach ($listsalesrepresentatives as $val) {
						$userstatic->id = $val['id'];
						$userstatic->lastname = $val['lastname'];
						$userstatic->firstname = $val['firstname'];
						$userstatic->email = $val['email'];
						$userstatic->status = $val['statut'];
						$userstatic->entity = $val['entity'];
						$userstatic->photo = $val['photo'];
						$userstatic->login = $val['login'];
						$userstatic->office_phone = $val['office_phone'];
						$userstatic->office_fax = $val['office_fax'];
						$userstatic->user_mobile = $val['user_mobile'];
						$userstatic->job = $val['job'];
						$userstatic->gender = $val['gender'];
						//print '<div class="float">':
						print ($nbofsalesrepresentative < 2) ? $userstatic->getNomUrl(-1, '', 0, 0, 12) : $userstatic->getNomUrl(-2);
						$j++;
						if ($j < $nbofsalesrepresentative) {
							print ' ';
						}
						//print '</div>';
					}
				}
				//else print $langs->trans("NoSalesRepresentativeAffected");
			} else {
				print '&nbsp;';
			}
			print '</td>';
			if (!$i) {
				$totalarray['nbfield']++;
			}
		}

		// Total buying or cost price
		if (!empty($arrayfields['total_pa']['checked'])) {
			print '<td class="right nowrap">'.price($marginInfo['pa_total']).'</td>';
			if (!$i) {
				$totalarray['nbfield']++;
			}
		}
		// Total margin
		if (!empty($arrayfields['total_margin']['checked'])) {
			print '<td class="right nowrap">'.price($marginInfo['total_margin']).'</td>';
			if (!$i) {
				$totalarray['nbfield']++;
			}
			if (!$i) {
				$totalarray['pos'][$totalarray['nbfield']] = 'total_margin';
			}
			$totalarray['val']['total_margin'] = $total_margin;
		}
		// Total margin rate
		if (!empty($arrayfields['total_margin_rate']['checked'])) {
			print '<td class="right nowrap">'.(($marginInfo['total_margin_rate'] == '') ? '' : price($marginInfo['total_margin_rate'], 0, '', 0, 0, 2).'%').'</td>';
			if (!$i) {
				$totalarray['nbfield']++;
			}
		}
		// Total mark rate
		if (!empty($arrayfields['total_mark_rate']['checked'])) {
			print '<td class="right nowrap">'.(($marginInfo['total_mark_rate'] == '') ? '' : price($marginInfo['total_mark_rate'], 0, '', 0, 0, 2).'%').'</td>';
			if (!$i) {
				$totalarray['nbfield']++;
			}
			if (!$i) {
				$totalarray['pos'][$totalarray['nbfield']] = 'total_mark_rate';
			}
			if ($i >= $imaxinloop - 1) {
				if (!empty($total_ht)) {
					$totalarray['val']['total_mark_rate'] = price2num($total_margin * 100 / $total_ht, 'MT');
				} else {
					$totalarray['val']['total_mark_rate'] = '';
				}
			}
		}

		// Extra fields
		include DOL_DOCUMENT_ROOT.'/core/tpl/extrafields_list_print_fields.tpl.php';
		// Fields from hook
		$parameters = array('arrayfields' => $arrayfields, 'obj' => $obj, 'i' => $i, 'totalarray' => &$totalarray);
		$reshook = $hookmanager->executeHooks('printFieldListValue', $parameters, $object, $action); // Note that $action and $object may have been modified by hook
		print $hookmanager->resPrint;
		// Date creation
		if (!empty($arrayfields['p.datec']['checked'])) {
			print '<td align="center" class="nowrap">';
			print dol_print_date($db->jdate($obj->date_creation), 'dayhour', 'tzuser');
			print '</td>';
			if (!$i) {
				$totalarray['nbfield']++;
			}
		}
		// Date modification
		if (!empty($arrayfields['p.tms']['checked'])) {
			print '<td align="center" class="nowrap">';
			print dol_print_date($db->jdate($obj->date_modification), 'dayhour', 'tzuser');
			print '</td>';
			if (!$i) {
				$totalarray['nbfield']++;
			}
		}
		// Date cloture
		if (!empty($arrayfields['p.date_cloture']['checked'])) {
			print '<td align="center" class="nowrap">';
			print dol_print_date($db->jdate($obj->date_cloture), 'dayhour', 'tzuser');
			print '</td>';
			if (!$i) {
				$totalarray['nbfield']++;
			}
		}
		// Note public
		if (!empty($arrayfields['p.note_public']['checked'])) {
			print '<td class="sensiblehtmlcontent center">';
			print dolPrintHTML($obj->note_public);
			print '</td>';
			if (!$i) {
				$totalarray['nbfield']++;
			}
		}
		// Note private
		if (!empty($arrayfields['p.note_private']['checked'])) {
			print '<td class="sensiblehtmlcontent center">';
			print dolPrintHTML($obj->note_private);
			print '</td>';
			if (!$i) {
				$totalarray['nbfield']++;
			}
		}
		// Status
		if (!empty($arrayfields['p.fk_statut']['checked'])) {
			print '<td class="nowrap center">'.$objectstatic->getLibStatut(5).'</td>';
			if (!$i) {
				$totalarray['nbfield']++;
			}
		}
		// Action column
		if (!getDolGlobalString('MAIN_CHECKBOX_LEFT_COLUMN')) {
			print '<td class="nowrap" align="center">';
			if ($massactionbutton || $massaction) {   // If we are in select mode (massactionbutton defined) or if we have already selected and sent an action ($massaction) defined
				$selected = 0;
				if (in_array($obj->rowid, $arrayofselected)) {
					$selected = 1;
				}
				print '<input id="cb'.$obj->rowid.'" class="flat checkforselect" type="checkbox" name="toselect[]" value="'.$obj->rowid.'"'.($selected ? ' checked="checked"' : '').'>';
			}
			print '</td>';
			if (!$i) {
				$totalarray['nbfield']++;
			}
		}


		print '</tr>'."\n";
	}

	$i++;
}

// Show total line
include DOL_DOCUMENT_ROOT.'/core/tpl/list_print_total.tpl.php';

// If no record found
if ($num == 0) {
	$colspan = 1;
	foreach ($arrayfields as $key => $val) {
		if (!empty($val['checked'])) {
			$colspan++;
		}
	}
	print '<tr><td colspan="'.$colspan.'"><span class="opacitymedium">'.$langs->trans("NoRecordFound").'</span></td></tr>';
}

$db->free($resql);

$parameters = array('arrayfields' => $arrayfields, 'sql' => $sql);
$reshook = $hookmanager->executeHooks('printFieldListFooter', $parameters, $object, $action); // Note that $action and $object may have been modified by hook
print $hookmanager->resPrint;

print '</table>'."\n";
print '</div>'."\n";

print '</form>'."\n";

if (in_array('builddoc', array_keys($arrayofmassactions)) && ($nbtotalofrecords === '' || $nbtotalofrecords)) {
	$hidegeneratedfilelistifempty = 1;
	if ($massaction == 'builddoc' || $action == 'remove_file' || $show_files) {
		$hidegeneratedfilelistifempty = 0;
	}

	require_once DOL_DOCUMENT_ROOT.'/core/class/html.formfile.class.php';
	$formfile = new FormFile($db);

	// Show list of available documents
	$urlsource = $_SERVER['PHP_SELF'].'?sortfield='.$sortfield.'&sortorder='.$sortorder;
	$urlsource .= str_replace('&amp;', '&', $param);

	$filedir = $diroutputmassaction;
	$genallowed = $permissiontoread;
	$delallowed = $permissiontoadd;

	print $formfile->showdocuments('massfilesarea_proposals', '', $filedir, $urlsource, 0, $delallowed, '', 1, 1, 0, 48, 1, $param, $title, '', '', '', null, $hidegeneratedfilelistifempty);
}

// End of page
llxFooter();
$db->close();<|MERGE_RESOLUTION|>--- conflicted
+++ resolved
@@ -1,24 +1,4 @@
 <?php
-<<<<<<< HEAD
-/* Copyright (C) 2001-2007 Rodolphe Quiedeville		<rodolphe@quiedeville.org>
- * Copyright (C) 2004-2016 Laurent Destailleur		<eldy@users.sourceforge.net>
- * Copyright (C) 2004      Eric Seigne				<eric.seigne@ryxeo.com>
- * Copyright (C) 2005      Marc Barilley / Ocebo	<marc@ocebo.com>
- * Copyright (C) 2005-2013 Regis Houssin			<regis.houssin@inodbox.com>
- * Copyright (C) 2006      Andre Cianfarani			<acianfa@free.fr>
- * Copyright (C) 2010-2011 Juanjo Menent			<jmenent@2byte.es>
- * Copyright (C) 2010-2022 Philippe Grand			<philippe.grand@atoo-net.com>
- * Copyright (C) 2012      Christophe Battarel		<christophe.battarel@altairis.fr>
- * Copyright (C) 2013      Cédric Salvador			<csalvador@gpcsolutions.fr>
- * Copyright (C) 2015      Jean-François Ferry		<jfefe@aternatik.fr>
- * Copyright (C) 2016-2021 Ferran Marcet			<fmarcet@2byte.es>
- * Copyright (C) 2017-2023 Charlene Benke			<charlene@patas-monkey.com>
- * Copyright (C) 2018	   Nicolas ZABOURI			<info@inovea-conseil.com>
- * Copyright (C) 2019-2021 Alexandre Spangaro		<aspangaro@open-dsi.fr>
- * Copyright (C) 2021	   Anthony Berton			<anthony.berton@bb2a.fr>
- * Copyright (C) 2021-2024  Frédéric France			<frederic.france@free.fr>
- * Copyright (C) 2022      Josep Lluís Amador		<joseplluis@lliuretic.cat>
-=======
 /* Copyright (C) 2001-2007	Rodolphe Quiedeville		<rodolphe@quiedeville.org>
  * Copyright (C) 2004-2016	Laurent Destailleur			<eldy@users.sourceforge.net>
  * Copyright (C) 2004		Eric Seigne					<eric.seigne@ryxeo.com>
@@ -37,7 +17,6 @@
  * Copyright (C) 2021		Anthony Berton				<anthony.berton@bb2a.fr>
  * Copyright (C) 2021-2024  Frédéric France				<frederic.france@free.fr>
  * Copyright (C) 2022		Josep Lluís Amador			<joseplluis@lliuretic.cat>
->>>>>>> 263c1e54
  * Copyright (C) 2024		MDW							<mdeweerd@users.noreply.github.com>
  *
  * This program is free software; you can redistribute it and/or modify
@@ -293,11 +272,7 @@
 		$arrayfields['t.'.$key] = array(
 			'label'=>$val['label'],
 			'checked'=>(($visible < 0) ? 0 : 1),
-<<<<<<< HEAD
-			'enabled'=>(abs($visible) != 3 && (int) dol_eval($val['enabled'], 1)),
-=======
 			'enabled'=>(abs($visible) != 3 && (bool) dol_eval($val['enabled'], 1)),
->>>>>>> 263c1e54
 			'position'=>$val['position'],
 			'help'=> isset($val['help']) ? $val['help'] : ''
 		);
@@ -901,11 +876,7 @@
 }
 
 $help_url = 'EN:Commercial_Proposals|FR:Proposition_commerciale|ES:Presupuestos';
-<<<<<<< HEAD
-llxHeader('', $title, $help_url);
-=======
 llxHeader('', $title, $help_url, 0, 0, '', '', '', 'bodyforlist');
->>>>>>> 263c1e54
 
 $param = '&search_status='.urlencode($search_status);
 if (!empty($mode)) {
