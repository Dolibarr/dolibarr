--- conflicted
+++ resolved
@@ -1,5 +1,4 @@
 <?php
-<<<<<<< HEAD
 /* Copyright (C) 2001-2007	Rodolphe Quiedeville		<rodolphe@quiedeville.org>
  * Copyright (C) 2004-2016	Laurent Destailleur			<eldy@users.sourceforge.net>
  * Copyright (C) 2004		Eric Seigne					<eric.seigne@ryxeo.com>
@@ -19,27 +18,7 @@
  * Copyright (C) 2021-2024  Frédéric France				<frederic.france@free.fr>
  * Copyright (C) 2022		Josep Lluís Amador			<joseplluis@lliuretic.cat>
  * Copyright (C) 2024		MDW							<mdeweerd@users.noreply.github.com>
-=======
-/* Copyright (C) 2001-2007 Rodolphe Quiedeville		<rodolphe@quiedeville.org>
- * Copyright (C) 2004-2016 Laurent Destailleur		<eldy@users.sourceforge.net>
- * Copyright (C) 2004      Eric Seigne				<eric.seigne@ryxeo.com>
- * Copyright (C) 2005      Marc Barilley / Ocebo	<marc@ocebo.com>
- * Copyright (C) 2005-2013 Regis Houssin			<regis.houssin@inodbox.com>
- * Copyright (C) 2006      Andre Cianfarani			<acianfa@free.fr>
- * Copyright (C) 2010-2011 Juanjo Menent			<jmenent@2byte.es>
- * Copyright (C) 2010-2022 Philippe Grand			<philippe.grand@atoo-net.com>
- * Copyright (C) 2012      Christophe Battarel		<christophe.battarel@altairis.fr>
- * Copyright (C) 2013      Cédric Salvador			<csalvador@gpcsolutions.fr>
- * Copyright (C) 2015      Jean-François Ferry		<jfefe@aternatik.fr>
- * Copyright (C) 2016-2021 Ferran Marcet			<fmarcet@2byte.es>
- * Copyright (C) 2017-2018 Charlene Benke			<charlie@patas-monkey.com>
- * Copyright (C) 2018	   Nicolas ZABOURI			<info@inovea-conseil.com>
- * Copyright (C) 2019-2021 Alexandre Spangaro		<aspangaro@open-dsi.fr>
- * Copyright (C) 2021	   Anthony Berton			<anthony.berton@bb2a.fr>
- * Copyright (C) 2021      Frédéric France			<frederic.france@netlogic.fr>
- * Copyright (C) 2022      Josep Lluís Amador		<joseplluis@lliuretic.cat>
- * Copyright (C) 2024		William Mead			<william.mead@manchenumerique.fr>
->>>>>>> b0fe6a0b
+ * Copyright (C) 2024		William Mead			    <william.mead@manchenumerique.fr>
  *
  * This program is free software; you can redistribute it and/or modify
  * it under the terms of the GNU General Public License as published by
@@ -293,7 +272,6 @@
 
 // Definition of array of fields for columns
 /*$arrayfields = array();
-<<<<<<< HEAD
 foreach ($object->fields as $key => $val) {
 	// If $val['visible']==0, then we never show the field
 	if (!empty($val['visible'])) {
@@ -307,21 +285,6 @@
 		);
 	}
 }*/
-=======
- foreach ($object->fields as $key => $val) {
- // If $val['visible']==0, then we never show the field
- if (!empty($val['visible'])) {
- $visible = (int) dol_eval($val['visible'], 1);
- $arrayfields['t.'.$key] = array(
- 'label'=>$val['label'],
- 'checked'=>(($visible < 0) ? 0 : 1),
- 'enabled'=>(abs($visible) != 3 && dol_eval($val['enabled'], 1)),
- 'position'=>$val['position'],
- 'help'=> isset($val['help']) ? $val['help'] : ''
- );
- }
- }*/
->>>>>>> b0fe6a0b
 
 if (!$user->hasRight('societe', 'client', 'voir')) {
 	$search_sale = $user->id;
@@ -924,11 +887,7 @@
 }
 
 $help_url = 'EN:Commercial_Proposals|FR:Proposition_commerciale|ES:Presupuestos';
-<<<<<<< HEAD
 llxHeader('', $title, $help_url, 0, 0, '', '', '', 'bodyforlist');
-=======
-llxHeader('', $title, $help_url);
->>>>>>> b0fe6a0b
 
 $param = '&search_status='.urlencode($search_status);
 if (!empty($mode)) {
@@ -1585,11 +1544,7 @@
 	$totalarray['nbfield']++;
 }
 if (!empty($arrayfields['country.code_iso']['checked'])) {
-<<<<<<< HEAD
 	print_liste_field_titre($arrayfields['country.code_iso']['label'], $_SERVER["PHP_SELF"], "country.code_iso", "", $param, '', $sortfield, $sortorder, 'center ');
-=======
-	print_liste_field_titre($arrayfields['country.code_iso']['label'], $_SERVER["PHP_SELF"], "country.code_iso", "", $param, 'class="center"', $sortfield, $sortorder, 'center ');
->>>>>>> b0fe6a0b
 	$totalarray['nbfield']++;
 }
 if (!empty($arrayfields['typent.code']['checked'])) {
@@ -1597,7 +1552,6 @@
 	$totalarray['nbfield']++;
 }
 if (!empty($arrayfields['p.date']['checked'])) {
-<<<<<<< HEAD
 	print_liste_field_titre($arrayfields['p.date']['label'], $_SERVER["PHP_SELF"], 'p.datep', '', $param, '', $sortfield, $sortorder, 'center ');
 	$totalarray['nbfield']++;
 }
@@ -1611,21 +1565,6 @@
 }
 if (!empty($arrayfields['p.date_signature']['checked'])) {
 	print_liste_field_titre($arrayfields['p.date_signature']['label'], $_SERVER["PHP_SELF"], 'p.date_signature', '', $param, '', $sortfield, $sortorder, 'center ');
-=======
-	print_liste_field_titre($arrayfields['p.date']['label'], $_SERVER["PHP_SELF"], 'p.datep', '', $param, 'class="center"', $sortfield, $sortorder, 'center ');
-	$totalarray['nbfield']++;
-}
-if (!empty($arrayfields['p.fin_validite']['checked'])) {
-	print_liste_field_titre($arrayfields['p.fin_validite']['label'], $_SERVER["PHP_SELF"], 'dfv', '', $param, 'class="center"', $sortfield, $sortorder, 'center ');
-	$totalarray['nbfield']++;
-}
-if (!empty($arrayfields['p.date_livraison']['checked'])) {
-	print_liste_field_titre($arrayfields['p.date_livraison']['label'], $_SERVER["PHP_SELF"], 'p.date_livraison', '', $param, 'class="center"', $sortfield, $sortorder, 'center ');
-	$totalarray['nbfield']++;
-}
-if (!empty($arrayfields['p.date_signature']['checked'])) {
-	print_liste_field_titre($arrayfields['p.date_signature']['label'], $_SERVER["PHP_SELF"], 'p.date_signature', '', $param, 'class="center"', $sortfield, $sortorder, 'center ');
->>>>>>> b0fe6a0b
 	$totalarray['nbfield']++;
 }
 if (!empty($arrayfields['ava.rowid']['checked'])) {
