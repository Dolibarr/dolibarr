--- conflicted
+++ resolved
@@ -776,13 +776,9 @@
 
 		$objectstatic->id = $obj->rowid;
 		$objectstatic->ref = $obj->ref;
-<<<<<<< HEAD
-=======
 		$objectstatic->ref_client = $obj->ref_client;
 		$objectstatic->note_public = $obj->note_public;
->>>>>>> 58ad62aa
 		$objectstatic->note_private = $obj->note_private;
-		$objectstatic->note_public = $obj->note_public;
 
 		$companystatic->id = $obj->socid;
 		$companystatic->name = $obj->name;
