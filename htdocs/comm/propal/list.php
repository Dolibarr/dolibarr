--- conflicted
+++ resolved
@@ -291,13 +291,8 @@
 //llxHeader('',$langs->trans('Proposal'),$help_url);
 
 $sql = 'SELECT';
-<<<<<<< HEAD
-if ($sall || $search_product_category > 0) $sql = 'SELECT DISTINCT';
+if ($sall || $search_product_category > 0 || $search_user > 0) $sql = 'SELECT DISTINCT';
 $sql .= ' s.rowid as socid, s.nom as name, s.name_alias as alias, s.email, s.town, s.zip, s.fk_pays, s.client, s.code_client, ';
-=======
-if ($sall || $search_product_category > 0 || $search_user > 0) $sql = 'SELECT DISTINCT';
-$sql .= ' s.rowid as socid, s.nom as name, s.email, s.town, s.zip, s.fk_pays, s.client, s.code_client, ';
->>>>>>> 044b4eee
 $sql .= " typent.code as typent_code,";
 $sql .= " ava.rowid as availability,";
 $sql .= " state.code_departement as state_code, state.nom as state_name,";
