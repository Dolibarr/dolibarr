<?php
/* Copyright (C) 2001-2007 Rodolphe Quiedeville		<rodolphe@quiedeville.org>
 * Copyright (C) 2004-2016 Laurent Destailleur		<eldy@users.sourceforge.net>
 * Copyright (C) 2004      Eric Seigne				<eric.seigne@ryxeo.com>
 * Copyright (C) 2005      Marc Barilley / Ocebo	<marc@ocebo.com>
 * Copyright (C) 2005-2013 Regis Houssin			<regis.houssin@inodbox.com>
 * Copyright (C) 2006      Andre Cianfarani			<acianfa@free.fr>
 * Copyright (C) 2010-2011 Juanjo Menent			<jmenent@2byte.es>
 * Copyright (C) 2010-2022 Philippe Grand			<philippe.grand@atoo-net.com>
 * Copyright (C) 2012      Christophe Battarel		<christophe.battarel@altairis.fr>
 * Copyright (C) 2013      Cédric Salvador			<csalvador@gpcsolutions.fr>
 * Copyright (C) 2015      Jean-François Ferry		<jfefe@aternatik.fr>
 * Copyright (C) 2016-2021 Ferran Marcet			<fmarcet@2byte.es>
 * Copyright (C) 2017-2018 Charlene Benke			<charlie@patas-monkey.com>
 * Copyright (C) 2018	   Nicolas ZABOURI			<info@inovea-conseil.com>
 * Copyright (C) 2019-2021 Alexandre Spangaro		<aspangaro@open-dsi.fr>
 * Copyright (C) 2021	   Anthony Berton			<anthony.berton@bb2a.fr>
 * Copyright (C) 2021      Frédéric France			<frederic.france@netlogic.fr>
 * Copyright (C) 2022      Josep Lluís Amador		<joseplluis@lliuretic.cat>
 *
 * This program is free software; you can redistribute it and/or modify
 * it under the terms of the GNU General Public License as published by
 * the Free Software Foundation; either version 3 of the License, or
 * (at your option) any later version.
 *
 * This program is distributed in the hope that it will be useful,
 * but WITHOUT ANY WARRANTY; without even the implied warranty of
 * MERCHANTABILITY or FITNESS FOR A PARTICULAR PURPOSE.  See the
 * GNU General Public License for more details.
 *
 * You should have received a copy of the GNU General Public License
 * along with this program. If not, see <https://www.gnu.org/licenses/>.
 */

/**
 *	\file       	htdocs/comm/propal/list.php
 *	\ingroup    	propal
 *	\brief      	Page of commercial proposals card and list
 */

// Load Dolibarr environment
require '../../main.inc.php';
require_once DOL_DOCUMENT_ROOT.'/core/class/html.formother.class.php';
require_once DOL_DOCUMENT_ROOT.'/core/class/html.formfile.class.php';
require_once DOL_DOCUMENT_ROOT.'/core/class/html.formpropal.class.php';
require_once DOL_DOCUMENT_ROOT.'/core/class/html.formcompany.class.php';
if (isModEnabled('margin')) {
	require_once DOL_DOCUMENT_ROOT.'/core/class/html.formmargin.class.php';
}
require_once DOL_DOCUMENT_ROOT.'/core/lib/date.lib.php';
require_once DOL_DOCUMENT_ROOT.'/core/lib/company.lib.php';
require_once DOL_DOCUMENT_ROOT.'/comm/propal/class/propal.class.php';
require_once DOL_DOCUMENT_ROOT.'/projet/class/project.class.php';
if (isModEnabled('categorie')) {
	require_once DOL_DOCUMENT_ROOT.'/categories/class/categorie.class.php';
	require_once DOL_DOCUMENT_ROOT.'/core/class/html.formcategory.class.php';
}

// Load translation files required by the page
$langs->loadLangs(array('companies', 'propal', 'compta', 'bills', 'orders', 'products', 'deliveries', 'categories'));
if (isModEnabled("expedition")) {
	$langs->loadLangs(array('sendings'));
}

// Get Parameters
$socid = GETPOST('socid', 'int');

$action 	= GETPOST('action', 'aZ09');
$massaction = GETPOST('massaction', 'alpha');
$show_files = GETPOST('show_files', 'int');
$confirm 	= GETPOST('confirm', 'alpha');
$cancel     = GETPOST('cancel', 'alpha');
$toselect 	= GETPOST('toselect', 'array');
$contextpage = GETPOST('contextpage', 'aZ') ?GETPOST('contextpage', 'aZ') : 'proposallist';
$mode 		= GETPOST('mode', 'alpha');

// Search Fields
$search_user 	= GETPOST('search_user', 'int');
$search_sale 	= GETPOST('search_sale', 'int');
$search_ref 	= GETPOST('sf_ref') ?GETPOST('sf_ref', 'alpha') : GETPOST('search_ref', 'alpha');
$search_refcustomer = GETPOST('search_refcustomer', 'alpha');
$search_refproject = GETPOST('search_refproject', 'alpha');
$search_project = GETPOST('search_project', 'alpha');

$search_societe = GETPOST('search_societe', 'alpha');
$search_societe_alias = GETPOST('search_societe_alias', 'alpha');
$search_montant_ht = GETPOST('search_montant_ht', 'alpha');
$search_montant_vat = GETPOST('search_montant_vat', 'alpha');
$search_montant_ttc = GETPOST('search_montant_ttc', 'alpha');
$search_warehouse = GETPOST('search_warehouse', 'alpha');
$search_multicurrency_code = GETPOST('search_multicurrency_code', 'alpha');
$search_multicurrency_tx = GETPOST('search_multicurrency_tx', 'alpha');
$search_multicurrency_montant_ht = GETPOST('search_multicurrency_montant_ht', 'alpha');
$search_multicurrency_montant_vat = GETPOST('search_multicurrency_montant_vat', 'alpha');
$search_multicurrency_montant_ttc = GETPOST('search_multicurrency_montant_ttc', 'alpha');
$search_login = GETPOST('search_login', 'alpha');
$search_product_category = GETPOST('search_product_category', 'int');
$search_town = GETPOST('search_town', 'alpha');
$search_zip = GETPOST('search_zip', 'alpha');
$search_state = GETPOST("search_state");
$search_country = GETPOST("search_country", 'int');
$search_type_thirdparty = GETPOST("search_type_thirdparty", 'int');
$search_date_startday = GETPOST('search_date_startday', 'int');
$search_date_startmonth = GETPOST('search_date_startmonth', 'int');
$search_date_startyear = GETPOST('search_date_startyear', 'int');
$search_date_endday = GETPOST('search_date_endday', 'int');
$search_date_endmonth = GETPOST('search_date_endmonth', 'int');
$search_date_endyear = GETPOST('search_date_endyear', 'int');
$search_date_start = dol_mktime(0, 0, 0, $search_date_startmonth, $search_date_startday, $search_date_startyear);	// Use tzserver
$search_date_end = dol_mktime(23, 59, 59, $search_date_endmonth, $search_date_endday, $search_date_endyear);
$search_date_end_startday = GETPOST('search_date_end_startday', 'int');
$search_date_end_startmonth = GETPOST('search_date_end_startmonth', 'int');
$search_date_end_startyear = GETPOST('search_date_end_startyear', 'int');
$search_date_end_endday = GETPOST('search_date_end_endday', 'int');
$search_date_end_endmonth = GETPOST('search_date_end_endmonth', 'int');
$search_date_end_endyear = GETPOST('search_date_end_endyear', 'int');
$search_date_end_start = dol_mktime(0, 0, 0, $search_date_end_startmonth, $search_date_end_startday, $search_date_end_startyear);	// Use tzserver
$search_date_end_end = dol_mktime(23, 59, 59, $search_date_end_endmonth, $search_date_end_endday, $search_date_end_endyear);
$search_date_delivery_startday = GETPOST('search_date_delivery_startday', 'int');
$search_date_delivery_startmonth = GETPOST('search_date_delivery_startmonth', 'int');
$search_date_delivery_startyear = GETPOST('search_date_delivery_startyear', 'int');
$search_date_delivery_endday = GETPOST('search_date_delivery_endday', 'int');
$search_date_delivery_endmonth = GETPOST('search_date_delivery_endmonth', 'int');
$search_date_delivery_endyear = GETPOST('search_date_delivery_endyear', 'int');
$search_date_delivery_start = dol_mktime(0, 0, 0, $search_date_delivery_startmonth, $search_date_delivery_startday, $search_date_delivery_startyear);
$search_date_delivery_end = dol_mktime(23, 59, 59, $search_date_delivery_endmonth, $search_date_delivery_endday, $search_date_delivery_endyear);
$search_availability = GETPOST('search_availability', 'int');
$search_categ_cus = GETPOST("search_categ_cus", 'int');
$search_fk_cond_reglement = GETPOST("search_fk_cond_reglement", 'int');
$search_fk_shipping_method = GETPOST("search_fk_shipping_method", 'int');
$search_fk_input_reason = GETPOST("search_fk_input_reason", 'int');
$search_fk_mode_reglement = GETPOST("search_fk_mode_reglement", 'int');
$search_btn = GETPOST('button_search', 'alpha');
$search_remove_btn = GETPOST('button_removefilter', 'alpha');
$search_date_signature_startday = GETPOST('search_date_signature_startday', 'int');
$search_date_signature_startmonth = GETPOST('search_date_signature_startmonth', 'int');
$search_date_signature_startyear = GETPOST('search_date_signature_startyear', 'int');
$search_date_signature_endday = GETPOST('search_date_signature_endday', 'int');
$search_date_signature_endmonth = GETPOST('search_date_signature_endmonth', 'int');
$search_date_signature_endyear = GETPOST('search_date_signature_endyear', 'int');
$search_date_signature_start = dol_mktime(0, 0, 0, $search_date_signature_startmonth, $search_date_signature_startday, $search_date_signature_startyear);
$search_date_signature_end = dol_mktime(23, 59, 59, $search_date_signature_endmonth, $search_date_signature_endday, $search_date_signature_endyear);

$search_status = GETPOST('search_status', 'alpha');

$optioncss = GETPOST('optioncss', 'alpha');
$object_statut = GETPOST('search_statut', 'alpha');

$sall = trim((GETPOST('search_all', 'alphanohtml') != '') ?GETPOST('search_all', 'alphanohtml') : GETPOST('sall', 'alphanohtml'));
$mesg = (GETPOST("msg") ? GETPOST("msg") : GETPOST("mesg"));

// Pagination
$limit = GETPOST('limit', 'int') ?GETPOST('limit', 'int') : $conf->liste_limit;
$sortfield = GETPOST('sortfield', 'aZ09comma');
$sortorder = GETPOST('sortorder', 'aZ09comma');
$page = GETPOSTISSET('pageplusone') ? (GETPOST('pageplusone') - 1) : GETPOST("page", 'int');
if (empty($page) || $page == -1 || !empty($search_btn) || !empty($search_remove_btn) || (empty($toselect) && $massaction === '0')) {
	$page = 0;
}     // If $page is not defined, or '' or -1
$offset = $limit * $page;
$pageprev = $page - 1;
$pagenext = $page + 1;
if (!$sortfield) {
	$sortfield = 'p.ref';
}
if (!$sortorder) {
	$sortorder = 'DESC';
}

// Security check
$module = 'propal';
$dbtable = '';
$objectid = '';
if (!empty($user->socid)) {
	$socid = $user->socid;
}
if (!empty($socid)) {
	$objectid = $socid;
	$module = 'societe';
	$dbtable = '&societe';
}
$result = restrictedArea($user, $module, $objectid, $dbtable);

$diroutputmassaction = $conf->propal->multidir_output[$conf->entity].'/temp/massgeneration/'.$user->id;

// Initialize technical object to manage hooks of page. Note that conf->hooks_modules contains array of hook context
$object = new Propal($db);
$hookmanager->initHooks(array('propallist'));
$extrafields = new ExtraFields($db);

// fetch optionals attributes and labels
$extrafields->fetch_name_optionals_label($object->table_element);

$search_array_options = $extrafields->getOptionalsFromPost($object->table_element, '', 'search_');

// List of fields to search into when doing a "search in all"
$fieldstosearchall = array(
	'p.ref'=>'Ref',
	'p.ref_client'=>'RefCustomer',
	'pd.description'=>'Description',
	's.nom'=>"ThirdParty",
	's.name_alias'=>"AliasNameShort",
	's.zip'=>"Zip",
	's.town'=>"Town",
	'p.note_public'=>'NotePublic',
);
if (empty($user->socid)) {
	$fieldstosearchall["p.note_private"] = "NotePrivate";
}


$checkedtypetiers = 0;
$arrayfields = array(
	'p.ref'=>array('label'=>"Ref", 'checked'=>1),
	'p.ref_client'=>array('label'=>"RefCustomer", 'checked'=>-1),
	'pr.ref'=>array('label'=>"ProjectRef", 'checked'=>1, 'enabled'=>(isModEnabled('project') ? 1 : 0)),
	'pr.title'=>array('label'=>"ProjectLabel", 'checked'=>0, 'enabled'=>(isModEnabled('project') ? 1 : 0)),
	's.nom'=>array('label'=>"ThirdParty", 'checked'=>1),
	's.name_alias'=>array('label'=>"AliasNameShort", 'checked'=>-1),
	's.town'=>array('label'=>"Town", 'checked'=>-1),
	's.zip'=>array('label'=>"Zip", 'checked'=>-1),
	'state.nom'=>array('label'=>"StateShort", 'checked'=>0),
	'country.code_iso'=>array('label'=>"Country", 'checked'=>0),
	'typent.code'=>array('label'=>"ThirdPartyType", 'checked'=>$checkedtypetiers),
	'p.date'=>array('label'=>"DatePropal", 'checked'=>1),
	'p.fin_validite'=>array('label'=>"DateEnd", 'checked'=>1),
	'p.date_livraison'=>array('label'=>"DeliveryDate", 'checked'=>0),
	'p.date_signature'=>array('label'=>"DateSigning", 'checked'=>0),
	'ava.rowid'=>array('label'=>"AvailabilityPeriod", 'checked'=>0),
	'p.fk_shipping_method'=>array('label'=>"SendingMethod", 'checked'=>0, 'enabled'=>isModEnabled("expedition")),
	'p.fk_input_reason'=>array('label'=>"Origin", 'checked'=>0, 'enabled'=>1),
	'p.fk_cond_reglement'=>array('label'=>"PaymentConditionsShort", 'checked'=>0),
	'p.fk_mode_reglement'=>array('label'=>"PaymentMode", 'checked'=>0),
	'p.total_ht'=>array('label'=>"AmountHT", 'checked'=>1),
	'p.total_tva'=>array('label'=>"AmountVAT", 'checked'=>0),
	'p.total_ttc'=>array('label'=>"AmountTTC", 'checked'=>0),
	'p.total_ht_invoiced'=>array('label'=>"AmountInvoicedHT", 'checked'=>0, 'enabled'=>!empty($conf->global->PROPOSAL_SHOW_INVOICED_AMOUNT)),
	'p.total_invoiced'=>array('label'=>"AmountInvoicedTTC", 'checked'=>0, 'enabled'=>!empty($conf->global->PROPOSAL_SHOW_INVOICED_AMOUNT)),
	'p.multicurrency_code'=>array('label'=>'Currency', 'checked'=>0, 'enabled'=>(!isModEnabled("multicurrency") ? 0 : 1)),
	'p.multicurrency_tx'=>array('label'=>'CurrencyRate', 'checked'=>0, 'enabled'=>(!isModEnabled("multicurrency") ? 0 : 1)),
	'p.multicurrency_total_ht'=>array('label'=>'MulticurrencyAmountHT', 'checked'=>0, 'enabled'=>(!isModEnabled("multicurrency") ? 0 : 1)),
	'p.multicurrency_total_tva'=>array('label'=>'MulticurrencyAmountVAT', 'checked'=>0, 'enabled'=>(!isModEnabled("multicurrency") ? 0 : 1)),
	'p.multicurrency_total_ttc'=>array('label'=>'MulticurrencyAmountTTC', 'checked'=>0, 'enabled'=>(!isModEnabled("multicurrency") ? 0 : 1)),
	'p.multicurrency_total_ht_invoiced'=>array('label'=>'MulticurrencyAmountInvoicedHT', 'checked'=>0, 'enabled'=>isModEnabled("multicurrency") && !empty($conf->global->PROPOSAL_SHOW_INVOICED_AMOUNT)),
	'p.multicurrency_total_invoiced'=>array('label'=>'MulticurrencyAmountInvoicedTTC', 'checked'=>0, 'enabled'=>isModEnabled("multicurrency") && !empty($conf->global->PROPOSAL_SHOW_INVOICED_AMOUNT)),
	'u.login'=>array('label'=>"Author", 'checked'=>1, 'position'=>10),
	'sale_representative'=>array('label'=>"SaleRepresentativesOfThirdParty", 'checked'=>-1),
	'total_pa' => array('label' => (getDolGlobalString('MARGIN_TYPE') == '1' ? 'BuyingPrice' : 'CostPrice'), 'checked' => 0, 'position' => 300, 'enabled' => (!isModEnabled('margin') || !$user->hasRight('margins', 'liretous') ? 0 : 1)),
	'total_margin' => array('label' => 'Margin', 'checked' => 0, 'position' => 301, 'enabled' => (!isModEnabled('margin') || !$user->hasRight('margins', 'liretous') ? 0 : 1)),
	'total_margin_rate' => array('label' => 'MarginRate', 'checked' => 0, 'position' => 302, 'enabled' => (!isModEnabled('margin') || !$user->hasRight('margins', 'liretous') || empty($conf->global->DISPLAY_MARGIN_RATES) ? 0 : 1)),
	'total_mark_rate' => array('label' => 'MarkRate', 'checked' => 0, 'position' => 303, 'enabled' => (!isModEnabled('margin') || !$user->hasRight('margins', 'liretous') || empty($conf->global->DISPLAY_MARK_RATES) ? 0 : 1)),
	'p.datec'=>array('label'=>"DateCreation", 'checked'=>0, 'position'=>500),
	'p.tms'=>array('label'=>"DateModificationShort", 'checked'=>0, 'position'=>500),
	'p.date_cloture'=>array('label'=>"DateClosing", 'checked'=>0, 'position'=>500),
	'p.note_public'=>array('label'=>'NotePublic', 'checked'=>0, 'position'=>510, 'enabled'=>(!getDolGlobalInt('MAIN_LIST_HIDE_PUBLIC_NOTES'))),
	'p.note_private'=>array('label'=>'NotePrivate', 'checked'=>0, 'position'=>511, 'enabled'=>(!getDolGlobalInt('MAIN_LIST_HIDE_PRIVATE_NOTES'))),
	'p.fk_statut'=>array('label'=>"Status", 'checked'=>1, 'position'=>1000),
);

// List of fields to search into when doing a "search in all"
/*$fieldstosearchall = array();
foreach ($object->fields as $key => $val) {
	if (!empty($val['searchall'])) {
		$fieldstosearchall['t.'.$key] = $val['label'];
	}
}*/

// Definition of array of fields for columns
/*$arrayfields = array();
foreach ($object->fields as $key => $val) {
	// If $val['visible']==0, then we never show the field
	if (!empty($val['visible'])) {
		$visible = (int) dol_eval($val['visible'], 1);
		$arrayfields['t.'.$key] = array(
			'label'=>$val['label'],
			'checked'=>(($visible < 0) ? 0 : 1),
			'enabled'=>(abs($visible) != 3 && dol_eval($val['enabled'], 1)),
			'position'=>$val['position'],
			'help'=> isset($val['help']) ? $val['help'] : ''
		);
	}
}*/

// Extra fields
include DOL_DOCUMENT_ROOT.'/core/tpl/extrafields_list_array_fields.tpl.php';

// Permissions
$permissiontoread = $user->hasRight('propal', 'lire');
$permissiontoadd = $user->hasRight('propal', 'creer');
$permissiontodelete = $user->hasRight('propal', 'supprimer');
if (!empty($conf->global->MAIN_USE_ADVANCED_PERMS)) {
	$permissiontovalidate = $user->hasRight('propal', 'propal_advance', 'validate');
	$permissiontoclose = $user->hasRight('propal', 'propal_advance', 'close');
	$permissiontosendbymail = $user->hasRight('propal', 'propal_advance', 'send');
} else {
	$permissiontovalidate = $user->hasRight('propal', 'creer');
	$permissiontoclose = $user->hasRight('propal', 'creer');
	$permissiontosendbymail = $user->hasRight('propal', 'lire');
}


/*
 * Actions
 */

if (GETPOST('cancel', 'alpha')) {
	$action = 'list';
	$massaction = '';
}
if (!GETPOST('confirmmassaction', 'alpha') && $massaction != 'presend' && $massaction != 'confirm_presend') {
	$massaction = '';
}

$parameters = array('socid'=>$socid, 'arrayfields'=>&$arrayfields);
$reshook = $hookmanager->executeHooks('doActions', $parameters, $object, $action); // Note that $action and $object may have been modified by some hooks
if ($reshook < 0) {
	setEventMessages($hookmanager->error, $hookmanager->errors, 'errors');
}

include DOL_DOCUMENT_ROOT.'/core/actions_changeselectedfields.inc.php';

// Do we click on purge search criteria ?
if (GETPOST('button_removefilter_x', 'alpha') || GETPOST('button_removefilter.x', 'alpha') || GETPOST('button_removefilter', 'alpha')) { // All tests are required to be compatible with all browsers
	$search_categ = '';
	$search_user = '';
	$search_sale = '';
	$search_ref = '';
	$search_refcustomer = '';
	$search_refproject = '';
	$search_project = '';
	$search_societe = '';
	$search_societe_alias = '';
	$search_montant_ht = '';
	$search_montant_vat = '';
	$search_montant_ttc = '';
	$search_warehouse = '';
	$search_multicurrency_code = '';
	$search_multicurrency_tx = '';
	$search_multicurrency_montant_ht = '';
	$search_multicurrency_montant_vat = '';
	$search_multicurrency_montant_ttc = '';
	$search_login = '';
	$search_product_category = '';
	$search_town = '';
	$search_zip = "";
	$search_state = "";
	$search_type = '';
	$search_country = '';
	$search_type_thirdparty = '';
	$search_date_startday = '';
	$search_date_startmonth = '';
	$search_date_startyear = '';
	$search_date_endday = '';
	$search_date_endmonth = '';
	$search_date_endyear = '';
	$search_date_start = '';
	$search_date_end = '';
	$search_date_end_startday = '';
	$search_date_end_startmonth = '';
	$search_date_end_startyear = '';
	$search_date_end_endday = '';
	$search_date_end_endmonth = '';
	$search_date_end_endyear = '';
	$search_date_end_start = '';
	$search_date_end_end = '';
	$search_date_delivery_startday = '';
	$search_date_delivery_startmonth = '';
	$search_date_delivery_startyear = '';
	$search_date_delivery_endday = '';
	$search_date_delivery_endmonth = '';
	$search_date_delivery_endyear = '';
	$search_date_delivery_start = '';
	$search_date_delivery_end = '';
	$search_availability = '';
	$search_status = '';
	$object_statut = '';
	$toselect = array();
	$search_array_options = array();
	$search_categ_cus = 0;
	$search_fk_cond_reglement = '';
	$search_fk_shipping_method = '';
	$search_fk_input_reason = '';
	$search_fk_mode_reglement = '';
	$search_date_signature_startday = '';
	$search_date_signature_startmonth = '';
	$search_date_signature_startyear = '';
	$search_date_signature_endday = '';
	$search_date_signature_endmonth = '';
	$search_date_signature_endyear = '';
	$search_date_signature_start = '';
	$search_date_signature_end = '';
}
if ($object_statut != '') {
	$search_status = $object_statut;
}


if (empty($reshook)) {
	$objectclass = 'Propal';
	$objectlabel = 'Proposals';
	$uploaddir = $conf->propal->multidir_output[$conf->entity];
	include DOL_DOCUMENT_ROOT.'/core/actions_massactions.inc.php';
}

if ($action == 'validate' && $permissiontovalidate) {
	if (GETPOST('confirm') == 'yes') {
		$tmpproposal = new Propal($db);
		$db->begin();
		$error = 0;
		foreach ($toselect as $checked) {
			if ($tmpproposal->fetch($checked) > 0) {
				if ($tmpproposal->statut == $tmpproposal::STATUS_DRAFT) {
					if ($tmpproposal->valid($user) > 0) {
						setEventMessages($langs->trans('hasBeenValidated', $tmpproposal->ref), null, 'mesgs');
					} else {
						setEventMessages($tmpproposal->error, $tmpproposal->errors, 'errors');
						$error++;
					}
				} else {
					$langs->load("errors");
					setEventMessages($langs->trans('ErrorIsNotADraft', $tmpproposal->ref), null, 'errors');
					$error++;
				}
			} else {
				setEventMessages($tmpproposal->error, $tmpproposal->errors, 'errors');
				$error++;
			}
		}
		if ($error) {
			$db->rollback();
		} else {
			$db->commit();
		}
	}
}

if ($action == "sign" && $permissiontoclose) {
	if (GETPOST('confirm') == 'yes') {
		$tmpproposal = new Propal($db);
		$db->begin();
		$error = 0;
		foreach ($toselect as $checked) {
			if ($tmpproposal->fetch($checked) > 0) {
				if ($tmpproposal->statut == $tmpproposal::STATUS_VALIDATED) {
					$tmpproposal->statut = $tmpproposal::STATUS_SIGNED;
					if ($tmpproposal->closeProposal($user, $tmpproposal::STATUS_SIGNED) >= 0) {
						setEventMessages($tmpproposal->ref." ".$langs->trans('Signed'), null, 'mesgs');
					} else {
						setEventMessages($tmpproposal->error, $tmpproposal->errors, 'errors');
						$error++;
					}
				} else {
					setEventMessage($langs->trans('MustBeValidatedToBeSigned', $tmpproposal->ref), 'errors');
					$error++;
				}
			} else {
				setEventMessages($tmpproposal->error, $tmpproposal->errors, 'errors');
				$error++;
			}
		}
		if ($error) {
			$db->rollback();
		} else {
			$db->commit();
		}
	}
}

if ($action == "nosign" && $permissiontoclose) {
	if (GETPOST('confirm') == 'yes') {
		$tmpproposal = new Propal($db);
		$db->begin();
		$error = 0;
		foreach ($toselect as $checked) {
			if ($tmpproposal->fetch($checked) > 0) {
				if ($tmpproposal->statut == $tmpproposal::STATUS_VALIDATED || (!empty($conf->global->PROPAL_SKIP_ACCEPT_REFUSE) && $tmpproposal->statut == $tmpproposal::STATUS_DRAFT)) {
					$tmpproposal->statut = $tmpproposal::STATUS_NOTSIGNED;
					if ($tmpproposal->closeProposal($user, $tmpproposal::STATUS_NOTSIGNED) > 0) {
						setEventMessage($tmpproposal->ref." ".$langs->trans('NoSigned'), 'mesgs');
					} else {
						setEventMessages($tmpproposal->error, $tmpproposal->errors, 'errors');
						$error++;
					}
				} else {
					setEventMessage($tmpproposal->ref." ".$langs->trans('CantBeNoSign'), 'errors');
					$error++;
				}
			} else {
				setEventMessages($tmpproposal->error, $tmpproposal->errors, 'errors');
				$error++;
			}
		}
		if ($error) {
			$db->rollback();
		} else {
			$db->commit();
		}
	}
}

// Closed records
if (!$error && $massaction === 'setbilled' && $permissiontoclose) {
	$db->begin();

	$objecttmp = new $objectclass($db);
	$nbok = 0;
	foreach ($toselect as $toselectid) {
		$result = $objecttmp->fetch($toselectid);
		if ($result > 0) {
			$result = $objecttmp->classifyBilled($user, 0);
			if ($result <= 0) {
				setEventMessages($objecttmp->error, $objecttmp->errors, 'errors');
				$error++;
				break;
			} else {
				$nbok++;
			}
		} else {
			setEventMessages($objecttmp->error, $objecttmp->errors, 'errors');
			$error++;
			break;
		}
	}

	if (!$error) {
		if ($nbok > 1) {
			setEventMessages($langs->trans("RecordsModified", $nbok), null, 'mesgs');
		} else {
			setEventMessages($langs->trans("RecordsModified", $nbok), null, 'mesgs');
		}
		$db->commit();
	} else {
		$db->rollback();
	}
}



/*
 * View
 */

$now = dol_now();

$form = new Form($db);
$formother = new FormOther($db);
$formfile = new FormFile($db);
$formpropal = new FormPropal($db);
$formmargin = null;
if (isModEnabled('margin')) {
	$formmargin = new FormMargin($db);
}
$companystatic = new Societe($db);
$projectstatic = new Project($db);
$formcompany = new FormCompany($db);

$varpage = empty($contextpage) ? $_SERVER["PHP_SELF"] : $contextpage;
$selectedfields = $form->multiSelectArrayWithCheckbox('selectedfields', $arrayfields, $varpage); // This also change content of $arrayfields

$sql = 'SELECT';
if ($sall || $search_user > 0) {
	$sql = 'SELECT DISTINCT';
}
$sql .= ' s.rowid as socid, s.nom as name, s.name_alias as alias, s.email, s.phone, s.fax , s.address, s.town, s.zip, s.fk_pays, s.client, s.fournisseur, s.code_client, ';
$sql .= " typent.code as typent_code,";
$sql .= " ava.rowid as availability,";
$sql .= " country.code as country_code,";
$sql .= " state.code_departement as state_code, state.nom as state_name,";
$sql .= ' p.rowid, p.entity as propal_entity, p.note_private, p.total_ht, p.total_tva, p.total_ttc, p.localtax1, p.localtax2, p.ref, p.ref_client, p.fk_statut as status, p.fk_user_author, p.datep as dp, p.fin_validite as dfv,p.date_livraison as ddelivery,';
$sql .= ' p.fk_multicurrency, p.multicurrency_code, p.multicurrency_tx, p.multicurrency_total_ht, p.multicurrency_total_tva, p.multicurrency_total_ttc,';
$sql .= ' p.datec as date_creation, p.tms as date_update, p.date_cloture as date_cloture,';
$sql .= ' p.date_signature as dsignature,';
$sql .= ' p.note_public, p.note_private,';
$sql .= ' p.fk_cond_reglement,p.deposit_percent,p.fk_mode_reglement,p.fk_shipping_method,p.fk_input_reason,';
$sql .= " pr.rowid as project_id, pr.ref as project_ref, pr.title as project_label,";
$sql .= ' u.login, u.lastname, u.firstname, u.email as user_email, u.statut as user_statut, u.entity as user_entity, u.photo, u.office_phone, u.office_fax, u.user_mobile, u.job, u.gender';
if (!$user->hasRight('societe', 'client', 'voir') && !$socid) {
	$sql .= ", sc.fk_soc, sc.fk_user";
}
if (!empty($search_categ_cus) && $search_categ_cus != '-1') {
	$sql .= ", cc.fk_categorie, cc.fk_soc";
}
// Add fields from extrafields
if (!empty($extrafields->attributes[$object->table_element]['label'])) {
	foreach ($extrafields->attributes[$object->table_element]['label'] as $key => $val) {
		$sql .= ($extrafields->attributes[$object->table_element]['type'][$key] != 'separate' ? ", ef.".$key." as options_".$key : '');
	}
}
// Add fields from hooks
$parameters = array();
$reshook = $hookmanager->executeHooks('printFieldListSelect', $parameters, $object, $action); // Note that $action and $object may have been modified by hook
$sql .= $hookmanager->resPrint;
$sql = preg_replace('/, $/', '', $sql);

$sqlfields = $sql; // $sql fields to remove for count total

$sql .= ' FROM '.MAIN_DB_PREFIX.'societe as s';
$sql .= " LEFT JOIN ".MAIN_DB_PREFIX."c_country as country on (country.rowid = s.fk_pays)";
$sql .= " LEFT JOIN ".MAIN_DB_PREFIX."c_typent as typent on (typent.id = s.fk_typent)";
$sql .= " LEFT JOIN ".MAIN_DB_PREFIX."c_departements as state on (state.rowid = s.fk_departement)";
if (!empty($search_categ_cus) && $search_categ_cus != '-1') {
	$sql .= ' LEFT JOIN '.MAIN_DB_PREFIX."categorie_societe as cc ON s.rowid = cc.fk_soc"; // We'll need this table joined to the select in order to filter by categ
}
$sql .= ', '.MAIN_DB_PREFIX.'propal as p';
if (!empty($extrafields->attributes[$object->table_element]['label']) && is_array($extrafields->attributes[$object->table_element]['label']) && count($extrafields->attributes[$object->table_element]['label'])) {
	$sql .= " LEFT JOIN ".MAIN_DB_PREFIX.$object->table_element."_extrafields as ef on (p.rowid = ef.fk_object)";
}
if ($sall) {
	$sql .= ' LEFT JOIN '.MAIN_DB_PREFIX.'propaldet as pd ON p.rowid=pd.fk_propal';
}
$sql .= ' LEFT JOIN '.MAIN_DB_PREFIX.'user as u ON p.fk_user_author = u.rowid';
$sql .= " LEFT JOIN ".MAIN_DB_PREFIX."projet as pr ON pr.rowid = p.fk_projet";
$sql .= " LEFT JOIN ".MAIN_DB_PREFIX."c_availability as ava on (ava.rowid = p.fk_availability)";
// We'll need this table joined to the select in order to filter by sale
if ($search_sale == -2) {
	$sql .= " LEFT JOIN ".MAIN_DB_PREFIX."societe_commerciaux as sc ON (sc.fk_soc = p.fk_soc)";
} elseif ($search_sale > 0 || (!$user->hasRight('societe', 'client', 'voir') && !$socid)) {
	$sql .= ", ".MAIN_DB_PREFIX."societe_commerciaux as sc";
}
if ($search_user > 0) {
	$sql .= ", ".MAIN_DB_PREFIX."element_contact as c";
	$sql .= ", ".MAIN_DB_PREFIX."c_type_contact as tc";
}

// Add table from hooks
$parameters = array();
$reshook = $hookmanager->executeHooks('printFieldListFrom', $parameters, $object); // Note that $action and $object may have been modified by hook
$sql .= $hookmanager->resPrint;

$sql .= ' WHERE p.fk_soc = s.rowid';
$sql .= ' AND p.entity IN ('.getEntity('propal').')';
if (!$user->hasRight('societe', 'client', 'voir') && !$socid) { //restriction
<<<<<<< HEAD
	$sql .= " AND s.rowid = sc.fk_soc AND (sc.fk_user = ".((int) $user->id);
	$userschilds = $user->getAllChildIds();
	foreach ($userschilds as $key => $value) {
		$sql .= ' OR sc.fk_user = '.((int) $value);
	}
	$sql .= ')';
=======
	$sql .= " AND s.rowid = sc.fk_soc AND sc.fk_user = ".((int) $user->id);
>>>>>>> b157ddd6
}

if ($search_town) {
	$sql .= natural_search('s.town', $search_town);
}
if ($search_zip) {
	$sql .= natural_search("s.zip", $search_zip);
}
if ($search_state) {
	$sql .= natural_search("state.nom", $search_state);
}
if ($search_country) {
	$sql .= " AND s.fk_pays IN (".$db->sanitize($db->escape($search_country)).')';
}
if ($search_type_thirdparty != '' && $search_type_thirdparty > 0) {
	$sql .= " AND s.fk_typent IN (".$db->sanitize($db->escape($search_type_thirdparty)).')';
}
if ($search_ref) {
	$sql .= natural_search('p.ref', $search_ref);
}
if ($search_refcustomer) {
	$sql .= natural_search('p.ref_client', $search_refcustomer);
}
if ($search_refproject) {
	$sql .= natural_search('pr.ref', $search_refproject);
}
if ($search_project) {
	$sql .= natural_search('pr.title', $search_project);
}
if ($search_availability) {
	$sql .= " AND p.fk_availability IN (".$db->sanitize($db->escape($search_availability)).')';
}
if (empty($arrayfields['s.name_alias']['checked']) && $search_societe) {
	$sql .= natural_search(array("s.nom", "s.name_alias"), $search_societe);
} else {
	if ($search_societe) {
		$sql .= natural_search('s.nom', $search_societe);
	}
	if ($search_societe_alias) {
		$sql .= natural_search('s.name_alias', $search_societe_alias);
	}
}
if ($search_login) {
	$sql .= natural_search(array("u.login", "u.firstname", "u.lastname"), $search_login);
}
if ($search_montant_ht != '') {
	$sql .= natural_search("p.total_ht", $search_montant_ht, 1);
}
if ($search_montant_vat != '') {
	$sql .= natural_search("p.total_tva", $search_montant_vat, 1);
}
if ($search_montant_ttc != '') {
	$sql .= natural_search("p.total_ttc", $search_montant_ttc, 1);
}
if ($search_warehouse != '' && $search_warehouse > 0) {
	$sql .= natural_search("p.fk_warehouse", $search_warehouse, 1);
}
if ($search_multicurrency_code != '') {
	$sql .= " AND p.multicurrency_code = '".$db->escape($search_multicurrency_code)."'";
}
if ($search_multicurrency_tx != '') {
	$sql .= natural_search('p.multicurrency_tx', $search_multicurrency_tx, 1);
}
if ($search_multicurrency_montant_ht != '') {
	$sql .= natural_search('p.multicurrency_total_ht', $search_multicurrency_montant_ht, 1);
}
if ($search_multicurrency_montant_vat != '') {
	$sql .= natural_search('p.multicurrency_total_tva', $search_multicurrency_montant_vat, 1);
}
if ($search_multicurrency_montant_ttc != '') {
	$sql .= natural_search('p.multicurrency_total_ttc', $search_multicurrency_montant_ttc, 1);
}
if ($sall) {
	$sql .= natural_search(array_keys($fieldstosearchall), $sall);
}

if ($search_categ_cus > 0) {
	$sql .= " AND cc.fk_categorie = ".((int) $search_categ_cus);
}
if ($search_categ_cus == -2) {
	$sql .= " AND cc.fk_categorie IS NULL";
}

if ($search_fk_cond_reglement > 0) {
	$sql .= " AND p.fk_cond_reglement = ".((int) $search_fk_cond_reglement);
}
if ($search_fk_shipping_method > 0) {
	$sql .= " AND p.fk_shipping_method = ".((int) $search_fk_shipping_method);
}
if ($search_fk_input_reason > 0) {
	$sql .= " AND p.fk_input_reason = ".((int) $search_fk_input_reason);
}
if ($search_fk_mode_reglement > 0) {
	$sql .= " AND p.fk_mode_reglement = ".((int) $search_fk_mode_reglement);
}
if ($socid > 0) {
	$sql .= ' AND s.rowid = '.((int) $socid);
}
if ($search_status != '' && $search_status != '-1') {
	$sql .= ' AND p.fk_statut IN ('.$db->sanitize($search_status).')';
}
if ($search_date_start) {
	$sql .= " AND p.datep >= '".$db->idate($search_date_start)."'";
}
if ($search_date_end) {
	$sql .= " AND p.datep <= '".$db->idate($search_date_end)."'";
}
if ($search_date_end_start) {
	$sql .= " AND p.fin_validite >= '".$db->idate($search_date_end_start)."'";
}
if ($search_date_end_end) {
	$sql .= " AND p.fin_validite <= '".$db->idate($search_date_end_end)."'";
}
if ($search_date_delivery_start) {
	$sql .= " AND p.date_livraison >= '".$db->idate($search_date_delivery_start)."'";
}
if ($search_date_delivery_end) {
	$sql .= " AND p.date_livraison <= '".$db->idate($search_date_delivery_end)."'";
}
if ($search_sale == -2) {
	$sql .= " AND sc.fk_user IS NULL";
} elseif ($search_sale > 0) {
	$sql .= " AND s.rowid = sc.fk_soc AND sc.fk_user = ".((int) $search_sale);
}
if ($search_user > 0) {
	$sql .= " AND c.fk_c_type_contact = tc.rowid AND tc.element='propal' AND tc.source='internal' AND c.element_id = p.rowid AND c.fk_socpeople = ".((int) $search_user);
}
if ($search_date_signature_start) {
	$sql .= " AND p.date_signature >= '".$db->idate($search_date_signature_start)."'";
}
if ($search_date_signature_end) {
	$sql .= " AND p.date_signature <= '".$db->idate($search_date_signature_end)."'";
}
// Search for tag/category ($searchCategoryProductList is an array of ID)
$searchCategoryProductOperator = -1;
$searchCategoryProductList = array($search_product_category);
if (!empty($searchCategoryProductList)) {
	$searchCategoryProductSqlList = array();
	$listofcategoryid = '';
	foreach ($searchCategoryProductList as $searchCategoryProduct) {
		if (intval($searchCategoryProduct) == -2) {
			$searchCategoryProductSqlList[] = "NOT EXISTS (SELECT ck.fk_product FROM ".MAIN_DB_PREFIX."categorie_product as ck, ".MAIN_DB_PREFIX."propaldet as pd WHERE pd.fk_propal = p.rowid AND pd.fk_product = ck.fk_product)";
		} elseif (intval($searchCategoryProduct) > 0) {
			if ($searchCategoryProductOperator == 0) {
				$searchCategoryProductSqlList[] = " EXISTS (SELECT ck.fk_product FROM ".MAIN_DB_PREFIX."categorie_product as ck, ".MAIN_DB_PREFIX."propaldet as pd WHERE pd.fk_propal = p.rowid AND pd.fk_product = ck.fk_product AND ck.fk_categorie = ".((int) $searchCategoryProduct).")";
			} else {
				$listofcategoryid .= ($listofcategoryid ? ', ' : '') .((int) $searchCategoryProduct);
			}
		}
	}
	if ($listofcategoryid) {
		$searchCategoryProductSqlList[] = " EXISTS (SELECT ck.fk_product FROM ".MAIN_DB_PREFIX."categorie_product as ck, ".MAIN_DB_PREFIX."propaldet as pd WHERE pd.fk_propal = p.rowid AND pd.fk_product = ck.fk_product AND ck.fk_categorie IN (".$db->sanitize($listofcategoryid)."))";
	}
	if ($searchCategoryProductOperator == 1) {
		if (!empty($searchCategoryProductSqlList)) {
			$sql .= " AND (".implode(' OR ', $searchCategoryProductSqlList).")";
		}
	} else {
		if (!empty($searchCategoryProductSqlList)) {
			$sql .= " AND (".implode(' AND ', $searchCategoryProductSqlList).")";
		}
	}
}
// Add where from extra fields
include DOL_DOCUMENT_ROOT.'/core/tpl/extrafields_list_search_sql.tpl.php';

// Add where from hooks
$parameters = array();
$reshook = $hookmanager->executeHooks('printFieldListWhere', $parameters, $object, $action); // Note that $action and $object may have been modified by hook
$sql .= $hookmanager->resPrint;

// Add HAVING from hooks
$parameters = array();
$reshook = $hookmanager->executeHooks('printFieldListHaving', $parameters, $object, $action); // Note that $action and $object may have been modified by hook
$sql .= empty($hookmanager->resPrint) ? "" : " HAVING 1=1 ".$hookmanager->resPrint;

// Count total nb of records
$nbtotalofrecords = '';
if (!getDolGlobalInt('MAIN_DISABLE_FULL_SCANLIST')) {
	/* The fast and low memory method to get and count full list converts the sql into a sql count */
	$sqlforcount = preg_replace('/^'.preg_quote($sqlfields, '/').'/', 'SELECT COUNT(*) as nbtotalofrecords', $sql);
	$sqlforcount = preg_replace('/GROUP BY .*$/', '', $sqlforcount);
	$resql = $db->query($sqlforcount);
	if ($resql) {
		$objforcount = $db->fetch_object($resql);
		$nbtotalofrecords = $objforcount->nbtotalofrecords;
	} else {
		dol_print_error($db);
	}

	if (($page * $limit) > $nbtotalofrecords) {	// if total resultset is smaller then paging size (filtering), goto and load page 0
		$page = 0;
		$offset = 0;
	}
	$db->free($resql);
}

$sql .= $db->order($sortfield, $sortorder);
$sql .= ', p.ref DESC';
if ($limit) {
	$sql .= $db->plimit($limit + 1, $offset);
}

$resql = $db->query($sql);

if ($resql) {
	$objectstatic = new Propal($db);
	$userstatic = new User($db);

	if ($socid > 0) {
		$soc = new Societe($db);
		$soc->fetch($socid);
		$title = $langs->trans('Proposals').' - '.$soc->name;
		if (empty($search_societe)) {
			$search_societe = $soc->name;
		}
	} else {
		$title = $langs->trans('Proposals');
	}

	$num = $db->num_rows($resql);

	$arrayofselected = is_array($toselect) ? $toselect : array();

	if ($num == 1 && !empty($conf->global->MAIN_SEARCH_DIRECT_OPEN_IF_ONLY_ONE) && $sall) {
		$obj = $db->fetch_object($resql);

		$id = $obj->rowid;

		header("Location: ".DOL_URL_ROOT.'/comm/propal/card.php?id='.$id);
		exit;
	}

	$help_url = 'EN:Commercial_Proposals|FR:Proposition_commerciale|ES:Presupuestos';
	llxHeader('', $title, $help_url);

	$param = '&search_status='.urlencode($search_status);
	if (!empty($mode)) {
		$param .= '&mode='.urlencode($mode);
	}
	if (!empty($contextpage) && $contextpage != $_SERVER["PHP_SELF"]) {
		$param .= '&contextpage='.urlencode($contextpage);
	}
	if ($limit > 0 && $limit != $conf->liste_limit) {
		$param .= '&limit='.((int) $limit);
	}
	if ($sall) {
		$param .= '&sall='.urlencode($sall);
	}
	if ($search_date_startday) {
		$param .= '&search_date_startday='.urlencode($search_date_startday);
	}
	if ($search_date_startmonth) {
		$param .= '&search_date_startmonth='.urlencode($search_date_startmonth);
	}
	if ($search_date_startyear) {
		$param .= '&search_date_startyear='.urlencode($search_date_startyear);
	}
	if ($search_date_endday) {
		$param .= '&search_date_endday='.urlencode($search_date_endday);
	}
	if ($search_date_endmonth) {
		$param .= '&search_date_endmonth='.urlencode($search_date_endmonth);
	}
	if ($search_date_endyear) {
		$param .= '&search_date_endyear='.urlencode($search_date_endyear);
	}
	if ($search_date_end_startday) {
		$param .= '&search_date_end_startday='.urlencode($search_date_end_startday);
	}
	if ($search_date_end_startmonth) {
		$param .= '&search_date_end_startmonth='.urlencode($search_date_end_startmonth);
	}
	if ($search_date_end_startyear) {
		$param .= '&search_date_end_startyear='.urlencode($search_date_end_startyear);
	}
	if ($search_date_end_endday) {
		$param .= '&search_date_end_endday='.urlencode($search_date_end_endday);
	}
	if ($search_date_end_endmonth) {
		$param .= '&search_date_end_endmonth='.urlencode($search_date_end_endmonth);
	}
	if ($search_date_end_endyear) {
		$param .= '&search_date_end_endyear='.urlencode($search_date_end_endyear);
	}
	if ($search_date_delivery_startday)	{
		$param .= '&search_date_delivery_startday='.urlencode($search_date_delivery_startday);
	}
	if ($search_date_delivery_startmonth) {
		$param .= '&search_date_delivery_startmonth='.urlencode($search_date_delivery_startmonth);
	}
	if ($search_date_delivery_startyear) {
		$param .= '&search_date_delivery_startyear='.urlencode($search_date_delivery_startyear);
	}
	if ($search_date_delivery_endday) {
		$param .= '&search_date_delivery_endday='.urlencode($search_date_delivery_endday);
	}
	if ($search_date_delivery_endmonth) {
		$param .= '&search_date_delivery_endmonth='.urlencode($search_date_delivery_endmonth);
	}
	if ($search_date_delivery_endyear) {
		$param .= '&search_date_delivery_endyear='.urlencode($search_date_delivery_endyear);
	}
	if ($search_ref) {
		$param .= '&search_ref='.urlencode($search_ref);
	}
	if ($search_refcustomer) {
		$param .= '&search_refcustomer='.urlencode($search_refcustomer);
	}
	if ($search_refproject) {
		$param .= '&search_refproject='.urlencode($search_refproject);
	}
	if ($search_societe) {
		$param .= '&search_societe='.urlencode($search_societe);
	}
	if ($search_societe_alias) {
		$param .= '&search_societe_alias='.urlencode($search_societe_alias);
	}
	if ($search_user > 0) {
		$param .= '&search_user='.urlencode($search_user);
	}
	if ($search_sale > 0) {
		$param .= '&search_sale='.urlencode($search_sale);
	}
	if ($search_montant_ht) {
		$param .= '&search_montant_ht='.urlencode($search_montant_ht);
	}
	if ($search_multicurrency_code != '') {
		$param .= '&search_multicurrency_code='.urlencode($search_multicurrency_code);
	}
	if ($search_multicurrency_tx != '') {
		$param .= '&search_multicurrency_tx='.urlencode($search_multicurrency_tx);
	}
	if ($search_multicurrency_montant_ht != '') {
		$param .= '&search_multicurrency_montant_ht='.urlencode($search_multicurrency_montant_ht);
	}
	if ($search_multicurrency_montant_vat != '') {
		$param .= '&search_multicurrency_montant_vat='.urlencode($search_multicurrency_montant_vat);
	}
	if ($search_multicurrency_montant_ttc != '') {
		$param .= '&search_multicurrency_montant_ttc='.urlencode($search_multicurrency_montant_ttc);
	}
	if ($search_login) {
		$param .= '&search_login='.urlencode($search_login);
	}
	if ($search_town) {
		$param .= '&search_town='.urlencode($search_town);
	}
	if ($search_zip) {
		$param .= '&search_zip='.urlencode($search_zip);
	}
	if ($socid > 0) {
		$param .= '&socid='.urlencode($socid);
	}
	if ($optioncss != '') {
		$param .= '&optioncss='.urlencode($optioncss);
	}
	if ($search_categ_cus > 0) {
		$param .= '&search_categ_cus='.urlencode($search_categ_cus);
	}
	if ($search_product_category != '') {
		$param .= '&search_product_category='.urlencode($search_product_category);
	}
	if ($search_fk_cond_reglement > 0) {
		$param .= '&search_fk_cond_reglement='.urlencode($search_fk_cond_reglement);
	}
	if ($search_fk_shipping_method > 0) {
		$param .= '&search_fk_shipping_method='.urlencode($search_fk_shipping_method);
	}
	if ($search_fk_input_reason > 0) {
		$param .= '&search_fk_input_reason='.urlencode($search_fk_input_reason);
	}
	if ($search_fk_mode_reglement > 0) {
		$param .= '&search_fk_mode_reglement='.urlencode($search_fk_mode_reglement);
	}
	if ($search_type_thirdparty > 0) {
		$param .= '&search_type_thirdparty='.urlencode($search_type_thirdparty);
	}
	if ($search_town) {
		$param .= '&search_town='.urlencode($search_town);
	}
	if ($search_zip) {
		$param .= '&search_zip='.urlencode($search_zip);
	}
	if ($search_state) {
		$param .= '&search_state='.urlencode($search_state);
	}
	if ($search_town) {
		$param .= '&search_town='.urlencode($search_town);
	}
	if ($search_country) {
		$param .= '&search_country='.urlencode($search_country);
	}
	if ($search_date_signature_startday) {
		$param .= '&search_date_signature_startday='.urlencode($search_date_signature_startday);
	}
	if ($search_date_signature_startmonth) {
		$param .= '&search_date_signature_startmonth='.urlencode($search_date_signature_startmonth);
	}
	if ($search_date_signature_startyear) {
		$param .= '&search_date_signature_startyear='.urlencode($search_date_signature_startyear);
	}
	if ($search_date_signature_endday) {
		$param .= '&search_date_signature_endday='.urlencode($search_date_signature_endday);
	}
	if ($search_date_signature_endmonth) {
		$param .= '&search_date_signature_endmonth='.urlencode($search_date_signature_endmonth);
	}
	if ($search_date_signature_endyear) {
		$param .= '&search_date_signature_endyear='.urlencode($search_date_signature_endyear);
	}

	// Add $param from extra fields
	include DOL_DOCUMENT_ROOT.'/core/tpl/extrafields_list_search_param.tpl.php';
	// Add $param from hooks
	$parameters = array();
	$reshook = $hookmanager->executeHooks('printFieldListSearchParam', $parameters, $object, $action); // Note that $action and $object may have been modified by hook
	$param .= $hookmanager->resPrint;

	// List of mass actions available
	$arrayofmassactions = array(
		'generate_doc'=>img_picto('', 'pdf', 'class="pictofixedwidth"').$langs->trans("ReGeneratePDF"),
		'builddoc'=>img_picto('', 'pdf', 'class="pictofixedwidth"').$langs->trans("PDFMerge"),
	);
	if ($permissiontosendbymail) {
		$arrayofmassactions['presend']=img_picto('', 'email', 'class="pictofixedwidth"').$langs->trans("SendByMail");
	}
	if ($permissiontovalidate) {
		$arrayofmassactions['prevalidate']=img_picto('', 'check', 'class="pictofixedwidth"').$langs->trans("Validate");
	}
	if ($permissiontoclose) {
		$arrayofmassactions['presign']=img_picto('', 'propal', 'class="pictofixedwidth"').$langs->trans("Sign");
		$arrayofmassactions['nopresign']=img_picto('', 'propal', 'class="pictofixedwidth"').$langs->trans("NoSign");
		$arrayofmassactions['setbilled'] =img_picto('', 'bill', 'class="pictofixedwidth"').$langs->trans("ClassifyBilled");
	}
	if ($permissiontodelete) {
		$arrayofmassactions['predelete'] = img_picto('', 'delete', 'class="pictofixedwidth"').$langs->trans("Delete");
	}

	if (in_array($massaction, array('presend', 'predelete', 'closed'))) {
		$arrayofmassactions = array();
	}
	$massactionbutton = $form->selectMassAction('', $arrayofmassactions);

	$url = DOL_URL_ROOT.'/comm/propal/card.php?action=create';
	if (!empty($socid)) {
		$url .= '&socid='.$socid;
	}
	$newcardbutton = '';
	$newcardbutton .= dolGetButtonTitle($langs->trans('ViewList'), '', 'fa fa-bars imgforviewmode', $_SERVER["PHP_SELF"].'?mode=common'.preg_replace('/(&|\?)*mode=[^&]+/', '', $param), '', ((empty($mode) || $mode == 'common') ? 2 : 1), array('morecss'=>'reposition'));
	$newcardbutton .= dolGetButtonTitle($langs->trans('ViewKanban'), '', 'fa fa-th-list imgforviewmode', $_SERVER["PHP_SELF"].'?mode=kanban'.preg_replace('/(&|\?)*mode=[^&]+/', '', $param), '', ($mode == 'kanban' ? 2 : 1), array('morecss'=>'reposition'));
	$newcardbutton = dolGetButtonTitle($langs->trans('NewPropal'), '', 'fa fa-plus-circle', $url, '', $user->hasRight('propal', 'creer'));

	// Fields title search
	print '<form method="POST" id="searchFormList" action="'.$_SERVER["PHP_SELF"].'">';
	if ($optioncss != '') {
		print '<input type="hidden" name="optioncss" value="'.$optioncss.'">';
	}
	print '<input type="hidden" name="token" value="'.newToken().'">';
	print '<input type="hidden" name="formfilteraction" id="formfilteraction" value="list">';
	print '<input type="hidden" name="action" value="list">';
	print '<input type="hidden" name="sortfield" value="'.$sortfield.'">';
	print '<input type="hidden" name="sortorder" value="'.$sortorder.'">';
	print '<input type="hidden" name="contextpage" value="'.$contextpage.'">';
	print '<input type="hidden" name="mode"value="'.$mode.'">';

	print_barre_liste($title, $page, $_SERVER["PHP_SELF"], $param, $sortfield, $sortorder, $massactionbutton, $num, $nbtotalofrecords, 'propal', 0, $newcardbutton, '', $limit, 0, 0, 1);

	$topicmail = "SendPropalRef";
	$modelmail = "propal_send";
	$objecttmp = new Propal($db);
	$trackid = 'pro'.$object->id;
	include DOL_DOCUMENT_ROOT.'/core/tpl/massactions_pre.tpl.php';

	if ($massaction == 'prevalidate') {
		print $form->formconfirm($_SERVER["PHP_SELF"], $langs->trans("ConfirmMassValidation"), $langs->trans("ConfirmMassValidationQuestion"), "validate", null, '', 0, 200, 500, 1);
	}

	if ($massaction == 'presign') {
		print $form->formconfirm($_SERVER["PHP_SELF"], $langs->trans("ConfirmMassSignature"), $langs->trans("ConfirmMassSignatureQuestion"), "sign", null, '', 0, 200, 500, 1);
	}

	if ($massaction == 'nopresign') {
		print $form->formconfirm($_SERVER["PHP_SELF"], $langs->trans("ConfirmMassNoSignature"), $langs->trans("ConfirmMassNoSignatureQuestion"), "nosign", null, '', 0, 200, 500, 1);
	}

	if ($sall) {
		foreach ($fieldstosearchall as $key => $val) {
			$fieldstosearchall[$key] = $langs->trans($val);
		}
		print '<div class="divsearchfieldfilter">'.$langs->trans("FilterOnInto", $sall).join(', ', $fieldstosearchall).'</div>';
	}

	$i = 0;

	$moreforfilter = '';

	// If the user can view prospects other than his'
	if ($user->hasRight('user', 'user', 'lire')) {
		$langs->load("commercial");
		$moreforfilter .= '<div class="divsearchfield">';
		$tmptitle = $langs->trans('ThirdPartiesOfSaleRepresentative');
		$moreforfilter .= img_picto($tmptitle, 'user', 'class="pictofixedwidth"').$formother->select_salesrepresentatives($search_sale, 'search_sale', $user, 0, $tmptitle, 'maxwidth250 widthcentpercentminusx', 1);
		$moreforfilter .= '</div>';
	}
	// If the user can view prospects other than his'
	if ($user->hasRight('user', 'user', 'lire')) {
		$moreforfilter .= '<div class="divsearchfield">';
		$tmptitle = $langs->trans('LinkedToSpecificUsers');
		$moreforfilter .= img_picto($tmptitle, 'user', 'class="pictofixedwidth"').$form->select_dolusers($search_user, 'search_user', $tmptitle, '', 0, '', '', 0, 0, 0, '', 0, '', 'maxwidth250 widthcentpercentminusx');
		$moreforfilter .= '</div>';
	}
	// If the user can view products
	if (isModEnabled('categorie') && $user->hasRight('categorie', 'read') && ($user->hasRight('product', 'read') || $user->hasRight('service', 'read'))) {
		$searchCategoryProductOperator = -1;
		include_once DOL_DOCUMENT_ROOT.'/categories/class/categorie.class.php';
		$tmptitle = $langs->trans('IncludingProductWithTag');
		$formcategory = new FormCategory($db);
		$moreforfilter .= $formcategory->getFilterBox(Categorie::TYPE_PRODUCT, array($search_product_category), 'maxwidth300', $searchCategoryProductOperator, 0, 0, $tmptitle);
	}
	if (isModEnabled('categorie') && $user->hasRight('categorie', 'lire')) {
		require_once DOL_DOCUMENT_ROOT.'/categories/class/categorie.class.php';
		$moreforfilter .= '<div class="divsearchfield">';
		$tmptitle = $langs->trans('CustomersProspectsCategoriesShort');
		$moreforfilter .= img_picto($tmptitle, 'category', 'class="pictofixedwidth"').$formother->select_categories('customer', $search_categ_cus, 'search_categ_cus', 1, $tmptitle, (empty($conf->dol_optimize_smallscreen) ? 'maxwidth300 widthcentpercentminusx' : 'maxwidth250 widthcentpercentminusx'));
		$moreforfilter .= '</div>';
	}
	if (isModEnabled('stock') && !empty($conf->global->WAREHOUSE_ASK_WAREHOUSE_DURING_PROPAL)) {
		require_once DOL_DOCUMENT_ROOT.'/product/class/html.formproduct.class.php';
		$formproduct = new FormProduct($db);
		$moreforfilter .= '<div class="divsearchfield">';
		$tmptitle = $langs->trans('Warehouse');
		$moreforfilter .= img_picto($tmptitle, 'stock', 'class="pictofixedwidth"').$formproduct->selectWarehouses($search_warehouse, 'search_warehouse', '', $tmptitle, 0, 0, $tmptitle);
		$moreforfilter .= '</div>';
	}
	$parameters = array();
	$reshook = $hookmanager->executeHooks('printFieldPreListTitle', $parameters, $object, $action); // Note that $action and $object may have been modified by hook
	if (empty($reshook)) {
		$moreforfilter .= $hookmanager->resPrint;
	} else {
		$moreforfilter = $hookmanager->resPrint;
	}

	if (!empty($moreforfilter)) {
		print '<div class="liste_titre liste_titre_bydiv centpercent">';
		print $moreforfilter;
		print '</div>';
	}

	$varpage = empty($contextpage) ? $_SERVER["PHP_SELF"] : $contextpage;
	$selectedfields = $form->multiSelectArrayWithCheckbox('selectedfields', $arrayfields, $varpage, getDolGlobalString('MAIN_CHECKBOX_LEFT_COLUMN', '')); // This also change content of $arrayfields
	$selectedfields .= (count($arrayofmassactions) ? $form->showCheckAddButtons('checkforselect', 1) : '');

	print '<div class="div-table-responsive">';
	print '<table class="tagtable nobottomiftotal liste'.($moreforfilter ? " listwithfilterbefore" : "").'">'."\n";

	print '<tr class="liste_titre_filter">';

	// Action column
	if (!empty($conf->global->MAIN_CHECKBOX_LEFT_COLUMN)) {
		print '<td class="liste_titre" align="middle">';
		$searchpicto = $form->showFilterButtons('left');
		print $searchpicto;
		print '</td>';
	}

	if (!empty($arrayfields['p.ref']['checked'])) {
		print '<td class="liste_titre">';
		print '<input class="flat maxwidth50" type="text" name="search_ref" value="'.dol_escape_htmltag($search_ref).'">';
		print '</td>';
	}
	if (!empty($arrayfields['p.ref_client']['checked'])) {
		print '<td class="liste_titre">';
		print '<input class="flat maxwidth50" type="text" name="search_refcustomer" value="'.dol_escape_htmltag($search_refcustomer).'">';
		print '</td>';
	}
	if (!empty($arrayfields['pr.ref']['checked'])) {
		print '<td class="liste_titre">';
		print '<input class="flat maxwidth50" type="text" name="search_refproject" value="'.dol_escape_htmltag($search_refproject).'">';
		print '</td>';
	}
	if (!empty($arrayfields['pr.title']['checked'])) {
		print '<td class="liste_titre">';
		print '<input class="flat maxwidth50" type="text" name="search_project" value="'.dol_escape_htmltag($search_project).'">';
		print '</td>';
	}
	if (!empty($arrayfields['s.nom']['checked'])) {
		print '<td class="liste_titre" align="left">';
		print '<input class="flat maxwidth100" type="text" name="search_societe" value="'.dol_escape_htmltag($search_societe).'">';
		print '</td>';
	}
	if (!empty($arrayfields['s.name_alias']['checked'])) {
		print '<td class="liste_titre" align="left">';
		print '<input class="flat maxwidth100" type="text" name="search_societe_alias" value="'.dol_escape_htmltag($search_societe_alias).'">';
		print '</td>';
	}
	if (!empty($arrayfields['s.town']['checked'])) {
		print '<td class="liste_titre"><input class="flat maxwidth50" type="text" name="search_town" value="'.$search_town.'"></td>';
	}
	if (!empty($arrayfields['s.zip']['checked'])) {
		print '<td class="liste_titre"><input class="flat maxwidth50" type="text" name="search_zip" value="'.$search_zip.'"></td>';
	}
	// State
	if (!empty($arrayfields['state.nom']['checked'])) {
		print '<td class="liste_titre">';
		print '<input class="flat maxwidth50" type="text" name="search_state" value="'.dol_escape_htmltag($search_state).'">';
		print '</td>';
	}
	// Country
	if (!empty($arrayfields['country.code_iso']['checked'])) {
		print '<td class="liste_titre" align="center">';
		print $form->select_country($search_country, 'search_country', '', 0, 'minwidth100imp maxwidth100');
		print '</td>';
	}
	// Company type
	if (!empty($arrayfields['typent.code']['checked'])) {
		print '<td class="liste_titre maxwidth100onsmartphone" align="center">';
		print $form->selectarray("search_type_thirdparty", $formcompany->typent_array(0), $search_type_thirdparty, 1, 0, 0, '', 0, 0, 0, (empty($conf->global->SOCIETE_SORT_ON_TYPEENT) ? 'ASC' : $conf->global->SOCIETE_SORT_ON_TYPEENT), '', 1);
		print ajax_combobox('search_type_thirdparty');
		print '</td>';
	}
	// Date
	if (!empty($arrayfields['p.date']['checked'])) {
		print '<td class="liste_titre center">';
		print '<div class="nowrap">';
		print $form->selectDate($search_date_start ? $search_date_start : -1, 'search_date_start', 0, 0, 1, '', 1, 0, 0, '', '', '', '', 1, '', $langs->trans('From'));
		print '</div>';
		print '<div class="nowrap">';
		print $form->selectDate($search_date_end ? $search_date_end : -1, 'search_date_end', 0, 0, 1, '', 1, 0, 0, '', '', '', '', 1, '', $langs->trans('to'));
		print '</div>';
		print '</td>';
	}
	// Date end
	if (!empty($arrayfields['p.fin_validite']['checked'])) {
		print '<td class="liste_titre center">';
		print '<div class="nowrap">';
		print $form->selectDate($search_date_end_start ? $search_date_end_start : -1, 'search_date_end_start', 0, 0, 1, '', 1, 0, 0, '', '', '', '', 1, '', $langs->trans('From'));
		print '</div>';
		print '<div class="nowrap">';
		print $form->selectDate($search_date_end_end ? $search_date_end_end : -1, 'search_date_end_end', 0, 0, 1, '', 1, 0, 0, '', '', '', '', 1, '', $langs->trans('to'));
		print '</div>';
		print '</td>';
	}
	// Date delivery
	if (!empty($arrayfields['p.date_livraison']['checked'])) {
		print '<td class="liste_titre center">';
		print '<div class="nowrap">';
		print $form->selectDate($search_date_delivery_start ? $search_date_delivery_start : -1, 'search_date_delivery_start', 0, 0, 1, '', 1, 0, 0, '', '', '', '', 1, '', $langs->trans('From'));
		print '</div>';
		print '<div class="nowrap">';
		print $form->selectDate($search_date_delivery_end ? $search_date_delivery_end : -1, 'search_date_delivery_end', 0, 0, 1, '', 1, 0, 0, '', '', '', '', 1, '', $langs->trans('From'));
		print '</div>';
		print '</td>';
	}
	// Date Signature
	if (!empty($arrayfields['p.date_signature']['checked'])) {
		print '<td class="liste_titre center">';
		print '<div class="nowrap">';
		print $form->selectDate($search_date_signature_start ? $search_date_signature_start : -1, 'search_date_signature_start', 0, 0, 1, '', 1, 0, 0, '', '', '', '', 1, '', $langs->trans('From'));
		print '</div>';
		print '<div class="nowrap">';
		print $form->selectDate($search_date_signature_end ? $search_date_signature_end : -1, 'search_date_signature_end', 0, 0, 1, '', 1, 0, 0, '', '', '', '', 1, '', $langs->trans('From'));
		print '</div>';
		print '</td>';
	}
	// Availability
	if (!empty($arrayfields['ava.rowid']['checked'])) {
		print '<td class="liste_titre maxwidth100onsmartphone center">';
		$form->selectAvailabilityDelay($search_availability, 'search_availability', '', 1);
		print ajax_combobox('search_availability');
		print '</td>';
	}
	// Shipping Method
	if (!empty($arrayfields['p.fk_shipping_method']['checked'])) {
		print '<td class="liste_titre">';
		$form->selectShippingMethod($search_fk_shipping_method, 'search_fk_shipping_method', '', 1, '', 1);
		print '</td>';
	}
	// Source - Input reason
	if (!empty($arrayfields['p.fk_input_reason']['checked'])) {
		print '<td class="liste_titre">';
		$form->selectInputReason($search_fk_input_reason, 'search_fk_input_reason', '', 1, 'maxwidth125', 1);
		print '</td>';
	}
	// Payment term
	if (!empty($arrayfields['p.fk_cond_reglement']['checked'])) {
		print '<td class="liste_titre">';
		print $form->getSelectConditionsPaiements($search_fk_cond_reglement, 'search_fk_cond_reglement', 1, 1, 1);
		print '</td>';
	}
	// Payment mode
	if (!empty($arrayfields['p.fk_mode_reglement']['checked'])) {
		print '<td class="liste_titre">';
		print $form->select_types_paiements($search_fk_mode_reglement, 'search_fk_mode_reglement', '', 0, 1, 1, 0, -1, '', 1);
		print '</td>';
	}
	if (!empty($arrayfields['p.total_ht']['checked'])) {
		// Amount
		print '<td class="liste_titre right">';
		print '<input class="flat" type="text" size="5" name="search_montant_ht" value="'.dol_escape_htmltag($search_montant_ht).'">';
		print '</td>';
	}
	if (!empty($arrayfields['p.total_tva']['checked'])) {
		// Amount
		print '<td class="liste_titre right">';
		print '<input class="flat" type="text" size="5" name="search_montant_vat" value="'.dol_escape_htmltag($search_montant_vat).'">';
		print '</td>';
	}
	if (!empty($arrayfields['p.total_ttc']['checked'])) {
		// Amount
		print '<td class="liste_titre right">';
		print '<input class="flat" type="text" size="5" name="search_montant_ttc" value="'.dol_escape_htmltag($search_montant_ttc).'">';
		print '</td>';
	}
	if (!empty($arrayfields['p.total_ht_invoiced']['checked'])) {
		// Amount invoiced
		print '<td class="liste_titre right">';
		print '</td>';
	}
	if (!empty($arrayfields['p.total_invoiced']['checked'])) {
		// Amount invoiced
		print '<td class="liste_titre right">';
		print '</td>';
	}
	if (!empty($arrayfields['p.multicurrency_code']['checked'])) {
		// Currency
		print '<td class="liste_titre">';
		print $form->selectMultiCurrency($search_multicurrency_code, 'search_multicurrency_code', 1);
		print '</td>';
	}
	if (!empty($arrayfields['p.multicurrency_tx']['checked'])) {
		// Currency rate
		print '<td class="liste_titre">';
		print '<input class="flat" type="text" size="4" name="search_multicurrency_tx" value="'.dol_escape_htmltag($search_multicurrency_tx).'">';
		print '</td>';
	}
	if (!empty($arrayfields['p.multicurrency_total_ht']['checked'])) {
		// Amount
		print '<td class="liste_titre right">';
		print '<input class="flat" type="text" size="4" name="search_multicurrency_montant_ht" value="'.dol_escape_htmltag($search_multicurrency_montant_ht).'">';
		print '</td>';
	}
	if (!empty($arrayfields['p.multicurrency_total_tva']['checked'])) {
		// Amount
		print '<td class="liste_titre right">';
		print '<input class="flat" type="text" size="4" name="search_multicurrency_montant_vat" value="'.dol_escape_htmltag($search_multicurrency_montant_vat).'">';
		print '</td>';
	}
	if (!empty($arrayfields['p.multicurrency_total_ttc']['checked'])) {
		// Amount
		print '<td class="liste_titre right">';
		print '<input class="flat" type="text" size="4" name="search_multicurrency_montant_ttc" value="'.dol_escape_htmltag($search_multicurrency_montant_ttc).'">';
		print '</td>';
	}
	if (!empty($arrayfields['p.multicurrency_total_ht_invoiced']['checked'])) {
		// Amount invoiced
		print '<td class="liste_titre right">';
		print '</td>';
	}
	if (!empty($arrayfields['p.multicurrency_total_invoiced']['checked'])) {
		// Amount invoiced
		print '<td class="liste_titre right">';
		print '</td>';
	}
	if (!empty($arrayfields['u.login']['checked'])) {
		// Author
		print '<td class="liste_titre">';
		print '<input class="flat maxwidth75" type="text" name="search_login" value="'.dol_escape_htmltag($search_login).'">';
		print '</td>';
	}
	if (!empty($arrayfields['sale_representative']['checked'])) {
		print '<td class="liste_titre"></td>';
	}
	if (!empty($arrayfields['total_pa']['checked'])) {
		print '<td class="liste_titre right">';
		print '</td>';
	}
	if (!empty($arrayfields['total_margin']['checked'])) {
		print '<td class="liste_titre right">';
		print '</td>';
	}
	if (!empty($arrayfields['total_margin_rate']['checked'])) {
		print '<td class="liste_titre right">';
		print '</td>';
	}
	if (!empty($arrayfields['total_mark_rate']['checked'])) {
		print '<td class="liste_titre right">';
		print '</td>';
	}
	// Extra fields
	include DOL_DOCUMENT_ROOT.'/core/tpl/extrafields_list_search_input.tpl.php';

	// Fields from hook
	$parameters = array('arrayfields'=>$arrayfields);
	$reshook = $hookmanager->executeHooks('printFieldListOption', $parameters, $object, $action); // Note that $action and $object may have been modified by hook
	print $hookmanager->resPrint;
	// Date creation
	if (!empty($arrayfields['p.datec']['checked'])) {
		print '<td class="liste_titre">';
		print '</td>';
	}
	// Date modification
	if (!empty($arrayfields['p.tms']['checked'])) {
		print '<td class="liste_titre">';
		print '</td>';
	}
	// Date cloture
	if (!empty($arrayfields['p.date_cloture']['checked'])) {
		print '<td class="liste_titre">';
		print '</td>';
	}
	if (!empty($arrayfields['p.note_public']['checked'])) {
		// Note public
		print '<td class="liste_titre">';
		print '</td>';
	}
	if (!empty($arrayfields['p.note_private']['checked'])) {
		// Note private
		print '<td class="liste_titre">';
		print '</td>';
	}
	// Status
	if (!empty($arrayfields['p.fk_statut']['checked'])) {
		print '<td class="liste_titre right parentonrightofpage">';
		$formpropal->selectProposalStatus($search_status, 1, 0, 1, 'customer', 'search_statut', 'search_status width100 onrightofpage');
		print '</td>';
	}
	// Action column
	if (empty($conf->global->MAIN_CHECKBOX_LEFT_COLUMN)) {
		print '<td class="liste_titre" align="middle">';
		$searchpicto = $form->showFilterButtons();
		print $searchpicto;
		print '</td>';
	}
	print "</tr>\n";

	$totalarray = array(
		'nbfield' => 0,
		'val' => array(
			'p.total_ht' => 0,
			'p.total_tva' => 0,
			'p.total_ttc' => 0,
		),
	);

	// Fields title
	print '<tr class="liste_titre">';
	if (!empty($conf->global->MAIN_CHECKBOX_LEFT_COLUMN)) {
		print_liste_field_titre($selectedfields, $_SERVER["PHP_SELF"], "", '', '', 'align="center"', $sortfield, $sortorder, 'maxwidthsearch ');
	}
	if (!empty($arrayfields['p.ref']['checked'])) {
		print_liste_field_titre($arrayfields['p.ref']['label'], $_SERVER["PHP_SELF"], 'p.ref', '', $param, '', $sortfield, $sortorder);
	}
	if (!empty($arrayfields['p.ref_client']['checked'])) {
		print_liste_field_titre($arrayfields['p.ref_client']['label'], $_SERVER["PHP_SELF"], 'p.ref_client', '', $param, '', $sortfield, $sortorder);
	}
	if (!empty($arrayfields['pr.ref']['checked'])) {
		print_liste_field_titre($arrayfields['pr.ref']['label'], $_SERVER["PHP_SELF"], 'pr.ref', '', $param, '', $sortfield, $sortorder);
	}
	if (!empty($arrayfields['pr.title']['checked'])) {
		print_liste_field_titre($arrayfields['pr.title']['label'], $_SERVER["PHP_SELF"], 'pr.title', '', $param, '', $sortfield, $sortorder);
	}
	if (!empty($arrayfields['s.nom']['checked'])) {
		print_liste_field_titre($arrayfields['s.nom']['label'], $_SERVER["PHP_SELF"], 's.nom', '', $param, '', $sortfield, $sortorder);
	}
	if (!empty($arrayfields['s.name_alias']['checked'])) {
		print_liste_field_titre($arrayfields['s.name_alias']['label'], $_SERVER["PHP_SELF"], 's.name_alias', '', $param, '', $sortfield, $sortorder);
	}
	if (!empty($arrayfields['s.town']['checked'])) {
		print_liste_field_titre($arrayfields['s.town']['label'], $_SERVER["PHP_SELF"], 's.town', '', $param, '', $sortfield, $sortorder);
	}
	if (!empty($arrayfields['s.zip']['checked'])) {
		print_liste_field_titre($arrayfields['s.zip']['label'], $_SERVER["PHP_SELF"], 's.zip', '', $param, '', $sortfield, $sortorder);
	}
	if (!empty($arrayfields['state.nom']['checked'])) {
		print_liste_field_titre($arrayfields['state.nom']['label'], $_SERVER["PHP_SELF"], "state.nom", "", $param, '', $sortfield, $sortorder);
	}
	if (!empty($arrayfields['country.code_iso']['checked'])) {
		print_liste_field_titre($arrayfields['country.code_iso']['label'], $_SERVER["PHP_SELF"], "country.code_iso", "", $param, 'class="center"', $sortfield, $sortorder);
	}
	if (!empty($arrayfields['typent.code']['checked'])) {
		print_liste_field_titre($arrayfields['typent.code']['label'], $_SERVER["PHP_SELF"], "typent.code", "", $param, 'class="center"', $sortfield, $sortorder);
	}
	if (!empty($arrayfields['p.date']['checked'])) {
		print_liste_field_titre($arrayfields['p.date']['label'], $_SERVER["PHP_SELF"], 'p.datep', '', $param, 'class="center"', $sortfield, $sortorder);
	}
	if (!empty($arrayfields['p.fin_validite']['checked'])) {
		print_liste_field_titre($arrayfields['p.fin_validite']['label'], $_SERVER["PHP_SELF"], 'dfv', '', $param, 'class="center"', $sortfield, $sortorder);
	}
	if (!empty($arrayfields['p.date_livraison']['checked'])) {
		print_liste_field_titre($arrayfields['p.date_livraison']['label'], $_SERVER["PHP_SELF"], 'p.date_livraison', '', $param, 'class="center"', $sortfield, $sortorder);
	}
	if (!empty($arrayfields['p.date_signature']['checked'])) {
		print_liste_field_titre($arrayfields['p.date_signature']['label'], $_SERVER["PHP_SELF"], 'p.date_signature', '', $param, 'class="center"', $sortfield, $sortorder);
	}
	if (!empty($arrayfields['ava.rowid']['checked'])) {
		print_liste_field_titre($arrayfields['ava.rowid']['label'], $_SERVER["PHP_SELF"], 'availability', '', $param, '', $sortfield, $sortorder);
	}
	if (!empty($arrayfields['p.fk_shipping_method']['checked'])) {
		print_liste_field_titre($arrayfields['p.fk_shipping_method']['label'], $_SERVER["PHP_SELF"], "p.fk_shipping_method", "", $param, '', $sortfield, $sortorder);
	}
	if (!empty($arrayfields['p.fk_input_reason']['checked'])) {
		print_liste_field_titre($arrayfields['p.fk_input_reason']['label'], $_SERVER["PHP_SELF"], "p.fk_input_reason", "", $param, '', $sortfield, $sortorder);
	}
	if (!empty($arrayfields['p.fk_cond_reglement']['checked'])) {
		print_liste_field_titre($arrayfields['p.fk_cond_reglement']['label'], $_SERVER["PHP_SELF"], "p.fk_cond_reglement", "", $param, '', $sortfield, $sortorder);
	}
	if (!empty($arrayfields['p.fk_mode_reglement']['checked'])) {
		print_liste_field_titre($arrayfields['p.fk_mode_reglement']['label'], $_SERVER["PHP_SELF"], "p.fk_mode_reglement", "", $param, '', $sortfield, $sortorder);
	}
	if (!empty($arrayfields['p.total_ht']['checked'])) {
		print_liste_field_titre($arrayfields['p.total_ht']['label'], $_SERVER["PHP_SELF"], 'p.total_ht', '', $param, 'class="right"', $sortfield, $sortorder);
	}
	if (!empty($arrayfields['p.total_tva']['checked'])) {
		print_liste_field_titre($arrayfields['p.total_tva']['label'], $_SERVER["PHP_SELF"], 'p.total_tva', '', $param, 'class="right"', $sortfield, $sortorder);
	}
	if (!empty($arrayfields['p.total_ttc']['checked'])) {
		print_liste_field_titre($arrayfields['p.total_ttc']['label'], $_SERVER["PHP_SELF"], 'p.total_ttc', '', $param, 'class="right"', $sortfield, $sortorder);
	}
	if (!empty($arrayfields['p.total_ht_invoiced']['checked'])) {
		print_liste_field_titre($arrayfields['p.total_ht_invoiced']['label'], $_SERVER["PHP_SELF"], '', '', $param, 'class="right"', $sortfield, $sortorder);
	}
	if (!empty($arrayfields['p.total_invoiced']['checked'])) {
		print_liste_field_titre($arrayfields['p.total_invoiced']['label'], $_SERVER["PHP_SELF"], '', '', $param, 'class="right"', $sortfield, $sortorder);
	}
	if (!empty($arrayfields['p.multicurrency_code']['checked'])) {
		print_liste_field_titre($arrayfields['p.multicurrency_code']['label'], $_SERVER['PHP_SELF'], 'p.multicurrency_code', '', $param, '', $sortfield, $sortorder);
	}
	if (!empty($arrayfields['p.multicurrency_tx']['checked'])) {
		print_liste_field_titre($arrayfields['p.multicurrency_tx']['label'], $_SERVER['PHP_SELF'], 'p.multicurrency_tx', '', $param, '', $sortfield, $sortorder);
	}
	if (!empty($arrayfields['p.multicurrency_total_ht']['checked'])) {
		print_liste_field_titre($arrayfields['p.multicurrency_total_ht']['label'], $_SERVER['PHP_SELF'], 'p.multicurrency_total_ht', '', $param, 'class="right"', $sortfield, $sortorder);
	}
	if (!empty($arrayfields['p.multicurrency_total_tva']['checked'])) {
		print_liste_field_titre($arrayfields['p.multicurrency_total_tva']['label'], $_SERVER['PHP_SELF'], 'p.multicurrency_total_tva', '', $param, 'class="right"', $sortfield, $sortorder);
	}
	if (!empty($arrayfields['p.multicurrency_total_ttc']['checked'])) {
		print_liste_field_titre($arrayfields['p.multicurrency_total_ttc']['label'], $_SERVER['PHP_SELF'], 'p.multicurrency_total_ttc', '', $param, 'class="right"', $sortfield, $sortorder);
	}
	if (!empty($arrayfields['p.multicurrency_total_ht_invoiced']['checked'])) {
		print_liste_field_titre($arrayfields['p.multicurrency_total_ht_invoiced']['label'], $_SERVER["PHP_SELF"], '', '', $param, 'class="right"', $sortfield, $sortorder);
	}
	if (!empty($arrayfields['p.multicurrency_total_invoiced']['checked'])) {
		print_liste_field_titre($arrayfields['p.multicurrency_total_invoiced']['label'], $_SERVER["PHP_SELF"], '', '', $param, 'class="right"', $sortfield, $sortorder);
	}
	if (!empty($arrayfields['u.login']['checked'])) {
		print_liste_field_titre($arrayfields['u.login']['label'], $_SERVER["PHP_SELF"], 'u.login', '', $param, 'class="center"', $sortfield, $sortorder);
	}
	if (!empty($arrayfields['sale_representative']['checked'])) {
		print_liste_field_titre($arrayfields['sale_representative']['label'], $_SERVER["PHP_SELF"], "", "", "$param", '', $sortfield, $sortorder);
	}
	if (!empty($arrayfields['total_pa']['checked'])) {
		print_liste_field_titre($arrayfields['total_pa']['label'], $_SERVER['PHP_SELF'], '', '', $param, 'class="right"', $sortfield, $sortorder);
	}
	if (!empty($arrayfields['total_margin']['checked'])) {
		print_liste_field_titre($arrayfields['total_margin']['label'], $_SERVER['PHP_SELF'], '', '', $param, 'class="right"', $sortfield, $sortorder);
	}
	if (!empty($arrayfields['total_margin_rate']['checked'])) {
		print_liste_field_titre($arrayfields['total_margin_rate']['label'], $_SERVER['PHP_SELF'], '', '', $param, 'class="right"', $sortfield, $sortorder);
	}
	if (!empty($arrayfields['total_mark_rate']['checked'])) {
		print_liste_field_titre($arrayfields['total_mark_rate']['label'], $_SERVER['PHP_SELF'], '', '', $param, 'class="right"', $sortfield, $sortorder);
	}
	// Extra fields
	include DOL_DOCUMENT_ROOT.'/core/tpl/extrafields_list_search_title.tpl.php';
	// Hook fields
	$parameters = array(
		'arrayfields' => $arrayfields,
		'param' => $param,
		'sortfield' => $sortfield,
		'sortorder' => $sortorder,
		'totalarray' => &$totalarray,
	);

	$reshook = $hookmanager->executeHooks('printFieldListTitle', $parameters, $object, $action); // Note that $action and $object may have been modified by hook

	print $hookmanager->resPrint;
	if (!empty($arrayfields['p.datec']['checked'])) {
		print_liste_field_titre($arrayfields['p.datec']['label'], $_SERVER["PHP_SELF"], "p.datec", "", $param, 'align="center" class="nowrap"', $sortfield, $sortorder);
	}
	if (!empty($arrayfields['p.tms']['checked'])) {
		print_liste_field_titre($arrayfields['p.tms']['label'], $_SERVER["PHP_SELF"], "p.tms", "", $param, 'align="center" class="nowrap"', $sortfield, $sortorder);
	}
	if (!empty($arrayfields['p.date_cloture']['checked'])) {
		print_liste_field_titre($arrayfields['p.date_cloture']['label'], $_SERVER["PHP_SELF"], "p.date_cloture", "", $param, 'align="center" class="nowrap"', $sortfield, $sortorder);
	}
	if (!empty($arrayfields['p.note_public']['checked'])) {
		print_liste_field_titre($arrayfields['p.note_public']['label'], $_SERVER["PHP_SELF"], "p.note_public", "", $param, '', $sortfield, $sortorder, 'center nowrap ');
	}
	if (!empty($arrayfields['p.note_private']['checked'])) {
		print_liste_field_titre($arrayfields['p.note_private']['label'], $_SERVER["PHP_SELF"], "p.note_private", "", $param, '', $sortfield, $sortorder, 'center nowrap ');
	}
	if (!empty($arrayfields['p.fk_statut']['checked'])) {
		print_liste_field_titre($arrayfields['p.fk_statut']['label'], $_SERVER["PHP_SELF"], "p.fk_statut", "", $param, 'class="right"', $sortfield, $sortorder);
	}
	if (empty($conf->global->MAIN_CHECKBOX_LEFT_COLUMN)) {
		print_liste_field_titre($selectedfields, $_SERVER["PHP_SELF"], "", '', '', 'align="center"', $sortfield, $sortorder, 'maxwidthsearch ');
	}
	print '</tr>'."\n";

	$now = dol_now();
	$i = 0;
	$typenArray = null;

	$with_margin_info = false;
	if (isModEnabled('margin') && (
		!empty($arrayfields['total_pa']['checked'])
		|| !empty($arrayfields['total_margin']['checked'])
		|| !empty($arrayfields['total_margin_rate']['checked'])
		|| !empty($arrayfields['total_mark_rate']['checked'])
		)
	) {
		$with_margin_info = true;
	}
	$total_ht = 0;
	$total_margin = 0;

	$savnbfield = $totalarray['nbfield'];
	$totalarray = array();
	$totalarray['nbfield'] = 0;

	$imaxinloop = ($limit ? min($num, $limit) : $num);
	while ($i < $imaxinloop) {
		$obj = $db->fetch_object($resql);

		$objectstatic->id = $obj->rowid;
		$objectstatic->ref = $obj->ref;
		$objectstatic->ref_client = $obj->ref_client;
		$objectstatic->note_public = $obj->note_public;
		$objectstatic->note_private = $obj->note_private;
		$objectstatic->statut = $obj->status;
		$objectstatic->status = $obj->status;

		$companystatic->id = $obj->socid;
		$companystatic->name = $obj->name;
		$companystatic->name_alias = $obj->alias;
		$companystatic->client = $obj->client;
		$companystatic->fournisseur = $obj->fournisseur;
		$companystatic->code_client = $obj->code_client;
		$companystatic->email = $obj->email;
		$companystatic->phone = $obj->phone;
		$companystatic->address = $obj->address;
		$companystatic->zip = $obj->zip;
		$companystatic->town = $obj->town;
		$companystatic->country_code = $obj->country_code;

		$projectstatic->id = $obj->project_id;
		$projectstatic->ref = $obj->project_ref;
		$projectstatic->title = $obj->project_label;

		$totalInvoicedHT = 0;
		$totalInvoicedTTC = 0;
		$multicurrency_totalInvoicedHT = 0;
		$multicurrency_totalInvoicedTTC = 0;

		$TInvoiceData = $objectstatic->InvoiceArrayList($obj->rowid);

		if (!empty($TInvoiceData)) {
			foreach ($TInvoiceData as $invoiceData) {
				$invoice = new Facture($db);
				$invoice->fetch($invoiceData->facid);

				if (!empty($conf->global->FACTURE_DEPOSITS_ARE_JUST_PAYMENTS) && $invoice->type == Facture::TYPE_DEPOSIT) {
					continue;
				}

				$totalInvoicedHT += $invoice->total_ht;
				$totalInvoicedTTC += $invoice->total_ttc;
				$multicurrency_totalInvoicedHT += $invoice->multicurrency_total_ht;
				$multicurrency_totalInvoicedTTC += $invoice->multicurrency_total_ttc;
			}
		}

		$marginInfo = array();
		if ($with_margin_info === true) {
			$objectstatic->fetch_lines();
			$marginInfo = $formmargin->getMarginInfosArray($objectstatic);
			$total_ht += $obj->total_ht;
			$total_margin += $marginInfo['total_margin'];
		}

		if ($mode == 'kanban') {
			if ($i == 0) {
				print '<tr class="trkanban"><td colspan="'.$savnbfield.'">';
				print '<div class="box-flex-container kanban">';
			}
			// Output Kanban
			$userstatic->fetch($obj->fk_user_author);
			$objectstatic->author = $userstatic->getNomUrl(1);
			$objectstatic->fk_project = $projectstatic->getNomUrl(1);
			print $objectstatic->getKanbanView('', array('selected' => in_array($object->id, $arrayofselected)));
			if ($i == ($imaxinloop - 1)) {
				print '</div>';
				print '</td></tr>';
			}
		} else {
			print '<tr class="oddeven">';

			// Action column
			if (!empty($conf->global->MAIN_CHECKBOX_LEFT_COLUMN)) {
				print '<td class="nowrap" align="center">';
				if ($massactionbutton || $massaction) {   // If we are in select mode (massactionbutton defined) or if we have already selected and sent an action ($massaction) defined
					$selected = 0;
					if (in_array($obj->rowid, $arrayofselected)) {
						$selected = 1;
					}
					print '<input id="cb'.$obj->rowid.'" class="flat checkforselect" type="checkbox" name="toselect[]" value="'.$obj->rowid.'"'.($selected ? ' checked="checked"' : '').'>';
				}
				print '</td>';
				if (!$i) {
					$totalarray['nbfield']++;
				}
			}

			if (!empty($arrayfields['p.ref']['checked'])) {
				print '<td class="nowraponall">';

				print '<table class="nobordernopadding"><tr class="nocellnopadd">';
				// Picto + Ref
				print '<td class="nobordernopadding nowraponall">';
				print $objectstatic->getNomUrl(1, '', '', 0, 1, (isset($conf->global->PROPAL_LIST_SHOW_NOTES) ? $conf->global->PROPAL_LIST_SHOW_NOTES : 1));
				print '</td>';
				// Warning
				$warnornote = '';
				if ($obj->status == Propal::STATUS_VALIDATED && $db->jdate($obj->dfv) < ($now - $conf->propal->cloture->warning_delay)) {
					$warnornote .= img_warning($langs->trans("Late"));
				}
				if ($warnornote) {
					print '<td style="min-width: 20px" class="nobordernopadding nowrap">';
					print $warnornote;
					print '</td>';
				}
				// Other picto tool
				print '<td width="16" class="nobordernopadding right">';
				$filename = dol_sanitizeFileName($obj->ref);
				$filedir = $conf->propal->multidir_output[$obj->propal_entity].'/'.dol_sanitizeFileName($obj->ref);
				$urlsource = $_SERVER['PHP_SELF'].'?id='.$obj->rowid;
				print $formfile->getDocumentsLink($objectstatic->element, $filename, $filedir);
				print '</td></tr></table>';

				print "</td>\n";
				if (!$i) {
					$totalarray['nbfield']++;
				}
			}

			if (!empty($arrayfields['p.ref_client']['checked'])) {
				// Customer ref
				print '<td class="nowrap tdoverflowmax200">';
				print dol_escape_htmltag($obj->ref_client);
				print '</td>';
				if (!$i) {
					$totalarray['nbfield']++;
				}
			}

			if (!empty($arrayfields['pr.ref']['checked'])) {
				// Project ref
				print '<td class="nowraponall">';
				if ($obj->project_id > 0) {
					print $projectstatic->getNomUrl(1);
				}
				print '</td>';
				if (!$i) {
					$totalarray['nbfield']++;
				}
			}

			if (!empty($arrayfields['pr.title']['checked'])) {
				// Project label
				print '<td class="nowrap">';
				if ($obj->project_id > 0) {
					print dol_escape_htmltag($projectstatic->title);
				}
				print '</td>';
				if (!$i) {
					$totalarray['nbfield']++;
				}
			}

			// Thirdparty
			if (!empty($arrayfields['s.nom']['checked'])) {
				print '<td class="tdoverflowmax150">';
				print $companystatic->getNomUrl(1, 'customer', 0, 0, 1, empty($arrayfields['s.name_alias']['checked']) ? 0 : 1);
				print '</td>';
				if (!$i) {
					$totalarray['nbfield']++;
				}
			}

			// Alias
			if (!empty($arrayfields['s.name_alias']['checked'])) {
				print '<td class="tdoverflowmax200">';
				print $obj->alias;
				print '</td>';
				if (!$i) {
					$totalarray['nbfield']++;
				}
			}

			// Town
			if (!empty($arrayfields['s.town']['checked'])) {
				print '<td class="tdoverflowmax100" title="'.dol_escape_htmltag($obj->town).'">';
				print dol_escape_htmltag($obj->town);
				print '</td>';
				if (!$i) {
					$totalarray['nbfield']++;
				}
			}
			// Zip
			if (!empty($arrayfields['s.zip']['checked'])) {
				print '<td class="nocellnopadd">';
				print $obj->zip;
				print '</td>';
				if (!$i) {
					$totalarray['nbfield']++;
				}
			}
			// State
			if (!empty($arrayfields['state.nom']['checked'])) {
				print "<td>".$obj->state_name."</td>\n";
				if (!$i) {
					$totalarray['nbfield']++;
				}
			}
			// Country
			if (!empty($arrayfields['country.code_iso']['checked'])) {
				print '<td class="center">';
				$tmparray = getCountry($obj->fk_pays, 'all');
				print $tmparray['label'];
				print '</td>';
				if (!$i) {
					$totalarray['nbfield']++;
				}
			}
			// Type ent
			if (!empty($arrayfields['typent.code']['checked'])) {
				if (!is_array($typenArray) || empty($typenArray)) {
					$typenArray = $formcompany->typent_array(1);
				}

				print '<td class="center">';
				print $typenArray[$obj->typent_code];
				print '</td>';
				if (!$i) {
					$totalarray['nbfield']++;
				}
			}

			// Date proposal
			if (!empty($arrayfields['p.date']['checked'])) {
				print '<td class="center">';
				print dol_print_date($db->jdate($obj->dp), 'day');
				print "</td>\n";
				if (!$i) {
					$totalarray['nbfield']++;
				}
			}

			// Date end validity
			if (!empty($arrayfields['p.fin_validite']['checked'])) {
				if ($obj->dfv) {
					print '<td class="center">'.dol_print_date($db->jdate($obj->dfv), 'day');
					print '</td>';
				} else {
					print '<td>&nbsp;</td>';
				}
				if (!$i) {
					$totalarray['nbfield']++;
				}
			}
			// Date delivery
			if (!empty($arrayfields['p.date_livraison']['checked'])) {
				if ($obj->ddelivery) {
					print '<td class="center">'.dol_print_date($db->jdate($obj->ddelivery), 'day');
					print '</td>';
				} else {
					print '<td>&nbsp;</td>';
				}
				if (!$i) {
					$totalarray['nbfield']++;
				}
			}
			// Date Signature
			if (!empty($arrayfields['p.date_signature']['checked'])) {
				if ($obj->dsignature) {
					print '<td class="center">'.dol_print_date($db->jdate($obj->dsignature), 'day');
					print '</td>';
				} else {
					print '<td>&nbsp;</td>';
				}
				if (!$i) {
					$totalarray['nbfield']++;
				}
			}
			// Availability
			if (!empty($arrayfields['ava.rowid']['checked'])) {
				print '<td class="center">';
				$form->form_availability('', $obj->availability, 'none', 1);
				print '</td>';
				if (!$i) {
					$totalarray['nbfield']++;
				}
			}
			// Shipping Method
			if (!empty($arrayfields['p.fk_shipping_method']['checked'])) {
				print '<td>';
				$form->formSelectShippingMethod('', $obj->fk_shipping_method, 'none', 1);
				print '</td>';
				if (!$i) {
					$totalarray['nbfield']++;
				}
			}
			// Source - input reason
			if (!empty($arrayfields['p.fk_input_reason']['checked'])) {
				print '<td class="tdoverflowmax125" title="'.dol_escape_htmltag($form->cache_demand_reason[$obj->fk_input_reason]['label']).'">';
				if ($obj->fk_input_reason > 0) {
					print $form->cache_demand_reason[$obj->fk_input_reason]['label'];
				}
				print '</td>';
				if (!$i) {
					$totalarray['nbfield']++;
				}
			}
			// Payment terms
			if (!empty($arrayfields['p.fk_cond_reglement']['checked'])) {
				print '<td>';
				$form->form_conditions_reglement($_SERVER['PHP_SELF'], $obj->fk_cond_reglement, 'none', 0, '', 1, $obj->deposit_percent);
				print '</td>';
				if (!$i) {
					$totalarray['nbfield']++;
				}
			}
			// Payment mode
			if (!empty($arrayfields['p.fk_mode_reglement']['checked'])) {
				print '<td>';
				$form->form_modes_reglement($_SERVER['PHP_SELF'], $obj->fk_mode_reglement, 'none', '', -1);
				print '</td>';
				if (!$i) {
					$totalarray['nbfield']++;
				}
			}
			// Amount HT
			if (!empty($arrayfields['p.total_ht']['checked'])) {
				print '<td class="nowrap right"><span class="amount">'.price($obj->total_ht)."</span></td>\n";
				if (!$i) {
					$totalarray['nbfield']++;
				}
				if (!$i) {
					$totalarray['pos'][$totalarray['nbfield']] = 'p.total_ht';
				}
				if (empty($totalarray['val']['p.total_ht'])) {
					$totalarray['val']['p.total_ht'] = $obj->total_ht;
				} else {
					$totalarray['val']['p.total_ht'] += $obj->total_ht;
				}
			}
			// Amount VAT
			if (!empty($arrayfields['p.total_tva']['checked'])) {
				print '<td class="nowrap right"><span class="amount">'.price($obj->total_tva)."</span></td>\n";
				if (!$i) {
					$totalarray['nbfield']++;
				}
				if (!$i) {
					$totalarray['pos'][$totalarray['nbfield']] = 'p.total_tva';
				}
				if (empty($totalarray['val']['p.total_tva'])) {
					$totalarray['val']['p.total_tva'] = $obj->total_tva;
				} else {
					$totalarray['val']['p.total_tva'] += $obj->total_tva;
				}
			}
			// Amount TTC
			if (!empty($arrayfields['p.total_ttc']['checked'])) {
				print '<td class="nowrap right"><span class="amount">'.price($obj->total_ttc)."</span></td>\n";
				if (!$i) {
					$totalarray['nbfield']++;
				}
				if (!$i) {
					$totalarray['pos'][$totalarray['nbfield']] = 'p.total_ttc';
				}
				if (empty($totalarray['val']['p.total_ttc'])) {
					$totalarray['val']['p.total_ttc'] = $obj->total_ttc;
				} else {
					$totalarray['val']['p.total_ttc'] += $obj->total_ttc;
				}
			}
			// Amount invoiced HT
			if (!empty($arrayfields['p.total_ht_invoiced']['checked'])) {
				print '<td class="nowrap right"><span class="amount">'.price($totalInvoicedHT)."</span></td>\n";
				if (!$i) {
					$totalarray['nbfield']++;
				}
				if (!$i) {
					$totalarray['pos'][$totalarray['nbfield']] = 'p.total_ht_invoiced';
				}
				if (empty($totalarray['val']['p.total_ht_invoiced'])) {
					$totalarray['val']['p.total_ht_invoiced'] = $totalInvoicedHT;
				} else {
					$totalarray['val']['p.total_ht_invoiced'] += $totalInvoicedHT;
				}
			}
			// Amount invoiced TTC
			if (!empty($arrayfields['p.total_invoiced']['checked'])) {
				print '<td class="nowrap right"><span class="amount">'.price($totalInvoicedTTC)."</span></td>\n";
				if (!$i) {
					$totalarray['nbfield']++;
				}
				if (!$i) {
					$totalarray['pos'][$totalarray['nbfield']] = 'p.total_invoiced';
				}
				if (empty($totalarray['val']['p.total_invoiced'])) {
					$totalarray['val']['p.total_invoiced'] = $totalInvoicedTTC;
				} else {
					$totalarray['val']['p.total_invoiced'] += $totalInvoicedTTC;
				}
			}
			// Currency
			if (!empty($arrayfields['p.multicurrency_code']['checked'])) {
				print '<td class="nowrap">'.$obj->multicurrency_code.' - '.$langs->trans('Currency'.$obj->multicurrency_code)."</td>\n";
				if (!$i) {
					$totalarray['nbfield']++;
				}
			}

			// Currency rate
			if (!empty($arrayfields['p.multicurrency_tx']['checked'])) {
				print '<td class="nowrap">';
				$form->form_multicurrency_rate($_SERVER['PHP_SELF'].'?id='.$obj->rowid, $obj->multicurrency_tx, 'none', $obj->multicurrency_code);
				print "</td>\n";
				if (!$i) {
					$totalarray['nbfield']++;
				}
			}
			// Amount HT
			if (!empty($arrayfields['p.multicurrency_total_ht']['checked'])) {
				print '<td class="right nowrap"><span class="amount">'.price($obj->multicurrency_total_ht)."</span></td>\n";
				if (!$i) {
					$totalarray['nbfield']++;
				}
			}
			// Amount VAT
			if (!empty($arrayfields['p.multicurrency_total_tva']['checked'])) {
				print '<td class="right nowrap"><span class="amount">'.price($obj->multicurrency_total_tva)."</span></td>\n";
				if (!$i) {
					$totalarray['nbfield']++;
				}
			}
			// Amount TTC
			if (!empty($arrayfields['p.multicurrency_total_ttc']['checked'])) {
				print '<td class="right nowrap"><span class="amount">'.price($obj->multicurrency_total_ttc)."</span></td>\n";
				if (!$i) {
					$totalarray['nbfield']++;
				}
			}
			// Amount invoiced
			if (!empty($arrayfields['p.multicurrency_total_ht_invoiced']['checked'])) {
				print '<td class="nowrap right"><span class="amount">'.price($multicurrency_totalInvoicedHT)."</span></td>\n";
				if (!$i) {
					$totalarray['nbfield']++;
				}
			}
			// Amount invoiced
			if (!empty($arrayfields['p.multicurrency_total_invoiced']['checked'])) {
				print '<td class="nowrap right"><span class="amount">'.price($multicurrency_totalInvoicedTTC)."</span></td>\n";
				if (!$i) {
					$totalarray['nbfield']++;
				}
			}

			$userstatic->id = $obj->fk_user_author;
			$userstatic->login = $obj->login;
			$userstatic->lastname = $obj->lastname;
			$userstatic->firstname = $obj->firstname;
			$userstatic->email = $obj->user_email;
			$userstatic->statut = $obj->user_statut;
			$userstatic->entity = $obj->user_entity;
			$userstatic->photo = $obj->photo;
			$userstatic->office_phone = $obj->office_phone;
			$userstatic->office_fax = $obj->office_fax;
			$userstatic->user_mobile = $obj->user_mobile;
			$userstatic->job = $obj->job;
			$userstatic->gender = $obj->gender;

			// Author
			if (!empty($arrayfields['u.login']['checked'])) {
				print '<td class="tdoverflowmax150">';
				if ($userstatic->id) {
					print $userstatic->getNomUrl(-1);
				}
				print "</td>\n";
				if (!$i) {
					$totalarray['nbfield']++;
				}
			}

			if (!empty($arrayfields['sale_representative']['checked'])) {
				// Sales representatives
				print '<td class="tdoverflowmax125">';
				if ($obj->socid > 0) {
					$listsalesrepresentatives = $companystatic->getSalesRepresentatives($user);
					if ($listsalesrepresentatives < 0) {
						dol_print_error($db);
					}
					$nbofsalesrepresentative = count($listsalesrepresentatives);
					if ($nbofsalesrepresentative > 6) {
						// We print only number
						print $nbofsalesrepresentative;
					} elseif ($nbofsalesrepresentative > 0) {
						$userstatic = new User($db);
						$j = 0;
						foreach ($listsalesrepresentatives as $val) {
							$userstatic->id = $val['id'];
							$userstatic->lastname = $val['lastname'];
							$userstatic->firstname = $val['firstname'];
							$userstatic->email = $val['email'];
							$userstatic->statut = $val['statut'];
							$userstatic->entity = $val['entity'];
							$userstatic->photo = $val['photo'];
							$userstatic->login = $val['login'];
							$userstatic->office_phone = $val['office_phone'];
							$userstatic->office_fax = $val['office_fax'];
							$userstatic->user_mobile = $val['user_mobile'];
							$userstatic->job = $val['job'];
							$userstatic->gender = $val['gender'];
							//print '<div class="float">':
							print ($nbofsalesrepresentative < 2) ? $userstatic->getNomUrl(-1, '', 0, 0, 12) : $userstatic->getNomUrl(-2);
							$j++;
							if ($j < $nbofsalesrepresentative) {
								print ' ';
							}
							//print '</div>';
						}
					}
					//else print $langs->trans("NoSalesRepresentativeAffected");
				} else {
					print '&nbsp;';
				}
				print '</td>';
				if (!$i) {
					$totalarray['nbfield']++;
				}
			}

			// Total buying or cost price
			if (!empty($arrayfields['total_pa']['checked'])) {
				print '<td class="right nowrap">'.price($marginInfo['pa_total']).'</td>';
				if (!$i) {
					$totalarray['nbfield']++;
				}
			}
			// Total margin
			if (!empty($arrayfields['total_margin']['checked'])) {
				print '<td class="right nowrap">'.price($marginInfo['total_margin']).'</td>';
				if (!$i) {
					$totalarray['nbfield']++;
				}
				if (!$i) {
					$totalarray['pos'][$totalarray['nbfield']] = 'total_margin';
				}
				$totalarray['val']['total_margin'] = $total_margin;
			}
			// Total margin rate
			if (!empty($arrayfields['total_margin_rate']['checked'])) {
				print '<td class="right nowrap">'.(($marginInfo['total_margin_rate'] == '') ? '' : price($marginInfo['total_margin_rate'], null, null, null, null, 2).'%').'</td>';
				if (!$i) {
					$totalarray['nbfield']++;
				}
			}
			// Total mark rate
			if (!empty($arrayfields['total_mark_rate']['checked'])) {
				print '<td class="right nowrap">'.(($marginInfo['total_mark_rate'] == '') ? '' : price($marginInfo['total_mark_rate'], null, null, null, null, 2).'%').'</td>';
				if (!$i) {
					$totalarray['nbfield']++;
				}
				if (!$i) {
					$totalarray['pos'][$totalarray['nbfield']] = 'total_mark_rate';
				}
				if ($i >= $imaxinloop - 1) {
					if (!empty($total_ht)) {
						$totalarray['val']['total_mark_rate'] = price2num($total_margin * 100 / $total_ht, 'MT');
					} else {
						$totalarray['val']['total_mark_rate'] = '';
					}
				}
			}

			// Extra fields
			include DOL_DOCUMENT_ROOT.'/core/tpl/extrafields_list_print_fields.tpl.php';
			// Fields from hook
			$parameters = array('arrayfields'=>$arrayfields, 'obj'=>$obj, 'i'=>$i, 'totalarray'=>&$totalarray);
			$reshook = $hookmanager->executeHooks('printFieldListValue', $parameters, $object, $action); // Note that $action and $object may have been modified by hook
			print $hookmanager->resPrint;
			// Date creation
			if (!empty($arrayfields['p.datec']['checked'])) {
				print '<td align="center" class="nowrap">';
				print dol_print_date($db->jdate($obj->date_creation), 'dayhour', 'tzuser');
				print '</td>';
				if (!$i) {
					$totalarray['nbfield']++;
				}
			}
			// Date modification
			if (!empty($arrayfields['p.tms']['checked'])) {
				print '<td align="center" class="nowrap">';
				print dol_print_date($db->jdate($obj->date_update), 'dayhour', 'tzuser');
				print '</td>';
				if (!$i) {
					$totalarray['nbfield']++;
				}
			}
			// Date cloture
			if (!empty($arrayfields['p.date_cloture']['checked'])) {
				print '<td align="center" class="nowrap">';
				print dol_print_date($db->jdate($obj->date_cloture), 'dayhour', 'tzuser');
				print '</td>';
				if (!$i) {
					$totalarray['nbfield']++;
				}
			}
			// Note public
			if (!empty($arrayfields['p.note_public']['checked'])) {
				print '<td class="center">';
				print dol_string_nohtmltag($obj->note_public);
				print '</td>';
				if (!$i) {
					$totalarray['nbfield']++;
				}
			}
			// Note private
			if (!empty($arrayfields['p.note_private']['checked'])) {
				print '<td class="center">';
				print dol_string_nohtmltag($obj->note_private);
				print '</td>';
				if (!$i) {
					$totalarray['nbfield']++;
				}
			}
			// Status
			if (!empty($arrayfields['p.fk_statut']['checked'])) {
				print '<td class="nowrap right">'.$objectstatic->getLibStatut(5).'</td>';
				if (!$i) {
					$totalarray['nbfield']++;
				}
			}
			// Action column
			if (empty($conf->global->MAIN_CHECKBOX_LEFT_COLUMN)) {
				print '<td class="nowrap" align="center">';
				if ($massactionbutton || $massaction) {   // If we are in select mode (massactionbutton defined) or if we have already selected and sent an action ($massaction) defined
					$selected = 0;
					if (in_array($obj->rowid, $arrayofselected)) {
						$selected = 1;
					}
					print '<input id="cb'.$obj->rowid.'" class="flat checkforselect" type="checkbox" name="toselect[]" value="'.$obj->rowid.'"'.($selected ? ' checked="checked"' : '').'>';
				}
				print '</td>';
				if (!$i) {
					$totalarray['nbfield']++;
				}
			}


			print '</tr>'."\n";
		}

		$i++;
	}

	// Show total line
	include DOL_DOCUMENT_ROOT.'/core/tpl/list_print_total.tpl.php';

	// If no record found
	if ($num == 0) {
		$colspan = 1;
		foreach ($arrayfields as $key => $val) {
			if (!empty($val['checked'])) {
				$colspan++;
			}
		}
		print '<tr><td colspan="'.$colspan.'"><span class="opacitymedium">'.$langs->trans("NoRecordFound").'</span></td></tr>';
	}

	$db->free($resql);

	$parameters = array('arrayfields'=>$arrayfields, 'sql'=>$sql);
	$reshook = $hookmanager->executeHooks('printFieldListFooter', $parameters, $object, $action); // Note that $action and $object may have been modified by hook
	print $hookmanager->resPrint;

	print '</table>'."\n";
	print '</div>'."\n";

	print '</form>'."\n";

	$hidegeneratedfilelistifempty = 1;
	if ($massaction == 'builddoc' || $action == 'remove_file' || $show_files) {
		$hidegeneratedfilelistifempty = 0;
	}

	// Show list of available documents
	$urlsource = $_SERVER['PHP_SELF'].'?sortfield='.$sortfield.'&sortorder='.$sortorder;
	$urlsource .= str_replace('&amp;', '&', $param);

	$filedir = $diroutputmassaction;
	$genallowed = $user->hasRight('propal', 'lire');
	$delallowed = $user->hasRight('propal', 'creer');

	print $formfile->showdocuments('massfilesarea_proposals', '', $filedir, $urlsource, 0, $delallowed, '', 1, 1, 0, 48, 1, $param, $title, '', '', '', null, $hidegeneratedfilelistifempty);
} else {
	dol_print_error($db);
}

// End of page
llxFooter();
$db->close();<|MERGE_RESOLUTION|>--- conflicted
+++ resolved
@@ -630,16 +630,12 @@
 $sql .= ' WHERE p.fk_soc = s.rowid';
 $sql .= ' AND p.entity IN ('.getEntity('propal').')';
 if (!$user->hasRight('societe', 'client', 'voir') && !$socid) { //restriction
-<<<<<<< HEAD
 	$sql .= " AND s.rowid = sc.fk_soc AND (sc.fk_user = ".((int) $user->id);
 	$userschilds = $user->getAllChildIds();
 	foreach ($userschilds as $key => $value) {
 		$sql .= ' OR sc.fk_user = '.((int) $value);
 	}
 	$sql .= ')';
-=======
-	$sql .= " AND s.rowid = sc.fk_soc AND sc.fk_user = ".((int) $user->id);
->>>>>>> b157ddd6
 }
 
 if ($search_town) {
