<?php
/* Copyright (C) 2001-2007 Rodolphe Quiedeville  <rodolphe@quiedeville.org>
 * Copyright (C) 2004-2011 Laurent Destailleur   <eldy@users.sourceforge.net>
 * Copyright (C) 2004      Eric Seigne           <eric.seigne@ryxeo.com>
 * Copyright (C) 2005      Marc Barilley / Ocebo <marc@ocebo.com>
 * Copyright (C) 2005-2013 Regis Houssin         <regis.houssin@capnetworks.com>
 * Copyright (C) 2006      Andre Cianfarani      <acianfa@free.fr>
 * Copyright (C) 2010-2011 Juanjo Menent         <jmenent@2byte.es>
 * Copyright (C) 2010-2011 Philippe Grand        <philippe.grand@atoo-net.com>
 * Copyright (C) 2012      Christophe Battarel   <christophe.battarel@altairis.fr>
 * Copyright (C) 2013      Cédric Salvador       <csalvador@gpcsolutions.fr>
*
 * This program is free software; you can redistribute it and/or modify
 * it under the terms of the GNU General Public License as published by
 * the Free Software Foundation; either version 3 of the License, or
 * (at your option) any later version.
 *
 * This program is distributed in the hope that it will be useful,
 * but WITHOUT ANY WARRANTY; without even the implied warranty of
 * MERCHANTABILITY or FITNESS FOR A PARTICULAR PURPOSE.  See the
 * GNU General Public License for more details.
 *
 * You should have received a copy of the GNU General Public License
 * along with this program. If not, see <http://www.gnu.org/licenses/>.
 */

/**
 *	\file       	htdocs/comm/propal/list.php
 *	\ingroup    	propal
 *	\brief      	Page of commercial proposals card and list
 */

require '../../main.inc.php';
require_once DOL_DOCUMENT_ROOT.'/core/class/html.formother.class.php';
require_once DOL_DOCUMENT_ROOT.'/core/class/html.formfile.class.php';
require_once DOL_DOCUMENT_ROOT.'/core/class/html.formpropal.class.php';
require_once DOL_DOCUMENT_ROOT.'/core/lib/date.lib.php';
require_once DOL_DOCUMENT_ROOT.'/comm/propal/class/propal.class.php';
if (! empty($conf->projet->enabled))
	require_once DOL_DOCUMENT_ROOT.'/projet/class/project.class.php';

$langs->load('companies');
$langs->load('propal');
$langs->load('compta');
$langs->load('bills');
$langs->load('orders');
$langs->load('products');

$socid=GETPOST('socid','int');

$search_user=GETPOST('search_user','int');
$search_sale=GETPOST('search_sale','int');
$search_ref=GETPOST('sf_ref')?GETPOST('sf_ref','alpha'):GETPOST('search_ref','alpha');
$search_refcustomer=GETPOST('search_refcustomer','alpha');
$search_societe=GETPOST('search_societe','alpha');
$search_montant_ht=GETPOST('search_montant_ht','alpha');
$search_author=GETPOST('search_author','alpha');
$search_town=GETPOST('search_town','alpha');
$viewstatut=$db->escape(GETPOST('viewstatut'));
$object_statut=$db->escape(GETPOST('propal_statut'));

$sall=GETPOST("sall");
$mesg=(GETPOST("msg") ? GETPOST("msg") : GETPOST("mesg"));
$year=GETPOST("year");
$month=GETPOST("month");

// Nombre de ligne pour choix de produit/service predefinis
$NBLINES=4;

// Security check
$module='propal';
$dbtable='';
$objectid='';
if (! empty($user->societe_id))	$socid=$user->societe_id;
if (! empty($socid))
{
	$objectid=$socid;
	$module='societe';
	$dbtable='&societe';
}
$result = restrictedArea($user, $module, $objectid, $dbtable);

if (GETPOST("button_removefilter") || GETPOST("button_removefilter_x"))	// Both tests are required to be compatible with all browsers
{
    $search_categ='';
    $search_user='';
    $search_sale='';
    $search_ref='';
    $search_refcustomer='';
    $search_societe='';
    $search_montant_ht='';
    $search_author='';
    $search_town='';
    $year='';
    $month='';
	$viewstatut='';
	$object_statut='';
}

if($object_statut != '')
$viewstatut=$object_statut;


// Initialize technical object to manage hooks of thirdparties. Note that conf->hooks_modules contains array array
$hookmanager->initHooks(array('propallist'));



/*
 * Actions
 */


$parameters=array('socid'=>$socid);
$reshook=$hookmanager->executeHooks('doActions',$parameters,$object,$action);    // Note that $action and $object may have been modified by some hooks
if ($reshook < 0) setEventMessages($hookmanager->error, $hookmanager->errors, 'errors');



/*
 * View
 */

llxHeader('',$langs->trans('Proposal'),'EN:Commercial_Proposals|FR:Proposition_commerciale|ES:Presupuestos');

$form = new Form($db);
$formother = new FormOther($db);
$formfile = new FormFile($db);
$formpropal = new FormPropal($db);
$companystatic=new Societe($db);

$now=dol_now();

$sortfield = GETPOST("sortfield",'alpha');
$sortorder = GETPOST("sortorder",'alpha');
$page = GETPOST("page",'int');
if ($page == -1) { $page = 0; }
$offset = $conf->liste_limit * $page;
$pageprev = $page - 1;
$pagenext = $page + 1;

if (! $sortfield) $sortfield='p.datep';
if (! $sortorder) $sortorder='DESC';
$limit = $conf->liste_limit;


<<<<<<< HEAD
$sql = 'SELECT s.rowid, s.nom as name, s.town, s.client, s.code_client,';
=======
if (! $sall) $sql = 'SELECT';
else $sql = 'SELECT DISTINCT';
$sql.= ' s.rowid, s.nom, s.town, s.client, s.code_client,';
>>>>>>> e7d95f55
$sql.= ' p.rowid as propalid, p.note_private, p.total_ht, p.ref, p.ref_client, p.fk_statut, p.fk_user_author, p.datep as dp, p.fin_validite as dfv,';
if (! $user->rights->societe->client->voir && ! $socid) $sql .= " sc.fk_soc, sc.fk_user,";
$sql.= ' u.login';
$sql.= ' FROM '.MAIN_DB_PREFIX.'societe as s, '.MAIN_DB_PREFIX.'propal as p';
if ($sall) $sql.= ' LEFT JOIN '.MAIN_DB_PREFIX.'propaldet as pd ON p.rowid=pd.fk_propal';
$sql.= ' LEFT JOIN '.MAIN_DB_PREFIX.'user as u ON p.fk_user_author = u.rowid';
// We'll need this table joined to the select in order to filter by sale
if ($search_sale || (! $user->rights->societe->client->voir && ! $socid)) $sql .= ", ".MAIN_DB_PREFIX."societe_commerciaux as sc";
if ($search_user > 0)
{
    $sql.=", ".MAIN_DB_PREFIX."element_contact as c";
    $sql.=", ".MAIN_DB_PREFIX."c_type_contact as tc";
}
$sql.= ' WHERE p.fk_soc = s.rowid';
$sql.= ' AND p.entity = '.$conf->entity;
if (! $user->rights->societe->client->voir && ! $socid) //restriction
{
	$sql.= " AND s.rowid = sc.fk_soc AND sc.fk_user = " .$user->id;
}
if ($search_town) {//restriction
	$sql .= natural_search('s.town', $search_town);
}
if ($search_ref) {
	$sql .= natural_search('p.ref', $search_ref);
}
if ($search_refcustomer) {
	$sql .= natural_search('p.ref_client', $search_refcustomer);
}
if ($search_societe) {
	$sql .= natural_search('s.nom', $search_societe);
}
if ($search_author)
{
	$sql.= " AND u.login LIKE '%".$db->escape(trim($search_author))."%'";
}
if ($search_montant_ht)
{
	$sql.= " AND p.total_ht='".$db->escape(price2num(trim($search_montant_ht)))."'";
}
if ($sall) {
    $sql .= natural_search(array('s.nom', 'p.note_private', 'p.note_public', 'pd.description'), $sall);
}
if ($socid) $sql.= ' AND s.rowid = '.$socid;
if ($viewstatut <> '')
{
	$sql.= ' AND p.fk_statut IN ('.$viewstatut.')';
}
if ($month > 0)
{
    if ($year > 0 && empty($day))
    $sql.= " AND p.datep BETWEEN '".$db->idate(dol_get_first_day($year,$month,false))."' AND '".$db->idate(dol_get_last_day($year,$month,false))."'";
    else if ($year > 0 && ! empty($day))
    $sql.= " AND p.datep BETWEEN '".$db->idate(dol_mktime(0, 0, 0, $month, $day, $year))."' AND '".$db->idate(dol_mktime(23, 59, 59, $month, $day, $year))."'";
    else
    $sql.= " AND date_format(p.datep, '%m') = '".$month."'";
}
else if ($year > 0)
{
	$sql.= " AND p.datep BETWEEN '".$db->idate(dol_get_first_day($year,1,false))."' AND '".$db->idate(dol_get_last_day($year,12,false))."'";
}
if ($search_sale > 0) $sql.= " AND s.rowid = sc.fk_soc AND sc.fk_user = " .$search_sale;
if ($search_user > 0)
{
    $sql.= " AND c.fk_c_type_contact = tc.rowid AND tc.element='propal' AND tc.source='internal' AND c.element_id = p.rowid AND c.fk_socpeople = ".$search_user;
}


$sql.= ' ORDER BY '.$sortfield.' '.$sortorder.', p.ref DESC';

$nbtotalofrecords = 0;
if (empty($conf->global->MAIN_DISABLE_FULL_SCANLIST))
{
	$result = $db->query($sql);
	$nbtotalofrecords = $db->num_rows($result);
}


$sql.= $db->plimit($limit + 1,$offset);
$result=$db->query($sql);

if ($result)
{
	$objectstatic=new Propal($db);
	$userstatic=new User($db);
	$num = $db->num_rows($result);

 	if ($socid)
	{
		$soc = new Societe($db);
		 $soc->fetch($socid);
	}

	$param='&socid='.$socid.'&viewstatut='.$viewstatut;
	if ($month)              $param.='&month='.$month;
	if ($year)               $param.='&year='.$year;
    if ($search_ref)         $param.='&search_ref=' .$search_ref;
    if ($search_refcustomer) $param.='&search_refcustomer=' .$search_refcustomer;
    if ($search_societe)     $param.='&search_societe=' .$search_societe;
	if ($search_user > 0)    $param.='&search_user='.$search_user;
	if ($search_sale > 0)    $param.='&search_sale='.$search_sale;
	if ($search_montant_ht)  $param.='&search_montant_ht='.$search_montant_ht;
	if ($search_author)  	 $param.='&search_author='.$search_author;
	if ($search_town)		 $param.='&search_town='.$search_town;
	print_barre_liste($langs->trans('ListOfProposals').' '.($socid?'- '.$soc->name:''), $page, $_SERVER["PHP_SELF"],$param,$sortfield,$sortorder,'',$num,$nbtotalofrecords);

	// Lignes des champs de filtre
	print '<form method="GET" action="'.$_SERVER["PHP_SELF"].'">';

	$i = 0;
	print '<table class="liste" width="100%">';

	$moreforfilter='';

 	// If the user can view prospects other than his'
 	if ($user->rights->societe->client->voir || $socid)
 	{
 		$langs->load("commercial");
	 	$moreforfilter.=$langs->trans('ThirdPartiesOfSaleRepresentative'). ': ';
		$moreforfilter.=$formother->select_salesrepresentatives($search_sale,'search_sale',$user);
	 	$moreforfilter.=' &nbsp; &nbsp; &nbsp; ';
 	}
	// If the user can view prospects other than his'
	if ($user->rights->societe->client->voir || $socid)
	{
	    $moreforfilter.=$langs->trans('LinkedToSpecificUsers'). ': ';
	    $moreforfilter.=$form->select_dolusers($search_user,'search_user',1);
	}
	if (! empty($moreforfilter))
	{
	    print '<tr class="liste_titre">';
	    print '<td class="liste_titre" colspan="10">';
	    print $moreforfilter;
	    print '</td></tr>';
	}

	print '<tr class="liste_titre">';
	print_liste_field_titre($langs->trans('Ref'),$_SERVER["PHP_SELF"],'p.ref','',$param,'',$sortfield,$sortorder);
	print_liste_field_titre($langs->trans('RefCustomer'),$_SERVER["PHP_SELF"],'p.ref_client','',$param,'',$sortfield,$sortorder);
	print_liste_field_titre($langs->trans('Company'),$_SERVER["PHP_SELF"],'s.nom','',$param,'',$sortfield,$sortorder);
	print_liste_field_titre($langs->trans('Town'),$_SERVER["PHP_SELF"],'s.town','',$param,'',$sortfield,$sortorder);
	print_liste_field_titre($langs->trans('Date'),$_SERVER["PHP_SELF"],'p.datep','',$param, 'align="center"',$sortfield,$sortorder);
	print_liste_field_titre($langs->trans('DateEndPropalShort'),$_SERVER["PHP_SELF"],'dfv','',$param, 'align="center"',$sortfield,$sortorder);
	print_liste_field_titre($langs->trans('AmountHT'),$_SERVER["PHP_SELF"],'p.total_ht','',$param, 'align="right"',$sortfield,$sortorder);
	print_liste_field_titre($langs->trans('Author'),$_SERVER["PHP_SELF"],'u.login','',$param,'align="center"',$sortfield,$sortorder);
	print_liste_field_titre($langs->trans('Status'),$_SERVER["PHP_SELF"],'p.fk_statut','',$param,'align="right"',$sortfield,$sortorder);
	print_liste_field_titre('');
	print "</tr>\n";

	print '<tr class="liste_titre">';
	print '<td class="liste_titre">';
	print '<input class="flat" size="6" type="text" name="search_ref" value="'.$search_ref.'">';
	print '</td>';
	print '<td class="liste_titre">';
	print '<input class="flat" size="6" type="text" name="search_refcustomer" value="'.$search_refcustomer.'">';
	print '</td>';
	print '<td class="liste_titre" align="left">';
	print '<input class="flat" type="text" size="12" name="search_societe" value="'.$search_societe.'">';
	print '</td>';
	print '<td class="liste_titre"><input class="flat" type="text" size="10" name="search_town" value="'.$search_town.'"></td>';
	// Date
	print '<td class="liste_titre" colspan="1" align="center">';
	//print $langs->trans('Month').': ';
	print '<input class="flat" type="text" size="1" maxlength="2" name="month" value="'.$month.'">';
	//print '&nbsp;'.$langs->trans('Year').': ';
	$syear = $year;
	$formother->select_year($syear,'year',1, 20, 5);
	print '</td>';
	print '<td class="liste_titre" colspan="1">&nbsp;</td>';
	// Amount
	print '<td class="liste_titre" align="center">';
	print '<input class="flat" type="text" size="10" name="search_montant_ht" value="'.$search_montant_ht.'">';
	print '</td>';
	// Author
	print '<td class="liste_titre" align="center">';
	print '<input class="flat" size="10" type="text" name="search_author" value="'.$search_author.'">';
	print '</td>';
	print '<td class="liste_titre" align="right">';
	$formpropal->selectProposalStatus($viewstatut,1);
	print '</td>';

	print '<td class="liste_titre" align="right">';
	print '<input type="image" name="button_search" class="liste_titre" src="'.img_picto($langs->trans("Search"),'search.png','','',1).'" value="'.dol_escape_htmltag($langs->trans("Search")).'" title="'.dol_escape_htmltag($langs->trans("Search")).'">';
	print '<input type="image" name="button_removefilter" class="liste_titre" src="'.img_picto($langs->trans("RemoveFilter"),'searchclear.png','','',1).'" value="'.dol_escape_htmltag($langs->trans("RemoveFilter")).'" title="'.dol_escape_htmltag($langs->trans("RemoveFilter")).'">';
	print '</td>';

	print "</tr>\n";

	$var=true;
	$total=0;
	$subtotal=0;

	while ($i < min($num,$limit))
	{
		$objp = $db->fetch_object($result);
		$now = dol_now();
		$var=!$var;
		print '<tr '.$bc[$var].'>';
		print '<td class="nowrap">';

		$objectstatic->id=$objp->propalid;
		$objectstatic->ref=$objp->ref;

		print '<table class="nobordernopadding"><tr class="nocellnopadd">';
		print '<td class="nobordernopadding nowrap">';
		print $objectstatic->getNomUrl(1);
		print '</td>';

		print '<td style="min-width: 20px" class="nobordernopadding nowrap">';
		if ($objp->fk_statut == 1 && $db->jdate($objp->dfv) < ($now - $conf->propal->cloture->warning_delay)) print img_warning($langs->trans("Late"));
		if (! empty($objp->note_private))
		{
			print ' <span class="note">';
			print '<a href="'.DOL_URL_ROOT.'/comm/propal/note.php?id='.$objp->propalid.'">'.img_picto($langs->trans("ViewPrivateNote"),'object_generic').'</a>';
			print '</span>';
		}
		print '</td>';

		// Ref
		print '<td width="16" align="right" class="nobordernopadding hideonsmartphone">';
		$filename=dol_sanitizeFileName($objp->ref);
		$filedir=$conf->propal->dir_output . '/' . dol_sanitizeFileName($objp->ref);
		$urlsource=$_SERVER['PHP_SELF'].'?id='.$objp->propalid;
		print $formfile->getDocumentsLink($objectstatic->element, $filename, $filedir);
		print '</td></tr></table>';

		print "</td>\n";

		// Customer ref
		print '<td class="nocellnopadd nowrap">';
		print $objp->ref_client;
		print '</td>';

		$url = DOL_URL_ROOT.'/comm/card.php?socid='.$objp->rowid;

		// Company
		$companystatic->id=$objp->rowid;
		$companystatic->name=$objp->name;
		$companystatic->client=$objp->client;
		$companystatic->code_client=$objp->code_client;
		print '<td>';
		print $companystatic->getNomUrl(1,'customer');
		print '</td>';

		// Town
		print '<td class="nocellnopadd">';
		print $objp->town;
		print '</td>';

		// Date proposal
		print '<td align="center">';
		print dol_print_date($db->jdate($objp->dp), 'day');
		print "</td>\n";

		// Date end validity
		if ($objp->dfv)
		{
			print '<td align="center">'.dol_print_date($db->jdate($objp->dfv),'day');
			print '</td>';
		}
		else
		{
			print '<td>&nbsp;</td>';
		}

		print '<td align="right">'.price($objp->total_ht)."</td>\n";

		$userstatic->id=$objp->fk_user_author;
		$userstatic->login=$objp->login;
		print '<td align="center">';
		if ($userstatic->id) print $userstatic->getLoginUrl(1);
		else print '&nbsp;';
		print "</td>\n";

		print '<td align="right">'.$objectstatic->LibStatut($objp->fk_statut,5)."</td>\n";

		print '<td>&nbsp;</td>';

		print "</tr>\n";

		$total += $objp->total_ht;
		$subtotal += $objp->total_ht;

		$i++;
	}

	if ($total>0)
			{
				if($num<$limit){
					$var=!$var;
					print '<tr class="liste_total"><td align="left">'.$langs->trans("TotalHT").'</td>';
					print '<td colspan="6" align="right"">'.price($total).'<td colspan="3"</td>';
					print '</tr>';
				}
				else
				{
					$var=!$var;
					print '<tr class="liste_total"><td align="left">'.$langs->trans("TotalHTforthispage").'</td>';
					print '<td colspan="6" align="right"">'.price($total).'<td colspan="3"</td>';
					print '</tr>';
				}

			}

	print '</table>';

	print '</form>';

	$db->free($result);
}
else
{
	dol_print_error($db);
}

// End of page
llxFooter();
$db->close();<|MERGE_RESOLUTION|>--- conflicted
+++ resolved
@@ -144,13 +144,9 @@
 $limit = $conf->liste_limit;
 
 
-<<<<<<< HEAD
-$sql = 'SELECT s.rowid, s.nom as name, s.town, s.client, s.code_client,';
-=======
 if (! $sall) $sql = 'SELECT';
 else $sql = 'SELECT DISTINCT';
-$sql.= ' s.rowid, s.nom, s.town, s.client, s.code_client,';
->>>>>>> e7d95f55
+$sql.= ' s.rowid, s.nom as name, s.town, s.client, s.code_client,';
 $sql.= ' p.rowid as propalid, p.note_private, p.total_ht, p.ref, p.ref_client, p.fk_statut, p.fk_user_author, p.datep as dp, p.fin_validite as dfv,';
 if (! $user->rights->societe->client->voir && ! $socid) $sql .= " sc.fk_soc, sc.fk_user,";
 $sql.= ' u.login';
