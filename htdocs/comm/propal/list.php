<?php
/* Copyright (C) 2001-2007 Rodolphe Quiedeville  <rodolphe@quiedeville.org>
 * Copyright (C) 2004-2016 Laurent Destailleur   <eldy@users.sourceforge.net>
 * Copyright (C) 2004      Eric Seigne           <eric.seigne@ryxeo.com>
 * Copyright (C) 2005      Marc Barilley / Ocebo <marc@ocebo.com>
 * Copyright (C) 2005-2013 Regis Houssin         <regis.houssin@capnetworks.com>
 * Copyright (C) 2006      Andre Cianfarani      <acianfa@free.fr>
 * Copyright (C) 2010-2011 Juanjo Menent         <jmenent@2byte.es>
 * Copyright (C) 2010-2011 Philippe Grand        <philippe.grand@atoo-net.com>
 * Copyright (C) 2012      Christophe Battarel   <christophe.battarel@altairis.fr>
 * Copyright (C) 2013      Cédric Salvador       <csalvador@gpcsolutions.fr>
 * Copyright (C) 2015      Jean-François Ferry     <jfefe@aternatik.fr>
 * Copyright (C) 2016-2018 Ferran Marcet	 <fmarcet@2byte.es>
 * Copyright (C) 2017      Charlene Benke	 <charlie@patas-monkey.com>
 * Copyright (C) 2018	   Nicolas ZABOURI	 <info@inovea-conseil.com>
 *
 * This program is free software; you can redistribute it and/or modify
 * it under the terms of the GNU General Public License as published by
 * the Free Software Foundation; either version 3 of the License, or
 * (at your option) any later version.
 *
 * This program is distributed in the hope that it will be useful,
 * but WITHOUT ANY WARRANTY; without even the implied warranty of
 * MERCHANTABILITY or FITNESS FOR A PARTICULAR PURPOSE.  See the
 * GNU General Public License for more details.
 *
 * You should have received a copy of the GNU General Public License
 * along with this program. If not, see <http://www.gnu.org/licenses/>.
 */

/**
 *	\file       	htdocs/comm/propal/list.php
 *	\ingroup    	propal
 *	\brief      	Page of commercial proposals card and list
 */

require '../../main.inc.php';
require_once DOL_DOCUMENT_ROOT.'/core/class/html.formother.class.php';
require_once DOL_DOCUMENT_ROOT.'/core/class/html.formfile.class.php';
require_once DOL_DOCUMENT_ROOT.'/core/class/html.formpropal.class.php';
require_once DOL_DOCUMENT_ROOT.'/core/class/html.formcompany.class.php';
require_once DOL_DOCUMENT_ROOT.'/core/lib/date.lib.php';
require_once DOL_DOCUMENT_ROOT.'/core/lib/company.lib.php';
require_once DOL_DOCUMENT_ROOT.'/comm/propal/class/propal.class.php';
require_once DOL_DOCUMENT_ROOT.'/projet/class/project.class.php';

// Load translation files required by the page
$langs->loadLangs(array('companies','propal','compta','bills','orders','products','deliveries'));

$socid=GETPOST('socid','int');

$action=GETPOST('action','alpha');
$massaction=GETPOST('massaction','alpha');
$show_files=GETPOST('show_files','int');
$confirm=GETPOST('confirm','alpha');
$toselect = GETPOST('toselect', 'array');
$contextpage=GETPOST('contextpage','aZ')?GETPOST('contextpage','aZ'):'proposallist';

$search_user=GETPOST('search_user','int');
$search_sale=GETPOST('search_sale','int');
$search_ref=GETPOST('sf_ref')?GETPOST('sf_ref','alpha'):GETPOST('search_ref','alpha');
$search_refcustomer=GETPOST('search_refcustomer','alpha');

$search_refproject=GETPOST('search_refproject','alpha');

$search_societe=GETPOST('search_societe','alpha');
$search_montant_ht=GETPOST('search_montant_ht','alpha');
$search_montant_vat=GETPOST('search_montant_vat','alpha');
$search_montant_ttc=GETPOST('search_montant_ttc','alpha');
$search_login=GETPOST('search_login','alpha');
$search_product_category=GETPOST('search_product_category','int');
$search_town=GETPOST('search_town','alpha');
$search_zip=GETPOST('search_zip','alpha');
$search_state=trim(GETPOST("search_state"));
$search_country=GETPOST("search_country",'int');
$search_type_thirdparty=GETPOST("search_type_thirdparty",'int');
$search_day=GETPOST("search_day","int");
$search_month=GETPOST("search_month","int");
$search_year=GETPOST("search_year","int");
$search_dayfin=GETPOST("search_dayfin","int");
$search_monthfin=GETPOST("search_monthfin","int");
$search_yearfin=GETPOST("search_yearfin","int");
$search_daydelivery=GETPOST("search_daydelivery","int");
$search_monthdelivery=GETPOST("search_monthdelivery","int");
$search_yeardelivery=GETPOST("search_yeardelivery","int");
$search_availability=GETPOST('search_availability','int');
$search_categ_cus=trim(GETPOST("search_categ_cus",'int'));

$viewstatut=GETPOST('viewstatut','alpha');
$optioncss = GETPOST('optioncss','alpha');
$object_statut=GETPOST('search_statut','alpha');

$sall=trim((GETPOST('search_all', 'alphanohtml')!='')?GETPOST('search_all', 'alphanohtml'):GETPOST('sall', 'alphanohtml'));
$mesg=(GETPOST("msg") ? GETPOST("msg") : GETPOST("mesg"));


$limit = GETPOST('limit','int')?GETPOST('limit','int'):$conf->liste_limit;
$sortfield = GETPOST("sortfield",'alpha');
$sortorder = GETPOST("sortorder",'alpha');
$page = GETPOST("page",'int');
if (empty($page) || $page == -1) { $page = 0; }     // If $page is not defined, or '' or -1
$offset = $limit * $page;
$pageprev = $page - 1;
$pagenext = $page + 1;
if (! $sortfield) $sortfield='p.ref';
if (! $sortorder) $sortorder='DESC';

// Security check
$module='propal';
$dbtable='';
$objectid='';
if (! empty($user->societe_id))	$socid=$user->societe_id;
if (! empty($socid))
{
	$objectid=$socid;
	$module='societe';
	$dbtable='&societe';
}
$result = restrictedArea($user, $module, $objectid, $dbtable);

$diroutputmassaction=$conf->propal->multidir_output[$conf->entity] . '/temp/massgeneration/'.$user->id;

// Initialize technical object to manage hooks of page. Note that conf->hooks_modules contains array of hook context
$object = new Propal($db);
$hookmanager->initHooks(array('propallist'));
$extrafields = new ExtraFields($db);

// fetch optionals attributes and labels
$extralabels = $extrafields->fetch_name_optionals_label('propal');
$search_array_options=$extrafields->getOptionalsFromPost($extralabels,'','search_');

// List of fields to search into when doing a "search in all"
$fieldstosearchall = array(
	'p.ref'=>'Ref',
	'p.ref_client'=>'CustomerRef',
	'pd.description'=>'Description',
	's.nom'=>"ThirdParty",
	'p.note_public'=>'NotePublic',
);
if (empty($user->socid)) $fieldstosearchall["p.note_private"]="NotePrivate";


$checkedtypetiers=0;
$arrayfields=array(
	'p.ref'=>array('label'=>$langs->trans("Ref"), 'checked'=>1),
	'p.ref_client'=>array('label'=>$langs->trans("RefCustomer"), 'checked'=>1),
	'pr.ref'=>array('label'=>$langs->trans("ProjectRef"), 'checked'=>1, 'enabled'=>(empty($conf->projet->enabled)?0:1)),
	's.nom'=>array('label'=>$langs->trans("ThirdParty"), 'checked'=>1),
	's.town'=>array('label'=>$langs->trans("Town"), 'checked'=>1),
	's.zip'=>array('label'=>$langs->trans("Zip"), 'checked'=>1),
	'state.nom'=>array('label'=>$langs->trans("StateShort"), 'checked'=>0),
	'country.code_iso'=>array('label'=>$langs->trans("Country"), 'checked'=>0),
	'typent.code'=>array('label'=>$langs->trans("ThirdPartyType"), 'checked'=>$checkedtypetiers),
	'p.date'=>array('label'=>$langs->trans("Date"), 'checked'=>1),
	'p.fin_validite'=>array('label'=>$langs->trans("DateEnd"), 'checked'=>1),
	'p.date_livraison'=>array('label'=>$langs->trans("DeliveryDate"), 'checked'=>0),
	'ava.rowid'=>array('label'=>$langs->trans("AvailabilityPeriod"), 'checked'=>0),
	'p.total_ht'=>array('label'=>$langs->trans("AmountHT"), 'checked'=>1),
	'p.total_vat'=>array('label'=>$langs->trans("AmountVAT"), 'checked'=>0),
	'p.total_ttc'=>array('label'=>$langs->trans("AmountTTC"), 'checked'=>0),
	'u.login'=>array('label'=>$langs->trans("Author"), 'checked'=>1, 'position'=>10),
	'p.datec'=>array('label'=>$langs->trans("DateCreation"), 'checked'=>0, 'position'=>500),
	'p.tms'=>array('label'=>$langs->trans("DateModificationShort"), 'checked'=>0, 'position'=>500),
	'p.fk_statut'=>array('label'=>$langs->trans("Status"), 'checked'=>1, 'position'=>1000),
);
// Extra fields
if (is_array($extrafields->attribute_label) && count($extrafields->attribute_label))
{
	foreach($extrafields->attribute_label as $key => $val)
	{
		if (! empty($extrafields->attribute_list[$key])) $arrayfields["ef.".$key]=array('label'=>$extrafields->attribute_label[$key], 'checked'=>(($extrafields->attribute_list[$key]<0)?0:1), 'position'=>$extrafields->attribute_pos[$key], 'enabled'=>(abs($extrafields->attribute_list[$key])!=3 && $extrafields->attribute_perms[$key]));
	}
}

$object = new Propal($db);	// To be passed as parameter of executeHooks that need


/*
 * Actions
 */

if (GETPOST('cancel','alpha')) { $action='list'; $massaction=''; }
if (! GETPOST('confirmmassaction','alpha') && $massaction != 'presend' && $massaction != 'confirm_presend') { $massaction=''; }

$parameters=array('socid'=>$socid);
$reshook=$hookmanager->executeHooks('doActions',$parameters,$object,$action);    // Note that $action and $object may have been modified by some hooks
if ($reshook < 0) setEventMessages($hookmanager->error, $hookmanager->errors, 'errors');

include DOL_DOCUMENT_ROOT.'/core/actions_changeselectedfields.inc.php';

// Do we click on purge search criteria ?
if (GETPOST('button_removefilter_x','alpha') || GETPOST('button_removefilter.x','alpha') || GETPOST('button_removefilter','alpha')) // All tests are required to be compatible with all browsers
{
	$search_categ='';
	$search_user='';
	$search_sale='';
	$search_ref='';
	$search_refcustomer='';
	$search_refproject='';
	$search_societe='';
	$search_montant_ht='';
	$search_montant_vat='';
	$search_montant_ttc='';
	$search_login='';
	$search_product_category='';
	$search_town='';
	$search_zip="";
	$search_state="";
	$search_type='';
	$search_country='';
	$search_type_thirdparty='';
	$search_year='';
	$search_month='';
	$search_day='';
	$search_yearfin='';
	$search_monthfin='';
	$search_dayfin='';
	$search_yeardelivery='';
	$search_monthdelivery='';
	$search_daydelivery='';
	$search_availability='';
	$viewstatut='';
	$object_statut='';
	$toselect='';
	$search_array_options=array();
	$search_categ_cus=0;

}
if ($object_statut != '') $viewstatut=$object_statut;

if (empty($reshook))
{
	$objectclass='Propal';
	$objectlabel='Proposals';
	$permtoread = $user->rights->propal->lire;
	$permtodelete = $user->rights->propal->supprimer;
	$permtoclose = $user->rights->propal->cloturer;
	$uploaddir = $conf->propal->multidir_output[$conf->entity];
	include DOL_DOCUMENT_ROOT.'/core/actions_massactions.inc.php';
}



/*
 * View
 */

$now=dol_now();

$form = new Form($db);
$formother = new FormOther($db);
$formfile = new FormFile($db);
$formpropal = new FormPropal($db);
$companystatic=new Societe($db);
$projectstatic=new Project($db);
$formcompany=new FormCompany($db);

$help_url='EN:Commercial_Proposals|FR:Proposition_commerciale|ES:Presupuestos';
llxHeader('',$langs->trans('Proposal'),$help_url);

$sql = 'SELECT';
if ($sall || $search_product_category > 0) $sql = 'SELECT DISTINCT';
$sql.= ' s.rowid as socid, s.nom as name, s.email, s.town, s.zip, s.fk_pays, s.client, s.code_client, ';
$sql.= " typent.code as typent_code,";
$sql.= " ava.rowid as availability,";
$sql.= " state.code_departement as state_code, state.nom as state_name,";
$sql.= ' p.rowid, p.entity, p.note_private, p.total_ht, p.tva as total_vat, p.total as total_ttc, p.localtax1, p.localtax2, p.ref, p.ref_client, p.fk_statut, p.fk_user_author, p.datep as dp, p.fin_validite as dfv,p.date_livraison as ddelivery,';
$sql.= ' p.datec as date_creation, p.tms as date_update,';
$sql.= " pr.rowid as project_id, pr.ref as project_ref,";
if (! $user->rights->societe->client->voir && ! $socid) $sql .= " sc.fk_soc, sc.fk_user,";
$sql.= ' u.login';
if ($search_categ_cus) $sql .= ", cc.fk_categorie, cc.fk_soc";

// Add fields from extrafields
foreach ($extrafields->attribute_label as $key => $val) $sql.=($extrafields->attribute_type[$key] != 'separate' ? ",ef.".$key.' as options_'.$key : '');
// Add fields from hooks
$parameters=array();
$reshook=$hookmanager->executeHooks('printFieldListSelect',$parameters);    // Note that $action and $object may have been modified by hook
$sql.=$hookmanager->resPrint;
$sql.= ' FROM '.MAIN_DB_PREFIX.'societe as s';
$sql.= " LEFT JOIN ".MAIN_DB_PREFIX."c_country as country on (country.rowid = s.fk_pays)";
$sql.= " LEFT JOIN ".MAIN_DB_PREFIX."c_typent as typent on (typent.id = s.fk_typent)";
$sql.= " LEFT JOIN ".MAIN_DB_PREFIX."c_departements as state on (state.rowid = s.fk_departement)";
if (! empty($search_categ_cus)) $sql.= ' LEFT JOIN '.MAIN_DB_PREFIX."categorie_societe as cc ON s.rowid = cc.fk_soc"; // We'll need this table joined to the select in order to filter by categ

$sql.= ', '.MAIN_DB_PREFIX.'propal as p';
if (is_array($extrafields->attribute_label) && count($extrafields->attribute_label)) $sql.= " LEFT JOIN ".MAIN_DB_PREFIX."propal_extrafields as ef on (p.rowid = ef.fk_object)";
if ($sall || $search_product_category > 0) $sql.= ' LEFT JOIN '.MAIN_DB_PREFIX.'propaldet as pd ON p.rowid=pd.fk_propal';
if ($search_product_category > 0) $sql.= ' LEFT JOIN '.MAIN_DB_PREFIX.'categorie_product as cp ON cp.fk_product=pd.fk_product';
$sql.= ' LEFT JOIN '.MAIN_DB_PREFIX.'user as u ON p.fk_user_author = u.rowid';
$sql.= " LEFT JOIN ".MAIN_DB_PREFIX."projet as pr ON pr.rowid = p.fk_projet";
$sql.= " LEFT JOIN ".MAIN_DB_PREFIX."c_availability as ava on (ava.rowid = p.fk_availability)";
// We'll need this table joined to the select in order to filter by sale
if ($search_sale > 0 || (! $user->rights->societe->client->voir && ! $socid)) $sql .= ", ".MAIN_DB_PREFIX."societe_commerciaux as sc";
if ($search_user > 0)
{
	$sql.=", ".MAIN_DB_PREFIX."element_contact as c";
	$sql.=", ".MAIN_DB_PREFIX."c_type_contact as tc";
}
$sql.= ' WHERE p.fk_soc = s.rowid';
$sql.= ' AND p.entity IN ('.getEntity('propal').')';
if (! $user->rights->societe->client->voir && ! $socid) //restriction
{
	$sql.= " AND s.rowid = sc.fk_soc AND sc.fk_user = " .$user->id;
}
if ($search_town)  $sql.= natural_search('s.town', $search_town);
if ($search_zip)   $sql.= natural_search("s.zip", $search_zip);
if ($search_state) $sql.= natural_search("state.nom", $search_state);
if ($search_country) $sql .= " AND s.fk_pays IN (".$db->escape($search_country).')';
if ($search_type_thirdparty) $sql .= " AND s.fk_typent IN (".$db->escape($search_type_thirdparty).')';
if ($search_ref)         $sql .= natural_search('p.ref', $search_ref);
if ($search_refcustomer) $sql .= natural_search('p.ref_client', $search_refcustomer);
<<<<<<< HEAD
if ($search_refproject) $sql .= natural_search('pr.ref', $search_refproject);
=======
if ($search_refproject) $sql .= natural_search('pr.ref', $search_refprojet);
if ($search_availability) $sql .= " AND p.fk_availability IN (".$db->escape($search_availability).')';
>>>>>>> e106fda5

if ($search_societe)     $sql .= natural_search('s.nom', $search_societe);
if ($search_login)       $sql .= natural_search("u.login", $search_login);
if ($search_montant_ht != '')  $sql.= natural_search("p.total_ht", $search_montant_ht, 1);
if ($search_montant_vat != '') $sql.= natural_search("p.tva", $search_montant_vat, 1);
if ($search_montant_ttc != '') $sql.= natural_search("p.total", $search_montant_ttc, 1);
if ($sall) {
	$sql .= natural_search(array_keys($fieldstosearchall), $sall);
}
if ($search_categ_cus > 0) $sql.= " AND cc.fk_categorie = ".$db->escape($search_categ_cus);
if ($search_categ_cus == -2)   $sql.= " AND cc.fk_categorie IS NULL";

if ($search_product_category > 0) $sql.=" AND cp.fk_categorie = ".$db->escape($search_product_category);
if ($socid > 0) $sql.= ' AND s.rowid = '.$socid;
if ($viewstatut != '' && $viewstatut != '-1')
{
	$sql.= ' AND p.fk_statut IN ('.$db->escape($viewstatut).')';
}
if ($search_month > 0)
{
	if ($search_year > 0 && empty($search_day))
	$sql.= " AND p.datep BETWEEN '".$db->idate(dol_get_first_day($search_year,$search_month,false))."' AND '".$db->idate(dol_get_last_day($search_year,$search_month,false))."'";
	else if ($search_year > 0 && ! empty($search_day))
	$sql.= " AND p.datep BETWEEN '".$db->idate(dol_mktime(0, 0, 0, $search_month, $search_day, $search_year))."' AND '".$db->idate(dol_mktime(23, 59, 59, $search_month, $search_day, $search_year))."'";
	else
	$sql.= " AND date_format(p.datep, '%m') = '".$db->escape($search_month)."'";
}
else if ($search_year > 0)
{
	$sql.= " AND p.datep BETWEEN '".$db->idate(dol_get_first_day($search_year,1,false))."' AND '".$db->idate(dol_get_last_day($search_year,12,false))."'";
}
if ($search_monthfin > 0)
{
	if ($search_yearfin > 0 && empty($search_dayfin))
		$sql.= " AND p.fin_validite BETWEEN '".$db->idate(dol_get_first_day($search_yearfin,$search_monthfin,false))."' AND '".$db->idate(dol_get_last_day($search_yearfin,$search_monthfin,false))."'";
	else if ($search_yearfin > 0 && ! empty($search_dayfin))
		$sql.= " AND p.fin_validite BETWEEN '".$db->idate(dol_mktime(0, 0, 0, $search_monthfin, $search_dayfin, $search_yearfin))."' AND '".$db->idate(dol_mktime(23, 59, 59, $search_monthfin, $search_dayfin, $search_yearfin))."'";
	else
		$sql.= " AND date_format(p.fin_validite, '%m') = '".$db->escape($search_monthfin)."'";
}
else if ($search_yearfin > 0)
{
	$sql.= " AND p.fin_validite BETWEEN '".$db->idate(dol_get_first_day($search_yearfin,1,false))."' AND '".$db->idate(dol_get_last_day($search_yearfin,12,false))."'";
}
if ($search_monthdelivery > 0)
{
	if ($search_yeardelivery > 0 && empty($search_daydelivery))
		$sql.= " AND p.date_livraison BETWEEN '".$db->idate(dol_get_first_day($search_yeardelivery,$search_monthdelivery,false))."' AND '".$db->idate(dol_get_last_day($search_yeardelivery,$search_monthdelivery,false))."'";
	else if ($search_yeardelivery > 0 && ! empty($search_daydelivery))
		$sql.= " AND p.date_livraison BETWEEN '".$db->idate(dol_mktime(0, 0, 0, $search_monthdelivery, $search_daydelivery, $search_yeardelivery))."' AND '".$db->idate(dol_mktime(23, 59, 59, $search_monthdelivery, $search_daydelivery, $search_yeardelivery))."'";
	else
		$sql.= " AND date_format(p.date_livraison, '%m') = '".$db->escape($search_monthdelivery)."'";
}
else if ($search_yeardelivery > 0)
{
	$sql.= " AND p.date_livraison BETWEEN '".$db->idate(dol_get_first_day($search_yeardelivery,1,false))."' AND '".$db->idate(dol_get_last_day($search_yeardelivery,12,false))."'";
}
if ($search_sale > 0) $sql.= " AND s.rowid = sc.fk_soc AND sc.fk_user = " .$db->escape($search_sale);
if ($search_user > 0)
{
	$sql.= " AND c.fk_c_type_contact = tc.rowid AND tc.element='propal' AND tc.source='internal' AND c.element_id = p.rowid AND c.fk_socpeople = ".$db->escape($search_user);
}
// Add where from extra fields
include DOL_DOCUMENT_ROOT.'/core/tpl/extrafields_list_search_sql.tpl.php';

// Add where from hooks
$parameters=array();
$reshook=$hookmanager->executeHooks('printFieldListWhere',$parameters);    // Note that $action and $object may have been modified by hook
$sql.=$hookmanager->resPrint;

$sql.= $db->order($sortfield,$sortorder);
$sql.=', p.ref DESC';

// Count total nb of records
$nbtotalofrecords = '';
if (empty($conf->global->MAIN_DISABLE_FULL_SCANLIST))
{
	$result = $db->query($sql);
	$nbtotalofrecords = $db->num_rows($result);

	if (($page * $limit) > $nbtotalofrecords)	// if total resultset is smaller then paging size (filtering), goto and load page 0
	{
		$page = 0;
		$offset = 0;
	}
}

$sql.= $db->plimit($limit+1, $offset);

$resql=$db->query($sql);
if ($resql)
{
	$objectstatic=new Propal($db);
	$userstatic=new User($db);

 	if ($socid > 0)
	{
		$soc = new Societe($db);
		$soc->fetch($socid);
		$title = $langs->trans('ListOfProposals') . ' - '.$soc->name;
		if (empty($search_societe)) $search_societe = $soc->name;
	}
	else
	{
		$title = $langs->trans('ListOfProposals');
	}

	$num = $db->num_rows($resql);

	$arrayofselected=is_array($toselect)?$toselect:array();

	$param='&viewstatut='.urlencode($viewstatut);
	if (! empty($contextpage) && $contextpage != $_SERVER["PHP_SELF"]) $param.='&contextpage='.urlencode($contextpage);
	if ($limit > 0 && $limit != $conf->liste_limit) $param.='&limit='.urlencode($limit);
	if ($sall)				 $param.='&sall='.urlencode($sall);
	if ($search_day)         $param.='&search_day='.urlencode($search_day);
	if ($search_month)       $param.='&search_month='.urlencode($search_month);
	if ($search_year)        $param.='&search_year='.urlencode($search_year);
	if ($search_ref)         $param.='&search_ref='.urlencode($search_ref);
	if ($search_refcustomer) $param.='&search_refcustomer='.urlencode($search_refcustomer);
	if ($search_refprojet)   $param.='&search_refprojet='.urlencode($search_refprojet);
	if ($search_societe)     $param.='&search_societe='.urlencode($search_societe);
	if ($search_user > 0)    $param.='&search_user='.urlencode($search_user);
	if ($search_sale > 0)    $param.='&search_sale='.urlencode($search_sale);
	if ($search_montant_ht)  $param.='&search_montant_ht='.urlencode($search_montant_ht);
	if ($search_login)  	 $param.='&search_login='.urlencode($search_login);
	if ($search_town)		 $param.='&search_town='.urlencode($search_town);
	if ($search_zip)		 $param.='&search_zip='.urlencode($search_zip);
	if ($socid > 0)          $param.='&socid='.urlencode($socid);
	if ($optioncss != '')    $param.='&optioncss='.urlencode($optioncss);
	if ($search_categ_cus > 0)          $param.='&search_categ_cus='.urlencode($search_categ_cus);
	if ($search_product_category != '') $param.='&search_product_category='.$search_product_category;

	// Add $param from extra fields
	include DOL_DOCUMENT_ROOT.'/core/tpl/extrafields_list_search_param.tpl.php';

	// List of mass actions available
	$arrayofmassactions =  array(
		'presend'=>$langs->trans("SendByMail"),
		'builddoc'=>$langs->trans("PDFMerge"),
	);
	if ($user->rights->propal->supprimer) $arrayofmassactions['predelete']=$langs->trans("Delete");
	if ($user->rights->propal->cloturer) $arrayofmassactions['closed']=$langs->trans("Closed");
	if (in_array($massaction, array('presend','predelete','closed'))) $arrayofmassactions=array();
	$massactionbutton=$form->selectMassAction('', $arrayofmassactions);

	$newcardbutton='';
	if ($user->rights->propal->creer)
	{
		$newcardbutton='<a class="butActionNew" href="'.DOL_URL_ROOT.'/comm/propal/card.php?action=create"><span class="valignmiddle">'.$langs->trans('NewPropal').'</span>';
		$newcardbutton.= '<span class="fa fa-plus-circle valignmiddle"></span>';
		$newcardbutton.= '</a>';
	}

	// Lignes des champs de filtre
	print '<form method="POST" id="searchFormList" action="'.$_SERVER["PHP_SELF"].'">';
	if ($optioncss != '') print '<input type="hidden" name="optioncss" value="'.$optioncss.'">';
	print '<input type="hidden" name="token" value="'.$_SESSION['newtoken'].'">';
	print '<input type="hidden" name="formfilteraction" id="formfilteraction" value="list">';
	print '<input type="hidden" name="action" value="list">';
	print '<input type="hidden" name="sortfield" value="'.$sortfield.'">';
	print '<input type="hidden" name="sortorder" value="'.$sortorder.'">';
	print '<input type="hidden" name="page" value="'.$page.'">';
	print '<input type="hidden" name="contextpage" value="'.$contextpage.'">';

	print_barre_liste($title, $page, $_SERVER["PHP_SELF"], $param, $sortfield, $sortorder, $massactionbutton, $num, $nbtotalofrecords, 'title_commercial.png', 0, $newcardbutton, '', $limit);

	$topicmail="SendPropalRef";
	$modelmail="proposal_send";
	$objecttmp=new Propal($db);
	$trackid='pro'.$object->id;
	include DOL_DOCUMENT_ROOT.'/core/tpl/massactions_pre.tpl.php';

	if ($sall)
	{
		foreach($fieldstosearchall as $key => $val) $fieldstosearchall[$key]=$langs->trans($val);
		print '<div class="divsearchfieldfilter">'.$langs->trans("FilterOnInto", $all) . join(', ',$fieldstosearchall).'</div>';
	}

	$i = 0;

	$moreforfilter='';

 	// If the user can view prospects other than his'
 	if ($user->rights->societe->client->voir || $socid)
 	{
 		$langs->load("commercial");
	 	$moreforfilter.='<div class="divsearchfield">';
 		$moreforfilter.=$langs->trans('ThirdPartiesOfSaleRepresentative'). ': ';
		$moreforfilter.=$formother->select_salesrepresentatives($search_sale, 'search_sale', $user, 0, 1, 'maxwidth200');
	 	$moreforfilter.='</div>';
 	}
	// If the user can view prospects other than his'
	if ($user->rights->societe->client->voir || $socid)
	{
	 	$moreforfilter.='<div class="divsearchfield">';
		$moreforfilter.=$langs->trans('LinkedToSpecificUsers'). ': ';
		$moreforfilter.=$form->select_dolusers($search_user, 'search_user', 1, '', 0, '', '', 0, 0, 0, '', 0, '', 'maxwidth200');
		$moreforfilter.='</div>';
	}
	// If the user can view products
	if ($conf->categorie->enabled && ($user->rights->produit->lire || $user->rights->service->lire))
	{
		include_once DOL_DOCUMENT_ROOT.'/categories/class/categorie.class.php';
		$moreforfilter.='<div class="divsearchfield">';
		$moreforfilter.=$langs->trans('IncludingProductWithTag'). ': ';
		$cate_arbo = $form->select_all_categories(Categorie::TYPE_PRODUCT, null, 'parent', null, null, 1);
		$moreforfilter.=$form->selectarray('search_product_category', $cate_arbo, $search_product_category, 1, 0, 0, '', 0, 0, 0, 0, 'maxwidth300', 1);
		$moreforfilter.='</div>';
	}
	if (! empty($conf->categorie->enabled))
	{
		require_once DOL_DOCUMENT_ROOT . '/categories/class/categorie.class.php';
		$moreforfilter.='<div class="divsearchfield">';
	 	$moreforfilter.=$langs->trans('CustomersProspectsCategoriesShort').': ';
		$moreforfilter.=$formother->select_categories('customer',$search_categ_cus,'search_categ_cus',1);
	 	$moreforfilter.='</div>';
	}
	$parameters=array();
	$reshook=$hookmanager->executeHooks('printFieldPreListTitle',$parameters);    // Note that $action and $object may have been modified by hook
	if (empty($reshook)) $moreforfilter .= $hookmanager->resPrint;
	else $moreforfilter = $hookmanager->resPrint;

	if (! empty($moreforfilter))
	{
		print '<div class="liste_titre liste_titre_bydiv centpercent">';
		print $moreforfilter;
		print '</div>';
	}

	$varpage=empty($contextpage)?$_SERVER["PHP_SELF"]:$contextpage;
	$selectedfields=$form->multiSelectArrayWithCheckbox('selectedfields', $arrayfields, $varpage);	// This also change content of $arrayfields
	$selectedfields.=(count($arrayofmassactions) ? $form->showCheckAddButtons('checkforselect', 1) : '');

	print '<div class="div-table-responsive">';
	print '<table class="tagtable liste'.($moreforfilter?" listwithfilterbefore":"").'">'."\n";

	print '<tr class="liste_titre_filter">';
	if (! empty($arrayfields['p.ref']['checked']))
	{
		print '<td class="liste_titre">';
		print '<input class="flat" size="6" type="text" name="search_ref" value="'.dol_escape_htmltag($search_ref).'">';
 		print '</td>';
	}
	if (! empty($arrayfields['p.ref_client']['checked']))
	{
		print '<td class="liste_titre">';
		print '<input class="flat" size="6" type="text" name="search_refcustomer" value="'.dol_escape_htmltag($search_refcustomer).'">';
	   print '</td>';
	}
	if (! empty($arrayfields['pr.ref']['checked']))
	{
    	print '<td class="liste_titre">';
    	print '<input class="flat" size="6" type="text" name="search_refproject" value="'.dol_escape_htmltag($search_refproject).'">';
	   print '</td>';
	}
	if (! empty($arrayfields['s.nom']['checked']))
	{
		print '<td class="liste_titre" align="left">';
		print '<input class="flat" type="text" size="10" name="search_societe" value="'.dol_escape_htmltag($search_societe).'">';
	   print '</td>';
	}
	if (! empty($arrayfields['s.town']['checked'])) print '<td class="liste_titre"><input class="flat" type="text" size="6" name="search_town" value="'.$search_town.'"></td>';
	if (! empty($arrayfields['s.zip']['checked'])) print '<td class="liste_titre"><input class="flat" type="text" size="4" name="search_zip" value="'.$search_zip.'"></td>';
	// State
	if (! empty($arrayfields['state.nom']['checked']))
	{
		print '<td class="liste_titre">';
		print '<input class="flat" size="4" type="text" name="search_state" value="'.dol_escape_htmltag($search_state).'">';
		print '</td>';
	}
	// Country
	if (! empty($arrayfields['country.code_iso']['checked']))
	{
		print '<td class="liste_titre" align="center">';
		print $form->select_country($search_country,'search_country','',0,'maxwidth100');
		print '</td>';
	}
	// Company type
	if (! empty($arrayfields['typent.code']['checked']))
	{
		print '<td class="liste_titre maxwidthonsmartphone" align="center">';
		print $form->selectarray("search_type_thirdparty", $formcompany->typent_array(0), $search_type_thirdparty, 0, 0, 0, '', 0, 0, 0, (empty($conf->global->SOCIETE_SORT_ON_TYPEENT)?'ASC':$conf->global->SOCIETE_SORT_ON_TYPEENT));
		print ajax_combobox('search_type_thirdparty');
		print '</td>';
	}
	// Date
	if (! empty($arrayfields['p.date']['checked']))
	{
		print '<td class="liste_titre nowraponall" align="center">';
		//print $langs->trans('Month').': ';
		if (! empty($conf->global->MAIN_LIST_FILTER_ON_DAY)) print '<input class="flat width25" type="text" maxlength="2" name="search_day" value="'.dol_escape_htmltag($search_day).'">';
		print '<input class="flat width25 valignmiddle" type="text" maxlength="2" name="search_month" value="'.dol_escape_htmltag($search_month).'">';
		//print '&nbsp;'.$langs->trans('Year').': ';
		$formother->select_year($search_year,'search_year',1, 20, 5);
		print '</td>';
	}
	// Date end
	if (! empty($arrayfields['p.fin_validite']['checked']))
	{
		print '<td class="liste_titre nowraponall" align="center">';
		//print $langs->trans('Month').': ';
		if (! empty($conf->global->MAIN_LIST_FILTER_ON_DAY)) print '<input class="flat width25" type="text" maxlength="2" name="search_dayfin" value="'.dol_escape_htmltag($search_dayfin).'">';
		print '<input class="flat width25 valignmiddle" type="text" maxlength="2" name="search_monthfin" value="'.dol_escape_htmltag($search_monthfin).'">';
		//print '&nbsp;'.$langs->trans('Year').': ';
		$formother->select_year($search_yearfin,'search_yearfin',1, 20, 5);
		print '</td>';
	}
	// Date delivery
	if (! empty($arrayfields['p.date_livraison']['checked']))
	{
		print '<td class="liste_titre nowraponall" align="center">';
		//print $langs->trans('Month').': ';
		if (! empty($conf->global->MAIN_LIST_FILTER_ON_DAY)) print '<input class="flat width25" type="text" size="1" maxlength="2" name="search_daydelivery" value="'.dol_escape_htmltag($search_daydelivery).'">';
		print '<input class="flat width25 valignmiddle" type="text" maxlength="2" name="search_monthdelivery" value="'.dol_escape_htmltag($search_monthdelivery).'">';
		//print '&nbsp;'.$langs->trans('Year').': ';
		$formother->select_year($search_yeardelivery,'search_yeardelivery',1, 20, 5);
		print '</td>';
	}
	// Availability
	if (! empty($arrayfields['ava.rowid']['checked']))
	{
		print '<td class="liste_titre maxwidthonsmartphone" align="center">';
		print $form->selectAvailabilityDelay($search_availability, 'search_availability', '', 1);
		print ajax_combobox('search_availability');
		print '</td>';
	}
	if (! empty($arrayfields['p.total_ht']['checked']))
	{
		// Amount
		print '<td class="liste_titre" align="right">';
		print '<input class="flat" type="text" size="5" name="search_montant_ht" value="'.dol_escape_htmltag($search_montant_ht).'">';
		print '</td>';
	}
	if (! empty($arrayfields['p.total_vat']['checked']))
	{
		// Amount
		print '<td class="liste_titre" align="right">';
		print '<input class="flat" type="text" size="5" name="search_montant_vat" value="'.dol_escape_htmltag($search_montant_vat).'">';
		print '</td>';
	}
	if (! empty($arrayfields['p.total_ttc']['checked']))
	{
		// Amount
		print '<td class="liste_titre" align="right">';
		print '<input class="flat" type="text" size="5" name="search_montant_ttc" value="'.dol_escape_htmltag($search_montant_ttc).'">';
		print '</td>';
	}
	if (! empty($arrayfields['u.login']['checked']))
	{
		// Author
		print '<td class="liste_titre" align="center">';
		print '<input class="flat" size="4" type="text" name="search_login" value="'.dol_escape_htmltag($search_login).'">';
		print '</td>';
	}
	// Extra fields
	include DOL_DOCUMENT_ROOT.'/core/tpl/extrafields_list_search_input.tpl.php';

	// Fields from hook
	$parameters=array('arrayfields'=>$arrayfields);
	$reshook=$hookmanager->executeHooks('printFieldListOption',$parameters);    // Note that $action and $object may have been modified by hook
	print $hookmanager->resPrint;
	// Date creation
	if (! empty($arrayfields['p.datec']['checked']))
	{
		print '<td class="liste_titre">';
		print '</td>';
	}
	// Date modification
	if (! empty($arrayfields['p.tms']['checked']))
	{
		print '<td class="liste_titre">';
		print '</td>';
	}
	// Status
	if (! empty($arrayfields['p.fk_statut']['checked']))
	{
		print '<td class="liste_titre maxwidthonsmartphone" align="right">';
		$formpropal->selectProposalStatus($viewstatut, 1, 0, 1, 'customer', 'search_statut');
		print '</td>';
	}
	// Action column
	print '<td class="liste_titre" align="middle">';
	$searchpicto=$form->showFilterButtons();
	print $searchpicto;
	print '</td>';

	print "</tr>\n";


	// Fields title
	print '<tr class="liste_titre">';
	if (! empty($arrayfields['p.ref']['checked']))            print_liste_field_titre($arrayfields['p.ref']['label'],$_SERVER["PHP_SELF"],'p.ref','',$param,'',$sortfield,$sortorder);
	if (! empty($arrayfields['p.ref_client']['checked']))     print_liste_field_titre($arrayfields['p.ref_client']['label'],$_SERVER["PHP_SELF"],'p.ref_client','',$param,'',$sortfield,$sortorder);
	if (! empty($arrayfields['pr.ref']['checked']))     	print_liste_field_titre($arrayfields['pr.ref']['label'],$_SERVER["PHP_SELF"],'pr.ref','',$param,'',$sortfield,$sortorder);
	if (! empty($arrayfields['s.nom']['checked']))            print_liste_field_titre($arrayfields['s.nom']['label'],$_SERVER["PHP_SELF"],'s.nom','',$param,'',$sortfield,$sortorder);
	if (! empty($arrayfields['s.town']['checked']))           print_liste_field_titre($arrayfields['s.town']['label'],$_SERVER["PHP_SELF"],'s.town','',$param,'',$sortfield,$sortorder);
	if (! empty($arrayfields['s.zip']['checked']))            print_liste_field_titre($arrayfields['s.zip']['label'],$_SERVER["PHP_SELF"],'s.zip','',$param,'',$sortfield,$sortorder);
	if (! empty($arrayfields['state.nom']['checked']))        print_liste_field_titre($arrayfields['state.nom']['label'],$_SERVER["PHP_SELF"],"state.nom","",$param,'',$sortfield,$sortorder);
	if (! empty($arrayfields['country.code_iso']['checked'])) print_liste_field_titre($arrayfields['country.code_iso']['label'],$_SERVER["PHP_SELF"],"country.code_iso","",$param,'align="center"',$sortfield,$sortorder);
	if (! empty($arrayfields['typent.code']['checked']))      print_liste_field_titre($arrayfields['typent.code']['label'],$_SERVER["PHP_SELF"],"typent.code","",$param,'align="center"',$sortfield,$sortorder);
	if (! empty($arrayfields['p.date']['checked']))           print_liste_field_titre($arrayfields['p.date']['label'],$_SERVER["PHP_SELF"],'p.datep','',$param, 'align="center"',$sortfield,$sortorder);
	if (! empty($arrayfields['p.fin_validite']['checked']))   print_liste_field_titre($arrayfields['p.fin_validite']['label'],$_SERVER["PHP_SELF"],'dfv','',$param, 'align="center"',$sortfield,$sortorder);
	if (! empty($arrayfields['p.date_livraison']['checked'])) print_liste_field_titre($arrayfields['p.date_livraison']['label'],$_SERVER["PHP_SELF"],'ddelivery','',$param, 'align="center"',$sortfield,$sortorder);
	if (! empty($arrayfields['ava.rowid']['checked']))        print_liste_field_titre($arrayfields['ava.rowid']['label'],$_SERVER["PHP_SELF"],'availability','',$param, '',$sortfield,$sortorder);
	if (! empty($arrayfields['p.total_ht']['checked']))       print_liste_field_titre($arrayfields['p.total_ht']['label'],$_SERVER["PHP_SELF"],'p.total_ht','',$param, 'align="right"',$sortfield,$sortorder);
	if (! empty($arrayfields['p.total_vat']['checked']))      print_liste_field_titre($arrayfields['p.total_vat']['label'],$_SERVER["PHP_SELF"],'p.tva','',$param, 'align="right"',$sortfield,$sortorder);
	if (! empty($arrayfields['p.total_ttc']['checked']))      print_liste_field_titre($arrayfields['p.total_ttc']['label'],$_SERVER["PHP_SELF"],'p.total','',$param, 'align="right"',$sortfield,$sortorder);
	if (! empty($arrayfields['u.login']['checked']))       	  print_liste_field_titre($arrayfields['u.login']['label'],$_SERVER["PHP_SELF"],'u.login','',$param,'align="center"',$sortfield,$sortorder);
	// Extra fields
	include DOL_DOCUMENT_ROOT.'/core/tpl/extrafields_list_search_title.tpl.php';
	// Hook fields
	$parameters=array('arrayfields'=>$arrayfields,'param'=>$param,'sortfield'=>$sortfield,'sortorder'=>$sortorder);
	$reshook=$hookmanager->executeHooks('printFieldListTitle',$parameters);    // Note that $action and $object may have been modified by hook
	print $hookmanager->resPrint;
	if (! empty($arrayfields['p.datec']['checked']))     print_liste_field_titre($arrayfields['p.datec']['label'],$_SERVER["PHP_SELF"],"p.datec","",$param,'align="center" class="nowrap"',$sortfield,$sortorder);
	if (! empty($arrayfields['p.tms']['checked']))       print_liste_field_titre($arrayfields['p.tms']['label'],$_SERVER["PHP_SELF"],"p.tms","",$param,'align="center" class="nowrap"',$sortfield,$sortorder);
	if (! empty($arrayfields['p.fk_statut']['checked'])) print_liste_field_titre($arrayfields['p.fk_statut']['label'],$_SERVER["PHP_SELF"],"p.fk_statut","",$param,'align="right"',$sortfield,$sortorder);
	print_liste_field_titre($selectedfields, $_SERVER["PHP_SELF"],"",'','','align="center"',$sortfield,$sortorder,'maxwidthsearch ');
	print '</tr>'."\n";

	$now = dol_now();
	$i=0;
	$totalarray=array();
	while ($i < min($num,$limit))
	{
		$obj = $db->fetch_object($resql);

		$objectstatic->id=$obj->rowid;
		$objectstatic->ref=$obj->ref;

		print '<tr class="oddeven">';

		if (! empty($arrayfields['p.ref']['checked']))
		{
			print '<td class="nowrap">';

			print '<table class="nobordernopadding"><tr class="nocellnopadd">';
			// Picto + Ref
			print '<td class="nobordernopadding nowrap">';
			print $objectstatic->getNomUrl(1, '', '', 0, 1);
			print '</td>';
			// Warning
			$warnornote='';
			if ($obj->fk_statut == 1 && $db->jdate($obj->dfv) < ($now - $conf->propal->cloture->warning_delay)) $warnornote.=img_warning($langs->trans("Late"));
			if (! empty($obj->note_private))
			{
				$warnornote.=($warnornote?' ':'');
				$warnornote.= '<span class="note">';
				$warnornote.= '<a href="note.php?id='.$obj->rowid.'">'.img_picto($langs->trans("ViewPrivateNote"),'object_generic').'</a>';
				$warnornote.= '</span>';
			}
			if ($warnornote)
			{
				print '<td style="min-width: 20px" class="nobordernopadding nowrap">';
				print $warnornote;
				print '</td>';
			}
			// Other picto tool
			print '<td width="16" align="right" class="nobordernopadding">';
			$filename=dol_sanitizeFileName($obj->ref);
			$filedir=$conf->propal->multidir_output[$obj->entity] . '/' . dol_sanitizeFileName($obj->ref);
			$urlsource=$_SERVER['PHP_SELF'].'?id='.$obj->rowid;
			print $formfile->getDocumentsLink($objectstatic->element, $filename, $filedir);
			print '</td></tr></table>';

			print "</td>\n";
			if (! $i) $totalarray['nbfield']++;
		}

		if (! empty($arrayfields['p.ref_client']['checked']))
		{
			// Customer ref
			print '<td class="nocellnopadd nowrap">';
			print $obj->ref_client;
			print '</td>';
			if (! $i) $totalarray['nbfield']++;
		}

		if (! empty($arrayfields['pr.ref']['checked']))
		{
    		// Project ref
    		print '<td class="nocellnopadd nowrap">';
    		if ($obj->project_id) {
				$projectstatic->fetch($obj->project_id);
				print $projectstatic->getNomUrl(1);
			}
    		print '</td>';
    		if (! $i) $totalarray['nbfield']++;
		}

		$companystatic->id=$obj->socid;
		$companystatic->name=$obj->name;
		$companystatic->client=$obj->client;
		$companystatic->code_client=$obj->code_client;
		$companystatic->email=$obj->email;

		// Thirdparty
		if (! empty($arrayfields['s.nom']['checked']))
		{
			print '<td class="tdoverflowmax200">';
			print $companystatic->getNomUrl(1,'customer');
			print '</td>';
			if (! $i) $totalarray['nbfield']++;
		}

		// Town
		if (! empty($arrayfields['s.town']['checked']))
		{
			print '<td class="nocellnopadd">';
			print $obj->town;
			print '</td>';
			if (! $i) $totalarray['nbfield']++;
		}
		// Zip
		if (! empty($arrayfields['s.zip']['checked']))
		{
			print '<td class="nocellnopadd">';
			print $obj->zip;
			print '</td>';
			if (! $i) $totalarray['nbfield']++;
		}
		// State
		if (! empty($arrayfields['state.nom']['checked']))
		{
			print "<td>".$obj->state_name."</td>\n";
			if (! $i) $totalarray['nbfield']++;
		}
		// Country
		if (! empty($arrayfields['country.code_iso']['checked']))
		{
			print '<td align="center">';
			$tmparray=getCountry($obj->fk_pays,'all');
			print $tmparray['label'];
			print '</td>';
			if (! $i) $totalarray['nbfield']++;
		}
		// Type ent
		if (! empty($arrayfields['typent.code']['checked']))
		{
			print '<td align="center">';
			if (count($typenArray)==0) $typenArray = $formcompany->typent_array(1);
			print $typenArray[$obj->typent_code];
			print '</td>';
			if (! $i) $totalarray['nbfield']++;
		}

		// Date proposal
		if (! empty($arrayfields['p.date']['checked']))
		{
			print '<td align="center">';
			print dol_print_date($db->jdate($obj->dp), 'day');
			print "</td>\n";
			if (! $i) $totalarray['nbfield']++;
		}

		// Date end validity
		if (! empty($arrayfields['p.fin_validite']['checked']))
		{
			if ($obj->dfv)
			{
				print '<td align="center">'.dol_print_date($db->jdate($obj->dfv),'day');
				print '</td>';
			}
			else
			{
				print '<td>&nbsp;</td>';
			}
			if (! $i) $totalarray['nbfield']++;
		}
		// Date delivery
		if (! empty($arrayfields['p.date_livraison']['checked']))
		{
			if ($obj->ddelivery)
			{
				print '<td align="center">'.dol_print_date($db->jdate($obj->ddelivery),'day');
				print '</td>';
			}
			else
			{
				print '<td>&nbsp;</td>';
			}
			if (! $i) $totalarray['nbfield']++;
		}
		// Availability
		if (! empty($arrayfields['ava.rowid']['checked']))
		{
			print '<td align="center">';
			$form->form_availability('', $obj->availability, 'none', 1);
			print '</td>';
			if (! $i) $totalarray['nbfield']++;
		}

		// Amount HT
		if (! empty($arrayfields['p.total_ht']['checked']))
		{
			  print '<td align="right">'.price($obj->total_ht)."</td>\n";
			  if (! $i) $totalarray['nbfield']++;
			  if (! $i) $totalarray['totalhtfield']=$totalarray['nbfield'];
			  $totalarray['totalht'] += $obj->total_ht;
		}
		// Amount VAT
		if (! empty($arrayfields['p.total_vat']['checked']))
		{
			print '<td align="right">'.price($obj->total_vat)."</td>\n";
			if (! $i) $totalarray['nbfield']++;
			if (! $i) $totalarray['totalvatfield']=$totalarray['nbfield'];
			$totalarray['totalvat'] += $obj->total_vat;
		}
		// Amount TTC
		if (! empty($arrayfields['p.total_ttc']['checked']))
		{
			print '<td align="right">'.price($obj->total_ttc)."</td>\n";
			if (! $i) $totalarray['nbfield']++;
			if (! $i) $totalarray['totalttcfield']=$totalarray['nbfield'];
			$totalarray['totalttc'] += $obj->total_ttc;
		}

		$userstatic->id=$obj->fk_user_author;
		$userstatic->login=$obj->login;

		// Author
		if (! empty($arrayfields['u.login']['checked']))
		{
			print '<td align="center">';
			if ($userstatic->id) print $userstatic->getLoginUrl(1);
			else print '&nbsp;';
			print "</td>\n";
			if (! $i) $totalarray['nbfield']++;
		}

		// Extra fields
		include DOL_DOCUMENT_ROOT.'/core/tpl/extrafields_list_print_fields.tpl.php';
		// Fields from hook
		$parameters=array('arrayfields'=>$arrayfields, 'obj'=>$obj);
		$reshook=$hookmanager->executeHooks('printFieldListValue',$parameters);    // Note that $action and $object may have been modified by hook
		print $hookmanager->resPrint;
		// Date creation
		if (! empty($arrayfields['p.datec']['checked']))
		{
			print '<td align="center" class="nowrap">';
			print dol_print_date($db->jdate($obj->date_creation), 'dayhour', 'tzuser');
			print '</td>';
			if (! $i) $totalarray['nbfield']++;
		}
		// Date modification
		if (! empty($arrayfields['p.tms']['checked']))
		{
			print '<td align="center" class="nowrap">';
			print dol_print_date($db->jdate($obj->date_update), 'dayhour', 'tzuser');
			print '</td>';
			if (! $i) $totalarray['nbfield']++;
		}
		// Status
		if (! empty($arrayfields['p.fk_statut']['checked']))
		{
			print '<td align="right" class="nowrap">'.$objectstatic->LibStatut($obj->fk_statut,5).'</td>';
			if (! $i) $totalarray['nbfield']++;
		}
		// Action column
		print '<td class="nowrap" align="center">';
		if ($massactionbutton || $massaction)   // If we are in select mode (massactionbutton defined) or if we have already selected and sent an action ($massaction) defined
		{
			$selected=0;
			if (in_array($obj->rowid, $arrayofselected)) $selected=1;
			print '<input id="cb'.$obj->rowid.'" class="flat checkforselect" type="checkbox" name="toselect[]" value="'.$obj->rowid.'"'.($selected?' checked="checked"':'').'>';
		}
		print '</td>';
		if (! $i) $totalarray['nbfield']++;

		print "</tr>\n";

		$i++;
	}

	// Show total line
	if (isset($totalarray['totalhtfield'])
 	   || isset($totalarray['totalvatfield'])
 	   || isset($totalarray['totalttcfield'])
 	   || isset($totalarray['totalamfield'])
 	   || isset($totalarray['totalrtpfield'])
 	   || isset($totalarray['totalizable'])
 	   )
	{
		print '<tr class="liste_total">';
		$i=0;
		while ($i < $totalarray['nbfield'])
		{
		    $i++;
		    if ($i == 1)
		    {
				if ($num < $limit && empty($offset)) print '<td align="left">'.$langs->trans("Total").'</td>';
				else print '<td align="left">'.$langs->trans("Totalforthispage").'</td>';
		    }
		    elseif ($totalarray['totalhtfield'] == $i) print '<td align="right">'.price($totalarray['totalht']).'</td>';
		    elseif ($totalarray['totalvatfield'] == $i) print '<td align="right">'.price($totalarray['totalvat']).'</td>';
		    elseif ($totalarray['totalttcfield'] == $i) print '<td align="right">'.price($totalarray['totalttc']).'</td>';
		    elseif ($totalarray['totalizable']) {
                $printed = false;
                foreach ($totalarray['totalizable'] as $totalizable) {
                    if ($totalizable['pos']==$i && ! $printed) {
                        print '<td align="right">'.price($totalizable['total']).'</td>';
                        $printed = true;
                    }
                }
                if (! $printed) {
                    print '<td></td>';
                }
            }
		    else print '<td></td>';
		}
		print '</tr>';
	}

	$db->free($resql);

	$parameters=array('arrayfields'=>$arrayfields, 'sql'=>$sql);
	$reshook=$hookmanager->executeHooks('printFieldListFooter',$parameters);    // Note that $action and $object may have been modified by hook
	print $hookmanager->resPrint;

	print '</table>'."\n";
	print '</div>'."\n";

	print '</form>'."\n";

	$hidegeneratedfilelistifempty=1;
	if ($massaction == 'builddoc' || $action == 'remove_file' || $show_files) $hidegeneratedfilelistifempty=0;

	// Show list of available documents
	$urlsource=$_SERVER['PHP_SELF'].'?sortfield='.$sortfield.'&sortorder='.$sortorder;
	$urlsource.=str_replace('&amp;','&',$param);

	$filedir=$diroutputmassaction;
	$genallowed=$user->rights->propal->lire;
	$delallowed=$user->rights->propal->creer;

	print $formfile->showdocuments('massfilesarea_proposals','',$filedir,$urlsource,0,$delallowed,'',1,1,0,48,1,$param,$title,'','','',null,$hidegeneratedfilelistifempty);
}
else
{
	dol_print_error($db);
}

// End of page
llxFooter();
$db->close();<|MERGE_RESOLUTION|>--- conflicted
+++ resolved
@@ -310,12 +310,8 @@
 if ($search_type_thirdparty) $sql .= " AND s.fk_typent IN (".$db->escape($search_type_thirdparty).')';
 if ($search_ref)         $sql .= natural_search('p.ref', $search_ref);
 if ($search_refcustomer) $sql .= natural_search('p.ref_client', $search_refcustomer);
-<<<<<<< HEAD
 if ($search_refproject) $sql .= natural_search('pr.ref', $search_refproject);
-=======
-if ($search_refproject) $sql .= natural_search('pr.ref', $search_refprojet);
 if ($search_availability) $sql .= " AND p.fk_availability IN (".$db->escape($search_availability).')';
->>>>>>> e106fda5
 
 if ($search_societe)     $sql .= natural_search('s.nom', $search_societe);
 if ($search_login)       $sql .= natural_search("u.login", $search_login);
@@ -436,7 +432,7 @@
 	if ($search_year)        $param.='&search_year='.urlencode($search_year);
 	if ($search_ref)         $param.='&search_ref='.urlencode($search_ref);
 	if ($search_refcustomer) $param.='&search_refcustomer='.urlencode($search_refcustomer);
-	if ($search_refprojet)   $param.='&search_refprojet='.urlencode($search_refprojet);
+	if ($search_refproject)  $param.='&search_refproject='.urlencode($search_refproject);
 	if ($search_societe)     $param.='&search_societe='.urlencode($search_societe);
 	if ($search_user > 0)    $param.='&search_user='.urlencode($search_user);
 	if ($search_sale > 0)    $param.='&search_sale='.urlencode($search_sale);
