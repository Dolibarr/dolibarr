--- conflicted
+++ resolved
@@ -273,19 +273,11 @@
 $sql .= " typent.code as typent_code,";
 $sql .= " ava.rowid as availability,";
 $sql .= " state.code_departement as state_code, state.nom as state_name,";
-<<<<<<< HEAD
-$sql .= " p.rowid, p.entity, p.note_private, p.note_public, p.total_ht, p.tva as total_vat, p.total as total_ttc, p.localtax1, p.localtax2, p.ref, p.ref_client, p.fk_statut, p.fk_user_author, p.datep as dp, p.fin_validite as dfv,p.date_livraison as ddelivery,";
-$sql .= ' p.datec as date_creation, p.tms as date_update, p.date_cloture as date_cloture,';
-$sql .= " pr.rowid as project_id, pr.ref as project_ref, pr.title as project_label,";
-$sql .= ' u.login';
-if (! $user->rights->societe->client->voir && ! $socid) $sql .= ", sc.fk_soc, sc.fk_user";
-=======
-$sql .= ' p.rowid, p.entity, p.note_private, p.total_ht, p.tva as total_vat, p.total as total_ttc, p.localtax1, p.localtax2, p.ref, p.ref_client, p.fk_statut, p.fk_user_author, p.datep as dp, p.fin_validite as dfv,p.date_livraison as ddelivery,';
+$sql .= ' p.rowid, p.entity, p.note_private, p.note_public, p.total_ht, p.tva as total_vat, p.total as total_ttc, p.localtax1, p.localtax2, p.ref, p.ref_client, p.fk_statut, p.fk_user_author, p.datep as dp, p.fin_validite as dfv,p.date_livraison as ddelivery,';
 $sql .= ' p.datec as date_creation, p.tms as date_update, p.date_cloture as date_cloture,';
 $sql .= " pr.rowid as project_id, pr.ref as project_ref, pr.title as project_label,";
 $sql .= ' u.login';
 if (!$user->rights->societe->client->voir && !$socid) $sql .= ", sc.fk_soc, sc.fk_user";
->>>>>>> 4333cf20
 if ($search_categ_cus) $sql .= ", cc.fk_categorie, cc.fk_soc";
 // Add fields from extrafields
 if (!empty($extrafields->attributes[$object->table_element]['label'])) {
@@ -772,11 +764,8 @@
 
 		$objectstatic->id = $obj->rowid;
 		$objectstatic->ref = $obj->ref;
-<<<<<<< HEAD
-        $objectstatic->note_private = $obj->note_private;
-        $objectstatic->note_public = $obj->note_public;
-=======
->>>>>>> 4333cf20
+    $objectstatic->note_private = $obj->note_private;
+    $objectstatic->note_public = $obj->note_public;
 
 		$companystatic->id = $obj->socid;
 		$companystatic->name = $obj->name;
@@ -800,20 +789,8 @@
 			print $objectstatic->getNomUrl(1, '', '', 0, 1, $conf->global->PROPAL_LIST_SHOW_NOTES);
 			print '</td>';
 			// Warning
-<<<<<<< HEAD
-			$warnornote='';
-			if ($obj->fk_statut == 1 && $db->jdate($obj->dfv) < ($now - $conf->propal->cloture->warning_delay)) $warnornote.=img_warning($langs->trans("Late"));
-=======
 			$warnornote = '';
 			if ($obj->fk_statut == 1 && $db->jdate($obj->dfv) < ($now - $conf->propal->cloture->warning_delay)) $warnornote .= img_warning($langs->trans("Late"));
-			if (!empty($obj->note_private))
-			{
-				$warnornote .= ($warnornote ? ' ' : '');
-				$warnornote .= '<span class="note">';
-				$warnornote .= '<a href="note.php?id='.$obj->rowid.'">'.img_picto($langs->trans("ViewPrivateNote"), 'object_generic').'</a>';
-				$warnornote .= '</span>';
-			}
->>>>>>> 4333cf20
 			if ($warnornote)
 			{
 				print '<td style="min-width: 20px" class="nobordernopadding nowrap">';
