<?php
/* Copyright (C) 2001-2007 Rodolphe Quiedeville  <rodolphe@quiedeville.org>
 * Copyright (C) 2004-2016 Laurent Destailleur   <eldy@users.sourceforge.net>
 * Copyright (C) 2004      Eric Seigne           <eric.seigne@ryxeo.com>
 * Copyright (C) 2005      Marc Barilley / Ocebo <marc@ocebo.com>
 * Copyright (C) 2005-2013 Regis Houssin         <regis.houssin@capnetworks.com>
 * Copyright (C) 2006      Andre Cianfarani      <acianfa@free.fr>
 * Copyright (C) 2010-2011 Juanjo Menent         <jmenent@2byte.es>
 * Copyright (C) 2010-2011 Philippe Grand        <philippe.grand@atoo-net.com>
 * Copyright (C) 2012      Christophe Battarel   <christophe.battarel@altairis.fr>
 * Copyright (C) 2013      Cédric Salvador       <csalvador@gpcsolutions.fr>
 * Copyright (C) 2015      Jean-François Ferry     <jfefe@aternatik.fr>
 * Copyright (C) 2016      Ferran Marcet	     <fmarcet@2byte.es>
 *
 * This program is free software; you can redistribute it and/or modify
 * it under the terms of the GNU General Public License as published by
 * the Free Software Foundation; either version 3 of the License, or
 * (at your option) any later version.
 *
 * This program is distributed in the hope that it will be useful,
 * but WITHOUT ANY WARRANTY; without even the implied warranty of
 * MERCHANTABILITY or FITNESS FOR A PARTICULAR PURPOSE.  See the
 * GNU General Public License for more details.
 *
 * You should have received a copy of the GNU General Public License
 * along with this program. If not, see <http://www.gnu.org/licenses/>.
 */

/**
 *	\file       	htdocs/comm/propal/list.php
 *	\ingroup    	propal
 *	\brief      	Page of commercial proposals card and list
 */

require '../../main.inc.php';
require_once DOL_DOCUMENT_ROOT.'/core/class/html.formother.class.php';
require_once DOL_DOCUMENT_ROOT.'/core/class/html.formfile.class.php';
require_once DOL_DOCUMENT_ROOT.'/core/class/html.formpropal.class.php';
require_once DOL_DOCUMENT_ROOT.'/core/class/html.formcompany.class.php';
require_once DOL_DOCUMENT_ROOT.'/core/lib/date.lib.php';
require_once DOL_DOCUMENT_ROOT.'/core/lib/company.lib.php';
require_once DOL_DOCUMENT_ROOT.'/comm/propal/class/propal.class.php';
if (! empty($conf->projet->enabled))
	require_once DOL_DOCUMENT_ROOT.'/projet/class/project.class.php';

$langs->load('companies');
$langs->load('propal');
$langs->load('compta');
$langs->load('bills');
$langs->load('orders');
$langs->load('products');

$socid=GETPOST('socid','int');

$action=GETPOST('action','alpha');
$massaction=GETPOST('massaction','alpha');
$show_files=GETPOST('show_files','int');
$confirm=GETPOST('confirm','alpha');
$toselect = GETPOST('toselect', 'array');

$search_user=GETPOST('search_user','int');
$search_sale=GETPOST('search_sale','int');
$search_ref=GETPOST('sf_ref')?GETPOST('sf_ref','alpha'):GETPOST('search_ref','alpha');
$search_refcustomer=GETPOST('search_refcustomer','alpha');
$search_societe=GETPOST('search_societe','alpha');
$search_montant_ht=GETPOST('search_montant_ht','alpha');
$search_montant_vat=GETPOST('search_montant_vat','alpha');
$search_montant_ttc=GETPOST('search_montant_ttc','alpha');
$search_login=GETPOST('search_login','alpha');
$search_product_category=GETPOST('search_product_category','int');
$search_town=GETPOST('search_town','alpha');
$search_zip=GETPOST('search_zip','alpha');
$search_state=trim(GETPOST("search_state"));
$search_country=GETPOST("search_country",'int');
$search_type_thirdparty=GETPOST("search_type_thirdparty",'int');
$viewstatut=GETPOST('viewstatut');
$optioncss = GETPOST('optioncss','alpha');
$object_statut=GETPOST('propal_statut');

$sall=GETPOST("sall");
$mesg=(GETPOST("msg") ? GETPOST("msg") : GETPOST("mesg"));

$day=GETPOST("day","int");
$month=GETPOST("month","int");
$year=GETPOST("year","int");

$limit = GETPOST("limit")?GETPOST("limit","int"):$conf->liste_limit;
$sortfield = GETPOST("sortfield",'alpha');
$sortorder = GETPOST("sortorder",'alpha');
$page = GETPOST("page",'int');
if ($page == -1) { $page = 0; }
$offset = $limit * $page;
$pageprev = $page - 1;
$pagenext = $page + 1;
if (! $sortfield) $sortfield='p.ref';
if (! $sortorder) $sortorder='DESC';

// Initialize technical object to manage hooks of thirdparties. Note that conf->hooks_modules contains array array
$contextpage='proposallist';

// Security check
$module='propal';
$dbtable='';
$objectid='';
if (! empty($user->societe_id))	$socid=$user->societe_id;
if (! empty($socid))
{
	$objectid=$socid;
	$module='societe';
	$dbtable='&societe';
}
$result = restrictedArea($user, $module, $objectid, $dbtable);

$diroutputmassaction=$conf->propal->dir_output . '/temp/massgeneration/'.$user->id;

// Initialize technical object to manage hooks of thirdparties. Note that conf->hooks_modules contains array array
$hookmanager->initHooks(array('propallist'));
$extrafields = new ExtraFields($db);

// fetch optionals attributes and labels
$extralabels = $extrafields->fetch_name_optionals_label('propal');
$search_array_options=$extrafields->getOptionalsFromPost($extralabels,'','search_');

// List of fields to search into when doing a "search in all"
$fieldstosearchall = array(
    'p.ref'=>'Ref',
    'p.ref_client'=>'CustomerRef',
    'pd.description'=>'Description',
    's.nom'=>"ThirdParty",
    'p.note_public'=>'NotePublic',
);
if (empty($user->socid)) $fieldstosearchall["p.note_private"]="NotePrivate";


$checkedtypetiers=0;
$arrayfields=array(
    'p.ref'=>array('label'=>$langs->trans("Ref"), 'checked'=>1),
    'p.ref_client'=>array('label'=>$langs->trans("RefCustomer"), 'checked'=>1),
    's.nom'=>array('label'=>$langs->trans("ThirdParty"), 'checked'=>1),
    's.town'=>array('label'=>$langs->trans("Town"), 'checked'=>1),
    's.zip'=>array('label'=>$langs->trans("Zip"), 'checked'=>1),
    'state.nom'=>array('label'=>$langs->trans("StateShort"), 'checked'=>0),
    'country.code_iso'=>array('label'=>$langs->trans("Country"), 'checked'=>0),
    'typent.code'=>array('label'=>$langs->trans("ThirdPartyType"), 'checked'=>$checkedtypetiers),
    'p.date'=>array('label'=>$langs->trans("Date"), 'checked'=>1),
    'p.fin_validite'=>array('label'=>$langs->trans("DateEnd"), 'checked'=>1),
    'p.total_ht'=>array('label'=>$langs->trans("AmountHT"), 'checked'=>1),
    'p.total_vat'=>array('label'=>$langs->trans("AmountVAT"), 'checked'=>0),
    'p.total_ttc'=>array('label'=>$langs->trans("AmountTTC"), 'checked'=>0),
    'u.login'=>array('label'=>$langs->trans("Author"), 'checked'=>1, 'position'=>10),
    'p.datec'=>array('label'=>$langs->trans("DateCreation"), 'checked'=>0, 'position'=>500),
    'p.tms'=>array('label'=>$langs->trans("DateModificationShort"), 'checked'=>0, 'position'=>500),
    'p.fk_statut'=>array('label'=>$langs->trans("Status"), 'checked'=>1, 'position'=>1000),
);
// Extra fields
if (is_array($extrafields->attribute_label) && count($extrafields->attribute_label))
{
    foreach($extrafields->attribute_label as $key => $val)
    {
        $arrayfields["ef.".$key]=array('label'=>$extrafields->attribute_label[$key], 'checked'=>$extrafields->attribute_list[$key], 'position'=>$extrafields->attribute_pos[$key], 'enabled'=>$extrafields->attribute_perms[$key]);
    }
}

$object = new Propal($db);	// To be passed as parameter of executeHooks that need 


/*
 * Actions
 */

if (GETPOST('cancel')) { $action='list'; $massaction=''; }
if (! GETPOST('confirmmassaction') && $massaction != 'presend' && $massaction != 'confirm_presend') { $massaction=''; }

$parameters=array('socid'=>$socid);
$reshook=$hookmanager->executeHooks('doActions',$parameters,$object,$action);    // Note that $action and $object may have been modified by some hooks
if ($reshook < 0) setEventMessages($hookmanager->error, $hookmanager->errors, 'errors');

include DOL_DOCUMENT_ROOT.'/core/actions_changeselectedfields.inc.php';

// Do we click on purge search criteria ?
if (GETPOST("button_removefilter_x") || GETPOST("button_removefilter.x") || GETPOST("button_removefilter")) // Both test are required to be compatible with all browsers
{
    $search_categ='';
    $search_user='';
    $search_sale='';
    $search_ref='';
    $search_refcustomer='';
    $search_societe='';
    $search_montant_ht='';
    $search_montant_vat='';
    $search_montant_ttc='';
    $search_login='';
    $search_product_category='';
    $search_town='';
	$search_zip="";
    $search_state="";
	$search_type='';
	$search_country='';
	$search_type_thirdparty='';
	$year='';
    $month='';
    $day='';
	$viewstatut='';
	$object_statut='';
	$toselect='';
    $search_array_options=array();
}
if ($object_statut != '') $viewstatut=$object_statut;

if (empty($reshook))
{
    $objectclass='Propal';
    $objectlabel='Proposals';
    $permtoread = $user->rights->propal->lire;
    $permtodelete = $user->rights->propal->supprimer;
    $uploaddir = $conf->propal->dir_output;
	include DOL_DOCUMENT_ROOT.'/core/actions_massactions.inc.php';
}



/*
 * View
 */

$now=dol_now();

$form = new Form($db);
$formother = new FormOther($db);
$formfile = new FormFile($db);
$formpropal = new FormPropal($db);
$companystatic=new Societe($db);
$formcompany=new FormCompany($db);

$help_url='EN:Commercial_Proposals|FR:Proposition_commerciale|ES:Presupuestos';
llxHeader('',$langs->trans('Proposal'),$help_url);

$sql = 'SELECT';
if ($sall || $search_product_category > 0) $sql = 'SELECT DISTINCT';
$sql.= ' s.rowid as socid, s.nom as name, s.town, s.zip, s.fk_pays, s.client, s.code_client, ';
$sql.= " typent.code as typent_code,";
$sql.= " state.code_departement as state_code, state.nom as state_name,";
$sql.= ' p.rowid, p.note_private, p.total_ht, p.tva as total_vat, p.total as total_ttc, p.localtax1, p.localtax2, p.ref, p.ref_client, p.fk_statut, p.fk_user_author, p.datep as dp, p.fin_validite as dfv,';
$sql.= ' p.datec as date_creation, p.tms as date_update,';
if (! $user->rights->societe->client->voir && ! $socid) $sql .= " sc.fk_soc, sc.fk_user,";
$sql.= ' u.login';
// Add fields from extrafields
foreach ($extrafields->attribute_label as $key => $val) $sql.=($extrafields->attribute_type[$key] != 'separate' ? ",ef.".$key.' as options_'.$key : '');
// Add fields from hooks
$parameters=array();
$reshook=$hookmanager->executeHooks('printFieldListSelect',$parameters);    // Note that $action and $object may have been modified by hook
$sql.=$hookmanager->resPrint;
$sql.= ' FROM '.MAIN_DB_PREFIX.'societe as s';
$sql.= " LEFT JOIN ".MAIN_DB_PREFIX."c_country as country on (country.rowid = s.fk_pays)";
$sql.= " LEFT JOIN ".MAIN_DB_PREFIX."c_typent as typent on (typent.id = s.fk_typent)";
$sql.= " LEFT JOIN ".MAIN_DB_PREFIX."c_departements as state on (state.rowid = s.fk_departement)";
$sql.= ', '.MAIN_DB_PREFIX.'propal as p';
if (is_array($extrafields->attribute_label) && count($extrafields->attribute_label)) $sql.= " LEFT JOIN ".MAIN_DB_PREFIX."propal_extrafields as ef on (p.rowid = ef.fk_object)";
if ($sall || $search_product_category > 0) $sql.= ' LEFT JOIN '.MAIN_DB_PREFIX.'propaldet as pd ON p.rowid=pd.fk_propal';
if ($search_product_category > 0) $sql.= ' LEFT JOIN '.MAIN_DB_PREFIX.'categorie_product as cp ON cp.fk_product=pd.fk_product';
$sql.= ' LEFT JOIN '.MAIN_DB_PREFIX.'user as u ON p.fk_user_author = u.rowid';
// We'll need this table joined to the select in order to filter by sale
if ($search_sale > 0 || (! $user->rights->societe->client->voir && ! $socid)) $sql .= ", ".MAIN_DB_PREFIX."societe_commerciaux as sc";
if ($search_user > 0)
{
    $sql.=", ".MAIN_DB_PREFIX."element_contact as c";
    $sql.=", ".MAIN_DB_PREFIX."c_type_contact as tc";
}
$sql.= ' WHERE p.fk_soc = s.rowid';
$sql.= ' AND p.entity IN ('.getEntity('propal', 1).')';
if (! $user->rights->societe->client->voir && ! $socid) //restriction
{
	$sql.= " AND s.rowid = sc.fk_soc AND sc.fk_user = " .$user->id;
}
if ($search_town)  $sql.= natural_search('s.town', $search_town);
if ($search_zip)   $sql.= natural_search("s.zip",$search_zip);
if ($search_state) $sql.= natural_search("state.nom",$search_state);
if ($search_country) $sql .= " AND s.fk_pays IN (".$search_country.')';
if ($search_type_thirdparty) $sql .= " AND s.fk_typent IN (".$search_type_thirdparty.')';
if ($search_ref)   $sql .= natural_search('p.ref', $search_ref);
if ($search_refcustomer) $sql .= natural_search('p.ref_client', $search_refcustomer);
if ($search_societe) $sql .= natural_search('s.nom', $search_societe);
if ($search_login) $sql.= " AND u.login LIKE '%".$db->escape(trim($search_login))."%'";
if ($search_montant_ht != '')  $sql.= natural_search("p.total_ht", $search_montant_ht, 1);
if ($search_montant_vat != '') $sql.= natural_search("p.tva", $search_montant_vat, 1);
if ($search_montant_ttc != '') $sql.= natural_search("p.total", $search_montant_ttc, 1);
if ($sall) {
    $sql .= natural_search(array_keys($fieldstosearchall), $sall);
}
if ($search_product_category > 0) $sql.=" AND cp.fk_categorie = ".$search_product_category;
if ($socid > 0) $sql.= ' AND s.rowid = '.$socid;
if ($viewstatut != '' && $viewstatut != '-1')
{
	$sql.= ' AND p.fk_statut IN ('.$viewstatut.')';
}
if ($month > 0)
{
    if ($year > 0 && empty($day))
    $sql.= " AND p.datep BETWEEN '".$db->idate(dol_get_first_day($year,$month,false))."' AND '".$db->idate(dol_get_last_day($year,$month,false))."'";
    else if ($year > 0 && ! empty($day))
    $sql.= " AND p.datep BETWEEN '".$db->idate(dol_mktime(0, 0, 0, $month, $day, $year))."' AND '".$db->idate(dol_mktime(23, 59, 59, $month, $day, $year))."'";
    else
    $sql.= " AND date_format(p.datep, '%m') = '".$month."'";
}
else if ($year > 0)
{
	$sql.= " AND p.datep BETWEEN '".$db->idate(dol_get_first_day($year,1,false))."' AND '".$db->idate(dol_get_last_day($year,12,false))."'";
}
if ($search_sale > 0) $sql.= " AND s.rowid = sc.fk_soc AND sc.fk_user = " .$search_sale;
if ($search_user > 0)
{
    $sql.= " AND c.fk_c_type_contact = tc.rowid AND tc.element='propal' AND tc.source='internal' AND c.element_id = p.rowid AND c.fk_socpeople = ".$search_user;
}
// Add where from extra fields
foreach ($search_array_options as $key => $val)
{
    $crit=$val;
    $tmpkey=preg_replace('/search_options_/','',$key);
    $typ=$extrafields->attribute_type[$tmpkey];
    $mode=0;
    if (in_array($typ, array('int','double'))) $mode=1;    // Search on a numeric
    if ($val && ( ($crit != '' && ! in_array($typ, array('select'))) || ! empty($crit)))
    {
        $sql .= natural_search('ef.'.$tmpkey, $crit, $mode);
    }
}
// Add where from hooks
$parameters=array();
$reshook=$hookmanager->executeHooks('printFieldListWhere',$parameters);    // Note that $action and $object may have been modified by hook
$sql.=$hookmanager->resPrint;

$sql.= $db->order($sortfield,$sortorder);
$sql.=', p.ref DESC';

// Count total nb of records
$nbtotalofrecords = -1;
if (empty($conf->global->MAIN_DISABLE_FULL_SCANLIST))
{
    $result = $db->query($sql);
    $nbtotalofrecords = $db->num_rows($result);
}

$sql.= $db->plimit($limit+1, $offset);

$resql=$db->query($sql);
if ($resql)
{
	$objectstatic=new Propal($db);
	$userstatic=new User($db);

 	if ($socid > 0)
	{
		$soc = new Societe($db);
		$soc->fetch($socid);
		$title = $langs->trans('ListOfProposals') . ' - '.$soc->name;
	}
	else
	{
	    $title = $langs->trans('ListOfProposals');
	}	

	$num = $db->num_rows($resql);
	
	$arrayofselected=is_array($toselect)?$toselect:array();
	
	$param='&socid='.$socid.'&viewstatut='.$viewstatut;
    if (! empty($contextpage) && $contextpage != $_SERVER["PHP_SELF"]) $param.='&contextpage='.$contextpage;
	if ($limit > 0 && $limit != $conf->liste_limit) $param.='&limit='.$limit;
	if ($sall)				 $param.='&sall='.$sall;
	if ($month)              $param.='&month='.$month;
	if ($year)               $param.='&year='.$year;
    if ($search_ref)         $param.='&search_ref=' .$search_ref;
    if ($search_refcustomer) $param.='&search_refcustomer=' .$search_refcustomer;
    if ($search_societe)     $param.='&search_societe=' .$search_societe;
	if ($search_user > 0)    $param.='&search_user='.$search_user;
	if ($search_sale > 0)    $param.='&search_sale='.$search_sale;
	if ($search_montant_ht)  $param.='&search_montant_ht='.$search_montant_ht;
	if ($search_login)  	 $param.='&search_login='.$search_login;
	if ($search_town)		 $param.='&search_town='.$search_town;
	if ($optioncss != '') $param.='&optioncss='.$optioncss;
	// Add $param from extra fields
	foreach ($search_array_options as $key => $val)
	{
	    $crit=$val;
	    $tmpkey=preg_replace('/search_options_/','',$key);
	    if ($val != '') $param.='&search_options_'.$tmpkey.'='.urlencode($val);
	}
	
	// List of mass actions available
	$arrayofmassactions =  array(
	    'presend'=>$langs->trans("SendByMail"),
	    'builddoc'=>$langs->trans("PDFMerge"),
	);
	if ($user->rights->propal->supprimer) $arrayofmassactions['delete']=$langs->trans("Delete");
	if ($massaction == 'presend') $arrayofmassactions=array();
	$massactionbutton=$form->selectMassAction('', $arrayofmassactions);
	
	// Lignes des champs de filtre
	print '<form method="POST" id="searchFormList" action="'.$_SERVER["PHP_SELF"].'">';
    if ($optioncss != '') print '<input type="hidden" name="optioncss" value="'.$optioncss.'">';
	print '<input type="hidden" name="token" value="'.$_SESSION['newtoken'].'">';
	print '<input type="hidden" name="formfilteraction" id="formfilteraction" value="list">';
	print '<input type="hidden" name="action" value="list">';
	print '<input type="hidden" name="sortfield" value="'.$sortfield.'">';
	print '<input type="hidden" name="sortorder" value="'.$sortorder.'">';

	print_barre_liste($title, $page, $_SERVER["PHP_SELF"], $param, $sortfield, $sortorder, $massactionbutton, $num, $nbtotalofrecords, 'title_commercial.png', 0, '', '', $limit);
	
	if ($massaction == 'presend')
	{
	    $langs->load("mails");
	
	    if (! GETPOST('cancel'))
	    {
	        $objecttmp=new Propal($db);
	        $listofselectedid=array();
	        $listofselectedthirdparties=array();
	        $listofselectedref=array();
	        foreach($arrayofselected as $toselectid)
	        {
	            $result=$objecttmp->fetch($toselectid);
	            if ($result > 0)
	            {
	                $listofselectedid[$toselectid]=$toselectid;
	                $thirdpartyid=$objecttmp->fk_soc?$objecttmp->fk_soc:$objecttmp->socid;
	                $listofselectedthirdparties[$thirdpartyid]=$thirdpartyid;
	                $listofselectedref[$thirdpartyid][$toselectid]=$objecttmp->ref;
	            }
	        }
	    }
	
	    print '<input type="hidden" name="massaction" value="confirm_presend">';
	
	    include_once DOL_DOCUMENT_ROOT.'/core/class/html.formmail.class.php';
	    $formmail = new FormMail($db);
	
	    dol_fiche_head(null, '', '');
	
	    $topicmail="SendProposalRef";
	    $modelmail="propal_send";
	
	    // Cree l'objet formulaire mail
	    include_once DOL_DOCUMENT_ROOT.'/core/class/html.formmail.class.php';
	    $formmail = new FormMail($db);
	    $formmail->withform=-1;
        $formmail->fromtype = (GETPOST('fromtype')?GETPOST('fromtype'):(!empty($conf->global->MAIN_MAIL_DEFAULT_FROMTYPE)?$conf->global->MAIN_MAIL_DEFAULT_FROMTYPE:'user'));

        if($formmail->fromtype === 'user'){
            $formmail->fromid = $user->id;

        }
	    if (! empty($conf->global->MAIN_EMAIL_ADD_TRACK_ID) && ($conf->global->MAIN_EMAIL_ADD_TRACK_ID & 1))	// If bit 1 is set
	    {
	        $formmail->trackid='ord'.$object->id;
	    }
	    if (! empty($conf->global->MAIN_EMAIL_ADD_TRACK_ID) && ($conf->global->MAIN_EMAIL_ADD_TRACK_ID & 2))	// If bit 2 is set
	    {
	        include DOL_DOCUMENT_ROOT.'/core/lib/functions2.lib.php';
	        $formmail->frommail=dolAddEmailTrackId($formmail->frommail, 'ord'.$object->id);
	    }
	    $formmail->withfrom=1;
	    $liste=$langs->trans("AllRecipientSelected");
	    if (count($listofselectedthirdparties) == 1)
	    {
	        $liste=array();
	        $thirdpartyid=array_shift($listofselectedthirdparties);
	        $soc=new Societe($db);
	        $soc->fetch($thirdpartyid);
	        foreach ($soc->thirdparty_and_contact_email_array(1) as $key=>$value)
	        {
	            $liste[$key]=$value;
	        }
	        $formmail->withtoreadonly=0;
	    }
	    else
	    {
	        $formmail->withtoreadonly=1;
	    }
	    $formmail->withto=$liste;
	    $formmail->withtofree=0;
	    $formmail->withtocc=1;
	    $formmail->withtoccc=$conf->global->MAIN_EMAIL_USECCC;
	    $formmail->withtopic=$langs->transnoentities($topicmail, '__REF__', '__REFCLIENT__');
	    $formmail->withfile=$langs->trans("OnlyPDFattachmentSupported");
	    $formmail->withbody=1;
	    $formmail->withdeliveryreceipt=1;
	    $formmail->withcancel=1;
	    // Tableau des substitutions
	    $formmail->substit['__REF__']='__REF__';	// We want to keep the tag
	    $formmail->substit['__SIGNATURE__']=$user->signature;
	    $formmail->substit['__REFCLIENT__']='__REFCLIENT__';	// We want to keep the tag
	    $formmail->substit['__PERSONALIZED__']='';
	    $formmail->substit['__CONTACTCIVNAME__']='';
	
	    // Tableau des parametres complementaires du post
	    $formmail->param['action']=$action;
	    $formmail->param['models']=$modelmail;
	    $formmail->param['models_id']=GETPOST('modelmailselected','int');
	    $formmail->param['id']=join(',',$arrayofselected);
	    //$formmail->param['returnurl']=$_SERVER["PHP_SELF"].'?id='.$object->id;
	
	    print $formmail->get_form();
	
	    dol_fiche_end();
	}
	
	if ($sall)
    {
        foreach($fieldstosearchall as $key => $val) $fieldstosearchall[$key]=$langs->trans($val);
        print $langs->trans("FilterOnInto", $sall) . join(', ',$fieldstosearchall);
    }
	
	$i = 0;

	$moreforfilter='';

 	// If the user can view prospects other than his'
 	if ($user->rights->societe->client->voir || $socid)
 	{
 		$langs->load("commercial");
	 	$moreforfilter.='<div class="divsearchfield">';
 		$moreforfilter.=$langs->trans('ThirdPartiesOfSaleRepresentative'). ': ';
		$moreforfilter.=$formother->select_salesrepresentatives($search_sale, 'search_sale', $user, 0, 1, 'maxwidth300');
	 	$moreforfilter.='</div>';
 	}
	// If the user can view prospects other than his'
	if ($user->rights->societe->client->voir || $socid)
	{
	 	$moreforfilter.='<div class="divsearchfield">';
		$moreforfilter.=$langs->trans('LinkedToSpecificUsers'). ': ';
	    $moreforfilter.=$form->select_dolusers($search_user, 'search_user', 1, '', 0, '', '', 0, 0, 0, '', 0, '', 'maxwidth300');
	    $moreforfilter.='</div>';
	}
	// If the user can view prospects other than his'
	if ($conf->categorie->enabled && ($user->rights->produit->lire || $user->rights->service->lire))
	{
		include_once DOL_DOCUMENT_ROOT.'/categories/class/categorie.class.php';
		$moreforfilter.='<div class="divsearchfield">';
		$moreforfilter.=$langs->trans('IncludingProductWithTag'). ': ';
		$cate_arbo = $form->select_all_categories(Categorie::TYPE_PRODUCT, null, 'parent', null, null, 1);
<<<<<<< HEAD
		$moreforfilter.=Form::selectarray('search_product_category', $cate_arbo, $search_product_category, 1, 0, 0, '', 0, 0, 0, 0, '', 1);
=======
		$moreforfilter.=$form->selectarray('search_product_category', $cate_arbo, $search_product_category, 1, 0, 0, '', 0, 0, 0, 0, 'maxwidth300', 1);
>>>>>>> 46a80411
		$moreforfilter.='</div>';
	}
	$parameters=array();
	$reshook=$hookmanager->executeHooks('printFieldPreListTitle',$parameters);    // Note that $action and $object may have been modified by hook
	if (empty($reshook)) $moreforfilter .= $hookmanager->resPrint;
	else $moreforfilter = $hookmanager->resPrint;
	
	if (! empty($moreforfilter))
	{
        print '<div class="liste_titre liste_titre_bydiv centpercent">';
	    print $moreforfilter;
	    print '</div>';
	}

    $varpage=empty($contextpage)?$_SERVER["PHP_SELF"]:$contextpage;
    $selectedfields=$form->multiSelectArrayWithCheckbox('selectedfields', $arrayfields, $varpage);	// This also change content of $arrayfields
	
    print '<div class="div-table-responsive">';
	print '<table class="tagtable liste'.($moreforfilter?" listwithfilterbefore":"").'">'."\n";
	
	// Fields title
	print '<tr class="liste_titre">';
	if (! empty($arrayfields['p.ref']['checked']))            print_liste_field_titre($arrayfields['p.ref']['label'],$_SERVER["PHP_SELF"],'p.ref','',$param,'',$sortfield,$sortorder);
	if (! empty($arrayfields['p.ref_client']['checked']))     print_liste_field_titre($arrayfields['p.ref_client']['label'],$_SERVER["PHP_SELF"],'p.ref_client','',$param,'',$sortfield,$sortorder);
	if (! empty($arrayfields['s.nom']['checked']))            print_liste_field_titre($arrayfields['s.nom']['label'],$_SERVER["PHP_SELF"],'s.nom','',$param,'',$sortfield,$sortorder);
	if (! empty($arrayfields['s.town']['checked']))           print_liste_field_titre($arrayfields['s.town']['label'],$_SERVER["PHP_SELF"],'s.town','',$param,'',$sortfield,$sortorder);
	if (! empty($arrayfields['s.zip']['checked']))            print_liste_field_titre($arrayfields['s.zip']['label'],$_SERVER["PHP_SELF"],'s.zip','',$param,'',$sortfield,$sortorder);
	if (! empty($arrayfields['state.nom']['checked']))        print_liste_field_titre($arrayfields['state.nom']['label'],$_SERVER["PHP_SELF"],"state.nom","",$param,'',$sortfield,$sortorder);
	if (! empty($arrayfields['country.code_iso']['checked'])) print_liste_field_titre($arrayfields['country.code_iso']['label'],$_SERVER["PHP_SELF"],"country.code_iso","",$param,'align="center"',$sortfield,$sortorder);
	if (! empty($arrayfields['typent.code']['checked']))      print_liste_field_titre($arrayfields['typent.code']['label'],$_SERVER["PHP_SELF"],"typent.code","",$param,'align="center"',$sortfield,$sortorder);
	if (! empty($arrayfields['p.date']['checked']))           print_liste_field_titre($arrayfields['p.date']['label'],$_SERVER["PHP_SELF"],'p.datep','',$param, 'align="center"',$sortfield,$sortorder);
	if (! empty($arrayfields['p.fin_validite']['checked']))   print_liste_field_titre($arrayfields['p.fin_validite']['label'],$_SERVER["PHP_SELF"],'dfv','',$param, 'align="center"',$sortfield,$sortorder);
	if (! empty($arrayfields['p.total_ht']['checked']))       print_liste_field_titre($arrayfields['p.total_ht']['label'],$_SERVER["PHP_SELF"],'p.total_ht','',$param, 'align="right"',$sortfield,$sortorder);
	if (! empty($arrayfields['p.total_vat']['checked']))      print_liste_field_titre($arrayfields['p.total_vat']['label'],$_SERVER["PHP_SELF"],'p.tva','',$param, 'align="right"',$sortfield,$sortorder);
	if (! empty($arrayfields['p.total_ttc']['checked']))      print_liste_field_titre($arrayfields['p.total_ttc']['label'],$_SERVER["PHP_SELF"],'p.total','',$param, 'align="right"',$sortfield,$sortorder);
	if (! empty($arrayfields['u.login']['checked']))       	  print_liste_field_titre($arrayfields['u.login']['label'],$_SERVER["PHP_SELF"],'u.login','',$param,'align="center"',$sortfield,$sortorder);
	// Extra fields
	if (is_array($extrafields->attribute_label) && count($extrafields->attribute_label))
	{
	   foreach($extrafields->attribute_label as $key => $val) 
	   {
           if (! empty($arrayfields["ef.".$key]['checked'])) 
           {
				$align=$extrafields->getAlignFlag($key);
				print_liste_field_titre($extralabels[$key],$_SERVER["PHP_SELF"],"ef.".$key,"",$param,($align?'align="'.$align.'"':''),$sortfield,$sortorder);
           }
	   }
	}
	// Hook fields
	$parameters=array('arrayfields'=>$arrayfields);
    $reshook=$hookmanager->executeHooks('printFieldListTitle',$parameters);    // Note that $action and $object may have been modified by hook
    print $hookmanager->resPrint;
	if (! empty($arrayfields['p.datec']['checked']))     print_liste_field_titre($arrayfields['p.datec']['label'],$_SERVER["PHP_SELF"],"p.datec","",$param,'align="center" class="nowrap"',$sortfield,$sortorder);
	if (! empty($arrayfields['p.tms']['checked']))       print_liste_field_titre($arrayfields['p.tms']['label'],$_SERVER["PHP_SELF"],"p.tms","",$param,'align="center" class="nowrap"',$sortfield,$sortorder);
	if (! empty($arrayfields['p.fk_statut']['checked'])) print_liste_field_titre($arrayfields['p.fk_statut']['label'],$_SERVER["PHP_SELF"],"p.fk_statut","",$param,'align="right"',$sortfield,$sortorder);
	print_liste_field_titre($selectedfields, $_SERVER["PHP_SELF"],"",'','','align="right"',$sortfield,$sortorder,'maxwidthsearch ');
	print '</tr>'."\n";
	
	print '<tr class="liste_titre">';
	if (! empty($arrayfields['p.ref']['checked']))            
	{
	    print '<td class="liste_titre">';
    	print '<input class="flat" size="6" type="text" name="search_ref" value="'.$search_ref.'">';
	   print '</td>';
	}
	if (! empty($arrayfields['p.ref_client']['checked']))
	{
    	print '<td class="liste_titre">';
	   print '<input class="flat" size="6" type="text" name="search_refcustomer" value="'.$search_refcustomer.'">';
	   print '</td>';
	}
	if (! empty($arrayfields['s.nom']['checked']))
	{
	    print '<td class="liste_titre" align="left">';
    	print '<input class="flat" type="text" size="10" name="search_societe" value="'.$search_societe.'">';
	   print '</td>';
	}
	if (! empty($arrayfields['s.town']['checked'])) print '<td class="liste_titre"><input class="flat" type="text" size="6" name="search_town" value="'.$search_town.'"></td>';
	if (! empty($arrayfields['s.zip']['checked'])) print '<td class="liste_titre"><input class="flat" type="text" size="4" name="search_zip" value="'.$search_zip.'"></td>';
	// State
    if (! empty($arrayfields['state.nom']['checked']))
    {
        print '<td class="liste_titre">';
    	print '<input class="flat" size="4" type="text" name="search_state" value="'.dol_escape_htmltag($search_state).'">';
    	print '</td>';
    }
    // Country
    if (! empty($arrayfields['country.code_iso']['checked']))
    {
        print '<td class="liste_titre" align="center">';
    	print $form->select_country($search_country,'search_country','',0,'maxwidth100');
    	print '</td>';
    }
	// Company type
    if (! empty($arrayfields['typent.code']['checked']))
    {
        print '<td class="liste_titre maxwidthonsmartphone" align="center">';
    	print Form::selectarray("search_type_thirdparty", $formcompany->typent_array(0), $search_type_thirdparty, 0, 0, 0, '', 0, 0, 0, (empty($conf->global->SOCIETE_SORT_ON_TYPEENT)?'ASC':$conf->global->SOCIETE_SORT_ON_TYPEENT));
    	print '</td>';
    }
	// Date
	if (! empty($arrayfields['p.date']['checked'])) 
	{
	    print '<td class="liste_titre" colspan="1" align="center">';
    	//print $langs->trans('Month').': ';
    	if (! empty($conf->global->MAIN_LIST_FILTER_ON_DAY)) print '<input class="flat" type="text" size="1" maxlength="2" name="day" value="'.$day.'">';
    	print '<input class="flat" type="text" size="1" maxlength="2" name="month" value="'.$month.'">';
    	//print '&nbsp;'.$langs->trans('Year').': ';
    	$syear = $year;
    	$formother->select_year($syear,'year',1, 20, 5);
    	print '</td>';
	}
	// Date end
	if (! empty($arrayfields['p.fin_validite']['checked'])) 
	{
	   print '<td class="liste_titre" colspan="1">&nbsp;</td>';
	}
	if (! empty($arrayfields['p.total_ht']['checked']))
	{
    	// Amount
    	print '<td class="liste_titre" align="right">';
    	print '<input class="flat" type="text" size="5" name="search_montant_ht" value="'.$search_montant_ht.'">';
    	print '</td>';
	}
	if (! empty($arrayfields['p.total_vat']['checked']))
	{
    	// Amount
    	print '<td class="liste_titre" align="right">';
    	print '<input class="flat" type="text" size="5" name="search_montant_vat" value="'.$search_montant_vat.'">';
    	print '</td>';
	}
	if (! empty($arrayfields['p.total_ttc']['checked']))
	{
    	// Amount
    	print '<td class="liste_titre" align="right">';
    	print '<input class="flat" type="text" size="5" name="search_montant_ttc" value="'.$search_montant_ttc.'">';
    	print '</td>';
	}
	if (! empty($arrayfields['u.login']['checked']))
	{
    	// Author
    	print '<td class="liste_titre" align="center">';
    	print '<input class="flat" size="4" type="text" name="search_login" value="'.$search_login.'">';
    	print '</td>';
	}
	// Extra fields
	if (is_array($extrafields->attribute_label) && count($extrafields->attribute_label))
	{
	    foreach($extrafields->attribute_label as $key => $val)
	    {
	        if (! empty($arrayfields["ef.".$key]['checked']))
	        {
	            $align=$extrafields->getAlignFlag($key);
	            $typeofextrafield=$extrafields->attribute_type[$key];
	            print '<td class="liste_titre'.($align?' '.$align:'').'">';
   			    if (in_array($typeofextrafield, array('varchar', 'int', 'double', 'select')))
				{
				    $crit=$val;
    				$tmpkey=preg_replace('/search_options_/','',$key);
    				$searchclass='';
    				if (in_array($typeofextrafield, array('varchar', 'select'))) $searchclass='searchstring';
    				if (in_array($typeofextrafield, array('int', 'double'))) $searchclass='searchnum';
    				print '<input class="flat'.($searchclass?' '.$searchclass:'').'" size="4" type="text" name="search_options_'.$tmpkey.'" value="'.dol_escape_htmltag($search_array_options['search_options_'.$tmpkey]).'">';
				}
	            print '</td>';
	        }
	    }
	}
	// Fields from hook
	$parameters=array('arrayfields'=>$arrayfields);
	$reshook=$hookmanager->executeHooks('printFieldListOption',$parameters);    // Note that $action and $object may have been modified by hook
	print $hookmanager->resPrint;
	// Date creation
	if (! empty($arrayfields['p.datec']['checked']))
	{
	    print '<td class="liste_titre">';
	    print '</td>';
	}
	// Date modification
	if (! empty($arrayfields['p.tms']['checked']))
	{
	    print '<td class="liste_titre">';
	    print '</td>';
	}
	// Status
	if (! empty($arrayfields['p.fk_statut']['checked']))
	{
	    print '<td class="liste_titre maxwidthonsmartphone" align="right">';
	    $formpropal->selectProposalStatus($viewstatut,1);
	    print '</td>';
	}
	// Action column
	print '<td class="liste_titre" align="middle">';
	$searchpitco=$form->showFilterAndCheckAddButtons($massactionbutton?1:0, 'checkforselect', 1);
	print $searchpitco;
	print '</td>';
	
	print "</tr>\n";

	$now = dol_now();
	$i=0;
	$var=true;
	$totalarray=array();
	while ($i < min($num,$limit))
	{
		$obj = $db->fetch_object($resql);
		$var=!$var;
		
    	$objectstatic->id=$obj->rowid;
    	$objectstatic->ref=$obj->ref;
    		
		print '<tr '.$bc[$var].'>';
		
		if (! empty($arrayfields['p.ref']['checked']))
		{
    		print '<td class="nowrap">';
    
    		print '<table class="nobordernopadding"><tr class="nocellnopadd">';
            // Picto + Ref
    		print '<td class="nobordernopadding nowrap">';
    		print $objectstatic->getNomUrl(1);
    		print '</td>';
            // Warning
            $warnornote='';
    		if ($obj->fk_statut == 1 && $db->jdate($obj->dfv) < ($now - $conf->propal->cloture->warning_delay)) $warnornote.=img_warning($langs->trans("Late"));
    		if (! empty($obj->note_private))
    		{
    			$warnornote.=($warnornote?' ':'');
    			$warnornote.= '<span class="note">';
    			$warnornote.= '<a href="note.php?id='.$obj->rowid.'">'.img_picto($langs->trans("ViewPrivateNote"),'object_generic').'</a>';
    			$warnornote.= '</span>';
    		}
    		if ($warnornote)
    		{
    			print '<td style="min-width: 20px" class="nobordernopadding nowrap">';
    			print $warnornote;
    			print '</td>';
    		}
    		// Other picto tool
    		print '<td width="16" align="right" class="nobordernopadding hideonsmartphone">';
    		$filename=dol_sanitizeFileName($obj->ref);
    		$filedir=$conf->propal->dir_output . '/' . dol_sanitizeFileName($obj->ref);
    		$urlsource=$_SERVER['PHP_SELF'].'?id='.$obj->rowid;
    		print $formfile->getDocumentsLink($objectstatic->element, $filename, $filedir);
    		print '</td></tr></table>';
    
    		print "</td>\n";
    		if (! $i) $totalarray['nbfield']++;
		}
		
		if (! empty($arrayfields['p.ref_client']['checked']))
		{
    		// Customer ref
    		print '<td class="nocellnopadd nowrap">';
    		print $obj->ref_client;
    		print '</td>';
    		if (! $i) $totalarray['nbfield']++;
		}
		
		$companystatic->id=$obj->socid;
		$companystatic->name=$obj->name;
		$companystatic->client=$obj->client;
		$companystatic->code_client=$obj->code_client;
		
		// Thirdparty
		if (! empty($arrayfields['s.nom']['checked']))
		{
    		print '<td>';
    		print $companystatic->getNomUrl(1,'customer');
    		print '</td>';
    		if (! $i) $totalarray['nbfield']++;
		}
		
		// Town
        if (! empty($arrayfields['s.town']['checked']))
        {
            print '<td class="nocellnopadd">';
		    print $obj->town;
    		print '</td>';
    		if (! $i) $totalarray['nbfield']++;
        }
        // Zip
        if (! empty($arrayfields['s.zip']['checked']))
        {
            print '<td class="nocellnopadd">';
            print $obj->zip;
            print '</td>';
            if (! $i) $totalarray['nbfield']++;
        }
        // State
        if (! empty($arrayfields['state.nom']['checked']))
        {
            print "<td>".$obj->state_name."</td>\n";
            if (! $i) $totalarray['nbfield']++;
        }
        // Country
        if (! empty($arrayfields['country.code_iso']['checked']))
        {
            print '<td align="center">';
            $tmparray=getCountry($obj->fk_pays,'all');
            print $tmparray['label'];
            print '</td>';
            if (! $i) $totalarray['nbfield']++;
        }
        // Type ent
        if (! empty($arrayfields['typent.code']['checked']))
        {
            print '<td align="center">';
            if (count($typenArray)==0) $typenArray = $formcompany->typent_array(1);
            print $typenArray[$obj->typent_code];
            print '</td>';
            if (! $i) $totalarray['nbfield']++;
        }
        
		// Date proposal
        if (! empty($arrayfields['p.date']['checked']))
        {
    		print '<td align="center">';
    		print dol_print_date($db->jdate($obj->dp), 'day');
    		print "</td>\n";
    		if (! $i) $totalarray['nbfield']++;
        }
        
		// Date end validity
        if (! empty($arrayfields['p.fin_validite']['checked']))
        {
            if ($obj->dfv)
    		{
    			print '<td align="center">'.dol_print_date($db->jdate($obj->dfv),'day');
    			print '</td>';
    		}
    		else
    		{
    			print '<td>&nbsp;</td>';
    		}
    		if (! $i) $totalarray['nbfield']++;
        }
        
        // Amount HT
        if (! empty($arrayfields['p.total_ht']['checked']))
        {
		      print '<td align="right">'.price($obj->total_ht)."</td>\n";
		      if (! $i) $totalarray['nbfield']++;
		      if (! $i) $totalarray['totalhtfield']=$totalarray['nbfield'];
		      $totalarray['totalht'] += $obj->total_ht;
        }
        // Amount VAT
        if (! empty($arrayfields['p.total_vat']['checked']))
        {
            print '<td align="right">'.price($obj->total_vat)."</td>\n";
            if (! $i) $totalarray['nbfield']++;
		    if (! $i) $totalarray['totalvatfield']=$totalarray['nbfield'];
		    $totalarray['totalvat'] += $obj->total_vat;
        }
        // Amount TTC
        if (! empty($arrayfields['p.total_ttc']['checked']))
        {
            print '<td align="right">'.price($obj->total_ttc)."</td>\n";
            if (! $i) $totalarray['nbfield']++;
		    if (! $i) $totalarray['totalttcfield']=$totalarray['nbfield'];
		    $totalarray['totalttc'] += $obj->total_ttc;
        }
        
        $userstatic->id=$obj->fk_user_author;
		$userstatic->login=$obj->login;

        // Author
        if (! empty($arrayfields['u.login']['checked']))
        {
    		print '<td align="center">';
    		if ($userstatic->id) print $userstatic->getLoginUrl(1);
    		else print '&nbsp;';
    		print "</td>\n";
    		if (! $i) $totalarray['nbfield']++;
        }
        
        // Extra fields
        if (is_array($extrafields->attribute_label) && count($extrafields->attribute_label))
        {
            foreach($extrafields->attribute_label as $key => $val)
            {
                if (! empty($arrayfields["ef.".$key]['checked']))
                {
                    print '<td';
                    $align=$extrafields->getAlignFlag($key);
                    if ($align) print ' align="'.$align.'"';
                    print '>';
                    $tmpkey='options_'.$key;
                    print $extrafields->showOutputField($key, $obj->$tmpkey, '', 1);
                    print '</td>';
                    if (! $i) $totalarray['nbfield']++;
                }
            }
        }
        // Fields from hook
        $parameters=array('arrayfields'=>$arrayfields, 'obj'=>$obj);
        $reshook=$hookmanager->executeHooks('printFieldListValue',$parameters);    // Note that $action and $object may have been modified by hook
        print $hookmanager->resPrint;
        // Date creation
        if (! empty($arrayfields['p.datec']['checked']))
        {
            print '<td align="center" class="nowrap">';
            print dol_print_date($db->jdate($obj->date_creation), 'dayhour');
            print '</td>';
            if (! $i) $totalarray['nbfield']++;
        }
        // Date modification
        if (! empty($arrayfields['p.tms']['checked']))
        {
            print '<td align="center" class="nowrap">';
            print dol_print_date($db->jdate($obj->date_update), 'dayhour');
            print '</td>';
            if (! $i) $totalarray['nbfield']++;
        }
        // Status
        if (! empty($arrayfields['p.fk_statut']['checked']))
        {
            print '<td align="right" class="nowrap">'.$objectstatic->LibStatut($obj->fk_statut,5).'</td>';
            if (! $i) $totalarray['nbfield']++;
        }
        // Action column
        print '<td class="nowrap" align="center">';
        if ($massactionbutton || $massaction)   // If we are in select mode (massactionbutton defined) or if we have already selected and sent an action ($massaction) defined
        {
            $selected=0;
    		if (in_array($obj->rowid, $arrayofselected)) $selected=1;
    		print '<input id="cb'.$obj->rowid.'" class="flat checkforselect" type="checkbox" name="toselect[]" value="'.$obj->rowid.'"'.($selected?' checked="checked"':'').'>';
        }
        print '</td>';
        if (! $i) $totalarray['nbfield']++;

		print "</tr>\n";

		$i++;
	}

	// Show total line
	if (isset($totalarray['totalhtfield']))
	{
		print '<tr class="liste_total">';
		$i=0;
		while ($i < $totalarray['nbfield'])
		{
		   $i++;
		   if ($i == 1)
	       {
        		if ($num < $limit) print '<td align="left">'.$langs->trans("Total").'</td>';
        		else print '<td align="left">'.$langs->trans("Totalforthispage").'</td>';
	       }
		   elseif ($totalarray['totalhtfield'] == $i) print '<td align="right">'.price($totalarray['totalht']).'</td>';
		   elseif ($totalarray['totalvatfield'] == $i) print '<td align="right">'.price($totalarray['totalvat']).'</td>';
		   elseif ($totalarray['totalttcfield'] == $i) print '<td align="right">'.price($totalarray['totalttc']).'</td>';
		   else print '<td></td>';
		}
		print '</tr>';
		
	}

	$db->free($resql);
	
	$parameters=array('arrayfields'=>$arrayfields, 'sql'=>$sql);
	$reshook=$hookmanager->executeHooks('printFieldListFooter',$parameters);    // Note that $action and $object may have been modified by hook
	print $hookmanager->resPrint;
				
	print '</table>'."\n";
    print '</div>'."\n";

	print '</form>'."\n";
	
	if ($massaction == 'builddoc' || $action == 'remove_file' || $show_files)
	{
	    /*
	     * Show list of available documents
	     */
	    $urlsource=$_SERVER['PHP_SELF'].'?sortfield='.$sortfield.'&sortorder='.$sortorder;
	    $urlsource.=str_replace('&amp;','&',$param);
	
	    $filedir=$diroutputmassaction;
	    $genallowed=$user->rights->propal->lire;
	    $delallowed=$user->rights->propal->lire;
	
	    print $formfile->showdocuments('massfilesarea_proposals','',$filedir,$urlsource,0,$delallowed,'',1,1,0,48,1,$param,'','');
	}
	else
	{
	    print '<br><a name="show_files"></a><a href="'.$_SERVER["PHP_SELF"].'?show_files=1'.$param.'#show_files">'.$langs->trans("ShowTempMassFilesArea").'</a>';
	}
	
}
else
{
	dol_print_error($db);
}

// End of page
llxFooter();
$db->close();<|MERGE_RESOLUTION|>--- conflicted
+++ resolved
@@ -538,11 +538,7 @@
 		$moreforfilter.='<div class="divsearchfield">';
 		$moreforfilter.=$langs->trans('IncludingProductWithTag'). ': ';
 		$cate_arbo = $form->select_all_categories(Categorie::TYPE_PRODUCT, null, 'parent', null, null, 1);
-<<<<<<< HEAD
-		$moreforfilter.=Form::selectarray('search_product_category', $cate_arbo, $search_product_category, 1, 0, 0, '', 0, 0, 0, 0, '', 1);
-=======
-		$moreforfilter.=$form->selectarray('search_product_category', $cate_arbo, $search_product_category, 1, 0, 0, '', 0, 0, 0, 0, 'maxwidth300', 1);
->>>>>>> 46a80411
+		$moreforfilter.=Form::selectarray('search_product_category', $cate_arbo, $search_product_category, 1, 0, 0, '', 0, 0, 0, 0, 'maxwidth300', 1);
 		$moreforfilter.='</div>';
 	}
 	$parameters=array();
