--- conflicted
+++ resolved
@@ -1046,14 +1046,13 @@
 	$param .= '&search_date_signature_endmonth='.urlencode((string) ($search_date_signature_endmonth));
 }
 if ($search_date_signature_endyear) {
-<<<<<<< HEAD
 	$param .= '&search_date_signature_endyear='.urlencode((string) ($search_date_signature_endyear));
 }
 
 // Add $param from extra fields
 include DOL_DOCUMENT_ROOT.'/core/tpl/extrafields_list_search_param.tpl.php';
 // Add $param from hooks
-$parameters = array();
+$parameters = array('param' => &$param);
 $reshook = $hookmanager->executeHooks('printFieldListSearchParam', $parameters, $object, $action); // Note that $action and $object may have been modified by hook
 $param .= $hookmanager->resPrint;
 
@@ -1125,95 +1124,11 @@
 	print $form->formconfirm($_SERVER["PHP_SELF"], $langs->trans("ConfirmMassNoSignature"), $langs->trans("ConfirmMassNoSignatureQuestion"), "nosign", null, '', 0, 200, 500, 1);
 }
 
-=======
-	$param .= '&search_date_signature_endyear='.urlencode($search_date_signature_endyear);
-}
-
-// Add $param from extra fields
-include DOL_DOCUMENT_ROOT.'/core/tpl/extrafields_list_search_param.tpl.php';
-// Add $param from hooks
-$parameters = array('param' => &$param);
-$reshook = $hookmanager->executeHooks('printFieldListSearchParam', $parameters, $object, $action); // Note that $action and $object may have been modified by hook
-$param .= $hookmanager->resPrint;
-
-// List of mass actions available
-$arrayofmassactions = array(
-	'generate_doc'=>img_picto('', 'pdf', 'class="pictofixedwidth"').$langs->trans("ReGeneratePDF"),
-	'builddoc'=>img_picto('', 'pdf', 'class="pictofixedwidth"').$langs->trans("PDFMerge"),
-);
-if ($permissiontosendbymail) {
-	$arrayofmassactions['presend']=img_picto('', 'email', 'class="pictofixedwidth"').$langs->trans("SendByMail");
-}
-if ($permissiontovalidate) {
-	$arrayofmassactions['prevalidate']=img_picto('', 'check', 'class="pictofixedwidth"').$langs->trans("Validate");
-}
-if ($permissiontoclose) {
-	$arrayofmassactions['presign']=img_picto('', 'propal', 'class="pictofixedwidth"').$langs->trans("Sign");
-	$arrayofmassactions['nopresign']=img_picto('', 'propal', 'class="pictofixedwidth"').$langs->trans("NoSign");
-	$arrayofmassactions['setbilled'] =img_picto('', 'bill', 'class="pictofixedwidth"').$langs->trans("ClassifyBilled");
-}
-if ($permissiontodelete) {
-	$arrayofmassactions['predelete'] = img_picto('', 'delete', 'class="pictofixedwidth"').$langs->trans("Delete");
-}
-
-if (in_array($massaction, array('presend', 'predelete', 'closed'))) {
-	$arrayofmassactions = array();
-}
-$massactionbutton = $form->selectMassAction('', $arrayofmassactions);
-
-$url = DOL_URL_ROOT.'/comm/propal/card.php?action=create';
-if (!empty($socid)) {
-	$url .= '&socid='.$socid;
-}
-$newcardbutton = '';
-$newcardbutton .= dolGetButtonTitle($langs->trans('ViewList'), '', 'fa fa-bars imgforviewmode', $_SERVER["PHP_SELF"].'?mode=common'.preg_replace('/(&|\?)*mode=[^&]+/', '', $param), '', ((empty($mode) || $mode == 'common') ? 2 : 1), array('morecss'=>'reposition'));
-$newcardbutton .= dolGetButtonTitle($langs->trans('ViewKanban'), '', 'fa fa-th-list imgforviewmode', $_SERVER["PHP_SELF"].'?mode=kanban'.preg_replace('/(&|\?)*mode=[^&]+/', '', $param), '', ($mode == 'kanban' ? 2 : 1), array('morecss'=>'reposition'));
-$newcardbutton .= dolGetButtonTitleSeparator();
-$newcardbutton .= dolGetButtonTitle($langs->trans('NewPropal'), '', 'fa fa-plus-circle', $url, '', $user->hasRight('propal', 'creer'));
-
-// Fields title search
-print '<form method="POST" id="searchFormList" action="'.$_SERVER["PHP_SELF"].'">';
-if ($optioncss != '') {
-	print '<input type="hidden" name="optioncss" value="'.$optioncss.'">';
-}
-print '<input type="hidden" name="token" value="'.newToken().'">';
-print '<input type="hidden" name="formfilteraction" id="formfilteraction" value="list">';
-print '<input type="hidden" name="action" value="list">';
-print '<input type="hidden" name="sortfield" value="'.$sortfield.'">';
-print '<input type="hidden" name="sortorder" value="'.$sortorder.'">';
-print '<input type="hidden" name="contextpage" value="'.$contextpage.'">';
-print '<input type="hidden" name="mode"value="'.$mode.'">';
-
-print_barre_liste($title, $page, $_SERVER["PHP_SELF"], $param, $sortfield, $sortorder, $massactionbutton, $num, $nbtotalofrecords, 'propal', 0, $newcardbutton, '', $limit, 0, 0, 1);
-
-$topicmail = "SendPropalRef";
-$modelmail = "propal_send";
-$objecttmp = new Propal($db);
-$trackid = 'pro'.$object->id;
-include DOL_DOCUMENT_ROOT.'/core/tpl/massactions_pre.tpl.php';
-
-if ($massaction == 'prevalidate') {
-	print $form->formconfirm($_SERVER["PHP_SELF"], $langs->trans("ConfirmMassValidation"), $langs->trans("ConfirmMassValidationQuestion"), "validate", null, '', 0, 200, 500, 1);
-}
-
-if ($massaction == 'presign') {
-	print $form->formconfirm($_SERVER["PHP_SELF"], $langs->trans("ConfirmMassSignature"), $langs->trans("ConfirmMassSignatureQuestion"), "sign", null, '', 0, 200, 500, 1);
-}
-
-if ($massaction == 'nopresign') {
-	print $form->formconfirm($_SERVER["PHP_SELF"], $langs->trans("ConfirmMassNoSignature"), $langs->trans("ConfirmMassNoSignatureQuestion"), "nosign", null, '', 0, 200, 500, 1);
-}
-
->>>>>>> 59394213
 if ($search_all) {
 	foreach ($fieldstosearchall as $key => $val) {
 		$fieldstosearchall[$key] = $langs->trans($val);
 	}
-<<<<<<< HEAD
 	print '<div class="divsearchfieldfilter">'.$langs->trans("FilterOnInto", $search_all).implode(', ', $fieldstosearchall).'</div>';
-=======
-	print '<div class="divsearchfieldfilter">'.$langs->trans("FilterOnInto", $search_all).join(', ', $fieldstosearchall).'</div>';
->>>>>>> 59394213
 }
 
 $i = 0;
@@ -1232,30 +1147,18 @@
 if ($user->hasRight('user', 'user', 'lire')) {
 	$moreforfilter .= '<div class="divsearchfield">';
 	$tmptitle = $langs->trans('LinkedToSpecificUsers');
-<<<<<<< HEAD
 	$moreforfilter .= img_picto($tmptitle, 'user', 'class="pictofixedwidth"').$form->select_dolusers((empty($search_user) ? -2 : 0), 'search_user', $tmptitle, '', 0, '', '', 0, 0, 0, '', 0, '', 'maxwidth250 widthcentpercentminusx');
 	$moreforfilter .= '</div>';
 }
 // If the user can view products
 if (isModEnabled('category') && $user->hasRight('categorie', 'read') && ($user->hasRight('product', 'read') || $user->hasRight('service', 'read'))) {
-=======
-	$moreforfilter .= img_picto($tmptitle, 'user', 'class="pictofixedwidth"').$form->select_dolusers($search_user, 'search_user', $tmptitle, '', 0, '', '', 0, 0, 0, '', 0, '', 'maxwidth250 widthcentpercentminusx');
-	$moreforfilter .= '</div>';
-}
-// If the user can view products
-if (isModEnabled('categorie') && $user->hasRight('categorie', 'read') && ($user->hasRight('product', 'read') || $user->hasRight('service', 'read'))) {
->>>>>>> 59394213
 	$searchCategoryProductOperator = -1;
 	include_once DOL_DOCUMENT_ROOT.'/categories/class/categorie.class.php';
 	$tmptitle = $langs->trans('IncludingProductWithTag');
 	$formcategory = new FormCategory($db);
 	$moreforfilter .= $formcategory->getFilterBox(Categorie::TYPE_PRODUCT, array($search_product_category), 'maxwidth300', $searchCategoryProductOperator, 0, 0, $tmptitle);
 }
-<<<<<<< HEAD
 if (isModEnabled('category') && $user->hasRight('categorie', 'lire')) {
-=======
-if (isModEnabled('categorie') && $user->hasRight('categorie', 'lire')) {
->>>>>>> 59394213
 	require_once DOL_DOCUMENT_ROOT.'/categories/class/categorie.class.php';
 	$moreforfilter .= '<div class="divsearchfield">';
 	$tmptitle = $langs->trans('CustomersProspectsCategoriesShort');
@@ -1285,11 +1188,7 @@
 }
 
 $varpage = empty($contextpage) ? $_SERVER["PHP_SELF"] : $contextpage;
-<<<<<<< HEAD
 $selectedfields = $form->multiSelectArrayWithCheckbox('selectedfields', $arrayfields, $varpage, getDolGlobalString('MAIN_CHECKBOX_LEFT_COLUMN')); // This also change content of $arrayfields
-=======
-$selectedfields = $form->multiSelectArrayWithCheckbox('selectedfields', $arrayfields, $varpage, getDolGlobalString('MAIN_CHECKBOX_LEFT_COLUMN', '')); // This also change content of $arrayfields
->>>>>>> 59394213
 $selectedfields .= (count($arrayofmassactions) ? $form->showCheckAddButtons('checkforselect', 1) : '');
 
 print '<div class="div-table-responsive">';
@@ -1356,11 +1255,7 @@
 // Company type
 if (!empty($arrayfields['typent.code']['checked'])) {
 	print '<td class="liste_titre maxwidth100onsmartphone" align="center">';
-<<<<<<< HEAD
 	print $form->selectarray("search_type_thirdparty", $formcompany->typent_array(0), $search_type_thirdparty, 1, 0, 0, '', 0, 0, 0, getDolGlobalString('SOCIETE_SORT_ON_TYPEENT', 'ASC'), 'maxwidth100', 1);
-=======
-	print $form->selectarray("search_type_thirdparty", $formcompany->typent_array(0), $search_type_thirdparty, 1, 0, 0, '', 0, 0, 0, (!getDolGlobalString('SOCIETE_SORT_ON_TYPEENT') ? 'ASC' : $conf->global->SOCIETE_SORT_ON_TYPEENT), '', 1);
->>>>>>> 59394213
 	print ajax_combobox('search_type_thirdparty');
 	print '</td>';
 }
@@ -1536,11 +1431,7 @@
 include DOL_DOCUMENT_ROOT.'/core/tpl/extrafields_list_search_input.tpl.php';
 
 // Fields from hook
-<<<<<<< HEAD
 $parameters = array('arrayfields' => $arrayfields);
-=======
-$parameters = array('arrayfields'=>$arrayfields);
->>>>>>> 59394213
 $reshook = $hookmanager->executeHooks('printFieldListOption', $parameters, $object, $action); // Note that $action and $object may have been modified by hook
 print $hookmanager->resPrint;
 // Date creation
@@ -1571,11 +1462,7 @@
 // Status
 if (!empty($arrayfields['p.fk_statut']['checked'])) {
 	print '<td class="liste_titre center parentonrightofpage">';
-<<<<<<< HEAD
 	$formpropal->selectProposalStatus($search_status, 1, 0, 1, 'customer', 'search_status', 'search_status width100 onrightofpage');
-=======
-	$formpropal->selectProposalStatus($search_status, 1, 0, 1, 'customer', 'search_statut', 'search_status width100 onrightofpage');
->>>>>>> 59394213
 	print '</td>';
 }
 // Action column
@@ -1639,7 +1526,6 @@
 	$totalarray['nbfield']++;
 }
 if (!empty($arrayfields['country.code_iso']['checked'])) {
-<<<<<<< HEAD
 	print_liste_field_titre($arrayfields['country.code_iso']['label'], $_SERVER["PHP_SELF"], "country.code_iso", "", $param, '', $sortfield, $sortorder, 'center ');
 	$totalarray['nbfield']++;
 }
@@ -1661,29 +1547,6 @@
 }
 if (!empty($arrayfields['p.date_signature']['checked'])) {
 	print_liste_field_titre($arrayfields['p.date_signature']['label'], $_SERVER["PHP_SELF"], 'p.date_signature', '', $param, '', $sortfield, $sortorder, 'center ');
-=======
-	print_liste_field_titre($arrayfields['country.code_iso']['label'], $_SERVER["PHP_SELF"], "country.code_iso", "", $param, 'class="center"', $sortfield, $sortorder);
-	$totalarray['nbfield']++;
-}
-if (!empty($arrayfields['typent.code']['checked'])) {
-	print_liste_field_titre($arrayfields['typent.code']['label'], $_SERVER["PHP_SELF"], "typent.code", "", $param, 'class="center"', $sortfield, $sortorder);
-	$totalarray['nbfield']++;
-}
-if (!empty($arrayfields['p.date']['checked'])) {
-	print_liste_field_titre($arrayfields['p.date']['label'], $_SERVER["PHP_SELF"], 'p.datep', '', $param, 'class="center"', $sortfield, $sortorder);
-	$totalarray['nbfield']++;
-}
-if (!empty($arrayfields['p.fin_validite']['checked'])) {
-	print_liste_field_titre($arrayfields['p.fin_validite']['label'], $_SERVER["PHP_SELF"], 'dfv', '', $param, 'class="center"', $sortfield, $sortorder);
-	$totalarray['nbfield']++;
-}
-if (!empty($arrayfields['p.date_livraison']['checked'])) {
-	print_liste_field_titre($arrayfields['p.date_livraison']['label'], $_SERVER["PHP_SELF"], 'p.date_livraison', '', $param, 'class="center"', $sortfield, $sortorder);
-	$totalarray['nbfield']++;
-}
-if (!empty($arrayfields['p.date_signature']['checked'])) {
-	print_liste_field_titre($arrayfields['p.date_signature']['label'], $_SERVER["PHP_SELF"], 'p.date_signature', '', $param, 'class="center"', $sortfield, $sortorder);
->>>>>>> 59394213
 	$totalarray['nbfield']++;
 }
 if (!empty($arrayfields['ava.rowid']['checked'])) {
@@ -1755,11 +1618,7 @@
 	$totalarray['nbfield']++;
 }
 if (!empty($arrayfields['u.login']['checked'])) {
-<<<<<<< HEAD
 	print_liste_field_titre($arrayfields['u.login']['label'], $_SERVER["PHP_SELF"], 'u.login', '', $param, '', $sortfield, $sortorder);
-=======
-	print_liste_field_titre($arrayfields['u.login']['label'], $_SERVER["PHP_SELF"], 'u.login', '', $param, '', $sortfield, $sortorder, 'center ');
->>>>>>> 59394213
 	$totalarray['nbfield']++;
 }
 if (!empty($arrayfields['sale_representative']['checked'])) {
@@ -1894,7 +1753,6 @@
 
 			if (getDolGlobalString('FACTURE_DEPOSITS_ARE_JUST_PAYMENTS') && $invoice->type == Facture::TYPE_DEPOSIT) {
 				continue;
-<<<<<<< HEAD
 			}
 
 			$totalInvoicedHT += $invoice->total_ht;
@@ -1941,18 +1799,9 @@
 			print '</td>';
 			if (!$i) {
 				$totalarray['nbfield']++;
-=======
->>>>>>> 59394213
-			}
-
-			$totalInvoicedHT += $invoice->total_ht;
-			$totalInvoicedTTC += $invoice->total_ttc;
-			$multicurrency_totalInvoicedHT += $invoice->multicurrency_total_ht;
-			$multicurrency_totalInvoicedTTC += $invoice->multicurrency_total_ttc;
-		}
-	}
-
-<<<<<<< HEAD
+			}
+		}
+
 		if (!empty($arrayfields['p.ref']['checked'])) {
 			print '<td class="nowraponall">';
 
@@ -1983,33 +1832,8 @@
 			if (!$i) {
 				$totalarray['nbfield']++;
 			}
-=======
-	$marginInfo = array();
-	if ($with_margin_info === true) {
-		$objectstatic->fetch_lines();
-		$marginInfo = $formmargin->getMarginInfosArray($objectstatic);
-		$total_ht += $obj->total_ht;
-		$total_margin += $marginInfo['total_margin'];
-	}
-
-	if ($mode == 'kanban') {
-		if ($i == 0) {
-			print '<tr class="trkanban"><td colspan="'.$savnbfield.'">';
-			print '<div class="box-flex-container kanban">';
-		}
-		// Output Kanban
-		$userstatic->fetch($obj->fk_user_author);
-		$arrayofparams = array('selected' => in_array($object->id, $arrayofselected), 'authorlink' => $userstatic->getNomUrl(-2), 'projectlink' => $projectstatic->getNomUrl(2));
-		print $objectstatic->getKanbanView('', $arrayofparams);
-		if ($i == ($imaxinloop - 1)) {
-			print '</div>';
-			print '</td></tr>';
->>>>>>> 59394213
-		}
-	} else {
-		print '<tr class="oddeven">';
-
-<<<<<<< HEAD
+		}
+
 		if (!empty($arrayfields['p.ref_client']['checked'])) {
 			// Customer ref
 			print '<td class="nowrap tdoverflowmax200">';
@@ -2037,16 +1861,6 @@
 			print '<td class="nowrap">';
 			if ($obj->project_id > 0) {
 				print dol_escape_htmltag($projectstatic->title);
-=======
-		// Action column
-		if (getDolGlobalString('MAIN_CHECKBOX_LEFT_COLUMN')) {
-			print '<td class="nowrap" align="center">';
-			if ($massactionbutton || $massaction) {   // If we are in select mode (massactionbutton defined) or if we have already selected and sent an action ($massaction) defined
-				$selected = 0;
-				if (in_array($obj->rowid, $arrayofselected)) {
-					$selected = 1;
-				}
-				print '<input id="cb'.$obj->rowid.'" class="flat checkforselect" type="checkbox" name="toselect[]" value="'.$obj->rowid.'"'.($selected ? ' checked="checked"' : '').'>';
 			}
 			print '</td>';
 			if (!$i) {
@@ -2054,62 +1868,6 @@
 			}
 		}
 
-		if (!empty($arrayfields['p.ref']['checked'])) {
-			print '<td class="nowraponall">';
-
-			print '<table class="nobordernopadding"><tr class="nocellnopadd">';
-			// Picto + Ref
-			print '<td class="nobordernopadding nowraponall">';
-			print $objectstatic->getNomUrl(1, '', '', 0, 1, (isset($conf->global->PROPAL_LIST_SHOW_NOTES) ? $conf->global->PROPAL_LIST_SHOW_NOTES : 1));
-			print '</td>';
-			// Warning
-			$warnornote = '';
-			if ($obj->status == Propal::STATUS_VALIDATED && $db->jdate($obj->dfv) < ($now - $conf->propal->cloture->warning_delay)) {
-				$warnornote .= img_warning($langs->trans("Late"));
-			}
-			if ($warnornote) {
-				print '<td style="min-width: 20px" class="nobordernopadding nowrap">';
-				print $warnornote;
-				print '</td>';
-			}
-			// Other picto tool
-			print '<td width="16" class="nobordernopadding right">';
-			$filename = dol_sanitizeFileName($obj->ref);
-			$filedir = $conf->propal->multidir_output[$obj->propal_entity].'/'.dol_sanitizeFileName($obj->ref);
-			$urlsource = $_SERVER['PHP_SELF'].'?id='.$obj->rowid;
-			print $formfile->getDocumentsLink($objectstatic->element, $filename, $filedir);
-			print '</td></tr></table>';
-
-			print "</td>\n";
-			if (!$i) {
-				$totalarray['nbfield']++;
-			}
-		}
-
-		if (!empty($arrayfields['p.ref_client']['checked'])) {
-			// Customer ref
-			print '<td class="nowrap tdoverflowmax200">';
-			print dol_escape_htmltag($obj->ref_client);
-			print '</td>';
-			if (!$i) {
-				$totalarray['nbfield']++;
-			}
-		}
-
-		if (!empty($arrayfields['pr.ref']['checked'])) {
-			// Project ref
-			print '<td class="nowraponall">';
-			if ($obj->project_id > 0) {
-				print $projectstatic->getNomUrl(1);
->>>>>>> 59394213
-			}
-			print '</td>';
-			if (!$i) {
-				$totalarray['nbfield']++;
-			}
-		}
-
-<<<<<<< HEAD
 		// Thirdparty
 		if (!empty($arrayfields['s.nom']['checked'])) {
 			print '<td class="tdoverflowmax150">';
@@ -2124,31 +1882,12 @@
 		if (!empty($arrayfields['s.name_alias']['checked'])) {
 			print '<td class="tdoverflowmax200">';
 			print $obj->alias;
-=======
-		if (!empty($arrayfields['pr.title']['checked'])) {
-			// Project label
-			print '<td class="nowrap">';
-			if ($obj->project_id > 0) {
-				print dol_escape_htmltag($projectstatic->title);
-			}
 			print '</td>';
 			if (!$i) {
 				$totalarray['nbfield']++;
 			}
 		}
 
-		// Thirdparty
-		if (!empty($arrayfields['s.nom']['checked'])) {
-			print '<td class="tdoverflowmax150">';
-			print $companystatic->getNomUrl(1, 'customer', 0, 0, 1, empty($arrayfields['s.name_alias']['checked']) ? 0 : 1);
->>>>>>> 59394213
-			print '</td>';
-			if (!$i) {
-				$totalarray['nbfield']++;
-			}
-		}
-
-<<<<<<< HEAD
 		// Town
 		if (!empty($arrayfields['s.town']['checked'])) {
 			print '<td class="tdoverflowmax100" title="'.dol_escape_htmltag($obj->town).'">';
@@ -2188,87 +1927,28 @@
 		if (!empty($arrayfields['typent.code']['checked'])) {
 			if (!is_array($typenArray) || empty($typenArray)) {
 				$typenArray = $formcompany->typent_array(1);
-=======
-		// Alias
-		if (!empty($arrayfields['s.name_alias']['checked'])) {
-			print '<td class="tdoverflowmax200">';
-			print $obj->alias;
-			print '</td>';
-			if (!$i) {
-				$totalarray['nbfield']++;
->>>>>>> 59394213
-			}
-		}
-
-<<<<<<< HEAD
+			}
+
 			print '<td class="center">';
 			if (!empty($obj->typent_code)) {
 				print $typenArray[$obj->typent_code];
-=======
-		// Town
-		if (!empty($arrayfields['s.town']['checked'])) {
-			print '<td class="tdoverflowmax100" title="'.dol_escape_htmltag($obj->town).'">';
-			print dol_escape_htmltag($obj->town);
+			}
 			print '</td>';
 			if (!$i) {
 				$totalarray['nbfield']++;
 			}
 		}
-		// Zip
-		if (!empty($arrayfields['s.zip']['checked'])) {
-			print '<td class="nocellnopadd">';
-			print $obj->zip;
-			print '</td>';
-			if (!$i) {
-				$totalarray['nbfield']++;
-			}
-		}
-		// State
-		if (!empty($arrayfields['state.nom']['checked'])) {
-			print "<td>".$obj->state_name."</td>\n";
-			if (!$i) {
-				$totalarray['nbfield']++;
-			}
-		}
-		// Country
-		if (!empty($arrayfields['country.code_iso']['checked'])) {
-			print '<td class="center">';
-			$tmparray = getCountry($obj->fk_pays, 'all');
-			print $tmparray['label'];
-			print '</td>';
-			if (!$i) {
-				$totalarray['nbfield']++;
-			}
-		}
-		// Type ent
-		if (!empty($arrayfields['typent.code']['checked'])) {
-			if (!is_array($typenArray) || empty($typenArray)) {
-				$typenArray = $formcompany->typent_array(1);
->>>>>>> 59394213
-			}
-			print '</td>';
-			if (!$i) {
-				$totalarray['nbfield']++;
-			}
-		}
-
-<<<<<<< HEAD
+
 		// Date proposal
 		if (!empty($arrayfields['p.date']['checked'])) {
 			print '<td class="center">';
 			print dol_print_date($db->jdate($obj->dp), 'day');
 			print "</td>\n";
-=======
-			print '<td class="center">';
-			print $typenArray[$obj->typent_code];
-			print '</td>';
->>>>>>> 59394213
-			if (!$i) {
-				$totalarray['nbfield']++;
-			}
-		}
-
-<<<<<<< HEAD
+			if (!$i) {
+				$totalarray['nbfield']++;
+			}
+		}
+
 		// Date end validity
 		if (!empty($arrayfields['p.fin_validite']['checked'])) {
 			if ($obj->dfv) {
@@ -2277,63 +1957,20 @@
 			} else {
 				print '<td>&nbsp;</td>';
 			}
-=======
-		// Date proposal
-		if (!empty($arrayfields['p.date']['checked'])) {
-			print '<td class="center">';
-			print dol_print_date($db->jdate($obj->dp), 'day');
-			print "</td>\n";
->>>>>>> 59394213
-			if (!$i) {
-				$totalarray['nbfield']++;
-			}
-		}
-<<<<<<< HEAD
+			if (!$i) {
+				$totalarray['nbfield']++;
+			}
+		}
 		// Date delivery
 		if (!empty($arrayfields['p.date_livraison']['checked'])) {
 			if ($obj->ddelivery) {
 				print '<td class="center">'.dol_print_date($db->jdate($obj->ddelivery), 'day');
-=======
-
-		// Date end validity
-		if (!empty($arrayfields['p.fin_validite']['checked'])) {
-			if ($obj->dfv) {
-				print '<td class="center">'.dol_print_date($db->jdate($obj->dfv), 'day');
->>>>>>> 59394213
 				print '</td>';
 			} else {
 				print '<td>&nbsp;</td>';
 			}
 			if (!$i) {
 				$totalarray['nbfield']++;
-			}
-		}
-<<<<<<< HEAD
-		// Date Signature
-		if (!empty($arrayfields['p.date_signature']['checked'])) {
-			if ($obj->dsignature) {
-				print '<td class="center">'.dol_print_date($db->jdate($obj->dsignature), 'day');
-=======
-		// Date delivery
-		if (!empty($arrayfields['p.date_livraison']['checked'])) {
-			if ($obj->ddelivery) {
-				print '<td class="center">'.dol_print_date($db->jdate($obj->ddelivery), 'day');
->>>>>>> 59394213
-				print '</td>';
-			} else {
-				print '<td>&nbsp;</td>';
-			}
-			if (!$i) {
-				$totalarray['nbfield']++;
-<<<<<<< HEAD
-			}
-		}
-		// Availability
-		if (!empty($arrayfields['ava.rowid']['checked'])) {
-			print '<td class="center">';
-			$form->form_availability('', $obj->availability, 'none', 1);
-			print '</td>';
-=======
 			}
 		}
 		// Date Signature
@@ -2344,28 +1981,28 @@
 			} else {
 				print '<td>&nbsp;</td>';
 			}
->>>>>>> 59394213
-			if (!$i) {
-				$totalarray['nbfield']++;
-			}
-		}
-<<<<<<< HEAD
+			if (!$i) {
+				$totalarray['nbfield']++;
+			}
+		}
+		// Availability
+		if (!empty($arrayfields['ava.rowid']['checked'])) {
+			print '<td class="center">';
+			$form->form_availability('', $obj->availability, 'none', 1);
+			print '</td>';
+			if (!$i) {
+				$totalarray['nbfield']++;
+			}
+		}
 		// Shipping Method
 		if (!empty($arrayfields['p.fk_shipping_method']['checked'])) {
 			print '<td>';
 			$form->formSelectShippingMethod('', $obj->fk_shipping_method, 'none', 1);
-=======
-		// Availability
-		if (!empty($arrayfields['ava.rowid']['checked'])) {
-			print '<td class="center">';
-			$form->form_availability('', $obj->availability, 'none', 1);
->>>>>>> 59394213
 			print '</td>';
 			if (!$i) {
 				$totalarray['nbfield']++;
 			}
 		}
-<<<<<<< HEAD
 		// Source - input reason
 		if (!empty($arrayfields['p.fk_input_reason']['checked'])) {
 			$labelInputReason = '';
@@ -2383,85 +2020,11 @@
 		if (!empty($arrayfields['p.fk_cond_reglement']['checked'])) {
 			print '<td>';
 			$form->form_conditions_reglement($_SERVER['PHP_SELF'], $obj->fk_cond_reglement, 'none', 0, '', 1, $obj->deposit_percent);
-=======
-		// Shipping Method
-		if (!empty($arrayfields['p.fk_shipping_method']['checked'])) {
-			print '<td>';
-			$form->formSelectShippingMethod('', $obj->fk_shipping_method, 'none', 1);
 			print '</td>';
 			if (!$i) {
 				$totalarray['nbfield']++;
 			}
 		}
-		// Source - input reason
-		if (!empty($arrayfields['p.fk_input_reason']['checked'])) {
-			print '<td class="tdoverflowmax125" title="'.dol_escape_htmltag($form->cache_demand_reason[$obj->fk_input_reason]['label']).'">';
-			if ($obj->fk_input_reason > 0) {
-				print $form->cache_demand_reason[$obj->fk_input_reason]['label'];
-			}
->>>>>>> 59394213
-			print '</td>';
-			if (!$i) {
-				$totalarray['nbfield']++;
-			}
-		}
-<<<<<<< HEAD
-		// Payment mode
-		if (!empty($arrayfields['p.fk_mode_reglement']['checked'])) {
-			print '<td>';
-			$form->form_modes_reglement($_SERVER['PHP_SELF'], $obj->fk_mode_reglement, 'none', '', -1);
-=======
-		// Payment terms
-		if (!empty($arrayfields['p.fk_cond_reglement']['checked'])) {
-			print '<td>';
-			$form->form_conditions_reglement($_SERVER['PHP_SELF'], $obj->fk_cond_reglement, 'none', 0, '', 1, $obj->deposit_percent);
->>>>>>> 59394213
-			print '</td>';
-			if (!$i) {
-				$totalarray['nbfield']++;
-			}
-		}
-<<<<<<< HEAD
-		// Amount HT
-		if (!empty($arrayfields['p.total_ht']['checked'])) {
-			print '<td class="nowrap right"><span class="amount">'.price($obj->total_ht)."</span></td>\n";
-			if (!$i) {
-				$totalarray['nbfield']++;
-			}
-			if (!$i) {
-				$totalarray['pos'][$totalarray['nbfield']] = 'p.total_ht';
-			}
-			if (empty($totalarray['val']['p.total_ht'])) {
-				$totalarray['val']['p.total_ht'] = $obj->total_ht;
-			} else {
-				$totalarray['val']['p.total_ht'] += $obj->total_ht;
-			}
-		}
-		// Amount VAT
-		if (!empty($arrayfields['p.total_tva']['checked'])) {
-			print '<td class="nowrap right"><span class="amount">'.price($obj->total_tva)."</span></td>\n";
-			if (!$i) {
-				$totalarray['nbfield']++;
-			}
-			if (!$i) {
-				$totalarray['pos'][$totalarray['nbfield']] = 'p.total_tva';
-			}
-			if (empty($totalarray['val']['p.total_tva'])) {
-				$totalarray['val']['p.total_tva'] = $obj->total_tva;
-			} else {
-				$totalarray['val']['p.total_tva'] += $obj->total_tva;
-			}
-		}
-		// Amount TTC
-		if (!empty($arrayfields['p.total_ttc']['checked'])) {
-			print '<td class="nowrap right"><span class="amount">'.price($obj->total_ttc)."</span></td>\n";
-			if (!$i) {
-				$totalarray['nbfield']++;
-			}
-			if (!$i) {
-				$totalarray['pos'][$totalarray['nbfield']] = 'p.total_ttc';
-			}
-=======
 		// Payment mode
 		if (!empty($arrayfields['p.fk_mode_reglement']['checked'])) {
 			print '<td>';
@@ -2510,7 +2073,6 @@
 			if (!$i) {
 				$totalarray['pos'][$totalarray['nbfield']] = 'p.total_ttc';
 			}
->>>>>>> 59394213
 			if (empty($totalarray['val']['p.total_ttc'])) {
 				$totalarray['val']['p.total_ttc'] = $obj->total_ttc;
 			} else {
@@ -2525,7 +2087,6 @@
 			}
 			if (!$i) {
 				$totalarray['pos'][$totalarray['nbfield']] = 'p.total_ht_invoiced';
-<<<<<<< HEAD
 			}
 			if (empty($totalarray['val']['p.total_ht_invoiced'])) {
 				$totalarray['val']['p.total_ht_invoiced'] = $totalInvoicedHT;
@@ -2554,36 +2115,6 @@
 			if (!$i) {
 				$totalarray['nbfield']++;
 			}
-=======
-			}
-			if (empty($totalarray['val']['p.total_ht_invoiced'])) {
-				$totalarray['val']['p.total_ht_invoiced'] = $totalInvoicedHT;
-			} else {
-				$totalarray['val']['p.total_ht_invoiced'] += $totalInvoicedHT;
-			}
-		}
-		// Amount invoiced TTC
-		if (!empty($arrayfields['p.total_invoiced']['checked'])) {
-			print '<td class="nowrap right"><span class="amount">'.price($totalInvoicedTTC)."</span></td>\n";
-			if (!$i) {
-				$totalarray['nbfield']++;
-			}
-			if (!$i) {
-				$totalarray['pos'][$totalarray['nbfield']] = 'p.total_invoiced';
-			}
-			if (empty($totalarray['val']['p.total_invoiced'])) {
-				$totalarray['val']['p.total_invoiced'] = $totalInvoicedTTC;
-			} else {
-				$totalarray['val']['p.total_invoiced'] += $totalInvoicedTTC;
-			}
-		}
-		// Currency
-		if (!empty($arrayfields['p.multicurrency_code']['checked'])) {
-			print '<td class="nowrap">'.$obj->multicurrency_code.' - '.$langs->trans('Currency'.$obj->multicurrency_code)."</td>\n";
-			if (!$i) {
-				$totalarray['nbfield']++;
-			}
->>>>>>> 59394213
 		}
 
 		// Currency rate
@@ -2636,11 +2167,7 @@
 		$userstatic->lastname = $obj->lastname;
 		$userstatic->firstname = $obj->firstname;
 		$userstatic->email = $obj->user_email;
-<<<<<<< HEAD
 		$userstatic->status = $obj->user_statut;
-=======
-		$userstatic->statut = $obj->user_statut;
->>>>>>> 59394213
 		$userstatic->entity = $obj->user_entity;
 		$userstatic->photo = $obj->photo;
 		$userstatic->office_phone = $obj->office_phone;
@@ -2654,19 +2181,11 @@
 			print '<td class="tdoverflowmax150">';
 			if ($userstatic->id) {
 				print $userstatic->getNomUrl(-1);
-<<<<<<< HEAD
 			}
 			print "</td>\n";
 			if (!$i) {
 				$totalarray['nbfield']++;
 			}
-=======
-			}
-			print "</td>\n";
-			if (!$i) {
-				$totalarray['nbfield']++;
-			}
->>>>>>> 59394213
 		}
 
 		if (!empty($arrayfields['sale_representative']['checked'])) {
@@ -2689,11 +2208,7 @@
 						$userstatic->lastname = $val['lastname'];
 						$userstatic->firstname = $val['firstname'];
 						$userstatic->email = $val['email'];
-<<<<<<< HEAD
 						$userstatic->status = $val['statut'];
-=======
-						$userstatic->statut = $val['statut'];
->>>>>>> 59394213
 						$userstatic->entity = $val['entity'];
 						$userstatic->photo = $val['photo'];
 						$userstatic->login = $val['login'];
@@ -2714,19 +2229,11 @@
 				//else print $langs->trans("NoSalesRepresentativeAffected");
 			} else {
 				print '&nbsp;';
-<<<<<<< HEAD
 			}
 			print '</td>';
 			if (!$i) {
 				$totalarray['nbfield']++;
 			}
-=======
-			}
-			print '</td>';
-			if (!$i) {
-				$totalarray['nbfield']++;
-			}
->>>>>>> 59394213
 		}
 
 		// Total buying or cost price
@@ -2749,22 +2256,14 @@
 		}
 		// Total margin rate
 		if (!empty($arrayfields['total_margin_rate']['checked'])) {
-<<<<<<< HEAD
 			print '<td class="right nowrap">'.(($marginInfo['total_margin_rate'] == '') ? '' : price($marginInfo['total_margin_rate'], 0, '', 0, 0, 2).'%').'</td>';
-=======
-			print '<td class="right nowrap">'.(($marginInfo['total_margin_rate'] == '') ? '' : price($marginInfo['total_margin_rate'], null, null, null, null, 2).'%').'</td>';
->>>>>>> 59394213
 			if (!$i) {
 				$totalarray['nbfield']++;
 			}
 		}
 		// Total mark rate
 		if (!empty($arrayfields['total_mark_rate']['checked'])) {
-<<<<<<< HEAD
 			print '<td class="right nowrap">'.(($marginInfo['total_mark_rate'] == '') ? '' : price($marginInfo['total_mark_rate'], 0, '', 0, 0, 2).'%').'</td>';
-=======
-			print '<td class="right nowrap">'.(($marginInfo['total_mark_rate'] == '') ? '' : price($marginInfo['total_mark_rate'], null, null, null, null, 2).'%').'</td>';
->>>>>>> 59394213
 			if (!$i) {
 				$totalarray['nbfield']++;
 			}
@@ -2783,11 +2282,7 @@
 		// Extra fields
 		include DOL_DOCUMENT_ROOT.'/core/tpl/extrafields_list_print_fields.tpl.php';
 		// Fields from hook
-<<<<<<< HEAD
 		$parameters = array('arrayfields' => $arrayfields, 'obj' => $obj, 'i' => $i, 'totalarray' => &$totalarray);
-=======
-		$parameters = array('arrayfields'=>$arrayfields, 'obj'=>$obj, 'i'=>$i, 'totalarray'=>&$totalarray);
->>>>>>> 59394213
 		$reshook = $hookmanager->executeHooks('printFieldListValue', $parameters, $object, $action); // Note that $action and $object may have been modified by hook
 		print $hookmanager->resPrint;
 		// Date creation
@@ -2802,11 +2297,7 @@
 		// Date modification
 		if (!empty($arrayfields['p.tms']['checked'])) {
 			print '<td align="center" class="nowrap">';
-<<<<<<< HEAD
 			print dol_print_date($db->jdate($obj->date_modification), 'dayhour', 'tzuser');
-=======
-			print dol_print_date($db->jdate($obj->date_update), 'dayhour', 'tzuser');
->>>>>>> 59394213
 			print '</td>';
 			if (!$i) {
 				$totalarray['nbfield']++;
@@ -2823,13 +2314,8 @@
 		}
 		// Note public
 		if (!empty($arrayfields['p.note_public']['checked'])) {
-<<<<<<< HEAD
 			print '<td class="sensiblehtmlcontent center">';
 			print dolPrintHTML($obj->note_public);
-=======
-			print '<td class="center">';
-			print dol_string_nohtmltag($obj->note_public);
->>>>>>> 59394213
 			print '</td>';
 			if (!$i) {
 				$totalarray['nbfield']++;
@@ -2837,13 +2323,8 @@
 		}
 		// Note private
 		if (!empty($arrayfields['p.note_private']['checked'])) {
-<<<<<<< HEAD
 			print '<td class="sensiblehtmlcontent center">';
 			print dolPrintHTML($obj->note_private);
-=======
-			print '<td class="center">';
-			print dol_string_nohtmltag($obj->note_private);
->>>>>>> 59394213
 			print '</td>';
 			if (!$i) {
 				$totalarray['nbfield']++;
@@ -2895,11 +2376,7 @@
 
 $db->free($resql);
 
-<<<<<<< HEAD
 $parameters = array('arrayfields' => $arrayfields, 'sql' => $sql);
-=======
-$parameters = array('arrayfields'=>$arrayfields, 'sql'=>$sql);
->>>>>>> 59394213
 $reshook = $hookmanager->executeHooks('printFieldListFooter', $parameters, $object, $action); // Note that $action and $object may have been modified by hook
 print $hookmanager->resPrint;
 
