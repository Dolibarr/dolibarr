--- conflicted
+++ resolved
@@ -349,17 +349,10 @@
 		$db->begin();
 		$error = 0;
 		foreach ($toselect as $checked) {
-<<<<<<< HEAD
-			if ($tmpproposal->fetch($checked)) {
-				if ($tmpproposal->statut == 0) {
-					if ($tmpproposal->valid($user)) {
-						setEventMessage($langs->trans('hasBeenValidated', $tmpproposal->ref), 'mesgs');
-=======
 			if ($tmpproposal->fetch($checked) > 0) {
 				if ($tmpproposal->statut == $tmpproposal::STATUS_DRAFT) {
 					if ($tmpproposal->valid($user) > 0) {
-						setEventMessage($tmpproposal->ref." ".$langs->trans('PassedInOpenStatus'), 'mesgs');
->>>>>>> 32f2499c
+						setEventMessage($langs->trans('hasBeenValidated', $tmpproposal->ref), 'mesgs');
 					} else {
 						setEventMessage($langs->trans('CantBeValidated'), 'errors');
 						$error++;
@@ -390,14 +383,8 @@
 		foreach ($toselect as $checked) {
 			if ($tmpproposal->fetch($checked) > 0) {
 				if ($tmpproposal->statut == $tmpproposal::STATUS_VALIDATED) {
-<<<<<<< HEAD
 					$tmpproposal->statut = $tmpproposal::STATUS_SIGNED;
-					if ($tmpproposal->closeProposal($user, $tmpproposal::STATUS_SIGNED)) {
-=======
-
-					$tmpproposal->statut = $tmpproposal::STATUS_SIGNED;;
 					if ($tmpproposal->closeProposal($user, $tmpproposal::STATUS_SIGNED) >= 0) {
->>>>>>> 32f2499c
 						setEventMessage($tmpproposal->ref." ".$langs->trans('Signed'), 'mesgs');
 					} else {
 						setEventMessages($tmpproposal->error, $tmpproposal->errors, 'errors');
