--- conflicted
+++ resolved
@@ -209,13 +209,8 @@
 $arrayfields = array(
 	'p.ref'=>array('label'=>"Ref", 'checked'=>1),
 	'p.ref_client'=>array('label'=>"RefCustomer", 'checked'=>-1),
-<<<<<<< HEAD
-	'pr.ref'=>array('label'=>"ProjectRef", 'checked'=>1, 'enabled'=>(!isModEnabled('project') ? 0 : 1)),
-	'pr.title'=>array('label'=>"ProjectLabel", 'checked'=>0, 'enabled'=>(!isModEnabled('project') ? 0 : 1)),
-=======
-	'pr.ref'=>array('label'=>"ProjectRef", 'checked'=>1, 'enabled'=>(empty($conf->project->enabled) ? 0 : 1)),
-	'pr.title'=>array('label'=>"ProjectLabel", 'checked'=>0, 'enabled'=>(empty($conf->project->enabled) ? 0 : 1)),
->>>>>>> e480b7ca
+	'pr.ref'=>array('label'=>"ProjectRef", 'checked'=>1, 'enabled'=>(isModEnabled('project') ? 1 : 0)),
+	'pr.title'=>array('label'=>"ProjectLabel", 'checked'=>0, 'enabled'=>(isModEnabled('project') ? 1 : 0)),
 	's.nom'=>array('label'=>"ThirdParty", 'checked'=>1),
 	's.name_alias'=>array('label'=>"AliasNameShort", 'checked'=>-1),
 	's.town'=>array('label'=>"Town", 'checked'=>-1),
@@ -1573,13 +1568,9 @@
 		'sortorder' => $sortorder,
 		'totalarray' => &$totalarray,
 	);
-<<<<<<< HEAD
 
 	$reshook = $hookmanager->executeHooks('printFieldListTitle', $parameters, $object, $action); // Note that $action and $object may have been modified by hook
-=======
-	$reshook = $hookmanager->executeHooks('printFieldListTitle', $parameters); // Note that $action and $object may have been modified by hook
-
->>>>>>> e480b7ca
+
 	print $hookmanager->resPrint;
 	if (!empty($arrayfields['p.datec']['checked'])) {
 		print_liste_field_titre($arrayfields['p.datec']['label'], $_SERVER["PHP_SELF"], "p.datec", "", $param, 'align="center" class="nowrap"', $sortfield, $sortorder);
@@ -1624,13 +1615,9 @@
 	$savnbfield = $totalarray['nbfield'];
 	$totalarray = array();
 	$totalarray['nbfield'] = 0;
-<<<<<<< HEAD
+
 	$imaxinloop = ($limit ? min($num, $limit) : $num);
 	while ($i < $imaxinloop) {
-=======
-	$last_num = min($num, $limit);
-	while ($i < $last_num) {
->>>>>>> e480b7ca
 		$obj = $db->fetch_object($resql);
 
 		$objectstatic->id = $obj->rowid;
