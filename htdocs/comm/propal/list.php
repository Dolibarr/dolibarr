--- conflicted
+++ resolved
@@ -121,24 +121,11 @@
 $offset = $limit * $page;
 $pageprev = $page - 1;
 $pagenext = $page + 1;
-<<<<<<< HEAD
 if (!$sortfield) {
 	$sortfield = 'p.ref';
 }
 if (!$sortorder) {
 	$sortorder = 'DESC';
-=======
-if (!$sortfield) $sortfield = 'p.ref';
-if (!$sortorder) $sortorder = 'DESC';
-
-$permissiontoread = $user->rights->propal->lire;
-$permissiontoadd = $user->rights->propal->write;
-$permissiontodelete = $user->rights->propal->supprimer;
-if (!empty($conf->global->MAIN_USE_ADVANCED_PERMS)) {
-	$permissiontoclose = $user->rights->propale->propal_advance->close;
-} else {
-	$permissiontoclose = $user->rights->propal->creer;
->>>>>>> 1a455ad5
 }
 
 // Security check
@@ -240,9 +227,6 @@
 	$permissiontovalidate = $user->rights->propal->creer;
 	$permissiontoclose = $user->rights->propal->creer;
 }
-
-
-
 
 /*
  * Actions
