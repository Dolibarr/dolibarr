<?php
/* Copyright (C) 2001-2007 Rodolphe Quiedeville		<rodolphe@quiedeville.org>
 * Copyright (C) 2004-2016 Laurent Destailleur		<eldy@users.sourceforge.net>
 * Copyright (C) 2004      Eric Seigne				<eric.seigne@ryxeo.com>
 * Copyright (C) 2005      Marc Barilley / Ocebo	<marc@ocebo.com>
 * Copyright (C) 2005-2013 Regis Houssin			<regis.houssin@inodbox.com>
 * Copyright (C) 2006      Andre Cianfarani			<acianfa@free.fr>
 * Copyright (C) 2010-2011 Juanjo Menent			<jmenent@2byte.es>
 * Copyright (C) 2010-2011 Philippe Grand			<philippe.grand@atoo-net.com>
 * Copyright (C) 2012      Christophe Battarel		<christophe.battarel@altairis.fr>
 * Copyright (C) 2013      Cédric Salvador			<csalvador@gpcsolutions.fr>
 * Copyright (C) 2015      Jean-François Ferry		<jfefe@aternatik.fr>
 * Copyright (C) 2016-2018 Ferran Marcet			<fmarcet@2byte.es>
 * Copyright (C) 2017-2018 Charlene Benke			<charlie@patas-monkey.com>
 * Copyright (C) 2018	   Nicolas ZABOURI			<info@inovea-conseil.com>
 * Copyright (C) 2019	   Alexandre Spangaro		<aspangaro@open-dsi.fr>
 *
 * This program is free software; you can redistribute it and/or modify
 * it under the terms of the GNU General Public License as published by
 * the Free Software Foundation; either version 3 of the License, or
 * (at your option) any later version.
 *
 * This program is distributed in the hope that it will be useful,
 * but WITHOUT ANY WARRANTY; without even the implied warranty of
 * MERCHANTABILITY or FITNESS FOR A PARTICULAR PURPOSE.  See the
 * GNU General Public License for more details.
 *
 * You should have received a copy of the GNU General Public License
 * along with this program. If not, see <https://www.gnu.org/licenses/>.
 */

/**
 *	\file       	htdocs/comm/propal/list.php
 *	\ingroup    	propal
 *	\brief      	Page of commercial proposals card and list
 */

require '../../main.inc.php';
require_once DOL_DOCUMENT_ROOT.'/core/class/html.formother.class.php';
require_once DOL_DOCUMENT_ROOT.'/core/class/html.formfile.class.php';
require_once DOL_DOCUMENT_ROOT.'/core/class/html.formpropal.class.php';
require_once DOL_DOCUMENT_ROOT.'/core/class/html.formcompany.class.php';
require_once DOL_DOCUMENT_ROOT.'/core/lib/date.lib.php';
require_once DOL_DOCUMENT_ROOT.'/core/lib/company.lib.php';
require_once DOL_DOCUMENT_ROOT.'/comm/propal/class/propal.class.php';
require_once DOL_DOCUMENT_ROOT.'/projet/class/project.class.php';

// Load translation files required by the page
$langs->loadLangs(array('companies', 'propal', 'compta', 'bills', 'orders', 'products', 'deliveries', 'categories'));

$socid = GETPOST('socid', 'int');

$action = GETPOST('action', 'alpha');
$massaction = GETPOST('massaction', 'alpha');
$show_files = GETPOST('show_files', 'int');
$confirm = GETPOST('confirm', 'alpha');
$toselect = GETPOST('toselect', 'array');
$contextpage = GETPOST('contextpage', 'aZ') ?GETPOST('contextpage', 'aZ') : 'proposallist';

$search_user = GETPOST('search_user', 'int');
$search_sale = GETPOST('search_sale', 'int');
$search_ref = GETPOST('sf_ref') ?GETPOST('sf_ref', 'alpha') : GETPOST('search_ref', 'alpha');
$search_refcustomer = GETPOST('search_refcustomer', 'alpha');

$search_refproject = GETPOST('search_refproject', 'alpha');
$search_project = GETPOST('search_project', 'alpha');

$search_societe = GETPOST('search_societe', 'alpha');
$search_montant_ht = GETPOST('search_montant_ht', 'alpha');
$search_montant_vat = GETPOST('search_montant_vat', 'alpha');
$search_montant_ttc = GETPOST('search_montant_ttc', 'alpha');
$search_login = GETPOST('search_login', 'alpha');
$search_product_category = GETPOST('search_product_category', 'int');
$search_town = GETPOST('search_town', 'alpha');
$search_zip = GETPOST('search_zip', 'alpha');
$search_state = trim(GETPOST("search_state"));
$search_country = GETPOST("search_country", 'int');
$search_type_thirdparty = GETPOST("search_type_thirdparty", 'int');
$search_date_start = dol_mktime(0, 0, 0, GETPOST('search_date_startmonth', 'int'), GETPOST('search_date_startday', 'int'), GETPOST('search_date_startyear', 'int'));
$search_date_end = dol_mktime(23, 59, 59, GETPOST('search_date_endmonth', 'int'), GETPOST('search_date_endday', 'int'), GETPOST('search_date_endyear', 'int'));
$search_dateend_start = dol_mktime(0, 0, 0, GETPOST('search_dateend_startmonth', 'int'), GETPOST('search_dateend_startday', 'int'), GETPOST('search_dateend_startyear', 'int'));
$search_dateend_end = dol_mktime(23, 59, 59, GETPOST('search_dateend_endmonth', 'int'), GETPOST('search_dateend_endday', 'int'), GETPOST('search_dateend_endyear', 'int'));
$search_datedelivery_start = dol_mktime(0, 0, 0, GETPOST('search_datedelivery_startmonth', 'int'), GETPOST('search_datedelivery_startday', 'int'), GETPOST('search_datedelivery_startyear', 'int'));
$search_datedelivery_end = dol_mktime(23, 59, 59, GETPOST('search_datedelivery_endmonth', 'int'), GETPOST('search_datedelivery_endday', 'int'), GETPOST('search_datedelivery_endyear', 'int'));
$search_availability = GETPOST('search_availability', 'int');
$search_categ_cus = trim(GETPOST("search_categ_cus", 'int'));
$search_btn = GETPOST('button_search', 'alpha');
$search_remove_btn = GETPOST('button_removefilter', 'alpha');

$viewstatut = GETPOST('viewstatut', 'alpha');
$optioncss = GETPOST('optioncss', 'alpha');
$object_statut = GETPOST('search_statut', 'alpha');

$sall = trim((GETPOST('search_all', 'alphanohtml') != '') ?GETPOST('search_all', 'alphanohtml') : GETPOST('sall', 'alphanohtml'));
$mesg = (GETPOST("msg") ? GETPOST("msg") : GETPOST("mesg"));


$limit = GETPOST('limit', 'int') ?GETPOST('limit', 'int') : $conf->liste_limit;
$sortfield = GETPOST("sortfield", 'alpha');
$sortorder = GETPOST("sortorder", 'alpha');
$page = GETPOST("page", 'int');
if (empty($page) || $page == -1 || !empty($search_btn) || !empty($search_remove_btn) || (empty($toselect) && $massaction === '0')) { $page = 0; }     // If $page is not defined, or '' or -1
$offset = $limit * $page;
$pageprev = $page - 1;
$pagenext = $page + 1;
if (!$sortfield) $sortfield = 'p.ref';
if (!$sortorder) $sortorder = 'DESC';

// Security check
$module = 'propal';
$dbtable = '';
$objectid = '';
if (!empty($user->socid))	$socid = $user->socid;
if (!empty($socid))
{
	$objectid = $socid;
	$module = 'societe';
	$dbtable = '&societe';
}
$result = restrictedArea($user, $module, $objectid, $dbtable);

$diroutputmassaction = $conf->propal->multidir_output[$conf->entity].'/temp/massgeneration/'.$user->id;

// Initialize technical object to manage hooks of page. Note that conf->hooks_modules contains array of hook context
$object = new Propal($db);
$hookmanager->initHooks(array('propallist'));
$extrafields = new ExtraFields($db);

// fetch optionals attributes and labels
$extrafields->fetch_name_optionals_label($object->table_element);

$search_array_options = $extrafields->getOptionalsFromPost($object->table_element, '', 'search_');

// List of fields to search into when doing a "search in all"
$fieldstosearchall = array(
	'p.ref'=>'Ref',
	'p.ref_client'=>'CustomerRef',
	'pd.description'=>'Description',
	's.nom'=>"ThirdParty",
	's.name_alias'=>"AliasNameShort",
	'p.note_public'=>'NotePublic',
);
if (empty($user->socid)) $fieldstosearchall["p.note_private"] = "NotePrivate";


$checkedtypetiers = 0;
$arrayfields = array(
	'p.ref'=>array('label'=>"Ref", 'checked'=>1),
	'p.ref_client'=>array('label'=>"RefCustomer", 'checked'=>1),
	'pr.ref'=>array('label'=>"ProjectRef", 'checked'=>1, 'enabled'=>(empty($conf->projet->enabled) ? 0 : 1)),
    'pr.title'=>array('label'=>"ProjectLabel", 'checked'=>0, 'enabled'=>(empty($conf->projet->enabled) ? 0 : 1)),
    's.nom'=>array('label'=>"ThirdParty", 'checked'=>1),
	's.town'=>array('label'=>"Town", 'checked'=>1),
	's.zip'=>array('label'=>"Zip", 'checked'=>1),
	'state.nom'=>array('label'=>"StateShort", 'checked'=>0),
	'country.code_iso'=>array('label'=>"Country", 'checked'=>0),
	'typent.code'=>array('label'=>"ThirdPartyType", 'checked'=>$checkedtypetiers),
	'p.date'=>array('label'=>"Date", 'checked'=>1),
	'p.fin_validite'=>array('label'=>"DateEnd", 'checked'=>1),
	'p.date_livraison'=>array('label'=>"DeliveryDate", 'checked'=>0),
	'ava.rowid'=>array('label'=>"AvailabilityPeriod", 'checked'=>0),
	'p.total_ht'=>array('label'=>"AmountHT", 'checked'=>1),
	'p.total_vat'=>array('label'=>"AmountVAT", 'checked'=>0),
	'p.total_ttc'=>array('label'=>"AmountTTC", 'checked'=>0),
	'p.total_ht_invoiced'=>array('label'=>$langs->trans("AmountInvoicedHT"), 'checked'=>0, 'enabled'=>$conf->global->PROPOSAL_SHOW_INVOICED_AMOUNT),
	'p.total_invoiced'=>array('label'=>$langs->trans("AmountInvoicedTTC"), 'checked'=>0, 'enabled'=>$conf->global->PROPOSAL_SHOW_INVOICED_AMOUNT),
	'u.login'=>array('label'=>"Author", 'checked'=>1, 'position'=>10),
	'sale_representative'=>array('label'=>"SaleRepresentativesOfThirdParty", 'checked'=>1),
	'p.datec'=>array('label'=>"DateCreation", 'checked'=>0, 'position'=>500),
	'p.tms'=>array('label'=>"DateModificationShort", 'checked'=>0, 'position'=>500),
	'p.date_cloture'=>array('label'=>"DateClosing", 'checked'=>0, 'position'=>500),
	'p.fk_statut'=>array('label'=>"Status", 'checked'=>1, 'position'=>1000),
);
// Extra fields
if (is_array($extrafields->attributes[$object->table_element]['label']) && count($extrafields->attributes[$object->table_element]['label']) > 0)
{
	foreach ($extrafields->attributes[$object->table_element]['label'] as $key => $val)
	{
		if (!empty($extrafields->attributes[$object->table_element]['list'][$key]))
			$arrayfields["ef.".$key] = array('label'=>$extrafields->attributes[$object->table_element]['label'][$key], 'checked'=>(($extrafields->attributes[$object->table_element]['list'][$key] < 0) ? 0 : 1), 'position'=>$extrafields->attributes[$object->table_element]['pos'][$key], 'enabled'=>(abs($extrafields->attributes[$object->table_element]['list'][$key]) != 3 && $extrafields->attributes[$object->table_element]['perms'][$key]));
	}
}


/*
 * Actions
 */

if (GETPOST('cancel', 'alpha')) { $action = 'list'; $massaction = ''; }
if (!GETPOST('confirmmassaction', 'alpha') && $massaction != 'presend' && $massaction != 'confirm_presend') { $massaction = ''; }

$parameters = array('socid'=>$socid);
$reshook = $hookmanager->executeHooks('doActions', $parameters, $object, $action); // Note that $action and $object may have been modified by some hooks
if ($reshook < 0) setEventMessages($hookmanager->error, $hookmanager->errors, 'errors');

include DOL_DOCUMENT_ROOT.'/core/actions_changeselectedfields.inc.php';

// Do we click on purge search criteria ?
if (GETPOST('button_removefilter_x', 'alpha') || GETPOST('button_removefilter.x', 'alpha') || GETPOST('button_removefilter', 'alpha')) // All tests are required to be compatible with all browsers
{
	$search_categ = '';
	$search_user = '';
	$search_sale = '';
	$search_ref = '';
	$search_refcustomer = '';
	$search_refproject = '';
	$search_project = '';
	$search_societe = '';
	$search_montant_ht = '';
	$search_montant_vat = '';
	$search_montant_ttc = '';
	$search_login = '';
	$search_product_category = '';
	$search_town = '';
	$search_zip = "";
	$search_state = "";
	$search_type = '';
	$search_country = '';
	$search_type_thirdparty = '';
	$search_date_start='';
	$search_date_end='';
	$search_dateend_start='';
	$search_dateend_end='';
	$search_datedelivery_start='';
	$search_datedelivery_end='';
	$search_availability = '';
	$viewstatut = '';
	$object_statut = '';
	$toselect = '';
	$search_array_options = array();
	$search_categ_cus = 0;
}
if ($object_statut != '') $viewstatut = $object_statut;

if (empty($reshook))
{
	$objectclass = 'Propal';
	$objectlabel = 'Proposals';
	$permissiontoread = $user->rights->propal->lire;
	$permissiontodelete = $user->rights->propal->supprimer;
	$permissiontoclose = $user->rights->propal->cloturer;
	$uploaddir = $conf->propal->multidir_output[$conf->entity];
	include DOL_DOCUMENT_ROOT.'/core/actions_massactions.inc.php';
}



/*
 * View
 */

$now = dol_now();

$form = new Form($db);
$formother = new FormOther($db);
$formfile = new FormFile($db);
$formpropal = new FormPropal($db);
$companystatic = new Societe($db);
$projectstatic = new Project($db);
$formcompany = new FormCompany($db);

$help_url = 'EN:Commercial_Proposals|FR:Proposition_commerciale|ES:Presupuestos';
//llxHeader('',$langs->trans('Proposal'),$help_url);

$sql = 'SELECT';
if ($sall || $search_product_category > 0) $sql = 'SELECT DISTINCT';
$sql .= ' s.rowid as socid, s.nom as name, s.email, s.town, s.zip, s.fk_pays, s.client, s.code_client, ';
$sql .= " typent.code as typent_code,";
$sql .= " ava.rowid as availability,";
$sql .= " state.code_departement as state_code, state.nom as state_name,";
$sql .= ' p.rowid, p.entity, p.note_private, p.total_ht, p.tva as total_vat, p.total as total_ttc, p.localtax1, p.localtax2, p.ref, p.ref_client, p.fk_statut, p.fk_user_author, p.datep as dp, p.fin_validite as dfv,p.date_livraison as ddelivery,';
$sql .= ' p.datec as date_creation, p.tms as date_update, p.date_cloture as date_cloture,';
$sql .= " pr.rowid as project_id, pr.ref as project_ref, pr.title as project_label,";
$sql .= ' u.login';
if (!$user->rights->societe->client->voir && !$socid) $sql .= ", sc.fk_soc, sc.fk_user";
if ($search_categ_cus) $sql .= ", cc.fk_categorie, cc.fk_soc";
// Add fields from extrafields
if (!empty($extrafields->attributes[$object->table_element]['label'])) {
	foreach ($extrafields->attributes[$object->table_element]['label'] as $key => $val) $sql .= ($extrafields->attributes[$object->table_element]['type'][$key] != 'separate' ? ", ef.".$key.' as options_'.$key : '');
}
// Add fields from hooks
$parameters = array();
$reshook = $hookmanager->executeHooks('printFieldListSelect', $parameters); // Note that $action and $object may have been modified by hook
$sql .= $hookmanager->resPrint;
$sql = preg_replace('/, $/', '', $sql);
$sql .= ' FROM '.MAIN_DB_PREFIX.'societe as s';
$sql .= " LEFT JOIN ".MAIN_DB_PREFIX."c_country as country on (country.rowid = s.fk_pays)";
$sql .= " LEFT JOIN ".MAIN_DB_PREFIX."c_typent as typent on (typent.id = s.fk_typent)";
$sql .= " LEFT JOIN ".MAIN_DB_PREFIX."c_departements as state on (state.rowid = s.fk_departement)";
if (!empty($search_categ_cus)) $sql .= ' LEFT JOIN '.MAIN_DB_PREFIX."categorie_societe as cc ON s.rowid = cc.fk_soc"; // We'll need this table joined to the select in order to filter by categ
$sql .= ', '.MAIN_DB_PREFIX.'propal as p';
if (is_array($extrafields->attributes[$object->table_element]['label']) && count($extrafields->attributes[$object->table_element]['label'])) $sql .= " LEFT JOIN ".MAIN_DB_PREFIX.$object->table_element."_extrafields as ef on (p.rowid = ef.fk_object)";
if ($sall || $search_product_category > 0) $sql .= ' LEFT JOIN '.MAIN_DB_PREFIX.'propaldet as pd ON p.rowid=pd.fk_propal';
if ($search_product_category > 0) $sql .= ' LEFT JOIN '.MAIN_DB_PREFIX.'categorie_product as cp ON cp.fk_product=pd.fk_product';
$sql .= ' LEFT JOIN '.MAIN_DB_PREFIX.'user as u ON p.fk_user_author = u.rowid';
$sql .= " LEFT JOIN ".MAIN_DB_PREFIX."projet as pr ON pr.rowid = p.fk_projet";
$sql .= " LEFT JOIN ".MAIN_DB_PREFIX."c_availability as ava on (ava.rowid = p.fk_availability)";
// We'll need this table joined to the select in order to filter by sale
if ($search_sale > 0 || (!$user->rights->societe->client->voir && !$socid)) $sql .= ", ".MAIN_DB_PREFIX."societe_commerciaux as sc";
if ($search_user > 0)
{
	$sql .= ", ".MAIN_DB_PREFIX."element_contact as c";
	$sql .= ", ".MAIN_DB_PREFIX."c_type_contact as tc";
}
$sql .= ' WHERE p.fk_soc = s.rowid';
$sql .= ' AND p.entity IN ('.getEntity('propal').')';
if (!$user->rights->societe->client->voir && !$socid) //restriction
{
	$sql .= " AND s.rowid = sc.fk_soc AND sc.fk_user = ".$user->id;
}

if ($search_town)					$sql .= natural_search('s.town', $search_town);
if ($search_zip)					$sql .= natural_search("s.zip", $search_zip);
if ($search_state)					$sql .= natural_search("state.nom", $search_state);
if ($search_country)				$sql .= " AND s.fk_pays IN (".$db->escape($search_country).')';
if ($search_type_thirdparty)		$sql .= " AND s.fk_typent IN (".$db->escape($search_type_thirdparty).')';
if ($search_ref)					$sql .= natural_search('p.ref', $search_ref);
if ($search_refcustomer)			$sql .= natural_search('p.ref_client', $search_refcustomer);
if ($search_refproject)				$sql .= natural_search('pr.ref', $search_refproject);
if ($search_project)				$sql .= natural_search('pr.title', $search_project);
if ($search_availability)			$sql .= " AND p.fk_availability IN (".$db->escape($search_availability).')';

if ($search_societe)				$sql .= natural_search('s.nom', $search_societe);
if ($search_login)					$sql .= natural_search("u.login", $search_login);
if ($search_montant_ht != '')		$sql .= natural_search("p.total_ht", $search_montant_ht, 1);
if ($search_montant_vat != '')		$sql .= natural_search("p.tva", $search_montant_vat, 1);
if ($search_montant_ttc != '')		$sql .= natural_search("p.total", $search_montant_ttc, 1);
if ($sall) {
	$sql .= natural_search(array_keys($fieldstosearchall), $sall);
}
if ($search_categ_cus > 0)			$sql .= " AND cc.fk_categorie = ".$db->escape($search_categ_cus);
if ($search_categ_cus == -2)		$sql .= " AND cc.fk_categorie IS NULL";

if ($search_product_category > 0)	$sql .= " AND cp.fk_categorie = ".$db->escape($search_product_category);
if ($socid > 0) $sql .= ' AND s.rowid = '.$socid;
if ($viewstatut != '' && $viewstatut != '-1')
{
	$sql .= ' AND p.fk_statut IN ('.$db->escape($viewstatut).')';
}
if ($search_date_start)             $sql .= " AND p.datep >= '" . $db->idate($search_date_start) . "'";
if ($search_date_end)               $sql .= " AND p.datep <= '" . $db->idate($search_date_end) . "'";
if ($search_dateend_start)      	$sql .= " AND p.fin_validite >= '" . $db->idate($search_dateend_start) . "'";
if ($search_dateend_end)            $sql .= " AND p.fin_validite <= '" . $db->idate($search_dateend_end) . "'";
if ($search_datedelivery_start)     $sql .= " AND p.date_livraison >= '" . $db->idate($search_datedelivery_start) . "'";
if ($search_datedelivery_end)       $sql .= " AND p.date_livraison <= '" . $db->idate($search_datedelivery_end) . "'";
if ($search_sale > 0)				$sql .= " AND s.rowid = sc.fk_soc AND sc.fk_user = " .$db->escape($search_sale);
if ($search_user > 0)
{
	$sql .= " AND c.fk_c_type_contact = tc.rowid AND tc.element='propal' AND tc.source='internal' AND c.element_id = p.rowid AND c.fk_socpeople = ".$db->escape($search_user);
}
// Add where from extra fields
include DOL_DOCUMENT_ROOT.'/core/tpl/extrafields_list_search_sql.tpl.php';

// Add where from hooks
$parameters = array();
$reshook = $hookmanager->executeHooks('printFieldListWhere', $parameters); // Note that $action and $object may have been modified by hook
$sql .= $hookmanager->resPrint;

$sql .= $db->order($sortfield, $sortorder);
$sql .= ', p.ref DESC';

// Count total nb of records
$nbtotalofrecords = '';
if (empty($conf->global->MAIN_DISABLE_FULL_SCANLIST))
{
	$result = $db->query($sql);
	$nbtotalofrecords = $db->num_rows($result);

	if (($page * $limit) > $nbtotalofrecords)	// if total resultset is smaller then paging size (filtering), goto and load page 0
	{
		$page = 0;
		$offset = 0;
	}
}

$sql .= $db->plimit($limit + 1, $offset);

$resql = $db->query($sql);

if ($resql)
{
	$objectstatic = new Propal($db);
	$userstatic = new User($db);

 	if ($socid > 0)
	{
		$soc = new Societe($db);
		$soc->fetch($socid);
		$title = $langs->trans('ListOfProposals').' - '.$soc->name;
		if (empty($search_societe)) $search_societe = $soc->name;
	}
	else
	{
		$title = $langs->trans('ListOfProposals');
	}

	$num = $db->num_rows($resql);

	$arrayofselected = is_array($toselect) ? $toselect : array();

	if ($num == 1 && !empty($conf->global->MAIN_SEARCH_DIRECT_OPEN_IF_ONLY_ONE) && $sall)
	{
		$obj = $db->fetch_object($resql);

		$id = $obj->rowid;

		header("Location: ".DOL_URL_ROOT.'/comm/propal/card.php?id='.$id);
		exit;
	}

	llxHeader('', $langs->trans('Proposal'), $help_url);

	$param = '&viewstatut='.urlencode($viewstatut);
	if (!empty($contextpage) && $contextpage != $_SERVER["PHP_SELF"]) $param .= '&contextpage='.urlencode($contextpage);
	if ($limit > 0 && $limit != $conf->liste_limit) $param .= '&limit='.urlencode($limit);
	if ($sall)				 			$param .= '&sall='.urlencode($sall);
	if ($search_date_start)				$param .= '&search_date_start='.urlencode($search_date_start);
	if ($search_date_end)				$param .= '&search_date_end='.urlencode($search_date_end);
	if ($search_dateend_start)			$param .= '&search_dateend_start='.urlencode($search_dateend_start);
	if ($search_dateend_end)			$param .= '&search_dateend_end='.urlencode($search_dateend_end);
	if ($search_datedelivery_start)		$param .= '&search_datedelivery_start='.urlencode($search_datedelivery_start);
	if ($search_datedelivery_end)		$param .= '&search_datedelivery_end='.urlencode($search_datedelivery_end);
	if ($search_ref)         			$param .= '&search_ref='.urlencode($search_ref);
	if ($search_refcustomer) 			$param .= '&search_refcustomer='.urlencode($search_refcustomer);
	if ($search_refproject)  			$param .= '&search_refproject='.urlencode($search_refproject);
	if ($search_societe)     			$param .= '&search_societe='.urlencode($search_societe);
	if ($search_user > 0)    			$param .= '&search_user='.urlencode($search_user);
	if ($search_sale > 0)    			$param .= '&search_sale='.urlencode($search_sale);
	if ($search_montant_ht)  			$param .= '&search_montant_ht='.urlencode($search_montant_ht);
	if ($search_login)  	 			$param .= '&search_login='.urlencode($search_login);
	if ($search_town)		 			$param .= '&search_town='.urlencode($search_town);
	if ($search_zip)		 			$param .= '&search_zip='.urlencode($search_zip);
	if ($socid > 0)          			$param .= '&socid='.urlencode($socid);
	if ($optioncss != '')    			$param .= '&optioncss='.urlencode($optioncss);
	if ($search_categ_cus > 0)          $param .= '&search_categ_cus='.urlencode($search_categ_cus);
	if ($search_product_category != '') $param .= '&search_product_category='.$search_product_category;

	// Add $param from extra fields
	include DOL_DOCUMENT_ROOT.'/core/tpl/extrafields_list_search_param.tpl.php';

	// List of mass actions available
	$arrayofmassactions = array(
		'generate_doc'=>$langs->trans("ReGeneratePDF"),
		'builddoc'=>$langs->trans("PDFMerge"),
	    'presend'=>$langs->trans("SendByMail"),
	);
	if ($user->rights->propal->supprimer) $arrayofmassactions['predelete'] = '<span class="fa fa-trash paddingrightonly"></span>'.$langs->trans("Delete");
	if ($user->rights->propal->cloturer) $arrayofmassactions['closed'] = $langs->trans("Close");
	if (in_array($massaction, array('presend', 'predelete', 'closed'))) $arrayofmassactions = array();
	$massactionbutton = $form->selectMassAction('', $arrayofmassactions);

	$newcardbutton = '';
	if ($user->rights->propal->creer)
	{
        $newcardbutton .= dolGetButtonTitle($langs->trans('NewPropal'), '', 'fa fa-plus-circle', DOL_URL_ROOT.'/comm/propal/card.php?action=create');
    }

	// Fields title search
	print '<form method="POST" id="searchFormList" action="'.$_SERVER["PHP_SELF"].'">';
	if ($optioncss != '') print '<input type="hidden" name="optioncss" value="'.$optioncss.'">';
	print '<input type="hidden" name="token" value="'.newToken().'">';
	print '<input type="hidden" name="formfilteraction" id="formfilteraction" value="list">';
	print '<input type="hidden" name="action" value="list">';
	print '<input type="hidden" name="sortfield" value="'.$sortfield.'">';
	print '<input type="hidden" name="sortorder" value="'.$sortorder.'">';
	print '<input type="hidden" name="page" value="'.$page.'">';
	print '<input type="hidden" name="contextpage" value="'.$contextpage.'">';

	print_barre_liste($title, $page, $_SERVER["PHP_SELF"], $param, $sortfield, $sortorder, $massactionbutton, $num, $nbtotalofrecords, 'commercial', 0, $newcardbutton, '', $limit);

	$topicmail = "SendPropalRef";
	$modelmail = "proposal_send";
	$objecttmp = new Propal($db);
	$trackid = 'pro'.$object->id;
	include DOL_DOCUMENT_ROOT.'/core/tpl/massactions_pre.tpl.php';

	if ($sall)
	{
		foreach ($fieldstosearchall as $key => $val) $fieldstosearchall[$key] = $langs->trans($val);
		print '<div class="divsearchfieldfilter">'.$langs->trans("FilterOnInto", $sall).join(', ', $fieldstosearchall).'</div>';
	}

	$i = 0;

	$moreforfilter = '';

 	// If the user can view prospects other than his'
 	if ($user->rights->societe->client->voir || $socid)
 	{
 		$langs->load("commercial");
	 	$moreforfilter .= '<div class="divsearchfield">';
 		$moreforfilter .= $langs->trans('ThirdPartiesOfSaleRepresentative').': ';
		$moreforfilter .= $formother->select_salesrepresentatives($search_sale, 'search_sale', $user, 0, 1, 'maxwidth200');
	 	$moreforfilter .= '</div>';
 	}
	// If the user can view prospects other than his'
	if ($user->rights->societe->client->voir || $socid)
	{
	 	$moreforfilter .= '<div class="divsearchfield">';
		$moreforfilter .= $langs->trans('LinkedToSpecificUsers').': ';
		$moreforfilter .= $form->select_dolusers($search_user, 'search_user', 1, '', 0, '', '', 0, 0, 0, '', 0, '', 'maxwidth200');
		$moreforfilter .= '</div>';
	}
	// If the user can view products
	if ($conf->categorie->enabled && ($user->rights->produit->lire || $user->rights->service->lire))
	{
		include_once DOL_DOCUMENT_ROOT.'/categories/class/categorie.class.php';
		$moreforfilter .= '<div class="divsearchfield">';
		$moreforfilter .= $langs->trans('IncludingProductWithTag').': ';
		$cate_arbo = $form->select_all_categories(Categorie::TYPE_PRODUCT, null, 'parent', null, null, 1);
		$moreforfilter .= $form->selectarray('search_product_category', $cate_arbo, $search_product_category, 1, 0, 0, '', 0, 0, 0, 0, 'maxwidth300', 1);
		$moreforfilter .= '</div>';
	}
	if (!empty($conf->categorie->enabled))
	{
		require_once DOL_DOCUMENT_ROOT.'/categories/class/categorie.class.php';
		$moreforfilter .= '<div class="divsearchfield">';
	 	$moreforfilter .= $langs->trans('CustomersProspectsCategoriesShort').': ';
		$moreforfilter .= $formother->select_categories('customer', $search_categ_cus, 'search_categ_cus', 1);
	 	$moreforfilter .= '</div>';
	}
	$parameters = array();
	$reshook = $hookmanager->executeHooks('printFieldPreListTitle', $parameters); // Note that $action and $object may have been modified by hook
	if (empty($reshook)) $moreforfilter .= $hookmanager->resPrint;
	else $moreforfilter = $hookmanager->resPrint;

	if (!empty($moreforfilter))
	{
		print '<div class="liste_titre liste_titre_bydiv centpercent">';
		print $moreforfilter;
		print '</div>';
	}

	$varpage = empty($contextpage) ? $_SERVER["PHP_SELF"] : $contextpage;
	$selectedfields = $form->multiSelectArrayWithCheckbox('selectedfields', $arrayfields, $varpage); // This also change content of $arrayfields
	$selectedfields .= (count($arrayofmassactions) ? $form->showCheckAddButtons('checkforselect', 1) : '');

	print '<div class="div-table-responsive">';
	print '<table class="tagtable liste'.($moreforfilter ? " listwithfilterbefore" : "").'">'."\n";

	print '<tr class="liste_titre_filter">';
	if (!empty($arrayfields['p.ref']['checked']))
	{
		print '<td class="liste_titre">';
		print '<input class="flat" size="6" type="text" name="search_ref" value="'.dol_escape_htmltag($search_ref).'">';
 		print '</td>';
	}
	if (!empty($arrayfields['p.ref_client']['checked']))
	{
		print '<td class="liste_titre">';
		print '<input class="flat" size="6" type="text" name="search_refcustomer" value="'.dol_escape_htmltag($search_refcustomer).'">';
	    print '</td>';
	}
	if (!empty($arrayfields['pr.ref']['checked']))
	{
    	print '<td class="liste_titre">';
    	print '<input class="flat" size="6" type="text" name="search_refproject" value="'.dol_escape_htmltag($search_refproject).'">';
	    print '</td>';
	}
	if (!empty($arrayfields['pr.title']['checked']))
	{
	    print '<td class="liste_titre">';
	    print '<input class="flat" size="6" type="text" name="search_project" value="'.dol_escape_htmltag($search_project).'">';
	    print '</td>';
	}
	if (!empty($arrayfields['s.nom']['checked']))
	{
		print '<td class="liste_titre" align="left">';
		print '<input class="flat" type="text" size="10" name="search_societe" value="'.dol_escape_htmltag($search_societe).'">';
	    print '</td>';
	}
	if (!empty($arrayfields['s.town']['checked'])) print '<td class="liste_titre"><input class="flat" type="text" size="6" name="search_town" value="'.$search_town.'"></td>';
	if (!empty($arrayfields['s.zip']['checked'])) print '<td class="liste_titre"><input class="flat" type="text" size="4" name="search_zip" value="'.$search_zip.'"></td>';
	// State
	if (!empty($arrayfields['state.nom']['checked']))
	{
		print '<td class="liste_titre">';
		print '<input class="flat" size="4" type="text" name="search_state" value="'.dol_escape_htmltag($search_state).'">';
		print '</td>';
	}
	// Country
	if (!empty($arrayfields['country.code_iso']['checked']))
	{
		print '<td class="liste_titre" align="center">';
		print $form->select_country($search_country, 'search_country', '', 0, 'minwidth100imp maxwidth100');
		print '</td>';
	}
	// Company type
	if (!empty($arrayfields['typent.code']['checked']))
	{
		print '<td class="liste_titre maxwidthonsmartphone" align="center">';
		print $form->selectarray("search_type_thirdparty", $formcompany->typent_array(0), $search_type_thirdparty, 0, 0, 0, '', 0, 0, 0, (empty($conf->global->SOCIETE_SORT_ON_TYPEENT) ? 'ASC' : $conf->global->SOCIETE_SORT_ON_TYPEENT));
		print ajax_combobox('search_type_thirdparty');
		print '</td>';
	}
	// Date
	if (!empty($arrayfields['p.date']['checked']))
	{
		print '<td class="liste_titre center">';
		print '<div class="nowrap">';
		print $langs->trans('From') . ' ';
		print $form->selectDate($search_date_start?$search_date_start:-1, 'search_date_start', 0, 0, 1);
		print '</div>';
		print '<div class="nowrap">';
		print $langs->trans('to') . ' ';
		print $form->selectDate($search_date_end?$search_date_end:-1, 'search_date_end', 0, 0, 1);
		print '</div>';
		print '</td>';
	}
	// Date end
	if (!empty($arrayfields['p.fin_validite']['checked']))
	{
		print '<td class="liste_titre center">';
		print '<div class="nowrap">';
		print $langs->trans('From') . ' ';
		print $form->selectDate($search_dateend_start?$search_dateend_start:-1, 'search_dateend_start', 0, 0, 1);
		print '</div>';
		print '<div class="nowrap">';
		print $langs->trans('to') . ' ';
		print $form->selectDate($search_dateend_end?$search_dateend_end:-1, 'search_dateend_end', 0, 0, 1);
		print '</div>';
		print '</td>';
	}
	// Date delivery
	if (!empty($arrayfields['p.date_livraison']['checked']))
	{
		print '<td class="liste_titre center">';
		print '<div class="nowrap">';
		print $langs->trans('From') . ' ';
		print $form->selectDate($search_datedelivery_start?$search_datedelivery_start:-1, 'search_datedelivery_start', 0, 0, 1);
		print '</div>';
		print '<div class="nowrap">';
		print $langs->trans('to') . ' ';
		print $form->selectDate($search_datedelivery_end?$search_datedelivery_end:-1, 'search_datedelivery_end', 0, 0, 1);
		print '</div>';
		print '</td>';
	}
	// Availability
	if (!empty($arrayfields['ava.rowid']['checked']))
	{
		print '<td class="liste_titre maxwidthonsmartphone" align="center">';
		$form->selectAvailabilityDelay($search_availability, 'search_availability', '', 1);
		print ajax_combobox('search_availability');
		print '</td>';
	}
	if (!empty($arrayfields['p.total_ht']['checked']))
	{
		// Amount
		print '<td class="liste_titre right">';
		print '<input class="flat" type="text" size="5" name="search_montant_ht" value="'.dol_escape_htmltag($search_montant_ht).'">';
		print '</td>';
	}
	if (!empty($arrayfields['p.total_vat']['checked']))
	{
		// Amount
		print '<td class="liste_titre right">';
		print '<input class="flat" type="text" size="5" name="search_montant_vat" value="'.dol_escape_htmltag($search_montant_vat).'">';
		print '</td>';
	}
	if (!empty($arrayfields['p.total_ttc']['checked']))
	{
		// Amount
		print '<td class="liste_titre right">';
		print '<input class="flat" type="text" size="5" name="search_montant_ttc" value="'.dol_escape_htmltag($search_montant_ttc).'">';
		print '</td>';
	}
	if (!empty($arrayfields['p.total_ht_invoiced']['checked']))
	{
		// Amount invoiced
		print '<td class="liste_titre right">';
		print '</td>';
	}
	if (!empty($arrayfields['p.total_invoiced']['checked']))
	{
		// Amount invoiced
		print '<td class="liste_titre right">';
		print '</td>';
	}
	if (!empty($arrayfields['u.login']['checked']))
	{
		// Author
		print '<td class="liste_titre" align="center">';
		print '<input class="flat" size="4" type="text" name="search_login" value="'.dol_escape_htmltag($search_login).'">';
		print '</td>';
	}
	if (!empty($arrayfields['sale_representative']['checked']))
	{
		print '<td class="liste_titre"></td>';
	}
	// Extra fields
	include DOL_DOCUMENT_ROOT.'/core/tpl/extrafields_list_search_input.tpl.php';

	// Fields from hook
	$parameters = array('arrayfields'=>$arrayfields);
	$reshook = $hookmanager->executeHooks('printFieldListOption', $parameters); // Note that $action and $object may have been modified by hook
	print $hookmanager->resPrint;
	// Date creation
	if (!empty($arrayfields['p.datec']['checked']))
	{
		print '<td class="liste_titre">';
		print '</td>';
	}
	// Date modification
	if (!empty($arrayfields['p.tms']['checked']))
	{
		print '<td class="liste_titre">';
		print '</td>';
	}
    // Date cloture
	if (!empty($arrayfields['p.date_cloture']['checked']))
	{
		print '<td class="liste_titre">';
		print '</td>';
	}
	// Status
	if (!empty($arrayfields['p.fk_statut']['checked']))
	{
		print '<td class="liste_titre maxwidthonsmartphone right">';
		$formpropal->selectProposalStatus($viewstatut, 1, 0, 1, 'customer', 'search_statut');
		print '</td>';
	}
	// Action column
	print '<td class="liste_titre" align="middle">';
	$searchpicto = $form->showFilterButtons();
	print $searchpicto;
	print '</td>';

	print "</tr>\n";


	// Fields title
	print '<tr class="liste_titre">';
	if (!empty($arrayfields['p.ref']['checked']))            	print_liste_field_titre($arrayfields['p.ref']['label'], $_SERVER["PHP_SELF"], 'p.ref', '', $param, '', $sortfield, $sortorder);
	if (!empty($arrayfields['p.ref_client']['checked']))     	print_liste_field_titre($arrayfields['p.ref_client']['label'], $_SERVER["PHP_SELF"], 'p.ref_client', '', $param, '', $sortfield, $sortorder);
	if (!empty($arrayfields['pr.ref']['checked']))				print_liste_field_titre($arrayfields['pr.ref']['label'], $_SERVER["PHP_SELF"], 'pr.ref', '', $param, '', $sortfield, $sortorder);
	if (!empty($arrayfields['pr.title']['checked']))         	print_liste_field_titre($arrayfields['pr.title']['label'], $_SERVER["PHP_SELF"], 'pr.title', '', $param, '', $sortfield, $sortorder);
	if (!empty($arrayfields['s.nom']['checked']))            	print_liste_field_titre($arrayfields['s.nom']['label'], $_SERVER["PHP_SELF"], 's.nom', '', $param, '', $sortfield, $sortorder);
	if (!empty($arrayfields['s.town']['checked']))           	print_liste_field_titre($arrayfields['s.town']['label'], $_SERVER["PHP_SELF"], 's.town', '', $param, '', $sortfield, $sortorder);
	if (!empty($arrayfields['s.zip']['checked']))            	print_liste_field_titre($arrayfields['s.zip']['label'], $_SERVER["PHP_SELF"], 's.zip', '', $param, '', $sortfield, $sortorder);
	if (!empty($arrayfields['state.nom']['checked']))        	print_liste_field_titre($arrayfields['state.nom']['label'], $_SERVER["PHP_SELF"], "state.nom", "", $param, '', $sortfield, $sortorder);
	if (!empty($arrayfields['country.code_iso']['checked'])) 	print_liste_field_titre($arrayfields['country.code_iso']['label'], $_SERVER["PHP_SELF"], "country.code_iso", "", $param, 'align="center"', $sortfield, $sortorder);
	if (!empty($arrayfields['typent.code']['checked']))      	print_liste_field_titre($arrayfields['typent.code']['label'], $_SERVER["PHP_SELF"], "typent.code", "", $param, 'align="center"', $sortfield, $sortorder);
	if (!empty($arrayfields['p.date']['checked']))           	print_liste_field_titre($arrayfields['p.date']['label'], $_SERVER["PHP_SELF"], 'p.datep', '', $param, 'align="center"', $sortfield, $sortorder);
	if (!empty($arrayfields['p.fin_validite']['checked']))		print_liste_field_titre($arrayfields['p.fin_validite']['label'], $_SERVER["PHP_SELF"], 'dfv', '', $param, 'align="center"', $sortfield, $sortorder);
	if (!empty($arrayfields['p.date_livraison']['checked']))	print_liste_field_titre($arrayfields['p.date_livraison']['label'], $_SERVER["PHP_SELF"], 'ddelivery', '', $param, 'align="center"', $sortfield, $sortorder);
	if (!empty($arrayfields['ava.rowid']['checked']))			print_liste_field_titre($arrayfields['ava.rowid']['label'], $_SERVER["PHP_SELF"], 'availability', '', $param, '', $sortfield, $sortorder);
	if (!empty($arrayfields['p.total_ht']['checked']))			print_liste_field_titre($arrayfields['p.total_ht']['label'], $_SERVER["PHP_SELF"], 'p.total_ht', '', $param, 'class="right"', $sortfield, $sortorder);
	if (!empty($arrayfields['p.total_vat']['checked']))			print_liste_field_titre($arrayfields['p.total_vat']['label'], $_SERVER["PHP_SELF"], 'p.tva', '', $param, 'class="right"', $sortfield, $sortorder);
	if (!empty($arrayfields['p.total_ttc']['checked']))			print_liste_field_titre($arrayfields['p.total_ttc']['label'], $_SERVER["PHP_SELF"], 'p.total', '', $param, 'class="right"', $sortfield, $sortorder);
	if (!empty($arrayfields['p.total_ht_invoiced']['checked'])) print_liste_field_titre($arrayfields['p.total_ht_invoiced']['label'], $_SERVER["PHP_SELF"], '', '', $param, 'class="right"', $sortfield, $sortorder);
	if (!empty($arrayfields['p.total_invoiced']['checked']))	print_liste_field_titre($arrayfields['p.total_invoiced']['label'], $_SERVER["PHP_SELF"], '', '', $param, 'class="right"', $sortfield, $sortorder);
	if (!empty($arrayfields['u.login']['checked']))				print_liste_field_titre($arrayfields['u.login']['label'], $_SERVER["PHP_SELF"], 'u.login', '', $param, 'align="center"', $sortfield, $sortorder);
	if (!empty($arrayfields['sale_representative']['checked']))	print_liste_field_titre($arrayfields['sale_representative']['label'], $_SERVER["PHP_SELF"], "", "", "$param", '', $sortfield, $sortorder);
	// Extra fields
	include DOL_DOCUMENT_ROOT.'/core/tpl/extrafields_list_search_title.tpl.php';
	// Hook fields
	$parameters = array('arrayfields'=>$arrayfields, 'param'=>$param, 'sortfield'=>$sortfield, 'sortorder'=>$sortorder);
	$reshook = $hookmanager->executeHooks('printFieldListTitle', $parameters); // Note that $action and $object may have been modified by hook
	print $hookmanager->resPrint;
	if (!empty($arrayfields['p.datec']['checked']))     		print_liste_field_titre($arrayfields['p.datec']['label'], $_SERVER["PHP_SELF"], "p.datec", "", $param, 'align="center" class="nowrap"', $sortfield, $sortorder);
	if (!empty($arrayfields['p.tms']['checked']))       		print_liste_field_titre($arrayfields['p.tms']['label'], $_SERVER["PHP_SELF"], "p.tms", "", $param, 'align="center" class="nowrap"', $sortfield, $sortorder);
	if (!empty($arrayfields['p.date_cloture']['checked']))		print_liste_field_titre($arrayfields['p.date_cloture']['label'], $_SERVER["PHP_SELF"], "p.date_cloture", "", $param, 'align="center" class="nowrap"', $sortfield, $sortorder);
	if (!empty($arrayfields['p.fk_statut']['checked']))			print_liste_field_titre($arrayfields['p.fk_statut']['label'], $_SERVER["PHP_SELF"], "p.fk_statut", "", $param, 'class="right"', $sortfield, $sortorder);
	print_liste_field_titre($selectedfields, $_SERVER["PHP_SELF"], "", '', '', 'align="center"', $sortfield, $sortorder, 'maxwidthsearch ');
	print '</tr>'."\n";

	$now = dol_now();
	$i = 0;
	$totalarray = array();
	$typenArray = null;

	while ($i < min($num, $limit))
	{
		$obj = $db->fetch_object($resql);

		$objectstatic->id = $obj->rowid;
		$objectstatic->ref = $obj->ref;

		$companystatic->id = $obj->socid;
		$companystatic->name = $obj->name;
		$companystatic->client = $obj->client;
		$companystatic->code_client = $obj->code_client;
		$companystatic->email = $obj->email;

		$projectstatic->id = $obj->project_id;
		$projectstatic->ref = $obj->project_ref;
		$projectstatic->title = $obj->project_label;

		print '<tr class="oddeven">';

		if (!empty($arrayfields['p.ref']['checked']))
		{
			print '<td class="nowrap">';

			print '<table class="nobordernopadding"><tr class="nocellnopadd">';
			// Picto + Ref
			print '<td class="nobordernopadding nowrap">';
			print $objectstatic->getNomUrl(1, '', '', 0, 1);
			print '</td>';
			// Warning
			$warnornote = '';
			if ($obj->fk_statut == 1 && $db->jdate($obj->dfv) < ($now - $conf->propal->cloture->warning_delay)) $warnornote .= img_warning($langs->trans("Late"));
			if (!empty($obj->note_private))
			{
				$warnornote .= ($warnornote ? ' ' : '');
				$warnornote .= '<span class="note">';
				$warnornote .= '<a href="note.php?id='.$obj->rowid.'">'.img_picto($langs->trans("ViewPrivateNote"), 'object_generic').'</a>';
				$warnornote .= '</span>';
			}
			if ($warnornote)
			{
				print '<td style="min-width: 20px" class="nobordernopadding nowrap">';
				print $warnornote;
				print '</td>';
			}
			// Other picto tool
			print '<td width="16" class="nobordernopadding right">';
			$filename = dol_sanitizeFileName($obj->ref);
			$filedir = $conf->propal->multidir_output[$obj->entity].'/'.dol_sanitizeFileName($obj->ref);
			$urlsource = $_SERVER['PHP_SELF'].'?id='.$obj->rowid;
			print $formfile->getDocumentsLink($objectstatic->element, $filename, $filedir);
			print '</td></tr></table>';

			print "</td>\n";
			if (!$i) $totalarray['nbfield']++;
		}

		if (!empty($arrayfields['p.ref_client']['checked']))
		{
			// Customer ref
			print '<td class="nowrap">';
			print $obj->ref_client;
			print '</td>';
			if (!$i) $totalarray['nbfield']++;
		}

		if (!empty($arrayfields['pr.ref']['checked']))
		{
    		// Project ref
    		print '<td class="nowrap">';
    		if ($obj->project_id > 0) {
				print $projectstatic->getNomUrl(1);
			}
    		print '</td>';
    		if (!$i) $totalarray['nbfield']++;
		}

		if (!empty($arrayfields['pr.title']['checked']))
		{
		    // Project label
		    print '<td class="nowrap">';
		    if ($obj->project_id > 0) {
		        print $projectstatic->title;
		    }
		    print '</td>';
		    if (!$i) $totalarray['nbfield']++;
		}

		// Thirdparty
		if (!empty($arrayfields['s.nom']['checked']))
		{
			print '<td class="tdoverflowmax200">';
			print $companystatic->getNomUrl(1, 'customer');
			print '</td>';
			if (!$i) $totalarray['nbfield']++;
		}

		// Town
		if (!empty($arrayfields['s.town']['checked']))
		{
			print '<td class="nocellnopadd">';
			print $obj->town;
			print '</td>';
			if (!$i) $totalarray['nbfield']++;
		}
		// Zip
		if (!empty($arrayfields['s.zip']['checked']))
		{
			print '<td class="nocellnopadd">';
			print $obj->zip;
			print '</td>';
			if (!$i) $totalarray['nbfield']++;
		}
		// State
		if (!empty($arrayfields['state.nom']['checked']))
		{
			print "<td>".$obj->state_name."</td>\n";
			if (!$i) $totalarray['nbfield']++;
		}
		// Country
		if (!empty($arrayfields['country.code_iso']['checked']))
		{
			print '<td class="center">';
			$tmparray = getCountry($obj->fk_pays, 'all');
			print $tmparray['label'];
			print '</td>';
			if (!$i) $totalarray['nbfield']++;
		}
		// Type ent
		if (!empty($arrayfields['typent.code']['checked']))
		{
			if (!is_array($typenArray) || empty($typenArray)) $typenArray = $formcompany->typent_array(1);

			print '<td class="center">';
			print $typenArray[$obj->typent_code];
			print '</td>';
			if (!$i) $totalarray['nbfield']++;
		}

		// Date proposal
		if (!empty($arrayfields['p.date']['checked']))
		{
			print '<td class="center">';
			print dol_print_date($db->jdate($obj->dp), 'day');
			print "</td>\n";
			if (!$i) $totalarray['nbfield']++;
		}

		// Date end validity
		if (!empty($arrayfields['p.fin_validite']['checked']))
		{
			if ($obj->dfv)
			{
				print '<td class="center">'.dol_print_date($db->jdate($obj->dfv), 'day');
				print '</td>';
			}
			else
			{
				print '<td>&nbsp;</td>';
			}
			if (!$i) $totalarray['nbfield']++;
		}
		// Date delivery
		if (!empty($arrayfields['p.date_livraison']['checked']))
		{
			if ($obj->ddelivery)
			{
				print '<td class="center">'.dol_print_date($db->jdate($obj->ddelivery), 'day');
				print '</td>';
			}
			else
			{
				print '<td>&nbsp;</td>';
			}
			if (!$i) $totalarray['nbfield']++;
		}
		// Availability
		if (!empty($arrayfields['ava.rowid']['checked']))
		{
			print '<td class="center">';
			$form->form_availability('', $obj->availability, 'none', 1);
			print '</td>';
			if (!$i) $totalarray['nbfield']++;
		}

		// Amount HT
		if (!empty($arrayfields['p.total_ht']['checked']))
		{
<<<<<<< HEAD
			  print '<td class="nowrap right">'.price($obj->total_ht)."</td>\n";
			  if (! $i) $totalarray['nbfield']++;
			  if (! $i) $totalarray['pos'][$totalarray['nbfield']]='p.total_ht';
=======
			  print '<td class="right">'.price($obj->total_ht)."</td>\n";
			  if (!$i) $totalarray['nbfield']++;
			  if (!$i) $totalarray['pos'][$totalarray['nbfield']] = 'p.total_ht';
>>>>>>> 85f3f553
			  $totalarray['val']['p.total_ht'] += $obj->total_ht;
		}
		// Amount VAT
		if (!empty($arrayfields['p.total_vat']['checked']))
		{
<<<<<<< HEAD
			print '<td class="nowrap right">'.price($obj->total_vat)."</td>\n";
			if (! $i) $totalarray['nbfield']++;
			if (! $i) $totalarray['pos'][$totalarray['nbfield']]='p.total_vat';
=======
			print '<td class="right">'.price($obj->total_vat)."</td>\n";
			if (!$i) $totalarray['nbfield']++;
			if (!$i) $totalarray['pos'][$totalarray['nbfield']] = 'p.total_vat';
>>>>>>> 85f3f553
			$totalarray['val']['p.total_vat'] += $obj->total_vat;
		}
		// Amount TTC
		if (!empty($arrayfields['p.total_ttc']['checked']))
		{
<<<<<<< HEAD
			print '<td class="nowrap right">'.price($obj->total_ttc)."</td>\n";
			if (! $i) $totalarray['nbfield']++;
			if (! $i) $totalarray['pos'][$totalarray['nbfield']]='p.total_ttc';
=======
			print '<td class="right">'.price($obj->total_ttc)."</td>\n";
			if (!$i) $totalarray['nbfield']++;
			if (!$i) $totalarray['pos'][$totalarray['nbfield']] = 'p.total_ttc';
>>>>>>> 85f3f553
			$totalarray['val']['p.total_ttc'] += $obj->total_ttc;
		}
		// Amount invoiced
        if (!empty($arrayfields['p.total_ht_invoiced']['checked'])) {
            $totalInvoiced = 0;
            $p = new Propal($db);
            $TInvoiceData = $p->InvoiceArrayList($obj->rowid);

            if (!empty($TInvoiceData)) {
                foreach ($TInvoiceData as $invoiceData) {
                    $invoice = new Facture($db);
                    $invoice->fetch($invoiceData->facid);

                    if (!empty($conf->global->FACTURE_DEPOSITS_ARE_JUST_PAYMENTS) && $invoice->type == Facture::TYPE_DEPOSIT) continue;
                    $totalInvoiced += $invoice->total_ht;
                }
            }

<<<<<<< HEAD
            print '<td class="nowrap right">'.price($totalInvoiced)."</td>\n";
            if (! $i) $totalarray['nbfield']++;
            if (! $i) $totalarray['pos'][$totalarray['nbfield']]='p.total_ht_invoiced';
=======
            print '<td class="right">'.price($totalInvoiced)."</td>\n";
            if (!$i) $totalarray['nbfield']++;
            if (!$i) $totalarray['pos'][$totalarray['nbfield']] = 'p.total_ht_invoiced';
>>>>>>> 85f3f553
            $totalarray['val']['p.total_ht_invoiced'] += $obj->total_ht_invoiced;
        }
        // Amount invoiced
        if (!empty($arrayfields['p.total_invoiced']['checked'])) {
            $totalInvoiced = 0;
            $p = new Propal($db);
            $TInvoiceData = $p->InvoiceArrayList($obj->rowid);

            if (!empty($TInvoiceData)) {
                foreach ($TInvoiceData as $invoiceData) {
                    $invoice = new Facture($db);
                    $invoice->fetch($invoiceData->facid);

                    if (!empty($conf->global->FACTURE_DEPOSITS_ARE_JUST_PAYMENTS) && $invoice->type == Facture::TYPE_DEPOSIT) continue;
                    $totalInvoiced += $invoice->total_ttc;
                }
            }

<<<<<<< HEAD
            print '<td class="nowrap right">'.price($totalInvoiced)."</td>\n";
            if (! $i) $totalarray['nbfield']++;
            if (! $i) $totalarray['pos'][$totalarray['nbfield']]='p.total_invoiced';
=======
            print '<td class="right">'.price($totalInvoiced)."</td>\n";
            if (!$i) $totalarray['nbfield']++;
            if (!$i) $totalarray['pos'][$totalarray['nbfield']] = 'p.total_invoiced';
>>>>>>> 85f3f553
            $totalarray['val']['p.total_invoiced'] += $obj->total_invoiced;
        }

		$userstatic->id = $obj->fk_user_author;
		$userstatic->login = $obj->login;

		// Author
		if (!empty($arrayfields['u.login']['checked']))
		{
			print '<td class="center nowraponall">';
			if ($userstatic->id) print $userstatic->getLoginUrl(1);
			print "</td>\n";
			if (!$i) $totalarray['nbfield']++;
		}

		if (!empty($arrayfields['sale_representative']['checked']))
		{
			// Sales representatives
			print '<td>';
			if ($obj->socid > 0)
			{
				$listsalesrepresentatives = $companystatic->getSalesRepresentatives($user);
				if ($listsalesrepresentatives < 0) dol_print_error($db);
				$nbofsalesrepresentative = count($listsalesrepresentatives);
				if ($nbofsalesrepresentative > 3)   // We print only number
				{
					print '<a href="'.DOL_URL_ROOT.'/societe/commerciaux.php?socid='.$companystatic->id.'">';
					print $nbofsalesrepresentative;
					print '</a>';
				}
				elseif ($nbofsalesrepresentative > 0)
				{
					$userstatic = new User($db);
					$j = 0;
					foreach ($listsalesrepresentatives as $val)
					{
						$userstatic->id = $val['id'];
						$userstatic->lastname = $val['lastname'];
						$userstatic->firstname = $val['firstname'];
						$userstatic->email = $val['email'];
						$userstatic->statut = $val['statut'];
						$userstatic->entity = $val['entity'];
						$userstatic->photo = $val['photo'];

						//print '<div class="float">':
						print $userstatic->getNomUrl(-2);
						$j++;
						if ($j < $nbofsalesrepresentative) print ' ';
						//print '</div>';
					}
				}
				//else print $langs->trans("NoSalesRepresentativeAffected");
			}
			else
			{
				print '&nbsp';
			}
			print '</td>';
			if (!$i) $totalarray['nbfield']++;
		}

		// Extra fields
		include DOL_DOCUMENT_ROOT.'/core/tpl/extrafields_list_print_fields.tpl.php';
		// Fields from hook
		$parameters = array('arrayfields'=>$arrayfields, 'obj'=>$obj, 'i'=>$i);
		$reshook = $hookmanager->executeHooks('printFieldListValue', $parameters); // Note that $action and $object may have been modified by hook
		print $hookmanager->resPrint;
		// Date creation
		if (!empty($arrayfields['p.datec']['checked']))
		{
			print '<td align="center" class="nowrap">';
			print dol_print_date($db->jdate($obj->date_creation), 'dayhour', 'tzuser');
			print '</td>';
			if (!$i) $totalarray['nbfield']++;
		}
		// Date modification
		if (!empty($arrayfields['p.tms']['checked']))
		{
			print '<td align="center" class="nowrap">';
			print dol_print_date($db->jdate($obj->date_update), 'dayhour', 'tzuser');
			print '</td>';
			if (!$i) $totalarray['nbfield']++;
		}
    	// Date cloture
		if (!empty($arrayfields['p.date_cloture']['checked']))
		{
			print '<td align="center" class="nowrap">';
			print dol_print_date($db->jdate($obj->date_cloture), 'dayhour', 'tzuser');
			print '</td>';
			if (!$i) $totalarray['nbfield']++;
		}
		// Status
		if (!empty($arrayfields['p.fk_statut']['checked']))
		{
			print '<td class="nowrap right">'.$objectstatic->LibStatut($obj->fk_statut, 5).'</td>';
			if (!$i) $totalarray['nbfield']++;
		}
		// Action column
		print '<td class="nowrap" align="center">';
		if ($massactionbutton || $massaction)   // If we are in select mode (massactionbutton defined) or if we have already selected and sent an action ($massaction) defined
		{
			$selected = 0;
			if (in_array($obj->rowid, $arrayofselected)) $selected = 1;
			print '<input id="cb'.$obj->rowid.'" class="flat checkforselect" type="checkbox" name="toselect[]" value="'.$obj->rowid.'"'.($selected ? ' checked="checked"' : '').'>';
		}
		print '</td>';
		if (!$i) $totalarray['nbfield']++;

		print "</tr>\n";

		$i++;
	}

	// Show total line
	include DOL_DOCUMENT_ROOT.'/core/tpl/list_print_total.tpl.php';

	$db->free($resql);

	$parameters = array('arrayfields'=>$arrayfields, 'sql'=>$sql);
	$reshook = $hookmanager->executeHooks('printFieldListFooter', $parameters); // Note that $action and $object may have been modified by hook
	print $hookmanager->resPrint;

	print '</table>'."\n";
	print '</div>'."\n";

	print '</form>'."\n";

	$hidegeneratedfilelistifempty = 1;
	if ($massaction == 'builddoc' || $action == 'remove_file' || $show_files) $hidegeneratedfilelistifempty = 0;

	// Show list of available documents
	$urlsource = $_SERVER['PHP_SELF'].'?sortfield='.$sortfield.'&sortorder='.$sortorder;
	$urlsource .= str_replace('&amp;', '&', $param);

	$filedir = $diroutputmassaction;
	$genallowed = $user->rights->propal->lire;
	$delallowed = $user->rights->propal->creer;

	print $formfile->showdocuments('massfilesarea_proposals', '', $filedir, $urlsource, 0, $delallowed, '', 1, 1, 0, 48, 1, $param, $title, '', '', '', null, $hidegeneratedfilelistifempty);
}
else
{
	dol_print_error($db);
}

// End of page
llxFooter();
$db->close();<|MERGE_RESOLUTION|>--- conflicted
+++ resolved
@@ -956,43 +956,25 @@
 		// Amount HT
 		if (!empty($arrayfields['p.total_ht']['checked']))
 		{
-<<<<<<< HEAD
 			  print '<td class="nowrap right">'.price($obj->total_ht)."</td>\n";
-			  if (! $i) $totalarray['nbfield']++;
-			  if (! $i) $totalarray['pos'][$totalarray['nbfield']]='p.total_ht';
-=======
-			  print '<td class="right">'.price($obj->total_ht)."</td>\n";
 			  if (!$i) $totalarray['nbfield']++;
 			  if (!$i) $totalarray['pos'][$totalarray['nbfield']] = 'p.total_ht';
->>>>>>> 85f3f553
 			  $totalarray['val']['p.total_ht'] += $obj->total_ht;
 		}
 		// Amount VAT
 		if (!empty($arrayfields['p.total_vat']['checked']))
 		{
-<<<<<<< HEAD
 			print '<td class="nowrap right">'.price($obj->total_vat)."</td>\n";
-			if (! $i) $totalarray['nbfield']++;
-			if (! $i) $totalarray['pos'][$totalarray['nbfield']]='p.total_vat';
-=======
-			print '<td class="right">'.price($obj->total_vat)."</td>\n";
 			if (!$i) $totalarray['nbfield']++;
 			if (!$i) $totalarray['pos'][$totalarray['nbfield']] = 'p.total_vat';
->>>>>>> 85f3f553
 			$totalarray['val']['p.total_vat'] += $obj->total_vat;
 		}
 		// Amount TTC
 		if (!empty($arrayfields['p.total_ttc']['checked']))
 		{
-<<<<<<< HEAD
 			print '<td class="nowrap right">'.price($obj->total_ttc)."</td>\n";
-			if (! $i) $totalarray['nbfield']++;
-			if (! $i) $totalarray['pos'][$totalarray['nbfield']]='p.total_ttc';
-=======
-			print '<td class="right">'.price($obj->total_ttc)."</td>\n";
 			if (!$i) $totalarray['nbfield']++;
 			if (!$i) $totalarray['pos'][$totalarray['nbfield']] = 'p.total_ttc';
->>>>>>> 85f3f553
 			$totalarray['val']['p.total_ttc'] += $obj->total_ttc;
 		}
 		// Amount invoiced
@@ -1011,15 +993,9 @@
                 }
             }
 
-<<<<<<< HEAD
             print '<td class="nowrap right">'.price($totalInvoiced)."</td>\n";
-            if (! $i) $totalarray['nbfield']++;
-            if (! $i) $totalarray['pos'][$totalarray['nbfield']]='p.total_ht_invoiced';
-=======
-            print '<td class="right">'.price($totalInvoiced)."</td>\n";
             if (!$i) $totalarray['nbfield']++;
             if (!$i) $totalarray['pos'][$totalarray['nbfield']] = 'p.total_ht_invoiced';
->>>>>>> 85f3f553
             $totalarray['val']['p.total_ht_invoiced'] += $obj->total_ht_invoiced;
         }
         // Amount invoiced
@@ -1038,15 +1014,9 @@
                 }
             }
 
-<<<<<<< HEAD
             print '<td class="nowrap right">'.price($totalInvoiced)."</td>\n";
-            if (! $i) $totalarray['nbfield']++;
-            if (! $i) $totalarray['pos'][$totalarray['nbfield']]='p.total_invoiced';
-=======
-            print '<td class="right">'.price($totalInvoiced)."</td>\n";
             if (!$i) $totalarray['nbfield']++;
             if (!$i) $totalarray['pos'][$totalarray['nbfield']] = 'p.total_invoiced';
->>>>>>> 85f3f553
             $totalarray['val']['p.total_invoiced'] += $obj->total_invoiced;
         }
 
