--- conflicted
+++ resolved
@@ -377,22 +377,14 @@
 			if ($tmpproposal->fetch($checked) > 0) {
 				if ($tmpproposal->statut == $tmpproposal::STATUS_DRAFT) {
 					if ($tmpproposal->valid($user) > 0) {
-<<<<<<< HEAD
-						setEventMessage($langs->trans('hasBeenValidated', $tmpproposal->ref), 'mesgs');
-=======
 						setEventMessages($langs->trans('hasBeenValidated', $tmpproposal->ref), null, 'mesgs');
->>>>>>> 503d1a04
 					} else {
 						setEventMessages($tmpproposal->error, $tmpproposal->errors, 'errors');
 						$error++;
 					}
 				} else {
 					$langs->load("errors");
-<<<<<<< HEAD
-					setEventMessage($langs->trans('ErrorIsNotADraft', $tmpproposal->ref), 'errors');
-=======
 					setEventMessages($langs->trans('ErrorIsNotADraft', $tmpproposal->ref), null, 'errors');
->>>>>>> 503d1a04
 					$error++;
 				}
 			} else {
@@ -1061,11 +1053,7 @@
 	// If the user can view prospects other than his'
 	if ($user->rights->user->user->lire) {
 		$moreforfilter .= '<div class="divsearchfield">';
-<<<<<<< HEAD
-		$tmptitle =  $langs->trans('LinkedToSpecificUsers');
-=======
 		$tmptitle = $langs->trans('LinkedToSpecificUsers');
->>>>>>> 503d1a04
 		$moreforfilter .= img_picto($tmptitle, 'user', 'class="pictofixedwidth"').$form->select_dolusers($search_user, 'search_user', $tmptitle, '', 0, '', '', 0, 0, 0, '', 0, '', 'maxwidth250 widthcentpercentminusx');
 		$moreforfilter .= '</div>';
 	}
@@ -1489,8 +1477,6 @@
 	if (!empty($arrayfields['sale_representative']['checked'])) {
 		print_liste_field_titre($arrayfields['sale_representative']['label'], $_SERVER["PHP_SELF"], "", "", "$param", '', $sortfield, $sortorder);
 	}
-<<<<<<< HEAD
-=======
 	if (!empty($arrayfields['total_pa']['checked'])) {
 		print_liste_field_titre($arrayfields['total_pa']['label'], $_SERVER['PHP_SELF'], '', '', $param, 'class="right"', $sortfield, $sortorder);
 	}
@@ -1503,7 +1489,6 @@
 	if (!empty($arrayfields['total_mark_rate']['checked'])) {
 		print_liste_field_titre($arrayfields['total_mark_rate']['label'], $_SERVER['PHP_SELF'], '', '', $param, 'class="right"', $sortfield, $sortorder);
 	}
->>>>>>> 503d1a04
 	$totalarray = array(
 		'nbfield' => 0,
 		'val' => array(
