<?php
/* Copyright (C) 2001-2007 Rodolphe Quiedeville		<rodolphe@quiedeville.org>
 * Copyright (C) 2004-2016 Laurent Destailleur		<eldy@users.sourceforge.net>
 * Copyright (C) 2004      Eric Seigne				<eric.seigne@ryxeo.com>
 * Copyright (C) 2005      Marc Barilley / Ocebo	<marc@ocebo.com>
 * Copyright (C) 2005-2013 Regis Houssin			<regis.houssin@inodbox.com>
 * Copyright (C) 2006      Andre Cianfarani			<acianfa@free.fr>
 * Copyright (C) 2010-2011 Juanjo Menent			<jmenent@2byte.es>
 * Copyright (C) 2010-2011 Philippe Grand			<philippe.grand@atoo-net.com>
 * Copyright (C) 2012      Christophe Battarel		<christophe.battarel@altairis.fr>
 * Copyright (C) 2013      Cédric Salvador			<csalvador@gpcsolutions.fr>
 * Copyright (C) 2015      Jean-François Ferry		<jfefe@aternatik.fr>
 * Copyright (C) 2016-2018 Ferran Marcet			<fmarcet@2byte.es>
 * Copyright (C) 2017-2018 Charlene Benke			<charlie@patas-monkey.com>
 * Copyright (C) 2018	   Nicolas ZABOURI			<info@inovea-conseil.com>
 * Copyright (C) 2019	   Alexandre Spangaro		<aspangaro@open-dsi.fr>
 *
 * This program is free software; you can redistribute it and/or modify
 * it under the terms of the GNU General Public License as published by
 * the Free Software Foundation; either version 3 of the License, or
 * (at your option) any later version.
 *
 * This program is distributed in the hope that it will be useful,
 * but WITHOUT ANY WARRANTY; without even the implied warranty of
 * MERCHANTABILITY or FITNESS FOR A PARTICULAR PURPOSE.  See the
 * GNU General Public License for more details.
 *
 * You should have received a copy of the GNU General Public License
 * along with this program. If not, see <https://www.gnu.org/licenses/>.
 */

/**
 *	\file       	htdocs/comm/propal/list.php
 *	\ingroup    	propal
 *	\brief      	Page of commercial proposals card and list
 */

require '../../main.inc.php';
require_once DOL_DOCUMENT_ROOT.'/core/class/html.formother.class.php';
require_once DOL_DOCUMENT_ROOT.'/core/class/html.formfile.class.php';
require_once DOL_DOCUMENT_ROOT.'/core/class/html.formpropal.class.php';
require_once DOL_DOCUMENT_ROOT.'/core/class/html.formcompany.class.php';
require_once DOL_DOCUMENT_ROOT.'/core/lib/date.lib.php';
require_once DOL_DOCUMENT_ROOT.'/core/lib/company.lib.php';
require_once DOL_DOCUMENT_ROOT.'/comm/propal/class/propal.class.php';
require_once DOL_DOCUMENT_ROOT.'/projet/class/project.class.php';

// Load translation files required by the page
$langs->loadLangs(array('companies', 'propal', 'compta', 'bills', 'orders', 'products', 'deliveries', 'categories'));

$socid = GETPOST('socid', 'int');

$action = GETPOST('action', 'alpha');
$massaction = GETPOST('massaction', 'alpha');
$show_files = GETPOST('show_files', 'int');
$confirm = GETPOST('confirm', 'alpha');
$toselect = GETPOST('toselect', 'array');
<<<<<<< HEAD
$contextpage=GETPOST('contextpage', 'aZ')?GETPOST('contextpage', 'aZ'):'proposallist';

$search_user=GETPOST('search_user', 'int');
$search_sale=GETPOST('search_sale', 'int');
$search_ref=GETPOST('sf_ref')?GETPOST('sf_ref', 'alpha'):GETPOST('search_ref', 'alpha');
$search_refcustomer=GETPOST('search_refcustomer', 'alpha');

$search_refproject=GETPOST('search_refproject', 'alpha');
$search_project=GETPOST('search_project', 'alpha');

$search_societe=GETPOST('search_societe', 'alpha');
$search_montant_ht=GETPOST('search_montant_ht', 'alpha');
$search_montant_vat=GETPOST('search_montant_vat', 'alpha');
$search_montant_ttc=GETPOST('search_montant_ttc', 'alpha');
$search_login=GETPOST('search_login', 'alpha');
$search_product_category=GETPOST('search_product_category', 'int');
$search_town=GETPOST('search_town', 'alpha');
$search_zip=GETPOST('search_zip', 'alpha');
$search_state=trim(GETPOST("search_state"));
$search_country=GETPOST("search_country", 'int');
$search_type_thirdparty=GETPOST("search_type_thirdparty", 'int');
$search_date_start = dol_mktime(0, 0, 0, GETPOST('search_date_startmonth', 'int'), GETPOST('search_date_startday', 'int'), GETPOST('search_date_startyear', 'int'));
$search_date_end = dol_mktime(23, 59, 59, GETPOST('search_date_endmonth', 'int'), GETPOST('search_date_endday', 'int'), GETPOST('search_date_endyear', 'int'));
$search_dateend_start = dol_mktime(0, 0, 0, GETPOST('search_dateend_startmonth', 'int'), GETPOST('search_dateend_startday', 'int'), GETPOST('search_dateend_startyear', 'int'));
$search_dateend_end = dol_mktime(23, 59, 59, GETPOST('search_dateend_endmonth', 'int'), GETPOST('search_dateend_endday', 'int'), GETPOST('search_dateend_endyear', 'int'));
$search_datedelivery_start = dol_mktime(0, 0, 0, GETPOST('search_datedelivery_startmonth', 'int'), GETPOST('search_datedelivery_startday', 'int'), GETPOST('search_datedelivery_startyear', 'int'));
$search_datedelivery_end = dol_mktime(23, 59, 59, GETPOST('search_datedelivery_endmonth', 'int'), GETPOST('search_datedelivery_endday', 'int'), GETPOST('search_datedelivery_endyear', 'int'));
$search_availability=GETPOST('search_availability', 'int');
$search_categ_cus=trim(GETPOST("search_categ_cus", 'int'));
$search_btn=GETPOST('button_search', 'alpha');
$search_remove_btn=GETPOST('button_removefilter', 'alpha');

$viewstatut=GETPOST('viewstatut', 'alpha');
=======
$contextpage = GETPOST('contextpage', 'aZ') ?GETPOST('contextpage', 'aZ') : 'proposallist';

$search_user = GETPOST('search_user', 'int');
$search_sale = GETPOST('search_sale', 'int');
$search_ref = GETPOST('sf_ref') ?GETPOST('sf_ref', 'alpha') : GETPOST('search_ref', 'alpha');
$search_refcustomer = GETPOST('search_refcustomer', 'alpha');

$search_refproject = GETPOST('search_refproject', 'alpha');
$search_project = GETPOST('search_project', 'alpha');

$search_societe = GETPOST('search_societe', 'alpha');
$search_montant_ht = GETPOST('search_montant_ht', 'alpha');
$search_montant_vat = GETPOST('search_montant_vat', 'alpha');
$search_montant_ttc = GETPOST('search_montant_ttc', 'alpha');
$search_login = GETPOST('search_login', 'alpha');
$search_product_category = GETPOST('search_product_category', 'int');
$search_town = GETPOST('search_town', 'alpha');
$search_zip = GETPOST('search_zip', 'alpha');
$search_state = trim(GETPOST("search_state"));
$search_country = GETPOST("search_country", 'int');
$search_type_thirdparty = GETPOST("search_type_thirdparty", 'int');
$search_day = GETPOST("search_day", "int");
$search_month = GETPOST("search_month", "int");
$search_year = GETPOST("search_year", "int");
$search_dayfin = GETPOST("search_dayfin", "int");
$search_month_end = GETPOST("search_month_end", "int");
$search_yearfin = GETPOST("search_yearfin", "int");
$search_daydelivery = GETPOST("search_daydelivery", "int");
$search_monthdelivery = GETPOST("search_monthdelivery", "int");
$search_yeardelivery = GETPOST("search_yeardelivery", "int");
$search_availability = GETPOST('search_availability', 'int');
$search_categ_cus = trim(GETPOST("search_categ_cus", 'int'));
$search_btn = GETPOST('button_search', 'alpha');
$search_remove_btn = GETPOST('button_removefilter', 'alpha');

$viewstatut = GETPOST('viewstatut', 'alpha');
>>>>>>> b69a7f97
$optioncss = GETPOST('optioncss', 'alpha');
$object_statut = GETPOST('search_statut', 'alpha');

$sall = trim((GETPOST('search_all', 'alphanohtml') != '') ?GETPOST('search_all', 'alphanohtml') : GETPOST('sall', 'alphanohtml'));
$mesg = (GETPOST("msg") ? GETPOST("msg") : GETPOST("mesg"));


$limit = GETPOST('limit', 'int') ?GETPOST('limit', 'int') : $conf->liste_limit;
$sortfield = GETPOST("sortfield", 'alpha');
$sortorder = GETPOST("sortorder", 'alpha');
$page = GETPOST("page", 'int');
if (empty($page) || $page == -1 || !empty($search_btn) || !empty($search_remove_btn) || (empty($toselect) && $massaction === '0')) { $page = 0; }     // If $page is not defined, or '' or -1
$offset = $limit * $page;
$pageprev = $page - 1;
$pagenext = $page + 1;
if (!$sortfield) $sortfield = 'p.ref';
if (!$sortorder) $sortorder = 'DESC';

// Security check
$module = 'propal';
$dbtable = '';
$objectid = '';
if (!empty($user->socid))	$socid = $user->socid;
if (!empty($socid))
{
	$objectid = $socid;
	$module = 'societe';
	$dbtable = '&societe';
}
$result = restrictedArea($user, $module, $objectid, $dbtable);

$diroutputmassaction = $conf->propal->multidir_output[$conf->entity].'/temp/massgeneration/'.$user->id;

// Initialize technical object to manage hooks of page. Note that conf->hooks_modules contains array of hook context
$object = new Propal($db);
$hookmanager->initHooks(array('propallist'));
$extrafields = new ExtraFields($db);

// fetch optionals attributes and labels
$extrafields->fetch_name_optionals_label($object->table_element);

$search_array_options = $extrafields->getOptionalsFromPost($object->table_element, '', 'search_');

// List of fields to search into when doing a "search in all"
$fieldstosearchall = array(
	'p.ref'=>'Ref',
	'p.ref_client'=>'CustomerRef',
	'pd.description'=>'Description',
	's.nom'=>"ThirdParty",
	's.name_alias'=>"AliasNameShort",
	'p.note_public'=>'NotePublic',
);
if (empty($user->socid)) $fieldstosearchall["p.note_private"] = "NotePrivate";


$checkedtypetiers = 0;
$arrayfields = array(
	'p.ref'=>array('label'=>"Ref", 'checked'=>1),
	'p.ref_client'=>array('label'=>"RefCustomer", 'checked'=>1),
	'pr.ref'=>array('label'=>"ProjectRef", 'checked'=>1, 'enabled'=>(empty($conf->projet->enabled) ? 0 : 1)),
    'pr.title'=>array('label'=>"ProjectLabel", 'checked'=>0, 'enabled'=>(empty($conf->projet->enabled) ? 0 : 1)),
    's.nom'=>array('label'=>"ThirdParty", 'checked'=>1),
	's.town'=>array('label'=>"Town", 'checked'=>1),
	's.zip'=>array('label'=>"Zip", 'checked'=>1),
	'state.nom'=>array('label'=>"StateShort", 'checked'=>0),
	'country.code_iso'=>array('label'=>"Country", 'checked'=>0),
	'typent.code'=>array('label'=>"ThirdPartyType", 'checked'=>$checkedtypetiers),
	'p.date'=>array('label'=>"Date", 'checked'=>1),
	'p.fin_validite'=>array('label'=>"DateEnd", 'checked'=>1),
	'p.date_livraison'=>array('label'=>"DeliveryDate", 'checked'=>0),
	'ava.rowid'=>array('label'=>"AvailabilityPeriod", 'checked'=>0),
	'p.total_ht'=>array('label'=>"AmountHT", 'checked'=>1),
	'p.total_vat'=>array('label'=>"AmountVAT", 'checked'=>0),
	'p.total_ttc'=>array('label'=>"AmountTTC", 'checked'=>0),
	'p.total_ht_invoiced'=>array('label'=>$langs->trans("AmountInvoicedHT"), 'checked'=>0, 'enabled'=>$conf->global->PROPOSAL_SHOW_INVOICED_AMOUNT),
	'p.total_invoiced'=>array('label'=>$langs->trans("AmountInvoicedTTC"), 'checked'=>0, 'enabled'=>$conf->global->PROPOSAL_SHOW_INVOICED_AMOUNT),
	'u.login'=>array('label'=>"Author", 'checked'=>1, 'position'=>10),
	'sale_representative'=>array('label'=>"SaleRepresentativesOfThirdParty", 'checked'=>1),
	'p.datec'=>array('label'=>"DateCreation", 'checked'=>0, 'position'=>500),
	'p.tms'=>array('label'=>"DateModificationShort", 'checked'=>0, 'position'=>500),
	'p.date_cloture'=>array('label'=>"DateClosing", 'checked'=>0, 'position'=>500),
	'p.fk_statut'=>array('label'=>"Status", 'checked'=>1, 'position'=>1000),
);
// Extra fields
if (is_array($extrafields->attributes[$object->table_element]['label']) && count($extrafields->attributes[$object->table_element]['label']) > 0)
{
	foreach ($extrafields->attributes[$object->table_element]['label'] as $key => $val)
	{
		if (!empty($extrafields->attributes[$object->table_element]['list'][$key]))
			$arrayfields["ef.".$key] = array('label'=>$extrafields->attributes[$object->table_element]['label'][$key], 'checked'=>(($extrafields->attributes[$object->table_element]['list'][$key] < 0) ? 0 : 1), 'position'=>$extrafields->attributes[$object->table_element]['pos'][$key], 'enabled'=>(abs($extrafields->attributes[$object->table_element]['list'][$key]) != 3 && $extrafields->attributes[$object->table_element]['perms'][$key]));
	}
}


/*
 * Actions
 */

if (GETPOST('cancel', 'alpha')) { $action = 'list'; $massaction = ''; }
if (!GETPOST('confirmmassaction', 'alpha') && $massaction != 'presend' && $massaction != 'confirm_presend') { $massaction = ''; }

$parameters = array('socid'=>$socid);
$reshook = $hookmanager->executeHooks('doActions', $parameters, $object, $action); // Note that $action and $object may have been modified by some hooks
if ($reshook < 0) setEventMessages($hookmanager->error, $hookmanager->errors, 'errors');

include DOL_DOCUMENT_ROOT.'/core/actions_changeselectedfields.inc.php';

// Do we click on purge search criteria ?
if (GETPOST('button_removefilter_x', 'alpha') || GETPOST('button_removefilter.x', 'alpha') || GETPOST('button_removefilter', 'alpha')) // All tests are required to be compatible with all browsers
{
<<<<<<< HEAD
	$search_categ='';
	$search_user='';
	$search_sale='';
	$search_ref='';
	$search_refcustomer='';
	$search_refproject='';
	$search_project='';
	$search_societe='';
	$search_montant_ht='';
	$search_montant_vat='';
	$search_montant_ttc='';
	$search_login='';
	$search_product_category='';
	$search_town='';
	$search_zip="";
	$search_state="";
	$search_type='';
	$search_country='';
	$search_type_thirdparty='';
	$search_date_start='';
	$search_date_end='';
	$search_dateend_start='';
	$search_dateend_end='';
	$search_datedelivery_start='';
	$search_datedelivery_end='';
	$search_availability='';
	$viewstatut='';
	$object_statut='';
	$toselect='';
	$search_array_options=array();
	$search_categ_cus=0;
=======
	$search_categ = '';
	$search_user = '';
	$search_sale = '';
	$search_ref = '';
	$search_refcustomer = '';
	$search_refproject = '';
	$search_project = '';
	$search_societe = '';
	$search_montant_ht = '';
	$search_montant_vat = '';
	$search_montant_ttc = '';
	$search_login = '';
	$search_product_category = '';
	$search_town = '';
	$search_zip = "";
	$search_state = "";
	$search_type = '';
	$search_country = '';
	$search_type_thirdparty = '';
	$search_year = '';
	$search_month = '';
	$search_day = '';
	$search_yearfin = '';
	$search_month_end = '';
	$search_dayfin = '';
	$search_yeardelivery = '';
	$search_monthdelivery = '';
	$search_daydelivery = '';
	$search_availability = '';
	$viewstatut = '';
	$object_statut = '';
	$toselect = '';
	$search_array_options = array();
	$search_categ_cus = 0;
>>>>>>> b69a7f97
}
if ($object_statut != '') $viewstatut = $object_statut;

if (empty($reshook))
{
	$objectclass = 'Propal';
	$objectlabel = 'Proposals';
	$permissiontoread = $user->rights->propal->lire;
	$permissiontodelete = $user->rights->propal->supprimer;
	$permissiontoclose = $user->rights->propal->cloturer;
	$uploaddir = $conf->propal->multidir_output[$conf->entity];
	include DOL_DOCUMENT_ROOT.'/core/actions_massactions.inc.php';
}



/*
 * View
 */

$now = dol_now();

$form = new Form($db);
$formother = new FormOther($db);
$formfile = new FormFile($db);
$formpropal = new FormPropal($db);
$companystatic = new Societe($db);
$projectstatic = new Project($db);
$formcompany = new FormCompany($db);

$help_url = 'EN:Commercial_Proposals|FR:Proposition_commerciale|ES:Presupuestos';
//llxHeader('',$langs->trans('Proposal'),$help_url);

$sql = 'SELECT';
if ($sall || $search_product_category > 0) $sql = 'SELECT DISTINCT';
$sql .= ' s.rowid as socid, s.nom as name, s.email, s.town, s.zip, s.fk_pays, s.client, s.code_client, ';
$sql .= " typent.code as typent_code,";
$sql .= " ava.rowid as availability,";
$sql .= " state.code_departement as state_code, state.nom as state_name,";
$sql .= ' p.rowid, p.entity, p.note_private, p.total_ht, p.tva as total_vat, p.total as total_ttc, p.localtax1, p.localtax2, p.ref, p.ref_client, p.fk_statut, p.fk_user_author, p.datep as dp, p.fin_validite as dfv,p.date_livraison as ddelivery,';
$sql .= ' p.datec as date_creation, p.tms as date_update, p.date_cloture as date_cloture,';
$sql .= " pr.rowid as project_id, pr.ref as project_ref, pr.title as project_label,";
$sql .= ' u.login';
if (!$user->rights->societe->client->voir && !$socid) $sql .= ", sc.fk_soc, sc.fk_user";
if ($search_categ_cus) $sql .= ", cc.fk_categorie, cc.fk_soc";
// Add fields from extrafields
if (!empty($extrafields->attributes[$object->table_element]['label'])) {
	foreach ($extrafields->attributes[$object->table_element]['label'] as $key => $val) $sql .= ($extrafields->attributes[$object->table_element]['type'][$key] != 'separate' ? ", ef.".$key.' as options_'.$key : '');
}
// Add fields from hooks
$parameters = array();
$reshook = $hookmanager->executeHooks('printFieldListSelect', $parameters); // Note that $action and $object may have been modified by hook
$sql .= $hookmanager->resPrint;
$sql = preg_replace('/, $/', '', $sql);
$sql .= ' FROM '.MAIN_DB_PREFIX.'societe as s';
$sql .= " LEFT JOIN ".MAIN_DB_PREFIX."c_country as country on (country.rowid = s.fk_pays)";
$sql .= " LEFT JOIN ".MAIN_DB_PREFIX."c_typent as typent on (typent.id = s.fk_typent)";
$sql .= " LEFT JOIN ".MAIN_DB_PREFIX."c_departements as state on (state.rowid = s.fk_departement)";
if (!empty($search_categ_cus)) $sql .= ' LEFT JOIN '.MAIN_DB_PREFIX."categorie_societe as cc ON s.rowid = cc.fk_soc"; // We'll need this table joined to the select in order to filter by categ
$sql .= ', '.MAIN_DB_PREFIX.'propal as p';
if (is_array($extrafields->attributes[$object->table_element]['label']) && count($extrafields->attributes[$object->table_element]['label'])) $sql .= " LEFT JOIN ".MAIN_DB_PREFIX.$object->table_element."_extrafields as ef on (p.rowid = ef.fk_object)";
if ($sall || $search_product_category > 0) $sql .= ' LEFT JOIN '.MAIN_DB_PREFIX.'propaldet as pd ON p.rowid=pd.fk_propal';
if ($search_product_category > 0) $sql .= ' LEFT JOIN '.MAIN_DB_PREFIX.'categorie_product as cp ON cp.fk_product=pd.fk_product';
$sql .= ' LEFT JOIN '.MAIN_DB_PREFIX.'user as u ON p.fk_user_author = u.rowid';
$sql .= " LEFT JOIN ".MAIN_DB_PREFIX."projet as pr ON pr.rowid = p.fk_projet";
$sql .= " LEFT JOIN ".MAIN_DB_PREFIX."c_availability as ava on (ava.rowid = p.fk_availability)";
// We'll need this table joined to the select in order to filter by sale
if ($search_sale > 0 || (!$user->rights->societe->client->voir && !$socid)) $sql .= ", ".MAIN_DB_PREFIX."societe_commerciaux as sc";
if ($search_user > 0)
{
	$sql .= ", ".MAIN_DB_PREFIX."element_contact as c";
	$sql .= ", ".MAIN_DB_PREFIX."c_type_contact as tc";
}
$sql .= ' WHERE p.fk_soc = s.rowid';
$sql .= ' AND p.entity IN ('.getEntity('propal').')';
if (!$user->rights->societe->client->voir && !$socid) //restriction
{
	$sql .= " AND s.rowid = sc.fk_soc AND sc.fk_user = ".$user->id;
}
<<<<<<< HEAD
if ($search_town)					$sql.= natural_search('s.town', $search_town);
if ($search_zip)					$sql.= natural_search("s.zip", $search_zip);
if ($search_state)					$sql.= natural_search("state.nom", $search_state);
if ($search_country)				$sql .= " AND s.fk_pays IN (".$db->escape($search_country).')';
if ($search_type_thirdparty)		$sql .= " AND s.fk_typent IN (".$db->escape($search_type_thirdparty).')';
if ($search_ref)					$sql .= natural_search('p.ref', $search_ref);
if ($search_refcustomer)			$sql .= natural_search('p.ref_client', $search_refcustomer);
if ($search_refproject)				$sql .= natural_search('pr.ref', $search_refproject);
if ($search_project)				$sql .= natural_search('pr.title', $search_project);
if ($search_availability)			$sql .= " AND p.fk_availability IN (".$db->escape($search_availability).')';

if ($search_societe)				$sql .= natural_search('s.nom', $search_societe);
if ($search_login)					$sql .= natural_search("u.login", $search_login);
if ($search_montant_ht != '')		$sql.= natural_search("p.total_ht", $search_montant_ht, 1);
if ($search_montant_vat != '')		$sql.= natural_search("p.tva", $search_montant_vat, 1);
if ($search_montant_ttc != '')		$sql.= natural_search("p.total", $search_montant_ttc, 1);
if ($sall) {
	$sql .= natural_search(array_keys($fieldstosearchall), $sall);
}
if ($search_categ_cus > 0)			$sql.= " AND cc.fk_categorie = ".$db->escape($search_categ_cus);
if ($search_categ_cus == -2)		$sql.= " AND cc.fk_categorie IS NULL";

if ($search_product_category > 0)	$sql.=" AND cp.fk_categorie = ".$db->escape($search_product_category);
if ($socid > 0)						$sql.= ' AND s.rowid = '.$socid;
=======
if ($search_town)  $sql .= natural_search('s.town', $search_town);
if ($search_zip)   $sql .= natural_search("s.zip", $search_zip);
if ($search_state) $sql .= natural_search("state.nom", $search_state);
if ($search_country) $sql .= " AND s.fk_pays IN (".$db->escape($search_country).')';
if ($search_type_thirdparty) $sql .= " AND s.fk_typent IN (".$db->escape($search_type_thirdparty).')';
if ($search_ref)         $sql .= natural_search('p.ref', $search_ref);
if ($search_refcustomer) $sql .= natural_search('p.ref_client', $search_refcustomer);
if ($search_refproject)  $sql .= natural_search('pr.ref', $search_refproject);
if ($search_project)     $sql .= natural_search('pr.title', $search_project);
if ($search_availability) $sql .= " AND p.fk_availability IN (".$db->escape($search_availability).')';

if ($search_societe)     $sql .= natural_search('s.nom', $search_societe);
if ($search_login)       $sql .= natural_search("u.login", $search_login);
if ($search_montant_ht != '')  $sql .= natural_search("p.total_ht", $search_montant_ht, 1);
if ($search_montant_vat != '') $sql .= natural_search("p.tva", $search_montant_vat, 1);
if ($search_montant_ttc != '') $sql .= natural_search("p.total", $search_montant_ttc, 1);
if ($sall) {
	$sql .= natural_search(array_keys($fieldstosearchall), $sall);
}
if ($search_categ_cus > 0) $sql .= " AND cc.fk_categorie = ".$db->escape($search_categ_cus);
if ($search_categ_cus == -2)   $sql .= " AND cc.fk_categorie IS NULL";

if ($search_product_category > 0) $sql .= " AND cp.fk_categorie = ".$db->escape($search_product_category);
if ($socid > 0) $sql .= ' AND s.rowid = '.$socid;
>>>>>>> b69a7f97
if ($viewstatut != '' && $viewstatut != '-1')
{
	$sql .= ' AND p.fk_statut IN ('.$db->escape($viewstatut).')';
}
<<<<<<< HEAD
if ($search_date_start)             $sql.= " AND p.datep >= '" . $db->idate($search_date_start) . "'";
if ($search_date_end)               $sql.= " AND p.datep <= '" . $db->idate($search_date_end) . "'";
if ($search_dateend_start)      	$sql.= " AND p.fin_validite >= '" . $db->idate($search_dateend_start) . "'";
if ($search_dateend_end)            $sql.= " AND p.fin_validite <= '" . $db->idate($search_dateend_end) . "'";
if ($search_datedelivery_start)     $sql.= " AND p.date_livraison >= '" . $db->idate($search_datedelivery_start) . "'";
if ($search_datedelivery_end)       $sql.= " AND p.date_livraison <= '" . $db->idate($search_datedelivery_end) . "'";
if ($search_sale > 0)				$sql.= " AND s.rowid = sc.fk_soc AND sc.fk_user = " .$db->escape($search_sale);
=======
$sql .= dolSqlDateFilter("p.datep", $search_day, $search_month, $search_year);
$sql .= dolSqlDateFilter("p.fin_validite", $search_dayfin, $search_month_end, $search_yearfin);
$sql .= dolSqlDateFilter("p.date_livraison", $search_daydelivery, $search_monthdelivery, $search_yeardelivery);
if ($search_sale > 0) $sql .= " AND s.rowid = sc.fk_soc AND sc.fk_user = ".$db->escape($search_sale);
>>>>>>> b69a7f97
if ($search_user > 0)
{
	$sql .= " AND c.fk_c_type_contact = tc.rowid AND tc.element='propal' AND tc.source='internal' AND c.element_id = p.rowid AND c.fk_socpeople = ".$db->escape($search_user);
}
// Add where from extra fields
include DOL_DOCUMENT_ROOT.'/core/tpl/extrafields_list_search_sql.tpl.php';

// Add where from hooks
$parameters = array();
$reshook = $hookmanager->executeHooks('printFieldListWhere', $parameters); // Note that $action and $object may have been modified by hook
$sql .= $hookmanager->resPrint;

$sql .= $db->order($sortfield, $sortorder);
$sql .= ', p.ref DESC';

// Count total nb of records
$nbtotalofrecords = '';
if (empty($conf->global->MAIN_DISABLE_FULL_SCANLIST))
{
	$result = $db->query($sql);
	$nbtotalofrecords = $db->num_rows($result);

	if (($page * $limit) > $nbtotalofrecords)	// if total resultset is smaller then paging size (filtering), goto and load page 0
	{
		$page = 0;
		$offset = 0;
	}
}

$sql .= $db->plimit($limit + 1, $offset);

$resql = $db->query($sql);

if ($resql)
{
	$objectstatic = new Propal($db);
	$userstatic = new User($db);

 	if ($socid > 0)
	{
		$soc = new Societe($db);
		$soc->fetch($socid);
		$title = $langs->trans('ListOfProposals').' - '.$soc->name;
		if (empty($search_societe)) $search_societe = $soc->name;
	}
	else
	{
		$title = $langs->trans('ListOfProposals');
	}

	$num = $db->num_rows($resql);

	$arrayofselected = is_array($toselect) ? $toselect : array();

	if ($num == 1 && !empty($conf->global->MAIN_SEARCH_DIRECT_OPEN_IF_ONLY_ONE) && $sall)
	{
		$obj = $db->fetch_object($resql);

		$id = $obj->rowid;

		header("Location: ".DOL_URL_ROOT.'/comm/propal/card.php?id='.$id);
		exit;
	}

	llxHeader('', $langs->trans('Proposal'), $help_url);

	$param = '&viewstatut='.urlencode($viewstatut);
	if (!empty($contextpage) && $contextpage != $_SERVER["PHP_SELF"]) $param .= '&contextpage='.urlencode($contextpage);
	if ($limit > 0 && $limit != $conf->liste_limit) $param .= '&limit='.urlencode($limit);
	if ($sall)				 $param .= '&sall='.urlencode($sall);
	if ($search_day)         $param .= '&search_day='.urlencode($search_day);
	if ($search_month)       $param .= '&search_month='.urlencode($search_month);
	if ($search_year)        $param .= '&search_year='.urlencode($search_year);
	if ($search_ref)         $param .= '&search_ref='.urlencode($search_ref);
	if ($search_refcustomer) $param .= '&search_refcustomer='.urlencode($search_refcustomer);
	if ($search_refproject)  $param .= '&search_refproject='.urlencode($search_refproject);
	if ($search_societe)     $param .= '&search_societe='.urlencode($search_societe);
	if ($search_user > 0)    $param .= '&search_user='.urlencode($search_user);
	if ($search_sale > 0)    $param .= '&search_sale='.urlencode($search_sale);
	if ($search_montant_ht)  $param .= '&search_montant_ht='.urlencode($search_montant_ht);
	if ($search_login)  	 $param .= '&search_login='.urlencode($search_login);
	if ($search_town)		 $param .= '&search_town='.urlencode($search_town);
	if ($search_zip)		 $param .= '&search_zip='.urlencode($search_zip);
	if ($socid > 0)          $param .= '&socid='.urlencode($socid);
	if ($optioncss != '')    $param .= '&optioncss='.urlencode($optioncss);
	if ($search_categ_cus > 0)          $param .= '&search_categ_cus='.urlencode($search_categ_cus);
	if ($search_product_category != '') $param .= '&search_product_category='.$search_product_category;

	// Add $param from extra fields
	include DOL_DOCUMENT_ROOT.'/core/tpl/extrafields_list_search_param.tpl.php';

	// List of mass actions available
	$arrayofmassactions = array(
		'generate_doc'=>$langs->trans("ReGeneratePDF"),
		'builddoc'=>$langs->trans("PDFMerge"),
	    'presend'=>$langs->trans("SendByMail"),
	);
	if ($user->rights->propal->supprimer) $arrayofmassactions['predelete'] = '<span class="fa fa-trash paddingrightonly"></span>'.$langs->trans("Delete");
	if ($user->rights->propal->cloturer) $arrayofmassactions['closed'] = $langs->trans("Close");
	if (in_array($massaction, array('presend', 'predelete', 'closed'))) $arrayofmassactions = array();
	$massactionbutton = $form->selectMassAction('', $arrayofmassactions);

	$newcardbutton = '';
	if ($user->rights->propal->creer)
	{
        $newcardbutton .= dolGetButtonTitle($langs->trans('NewPropal'), '', 'fa fa-plus-circle', DOL_URL_ROOT.'/comm/propal/card.php?action=create');
    }

	// Fields title search
	print '<form method="POST" id="searchFormList" action="'.$_SERVER["PHP_SELF"].'">';
	if ($optioncss != '') print '<input type="hidden" name="optioncss" value="'.$optioncss.'">';
	print '<input type="hidden" name="token" value="'.$_SESSION['newtoken'].'">';
	print '<input type="hidden" name="formfilteraction" id="formfilteraction" value="list">';
	print '<input type="hidden" name="action" value="list">';
	print '<input type="hidden" name="sortfield" value="'.$sortfield.'">';
	print '<input type="hidden" name="sortorder" value="'.$sortorder.'">';
	print '<input type="hidden" name="page" value="'.$page.'">';
	print '<input type="hidden" name="contextpage" value="'.$contextpage.'">';

	print_barre_liste($title, $page, $_SERVER["PHP_SELF"], $param, $sortfield, $sortorder, $massactionbutton, $num, $nbtotalofrecords, 'commercial', 0, $newcardbutton, '', $limit);

	$topicmail = "SendPropalRef";
	$modelmail = "proposal_send";
	$objecttmp = new Propal($db);
	$trackid = 'pro'.$object->id;
	include DOL_DOCUMENT_ROOT.'/core/tpl/massactions_pre.tpl.php';

	if ($sall)
	{
		foreach ($fieldstosearchall as $key => $val) $fieldstosearchall[$key] = $langs->trans($val);
		print '<div class="divsearchfieldfilter">'.$langs->trans("FilterOnInto", $sall).join(', ', $fieldstosearchall).'</div>';
	}

	$i = 0;

	$moreforfilter = '';

 	// If the user can view prospects other than his'
 	if ($user->rights->societe->client->voir || $socid)
 	{
 		$langs->load("commercial");
	 	$moreforfilter .= '<div class="divsearchfield">';
 		$moreforfilter .= $langs->trans('ThirdPartiesOfSaleRepresentative').': ';
		$moreforfilter .= $formother->select_salesrepresentatives($search_sale, 'search_sale', $user, 0, 1, 'maxwidth200');
	 	$moreforfilter .= '</div>';
 	}
	// If the user can view prospects other than his'
	if ($user->rights->societe->client->voir || $socid)
	{
	 	$moreforfilter .= '<div class="divsearchfield">';
		$moreforfilter .= $langs->trans('LinkedToSpecificUsers').': ';
		$moreforfilter .= $form->select_dolusers($search_user, 'search_user', 1, '', 0, '', '', 0, 0, 0, '', 0, '', 'maxwidth200');
		$moreforfilter .= '</div>';
	}
	// If the user can view products
	if ($conf->categorie->enabled && ($user->rights->produit->lire || $user->rights->service->lire))
	{
		include_once DOL_DOCUMENT_ROOT.'/categories/class/categorie.class.php';
		$moreforfilter .= '<div class="divsearchfield">';
		$moreforfilter .= $langs->trans('IncludingProductWithTag').': ';
		$cate_arbo = $form->select_all_categories(Categorie::TYPE_PRODUCT, null, 'parent', null, null, 1);
		$moreforfilter .= $form->selectarray('search_product_category', $cate_arbo, $search_product_category, 1, 0, 0, '', 0, 0, 0, 0, 'maxwidth300', 1);
		$moreforfilter .= '</div>';
	}
	if (!empty($conf->categorie->enabled))
	{
		require_once DOL_DOCUMENT_ROOT.'/categories/class/categorie.class.php';
		$moreforfilter .= '<div class="divsearchfield">';
	 	$moreforfilter .= $langs->trans('CustomersProspectsCategoriesShort').': ';
		$moreforfilter .= $formother->select_categories('customer', $search_categ_cus, 'search_categ_cus', 1);
	 	$moreforfilter .= '</div>';
	}
	$parameters = array();
	$reshook = $hookmanager->executeHooks('printFieldPreListTitle', $parameters); // Note that $action and $object may have been modified by hook
	if (empty($reshook)) $moreforfilter .= $hookmanager->resPrint;
	else $moreforfilter = $hookmanager->resPrint;

	if (!empty($moreforfilter))
	{
		print '<div class="liste_titre liste_titre_bydiv centpercent">';
		print $moreforfilter;
		print '</div>';
	}

	$varpage = empty($contextpage) ? $_SERVER["PHP_SELF"] : $contextpage;
	$selectedfields = $form->multiSelectArrayWithCheckbox('selectedfields', $arrayfields, $varpage); // This also change content of $arrayfields
	$selectedfields .= (count($arrayofmassactions) ? $form->showCheckAddButtons('checkforselect', 1) : '');

	print '<div class="div-table-responsive">';
	print '<table class="tagtable liste'.($moreforfilter ? " listwithfilterbefore" : "").'">'."\n";

	print '<tr class="liste_titre_filter">';
	if (!empty($arrayfields['p.ref']['checked']))
	{
		print '<td class="liste_titre">';
		print '<input class="flat" size="6" type="text" name="search_ref" value="'.dol_escape_htmltag($search_ref).'">';
 		print '</td>';
	}
	if (!empty($arrayfields['p.ref_client']['checked']))
	{
		print '<td class="liste_titre">';
		print '<input class="flat" size="6" type="text" name="search_refcustomer" value="'.dol_escape_htmltag($search_refcustomer).'">';
	    print '</td>';
	}
	if (!empty($arrayfields['pr.ref']['checked']))
	{
    	print '<td class="liste_titre">';
    	print '<input class="flat" size="6" type="text" name="search_refproject" value="'.dol_escape_htmltag($search_refproject).'">';
	    print '</td>';
	}
	if (!empty($arrayfields['pr.title']['checked']))
	{
	    print '<td class="liste_titre">';
	    print '<input class="flat" size="6" type="text" name="search_project" value="'.dol_escape_htmltag($search_project).'">';
	    print '</td>';
	}
	if (!empty($arrayfields['s.nom']['checked']))
	{
		print '<td class="liste_titre" align="left">';
		print '<input class="flat" type="text" size="10" name="search_societe" value="'.dol_escape_htmltag($search_societe).'">';
	    print '</td>';
	}
	if (!empty($arrayfields['s.town']['checked'])) print '<td class="liste_titre"><input class="flat" type="text" size="6" name="search_town" value="'.$search_town.'"></td>';
	if (!empty($arrayfields['s.zip']['checked'])) print '<td class="liste_titre"><input class="flat" type="text" size="4" name="search_zip" value="'.$search_zip.'"></td>';
	// State
	if (!empty($arrayfields['state.nom']['checked']))
	{
		print '<td class="liste_titre">';
		print '<input class="flat" size="4" type="text" name="search_state" value="'.dol_escape_htmltag($search_state).'">';
		print '</td>';
	}
	// Country
	if (!empty($arrayfields['country.code_iso']['checked']))
	{
		print '<td class="liste_titre" align="center">';
		print $form->select_country($search_country, 'search_country', '', 0, 'minwidth100imp maxwidth100');
		print '</td>';
	}
	// Company type
	if (!empty($arrayfields['typent.code']['checked']))
	{
		print '<td class="liste_titre maxwidthonsmartphone" align="center">';
		print $form->selectarray("search_type_thirdparty", $formcompany->typent_array(0), $search_type_thirdparty, 0, 0, 0, '', 0, 0, 0, (empty($conf->global->SOCIETE_SORT_ON_TYPEENT) ? 'ASC' : $conf->global->SOCIETE_SORT_ON_TYPEENT));
		print ajax_combobox('search_type_thirdparty');
		print '</td>';
	}
	// Date
	if (!empty($arrayfields['p.date']['checked']))
	{
<<<<<<< HEAD
		print '<td class="liste_titre center">';
		print '<div class="nowrap">';
		print $langs->trans('From') . ' ';
		print $form->selectDate($search_date_start?$search_date_start:-1, 'search_date_start', 0, 0, 1);
		print '</div>';
		print '<div class="nowrap">';
		print $langs->trans('to') . ' ';
		print $form->selectDate($search_date_end?$search_date_end:-1, 'search_date_end', 0, 0, 1);
		print '</div>';
=======
		print '<td class="liste_titre nowraponall" align="center">';
		//print $langs->trans('Month').': ';
		if (!empty($conf->global->MAIN_LIST_FILTER_ON_DAY)) print '<input class="flat width25" type="text" maxlength="2" name="search_day" value="'.dol_escape_htmltag($search_day).'">';
		print '<input class="flat width25 valignmiddle" type="text" maxlength="2" name="search_month" value="'.dol_escape_htmltag($search_month).'">';
		//print '&nbsp;'.$langs->trans('Year').': ';
		$formother->select_year($search_year, 'search_year', 1, 20, 5);
>>>>>>> b69a7f97
		print '</td>';
	}
	// Date end
	if (!empty($arrayfields['p.fin_validite']['checked']))
	{
<<<<<<< HEAD
		print '<td class="liste_titre center">';
		print '<div class="nowrap">';
		print $langs->trans('From') . ' ';
		print $form->selectDate($search_dateend_start?$search_dateend_start:-1, 'search_dateend_start', 0, 0, 1);
		print '</div>';
		print '<div class="nowrap">';
		print $langs->trans('to') . ' ';
		print $form->selectDate($search_dateend_end?$search_dateend_end:-1, 'search_dateend_end', 0, 0, 1);
		print '</div>';
=======
		print '<td class="liste_titre nowraponall" align="center">';
		//print $langs->trans('Month').': ';
		if (!empty($conf->global->MAIN_LIST_FILTER_ON_DAY)) print '<input class="flat width25" type="text" maxlength="2" name="search_dayfin" value="'.dol_escape_htmltag($search_dayfin).'">';
		print '<input class="flat width25 valignmiddle" type="text" maxlength="2" name="search_month_end" value="'.dol_escape_htmltag($search_month_end).'">';
		//print '&nbsp;'.$langs->trans('Year').': ';
		$formother->select_year($search_yearfin, 'search_yearfin', 1, 20, 5);
>>>>>>> b69a7f97
		print '</td>';
	}
	// Date delivery
	if (!empty($arrayfields['p.date_livraison']['checked']))
	{
<<<<<<< HEAD
		print '<td class="liste_titre center">';
		print '<div class="nowrap">';
		print $langs->trans('From') . ' ';
		print $form->selectDate($search_datedelivery_start?$search_datedelivery_start:-1, 'search_datedelivery_start', 0, 0, 1);
		print '</div>';
		print '<div class="nowrap">';
		print $langs->trans('to') . ' ';
		print $form->selectDate($search_datedelivery_end?$search_datedelivery_end:-1, 'search_datedelivery_end', 0, 0, 1);
		print '</div>';
=======
		print '<td class="liste_titre nowraponall" align="center">';
		//print $langs->trans('Month').': ';
		if (!empty($conf->global->MAIN_LIST_FILTER_ON_DAY)) print '<input class="flat width25" type="text" size="1" maxlength="2" name="search_daydelivery" value="'.dol_escape_htmltag($search_daydelivery).'">';
		print '<input class="flat width25 valignmiddle" type="text" maxlength="2" name="search_monthdelivery" value="'.dol_escape_htmltag($search_monthdelivery).'">';
		//print '&nbsp;'.$langs->trans('Year').': ';
		$formother->select_year($search_yeardelivery, 'search_yeardelivery', 1, 20, 5);
>>>>>>> b69a7f97
		print '</td>';
	}
	// Availability
	if (!empty($arrayfields['ava.rowid']['checked']))
	{
		print '<td class="liste_titre maxwidthonsmartphone" align="center">';
		print $form->selectAvailabilityDelay($search_availability, 'search_availability', '', 1);
		print ajax_combobox('search_availability');
		print '</td>';
	}
	if (!empty($arrayfields['p.total_ht']['checked']))
	{
		// Amount
		print '<td class="liste_titre right">';
		print '<input class="flat" type="text" size="5" name="search_montant_ht" value="'.dol_escape_htmltag($search_montant_ht).'">';
		print '</td>';
	}
	if (!empty($arrayfields['p.total_vat']['checked']))
	{
		// Amount
		print '<td class="liste_titre right">';
		print '<input class="flat" type="text" size="5" name="search_montant_vat" value="'.dol_escape_htmltag($search_montant_vat).'">';
		print '</td>';
	}
	if (!empty($arrayfields['p.total_ttc']['checked']))
	{
		// Amount
		print '<td class="liste_titre right">';
		print '<input class="flat" type="text" size="5" name="search_montant_ttc" value="'.dol_escape_htmltag($search_montant_ttc).'">';
		print '</td>';
	}
	if (!empty($arrayfields['p.total_ht_invoiced']['checked']))
	{
		// Amount invoiced
		print '<td class="liste_titre right">';
		print '</td>';
	}
	if (!empty($arrayfields['p.total_invoiced']['checked']))
	{
		// Amount invoiced
		print '<td class="liste_titre right">';
		print '</td>';
	}
	if (!empty($arrayfields['u.login']['checked']))
	{
		// Author
		print '<td class="liste_titre" align="center">';
		print '<input class="flat" size="4" type="text" name="search_login" value="'.dol_escape_htmltag($search_login).'">';
		print '</td>';
	}
	if (!empty($arrayfields['sale_representative']['checked']))
	{
		print '<td class="liste_titre"></td>';
	}
	// Extra fields
	include DOL_DOCUMENT_ROOT.'/core/tpl/extrafields_list_search_input.tpl.php';

	// Fields from hook
	$parameters = array('arrayfields'=>$arrayfields);
	$reshook = $hookmanager->executeHooks('printFieldListOption', $parameters); // Note that $action and $object may have been modified by hook
	print $hookmanager->resPrint;
	// Date creation
	if (!empty($arrayfields['p.datec']['checked']))
	{
		print '<td class="liste_titre">';
		print '</td>';
	}
	// Date modification
	if (!empty($arrayfields['p.tms']['checked']))
	{
		print '<td class="liste_titre">';
		print '</td>';
	}
    // Date cloture
	if (!empty($arrayfields['p.date_cloture']['checked']))
	{
		print '<td class="liste_titre">';
		print '</td>';
	}
	// Status
	if (!empty($arrayfields['p.fk_statut']['checked']))
	{
		print '<td class="liste_titre maxwidthonsmartphone right">';
		$formpropal->selectProposalStatus($viewstatut, 1, 0, 1, 'customer', 'search_statut');
		print '</td>';
	}
	// Action column
	print '<td class="liste_titre" align="middle">';
	$searchpicto = $form->showFilterButtons();
	print $searchpicto;
	print '</td>';

	print "</tr>\n";


	// Fields title
	print '<tr class="liste_titre">';
	if (!empty($arrayfields['p.ref']['checked']))            print_liste_field_titre($arrayfields['p.ref']['label'], $_SERVER["PHP_SELF"], 'p.ref', '', $param, '', $sortfield, $sortorder);
	if (!empty($arrayfields['p.ref_client']['checked']))     print_liste_field_titre($arrayfields['p.ref_client']['label'], $_SERVER["PHP_SELF"], 'p.ref_client', '', $param, '', $sortfield, $sortorder);
	if (!empty($arrayfields['pr.ref']['checked']))     	  print_liste_field_titre($arrayfields['pr.ref']['label'], $_SERVER["PHP_SELF"], 'pr.ref', '', $param, '', $sortfield, $sortorder);
	if (!empty($arrayfields['pr.title']['checked']))         print_liste_field_titre($arrayfields['pr.title']['label'], $_SERVER["PHP_SELF"], 'pr.title', '', $param, '', $sortfield, $sortorder);
	if (!empty($arrayfields['s.nom']['checked']))            print_liste_field_titre($arrayfields['s.nom']['label'], $_SERVER["PHP_SELF"], 's.nom', '', $param, '', $sortfield, $sortorder);
	if (!empty($arrayfields['s.town']['checked']))           print_liste_field_titre($arrayfields['s.town']['label'], $_SERVER["PHP_SELF"], 's.town', '', $param, '', $sortfield, $sortorder);
	if (!empty($arrayfields['s.zip']['checked']))            print_liste_field_titre($arrayfields['s.zip']['label'], $_SERVER["PHP_SELF"], 's.zip', '', $param, '', $sortfield, $sortorder);
	if (!empty($arrayfields['state.nom']['checked']))        print_liste_field_titre($arrayfields['state.nom']['label'], $_SERVER["PHP_SELF"], "state.nom", "", $param, '', $sortfield, $sortorder);
	if (!empty($arrayfields['country.code_iso']['checked'])) print_liste_field_titre($arrayfields['country.code_iso']['label'], $_SERVER["PHP_SELF"], "country.code_iso", "", $param, 'align="center"', $sortfield, $sortorder);
	if (!empty($arrayfields['typent.code']['checked']))      print_liste_field_titre($arrayfields['typent.code']['label'], $_SERVER["PHP_SELF"], "typent.code", "", $param, 'align="center"', $sortfield, $sortorder);
	if (!empty($arrayfields['p.date']['checked']))           print_liste_field_titre($arrayfields['p.date']['label'], $_SERVER["PHP_SELF"], 'p.datep', '', $param, 'align="center"', $sortfield, $sortorder);
	if (!empty($arrayfields['p.fin_validite']['checked']))   print_liste_field_titre($arrayfields['p.fin_validite']['label'], $_SERVER["PHP_SELF"], 'dfv', '', $param, 'align="center"', $sortfield, $sortorder);
	if (!empty($arrayfields['p.date_livraison']['checked'])) print_liste_field_titre($arrayfields['p.date_livraison']['label'], $_SERVER["PHP_SELF"], 'ddelivery', '', $param, 'align="center"', $sortfield, $sortorder);
	if (!empty($arrayfields['ava.rowid']['checked']))        print_liste_field_titre($arrayfields['ava.rowid']['label'], $_SERVER["PHP_SELF"], 'availability', '', $param, '', $sortfield, $sortorder);
	if (!empty($arrayfields['p.total_ht']['checked']))       print_liste_field_titre($arrayfields['p.total_ht']['label'], $_SERVER["PHP_SELF"], 'p.total_ht', '', $param, 'class="right"', $sortfield, $sortorder);
	if (!empty($arrayfields['p.total_vat']['checked']))      print_liste_field_titre($arrayfields['p.total_vat']['label'], $_SERVER["PHP_SELF"], 'p.tva', '', $param, 'class="right"', $sortfield, $sortorder);
	if (!empty($arrayfields['p.total_ttc']['checked']))      print_liste_field_titre($arrayfields['p.total_ttc']['label'], $_SERVER["PHP_SELF"], 'p.total', '', $param, 'class="right"', $sortfield, $sortorder);
	if (!empty($arrayfields['p.total_ht_invoiced']['checked'])) print_liste_field_titre($arrayfields['p.total_ht_invoiced']['label'], $_SERVER["PHP_SELF"], '', '', $param, 'class="right"', $sortfield, $sortorder);
	if (!empty($arrayfields['p.total_invoiced']['checked'])) print_liste_field_titre($arrayfields['p.total_invoiced']['label'], $_SERVER["PHP_SELF"], '', '', $param, 'class="right"', $sortfield, $sortorder);
	if (!empty($arrayfields['u.login']['checked']))       	  print_liste_field_titre($arrayfields['u.login']['label'], $_SERVER["PHP_SELF"], 'u.login', '', $param, 'align="center"', $sortfield, $sortorder);
	if (!empty($arrayfields['sale_representative']['checked'])) print_liste_field_titre($arrayfields['sale_representative']['label'], $_SERVER["PHP_SELF"], "", "", "$param", '', $sortfield, $sortorder);
	// Extra fields
	include DOL_DOCUMENT_ROOT.'/core/tpl/extrafields_list_search_title.tpl.php';
	// Hook fields
	$parameters = array('arrayfields'=>$arrayfields, 'param'=>$param, 'sortfield'=>$sortfield, 'sortorder'=>$sortorder);
	$reshook = $hookmanager->executeHooks('printFieldListTitle', $parameters); // Note that $action and $object may have been modified by hook
	print $hookmanager->resPrint;
	if (!empty($arrayfields['p.datec']['checked']))     print_liste_field_titre($arrayfields['p.datec']['label'], $_SERVER["PHP_SELF"], "p.datec", "", $param, 'align="center" class="nowrap"', $sortfield, $sortorder);
	if (!empty($arrayfields['p.tms']['checked']))       print_liste_field_titre($arrayfields['p.tms']['label'], $_SERVER["PHP_SELF"], "p.tms", "", $param, 'align="center" class="nowrap"', $sortfield, $sortorder);
	if (!empty($arrayfields['p.date_cloture']['checked']))       print_liste_field_titre($arrayfields['p.date_cloture']['label'], $_SERVER["PHP_SELF"], "p.date_cloture", "", $param, 'align="center" class="nowrap"', $sortfield, $sortorder);
	if (!empty($arrayfields['p.fk_statut']['checked'])) print_liste_field_titre($arrayfields['p.fk_statut']['label'], $_SERVER["PHP_SELF"], "p.fk_statut", "", $param, 'class="right"', $sortfield, $sortorder);
	print_liste_field_titre($selectedfields, $_SERVER["PHP_SELF"], "", '', '', 'align="center"', $sortfield, $sortorder, 'maxwidthsearch ');
	print '</tr>'."\n";

	$now = dol_now();
	$i = 0;
	$totalarray = array();
	$typenArray = null;

	while ($i < min($num, $limit))
	{
		$obj = $db->fetch_object($resql);

		$objectstatic->id = $obj->rowid;
		$objectstatic->ref = $obj->ref;

		$companystatic->id = $obj->socid;
		$companystatic->name = $obj->name;
		$companystatic->client = $obj->client;
		$companystatic->code_client = $obj->code_client;
		$companystatic->email = $obj->email;

		$projectstatic->id = $obj->project_id;
		$projectstatic->ref = $obj->project_ref;
		$projectstatic->title = $obj->project_label;

		print '<tr class="oddeven">';

		if (!empty($arrayfields['p.ref']['checked']))
		{
			print '<td class="nowrap">';

			print '<table class="nobordernopadding"><tr class="nocellnopadd">';
			// Picto + Ref
			print '<td class="nobordernopadding nowrap">';
			print $objectstatic->getNomUrl(1, '', '', 0, 1);
			print '</td>';
			// Warning
			$warnornote = '';
			if ($obj->fk_statut == 1 && $db->jdate($obj->dfv) < ($now - $conf->propal->cloture->warning_delay)) $warnornote .= img_warning($langs->trans("Late"));
			if (!empty($obj->note_private))
			{
				$warnornote .= ($warnornote ? ' ' : '');
				$warnornote .= '<span class="note">';
				$warnornote .= '<a href="note.php?id='.$obj->rowid.'">'.img_picto($langs->trans("ViewPrivateNote"), 'object_generic').'</a>';
				$warnornote .= '</span>';
			}
			if ($warnornote)
			{
				print '<td style="min-width: 20px" class="nobordernopadding nowrap">';
				print $warnornote;
				print '</td>';
			}
			// Other picto tool
			print '<td width="16" class="nobordernopadding right">';
			$filename = dol_sanitizeFileName($obj->ref);
			$filedir = $conf->propal->multidir_output[$obj->entity].'/'.dol_sanitizeFileName($obj->ref);
			$urlsource = $_SERVER['PHP_SELF'].'?id='.$obj->rowid;
			print $formfile->getDocumentsLink($objectstatic->element, $filename, $filedir);
			print '</td></tr></table>';

			print "</td>\n";
			if (!$i) $totalarray['nbfield']++;
		}

		if (!empty($arrayfields['p.ref_client']['checked']))
		{
			// Customer ref
			print '<td class="nowrap">';
			print $obj->ref_client;
			print '</td>';
			if (!$i) $totalarray['nbfield']++;
		}

		if (!empty($arrayfields['pr.ref']['checked']))
		{
    		// Project ref
    		print '<td class="nowrap">';
    		if ($obj->project_id > 0) {
				print $projectstatic->getNomUrl(1);
			}
    		print '</td>';
    		if (!$i) $totalarray['nbfield']++;
		}

		if (!empty($arrayfields['pr.title']['checked']))
		{
		    // Project label
		    print '<td class="nowrap">';
		    if ($obj->project_id > 0) {
		        print $projectstatic->title;
		    }
		    print '</td>';
		    if (!$i) $totalarray['nbfield']++;
		}

		// Thirdparty
		if (!empty($arrayfields['s.nom']['checked']))
		{
			print '<td class="tdoverflowmax200">';
			print $companystatic->getNomUrl(1, 'customer');
			print '</td>';
			if (!$i) $totalarray['nbfield']++;
		}

		// Town
		if (!empty($arrayfields['s.town']['checked']))
		{
			print '<td class="nocellnopadd">';
			print $obj->town;
			print '</td>';
			if (!$i) $totalarray['nbfield']++;
		}
		// Zip
		if (!empty($arrayfields['s.zip']['checked']))
		{
			print '<td class="nocellnopadd">';
			print $obj->zip;
			print '</td>';
			if (!$i) $totalarray['nbfield']++;
		}
		// State
		if (!empty($arrayfields['state.nom']['checked']))
		{
			print "<td>".$obj->state_name."</td>\n";
			if (!$i) $totalarray['nbfield']++;
		}
		// Country
		if (!empty($arrayfields['country.code_iso']['checked']))
		{
			print '<td align="center">';
			$tmparray = getCountry($obj->fk_pays, 'all');
			print $tmparray['label'];
			print '</td>';
			if (!$i) $totalarray['nbfield']++;
		}
		// Type ent
		if (!empty($arrayfields['typent.code']['checked']))
		{
			if (!is_array($typenArray) || empty($typenArray)) $typenArray = $formcompany->typent_array(1);

			print '<td align="center">';
			print $typenArray[$obj->typent_code];
			print '</td>';
			if (!$i) $totalarray['nbfield']++;
		}

		// Date proposal
		if (!empty($arrayfields['p.date']['checked']))
		{
			print '<td align="center">';
			print dol_print_date($db->jdate($obj->dp), 'day');
			print "</td>\n";
			if (!$i) $totalarray['nbfield']++;
		}

		// Date end validity
		if (!empty($arrayfields['p.fin_validite']['checked']))
		{
			if ($obj->dfv)
			{
				print '<td align="center">'.dol_print_date($db->jdate($obj->dfv), 'day');
				print '</td>';
			}
			else
			{
				print '<td>&nbsp;</td>';
			}
			if (!$i) $totalarray['nbfield']++;
		}
		// Date delivery
		if (!empty($arrayfields['p.date_livraison']['checked']))
		{
			if ($obj->ddelivery)
			{
				print '<td align="center">'.dol_print_date($db->jdate($obj->ddelivery), 'day');
				print '</td>';
			}
			else
			{
				print '<td>&nbsp;</td>';
			}
			if (! $i) $totalarray['nbfield']++;
		}
		// Availability
		if (! empty($arrayfields['ava.rowid']['checked']))
		{
			print '<td align="center">';
			$form->form_availability('', $obj->availability, 'none', 1);
			print '</td>';
			if (! $i) $totalarray['nbfield']++;
		}

		// Amount HT
		if (! empty($arrayfields['p.total_ht']['checked']))
		{
			  print '<td class="right">'.price($obj->total_ht)."</td>\n";
			  if (! $i) $totalarray['nbfield']++;
			  if (! $i) $totalarray['pos'][$totalarray['nbfield']]='p.total_ht';
			  $totalarray['val']['p.total_ht'] += $obj->total_ht;
		}
		// Amount VAT
		if (! empty($arrayfields['p.total_vat']['checked']))
		{
			print '<td class="right">'.price($obj->total_vat)."</td>\n";
			if (! $i) $totalarray['nbfield']++;
			if (! $i) $totalarray['pos'][$totalarray['nbfield']]='p.total_vat';
			$totalarray['val']['p.total_vat'] += $obj->total_vat;
		}
		// Amount TTC
		if (! empty($arrayfields['p.total_ttc']['checked']))
		{
			print '<td class="right">'.price($obj->total_ttc)."</td>\n";
			if (! $i) $totalarray['nbfield']++;
			if (! $i) $totalarray['pos'][$totalarray['nbfield']]='p.total_ttc';
			$totalarray['val']['p.total_ttc'] += $obj->total_ttc;
		}
		// Amount invoiced
        if(! empty($arrayfields['p.total_ht_invoiced']['checked'])) {
            $totalInvoiced = 0;
            $p = new Propal($db);
            $TInvoiceData = $p->InvoiceArrayList($obj->rowid);

            if(! empty($TInvoiceData)) {
                foreach($TInvoiceData as $invoiceData) {
                    $invoice = new Facture($db);
                    $invoice->fetch($invoiceData->facid);

                    if(! empty($conf->global->FACTURE_DEPOSITS_ARE_JUST_PAYMENTS) && $invoice->type == Facture::TYPE_DEPOSIT) continue;
                    $totalInvoiced += $invoice->total_ht;
                }
            }

            print '<td class="right">'.price($totalInvoiced)."</td>\n";
            if (! $i) $totalarray['nbfield']++;
            if (! $i) $totalarray['pos'][$totalarray['nbfield']]='p.total_ht_invoiced';
            $totalarray['val']['p.total_ht_invoiced'] += $obj->total_ht_invoiced;
        }
        // Amount invoiced
        if(! empty($arrayfields['p.total_invoiced']['checked'])) {
            $totalInvoiced = 0;
            $p = new Propal($db);
            $TInvoiceData = $p->InvoiceArrayList($obj->rowid);

            if(! empty($TInvoiceData)) {
                foreach($TInvoiceData as $invoiceData) {
                    $invoice = new Facture($db);
                    $invoice->fetch($invoiceData->facid);

                    if(! empty($conf->global->FACTURE_DEPOSITS_ARE_JUST_PAYMENTS) && $invoice->type == Facture::TYPE_DEPOSIT) continue;
                    $totalInvoiced += $invoice->total_ttc;
                }
            }

            print '<td class="right">'.price($totalInvoiced)."</td>\n";
            if (! $i) $totalarray['nbfield']++;
            if (! $i) $totalarray['pos'][$totalarray['nbfield']]='p.total_invoiced';
            $totalarray['val']['p.total_invoiced'] += $obj->total_invoiced;
        }

		$userstatic->id=$obj->fk_user_author;
		$userstatic->login=$obj->login;

		// Author
		if (! empty($arrayfields['u.login']['checked']))
		{
			print '<td class="center nowraponall">';
			if ($userstatic->id) print $userstatic->getLoginUrl(1);
			print "</td>\n";
			if (! $i) $totalarray['nbfield']++;
		}

		if (! empty($arrayfields['sale_representative']['checked']))
		{
			// Sales representatives
			print '<td>';
			if ($obj->socid > 0)
			{
				$listsalesrepresentatives=$companystatic->getSalesRepresentatives($user);
				if ($listsalesrepresentatives < 0) dol_print_error($db);
				$nbofsalesrepresentative=count($listsalesrepresentatives);
				if ($nbofsalesrepresentative > 3)   // We print only number
				{
					print '<a href="'.DOL_URL_ROOT.'/societe/commerciaux.php?socid='.$companystatic->id.'">';
					print $nbofsalesrepresentative;
					print '</a>';
				}
				elseif ($nbofsalesrepresentative > 0)
				{
					$userstatic = new User($db);
					$j = 0;
					foreach ($listsalesrepresentatives as $val)
					{
						$userstatic->id = $val['id'];
						$userstatic->lastname = $val['lastname'];
						$userstatic->firstname = $val['firstname'];
						$userstatic->email = $val['email'];
						$userstatic->statut = $val['statut'];
						$userstatic->entity = $val['entity'];
						$userstatic->photo = $val['photo'];

						//print '<div class="float">':
						print $userstatic->getNomUrl(-2);
						$j++;
						if ($j < $nbofsalesrepresentative) print ' ';
						//print '</div>';
					}
				}
				//else print $langs->trans("NoSalesRepresentativeAffected");
			}
			else
			{
				print '&nbsp';
			}
			print '</td>';
			if (!$i) $totalarray['nbfield']++;
		}

		// Extra fields
		include DOL_DOCUMENT_ROOT.'/core/tpl/extrafields_list_print_fields.tpl.php';
		// Fields from hook
		$parameters = array('arrayfields'=>$arrayfields, 'obj'=>$obj, 'i'=>$i);
		$reshook = $hookmanager->executeHooks('printFieldListValue', $parameters); // Note that $action and $object may have been modified by hook
		print $hookmanager->resPrint;
		// Date creation
		if (!empty($arrayfields['p.datec']['checked']))
		{
			print '<td align="center" class="nowrap">';
			print dol_print_date($db->jdate($obj->date_creation), 'dayhour', 'tzuser');
			print '</td>';
			if (!$i) $totalarray['nbfield']++;
		}
		// Date modification
		if (!empty($arrayfields['p.tms']['checked']))
		{
			print '<td align="center" class="nowrap">';
			print dol_print_date($db->jdate($obj->date_update), 'dayhour', 'tzuser');
			print '</td>';
			if (!$i) $totalarray['nbfield']++;
		}
    	// Date cloture
		if (!empty($arrayfields['p.date_cloture']['checked']))
		{
			print '<td align="center" class="nowrap">';
			print dol_print_date($db->jdate($obj->date_cloture), 'dayhour', 'tzuser');
			print '</td>';
			if (!$i) $totalarray['nbfield']++;
		}
		// Status
		if (!empty($arrayfields['p.fk_statut']['checked']))
		{
			print '<td class="nowrap right">'.$objectstatic->LibStatut($obj->fk_statut, 5).'</td>';
			if (!$i) $totalarray['nbfield']++;
		}
		// Action column
		print '<td class="nowrap" align="center">';
		if ($massactionbutton || $massaction)   // If we are in select mode (massactionbutton defined) or if we have already selected and sent an action ($massaction) defined
		{
			$selected = 0;
			if (in_array($obj->rowid, $arrayofselected)) $selected = 1;
			print '<input id="cb'.$obj->rowid.'" class="flat checkforselect" type="checkbox" name="toselect[]" value="'.$obj->rowid.'"'.($selected ? ' checked="checked"' : '').'>';
		}
		print '</td>';
		if (!$i) $totalarray['nbfield']++;

		print "</tr>\n";

		$i++;
	}

	// Show total line
	include DOL_DOCUMENT_ROOT.'/core/tpl/list_print_total.tpl.php';

	$db->free($resql);

	$parameters = array('arrayfields'=>$arrayfields, 'sql'=>$sql);
	$reshook = $hookmanager->executeHooks('printFieldListFooter', $parameters); // Note that $action and $object may have been modified by hook
	print $hookmanager->resPrint;

	print '</table>'."\n";
	print '</div>'."\n";

	print '</form>'."\n";

	$hidegeneratedfilelistifempty = 1;
	if ($massaction == 'builddoc' || $action == 'remove_file' || $show_files) $hidegeneratedfilelistifempty = 0;

	// Show list of available documents
	$urlsource = $_SERVER['PHP_SELF'].'?sortfield='.$sortfield.'&sortorder='.$sortorder;
	$urlsource .= str_replace('&amp;', '&', $param);

	$filedir = $diroutputmassaction;
	$genallowed = $user->rights->propal->lire;
	$delallowed = $user->rights->propal->creer;

	print $formfile->showdocuments('massfilesarea_proposals', '', $filedir, $urlsource, 0, $delallowed, '', 1, 1, 0, 48, 1, $param, $title, '', '', '', null, $hidegeneratedfilelistifempty);
}
else
{
	dol_print_error($db);
}

// End of page
llxFooter();
$db->close();<|MERGE_RESOLUTION|>--- conflicted
+++ resolved
@@ -55,41 +55,6 @@
 $show_files = GETPOST('show_files', 'int');
 $confirm = GETPOST('confirm', 'alpha');
 $toselect = GETPOST('toselect', 'array');
-<<<<<<< HEAD
-$contextpage=GETPOST('contextpage', 'aZ')?GETPOST('contextpage', 'aZ'):'proposallist';
-
-$search_user=GETPOST('search_user', 'int');
-$search_sale=GETPOST('search_sale', 'int');
-$search_ref=GETPOST('sf_ref')?GETPOST('sf_ref', 'alpha'):GETPOST('search_ref', 'alpha');
-$search_refcustomer=GETPOST('search_refcustomer', 'alpha');
-
-$search_refproject=GETPOST('search_refproject', 'alpha');
-$search_project=GETPOST('search_project', 'alpha');
-
-$search_societe=GETPOST('search_societe', 'alpha');
-$search_montant_ht=GETPOST('search_montant_ht', 'alpha');
-$search_montant_vat=GETPOST('search_montant_vat', 'alpha');
-$search_montant_ttc=GETPOST('search_montant_ttc', 'alpha');
-$search_login=GETPOST('search_login', 'alpha');
-$search_product_category=GETPOST('search_product_category', 'int');
-$search_town=GETPOST('search_town', 'alpha');
-$search_zip=GETPOST('search_zip', 'alpha');
-$search_state=trim(GETPOST("search_state"));
-$search_country=GETPOST("search_country", 'int');
-$search_type_thirdparty=GETPOST("search_type_thirdparty", 'int');
-$search_date_start = dol_mktime(0, 0, 0, GETPOST('search_date_startmonth', 'int'), GETPOST('search_date_startday', 'int'), GETPOST('search_date_startyear', 'int'));
-$search_date_end = dol_mktime(23, 59, 59, GETPOST('search_date_endmonth', 'int'), GETPOST('search_date_endday', 'int'), GETPOST('search_date_endyear', 'int'));
-$search_dateend_start = dol_mktime(0, 0, 0, GETPOST('search_dateend_startmonth', 'int'), GETPOST('search_dateend_startday', 'int'), GETPOST('search_dateend_startyear', 'int'));
-$search_dateend_end = dol_mktime(23, 59, 59, GETPOST('search_dateend_endmonth', 'int'), GETPOST('search_dateend_endday', 'int'), GETPOST('search_dateend_endyear', 'int'));
-$search_datedelivery_start = dol_mktime(0, 0, 0, GETPOST('search_datedelivery_startmonth', 'int'), GETPOST('search_datedelivery_startday', 'int'), GETPOST('search_datedelivery_startyear', 'int'));
-$search_datedelivery_end = dol_mktime(23, 59, 59, GETPOST('search_datedelivery_endmonth', 'int'), GETPOST('search_datedelivery_endday', 'int'), GETPOST('search_datedelivery_endyear', 'int'));
-$search_availability=GETPOST('search_availability', 'int');
-$search_categ_cus=trim(GETPOST("search_categ_cus", 'int'));
-$search_btn=GETPOST('button_search', 'alpha');
-$search_remove_btn=GETPOST('button_removefilter', 'alpha');
-
-$viewstatut=GETPOST('viewstatut', 'alpha');
-=======
 $contextpage = GETPOST('contextpage', 'aZ') ?GETPOST('contextpage', 'aZ') : 'proposallist';
 
 $search_user = GETPOST('search_user', 'int');
@@ -111,22 +76,18 @@
 $search_state = trim(GETPOST("search_state"));
 $search_country = GETPOST("search_country", 'int');
 $search_type_thirdparty = GETPOST("search_type_thirdparty", 'int');
-$search_day = GETPOST("search_day", "int");
-$search_month = GETPOST("search_month", "int");
-$search_year = GETPOST("search_year", "int");
-$search_dayfin = GETPOST("search_dayfin", "int");
-$search_month_end = GETPOST("search_month_end", "int");
-$search_yearfin = GETPOST("search_yearfin", "int");
-$search_daydelivery = GETPOST("search_daydelivery", "int");
-$search_monthdelivery = GETPOST("search_monthdelivery", "int");
-$search_yeardelivery = GETPOST("search_yeardelivery", "int");
+$search_date_start = dol_mktime(0, 0, 0, GETPOST('search_date_startmonth', 'int'), GETPOST('search_date_startday', 'int'), GETPOST('search_date_startyear', 'int'));
+$search_date_end = dol_mktime(23, 59, 59, GETPOST('search_date_endmonth', 'int'), GETPOST('search_date_endday', 'int'), GETPOST('search_date_endyear', 'int'));
+$search_dateend_start = dol_mktime(0, 0, 0, GETPOST('search_dateend_startmonth', 'int'), GETPOST('search_dateend_startday', 'int'), GETPOST('search_dateend_startyear', 'int'));
+$search_dateend_end = dol_mktime(23, 59, 59, GETPOST('search_dateend_endmonth', 'int'), GETPOST('search_dateend_endday', 'int'), GETPOST('search_dateend_endyear', 'int'));
+$search_datedelivery_start = dol_mktime(0, 0, 0, GETPOST('search_datedelivery_startmonth', 'int'), GETPOST('search_datedelivery_startday', 'int'), GETPOST('search_datedelivery_startyear', 'int'));
+$search_datedelivery_end = dol_mktime(23, 59, 59, GETPOST('search_datedelivery_endmonth', 'int'), GETPOST('search_datedelivery_endday', 'int'), GETPOST('search_datedelivery_endyear', 'int'));
 $search_availability = GETPOST('search_availability', 'int');
 $search_categ_cus = trim(GETPOST("search_categ_cus", 'int'));
 $search_btn = GETPOST('button_search', 'alpha');
 $search_remove_btn = GETPOST('button_removefilter', 'alpha');
 
 $viewstatut = GETPOST('viewstatut', 'alpha');
->>>>>>> b69a7f97
 $optioncss = GETPOST('optioncss', 'alpha');
 $object_statut = GETPOST('search_statut', 'alpha');
 
@@ -237,39 +198,6 @@
 // Do we click on purge search criteria ?
 if (GETPOST('button_removefilter_x', 'alpha') || GETPOST('button_removefilter.x', 'alpha') || GETPOST('button_removefilter', 'alpha')) // All tests are required to be compatible with all browsers
 {
-<<<<<<< HEAD
-	$search_categ='';
-	$search_user='';
-	$search_sale='';
-	$search_ref='';
-	$search_refcustomer='';
-	$search_refproject='';
-	$search_project='';
-	$search_societe='';
-	$search_montant_ht='';
-	$search_montant_vat='';
-	$search_montant_ttc='';
-	$search_login='';
-	$search_product_category='';
-	$search_town='';
-	$search_zip="";
-	$search_state="";
-	$search_type='';
-	$search_country='';
-	$search_type_thirdparty='';
-	$search_date_start='';
-	$search_date_end='';
-	$search_dateend_start='';
-	$search_dateend_end='';
-	$search_datedelivery_start='';
-	$search_datedelivery_end='';
-	$search_availability='';
-	$viewstatut='';
-	$object_statut='';
-	$toselect='';
-	$search_array_options=array();
-	$search_categ_cus=0;
-=======
 	$search_categ = '';
 	$search_user = '';
 	$search_sale = '';
@@ -289,22 +217,18 @@
 	$search_type = '';
 	$search_country = '';
 	$search_type_thirdparty = '';
-	$search_year = '';
-	$search_month = '';
-	$search_day = '';
-	$search_yearfin = '';
-	$search_month_end = '';
-	$search_dayfin = '';
-	$search_yeardelivery = '';
-	$search_monthdelivery = '';
-	$search_daydelivery = '';
+	$search_date_start='';
+	$search_date_end='';
+	$search_dateend_start='';
+	$search_dateend_end='';
+	$search_datedelivery_start='';
+	$search_datedelivery_end='';
 	$search_availability = '';
 	$viewstatut = '';
 	$object_statut = '';
 	$toselect = '';
 	$search_array_options = array();
 	$search_categ_cus = 0;
->>>>>>> b69a7f97
 }
 if ($object_statut != '') $viewstatut = $object_statut;
 
@@ -384,10 +308,10 @@
 {
 	$sql .= " AND s.rowid = sc.fk_soc AND sc.fk_user = ".$user->id;
 }
-<<<<<<< HEAD
-if ($search_town)					$sql.= natural_search('s.town', $search_town);
-if ($search_zip)					$sql.= natural_search("s.zip", $search_zip);
-if ($search_state)					$sql.= natural_search("state.nom", $search_state);
+
+if ($search_town)					$sql .= natural_search('s.town', $search_town);
+if ($search_zip)					$sql .= natural_search("s.zip", $search_zip);
+if ($search_state)					$sql .= natural_search("state.nom", $search_state);
 if ($search_country)				$sql .= " AND s.fk_pays IN (".$db->escape($search_country).')';
 if ($search_type_thirdparty)		$sql .= " AND s.fk_typent IN (".$db->escape($search_type_thirdparty).')';
 if ($search_ref)					$sql .= natural_search('p.ref', $search_ref);
@@ -398,61 +322,28 @@
 
 if ($search_societe)				$sql .= natural_search('s.nom', $search_societe);
 if ($search_login)					$sql .= natural_search("u.login", $search_login);
-if ($search_montant_ht != '')		$sql.= natural_search("p.total_ht", $search_montant_ht, 1);
-if ($search_montant_vat != '')		$sql.= natural_search("p.tva", $search_montant_vat, 1);
-if ($search_montant_ttc != '')		$sql.= natural_search("p.total", $search_montant_ttc, 1);
+if ($search_montant_ht != '')		$sql .= natural_search("p.total_ht", $search_montant_ht, 1);
+if ($search_montant_vat != '')		$sql .= natural_search("p.tva", $search_montant_vat, 1);
+if ($search_montant_ttc != '')		$sql .= natural_search("p.total", $search_montant_ttc, 1);
 if ($sall) {
 	$sql .= natural_search(array_keys($fieldstosearchall), $sall);
 }
-if ($search_categ_cus > 0)			$sql.= " AND cc.fk_categorie = ".$db->escape($search_categ_cus);
-if ($search_categ_cus == -2)		$sql.= " AND cc.fk_categorie IS NULL";
-
-if ($search_product_category > 0)	$sql.=" AND cp.fk_categorie = ".$db->escape($search_product_category);
-if ($socid > 0)						$sql.= ' AND s.rowid = '.$socid;
-=======
-if ($search_town)  $sql .= natural_search('s.town', $search_town);
-if ($search_zip)   $sql .= natural_search("s.zip", $search_zip);
-if ($search_state) $sql .= natural_search("state.nom", $search_state);
-if ($search_country) $sql .= " AND s.fk_pays IN (".$db->escape($search_country).')';
-if ($search_type_thirdparty) $sql .= " AND s.fk_typent IN (".$db->escape($search_type_thirdparty).')';
-if ($search_ref)         $sql .= natural_search('p.ref', $search_ref);
-if ($search_refcustomer) $sql .= natural_search('p.ref_client', $search_refcustomer);
-if ($search_refproject)  $sql .= natural_search('pr.ref', $search_refproject);
-if ($search_project)     $sql .= natural_search('pr.title', $search_project);
-if ($search_availability) $sql .= " AND p.fk_availability IN (".$db->escape($search_availability).')';
-
-if ($search_societe)     $sql .= natural_search('s.nom', $search_societe);
-if ($search_login)       $sql .= natural_search("u.login", $search_login);
-if ($search_montant_ht != '')  $sql .= natural_search("p.total_ht", $search_montant_ht, 1);
-if ($search_montant_vat != '') $sql .= natural_search("p.tva", $search_montant_vat, 1);
-if ($search_montant_ttc != '') $sql .= natural_search("p.total", $search_montant_ttc, 1);
-if ($sall) {
-	$sql .= natural_search(array_keys($fieldstosearchall), $sall);
-}
-if ($search_categ_cus > 0) $sql .= " AND cc.fk_categorie = ".$db->escape($search_categ_cus);
-if ($search_categ_cus == -2)   $sql .= " AND cc.fk_categorie IS NULL";
-
-if ($search_product_category > 0) $sql .= " AND cp.fk_categorie = ".$db->escape($search_product_category);
+if ($search_categ_cus > 0)			$sql .= " AND cc.fk_categorie = ".$db->escape($search_categ_cus);
+if ($search_categ_cus == -2)		$sql .= " AND cc.fk_categorie IS NULL";
+
+if ($search_product_category > 0)	$sql .= " AND cp.fk_categorie = ".$db->escape($search_product_category);
 if ($socid > 0) $sql .= ' AND s.rowid = '.$socid;
->>>>>>> b69a7f97
 if ($viewstatut != '' && $viewstatut != '-1')
 {
 	$sql .= ' AND p.fk_statut IN ('.$db->escape($viewstatut).')';
 }
-<<<<<<< HEAD
-if ($search_date_start)             $sql.= " AND p.datep >= '" . $db->idate($search_date_start) . "'";
-if ($search_date_end)               $sql.= " AND p.datep <= '" . $db->idate($search_date_end) . "'";
-if ($search_dateend_start)      	$sql.= " AND p.fin_validite >= '" . $db->idate($search_dateend_start) . "'";
-if ($search_dateend_end)            $sql.= " AND p.fin_validite <= '" . $db->idate($search_dateend_end) . "'";
-if ($search_datedelivery_start)     $sql.= " AND p.date_livraison >= '" . $db->idate($search_datedelivery_start) . "'";
-if ($search_datedelivery_end)       $sql.= " AND p.date_livraison <= '" . $db->idate($search_datedelivery_end) . "'";
-if ($search_sale > 0)				$sql.= " AND s.rowid = sc.fk_soc AND sc.fk_user = " .$db->escape($search_sale);
-=======
-$sql .= dolSqlDateFilter("p.datep", $search_day, $search_month, $search_year);
-$sql .= dolSqlDateFilter("p.fin_validite", $search_dayfin, $search_month_end, $search_yearfin);
-$sql .= dolSqlDateFilter("p.date_livraison", $search_daydelivery, $search_monthdelivery, $search_yeardelivery);
-if ($search_sale > 0) $sql .= " AND s.rowid = sc.fk_soc AND sc.fk_user = ".$db->escape($search_sale);
->>>>>>> b69a7f97
+if ($search_date_start)             $sql .= " AND p.datep >= '" . $db->idate($search_date_start) . "'";
+if ($search_date_end)               $sql .= " AND p.datep <= '" . $db->idate($search_date_end) . "'";
+if ($search_dateend_start)      	$sql .= " AND p.fin_validite >= '" . $db->idate($search_dateend_start) . "'";
+if ($search_dateend_end)            $sql .= " AND p.fin_validite <= '" . $db->idate($search_dateend_end) . "'";
+if ($search_datedelivery_start)     $sql .= " AND p.date_livraison >= '" . $db->idate($search_datedelivery_start) . "'";
+if ($search_datedelivery_end)       $sql .= " AND p.date_livraison <= '" . $db->idate($search_datedelivery_end) . "'";
+if ($search_sale > 0)				$sql .= " AND s.rowid = sc.fk_soc AND sc.fk_user = " .$db->escape($search_sale);
 if ($search_user > 0)
 {
 	$sql .= " AND c.fk_c_type_contact = tc.rowid AND tc.element='propal' AND tc.source='internal' AND c.element_id = p.rowid AND c.fk_socpeople = ".$db->escape($search_user);
@@ -702,7 +593,6 @@
 	// Date
 	if (!empty($arrayfields['p.date']['checked']))
 	{
-<<<<<<< HEAD
 		print '<td class="liste_titre center">';
 		print '<div class="nowrap">';
 		print $langs->trans('From') . ' ';
@@ -712,20 +602,11 @@
 		print $langs->trans('to') . ' ';
 		print $form->selectDate($search_date_end?$search_date_end:-1, 'search_date_end', 0, 0, 1);
 		print '</div>';
-=======
-		print '<td class="liste_titre nowraponall" align="center">';
-		//print $langs->trans('Month').': ';
-		if (!empty($conf->global->MAIN_LIST_FILTER_ON_DAY)) print '<input class="flat width25" type="text" maxlength="2" name="search_day" value="'.dol_escape_htmltag($search_day).'">';
-		print '<input class="flat width25 valignmiddle" type="text" maxlength="2" name="search_month" value="'.dol_escape_htmltag($search_month).'">';
-		//print '&nbsp;'.$langs->trans('Year').': ';
-		$formother->select_year($search_year, 'search_year', 1, 20, 5);
->>>>>>> b69a7f97
 		print '</td>';
 	}
 	// Date end
 	if (!empty($arrayfields['p.fin_validite']['checked']))
 	{
-<<<<<<< HEAD
 		print '<td class="liste_titre center">';
 		print '<div class="nowrap">';
 		print $langs->trans('From') . ' ';
@@ -735,20 +616,11 @@
 		print $langs->trans('to') . ' ';
 		print $form->selectDate($search_dateend_end?$search_dateend_end:-1, 'search_dateend_end', 0, 0, 1);
 		print '</div>';
-=======
-		print '<td class="liste_titre nowraponall" align="center">';
-		//print $langs->trans('Month').': ';
-		if (!empty($conf->global->MAIN_LIST_FILTER_ON_DAY)) print '<input class="flat width25" type="text" maxlength="2" name="search_dayfin" value="'.dol_escape_htmltag($search_dayfin).'">';
-		print '<input class="flat width25 valignmiddle" type="text" maxlength="2" name="search_month_end" value="'.dol_escape_htmltag($search_month_end).'">';
-		//print '&nbsp;'.$langs->trans('Year').': ';
-		$formother->select_year($search_yearfin, 'search_yearfin', 1, 20, 5);
->>>>>>> b69a7f97
 		print '</td>';
 	}
 	// Date delivery
 	if (!empty($arrayfields['p.date_livraison']['checked']))
 	{
-<<<<<<< HEAD
 		print '<td class="liste_titre center">';
 		print '<div class="nowrap">';
 		print $langs->trans('From') . ' ';
@@ -758,14 +630,6 @@
 		print $langs->trans('to') . ' ';
 		print $form->selectDate($search_datedelivery_end?$search_datedelivery_end:-1, 'search_datedelivery_end', 0, 0, 1);
 		print '</div>';
-=======
-		print '<td class="liste_titre nowraponall" align="center">';
-		//print $langs->trans('Month').': ';
-		if (!empty($conf->global->MAIN_LIST_FILTER_ON_DAY)) print '<input class="flat width25" type="text" size="1" maxlength="2" name="search_daydelivery" value="'.dol_escape_htmltag($search_daydelivery).'">';
-		print '<input class="flat width25 valignmiddle" type="text" maxlength="2" name="search_monthdelivery" value="'.dol_escape_htmltag($search_monthdelivery).'">';
-		//print '&nbsp;'.$langs->trans('Year').': ';
-		$formother->select_year($search_yeardelivery, 'search_yeardelivery', 1, 20, 5);
->>>>>>> b69a7f97
 		print '</td>';
 	}
 	// Availability
@@ -1089,7 +953,7 @@
 		// Amount HT
 		if (! empty($arrayfields['p.total_ht']['checked']))
 		{
-			  print '<td class="right">'.price($obj->total_ht)."</td>\n";
+			  print '<td class="nowrap right">'.price($obj->total_ht)."</td>\n";
 			  if (! $i) $totalarray['nbfield']++;
 			  if (! $i) $totalarray['pos'][$totalarray['nbfield']]='p.total_ht';
 			  $totalarray['val']['p.total_ht'] += $obj->total_ht;
@@ -1097,7 +961,7 @@
 		// Amount VAT
 		if (! empty($arrayfields['p.total_vat']['checked']))
 		{
-			print '<td class="right">'.price($obj->total_vat)."</td>\n";
+			print '<td class="nowrap right">'.price($obj->total_vat)."</td>\n";
 			if (! $i) $totalarray['nbfield']++;
 			if (! $i) $totalarray['pos'][$totalarray['nbfield']]='p.total_vat';
 			$totalarray['val']['p.total_vat'] += $obj->total_vat;
@@ -1105,7 +969,7 @@
 		// Amount TTC
 		if (! empty($arrayfields['p.total_ttc']['checked']))
 		{
-			print '<td class="right">'.price($obj->total_ttc)."</td>\n";
+			print '<td class="nowrap right">'.price($obj->total_ttc)."</td>\n";
 			if (! $i) $totalarray['nbfield']++;
 			if (! $i) $totalarray['pos'][$totalarray['nbfield']]='p.total_ttc';
 			$totalarray['val']['p.total_ttc'] += $obj->total_ttc;
@@ -1126,7 +990,7 @@
                 }
             }
 
-            print '<td class="right">'.price($totalInvoiced)."</td>\n";
+            print '<td class="nowrap right">'.price($totalInvoiced)."</td>\n";
             if (! $i) $totalarray['nbfield']++;
             if (! $i) $totalarray['pos'][$totalarray['nbfield']]='p.total_ht_invoiced';
             $totalarray['val']['p.total_ht_invoiced'] += $obj->total_ht_invoiced;
@@ -1147,7 +1011,7 @@
                 }
             }
 
-            print '<td class="right">'.price($totalInvoiced)."</td>\n";
+            print '<td class="nowrap right">'.price($totalInvoiced)."</td>\n";
             if (! $i) $totalarray['nbfield']++;
             if (! $i) $totalarray['pos'][$totalarray['nbfield']]='p.total_invoiced';
             $totalarray['val']['p.total_invoiced'] += $obj->total_invoiced;
