<?php
/* Copyright (C) 2001-2007 Rodolphe Quiedeville  <rodolphe@quiedeville.org>
 * Copyright (C) 2004-2011 Laurent Destailleur   <eldy@users.sourceforge.net>
 * Copyright (C) 2004      Eric Seigne           <eric.seigne@ryxeo.com>
 * Copyright (C) 2005      Marc Barilley / Ocebo <marc@ocebo.com>
 * Copyright (C) 2005-2013 Regis Houssin         <regis.houssin@capnetworks.com>
 * Copyright (C) 2006      Andre Cianfarani      <acianfa@free.fr>
 * Copyright (C) 2010-2011 Juanjo Menent         <jmenent@2byte.es>
 * Copyright (C) 2010-2011 Philippe Grand        <philippe.grand@atoo-net.com>
 * Copyright (C) 2012      Christophe Battarel   <christophe.battarel@altairis.fr>
 * Copyright (C) 2013      Cédric Salvador       <csalvador@gpcsolutions.fr>
*
 * This program is free software; you can redistribute it and/or modify
 * it under the terms of the GNU General Public License as published by
 * the Free Software Foundation; either version 3 of the License, or
 * (at your option) any later version.
 *
 * This program is distributed in the hope that it will be useful,
 * but WITHOUT ANY WARRANTY; without even the implied warranty of
 * MERCHANTABILITY or FITNESS FOR A PARTICULAR PURPOSE.  See the
 * GNU General Public License for more details.
 *
 * You should have received a copy of the GNU General Public License
 * along with this program. If not, see <http://www.gnu.org/licenses/>.
 */

/**
 *	\file       	htdocs/comm/propal.php
 *	\ingroup    	propale
 *	\brief      	Page of commercial proposals card and list
 */

require '../../main.inc.php';
require_once DOL_DOCUMENT_ROOT.'/core/class/html.formother.class.php';
require_once DOL_DOCUMENT_ROOT.'/core/class/html.formfile.class.php';
require_once DOL_DOCUMENT_ROOT.'/core/class/html.formpropal.class.php';
require_once DOL_DOCUMENT_ROOT.'/core/lib/date.lib.php';
require_once DOL_DOCUMENT_ROOT.'/comm/propal/class/propal.class.php';
if (! empty($conf->projet->enabled))
	require_once DOL_DOCUMENT_ROOT.'/projet/class/project.class.php';

$langs->load('companies');
$langs->load('propal');
$langs->load('compta');
$langs->load('bills');
$langs->load('orders');
$langs->load('products');

$socid=GETPOST('socid','int');

$search_user=GETPOST('search_user','int');
$search_sale=GETPOST('search_sale','int');
$search_ref=GETPOST('sf_ref')?GETPOST('sf_ref','alpha'):GETPOST('search_ref','alpha');
$search_refcustomer=GETPOST('search_refcustomer','alpha');
$search_societe=GETPOST('search_societe','alpha');
$search_montant_ht=GETPOST('search_montant_ht','alpha');
$search_author=GETPOST('search_author','alpha');
$search_town=GETPOST('search_town','alpha');

$sall=GETPOST("sall");
$mesg=(GETPOST("msg") ? GETPOST("msg") : GETPOST("mesg"));
$year=GETPOST("year");
$month=GETPOST("month");

// Nombre de ligne pour choix de produit/service predefinis
$NBLINES=4;

// Security check
$module='propal';
$dbtable='';
$objectid='';
if (! empty($user->societe_id))	$socid=$user->societe_id;
if (! empty($socid))
{
	$objectid=$socid;
	$module='societe';
	$dbtable='&societe';
}
$result = restrictedArea($user, $module, $objectid, $dbtable);


// Initialize technical object to manage hooks of thirdparties. Note that conf->hooks_modules contains array array
$hookmanager->initHooks(array('propallist'));



/*
 * Actions
 */


$parameters=array('socid'=>$socid);
$reshook=$hookmanager->executeHooks('doActions',$parameters,$object,$action);    // Note that $action and $object may have been modified by some hooks

// Do we click on purge search criteria ?
if (GETPOST("button_removefilter_x"))
{
    $search_categ='';
    $search_user='';
    $search_sale='';
    $search_ref='';
    $search_refcustomer='';
    $search_societe='';
    $search_montant_ht='';
    $search_author='';
    $search_town='';
    $year='';
    $month='';
}


/*
 * View
 */

llxHeader('',$langs->trans('Proposal'),'EN:Commercial_Proposals|FR:Proposition_commerciale|ES:Presupuestos');

$form = new Form($db);
$formother = new FormOther($db);
$formfile = new FormFile($db);
$formpropal = new FormPropal($db);
$companystatic=new Societe($db);

$now=dol_now();

$sortfield = GETPOST("sortfield",'alpha');
$sortorder = GETPOST("sortorder",'alpha');
$page = GETPOST("page",'int');
if ($page == -1) { $page = 0; }
$offset = $conf->liste_limit * $page;
$pageprev = $page - 1;
$pagenext = $page + 1;

$viewstatut=$db->escape(GETPOST('viewstatut'));
$object_statut = $db->escape(GETPOST('propal_statut'));
if($object_statut != '')
$viewstatut=$object_statut;

if (! $sortfield) $sortfield='p.datep';
if (! $sortorder) $sortorder='DESC';
$limit = $conf->liste_limit;


$sql = 'SELECT s.rowid, s.nom, s.town, s.client, s.code_client,';
$sql.= ' p.rowid as propalid, p.note_private, p.total_ht, p.ref, p.ref_client, p.fk_statut, p.fk_user_author, p.datep as dp, p.fin_validite as dfv,';
if (! $user->rights->societe->client->voir && ! $socid) $sql .= " sc.fk_soc, sc.fk_user,";
$sql.= ' u.login';
$sql.= ' FROM '.MAIN_DB_PREFIX.'societe as s, '.MAIN_DB_PREFIX.'propal as p';
if ($sall) $sql.= ' LEFT JOIN '.MAIN_DB_PREFIX.'propaldet as pd ON p.rowid=pd.fk_propal';
$sql.= ' LEFT JOIN '.MAIN_DB_PREFIX.'user as u ON p.fk_user_author = u.rowid';
// We'll need this table joined to the select in order to filter by sale
if ($search_sale || (! $user->rights->societe->client->voir && ! $socid)) $sql .= ", ".MAIN_DB_PREFIX."societe_commerciaux as sc";
if ($search_user > 0)
{
    $sql.=", ".MAIN_DB_PREFIX."element_contact as c";
    $sql.=", ".MAIN_DB_PREFIX."c_type_contact as tc";
}
$sql.= ' WHERE p.fk_soc = s.rowid';
$sql.= ' AND p.entity = '.$conf->entity;
if (! $user->rights->societe->client->voir && ! $socid) //restriction
{
	$sql.= " AND s.rowid = sc.fk_soc AND sc.fk_user = " .$user->id;
}
if ($search_town) {//restriction
	$sql .= natural_search('s.town', $search_town);
}
if ($search_ref) {
	$sql .= natural_search('p.ref', $search_ref);
}
if ($search_refcustomer) {
	$sql .= natural_search('p.ref_client', $search_refcustomer);
}
if ($search_societe) {
	$sql .= natural_search('s.nom', $search_societe);
}
if ($search_author)
{
	$sql.= " AND u.login LIKE '%".$db->escape(trim($search_author))."%'";
}
if ($search_montant_ht)
{
	$sql.= " AND p.total_ht='".$db->escape(price2num(trim($search_montant_ht)))."'";
}
<<<<<<< HEAD
if ($sall) {
    /*$scrit = explode(' ', $sall);
    foreach ($scrit as $crit) {
        $sql.= " AND (s.nom LIKE '%".$db->escape($crit)."%' OR p.note LIKE '%".$db->escape($crit)."%' OR pd.description LIKE '%".$db->escape($crit)."%')";
    }*/
    $sql .= natural_search(array('s.nom', 'p.note_private', 'pd.description'), $sall);
}
=======
if ($sall) $sql.= " AND (s.nom LIKE '%".$db->escape($sall)."%' OR p.note_private LIKE '%".$db->escape($sall)."%' OR p.note_public LIKE '%".$db->escape($sall)."%' OR pd.description LIKE '%".$db->escape($sall)."%')";
>>>>>>> 8d1e10cd
if ($socid) $sql.= ' AND s.rowid = '.$socid;
if ($viewstatut <> '')
{
	$sql.= ' AND p.fk_statut IN ('.$viewstatut.')';
}
if ($month > 0)
{
    if ($year > 0 && empty($day))
    $sql.= " AND p.datep BETWEEN '".$db->idate(dol_get_first_day($year,$month,false))."' AND '".$db->idate(dol_get_last_day($year,$month,false))."'";
    else if ($year > 0 && ! empty($day))
    $sql.= " AND p.datep BETWEEN '".$db->idate(dol_mktime(0, 0, 0, $month, $day, $year))."' AND '".$db->idate(dol_mktime(23, 59, 59, $month, $day, $year))."'";
    else
    $sql.= " AND date_format(p.datep, '%m') = '".$month."'";
}
else if ($year > 0)
{
	$sql.= " AND p.datep BETWEEN '".$db->idate(dol_get_first_day($year,1,false))."' AND '".$db->idate(dol_get_last_day($year,12,false))."'";
}
if ($search_sale > 0) $sql.= " AND s.rowid = sc.fk_soc AND sc.fk_user = " .$search_sale;
if ($search_user > 0)
{
    $sql.= " AND c.fk_c_type_contact = tc.rowid AND tc.element='propal' AND tc.source='internal' AND c.element_id = p.rowid AND c.fk_socpeople = ".$search_user;
}


$sql.= ' ORDER BY '.$sortfield.' '.$sortorder.', p.ref DESC';
$sql.= $db->plimit($limit + 1,$offset);
$result=$db->query($sql);

if ($result)
{
	$objectstatic=new Propal($db);
	$userstatic=new User($db);
	$num = $db->num_rows($result);

 	if ($socid)
	{
		$soc = new Societe($db);
		 $soc->fetch($socid);
	}

	$param='&socid='.$socid.'&viewstatut='.$viewstatut;
	if ($month)              $param.='&month='.$month;
	if ($year)               $param.='&year='.$year;
    if ($search_ref)         $param.='&search_ref=' .$search_ref;
    if ($search_refcustomer) $param.='&search_refcustomer=' .$search_refcustomer;
    if ($search_societe)     $param.='&search_societe=' .$search_societe;
	if ($search_user > 0)    $param.='&search_user='.$search_user;
	if ($search_sale > 0)    $param.='&search_sale='.$search_sale;
	if ($search_montant_ht)  $param.='&search_montant_ht='.$search_montant_ht;
	if ($search_author)  	 $param.='&search_author='.$search_author;
	if ($search_town)		 $param.='&search_town='.$search_town;
	print_barre_liste($langs->trans('ListOfProposals').' '.($socid?'- '.$soc->nom:''), $page, $_SERVER["PHP_SELF"],$param,$sortfield,$sortorder,'',$num);

	// Lignes des champs de filtre
	print '<form method="GET" action="'.$_SERVER["PHP_SELF"].'">';

	$i = 0;
	print '<table class="liste" width="100%">';

	$moreforfilter='';

 	// If the user can view prospects other than his'
 	if ($user->rights->societe->client->voir || $socid)
 	{
 		$langs->load("commercial");
	 	$moreforfilter.=$langs->trans('ThirdPartiesOfSaleRepresentative'). ': ';
		$moreforfilter.=$formother->select_salesrepresentatives($search_sale,'search_sale',$user);
	 	$moreforfilter.=' &nbsp; &nbsp; &nbsp; ';
 	}
	// If the user can view prospects other than his'
	if ($user->rights->societe->client->voir || $socid)
	{
	    $moreforfilter.=$langs->trans('LinkedToSpecificUsers'). ': ';
	    $moreforfilter.=$form->select_dolusers($search_user,'search_user',1);
	}
	if (! empty($moreforfilter))
	{
	    print '<tr class="liste_titre">';
	    print '<td class="liste_titre" colspan="10">';
	    print $moreforfilter;
	    print '</td></tr>';
	}

	print '<tr class="liste_titre">';
	print_liste_field_titre($langs->trans('Ref'),$_SERVER["PHP_SELF"],'p.ref','',$param,'',$sortfield,$sortorder);
	print_liste_field_titre($langs->trans('RefCustomer'),$_SERVER["PHP_SELF"],'p.ref_client','',$param,'',$sortfield,$sortorder);
	print_liste_field_titre($langs->trans('Company'),$_SERVER["PHP_SELF"],'s.nom','',$param,'',$sortfield,$sortorder);
	print_liste_field_titre($langs->trans('Town'),$_SERVER["PHP_SELF"],'s.town','',$param,'',$sortfield,$sortorder);
	print_liste_field_titre($langs->trans('Date'),$_SERVER["PHP_SELF"],'p.datep','',$param, 'align="center"',$sortfield,$sortorder);
	print_liste_field_titre($langs->trans('DateEndPropalShort'),$_SERVER["PHP_SELF"],'dfv','',$param, 'align="center"',$sortfield,$sortorder);
	print_liste_field_titre($langs->trans('AmountHT'),$_SERVER["PHP_SELF"],'p.total_ht','',$param, 'align="right"',$sortfield,$sortorder);
	print_liste_field_titre($langs->trans('Author'),$_SERVER["PHP_SELF"],'u.login','',$param,'align="right"',$sortfield,$sortorder);
	print_liste_field_titre($langs->trans('Status'),$_SERVER["PHP_SELF"],'p.fk_statut','',$param,'align="right"',$sortfield,$sortorder);
	print_liste_field_titre('');
	print "</tr>\n";

	print '<tr class="liste_titre">';
	print '<td class="liste_titre">';
	print '<input class="flat" size="6" type="text" name="search_ref" value="'.$search_ref.'">';
	print '</td>';
	print '<td class="liste_titre">';
	print '<input class="flat" size="6" type="text" name="search_refcustomer" value="'.$search_refcustomer.'">';
	print '</td>';
	print '<td class="liste_titre" align="left">';
	print '<input class="flat" type="text" size="16" name="search_societe" value="'.$search_societe.'">';
	print '</td>';
	print '<td class="liste_titre"><input class="flat" type="text" size="16" name="search_town" value="'.$search_town.'"></td>';
	print '<td class="liste_titre" colspan="1" align="center">';
	print $langs->trans('Month').': <input class="flat" type="text" size="1" maxlength="2" name="month" value="'.$month.'">';
	print '&nbsp;'.$langs->trans('Year').': ';
	$syear = $year;
	$formother->select_year($syear,'year',1, 20, 5);
	print '</td>';
	print '<td class="liste_titre" colspan="1">&nbsp;</td>';
	print '<td class="liste_titre" align="center">';
	print '<input class="flat" type="text" size="10" name="search_montant_ht" value="'.$search_montant_ht.'">';
	print '</td>';

	print '<td class="liste_titre" align="right">';
	print '<input class="flat" size="10" type="text" name="search_author" value="'.$search_author.'">';
	print '</td>';
	print '<td class="liste_titre" align="right">';
	$formpropal->select_propal_statut($viewstatut,1);
	print '</td>';
	print '<td class="liste_titre" align="right"><input class="liste_titre" type="image" src="'.DOL_URL_ROOT.'/theme/'.$conf->theme.'/img/search.png" value="'.dol_escape_htmltag($langs->trans("Search")).'" title="'.dol_escape_htmltag($langs->trans("Search")).'">';
	print '</td>';
	print "</tr>\n";

	$var=true;
	$total=0;
	$subtotal=0;

	while ($i < min($num,$limit))
	{
		$objp = $db->fetch_object($result);
		$now = dol_now();
		$var=!$var;
		print '<tr '.$bc[$var].'>';
		print '<td class="nowrap">';

		$objectstatic->id=$objp->propalid;
		$objectstatic->ref=$objp->ref;

		print '<table class="nobordernopadding"><tr class="nocellnopadd">';
		print '<td class="nobordernopadding nowrap">';
		print $objectstatic->getNomUrl(1);
		print '</td>';

		print '<td style="min-width: 20px" class="nobordernopadding nowrap">';
		if ($objp->fk_statut == 1 && $db->jdate($objp->dfv) < ($now - $conf->propal->cloture->warning_delay)) print img_warning($langs->trans("Late"));
		if (! empty($objp->note_private))
		{
			print ' <span class="note">';
			print '<a href="'.DOL_URL_ROOT.'/comm/propal/note.php?id='.$objp->propalid.'">'.img_picto($langs->trans("ViewPrivateNote"),'object_generic').'</a>';
			print '</span>';
		}
		print '</td>';

		// Ref
		print '<td width="16" align="right" class="nobordernopadding hideonsmartphone">';
		$filename=dol_sanitizeFileName($objp->ref);
		$filedir=$conf->propal->dir_output . '/' . dol_sanitizeFileName($objp->ref);
		$urlsource=$_SERVER['PHP_SELF'].'?id='.$objp->propalid;
		print $formfile->getDocumentsLink($objectstatic->element, $filename, $filedir);
		print '</td></tr></table>';

		print "</td>\n";

		// Customer ref
		print '<td class="nocellnopadd nowrap">';
		print $objp->ref_client;
		print '</td>';

		$url = DOL_URL_ROOT.'/comm/fiche.php?socid='.$objp->rowid;

		// Company
		$companystatic->id=$objp->rowid;
		$companystatic->nom=$objp->nom;
		$companystatic->client=$objp->client;
		$companystatic->code_client=$objp->code_client;
		print '<td>';
		print $companystatic->getNomUrl(1,'customer');
		print '</td>';

		// Town
		print '<td class="nocellnopadd">';
		print $objp->town;
		print '</td>';

		// Date proposal
		print '<td align="center">';
		$y = dol_print_date($db->jdate($objp->dp),'%Y');
		$m = dol_print_date($db->jdate($objp->dp),'%m');
		$mt= dol_print_date($db->jdate($objp->dp),'%b');
		$d = dol_print_date($db->jdate($objp->dp),'%d');
		print $d."\n";
		print ' <a href="'.$_SERVER["PHP_SELF"].'?year='.$y.'&amp;month='.$m.'">';
		print $mt."</a>\n";
		print ' <a href="'.$_SERVER["PHP_SELF"].'?year='.$y.'">';
		print $y."</a></td>\n";

		// Date end validity
		if ($objp->dfv)
		{
			print '<td align="center">'.dol_print_date($db->jdate($objp->dfv),'day');
			print '</td>';
		}
		else
		{
			print '<td>&nbsp;</td>';
		}

		print '<td align="right">'.price($objp->total_ht)."</td>\n";

		$userstatic->id=$objp->fk_user_author;
		$userstatic->login=$objp->login;
		print '<td align="center">';
		if ($userstatic->id) print $userstatic->getLoginUrl(1);
		else print '&nbsp;';
		print "</td>\n";

		print '<td align="right">'.$objectstatic->LibStatut($objp->fk_statut,5)."</td>\n";

		print '<td>&nbsp;</td>';

		print "</tr>\n";

		$total += $objp->total_ht;
		$subtotal += $objp->total_ht;

		$i++;
	}

	if ($total>0)
			{
				if($num<$limit){
					$var=!$var;
					print '<tr class="liste_total"><td align="left">'.$langs->trans("Total HT").'</td>';
					print '<td colspan="6" align="right"">'.price($total).'<td colspan="3"</td>';
					print '</tr>';
				}
				else
				{
					$var=!$var;
					print '<tr class="liste_total"><td align="left">'.$langs->trans("Total HT for this page").'</td>';
					print '<td colspan="6" align="right"">'.price($total).'<td colspan="3"</td>';
					print '</tr>';
				}

			}

	print '</table>';

	print '</form>';

	$db->free($result);
}
else
{
	dol_print_error($db);
}

// End of page
llxFooter();
$db->close();
?><|MERGE_RESOLUTION|>--- conflicted
+++ resolved
@@ -181,17 +181,9 @@
 {
 	$sql.= " AND p.total_ht='".$db->escape(price2num(trim($search_montant_ht)))."'";
 }
-<<<<<<< HEAD
 if ($sall) {
-    /*$scrit = explode(' ', $sall);
-    foreach ($scrit as $crit) {
-        $sql.= " AND (s.nom LIKE '%".$db->escape($crit)."%' OR p.note LIKE '%".$db->escape($crit)."%' OR pd.description LIKE '%".$db->escape($crit)."%')";
-    }*/
-    $sql .= natural_search(array('s.nom', 'p.note_private', 'pd.description'), $sall);
-}
-=======
-if ($sall) $sql.= " AND (s.nom LIKE '%".$db->escape($sall)."%' OR p.note_private LIKE '%".$db->escape($sall)."%' OR p.note_public LIKE '%".$db->escape($sall)."%' OR pd.description LIKE '%".$db->escape($sall)."%')";
->>>>>>> 8d1e10cd
+    $sql .= natural_search(array('s.nom', 'p.note_private', 'p.note_public', 'pd.description'), $sall);
+}
 if ($socid) $sql.= ' AND s.rowid = '.$socid;
 if ($viewstatut <> '')
 {
