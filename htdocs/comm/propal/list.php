--- conflicted
+++ resolved
@@ -274,26 +274,14 @@
 	include DOL_DOCUMENT_ROOT.'/core/actions_massactions.inc.php';
 }
 
-<<<<<<< HEAD
 if ($action == 'validate') {
 	if (GETPOST('confirm') == 'yes') {
 		$tmpproposal = new Propal($db);
-=======
-// Mass action validate (after a confirmation question, it is $action that is used).
-if ($action == 'validate') {
-	if (GETPOST('confirm') == 'yes') {
-		$tmpproposal = new Propal($db);
-
->>>>>>> 49f8ff57
 		$db->begin();
 		$error = 0;
 		foreach ($toselect as $checked) {
 			if ($tmpproposal->fetch($checked)) {
-<<<<<<< HEAD
 				if ($tmpproposal->statut == 0) {
-=======
-				if ($tmpproposal->statut == $tmpproposal::STATUS_DRAFT) {
->>>>>>> 49f8ff57
 					if ($tmpproposal->valid($user)) {
 						setEventMessage($tmpproposal->ref." ".$langs->trans('PassedInOpenStatus'), 'mesgs');
 					} else {
@@ -304,16 +292,9 @@
 					setEventMessage($tmpproposal->ref." ".$langs->trans('IsNotADraft'), 'errors');
 					$error++;
 				}
-<<<<<<< HEAD
 			}
 			dol_print_error($db);
 			$error++;
-=======
-			} else {
-				dol_print_error($db);
-				$error++;
-			}
->>>>>>> 49f8ff57
 		}
 		if ($error) {
 			$db->rollback();
@@ -323,29 +304,15 @@
 	}
 }
 
-<<<<<<< HEAD
 if ($action == "sign") {
 	if (GETPOST('confirm') == 'yes') {
 		$tmpproposal = new Propal($db);
-=======
-// Mass action sign (after a confirmation question, it is $action that is used).
-if ($action == "sign") {
-	if (GETPOST('confirm') == 'yes') {
-		$tmpproposal = new Propal($db);
-
->>>>>>> 49f8ff57
 		$db->begin();
 		$error = 0;
 		foreach ($toselect as $checked) {
 			if ($tmpproposal->fetch($checked)) {
-<<<<<<< HEAD
 				if ($tmpproposal->statut == 1) {
 					$tmpproposal->statut = 2;
-=======
-				if ($tmpproposal->statut == $tmpproposal::STATUS_VALIDATED) {
-					$tmpproposal->statut = $tmpproposal::STATUS_SIGNED;
-
->>>>>>> 49f8ff57
 					if ($tmpproposal->update($user)) {
 						setEventMessage($tmpproposal->ref." ".$langs->trans('Signed'), 'mesgs');
 					} else {
@@ -368,7 +335,6 @@
 		}
 	}
 }
-<<<<<<< HEAD
 if ($action == "nosign") {
 	if (GETPOST('confirm') == 'yes') {
 		$tmpproposal = new Propal($db);
@@ -400,9 +366,6 @@
 		}
 	}
 }
-=======
-
->>>>>>> 49f8ff57
 
 
 /*
