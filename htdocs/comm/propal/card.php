<?php
/* Copyright (C) 2001-2007 Rodolphe Quiedeville  <rodolphe@quiedeville.org>
 * Copyright (C) 2004-2022 Laurent Destailleur   <eldy@users.sourceforge.net>
 * Copyright (C) 2004      Eric Seigne           <eric.seigne@ryxeo.com>
 * Copyright (C) 2005      Marc Barilley / Ocebo <marc@ocebo.com>
 * Copyright (C) 2005-2012 Regis Houssin         <regis.houssin@inodbox.com>
 * Copyright (C) 2006      Andre Cianfarani      <acianfa@free.fr>
 * Copyright (C) 2010-2023 Juanjo Menent         <jmenent@2byte.es>
 * Copyright (C) 2010-2022 Philippe Grand        <philippe.grand@atoo-net.com>
 * Copyright (C) 2012-2023 Christophe Battarel   <christophe.battarel@altairis.fr>
 * Copyright (C) 2012      Cedric Salvador       <csalvador@gpcsolutions.fr>
 * Copyright (C) 2013-2014 Florian Henry         <florian.henry@open-concept.pro>
 * Copyright (C) 2014      Ferran Marcet         <fmarcet@2byte.es>
 * Copyright (C) 2016      Marcos García         <marcosgdf@gmail.com>
 * Copyright (C) 2018-2024 Frédéric France       <frederic.france@netlogic.fr>
 * Copyright (C) 2020	   Nicolas ZABOURI       <info@inovea-conseil.com>
 * Copyright (C) 2022	   Gauthier VERDOL       <gauthier.verdol@atm-consulting.fr>
 * Copyright (C) 2023	   Lenin Rivas       	 <lenin.rivas777@gmail.com>
 * Copyright (C) 2023	   William Mead			 <william.mead@manchenumerique.fr>
 * Copyright (C) 2024		MDW							<mdeweerd@users.noreply.github.com>
 *
 * This program is free software; you can redistribute it and/or modify
 * it under the terms of the GNU General Public License as published by
 * the Free Software Foundation; either version 3 of the License, or
 * (at your option) any later version.
 *
 * This program is distributed in the hope that it will be useful,
 * but WITHOUT ANY WARRANTY; without even the implied warranty of
 * MERCHANTABILITY or FITNESS FOR A PARTICULAR PURPOSE.  See the
 * GNU General Public License for more details.
 *
 * You should have received a copy of the GNU General Public License
 * along with this program. If not, see <https://www.gnu.org/licenses/>.
 */


/**
 * \file 		htdocs/comm/propal/card.php
 * \ingroup 	propale
 * \brief 		Page of commercial proposals card and list
 */

// Load Dolibarr environment
require '../../main.inc.php';
require_once DOL_DOCUMENT_ROOT.'/core/class/html.formother.class.php';
require_once DOL_DOCUMENT_ROOT.'/core/class/html.formfile.class.php';
require_once DOL_DOCUMENT_ROOT.'/core/class/html.formpropal.class.php';
require_once DOL_DOCUMENT_ROOT.'/core/class/html.formmargin.class.php';
require_once DOL_DOCUMENT_ROOT.'/comm/propal/class/propal.class.php';
require_once DOL_DOCUMENT_ROOT.'/comm/action/class/actioncomm.class.php';
require_once DOL_DOCUMENT_ROOT.'/core/modules/propale/modules_propale.php';
require_once DOL_DOCUMENT_ROOT.'/core/lib/propal.lib.php';
require_once DOL_DOCUMENT_ROOT.'/core/lib/functions2.lib.php';
require_once DOL_DOCUMENT_ROOT.'/core/class/extrafields.class.php';
require_once DOL_DOCUMENT_ROOT.'/core/class/doleditor.class.php';
if (isModEnabled('project')) {
	require_once DOL_DOCUMENT_ROOT.'/projet/class/project.class.php';
	require_once DOL_DOCUMENT_ROOT.'/core/class/html.formprojet.class.php';
}

if (isModEnabled('variants')) {
	require_once DOL_DOCUMENT_ROOT.'/variants/class/ProductCombination.class.php';
}

// Load translation files required by the page
$langs->loadLangs(array('companies', 'propal', 'compta', 'bills', 'orders', 'products', 'deliveries', 'sendings', 'other'));
if (isModEnabled('incoterm')) {
	$langs->load('incoterm');
}
if (isModEnabled('margin')) {
	$langs->load('margins');
}

$error = 0;

$id = GETPOSTINT('id');
$ref = GETPOST('ref', 'alpha');
$socid = GETPOSTINT('socid');
$action = GETPOST('action', 'aZ09');
$cancel = GETPOST('cancel', 'alpha');
$origin = GETPOST('origin', 'alpha');
$originid = GETPOSTINT('originid');
$confirm = GETPOST('confirm', 'alpha');
$backtopage = GETPOST('backtopage', 'alpha'); // Go back to a dedicated page
$lineid = GETPOSTINT('lineid');
$contactid = GETPOSTINT('contactid');
$projectid = GETPOSTINT('projectid');
$rank = (GETPOSTINT('rank') > 0) ? GETPOSTINT('rank') : -1;

// PDF
$hidedetails = (GETPOSTINT('hidedetails') ? GETPOSTINT('hidedetails') : (getDolGlobalString('MAIN_GENERATE_DOCUMENTS_HIDE_DETAILS') ? 1 : 0));
$hidedesc = (GETPOSTINT('hidedesc') ? GETPOSTINT('hidedesc') : (getDolGlobalString('MAIN_GENERATE_DOCUMENTS_HIDE_DESC') ? 1 : 0));
$hideref = (GETPOSTINT('hideref') ? GETPOSTINT('hideref') : (getDolGlobalString('MAIN_GENERATE_DOCUMENTS_HIDE_REF') ? 1 : 0));

$object = new Propal($db);
$extrafields = new ExtraFields($db);

// fetch optionals attributes and labels
$extrafields->fetch_name_optionals_label($object->table_element);

// Load object
if ($id > 0 || !empty($ref)) {
	$ret = $object->fetch($id, $ref);
	if ($ret > 0) {
		$ret = $object->fetch_thirdparty();
		if ($ret > 0 && isset($object->fk_project)) {
			$ret = $object->fetch_project();
		}
	}
	if ($ret <= 0) {
		setEventMessages($object->error, $object->errors, 'errors');
		$action = '';
	}
}

// Initialize technical object to manage hooks of page. Note that conf->hooks_modules contains array of hook context
$hookmanager->initHooks(array('propalcard', 'globalcard'));

$usercanread = $user->hasRight("propal", "lire");
$usercancreate = $user->hasRight("propal", "creer");
$usercandelete = $user->hasRight("propal", "supprimer");

$usercanclose = ((!getDolGlobalString('MAIN_USE_ADVANCED_PERMS') && $usercancreate) || (getDolGlobalString('MAIN_USE_ADVANCED_PERMS') && $user->hasRight('propal', 'propal_advance', 'close')));
$usercanvalidate = ((!getDolGlobalString('MAIN_USE_ADVANCED_PERMS') && $usercancreate) || (getDolGlobalString('MAIN_USE_ADVANCED_PERMS') && $user->hasRight('propal', 'propal_advance', 'validate')));
$usercansend = (!getDolGlobalString('MAIN_USE_ADVANCED_PERMS') || (getDolGlobalString('MAIN_USE_ADVANCED_PERMS') && $user->hasRight('propal', 'propal_advance', 'send')));

$usermustrespectpricemin = ((getDolGlobalString('MAIN_USE_ADVANCED_PERMS') && !$user->hasRight('produit', 'ignore_price_min_advance')) || !getDolGlobalString('MAIN_USE_ADVANCED_PERMS'));
$usercancreateorder = $user->hasRight('commande', 'creer');
$usercancreateinvoice = $user->hasRight('facture', 'creer');
$usercancreatecontract = $user->hasRight('contrat', 'creer');
$usercancreateintervention = $user->hasRight('ficheinter', 'creer');
$usercancreatepurchaseorder = ($user->hasRight('fournisseur', 'commande', 'creer') || $user->hasRight('supplier_order', 'creer'));

$permissionnote = $usercancreate; // Used by the include of actions_setnotes.inc.php
$permissiondellink = $usercancreate; // Used by the include of actions_dellink.inc.php
$permissiontoedit = $usercancreate; // Used by the include of actions_lineupdown.inc.php

// Security check
if (!empty($user->socid)) {
	$socid = $user->socid;
}
restrictedArea($user, 'propal', $object->id);


/*
 * Actions
 */

$parameters = array('socid' => $socid);
$reshook = $hookmanager->executeHooks('doActions', $parameters, $object, $action); // Note that $action and $object may have been modified by some hooks
if ($reshook < 0) {
	setEventMessages($hookmanager->error, $hookmanager->errors, 'errors');
}
if (empty($reshook)) {
	$backurlforlist = DOL_URL_ROOT.'/comm/propal/list.php';

	if (empty($backtopage) || ($cancel && empty($id))) {
		if (empty($backtopage) || ($cancel && strpos($backtopage, '__ID__'))) {
			if (empty($id) && (($action != 'add' && $action != 'create') || $cancel)) {
				$backtopage = $backurlforlist;
			} else {
				$backtopage = DOL_URL_ROOT.'/comm/propal/card.php?id='.((!empty($id) && $id > 0) ? $id : '__ID__');
			}
		}
	}

	if ($cancel) {
		if (!empty($backtopageforcancel)) {
			header("Location: ".$backtopageforcancel);
			exit;
		} elseif (!empty($backtopage)) {
			header("Location: ".$backtopage);
			exit;
		}
		$action = '';
	}

	include DOL_DOCUMENT_ROOT.'/core/actions_setnotes.inc.php'; // Must be include, not includ_once

	include DOL_DOCUMENT_ROOT.'/core/actions_dellink.inc.php'; // Must be include, not include_once

	include DOL_DOCUMENT_ROOT.'/core/actions_lineupdown.inc.php'; // Must be include, not include_once

	// Action clone object
	if ($action == 'confirm_clone' && $confirm == 'yes' && $usercancreate) {
		if (!($socid > 0)) {
			setEventMessages($langs->trans('ErrorFieldRequired', $langs->transnoentitiesnoconv('IdThirdParty')), null, 'errors');
		} else {
			if ($object->id > 0) {
				if (getDolGlobalString('PROPAL_CLONE_DATE_DELIVERY')) {
					//Get difference between old and new delivery date and change lines according to difference
					$date_delivery = dol_mktime(
						12,
						0,
						0,
						GETPOSTINT('date_deliverymonth'),
						GETPOSTINT('date_deliveryday'),
						GETPOSTINT('date_deliveryyear')
					);
					$date_delivery_old = $object->delivery_date;
					if (!empty($date_delivery_old) && !empty($date_delivery)) {
						//Attempt to get the date without possible hour rounding errors
						$old_date_delivery = dol_mktime(
							12,
							0,
							0,
							dol_print_date($date_delivery_old, '%m'),
							dol_print_date($date_delivery_old, '%d'),
							dol_print_date($date_delivery_old, '%Y')
						);
						//Calculate the difference and apply if necessary
						$difference = $date_delivery - $old_date_delivery;
						if ($difference != 0) {
							$object->delivery_date = $date_delivery;
							foreach ($object->lines as $line) {
								if (isset($line->date_start)) {
									$line->date_start = $line->date_start + $difference;
								}
								if (isset($line->date_end)) {
									$line->date_end = $line->date_end + $difference;
								}
							}
						}
					}
				}

				$result = $object->createFromClone($user, $socid, (GETPOSTISSET('entity') ? GETPOSTINT('entity') : null), (GETPOSTINT('update_prices') ? true : false), (GETPOSTINT('update_desc') ? true : false));
				if ($result > 0) {
					$warningMsgLineList = array();
					// check all product lines are to sell otherwise add a warning message for each product line is not to sell
					foreach ($object->lines as $line) {
						if (!is_object($line->product)) {
							$line->fetch_product();
						}
						if (is_object($line->product) && $line->product->id > 0) {
							if (empty($line->product->status)) {
								$warningMsgLineList[$line->id] = $langs->trans('WarningLineProductNotToSell', $line->product->ref);
							}
						}
					}
					if (!empty($warningMsgLineList)) {
						setEventMessages('', $warningMsgLineList, 'warnings');
					}

					header("Location: ".$_SERVER['PHP_SELF'].'?id='.$result);
					exit();
				} else {
					if (count($object->errors) > 0) {
						setEventMessages($object->error, $object->errors, 'errors');
					}
					$action = '';
				}
			}
		}
	} elseif ($action == 'confirm_cancel' && $confirm == 'yes' && $usercanclose) {
		// Cancel proposal
		$result = $object->setCancel($user);
		if ($result > 0) {
			header('Location: '.$_SERVER["PHP_SELF"].'?id='.$object->id);
			exit();
		} else {
			$langs->load("errors");
			setEventMessages($object->error, $object->errors, 'errors');
		}
	} elseif ($action == 'confirm_delete' && $confirm == 'yes' && $usercandelete) {
		// Delete proposal
		$result = $object->delete($user);
		if ($result > 0) {
			header('Location: '.DOL_URL_ROOT.'/comm/propal/list.php?restore_lastsearch_values=1');
			exit();
		} else {
			$langs->load("errors");
			setEventMessages($object->error, $object->errors, 'errors');
		}
	} elseif ($action == 'confirm_deleteline' && $confirm == 'yes' && $usercancreate) {
		// Remove line
		$result = $object->deleteLine($lineid);
		// reorder lines
		if ($result > 0) {
			$object->line_order(true);
		} else {
			$langs->load("errors");
			setEventMessages($object->error, $object->errors, 'errors');
		}

		if (!getDolGlobalString('MAIN_DISABLE_PDF_AUTOUPDATE')) {
			// Define output language
			$outputlangs = $langs;
			if (getDolGlobalInt('MAIN_MULTILANGS')) {
				$outputlangs = new Translate("", $conf);
				$newlang = (GETPOST('lang_id', 'aZ09') ? GETPOST('lang_id', 'aZ09') : $object->thirdparty->default_lang);
				$outputlangs->setDefaultLang($newlang);
			}
			$ret = $object->fetch($id); // Reload to get new records
			if ($ret > 0) {
				$object->fetch_thirdparty();
			}
			$object->generateDocument($object->model_pdf, $outputlangs, $hidedetails, $hidedesc, $hideref);
		}

		header('Location: '.$_SERVER["PHP_SELF"].'?id='.$object->id);
		exit();
	} elseif ($action == 'confirm_validate' && $confirm == 'yes' && $usercanvalidate) {
		// Validation
		$idwarehouse = GETPOSTINT('idwarehouse');
		$result = $object->valid($user);
		if ($result > 0 && getDolGlobalString('PROPAL_SKIP_ACCEPT_REFUSE')) {
			$result = $object->closeProposal($user, $object::STATUS_SIGNED);
		}
		if ($result >= 0) {
			if (!getDolGlobalString('MAIN_DISABLE_PDF_AUTOUPDATE')) {
				$outputlangs = $langs;
				$newlang = '';
				if (getDolGlobalInt('MAIN_MULTILANGS') && empty($newlang) && GETPOST('lang_id', 'aZ09')) {
					$newlang = GETPOST('lang_id', 'aZ09');
				}
				if (getDolGlobalInt('MAIN_MULTILANGS') && empty($newlang)) {
					$newlang = $object->thirdparty->default_lang;
				}
				if (!empty($newlang)) {
					$outputlangs = new Translate("", $conf);
					$outputlangs->setDefaultLang($newlang);
				}
				$model = $object->model_pdf;
				$ret = $object->fetch($id); // Reload to get new records
				if ($ret > 0) {
					$object->fetch_thirdparty();
				}

				$object->generateDocument($model, $outputlangs, $hidedetails, $hidedesc, $hideref);
			}
		} else {
			$langs->load("errors");
			if (count($object->errors) > 0) {
				setEventMessages($object->error, $object->errors, 'errors');
			} else {
				setEventMessages($langs->trans($object->error), null, 'errors');
			}
		}
	} elseif ($action == 'setdate' && $usercancreate) {
		$datep = dol_mktime(12, 0, 0, GETPOSTINT('remonth'), GETPOSTINT('reday'), GETPOSTINT('reyear'));

		if (empty($datep)) {
			$error++;
			setEventMessages($langs->trans("ErrorFieldRequired", $langs->transnoentitiesnoconv("Date")), null, 'errors');
		}

		if (!$error) {
			$result = $object->set_date($user, $datep);
			if ($result > 0 && !empty($object->duree_validite) && !empty($object->fin_validite)) {
				$datev = $datep + ($object->duree_validite * 24 * 3600);
				$result = $object->set_echeance($user, $datev, 1);
			}
			if ($result < 0) {
				dol_print_error($db, $object->error);
			} elseif (!getDolGlobalString('MAIN_DISABLE_PDF_AUTOUPDATE')) {
				$outputlangs = $langs;
				$newlang = '';
				if (getDolGlobalInt('MAIN_MULTILANGS') && empty($newlang) && GETPOST('lang_id', 'aZ09')) {
					$newlang = GETPOST('lang_id', 'aZ09');
				}
				if (getDolGlobalInt('MAIN_MULTILANGS') && empty($newlang)) {
					$newlang = $object->thirdparty->default_lang;
				}
				if (!empty($newlang)) {
					$outputlangs = new Translate("", $conf);
					$outputlangs->setDefaultLang($newlang);
				}
				$model = $object->model_pdf;
				$ret = $object->fetch($id); // Reload to get new records
				if ($ret > 0) {
					$object->fetch_thirdparty();
				}

				$object->generateDocument($model, $outputlangs, $hidedetails, $hidedesc, $hideref);
			}
		}
	} elseif ($action == 'setecheance' && $usercancreate) {
		$result = $object->set_echeance($user, dol_mktime(12, 0, 0, GETPOSTINT('echmonth'), GETPOSTINT('echday'), GETPOSTINT('echyear')));
		if ($result >= 0) {
			if (!getDolGlobalString('MAIN_DISABLE_PDF_AUTOUPDATE')) {
				$outputlangs = $langs;
				$newlang = '';
				if (getDolGlobalInt('MAIN_MULTILANGS') && empty($newlang) && GETPOST('lang_id', 'aZ09')) {
					$newlang = GETPOST('lang_id', 'aZ09');
				}
				if (getDolGlobalInt('MAIN_MULTILANGS') && empty($newlang)) {
					$newlang = $object->thirdparty->default_lang;
				}
				if (!empty($newlang)) {
					$outputlangs = new Translate("", $conf);
					$outputlangs->setDefaultLang($newlang);
				}
				$model = $object->model_pdf;
				$ret = $object->fetch($id); // Reload to get new records
				if ($ret > 0) {
					$object->fetch_thirdparty();
				}

				$object->generateDocument($model, $outputlangs, $hidedetails, $hidedesc, $hideref);
			}
		} else {
			setEventMessages($object->error, $object->errors, 'errors');
		}
	} elseif ($action == 'setdate_livraison' && $usercancreate) {
		$result = $object->setDeliveryDate($user, dol_mktime(12, 0, 0, GETPOSTINT('date_livraisonmonth'), GETPOSTINT('date_livraisonday'), GETPOSTINT('date_livraisonyear')));
		if ($result < 0) {
			dol_print_error($db, $object->error);
		}
	} elseif ($action == 'setref_client' && $usercancreate) {
		// Positionne ref client
		$result = $object->set_ref_client($user, GETPOST('ref_client'));
		if ($result < 0) {
			setEventMessages($object->error, $object->errors, 'errors');
		}
	} elseif ($action == 'set_incoterms' && isModEnabled('incoterm') && $usercancreate) {
		// Set incoterm
		$result = $object->setIncoterms(GETPOSTINT('incoterm_id'), GETPOSTINT('location_incoterms'));
	} elseif ($action == 'add' && $usercancreate) {
		// Create proposal
		$object->socid = $socid;
		$object->fetch_thirdparty();

		$datep = dol_mktime(12, 0, 0, GETPOST('remonth'), GETPOST('reday'), GETPOST('reyear'));
		$date_delivery = dol_mktime(12, 0, 0, GETPOST('date_livraisonmonth'), GETPOST('date_livraisonday'), GETPOST('date_livraisonyear'));
		$duration = GETPOSTINT('duree_validite');

		if (empty($datep)) {
			setEventMessages($langs->trans("ErrorFieldRequired", $langs->transnoentitiesnoconv("DatePropal")), null, 'errors');
			$action = 'create';
			$error++;
		}
		if (empty($duration)) {
			setEventMessages($langs->trans("ErrorFieldRequired", $langs->transnoentitiesnoconv("ValidityDuration")), null, 'errors');
			$action = 'create';
			$error++;
		}

		if ($socid < 1) {
			setEventMessages($langs->trans("ErrorFieldRequired", $langs->transnoentitiesnoconv("Customer")), null, 'errors');

			$action = 'create';
			$error++;
		}

		if (!$error) {
			$db->begin();

			// If we select proposal to clone during creation (when option PROPAL_CLONE_ON_CREATE_PAGE is on)
			if (GETPOST('createmode') == 'copy' && GETPOST('copie_propal')) {
				if ($object->fetch(GETPOSTINT('copie_propal')) > 0) {
					$object->ref = GETPOST('ref');
					$object->datep = $datep;
					$object->date = $datep;
					$object->delivery_date = $date_delivery;
					$object->availability_id = GETPOSTINT('availability_id');
					$object->demand_reason_id = GETPOSTINT('demand_reason_id');
					$object->fk_delivery_address = GETPOSTINT('fk_address');
					$object->shipping_method_id = GETPOSTINT('shipping_method_id');
					$object->warehouse_id = GETPOSTINT('warehouse_id');
					$object->duree_validite = $duration;
					$object->cond_reglement_id = GETPOSTINT('cond_reglement_id');
					$object->deposit_percent = GETPOSTFLOAT('cond_reglement_id_deposit_percent');
					$object->mode_reglement_id = GETPOSTINT('mode_reglement_id');
					$object->fk_account = GETPOSTINT('fk_account');
					$object->socid = GETPOSTINT('socid');
					$object->contact_id = GETPOSTINT('contactid');
					$object->fk_project = GETPOSTINT('projectid');
					$object->model_pdf = GETPOST('model', 'alphanohtml');
					$object->author = $user->id; // deprecated
					$object->user_author_id = $user->id;
					$object->note_private = GETPOST('note_private', 'restricthtml');
					$object->note_public = GETPOST('note_public', 'restricthtml');
					$object->statut = Propal::STATUS_DRAFT;
					$object->status = Propal::STATUS_DRAFT;
					$object->fk_incoterms = GETPOSTINT('incoterm_id');
					$object->location_incoterms = GETPOST('location_incoterms', 'alpha');
				} else {
					setEventMessages($langs->trans("ErrorFailedToCopyProposal", GETPOST('copie_propal')), null, 'errors');
				}
			} else {
				$object->ref = GETPOST('ref');
				$object->ref_client = GETPOST('ref_client');
				$object->datep = $datep;
				$object->date = $datep;
				$object->delivery_date = $date_delivery;
				$object->availability_id = GETPOSTINT('availability_id');
				$object->demand_reason_id = GETPOSTINT('demand_reason_id');
				$object->fk_delivery_address = GETPOSTINT('fk_address');
				$object->shipping_method_id = GETPOSTINT('shipping_method_id');
				$object->warehouse_id = GETPOSTINT('warehouse_id');
				$object->duree_validite = price2num(GETPOST('duree_validite', 'alpha'));
				$object->cond_reglement_id = GETPOSTINT('cond_reglement_id');
				$object->deposit_percent = GETPOSTFLOAT('cond_reglement_id_deposit_percent');
				$object->mode_reglement_id = GETPOSTINT('mode_reglement_id');
				$object->fk_account = GETPOSTINT('fk_account');
				$object->contact_id = GETPOSTINT('contactid');
				$object->fk_project = GETPOSTINT('projectid');
				$object->model_pdf = GETPOST('model');
				$object->author = $user->id; // deprecated
				$object->note_private = GETPOST('note_private', 'restricthtml');
				$object->note_public = GETPOST('note_public', 'restricthtml');
				$object->fk_incoterms = GETPOSTINT('incoterm_id');
				$object->location_incoterms = GETPOST('location_incoterms', 'alpha');

				$object->origin = GETPOST('origin');
				$object->origin_id = GETPOSTINT('originid');

				// Multicurrency
				if (isModEnabled("multicurrency")) {
					$object->multicurrency_code = GETPOST('multicurrency_code', 'alpha');
				}

				// Fill array 'array_options' with data from add form
				$ret = $extrafields->setOptionalsFromPost(null, $object);
				if ($ret < 0) {
					$error++;
					$action = 'create';
				}
			}

			if (!$error) {
				if ($origin && $originid) {
					// Parse element/subelement (ex: project_task)
					$element = $subelement = $origin;
					$regs = array();
					if (preg_match('/^([^_]+)_([^_]+)/i', $origin, $regs)) {
						$element = $regs[1];
						$subelement = $regs[2];
					}

					// For compatibility
					if ($element == 'order') {
						$element = $subelement = 'commande';
					}
					if ($element == 'propal') {
						$element = 'comm/propal';
						$subelement = 'propal';
					}
					if ($element == 'contract') {
						$element = $subelement = 'contrat';
					}
					if ($element == 'inter') {
						$element = $subelement = 'ficheinter';
					}
					if ($element == 'shipping') {
						$element = $subelement = 'expedition';
					}

					$object->origin = $origin;
					$object->origin_id = $originid;

					// Possibility to add external linked objects with hooks
					$object->linked_objects[$object->origin] = $object->origin_id;
					if (GETPOSTISARRAY('other_linked_objects')) {
						$object->linked_objects = array_merge($object->linked_objects, GETPOST('other_linked_objects', 'array:int'));
					}

					$id = $object->create($user);
					if ($id > 0) {
						dol_include_once('/'.$element.'/class/'.$subelement.'.class.php');

						$classname = ucfirst($subelement);
						$srcobject = new $classname($db);

						dol_syslog("Try to find source object origin=".$object->origin." originid=".$object->origin_id." to add lines");
						$result = $srcobject->fetch($object->origin_id);

						if ($result > 0) {
							$lines = $srcobject->lines;
							if (empty($lines) && method_exists($srcobject, 'fetch_lines')) {
								$srcobject->fetch_lines();
								$lines = $srcobject->lines;
							}

							$fk_parent_line = 0;
							$num = count($lines);
							for ($i = 0; $i < $num; $i++) {
								$label = (!empty($lines[$i]->label) ? $lines[$i]->label : '');
								$desc = (!empty($lines[$i]->desc) ? $lines[$i]->desc : '');

								// Positive line
								$product_type = ($lines[$i]->product_type ? $lines[$i]->product_type : 0);

								// Date start
								$date_start = false;
								if ($lines[$i]->date_debut_prevue) {
									$date_start = $lines[$i]->date_debut_prevue;
								}
								if ($lines[$i]->date_debut_reel) {
									$date_start = $lines[$i]->date_debut_reel;
								}
								if ($lines[$i]->date_start) {
									$date_start = $lines[$i]->date_start;
								}

								// Date end
								$date_end = false;
								if ($lines[$i]->date_fin_prevue) {
									$date_end = $lines[$i]->date_fin_prevue;
								}
								if ($lines[$i]->date_fin_reel) {
									$date_end = $lines[$i]->date_fin_reel;
								}
								if ($lines[$i]->date_end) {
									$date_end = $lines[$i]->date_end;
								}

								// Reset fk_parent_line for no child products and special product
								if (($lines[$i]->product_type != 9 && empty($lines[$i]->fk_parent_line)) || $lines[$i]->product_type == 9) {
									$fk_parent_line = 0;
								}

								// Extrafields
								if (method_exists($lines[$i], 'fetch_optionals')) {
									$lines[$i]->fetch_optionals();
									$array_options = $lines[$i]->array_options;
								}

								$tva_tx = $lines[$i]->tva_tx;
								if (!empty($lines[$i]->vat_src_code) && !preg_match('/\(/', $tva_tx)) {
									$tva_tx .= ' ('.$lines[$i]->vat_src_code.')';
								}

								$result = $object->addline($desc, $lines[$i]->subprice, $lines[$i]->qty, $tva_tx, $lines[$i]->localtax1_tx, $lines[$i]->localtax2_tx, $lines[$i]->fk_product, $lines[$i]->remise_percent, 'HT', 0, $lines[$i]->info_bits, $product_type, $lines[$i]->rang, $lines[$i]->special_code, $fk_parent_line, $lines[$i]->fk_fournprice, $lines[$i]->pa_ht, $label, $date_start, $date_end, $array_options, $lines[$i]->fk_unit);

								if ($result > 0) {
									$lineid = $result;
								} else {
									$lineid = 0;
									$error++;
									break;
								}

								// Defined the new fk_parent_line
								if ($result > 0 && $lines[$i]->product_type == 9) {
									$fk_parent_line = $result;
								}
							}

							// Hooks
							$parameters = array('objFrom' => $srcobject);
							$reshook = $hookmanager->executeHooks('createFrom', $parameters, $object, $action); // Note that $action and $object may have been
							// modified by hook
							if ($reshook < 0) {
								setEventMessages($hookmanager->error, $hookmanager->errors, 'errors');
								$error++;
							}
						} else {
							setEventMessages($srcobject->error, $srcobject->errors, 'errors');
							$error++;
						}
					} else {
						setEventMessages($object->error, $object->errors, 'errors');
						$error++;
					}
				} else {
					// Standard creation
					$id = $object->create($user);
				}

				if ($id > 0) {
					// Insert default contacts if defined
					if (GETPOST('contactid') > 0) {
						$result = $object->add_contact(GETPOST('contactid'), 'CUSTOMER', 'external');
						if ($result < 0) {
							$error++;
							setEventMessages($langs->trans("ErrorFailedToAddContact"), null, 'errors');
						}
					}

					if (getDolGlobalString('PROPOSAL_AUTO_ADD_AUTHOR_AS_CONTACT')) {
						$result = $object->add_contact($user->id, 'SALESREPFOLL', 'internal');
						if ($result < 0) {
							$error++;
							setEventMessages($langs->trans("ErrorFailedToAddUserAsContact"), null, 'errors');
						}
					}

					if (!$error) {
						$db->commit();

						// Define output language
						if (!getDolGlobalString('MAIN_DISABLE_PDF_AUTOUPDATE')) {
							$outputlangs = $langs;
							$newlang = '';
							if (getDolGlobalInt('MAIN_MULTILANGS') && empty($newlang) && GETPOST('lang_id', 'aZ09')) {
								$newlang = GETPOST('lang_id', 'aZ09');
							}
							if (getDolGlobalInt('MAIN_MULTILANGS') && empty($newlang)) {
								$newlang = $object->thirdparty->default_lang;
							}
							if (!empty($newlang)) {
								$outputlangs = new Translate("", $conf);
								$outputlangs->setDefaultLang($newlang);
							}
							$model = $object->model_pdf;

							$ret = $object->fetch($id); // Reload to get new records
							$result = $object->generateDocument($model, $outputlangs, $hidedetails, $hidedesc, $hideref);
							if ($result < 0) {
								dol_print_error($db, $result);
							}
						}

						header('Location: '.$_SERVER["PHP_SELF"].'?id='.$id);
						exit();
					} else {
						$db->rollback();
						$action = 'create';
					}
				} else {
					setEventMessages($object->error, $object->errors, 'errors');
					$db->rollback();
					$action = 'create';
				}
			}
		}
	} elseif ($action == 'classifybilled' && $usercanclose) {
		// Classify billed
		$db->begin();

		$result = $object->classifyBilled($user, 0, '');
		if ($result < 0) {
			setEventMessages($object->error, $object->errors, 'errors');
			$error++;
		}

		if (!$error) {
			$db->commit();
		} else {
			$db->rollback();
		}
	} elseif ($action == 'confirm_closeas' && $usercanclose && !GETPOST('cancel', 'alpha')) {
		// Close proposal
		if (!(GETPOSTINT('statut') > 0)) {
			setEventMessages($langs->trans("ErrorFieldRequired", $langs->transnoentitiesnoconv("CloseAs")), null, 'errors');
			$action = 'closeas';
		} elseif (GETPOSTINT('statut') == $object::STATUS_SIGNED || GETPOSTINT('statut') == $object::STATUS_NOTSIGNED) {
			$locationTarget = '';
			// prevent browser refresh from closing proposal several times
			if ($object->statut == $object::STATUS_VALIDATED || (getDolGlobalString('PROPAL_SKIP_ACCEPT_REFUSE') && $object->statut == $object::STATUS_DRAFT)) {
				$db->begin();

				$oldstatus = $object->status;

				$result = $object->closeProposal($user, GETPOSTINT('statut'), GETPOST('note_private'));

				if ($result < 0) {
					setEventMessages($object->error, $object->errors, 'errors');
					$error++;
				} else {
					// Needed if object linked modified by trigger (because linked objects can't be fetched two times : linkedObjectsFullLoaded)
					$locationTarget = DOL_URL_ROOT . '/comm/propal/card.php?id=' . $object->id;
				}

				$deposit = null;

				$deposit_percent_from_payment_terms = getDictionaryValue('c_payment_term', 'deposit_percent', $object->cond_reglement_id);

				if (
					!$error && GETPOSTINT('statut') == $object::STATUS_SIGNED && GETPOST('generate_deposit') == 'on'
					&& !empty($deposit_percent_from_payment_terms) && isModEnabled('invoice') && $user->hasRight('facture', 'creer')
				) {
					require_once DOL_DOCUMENT_ROOT . '/compta/facture/class/facture.class.php';

					$date = dol_mktime(0, 0, 0, GETPOSTINT('datefmonth'), GETPOSTINT('datefday'), GETPOSTINT('datefyear'));
					$forceFields = array();

					if (GETPOSTISSET('date_pointoftax')) {
						$forceFields['date_pointoftax'] = dol_mktime(0, 0, 0, GETPOSTINT('date_pointoftaxmonth'), GETPOSTINT('date_pointoftaxday'), GETPOSTINT('date_pointoftaxyear'));
					}

					$deposit = Facture::createDepositFromOrigin($object, $date, GETPOSTINT('cond_reglement_id'), $user, 0, GETPOSTINT('validate_generated_deposit') == 'on', $forceFields);

					if ($deposit) {
						setEventMessage('DepositGenerated');
						$locationTarget = DOL_URL_ROOT . '/compta/facture/card.php?id=' . $deposit->id;
					} else {
						$error++;
						setEventMessages("Failed to create down payment - ".$object->error, $object->errors, 'errors');
					}
				}

				if (!$error) {
					$db->commit();

					if ($deposit && !getDolGlobalString('MAIN_DISABLE_PDF_AUTOUPDATE')) {
						$ret = $deposit->fetch($deposit->id); // Reload to get new records
						$outputlangs = $langs;

						if (getDolGlobalInt('MAIN_MULTILANGS')) {
							$outputlangs = new Translate('', $conf);
							$outputlangs->setDefaultLang($deposit->thirdparty->default_lang);
							$outputlangs->load('products');
						}

						$result = $deposit->generateDocument($deposit->model_pdf, $outputlangs, $hidedetails, $hidedesc, $hideref);

						if ($result < 0) {
							setEventMessages($deposit->error, $deposit->errors, 'errors');
						}
					}

					if ($locationTarget) {
						header('Location: ' . $locationTarget);
						exit;
					}
				} else {
					$object->status = $oldstatus;
					$object->statut = $oldstatus;

					$db->rollback();
					$action = '';
				}
			}
		}
	} elseif ($action == 'confirm_reopen' && $usercanclose && !GETPOST('cancel', 'alpha')) {
		// Reopen proposal
		// prevent browser refresh from reopening proposal several times
		if ($object->statut == Propal::STATUS_SIGNED || $object->statut == Propal::STATUS_NOTSIGNED || $object->statut == Propal::STATUS_BILLED || $object->statut == Propal::STATUS_CANCELED) {
			$db->begin();

			$newstatus = (getDolGlobalInt('PROPAL_SKIP_ACCEPT_REFUSE') ? Propal::STATUS_DRAFT : Propal::STATUS_VALIDATED);
			$result = $object->reopen($user, $newstatus);
			if ($result < 0) {
				setEventMessages($object->error, $object->errors, 'errors');
				$error++;
			} else {
				$object->statut = $newstatus;
				$object->status = $newstatus;
			}

			if (!$error) {
				$db->commit();
			} else {
				$db->rollback();
			}
		}
	} elseif ($action == 'import_lines_from_object' && $usercancreate && $object->statut == Propal::STATUS_DRAFT) {
		// add lines from objectlinked
		$fromElement = GETPOST('fromelement');
		$fromElementid = GETPOST('fromelementid');
		$importLines = GETPOST('line_checkbox');

		if (!empty($importLines) && is_array($importLines) && !empty($fromElement) && ctype_alpha($fromElement) && !empty($fromElementid)) {
			if ($fromElement == 'commande') {
				dol_include_once('/'.$fromElement.'/class/'.$fromElement.'.class.php');
				$lineClassName = 'OrderLine';
			} elseif ($fromElement == 'propal') {
				dol_include_once('/comm/'.$fromElement.'/class/'.$fromElement.'.class.php');
				$lineClassName = 'PropaleLigne';
			} elseif ($fromElement == 'facture') {
				dol_include_once('/compta/'.$fromElement.'/class/'.$fromElement.'.class.php');
				$lineClassName = 'FactureLigne';
			}
			$nextRang = count($object->lines) + 1;
			$importCount = 0;
			$error = 0;
			foreach ($importLines as $lineId) {
				$lineId = intval($lineId);
				$originLine = new $lineClassName($db);
				if (intval($fromElementid) > 0 && $originLine->fetch($lineId) > 0) {
					$originLine->fetch_optionals();
					$desc = $originLine->desc;
					$pu_ht = $originLine->subprice;
					$qty = $originLine->qty;
					$txtva = $originLine->tva_tx;
					$txlocaltax1 = $originLine->localtax1_tx;
					$txlocaltax2 = $originLine->localtax2_tx;
					$fk_product = $originLine->fk_product;
					$remise_percent = $originLine->remise_percent;
					$date_start = $originLine->date_start;
					$date_end = $originLine->date_end;
					$fk_code_ventilation = 0;
					$info_bits = $originLine->info_bits;
					$fk_remise_except = $originLine->fk_remise_except;
					$price_base_type = 'HT';
					$pu_ttc = 0;
					$type = $originLine->product_type;
					$rang = $nextRang++;
					$special_code = $originLine->special_code;
					$origin = $originLine->element;
					$origin_id = $originLine->id;
					$fk_parent_line = 0;
					$fk_fournprice = $originLine->fk_fournprice;
					$pa_ht = $originLine->pa_ht;
					$label = $originLine->label;
					$array_options = $originLine->array_options;
					$situation_percent = 100;
					$fk_prev_id = '';
					$fk_unit = $originLine->fk_unit;
					$pu_ht_devise = $originLine->multicurrency_subprice;

					$res = $object->addline($desc, $pu_ht, $qty, $txtva, $txlocaltax1, $txlocaltax2, $fk_product, $remise_percent, $price_base_type, $pu_ttc, $info_bits, $type, $rang, $special_code, $fk_parent_line, $fk_fournprice, $pa_ht, $label, $date_start, $date_end, $array_options, $fk_unit, $origin, $origin_id, $pu_ht_devise, $fk_remise_except);

					if ($res > 0) {
						$importCount++;
					} else {
						$error++;
					}
				} else {
					$error++;
				}
			}

			if ($error) {
				setEventMessages($langs->trans('ErrorsOnXLines', $error), null, 'errors');
			}
		}
	}

	include DOL_DOCUMENT_ROOT.'/core/actions_printing.inc.php';

	// Actions to send emails
	$actiontypecode = 'AC_OTH_AUTO';
	$triggersendname = 'PROPAL_SENTBYMAIL';
	$autocopy = 'MAIN_MAIL_AUTOCOPY_PROPOSAL_TO';
	$trackid = 'pro'.$object->id;
	include DOL_DOCUMENT_ROOT.'/core/actions_sendmails.inc.php';


	// Go back to draft
	if ($action == 'modif' && $usercancreate) {
		$result = $object->setDraft($user);
		if ($result < 0) {
			setEventMessages($object->error, $object->errors, 'errors');
		}

		if (!getDolGlobalString('MAIN_DISABLE_PDF_AUTOUPDATE')) {
			// Define output language
			$outputlangs = $langs;
			if (getDolGlobalInt('MAIN_MULTILANGS')) {
				$outputlangs = new Translate("", $conf);
				$newlang = (GETPOST('lang_id', 'aZ09') ? GETPOST('lang_id', 'aZ09') : $object->thirdparty->default_lang);
				$outputlangs->setDefaultLang($newlang);
			}
			$ret = $object->fetch($id); // Reload to get new records
			if ($ret > 0) {
				$object->fetch_thirdparty();
			}
			$object->generateDocument($object->model_pdf, $outputlangs, $hidedetails, $hidedesc, $hideref);
		}
	} elseif ($action == "setabsolutediscount" && $usercancreate) {
		if (GETPOSTINT("remise_id")) {
			if ($object->id > 0) {
				$result = $object->insert_discount(GETPOSTINT("remise_id"));
				if ($result < 0) {
					setEventMessages($object->error, $object->errors, 'errors');
				}
			}
		}
	} elseif ($action == 'addline' && GETPOST('submitforalllines', 'aZ09') && (GETPOST('alldate_start', 'alpha') || GETPOST('alldate_end', 'alpha')) && $usercancreate) {
		// Define date start and date end for all line
		$alldate_start = dol_mktime(GETPOST('alldate_starthour'), GETPOST('alldate_startmin'), 0, GETPOST('alldate_startmonth'), GETPOST('alldate_startday'), GETPOST('alldate_startyear'));
		$alldate_end = dol_mktime(GETPOST('alldate_endhour'), GETPOST('alldate_endmin'), 0, GETPOST('alldate_endmonth'), GETPOST('alldate_endday'), GETPOST('alldate_endyear'));
		foreach ($object->lines as $line) {
			if ($line->product_type == 1) { // only service line
				$result = $object->updateline($line->id, $line->subprice, $line->qty, $line->remise_percent, $line->tva_tx, $line->localtax1_tx, $line->localtax2_tx, $line->desc, 'HT', $line->info_bits, $line->special_code, $line->fk_parent_line, 0, $line->fk_fournprice, $line->pa_ht, $line->label, $line->product_type, $alldate_start, $alldate_end, $line->array_options, $line->fk_unit, $line->multicurrency_subprice);
			}
		}
	} elseif ($action == 'addline' && GETPOST('submitforalllines', 'alpha') && GETPOST('vatforalllines', 'alpha') !== '' && $usercancreate) {
		// Define a vat_rate for all lines
		$vat_rate = (GETPOST('vatforalllines') ? GETPOST('vatforalllines') : 0);
		$vat_rate = str_replace('*', '', $vat_rate);
		$localtax1_rate = get_localtax($vat_rate, 1, $object->thirdparty, $mysoc);
		$localtax2_rate = get_localtax($vat_rate, 2, $object->thirdparty, $mysoc);
		foreach ($object->lines as $line) {
			$result = $object->updateline($line->id, $line->subprice, $line->qty, $line->remise_percent, $vat_rate, $localtax1_rate, $localtax2_rate, $line->desc, 'HT', $line->info_bits, $line->special_code, $line->fk_parent_line, 0, $line->fk_fournprice, $line->pa_ht, $line->label, $line->product_type, $line->date_start, $line->date_end, $line->array_options, $line->fk_unit, $line->multicurrency_subprice);
		}
	} elseif ($action == 'addline' && GETPOST('submitforalllines', 'alpha') && GETPOST('remiseforalllines', 'alpha') !== '' && $usercancreate) {
		// Define a discount for all lines
		$remise_percent = (GETPOST('remiseforalllines') ? GETPOST('remiseforalllines') : 0);
		$remise_percent = str_replace('*', '', $remise_percent);
		foreach ($object->lines as $line) {
			$tvatx= $line->tva_tx;
			if (!empty($line->vat_src_code)) {
				$tvatx .= ' ('.$line->vat_src_code.')';
			}
			$result = $object->updateline($line->id, $line->subprice, $line->qty, $remise_percent, $tvatx, $line->localtax1_tx, $line->localtax2_tx, $line->desc, 'HT', $line->info_bits, $line->special_code, $line->fk_parent_line, 0, $line->fk_fournprice, $line->pa_ht, $line->label, $line->product_type, $line->date_start, $line->date_end, $line->array_options, $line->fk_unit, $line->multicurrency_subprice);
		}
	} elseif ($action == 'addline' && GETPOST('submitforallmargins', 'alpha') && GETPOST('marginforalllines') !== '' && $usercancreate) {
		// Define margin
		$margin_rate = (GETPOST('marginforalllines') ? GETPOST('marginforalllines') : 0);
		foreach ($object->lines as &$line) {
			$subprice = price2num($line->pa_ht * (1 + $margin_rate / 100), 'MU');
			$prod = new Product($db);
			$prod->fetch($line->fk_product);
			if ($prod->price_min > $subprice) {
				$price_subprice  = price($subprice, 0, $outlangs, 1, -1, -1, 'auto');
				$price_price_min = price($prod->price_min, 0, $outlangs, 1, -1, -1, 'auto');
				setEventMessages($prod->ref.' - '.$prod->label.' ('.$price_subprice.' < '.$price_price_min.' '.strtolower($langs->trans("MinPrice")).')'."\n", null, 'warnings');
			}
			// Manage $line->subprice and $line->multicurrency_subprice
			$multicurrency_subprice = (float) $subprice * $line->multicurrency_subprice / $line->subprice;
			// Update DB
			$result = $object->updateline($line->id, $subprice, $line->qty, $line->remise_percent, $line->tva_tx, $line->localtax1_tx, $line->localtax2_tx, $line->desc, 'HT', $line->info_bits, $line->special_code, $line->fk_parent_line, 0, $line->fk_fournprice, $line->pa_ht, $line->label, $line->product_type, $line->date_start, $line->date_end, $line->array_options, $line->fk_unit, $multicurrency_subprice);
			// Update $object with new margin info
			$line->price = $subprice;
			$line->marge_tx = $margin_rate;
			$line->marque_tx = $margin_rate * $line->pa_ht / (float) $subprice;
			$line->total_ht = $line->qty * (float) $subprice;
			$line->total_tva = $line->tva_tx * $line->qty * (float) $subprice;
			$line->total_ttc = (1 + $line->tva_tx) * $line->qty * (float) $subprice;
			// Manage $line->subprice and $line->multicurrency_subprice
			$line->multicurrency_total_ht = $line->qty * (float) $subprice * $line->multicurrency_subprice / $line->subprice;
			$line->multicurrency_total_tva = $line->tva_tx * $line->qty * (float) $subprice * $line->multicurrency_subprice / $line->subprice;
			$line->multicurrency_total_ttc = (1 + $line->tva_tx) * $line->qty * (float) $subprice * $line->multicurrency_subprice / $line->subprice;
			// Used previous $line->subprice and $line->multicurrency_subprice above, now they can be set to their new values
			$line->subprice = $subprice;
			$line->multicurrency_subprice = $multicurrency_subprice;
		}
	} elseif ($action == 'addline' && !GETPOST('submitforalllines', 'alpha') && !GETPOST('submitforallmargins', 'alpha') && $usercancreate) {		// Add line
		// Set if we used free entry or predefined product
		$predef = '';
		$product_desc = (GETPOSTISSET('dp_desc') ? GETPOST('dp_desc', 'restricthtml') : '');

		$price_ht = '';
		$price_ht_devise = '';
		$price_ttc = '';
		$price_ttc_devise = '';

		// TODO Implement  if (getDolGlobalInt('MAIN_UNIT_PRICE_WITH_TAX_IS_FOR_ALL_TAXES'))

		if (GETPOST('price_ht') !== '') {
			$price_ht = price2num(GETPOST('price_ht'), 'MU', 2);
		}
		if (GETPOST('multicurrency_price_ht') !== '') {
			$price_ht_devise = price2num(GETPOST('multicurrency_price_ht'), 'CU', 2);
		}
		if (GETPOST('price_ttc') !== '') {
			$price_ttc = price2num(GETPOST('price_ttc'), 'MU', 2);
		}
		if (GETPOST('multicurrency_price_ttc') !== '') {
			$price_ttc_devise = price2num(GETPOST('multicurrency_price_ttc'), 'CU', 2);
		}

		$prod_entry_mode = GETPOST('prod_entry_mode', 'aZ09');
		if ($prod_entry_mode == 'free') {
			$idprod = 0;
		} else {
			$idprod = GETPOSTINT('idprod');

			if (getDolGlobalString('MAIN_DISABLE_FREE_LINES') && $idprod <= 0) {
				setEventMessages($langs->trans("ErrorFieldRequired", $langs->transnoentitiesnoconv("ProductOrService")), null, 'errors');
				$error++;
			}
		}

		$tva_tx = GETPOST('tva_tx', 'alpha');

		$qty = price2num(GETPOST('qty'.$predef, 'alpha'), 'MS', 2);
		$remise_percent = (GETPOSTISSET('remise_percent'.$predef) ? price2num(GETPOST('remise_percent'.$predef, 'alpha'), '', 2) : 0);
		if (empty($remise_percent)) {
			$remise_percent = 0;
		}

		// Extrafields
		$extralabelsline = $extrafields->fetch_name_optionals_label($object->table_element_line);
		$array_options = $extrafields->getOptionalsFromPost($object->table_element_line, $predef);
		// Unset extrafield
		if (is_array($extralabelsline)) {
			// Get extra fields
			foreach ($extralabelsline as $key => $value) {
				unset($_POST["options_".$key]);
			}
		}

		if ($prod_entry_mode == 'free' && (empty($idprod) || $idprod < 0) && GETPOST('type') < 0) {
			setEventMessages($langs->trans("ErrorFieldRequired", $langs->transnoentitiesnoconv("Type")), null, 'errors');
			$error++;
		}

		if ($prod_entry_mode == 'free' && (empty($idprod) || $idprod < 0) && $price_ht === '' && $price_ht_devise === '' && $price_ttc === '' && $price_ttc_devise === '') { 	// Unit price can be 0 but not ''. Also price can be negative for proposal.
			setEventMessages($langs->trans("ErrorFieldRequired", $langs->transnoentitiesnoconv("UnitPriceHT")), null, 'errors');
			$error++;
		}
		if ($prod_entry_mode == 'free' && (empty($idprod) || $idprod < 0) && empty($product_desc)) {
			setEventMessages($langs->trans("ErrorFieldRequired", $langs->transnoentitiesnoconv("Description")), null, 'errors');
			$error++;
		}

		if (!$error && isModEnabled('variants') && $prod_entry_mode != 'free') {
			if ($combinations = GETPOST('combinations', 'array')) {
				//Check if there is a product with the given combination
				$prodcomb = new ProductCombination($db);

				if ($res = $prodcomb->fetchByProductCombination2ValuePairs($idprod, $combinations)) {
					$idprod = $res->fk_product_child;
				} else {
					setEventMessages($langs->trans('ErrorProductCombinationNotFound'), null, 'errors');
					$error++;
				}
			}
		}

		$propal_qty_requirement = (getDolGlobalString('PROPAL_ENABLE_NEGATIVE_QTY') ? ($qty >= 0 || $qty <= 0) : $qty >= 0);
		if (!$error && $propal_qty_requirement && (!empty($product_desc) || (!empty($idprod) && $idprod > 0))) {
			$pu_ht = 0;
			$pu_ttc = 0;
			$pu_ht_devise = 0;
			$pu_ttc_devise = 0;
			$price_min = 0;
			$price_min_ttc = 0;
			$tva_npr = 0;
			$price_base_type = (GETPOST('price_base_type', 'alpha') ? GETPOST('price_base_type', 'alpha') : 'HT');

			$db->begin();

			// $tva_tx can be 'x.x (XXX)'

			// Ecrase $pu par celui du produit
			// Ecrase $desc par celui du produit
			// Replaces $fk_unit with the product unit
			if (!empty($idprod) && $idprod > 0) {
				$prod = new Product($db);
				$prod->fetch($idprod);

				$label = ((GETPOST('product_label') && GETPOST('product_label') != $prod->label) ? GETPOST('product_label') : '');

				// Update if prices fields are defined
				/*$tva_tx = get_default_tva($mysoc, $object->thirdparty, $prod->id);
				$tva_npr = get_default_npr($mysoc, $object->thirdparty, $prod->id);
				if (empty($tva_tx)) {
					$tva_npr = 0;
				}*/

				// Price unique per product
				$pu_ht = $prod->price;
				$pu_ttc = $prod->price_ttc;
				$price_min = $prod->price_min;
				$price_min_ttc = $prod->price_min_ttc;
				$price_base_type = $prod->price_base_type;

				// If price per segment
				if (getDolGlobalString('PRODUIT_MULTIPRICES') && $object->thirdparty->price_level) {
					$pu_ht = $prod->multiprices[$object->thirdparty->price_level];
					$pu_ttc = $prod->multiprices_ttc[$object->thirdparty->price_level];
					$price_min = $prod->multiprices_min[$object->thirdparty->price_level];
					$price_min_ttc = $prod->multiprices_min_ttc[$object->thirdparty->price_level];
					$price_base_type = $prod->multiprices_base_type[$object->thirdparty->price_level];
					if (getDolGlobalString('PRODUIT_MULTIPRICES_USE_VAT_PER_LEVEL')) {  // using this option is a bug. kept for backward compatibility
						if (isset($prod->multiprices_tva_tx[$object->thirdparty->price_level])) {
							$tva_tx = $prod->multiprices_tva_tx[$object->thirdparty->price_level];
						}
						if (isset($prod->multiprices_recuperableonly[$object->thirdparty->price_level])) {
							$tva_npr = $prod->multiprices_recuperableonly[$object->thirdparty->price_level];
						}
					}
				} elseif (getDolGlobalString('PRODUIT_CUSTOMER_PRICES')) {
					// If price per customer
					require_once DOL_DOCUMENT_ROOT.'/product/class/productcustomerprice.class.php';

					$prodcustprice = new ProductCustomerPrice($db);

					$filter = array('t.fk_product' => $prod->id, 't.fk_soc' => $object->thirdparty->id);

					$result = $prodcustprice->fetchAll('', '', 0, 0, $filter);
					if ($result) {
						// If there is some prices specific to the customer
						if (count($prodcustprice->lines) > 0) {
							$pu_ht = price($prodcustprice->lines[0]->price);
							$pu_ttc = price($prodcustprice->lines[0]->price_ttc);
							$price_min =  price($prodcustprice->lines[0]->price_min);
							$price_min_ttc =  price($prodcustprice->lines[0]->price_min_ttc);
							$price_base_type = $prodcustprice->lines[0]->price_base_type;
							/*$tva_tx = ($prodcustprice->lines[0]->default_vat_code ? $prodcustprice->lines[0]->tva_tx.' ('.$prodcustprice->lines[0]->default_vat_code.' )' : $prodcustprice->lines[0]->tva_tx);
							if ($prodcustprice->lines[0]->default_vat_code && !preg_match('/\(.*\)/', $tva_tx)) {
								$tva_tx .= ' ('.$prodcustprice->lines[0]->default_vat_code.')';
							}
							$tva_npr = $prodcustprice->lines[0]->recuperableonly;
							if (empty($tva_tx)) {
								$tva_npr = 0;
							}*/
						}
					}
				} elseif (getDolGlobalString('PRODUIT_CUSTOMER_PRICES_BY_QTY')) {
					// If price per quantity
					if ($prod->prices_by_qty[0]) {	// yes, this product has some prices per quantity
						// Search the correct price into loaded array product_price_by_qty using id of array retrieved into POST['pqp'].
						$pqp = GETPOSTINT('pbq');

						// Search price into product_price_by_qty from $prod->id
						foreach ($prod->prices_by_qty_list[0] as $priceforthequantityarray) {
							if ($priceforthequantityarray['rowid'] != $pqp) {
								continue;
							}
							// We found the price
							if ($priceforthequantityarray['price_base_type'] == 'HT') {
								$pu_ht = $priceforthequantityarray['unitprice'];
							} else {
								$pu_ttc = $priceforthequantityarray['unitprice'];
							}
							// Note: the remise_percent or price by qty is used to set data on form, so we will use value from POST.
							break;
						}
					}
				} elseif (getDolGlobalString('PRODUIT_CUSTOMER_PRICES_BY_QTY_MULTIPRICES')) {
					// If price per quantity and customer
					if ($prod->prices_by_qty[$object->thirdparty->price_level]) { // yes, this product has some prices per quantity
						// Search the correct price into loaded array product_price_by_qty using id of array retrieved into POST['pqp'].
						$pqp = GETPOSTINT('pbq');

						// Search price into product_price_by_qty from $prod->id
						foreach ($prod->prices_by_qty_list[$object->thirdparty->price_level] as $priceforthequantityarray) {
							if ($priceforthequantityarray['rowid'] != $pqp) {
								continue;
							}
							// We found the price
							if ($priceforthequantityarray['price_base_type'] == 'HT') {
								$pu_ht = $priceforthequantityarray['unitprice'];
							} else {
								$pu_ttc = $priceforthequantityarray['unitprice'];
							}
							// Note: the remise_percent or price by qty is used to set data on form, so we will use value from POST.
							break;
						}
					}
				}

				$tmpvat = price2num(preg_replace('/\s*\(.*\)/', '', $tva_tx));
				$tmpprodvat = price2num(preg_replace('/\s*\(.*\)/', '', (string) $prod->tva_tx));

				// Set unit price to use
				if (!empty($price_ht) || (string) $price_ht === '0') {
					$pu_ht = price2num($price_ht, 'MU');
					$pu_ttc = price2num((float) $pu_ht * (1 + ((float) $tmpvat / 100)), 'MU');
				} elseif (!empty($price_ht_devise) || (string) $price_ht_devise === '0') {
					$pu_ht_devise = price2num($price_ht_devise, 'MU');
					$pu_ht = '';
					$pu_ttc = '';
				} elseif (!empty($price_ttc) || (string) $price_ttc === '0') {
					$pu_ttc = price2num($price_ttc, 'MU');
					$pu_ht = price2num((float) $pu_ttc / (1 + ((float) $tmpvat / 100)), 'MU');
				} elseif ($tmpvat != $tmpprodvat) {
					// Is this still used ?
					if ($price_base_type != 'HT') {
						$pu_ht = price2num((float) $pu_ttc / (1 + ($tmpvat / 100)), 'MU');
					} else {
						$pu_ttc = price2num((float) $pu_ht * (1 + ($tmpvat / 100)), 'MU');
					}
				}

				$desc = '';

				// Define output language
				if (getDolGlobalInt('MAIN_MULTILANGS') && getDolGlobalString('PRODUIT_TEXTS_IN_THIRDPARTY_LANGUAGE')) {
					$outputlangs = $langs;
					$newlang = '';
					if (empty($newlang) && GETPOST('lang_id', 'aZ09')) {
						$newlang = GETPOST('lang_id', 'aZ09');
					}
					if (empty($newlang)) {
						$newlang = $object->thirdparty->default_lang;
					}
					if (!empty($newlang)) {
						$outputlangs = new Translate("", $conf);
						$outputlangs->setDefaultLang($newlang);
					}

					$desc = (!empty($prod->multilangs[$outputlangs->defaultlang]["description"])) ? $prod->multilangs[$outputlangs->defaultlang]["description"] : $prod->description;
				} else {
					$desc = $prod->description;
				}

				//If text set in desc is the same as product description (as now it's preloaded) we add it only one time
				if ($product_desc == $desc && getDolGlobalString('PRODUIT_AUTOFILL_DESC')) {
					$product_desc = '';
				}

				if (!empty($product_desc) && getDolGlobalString('MAIN_NO_CONCAT_DESCRIPTION')) {
					$desc = $product_desc;
				} else {
					$desc = dol_concatdesc($desc, $product_desc, '', getDolGlobalString('MAIN_CHANGE_ORDER_CONCAT_DESCRIPTION'));
				}

				// Add custom code and origin country into description
				if (!getDolGlobalString('MAIN_PRODUCT_DISABLE_CUSTOMCOUNTRYCODE') && (!empty($prod->customcode) || !empty($prod->country_code))) {
					$tmptxt = '(';
					// Define output language
					if (getDolGlobalInt('MAIN_MULTILANGS') && getDolGlobalString('PRODUIT_TEXTS_IN_THIRDPARTY_LANGUAGE')) {
						$outputlangs = $langs;
						$newlang = '';
						if (empty($newlang) && GETPOST('lang_id', 'alpha')) {
							$newlang = GETPOST('lang_id', 'alpha');
						}
						if (empty($newlang)) {
							$newlang = $object->thirdparty->default_lang;
						}
						if (!empty($newlang)) {
							$outputlangs = new Translate("", $conf);
							$outputlangs->setDefaultLang($newlang);
							$outputlangs->load('products');
						}
						if (!empty($prod->customcode)) {
							$tmptxt .= $outputlangs->transnoentitiesnoconv("CustomCode").': '.$prod->customcode;
						}
						if (!empty($prod->customcode) && !empty($prod->country_code)) {
							$tmptxt .= ' - ';
						}
						if (!empty($prod->country_code)) {
							$tmptxt .= $outputlangs->transnoentitiesnoconv("CountryOrigin").': '.getCountry($prod->country_code, 0, $db, $outputlangs, 0);
						}
					} else {
						if (!empty($prod->customcode)) {
							$tmptxt .= $langs->transnoentitiesnoconv("CustomCode").': '.$prod->customcode;
						}
						if (!empty($prod->customcode) && !empty($prod->country_code)) {
							$tmptxt .= ' - ';
						}
						if (!empty($prod->country_code)) {
							$tmptxt .= $langs->transnoentitiesnoconv("CountryOrigin").': '.getCountry($prod->country_code, 0, $db, $langs, 0);
						}
					}
					$tmptxt .= ')';
					$desc = dol_concatdesc($desc, $tmptxt);
				}

				$type = $prod->type;
				$fk_unit = $prod->fk_unit;
			} else {
				$pu_ht = price2num($price_ht, 'MU');
				$pu_ttc = price2num($price_ttc, 'MU');
				$tva_npr = (preg_match('/\*/', $tva_tx) ? 1 : 0);
				if (empty($tva_tx)) {
					$tva_npr = 0;
				}
				$tva_tx = str_replace('*', '', $tva_tx);
				$label = (GETPOST('product_label') ? GETPOST('product_label') : '');
				$desc = $product_desc;
				$type = GETPOST('type');
				$fk_unit = GETPOST('units', 'alpha');
				$pu_ht_devise = price2num($price_ht_devise, 'MU');
				$pu_ttc_devise = price2num($price_ttc_devise, 'MU');

				if ($pu_ttc && !$pu_ht) {
					$price_base_type = 'TTC';
				}
			}

			$info_bits = 0;
			if ($tva_npr) {
				$info_bits |= 0x01;
			}

			// Local Taxes
			$localtax1_tx = get_localtax($tva_tx, 1, $object->thirdparty, $tva_npr);
			$localtax2_tx = get_localtax($tva_tx, 2, $object->thirdparty, $tva_npr);

			// Margin
			$fournprice = price2num(GETPOST('fournprice'.$predef) ? GETPOST('fournprice'.$predef) : '');
			$buyingprice = price2num(GETPOST('buying_price'.$predef) != '' ? GETPOST('buying_price'.$predef) : ''); // If buying_price is '0', we must keep this value

			$date_start = dol_mktime(GETPOST('date_start'.$predef.'hour'), GETPOST('date_start'.$predef.'min'), GETPOST('date_start'.$predef.'sec'), GETPOST('date_start'.$predef.'month'), GETPOST('date_start'.$predef.'day'), GETPOST('date_start'.$predef.'year'));
			$date_end = dol_mktime(GETPOST('date_end'.$predef.'hour'), GETPOST('date_end'.$predef.'min'), GETPOST('date_end'.$predef.'sec'), GETPOST('date_end'.$predef.'month'), GETPOST('date_end'.$predef.'day'), GETPOST('date_end'.$predef.'year'));

			// Prepare a price equivalent for minimum price check
			$pu_equivalent = $pu_ht;
			$pu_equivalent_ttc = $pu_ttc;
			$currency_tx = $object->multicurrency_tx;

			// Check if we have a foreign currency
			// If so, we update the pu_equiv as the equivalent price in base currency
			if ($pu_ht == '' && $pu_ht_devise != '' && $currency_tx != '') {
				$pu_equivalent = (float) $pu_ht_devise * (float) $currency_tx;
			}
			if ($pu_ttc == '' && $pu_ttc_devise != '' && $currency_tx != '') {
				$pu_equivalent_ttc = (float) $pu_ttc_devise * (float) $currency_tx;
			}

			// TODO $pu_equivalent or $pu_equivalent_ttc must be calculated from the one not null taking into account all taxes
			/*
			 if ($pu_equivalent) {
			 $tmp = calcul_price_total(1, $pu_equivalent, 0, $tva_tx, -1, -1, 0, 'HT', $info_bits, $type);
			 $pu_equivalent_ttc = ...
			 } else {
			 $tmp = calcul_price_total(1, $pu_equivalent_ttc, 0, $tva_tx, -1, -1, 0, 'TTC', $info_bits, $type);
			 $pu_equivalent_ht = ...
			 }
			 */

			//var_dump(price2num($price_min)); var_dump(price2num($pu_ht)); var_dump($remise_percent);
			//var_dump(price2num($price_min_ttc)); var_dump(price2num($pu_ttc)); var_dump($remise_percent);exit;

			// Check price is not lower than minimum
			if ($usermustrespectpricemin) {
				if ($pu_equivalent && $price_min && (((float) price2num($pu_equivalent) * (1 - $remise_percent / 100)) < price2num($price_min)) && $price_base_type == 'HT') {
					$mesg = $langs->trans("CantBeLessThanMinPrice", price(price2num($price_min, 'MU'), 0, $langs, 0, 0, -1, $conf->currency));
					setEventMessages($mesg, null, 'errors');
					$error++;
				} elseif ($pu_equivalent_ttc && $price_min_ttc && (((float) price2num($pu_equivalent_ttc) * (1 - $remise_percent / 100)) < price2num($price_min_ttc)) && $price_base_type == 'TTC') {
					$mesg = $langs->trans("CantBeLessThanMinPriceInclTax", price(price2num($price_min_ttc, 'MU'), 0, $langs, 0, 0, -1, $conf->currency));
					setEventMessages($mesg, null, 'errors');
					$error++;
				}
			}

			if (!$error) {
				// Insert line
				$result = $object->addline($desc, $pu_ht, $qty, $tva_tx, $localtax1_tx, $localtax2_tx, $idprod, $remise_percent, $price_base_type, $pu_ttc, $info_bits, $type, min($rank, count($object->lines) + 1), 0, GETPOST('fk_parent_line'), $fournprice, $buyingprice, $label, $date_start, $date_end, $array_options, $fk_unit, '', 0, $pu_ht_devise);

				if ($result > 0) {
					$db->commit();

					if (!getDolGlobalString('MAIN_DISABLE_PDF_AUTOUPDATE')) {
						// Define output language
						$outputlangs = $langs;
						if (getDolGlobalInt('MAIN_MULTILANGS')) {
							$outputlangs = new Translate("", $conf);
							$newlang = (GETPOST('lang_id', 'aZ09') ? GETPOST('lang_id', 'aZ09') : $object->thirdparty->default_lang);
							$outputlangs->setDefaultLang($newlang);
						}
						$ret = $object->fetch($id); // Reload to get new records
						if ($ret > 0) {
							$object->fetch_thirdparty();
						}
						$object->generateDocument($object->model_pdf, $outputlangs, $hidedetails, $hidedesc, $hideref);
					}

					unset($_POST['prod_entry_mode']);

					unset($_POST['qty']);
					unset($_POST['type']);
					unset($_POST['remise_percent']);
					unset($_POST['price_ht']);
					unset($_POST['multicurrency_price_ht']);
					unset($_POST['price_ttc']);
					unset($_POST['tva_tx']);
					unset($_POST['product_ref']);
					unset($_POST['product_label']);
					unset($_POST['product_desc']);
					unset($_POST['fournprice']);
					unset($_POST['buying_price']);
					unset($_POST['np_marginRate']);
					unset($_POST['np_markRate']);
					unset($_POST['dp_desc']);
					unset($_POST['idprod']);
					unset($_POST['units']);

					unset($_POST['date_starthour']);
					unset($_POST['date_startmin']);
					unset($_POST['date_startsec']);
					unset($_POST['date_startday']);
					unset($_POST['date_startmonth']);
					unset($_POST['date_startyear']);
					unset($_POST['date_endhour']);
					unset($_POST['date_endmin']);
					unset($_POST['date_endsec']);
					unset($_POST['date_endday']);
					unset($_POST['date_endmonth']);
					unset($_POST['date_endyear']);
				} else {
					$db->rollback();

					setEventMessages($object->error, $object->errors, 'errors');
				}
			}
		}
	} elseif ($action == 'updateline' && $usercancreate && GETPOST('save')) {
		// Update a line within proposal

		// Clean parameters
		$description = dol_htmlcleanlastbr(GETPOST('product_desc', 'restricthtml'));

		// Define info_bits
		$info_bits = 0;
		if (preg_match('/\*/', GETPOST('tva_tx'))) {
			$info_bits |= 0x01;
		}

		// Define vat_rate
		$vat_rate = (GETPOST('tva_tx') ? GETPOST('tva_tx') : 0);
		$vat_rate = str_replace('*', '', $vat_rate);
		$localtax1_rate = get_localtax($vat_rate, 1, $object->thirdparty, $mysoc);
		$localtax2_rate = get_localtax($vat_rate, 2, $object->thirdparty, $mysoc);
		$pu_ht = price2num(GETPOST('price_ht'), '', 2);
		$pu_ttc = price2num(GETPOST('price_ttc'), '', 2);

		// Add buying price
		$fournprice = price2num(GETPOST('fournprice') ? GETPOST('fournprice') : '');
		$buyingprice = price2num(GETPOST('buying_price') != '' ? GETPOST('buying_price') : ''); // If buying_price is '0', we must keep this value

		$pu_ht_devise = price2num(GETPOST('multicurrency_subprice'), '', 2);
		$pu_ttc_devise = price2num(GETPOST('multicurrency_subprice_ttc'), '', 2);

		$date_start = dol_mktime(GETPOST('date_starthour'), GETPOST('date_startmin'), GETPOST('date_startsec'), GETPOST('date_startmonth'), GETPOST('date_startday'), GETPOST('date_startyear'));
		$date_end = dol_mktime(GETPOST('date_endhour'), GETPOST('date_endmin'), GETPOST('date_endsec'), GETPOST('date_endmonth'), GETPOST('date_endday'), GETPOST('date_endyear'));

		$remise_percent = price2num(GETPOST('remise_percent'), '', 2);
		if (empty($remise_percent)) {
			$remise_percent = 0;
		}

		// Prepare a price equivalent for minimum price check
		$pu_equivalent = $pu_ht;
		$pu_equivalent_ttc = $pu_ttc;

		$currency_tx = $object->multicurrency_tx;

		// Check if we have a foreign currency
		// If so, we update the pu_equiv as the equivalent price in base currency
		if ($pu_ht == '' && $pu_ht_devise != '' && $currency_tx != '') {
			$pu_equivalent = (float) $pu_ht_devise * (float) $currency_tx;
		}
		if ($pu_ttc == '' && $pu_ttc_devise != '' && $currency_tx != '') {
			$pu_equivalent_ttc = (float) $pu_ttc_devise * (float) $currency_tx;
		}

		// TODO $pu_equivalent or $pu_equivalent_ttc must be calculated from the one not null taking into account all taxes
		/*
		 if ($pu_equivalent) {
		 $tmp = calcul_price_total(1, $pu_equivalent, 0, $vat_rate, -1, -1, 0, 'HT', $info_bits, $type);
		 $pu_equivalent_ttc = ...
		 } else {
		 $tmp = calcul_price_total(1, $pu_equivalent_ttc, 0, $vat_rate, -1, -1, 0, 'TTC', $info_bits, $type);
		 $pu_equivalent_ht = ...
		 }
		 */

		// Extrafields
		$extralabelsline = $extrafields->fetch_name_optionals_label($object->table_element_line);
		$array_options = $extrafields->getOptionalsFromPost($object->table_element_line);
		// Unset extrafield
		if (is_array($extralabelsline)) {
			// Get extra fields
			foreach ($extralabelsline as $key => $value) {
				unset($_POST["options_".$key]);
			}
		}

		// Define special_code for special lines
		$special_code = GETPOSTINT('special_code');
		if (!GETPOST('qty')) {
			$special_code = 3;
		}

		// Check minimum price
		$productid = GETPOSTINT('productid');
		if (!empty($productid)) {
			$product = new Product($db);
			$res = $product->fetch($productid);

			$type = $product->type;
			$label = ((GETPOST('update_label') && GETPOST('product_label')) ? GETPOST('product_label') : '');

			$price_min = $product->price_min;
			if (getDolGlobalString('PRODUIT_MULTIPRICES') && !empty($object->thirdparty->price_level)) {
				$price_min = $product->multiprices_min[$object->thirdparty->price_level];
			}
			$price_min_ttc = $product->price_min_ttc;
			if (getDolGlobalString('PRODUIT_MULTIPRICES') && !empty($object->thirdparty->price_level)) {
				$price_min_ttc = $product->multiprices_min_ttc[$object->thirdparty->price_level];
			}

			//var_dump(price2num($price_min)); var_dump(price2num($pu_ht)); var_dump($remise_percent);
			//var_dump(price2num($price_min_ttc)); var_dump(price2num($pu_ttc)); var_dump($remise_percent);exit;

			// Check price is not lower than minimum
			if ($usermustrespectpricemin) {
				if ($pu_equivalent && $price_min && (((float) price2num($pu_equivalent) * (1 - (float) $remise_percent / 100)) < (float) price2num($price_min)) && $price_base_type == 'HT') {
					$mesg = $langs->trans("CantBeLessThanMinPrice", price(price2num($price_min, 'MU'), 0, $langs, 0, 0, -1, $conf->currency));
					setEventMessages($mesg, null, 'errors');
					$error++;
					$action = 'editline';
				} elseif ($pu_equivalent_ttc && $price_min_ttc && (((float) price2num($pu_equivalent_ttc) * (1 - (float) $remise_percent / 100)) < (float) price2num($price_min_ttc)) && $price_base_type == 'TTC') {
					$mesg = $langs->trans("CantBeLessThanMinPriceInclTax", price(price2num($price_min_ttc, 'MU'), 0, $langs, 0, 0, -1, $conf->currency));
					setEventMessages($mesg, null, 'errors');
					$error++;
					$action = 'editline';
				}
			}
		} else {
			$type = GETPOST('type');
			$label = (GETPOST('product_label') ? GETPOST('product_label') : '');

			// Check parameters
			if (GETPOST('type') < 0) {
				setEventMessages($langs->trans("ErrorFieldRequired", $langs->transnoentitiesnoconv("Type")), null, 'errors');
				$error++;
			}
		}

		if (!$error) {
			$db->begin();

			if (!$user->hasRight('margins', 'creer')) {
				foreach ($object->lines as &$line) {
					if ($line->id == GETPOSTINT('lineid')) {
						$fournprice = $line->fk_fournprice;
						$buyingprice = $line->pa_ht;
						break;
					}
				}
			}

			$qty = price2num(GETPOST('qty', 'alpha'), 'MS');

			$pu = $pu_ht;
			$price_base_type = 'HT';
			if (empty($pu) && !empty($pu_ttc)) {
				$pu = $pu_ttc;
				$price_base_type = 'TTC';
			}

			$result = $object->updateline(GETPOSTINT('lineid'), $pu, $qty, $remise_percent, $vat_rate, $localtax1_rate, $localtax2_rate, $description, $price_base_type, $info_bits, $special_code, GETPOST('fk_parent_line'), 0, $fournprice, $buyingprice, $label, $type, $date_start, $date_end, $array_options, GETPOST("units"), $pu_ht_devise);

			if ($result >= 0) {
				$db->commit();

				if (!getDolGlobalString('MAIN_DISABLE_PDF_AUTOUPDATE')) {
					// Define output language
					$outputlangs = $langs;
					if (getDolGlobalInt('MAIN_MULTILANGS')) {
						$outputlangs = new Translate("", $conf);
						$newlang = (GETPOST('lang_id', 'aZ09') ? GETPOST('lang_id', 'aZ09') : $object->thirdparty->default_lang);
						$outputlangs->setDefaultLang($newlang);
					}
					$ret = $object->fetch($id); // Reload to get new records
					if ($ret > 0) {
						$object->fetch_thirdparty();
					}
					$object->generateDocument($object->model_pdf, $outputlangs, $hidedetails, $hidedesc, $hideref);
				}

				unset($_POST['qty']);
				unset($_POST['type']);
				unset($_POST['productid']);
				unset($_POST['remise_percent']);
				unset($_POST['price_ht']);
				unset($_POST['multicurrency_price_ht']);
				unset($_POST['price_ttc']);
				unset($_POST['tva_tx']);
				unset($_POST['product_ref']);
				unset($_POST['product_label']);
				unset($_POST['product_desc']);
				unset($_POST['fournprice']);
				unset($_POST['buying_price']);

				unset($_POST['date_starthour']);
				unset($_POST['date_startmin']);
				unset($_POST['date_startsec']);
				unset($_POST['date_startday']);
				unset($_POST['date_startmonth']);
				unset($_POST['date_startyear']);
				unset($_POST['date_endhour']);
				unset($_POST['date_endmin']);
				unset($_POST['date_endsec']);
				unset($_POST['date_endday']);
				unset($_POST['date_endmonth']);
				unset($_POST['date_endyear']);
			} else {
				$db->rollback();

				setEventMessages($object->error, $object->errors, 'errors');
			}
		}
	} elseif ($action == 'updateline' && $usercancreate && GETPOST('cancel', 'alpha')) {
		header('Location: '.$_SERVER['PHP_SELF'].'?id='.$object->id); //  To re-display card in edit mode
		exit();
	} elseif ($action == 'classin' && $usercancreate) {
		// Set project
		$object->setProject(GETPOSTINT('projectid'));
	} elseif ($action == 'setavailability' && $usercancreate) {
		// Delivery time
		$result = $object->set_availability($user, GETPOSTINT('availability_id'));
	} elseif ($action == 'setdemandreason' && $usercancreate) {
		// Origin of the commercial proposal
		$result = $object->set_demand_reason($user, GETPOSTINT('demand_reason_id'));
	} elseif ($action == 'setconditions' && $usercancreate) {
		// Terms of payment
<<<<<<< HEAD
		$result = $object->setPaymentTerms(GETPOSTINT('cond_reglement_id'), GETPOSTINT('cond_reglement_id_deposit_percent'));
=======
		$sql = "SELECT code ";
		$sql .= "FROM " . $db->prefix() . "c_payment_term";
		$sql .= " WHERE rowid = " . ((int) GETPOST('cond_reglement_id', 'int'));
		$result = $db->query($sql);
		if ($result) {
			$obj = $db->fetch_object($result);
			if ($obj->code == 'DEP30PCTDEL') {
				$result = $object->setPaymentTerms(GETPOST('cond_reglement_id', 'int'), GETPOST('cond_reglement_id_deposit_percent', 'alpha'));
			} else {
				$object->deposit_percent = 0;
				$object->update($user);
				$result = $object->setPaymentTerms(GETPOST('cond_reglement_id', 'int'), $object->deposit_percent);
			}
		}
>>>>>>> 0ed4c9f8
		//} elseif ($action == 'setremisepercent' && $usercancreate) {
		//	$result = $object->set_remise_percent($user, price2num(GETPOST('remise_percent'), '', 2));
		//} elseif ($action == 'setremiseabsolue' && $usercancreate) {
		//	$result = $object->set_remise_absolue($user, price2num(GETPOST('remise_absolue'), 'MU', 2));
	} elseif ($action == 'setmode' && $usercancreate) {
		// Payment choice
		$result = $object->setPaymentMethods(GETPOSTINT('mode_reglement_id'));
	} elseif ($action == 'setmulticurrencycode' && $usercancreate) {
		// Multicurrency Code
		$result = $object->setMulticurrencyCode(GETPOST('multicurrency_code', 'alpha'));
	} elseif ($action == 'setmulticurrencyrate' && $usercancreate) {
		// Multicurrency rate
		$result = $object->setMulticurrencyRate(price2num(GETPOST('multicurrency_tx')), GETPOSTINT('calculation_mode'));
	} elseif ($action == 'setbankaccount' && $usercancreate) {
		// bank account
		$result = $object->setBankAccount(GETPOSTINT('fk_account'));
	} elseif ($action == 'setshippingmethod' && $usercancreate) {
		// shipping method
		$result = $object->setShippingMethod(GETPOSTINT('shipping_method_id'));
	} elseif ($action == 'setwarehouse' && $usercancreate) {
		// warehouse
		$result = $object->setWarehouse(GETPOSTINT('warehouse_id'));
	} elseif ($action == 'update_extras' && $usercancreate) {
		$object->oldcopy = dol_clone($object, 2);
		$attribute_name = GETPOST('attribute', 'restricthtml');

		// Fill array 'array_options' with data from update form
		$ret = $extrafields->setOptionalsFromPost(null, $object, $attribute_name);
		if ($ret < 0) {
			$error++;
		}
		if (!$error) {
			$result = $object->updateExtraField($attribute_name, 'PROPAL_MODIFY');
			if ($result < 0) {
				setEventMessages($object->error, $object->errors, 'errors');
				$error++;
			}
		}
		if ($error) {
			$action = 'edit_extras';
		}
	}

	if (getDolGlobalString('MAIN_DISABLE_CONTACTS_TAB')) {
		if ($action == 'addcontact' && $usercancreate) {
			if ($object->id > 0) {
				$contactid = (GETPOST('userid') ? GETPOST('userid') : GETPOST('contactid'));
				$typeid = (GETPOST('typecontact') ? GETPOST('typecontact') : GETPOST('type'));
				$result = $object->add_contact($contactid, $typeid, GETPOST("source", 'aZ09'));
			}

			if ($result >= 0) {
				header("Location: ".$_SERVER['PHP_SELF']."?id=".$object->id);
				exit();
			} else {
				if ($object->error == 'DB_ERROR_RECORD_ALREADY_EXISTS') {
					$langs->load("errors");
					setEventMessages($langs->trans("ErrorThisContactIsAlreadyDefinedAsThisType"), null, 'errors');
				} else {
					setEventMessages($object->error, $object->errors, 'errors');
				}
			}
		} elseif ($action == 'swapstatut' && $usercancreate) {
			// Toggle the status of a contact
			if ($object->fetch($id) > 0) {
				$result = $object->swapContactStatus(GETPOSTINT('ligne'));
			} else {
				dol_print_error($db);
			}
		} elseif ($action == 'deletecontact' && $usercancreate) {
			// Delete a contact
			$object->fetch($id);
			$result = $object->delete_contact($lineid);

			if ($result >= 0) {
				header("Location: ".$_SERVER['PHP_SELF']."?id=".$object->id);
				exit();
			} else {
				dol_print_error($db);
			}
		}
	}

	// Actions to build doc
	$upload_dir = !empty($conf->propal->multidir_output[$object->entity]) ? $conf->propal->multidir_output[$object->entity] : $conf->propal->dir_output;
	$permissiontoadd = $usercancreate;
	include DOL_DOCUMENT_ROOT.'/core/actions_builddoc.inc.php';
}


/*
 * View
 */

$form = new Form($db);
$formfile = new FormFile($db);
$formpropal = new FormPropal($db);
$formmargin = new FormMargin($db);
if (isModEnabled('project')) {
	$formproject = new FormProjets($db);
}

$title = $object->ref." - ".$langs->trans('Card');
if ($action == 'create') {
	$title = $langs->trans("NewPropal");
}
$help_url = 'EN:Commercial_Proposals|FR:Proposition_commerciale|ES:Presupuestos|DE:Modul_Angebote';

llxHeader('', $title, $help_url);

$now = dol_now();

// Add new proposal
if ($action == 'create') {
	$currency_code = $conf->currency;

	print load_fiche_titre($langs->trans("NewProp"), '', 'propal');

	$soc = new Societe($db);
	if ($socid > 0) {
		$res = $soc->fetch($socid);
	}

	$currency_code = $conf->currency;

	$cond_reglement_id = GETPOSTINT('cond_reglement_id');
	$deposit_percent = GETPOST('cond_reglement_id_deposit_percent', 'alpha');
	$mode_reglement_id = GETPOSTINT('mode_reglement_id');
	$fk_account = GETPOSTINT('fk_account');

	// Load objectsrc
	if (!empty($origin) && !empty($originid)) {
		// Parse element/subelement (ex: project_task)
		$element = $subelement = $origin;
		$regs = array();
		if (preg_match('/^([^_]+)_([^_]+)/i', $origin, $regs)) {
			$element = $regs[1];
			$subelement = $regs[2];
		}

		if ($element == 'project') {
			$projectid = $originid;
		} else {
			// For compatibility
			if ($element == 'order' || $element == 'commande') {
				$element = $subelement = 'commande';
			}
			if ($element == 'propal') {
				$element = 'comm/propal';
				$subelement = 'propal';
			}
			if ($element == 'contract') {
				$element = $subelement = 'contrat';
			}
			if ($element == 'shipping') {
				$element = $subelement = 'expedition';
			}

			dol_include_once('/'.$element.'/class/'.$subelement.'.class.php');

			$classname = ucfirst($subelement);
			$objectsrc = new $classname($db);
			$objectsrc->fetch($originid);
			if (empty($objectsrc->lines) && method_exists($objectsrc, 'fetch_lines')) {
				$objectsrc->fetch_lines();
			}
			$objectsrc->fetch_thirdparty();

			$projectid = (!empty($objectsrc->fk_project) ? $objectsrc->fk_project : 0);
			$ref_client = (!empty($objectsrc->ref_client) ? $objectsrc->ref_client : '');

			$soc = $objectsrc->thirdparty;

			$cond_reglement_id 	= (!empty($objectsrc->cond_reglement_id) ? $objectsrc->cond_reglement_id : (!empty($soc->cond_reglement_id) ? $soc->cond_reglement_id : 0));
			$mode_reglement_id 	= (!empty($objectsrc->mode_reglement_id) ? $objectsrc->mode_reglement_id : (!empty($soc->mode_reglement_id) ? $soc->mode_reglement_id : 0));
			$warehouse_id       = (!empty($objectsrc->warehouse_id) ? $objectsrc->warehouse_id : (!empty($soc->warehouse_id) ? $soc->warehouse_id : 0));

			// Replicate extrafields
			$objectsrc->fetch_optionals();
			$object->array_options = $objectsrc->array_options;

			if (isModEnabled("multicurrency")) {
				if (!empty($objectsrc->multicurrency_code)) {
					$currency_code = $objectsrc->multicurrency_code;
				}
				if (getDolGlobalString('MULTICURRENCY_USE_ORIGIN_TX') && !empty($objectsrc->multicurrency_tx)) {
					$currency_tx = $objectsrc->multicurrency_tx;
				}
			}
		}
	} else {
		$cond_reglement_id  = empty($soc->cond_reglement_id) ? $cond_reglement_id : $soc->cond_reglement_id;
		$deposit_percent    = empty($soc->deposit_percent) ? $deposit_percent : $soc->deposit_percent;
		$mode_reglement_id  = empty($soc->mode_reglement_id) ? $mode_reglement_id : $soc->mode_reglement_id;
		$fk_account         = empty($soc->fk_account) ? $fk_account : $soc->fk_account;
		$shipping_method_id = $soc->shipping_method_id;
		$warehouse_id       = $soc->fk_warehouse;
		$remise_percent     = $soc->remise_percent;

		if (isModEnabled("multicurrency") && !empty($soc->multicurrency_code)) {
			$currency_code = $soc->multicurrency_code;
		}
	}

	// If form was posted (but error returned), we must reuse the value posted in priority (standard Dolibarr behaviour)
	if (!GETPOST('changecompany')) {
		if (GETPOSTISSET('cond_reglement_id')) {
			$cond_reglement_id = GETPOSTINT('cond_reglement_id');
		}
		if (GETPOSTISSET('deposit_percent')) {
			$deposit_percent = price2num(GETPOST('deposit_percent', 'alpha'));
		}
		if (GETPOSTISSET('mode_reglement_id')) {
			$mode_reglement_id = GETPOSTINT('mode_reglement_id');
		}
		if (GETPOSTISSET('cond_reglement_id')) {
			$fk_account = GETPOSTINT('fk_account');
		}
	}

	// Warehouse default if null
	if ($soc->fk_warehouse > 0) {
		$warehouse_id = $soc->fk_warehouse;
	}
	if (isModEnabled('stock') && empty($warehouse_id) && getDolGlobalString('WAREHOUSE_ASK_WAREHOUSE_DURING_ORDER')) {
		if (empty($object->warehouse_id) && getDolGlobalString('MAIN_DEFAULT_WAREHOUSE')) {
			$warehouse_id = getDolGlobalString('MAIN_DEFAULT_WAREHOUSE');
		}
		if (empty($object->warehouse_id) && getDolGlobalString('MAIN_DEFAULT_WAREHOUSE_USER') && !empty($user->warehouse_id)) {
			$warehouse_id = $user->fk_warehouse;
		}
	}

	print '<form name="addprop" action="'.$_SERVER["PHP_SELF"].'" method="POST">';
	print '<input type="hidden" name="token" value="'.newToken().'">';
	print '<input type="hidden" name="action" value="add">';
	print '<input type="hidden" name="changecompany" value="0">';	// will be set to 1 by javascript so we know post is done after a company change
	print '<input type="hidden" name="backtopage" value="'.$backtopage.'">';
	if ($origin != 'project' && $originid) {
		print '<input type="hidden" name="origin" value="'.$origin.'">';
		print '<input type="hidden" name="originid" value="'.$originid.'">';
	} elseif ($origin == 'project' && !empty($projectid)) {
		print '<input type="hidden" name="projectid" value="'.$projectid.'">';
	}

	print dol_get_fiche_head();

	// Call Hook tabContentCreateProposal
	$parameters = array();
	// Note that $action and $object may be modified by hook
	$reshook = $hookmanager->executeHooks('tabContentCreateProposal', $parameters, $object, $action);
	if (empty($reshook)) {
		print '<table class="border centpercent">';

		// Reference
		print '<tr class="field_ref"><td class="titlefieldcreate fieldrequired">'.$langs->trans('Ref').'</td><td class="valuefieldcreate">'.$langs->trans("Draft").'</td></tr>';

		// Ref customer
		print '<tr class="field_ref_client"><td class="titlefieldcreate">'.$langs->trans('RefCustomer').'</td><td class="valuefieldcreate">';
		print '<input type="text" name="ref_client" value="'.(!empty($ref_client) ? $ref_client : GETPOST('ref_client')).'"></td>';
		print '</tr>';

		// Third party
		print '<tr class="field_socid">';
		print '<td class="titlefieldcreate fieldrequired">'.$langs->trans('Customer').'</td>';
		$shipping_method_id = 0;
		if ($socid > 0) {
			print '<td class="valuefieldcreate">';
			print $soc->getNomUrl(1, 'customer');
			print '<input type="hidden" name="socid" value="'.$soc->id.'">';
			print '</td>';
			if (getDolGlobalString('SOCIETE_ASK_FOR_SHIPPING_METHOD') && !empty($soc->shipping_method_id)) {
				$shipping_method_id = $soc->shipping_method_id;
			}
			//$warehouse_id       = $soc->warehouse_id;
		} else {
			print '<td class="valuefieldcreate">';
			$filter = '((s.client:IN:1,2,3) AND (s.status:=:1))';
			print img_picto('', 'company', 'class="pictofixedwidth"').$form->select_company('', 'socid', $filter, 'SelectThirdParty', 1, 0, null, 0, 'minwidth300 maxwidth500 widthcentpercentminusxx');
			// reload page to retrieve customer information
			if (!getDolGlobalString('RELOAD_PAGE_ON_CUSTOMER_CHANGE_DISABLED')) {
				print '<script>
				$(document).ready(function() {
					$("#socid").change(function() {
						console.log("We have changed the company - Reload page");
						var socid = $(this).val();
						// reload page
						$("input[name=action]").val("create");
						$("input[name=changecompany]").val("1");
						$("form[name=addprop]").submit();
					});
				});
				</script>';
			}
			print ' <a href="'.DOL_URL_ROOT.'/societe/card.php?action=create&client=3&fournisseur=0&backtopage='.urlencode($_SERVER["PHP_SELF"].'?action=create').'"><span class="fa fa-plus-circle valignmiddle paddingleft" title="'.$langs->trans("AddThirdParty").'"></span></a>';
			print '</td>';
		}
		print '</tr>'."\n";

		if ($socid > 0) {
			// Contacts (ask contact only if thirdparty already defined).
			print '<tr class="field_contactid"><td class="titlefieldcreate">'.$langs->trans("DefaultContact").'</td><td class="valuefieldcreate">';
			print img_picto('', 'contact', 'class="pictofixedwidth"');
			//print $form->selectcontacts($soc->id, $contactid, 'contactid', 1, '', '', 0, 'minwidth300 widthcentpercentminusx');
			print $form->select_contact($soc->id, $contactid, 'contactid', 1, '', '', 1, 'maxwidth300 widthcentpercentminusx', true);
			print '</td></tr>';

			// Third party discounts info line
			print '<tr class="field_discount_info"><td class="titlefieldcreate">'.$langs->trans('Discounts').'</td><td class="valuefieldcreate">';

			$absolute_discount = $soc->getAvailableDiscounts();

			$thirdparty = $soc;
			$discount_type = 0;
			$backtopage = $_SERVER["PHP_SELF"].'?socid='.$thirdparty->id.'&action='.$action.'&origin='.urlencode((string) (GETPOST('origin'))).'&originid='.urlencode((string) (GETPOSTINT('originid')));
			include DOL_DOCUMENT_ROOT.'/core/tpl/object_discounts.tpl.php';
			print '</td></tr>';
		}

		// Date
		print '<tr class="field_addprop"><td class="titlefieldcreate fieldrequired">'.$langs->trans('DatePropal').'</td><td class="valuefieldcreate">';
		print img_picto('', 'action', 'class="pictofixedwidth"');
		print $form->selectDate('', '', 0, 0, 0, "addprop", 1, 1);
		print '</td></tr>';

		// Validaty duration
		print '<tr class="field_duree_validitee"><td class="titlefieldcreate fieldrequired">'.$langs->trans("ValidityDuration").'</td><td class="valuefieldcreate">'.img_picto('', 'clock', 'class="pictofixedwidth"').'<input name="duree_validite" class="width50" value="'.(GETPOSTISSET('duree_validite') ? GETPOST('duree_validite', 'alphanohtml') : $conf->global->PROPALE_VALIDITY_DURATION).'"> '.$langs->trans("days").'</td></tr>';

		// Terms of payment
		print '<tr class="field_cond_reglement_id"><td class="nowrap">'.$langs->trans('PaymentConditionsShort').'</td><td>';
		print img_picto('', 'payment', 'class="pictofixedwidth"');
		// at last resort we take the payment term id which may be filled by default values set (if not getpostisset)
		print $form->getSelectConditionsPaiements($cond_reglement_id, 'cond_reglement_id', 1, 1, 0, '', $deposit_percent);
		print '</td></tr>';

		// Mode of payment
		print '<tr class="field_mode_reglement_id"><td class="titlefieldcreate">'.$langs->trans('PaymentMode').'</td><td class="valuefieldcreate">';
		print img_picto('', 'bank', 'class="pictofixedwidth"');
		print $form->select_types_paiements($mode_reglement_id, 'mode_reglement_id', 'CRDT', 0, 1, 0, 0, 1, 'maxwidth200 widthcentpercentminusx', 1);
		print '</td></tr>';

		// Bank Account
		if (getDolGlobalString('BANK_ASK_PAYMENT_BANK_DURING_PROPOSAL') && isModEnabled("bank")) {
			print '<tr class="field_fk_account"><td class="titlefieldcreate">'.$langs->trans('BankAccount').'</td><td class="valuefieldcreate">';
			print img_picto('', 'bank_account', 'class="pictofixedwidth"').$form->select_comptes($fk_account, 'fk_account', 0, '', 1, '', 0, 'maxwidth200 widthcentpercentminusx', 1);
			print '</td></tr>';
		}

		// Source / Channel - What trigger creation
		print '<tr class="field_demand_reason_id"><td class="titlefieldcreate">'.$langs->trans('Source').'</td><td class="valuefieldcreate">';
		print img_picto('', 'question', 'class="pictofixedwidth"');
		$form->selectInputReason((GETPOSTISSET('demand_reason_id') ? GETPOSTINT('demand_reason_id') : ''), 'demand_reason_id', "SRC_PROP", 1, 'maxwidth200 widthcentpercentminusx');
		print '</td></tr>';

		// Shipping Method
		if (isModEnabled("shipping")) {
			if (getDolGlobalString('SOCIETE_ASK_FOR_SHIPPING_METHOD') && !empty($soc->shipping_method_id)) {
				$shipping_method_id = $soc->shipping_method_id;
			}
			print '<tr class="field_shipping_method_id"><td class="titlefieldcreate">'.$langs->trans('SendingMethod').'</td><td class="valuefieldcreate">';
			print img_picto('', 'dolly', 'class="pictofixedwidth"');
			$form->selectShippingMethod((GETPOSTISSET('shipping_method_id') ? GETPOSTINT('shipping_method_id') : $shipping_method_id), 'shipping_method_id', '', 1, '', 0, 'maxwidth200 widthcentpercentminusx');
			print '</td></tr>';
		}

		// Warehouse
		if (isModEnabled('stock') && getDolGlobalString('WAREHOUSE_ASK_WAREHOUSE_DURING_PROPAL')) {
			require_once DOL_DOCUMENT_ROOT.'/product/class/html.formproduct.class.php';
			$formproduct = new FormProduct($db);
			print '<tr class="field_warehouse_id"><td class="titlefieldcreate">'.$langs->trans('Warehouse').'</td><td class="valuefieldcreate">';
			print img_picto('', 'stock', 'class="pictofixedwidth"').$formproduct->selectWarehouses($warehouse_id, 'warehouse_id', '', 1, 0, 0, '', 0, 0, array(), 'maxwidth500 widthcentpercentminusxx');
			print '</td></tr>';
		}

		// Delivery delay
		print '<tr class="field_availability_id"><td class="titlefieldcreate">'.$langs->trans('AvailabilityPeriod');
		if (isModEnabled('order')) {
			print ' ('.$langs->trans('AfterOrder').')';
		}
		print '</td><td class="valuefieldcreate">';
		print img_picto('', 'clock', 'class="pictofixedwidth"');
		$form->selectAvailabilityDelay((GETPOSTISSET('availability_id') ? GETPOSTINT('availability_id') : ''), 'availability_id', '', 1, 'maxwidth200 widthcentpercentminusx');
		print '</td></tr>';

		// Delivery date (or manufacturing)
		print '<tr class="field_date_livraison"><td class="titlefieldcreate">'.$langs->trans("DeliveryDate").'</td>';
		print '<td class="valuefieldcreate">';
		print img_picto('', 'action', 'class="pictofixedwidth"');
		if (is_numeric(getDolGlobalString('DATE_LIVRAISON_WEEK_DELAY'))) {	// If value set to 0 or a num, not empty
			$tmpdte = time() + (7 * getDolGlobalInt('DATE_LIVRAISON_WEEK_DELAY') * 24 * 60 * 60);
			$syear = date("Y", $tmpdte);
			$smonth = date("m", $tmpdte);
			$sday = date("d", $tmpdte);
			print $form->selectDate($syear."-".$smonth."-".$sday, 'date_livraison', 0, 0, 0, "addprop");
		} else {
			print $form->selectDate(-1, 'date_livraison', 0, 0, 0, "addprop", 1, 1);
		}
		print '</td></tr>';

		// Project
		if (isModEnabled('project')) {
			$langs->load("projects");
			print '<tr class="field_projectid">';
			print '<td class="titlefieldcreate">'.$langs->trans("Project").'</td><td class="valuefieldcreate">';
			print img_picto('', 'project', 'class="pictofixedwidth"').$formproject->select_projects(($soc->id > 0 ? $soc->id : -1), $projectid, 'projectid', 0, 0, 1, 1, 0, 0, 0, '', 1, 0, 'maxwidth500 widthcentpercentminusxx');
			print ' <a href="'.DOL_URL_ROOT.'/projet/card.php?socid='.$soc->id.'&action=create&status=1&backtopage='.urlencode($_SERVER["PHP_SELF"].'?action=create&socid='.$soc->id).'"><span class="fa fa-plus-circle valignmiddle paddingleft" title="'.$langs->trans("AddProject").'"></span></a>';
			print '</td>';
			print '</tr>';
		}

		// Incoterms
		if (isModEnabled('incoterm')) {
			print '<tr class="field_incoterm_id">';
			print '<td class="titlefieldcreate"><label for="incoterm_id">'.$form->textwithpicto($langs->trans("IncotermLabel"), $soc->label_incoterms, 1).'</label></td>';
			print '<td  class="valuefieldcreate maxwidthonsmartphone">';
			print img_picto('', 'incoterm', 'class="pictofixedwidth"');
			print $form->select_incoterms((!empty($soc->fk_incoterms) ? $soc->fk_incoterms : ''), (!empty($soc->location_incoterms) ? $soc->location_incoterms : ''));
			print '</td></tr>';
		}

		// Template to use by default
		print '<tr class="field_model">';
		print '<td class="titlefieldcreate">'.$langs->trans("DefaultModel").'</td>';
		print '<td class="valuefieldcreate">';
		print img_picto('', 'pdf', 'class="pictofixedwidth"');
		$liste = ModelePDFPropales::liste_modeles($db);
		$preselected = (getDolGlobalString('PROPALE_ADDON_PDF_ODT_DEFAULT') ? $conf->global->PROPALE_ADDON_PDF_ODT_DEFAULT : getDolGlobalString("PROPALE_ADDON_PDF"));
		print $form->selectarray('model', $liste, $preselected, 0, 0, 0, '', 0, 0, 0, '', 'maxwidth200 widthcentpercentminusx', 1);
		print "</td></tr>";

		// Multicurrency
		if (isModEnabled("multicurrency")) {
			print '<tr class="field_currency">';
			print '<td class="titlefieldcreate">'.$form->editfieldkey('Currency', 'multicurrency_code', '', $object, 0).'</td>';
			print '<td class="valuefieldcreate maxwidthonsmartphone">';
			print img_picto('', 'currency', 'class="pictofixedwidth"').$form->selectMultiCurrency(((GETPOSTISSET('multicurrency_code') && !GETPOST('changecompany')) ? GETPOST('multicurrency_code') : $currency_code), 'multicurrency_code', 0);
			print '</td></tr>';
		}

		// Public note
		print '<tr class="field_note_public">';
		print '<td class="titlefieldcreate tdtop">'.$langs->trans('NotePublic').'</td>';
		print '<td class="valuefieldcreate">';
		$note_public = $object->getDefaultCreateValueFor('note_public', (!empty($objectsrc) ? $objectsrc->note_public : (getDolGlobalString('PROPALE_ADDON_NOTE_PUBLIC_DEFAULT') ? $conf->global->PROPALE_ADDON_NOTE_PUBLIC_DEFAULT : null)), 'restricthtml');
		$doleditor = new DolEditor('note_public', $note_public, '', 80, 'dolibarr_notes', 'In', 0, false, !getDolGlobalString('FCKEDITOR_ENABLE_NOTE_PUBLIC') ? 0 : 1, ROWS_3, '90%');
		print $doleditor->Create(1);

		// Private note
		if (empty($user->socid)) {
			print '<tr class="field_note_private">';
			print '<td class="titlefieldcreate tdtop">'.$langs->trans('NotePrivate').'</td>';
			print '<td class="valuefieldcreate">';
			$note_private = $object->getDefaultCreateValueFor('note_private', ((!empty($origin) && !empty($originid) && is_object($objectsrc)) ? $objectsrc->note_private : null));
			$doleditor = new DolEditor('note_private', $note_private, '', 80, 'dolibarr_notes', 'In', 0, false, !getDolGlobalString('FCKEDITOR_ENABLE_NOTE_PRIVATE') ? 0 : 1, ROWS_3, '90%');
			print $doleditor->Create(1);
			// print '<textarea name="note_private" wrap="soft" cols="70" rows="'.ROWS_3.'">'.$note_private.'.</textarea>
			print '</td></tr>';
		}

		// Other attributes
		include DOL_DOCUMENT_ROOT.'/core/tpl/extrafields_add.tpl.php';

		// Lines from source
		if (!empty($origin) && !empty($originid) && is_object($objectsrc)) {
			// TODO for compatibility
			if ($origin == 'contrat') {
				// Calcul contrat->price (HT), contrat->total (TTC), contrat->tva
				//$objectsrc->remise_absolue = $remise_absolue;	// deprecated
				//$objectsrc->remise_percent = $remise_percent;
				$objectsrc->update_price(1, 'auto', 1);
			}

			print "\n<!-- ".$classname." info -->";
			print "\n";
			print '<input type="hidden" name="amount"         value="'.$objectsrc->total_ht.'">'."\n";
			print '<input type="hidden" name="total"          value="'.$objectsrc->total_ttc.'">'."\n";
			print '<input type="hidden" name="tva"            value="'.$objectsrc->total_tva.'">'."\n";
			print '<input type="hidden" name="origin"         value="'.$objectsrc->element.'">';
			print '<input type="hidden" name="originid"       value="'.$objectsrc->id.'">';

			$newclassname = $classname;
			if ($newclassname == 'Propal') {
				$newclassname = 'CommercialProposal';
			} elseif ($newclassname == 'Commande') {
				$newclassname = 'Order';
			} elseif ($newclassname == 'Expedition') {
				$newclassname = 'Sending';
			} elseif ($newclassname == 'Fichinter') {
				$newclassname = 'Intervention';
			}

			print '<tr><td>'.$langs->trans($newclassname).'</td><td>'.$objectsrc->getNomUrl(1).'</td></tr>';
			print '<tr><td>'.$langs->trans('AmountHT').'</td><td>'.price($objectsrc->total_ht, 0, $langs, 1, -1, -1, $conf->currency).'</td></tr>';
			print '<tr><td>'.$langs->trans('AmountVAT').'</td><td>'.price($objectsrc->total_tva, 0, $langs, 1, -1, -1, $conf->currency)."</td></tr>";
			if ($mysoc->localtax1_assuj == "1" || $objectsrc->total_localtax1 != 0) { 		// Localtax1
				print '<tr><td>'.$langs->transcountry("AmountLT1", $mysoc->country_code).'</td><td>'.price($objectsrc->total_localtax1, 0, $langs, 1, -1, -1, $conf->currency)."</td></tr>";
			}

			if ($mysoc->localtax2_assuj == "1" || $objectsrc->total_localtax2 != 0) { 		// Localtax2
				print '<tr><td>'.$langs->transcountry("AmountLT2", $mysoc->country_code).'</td><td>'.price($objectsrc->total_localtax2, 0, $langs, 1, -1, -1, $conf->currency)."</td></tr>";
			}
			print '<tr><td>'.$langs->trans('AmountTTC').'</td><td>'.price($objectsrc->total_ttc, 0, $langs, 1, -1, -1, $conf->currency)."</td></tr>";

			if (isModEnabled("multicurrency")) {
				print '<tr><td>'.$langs->trans('MulticurrencyAmountHT').'</td><td>'.price($objectsrc->multicurrency_total_ht).'</td></tr>';
				print '<tr><td>'.$langs->trans('MulticurrencyAmountVAT').'</td><td>'.price($objectsrc->multicurrency_total_tva)."</td></tr>";
				print '<tr><td>'.$langs->trans('MulticurrencyAmountTTC').'</td><td>'.price($objectsrc->multicurrency_total_ttc)."</td></tr>";
			}
		}

		print "</table>\n";


		/*
		 * Combobox for copy function
		 */

		if (!getDolGlobalString('PROPAL_CLONE_ON_CREATE_PAGE')) {
			print '<input type="hidden" name="createmode" value="empty">';
		}

		if (getDolGlobalString('PROPAL_CLONE_ON_CREATE_PAGE')) {
			print '<br><table>';

			// For backward compatibility
			print '<tr>';
			print '<td><input type="radio" name="createmode" value="copy"></td>';
			print '<td>'.$langs->trans("CopyPropalFrom").' </td>';
			print '<td>';
			$liste_propal = array();
			$liste_propal [0] = '';

			$sql = "SELECT p.rowid as id, p.ref, s.nom";
			$sql .= " FROM ".MAIN_DB_PREFIX."propal p";
			$sql .= ", ".MAIN_DB_PREFIX."societe s";
			$sql .= " WHERE s.rowid = p.fk_soc";
			$sql .= " AND p.entity IN (".getEntity('propal').")";
			$sql .= " AND p.fk_statut <> 0";
			$sql .= " ORDER BY Id";

			$resql = $db->query($sql);
			if ($resql) {
				$num = $db->num_rows($resql);
				$i = 0;
				while ($i < $num) {
					$row = $db->fetch_row($resql);
					$propalRefAndSocName = $row[1]." - ".$row[2];
					$liste_propal[$row[0]] = $propalRefAndSocName;
					$i++;
				}
				print $form->selectarray("copie_propal", $liste_propal, 0);
			} else {
				dol_print_error($db);
			}
			print '</td></tr>';

			print '<tr><td class="tdtop"><input type="radio" name="createmode" value="empty" checked></td>';
			print '<td valign="top" colspan="2">'.$langs->trans("CreateEmptyPropal").'</td></tr>';
			print '</table>';
		}
	}

	print dol_get_fiche_end();

	$langs->load("bills");

	print $form->buttonsSaveCancel("CreateDraft");

	print "</form>";


	// Show origin lines
	if (!empty($origin) && !empty($originid) && is_object($objectsrc)) {
		print '<br>';

		$title = $langs->trans('ProductsAndServices');
		print load_fiche_titre($title);

		print '<div class="div-table-responsive-no-min">';
		print '<table class="noborder centpercent">';

		$objectsrc->printOriginLinesList();

		print '</table>';
		print '</div>';
	}
} elseif ($object->id > 0) {
	/*
	 * Show object in view mode
	 */
	$object->fetch_thirdparty();
	if ($object->thirdparty) {
		$soc = $object->thirdparty;
	} else {
		$soc = new Societe($db);
	}

	$head = propal_prepare_head($object);
	print dol_get_fiche_head($head, 'comm', $langs->trans('Proposal'), -1, 'propal');

	$formconfirm = '';

	// Clone confirmation
	if ($action == 'clone') {
		// Create an array for form
		$filter = '(s.client:IN:1,2,3)';
		$formquestion = array(
			// 'text' => $langs->trans("ConfirmClone"),
			// array('type' => 'checkbox', 'name' => 'clone_content', 'label' => $langs->trans("CloneMainAttributes"), 'value' => 1),
			array('type' => 'other', 'name' => 'socid', 'label' => $langs->trans("SelectThirdParty"), 'value' => $form->select_company(GETPOSTINT('socid'), 'socid', $filter, '', 0, 0, null, 0, 'maxwidth300')),
			array('type' => 'checkbox', 'name' => 'update_prices', 'label' => $langs->trans('PuttingPricesUpToDate'), 'value' => 0),
			array('type' => 'checkbox', 'name' => 'update_desc', 'label' => $langs->trans('PuttingDescUpToDate'), 'value' => 0),
		);
		if (getDolGlobalString('PROPAL_CLONE_DATE_DELIVERY') && !empty($object->delivery_date)) {
			$formquestion[] = array('type' => 'date', 'name' => 'date_delivery', 'label' => $langs->trans("DeliveryDate"), 'value' => $object->delivery_date);
		}
		// Incomplete payment. We ask if reason = discount or other
		$formconfirm = $form->formconfirm($_SERVER["PHP_SELF"].'?id='.$object->id, $langs->trans('ToClone'), $langs->trans('ConfirmClonePropal', $object->ref), 'confirm_clone', $formquestion, 'yes', 1);
	}

	if ($action == 'closeas') {
		//Form to close proposal (signed or not)
		$formquestion = array();
		if (!getDolGlobalString('PROPAL_SKIP_ACCEPT_REFUSE')) {
			$formquestion[] = array('type' => 'select', 'name' => 'statut', 'label' => '<span class="fieldrequired">'.$langs->trans("CloseAs").'</span>', 'values' => array($object::STATUS_SIGNED => $object->LibStatut($object::STATUS_SIGNED), $object::STATUS_NOTSIGNED => $object->LibStatut($object::STATUS_NOTSIGNED)));
		}
		$formquestion[] = array('type' => 'text', 'name' => 'note_private', 'label' => $langs->trans("Note"), 'value' => '');				// Field to complete private note (not replace)

		if (getDolGlobalInt('PROPOSAL_SUGGEST_DOWN_PAYMENT_INVOICE_CREATION')) {
			// This is a hidden option:
			// Suggestion to create invoice during proposal signature is not enabled by default.
			// Such choice should be managed by the workflow module and trigger. This option generates conflicts with some setup.
			// It may also break step of creating an order when invoicing must be done from orders and not from proposal
			$deposit_percent_from_payment_terms = getDictionaryValue('c_payment_term', 'deposit_percent', $object->cond_reglement_id);

			if (!empty($deposit_percent_from_payment_terms) && isModEnabled('invoice') && $user->hasRight('facture', 'creer')) {
				require_once DOL_DOCUMENT_ROOT . '/compta/facture/class/facture.class.php';

				$object->fetchObjectLinked();

				$eligibleForDepositGeneration = true;

				if (array_key_exists('facture', $object->linkedObjects)) {
					foreach ($object->linkedObjects['facture'] as $invoice) {
						if ($invoice->type == Facture::TYPE_DEPOSIT) {
							$eligibleForDepositGeneration = false;
							break;
						}
					}
				}

				if ($eligibleForDepositGeneration && array_key_exists('commande', $object->linkedObjects)) {
					foreach ($object->linkedObjects['commande'] as $order) {
						$order->fetchObjectLinked();

						if (array_key_exists('facture', $order->linkedObjects)) {
							foreach ($order->linkedObjects['facture'] as $invoice) {
								if ($invoice->type == Facture::TYPE_DEPOSIT) {
									$eligibleForDepositGeneration = false;
									break 2;
								}
							}
						}
					}
				}


				if ($eligibleForDepositGeneration) {
					$formquestion[] = array(
						'type' => 'checkbox',
						'tdclass' => 'showonlyifsigned',
						'name' => 'generate_deposit',
						'morecss' => 'margintoponly marginbottomonly',
						'label' => $form->textwithpicto($langs->trans('GenerateDeposit', $object->deposit_percent), $langs->trans('DepositGenerationPermittedByThePaymentTermsSelected'))
					);

					$formquestion[] = array(
						'type' => 'date',
						'tdclass' => 'fieldrequired showonlyifgeneratedeposit',
						'name' => 'datef',
						'label' => $langs->trans('DateInvoice'),
						'value' => dol_now(),
						'datenow' => true
					);

					if (getDolGlobalString('INVOICE_POINTOFTAX_DATE')) {
						$formquestion[] = array(
							'type' => 'date',
							'tdclass' => 'fieldrequired showonlyifgeneratedeposit',
							'name' => 'date_pointoftax',
							'label' => $langs->trans('DatePointOfTax'),
							'value' => dol_now(),
							'datenow' => true
						);
					}

					$paymentTermsSelect = $form->getSelectConditionsPaiements(0, 'cond_reglement_id', -1, 0, 1, 'minwidth200');

					$formquestion[] = array(
						'type' => 'other',
						'tdclass' => 'fieldrequired showonlyifgeneratedeposit',
						'name' => 'cond_reglement_id',
						'label' => $langs->trans('PaymentTerm'),
						'value' => $paymentTermsSelect
					);

					$formquestion[] = array(
						'type' => 'checkbox',
						'tdclass' => 'showonlyifgeneratedeposit',
						'name' => 'validate_generated_deposit',
						'morecss' => 'margintoponly marginbottomonly',
						'label' => $langs->trans('ValidateGeneratedDeposit')
					);

					$formquestion[] = array(
						'type' => 'onecolumn',
						'value' => '
							<script>
								let signedValue = ' . $object::STATUS_SIGNED . ';

								$(document).ready(function() {
									$("[name=generate_deposit]").change(function () {
										let $self = $(this);
										let $target = $(".showonlyifgeneratedeposit").parent(".tagtr");

										if (! $self.parents(".tagtr").is(":hidden") && $self.is(":checked")) {
											$target.show();
										} else {
											$target.hide();
										}

										return true;
									});

									$("#statut").change(function() {
										let $target = $(".showonlyifsigned").parent(".tagtr");

										if ($(this).val() == signedValue) {
											$target.show();
										} else {
											$target.hide();
										}

										$("[name=generate_deposit]").trigger("change");

										return true;
									});

									$("#statut").trigger("change");
								});
							</script>
						'
					);
				}
			}
		}

		if (isModEnabled('notification')) {
			require_once DOL_DOCUMENT_ROOT.'/core/class/notify.class.php';
			$notify = new Notify($db);
			$formquestion = array_merge($formquestion, array(
				array('type' => 'onecolumn', 'value' => $notify->confirmMessage('PROPAL_CLOSE_SIGNED', $object->socid, $object)),
			));
		}

		if (!getDolGlobalString('PROPAL_SKIP_ACCEPT_REFUSE')) {
			$formconfirm = $form->formconfirm($_SERVER["PHP_SELF"].'?id='.$object->id, $langs->trans('SetAcceptedRefused'), '', 'confirm_closeas', $formquestion, '', 1, 250);
		} else {
			$formconfirm = $form->formconfirm($_SERVER["PHP_SELF"] . '?statut=3&id=' . $object->id, $langs->trans('Close'), '', 'confirm_closeas', $formquestion, '', 1, 250);
		}
	} elseif ($action == 'cancel') {
		// Confirm cancel
		$formconfirm = $form->formconfirm($_SERVER["PHP_SELF"].'?id='.$object->id, $langs->trans("CancelPropal"), $langs->trans('ConfirmCancelPropal', $object->ref), 'confirm_cancel', '', 0, 1);
	} elseif ($action == 'delete') {
		// Confirm delete
		$formconfirm = $form->formconfirm($_SERVER["PHP_SELF"].'?id='.$object->id, $langs->trans('DeleteProp'), $langs->trans('ConfirmDeleteProp', $object->ref), 'confirm_delete', '', 0, 1);
	} elseif ($action == 'reopen') {
		// Confirm reopen
		$formconfirm = $form->formconfirm($_SERVER["PHP_SELF"].'?id='.$object->id, $langs->trans('ReOpen'), $langs->trans('ConfirmReOpenProp', $object->ref), 'confirm_reopen', '', 0, 1);
	} elseif ($action == 'ask_deleteline') {
		// Confirmation delete product/service line
		$formconfirm = $form->formconfirm($_SERVER["PHP_SELF"].'?id='.$object->id.'&lineid='.$lineid, $langs->trans('DeleteProductLine'), $langs->trans('ConfirmDeleteProductLine'), 'confirm_deleteline', '', 0, 1);
	} elseif ($action == 'validate') {
		// Confirm validate proposal
		$error = 0;

		// We verify whether the object is provisionally numbering
		$ref = substr($object->ref, 1, 4);
		if ($ref == 'PROV' || $ref == '') {
			$numref = $object->getNextNumRef($soc);
			if (empty($numref)) {
				$error++;
				setEventMessages($object->error, $object->errors, 'errors');
			}
		} else {
			$numref = $object->ref;
		}

		$text = $langs->trans('ConfirmValidateProp', $numref);
		if (isModEnabled('notification')) {
			require_once DOL_DOCUMENT_ROOT.'/core/class/notify.class.php';
			$notify = new Notify($db);
			$text .= '<br>';
			$text .= $notify->confirmMessage('PROPAL_VALIDATE', $object->socid, $object);
		}

		// mandatoryPeriod
		$nbMandated = 0;
		foreach ($object->lines as $line) {
			$res = $line->fetch_product();
			if ($res  > 0) {
				if ($line->product->isService() && $line->product->isMandatoryPeriod() && (empty($line->date_start) || empty($line->date_end))) {
					$nbMandated++;
					break;
				}
			}
		}
		if ($nbMandated > 0) {
			if (getDolGlobalString('SERVICE_STRICT_MANDATORY_PERIOD')) {
				setEventMessages($langs->trans("mandatoryPeriodNeedTobeSetMsgValidate"), null, 'errors');
				$error++;
			} else {
				$text .= '<div><span class="clearboth nowraponall warning">'.img_warning().$langs->trans("mandatoryPeriodNeedTobeSetMsgValidate").'</span></div>';
			}
		}

		if (!$error) {
			$formconfirm = $form->formconfirm($_SERVER["PHP_SELF"].'?id='.$object->id, $langs->trans('ValidateProp'), $text, 'confirm_validate', '', 0, 1, 240);
		}
	}

	// Call Hook formConfirm
	$parameters = array('formConfirm' => $formconfirm, 'lineid' => $lineid);
	$reshook = $hookmanager->executeHooks('formConfirm', $parameters, $object, $action); // Note that $action and $object may have been modified by hook
	if (empty($reshook)) {
		$formconfirm .= $hookmanager->resPrint;
	} elseif ($reshook > 0) {
		$formconfirm = $hookmanager->resPrint;
	}

	// Print form confirm
	print $formconfirm;


	// Proposal card

	$linkback = '<a href="'.DOL_URL_ROOT.'/comm/propal/list.php?restore_lastsearch_values=1'.(!empty($socid) ? '&socid='.$socid : '').'">'.$langs->trans("BackToList").'</a>';

	$morehtmlref = '<div class="refidno">';
	// Ref customer
	$morehtmlref .= $form->editfieldkey("RefCustomer", 'ref_client', $object->ref_client, $object, $usercancreate, 'string', '', 0, 1);
	$morehtmlref .= $form->editfieldval("RefCustomer", 'ref_client', $object->ref_client, $object, $usercancreate, 'string'.(isset($conf->global->THIRDPARTY_REF_INPUT_SIZE) ? ':' . getDolGlobalString('THIRDPARTY_REF_INPUT_SIZE') : ''), '', null, null, '', 1);
	// Thirdparty
	$morehtmlref .= '<br>'.$soc->getNomUrl(1, 'customer');
	if (!getDolGlobalString('MAIN_DISABLE_OTHER_LINK') && $soc->id > 0) {
		$morehtmlref .= ' (<a href="'.DOL_URL_ROOT.'/comm/propal/list.php?socid='.$soc->id.'&search_societe='.urlencode($soc->name).'">'.$langs->trans("OtherProposals").'</a>)';
	}
	// Project
	if (isModEnabled('project')) {
		$langs->load("projects");
		$morehtmlref .= '<br>';
		if ($usercancreate) {
			$morehtmlref .= img_picto($langs->trans("Project"), 'project', 'class="pictofixedwidth"');
			if ($action != 'classify') {
				$morehtmlref .= '<a class="editfielda" href="'.$_SERVER['PHP_SELF'].'?action=classify&token='.newToken().'&id='.$object->id.'">'.img_edit($langs->transnoentitiesnoconv('SetProject')).'</a> ';
			}
			$morehtmlref .= $form->form_project($_SERVER['PHP_SELF'].'?id='.$object->id, $object->socid, $object->fk_project, ($action == 'classify' ? 'projectid' : 'none'), 0, 0, 0, 1, '', 'maxwidth300');
		} else {
			if (!empty($object->fk_project)) {
				$proj = new Project($db);
				$proj->fetch($object->fk_project);
				$morehtmlref .= $proj->getNomUrl(1);
				if ($proj->title) {
					$morehtmlref .= '<span class="opacitymedium"> - '.dol_escape_htmltag($proj->title).'</span>';
				}
			}
		}
	}
	$morehtmlref .= '</div>';


	dol_banner_tab($object, 'ref', $linkback, 1, 'ref', 'ref', $morehtmlref);

	// Call Hook tabContentViewProposal
	$parameters = array();
	// Note that $action and $object may be modified by hook
	$reshook = $hookmanager->executeHooks('tabContentViewProposal', $parameters, $object, $action);
	if (empty($reshook)) {
		print '<div class="fichecenter">';
		print '<div class="fichehalfleft">';
		print '<div class="underbanner clearboth"></div>';

		print '<table class="border tableforfield centpercent">';

		// Link for thirdparty discounts
		if (getDolGlobalString('FACTURE_DEPOSITS_ARE_JUST_PAYMENTS')) {
			$filterabsolutediscount = "fk_facture_source IS NULL"; // If we want deposit to be subtracted to payments only and not to total of final invoice
			$filtercreditnote = "fk_facture_source IS NOT NULL"; // If we want deposit to be subtracted to payments only and not to total of final invoice
		} else {
			$filterabsolutediscount = "fk_facture_source IS NULL OR (description LIKE '(DEPOSIT)%' AND description NOT LIKE '(EXCESS RECEIVED)%')";
			$filtercreditnote = "fk_facture_source IS NOT NULL AND (description NOT LIKE '(DEPOSIT)%' OR description LIKE '(EXCESS RECEIVED)%')";
		}

		print '<tr><td>'.$langs->trans('Discounts').'</td><td>';

		$absolute_discount = $soc->getAvailableDiscounts('', $filterabsolutediscount);
		$absolute_creditnote = $soc->getAvailableDiscounts('', $filtercreditnote);
		$absolute_discount = price2num($absolute_discount, 'MT');
		$absolute_creditnote = price2num($absolute_creditnote, 'MT');

		$caneditfield = ($object->statut != Propal::STATUS_SIGNED && $object->statut != Propal::STATUS_BILLED);

		$thirdparty = $soc;
		$discount_type = 0;
		$backtopage = $_SERVER["PHP_SELF"].'?id='.$object->id;
		include DOL_DOCUMENT_ROOT.'/core/tpl/object_discounts.tpl.php';

		print '</td></tr>';

		// Date of proposal
		print '<tr>';
		print '<td>';
		// print '<table class="nobordernopadding" width="100%"><tr><td>';
		// print $langs->trans('DatePropal');
		// print '</td>';
		// if ($action != 'editdate' && $usercancreate && $caneditfield) {
		// 	print '<td class="right"><a class="editfielda" href="'.$_SERVER["PHP_SELF"].'?action=editdate&token='.newToken().'&id='.$object->id.'">'.img_edit($langs->trans('SetDate'), 1).'</a></td>';
		// }

		// print '</tr></table>';
		$editenable = $usercancreate && $caneditfield && $object->statut == Propal::STATUS_DRAFT;
		print $form->editfieldkey("DatePropal", 'date', '', $object, $editenable);
		print '</td><td class="valuefield">';
		if ($action == 'editdate' && $usercancreate && $caneditfield) {
			print '<form name="editdate" action="'.$_SERVER["PHP_SELF"].'?id='.$object->id.'" method="post">';
			print '<input type="hidden" name="token" value="'.newToken().'">';
			print '<input type="hidden" name="action" value="setdate">';
			print '<input type="hidden" name="backtopage" value="'.$backtopage.'">';
			print $form->selectDate($object->date, 're', 0, 0, 0, "editdate");
			print '<input type="submit" class="button button-edit" value="'.$langs->trans('Modify').'">';
			print '</form>';
		} else {
			if ($object->date) {
				print dol_print_date($object->date, 'day');
			} else {
				print '&nbsp;';
			}
		}
		print '</td>';

		// Date end proposal
		print '<tr>';
		print '<td>';
		print '<table class="nobordernopadding centpercent"><tr><td>';
		print $langs->trans('DateEndPropal');
		print '</td>';
		if ($action != 'editecheance' && $usercancreate && $caneditfield) {
			print '<td class="right"><a class="editfielda" href="'.$_SERVER["PHP_SELF"].'?action=editecheance&token='.newToken().'&id='.$object->id.'">'.img_edit($langs->trans('SetConditions'), 1).'</a></td>';
		}
		print '</tr></table>';
		print '</td><td class="valuefield">';
		if ($action == 'editecheance' && $usercancreate && $caneditfield) {
			print '<form name="editecheance" action="'.$_SERVER["PHP_SELF"].'?id='.$object->id.'" method="post">';
			print '<input type="hidden" name="token" value="'.newToken().'">';
			print '<input type="hidden" name="action" value="setecheance">';
			print '<input type="hidden" name="backtopage" value="'.$backtopage.'">';
			print $form->selectDate($object->fin_validite, 'ech', 0, 0, 0, "editecheance");
			print '<input type="submit" class="button button-edit" value="'.$langs->trans('Modify').'">';
			print '</form>';
		} else {
			if (!empty($object->fin_validite)) {
				print dol_print_date($object->fin_validite, 'day');
				if ($object->statut == Propal::STATUS_VALIDATED && $object->fin_validite < ($now - $conf->propal->cloture->warning_delay)) {
					print img_warning($langs->trans("Late"));
				}
			} else {
				print '&nbsp;';
			}
		}
		print '</td>';
		print '</tr>';

		// Payment term
		print '<tr><td>';
		print '<table class="nobordernopadding" width="100%"><tr><td>';
		print $langs->trans('PaymentConditionsShort');
		print '</td>';
		if ($action != 'editconditions' && $usercancreate && $caneditfield) {
			print '<td class="right"><a class="editfielda" href="'.$_SERVER["PHP_SELF"].'?action=editconditions&token='.newToken().'&id='.$object->id.'">'.img_edit($langs->transnoentitiesnoconv('SetConditions'), 1).'</a></td>';
		}
		print '</tr></table>';
		print '</td><td class="valuefield">';
		if ($action == 'editconditions' && $usercancreate && $caneditfield) {
			$form->form_conditions_reglement($_SERVER['PHP_SELF'].'?id='.$object->id, $object->cond_reglement_id, 'cond_reglement_id', 0, '', 1, $object->deposit_percent);
		} else {
			$form->form_conditions_reglement($_SERVER['PHP_SELF'].'?id='.$object->id, $object->cond_reglement_id, 'none', 0, '', 1, $object->deposit_percent);
		}
		print '</td>';
		print '</tr>';

		// Payment mode
		print '<tr class="field_mode_reglement_id">';
		print '<td class="titlefieldcreate">';
		print '<table class="nobordernopadding centpercent"><tr><td>';
		print $langs->trans('PaymentMode');
		print '</td>';
		if ($action != 'editmode' && $usercancreate && $caneditfield) {
			print '<td class="right"><a class="editfielda" href="'.$_SERVER["PHP_SELF"].'?action=editmode&token='.newToken().'&id='.$object->id.'">'.img_edit($langs->transnoentitiesnoconv('SetMode'), 1).'</a></td>';
		}
		print '</tr></table>';
		print '</td><td class="valuefieldcreate">';
		if ($action == 'editmode' && $usercancreate && $caneditfield) {
			$form->form_modes_reglement($_SERVER['PHP_SELF'].'?id='.$object->id, $object->mode_reglement_id, 'mode_reglement_id', 'CRDT', 1, 1);
		} else {
			$form->form_modes_reglement($_SERVER['PHP_SELF'].'?id='.$object->id, $object->mode_reglement_id, 'none');
		}
		print '</td></tr>';

		// Delivery date
		$langs->load('deliveries');
		print '<tr><td>';
		print $form->editfieldkey($langs->trans('DeliveryDate'), 'date_livraison', $object->delivery_date, $object, $usercancreate && $caneditfield, 'datepicker');
		print '</td><td class="valuefieldedit">';
		print $form->editfieldval($langs->trans('DeliveryDate'), 'date_livraison', $object->delivery_date, $object, $usercancreate && $caneditfield, 'datepicker');
		print '</td>';
		print '</tr>';

		// Delivery delay
		print '<tr class="fielddeliverydelay"><td>';
		print '<table class="nobordernopadding" width="100%"><tr><td>';
		if (isModEnabled('order')) {
			print $form->textwithpicto($langs->trans('AvailabilityPeriod'), $langs->trans('AvailabilityPeriod').' ('.$langs->trans('AfterOrder').')');
		} else {
			print $langs->trans('AvailabilityPeriod');
		}
		print '</td>';
		if ($action != 'editavailability' && $usercancreate && $caneditfield) {
			print '<td class="right"><a class="editfielda" href="'.$_SERVER["PHP_SELF"].'?action=editavailability&token='.newToken().'&id='.$object->id.'">'.img_edit($langs->transnoentitiesnoconv('SetAvailability'), 1).'</a></td>';
		}
		print '</tr></table>';
		print '</td><td class="valuefield">';
		if ($action == 'editavailability' && $usercancreate && $caneditfield) {
			$form->form_availability($_SERVER['PHP_SELF'].'?id='.$object->id, $object->availability_id, 'availability_id', 1);
		} else {
			$form->form_availability($_SERVER['PHP_SELF'].'?id='.$object->id, $object->availability_id, 'none', 1);
		}

		print '</td>';
		print '</tr>';

		// Shipping Method
		if (isModEnabled("shipping")) {
			print '<tr><td>';
			print '<table class="nobordernopadding centpercent"><tr><td>';
			print $langs->trans('SendingMethod');
			print '</td>';
			if ($action != 'editshippingmethod' && $usercancreate && $caneditfield) {
				print '<td class="right"><a class="editfielda" href="'.$_SERVER["PHP_SELF"].'?action=editshippingmethod&token='.newToken().'&id='.$object->id.'">'.img_edit($langs->trans('SetShippingMode'), 1).'</a></td>';
			}
			print '</tr></table>';
			print '</td><td class="valuefield">';
			if ($action == 'editshippingmethod' && $usercancreate && $caneditfield) {
				$form->formSelectShippingMethod($_SERVER['PHP_SELF'].'?id='.$object->id, $object->shipping_method_id, 'shipping_method_id', 1);
			} else {
				$form->formSelectShippingMethod($_SERVER['PHP_SELF'].'?id='.$object->id, $object->shipping_method_id, 'none');
			}
			print '</td>';
			print '</tr>';
		}

		// Warehouse
		if (isModEnabled('stock') && getDolGlobalString('WAREHOUSE_ASK_WAREHOUSE_DURING_PROPAL')) {
			$langs->load('stocks');
			require_once DOL_DOCUMENT_ROOT.'/product/class/html.formproduct.class.php';
			$formproduct = new FormProduct($db);
			print '<tr class="field_warehouse_id"><td class="titlefieldcreate">';
			$editenable = $usercancreate;
			print $form->editfieldkey("Warehouse", 'warehouse', '', $object, $editenable);
			print '</td><td class="valuefieldcreate">';
			if ($action == 'editwarehouse') {
				$formproduct->formSelectWarehouses($_SERVER['PHP_SELF'].'?id='.$object->id, $object->warehouse_id, 'warehouse_id', 1);
			} else {
				$formproduct->formSelectWarehouses($_SERVER['PHP_SELF'].'?id='.$object->id, $object->warehouse_id, 'none');
			}
			print '</td>';
			print '</tr>';
		}

		// Origin of demand
		print '<tr><td>';
		print '<table class="nobordernopadding centpercent"><tr><td>';
		print $langs->trans('Source');
		print '</td>';
		if ($action != 'editdemandreason' && $usercancreate) {
			print '<td class="right"><a class="editfielda" href="'.$_SERVER["PHP_SELF"].'?action=editdemandreason&token='.newToken().'&id='.$object->id.'">'.img_edit($langs->transnoentitiesnoconv('SetDemandReason'), 1).'</a></td>';
		}
		print '</tr></table>';
		print '</td><td class="valuefield">';
		if ($action == 'editdemandreason' && $usercancreate) {
			$form->formInputReason($_SERVER['PHP_SELF'].'?id='.$object->id, $object->demand_reason_id, 'demand_reason_id', 1);
		} else {
			$form->formInputReason($_SERVER['PHP_SELF'].'?id='.$object->id, $object->demand_reason_id, 'none');
		}
		print '</td>';
		print '</tr>';

		// Multicurrency
		if (isModEnabled("multicurrency")) {
			// Multicurrency code
			print '<tr>';
			print '<td>';
			print '<table class="nobordernopadding" width="100%"><tr><td>';
			print $form->editfieldkey('Currency', 'multicurrency_code', '', $object, 0);
			print '</td>';
			if ($action != 'editmulticurrencycode' && $object->statut == $object::STATUS_DRAFT && $usercancreate) {
				print '<td class="right"><a class="editfielda" href="'.$_SERVER["PHP_SELF"].'?action=editmulticurrencycode&token='.newToken().'&id='.$object->id.'">'.img_edit($langs->transnoentitiesnoconv('SetMultiCurrencyCode'), 1).'</a></td>';
			}
			print '</tr></table>';
			print '</td><td class="valuefield">';
			if ($object->statut == $object::STATUS_DRAFT && $action == 'editmulticurrencycode' && $usercancreate) {
				$form->form_multicurrency_code($_SERVER['PHP_SELF'].'?id='.$object->id, $object->multicurrency_code, 'multicurrency_code');
			} else {
				$form->form_multicurrency_code($_SERVER['PHP_SELF'].'?id='.$object->id, $object->multicurrency_code, 'none');
			}
			print '</td></tr>';

			// Multicurrency rate
			if ($object->multicurrency_code != $conf->currency || $object->multicurrency_tx != 1) {
				print '<tr>';
				print '<td>';
				print '<table class="nobordernopadding" width="100%"><tr>';
				print '<td>';
				print $form->editfieldkey('CurrencyRate', 'multicurrency_tx', '', $object, 0);
				print '</td>';
				if ($action != 'editmulticurrencyrate' && $object->statut == $object::STATUS_DRAFT && $object->multicurrency_code && $object->multicurrency_code != $conf->currency && $usercancreate) {
					print '<td class="right"><a class="editfielda" href="'.$_SERVER["PHP_SELF"].'?action=editmulticurrencyrate&token='.newToken().'&id='.$object->id.'">'.img_edit($langs->transnoentitiesnoconv('SetMultiCurrencyCode'), 1).'</a></td>';
				}
				print '</tr></table>';
				print '</td><td class="valuefield">';
				if ($object->statut == $object::STATUS_DRAFT && ($action == 'editmulticurrencyrate' || $action == 'actualizemulticurrencyrate') && $usercancreate) {
					if ($action == 'actualizemulticurrencyrate') {
						list($object->fk_multicurrency, $object->multicurrency_tx) = MultiCurrency::getIdAndTxFromCode($object->db, $object->multicurrency_code);
					}
					$form->form_multicurrency_rate($_SERVER['PHP_SELF'].'?id='.$object->id, $object->multicurrency_tx, 'multicurrency_tx', $object->multicurrency_code);
				} else {
					$form->form_multicurrency_rate($_SERVER['PHP_SELF'].'?id='.$object->id, $object->multicurrency_tx, 'none', $object->multicurrency_code);
					if ($object->statut == $object::STATUS_DRAFT && $object->multicurrency_code && $object->multicurrency_code != $conf->currency) {
						print '<div class="inline-block"> &nbsp; &nbsp; &nbsp; &nbsp; ';
						print '<a href="'.$_SERVER["PHP_SELF"].'?id='.$object->id.'&action=actualizemulticurrencyrate">'.$langs->trans("ActualizeCurrency").'</a>';
						print '</div>';
					}
				}
				print '</td></tr>';
			}
		}

		if ($soc->outstanding_limit) {
			// Outstanding Bill
			print '<tr><td>';
			print $langs->trans('OutstandingBill');
			print '</td><td class="valuefield">';
			$arrayoutstandingbills = $soc->getOutstandingBills();
			print($arrayoutstandingbills['opened'] > $soc->outstanding_limit ? img_warning() : '');
			print price($arrayoutstandingbills['opened']).' / ';
			print price($soc->outstanding_limit, 0, $langs, 1, - 1, - 1, $conf->currency);
			print '</td>';
			print '</tr>';
		}

		if (getDolGlobalString('BANK_ASK_PAYMENT_BANK_DURING_PROPOSAL') && isModEnabled("bank")) {
			// Bank Account
			print '<tr><td>';
			print '<table width="100%" class="nobordernopadding"><tr><td>';
			print $langs->trans('BankAccount');
			print '</td>';
			if ($action != 'editbankaccount' && $usercancreate) {
				print '<td class="right"><a class="editfielda" href="'.$_SERVER["PHP_SELF"].'?action=editbankaccount&token='.newToken().'&id='.$object->id.'">'.img_edit($langs->trans('SetBankAccount'), 1).'</a></td>';
			}
			print '</tr></table>';
			print '</td><td class="valuefield">';
			if ($action == 'editbankaccount') {
				$form->formSelectAccount($_SERVER['PHP_SELF'].'?id='.$object->id, $object->fk_account, 'fk_account', 1);
			} else {
				$form->formSelectAccount($_SERVER['PHP_SELF'].'?id='.$object->id, $object->fk_account, 'none');
			}
			print '</td>';
			print '</tr>';
		}

		$tmparray = $object->getTotalWeightVolume();
		$totalWeight = isset($tmparray['weight']) ? $tmparray['weight'] : 0;
		$totalVolume = isset($tmparray['volume']) ? $tmparray['volume'] : 0;
		if ($totalWeight) {
			print '<tr><td>'.$langs->trans("CalculatedWeight").'</td>';
			print '<td class="valuefield">';
			print showDimensionInBestUnit($totalWeight, 0, "weight", $langs, isset($conf->global->MAIN_WEIGHT_DEFAULT_ROUND) ? $conf->global->MAIN_WEIGHT_DEFAULT_ROUND : -1, isset($conf->global->MAIN_WEIGHT_DEFAULT_UNIT) ? $conf->global->MAIN_WEIGHT_DEFAULT_UNIT : 'no', 0);
			print '</td></tr>';
		}
		if ($totalVolume) {
			print '<tr><td>'.$langs->trans("CalculatedVolume").'</td>';
			print '<td class="valuefield">';
			print showDimensionInBestUnit($totalVolume, 0, "volume", $langs, isset($conf->global->MAIN_VOLUME_DEFAULT_ROUND) ? $conf->global->MAIN_VOLUME_DEFAULT_ROUND : -1, isset($conf->global->MAIN_VOLUME_DEFAULT_UNIT) ? $conf->global->MAIN_VOLUME_DEFAULT_UNIT : 'no', 0);
			print '</td></tr>';
		}

		// Incoterms
		if (isModEnabled('incoterm')) {
			print '<tr><td>';
			print '<table width="100%" class="nobordernopadding"><tr><td>';
			print $langs->trans('IncotermLabel');
			print '<td><td class="right">';
			if ($action != 'editincoterm' && $usercancreate && $caneditfield) {
				print '<a class="editfielda" href="'.DOL_URL_ROOT.'/comm/propal/card.php?id='.$object->id.'&action=editincoterm&token='.newToken().'">'.img_edit().'</a>';
			} else {
				print '&nbsp;';
			}
			print '</td></tr></table>';
			print '</td>';
			print '<td class="valuefield">';
			if ($action == 'editincoterm' && $usercancreate && $caneditfield) {
				print $form->select_incoterms((!empty($object->fk_incoterms) ? $object->fk_incoterms : ''), (!empty($object->location_incoterms) ? $object->location_incoterms : ''), $_SERVER['PHP_SELF'].'?id='.$object->id);
			} else {
				print $form->textwithpicto($object->display_incoterms(), $object->label_incoterms, 1);
			}
			print '</td></tr>';
		}

		// Other attributes
		include DOL_DOCUMENT_ROOT.'/core/tpl/extrafields_view.tpl.php';

		print '</table>';

		print '</div>';
		print '<div class="fichehalfright">';
		print '<div class="underbanner clearboth"></div>';

		print '<table class="border tableforfield centpercent">';

		print '<tr>';
		print '<td class="titlefieldmiddle">' . $langs->trans('AmountHT') . '</td>';
		print '<td class="nowrap amountcard right">' . price($object->total_ht, 0, $langs, 1, -1, -1, $conf->currency) . '</td>';
		if (isModEnabled("multicurrency") && ($object->multicurrency_code && $object->multicurrency_code != $conf->currency)) {
			print '<td class="nowrap amountcard right">' . price($object->multicurrency_total_ht, 0, $langs, 1, -1, -1, $object->multicurrency_code) . '</td>';
		}
		print '</tr>';

		print '<tr>';
		print '<td class="titlefieldmiddle">' . $langs->trans('AmountVAT') . '</td>';
		print '<td class="nowrap amountcard right">' . price($object->total_tva, 0, $langs, 1, -1, -1, $conf->currency) . '</td>';
		if (isModEnabled("multicurrency") && ($object->multicurrency_code && $object->multicurrency_code != $conf->currency)) {
			print '<td class="nowrap amountcard right">' . price($object->multicurrency_total_tva, 0, $langs, 1, -1, -1, $object->multicurrency_code) . '</td>';
		}
		print '</tr>';

		if ($mysoc->localtax1_assuj == "1" || $object->total_localtax1 != 0) {
			print '<tr>';
			print '<td class="titlefieldmiddle">' . $langs->transcountry("AmountLT1", $mysoc->country_code) . '</td>';
			print '<td class="nowrap amountcard right">' . price($object->total_localtax1, 0, $langs, 1, -1, -1, $conf->currency) . '</td>';
			if (isModEnabled("multicurrency") && ($object->multicurrency_code && $object->multicurrency_code != $conf->currency)) {
				$object->multicurrency_total_localtax1 = price2num($object->total_localtax1 * $object->multicurrency_tx, 'MT');

				print '<td class="nowrap amountcard right">' . price($object->multicurrency_total_localtax1, 0, $langs, 1, -1, -1, $object->multicurrency_code) . '</td>';
			}
			print '</tr>';
		}

		if ($mysoc->localtax2_assuj == "1" || $object->total_localtax2 != 0) {
			print '<tr>';
			print '<td>' . $langs->transcountry("AmountLT2", $mysoc->country_code) . '</td>';
			print '<td class="nowrap amountcard right">' . price($object->total_localtax2, 0, $langs, 1, -1, -1, $conf->currency) . '</td>';
			if (isModEnabled("multicurrency") && ($object->multicurrency_code && $object->multicurrency_code != $conf->currency)) {
				$object->multicurrency_total_localtax2 = price2num($object->total_localtax2 * $object->multicurrency_tx, 'MT');

				print '<td class="nowrap amountcard right">' . price($object->multicurrency_total_localtax2, 0, $langs, 1, -1, -1, $object->multicurrency_code) . '</td>';
			}
			print '</tr>';
		}

		print '<tr>';
		print '<td>' . $langs->trans('AmountTTC') . '</td>';
		print '<td class="nowrap amountcard right">' . price($object->total_ttc, 0, $langs, 1, -1, -1, $conf->currency) . '</td>';
		if (isModEnabled("multicurrency") && ($object->multicurrency_code && $object->multicurrency_code != $conf->currency)) {
			print '<td class="nowrap amountcard right">' . price($object->multicurrency_total_ttc, 0, $langs, 1, -1, -1, $object->multicurrency_code) . '</td>';
		}
		print '</tr>';

		print '</table>';

		// Margin Infos
		if (isModEnabled('margin')) {
			$formmargin->displayMarginInfos($object);
		}

		print '</div>';
		print '</div>';

		print '<div class="clearboth"></div><br>';

		if (getDolGlobalString('MAIN_DISABLE_CONTACTS_TAB')) {
			$blocname = 'contacts';
			$title = $langs->trans('ContactsAddresses');
			include DOL_DOCUMENT_ROOT.'/core/tpl/bloc_showhide.tpl.php';
		}

		if (getDolGlobalString('MAIN_DISABLE_NOTES_TAB')) {
			$blocname = 'notes';
			$title = $langs->trans('Notes');
			include DOL_DOCUMENT_ROOT.'/core/tpl/bloc_showhide.tpl.php';
		}

		/*
		 * Lines
		 */

		// Get object lines
		$result = $object->getLinesArray();

		// Add products/services form
		//$forceall = 1;
		global $inputalsopricewithtax;
		$inputalsopricewithtax = 1;

		print '	<form name="addproduct" id="addproduct" action="'.$_SERVER["PHP_SELF"].'?id='.$object->id.'" method="POST">
		<input type="hidden" name="token" value="' . newToken().'">
		<input type="hidden" name="action" value="' . (($action != 'editline') ? 'addline' : 'updateline').'">
		<input type="hidden" name="mode" value="">
		<input type="hidden" name="page_y" value="">
		<input type="hidden" name="backtopage" value="'.$backtopage.'">
		<input type="hidden" name="id" value="' . $object->id.'">
		';

		if (!empty($conf->use_javascript_ajax) && $object->statut == Propal::STATUS_DRAFT) {
			include DOL_DOCUMENT_ROOT.'/core/tpl/ajaxrow.tpl.php';
		}

		print '<div class="div-table-responsive-no-min">';
		if (!empty($object->lines) || ($object->statut == Propal::STATUS_DRAFT && $usercancreate && $action != 'selectlines' && $action != 'editline')) {
			print '<table id="tablelines" class="noborder noshadow centpercent">';
		}

		if (!empty($object->lines)) {
			$object->printObjectLines($action, $mysoc, $object->thirdparty, $lineid, 1);
		}

		// Form to add new line
		if ($object->statut == Propal::STATUS_DRAFT && $usercancreate && $action != 'selectlines') {
			if ($action != 'editline') {
				$parameters = array();
				$reshook = $hookmanager->executeHooks('formAddObjectLine', $parameters, $object, $action); // Note that $action and $object may have been modified by hook
				if ($reshook < 0) {
					setEventMessages($hookmanager->error, $hookmanager->errors, 'errors');
				}
				if (empty($reshook)) {
					$object->formAddObjectLine(1, $mysoc, $soc);
				}
			} else {
				$parameters = array();
				$reshook = $hookmanager->executeHooks('formEditObjectLine', $parameters, $object, $action); // Note that $action and $object may have been modified by hook
			}
		}

		if (!empty($object->lines) || ($object->statut == Propal::STATUS_DRAFT && $usercancreate && $action != 'selectlines' && $action != 'editline')) {
			print '</table>';
		}
		print '</div>';

		print "</form>\n";
	}

	print dol_get_fiche_end();


	/*
	 * Button Actions
	 */

	if ($action != 'presend') {
		print '<div class="tabsAction">';

		$parameters = array();
		$reshook = $hookmanager->executeHooks('addMoreActionsButtons', $parameters, $object, $action); // Note that $action and $object may have been
		// modified by hook
		if (empty($reshook)) {
			if ($action != 'editline') {
				// Validate
				if (($object->statut == Propal::STATUS_DRAFT && $object->total_ttc >= 0 && count($object->lines) > 0)
					|| ($object->statut == Propal::STATUS_DRAFT && getDolGlobalString('PROPAL_ENABLE_NEGATIVE') && count($object->lines) > 0)) {
					if ($usercanvalidate) {
						print '<a class="butAction" href="'.$_SERVER["PHP_SELF"].'?id='.$object->id.'&action=validate&token='.newToken().'">'.(!getDolGlobalString('PROPAL_SKIP_ACCEPT_REFUSE') ? $langs->trans('Validate') : $langs->trans('ValidateAndSign')).'</a>';
					} else {
						print '<a class="butActionRefused classfortooltip" href="#">'.$langs->trans('Validate').'</a>';
					}
				}
				// Create event
				/*if (isModEnabled('agenda') && !empty($conf->global->MAIN_ADD_EVENT_ON_ELEMENT_CARD)) 	// Add hidden condition because this is not a "workflow" action so should appears somewhere else on page.
				{
					print '<a class="butAction" href="' . DOL_URL_ROOT . '/comm/action/card.php?action=create&amp;origin=' . $object->element . '&amp;originid=' . $object->id . '&amp;socid=' . $object->socid . '">' . $langs->trans("AddAction") . '</a></div>';
				}*/
				// Edit
				if ($object->statut == Propal::STATUS_VALIDATED && $usercancreate) {
					print '<a class="butAction" href="'.$_SERVER["PHP_SELF"].'?id='.$object->id.'&action=modif&token='.newToken().'">'.$langs->trans('Modify').'</a>';
				}

				// ReOpen
				if (((getDolGlobalString('PROPAL_REOPEN_UNSIGNED_ONLY') && $object->statut == Propal::STATUS_NOTSIGNED) || (!getDolGlobalString('PROPAL_REOPEN_UNSIGNED_ONLY') && ($object->statut == Propal::STATUS_SIGNED || $object->statut == Propal::STATUS_NOTSIGNED || $object->statut == Propal::STATUS_BILLED || $object->statut == Propal::STATUS_CANCELED))) && $usercanclose) {
					print '<a class="butAction" href="'.$_SERVER["PHP_SELF"].'?id='.$object->id.'&action=reopen&token='.newToken().(!getDolGlobalString('MAIN_JUMP_TAG') ? '' : '#reopen').'"';
					print '>'.$langs->trans('ReOpen').'</a>';
				}

				// Send
				if (empty($user->socid)) {
					if ($object->statut == Propal::STATUS_VALIDATED || $object->statut == Propal::STATUS_SIGNED || getDolGlobalString('PROPOSAL_SENDBYEMAIL_FOR_ALL_STATUS')) {
						print dolGetButtonAction('', $langs->trans('SendMail'), 'default', $_SERVER["PHP_SELF"].'?action=presend&token='.newToken().'&id='.$object->id.'&mode=init#formmailbeforetitle', '', $usercansend);
					}
				}

				// Create a sale order
				if (isModEnabled('order') && $object->statut == Propal::STATUS_SIGNED) {
					if ($usercancreateorder) {
						print '<a class="butAction" href="'.DOL_URL_ROOT.'/commande/card.php?action=create&origin='.$object->element.'&originid='.$object->id.'&socid='.$object->socid.'">'.$langs->trans("AddOrder").'</a>';
					}
				}

				// Create a purchase order
				if (getDolGlobalString('WORKFLOW_CAN_CREATE_PURCHASE_ORDER_FROM_PROPOSAL')) {
					if ($object->statut == Propal::STATUS_SIGNED && isModEnabled("supplier_order")) {
						if ($usercancreatepurchaseorder) {
							print '<a class="butAction" href="'.DOL_URL_ROOT.'/fourn/commande/card.php?action=create&origin='.$object->element.'&originid='.$object->id.'&socid='.$object->socid.'">'.$langs->trans("AddPurchaseOrder").'</a>';
						}
					}
				}

				// Create an intervention
				if (isModEnabled("service") && isModEnabled('intervention') && $object->statut == Propal::STATUS_SIGNED) {
					if ($usercancreateintervention) {
						$langs->load("interventions");
						print '<a class="butAction" href="'.DOL_URL_ROOT.'/fichinter/card.php?action=create&origin='.$object->element.'&originid='.$object->id.'&socid='.$object->socid.'">'.$langs->trans("AddIntervention").'</a>';
					}
				}

				// Create contract
				if (isModEnabled('contract') && $object->statut == Propal::STATUS_SIGNED) {
					$langs->load("contracts");

					if ($usercancreatecontract) {
						print '<a class="butAction" href="'.DOL_URL_ROOT.'/contrat/card.php?action=create&origin='.$object->element.'&originid='.$object->id.'&socid='.$object->socid.'">'.$langs->trans('AddContract').'</a>';
					}
				}

				// Create an invoice and classify billed
				if ($object->statut == Propal::STATUS_SIGNED && !getDolGlobalString('PROPOSAL_ARE_NOT_BILLABLE')) {
					if (isModEnabled('invoice') && $usercancreateinvoice) {
						print '<a class="butAction" href="'.DOL_URL_ROOT.'/compta/facture/card.php?action=create&origin='.$object->element.'&originid='.$object->id.'&socid='.$object->socid.'">'.$langs->trans("CreateBill").'</a>';
					}

					$arrayofinvoiceforpropal = $object->getInvoiceArrayList();
					if ((is_array($arrayofinvoiceforpropal) && count($arrayofinvoiceforpropal) > 0) || !getDolGlobalString('WORKFLOW_PROPAL_NEED_INVOICE_TO_BE_CLASSIFIED_BILLED')) {
						if ($usercanclose) {
							print '<a class="butAction" href="'.$_SERVER["PHP_SELF"].'?id='.$object->id.'&action=classifybilled&token='.newToken().'&socid='.$object->socid.'">'.$langs->trans("ClassifyBilled").'</a>';
						} else {
							print '<a class="butActionRefused classfortooltip" href="#" title="'.$langs->trans("NotEnoughPermissions").'">'.$langs->trans("ClassifyBilled").'</a>';
						}
					}
				}

				if (!getDolGlobalString('PROPAL_SKIP_ACCEPT_REFUSE')) {
					// Close as accepted/refused
					if ($object->statut == Propal::STATUS_VALIDATED) {
						if ($usercanclose) {
							print '<a class="butAction" href="'.$_SERVER["PHP_SELF"].'?id='.$object->id.'&action=closeas&token='.newToken().(!getDolGlobalString('MAIN_JUMP_TAG') ? '' : '#close').'"';
							print '>'.$langs->trans('SetAcceptedRefused').'</a>';
						} else {
							print '<a class="butActionRefused classfortooltip" href="#" title="'.$langs->trans("NotEnoughPermissions").'"';
							print '>'.$langs->trans('SetAcceptedRefused').'</a>';
						}
					}
				} else {
					// Set not signed (close)
					if ($object->statut == Propal::STATUS_DRAFT && $usercanclose) {
						print '<a class="butAction" href="' . $_SERVER["PHP_SELF"] . '?id=' . $object->id . '&token='.newToken().'&action=closeas&token='.newToken() . (!getDolGlobalString('MAIN_JUMP_TAG') ? '' : '#close') . '"';
						print '>' . $langs->trans('SetRefusedAndClose') . '</a>';
					}
				}

				// Cancel propal
				if ($object->status > Propal::STATUS_DRAFT && $usercanclose) {
					print '<a class="butAction" href="'.$_SERVER["PHP_SELF"].'?id='.$object->id.'&action=cancel&token='.newToken().'">'.$langs->trans("CancelPropal").'</a>';
				}

				// Clone
				if ($usercancreate) {
					print '<a class="butAction" href="'.$_SERVER['PHP_SELF'].'?id='.$object->id.'&socid='.$object->socid.'&action=clone&token='.newToken().'&object='.$object->element.'">'.$langs->trans("ToClone").'</a>';
				}

				// Delete
				print dolGetButtonAction($langs->trans("Delete"), '', 'delete', $_SERVER["PHP_SELF"].'?id='.$object->id.'&action=delete&token='.newToken(), 'delete', $usercandelete);
			}
		}

		print '</div>';
	}

	//Select mail models is same action as presend
	if (GETPOST('modelselected')) {
		$action = 'presend';
	}

	if ($action != 'presend') {
		print '<div class="fichecenter"><div class="fichehalfleft">';
		print '<a name="builddoc"></a>'; // ancre
		/*
		 * Generated documents
		 */
		$objref = dol_sanitizeFileName($object->ref);
		$filedir = $conf->propal->multidir_output[$object->entity]."/".dol_sanitizeFileName($object->ref);
		$urlsource = $_SERVER["PHP_SELF"]."?id=".$object->id;
		$genallowed = $usercanread;
		$delallowed = $usercancreate;

		print $formfile->showdocuments('propal', $objref, $filedir, $urlsource, $genallowed, $delallowed, $object->model_pdf, 1, 0, 0, 28, 0, '', 0, '', $soc->default_lang, '', $object);

		// Show links to link elements
		$linktoelem = $form->showLinkToObjectBlock($object, null, array('propal'));

		$compatibleImportElementsList = false;
		if ($user->hasRight('propal', 'creer') && $object->statut == Propal::STATUS_DRAFT) {
			$compatibleImportElementsList = array('commande', 'propal', 'facture'); // import from linked elements
		}
		$somethingshown = $form->showLinkedObjectBlock($object, $linktoelem, $compatibleImportElementsList);

		// Show online signature link
		$useonlinesignature = getDolGlobalInt('PROPOSAL_ALLOW_ONLINESIGN');

		if ($object->statut != Propal::STATUS_DRAFT && $useonlinesignature) {
			print '<br><!-- Link to sign -->';
			require_once DOL_DOCUMENT_ROOT.'/core/lib/signature.lib.php';
			print showOnlineSignatureUrl('proposal', $object->ref, $object).'<br>';
		}

		print '</div><div class="fichehalfright">';

		$MAXEVENT = 10;

		$morehtmlcenter = dolGetButtonTitle($langs->trans('SeeAll'), '', 'fa fa-bars imgforviewmode', DOL_URL_ROOT.'/comm/propal/agenda.php?id='.$object->id);

		// List of actions on element
		include_once DOL_DOCUMENT_ROOT.'/core/class/html.formactions.class.php';
		$formactions = new FormActions($db);
		$somethingshown = $formactions->showactions($object, 'propal', $socid, 1, '', $MAXEVENT, '', $morehtmlcenter); // Show all action for thirdparty

		print '</div></div>';
	}

	// Presend form
	$modelmail = 'propal_send';
	$defaulttopic = 'SendPropalRef';
	$diroutput = $conf->propal->multidir_output[$object->entity];
	$trackid = 'pro'.$object->id;

	include DOL_DOCUMENT_ROOT.'/core/tpl/card_presend.tpl.php';
}

// End of page
llxFooter();
$db->close();<|MERGE_RESOLUTION|>--- conflicted
+++ resolved
@@ -1668,9 +1668,6 @@
 		$result = $object->set_demand_reason($user, GETPOSTINT('demand_reason_id'));
 	} elseif ($action == 'setconditions' && $usercancreate) {
 		// Terms of payment
-<<<<<<< HEAD
-		$result = $object->setPaymentTerms(GETPOSTINT('cond_reglement_id'), GETPOSTINT('cond_reglement_id_deposit_percent'));
-=======
 		$sql = "SELECT code ";
 		$sql .= "FROM " . $db->prefix() . "c_payment_term";
 		$sql .= " WHERE rowid = " . ((int) GETPOST('cond_reglement_id', 'int'));
@@ -1678,14 +1675,13 @@
 		if ($result) {
 			$obj = $db->fetch_object($result);
 			if ($obj->code == 'DEP30PCTDEL') {
-				$result = $object->setPaymentTerms(GETPOST('cond_reglement_id', 'int'), GETPOST('cond_reglement_id_deposit_percent', 'alpha'));
+				$result = $object->setPaymentTerms(GETPOSTINT('cond_reglement_id'), GETPOSTFLOAT('cond_reglement_id_deposit_percent'));
 			} else {
 				$object->deposit_percent = 0;
 				$object->update($user);
-				$result = $object->setPaymentTerms(GETPOST('cond_reglement_id', 'int'), $object->deposit_percent);
-			}
-		}
->>>>>>> 0ed4c9f8
+				$result = $object->setPaymentTerms(GETPOSTINT('cond_reglement_id'), $object->deposit_percent);
+			}
+		}
 		//} elseif ($action == 'setremisepercent' && $usercancreate) {
 		//	$result = $object->set_remise_percent($user, price2num(GETPOST('remise_percent'), '', 2));
 		//} elseif ($action == 'setremiseabsolue' && $usercancreate) {
