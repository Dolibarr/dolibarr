--- conflicted
+++ resolved
@@ -1742,11 +1742,7 @@
 		//$warehouse_id       = $soc->warehouse_id;
 	} else {
 		print '<td class="valuefieldcreate">';
-<<<<<<< HEAD
-		print img_picto('', 'company').$form->select_company('', 'socid', '(s.client = 1 OR s.client = 2 OR s.client = 3) AND status=1', 'SelectThirdParty', 1, 0, null, 0, 'minwidth300 maxwidth500 widthcentpercentminusxx');
-=======
-		print img_picto('', 'company').$form->select_company('', 'socid', '((s.client = 1 OR s.client = 2 OR s.client = 3) AND status=1)', 'SelectThirdParty', 0, 0, null, 0, 'minwidth300 maxwidth500 widthcentpercentminusxx');
->>>>>>> 86091c3f
+		print img_picto('', 'company').$form->select_company('', 'socid', '((s.client = 1 OR s.client = 2 OR s.client = 3) AND status=1)', 'SelectThirdParty', 1, 0, null, 0, 'minwidth300 maxwidth500 widthcentpercentminusxx');
 		// reload page to retrieve customer informations
 		if (empty($conf->global->RELOAD_PAGE_ON_CUSTOMER_CHANGE_DISABLED)) {
 			print '<script type="text/javascript">
