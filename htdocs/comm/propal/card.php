--- conflicted
+++ resolved
@@ -1,25 +1,6 @@
 <?php
-<<<<<<< HEAD
-/* Copyright (C) 2001-2007 	Rodolphe Quiedeville    <rodolphe@quiedeville.org>
- * Copyright (C) 2004-2014 	Laurent Destailleur   	<eldy@users.sourceforge.net>
- * Copyright (C) 2004      	Eric Seigne           	<eric.seigne@ryxeo.com>
- * Copyright (C) 2005      	Marc Barilley / Ocebo 	<marc@ocebo.com>
- * Copyright (C) 2005-2012 	Regis Houssin         	<regis.houssin@inodbox.com>
- * Copyright (C) 2006      	Andre Cianfarani      	<acianfa@free.fr>
- * Copyright (C) 2010-2016 	Juanjo Menent         	<jmenent@2byte.es>
- * Copyright (C) 2010-2021 	Philippe Grand        	<philippe.grand@atoo-net.com>
- * Copyright (C) 2012-2013 	Christophe Battarel   	<christophe.battarel@altairis.fr>
- * Copyright (C) 2012      	Cedric Salvador       	<csalvador@gpcsolutions.fr>
- * Copyright (C) 2013-2014  Florian Henry           <florian.henry@open-concept.pro>
- * Copyright (C) 2014       Ferran Marcet           <fmarcet@2byte.es>
- * Copyright (C) 2016       Marcos García           <marcosgdf@gmail.com>
- * Copyright (C) 2018-2021  Frédéric France         <frederic.france@netlogic.fr>
- * Copyright (C) 2020	    Nicolas ZABOURI         <info@inovea-conseil.com>
- * Copyright (C) 2022	    Gauthier VERDOL     	<gauthier.verdol@atm-consulting.fr>
- * Copyright (C) 2022	    Anthony Berton     		<bertonanthony@gmail.com>
-=======
-/* Copyright (C) 2001-2007 Rodolphe Quiedeville  <rodolphe@quiedeville.org>
- * Copyright (C) 2004-2022 Laurent Destailleur   <eldy@users.sourceforge.net>
+/* Copyright (C) 2001-2007 Rodolphe Quiedeville    <rodolphe@quiedeville.org>
+ * Copyright (C) 2004-2014 Laurent Destailleur   <eldy@users.sourceforge.net>
  * Copyright (C) 2004      Eric Seigne           <eric.seigne@ryxeo.com>
  * Copyright (C) 2005      Marc Barilley / Ocebo <marc@ocebo.com>
  * Copyright (C) 2005-2012 Regis Houssin         <regis.houssin@inodbox.com>
@@ -28,13 +9,12 @@
  * Copyright (C) 2010-2021 Philippe Grand        <philippe.grand@atoo-net.com>
  * Copyright (C) 2012-2013 Christophe Battarel   <christophe.battarel@altairis.fr>
  * Copyright (C) 2012      Cedric Salvador       <csalvador@gpcsolutions.fr>
- * Copyright (C) 2013-2014 Florian Henry         <florian.henry@open-concept.pro>
- * Copyright (C) 2014      Ferran Marcet         <fmarcet@2byte.es>
- * Copyright (C) 2016      Marcos García         <marcosgdf@gmail.com>
- * Copyright (C) 2018-2021 Frédéric France       <frederic.france@netlogic.fr>
- * Copyright (C) 2020	   Nicolas ZABOURI       <info@inovea-conseil.com>
- * Copyright (C) 2022	   Gauthier VERDOL       <gauthier.verdol@atm-consulting.fr>
->>>>>>> 0258da80
+ * Copyright (C) 2013-2014  Florian Henry           <florian.henry@open-concept.pro>
+ * Copyright (C) 2014       Ferran Marcet           <fmarcet@2byte.es>
+ * Copyright (C) 2016       Marcos García           <marcosgdf@gmail.com>
+ * Copyright (C) 2018-2021  Frédéric France         <frederic.france@netlogic.fr>
+ * Copyright (C) 2020	    Nicolas ZABOURI         <info@inovea-conseil.com>
+ * Copyright (C) 2022	    Gauthier VERDOL     <gauthier.verdol@atm-consulting.fr>
  *
  * This program is free software; you can redistribute it and/or modify
  * it under the terms of the GNU General Public License as published by
