--- conflicted
+++ resolved
@@ -5,13 +5,8 @@
  * Copyright (C) 2005      Marc Barilley / Ocebo <marc@ocebo.com>
  * Copyright (C) 2005-2012 Regis Houssin         <regis.houssin@inodbox.com>
  * Copyright (C) 2006      Andre Cianfarani      <acianfa@free.fr>
-<<<<<<< HEAD
- * Copyright (C) 2010-2016 Juanjo Menent         <jmenent@2byte.es>
+ * Copyright (C) 2010-2023 Juanjo Menent         <jmenent@2byte.es>
  * Copyright (C) 2010-2022 Philippe Grand        <philippe.grand@atoo-net.com>
-=======
- * Copyright (C) 2010-2023 Juanjo Menent         <jmenent@2byte.es>
- * Copyright (C) 2010-2021 Philippe Grand        <philippe.grand@atoo-net.com>
->>>>>>> 83071df2
  * Copyright (C) 2012-2013 Christophe Battarel   <christophe.battarel@altairis.fr>
  * Copyright (C) 2012      Cedric Salvador       <csalvador@gpcsolutions.fr>
  * Copyright (C) 2013-2014 Florian Henry         <florian.henry@open-concept.pro>
