<?php
/* Copyright (C) 2001-2007 Rodolphe Quiedeville  <rodolphe@quiedeville.org>
 * Copyright (C) 2004-2022 Laurent Destailleur   <eldy@users.sourceforge.net>
 * Copyright (C) 2004      Eric Seigne           <eric.seigne@ryxeo.com>
 * Copyright (C) 2005      Marc Barilley / Ocebo <marc@ocebo.com>
 * Copyright (C) 2005-2012 Regis Houssin         <regis.houssin@inodbox.com>
 * Copyright (C) 2006      Andre Cianfarani      <acianfa@free.fr>
 * Copyright (C) 2010-2023 Juanjo Menent         <jmenent@2byte.es>
 * Copyright (C) 2010-2022 Philippe Grand        <philippe.grand@atoo-net.com>
 * Copyright (C) 2012-2013 Christophe Battarel   <christophe.battarel@altairis.fr>
 * Copyright (C) 2012      Cedric Salvador       <csalvador@gpcsolutions.fr>
 * Copyright (C) 2013-2014 Florian Henry         <florian.henry@open-concept.pro>
 * Copyright (C) 2014      Ferran Marcet         <fmarcet@2byte.es>
 * Copyright (C) 2016      Marcos García         <marcosgdf@gmail.com>
 * Copyright (C) 2018-2021 Frédéric France       <frederic.france@netlogic.fr>
 * Copyright (C) 2020	   Nicolas ZABOURI       <info@inovea-conseil.com>
 * Copyright (C) 2022	   Gauthier VERDOL       <gauthier.verdol@atm-consulting.fr>
 * Copyright (C) 2023	   Lenin Rivas       	 <lenin.rivas777@gmail.com>
 *
 * This program is free software; you can redistribute it and/or modify
 * it under the terms of the GNU General Public License as published by
 * the Free Software Foundation; either version 3 of the License, or
 * (at your option) any later version.
 *
 * This program is distributed in the hope that it will be useful,
 * but WITHOUT ANY WARRANTY; without even the implied warranty of
 * MERCHANTABILITY or FITNESS FOR A PARTICULAR PURPOSE.  See the
 * GNU General Public License for more details.
 *
 * You should have received a copy of the GNU General Public License
 * along with this program. If not, see <https://www.gnu.org/licenses/>.
 */


/**
 * \file 		htdocs/comm/propal/card.php
 * \ingroup 	propale
 * \brief 		Page of commercial proposals card and list
 */

// Load Dolibarr environment
require '../../main.inc.php';
require_once DOL_DOCUMENT_ROOT.'/core/class/html.formother.class.php';
require_once DOL_DOCUMENT_ROOT.'/core/class/html.formfile.class.php';
require_once DOL_DOCUMENT_ROOT.'/core/class/html.formpropal.class.php';
require_once DOL_DOCUMENT_ROOT.'/core/class/html.formmargin.class.php';
require_once DOL_DOCUMENT_ROOT.'/comm/propal/class/propal.class.php';
require_once DOL_DOCUMENT_ROOT.'/comm/action/class/actioncomm.class.php';
require_once DOL_DOCUMENT_ROOT.'/core/modules/propale/modules_propale.php';
require_once DOL_DOCUMENT_ROOT.'/core/lib/propal.lib.php';
require_once DOL_DOCUMENT_ROOT.'/core/lib/functions2.lib.php';
require_once DOL_DOCUMENT_ROOT.'/core/class/extrafields.class.php';
require_once DOL_DOCUMENT_ROOT.'/core/class/doleditor.class.php';
if (isModEnabled('project')) {
	require_once DOL_DOCUMENT_ROOT.'/projet/class/project.class.php';
	require_once DOL_DOCUMENT_ROOT.'/core/class/html.formprojet.class.php';
}

if (isModEnabled('variants')) {
	require_once DOL_DOCUMENT_ROOT.'/variants/class/ProductCombination.class.php';
}

// Load translation files required by the page
$langs->loadLangs(array('companies', 'propal', 'compta', 'bills', 'orders', 'products', 'deliveries', 'sendings', 'other'));
if (isModEnabled('incoterm')) {
	$langs->load('incoterm');
}
if (isModEnabled('margin')) {
	$langs->load('margins');
}

$error = 0;

$id = GETPOST('id', 'int');
$ref = GETPOST('ref', 'alpha');
$socid = GETPOST('socid', 'int');
$action = GETPOST('action', 'aZ09');
$cancel = GETPOST('cancel', 'alpha');
$origin = GETPOST('origin', 'alpha');
$originid = GETPOST('originid', 'int');
$confirm = GETPOST('confirm', 'alpha');
$backtopage = GETPOST('backtopage', 'alpha'); // Go back to a dedicated page
$lineid = GETPOST('lineid', 'int');
$contactid = GETPOST('contactid', 'int');
$projectid = GETPOST('projectid', 'int');
$rank = (GETPOST('rank', 'int') > 0) ? GETPOST('rank', 'int') : -1;

// PDF
$hidedetails = (GETPOST('hidedetails', 'int') ? GETPOST('hidedetails', 'int') : (!empty($conf->global->MAIN_GENERATE_DOCUMENTS_HIDE_DETAILS) ? 1 : 0));
$hidedesc = (GETPOST('hidedesc', 'int') ? GETPOST('hidedesc', 'int') : (!empty($conf->global->MAIN_GENERATE_DOCUMENTS_HIDE_DESC) ? 1 : 0));
$hideref = (GETPOST('hideref', 'int') ? GETPOST('hideref', 'int') : (!empty($conf->global->MAIN_GENERATE_DOCUMENTS_HIDE_REF) ? 1 : 0));

$object = new Propal($db);
$extrafields = new ExtraFields($db);

// fetch optionals attributes and labels
$extrafields->fetch_name_optionals_label($object->table_element);

// Load object
if ($id > 0 || !empty($ref)) {
	$ret = $object->fetch($id, $ref);
	if ($ret > 0) {
		$ret = $object->fetch_thirdparty();
		if ($ret > 0 && isset($object->fk_project)) {
			$ret = $object->fetch_project();
		}
	}
	if ($ret <= 0) {
		setEventMessages($object->error, $object->errors, 'errors');
		$action = '';
	}
}

// Initialize technical object to manage hooks of page. Note that conf->hooks_modules contains array of hook context
$hookmanager->initHooks(array('propalcard', 'globalcard'));

$usercanread = $user->hasRight("propal", "lire");
$usercancreate = $user->hasRight("propal", "creer");
$usercandelete = $user->hasRight("propal", "supprimer");

$usercanclose = ((empty($conf->global->MAIN_USE_ADVANCED_PERMS) && $usercancreate) || (!empty($conf->global->MAIN_USE_ADVANCED_PERMS) && !empty($user->rights->propal->propal_advance->close)));
$usercanvalidate = ((empty($conf->global->MAIN_USE_ADVANCED_PERMS) && $usercancreate) || (!empty($conf->global->MAIN_USE_ADVANCED_PERMS) && !empty($user->rights->propal->propal_advance->validate)));
$usercansend = (empty($conf->global->MAIN_USE_ADVANCED_PERMS) || (!empty($conf->global->MAIN_USE_ADVANCED_PERMS) && !empty($user->rights->propal->propal_advance->send)));

$usermustrespectpricemin = ((!empty($conf->global->MAIN_USE_ADVANCED_PERMS) && empty($user->rights->produit->ignore_price_min_advance)) || empty($conf->global->MAIN_USE_ADVANCED_PERMS));
$usercancreateorder = $user->hasRight('commande', 'creer');
$usercancreateinvoice = $user->hasRight('facture', 'creer');
$usercancreatecontract = $user->hasRight('contrat', 'creer');
$usercancreateintervention = $user->hasRight('ficheinter', 'creer');
$usercancreatepurchaseorder = ($user->hasRight('fournisseur', 'commande', 'creer') || $user->hasRight('supplier_order', 'creer'));

$permissionnote = $usercancreate; // Used by the include of actions_setnotes.inc.php
$permissiondellink = $usercancreate; // Used by the include of actions_dellink.inc.php
$permissiontoedit = $usercancreate; // Used by the include of actions_lineupdown.inc.php

// Security check
if (!empty($user->socid)) {
	$socid = $user->socid;
}
restrictedArea($user, 'propal', $object->id);


/*
 * Actions
 */

$parameters = array('socid' => $socid);
$reshook = $hookmanager->executeHooks('doActions', $parameters, $object, $action); // Note that $action and $object may have been modified by some hooks
if ($reshook < 0) {
	setEventMessages($hookmanager->error, $hookmanager->errors, 'errors');
}

if (empty($reshook)) {
	$backurlforlist = DOL_URL_ROOT.'/comm/propal/list.php';

	if (empty($backtopage) || ($cancel && empty($id))) {
		if (empty($backtopage) || ($cancel && strpos($backtopage, '__ID__'))) {
			if (empty($id) && (($action != 'add' && $action != 'create') || $cancel)) {
				$backtopage = $backurlforlist;
			} else {
				$backtopage = DOL_URL_ROOT.'/comm/propal/card.php?id='.((!empty($id) && $id > 0) ? $id : '__ID__');
			}
		}
	}

	if ($cancel) {
		if (!empty($backtopageforcancel)) {
			header("Location: ".$backtopageforcancel);
			exit;
		} elseif (!empty($backtopage)) {
			header("Location: ".$backtopage);
			exit;
		}
		$action = '';
	}

	include DOL_DOCUMENT_ROOT.'/core/actions_setnotes.inc.php'; // Must be include, not includ_once

	include DOL_DOCUMENT_ROOT.'/core/actions_dellink.inc.php'; // Must be include, not include_once

	include DOL_DOCUMENT_ROOT.'/core/actions_lineupdown.inc.php'; // Must be include, not include_once

	// Action clone object
	if ($action == 'confirm_clone' && $confirm == 'yes' && $usercancreate) {
		if (!GETPOST('socid', 3)) {
			setEventMessages($langs->trans("NoCloneOptionsSpecified"), null, 'errors');
		} else {
			if ($object->id > 0) {
				if (!empty($conf->global->PROPAL_CLONE_DATE_DELIVERY)) {
					//Get difference between old and new delivery date and change lines according to difference
					$date_delivery = dol_mktime(
						12,
						0,
						0,
						GETPOST('date_deliverymonth', 'int'),
						GETPOST('date_deliveryday', 'int'),
						GETPOST('date_deliveryyear', 'int')
					);
					$date_delivery_old = (empty($object->delivery_date) ? $object->date_livraison : $object->delivery_date);
					if (!empty($date_delivery_old) && !empty($date_delivery)) {
						//Attempt to get the date without possible hour rounding errors
						$old_date_delivery = dol_mktime(
							12,
							0,
							0,
							dol_print_date($date_delivery_old, '%m'),
							dol_print_date($date_delivery_old, '%d'),
							dol_print_date($date_delivery_old, '%Y')
						);
						//Calculate the difference and apply if necessary
						$difference = $date_delivery - $old_date_delivery;
						if ($difference != 0) {
							$object->date_livraison = $date_delivery;
							$object->delivery_date = $date_delivery;
							foreach ($object->lines as $line) {
								if (isset($line->date_start)) {
									$line->date_start = $line->date_start + $difference;
								}
								if (isset($line->date_end)) {
									$line->date_end = $line->date_end + $difference;
								}
							}
						}
					}
				}

				$result = $object->createFromClone($user, $socid, (GETPOSTISSET('entity') ? GETPOST('entity', 'int') : null), (GETPOST('update_prices', 'aZ') ? true : false), (GETPOST('update_desc', 'aZ') ? true : false));
				if ($result > 0) {
					header("Location: ".$_SERVER['PHP_SELF'].'?id='.$result);
					exit();
				} else {
					if (count($object->errors) > 0) {
						setEventMessages($object->error, $object->errors, 'errors');
					}
					$action = '';
				}
			}
		}
	} elseif ($action == 'confirm_delete' && $confirm == 'yes' && $usercandelete) {
		// Delete proposal
		$result = $object->delete($user);
		if ($result > 0) {
			header('Location: '.DOL_URL_ROOT.'/comm/propal/list.php?restore_lastsearch_values=1');
			exit();
		} else {
			$langs->load("errors");
			setEventMessages($object->error, $object->errors, 'errors');
		}
	} elseif ($action == 'confirm_deleteline' && $confirm == 'yes' && $usercancreate) {
		// Remove line
		$result = $object->deleteline($lineid);
		// reorder lines
		if ($result > 0) {
			$object->line_order(true);
		} else {
			$langs->load("errors");
			setEventMessages($object->error, $object->errors, 'errors');
		}

		if (empty($conf->global->MAIN_DISABLE_PDF_AUTOUPDATE)) {
			// Define output language
			$outputlangs = $langs;
			if (getDolGlobalInt('MAIN_MULTILANGS')) {
				$outputlangs = new Translate("", $conf);
				$newlang = (GETPOST('lang_id', 'aZ09') ? GETPOST('lang_id', 'aZ09') : $object->thirdparty->default_lang);
				$outputlangs->setDefaultLang($newlang);
			}
			$ret = $object->fetch($id); // Reload to get new records
			if ($ret > 0) {
				$object->fetch_thirdparty();
			}
			$object->generateDocument($object->model_pdf, $outputlangs, $hidedetails, $hidedesc, $hideref);
		}

		header('Location: '.$_SERVER["PHP_SELF"].'?id='.$object->id);
		exit();
	} elseif ($action == 'confirm_validate' && $confirm == 'yes' && $usercanvalidate) {
		// Validation
		$idwarehouse = GETPOST('idwarehouse', 'int');
		$result = $object->valid($user);
		if ( $result > 0 && ! empty($conf->global->PROPAL_SKIP_ACCEPT_REFUSE) ) {
			$result = $object->closeProposal($user, $object::STATUS_SIGNED);
		}
		if ($result >= 0) {
			if (empty($conf->global->MAIN_DISABLE_PDF_AUTOUPDATE)) {
				$outputlangs = $langs;
				$newlang = '';
				if (getDolGlobalInt('MAIN_MULTILANGS') && empty($newlang) && GETPOST('lang_id', 'aZ09')) {
					$newlang = GETPOST('lang_id', 'aZ09');
				}
				if (getDolGlobalInt('MAIN_MULTILANGS') && empty($newlang)) {
					$newlang = $object->thirdparty->default_lang;
				}
				if (!empty($newlang)) {
					$outputlangs = new Translate("", $conf);
					$outputlangs->setDefaultLang($newlang);
				}
				$model = $object->model_pdf;
				$ret = $object->fetch($id); // Reload to get new records
				if ($ret > 0) {
					$object->fetch_thirdparty();
				}

				$object->generateDocument($model, $outputlangs, $hidedetails, $hidedesc, $hideref);
			}
		} else {
			$langs->load("errors");
			if (count($object->errors) > 0) {
				setEventMessages($object->error, $object->errors, 'errors');
			} else {
				setEventMessages($langs->trans($object->error), null, 'errors');
			}
		}
	} elseif ($action == 'setdate' && $usercancreate) {
		$datep = dol_mktime(12, 0, 0, GETPOST('remonth', 'int'), GETPOST('reday', 'int'), GETPOST('reyear', 'int'));

		if (empty($datep)) {
			$error++;
			setEventMessages($langs->trans("ErrorFieldRequired", $langs->transnoentitiesnoconv("Date")), null, 'errors');
		}

		if (!$error) {
			$result = $object->set_date($user, $datep);
			if ($result > 0 && !empty($object->duree_validite) && !empty($object->fin_validite)) {
				$datev = $datep + ($object->duree_validite * 24 * 3600);
				$result = $object->set_echeance($user, $datev, 1);
			}
			if ($result < 0) {
				dol_print_error($db, $object->error);
			} elseif (empty($conf->global->MAIN_DISABLE_PDF_AUTOUPDATE)) {
				$outputlangs = $langs;
				$newlang = '';
				if (getDolGlobalInt('MAIN_MULTILANGS') && empty($newlang) && GETPOST('lang_id', 'aZ09')) $newlang = GETPOST('lang_id', 'aZ09');
				if (getDolGlobalInt('MAIN_MULTILANGS') && empty($newlang))	$newlang = $object->thirdparty->default_lang;
				if (!empty($newlang)) {
					$outputlangs = new Translate("", $conf);
					$outputlangs->setDefaultLang($newlang);
				}
				$model = $object->model_pdf;
				$ret = $object->fetch($id); // Reload to get new records
				if ($ret > 0) {
					$object->fetch_thirdparty();
				}

				$object->generateDocument($model, $outputlangs, $hidedetails, $hidedesc, $hideref);
			}
		}
	} elseif ($action == 'setecheance' && $usercancreate) {
		$result = $object->set_echeance($user, dol_mktime(12, 0, 0, GETPOST('echmonth', 'int'), GETPOST('echday', 'int'), GETPOST('echyear', 'int')));
		if ($result >= 0) {
			if (empty($conf->global->MAIN_DISABLE_PDF_AUTOUPDATE)) {
				$outputlangs = $langs;
				$newlang = '';
				if (getDolGlobalInt('MAIN_MULTILANGS') && empty($newlang) && GETPOST('lang_id', 'aZ09')) $newlang = GETPOST('lang_id', 'aZ09');
				if (getDolGlobalInt('MAIN_MULTILANGS') && empty($newlang))	$newlang = $object->thirdparty->default_lang;
				if (!empty($newlang)) {
					$outputlangs = new Translate("", $conf);
					$outputlangs->setDefaultLang($newlang);
				}
				$model = $object->model_pdf;
				$ret = $object->fetch($id); // Reload to get new records
				if ($ret > 0) {
					$object->fetch_thirdparty();
				}

				$object->generateDocument($model, $outputlangs, $hidedetails, $hidedesc, $hideref);
			}
		} else {
			setEventMessages($object->error, $object->errors, 'errors');
		}
	} elseif ($action == 'setdate_livraison' && $usercancreate) {
		$result = $object->setDeliveryDate($user, dol_mktime(12, 0, 0, GETPOST('date_livraisonmonth', 'int'), GETPOST('date_livraisonday', 'int'), GETPOST('date_livraisonyear', 'int')));
		if ($result < 0) {
			dol_print_error($db, $object->error);
		}
	} elseif ($action == 'setref_client' && $usercancreate) {
		// Positionne ref client
		$result = $object->set_ref_client($user, GETPOST('ref_client'));
		if ($result < 0) {
			setEventMessages($object->error, $object->errors, 'errors');
		}
	} elseif ($action == 'set_incoterms' && isModEnabled('incoterm') && $usercancreate) {
		// Set incoterm
		$result = $object->setIncoterms(GETPOST('incoterm_id', 'int'), GETPOST('location_incoterms', 'alpha'));
	} elseif ($action == 'add' && $usercancreate) {
		// Create proposal
		$object->socid = $socid;
		$object->fetch_thirdparty();

		$datep = dol_mktime(12, 0, 0, GETPOST('remonth'), GETPOST('reday'), GETPOST('reyear'));
		$date_delivery = dol_mktime(12, 0, 0, GETPOST('date_livraisonmonth'), GETPOST('date_livraisonday'), GETPOST('date_livraisonyear'));
		$duration = GETPOST('duree_validite', 'int');

		if (empty($datep)) {
			setEventMessages($langs->trans("ErrorFieldRequired", $langs->transnoentitiesnoconv("DatePropal")), null, 'errors');
			$action = 'create';
			$error++;
		}
		if (empty($duration)) {
			setEventMessages($langs->trans("ErrorFieldRequired", $langs->transnoentitiesnoconv("ValidityDuration")), null, 'errors');
			$action = 'create';
			$error++;
		}

		if ($socid < 1) {
			setEventMessages($langs->trans("ErrorFieldRequired", $langs->transnoentitiesnoconv("Customer")), null, 'errors');

			$action = 'create';
			$error++;
		}

		if (!$error) {
			$db->begin();

			// If we select proposal to clone during creation (when option PROPAL_CLONE_ON_CREATE_PAGE is on)
			if (GETPOST('createmode') == 'copy' && GETPOST('copie_propal')) {
				if ($object->fetch(GETPOST('copie_propal', 'int')) > 0) {
					$object->ref = GETPOST('ref');
					$object->datep = $datep;
					$object->date = $datep;
					$object->date_livraison = $date_delivery; // deprecated
					$object->delivery_date = $date_delivery;
					$object->availability_id = GETPOST('availability_id');
					$object->demand_reason_id = GETPOST('demand_reason_id');
					$object->fk_delivery_address = GETPOST('fk_address', 'int');
					$object->shipping_method_id = GETPOST('shipping_method_id', 'int');
					$object->warehouse_id = GETPOST('warehouse_id', 'int');
					$object->duree_validite = $duration;
					$object->cond_reglement_id = GETPOST('cond_reglement_id');
					$object->deposit_percent = GETPOST('cond_reglement_id_deposit_percent', 'alpha');
					$object->mode_reglement_id = GETPOST('mode_reglement_id', 'int');
					$object->fk_account = GETPOST('fk_account', 'int');
					$object->remise_absolue = price2num(GETPOST('remise_absolue'), 'MU', 2);	// deprecated
					$object->remise_percent = price2num(GETPOST('remise_percent'), '', 2);
					$object->socid = GETPOST('socid', 'int');
					$object->contact_id = GETPOST('contactid', 'int');
					$object->fk_project = GETPOST('projectid', 'int');
					$object->model_pdf = GETPOST('model', 'alphanohtml');
					$object->author = $user->id; // deprecated
					$object->user_author_id = $user->id;
					$object->note_private = GETPOST('note_private', 'restricthtml');
					$object->note_public = GETPOST('note_public', 'restricthtml');
					$object->statut = Propal::STATUS_DRAFT;
					$object->fk_incoterms = GETPOST('incoterm_id', 'int');
					$object->location_incoterms = GETPOST('location_incoterms', 'alpha');
				} else {
					setEventMessages($langs->trans("ErrorFailedToCopyProposal", GETPOST('copie_propal')), null, 'errors');
				}
			} else {
				$object->ref = GETPOST('ref');
				$object->ref_client = GETPOST('ref_client');
				$object->datep = $datep;
				$object->date = $datep;
				$object->date_livraison = $date_delivery;
				$object->delivery_date = $date_delivery;
				$object->availability_id = GETPOST('availability_id', 'int');
				$object->demand_reason_id = GETPOST('demand_reason_id', 'int');
				$object->fk_delivery_address = GETPOST('fk_address', 'int');
				$object->shipping_method_id = GETPOST('shipping_method_id', 'int');
				$object->warehouse_id = GETPOST('warehouse_id', 'int');
				$object->duree_validite = price2num(GETPOST('duree_validite', 'alpha'));
				$object->cond_reglement_id = GETPOST('cond_reglement_id', 'int');
				$object->deposit_percent = GETPOST('cond_reglement_id_deposit_percent', 'alpha');
				$object->mode_reglement_id = GETPOST('mode_reglement_id', 'int');
				$object->fk_account = GETPOST('fk_account', 'int');
				$object->contact_id = GETPOST('contactid', 'int');
				$object->fk_project = GETPOST('projectid', 'int');
				$object->model_pdf = GETPOST('model');
				$object->author = $user->id; // deprecated
				$object->note_private = GETPOST('note_private', 'restricthtml');
				$object->note_public = GETPOST('note_public', 'restricthtml');
				$object->fk_incoterms = GETPOST('incoterm_id', 'int');
				$object->location_incoterms = GETPOST('location_incoterms', 'alpha');

				$object->origin = GETPOST('origin');
				$object->origin_id = GETPOST('originid');

				// Multicurrency
				if (isModEnabled("multicurrency")) {
					$object->multicurrency_code = GETPOST('multicurrency_code', 'alpha');
				}

				// Fill array 'array_options' with data from add form
				$ret = $extrafields->setOptionalsFromPost(null, $object);
				if ($ret < 0) {
					$error++;
					$action = 'create';
				}
			}

			if (!$error) {
				if ($origin && $originid) {
					// Parse element/subelement (ex: project_task)
					$element = $subelement = $origin;
					$regs = array();
					if (preg_match('/^([^_]+)_([^_]+)/i', $origin, $regs)) {
						$element = $regs[1];
						$subelement = $regs[2];
					}

					// For compatibility
					if ($element == 'order') {
						$element = $subelement = 'commande';
					}
					if ($element == 'propal') {
						$element = 'comm/propal';
						$subelement = 'propal';
					}
					if ($element == 'contract') {
						$element = $subelement = 'contrat';
					}
					if ($element == 'inter') {
						$element = $subelement = 'ficheinter';
					}
					if ($element == 'shipping') {
						$element = $subelement = 'expedition';
					}

					$object->origin = $origin;
					$object->origin_id = $originid;

					// Possibility to add external linked objects with hooks
					$object->linked_objects [$object->origin] = $object->origin_id;
					if (is_array($_POST['other_linked_objects']) && !empty($_POST['other_linked_objects'])) {
						$object->linked_objects = array_merge($object->linked_objects, $_POST['other_linked_objects']);
					}

					$id = $object->create($user);
					if ($id > 0) {
						dol_include_once('/'.$element.'/class/'.$subelement.'.class.php');

						$classname = ucfirst($subelement);
						$srcobject = new $classname($db);

						dol_syslog("Try to find source object origin=".$object->origin." originid=".$object->origin_id." to add lines");
						$result = $srcobject->fetch($object->origin_id);

						if ($result > 0) {
							$lines = $srcobject->lines;
							if (empty($lines) && method_exists($srcobject, 'fetch_lines')) {
								$srcobject->fetch_lines();
								$lines = $srcobject->lines;
							}

							$fk_parent_line = 0;
							$num = count($lines);
							for ($i = 0; $i < $num; $i++) {
								$label = (!empty($lines[$i]->label) ? $lines[$i]->label : '');
								$desc = (!empty($lines[$i]->desc) ? $lines[$i]->desc : $lines[$i]->label);

								// Positive line
								$product_type = ($lines[$i]->product_type ? $lines[$i]->product_type : 0);

								// Date start
								$date_start = false;
								if ($lines[$i]->date_debut_prevue) {
									$date_start = $lines[$i]->date_debut_prevue;
								}
								if ($lines[$i]->date_debut_reel) {
									$date_start = $lines[$i]->date_debut_reel;
								}
								if ($lines[$i]->date_start) {
									$date_start = $lines[$i]->date_start;
								}

								// Date end
								$date_end = false;
								if ($lines[$i]->date_fin_prevue) {
									$date_end = $lines[$i]->date_fin_prevue;
								}
								if ($lines[$i]->date_fin_reel) {
									$date_end = $lines[$i]->date_fin_reel;
								}
								if ($lines[$i]->date_end) {
									$date_end = $lines[$i]->date_end;
								}

								// Reset fk_parent_line for no child products and special product
								if (($lines[$i]->product_type != 9 && empty($lines[$i]->fk_parent_line)) || $lines[$i]->product_type == 9) {
									$fk_parent_line = 0;
								}

								// Extrafields
								if (method_exists($lines[$i], 'fetch_optionals')) {
									$lines[$i]->fetch_optionals();
									$array_options = $lines[$i]->array_options;
								}

								$tva_tx = $lines[$i]->tva_tx;
								if (!empty($lines[$i]->vat_src_code) && !preg_match('/\(/', $tva_tx)) {
									$tva_tx .= ' ('.$lines[$i]->vat_src_code.')';
								}

								$result = $object->addline($desc, $lines[$i]->subprice, $lines[$i]->qty, $tva_tx, $lines[$i]->localtax1_tx, $lines[$i]->localtax2_tx, $lines[$i]->fk_product, $lines[$i]->remise_percent, 'HT', 0, $lines[$i]->info_bits, $product_type, $lines[$i]->rang, $lines[$i]->special_code, $fk_parent_line, $lines[$i]->fk_fournprice, $lines[$i]->pa_ht, $label, $date_start, $date_end, $array_options, $lines[$i]->fk_unit);

								if ($result > 0) {
									$lineid = $result;
								} else {
									$lineid = 0;
									$error++;
									break;
								}

								// Defined the new fk_parent_line
								if ($result > 0 && $lines[$i]->product_type == 9) {
									$fk_parent_line = $result;
								}
							}

							// Hooks
							$parameters = array('objFrom' => $srcobject);
							$reshook = $hookmanager->executeHooks('createFrom', $parameters, $object, $action); // Note that $action and $object may have been
																											   // modified by hook
							if ($reshook < 0) {
								setEventMessages($hookmanager->error, $hookmanager->errors, 'errors');
								$error++;
							}
						} else {
							setEventMessages($srcobject->error, $srcobject->errors, 'errors');
							$error++;
						}
					} else {
						setEventMessages($object->error, $object->errors, 'errors');
						$error++;
					}
				} else {
					// Standard creation
					$id = $object->create($user);
				}

				if ($id > 0) {
					// Insert default contacts if defined
					if (GETPOST('contactid') > 0) {
						$result = $object->add_contact(GETPOST('contactid'), 'CUSTOMER', 'external');
						if ($result < 0) {
							$error++;
							setEventMessages($langs->trans("ErrorFailedToAddContact"), null, 'errors');
						}
					}

					if (!empty($conf->global->PROPOSAL_AUTO_ADD_AUTHOR_AS_CONTACT)) {
						$result = $object->add_contact($user->id, 'SALESREPFOLL', 'internal');
						if ($result < 0) {
							$error++;
							setEventMessages($langs->trans("ErrorFailedToAddUserAsContact"), null, 'errors');
						}
					}

					if (!$error) {
						$db->commit();

						// Define output language
						if (empty($conf->global->MAIN_DISABLE_PDF_AUTOUPDATE)) {
							$outputlangs = $langs;
							$newlang = '';
							if (getDolGlobalInt('MAIN_MULTILANGS') && empty($newlang) && GETPOST('lang_id', 'aZ09')) {
								$newlang = GETPOST('lang_id', 'aZ09');
							}
							if (getDolGlobalInt('MAIN_MULTILANGS') && empty($newlang)) {
								$newlang = $object->thirdparty->default_lang;
							}
							if (!empty($newlang)) {
								$outputlangs = new Translate("", $conf);
								$outputlangs->setDefaultLang($newlang);
							}
							$model = $object->model_pdf;

							$ret = $object->fetch($id); // Reload to get new records
							$result = $object->generateDocument($model, $outputlangs, $hidedetails, $hidedesc, $hideref);
							if ($result < 0) {
								dol_print_error($db, $result);
							}
						}

						header('Location: '.$_SERVER["PHP_SELF"].'?id='.$id);
						exit();
					} else {
						$db->rollback();
						$action = 'create';
					}
				} else {
					setEventMessages($object->error, $object->errors, 'errors');
					$db->rollback();
					$action = 'create';
				}
			}
		}
	} elseif ($action == 'classifybilled' && $usercanclose) {
		// Classify billed
		$db->begin();

		$result = $object->classifyBilled($user, 0, '');
		if ($result < 0) {
			setEventMessages($object->error, $object->errors, 'errors');
			$error++;
		}

		if (!$error) {
			$db->commit();
		} else {
			$db->rollback();
		}
	} elseif ($action == 'confirm_closeas' && $usercanclose && !GETPOST('cancel', 'alpha')) {
		// Close proposal
		if (!(GETPOST('statut', 'int') > 0)) {
			setEventMessages($langs->trans("ErrorFieldRequired", $langs->transnoentitiesnoconv("CloseAs")), null, 'errors');
			$action = 'closeas';
		} elseif (GETPOST('statut', 'int') == $object::STATUS_SIGNED || GETPOST('statut', 'int') == $object::STATUS_NOTSIGNED) {
			$locationTarget = '';
			// prevent browser refresh from closing proposal several times
			if ($object->statut == $object::STATUS_VALIDATED || ( ! empty($conf->global->PROPAL_SKIP_ACCEPT_REFUSE) && $object->statut == $object::STATUS_DRAFT)) {
				$db->begin();

				$result = $object->closeProposal($user, GETPOST('statut', 'int'), GETPOST('note_private', 'restricthtml'));
				if ($result < 0) {
					setEventMessages($object->error, $object->errors, 'errors');
					$error++;
				} else {
					// Needed if object linked modified by trigger (because linked objects can't be fetched two times : linkedObjectsFullLoaded)
					$locationTarget = DOL_URL_ROOT . '/comm/propal/card.php?id=' . $object->id;
				}

				$deposit = null;

				$deposit_percent_from_payment_terms = getDictionaryValue('c_payment_term', 'deposit_percent', $object->cond_reglement_id);

				if (
					!$error && GETPOST('statut', 'int') == $object::STATUS_SIGNED && GETPOST('generate_deposit', 'alpha') == 'on'
					&& !empty($deposit_percent_from_payment_terms) && isModEnabled('facture') && !empty($user->rights->facture->creer)
				) {
					require_once DOL_DOCUMENT_ROOT . '/compta/facture/class/facture.class.php';

					$date = dol_mktime(0, 0, 0, GETPOST('datefmonth', 'int'), GETPOST('datefday', 'int'), GETPOST('datefyear', 'int'));
					$forceFields = array();

					if (GETPOSTISSET('date_pointoftax')) {
						$forceFields['date_pointoftax'] = dol_mktime(0, 0, 0, GETPOST('date_pointoftaxmonth', 'int'), GETPOST('date_pointoftaxday', 'int'), GETPOST('date_pointoftaxyear', 'int'));
					}

					$deposit = Facture::createDepositFromOrigin($object, $date, GETPOST('cond_reglement_id', 'int'), $user, 0, GETPOST('validate_generated_deposit', 'alpha') == 'on', $forceFields);

					if ($deposit) {
						setEventMessage('DepositGenerated');
						$locationTarget = DOL_URL_ROOT . '/compta/facture/card.php?id=' . $deposit->id;
					} else {
						$error++;
						setEventMessages($object->error, $object->errors, 'errors');
					}
				}

				if (!$error) {
					$db->commit();

					if ($deposit && empty($conf->global->MAIN_DISABLE_PDF_AUTOUPDATE)) {
						$ret = $deposit->fetch($deposit->id); // Reload to get new records
						$outputlangs = $langs;

						if (getDolGlobalInt('MAIN_MULTILANGS')) {
							$outputlangs = new Translate('', $conf);
							$outputlangs->setDefaultLang($deposit->thirdparty->default_lang);
							$outputlangs->load('products');
						}

						$result = $deposit->generateDocument($deposit->model_pdf, $outputlangs, $hidedetails, $hidedesc, $hideref);

						if ($result < 0) {
							setEventMessages($deposit->error, $deposit->errors, 'errors');
						}
					}

					if ($locationTarget) {
						header('Location: ' . $locationTarget);
						exit;
					}
				} else {
					$db->rollback();
					$action = '';
				}
			}
		}
	} elseif ($action == 'confirm_reopen' && $usercanclose && !GETPOST('cancel', 'alpha')) {
		// Reopen proposal
		// prevent browser refresh from reopening proposal several times
		if ($object->statut == Propal::STATUS_SIGNED || $object->statut == Propal::STATUS_NOTSIGNED || $object->statut == Propal::STATUS_BILLED) {
			$db->begin();

			$result = $object->reopen($user, empty($conf->global->PROPAL_SKIP_ACCEPT_REFUSE));
			if ($result < 0) {
				setEventMessages($object->error, $object->errors, 'errors');
				$error++;
			}

			if (!$error) {
				$db->commit();
			} else {
				$db->rollback();
			}
		}
	} elseif ($action == 'import_lines_from_object'
		&& $user->hasRight('propal', 'creer')
		&& $object->statut == Propal::STATUS_DRAFT
		) {
		// add lines from objectlinked
		$fromElement = GETPOST('fromelement');
		$fromElementid = GETPOST('fromelementid');
		$importLines = GETPOST('line_checkbox');

		if (!empty($importLines) && is_array($importLines) && !empty($fromElement) && ctype_alpha($fromElement) && !empty($fromElementid)) {
			if ($fromElement == 'commande') {
				dol_include_once('/'.$fromElement.'/class/'.$fromElement.'.class.php');
				$lineClassName = 'OrderLine';
			} elseif ($fromElement == 'propal') {
				dol_include_once('/comm/'.$fromElement.'/class/'.$fromElement.'.class.php');
				$lineClassName = 'PropaleLigne';
			} elseif ($fromElement == 'facture') {
				dol_include_once('/compta/'.$fromElement.'/class/'.$fromElement.'.class.php');
				$lineClassName = 'FactureLigne';
			}
			$nextRang = count($object->lines) + 1;
			$importCount = 0;
			$error = 0;
			foreach ($importLines as $lineId) {
				$lineId = intval($lineId);
				$originLine = new $lineClassName($db);
				if (intval($fromElementid) > 0 && $originLine->fetch($lineId) > 0) {
					$originLine->fetch_optionals();
					$desc = $originLine->desc;
					$pu_ht = $originLine->subprice;
					$qty = $originLine->qty;
					$txtva = $originLine->tva_tx;
					$txlocaltax1 = $originLine->localtax1_tx;
					$txlocaltax2 = $originLine->localtax2_tx;
					$fk_product = $originLine->fk_product;
					$remise_percent = $originLine->remise_percent;
					$date_start = $originLine->date_start;
					$date_end = $originLine->date_end;
					$ventil = 0;
					$info_bits = $originLine->info_bits;
					$fk_remise_except = $originLine->fk_remise_except;
					$price_base_type = 'HT';
					$pu_ttc = 0;
					$type = $originLine->product_type;
					$rang = $nextRang++;
					$special_code = $originLine->special_code;
					$origin = $originLine->element;
					$origin_id = $originLine->id;
					$fk_parent_line = 0;
					$fk_fournprice = $originLine->fk_fournprice;
					$pa_ht = $originLine->pa_ht;
					$label = $originLine->label;
					$array_options = $originLine->array_options;
					$situation_percent = 100;
					$fk_prev_id = '';
					$fk_unit = $originLine->fk_unit;
					$pu_ht_devise = $originLine->multicurrency_subprice;

					$res = $object->addline($desc, $pu_ht, $qty, $txtva, $txlocaltax1, $txlocaltax2, $fk_product, $remise_percent, $price_base_type, $pu_ttc, $info_bits, $type, $rang, $special_code, $fk_parent_line, $fk_fournprice, $pa_ht, $label, $date_start, $date_end, $array_options, $fk_unit, $origin, $origin_id, $pu_ht_devise, $fk_remise_except);

					if ($res > 0) {
						$importCount++;
					} else {
						$error++;
					}
				} else {
					$error++;
				}
			}

			if ($error) {
				setEventMessages($langs->trans('ErrorsOnXLines', $error), null, 'errors');
			}
		}
	}

	include DOL_DOCUMENT_ROOT.'/core/actions_printing.inc.php';

	// Actions to send emails
	$actiontypecode = 'AC_OTH_AUTO';
	$triggersendname = 'PROPAL_SENTBYMAIL';
	$autocopy = 'MAIN_MAIL_AUTOCOPY_PROPOSAL_TO';
	$trackid = 'pro'.$object->id;
	include DOL_DOCUMENT_ROOT.'/core/actions_sendmails.inc.php';


	// Go back to draft
	if ($action == 'modif' && $usercancreate) {
		$object->setDraft($user);

		if (empty($conf->global->MAIN_DISABLE_PDF_AUTOUPDATE)) {
			// Define output language
			$outputlangs = $langs;
			if (getDolGlobalInt('MAIN_MULTILANGS')) {
				$outputlangs = new Translate("", $conf);
				$newlang = (GETPOST('lang_id', 'aZ09') ? GETPOST('lang_id', 'aZ09') : $object->thirdparty->default_lang);
				$outputlangs->setDefaultLang($newlang);
			}
			$ret = $object->fetch($id); // Reload to get new records
			if ($ret > 0) {
				$object->fetch_thirdparty();
			}
			$object->generateDocument($object->model_pdf, $outputlangs, $hidedetails, $hidedesc, $hideref);
		}
	} elseif ($action == "setabsolutediscount" && $usercancreate) {
		if (GETPOST("remise_id", "int")) {
			if ($object->id > 0) {
				$result = $object->insert_discount(GETPOST("remise_id", "int"));
				if ($result < 0) {
					setEventMessages($object->error, $object->errors, 'errors');
				}
			}
		}
	} elseif ($action == 'addline' && GETPOST('submitforalllines', 'alpha') && GETPOST('vatforalllines', 'alpha') !== '' && $usercancreate) {
		// Define a vat_rate for all lines
		$vat_rate = (GETPOST('vatforalllines') ? GETPOST('vatforalllines') : 0);
		$vat_rate = str_replace('*', '', $vat_rate);
		$localtax1_rate = get_localtax($vat_rate, 1, $object->thirdparty, $mysoc);
		$localtax2_rate = get_localtax($vat_rate, 2, $object->thirdparty, $mysoc);
		foreach ($object->lines as $line) {
			$result = $object->updateline($line->id, $line->subprice, $line->qty, $line->remise_percent, $vat_rate, $localtax1_rate, $localtax2_rate, $line->desc, 'HT', $line->info_bits, $line->special_code, $line->fk_parent_line, 0, $line->fk_fournprice, $line->pa_ht, $line->label, $line->product_type, $line->date_start, $line->date_end, $line->array_options, $line->fk_unit, $line->multicurrency_subprice);
		}
	} elseif ($action == 'addline' && GETPOST('submitforalllines', 'alpha') && GETPOST('remiseforalllines', 'alpha') !== '' && $usercancreate) {
		// Define a discount for all lines
		$remise_percent = (GETPOST('remiseforalllines') ? GETPOST('remiseforalllines') : 0);
		$remise_percent = str_replace('*', '', $remise_percent);
		foreach ($object->lines as $line) {
			$result = $object->updateline($line->id, $line->subprice, $line->qty, $remise_percent, $line->tva_tx, $line->localtax1_tx, $line->localtax2_tx, $line->desc, 'HT', $line->info_bits, $line->special_code, $line->fk_parent_line, 0, $line->fk_fournprice, $line->pa_ht, $line->label, $line->product_type, $line->date_start, $line->date_end, $line->array_options, $line->fk_unit, $line->multicurrency_subprice);
		}
	} elseif ($action == 'addline' && GETPOST('submitforallmargins', 'alpha') && GETPOST('marginforalllines') !== '' && $usercancreate) {
		// Define margin
		$margin_rate = (GETPOST('marginforalllines') ? GETPOST('marginforalllines') : 0);
		foreach ($object->lines as &$line) {
			$subprice = price2num($line->pa_ht * (1 + $margin_rate/100), 'MU');
			$prod = new Product($db);
			$prod->fetch($line->fk_product);
			if ($prod->price_min > $subprice) {
				$price_subprice  = price($subprice,        0, $outlangs, 1, -1, -1, 'auto');
				$price_price_min = price($prod->price_min, 0, $outlangs, 1, -1, -1, 'auto');
				setEventMessages($prod->ref.' - '.$prod->label.' ('.$price_subprice.' < '.$price_price_min.' '.strtolower($langs->trans("MinPrice")).')'."\n", null, 'warnings');
			}
			// Manage $line->subprice and $line->multicurrency_subprice
			$multicurrency_subprice = $subprice * $line->multicurrency_subprice / $line->subprice;
			// Update DB
			$result = $object->updateline($line->id, $subprice, $line->qty, $line->remise_percent, $line->tva_tx, $line->localtax1_rate, $line->localtax2_rate, $line->desc, 'HT', $line->info_bits, $line->special_code, $line->fk_parent_line, 0, $line->fk_fournprice, $line->pa_ht, $line->label, $line->product_type, $line->date_start, $line->date_end, $line->array_options, $line->fk_unit, $multicurrency_subprice);
			// Update $object with new margin info
			$line->price = $subprice;
			$line->marge_tx = $margin_rate;
			$line->marque_tx = $margin_rate * $line->pa_ht / $subprice;
			$line->total_ht = $line->qty * $subprice;
			$line->total_tva = $line->tva_tx * $line->qty * $subprice;
			$line->total_ttc = (1 + $line->tva_tx) * $line->qty * $subprice;
			// Manage $line->subprice and $line->multicurrency_subprice
			$line->multicurrency_total_ht = $line->qty * $subprice * $line->multicurrency_subprice / $line->subprice;
			$line->multicurrency_total_tva = $line->tva_tx * $line->qty * $subprice * $line->multicurrency_subprice / $line->subprice;
			$line->multicurrency_total_ttc = (1 + $line->tva_tx) * $line->qty * $subprice * $line->multicurrency_subprice / $line->subprice;
			// Used previous $line->subprice and $line->multicurrency_subprice above, now they can be set to their new values
			$line->subprice = $subprice;
			$line->multicurrency_subprice = $multicurrency_subprice;
		}
	} elseif ($action == 'addline' && $usercancreate) {		// Add line
		// Set if we used free entry or predefined product
		$predef = '';
		$product_desc = (GETPOSTISSET('dp_desc') ? GETPOST('dp_desc', 'restricthtml') : '');

		$price_ht = '';
		$price_ht_devise = '';
		$price_ttc = '';
		$price_ttc_devise = '';

		// TODO Implement  if (getDolGlobalInt('MAIN_UNIT_PRICE_WITH_TAX_IS_FOR_ALL_TAXES'))

		if (GETPOST('price_ht') !== '') {
			$price_ht = price2num(GETPOST('price_ht'), 'MU', 2);
		}
		if (GETPOST('multicurrency_price_ht') !== '') {
			$price_ht_devise = price2num(GETPOST('multicurrency_price_ht'), 'CU', 2);
		}
		if (GETPOST('price_ttc') !== '') {
			$price_ttc = price2num(GETPOST('price_ttc'), 'MU', 2);
		}
		if (GETPOST('multicurrency_price_ttc') !== '') {
			$price_ttc_devise = price2num(GETPOST('multicurrency_price_ttc'), 'CU', 2);
		}

		$prod_entry_mode = GETPOST('prod_entry_mode', 'aZ09');
		if ($prod_entry_mode == 'free') {
			$idprod = 0;
		} else {
			$idprod = GETPOST('idprod', 'int');

			if (!empty($conf->global->MAIN_DISABLE_FREE_LINES) && $idprod <= 0) {
				setEventMessages($langs->trans("ErrorFieldRequired", $langs->transnoentitiesnoconv("ProductOrService")), null, 'errors');
				$error++;
			}
		}

		$tva_tx = GETPOST('tva_tx', 'alpha');

		$qty = price2num(GETPOST('qty'.$predef, 'alpha'), 'MS', 2);
		$remise_percent = (GETPOSTISSET('remise_percent'.$predef) ? price2num(GETPOST('remise_percent'.$predef, 'alpha'), '', 2) : 0);
		if (empty($remise_percent)) {
			$remise_percent = 0;
		}

		// Extrafields
		$extralabelsline = $extrafields->fetch_name_optionals_label($object->table_element_line);
		$array_options = $extrafields->getOptionalsFromPost($object->table_element_line, $predef);
		// Unset extrafield
		if (is_array($extralabelsline)) {
			// Get extra fields
			foreach ($extralabelsline as $key => $value) {
				unset($_POST["options_".$key]);
			}
		}

		if ($prod_entry_mode == 'free' && (empty($idprod) || $idprod < 0) && GETPOST('type') < 0) {
			setEventMessages($langs->trans("ErrorFieldRequired", $langs->transnoentitiesnoconv("Type")), null, 'errors');
			$error++;
		}

		if ($prod_entry_mode == 'free' && (empty($idprod) || $idprod < 0) && $price_ht === '' && $price_ht_devise === '' && $price_ttc === '' && $price_ttc_devise === '') { 	// Unit price can be 0 but not ''. Also price can be negative for proposal.
			setEventMessages($langs->trans("ErrorFieldRequired", $langs->transnoentitiesnoconv("UnitPriceHT")), null, 'errors');
			$error++;
		}
		if ($prod_entry_mode == 'free' && (empty($idprod) || $idprod < 0) && empty($product_desc)) {
			setEventMessages($langs->trans("ErrorFieldRequired", $langs->transnoentitiesnoconv("Description")), null, 'errors');
			$error++;
		}

		if (!$error && isModEnabled('variants') && $prod_entry_mode != 'free') {
			if ($combinations = GETPOST('combinations', 'array')) {
				//Check if there is a product with the given combination
				$prodcomb = new ProductCombination($db);

				if ($res = $prodcomb->fetchByProductCombination2ValuePairs($idprod, $combinations)) {
					$idprod = $res->fk_product_child;
				} else {
					setEventMessages($langs->trans('ErrorProductCombinationNotFound'), null, 'errors');
					$error++;
				}
			}
		}

		$propal_qty_requirement = (!empty($conf->global->PROPAL_ENABLE_NEGATIVE_QTY) ? ($qty >= 0 || $qty <= 0) : $qty >= 0);
		if (!$error && $propal_qty_requirement && (!empty($product_desc) || (!empty($idprod) && $idprod > 0))) {
			$pu_ht = 0;
			$pu_ttc = 0;
			$pu_ht_devise = 0;
			$pu_ttc_devise = 0;
			$price_min = 0;
			$price_min_ttc = 0;
			$tva_npr=0;
			$price_base_type = (GETPOST('price_base_type', 'alpha') ? GETPOST('price_base_type', 'alpha') : 'HT');

			$db->begin();

			// $tva_tx can be 'x.x (XXX)'

			// Ecrase $pu par celui du produit
			// Ecrase $desc par celui du produit
			// Replaces $fk_unit with the product unit
			if (!empty($idprod) && $idprod > 0) {
				$prod = new Product($db);
				$prod->fetch($idprod);

				$label = ((GETPOST('product_label') && GETPOST('product_label') != $prod->label) ? GETPOST('product_label') : '');

				// Update if prices fields are defined
				/*$tva_tx = get_default_tva($mysoc, $object->thirdparty, $prod->id);
				$tva_npr = get_default_npr($mysoc, $object->thirdparty, $prod->id);
				if (empty($tva_tx)) {
					$tva_npr = 0;
				}*/

				// Price unique per product
				$pu_ht = $prod->price;
				$pu_ttc = $prod->price_ttc;
				$price_min = $prod->price_min;
				$price_min_ttc = $prod->price_min_ttc;
				$price_base_type = $prod->price_base_type;

				// If price per segment
				if (!empty($conf->global->PRODUIT_MULTIPRICES) && $object->thirdparty->price_level) {
					$pu_ht = $prod->multiprices[$object->thirdparty->price_level];
					$pu_ttc = $prod->multiprices_ttc[$object->thirdparty->price_level];
					$price_min = $prod->multiprices_min[$object->thirdparty->price_level];
					$price_min_ttc = $prod->multiprices_min_ttc[$object->thirdparty->price_level];
					$price_base_type = $prod->multiprices_base_type[$object->thirdparty->price_level];
					if (!empty($conf->global->PRODUIT_MULTIPRICES_USE_VAT_PER_LEVEL)) {  // using this option is a bug. kept for backward compatibility
						if (isset($prod->multiprices_tva_tx[$object->thirdparty->price_level])) {
							$tva_tx = $prod->multiprices_tva_tx[$object->thirdparty->price_level];
						}
						if (isset($prod->multiprices_recuperableonly[$object->thirdparty->price_level])) {
							$tva_npr = $prod->multiprices_recuperableonly[$object->thirdparty->price_level];
						}
					}
				} elseif (!empty($conf->global->PRODUIT_CUSTOMER_PRICES)) {
					// If price per customer
					require_once DOL_DOCUMENT_ROOT.'/product/class/productcustomerprice.class.php';

					$prodcustprice = new ProductCustomerPrice($db);

					$filter = array('t.fk_product' => $prod->id, 't.fk_soc' => $object->thirdparty->id);

					$result = $prodcustprice->fetchAll('', '', 0, 0, $filter);
					if ($result) {
						// If there is some prices specific to the customer
						if (count($prodcustprice->lines) > 0) {
							$pu_ht = price($prodcustprice->lines[0]->price);
							$pu_ttc = price($prodcustprice->lines[0]->price_ttc);
							$price_min =  price($prodcustprice->lines[0]->price_min);
							$price_min_ttc =  price($prodcustprice->lines[0]->price_min_ttc);
							$price_base_type = $prodcustprice->lines[0]->price_base_type;
							/*$tva_tx = ($prodcustprice->lines[0]->default_vat_code ? $prodcustprice->lines[0]->tva_tx.' ('.$prodcustprice->lines[0]->default_vat_code.' )' : $prodcustprice->lines[0]->tva_tx);
							if ($prodcustprice->lines[0]->default_vat_code && !preg_match('/\(.*\)/', $tva_tx)) {
								$tva_tx .= ' ('.$prodcustprice->lines[0]->default_vat_code.')';
							}
							$tva_npr = $prodcustprice->lines[0]->recuperableonly;
							if (empty($tva_tx)) {
								$tva_npr = 0;
							}*/
						}
					}
				} elseif (!empty($conf->global->PRODUIT_CUSTOMER_PRICES_BY_QTY)) {
					// If price per quantity
					if ($prod->prices_by_qty[0]) {	// yes, this product has some prices per quantity
						// Search the correct price into loaded array product_price_by_qty using id of array retrieved into POST['pqp'].
						$pqp = GETPOST('pbq', 'int');

						// Search price into product_price_by_qty from $prod->id
						foreach ($prod->prices_by_qty_list[0] as $priceforthequantityarray) {
							if ($priceforthequantityarray['rowid'] != $pqp) {
								continue;
							}
							// We found the price
							if ($priceforthequantityarray['price_base_type'] == 'HT') {
								$pu_ht = $priceforthequantityarray['unitprice'];
							} else {
								$pu_ttc = $priceforthequantityarray['unitprice'];
							}
							// Note: the remise_percent or price by qty is used to set data on form, so we will use value from POST.
							break;
						}
					}
				} elseif (!empty($conf->global->PRODUIT_CUSTOMER_PRICES_BY_QTY_MULTIPRICES)) {
					// If price per quantity and customer
					if ($prod->prices_by_qty[$object->thirdparty->price_level]) { // yes, this product has some prices per quantity
						// Search the correct price into loaded array product_price_by_qty using id of array retrieved into POST['pqp'].
						$pqp = GETPOST('pbq', 'int');

						// Search price into product_price_by_qty from $prod->id
						foreach ($prod->prices_by_qty_list[$object->thirdparty->price_level] as $priceforthequantityarray) {
							if ($priceforthequantityarray['rowid'] != $pqp) {
								continue;
							}
							// We found the price
							if ($priceforthequantityarray['price_base_type'] == 'HT') {
								$pu_ht = $priceforthequantityarray['unitprice'];
							} else {
								$pu_ttc = $priceforthequantityarray['unitprice'];
							}
							// Note: the remise_percent or price by qty is used to set data on form, so we will use value from POST.
							break;
						}
					}
				}

				$tmpvat = price2num(preg_replace('/\s*\(.*\)/', '', $tva_tx));
				$tmpprodvat = price2num(preg_replace('/\s*\(.*\)/', '', $prod->tva_tx));

				// Set unit price to use
				if (!empty($price_ht) || (string) $price_ht === '0') {
					$pu_ht = price2num($price_ht, 'MU');
					$pu_ttc = price2num($pu_ht * (1 + ((float) $tmpvat / 100)), 'MU');
				} elseif (!empty($price_ttc) || (string) $price_ttc === '0') {
					$pu_ttc = price2num($price_ttc, 'MU');
					$pu_ht = price2num($pu_ttc / (1 + ((float) $tmpvat / 100)), 'MU');
				} elseif ($tmpvat != $tmpprodvat) {
					// Is this still used ?
					if ($price_base_type != 'HT') {
						$pu_ht = price2num($pu_ttc / (1 + ($tmpvat / 100)), 'MU');
					} else {
						$pu_ttc = price2num($pu_ht * (1 + ($tmpvat / 100)), 'MU');
					}
				}

				$desc = '';

				// Define output language
				if (getDolGlobalInt('MAIN_MULTILANGS') && !empty($conf->global->PRODUIT_TEXTS_IN_THIRDPARTY_LANGUAGE)) {
					$outputlangs = $langs;
					$newlang = '';
					if (empty($newlang) && GETPOST('lang_id', 'aZ09')) {
						$newlang = GETPOST('lang_id', 'aZ09');
					}
					if (empty($newlang)) {
						$newlang = $object->thirdparty->default_lang;
					}
					if (!empty($newlang)) {
						$outputlangs = new Translate("", $conf);
						$outputlangs->setDefaultLang($newlang);
					}

					$desc = (!empty($prod->multilangs[$outputlangs->defaultlang]["description"])) ? $prod->multilangs[$outputlangs->defaultlang]["description"] : $prod->description;
				} else {
					$desc = $prod->description;
				}

				//If text set in desc is the same as product description (as now it's preloaded) whe add it only one time
				if ($product_desc==$desc && !empty($conf->global->PRODUIT_AUTOFILL_DESC)) {
					$product_desc='';
				}

				if (!empty($product_desc) && !empty($conf->global->MAIN_NO_CONCAT_DESCRIPTION)) {
					$desc = $product_desc;
				} else {
					$desc = dol_concatdesc($desc, $product_desc, '', !empty($conf->global->MAIN_CHANGE_ORDER_CONCAT_DESCRIPTION));
				}

				// Add custom code and origin country into description
				if (empty($conf->global->MAIN_PRODUCT_DISABLE_CUSTOMCOUNTRYCODE) && (!empty($prod->customcode) || !empty($prod->country_code))) {
					$tmptxt = '(';
					// Define output language
					if (getDolGlobalInt('MAIN_MULTILANGS') && !empty($conf->global->PRODUIT_TEXTS_IN_THIRDPARTY_LANGUAGE)) {
						$outputlangs = $langs;
						$newlang = '';
						if (empty($newlang) && GETPOST('lang_id', 'alpha')) {
							$newlang = GETPOST('lang_id', 'alpha');
						}
						if (empty($newlang)) {
							$newlang = $object->thirdparty->default_lang;
						}
						if (!empty($newlang)) {
							$outputlangs = new Translate("", $conf);
							$outputlangs->setDefaultLang($newlang);
							$outputlangs->load('products');
						}
						if (!empty($prod->customcode)) {
							$tmptxt .= $outputlangs->transnoentitiesnoconv("CustomCode").': '.$prod->customcode;
						}
						if (!empty($prod->customcode) && !empty($prod->country_code)) {
							$tmptxt .= ' - ';
						}
						if (!empty($prod->country_code)) {
							$tmptxt .= $outputlangs->transnoentitiesnoconv("CountryOrigin").': '.getCountry($prod->country_code, 0, $db, $outputlangs, 0);
						}
					} else {
						if (!empty($prod->customcode)) {
							$tmptxt .= $langs->transnoentitiesnoconv("CustomCode").': '.$prod->customcode;
						}
						if (!empty($prod->customcode) && !empty($prod->country_code)) {
							$tmptxt .= ' - ';
						}
						if (!empty($prod->country_code)) {
							$tmptxt .= $langs->transnoentitiesnoconv("CountryOrigin").': '.getCountry($prod->country_code, 0, $db, $langs, 0);
						}
					}
					$tmptxt .= ')';
					$desc = dol_concatdesc($desc, $tmptxt);
				}

				$type = $prod->type;
				$fk_unit = $prod->fk_unit;
			} else {
				$pu_ht = price2num($price_ht, 'MU');
				$pu_ttc = price2num($price_ttc, 'MU');
				$tva_npr = (preg_match('/\*/', $tva_tx) ? 1 : 0);
				if (empty($tva_tx)) {
					$tva_npr = 0;
				}
				$tva_tx = str_replace('*', '', $tva_tx);
				$label = (GETPOST('product_label') ? GETPOST('product_label') : '');
				$desc = $product_desc;
				$type = GETPOST('type');
				$fk_unit = GETPOST('units', 'alpha');
				$pu_ht_devise = price2num($price_ht_devise, 'MU');
				$pu_ttc_devise = price2num($price_ttc_devise, 'MU');

				if ($pu_ttc && !$pu_ht) {
					$price_base_type = 'TTC';
				}
			}

			$info_bits = 0;
			if ($tva_npr) {
				$info_bits |= 0x01;
			}

			// Local Taxes
			$localtax1_tx = get_localtax($tva_tx, 1, $object->thirdparty, $tva_npr);
			$localtax2_tx = get_localtax($tva_tx, 2, $object->thirdparty, $tva_npr);

			// Margin
			$fournprice = price2num(GETPOST('fournprice'.$predef) ? GETPOST('fournprice'.$predef) : '');
			$buyingprice = price2num(GETPOST('buying_price'.$predef) != '' ? GETPOST('buying_price'.$predef) : ''); // If buying_price is '0', we muste keep this value

			$date_start = dol_mktime(GETPOST('date_start'.$predef.'hour'), GETPOST('date_start'.$predef.'min'), GETPOST('date_start'.$predef.'sec'), GETPOST('date_start'.$predef.'month'), GETPOST('date_start'.$predef.'day'), GETPOST('date_start'.$predef.'year'));
			$date_end = dol_mktime(GETPOST('date_end'.$predef.'hour'), GETPOST('date_end'.$predef.'min'), GETPOST('date_end'.$predef.'sec'), GETPOST('date_end'.$predef.'month'), GETPOST('date_end'.$predef.'day'), GETPOST('date_end'.$predef.'year'));

			// Prepare a price equivalent for minimum price check
			$pu_equivalent = $pu_ht;
			$pu_equivalent_ttc = $pu_ttc;
			$currency_tx = $object->multicurrency_tx;

			// Check if we have a foreign currency
			// If so, we update the pu_equiv as the equivalent price in base currency
			if ($pu_ht == '' && $pu_ht_devise != '' && $currency_tx != '') {
				$pu_equivalent = $pu_ht_devise * $currency_tx;
			}
			if ($pu_ttc == '' && $pu_ttc_devise != '' && $currency_tx != '') {
				$pu_equivalent_ttc = $pu_ttc_devise * $currency_tx;
			}

			// TODO $pu_equivalent or $pu_equivalent_ttc must be calculated from the one not null taking into account all taxes
			/*
			 if ($pu_equivalent) {
			 $tmp = calcul_price_total(1, $pu_equivalent, 0, $tva_tx, -1, -1, 0, 'HT', $info_bits, $type);
			 $pu_equivalent_ttc = ...
			 } else {
			 $tmp = calcul_price_total(1, $pu_equivalent_ttc, 0, $tva_tx, -1, -1, 0, 'TTC', $info_bits, $type);
			 $pu_equivalent_ht = ...
			 }
			 */

			//var_dump(price2num($price_min)); var_dump(price2num($pu_ht)); var_dump($remise_percent);
			//var_dump(price2num($price_min_ttc)); var_dump(price2num($pu_ttc)); var_dump($remise_percent);exit;

			// Check price is not lower than minimum
			if ($usermustrespectpricemin) {
				if ($pu_equivalent && $price_min && ((price2num($pu_equivalent) * (1 - $remise_percent / 100)) < price2num($price_min)) && $price_base_type == 'HT') {
					$mesg = $langs->trans("CantBeLessThanMinPrice", price(price2num($price_min, 'MU'), 0, $langs, 0, 0, -1, $conf->currency));
					setEventMessages($mesg, null, 'errors');
					$error++;
				} elseif ($pu_equivalent_ttc && $price_min_ttc && ((price2num($pu_equivalent_ttc) * (1 - $remise_percent / 100)) < price2num($price_min_ttc)) && $price_base_type == 'TTC') {
					$mesg = $langs->trans("CantBeLessThanMinPriceInclTax", price(price2num($price_min_ttc, 'MU'), 0, $langs, 0, 0, -1, $conf->currency));
					setEventMessages($mesg, null, 'errors');
					$error++;
				}
			}

			if (!$error) {
				// Insert line
				$result = $object->addline($desc, $pu_ht, $qty, $tva_tx, $localtax1_tx, $localtax2_tx, $idprod, $remise_percent, $price_base_type, $pu_ttc, $info_bits, $type, min($rank, count($object->lines) + 1), 0, GETPOST('fk_parent_line'), $fournprice, $buyingprice, $label, $date_start, $date_end, $array_options, $fk_unit, '', 0, $pu_ht_devise);

				if ($result > 0) {
					$db->commit();

					if (empty($conf->global->MAIN_DISABLE_PDF_AUTOUPDATE)) {
						// Define output language
						$outputlangs = $langs;
						if (getDolGlobalInt('MAIN_MULTILANGS')) {
							$outputlangs = new Translate("", $conf);
							$newlang = (GETPOST('lang_id', 'aZ09') ? GETPOST('lang_id', 'aZ09') : $object->thirdparty->default_lang);
							$outputlangs->setDefaultLang($newlang);
						}
						$ret = $object->fetch($id); // Reload to get new records
						if ($ret > 0) {
							$object->fetch_thirdparty();
						}
						$object->generateDocument($object->model_pdf, $outputlangs, $hidedetails, $hidedesc, $hideref);
					}

					unset($_POST['prod_entry_mode']);

					unset($_POST['qty']);
					unset($_POST['type']);
					unset($_POST['remise_percent']);
					unset($_POST['price_ht']);
					unset($_POST['multicurrency_price_ht']);
					unset($_POST['price_ttc']);
					unset($_POST['tva_tx']);
					unset($_POST['product_ref']);
					unset($_POST['product_label']);
					unset($_POST['product_desc']);
					unset($_POST['fournprice']);
					unset($_POST['buying_price']);
					unset($_POST['np_marginRate']);
					unset($_POST['np_markRate']);
					unset($_POST['dp_desc']);
					unset($_POST['idprod']);
					unset($_POST['units']);

					unset($_POST['date_starthour']);
					unset($_POST['date_startmin']);
					unset($_POST['date_startsec']);
					unset($_POST['date_startday']);
					unset($_POST['date_startmonth']);
					unset($_POST['date_startyear']);
					unset($_POST['date_endhour']);
					unset($_POST['date_endmin']);
					unset($_POST['date_endsec']);
					unset($_POST['date_endday']);
					unset($_POST['date_endmonth']);
					unset($_POST['date_endyear']);
				} else {
					$db->rollback();

					setEventMessages($object->error, $object->errors, 'errors');
				}
			}
		}
	} elseif ($action == 'updateline' && $usercancreate && GETPOST('save')) {
		// Update a line within proposal

		// Clean parameters
		$description = dol_htmlcleanlastbr(GETPOST('product_desc', 'restricthtml'));

		// Define info_bits
		$info_bits = 0;
		if (preg_match('/\*/', GETPOST('tva_tx'))) {
			$info_bits |= 0x01;
		}

		// Define vat_rate
		$vat_rate = (GETPOST('tva_tx') ? GETPOST('tva_tx') : 0);
		$vat_rate = str_replace('*', '', $vat_rate);
		$localtax1_rate = get_localtax($vat_rate, 1, $object->thirdparty, $mysoc);
		$localtax2_rate = get_localtax($vat_rate, 2, $object->thirdparty, $mysoc);
		$pu_ht = price2num(GETPOST('price_ht'), '', 2);
		$pu_ttc = price2num(GETPOST('price_ttc'), '', 2);

		// Add buying price
		$fournprice = price2num(GETPOST('fournprice') ? GETPOST('fournprice') : '');
		$buyingprice = price2num(GETPOST('buying_price') != '' ? GETPOST('buying_price') : ''); // If buying_price is '0', we muste keep this value

		$pu_ht_devise = price2num(GETPOST('multicurrency_subprice'), '', 2);
		$pu_ttc_devise = price2num(GETPOST('multicurrency_subprice_ttc'), '', 2);

		$date_start = dol_mktime(GETPOST('date_starthour'), GETPOST('date_startmin'), GETPOST('date_startsec'), GETPOST('date_startmonth'), GETPOST('date_startday'), GETPOST('date_startyear'));
		$date_end = dol_mktime(GETPOST('date_endhour'), GETPOST('date_endmin'), GETPOST('date_endsec'), GETPOST('date_endmonth'), GETPOST('date_endday'), GETPOST('date_endyear'));

		$remise_percent = price2num(GETPOST('remise_percent'), '', 2);
		if (empty($remise_percent)) {
			$remise_percent = 0;
		}

		// Prepare a price equivalent for minimum price check
		$pu_equivalent = $pu_ht;
		$pu_equivalent_ttc = $pu_ttc;

		$currency_tx = $object->multicurrency_tx;

		// Check if we have a foreign currency
		// If so, we update the pu_equiv as the equivalent price in base currency
		if ($pu_ht == '' && $pu_ht_devise != '' && $currency_tx != '') {
			$pu_equivalent = $pu_ht_devise * $currency_tx;
		}
		if ($pu_ttc == '' && $pu_ttc_devise != '' && $currency_tx != '') {
			$pu_equivalent_ttc = $pu_ttc_devise * $currency_tx;
		}

		// TODO $pu_equivalent or $pu_equivalent_ttc must be calculated from the one not null taking into account all taxes
		/*
		 if ($pu_equivalent) {
		 $tmp = calcul_price_total(1, $pu_equivalent, 0, $vat_rate, -1, -1, 0, 'HT', $info_bits, $type);
		 $pu_equivalent_ttc = ...
		 } else {
		 $tmp = calcul_price_total(1, $pu_equivalent_ttc, 0, $vat_rate, -1, -1, 0, 'TTC', $info_bits, $type);
		 $pu_equivalent_ht = ...
		 }
		 */

		// Extrafields
		$extralabelsline = $extrafields->fetch_name_optionals_label($object->table_element_line);
		$array_options = $extrafields->getOptionalsFromPost($object->table_element_line);
		// Unset extrafield
		if (is_array($extralabelsline)) {
			// Get extra fields
			foreach ($extralabelsline as $key => $value) {
				unset($_POST["options_".$key]);
			}
		}

		// Define special_code for special lines
		$special_code = GETPOST('special_code', 'int');
		if (!GETPOST('qty')) {
			$special_code = 3;
		}

		// Check minimum price
		$productid = GETPOST('productid', 'int');
		if (!empty($productid)) {
			$product = new Product($db);
			$res = $product->fetch($productid);

			$type = $product->type;
			$label = ((GETPOST('update_label') && GETPOST('product_label')) ? GETPOST('product_label') : '');

			$price_min = $product->price_min;
			if (!empty($conf->global->PRODUIT_MULTIPRICES) && !empty($object->thirdparty->price_level)) {
				$price_min = $product->multiprices_min[$object->thirdparty->price_level];
			}
			$price_min_ttc = $product->price_min_ttc;
			if (!empty($conf->global->PRODUIT_MULTIPRICES) && !empty($object->thirdparty->price_level)) {
				$price_min_ttc = $product->multiprices_min_ttc[$object->thirdparty->price_level];
			}

			//var_dump(price2num($price_min)); var_dump(price2num($pu_ht)); var_dump($remise_percent);
			//var_dump(price2num($price_min_ttc)); var_dump(price2num($pu_ttc)); var_dump($remise_percent);exit;

			// Check price is not lower than minimum
			if ($usermustrespectpricemin) {
<<<<<<< HEAD
				if ($pu_equivalent && $price_min && ((price2num($pu_equivalent) * (1 - $remise_percent / 100)) < price2num($price_min)) && $price_base_type == 'HT') {
=======
				if ($pu_equivalent && $price_min && ((price2num($pu_equivalent) * (1 - (float) $remise_percent / 100)) < price2num($price_min))) {
>>>>>>> 3700b047
					$mesg = $langs->trans("CantBeLessThanMinPrice", price(price2num($price_min, 'MU'), 0, $langs, 0, 0, -1, $conf->currency));
					setEventMessages($mesg, null, 'errors');
					$error++;
					$action = 'editline';
<<<<<<< HEAD
				} elseif ($pu_equivalent_ttc && $price_min_ttc && ((price2num($pu_equivalent_ttc) * (1 - $remise_percent / 100)) < price2num($price_min_ttc)) && $price_base_type == 'TTC') {
					$mesg = $langs->trans("CantBeLessThanMinPriceInclTax", price(price2num($price_min_ttc, 'MU'), 0, $langs, 0, 0, -1, $conf->currency));
=======
				} elseif ($pu_equivalent_ttc && $price_min_ttc && ((price2num($pu_equivalent_ttc) * (1 - (float) $remise_percent / 100)) < price2num($price_min_ttc))) {
					$mesg = $langs->trans("CantBeLessThanMinPrice", price(price2num($price_min_ttc, 'MU'), 0, $langs, 0, 0, -1, $conf->currency));
>>>>>>> 3700b047
					setEventMessages($mesg, null, 'errors');
					$error++;
					$action = 'editline';
				}
			}
		} else {
			$type = GETPOST('type');
			$label = (GETPOST('product_label') ? GETPOST('product_label') : '');

			// Check parameters
			if (GETPOST('type') < 0) {
				setEventMessages($langs->trans("ErrorFieldRequired", $langs->transnoentitiesnoconv("Type")), null, 'errors');
				$error++;
			}
		}

		if (!$error) {
			$db->begin();

			if (empty($user->rights->margins->creer)) {
				foreach ($object->lines as &$line) {
					if ($line->id == GETPOST('lineid', 'int')) {
						$fournprice = $line->fk_fournprice;
						$buyingprice = $line->pa_ht;
						break;
					}
				}
			}

			$qty = price2num(GETPOST('qty', 'alpha'), 'MS');

			$pu = $pu_ht;
			$price_base_type = 'HT';
			if (empty($pu) && !empty($pu_ttc)) {
				$pu = $pu_ttc;
				$price_base_type = 'TTC';
			}

			$result = $object->updateline(GETPOST('lineid', 'int'), $pu, $qty, $remise_percent, $vat_rate, $localtax1_rate, $localtax2_rate, $description, $price_base_type, $info_bits, $special_code, GETPOST('fk_parent_line'), 0, $fournprice, $buyingprice, $label, $type, $date_start, $date_end, $array_options, GETPOST("units"), $pu_ht_devise);

			if ($result >= 0) {
				$db->commit();

				if (empty($conf->global->MAIN_DISABLE_PDF_AUTOUPDATE)) {
					// Define output language
					$outputlangs = $langs;
					if (getDolGlobalInt('MAIN_MULTILANGS')) {
						$outputlangs = new Translate("", $conf);
						$newlang = (GETPOST('lang_id', 'aZ09') ? GETPOST('lang_id', 'aZ09') : $object->thirdparty->default_lang);
						$outputlangs->setDefaultLang($newlang);
					}
					$ret = $object->fetch($id); // Reload to get new records
					if ($ret > 0) {
						$object->fetch_thirdparty();
					}
					$object->generateDocument($object->model_pdf, $outputlangs, $hidedetails, $hidedesc, $hideref);
				}

				unset($_POST['qty']);
				unset($_POST['type']);
				unset($_POST['productid']);
				unset($_POST['remise_percent']);
				unset($_POST['price_ht']);
				unset($_POST['multicurrency_price_ht']);
				unset($_POST['price_ttc']);
				unset($_POST['tva_tx']);
				unset($_POST['product_ref']);
				unset($_POST['product_label']);
				unset($_POST['product_desc']);
				unset($_POST['fournprice']);
				unset($_POST['buying_price']);

				unset($_POST['date_starthour']);
				unset($_POST['date_startmin']);
				unset($_POST['date_startsec']);
				unset($_POST['date_startday']);
				unset($_POST['date_startmonth']);
				unset($_POST['date_startyear']);
				unset($_POST['date_endhour']);
				unset($_POST['date_endmin']);
				unset($_POST['date_endsec']);
				unset($_POST['date_endday']);
				unset($_POST['date_endmonth']);
				unset($_POST['date_endyear']);
			} else {
				$db->rollback();

				setEventMessages($object->error, $object->errors, 'errors');
			}
		}
	} elseif ($action == 'updateline' && $usercancreate && GETPOST('cancel', 'alpha')) {
		header('Location: '.$_SERVER['PHP_SELF'].'?id='.$object->id); // Pour reaffichage de la fiche en cours d'edition
		exit();
	} elseif ($action == 'classin' && $usercancreate) {
		// Set project
		$object->setProject(GETPOST('projectid', 'int'));
	} elseif ($action == 'setavailability' && $usercancreate) {
		// Delivery time
		$result = $object->set_availability($user, GETPOST('availability_id', 'int'));
	} elseif ($action == 'setdemandreason' && $usercancreate) {
		// Origin of the commercial proposal
		$result = $object->set_demand_reason($user, GETPOST('demand_reason_id', 'int'));
	} elseif ($action == 'setconditions' && $usercancreate) {
		// Terms of payment
		$result = $object->setPaymentTerms(GETPOST('cond_reglement_id', 'int'), GETPOST('cond_reglement_id_deposit_percent', 'alpha'));
	} elseif ($action == 'setremisepercent' && $usercancreate) {
		$result = $object->set_remise_percent($user, price2num(GETPOST('remise_percent'), '', 2));
	} elseif ($action == 'setremiseabsolue' && $usercancreate) {
		$result = $object->set_remise_absolue($user, price2num(GETPOST('remise_absolue'), 'MU', 2));
	} elseif ($action == 'setmode' && $usercancreate) {
		// Payment choice
		$result = $object->setPaymentMethods(GETPOST('mode_reglement_id', 'int'));
	} elseif ($action == 'setmulticurrencycode' && $usercancreate) {
		// Multicurrency Code
		$result = $object->setMulticurrencyCode(GETPOST('multicurrency_code', 'alpha'));
	} elseif ($action == 'setmulticurrencyrate' && $usercancreate) {
		// Multicurrency rate
		$result = $object->setMulticurrencyRate(price2num(GETPOST('multicurrency_tx')), GETPOST('calculation_mode', 'int'));
	} elseif ($action == 'setbankaccount' && $usercancreate) {
		// bank account
		$result = $object->setBankAccount(GETPOST('fk_account', 'int'));
	} elseif ($action == 'setshippingmethod' && $usercancreate) {
		// shipping method
		$result = $object->setShippingMethod(GETPOST('shipping_method_id', 'int'));
	} elseif ($action == 'setwarehouse' && $usercancreate) {
		// warehouse
		$result = $object->setWarehouse(GETPOST('warehouse_id', 'int'));
	} elseif ($action == 'update_extras') {
		$object->oldcopy = dol_clone($object, 2);

		// Fill array 'array_options' with data from update form
		$ret = $extrafields->setOptionalsFromPost(null, $object, GETPOST('attribute', 'restricthtml'));
		if ($ret < 0) {
			$error++;
		}
		if (!$error) {
			$result = $object->insertExtraFields('PROPAL_MODIFY');
			if ($result < 0) {
				setEventMessages($object->error, $object->errors, 'errors');
				$error++;
			}
		}
		if ($error) {
			$action = 'edit_extras';
		}
	}

	if (!empty($conf->global->MAIN_DISABLE_CONTACTS_TAB) && $usercancreate) {
		if ($action == 'addcontact') {
			if ($object->id > 0) {
				$contactid = (GETPOST('userid') ? GETPOST('userid') : GETPOST('contactid'));
				$typeid = (GETPOST('typecontact') ? GETPOST('typecontact') : GETPOST('type'));
				$result = $object->add_contact($contactid, $typeid, GETPOST("source", 'aZ09'));
			}

			if ($result >= 0) {
				header("Location: ".$_SERVER['PHP_SELF']."?id=".$object->id);
				exit();
			} else {
				if ($object->error == 'DB_ERROR_RECORD_ALREADY_EXISTS') {
					$langs->load("errors");
					setEventMessages($langs->trans("ErrorThisContactIsAlreadyDefinedAsThisType"), null, 'errors');
				} else {
					setEventMessages($object->error, $object->errors, 'errors');
				}
			}
		} elseif ($action == 'swapstatut') {
			// Toggle the status of a contact
			if ($object->fetch($id) > 0) {
				$result = $object->swapContactStatus(GETPOST('ligne', 'int'));
			} else {
				dol_print_error($db);
			}
		} elseif ($action == 'deletecontact') {
			// Delete a contact
			$object->fetch($id);
			$result = $object->delete_contact($lineid);

			if ($result >= 0) {
				header("Location: ".$_SERVER['PHP_SELF']."?id=".$object->id);
				exit();
			} else {
				dol_print_error($db);
			}
		}
	}

	// Actions to build doc
	$upload_dir = !empty($conf->propal->multidir_output[$object->entity])?$conf->propal->multidir_output[$object->entity]:$conf->propal->dir_output;
	$permissiontoadd = $usercancreate;
	include DOL_DOCUMENT_ROOT.'/core/actions_builddoc.inc.php';
}


/*
 * View
 */

$form = new Form($db);
$formfile = new FormFile($db);
$formpropal = new FormPropal($db);
$formmargin = new FormMargin($db);
if (isModEnabled('project')) {
	$formproject = new FormProjets($db);
}

$title = $object->ref." - ".$langs->trans('Card');
if ($action == 'create') {
	$title = $langs->trans("NewPropal");
}
$help_url = 'EN:Commercial_Proposals|FR:Proposition_commerciale|ES:Presupuestos|DE:Modul_Angebote';

llxHeader('', $title, $help_url);

$now = dol_now();

// Add new proposal
if ($action == 'create') {
	$currency_code = $conf->currency;

	print load_fiche_titre($langs->trans("NewProp"), '', 'propal');

	$soc = new Societe($db);
	if ($socid > 0) {
		$res = $soc->fetch($socid);
	}

	$currency_code = $conf->currency;

	$cond_reglement_id = GETPOST('cond_reglement_id', 'int');
	$deposit_percent = GETPOST('cond_reglement_id_deposit_percent', 'alpha');
	$mode_reglement_id = GETPOST('mode_reglement_id', 'int');
	$fk_account = GETPOST('fk_account', 'int');

	// Load objectsrc
	if (!empty($origin) && !empty($originid)) {
		// Parse element/subelement (ex: project_task)
		$element = $subelement = $origin;
		$regs = array();
		if (preg_match('/^([^_]+)_([^_]+)/i', $origin, $regs)) {
			$element = $regs[1];
			$subelement = $regs[2];
		}

		if ($element == 'project') {
			$projectid = $originid;
		} else {
			// For compatibility
			if ($element == 'order' || $element == 'commande') {
				$element = $subelement = 'commande';
			}
			if ($element == 'propal') {
				$element = 'comm/propal';
				$subelement = 'propal';
			}
			if ($element == 'contract') {
				$element = $subelement = 'contrat';
			}
			if ($element == 'shipping') {
				$element = $subelement = 'expedition';
			}

			dol_include_once('/'.$element.'/class/'.$subelement.'.class.php');

			$classname = ucfirst($subelement);
			$objectsrc = new $classname($db);
			$objectsrc->fetch($originid);
			if (empty($objectsrc->lines) && method_exists($objectsrc, 'fetch_lines')) {
				$objectsrc->fetch_lines();
			}
			$objectsrc->fetch_thirdparty();

			$projectid = (!empty($objectsrc->fk_project) ? $objectsrc->fk_project : 0);
			$ref_client = (!empty($objectsrc->ref_client) ? $objectsrc->ref_client : '');

			$soc = $objectsrc->thirdparty;

			$cond_reglement_id 	= (!empty($objectsrc->cond_reglement_id) ? $objectsrc->cond_reglement_id : (!empty($soc->cond_reglement_id) ? $soc->cond_reglement_id : 0));
			$mode_reglement_id 	= (!empty($objectsrc->mode_reglement_id) ? $objectsrc->mode_reglement_id : (!empty($soc->mode_reglement_id) ? $soc->mode_reglement_id : 0));
			$remise_absolue 	= (!empty($objectsrc->remise_absolue) ? $objectsrc->remise_absolue : (!empty($soc->remise_absolue) ? $soc->remise_absolue : 0));	// deprecated
			$remise_percent 	= (!empty($objectsrc->remise_percent) ? $objectsrc->remise_percent : (!empty($soc->remise_percent) ? $soc->remise_percent : 0));
			$warehouse_id       = (!empty($objectsrc->warehouse_id) ? $objectsrc->warehouse_id : (!empty($soc->warehouse_id) ? $soc->warehouse_id : 0));

			// Replicate extrafields
			$objectsrc->fetch_optionals();
			$object->array_options = $objectsrc->array_options;

			if (isModEnabled("multicurrency")) {
				if (!empty($objectsrc->multicurrency_code)) {
					$currency_code = $objectsrc->multicurrency_code;
				}
				if (!empty($conf->global->MULTICURRENCY_USE_ORIGIN_TX) && !empty($objectsrc->multicurrency_tx)) {
					$currency_tx = $objectsrc->multicurrency_tx;
				}
			}
		}
	} else {
		$cond_reglement_id  = empty($soc->cond_reglement_id) ? $cond_reglement_id : $soc->cond_reglement_id;
		$deposit_percent    = empty($soc->deposit_percent) ? $deposit_percent : $soc->deposit_percent;
		$mode_reglement_id  = empty($soc->mode_reglement_id) ? $mode_reglement_id : $soc->mode_reglement_id;
		$fk_account         = empty($soc->fk_account) ? $fk_account : $soc->fk_account;
		$shipping_method_id = $soc->shipping_method_id;
		$warehouse_id       = $soc->fk_warehouse;
		$remise_percent     = $soc->remise_percent;

		if (isModEnabled("multicurrency") && !empty($soc->multicurrency_code)) {
			$currency_code = $soc->multicurrency_code;
		}
	}

	// If form was posted (but error returned), we must reuse the value posted in priority (standard Dolibarr behaviour)
	if (!GETPOST('changecompany')) {
		if (GETPOSTISSET('cond_reglement_id')) {
			$cond_reglement_id = GETPOST('cond_reglement_id', 'int');
		}
		if (GETPOSTISSET('deposit_percent')) {
			$deposit_percent = price2num(GETPOST('deposit_percent', 'alpha'));
		}
		if (GETPOSTISSET('mode_reglement_id')) {
			$mode_reglement_id = GETPOST('mode_reglement_id', 'int');
		}
		if (GETPOSTISSET('cond_reglement_id')) {
			$fk_account = GETPOST('fk_account', 'int');
		}
	}

	// Warehouse default if null
	if ($soc->fk_warehouse > 0) {
		$warehouse_id = $soc->fk_warehouse;
	}
	if (isModEnabled('stock') && empty($warehouse_id) && !empty($conf->global->WAREHOUSE_ASK_WAREHOUSE_DURING_ORDER)) {
		if (empty($object->warehouse_id) && !empty($conf->global->MAIN_DEFAULT_WAREHOUSE)) {
			$warehouse_id = $conf->global->MAIN_DEFAULT_WAREHOUSE;
		}
		if (empty($object->warehouse_id) && !empty($conf->global->MAIN_DEFAULT_WAREHOUSE_USER)) {
			$warehouse_id = $user->fk_warehouse;
		}
	}

	print '<form name="addprop" action="'.$_SERVER["PHP_SELF"].'" method="POST">';
	print '<input type="hidden" name="token" value="'.newToken().'">';
	print '<input type="hidden" name="action" value="add">';
	print '<input type="hidden" name="changecompany" value="0">';	// will be set to 1 by javascript so we know post is done after a company change
	print '<input type="hidden" name="backtopage" value="'.$backtopage.'">';
	if ($origin != 'project' && $originid) {
		print '<input type="hidden" name="origin" value="'.$origin.'">';
		print '<input type="hidden" name="originid" value="'.$originid.'">';
	} elseif ($origin == 'project' && !empty($projectid)) {
		print '<input type="hidden" name="projectid" value="'.$projectid.'">';
	}

	print dol_get_fiche_head();

	print '<table class="border centpercent">';

	// Reference
	print '<tr class="field_ref"><td class="titlefieldcreate fieldrequired">'.$langs->trans('Ref').'</td><td class="valuefieldcreate">'.$langs->trans("Draft").'</td></tr>';

	// Ref customer
	print '<tr class="field_ref_client"><td class="titlefieldcreate">'.$langs->trans('RefCustomer').'</td><td class="valuefieldcreate">';
	print '<input type="text" name="ref_client" value="'.(!empty($ref_client)?$ref_client:GETPOST('ref_client')).'"></td>';
	print '</tr>';

	// Third party
	print '<tr class="field_socid">';
	print '<td class="titlefieldcreate fieldrequired">'.$langs->trans('Customer').'</td>';
	$shipping_method_id = 0;
	if ($socid > 0) {
		print '<td class="valuefieldcreate">';
		print $soc->getNomUrl(1, 'customer');
		print '<input type="hidden" name="socid" value="'.$soc->id.'">';
		print '</td>';
		if (!empty($conf->global->SOCIETE_ASK_FOR_SHIPPING_METHOD) && !empty($soc->shipping_method_id)) {
			$shipping_method_id = $soc->shipping_method_id;
		}
		//$warehouse_id       = $soc->warehouse_id;
	} else {
		print '<td class="valuefieldcreate">';
		$filter = '((s.client:IN:1,2,3) AND (s.status:=:1))';
		print img_picto('', 'company', 'class="pictofixedwidth"').$form->select_company('', 'socid', $filter, 'SelectThirdParty', 1, 0, null, 0, 'minwidth300 maxwidth500 widthcentpercentminusxx');
		// reload page to retrieve customer informations
		if (empty($conf->global->RELOAD_PAGE_ON_CUSTOMER_CHANGE_DISABLED)) {
			print '<script>
			$(document).ready(function() {
				$("#socid").change(function() {
					console.log("We have changed the company - Reload page");
					var socid = $(this).val();
					// reload page
					$("input[name=action]").val("create");
					$("input[name=changecompany]").val("1");
					$("form[name=addprop]").submit();
				});
			});
			</script>';
		}
		print ' <a href="'.DOL_URL_ROOT.'/societe/card.php?action=create&client=3&fournisseur=0&backtopage='.urlencode($_SERVER["PHP_SELF"].'?action=create').'"><span class="fa fa-plus-circle valignmiddle paddingleft" title="'.$langs->trans("AddThirdParty").'"></span></a>';
		print '</td>';
	}
	print '</tr>'."\n";

	if ($socid > 0) {
		// Contacts (ask contact only if thirdparty already defined).
		print '<tr class="field_contactid"><td class="titlefieldcreate">'.$langs->trans("DefaultContact").'</td><td class="valuefieldcreate">';
		print img_picto('', 'contact', 'class="pictofixedwidth"');
		print $form->selectcontacts($soc->id, $contactid, 'contactid', 1, '', '', 0, 'minwidth300');
		print '</td></tr>';

		// Third party discounts info line
		print '<tr class="field_discount_info"><td class="titlefieldcreate">'.$langs->trans('Discounts').'</td><td class="valuefieldcreate">';

		$absolute_discount = $soc->getAvailableDiscounts();

		$thirdparty = $soc;
		$discount_type = 0;
		$backtopage = $_SERVER["PHP_SELF"].'?socid='.$thirdparty->id.'&action='.$action.'&origin='.urlencode(GETPOST('origin')).'&originid='.urlencode(GETPOSTINT('originid'));
		include DOL_DOCUMENT_ROOT.'/core/tpl/object_discounts.tpl.php';
		print '</td></tr>';
	}

	// Date
	print '<tr class="field_addprop"><td class="titlefieldcreate fieldrequired">'.$langs->trans('DatePropal').'</td><td class="valuefieldcreate">';
	print img_picto('', 'action', 'class="pictofixedwidth"');
	print $form->selectDate('', '', '', '', '', "addprop", 1, 1);
	print '</td></tr>';

	// Validaty duration
	print '<tr class="field_duree_validitee"><td class="titlefieldcreate fieldrequired">'.$langs->trans("ValidityDuration").'</td><td class="valuefieldcreate">'.img_picto('', 'clock', 'class="pictofixedwidth"').'<input name="duree_validite" class="width50" value="'.(GETPOSTISSET('duree_validite') ? GETPOST('duree_validite', 'alphanohtml') : $conf->global->PROPALE_VALIDITY_DURATION).'"> '.$langs->trans("days").'</td></tr>';

	// Terms of payment
	print '<tr class="field_cond_reglement_id"><td class="nowrap">'.$langs->trans('PaymentConditionsShort').'</td><td>';
	print img_picto('', 'payment', 'class="pictofixedwidth"');
	// at last resort we take the payment term id which may be filled by default values set (if not getpostisset)
	print $form->getSelectConditionsPaiements($cond_reglement_id, 'cond_reglement_id', 1, 1, 0, '', $deposit_percent);
	print '</td></tr>';

	// Mode of payment
	print '<tr class="field_mode_reglement_id"><td class="titlefieldcreate">'.$langs->trans('PaymentMode').'</td><td class="valuefieldcreate">';
	print img_picto('', 'bank', 'class="pictofixedwidth"');
	print $form->select_types_paiements($mode_reglement_id, 'mode_reglement_id', 'CRDT', 0, 1, 0, 0, 1, 'maxwidth200 widthcentpercentminusx', 1);
	print '</td></tr>';

	// Bank Account
	if (!empty($conf->global->BANK_ASK_PAYMENT_BANK_DURING_PROPOSAL) && isModEnabled("banque")) {
		print '<tr class="field_fk_account"><td class="titlefieldcreate">'.$langs->trans('BankAccount').'</td><td class="valuefieldcreate">';
		print img_picto('', 'bank_account', 'class="pictofixedwidth"').$form->select_comptes($fk_account, 'fk_account', 0, '', 1, '', 0, 'maxwidth200 widthcentpercentminusx', 1);
		print '</td></tr>';
	}

	// Source / Channel - What trigger creation
	print '<tr class="field_demand_reason_id"><td class="titlefieldcreate">'.$langs->trans('Source').'</td><td class="valuefieldcreate">';
	print img_picto('', 'question', 'class="pictofixedwidth"');
	$form->selectInputReason((GETPOSTISSET('demand_reason_id') ? GETPOST('demand_reason_id', 'int') : ''), 'demand_reason_id', "SRC_PROP", 1, 'maxwidth200 widthcentpercentminusx');
	print '</td></tr>';

	// Delivery delay
	print '<tr class="field_availability_id"><td class="titlefieldcreate">'.$langs->trans('AvailabilityPeriod');
	if (isModEnabled('commande')) {
		print ' ('.$langs->trans('AfterOrder').')';
	}
	print '</td><td class="valuefieldcreate">';
	print img_picto('', 'clock', 'class="pictofixedwidth"');
	$form->selectAvailabilityDelay((GETPOSTISSET('availability_id') ? GETPOST('availability_id', 'int') : ''), 'availability_id', '', 1, 'maxwidth200 widthcentpercentminusx');
	print '</td></tr>';

	// Shipping Method
	if (isModEnabled("expedition")) {
		if (!empty($conf->global->SOCIETE_ASK_FOR_SHIPPING_METHOD) && !empty($soc->shipping_method_id)) {
			$shipping_method_id = $soc->shipping_method_id;
		}
		print '<tr class="field_shipping_method_id"><td class="titlefieldcreate">'.$langs->trans('SendingMethod').'</td><td class="valuefieldcreate">';
		print img_picto('', 'dolly', 'class="pictofixedwidth"');
		$form->selectShippingMethod((GETPOSTISSET('shipping_method_id') ? GETPOST('shipping_method_id', 'int') : $shipping_method_id), 'shipping_method_id', '', 1, '', 0, 'maxwidth200 widthcentpercentminusx');
		print '</td></tr>';
	}

	// Warehouse
	if (isModEnabled('stock') && !empty($conf->global->WAREHOUSE_ASK_WAREHOUSE_DURING_PROPAL)) {
		require_once DOL_DOCUMENT_ROOT.'/product/class/html.formproduct.class.php';
		$formproduct = new FormProduct($db);
		print '<tr class="field_warehouse_id"><td class="titlefieldcreate">'.$langs->trans('Warehouse').'</td><td class="valuefieldcreate">';
		print img_picto('', 'stock', 'class="pictofixedwidth"').$formproduct->selectWarehouses($warehouse_id, 'warehouse_id', '', 1, 0, 0, '', 0, 0, array(), 'maxwidth500 widthcentpercentminusxx');
		print '</td></tr>';
	}

	// Delivery date (or manufacturing)
	print '<tr class="field_date_livraison"><td class="titlefieldcreate">'.$langs->trans("DeliveryDate").'</td>';
	print '<td class="valuefieldcreate">';
	print img_picto('', 'action', 'class="pictofixedwidth"');
	if (isset($conf->global->DATE_LIVRAISON_WEEK_DELAY) && is_numeric($conf->global->DATE_LIVRAISON_WEEK_DELAY)) {
		$tmpdte = time() + ((7 * $conf->global->DATE_LIVRAISON_WEEK_DELAY) * 24 * 60 * 60);
		$syear = date("Y", $tmpdte);
		$smonth = date("m", $tmpdte);
		$sday = date("d", $tmpdte);
		print $form->selectDate($syear."-".$smonth."-".$sday, 'date_livraison', '', '', '', "addprop");
	} else {
		print $form->selectDate(-1, 'date_livraison', '', '', '', "addprop", 1, 1);
	}
	print '</td></tr>';

	// Project
	if (isModEnabled('project')) {
		$langs->load("projects");
		print '<tr class="field_projectid">';
		print '<td class="titlefieldcreate">'.$langs->trans("Project").'</td><td class="valuefieldcreate">';
		print img_picto('', 'project', 'class="pictofixedwidth"').$formproject->select_projects(($soc->id > 0 ? $soc->id : -1), $projectid, 'projectid', 0, 0, 1, 1, 0, 0, 0, '', 1, 0, 'maxwidth500 widthcentpercentminusxx');
		print ' <a href="'.DOL_URL_ROOT.'/projet/card.php?socid='.$soc->id.'&action=create&status=1&backtopage='.urlencode($_SERVER["PHP_SELF"].'?action=create&socid='.$soc->id).'"><span class="fa fa-plus-circle valignmiddle paddingleft" title="'.$langs->trans("AddProject").'"></span></a>';
		print '</td>';
		print '</tr>';
	}

	// Incoterms
	if (isModEnabled('incoterm')) {
		print '<tr class="field_incoterm_id">';
		print '<td class="titlefieldcreate"><label for="incoterm_id">'.$form->textwithpicto($langs->trans("IncotermLabel"), $soc->label_incoterms, 1).'</label></td>';
		print '<td  class="valuefieldcreate maxwidthonsmartphone">';
		print img_picto('', 'incoterm', 'class="pictofixedwidth"');
		print $form->select_incoterms((!empty($soc->fk_incoterms) ? $soc->fk_incoterms : ''), (!empty($soc->location_incoterms) ? $soc->location_incoterms : ''));
		print '</td></tr>';
	}

	// Template to use by default
	print '<tr class="field_model">';
	print '<td class="titlefieldcreate">'.$langs->trans("DefaultModel").'</td>';
	print '<td class="valuefieldcreate">';
	print img_picto('', 'pdf', 'class="pictofixedwidth"');
	$liste = ModelePDFPropales::liste_modeles($db);
	$preselected = (!empty($conf->global->PROPALE_ADDON_PDF_ODT_DEFAULT) ? $conf->global->PROPALE_ADDON_PDF_ODT_DEFAULT : getDolGlobalString("PROPALE_ADDON_PDF"));
	print $form->selectarray('model', $liste, $preselected, 0, 0, 0, '', 0, 0, 0, '', 'maxwidth200 widthcentpercentminusx', 1);
	print "</td></tr>";

	// Multicurrency
	if (isModEnabled("multicurrency")) {
		print '<tr class="field_currency">';
		print '<td class="titlefieldcreate">'.$form->editfieldkey('Currency', 'multicurrency_code', '', $object, 0).'</td>';
		print '<td class="valuefieldcreate maxwidthonsmartphone">';
		print img_picto('', 'currency', 'class="pictofixedwidth"').$form->selectMultiCurrency(((GETPOSTISSET('multicurrency_code') && !GETPOST('changecompany'))?GETPOST('multicurrency_code'):$currency_code), 'multicurrency_code', 0);
		print '</td></tr>';
	}

	// Public note
	print '<tr class="field_note_public">';
	print '<td class="titlefieldcreate tdtop">'.$langs->trans('NotePublic').'</td>';
	print '<td class="valuefieldcreate">';
	$note_public = $object->getDefaultCreateValueFor('note_public', (!empty($objectsrc) ? $objectsrc->note_public : (!empty($conf->global->PROPALE_ADDON_NOTE_PUBLIC_DEFAULT) ? $conf->global->PROPALE_ADDON_NOTE_PUBLIC_DEFAULT : null)), 'restricthtml');
	$doleditor = new DolEditor('note_public', $note_public, '', 80, 'dolibarr_notes', 'In', 0, false, empty($conf->global->FCKEDITOR_ENABLE_NOTE_PUBLIC) ? 0 : 1, ROWS_3, '90%');
	print $doleditor->Create(1);

	// Private note
	if (empty($user->socid)) {
		print '<tr class="field_note_private">';
		print '<td class="titlefieldcreate tdtop">'.$langs->trans('NotePrivate').'</td>';
		print '<td class="valuefieldcreate">';
		$note_private = $object->getDefaultCreateValueFor('note_private', ((!empty($origin) && !empty($originid) && is_object($objectsrc)) ? $objectsrc->note_private : null));
		$doleditor = new DolEditor('note_private', $note_private, '', 80, 'dolibarr_notes', 'In', 0, false, empty($conf->global->FCKEDITOR_ENABLE_NOTE_PRIVATE) ? 0 : 1, ROWS_3, '90%');
		print $doleditor->Create(1);
		// print '<textarea name="note_private" wrap="soft" cols="70" rows="'.ROWS_3.'">'.$note_private.'.</textarea>
		print '</td></tr>';
	}

	// Other attributes
	include DOL_DOCUMENT_ROOT.'/core/tpl/extrafields_add.tpl.php';

	// Lines from source
	if (!empty($origin) && !empty($originid) && is_object($objectsrc)) {
		// TODO for compatibility
		if ($origin == 'contrat') {
			// Calcul contrat->price (HT), contrat->total (TTC), contrat->tva
			$objectsrc->remise_absolue = $remise_absolue;	// deprecated
			$objectsrc->remise_percent = $remise_percent;
			$objectsrc->update_price(1, 'auto', 1);
		}

		print "\n<!-- ".$classname." info -->";
		print "\n";
		print '<input type="hidden" name="amount"         value="'.$objectsrc->total_ht.'">'."\n";
		print '<input type="hidden" name="total"          value="'.$objectsrc->total_ttc.'">'."\n";
		print '<input type="hidden" name="tva"            value="'.$objectsrc->total_tva.'">'."\n";
		print '<input type="hidden" name="origin"         value="'.$objectsrc->element.'">';
		print '<input type="hidden" name="originid"       value="'.$objectsrc->id.'">';

		$newclassname = $classname;
		if ($newclassname == 'Propal') {
			$newclassname = 'CommercialProposal';
		} elseif ($newclassname == 'Commande') {
			$newclassname = 'Order';
		} elseif ($newclassname == 'Expedition') {
			$newclassname = 'Sending';
		} elseif ($newclassname == 'Fichinter') {
			$newclassname = 'Intervention';
		}

		print '<tr><td>'.$langs->trans($newclassname).'</td><td>'.$objectsrc->getNomUrl(1).'</td></tr>';
		print '<tr><td>'.$langs->trans('AmountHT').'</td><td>'.price($objectsrc->total_ht, 0, $langs, 1, -1, -1, $conf->currency).'</td></tr>';
		print '<tr><td>'.$langs->trans('AmountVAT').'</td><td>'.price($objectsrc->total_tva, 0, $langs, 1, -1, -1, $conf->currency)."</td></tr>";
		if ($mysoc->localtax1_assuj == "1" || $objectsrc->total_localtax1 != 0) { 		// Localtax1
			print '<tr><td>'.$langs->transcountry("AmountLT1", $mysoc->country_code).'</td><td>'.price($objectsrc->total_localtax1, 0, $langs, 1, -1, -1, $conf->currency)."</td></tr>";
		}

		if ($mysoc->localtax2_assuj == "1" || $objectsrc->total_localtax2 != 0) { 		// Localtax2
			print '<tr><td>'.$langs->transcountry("AmountLT2", $mysoc->country_code).'</td><td>'.price($objectsrc->total_localtax2, 0, $langs, 1, -1, -1, $conf->currency)."</td></tr>";
		}
		print '<tr><td>'.$langs->trans('AmountTTC').'</td><td>'.price($objectsrc->total_ttc, 0, $langs, 1, -1, -1, $conf->currency)."</td></tr>";

		if (isModEnabled("multicurrency")) {
			print '<tr><td>'.$langs->trans('MulticurrencyAmountHT').'</td><td>'.price($objectsrc->multicurrency_total_ht).'</td></tr>';
			print '<tr><td>'.$langs->trans('MulticurrencyAmountVAT').'</td><td>'.price($objectsrc->multicurrency_total_tva)."</td></tr>";
			print '<tr><td>'.$langs->trans('MulticurrencyAmountTTC').'</td><td>'.price($objectsrc->multicurrency_total_ttc)."</td></tr>";
		}
	}

	print "</table>\n";


	/*
	 * Combobox for copy function
	 */

	if (empty($conf->global->PROPAL_CLONE_ON_CREATE_PAGE)) {
		print '<input type="hidden" name="createmode" value="empty">';
	}

	if (!empty($conf->global->PROPAL_CLONE_ON_CREATE_PAGE)) {
		print '<br><table>';

		// For backward compatibility
		print '<tr>';
		print '<td><input type="radio" name="createmode" value="copy"></td>';
		print '<td>'.$langs->trans("CopyPropalFrom").' </td>';
		print '<td>';
		$liste_propal = array();
		$liste_propal [0] = '';

		$sql = "SELECT p.rowid as id, p.ref, s.nom";
		$sql .= " FROM ".MAIN_DB_PREFIX."propal p";
		$sql .= ", ".MAIN_DB_PREFIX."societe s";
		$sql .= " WHERE s.rowid = p.fk_soc";
		$sql .= " AND p.entity IN (".getEntity('propal').")";
		$sql .= " AND p.fk_statut <> 0";
		$sql .= " ORDER BY Id";

		$resql = $db->query($sql);
		if ($resql) {
			$num = $db->num_rows($resql);
			$i = 0;
			while ($i < $num) {
				$row = $db->fetch_row($resql);
				$propalRefAndSocName = $row[1]." - ".$row[2];
				$liste_propal[$row[0]] = $propalRefAndSocName;
				$i++;
			}
			print $form->selectarray("copie_propal", $liste_propal, 0);
		} else {
			dol_print_error($db);
		}
		print '</td></tr>';

		print '<tr><td class="tdtop"><input type="radio" name="createmode" value="empty" checked></td>';
		print '<td valign="top" colspan="2">'.$langs->trans("CreateEmptyPropal").'</td></tr>';
		print '</table>';
	}

	print dol_get_fiche_end();

	$langs->load("bills");

	print $form->buttonsSaveCancel("CreateDraft");

	print "</form>";


	// Show origin lines
	if (!empty($origin) && !empty($originid) && is_object($objectsrc)) {
		print '<br>';

		$title = $langs->trans('ProductsAndServices');
		print load_fiche_titre($title);

		print '<div class="div-table-responsive-no-min">';
		print '<table class="noborder centpercent">';

		$objectsrc->printOriginLinesList();

		print '</table>';
		print '</div>';
	}
} elseif ($object->id > 0) {
	/*
	 * Show object in view mode
	 */
	$object->fetch_thirdparty();
	if ($object->thirdparty) {
		$soc = $object->thirdparty;
	} else {
		$soc = new Societe($db);
	}

	$head = propal_prepare_head($object);
	print dol_get_fiche_head($head, 'comm', $langs->trans('Proposal'), -1, 'propal');

	$formconfirm = '';

	// Clone confirmation
	if ($action == 'clone') {
		// Create an array for form
		$filter = '(s.client:IN:1,2,3)';
		$formquestion = array(
			// 'text' => $langs->trans("ConfirmClone"),
			// array('type' => 'checkbox', 'name' => 'clone_content', 'label' => $langs->trans("CloneMainAttributes"), 'value' => 1),
			array('type' => 'other', 'name' => 'socid', 'label' => $langs->trans("SelectThirdParty"), 'value' => $form->select_company(GETPOST('socid', 'int'), 'socid', $filter, '', 0, 0, null, 0, 'maxwidth300')),
			array('type' => 'checkbox', 'name' => 'update_prices', 'label' => $langs->trans('PuttingPricesUpToDate'), 'value' => 0),
			array('type' => 'checkbox', 'name' => 'update_desc', 'label' => $langs->trans('PuttingDescUpToDate'), 'value' => 0),
		);
		if (!empty($conf->global->PROPAL_CLONE_DATE_DELIVERY) && !empty($object->delivery_date)) {
			$formquestion[] = array('type' => 'date', 'name' => 'date_delivery', 'label' => $langs->trans("DeliveryDate"), 'value' => $object->delivery_date);
		}
		// Incomplete payment. We ask if reason = discount or other
		$formconfirm = $form->formconfirm($_SERVER["PHP_SELF"].'?id='.$object->id, $langs->trans('ToClone'), $langs->trans('ConfirmClonePropal', $object->ref), 'confirm_clone', $formquestion, 'yes', 1);
	}

	if ($action == 'closeas') {
		//Form to close proposal (signed or not)
		$formquestion = array();
		if (empty($conf->global->PROPAL_SKIP_ACCEPT_REFUSE)) {
			$formquestion[] = array('type' => 'select', 'name' => 'statut', 'label' => '<span class="fieldrequired">'.$langs->trans("CloseAs").'</span>', 'values' => array($object::STATUS_SIGNED => $object->LibStatut($object::STATUS_SIGNED), $object::STATUS_NOTSIGNED => $object->LibStatut($object::STATUS_NOTSIGNED)));
		}
		$formquestion[] = array('type' => 'text', 'name' => 'note_private', 'label' => $langs->trans("Note"), 'value' => '');				// Field to complete private note (not replace)

		if (getDolGlobalInt('PROPOSAL_SUGGEST_DOWN_PAYMENT_INVOICE_CREATION')) {
			// This is a hidden option:
			// Suggestion to create invoice during proposal signature is not enabled by default.
			// Such choice should be managed by the workflow module and trigger. This option generates conflicts with some setup.
			// It may also break step of creating an order when invoicing must be done from orders and not from proposal
			$deposit_percent_from_payment_terms = getDictionaryValue('c_payment_term', 'deposit_percent', $object->cond_reglement_id);

			if (!empty($deposit_percent_from_payment_terms) && isModEnabled('facture') && !empty($user->rights->facture->creer)) {
				require_once DOL_DOCUMENT_ROOT . '/compta/facture/class/facture.class.php';

				$object->fetchObjectLinked();

				$eligibleForDepositGeneration = true;

				if (array_key_exists('facture', $object->linkedObjects)) {
					foreach ($object->linkedObjects['facture'] as $invoice) {
						if ($invoice->type == Facture::TYPE_DEPOSIT) {
							$eligibleForDepositGeneration = false;
							break;
						}
					}
				}

				if ($eligibleForDepositGeneration && array_key_exists('commande', $object->linkedObjects)) {
					foreach ($object->linkedObjects['commande'] as $order) {
						$order->fetchObjectLinked();

						if (array_key_exists('facture', $order->linkedObjects)) {
							foreach ($order->linkedObjects['facture'] as $invoice) {
								if ($invoice->type == Facture::TYPE_DEPOSIT) {
									$eligibleForDepositGeneration = false;
									break 2;
								}
							}
						}
					}
				}


				if ($eligibleForDepositGeneration) {
					$formquestion[] = array(
						'type' => 'checkbox',
						'tdclass' => 'showonlyifsigned',
						'name' => 'generate_deposit',
						'morecss' => 'margintoponly marginbottomonly',
						'label' => $form->textwithpicto($langs->trans('GenerateDeposit', $object->deposit_percent), $langs->trans('DepositGenerationPermittedByThePaymentTermsSelected'))
					);

					$formquestion[] = array(
						'type' => 'date',
						'tdclass' => 'fieldrequired showonlyifgeneratedeposit',
						'name' => 'datef',
						'label' => $langs->trans('DateInvoice'),
						'value' => dol_now(),
						'datenow' => true
					);

					if (!empty($conf->global->INVOICE_POINTOFTAX_DATE)) {
						$formquestion[] = array(
							'type' => 'date',
							'tdclass' => 'fieldrequired showonlyifgeneratedeposit',
							'name' => 'date_pointoftax',
							'label' => $langs->trans('DatePointOfTax'),
							'value' => dol_now(),
							'datenow' => true
						);
					}

					$paymentTermsSelect = $form->getSelectConditionsPaiements(0, 'cond_reglement_id', -1, 0, 1, 'minwidth200');

					$formquestion[] = array(
						'type' => 'other',
						'tdclass' => 'fieldrequired showonlyifgeneratedeposit',
						'name' => 'cond_reglement_id',
						'label' => $langs->trans('PaymentTerm'),
						'value' => $paymentTermsSelect
					);

					$formquestion[] = array(
						'type' => 'checkbox',
						'tdclass' => 'showonlyifgeneratedeposit',
						'name' => 'validate_generated_deposit',
						'morecss' => 'margintoponly marginbottomonly',
						'label' => $langs->trans('ValidateGeneratedDeposit')
					);

					$formquestion[] = array(
						'type' => 'onecolumn',
						'value' => '
							<script>
								let signedValue = ' . $object::STATUS_SIGNED . ';

								$(document).ready(function() {
									$("[name=generate_deposit]").change(function () {
										let $self = $(this);
										let $target = $(".showonlyifgeneratedeposit").parent(".tagtr");

										if (! $self.parents(".tagtr").is(":hidden") && $self.is(":checked")) {
											$target.show();
										} else {
											$target.hide();
										}

										return true;
									});

									$("#statut").change(function() {
										let $target = $(".showonlyifsigned").parent(".tagtr");

										if ($(this).val() == signedValue) {
											$target.show();
										} else {
											$target.hide();
										}

										$("[name=generate_deposit]").trigger("change");

										return true;
									});

									$("#statut").trigger("change");
								});
							</script>
						'
					);
				}
			}
		}

		if (isModEnabled('notification')) {
			require_once DOL_DOCUMENT_ROOT.'/core/class/notify.class.php';
			$notify = new Notify($db);
			$formquestion = array_merge($formquestion, array(
				array('type' => 'onecolumn', 'value' => $notify->confirmMessage('PROPAL_CLOSE_SIGNED', $object->socid, $object)),
			));
		}

		if (empty($conf->global->PROPAL_SKIP_ACCEPT_REFUSE)) {
			$formconfirm = $form->formconfirm($_SERVER["PHP_SELF"].'?id='.$object->id, $langs->trans('SetAcceptedRefused'), '', 'confirm_closeas', $formquestion, '', 1, 250);
		} else {
			$formconfirm = $form->formconfirm($_SERVER["PHP_SELF"] . '?statut=3&id=' . $object->id, $langs->trans('Close'), '', 'confirm_closeas', $formquestion, '', 1, 250);
		}
	} elseif ($action == 'delete') {
		// Confirm delete
		$formconfirm = $form->formconfirm($_SERVER["PHP_SELF"].'?id='.$object->id, $langs->trans('DeleteProp'), $langs->trans('ConfirmDeleteProp', $object->ref), 'confirm_delete', '', 0, 1);
	} elseif ($action == 'reopen') {
		// Confirm reopen
		$formconfirm = $form->formconfirm($_SERVER["PHP_SELF"].'?id='.$object->id, $langs->trans('ReOpen'), $langs->trans('ConfirmReOpenProp', $object->ref), 'confirm_reopen', '', 0, 1);
	} elseif ($action == 'ask_deleteline') {
		// Confirmation delete product/service line
		$formconfirm = $form->formconfirm($_SERVER["PHP_SELF"].'?id='.$object->id.'&lineid='.$lineid, $langs->trans('DeleteProductLine'), $langs->trans('ConfirmDeleteProductLine'), 'confirm_deleteline', '', 0, 1);
	} elseif ($action == 'validate') {
		// Confirm validate proposal
		$error = 0;

		// We verify whether the object is provisionally numbering
		$ref = substr($object->ref, 1, 4);
		if ($ref == 'PROV' || $ref == '') {
			$numref = $object->getNextNumRef($soc);
			if (empty($numref)) {
				$error++;
				setEventMessages($object->error, $object->errors, 'errors');
			}
		} else {
			$numref = $object->ref;
		}

		$text = $langs->trans('ConfirmValidateProp', $numref);
		if (isModEnabled('notification')) {
			require_once DOL_DOCUMENT_ROOT.'/core/class/notify.class.php';
			$notify = new Notify($db);
			$text .= '<br>';
			$text .= $notify->confirmMessage('PROPAL_VALIDATE', $object->socid, $object);
		}

		// mandatoryPeriod
		$nbMandated = 0;
		foreach ($object->lines as $line) {
			$res = $line->fetch_product();
			if ($res  > 0  ) {
				if ($line->product->isService() && $line->product->isMandatoryPeriod() && (empty($line->date_start) || empty($line->date_end) )) {
					$nbMandated++;
					break;
				}
			}
		}
		if ($nbMandated > 0) {
			$text .= '<div><span class="clearboth nowraponall warning">'.$langs->trans("mandatoryPeriodNeedTobeSetMsgValidate").'</span></div>';
		}

		if (!$error) {
			$formconfirm = $form->formconfirm($_SERVER["PHP_SELF"].'?id='.$object->id, $langs->trans('ValidateProp'), $text, 'confirm_validate', '', 0, 1);
		}
	}

	// Call Hook formConfirm
	$parameters = array('formConfirm' => $formconfirm, 'lineid' => $lineid);
	$reshook = $hookmanager->executeHooks('formConfirm', $parameters, $object, $action); // Note that $action and $object may have been modified by hook
	if (empty($reshook)) {
		$formconfirm .= $hookmanager->resPrint;
	} elseif ($reshook > 0) {
		$formconfirm = $hookmanager->resPrint;
	}

	// Print form confirm
	print $formconfirm;


	// Proposal card

	$linkback = '<a href="'.DOL_URL_ROOT.'/comm/propal/list.php?restore_lastsearch_values=1'.(!empty($socid) ? '&socid='.$socid : '').'">'.$langs->trans("BackToList").'</a>';

	$morehtmlref = '<div class="refidno">';
	// Ref customer
	$morehtmlref .= $form->editfieldkey("RefCustomer", 'ref_client', $object->ref_client, $object, $usercancreate, 'string', '', 0, 1);
	$morehtmlref .= $form->editfieldval("RefCustomer", 'ref_client', $object->ref_client, $object, $usercancreate, 'string'.(isset($conf->global->THIRDPARTY_REF_INPUT_SIZE) ? ':'.$conf->global->THIRDPARTY_REF_INPUT_SIZE : ''), '', null, null, '', 1);
	// Thirdparty
	$morehtmlref .= '<br><span class="hideonsmartphone">'.$langs->trans('ThirdParty').' : </span>'.$soc->getNomUrl(1, 'customer');
	if (empty($conf->global->MAIN_DISABLE_OTHER_LINK) && $soc->id > 0) {
		$morehtmlref .= ' (<a href="'.DOL_URL_ROOT.'/comm/propal/list.php?socid='.$soc->id.'&search_societe='.urlencode($soc->name).'">'.$langs->trans("OtherProposals").'</a>)';
	}
	// Project
	if (isModEnabled('project')) {
		$langs->load("projects");
		$morehtmlref .= '<br>';
		if ($usercancreate) {
			$morehtmlref .= img_picto($langs->trans("Project"), 'project', 'class="pictofixedwidth"');
			if ($action != 'classify') {
				$morehtmlref .= '<a class="editfielda" href="'.$_SERVER['PHP_SELF'].'?action=classify&token='.newToken().'&id='.$object->id.'">'.img_edit($langs->transnoentitiesnoconv('SetProject')).'</a> ';
			}
			$morehtmlref .= $form->form_project($_SERVER['PHP_SELF'].'?id='.$object->id, $object->socid, $object->fk_project, ($action == 'classify' ? 'projectid' : 'none'), 0, 0, 0, 1, '', 'maxwidth300');
		} else {
			if (!empty($object->fk_project)) {
				$proj = new Project($db);
				$proj->fetch($object->fk_project);
				$morehtmlref .= $proj->getNomUrl(1);
				if ($proj->title) {
					$morehtmlref .= '<span class="opacitymedium"> - '.dol_escape_htmltag($proj->title).'</span>';
				}
			}
		}
	}
	$morehtmlref .= '</div>';


	dol_banner_tab($object, 'ref', $linkback, 1, 'ref', 'ref', $morehtmlref);


	print '<div class="fichecenter">';
	print '<div class="fichehalfleft">';
	print '<div class="underbanner clearboth"></div>';

	print '<table class="border tableforfield centpercent">';

	// Link for thirdparty discounts
	if (!empty($conf->global->FACTURE_DEPOSITS_ARE_JUST_PAYMENTS)) {
		$filterabsolutediscount = "fk_facture_source IS NULL"; // If we want deposit to be substracted to payments only and not to total of final invoice
		$filtercreditnote = "fk_facture_source IS NOT NULL"; // If we want deposit to be substracted to payments only and not to total of final invoice
	} else {
		$filterabsolutediscount = "fk_facture_source IS NULL OR (description LIKE '(DEPOSIT)%' AND description NOT LIKE '(EXCESS RECEIVED)%')";
		$filtercreditnote = "fk_facture_source IS NOT NULL AND (description NOT LIKE '(DEPOSIT)%' OR description LIKE '(EXCESS RECEIVED)%')";
	}

	print '<tr><td class="titlefield">'.$langs->trans('Discounts').'</td><td>';

	$absolute_discount = $soc->getAvailableDiscounts('', $filterabsolutediscount);
	$absolute_creditnote = $soc->getAvailableDiscounts('', $filtercreditnote);
	$absolute_discount = price2num($absolute_discount, 'MT');
	$absolute_creditnote = price2num($absolute_creditnote, 'MT');

	$caneditfield = ($object->statut != Propal::STATUS_SIGNED && $object->statut != Propal::STATUS_BILLED);

	$thirdparty = $soc;
	$discount_type = 0;
	$backtopage = $_SERVER["PHP_SELF"].'?id='.$object->id;
	include DOL_DOCUMENT_ROOT.'/core/tpl/object_discounts.tpl.php';

	print '</td></tr>';

	// Date of proposal
	print '<tr>';
	print '<td>';
	// print '<table class="nobordernopadding" width="100%"><tr><td>';
	// print $langs->trans('DatePropal');
	// print '</td>';
	// if ($action != 'editdate' && $usercancreate && $caneditfield) {
	// 	print '<td class="right"><a class="editfielda" href="'.$_SERVER["PHP_SELF"].'?action=editdate&token='.newToken().'&id='.$object->id.'">'.img_edit($langs->trans('SetDate'), 1).'</a></td>';
	// }

	// print '</tr></table>';
	$editenable = $usercancreate && $caneditfield && $object->statut == Propal::STATUS_DRAFT;
	print $form->editfieldkey("DatePropal", 'date', '', $object, $editenable);
	print '</td><td class="valuefield">';
	if ($action == 'editdate' && $usercancreate && $caneditfield) {
		print '<form name="editdate" action="'.$_SERVER["PHP_SELF"].'?id='.$object->id.'" method="post">';
		print '<input type="hidden" name="token" value="'.newToken().'">';
		print '<input type="hidden" name="action" value="setdate">';
		print '<input type="hidden" name="backtopage" value="'.$backtopage.'">';
		print $form->selectDate($object->date, 're', '', '', 0, "editdate");
		print '<input type="submit" class="button button-edit" value="'.$langs->trans('Modify').'">';
		print '</form>';
	} else {
		if ($object->date) {
			print dol_print_date($object->date, 'day');
		} else {
			print '&nbsp;';
		}
	}
	print '</td>';

	// Date end proposal
	print '<tr>';
	print '<td>';
	print '<table class="nobordernopadding centpercent"><tr><td>';
	print $langs->trans('DateEndPropal');
	print '</td>';
	if ($action != 'editecheance' && $usercancreate && $caneditfield) {
		print '<td class="right"><a class="editfielda" href="'.$_SERVER["PHP_SELF"].'?action=editecheance&token='.newToken().'&id='.$object->id.'">'.img_edit($langs->trans('SetConditions'), 1).'</a></td>';
	}
	print '</tr></table>';
	print '</td><td class="valuefield">';
	if ($action == 'editecheance' && $usercancreate && $caneditfield) {
		print '<form name="editecheance" action="'.$_SERVER["PHP_SELF"].'?id='.$object->id.'" method="post">';
		print '<input type="hidden" name="token" value="'.newToken().'">';
		print '<input type="hidden" name="action" value="setecheance">';
		print '<input type="hidden" name="backtopage" value="'.$backtopage.'">';
		print $form->selectDate($object->fin_validite, 'ech', '', '', '', "editecheance");
		print '<input type="submit" class="button button-edit" value="'.$langs->trans('Modify').'">';
		print '</form>';
	} else {
		if (!empty($object->fin_validite)) {
			print dol_print_date($object->fin_validite, 'day');
			if ($object->statut == Propal::STATUS_VALIDATED && $object->fin_validite < ($now - $conf->propal->cloture->warning_delay)) {
				print img_warning($langs->trans("Late"));
			}
		} else {
			print '&nbsp;';
		}
	}
	print '</td>';
	print '</tr>';

	// Payment term
	print '<tr><td>';
	print '<table class="nobordernopadding" width="100%"><tr><td>';
	print $langs->trans('PaymentConditionsShort');
	print '</td>';
	if ($action != 'editconditions' && $usercancreate && $caneditfield) {
		print '<td class="right"><a class="editfielda" href="'.$_SERVER["PHP_SELF"].'?action=editconditions&token='.newToken().'&id='.$object->id.'">'.img_edit($langs->transnoentitiesnoconv('SetConditions'), 1).'</a></td>';
	}
	print '</tr></table>';
	print '</td><td class="valuefield">';
	if ($action == 'editconditions' && $usercancreate && $caneditfield) {
		$form->form_conditions_reglement($_SERVER['PHP_SELF'].'?id='.$object->id, $object->cond_reglement_id, 'cond_reglement_id', 0, '', 1, $object->deposit_percent);
	} else {
		$form->form_conditions_reglement($_SERVER['PHP_SELF'].'?id='.$object->id, $object->cond_reglement_id, 'none', 0, '', 1, $object->deposit_percent);
	}
	print '</td>';
	print '</tr>';

	// Payment mode
	print '<tr class="field_mode_reglement_id">';
	print '<td class="titlefieldcreate">';
	print '<table class="nobordernopadding centpercent"><tr><td>';
	print $langs->trans('PaymentMode');
	print '</td>';
	if ($action != 'editmode' && $usercancreate && $caneditfield) {
		print '<td class="right"><a class="editfielda" href="'.$_SERVER["PHP_SELF"].'?action=editmode&token='.newToken().'&id='.$object->id.'">'.img_edit($langs->transnoentitiesnoconv('SetMode'), 1).'</a></td>';
	}
	print '</tr></table>';
	print '</td><td class="valuefieldcreate">';
	if ($action == 'editmode' && $usercancreate && $caneditfield) {
		$form->form_modes_reglement($_SERVER['PHP_SELF'].'?id='.$object->id, $object->mode_reglement_id, 'mode_reglement_id', 'CRDT', 1, 1);
	} else {
		$form->form_modes_reglement($_SERVER['PHP_SELF'].'?id='.$object->id, $object->mode_reglement_id, 'none');
	}
	print '</td></tr>';

	// Delivery date
	$langs->load('deliveries');
	print '<tr><td>';
	print $form->editfieldkey($langs->trans('DeliveryDate'), 'date_livraison', $object->delivery_date, $object, $usercancreate && $caneditfield, 'datepicker');
	print '</td><td class="valuefieldedit">';
	print $form->editfieldval($langs->trans('DeliveryDate'), 'date_livraison', $object->delivery_date, $object, $usercancreate && $caneditfield, 'datepicker');
	print '</td>';
	print '</tr>';

	// Delivery delay
	print '<tr class="fielddeliverydelay"><td>';
	print '<table class="nobordernopadding" width="100%"><tr><td>';
	if (isModEnabled('commande')) {
		print $form->textwithpicto($langs->trans('AvailabilityPeriod'), $langs->trans('AvailabilityPeriod').' ('.$langs->trans('AfterOrder').')');
	} else {
		print $langs->trans('AvailabilityPeriod');
	}
	print '</td>';
	if ($action != 'editavailability' && $usercancreate && $caneditfield) {
		print '<td class="right"><a class="editfielda" href="'.$_SERVER["PHP_SELF"].'?action=editavailability&token='.newToken().'&id='.$object->id.'">'.img_edit($langs->transnoentitiesnoconv('SetAvailability'), 1).'</a></td>';
	}
	print '</tr></table>';
	print '</td><td class="valuefield">';
	if ($action == 'editavailability' && $usercancreate && $caneditfield) {
		$form->form_availability($_SERVER['PHP_SELF'].'?id='.$object->id, $object->availability_id, 'availability_id', 1);
	} else {
		$form->form_availability($_SERVER['PHP_SELF'].'?id='.$object->id, $object->availability_id, 'none', 1);
	}

	print '</td>';
	print '</tr>';

	// Shipping Method
	if (isModEnabled("expedition")) {
		print '<tr><td>';
		print '<table class="nobordernopadding centpercent"><tr><td>';
		print $langs->trans('SendingMethod');
		print '</td>';
		if ($action != 'editshippingmethod' && $usercancreate && $caneditfield) {
			print '<td class="right"><a class="editfielda" href="'.$_SERVER["PHP_SELF"].'?action=editshippingmethod&token='.newToken().'&id='.$object->id.'">'.img_edit($langs->trans('SetShippingMode'), 1).'</a></td>';
		}
		print '</tr></table>';
		print '</td><td class="valuefield">';
		if ($action == 'editshippingmethod' && $usercancreate && $caneditfield) {
			$form->formSelectShippingMethod($_SERVER['PHP_SELF'].'?id='.$object->id, $object->shipping_method_id, 'shipping_method_id', 1);
		} else {
			$form->formSelectShippingMethod($_SERVER['PHP_SELF'].'?id='.$object->id, $object->shipping_method_id, 'none');
		}
		print '</td>';
		print '</tr>';
	}

	// Warehouse
	if (isModEnabled('stock') && !empty($conf->global->WAREHOUSE_ASK_WAREHOUSE_DURING_PROPAL)) {
		$langs->load('stocks');
		require_once DOL_DOCUMENT_ROOT.'/product/class/html.formproduct.class.php';
		$formproduct = new FormProduct($db);
		print '<tr class="field_warehouse_id"><td class="titlefieldcreate">';
		$editenable = $usercancreate;
		print $form->editfieldkey("Warehouse", 'warehouse', '', $object, $editenable);
		print '</td><td class="valuefieldcreate">';
		if ($action == 'editwarehouse') {
			$formproduct->formSelectWarehouses($_SERVER['PHP_SELF'].'?id='.$object->id, $object->warehouse_id, 'warehouse_id', 1);
		} else {
			$formproduct->formSelectWarehouses($_SERVER['PHP_SELF'].'?id='.$object->id, $object->warehouse_id, 'none');
		}
		print '</td>';
		print '</tr>';
	}

	// Origin of demand
	print '<tr><td>';
	print '<table class="nobordernopadding centpercent"><tr><td>';
	print $langs->trans('Source');
	print '</td>';
	if ($action != 'editdemandreason' && $usercancreate) {
		print '<td class="right"><a class="editfielda" href="'.$_SERVER["PHP_SELF"].'?action=editdemandreason&token='.newToken().'&id='.$object->id.'">'.img_edit($langs->transnoentitiesnoconv('SetDemandReason'), 1).'</a></td>';
	}
	print '</tr></table>';
	print '</td><td class="valuefield">';
	if ($action == 'editdemandreason' && $usercancreate) {
		$form->formInputReason($_SERVER['PHP_SELF'].'?id='.$object->id, $object->demand_reason_id, 'demand_reason_id', 1);
	} else {
		$form->formInputReason($_SERVER['PHP_SELF'].'?id='.$object->id, $object->demand_reason_id, 'none');
	}
	print '</td>';
	print '</tr>';

	// Multicurrency
	if (isModEnabled("multicurrency")) {
		// Multicurrency code
		print '<tr>';
		print '<td>';
		print '<table class="nobordernopadding" width="100%"><tr><td>';
		print $form->editfieldkey('Currency', 'multicurrency_code', '', $object, 0);
		print '</td>';
		if ($action != 'editmulticurrencycode' && $object->statut == $object::STATUS_DRAFT && $usercancreate) {
			print '<td class="right"><a class="editfielda" href="'.$_SERVER["PHP_SELF"].'?action=editmulticurrencycode&token='.newToken().'&id='.$object->id.'">'.img_edit($langs->transnoentitiesnoconv('SetMultiCurrencyCode'), 1).'</a></td>';
		}
		print '</tr></table>';
		print '</td><td class="valuefield">';
		if ($object->statut == $object::STATUS_DRAFT && $action == 'editmulticurrencycode' && $usercancreate) {
			$form->form_multicurrency_code($_SERVER['PHP_SELF'].'?id='.$object->id, $object->multicurrency_code, 'multicurrency_code');
		} else {
			$form->form_multicurrency_code($_SERVER['PHP_SELF'].'?id='.$object->id, $object->multicurrency_code, 'none');
		}
		print '</td></tr>';

		// Multicurrency rate
		if ($object->multicurrency_code != $conf->currency || $object->multicurrency_tx != 1) {
			print '<tr>';
			print '<td>';
			print '<table class="nobordernopadding" width="100%"><tr>';
			print '<td>';
			print $form->editfieldkey('CurrencyRate', 'multicurrency_tx', '', $object, 0);
			print '</td>';
			if ($action != 'editmulticurrencyrate' && $object->statut == $object::STATUS_DRAFT && $object->multicurrency_code && $object->multicurrency_code != $conf->currency && $usercancreate) {
				print '<td class="right"><a class="editfielda" href="'.$_SERVER["PHP_SELF"].'?action=editmulticurrencyrate&token='.newToken().'&id='.$object->id.'">'.img_edit($langs->transnoentitiesnoconv('SetMultiCurrencyCode'), 1).'</a></td>';
			}
			print '</tr></table>';
			print '</td><td class="valuefield">';
			if ($object->statut == $object::STATUS_DRAFT && ($action == 'editmulticurrencyrate' || $action == 'actualizemulticurrencyrate') && $usercancreate) {
				if ($action == 'actualizemulticurrencyrate') {
					list($object->fk_multicurrency, $object->multicurrency_tx) = MultiCurrency::getIdAndTxFromCode($object->db, $object->multicurrency_code);
				}
				$form->form_multicurrency_rate($_SERVER['PHP_SELF'].'?id='.$object->id, $object->multicurrency_tx, 'multicurrency_tx', $object->multicurrency_code);
			} else {
				$form->form_multicurrency_rate($_SERVER['PHP_SELF'].'?id='.$object->id, $object->multicurrency_tx, 'none', $object->multicurrency_code);
				if ($object->statut == $object::STATUS_DRAFT && $object->multicurrency_code && $object->multicurrency_code != $conf->currency) {
					print '<div class="inline-block"> &nbsp; &nbsp; &nbsp; &nbsp; ';
					print '<a href="'.$_SERVER["PHP_SELF"].'?id='.$object->id.'&action=actualizemulticurrencyrate">'.$langs->trans("ActualizeCurrency").'</a>';
					print '</div>';
				}
			}
			print '</td></tr>';
		}
	}

	if ($soc->outstanding_limit) {
		// Outstanding Bill
		print '<tr><td>';
		print $langs->trans('OutstandingBill');
		print '</td><td class="valuefield">';
		$arrayoutstandingbills = $soc->getOutstandingBills();
		print ($arrayoutstandingbills['opened'] > $soc->outstanding_limit ? img_warning() : '');
		print price($arrayoutstandingbills['opened']).' / ';
		print price($soc->outstanding_limit, 0, $langs, 1, - 1, - 1, $conf->currency);
		print '</td>';
		print '</tr>';
	}

	if (!empty($conf->global->BANK_ASK_PAYMENT_BANK_DURING_PROPOSAL) && isModEnabled("banque")) {
		// Bank Account
		print '<tr><td>';
		print '<table width="100%" class="nobordernopadding"><tr><td>';
		print $langs->trans('BankAccount');
		print '</td>';
		if ($action != 'editbankaccount' && $usercancreate) {
			print '<td class="right"><a class="editfielda" href="'.$_SERVER["PHP_SELF"].'?action=editbankaccount&token='.newToken().'&id='.$object->id.'">'.img_edit($langs->trans('SetBankAccount'), 1).'</a></td>';
		}
		print '</tr></table>';
		print '</td><td class="valuefield">';
		if ($action == 'editbankaccount') {
			$form->formSelectAccount($_SERVER['PHP_SELF'].'?id='.$object->id, $object->fk_account, 'fk_account', 1);
		} else {
			$form->formSelectAccount($_SERVER['PHP_SELF'].'?id='.$object->id, $object->fk_account, 'none');
		}
		print '</td>';
		print '</tr>';
	}

	$tmparray = $object->getTotalWeightVolume();
	$totalWeight = $tmparray['weight'];
	$totalVolume = $tmparray['volume'];
	if ($totalWeight) {
		print '<tr><td>'.$langs->trans("CalculatedWeight").'</td>';
		print '<td class="valuefield">';
		print showDimensionInBestUnit($totalWeight, 0, "weight", $langs, isset($conf->global->MAIN_WEIGHT_DEFAULT_ROUND) ? $conf->global->MAIN_WEIGHT_DEFAULT_ROUND : -1, isset($conf->global->MAIN_WEIGHT_DEFAULT_UNIT) ? $conf->global->MAIN_WEIGHT_DEFAULT_UNIT : 'no', 0);
		print '</td></tr>';
	}
	if ($totalVolume) {
		print '<tr><td>'.$langs->trans("CalculatedVolume").'</td>';
		print '<td class="valuefield">';
		print showDimensionInBestUnit($totalVolume, 0, "volume", $langs, isset($conf->global->MAIN_VOLUME_DEFAULT_ROUND) ? $conf->global->MAIN_VOLUME_DEFAULT_ROUND : -1, isset($conf->global->MAIN_VOLUME_DEFAULT_UNIT) ? $conf->global->MAIN_VOLUME_DEFAULT_UNIT : 'no', 0);
		print '</td></tr>';
	}

	// Incoterms
	if (isModEnabled('incoterm')) {
		print '<tr><td>';
		print '<table width="100%" class="nobordernopadding"><tr><td>';
		print $langs->trans('IncotermLabel');
		print '<td><td class="right">';
		if ($action != 'editincoterm' && $usercancreate && $caneditfield) {
			print '<a class="editfielda" href="'.DOL_URL_ROOT.'/comm/propal/card.php?id='.$object->id.'&action=editincoterm&token='.newToken().'">'.img_edit().'</a>';
		} else {
			print '&nbsp;';
		}
		print '</td></tr></table>';
		print '</td>';
		print '<td class="valuefield">';
		if ($action == 'editincoterm' && $usercancreate && $caneditfield) {
			print $form->select_incoterms((!empty($object->fk_incoterms) ? $object->fk_incoterms : ''), (!empty($object->location_incoterms) ? $object->location_incoterms : ''), $_SERVER['PHP_SELF'].'?id='.$object->id);
		} else {
			print $form->textwithpicto($object->display_incoterms(), $object->label_incoterms, 1);
		}
		print '</td></tr>';
	}

	// Other attributes
	include DOL_DOCUMENT_ROOT.'/core/tpl/extrafields_view.tpl.php';

	print '</table>';

	print '</div>';
	print '<div class="fichehalfright">';
	print '<div class="underbanner clearboth"></div>';

	print '<table class="border tableforfield centpercent">';

	print '<tr>';
	print '<td class="titlefieldmiddle">' . $langs->trans('AmountHT') . '</td>';
	print '<td class="nowrap amountcard right">' . price($object->total_ht, '', $langs, 1, -1, -1, $conf->currency) . '</td>';
	if (isModEnabled("multicurrency") && ($object->multicurrency_code && $object->multicurrency_code != $conf->currency)) {
		print '<td class="nowrap amountcard right">' . price($object->multicurrency_total_ht, '', $langs, 1, -1, -1, $object->multicurrency_code) . '</td>';
	}
	print '</tr>';

	print '<tr>';
	print '<td class="titlefieldmiddle">' . $langs->trans('AmountVAT') . '</td>';
	print '<td class="nowrap amountcard right">' . price($object->total_tva, '', $langs, 1, -1, -1, $conf->currency) . '</td>';
	if (isModEnabled("multicurrency") && ($object->multicurrency_code && $object->multicurrency_code != $conf->currency)) {
		print '<td class="nowrap amountcard right">' . price($object->multicurrency_total_tva, '', $langs, 1, -1, -1, $object->multicurrency_code) . '</td>';
	}
	print '</tr>';

	if ($mysoc->localtax1_assuj == "1" || $object->total_localtax1 != 0) {
		print '<tr>';
		print '<td class="titlefieldmiddle">' . $langs->transcountry("AmountLT1", $mysoc->country_code) . '</td>';
		print '<td class="nowrap amountcard right">' . price($object->total_localtax1, '', $langs, 1, -1, -1, $conf->currency) . '</td>';
		if (isModEnabled("multicurrency") && ($object->multicurrency_code && $object->multicurrency_code != $conf->currency)) {
			print '<td class="nowrap amountcard right">' . price($object->total_localtax1, '', $langs, 1, -1, -1, $object->multicurrency_code) . '</td>';
		}
		print '</tr>';

		if ($mysoc->localtax2_assuj == "1" || $object->total_localtax2 != 0) {
			print '<tr>';
			print '<td>' . $langs->transcountry("AmountLT2", $mysoc->country_code) . '</td>';
			print '<td class="nowrap amountcard right">' . price($object->total_localtax2, '', $langs, 1, -1, -1, $conf->currency) . '</td>';
			if (isModEnabled("multicurrency") && ($object->multicurrency_code && $object->multicurrency_code != $conf->currency)) {
				print '<td class="nowrap amountcard right">' . price($object->total_localtax2, '', $langs, 1, -1, -1, $object->multicurrency_code) . '</td>';
			}
			print '</tr>';
		}
	}

	print '<tr>';
	print '<td>' . $langs->trans('AmountTTC') . '</td>';
	print '<td class="nowrap amountcard right">' . price($object->total_ttc, '', $langs, 1, -1, -1, $conf->currency) . '</td>';
	if (isModEnabled("multicurrency") && ($object->multicurrency_code && $object->multicurrency_code != $conf->currency)) {
		print '<td class="nowrap amountcard right">' . price($object->multicurrency_total_ttc, '', $langs, 1, -1, -1, $object->multicurrency_code) . '</td>';
	}
	print '</tr>';

	print '</table>';

	// Margin Infos
	if (isModEnabled('margin')) {
		$formmargin->displayMarginInfos($object);
	}

	print '</div>';
	print '</div>';

	print '<div class="clearboth"></div><br>';

	if (!empty($conf->global->MAIN_DISABLE_CONTACTS_TAB)) {
		$blocname = 'contacts';
		$title = $langs->trans('ContactsAddresses');
		include DOL_DOCUMENT_ROOT.'/core/tpl/bloc_showhide.tpl.php';
	}

	if (!empty($conf->global->MAIN_DISABLE_NOTES_TAB)) {
		$blocname = 'notes';
		$title = $langs->trans('Notes');
		include DOL_DOCUMENT_ROOT.'/core/tpl/bloc_showhide.tpl.php';
	}

	/*
	 * Lines
	 */

	// Get object lines
	$result = $object->getLinesArray();

	// Add products/services form
	//$forceall = 1;
	global $inputalsopricewithtax;
	$inputalsopricewithtax = 1;

	print '	<form name="addproduct" id="addproduct" action="'.$_SERVER["PHP_SELF"].'?id='.$object->id.'" method="POST">
	<input type="hidden" name="token" value="' . newToken().'">
	<input type="hidden" name="action" value="' . (($action != 'editline') ? 'addline' : 'updateline').'">
	<input type="hidden" name="mode" value="">
	<input type="hidden" name="page_y" value="">
	<input type="hidden" name="backtopage" value="'.$backtopage.'">
	<input type="hidden" name="id" value="' . $object->id.'">
	';

	if (!empty($conf->use_javascript_ajax) && $object->statut == Propal::STATUS_DRAFT) {
		include DOL_DOCUMENT_ROOT.'/core/tpl/ajaxrow.tpl.php';
	}

	print '<div class="div-table-responsive-no-min">';
	if (!empty($object->lines) || ($object->statut == Propal::STATUS_DRAFT && $usercancreate && $action != 'selectlines' && $action != 'editline')) {
		print '<table id="tablelines" class="noborder noshadow centpercent">';
	}

	if (!empty($object->lines)) {
		$object->printObjectLines($action, $mysoc, $object->thirdparty, $lineid, 1);
	}

	// Form to add new line
	if ($object->statut == Propal::STATUS_DRAFT && $usercancreate && $action != 'selectlines') {
		if ($action != 'editline') {
			$parameters = array();
			$reshook = $hookmanager->executeHooks('formAddObjectLine', $parameters, $object, $action); // Note that $action and $object may have been modified by hook
			if ($reshook < 0) setEventMessages($hookmanager->error, $hookmanager->errors, 'errors');
			if (empty($reshook))
				$object->formAddObjectLine(1, $mysoc, $soc);
		} else {
			$parameters = array();
			$reshook = $hookmanager->executeHooks('formEditObjectLine', $parameters, $object, $action); // Note that $action and $object may have been modified by hook
		}
	}

	if (!empty($object->lines) || ($object->statut == Propal::STATUS_DRAFT && $usercancreate && $action != 'selectlines' && $action != 'editline')) {
		print '</table>';
	}
	print '</div>';

	print "</form>\n";

	print dol_get_fiche_end();


	/*
	 * Button Actions
	 */

	if ($action != 'presend') {
		print '<div class="tabsAction">';

		$parameters = array();
		$reshook = $hookmanager->executeHooks('addMoreActionsButtons', $parameters, $object, $action); // Note that $action and $object may have been
																									   // modified by hook
		if (empty($reshook)) {
			if ($action != 'editline') {
				// Validate
				if (($object->statut == Propal::STATUS_DRAFT && $object->total_ttc >= 0 && count($object->lines) > 0)
					|| ($object->statut == Propal::STATUS_DRAFT && !empty($conf->global->PROPAL_ENABLE_NEGATIVE) && count($object->lines) > 0)) {
					if ($usercanvalidate) {
						print '<a class="butAction" href="'.$_SERVER["PHP_SELF"].'?id='.$object->id.'&action=validate&token='.newToken().'">'.(empty($conf->global->PROPAL_SKIP_ACCEPT_REFUSE) ? $langs->trans('Validate') : $langs->trans('ValidateAndSign')).'</a>';
					} else {
						print '<a class="butActionRefused classfortooltip" href="#">'.$langs->trans('Validate').'</a>';
					}
				}
				// Create event
				/*if (isModEnabled('agenda') && !empty($conf->global->MAIN_ADD_EVENT_ON_ELEMENT_CARD)) 	// Add hidden condition because this is not a "workflow" action so should appears somewhere else on page.
				{
					print '<a class="butAction" href="' . DOL_URL_ROOT . '/comm/action/card.php?action=create&amp;origin=' . $object->element . '&amp;originid=' . $object->id . '&amp;socid=' . $object->socid . '">' . $langs->trans("AddAction") . '</a></div>';
				}*/
				// Edit
				if ($object->statut == Propal::STATUS_VALIDATED && $usercancreate) {
					print '<a class="butAction" href="'.$_SERVER["PHP_SELF"].'?id='.$object->id.'&action=modif&token='.newToken().'">'.$langs->trans('Modify').'</a>';
				}

				// ReOpen
				if ( (( !empty($conf->global->PROPAL_REOPEN_UNSIGNED_ONLY) && $object->statut == Propal::STATUS_NOTSIGNED) || (empty($conf->global->PROPAL_REOPEN_UNSIGNED_ONLY) && ($object->statut == Propal::STATUS_SIGNED || $object->statut == Propal::STATUS_NOTSIGNED || $object->statut == Propal::STATUS_BILLED))) && $usercanclose) {
					print '<a class="butAction" href="'.$_SERVER["PHP_SELF"].'?id='.$object->id.'&action=reopen&token='.newToken().(empty($conf->global->MAIN_JUMP_TAG) ? '' : '#reopen').'"';
					print '>'.$langs->trans('ReOpen').'</a>';
				}

				// Send
				if (empty($user->socid)) {
					if ($object->statut == Propal::STATUS_VALIDATED || $object->statut == Propal::STATUS_SIGNED || !empty($conf->global->PROPOSAL_SENDBYEMAIL_FOR_ALL_STATUS)) {
						print dolGetButtonAction('', $langs->trans('SendMail'), 'default', $_SERVER["PHP_SELF"].'?action=presend&token='.newToken().'&id='.$object->id.'&mode=init#formmailbeforetitle', '', $usercansend);
					}
				}

				// Create a sale order
				if (isModEnabled('commande') && $object->statut == Propal::STATUS_SIGNED) {
					if ($usercancreateorder) {
						print '<a class="butAction" href="'.DOL_URL_ROOT.'/commande/card.php?action=create&origin='.$object->element.'&originid='.$object->id.'&socid='.$object->socid.'">'.$langs->trans("AddOrder").'</a>';
					}
				}

				// Create a purchase order
				if (!empty($conf->global->WORKFLOW_CAN_CREATE_PURCHASE_ORDER_FROM_PROPOSAL)) {
					if ($object->statut == Propal::STATUS_SIGNED && isModEnabled("supplier_order")) {
						if ($usercancreatepurchaseorder) {
							print '<a class="butAction" href="'.DOL_URL_ROOT.'/fourn/commande/card.php?action=create&origin='.$object->element.'&originid='.$object->id.'&socid='.$object->socid.'">'.$langs->trans("AddPurchaseOrder").'</a>';
						}
					}
				}

				// Create an intervention
				if (isModEnabled("service") && isModEnabled('ficheinter') && $object->statut == Propal::STATUS_SIGNED) {
					if ($usercancreateintervention) {
						$langs->load("interventions");
						print '<a class="butAction" href="'.DOL_URL_ROOT.'/fichinter/card.php?action=create&origin='.$object->element.'&originid='.$object->id.'&socid='.$object->socid.'">'.$langs->trans("AddIntervention").'</a>';
					}
				}

				// Create contract
				if (isModEnabled('contrat') && $object->statut == Propal::STATUS_SIGNED) {
					$langs->load("contracts");

					if ($usercancreatecontract) {
						print '<a class="butAction" href="'.DOL_URL_ROOT.'/contrat/card.php?action=create&origin='.$object->element.'&originid='.$object->id.'&socid='.$object->socid.'">'.$langs->trans('AddContract').'</a>';
					}
				}

				// Create an invoice and classify billed
				if ($object->statut == Propal::STATUS_SIGNED && empty($conf->global->PROPOSAL_ARE_NOT_BILLABLE)) {
					if (isModEnabled('facture') && $usercancreateinvoice) {
						print '<a class="butAction" href="'.DOL_URL_ROOT.'/compta/facture/card.php?action=create&origin='.$object->element.'&originid='.$object->id.'&socid='.$object->socid.'">'.$langs->trans("CreateBill").'</a>';
					}

					$arrayofinvoiceforpropal = $object->getInvoiceArrayList();
					if ((is_array($arrayofinvoiceforpropal) && count($arrayofinvoiceforpropal) > 0) || empty($conf->global->WORKFLOW_PROPAL_NEED_INVOICE_TO_BE_CLASSIFIED_BILLED)) {
						if ($usercanclose) {
							print '<a class="butAction" href="'.$_SERVER["PHP_SELF"].'?id='.$object->id.'&action=classifybilled&token='.newToken().'&socid='.$object->socid.'">'.$langs->trans("ClassifyBilled").'</a>';
						} else {
							print '<a class="butActionRefused classfortooltip" href="#" title="'.$langs->trans("NotEnoughPermissions").'">'.$langs->trans("ClassifyBilled").'</a>';
						}
					}
				}

				if (empty($conf->global->PROPAL_SKIP_ACCEPT_REFUSE)) {
					// Close as accepted/refused
					if ($object->statut == Propal::STATUS_VALIDATED) {
						if ($usercanclose) {
							print '<a class="butAction" href="'.$_SERVER["PHP_SELF"].'?id='.$object->id.'&action=closeas&token='.newToken().(empty($conf->global->MAIN_JUMP_TAG) ? '' : '#close').'"';
							print '>'.$langs->trans('SetAcceptedRefused').'</a>';
						} else {
							print '<a class="butActionRefused classfortooltip" href="#" title="'.$langs->trans("NotEnoughPermissions").'"';
							print '>'.$langs->trans('SetAcceptedRefused').'</a>';
						}
					}
				} else {
					// Set not signed (close)
					if ($object->statut == Propal::STATUS_DRAFT && $usercanclose) {
						print '<a class="butAction" href="' . $_SERVER["PHP_SELF"] . '?id=' . $object->id . '&token='.newToken().'&action=closeas&token='.newToken() . (empty($conf->global->MAIN_JUMP_TAG) ? '' : '#close') . '"';
						print '>' . $langs->trans('SetRefusedAndClose') . '</a>';
					}
				}

				// Clone
				if ($usercancreate) {
					print '<a class="butAction" href="'.$_SERVER['PHP_SELF'].'?id='.$object->id.'&socid='.$object->socid.'&action=clone&token='.newToken().'&object='.$object->element.'">'.$langs->trans("ToClone").'</a>';
				}

				// Delete
				print dolGetButtonAction($langs->trans("Delete"), '', 'delete', $_SERVER["PHP_SELF"].'?id='.$object->id.'&action=delete&token='.newToken(), 'delete', $usercandelete);
			}
		}

		print '</div>';
	}

	//Select mail models is same action as presend
	if (GETPOST('modelselected')) {
		$action = 'presend';
	}

	if ($action != 'presend') {
		print '<div class="fichecenter"><div class="fichehalfleft">';
		print '<a name="builddoc"></a>'; // ancre
		/*
		 * Generated documents
		 */
		$objref = dol_sanitizeFileName($object->ref);
		$filedir = $conf->propal->multidir_output[$object->entity]."/".dol_sanitizeFileName($object->ref);
		$urlsource = $_SERVER["PHP_SELF"]."?id=".$object->id;
		$genallowed = $usercanread;
		$delallowed = $usercancreate;

		print $formfile->showdocuments('propal', $objref, $filedir, $urlsource, $genallowed, $delallowed, $object->model_pdf, 1, 0, 0, 28, 0, '', 0, '', $soc->default_lang, '', $object);

		// Show links to link elements
		$linktoelem = $form->showLinkToObjectBlock($object, null, array('propal'));

		$compatibleImportElementsList = false;
		if ($user->rights->propal->creer && $object->statut == Propal::STATUS_DRAFT) {
			$compatibleImportElementsList = array('commande', 'propal', 'facture'); // import from linked elements
		}
		$somethingshown = $form->showLinkedObjectBlock($object, $linktoelem, $compatibleImportElementsList);

		// Show online signature link
		$useonlinesignature = getDolGlobalInt('PROPOSAL_ALLOW_ONLINESIGN');

		if ($object->statut != Propal::STATUS_DRAFT && $useonlinesignature) {
			print '<br><!-- Link to sign -->';
			require_once DOL_DOCUMENT_ROOT.'/core/lib/signature.lib.php';
			print showOnlineSignatureUrl('proposal', $object->ref).'<br>';
		}

		print '</div><div class="fichehalfright">';

		$MAXEVENT = 10;

		$morehtmlcenter = dolGetButtonTitle($langs->trans('SeeAll'), '', 'fa fa-bars imgforviewmode', DOL_URL_ROOT.'/comm/propal/agenda.php?id='.$object->id);

		// List of actions on element
		include_once DOL_DOCUMENT_ROOT.'/core/class/html.formactions.class.php';
		$formactions = new FormActions($db);
		$somethingshown = $formactions->showactions($object, 'propal', $socid, 1, '', $MAXEVENT, '', $morehtmlcenter); // Show all action for thirdparty

		print '</div></div>';
	}

	// Presend form
	$modelmail = 'propal_send';
	$defaulttopic = 'SendPropalRef';
	$diroutput = $conf->propal->multidir_output[$object->entity];
	$trackid = 'pro'.$object->id;

	include DOL_DOCUMENT_ROOT.'/core/tpl/card_presend.tpl.php';
}

// End of page
llxFooter();
$db->close();<|MERGE_RESOLUTION|>--- conflicted
+++ resolved
@@ -1040,8 +1040,7 @@
 			}
 		}
 
-		$propal_qty_requirement = (!empty($conf->global->PROPAL_ENABLE_NEGATIVE_QTY) ? ($qty >= 0 || $qty <= 0) : $qty >= 0);
-		if (!$error && $propal_qty_requirement && (!empty($product_desc) || (!empty($idprod) && $idprod > 0))) {
+		if (!$error && ($qty >= 0) && (!empty($product_desc) || (!empty($idprod) && $idprod > 0))) {
 			$pu_ht = 0;
 			$pu_ttc = 0;
 			$pu_ht_devise = 0;
@@ -1280,15 +1279,6 @@
 				}
 			}
 
-			$info_bits = 0;
-			if ($tva_npr) {
-				$info_bits |= 0x01;
-			}
-
-			// Local Taxes
-			$localtax1_tx = get_localtax($tva_tx, 1, $object->thirdparty, $tva_npr);
-			$localtax2_tx = get_localtax($tva_tx, 2, $object->thirdparty, $tva_npr);
-
 			// Margin
 			$fournprice = price2num(GETPOST('fournprice'.$predef) ? GETPOST('fournprice'.$predef) : '');
 			$buyingprice = price2num(GETPOST('buying_price'.$predef) != '' ? GETPOST('buying_price'.$predef) : ''); // If buying_price is '0', we muste keep this value
@@ -1301,7 +1291,7 @@
 			$pu_equivalent_ttc = $pu_ttc;
 			$currency_tx = $object->multicurrency_tx;
 
-			// Check if we have a foreign currency
+			// Check if we have a foreing currency
 			// If so, we update the pu_equiv as the equivalent price in base currency
 			if ($pu_ht == '' && $pu_ht_devise != '' && $currency_tx != '') {
 				$pu_equivalent = $pu_ht_devise * $currency_tx;
@@ -1310,28 +1300,25 @@
 				$pu_equivalent_ttc = $pu_ttc_devise * $currency_tx;
 			}
 
-			// TODO $pu_equivalent or $pu_equivalent_ttc must be calculated from the one not null taking into account all taxes
-			/*
-			 if ($pu_equivalent) {
-			 $tmp = calcul_price_total(1, $pu_equivalent, 0, $tva_tx, -1, -1, 0, 'HT', $info_bits, $type);
-			 $pu_equivalent_ttc = ...
-			 } else {
-			 $tmp = calcul_price_total(1, $pu_equivalent_ttc, 0, $tva_tx, -1, -1, 0, 'TTC', $info_bits, $type);
-			 $pu_equivalent_ht = ...
-			 }
-			 */
+			// Local Taxes
+			$localtax1_tx = get_localtax($tva_tx, 1, $object->thirdparty, $tva_npr);
+			$localtax2_tx = get_localtax($tva_tx, 2, $object->thirdparty, $tva_npr);
+
+			$info_bits = 0;
+			if ($tva_npr) {
+				$info_bits |= 0x01;
+			}
 
 			//var_dump(price2num($price_min)); var_dump(price2num($pu_ht)); var_dump($remise_percent);
 			//var_dump(price2num($price_min_ttc)); var_dump(price2num($pu_ttc)); var_dump($remise_percent);exit;
 
-			// Check price is not lower than minimum
 			if ($usermustrespectpricemin) {
-				if ($pu_equivalent && $price_min && ((price2num($pu_equivalent) * (1 - $remise_percent / 100)) < price2num($price_min)) && $price_base_type == 'HT') {
+				if ($pu_equivalent && $price_min && ((price2num($pu_equivalent) * (1 - $remise_percent / 100)) < price2num($price_min))) {
 					$mesg = $langs->trans("CantBeLessThanMinPrice", price(price2num($price_min, 'MU'), 0, $langs, 0, 0, -1, $conf->currency));
 					setEventMessages($mesg, null, 'errors');
 					$error++;
-				} elseif ($pu_equivalent_ttc && $price_min_ttc && ((price2num($pu_equivalent_ttc) * (1 - $remise_percent / 100)) < price2num($price_min_ttc)) && $price_base_type == 'TTC') {
-					$mesg = $langs->trans("CantBeLessThanMinPriceInclTax", price(price2num($price_min_ttc, 'MU'), 0, $langs, 0, 0, -1, $conf->currency));
+				} elseif ($pu_equivalent_ttc && $price_min_ttc && ((price2num($pu_equivalent_ttc) * (1 - $remise_percent / 100)) < price2num($price_min_ttc))) {
+					$mesg = $langs->trans("CantBeLessThanMinPrice", price(price2num($price_min_ttc, 'MU'), 0, $langs, 0, 0, -1, $conf->currency));
 					setEventMessages($mesg, null, 'errors');
 					$error++;
 				}
@@ -1400,15 +1387,14 @@
 		}
 	} elseif ($action == 'updateline' && $usercancreate && GETPOST('save')) {
 		// Update a line within proposal
-
-		// Clean parameters
-		$description = dol_htmlcleanlastbr(GETPOST('product_desc', 'restricthtml'));
-
 		// Define info_bits
 		$info_bits = 0;
 		if (preg_match('/\*/', GETPOST('tva_tx'))) {
 			$info_bits |= 0x01;
 		}
+
+		// Clean parameters
+		$description = dol_htmlcleanlastbr(GETPOST('product_desc', 'restricthtml'));
 
 		// Define vat_rate
 		$vat_rate = (GETPOST('tva_tx') ? GETPOST('tva_tx') : 0);
@@ -1436,10 +1422,9 @@
 		// Prepare a price equivalent for minimum price check
 		$pu_equivalent = $pu_ht;
 		$pu_equivalent_ttc = $pu_ttc;
-
 		$currency_tx = $object->multicurrency_tx;
 
-		// Check if we have a foreign currency
+		// Check if we have a foreing currency
 		// If so, we update the pu_equiv as the equivalent price in base currency
 		if ($pu_ht == '' && $pu_ht_devise != '' && $currency_tx != '') {
 			$pu_equivalent = $pu_ht_devise * $currency_tx;
@@ -1447,17 +1432,6 @@
 		if ($pu_ttc == '' && $pu_ttc_devise != '' && $currency_tx != '') {
 			$pu_equivalent_ttc = $pu_ttc_devise * $currency_tx;
 		}
-
-		// TODO $pu_equivalent or $pu_equivalent_ttc must be calculated from the one not null taking into account all taxes
-		/*
-		 if ($pu_equivalent) {
-		 $tmp = calcul_price_total(1, $pu_equivalent, 0, $vat_rate, -1, -1, 0, 'HT', $info_bits, $type);
-		 $pu_equivalent_ttc = ...
-		 } else {
-		 $tmp = calcul_price_total(1, $pu_equivalent_ttc, 0, $vat_rate, -1, -1, 0, 'TTC', $info_bits, $type);
-		 $pu_equivalent_ht = ...
-		 }
-		 */
 
 		// Extrafields
 		$extralabelsline = $extrafields->fetch_name_optionals_label($object->table_element_line);
@@ -1497,24 +1471,14 @@
 			//var_dump(price2num($price_min)); var_dump(price2num($pu_ht)); var_dump($remise_percent);
 			//var_dump(price2num($price_min_ttc)); var_dump(price2num($pu_ttc)); var_dump($remise_percent);exit;
 
-			// Check price is not lower than minimum
 			if ($usermustrespectpricemin) {
-<<<<<<< HEAD
-				if ($pu_equivalent && $price_min && ((price2num($pu_equivalent) * (1 - $remise_percent / 100)) < price2num($price_min)) && $price_base_type == 'HT') {
-=======
 				if ($pu_equivalent && $price_min && ((price2num($pu_equivalent) * (1 - (float) $remise_percent / 100)) < price2num($price_min))) {
->>>>>>> 3700b047
 					$mesg = $langs->trans("CantBeLessThanMinPrice", price(price2num($price_min, 'MU'), 0, $langs, 0, 0, -1, $conf->currency));
 					setEventMessages($mesg, null, 'errors');
 					$error++;
 					$action = 'editline';
-<<<<<<< HEAD
-				} elseif ($pu_equivalent_ttc && $price_min_ttc && ((price2num($pu_equivalent_ttc) * (1 - $remise_percent / 100)) < price2num($price_min_ttc)) && $price_base_type == 'TTC') {
-					$mesg = $langs->trans("CantBeLessThanMinPriceInclTax", price(price2num($price_min_ttc, 'MU'), 0, $langs, 0, 0, -1, $conf->currency));
-=======
 				} elseif ($pu_equivalent_ttc && $price_min_ttc && ((price2num($pu_equivalent_ttc) * (1 - (float) $remise_percent / 100)) < price2num($price_min_ttc))) {
 					$mesg = $langs->trans("CantBeLessThanMinPrice", price(price2num($price_min_ttc, 'MU'), 0, $langs, 0, 0, -1, $conf->currency));
->>>>>>> 3700b047
 					setEventMessages($mesg, null, 'errors');
 					$error++;
 					$action = 'editline';
@@ -1643,7 +1607,7 @@
 		// warehouse
 		$result = $object->setWarehouse(GETPOST('warehouse_id', 'int'));
 	} elseif ($action == 'update_extras') {
-		$object->oldcopy = dol_clone($object, 2);
+		$object->oldcopy = dol_clone($object);
 
 		// Fill array 'array_options' with data from update form
 		$ret = $extrafields->setOptionalsFromPost(null, $object, GETPOST('attribute', 'restricthtml'));
