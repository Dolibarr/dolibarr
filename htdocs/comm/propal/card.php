<?php
/* Copyright (C) 2001-2007 Rodolphe Quiedeville  <rodolphe@quiedeville.org>
 * Copyright (C) 2004-2014 Laurent Destailleur   <eldy@users.sourceforge.net>
 * Copyright (C) 2004      Eric Seigne           <eric.seigne@ryxeo.com>
 * Copyright (C) 2005      Marc Barilley / Ocebo <marc@ocebo.com>
 * Copyright (C) 2005-2012 Regis Houssin         <regis.houssin@capnetworks.com>
 * Copyright (C) 2006      Andre Cianfarani      <acianfa@free.fr>
 * Copyright (C) 2010-2016 Juanjo Menent         <jmenent@2byte.es>
 * Copyright (C) 2010-2015 Philippe Grand        <philippe.grand@atoo-net.com>
 * Copyright (C) 2012-2013 Christophe Battarel   <christophe.battarel@altairis.fr>
 * Copyright (C) 2012      Cedric Salvador       <csalvador@gpcsolutions.fr>
 * Copyright (C) 2013-2014 Florian Henry		 <florian.henry@open-concept.pro>
 * Copyright (C) 2014	   Ferran Marcet		 <fmarcet@2byte.es>
 * Copyright (C) 2016      Marcos García         <marcosgdf@gmail.com>
 *
 * This program is free software; you can redistribute it and/or modify
 * it under the terms of the GNU General Public License as published by
 * the Free Software Foundation; either version 3 of the License, or
 * (at your option) any later version.
 *
 * This program is distributed in the hope that it will be useful,
 * but WITHOUT ANY WARRANTY; without even the implied warranty of
 * MERCHANTABILITY or FITNESS FOR A PARTICULAR PURPOSE.  See the
 * GNU General Public License for more details.
 *
 * You should have received a copy of the GNU General Public License
 * along with this program. If not, see <http://www.gnu.org/licenses/>.
 */


/**
 * \file 		htdocs/comm/propal/card.php
 * \ingroup 	propale
 * \brief 		Page of commercial proposals card and list
 */

require '../../main.inc.php';
require_once DOL_DOCUMENT_ROOT . '/core/class/html.formother.class.php';
require_once DOL_DOCUMENT_ROOT . '/core/class/html.formfile.class.php';
require_once DOL_DOCUMENT_ROOT . '/core/class/html.formpropal.class.php';
require_once DOL_DOCUMENT_ROOT . '/core/class/html.formmargin.class.php';
require_once DOL_DOCUMENT_ROOT . '/comm/propal/class/propal.class.php';
require_once DOL_DOCUMENT_ROOT . '/comm/action/class/actioncomm.class.php';
require_once DOL_DOCUMENT_ROOT . '/core/modules/propale/modules_propale.php';
require_once DOL_DOCUMENT_ROOT . '/core/lib/propal.lib.php';
require_once DOL_DOCUMENT_ROOT . '/core/lib/functions2.lib.php';
require_once DOL_DOCUMENT_ROOT . '/core/class/extrafields.class.php';
require_once DOL_DOCUMENT_ROOT . '/core/class/doleditor.class.php';
if (! empty($conf->projet->enabled)) {
	require_once DOL_DOCUMENT_ROOT . '/projet/class/project.class.php';
	require_once DOL_DOCUMENT_ROOT . '/core/class/html.formprojet.class.php';
}

if (!empty($conf->attributes->enabled)) {
	require_once DOL_DOCUMENT_ROOT.'/attributes/class/ProductCombination.class.php';
}

$langs->load('companies');
$langs->load('propal');
$langs->load('compta');
$langs->load('bills');
$langs->load('orders');
$langs->load('products');
$langs->load("deliveries");
$langs->load('sendings');
if (!empty($conf->incoterm->enabled)) $langs->load('incoterm');
if (! empty($conf->margin->enabled))
	$langs->load('margins');

$error = 0;

$id = GETPOST('id', 'int');
$ref = GETPOST('ref', 'alpha');
$socid = GETPOST('socid', 'int');
$action = GETPOST('action', 'alpha');
$cancel = GETPOST('cancel', 'alpha');
$origin = GETPOST('origin', 'alpha');
$originid = GETPOST('originid', 'int');
$confirm = GETPOST('confirm', 'alpha');
$lineid = GETPOST('lineid', 'int');
$contactid = GETPOST('contactid','int');

// PDF
$hidedetails = (GETPOST('hidedetails', 'int') ? GETPOST('hidedetails', 'int') : (! empty($conf->global->MAIN_GENERATE_DOCUMENTS_HIDE_DETAILS) ? 1 : 0));
$hidedesc = (GETPOST('hidedesc', 'int') ? GETPOST('hidedesc', 'int') : (! empty($conf->global->MAIN_GENERATE_DOCUMENTS_HIDE_DESC) ? 1 : 0));
$hideref = (GETPOST('hideref', 'int') ? GETPOST('hideref', 'int') : (! empty($conf->global->MAIN_GENERATE_DOCUMENTS_HIDE_REF) ? 1 : 0));

// Nombre de ligne pour choix de produit/service predefinis
$NBLINES = 4;

// Security check
if (! empty($user->societe_id)) $socid = $user->societe_id;
$result = restrictedArea($user, 'propal', $id);

$object = new Propal($db);
$extrafields = new ExtraFields($db);

// fetch optionals attributes and labels
$extralabels = $extrafields->fetch_name_optionals_label($object->table_element);

// Load object
if ($id > 0 || ! empty($ref)) {
	$ret = $object->fetch($id, $ref);
	if ($ret > 0)
		$ret = $object->fetch_thirdparty();
	if ($ret < 0)
		dol_print_error('', $object->error);
}

// Initialize technical object to manage hooks of thirdparties. Note that conf->hooks_modules contains array array
$hookmanager->initHooks(array('propalcard','globalcard'));

$permissionnote = $user->rights->propale->creer; // Used by the include of actions_setnotes.inc.php
$permissiondellink=$user->rights->propale->creer;	// Used by the include of actions_dellink.inc.php
$permissiontoedit = $user->rights->propale->creer; // Used by the include of actions_lineupdown.inc.php


/*
 * Actions
 */

$parameters = array('socid' => $socid);
$reshook = $hookmanager->executeHooks('doActions', $parameters, $object, $action); // Note that $action and $object may have been modified by some hooks
if ($reshook < 0) setEventMessages($hookmanager->error, $hookmanager->errors, 'errors');

if (empty($reshook))
{
	if ($cancel) $action = '';

	include DOL_DOCUMENT_ROOT.'/core/actions_setnotes.inc.php'; // Must be include, not includ_once

	include DOL_DOCUMENT_ROOT.'/core/actions_dellink.inc.php';		// Must be include, not include_once

	include DOL_DOCUMENT_ROOT.'/core/actions_lineupdown.inc.php';	// Must be include, not include_once

	// Action clone object
	if ($action == 'confirm_clone' && $confirm == 'yes')
	{
		if (! GETPOST('socid', 3))
		{
			setEventMessages($langs->trans("NoCloneOptionsSpecified"), null, 'errors');
		}
		else
		{
			if ($object->id > 0) {
				if (!empty($conf->global->PROPAL_CLONE_DATE_DELIVERY)) {
					//Get difference between old and new delivery date and change lines according to difference
					$date_delivery = dol_mktime(12, 0, 0,
						GETPOST('date_deliverymonth', 'int'),
						GETPOST('date_deliveryday', 'int'),
						GETPOST('date_deliveryyear', 'int')
					);
					if (!empty($object->date_livraison) && !empty($date_delivery))
					{
						//Attempt to get the date without possible hour rounding errors
						$old_date_delivery = dol_mktime(12, 0, 0,
							dol_print_date($object->date_livraison, '%m'),
							dol_print_date($object->date_livraison, '%d'),
							dol_print_date($object->date_livraison, '%Y')
						);
						//Calculate the difference and apply if necessary
						$difference = $date_delivery - $old_date_delivery;
						if ($difference != 0)
						{
							$object->date_livraison = $date_delivery;
							foreach ($object->lines as $line)
							{
								if (isset($line->date_start)) $line->date_start = $line->date_start + $difference;
								if (isset($line->date_end)) $line->date_end = $line->date_end + $difference;
							}
						}
					}
				}

				$result = $object->createFromClone($socid);
				if ($result > 0) {
					header("Location: " . $_SERVER['PHP_SELF'] . '?id=' . $result);
					exit();
				} else {
					if (count($object->errors) > 0) setEventMessages($object->error, $object->errors, 'errors');
					$action = '';
				}
			}
		}
	}

	// Delete proposal
	else if ($action == 'confirm_delete' && $confirm == 'yes' && $user->rights->propal->supprimer)
	{
		$result = $object->delete($user);
		if ($result > 0) {
			header('Location: ' . DOL_URL_ROOT . '/comm/propal/list.php');
			exit();
		} else {
			$langs->load("errors");
			setEventMessages($object->error, $object->errors, 'errors');
		}
	}

	// Remove line
	else if ($action == 'confirm_deleteline' && $confirm == 'yes' && $user->rights->propal->creer)
	{
		$result = $object->deleteline($lineid);
		// reorder lines
		if ($result)
			$object->line_order(true);

		if (empty($conf->global->MAIN_DISABLE_PDF_AUTOUPDATE)) {
			// Define output language
			$outputlangs = $langs;
			if (! empty($conf->global->MAIN_MULTILANGS)) {
				$outputlangs = new Translate("", $conf);
				$newlang = (GETPOST('lang_id') ? GETPOST('lang_id') : $object->thirdparty->default_lang);
				$outputlangs->setDefaultLang($newlang);
			}
			$ret = $object->fetch($id); // Reload to get new records
			$object->generateDocument($object->modelpdf, $outputlangs, $hidedetails, $hidedesc, $hideref);
		}

		header('Location: ' . $_SERVER["PHP_SELF"] . '?id=' . $object->id);
		exit();
	}

	// Validation
	else if ($action == 'confirm_validate' && $confirm == 'yes' &&
        ((empty($conf->global->MAIN_USE_ADVANCED_PERMS) && ! empty($user->rights->propal->creer))
       	|| (! empty($conf->global->MAIN_USE_ADVANCED_PERMS) && ! empty($user->rights->propal->propal_advance->validate)))
	)
	{
		$result = $object->valid($user);
		if ($result >= 0)
		{
			if (empty($conf->global->MAIN_DISABLE_PDF_AUTOUPDATE))
			{
				$outputlangs = $langs;
				$newlang = '';
				if ($conf->global->MAIN_MULTILANGS && empty($newlang) && GETPOST('lang_id')) $newlang = GETPOST('lang_id','alpha');
				if ($conf->global->MAIN_MULTILANGS && empty($newlang))	$newlang = $object->thirdparty->default_lang;
				if (! empty($newlang)) {
					$outputlangs = new Translate("", $conf);
					$outputlangs->setDefaultLang($newlang);
				}
				$model=$object->modelpdf;
				$ret = $object->fetch($id); // Reload to get new records

				$object->generateDocument($model, $outputlangs, $hidedetails, $hidedesc, $hideref);
			}
		} else {
			$langs->load("errors");
			if (count($object->errors) > 0) setEventMessages($object->error, $object->errors, 'errors');
			else setEventMessages($langs->trans($object->error), null, 'errors');
		}
	}

	else if ($action == 'setdate' && $user->rights->propal->creer)
	{
		$datep = dol_mktime(12, 0, 0, $_POST['remonth'], $_POST['reday'], $_POST['reyear']);

		if (empty($datep)) {
			$error ++;
			setEventMessages($langs->trans("ErrorFieldRequired", $langs->transnoentitiesnoconv("Date")), null, 'errors');
		}

		if (! $error) {
			$result = $object->set_date($user, $datep);
			if ($result < 0)
				dol_print_error($db, $object->error);
		}
	}
	else if ($action == 'setecheance' && $user->rights->propal->creer)
	{
		$result = $object->set_echeance($user, dol_mktime(12, 0, 0, $_POST['echmonth'], $_POST['echday'], $_POST['echyear']));
		if ($result < 0)
			dol_print_error($db, $object->error);
	}
	else if ($action == 'setdate_livraison' && $user->rights->propal->creer)
	{
		$result = $object->set_date_livraison($user, dol_mktime(12, 0, 0, $_POST['date_livraisonmonth'], $_POST['date_livraisonday'], $_POST['date_livraisonyear']));
		if ($result < 0)
			dol_print_error($db, $object->error);
	}

	// Positionne ref client
	else if ($action == 'setref_client' && $user->rights->propal->creer)
	{
		$result = $object->set_ref_client($user, GETPOST('ref_client'));
		if ($result < 0)
		{
		    setEventMessages($object->error, $object->errors, 'errors');
		}
	}

	// Set incoterm
	elseif ($action == 'set_incoterms' && !empty($conf->incoterm->enabled))
    {
    	$result = $object->setIncoterms(GETPOST('incoterm_id', 'int'), GETPOST('location_incoterms', 'alpha'));
    }

	// Create proposal
	else if ($action == 'add' && $user->rights->propal->creer)
	{
		$object->socid = $socid;
		$object->fetch_thirdparty();

		$datep = dol_mktime(12, 0, 0, GETPOST('remonth'), GETPOST('reday'), GETPOST('reyear'));
		$date_delivery = dol_mktime(12, 0, 0, GETPOST('date_livraisonmonth'), GETPOST('date_livraisonday'), GETPOST('date_livraisonyear'));
		$duration = GETPOST('duree_validite');

		if (empty($datep)) {
			setEventMessages($langs->trans("ErrorFieldRequired", $langs->transnoentitiesnoconv("Date")), null, 'errors');
			$action = 'create';
			$error ++;
		}
		if (empty($duration)) {
			setEventMessages($langs->trans("ErrorFieldRequired", $langs->transnoentitiesnoconv("ValidityDuration")), null, 'errors');
			$action = 'create';
			$error ++;
		}

		if ($socid < 1) {
			setEventMessages($langs->trans("ErrorFieldRequired", $langs->transnoentitiesnoconv("Customer")), null, 'errors');

			$action = 'create';
			$error ++;
		}

		if (! $error)
		{
			$db->begin();

			// If we select proposal to clone during creation (when option PROPAL_CLONE_ON_CREATE_PAGE is on)
			if (GETPOST('createmode') == 'copy' && GETPOST('copie_propal'))
			{
				if ($object->fetch(GETPOST('copie_propal')) > 0) {
					$object->ref = GETPOST('ref');
					$object->datep = $datep;
					$object->date_livraison = $date_delivery;
					$object->availability_id = GETPOST('availability_id');
					$object->demand_reason_id = GETPOST('demand_reason_id');
					$object->fk_delivery_address = GETPOST('fk_address');
	                $object->shipping_method_id = GETPOST('shipping_method_id', 'int');
					$object->duree_validite = $duration;
					$object->cond_reglement_id = GETPOST('cond_reglement_id');
					$object->mode_reglement_id = GETPOST('mode_reglement_id');
	                $object->fk_account = GETPOST('fk_account', 'int');
					$object->remise_percent = GETPOST('remise_percent');
					$object->remise_absolue = GETPOST('remise_absolue');
					$object->socid = GETPOST('socid');
					$object->contactid = GETPOST('contactid');
					$object->fk_project = GETPOST('projectid');
					$object->modelpdf = GETPOST('model');
					$object->author = $user->id; // deprecated
					$object->note_private = GETPOST('note_private');
					$object->note_public = GETPOST('note_public');
					$object->statut = Propal::STATUS_DRAFT;
					$object->fk_incoterms = GETPOST('incoterm_id', 'int');
					$object->location_incoterms = GETPOST('location_incoterms', 'alpha');

					// the create is done below and further more the existing create_from function is quite hilarating
					//$id = $object->create_from($user);
				} else {
					setEventMessages($langs->trans("ErrorFailedToCopyProposal", GETPOST('copie_propal')), null, 'errors');
				}
			} else {
				$object->ref = GETPOST('ref');
				$object->ref_client = GETPOST('ref_client');
				$object->datep = $datep;
				$object->date_livraison = $date_delivery;
				$object->availability_id = GETPOST('availability_id');
				$object->demand_reason_id = GETPOST('demand_reason_id');
				$object->fk_delivery_address = GETPOST('fk_address');
	            $object->shipping_method_id = GETPOST('shipping_method_id', 'int');
				$object->duree_validite = GETPOST('duree_validite');
				$object->cond_reglement_id = GETPOST('cond_reglement_id');
				$object->mode_reglement_id = GETPOST('mode_reglement_id');
	            $object->fk_account = GETPOST('fk_account', 'int');
				$object->contactid = GETPOST('contactid');
				$object->fk_project = GETPOST('projectid');
				$object->modelpdf = GETPOST('model');
				$object->author = $user->id; // deprecated
				$object->note_private = GETPOST('note_private');
				$object->note_public = GETPOST('note_public');
				$object->fk_incoterms = GETPOST('incoterm_id', 'int');
				$object->location_incoterms = GETPOST('location_incoterms', 'alpha');

				$object->origin = GETPOST('origin');
				$object->origin_id = GETPOST('originid');

				// Multicurrency
				if (!empty($conf->multicurrency->enabled))
				{
					$object->multicurrency_code = GETPOST('multicurrency_code', 'alpha');
				}

				// Fill array 'array_options' with data from add form
				$ret = $extrafields->setOptionalsFromPost($extralabels, $object);
				if ($ret < 0) {
					$error ++;
					$action = 'create';
				}
			}

			if (! $error)
			{
				if ($origin && $originid)
				{
					// Parse element/subelement (ex: project_task)
					$element = $subelement = $origin;
					if (preg_match('/^([^_]+)_([^_]+)/i', $origin, $regs)) {
						$element = $regs [1];
						$subelement = $regs [2];
					}

					// For compatibility
					if ($element == 'order') {
						$element = $subelement = 'commande';
					}
					if ($element == 'propal') {
						$element = 'comm/propal';
						$subelement = 'propal';
					}
					if ($element == 'contract') {
						$element = $subelement = 'contrat';
					}
					if ($element == 'inter') {
						$element = $subelement = 'ficheinter';
					}
					if ($element == 'shipping') {
						$element = $subelement = 'expedition';
					}

					$object->origin = $origin;
					$object->origin_id = $originid;

					// Possibility to add external linked objects with hooks
					$object->linked_objects [$object->origin] = $object->origin_id;
					if (is_array($_POST['other_linked_objects']) && ! empty($_POST['other_linked_objects'])) {
						$object->linked_objects = array_merge($object->linked_objects, $_POST['other_linked_objects']);
					}

					$id = $object->create($user);
					if ($id > 0)
					{
							dol_include_once('/' . $element . '/class/' . $subelement . '.class.php');

							$classname = ucfirst($subelement);
							$srcobject = new $classname($db);

							dol_syslog("Try to find source object origin=" . $object->origin . " originid=" . $object->origin_id . " to add lines");
							$result = $srcobject->fetch($object->origin_id);

							if ($result > 0)
							{
								$lines = $srcobject->lines;
								if (empty($lines) && method_exists($srcobject, 'fetch_lines'))
								{
									$srcobject->fetch_lines();
									$lines = $srcobject->lines;
								}

								$fk_parent_line=0;
								$num=count($lines);
								for ($i=0;$i<$num;$i++)
								{
									$label=(! empty($lines[$i]->label)?$lines[$i]->label:'');
									$desc=(! empty($lines[$i]->desc)?$lines[$i]->desc:$lines[$i]->libelle);

										// Positive line
										$product_type = ($lines[$i]->product_type ? $lines[$i]->product_type : 0);

										// Date start
										$date_start = false;
										if ($lines[$i]->date_debut_prevue)
											$date_start = $lines[$i]->date_debut_prevue;
										if ($lines[$i]->date_debut_reel)
											$date_start = $lines[$i]->date_debut_reel;
										if ($lines[$i]->date_start)
											$date_start = $lines[$i]->date_start;

											// Date end
										$date_end = false;
										if ($lines[$i]->date_fin_prevue)
											$date_end = $lines[$i]->date_fin_prevue;
										if ($lines[$i]->date_fin_reel)
											$date_end = $lines[$i]->date_fin_reel;
										if ($lines[$i]->date_end)
											$date_end = $lines[$i]->date_end;

											// Reset fk_parent_line for no child products and special product
										if (($lines[$i]->product_type != 9 && empty($lines[$i]->fk_parent_line)) || $lines[$i]->product_type == 9) {
											$fk_parent_line = 0;
										}

										// Extrafields
										if (empty($conf->global->MAIN_EXTRAFIELDS_DISABLED) && method_exists($lines[$i], 'fetch_optionals')) {
											$lines[$i]->fetch_optionals($lines[$i]->rowid);
											$array_options = $lines[$i]->array_options;
										}

										$result = $object->addline($desc, $lines[$i]->subprice, $lines[$i]->qty, $lines[$i]->tva_tx, $lines[$i]->localtax1_tx, $lines[$i]->localtax2_tx, $lines[$i]->fk_product, $lines[$i]->remise_percent, 'HT', 0, $lines[$i]->info_bits, $product_type, $lines[$i]->rang, $lines[$i]->special_code, $fk_parent_line, $lines[$i]->fk_fournprice, $lines[$i]->pa_ht, $label, $date_start, $date_end, $array_options, $lines[$i]->fk_unit);

										if ($result > 0) {
											$lineid = $result;
										} else {
											$lineid = 0;
											$error ++;
											break;
										}

										// Defined the new fk_parent_line
										if ($result > 0 && $lines[$i]->product_type == 9) {
											$fk_parent_line = $result;
										}
								}

								// Hooks
								$parameters = array('objFrom' => $srcobject);
								$reshook = $hookmanager->executeHooks('createFrom', $parameters, $object, $action); // Note that $action and $object may have been
								                                                                               // modified by hook
								if ($reshook < 0)
									$error ++;
							} else {
								setEventMessages($srcobject->error, $srcobject->errors, 'errors');
								$error ++;
							}
					} else {
						setEventMessages($object->error, $object->errors, 'errors');
						$error ++;
					}
				} 			// Standard creation
				else
				{
					$id = $object->create($user);
				}

				if ($id > 0)
				{
					// Insertion contact par defaut si defini
					if (GETPOST('contactid') > 0)
					{
						$result = $object->add_contact(GETPOST('contactid'), 'CUSTOMER', 'external');
						if ($result < 0)
						{
							$error++;
							setEventMessages($langs->trans("ErrorFailedToAddContact"), null, 'errors');
						}
					}

					if (! $error)
					{
						$db->commit();

				        // Define output language
				    	if (empty($conf->global->MAIN_DISABLE_PDF_AUTOUPDATE))
				    	{
				    		$outputlangs = $langs;
				    		$newlang = '';
				    		if ($conf->global->MAIN_MULTILANGS && empty($newlang) && GETPOST('lang_id')) $newlang = GETPOST('lang_id','alpha');
				    		if ($conf->global->MAIN_MULTILANGS && empty($newlang))	$newlang = $object->thirdparty->default_lang;
				    		if (! empty($newlang)) {
				    			$outputlangs = new Translate("", $conf);
				    			$outputlangs->setDefaultLang($newlang);
				    		}
				    		$model=$object->modelpdf;

				    		$ret = $object->fetch($id); // Reload to get new records
				    		$result=$object->generateDocument($model, $outputlangs, $hidedetails, $hidedesc, $hideref);
				    		if ($result < 0) dol_print_error($db,$result);
				    	}

						header('Location: ' . $_SERVER["PHP_SELF"] . '?id=' . $id);
						exit();
					}
					else
					{
						$db->rollback();
						$action='create';
					}
				}
				else
				{
					setEventMessages($object->error, $object->errors, 'errors');
					$db->rollback();
					$action='create';
				}
			}
		}
	}

	// Classify billed
	else if ($action == 'classifybilled' && $user->rights->propal->cloturer)
	{
		$result=$object->cloture($user, 4, '');
		if ($result < 0)
		{
			setEventMessages($object->error, $object->errors, 'errors');
			$error++;
		}
	}

	// Close proposal
	else if ($action == 'setstatut' && $user->rights->propal->cloturer && ! GETPOST('cancel'))
	{
		if (! GETPOST('statut')) {
			setEventMessages($langs->trans("ErrorFieldRequired", $langs->transnoentitiesnoconv("CloseAs")), null, 'errors');
			$action = 'statut';
		} else {
			// prevent browser refresh from closing proposal several times
			if ($object->statut == Propal::STATUS_VALIDATED)
			{
				$result=$object->cloture($user, GETPOST('statut'), GETPOST('note'));
				if ($result < 0)
				{
					setEventMessages($object->error, $object->errors, 'errors');
					$error++;
				}
			}
		}
	}

	// Reopen proposal
	else if ($action == 'confirm_reopen' && $user->rights->propal->cloturer && ! GETPOST('cancel'))
	{
		// prevent browser refresh from reopening proposal several times
		if ($object->statut == Propal::STATUS_SIGNED || $object->statut == Propal::STATUS_NOTSIGNED || $object->statut == Propal::STATUS_BILLED)
		{
			$result=$object->reopen($user, 1);
			if ($result < 0)
			{
				setEventMessages($object->error, $object->errors, 'errors');
				$error++;
			}
		}
	}

	include DOL_DOCUMENT_ROOT.'/core/actions_printing.inc.php';


	/*
	 * Send mail
	 */

	// Actions to send emails
	$actiontypecode='AC_PROP';
	$trigger_name='PROPAL_SENTBYMAIL';
	$paramname='id';
	$mode='emailfromproposal';
	$trackid='pro'.$object->id;
	include DOL_DOCUMENT_ROOT.'/core/actions_sendmails.inc.php';


	// Go back to draft
	if ($action == 'modif' && $user->rights->propal->creer)
	{
		$object->set_draft($user);

		if (empty($conf->global->MAIN_DISABLE_PDF_AUTOUPDATE))
		{
			// Define output language
			$outputlangs = $langs;
			if (! empty($conf->global->MAIN_MULTILANGS)) {
				$outputlangs = new Translate("", $conf);
				$newlang = (GETPOST('lang_id') ? GETPOST('lang_id') : $object->thirdparty->default_lang);
				$outputlangs->setDefaultLang($newlang);
			}
			$ret = $object->fetch($id); // Reload to get new records
			$object->generateDocument($object->modelpdf, $outputlangs, $hidedetails, $hidedesc, $hideref);
		}
	}

	else if ($action == "setabsolutediscount" && $user->rights->propal->creer) {
		if ($_POST["remise_id"]) {
			if ($object->id > 0) {
				$result = $object->insert_discount($_POST["remise_id"]);
				if ($result < 0) {
					setEventMessages($object->error, $object->errors, 'errors');
				}
			}
		}
	}

	// Add line
	else if ($action == 'addline' && $user->rights->propal->creer) {

		// Set if we used free entry or predefined product
		$predef='';
		$product_desc=(GETPOST('dp_desc')?GETPOST('dp_desc'):'');
		$price_ht = GETPOST('price_ht');
<<<<<<< HEAD
		$prod_entry_mode = GETPOST('prod_entry_mode');
		if ($prod_entry_mode == 'free')
=======
		$price_ht_devise = GETPOST('multicurrency_price_ht');
		if (GETPOST('prod_entry_mode') == 'free')
>>>>>>> 46a80411
		{
			$idprod=0;
			$tva_tx = (GETPOST('tva_tx') ? GETPOST('tva_tx') : 0);
		}
		else
		{
			$idprod=GETPOST('idprod', 'int');
			$tva_tx = '';
		}

		$qty = GETPOST('qty' . $predef);
		$remise_percent = GETPOST('remise_percent' . $predef);

		// Extrafields
		$extrafieldsline = new ExtraFields($db);
		$extralabelsline = $extrafieldsline->fetch_name_optionals_label($object->table_element_line);
		$array_options = $extrafieldsline->getOptionalsFromPost($extralabelsline, $predef);
		// Unset extrafield
		if (is_array($extralabelsline)) {
			// Get extra fields
			foreach ($extralabelsline as $key => $value) {
				unset($_POST["options_" . $key]);
			}
		}

		if ($prod_entry_mode == 'free' && empty($idprod) && GETPOST('type') < 0) {
			setEventMessages($langs->trans("ErrorFieldRequired", $langs->transnoentitiesnoconv("Type")), null, 'errors');
			$error ++;
		}

<<<<<<< HEAD
		if ($prod_entry_mode == 'free' && empty($idprod) && $price_ht == '') 	// Unit price can be 0 but not ''. Also price can be negative for proposal.
=======
		if (GETPOST('prod_entry_mode') == 'free' && empty($idprod) && $price_ht == '' && $price_ht_devise == '') 	// Unit price can be 0 but not ''. Also price can be negative for proposal.
>>>>>>> 46a80411
		{
			setEventMessages($langs->trans("ErrorFieldRequired", $langs->transnoentitiesnoconv("UnitPriceHT")), null, 'errors');
			$error ++;
		}
		if ($prod_entry_mode == 'free' && empty($idprod) && empty($product_desc)) {
			setEventMessages($langs->trans("ErrorFieldRequired", $langs->transnoentitiesnoconv("Description")), null, 'errors');
			$error ++;
		}

		if (!$error && !empty($conf->attributes->enabled) && $prod_entry_mode != 'free') {
			if ($combinations = GETPOST('combinations', 'array')) {
				//Check if there is a product with the given combination
				$prodcomb = new ProductCombination($db);

				if ($res = $prodcomb->fetchByProductCombination2ValuePairs($idprod, $combinations)) {
					$idprod = $res->fk_product_child;
				} else {
					setEventMessage($langs->trans('ErrorProductCombinationNotFound'), 'errors');
					$error ++;
				}
			}
		}

		if (! $error && ($qty >= 0) && (! empty($product_desc) || ! empty($idprod))) {
			$pu_ht = 0;
			$pu_ttc = 0;
			$price_min = 0;
			$price_base_type = (GETPOST('price_base_type', 'alpha') ? GETPOST('price_base_type', 'alpha') : 'HT');

			$db->begin();

			// Ecrase $pu par celui du produit
			// Ecrase $desc par celui du produit
			// Ecrase $txtva par celui du produit
			// Replaces $fk_unit with the product unit
			if (! empty($idprod)) {
				$prod = new Product($db);
				$prod->fetch($idprod);

				$label = ((GETPOST('product_label') && GETPOST('product_label') != $prod->label) ? GETPOST('product_label') : '');

				// If prices fields are update
					$tva_tx = get_default_tva($mysoc, $object->thirdparty, $prod->id);
					$tva_npr = get_default_npr($mysoc, $object->thirdparty, $prod->id);
					if (empty($tva_tx)) $tva_npr=0;

					$pu_ht = $prod->price;
					$pu_ttc = $prod->price_ttc;
					$price_min = $prod->price_min;
					$price_base_type = $prod->price_base_type;

					// On defini prix unitaire
					if (! empty($conf->global->PRODUIT_MULTIPRICES) && $object->thirdparty->price_level)
					{
						$pu_ht = $prod->multiprices[$object->thirdparty->price_level];
						$pu_ttc = $prod->multiprices_ttc[$object->thirdparty->price_level];
						$price_min = $prod->multiprices_min[$object->thirdparty->price_level];
						$price_base_type = $prod->multiprices_base_type[$object->thirdparty->price_level];
						if (! empty($conf->global->PRODUIT_MULTIPRICES_USE_VAT_PER_LEVEL))  // using this option is a bug. kept for backward compatibility
						{
						  if (isset($prod->multiprices_tva_tx[$object->thirdparty->price_level])) $tva_tx=$prod->multiprices_tva_tx[$object->thirdparty->price_level];
						  if (isset($prod->multiprices_recuperableonly[$object->thirdparty->price_level])) $tva_npr=$prod->multiprices_recuperableonly[$object->thirdparty->price_level];
						}
					}
					elseif (! empty($conf->global->PRODUIT_CUSTOMER_PRICES))
					{
						require_once DOL_DOCUMENT_ROOT . '/product/class/productcustomerprice.class.php';

						$prodcustprice = new Productcustomerprice($db);

						$filter = array('t.fk_product' => $prod->id,'t.fk_soc' => $object->thirdparty->id);

						$result = $prodcustprice->fetch_all('', '', 0, 0, $filter);
						if ($result) {
							if (count($prodcustprice->lines) > 0) {
								$pu_ht = price($prodcustprice->lines [0]->price);
								$pu_ttc = price($prodcustprice->lines [0]->price_ttc);
								$price_base_type = $prodcustprice->lines [0]->price_base_type;
								$tva_tx = $prodcustprice->lines [0]->tva_tx;
							}
						}
					}

					// if price ht is forced (ie: calculated by margin rate and cost price)
					if (! empty($price_ht)) {
						$pu_ht = price2num($price_ht, 'MU');
						$pu_ttc = price2num($pu_ht * (1 + ($tva_tx / 100)), 'MU');
					}

					// On reevalue prix selon taux tva car taux tva transaction peut etre different
					// de ceux du produit par defaut (par exemple si pays different entre vendeur et acheteur).
					elseif ($tva_tx != $prod->tva_tx) {
						if ($price_base_type != 'HT') {
							$pu_ht = price2num($pu_ttc / (1 + ($tva_tx / 100)), 'MU');
						} else {
							$pu_ttc = price2num($pu_ht * (1 + ($tva_tx / 100)), 'MU');
						}
					}

					$desc = '';

					// Define output language
					if (! empty($conf->global->MAIN_MULTILANGS) && ! empty($conf->global->PRODUIT_TEXTS_IN_THIRDPARTY_LANGUAGE)) {
						$outputlangs = $langs;
						$newlang = '';
						if (empty($newlang) && GETPOST('lang_id'))
							$newlang = GETPOST('lang_id');
						if (empty($newlang))
							$newlang = $object->thirdparty->default_lang;
						if (! empty($newlang)) {
							$outputlangs = new Translate("", $conf);
							$outputlangs->setDefaultLang($newlang);
						}

						$desc = (! empty($prod->multilangs [$outputlangs->defaultlang] ["description"])) ? $prod->multilangs [$outputlangs->defaultlang] ["description"] : $prod->description;
					} else {
						$desc = $prod->description;
					}

					$desc = dol_concatdesc($desc, $product_desc);

					// Add dimensions into product description
					/*if (empty($conf->global->MAIN_PRODUCT_DISABLE_AUTOADD_DIM))
					{
						$text='';
						if ($prod->weight) $text.=($text?"\n":"").$outputlangs->trans("Weight").': '.$prod->weight.' '.$prod->weight_units;
						if ($prod->length) $text.=($text?"\n":"").$outputlangs->trans("Length").': '.$prod->length.' '.$prod->length_units;
						if ($prod->surface) $text.=($text?"\n":"").$outputlangs->trans("Surface").': '.$prod->surface.' '.$prod->surface_units;
						if ($prod->volume) $text.=($text?"\n":"").$outputlangs->trans("Volume").': '.$prod->volume.' '.$prod->volume_units;

						$desc = dol_concatdesc($desc, $text);
					}*/

					// Add custom code and origin country into description
					if (empty($conf->global->MAIN_PRODUCT_DISABLE_CUSTOMCOUNTRYCODE) && (! empty($prod->customcode) || ! empty($prod->country_code)))
					{
						$tmptxt = '(';
						if (! empty($prod->customcode))
							$tmptxt .= $langs->transnoentitiesnoconv("CustomCode") . ': ' . $prod->customcode;
						if (! empty($prod->customcode) && ! empty($prod->country_code))
							$tmptxt .= ' - ';
						if (! empty($prod->country_code))
							$tmptxt .= $langs->transnoentitiesnoconv("CountryOrigin") . ': ' . getCountry($prod->country_code, 0, $db, $langs, 0);
						$tmptxt .= ')';
						$desc = dol_concatdesc($desc, $tmptxt);
					}

				$type = $prod->type;
				$fk_unit = $prod->fk_unit;
			} else {
				$pu_ht = price2num($price_ht, 'MU');
				$pu_ttc = price2num(GETPOST('price_ttc'), 'MU');
				$tva_npr = (preg_match('/\*/', $tva_tx) ? 1 : 0);
				$tva_tx = str_replace('*', '', $tva_tx);
				$label = (GETPOST('product_label') ? GETPOST('product_label') : '');
				$desc = $product_desc;
				$type = GETPOST('type');

				$fk_unit = GETPOST('units', 'alpha');
				$pu_ht_devise = price2num($price_ht_devise, 'MU');
			}

			// Margin
			$fournprice = price2num(GETPOST('fournprice' . $predef) ? GETPOST('fournprice' . $predef) : '');
			$buyingprice = price2num(GETPOST('buying_price' . $predef) != '' ? GETPOST('buying_price' . $predef) : '');    // If buying_price is '0', we muste keep this value

			$date_start = dol_mktime(GETPOST('date_start' . $predef . 'hour'), GETPOST('date_start' . $predef . 'min'), GETPOST('date_start' . $predef . 'sec'), GETPOST('date_start' . $predef . 'month'), GETPOST('date_start' . $predef . 'day'), GETPOST('date_start' . $predef . 'year'));
			$date_end = dol_mktime(GETPOST('date_end' . $predef . 'hour'), GETPOST('date_end' . $predef . 'min'), GETPOST('date_end' . $predef . 'sec'), GETPOST('date_end' . $predef . 'month'), GETPOST('date_end' . $predef . 'day'), GETPOST('date_end' . $predef . 'year'));

			// Local Taxes
			$localtax1_tx = get_localtax($tva_tx, 1, $object->thirdparty, $tva_npr);
			$localtax2_tx = get_localtax($tva_tx, 2, $object->thirdparty, $tva_npr);

			$info_bits = 0;
			if ($tva_npr)
				$info_bits |= 0x01;

			if (! empty($price_min) && (price2num($pu_ht) * (1 - price2num($remise_percent) / 100) < price2num($price_min))) {
				$mesg = $langs->trans("CantBeLessThanMinPrice", price(price2num($price_min, 'MU'), 0, $langs, 0, 0, - 1, $conf->currency));
				setEventMessages($mesg, null, 'errors');
			} else {
				// Insert line
				$result = $object->addline($desc, $pu_ht, $qty, $tva_tx, $localtax1_tx, $localtax2_tx, $idprod, $remise_percent, $price_base_type, $pu_ttc, $info_bits, $type, - 1, 0, GETPOST('fk_parent_line'), $fournprice, $buyingprice, $label, $date_start, $date_end, $array_options, $fk_unit, '', 0, $pu_ht_devise);

				if ($result > 0) {
					$db->commit();

					if (empty($conf->global->MAIN_DISABLE_PDF_AUTOUPDATE)) {
						// Define output language
						$outputlangs = $langs;
						if (! empty($conf->global->MAIN_MULTILANGS)) {
							$outputlangs = new Translate("", $conf);
							$newlang = (GETPOST('lang_id') ? GETPOST('lang_id') : $object->thirdparty->default_lang);
							$outputlangs->setDefaultLang($newlang);
						}
						$ret = $object->fetch($id); // Reload to get new records
						$object->generateDocument($object->modelpdf, $outputlangs, $hidedetails, $hidedesc, $hideref);
					}

					unset($_POST['prod_entry_mode']);

					unset($_POST['qty']);
					unset($_POST['type']);
					unset($_POST['remise_percent']);
					unset($_POST['price_ht']);
					unset($_POST['multicurrency_price_ht']);
					unset($_POST['price_ttc']);
					unset($_POST['tva_tx']);
					unset($_POST['product_ref']);
					unset($_POST['product_label']);
					unset($_POST['product_desc']);
					unset($_POST['fournprice']);
					unset($_POST['buying_price']);
					unset($_POST['np_marginRate']);
					unset($_POST['np_markRate']);
					unset($_POST['dp_desc']);
					unset($_POST['idprod']);
					unset($_POST['units']);

			    	unset($_POST['date_starthour']);
			    	unset($_POST['date_startmin']);
			    	unset($_POST['date_startsec']);
			    	unset($_POST['date_startday']);
			    	unset($_POST['date_startmonth']);
			    	unset($_POST['date_startyear']);
			    	unset($_POST['date_endhour']);
			    	unset($_POST['date_endmin']);
			    	unset($_POST['date_endsec']);
			    	unset($_POST['date_endday']);
			    	unset($_POST['date_endmonth']);
			    	unset($_POST['date_endyear']);
				} else {
					$db->rollback();

					setEventMessages($object->error, $object->errors, 'errors');
				}
			}
		}
	}

	// Update a line within proposal
	else if ($action == 'updateligne' && $user->rights->propal->creer && GETPOST('save'))
	{
		// Define info_bits
		$info_bits = 0;
		if (preg_match('/\*/', GETPOST('tva_tx')))
			$info_bits |= 0x01;

			// Clean parameters
		$description = dol_htmlcleanlastbr(GETPOST('product_desc'));

		// Define vat_rate
		$vat_rate = (GETPOST('tva_tx') ? GETPOST('tva_tx') : 0);
		$vat_rate = str_replace('*', '', $vat_rate);
		$localtax1_rate = get_localtax($vat_rate, 1, $object->thirdparty, $mysoc);
		$localtax2_rate = get_localtax($vat_rate, 2, $object->thirdparty, $mysoc);
		$pu_ht = GETPOST('price_ht');

		// Add buying price
		$fournprice = price2num(GETPOST('fournprice') ? GETPOST('fournprice') : '');
		$buyingprice = price2num(GETPOST('buying_price') != '' ? GETPOST('buying_price') : '');    // If buying_price is '0', we muste keep this value
		
		$pu_ht_devise = GETPOST('multicurrency_subprice');

		$date_start = dol_mktime(GETPOST('date_starthour'), GETPOST('date_startmin'), GETPOST('date_startsec'), GETPOST('date_startmonth'), GETPOST('date_startday'), GETPOST('date_startyear'));
		$date_end = dol_mktime(GETPOST('date_endhour'), GETPOST('date_endmin'), GETPOST('date_endsec'), GETPOST('date_endmonth'), GETPOST('date_endday'), GETPOST('date_endyear'));

		// Extrafields
		$extrafieldsline = new ExtraFields($db);
		$extralabelsline = $extrafieldsline->fetch_name_optionals_label($object->table_element_line);
		$array_options = $extrafieldsline->getOptionalsFromPost($extralabelsline);
		// Unset extrafield
		if (is_array($extralabelsline)) {
			// Get extra fields
			foreach ($extralabelsline as $key => $value) {
				unset($_POST["options_" . $key]);
			}
		}

		// Define special_code for special lines
		$special_code=GETPOST('special_code');
		if (! GETPOST('qty')) $special_code=3;

		// Check minimum price
		$productid = GETPOST('productid', 'int');
		if (! empty($productid)) {
			$product = new Product($db);
			$res = $product->fetch($productid);

			$type = $product->type;

			$price_min = $product->price_min;
			if (! empty($conf->global->PRODUIT_MULTIPRICES) && ! empty($object->thirdparty->price_level))
				$price_min = $product->multiprices_min [$object->thirdparty->price_level];

			$label = ((GETPOST('update_label') && GETPOST('product_label')) ? GETPOST('product_label') : '');

			if ($price_min && (price2num($pu_ht) * (1 - price2num(GETPOST('remise_percent')) / 100) < price2num($price_min))) {
				setEventMessages($langs->trans("CantBeLessThanMinPrice", price(price2num($price_min, 'MU'), 0, $langs, 0, 0, - 1, $conf->currency)), null, 'errors');
				$error ++;
			}
		} else {
			$type = GETPOST('type');
			$label = (GETPOST('product_label') ? GETPOST('product_label') : '');

			// Check parameters
			if (GETPOST('type') < 0) {
				setEventMessages($langs->trans("ErrorFieldRequired", $langs->transnoentitiesnoconv("Type")), null, 'errors');
				$error ++;
			}
		}

		if (! $error) {
			$db->begin();

			if (empty($user->rights->margins->creer))
			{
				foreach ($object->lines as &$line)
				{
					if ($line->id == GETPOST('lineid'))
					{
						$fournprice = $line->fk_fournprice;
						$buyingprice = $line->pa_ht;
						break;
					}
				}
			}
			$result = $object->updateline(GETPOST('lineid'), $pu_ht, GETPOST('qty'), GETPOST('remise_percent'), $vat_rate, $localtax1_rate, $localtax2_rate, $description, 'HT', $info_bits, $special_code, GETPOST('fk_parent_line'), 0, $fournprice, $buyingprice, $label, $type, $date_start, $date_end, $array_options, $_POST["units"], $pu_ht_devise);

			if ($result >= 0) {
				$db->commit();

				if (empty($conf->global->MAIN_DISABLE_PDF_AUTOUPDATE)) {
					// Define output language
					$outputlangs = $langs;
					if (! empty($conf->global->MAIN_MULTILANGS)) {
						$outputlangs = new Translate("", $conf);
						$newlang = (GETPOST('lang_id') ? GETPOST('lang_id') : $object->thirdparty->default_lang);
						$outputlangs->setDefaultLang($newlang);
					}
					$ret = $object->fetch($id); // Reload to get new records
					$object->generateDocument($object->modelpdf, $outputlangs, $hidedetails, $hidedesc, $hideref);
				}

				unset($_POST['qty']);
				unset($_POST['type']);
				unset($_POST['productid']);
				unset($_POST['remise_percent']);
				unset($_POST['price_ht']);
				unset($_POST['multicurrency_price_ht']);
				unset($_POST['price_ttc']);
				unset($_POST['tva_tx']);
				unset($_POST['product_ref']);
				unset($_POST['product_label']);
				unset($_POST['product_desc']);
				unset($_POST['fournprice']);
				unset($_POST['buying_price']);

				unset($_POST['date_starthour']);
				unset($_POST['date_startmin']);
				unset($_POST['date_startsec']);
				unset($_POST['date_startday']);
				unset($_POST['date_startmonth']);
				unset($_POST['date_startyear']);
				unset($_POST['date_endhour']);
				unset($_POST['date_endmin']);
				unset($_POST['date_endsec']);
				unset($_POST['date_endday']);
				unset($_POST['date_endmonth']);
				unset($_POST['date_endyear']);
			} else {
				$db->rollback();

				setEventMessages($object->error, $object->errors, 'errors');
			}
		}
	}

	else if ($action == 'updateligne' && $user->rights->propal->creer && GETPOST('cancel'))
	{
		header('Location: ' . $_SERVER['PHP_SELF'] . '?id=' . $object->id); // Pour reaffichage de la fiche en cours d'edition
		exit();
	}

	// Set project
	else if ($action == 'classin' && $user->rights->propal->creer) {
		$object->setProject(GETPOST('projectid','int'));
	}

	// Delai de livraison
	else if ($action == 'setavailability' && $user->rights->propal->creer) {
		$result = $object->set_availability($user, GETPOST('availability_id','int'));
	}

	// Origine de la propale
	else if ($action == 'setdemandreason' && $user->rights->propal->creer) {
		$result = $object->set_demand_reason($user, GETPOST('demand_reason_id','int'));
	}

	// Conditions de reglement
	else if ($action == 'setconditions' && $user->rights->propal->creer) {
		$result = $object->setPaymentTerms(GETPOST('cond_reglement_id', 'int'));
	}

	else if ($action == 'setremisepercent' && $user->rights->propal->creer) {
		$result = $object->set_remise_percent($user, $_POST['remise_percent']);
	}

	else if ($action == 'setremiseabsolue' && $user->rights->propal->creer) {
		$result = $object->set_remise_absolue($user, $_POST['remise_absolue']);
	}

	// Mode de reglement
	else if ($action == 'setmode' && $user->rights->propal->creer) {
		$result = $object->setPaymentMethods(GETPOST('mode_reglement_id', 'int'));
	}

	// Multicurrency Code
	else if ($action == 'setmulticurrencycode' && $user->rights->propal->creer) {
		$result = $object->setMulticurrencyCode(GETPOST('multicurrency_code', 'alpha'));
	}

	// Multicurrency rate
	else if ($action == 'setmulticurrencyrate' && $user->rights->propal->creer) {
		$result = $object->setMulticurrencyRate(price2num(GETPOST('multicurrency_tx')));
	}

	// bank account
	else if ($action == 'setbankaccount' && $user->rights->propal->creer) {
	    $result=$object->setBankAccount(GETPOST('fk_account', 'int'));
	}

	// shipping method
	else if ($action == 'setshippingmethod' && $user->rights->propal->creer) {
	    $result=$object->setShippingMethod(GETPOST('shipping_method_id', 'int'));
	}

	else if ($action == 'update_extras') {
		// Fill array 'array_options' with data from update form
		$extralabels = $extrafields->fetch_name_optionals_label($object->table_element);
		$ret = $extrafields->setOptionalsFromPost($extralabels, $object, GETPOST('attribute'));
		if ($ret < 0) $error++;

		if (! $error)
		{
			// Actions on extra fields (by external module or standard code)
			// TODO le hook fait double emploi avec le trigger !!
			$hookmanager->initHooks(array('propaldao'));
			$parameters = array('id' => $object->id);
			$reshook = $hookmanager->executeHooks('insertExtraFields', $parameters, $object, $action); // Note that $action and $object may have been
			                                                                                           // modified by
			                                                                                           // some hooks
			if (empty($reshook)) {
				$result = $object->insertExtraFields();
				if ($result < 0) {
					$error ++;
				}
			} else if ($reshook < 0)
				$error ++;
		}

		if ($error)
			$action = 'edit_extras';
	}

	if (! empty($conf->global->MAIN_DISABLE_CONTACTS_TAB) && $user->rights->propal->creer)
	{
		if ($action == 'addcontact')
		{
			if ($object->id > 0) {
				$contactid = (GETPOST('userid') ? GETPOST('userid') : GETPOST('contactid'));
				$result = $object->add_contact($contactid, $_POST["type"], $_POST["source"]);
			}

			if ($result >= 0) {
				header("Location: " . $_SERVER['PHP_SELF'] . "?id=" . $object->id);
				exit();
			} else {
				if ($object->error == 'DB_ERROR_RECORD_ALREADY_EXISTS') {
					$langs->load("errors");
					setEventMessages($langs->trans("ErrorThisContactIsAlreadyDefinedAsThisType"), null, 'errors');
				} else {
					setEventMessages($object->error, $object->errors, 'errors');
				}
			}
		}

		// Bascule du statut d'un contact
		else if ($action == 'swapstatut') {
			if ($object->fetch($id) > 0) {
				$result = $object->swapContactStatus(GETPOST('ligne'));
			} else {
				dol_print_error($db);
			}
		}

		// Efface un contact
		else if ($action == 'deletecontact') {
			$object->fetch($id);
			$result = $object->delete_contact($lineid);

			if ($result >= 0) {
				header("Location: " . $_SERVER['PHP_SELF'] . "?id=" . $object->id);
				exit();
			} else {
				dol_print_error($db);
			}
		}
	}

    // Actions to build doc
    $upload_dir = $conf->propal->dir_output;
    $permissioncreate=$user->rights->propal->creer;
    include DOL_DOCUMENT_ROOT.'/core/actions_builddoc.inc.php';

}


/*
 * View
 */

llxHeader('', $langs->trans('Proposal'), 'EN:Commercial_Proposals|FR:Proposition_commerciale|ES:Presupuestos');

$form = new Form($db);
$formother = new FormOther($db);
$formfile = new FormFile($db);
$formpropal = new FormPropal($db);
$formmargin = new FormMargin($db);
$companystatic = new Societe($db);
if (! empty($conf->projet->enabled)) { $formproject = new FormProjets($db); }

$now = dol_now();

// Add new proposal
if ($action == 'create')
{
	print load_fiche_titre($langs->trans("NewProp"));

	$soc = new Societe($db);
	if ($socid > 0)
		$res = $soc->fetch($socid);

	// Load objectsrc
	if (! empty($origin) && ! empty($originid))
	{
		// Parse element/subelement (ex: project_task)
		$element = $subelement = $origin;
		if (preg_match('/^([^_]+)_([^_]+)/i', $origin, $regs)) {
			$element = $regs [1];
			$subelement = $regs [2];
		}

		if ($element == 'project') {
			$projectid = $originid;
		} else {
			// For compatibility
			if ($element == 'order' || $element == 'commande') {
				$element = $subelement = 'commande';
			}
			if ($element == 'propal') {
				$element = 'comm/propal';
				$subelement = 'propal';
			}
			if ($element == 'contract') {
				$element = $subelement = 'contrat';
			}
			if ($element == 'shipping') {
				$element = $subelement = 'expedition';
			}

			dol_include_once('/' . $element . '/class/' . $subelement . '.class.php');

			$classname = ucfirst($subelement);
			$objectsrc = new $classname($db);
			$objectsrc->fetch($originid);
			if (empty($objectsrc->lines) && method_exists($objectsrc, 'fetch_lines'))
			{
				$objectsrc->fetch_lines();
			}
			$objectsrc->fetch_thirdparty();

			$projectid = (! empty($objectsrc->fk_project) ? $objectsrc->fk_project : '');
			$ref_client = (! empty($objectsrc->ref_client) ? $objectsrc->ref_client : '');
			$ref_int = (! empty($objectsrc->ref_int) ? $objectsrc->ref_int : '');

			$soc = $objectsrc->thirdparty;

			$cond_reglement_id 	= (! empty($objectsrc->cond_reglement_id)?$objectsrc->cond_reglement_id:(! empty($soc->cond_reglement_id)?$soc->cond_reglement_id:1));
			$mode_reglement_id 	= (! empty($objectsrc->mode_reglement_id)?$objectsrc->mode_reglement_id:(! empty($soc->mode_reglement_id)?$soc->mode_reglement_id:0));
			$remise_percent 	= (! empty($objectsrc->remise_percent)?$objectsrc->remise_percent:(! empty($soc->remise_percent)?$soc->remise_percent:0));
			$remise_absolue 	= (! empty($objectsrc->remise_absolue)?$objectsrc->remise_absolue:(! empty($soc->remise_absolue)?$soc->remise_absolue:0));
			$dateinvoice		= (empty($dateinvoice)?(empty($conf->global->MAIN_AUTOFILL_DATE)?-1:''):$dateinvoice);

			// Replicate extrafields
			$objectsrc->fetch_optionals($originid);
			$object->array_options = $objectsrc->array_options;
		}
	}

	$object = new Propal($db);

	print '<form name="addprop" action="' . $_SERVER["PHP_SELF"] . '" method="POST">';
	print '<input type="hidden" name="token" value="' . $_SESSION ['newtoken'] . '">';
	print '<input type="hidden" name="action" value="add">';
	if ($origin != 'project' && $originid) {
		print '<input type="hidden" name="origin" value="' . $origin . '">';
		print '<input type="hidden" name="originid" value="' . $originid . '">';
	} elseif ($origin == 'project' && !empty($projectid)) {
		print '<input type="hidden" name="projectid" value="' . $projectid . '">';
	}

	dol_fiche_head();

	print '<table class="border" width="100%">';

	// Reference
	print '<tr><td class="titlefieldcreate fieldrequired">' . $langs->trans('Ref') . '</td><td colspan="2">' . $langs->trans("Draft") . '</td></tr>';

	// Ref customer
	print '<tr><td>' . $langs->trans('RefCustomer') . '</td><td colspan="2">';
	print '<input type="text" name="ref_client" value="'.GETPOST('ref_client').'"></td>';
	print '</tr>';

	// Third party
	print '<tr>';
	print '<td class="fieldrequired">' . $langs->trans('Customer') . '</td>';
	if ($socid > 0) {
		print '<td colspan="2">';
		print $soc->getNomUrl(1);
		print '<input type="hidden" name="socid" value="' . $soc->id . '">';
		print '</td>';
        if (! empty($conf->global->SOCIETE_ASK_FOR_SHIPPING_METHOD) && ! empty($soc->shipping_method_id)) {
            $shipping_method_id = $soc->shipping_method_id;
        }
	} else {
		print '<td colspan="2">';
		print $form->select_company('', 'socid', '(s.client = 1 OR s.client = 2 OR s.client = 3) AND status=1', 'SelectThirdParty');
		// reload page to retrieve customer informations
		if (!empty($conf->global->RELOAD_PAGE_ON_CUSTOMER_CHANGE))
		{
			print '<script type="text/javascript">
			$(document).ready(function() {
				$("#socid").change(function() {
					var socid = $(this).val();
					// reload page
					window.location.href = "'.$_SERVER["PHP_SELF"].'?action=create&socid="+socid+"&ref_client="+$("input[name=ref_client]").val();
				});
			});
			</script>';
		}
		print '</td>';
	}
	print '</tr>' . "\n";

	// Contacts (ask contact only if thirdparty already defined). TODO do this also into order and invoice.
	if ($socid > 0)
	{
		print "<tr><td>" . $langs->trans("DefaultContact") . '</td><td colspan="2">';
		$form->select_contacts($soc->id, $contactid, 'contactid', 1, $srccontactslist);
		print '</td></tr>';
	}

	if ($socid > 0)
	{
		// Ligne info remises tiers
		print '<tr><td>' . $langs->trans('Discounts') . '</td><td colspan="2">';
		if ($soc->remise_percent)
			print $langs->trans("CompanyHasRelativeDiscount", $soc->remise_percent);
		else
			print $langs->trans("CompanyHasNoRelativeDiscount");
		$absolute_discount = $soc->getAvailableDiscounts();
		print '. ';
		if ($absolute_discount)
			print $langs->trans("CompanyHasAbsoluteDiscount", price($absolute_discount, 0, $langs, 1, -1, -1, $conf->currency));
		else
			print $langs->trans("CompanyHasNoAbsoluteDiscount");
		print '.';
		print '</td></tr>';
	}

	// Date
	print '<tr><td class="fieldrequired">' . $langs->trans('Date') . '</td><td colspan="2">';
	$form->select_date('', '', '', '', '', "addprop", 1, 1);
	print '</td></tr>';

	// Validaty duration
	print '<tr><td class="fieldrequired">' . $langs->trans("ValidityDuration") . '</td><td colspan="2"><input name="duree_validite" size="5" value="' . $conf->global->PROPALE_VALIDITY_DURATION . '"> ' . $langs->trans("days") . '</td></tr>';

	// Terms of payment
	print '<tr><td class="nowrap fieldrequired">' . $langs->trans('PaymentConditionsShort') . '</td><td colspan="2">';
	$form->select_conditions_paiements($soc->cond_reglement_id, 'cond_reglement_id');
	print '</td></tr>';

	// Mode of payment
	print '<tr><td>' . $langs->trans('PaymentMode') . '</td><td colspan="2">';
	$form->select_types_paiements($soc->mode_reglement_id, 'mode_reglement_id');
	print '</td></tr>';

    // Bank Account
    if (! empty($conf->global->BANK_ASK_PAYMENT_BANK_DURING_PROPOSAL) && ! empty($conf->banque->enabled)) {
        print '<tr><td>' . $langs->trans('BankAccount') . '</td><td colspan="2">';
        $form->select_comptes($fk_account, 'fk_account', 0, '', 1);
        print '</td></tr>';
    }

	// What trigger creation
	print '<tr><td>' . $langs->trans('Source') . '</td><td>';
	$form->selectInputReason('', 'demand_reason_id', "SRC_PROP", 1);
	print '</td></tr>';

	// Delivery delay
	print '<tr class="fielddeliverydelay"><td>' . $langs->trans('AvailabilityPeriod') . '</td><td colspan="2">';
	$form->selectAvailabilityDelay('', 'availability_id', '', 1);
	print '</td></tr>';

    // Shipping Method
    if (! empty($conf->expedition->enabled)) {
        print '<tr><td>' . $langs->trans('SendingMethod') . '</td><td colspan="2">';
        print $form->selectShippingMethod($shipping_method_id, 'shipping_method_id', '', 1);
        print '</td></tr>';
    }

	// Delivery date (or manufacturing)
	print '<tr><td>' . $langs->trans("DeliveryDate") . '</td>';
	print '<td colspan="2">';
	if ($conf->global->DATE_LIVRAISON_WEEK_DELAY != "") {
		$tmpdte = time() + ((7 * $conf->global->DATE_LIVRAISON_WEEK_DELAY) * 24 * 60 * 60);
		$syear = date("Y", $tmpdte);
		$smonth = date("m", $tmpdte);
		$sday = date("d", $tmpdte);
		$form->select_date($syear."-".$smonth."-".$sday, 'date_livraison', '', '', '', "addprop");
	} else {
		$form->select_date(-1, 'date_livraison', '', '', '', "addprop", 1, 1);
	}
	print '</td></tr>';

	// Project
	if (! empty($conf->projet->enabled) && $socid > 0)
	{
		$projectid = GETPOST('projectid')?GETPOST('projectid'):0;
		if ($origin == 'project') $projectid = ($originid ? $originid : 0);

		$langs->load("projects");
		print '<tr>';
		print '<td>' . $langs->trans("Project") . '</td><td colspan="2">';
		$numprojet = $formproject->select_projects($soc->id, $projectid, 'projectid', 0);
		print ' &nbsp; <a href="'.DOL_URL_ROOT.'/projet/card.php?socid=' . $soc->id . '&action=create&status=1&backtopage='.urlencode($_SERVER["PHP_SELF"].'?action=create&socid='.$soc->id).'">' . $langs->trans("AddProject") . '</a>';
		print '</td>';
		print '</tr>';
	}

	// Incoterms
	if (!empty($conf->incoterm->enabled))
	{
		print '<tr>';
		print '<td><label for="incoterm_id">'.$form->textwithpicto($langs->trans("IncotermLabel"), $soc->libelle_incoterms, 1).'</label></td>';
        print '<td colspan="3" class="maxwidthonsmartphone">';
        print $form->select_incoterms((!empty($soc->fk_incoterms) ? $soc->fk_incoterms : ''), (!empty($soc->location_incoterms)?$soc->location_incoterms:''));
		print '</td></tr>';
	}

	// Template to use by default
	print '<tr>';
	print '<td>' . $langs->trans("DefaultModel") . '</td>';
	print '<td colspan="2">';
	$liste = ModelePDFPropales::liste_modeles($db);
	print $form->selectarray('model', $liste, ($conf->global->PROPALE_ADDON_PDF_ODT_DEFAULT ? $conf->global->PROPALE_ADDON_PDF_ODT_DEFAULT : $conf->global->PROPALE_ADDON_PDF));
	print "</td></tr>";

	// Multicurrency
	if (! empty($conf->multicurrency->enabled))
	{
		print '<tr>';
		print '<td>'.fieldLabel('Currency','multicurrency_code').'</td>';
        print '<td colspan="3" class="maxwidthonsmartphone">';
		$currency_code = (!empty($soc->multicurrency_code) ? $soc->multicurrency_code : ($object->multicurrency_code ? $object->multicurrency_code : $conf->currency));
	    print $form->selectMultiCurrency($currency_code, 'multicurrency_code', 0);
		print '</td></tr>';
	}

	// Public note
	print '<tr>';
	print '<td class="border" valign="top">' . $langs->trans('NotePublic') . '</td>';
	print '<td valign="top" colspan="2">';
	$note_public = $object->getDefaultCreateValueFor('note_public', (is_object($objectsrc)?$objectsrc->note_public:null));
	$doleditor = new DolEditor('note_public', $note_public, '', 80, 'dolibarr_notes', 'In', 0, false, true, ROWS_3, '90%');
	print $doleditor->Create(1);

	// Private note
	if (empty($user->societe_id))
	{
		print '<tr>';
		print '<td class="border" valign="top">' . $langs->trans('NotePrivate') . '</td>';
		print '<td valign="top" colspan="2">';
        $note_private = $object->getDefaultCreateValueFor('note_private', ((! empty($origin) && ! empty($originid) && is_object($objectsrc))?$objectsrc->note_private:null));
		$doleditor = new DolEditor('note_private', $note_private, '', 80, 'dolibarr_notes', 'In', 0, false, true, ROWS_3, '90%');
		print $doleditor->Create(1);
		// print '<textarea name="note_private" wrap="soft" cols="70" rows="'.ROWS_3.'">'.$note_private.'.</textarea>
		print '</td></tr>';
	}

	// Other attributes
	$parameters = array('colspan' => ' colspan="3"');
	$reshook = $hookmanager->executeHooks('formObjectOptions', $parameters, $object, $action); // Note that $action and $object may have been modified
	                                                                                           // by
	                                                                                           // hook
	if (empty($reshook) && ! empty($extrafields->attribute_label)) {
		print $object->showOptionals($extrafields, 'edit');
	}


	// Lines from source
	if (! empty($origin) && ! empty($originid) && is_object($objectsrc))
	{
		// TODO for compatibility
		if ($origin == 'contrat') {
			// Calcul contrat->price (HT), contrat->total (TTC), contrat->tva
			$objectsrc->remise_absolue = $remise_absolue;
			$objectsrc->remise_percent = $remise_percent;
			$objectsrc->update_price(1, - 1, 1);
		}

		print "\n<!-- " . $classname . " info -->";
		print "\n";
		print '<input type="hidden" name="amount"         value="' . $objectsrc->total_ht . '">' . "\n";
		print '<input type="hidden" name="total"          value="' . $objectsrc->total_ttc . '">' . "\n";
		print '<input type="hidden" name="tva"            value="' . $objectsrc->total_tva . '">' . "\n";
		print '<input type="hidden" name="origin"         value="' . $objectsrc->element . '">';
		print '<input type="hidden" name="originid"       value="' . $objectsrc->id . '">';

		$newclassname = $classname;
		if ($newclassname == 'Propal')
			$newclassname = 'CommercialProposal';
		elseif ($newclassname == 'Commande')
			$newclassname = 'Order';
		elseif ($newclassname == 'Expedition')
			$newclassname = 'Sending';
		elseif ($newclassname == 'Fichinter')
			$newclassname = 'Intervention';

		print '<tr><td>' . $langs->trans($newclassname) . '</td><td colspan="2">' . $objectsrc->getNomUrl(1) . '</td></tr>';
		print '<tr><td>' . $langs->trans('TotalHT') . '</td><td colspan="2">' . price($objectsrc->total_ht, 0, $langs, 1, -1, -1, $conf->currency) . '</td></tr>';
		print '<tr><td>' . $langs->trans('TotalVAT') . '</td><td colspan="2">' . price($objectsrc->total_tva, 0, $langs, 1, -1, -1, $conf->currency) . "</td></tr>";
		if ($mysoc->localtax1_assuj == "1" || $objectsrc->total_localtax1 != 0 ) 		// Localtax1
		{
			print '<tr><td>' . $langs->transcountry("AmountLT1", $mysoc->country_code) . '</td><td colspan="2">' . price($objectsrc->total_localtax1, 0, $langs, 1, -1, -1, $conf->currency) . "</td></tr>";
		}

		if ($mysoc->localtax2_assuj == "1" || $objectsrc->total_localtax2 != 0) 		// Localtax2
		{
			print '<tr><td>' . $langs->transcountry("AmountLT2", $mysoc->country_code) . '</td><td colspan="2">' . price($objectsrc->total_localtax2, 0, $langs, 1, -1, -1, $conf->currency) . "</td></tr>";
		}
		print '<tr><td>' . $langs->trans('TotalTTC') . '</td><td colspan="2">' . price($objectsrc->total_ttc, 0, $langs, 1, -1, -1, $conf->currency) . "</td></tr>";
	}

	print "</table>\n";


	/*
	 * Combobox pour la fonction de copie
 	 */

	if (empty($conf->global->PROPAL_CLONE_ON_CREATE_PAGE)) print '<input type="hidden" name="createmode" value="empty">';

	if (! empty($conf->global->PROPAL_CLONE_ON_CREATE_PAGE))
	{
	    print '<br><table>';

		// For backward compatibility
		print '<tr>';
		print '<td><input type="radio" name="createmode" value="copy"></td>';
		print '<td>' . $langs->trans("CopyPropalFrom") . ' </td>';
		print '<td>';
		$liste_propal = array();
		$liste_propal [0] = '';

		$sql = "SELECT p.rowid as id, p.ref, s.nom";
		$sql .= " FROM " . MAIN_DB_PREFIX . "propal p";
		$sql .= ", " . MAIN_DB_PREFIX . "societe s";
		$sql .= " WHERE s.rowid = p.fk_soc";
		$sql .= " AND p.entity IN (".getEntity('propal', 1).")";
		$sql .= " AND p.fk_statut <> 0";
		$sql .= " ORDER BY Id";

		$resql = $db->query($sql);
		if ($resql) {
			$num = $db->num_rows($resql);
			$i = 0;
			while ($i < $num) {
				$row = $db->fetch_row($resql);
				$propalRefAndSocName = $row [1] . " - " . $row [2];
				$liste_propal [$row [0]] = $propalRefAndSocName;
				$i ++;
			}
			print $form->selectarray("copie_propal", $liste_propal, 0);
		} else {
			dol_print_error($db);
		}
		print '</td></tr>';

		print '<tr><td valign="top"><input type="radio" name="createmode" value="empty" checked></td>';
		print '<td valign="top" colspan="2">' . $langs->trans("CreateEmptyPropal") . '</td></tr>';
	}

	if (! empty($conf->global->PROPAL_CLONE_ON_CREATE_PAGE)) print '</table>';

	dol_fiche_end();

	$langs->load("bills");
	print '<div class="center">';
	print '<input type="submit" class="button" value="' . $langs->trans("CreateDraft") . '">';
	print '&nbsp;&nbsp;&nbsp;&nbsp;&nbsp;';
	print '<input type="button" class="button" value="' . $langs->trans("Cancel") . '" onClick="javascript:history.go(-1)">';
	print '</div>';

	print "</form>";


	// Show origin lines
	if (! empty($origin) && ! empty($originid) && is_object($objectsrc)) {
		print '<br>';

		$title = $langs->trans('ProductsAndServices');
		print load_fiche_titre($title);

		print '<table class="noborder" width="100%">';

		$objectsrc->printOriginLinesList();

		print '</table>';
	}

} else {
	/*
	 * Show object in view mode
	 */

	$soc = new Societe($db);
	$soc->fetch($object->socid);

	$head = propal_prepare_head($object);
	dol_fiche_head($head, 'comm', $langs->trans('Proposal'), 0, 'propal');

	$formconfirm = '';

	// Clone confirmation
	if ($action == 'clone') {
		// Create an array for form
		$formquestion = array(
							// 'text' => $langs->trans("ConfirmClone"),
							// array('type' => 'checkbox', 'name' => 'clone_content', 'label' => $langs->trans("CloneMainAttributes"), 'value' => 1),
							// array('type' => 'checkbox', 'name' => 'update_prices', 'label' => $langs->trans("PuttingPricesUpToDate"), 'value' =>
							// 1),
							array('type' => 'other','name' => 'socid','label' => $langs->trans("SelectThirdParty"),'value' => $form->select_company(GETPOST('socid', 'int'), 'socid', '(s.client=1 OR s.client=2 OR s.client=3)')));
		if (!empty($conf->global->PROPAL_CLONE_DATE_DELIVERY) && !empty($object->date_livraison)) {
			$formquestion[] = array('type' => 'date','name' => 'date_delivery','label' => $langs->trans("DeliveryDate"),'value' => $object->date_livraison);
		}
		// Paiement incomplet. On demande si motif = escompte ou autre
		$formconfirm = $form->formconfirm($_SERVER["PHP_SELF"] . '?id=' . $object->id, $langs->trans('ClonePropal'), $langs->trans('ConfirmClonePropal', $object->ref), 'confirm_clone', $formquestion, 'yes', 1);
	}

	// Confirm delete
	else if ($action == 'delete') {
		$formconfirm = $form->formconfirm($_SERVER["PHP_SELF"] . '?id=' . $object->id, $langs->trans('DeleteProp'), $langs->trans('ConfirmDeleteProp', $object->ref), 'confirm_delete', '', 0, 1);
	}

	// Confirm reopen
	else if ($action == 'reopen') {
		$formconfirm = $form->formconfirm($_SERVER["PHP_SELF"] . '?id=' . $object->id, $langs->trans('ReOpen'), $langs->trans('ConfirmReOpenProp', $object->ref), 'confirm_reopen', '', 0, 1);
	}

	// Confirmation delete product/service line
	else if ($action == 'ask_deleteline') {
		$formconfirm = $form->formconfirm($_SERVER["PHP_SELF"] . '?id=' . $object->id . '&lineid=' . $lineid, $langs->trans('DeleteProductLine'), $langs->trans('ConfirmDeleteProductLine'), 'confirm_deleteline', '', 0, 1);
	}

	// Confirm validate proposal
	else if ($action == 'validate') {
		$error = 0;

		// We verifie whether the object is provisionally numbering
		$ref = substr($object->ref, 1, 4);
		if ($ref == 'PROV') {
			$numref = $object->getNextNumRef($soc);
			if (empty($numref)) {
				$error ++;
				setEventMessages($object->error, $object->errors, 'errors');
			}
		} else {
			$numref = $object->ref;
		}

		$text = $langs->trans('ConfirmValidateProp', $numref);
		if (! empty($conf->notification->enabled)) {
			require_once DOL_DOCUMENT_ROOT . '/core/class/notify.class.php';
			$notify = new Notify($db);
			$text .= '<br>';
			$text .= $notify->confirmMessage('PROPAL_VALIDATE', $object->socid, $object);
		}

		if (! $error)
			$formconfirm = $form->formconfirm($_SERVER["PHP_SELF"] . '?id=' . $object->id, $langs->trans('ValidateProp'), $text, 'confirm_validate', '', 0, 1);
	}

	if (! $formconfirm) {
		$parameters = array('lineid' => $lineid);
		$reshook = $hookmanager->executeHooks('formConfirm', $parameters, $object, $action); // Note that $action and $object may have been modified by hook
		if (empty($reshook)) $formconfirm.=$hookmanager->resPrint;
		elseif ($reshook > 0) $formconfirm=$hookmanager->resPrint;
	}

	// Print form confirm
	print $formconfirm;


	// Proposal card

	$linkback = '<a href="' . DOL_URL_ROOT . '/comm/propal/list.php' . (! empty($socid) ? '?socid=' . $socid : '') . '">' . $langs->trans("BackToList") . '</a>';


	$morehtmlref='<div class="refidno">';
	// Ref customer
	$morehtmlref.=$form->editfieldkey("RefCustomer", 'ref_client', $object->ref_client, $object, $user->rights->propal->creer, 'string', '', 0, 1);
	$morehtmlref.=$form->editfieldval("RefCustomer", 'ref_client', $object->ref_client, $object, $user->rights->propal->creer, 'string', '', null, null, '', 1);
    // Thirdparty
    $morehtmlref.='<br>'.$langs->trans('ThirdParty') . ' : ' . $object->thirdparty->getNomUrl(1);
    // Project
    if (! empty($conf->projet->enabled))
    {
        $langs->load("projects");
        $morehtmlref.='<br>'.$langs->trans('Project') . ' ';
        if ($user->rights->propal->creer)
        {
            if ($action != 'classify')
                $morehtmlref.='<a href="' . $_SERVER['PHP_SELF'] . '?action=classify&amp;id=' . $object->id . '">' . img_edit($langs->transnoentitiesnoconv('SetProject')) . '</a> : ';
            if ($action == 'classify') {
                //$morehtmlref.=$form->form_project($_SERVER['PHP_SELF'] . '?id=' . $object->id, $object->socid, $object->fk_project, 'projectid', 0, 0, 1, 1);
                $morehtmlref.='<form method="post" action="'.$_SERVER['PHP_SELF'].'?id='.$object->id.'">';
                $morehtmlref.='<input type="hidden" name="action" value="classin">';
                $morehtmlref.='<input type="hidden" name="token" value="'.$_SESSION['newtoken'].'">';
                $morehtmlref.=$formproject->select_projects($object->socid, $object->fk_project, 'projectid', $maxlength, 0, 1, 0, 1, 0, 0, '', 1);
                $morehtmlref.='<input type="submit" class="button valignmiddle" value="'.$langs->trans("Modify").'">';
                $morehtmlref.='</form>';
            } else {
                $morehtmlref.=$form->form_project($_SERVER['PHP_SELF'] . '?id=' . $object->id, $object->socid, $object->fk_project, 'none', 0, 0, 0, 1);
            }
        } else {
            if (! empty($object->fk_project)) {
                $proj = new Project($db);
                $proj->fetch($object->fk_project);
                $morehtmlref.='<a href="'.DOL_URL_ROOT.'/projet/card.php?id=' . $object->fk_project . '" title="' . $langs->trans('ShowProject') . '">';
                $morehtmlref.=$proj->ref;
                $morehtmlref.='</a>';
            } else {
                $morehtmlref.='';
            }
        }
    }
    $morehtmlref.='</div>';


	dol_banner_tab($object, 'ref', $linkback, 1, 'ref', 'ref', $morehtmlref);


    print '<div class="fichecenter">';
    print '<div class="fichehalfleft">';
    print '<div class="underbanner clearboth"></div>';

	print '<table class="border" width="100%">';

    // Ref
    /*
	print '<tr><td>' . $langs->trans('Ref') . '</td><td colspan="5">';
	print $form->showrefnav($object, 'ref', $linkback, 1, 'ref', 'ref', '');
	print '</td></tr>';
	*/

	// Ref customer
	/*
	print '<tr><td>';
	print '<table class="nobordernopadding" width="100%"><tr><td class="nowrap">';
	print $langs->trans('RefCustomer') . '</td>';
	if ($action != 'refclient' && ! empty($object->brouillon))
		print '<td align="right"><a href="' . $_SERVER['PHP_SELF'] . '?action=refclient&amp;id=' . $object->id . '">' . img_edit($langs->trans('Modify')) . '</a></td>';
	print '</td></tr></table>';
	print '</td><td colspan="5">';
	if ($user->rights->propal->creer && $action == 'refclient') {
		print '<form action="'.$_SERVER["PHP_SELF"].'?id=' . $object->id . '" method="post">';
		print '<input type="hidden" name="token" value="' . $_SESSION ['newtoken'] . '">';
		print '<input type="hidden" name="action" value="set_ref_client">';
		print '<input type="text" class="flat" size="20" name="ref_client" value="' . $object->ref_client . '">';
		print ' <input type="submit" class="button" value="' . $langs->trans('Modify') . '">';
		print '</form>';
	} else {
		print $object->ref_client;
	}
	print '</td>';
	print '</tr>';
    */

	// Company
	/*
	print '<tr><td>' . $langs->trans('Company') . '</td><td colspan="5">' . $soc->getNomUrl(1) . '</td>';
	print '</tr>';*/

	// Lin for thirdparty discounts
	print '<tr><td class="titlefield">' . $langs->trans('Discounts') . '</td><td>';
	if ($soc->remise_percent)
		print $langs->trans("CompanyHasRelativeDiscount", $soc->remise_percent);
	else
		print $langs->trans("CompanyHasNoRelativeDiscount");
	print '. ';
	$absolute_discount = $soc->getAvailableDiscounts('', 'fk_facture_source IS NULL');
	$absolute_creditnote = $soc->getAvailableDiscounts('', 'fk_facture_source IS NOT NULL');
	$absolute_discount = price2num($absolute_discount, 'MT');
	$absolute_creditnote = price2num($absolute_creditnote, 'MT');
	if ($absolute_discount) {
		if ($object->statut > Propal::STATUS_DRAFT) {
			print $langs->trans("CompanyHasAbsoluteDiscount", price($absolute_discount, 0, $langs, 0, 0, -1, $conf->currency));
		} else {
			// Remise dispo de type non avoir
			$filter = 'fk_facture_source IS NULL';
			print '<br>';
			$form->form_remise_dispo($_SERVER["PHP_SELF"] . '?id=' . $object->id, 0, 'remise_id', $soc->id, $absolute_discount, $filter, 0, '', 1);
		}
	}
	if ($absolute_creditnote) {
		print $langs->trans("CompanyHasCreditNote", price($absolute_creditnote, 0, $langs, 0, 0, -1, $conf->currency)) . '. ';
	}
	if (! $absolute_discount && ! $absolute_creditnote)
		print $langs->trans("CompanyHasNoAbsoluteDiscount") . '.';
	print '</td></tr>';

	// Date of proposal
	print '<tr>';
	print '<td>';
	print '<table class="nobordernopadding" width="100%"><tr><td>';
	print $langs->trans('Date');
	print '</td>';
	if ($action != 'editdate' && ! empty($object->brouillon))
		print '<td align="right"><a href="' . $_SERVER["PHP_SELF"] . '?action=editdate&amp;id=' . $object->id . '">' . img_edit($langs->trans('SetDate'), 1) . '</a></td>';
	print '</tr></table>';
	print '</td><td>';
	if (! empty($object->brouillon) && $action == 'editdate') {
		print '<form name="editdate" action="' . $_SERVER["PHP_SELF"] . '?id=' . $object->id . '" method="post">';
		print '<input type="hidden" name="token" value="' . $_SESSION ['newtoken'] . '">';
		print '<input type="hidden" name="action" value="setdate">';
		$form->select_date($object->date, 're', '', '', 0, "editdate");
		print '<input type="submit" class="button" value="' . $langs->trans('Modify') . '">';
		print '</form>';
	} else {
		if ($object->date) {
			print dol_print_date($object->date, 'daytext');
		} else {
			print '&nbsp;';
		}
	}
	print '</td>';

	// Date end proposal
	print '<tr>';
	print '<td>';
	print '<table class="nobordernopadding" width="100%"><tr><td>';
	print $langs->trans('DateEndPropal');
	print '</td>';
	if ($action != 'editecheance' && ! empty($object->brouillon))
		print '<td align="right"><a href="' . $_SERVER["PHP_SELF"] . '?action=editecheance&amp;id=' . $object->id . '">' . img_edit($langs->trans('SetConditions'), 1) . '</a></td>';
	print '</tr></table>';
	print '</td><td>';
	if (! empty($object->brouillon) && $action == 'editecheance') {
		print '<form name="editecheance" action="' . $_SERVER["PHP_SELF"] . '?id=' . $object->id . '" method="post">';
		print '<input type="hidden" name="token" value="' . $_SESSION ['newtoken'] . '">';
		print '<input type="hidden" name="action" value="setecheance">';
		$form->select_date($object->fin_validite, 'ech', '', '', '', "editecheance");
		print '<input type="submit" class="button" value="' . $langs->trans('Modify') . '">';
		print '</form>';
	} else {
		if (! empty($object->fin_validite)) {
			print dol_print_date($object->fin_validite, 'daytext');
			if ($object->statut == Propal::STATUS_VALIDATED && $object->fin_validite < ($now - $conf->propal->cloture->warning_delay))
				print img_warning($langs->trans("Late"));
		} else {
			print '&nbsp;';
		}
	}
	print '</td>';
	print '</tr>';

	// Payment term
	print '<tr><td>';
	print '<table class="nobordernopadding" width="100%"><tr><td>';
	print $langs->trans('PaymentConditionsShort');
	print '</td>';
	if ($action != 'editconditions' && ! empty($object->brouillon))
		print '<td align="right"><a href="' . $_SERVER["PHP_SELF"] . '?action=editconditions&amp;id=' . $object->id . '">' . img_edit($langs->transnoentitiesnoconv('SetConditions'), 1) . '</a></td>';
	print '</tr></table>';
	print '</td><td>';
	if ($action == 'editconditions') {
		$form->form_conditions_reglement($_SERVER['PHP_SELF'] . '?id=' . $object->id, $object->cond_reglement_id, 'cond_reglement_id');
	} else {
		$form->form_conditions_reglement($_SERVER['PHP_SELF'] . '?id=' . $object->id, $object->cond_reglement_id, 'none');
	}
	print '</td>';
	print '</tr>';

	// Delivery date
	$langs->load('deliveries');
	print '<tr><td>';
	print $form->editfieldkey($langs->trans('DeliveryDate'), 'date_livraison', $object->date_livraison, $object, $user->rights->propal->creer, 'datepicker');
	print '</td><td>';
	print $form->editfieldval($langs->trans('DeliveryDate'), 'date_livraison', $object->date_livraison, $object, $user->rights->propal->creer, 'datepicker');
	print '</td>';
	print '</tr>';

	// Delivery delay
	print '<tr class="fielddeliverydelay"><td>';
	print '<table class="nobordernopadding" width="100%"><tr><td>';
	print $langs->trans('AvailabilityPeriod');
	if (! empty($conf->commande->enabled))
		print ' (' . $langs->trans('AfterOrder') . ')';
	print '</td>';
	if ($action != 'editavailability' && ! empty($object->brouillon))
		print '<td align="right"><a href="' . $_SERVER["PHP_SELF"] . '?action=editavailability&amp;id=' . $object->id . '">' . img_edit($langs->transnoentitiesnoconv('SetAvailability'), 1) . '</a></td>';
	print '</tr></table>';
	print '</td><td>';
	if ($action == 'editavailability') {
		$form->form_availability($_SERVER['PHP_SELF'] . '?id=' . $object->id, $object->availability_id, 'availability_id', 1);
	} else {
		$form->form_availability($_SERVER['PHP_SELF'] . '?id=' . $object->id, $object->availability_id, 'none', 1);
	}

	print '</td>';
	print '</tr>';

    // Shipping Method
    if (! empty($conf->expedition->enabled)) {
        print '<tr><td>';
        print '<table width="100%" class="nobordernopadding"><tr><td>';
        print $langs->trans('SendingMethod');
        print '</td>';
        if ($action != 'editshippingmethod' && $user->rights->propal->creer)
            print '<td align="right"><a href="'.$_SERVER["PHP_SELF"].'?action=editshippingmethod&amp;id='.$object->id.'">'.img_edit($langs->trans('SetShippingMode'),1).'</a></td>';
        print '</tr></table>';
        print '</td><td>';
        if ($action == 'editshippingmethod') {
            $form->formSelectShippingMethod($_SERVER['PHP_SELF'].'?id='.$object->id, $object->shipping_method_id, 'shipping_method_id', 1);
        } else {
            $form->formSelectShippingMethod($_SERVER['PHP_SELF'].'?id='.$object->id, $object->shipping_method_id, 'none');
        }
        print '</td>';
        print '</tr>';
    }

	// Origin of demand
	print '<tr><td>';
	print '<table class="nobordernopadding" width="100%"><tr><td>';
	print $langs->trans('Source');
	print '</td>';
	if ($action != 'editdemandreason' && ! empty($object->brouillon))
		print '<td align="right"><a href="' . $_SERVER["PHP_SELF"] . '?action=editdemandreason&amp;id=' . $object->id . '">' . img_edit($langs->transnoentitiesnoconv('SetDemandReason'), 1) . '</a></td>';
	print '</tr></table>';
	print '</td><td>';
	if ($action == 'editdemandreason') {
		$form->formInputReason($_SERVER['PHP_SELF'] . '?id=' . $object->id, $object->demand_reason_id, 'demand_reason_id', 1);
	} else {
		$form->formInputReason($_SERVER['PHP_SELF'] . '?id=' . $object->id, $object->demand_reason_id, 'none');
	}
	print '</td>';
	print '</tr>';

	// Payment mode
	print '<tr>';
	print '<td>';
	print '<table class="nobordernopadding" width="100%"><tr><td>';
	print $langs->trans('PaymentMode');
	print '</td>';
	if ($action != 'editmode' && ! empty($object->brouillon))
		print '<td align="right"><a href="' . $_SERVER["PHP_SELF"] . '?action=editmode&amp;id=' . $object->id . '">' . img_edit($langs->transnoentitiesnoconv('SetMode'), 1) . '</a></td>';
	print '</tr></table>';
	print '</td><td>';
	if ($action == 'editmode') {
		$form->form_modes_reglement($_SERVER['PHP_SELF'] . '?id=' . $object->id, $object->mode_reglement_id, 'mode_reglement_id');
	} else {
		$form->form_modes_reglement($_SERVER['PHP_SELF'] . '?id=' . $object->id, $object->mode_reglement_id, 'none');
	}
	print '</td></tr>';

	// Multicurrency
	if (! empty($conf->multicurrency->enabled))
	{
		// Multicurrency code
		print '<tr>';
		print '<td>';
		print '<table class="nobordernopadding" width="100%"><tr><td>';
		print fieldLabel('Currency','multicurrency_code');
		print '</td>';
		if ($action != 'editmulticurrencycode' && ! empty($object->brouillon))
			print '<td align="right"><a href="' . $_SERVER["PHP_SELF"] . '?action=editmulticurrencycode&amp;id=' . $object->id . '">' . img_edit($langs->transnoentitiesnoconv('SetMultiCurrencyCode'), 1) . '</a></td>';
		print '</tr></table>';
		print '</td><td>';
		if ($action == 'editmulticurrencycode') {
			$form->form_multicurrency_code($_SERVER['PHP_SELF'] . '?id=' . $object->id, $object->multicurrency_code, 'multicurrency_code');
		} else {
			$form->form_multicurrency_code($_SERVER['PHP_SELF'] . '?id=' . $object->id, $object->multicurrency_code, 'none');
		}
		print '</td></tr>';

		// Multicurrency rate
		print '<tr>';
		print '<td>';
		print '<table class="nobordernopadding" width="100%"><tr><td>';
		print fieldLabel('CurrencyRate','multicurrency_tx');
		print '</td>';
		if ($action != 'editmulticurrencyrate' && ! empty($object->brouillon))
			print '<td align="right"><a href="' . $_SERVER["PHP_SELF"] . '?action=editmulticurrencyrate&amp;id=' . $object->id . '">' . img_edit($langs->transnoentitiesnoconv('SetMultiCurrencyCode'), 1) . '</a></td>';
		print '</tr></table>';
		print '</td><td>';
		if ($action == 'editmulticurrencyrate' || $action == 'actualizemulticurrencyrate') {
			if($action == 'actualizemulticurrencyrate') {
				list($object->fk_multicurrency, $object->multicurrency_tx) = MultiCurrency::getIdAndTxFromCode($object->db, $object->multicurrency_code);
			}
			$form->form_multicurrency_rate($_SERVER['PHP_SELF'] . '?id=' . $object->id, $object->multicurrency_tx, 'multicurrency_tx', $object->multicurrency_code);
		} else {
			$form->form_multicurrency_rate($_SERVER['PHP_SELF'] . '?id=' . $object->id, $object->multicurrency_tx, 'none', $object->multicurrency_code);
			if($object->statut == 0) {
				print '<div class="inline-block"> &nbsp; &nbsp; &nbsp; &nbsp; ';
				print '<a href="'.$_SERVER["PHP_SELF"].'?id='.$object->id.'&action=actualizemulticurrencyrate">'.$langs->trans("ActualizeCurrency").'</a>';
				print '</div>';
			}
		}
		print '</td></tr>';
	}

	// Project
	/*
	if (! empty($conf->projet->enabled))
	{
		$langs->load("projects");
		print '<tr><td>';
		print '<table class="nobordernopadding" width="100%"><tr><td>';
		print $langs->trans('Project') . '</td>';
		if ($user->rights->propal->creer)
		{
			if ($action != 'classify')
				print '<td align="right"><a href="' . $_SERVER['PHP_SELF'] . '?action=classify&amp;id=' . $object->id . '">' . img_edit($langs->transnoentitiesnoconv('SetProject')) . '</a></td>';
			print '</tr></table>';
			print '</td><td colspan="5">';
			if ($action == 'classify') {
				$form->form_project($_SERVER['PHP_SELF'] . '?id=' . $object->id, $object->socid, $object->fk_project, 'projectid', 0, 0, 1);
			} else {
				$form->form_project($_SERVER['PHP_SELF'] . '?id=' . $object->id, $object->socid, $object->fk_project, 'none', 0, 0);
			}
			print '</td></tr>';
		} else {
			print '</td></tr></table>';
			if (! empty($object->fk_project)) {
				print '<td colspan="3">';
				$proj = new Project($db);
				$proj->fetch($object->fk_project);
				print '<a href="'.DOL_URL_ROOT.'/projet/card.php?id=' . $object->fk_project . '" title="' . $langs->trans('ShowProject') . '">';
				print $proj->ref;
				print '</a>';
				print '</td>';
			} else {
				print '<td colspan="3">&nbsp;</td>';
			}
		}
		print '</tr>';
	}*/

	if ($soc->outstanding_limit)
	{
		// Outstanding Bill
		print '<tr><td>';
		print $langs->trans('OutstandingBill');
		print '</td><td align="right">';
		print price($soc->get_OutstandingBill()) . ' / ';
		print price($soc->outstanding_limit, 0, $langs, 1, - 1, - 1, $conf->currency);
		print '</td>';
		print '</tr>';
	}

	if (! empty($conf->global->BANK_ASK_PAYMENT_BANK_DURING_PROPOSAL) && ! empty($conf->banque->enabled))
	{
	    // Bank Account
	    print '<tr><td>';
	    print '<table width="100%" class="nobordernopadding"><tr><td>';
	    print $langs->trans('BankAccount');
	    print '</td>';
	    if ($action != 'editbankaccount' && $user->rights->propal->creer)
	        print '<td align="right"><a href="'.$_SERVER["PHP_SELF"].'?action=editbankaccount&amp;id='.$object->id.'">'.img_edit($langs->trans('SetBankAccount'),1).'</a></td>';
	    print '</tr></table>';
	    print '</td><td>';
	    if ($action == 'editbankaccount') {
	        $form->formSelectAccount($_SERVER['PHP_SELF'].'?id='.$object->id, $object->fk_account, 'fk_account', 1);
	    } else {
	        $form->formSelectAccount($_SERVER['PHP_SELF'].'?id='.$object->id, $object->fk_account, 'none');
	    }
	    print '</td>';
	    print '</tr>';
	}

	// Incoterms
	if (!empty($conf->incoterm->enabled))
	{
		print '<tr><td>';
        print '<table width="100%" class="nobordernopadding"><tr><td>';
        print $langs->trans('IncotermLabel');
        print '<td><td align="right">';
        if ($user->rights->propal->creer) print '<a href="'.DOL_URL_ROOT.'/comm/propal/card.php?id='.$object->id.'&action=editincoterm">'.img_edit().'</a>';
        else print '&nbsp;';
        print '</td></tr></table>';
        print '</td>';
        print '<td>';
		if ($action != 'editincoterm')
		{
			print $form->textwithpicto($object->display_incoterms(), $object->libelle_incoterms, 1);
		}
		else
		{
			print $form->select_incoterms((!empty($object->fk_incoterms) ? $object->fk_incoterms : ''), (!empty($object->location_incoterms)?$object->location_incoterms:''), $_SERVER['PHP_SELF'].'?id='.$object->id);
		}
        print '</td></tr>';
	}

	// Other attributes
	$cols = 2;
	include DOL_DOCUMENT_ROOT . '/core/tpl/extrafields_view.tpl.php';

	print '</table>';

	print '</div>';
	print '<div class="fichehalfright">';
	print '<div class="ficheaddleft">';
	print '<div class="underbanner clearboth"></div>';

    print '<table class="border centpercent">';

    if (!empty($conf->multicurrency->enabled) && ($object->multicurrency_code != $conf->currency))
    {
        // Multicurrency Amount HT
        print '<tr><td class="titlefieldmiddle">' . fieldLabel('MulticurrencyAmountHT','multicurrency_total_ht') . '</td>';
        print '<td class="nowrap">' . price($object->multicurrency_total_ht, '', $langs, 0, - 1, - 1, (!empty($object->multicurrency_code) ? $object->multicurrency_code : $conf->currency)) . '</td>';
        print '</tr>';

        // Multicurrency Amount VAT
        print '<tr><td>' . fieldLabel('MulticurrencyAmountVAT','multicurrency_total_tva') . '</td>';
        print '<td class="nowrap">' . price($object->multicurrency_total_tva, '', $langs, 0, - 1, - 1, (!empty($object->multicurrency_code) ? $object->multicurrency_code : $conf->currency)) . '</td>';
        print '</tr>';

        // Multicurrency Amount TTC
        print '<tr><td>' . fieldLabel('MulticurrencyAmountTTC','multicurrency_total_ttc') . '</td>';
        print '<td class="nowrap">' . price($object->multicurrency_total_ttc, '', $langs, 0, - 1, - 1, (!empty($object->multicurrency_code) ? $object->multicurrency_code : $conf->currency)) . '</td>';
        print '</tr>';
    }

	// Amount HT
	print '<tr><td class="titlefieldmiddle">' . $langs->trans('AmountHT') . '</td>';
	print '<td class="nowrap">' . price($object->total_ht, '', $langs, 0, - 1, - 1, $conf->currency) . '</td>';
	print '</tr>';

	// Amount VAT
	print '<tr><td>' . $langs->trans('AmountVAT') . '</td>';
	print '<td class="nowrap">' . price($object->total_tva, '', $langs, 0, - 1, - 1, $conf->currency) . '</td>';
	print '</tr>';

	// Amount Local Taxes
	if ($mysoc->localtax1_assuj == "1" || $object->total_localtax1 != 0) 	// Localtax1
	{
	    print '<tr><td>' . $langs->transcountry("AmountLT1", $mysoc->country_code) . '</td>';
	    print '<td class="nowrap">' . price($object->total_localtax1, '', $langs, 0, - 1, - 1, $conf->currency) . '</td>';
	    print '</tr>';
	}
	if ($mysoc->localtax2_assuj == "1" || $object->total_localtax2 != 0) 	// Localtax2
	{
	    print '<tr><td>' . $langs->transcountry("AmountLT2", $mysoc->country_code) . '</td>';
	    print '<td class="nowrap">' . price($object->total_localtax2, '', $langs, 0, - 1, - 1, $conf->currency) . '</td>';
	    print '</tr>';
	}

	// Amount TTC
	print '<tr><td>' . $langs->trans('AmountTTC') . '</td>';
	print '<td class="nowrap">' . price($object->total_ttc, '', $langs, 0, - 1, - 1, $conf->currency) . '</td>';
	print '</tr>';

	// Statut
	//print '<tr><td height="10">' . $langs->trans('Status') . '</td><td align="left" colspan="2">' . $object->getLibStatut(4) . '</td></tr>';

	print '</table>';

	// Margin Infos
	if (! empty($conf->margin->enabled))
	{
	    $formmargin->displayMarginInfos($object);
	}

	print '</div>';
	print '</div>';
	print '</div>';

	print '<div class="clearboth"></div><br>';

	if (! empty($conf->global->MAIN_DISABLE_CONTACTS_TAB)) {
		$blocname = 'contacts';
		$title = $langs->trans('ContactsAddresses');
		include DOL_DOCUMENT_ROOT . '/core/tpl/bloc_showhide.tpl.php';
	}

	if (! empty($conf->global->MAIN_DISABLE_NOTES_TAB)) {
		$blocname = 'notes';
		$title = $langs->trans('Notes');
		include DOL_DOCUMENT_ROOT . '/core/tpl/bloc_showhide.tpl.php';
	}

	/*
	 * Lines
	 */

	// Show object lines
	$result = $object->getLinesArray();

	print '	<form name="addproduct" id="addproduct" action="' . $_SERVER["PHP_SELF"] . '?id=' . $object->id . (($action != 'editline') ? '#add' : '#line_' . GETPOST('lineid')) . '" method="POST">
	<input type="hidden" name="token" value="' . $_SESSION ['newtoken'] . '">
	<input type="hidden" name="action" value="' . (($action != 'editline') ? 'addline' : 'updateligne') . '">
	<input type="hidden" name="mode" value="">
	<input type="hidden" name="id" value="' . $object->id . '">
	';

	if (! empty($conf->use_javascript_ajax) && $object->statut == Propal::STATUS_DRAFT) {
		include DOL_DOCUMENT_ROOT . '/core/tpl/ajaxrow.tpl.php';
	}

    print '<div class="div-table-responsive">';
	print '<table id="tablelines" class="noborder noshadow" width="100%">';

	if (! empty($object->lines))
		$ret = $object->printObjectLines($action, $mysoc, $soc, $lineid, 1);

	// Form to add new line
	if ($object->statut == Propal::STATUS_DRAFT && $user->rights->propal->creer)
	{
		if ($action != 'editline')
		{
			$var = true;

			// Add products/services form
			$object->formAddObjectLine(1, $mysoc, $soc);

			$parameters = array();
			$reshook = $hookmanager->executeHooks('formAddObjectLine', $parameters, $object, $action); // Note that $action and $object may have been modified by hook
		}
	}

	print '</table>';
    print '</div>';

	print "</form>\n";

	dol_fiche_end();

	if ($action == 'statut')
	{
		/*
		 * Form to close proposal (signed or not)
		 */
		$form_close = '<form action="' . $_SERVER["PHP_SELF"] . '?id=' . $object->id . '" method="post">';
		$form_close .= '<input type="hidden" name="token" value="' . $_SESSION ['newtoken'] . '">';
		$form_close .= '<table class="border" width="100%">';
		$form_close .= '<tr><td width="150"  align="left">' . $langs->trans("CloseAs") . '</td><td align="left">';
		$form_close .= '<input type="hidden" name="action" value="setstatut">';
		$form_close .= '<select id="statut" name="statut" class="flat">';
		$form_close .= '<option value="0">&nbsp;</option>';
		$form_close .= '<option value="2">' . $object->labelstatut [2] . '</option>';
		$form_close .= '<option value="3">' . $object->labelstatut [3] . '</option>';
		$form_close .= '</select>';
		$form_close .= '</td></tr>';
		$form_close .= '<tr><td width="150" align="left">' . $langs->trans('Note') . '</td><td align="left"><textarea cols="70" rows="' . ROWS_3 . '" wrap="soft" name="note">';
		$form_close .= $object->note;
		$form_close .= '</textarea></td></tr>';
		$form_close .= '<tr><td align="center" colspan="2">';
		$form_close .= '<input type="submit" class="button" name="validate" value="' . $langs->trans('Save') . '">';
		$form_close .= ' &nbsp; <input type="submit" class="button" name="cancel" value="' . $langs->trans('Cancel') . '">';
		$form_close .= '<a name="close">&nbsp;</a>';
		$form_close .= '</td>';
		$form_close .= '</tr></table></form>';

		print $form_close;
	}

	/*
	 * Boutons Actions
	 */
	if ($action != 'presend') {
		print '<div class="tabsAction">';

		$parameters = array();
		$reshook = $hookmanager->executeHooks('addMoreActionsButtons', $parameters, $object, $action); // Note that $action and $object may have been
		                                                                                               // modified by hook
		if (empty($reshook))
		{
			if ($action != 'statut' && $action != 'editline')
			{
				// Validate
				if ($object->statut == Propal::STATUS_DRAFT && $object->total_ttc >= 0 && count($object->lines) > 0)
				{
			        if ((empty($conf->global->MAIN_USE_ADVANCED_PERMS) && ! empty($user->rights->propal->creer))
       				|| (! empty($conf->global->MAIN_USE_ADVANCED_PERMS) && ! empty($user->rights->propal->propal_advance->validate)))
				    {
						print '<div class="inline-block divButAction"><a class="butAction" href="' . $_SERVER["PHP_SELF"] . '?id=' . $object->id . '&amp;action=validate">' . $langs->trans('Validate') . '</a></div>';
				    }
				    else
						print '<div class="inline-block divButAction"><a class="butActionRefused" href="#">' . $langs->trans('Validate') . '</a></div>';
				}
				// Create event
				if ($conf->agenda->enabled && ! empty($conf->global->MAIN_ADD_EVENT_ON_ELEMENT_CARD)) 	// Add hidden condition because this is not a "workflow" action so should appears somewhere else on page.
				{
					print '<div class="inline-block divButAction"><a class="butAction" href="' . DOL_URL_ROOT . '/comm/action/card.php?action=create&amp;origin=' . $object->element . '&amp;originid=' . $object->id . '&amp;socid=' . $object->socid . '">' . $langs->trans("AddAction") . '</a></div>';
				}
				// Edit
				if ($object->statut == Propal::STATUS_VALIDATED && $user->rights->propal->creer) {
					print '<div class="inline-block divButAction"><a class="butAction" href="' . $_SERVER["PHP_SELF"] . '?id=' . $object->id . '&amp;action=modif">' . $langs->trans('Modify') . '</a></div>';
				}

				// ReOpen
				if (($object->statut == Propal::STATUS_SIGNED || $object->statut == Propal::STATUS_NOTSIGNED || $object->statut == Propal::STATUS_BILLED) && $user->rights->propal->cloturer) {
					print '<div class="inline-block divButAction"><a class="butAction" href="' . $_SERVER["PHP_SELF"] . '?id=' . $object->id . '&amp;action=reopen' . (empty($conf->global->MAIN_JUMP_TAG) ? '' : '#reopen') . '"';
					print '>' . $langs->trans('ReOpen') . '</a></div>';
				}

				// Send
				if ($object->statut == Propal::STATUS_VALIDATED || $object->statut == Propal::STATUS_SIGNED) {
					if (empty($conf->global->MAIN_USE_ADVANCED_PERMS) || $user->rights->propal->propal_advance->send) {
						print '<div class="inline-block divButAction"><a class="butAction" href="' . $_SERVER["PHP_SELF"] . '?id=' . $object->id . '&amp;action=presend&amp;mode=init">' . $langs->trans('SendByMail') . '</a></div>';
					} else
						print '<div class="inline-block divButAction"><a class="butActionRefused" href="#">' . $langs->trans('SendByMail') . '</a></div>';
				}

				// Create an order
				if (! empty($conf->commande->enabled) && $object->statut == Propal::STATUS_SIGNED) {
					if ($user->rights->commande->creer) {
						print '<div class="inline-block divButAction"><a class="butAction" href="' . DOL_URL_ROOT . '/commande/card.php?action=create&amp;origin=' . $object->element . '&amp;originid=' . $object->id . '&amp;socid=' . $object->socid . '">' . $langs->trans("AddOrder") . '</a></div>';
					}
				}

				// Create contract
				if ($conf->contrat->enabled && $object->statut == Propal::STATUS_SIGNED) {
					$langs->load("contracts");

					if ($user->rights->contrat->creer) {
						print '<div class="inline-block divButAction"><a class="butAction" href="' . DOL_URL_ROOT . '/contrat/card.php?action=create&amp;origin=' . $object->element . '&amp;originid=' . $object->id . '&amp;socid=' . $object->socid . '">' . $langs->trans('AddContract') . '</a></div>';
					}
				}

				// Create an invoice and classify billed
				if ($object->statut == Propal::STATUS_SIGNED)
				{
					if (! empty($conf->facture->enabled) && $user->rights->facture->creer)
					{
						print '<div class="inline-block divButAction"><a class="butAction" href="' . DOL_URL_ROOT . '/compta/facture.php?action=create&amp;origin=' . $object->element . '&amp;originid=' . $object->id . '&amp;socid=' . $object->socid . '">' . $langs->trans("AddBill") . '</a></div>';
					}

					$arrayofinvoiceforpropal = $object->getInvoiceArrayList();
					if ((is_array($arrayofinvoiceforpropal) && count($arrayofinvoiceforpropal) > 0) || empty($conf->global->WORKFLOW_PROPAL_NEED_INVOICE_TO_BE_CLASSIFIED_BILLED))
					{
						print '<div class="inline-block divButAction"><a class="butAction" href="' . $_SERVER["PHP_SELF"] . '?id=' . $object->id . '&amp;action=classifybilled&amp;socid=' . $object->socid . '">' . $langs->trans("ClassifyBilled") . '</a></div>';
					}
				}

				// Set accepted/refused
				if ($object->statut == Propal::STATUS_VALIDATED && $user->rights->propal->cloturer) {
					print '<div class="inline-block divButAction"><a class="butAction" href="' . $_SERVER["PHP_SELF"] . '?id=' . $object->id . '&amp;action=statut' . (empty($conf->global->MAIN_JUMP_TAG) ? '' : '#close') . '"';
					print '>' . $langs->trans('SetAcceptedRefused') . '</a></div>';
				}

				// Clone
				if ($user->rights->propal->creer) {
					print '<div class="inline-block divButAction"><a class="butAction" href="' . $_SERVER['PHP_SELF'] . '?id=' . $object->id . '&amp;socid=' . $object->socid . '&amp;action=clone&amp;object=' . $object->element . '">' . $langs->trans("ToClone") . '</a></div>';
				}

				// Delete
				if ($user->rights->propal->supprimer) {
					print '<div class="inline-block divButAction"><a class="butActionDelete" href="' . $_SERVER["PHP_SELF"] . '?id=' . $object->id . '&amp;action=delete"';
					print '>' . $langs->trans('Delete') . '</a></div>';
				}
			}
		}

		print '</div>';
	}
	print "<br>\n";

	//Select mail models is same action as presend
	if (GETPOST('modelselected')) $action = 'presend';

	if ($action != 'presend')
	{
		print '<div class="fichecenter"><div class="fichehalfleft">';

		/*
		 * Documents generes
		 */
		$filename = dol_sanitizeFileName($object->ref);
		$filedir = $conf->propal->dir_output . "/" . dol_sanitizeFileName($object->ref);
		$urlsource = $_SERVER["PHP_SELF"] . "?id=" . $object->id;
		$genallowed = $user->rights->propal->creer;
		$delallowed = $user->rights->propal->supprimer;

		$var = true;

		print $formfile->showdocuments('propal', $filename, $filedir, $urlsource, $genallowed, $delallowed, $object->modelpdf, 1, 0, 0, 28, 0, '', 0, '', $soc->default_lang, '', $object);

		// Show links to link elements
		$linktoelem = $form->showLinkToObjectBlock($object, null, array('propal'));
		$somethingshown = $form->showLinkedObjectBlock($object, $linktoelem);


		print '</div><div class="fichehalfright"><div class="ficheaddleft">';

		// List of actions on element
		include_once DOL_DOCUMENT_ROOT . '/core/class/html.formactions.class.php';
		$formactions = new FormActions($db);
		$somethingshown = $formactions->showactions($object, 'propal', $socid);

		print '</div></div></div>';
	}

	/*
	 * Action presend
 	 */
	if ($action == 'presend')
	{
		$object->fetch_projet();

		$ref = dol_sanitizeFileName($object->ref);
		include_once DOL_DOCUMENT_ROOT . '/core/lib/files.lib.php';
		$fileparams = dol_most_recent_file($conf->propal->dir_output . '/' . $ref, preg_quote($ref, '/').'[^\-]+');
		$file = $fileparams['fullname'];

		// Define output language
		$outputlangs = $langs;
		$newlang = '';
		if ($conf->global->MAIN_MULTILANGS && empty($newlang) && ! empty($_REQUEST['lang_id']))
			$newlang = $_REQUEST['lang_id'];
		if ($conf->global->MAIN_MULTILANGS && empty($newlang))
			$newlang = $object->thirdparty->default_lang;

		if (!empty($newlang))
		{
			$outputlangs = new Translate('', $conf);
			$outputlangs->setDefaultLang($newlang);
			$outputlangs->load('commercial');
		}

		// Build document if it not exists
		if (! $file || ! is_readable($file)) {
			$result = $object->generateDocument(GETPOST('model') ? GETPOST('model') : $object->modelpdf, $outputlangs, $hidedetails, $hidedesc, $hideref);
			if ($result <= 0) {
				dol_print_error($db, $object->error, $object->errors);
				exit();
			}
			$fileparams = dol_most_recent_file($conf->propal->dir_output . '/' . $ref, preg_quote($ref, '/').'[^\-]+');
			$file = $fileparams['fullname'];
		}

		print '<div class="clearboth"></div>';
		print '<br>';
		print load_fiche_titre($langs->trans('SendPropalByMail'));

		dol_fiche_head('');

		// Create form object
		include_once DOL_DOCUMENT_ROOT . '/core/class/html.formmail.class.php';
		$formmail = new FormMail($db);
		$formmail->param['langsmodels']=(empty($newlang)?$langs->defaultlang:$newlang);
        $formmail->fromtype = (GETPOST('fromtype')?GETPOST('fromtype'):(!empty($conf->global->MAIN_MAIL_DEFAULT_FROMTYPE)?$conf->global->MAIN_MAIL_DEFAULT_FROMTYPE:'user'));

        if($formmail->fromtype === 'user'){
            $formmail->fromid = $user->id;

        }
		$formmail->trackid='pro'.$object->id;
		if (! empty($conf->global->MAIN_EMAIL_ADD_TRACK_ID) && ($conf->global->MAIN_EMAIL_ADD_TRACK_ID & 2))	// If bit 2 is set
		{
			include DOL_DOCUMENT_ROOT.'/core/lib/functions2.lib.php';
			$formmail->frommail=dolAddEmailTrackId($formmail->frommail, 'pro'.$object->id);
		}
		$formmail->withfrom = 1;
		$liste = array();
		foreach ($object->thirdparty->thirdparty_and_contact_email_array(1) as $key => $value)
			$liste [$key] = $value;
		$formmail->withto = GETPOST("sendto") ? GETPOST("sendto") : $liste;
		$formmail->withtocc = $liste;
		$formmail->withtoccc = (! empty($conf->global->MAIN_EMAIL_USECCC) ? $conf->global->MAIN_EMAIL_USECCC : false);
		if (empty($object->ref_client)) {
			$formmail->withtopic = $outputlangs->trans('SendPropalRef', '__PROPREF__');
		} else if (! empty($object->ref_client)) {
			$formmail->withtopic = $outputlangs->trans('SendPropalRef', '__PROPREF__ (__REFCLIENT__)');
		}
		$formmail->withfile = 2;
		$formmail->withbody = 1;
		$formmail->withdeliveryreceipt = 1;
		$formmail->withcancel = 1;

		// Tableau des substitutions
		$formmail->setSubstitFromObject($object);
		$formmail->substit['__PROPREF__'] = $object->ref; // For backward compatibility

		// Find the good contact adress
		$custcontact = '';
		$contactarr = array();
		$contactarr = $object->liste_contact(- 1, 'external');

		if (is_array($contactarr) && count($contactarr) > 0) {
			foreach ($contactarr as $contact) {
				if ($contact ['libelle'] == $langs->trans('TypeContact_propal_external_CUSTOMER')) {	// TODO Use code and not label
					$contactstatic = new Contact($db);
					$contactstatic->fetch($contact ['id']);
					$custcontact = $contactstatic->getFullName($langs, 1);
				}
			}

			if (! empty($custcontact)) {
				$formmail->substit['__CONTACTCIVNAME__'] = $custcontact;
			}
		}

		// Tableau des parametres complementaires
		$formmail->param['action'] = 'send';
		$formmail->param['models'] = 'propal_send';
		$formmail->param['models_id']=GETPOST('modelmailselected','int');
		$formmail->param['id'] = $object->id;
		$formmail->param['returnurl'] = $_SERVER["PHP_SELF"] . '?id=' . $object->id;
		// Init list of files
		if (GETPOST("mode") == 'init') {
			$formmail->clear_attached_files();
			$formmail->add_attached_files($file, basename($file), dol_mimetype($file));
		}

		print $formmail->get_form();

		dol_fiche_end();
	}
}

// End of page
llxFooter();
$db->close();<|MERGE_RESOLUTION|>--- conflicted
+++ resolved
@@ -686,13 +686,9 @@
 		$predef='';
 		$product_desc=(GETPOST('dp_desc')?GETPOST('dp_desc'):'');
 		$price_ht = GETPOST('price_ht');
-<<<<<<< HEAD
+		$price_ht_devise = GETPOST('multicurrency_price_ht');
 		$prod_entry_mode = GETPOST('prod_entry_mode');
 		if ($prod_entry_mode == 'free')
-=======
-		$price_ht_devise = GETPOST('multicurrency_price_ht');
-		if (GETPOST('prod_entry_mode') == 'free')
->>>>>>> 46a80411
 		{
 			$idprod=0;
 			$tva_tx = (GETPOST('tva_tx') ? GETPOST('tva_tx') : 0);
@@ -723,11 +719,7 @@
 			$error ++;
 		}
 
-<<<<<<< HEAD
-		if ($prod_entry_mode == 'free' && empty($idprod) && $price_ht == '') 	// Unit price can be 0 but not ''. Also price can be negative for proposal.
-=======
-		if (GETPOST('prod_entry_mode') == 'free' && empty($idprod) && $price_ht == '' && $price_ht_devise == '') 	// Unit price can be 0 but not ''. Also price can be negative for proposal.
->>>>>>> 46a80411
+		if ($prod_entry_mode == 'free' && empty($idprod) && $price_ht == '' && $price_ht_devise == '') 	// Unit price can be 0 but not ''. Also price can be negative for proposal.
 		{
 			setEventMessages($langs->trans("ErrorFieldRequired", $langs->transnoentitiesnoconv("UnitPriceHT")), null, 'errors');
 			$error ++;
@@ -989,7 +981,7 @@
 		// Add buying price
 		$fournprice = price2num(GETPOST('fournprice') ? GETPOST('fournprice') : '');
 		$buyingprice = price2num(GETPOST('buying_price') != '' ? GETPOST('buying_price') : '');    // If buying_price is '0', we muste keep this value
-		
+
 		$pu_ht_devise = GETPOST('multicurrency_subprice');
 
 		$date_start = dol_mktime(GETPOST('date_starthour'), GETPOST('date_startmin'), GETPOST('date_startsec'), GETPOST('date_startmonth'), GETPOST('date_startday'), GETPOST('date_startyear'));
