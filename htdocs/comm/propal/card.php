--- conflicted
+++ resolved
@@ -2776,11 +2776,7 @@
 	}
 
 	if (!empty($object->lines)) {
-<<<<<<< HEAD
-		$ret = $object->printObjectLines($action, $mysoc, $object->thirdparty, $lineid, 1);
-=======
-		$object->printObjectLines($action, $mysoc, $soc, $lineid, 1);
->>>>>>> 751f79b6
+		$object->printObjectLines($action, $mysoc, $object->thirdparty, $lineid, 1);
 	}
 
 	// Form to add new line
