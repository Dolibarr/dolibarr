--- conflicted
+++ resolved
@@ -1,24 +1,4 @@
 <?php
-<<<<<<< HEAD
-/* Copyright (C) 2001-2007 Rodolphe Quiedeville  <rodolphe@quiedeville.org>
- * Copyright (C) 2004-2022 Laurent Destailleur   <eldy@users.sourceforge.net>
- * Copyright (C) 2004      Eric Seigne           <eric.seigne@ryxeo.com>
- * Copyright (C) 2005      Marc Barilley / Ocebo <marc@ocebo.com>
- * Copyright (C) 2005-2012 Regis Houssin         <regis.houssin@inodbox.com>
- * Copyright (C) 2006      Andre Cianfarani      <acianfa@free.fr>
- * Copyright (C) 2010-2023 Juanjo Menent         <jmenent@2byte.es>
- * Copyright (C) 2010-2022 Philippe Grand        <philippe.grand@atoo-net.com>
- * Copyright (C) 2012-2023 Christophe Battarel   <christophe.battarel@altairis.fr>
- * Copyright (C) 2012      Cedric Salvador       <csalvador@gpcsolutions.fr>
- * Copyright (C) 2013-2014 Florian Henry         <florian.henry@open-concept.pro>
- * Copyright (C) 2014      Ferran Marcet         <fmarcet@2byte.es>
- * Copyright (C) 2016      Marcos García         <marcosgdf@gmail.com>
- * Copyright (C) 2018-2024 Frédéric France       <frederic.france@free.fr>
- * Copyright (C) 2020	   Nicolas ZABOURI       <info@inovea-conseil.com>
- * Copyright (C) 2022	   Gauthier VERDOL       <gauthier.verdol@atm-consulting.fr>
- * Copyright (C) 2023	   Lenin Rivas       	 <lenin.rivas777@gmail.com>
- * Copyright (C) 2023	   William Mead			 <william.mead@manchenumerique.fr>
-=======
 /* Copyright (C) 2001-2007	Rodolphe Quiedeville		<rodolphe@quiedeville.org>
  * Copyright (C) 2004-2022	Laurent Destailleur			<eldy@users.sourceforge.net>
  * Copyright (C) 2004		Eric Seigne					<eric.seigne@ryxeo.com>
@@ -32,12 +12,11 @@
  * Copyright (C) 2013-2014	Florian Henry				<florian.henry@open-concept.pro>
  * Copyright (C) 2014		Ferran Marcet				<fmarcet@2byte.es>
  * Copyright (C) 2016		Marcos García				<marcosgdf@gmail.com>
- * Copyright (C) 2018-2024	Frédéric France				<frederic.france@netlogic.fr>
+ * Copyright (C) 2018-2024	Frédéric France				<frederic.france@free.fr>
  * Copyright (C) 2020		Nicolas ZABOURI				<info@inovea-conseil.com>
  * Copyright (C) 2022		Gauthier VERDOL				<gauthier.verdol@atm-consulting.fr>
  * Copyright (C) 2023		Lenin Rivas					<lenin.rivas777@gmail.com>
  * Copyright (C) 2023		William Mead				<william.mead@manchenumerique.fr>
->>>>>>> 803c3c2f
  * Copyright (C) 2024		MDW							<mdeweerd@users.noreply.github.com>
  * Copyright (C) 2024		Alexandre Spangaro			<alexandre@inovea-conseil.com>
  *
