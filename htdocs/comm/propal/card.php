<?php
/* Copyright (C) 2001-2007 Rodolphe Quiedeville  <rodolphe@quiedeville.org>
 * Copyright (C) 2004-2022 Laurent Destailleur   <eldy@users.sourceforge.net>
 * Copyright (C) 2004      Eric Seigne           <eric.seigne@ryxeo.com>
 * Copyright (C) 2005      Marc Barilley / Ocebo <marc@ocebo.com>
 * Copyright (C) 2005-2012 Regis Houssin         <regis.houssin@inodbox.com>
 * Copyright (C) 2006      Andre Cianfarani      <acianfa@free.fr>
 * Copyright (C) 2010-2023 Juanjo Menent         <jmenent@2byte.es>
 * Copyright (C) 2010-2022 Philippe Grand        <philippe.grand@atoo-net.com>
 * Copyright (C) 2012-2023 Christophe Battarel   <christophe.battarel@altairis.fr>
 * Copyright (C) 2012      Cedric Salvador       <csalvador@gpcsolutions.fr>
 * Copyright (C) 2013-2014 Florian Henry         <florian.henry@open-concept.pro>
 * Copyright (C) 2014      Ferran Marcet         <fmarcet@2byte.es>
 * Copyright (C) 2016      Marcos García         <marcosgdf@gmail.com>
 * Copyright (C) 2018-2021 Frédéric France       <frederic.france@netlogic.fr>
 * Copyright (C) 2020	   Nicolas ZABOURI       <info@inovea-conseil.com>
 * Copyright (C) 2022	   Gauthier VERDOL       <gauthier.verdol@atm-consulting.fr>
 * Copyright (C) 2023	   Lenin Rivas       	 <lenin.rivas777@gmail.com>
 *
 * This program is free software; you can redistribute it and/or modify
 * it under the terms of the GNU General Public License as published by
 * the Free Software Foundation; either version 3 of the License, or
 * (at your option) any later version.
 *
 * This program is distributed in the hope that it will be useful,
 * but WITHOUT ANY WARRANTY; without even the implied warranty of
 * MERCHANTABILITY or FITNESS FOR A PARTICULAR PURPOSE.  See the
 * GNU General Public License for more details.
 *
 * You should have received a copy of the GNU General Public License
 * along with this program. If not, see <https://www.gnu.org/licenses/>.
 */


/**
 * \file 		htdocs/comm/propal/card.php
 * \ingroup 	propale
 * \brief 		Page of commercial proposals card and list
 */

// Load Dolibarr environment
require '../../main.inc.php';
require_once DOL_DOCUMENT_ROOT.'/core/class/html.formother.class.php';
require_once DOL_DOCUMENT_ROOT.'/core/class/html.formfile.class.php';
require_once DOL_DOCUMENT_ROOT.'/core/class/html.formpropal.class.php';
require_once DOL_DOCUMENT_ROOT.'/core/class/html.formmargin.class.php';
require_once DOL_DOCUMENT_ROOT.'/comm/propal/class/propal.class.php';
require_once DOL_DOCUMENT_ROOT.'/comm/action/class/actioncomm.class.php';
require_once DOL_DOCUMENT_ROOT.'/core/modules/propale/modules_propale.php';
require_once DOL_DOCUMENT_ROOT.'/core/lib/propal.lib.php';
require_once DOL_DOCUMENT_ROOT.'/core/lib/functions2.lib.php';
require_once DOL_DOCUMENT_ROOT.'/core/class/extrafields.class.php';
require_once DOL_DOCUMENT_ROOT.'/core/class/doleditor.class.php';
if (isModEnabled('project')) {
	require_once DOL_DOCUMENT_ROOT.'/projet/class/project.class.php';
	require_once DOL_DOCUMENT_ROOT.'/core/class/html.formprojet.class.php';
}

if (isModEnabled('variants')) {
	require_once DOL_DOCUMENT_ROOT.'/variants/class/ProductCombination.class.php';
}

// Load translation files required by the page
$langs->loadLangs(array('companies', 'propal', 'compta', 'bills', 'orders', 'products', 'deliveries', 'sendings', 'other'));
if (isModEnabled('incoterm')) {
	$langs->load('incoterm');
}
if (isModEnabled('margin')) {
	$langs->load('margins');
}

$error = 0;

$id = GETPOST('id', 'int');
$ref = GETPOST('ref', 'alpha');
$socid = GETPOST('socid', 'int');
$action = GETPOST('action', 'aZ09');
$cancel = GETPOST('cancel', 'alpha');
$origin = GETPOST('origin', 'alpha');
$originid = GETPOST('originid', 'int');
$confirm = GETPOST('confirm', 'alpha');
$backtopage = GETPOST('backtopage', 'alpha'); // Go back to a dedicated page
$lineid = GETPOST('lineid', 'int');
$contactid = GETPOST('contactid', 'int');
$projectid = GETPOST('projectid', 'int');
$rank = (GETPOST('rank', 'int') > 0) ? GETPOST('rank', 'int') : -1;

// PDF
$hidedetails = (GETPOST('hidedetails', 'int') ? GETPOST('hidedetails', 'int') : (getDolGlobalString('MAIN_GENERATE_DOCUMENTS_HIDE_DETAILS') ? 1 : 0));
$hidedesc = (GETPOST('hidedesc', 'int') ? GETPOST('hidedesc', 'int') : (getDolGlobalString('MAIN_GENERATE_DOCUMENTS_HIDE_DESC') ? 1 : 0));
$hideref = (GETPOST('hideref', 'int') ? GETPOST('hideref', 'int') : (getDolGlobalString('MAIN_GENERATE_DOCUMENTS_HIDE_REF') ? 1 : 0));

$object = new Propal($db);
$extrafields = new ExtraFields($db);

// fetch optionals attributes and labels
$extrafields->fetch_name_optionals_label($object->table_element);

// Load object
if ($id > 0 || !empty($ref)) {
	$ret = $object->fetch($id, $ref);
	if ($ret > 0) {
		$ret = $object->fetch_thirdparty();
		if ($ret > 0 && isset($object->fk_project)) {
			$ret = $object->fetch_project();
		}
	}
	if ($ret <= 0) {
		setEventMessages($object->error, $object->errors, 'errors');
		$action = '';
	}
}

// Initialize technical object to manage hooks of page. Note that conf->hooks_modules contains array of hook context
$hookmanager->initHooks(array('propalcard', 'globalcard'));

$usercanread = $user->hasRight("propal", "lire");
$usercancreate = $user->hasRight("propal", "creer");
$usercandelete = $user->hasRight("propal", "supprimer");

$usercanclose = ((!getDolGlobalString('MAIN_USE_ADVANCED_PERMS') && $usercancreate) || (getDolGlobalString('MAIN_USE_ADVANCED_PERMS') && !empty($user->rights->propal->propal_advance->close)));
$usercanvalidate = ((!getDolGlobalString('MAIN_USE_ADVANCED_PERMS') && $usercancreate) || (getDolGlobalString('MAIN_USE_ADVANCED_PERMS') && !empty($user->rights->propal->propal_advance->validate)));
$usercansend = (!getDolGlobalString('MAIN_USE_ADVANCED_PERMS') || (getDolGlobalString('MAIN_USE_ADVANCED_PERMS') && !empty($user->rights->propal->propal_advance->send)));

$usermustrespectpricemin = ((getDolGlobalString('MAIN_USE_ADVANCED_PERMS') && empty($user->rights->produit->ignore_price_min_advance)) || !getDolGlobalString('MAIN_USE_ADVANCED_PERMS'));
$usercancreateorder = $user->hasRight('commande', 'creer');
$usercancreateinvoice = $user->hasRight('facture', 'creer');
$usercancreatecontract = $user->hasRight('contrat', 'creer');
$usercancreateintervention = $user->hasRight('ficheinter', 'creer');
$usercancreatepurchaseorder = ($user->hasRight('fournisseur', 'commande', 'creer') || $user->hasRight('supplier_order', 'creer'));

$permissionnote = $usercancreate; // Used by the include of actions_setnotes.inc.php
$permissiondellink = $usercancreate; // Used by the include of actions_dellink.inc.php
$permissiontoedit = $usercancreate; // Used by the include of actions_lineupdown.inc.php

// Security check
if (!empty($user->socid)) {
	$socid = $user->socid;
}
restrictedArea($user, 'propal', $object->id);


/*
 * Actions
 */

$parameters = array('socid' => $socid);
$reshook = $hookmanager->executeHooks('doActions', $parameters, $object, $action); // Note that $action and $object may have been modified by some hooks
if ($reshook < 0) {
	setEventMessages($hookmanager->error, $hookmanager->errors, 'errors');
}

if (empty($reshook)) {
	$backurlforlist = DOL_URL_ROOT.'/comm/propal/list.php';

	if (empty($backtopage) || ($cancel && empty($id))) {
		if (empty($backtopage) || ($cancel && strpos($backtopage, '__ID__'))) {
			if (empty($id) && (($action != 'add' && $action != 'create') || $cancel)) {
				$backtopage = $backurlforlist;
			} else {
				$backtopage = DOL_URL_ROOT.'/comm/propal/card.php?id='.((!empty($id) && $id > 0) ? $id : '__ID__');
			}
		}
	}

	if ($cancel) {
		if (!empty($backtopageforcancel)) {
			header("Location: ".$backtopageforcancel);
			exit;
		} elseif (!empty($backtopage)) {
			header("Location: ".$backtopage);
			exit;
		}
		$action = '';
	}

	include DOL_DOCUMENT_ROOT.'/core/actions_setnotes.inc.php'; // Must be include, not includ_once

	include DOL_DOCUMENT_ROOT.'/core/actions_dellink.inc.php'; // Must be include, not include_once

	include DOL_DOCUMENT_ROOT.'/core/actions_lineupdown.inc.php'; // Must be include, not include_once

	// Action clone object
	if ($action == 'confirm_clone' && $confirm == 'yes' && $usercancreate) {
		if (!GETPOST('socid', 3)) {
			setEventMessages($langs->trans("NoCloneOptionsSpecified"), null, 'errors');
		} else {
			if ($object->id > 0) {
				if (getDolGlobalString('PROPAL_CLONE_DATE_DELIVERY')) {
					//Get difference between old and new delivery date and change lines according to difference
					$date_delivery = dol_mktime(
						12,
						0,
						0,
						GETPOST('date_deliverymonth', 'int'),
						GETPOST('date_deliveryday', 'int'),
						GETPOST('date_deliveryyear', 'int')
					);
					$date_delivery_old = $object->delivery_date;
					if (!empty($date_delivery_old) && !empty($date_delivery)) {
						//Attempt to get the date without possible hour rounding errors
						$old_date_delivery = dol_mktime(
							12,
							0,
							0,
							dol_print_date($date_delivery_old, '%m'),
							dol_print_date($date_delivery_old, '%d'),
							dol_print_date($date_delivery_old, '%Y')
						);
						//Calculate the difference and apply if necessary
						$difference = $date_delivery - $old_date_delivery;
						if ($difference != 0) {
							$object->delivery_date = $date_delivery;
							foreach ($object->lines as $line) {
								if (isset($line->date_start)) {
									$line->date_start = $line->date_start + $difference;
								}
								if (isset($line->date_end)) {
									$line->date_end = $line->date_end + $difference;
								}
							}
						}
					}
				}

				$result = $object->createFromClone($user, $socid, (GETPOSTISSET('entity') ? GETPOST('entity', 'int') : null), (GETPOST('update_prices', 'aZ') ? true : false), (GETPOST('update_desc', 'aZ') ? true : false));
				if ($result > 0) {
					header("Location: ".$_SERVER['PHP_SELF'].'?id='.$result);
					exit();
				} else {
					if (count($object->errors) > 0) {
						setEventMessages($object->error, $object->errors, 'errors');
					}
					$action = '';
				}
			}
		}
	} elseif ($action == 'confirm_delete' && $confirm == 'yes' && $usercandelete) {
		// Delete proposal
		$result = $object->delete($user);
		if ($result > 0) {
			header('Location: '.DOL_URL_ROOT.'/comm/propal/list.php?restore_lastsearch_values=1');
			exit();
		} else {
			$langs->load("errors");
			setEventMessages($object->error, $object->errors, 'errors');
		}
	} elseif ($action == 'confirm_deleteline' && $confirm == 'yes' && $usercancreate) {
		// Remove line
		$result = $object->deleteline($lineid);
		// reorder lines
		if ($result > 0) {
			$object->line_order(true);
		} else {
			$langs->load("errors");
			setEventMessages($object->error, $object->errors, 'errors');
		}

		if (!getDolGlobalString('MAIN_DISABLE_PDF_AUTOUPDATE')) {
			// Define output language
			$outputlangs = $langs;
			if (getDolGlobalInt('MAIN_MULTILANGS')) {
				$outputlangs = new Translate("", $conf);
				$newlang = (GETPOST('lang_id', 'aZ09') ? GETPOST('lang_id', 'aZ09') : $object->thirdparty->default_lang);
				$outputlangs->setDefaultLang($newlang);
			}
			$ret = $object->fetch($id); // Reload to get new records
			if ($ret > 0) {
				$object->fetch_thirdparty();
			}
			$object->generateDocument($object->model_pdf, $outputlangs, $hidedetails, $hidedesc, $hideref);
		}

		header('Location: '.$_SERVER["PHP_SELF"].'?id='.$object->id);
		exit();
	} elseif ($action == 'confirm_validate' && $confirm == 'yes' && $usercanvalidate) {
		// Validation
		$idwarehouse = GETPOST('idwarehouse', 'int');
		$result = $object->valid($user);
		if ($result > 0 && getDolGlobalString('PROPAL_SKIP_ACCEPT_REFUSE')) {
			$result = $object->closeProposal($user, $object::STATUS_SIGNED);
		}
		if ($result >= 0) {
			if (!getDolGlobalString('MAIN_DISABLE_PDF_AUTOUPDATE')) {
				$outputlangs = $langs;
				$newlang = '';
				if (getDolGlobalInt('MAIN_MULTILANGS') && empty($newlang) && GETPOST('lang_id', 'aZ09')) {
					$newlang = GETPOST('lang_id', 'aZ09');
				}
				if (getDolGlobalInt('MAIN_MULTILANGS') && empty($newlang)) {
					$newlang = $object->thirdparty->default_lang;
				}
				if (!empty($newlang)) {
					$outputlangs = new Translate("", $conf);
					$outputlangs->setDefaultLang($newlang);
				}
				$model = $object->model_pdf;
				$ret = $object->fetch($id); // Reload to get new records
				if ($ret > 0) {
					$object->fetch_thirdparty();
				}

				$object->generateDocument($model, $outputlangs, $hidedetails, $hidedesc, $hideref);
			}
		} else {
			$langs->load("errors");
			if (count($object->errors) > 0) {
				setEventMessages($object->error, $object->errors, 'errors');
			} else {
				setEventMessages($langs->trans($object->error), null, 'errors');
			}
		}
	} elseif ($action == 'setdate' && $usercancreate) {
		$datep = dol_mktime(12, 0, 0, GETPOST('remonth', 'int'), GETPOST('reday', 'int'), GETPOST('reyear', 'int'));

		if (empty($datep)) {
			$error++;
			setEventMessages($langs->trans("ErrorFieldRequired", $langs->transnoentitiesnoconv("Date")), null, 'errors');
		}

		if (!$error) {
			$result = $object->set_date($user, $datep);
			if ($result > 0 && !empty($object->duree_validite) && !empty($object->fin_validite)) {
				$datev = $datep + ($object->duree_validite * 24 * 3600);
				$result = $object->set_echeance($user, $datev, 1);
			}
			if ($result < 0) {
				dol_print_error($db, $object->error);
			} elseif (!getDolGlobalString('MAIN_DISABLE_PDF_AUTOUPDATE')) {
				$outputlangs = $langs;
				$newlang = '';
				if (getDolGlobalInt('MAIN_MULTILANGS') && empty($newlang) && GETPOST('lang_id', 'aZ09')) {
					$newlang = GETPOST('lang_id', 'aZ09');
				}
				if (getDolGlobalInt('MAIN_MULTILANGS') && empty($newlang)) {
					$newlang = $object->thirdparty->default_lang;
				}
				if (!empty($newlang)) {
					$outputlangs = new Translate("", $conf);
					$outputlangs->setDefaultLang($newlang);
				}
				$model = $object->model_pdf;
				$ret = $object->fetch($id); // Reload to get new records
				if ($ret > 0) {
					$object->fetch_thirdparty();
				}

				$object->generateDocument($model, $outputlangs, $hidedetails, $hidedesc, $hideref);
			}
		}
	} elseif ($action == 'setecheance' && $usercancreate) {
		$result = $object->set_echeance($user, dol_mktime(12, 0, 0, GETPOST('echmonth', 'int'), GETPOST('echday', 'int'), GETPOST('echyear', 'int')));
		if ($result >= 0) {
			if (!getDolGlobalString('MAIN_DISABLE_PDF_AUTOUPDATE')) {
				$outputlangs = $langs;
				$newlang = '';
				if (getDolGlobalInt('MAIN_MULTILANGS') && empty($newlang) && GETPOST('lang_id', 'aZ09')) {
					$newlang = GETPOST('lang_id', 'aZ09');
				}
				if (getDolGlobalInt('MAIN_MULTILANGS') && empty($newlang)) {
					$newlang = $object->thirdparty->default_lang;
				}
				if (!empty($newlang)) {
					$outputlangs = new Translate("", $conf);
					$outputlangs->setDefaultLang($newlang);
				}
				$model = $object->model_pdf;
				$ret = $object->fetch($id); // Reload to get new records
				if ($ret > 0) {
					$object->fetch_thirdparty();
				}

				$object->generateDocument($model, $outputlangs, $hidedetails, $hidedesc, $hideref);
			}
		} else {
			setEventMessages($object->error, $object->errors, 'errors');
		}
	} elseif ($action == 'setdate_livraison' && $usercancreate) {
		$result = $object->setDeliveryDate($user, dol_mktime(12, 0, 0, GETPOST('date_livraisonmonth', 'int'), GETPOST('date_livraisonday', 'int'), GETPOST('date_livraisonyear', 'int')));
		if ($result < 0) {
			dol_print_error($db, $object->error);
		}
	} elseif ($action == 'setref_client' && $usercancreate) {
		// Positionne ref client
		$result = $object->set_ref_client($user, GETPOST('ref_client'));
		if ($result < 0) {
			setEventMessages($object->error, $object->errors, 'errors');
		}
	} elseif ($action == 'set_incoterms' && isModEnabled('incoterm') && $usercancreate) {
		// Set incoterm
		$result = $object->setIncoterms(GETPOST('incoterm_id', 'int'), GETPOST('location_incoterms', 'alpha'));
	} elseif ($action == 'add' && $usercancreate) {
		// Create proposal
		$object->socid = $socid;
		$object->fetch_thirdparty();

		$datep = dol_mktime(12, 0, 0, GETPOST('remonth'), GETPOST('reday'), GETPOST('reyear'));
		$date_delivery = dol_mktime(12, 0, 0, GETPOST('date_livraisonmonth'), GETPOST('date_livraisonday'), GETPOST('date_livraisonyear'));
		$duration = GETPOST('duree_validite', 'int');

		if (empty($datep)) {
			setEventMessages($langs->trans("ErrorFieldRequired", $langs->transnoentitiesnoconv("DatePropal")), null, 'errors');
			$action = 'create';
			$error++;
		}
		if (empty($duration)) {
			setEventMessages($langs->trans("ErrorFieldRequired", $langs->transnoentitiesnoconv("ValidityDuration")), null, 'errors');
			$action = 'create';
			$error++;
		}

		if ($socid < 1) {
			setEventMessages($langs->trans("ErrorFieldRequired", $langs->transnoentitiesnoconv("Customer")), null, 'errors');

			$action = 'create';
			$error++;
		}

		if (!$error) {
			$db->begin();

			// If we select proposal to clone during creation (when option PROPAL_CLONE_ON_CREATE_PAGE is on)
			if (GETPOST('createmode') == 'copy' && GETPOST('copie_propal')) {
				if ($object->fetch(GETPOST('copie_propal', 'int')) > 0) {
					$object->ref = GETPOST('ref');
					$object->datep = $datep;
					$object->date = $datep;
					$object->delivery_date = $date_delivery;
					$object->availability_id = GETPOST('availability_id');
					$object->demand_reason_id = GETPOST('demand_reason_id');
					$object->fk_delivery_address = GETPOST('fk_address', 'int');
					$object->shipping_method_id = GETPOST('shipping_method_id', 'int');
					$object->warehouse_id = GETPOST('warehouse_id', 'int');
					$object->duree_validite = $duration;
					$object->cond_reglement_id = GETPOST('cond_reglement_id');
					$object->deposit_percent = GETPOST('cond_reglement_id_deposit_percent', 'alpha');
					$object->mode_reglement_id = GETPOST('mode_reglement_id', 'int');
					$object->fk_account = GETPOST('fk_account', 'int');
					$object->socid = GETPOST('socid', 'int');
					$object->contact_id = GETPOST('contactid', 'int');
					$object->fk_project = GETPOST('projectid', 'int');
					$object->model_pdf = GETPOST('model', 'alphanohtml');
					$object->author = $user->id; // deprecated
					$object->user_author_id = $user->id;
					$object->note_private = GETPOST('note_private', 'restricthtml');
					$object->note_public = GETPOST('note_public', 'restricthtml');
					$object->statut = Propal::STATUS_DRAFT;
					$object->status = Propal::STATUS_DRAFT;
					$object->fk_incoterms = GETPOST('incoterm_id', 'int');
					$object->location_incoterms = GETPOST('location_incoterms', 'alpha');
				} else {
					setEventMessages($langs->trans("ErrorFailedToCopyProposal", GETPOST('copie_propal')), null, 'errors');
				}
			} else {
				$object->ref = GETPOST('ref');
				$object->ref_client = GETPOST('ref_client');
				$object->datep = $datep;
				$object->date = $datep;
				$object->delivery_date = $date_delivery;
				$object->availability_id = GETPOST('availability_id', 'int');
				$object->demand_reason_id = GETPOST('demand_reason_id', 'int');
				$object->fk_delivery_address = GETPOST('fk_address', 'int');
				$object->shipping_method_id = GETPOST('shipping_method_id', 'int');
				$object->warehouse_id = GETPOST('warehouse_id', 'int');
				$object->duree_validite = price2num(GETPOST('duree_validite', 'alpha'));
				$object->cond_reglement_id = GETPOST('cond_reglement_id', 'int');
				$object->deposit_percent = GETPOST('cond_reglement_id_deposit_percent', 'alpha');
				$object->mode_reglement_id = GETPOST('mode_reglement_id', 'int');
				$object->fk_account = GETPOST('fk_account', 'int');
				$object->contact_id = GETPOST('contactid', 'int');
				$object->fk_project = GETPOST('projectid', 'int');
				$object->model_pdf = GETPOST('model');
				$object->author = $user->id; // deprecated
				$object->note_private = GETPOST('note_private', 'restricthtml');
				$object->note_public = GETPOST('note_public', 'restricthtml');
				$object->fk_incoterms = GETPOST('incoterm_id', 'int');
				$object->location_incoterms = GETPOST('location_incoterms', 'alpha');

				$object->origin = GETPOST('origin');
				$object->origin_id = GETPOST('originid');

				// Multicurrency
				if (isModEnabled("multicurrency")) {
					$object->multicurrency_code = GETPOST('multicurrency_code', 'alpha');
				}

				// Fill array 'array_options' with data from add form
				$ret = $extrafields->setOptionalsFromPost(null, $object);
				if ($ret < 0) {
					$error++;
					$action = 'create';
				}
			}

			if (!$error) {
				if ($origin && $originid) {
					// Parse element/subelement (ex: project_task)
					$element = $subelement = $origin;
					$regs = array();
					if (preg_match('/^([^_]+)_([^_]+)/i', $origin, $regs)) {
						$element = $regs[1];
						$subelement = $regs[2];
					}

					// For compatibility
					if ($element == 'order') {
						$element = $subelement = 'commande';
					}
					if ($element == 'propal') {
						$element = 'comm/propal';
						$subelement = 'propal';
					}
					if ($element == 'contract') {
						$element = $subelement = 'contrat';
					}
					if ($element == 'inter') {
						$element = $subelement = 'ficheinter';
					}
					if ($element == 'shipping') {
						$element = $subelement = 'expedition';
					}

					$object->origin = $origin;
					$object->origin_id = $originid;

					// Possibility to add external linked objects with hooks
					$object->linked_objects [$object->origin] = $object->origin_id;
					if (is_array($_POST['other_linked_objects']) && !empty($_POST['other_linked_objects'])) {
						$object->linked_objects = array_merge($object->linked_objects, $_POST['other_linked_objects']);
					}

					$id = $object->create($user);
					if ($id > 0) {
						dol_include_once('/'.$element.'/class/'.$subelement.'.class.php');

						$classname = ucfirst($subelement);
						$srcobject = new $classname($db);

						dol_syslog("Try to find source object origin=".$object->origin." originid=".$object->origin_id." to add lines");
						$result = $srcobject->fetch($object->origin_id);

						if ($result > 0) {
							$lines = $srcobject->lines;
							if (empty($lines) && method_exists($srcobject, 'fetch_lines')) {
								$srcobject->fetch_lines();
								$lines = $srcobject->lines;
							}

							$fk_parent_line = 0;
							$num = count($lines);
							for ($i = 0; $i < $num; $i++) {
								$label = (!empty($lines[$i]->label) ? $lines[$i]->label : '');
								$desc = (!empty($lines[$i]->desc) ? $lines[$i]->desc : $lines[$i]->label);

								// Positive line
								$product_type = ($lines[$i]->product_type ? $lines[$i]->product_type : 0);

								// Date start
								$date_start = false;
								if ($lines[$i]->date_debut_prevue) {
									$date_start = $lines[$i]->date_debut_prevue;
								}
								if ($lines[$i]->date_debut_reel) {
									$date_start = $lines[$i]->date_debut_reel;
								}
								if ($lines[$i]->date_start) {
									$date_start = $lines[$i]->date_start;
								}

								// Date end
								$date_end = false;
								if ($lines[$i]->date_fin_prevue) {
									$date_end = $lines[$i]->date_fin_prevue;
								}
								if ($lines[$i]->date_fin_reel) {
									$date_end = $lines[$i]->date_fin_reel;
								}
								if ($lines[$i]->date_end) {
									$date_end = $lines[$i]->date_end;
								}

								// Reset fk_parent_line for no child products and special product
								if (($lines[$i]->product_type != 9 && empty($lines[$i]->fk_parent_line)) || $lines[$i]->product_type == 9) {
									$fk_parent_line = 0;
								}

								// Extrafields
								if (method_exists($lines[$i], 'fetch_optionals')) {
									$lines[$i]->fetch_optionals();
									$array_options = $lines[$i]->array_options;
								}

								$tva_tx = $lines[$i]->tva_tx;
								if (!empty($lines[$i]->vat_src_code) && !preg_match('/\(/', $tva_tx)) {
									$tva_tx .= ' ('.$lines[$i]->vat_src_code.')';
								}

								$result = $object->addline($desc, $lines[$i]->subprice, $lines[$i]->qty, $tva_tx, $lines[$i]->localtax1_tx, $lines[$i]->localtax2_tx, $lines[$i]->fk_product, $lines[$i]->remise_percent, 'HT', 0, $lines[$i]->info_bits, $product_type, $lines[$i]->rang, $lines[$i]->special_code, $fk_parent_line, $lines[$i]->fk_fournprice, $lines[$i]->pa_ht, $label, $date_start, $date_end, $array_options, $lines[$i]->fk_unit);

								if ($result > 0) {
									$lineid = $result;
								} else {
									$lineid = 0;
									$error++;
									break;
								}

								// Defined the new fk_parent_line
								if ($result > 0 && $lines[$i]->product_type == 9) {
									$fk_parent_line = $result;
								}
							}

							// Hooks
							$parameters = array('objFrom' => $srcobject);
							$reshook = $hookmanager->executeHooks('createFrom', $parameters, $object, $action); // Note that $action and $object may have been
							// modified by hook
							if ($reshook < 0) {
								setEventMessages($hookmanager->error, $hookmanager->errors, 'errors');
								$error++;
							}
						} else {
							setEventMessages($srcobject->error, $srcobject->errors, 'errors');
							$error++;
						}
					} else {
						setEventMessages($object->error, $object->errors, 'errors');
						$error++;
					}
				} else {
					// Standard creation
					$id = $object->create($user);
				}

				if ($id > 0) {
					// Insert default contacts if defined
					if (GETPOST('contactid') > 0) {
						$result = $object->add_contact(GETPOST('contactid'), 'CUSTOMER', 'external');
						if ($result < 0) {
							$error++;
							setEventMessages($langs->trans("ErrorFailedToAddContact"), null, 'errors');
						}
					}

					if (getDolGlobalString('PROPOSAL_AUTO_ADD_AUTHOR_AS_CONTACT')) {
						$result = $object->add_contact($user->id, 'SALESREPFOLL', 'internal');
						if ($result < 0) {
							$error++;
							setEventMessages($langs->trans("ErrorFailedToAddUserAsContact"), null, 'errors');
						}
					}

					if (!$error) {
						$db->commit();

						// Define output language
						if (!getDolGlobalString('MAIN_DISABLE_PDF_AUTOUPDATE')) {
							$outputlangs = $langs;
							$newlang = '';
							if (getDolGlobalInt('MAIN_MULTILANGS') && empty($newlang) && GETPOST('lang_id', 'aZ09')) {
								$newlang = GETPOST('lang_id', 'aZ09');
							}
							if (getDolGlobalInt('MAIN_MULTILANGS') && empty($newlang)) {
								$newlang = $object->thirdparty->default_lang;
							}
							if (!empty($newlang)) {
								$outputlangs = new Translate("", $conf);
								$outputlangs->setDefaultLang($newlang);
							}
							$model = $object->model_pdf;

							$ret = $object->fetch($id); // Reload to get new records
							$result = $object->generateDocument($model, $outputlangs, $hidedetails, $hidedesc, $hideref);
							if ($result < 0) {
								dol_print_error($db, $result);
							}
						}

						header('Location: '.$_SERVER["PHP_SELF"].'?id='.$id);
						exit();
					} else {
						$db->rollback();
						$action = 'create';
					}
				} else {
					setEventMessages($object->error, $object->errors, 'errors');
					$db->rollback();
					$action = 'create';
				}
			}
		}
	} elseif ($action == 'classifybilled' && $usercanclose) {
		// Classify billed
		$db->begin();

		$result = $object->classifyBilled($user, 0, '');
		if ($result < 0) {
			setEventMessages($object->error, $object->errors, 'errors');
			$error++;
		}

		if (!$error) {
			$db->commit();
		} else {
			$db->rollback();
		}
	} elseif ($action == 'confirm_closeas' && $usercanclose && !GETPOST('cancel', 'alpha')) {
		// Close proposal
		if (!(GETPOST('statut', 'int') > 0)) {
			setEventMessages($langs->trans("ErrorFieldRequired", $langs->transnoentitiesnoconv("CloseAs")), null, 'errors');
			$action = 'closeas';
		} elseif (GETPOST('statut', 'int') == $object::STATUS_SIGNED || GETPOST('statut', 'int') == $object::STATUS_NOTSIGNED) {
			$locationTarget = '';
			// prevent browser refresh from closing proposal several times
			if ($object->statut == $object::STATUS_VALIDATED || (getDolGlobalString('PROPAL_SKIP_ACCEPT_REFUSE') && $object->statut == $object::STATUS_DRAFT)) {
				$db->begin();

				$result = $object->closeProposal($user, GETPOST('statut', 'int'), GETPOST('note_private', 'restricthtml'));
				if ($result < 0) {
					setEventMessages($object->error, $object->errors, 'errors');
					$error++;
				} else {
					// Needed if object linked modified by trigger (because linked objects can't be fetched two times : linkedObjectsFullLoaded)
					$locationTarget = DOL_URL_ROOT . '/comm/propal/card.php?id=' . $object->id;
				}

				$deposit = null;

				$deposit_percent_from_payment_terms = getDictionaryValue('c_payment_term', 'deposit_percent', $object->cond_reglement_id);

				if (
					!$error && GETPOST('statut', 'int') == $object::STATUS_SIGNED && GETPOST('generate_deposit', 'alpha') == 'on'
					&& !empty($deposit_percent_from_payment_terms) && isModEnabled('facture') && $user->hasRight('facture', 'creer')
				) {
					require_once DOL_DOCUMENT_ROOT . '/compta/facture/class/facture.class.php';

					$date = dol_mktime(0, 0, 0, GETPOST('datefmonth', 'int'), GETPOST('datefday', 'int'), GETPOST('datefyear', 'int'));
					$forceFields = array();

					if (GETPOSTISSET('date_pointoftax')) {
						$forceFields['date_pointoftax'] = dol_mktime(0, 0, 0, GETPOST('date_pointoftaxmonth', 'int'), GETPOST('date_pointoftaxday', 'int'), GETPOST('date_pointoftaxyear', 'int'));
					}

					$deposit = Facture::createDepositFromOrigin($object, $date, GETPOST('cond_reglement_id', 'int'), $user, 0, GETPOST('validate_generated_deposit', 'alpha') == 'on', $forceFields);

					if ($deposit) {
						setEventMessage('DepositGenerated');
						$locationTarget = DOL_URL_ROOT . '/compta/facture/card.php?id=' . $deposit->id;
					} else {
						$error++;
						setEventMessages($object->error, $object->errors, 'errors');
					}
				}

				if (!$error) {
					$db->commit();

					if ($deposit && !getDolGlobalString('MAIN_DISABLE_PDF_AUTOUPDATE')) {
						$ret = $deposit->fetch($deposit->id); // Reload to get new records
						$outputlangs = $langs;

						if (getDolGlobalInt('MAIN_MULTILANGS')) {
							$outputlangs = new Translate('', $conf);
							$outputlangs->setDefaultLang($deposit->thirdparty->default_lang);
							$outputlangs->load('products');
						}

						$result = $deposit->generateDocument($deposit->model_pdf, $outputlangs, $hidedetails, $hidedesc, $hideref);

						if ($result < 0) {
							setEventMessages($deposit->error, $deposit->errors, 'errors');
						}
					}

					if ($locationTarget) {
						header('Location: ' . $locationTarget);
						exit;
					}
				} else {
					$db->rollback();
					$action = '';
				}
			}
		}
	} elseif ($action == 'confirm_reopen' && $usercanclose && !GETPOST('cancel', 'alpha')) {
		// Reopen proposal
		// prevent browser refresh from reopening proposal several times
		if ($object->statut == Propal::STATUS_SIGNED || $object->statut == Propal::STATUS_NOTSIGNED || $object->statut == Propal::STATUS_BILLED) {
			$db->begin();

			$result = $object->reopen($user, !getDolGlobalString('PROPAL_SKIP_ACCEPT_REFUSE'));
			if ($result < 0) {
				setEventMessages($object->error, $object->errors, 'errors');
				$error++;
			}

			if (!$error) {
				$db->commit();
			} else {
				$db->rollback();
			}
		}
	} elseif ($action == 'import_lines_from_object'
		&& $user->hasRight('propal', 'creer')
		&& $object->statut == Propal::STATUS_DRAFT
		) {
		// add lines from objectlinked
		$fromElement = GETPOST('fromelement');
		$fromElementid = GETPOST('fromelementid');
		$importLines = GETPOST('line_checkbox');

		if (!empty($importLines) && is_array($importLines) && !empty($fromElement) && ctype_alpha($fromElement) && !empty($fromElementid)) {
			if ($fromElement == 'commande') {
				dol_include_once('/'.$fromElement.'/class/'.$fromElement.'.class.php');
				$lineClassName = 'OrderLine';
			} elseif ($fromElement == 'propal') {
				dol_include_once('/comm/'.$fromElement.'/class/'.$fromElement.'.class.php');
				$lineClassName = 'PropaleLigne';
			} elseif ($fromElement == 'facture') {
				dol_include_once('/compta/'.$fromElement.'/class/'.$fromElement.'.class.php');
				$lineClassName = 'FactureLigne';
			}
			$nextRang = count($object->lines) + 1;
			$importCount = 0;
			$error = 0;
			foreach ($importLines as $lineId) {
				$lineId = intval($lineId);
				$originLine = new $lineClassName($db);
				if (intval($fromElementid) > 0 && $originLine->fetch($lineId) > 0) {
					$originLine->fetch_optionals();
					$desc = $originLine->desc;
					$pu_ht = $originLine->subprice;
					$qty = $originLine->qty;
					$txtva = $originLine->tva_tx;
					$txlocaltax1 = $originLine->localtax1_tx;
					$txlocaltax2 = $originLine->localtax2_tx;
					$fk_product = $originLine->fk_product;
					$remise_percent = $originLine->remise_percent;
					$date_start = $originLine->date_start;
					$date_end = $originLine->date_end;
					$ventil = 0;
					$info_bits = $originLine->info_bits;
					$fk_remise_except = $originLine->fk_remise_except;
					$price_base_type = 'HT';
					$pu_ttc = 0;
					$type = $originLine->product_type;
					$rang = $nextRang++;
					$special_code = $originLine->special_code;
					$origin = $originLine->element;
					$origin_id = $originLine->id;
					$fk_parent_line = 0;
					$fk_fournprice = $originLine->fk_fournprice;
					$pa_ht = $originLine->pa_ht;
					$label = $originLine->label;
					$array_options = $originLine->array_options;
					$situation_percent = 100;
					$fk_prev_id = '';
					$fk_unit = $originLine->fk_unit;
					$pu_ht_devise = $originLine->multicurrency_subprice;

					$res = $object->addline($desc, $pu_ht, $qty, $txtva, $txlocaltax1, $txlocaltax2, $fk_product, $remise_percent, $price_base_type, $pu_ttc, $info_bits, $type, $rang, $special_code, $fk_parent_line, $fk_fournprice, $pa_ht, $label, $date_start, $date_end, $array_options, $fk_unit, $origin, $origin_id, $pu_ht_devise, $fk_remise_except);

					if ($res > 0) {
						$importCount++;
					} else {
						$error++;
					}
				} else {
					$error++;
				}
			}

			if ($error) {
				setEventMessages($langs->trans('ErrorsOnXLines', $error), null, 'errors');
			}
		}
	}

	include DOL_DOCUMENT_ROOT.'/core/actions_printing.inc.php';

	// Actions to send emails
	$actiontypecode = 'AC_OTH_AUTO';
	$triggersendname = 'PROPAL_SENTBYMAIL';
	$autocopy = 'MAIN_MAIL_AUTOCOPY_PROPOSAL_TO';
	$trackid = 'pro'.$object->id;
	include DOL_DOCUMENT_ROOT.'/core/actions_sendmails.inc.php';


	// Go back to draft
	if ($action == 'modif' && $usercancreate) {
		$object->setDraft($user);

		if (!getDolGlobalString('MAIN_DISABLE_PDF_AUTOUPDATE')) {
			// Define output language
			$outputlangs = $langs;
			if (getDolGlobalInt('MAIN_MULTILANGS')) {
				$outputlangs = new Translate("", $conf);
				$newlang = (GETPOST('lang_id', 'aZ09') ? GETPOST('lang_id', 'aZ09') : $object->thirdparty->default_lang);
				$outputlangs->setDefaultLang($newlang);
			}
			$ret = $object->fetch($id); // Reload to get new records
			if ($ret > 0) {
				$object->fetch_thirdparty();
			}
			$object->generateDocument($object->model_pdf, $outputlangs, $hidedetails, $hidedesc, $hideref);
		}
	} elseif ($action == "setabsolutediscount" && $usercancreate) {
		if (GETPOST("remise_id", "int")) {
			if ($object->id > 0) {
				$result = $object->insert_discount(GETPOST("remise_id", "int"));
				if ($result < 0) {
					setEventMessages($object->error, $object->errors, 'errors');
				}
			}
		}
	} elseif ($action == 'addline' && GETPOST('submitforalllines', 'alpha') && GETPOST('vatforalllines', 'alpha') !== '' && $usercancreate) {
		// Define a vat_rate for all lines
		$vat_rate = (GETPOST('vatforalllines') ? GETPOST('vatforalllines') : 0);
		$vat_rate = str_replace('*', '', $vat_rate);
		$localtax1_rate = get_localtax($vat_rate, 1, $object->thirdparty, $mysoc);
		$localtax2_rate = get_localtax($vat_rate, 2, $object->thirdparty, $mysoc);
		foreach ($object->lines as $line) {
			$result = $object->updateline($line->id, $line->subprice, $line->qty, $line->remise_percent, $vat_rate, $localtax1_rate, $localtax2_rate, $line->desc, 'HT', $line->info_bits, $line->special_code, $line->fk_parent_line, 0, $line->fk_fournprice, $line->pa_ht, $line->label, $line->product_type, $line->date_start, $line->date_end, $line->array_options, $line->fk_unit, $line->multicurrency_subprice);
		}
	} elseif ($action == 'addline' && GETPOST('submitforalllines', 'alpha') && GETPOST('remiseforalllines', 'alpha') !== '' && $usercancreate) {
		// Define a discount for all lines
		$remise_percent = (GETPOST('remiseforalllines') ? GETPOST('remiseforalllines') : 0);
		$remise_percent = str_replace('*', '', $remise_percent);
		foreach ($object->lines as $line) {
			$result = $object->updateline($line->id, $line->subprice, $line->qty, $remise_percent, $line->tva_tx, $line->localtax1_tx, $line->localtax2_tx, $line->desc, 'HT', $line->info_bits, $line->special_code, $line->fk_parent_line, 0, $line->fk_fournprice, $line->pa_ht, $line->label, $line->product_type, $line->date_start, $line->date_end, $line->array_options, $line->fk_unit, $line->multicurrency_subprice);
		}
	} elseif ($action == 'addline' && GETPOST('submitforallmargins', 'alpha') && GETPOST('marginforalllines') !== '' && $usercancreate) {
		// Define margin
		$margin_rate = (GETPOST('marginforalllines') ? GETPOST('marginforalllines') : 0);
		foreach ($object->lines as &$line) {
			$subprice = price2num($line->pa_ht * (1 + $margin_rate/100), 'MU');
			$prod = new Product($db);
			$prod->fetch($line->fk_product);
			if ($prod->price_min > $subprice) {
				$price_subprice  = price($subprice, 0, $outlangs, 1, -1, -1, 'auto');
				$price_price_min = price($prod->price_min, 0, $outlangs, 1, -1, -1, 'auto');
				setEventMessages($prod->ref.' - '.$prod->label.' ('.$price_subprice.' < '.$price_price_min.' '.strtolower($langs->trans("MinPrice")).')'."\n", null, 'warnings');
			}
			// Manage $line->subprice and $line->multicurrency_subprice
			$multicurrency_subprice = $subprice * $line->multicurrency_subprice / $line->subprice;
			// Update DB
			$result = $object->updateline($line->id, $subprice, $line->qty, $line->remise_percent, $line->tva_tx, $line->localtax1_rate, $line->localtax2_rate, $line->desc, 'HT', $line->info_bits, $line->special_code, $line->fk_parent_line, 0, $line->fk_fournprice, $line->pa_ht, $line->label, $line->product_type, $line->date_start, $line->date_end, $line->array_options, $line->fk_unit, $multicurrency_subprice);
			// Update $object with new margin info
			$line->price = $subprice;
			$line->marge_tx = $margin_rate;
			$line->marque_tx = $margin_rate * $line->pa_ht / $subprice;
			$line->total_ht = $line->qty * $subprice;
			$line->total_tva = $line->tva_tx * $line->qty * $subprice;
			$line->total_ttc = (1 + $line->tva_tx) * $line->qty * $subprice;
			// Manage $line->subprice and $line->multicurrency_subprice
			$line->multicurrency_total_ht = $line->qty * $subprice * $line->multicurrency_subprice / $line->subprice;
			$line->multicurrency_total_tva = $line->tva_tx * $line->qty * $subprice * $line->multicurrency_subprice / $line->subprice;
			$line->multicurrency_total_ttc = (1 + $line->tva_tx) * $line->qty * $subprice * $line->multicurrency_subprice / $line->subprice;
			// Used previous $line->subprice and $line->multicurrency_subprice above, now they can be set to their new values
			$line->subprice = $subprice;
			$line->multicurrency_subprice = $multicurrency_subprice;
		}
	} elseif ($action == 'addline' && $usercancreate) {		// Add line
		// Set if we used free entry or predefined product
		$predef = '';
		$product_desc = (GETPOSTISSET('dp_desc') ? GETPOST('dp_desc', 'restricthtml') : '');

		$price_ht = '';
		$price_ht_devise = '';
		$price_ttc = '';
		$price_ttc_devise = '';

		// TODO Implement  if (getDolGlobalInt('MAIN_UNIT_PRICE_WITH_TAX_IS_FOR_ALL_TAXES'))

		if (GETPOST('price_ht') !== '') {
			$price_ht = price2num(GETPOST('price_ht'), 'MU', 2);
		}
		if (GETPOST('multicurrency_price_ht') !== '') {
			$price_ht_devise = price2num(GETPOST('multicurrency_price_ht'), 'CU', 2);
		}
		if (GETPOST('price_ttc') !== '') {
			$price_ttc = price2num(GETPOST('price_ttc'), 'MU', 2);
		}
		if (GETPOST('multicurrency_price_ttc') !== '') {
			$price_ttc_devise = price2num(GETPOST('multicurrency_price_ttc'), 'CU', 2);
		}

		$prod_entry_mode = GETPOST('prod_entry_mode', 'aZ09');
		if ($prod_entry_mode == 'free') {
			$idprod = 0;
		} else {
			$idprod = GETPOST('idprod', 'int');

			if (getDolGlobalString('MAIN_DISABLE_FREE_LINES') && $idprod <= 0) {
				setEventMessages($langs->trans("ErrorFieldRequired", $langs->transnoentitiesnoconv("ProductOrService")), null, 'errors');
				$error++;
			}
		}

		$tva_tx = GETPOST('tva_tx', 'alpha');

		$qty = price2num(GETPOST('qty'.$predef, 'alpha'), 'MS', 2);
		$remise_percent = (GETPOSTISSET('remise_percent'.$predef) ? price2num(GETPOST('remise_percent'.$predef, 'alpha'), '', 2) : 0);
		if (empty($remise_percent)) {
			$remise_percent = 0;
		}

		// Extrafields
		$extralabelsline = $extrafields->fetch_name_optionals_label($object->table_element_line);
		$array_options = $extrafields->getOptionalsFromPost($object->table_element_line, $predef);
		// Unset extrafield
		if (is_array($extralabelsline)) {
			// Get extra fields
			foreach ($extralabelsline as $key => $value) {
				unset($_POST["options_".$key]);
			}
		}

		if ($prod_entry_mode == 'free' && (empty($idprod) || $idprod < 0) && GETPOST('type') < 0) {
			setEventMessages($langs->trans("ErrorFieldRequired", $langs->transnoentitiesnoconv("Type")), null, 'errors');
			$error++;
		}

		if ($prod_entry_mode == 'free' && (empty($idprod) || $idprod < 0) && $price_ht === '' && $price_ht_devise === '' && $price_ttc === '' && $price_ttc_devise === '') { 	// Unit price can be 0 but not ''. Also price can be negative for proposal.
			setEventMessages($langs->trans("ErrorFieldRequired", $langs->transnoentitiesnoconv("UnitPriceHT")), null, 'errors');
			$error++;
		}
		if ($prod_entry_mode == 'free' && (empty($idprod) || $idprod < 0) && empty($product_desc)) {
			setEventMessages($langs->trans("ErrorFieldRequired", $langs->transnoentitiesnoconv("Description")), null, 'errors');
			$error++;
		}

		if (!$error && isModEnabled('variants') && $prod_entry_mode != 'free') {
			if ($combinations = GETPOST('combinations', 'array')) {
				//Check if there is a product with the given combination
				$prodcomb = new ProductCombination($db);

				if ($res = $prodcomb->fetchByProductCombination2ValuePairs($idprod, $combinations)) {
					$idprod = $res->fk_product_child;
				} else {
					setEventMessages($langs->trans('ErrorProductCombinationNotFound'), null, 'errors');
					$error++;
				}
			}
		}

		$propal_qty_requirement = (getDolGlobalString('PROPAL_ENABLE_NEGATIVE_QTY') ? ($qty >= 0 || $qty <= 0) : $qty >= 0);
		if (!$error && $propal_qty_requirement && (!empty($product_desc) || (!empty($idprod) && $idprod > 0))) {
			$pu_ht = 0;
			$pu_ttc = 0;
			$pu_ht_devise = 0;
			$pu_ttc_devise = 0;
			$price_min = 0;
			$price_min_ttc = 0;
			$tva_npr=0;
			$price_base_type = (GETPOST('price_base_type', 'alpha') ? GETPOST('price_base_type', 'alpha') : 'HT');

			$db->begin();

			// $tva_tx can be 'x.x (XXX)'

			// Ecrase $pu par celui du produit
			// Ecrase $desc par celui du produit
			// Replaces $fk_unit with the product unit
			if (!empty($idprod) && $idprod > 0) {
				$prod = new Product($db);
				$prod->fetch($idprod);

				$label = ((GETPOST('product_label') && GETPOST('product_label') != $prod->label) ? GETPOST('product_label') : '');

				// Update if prices fields are defined
				/*$tva_tx = get_default_tva($mysoc, $object->thirdparty, $prod->id);
				$tva_npr = get_default_npr($mysoc, $object->thirdparty, $prod->id);
				if (empty($tva_tx)) {
					$tva_npr = 0;
				}*/

				// Price unique per product
				$pu_ht = $prod->price;
				$pu_ttc = $prod->price_ttc;
				$price_min = $prod->price_min;
				$price_min_ttc = $prod->price_min_ttc;
				$price_base_type = $prod->price_base_type;

				// If price per segment
				if (getDolGlobalString('PRODUIT_MULTIPRICES') && $object->thirdparty->price_level) {
					$pu_ht = $prod->multiprices[$object->thirdparty->price_level];
					$pu_ttc = $prod->multiprices_ttc[$object->thirdparty->price_level];
					$price_min = $prod->multiprices_min[$object->thirdparty->price_level];
					$price_min_ttc = $prod->multiprices_min_ttc[$object->thirdparty->price_level];
					$price_base_type = $prod->multiprices_base_type[$object->thirdparty->price_level];
					if (getDolGlobalString('PRODUIT_MULTIPRICES_USE_VAT_PER_LEVEL')) {  // using this option is a bug. kept for backward compatibility
						if (isset($prod->multiprices_tva_tx[$object->thirdparty->price_level])) {
							$tva_tx = $prod->multiprices_tva_tx[$object->thirdparty->price_level];
						}
						if (isset($prod->multiprices_recuperableonly[$object->thirdparty->price_level])) {
							$tva_npr = $prod->multiprices_recuperableonly[$object->thirdparty->price_level];
						}
					}
				} elseif (getDolGlobalString('PRODUIT_CUSTOMER_PRICES')) {
					// If price per customer
					require_once DOL_DOCUMENT_ROOT.'/product/class/productcustomerprice.class.php';

					$prodcustprice = new ProductCustomerPrice($db);

					$filter = array('t.fk_product' => $prod->id, 't.fk_soc' => $object->thirdparty->id);

					$result = $prodcustprice->fetchAll('', '', 0, 0, $filter);
					if ($result) {
						// If there is some prices specific to the customer
						if (count($prodcustprice->lines) > 0) {
							$pu_ht = price($prodcustprice->lines[0]->price);
							$pu_ttc = price($prodcustprice->lines[0]->price_ttc);
							$price_min =  price($prodcustprice->lines[0]->price_min);
							$price_min_ttc =  price($prodcustprice->lines[0]->price_min_ttc);
							$price_base_type = $prodcustprice->lines[0]->price_base_type;
							/*$tva_tx = ($prodcustprice->lines[0]->default_vat_code ? $prodcustprice->lines[0]->tva_tx.' ('.$prodcustprice->lines[0]->default_vat_code.' )' : $prodcustprice->lines[0]->tva_tx);
							if ($prodcustprice->lines[0]->default_vat_code && !preg_match('/\(.*\)/', $tva_tx)) {
								$tva_tx .= ' ('.$prodcustprice->lines[0]->default_vat_code.')';
							}
							$tva_npr = $prodcustprice->lines[0]->recuperableonly;
							if (empty($tva_tx)) {
								$tva_npr = 0;
							}*/
						}
					}
				} elseif (getDolGlobalString('PRODUIT_CUSTOMER_PRICES_BY_QTY')) {
					// If price per quantity
					if ($prod->prices_by_qty[0]) {	// yes, this product has some prices per quantity
						// Search the correct price into loaded array product_price_by_qty using id of array retrieved into POST['pqp'].
						$pqp = GETPOST('pbq', 'int');

						// Search price into product_price_by_qty from $prod->id
						foreach ($prod->prices_by_qty_list[0] as $priceforthequantityarray) {
							if ($priceforthequantityarray['rowid'] != $pqp) {
								continue;
							}
							// We found the price
							if ($priceforthequantityarray['price_base_type'] == 'HT') {
								$pu_ht = $priceforthequantityarray['unitprice'];
							} else {
								$pu_ttc = $priceforthequantityarray['unitprice'];
							}
							// Note: the remise_percent or price by qty is used to set data on form, so we will use value from POST.
							break;
						}
					}
				} elseif (getDolGlobalString('PRODUIT_CUSTOMER_PRICES_BY_QTY_MULTIPRICES')) {
					// If price per quantity and customer
					if ($prod->prices_by_qty[$object->thirdparty->price_level]) { // yes, this product has some prices per quantity
						// Search the correct price into loaded array product_price_by_qty using id of array retrieved into POST['pqp'].
						$pqp = GETPOST('pbq', 'int');

						// Search price into product_price_by_qty from $prod->id
						foreach ($prod->prices_by_qty_list[$object->thirdparty->price_level] as $priceforthequantityarray) {
							if ($priceforthequantityarray['rowid'] != $pqp) {
								continue;
							}
							// We found the price
							if ($priceforthequantityarray['price_base_type'] == 'HT') {
								$pu_ht = $priceforthequantityarray['unitprice'];
							} else {
								$pu_ttc = $priceforthequantityarray['unitprice'];
							}
							// Note: the remise_percent or price by qty is used to set data on form, so we will use value from POST.
							break;
						}
					}
				}

				$tmpvat = price2num(preg_replace('/\s*\(.*\)/', '', $tva_tx));
				$tmpprodvat = price2num(preg_replace('/\s*\(.*\)/', '', $prod->tva_tx));

				// Set unit price to use
				if (!empty($price_ht) || (string) $price_ht === '0') {
					$pu_ht = price2num($price_ht, 'MU');
					$pu_ttc = price2num($pu_ht * (1 + ((float) $tmpvat / 100)), 'MU');
				} elseif (!empty($price_ttc) || (string) $price_ttc === '0') {
					$pu_ttc = price2num($price_ttc, 'MU');
					$pu_ht = price2num($pu_ttc / (1 + ((float) $tmpvat / 100)), 'MU');
				} elseif ($tmpvat != $tmpprodvat) {
					// Is this still used ?
					if ($price_base_type != 'HT') {
						$pu_ht = price2num($pu_ttc / (1 + ($tmpvat / 100)), 'MU');
					} else {
						$pu_ttc = price2num($pu_ht * (1 + ($tmpvat / 100)), 'MU');
					}
				}

				$desc = '';

				// Define output language
				if (getDolGlobalInt('MAIN_MULTILANGS') && getDolGlobalString('PRODUIT_TEXTS_IN_THIRDPARTY_LANGUAGE')) {
					$outputlangs = $langs;
					$newlang = '';
					if (empty($newlang) && GETPOST('lang_id', 'aZ09')) {
						$newlang = GETPOST('lang_id', 'aZ09');
					}
					if (empty($newlang)) {
						$newlang = $object->thirdparty->default_lang;
					}
					if (!empty($newlang)) {
						$outputlangs = new Translate("", $conf);
						$outputlangs->setDefaultLang($newlang);
					}

					$desc = (!empty($prod->multilangs[$outputlangs->defaultlang]["description"])) ? $prod->multilangs[$outputlangs->defaultlang]["description"] : $prod->description;
				} else {
					$desc = $prod->description;
				}

				//If text set in desc is the same as product description (as now it's preloaded) whe add it only one time
				if ($product_desc==$desc && getDolGlobalString('PRODUIT_AUTOFILL_DESC')) {
					$product_desc='';
				}

				if (!empty($product_desc) && getDolGlobalString('MAIN_NO_CONCAT_DESCRIPTION')) {
					$desc = $product_desc;
				} else {
					$desc = dol_concatdesc($desc, $product_desc, '', getDolGlobalString('MAIN_CHANGE_ORDER_CONCAT_DESCRIPTION'));
				}

				// Add custom code and origin country into description
				if (!getDolGlobalString('MAIN_PRODUCT_DISABLE_CUSTOMCOUNTRYCODE') && (!empty($prod->customcode) || !empty($prod->country_code))) {
					$tmptxt = '(';
					// Define output language
					if (getDolGlobalInt('MAIN_MULTILANGS') && getDolGlobalString('PRODUIT_TEXTS_IN_THIRDPARTY_LANGUAGE')) {
						$outputlangs = $langs;
						$newlang = '';
						if (empty($newlang) && GETPOST('lang_id', 'alpha')) {
							$newlang = GETPOST('lang_id', 'alpha');
						}
						if (empty($newlang)) {
							$newlang = $object->thirdparty->default_lang;
						}
						if (!empty($newlang)) {
							$outputlangs = new Translate("", $conf);
							$outputlangs->setDefaultLang($newlang);
							$outputlangs->load('products');
						}
						if (!empty($prod->customcode)) {
							$tmptxt .= $outputlangs->transnoentitiesnoconv("CustomCode").': '.$prod->customcode;
						}
						if (!empty($prod->customcode) && !empty($prod->country_code)) {
							$tmptxt .= ' - ';
						}
						if (!empty($prod->country_code)) {
							$tmptxt .= $outputlangs->transnoentitiesnoconv("CountryOrigin").': '.getCountry($prod->country_code, 0, $db, $outputlangs, 0);
						}
					} else {
						if (!empty($prod->customcode)) {
							$tmptxt .= $langs->transnoentitiesnoconv("CustomCode").': '.$prod->customcode;
						}
						if (!empty($prod->customcode) && !empty($prod->country_code)) {
							$tmptxt .= ' - ';
						}
						if (!empty($prod->country_code)) {
							$tmptxt .= $langs->transnoentitiesnoconv("CountryOrigin").': '.getCountry($prod->country_code, 0, $db, $langs, 0);
						}
					}
					$tmptxt .= ')';
					$desc = dol_concatdesc($desc, $tmptxt);
				}

				$type = $prod->type;
				$fk_unit = $prod->fk_unit;
			} else {
				$pu_ht = price2num($price_ht, 'MU');
				$pu_ttc = price2num($price_ttc, 'MU');
				$tva_npr = (preg_match('/\*/', $tva_tx) ? 1 : 0);
				if (empty($tva_tx)) {
					$tva_npr = 0;
				}
				$tva_tx = str_replace('*', '', $tva_tx);
				$label = (GETPOST('product_label') ? GETPOST('product_label') : '');
				$desc = $product_desc;
				$type = GETPOST('type');
				$fk_unit = GETPOST('units', 'alpha');
				$pu_ht_devise = price2num($price_ht_devise, 'MU');
				$pu_ttc_devise = price2num($price_ttc_devise, 'MU');

				if ($pu_ttc && !$pu_ht) {
					$price_base_type = 'TTC';
				}
			}

			$info_bits = 0;
			if ($tva_npr) {
				$info_bits |= 0x01;
			}

			// Local Taxes
			$localtax1_tx = get_localtax($tva_tx, 1, $object->thirdparty, $tva_npr);
			$localtax2_tx = get_localtax($tva_tx, 2, $object->thirdparty, $tva_npr);

			// Margin
			$fournprice = price2num(GETPOST('fournprice'.$predef) ? GETPOST('fournprice'.$predef) : '');
			$buyingprice = price2num(GETPOST('buying_price'.$predef) != '' ? GETPOST('buying_price'.$predef) : ''); // If buying_price is '0', we muste keep this value

			$date_start = dol_mktime(GETPOST('date_start'.$predef.'hour'), GETPOST('date_start'.$predef.'min'), GETPOST('date_start'.$predef.'sec'), GETPOST('date_start'.$predef.'month'), GETPOST('date_start'.$predef.'day'), GETPOST('date_start'.$predef.'year'));
			$date_end = dol_mktime(GETPOST('date_end'.$predef.'hour'), GETPOST('date_end'.$predef.'min'), GETPOST('date_end'.$predef.'sec'), GETPOST('date_end'.$predef.'month'), GETPOST('date_end'.$predef.'day'), GETPOST('date_end'.$predef.'year'));

			// Prepare a price equivalent for minimum price check
			$pu_equivalent = $pu_ht;
			$pu_equivalent_ttc = $pu_ttc;
			$currency_tx = $object->multicurrency_tx;

			// Check if we have a foreign currency
			// If so, we update the pu_equiv as the equivalent price in base currency
			if ($pu_ht == '' && $pu_ht_devise != '' && $currency_tx != '') {
				$pu_equivalent = $pu_ht_devise * $currency_tx;
			}
			if ($pu_ttc == '' && $pu_ttc_devise != '' && $currency_tx != '') {
				$pu_equivalent_ttc = $pu_ttc_devise * $currency_tx;
			}

			// TODO $pu_equivalent or $pu_equivalent_ttc must be calculated from the one not null taking into account all taxes
			/*
			 if ($pu_equivalent) {
			 $tmp = calcul_price_total(1, $pu_equivalent, 0, $tva_tx, -1, -1, 0, 'HT', $info_bits, $type);
			 $pu_equivalent_ttc = ...
			 } else {
			 $tmp = calcul_price_total(1, $pu_equivalent_ttc, 0, $tva_tx, -1, -1, 0, 'TTC', $info_bits, $type);
			 $pu_equivalent_ht = ...
			 }
			 */

			//var_dump(price2num($price_min)); var_dump(price2num($pu_ht)); var_dump($remise_percent);
			//var_dump(price2num($price_min_ttc)); var_dump(price2num($pu_ttc)); var_dump($remise_percent);exit;

			// Check price is not lower than minimum
			if ($usermustrespectpricemin) {
				if ($pu_equivalent && $price_min && ((price2num($pu_equivalent) * (1 - $remise_percent / 100)) < price2num($price_min)) && $price_base_type == 'HT') {
					$mesg = $langs->trans("CantBeLessThanMinPrice", price(price2num($price_min, 'MU'), 0, $langs, 0, 0, -1, $conf->currency));
					setEventMessages($mesg, null, 'errors');
					$error++;
				} elseif ($pu_equivalent_ttc && $price_min_ttc && ((price2num($pu_equivalent_ttc) * (1 - $remise_percent / 100)) < price2num($price_min_ttc)) && $price_base_type == 'TTC') {
					$mesg = $langs->trans("CantBeLessThanMinPriceInclTax", price(price2num($price_min_ttc, 'MU'), 0, $langs, 0, 0, -1, $conf->currency));
					setEventMessages($mesg, null, 'errors');
					$error++;
				}
			}

			if (!$error) {
				// Insert line
				$result = $object->addline($desc, $pu_ht, $qty, $tva_tx, $localtax1_tx, $localtax2_tx, $idprod, $remise_percent, $price_base_type, $pu_ttc, $info_bits, $type, min($rank, count($object->lines) + 1), 0, GETPOST('fk_parent_line'), $fournprice, $buyingprice, $label, $date_start, $date_end, $array_options, $fk_unit, '', 0, $pu_ht_devise);

				if ($result > 0) {
					$db->commit();

					if (!getDolGlobalString('MAIN_DISABLE_PDF_AUTOUPDATE')) {
						// Define output language
						$outputlangs = $langs;
						if (getDolGlobalInt('MAIN_MULTILANGS')) {
							$outputlangs = new Translate("", $conf);
							$newlang = (GETPOST('lang_id', 'aZ09') ? GETPOST('lang_id', 'aZ09') : $object->thirdparty->default_lang);
							$outputlangs->setDefaultLang($newlang);
						}
						$ret = $object->fetch($id); // Reload to get new records
						if ($ret > 0) {
							$object->fetch_thirdparty();
						}
						$object->generateDocument($object->model_pdf, $outputlangs, $hidedetails, $hidedesc, $hideref);
					}

					unset($_POST['prod_entry_mode']);

					unset($_POST['qty']);
					unset($_POST['type']);
					unset($_POST['remise_percent']);
					unset($_POST['price_ht']);
					unset($_POST['multicurrency_price_ht']);
					unset($_POST['price_ttc']);
					unset($_POST['tva_tx']);
					unset($_POST['product_ref']);
					unset($_POST['product_label']);
					unset($_POST['product_desc']);
					unset($_POST['fournprice']);
					unset($_POST['buying_price']);
					unset($_POST['np_marginRate']);
					unset($_POST['np_markRate']);
					unset($_POST['dp_desc']);
					unset($_POST['idprod']);
					unset($_POST['units']);

					unset($_POST['date_starthour']);
					unset($_POST['date_startmin']);
					unset($_POST['date_startsec']);
					unset($_POST['date_startday']);
					unset($_POST['date_startmonth']);
					unset($_POST['date_startyear']);
					unset($_POST['date_endhour']);
					unset($_POST['date_endmin']);
					unset($_POST['date_endsec']);
					unset($_POST['date_endday']);
					unset($_POST['date_endmonth']);
					unset($_POST['date_endyear']);
				} else {
					$db->rollback();

					setEventMessages($object->error, $object->errors, 'errors');
				}
			}
		}
	} elseif ($action == 'updateline' && $usercancreate && GETPOST('save')) {
		// Update a line within proposal

		// Clean parameters
		$description = dol_htmlcleanlastbr(GETPOST('product_desc', 'restricthtml'));

		// Define info_bits
		$info_bits = 0;
		if (preg_match('/\*/', GETPOST('tva_tx'))) {
			$info_bits |= 0x01;
		}

		// Define vat_rate
		$vat_rate = (GETPOST('tva_tx') ? GETPOST('tva_tx') : 0);
		$vat_rate = str_replace('*', '', $vat_rate);
		$localtax1_rate = get_localtax($vat_rate, 1, $object->thirdparty, $mysoc);
		$localtax2_rate = get_localtax($vat_rate, 2, $object->thirdparty, $mysoc);
		$pu_ht = price2num(GETPOST('price_ht'), '', 2);
		$pu_ttc = price2num(GETPOST('price_ttc'), '', 2);

		// Add buying price
		$fournprice = price2num(GETPOST('fournprice') ? GETPOST('fournprice') : '');
		$buyingprice = price2num(GETPOST('buying_price') != '' ? GETPOST('buying_price') : ''); // If buying_price is '0', we muste keep this value

		$pu_ht_devise = price2num(GETPOST('multicurrency_subprice'), '', 2);
		$pu_ttc_devise = price2num(GETPOST('multicurrency_subprice_ttc'), '', 2);

		$date_start = dol_mktime(GETPOST('date_starthour'), GETPOST('date_startmin'), GETPOST('date_startsec'), GETPOST('date_startmonth'), GETPOST('date_startday'), GETPOST('date_startyear'));
		$date_end = dol_mktime(GETPOST('date_endhour'), GETPOST('date_endmin'), GETPOST('date_endsec'), GETPOST('date_endmonth'), GETPOST('date_endday'), GETPOST('date_endyear'));

		$remise_percent = price2num(GETPOST('remise_percent'), '', 2);
		if (empty($remise_percent)) {
			$remise_percent = 0;
		}

		// Prepare a price equivalent for minimum price check
		$pu_equivalent = $pu_ht;
		$pu_equivalent_ttc = $pu_ttc;

		$currency_tx = $object->multicurrency_tx;

		// Check if we have a foreign currency
		// If so, we update the pu_equiv as the equivalent price in base currency
		if ($pu_ht == '' && $pu_ht_devise != '' && $currency_tx != '') {
			$pu_equivalent = $pu_ht_devise * $currency_tx;
		}
		if ($pu_ttc == '' && $pu_ttc_devise != '' && $currency_tx != '') {
			$pu_equivalent_ttc = $pu_ttc_devise * $currency_tx;
		}

		// TODO $pu_equivalent or $pu_equivalent_ttc must be calculated from the one not null taking into account all taxes
		/*
		 if ($pu_equivalent) {
		 $tmp = calcul_price_total(1, $pu_equivalent, 0, $vat_rate, -1, -1, 0, 'HT', $info_bits, $type);
		 $pu_equivalent_ttc = ...
		 } else {
		 $tmp = calcul_price_total(1, $pu_equivalent_ttc, 0, $vat_rate, -1, -1, 0, 'TTC', $info_bits, $type);
		 $pu_equivalent_ht = ...
		 }
		 */

		// Extrafields
		$extralabelsline = $extrafields->fetch_name_optionals_label($object->table_element_line);
		$array_options = $extrafields->getOptionalsFromPost($object->table_element_line);
		// Unset extrafield
		if (is_array($extralabelsline)) {
			// Get extra fields
			foreach ($extralabelsline as $key => $value) {
				unset($_POST["options_".$key]);
			}
		}

		// Define special_code for special lines
		$special_code = GETPOST('special_code', 'int');
		if (!GETPOST('qty')) {
			$special_code = 3;
		}

		// Check minimum price
		$productid = GETPOST('productid', 'int');
		if (!empty($productid)) {
			$product = new Product($db);
			$res = $product->fetch($productid);

			$type = $product->type;
			$label = ((GETPOST('update_label') && GETPOST('product_label')) ? GETPOST('product_label') : '');

			$price_min = $product->price_min;
			if (getDolGlobalString('PRODUIT_MULTIPRICES') && !empty($object->thirdparty->price_level)) {
				$price_min = $product->multiprices_min[$object->thirdparty->price_level];
			}
			$price_min_ttc = $product->price_min_ttc;
			if (getDolGlobalString('PRODUIT_MULTIPRICES') && !empty($object->thirdparty->price_level)) {
				$price_min_ttc = $product->multiprices_min_ttc[$object->thirdparty->price_level];
			}

			//var_dump(price2num($price_min)); var_dump(price2num($pu_ht)); var_dump($remise_percent);
			//var_dump(price2num($price_min_ttc)); var_dump(price2num($pu_ttc)); var_dump($remise_percent);exit;

			// Check price is not lower than minimum
			if ($usermustrespectpricemin) {
				if ($pu_equivalent && $price_min && ((price2num($pu_equivalent) * (1 - (float) $remise_percent / 100)) < price2num($price_min)) && $price_base_type == 'HT') {
					$mesg = $langs->trans("CantBeLessThanMinPrice", price(price2num($price_min, 'MU'), 0, $langs, 0, 0, -1, $conf->currency));
					setEventMessages($mesg, null, 'errors');
					$error++;
					$action = 'editline';
				} elseif ($pu_equivalent_ttc && $price_min_ttc && ((price2num($pu_equivalent_ttc) * (1 - (float) $remise_percent / 100)) < price2num($price_min_ttc)) && $price_base_type == 'TTC') {
					$mesg = $langs->trans("CantBeLessThanMinPriceInclTax", price(price2num($price_min_ttc, 'MU'), 0, $langs, 0, 0, -1, $conf->currency));
					setEventMessages($mesg, null, 'errors');
					$error++;
					$action = 'editline';
				}
			}
		} else {
			$type = GETPOST('type');
			$label = (GETPOST('product_label') ? GETPOST('product_label') : '');

			// Check parameters
			if (GETPOST('type') < 0) {
				setEventMessages($langs->trans("ErrorFieldRequired", $langs->transnoentitiesnoconv("Type")), null, 'errors');
				$error++;
			}
		}

		if (!$error) {
			$db->begin();

			if (!$user->hasRight('margins', 'creer')) {
				foreach ($object->lines as &$line) {
					if ($line->id == GETPOST('lineid', 'int')) {
						$fournprice = $line->fk_fournprice;
						$buyingprice = $line->pa_ht;
						break;
					}
				}
			}

			$qty = price2num(GETPOST('qty', 'alpha'), 'MS');

			$pu = $pu_ht;
			$price_base_type = 'HT';
			if (empty($pu) && !empty($pu_ttc)) {
				$pu = $pu_ttc;
				$price_base_type = 'TTC';
			}

			$result = $object->updateline(GETPOST('lineid', 'int'), $pu, $qty, $remise_percent, $vat_rate, $localtax1_rate, $localtax2_rate, $description, $price_base_type, $info_bits, $special_code, GETPOST('fk_parent_line'), 0, $fournprice, $buyingprice, $label, $type, $date_start, $date_end, $array_options, GETPOST("units"), $pu_ht_devise);

			if ($result >= 0) {
				$db->commit();

				if (!getDolGlobalString('MAIN_DISABLE_PDF_AUTOUPDATE')) {
					// Define output language
					$outputlangs = $langs;
					if (getDolGlobalInt('MAIN_MULTILANGS')) {
						$outputlangs = new Translate("", $conf);
						$newlang = (GETPOST('lang_id', 'aZ09') ? GETPOST('lang_id', 'aZ09') : $object->thirdparty->default_lang);
						$outputlangs->setDefaultLang($newlang);
					}
					$ret = $object->fetch($id); // Reload to get new records
					if ($ret > 0) {
						$object->fetch_thirdparty();
					}
					$object->generateDocument($object->model_pdf, $outputlangs, $hidedetails, $hidedesc, $hideref);
				}

				unset($_POST['qty']);
				unset($_POST['type']);
				unset($_POST['productid']);
				unset($_POST['remise_percent']);
				unset($_POST['price_ht']);
				unset($_POST['multicurrency_price_ht']);
				unset($_POST['price_ttc']);
				unset($_POST['tva_tx']);
				unset($_POST['product_ref']);
				unset($_POST['product_label']);
				unset($_POST['product_desc']);
				unset($_POST['fournprice']);
				unset($_POST['buying_price']);

				unset($_POST['date_starthour']);
				unset($_POST['date_startmin']);
				unset($_POST['date_startsec']);
				unset($_POST['date_startday']);
				unset($_POST['date_startmonth']);
				unset($_POST['date_startyear']);
				unset($_POST['date_endhour']);
				unset($_POST['date_endmin']);
				unset($_POST['date_endsec']);
				unset($_POST['date_endday']);
				unset($_POST['date_endmonth']);
				unset($_POST['date_endyear']);
			} else {
				$db->rollback();

				setEventMessages($object->error, $object->errors, 'errors');
			}
		}
	} elseif ($action == 'updateline' && $usercancreate && GETPOST('cancel', 'alpha')) {
		header('Location: '.$_SERVER['PHP_SELF'].'?id='.$object->id); // Pour reaffichage de la fiche en cours d'edition
		exit();
	} elseif ($action == 'classin' && $usercancreate) {
		// Set project
		$object->setProject(GETPOST('projectid', 'int'));
	} elseif ($action == 'setavailability' && $usercancreate) {
		// Delivery time
		$result = $object->set_availability($user, GETPOST('availability_id', 'int'));
	} elseif ($action == 'setdemandreason' && $usercancreate) {
		// Origin of the commercial proposal
		$result = $object->set_demand_reason($user, GETPOST('demand_reason_id', 'int'));
	} elseif ($action == 'setconditions' && $usercancreate) {
		// Terms of payment
		$result = $object->setPaymentTerms(GETPOST('cond_reglement_id', 'int'), GETPOST('cond_reglement_id_deposit_percent', 'alpha'));
		//} elseif ($action == 'setremisepercent' && $usercancreate) {
		//	$result = $object->set_remise_percent($user, price2num(GETPOST('remise_percent'), '', 2));
		//} elseif ($action == 'setremiseabsolue' && $usercancreate) {
		//	$result = $object->set_remise_absolue($user, price2num(GETPOST('remise_absolue'), 'MU', 2));
	} elseif ($action == 'setmode' && $usercancreate) {
		// Payment choice
		$result = $object->setPaymentMethods(GETPOST('mode_reglement_id', 'int'));
	} elseif ($action == 'setmulticurrencycode' && $usercancreate) {
		// Multicurrency Code
		$result = $object->setMulticurrencyCode(GETPOST('multicurrency_code', 'alpha'));
	} elseif ($action == 'setmulticurrencyrate' && $usercancreate) {
		// Multicurrency rate
		$result = $object->setMulticurrencyRate(price2num(GETPOST('multicurrency_tx')), GETPOST('calculation_mode', 'int'));
	} elseif ($action == 'setbankaccount' && $usercancreate) {
		// bank account
		$result = $object->setBankAccount(GETPOST('fk_account', 'int'));
	} elseif ($action == 'setshippingmethod' && $usercancreate) {
		// shipping method
		$result = $object->setShippingMethod(GETPOST('shipping_method_id', 'int'));
	} elseif ($action == 'setwarehouse' && $usercancreate) {
		// warehouse
		$result = $object->setWarehouse(GETPOST('warehouse_id', 'int'));
	} elseif ($action == 'update_extras') {
		$object->oldcopy = dol_clone($object, 2);

		// Fill array 'array_options' with data from update form
		$ret = $extrafields->setOptionalsFromPost(null, $object, GETPOST('attribute', 'restricthtml'));
		if ($ret < 0) {
			$error++;
		}
		if (!$error) {
			$result = $object->insertExtraFields('PROPAL_MODIFY');
			if ($result < 0) {
				setEventMessages($object->error, $object->errors, 'errors');
				$error++;
			}
		}
		if ($error) {
			$action = 'edit_extras';
		}
	}

	if (getDolGlobalString('MAIN_DISABLE_CONTACTS_TAB') && $usercancreate) {
		if ($action == 'addcontact') {
			if ($object->id > 0) {
				$contactid = (GETPOST('userid') ? GETPOST('userid') : GETPOST('contactid'));
				$typeid = (GETPOST('typecontact') ? GETPOST('typecontact') : GETPOST('type'));
				$result = $object->add_contact($contactid, $typeid, GETPOST("source", 'aZ09'));
			}

			if ($result >= 0) {
				header("Location: ".$_SERVER['PHP_SELF']."?id=".$object->id);
				exit();
			} else {
				if ($object->error == 'DB_ERROR_RECORD_ALREADY_EXISTS') {
					$langs->load("errors");
					setEventMessages($langs->trans("ErrorThisContactIsAlreadyDefinedAsThisType"), null, 'errors');
				} else {
					setEventMessages($object->error, $object->errors, 'errors');
				}
			}
		} elseif ($action == 'swapstatut') {
			// Toggle the status of a contact
			if ($object->fetch($id) > 0) {
				$result = $object->swapContactStatus(GETPOST('ligne', 'int'));
			} else {
				dol_print_error($db);
			}
		} elseif ($action == 'deletecontact') {
			// Delete a contact
			$object->fetch($id);
			$result = $object->delete_contact($lineid);

			if ($result >= 0) {
				header("Location: ".$_SERVER['PHP_SELF']."?id=".$object->id);
				exit();
			} else {
				dol_print_error($db);
			}
		}
	}

	// Actions to build doc
	$upload_dir = !empty($conf->propal->multidir_output[$object->entity]) ? $conf->propal->multidir_output[$object->entity] : $conf->propal->dir_output;
	$permissiontoadd = $usercancreate;
	include DOL_DOCUMENT_ROOT.'/core/actions_builddoc.inc.php';
}


/*
 * View
 */

$form = new Form($db);
$formfile = new FormFile($db);
$formpropal = new FormPropal($db);
$formmargin = new FormMargin($db);
if (isModEnabled('project')) {
	$formproject = new FormProjets($db);
}

$title = $object->ref." - ".$langs->trans('Card');
if ($action == 'create') {
	$title = $langs->trans("NewPropal");
}
$help_url = 'EN:Commercial_Proposals|FR:Proposition_commerciale|ES:Presupuestos|DE:Modul_Angebote';

llxHeader('', $title, $help_url);

$now = dol_now();

// Add new proposal
if ($action == 'create') {
	$currency_code = $conf->currency;

	print load_fiche_titre($langs->trans("NewProp"), '', 'propal');

	$soc = new Societe($db);
	if ($socid > 0) {
		$res = $soc->fetch($socid);
	}

	$currency_code = $conf->currency;

	$cond_reglement_id = GETPOST('cond_reglement_id', 'int');
	$deposit_percent = GETPOST('cond_reglement_id_deposit_percent', 'alpha');
	$mode_reglement_id = GETPOST('mode_reglement_id', 'int');
	$fk_account = GETPOST('fk_account', 'int');

	// Load objectsrc
	if (!empty($origin) && !empty($originid)) {
		// Parse element/subelement (ex: project_task)
		$element = $subelement = $origin;
		$regs = array();
		if (preg_match('/^([^_]+)_([^_]+)/i', $origin, $regs)) {
			$element = $regs[1];
			$subelement = $regs[2];
		}

		if ($element == 'project') {
			$projectid = $originid;
		} else {
			// For compatibility
			if ($element == 'order' || $element == 'commande') {
				$element = $subelement = 'commande';
			}
			if ($element == 'propal') {
				$element = 'comm/propal';
				$subelement = 'propal';
			}
			if ($element == 'contract') {
				$element = $subelement = 'contrat';
			}
			if ($element == 'shipping') {
				$element = $subelement = 'expedition';
			}

			dol_include_once('/'.$element.'/class/'.$subelement.'.class.php');

			$classname = ucfirst($subelement);
			$objectsrc = new $classname($db);
			$objectsrc->fetch($originid);
			if (empty($objectsrc->lines) && method_exists($objectsrc, 'fetch_lines')) {
				$objectsrc->fetch_lines();
			}
			$objectsrc->fetch_thirdparty();

			$projectid = (!empty($objectsrc->fk_project) ? $objectsrc->fk_project : 0);
			$ref_client = (!empty($objectsrc->ref_client) ? $objectsrc->ref_client : '');

			$soc = $objectsrc->thirdparty;

			$cond_reglement_id 	= (!empty($objectsrc->cond_reglement_id) ? $objectsrc->cond_reglement_id : (!empty($soc->cond_reglement_id) ? $soc->cond_reglement_id : 0));
			$mode_reglement_id 	= (!empty($objectsrc->mode_reglement_id) ? $objectsrc->mode_reglement_id : (!empty($soc->mode_reglement_id) ? $soc->mode_reglement_id : 0));
			$warehouse_id       = (!empty($objectsrc->warehouse_id) ? $objectsrc->warehouse_id : (!empty($soc->warehouse_id) ? $soc->warehouse_id : 0));

			// Replicate extrafields
			$objectsrc->fetch_optionals();
			$object->array_options = $objectsrc->array_options;

			if (isModEnabled("multicurrency")) {
				if (!empty($objectsrc->multicurrency_code)) {
					$currency_code = $objectsrc->multicurrency_code;
				}
				if (getDolGlobalString('MULTICURRENCY_USE_ORIGIN_TX') && !empty($objectsrc->multicurrency_tx)) {
					$currency_tx = $objectsrc->multicurrency_tx;
				}
			}
		}
	} else {
		$cond_reglement_id  = empty($soc->cond_reglement_id) ? $cond_reglement_id : $soc->cond_reglement_id;
		$deposit_percent    = empty($soc->deposit_percent) ? $deposit_percent : $soc->deposit_percent;
		$mode_reglement_id  = empty($soc->mode_reglement_id) ? $mode_reglement_id : $soc->mode_reglement_id;
		$fk_account         = empty($soc->fk_account) ? $fk_account : $soc->fk_account;
		$shipping_method_id = $soc->shipping_method_id;
		$warehouse_id       = $soc->fk_warehouse;
		$remise_percent     = $soc->remise_percent;

		if (isModEnabled("multicurrency") && !empty($soc->multicurrency_code)) {
			$currency_code = $soc->multicurrency_code;
		}
	}

	// If form was posted (but error returned), we must reuse the value posted in priority (standard Dolibarr behaviour)
	if (!GETPOST('changecompany')) {
		if (GETPOSTISSET('cond_reglement_id')) {
			$cond_reglement_id = GETPOST('cond_reglement_id', 'int');
		}
		if (GETPOSTISSET('deposit_percent')) {
			$deposit_percent = price2num(GETPOST('deposit_percent', 'alpha'));
		}
		if (GETPOSTISSET('mode_reglement_id')) {
			$mode_reglement_id = GETPOST('mode_reglement_id', 'int');
		}
		if (GETPOSTISSET('cond_reglement_id')) {
			$fk_account = GETPOST('fk_account', 'int');
		}
	}

	// Warehouse default if null
	if ($soc->fk_warehouse > 0) {
		$warehouse_id = $soc->fk_warehouse;
	}
	if (isModEnabled('stock') && empty($warehouse_id) && getDolGlobalString('WAREHOUSE_ASK_WAREHOUSE_DURING_ORDER')) {
		if (empty($object->warehouse_id) && getDolGlobalString('MAIN_DEFAULT_WAREHOUSE')) {
			$warehouse_id = $conf->global->MAIN_DEFAULT_WAREHOUSE;
		}
		if (empty($object->warehouse_id) && getDolGlobalString('MAIN_DEFAULT_WAREHOUSE_USER')) {
			$warehouse_id = $user->fk_warehouse;
		}
	}

	print '<form name="addprop" action="'.$_SERVER["PHP_SELF"].'" method="POST">';
	print '<input type="hidden" name="token" value="'.newToken().'">';
	print '<input type="hidden" name="action" value="add">';
	print '<input type="hidden" name="changecompany" value="0">';	// will be set to 1 by javascript so we know post is done after a company change
	print '<input type="hidden" name="backtopage" value="'.$backtopage.'">';
	if ($origin != 'project' && $originid) {
		print '<input type="hidden" name="origin" value="'.$origin.'">';
		print '<input type="hidden" name="originid" value="'.$originid.'">';
	} elseif ($origin == 'project' && !empty($projectid)) {
		print '<input type="hidden" name="projectid" value="'.$projectid.'">';
	}

	print dol_get_fiche_head();

	// Call Hook tabContentCreateProposal
	$parameters = array();
	// Note that $action and $object may be modified by hook
	$reshook = $hookmanager->executeHooks('tabContentCreateProposal', $parameters, $object, $action);
	if (empty($reshook)) {
		print '<table class="border centpercent">';

		// Reference
		print '<tr class="field_ref"><td class="titlefieldcreate fieldrequired">'.$langs->trans('Ref').'</td><td class="valuefieldcreate">'.$langs->trans("Draft").'</td></tr>';

		// Ref customer
		print '<tr class="field_ref_client"><td class="titlefieldcreate">'.$langs->trans('RefCustomer').'</td><td class="valuefieldcreate">';
<<<<<<< HEAD
		print '<input type="text" name="ref_client" value="'.(!empty($ref_client)?$ref_client:GETPOST('ref_client')).'"></td>';
=======
		print '<input type="text" name="ref_client" value="'.(!empty($ref_client) ? $ref_client : GETPOST('ref_client')).'"></td>';
>>>>>>> 729451fa
		print '</tr>';

		// Third party
		print '<tr class="field_socid">';
		print '<td class="titlefieldcreate fieldrequired">'.$langs->trans('Customer').'</td>';
		$shipping_method_id = 0;
		if ($socid > 0) {
			print '<td class="valuefieldcreate">';
			print $soc->getNomUrl(1, 'customer');
			print '<input type="hidden" name="socid" value="'.$soc->id.'">';
			print '</td>';
<<<<<<< HEAD
			if (!empty($conf->global->SOCIETE_ASK_FOR_SHIPPING_METHOD) && !empty($soc->shipping_method_id)) {
=======
			if (getDolGlobalString('SOCIETE_ASK_FOR_SHIPPING_METHOD') && !empty($soc->shipping_method_id)) {
>>>>>>> 729451fa
				$shipping_method_id = $soc->shipping_method_id;
			}
			//$warehouse_id       = $soc->warehouse_id;
		} else {
			print '<td class="valuefieldcreate">';
			$filter = '((s.client:IN:1,2,3) AND (s.status:=:1))';
			print img_picto('', 'company', 'class="pictofixedwidth"').$form->select_company('', 'socid', $filter, 'SelectThirdParty', 1, 0, null, 0, 'minwidth300 maxwidth500 widthcentpercentminusxx');
			// reload page to retrieve customer informations
<<<<<<< HEAD
			if (empty($conf->global->RELOAD_PAGE_ON_CUSTOMER_CHANGE_DISABLED)) {
=======
			if (!getDolGlobalString('RELOAD_PAGE_ON_CUSTOMER_CHANGE_DISABLED')) {
>>>>>>> 729451fa
				print '<script>
				$(document).ready(function() {
					$("#socid").change(function() {
						console.log("We have changed the company - Reload page");
						var socid = $(this).val();
						// reload page
						$("input[name=action]").val("create");
						$("input[name=changecompany]").val("1");
						$("form[name=addprop]").submit();
					});
				});
				</script>';
			}
			print ' <a href="'.DOL_URL_ROOT.'/societe/card.php?action=create&client=3&fournisseur=0&backtopage='.urlencode($_SERVER["PHP_SELF"].'?action=create').'"><span class="fa fa-plus-circle valignmiddle paddingleft" title="'.$langs->trans("AddThirdParty").'"></span></a>';
			print '</td>';
		}
		print '</tr>'."\n";

		if ($socid > 0) {
			// Contacts (ask contact only if thirdparty already defined).
			print '<tr class="field_contactid"><td class="titlefieldcreate">'.$langs->trans("DefaultContact").'</td><td class="valuefieldcreate">';
			print img_picto('', 'contact', 'class="pictofixedwidth"');
			print $form->selectcontacts($soc->id, $contactid, 'contactid', 1, '', '', 0, 'minwidth300');
			print '</td></tr>';

			// Third party discounts info line
			print '<tr class="field_discount_info"><td class="titlefieldcreate">'.$langs->trans('Discounts').'</td><td class="valuefieldcreate">';

			$absolute_discount = $soc->getAvailableDiscounts();

			$thirdparty = $soc;
			$discount_type = 0;
			$backtopage = $_SERVER["PHP_SELF"].'?socid='.$thirdparty->id.'&action='.$action.'&origin='.urlencode(GETPOST('origin')).'&originid='.urlencode(GETPOSTINT('originid'));
			include DOL_DOCUMENT_ROOT.'/core/tpl/object_discounts.tpl.php';
			print '</td></tr>';
		}

		// Date
		print '<tr class="field_addprop"><td class="titlefieldcreate fieldrequired">'.$langs->trans('DatePropal').'</td><td class="valuefieldcreate">';
		print img_picto('', 'action', 'class="pictofixedwidth"');
		print $form->selectDate('', '', '', '', '', "addprop", 1, 1);
		print '</td></tr>';

		// Validaty duration
		print '<tr class="field_duree_validitee"><td class="titlefieldcreate fieldrequired">'.$langs->trans("ValidityDuration").'</td><td class="valuefieldcreate">'.img_picto('', 'clock', 'class="pictofixedwidth"').'<input name="duree_validite" class="width50" value="'.(GETPOSTISSET('duree_validite') ? GETPOST('duree_validite', 'alphanohtml') : $conf->global->PROPALE_VALIDITY_DURATION).'"> '.$langs->trans("days").'</td></tr>';

		// Terms of payment
		print '<tr class="field_cond_reglement_id"><td class="nowrap">'.$langs->trans('PaymentConditionsShort').'</td><td>';
		print img_picto('', 'payment', 'class="pictofixedwidth"');
		// at last resort we take the payment term id which may be filled by default values set (if not getpostisset)
		print $form->getSelectConditionsPaiements($cond_reglement_id, 'cond_reglement_id', 1, 1, 0, '', $deposit_percent);
		print '</td></tr>';

		// Mode of payment
		print '<tr class="field_mode_reglement_id"><td class="titlefieldcreate">'.$langs->trans('PaymentMode').'</td><td class="valuefieldcreate">';
		print img_picto('', 'bank', 'class="pictofixedwidth"');
		print $form->select_types_paiements($mode_reglement_id, 'mode_reglement_id', 'CRDT', 0, 1, 0, 0, 1, 'maxwidth200 widthcentpercentminusx', 1);
		print '</td></tr>';

		// Bank Account
<<<<<<< HEAD
		if (!empty($conf->global->BANK_ASK_PAYMENT_BANK_DURING_PROPOSAL) && isModEnabled("banque")) {
=======
		if (getDolGlobalString('BANK_ASK_PAYMENT_BANK_DURING_PROPOSAL') && isModEnabled("banque")) {
>>>>>>> 729451fa
			print '<tr class="field_fk_account"><td class="titlefieldcreate">'.$langs->trans('BankAccount').'</td><td class="valuefieldcreate">';
			print img_picto('', 'bank_account', 'class="pictofixedwidth"').$form->select_comptes($fk_account, 'fk_account', 0, '', 1, '', 0, 'maxwidth200 widthcentpercentminusx', 1);
			print '</td></tr>';
		}

		// Source / Channel - What trigger creation
		print '<tr class="field_demand_reason_id"><td class="titlefieldcreate">'.$langs->trans('Source').'</td><td class="valuefieldcreate">';
		print img_picto('', 'question', 'class="pictofixedwidth"');
		$form->selectInputReason((GETPOSTISSET('demand_reason_id') ? GETPOST('demand_reason_id', 'int') : ''), 'demand_reason_id', "SRC_PROP", 1, 'maxwidth200 widthcentpercentminusx');
		print '</td></tr>';

		// Shipping Method
		if (isModEnabled("expedition")) {
<<<<<<< HEAD
			if (!empty($conf->global->SOCIETE_ASK_FOR_SHIPPING_METHOD) && !empty($soc->shipping_method_id)) {
=======
			if (getDolGlobalString('SOCIETE_ASK_FOR_SHIPPING_METHOD') && !empty($soc->shipping_method_id)) {
>>>>>>> 729451fa
				$shipping_method_id = $soc->shipping_method_id;
			}
			print '<tr class="field_shipping_method_id"><td class="titlefieldcreate">'.$langs->trans('SendingMethod').'</td><td class="valuefieldcreate">';
			print img_picto('', 'dolly', 'class="pictofixedwidth"');
			$form->selectShippingMethod((GETPOSTISSET('shipping_method_id') ? GETPOST('shipping_method_id', 'int') : $shipping_method_id), 'shipping_method_id', '', 1, '', 0, 'maxwidth200 widthcentpercentminusx');
			print '</td></tr>';
		}

		// Warehouse
<<<<<<< HEAD
		if (isModEnabled('stock') && !empty($conf->global->WAREHOUSE_ASK_WAREHOUSE_DURING_PROPAL)) {
=======
		if (isModEnabled('stock') && getDolGlobalString('WAREHOUSE_ASK_WAREHOUSE_DURING_PROPAL')) {
>>>>>>> 729451fa
			require_once DOL_DOCUMENT_ROOT.'/product/class/html.formproduct.class.php';
			$formproduct = new FormProduct($db);
			print '<tr class="field_warehouse_id"><td class="titlefieldcreate">'.$langs->trans('Warehouse').'</td><td class="valuefieldcreate">';
			print img_picto('', 'stock', 'class="pictofixedwidth"').$formproduct->selectWarehouses($warehouse_id, 'warehouse_id', '', 1, 0, 0, '', 0, 0, array(), 'maxwidth500 widthcentpercentminusxx');
			print '</td></tr>';
		}

		// Delivery delay
		print '<tr class="field_availability_id"><td class="titlefieldcreate">'.$langs->trans('AvailabilityPeriod');
		if (isModEnabled('commande')) {
			print ' ('.$langs->trans('AfterOrder').')';
		}
		print '</td><td class="valuefieldcreate">';
		print img_picto('', 'clock', 'class="pictofixedwidth"');
		$form->selectAvailabilityDelay((GETPOSTISSET('availability_id') ? GETPOST('availability_id', 'int') : ''), 'availability_id', '', 1, 'maxwidth200 widthcentpercentminusx');
		print '</td></tr>';

		// Delivery date (or manufacturing)
		print '<tr class="field_date_livraison"><td class="titlefieldcreate">'.$langs->trans("DeliveryDate").'</td>';
		print '<td class="valuefieldcreate">';
		print img_picto('', 'action', 'class="pictofixedwidth"');
		if (is_numeric(getDolGlobalString('DATE_LIVRAISON_WEEK_DELAY'))) {	// If value set to 0 or a num, not empty
			$tmpdte = time() + (7 * getDolGlobalInt('DATE_LIVRAISON_WEEK_DELAY') * 24 * 60 * 60);
			$syear = date("Y", $tmpdte);
			$smonth = date("m", $tmpdte);
			$sday = date("d", $tmpdte);
			print $form->selectDate($syear."-".$smonth."-".$sday, 'date_livraison', '', '', '', "addprop");
		} else {
			print $form->selectDate(-1, 'date_livraison', '', '', '', "addprop", 1, 1);
		}
		print '</td></tr>';

		// Project
		if (isModEnabled('project')) {
			$langs->load("projects");
			print '<tr class="field_projectid">';
			print '<td class="titlefieldcreate">'.$langs->trans("Project").'</td><td class="valuefieldcreate">';
			print img_picto('', 'project', 'class="pictofixedwidth"').$formproject->select_projects(($soc->id > 0 ? $soc->id : -1), $projectid, 'projectid', 0, 0, 1, 1, 0, 0, 0, '', 1, 0, 'maxwidth500 widthcentpercentminusxx');
			print ' <a href="'.DOL_URL_ROOT.'/projet/card.php?socid='.$soc->id.'&action=create&status=1&backtopage='.urlencode($_SERVER["PHP_SELF"].'?action=create&socid='.$soc->id).'"><span class="fa fa-plus-circle valignmiddle paddingleft" title="'.$langs->trans("AddProject").'"></span></a>';
			print '</td>';
			print '</tr>';
		}

		// Incoterms
		if (isModEnabled('incoterm')) {
			print '<tr class="field_incoterm_id">';
			print '<td class="titlefieldcreate"><label for="incoterm_id">'.$form->textwithpicto($langs->trans("IncotermLabel"), $soc->label_incoterms, 1).'</label></td>';
			print '<td  class="valuefieldcreate maxwidthonsmartphone">';
			print img_picto('', 'incoterm', 'class="pictofixedwidth"');
			print $form->select_incoterms((!empty($soc->fk_incoterms) ? $soc->fk_incoterms : ''), (!empty($soc->location_incoterms) ? $soc->location_incoterms : ''));
			print '</td></tr>';
		}

		// Template to use by default
		print '<tr class="field_model">';
		print '<td class="titlefieldcreate">'.$langs->trans("DefaultModel").'</td>';
		print '<td class="valuefieldcreate">';
		print img_picto('', 'pdf', 'class="pictofixedwidth"');
		$liste = ModelePDFPropales::liste_modeles($db);
<<<<<<< HEAD
		$preselected = (!empty($conf->global->PROPALE_ADDON_PDF_ODT_DEFAULT) ? $conf->global->PROPALE_ADDON_PDF_ODT_DEFAULT : getDolGlobalString("PROPALE_ADDON_PDF"));
=======
		$preselected = (getDolGlobalString('PROPALE_ADDON_PDF_ODT_DEFAULT') ? $conf->global->PROPALE_ADDON_PDF_ODT_DEFAULT : getDolGlobalString("PROPALE_ADDON_PDF"));
>>>>>>> 729451fa
		print $form->selectarray('model', $liste, $preselected, 0, 0, 0, '', 0, 0, 0, '', 'maxwidth200 widthcentpercentminusx', 1);
		print "</td></tr>";

		// Multicurrency
		if (isModEnabled("multicurrency")) {
			print '<tr class="field_currency">';
			print '<td class="titlefieldcreate">'.$form->editfieldkey('Currency', 'multicurrency_code', '', $object, 0).'</td>';
			print '<td class="valuefieldcreate maxwidthonsmartphone">';
<<<<<<< HEAD
			print img_picto('', 'currency', 'class="pictofixedwidth"').$form->selectMultiCurrency(((GETPOSTISSET('multicurrency_code') && !GETPOST('changecompany'))?GETPOST('multicurrency_code'):$currency_code), 'multicurrency_code', 0);
=======
			print img_picto('', 'currency', 'class="pictofixedwidth"').$form->selectMultiCurrency(((GETPOSTISSET('multicurrency_code') && !GETPOST('changecompany')) ? GETPOST('multicurrency_code') : $currency_code), 'multicurrency_code', 0);
>>>>>>> 729451fa
			print '</td></tr>';
		}

		// Public note
		print '<tr class="field_note_public">';
		print '<td class="titlefieldcreate tdtop">'.$langs->trans('NotePublic').'</td>';
		print '<td class="valuefieldcreate">';
<<<<<<< HEAD
		$note_public = $object->getDefaultCreateValueFor('note_public', (!empty($objectsrc) ? $objectsrc->note_public : (!empty($conf->global->PROPALE_ADDON_NOTE_PUBLIC_DEFAULT) ? $conf->global->PROPALE_ADDON_NOTE_PUBLIC_DEFAULT : null)), 'restricthtml');
		$doleditor = new DolEditor('note_public', $note_public, '', 80, 'dolibarr_notes', 'In', 0, false, empty($conf->global->FCKEDITOR_ENABLE_NOTE_PUBLIC) ? 0 : 1, ROWS_3, '90%');
=======
		$note_public = $object->getDefaultCreateValueFor('note_public', (!empty($objectsrc) ? $objectsrc->note_public : (getDolGlobalString('PROPALE_ADDON_NOTE_PUBLIC_DEFAULT') ? $conf->global->PROPALE_ADDON_NOTE_PUBLIC_DEFAULT : null)), 'restricthtml');
		$doleditor = new DolEditor('note_public', $note_public, '', 80, 'dolibarr_notes', 'In', 0, false, !getDolGlobalString('FCKEDITOR_ENABLE_NOTE_PUBLIC') ? 0 : 1, ROWS_3, '90%');
>>>>>>> 729451fa
		print $doleditor->Create(1);

		// Private note
		if (empty($user->socid)) {
			print '<tr class="field_note_private">';
			print '<td class="titlefieldcreate tdtop">'.$langs->trans('NotePrivate').'</td>';
			print '<td class="valuefieldcreate">';
			$note_private = $object->getDefaultCreateValueFor('note_private', ((!empty($origin) && !empty($originid) && is_object($objectsrc)) ? $objectsrc->note_private : null));
<<<<<<< HEAD
			$doleditor = new DolEditor('note_private', $note_private, '', 80, 'dolibarr_notes', 'In', 0, false, empty($conf->global->FCKEDITOR_ENABLE_NOTE_PRIVATE) ? 0 : 1, ROWS_3, '90%');
=======
			$doleditor = new DolEditor('note_private', $note_private, '', 80, 'dolibarr_notes', 'In', 0, false, !getDolGlobalString('FCKEDITOR_ENABLE_NOTE_PRIVATE') ? 0 : 1, ROWS_3, '90%');
>>>>>>> 729451fa
			print $doleditor->Create(1);
			// print '<textarea name="note_private" wrap="soft" cols="70" rows="'.ROWS_3.'">'.$note_private.'.</textarea>
			print '</td></tr>';
		}

		// Other attributes
		include DOL_DOCUMENT_ROOT.'/core/tpl/extrafields_add.tpl.php';
<<<<<<< HEAD

		// Lines from source
		if (!empty($origin) && !empty($originid) && is_object($objectsrc)) {
			// TODO for compatibility
			if ($origin == 'contrat') {
				// Calcul contrat->price (HT), contrat->total (TTC), contrat->tva
				//$objectsrc->remise_absolue = $remise_absolue;	// deprecated
				//$objectsrc->remise_percent = $remise_percent;
				$objectsrc->update_price(1, 'auto', 1);
			}

			print "\n<!-- ".$classname." info -->";
			print "\n";
			print '<input type="hidden" name="amount"         value="'.$objectsrc->total_ht.'">'."\n";
			print '<input type="hidden" name="total"          value="'.$objectsrc->total_ttc.'">'."\n";
			print '<input type="hidden" name="tva"            value="'.$objectsrc->total_tva.'">'."\n";
			print '<input type="hidden" name="origin"         value="'.$objectsrc->element.'">';
			print '<input type="hidden" name="originid"       value="'.$objectsrc->id.'">';

			$newclassname = $classname;
			if ($newclassname == 'Propal') {
				$newclassname = 'CommercialProposal';
			} elseif ($newclassname == 'Commande') {
				$newclassname = 'Order';
			} elseif ($newclassname == 'Expedition') {
				$newclassname = 'Sending';
			} elseif ($newclassname == 'Fichinter') {
				$newclassname = 'Intervention';
			}

			print '<tr><td>'.$langs->trans($newclassname).'</td><td>'.$objectsrc->getNomUrl(1).'</td></tr>';
			print '<tr><td>'.$langs->trans('AmountHT').'</td><td>'.price($objectsrc->total_ht, 0, $langs, 1, -1, -1, $conf->currency).'</td></tr>';
			print '<tr><td>'.$langs->trans('AmountVAT').'</td><td>'.price($objectsrc->total_tva, 0, $langs, 1, -1, -1, $conf->currency)."</td></tr>";
			if ($mysoc->localtax1_assuj == "1" || $objectsrc->total_localtax1 != 0) { 		// Localtax1
				print '<tr><td>'.$langs->transcountry("AmountLT1", $mysoc->country_code).'</td><td>'.price($objectsrc->total_localtax1, 0, $langs, 1, -1, -1, $conf->currency)."</td></tr>";
			}

			if ($mysoc->localtax2_assuj == "1" || $objectsrc->total_localtax2 != 0) { 		// Localtax2
				print '<tr><td>'.$langs->transcountry("AmountLT2", $mysoc->country_code).'</td><td>'.price($objectsrc->total_localtax2, 0, $langs, 1, -1, -1, $conf->currency)."</td></tr>";
			}
			print '<tr><td>'.$langs->trans('AmountTTC').'</td><td>'.price($objectsrc->total_ttc, 0, $langs, 1, -1, -1, $conf->currency)."</td></tr>";

			if (isModEnabled("multicurrency")) {
				print '<tr><td>'.$langs->trans('MulticurrencyAmountHT').'</td><td>'.price($objectsrc->multicurrency_total_ht).'</td></tr>';
				print '<tr><td>'.$langs->trans('MulticurrencyAmountVAT').'</td><td>'.price($objectsrc->multicurrency_total_tva)."</td></tr>";
				print '<tr><td>'.$langs->trans('MulticurrencyAmountTTC').'</td><td>'.price($objectsrc->multicurrency_total_ttc)."</td></tr>";
			}
		}

		print "</table>\n";

=======

		// Lines from source
		if (!empty($origin) && !empty($originid) && is_object($objectsrc)) {
			// TODO for compatibility
			if ($origin == 'contrat') {
				// Calcul contrat->price (HT), contrat->total (TTC), contrat->tva
				//$objectsrc->remise_absolue = $remise_absolue;	// deprecated
				//$objectsrc->remise_percent = $remise_percent;
				$objectsrc->update_price(1, 'auto', 1);
			}

			print "\n<!-- ".$classname." info -->";
			print "\n";
			print '<input type="hidden" name="amount"         value="'.$objectsrc->total_ht.'">'."\n";
			print '<input type="hidden" name="total"          value="'.$objectsrc->total_ttc.'">'."\n";
			print '<input type="hidden" name="tva"            value="'.$objectsrc->total_tva.'">'."\n";
			print '<input type="hidden" name="origin"         value="'.$objectsrc->element.'">';
			print '<input type="hidden" name="originid"       value="'.$objectsrc->id.'">';

			$newclassname = $classname;
			if ($newclassname == 'Propal') {
				$newclassname = 'CommercialProposal';
			} elseif ($newclassname == 'Commande') {
				$newclassname = 'Order';
			} elseif ($newclassname == 'Expedition') {
				$newclassname = 'Sending';
			} elseif ($newclassname == 'Fichinter') {
				$newclassname = 'Intervention';
			}

			print '<tr><td>'.$langs->trans($newclassname).'</td><td>'.$objectsrc->getNomUrl(1).'</td></tr>';
			print '<tr><td>'.$langs->trans('AmountHT').'</td><td>'.price($objectsrc->total_ht, 0, $langs, 1, -1, -1, $conf->currency).'</td></tr>';
			print '<tr><td>'.$langs->trans('AmountVAT').'</td><td>'.price($objectsrc->total_tva, 0, $langs, 1, -1, -1, $conf->currency)."</td></tr>";
			if ($mysoc->localtax1_assuj == "1" || $objectsrc->total_localtax1 != 0) { 		// Localtax1
				print '<tr><td>'.$langs->transcountry("AmountLT1", $mysoc->country_code).'</td><td>'.price($objectsrc->total_localtax1, 0, $langs, 1, -1, -1, $conf->currency)."</td></tr>";
			}

			if ($mysoc->localtax2_assuj == "1" || $objectsrc->total_localtax2 != 0) { 		// Localtax2
				print '<tr><td>'.$langs->transcountry("AmountLT2", $mysoc->country_code).'</td><td>'.price($objectsrc->total_localtax2, 0, $langs, 1, -1, -1, $conf->currency)."</td></tr>";
			}
			print '<tr><td>'.$langs->trans('AmountTTC').'</td><td>'.price($objectsrc->total_ttc, 0, $langs, 1, -1, -1, $conf->currency)."</td></tr>";

			if (isModEnabled("multicurrency")) {
				print '<tr><td>'.$langs->trans('MulticurrencyAmountHT').'</td><td>'.price($objectsrc->multicurrency_total_ht).'</td></tr>';
				print '<tr><td>'.$langs->trans('MulticurrencyAmountVAT').'</td><td>'.price($objectsrc->multicurrency_total_tva)."</td></tr>";
				print '<tr><td>'.$langs->trans('MulticurrencyAmountTTC').'</td><td>'.price($objectsrc->multicurrency_total_ttc)."</td></tr>";
			}
		}

		print "</table>\n";

>>>>>>> 729451fa

		/*
		 * Combobox for copy function
		 */

<<<<<<< HEAD
		if (empty($conf->global->PROPAL_CLONE_ON_CREATE_PAGE)) {
			print '<input type="hidden" name="createmode" value="empty">';
		}

		if (!empty($conf->global->PROPAL_CLONE_ON_CREATE_PAGE)) {
=======
		if (!getDolGlobalString('PROPAL_CLONE_ON_CREATE_PAGE')) {
			print '<input type="hidden" name="createmode" value="empty">';
		}

		if (getDolGlobalString('PROPAL_CLONE_ON_CREATE_PAGE')) {
>>>>>>> 729451fa
			print '<br><table>';

			// For backward compatibility
			print '<tr>';
			print '<td><input type="radio" name="createmode" value="copy"></td>';
			print '<td>'.$langs->trans("CopyPropalFrom").' </td>';
			print '<td>';
			$liste_propal = array();
			$liste_propal [0] = '';

			$sql = "SELECT p.rowid as id, p.ref, s.nom";
			$sql .= " FROM ".MAIN_DB_PREFIX."propal p";
			$sql .= ", ".MAIN_DB_PREFIX."societe s";
			$sql .= " WHERE s.rowid = p.fk_soc";
			$sql .= " AND p.entity IN (".getEntity('propal').")";
			$sql .= " AND p.fk_statut <> 0";
			$sql .= " ORDER BY Id";

			$resql = $db->query($sql);
			if ($resql) {
				$num = $db->num_rows($resql);
				$i = 0;
				while ($i < $num) {
					$row = $db->fetch_row($resql);
					$propalRefAndSocName = $row[1]." - ".$row[2];
					$liste_propal[$row[0]] = $propalRefAndSocName;
					$i++;
				}
				print $form->selectarray("copie_propal", $liste_propal, 0);
			} else {
				dol_print_error($db);
			}
			print '</td></tr>';

			print '<tr><td class="tdtop"><input type="radio" name="createmode" value="empty" checked></td>';
			print '<td valign="top" colspan="2">'.$langs->trans("CreateEmptyPropal").'</td></tr>';
			print '</table>';
		}
	}

	print dol_get_fiche_end();

	$langs->load("bills");

	print $form->buttonsSaveCancel("CreateDraft");

	print "</form>";


	// Show origin lines
	if (!empty($origin) && !empty($originid) && is_object($objectsrc)) {
		print '<br>';

		$title = $langs->trans('ProductsAndServices');
		print load_fiche_titre($title);

		print '<div class="div-table-responsive-no-min">';
		print '<table class="noborder centpercent">';

		$objectsrc->printOriginLinesList();

		print '</table>';
		print '</div>';
	}
} elseif ($object->id > 0) {
	/*
	 * Show object in view mode
	 */
	$object->fetch_thirdparty();
	if ($object->thirdparty) {
		$soc = $object->thirdparty;
	} else {
		$soc = new Societe($db);
	}

	$head = propal_prepare_head($object);
	print dol_get_fiche_head($head, 'comm', $langs->trans('Proposal'), -1, 'propal');

	$formconfirm = '';

	// Clone confirmation
	if ($action == 'clone') {
		// Create an array for form
		$filter = '(s.client:IN:1,2,3)';
		$formquestion = array(
			// 'text' => $langs->trans("ConfirmClone"),
			// array('type' => 'checkbox', 'name' => 'clone_content', 'label' => $langs->trans("CloneMainAttributes"), 'value' => 1),
			array('type' => 'other', 'name' => 'socid', 'label' => $langs->trans("SelectThirdParty"), 'value' => $form->select_company(GETPOST('socid', 'int'), 'socid', $filter, '', 0, 0, null, 0, 'maxwidth300')),
			array('type' => 'checkbox', 'name' => 'update_prices', 'label' => $langs->trans('PuttingPricesUpToDate'), 'value' => 0),
			array('type' => 'checkbox', 'name' => 'update_desc', 'label' => $langs->trans('PuttingDescUpToDate'), 'value' => 0),
		);
		if (getDolGlobalString('PROPAL_CLONE_DATE_DELIVERY') && !empty($object->delivery_date)) {
			$formquestion[] = array('type' => 'date', 'name' => 'date_delivery', 'label' => $langs->trans("DeliveryDate"), 'value' => $object->delivery_date);
		}
		// Incomplete payment. We ask if reason = discount or other
		$formconfirm = $form->formconfirm($_SERVER["PHP_SELF"].'?id='.$object->id, $langs->trans('ToClone'), $langs->trans('ConfirmClonePropal', $object->ref), 'confirm_clone', $formquestion, 'yes', 1);
	}

	if ($action == 'closeas') {
		//Form to close proposal (signed or not)
		$formquestion = array();
		if (!getDolGlobalString('PROPAL_SKIP_ACCEPT_REFUSE')) {
			$formquestion[] = array('type' => 'select', 'name' => 'statut', 'label' => '<span class="fieldrequired">'.$langs->trans("CloseAs").'</span>', 'values' => array($object::STATUS_SIGNED => $object->LibStatut($object::STATUS_SIGNED), $object::STATUS_NOTSIGNED => $object->LibStatut($object::STATUS_NOTSIGNED)));
		}
		$formquestion[] = array('type' => 'text', 'name' => 'note_private', 'label' => $langs->trans("Note"), 'value' => '');				// Field to complete private note (not replace)

		if (getDolGlobalInt('PROPOSAL_SUGGEST_DOWN_PAYMENT_INVOICE_CREATION')) {
			// This is a hidden option:
			// Suggestion to create invoice during proposal signature is not enabled by default.
			// Such choice should be managed by the workflow module and trigger. This option generates conflicts with some setup.
			// It may also break step of creating an order when invoicing must be done from orders and not from proposal
			$deposit_percent_from_payment_terms = getDictionaryValue('c_payment_term', 'deposit_percent', $object->cond_reglement_id);

			if (!empty($deposit_percent_from_payment_terms) && isModEnabled('facture') && $user->hasRight('facture', 'creer')) {
				require_once DOL_DOCUMENT_ROOT . '/compta/facture/class/facture.class.php';

				$object->fetchObjectLinked();

				$eligibleForDepositGeneration = true;

				if (array_key_exists('facture', $object->linkedObjects)) {
					foreach ($object->linkedObjects['facture'] as $invoice) {
						if ($invoice->type == Facture::TYPE_DEPOSIT) {
							$eligibleForDepositGeneration = false;
							break;
						}
					}
				}

				if ($eligibleForDepositGeneration && array_key_exists('commande', $object->linkedObjects)) {
					foreach ($object->linkedObjects['commande'] as $order) {
						$order->fetchObjectLinked();

						if (array_key_exists('facture', $order->linkedObjects)) {
							foreach ($order->linkedObjects['facture'] as $invoice) {
								if ($invoice->type == Facture::TYPE_DEPOSIT) {
									$eligibleForDepositGeneration = false;
									break 2;
								}
							}
						}
					}
				}


				if ($eligibleForDepositGeneration) {
					$formquestion[] = array(
						'type' => 'checkbox',
						'tdclass' => 'showonlyifsigned',
						'name' => 'generate_deposit',
						'morecss' => 'margintoponly marginbottomonly',
						'label' => $form->textwithpicto($langs->trans('GenerateDeposit', $object->deposit_percent), $langs->trans('DepositGenerationPermittedByThePaymentTermsSelected'))
					);

					$formquestion[] = array(
						'type' => 'date',
						'tdclass' => 'fieldrequired showonlyifgeneratedeposit',
						'name' => 'datef',
						'label' => $langs->trans('DateInvoice'),
						'value' => dol_now(),
						'datenow' => true
					);

					if (getDolGlobalString('INVOICE_POINTOFTAX_DATE')) {
						$formquestion[] = array(
							'type' => 'date',
							'tdclass' => 'fieldrequired showonlyifgeneratedeposit',
							'name' => 'date_pointoftax',
							'label' => $langs->trans('DatePointOfTax'),
							'value' => dol_now(),
							'datenow' => true
						);
					}

					$paymentTermsSelect = $form->getSelectConditionsPaiements(0, 'cond_reglement_id', -1, 0, 1, 'minwidth200');

					$formquestion[] = array(
						'type' => 'other',
						'tdclass' => 'fieldrequired showonlyifgeneratedeposit',
						'name' => 'cond_reglement_id',
						'label' => $langs->trans('PaymentTerm'),
						'value' => $paymentTermsSelect
					);

					$formquestion[] = array(
						'type' => 'checkbox',
						'tdclass' => 'showonlyifgeneratedeposit',
						'name' => 'validate_generated_deposit',
						'morecss' => 'margintoponly marginbottomonly',
						'label' => $langs->trans('ValidateGeneratedDeposit')
					);

					$formquestion[] = array(
						'type' => 'onecolumn',
						'value' => '
							<script>
								let signedValue = ' . $object::STATUS_SIGNED . ';

								$(document).ready(function() {
									$("[name=generate_deposit]").change(function () {
										let $self = $(this);
										let $target = $(".showonlyifgeneratedeposit").parent(".tagtr");

										if (! $self.parents(".tagtr").is(":hidden") && $self.is(":checked")) {
											$target.show();
										} else {
											$target.hide();
										}

										return true;
									});

									$("#statut").change(function() {
										let $target = $(".showonlyifsigned").parent(".tagtr");

										if ($(this).val() == signedValue) {
											$target.show();
										} else {
											$target.hide();
										}

										$("[name=generate_deposit]").trigger("change");

										return true;
									});

									$("#statut").trigger("change");
								});
							</script>
						'
					);
				}
			}
		}

		if (isModEnabled('notification')) {
			require_once DOL_DOCUMENT_ROOT.'/core/class/notify.class.php';
			$notify = new Notify($db);
			$formquestion = array_merge($formquestion, array(
				array('type' => 'onecolumn', 'value' => $notify->confirmMessage('PROPAL_CLOSE_SIGNED', $object->socid, $object)),
			));
		}

		if (!getDolGlobalString('PROPAL_SKIP_ACCEPT_REFUSE')) {
			$formconfirm = $form->formconfirm($_SERVER["PHP_SELF"].'?id='.$object->id, $langs->trans('SetAcceptedRefused'), '', 'confirm_closeas', $formquestion, '', 1, 250);
		} else {
			$formconfirm = $form->formconfirm($_SERVER["PHP_SELF"] . '?statut=3&id=' . $object->id, $langs->trans('Close'), '', 'confirm_closeas', $formquestion, '', 1, 250);
		}
	} elseif ($action == 'delete') {
		// Confirm delete
		$formconfirm = $form->formconfirm($_SERVER["PHP_SELF"].'?id='.$object->id, $langs->trans('DeleteProp'), $langs->trans('ConfirmDeleteProp', $object->ref), 'confirm_delete', '', 0, 1);
	} elseif ($action == 'reopen') {
		// Confirm reopen
		$formconfirm = $form->formconfirm($_SERVER["PHP_SELF"].'?id='.$object->id, $langs->trans('ReOpen'), $langs->trans('ConfirmReOpenProp', $object->ref), 'confirm_reopen', '', 0, 1);
	} elseif ($action == 'ask_deleteline') {
		// Confirmation delete product/service line
		$formconfirm = $form->formconfirm($_SERVER["PHP_SELF"].'?id='.$object->id.'&lineid='.$lineid, $langs->trans('DeleteProductLine'), $langs->trans('ConfirmDeleteProductLine'), 'confirm_deleteline', '', 0, 1);
	} elseif ($action == 'validate') {
		// Confirm validate proposal
		$error = 0;

		// We verify whether the object is provisionally numbering
		$ref = substr($object->ref, 1, 4);
		if ($ref == 'PROV' || $ref == '') {
			$numref = $object->getNextNumRef($soc);
			if (empty($numref)) {
				$error++;
				setEventMessages($object->error, $object->errors, 'errors');
			}
		} else {
			$numref = $object->ref;
		}

		$text = $langs->trans('ConfirmValidateProp', $numref);
		if (isModEnabled('notification')) {
			require_once DOL_DOCUMENT_ROOT.'/core/class/notify.class.php';
			$notify = new Notify($db);
			$text .= '<br>';
			$text .= $notify->confirmMessage('PROPAL_VALIDATE', $object->socid, $object);
		}

		// mandatoryPeriod
		$nbMandated = 0;
		foreach ($object->lines as $line) {
			$res = $line->fetch_product();
			if ($res  > 0) {
				if ($line->product->isService() && $line->product->isMandatoryPeriod() && (empty($line->date_start) || empty($line->date_end))) {
					$nbMandated++;
					break;
				}
			}
		}
		if ($nbMandated > 0) {
			$text .= '<div><span class="clearboth nowraponall warning">'.$langs->trans("mandatoryPeriodNeedTobeSetMsgValidate").'</span></div>';
		}

		if (!$error) {
			$formconfirm = $form->formconfirm($_SERVER["PHP_SELF"].'?id='.$object->id, $langs->trans('ValidateProp'), $text, 'confirm_validate', '', 0, 1);
		}
	}

	// Call Hook formConfirm
	$parameters = array('formConfirm' => $formconfirm, 'lineid' => $lineid);
	$reshook = $hookmanager->executeHooks('formConfirm', $parameters, $object, $action); // Note that $action and $object may have been modified by hook
	if (empty($reshook)) {
		$formconfirm .= $hookmanager->resPrint;
	} elseif ($reshook > 0) {
		$formconfirm = $hookmanager->resPrint;
	}

	// Print form confirm
	print $formconfirm;


	// Proposal card

	$linkback = '<a href="'.DOL_URL_ROOT.'/comm/propal/list.php?restore_lastsearch_values=1'.(!empty($socid) ? '&socid='.$socid : '').'">'.$langs->trans("BackToList").'</a>';

	$morehtmlref = '<div class="refidno">';
	// Ref customer
	$morehtmlref .= $form->editfieldkey("RefCustomer", 'ref_client', $object->ref_client, $object, $usercancreate, 'string', '', 0, 1);
	$morehtmlref .= $form->editfieldval("RefCustomer", 'ref_client', $object->ref_client, $object, $usercancreate, 'string'.(isset($conf->global->THIRDPARTY_REF_INPUT_SIZE) ? ':' . getDolGlobalString('THIRDPARTY_REF_INPUT_SIZE') : ''), '', null, null, '', 1);
	// Thirdparty
	$morehtmlref .= '<br><span class="hideonsmartphone">'.$langs->trans('ThirdParty').' : </span>'.$soc->getNomUrl(1, 'customer');
	if (!getDolGlobalString('MAIN_DISABLE_OTHER_LINK') && $soc->id > 0) {
		$morehtmlref .= ' (<a href="'.DOL_URL_ROOT.'/comm/propal/list.php?socid='.$soc->id.'&search_societe='.urlencode($soc->name).'">'.$langs->trans("OtherProposals").'</a>)';
	}
	// Project
	if (isModEnabled('project')) {
		$langs->load("projects");
		$morehtmlref .= '<br>';
		if ($usercancreate) {
			$morehtmlref .= img_picto($langs->trans("Project"), 'project', 'class="pictofixedwidth"');
			if ($action != 'classify') {
				$morehtmlref .= '<a class="editfielda" href="'.$_SERVER['PHP_SELF'].'?action=classify&token='.newToken().'&id='.$object->id.'">'.img_edit($langs->transnoentitiesnoconv('SetProject')).'</a> ';
			}
			$morehtmlref .= $form->form_project($_SERVER['PHP_SELF'].'?id='.$object->id, $object->socid, $object->fk_project, ($action == 'classify' ? 'projectid' : 'none'), 0, 0, 0, 1, '', 'maxwidth300');
		} else {
			if (!empty($object->fk_project)) {
				$proj = new Project($db);
				$proj->fetch($object->fk_project);
				$morehtmlref .= $proj->getNomUrl(1);
				if ($proj->title) {
					$morehtmlref .= '<span class="opacitymedium"> - '.dol_escape_htmltag($proj->title).'</span>';
				}
			}
		}
	}
	$morehtmlref .= '</div>';


	dol_banner_tab($object, 'ref', $linkback, 1, 'ref', 'ref', $morehtmlref);

	// Call Hook tabContentViewProposal
	$parameters = array();
	// Note that $action and $object may be modified by hook
	$reshook = $hookmanager->executeHooks('tabContentViewProposal', $parameters, $object, $action);
	if (empty($reshook)) {
		print '<div class="fichecenter">';
		print '<div class="fichehalfleft">';
		print '<div class="underbanner clearboth"></div>';

		print '<table class="border tableforfield centpercent">';

		// Link for thirdparty discounts
<<<<<<< HEAD
		if (!empty($conf->global->FACTURE_DEPOSITS_ARE_JUST_PAYMENTS)) {
=======
		if (getDolGlobalString('FACTURE_DEPOSITS_ARE_JUST_PAYMENTS')) {
>>>>>>> 729451fa
			$filterabsolutediscount = "fk_facture_source IS NULL"; // If we want deposit to be substracted to payments only and not to total of final invoice
			$filtercreditnote = "fk_facture_source IS NOT NULL"; // If we want deposit to be substracted to payments only and not to total of final invoice
		} else {
			$filterabsolutediscount = "fk_facture_source IS NULL OR (description LIKE '(DEPOSIT)%' AND description NOT LIKE '(EXCESS RECEIVED)%')";
			$filtercreditnote = "fk_facture_source IS NOT NULL AND (description NOT LIKE '(DEPOSIT)%' OR description LIKE '(EXCESS RECEIVED)%')";
		}

		print '<tr><td class="titlefield">'.$langs->trans('Discounts').'</td><td>';

		$absolute_discount = $soc->getAvailableDiscounts('', $filterabsolutediscount);
		$absolute_creditnote = $soc->getAvailableDiscounts('', $filtercreditnote);
		$absolute_discount = price2num($absolute_discount, 'MT');
		$absolute_creditnote = price2num($absolute_creditnote, 'MT');

		$caneditfield = ($object->statut != Propal::STATUS_SIGNED && $object->statut != Propal::STATUS_BILLED);

		$thirdparty = $soc;
		$discount_type = 0;
		$backtopage = $_SERVER["PHP_SELF"].'?id='.$object->id;
		include DOL_DOCUMENT_ROOT.'/core/tpl/object_discounts.tpl.php';

		print '</td></tr>';

		// Date of proposal
		print '<tr>';
		print '<td>';
		// print '<table class="nobordernopadding" width="100%"><tr><td>';
		// print $langs->trans('DatePropal');
		// print '</td>';
		// if ($action != 'editdate' && $usercancreate && $caneditfield) {
		// 	print '<td class="right"><a class="editfielda" href="'.$_SERVER["PHP_SELF"].'?action=editdate&token='.newToken().'&id='.$object->id.'">'.img_edit($langs->trans('SetDate'), 1).'</a></td>';
		// }

		// print '</tr></table>';
		$editenable = $usercancreate && $caneditfield && $object->statut == Propal::STATUS_DRAFT;
		print $form->editfieldkey("DatePropal", 'date', '', $object, $editenable);
		print '</td><td class="valuefield">';
		if ($action == 'editdate' && $usercancreate && $caneditfield) {
			print '<form name="editdate" action="'.$_SERVER["PHP_SELF"].'?id='.$object->id.'" method="post">';
			print '<input type="hidden" name="token" value="'.newToken().'">';
			print '<input type="hidden" name="action" value="setdate">';
			print '<input type="hidden" name="backtopage" value="'.$backtopage.'">';
			print $form->selectDate($object->date, 're', '', '', 0, "editdate");
			print '<input type="submit" class="button button-edit" value="'.$langs->trans('Modify').'">';
			print '</form>';
		} else {
			if ($object->date) {
				print dol_print_date($object->date, 'day');
			} else {
				print '&nbsp;';
			}
		}
		print '</td>';

		// Date end proposal
		print '<tr>';
		print '<td>';
		print '<table class="nobordernopadding centpercent"><tr><td>';
		print $langs->trans('DateEndPropal');
		print '</td>';
		if ($action != 'editecheance' && $usercancreate && $caneditfield) {
			print '<td class="right"><a class="editfielda" href="'.$_SERVER["PHP_SELF"].'?action=editecheance&token='.newToken().'&id='.$object->id.'">'.img_edit($langs->trans('SetConditions'), 1).'</a></td>';
		}
		print '</tr></table>';
		print '</td><td class="valuefield">';
		if ($action == 'editecheance' && $usercancreate && $caneditfield) {
			print '<form name="editecheance" action="'.$_SERVER["PHP_SELF"].'?id='.$object->id.'" method="post">';
			print '<input type="hidden" name="token" value="'.newToken().'">';
			print '<input type="hidden" name="action" value="setecheance">';
			print '<input type="hidden" name="backtopage" value="'.$backtopage.'">';
			print $form->selectDate($object->fin_validite, 'ech', '', '', '', "editecheance");
			print '<input type="submit" class="button button-edit" value="'.$langs->trans('Modify').'">';
			print '</form>';
		} else {
			if (!empty($object->fin_validite)) {
				print dol_print_date($object->fin_validite, 'day');
				if ($object->statut == Propal::STATUS_VALIDATED && $object->fin_validite < ($now - $conf->propal->cloture->warning_delay)) {
					print img_warning($langs->trans("Late"));
				}
			} else {
				print '&nbsp;';
			}
		}
		print '</td>';
		print '</tr>';

		// Payment term
		print '<tr><td>';
		print '<table class="nobordernopadding" width="100%"><tr><td>';
		print $langs->trans('PaymentConditionsShort');
		print '</td>';
		if ($action != 'editconditions' && $usercancreate && $caneditfield) {
			print '<td class="right"><a class="editfielda" href="'.$_SERVER["PHP_SELF"].'?action=editconditions&token='.newToken().'&id='.$object->id.'">'.img_edit($langs->transnoentitiesnoconv('SetConditions'), 1).'</a></td>';
		}
		print '</tr></table>';
		print '</td><td class="valuefield">';
		if ($action == 'editconditions' && $usercancreate && $caneditfield) {
			$form->form_conditions_reglement($_SERVER['PHP_SELF'].'?id='.$object->id, $object->cond_reglement_id, 'cond_reglement_id', 0, '', 1, $object->deposit_percent);
		} else {
			$form->form_conditions_reglement($_SERVER['PHP_SELF'].'?id='.$object->id, $object->cond_reglement_id, 'none', 0, '', 1, $object->deposit_percent);
		}
		print '</td>';
		print '</tr>';

		// Payment mode
		print '<tr class="field_mode_reglement_id">';
		print '<td class="titlefieldcreate">';
		print '<table class="nobordernopadding centpercent"><tr><td>';
		print $langs->trans('PaymentMode');
		print '</td>';
		if ($action != 'editmode' && $usercancreate && $caneditfield) {
			print '<td class="right"><a class="editfielda" href="'.$_SERVER["PHP_SELF"].'?action=editmode&token='.newToken().'&id='.$object->id.'">'.img_edit($langs->transnoentitiesnoconv('SetMode'), 1).'</a></td>';
		}
		print '</tr></table>';
		print '</td><td class="valuefieldcreate">';
		if ($action == 'editmode' && $usercancreate && $caneditfield) {
			$form->form_modes_reglement($_SERVER['PHP_SELF'].'?id='.$object->id, $object->mode_reglement_id, 'mode_reglement_id', 'CRDT', 1, 1);
		} else {
			$form->form_modes_reglement($_SERVER['PHP_SELF'].'?id='.$object->id, $object->mode_reglement_id, 'none');
		}
		print '</td></tr>';

		// Delivery date
		$langs->load('deliveries');
		print '<tr><td>';
		print $form->editfieldkey($langs->trans('DeliveryDate'), 'date_livraison', $object->delivery_date, $object, $usercancreate && $caneditfield, 'datepicker');
		print '</td><td class="valuefieldedit">';
		print $form->editfieldval($langs->trans('DeliveryDate'), 'date_livraison', $object->delivery_date, $object, $usercancreate && $caneditfield, 'datepicker');
		print '</td>';
		print '</tr>';

		// Delivery delay
		print '<tr class="fielddeliverydelay"><td>';
		print '<table class="nobordernopadding" width="100%"><tr><td>';
		if (isModEnabled('commande')) {
			print $form->textwithpicto($langs->trans('AvailabilityPeriod'), $langs->trans('AvailabilityPeriod').' ('.$langs->trans('AfterOrder').')');
		} else {
			print $langs->trans('AvailabilityPeriod');
		}
		print '</td>';
		if ($action != 'editavailability' && $usercancreate && $caneditfield) {
			print '<td class="right"><a class="editfielda" href="'.$_SERVER["PHP_SELF"].'?action=editavailability&token='.newToken().'&id='.$object->id.'">'.img_edit($langs->transnoentitiesnoconv('SetAvailability'), 1).'</a></td>';
		}
		print '</tr></table>';
		print '</td><td class="valuefield">';
		if ($action == 'editavailability' && $usercancreate && $caneditfield) {
			$form->form_availability($_SERVER['PHP_SELF'].'?id='.$object->id, $object->availability_id, 'availability_id', 1);
		} else {
			$form->form_availability($_SERVER['PHP_SELF'].'?id='.$object->id, $object->availability_id, 'none', 1);
		}

		print '</td>';
		print '</tr>';

		// Shipping Method
		if (isModEnabled("expedition")) {
			print '<tr><td>';
			print '<table class="nobordernopadding centpercent"><tr><td>';
			print $langs->trans('SendingMethod');
			print '</td>';
			if ($action != 'editshippingmethod' && $usercancreate && $caneditfield) {
				print '<td class="right"><a class="editfielda" href="'.$_SERVER["PHP_SELF"].'?action=editshippingmethod&token='.newToken().'&id='.$object->id.'">'.img_edit($langs->trans('SetShippingMode'), 1).'</a></td>';
			}
			print '</tr></table>';
			print '</td><td class="valuefield">';
			if ($action == 'editshippingmethod' && $usercancreate && $caneditfield) {
				$form->formSelectShippingMethod($_SERVER['PHP_SELF'].'?id='.$object->id, $object->shipping_method_id, 'shipping_method_id', 1);
			} else {
				$form->formSelectShippingMethod($_SERVER['PHP_SELF'].'?id='.$object->id, $object->shipping_method_id, 'none');
			}
			print '</td>';
			print '</tr>';
		}

		// Warehouse
<<<<<<< HEAD
		if (isModEnabled('stock') && !empty($conf->global->WAREHOUSE_ASK_WAREHOUSE_DURING_PROPAL)) {
=======
		if (isModEnabled('stock') && getDolGlobalString('WAREHOUSE_ASK_WAREHOUSE_DURING_PROPAL')) {
>>>>>>> 729451fa
			$langs->load('stocks');
			require_once DOL_DOCUMENT_ROOT.'/product/class/html.formproduct.class.php';
			$formproduct = new FormProduct($db);
			print '<tr class="field_warehouse_id"><td class="titlefieldcreate">';
			$editenable = $usercancreate;
			print $form->editfieldkey("Warehouse", 'warehouse', '', $object, $editenable);
			print '</td><td class="valuefieldcreate">';
			if ($action == 'editwarehouse') {
				$formproduct->formSelectWarehouses($_SERVER['PHP_SELF'].'?id='.$object->id, $object->warehouse_id, 'warehouse_id', 1);
			} else {
				$formproduct->formSelectWarehouses($_SERVER['PHP_SELF'].'?id='.$object->id, $object->warehouse_id, 'none');
			}
			print '</td>';
			print '</tr>';
		}

		// Origin of demand
		print '<tr><td>';
		print '<table class="nobordernopadding centpercent"><tr><td>';
		print $langs->trans('Source');
		print '</td>';
		if ($action != 'editdemandreason' && $usercancreate) {
			print '<td class="right"><a class="editfielda" href="'.$_SERVER["PHP_SELF"].'?action=editdemandreason&token='.newToken().'&id='.$object->id.'">'.img_edit($langs->transnoentitiesnoconv('SetDemandReason'), 1).'</a></td>';
		}
		print '</tr></table>';
		print '</td><td class="valuefield">';
		if ($action == 'editdemandreason' && $usercancreate) {
			$form->formInputReason($_SERVER['PHP_SELF'].'?id='.$object->id, $object->demand_reason_id, 'demand_reason_id', 1);
		} else {
			$form->formInputReason($_SERVER['PHP_SELF'].'?id='.$object->id, $object->demand_reason_id, 'none');
		}
		print '</td>';
		print '</tr>';

		// Multicurrency
		if (isModEnabled("multicurrency")) {
			// Multicurrency code
			print '<tr>';
			print '<td>';
			print '<table class="nobordernopadding" width="100%"><tr><td>';
			print $form->editfieldkey('Currency', 'multicurrency_code', '', $object, 0);
			print '</td>';
			if ($action != 'editmulticurrencycode' && $object->statut == $object::STATUS_DRAFT && $usercancreate) {
				print '<td class="right"><a class="editfielda" href="'.$_SERVER["PHP_SELF"].'?action=editmulticurrencycode&token='.newToken().'&id='.$object->id.'">'.img_edit($langs->transnoentitiesnoconv('SetMultiCurrencyCode'), 1).'</a></td>';
			}
			print '</tr></table>';
			print '</td><td class="valuefield">';
			if ($object->statut == $object::STATUS_DRAFT && $action == 'editmulticurrencycode' && $usercancreate) {
				$form->form_multicurrency_code($_SERVER['PHP_SELF'].'?id='.$object->id, $object->multicurrency_code, 'multicurrency_code');
			} else {
				$form->form_multicurrency_code($_SERVER['PHP_SELF'].'?id='.$object->id, $object->multicurrency_code, 'none');
			}
			print '</td></tr>';

			// Multicurrency rate
			if ($object->multicurrency_code != $conf->currency || $object->multicurrency_tx != 1) {
				print '<tr>';
				print '<td>';
				print '<table class="nobordernopadding" width="100%"><tr>';
				print '<td>';
				print $form->editfieldkey('CurrencyRate', 'multicurrency_tx', '', $object, 0);
				print '</td>';
				if ($action != 'editmulticurrencyrate' && $object->statut == $object::STATUS_DRAFT && $object->multicurrency_code && $object->multicurrency_code != $conf->currency && $usercancreate) {
					print '<td class="right"><a class="editfielda" href="'.$_SERVER["PHP_SELF"].'?action=editmulticurrencyrate&token='.newToken().'&id='.$object->id.'">'.img_edit($langs->transnoentitiesnoconv('SetMultiCurrencyCode'), 1).'</a></td>';
				}
				print '</tr></table>';
				print '</td><td class="valuefield">';
				if ($object->statut == $object::STATUS_DRAFT && ($action == 'editmulticurrencyrate' || $action == 'actualizemulticurrencyrate') && $usercancreate) {
					if ($action == 'actualizemulticurrencyrate') {
						list($object->fk_multicurrency, $object->multicurrency_tx) = MultiCurrency::getIdAndTxFromCode($object->db, $object->multicurrency_code);
					}
					$form->form_multicurrency_rate($_SERVER['PHP_SELF'].'?id='.$object->id, $object->multicurrency_tx, 'multicurrency_tx', $object->multicurrency_code);
				} else {
					$form->form_multicurrency_rate($_SERVER['PHP_SELF'].'?id='.$object->id, $object->multicurrency_tx, 'none', $object->multicurrency_code);
					if ($object->statut == $object::STATUS_DRAFT && $object->multicurrency_code && $object->multicurrency_code != $conf->currency) {
						print '<div class="inline-block"> &nbsp; &nbsp; &nbsp; &nbsp; ';
						print '<a href="'.$_SERVER["PHP_SELF"].'?id='.$object->id.'&action=actualizemulticurrencyrate">'.$langs->trans("ActualizeCurrency").'</a>';
						print '</div>';
					}
				}
				print '</td></tr>';
			}
		}

		if ($soc->outstanding_limit) {
			// Outstanding Bill
			print '<tr><td>';
			print $langs->trans('OutstandingBill');
			print '</td><td class="valuefield">';
			$arrayoutstandingbills = $soc->getOutstandingBills();
<<<<<<< HEAD
			print ($arrayoutstandingbills['opened'] > $soc->outstanding_limit ? img_warning() : '');
=======
			print($arrayoutstandingbills['opened'] > $soc->outstanding_limit ? img_warning() : '');
>>>>>>> 729451fa
			print price($arrayoutstandingbills['opened']).' / ';
			print price($soc->outstanding_limit, 0, $langs, 1, - 1, - 1, $conf->currency);
			print '</td>';
			print '</tr>';
<<<<<<< HEAD
		}

		if (!empty($conf->global->BANK_ASK_PAYMENT_BANK_DURING_PROPOSAL) && isModEnabled("banque")) {
			// Bank Account
			print '<tr><td>';
			print '<table width="100%" class="nobordernopadding"><tr><td>';
			print $langs->trans('BankAccount');
			print '</td>';
			if ($action != 'editbankaccount' && $usercancreate) {
				print '<td class="right"><a class="editfielda" href="'.$_SERVER["PHP_SELF"].'?action=editbankaccount&token='.newToken().'&id='.$object->id.'">'.img_edit($langs->trans('SetBankAccount'), 1).'</a></td>';
			}
			print '</tr></table>';
			print '</td><td class="valuefield">';
			if ($action == 'editbankaccount') {
				$form->formSelectAccount($_SERVER['PHP_SELF'].'?id='.$object->id, $object->fk_account, 'fk_account', 1);
			} else {
				$form->formSelectAccount($_SERVER['PHP_SELF'].'?id='.$object->id, $object->fk_account, 'none');
			}
			print '</td>';
			print '</tr>';
		}

		$tmparray = $object->getTotalWeightVolume();
		$totalWeight = $tmparray['weight'];
		$totalVolume = $tmparray['volume'];
		if ($totalWeight) {
			print '<tr><td>'.$langs->trans("CalculatedWeight").'</td>';
			print '<td class="valuefield">';
			print showDimensionInBestUnit($totalWeight, 0, "weight", $langs, isset($conf->global->MAIN_WEIGHT_DEFAULT_ROUND) ? $conf->global->MAIN_WEIGHT_DEFAULT_ROUND : -1, isset($conf->global->MAIN_WEIGHT_DEFAULT_UNIT) ? $conf->global->MAIN_WEIGHT_DEFAULT_UNIT : 'no', 0);
			print '</td></tr>';
		}
		if ($totalVolume) {
			print '<tr><td>'.$langs->trans("CalculatedVolume").'</td>';
			print '<td class="valuefield">';
			print showDimensionInBestUnit($totalVolume, 0, "volume", $langs, isset($conf->global->MAIN_VOLUME_DEFAULT_ROUND) ? $conf->global->MAIN_VOLUME_DEFAULT_ROUND : -1, isset($conf->global->MAIN_VOLUME_DEFAULT_UNIT) ? $conf->global->MAIN_VOLUME_DEFAULT_UNIT : 'no', 0);
			print '</td></tr>';
		}

=======
		}

		if (getDolGlobalString('BANK_ASK_PAYMENT_BANK_DURING_PROPOSAL') && isModEnabled("banque")) {
			// Bank Account
			print '<tr><td>';
			print '<table width="100%" class="nobordernopadding"><tr><td>';
			print $langs->trans('BankAccount');
			print '</td>';
			if ($action != 'editbankaccount' && $usercancreate) {
				print '<td class="right"><a class="editfielda" href="'.$_SERVER["PHP_SELF"].'?action=editbankaccount&token='.newToken().'&id='.$object->id.'">'.img_edit($langs->trans('SetBankAccount'), 1).'</a></td>';
			}
			print '</tr></table>';
			print '</td><td class="valuefield">';
			if ($action == 'editbankaccount') {
				$form->formSelectAccount($_SERVER['PHP_SELF'].'?id='.$object->id, $object->fk_account, 'fk_account', 1);
			} else {
				$form->formSelectAccount($_SERVER['PHP_SELF'].'?id='.$object->id, $object->fk_account, 'none');
			}
			print '</td>';
			print '</tr>';
		}

		$tmparray = $object->getTotalWeightVolume();
		$totalWeight = $tmparray['weight'];
		$totalVolume = $tmparray['volume'];
		if ($totalWeight) {
			print '<tr><td>'.$langs->trans("CalculatedWeight").'</td>';
			print '<td class="valuefield">';
			print showDimensionInBestUnit($totalWeight, 0, "weight", $langs, isset($conf->global->MAIN_WEIGHT_DEFAULT_ROUND) ? $conf->global->MAIN_WEIGHT_DEFAULT_ROUND : -1, isset($conf->global->MAIN_WEIGHT_DEFAULT_UNIT) ? $conf->global->MAIN_WEIGHT_DEFAULT_UNIT : 'no', 0);
			print '</td></tr>';
		}
		if ($totalVolume) {
			print '<tr><td>'.$langs->trans("CalculatedVolume").'</td>';
			print '<td class="valuefield">';
			print showDimensionInBestUnit($totalVolume, 0, "volume", $langs, isset($conf->global->MAIN_VOLUME_DEFAULT_ROUND) ? $conf->global->MAIN_VOLUME_DEFAULT_ROUND : -1, isset($conf->global->MAIN_VOLUME_DEFAULT_UNIT) ? $conf->global->MAIN_VOLUME_DEFAULT_UNIT : 'no', 0);
			print '</td></tr>';
		}

>>>>>>> 729451fa
		// Incoterms
		if (isModEnabled('incoterm')) {
			print '<tr><td>';
			print '<table width="100%" class="nobordernopadding"><tr><td>';
			print $langs->trans('IncotermLabel');
			print '<td><td class="right">';
			if ($action != 'editincoterm' && $usercancreate && $caneditfield) {
				print '<a class="editfielda" href="'.DOL_URL_ROOT.'/comm/propal/card.php?id='.$object->id.'&action=editincoterm&token='.newToken().'">'.img_edit().'</a>';
			} else {
				print '&nbsp;';
			}
			print '</td></tr></table>';
			print '</td>';
			print '<td class="valuefield">';
			if ($action == 'editincoterm' && $usercancreate && $caneditfield) {
				print $form->select_incoterms((!empty($object->fk_incoterms) ? $object->fk_incoterms : ''), (!empty($object->location_incoterms) ? $object->location_incoterms : ''), $_SERVER['PHP_SELF'].'?id='.$object->id);
			} else {
				print $form->textwithpicto($object->display_incoterms(), $object->label_incoterms, 1);
			}
			print '</td></tr>';
		}

		// Other attributes
		include DOL_DOCUMENT_ROOT.'/core/tpl/extrafields_view.tpl.php';

		print '</table>';

		print '</div>';
		print '<div class="fichehalfright">';
		print '<div class="underbanner clearboth"></div>';

		print '<table class="border tableforfield centpercent">';

		print '<tr>';
		print '<td class="titlefieldmiddle">' . $langs->trans('AmountHT') . '</td>';
		print '<td class="nowrap amountcard right">' . price($object->total_ht, '', $langs, 1, -1, -1, $conf->currency) . '</td>';
		if (isModEnabled("multicurrency") && ($object->multicurrency_code && $object->multicurrency_code != $conf->currency)) {
			print '<td class="nowrap amountcard right">' . price($object->multicurrency_total_ht, '', $langs, 1, -1, -1, $object->multicurrency_code) . '</td>';
		}
		print '</tr>';

		print '<tr>';
		print '<td class="titlefieldmiddle">' . $langs->trans('AmountVAT') . '</td>';
		print '<td class="nowrap amountcard right">' . price($object->total_tva, '', $langs, 1, -1, -1, $conf->currency) . '</td>';
		if (isModEnabled("multicurrency") && ($object->multicurrency_code && $object->multicurrency_code != $conf->currency)) {
			print '<td class="nowrap amountcard right">' . price($object->multicurrency_total_tva, '', $langs, 1, -1, -1, $object->multicurrency_code) . '</td>';
		}
		print '</tr>';

		if ($mysoc->localtax1_assuj == "1" || $object->total_localtax1 != 0) {
			print '<tr>';
			print '<td class="titlefieldmiddle">' . $langs->transcountry("AmountLT1", $mysoc->country_code) . '</td>';
			print '<td class="nowrap amountcard right">' . price($object->total_localtax1, '', $langs, 1, -1, -1, $conf->currency) . '</td>';
			if (isModEnabled("multicurrency") && ($object->multicurrency_code && $object->multicurrency_code != $conf->currency)) {
				print '<td class="nowrap amountcard right">' . price($object->total_localtax1, '', $langs, 1, -1, -1, $object->multicurrency_code) . '</td>';
			}
			print '</tr>';

			if ($mysoc->localtax2_assuj == "1" || $object->total_localtax2 != 0) {
				print '<tr>';
				print '<td>' . $langs->transcountry("AmountLT2", $mysoc->country_code) . '</td>';
				print '<td class="nowrap amountcard right">' . price($object->total_localtax2, '', $langs, 1, -1, -1, $conf->currency) . '</td>';
				if (isModEnabled("multicurrency") && ($object->multicurrency_code && $object->multicurrency_code != $conf->currency)) {
					print '<td class="nowrap amountcard right">' . price($object->total_localtax2, '', $langs, 1, -1, -1, $object->multicurrency_code) . '</td>';
				}
				print '</tr>';
			}
		}

		print '<tr>';
		print '<td>' . $langs->trans('AmountTTC') . '</td>';
		print '<td class="nowrap amountcard right">' . price($object->total_ttc, '', $langs, 1, -1, -1, $conf->currency) . '</td>';
		if (isModEnabled("multicurrency") && ($object->multicurrency_code && $object->multicurrency_code != $conf->currency)) {
			print '<td class="nowrap amountcard right">' . price($object->multicurrency_total_ttc, '', $langs, 1, -1, -1, $object->multicurrency_code) . '</td>';
		}
		print '</tr>';

		print '</table>';

		// Margin Infos
		if (isModEnabled('margin')) {
			$formmargin->displayMarginInfos($object);
		}

		print '</div>';
		print '</div>';

		print '<div class="clearboth"></div><br>';

<<<<<<< HEAD
		if (!empty($conf->global->MAIN_DISABLE_CONTACTS_TAB)) {
=======
		if (getDolGlobalString('MAIN_DISABLE_CONTACTS_TAB')) {
>>>>>>> 729451fa
			$blocname = 'contacts';
			$title = $langs->trans('ContactsAddresses');
			include DOL_DOCUMENT_ROOT.'/core/tpl/bloc_showhide.tpl.php';
		}

<<<<<<< HEAD
		if (!empty($conf->global->MAIN_DISABLE_NOTES_TAB)) {
=======
		if (getDolGlobalString('MAIN_DISABLE_NOTES_TAB')) {
>>>>>>> 729451fa
			$blocname = 'notes';
			$title = $langs->trans('Notes');
			include DOL_DOCUMENT_ROOT.'/core/tpl/bloc_showhide.tpl.php';
		}

		/*
		 * Lines
		 */

		// Get object lines
		$result = $object->getLinesArray();

		// Add products/services form
		//$forceall = 1;
		global $inputalsopricewithtax;
		$inputalsopricewithtax = 1;

		print '	<form name="addproduct" id="addproduct" action="'.$_SERVER["PHP_SELF"].'?id='.$object->id.'" method="POST">
		<input type="hidden" name="token" value="' . newToken().'">
		<input type="hidden" name="action" value="' . (($action != 'editline') ? 'addline' : 'updateline').'">
		<input type="hidden" name="mode" value="">
		<input type="hidden" name="page_y" value="">
		<input type="hidden" name="backtopage" value="'.$backtopage.'">
		<input type="hidden" name="id" value="' . $object->id.'">
		';

		if (!empty($conf->use_javascript_ajax) && $object->statut == Propal::STATUS_DRAFT) {
			include DOL_DOCUMENT_ROOT.'/core/tpl/ajaxrow.tpl.php';
		}

		print '<div class="div-table-responsive-no-min">';
		if (!empty($object->lines) || ($object->statut == Propal::STATUS_DRAFT && $usercancreate && $action != 'selectlines' && $action != 'editline')) {
			print '<table id="tablelines" class="noborder noshadow centpercent">';
		}

		if (!empty($object->lines)) {
			$object->printObjectLines($action, $mysoc, $object->thirdparty, $lineid, 1);
		}

		// Form to add new line
		if ($object->statut == Propal::STATUS_DRAFT && $usercancreate && $action != 'selectlines') {
			if ($action != 'editline') {
				$parameters = array();
				$reshook = $hookmanager->executeHooks('formAddObjectLine', $parameters, $object, $action); // Note that $action and $object may have been modified by hook
<<<<<<< HEAD
				if ($reshook < 0) setEventMessages($hookmanager->error, $hookmanager->errors, 'errors');
				if (empty($reshook))
					$object->formAddObjectLine(1, $mysoc, $soc);
=======
				if ($reshook < 0) {
					setEventMessages($hookmanager->error, $hookmanager->errors, 'errors');
				}
				if (empty($reshook)) {
					$object->formAddObjectLine(1, $mysoc, $soc);
				}
>>>>>>> 729451fa
			} else {
				$parameters = array();
				$reshook = $hookmanager->executeHooks('formEditObjectLine', $parameters, $object, $action); // Note that $action and $object may have been modified by hook
			}
		}

		if (!empty($object->lines) || ($object->statut == Propal::STATUS_DRAFT && $usercancreate && $action != 'selectlines' && $action != 'editline')) {
			print '</table>';
		}
		print '</div>';

		print "</form>\n";
	}

	print dol_get_fiche_end();


	/*
	 * Button Actions
	 */

	if ($action != 'presend') {
		print '<div class="tabsAction">';

		$parameters = array();
		$reshook = $hookmanager->executeHooks('addMoreActionsButtons', $parameters, $object, $action); // Note that $action and $object may have been
		// modified by hook
		if (empty($reshook)) {
			if ($action != 'editline') {
				// Validate
				if (($object->statut == Propal::STATUS_DRAFT && $object->total_ttc >= 0 && count($object->lines) > 0)
					|| ($object->statut == Propal::STATUS_DRAFT && getDolGlobalString('PROPAL_ENABLE_NEGATIVE') && count($object->lines) > 0)) {
					if ($usercanvalidate) {
						print '<a class="butAction" href="'.$_SERVER["PHP_SELF"].'?id='.$object->id.'&action=validate&token='.newToken().'">'.(!getDolGlobalString('PROPAL_SKIP_ACCEPT_REFUSE') ? $langs->trans('Validate') : $langs->trans('ValidateAndSign')).'</a>';
					} else {
						print '<a class="butActionRefused classfortooltip" href="#">'.$langs->trans('Validate').'</a>';
					}
				}
				// Create event
				/*if (isModEnabled('agenda') && !empty($conf->global->MAIN_ADD_EVENT_ON_ELEMENT_CARD)) 	// Add hidden condition because this is not a "workflow" action so should appears somewhere else on page.
				{
					print '<a class="butAction" href="' . DOL_URL_ROOT . '/comm/action/card.php?action=create&amp;origin=' . $object->element . '&amp;originid=' . $object->id . '&amp;socid=' . $object->socid . '">' . $langs->trans("AddAction") . '</a></div>';
				}*/
				// Edit
				if ($object->statut == Propal::STATUS_VALIDATED && $usercancreate) {
					print '<a class="butAction" href="'.$_SERVER["PHP_SELF"].'?id='.$object->id.'&action=modif&token='.newToken().'">'.$langs->trans('Modify').'</a>';
				}

				// ReOpen
				if (((getDolGlobalString('PROPAL_REOPEN_UNSIGNED_ONLY') && $object->statut == Propal::STATUS_NOTSIGNED) || (!getDolGlobalString('PROPAL_REOPEN_UNSIGNED_ONLY') && ($object->statut == Propal::STATUS_SIGNED || $object->statut == Propal::STATUS_NOTSIGNED || $object->statut == Propal::STATUS_BILLED))) && $usercanclose) {
					print '<a class="butAction" href="'.$_SERVER["PHP_SELF"].'?id='.$object->id.'&action=reopen&token='.newToken().(!getDolGlobalString('MAIN_JUMP_TAG') ? '' : '#reopen').'"';
					print '>'.$langs->trans('ReOpen').'</a>';
				}

				// Send
				if (empty($user->socid)) {
					if ($object->statut == Propal::STATUS_VALIDATED || $object->statut == Propal::STATUS_SIGNED || getDolGlobalString('PROPOSAL_SENDBYEMAIL_FOR_ALL_STATUS')) {
						print dolGetButtonAction('', $langs->trans('SendMail'), 'default', $_SERVER["PHP_SELF"].'?action=presend&token='.newToken().'&id='.$object->id.'&mode=init#formmailbeforetitle', '', $usercansend);
					}
				}

				// Create a sale order
				if (isModEnabled('commande') && $object->statut == Propal::STATUS_SIGNED) {
					if ($usercancreateorder) {
						print '<a class="butAction" href="'.DOL_URL_ROOT.'/commande/card.php?action=create&origin='.$object->element.'&originid='.$object->id.'&socid='.$object->socid.'">'.$langs->trans("AddOrder").'</a>';
					}
				}

				// Create a purchase order
				if (getDolGlobalString('WORKFLOW_CAN_CREATE_PURCHASE_ORDER_FROM_PROPOSAL')) {
					if ($object->statut == Propal::STATUS_SIGNED && isModEnabled("supplier_order")) {
						if ($usercancreatepurchaseorder) {
							print '<a class="butAction" href="'.DOL_URL_ROOT.'/fourn/commande/card.php?action=create&origin='.$object->element.'&originid='.$object->id.'&socid='.$object->socid.'">'.$langs->trans("AddPurchaseOrder").'</a>';
						}
					}
				}

				// Create an intervention
				if (isModEnabled("service") && isModEnabled('ficheinter') && $object->statut == Propal::STATUS_SIGNED) {
					if ($usercancreateintervention) {
						$langs->load("interventions");
						print '<a class="butAction" href="'.DOL_URL_ROOT.'/fichinter/card.php?action=create&origin='.$object->element.'&originid='.$object->id.'&socid='.$object->socid.'">'.$langs->trans("AddIntervention").'</a>';
					}
				}

				// Create contract
				if (isModEnabled('contrat') && $object->statut == Propal::STATUS_SIGNED) {
					$langs->load("contracts");

					if ($usercancreatecontract) {
						print '<a class="butAction" href="'.DOL_URL_ROOT.'/contrat/card.php?action=create&origin='.$object->element.'&originid='.$object->id.'&socid='.$object->socid.'">'.$langs->trans('AddContract').'</a>';
					}
				}

				// Create an invoice and classify billed
				if ($object->statut == Propal::STATUS_SIGNED && !getDolGlobalString('PROPOSAL_ARE_NOT_BILLABLE')) {
					if (isModEnabled('facture') && $usercancreateinvoice) {
						print '<a class="butAction" href="'.DOL_URL_ROOT.'/compta/facture/card.php?action=create&origin='.$object->element.'&originid='.$object->id.'&socid='.$object->socid.'">'.$langs->trans("CreateBill").'</a>';
					}

					$arrayofinvoiceforpropal = $object->getInvoiceArrayList();
					if ((is_array($arrayofinvoiceforpropal) && count($arrayofinvoiceforpropal) > 0) || !getDolGlobalString('WORKFLOW_PROPAL_NEED_INVOICE_TO_BE_CLASSIFIED_BILLED')) {
						if ($usercanclose) {
							print '<a class="butAction" href="'.$_SERVER["PHP_SELF"].'?id='.$object->id.'&action=classifybilled&token='.newToken().'&socid='.$object->socid.'">'.$langs->trans("ClassifyBilled").'</a>';
						} else {
							print '<a class="butActionRefused classfortooltip" href="#" title="'.$langs->trans("NotEnoughPermissions").'">'.$langs->trans("ClassifyBilled").'</a>';
						}
					}
				}

				if (!getDolGlobalString('PROPAL_SKIP_ACCEPT_REFUSE')) {
					// Close as accepted/refused
					if ($object->statut == Propal::STATUS_VALIDATED) {
						if ($usercanclose) {
							print '<a class="butAction" href="'.$_SERVER["PHP_SELF"].'?id='.$object->id.'&action=closeas&token='.newToken().(!getDolGlobalString('MAIN_JUMP_TAG') ? '' : '#close').'"';
							print '>'.$langs->trans('SetAcceptedRefused').'</a>';
						} else {
							print '<a class="butActionRefused classfortooltip" href="#" title="'.$langs->trans("NotEnoughPermissions").'"';
							print '>'.$langs->trans('SetAcceptedRefused').'</a>';
						}
					}
				} else {
					// Set not signed (close)
					if ($object->statut == Propal::STATUS_DRAFT && $usercanclose) {
						print '<a class="butAction" href="' . $_SERVER["PHP_SELF"] . '?id=' . $object->id . '&token='.newToken().'&action=closeas&token='.newToken() . (!getDolGlobalString('MAIN_JUMP_TAG') ? '' : '#close') . '"';
						print '>' . $langs->trans('SetRefusedAndClose') . '</a>';
					}
				}

				// Clone
				if ($usercancreate) {
					print '<a class="butAction" href="'.$_SERVER['PHP_SELF'].'?id='.$object->id.'&socid='.$object->socid.'&action=clone&token='.newToken().'&object='.$object->element.'">'.$langs->trans("ToClone").'</a>';
				}

				// Delete
				print dolGetButtonAction($langs->trans("Delete"), '', 'delete', $_SERVER["PHP_SELF"].'?id='.$object->id.'&action=delete&token='.newToken(), 'delete', $usercandelete);
			}
		}

		print '</div>';
	}

	//Select mail models is same action as presend
	if (GETPOST('modelselected')) {
		$action = 'presend';
	}

	if ($action != 'presend') {
		print '<div class="fichecenter"><div class="fichehalfleft">';
		print '<a name="builddoc"></a>'; // ancre
		/*
		 * Generated documents
		 */
		$objref = dol_sanitizeFileName($object->ref);
		$filedir = $conf->propal->multidir_output[$object->entity]."/".dol_sanitizeFileName($object->ref);
		$urlsource = $_SERVER["PHP_SELF"]."?id=".$object->id;
		$genallowed = $usercanread;
		$delallowed = $usercancreate;

		print $formfile->showdocuments('propal', $objref, $filedir, $urlsource, $genallowed, $delallowed, $object->model_pdf, 1, 0, 0, 28, 0, '', 0, '', $soc->default_lang, '', $object);

		// Show links to link elements
		$linktoelem = $form->showLinkToObjectBlock($object, null, array('propal'));

		$compatibleImportElementsList = false;
		if ($user->hasRight('propal', 'creer') && $object->statut == Propal::STATUS_DRAFT) {
			$compatibleImportElementsList = array('commande', 'propal', 'facture'); // import from linked elements
		}
		$somethingshown = $form->showLinkedObjectBlock($object, $linktoelem, $compatibleImportElementsList);

		// Show online signature link
		$useonlinesignature = getDolGlobalInt('PROPOSAL_ALLOW_ONLINESIGN');

		if ($object->statut != Propal::STATUS_DRAFT && $useonlinesignature) {
			print '<br><!-- Link to sign -->';
			require_once DOL_DOCUMENT_ROOT.'/core/lib/signature.lib.php';
			print showOnlineSignatureUrl('proposal', $object->ref).'<br>';
		}

		print '</div><div class="fichehalfright">';

		$MAXEVENT = 10;

		$morehtmlcenter = dolGetButtonTitle($langs->trans('SeeAll'), '', 'fa fa-bars imgforviewmode', DOL_URL_ROOT.'/comm/propal/agenda.php?id='.$object->id);

		// List of actions on element
		include_once DOL_DOCUMENT_ROOT.'/core/class/html.formactions.class.php';
		$formactions = new FormActions($db);
		$somethingshown = $formactions->showactions($object, 'propal', $socid, 1, '', $MAXEVENT, '', $morehtmlcenter); // Show all action for thirdparty

		print '</div></div>';
	}

	// Presend form
	$modelmail = 'propal_send';
	$defaulttopic = 'SendPropalRef';
	$diroutput = $conf->propal->multidir_output[$object->entity];
	$trackid = 'pro'.$object->id;

	include DOL_DOCUMENT_ROOT.'/core/tpl/card_presend.tpl.php';
}

// End of page
llxFooter();
$db->close();<|MERGE_RESOLUTION|>--- conflicted
+++ resolved
@@ -1873,11 +1873,7 @@
 
 		// Ref customer
 		print '<tr class="field_ref_client"><td class="titlefieldcreate">'.$langs->trans('RefCustomer').'</td><td class="valuefieldcreate">';
-<<<<<<< HEAD
-		print '<input type="text" name="ref_client" value="'.(!empty($ref_client)?$ref_client:GETPOST('ref_client')).'"></td>';
-=======
 		print '<input type="text" name="ref_client" value="'.(!empty($ref_client) ? $ref_client : GETPOST('ref_client')).'"></td>';
->>>>>>> 729451fa
 		print '</tr>';
 
 		// Third party
@@ -1889,11 +1885,7 @@
 			print $soc->getNomUrl(1, 'customer');
 			print '<input type="hidden" name="socid" value="'.$soc->id.'">';
 			print '</td>';
-<<<<<<< HEAD
-			if (!empty($conf->global->SOCIETE_ASK_FOR_SHIPPING_METHOD) && !empty($soc->shipping_method_id)) {
-=======
 			if (getDolGlobalString('SOCIETE_ASK_FOR_SHIPPING_METHOD') && !empty($soc->shipping_method_id)) {
->>>>>>> 729451fa
 				$shipping_method_id = $soc->shipping_method_id;
 			}
 			//$warehouse_id       = $soc->warehouse_id;
@@ -1902,11 +1894,7 @@
 			$filter = '((s.client:IN:1,2,3) AND (s.status:=:1))';
 			print img_picto('', 'company', 'class="pictofixedwidth"').$form->select_company('', 'socid', $filter, 'SelectThirdParty', 1, 0, null, 0, 'minwidth300 maxwidth500 widthcentpercentminusxx');
 			// reload page to retrieve customer informations
-<<<<<<< HEAD
-			if (empty($conf->global->RELOAD_PAGE_ON_CUSTOMER_CHANGE_DISABLED)) {
-=======
 			if (!getDolGlobalString('RELOAD_PAGE_ON_CUSTOMER_CHANGE_DISABLED')) {
->>>>>>> 729451fa
 				print '<script>
 				$(document).ready(function() {
 					$("#socid").change(function() {
@@ -1967,11 +1955,7 @@
 		print '</td></tr>';
 
 		// Bank Account
-<<<<<<< HEAD
-		if (!empty($conf->global->BANK_ASK_PAYMENT_BANK_DURING_PROPOSAL) && isModEnabled("banque")) {
-=======
 		if (getDolGlobalString('BANK_ASK_PAYMENT_BANK_DURING_PROPOSAL') && isModEnabled("banque")) {
->>>>>>> 729451fa
 			print '<tr class="field_fk_account"><td class="titlefieldcreate">'.$langs->trans('BankAccount').'</td><td class="valuefieldcreate">';
 			print img_picto('', 'bank_account', 'class="pictofixedwidth"').$form->select_comptes($fk_account, 'fk_account', 0, '', 1, '', 0, 'maxwidth200 widthcentpercentminusx', 1);
 			print '</td></tr>';
@@ -1985,11 +1969,7 @@
 
 		// Shipping Method
 		if (isModEnabled("expedition")) {
-<<<<<<< HEAD
-			if (!empty($conf->global->SOCIETE_ASK_FOR_SHIPPING_METHOD) && !empty($soc->shipping_method_id)) {
-=======
 			if (getDolGlobalString('SOCIETE_ASK_FOR_SHIPPING_METHOD') && !empty($soc->shipping_method_id)) {
->>>>>>> 729451fa
 				$shipping_method_id = $soc->shipping_method_id;
 			}
 			print '<tr class="field_shipping_method_id"><td class="titlefieldcreate">'.$langs->trans('SendingMethod').'</td><td class="valuefieldcreate">';
@@ -1999,11 +1979,7 @@
 		}
 
 		// Warehouse
-<<<<<<< HEAD
-		if (isModEnabled('stock') && !empty($conf->global->WAREHOUSE_ASK_WAREHOUSE_DURING_PROPAL)) {
-=======
 		if (isModEnabled('stock') && getDolGlobalString('WAREHOUSE_ASK_WAREHOUSE_DURING_PROPAL')) {
->>>>>>> 729451fa
 			require_once DOL_DOCUMENT_ROOT.'/product/class/html.formproduct.class.php';
 			$formproduct = new FormProduct($db);
 			print '<tr class="field_warehouse_id"><td class="titlefieldcreate">'.$langs->trans('Warehouse').'</td><td class="valuefieldcreate">';
@@ -2063,11 +2039,7 @@
 		print '<td class="valuefieldcreate">';
 		print img_picto('', 'pdf', 'class="pictofixedwidth"');
 		$liste = ModelePDFPropales::liste_modeles($db);
-<<<<<<< HEAD
-		$preselected = (!empty($conf->global->PROPALE_ADDON_PDF_ODT_DEFAULT) ? $conf->global->PROPALE_ADDON_PDF_ODT_DEFAULT : getDolGlobalString("PROPALE_ADDON_PDF"));
-=======
 		$preselected = (getDolGlobalString('PROPALE_ADDON_PDF_ODT_DEFAULT') ? $conf->global->PROPALE_ADDON_PDF_ODT_DEFAULT : getDolGlobalString("PROPALE_ADDON_PDF"));
->>>>>>> 729451fa
 		print $form->selectarray('model', $liste, $preselected, 0, 0, 0, '', 0, 0, 0, '', 'maxwidth200 widthcentpercentminusx', 1);
 		print "</td></tr>";
 
@@ -2076,11 +2048,7 @@
 			print '<tr class="field_currency">';
 			print '<td class="titlefieldcreate">'.$form->editfieldkey('Currency', 'multicurrency_code', '', $object, 0).'</td>';
 			print '<td class="valuefieldcreate maxwidthonsmartphone">';
-<<<<<<< HEAD
-			print img_picto('', 'currency', 'class="pictofixedwidth"').$form->selectMultiCurrency(((GETPOSTISSET('multicurrency_code') && !GETPOST('changecompany'))?GETPOST('multicurrency_code'):$currency_code), 'multicurrency_code', 0);
-=======
 			print img_picto('', 'currency', 'class="pictofixedwidth"').$form->selectMultiCurrency(((GETPOSTISSET('multicurrency_code') && !GETPOST('changecompany')) ? GETPOST('multicurrency_code') : $currency_code), 'multicurrency_code', 0);
->>>>>>> 729451fa
 			print '</td></tr>';
 		}
 
@@ -2088,13 +2056,8 @@
 		print '<tr class="field_note_public">';
 		print '<td class="titlefieldcreate tdtop">'.$langs->trans('NotePublic').'</td>';
 		print '<td class="valuefieldcreate">';
-<<<<<<< HEAD
-		$note_public = $object->getDefaultCreateValueFor('note_public', (!empty($objectsrc) ? $objectsrc->note_public : (!empty($conf->global->PROPALE_ADDON_NOTE_PUBLIC_DEFAULT) ? $conf->global->PROPALE_ADDON_NOTE_PUBLIC_DEFAULT : null)), 'restricthtml');
-		$doleditor = new DolEditor('note_public', $note_public, '', 80, 'dolibarr_notes', 'In', 0, false, empty($conf->global->FCKEDITOR_ENABLE_NOTE_PUBLIC) ? 0 : 1, ROWS_3, '90%');
-=======
 		$note_public = $object->getDefaultCreateValueFor('note_public', (!empty($objectsrc) ? $objectsrc->note_public : (getDolGlobalString('PROPALE_ADDON_NOTE_PUBLIC_DEFAULT') ? $conf->global->PROPALE_ADDON_NOTE_PUBLIC_DEFAULT : null)), 'restricthtml');
 		$doleditor = new DolEditor('note_public', $note_public, '', 80, 'dolibarr_notes', 'In', 0, false, !getDolGlobalString('FCKEDITOR_ENABLE_NOTE_PUBLIC') ? 0 : 1, ROWS_3, '90%');
->>>>>>> 729451fa
 		print $doleditor->Create(1);
 
 		// Private note
@@ -2103,11 +2066,7 @@
 			print '<td class="titlefieldcreate tdtop">'.$langs->trans('NotePrivate').'</td>';
 			print '<td class="valuefieldcreate">';
 			$note_private = $object->getDefaultCreateValueFor('note_private', ((!empty($origin) && !empty($originid) && is_object($objectsrc)) ? $objectsrc->note_private : null));
-<<<<<<< HEAD
-			$doleditor = new DolEditor('note_private', $note_private, '', 80, 'dolibarr_notes', 'In', 0, false, empty($conf->global->FCKEDITOR_ENABLE_NOTE_PRIVATE) ? 0 : 1, ROWS_3, '90%');
-=======
 			$doleditor = new DolEditor('note_private', $note_private, '', 80, 'dolibarr_notes', 'In', 0, false, !getDolGlobalString('FCKEDITOR_ENABLE_NOTE_PRIVATE') ? 0 : 1, ROWS_3, '90%');
->>>>>>> 729451fa
 			print $doleditor->Create(1);
 			// print '<textarea name="note_private" wrap="soft" cols="70" rows="'.ROWS_3.'">'.$note_private.'.</textarea>
 			print '</td></tr>';
@@ -2115,7 +2074,6 @@
 
 		// Other attributes
 		include DOL_DOCUMENT_ROOT.'/core/tpl/extrafields_add.tpl.php';
-<<<<<<< HEAD
 
 		// Lines from source
 		if (!empty($origin) && !empty($originid) && is_object($objectsrc)) {
@@ -2167,77 +2125,16 @@
 
 		print "</table>\n";
 
-=======
-
-		// Lines from source
-		if (!empty($origin) && !empty($originid) && is_object($objectsrc)) {
-			// TODO for compatibility
-			if ($origin == 'contrat') {
-				// Calcul contrat->price (HT), contrat->total (TTC), contrat->tva
-				//$objectsrc->remise_absolue = $remise_absolue;	// deprecated
-				//$objectsrc->remise_percent = $remise_percent;
-				$objectsrc->update_price(1, 'auto', 1);
-			}
-
-			print "\n<!-- ".$classname." info -->";
-			print "\n";
-			print '<input type="hidden" name="amount"         value="'.$objectsrc->total_ht.'">'."\n";
-			print '<input type="hidden" name="total"          value="'.$objectsrc->total_ttc.'">'."\n";
-			print '<input type="hidden" name="tva"            value="'.$objectsrc->total_tva.'">'."\n";
-			print '<input type="hidden" name="origin"         value="'.$objectsrc->element.'">';
-			print '<input type="hidden" name="originid"       value="'.$objectsrc->id.'">';
-
-			$newclassname = $classname;
-			if ($newclassname == 'Propal') {
-				$newclassname = 'CommercialProposal';
-			} elseif ($newclassname == 'Commande') {
-				$newclassname = 'Order';
-			} elseif ($newclassname == 'Expedition') {
-				$newclassname = 'Sending';
-			} elseif ($newclassname == 'Fichinter') {
-				$newclassname = 'Intervention';
-			}
-
-			print '<tr><td>'.$langs->trans($newclassname).'</td><td>'.$objectsrc->getNomUrl(1).'</td></tr>';
-			print '<tr><td>'.$langs->trans('AmountHT').'</td><td>'.price($objectsrc->total_ht, 0, $langs, 1, -1, -1, $conf->currency).'</td></tr>';
-			print '<tr><td>'.$langs->trans('AmountVAT').'</td><td>'.price($objectsrc->total_tva, 0, $langs, 1, -1, -1, $conf->currency)."</td></tr>";
-			if ($mysoc->localtax1_assuj == "1" || $objectsrc->total_localtax1 != 0) { 		// Localtax1
-				print '<tr><td>'.$langs->transcountry("AmountLT1", $mysoc->country_code).'</td><td>'.price($objectsrc->total_localtax1, 0, $langs, 1, -1, -1, $conf->currency)."</td></tr>";
-			}
-
-			if ($mysoc->localtax2_assuj == "1" || $objectsrc->total_localtax2 != 0) { 		// Localtax2
-				print '<tr><td>'.$langs->transcountry("AmountLT2", $mysoc->country_code).'</td><td>'.price($objectsrc->total_localtax2, 0, $langs, 1, -1, -1, $conf->currency)."</td></tr>";
-			}
-			print '<tr><td>'.$langs->trans('AmountTTC').'</td><td>'.price($objectsrc->total_ttc, 0, $langs, 1, -1, -1, $conf->currency)."</td></tr>";
-
-			if (isModEnabled("multicurrency")) {
-				print '<tr><td>'.$langs->trans('MulticurrencyAmountHT').'</td><td>'.price($objectsrc->multicurrency_total_ht).'</td></tr>';
-				print '<tr><td>'.$langs->trans('MulticurrencyAmountVAT').'</td><td>'.price($objectsrc->multicurrency_total_tva)."</td></tr>";
-				print '<tr><td>'.$langs->trans('MulticurrencyAmountTTC').'</td><td>'.price($objectsrc->multicurrency_total_ttc)."</td></tr>";
-			}
-		}
-
-		print "</table>\n";
-
->>>>>>> 729451fa
 
 		/*
 		 * Combobox for copy function
 		 */
 
-<<<<<<< HEAD
-		if (empty($conf->global->PROPAL_CLONE_ON_CREATE_PAGE)) {
-			print '<input type="hidden" name="createmode" value="empty">';
-		}
-
-		if (!empty($conf->global->PROPAL_CLONE_ON_CREATE_PAGE)) {
-=======
 		if (!getDolGlobalString('PROPAL_CLONE_ON_CREATE_PAGE')) {
 			print '<input type="hidden" name="createmode" value="empty">';
 		}
 
 		if (getDolGlobalString('PROPAL_CLONE_ON_CREATE_PAGE')) {
->>>>>>> 729451fa
 			print '<br><table>';
 
 			// For backward compatibility
@@ -2603,11 +2500,7 @@
 		print '<table class="border tableforfield centpercent">';
 
 		// Link for thirdparty discounts
-<<<<<<< HEAD
-		if (!empty($conf->global->FACTURE_DEPOSITS_ARE_JUST_PAYMENTS)) {
-=======
 		if (getDolGlobalString('FACTURE_DEPOSITS_ARE_JUST_PAYMENTS')) {
->>>>>>> 729451fa
 			$filterabsolutediscount = "fk_facture_source IS NULL"; // If we want deposit to be substracted to payments only and not to total of final invoice
 			$filtercreditnote = "fk_facture_source IS NOT NULL"; // If we want deposit to be substracted to payments only and not to total of final invoice
 		} else {
@@ -2783,11 +2676,7 @@
 		}
 
 		// Warehouse
-<<<<<<< HEAD
-		if (isModEnabled('stock') && !empty($conf->global->WAREHOUSE_ASK_WAREHOUSE_DURING_PROPAL)) {
-=======
 		if (isModEnabled('stock') && getDolGlobalString('WAREHOUSE_ASK_WAREHOUSE_DURING_PROPAL')) {
->>>>>>> 729451fa
 			$langs->load('stocks');
 			require_once DOL_DOCUMENT_ROOT.'/product/class/html.formproduct.class.php';
 			$formproduct = new FormProduct($db);
@@ -2878,19 +2767,14 @@
 			print $langs->trans('OutstandingBill');
 			print '</td><td class="valuefield">';
 			$arrayoutstandingbills = $soc->getOutstandingBills();
-<<<<<<< HEAD
-			print ($arrayoutstandingbills['opened'] > $soc->outstanding_limit ? img_warning() : '');
-=======
 			print($arrayoutstandingbills['opened'] > $soc->outstanding_limit ? img_warning() : '');
->>>>>>> 729451fa
 			print price($arrayoutstandingbills['opened']).' / ';
 			print price($soc->outstanding_limit, 0, $langs, 1, - 1, - 1, $conf->currency);
 			print '</td>';
 			print '</tr>';
-<<<<<<< HEAD
-		}
-
-		if (!empty($conf->global->BANK_ASK_PAYMENT_BANK_DURING_PROPOSAL) && isModEnabled("banque")) {
+		}
+
+		if (getDolGlobalString('BANK_ASK_PAYMENT_BANK_DURING_PROPOSAL') && isModEnabled("banque")) {
 			// Bank Account
 			print '<tr><td>';
 			print '<table width="100%" class="nobordernopadding"><tr><td>';
@@ -2926,46 +2810,6 @@
 			print '</td></tr>';
 		}
 
-=======
-		}
-
-		if (getDolGlobalString('BANK_ASK_PAYMENT_BANK_DURING_PROPOSAL') && isModEnabled("banque")) {
-			// Bank Account
-			print '<tr><td>';
-			print '<table width="100%" class="nobordernopadding"><tr><td>';
-			print $langs->trans('BankAccount');
-			print '</td>';
-			if ($action != 'editbankaccount' && $usercancreate) {
-				print '<td class="right"><a class="editfielda" href="'.$_SERVER["PHP_SELF"].'?action=editbankaccount&token='.newToken().'&id='.$object->id.'">'.img_edit($langs->trans('SetBankAccount'), 1).'</a></td>';
-			}
-			print '</tr></table>';
-			print '</td><td class="valuefield">';
-			if ($action == 'editbankaccount') {
-				$form->formSelectAccount($_SERVER['PHP_SELF'].'?id='.$object->id, $object->fk_account, 'fk_account', 1);
-			} else {
-				$form->formSelectAccount($_SERVER['PHP_SELF'].'?id='.$object->id, $object->fk_account, 'none');
-			}
-			print '</td>';
-			print '</tr>';
-		}
-
-		$tmparray = $object->getTotalWeightVolume();
-		$totalWeight = $tmparray['weight'];
-		$totalVolume = $tmparray['volume'];
-		if ($totalWeight) {
-			print '<tr><td>'.$langs->trans("CalculatedWeight").'</td>';
-			print '<td class="valuefield">';
-			print showDimensionInBestUnit($totalWeight, 0, "weight", $langs, isset($conf->global->MAIN_WEIGHT_DEFAULT_ROUND) ? $conf->global->MAIN_WEIGHT_DEFAULT_ROUND : -1, isset($conf->global->MAIN_WEIGHT_DEFAULT_UNIT) ? $conf->global->MAIN_WEIGHT_DEFAULT_UNIT : 'no', 0);
-			print '</td></tr>';
-		}
-		if ($totalVolume) {
-			print '<tr><td>'.$langs->trans("CalculatedVolume").'</td>';
-			print '<td class="valuefield">';
-			print showDimensionInBestUnit($totalVolume, 0, "volume", $langs, isset($conf->global->MAIN_VOLUME_DEFAULT_ROUND) ? $conf->global->MAIN_VOLUME_DEFAULT_ROUND : -1, isset($conf->global->MAIN_VOLUME_DEFAULT_UNIT) ? $conf->global->MAIN_VOLUME_DEFAULT_UNIT : 'no', 0);
-			print '</td></tr>';
-		}
-
->>>>>>> 729451fa
 		// Incoterms
 		if (isModEnabled('incoterm')) {
 			print '<tr><td>';
@@ -3055,21 +2899,13 @@
 
 		print '<div class="clearboth"></div><br>';
 
-<<<<<<< HEAD
-		if (!empty($conf->global->MAIN_DISABLE_CONTACTS_TAB)) {
-=======
 		if (getDolGlobalString('MAIN_DISABLE_CONTACTS_TAB')) {
->>>>>>> 729451fa
 			$blocname = 'contacts';
 			$title = $langs->trans('ContactsAddresses');
 			include DOL_DOCUMENT_ROOT.'/core/tpl/bloc_showhide.tpl.php';
 		}
 
-<<<<<<< HEAD
-		if (!empty($conf->global->MAIN_DISABLE_NOTES_TAB)) {
-=======
 		if (getDolGlobalString('MAIN_DISABLE_NOTES_TAB')) {
->>>>>>> 729451fa
 			$blocname = 'notes';
 			$title = $langs->trans('Notes');
 			include DOL_DOCUMENT_ROOT.'/core/tpl/bloc_showhide.tpl.php';
@@ -3114,18 +2950,12 @@
 			if ($action != 'editline') {
 				$parameters = array();
 				$reshook = $hookmanager->executeHooks('formAddObjectLine', $parameters, $object, $action); // Note that $action and $object may have been modified by hook
-<<<<<<< HEAD
-				if ($reshook < 0) setEventMessages($hookmanager->error, $hookmanager->errors, 'errors');
-				if (empty($reshook))
-					$object->formAddObjectLine(1, $mysoc, $soc);
-=======
 				if ($reshook < 0) {
 					setEventMessages($hookmanager->error, $hookmanager->errors, 'errors');
 				}
 				if (empty($reshook)) {
 					$object->formAddObjectLine(1, $mysoc, $soc);
 				}
->>>>>>> 729451fa
 			} else {
 				$parameters = array();
 				$reshook = $hookmanager->executeHooks('formEditObjectLine', $parameters, $object, $action); // Note that $action and $object may have been modified by hook
