<?php
/* Copyright (C) 2001-2007  Rodolphe Quiedeville    <rodolphe@quiedeville.org>
 * Copyright (C) 2004-2014 Laurent Destailleur   <eldy@users.sourceforge.net>
 * Copyright (C) 2004      Eric Seigne           <eric.seigne@ryxeo.com>
 * Copyright (C) 2005      Marc Barilley / Ocebo <marc@ocebo.com>
 * Copyright (C) 2005-2012 Regis Houssin         <regis.houssin@inodbox.com>
 * Copyright (C) 2006      Andre Cianfarani      <acianfa@free.fr>
 * Copyright (C) 2010-2016 Juanjo Menent         <jmenent@2byte.es>
 * Copyright (C) 2010-2018 Philippe Grand        <philippe.grand@atoo-net.com>
 * Copyright (C) 2012-2013 Christophe Battarel   <christophe.battarel@altairis.fr>
 * Copyright (C) 2012      Cedric Salvador       <csalvador@gpcsolutions.fr>
 * Copyright (C) 2013-2014  Florian Henry           <florian.henry@open-concept.pro>
 * Copyright (C) 2014       Ferran Marcet           <fmarcet@2byte.es>
 * Copyright (C) 2016       Marcos García           <marcosgdf@gmail.com>
 * Copyright (C) 2018-2019  Frédéric France         <frederic.france@netlogic.fr>
 * Copyright (C) 2020	    Nicolas ZABOURI         <info@inovea-conseil.com>
 *
 * This program is free software; you can redistribute it and/or modify
 * it under the terms of the GNU General Public License as published by
 * the Free Software Foundation; either version 3 of the License, or
 * (at your option) any later version.
 *
 * This program is distributed in the hope that it will be useful,
 * but WITHOUT ANY WARRANTY; without even the implied warranty of
 * MERCHANTABILITY or FITNESS FOR A PARTICULAR PURPOSE.  See the
 * GNU General Public License for more details.
 *
 * You should have received a copy of the GNU General Public License
 * along with this program. If not, see <https://www.gnu.org/licenses/>.
 */


/**
 * \file 		htdocs/comm/propal/card.php
 * \ingroup 	propale
 * \brief 		Page of commercial proposals card and list
 */

require '../../main.inc.php';
require_once DOL_DOCUMENT_ROOT.'/core/class/html.formother.class.php';
require_once DOL_DOCUMENT_ROOT.'/core/class/html.formfile.class.php';
require_once DOL_DOCUMENT_ROOT.'/core/class/html.formpropal.class.php';
require_once DOL_DOCUMENT_ROOT.'/core/class/html.formmargin.class.php';
require_once DOL_DOCUMENT_ROOT.'/comm/propal/class/propal.class.php';
require_once DOL_DOCUMENT_ROOT.'/comm/action/class/actioncomm.class.php';
require_once DOL_DOCUMENT_ROOT.'/core/modules/propale/modules_propale.php';
require_once DOL_DOCUMENT_ROOT.'/core/lib/propal.lib.php';
require_once DOL_DOCUMENT_ROOT.'/core/lib/functions2.lib.php';
require_once DOL_DOCUMENT_ROOT.'/core/lib/signature.lib.php';
require_once DOL_DOCUMENT_ROOT.'/core/class/extrafields.class.php';
require_once DOL_DOCUMENT_ROOT.'/core/class/doleditor.class.php';
if (!empty($conf->projet->enabled)) {
	require_once DOL_DOCUMENT_ROOT.'/projet/class/project.class.php';
	require_once DOL_DOCUMENT_ROOT.'/core/class/html.formprojet.class.php';
}

if (!empty($conf->variants->enabled)) {
	require_once DOL_DOCUMENT_ROOT.'/variants/class/ProductCombination.class.php';
}

// Load translation files required by the page
$langs->loadLangs(array('companies', 'propal', 'compta', 'bills', 'orders', 'products', 'deliveries', 'sendings', 'other'));
if (!empty($conf->incoterm->enabled)) $langs->load('incoterm');
if (!empty($conf->margin->enabled))
	$langs->load('margins');

$error = 0;

$id = GETPOST('id', 'int');
$ref = GETPOST('ref', 'alpha');
$socid = GETPOST('socid', 'int');
$action = GETPOST('action', 'aZ09');
$cancel = GETPOST('cancel', 'alpha');
$origin = GETPOST('origin', 'alpha');
$originid = GETPOST('originid', 'int');
$confirm = GETPOST('confirm', 'alpha');
$lineid = GETPOST('lineid', 'int');
$contactid = GETPOST('contactid', 'int');
$projectid = GETPOST('projectid', 'int');

// PDF
$hidedetails = (GETPOST('hidedetails', 'int') ? GETPOST('hidedetails', 'int') : (!empty($conf->global->MAIN_GENERATE_DOCUMENTS_HIDE_DETAILS) ? 1 : 0));
$hidedesc = (GETPOST('hidedesc', 'int') ? GETPOST('hidedesc', 'int') : (!empty($conf->global->MAIN_GENERATE_DOCUMENTS_HIDE_DESC) ? 1 : 0));
$hideref = (GETPOST('hideref', 'int') ? GETPOST('hideref', 'int') : (!empty($conf->global->MAIN_GENERATE_DOCUMENTS_HIDE_REF) ? 1 : 0));

// Nombre de ligne pour choix de produit/service predefinis
$NBLINES = 4;

// Security check
if (!empty($user->socid)) $socid = $user->socid;
$result = restrictedArea($user, 'propal', $id);

$object = new Propal($db);
$extrafields = new ExtraFields($db);

// fetch optionals attributes and labels
$extrafields->fetch_name_optionals_label($object->table_element);

// Load object
if ($id > 0 || !empty($ref)) {
	$ret = $object->fetch($id, $ref);
	if ($ret > 0)
		$ret = $object->fetch_thirdparty();
	if ($ret <= 0)
	{
		setEventMessages($object->error, $object->errors, 'errors');
		$action = '';
	}
}

// Initialize technical object to manage hooks of page. Note that conf->hooks_modules contains array of hook context
$hookmanager->initHooks(array('propalcard', 'globalcard'));

$usercanread = $user->rights->propal->lire;
$usercancreate = $user->rights->propal->creer;
$usercandelete = $user->rights->propal->supprimer;

$usercanclose = ((empty($conf->global->MAIN_USE_ADVANCED_PERMS) && $usercancreate) || (!empty($conf->global->MAIN_USE_ADVANCED_PERMS) && !empty($user->rights->propal->propal_advance->close)));
$usercanvalidate = ((empty($conf->global->MAIN_USE_ADVANCED_PERMS) && $usercancreate) || (!empty($conf->global->MAIN_USE_ADVANCED_PERMS) && !empty($user->rights->propal->propal_advance->validate)));
$usercansend = (empty($conf->global->MAIN_USE_ADVANCED_PERMS) || $user->rights->propal->propal_advance->send);

$usercancreateorder = $user->rights->commande->creer;
$usercancreateinvoice = $user->rights->facture->creer;
$usercancreatecontract = $user->rights->contrat->creer;
$usercancreateintervention = $user->rights->ficheinter->creer;
$usercancreatepurchaseorder = $user->rights->fournisseur->commande->creer;

$permissionnote = $usercancreate; // Used by the include of actions_setnotes.inc.php
$permissiondellink = $usercancreate; // Used by the include of actions_dellink.inc.php
$permissiontoedit = $usercancreate; // Used by the include of actions_lineupdown.inc.php


//if ($thirdparty->fk_warehouse > 0) $object->warehouse_id = $thirdparty->fk_warehouse;

/*
 * Actions
 */

$parameters = array('socid' => $socid);
$reshook = $hookmanager->executeHooks('doActions', $parameters, $object, $action); // Note that $action and $object may have been modified by some hooks
if ($reshook < 0) setEventMessages($hookmanager->error, $hookmanager->errors, 'errors');

if (empty($reshook))
{
	if ($cancel)
	{
		if (!empty($backtopage))
		{
			header("Location: ".$backtopage);
			exit;
		}
		$action = '';
	}

	include DOL_DOCUMENT_ROOT.'/core/actions_setnotes.inc.php'; // Must be include, not includ_once

	include DOL_DOCUMENT_ROOT.'/core/actions_dellink.inc.php'; // Must be include, not include_once

	include DOL_DOCUMENT_ROOT.'/core/actions_lineupdown.inc.php'; // Must be include, not include_once

	// Action clone object
	if ($action == 'confirm_clone' && $confirm == 'yes' && $usercancreate)
	{
		if (!GETPOST('socid', 3))
		{
			setEventMessages($langs->trans("NoCloneOptionsSpecified"), null, 'errors');
		} else {
			if ($object->id > 0) {
				if (!empty($conf->global->PROPAL_CLONE_DATE_DELIVERY)) {
					//Get difference between old and new delivery date and change lines according to difference
					$date_delivery = dol_mktime(12, 0, 0,
						GETPOST('date_deliverymonth', 'int'),
						GETPOST('date_deliveryday', 'int'),
						GETPOST('date_deliveryyear', 'int')
					);
					$date_delivery_old = (empty($object->delivery_date) ? $object->date_livraison : $object->delivery_date);
					if (!empty($date_delivery_old) && !empty($date_delivery))
					{
						//Attempt to get the date without possible hour rounding errors
						$old_date_delivery = dol_mktime(12, 0, 0,
							dol_print_date($date_delivery_old, '%m'),
							dol_print_date($date_delivery_old, '%d'),
							dol_print_date($date_delivery_old, '%Y')
						);
						//Calculate the difference and apply if necessary
						$difference = $date_delivery - $old_date_delivery;
						if ($difference != 0)
						{
							$object->date_livraison = $date_delivery;
							$object->delivery_date = $date_delivery;
							foreach ($object->lines as $line)
							{
								if (isset($line->date_start)) $line->date_start = $line->date_start + $difference;
								if (isset($line->date_end)) $line->date_end = $line->date_end + $difference;
							}
						}
					}
				}

				$result = $object->createFromClone($user, $socid, (GETPOSTISSET('entity') ? GETPOST('entity', 'int') : null));
				if ($result > 0) {
					header("Location: ".$_SERVER['PHP_SELF'].'?id='.$result);
					exit();
				} else {
					if (count($object->errors) > 0) setEventMessages($object->error, $object->errors, 'errors');
					$action = '';
				}
			}
		}
	} // Delete proposal
	elseif ($action == 'confirm_delete' && $confirm == 'yes' && $usercandelete)
	{
		$result = $object->delete($user);
		if ($result > 0) {
			header('Location: '.DOL_URL_ROOT.'/comm/propal/list.php?restore_lastsearch_values=1');
			exit();
		} else {
			$langs->load("errors");
			setEventMessages($object->error, $object->errors, 'errors');
		}
	} // Remove line
	elseif ($action == 'confirm_deleteline' && $confirm == 'yes' && $usercancreate)
	{
		$result = $object->deleteline($lineid);
		// reorder lines
		if ($result)
			$object->line_order(true);

		if (empty($conf->global->MAIN_DISABLE_PDF_AUTOUPDATE)) {
			// Define output language
			$outputlangs = $langs;
			if (!empty($conf->global->MAIN_MULTILANGS)) {
				$outputlangs = new Translate("", $conf);
				$newlang = (GETPOST('lang_id', 'aZ09') ? GETPOST('lang_id', 'aZ09') : $object->thirdparty->default_lang);
				$outputlangs->setDefaultLang($newlang);
			}
			$ret = $object->fetch($id); // Reload to get new records
			if ($ret > 0) $object->fetch_thirdparty();
			$object->generateDocument($object->model_pdf, $outputlangs, $hidedetails, $hidedesc, $hideref);
		}

		header('Location: '.$_SERVER["PHP_SELF"].'?id='.$object->id);
		exit();
	} // Validation
	elseif ($action == 'confirm_validate' && $confirm == 'yes' && $usercanvalidate)
	{
		$idwarehouse = GETPOST('idwarehouse', 'int');
		$result = $object->valid($user);
		if ($result >= 0)
		{
			if (empty($conf->global->MAIN_DISABLE_PDF_AUTOUPDATE))
			{
				$outputlangs = $langs;
				$newlang = '';
				if ($conf->global->MAIN_MULTILANGS && empty($newlang) && GETPOST('lang_id', 'aZ09')) $newlang = GETPOST('lang_id', 'aZ09');
				if ($conf->global->MAIN_MULTILANGS && empty($newlang))	$newlang = $object->thirdparty->default_lang;
				if (!empty($newlang)) {
					$outputlangs = new Translate("", $conf);
					$outputlangs->setDefaultLang($newlang);
				}
				$model = $object->model_pdf;
				$ret = $object->fetch($id); // Reload to get new records
				if ($ret > 0) {
					$object->fetch_thirdparty();
				}

				$object->generateDocument($model, $outputlangs, $hidedetails, $hidedesc, $hideref);
			}
		} else {
			$langs->load("errors");
			if (count($object->errors) > 0) setEventMessages($object->error, $object->errors, 'errors');
			else setEventMessages($langs->trans($object->error), null, 'errors');
		}
	} elseif ($action == 'setdate' && $usercancreate)
	{
		$datep = dol_mktime(12, 0, 0, $_POST['remonth'], $_POST['reday'], $_POST['reyear']);

		if (empty($datep)) {
			$error++;
			setEventMessages($langs->trans("ErrorFieldRequired", $langs->transnoentitiesnoconv("Date")), null, 'errors');
		}

		if (!$error) {
			$result = $object->set_date($user, $datep);
			if ($result < 0)
				dol_print_error($db, $object->error);
		}
	} elseif ($action == 'setecheance' && $usercancreate)
	{
		$result = $object->set_echeance($user, dol_mktime(12, 0, 0, $_POST['echmonth'], $_POST['echday'], $_POST['echyear']));
		if ($result < 0)
			dol_print_error($db, $object->error);
	} elseif ($action == 'setdate_livraison' && $usercancreate)
	{
		$result = $object->setDeliveryDate($user, dol_mktime(12, 0, 0, $_POST['date_livraisonmonth'], $_POST['date_livraisonday'], $_POST['date_livraisonyear']));
		if ($result < 0)
			dol_print_error($db, $object->error);
	} // Positionne ref client
	elseif ($action == 'setref_client' && $usercancreate)
	{
		$result = $object->set_ref_client($user, GETPOST('ref_client'));
		if ($result < 0)
		{
			setEventMessages($object->error, $object->errors, 'errors');
		}
	} // Set incoterm
	elseif ($action == 'set_incoterms' && !empty($conf->incoterm->enabled) && $usercancreate)
	{
		$result = $object->setIncoterms(GETPOST('incoterm_id', 'int'), GETPOST('location_incoterms', 'alpha'));
	} // Create proposal
	elseif ($action == 'add' && $usercancreate)
	{
		$object->socid = $socid;
		$object->fetch_thirdparty();

		$datep = dol_mktime(12, 0, 0, GETPOST('remonth'), GETPOST('reday'), GETPOST('reyear'));
		$date_delivery = dol_mktime(12, 0, 0, GETPOST('date_livraisonmonth'), GETPOST('date_livraisonday'), GETPOST('date_livraisonyear'));
		$duration = GETPOST('duree_validite', 'int');

		if (empty($datep)) {
			setEventMessages($langs->trans("ErrorFieldRequired", $langs->transnoentitiesnoconv("Date")), null, 'errors');
			$action = 'create';
			$error++;
		}
		if (empty($duration)) {
			setEventMessages($langs->trans("ErrorFieldRequired", $langs->transnoentitiesnoconv("ValidityDuration")), null, 'errors');
			$action = 'create';
			$error++;
		}

		if ($socid < 1) {
			setEventMessages($langs->trans("ErrorFieldRequired", $langs->transnoentitiesnoconv("Customer")), null, 'errors');

			$action = 'create';
			$error++;
		}

		if (!$error)
		{
			$db->begin();

			// If we select proposal to clone during creation (when option PROPAL_CLONE_ON_CREATE_PAGE is on)
			if (GETPOST('createmode') == 'copy' && GETPOST('copie_propal'))
			{
				if ($object->fetch(GETPOST('copie_propal', 'int')) > 0) {
					$object->ref = GETPOST('ref');
					$object->datep = $datep;
					$object->date = $datep;
					$object->date_livraison = $date_delivery; // deprecated
					$object->delivery_date = $date_delivery;
					$object->availability_id = GETPOST('availability_id');
					$object->demand_reason_id = GETPOST('demand_reason_id');
					$object->fk_delivery_address = GETPOST('fk_address', 'int');
					$object->shipping_method_id = GETPOST('shipping_method_id', 'int');
					$object->warehouse_id = GETPOST('warehouse_id', 'int');
					$object->duree_validite = $duration;
					$object->cond_reglement_id = GETPOST('cond_reglement_id');
					$object->mode_reglement_id = GETPOST('mode_reglement_id');
					$object->fk_account = GETPOST('fk_account', 'int');
					$object->remise_percent = GETPOST('remise_percent');
					$object->remise_absolue = GETPOST('remise_absolue');
					$object->socid = GETPOST('socid', 'int');
					$object->contact_id = GETPOST('contactid', 'int');
					$object->fk_project = GETPOST('projectid', 'int');
					$object->model_pdf = GETPOST('model', 'alphanohtml');
					$object->author = $user->id; // deprecated
					$object->user_author_id = $user->id;
					$object->note_private = GETPOST('note_private', 'restricthtml');
					$object->note_public = GETPOST('note_public', 'restricthtml');
					$object->statut = Propal::STATUS_DRAFT;
					$object->fk_incoterms = GETPOST('incoterm_id', 'int');
					$object->location_incoterms = GETPOST('location_incoterms', 'alpha');
				} else {
					setEventMessages($langs->trans("ErrorFailedToCopyProposal", GETPOST('copie_propal')), null, 'errors');
				}
			} else {
				$object->ref = GETPOST('ref');
				$object->ref_client = GETPOST('ref_client');
				$object->datep = $datep;
				$object->date = $datep;
				$object->date_livraison = $date_delivery;
				$object->delivery_date = $date_delivery;
				$object->availability_id = GETPOST('availability_id', 'int');
				$object->demand_reason_id = GETPOST('demand_reason_id', 'int');
				$object->fk_delivery_address = GETPOST('fk_address', 'int');
				$object->shipping_method_id = GETPOST('shipping_method_id', 'int');
				$object->warehouse_id = GETPOST('warehouse_id', 'int');
				$object->duree_validite = price2num(GETPOST('duree_validite', 'alpha'));
				$object->cond_reglement_id = GETPOST('cond_reglement_id', 'int');
				$object->mode_reglement_id = GETPOST('mode_reglement_id', 'int');
				$object->fk_account = GETPOST('fk_account', 'int');
				$object->contact_id = GETPOST('contactid', 'int');
				$object->fk_project = GETPOST('projectid', 'int');
				$object->model_pdf = GETPOST('model');
				$object->author = $user->id; // deprecated
				$object->note_private = GETPOST('note_private', 'restricthtml');
				$object->note_public = GETPOST('note_public', 'restricthtml');
				$object->fk_incoterms = GETPOST('incoterm_id', 'int');
				$object->location_incoterms = GETPOST('location_incoterms', 'alpha');

				$object->origin = GETPOST('origin');
				$object->origin_id = GETPOST('originid');

				// Multicurrency
				if (!empty($conf->multicurrency->enabled))
				{
					$object->multicurrency_code = GETPOST('multicurrency_code', 'alpha');
				}

				// Fill array 'array_options' with data from add form
				$ret = $extrafields->setOptionalsFromPost(null, $object);
				if ($ret < 0) {
					$error++;
					$action = 'create';
				}
			}

			if (!$error)
			{
				if ($origin && $originid)
				{
					// Parse element/subelement (ex: project_task)
					$element = $subelement = $origin;
					if (preg_match('/^([^_]+)_([^_]+)/i', $origin, $regs)) {
						$element = $regs [1];
						$subelement = $regs [2];
					}

					// For compatibility
					if ($element == 'order') {
						$element = $subelement = 'commande';
					}
					if ($element == 'propal') {
						$element = 'comm/propal';
						$subelement = 'propal';
					}
					if ($element == 'contract') {
						$element = $subelement = 'contrat';
					}
					if ($element == 'inter') {
						$element = $subelement = 'ficheinter';
					}
					if ($element == 'shipping') {
						$element = $subelement = 'expedition';
					}

					$object->origin = $origin;
					$object->origin_id = $originid;

					// Possibility to add external linked objects with hooks
					$object->linked_objects [$object->origin] = $object->origin_id;
					if (is_array($_POST['other_linked_objects']) && !empty($_POST['other_linked_objects'])) {
						$object->linked_objects = array_merge($object->linked_objects, $_POST['other_linked_objects']);
					}

					$id = $object->create($user);
					if ($id > 0)
					{
						dol_include_once('/'.$element.'/class/'.$subelement.'.class.php');

						$classname = ucfirst($subelement);
						$srcobject = new $classname($db);

						dol_syslog("Try to find source object origin=".$object->origin." originid=".$object->origin_id." to add lines");
						$result = $srcobject->fetch($object->origin_id);

						if ($result > 0)
						{
							$lines = $srcobject->lines;
							if (empty($lines) && method_exists($srcobject, 'fetch_lines'))
							{
								$srcobject->fetch_lines();
								$lines = $srcobject->lines;
							}

							$fk_parent_line = 0;
							$num = count($lines);
							for ($i = 0; $i < $num; $i++)
							{
								$label = (!empty($lines[$i]->label) ? $lines[$i]->label : '');
								$desc = (!empty($lines[$i]->desc) ? $lines[$i]->desc : $lines[$i]->libelle);

								// Positive line
								$product_type = ($lines[$i]->product_type ? $lines[$i]->product_type : 0);

								// Date start
								$date_start = false;
								if ($lines[$i]->date_debut_prevue)
									$date_start = $lines[$i]->date_debut_prevue;
								if ($lines[$i]->date_debut_reel)
									$date_start = $lines[$i]->date_debut_reel;
								if ($lines[$i]->date_start)
									$date_start = $lines[$i]->date_start;

								// Date end
								$date_end = false;
								if ($lines[$i]->date_fin_prevue)
									$date_end = $lines[$i]->date_fin_prevue;
								if ($lines[$i]->date_fin_reel)
									$date_end = $lines[$i]->date_fin_reel;
								if ($lines[$i]->date_end)
									$date_end = $lines[$i]->date_end;

								// Reset fk_parent_line for no child products and special product
								if (($lines[$i]->product_type != 9 && empty($lines[$i]->fk_parent_line)) || $lines[$i]->product_type == 9) {
									$fk_parent_line = 0;
								}

								// Extrafields
								if (method_exists($lines[$i], 'fetch_optionals')) {
									$lines[$i]->fetch_optionals();
									$array_options = $lines[$i]->array_options;
								}

								$tva_tx = $lines[$i]->tva_tx;
								if (!empty($lines[$i]->vat_src_code) && !preg_match('/\(/', $tva_tx)) $tva_tx .= ' ('.$lines[$i]->vat_src_code.')';

								$result = $object->addline($desc, $lines[$i]->subprice, $lines[$i]->qty, $tva_tx, $lines[$i]->localtax1_tx, $lines[$i]->localtax2_tx, $lines[$i]->fk_product, $lines[$i]->remise_percent, 'HT', 0, $lines[$i]->info_bits, $product_type, $lines[$i]->rang, $lines[$i]->special_code, $fk_parent_line, $lines[$i]->fk_fournprice, $lines[$i]->pa_ht, $label, $date_start, $date_end, $array_options, $lines[$i]->fk_unit);

								if ($result > 0) {
									$lineid = $result;
								} else {
									$lineid = 0;
									$error++;
									break;
								}

								// Defined the new fk_parent_line
								if ($result > 0 && $lines[$i]->product_type == 9) {
									$fk_parent_line = $result;
								}
							}

							// Hooks
							$parameters = array('objFrom' => $srcobject);
							$reshook = $hookmanager->executeHooks('createFrom', $parameters, $object, $action); // Note that $action and $object may have been
																											   // modified by hook
							if ($reshook < 0)
								$error++;
						} else {
							setEventMessages($srcobject->error, $srcobject->errors, 'errors');
							$error++;
						}
					} else {
						setEventMessages($object->error, $object->errors, 'errors');
						$error++;
					}
				} // Standard creation
				else {
					$id = $object->create($user);
				}

				if ($id > 0)
				{
					// Insert default contacts if defined
					if (GETPOST('contactid') > 0) {
						$result = $object->add_contact(GETPOST('contactid'), 'CUSTOMER', 'external');
						if ($result < 0)
						{
							$error++;
							setEventMessages($langs->trans("ErrorFailedToAddContact"), null, 'errors');
						}
					}

					if (!empty($conf->global->PROPOSAL_AUTO_ADD_AUTHOR_AS_CONTACT))
					{
						$result = $object->add_contact($user->id, 'SALESREPFOLL', 'internal');
						if ($result < 0)
						{
							$error++;
							setEventMessages($langs->trans("ErrorFailedToAddUserAsContact"), null, 'errors');
						}
					}

					if (!$error)
					{
						$db->commit();

						// Define output language
						if (empty($conf->global->MAIN_DISABLE_PDF_AUTOUPDATE))
						{
							$outputlangs = $langs;
							$newlang = '';
							if ($conf->global->MAIN_MULTILANGS && empty($newlang) && GETPOST('lang_id', 'aZ09')) $newlang = GETPOST('lang_id', 'aZ09');
							if ($conf->global->MAIN_MULTILANGS && empty($newlang))	$newlang = $object->thirdparty->default_lang;
							if (!empty($newlang)) {
								$outputlangs = new Translate("", $conf);
								$outputlangs->setDefaultLang($newlang);
							}
							$model = $object->model_pdf;

							$ret = $object->fetch($id); // Reload to get new records
							$result = $object->generateDocument($model, $outputlangs, $hidedetails, $hidedesc, $hideref);
							if ($result < 0) dol_print_error($db, $result);
						}

						header('Location: '.$_SERVER["PHP_SELF"].'?id='.$id);
						exit();
					} else {
						$db->rollback();
						$action = 'create';
					}
				} else {
					setEventMessages($object->error, $object->errors, 'errors');
					$db->rollback();
					$action = 'create';
				}
			}
		}
	} // Classify billed
	elseif ($action == 'classifybilled' && $usercanclose)
	{
		$db->begin();

		$result = $object->cloture($user, $object::STATUS_BILLED, '');
		if ($result < 0)
		{
			setEventMessages($object->error, $object->errors, 'errors');
			$error++;
		}

		if (!$error)
		{
			$db->commit();
		} else {
			$db->rollback();
		}
	} // Close proposal
	elseif ($action == 'confirm_closeas' && $usercanclose && !GETPOST('cancel', 'alpha')) {
		if (!(GETPOST('statut', 'int') > 0)) {
			setEventMessages($langs->trans("ErrorFieldRequired", $langs->transnoentitiesnoconv("CloseAs")), null, 'errors');
			$action = 'closeas';
		} else {
			// prevent browser refresh from closing proposal several times
			if ($object->statut == $object::STATUS_VALIDATED)
			{
				$db->begin();

				$result = $object->cloture($user, GETPOST('statut', 'int'), GETPOST('note_private', 'restricthtml'));
				if ($result < 0)
				{
					setEventMessages($object->error, $object->errors, 'errors');
					$error++;
				}

				if (!$error)
				{
					$db->commit();
				} else {
					$db->rollback();
				}
			}
		}
	} // Reopen proposal
	elseif ($action == 'confirm_reopen' && $usercanclose && !GETPOST('cancel', 'alpha')) {
		// prevent browser refresh from reopening proposal several times
		if ($object->statut == Propal::STATUS_SIGNED || $object->statut == Propal::STATUS_NOTSIGNED || $object->statut == Propal::STATUS_BILLED)
		{
			$db->begin();

			$result = $object->reopen($user, 1);
			if ($result < 0)
			{
				setEventMessages($object->error, $object->errors, 'errors');
				$error++;
			}

			if (!$error)
			{
				$db->commit();
			} else {
				$db->rollback();
			}
		}
	} // add lines from objectlinked
	elseif ($action == 'import_lines_from_object'
		&& $user->rights->propal->creer
		&& $object->statut == Propal::STATUS_DRAFT
		)
	{
		$fromElement = GETPOST('fromelement');
		$fromElementid = GETPOST('fromelementid');
		$importLines = GETPOST('line_checkbox');

		if (!empty($importLines) && is_array($importLines) && !empty($fromElement) && ctype_alpha($fromElement) && !empty($fromElementid))
		{
			if ($fromElement == 'commande')
			{
				dol_include_once('/'.$fromElement.'/class/'.$fromElement.'.class.php');
				$lineClassName = 'OrderLine';
			} elseif ($fromElement == 'propal')
			{
				dol_include_once('/comm/'.$fromElement.'/class/'.$fromElement.'.class.php');
				$lineClassName = 'PropaleLigne';
			}
			$nextRang = count($object->lines) + 1;
			$importCount = 0;
			$error = 0;
			foreach ($importLines as $lineId)
			{
				$lineId = intval($lineId);
				$originLine = new $lineClassName($db);
				if (intval($fromElementid) > 0 && $originLine->fetch($lineId) > 0)
				{
					$originLine->fetch_optionals();
					$desc = $originLine->desc;
					$pu_ht = $originLine->subprice;
					$qty = $originLine->qty;
					$txtva = $originLine->tva_tx;
					$txlocaltax1 = $originLine->localtax1_tx;
					$txlocaltax2 = $originLine->localtax2_tx;
					$fk_product = $originLine->fk_product;
					$remise_percent = $originLine->remise_percent;
					$date_start = $originLine->date_start;
					$date_end = $originLine->date_end;
					$ventil = 0;
					$info_bits = $originLine->info_bits;
					$fk_remise_except = $originLine->fk_remise_except;
					$price_base_type = 'HT';
					$pu_ttc = 0;
					$type = $originLine->product_type;
					$rang = $nextRang++;
					$special_code = $originLine->special_code;
					$origin = $originLine->element;
					$origin_id = $originLine->id;
					$fk_parent_line = 0;
					$fk_fournprice = $originLine->fk_fournprice;
					$pa_ht = $originLine->pa_ht;
					$label = $originLine->label;
					$array_options = $originLine->array_options;
					$situation_percent = 100;
					$fk_prev_id = '';
					$fk_unit = $originLine->fk_unit;
					$pu_ht_devise = $originLine->multicurrency_subprice;

					$res = $object->addline($desc, $pu_ht, $qty, $txtva, $txlocaltax1, $txlocaltax2, $fk_product, $remise_percent, $price_base_type, $pu_ttc, $info_bits, $type, $rang, $special_code, $fk_parent_line, $fk_fournprice, $pa_ht, $label, $date_start, $date_end, $array_options, $fk_unit, $origin, $origin_id, $pu_ht_devise, $fk_remise_except);

					if ($res > 0) {
						$importCount++;
					} else {
						$error++;
					}
				} else {
					$error++;
				}
			}

			if ($error)
			{
				setEventMessages($langs->trans('ErrorsOnXLines', $error), null, 'errors');
			}
		}
	}

	include DOL_DOCUMENT_ROOT.'/core/actions_printing.inc.php';

	// Actions to send emails
	$actiontypecode = 'AC_OTH_AUTO';
	$triggersendname = 'PROPAL_SENTBYMAIL';
	$autocopy = 'MAIN_MAIL_AUTOCOPY_PROPOSAL_TO';
	$trackid = 'pro'.$object->id;
	include DOL_DOCUMENT_ROOT.'/core/actions_sendmails.inc.php';


	// Go back to draft
	if ($action == 'modif' && $usercancreate)
	{
		$object->setDraft($user);

		if (empty($conf->global->MAIN_DISABLE_PDF_AUTOUPDATE))
		{
			// Define output language
			$outputlangs = $langs;
			if (!empty($conf->global->MAIN_MULTILANGS)) {
				$outputlangs = new Translate("", $conf);
				$newlang = (GETPOST('lang_id', 'aZ09') ? GETPOST('lang_id', 'aZ09') : $object->thirdparty->default_lang);
				$outputlangs->setDefaultLang($newlang);
			}
			$ret = $object->fetch($id); // Reload to get new records
			if ($ret > 0) $object->fetch_thirdparty();
			$object->generateDocument($object->model_pdf, $outputlangs, $hidedetails, $hidedesc, $hideref);
		}
	} elseif ($action == "setabsolutediscount" && $usercancreate) {
		if ($_POST["remise_id"]) {
			if ($object->id > 0) {
				$result = $object->insert_discount($_POST["remise_id"]);
				if ($result < 0) {
					setEventMessages($object->error, $object->errors, 'errors');
				}
			}
		}
	} elseif ($action == 'addline' && GETPOST('submitforalllines', 'aZ09') && GETPOST('vatforalllines', 'alpha')) {
		// Define vat_rate
		$vat_rate = (GETPOST('vatforalllines') ? GETPOST('vatforalllines') : 0);
		$vat_rate = str_replace('*', '', $vat_rate);
		$localtax1_rate = get_localtax($vat_rate, 1, $object->thirdparty, $mysoc);
		$localtax2_rate = get_localtax($vat_rate, 2, $object->thirdparty, $mysoc);
		foreach ($object->lines as $line) {
			$result = $object->updateline($line->id, $line->subprice, $line->qty, $line->remise_percent, $vat_rate, $localtax1_rate, $localtax2_rate, $line->desc, 'HT', $line->info_bits, $line->special_code, $line->fk_parent_line, 0, $line->fk_fournprice, $line->pa_ht, $line->label, $line->product_type, $line->date_start, $line->date_end, $line->array_options, $line->fk_unit, $line->multicurrency_subprice);
		}
	} elseif ($action == 'addline' && $usercancreate) {		// Add line
		// Set if we used free entry or predefined product
		$predef = '';
		$product_desc = (GETPOSTISSET('dp_desc') ? GETPOST('dp_desc', 'restricthtml') : '');
		$price_ht = price2num(GETPOST('price_ht'));
		$price_ht_devise = price2num(GETPOST('multicurrency_price_ht'));
		$prod_entry_mode = GETPOST('prod_entry_mode');
		if ($prod_entry_mode == 'free')
		{
			$idprod = 0;
			$tva_tx = (GETPOST('tva_tx') ? GETPOST('tva_tx') : 0);
		} else {
			$idprod = GETPOST('idprod', 'int');
			$tva_tx = '';
		}

		$qty = price2num(GETPOST('qty'.$predef, 'alpha'), 'MS');
		$remise_percent = GETPOST('remise_percent'.$predef);
		if (empty($remise_percent)) $remise_percent = 0;

		// Extrafields
		$extralabelsline = $extrafields->fetch_name_optionals_label($object->table_element_line);
		$array_options = $extrafields->getOptionalsFromPost($object->table_element_line, $predef);
		// Unset extrafield
		if (is_array($extralabelsline)) {
			// Get extra fields
			foreach ($extralabelsline as $key => $value) {
				unset($_POST["options_".$key]);
			}
		}

		if ($prod_entry_mode == 'free' && empty($idprod) && GETPOST('type') < 0) {
			setEventMessages($langs->trans("ErrorFieldRequired", $langs->transnoentitiesnoconv("Type")), null, 'errors');
			$error++;
		}

		if ($prod_entry_mode == 'free' && empty($idprod) && $price_ht === '' && $price_ht_devise === '') 	// Unit price can be 0 but not ''. Also price can be negative for proposal.
		{
			setEventMessages($langs->trans("ErrorFieldRequired", $langs->transnoentitiesnoconv("UnitPriceHT")), null, 'errors');
			$error++;
		}
		if ($prod_entry_mode == 'free' && empty($idprod) && empty($product_desc)) {
			setEventMessages($langs->trans("ErrorFieldRequired", $langs->transnoentitiesnoconv("Description")), null, 'errors');
			$error++;
		}

		if (!$error && !empty($conf->variants->enabled) && $prod_entry_mode != 'free') {
			if ($combinations = GETPOST('combinations', 'array')) {
				//Check if there is a product with the given combination
				$prodcomb = new ProductCombination($db);

				if ($res = $prodcomb->fetchByProductCombination2ValuePairs($idprod, $combinations)) {
					$idprod = $res->fk_product_child;
				} else {
					setEventMessages($langs->trans('ErrorProductCombinationNotFound'), null, 'errors');
					$error++;
				}
			}
		}

		if (!$error && ($qty >= 0) && (!empty($product_desc) || !empty($idprod))) {
			$pu_ht = 0;
			$pu_ttc = 0;
			$price_min = 0;
			$price_base_type = (GETPOST('price_base_type', 'alpha') ? GETPOST('price_base_type', 'alpha') : 'HT');

			$db->begin();

			// $tva_tx can be 'x.x (XXX)'

			// Ecrase $pu par celui du produit
			// Ecrase $desc par celui du produit
			// Ecrase $tva_tx par celui du produit
			// Replaces $fk_unit with the product unit
			if (!empty($idprod)) {
				$prod = new Product($db);
				$prod->fetch($idprod);

				$label = ((GETPOST('product_label') && GETPOST('product_label') != $prod->label) ? GETPOST('product_label') : '');

				// Update if prices fields are defined
				$tva_tx = get_default_tva($mysoc, $object->thirdparty, $prod->id);
				$tva_npr = get_default_npr($mysoc, $object->thirdparty, $prod->id);
				if (empty($tva_tx)) $tva_npr = 0;

				// Price unique per product
				$pu_ht = $prod->price;
				$pu_ttc = $prod->price_ttc;
				$price_min = $prod->price_min;
				$price_base_type = $prod->price_base_type;

				// If price per segment
				if (!empty($conf->global->PRODUIT_MULTIPRICES) && $object->thirdparty->price_level)
				{
					$pu_ht = $prod->multiprices[$object->thirdparty->price_level];
					$pu_ttc = $prod->multiprices_ttc[$object->thirdparty->price_level];
					$price_min = $prod->multiprices_min[$object->thirdparty->price_level];
					$price_base_type = $prod->multiprices_base_type[$object->thirdparty->price_level];
					if (!empty($conf->global->PRODUIT_MULTIPRICES_USE_VAT_PER_LEVEL))  // using this option is a bug. kept for backward compatibility
					{
						if (isset($prod->multiprices_tva_tx[$object->thirdparty->price_level])) $tva_tx = $prod->multiprices_tva_tx[$object->thirdparty->price_level];
						if (isset($prod->multiprices_recuperableonly[$object->thirdparty->price_level])) $tva_npr = $prod->multiprices_recuperableonly[$object->thirdparty->price_level];
					}
				} // If price per customer
				elseif (!empty($conf->global->PRODUIT_CUSTOMER_PRICES))
				{
					require_once DOL_DOCUMENT_ROOT.'/product/class/productcustomerprice.class.php';

					$prodcustprice = new Productcustomerprice($db);

					$filter = array('t.fk_product' => $prod->id, 't.fk_soc' => $object->thirdparty->id);

					$result = $prodcustprice->fetch_all('', '', 0, 0, $filter);
					if ($result) {
						// If there is some prices specific to the customer
						if (count($prodcustprice->lines) > 0) {
							$pu_ht = price($prodcustprice->lines[0]->price);
							$pu_ttc = price($prodcustprice->lines[0]->price_ttc);
							$price_min =  price($prodcustprice->lines[0]->price_min);
							$price_base_type = $prodcustprice->lines[0]->price_base_type;
							$tva_tx = ($prodcustprice->lines[0]->default_vat_code ? $prodcustprice->lines[0]->tva_tx.' ('.$prodcustprice->lines[0]->default_vat_code.' )' : $prodcustprice->lines[0]->tva_tx);
							if ($prodcustprice->lines[0]->default_vat_code && !preg_match('/\(.*\)/', $tva_tx)) $tva_tx .= ' ('.$prodcustprice->lines[0]->default_vat_code.')';
							$tva_npr = $prodcustprice->lines[0]->recuperableonly;
							if (empty($tva_tx)) $tva_npr = 0;
						}
					}
				} // If price per quantity
				elseif (!empty($conf->global->PRODUIT_CUSTOMER_PRICES_BY_QTY))
				{
					if ($prod->prices_by_qty[0])	// yes, this product has some prices per quantity
					{
						// Search the correct price into loaded array product_price_by_qty using id of array retrieved into POST['pqp'].
						$pqp = GETPOST('pbq', 'int');

						// Search price into product_price_by_qty from $prod->id
						foreach ($prod->prices_by_qty_list[0] as $priceforthequantityarray)
						{
							if ($priceforthequantityarray['rowid'] != $pqp) continue;
							// We found the price
							if ($priceforthequantityarray['price_base_type'] == 'HT')
							{
								$pu_ht = $priceforthequantityarray['unitprice'];
							} else {
								$pu_ttc = $priceforthequantityarray['unitprice'];
							}
							// Note: the remise_percent or price by qty is used to set data on form, so we will use value from POST.
							break;
						}
					}
				} // If price per quantity and customer
				elseif (!empty($conf->global->PRODUIT_CUSTOMER_PRICES_BY_QTY_MULTIPRICES))
				{
					if ($prod->prices_by_qty[$object->thirdparty->price_level]) // yes, this product has some prices per quantity
					{
						// Search the correct price into loaded array product_price_by_qty using id of array retrieved into POST['pqp'].
						$pqp = GETPOST('pbq', 'int');

						// Search price into product_price_by_qty from $prod->id
						foreach ($prod->prices_by_qty_list[$object->thirdparty->price_level] as $priceforthequantityarray)
						{
							if ($priceforthequantityarray['rowid'] != $pqp) continue;
							// We found the price
							if ($priceforthequantityarray['price_base_type'] == 'HT')
							{
								$pu_ht = $priceforthequantityarray['unitprice'];
							} else {
								$pu_ttc = $priceforthequantityarray['unitprice'];
							}
							// Note: the remise_percent or price by qty is used to set data on form, so we will use value from POST.
							break;
						}
					}
				}

				$tmpvat = price2num(preg_replace('/\s*\(.*\)/', '', $tva_tx));
				$tmpprodvat = price2num(preg_replace('/\s*\(.*\)/', '', $prod->tva_tx));

				// if price ht is forced (ie: calculated by margin rate and cost price). TODO Why this ?
				if (!empty($price_ht) || $price_ht === '0') {
					$pu_ht = price2num($price_ht, 'MU');
					$pu_ttc = price2num($pu_ht * (1 + ($tmpvat / 100)), 'MU');
				} // On reevalue prix selon taux tva car taux tva transaction peut etre different
				// de ceux du produit par defaut (par exemple si pays different entre vendeur et acheteur).
				elseif ($tmpvat != $tmpprodvat) {
					if ($price_base_type != 'HT') {
						$pu_ht = price2num($pu_ttc / (1 + ($tmpvat / 100)), 'MU');
					} else {
						$pu_ttc = price2num($pu_ht * (1 + ($tmpvat / 100)), 'MU');
					}
				}

				$desc = '';

				// Define output language
				if (!empty($conf->global->MAIN_MULTILANGS) && !empty($conf->global->PRODUIT_TEXTS_IN_THIRDPARTY_LANGUAGE)) {
					$outputlangs = $langs;
					$newlang = '';
					if (empty($newlang) && GETPOST('lang_id', 'aZ09'))
						$newlang = GETPOST('lang_id', 'aZ09');
					if (empty($newlang))
						$newlang = $object->thirdparty->default_lang;
					if (!empty($newlang)) {
						$outputlangs = new Translate("", $conf);
						$outputlangs->setDefaultLang($newlang);
					}

					$desc = (!empty($prod->multilangs[$outputlangs->defaultlang]["description"])) ? $prod->multilangs[$outputlangs->defaultlang]["description"] : $prod->description;
				} else {
					$desc = $prod->description;
				}

				//If text set in desc is the same as product description (as now it's preloaded) whe add it only one time
				if ($product_desc==$desc && !empty($conf->global->PRODUIT_AUTOFILL_DESC)) {
					$product_desc='';
				}

				if (!empty($product_desc) && !empty($conf->global->MAIN_NO_CONCAT_DESCRIPTION)) $desc = $product_desc;
				else $desc = dol_concatdesc($desc, $product_desc, '', !empty($conf->global->MAIN_CHANGE_ORDER_CONCAT_DESCRIPTION));

				// Add dimensions into product description
				/*if (empty($conf->global->MAIN_PRODUCT_DISABLE_AUTOADD_DIM))
				{
					$text='';
					if ($prod->weight) $text.=($text?"\n":"").$outputlangs->trans("Weight").': '.$prod->weight.' '.$prod->weight_units;
					if ($prod->length) $text.=($text?"\n":"").$outputlangs->trans("Length").': '.$prod->length.' '.$prod->length_units;
					if ($prod->surface) $text.=($text?"\n":"").$outputlangs->trans("Surface").': '.$prod->surface.' '.$prod->surface_units;
					if ($prod->volume) $text.=($text?"\n":"").$outputlangs->trans("Volume").': '.$prod->volume.' '.$prod->volume_units;

					$desc = dol_concatdesc($desc, $text);
				}*/

				// Add custom code and origin country into description
				if (empty($conf->global->MAIN_PRODUCT_DISABLE_CUSTOMCOUNTRYCODE) && (!empty($prod->customcode) || !empty($prod->country_code)))
				{
					$tmptxt = '(';
					// Define output language
					if (!empty($conf->global->MAIN_MULTILANGS) && !empty($conf->global->PRODUIT_TEXTS_IN_THIRDPARTY_LANGUAGE)) {
						$outputlangs = $langs;
						$newlang = '';
						if (empty($newlang) && GETPOST('lang_id', 'alpha'))
							$newlang = GETPOST('lang_id', 'alpha');
						if (empty($newlang))
							$newlang = $object->thirdparty->default_lang;
						if (!empty($newlang)) {
							$outputlangs = new Translate("", $conf);
							$outputlangs->setDefaultLang($newlang);
							$outputlangs->load('products');
						}
						if (!empty($prod->customcode))
							$tmptxt .= $outputlangs->transnoentitiesnoconv("CustomCode").': '.$prod->customcode;
						if (!empty($prod->customcode) && !empty($prod->country_code))
							$tmptxt .= ' - ';
						if (!empty($prod->country_code))
							$tmptxt .= $outputlangs->transnoentitiesnoconv("CountryOrigin").': '.getCountry($prod->country_code, 0, $db, $outputlangs, 0);
					} else {
						if (!empty($prod->customcode))
							$tmptxt .= $langs->transnoentitiesnoconv("CustomCode").': '.$prod->customcode;
						if (!empty($prod->customcode) && !empty($prod->country_code))
							$tmptxt .= ' - ';
						if (!empty($prod->country_code))
							$tmptxt .= $langs->transnoentitiesnoconv("CountryOrigin").': '.getCountry($prod->country_code, 0, $db, $langs, 0);
					}
					$tmptxt .= ')';
					$desc = dol_concatdesc($desc, $tmptxt);
				}

				$type = $prod->type;
				$fk_unit = $prod->fk_unit;
			} else {
				$pu_ht = price2num($price_ht, 'MU');
				$pu_ttc = price2num(GETPOST('price_ttc'), 'MU');
				$tva_npr = (preg_match('/\*/', $tva_tx) ? 1 : 0);
				$tva_tx = str_replace('*', '', $tva_tx);
				$label = (GETPOST('product_label') ? GETPOST('product_label') : '');
				$desc = $product_desc;
				$type = GETPOST('type');

				$fk_unit = GETPOST('units', 'alpha');
				$pu_ht_devise = price2num($price_ht_devise, 'MU');
			}

			// Margin
			$fournprice = price2num(GETPOST('fournprice'.$predef) ? GETPOST('fournprice'.$predef) : '');
			$buyingprice = price2num(GETPOST('buying_price'.$predef) != '' ? GETPOST('buying_price'.$predef) : ''); // If buying_price is '0', we muste keep this value

			$date_start = dol_mktime(GETPOST('date_start'.$predef.'hour'), GETPOST('date_start'.$predef.'min'), GETPOST('date_start'.$predef.'sec'), GETPOST('date_start'.$predef.'month'), GETPOST('date_start'.$predef.'day'), GETPOST('date_start'.$predef.'year'));
			$date_end = dol_mktime(GETPOST('date_end'.$predef.'hour'), GETPOST('date_end'.$predef.'min'), GETPOST('date_end'.$predef.'sec'), GETPOST('date_end'.$predef.'month'), GETPOST('date_end'.$predef.'day'), GETPOST('date_end'.$predef.'year'));

			// Local Taxes
			$localtax1_tx = get_localtax($tva_tx, 1, $object->thirdparty, $tva_npr);
			$localtax2_tx = get_localtax($tva_tx, 2, $object->thirdparty, $tva_npr);

			$info_bits = 0;
			if ($tva_npr)
				$info_bits |= 0x01;

			if (((!empty($conf->global->MAIN_USE_ADVANCED_PERMS) && empty($user->rights->produit->ignore_price_min_advance)) || empty($conf->global->MAIN_USE_ADVANCED_PERMS)) && (!empty($price_min) && (price2num($pu_ht) * (1 - price2num($remise_percent) / 100) < price2num($price_min)))) {
				$mesg = $langs->trans("CantBeLessThanMinPrice", price(price2num($price_min, 'MU'), 0, $langs, 0, 0, - 1, $conf->currency));
				setEventMessages($mesg, null, 'errors');
			} else {
				// Insert line
				$result = $object->addline($desc, $pu_ht, $qty, $tva_tx, $localtax1_tx, $localtax2_tx, $idprod, $remise_percent, $price_base_type, $pu_ttc, $info_bits, $type, - 1, 0, GETPOST('fk_parent_line'), $fournprice, $buyingprice, $label, $date_start, $date_end, $array_options, $fk_unit, '', 0, $pu_ht_devise);

				if ($result > 0) {
					$db->commit();

					if (empty($conf->global->MAIN_DISABLE_PDF_AUTOUPDATE)) {
						// Define output language
						$outputlangs = $langs;
						if (!empty($conf->global->MAIN_MULTILANGS)) {
							$outputlangs = new Translate("", $conf);
							$newlang = (GETPOST('lang_id', 'aZ09') ? GETPOST('lang_id', 'aZ09') : $object->thirdparty->default_lang);
							$outputlangs->setDefaultLang($newlang);
						}
						$ret = $object->fetch($id); // Reload to get new records
						if ($ret > 0) {
							$object->fetch_thirdparty();
						}
						$object->generateDocument($object->model_pdf, $outputlangs, $hidedetails, $hidedesc, $hideref);
					}

					unset($_POST['prod_entry_mode']);

					unset($_POST['qty']);
					unset($_POST['type']);
					unset($_POST['remise_percent']);
					unset($_POST['price_ht']);
					unset($_POST['multicurrency_price_ht']);
					unset($_POST['price_ttc']);
					unset($_POST['tva_tx']);
					unset($_POST['product_ref']);
					unset($_POST['product_label']);
					unset($_POST['product_desc']);
					unset($_POST['fournprice']);
					unset($_POST['buying_price']);
					unset($_POST['np_marginRate']);
					unset($_POST['np_markRate']);
					unset($_POST['dp_desc']);
					unset($_POST['idprod']);
					unset($_POST['units']);

					unset($_POST['date_starthour']);
					unset($_POST['date_startmin']);
					unset($_POST['date_startsec']);
					unset($_POST['date_startday']);
					unset($_POST['date_startmonth']);
					unset($_POST['date_startyear']);
					unset($_POST['date_endhour']);
					unset($_POST['date_endmin']);
					unset($_POST['date_endsec']);
					unset($_POST['date_endday']);
					unset($_POST['date_endmonth']);
					unset($_POST['date_endyear']);
				} else {
					$db->rollback();

					setEventMessages($object->error, $object->errors, 'errors');
				}
			}
		}
	} // Update a line within proposal
	elseif ($action == 'updateline' && $usercancreate && GETPOST('save'))
	{
		// Define info_bits
		$info_bits = 0;
		if (preg_match('/\*/', GETPOST('tva_tx')))
			$info_bits |= 0x01;

			// Clean parameters
		$description = dol_htmlcleanlastbr(GETPOST('product_desc', 'restricthtml'));

		// Define vat_rate
		$vat_rate = (GETPOST('tva_tx') ? GETPOST('tva_tx') : 0);
		$vat_rate = str_replace('*', '', $vat_rate);
		$localtax1_rate = get_localtax($vat_rate, 1, $object->thirdparty, $mysoc);
		$localtax2_rate = get_localtax($vat_rate, 2, $object->thirdparty, $mysoc);
		$pu_ht = GETPOST('price_ht');

		// Add buying price
		$fournprice = price2num(GETPOST('fournprice') ? GETPOST('fournprice') : '');
		$buyingprice = price2num(GETPOST('buying_price') != '' ? GETPOST('buying_price') : ''); // If buying_price is '0', we muste keep this value

		$pu_ht_devise = GETPOST('multicurrency_subprice');

		$date_start = dol_mktime(GETPOST('date_starthour'), GETPOST('date_startmin'), GETPOST('date_startsec'), GETPOST('date_startmonth'), GETPOST('date_startday'), GETPOST('date_startyear'));
		$date_end = dol_mktime(GETPOST('date_endhour'), GETPOST('date_endmin'), GETPOST('date_endsec'), GETPOST('date_endmonth'), GETPOST('date_endday'), GETPOST('date_endyear'));

		// Extrafields
		$extralabelsline = $extrafields->fetch_name_optionals_label($object->table_element_line);
		$array_options = $extrafields->getOptionalsFromPost($object->table_element_line);
		// Unset extrafield
		if (is_array($extralabelsline)) {
			// Get extra fields
			foreach ($extralabelsline as $key => $value) {
				unset($_POST["options_".$key]);
			}
		}

		// Define special_code for special lines
		$special_code = GETPOST('special_code');
		if (!GETPOST('qty')) $special_code = 3;

		// Check minimum price
		$productid = GETPOST('productid', 'int');
		if (!empty($productid)) {
			$product = new Product($db);
			$res = $product->fetch($productid);

			$type = $product->type;

			$price_min = $product->price_min;
			if (!empty($conf->global->PRODUIT_MULTIPRICES) && !empty($object->thirdparty->price_level))
				$price_min = $product->multiprices_min [$object->thirdparty->price_level];

			$label = ((GETPOST('update_label') && GETPOST('product_label')) ? GETPOST('product_label') : '');
			if (((!empty($conf->global->MAIN_USE_ADVANCED_PERMS) && empty($user->rights->produit->ignore_price_min_advance)) || empty($conf->global->MAIN_USE_ADVANCED_PERMS)) && ($price_min && (price2num($pu_ht) * (1 - price2num(GETPOST('remise_percent')) / 100) < price2num($price_min)))) {
				setEventMessages($langs->trans("CantBeLessThanMinPrice", price(price2num($price_min, 'MU'), 0, $langs, 0, 0, - 1, $conf->currency)), null, 'errors');
				$error++;
			}
		} else {
			$type = GETPOST('type');
			$label = (GETPOST('product_label') ? GETPOST('product_label') : '');

			// Check parameters
			if (GETPOST('type') < 0) {
				setEventMessages($langs->trans("ErrorFieldRequired", $langs->transnoentitiesnoconv("Type")), null, 'errors');
				$error++;
			}
		}

		if (!$error) {
			$db->begin();

			if (empty($user->rights->margins->creer))
			{
				foreach ($object->lines as &$line)
				{
					if ($line->id == GETPOST('lineid'))
					{
						$fournprice = $line->fk_fournprice;
						$buyingprice = $line->pa_ht;
						break;
					}
				}
			}

			$qty = price2num(GETPOST('qty', 'alpha'), 'MS');

			$result = $object->updateline(GETPOST('lineid', 'int'), $pu_ht, $qty, GETPOST('remise_percent'), $vat_rate, $localtax1_rate, $localtax2_rate, $description, 'HT', $info_bits, $special_code, GETPOST('fk_parent_line'), 0, $fournprice, $buyingprice, $label, $type, $date_start, $date_end, $array_options, $_POST["units"], $pu_ht_devise);

			if ($result >= 0) {
				$db->commit();

				if (empty($conf->global->MAIN_DISABLE_PDF_AUTOUPDATE)) {
					// Define output language
					$outputlangs = $langs;
					if (!empty($conf->global->MAIN_MULTILANGS)) {
						$outputlangs = new Translate("", $conf);
						$newlang = (GETPOST('lang_id', 'aZ09') ? GETPOST('lang_id', 'aZ09') : $object->thirdparty->default_lang);
						$outputlangs->setDefaultLang($newlang);
					}
					$ret = $object->fetch($id); // Reload to get new records
					if ($ret > 0) $object->fetch_thirdparty();
					$object->generateDocument($object->model_pdf, $outputlangs, $hidedetails, $hidedesc, $hideref);
				}

				unset($_POST['qty']);
				unset($_POST['type']);
				unset($_POST['productid']);
				unset($_POST['remise_percent']);
				unset($_POST['price_ht']);
				unset($_POST['multicurrency_price_ht']);
				unset($_POST['price_ttc']);
				unset($_POST['tva_tx']);
				unset($_POST['product_ref']);
				unset($_POST['product_label']);
				unset($_POST['product_desc']);
				unset($_POST['fournprice']);
				unset($_POST['buying_price']);

				unset($_POST['date_starthour']);
				unset($_POST['date_startmin']);
				unset($_POST['date_startsec']);
				unset($_POST['date_startday']);
				unset($_POST['date_startmonth']);
				unset($_POST['date_startyear']);
				unset($_POST['date_endhour']);
				unset($_POST['date_endmin']);
				unset($_POST['date_endsec']);
				unset($_POST['date_endday']);
				unset($_POST['date_endmonth']);
				unset($_POST['date_endyear']);
			} else {
				$db->rollback();

				setEventMessages($object->error, $object->errors, 'errors');
			}
		}
	} elseif ($action == 'updateline' && $usercancreate && GETPOST('cancel', 'alpha')) {
		header('Location: '.$_SERVER['PHP_SELF'].'?id='.$object->id); // Pour reaffichage de la fiche en cours d'edition
		exit();
	} elseif ($action == 'classin' && $usercancreate) {
		// Set project
		$object->setProject(GETPOST('projectid', 'int'));
	} // Delivery time
	elseif ($action == 'setavailability' && $usercancreate) {
		$result = $object->set_availability($user, GETPOST('availability_id', 'int'));
	} // Origin of the commercial proposal
	elseif ($action == 'setdemandreason' && $usercancreate) {
		$result = $object->set_demand_reason($user, GETPOST('demand_reason_id', 'int'));
	} // Terms of payment
	elseif ($action == 'setconditions' && $usercancreate) {
		$result = $object->setPaymentTerms(GETPOST('cond_reglement_id', 'int'));
	} elseif ($action == 'setremisepercent' && $usercancreate) {
		$result = $object->set_remise_percent($user, $_POST['remise_percent']);
	} elseif ($action == 'setremiseabsolue' && $usercancreate) {
		$result = $object->set_remise_absolue($user, $_POST['remise_absolue']);
	} // Payment choice
	elseif ($action == 'setmode' && $usercancreate) {
		$result = $object->setPaymentMethods(GETPOST('mode_reglement_id', 'int'));
	} // Multicurrency Code
	elseif ($action == 'setmulticurrencycode' && $usercancreate) {
		$result = $object->setMulticurrencyCode(GETPOST('multicurrency_code', 'alpha'));
	} // Multicurrency rate
	elseif ($action == 'setmulticurrencyrate' && $usercancreate) {
		$result = $object->setMulticurrencyRate(price2num(GETPOST('multicurrency_tx')));
	} // bank account
	elseif ($action == 'setbankaccount' && $usercancreate) {
		$result = $object->setBankAccount(GETPOST('fk_account', 'int'));
	} // shipping method
	elseif ($action == 'setshippingmethod' && $usercancreate) {
		$result = $object->setShippingMethod(GETPOST('shipping_method_id', 'int'));
	}// warehouse
	elseif ($action == 'setwarehouse' && $usercancreate) {
		$result = $object->setWarehouse(GETPOST('warehouse_id', 'int'));
	} elseif ($action == 'update_extras') {
		$object->oldcopy = dol_clone($object);

		// Fill array 'array_options' with data from update form
		$ret = $extrafields->setOptionalsFromPost(null, $object, GETPOST('attribute', 'restricthtml'));
		if ($ret < 0) $error++;
		if (!$error)
		{
			$result = $object->updateExtraField(GETPOST('attribute', 'restricthtml'), 'PROPAL_MODIFY', $user);
			if ($result < 0)
			{
				setEventMessages($object->error, $object->errors, 'errors');
				$error++;
			}
		}
		if ($error) $action = 'edit_extras';
	}

	if (!empty($conf->global->MAIN_DISABLE_CONTACTS_TAB) && $usercancreate)
	{
		if ($action == 'addcontact')
		{
			if ($object->id > 0) {
				$contactid = (GETPOST('userid') ? GETPOST('userid') : GETPOST('contactid'));
				$typeid = (GETPOST('typecontact') ? GETPOST('typecontact') : GETPOST('type'));
				$result = $object->add_contact($contactid, $typeid, GETPOST("source", 'aZ09'));
			}

			if ($result >= 0) {
				header("Location: ".$_SERVER['PHP_SELF']."?id=".$object->id);
				exit();
			} else {
				if ($object->error == 'DB_ERROR_RECORD_ALREADY_EXISTS') {
					$langs->load("errors");
					setEventMessages($langs->trans("ErrorThisContactIsAlreadyDefinedAsThisType"), null, 'errors');
				} else {
					setEventMessages($object->error, $object->errors, 'errors');
				}
			}
		} // Toggle the status of a contact
		elseif ($action == 'swapstatut') {
			if ($object->fetch($id) > 0) {
				$result = $object->swapContactStatus(GETPOST('ligne'));
			} else {
				dol_print_error($db);
			}
		} // Delete a contact
		elseif ($action == 'deletecontact') {
			$object->fetch($id);
			$result = $object->delete_contact($lineid);

			if ($result >= 0) {
				header("Location: ".$_SERVER['PHP_SELF']."?id=".$object->id);
				exit();
			} else {
				dol_print_error($db);
			}
		}
	}

	// Actions to build doc
	$upload_dir = $conf->propal->multidir_output[$object->entity];
	$permissiontoadd = $usercancreate;
	include DOL_DOCUMENT_ROOT.'/core/actions_builddoc.inc.php';
}


/*
 * View
 */

$form = new Form($db);
$formother = new FormOther($db);
$formfile = new FormFile($db);
$formpropal = new FormPropal($db);
$formmargin = new FormMargin($db);
$companystatic = new Societe($db);
if (!empty($conf->projet->enabled)) { $formproject = new FormProjets($db); }

$help_url = 'EN:Commercial_Proposals|FR:Proposition_commerciale|ES:Presupuestos';
llxHeader('', $langs->trans('Proposal'), $help_url);

$now = dol_now();

// Add new proposal
if ($action == 'create')
{
	$currency_code = $conf->currency;

	print load_fiche_titre($langs->trans("NewProp"), '', 'propal');

	$soc = new Societe($db);
	if ($socid > 0)
		$res = $soc->fetch($socid);

	// Load objectsrc
	if (!empty($origin) && !empty($originid))
	{
		// Parse element/subelement (ex: project_task)
		$element = $subelement = $origin;
		$regs = array();
		if (preg_match('/^([^_]+)_([^_]+)/i', $origin, $regs)) {
			$element = $regs[1];
			$subelement = $regs[2];
		}

		if ($element == 'project') {
			$projectid = $originid;
		} else {
			// For compatibility
			if ($element == 'order' || $element == 'commande') {
				$element = $subelement = 'commande';
			}
			if ($element == 'propal') {
				$element = 'comm/propal';
				$subelement = 'propal';
			}
			if ($element == 'contract') {
				$element = $subelement = 'contrat';
			}
			if ($element == 'shipping') {
				$element = $subelement = 'expedition';
			}

			dol_include_once('/'.$element.'/class/'.$subelement.'.class.php');

			$classname = ucfirst($subelement);
			$objectsrc = new $classname($db);
			$objectsrc->fetch($originid);
			if (empty($objectsrc->lines) && method_exists($objectsrc, 'fetch_lines'))
			{
				$objectsrc->fetch_lines();
			}
			$objectsrc->fetch_thirdparty();

			$projectid = (!empty($objectsrc->fk_project) ? $objectsrc->fk_project : 0);
			$ref_client = (!empty($objectsrc->ref_client) ? $objectsrc->ref_client : '');

			$soc = $objectsrc->thirdparty;

			$cond_reglement_id 	= (!empty($objectsrc->cond_reglement_id) ? $objectsrc->cond_reglement_id : (!empty($soc->cond_reglement_id) ? $soc->cond_reglement_id : 0)); // TODO maybe add default value option
			$mode_reglement_id 	= (!empty($objectsrc->mode_reglement_id) ? $objectsrc->mode_reglement_id : (!empty($soc->mode_reglement_id) ? $soc->mode_reglement_id : 0));
			$remise_percent 	= (!empty($objectsrc->remise_percent) ? $objectsrc->remise_percent : (!empty($soc->remise_percent) ? $soc->remise_percent : 0));
			$remise_absolue 	= (!empty($objectsrc->remise_absolue) ? $objectsrc->remise_absolue : (!empty($soc->remise_absolue) ? $soc->remise_absolue : 0));
			$warehouse_id       = (!empty($objectsrc->warehouse_id) ? $objectsrc->warehouse_id : (!empty($soc->warehouse_id) ? $soc->warehouse_id : 0));
			$dateinvoice = (empty($dateinvoice) ? (empty($conf->global->MAIN_AUTOFILL_DATE) ?-1 : '') : $dateinvoice);

			// Replicate extrafields
			$objectsrc->fetch_optionals();
			$object->array_options = $objectsrc->array_options;

			if (!empty($conf->multicurrency->enabled))
			{
				if (!empty($objectsrc->multicurrency_code)) $currency_code = $objectsrc->multicurrency_code;
				if (!empty($conf->global->MULTICURRENCY_USE_ORIGIN_TX) && !empty($objectsrc->multicurrency_tx))	$currency_tx = $objectsrc->multicurrency_tx;
			}
		}
	} else {
		if (!empty($conf->multicurrency->enabled) && !empty($soc->multicurrency_code)) $currency_code = $soc->multicurrency_code;
	}

	//Warehouse default if null
	if (!empty($conf->stock->enabled) && empty($warehouse_id) && !empty($conf->global->WAREHOUSE_ASK_WAREHOUSE_DURING_ORDER))
	{
		if (empty($object->warehouse_id) && !empty($conf->global->MAIN_DEFAULT_WAREHOUSE)) $warehouse_id = $conf->global->MAIN_DEFAULT_WAREHOUSE;
		if (empty($object->warehouse_id) && !empty($conf->global->MAIN_DEFAULT_WAREHOUSE_USER)) $warehouse_id = $user->fk_warehouse;
	}

	$object = new Propal($db);

	print '<form name="addprop" action="'.$_SERVER["PHP_SELF"].'" method="POST">';
	print '<input type="hidden" name="token" value="'.newToken().'">';
	print '<input type="hidden" name="action" value="add">';
	if ($origin != 'project' && $originid) {
		print '<input type="hidden" name="origin" value="'.$origin.'">';
		print '<input type="hidden" name="originid" value="'.$originid.'">';
	} elseif ($origin == 'project' && !empty($projectid)) {
		print '<input type="hidden" name="projectid" value="'.$projectid.'">';
	}

	print dol_get_fiche_head();

	print '<table class="border centpercent">';

	// Reference
	print '<tr><td class="titlefieldcreate fieldrequired">'.$langs->trans('Ref').'</td><td>'.$langs->trans("Draft").'</td></tr>';

	// Ref customer
	print '<tr><td>'.$langs->trans('RefCustomer').'</td><td>';
	print '<input type="text" name="ref_client" value="'.GETPOST('ref_client').'"></td>';
	print '</tr>';

	// Third party
	print '<tr>';
	print '<td class="fieldrequired">'.$langs->trans('Customer').'</td>';
	if ($socid > 0) {
		print '<td>';
		print $soc->getNomUrl(1);
		print '<input type="hidden" name="socid" value="'.$soc->id.'">';
		print '</td>';
		if (!empty($conf->global->SOCIETE_ASK_FOR_SHIPPING_METHOD) && !empty($soc->shipping_method_id)) {
			$shipping_method_id = $soc->shipping_method_id;
		}
		//$warehouse_id       = $soc->warehouse_id;
	} else {
		print '<td>';
		print img_picto('', 'company').$form->select_company('', 'socid', '(s.client = 1 OR s.client = 2 OR s.client = 3) AND status=1', 'SelectThirdParty', 0, 0, null, 0, 'minwidth300 maxwidth500');
		// reload page to retrieve customer informations
		if (empty($conf->global->RELOAD_PAGE_ON_CUSTOMER_CHANGE_DISABLED))
		{
			print '<script type="text/javascript">
			$(document).ready(function() {
				$("#socid").change(function() {
					console.log("We have changed the company - Reload page");
					var socid = $(this).val();
					// reload page
					window.location.href = "'.$_SERVER["PHP_SELF"].'?action=create&socid="+socid+"&ref_client="+$("input[name=ref_client]").val();
				});
			});
			</script>';
		}
		print ' <a href="'.DOL_URL_ROOT.'/societe/card.php?action=create&client=3&fournisseur=0&backtopage='.urlencode($_SERVER["PHP_SELF"].'?action=create').'"><span class="fa fa-plus-circle valignmiddle paddingleft" title="'.$langs->trans("AddThirdParty").'"></span></a>';
		print '</td>';
	}
	print '</tr>'."\n";

	if ($socid > 0)
	{
		// Contacts (ask contact only if thirdparty already defined).
		print "<tr><td>".$langs->trans("DefaultContact").'</td><td>';
		print img_picto('', 'contact');
		$form->select_contacts($soc->id, $contactid, 'contactid', 1, $srccontactslist);
		print '</td></tr>';

		// Third party discounts info line
		print '<tr><td>'.$langs->trans('Discounts').'</td><td>';

		$absolute_discount = $soc->getAvailableDiscounts();

		$thirdparty = $soc;
		$discount_type = 0;
		$backtopage = urlencode($_SERVER["PHP_SELF"].'?socid='.$thirdparty->id.'&action='.$action.'&origin='.GETPOST('origin').'&originid='.GETPOST('originid'));
		include DOL_DOCUMENT_ROOT.'/core/tpl/object_discounts.tpl.php';
		print '</td></tr>';
	}

	// Date
	print '<tr><td class="fieldrequired">'.$langs->trans('Date').'</td><td>';
	print $form->selectDate('', '', '', '', '', "addprop", 1, 1);
	print '</td></tr>';

	// Validaty duration
	print '<tr><td class="fieldrequired">'.$langs->trans("ValidityDuration").'</td><td>'.img_picto('', 'clock').'&ensp;<input name="duree_validite" class="width50" value="'.(GETPOSTISSET('duree_validite') ? GETPOST('duree_validite', 'alphanohtml') : $conf->global->PROPALE_VALIDITY_DURATION).'"> '.$langs->trans("days").'</td></tr>';

	// Terms of payment
	print '<tr><td class="nowrap">'.$langs->trans('PaymentConditionsShort').'</td><td>';
	print img_picto('', 'paiment');
	$form->select_conditions_paiements((GETPOSTISSET('cond_reglement_id') ? GETPOST('cond_reglement_id', 'int') : $soc->cond_reglement_id), 'cond_reglement_id', -1, 1);
	print '</td></tr>';

	// Mode of payment
	print '<tr><td>'.$langs->trans('PaymentMode').'</td><td>';
	print img_picto('', 'bank').'&ensp;';
	$form->select_types_paiements((GETPOSTISSET('mode_reglement_id') ? GETPOST('mode_reglement_id', 'int') : $soc->mode_reglement_id), 'mode_reglement_id');
	print '</td></tr>';

	// Bank Account
	if (!empty($conf->global->BANK_ASK_PAYMENT_BANK_DURING_PROPOSAL) && !empty($conf->banque->enabled)) {
		print '<tr><td>'.$langs->trans('BankAccount').'</td><td>';
		print img_picto('', 'bank_account');
		$form->select_comptes($soc->fk_account, 'fk_account', 0, '', 1);
		print '</td></tr>';
	}

	// What trigger creation
	print '<tr><td>'.$langs->trans('Source').'</td><td>';
	$form->selectInputReason('', 'demand_reason_id', "SRC_PROP", 1);
	print '</td></tr>';

	// Delivery delay
	print '<tr class="fielddeliverydelay"><td>'.$langs->trans('AvailabilityPeriod');
	if (!empty($conf->commande->enabled))
		print ' ('.$langs->trans('AfterOrder').')';
	print '</td><td>';
	print img_picto('', 'clock').'&ensp;';
	$form->selectAvailabilityDelay('', 'availability_id', '', 1);
	print '</td></tr>';

	// Shipping Method
	if (!empty($conf->expedition->enabled)) {
		if (!empty($conf->global->SOCIETE_ASK_FOR_SHIPPING_METHOD) && !empty($soc->shipping_method_id)) {
			$shipping_method_id = $soc->shipping_method_id;
		}
		print '<tr><td>'.$langs->trans('SendingMethod').'</td><td>';
		print img_picto('', 'object_dollyrevert').'&ensp;';
		print $form->selectShippingMethod($shipping_method_id, 'shipping_method_id', '', 1);
		print '</td></tr>';
	}

	// Warehouse
	if (!empty($conf->stock->enabled) && !empty($conf->global->WAREHOUSE_ASK_WAREHOUSE_DURING_PROPAL)) {
		require_once DOL_DOCUMENT_ROOT.'/product/class/html.formproduct.class.php';
		$formproduct = new FormProduct($db);
		print '<tr><td>'.$langs->trans('Warehouse').'</td><td>';
		print img_picto('', 'stock').$formproduct->selectWarehouses($warehouse_id, 'warehouse_id', '', 1, 0, 0, '', 0, 0, array(), 'maxwidth175 maxwidth500 widthcentpercentminusxx');
		print '</td></tr>';
	}

	// Delivery date (or manufacturing)
	print '<tr><td>'.$langs->trans("DeliveryDate").'</td>';
	print '<td>';
	if ($conf->global->DATE_LIVRAISON_WEEK_DELAY != "") {
		$tmpdte = time() + ((7 * $conf->global->DATE_LIVRAISON_WEEK_DELAY) * 24 * 60 * 60);
		$syear = date("Y", $tmpdte);
		$smonth = date("m", $tmpdte);
		$sday = date("d", $tmpdte);
		print $form->selectDate($syear."-".$smonth."-".$sday, 'date_livraison', '', '', '', "addprop");
	} else {
		print $form->selectDate(-1, 'date_livraison', '', '', '', "addprop", 1, 1);
	}
	print '</td></tr>';

	// Project
	if (!empty($conf->projet->enabled))
	{
		$langs->load("projects");
		print '<tr>';
		print '<td>'.$langs->trans("Project").'</td><td>';
<<<<<<< HEAD
		print img_picto('', 'project');
		$numprojet = $formproject->select_projects(($soc->id > 0 ? $soc->id : -1), $projectid, 'projectid', 0, 0, 1, 1, 0, 0, 0, '', 0, 0, 'maxwidth500');
=======
		print img_picto('', 'project').$formproject->select_projects(($soc->id > 0 ? $soc->id : -1), $projectid, 'projectid', 0, 0, 1, 1, 0, 0, 0, '', 1, 0, 'maxwidth500');
>>>>>>> cac7fdd0
		print ' <a href="'.DOL_URL_ROOT.'/projet/card.php?socid='.$soc->id.'&action=create&status=1&backtopage='.urlencode($_SERVER["PHP_SELF"].'?action=create&socid='.$soc->id).'"><span class="fa fa-plus-circle valignmiddle paddingleft" title="'.$langs->trans("AddProject").'"></span></a>';
		print '</td>';
		print '</tr>';
	}

	// Incoterms
	if (!empty($conf->incoterm->enabled))
	{
		print '<tr>';
		print '<td><label for="incoterm_id">'.$form->textwithpicto($langs->trans("IncotermLabel"), $soc->label_incoterms, 1).'</label></td>';
		print '<td class="maxwidthonsmartphone">';
		print $form->select_incoterms((!empty($soc->fk_incoterms) ? $soc->fk_incoterms : ''), (!empty($soc->location_incoterms) ? $soc->location_incoterms : ''));
		print '</td></tr>';
	}

	// Template to use by default
	print '<tr>';
	print '<td>'.$langs->trans("DefaultModel").'</td>';
	print '<td>';
	print img_picto('', 'pdf').'&ensp;';
	$liste = ModelePDFPropales::liste_modeles($db);
	$preselected = ($conf->global->PROPALE_ADDON_PDF_ODT_DEFAULT ? $conf->global->PROPALE_ADDON_PDF_ODT_DEFAULT : $conf->global->PROPALE_ADDON_PDF);
	print $form->selectarray('model', $liste, $preselected, 0, 0, 0, '', 0, 0, 0, '', '', 1);
	print "</td></tr>";

	// Multicurrency
	if (!empty($conf->multicurrency->enabled))
	{
		print '<tr>';
		print '<td>'.$form->editfieldkey('Currency', 'multicurrency_code', '', $object, 0).'</td>';
		print '<td class="maxwidthonsmartphone">';
		print $form->selectMultiCurrency($currency_code, 'multicurrency_code', 0);
		print '</td></tr>';
	}

	// Public note
	print '<tr>';
	print '<td class="tdtop">'.$langs->trans('NotePublic').'</td>';
	print '<td valign="top">';
	$note_public = $object->getDefaultCreateValueFor('note_public', (is_object($objectsrc) ? $objectsrc->note_public : null));
	$doleditor = new DolEditor('note_public', $note_public, '', 80, 'dolibarr_notes', 'In', 0, false, empty($conf->global->FCKEDITOR_ENABLE_NOTE_PUBLIC) ? 0 : 1, ROWS_3, '90%');
	print $doleditor->Create(1);

	// Private note
	if (empty($user->socid))
	{
		print '<tr>';
		print '<td class="tdtop">'.$langs->trans('NotePrivate').'</td>';
		print '<td valign="top">';
		$note_private = $object->getDefaultCreateValueFor('note_private', ((!empty($origin) && !empty($originid) && is_object($objectsrc)) ? $objectsrc->note_private : null));
		$doleditor = new DolEditor('note_private', $note_private, '', 80, 'dolibarr_notes', 'In', 0, false, empty($conf->global->FCKEDITOR_ENABLE_NOTE_PRIVATE) ? 0 : 1, ROWS_3, '90%');
		print $doleditor->Create(1);
		// print '<textarea name="note_private" wrap="soft" cols="70" rows="'.ROWS_3.'">'.$note_private.'.</textarea>
		print '</td></tr>';
	}

	// Other attributes
	include DOL_DOCUMENT_ROOT.'/core/tpl/extrafields_add.tpl.php';

	// Lines from source
	if (!empty($origin) && !empty($originid) && is_object($objectsrc))
	{
		// TODO for compatibility
		if ($origin == 'contrat') {
			// Calcul contrat->price (HT), contrat->total (TTC), contrat->tva
			$objectsrc->remise_absolue = $remise_absolue;
			$objectsrc->remise_percent = $remise_percent;
			$objectsrc->update_price(1, - 1, 1);
		}

		print "\n<!-- ".$classname." info -->";
		print "\n";
		print '<input type="hidden" name="amount"         value="'.$objectsrc->total_ht.'">'."\n";
		print '<input type="hidden" name="total"          value="'.$objectsrc->total_ttc.'">'."\n";
		print '<input type="hidden" name="tva"            value="'.$objectsrc->total_tva.'">'."\n";
		print '<input type="hidden" name="origin"         value="'.$objectsrc->element.'">';
		print '<input type="hidden" name="originid"       value="'.$objectsrc->id.'">';

		$newclassname = $classname;
		if ($newclassname == 'Propal')
			$newclassname = 'CommercialProposal';
		elseif ($newclassname == 'Commande')
			$newclassname = 'Order';
		elseif ($newclassname == 'Expedition')
			$newclassname = 'Sending';
		elseif ($newclassname == 'Fichinter')
			$newclassname = 'Intervention';

		print '<tr><td>'.$langs->trans($newclassname).'</td><td>'.$objectsrc->getNomUrl(1).'</td></tr>';
		print '<tr><td>'.$langs->trans('AmountHT').'</td><td>'.price($objectsrc->total_ht, 0, $langs, 1, -1, -1, $conf->currency).'</td></tr>';
		print '<tr><td>'.$langs->trans('AmountVAT').'</td><td>'.price($objectsrc->total_tva, 0, $langs, 1, -1, -1, $conf->currency)."</td></tr>";
		if ($mysoc->localtax1_assuj == "1" || $objectsrc->total_localtax1 != 0) 		// Localtax1
		{
			print '<tr><td>'.$langs->transcountry("AmountLT1", $mysoc->country_code).'</td><td>'.price($objectsrc->total_localtax1, 0, $langs, 1, -1, -1, $conf->currency)."</td></tr>";
		}

		if ($mysoc->localtax2_assuj == "1" || $objectsrc->total_localtax2 != 0) 		// Localtax2
		{
			print '<tr><td>'.$langs->transcountry("AmountLT2", $mysoc->country_code).'</td><td>'.price($objectsrc->total_localtax2, 0, $langs, 1, -1, -1, $conf->currency)."</td></tr>";
		}
		print '<tr><td>'.$langs->trans('AmountTTC').'</td><td>'.price($objectsrc->total_ttc, 0, $langs, 1, -1, -1, $conf->currency)."</td></tr>";

		if (!empty($conf->multicurrency->enabled))
		{
			print '<tr><td>'.$langs->trans('MulticurrencyAmountHT').'</td><td>'.price($objectsrc->multicurrency_total_ht).'</td></tr>';
			print '<tr><td>'.$langs->trans('MulticurrencyAmountVAT').'</td><td>'.price($objectsrc->multicurrency_total_tva)."</td></tr>";
			print '<tr><td>'.$langs->trans('MulticurrencyAmountTTC').'</td><td>'.price($objectsrc->multicurrency_total_ttc)."</td></tr>";
		}
	}

	print "</table>\n";


	/*
	 * Combobox for copy function
 	 */

	if (empty($conf->global->PROPAL_CLONE_ON_CREATE_PAGE)) print '<input type="hidden" name="createmode" value="empty">';

	if (!empty($conf->global->PROPAL_CLONE_ON_CREATE_PAGE))
	{
		print '<br><table>';

		// For backward compatibility
		print '<tr>';
		print '<td><input type="radio" name="createmode" value="copy"></td>';
		print '<td>'.$langs->trans("CopyPropalFrom").' </td>';
		print '<td>';
		$liste_propal = array();
		$liste_propal [0] = '';

		$sql = "SELECT p.rowid as id, p.ref, s.nom";
		$sql .= " FROM ".MAIN_DB_PREFIX."propal p";
		$sql .= ", ".MAIN_DB_PREFIX."societe s";
		$sql .= " WHERE s.rowid = p.fk_soc";
		$sql .= " AND p.entity IN (".getEntity('propal').")";
		$sql .= " AND p.fk_statut <> 0";
		$sql .= " ORDER BY Id";

		$resql = $db->query($sql);
		if ($resql) {
			$num = $db->num_rows($resql);
			$i = 0;
			while ($i < $num) {
				$row = $db->fetch_row($resql);
				$propalRefAndSocName = $row [1]." - ".$row [2];
				$liste_propal [$row [0]] = $propalRefAndSocName;
				$i++;
			}
			print $form->selectarray("copie_propal", $liste_propal, 0);
		} else {
			dol_print_error($db);
		}
		print '</td></tr>';

		print '<tr><td class="tdtop"><input type="radio" name="createmode" value="empty" checked></td>';
		print '<td valign="top" colspan="2">'.$langs->trans("CreateEmptyPropal").'</td></tr>';
		print '</table>';
	}

	print dol_get_fiche_end();

	$langs->load("bills");
	print '<div class="center">';
	print '<input type="submit" class="button" value="'.$langs->trans("CreateDraft").'">';
	print '&nbsp;&nbsp;&nbsp;&nbsp;&nbsp;';
	print '<input type="button" class="button button-cancel" value="'.$langs->trans("Cancel").'" onClick="javascript:history.go(-1)">';
	print '</div>';

	print "</form>";


	// Show origin lines
	if (!empty($origin) && !empty($originid) && is_object($objectsrc)) {
		print '<br>';

		$title = $langs->trans('ProductsAndServices');
		print load_fiche_titre($title);

		print '<table class="noborder centpercent">';

		$objectsrc->printOriginLinesList();

		print '</table>';
	}
} elseif ($object->id > 0) {
	/*
	 * Show object in view mode
	 */

	$soc = new Societe($db);
	$soc->fetch($object->socid);

	$head = propal_prepare_head($object);
	print dol_get_fiche_head($head, 'comm', $langs->trans('Proposal'), -1, 'propal');

	$formconfirm = '';

	// Clone confirmation
	if ($action == 'clone') {
		// Create an array for form
		$formquestion = array(
			// 'text' => $langs->trans("ConfirmClone"),
			// array('type' => 'checkbox', 'name' => 'clone_content', 'label' => $langs->trans("CloneMainAttributes"), 'value' => 1),
			// array('type' => 'checkbox', 'name' => 'update_prices', 'label' => $langs->trans("PuttingPricesUpToDate"), 'value' => 1),
			array('type' => 'other', 'name' => 'socid', 'label' => $langs->trans("SelectThirdParty"), 'value' => $form->select_company(GETPOST('socid', 'int'), 'socid', '(s.client=1 OR s.client=2 OR s.client=3)'))
		);
		if (!empty($conf->global->PROPAL_CLONE_DATE_DELIVERY) && !empty($object->delivery_date)) {
			$formquestion[] = array('type' => 'date', 'name' => 'date_delivery', 'label' => $langs->trans("DeliveryDate"), 'value' => $object->delivery_date);
		}
		// Incomplete payment. We ask if reason = discount or other
		$formconfirm = $form->formconfirm($_SERVER["PHP_SELF"].'?id='.$object->id, $langs->trans('ToClone'), $langs->trans('ConfirmClonePropal', $object->ref), 'confirm_clone', $formquestion, 'yes', 1);
	}

	if ($action == 'closeas')
	{
		//Form to close proposal (signed or not)
		$formquestion = array(
			array('type' => 'select', 'name' => 'statut', 'label' => '<span class="fieldrequired">'.$langs->trans("CloseAs").'</span>', 'values' => array($object::STATUS_SIGNED => $object->LibStatut($object::STATUS_SIGNED), $object::STATUS_NOTSIGNED => $object->LibStatut($object::STATUS_NOTSIGNED))),
			array('type' => 'text', 'name' => 'note_private', 'label' => $langs->trans("Note"), 'value' => '')				// Field to complete private note (not replace)
		);

		if (!empty($conf->notification->enabled))
		{
			require_once DOL_DOCUMENT_ROOT.'/core/class/notify.class.php';
			$notify = new Notify($db);
			$formquestion = array_merge($formquestion, array(
				array('type' => 'onecolumn', 'value' => $notify->confirmMessage('PROPAL_CLOSE_SIGNED', $object->socid, $object)),
			));
		}

		$formconfirm = $form->formconfirm($_SERVER["PHP_SELF"].'?id='.$object->id, $langs->trans('SetAcceptedRefused'), $text, 'confirm_closeas', $formquestion, '', 1, 250);
	} // Confirm delete
	elseif ($action == 'delete') {
		$formconfirm = $form->formconfirm($_SERVER["PHP_SELF"].'?id='.$object->id, $langs->trans('DeleteProp'), $langs->trans('ConfirmDeleteProp', $object->ref), 'confirm_delete', '', 0, 1);
	} // Confirm reopen
	elseif ($action == 'reopen') {
		$formconfirm = $form->formconfirm($_SERVER["PHP_SELF"].'?id='.$object->id, $langs->trans('ReOpen'), $langs->trans('ConfirmReOpenProp', $object->ref), 'confirm_reopen', '', 0, 1);
	} // Confirmation delete product/service line
	elseif ($action == 'ask_deleteline') {
		$formconfirm = $form->formconfirm($_SERVER["PHP_SELF"].'?id='.$object->id.'&lineid='.$lineid, $langs->trans('DeleteProductLine'), $langs->trans('ConfirmDeleteProductLine'), 'confirm_deleteline', '', 0, 1);
	} // Confirm validate proposal
	elseif ($action == 'validate') {
		$error = 0;

		// We verify whether the object is provisionally numbering
		$ref = substr($object->ref, 1, 4);
		if ($ref == 'PROV') {
			$numref = $object->getNextNumRef($soc);
			if (empty($numref)) {
				$error++;
				setEventMessages($object->error, $object->errors, 'errors');
			}
		} else {
			$numref = $object->ref;
		}

		$text = $langs->trans('ConfirmValidateProp', $numref);
		if (!empty($conf->notification->enabled)) {
			require_once DOL_DOCUMENT_ROOT.'/core/class/notify.class.php';
			$notify = new Notify($db);
			$text .= '<br>';
			$text .= $notify->confirmMessage('PROPAL_VALIDATE', $object->socid, $object);
		}

		if (!$error)
			$formconfirm = $form->formconfirm($_SERVER["PHP_SELF"].'?id='.$object->id, $langs->trans('ValidateProp'), $text, 'confirm_validate', '', 0, 1);
	}

	// Call Hook formConfirm
	$parameters = array('formConfirm' => $formconfirm, 'lineid' => $lineid);
	$reshook = $hookmanager->executeHooks('formConfirm', $parameters, $object, $action); // Note that $action and $object may have been modified by hook
	if (empty($reshook)) $formconfirm .= $hookmanager->resPrint;
	elseif ($reshook > 0) $formconfirm = $hookmanager->resPrint;

	// Print form confirm
	print $formconfirm;


	// Proposal card

	$linkback = '<a href="'.DOL_URL_ROOT.'/comm/propal/list.php?restore_lastsearch_values=1'.(!empty($socid) ? '&socid='.$socid : '').'">'.$langs->trans("BackToList").'</a>';

	$morehtmlref = '<div class="refidno">';
	// Ref customer
	$morehtmlref .= $form->editfieldkey("RefCustomer", 'ref_client', $object->ref_client, $object, $usercancreate, 'string', '', 0, 1);
	$morehtmlref .= $form->editfieldval("RefCustomer", 'ref_client', $object->ref_client, $object, $usercancreate, 'string', '', null, null, '', 1);
	// Thirdparty
	$morehtmlref .= '<br>'.$langs->trans('ThirdParty').' : '.$object->thirdparty->getNomUrl(1, 'customer');
	if (empty($conf->global->MAIN_DISABLE_OTHER_LINK) && $object->thirdparty->id > 0) $morehtmlref .= ' (<a href="'.DOL_URL_ROOT.'/comm/propal/list.php?socid='.$object->thirdparty->id.'&search_societe='.urlencode($object->thirdparty->name).'">'.$langs->trans("OtherProposals").'</a>)';
	// Project
	if (!empty($conf->projet->enabled))
	{
		$langs->load("projects");
		$morehtmlref .= '<br>'.$langs->trans('Project').' ';
		if ($usercancreate)
		{
			if ($action != 'classify')
				$morehtmlref .= '<a class="editfielda" href="'.$_SERVER['PHP_SELF'].'?action=classify&amp;id='.$object->id.'">'.img_edit($langs->transnoentitiesnoconv('SetProject')).'</a> : ';
			if ($action == 'classify') {
				//$morehtmlref.=$form->form_project($_SERVER['PHP_SELF'] . '?id=' . $object->id, $object->socid, $object->fk_project, 'projectid', 0, 0, 1, 1);
				$morehtmlref .= '<form method="post" action="'.$_SERVER['PHP_SELF'].'?id='.$object->id.'">';
				$morehtmlref .= '<input type="hidden" name="action" value="classin">';
				$morehtmlref .= '<input type="hidden" name="token" value="'.newToken().'">';
				$morehtmlref .= $formproject->select_projects($object->socid, $object->fk_project, 'projectid', $maxlength, 0, 1, 0, 1, 0, 0, '', 1);
				$morehtmlref .= '<input type="submit" class="button valignmiddle" value="'.$langs->trans("Modify").'">';
				$morehtmlref .= '</form>';
			} else {
				$morehtmlref .= $form->form_project($_SERVER['PHP_SELF'].'?id='.$object->id, $object->socid, $object->fk_project, 'none', 0, 0, 0, 1);
			}
		} else {
			if (!empty($object->fk_project)) {
				$proj = new Project($db);
				$proj->fetch($object->fk_project);
				$morehtmlref .= '<a href="'.DOL_URL_ROOT.'/projet/card.php?id='.$object->fk_project.'" title="'.$langs->trans('ShowProject').'">';
				$morehtmlref .= $proj->ref;
				$morehtmlref .= '</a>';
			} else {
				$morehtmlref .= '';
			}
		}
	}
	$morehtmlref .= '</div>';


	dol_banner_tab($object, 'ref', $linkback, 1, 'ref', 'ref', $morehtmlref);


	print '<div class="fichecenter">';
	print '<div class="fichehalfleft">';
	print '<div class="underbanner clearboth"></div>';

	print '<table class="border tableforfield" width="100%">';

	// Link for thirdparty discounts
	if (!empty($conf->global->FACTURE_DEPOSITS_ARE_JUST_PAYMENTS)) {
		$filterabsolutediscount = "fk_facture_source IS NULL"; // If we want deposit to be substracted to payments only and not to total of final invoice
		$filtercreditnote = "fk_facture_source IS NOT NULL"; // If we want deposit to be substracted to payments only and not to total of final invoice
	} else {
		$filterabsolutediscount = "fk_facture_source IS NULL OR (description LIKE '(DEPOSIT)%' AND description NOT LIKE '(EXCESS RECEIVED)%')";
		$filtercreditnote = "fk_facture_source IS NOT NULL AND (description NOT LIKE '(DEPOSIT)%' OR description LIKE '(EXCESS RECEIVED)%')";
	}

	print '<tr><td class="titlefield">'.$langs->trans('Discounts').'</td><td>';

	$absolute_discount = $soc->getAvailableDiscounts('', $filterabsolutediscount);
	$absolute_creditnote = $soc->getAvailableDiscounts('', $filtercreditnote);
	$absolute_discount = price2num($absolute_discount, 'MT');
	$absolute_creditnote = price2num($absolute_creditnote, 'MT');

	$thirdparty = $soc;
	$discount_type = 0;
	$backtopage = urlencode($_SERVER["PHP_SELF"].'?id='.$object->id);
	include DOL_DOCUMENT_ROOT.'/core/tpl/object_discounts.tpl.php';

	print '</td></tr>';

	// Date of proposal
	print '<tr>';
	print '<td>';
	print '<table class="nobordernopadding" width="100%"><tr><td>';
	print $langs->trans('Date');
	print '</td>';
	if ($action != 'editdate' && $object->statut == Propal::STATUS_DRAFT && $usercancreate)
		print '<td class="right"><a class="editfielda" href="'.$_SERVER["PHP_SELF"].'?action=editdate&amp;id='.$object->id.'">'.img_edit($langs->trans('SetDate'), 1).'</a></td>';
	print '</tr></table>';
	print '</td><td>';
	if ($object->statut == Propal::STATUS_DRAFT && $action == 'editdate' && $usercancreate) {
		print '<form name="editdate" action="'.$_SERVER["PHP_SELF"].'?id='.$object->id.'" method="post">';
		print '<input type="hidden" name="token" value="'.newToken().'">';
		print '<input type="hidden" name="action" value="setdate">';
		print $form->selectDate($object->date, 're', '', '', 0, "editdate");
		print '<input type="submit" class="button" value="'.$langs->trans('Modify').'">';
		print '</form>';
	} else {
		if ($object->date) {
			print dol_print_date($object->date, 'day');
		} else {
			print '&nbsp;';
		}
	}
	print '</td>';

	// Date end proposal
	print '<tr>';
	print '<td>';
	print '<table class="nobordernopadding" width="100%"><tr><td>';
	print $langs->trans('DateEndPropal');
	print '</td>';
	if ($action != 'editecheance' && $object->statut == Propal::STATUS_DRAFT && $usercancreate)
		print '<td class="right"><a class="editfielda" href="'.$_SERVER["PHP_SELF"].'?action=editecheance&amp;id='.$object->id.'">'.img_edit($langs->trans('SetConditions'), 1).'</a></td>';
	print '</tr></table>';
	print '</td><td>';
	if ($object->statut == Propal::STATUS_DRAFT && $action == 'editecheance' && $usercancreate) {
		print '<form name="editecheance" action="'.$_SERVER["PHP_SELF"].'?id='.$object->id.'" method="post">';
		print '<input type="hidden" name="token" value="'.newToken().'">';
		print '<input type="hidden" name="action" value="setecheance">';
		print $form->selectDate($object->fin_validite, 'ech', '', '', '', "editecheance");
		print '<input type="submit" class="button" value="'.$langs->trans('Modify').'">';
		print '</form>';
	} else {
		if (!empty($object->fin_validite)) {
			print dol_print_date($object->fin_validite, 'day');
			if ($object->statut == Propal::STATUS_VALIDATED && $object->fin_validite < ($now - $conf->propal->cloture->warning_delay))
				print img_warning($langs->trans("Late"));
		} else {
			print '&nbsp;';
		}
	}
	print '</td>';
	print '</tr>';

	// Payment term
	print '<tr><td>';
	print '<table class="nobordernopadding" width="100%"><tr><td>';
	print $langs->trans('PaymentConditionsShort');
	print '</td>';
	if ($action != 'editconditions' && $object->statut == Propal::STATUS_DRAFT && $usercancreate)
		print '<td class="right"><a class="editfielda" href="'.$_SERVER["PHP_SELF"].'?action=editconditions&amp;id='.$object->id.'">'.img_edit($langs->transnoentitiesnoconv('SetConditions'), 1).'</a></td>';
	print '</tr></table>';
	print '</td><td>';
	if ($object->statut == Propal::STATUS_DRAFT && $action == 'editconditions' && $usercancreate) {
		$form->form_conditions_reglement($_SERVER['PHP_SELF'].'?id='.$object->id, $object->cond_reglement_id, 'cond_reglement_id');
	} else {
		$form->form_conditions_reglement($_SERVER['PHP_SELF'].'?id='.$object->id, $object->cond_reglement_id, 'none');
	}
	print '</td>';
	print '</tr>';

	// Delivery date
	$langs->load('deliveries');
	print '<tr><td>';
	print $form->editfieldkey($langs->trans('DeliveryDate'), 'date_livraison', $object->delivery_date, $object, $usercancreate, 'datepicker');
	print '</td><td>';
	print $form->editfieldval($langs->trans('DeliveryDate'), 'date_livraison', $object->delivery_date, $object, $usercancreate, 'datepicker');
	print '</td>';
	print '</tr>';

	// Delivery delay
	print '<tr class="fielddeliverydelay"><td>';
	print '<table class="nobordernopadding" width="100%"><tr><td>';
	print $langs->trans('AvailabilityPeriod');
	if (!empty($conf->commande->enabled))
		print ' ('.$langs->trans('AfterOrder').')';
	print '</td>';
	if ($action != 'editavailability' && $object->statut == Propal::STATUS_DRAFT && $usercancreate)
		print '<td class="right"><a class="editfielda" href="'.$_SERVER["PHP_SELF"].'?action=editavailability&amp;id='.$object->id.'">'.img_edit($langs->transnoentitiesnoconv('SetAvailability'), 1).'</a></td>';
	print '</tr></table>';
	print '</td><td>';
	if ($object->statut == Propal::STATUS_DRAFT && $action == 'editavailability' && $usercancreate) {
		$form->form_availability($_SERVER['PHP_SELF'].'?id='.$object->id, $object->availability_id, 'availability_id', 1);
	} else {
		$form->form_availability($_SERVER['PHP_SELF'].'?id='.$object->id, $object->availability_id, 'none', 1);
	}

	print '</td>';
	print '</tr>';

	// Shipping Method
	if (!empty($conf->expedition->enabled)) {
		print '<tr><td>';
		print '<table width="100%" class="nobordernopadding"><tr><td>';
		print $langs->trans('SendingMethod');
		print '</td>';
		if ($action != 'editshippingmethod' && $usercancreate)
			print '<td class="right"><a class="editfielda" href="'.$_SERVER["PHP_SELF"].'?action=editshippingmethod&amp;id='.$object->id.'">'.img_edit($langs->trans('SetShippingMode'), 1).'</a></td>';
		print '</tr></table>';
		print '</td><td>';
		if ($action == 'editshippingmethod' && $usercancreate) {
			$form->formSelectShippingMethod($_SERVER['PHP_SELF'].'?id='.$object->id, $object->shipping_method_id, 'shipping_method_id', 1);
		} else {
			$form->formSelectShippingMethod($_SERVER['PHP_SELF'].'?id='.$object->id, $object->shipping_method_id, 'none');
		}
		print '</td>';
		print '</tr>';
	}

	// Warehouse
	if (!empty($conf->stock->enabled) && !empty($conf->global->WAREHOUSE_ASK_WAREHOUSE_DURING_PROPAL)) {
		$langs->load('stocks');
		require_once DOL_DOCUMENT_ROOT.'/product/class/html.formproduct.class.php';
		$formproduct = new FormProduct($db);
		print '<tr><td>';
		$editenable = $usercancreate;
		print $form->editfieldkey("Warehouse", 'warehouse', '', $object, $editenable);
		print '</td><td>';
		if ($action == 'editwarehouse') {
			$formproduct->formSelectWarehouses($_SERVER['PHP_SELF'].'?id='.$object->id, $object->warehouse_id, 'warehouse_id', 1);
		} else {
			$formproduct->formSelectWarehouses($_SERVER['PHP_SELF'].'?id='.$object->id, $object->warehouse_id, 'none');
		}
		print '</td>';
		print '</tr>';
	}

	// Origin of demand
	print '<tr><td>';
	print '<table class="nobordernopadding" width="100%"><tr><td>';
	print $langs->trans('Source');
	print '</td>';
	if ($action != 'editdemandreason' && $object->statut == Propal::STATUS_DRAFT && $usercancreate)
		print '<td class="right"><a class="editfielda" href="'.$_SERVER["PHP_SELF"].'?action=editdemandreason&amp;id='.$object->id.'">'.img_edit($langs->transnoentitiesnoconv('SetDemandReason'), 1).'</a></td>';
	print '</tr></table>';
	print '</td><td>';
	if ($object->statut == Propal::STATUS_DRAFT && $action == 'editdemandreason' && $usercancreate) {
		$form->formInputReason($_SERVER['PHP_SELF'].'?id='.$object->id, $object->demand_reason_id, 'demand_reason_id', 1);
	} else {
		$form->formInputReason($_SERVER['PHP_SELF'].'?id='.$object->id, $object->demand_reason_id, 'none');
	}
	print '</td>';
	print '</tr>';

	// Payment mode
	print '<tr>';
	print '<td>';
	print '<table class="nobordernopadding" width="100%"><tr><td>';
	print $langs->trans('PaymentMode');
	print '</td>';
	if ($action != 'editmode' && $object->statut == Propal::STATUS_DRAFT && $usercancreate)
		print '<td class="right"><a class="editfielda" href="'.$_SERVER["PHP_SELF"].'?action=editmode&amp;id='.$object->id.'">'.img_edit($langs->transnoentitiesnoconv('SetMode'), 1).'</a></td>';
	print '</tr></table>';
	print '</td><td>';
	if ($object->statut == Propal::STATUS_DRAFT && $action == 'editmode' && $usercancreate) {
		$form->form_modes_reglement($_SERVER['PHP_SELF'].'?id='.$object->id, $object->mode_reglement_id, 'mode_reglement_id', 'CRDT', 1, 1);
	} else {
		$form->form_modes_reglement($_SERVER['PHP_SELF'].'?id='.$object->id, $object->mode_reglement_id, 'none');
	}
	print '</td></tr>';

	// Multicurrency
	if (!empty($conf->multicurrency->enabled))
	{
		// Multicurrency code
		print '<tr>';
		print '<td>';
		print '<table class="nobordernopadding" width="100%"><tr><td>';
		print $form->editfieldkey('Currency', 'multicurrency_code', '', $object, 0);
		print '</td>';
		if ($action != 'editmulticurrencycode' && $object->statut == $object::STATUS_DRAFT && $usercancreate)
			print '<td class="right"><a class="editfielda" href="'.$_SERVER["PHP_SELF"].'?action=editmulticurrencycode&amp;id='.$object->id.'">'.img_edit($langs->transnoentitiesnoconv('SetMultiCurrencyCode'), 1).'</a></td>';
		print '</tr></table>';
		print '</td><td>';
		if ($object->statut == $object::STATUS_DRAFT && $action == 'editmulticurrencycode' && $usercancreate) {
			$form->form_multicurrency_code($_SERVER['PHP_SELF'].'?id='.$object->id, $object->multicurrency_code, 'multicurrency_code');
		} else {
			$form->form_multicurrency_code($_SERVER['PHP_SELF'].'?id='.$object->id, $object->multicurrency_code, 'none');
		}
		print '</td></tr>';

		// Multicurrency rate
		if ($object->multicurrency_code != $conf->currency || $object->multicurrency_tx != 1)
		{
			print '<tr>';
			print '<td>';
			print '<table class="nobordernopadding" width="100%"><tr>';
			print '<td>';
			print $form->editfieldkey('CurrencyRate', 'multicurrency_tx', '', $object, 0);
			print '</td>';
			if ($action != 'editmulticurrencyrate' && $object->statut == $object::STATUS_DRAFT && $object->multicurrency_code && $object->multicurrency_code != $conf->currency && $usercancreate)
				print '<td class="right"><a class="editfielda" href="'.$_SERVER["PHP_SELF"].'?action=editmulticurrencyrate&amp;id='.$object->id.'">'.img_edit($langs->transnoentitiesnoconv('SetMultiCurrencyCode'), 1).'</a></td>';
			print '</tr></table>';
			print '</td><td>';
			if ($object->statut == $object::STATUS_DRAFT && ($action == 'editmulticurrencyrate' || $action == 'actualizemulticurrencyrate') && $usercancreate) {
				if ($action == 'actualizemulticurrencyrate') {
					list($object->fk_multicurrency, $object->multicurrency_tx) = MultiCurrency::getIdAndTxFromCode($object->db, $object->multicurrency_code);
				}
				$form->form_multicurrency_rate($_SERVER['PHP_SELF'].'?id='.$object->id, $object->multicurrency_tx, 'multicurrency_tx', $object->multicurrency_code);
			} else {
				$form->form_multicurrency_rate($_SERVER['PHP_SELF'].'?id='.$object->id, $object->multicurrency_tx, 'none', $object->multicurrency_code);
				if ($object->statut == $object::STATUS_DRAFT && $object->multicurrency_code && $object->multicurrency_code != $conf->currency) {
					print '<div class="inline-block"> &nbsp; &nbsp; &nbsp; &nbsp; ';
					print '<a href="'.$_SERVER["PHP_SELF"].'?id='.$object->id.'&action=actualizemulticurrencyrate">'.$langs->trans("ActualizeCurrency").'</a>';
					print '</div>';
				}
			}
			print '</td></tr>';
		}
	}

	if ($soc->outstanding_limit)
	{
		// Outstanding Bill
		print '<tr><td>';
		print $langs->trans('OutstandingBill');
		print '</td><td class="right">';
		$arrayoutstandingbills = $soc->getOutstandingBills();
		print price($arrayoutstandingbills['opened']).' / ';
		print price($soc->outstanding_limit, 0, $langs, 1, - 1, - 1, $conf->currency);
		print '</td>';
		print '</tr>';
	}

	if (!empty($conf->global->BANK_ASK_PAYMENT_BANK_DURING_PROPOSAL) && !empty($conf->banque->enabled))
	{
		// Bank Account
		print '<tr><td>';
		print '<table width="100%" class="nobordernopadding"><tr><td>';
		print $langs->trans('BankAccount');
		print '</td>';
		if ($action != 'editbankaccount' && $usercancreate)
			print '<td class="right"><a class="editfielda" href="'.$_SERVER["PHP_SELF"].'?action=editbankaccount&amp;id='.$object->id.'">'.img_edit($langs->trans('SetBankAccount'), 1).'</a></td>';
		print '</tr></table>';
		print '</td><td>';
		if ($action == 'editbankaccount') {
			$form->formSelectAccount($_SERVER['PHP_SELF'].'?id='.$object->id, $object->fk_account, 'fk_account', 1);
		} else {
			$form->formSelectAccount($_SERVER['PHP_SELF'].'?id='.$object->id, $object->fk_account, 'none');
		}
		print '</td>';
		print '</tr>';
	}

	$tmparray = $object->getTotalWeightVolume();
	$totalWeight = $tmparray['weight'];
	$totalVolume = $tmparray['volume'];
	if ($totalWeight) {
		print '<tr><td>'.$langs->trans("CalculatedWeight").'</td>';
		print '<td>';
		print showDimensionInBestUnit($totalWeight, 0, "weight", $langs, isset($conf->global->MAIN_WEIGHT_DEFAULT_ROUND) ? $conf->global->MAIN_WEIGHT_DEFAULT_ROUND : -1, isset($conf->global->MAIN_WEIGHT_DEFAULT_UNIT) ? $conf->global->MAIN_WEIGHT_DEFAULT_UNIT : 'no');
		print '</td></tr>';
	}
	if ($totalVolume) {
		print '<tr><td>'.$langs->trans("CalculatedVolume").'</td>';
		print '<td>';
		print showDimensionInBestUnit($totalVolume, 0, "volume", $langs, isset($conf->global->MAIN_VOLUME_DEFAULT_ROUND) ? $conf->global->MAIN_VOLUME_DEFAULT_ROUND : -1, isset($conf->global->MAIN_VOLUME_DEFAULT_UNIT) ? $conf->global->MAIN_VOLUME_DEFAULT_UNIT : 'no');
		print '</td></tr>';
	}

	// Incoterms
	if (!empty($conf->incoterm->enabled))
	{
		print '<tr><td>';
		print '<table width="100%" class="nobordernopadding"><tr><td>';
		print $langs->trans('IncotermLabel');
		print '<td><td class="right">';
		if ($usercancreate) print '<a class="editfielda" href="'.DOL_URL_ROOT.'/comm/propal/card.php?id='.$object->id.'&action=editincoterm">'.img_edit().'</a>';
		else print '&nbsp;';
		print '</td></tr></table>';
		print '</td>';
		print '<td>';
		if ($action != 'editincoterm')
		{
			print $form->textwithpicto($object->display_incoterms(), $object->label_incoterms, 1);
		} else {
			print $form->select_incoterms((!empty($object->fk_incoterms) ? $object->fk_incoterms : ''), (!empty($object->location_incoterms) ? $object->location_incoterms : ''), $_SERVER['PHP_SELF'].'?id='.$object->id);
		}
		print '</td></tr>';
	}

	// Other attributes
	include DOL_DOCUMENT_ROOT.'/core/tpl/extrafields_view.tpl.php';

	print '</table>';

	print '</div>';
	print '<div class="fichehalfright">';
	print '<div class="ficheaddleft">';
	print '<div class="underbanner clearboth"></div>';

	print '<table class="border tableforfield centpercent">';

	if (!empty($conf->multicurrency->enabled) && ($object->multicurrency_code != $conf->currency))
	{
		// Multicurrency Amount HT
		print '<tr><td class="titlefieldmiddle">'.$form->editfieldkey('MulticurrencyAmountHT', 'multicurrency_total_ht', '', $object, 0).'</td>';
		print '<td class="nowrap">'.price($object->multicurrency_total_ht, '', $langs, 0, - 1, - 1, (!empty($object->multicurrency_code) ? $object->multicurrency_code : $conf->currency)).'</td>';
		print '</tr>';

		// Multicurrency Amount VAT
		print '<tr><td>'.$form->editfieldkey('MulticurrencyAmountVAT', 'multicurrency_total_tva', '', $object, 0).'</td>';
		print '<td class="nowrap">'.price($object->multicurrency_total_tva, '', $langs, 0, - 1, - 1, (!empty($object->multicurrency_code) ? $object->multicurrency_code : $conf->currency)).'</td>';
		print '</tr>';

		// Multicurrency Amount TTC
		print '<tr><td>'.$form->editfieldkey('MulticurrencyAmountTTC', 'multicurrency_total_ttc', '', $object, 0).'</td>';
		print '<td class="nowrap">'.price($object->multicurrency_total_ttc, '', $langs, 0, - 1, - 1, (!empty($object->multicurrency_code) ? $object->multicurrency_code : $conf->currency)).'</td>';
		print '</tr>';
	}

	// Amount HT
	print '<tr><td class="titlefieldmiddle">'.$langs->trans('AmountHT').'</td>';
	print '<td class="nowrap">'.price($object->total_ht, '', $langs, 0, - 1, - 1, $conf->currency).'</td>';
	print '</tr>';

	// Amount VAT
	print '<tr><td>'.$langs->trans('AmountVAT').'</td>';
	print '<td class="nowrap">'.price($object->total_tva, '', $langs, 0, - 1, - 1, $conf->currency).'</td>';
	print '</tr>';

	// Amount Local Taxes
	if ($mysoc->localtax1_assuj == "1" || $object->total_localtax1 != 0) 	// Localtax1
	{
		print '<tr><td>'.$langs->transcountry("AmountLT1", $mysoc->country_code).'</td>';
		print '<td class="nowrap">'.price($object->total_localtax1, '', $langs, 0, - 1, - 1, $conf->currency).'</td>';
		print '</tr>';
	}
	if ($mysoc->localtax2_assuj == "1" || $object->total_localtax2 != 0) 	// Localtax2
	{
		print '<tr><td>'.$langs->transcountry("AmountLT2", $mysoc->country_code).'</td>';
		print '<td class="nowrap">'.price($object->total_localtax2, '', $langs, 0, - 1, - 1, $conf->currency).'</td>';
		print '</tr>';
	}

	// Amount TTC
	print '<tr><td>'.$langs->trans('AmountTTC').'</td>';
	print '<td class="nowrap">'.price($object->total_ttc, '', $langs, 0, - 1, - 1, $conf->currency).'</td>';
	print '</tr>';

	// Statut
	//print '<tr><td height="10">' . $langs->trans('Status') . '</td><td class="left" colspan="2">' . $object->getLibStatut(4) . '</td></tr>';

	print '</table>';

	// Margin Infos
	if (!empty($conf->margin->enabled))
	{
		$formmargin->displayMarginInfos($object);
	}

	print '</div>';
	print '</div>';
	print '</div>';

	print '<div class="clearboth"></div><br>';

	if (!empty($conf->global->MAIN_DISABLE_CONTACTS_TAB)) {
		$blocname = 'contacts';
		$title = $langs->trans('ContactsAddresses');
		include DOL_DOCUMENT_ROOT.'/core/tpl/bloc_showhide.tpl.php';
	}

	if (!empty($conf->global->MAIN_DISABLE_NOTES_TAB)) {
		$blocname = 'notes';
		$title = $langs->trans('Notes');
		include DOL_DOCUMENT_ROOT.'/core/tpl/bloc_showhide.tpl.php';
	}

	/*
	 * Lines
	 */

	// Show object lines
	$result = $object->getLinesArray();

	print '	<form name="addproduct" id="addproduct" action="'.$_SERVER["PHP_SELF"].'?id='.$object->id.(($action != 'editline') ? '#addline' : '#line_'.GETPOST('lineid')).'" method="POST">
	<input type="hidden" name="token" value="' . newToken().'">
	<input type="hidden" name="action" value="' . (($action != 'editline') ? 'addline' : 'updateline').'">
	<input type="hidden" name="mode" value="">
	<input type="hidden" name="id" value="' . $object->id.'">
	';

	if (!empty($conf->use_javascript_ajax) && $object->statut == Propal::STATUS_DRAFT) {
		include DOL_DOCUMENT_ROOT.'/core/tpl/ajaxrow.tpl.php';
	}

	print '<div class="div-table-responsive-no-min">';
	if (!empty($object->lines) || ($object->statut == Propal::STATUS_DRAFT && $usercancreate && $action != 'selectlines' && $action != 'editline'))
	{
		print '<table id="tablelines" class="noborder noshadow" width="100%">';
	}

	if (!empty($object->lines))
	{
		$ret = $object->printObjectLines($action, $mysoc, $soc, $lineid, 1);
	}

	// Form to add new line
	if ($object->statut == Propal::STATUS_DRAFT && $usercancreate && $action != 'selectlines')
	{
		if ($action != 'editline') {
			// Add products/services form
			$object->formAddObjectLine(1, $mysoc, $soc);

			$parameters = array();
			$reshook = $hookmanager->executeHooks('formAddObjectLine', $parameters, $object, $action); // Note that $action and $object may have been modified by hook
		} else {
			$parameters = array();
			$reshook = $hookmanager->executeHooks('formEditObjectLine', $parameters, $object, $action); // Note that $action and $object may have been modified by hook
		}
	}

	if (!empty($object->lines) || ($object->statut == Propal::STATUS_DRAFT && $usercancreate && $action != 'selectlines' && $action != 'editline'))
	{
		print '</table>';
	}
	print '</div>';

	print "</form>\n";

	print dol_get_fiche_end();


	/*
	 * Button Actions
	 */

	if ($action != 'presend') {
		print '<div class="tabsAction">';

		$parameters = array();
		$reshook = $hookmanager->executeHooks('addMoreActionsButtons', $parameters, $object, $action); // Note that $action and $object may have been
																									   // modified by hook
		if (empty($reshook))
		{
			if ($action != 'editline')
			{
				// Validate
				if (($object->statut == Propal::STATUS_DRAFT && $object->total_ttc >= 0 && count($object->lines) > 0)
					|| ($object->statut == Propal::STATUS_DRAFT && !empty($conf->global->PROPAL_ENABLE_NEGATIVE) && count($object->lines) > 0))
				{
					if ($usercanvalidate)
					{
						print '<a class="butAction" href="'.$_SERVER["PHP_SELF"].'?id='.$object->id.'&amp;action=validate">'.$langs->trans('Validate').'</a>';
					} else print '<a class="butActionRefused classfortooltip" href="#">'.$langs->trans('Validate').'</a>';
				}
				// Create event
				/*if ($conf->agenda->enabled && ! empty($conf->global->MAIN_ADD_EVENT_ON_ELEMENT_CARD)) 	// Add hidden condition because this is not a "workflow" action so should appears somewhere else on page.
				{
					print '<a class="butAction" href="' . DOL_URL_ROOT . '/comm/action/card.php?action=create&amp;origin=' . $object->element . '&amp;originid=' . $object->id . '&amp;socid=' . $object->socid . '">' . $langs->trans("AddAction") . '</a></div>';
				}*/
				// Edit
				if ($object->statut == Propal::STATUS_VALIDATED && $usercancreate) {
					print '<a class="butAction" href="'.$_SERVER["PHP_SELF"].'?id='.$object->id.'&amp;action=modif">'.$langs->trans('Modify').'</a>';
				}

				// ReOpen
				if (($object->statut == Propal::STATUS_SIGNED || $object->statut == Propal::STATUS_NOTSIGNED || $object->statut == Propal::STATUS_BILLED) && $usercanclose) {
					print '<a class="butAction" href="'.$_SERVER["PHP_SELF"].'?id='.$object->id.'&amp;action=reopen'.(empty($conf->global->MAIN_JUMP_TAG) ? '' : '#reopen').'"';
					print '>'.$langs->trans('ReOpen').'</a>';
				}

				// Send
				if (empty($user->socid)) {
					if ($object->statut == Propal::STATUS_VALIDATED || $object->statut == Propal::STATUS_SIGNED || !empty($conf->global->PROPOSAL_SENDBYEMAIL_FOR_ALL_STATUS)) {
						if ($usercansend) {
							print '<a class="butAction" href="'.$_SERVER["PHP_SELF"].'?id='.$object->id.'&action=presend&mode=init#formmailbeforetitle">'.$langs->trans('SendMail').'</a>';
						} else print '<a class="butActionRefused classfortooltip" href="#" title="'.$langs->trans("NotEnoughPermissions").'">'.$langs->trans('SendMail').'</a>';
					}
				}

				// Create a sale order
				if (!empty($conf->commande->enabled) && $object->statut == Propal::STATUS_SIGNED) {
					if ($usercancreateorder) {
						print '<a class="butAction" href="'.DOL_URL_ROOT.'/commande/card.php?action=create&amp;origin='.$object->element.'&amp;originid='.$object->id.'&amp;socid='.$object->socid.'">'.$langs->trans("AddOrder").'</a>';
					}
				}

				// Create a purchase order
				if (!empty($conf->global->WORKFLOW_CAN_CREATE_PURCHASE_ORDER_FROM_PROPOSAL))
				{
					if (!empty($conf->fournisseur->enabled) && $object->statut == Propal::STATUS_SIGNED) {
						if ($usercancreatepurchaseorder) {
							print '<a class="butAction" href="'.DOL_URL_ROOT.'/fourn/commande/card.php?action=create&amp;origin='.$object->element.'&amp;originid='.$object->id.'&amp;socid='.$object->socid.'">'.$langs->trans("AddPurchaseOrder").'</a>';
						}
					}
				}

				// Create an intervention
				if (!empty($conf->service->enabled) && !empty($conf->ficheinter->enabled) && $object->statut == Propal::STATUS_SIGNED) {
					if ($usercancreateintervention) {
						$langs->load("interventions");
						print '<a class="butAction" href="'.DOL_URL_ROOT.'/fichinter/card.php?action=create&amp;origin='.$object->element.'&amp;originid='.$object->id.'&amp;socid='.$object->socid.'">'.$langs->trans("AddIntervention").'</a>';
					}
				}

				// Create contract
				if ($conf->contrat->enabled && $object->statut == Propal::STATUS_SIGNED) {
					$langs->load("contracts");

					if ($usercancreatecontract) {
						print '<a class="butAction" href="'.DOL_URL_ROOT.'/contrat/card.php?action=create&amp;origin='.$object->element.'&amp;originid='.$object->id.'&amp;socid='.$object->socid.'">'.$langs->trans('AddContract').'</a>';
					}
				}

				// Create an invoice and classify billed
				if ($object->statut == Propal::STATUS_SIGNED)
				{
					if (!empty($conf->facture->enabled) && $usercancreateinvoice)
					{
						print '<a class="butAction" href="'.DOL_URL_ROOT.'/compta/facture/card.php?action=create&amp;origin='.$object->element.'&amp;originid='.$object->id.'&amp;socid='.$object->socid.'">'.$langs->trans("AddBill").'</a>';
					}

					$arrayofinvoiceforpropal = $object->getInvoiceArrayList();
					if ((is_array($arrayofinvoiceforpropal) && count($arrayofinvoiceforpropal) > 0) || empty($conf->global->WORKFLOW_PROPAL_NEED_INVOICE_TO_BE_CLASSIFIED_BILLED))
					{
						if ($usercanclose)
						{
							print '<a class="butAction" href="'.$_SERVER["PHP_SELF"].'?id='.$object->id.'&amp;action=classifybilled&amp;socid='.$object->socid.'">'.$langs->trans("ClassifyBilled").'</a>';
						} else {
							print '<a class="butActionRefused classfortooltip" href="#" title="'.$langs->trans("NotEnoughPermissions").'">'.$langs->trans("ClassifyBilled").'</a>';
						}
					}
				}

				// Close as accepted/refused
				if ($object->statut == Propal::STATUS_VALIDATED && $usercanclose) {
					print '<a class="butAction" href="'.$_SERVER["PHP_SELF"].'?id='.$object->id.'&amp;action=closeas'.(empty($conf->global->MAIN_JUMP_TAG) ? '' : '#close').'"';
					print '>'.$langs->trans('SetAcceptedRefused').'</a>';
				}

				// Clone
				if ($usercancreate) {
					print '<a class="butAction" href="'.$_SERVER['PHP_SELF'].'?id='.$object->id.'&amp;socid='.$object->socid.'&amp;action=clone&amp;token='.newToken().'&amp;object='.$object->element.'">'.$langs->trans("ToClone").'</a>';
				}

				// Delete
				if ($usercandelete) {
					print '<a class="butActionDelete" href="'.$_SERVER["PHP_SELF"].'?id='.$object->id.'&amp;action=delete&amp;token='.newToken().'"';
					print '>'.$langs->trans('Delete').'</a>';
				}
			}
		}

		print '</div>';
	}

	//Select mail models is same action as presend
	if (GETPOST('modelselected')) $action = 'presend';

	if ($action != 'presend')
	{
		print '<div class="fichecenter"><div class="fichehalfleft">';
		print '<a name="builddoc"></a>'; // ancre
		/*
		 * Documents generes
		 */
		$objref = dol_sanitizeFileName($object->ref);
		$filedir = $conf->propal->multidir_output[$object->entity]."/".dol_sanitizeFileName($object->ref);
		$urlsource = $_SERVER["PHP_SELF"]."?id=".$object->id;
		$genallowed = $usercanread;
		$delallowed = $usercancreate;

		print $formfile->showdocuments('propal', $objref, $filedir, $urlsource, $genallowed, $delallowed, $object->model_pdf, 1, 0, 0, 28, 0, '', 0, '', $soc->default_lang, '', $object);

		// Show links to link elements
		$linktoelem = $form->showLinkToObjectBlock($object, null, array('propal'));

		$compatibleImportElementsList = false;
		if ($user->rights->propal->creer && $object->statut == Propal::STATUS_DRAFT)
		{
			$compatibleImportElementsList = array('commande', 'propal'); // import from linked elements
		}
		$somethingshown = $form->showLinkedObjectBlock($object, $linktoelem, $compatibleImportElementsList);

		// Show online signature link
		$useonlinesignature = $conf->global->MAIN_FEATURES_LEVEL; // Replace this with 1 when feature to make online signature is ok

		if ($object->statut != Propal::STATUS_DRAFT && $useonlinesignature)
		{
			print '<br><!-- Link to sign -->';
			require_once DOL_DOCUMENT_ROOT.'/core/lib/payments.lib.php';
			print showOnlineSignatureUrl('proposal', $object->ref).'<br>';
		}

		// Show direct download link
		if ($object->statut != Propal::STATUS_DRAFT && !empty($conf->global->PROPOSAL_ALLOW_EXTERNAL_DOWNLOAD))
		{
			print '<br><!-- Link to download main doc -->'."\n";
			print showDirectDownloadLink($object).'<br>';
		}

		print '</div><div class="fichehalfright"><div class="ficheaddleft">';

		// List of actions on element
		include_once DOL_DOCUMENT_ROOT.'/core/class/html.formactions.class.php';
		$formactions = new FormActions($db);
		$somethingshown = $formactions->showactions($object, 'propal', $socid, 1);

		print '</div></div></div>';
	}

	// Presend form
	$modelmail = 'propal_send';
	$defaulttopic = 'SendPropalRef';
	$diroutput = $conf->propal->multidir_output[$object->entity];
	$trackid = 'pro'.$object->id;

	include DOL_DOCUMENT_ROOT.'/core/tpl/card_presend.tpl.php';
}

// End of page
llxFooter();
$db->close();<|MERGE_RESOLUTION|>--- conflicted
+++ resolved
@@ -1661,12 +1661,7 @@
 		$langs->load("projects");
 		print '<tr>';
 		print '<td>'.$langs->trans("Project").'</td><td>';
-<<<<<<< HEAD
-		print img_picto('', 'project');
-		$numprojet = $formproject->select_projects(($soc->id > 0 ? $soc->id : -1), $projectid, 'projectid', 0, 0, 1, 1, 0, 0, 0, '', 0, 0, 'maxwidth500');
-=======
 		print img_picto('', 'project').$formproject->select_projects(($soc->id > 0 ? $soc->id : -1), $projectid, 'projectid', 0, 0, 1, 1, 0, 0, 0, '', 1, 0, 'maxwidth500');
->>>>>>> cac7fdd0
 		print ' <a href="'.DOL_URL_ROOT.'/projet/card.php?socid='.$soc->id.'&action=create&status=1&backtopage='.urlencode($_SERVER["PHP_SELF"].'?action=create&socid='.$soc->id).'"><span class="fa fa-plus-circle valignmiddle paddingleft" title="'.$langs->trans("AddProject").'"></span></a>';
 		print '</td>';
 		print '</tr>';
