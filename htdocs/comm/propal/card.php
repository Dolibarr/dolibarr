--- conflicted
+++ resolved
@@ -1680,13 +1680,8 @@
 		}
 		//$warehouse_id       = $soc->warehouse_id;
 	} else {
-<<<<<<< HEAD
 		print '<td class="valuefieldcreate">';
-		print img_picto('', 'company').$form->select_company('', 'socid', '(s.client = 1 OR s.client = 2 OR s.client = 3) AND status=1', 'SelectThirdParty', 0, 0, null, 0, 'minwidth300 maxwidth500 widthcentpercentminusxx');
-=======
-		print '<td>';
 		print img_picto('', 'company').$form->select_company('', 'socid', '((s.client = 1 OR s.client = 2 OR s.client = 3) AND status=1)', 'SelectThirdParty', 0, 0, null, 0, 'minwidth300 maxwidth500 widthcentpercentminusxx');
->>>>>>> cff5f9c3
 		// reload page to retrieve customer informations
 		if (empty($conf->global->RELOAD_PAGE_ON_CUSTOMER_CHANGE_DISABLED)) {
 			print '<script type="text/javascript">
