<?php
/* Copyright (C) 2001-2007  Rodolphe Quiedeville    <rodolphe@quiedeville.org>
 * Copyright (C) 2004-2014 Laurent Destailleur   <eldy@users.sourceforge.net>
 * Copyright (C) 2004      Eric Seigne           <eric.seigne@ryxeo.com>
 * Copyright (C) 2005      Marc Barilley / Ocebo <marc@ocebo.com>
 * Copyright (C) 2005-2012 Regis Houssin         <regis.houssin@inodbox.com>
 * Copyright (C) 2006      Andre Cianfarani      <acianfa@free.fr>
 * Copyright (C) 2010-2016 Juanjo Menent         <jmenent@2byte.es>
 * Copyright (C) 2010-2021 Philippe Grand        <philippe.grand@atoo-net.com>
 * Copyright (C) 2012-2013 Christophe Battarel   <christophe.battarel@altairis.fr>
 * Copyright (C) 2012      Cedric Salvador       <csalvador@gpcsolutions.fr>
 * Copyright (C) 2013-2014  Florian Henry           <florian.henry@open-concept.pro>
 * Copyright (C) 2014       Ferran Marcet           <fmarcet@2byte.es>
 * Copyright (C) 2016       Marcos García           <marcosgdf@gmail.com>
 * Copyright (C) 2018-2021  Frédéric France         <frederic.france@netlogic.fr>
 * Copyright (C) 2020	    Nicolas ZABOURI         <info@inovea-conseil.com>
 *
 * This program is free software; you can redistribute it and/or modify
 * it under the terms of the GNU General Public License as published by
 * the Free Software Foundation; either version 3 of the License, or
 * (at your option) any later version.
 *
 * This program is distributed in the hope that it will be useful,
 * but WITHOUT ANY WARRANTY; without even the implied warranty of
 * MERCHANTABILITY or FITNESS FOR A PARTICULAR PURPOSE.  See the
 * GNU General Public License for more details.
 *
 * You should have received a copy of the GNU General Public License
 * along with this program. If not, see <https://www.gnu.org/licenses/>.
 */


/**
 * \file 		htdocs/comm/propal/card.php
 * \ingroup 	propale
 * \brief 		Page of commercial proposals card and list
 */

require '../../main.inc.php';
require_once DOL_DOCUMENT_ROOT.'/core/class/html.formother.class.php';
require_once DOL_DOCUMENT_ROOT.'/core/class/html.formfile.class.php';
require_once DOL_DOCUMENT_ROOT.'/core/class/html.formpropal.class.php';
require_once DOL_DOCUMENT_ROOT.'/core/class/html.formmargin.class.php';
require_once DOL_DOCUMENT_ROOT.'/comm/propal/class/propal.class.php';
require_once DOL_DOCUMENT_ROOT.'/comm/action/class/actioncomm.class.php';
require_once DOL_DOCUMENT_ROOT.'/core/modules/propale/modules_propale.php';
require_once DOL_DOCUMENT_ROOT.'/core/lib/propal.lib.php';
require_once DOL_DOCUMENT_ROOT.'/core/lib/functions2.lib.php';
require_once DOL_DOCUMENT_ROOT.'/core/lib/signature.lib.php';
require_once DOL_DOCUMENT_ROOT.'/core/class/extrafields.class.php';
require_once DOL_DOCUMENT_ROOT.'/core/class/doleditor.class.php';
if (!empty($conf->projet->enabled)) {
	require_once DOL_DOCUMENT_ROOT.'/projet/class/project.class.php';
	require_once DOL_DOCUMENT_ROOT.'/core/class/html.formprojet.class.php';
}

if (!empty($conf->variants->enabled)) {
	require_once DOL_DOCUMENT_ROOT.'/variants/class/ProductCombination.class.php';
}

// Load translation files required by the page
$langs->loadLangs(array('companies', 'propal', 'compta', 'bills', 'orders', 'products', 'deliveries', 'sendings', 'other'));
if (!empty($conf->incoterm->enabled)) {
	$langs->load('incoterm');
}
if (!empty($conf->margin->enabled)) {
	$langs->load('margins');
}

$error = 0;

$id = GETPOST('id', 'int');
$ref = GETPOST('ref', 'alpha');
$socid = GETPOST('socid', 'int');
$action = GETPOST('action', 'aZ09');
$cancel = GETPOST('cancel', 'alpha');
$origin = GETPOST('origin', 'alpha');
$originid = GETPOST('originid', 'int');
$confirm = GETPOST('confirm', 'alpha');
$lineid = GETPOST('lineid', 'int');
$contactid = GETPOST('contactid', 'int');
$projectid = GETPOST('projectid', 'int');

// PDF
$hidedetails = (GETPOST('hidedetails', 'int') ? GETPOST('hidedetails', 'int') : (!empty($conf->global->MAIN_GENERATE_DOCUMENTS_HIDE_DETAILS) ? 1 : 0));
$hidedesc = (GETPOST('hidedesc', 'int') ? GETPOST('hidedesc', 'int') : (!empty($conf->global->MAIN_GENERATE_DOCUMENTS_HIDE_DESC) ? 1 : 0));
$hideref = (GETPOST('hideref', 'int') ? GETPOST('hideref', 'int') : (!empty($conf->global->MAIN_GENERATE_DOCUMENTS_HIDE_REF) ? 1 : 0));

// Nombre de ligne pour choix de produit/service predefinis
$NBLINES = 4;

$object = new Propal($db);
$extrafields = new ExtraFields($db);

// fetch optionals attributes and labels
$extrafields->fetch_name_optionals_label($object->table_element);

// Load object
if ($id > 0 || !empty($ref)) {
	$ret = $object->fetch($id, $ref);
	if ($ret > 0) {
		$ret = $object->fetch_thirdparty();
	}
	if ($ret <= 0) {
		setEventMessages($object->error, $object->errors, 'errors');
		$action = '';
	}
}

// Initialize technical object to manage hooks of page. Note that conf->hooks_modules contains array of hook context
$hookmanager->initHooks(array('propalcard', 'globalcard'));

$usercanread = $user->rights->propal->lire;
$usercancreate = $user->rights->propal->creer;
$usercandelete = $user->rights->propal->supprimer;

$usercanclose = ((empty($conf->global->MAIN_USE_ADVANCED_PERMS) && $usercancreate) || (!empty($conf->global->MAIN_USE_ADVANCED_PERMS) && !empty($user->rights->propal->propal_advance->close)));
$usercanvalidate = ((empty($conf->global->MAIN_USE_ADVANCED_PERMS) && $usercancreate) || (!empty($conf->global->MAIN_USE_ADVANCED_PERMS) && !empty($user->rights->propal->propal_advance->validate)));
$usercansend = (empty($conf->global->MAIN_USE_ADVANCED_PERMS) || $user->rights->propal->propal_advance->send);

$usercancreateorder = $user->rights->commande->creer;
$usercancreateinvoice = $user->rights->facture->creer;
$usercancreatecontract = $user->rights->contrat->creer;
$usercancreateintervention = $user->hasRight('ficheinter', 'creer');
$usercancreatepurchaseorder = ($user->rights->fournisseur->commande->creer || $user->rights->supplier_order->creer);

$permissionnote = $usercancreate; // Used by the include of actions_setnotes.inc.php
$permissiondellink = $usercancreate; // Used by the include of actions_dellink.inc.php
$permissiontoedit = $usercancreate; // Used by the include of actions_lineupdown.inc.php

// Security check
if (!empty($user->socid)) {
	$socid = $user->socid;
	$object->id = $user->socid;
}
restrictedArea($user, 'propal', $object->id);


/*
 * Actions
 */

$parameters = array('socid' => $socid);
$reshook = $hookmanager->executeHooks('doActions', $parameters, $object, $action); // Note that $action and $object may have been modified by some hooks
if ($reshook < 0) {
	setEventMessages($hookmanager->error, $hookmanager->errors, 'errors');
}

if (empty($reshook)) {
	$backurlforlist = DOL_URL_ROOT.'/comm/propal/list.php';

	if (empty($backtopage) || ($cancel && empty($id))) {
		if (empty($backtopage) || ($cancel && strpos($backtopage, '__ID__'))) {
			if (empty($id) && (($action != 'add' && $action != 'create') || $cancel)) {
				$backtopage = $backurlforlist;
			} else {
				$backtopage = DOL_URL_ROOT.'/comm/propal/card.php?id='.((!empty($id) && $id > 0) ? $id : '__ID__');
			}
		}
	}

	if ($cancel) {
		if (!empty($backtopageforcancel)) {
			header("Location: ".$backtopageforcancel);
			exit;
		} elseif (!empty($backtopage)) {
			header("Location: ".$backtopage);
			exit;
		}
		$action = '';
	}

	include DOL_DOCUMENT_ROOT.'/core/actions_setnotes.inc.php'; // Must be include, not includ_once

	include DOL_DOCUMENT_ROOT.'/core/actions_dellink.inc.php'; // Must be include, not include_once

	include DOL_DOCUMENT_ROOT.'/core/actions_lineupdown.inc.php'; // Must be include, not include_once

	// Action clone object
	if ($action == 'confirm_clone' && $confirm == 'yes' && $usercancreate) {
		if (!GETPOST('socid', 3)) {
			setEventMessages($langs->trans("NoCloneOptionsSpecified"), null, 'errors');
		} else {
			if ($object->id > 0) {
				if (!empty($conf->global->PROPAL_CLONE_DATE_DELIVERY)) {
					//Get difference between old and new delivery date and change lines according to difference
					$date_delivery = dol_mktime(
						12,
						0,
						0,
						GETPOST('date_deliverymonth', 'int'),
						GETPOST('date_deliveryday', 'int'),
						GETPOST('date_deliveryyear', 'int')
					);
					$date_delivery_old = (empty($object->delivery_date) ? $object->date_livraison : $object->delivery_date);
					if (!empty($date_delivery_old) && !empty($date_delivery)) {
						//Attempt to get the date without possible hour rounding errors
						$old_date_delivery = dol_mktime(
							12,
							0,
							0,
							dol_print_date($date_delivery_old, '%m'),
							dol_print_date($date_delivery_old, '%d'),
							dol_print_date($date_delivery_old, '%Y')
						);
						//Calculate the difference and apply if necessary
						$difference = $date_delivery - $old_date_delivery;
						if ($difference != 0) {
							$object->date_livraison = $date_delivery;
							$object->delivery_date = $date_delivery;
							foreach ($object->lines as $line) {
								if (isset($line->date_start)) {
									$line->date_start = $line->date_start + $difference;
								}
								if (isset($line->date_end)) {
									$line->date_end = $line->date_end + $difference;
								}
							}
						}
					}
				}

				$result = $object->createFromClone($user, $socid, (GETPOSTISSET('entity') ? GETPOST('entity', 'int') : null));
				if ($result > 0) {
					header("Location: ".$_SERVER['PHP_SELF'].'?id='.$result);
					exit();
				} else {
					if (count($object->errors) > 0) {
						setEventMessages($object->error, $object->errors, 'errors');
					}
					$action = '';
				}
			}
		}
	} elseif ($action == 'confirm_delete' && $confirm == 'yes' && $usercandelete) {
		// Delete proposal
		$result = $object->delete($user);
		if ($result > 0) {
			header('Location: '.DOL_URL_ROOT.'/comm/propal/list.php?restore_lastsearch_values=1');
			exit();
		} else {
			$langs->load("errors");
			setEventMessages($object->error, $object->errors, 'errors');
		}
	} elseif ($action == 'confirm_deleteline' && $confirm == 'yes' && $usercancreate) {
		// Remove line
		$result = $object->deleteline($lineid);
		// reorder lines
		if ($result) {
			$object->line_order(true);
		}

		if (empty($conf->global->MAIN_DISABLE_PDF_AUTOUPDATE)) {
			// Define output language
			$outputlangs = $langs;
			if (!empty($conf->global->MAIN_MULTILANGS)) {
				$outputlangs = new Translate("", $conf);
				$newlang = (GETPOST('lang_id', 'aZ09') ? GETPOST('lang_id', 'aZ09') : $object->thirdparty->default_lang);
				$outputlangs->setDefaultLang($newlang);
			}
			$ret = $object->fetch($id); // Reload to get new records
			if ($ret > 0) {
				$object->fetch_thirdparty();
			}
			$object->generateDocument($object->model_pdf, $outputlangs, $hidedetails, $hidedesc, $hideref);
		}

		header('Location: '.$_SERVER["PHP_SELF"].'?id='.$object->id);
		exit();
	} elseif ($action == 'confirm_validate' && $confirm == 'yes' && $usercanvalidate) {
		// Validation
		$idwarehouse = GETPOST('idwarehouse', 'int');
		$result = $object->valid($user);
		if ($result >= 0) {
			if (empty($conf->global->MAIN_DISABLE_PDF_AUTOUPDATE)) {
				$outputlangs = $langs;
				$newlang = '';
				if (!empty($conf->global->MAIN_MULTILANGS) && empty($newlang) && GETPOST('lang_id', 'aZ09')) {
					$newlang = GETPOST('lang_id', 'aZ09');
				}
				if (!empty($conf->global->MAIN_MULTILANGS) && empty($newlang)) {
					$newlang = $object->thirdparty->default_lang;
				}
				if (!empty($newlang)) {
					$outputlangs = new Translate("", $conf);
					$outputlangs->setDefaultLang($newlang);
				}
				$model = $object->model_pdf;
				$ret = $object->fetch($id); // Reload to get new records
				if ($ret > 0) {
					$object->fetch_thirdparty();
				}

				$object->generateDocument($model, $outputlangs, $hidedetails, $hidedesc, $hideref);
			}
		} else {
			$langs->load("errors");
			if (count($object->errors) > 0) {
				setEventMessages($object->error, $object->errors, 'errors');
			} else {
				setEventMessages($langs->trans($object->error), null, 'errors');
			}
		}
	} elseif ($action == 'setdate' && $usercancreate) {
		$datep = dol_mktime(12, 0, 0, $_POST['remonth'], $_POST['reday'], $_POST['reyear']);

		if (empty($datep)) {
			$error++;
			setEventMessages($langs->trans("ErrorFieldRequired", $langs->transnoentitiesnoconv("Date")), null, 'errors');
		}

		if (!$error) {
			$result = $object->set_date($user, $datep);
			if ($result < 0) {
				dol_print_error($db, $object->error);
			}
		}
	} elseif ($action == 'setecheance' && $usercancreate) {
		$result = $object->set_echeance($user, dol_mktime(12, 0, 0, $_POST['echmonth'], $_POST['echday'], $_POST['echyear']));
		if ($result >= 0) {
			if (empty($conf->global->MAIN_DISABLE_PDF_AUTOUPDATE)) {
				$outputlangs = $langs;
				$newlang = '';
				if ($conf->global->MAIN_MULTILANGS && empty($newlang) && GETPOST('lang_id', 'aZ09')) $newlang = GETPOST('lang_id', 'aZ09');
				if ($conf->global->MAIN_MULTILANGS && empty($newlang))	$newlang = $object->thirdparty->default_lang;
				if (!empty($newlang)) {
					$outputlangs = new Translate("", $conf);
					$outputlangs->setDefaultLang($newlang);
				}
				$model = $object->model_pdf;
				$ret = $object->fetch($id); // Reload to get new records
				if ($ret > 0) {
					$object->fetch_thirdparty();
				}

				$object->generateDocument($model, $outputlangs, $hidedetails, $hidedesc, $hideref);
			}
		} else {
			setEventMessages($object->error, $object->errors, 'errors');
		}
	} elseif ($action == 'setdate_livraison' && $usercancreate) {
		$result = $object->setDeliveryDate($user, dol_mktime(12, 0, 0, $_POST['date_livraisonmonth'], $_POST['date_livraisonday'], $_POST['date_livraisonyear']));
		if ($result < 0) {
			dol_print_error($db, $object->error);
		}
	} elseif ($action == 'setref_client' && $usercancreate) {
		// Positionne ref client
		$result = $object->set_ref_client($user, GETPOST('ref_client'));
		if ($result < 0) {
			setEventMessages($object->error, $object->errors, 'errors');
		}
	} elseif ($action == 'set_incoterms' && !empty($conf->incoterm->enabled) && $usercancreate) {
		// Set incoterm
		$result = $object->setIncoterms(GETPOST('incoterm_id', 'int'), GETPOST('location_incoterms', 'alpha'));
	} elseif ($action == 'add' && $usercancreate) {
		// Create proposal
		$object->socid = $socid;
		$object->fetch_thirdparty();

		$datep = dol_mktime(12, 0, 0, GETPOST('remonth'), GETPOST('reday'), GETPOST('reyear'));
		$date_delivery = dol_mktime(12, 0, 0, GETPOST('date_livraisonmonth'), GETPOST('date_livraisonday'), GETPOST('date_livraisonyear'));
		$duration = GETPOST('duree_validite', 'int');

		if (empty($datep)) {
			setEventMessages($langs->trans("ErrorFieldRequired", $langs->transnoentitiesnoconv("DatePropal")), null, 'errors');
			$action = 'create';
			$error++;
		}
		if (empty($duration)) {
			setEventMessages($langs->trans("ErrorFieldRequired", $langs->transnoentitiesnoconv("ValidityDuration")), null, 'errors');
			$action = 'create';
			$error++;
		}

		if ($socid < 1) {
			setEventMessages($langs->trans("ErrorFieldRequired", $langs->transnoentitiesnoconv("Customer")), null, 'errors');

			$action = 'create';
			$error++;
		}

		if (!$error) {
			$db->begin();

			// If we select proposal to clone during creation (when option PROPAL_CLONE_ON_CREATE_PAGE is on)
			if (GETPOST('createmode') == 'copy' && GETPOST('copie_propal')) {
				if ($object->fetch(GETPOST('copie_propal', 'int')) > 0) {
					$object->ref = GETPOST('ref');
					$object->datep = $datep;
					$object->date = $datep;
					$object->date_livraison = $date_delivery; // deprecated
					$object->delivery_date = $date_delivery;
					$object->availability_id = GETPOST('availability_id');
					$object->demand_reason_id = GETPOST('demand_reason_id');
					$object->fk_delivery_address = GETPOST('fk_address', 'int');
					$object->shipping_method_id = GETPOST('shipping_method_id', 'int');
					$object->warehouse_id = GETPOST('warehouse_id', 'int');
					$object->duree_validite = $duration;
					$object->cond_reglement_id = GETPOST('cond_reglement_id');
					$object->deposit_percent = GETPOST('cond_reglement_id_deposit_percent', 'int');
					$object->mode_reglement_id = GETPOST('mode_reglement_id');
					$object->fk_account = GETPOST('fk_account', 'int');
					$object->remise_percent = price2num(GETPOST('remise_percent'), '', 2);
					$object->remise_absolue = price2num(GETPOST('remise_absolue'), 'MU', 2);
					$object->socid = GETPOST('socid', 'int');
					$object->contact_id = GETPOST('contactid', 'int');
					$object->fk_project = GETPOST('projectid', 'int');
					$object->model_pdf = GETPOST('model', 'alphanohtml');
					$object->author = $user->id; // deprecated
					$object->user_author_id = $user->id;
					$object->note_private = GETPOST('note_private', 'restricthtml');
					$object->note_public = GETPOST('note_public', 'restricthtml');
					$object->statut = Propal::STATUS_DRAFT;
					$object->fk_incoterms = GETPOST('incoterm_id', 'int');
					$object->location_incoterms = GETPOST('location_incoterms', 'alpha');
				} else {
					setEventMessages($langs->trans("ErrorFailedToCopyProposal", GETPOST('copie_propal')), null, 'errors');
				}
			} else {
				$object->ref = GETPOST('ref');
				$object->ref_client = GETPOST('ref_client');
				$object->datep = $datep;
				$object->date = $datep;
				$object->date_livraison = $date_delivery;
				$object->delivery_date = $date_delivery;
				$object->availability_id = GETPOST('availability_id', 'int');
				$object->demand_reason_id = GETPOST('demand_reason_id', 'int');
				$object->fk_delivery_address = GETPOST('fk_address', 'int');
				$object->shipping_method_id = GETPOST('shipping_method_id', 'int');
				$object->warehouse_id = GETPOST('warehouse_id', 'int');
				$object->duree_validite = price2num(GETPOST('duree_validite', 'alpha'));
				$object->cond_reglement_id = GETPOST('cond_reglement_id', 'int');
				$object->deposit_percent = GETPOST('cond_reglement_id_deposit_percent', 'int');
				$object->mode_reglement_id = GETPOST('mode_reglement_id', 'int');
				$object->fk_account = GETPOST('fk_account', 'int');
				$object->contact_id = GETPOST('contactid', 'int');
				$object->fk_project = GETPOST('projectid', 'int');
				$object->model_pdf = GETPOST('model');
				$object->author = $user->id; // deprecated
				$object->note_private = GETPOST('note_private', 'restricthtml');
				$object->note_public = GETPOST('note_public', 'restricthtml');
				$object->fk_incoterms = GETPOST('incoterm_id', 'int');
				$object->location_incoterms = GETPOST('location_incoterms', 'alpha');

				$object->origin = GETPOST('origin');
				$object->origin_id = GETPOST('originid');

				// Multicurrency
				if (!empty($conf->multicurrency->enabled)) {
					$object->multicurrency_code = GETPOST('multicurrency_code', 'alpha');
				}

				// Fill array 'array_options' with data from add form
				$ret = $extrafields->setOptionalsFromPost(null, $object);
				if ($ret < 0) {
					$error++;
					$action = 'create';
				}
			}

			if (!$error) {
				if ($origin && $originid) {
					// Parse element/subelement (ex: project_task)
					$element = $subelement = $origin;
					if (preg_match('/^([^_]+)_([^_]+)/i', $origin, $regs)) {
						$element = $regs [1];
						$subelement = $regs [2];
					}

					// For compatibility
					if ($element == 'order') {
						$element = $subelement = 'commande';
					}
					if ($element == 'propal') {
						$element = 'comm/propal';
						$subelement = 'propal';
					}
					if ($element == 'contract') {
						$element = $subelement = 'contrat';
					}
					if ($element == 'inter') {
						$element = $subelement = 'ficheinter';
					}
					if ($element == 'shipping') {
						$element = $subelement = 'expedition';
					}

					$object->origin = $origin;
					$object->origin_id = $originid;

					// Possibility to add external linked objects with hooks
					$object->linked_objects [$object->origin] = $object->origin_id;
					if (is_array($_POST['other_linked_objects']) && !empty($_POST['other_linked_objects'])) {
						$object->linked_objects = array_merge($object->linked_objects, $_POST['other_linked_objects']);
					}

					$id = $object->create($user);
					if ($id > 0) {
						dol_include_once('/'.$element.'/class/'.$subelement.'.class.php');

						$classname = ucfirst($subelement);
						$srcobject = new $classname($db);

						dol_syslog("Try to find source object origin=".$object->origin." originid=".$object->origin_id." to add lines");
						$result = $srcobject->fetch($object->origin_id);

						if ($result > 0) {
							$lines = $srcobject->lines;
							if (empty($lines) && method_exists($srcobject, 'fetch_lines')) {
								$srcobject->fetch_lines();
								$lines = $srcobject->lines;
							}

							$fk_parent_line = 0;
							$num = count($lines);
							for ($i = 0; $i < $num; $i++) {
								$label = (!empty($lines[$i]->label) ? $lines[$i]->label : '');
								$desc = (!empty($lines[$i]->desc) ? $lines[$i]->desc : $lines[$i]->libelle);

								// Positive line
								$product_type = ($lines[$i]->product_type ? $lines[$i]->product_type : 0);

								// Date start
								$date_start = false;
								if ($lines[$i]->date_debut_prevue) {
									$date_start = $lines[$i]->date_debut_prevue;
								}
								if ($lines[$i]->date_debut_reel) {
									$date_start = $lines[$i]->date_debut_reel;
								}
								if ($lines[$i]->date_start) {
									$date_start = $lines[$i]->date_start;
								}

								// Date end
								$date_end = false;
								if ($lines[$i]->date_fin_prevue) {
									$date_end = $lines[$i]->date_fin_prevue;
								}
								if ($lines[$i]->date_fin_reel) {
									$date_end = $lines[$i]->date_fin_reel;
								}
								if ($lines[$i]->date_end) {
									$date_end = $lines[$i]->date_end;
								}

								// Reset fk_parent_line for no child products and special product
								if (($lines[$i]->product_type != 9 && empty($lines[$i]->fk_parent_line)) || $lines[$i]->product_type == 9) {
									$fk_parent_line = 0;
								}

								// Extrafields
								if (method_exists($lines[$i], 'fetch_optionals')) {
									$lines[$i]->fetch_optionals();
									$array_options = $lines[$i]->array_options;
								}

								$tva_tx = $lines[$i]->tva_tx;
								if (!empty($lines[$i]->vat_src_code) && !preg_match('/\(/', $tva_tx)) {
									$tva_tx .= ' ('.$lines[$i]->vat_src_code.')';
								}

								$result = $object->addline($desc, $lines[$i]->subprice, $lines[$i]->qty, $tva_tx, $lines[$i]->localtax1_tx, $lines[$i]->localtax2_tx, $lines[$i]->fk_product, $lines[$i]->remise_percent, 'HT', 0, $lines[$i]->info_bits, $product_type, $lines[$i]->rang, $lines[$i]->special_code, $fk_parent_line, $lines[$i]->fk_fournprice, $lines[$i]->pa_ht, $label, $date_start, $date_end, $array_options, $lines[$i]->fk_unit);

								if ($result > 0) {
									$lineid = $result;
								} else {
									$lineid = 0;
									$error++;
									break;
								}

								// Defined the new fk_parent_line
								if ($result > 0 && $lines[$i]->product_type == 9) {
									$fk_parent_line = $result;
								}
							}

							// Hooks
							$parameters = array('objFrom' => $srcobject);
							$reshook = $hookmanager->executeHooks('createFrom', $parameters, $object, $action); // Note that $action and $object may have been
																											   // modified by hook
							if ($reshook < 0) {
								$error++;
							}
						} else {
							setEventMessages($srcobject->error, $srcobject->errors, 'errors');
							$error++;
						}
					} else {
						setEventMessages($object->error, $object->errors, 'errors');
						$error++;
					}
				} else {
					// Standard creation
					$id = $object->create($user);
				}

				if ($id > 0) {
					// Insert default contacts if defined
					if (GETPOST('contactid') > 0) {
						$result = $object->add_contact(GETPOST('contactid'), 'CUSTOMER', 'external');
						if ($result < 0) {
							$error++;
							setEventMessages($langs->trans("ErrorFailedToAddContact"), null, 'errors');
						}
					}

					if (!empty($conf->global->PROPOSAL_AUTO_ADD_AUTHOR_AS_CONTACT)) {
						$result = $object->add_contact($user->id, 'SALESREPFOLL', 'internal');
						if ($result < 0) {
							$error++;
							setEventMessages($langs->trans("ErrorFailedToAddUserAsContact"), null, 'errors');
						}
					}

					if (!$error) {
						$db->commit();

						// Define output language
						if (empty($conf->global->MAIN_DISABLE_PDF_AUTOUPDATE)) {
							$outputlangs = $langs;
							$newlang = '';
							if ($conf->global->MAIN_MULTILANGS && empty($newlang) && GETPOST('lang_id', 'aZ09')) {
								$newlang = GETPOST('lang_id', 'aZ09');
							}
							if ($conf->global->MAIN_MULTILANGS && empty($newlang)) {
								$newlang = $object->thirdparty->default_lang;
							}
							if (!empty($newlang)) {
								$outputlangs = new Translate("", $conf);
								$outputlangs->setDefaultLang($newlang);
							}
							$model = $object->model_pdf;

							$ret = $object->fetch($id); // Reload to get new records
							$result = $object->generateDocument($model, $outputlangs, $hidedetails, $hidedesc, $hideref);
							if ($result < 0) {
								dol_print_error($db, $result);
							}
						}

						header('Location: '.$_SERVER["PHP_SELF"].'?id='.$id);
						exit();
					} else {
						$db->rollback();
						$action = 'create';
					}
				} else {
					setEventMessages($object->error, $object->errors, 'errors');
					$db->rollback();
					$action = 'create';
				}
			}
		}
	} elseif ($action == 'classifybilled' && $usercanclose) {
		// Classify billed
		$db->begin();

		$result = $object->classifyBilled($user, 0, '');
		if ($result < 0) {
			setEventMessages($object->error, $object->errors, 'errors');
			$error++;
		}

		if (!$error) {
			$db->commit();
		} else {
			$db->rollback();
		}
	} elseif ($action == 'confirm_closeas' && $usercanclose && !GETPOST('cancel', 'alpha')) {
		// Close proposal
		if (!(GETPOST('statut', 'int') > 0)) {
			setEventMessages($langs->trans("ErrorFieldRequired", $langs->transnoentitiesnoconv("CloseAs")), null, 'errors');
			$action = 'closeas';
		} elseif (GETPOST('statut', 'int') == $object::STATUS_SIGNED || GETPOST('statut', 'int') == $object::STATUS_NOTSIGNED) {
			// prevent browser refresh from closing proposal several times
			if ($object->statut == $object::STATUS_VALIDATED) {
				$db->begin();

				$result = $object->closeProposal($user, GETPOST('statut', 'int'), GETPOST('note_private', 'restricthtml'));
				if ($result < 0) {
					setEventMessages($object->error, $object->errors, 'errors');
					$error++;
				}

				$deposit = null;
				$locationTarget = $_SERVER['PHP_SELF'] . '?id=' . $object->id;

				$deposit_percent_from_payment_terms = getDictvalue(MAIN_DB_PREFIX . 'c_payment_term', 'deposit_percent', $object->cond_reglement_id);

				if (
					!$error && GETPOST('statut', 'int') == $object::STATUS_SIGNED && GETPOST('generate_deposit', 'alpha') == 'on'
					&& ! empty($deposit_percent_from_payment_terms) && ! empty($conf->facture->enabled) && ! empty($user->rights->facture->creer)
				) {
					require_once DOL_DOCUMENT_ROOT . '/compta/facture/class/facture.class.php';

					$date = dol_mktime(0, 0, 0, GETPOST('datefmonth', 'int'), GETPOST('datefday', 'int'), GETPOST('datefyear', 'int'));
					$forceFields = array();

					if (GETPOSTISSET('date_pointoftax')) {
						$forceFields['date_pointoftax'] = dol_mktime(0, 0, 0, GETPOST('date_pointoftaxmonth', 'int'), GETPOST('date_pointoftaxday', 'int'), GETPOST('date_pointoftaxyear', 'int'));
					}

					$deposit = Facture::createDepositFromOrigin($object, $date, GETPOST('cond_reglement_id', 'int'), $user, 0, GETPOST('validate_generated_deposit', 'alpha') == 'on', $forceFields);

					if ($deposit) {
						setEventMessage('DepositGenerated');
						$locationTarget = DOL_URL_ROOT . '/compta/facture/card.php?id=' . $deposit->id;
					} else {
						$error++;
						setEventMessages($object->error, $object->errors, 'errors');
					}
				}

				if (!$error) {
					$db->commit();

					if ($deposit && empty($conf->global->MAIN_DISABLE_PDF_AUTOUPDATE)) {
						$ret = $deposit->fetch($deposit->id); // Reload to get new records
						$outputlangs = $langs;

						if ($conf->global->MAIN_MULTILANGS) {
							$outputlangs = new Translate('', $conf);
							$outputlangs->setDefaultLang($deposit->thirdparty->default_lang);
							$outputlangs->load('products');
						}

						$result = $deposit->generateDocument($deposit->model_pdf, $outputlangs, $hidedetails, $hidedesc, $hideref);

						if ($result < 0) {
							setEventMessages($deposit->error, $deposit->errors, 'errors');
						}
					}
				} else {
					$db->rollback();
				}

				header('Location: ' . $locationTarget);
				exit;
			}
		}
	} elseif ($action == 'confirm_reopen' && $usercanclose && !GETPOST('cancel', 'alpha')) {
		// Reopen proposal
		// prevent browser refresh from reopening proposal several times
		if ($object->statut == Propal::STATUS_SIGNED || $object->statut == Propal::STATUS_NOTSIGNED || $object->statut == Propal::STATUS_BILLED) {
			$db->begin();

			$result = $object->reopen($user, 1);
			if ($result < 0) {
				setEventMessages($object->error, $object->errors, 'errors');
				$error++;
			}

			if (!$error) {
				$db->commit();
			} else {
				$db->rollback();
			}
		}
	} elseif ($action == 'import_lines_from_object'
		&& $user->rights->propal->creer
		&& $object->statut == Propal::STATUS_DRAFT
		) {
		// add lines from objectlinked
		$fromElement = GETPOST('fromelement');
		$fromElementid = GETPOST('fromelementid');
		$importLines = GETPOST('line_checkbox');

		if (!empty($importLines) && is_array($importLines) && !empty($fromElement) && ctype_alpha($fromElement) && !empty($fromElementid)) {
			if ($fromElement == 'commande') {
				dol_include_once('/'.$fromElement.'/class/'.$fromElement.'.class.php');
				$lineClassName = 'OrderLine';
			} elseif ($fromElement == 'propal') {
				dol_include_once('/comm/'.$fromElement.'/class/'.$fromElement.'.class.php');
				$lineClassName = 'PropaleLigne';
			}
			$nextRang = count($object->lines) + 1;
			$importCount = 0;
			$error = 0;
			foreach ($importLines as $lineId) {
				$lineId = intval($lineId);
				$originLine = new $lineClassName($db);
				if (intval($fromElementid) > 0 && $originLine->fetch($lineId) > 0) {
					$originLine->fetch_optionals();
					$desc = $originLine->desc;
					$pu_ht = $originLine->subprice;
					$qty = $originLine->qty;
					$txtva = $originLine->tva_tx;
					$txlocaltax1 = $originLine->localtax1_tx;
					$txlocaltax2 = $originLine->localtax2_tx;
					$fk_product = $originLine->fk_product;
					$remise_percent = $originLine->remise_percent;
					$date_start = $originLine->date_start;
					$date_end = $originLine->date_end;
					$ventil = 0;
					$info_bits = $originLine->info_bits;
					$fk_remise_except = $originLine->fk_remise_except;
					$price_base_type = 'HT';
					$pu_ttc = 0;
					$type = $originLine->product_type;
					$rang = $nextRang++;
					$special_code = $originLine->special_code;
					$origin = $originLine->element;
					$origin_id = $originLine->id;
					$fk_parent_line = 0;
					$fk_fournprice = $originLine->fk_fournprice;
					$pa_ht = $originLine->pa_ht;
					$label = $originLine->label;
					$array_options = $originLine->array_options;
					$situation_percent = 100;
					$fk_prev_id = '';
					$fk_unit = $originLine->fk_unit;
					$pu_ht_devise = $originLine->multicurrency_subprice;

					$res = $object->addline($desc, $pu_ht, $qty, $txtva, $txlocaltax1, $txlocaltax2, $fk_product, $remise_percent, $price_base_type, $pu_ttc, $info_bits, $type, $rang, $special_code, $fk_parent_line, $fk_fournprice, $pa_ht, $label, $date_start, $date_end, $array_options, $fk_unit, $origin, $origin_id, $pu_ht_devise, $fk_remise_except);

					if ($res > 0) {
						$importCount++;
					} else {
						$error++;
					}
				} else {
					$error++;
				}
			}

			if ($error) {
				setEventMessages($langs->trans('ErrorsOnXLines', $error), null, 'errors');
			}
		}
	}

	include DOL_DOCUMENT_ROOT.'/core/actions_printing.inc.php';

	// Actions to send emails
	$actiontypecode = 'AC_OTH_AUTO';
	$triggersendname = 'PROPAL_SENTBYMAIL';
	$autocopy = 'MAIN_MAIL_AUTOCOPY_PROPOSAL_TO';
	$trackid = 'pro'.$object->id;
	include DOL_DOCUMENT_ROOT.'/core/actions_sendmails.inc.php';


	// Go back to draft
	if ($action == 'modif' && $usercancreate) {
		$object->setDraft($user);

		if (empty($conf->global->MAIN_DISABLE_PDF_AUTOUPDATE)) {
			// Define output language
			$outputlangs = $langs;
			if (!empty($conf->global->MAIN_MULTILANGS)) {
				$outputlangs = new Translate("", $conf);
				$newlang = (GETPOST('lang_id', 'aZ09') ? GETPOST('lang_id', 'aZ09') : $object->thirdparty->default_lang);
				$outputlangs->setDefaultLang($newlang);
			}
			$ret = $object->fetch($id); // Reload to get new records
			if ($ret > 0) {
				$object->fetch_thirdparty();
			}
			$object->generateDocument($object->model_pdf, $outputlangs, $hidedetails, $hidedesc, $hideref);
		}
	} elseif ($action == "setabsolutediscount" && $usercancreate) {
		if (GETPOST("remise_id", "int")) {
			if ($object->id > 0) {
				$result = $object->insert_discount(GETPOST("remise_id", "int"));
				if ($result < 0) {
					setEventMessages($object->error, $object->errors, 'errors');
				}
			}
		}
	} elseif ($action == 'addline' && GETPOST('submitforalllines', 'alpha') && GETPOST('vatforalllines', 'alpha') !== '') {
		// Define vat_rate
		$vat_rate = (GETPOST('vatforalllines') ? GETPOST('vatforalllines') : 0);
		$vat_rate = str_replace('*', '', $vat_rate);
		$localtax1_rate = get_localtax($vat_rate, 1, $object->thirdparty, $mysoc);
		$localtax2_rate = get_localtax($vat_rate, 2, $object->thirdparty, $mysoc);
		foreach ($object->lines as $line) {
			$result = $object->updateline($line->id, $line->subprice, $line->qty, $line->remise_percent, $vat_rate, $localtax1_rate, $localtax2_rate, $line->desc, 'HT', $line->info_bits, $line->special_code, $line->fk_parent_line, 0, $line->fk_fournprice, $line->pa_ht, $line->label, $line->product_type, $line->date_start, $line->date_end, $line->array_options, $line->fk_unit, $line->multicurrency_subprice);
		}
	} elseif ($action == 'addline' && $usercancreate) {		// Add line
		// Set if we used free entry or predefined product
		$predef = '';
		$product_desc = (GETPOSTISSET('dp_desc') ? GETPOST('dp_desc', 'restricthtml') : '');
		$price_ht = price2num(GETPOST('price_ht'), 'MU', 2);
		$price_ht_devise = price2num(GETPOST('multicurrency_price_ht'), 'CU', 2);
		$prod_entry_mode = GETPOST('prod_entry_mode');
		if ($prod_entry_mode == 'free') {
			$idprod = 0;
			$tva_tx = (GETPOST('tva_tx') ? GETPOST('tva_tx') : 0);
		} else {
			$idprod = GETPOST('idprod', 'int');
			$tva_tx = '';
		}

		$qty = price2num(GETPOST('qty'.$predef, 'alpha'), 'MS', 2);
		$remise_percent = price2num(GETPOST('remise_percent'.$predef), '', 2);
		if (empty($remise_percent)) {
			$remise_percent = 0;
		}

		// Extrafields
		$extralabelsline = $extrafields->fetch_name_optionals_label($object->table_element_line);
		$array_options = $extrafields->getOptionalsFromPost($object->table_element_line, $predef);
		// Unset extrafield
		if (is_array($extralabelsline)) {
			// Get extra fields
			foreach ($extralabelsline as $key => $value) {
				unset($_POST["options_".$key]);
			}
		}

		if ($prod_entry_mode == 'free' && (empty($idprod) || $idprod < 0) && GETPOST('type') < 0) {
			setEventMessages($langs->trans("ErrorFieldRequired", $langs->transnoentitiesnoconv("Type")), null, 'errors');
			$error++;
		}

		if ($prod_entry_mode == 'free' && (empty($idprod) || $idprod < 0) && $price_ht === '' && $price_ht_devise === '') { 	// Unit price can be 0 but not ''. Also price can be negative for proposal.
			setEventMessages($langs->trans("ErrorFieldRequired", $langs->transnoentitiesnoconv("UnitPriceHT")), null, 'errors');
			$error++;
		}
		if ($prod_entry_mode == 'free' && (empty($idprod) || $idprod < 0) && empty($product_desc)) {
			setEventMessages($langs->trans("ErrorFieldRequired", $langs->transnoentitiesnoconv("Description")), null, 'errors');
			$error++;
		}

		if (!$error && !empty($conf->variants->enabled) && $prod_entry_mode != 'free') {
			if ($combinations = GETPOST('combinations', 'array')) {
				//Check if there is a product with the given combination
				$prodcomb = new ProductCombination($db);

				if ($res = $prodcomb->fetchByProductCombination2ValuePairs($idprod, $combinations)) {
					$idprod = $res->fk_product_child;
				} else {
					setEventMessages($langs->trans('ErrorProductCombinationNotFound'), null, 'errors');
					$error++;
				}
			}
		}

		if (!$error && ($qty >= 0) && (!empty($product_desc) || (!empty($idprod) && $idprod > 0))) {
			$pu_ht = 0;
			$pu_ttc = 0;
			$price_min = 0;
			$price_base_type = (GETPOST('price_base_type', 'alpha') ? GETPOST('price_base_type', 'alpha') : 'HT');

			$db->begin();

			// $tva_tx can be 'x.x (XXX)'

			// Ecrase $pu par celui du produit
			// Ecrase $desc par celui du produit
			// Ecrase $tva_tx par celui du produit
			// Replaces $fk_unit with the product unit
			if (!empty($idprod) && $idprod > 0) {
				$prod = new Product($db);
				$prod->fetch($idprod);

				$label = ((GETPOST('product_label') && GETPOST('product_label') != $prod->label) ? GETPOST('product_label') : '');

				// Update if prices fields are defined
				$tva_tx = get_default_tva($mysoc, $object->thirdparty, $prod->id);
				$tva_npr = get_default_npr($mysoc, $object->thirdparty, $prod->id);
				if (empty($tva_tx)) {
					$tva_npr = 0;
				}

				// Price unique per product
				$pu_ht = $prod->price;
				$pu_ttc = $prod->price_ttc;
				$price_min = $prod->price_min;
				$price_base_type = $prod->price_base_type;

				// If price per segment
				if (!empty($conf->global->PRODUIT_MULTIPRICES) && $object->thirdparty->price_level) {
					$pu_ht = $prod->multiprices[$object->thirdparty->price_level];
					$pu_ttc = $prod->multiprices_ttc[$object->thirdparty->price_level];
					$price_min = $prod->multiprices_min[$object->thirdparty->price_level];
					$price_base_type = $prod->multiprices_base_type[$object->thirdparty->price_level];
					if (!empty($conf->global->PRODUIT_MULTIPRICES_USE_VAT_PER_LEVEL)) {  // using this option is a bug. kept for backward compatibility
						if (isset($prod->multiprices_tva_tx[$object->thirdparty->price_level])) {
							$tva_tx = $prod->multiprices_tva_tx[$object->thirdparty->price_level];
						}
						if (isset($prod->multiprices_recuperableonly[$object->thirdparty->price_level])) {
							$tva_npr = $prod->multiprices_recuperableonly[$object->thirdparty->price_level];
						}
					}
				} elseif (!empty($conf->global->PRODUIT_CUSTOMER_PRICES)) {
					// If price per customer
					require_once DOL_DOCUMENT_ROOT.'/product/class/productcustomerprice.class.php';

					$prodcustprice = new Productcustomerprice($db);

					$filter = array('t.fk_product' => $prod->id, 't.fk_soc' => $object->thirdparty->id);

					$result = $prodcustprice->fetch_all('', '', 0, 0, $filter);
					if ($result) {
						// If there is some prices specific to the customer
						if (count($prodcustprice->lines) > 0) {
							$pu_ht = price($prodcustprice->lines[0]->price);
							$pu_ttc = price($prodcustprice->lines[0]->price_ttc);
							$price_min =  price($prodcustprice->lines[0]->price_min);
							$price_base_type = $prodcustprice->lines[0]->price_base_type;
							$tva_tx = ($prodcustprice->lines[0]->default_vat_code ? $prodcustprice->lines[0]->tva_tx.' ('.$prodcustprice->lines[0]->default_vat_code.' )' : $prodcustprice->lines[0]->tva_tx);
							if ($prodcustprice->lines[0]->default_vat_code && !preg_match('/\(.*\)/', $tva_tx)) {
								$tva_tx .= ' ('.$prodcustprice->lines[0]->default_vat_code.')';
							}
							$tva_npr = $prodcustprice->lines[0]->recuperableonly;
							if (empty($tva_tx)) {
								$tva_npr = 0;
							}
						}
					}
				} elseif (!empty($conf->global->PRODUIT_CUSTOMER_PRICES_BY_QTY)) {
					// If price per quantity
					if ($prod->prices_by_qty[0]) {	// yes, this product has some prices per quantity
						// Search the correct price into loaded array product_price_by_qty using id of array retrieved into POST['pqp'].
						$pqp = GETPOST('pbq', 'int');

						// Search price into product_price_by_qty from $prod->id
						foreach ($prod->prices_by_qty_list[0] as $priceforthequantityarray) {
							if ($priceforthequantityarray['rowid'] != $pqp) {
								continue;
							}
							// We found the price
							if ($priceforthequantityarray['price_base_type'] == 'HT') {
								$pu_ht = $priceforthequantityarray['unitprice'];
							} else {
								$pu_ttc = $priceforthequantityarray['unitprice'];
							}
							// Note: the remise_percent or price by qty is used to set data on form, so we will use value from POST.
							break;
						}
					}
				} elseif (!empty($conf->global->PRODUIT_CUSTOMER_PRICES_BY_QTY_MULTIPRICES)) {
					// If price per quantity and customer
					if ($prod->prices_by_qty[$object->thirdparty->price_level]) { // yes, this product has some prices per quantity
						// Search the correct price into loaded array product_price_by_qty using id of array retrieved into POST['pqp'].
						$pqp = GETPOST('pbq', 'int');

						// Search price into product_price_by_qty from $prod->id
						foreach ($prod->prices_by_qty_list[$object->thirdparty->price_level] as $priceforthequantityarray) {
							if ($priceforthequantityarray['rowid'] != $pqp) {
								continue;
							}
							// We found the price
							if ($priceforthequantityarray['price_base_type'] == 'HT') {
								$pu_ht = $priceforthequantityarray['unitprice'];
							} else {
								$pu_ttc = $priceforthequantityarray['unitprice'];
							}
							// Note: the remise_percent or price by qty is used to set data on form, so we will use value from POST.
							break;
						}
					}
				}

				$tmpvat = price2num(preg_replace('/\s*\(.*\)/', '', $tva_tx));
				$tmpprodvat = price2num(preg_replace('/\s*\(.*\)/', '', $prod->tva_tx));

				// if price ht is forced (ie: calculated by margin rate and cost price). TODO Why this ?
				if (!empty($price_ht) || $price_ht === '0') {
					$pu_ht = price2num($price_ht, 'MU');
					$pu_ttc = price2num($pu_ht * (1 + ($tmpvat / 100)), 'MU');
				} elseif ($tmpvat != $tmpprodvat) {
					// On reevalue prix selon taux tva car taux tva transaction peut etre different
					// de ceux du produit par defaut (par exemple si pays different entre vendeur et acheteur).
					if ($price_base_type != 'HT') {
						$pu_ht = price2num($pu_ttc / (1 + ($tmpvat / 100)), 'MU');
					} else {
						$pu_ttc = price2num($pu_ht * (1 + ($tmpvat / 100)), 'MU');
					}
				}

				$desc = '';

				// Define output language
				if (!empty($conf->global->MAIN_MULTILANGS) && !empty($conf->global->PRODUIT_TEXTS_IN_THIRDPARTY_LANGUAGE)) {
					$outputlangs = $langs;
					$newlang = '';
					if (empty($newlang) && GETPOST('lang_id', 'aZ09')) {
						$newlang = GETPOST('lang_id', 'aZ09');
					}
					if (empty($newlang)) {
						$newlang = $object->thirdparty->default_lang;
					}
					if (!empty($newlang)) {
						$outputlangs = new Translate("", $conf);
						$outputlangs->setDefaultLang($newlang);
					}

					$desc = (!empty($prod->multilangs[$outputlangs->defaultlang]["description"])) ? $prod->multilangs[$outputlangs->defaultlang]["description"] : $prod->description;
				} else {
					$desc = $prod->description;
				}

				//If text set in desc is the same as product description (as now it's preloaded) whe add it only one time
				if ($product_desc==$desc && !empty($conf->global->PRODUIT_AUTOFILL_DESC)) {
					$product_desc='';
				}

				if (!empty($product_desc) && !empty($conf->global->MAIN_NO_CONCAT_DESCRIPTION)) {
					$desc = $product_desc;
				} else {
					$desc = dol_concatdesc($desc, $product_desc, '', !empty($conf->global->MAIN_CHANGE_ORDER_CONCAT_DESCRIPTION));
				}

				// Add dimensions into product description
				/*if (empty($conf->global->MAIN_PRODUCT_DISABLE_AUTOADD_DIM))
				{
					$text='';
					if ($prod->weight) $text.=($text?"\n":"").$outputlangs->trans("Weight").': '.$prod->weight.' '.$prod->weight_units;
					if ($prod->length) $text.=($text?"\n":"").$outputlangs->trans("Length").': '.$prod->length.' '.$prod->length_units;
					if ($prod->surface) $text.=($text?"\n":"").$outputlangs->trans("Surface").': '.$prod->surface.' '.$prod->surface_units;
					if ($prod->volume) $text.=($text?"\n":"").$outputlangs->trans("Volume").': '.$prod->volume.' '.$prod->volume_units;

					$desc = dol_concatdesc($desc, $text);
				}*/

				// Add custom code and origin country into description
				if (empty($conf->global->MAIN_PRODUCT_DISABLE_CUSTOMCOUNTRYCODE) && (!empty($prod->customcode) || !empty($prod->country_code))) {
					$tmptxt = '(';
					// Define output language
					if (!empty($conf->global->MAIN_MULTILANGS) && !empty($conf->global->PRODUIT_TEXTS_IN_THIRDPARTY_LANGUAGE)) {
						$outputlangs = $langs;
						$newlang = '';
						if (empty($newlang) && GETPOST('lang_id', 'alpha')) {
							$newlang = GETPOST('lang_id', 'alpha');
						}
						if (empty($newlang)) {
							$newlang = $object->thirdparty->default_lang;
						}
						if (!empty($newlang)) {
							$outputlangs = new Translate("", $conf);
							$outputlangs->setDefaultLang($newlang);
							$outputlangs->load('products');
						}
						if (!empty($prod->customcode)) {
							$tmptxt .= $outputlangs->transnoentitiesnoconv("CustomCode").': '.$prod->customcode;
						}
						if (!empty($prod->customcode) && !empty($prod->country_code)) {
							$tmptxt .= ' - ';
						}
						if (!empty($prod->country_code)) {
							$tmptxt .= $outputlangs->transnoentitiesnoconv("CountryOrigin").': '.getCountry($prod->country_code, 0, $db, $outputlangs, 0);
						}
					} else {
						if (!empty($prod->customcode)) {
							$tmptxt .= $langs->transnoentitiesnoconv("CustomCode").': '.$prod->customcode;
						}
						if (!empty($prod->customcode) && !empty($prod->country_code)) {
							$tmptxt .= ' - ';
						}
						if (!empty($prod->country_code)) {
							$tmptxt .= $langs->transnoentitiesnoconv("CountryOrigin").': '.getCountry($prod->country_code, 0, $db, $langs, 0);
						}
					}
					$tmptxt .= ')';
					$desc = dol_concatdesc($desc, $tmptxt);
				}

				$type = $prod->type;
				$fk_unit = $prod->fk_unit;
			} else {
				$pu_ht = price2num($price_ht, 'MU');
				$pu_ttc = price2num(GETPOST('price_ttc'), 'MU');
				$tva_npr = (preg_match('/\*/', $tva_tx) ? 1 : 0);
				$tva_tx = str_replace('*', '', $tva_tx);
				$label = (GETPOST('product_label') ? GETPOST('product_label') : '');
				$desc = $product_desc;
				$type = GETPOST('type');

				$fk_unit = GETPOST('units', 'alpha');
				$pu_ht_devise = price2num($price_ht_devise, 'MU');
			}

			// Margin
			$fournprice = price2num(GETPOST('fournprice'.$predef) ? GETPOST('fournprice'.$predef) : '');
			$buyingprice = price2num(GETPOST('buying_price'.$predef) != '' ? GETPOST('buying_price'.$predef) : ''); // If buying_price is '0', we muste keep this value

			$date_start = dol_mktime(GETPOST('date_start'.$predef.'hour'), GETPOST('date_start'.$predef.'min'), GETPOST('date_start'.$predef.'sec'), GETPOST('date_start'.$predef.'month'), GETPOST('date_start'.$predef.'day'), GETPOST('date_start'.$predef.'year'));
			$date_end = dol_mktime(GETPOST('date_end'.$predef.'hour'), GETPOST('date_end'.$predef.'min'), GETPOST('date_end'.$predef.'sec'), GETPOST('date_end'.$predef.'month'), GETPOST('date_end'.$predef.'day'), GETPOST('date_end'.$predef.'year'));

			// Local Taxes
			$localtax1_tx = get_localtax($tva_tx, 1, $object->thirdparty, $tva_npr);
			$localtax2_tx = get_localtax($tva_tx, 2, $object->thirdparty, $tva_npr);

			$info_bits = 0;
			if ($tva_npr) {
				$info_bits |= 0x01;
			}

			if (((!empty($conf->global->MAIN_USE_ADVANCED_PERMS) && empty($user->rights->produit->ignore_price_min_advance)) || empty($conf->global->MAIN_USE_ADVANCED_PERMS)) && (!empty($price_min) && (price2num($pu_ht) * (1 - price2num($remise_percent) / 100) < price2num($price_min)))) {
				$mesg = $langs->trans("CantBeLessThanMinPrice", price(price2num($price_min, 'MU'), 0, $langs, 0, 0, - 1, $conf->currency));
				setEventMessages($mesg, null, 'errors');
			} else {
				// Insert line
				$result = $object->addline($desc, $pu_ht, $qty, $tva_tx, $localtax1_tx, $localtax2_tx, $idprod, $remise_percent, $price_base_type, $pu_ttc, $info_bits, $type, - 1, 0, GETPOST('fk_parent_line'), $fournprice, $buyingprice, $label, $date_start, $date_end, $array_options, $fk_unit, '', 0, $pu_ht_devise);

				if ($result > 0) {
					$db->commit();

					if (empty($conf->global->MAIN_DISABLE_PDF_AUTOUPDATE)) {
						// Define output language
						$outputlangs = $langs;
						if (!empty($conf->global->MAIN_MULTILANGS)) {
							$outputlangs = new Translate("", $conf);
							$newlang = (GETPOST('lang_id', 'aZ09') ? GETPOST('lang_id', 'aZ09') : $object->thirdparty->default_lang);
							$outputlangs->setDefaultLang($newlang);
						}
						$ret = $object->fetch($id); // Reload to get new records
						if ($ret > 0) {
							$object->fetch_thirdparty();
						}
						$object->generateDocument($object->model_pdf, $outputlangs, $hidedetails, $hidedesc, $hideref);
					}

					unset($_POST['prod_entry_mode']);

					unset($_POST['qty']);
					unset($_POST['type']);
					unset($_POST['remise_percent']);
					unset($_POST['price_ht']);
					unset($_POST['multicurrency_price_ht']);
					unset($_POST['price_ttc']);
					unset($_POST['tva_tx']);
					unset($_POST['product_ref']);
					unset($_POST['product_label']);
					unset($_POST['product_desc']);
					unset($_POST['fournprice']);
					unset($_POST['buying_price']);
					unset($_POST['np_marginRate']);
					unset($_POST['np_markRate']);
					unset($_POST['dp_desc']);
					unset($_POST['idprod']);
					unset($_POST['units']);

					unset($_POST['date_starthour']);
					unset($_POST['date_startmin']);
					unset($_POST['date_startsec']);
					unset($_POST['date_startday']);
					unset($_POST['date_startmonth']);
					unset($_POST['date_startyear']);
					unset($_POST['date_endhour']);
					unset($_POST['date_endmin']);
					unset($_POST['date_endsec']);
					unset($_POST['date_endday']);
					unset($_POST['date_endmonth']);
					unset($_POST['date_endyear']);
				} else {
					$db->rollback();

					setEventMessages($object->error, $object->errors, 'errors');
				}
			}
		}
	} elseif ($action == 'updateline' && $usercancreate && GETPOST('save')) {
		// Update a line within proposal
		// Define info_bits
		$info_bits = 0;
		if (preg_match('/\*/', GETPOST('tva_tx'))) {
			$info_bits |= 0x01;
		}

		// Clean parameters
		$description = dol_htmlcleanlastbr(GETPOST('product_desc', 'restricthtml'));

		// Define vat_rate
		$vat_rate = (GETPOST('tva_tx') ? GETPOST('tva_tx') : 0);
		$vat_rate = str_replace('*', '', $vat_rate);
		$localtax1_rate = get_localtax($vat_rate, 1, $object->thirdparty, $mysoc);
		$localtax2_rate = get_localtax($vat_rate, 2, $object->thirdparty, $mysoc);
		$pu_ht = price2num(GETPOST('price_ht'), '', 2);

		// Add buying price
		$fournprice = price2num(GETPOST('fournprice') ? GETPOST('fournprice') : '');
		$buyingprice = price2num(GETPOST('buying_price') != '' ? GETPOST('buying_price') : ''); // If buying_price is '0', we muste keep this value

		$pu_ht_devise = price2num(GETPOST('multicurrency_subprice'), '', 2);

		$date_start = dol_mktime(GETPOST('date_starthour'), GETPOST('date_startmin'), GETPOST('date_startsec'), GETPOST('date_startmonth'), GETPOST('date_startday'), GETPOST('date_startyear'));
		$date_end = dol_mktime(GETPOST('date_endhour'), GETPOST('date_endmin'), GETPOST('date_endsec'), GETPOST('date_endmonth'), GETPOST('date_endday'), GETPOST('date_endyear'));

		$remise_percent = price2num(GETPOST('remise_percent'), '', 2);

		// Extrafields
		$extralabelsline = $extrafields->fetch_name_optionals_label($object->table_element_line);
		$array_options = $extrafields->getOptionalsFromPost($object->table_element_line);
		// Unset extrafield
		if (is_array($extralabelsline)) {
			// Get extra fields
			foreach ($extralabelsline as $key => $value) {
				unset($_POST["options_".$key]);
			}
		}

		// Define special_code for special lines
		$special_code = GETPOST('special_code', 'int');
		if (!GETPOST('qty')) {
			$special_code = 3;
		}

		// Check minimum price
		$productid = GETPOST('productid', 'int');
		if (!empty($productid)) {
			$product = new Product($db);
			$res = $product->fetch($productid);

			$type = $product->type;

			$price_min = $product->price_min;
			if (!empty($conf->global->PRODUIT_MULTIPRICES) && !empty($object->thirdparty->price_level)) {
				$price_min = $product->multiprices_min [$object->thirdparty->price_level];
			}

			$label = ((GETPOST('update_label') && GETPOST('product_label')) ? GETPOST('product_label') : '');
			if (((!empty($conf->global->MAIN_USE_ADVANCED_PERMS) && empty($user->rights->produit->ignore_price_min_advance)) || empty($conf->global->MAIN_USE_ADVANCED_PERMS)) && ($price_min && (price2num($pu_ht) * (1 - $remise_percent / 100) < price2num($price_min)))) {
				setEventMessages($langs->trans("CantBeLessThanMinPrice", price(price2num($price_min, 'MU'), 0, $langs, 0, 0, - 1, $conf->currency)), null, 'errors');
				$error++;
			}
		} else {
			$type = GETPOST('type');
			$label = (GETPOST('product_label') ? GETPOST('product_label') : '');

			// Check parameters
			if (GETPOST('type') < 0) {
				setEventMessages($langs->trans("ErrorFieldRequired", $langs->transnoentitiesnoconv("Type")), null, 'errors');
				$error++;
			}
		}

		if (!$error) {
			$db->begin();

			if (empty($user->rights->margins->creer)) {
				foreach ($object->lines as &$line) {
					if ($line->id == GETPOST('lineid', 'int')) {
						$fournprice = $line->fk_fournprice;
						$buyingprice = $line->pa_ht;
						break;
					}
				}
			}

			$qty = price2num(GETPOST('qty', 'alpha'), 'MS');

			$result = $object->updateline(GETPOST('lineid', 'int'), $pu_ht, $qty, $remise_percent, $vat_rate, $localtax1_rate, $localtax2_rate, $description, 'HT', $info_bits, $special_code, GETPOST('fk_parent_line'), 0, $fournprice, $buyingprice, $label, $type, $date_start, $date_end, $array_options, GETPOST("units"), $pu_ht_devise);

			if ($result >= 0) {
				$db->commit();

				if (empty($conf->global->MAIN_DISABLE_PDF_AUTOUPDATE)) {
					// Define output language
					$outputlangs = $langs;
					if (!empty($conf->global->MAIN_MULTILANGS)) {
						$outputlangs = new Translate("", $conf);
						$newlang = (GETPOST('lang_id', 'aZ09') ? GETPOST('lang_id', 'aZ09') : $object->thirdparty->default_lang);
						$outputlangs->setDefaultLang($newlang);
					}
					$ret = $object->fetch($id); // Reload to get new records
					if ($ret > 0) {
						$object->fetch_thirdparty();
					}
					$object->generateDocument($object->model_pdf, $outputlangs, $hidedetails, $hidedesc, $hideref);
				}

				unset($_POST['qty']);
				unset($_POST['type']);
				unset($_POST['productid']);
				unset($_POST['remise_percent']);
				unset($_POST['price_ht']);
				unset($_POST['multicurrency_price_ht']);
				unset($_POST['price_ttc']);
				unset($_POST['tva_tx']);
				unset($_POST['product_ref']);
				unset($_POST['product_label']);
				unset($_POST['product_desc']);
				unset($_POST['fournprice']);
				unset($_POST['buying_price']);

				unset($_POST['date_starthour']);
				unset($_POST['date_startmin']);
				unset($_POST['date_startsec']);
				unset($_POST['date_startday']);
				unset($_POST['date_startmonth']);
				unset($_POST['date_startyear']);
				unset($_POST['date_endhour']);
				unset($_POST['date_endmin']);
				unset($_POST['date_endsec']);
				unset($_POST['date_endday']);
				unset($_POST['date_endmonth']);
				unset($_POST['date_endyear']);
			} else {
				$db->rollback();

				setEventMessages($object->error, $object->errors, 'errors');
			}
		}
	} elseif ($action == 'updateline' && $usercancreate && GETPOST('cancel', 'alpha')) {
		header('Location: '.$_SERVER['PHP_SELF'].'?id='.$object->id); // Pour reaffichage de la fiche en cours d'edition
		exit();
	} elseif ($action == 'classin' && $usercancreate) {
		// Set project
		$object->setProject(GETPOST('projectid', 'int'));
	} elseif ($action == 'setavailability' && $usercancreate) {
		// Delivery time
		$result = $object->set_availability($user, GETPOST('availability_id', 'int'));
	} elseif ($action == 'setdemandreason' && $usercancreate) {
		// Origin of the commercial proposal
		$result = $object->set_demand_reason($user, GETPOST('demand_reason_id', 'int'));
	} elseif ($action == 'setconditions' && $usercancreate) {
		// Terms of payment
		$result = $object->setPaymentTerms(GETPOST('cond_reglement_id', 'int'), GETPOST('cond_reglement_id_deposit_percent', 'int'));
	} elseif ($action == 'setremisepercent' && $usercancreate) {
		$result = $object->set_remise_percent($user, price2num(GETPOST('remise_percent'), '', 2));
	} elseif ($action == 'setremiseabsolue' && $usercancreate) {
		$result = $object->set_remise_absolue($user, price2num(GETPOST('remise_absolue'), 'MU', 2));
	} elseif ($action == 'setmode' && $usercancreate) {
		// Payment choice
		$result = $object->setPaymentMethods(GETPOST('mode_reglement_id', 'int'));
	} elseif ($action == 'setmulticurrencycode' && $usercancreate) {
		// Multicurrency Code
		$result = $object->setMulticurrencyCode(GETPOST('multicurrency_code', 'alpha'));
	} elseif ($action == 'setmulticurrencyrate' && $usercancreate) {
		// Multicurrency rate
		$result = $object->setMulticurrencyRate(price2num(GETPOST('multicurrency_tx')), GETPOST('calculation_mode', 'int'));
	} elseif ($action == 'setbankaccount' && $usercancreate) {
		// bank account
		$result = $object->setBankAccount(GETPOST('fk_account', 'int'));
	} elseif ($action == 'setshippingmethod' && $usercancreate) {
		// shipping method
		$result = $object->setShippingMethod(GETPOST('shipping_method_id', 'int'));
	} elseif ($action == 'setwarehouse' && $usercancreate) {
		// warehouse
		$result = $object->setWarehouse(GETPOST('warehouse_id', 'int'));
	} elseif ($action == 'update_extras') {
		$object->oldcopy = dol_clone($object);

		// Fill array 'array_options' with data from update form
		$ret = $extrafields->setOptionalsFromPost(null, $object, GETPOST('attribute', 'restricthtml'));
		if ($ret < 0) {
			$error++;
		}
		if (!$error) {
			$result = $object->updateExtraField(GETPOST('attribute', 'restricthtml'), 'PROPAL_MODIFY', $user);
			if ($result < 0) {
				setEventMessages($object->error, $object->errors, 'errors');
				$error++;
			}
		}
		if ($error) {
			$action = 'edit_extras';
		}
	}

	if (!empty($conf->global->MAIN_DISABLE_CONTACTS_TAB) && $usercancreate) {
		if ($action == 'addcontact') {
			if ($object->id > 0) {
				$contactid = (GETPOST('userid') ? GETPOST('userid') : GETPOST('contactid'));
				$typeid = (GETPOST('typecontact') ? GETPOST('typecontact') : GETPOST('type'));
				$result = $object->add_contact($contactid, $typeid, GETPOST("source", 'aZ09'));
			}

			if ($result >= 0) {
				header("Location: ".$_SERVER['PHP_SELF']."?id=".$object->id);
				exit();
			} else {
				if ($object->error == 'DB_ERROR_RECORD_ALREADY_EXISTS') {
					$langs->load("errors");
					setEventMessages($langs->trans("ErrorThisContactIsAlreadyDefinedAsThisType"), null, 'errors');
				} else {
					setEventMessages($object->error, $object->errors, 'errors');
				}
			}
		} elseif ($action == 'swapstatut') {
			// Toggle the status of a contact
			if ($object->fetch($id) > 0) {
				$result = $object->swapContactStatus(GETPOST('ligne', 'int'));
			} else {
				dol_print_error($db);
			}
		} elseif ($action == 'deletecontact') {
			// Delete a contact
			$object->fetch($id);
			$result = $object->delete_contact($lineid);

			if ($result >= 0) {
				header("Location: ".$_SERVER['PHP_SELF']."?id=".$object->id);
				exit();
			} else {
				dol_print_error($db);
			}
		}
	}

	// Actions to build doc
	$upload_dir = $conf->propal->multidir_output[$object->entity];
	$permissiontoadd = $usercancreate;
	include DOL_DOCUMENT_ROOT.'/core/actions_builddoc.inc.php';
}


/*
 * View
 */

$form = new Form($db);
$formfile = new FormFile($db);
$formpropal = new FormPropal($db);
$formmargin = new FormMargin($db);
if (!empty($conf->projet->enabled)) {
	$formproject = new FormProjets($db);
}

$title = $langs->trans('Proposal')." - ".$langs->trans('Card');
$help_url = 'EN:Commercial_Proposals|FR:Proposition_commerciale|ES:Presupuestos|DE:Modul_Angebote';
llxHeader('', $title, $help_url);

$now = dol_now();

// Add new proposal
if ($action == 'create') {
	$currency_code = $conf->currency;

	print load_fiche_titre($langs->trans("NewProp"), '', 'propal');

	$soc = new Societe($db);
	if ($socid > 0) {
		$res = $soc->fetch($socid);
	}

	// Load objectsrc
	if (!empty($origin) && !empty($originid)) {
		// Parse element/subelement (ex: project_task)
		$element = $subelement = $origin;
		$regs = array();
		if (preg_match('/^([^_]+)_([^_]+)/i', $origin, $regs)) {
			$element = $regs[1];
			$subelement = $regs[2];
		}

		if ($element == 'project') {
			$projectid = $originid;
		} else {
			// For compatibility
			if ($element == 'order' || $element == 'commande') {
				$element = $subelement = 'commande';
			}
			if ($element == 'propal') {
				$element = 'comm/propal';
				$subelement = 'propal';
			}
			if ($element == 'contract') {
				$element = $subelement = 'contrat';
			}
			if ($element == 'shipping') {
				$element = $subelement = 'expedition';
			}

			dol_include_once('/'.$element.'/class/'.$subelement.'.class.php');

			$classname = ucfirst($subelement);
			$objectsrc = new $classname($db);
			$objectsrc->fetch($originid);
			if (empty($objectsrc->lines) && method_exists($objectsrc, 'fetch_lines')) {
				$objectsrc->fetch_lines();
			}
			$objectsrc->fetch_thirdparty();

			$projectid = (!empty($objectsrc->fk_project) ? $objectsrc->fk_project : 0);
			$ref_client = (!empty($objectsrc->ref_client) ? $objectsrc->ref_client : '');

			$soc = $objectsrc->thirdparty;

			$cond_reglement_id 	= (!empty($objectsrc->cond_reglement_id) ? $objectsrc->cond_reglement_id : (!empty($soc->cond_reglement_id) ? $soc->cond_reglement_id : 0)); // TODO maybe add default value option
			$mode_reglement_id 	= (!empty($objectsrc->mode_reglement_id) ? $objectsrc->mode_reglement_id : (!empty($soc->mode_reglement_id) ? $soc->mode_reglement_id : 0));
			$remise_percent 	= (!empty($objectsrc->remise_percent) ? $objectsrc->remise_percent : (!empty($soc->remise_percent) ? $soc->remise_percent : 0));
			$remise_absolue 	= (!empty($objectsrc->remise_absolue) ? $objectsrc->remise_absolue : (!empty($soc->remise_absolue) ? $soc->remise_absolue : 0));
			$warehouse_id       = (!empty($objectsrc->warehouse_id) ? $objectsrc->warehouse_id : (!empty($soc->warehouse_id) ? $soc->warehouse_id : 0));
			$dateinvoice = (empty($dateinvoice) ? (empty($conf->global->MAIN_AUTOFILL_DATE) ?-1 : '') : $dateinvoice);

			// Replicate extrafields
			$objectsrc->fetch_optionals();
			$object->array_options = $objectsrc->array_options;

			if (!empty($conf->multicurrency->enabled)) {
				if (!empty($objectsrc->multicurrency_code)) {
					$currency_code = $objectsrc->multicurrency_code;
				}
				if (!empty($conf->global->MULTICURRENCY_USE_ORIGIN_TX) && !empty($objectsrc->multicurrency_tx)) {
					$currency_tx = $objectsrc->multicurrency_tx;
				}
			}
		}
	} else {
		if (!empty($conf->multicurrency->enabled) && !empty($soc->multicurrency_code)) {
			$currency_code = $soc->multicurrency_code;
		}
	}

	//Warehouse default if null
	if ($soc->fk_warehouse > 0) {
		$warehouse_id = $soc->fk_warehouse;
	}
	if (!empty($conf->stock->enabled) && empty($warehouse_id) && !empty($conf->global->WAREHOUSE_ASK_WAREHOUSE_DURING_ORDER)) {
		if (empty($object->warehouse_id) && !empty($conf->global->MAIN_DEFAULT_WAREHOUSE)) {
			$warehouse_id = $conf->global->MAIN_DEFAULT_WAREHOUSE;
		}
		if (empty($object->warehouse_id) && !empty($conf->global->MAIN_DEFAULT_WAREHOUSE_USER)) {
			$warehouse_id = $user->fk_warehouse;
		}
	}

	print '<form name="addprop" action="'.$_SERVER["PHP_SELF"].'" method="POST">';
	print '<input type="hidden" name="token" value="'.newToken().'">';
	print '<input type="hidden" name="action" value="add">';
	if ($origin != 'project' && $originid) {
		print '<input type="hidden" name="origin" value="'.$origin.'">';
		print '<input type="hidden" name="originid" value="'.$originid.'">';
	} elseif ($origin == 'project' && !empty($projectid)) {
		print '<input type="hidden" name="projectid" value="'.$projectid.'">';
	}

	print dol_get_fiche_head();

	print '<table class="border centpercent">';

	// Reference
	print '<tr><td class="titlefieldcreate fieldrequired">'.$langs->trans('Ref').'</td><td>'.$langs->trans("Draft").'</td></tr>';

	// Ref customer
	print '<tr><td>'.$langs->trans('RefCustomer').'</td><td>';
	print '<input type="text" name="ref_client" value="'.GETPOST('ref_client').'"></td>';
	print '</tr>';

	// Third party
	print '<tr>';
	print '<td class="fieldrequired">'.$langs->trans('Customer').'</td>';
	if ($socid > 0) {
		print '<td>';
		print $soc->getNomUrl(1);
		print '<input type="hidden" name="socid" value="'.$soc->id.'">';
		print '</td>';
		if (!empty($conf->global->SOCIETE_ASK_FOR_SHIPPING_METHOD) && !empty($soc->shipping_method_id)) {
			$shipping_method_id = $soc->shipping_method_id;
		}
		//$warehouse_id       = $soc->warehouse_id;
	} else {
		print '<td>';
		print img_picto('', 'company').$form->select_company('', 'socid', '(s.client = 1 OR s.client = 2 OR s.client = 3) AND status=1', 'SelectThirdParty', 0, 0, null, 0, 'minwidth300 maxwidth500 widthcentpercentminusxx');
		// reload page to retrieve customer informations
		if (empty($conf->global->RELOAD_PAGE_ON_CUSTOMER_CHANGE_DISABLED)) {
			print '<script type="text/javascript">
			$(document).ready(function() {
				$("#socid").change(function() {
					console.log("We have changed the company - Reload page");
					var socid = $(this).val();
					// reload page
					$("input[name=action]").val("create");
					$("form[name=addprop]").submit();
				});
			});
			</script>';
		}
		print ' <a href="'.DOL_URL_ROOT.'/societe/card.php?action=create&client=3&fournisseur=0&backtopage='.urlencode($_SERVER["PHP_SELF"].'?action=create').'"><span class="fa fa-plus-circle valignmiddle paddingleft" title="'.$langs->trans("AddThirdParty").'"></span></a>';
		print '</td>';
	}
	print '</tr>'."\n";

	if ($socid > 0) {
		// Contacts (ask contact only if thirdparty already defined).
		print "<tr><td>".$langs->trans("DefaultContact").'</td><td>';
		print img_picto('', 'contact');
		print $form->selectcontacts($soc->id, $contactid, 'contactid', 1, '', '', 0, 'minwidth300');
		print '</td></tr>';

		// Third party discounts info line
		print '<tr><td>'.$langs->trans('Discounts').'</td><td>';

		$absolute_discount = $soc->getAvailableDiscounts();

		$thirdparty = $soc;
		$discount_type = 0;
		$backtopage = urlencode($_SERVER["PHP_SELF"].'?socid='.$thirdparty->id.'&action='.$action.'&origin='.GETPOST('origin').'&originid='.GETPOST('originid'));
		include DOL_DOCUMENT_ROOT.'/core/tpl/object_discounts.tpl.php';
		print '</td></tr>';
	}

	// Date
	print '<tr><td class="fieldrequired">'.$langs->trans('DatePropal').'</td><td>';
	print $form->selectDate('', '', '', '', '', "addprop", 1, 1);
	print '</td></tr>';

	// Validaty duration
	print '<tr><td class="fieldrequired">'.$langs->trans("ValidityDuration").'</td><td>'.img_picto('', 'clock').'&ensp;<input name="duree_validite" class="width50" value="'.(GETPOSTISSET('duree_validite') ? GETPOST('duree_validite', 'alphanohtml') : $conf->global->PROPALE_VALIDITY_DURATION).'"> '.$langs->trans("days").'</td></tr>';

	// Terms of payment
	print '<tr><td class="nowrap">'.$langs->trans('PaymentConditionsShort').'</td><td>';
	print img_picto('', 'paiment');
	$form->select_conditions_paiements((GETPOSTISSET('cond_reglement_id') ? GETPOST('cond_reglement_id', 'int') : $soc->cond_reglement_id), 'cond_reglement_id', 1, 1, 0, '', (GETPOSTISSET('cond_reglement_id_deposit_percent') ? GETPOST('cond_reglement_id_deposit_percent', 'int') : $soc->deposit_percent));
	print '</td></tr>';

	// Mode of payment
	print '<tr><td>'.$langs->trans('PaymentMode').'</td><td>';
	print img_picto('', 'bank').'&ensp;';
	$form->select_types_paiements((GETPOSTISSET('mode_reglement_id') ? GETPOST('mode_reglement_id', 'int') : $soc->mode_reglement_id), 'mode_reglement_id', 'CRDT', 0, 1, 0, 0, 1, 'maxwidth200 widthcentpercentminusx');
	print '</td></tr>';

	// Bank Account
	if (!empty($conf->global->BANK_ASK_PAYMENT_BANK_DURING_PROPOSAL) && !empty($conf->banque->enabled)) {
		print '<tr><td>'.$langs->trans('BankAccount').'</td><td>';
		print img_picto('', 'bank_account', 'class="pictofixedwidth"').$form->select_comptes($soc->fk_account, 'fk_account', 0, '', 1, '', 0, 'maxwidth200 widthcentpercentminusx', 1);
		print '</td></tr>';
	}

	// Source / Channel - What trigger creation
	print '<tr><td>'.$langs->trans('Source').'</td><td>';
	print img_picto('', 'question', 'class="pictofixedwidth"');
	$form->selectInputReason('', 'demand_reason_id', "SRC_PROP", 1, 'maxwidth200 widthcentpercentminusx');
	print '</td></tr>';

	// Delivery delay
	print '<tr class="fielddeliverydelay"><td>'.$langs->trans('AvailabilityPeriod');
	if (!empty($conf->commande->enabled)) {
		print ' ('.$langs->trans('AfterOrder').')';
	}
	print '</td><td>';
	print img_picto('', 'clock').'&ensp;';
	$form->selectAvailabilityDelay('', 'availability_id', '', 1, 'maxwidth200 widthcentpercentminusx');
	print '</td></tr>';

	// Shipping Method
	if (!empty($conf->expedition->enabled)) {
		if (!empty($conf->global->SOCIETE_ASK_FOR_SHIPPING_METHOD) && !empty($soc->shipping_method_id)) {
			$shipping_method_id = $soc->shipping_method_id;
		}
		print '<tr><td>'.$langs->trans('SendingMethod').'</td><td>';
		print img_picto('', 'object_dollyrevert', 'class="pictofixedwidth"');
		print $form->selectShippingMethod($shipping_method_id, 'shipping_method_id', '', 1, '', 0, 'maxwidth200 widthcentpercentminusx');
		print '</td></tr>';
	}

	// Warehouse
	if (!empty($conf->stock->enabled) && !empty($conf->global->WAREHOUSE_ASK_WAREHOUSE_DURING_PROPAL)) {
		require_once DOL_DOCUMENT_ROOT.'/product/class/html.formproduct.class.php';
		$formproduct = new FormProduct($db);
		print '<tr><td>'.$langs->trans('Warehouse').'</td><td>';
		print img_picto('', 'stock', 'class="pictofixedwidth"').$formproduct->selectWarehouses($warehouse_id, 'warehouse_id', '', 1, 0, 0, '', 0, 0, array(), 'maxwidth500 widthcentpercentminusxx');
		print '</td></tr>';
	}

	// Delivery date (or manufacturing)
	print '<tr><td>'.$langs->trans("DeliveryDate").'</td>';
	print '<td>';
	if ($conf->global->DATE_LIVRAISON_WEEK_DELAY != "") {
		$tmpdte = time() + ((7 * $conf->global->DATE_LIVRAISON_WEEK_DELAY) * 24 * 60 * 60);
		$syear = date("Y", $tmpdte);
		$smonth = date("m", $tmpdte);
		$sday = date("d", $tmpdte);
		print $form->selectDate($syear."-".$smonth."-".$sday, 'date_livraison', '', '', '', "addprop");
	} else {
		print $form->selectDate(-1, 'date_livraison', '', '', '', "addprop", 1, 1);
	}
	print '</td></tr>';

	// Project
	if (!empty($conf->projet->enabled)) {
		$langs->load("projects");
		print '<tr>';
		print '<td>'.$langs->trans("Project").'</td><td>';
		print img_picto('', 'project', 'class="pictofixedwidth"').$formproject->select_projects(($soc->id > 0 ? $soc->id : -1), $projectid, 'projectid', 0, 0, 1, 1, 0, 0, 0, '', 1, 0, 'maxwidth500 widthcentpercentminusxx');
		print ' <a href="'.DOL_URL_ROOT.'/projet/card.php?socid='.$soc->id.'&action=create&status=1&backtopage='.urlencode($_SERVER["PHP_SELF"].'?action=create&socid='.$soc->id).'"><span class="fa fa-plus-circle valignmiddle paddingleft" title="'.$langs->trans("AddProject").'"></span></a>';
		print '</td>';
		print '</tr>';
	}

	// Incoterms
	if (!empty($conf->incoterm->enabled)) {
		print '<tr>';
		print '<td><label for="incoterm_id">'.$form->textwithpicto($langs->trans("IncotermLabel"), $soc->label_incoterms, 1).'</label></td>';
		print '<td class="maxwidthonsmartphone">';
		print $form->select_incoterms((!empty($soc->fk_incoterms) ? $soc->fk_incoterms : ''), (!empty($soc->location_incoterms) ? $soc->location_incoterms : ''));
		print '</td></tr>';
	}

	// Template to use by default
	print '<tr>';
	print '<td>'.$langs->trans("DefaultModel").'</td>';
	print '<td>';
	print img_picto('', 'pdf').'&ensp;';
	$liste = ModelePDFPropales::liste_modeles($db);
	$preselected = ($conf->global->PROPALE_ADDON_PDF_ODT_DEFAULT ? $conf->global->PROPALE_ADDON_PDF_ODT_DEFAULT : $conf->global->PROPALE_ADDON_PDF);
	print $form->selectarray('model', $liste, $preselected, 0, 0, 0, '', 0, 0, 0, '', 'maxwidth200 widthcentpercentminusx', 1);
	print "</td></tr>";

	// Multicurrency
	if (!empty($conf->multicurrency->enabled)) {
		print '<tr>';
		print '<td>'.$form->editfieldkey('Currency', 'multicurrency_code', '', $object, 0).'</td>';
		print '<td class="maxwidthonsmartphone">';
		print $form->selectMultiCurrency($currency_code, 'multicurrency_code', 0);
		print '</td></tr>';
	}

	// Public note
	print '<tr>';
	print '<td class="tdtop">'.$langs->trans('NotePublic').'</td>';
	print '<td valign="top">';
	$note_public = $object->getDefaultCreateValueFor('note_public', (is_object($objectsrc) ? $objectsrc->note_public : null));
	$doleditor = new DolEditor('note_public', $note_public, '', 80, 'dolibarr_notes', 'In', 0, false, empty($conf->global->FCKEDITOR_ENABLE_NOTE_PUBLIC) ? 0 : 1, ROWS_3, '90%');
	print $doleditor->Create(1);

	// Private note
	if (empty($user->socid)) {
		print '<tr>';
		print '<td class="tdtop">'.$langs->trans('NotePrivate').'</td>';
		print '<td valign="top">';
		$note_private = $object->getDefaultCreateValueFor('note_private', ((!empty($origin) && !empty($originid) && is_object($objectsrc)) ? $objectsrc->note_private : null));
		$doleditor = new DolEditor('note_private', $note_private, '', 80, 'dolibarr_notes', 'In', 0, false, empty($conf->global->FCKEDITOR_ENABLE_NOTE_PRIVATE) ? 0 : 1, ROWS_3, '90%');
		print $doleditor->Create(1);
		// print '<textarea name="note_private" wrap="soft" cols="70" rows="'.ROWS_3.'">'.$note_private.'.</textarea>
		print '</td></tr>';
	}

	// Other attributes
	include DOL_DOCUMENT_ROOT.'/core/tpl/extrafields_add.tpl.php';

	// Lines from source
	if (!empty($origin) && !empty($originid) && is_object($objectsrc)) {
		// TODO for compatibility
		if ($origin == 'contrat') {
			// Calcul contrat->price (HT), contrat->total (TTC), contrat->tva
			$objectsrc->remise_absolue = $remise_absolue;
			$objectsrc->remise_percent = $remise_percent;
			$objectsrc->update_price(1, - 1, 1);
		}

		print "\n<!-- ".$classname." info -->";
		print "\n";
		print '<input type="hidden" name="amount"         value="'.$objectsrc->total_ht.'">'."\n";
		print '<input type="hidden" name="total"          value="'.$objectsrc->total_ttc.'">'."\n";
		print '<input type="hidden" name="tva"            value="'.$objectsrc->total_tva.'">'."\n";
		print '<input type="hidden" name="origin"         value="'.$objectsrc->element.'">';
		print '<input type="hidden" name="originid"       value="'.$objectsrc->id.'">';

		$newclassname = $classname;
		if ($newclassname == 'Propal') {
			$newclassname = 'CommercialProposal';
		} elseif ($newclassname == 'Commande') {
			$newclassname = 'Order';
		} elseif ($newclassname == 'Expedition') {
			$newclassname = 'Sending';
		} elseif ($newclassname == 'Fichinter') {
			$newclassname = 'Intervention';
		}

		print '<tr><td>'.$langs->trans($newclassname).'</td><td>'.$objectsrc->getNomUrl(1).'</td></tr>';
		print '<tr><td>'.$langs->trans('AmountHT').'</td><td>'.price($objectsrc->total_ht, 0, $langs, 1, -1, -1, $conf->currency).'</td></tr>';
		print '<tr><td>'.$langs->trans('AmountVAT').'</td><td>'.price($objectsrc->total_tva, 0, $langs, 1, -1, -1, $conf->currency)."</td></tr>";
		if ($mysoc->localtax1_assuj == "1" || $objectsrc->total_localtax1 != 0) { 		// Localtax1
			print '<tr><td>'.$langs->transcountry("AmountLT1", $mysoc->country_code).'</td><td>'.price($objectsrc->total_localtax1, 0, $langs, 1, -1, -1, $conf->currency)."</td></tr>";
		}

		if ($mysoc->localtax2_assuj == "1" || $objectsrc->total_localtax2 != 0) { 		// Localtax2
			print '<tr><td>'.$langs->transcountry("AmountLT2", $mysoc->country_code).'</td><td>'.price($objectsrc->total_localtax2, 0, $langs, 1, -1, -1, $conf->currency)."</td></tr>";
		}
		print '<tr><td>'.$langs->trans('AmountTTC').'</td><td>'.price($objectsrc->total_ttc, 0, $langs, 1, -1, -1, $conf->currency)."</td></tr>";

		if (!empty($conf->multicurrency->enabled)) {
			print '<tr><td>'.$langs->trans('MulticurrencyAmountHT').'</td><td>'.price($objectsrc->multicurrency_total_ht).'</td></tr>';
			print '<tr><td>'.$langs->trans('MulticurrencyAmountVAT').'</td><td>'.price($objectsrc->multicurrency_total_tva)."</td></tr>";
			print '<tr><td>'.$langs->trans('MulticurrencyAmountTTC').'</td><td>'.price($objectsrc->multicurrency_total_ttc)."</td></tr>";
		}
	}

	print "</table>\n";


	/*
	 * Combobox for copy function
	  */

	if (empty($conf->global->PROPAL_CLONE_ON_CREATE_PAGE)) {
		print '<input type="hidden" name="createmode" value="empty">';
	}

	if (!empty($conf->global->PROPAL_CLONE_ON_CREATE_PAGE)) {
		print '<br><table>';

		// For backward compatibility
		print '<tr>';
		print '<td><input type="radio" name="createmode" value="copy"></td>';
		print '<td>'.$langs->trans("CopyPropalFrom").' </td>';
		print '<td>';
		$liste_propal = array();
		$liste_propal [0] = '';

		$sql = "SELECT p.rowid as id, p.ref, s.nom";
		$sql .= " FROM ".MAIN_DB_PREFIX."propal p";
		$sql .= ", ".MAIN_DB_PREFIX."societe s";
		$sql .= " WHERE s.rowid = p.fk_soc";
		$sql .= " AND p.entity IN (".getEntity('propal').")";
		$sql .= " AND p.fk_statut <> 0";
		$sql .= " ORDER BY Id";

		$resql = $db->query($sql);
		if ($resql) {
			$num = $db->num_rows($resql);
			$i = 0;
			while ($i < $num) {
				$row = $db->fetch_row($resql);
				$propalRefAndSocName = $row [1]." - ".$row [2];
				$liste_propal [$row [0]] = $propalRefAndSocName;
				$i++;
			}
			print $form->selectarray("copie_propal", $liste_propal, 0);
		} else {
			dol_print_error($db);
		}
		print '</td></tr>';

		print '<tr><td class="tdtop"><input type="radio" name="createmode" value="empty" checked></td>';
		print '<td valign="top" colspan="2">'.$langs->trans("CreateEmptyPropal").'</td></tr>';
		print '</table>';
	}

	print dol_get_fiche_end();

	$langs->load("bills");

	print $form->buttonsSaveCancel("CreateDraft");

	print "</form>";


	// Show origin lines
	if (!empty($origin) && !empty($originid) && is_object($objectsrc)) {
		print '<br>';

		$title = $langs->trans('ProductsAndServices');
		print load_fiche_titre($title);

		print '<table class="noborder centpercent">';

		$objectsrc->printOriginLinesList();

		print '</table>';
	}
} elseif ($object->id > 0) {
	/*
	 * Show object in view mode
	 */

	$soc = new Societe($db);
	$soc->fetch($object->socid);

	$head = propal_prepare_head($object);
	print dol_get_fiche_head($head, 'comm', $langs->trans('Proposal'), -1, 'propal');

	$formconfirm = '';

	// Clone confirmation
	if ($action == 'clone') {
		// Create an array for form
		$formquestion = array(
			// 'text' => $langs->trans("ConfirmClone"),
			// array('type' => 'checkbox', 'name' => 'clone_content', 'label' => $langs->trans("CloneMainAttributes"), 'value' => 1),
			// array('type' => 'checkbox', 'name' => 'update_prices', 'label' => $langs->trans("PuttingPricesUpToDate"), 'value' => 1),
			array('type' => 'other', 'name' => 'socid', 'label' => $langs->trans("SelectThirdParty"), 'value' => $form->select_company(GETPOST('socid', 'int'), 'socid', '(s.client=1 OR s.client=2 OR s.client=3)'))
		);
		if (!empty($conf->global->PROPAL_CLONE_DATE_DELIVERY) && !empty($object->delivery_date)) {
			$formquestion[] = array('type' => 'date', 'name' => 'date_delivery', 'label' => $langs->trans("DeliveryDate"), 'value' => $object->delivery_date);
		}
		// Incomplete payment. We ask if reason = discount or other
		$formconfirm = $form->formconfirm($_SERVER["PHP_SELF"].'?id='.$object->id, $langs->trans('ToClone'), $langs->trans('ConfirmClonePropal', $object->ref), 'confirm_clone', $formquestion, 'yes', 1);
	}

	if ($action == 'closeas') {
		//Form to close proposal (signed or not)
		$formquestion = array(
			array('type' => 'select', 'name' => 'statut', 'label' => '<span class="fieldrequired">'.$langs->trans("CloseAs").'</span>', 'values' => array($object::STATUS_SIGNED => $object->LibStatut($object::STATUS_SIGNED), $object::STATUS_NOTSIGNED => $object->LibStatut($object::STATUS_NOTSIGNED))),
			array('type' => 'text', 'name' => 'note_private', 'label' => $langs->trans("Note"), 'value' => '')				// Field to complete private note (not replace)
		);

		$deposit_percent_from_payment_terms = getDictvalue(MAIN_DB_PREFIX . 'c_payment_term', 'deposit_percent', $object->cond_reglement_id);

		if (! empty($deposit_percent_from_payment_terms) && ! empty($conf->facture->enabled) && ! empty($user->rights->facture->creer)) {
			require_once DOL_DOCUMENT_ROOT . '/compta/facture/class/facture.class.php';

			$object->fetchObjectLinked();

			$eligibleForDepositGeneration = true;

			if (array_key_exists('facture', $object->linkedObjects)) {
				foreach ($object->linkedObjects['facture'] as $invoice) {
					if ($invoice->type == Facture::TYPE_DEPOSIT) {
						$eligibleForDepositGeneration = false;
						break;
					}
				}
			}

			if ($eligibleForDepositGeneration && array_key_exists('commande', $object->linkedObjects)) {
				foreach ($object->linkedObjects['commande'] as $order) {
					$order->fetchObjectLinked();

					if (array_key_exists('facture', $order->linkedObjects)) {
						foreach ($order->linkedObjects['facture'] as $invoice) {
							if ($invoice->type == Facture::TYPE_DEPOSIT) {
								$eligibleForDepositGeneration = false;
								break 2;
							}
						}
					}
				}
			}


			if ($eligibleForDepositGeneration) {
				$formquestion[] = array(
					'type' => 'checkbox',
					'tdclass' => 'showonlyifsigned',
					'name' => 'generate_deposit',
					'label' => $form->textwithpicto($langs->trans('GenerateDeposit', $object->deposit_percent), $langs->trans('DepositGenerationPermittedByThePaymentTermsSelected'))
				);

				$formquestion[] = array(
					'type' => 'date',
					'tdclass' => 'fieldrequired showonlyifgeneratedeposit',
					'name' => 'datef',
					'label' => $langs->trans('DateInvoice'),
					'value' => dol_now(),
					'datenow' => true
				);

				if (! empty($conf->global->INVOICE_POINTOFTAX_DATE)) {
					$formquestion[] = array(
						'type' => 'date',
						'tdclass' => 'fieldrequired showonlyifgeneratedeposit',
						'name' => 'date_pointoftax',
						'label' => $langs->trans('DatePointOfTax'),
						'value' => dol_now(),
						'datenow' => true
					);
				}

				ob_start();
				$form->select_conditions_paiements(0, 'cond_reglement_id', -1, 0, 0, 'minwidth200');
				$paymentTermsSelect = ob_get_clean();

				$formquestion[] = array(
					'type' => 'other',
					'tdclass' => 'fieldrequired showonlyifgeneratedeposit',
					'name' => 'cond_reglement_id',
					'label' => $langs->trans('PaymentTerm'),
					'value' => $paymentTermsSelect
				);

				$formquestion[] = array(
					'type' => 'checkbox',
					'tdclass' => 'showonlyifgeneratedeposit',
					'name' => 'validate_generated_deposit',
					'label' => $langs->trans('ValidateGeneratedDeposit')
				);

				$formquestion[] = array(
					'type' => 'onecolumn',
					'value' => '
						<script>
							let signedValue = ' . $object::STATUS_SIGNED . ';

							$(document).ready(function() {
								$("[name=generate_deposit]").change(function () {
									let $self = $(this);
									let $target = $(".showonlyifgeneratedeposit").parent(".tagtr");

									if (! $self.parents(".tagtr").is(":hidden") && $self.is(":checked")) {
										$target.show();
									} else {
										$target.hide();
									}

									return true;
								});

								$("#statut").change(function() {
									let $target = $(".showonlyifsigned").parent(".tagtr");

									if ($(this).val() == signedValue) {
										$target.show();
									} else {
										$target.hide();
									}

									$("[name=generate_deposit]").trigger("change");

									return true;
								});

								$("#statut").trigger("change");
							});
						</script>
					'
				);
			}
		}

		if (!empty($conf->notification->enabled)) {
			require_once DOL_DOCUMENT_ROOT.'/core/class/notify.class.php';
			$notify = new Notify($db);
			$formquestion = array_merge($formquestion, array(
				array('type' => 'onecolumn', 'value' => $notify->confirmMessage('PROPAL_CLOSE_SIGNED', $object->socid, $object)),
			));
		}

		$formconfirm = $form->formconfirm($_SERVER["PHP_SELF"].'?id='.$object->id, $langs->trans('SetAcceptedRefused'), $text, 'confirm_closeas', $formquestion, '', 1, 250);
	} elseif ($action == 'delete') {
		// Confirm delete
		$formconfirm = $form->formconfirm($_SERVER["PHP_SELF"].'?id='.$object->id, $langs->trans('DeleteProp'), $langs->trans('ConfirmDeleteProp', $object->ref), 'confirm_delete', '', 0, 1);
	} elseif ($action == 'reopen') {
		// Confirm reopen
		$formconfirm = $form->formconfirm($_SERVER["PHP_SELF"].'?id='.$object->id, $langs->trans('ReOpen'), $langs->trans('ConfirmReOpenProp', $object->ref), 'confirm_reopen', '', 0, 1);
	} elseif ($action == 'ask_deleteline') {
		// Confirmation delete product/service line
		$formconfirm = $form->formconfirm($_SERVER["PHP_SELF"].'?id='.$object->id.'&lineid='.$lineid, $langs->trans('DeleteProductLine'), $langs->trans('ConfirmDeleteProductLine'), 'confirm_deleteline', '', 0, 1);
	} elseif ($action == 'validate') {
		// Confirm validate proposal
		$error = 0;

		// We verify whether the object is provisionally numbering
		$ref = substr($object->ref, 1, 4);
		if ($ref == 'PROV') {
			$numref = $object->getNextNumRef($soc);
			if (empty($numref)) {
				$error++;
				setEventMessages($object->error, $object->errors, 'errors');
			}
		} else {
			$numref = $object->ref;
		}

		$text = $langs->trans('ConfirmValidateProp', $numref);
		if (!empty($conf->notification->enabled)) {
			require_once DOL_DOCUMENT_ROOT.'/core/class/notify.class.php';
			$notify = new Notify($db);
			$text .= '<br>';
			$text .= $notify->confirmMessage('PROPAL_VALIDATE', $object->socid, $object);
		}

		// mandatoryPeriod
		$nbMandated = 0;
		foreach ($object->lines as $line) {
			$res = $line->fetch_product();
			if ($res  > 0  ) {
				if ($line->product->isService() && $line->product->isMandatoryPeriod() && (empty($line->date_start) || empty($line->date_end) )) {
					$nbMandated++;
					break;
				}
			}
		}
		if ($nbMandated > 0) {
			$text .= '<div><span class="clearboth nowraponall warning">'.$langs->trans("mandatoryPeriodNeedTobeSetMsgValidate").'</span></div>';
		}

		if (!$error) {
			$formconfirm = $form->formconfirm($_SERVER["PHP_SELF"].'?id='.$object->id, $langs->trans('ValidateProp'), $text, 'confirm_validate', '', 0, 1);
		}
	}

	// Call Hook formConfirm
	$parameters = array('formConfirm' => $formconfirm, 'lineid' => $lineid);
	$reshook = $hookmanager->executeHooks('formConfirm', $parameters, $object, $action); // Note that $action and $object may have been modified by hook
	if (empty($reshook)) {
		$formconfirm .= $hookmanager->resPrint;
	} elseif ($reshook > 0) {
		$formconfirm = $hookmanager->resPrint;
	}

	// Print form confirm
	print $formconfirm;


	// Proposal card

	$linkback = '<a href="'.DOL_URL_ROOT.'/comm/propal/list.php?restore_lastsearch_values=1'.(!empty($socid) ? '&socid='.$socid : '').'">'.$langs->trans("BackToList").'</a>';

	$morehtmlref = '<div class="refidno">';
	// Ref customer
	$morehtmlref .= $form->editfieldkey("RefCustomer", 'ref_client', $object->ref_client, $object, $usercancreate, 'string', '', 0, 1);
	$morehtmlref .= $form->editfieldval("RefCustomer", 'ref_client', $object->ref_client, $object, $usercancreate, 'string', '', null, null, '', 1);
	// Thirdparty
	$morehtmlref .= '<br>'.$langs->trans('ThirdParty').' : '.$object->thirdparty->getNomUrl(1, 'customer');
	if (empty($conf->global->MAIN_DISABLE_OTHER_LINK) && $object->thirdparty->id > 0) {
		$morehtmlref .= ' (<a href="'.DOL_URL_ROOT.'/comm/propal/list.php?socid='.$object->thirdparty->id.'&search_societe='.urlencode($object->thirdparty->name).'">'.$langs->trans("OtherProposals").'</a>)';
	}
	// Project
	if (!empty($conf->projet->enabled)) {
		$langs->load("projects");
		$morehtmlref .= '<br>'.$langs->trans('Project').' ';
		if ($usercancreate) {
			if ($action != 'classify') {
				$morehtmlref .= '<a class="editfielda" href="'.$_SERVER['PHP_SELF'].'?action=classify&token='.newToken().'&id='.$object->id.'">'.img_edit($langs->transnoentitiesnoconv('SetProject')).'</a> : ';
			}
			if ($action == 'classify') {
				//$morehtmlref.=$form->form_project($_SERVER['PHP_SELF'] . '?id=' . $object->id, $object->socid, $object->fk_project, 'projectid', 0, 0, 1, 1);
				$morehtmlref .= '<form method="post" action="'.$_SERVER['PHP_SELF'].'?id='.$object->id.'">';
				$morehtmlref .= '<input type="hidden" name="action" value="classin">';
				$morehtmlref .= '<input type="hidden" name="token" value="'.newToken().'">';
				$morehtmlref .= $formproject->select_projects($object->socid, $object->fk_project, 'projectid', $maxlength, 0, 1, 0, 1, 0, 0, '', 1);
				$morehtmlref .= '<input type="submit" class="button valignmiddle" value="'.$langs->trans("Modify").'">';
				$morehtmlref .= '</form>';
			} else {
				$morehtmlref .= $form->form_project($_SERVER['PHP_SELF'].'?id='.$object->id, $object->socid, $object->fk_project, 'none', 0, 0, 0, 1);
			}
		} else {
			if (!empty($object->fk_project)) {
				$proj = new Project($db);
				$proj->fetch($object->fk_project);
				$morehtmlref .= '<a href="'.DOL_URL_ROOT.'/projet/card.php?id='.$object->fk_project.'" title="'.$langs->trans('ShowProject').'">';
				$morehtmlref .= $proj->ref;
				$morehtmlref .= '</a>';
			} else {
				$morehtmlref .= '';
			}
		}
	}
	$morehtmlref .= '</div>';


	dol_banner_tab($object, 'ref', $linkback, 1, 'ref', 'ref', $morehtmlref);


	print '<div class="fichecenter">';
	print '<div class="fichehalfleft">';
	print '<div class="underbanner clearboth"></div>';

	print '<table class="border tableforfield" width="100%">';

	// Link for thirdparty discounts
	if (!empty($conf->global->FACTURE_DEPOSITS_ARE_JUST_PAYMENTS)) {
		$filterabsolutediscount = "fk_facture_source IS NULL"; // If we want deposit to be substracted to payments only and not to total of final invoice
		$filtercreditnote = "fk_facture_source IS NOT NULL"; // If we want deposit to be substracted to payments only and not to total of final invoice
	} else {
		$filterabsolutediscount = "fk_facture_source IS NULL OR (description LIKE '(DEPOSIT)%' AND description NOT LIKE '(EXCESS RECEIVED)%')";
		$filtercreditnote = "fk_facture_source IS NOT NULL AND (description NOT LIKE '(DEPOSIT)%' OR description LIKE '(EXCESS RECEIVED)%')";
	}

	print '<tr><td class="titlefield">'.$langs->trans('Discounts').'</td><td>';

	$absolute_discount = $soc->getAvailableDiscounts('', $filterabsolutediscount);
	$absolute_creditnote = $soc->getAvailableDiscounts('', $filtercreditnote);
	$absolute_discount = price2num($absolute_discount, 'MT');
	$absolute_creditnote = price2num($absolute_creditnote, 'MT');

	$caneditfield = ($object->statut != Propal::STATUS_SIGNED && $object->statut != Propal::STATUS_BILLED);

	$thirdparty = $soc;
	$discount_type = 0;
	$backtopage = urlencode($_SERVER["PHP_SELF"].'?id='.$object->id);
	include DOL_DOCUMENT_ROOT.'/core/tpl/object_discounts.tpl.php';

	print '</td></tr>';

	// Date of proposal
	print '<tr>';
	print '<td>';
	print '<table class="nobordernopadding" width="100%"><tr><td>';
	print $langs->trans('DatePropal');
	print '</td>';
	if ($action != 'editdate' && $usercancreate && $caneditfield) {
		print '<td class="right"><a class="editfielda" href="'.$_SERVER["PHP_SELF"].'?action=editdate&token='.newToken().'&id='.$object->id.'">'.img_edit($langs->trans('SetDate'), 1).'</a></td>';
	}
	print '</tr></table>';
	print '</td><td class="valuefield">';
	if ($action == 'editdate' && $usercancreate && $caneditfield) {
		print '<form name="editdate" action="'.$_SERVER["PHP_SELF"].'?id='.$object->id.'" method="post">';
		print '<input type="hidden" name="token" value="'.newToken().'">';
		print '<input type="hidden" name="action" value="setdate">';
		print $form->selectDate($object->date, 're', '', '', 0, "editdate");
		print '<input type="submit" class="button button-edit" value="'.$langs->trans('Modify').'">';
		print '</form>';
	} else {
		if ($object->date) {
			print dol_print_date($object->date, 'day');
		} else {
			print '&nbsp;';
		}
	}
	print '</td>';

	// Date end proposal
	print '<tr>';
	print '<td>';
	print '<table class="nobordernopadding" width="100%"><tr><td>';
	print $langs->trans('DateEndPropal');
	print '</td>';
	if ($action != 'editecheance' && $usercancreate && $caneditfield) {
		print '<td class="right"><a class="editfielda" href="'.$_SERVER["PHP_SELF"].'?action=editecheance&token='.newToken().'&id='.$object->id.'">'.img_edit($langs->trans('SetConditions'), 1).'</a></td>';
	}
	print '</tr></table>';
	print '</td><td class="valuefield">';
	if ($action == 'editecheance' && $usercancreate && $caneditfield) {
		print '<form name="editecheance" action="'.$_SERVER["PHP_SELF"].'?id='.$object->id.'" method="post">';
		print '<input type="hidden" name="token" value="'.newToken().'">';
		print '<input type="hidden" name="action" value="setecheance">';
		print $form->selectDate($object->fin_validite, 'ech', '', '', '', "editecheance");
		print '<input type="submit" class="button button-edit" value="'.$langs->trans('Modify').'">';
		print '</form>';
	} else {
		if (!empty($object->fin_validite)) {
			print dol_print_date($object->fin_validite, 'day');
			if ($object->statut == Propal::STATUS_VALIDATED && $object->fin_validite < ($now - $conf->propal->cloture->warning_delay)) {
				print img_warning($langs->trans("Late"));
			}
		} else {
			print '&nbsp;';
		}
	}
	print '</td>';
	print '</tr>';

	// Payment term
	print '<tr><td>';
	print '<table class="nobordernopadding" width="100%"><tr><td>';
	print $langs->trans('PaymentConditionsShort');
	print '</td>';
	if ($action != 'editconditions' && $usercancreate && $caneditfield) {
		print '<td class="right"><a class="editfielda" href="'.$_SERVER["PHP_SELF"].'?action=editconditions&token='.newToken().'&id='.$object->id.'">'.img_edit($langs->transnoentitiesnoconv('SetConditions'), 1).'</a></td>';
	}
	print '</tr></table>';
	print '</td><td class="valuefield">';
<<<<<<< HEAD
	if ($object->statut == Propal::STATUS_DRAFT && $action == 'editconditions' && $usercancreate) {
		$form->form_conditions_reglement($_SERVER['PHP_SELF'].'?id='.$object->id, $object->cond_reglement_id, 'cond_reglement_id', 0, '', 1, $object->deposit_percent);
=======
	if ($action == 'editconditions' && $usercancreate && $caneditfield) {
		$form->form_conditions_reglement($_SERVER['PHP_SELF'].'?id='.$object->id, $object->cond_reglement_id, 'cond_reglement_id');
>>>>>>> 5baba699
	} else {
		$form->form_conditions_reglement($_SERVER['PHP_SELF'].'?id='.$object->id, $object->cond_reglement_id, 'none', 0, '', 1, $object->deposit_percent);
	}
	print '</td>';
	print '</tr>';

	// Payment mode
	print '<tr>';
	print '<td class="valuefield">';
	print '<table class="nobordernopadding" width="100%"><tr><td>';
	print $langs->trans('PaymentMode');
	print '</td>';
	if ($action != 'editmode' && $usercancreate && $caneditfield) {
		print '<td class="right"><a class="editfielda" href="'.$_SERVER["PHP_SELF"].'?action=editmode&token='.newToken().'&id='.$object->id.'">'.img_edit($langs->transnoentitiesnoconv('SetMode'), 1).'</a></td>';
	}
	print '</tr></table>';
	print '</td><td class="valuefieldcreate">';
	if ($action == 'editmode' && $usercancreate && $caneditfield) {
		$form->form_modes_reglement($_SERVER['PHP_SELF'].'?id='.$object->id, $object->mode_reglement_id, 'mode_reglement_id', 'CRDT', 1, 1);
	} else {
		$form->form_modes_reglement($_SERVER['PHP_SELF'].'?id='.$object->id, $object->mode_reglement_id, 'none');
	}
	print '</td></tr>';

	// Delivery date
	$langs->load('deliveries');
	print '<tr><td>';
	print $form->editfieldkey($langs->trans('DeliveryDate'), 'date_livraison', $object->delivery_date, $object, $usercancreate && $caneditfield, 'datepicker');
	print '</td><td class="valuefield">';
	print $form->editfieldval($langs->trans('DeliveryDate'), 'date_livraison', $object->delivery_date, $object, $usercancreate && $caneditfield, 'datepicker');
	print '</td>';
	print '</tr>';

	// Delivery delay
	print '<tr class="fielddeliverydelay"><td>';
	print '<table class="nobordernopadding" width="100%"><tr><td>';
	if (!empty($conf->commande->enabled)) {
		print $form->textwithpicto($langs->trans('AvailabilityPeriod'), $langs->trans('AvailabilityPeriod').' ('.$langs->trans('AfterOrder').')');
	} else {
		print $langs->trans('AvailabilityPeriod');
	}
	print '</td>';
	if ($action != 'editavailability' && $usercancreate && $caneditfield) {
		print '<td class="right"><a class="editfielda" href="'.$_SERVER["PHP_SELF"].'?action=editavailability&token='.newToken().'&id='.$object->id.'">'.img_edit($langs->transnoentitiesnoconv('SetAvailability'), 1).'</a></td>';
	}
	print '</tr></table>';
	print '</td><td class="valuefield">';
	if ($action == 'editavailability' && $usercancreate && $caneditfield) {
		$form->form_availability($_SERVER['PHP_SELF'].'?id='.$object->id, $object->availability_id, 'availability_id', 1);
	} else {
		$form->form_availability($_SERVER['PHP_SELF'].'?id='.$object->id, $object->availability_id, 'none', 1);
	}

	print '</td>';
	print '</tr>';

	// Shipping Method
	if (!empty($conf->expedition->enabled)) {
		print '<tr><td>';
		print '<table width="100%" class="nobordernopadding"><tr><td>';
		print $langs->trans('SendingMethod');
		print '</td>';
		if ($action != 'editshippingmethod' && $usercancreate && $caneditfield) {
			print '<td class="right"><a class="editfielda" href="'.$_SERVER["PHP_SELF"].'?action=editshippingmethod&token='.newToken().'&id='.$object->id.'">'.img_edit($langs->trans('SetShippingMode'), 1).'</a></td>';
		}
		print '</tr></table>';
		print '</td><td class="valuefield">';
		if ($action == 'editshippingmethod' && $usercancreate && $caneditfield) {
			$form->formSelectShippingMethod($_SERVER['PHP_SELF'].'?id='.$object->id, $object->shipping_method_id, 'shipping_method_id', 1);
		} else {
			$form->formSelectShippingMethod($_SERVER['PHP_SELF'].'?id='.$object->id, $object->shipping_method_id, 'none');
		}
		print '</td>';
		print '</tr>';
	}

	// Warehouse
	if (!empty($conf->stock->enabled) && !empty($conf->global->WAREHOUSE_ASK_WAREHOUSE_DURING_PROPAL)) {
		$langs->load('stocks');
		require_once DOL_DOCUMENT_ROOT.'/product/class/html.formproduct.class.php';
		$formproduct = new FormProduct($db);
		print '<tr><td>';
		$editenable = $usercancreate;
		print $form->editfieldkey("Warehouse", 'warehouse', '', $object, $editenable);
		print '</td><td class="valuefieldcreate">';
		if ($action == 'editwarehouse') {
			$formproduct->formSelectWarehouses($_SERVER['PHP_SELF'].'?id='.$object->id, $object->warehouse_id, 'warehouse_id', 1);
		} else {
			$formproduct->formSelectWarehouses($_SERVER['PHP_SELF'].'?id='.$object->id, $object->warehouse_id, 'none');
		}
		print '</td>';
		print '</tr>';
	}

	// Origin of demand
	print '<tr><td>';
	print '<table class="nobordernopadding" width="100%"><tr><td>';
	print $langs->trans('Source');
	print '</td>';
	if ($action != 'editdemandreason' && $usercancreate) {
		print '<td class="right"><a class="editfielda" href="'.$_SERVER["PHP_SELF"].'?action=editdemandreason&token='.newToken().'&id='.$object->id.'">'.img_edit($langs->transnoentitiesnoconv('SetDemandReason'), 1).'</a></td>';
	}
	print '</tr></table>';
	print '</td><td class="valuefield">';
	if ($action == 'editdemandreason' && $usercancreate) {
		$form->formInputReason($_SERVER['PHP_SELF'].'?id='.$object->id, $object->demand_reason_id, 'demand_reason_id', 1);
	} else {
		$form->formInputReason($_SERVER['PHP_SELF'].'?id='.$object->id, $object->demand_reason_id, 'none');
	}
	print '</td>';
	print '</tr>';

	// Multicurrency
	if (!empty($conf->multicurrency->enabled)) {
		// Multicurrency code
		print '<tr>';
		print '<td>';
		print '<table class="nobordernopadding" width="100%"><tr><td>';
		print $form->editfieldkey('Currency', 'multicurrency_code', '', $object, 0);
		print '</td>';
		if ($action != 'editmulticurrencycode' && $object->statut == $object::STATUS_DRAFT && $usercancreate) {
			print '<td class="right"><a class="editfielda" href="'.$_SERVER["PHP_SELF"].'?action=editmulticurrencycode&token='.newToken().'&id='.$object->id.'">'.img_edit($langs->transnoentitiesnoconv('SetMultiCurrencyCode'), 1).'</a></td>';
		}
		print '</tr></table>';
		print '</td><td class="valuefield">';
		if ($object->statut == $object::STATUS_DRAFT && $action == 'editmulticurrencycode' && $usercancreate) {
			$form->form_multicurrency_code($_SERVER['PHP_SELF'].'?id='.$object->id, $object->multicurrency_code, 'multicurrency_code');
		} else {
			$form->form_multicurrency_code($_SERVER['PHP_SELF'].'?id='.$object->id, $object->multicurrency_code, 'none');
		}
		print '</td></tr>';

		// Multicurrency rate
		if ($object->multicurrency_code != $conf->currency || $object->multicurrency_tx != 1) {
			print '<tr>';
			print '<td>';
			print '<table class="nobordernopadding" width="100%"><tr>';
			print '<td>';
			print $form->editfieldkey('CurrencyRate', 'multicurrency_tx', '', $object, 0);
			print '</td>';
			if ($action != 'editmulticurrencyrate' && $object->statut == $object::STATUS_DRAFT && $object->multicurrency_code && $object->multicurrency_code != $conf->currency && $usercancreate) {
				print '<td class="right"><a class="editfielda" href="'.$_SERVER["PHP_SELF"].'?action=editmulticurrencyrate&token='.newToken().'&id='.$object->id.'">'.img_edit($langs->transnoentitiesnoconv('SetMultiCurrencyCode'), 1).'</a></td>';
			}
			print '</tr></table>';
			print '</td><td class="valuefield">';
			if ($object->statut == $object::STATUS_DRAFT && ($action == 'editmulticurrencyrate' || $action == 'actualizemulticurrencyrate') && $usercancreate) {
				if ($action == 'actualizemulticurrencyrate') {
					list($object->fk_multicurrency, $object->multicurrency_tx) = MultiCurrency::getIdAndTxFromCode($object->db, $object->multicurrency_code);
				}
				$form->form_multicurrency_rate($_SERVER['PHP_SELF'].'?id='.$object->id, $object->multicurrency_tx, 'multicurrency_tx', $object->multicurrency_code);
			} else {
				$form->form_multicurrency_rate($_SERVER['PHP_SELF'].'?id='.$object->id, $object->multicurrency_tx, 'none', $object->multicurrency_code);
				if ($object->statut == $object::STATUS_DRAFT && $object->multicurrency_code && $object->multicurrency_code != $conf->currency) {
					print '<div class="inline-block"> &nbsp; &nbsp; &nbsp; &nbsp; ';
					print '<a href="'.$_SERVER["PHP_SELF"].'?id='.$object->id.'&action=actualizemulticurrencyrate">'.$langs->trans("ActualizeCurrency").'</a>';
					print '</div>';
				}
			}
			print '</td></tr>';
		}
	}

	if ($soc->outstanding_limit) {
		// Outstanding Bill
		print '<tr><td>';
		print $langs->trans('OutstandingBill');
		print '</td><td class="valuefield">';
		$arrayoutstandingbills = $soc->getOutstandingBills();
		print ($arrayoutstandingbills['opened'] > $soc->outstanding_limit ? img_warning() : '');
		print price($arrayoutstandingbills['opened']).' / ';
		print price($soc->outstanding_limit, 0, $langs, 1, - 1, - 1, $conf->currency);
		print '</td>';
		print '</tr>';
	}

	if (!empty($conf->global->BANK_ASK_PAYMENT_BANK_DURING_PROPOSAL) && !empty($conf->banque->enabled)) {
		// Bank Account
		print '<tr><td>';
		print '<table width="100%" class="nobordernopadding"><tr><td>';
		print $langs->trans('BankAccount');
		print '</td>';
		if ($action != 'editbankaccount' && $usercancreate) {
			print '<td class="right"><a class="editfielda" href="'.$_SERVER["PHP_SELF"].'?action=editbankaccount&token='.newToken().'&id='.$object->id.'">'.img_edit($langs->trans('SetBankAccount'), 1).'</a></td>';
		}
		print '</tr></table>';
		print '</td><td class="valuefield">';
		if ($action == 'editbankaccount') {
			$form->formSelectAccount($_SERVER['PHP_SELF'].'?id='.$object->id, $object->fk_account, 'fk_account', 1);
		} else {
			$form->formSelectAccount($_SERVER['PHP_SELF'].'?id='.$object->id, $object->fk_account, 'none');
		}
		print '</td>';
		print '</tr>';
	}

	$tmparray = $object->getTotalWeightVolume();
	$totalWeight = $tmparray['weight'];
	$totalVolume = $tmparray['volume'];
	if ($totalWeight) {
		print '<tr><td>'.$langs->trans("CalculatedWeight").'</td>';
		print '<td class="valuefield">';
		print showDimensionInBestUnit($totalWeight, 0, "weight", $langs, isset($conf->global->MAIN_WEIGHT_DEFAULT_ROUND) ? $conf->global->MAIN_WEIGHT_DEFAULT_ROUND : -1, isset($conf->global->MAIN_WEIGHT_DEFAULT_UNIT) ? $conf->global->MAIN_WEIGHT_DEFAULT_UNIT : 'no', 0);
		print '</td></tr>';
	}
	if ($totalVolume) {
		print '<tr><td>'.$langs->trans("CalculatedVolume").'</td>';
		print '<td class="valuefield">';
		print showDimensionInBestUnit($totalVolume, 0, "volume", $langs, isset($conf->global->MAIN_VOLUME_DEFAULT_ROUND) ? $conf->global->MAIN_VOLUME_DEFAULT_ROUND : -1, isset($conf->global->MAIN_VOLUME_DEFAULT_UNIT) ? $conf->global->MAIN_VOLUME_DEFAULT_UNIT : 'no', 0);
		print '</td></tr>';
	}

	// Incoterms
	if (!empty($conf->incoterm->enabled)) {
		print '<tr><td>';
		print '<table width="100%" class="nobordernopadding"><tr><td>';
		print $langs->trans('IncotermLabel');
		print '<td><td class="right">';
		if ($action != 'editincoterm' && $usercancreate && $caneditfield) {
			print '<a class="editfielda" href="'.DOL_URL_ROOT.'/comm/propal/card.php?id='.$object->id.'&action=editincoterm&token='.newToken().'">'.img_edit().'</a>';
		} else {
			print '&nbsp;';
		}
		print '</td></tr></table>';
		print '</td>';
		print '<td class="valuefield">';
		if ($action == 'editincoterm' && $usercancreate && $caneditfield) {
			print $form->select_incoterms((!empty($object->fk_incoterms) ? $object->fk_incoterms : ''), (!empty($object->location_incoterms) ? $object->location_incoterms : ''), $_SERVER['PHP_SELF'].'?id='.$object->id);
		} else {
			print $form->textwithpicto($object->display_incoterms(), $object->label_incoterms, 1);
		}
		print '</td></tr>';
	}

	// Other attributes
	include DOL_DOCUMENT_ROOT.'/core/tpl/extrafields_view.tpl.php';

	print '</table>';

	print '</div>';
	print '<div class="fichehalfright">';
	print '<div class="underbanner clearboth"></div>';

	print '<table class="border tableforfield centpercent">';

	if (!empty($conf->multicurrency->enabled) && ($object->multicurrency_code && $object->multicurrency_code != $conf->currency)) {
		// Multicurrency Amount HT
		print '<tr><td class="titlefieldmiddle">'.$form->editfieldkey('MulticurrencyAmountHT', 'multicurrency_total_ht', '', $object, 0).'</td>';
		print '<td class="nowrap">'.price($object->multicurrency_total_ht, '', $langs, 0, - 1, - 1, (!empty($object->multicurrency_code) ? $object->multicurrency_code : $conf->currency)).'</td>';
		print '</tr>';

		// Multicurrency Amount VAT
		print '<tr><td>'.$form->editfieldkey('MulticurrencyAmountVAT', 'multicurrency_total_tva', '', $object, 0).'</td>';
		print '<td class="nowrap">'.price($object->multicurrency_total_tva, '', $langs, 0, - 1, - 1, (!empty($object->multicurrency_code) ? $object->multicurrency_code : $conf->currency)).'</td>';
		print '</tr>';

		// Multicurrency Amount TTC
		print '<tr><td>'.$form->editfieldkey('MulticurrencyAmountTTC', 'multicurrency_total_ttc', '', $object, 0).'</td>';
		print '<td class="nowrap">'.price($object->multicurrency_total_ttc, '', $langs, 0, - 1, - 1, (!empty($object->multicurrency_code) ? $object->multicurrency_code : $conf->currency)).'</td>';
		print '</tr>';
	}

	// Amount HT
	print '<tr><td class="titlefieldmiddle">'.$langs->trans('AmountHT').'</td>';
	print '<td class="nowrap">'.price($object->total_ht, '', $langs, 0, - 1, - 1, $conf->currency).'</td>';
	print '</tr>';

	// Amount VAT
	print '<tr><td>'.$langs->trans('AmountVAT').'</td>';
	print '<td class="nowrap">'.price($object->total_tva, '', $langs, 0, - 1, - 1, $conf->currency).'</td>';
	print '</tr>';

	// Amount Local Taxes
	if ($mysoc->localtax1_assuj == "1" || $object->total_localtax1 != 0) { 	// Localtax1
		print '<tr><td>'.$langs->transcountry("AmountLT1", $mysoc->country_code).'</td>';
		print '<td class="nowrap">'.price($object->total_localtax1, '', $langs, 0, - 1, - 1, $conf->currency).'</td>';
		print '</tr>';
	}
	if ($mysoc->localtax2_assuj == "1" || $object->total_localtax2 != 0) { 	// Localtax2
		print '<tr><td>'.$langs->transcountry("AmountLT2", $mysoc->country_code).'</td>';
		print '<td class="nowrap">'.price($object->total_localtax2, '', $langs, 0, - 1, - 1, $conf->currency).'</td>';
		print '</tr>';
	}

	// Amount TTC
	print '<tr><td>'.$langs->trans('AmountTTC').'</td>';
	print '<td class="nowrap">'.price($object->total_ttc, '', $langs, 0, - 1, - 1, $conf->currency).'</td>';
	print '</tr>';

	// Statut
	//print '<tr><td height="10">' . $langs->trans('Status') . '</td><td class="left" colspan="2">' . $object->getLibStatut(4) . '</td></tr>';

	print '</table>';

	// Margin Infos
	if (!empty($conf->margin->enabled)) {
		$formmargin->displayMarginInfos($object);
	}

	print '</div>';
	print '</div>';

	print '<div class="clearboth"></div><br>';

	if (!empty($conf->global->MAIN_DISABLE_CONTACTS_TAB)) {
		$blocname = 'contacts';
		$title = $langs->trans('ContactsAddresses');
		include DOL_DOCUMENT_ROOT.'/core/tpl/bloc_showhide.tpl.php';
	}

	if (!empty($conf->global->MAIN_DISABLE_NOTES_TAB)) {
		$blocname = 'notes';
		$title = $langs->trans('Notes');
		include DOL_DOCUMENT_ROOT.'/core/tpl/bloc_showhide.tpl.php';
	}

	/*
	 * Lines
	 */

	// Show object lines
	$result = $object->getLinesArray();

	print '	<form name="addproduct" id="addproduct" action="'.$_SERVER["PHP_SELF"].'?id='.$object->id.(($action != 'editline') ? '' : '#line_'.GETPOST('lineid', 'int')).'" method="POST">
	<input type="hidden" name="token" value="' . newToken().'">
	<input type="hidden" name="action" value="' . (($action != 'editline') ? 'addline' : 'updateline').'">
	<input type="hidden" name="mode" value="">
	<input type="hidden" name="page_y" value="">
	<input type="hidden" name="id" value="' . $object->id.'">
	';

	if (!empty($conf->use_javascript_ajax) && $object->statut == Propal::STATUS_DRAFT) {
		include DOL_DOCUMENT_ROOT.'/core/tpl/ajaxrow.tpl.php';
	}

	print '<div class="div-table-responsive-no-min">';
	if (!empty($object->lines) || ($object->statut == Propal::STATUS_DRAFT && $usercancreate && $action != 'selectlines' && $action != 'editline')) {
		print '<table id="tablelines" class="noborder noshadow" width="100%">';
	}

	if (!empty($object->lines)) {
		$ret = $object->printObjectLines($action, $mysoc, $soc, $lineid, 1);
	}

	// Form to add new line
	if ($object->statut == Propal::STATUS_DRAFT && $usercancreate && $action != 'selectlines') {
		if ($action != 'editline') {
			// Add products/services form

			$parameters = array();
			$reshook = $hookmanager->executeHooks('formAddObjectLine', $parameters, $object, $action); // Note that $action and $object may have been modified by hook
			if ($reshook < 0) setEventMessages($hookmanager->error, $hookmanager->errors, 'errors');
			if (empty($reshook))
				$object->formAddObjectLine(1, $mysoc, $soc);
		} else {
			$parameters = array();
			$reshook = $hookmanager->executeHooks('formEditObjectLine', $parameters, $object, $action); // Note that $action and $object may have been modified by hook
		}
	}

	if (!empty($object->lines) || ($object->statut == Propal::STATUS_DRAFT && $usercancreate && $action != 'selectlines' && $action != 'editline')) {
		print '</table>';
	}
	print '</div>';

	print "</form>\n";

	print dol_get_fiche_end();


	/*
	 * Button Actions
	 */

	if ($action != 'presend') {
		print '<div class="tabsAction">';

		$parameters = array();
		$reshook = $hookmanager->executeHooks('addMoreActionsButtons', $parameters, $object, $action); // Note that $action and $object may have been
																									   // modified by hook
		if (empty($reshook)) {
			if ($action != 'editline') {
				// Validate
				if (($object->statut == Propal::STATUS_DRAFT && $object->total_ttc >= 0 && count($object->lines) > 0)
					|| ($object->statut == Propal::STATUS_DRAFT && !empty($conf->global->PROPAL_ENABLE_NEGATIVE) && count($object->lines) > 0)) {
					if ($usercanvalidate) {
						print '<a class="butAction" href="'.$_SERVER["PHP_SELF"].'?id='.$object->id.'&amp;action=validate">'.$langs->trans('Validate').'</a>';
					} else {
						print '<a class="butActionRefused classfortooltip" href="#">'.$langs->trans('Validate').'</a>';
					}
				}
				// Create event
				/*if ($conf->agenda->enabled && ! empty($conf->global->MAIN_ADD_EVENT_ON_ELEMENT_CARD)) 	// Add hidden condition because this is not a "workflow" action so should appears somewhere else on page.
				{
					print '<a class="butAction" href="' . DOL_URL_ROOT . '/comm/action/card.php?action=create&amp;origin=' . $object->element . '&amp;originid=' . $object->id . '&amp;socid=' . $object->socid . '">' . $langs->trans("AddAction") . '</a></div>';
				}*/
				// Edit
				if ($object->statut == Propal::STATUS_VALIDATED && $usercancreate) {
					print '<a class="butAction" href="'.$_SERVER["PHP_SELF"].'?id='.$object->id.'&amp;action=modif">'.$langs->trans('Modify').'</a>';
				}

				// ReOpen
				if ( (( ! empty($conf->global->PROPAL_REOPEN_UNSIGNED_ONLY) && $object->statut == Propal::STATUS_NOTSIGNED) || (empty($conf->global->PROPAL_REOPEN_UNSIGNED_ONLY) && ($object->statut == Propal::STATUS_SIGNED || $object->statut == Propal::STATUS_NOTSIGNED || $object->statut == Propal::STATUS_BILLED))) && $usercanclose) {
					print '<a class="butAction" href="'.$_SERVER["PHP_SELF"].'?id='.$object->id.'&action=reopen&token='.newToken().(empty($conf->global->MAIN_JUMP_TAG) ? '' : '#reopen').'"';
					print '>'.$langs->trans('ReOpen').'</a>';
				}

				// Send
				if (empty($user->socid)) {
					if ($object->statut == Propal::STATUS_VALIDATED || $object->statut == Propal::STATUS_SIGNED || !empty($conf->global->PROPOSAL_SENDBYEMAIL_FOR_ALL_STATUS)) {
						if ($usercansend) {
							print '<a class="butAction" href="'.$_SERVER["PHP_SELF"].'?id='.$object->id.'&action=presend&token='.newToken().'&mode=init#formmailbeforetitle">'.$langs->trans('SendMail').'</a>';
						} else {
							print '<a class="butActionRefused classfortooltip" href="#" title="'.$langs->trans("NotEnoughPermissions").'">'.$langs->trans('SendMail').'</a>';
						}
					}
				}

				// Create a sale order
				if (!empty($conf->commande->enabled) && $object->statut == Propal::STATUS_SIGNED) {
					if ($usercancreateorder) {
						print '<a class="butAction" href="'.DOL_URL_ROOT.'/commande/card.php?action=create&amp;origin='.$object->element.'&amp;originid='.$object->id.'&amp;socid='.$object->socid.'">'.$langs->trans("AddOrder").'</a>';
					}
				}

				// Create a purchase order
				if (!empty($conf->global->WORKFLOW_CAN_CREATE_PURCHASE_ORDER_FROM_PROPOSAL)) {
					if ($object->statut == Propal::STATUS_SIGNED && ((!empty($conf->fournisseur->enabled) && empty($conf->global->MAIN_USE_NEW_SUPPLIERMOD)) || !empty($conf->supplier_order->enabled))) {
						if ($usercancreatepurchaseorder) {
							print '<a class="butAction" href="'.DOL_URL_ROOT.'/fourn/commande/card.php?action=create&amp;origin='.$object->element.'&amp;originid='.$object->id.'&amp;socid='.$object->socid.'">'.$langs->trans("AddPurchaseOrder").'</a>';
						}
					}
				}

				// Create an intervention
				if (!empty($conf->service->enabled) && !empty($conf->ficheinter->enabled) && $object->statut == Propal::STATUS_SIGNED) {
					if ($usercancreateintervention) {
						$langs->load("interventions");
						print '<a class="butAction" href="'.DOL_URL_ROOT.'/fichinter/card.php?action=create&amp;origin='.$object->element.'&amp;originid='.$object->id.'&amp;socid='.$object->socid.'">'.$langs->trans("AddIntervention").'</a>';
					}
				}

				// Create contract
				if ($conf->contrat->enabled && $object->statut == Propal::STATUS_SIGNED) {
					$langs->load("contracts");

					if ($usercancreatecontract) {
						print '<a class="butAction" href="'.DOL_URL_ROOT.'/contrat/card.php?action=create&amp;origin='.$object->element.'&amp;originid='.$object->id.'&amp;socid='.$object->socid.'">'.$langs->trans('AddContract').'</a>';
					}
				}

				// Create an invoice and classify billed
				if ($object->statut == Propal::STATUS_SIGNED && empty($conf->global->PROPOSAL_ARE_NOT_BILLABLE)) {
					if (!empty($conf->facture->enabled) && $usercancreateinvoice) {
						print '<a class="butAction" href="'.DOL_URL_ROOT.'/compta/facture/card.php?action=create&amp;origin='.$object->element.'&amp;originid='.$object->id.'&amp;socid='.$object->socid.'">'.$langs->trans("CreateBill").'</a>';
					}

					$arrayofinvoiceforpropal = $object->getInvoiceArrayList();
					if ((is_array($arrayofinvoiceforpropal) && count($arrayofinvoiceforpropal) > 0) || empty($conf->global->WORKFLOW_PROPAL_NEED_INVOICE_TO_BE_CLASSIFIED_BILLED)) {
						if ($usercanclose) {
							print '<a class="butAction" href="'.$_SERVER["PHP_SELF"].'?id='.$object->id.'&action=classifybilled&token='.newToken().'&socid='.$object->socid.'">'.$langs->trans("ClassifyBilled").'</a>';
						} else {
							print '<a class="butActionRefused classfortooltip" href="#" title="'.$langs->trans("NotEnoughPermissions").'">'.$langs->trans("ClassifyBilled").'</a>';
						}
					}
				}

				// Close as accepted/refused
				if ($object->statut == Propal::STATUS_VALIDATED) {
					if ($usercanclose) {
						print '<a class="butAction" href="'.$_SERVER["PHP_SELF"].'?id='.$object->id.'&action=closeas&token='.newToken().(empty($conf->global->MAIN_JUMP_TAG) ? '' : '#close').'"';
						print '>'.$langs->trans('SetAcceptedRefused').'</a>';
					} else {
						print '<a class="butActionRefused classfortooltip" href="#" title="'.$langs->trans("NotEnoughPermissions").'"';
						print '>'.$langs->trans('SetAcceptedRefused').'</a>';
					}
				}

				// Clone
				if ($usercancreate) {
					print '<a class="butAction" href="'.$_SERVER['PHP_SELF'].'?id='.$object->id.'&socid='.$object->socid.'&action=clone&token='.newToken().'&object='.$object->element.'">'.$langs->trans("ToClone").'</a>';
				}

				// Delete
				if ($usercandelete) {
					print '<a class="butActionDelete" href="'.$_SERVER["PHP_SELF"].'?id='.$object->id.'&action=delete&token='.newToken().'"';
					print '>'.$langs->trans('Delete').'</a>';
				}
			}
		}

		print '</div>';
	}

	//Select mail models is same action as presend
	if (GETPOST('modelselected')) {
		$action = 'presend';
	}

	if ($action != 'presend') {
		print '<div class="fichecenter"><div class="fichehalfleft">';
		print '<a name="builddoc"></a>'; // ancre
		/*
		 * Generated documents
		 */
		$objref = dol_sanitizeFileName($object->ref);
		$filedir = $conf->propal->multidir_output[$object->entity]."/".dol_sanitizeFileName($object->ref);
		$urlsource = $_SERVER["PHP_SELF"]."?id=".$object->id;
		$genallowed = $usercanread;
		$delallowed = $usercancreate;

		print $formfile->showdocuments('propal', $objref, $filedir, $urlsource, $genallowed, $delallowed, $object->model_pdf, 1, 0, 0, 28, 0, '', 0, '', $soc->default_lang, '', $object);

		// Show links to link elements
		$linktoelem = $form->showLinkToObjectBlock($object, null, array('propal'));

		$compatibleImportElementsList = false;
		if ($user->rights->propal->creer && $object->statut == Propal::STATUS_DRAFT) {
			$compatibleImportElementsList = array('commande', 'propal'); // import from linked elements
		}
		$somethingshown = $form->showLinkedObjectBlock($object, $linktoelem, $compatibleImportElementsList);

		// Show online signature link
		$useonlinesignature = $conf->global->MAIN_FEATURES_LEVEL; // Replace this with 1 when feature to make online signature is ok

		if ($object->statut != Propal::STATUS_DRAFT && $useonlinesignature) {
			print '<br><!-- Link to sign -->';
			require_once DOL_DOCUMENT_ROOT.'/core/lib/payments.lib.php';
			print showOnlineSignatureUrl('proposal', $object->ref).'<br>';
		}

		print '</div><div class="fichehalfright">';

		// List of actions on element
		include_once DOL_DOCUMENT_ROOT.'/core/class/html.formactions.class.php';
		$formactions = new FormActions($db);
		$somethingshown = $formactions->showactions($object, 'propal', $socid, 1);

		print '</div></div>';
	}

	// Presend form
	$modelmail = 'propal_send';
	$defaulttopic = 'SendPropalRef';
	$diroutput = $conf->propal->multidir_output[$object->entity];
	$trackid = 'pro'.$object->id;

	include DOL_DOCUMENT_ROOT.'/core/tpl/card_presend.tpl.php';
}

// End of page
llxFooter();
$db->close();<|MERGE_RESOLUTION|>--- conflicted
+++ resolved
@@ -715,7 +715,6 @@
 
 				if (!$error) {
 					$db->commit();
-
 					if ($deposit && empty($conf->global->MAIN_DISABLE_PDF_AUTOUPDATE)) {
 						$ret = $deposit->fetch($deposit->id); // Reload to get new records
 						$outputlangs = $langs;
@@ -2328,13 +2327,8 @@
 	}
 	print '</tr></table>';
 	print '</td><td class="valuefield">';
-<<<<<<< HEAD
-	if ($object->statut == Propal::STATUS_DRAFT && $action == 'editconditions' && $usercancreate) {
+	if ($action == 'editconditions' && $usercancreate && $caneditfield) {
 		$form->form_conditions_reglement($_SERVER['PHP_SELF'].'?id='.$object->id, $object->cond_reglement_id, 'cond_reglement_id', 0, '', 1, $object->deposit_percent);
-=======
-	if ($action == 'editconditions' && $usercancreate && $caneditfield) {
-		$form->form_conditions_reglement($_SERVER['PHP_SELF'].'?id='.$object->id, $object->cond_reglement_id, 'cond_reglement_id');
->>>>>>> 5baba699
 	} else {
 		$form->form_conditions_reglement($_SERVER['PHP_SELF'].'?id='.$object->id, $object->cond_reglement_id, 'none', 0, '', 1, $object->deposit_percent);
 	}
