--- conflicted
+++ resolved
@@ -14,11 +14,7 @@
  * You should have received a copy of the GNU General Public License
  * along with this program. If not, see <http://www.gnu.org/licenses/>.
  *
-<<<<<<< HEAD
- * $Id: linkedobjectblock.tpl.php,v 1.8 2011/08/03 00:46:31 eldy Exp $
-=======
  * $Id: linkedobjectblock.tpl.php,v 1.9 2011/08/22 22:04:28 eldy Exp $
->>>>>>> 19bde3ab
  */
 ?>
 
