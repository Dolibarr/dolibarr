--- conflicted
+++ resolved
@@ -62,13 +62,8 @@
     			$total = $total + $objectlink->total_ht;
     			echo price($objectlink->total_ht);
     		} ?></td>
-<<<<<<< HEAD
     	<td class="linkedcol-statut" align="right"><?php echo $objectlink->getLibStatut(3); ?></td>
-    	<td class="linkedcol-action" align="right"><a href="<?php echo $_SERVER["PHP_SELF"].'?id='.$object->id.'&action=dellink&dellinkid='.$key; ?>"><?php echo img_delete($langs->transnoentitiesnoconv("RemoveLink")); ?></a></td>
-=======
-    	<td align="right"><?php echo $objectlink->getLibStatut(3); ?></td>
-    	<td align="right"><a href="<?php echo $_SERVER["PHP_SELF"].'?id='.$object->id.'&action=dellink&dellinkid='.$key; ?>"><?php echo img_picto($langs->transnoentitiesnoconv("RemoveLink"), 'unlink'); ?></a></td>
->>>>>>> 689b3e3b
+    	<td class="linkedcol-action" align="right"><a href="<?php echo $_SERVER["PHP_SELF"].'?id='.$object->id.'&action=dellink&dellinkid='.$key; ?>"><?php echo img_delete($langs->transnoentitiesnoconv("RemoveLink"), 'unlink'); ?></a></td>
     </tr>
 <?php
 }
