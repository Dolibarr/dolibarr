--- conflicted
+++ resolved
@@ -64,7 +64,6 @@
         <td class="linkedcol-name" ><?php echo $objectlink->getNomUrl(1); ?></td>
     	<td class="linkedcol-ref" ><?php echo $objectlink->ref_client; ?></td>
     	<td class="linkedcol-date" align="center"><?php echo dol_print_date($objectlink->date, 'day'); ?></td>
-<<<<<<< HEAD
     	<td class="linkedcol-amount right"><?php
     		if ($user->rights->propale->lire) {
     			$total = $total + $objectlink->total_ht;
@@ -72,15 +71,6 @@
     		} ?></td>
     	<td class="linkedcol-statut right"><?php echo $objectlink->getLibStatut(3); ?></td>
     	<td class="linkedcol-action right"><a href="<?php echo $_SERVER["PHP_SELF"].'?id='.$object->id.'&action=dellink&dellinkid='.$key; ?>"><?php echo img_picto($langs->transnoentitiesnoconv("RemoveLink"), 'unlink'); ?></a></td>
-=======
-    	<td class="linkedcol-amount" align="right"><?php
-    if ($user->rights->propale->lire) {
-    	$total = $total + $objectlink->total_ht;
-    	echo price($objectlink->total_ht);
-    } ?></td>
-    	<td class="linkedcol-statut" align="right"><?php echo $objectlink->getLibStatut(3); ?></td>
-    	<td class="linkedcol-action" align="right"><a href="<?php echo $_SERVER["PHP_SELF"].'?id='.$object->id.'&action=dellink&dellinkid='.$key; ?>"><?php echo img_picto($langs->transnoentitiesnoconv("RemoveLink"), 'unlink'); ?></a></td>
->>>>>>> af923033
     </tr>
 <?php
 }
