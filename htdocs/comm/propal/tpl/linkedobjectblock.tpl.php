--- conflicted
+++ resolved
@@ -57,11 +57,7 @@
         <?php if(!empty($showImportButton) && $conf->global->MAIN_ENABLE_IMPORT_LINKED_OBJECT_LINES)
             {
                 $url = DOL_URL_ROOT.'/comm/propal/card.php?id='.$objectlink->id;
-<<<<<<< HEAD
-                print '<a class="objectlinked_importbtn" href="'.$url.'&amp;action=selectlines"  data-element="'.$objectlink->element.'"  data-id="'.$objectlink->id.'"  > <i class="fa fa-indent"></i> </a>';  
-=======
                 print '<a class="objectlinked_importbtn" href="'.$url.'&amp;action=selectlines"  data-element="'.$objectlink->element.'"  data-id="'.$objectlink->id.'"  > <i class="fa fa-indent"></i> </a>';
->>>>>>> d9b8a8c8
             }
         ?>
         </td>
