<?php
/* Copyright (C) 2004      Rodolphe Quiedeville <rodolphe@quiedeville.org>
 * Copyright (C) 2004-2009 Laurent Destailleur  <eldy@users.sourceforge.net>
 * Copyright (C) 2004      Eric Seigne          <eric.seigne@ryxeo.com>
 * Copyright (C) 2005-2009 Regis Houssin        <regis@dolibarr.fr>
 *
 * This program is free software; you can redistribute it and/or modify
 * it under the terms of the GNU General Public License as published by
 * the Free Software Foundation; either version 2 of the License, or
 * (at your option) any later version.
 *
 * This program is distributed in the hope that it will be useful,
 * but WITHOUT ANY WARRANTY; without even the implied warranty of
 * MERCHANTABILITY or FITNESS FOR A PARTICULAR PURPOSE.  See the
 * GNU General Public License for more details.
 *
 * You should have received a copy of the GNU General Public License
 * along with this program. If not, see <http://www.gnu.org/licenses/>.
 */

/**
 *	\file       htdocs/comm/propal/note.php
 *	\ingroup    propale
 *	\brief      Fiche d'information sur une proposition commerciale
<<<<<<< HEAD
 *	\version    $Id: note.php,v 1.62 2011/08/03 00:46:33 eldy Exp $
=======
 *	\version    $Id: note.php,v 1.63 2011/08/14 02:11:45 eldy Exp $
>>>>>>> 19bde3ab
 */

require("../../main.inc.php");
require_once(DOL_DOCUMENT_ROOT."/comm/propal/class/propal.class.php");
require_once(DOL_DOCUMENT_ROOT."/lib/propal.lib.php");

$langs->load('propal');
$langs->load('compta');
$langs->load('bills');

$id = isset($_GET["id"])?$_GET["id"]:'';

// Security check
if ($user->societe_id) $socid=$user->societe_id;
$result = restrictedArea($user, 'propale', $id, 'propal');



/******************************************************************************/
/*                     Actions                                                */
/******************************************************************************/

if ($_POST["action"] == 'update_public' && $user->rights->propale->creer)
{
	$propal = new Propal($db);
	$propal->fetch($_GET["id"]);

	$db->begin();

	$res=$propal->update_note_public($_POST["note_public"],$user);
	if ($res < 0)
	{
		$mesg='<div class="error">'.$propal->error.'</div>';
		$db->rollback();
	}
	else
	{
		$db->commit();
	}
}

if ($_POST['action'] == 'update' && $user->rights->propale->creer)
{
	$propal = new Propal($db);
	$propal->fetch($_GET["id"]);

	$db->begin();

	$res=$propal->update_note($_POST["note"],$user);
	if ($res < 0)
	{
		$mesg='<div class="error">'.$propal->error.'</div>';
		$db->rollback();
	}
	else
	{
		$db->commit();
	}
}



/******************************************************************************/
/* Affichage fiche                                                            */
/******************************************************************************/

llxHeader();

$html = new Form($db);

$id = $_GET["id"];
$ref= $_GET["ref"];
if ($id > 0 || ! empty($ref))
{
	if ($mesg) print $mesg;

	$now=gmmktime();

	$propal = new Propal($db);
	if ($propal->fetch($id, $ref))
	{
		$societe = new Societe($db);
		if ( $societe->fetch($propal->socid) )
		{
			$head = propal_prepare_head($propal);
			dol_fiche_head($head, 'note', $langs->trans('Proposal'), 0, 'propal');

			print '<table class="border" width="100%">';

			$linkback="<a href=\"".DOL_URL_ROOT.'/comm/propal.php'."?page=$page&socid=$socid&viewstatut=$viewstatut&sortfield=$sortfield&$sortorder\">".$langs->trans("BackToList")."</a>";

			// Ref
			print '<tr><td width="25%">'.$langs->trans('Ref').'</td><td colspan="3">';
			print $html->showrefnav($propal,'ref',$linkback,1,'ref','ref','');
			print '</td></tr>';

			// Ref client
			print '<tr><td>';
			print '<table class="nobordernopadding" width="100%"><tr><td nowrap>';
			print $langs->trans('RefCustomer').'</td><td align="left">';
			print '</td>';
			print '</tr></table>';
			print '</td><td colspan="3">';
			print $propal->ref_client;
			print '</td>';
			print '</tr>';

			// Customer
			if ( is_null($propal->client) )
				$propal->fetch_thirdparty();
			print "<tr><td>".$langs->trans("Company")."</td>";
			print '<td colspan="3">'.$propal->client->getNomUrl(1).'</td></tr>';

			// Ligne info remises tiers
			print '<tr><td>'.$langs->trans('Discounts').'</td><td colspan="3">';
			if ($societe->remise_client) print $langs->trans("CompanyHasRelativeDiscount",$societe->remise_client);
			else print $langs->trans("CompanyHasNoRelativeDiscount");
			$absolute_discount=$societe->getAvailableDiscounts();
			print '. ';
			if ($absolute_discount) print $langs->trans("CompanyHasAbsoluteDiscount",price($absolute_discount),$langs->trans("Currency".$conf->monnaie));
			else print $langs->trans("CompanyHasNoAbsoluteDiscount");
			print '.';
			print '</td></tr>';

			// Date
			print '<tr><td>'.$langs->trans('Date').'</td><td colspan="3">';
			print dol_print_date($propal->date,'daytext');
			print '</td>';
			print '</tr>';

			// Date fin propal
			print '<tr>';
			print '<td>'.$langs->trans('DateEndPropal').'</td><td colspan="3">';
			if ($propal->fin_validite)
			{
				print dol_print_date($propal->fin_validite,'daytext');
				if ($propal->statut == 1 && $propal->fin_validite < ($now - $conf->propal->cloture->warning_delay)) print img_warning($langs->trans("Late"));
			}
			else
			{
				print $langs->trans("Unknown");
			}
			print '</td>';
			print '</tr>';

			// Note publique
			print '<tr><td valign="top">'.$langs->trans("NotePublic").' :</td>';
			print '<td valign="top" colspan="3">';
			if ($_GET["action"] == 'edit')
			{
				print '<form method="post" action="note.php?id='.$propal->id.'">';
				print '<input type="hidden" name="token" value="'.$_SESSION['newtoken'].'">';
				print '<input type="hidden" name="action" value="update_public">';
				print '<textarea name="note_public" cols="80" rows="8">'.$propal->note_public."</textarea><br>";
				print '<input type="submit" class="button" value="'.$langs->trans("Save").'">';
				print '</form>';
			}
			else
			{
				print ($propal->note_public?nl2br($propal->note_public):"&nbsp;");
			}
			print "</td></tr>";

			// Note privee
			if (! $user->societe_id)
			{
				print '<tr><td valign="top">'.$langs->trans("NotePrivate").' :</td>';
				print '<td valign="top" colspan="3">';
				if ($_GET["action"] == 'edit')
				{
					print '<form method="post" action="note.php?id='.$propal->id.'">';
					print '<input type="hidden" name="token" value="'.$_SESSION['newtoken'].'">';
					print '<input type="hidden" name="action" value="update">';
					print '<textarea name="note" cols="80" rows="8">'.$propal->note."</textarea><br>";
					print '<input type="submit" class="button" value="'.$langs->trans("Save").'">';
					print '</form>';
				}
				else
				{
					print ($propal->note?nl2br($propal->note):"&nbsp;");
				}
				print "</td></tr>";
			}

			print "</table>";

			print '</div>';

			/*
			 * Actions
			 */

			print '<div class="tabsAction">';
			if ($user->rights->propale->creer && $_GET['action'] <> 'edit')
			{
				print '<a class="butAction" href="note.php?id='.$propal->id.'&amp;action=edit">'.$langs->trans('Modify').'</a>';
			}
			print '</div>';
		}
	}
}
$db->close();

<<<<<<< HEAD
llxFooter('$Date: 2011/08/03 00:46:33 $ - $Revision: 1.15 ');
=======
llxFooter('$Date: 2011/08/14 02:11:45 $ - $Revision: 1.15 ');
>>>>>>> 19bde3ab
?><|MERGE_RESOLUTION|>--- conflicted
+++ resolved
@@ -22,11 +22,7 @@
  *	\file       htdocs/comm/propal/note.php
  *	\ingroup    propale
  *	\brief      Fiche d'information sur une proposition commerciale
-<<<<<<< HEAD
- *	\version    $Id: note.php,v 1.62 2011/08/03 00:46:33 eldy Exp $
-=======
  *	\version    $Id: note.php,v 1.63 2011/08/14 02:11:45 eldy Exp $
->>>>>>> 19bde3ab
  */
 
 require("../../main.inc.php");
@@ -230,9 +226,5 @@
 }
 $db->close();
 
-<<<<<<< HEAD
-llxFooter('$Date: 2011/08/03 00:46:33 $ - $Revision: 1.15 ');
-=======
 llxFooter('$Date: 2011/08/14 02:11:45 $ - $Revision: 1.15 ');
->>>>>>> 19bde3ab
 ?>