<?php
/* Copyright (C) 2002-2004 Rodolphe Quiedeville		<rodolphe@quiedeville.org>
 * Copyright (C) 2004      Eric Seigne				<eric.seigne@ryxeo.com>
 * Copyright (C) 2004-2011 Laurent Destailleur		<eldy@users.sourceforge.net>
 * Copyright (C) 2005      Marc Barilley			<marc@ocebo.com>
 * Copyright (C) 2005-2013 Regis Houssin			<regis.houssin@capnetworks.com>
 * Copyright (C) 2006      Andre Cianfarani			<acianfa@free.fr>
 * Copyright (C) 2008      Raphael Bertrand			<raphael.bertrand@resultic.fr>
 * Copyright (C) 2010-2013 Juanjo Menent			<jmenent@2byte.es>
 * Copyright (C) 2010-2011 Philippe Grand			<philippe.grand@atoo-net.com>
 * Copyright (C) 2012      Christophe Battarel  	<christophe.battarel@altairis.fr>
 * Copyright (C) 2013      Florian Henry		  	<florian.henry@open-concept.pro>
 *
 * This program is free software; you can redistribute it and/or modify
 * it under the terms of the GNU General Public License as published by
 * the Free Software Foundation; either version 3 of the License, or
 * (at your option) any later version.
 *
 * This program is distributed in the hope that it will be useful,
 * but WITHOUT ANY WARRANTY; without even the implied warranty of
 * MERCHANTABILITY or FITNESS FOR A PARTICULAR PURPOSE.  See the
 * GNU General Public License for more details.
 *
 * You should have received a copy of the GNU General Public License
 * along with this program. If not, see <http://www.gnu.org/licenses/>.
 */

/**
 *	\file       htdocs/comm/propal/class/propal.class.php
 *	\brief      Fichier de la classe des propales
 */

require_once DOL_DOCUMENT_ROOT .'/core/class/commonobject.class.php';
require_once DOL_DOCUMENT_ROOT .'/product/class/product.class.php';
require_once DOL_DOCUMENT_ROOT .'/contact/class/contact.class.php';
require_once DOL_DOCUMENT_ROOT .'/margin/lib/margins.lib.php';

/**
 *	\class      Propal
 *	\brief      Classe permettant la gestion des propales
 */
class Propal extends CommonObject
{
    public $element='propal';
    public $table_element='propal';
    public $table_element_line='propaldet';
    public $fk_element='fk_propal';
    protected $ismultientitymanaged = 1;	// 0=No test on entity, 1=Test with field entity, 2=Test with link by societe

    var $id;

    var $socid;		// Id client
    var $client;		// Objet societe client (a charger par fetch_client)

    var $contactid;
    var $fk_project;
    var $author;
    var $ref;
    var $ref_client;
    var $statut;					// 0 (draft), 1 (validated), 2 (signed), 3 (not signed), 4 (billed)
    var $datec;						// Date of creation
    var $datev;						// Date of validation
    var $date;						// Date of proposal
    var $datep;						// Same than date
    var $date_livraison;
    var $fin_validite;

    var $user_author_id;
    var $user_valid_id;
    var $user_close_id;

    var $total_ht;					// Total net of tax
    var $total_tva;					// Total VAT
    var $total_localtax1;			// Total Local Taxes 1
    var $total_localtax2;			// Total Local Taxes 2
    var $total_ttc;					// Total with tax
    var $price;						// deprecated (for compatibility)
    var $tva;						// deprecated (for compatibility)
    var $total;						// deprecated (for compatibility)

    var $cond_reglement_id;
    var $cond_reglement_code;
    var $mode_reglement_id;
    var $mode_reglement_code;
    var $remise;
    var $remise_percent;
    var $remise_absolue;
    var $note;						// deprecated (for compatibility)
    var $note_private;
    var $note_public;
    var $fk_delivery_address;		// deprecated (for compatibility)
    var $fk_address;
    var $address_type;
    var $address;
    var $availability_id;
    var $availability_code;
    var $demand_reason_id;
    var $demand_reason_code;

    var $products=array();
    var $extraparams=array();

    var $lines = array();
    var $line;

    var $origin;
    var $origin_id;

    var $labelstatut=array();
    var $labelstatut_short=array();

    // Pour board
    var $nbtodo;
    var $nbtodolate;

    var $specimen;


    /**
     *	Constructor
     *
     *	@param      DoliDB	$db         Database handler
     *	@param      int		$socid		Id third party
     *	@param      int		$propalid   Id proposal
     */
    function __construct($db, $socid="", $propalid=0)
    {
        global $conf,$langs;

        $this->db = $db;
        $this->socid = $socid;
        $this->id = $propalid;
        $this->products = array();
        $this->remise = 0;
        $this->remise_percent = 0;
        $this->remise_absolue = 0;

        $this->duree_validite=$conf->global->PROPALE_VALIDITY_DURATION;

        $langs->load("propal");
        $this->labelstatut[0]=(! empty($conf->global->PROPAL_STATUS_DRAFT_LABEL) ? $conf->global->PROPAL_STATUS_DRAFT_LABEL : $langs->trans("PropalStatusDraft"));
        $this->labelstatut[1]=(! empty($conf->global->PROPAL_STATUS_VALIDATED_LABEL) ? $conf->global->PROPAL_STATUS_VALIDATED_LABEL : $langs->trans("PropalStatusValidated"));
        $this->labelstatut[2]=(! empty($conf->global->PROPAL_STATUS_SIGNED_LABEL) ? $conf->global->PROPAL_STATUS_SIGNED_LABEL : $langs->trans("PropalStatusSigned"));
        $this->labelstatut[3]=(! empty($conf->global->PROPAL_STATUS_NOTSIGNED_LABEL) ? $conf->global->PROPAL_STATUS_NOTSIGNED_LABEL : $langs->trans("PropalStatusNotSigned"));
        $this->labelstatut[4]=(! empty($conf->global->PROPAL_STATUS_BILLED_LABEL) ? $conf->global->PROPAL_STATUS_BILLED_LABEL : $langs->trans("PropalStatusBilled"));
        $this->labelstatut_short[0]=(! empty($conf->global->PROPAL_STATUS_DRAFTSHORT_LABEL) ? $conf->global->PROPAL_STATUS_DRAFTSHORT_LABEL : $langs->trans("PropalStatusDraftShort"));
        $this->labelstatut_short[1]=(! empty($conf->global->PROPAL_STATUS_VALIDATEDSHORT_LABEL) ? $conf->global->PROPAL_STATUS_VALIDATEDSHORT_LABEL : $langs->trans("Opened"));
        $this->labelstatut_short[2]=(! empty($conf->global->PROPAL_STATUS_SIGNEDSHORT_LABEL) ? $conf->global->PROPAL_STATUS_SIGNEDSHORT_LABEL : $langs->trans("PropalStatusSignedShort"));
        $this->labelstatut_short[3]=(! empty($conf->global->PROPAL_STATUS_NOTSIGNEDSHORT_LABEL) ? $conf->global->PROPAL_STATUS_NOTSIGNEDSHORT_LABEL : $langs->trans("PropalStatusNotSignedShort"));
        $this->labelstatut_short[4]=(! empty($conf->global->PROPAL_STATUS_BILLEDSHORT_LABEL) ? $conf->global->PROPAL_STATUS_BILLEDSHORT_LABEL : $langs->trans("PropalStatusBilledShort"));
    }


    /**
     * 	Add line into array products
     *	$this->client doit etre charge
     *
     * 	@param  int		$idproduct       	Product Id to add
     * 	@param  int		$qty             	Quantity
     * 	@param  int		$remise_percent  	Discount effected on Product
     *  @return	int							<0 if KO, >0 if OK
     *
     *	TODO	Remplacer les appels a cette fonction par generation objet Ligne
     *			insere dans tableau $this->products
     */
    function add_product($idproduct, $qty, $remise_percent=0)
    {
        global $conf, $mysoc;

        if (! $qty) $qty = 1;

        dol_syslog(get_class($this)."::add_product $idproduct, $qty, $remise_percent");
        if ($idproduct > 0)
        {
            $prod=new Product($this->db);
            $prod->fetch($idproduct);

            $productdesc = $prod->description;

            $tva_tx = get_default_tva($mysoc,$this->client,$prod->id);
            // local taxes
            $localtax1_tx = get_default_localtax($mysoc,$this->client,1,$prod->tva_tx);
            $localtax2_tx = get_default_localtax($mysoc,$this->client,2,$prod->tva_tx);

            // multiprix
            if($conf->global->PRODUIT_MULTIPRICES && $this->client->price_level)
            {
                $price = $prod->multiprices[$this->client->price_level];
            }
            else
            {
                $price = $prod->price;
            }

            $line = new PropaleLigne($this->db);

            $line->fk_product=$idproduct;
            $line->desc=$productdesc;
            $line->qty=$qty;
            $line->subprice=$price;
            $line->remise_percent=$remise_percent;
            $line->tva_tx=$tva_tx;

            $this->products[]=$line;
        }
    }

    /**
     *	Adding line of fixed discount in the proposal in DB
     *
     *	@param     int		$idremise			Id of fixed discount
     *  @return    int          				>0 if OK, <0 if KO
     */
    function insert_discount($idremise)
    {
        global $langs;

        include_once DOL_DOCUMENT_ROOT.'/core/lib/price.lib.php';
        include_once DOL_DOCUMENT_ROOT.'/core/class/discount.class.php';

        $this->db->begin();

        $remise=new DiscountAbsolute($this->db);
        $result=$remise->fetch($idremise);

        if ($result > 0)
        {
            if ($remise->fk_facture)	// Protection against multiple submission
            {
                $this->error=$langs->trans("ErrorDiscountAlreadyUsed");
                $this->db->rollback();
                return -5;
            }

            $propalligne=new PropaleLigne($this->db);
            $propalligne->fk_propal=$this->id;
            $propalligne->fk_remise_except=$remise->id;
            $propalligne->desc=$remise->description;   	// Description ligne
            $propalligne->tva_tx=$remise->tva_tx;
            $propalligne->subprice=-$remise->amount_ht;
            $propalligne->fk_product=0;					// Id produit predefini
            $propalligne->qty=1;
            $propalligne->remise=0;
            $propalligne->remise_percent=0;
            $propalligne->rang=-1;
            $propalligne->info_bits=2;

            // TODO deprecated
            $propalligne->price=-$remise->amount_ht;

            $propalligne->total_ht  = -$remise->amount_ht;
            $propalligne->total_tva = -$remise->amount_tva;
            $propalligne->total_ttc = -$remise->amount_ttc;

            $result=$propalligne->insert();
            if ($result > 0)
            {
                $result=$this->update_price(1);
                if ($result > 0)
                {
                    $this->db->commit();
                    return 1;
                }
                else
                {
                    $this->db->rollback();
                    return -1;
                }
            }
            else
            {
                $this->error=$propalligne->error;
                $this->db->rollback();
                return -2;
            }
        }
        else
        {
            $this->db->rollback();
            return -2;
        }
    }

    /**
     *    	Add a proposal line into database (linked to product/service or not)
     * 		Les parametres sont deja cense etre juste et avec valeurs finales a l'appel
     *		de cette methode. Aussi, pour le taux tva, il doit deja avoir ete defini
     *		par l'appelant par la methode get_default_tva(societe_vendeuse,societe_acheteuse,'',produit)
     *		et le desc doit deja avoir la bonne valeur (a l'appelant de gerer le multilangue)
     *
     * 		@param    	int			$propalid			Id de la propale
     * 		@param    	string		$desc				Description de la ligne
     * 		@param    	double		$pu_ht				Prix unitaire
     * 		@param    	double		$qty             	Quantite
     * 		@param    	double		$txtva           	Taux de tva
     * 		@param		double		$txlocaltax1		Local tax 1 rate
     *  	@param		double		$txlocaltax2		Local tax 2 rate
     *		@param    	int			$fk_product      	Id du produit/service predefini
     * 		@param    	double		$remise_percent  	Pourcentage de remise de la ligne
     * 		@param    	string		$price_base_type	HT or TTC
     * 		@param    	dobule		$pu_ttc             Prix unitaire TTC
     * 		@param    	int			$info_bits			Bits de type de lignes
     *      @param      int			$type               Type of line (product, service)
     *      @param      int			$rang               Position of line
     *      @param		int			$special_code		Special code (also used by externals modules!)
     *      @param		int			$fk_parent_line		Id of parent line
     *      @param		int			$fk_fournprice		Id supplier price
     *      @param		int			$pa_ht				Buying price without tax
     *      @param		string		$label				???
     *		@param      timestamp	$date_start       	Start date of the line
     *		@param      timestamp	$date_end         	End date of the line
     *    	@return    	int         	    			>0 if OK, <0 if KO
     *
     *    	@see       	add_product
     */
	function addline($propalid, $desc, $pu_ht, $qty, $txtva, $txlocaltax1=0, $txlocaltax2=0, $fk_product=0, $remise_percent=0, $price_base_type='HT', $pu_ttc=0, $info_bits=0, $type=0, $rang=-1, $special_code=0, $fk_parent_line=0, $fk_fournprice=null, $pa_ht=0, $label='',$date_start='', $date_end='')
    {
        global $conf;

        dol_syslog(get_class($this)."::addline propalid=$propalid, desc=$desc, pu_ht=$pu_ht, qty=$qty, txtva=$txtva, fk_product=$fk_product, remise_except=$remise_percent, price_base_type=$price_base_type, pu_ttc=$pu_ttc, info_bits=$info_bits, type=$type");
        include_once DOL_DOCUMENT_ROOT.'/core/lib/price.lib.php';

        // Clean parameters
        if (empty($remise_percent)) $remise_percent=0;
        if (empty($qty)) $qty=0;
        if (empty($info_bits)) $info_bits=0;
        if (empty($rang)) $rang=0;
        if (empty($fk_parent_line) || $fk_parent_line < 0) $fk_parent_line=0;

        $remise_percent=price2num($remise_percent);
        $qty=price2num($qty);
        $pu_ht=price2num($pu_ht);
        $pu_ttc=price2num($pu_ttc);
        $txtva=price2num($txtva);
        $txlocaltax1=price2num($txlocaltax1);
        $txlocaltax2=price2num($txlocaltax2);
    		$pa_ht=price2num($pa_ht);
        if ($price_base_type=='HT')
        {
            $pu=$pu_ht;
        }
        else
        {
            $pu=$pu_ttc;
        }

        // Check parameters
        if ($type < 0) return -1;

        if ($this->statut == 0)
        {
            $this->db->begin();

            // Calcul du total TTC et de la TVA pour la ligne a partir de
            // qty, pu, remise_percent et txtva
            // TRES IMPORTANT: C'est au moment de l'insertion ligne qu'on doit stocker
            // la part ht, tva et ttc, et ce au niveau de la ligne qui a son propre taux tva.
            $tabprice=calcul_price_total($qty, $pu, $remise_percent, $txtva, $txlocaltax1, $txlocaltax2, 0, $price_base_type, $info_bits, $type);
            $total_ht  = $tabprice[0];
            $total_tva = $tabprice[1];
            $total_ttc = $tabprice[2];
            $total_localtax1 = $tabprice[9];
            $total_localtax2 = $tabprice[10];

            // Rang to use
            $rangtouse = $rang;
            if ($rangtouse == -1)
            {
                $rangmax = $this->line_max($fk_parent_line);
                $rangtouse = $rangmax + 1;
            }

            // TODO A virer
            // Anciens indicateurs: $price, $remise (a ne plus utiliser)
            $price = $pu;
            $remise = 0;
            if ($remise_percent > 0)
            {
                $remise = round(($pu * $remise_percent / 100), 2);
                $price = $pu - $remise;
            }

            // Insert line
            $this->line=new PropaleLigne($this->db);

            $this->line->fk_propal=$propalid;
            $this->line->label=$label;
            $this->line->desc=$desc;
            $this->line->qty=$qty;
            $this->line->tva_tx=$txtva;
            $this->line->localtax1_tx=$txlocaltax1;
            $this->line->localtax2_tx=$txlocaltax2;
            $this->line->fk_product=$fk_product;
            $this->line->remise_percent=$remise_percent;
            $this->line->subprice=$pu_ht;
            $this->line->rang=$rangtouse;
            $this->line->info_bits=$info_bits;
            $this->line->total_ht=$total_ht;
            $this->line->total_tva=$total_tva;
            $this->line->total_localtax1=$total_localtax1;
            $this->line->total_localtax2=$total_localtax2;
            $this->line->total_ttc=$total_ttc;
            $this->line->product_type=$type;
            $this->line->special_code=$special_code;
            $this->line->fk_parent_line=$fk_parent_line;

            $this->line->date_start=$date_start;
            $this->line->date_end=$date_end;

			// infos marge
			$this->line->fk_fournprice = $fk_fournprice;
			$this->line->pa_ht = $pa_ht;

            // Mise en option de la ligne
            //if ($conf->global->PROPALE_USE_OPTION_LINE && !$qty) $ligne->special_code=3;
            if (empty($qty) && empty($special_code)) $this->line->special_code=3;

            // TODO deprecated
            $this->line->price=$price;
            $this->line->remise=$remise;

            $result=$this->line->insert();
            if ($result > 0)
            {
                // Reorder if child line
                if (! empty($fk_parent_line)) $this->line_order(true,'DESC');

                // Mise a jour informations denormalisees au niveau de la propale meme
                $result=$this->update_price(1);
                if ($result > 0)
                {
                    $this->db->commit();
                    return $this->line->rowid;
                }
                else
                {
                    $this->error=$this->db->error();
                    dol_syslog("Error sql=$sql, error=".$this->error,LOG_ERR);
                    $this->db->rollback();
                    return -1;
                }
            }
            else
            {
                $this->error=$this->line->error;
                $this->db->rollback();
                return -2;
            }
        }
    }


    /**
     *  Update a proposal line
     *
     *  @param      int			$rowid           	Id de la ligne
     *  @param      double		$pu		     	  	Prix unitaire (HT ou TTC selon price_base_type)
     *  @param      double		$qty            	Quantity
     *  @param      double		$remise_percent  	Remise effectuee sur le produit
     *  @param      double		$txtva	          	Taux de TVA
     * 	@param	  	double		$txlocaltax1		Local tax 1 rate
     *  @param	  	double		$txlocaltax2		Local tax 2 rate
     *  @param      string		$desc            	Description
     *	@param	  	double		$price_base_type	HT ou TTC
     *	@param      int			$info_bits        	Miscellaneous informations
     *	@param		int			$special_code		Special code (also used by externals modules!)
     * 	@param		int			$fk_parent_line		Id of parent line (0 in most cases, used by modules adding sublevels into lines).
     * 	@param		int			$skip_update_total	Keep fields total_xxx to 0 (used for special lines by some modules)
     *  @param		int			$fk_fournprice		Id of origin supplier price
     *  @param		int			$pa_ht				Price (without tax) of product when it was bought
     *  @param		string		$label				???
     *  @param		int			$type				0/1=Product/service
     *	@param      timestamp	$date_start       	Start date of the line
     *	@param      timestamp	$date_end         	End date of the line
     *  @return     int     		        		0 if OK, <0 if KO
     */
	function updateline($rowid, $pu, $qty, $remise_percent, $txtva, $txlocaltax1=0, $txlocaltax2=0, $desc='', $price_base_type='HT', $info_bits=0, $special_code=0, $fk_parent_line=0, $skip_update_total=0, $fk_fournprice=null, $pa_ht=0, $label='', $type=0, $date_start='', $date_end='')
    {
        global $conf,$user,$langs;

        dol_syslog(get_class($this)."::updateLine $rowid, $pu, $qty, $remise_percent, $txtva, $desc, $price_base_type, $info_bits");
        include_once DOL_DOCUMENT_ROOT.'/core/lib/price.lib.php';

        // Clean parameters
        $remise_percent=price2num($remise_percent);
        $qty=price2num($qty);
        $pu = price2num($pu);
        $txtva = price2num($txtva);
        $txlocaltax1=price2num($txlocaltax1);
        $txlocaltax2=price2num($txlocaltax2);
    	$pa_ht=price2num($pa_ht);
        if (empty($qty) && empty($special_code)) $special_code=3;    // Set option tag
        if (! empty($qty) && $special_code == 3) $special_code=0;    // Remove option tag

        if ($this->statut == 0)
        {
            $this->db->begin();

            // Calcul du total TTC et de la TVA pour la ligne a partir de
            // qty, pu, remise_percent et txtva
            // TRES IMPORTANT: C'est au moment de l'insertion ligne qu'on doit stocker
            // la part ht, tva et ttc, et ce au niveau de la ligne qui a son propre taux tva.
            $tabprice=calcul_price_total($qty, $pu, $remise_percent, $txtva, $txlocaltax1, $txlocaltax2, 0, $price_base_type, $info_bits, $type);
            $total_ht  = $tabprice[0];
            $total_tva = $tabprice[1];
            $total_ttc = $tabprice[2];
            $total_localtax1 = $tabprice[9];
            $total_localtax2 = $tabprice[10];

            // Anciens indicateurs: $price, $remise (a ne plus utiliser)
            $price = $pu;
            if ($remise_percent > 0)
            {
                $remise = round(($pu * $remise_percent / 100), 2);
                $price = $pu - $remise;
            }

            // Update line
            $this->line=new PropaleLigne($this->db);

            // Stock previous line records
            $staticline=new PropaleLigne($this->db);
            $staticline->fetch($rowid);
            $this->line->oldline = $staticline;

            // Reorder if fk_parent_line change
            if (! empty($fk_parent_line) && ! empty($staticline->fk_parent_line) && $fk_parent_line != $staticline->fk_parent_line)
            {
                $rangmax = $this->line_max($fk_parent_line);
                $this->line->rang = $rangmax + 1;
            }

            $this->line->rowid				= $rowid;
            $this->line->label				= $label;
            $this->line->desc				= $desc;
            $this->line->qty				= $qty;
            $this->line->tva_tx				= $txtva;
            $this->line->localtax1_tx		= $txlocaltax1;
            $this->line->localtax2_tx		= $txlocaltax2;
            $this->line->remise_percent		= $remise_percent;
            $this->line->subprice			= $pu;
            $this->line->info_bits			= $info_bits;
            $this->line->total_ht			= $total_ht;
            $this->line->total_tva			= $total_tva;
            $this->line->total_localtax1	= $total_localtax1;
            $this->line->total_localtax2	= $total_localtax2;
            $this->line->total_ttc			= $total_ttc;
            $this->line->special_code		= $special_code;
            $this->line->fk_parent_line		= $fk_parent_line;
            $this->line->skip_update_total	= $skip_update_total;

            // infos marge
            $this->line->fk_fournprice = $fk_fournprice;
            $this->line->pa_ht = $pa_ht;

            $this->line->date_start=$date_start;
            $this->line->date_end=$date_end;

            // TODO deprecated
            $this->line->price=$price;
            $this->line->remise=$remise;

            $result=$this->line->update();
            if ($result > 0)
            {
                // Reorder if child line
                if (! empty($fk_parent_line)) $this->line_order(true,'DESC');

                $this->update_price(1);

                $this->fk_propal = $this->id;
                $this->rowid = $rowid;

                $this->db->commit();
                return $result;
            }
            else
            {
                $this->error=$this->db->error();
                $this->db->rollback();
                dol_syslog(get_class($this)."::updateline Error=".$this->error, LOG_ERR);
                return -1;
            }
        }
        else
        {
            dol_syslog(get_class($this)."::updateline Erreur -2 Propal en mode incompatible pour cette action");
            return -2;
        }
    }


    /**
     *  Delete detail line
     *
     *  @param		int		$lineid			Id of line to delete
     *  @return     int         			>0 if OK, <0 if KO
     */
    function deleteline($lineid)
    {
        if ($this->statut == 0)
        {
            $line=new PropaleLigne($this->db);

            // For triggers
            $line->fetch($lineid);

            if ($line->delete() > 0)
            {
                $this->update_price(1);

                return 1;
            }
            else
            {
                return -1;
            }
        }
        else
        {
            return -2;
        }
    }


    /**
     *  Create commercial proposal into database
     * 	this->ref can be set or empty. If empty, we will use "(PROVid)"
     *
     * 	@param		User	$user		User that create
     * 	@param		int		$notrigger	1=Does not execute triggers, 0= execuete triggers
     *  @return     int     			<0 if KO, >=0 if OK
     */
    function create($user='', $notrigger=0)
    {
        global $langs,$conf,$mysoc,$hookmanager;
        $error=0;

        $now=dol_now();

        // Clean parameters
        if (empty($this->date)) $this->date=$this->datep;
        $this->fin_validite = $this->date + ($this->duree_validite * 24 * 3600);
        if (empty($this->availability_id)) $this->availability_id=0;
        if (empty($this->demand_reason_id)) $this->demand_reason_id=0;

        dol_syslog(get_class($this)."::create");

        // Check parameters
        $soc = new Societe($this->db);
        $result=$soc->fetch($this->socid);
        if ($result < 0)
        {
            $this->error="Failed to fetch company";
            dol_syslog(get_class($this)."::create ".$this->error, LOG_ERR);
            return -3;
        }
        if (empty($this->date))
        {
            $this->error="Date of proposal is required";
            dol_syslog(get_class($this)."::create ".$this->error, LOG_ERR);
            return -4;
        }
        if (! empty($this->ref))
        {
            $result=$this->verifyNumRef();	// Check ref is not yet used
        }


        $this->db->begin();

        $this->fetch_thirdparty();

        // Insert into database
        $sql = "INSERT INTO ".MAIN_DB_PREFIX."propal (";
        $sql.= "fk_soc";
        $sql.= ", price";
        $sql.= ", remise";
        $sql.= ", remise_percent";
        $sql.= ", remise_absolue";
        $sql.= ", tva";
        $sql.= ", total";
        $sql.= ", datep";
        $sql.= ", datec";
        $sql.= ", ref";
        $sql.= ", fk_user_author";
        $sql.= ", note_private";
        $sql.= ", note_public";
        $sql.= ", model_pdf";
        $sql.= ", fin_validite";
        $sql.= ", fk_cond_reglement";
        $sql.= ", fk_mode_reglement";
        $sql.= ", ref_client";
        $sql.= ", date_livraison";
        $sql.= ", fk_availability";
        $sql.= ", fk_input_reason";
        $sql.= ", fk_projet";
        $sql.= ", entity";
        $sql.= ") ";
        $sql.= " VALUES (";
        $sql.= $this->socid;
        $sql.= ", 0";
        $sql.= ", ".$this->remise;
        $sql.= ", ".($this->remise_percent?$this->remise_percent:'null');
        $sql.= ", ".($this->remise_absolue?$this->remise_absolue:'null');
        $sql.= ", 0";
        $sql.= ", 0";
        $sql.= ", '".$this->db->idate($this->date)."'";
        $sql.= ", '".$this->db->idate($now)."'";
        $sql.= ", '(PROV)'";
        $sql.= ", ".($user->id > 0 ? "'".$user->id."'":"null");
        $sql.= ", '".$this->db->escape($this->note_private)."'";
        $sql.= ", '".$this->db->escape($this->note_public)."'";
        $sql.= ", '".$this->modelpdf."'";
        $sql.= ", ".($this->fin_validite!=''?"'".$this->db->idate($this->fin_validite)."'":"null");
        $sql.= ", ".$this->cond_reglement_id;
        $sql.= ", ".$this->mode_reglement_id;
        $sql.= ", '".$this->db->escape($this->ref_client)."'";
        $sql.= ", ".($this->date_livraison!=''?"'".$this->db->idate($this->date_livraison)."'":"null");
        $sql.= ", ".$this->availability_id;
        $sql.= ", ".$this->demand_reason_id;
        $sql.= ", ".($this->fk_project?$this->fk_project:"null");
        $sql.= ", ".$conf->entity;
        $sql.= ")";

        dol_syslog(get_class($this)."::create sql=".$sql, LOG_DEBUG);
        $resql=$this->db->query($sql);
        if ($resql)
        {
            $this->id = $this->db->last_insert_id(MAIN_DB_PREFIX."propal");

            if ($this->id)
            {
                $this->ref='(PROV'.$this->id.')';
                $sql = 'UPDATE '.MAIN_DB_PREFIX."propal SET ref='".$this->ref."' WHERE rowid=".$this->id;

                dol_syslog(get_class($this)."::create sql=".$sql);
                $resql=$this->db->query($sql);
                if (! $resql) $error++;

                /*
                 *  Insertion du detail des produits dans la base
                */
                if (! $error)
                {
                    $fk_parent_line=0;
                    $num=count($this->lines);

                    for ($i=0;$i<$num;$i++)
                    {
                        // Reset fk_parent_line for no child products and special product
                        if (($this->lines[$i]->product_type != 9 && empty($this->lines[$i]->fk_parent_line)) || $this->lines[$i]->product_type == 9) {
                            $fk_parent_line = 0;
                        }

						$result = $this->addline(
							$this->id,
							$this->lines[$i]->desc,
							$this->lines[$i]->subprice,
							$this->lines[$i]->qty,
							$this->lines[$i]->tva_tx,
							$this->lines[$i]->localtax1_tx,
							$this->lines[$i]->localtax2_tx,
							$this->lines[$i]->fk_product,
							$this->lines[$i]->remise_percent,
							'HT',
							0,
							0,
							$this->lines[$i]->product_type,
							$this->lines[$i]->rang,
							$this->lines[$i]->special_code,
							$fk_parent_line,
							$this->lines[$i]->fk_fournprice,
							$this->lines[$i]->pa_ht,
							$this->lines[$i]->label
						);

                        if ($result < 0)
                        {
                            $error++;
                            $this->error=$this->db->error;
                            dol_print_error($this->db);
                            break;
                        }
                        // Defined the new fk_parent_line
                        if ($result > 0 && $this->lines[$i]->product_type == 9) {
                            $fk_parent_line = $result;
                        }
                    }
                }

                // Add linked object
                if (! $error && $this->origin && $this->origin_id)
                {
                    $ret = $this->add_object_linked();
                    if (! $ret)	dol_print_error($this->db);
                }

                // Set delivery address
                if (! $error && $this->fk_delivery_address)
                {
                    $sql = "UPDATE ".MAIN_DB_PREFIX."propal";
                    $sql.= " SET fk_delivery_address = ".$this->fk_delivery_address;
                    $sql.= " WHERE ref = '".$this->ref."'";
                    $sql.= " AND entity = ".$conf->entity;

                    $result=$this->db->query($sql);
                }

                if (! $error)
                {
                    // Mise a jour infos denormalisees
                    $resql=$this->update_price(1);
                    if ($resql)
                    {
                    	// Actions on extra fields (by external module or standard code)
                    	// FIXME le hook fait double emploi avec le trigger !!
                    	$hookmanager->initHooks(array('propaldao'));
                    	$parameters=array('socid'=>$this->id);
                    	$reshook=$hookmanager->executeHooks('insertExtraFields',$parameters,$this,$action);    // Note that $action and $object may have been modified by some hooks
                    	if (empty($reshook))
                    	{
                    		if (empty($conf->global->MAIN_EXTRAFIELDS_DISABLED)) // For avoid conflicts if trigger used
                    		{
                    			$result=$this->insertExtraFields();
                    			if ($result < 0)
                    			{
                    				$error++;
                    			}
                    		}
                    	}
                    	else if ($reshook < 0) $error++;

                        if (! $notrigger)
                        {
                            // Appel des triggers
                            include_once DOL_DOCUMENT_ROOT . '/core/class/interfaces.class.php';
                            $interface=new Interfaces($this->db);
                            $result=$interface->run_triggers('PROPAL_CREATE',$this,$user,$langs,$conf);
                            if ($result < 0) {
                                $error++; $this->errors=$interface->errors;
                            }
                            // Fin appel triggers
                        }
                    }
                    else
                    {
                        $error++;
                    }
                }
            }
            else
            {
                $error++;
            }

            if (! $error)
            {
                $this->db->commit();
                dol_syslog(get_class($this)."::create done id=".$this->id);
                return $this->id;
            }
            else
            {
                $this->error=$this->db->error();
                dol_syslog(get_class($this)."::create -2 ".$this->error, LOG_ERR);
                $this->db->rollback();
                return -2;
            }
        }
        else
        {
            $this->error=$this->db->error();
            dol_syslog(get_class($this)."::create -1 ".$this->error, LOG_ERR);
            $this->db->rollback();
            return -1;
        }
    }


    /**
     *	Insert into DB a proposal object completely defined by its data members (ex, results from copy).
     *
     *	@param 		User	$user	User that create
     *	@return    	int				Id of the new object if ok, <0 if ko
     *	@see       	create
     */
    function create_from($user)
    {
        $this->products=$this->lines;

        return $this->create();
    }

    /**
     *		Load an object from its id and create a new one in database
     *
     *		@param		int				$socid			Id of thirdparty
     * 	 	@return		int								New id of clone
     */
    function createFromClone($socid=0)
    {
        global $user,$langs,$conf,$hookmanager;

        $error=0;
        $now=dol_now();

        $this->db->begin();

        // Load source object
        $objFrom = dol_clone($this);

        $objsoc=new Societe($this->db);

        // Change socid if needed
        if (! empty($socid) && $socid != $this->socid)
        {
            if ($objsoc->fetch($socid) > 0)
            {
                $this->socid 				= $objsoc->id;
                $this->cond_reglement_id	= (! empty($objsoc->cond_reglement_id) ? $objsoc->cond_reglement_id : 0);
                $this->mode_reglement_id	= (! empty($objsoc->mode_reglement_id) ? $objsoc->mode_reglement_id : 0);
                $this->fk_project			= '';
                $this->fk_delivery_address	= '';
            }

            // TODO Change product price if multi-prices
        }
        else
        {
            $objsoc->fetch($this->socid);
        }

        $this->id=0;
        $this->statut=0;

        if (empty($conf->global->PROPALE_ADDON) || ! is_readable(DOL_DOCUMENT_ROOT ."/core/modules/propale/".$conf->global->PROPALE_ADDON.".php"))
        {
            $this->error='ErrorSetupNotComplete';
            return -1;
        }

        // Clear fields
        $this->user_author	= $user->id;
        $this->user_valid	= '';
        $this->date			= $now;
        $this->datep		= $now;    // deprecated
        $this->fin_validite	= $this->date + ($this->duree_validite * 24 * 3600);
        $this->ref_client	= '';

        // Set ref
        require_once DOL_DOCUMENT_ROOT ."/core/modules/propale/".$conf->global->PROPALE_ADDON.'.php';
        $obj = $conf->global->PROPALE_ADDON;
        $modPropale = new $obj;
        $this->ref = $modPropale->getNextValue($objsoc,$this);

        // Create clone
        $result=$this->create($user);
        if ($result < 0) $error++;

        if (! $error)
        {
            // Hook of thirdparty module
            if (is_object($hookmanager))
            {
                $parameters=array('objFrom'=>$objFrom);
                $action='';
                $reshook=$hookmanager->executeHooks('createFrom',$parameters,$this,$action);    // Note that $action and $object may have been modified by some hooks
                if ($reshook < 0) $error++;
            }

            // Appel des triggers
            include_once DOL_DOCUMENT_ROOT . '/core/class/interfaces.class.php';
            $interface=new Interfaces($this->db);
            $result=$interface->run_triggers('PROPAL_CLONE',$this,$user,$langs,$conf);
            if ($result < 0) {
                $error++; $this->errors=$interface->errors;
            }
            // Fin appel triggers
        }

        // End
        if (! $error)
        {
            $this->db->commit();
            return $this->id;
        }
        else
        {
            $this->db->rollback();
            return -1;
        }
    }

    /**
     *	Load a proposal from database and its ligne array
     *
     *	@param      int			$rowid		id of object to load
     *	@param		string		$ref		Ref of proposal
     *	@return     int         			>0 if OK, <0 if KO
     */
    function fetch($rowid,$ref='')
    {
        global $conf;

        $sql = "SELECT p.rowid, p.ref, p.remise, p.remise_percent, p.remise_absolue, p.fk_soc";
        $sql.= ", p.total, p.tva, p.localtax1, p.localtax2, p.total_ht";
        $sql.= ", p.datec";
        $sql.= ", p.date_valid as datev";
        $sql.= ", p.datep as dp";
        $sql.= ", p.fin_validite as dfv";
        $sql.= ", p.date_livraison as date_livraison";
        $sql.= ", p.model_pdf, p.ref_client, p.extraparams";
        $sql.= ", p.note_private, p.note_public";
        $sql.= ", p.fk_projet, p.fk_statut";
        $sql.= ", p.fk_user_author, p.fk_user_valid, p.fk_user_cloture";
        $sql.= ", p.fk_delivery_address";
        $sql.= ", p.fk_availability";
        $sql.= ", p.fk_input_reason";
        $sql.= ", p.fk_cond_reglement";
        $sql.= ", p.fk_mode_reglement";
        $sql.= ", c.label as statut_label";
        $sql.= ", ca.code as availability_code, ca.label as availability";
        $sql.= ", dr.code as demand_reason_code, dr.label as demand_reason";
        $sql.= ", cr.code as cond_reglement_code, cr.libelle as cond_reglement, cr.libelle_facture as cond_reglement_libelle_doc";
        $sql.= ", cp.code as mode_reglement_code, cp.libelle as mode_reglement";
        $sql.= " FROM ".MAIN_DB_PREFIX."c_propalst as c, ".MAIN_DB_PREFIX."propal as p";
        $sql.= ' LEFT JOIN '.MAIN_DB_PREFIX.'c_paiement as cp ON p.fk_mode_reglement = cp.id';
        $sql.= ' LEFT JOIN '.MAIN_DB_PREFIX.'c_payment_term as cr ON p.fk_cond_reglement = cr.rowid';
        $sql.= ' LEFT JOIN '.MAIN_DB_PREFIX.'c_availability as ca ON p.fk_availability = ca.rowid';
        $sql.= ' LEFT JOIN '.MAIN_DB_PREFIX.'c_input_reason as dr ON p.fk_input_reason = dr.rowid';
        $sql.= " WHERE p.fk_statut = c.id";
        $sql.= " AND p.entity = ".$conf->entity;
        if ($ref) $sql.= " AND p.ref='".$ref."'";
        else $sql.= " AND p.rowid=".$rowid;

        dol_syslog(get_class($this)."::fetch sql=".$sql, LOG_DEBUG);
        $resql=$this->db->query($sql);
        if ($resql)
        {
            if ($this->db->num_rows($resql))
            {
                $obj = $this->db->fetch_object($resql);

                $this->id                   = $obj->rowid;

                $this->ref                  = $obj->ref;
                $this->ref_client           = $obj->ref_client;
                $this->remise               = $obj->remise;
                $this->remise_percent       = $obj->remise_percent;
                $this->remise_absolue       = $obj->remise_absolue;
                $this->total                = $obj->total; // TODO obsolete
                $this->total_ht             = $obj->total_ht;
                $this->total_tva            = $obj->tva;
                $this->total_localtax1		= $obj->localtax1;
                $this->total_localtax2		= $obj->localtax2;
                $this->total_ttc            = $obj->total;
                $this->socid                = $obj->fk_soc;
                $this->fk_project           = $obj->fk_projet;
                $this->modelpdf             = $obj->model_pdf;
                $this->note                 = $obj->note_private; // TODO obsolete
                $this->note_private         = $obj->note_private;
                $this->note_public          = $obj->note_public;
                $this->statut               = $obj->fk_statut;
                $this->statut_libelle       = $obj->statut_label;

                $this->datec                = $this->db->jdate($obj->datec); // TODO obsolete
                $this->datev                = $this->db->jdate($obj->datev); // TODO obsolete
                $this->date_creation		= $this->db->jdate($obj->datec); //Creation date
                $this->date_validation		= $this->db->jdate($obj->datev); //Validation date
                $this->date                 = $this->db->jdate($obj->dp);	// Proposal date
                $this->datep                = $this->db->jdate($obj->dp);    // deprecated
                $this->fin_validite         = $this->db->jdate($obj->dfv);
                $this->date_livraison       = $this->db->jdate($obj->date_livraison);
                $this->availability_id      = $obj->fk_availability;
                $this->availability_code    = $obj->availability_code;
                $this->availability         = $obj->availability;
                $this->demand_reason_id     = $obj->fk_input_reason;
                $this->demand_reason_code   = $obj->demand_reason_code;
                $this->demand_reason        = $obj->demand_reason;
                $this->fk_address  			= $obj->fk_delivery_address;

                $this->mode_reglement_id    = $obj->fk_mode_reglement;
                $this->mode_reglement_code  = $obj->mode_reglement_code;
                $this->mode_reglement       = $obj->mode_reglement;
                $this->cond_reglement_id    = $obj->fk_cond_reglement;
                $this->cond_reglement_code  = $obj->cond_reglement_code;
                $this->cond_reglement       = $obj->cond_reglement;
                $this->cond_reglement_doc   = $obj->cond_reglement_libelle_doc;

                $this->extraparams			= (array) json_decode($obj->extraparams, true);

                $this->user_author_id = $obj->fk_user_author;
                $this->user_valid_id  = $obj->fk_user_valid;
                $this->user_close_id  = $obj->fk_user_cloture;

                if ($obj->fk_statut == 0)
                {
                    $this->brouillon = 1;
                }
                
                // Retreive all extrafield for invoice
                // fetch optionals attributes and labels
                if(!class_exists('Extrafields'))
                	require_once(DOL_DOCUMENT_ROOT.'/core/class/extrafields.class.php');
                $extrafields=new ExtraFields($this->db);
                $extralabels=$extrafields->fetch_name_optionals_label($this->table_element,true);
                if (count($extralabels)>0) {
                	$this->fetch_optionals($this->id,$extralabels);
                }

                $this->db->free($resql);

                $this->lines = array();

                /*
                 * Lignes propales liees a un produit ou non
                 */
                $sql = "SELECT d.rowid, d.fk_propal, d.fk_parent_line, d.label as custom_label, d.description, d.price, d.tva_tx, d.localtax1_tx, d.localtax2_tx, d.qty, d.fk_remise_except, d.remise_percent, d.subprice, d.fk_product,";
				$sql.= " d.info_bits, d.total_ht, d.total_tva, d.total_localtax1, d.total_localtax2, d.total_ttc, d.fk_product_fournisseur_price as fk_fournprice, d.buy_price_ht as pa_ht, d.special_code, d.rang, d.product_type,";
                $sql.= ' p.ref as product_ref, p.description as product_desc, p.fk_product_type, p.label as product_label,';
                $sql.= ' d.date_start, d.date_end';
                $sql.= " FROM ".MAIN_DB_PREFIX."propaldet as d";
                $sql.= " LEFT JOIN ".MAIN_DB_PREFIX."product as p ON d.fk_product = p.rowid";
                $sql.= " WHERE d.fk_propal = ".$this->id;
                $sql.= " ORDER by d.rang";

                $result = $this->db->query($sql);
                if ($result)
                {
                    $num = $this->db->num_rows($result);
                    $i = 0;

                    while ($i < $num)
                    {
                        $objp                   = $this->db->fetch_object($result);

                        $line                   = new PropaleLigne($this->db);

                        $line->rowid			= $objp->rowid;
                        $line->fk_propal		= $objp->fk_propal;
                        $line->fk_parent_line	= $objp->fk_parent_line;
                        $line->product_type     = $objp->product_type;
                        $line->label            = $objp->custom_label;
                        $line->desc             = $objp->description;  // Description ligne
                        $line->qty              = $objp->qty;
                        $line->tva_tx           = $objp->tva_tx;
                        $line->localtax1_tx		= $objp->localtax1_tx;
                        $line->localtax2_tx		= $objp->localtax2_tx;
                        $line->subprice         = $objp->subprice;
                        $line->fk_remise_except = $objp->fk_remise_except;
                        $line->remise_percent   = $objp->remise_percent;
                        $line->price            = $objp->price;		// TODO deprecated

                        $line->info_bits        = $objp->info_bits;
                        $line->total_ht         = $objp->total_ht;
                        $line->total_tva        = $objp->total_tva;
                        $line->total_localtax1	= $objp->total_localtax1;
                        $line->total_localtax2	= $objp->total_localtax2;
                        $line->total_ttc        = $objp->total_ttc;
      					$line->fk_fournprice 	= $objp->fk_fournprice;
						$marginInfos			= getMarginInfos($objp->subprice, $objp->remise_percent, $objp->tva_tx, $objp->localtax1_tx, $objp->localtax2_tx, $line->fk_fournprice, $objp->pa_ht);
						$line->pa_ht 			= $marginInfos[0];
						$line->marge_tx			= $marginInfos[1];
						$line->marque_tx		= $marginInfos[2];
                        $line->special_code     = $objp->special_code;
                        $line->rang             = $objp->rang;

                        $line->fk_product       = $objp->fk_product;

                        $line->ref				= $objp->product_ref;		// TODO deprecated
                        $line->product_ref		= $objp->product_ref;
                        $line->libelle			= $objp->product_label;		// TODO deprecated
                        $line->product_label	= $objp->product_label;
                        $line->product_desc     = $objp->product_desc; 		// Description produit
                        $line->fk_product_type  = $objp->fk_product_type;

                        $line->date_start  		= $objp->date_start;
                        $line->date_end  		= $objp->date_end;

                        $this->lines[$i]        = $line;
                        //dol_syslog("1 ".$line->fk_product);
                        //print "xx $i ".$this->lines[$i]->fk_product;
                        $i++;
                    }
                    $this->db->free($result);
                }
                else
                {
                    $this->error=$this->db->error();
                    dol_syslog(get_class($this)."::fetch Error ".$this->error, LOG_ERR);
                    return -1;
                }

                // Retreive all extrafield for propal
                // fetch optionals attributes and labels
                if(!class_exists('Extrafields'))
                	require_once(DOL_DOCUMENT_ROOT.'/core/class/extrafields.class.php');
                $extrafields=new ExtraFields($this->db);
                $extralabels=$extrafields->fetch_name_optionals_label($this->table_element,true);
                if (count($extralabels)>0) {
                	$this->fetch_optionals($this->id,$extralabels);
                }
<<<<<<< HEAD
                foreach($extrafields->attribute_label as $key=>$label)
                {
                	$this->array_options['options_'.$key]=$label;
                }
=======
>>>>>>> 50dd0ef7
                return 1;
            }

            $this->error="Record Not Found";
            return 0;
        }
        else
        {
            $this->error=$this->db->error();
            dol_syslog(get_class($this)."::fetch Error ".$this->error, LOG_ERR);
            return -1;
        }
    }

    /**
     *	Update value of extrafields on the proposal
     *
     *	@param      User	$user       Object user that modify
     *	@return     int         		<0 if ko, >0 if ok
     */
    function update_extrafields($user)
    {
    	// Actions on extra fields (by external module or standard code)
    	// FIXME le hook fait double emploi avec le trigger !!
    	$hookmanager->initHooks(array('propaldao'));
    	$parameters=array('id'=>$this->id);
    	$reshook=$hookmanager->executeHooks('insertExtraFields',$parameters,$this,$action);    // Note that $action and $object may have been modified by some hooks
    	if (empty($reshook))
    	{
    		if (empty($conf->global->MAIN_EXTRAFIELDS_DISABLED)) // For avoid conflicts if trigger used
    		{
    			$result=$this->insertExtraFields();
    			if ($result < 0)
    			{
    				$error++;
    			}
    		}
    	}
    	else if ($reshook < 0) $error++;

		if (!$error)
	    {
	    	return 1;
	    }
	    else
	    {
	    	return -1;
	    }

    }

    /**
     *  Set status to validated
     *
     *  @param	User	$user       Object user that validate
     *  @param	int		$notrigger	1=Does not execute triggers, 0= execuete triggers
     *  @return int         		<0 if KO, >=0 if OK
     */
    function valid($user, $notrigger=0)
    {
        global $conf,$langs;

        $error=0;
        $now=dol_now();

        if ($user->rights->propale->valider)
        {
            $this->db->begin();

            // Numbering module definition
            $soc = new Societe($this->db);
            $soc->fetch($this->socid);

            // Class of company linked to propal
            $result=$soc->set_as_client();

            // Define new ref
            if (! $error && (preg_match('/^[\(]?PROV/i', $this->ref)))
            {
            	$num = $this->getNextNumRef($soc);
            }
            else
          {
            	$num = $this->ref;
            }

            $sql = "UPDATE ".MAIN_DB_PREFIX."propal";
            $sql.= " SET ref = '".$num."',";
            $sql.= " fk_statut = 1, date_valid='".$this->db->idate($now)."', fk_user_valid=".$user->id;
            $sql.= " WHERE rowid = ".$this->id." AND fk_statut = 0";

            dol_syslog(get_class($this).'::valid sql='.$sql);
            if ($this->db->query($sql))
            {
                if (! $notrigger)
                {
                    // Appel des triggers
                    include_once DOL_DOCUMENT_ROOT . '/core/class/interfaces.class.php';
                    $interface=new Interfaces($this->db);
                    $result=$interface->run_triggers('PROPAL_VALIDATE',$this,$user,$langs,$conf);
                    if ($result < 0) {
                        $error++; $this->errors=$interface->errors;
                    }
                    // Fin appel triggers
                }

                if (! $error)
                {
                    $this->brouillon=0;
                    $this->statut = 1;
                    $this->user_valid_id=$user->id;
                    $this->datev=$now;
                    $this->db->commit();
                    return 1;
                }
                else
                {
                    $this->db->rollback();
                    return -2;
                }
            }
            else
            {
                $this->db->rollback();
                return -1;
            }
        }
    }


    /**
     *  Define proposal date
     *
     *  @param  User		$user      		Object user that modify
     *  @param  timestamp	$date			Date
     *  @return	int         				<0 if KO, >0 if OK
     */
    function set_date($user, $date)
    {
        if (empty($date))
        {
            $this->error='ErrorBadParameter';
            dol_syslog(get_class($this)."::set_date ".$this->error, LOG_ERR);
            return -1;
        }

        if ($user->rights->propale->creer)
        {
            $sql = "UPDATE ".MAIN_DB_PREFIX."propal SET datep = '".$this->db->idate($date)."'";
            $sql.= " WHERE rowid = ".$this->id." AND fk_statut = 0";

            dol_syslog(get_class($this)."::set_date sql=".$sql);
            if ($this->db->query($sql) )
            {
                $this->date = $date;
                $this->datep = $date;    // deprecated
                return 1;
            }
            else
            {
                $this->error=$this->db->lasterror();
                dol_syslog(get_class($this)."::set_date ".$this->error, LOG_ERR);
                return -1;
            }
        }
    }

    /**
     *	Define end validity date
     *
     *	@param		User		$user        		Object user that modify
     *	@param      timestamp	$date_fin_validite	End of validity date
     *	@return     int         					<0 if KO, >0 if OK
     */
    function set_echeance($user, $date_fin_validite)
    {
        if ($user->rights->propale->creer)
        {
            $sql = "UPDATE ".MAIN_DB_PREFIX."propal SET fin_validite = ".($date_fin_validite!=''?"'".$this->db->idate($date_fin_validite)."'":'null');
            $sql.= " WHERE rowid = ".$this->id." AND fk_statut = 0";
            if ($this->db->query($sql) )
            {
                $this->fin_validite = $date_fin_validite;
                return 1;
            }
            else
            {
                $this->error=$this->db->error();
                dol_syslog(get_class($this)."::set_echeance Erreur SQL".$this->error, LOG_ERR);
                return -1;
            }
        }
    }

    /**
     *	Set delivery date
     *
     *	@param      User 		$user        		Object user that modify
     *	@param      timestamp	$date_livraison     Delivery date
     *	@return     int         					<0 if ko, >0 if ok
     */
    function set_date_livraison($user, $date_livraison)
    {
        if ($user->rights->propale->creer)
        {
            $sql = "UPDATE ".MAIN_DB_PREFIX."propal ";
            $sql.= " SET date_livraison = ".($date_livraison!=''?"'".$this->db->idate($date_livraison)."'":'null');
            $sql.= " WHERE rowid = ".$this->id;

            if ($this->db->query($sql))
            {
                $this->date_livraison = $date_livraison;
                return 1;
            }
            else
            {
                $this->error=$this->db->error();
                dol_syslog(get_class($this)."::set_date_livraison Erreur SQL");
                return -1;
            }
        }
    }

    /**
     *  Set delivery
     *
     *  @param		User	$user		  	Object user that modify
     *  @param      int		$id				Availability id
     *  @return     int           			<0 if KO, >0 if OK
     */
    function set_availability($user, $id)
    {
        if ($user->rights->propale->creer)
        {
            $sql = "UPDATE ".MAIN_DB_PREFIX."propal ";
            $sql.= " SET fk_availability = '".$id."'";
            $sql.= " WHERE rowid = ".$this->id;

            if ($this->db->query($sql))
            {
                $this->fk_availability = $id;
                return 1;
            }
            else
            {
                $this->error=$this->db->error();
                dol_syslog(get_class($this)."::set_availability Erreur SQL");
                return -1;
            }
        }
    }

    /**
     *  Set source of demand
     *
     *  @param		User	$user		Object user that modify
     *  @param      int		$id			Input reason id
     *  @return     int           		<0 if KO, >0 if OK
     */
    function set_demand_reason($user, $id)
    {
        if ($user->rights->propale->creer)
        {
            $sql = "UPDATE ".MAIN_DB_PREFIX."propal ";
            $sql.= " SET fk_input_reason = '".$id."'";
            $sql.= " WHERE rowid = ".$this->id;

            if ($this->db->query($sql))
            {
                $this->fk_input_reason = $id;
                return 1;
            }
            else
            {
                $this->error=$this->db->error();
                dol_syslog(get_class($this)."::set_demand_reason Erreur SQL");
                return -1;
            }
        }
    }

    /**
     * Set customer reference number
     *
     *  @param      User	$user			Object user that modify
     *  @param      string	$ref_client		Customer reference
     *  @return     int						<0 if ko, >0 if ok
     */
    function set_ref_client($user, $ref_client)
    {
        if ($user->rights->propale->creer)
        {
            dol_syslog('Propale::set_ref_client this->id='.$this->id.', ref_client='.$ref_client);

            $sql = 'UPDATE '.MAIN_DB_PREFIX.'propal SET ref_client = '.(empty($ref_client) ? 'NULL' : '\''.$this->db->escape($ref_client).'\'');
            $sql.= ' WHERE rowid = '.$this->id;
            if ($this->db->query($sql) )
            {
                $this->ref_client = $ref_client;
                return 1;
            }
            else
            {
                $this->error=$this->db->error();
                dol_syslog('Propale::set_ref_client Erreur '.$this->error.' - '.$sql);
                return -2;
            }
        }
        else
        {
            return -1;
        }
    }

    /**
     *	Set an overall discount on the proposal
     *
     *	@param      User	$user       Object user that modify
     *	@param      double	$remise      Amount discount
     *	@return     int         		<0 if ko, >0 if ok
     */
    function set_remise_percent($user, $remise)
    {
        $remise=trim($remise)?trim($remise):0;

        if ($user->rights->propale->creer)
        {
            $remise = price2num($remise);

            $sql = "UPDATE ".MAIN_DB_PREFIX."propal SET remise_percent = ".$remise;
            $sql.= " WHERE rowid = ".$this->id." AND fk_statut = 0";

            if ($this->db->query($sql) )
            {
                $this->remise_percent = $remise;
                $this->update_price(1);
                return 1;
            }
            else
            {
                $this->error=$this->db->error();
                dol_syslog(get_class($this)."::set_remise_percent Error sql=$sql");
                return -1;
            }
        }
    }


    /**
     *	Set an absolute overall discount on the proposal
     *
     *	@param      User	$user        Object user that modify
     *	@param      double	$remise      Amount discount
     *	@return     int         		<0 if ko, >0 if ok
     */
    function set_remise_absolue($user, $remise)
    {
        $remise=trim($remise)?trim($remise):0;

        if ($user->rights->propale->creer)
        {
            $remise = price2num($remise);

            $sql = "UPDATE ".MAIN_DB_PREFIX."propal ";
            $sql.= " SET remise_absolue = ".$remise;
            $sql.= " WHERE rowid = ".$this->id." AND fk_statut = 0";

            if ($this->db->query($sql) )
            {
                $this->remise_absolue = $remise;
                $this->update_price(1);
                return 1;
            }
            else
            {
                $this->error=$this->db->error();
                dol_syslog(get_class($this)."::set_remise_absolue Error sql=$sql");
                return -1;
            }
        }
    }



    /**
     *	Close the commercial proposal
     *
     *	@param      User	$user		Object user that close
     *	@param      int		$statut		Statut
     *	@param      text	$note		Comment
     *	@return     int         		<0 if KO, >0 if OK
     */
    function reopen($user, $statut, $note)
    {
        global $langs,$conf;

        $this->statut = $statut;
        $error=0;
        $now=dol_now();

        $this->db->begin();

        $sql = "UPDATE ".MAIN_DB_PREFIX."propal";
        $sql.= " SET fk_statut = ".$statut.", note_private = '".$this->db->escape($note)."', date_cloture=".$this->db->idate($now).", fk_user_cloture=".$user->id;
        $sql.= " WHERE rowid = ".$this->id;

        $resql=$this->db->query($sql);
        if ($resql)
        {

        }
    }


    /**
     *	Close the commercial proposal
     *
     *	@param      User	$user		Object user that close
     *	@param      int		$statut		Statut
     *	@param      text	$note		Comment
     *	@return     int         		<0 if KO, >0 if OK
     */
    function cloture($user, $statut, $note)
    {
        global $langs,$conf;

        $this->statut = $statut;
        $error=0;
        $now=dol_now();

        $this->db->begin();

        $sql = "UPDATE ".MAIN_DB_PREFIX."propal";
        $sql.= " SET fk_statut = ".$statut.", note_private = '".$this->db->escape($note)."', date_cloture=".$this->db->idate($now).", fk_user_cloture=".$user->id;
        $sql.= " WHERE rowid = ".$this->id;

        $resql=$this->db->query($sql);
        if ($resql)
        {
            if ($statut == 2)
            {
                // Classe la societe rattachee comme client
                $soc=new Societe($this->db);
                $soc->id = $this->socid;
                $result=$soc->set_as_client();

                if ($result < 0)
                {
                    $this->error=$this->db->error();
                    $this->db->rollback();
                    return -2;
                }

                if (empty($conf->global->MAIN_DISABLE_PDF_AUTOUPDATE))
                {
                	// Define output language
                	$outputlangs = $langs;
                	if (! empty($conf->global->MAIN_MULTILANGS))
                	{
                		$outputlangs = new Translate("",$conf);
                		$newlang=(GETPOST('lang_id') ? GETPOST('lang_id') : $this->client->default_lang);
                		$outputlangs->setDefaultLang($newlang);
                	}
                	//$ret=$object->fetch($id);    // Reload to get new records
                	propale_pdf_create($this->db, $this, $conf->global->PROPALE_ADDON_PDF_ODT_TOBILL?$conf->global->PROPALE_ADDON_PDF_ODT_TOBILL:$this->modelpdf, $outputlangs, $hidedetails, $hidedesc, $hideref);
                }

                // Appel des triggers
                include_once DOL_DOCUMENT_ROOT . '/core/class/interfaces.class.php';
                $interface=new Interfaces($this->db);
                $result=$interface->run_triggers('PROPAL_CLOSE_SIGNED',$this,$user,$langs,$conf);
                if ($result < 0) {
                    $error++; $this->errors=$interface->errors;
                }
                // Fin appel triggers
            }
            else
            {

            	if (empty($conf->global->MAIN_DISABLE_PDF_AUTOUPDATE))
            	{
            		// Define output language
            		$outputlangs = $langs;
            		if (! empty($conf->global->MAIN_MULTILANGS))
            		{
            			$outputlangs = new Translate("",$conf);
            			$newlang=(GETPOST('lang_id') ? GETPOST('lang_id') : $this->client->default_lang);
            			$outputlangs->setDefaultLang($newlang);
            		}
            		//$ret=$object->fetch($id);    // Reload to get new records
            		propale_pdf_create($this->db, $this, $conf->global->PROPALE_ADDON_PDF_ODT_CLOSED?$conf->global->PROPALE_ADDON_PDF_ODT_CLOSED:$this->modelpdf, $outputlangs, $hidedetails, $hidedesc, $hideref);
            	}

                // Appel des triggers
                include_once DOL_DOCUMENT_ROOT . '/core/class/interfaces.class.php';
                $interface=new Interfaces($this->db);
                $result=$interface->run_triggers('PROPAL_CLOSE_REFUSED',$this,$user,$langs,$conf);
                if ($result < 0) {
                    $error++; $this->errors=$interface->errors;
                }
                // Fin appel triggers
            }

            $this->db->commit();
            return 1;
        }
        else
        {
            $this->error=$this->db->error();
            $this->db->rollback();
            return -1;
        }
    }

    /**
     *	Class invoiced the Propal
     *
     *	@return     int     	<0 si ko, >0 si ok
     */
    function classifyBilled()
    {
        $sql = 'UPDATE '.MAIN_DB_PREFIX.'propal SET fk_statut = 4';
        $sql .= ' WHERE rowid = '.$this->id.' AND fk_statut > 0 ;';
        if ($this->db->query($sql) )
        {
        	$this->statut=4;
            return 1;
        }
        else
        {
            dol_print_error($this->db);
        }
    }

    /**
     *	Class invoiced the Propal
     *
     *	@return     int     	<0 si ko, >0 si ok
     */
    function classer_facturee()
    {
    	return $this->classifyBilled();
    }

    /**
     *	Set draft status
     *
     *	@param		User	$user		Object user that modify
     *	@return		int					<0 if KO, >0 if OK
     */
    function set_draft($user)
    {
        global $conf,$langs;

        $sql = "UPDATE ".MAIN_DB_PREFIX."propal SET fk_statut = 0";
        $sql.= " WHERE rowid = ".$this->id;

        if ($this->db->query($sql))
        {
            $this->statut = 0;
            $this->brouillon = 1;
            return 1;
        }
        else
        {
            return -1;
        }
    }


    /**
     *    Return list of proposal (eventually filtered on user) into an array
     *
     *    @param	int		$shortlist			0=Return array[id]=ref, 1=Return array[](id=>id,ref=>ref,name=>name)
     *    @param	int		$draft				0=not draft, 1=draft
     *    @param	int		$notcurrentuser		0=all user, 1=not current user
     *    @param    int		$socid				Id third pary
     *    @param    int		$limit				For pagination
     *    @param    int		$offset				For pagination
     *    @param    string	$sortfield			Sort criteria
     *    @param    string	$sortorder			Sort order
     *    @return	int		       				-1 if KO, array with result if OK
     */
    function liste_array($shortlist=0, $draft=0, $notcurrentuser=0, $socid=0, $limit=0, $offset=0, $sortfield='p.datep', $sortorder='DESC')
    {
        global $conf,$user;

        $ga = array();

        $sql = "SELECT s.rowid, s.nom as name, s.client,";
        $sql.= " p.rowid as propalid, p.fk_statut, p.total_ht, p.ref, p.remise, ";
        $sql.= " p.datep as dp, p.fin_validite as datelimite";
        if (! $user->rights->societe->client->voir && ! $socid) $sql .= ", sc.fk_soc, sc.fk_user";
        $sql.= " FROM ".MAIN_DB_PREFIX."societe as s, ".MAIN_DB_PREFIX."propal as p, ".MAIN_DB_PREFIX."c_propalst as c";
		if (! $user->rights->societe->client->voir && ! $socid) $sql .= ", ".MAIN_DB_PREFIX."societe_commerciaux as sc";
        $sql.= " WHERE p.entity = ".$conf->entity;
        $sql.= " AND p.fk_soc = s.rowid";
        $sql.= " AND p.fk_statut = c.id";
        if (! $user->rights->societe->client->voir && ! $socid) //restriction
        {
        	$sql.= " AND s.rowid = sc.fk_soc AND sc.fk_user = " .$user->id;
        }
        if ($socid) $sql.= " AND s.rowid = ".$socid;
        if ($draft)	$sql.= " AND p.fk_statut = 0";
        if ($notcurrentuser > 0) $sql.= " AND p.fk_user_author <> ".$user->id;
        $sql.= $this->db->order($sortfield,$sortorder);
        $sql.= $this->db->plimit($limit,$offset);

        $result=$this->db->query($sql);
        if ($result)
        {
            $num = $this->db->num_rows($result);
            if ($num)
            {
                $i = 0;
                while ($i < $num)
                {
                    $obj = $this->db->fetch_object($result);

                    if ($shortlist == 1)
                    {
                        $ga[$obj->propalid] = $obj->ref;
                    }
                    else if ($shortlist == 2)
                    {
                        $ga[$obj->propalid] = $obj->ref.' ('.$obj->name.')';
                    }
                    else
					{
                        $ga[$i]['id']	= $obj->propalid;
                        $ga[$i]['ref'] 	= $obj->ref;
                        $ga[$i]['name'] = $obj->name;
                    }

                    $i++;
                }
            }
            return $ga;
        }
        else
        {
            dol_print_error($this->db);
            return -1;
        }
    }

    /**
     *  Returns an array with the numbers of related invoices
     *
     *	@return	array		Array of invoices
     */
    function getInvoiceArrayList()
    {
        return $this->InvoiceArrayList($this->id);
    }

    /**
     *  Returns an array with id and ref of related invoices
     *
     *	@param		int		$id			Id propal
     *	@return		array				Array of invoices id
     */
    function InvoiceArrayList($id)
    {
        $ga = array();
        $linkedInvoices = array();

        $this->fetchObjectLinked($id,$this->element);
        foreach($this->linkedObjectsIds as $objecttype => $objectid)
        {
            $numi=count($objectid);
            for ($i=0;$i<$numi;$i++)
            {
                // Cas des factures liees directement
                if ($objecttype == 'facture')
                {
                    $linkedInvoices[] = $objectid[$i];
                }
                // Cas des factures liees via la commande
                else
                {
                    $this->fetchObjectLinked($objectid[$i],$objecttype);
                    foreach($this->linkedObjectsIds as $subobjecttype => $subobjectid)
                    {
                        $numj=count($subobjectid);
                        for ($j=0;$j<$numj;$j++)
                        {
                            $linkedInvoices[] = $subobjectid[$j];
                        }
                    }
                }
            }
        }

        if (count($linkedInvoices) > 0)
        {
            $sql= "SELECT rowid as facid, facnumber, total, datef as df, fk_user_author, fk_statut, paye";
            $sql.= " FROM ".MAIN_DB_PREFIX."facture";
            $sql.= " WHERE rowid IN (".implode(',',$linkedInvoices).")";

            dol_syslog(get_class($this)."::InvoiceArrayList sql=".$sql);
            $resql=$this->db->query($sql);

            if ($resql)
            {
                $tab_sqlobj=array();
                $nump = $this->db->num_rows($resql);
                for ($i = 0;$i < $nump;$i++)
                {
                    $sqlobj = $this->db->fetch_object($resql);
                    $tab_sqlobj[] = $sqlobj;
                }
                $this->db->free($resql);

                $nump = count($tab_sqlobj);

                if ($nump)
                {
                    $i = 0;
                    while ($i < $nump)
                    {
                        $obj = array_shift($tab_sqlobj);

                        $ga[$i] = $obj;

                        $i++;
                    }
                }
                return $ga;
            }
            else
            {
                return -1;
            }
        }
        else return $ga;
    }

    /**
     *	Delete proposal
     *
     *	@param	User	$user        	Object user that delete
     *	@param	int		$notrigger		1=Does not execute triggers, 0= execuete triggers
     *	@return	int						1 if ok, otherwise if error
     */
    function delete($user, $notrigger=0)
    {
        global $conf,$langs;
        require_once DOL_DOCUMENT_ROOT.'/core/lib/files.lib.php';

        $error=0;

        $this->db->begin();

        if (! $error && ! $notrigger)
        {
            // Call triggers
            include_once DOL_DOCUMENT_ROOT . '/core/class/interfaces.class.php';
            $interface=new Interfaces($this->db);
            $result=$interface->run_triggers('PROPAL_DELETE',$this,$user,$langs,$conf);
            if ($result < 0) {
                $error++; $this->errors=$interface->errors;
            }
            // End call triggers
        }

        if (! $error)
        {
            $sql = "DELETE FROM ".MAIN_DB_PREFIX."propaldet WHERE fk_propal = ".$this->id;
            if ($this->db->query($sql))
            {
                $sql = "DELETE FROM ".MAIN_DB_PREFIX."propal WHERE rowid = ".$this->id;
                if ($this->db->query($sql))
                {
                    // Delete linked object
                    $res = $this->deleteObjectLinked();
                    if ($res < 0) $error++;

                    // Delete linked contacts
                    $res = $this->delete_linked_contact();
                    if ($res < 0) $error++;

                    if (! $error)
                    {
                        // We remove directory
                        $ref = dol_sanitizeFileName($this->ref);
                        if ($conf->propal->dir_output)
                        {
                            $dir = $conf->propal->dir_output . "/" . $ref ;
                            $file = $dir . "/" . $ref . ".pdf";
                            if (file_exists($file))
                            {
                                dol_delete_preview($this);

                                if (! dol_delete_file($file,0,0,0,$this)) // For triggers
                                {
                                    $this->error='ErrorFailToDeleteFile';
                                    $this->errors=array('ErrorFailToDeleteFile');
                                	$this->db->rollback();
                                    return 0;
                                }
                            }
                            if (file_exists($dir))
                            {
                                $res=@dol_delete_dir_recursive($dir);
                                if (! $res)
                                {
                                    $this->error='ErrorFailToDeleteDir';
                                    $this->errors=array('ErrorFailToDeleteDir');
                                    $this->db->rollback();
                                    return 0;
                                }
                            }
                        }
                    }

                    // Removed extrafields
                    if (! $error)
                    {
                    	if (empty($conf->global->MAIN_EXTRAFIELDS_DISABLED)) // For avoid conflicts if trigger used
                    	{
                    		$result=$this->deleteExtraFields();
                    		if ($result < 0)
                    		{
                    			$error++;
                    			$errorflag=-4;
                    			dol_syslog(get_class($this)."::delete erreur ".$errorflag." ".$this->error, LOG_ERR);
                    		}
                    	}
                    }
                    
                    if (! $error)
                    {
                        dol_syslog(get_class($this)."::delete $this->id by $user->id", LOG_DEBUG);
                        $this->db->commit();
                        return 1;
                    }
                    else
                    {
                        $this->error=$this->db->lasterror();
                        dol_syslog(get_class($this)."::delete ".$this->error, LOG_ERR);
                        $this->db->rollback();
                        return 0;
                    }
                }
                else
                {
                    $this->error=$this->db->lasterror();
                    dol_syslog(get_class($this)."::delete ".$this->error, LOG_ERR);
                    $this->db->rollback();
                    return -3;
                }
            }
            else
            {
                $this->error=$this->db->lasterror();
                dol_syslog(get_class($this)."::delete ".$this->error, LOG_ERR);
                $this->db->rollback();
                return -2;
            }
        }
        else
        {
            $this->error=$this->db->lasterror();
            dol_syslog(get_class($this)."::delete ".$this->error, LOG_ERR);
            $this->db->rollback();
            return -1;
        }
    }

    /**
     *  Change the delivery time
     *
     *  @param	int	$availability_id	Id of new delivery time
     *  @return int                  	>0 if OK, <0 if KO
     */
    function availability($availability_id)
    {
        dol_syslog('Propale::availability('.$availability_id.')');
        if ($this->statut >= 0)
        {
            $sql = 'UPDATE '.MAIN_DB_PREFIX.'propal';
            $sql .= ' SET fk_availability = '.$availability_id;
            $sql .= ' WHERE rowid='.$this->id;
            if ( $this->db->query($sql) )
            {
                $this->availability_id = $availability_id;
                return 1;
            }
            else
            {
                dol_syslog('Propale::availability Erreur '.$sql.' - '.$this->db->error());
                $this->error=$this->db->error();
                return -1;
            }
        }
        else
        {
            dol_syslog('Propale::availability, etat propale incompatible');
            $this->error='Etat propale incompatible '.$this->statut;
            return -2;
        }
    }

    /**
     *	Change source demand
     *
     *	@param	int $demand_reason_id 	Id of new source demand
     *	@return int						>0 si ok, <0 si ko
     */
    function demand_reason($demand_reason_id)
    {
        dol_syslog('Propale::demand_reason('.$demand_reason_id.')');
        if ($this->statut >= 0)
        {
            $sql = 'UPDATE '.MAIN_DB_PREFIX.'propal';
            $sql .= ' SET fk_input_reason = '.$demand_reason_id;
            $sql .= ' WHERE rowid='.$this->id;
            if ( $this->db->query($sql) )
            {
                $this->demand_reason_id = $demand_reason_id;
                return 1;
            }
            else
            {
                dol_syslog('Propale::demand_reason Erreur '.$sql.' - '.$this->db->error());
                $this->error=$this->db->error();
                return -1;
            }
        }
        else
        {
            dol_syslog('Propale::demand_reason, etat propale incompatible');
            $this->error='Etat propale incompatible '.$this->statut;
            return -2;
        }
    }


    /**
     *	Object Proposal Information
     *
     * 	@param	int		$id		Proposal id
     *  @return	void
     */
    function info($id)
    {
        $sql = "SELECT c.rowid, ";
        $sql.= " c.datec, c.date_valid as datev, c.date_cloture as dateo,";
        $sql.= " c.fk_user_author, c.fk_user_valid, c.fk_user_cloture";
        $sql.= " FROM ".MAIN_DB_PREFIX."propal as c";
        $sql.= " WHERE c.rowid = ".$id;

        $result = $this->db->query($sql);

        if ($result)
        {
            if ($this->db->num_rows($result))
            {
                $obj = $this->db->fetch_object($result);

                $this->id                = $obj->rowid;

                $this->date_creation     = $this->db->jdate($obj->datec);
                $this->date_validation   = $this->db->jdate($obj->datev);
                $this->date_cloture      = $this->db->jdate($obj->dateo);

                $cuser = new User($this->db);
                $cuser->fetch($obj->fk_user_author);
                $this->user_creation     = $cuser;

                if ($obj->fk_user_valid)
                {
                    $vuser = new User($this->db);
                    $vuser->fetch($obj->fk_user_valid);
                    $this->user_validation     = $vuser;
                }

                if ($obj->fk_user_cloture)
                {
                    $cluser = new User($this->db);
                    $cluser->fetch($obj->fk_user_cloture);
                    $this->user_cloture     = $cluser;
                }


            }
            $this->db->free($result);

        }
        else
        {
            dol_print_error($this->db);
        }
    }


    /**
     *    	Return label of status of proposal (draft, validated, ...)
     *
     *    	@param      int			$mode        0=long label, 1=short label, 2=Picto + short label, 3=Picto, 4=Picto + long label, 5=Short label + Picto
     *    	@return     string		Label
     */
    function getLibStatut($mode=0)
    {
        return $this->LibStatut($this->statut,$mode);
    }

    /**
     *    	Return label of a status (draft, validated, ...)
     *
     *    	@param      int			$statut		id statut
     *    	@param      int			$mode      	0=long label, 1=short label, 2=Picto + short label, 3=Picto, 4=Picto + long label, 5=Short label + Picto
     *    	@return     string		Label
     */
    function LibStatut($statut,$mode=1)
    {
        global $langs;
        $langs->load("propal");

        if ($mode == 0)
        {
            return $this->labelstatut[$statut];
        }
        if ($mode == 1)
        {
            return $this->labelstatut_short[$statut];
        }
        if ($mode == 2)
        {
            if ($statut==0) return img_picto($langs->trans('PropalStatusDraftShort'),'statut0').' '.$this->labelstatut_short[$statut];
            if ($statut==1) return img_picto($langs->trans('PropalStatusOpenedShort'),'statut1').' '.$this->labelstatut_short[$statut];
            if ($statut==2) return img_picto($langs->trans('PropalStatusSignedShort'),'statut3').' '.$this->labelstatut_short[$statut];
            if ($statut==3) return img_picto($langs->trans('PropalStatusNotSignedShort'),'statut5').' '.$this->labelstatut_short[$statut];
            if ($statut==4) return img_picto($langs->trans('PropalStatusBilledShort'),'statut6').' '.$this->labelstatut_short[$statut];
        }
        if ($mode == 3)
        {
            if ($statut==0) return img_picto($langs->trans('PropalStatusDraftShort'),'statut0');
            if ($statut==1) return img_picto($langs->trans('PropalStatusOpenedShort'),'statut1');
            if ($statut==2) return img_picto($langs->trans('PropalStatusSignedShort'),'statut3');
            if ($statut==3) return img_picto($langs->trans('PropalStatusNotSignedShort'),'statut5');
            if ($statut==4) return img_picto($langs->trans('PropalStatusBilledShort'),'statut6');
        }
        if ($mode == 4)
        {
            if ($statut==0) return img_picto($langs->trans('PropalStatusDraft'),'statut0').' '.$this->labelstatut[$statut];
            if ($statut==1) return img_picto($langs->trans('PropalStatusOpened'),'statut1').' '.$this->labelstatut[$statut];
            if ($statut==2) return img_picto($langs->trans('PropalStatusSigned'),'statut3').' '.$this->labelstatut[$statut];
            if ($statut==3) return img_picto($langs->trans('PropalStatusNotSigned'),'statut5').' '.$this->labelstatut[$statut];
            if ($statut==4) return img_picto($langs->trans('PropalStatusBilled'),'statut6').' '.$this->labelstatut[$statut];
        }
        if ($mode == 5)
        {
            if ($statut==0) return '<span class="hideonsmartphone">'.$this->labelstatut_short[$statut].' </span>'.img_picto($langs->trans('PropalStatusDraftShort'),'statut0');
            if ($statut==1) return '<span class="hideonsmartphone">'.$this->labelstatut_short[$statut].' </span>'.img_picto($langs->trans('PropalStatusOpenedShort'),'statut1');
            if ($statut==2) return '<span class="hideonsmartphone">'.$this->labelstatut_short[$statut].' </span>'.img_picto($langs->trans('PropalStatusSignedShort'),'statut3');
            if ($statut==3) return '<span class="hideonsmartphone">'.$this->labelstatut_short[$statut].' </span>'.img_picto($langs->trans('PropalStatusNotSignedShort'),'statut5');
            if ($statut==4) return '<span class="hideonsmartphone">'.$this->labelstatut_short[$statut].' </span>'.img_picto($langs->trans('PropalStatusBilledShort'),'statut6');
        }
    }


    /**
     *      Load indicators for dashboard (this->nbtodo and this->nbtodolate)
     *
     *      @param          User	$user   Object user
     *      @param          int		$mode   "opened" for proposal to close, "signed" for proposal to invoice
     *      @return         int     		<0 if KO, >0 if OK
     */
    function load_board($user,$mode)
    {
        global $conf, $user;

        $now=dol_now();

        $this->nbtodo=$this->nbtodolate=0;
        $clause = " WHERE";

        $sql = "SELECT p.rowid, p.ref, p.datec as datec, p.fin_validite as datefin";
        $sql.= " FROM ".MAIN_DB_PREFIX."propal as p";
        if (!$user->rights->societe->client->voir && !$user->societe_id)
        {
            $sql.= " LEFT JOIN ".MAIN_DB_PREFIX."societe_commerciaux as sc ON p.fk_soc = sc.fk_soc";
            $sql.= " WHERE sc.fk_user = " .$user->id;
            $clause = " AND";
        }
        $sql.= $clause." p.entity = ".$conf->entity;
        if ($mode == 'opened') $sql.= " AND p.fk_statut = 1";
        if ($mode == 'signed') $sql.= " AND p.fk_statut = 2";
        if ($user->societe_id) $sql.= " AND p.fk_soc = ".$user->societe_id;

        $resql=$this->db->query($sql);
        if ($resql)
        {
            if ($mode == 'opened') $delay_warning=$conf->propal->cloture->warning_delay;
            if ($mode == 'signed') $delay_warning=$conf->propal->facturation->warning_delay;

            while ($obj=$this->db->fetch_object($resql))
            {
                $this->nbtodo++;
                if ($mode == 'opened')
                {
                    $datelimit = $this->db->jdate($obj->datefin);
                    if ($datelimit < ($now - $delay_warning))
                    {
                        $this->nbtodolate++;
                    }
                }
                // TODO Definir regle des propales a facturer en retard
                // if ($mode == 'signed' && ! count($this->FactureListeArray($obj->rowid))) $this->nbtodolate++;
            }
            return 1;
        }
        else
        {
            $this->error=$this->db->error();
            return -1;
        }
    }


    /**
     *  Initialise an instance with random values.
     *  Used to build previews or test instances.
     *	id must be 0 if object instance is a specimen.
     *
     *  @return	void
     */
    function initAsSpecimen()
    {
        global $user,$langs,$conf;

        // Charge tableau des produits prodids
        $prodids = array();
        $sql = "SELECT rowid";
        $sql.= " FROM ".MAIN_DB_PREFIX."product";
        $sql.= " WHERE entity IN (".getEntity('product', 1).")";
        $resql = $this->db->query($sql);
        if ($resql)
        {
            $num_prods = $this->db->num_rows($resql);
            $i = 0;
            while ($i < $num_prods)
            {
                $i++;
                $row = $this->db->fetch_row($resql);
                $prodids[$i] = $row[0];
            }
        }

        // Initialise parametres
        $this->id=0;
        $this->ref = 'SPECIMEN';
        $this->ref_client='NEMICEPS';
        $this->specimen=1;
        $this->socid = 1;
        $this->date = time();
        $this->fin_validite = $this->date+3600*24*30;
        $this->cond_reglement_id   = 1;
        $this->cond_reglement_code = 'RECEP';
        $this->mode_reglement_id   = 7;
        $this->mode_reglement_code = 'CHQ';
        $this->availability_id     = 1;
        $this->availability_code   = 'AV_NOW';
        $this->demand_reason_id    = 1;
        $this->demand_reason_code  = 'SRC_00';
        $this->note_public='This is a comment (public)';
        $this->note_private='This is a comment (private)';
        // Lines
        $nbp = 5;
        $xnbp = 0;
        while ($xnbp < $nbp)
        {
            $line=new PropaleLigne($this->db);
            $line->desc=$langs->trans("Description")." ".$xnbp;
            $line->qty=1;
            $line->subprice=100;
            $line->price=100;
            $line->tva_tx=19.6;
            $line->localtax1_tx=0;
            $line->localtax2_tx=0;
            if ($xnbp == 2)
            {
                $line->total_ht=50;
                $line->total_ttc=59.8;
                $line->total_tva=9.8;
                $line->remise_percent=50;
            }
            else
            {
                $line->total_ht=100;
                $line->total_ttc=119.6;
                $line->total_tva=19.6;
                $line->remise_percent=00;
            }

            $prodid = rand(1, $num_prods);
            $line->fk_product=$prodids[$prodid];

            $this->lines[$xnbp]=$line;

            $this->total_ht       += $line->total_ht;
            $this->total_tva      += $line->total_tva;
            $this->total_ttc      += $line->total_ttc;

            $xnbp++;
        }
    }

    /**
     *      Charge indicateurs this->nb de tableau de bord
     *
     *      @return     int         <0 if ko, >0 if ok
     */
    function load_state_board()
    {
        global $conf, $user;

        $this->nb=array();
        $clause = "WHERE";

        $sql = "SELECT count(p.rowid) as nb";
        $sql.= " FROM ".MAIN_DB_PREFIX."propal as p";
        $sql.= " LEFT JOIN ".MAIN_DB_PREFIX."societe as s ON p.fk_soc = s.rowid";
        if (!$user->rights->societe->client->voir && !$user->societe_id)
        {
            $sql.= " LEFT JOIN ".MAIN_DB_PREFIX."societe_commerciaux as sc ON s.rowid = sc.fk_soc";
            $sql.= " WHERE sc.fk_user = " .$user->id;
            $clause = "AND";
        }
        $sql.= " ".$clause." p.entity = ".$conf->entity;

        $resql=$this->db->query($sql);
        if ($resql)
        {
            while ($obj=$this->db->fetch_object($resql))
            {
                $this->nb["proposals"]=$obj->nb;
            }
            return 1;
        }
        else
        {
            dol_print_error($this->db);
            $this->error=$this->db->error();
            return -1;
        }
    }


    /**
     *  Returns the reference to the following non used Proposal used depending on the active numbering module
     *  defined into PROPALE_ADDON
     *
     *  @param	Societe		$soc  	Object thirdparty
     *  @return string      		Reference libre pour la propale
     */
    function getNextNumRef($soc)
    {
        global $conf, $db, $langs;
        $langs->load("propal");

        $dir = DOL_DOCUMENT_ROOT . "/core/modules/propale/";

        if (! empty($conf->global->PROPALE_ADDON))
        {
            $file = $conf->global->PROPALE_ADDON.".php";

            // Chargement de la classe de numerotation
            $classname = $conf->global->PROPALE_ADDON;
            require_once $dir.$file;

            $obj = new $classname();

            $numref = "";
            $numref = $obj->getNextValue($soc,$this);

            if ( $numref != "")
            {
                return $numref;
            }
            else
            {
                $this->error=$obj->error;
                //dol_print_error($db,"Propale::getNextNumRef ".$obj->error);
                return "";
            }
        }
        else
        {
            $langs->load("errors");
            print $langs->trans("Error")." ".$langs->trans("ErrorModuleSetupNotComplete");
            return "";
        }
    }

    /**
     *	Return clicable link of object (with eventually picto)
     *
     *	@param      int		$withpicto		Add picto into link
     *	@param      string	$option			Where point the link ('compta', 'expedition', 'document', ...)
     *	@param      string	$get_params    	Parametres added to url
     *	@return     string          		String with URL
     */
    function getNomUrl($withpicto=0,$option='', $get_params='')
    {
        global $langs;

        $result='';
        if ($option == '')
        {
            $lien = '<a href="'.DOL_URL_ROOT.'/comm/propal.php?id='.$this->id. $get_params .'">';
        }
        if ($option == 'compta')   // deprecated
        {
            $lien = '<a href="'.DOL_URL_ROOT.'/comm/propal.php?id='.$this->id. $get_params .'">';
        }
        if ($option == 'expedition')
        {
            $lien = '<a href="'.DOL_URL_ROOT.'/expedition/propal.php?id='.$this->id. $get_params .'">';
        }
        if ($option == 'document')
        {
            $lien = '<a href="'.DOL_URL_ROOT.'/comm/propal/document.php?id='.$this->id. $get_params .'">';
        }
        $lienfin='</a>';

        $picto='propal';
        $label=$langs->trans("ShowPropal").': '.$this->ref;

        if ($withpicto) $result.=($lien.img_object($label,$picto).$lienfin);
        if ($withpicto && $withpicto != 2) $result.=' ';
        $result.=$lien.$this->ref.$lienfin;
        return $result;
    }

    /**
     * 	Retrieve an array of propal lines
     *
     *	@return	int	<0 if ko, >0 if ok
     */
    function getLinesArray()
    {
        $sql = 'SELECT pt.rowid, pt.label as custom_label, pt.description, pt.fk_product, pt.fk_remise_except,';
        $sql.= ' pt.qty, pt.tva_tx, pt.remise_percent, pt.subprice, pt.info_bits,';
        $sql.= ' pt.total_ht, pt.total_tva, pt.total_ttc, pt.fk_product_fournisseur_price as fk_fournprice, pt.buy_price_ht as pa_ht, pt.special_code, pt.localtax1_tx, pt.localtax2_tx,';
        $sql.= ' pt.date_start, pt.date_end, pt.product_type, pt.rang, pt.fk_parent_line,';
        $sql.= ' p.label as product_label, p.ref, p.fk_product_type, p.rowid as prodid,';
        $sql.= ' p.description as product_desc';
        $sql.= ' FROM '.MAIN_DB_PREFIX.'propaldet as pt';
        $sql.= ' LEFT JOIN '.MAIN_DB_PREFIX.'product as p ON pt.fk_product=p.rowid';
        $sql.= ' WHERE pt.fk_propal = '.$this->id;
        $sql.= ' ORDER BY pt.rang ASC, pt.rowid';

        $resql = $this->db->query($sql);
        if ($resql)
        {
            $num = $this->db->num_rows($resql);
            $i = 0;

            while ($i < $num)
            {
                $obj = $this->db->fetch_object($resql);

                $this->lines[$i]					= new stdClass();
                $this->lines[$i]->id				= $obj->rowid; // for backward compatibility
                $this->lines[$i]->rowid				= $obj->rowid;
                $this->lines[$i]->label 			= $obj->custom_label;
                $this->lines[$i]->description 		= $obj->description;
                $this->lines[$i]->fk_product		= $obj->fk_product;
                $this->lines[$i]->ref				= $obj->ref;
                $this->lines[$i]->product_label		= $obj->product_label;
                $this->lines[$i]->product_desc		= $obj->product_desc;
                $this->lines[$i]->fk_product_type	= $obj->fk_product_type;  // deprecated
                $this->lines[$i]->product_type		= $obj->product_type;
                $this->lines[$i]->qty				= $obj->qty;
                $this->lines[$i]->subprice			= $obj->subprice;
                $this->lines[$i]->fk_remise_except 	= $obj->fk_remise_except;
                $this->lines[$i]->remise_percent	= $obj->remise_percent;
                $this->lines[$i]->tva_tx			= $obj->tva_tx;
                $this->lines[$i]->info_bits			= $obj->info_bits;
                $this->lines[$i]->total_ht			= $obj->total_ht;
                $this->lines[$i]->total_tva			= $obj->total_tva;
                $this->lines[$i]->total_ttc			= $obj->total_ttc;
				$this->lines[$i]->fk_fournprice		= $obj->fk_fournprice;
				$marginInfos						= getMarginInfos($obj->subprice, $obj->remise_percent, $obj->tva_tx, $obj->localtax1_tx, $obj->localtax2_tx, $this->lines[$i]->fk_fournprice, $obj->pa_ht);
				$this->lines[$i]->pa_ht				= $marginInfos[0];
				$this->lines[$i]->marge_tx			= $marginInfos[1];
				$this->lines[$i]->marque_tx			= $marginInfos[2];
				$this->lines[$i]->fk_parent_line	= $obj->fk_parent_line;
                $this->lines[$i]->special_code		= $obj->special_code;
                $this->lines[$i]->rang				= $obj->rang;
                $this->lines[$i]->date_start		= $this->db->jdate($obj->date_start);
                $this->lines[$i]->date_end			= $this->db->jdate($obj->date_end);

                $i++;
            }
            $this->db->free($resql);

            return 1;
        }
        else
        {
            $this->error=$this->db->error();
            dol_syslog(get_class($this)."::getLinesArray Error sql=$sql, error=".$this->error,LOG_ERR);
            return -1;
        }
    }

}


/**
 *	\class      PropaleLigne
 *	\brief      Class to manage commercial proposal lines
 */
class PropaleLigne
{
    var $db;
    var $error;

    var $oldline;

    // From llx_propaldet
    var $rowid;
    var $fk_propal;
    var $fk_parent_line;
    var $desc;          	// Description ligne
    var $fk_product;		// Id produit predefini
    var $product_type = 0;	// Type 0 = product, 1 = Service

    var $qty;
    var $tva_tx;
    var $subprice;
    var $remise_percent;
    var $fk_remise_except;

    var $rang = 0;

	var $fk_fournprice;
	var $pa_ht;
	var $marge_tx;
	var $marque_tx;

    var $special_code;	// Liste d'options non cumulabels:
    // 1: frais de port
    // 2: ecotaxe
    // 3: ??

    var $info_bits = 0;	// Liste d'options cumulables:
    // Bit 0: 	0 si TVA normal - 1 si TVA NPR
    // Bit 1:	0 ligne normale - 1 si ligne de remise fixe

    var $total_ht;			// Total HT  de la ligne toute quantite et incluant la remise ligne
    var $total_tva;			// Total TVA  de la ligne toute quantite et incluant la remise ligne
    var $total_ttc;			// Total TTC de la ligne toute quantite et incluant la remise ligne

    // Ne plus utiliser
    var $remise;
    var $price;

    // From llx_product
    var $ref;						// Reference produit
    var $libelle;       // Label produit
    var $product_desc;  // Description produit

    var $localtax1_tx;
    var $localtax2_tx;
    var $total_localtax1;
    var $total_localtax2;

    var $date_start;
    var $date_end;

    var $skip_update_total; // Skip update price total for special lines

    /**
     * 	Class line Contructor
     *
     * 	@param	DoliDB	$db	Database handler
     */
    function __construct($db)
    {
        $this->db= $db;
    }

    /**
     *	Retrieve the propal line object
     *
     *	@param	int		$rowid		Propal line id
     *	@return	int					<0 if KO, >0 if OK
     */
	function fetch($rowid)
	{
		$sql = 'SELECT pd.rowid, pd.fk_propal, pd.fk_parent_line, pd.fk_product, pd.label as custom_label, pd.description, pd.price, pd.qty, pd.tva_tx,';
		$sql.= ' pd.remise, pd.remise_percent, pd.fk_remise_except, pd.subprice,';
		$sql.= ' pd.info_bits, pd.total_ht, pd.total_tva, pd.total_ttc, pd.fk_product_fournisseur_price as fk_fournprice, pd.buy_price_ht as pa_ht, pd.special_code, pd.rang,';
		$sql.= ' pd.localtax1_tx, pd.localtax2_tx, pd.total_localtax1, pd.total_localtax2,';
		$sql.= ' p.ref as product_ref, p.label as product_label, p.description as product_desc,';
		$sql.= ' pd.date_start, pd.date_end';
		$sql.= ' FROM '.MAIN_DB_PREFIX.'propaldet as pd';
		$sql.= ' LEFT JOIN '.MAIN_DB_PREFIX.'product as p ON pd.fk_product = p.rowid';
		$sql.= ' WHERE pd.rowid = '.$rowid;

		$result = $this->db->query($sql);
		if ($result)
		{
			$objp = $this->db->fetch_object($result);

			$this->rowid			= $objp->rowid;
			$this->fk_propal		= $objp->fk_propal;
			$this->fk_parent_line	= $objp->fk_parent_line;
			$this->label			= $objp->custom_label;
			$this->desc				= $objp->description;
			$this->qty				= $objp->qty;
			$this->price			= $objp->price;		// deprecated
			$this->subprice			= $objp->subprice;
			$this->tva_tx			= $objp->tva_tx;
			$this->remise			= $objp->remise;
			$this->remise_percent	= $objp->remise_percent;
			$this->fk_remise_except = $objp->fk_remise_except;
			$this->fk_product		= $objp->fk_product;
			$this->info_bits		= $objp->info_bits;

			$this->total_ht			= $objp->total_ht;
			$this->total_tva		= $objp->total_tva;
			$this->total_ttc		= $objp->total_ttc;

			$this->fk_fournprice	= $objp->fk_fournprice;

			$marginInfos			= getMarginInfos($objp->subprice, $objp->remise_percent, $objp->tva_tx, $objp->localtax1_tx, $objp->localtax2_tx, $this->fk_fournprice, $objp->pa_ht);
			$this->pa_ht			= $marginInfos[0];
			$this->marge_tx			= $marginInfos[1];
			$this->marque_tx		= $marginInfos[2];

			$this->special_code		= $objp->special_code;
			$this->rang				= $objp->rang;

			$this->ref				= $objp->product_ref;      // deprecated
			$this->product_ref		= $objp->product_ref;
			$this->libelle			= $objp->product_label;  // deprecated
			$this->product_label	= $objp->product_label;
			$this->product_desc		= $objp->product_desc;

			$this->date_start       = $this->db->jdate($objp->date_start);
            $this->date_end         = $this->db->jdate($objp->date_end);

			$this->db->free($result);
		}
		else
		{
			dol_print_error($this->db);
		}
	}

    /**
     *  Insert object line propal in database
     *
     *	@param		int		$notrigger		1=Does not execute triggers, 0= execuete triggers
     *	@return		int						<0 if KO, >0 if OK
     */
    function insert($notrigger=0)
    {
        global $conf,$langs,$user;

        $error=0;

        dol_syslog("PropaleLigne::insert rang=".$this->rang);

        // Clean parameters
        if (empty($this->tva_tx)) $this->tva_tx=0;
        if (empty($this->localtax1_tx)) $this->localtax1_tx=0;
        if (empty($this->localtax2_tx)) $this->localtax2_tx=0;
        if (empty($this->total_localtax1)) $this->total_localtax1=0;
        if (empty($this->total_localtax2)) $this->total_localtax2=0;
        if (empty($this->rang)) $this->rang=0;
        if (empty($this->remise)) $this->remise=0;
        if (empty($this->remise_percent)) $this->remise_percent=0;
        if (empty($this->info_bits)) $this->info_bits=0;
        if (empty($this->special_code)) $this->special_code=0;
        if (empty($this->fk_parent_line)) $this->fk_parent_line=0;

        if (empty($this->pa_ht)) $this->pa_ht=0;

        // si prix d'achat non renseigne et utilise pour calcul des marges alors prix achat = prix vente
        if ($this->pa_ht == 0) {
        	if ($this->subprice > 0 && (isset($conf->global->ForceBuyingPriceIfNull) && $conf->global->ForceBuyingPriceIfNull == 1))
        		$this->pa_ht = $this->subprice * (1 - $this->remise_percent / 100);
        }

        // Check parameters
        if ($this->product_type < 0) return -1;

        $this->db->begin();

        // Insert line into database
        $sql = 'INSERT INTO '.MAIN_DB_PREFIX.'propaldet';
        $sql.= ' (fk_propal, fk_parent_line, label, description, fk_product, product_type, fk_remise_except, qty, tva_tx, localtax1_tx, localtax2_tx,';
        $sql.= ' subprice, remise_percent, ';
        $sql.= ' info_bits, ';
        $sql.= ' total_ht, total_tva, total_localtax1, total_localtax2, total_ttc, fk_product_fournisseur_price, buy_price_ht, special_code, rang,';
        $sql.= ' date_start, date_end)';
        $sql.= " VALUES (".$this->fk_propal.",";
        $sql.= " ".($this->fk_parent_line>0?"'".$this->fk_parent_line."'":"null").",";
        $sql.= " ".(! empty($this->label)?"'".$this->db->escape($this->label)."'":"null").",";
        $sql.= " '".$this->db->escape($this->desc)."',";
        $sql.= " ".($this->fk_product?"'".$this->fk_product."'":"null").",";
        $sql.= " '".$this->product_type."',";
        $sql.= " ".($this->fk_remise_except?"'".$this->fk_remise_except."'":"null").",";
        $sql.= " ".price2num($this->qty).",";
        $sql.= " ".price2num($this->tva_tx).",";
        $sql.= " ".price2num($this->localtax1_tx).",";
        $sql.= " ".price2num($this->localtax2_tx).",";
        $sql.= " ".($this->subprice?price2num($this->subprice):'null').",";
        $sql.= " ".price2num($this->remise_percent).",";
        $sql.= " '".$this->info_bits."',";
        $sql.= " ".price2num($this->total_ht).",";
        $sql.= " ".price2num($this->total_tva).",";
        $sql.= " ".price2num($this->total_localtax1).",";
        $sql.= " ".price2num($this->total_localtax2).",";
        $sql.= " ".price2num($this->total_ttc).",";
        $sql.= " ".(isset($this->fk_fournprice)?"'".$this->fk_fournprice."'":"null").",";
        $sql.= " ".(isset($this->pa_ht)?"'".price2num($this->pa_ht)."'":"null").",";
        $sql.= ' '.$this->special_code.',';
        $sql.= ' '.$this->rang.',';
        $sql.= " ".(! empty($this->date_start)?"'".$this->db->idate($this->date_start)."'":"null").',';
        $sql.= " ".(! empty($this->date_end)?"'".$this->db->idate($this->date_end)."'":"null");
        $sql.= ')';

        dol_syslog(get_class($this).'::insert sql='.$sql, LOG_DEBUG);
        $resql=$this->db->query($sql);
        if ($resql)
        {
            $this->rowid=$this->db->last_insert_id(MAIN_DB_PREFIX.'propaldet');
            if (! $notrigger)
            {
                // Appel des triggers
                include_once DOL_DOCUMENT_ROOT . '/core/class/interfaces.class.php';
                $interface=new Interfaces($this->db);
                $result = $interface->run_triggers('LINEPROPAL_INSERT',$this,$user,$langs,$conf);
                if ($result < 0) {
                    $error++; $this->errors=$interface->errors;
                }
                // Fin appel triggers
            }

            $this->db->commit();
            return 1;
        }
        else
        {
            $this->error=$this->db->error()." sql=".$sql;
            dol_syslog(get_class($this).'::insert Error '.$this->error, LOG_ERR);
            $this->db->rollback();
            return -1;
        }
    }

    /**
     * 	Delete line in database
     *
     *	@return	 int  <0 if ko, >0 if ok
     */
    function delete()
    {
        global $conf,$langs,$user;

        $error=0;
        $this->db->begin();

        $sql = "DELETE FROM ".MAIN_DB_PREFIX."propaldet WHERE rowid = ".$this->rowid;
        dol_syslog("PropaleLigne::delete sql=".$sql, LOG_DEBUG);
        if ($this->db->query($sql) )
        {
            // Appel des triggers
            include_once DOL_DOCUMENT_ROOT . '/core/class/interfaces.class.php';
            $interface=new Interfaces($this->db);
            $result = $interface->run_triggers('LINEPROPAL_DELETE',$this,$user,$langs,$conf);
            if ($result < 0) {
                $error++; $this->errors=$interface->errors;
            }
            // Fin appel triggers

            $this->db->commit();

            return 1;
        }
        else
        {
            $this->error=$this->db->error()." sql=".$sql;
            dol_syslog("PropaleLigne::delete Error ".$this->error, LOG_ERR);
            $this->db->rollback();
            return -1;
        }
    }

    /**
     *	Update propal line object into DB
     *
     *	@param 	int		$notrigger	1=Does not execute triggers, 0= execuete triggers
     *	@return	int					<0 if ko, >0 if ok
     */
    function update($notrigger=0)
    {
        global $conf,$langs,$user;

        $error=0;

        // Clean parameters
        if (empty($this->tva_tx)) $this->tva_tx=0;
        if (empty($this->localtax1_tx)) $this->localtax1_tx=0;
        if (empty($this->localtax2_tx)) $this->localtax2_tx=0;
        if (empty($this->total_localtax1)) $this->total_localtax1=0;
        if (empty($this->total_localtax2)) $this->total_localtax2=0;
        if (empty($this->marque_tx)) $this->marque_tx=0;
        if (empty($this->marge_tx)) $this->marge_tx=0;
        if (empty($this->remise)) $this->remise=0;
        if (empty($this->remise_percent)) $this->remise_percent=0;
        if (empty($this->info_bits)) $this->info_bits=0;
        if (empty($this->special_code)) $this->special_code=0;
        if (empty($this->fk_parent_line)) $this->fk_parent_line=0;

		if (empty($this->pa_ht)) $this->pa_ht=0;

		// si prix d'achat non renseigne et utilise pour calcul des marges alors prix achat = prix vente
		if ($this->pa_ht == 0) {
			if ($this->subprice > 0 && (isset($conf->global->ForceBuyingPriceIfNull) && $conf->global->ForceBuyingPriceIfNull == 1))
				$this->pa_ht = $this->subprice * (1 - $this->remise_percent / 100);
		}

        $this->db->begin();

        // Mise a jour ligne en base
        $sql = "UPDATE ".MAIN_DB_PREFIX."propaldet SET";
        $sql.= " description='".$this->db->escape($this->desc)."'";
        $sql.= " , label=".(! empty($this->label)?"'".$this->db->escape($this->label)."'":"null");
        $sql.= " , tva_tx='".price2num($this->tva_tx)."'";
        $sql.= " , localtax1_tx=".price2num($this->localtax1_tx);
        $sql.= " , localtax2_tx=".price2num($this->localtax2_tx);
        $sql.= " , qty='".price2num($this->qty)."'";
        $sql.= " , subprice=".price2num($this->subprice)."";
        $sql.= " , remise_percent=".price2num($this->remise_percent)."";
        $sql.= " , price=".price2num($this->price)."";					// TODO A virer
        $sql.= " , remise=".price2num($this->remise)."";				// TODO A virer
        $sql.= " , info_bits='".$this->info_bits."'";
        if (empty($this->skip_update_total))
        {
            $sql.= " , total_ht=".price2num($this->total_ht)."";
            $sql.= " , total_tva=".price2num($this->total_tva)."";
            $sql.= " , total_ttc=".price2num($this->total_ttc)."";
            $sql.= " , total_localtax1=".price2num($this->total_localtax1)."";
            $sql.= " , total_localtax2=".price2num($this->total_localtax2)."";
        }
		$sql.= " , fk_product_fournisseur_price='".$this->fk_fournprice."'";
		$sql.= " , buy_price_ht='".price2num($this->pa_ht)."'";
        if (strlen($this->special_code)) $sql.= " , special_code=".$this->special_code;
        $sql.= " , fk_parent_line=".($this->fk_parent_line>0?$this->fk_parent_line:"null");
        if (! empty($this->rang)) $sql.= ", rang=".$this->rang;
        $sql.= " , date_start=".(! empty($this->date_start)?"'".$this->db->idate($this->date_start)."'":"null");
        $sql.= " , date_end=".(! empty($this->date_end)?"'".$this->db->idate($this->date_end)."'":"null");
        $sql.= " WHERE rowid = ".$this->rowid;

        dol_syslog(get_class($this)."::update sql=".$sql, LOG_DEBUG);
        $resql=$this->db->query($sql);
        if ($resql)
        {
            if (! $notrigger)
            {
                // Appel des triggers
                include_once DOL_DOCUMENT_ROOT . '/core/class/interfaces.class.php';
                $interface=new Interfaces($this->db);
                $result = $interface->run_triggers('LINEPROPAL_UPDATE',$this,$user,$langs,$conf);
                if ($result < 0) {
                    $error++; $this->errors=$interface->errors;
                }
                // Fin appel triggers
            }

            $this->db->commit();
            return 1;
        }
        else
        {
            $this->error=$this->db->error();
            dol_syslog(get_class($this)."::update Error ".$this->error, LOG_ERR);
            $this->db->rollback();
            return -2;
        }
    }

    /**
     *	Update DB line fields total_xxx
     *	Used by migration
     *
     *	@return		int		<0 if ko, >0 if ok
     */
    function update_total()
    {
        $this->db->begin();

        // Mise a jour ligne en base
        $sql = "UPDATE ".MAIN_DB_PREFIX."propaldet SET";
        $sql.= " total_ht=".price2num($this->total_ht,'MT')."";
        $sql.= ",total_tva=".price2num($this->total_tva,'MT')."";
        $sql.= ",total_ttc=".price2num($this->total_ttc,'MT')."";
        $sql.= " WHERE rowid = ".$this->rowid;

        dol_syslog("PropaleLigne::update_total sql=$sql");

        $resql=$this->db->query($sql);
        if ($resql)
        {
            $this->db->commit();
            return 1;
        }
        else
        {
            $this->error=$this->db->error();
            dol_syslog("PropaleLigne::update_total Error ".$this->error, LOG_ERR);
            $this->db->rollback();
            return -2;
        }
    }

}

?><|MERGE_RESOLUTION|>--- conflicted
+++ resolved
@@ -1098,7 +1098,7 @@
                 {
                     $this->brouillon = 1;
                 }
-                
+
                 // Retreive all extrafield for invoice
                 // fetch optionals attributes and labels
                 if(!class_exists('Extrafields'))
@@ -1201,13 +1201,6 @@
                 if (count($extralabels)>0) {
                 	$this->fetch_optionals($this->id,$extralabels);
                 }
-<<<<<<< HEAD
-                foreach($extrafields->attribute_label as $key=>$label)
-                {
-                	$this->array_options['options_'.$key]=$label;
-                }
-=======
->>>>>>> 50dd0ef7
                 return 1;
             }
 
@@ -1806,10 +1799,10 @@
         $sql.= " WHERE p.entity = ".$conf->entity;
         $sql.= " AND p.fk_soc = s.rowid";
         $sql.= " AND p.fk_statut = c.id";
-        if (! $user->rights->societe->client->voir && ! $socid) //restriction
-        {
-        	$sql.= " AND s.rowid = sc.fk_soc AND sc.fk_user = " .$user->id;
-        }
+        if (! $user->rights->societe->client->voir && ! $socid) //restriction
+        {
+        	$sql.= " AND s.rowid = sc.fk_soc AND sc.fk_user = " .$user->id;
+        }
         if ($socid) $sql.= " AND s.rowid = ".$socid;
         if ($draft)	$sql.= " AND p.fk_statut = 0";
         if ($notcurrentuser > 0) $sql.= " AND p.fk_user_author <> ".$user->id;
@@ -2038,7 +2031,7 @@
                     		}
                     	}
                     }
-                    
+
                     if (! $error)
                     {
                         dol_syslog(get_class($this)."::delete $this->id by $user->id", LOG_DEBUG);
