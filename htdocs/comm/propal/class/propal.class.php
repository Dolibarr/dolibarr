--- conflicted
+++ resolved
@@ -2411,7 +2411,6 @@
         dol_syslog(__METHOD__, LOG_DEBUG);
         $resql=$this->db->query($sql);
         if (!$resql)
-<<<<<<< HEAD
         {
         	$this->errors[]=$this->db->error();
         	$error++;
@@ -2419,15 +2418,6 @@
 
         if (! $error)
         {
-=======
-        {
-        	$this->errors[]=$this->db->error();
-        	$error++;
-        }
-
-        if (! $error)
-        {
->>>>>>> d38818ff
         	$this->oldcopy= clone $this;
         	$this->statut = self::STATUS_DRAFT;
             $this->brouillon = 1;
