<?php
/* Copyright (C) 2002-2004 Rodolphe Quiedeville		<rodolphe@quiedeville.org>
 * Copyright (C) 2004      Eric Seigne				<eric.seigne@ryxeo.com>
 * Copyright (C) 2004-2011 Laurent Destailleur		<eldy@users.sourceforge.net>
 * Copyright (C) 2005      Marc Barilley			<marc@ocebo.com>
 * Copyright (C) 2005-2012 Regis Houssin			<regis@dolibarr.fr>
 * Copyright (C) 2006      Andre Cianfarani			<acianfa@free.fr>
 * Copyright (C) 2008      Raphael Bertrand			<raphael.bertrand@resultic.fr>
 * Copyright (C) 2010-2011 Juanjo Menent			<jmenent@2byte.es>
 * Copyright (C) 2010-2011 Philippe Grand			<philippe.grand@atoo-net.com>
 *
 * This program is free software; you can redistribute it and/or modify
 * it under the terms of the GNU General Public License as published by
 * the Free Software Foundation; either version 2 of the License, or
 * (at your option) any later version.
 *
 * This program is distributed in the hope that it will be useful,
 * but WITHOUT ANY WARRANTY; without even the implied warranty of
 * MERCHANTABILITY or FITNESS FOR A PARTICULAR PURPOSE.  See the
 * GNU General Public License for more details.
 *
 * You should have received a copy of the GNU General Public License
 * along with this program. If not, see <http://www.gnu.org/licenses/>.
 */

/**
 *	\file       htdocs/comm/propal/class/propal.class.php
 *	\brief      Fichier de la classe des propales
 */

require_once(DOL_DOCUMENT_ROOT ."/core/class/commonobject.class.php");
require_once(DOL_DOCUMENT_ROOT ."/product/class/product.class.php");
require_once(DOL_DOCUMENT_ROOT ."/contact/class/contact.class.php");


/**
 *	\class      Propal
 *	\brief      Classe permettant la gestion des propales
 */
class Propal extends CommonObject
{
	public $element='propal';
	public $table_element='propal';
	public $table_element_line='propaldet';
	public $fk_element='fk_propal';
	protected $ismultientitymanaged = 1;	// 0=No test on entity, 1=Test with field entity, 2=Test with link by societe

	var $id;

	var $socid;		// Id client
	var $client;		// Objet societe client (a charger par fetch_client)

	var $contactid;
	var $fk_project;
	var $author;
	var $ref;
	var $ref_client;
	var $statut;					// 0 (draft), 1 (validated), 2 (signed), 3 (not signed), 4 (billed)
	var $datec;						// Date of creation
	var $datev;						// Date of validation
	var $date;						// Date of proposal
	var $datep;						// Same than date
	var $date_livraison;
	var $fin_validite;

	var $user_author_id;
	var $user_valid_id;
	var $user_close_id;

	var $total_ht;					// Total net of tax
	var $total_tva;					// Total VAT
	var $total_localtax1;			// Total Local Taxes 1
	var $total_localtax2;			// Total Local Taxes 2
	var $total_ttc;					// Total with tax
	var $price;						// deprecated (for compatibility)
	var $tva;						// deprecated (for compatibility)
	var $total;						// deprecated (for compatibility)

	var $cond_reglement_id;
	var $cond_reglement_code;
	var $mode_reglement_id;
	var $mode_reglement_code;
	var $remise;
	var $remise_percent;
	var $remise_absolue;
	var $note;
	var $note_public;
	var $fk_delivery_address;		// deprecated (for compatibility)
	var $fk_address;
	var $address_type;
	var $adresse;
	var $availability_id;
	var $availability_code;
	var $demand_reason_id;
	var $demand_reason_code;

	var $products=array();

	var $lines = array();
	var $line;

	var $origin;
	var $origin_id;

	var $labelstatut=array();
	var $labelstatut_short=array();

	// Pour board
	var $nbtodo;
	var $nbtodolate;

	var $specimen;


	/**
	 *	Constructor
	 *
	 *	@param      DoliDB	$db         Database handler
	 *	@param      int		$socid		Id third party
	 *	@param      int		$propalid   Id proposal
	 */
	function Propal($db, $socid="", $propalid=0)
	{
		global $conf,$langs;

		$this->db = $db;
		$this->socid = $socid;
		$this->id = $propalid;
		$this->products = array();
		$this->remise = 0;
		$this->remise_percent = 0;
		$this->remise_absolue = 0;

		$this->duree_validite=$conf->global->PROPALE_VALIDITY_DURATION;

		$langs->load("propal");
		$this->labelstatut[0]=(! empty($conf->global->PROPAL_STATUS_DRAFT_LABEL) ? $conf->global->PROPAL_STATUS_DRAFT_LABEL : $langs->trans("PropalStatusDraft"));
		$this->labelstatut[1]=(! empty($conf->global->PROPAL_STATUS_VALIDATED_LABEL) ? $conf->global->PROPAL_STATUS_VALIDATED_LABEL : $langs->trans("PropalStatusValidated"));
		$this->labelstatut[2]=(! empty($conf->global->PROPAL_STATUS_SIGNED_LABEL) ? $conf->global->PROPAL_STATUS_SIGNED_LABEL : $langs->trans("PropalStatusSigned"));
		$this->labelstatut[3]=(! empty($conf->global->PROPAL_STATUS_NOTSIGNED_LABEL) ? $conf->global->PROPAL_STATUS_NOTSIGNED_LABEL : $langs->trans("PropalStatusNotSigned"));
		$this->labelstatut[4]=(! empty($conf->global->PROPAL_STATUS_BILLED_LABEL) ? $conf->global->PROPAL_STATUS_BILLED_LABEL : $langs->trans("PropalStatusBilled"));
		$this->labelstatut_short[0]=(! empty($conf->global->PROPAL_STATUS_DRAFTSHORT_LABEL) ? $conf->global->PROPAL_STATUS_DRAFTSHORT_LABEL : $langs->trans("PropalStatusDraftShort"));
		$this->labelstatut_short[1]=(! empty($conf->global->PROPAL_STATUS_VALIDATEDSHORT_LABEL) ? $conf->global->PROPAL_STATUS_VALIDATEDSHORT_LABEL : $langs->trans("Opened"));
		$this->labelstatut_short[2]=(! empty($conf->global->PROPAL_STATUS_SIGNEDSHORT_LABEL) ? $conf->global->PROPAL_STATUS_SIGNEDSHORT_LABEL : $langs->trans("PropalStatusSignedShort"));
		$this->labelstatut_short[3]=(! empty($conf->global->PROPAL_STATUS_NOTSIGNEDSHORT_LABEL) ? $conf->global->PROPAL_STATUS_NOTSIGNEDSHORT_LABEL : $langs->trans("PropalStatusNotSignedShort"));
		$this->labelstatut_short[4]=(! empty($conf->global->PROPAL_STATUS_BILLEDSHORT_LABEL) ? $conf->global->PROPAL_STATUS_BILLEDSHORT_LABEL : $langs->trans("PropalStatusBilledShort"));
	}


	/**
	 * 	Add line into array products
	 *	$this->client doit etre charge
	 *
	 * 	@param     	int		$idproduct       	Product Id to add
	 * 	@param     	int		$qty             	Quantity
	 * 	@param      int		$remise_percent  	Discount effected on Product
	 *
	 *	TODO	Remplacer les appels a cette fonction par generation objet Ligne
	 *			insere dans tableau $this->products
	 */
	function add_product($idproduct, $qty, $remise_percent=0)
	{
		global $conf, $mysoc;

		if (! $qty) $qty = 1;

		dol_syslog("Propal::add_product $idproduct, $qty, $remise_percent");
		if ($idproduct > 0)
		{
			$prod=new Product($this->db);
			$prod->fetch($idproduct);

			$productdesc = $prod->description;

			$tva_tx = get_default_tva($mysoc,$this->client,$prod->id);
			// local taxes
			$localtax1_tx = get_default_localtax($mysoc,$this->client,1,$prod->tva_tx);
			$localtax2_tx = get_default_localtax($mysoc,$this->client,2,$prod->tva_tx);

			// multiprix
			if($conf->global->PRODUIT_MULTIPRICES && $this->client->price_level)
			{
				$price = $prod->multiprices[$this->client->price_level];
			}
			else
			{
				$price = $prod->price;
			}

			$line = new PropaleLigne($this->db);

			$line->fk_product=$idproduct;
			$line->desc=$productdesc;
			$line->qty=$qty;
			$line->subprice=$price;
			$line->remise_percent=$remise_percent;
			$line->tva_tx=$tva_tx;

			$this->products[]=$line;
		}
	}

	/**
	 *	Adding line of fixed discount in the proposal in DB
	 *
	 *	@param     int		@idremise			Id of fixed discount
	 *  @return    int          				>0 si ok, <0 si ko
	 */
	function insert_discount($idremise)
	{
		global $langs;

		include_once(DOL_DOCUMENT_ROOT.'/core/lib/price.lib.php');
		include_once(DOL_DOCUMENT_ROOT.'/core/class/discount.class.php');

		$this->db->begin();

		$remise=new DiscountAbsolute($this->db);
		$result=$remise->fetch($idremise);

		if ($result > 0)
		{
			if ($remise->fk_facture)	// Protection against multiple submission
			{
				$this->error=$langs->trans("ErrorDiscountAlreadyUsed");
				$this->db->rollback();
				return -5;
			}

			$propalligne=new PropaleLigne($this->db);
			$propalligne->fk_propal=$this->id;
			$propalligne->fk_remise_except=$remise->id;
			$propalligne->desc=$remise->description;   	// Description ligne
			$propalligne->tva_tx=$remise->tva_tx;
			$propalligne->subprice=-$remise->amount_ht;
			$propalligne->fk_product=0;					// Id produit predefini
			$propalligne->qty=1;
			$propalligne->remise=0;
			$propalligne->remise_percent=0;
			$propalligne->rang=-1;
			$propalligne->info_bits=2;

			// TODO deprecated
			$propalligne->price=-$remise->amount_ht;

			$propalligne->total_ht  = -$remise->amount_ht;
			$propalligne->total_tva = -$remise->amount_tva;
			$propalligne->total_ttc = -$remise->amount_ttc;

			$result=$propalligne->insert();
			if ($result > 0)
			{
				$result=$this->update_price(1);
				if ($result > 0)
				{
					$this->db->commit();
					return 1;
				}
				else
				{
					$this->db->rollback();
					return -1;
				}
			}
			else
			{
				$this->error=$propalligne->error;
				$this->db->rollback();
				return -2;
			}
		}
		else
		{
			$this->db->rollback();
			return -2;
		}
	}

	/**
	 *    	Add a proposal line into database (linked to product/service or not)
	 * 		Les parametres sont deja cense etre juste et avec valeurs finales a l'appel
	 *		de cette methode. Aussi, pour le taux tva, il doit deja avoir ete defini
	 *		par l'appelant par la methode get_default_tva(societe_vendeuse,societe_acheteuse,'',produit)
	 *		et le desc doit deja avoir la bonne valeur (a l'appelant de gerer le multilangue)
	 *
	 * 		@param    	int			$propalid			Id de la propale
	 * 		@param    	string		$desc				Description de la ligne
	 * 		@param    	double		$pu_ht				Prix unitaire
	 * 		@param    	double		$qty             	Quantite
	 * 		@param    	double		$txtva           	Taux de tva
	 * 		@param		double		$txlocaltax1		Local tax 1 rate
	 *  	@param		double		$txlocaltax2		Local tax 2 rate
	 *		@param    	int			$fk_product      	Id du produit/service predefini
	 * 		@param    	double		$remise_percent  	Pourcentage de remise de la ligne
	 * 		@param    	string		$price_base_type	HT or TTC
	 * 		@param    	dobule		$pu_ttc             Prix unitaire TTC
	 * 		@param    	int			$info_bits			Bits de type de lignes
	 *      @param      int			$type               Type of line (product, service)
	 *      @param      int			$rang               Position of line
	 *      @param		int			$special_code		Special code
	 *      @param		int			$fk_parent_line		Id of parent line
	 *    	@return    	int         	    			>0 if OK, <0 if KO
	 *
	 *    	@see       	add_product
	 */
	function addline($propalid, $desc, $pu_ht, $qty, $txtva, $txlocaltax1=0, $txlocaltax2=0, $fk_product=0, $remise_percent=0, $price_base_type='HT', $pu_ttc=0, $info_bits=0, $type=0, $rang=-1, $special_code=0, $fk_parent_line=0)
	{
		global $conf;

		dol_syslog("Propal::Addline propalid=$propalid, desc=$desc, pu_ht=$pu_ht, qty=$qty, txtva=$txtva, fk_product=$fk_product, remise_except=$remise_percent, price_base_type=$price_base_type, pu_ttc=$pu_ttc, info_bits=$info_bits, type=$type");
		include_once(DOL_DOCUMENT_ROOT.'/core/lib/price.lib.php');

		// Clean parameters
		if (empty($remise_percent)) $remise_percent=0;
		if (empty($qty)) $qty=0;
		if (empty($info_bits)) $info_bits=0;
		if (empty($rang)) $rang=0;
		if (empty($fk_parent_line) || $fk_parent_line < 0) $fk_parent_line=0;

		$remise_percent=price2num($remise_percent);
		$qty=price2num($qty);
		$pu_ht=price2num($pu_ht);
		$pu_ttc=price2num($pu_ttc);
		$txtva=price2num($txtva);
		$txlocaltax1=price2num($txlocaltax1);
		$txlocaltax2=price2num($txlocaltax2);
		if ($price_base_type=='HT')
		{
			$pu=$pu_ht;
		}
		else
		{
			$pu=$pu_ttc;
		}

		// Check parameters
		if ($type < 0) return -1;

		if ($this->statut == 0)
		{
			$this->db->begin();

			// Calcul du total TTC et de la TVA pour la ligne a partir de
			// qty, pu, remise_percent et txtva
			// TRES IMPORTANT: C'est au moment de l'insertion ligne qu'on doit stocker
			// la part ht, tva et ttc, et ce au niveau de la ligne qui a son propre taux tva.
			$tabprice=calcul_price_total($qty, $pu, $remise_percent, $txtva, $txlocaltax1, $txlocaltax2, 0, $price_base_type, $info_bits);
			$total_ht  = $tabprice[0];
			$total_tva = $tabprice[1];
			$total_ttc = $tabprice[2];
			$total_localtax1 = $tabprice[9];
			$total_localtax2 = $tabprice[10];

			// Rang to use
			$rangtouse = $rang;
			if ($rangtouse == -1)
			{
				$rangmax = $this->line_max($fk_parent_line);
				$rangtouse = $rangmax + 1;
			}

			// TODO A virer
			// Anciens indicateurs: $price, $remise (a ne plus utiliser)
			$price = $pu;
			$remise = 0;
			if ($remise_percent > 0)
			{
				$remise = round(($pu * $remise_percent / 100), 2);
				$price = $pu - $remise;
			}

			// Insert line
			$this->line=new PropaleLigne($this->db);

			$this->line->fk_propal=$propalid;
			$this->line->desc=$desc;
			$this->line->qty=$qty;
			$this->line->tva_tx=$txtva;
			$this->line->localtax1_tx=$txlocaltax1;
			$this->line->localtax2_tx=$txlocaltax2;
			$this->line->fk_product=$fk_product;
			$this->line->remise_percent=$remise_percent;
			$this->line->subprice=$pu_ht;
			$this->line->rang=$rangtouse;
			$this->line->info_bits=$info_bits;
			$this->line->total_ht=$total_ht;
			$this->line->total_tva=$total_tva;
			$this->line->total_localtax1=$total_localtax1;
			$this->line->total_localtax2=$total_localtax2;
			$this->line->total_ttc=$total_ttc;
			$this->line->product_type=$type;
			$this->line->special_code=$special_code;
			$this->line->fk_parent_line=$fk_parent_line;

			// Mise en option de la ligne
			//if ($conf->global->PROPALE_USE_OPTION_LINE && !$qty) $ligne->special_code=3;
			if (empty($qty) && empty($special_code)) $this->line->special_code=3;

			// TODO deprecated
			$this->line->price=$price;
			$this->line->remise=$remise;

			$result=$this->line->insert();
			if ($result > 0)
			{
				// Reorder if child line
				if (! empty($fk_parent_line)) $this->line_order(true,'DESC');

				// Mise a jour informations denormalisees au niveau de la propale meme
				$result=$this->update_price(1);
				if ($result > 0)
				{
					$this->db->commit();
					return $this->line->rowid;
				}
				else
				{
					$this->error=$this->db->error();
					dol_syslog("Error sql=$sql, error=".$this->error,LOG_ERR);
					$this->db->rollback();
					return -1;
				}
			}
			else
			{
				$this->error=$this->line->error;
				$this->db->rollback();
				return -2;
			}
		}
	}


	/**
	 *  Update a proposal line
	 *
	 *  @param      int			$rowid           	Id de la ligne
	 *  @param      double		$pu		     	  	Prix unitaire (HT ou TTC selon price_base_type)
	 *  @param      double		$qty            	Quantity
	 *  @param      double		$remise_percent  	Remise effectuee sur le produit
	 *  @param      double		$txtva	          	Taux de TVA
	 * 	@param	  	double		$txlocaltax1		Local tax 1 rate
	 *  @param	  	double		$txlocaltax2		Local tax 2 rate
	 *  @param      string		$desc            	Description
	 *	@param	  	double		$price_base_type	HT ou TTC
	 *	@param      int			$info_bits        	Miscellanous informations
	 *	@param      int			$special_code      	Set special code ('' = we don't change it)
	 *	@param      int			$fk_parent_line    	Id of line parent
	 *  @param		int			$skip_update_total	Skip update total
	 *  @return     int     		        		0 if OK, <0 if KO
	 */
	function updateline($rowid, $pu, $qty, $remise_percent=0, $txtva, $txlocaltax1=0, $txlocaltax2=0, $desc='', $price_base_type='HT', $info_bits=0, $special_code=0, $fk_parent_line=0, $skip_update_total=0)
	{
		global $conf,$user,$langs;

		dol_syslog("Propal::UpdateLine $rowid, $pu, $qty, $remise_percent, $txtva, $desc, $price_base_type, $info_bits");
		include_once(DOL_DOCUMENT_ROOT.'/core/lib/price.lib.php');

		// Clean parameters
		$remise_percent=price2num($remise_percent);
		$qty=price2num($qty);
		$pu = price2num($pu);
		$txtva = price2num($txtva);
		$txlocaltax1=price2num($txlocaltax1);
		$txlocaltax2=price2num($txlocaltax2);
		if (empty($qty) && empty($special_code)) $special_code=3;    // Set option tag
		if (! empty($qty) && $special_code == 3) $special_code=0;    // Remove option tag

		if ($this->statut == 0)
		{
			$this->db->begin();

			// Calcul du total TTC et de la TVA pour la ligne a partir de
			// qty, pu, remise_percent et txtva
			// TRES IMPORTANT: C'est au moment de l'insertion ligne qu'on doit stocker
			// la part ht, tva et ttc, et ce au niveau de la ligne qui a son propre taux tva.
			$tabprice=calcul_price_total($qty, $pu, $remise_percent, $txtva, $txlocaltax1, $txlocaltax2, 0, $price_base_type, $info_bits);
			$total_ht  = $tabprice[0];
			$total_tva = $tabprice[1];
			$total_ttc = $tabprice[2];
			$total_localtax1 = $tabprice[9];
			$total_localtax2 = $tabprice[10];

			// Anciens indicateurs: $price, $remise (a ne plus utiliser)
			$price = $pu;
			if ($remise_percent > 0)
			{
				$remise = round(($pu * $remise_percent / 100), 2);
				$price = $pu - $remise;
			}

			// Update line
			$this->line=new PropaleLigne($this->db);

			// Stock previous line records
			$staticline=new PropaleLigne($this->db);
			$staticline->fetch($rowid);
			$this->line->oldline = $staticline;

			// Reorder if fk_parent_line change
			if (! empty($fk_parent_line) && ! empty($staticline->fk_parent_line) && $fk_parent_line != $staticline->fk_parent_line)
			{
				$rangmax = $this->line_max($fk_parent_line);
				$this->line->rang = $rangmax + 1;
			}

			$this->line->rowid				= $rowid;
			$this->line->desc				= $desc;
			$this->line->qty				= $qty;
			$this->line->tva_tx				= $txtva;
			$this->line->localtax1_tx		= $txlocaltax1;
			$this->line->localtax2_tx		= $txlocaltax2;
			$this->line->remise_percent		= $remise_percent;
			$this->line->subprice			= $pu;
			$this->line->info_bits			= $info_bits;
			$this->line->total_ht			= $total_ht;
			$this->line->total_tva			= $total_tva;
			$this->line->total_localtax1	= $total_localtax1;
			$this->line->total_localtax2	= $total_localtax2;
			$this->line->total_ttc			= $total_ttc;
			$this->line->special_code		= $special_code;
			$this->line->fk_parent_line		= $fk_parent_line;
			$this->line->skip_update_total	= $skip_update_total;

			// TODO deprecated
			$this->line->price=$price;
			$this->line->remise=$remise;

			$result=$this->line->update();
			if ($result > 0)
			{
				// Reorder if child line
				if (! empty($fk_parent_line)) $this->line_order(true,'DESC');

				$this->update_price(1);

				$this->fk_propal = $this->id;
				$this->rowid = $rowid;

				$this->db->commit();
				return $result;
			}
			else
			{
				$this->error=$this->db->error();
				$this->db->rollback();
				dol_syslog("Propal::UpdateLine Error=".$this->error, LOG_ERR);
				return -1;
			}
		}
		else
		{
			dol_syslog("Propal::UpdateLigne Erreur -2 Propal en mode incompatible pour cette action");
			return -2;
		}
	}


	/**
	 *  Delete detail line
	 *
	 *  @param		int		$lineid			Id of line to delete
	 *  @return     int         			>0 if OK, <0 if KO
	 */
	function deleteline($lineid)
	{
		if ($this->statut == 0)
		{
			$line=new PropaleLigne($this->db);

			// For triggers
			$line->fetch($lineid);

			if ($line->delete() > 0)
			{
				$this->update_price(1);

				return 1;
			}
			else
			{
				return -1;
			}
		}
		else
		{
			return -2;
		}
	}


	/**
	 *  Create commercial proposal into database
	 * 	this->ref can be set or empty. If empty, we will use "(PROVid)"
	 *
	 * 	@param		User	$user		User that create
	 * 	@param		int		$notrigger	1=Does not execute triggers, 0= execuete triggers
	 *  @return     int     			<0 if KO, >=0 if OK
	 */
	function create($user='', $notrigger=0)
	{
		global $langs,$conf,$mysoc;
		$error=0;

		$now=dol_now();

		// Clean parameters
		if (empty($this->date)) $this->date=$this->datep;
		$this->fin_validite = $this->date + ($this->duree_validite * 24 * 3600);
        if (empty($this->availability_id)) $this->availability_id=0;
        if (empty($this->demand_reason_id)) $this->demand_reason_id=0;

		dol_syslog(get_class($this)."::create");

		// Check parameters
		$soc = new Societe($this->db);
		$result=$soc->fetch($this->socid);
		if ($result < 0)
		{
			$this->error="Failed to fetch company";
			dol_syslog(get_class($this)."::create ".$this->error, LOG_ERR);
			return -3;
		}
		if (empty($this->date))
		{
		    $this->error="Date of proposal is required";
		    dol_syslog(get_class($this)."::create ".$this->error, LOG_ERR);
		    return -4;
		}
		if (! empty($this->ref))
		{
			$result=$this->verifyNumRef();	// Check ref is not yet used
		}


		$this->db->begin();

		$this->fetch_thirdparty();

		// Insert into database
		$sql = "INSERT INTO ".MAIN_DB_PREFIX."propal (";
		$sql.= "fk_soc";
		$sql.= ", price";
		$sql.= ", remise";
		$sql.= ", remise_percent";
		$sql.= ", remise_absolue";
		$sql.= ", tva";
		$sql.= ", total";
		$sql.= ", datep";
		$sql.= ", datec";
		$sql.= ", ref";
		$sql.= ", fk_user_author";
		$sql.= ", note";
		$sql.= ", note_public";
		$sql.= ", model_pdf";
		$sql.= ", fin_validite";
		$sql.= ", fk_cond_reglement";
		$sql.= ", fk_mode_reglement";
		$sql.= ", ref_client";
		$sql.= ", date_livraison";
		$sql.= ", fk_availability";
		$sql.= ", fk_demand_reason";
		$sql.= ", entity";
		$sql.= ") ";
		$sql.= " VALUES (";
		$sql.= $this->socid;
		$sql.= ", 0";
		$sql.= ", ".$this->remise;
		$sql.= ", ".($this->remise_percent?$this->remise_percent:'null');
		$sql.= ", ".($this->remise_absolue?$this->remise_absolue:'null');
		$sql.= ", 0";
		$sql.= ", 0";
		$sql.= ", '".$this->db->idate($this->date)."'";
		$sql.= ", '".$this->db->idate($now)."'";
		$sql.= ", '(PROV)'";
		$sql.= ", ".($user->id > 0 ? "'".$user->id."'":"null");
		$sql.= ", '".$this->db->escape($this->note)."'";
		$sql.= ", '".$this->db->escape($this->note_public)."'";
		$sql.= ", '".$this->modelpdf."'";
		$sql.= ", ".($this->fin_validite!=''?"'".$this->db->idate($this->fin_validite)."'":"null");
		$sql.= ", ".$this->cond_reglement_id;
		$sql.= ", ".$this->mode_reglement_id;
		$sql.= ", '".$this->db->escape($this->ref_client)."'";
		$sql.= ", ".($this->date_livraison!=''?"'".$this->db->idate($this->date_livraison)."'":"null");
		$sql.= ", ".$this->availability_id;
		$sql.= ", ".$this->demand_reason_id;
		$sql.= ", ".$conf->entity;
		$sql.= ")";

		dol_syslog(get_class($this)."::create sql=".$sql, LOG_DEBUG);
		$resql=$this->db->query($sql);
		if ($resql)
		{
			$this->id = $this->db->last_insert_id(MAIN_DB_PREFIX."propal");

			if ($this->id)
			{
				if (empty($this->ref)) $this->ref='(PROV'.$this->id.')';
				$sql = 'UPDATE '.MAIN_DB_PREFIX."propal SET ref='".$this->ref."' WHERE rowid=".$this->id;

				dol_syslog(get_class($this)."::create sql=".$sql);
				$resql=$this->db->query($sql);
				if (! $resql) $error++;

				/*
				 *  Insertion du detail des produits dans la base
				 */
				if (! $error)
				{
					$fk_parent_line=0;
					$num=count($this->lines);

					for ($i=0;$i<$num;$i++)
					{
						// Reset fk_parent_line for no child products and special product
						if (($this->lines[$i]->product_type != 9 && empty($this->lines[$i]->fk_parent_line)) || $this->lines[$i]->product_type == 9) {
							$fk_parent_line = 0;
						}

						$result = $this->addline(
						$this->id,
						$this->lines[$i]->desc,
						$this->lines[$i]->subprice,
						$this->lines[$i]->qty,
						$this->lines[$i]->tva_tx,
						$this->lines[$i]->localtax1_tx,
						$this->lines[$i]->localtax2_tx,
						$this->lines[$i]->fk_product,
						$this->lines[$i]->remise_percent,
						'HT',
						0,
						0,
						$this->lines[$i]->product_type,
						$this->lines[$i]->rang,
						$this->lines[$i]->special_code,
						$fk_parent_line
						);

						if ($result < 0)
						{
							$error++;
							$this->error=$this->db->error;
							dol_print_error($this->db);
							break;
						}
						// Defined the new fk_parent_line
						if ($result > 0 && $this->lines[$i]->product_type == 9) {
							$fk_parent_line = $result;
						}
					}
				}

				// Add linked object
				if (! $error && $this->origin && $this->origin_id)
				{
					$ret = $this->add_object_linked();
					if (! $ret)	dol_print_error($this->db);
				}

				// Affectation au projet
				if (! $error && $this->fk_project)
				{
					$sql = "UPDATE ".MAIN_DB_PREFIX."propal";
					$sql.= " SET fk_projet=".$this->fk_project;
					$sql.= " WHERE ref='".$this->ref."'";
					$sql.= " AND entity = ".$conf->entity;

					$result=$this->db->query($sql);
				}

				// Set delivery address
				if (! $error && $this->fk_delivery_address)
				{
					$sql = "UPDATE ".MAIN_DB_PREFIX."propal";
					$sql.= " SET fk_adresse_livraison = ".$this->fk_delivery_address;
					$sql.= " WHERE ref = '".$this->ref."'";
					$sql.= " AND entity = ".$conf->entity;

					$result=$this->db->query($sql);
				}

				if (! $error)
				{
					// Mise a jour infos denormalisees
					$resql=$this->update_price(1);
					if ($resql)
					{
						if (! $notrigger)
						{
							// Appel des triggers
							include_once(DOL_DOCUMENT_ROOT . "/core/class/interfaces.class.php");
							$interface=new Interfaces($this->db);
							$result=$interface->run_triggers('PROPAL_CREATE',$this,$user,$langs,$conf);
							if ($result < 0) { $error++; $this->errors=$interface->errors; }
							// Fin appel triggers
						}
					}
					else
					{
						$error++;
					}
				}
			}
			else
			{
				$error++;
			}

			if (! $error)
			{
				$this->db->commit();
				dol_syslog(get_class($this)."::create done id=".$this->id);
				return $this->id;
			}
			else
			{
				$this->error=$this->db->error();
				dol_syslog(get_class($this)."::create -2 ".$this->error, LOG_ERR);
				$this->db->rollback();
				return -2;
			}
		}
		else
		{
			$this->error=$this->db->error();
			dol_syslog(get_class($this)."::create -1 ".$this->error, LOG_ERR);
			$this->db->rollback();
			return -1;
		}
	}


	/**
	 *	Insert into DB a proposal object completely defined by its data members (ex, results from copy).
	 *	@param 		User	$user	User that create
	 *	@return    	int				Id of the new object if ok, <0 if ko
	 *	@see       	create
	 */
	function create_from($user)
	{
		$this->products=$this->lines;

		return $this->create();
	}

	/**
	 *		Load an object from its id and create a new one in database
	 *
	 *		@param		int				$socid			Id of thirdparty
	 *		@param		HookManager		$hookmanager	Hook manager instance
	 * 	 	@return		int								New id of clone
	 */
	function createFromClone($socid=0,$hookmanager=false)
	{
		global $user,$langs,$conf;

		$error=0;
		$now=dol_now();

		$this->db->begin();

		// Load source object
		$objFrom = dol_clone($this);

		$objsoc=new Societe($this->db);

		// Change socid if needed
		if (! empty($socid) && $socid != $this->socid)
		{
			if ($objsoc->fetch($socid) > 0)
			{
				$this->socid 				= $objsoc->id;
				$this->cond_reglement_id	= (! empty($objsoc->cond_reglement_id) ? $objsoc->cond_reglement_id : 0);
				$this->mode_reglement_id	= (! empty($objsoc->mode_reglement_id) ? $objsoc->mode_reglement_id : 0);
				$this->fk_project			= '';
				$this->fk_delivery_address	= '';
			}

			// TODO Change product price if multi-prices
		}
		else
		{
			$objsoc->fetch($this->socid);
		}

		$this->id=0;
		$this->statut=0;

		if (empty($conf->global->PROPALE_ADDON) || ! is_readable(DOL_DOCUMENT_ROOT ."/core/modules/propale/".$conf->global->PROPALE_ADDON.".php"))
		{
			$this->error='ErrorSetupNotComplete';
			return -1;
		}

		// Clear fields
		$this->user_author	= $user->id;
		$this->user_valid	= '';
		$this->date			= $now;
		$this->datep		= $now;    // deprecated
		$this->fin_validite	= $this->date + ($this->duree_validite * 24 * 3600);
		$this->ref_client	= '';

		// Set ref
		require_once(DOL_DOCUMENT_ROOT ."/core/modules/propale/".$conf->global->PROPALE_ADDON.".php");
		$obj = $conf->global->PROPALE_ADDON;
		$modPropale = new $obj;
		$this->ref = $modPropale->getNextValue($objsoc,$this);

		// Create clone
		$result=$this->create($user);
		if ($result < 0) $error++;

		if (! $error)
		{
			// Hook of thirdparty module
			if (is_object($hookmanager))
			{
			    $parameters=array('objFrom'=>$objFrom);
				$action='';
				$reshook=$hookmanager->executeHooks('createFrom',$parameters,$this,$action);    // Note that $action and $object may have been modified by some hooks
				if ($reshook < 0) $error++;
			}

			// Appel des triggers
			include_once(DOL_DOCUMENT_ROOT . "/core/class/interfaces.class.php");
			$interface=new Interfaces($this->db);
			$result=$interface->run_triggers('PROPAL_CLONE',$this,$user,$langs,$conf);
			if ($result < 0) { $error++; $this->errors=$interface->errors; }
			// Fin appel triggers
		}

		// End
		if (! $error)
		{
			$this->db->commit();
			return $this->id;
		}
		else
		{
			$this->db->rollback();
			return -1;
		}
	}

	/**
	 *	Load a proposal from database and its ligne array
	 *
	 *	@param      int			$rowid		id of object to load
	 *	@param		string		$ref		Ref of proposal
	 *	@return     int         			>0 if OK, <0 if KO
	 */
	function fetch($rowid,$ref='')
	{
		global $conf;

		$sql = "SELECT p.rowid,ref,remise,remise_percent,remise_absolue,fk_soc";
		$sql.= ", total, tva, localtax1, localtax2, total_ht";
		$sql.= ", datec";
		$sql.= ", date_valid as datev";
		$sql.= ", datep as dp";
		$sql.= ", fin_validite as dfv";
		$sql.= ", date_livraison as date_livraison";
		$sql.= ", ca.code as availability_code, ca.label as availability";
		$sql.= ", dr.code as demand_reason_code, dr.label as demand_reason";
		$sql.= ", model_pdf, ref_client";
		$sql.= ", note, note_public";
		$sql.= ", fk_projet, fk_statut";
		$sql.= ", fk_user_author, fk_user_valid, fk_user_cloture";
		$sql.= ", fk_adresse_livraison";
		$sql.= ", p.fk_availability";
		$sql.= ", p.fk_demand_reason";
		$sql.= ", p.fk_cond_reglement";
		$sql.= ", p.fk_mode_reglement";
		$sql.= ", c.label as statut_label";
		$sql.= ", cr.code as cond_reglement_code, cr.libelle as cond_reglement, cr.libelle_facture as cond_reglement_libelle_doc";
		$sql.= ", cp.code as mode_reglement_code, cp.libelle as mode_reglement";
		$sql.= " FROM ".MAIN_DB_PREFIX."c_propalst as c, ".MAIN_DB_PREFIX."propal as p";
		$sql.= ' LEFT JOIN '.MAIN_DB_PREFIX.'c_paiement as cp ON p.fk_mode_reglement = cp.id';
		$sql.= ' LEFT JOIN '.MAIN_DB_PREFIX.'c_payment_term as cr ON p.fk_cond_reglement = cr.rowid';
		$sql.= ' LEFT JOIN '.MAIN_DB_PREFIX.'c_availability as ca ON p.fk_availability = ca.rowid';
		$sql.= ' LEFT JOIN '.MAIN_DB_PREFIX.'c_input_reason as dr ON p.fk_demand_reason = dr.rowid';
		$sql.= " WHERE p.fk_statut = c.id";
		$sql.= " AND p.entity = ".$conf->entity;
		if ($ref) $sql.= " AND p.ref='".$ref."'";
		else $sql.= " AND p.rowid=".$rowid;

		dol_syslog(get_class($this)."::fetch sql=".$sql, LOG_DEBUG);
		$resql=$this->db->query($sql);
		if ($resql)
		{
			if ($this->db->num_rows($resql))
			{
				$obj = $this->db->fetch_object($resql);

				$this->id                   = $obj->rowid;

				$this->ref                  = $obj->ref;
				$this->ref_client           = $obj->ref_client;
				$this->remise               = $obj->remise;
				$this->remise_percent       = $obj->remise_percent;
				$this->remise_absolue       = $obj->remise_absolue;
				$this->total                = $obj->total; // TODO obsolete
				$this->total_ht             = $obj->total_ht;
				$this->total_tva            = $obj->tva;
				$this->total_localtax1		= $obj->localtax1;
				$this->total_localtax2		= $obj->localtax2;
				$this->total_ttc            = $obj->total;
				$this->socid                = $obj->fk_soc;
				$this->fk_project           = $obj->fk_projet;
				$this->modelpdf             = $obj->model_pdf;
				$this->note                 = $obj->note;
				$this->note_public          = $obj->note_public;
				$this->statut               = $obj->fk_statut;
				$this->statut_libelle       = $obj->statut_label;

				$this->datec                = $this->db->jdate($obj->datec); //TODO obsolete
				$this->datev                = $this->db->jdate($obj->datev); //TODO obsolete
				$this->date_creation		= $this->db->jdate($obj->datec); //Creation date
                $this->date_validation		= $this->db->jdate($obj->datev); //Validation date
				$this->date                 = $this->db->jdate($obj->dp);	// Proposal date
				$this->datep                = $this->db->jdate($obj->dp);    // deprecated
				$this->fin_validite         = $this->db->jdate($obj->dfv);
				$this->date_livraison       = $this->db->jdate($obj->date_livraison);
				$this->availability_id      = $obj->fk_availability;
				$this->availability_code    = $obj->availability_code;
				$this->availability         = $obj->availability;
				$this->demand_reason_id     = $obj->fk_demand_reason;
				$this->demand_reason_code   = $obj->demand_reason_code;
				$this->demand_reason        = $obj->demand_reason;
				$this->fk_delivery_address  = $obj->fk_adresse_livraison;	// TODO obsolete
				$this->fk_address  			= $obj->fk_adresse_livraison;

				$this->mode_reglement_id       = $obj->fk_mode_reglement;
				$this->mode_reglement_code     = $obj->mode_reglement_code;
				$this->mode_reglement          = $obj->mode_reglement;
				$this->cond_reglement_id       = $obj->fk_cond_reglement;
				$this->cond_reglement_code     = $obj->cond_reglement_code;
				$this->cond_reglement          = $obj->cond_reglement;
				$this->cond_reglement_doc      = $obj->cond_reglement_libelle_doc;

				$this->user_author_id = $obj->fk_user_author;
				$this->user_valid_id  = $obj->fk_user_valid;
				$this->user_close_id  = $obj->fk_user_cloture;

				if ($obj->fk_statut == 0)
				{
					$this->brouillon = 1;
				}

				$this->db->free($resql);

				$this->lines = array();

				/*
				 * Lignes propales liees a un produit ou non
				 */
				$sql = "SELECT d.rowid, d.fk_propal, d.fk_parent_line, d.description, d.price, d.tva_tx, d.localtax1_tx, d.localtax2_tx, d.qty, d.fk_remise_except, d.remise_percent, d.subprice, d.fk_product,";
				$sql.= " d.info_bits, d.total_ht, d.total_tva, d.total_localtax1, d.total_localtax2, d.total_ttc, d.marge_tx, d.marque_tx, d.special_code, d.rang, d.product_type,";
                $sql.= ' p.ref as product_ref, p.description as product_desc, p.fk_product_type, p.label as product_label';
				$sql.= " FROM ".MAIN_DB_PREFIX."propaldet as d";
				$sql.= " LEFT JOIN ".MAIN_DB_PREFIX."product as p ON d.fk_product = p.rowid";
				$sql.= " WHERE d.fk_propal = ".$this->id;
				$sql.= " ORDER by d.rang";

				$result = $this->db->query($sql);
				if ($result)
				{
					$num = $this->db->num_rows($result);
					$i = 0;

					while ($i < $num)
					{
						$objp                   = $this->db->fetch_object($result);

						$line                   = new PropaleLigne($this->db);

						$line->rowid			= $objp->rowid;
						$line->fk_propal		= $objp->fk_propal;
						$line->fk_parent_line	= $objp->fk_parent_line;
						$line->product_type     = $objp->product_type;
						$line->desc             = $objp->description;  // Description ligne
						$line->qty              = $objp->qty;
						$line->tva_tx           = $objp->tva_tx;
						$line->localtax1_tx		= $objp->localtax1_tx;
						$line->localtax2_tx		= $objp->localtax2_tx;
						$line->subprice         = $objp->subprice;
						$line->fk_remise_except = $objp->fk_remise_except;
						$line->remise_percent   = $objp->remise_percent;
						$line->price            = $objp->price;		// TODO deprecated

						$line->info_bits        = $objp->info_bits;
						$line->total_ht         = $objp->total_ht;
						$line->total_tva        = $objp->total_tva;
						$line->total_localtax1	= $objp->total_localtax1;
						$line->total_localtax2	= $objp->total_localtax2;
						$line->total_ttc        = $objp->total_ttc;
						$line->marge_tx         = $objp->marge_tx;
						$line->marque_tx        = $objp->marque_tx;
						$line->special_code     = $objp->special_code;
						$line->rang             = $objp->rang;

						$line->fk_product       = $objp->fk_product;

                        $line->ref				= $objp->product_ref;		// TODO deprecated
                        $line->product_ref		= $objp->product_ref;
                        $line->libelle			= $objp->product_label;		// TODO deprecated
                        $line->label          	= $objp->product_label;		// TODO deprecated
                        $line->product_label	= $objp->product_label;
						$line->product_desc     = $objp->product_desc; 		// Description produit
                        $line->fk_product_type  = $objp->fk_product_type;

						$this->lines[$i]        = $line;
						//dol_syslog("1 ".$line->fk_product);
						//print "xx $i ".$this->lines[$i]->fk_product;
						$i++;
					}
					$this->db->free($result);
				}
				else
				{
					$this->error=$this->db->error();
					dol_syslog(get_class($this)."::fetch Error ".$this->error, LOG_ERR);
					return -1;
				}

				return 1;
			}

			$this->error="Record Not Found";
			return 0;
		}
		else
		{
			$this->error=$this->db->error();
			dol_syslog(get_class($this)."::fetch Error ".$this->error, LOG_ERR);
			return -1;
		}
	}

	/**
	 *  Set status to validated
	 *
	 *  @param	User	$user       Object user that validate
	 *  @param	int		$notrigger	1=Does not execute triggers, 0= execuete triggers
	 *  @return int         		<0 if KO, >=0 if OK
	 */
	function valid($user, $notrigger=0)
	{
		global $conf,$langs;

		$error=0;
		$now=dol_now();

		if ($user->rights->propale->valider)
		{
			$this->db->begin();

			$sql = "UPDATE ".MAIN_DB_PREFIX."propal";
			$sql.= " SET fk_statut = 1, date_valid='".$this->db->idate($now)."', fk_user_valid=".$user->id;
			$sql.= " WHERE rowid = ".$this->id." AND fk_statut = 0";

			dol_syslog(get_class($this).'::valid sql='.$sql);
			if ($this->db->query($sql))
			{
				if (! $notrigger)
				{
					// Appel des triggers
					include_once(DOL_DOCUMENT_ROOT . "/core/class/interfaces.class.php");
					$interface=new Interfaces($this->db);
					$result=$interface->run_triggers('PROPAL_VALIDATE',$this,$user,$langs,$conf);
					if ($result < 0) { $error++; $this->errors=$interface->errors; }
					// Fin appel triggers
				}

				if (! $error)
				{
					$this->brouillon=0;
					$this->statut = 1;
					$this->user_valid_id=$user->id;
					$this->datev=$now;
					$this->db->commit();
					return 1;
				}
				else
				{
					$this->db->rollback();
					return -2;
				}
			}
			else
			{
				$this->db->rollback();
				return -1;
			}
		}
	}


	/**
	 *  Define proposal date
	 *
	 *  @param  User		$user      		Object user that modify
	 *  @param  timestamp	$date			Date
	 *  @return	int         				<0 if KO, >0 if OK
	 */
	function set_date($user, $date)
	{
		if (empty($date))
		{
		    $this->error='ErrorBadParameter';
		    dol_syslog(get_class($this)."::set_date ".$this->error, LOG_ERR);
		    return -1;
		}

	    if ($user->rights->propale->creer)
		{
			$sql = "UPDATE ".MAIN_DB_PREFIX."propal SET datep = '".$this->db->idate($date)."'";
			$sql.= " WHERE rowid = ".$this->id." AND fk_statut = 0";

			dol_syslog(get_class($this)."::set_date sql=".$sql);
			if ($this->db->query($sql) )
			{
				$this->date = $date;
				$this->datep = $date;    // deprecated
				return 1;
			}
			else
			{
				$this->error=$this->db->lasterror();
				dol_syslog(get_class($this)."::set_date ".$this->error, LOG_ERR);
				return -1;
			}
		}
	}

	/**
	 *	Define end validity date
	 *
	 *	@param		User		$user        		Object user that modify
	 *	@param      timestamp	$date_fin_validite	End of validity date
	 *	@return     int         					<0 if KO, >0 if OK
	 */
	function set_echeance($user, $date_fin_validite)
	{
	    if ($user->rights->propale->creer)
		{
			$sql = "UPDATE ".MAIN_DB_PREFIX."propal SET fin_validite = ".($date_fin_validite!=''?"'".$this->db->idate($date_fin_validite)."'":'null');
			$sql.= " WHERE rowid = ".$this->id." AND fk_statut = 0";
			if ($this->db->query($sql) )
			{
				$this->fin_validite = $date_fin_validite;
				return 1;
			}
			else
			{
				$this->error=$this->db->error();
				dol_syslog(get_class($this)."::set_echeance Erreur SQL".$this->error, LOG_ERR);
				return -1;
			}
		}
	}

	/**
	 *	Set delivery date
	 *
	 *	@param      User 		$user        		Object user that modify
	 *	@param      timestamp	$date_livraison     Delivery date
	 *	@return     int         					<0 if ko, >0 if ok
	 */
	function set_date_livraison($user, $date_livraison)
	{
		if ($user->rights->propale->creer)
		{
			$sql = "UPDATE ".MAIN_DB_PREFIX."propal ";
			$sql.= " SET date_livraison = ".($date_livraison!=''?"'".$this->db->idate($date_livraison)."'":'null');
			$sql.= " WHERE rowid = ".$this->id;

			if ($this->db->query($sql))
			{
				$this->date_livraison = $date_livraison;
				return 1;
			}
			else
			{
				$this->error=$this->db->error();
				dol_syslog(get_class($this)."::set_date_livraison Erreur SQL");
				return -1;
			}
		}
	}

	/**
	 *	Define delivery address
	 *
	 *	@param      User	$user        	Object user that modify
	 *	@param      int		$fk_address		Delivery address id
	 *	@return     int			         	<0 si ko, >0 si ok
	 */
	function set_adresse_livraison($user, $fk_address)
	{
		if ($user->rights->propale->creer)
		{
			$sql = "UPDATE ".MAIN_DB_PREFIX."propal SET fk_adresse_livraison = '".$fk_address."'";
			$sql.= " WHERE rowid = ".$this->id." AND fk_statut = 0";

			if ($this->db->query($sql) )
			{
				$this->fk_delivery_address = $fk_address;
				return 1;
			}
			else
			{
				$this->error=$this->db->error();
				dol_syslog("Propal::set_adresse_livraison Erreur SQL");
				return -1;
			}
		}
	}

	/**
	 *  Set delivery
	 *
	 *  @param		User	$user		  	Object user that modify
	 *  @param      int		$id				Availability id
	 *  @return     int           			<0 if KO, >0 if OK
	 */
	function set_availability($user, $id)
	{
		if ($user->rights->propale->creer)
		{
			$sql = "UPDATE ".MAIN_DB_PREFIX."propal ";
			$sql.= " SET fk_availability = '".$id."'";
			$sql.= " WHERE rowid = ".$this->id;

			if ($this->db->query($sql))
			{
				$this->fk_availability = $id;
				return 1;
			}
			else
			{
				$this->error=$this->db->error();
				dol_syslog("Propal::set_availability Erreur SQL");
				return -1;
			}
		}
	}

	/**
	 *  Set source of demand
	 *
	 *  @param		User	$user		Object user that modify
	 *  @param      int		$id			Input reason id
	 *  @return     int           		<0 if KO, >0 if OK
	 */
	function set_demand_reason($user, $id)
	{
		if ($user->rights->propale->creer)
		{
			$sql = "UPDATE ".MAIN_DB_PREFIX."propal ";
			$sql.= " SET fk_demand_reason = '".$id."'";
			$sql.= " WHERE rowid = ".$this->id;

			if ($this->db->query($sql))
			{
				$this->fk_demand_reason = $id;
				return 1;
			}
			else
			{
				$this->error=$this->db->error();
				dol_syslog("Propal::set_demand_reason Erreur SQL");
				return -1;
			}
		}
	}

	/**
	 * Set customer reference number
	 *
	 *  @param      User	$user			Object user that modify
	 *  @param      string	$ref_client		Customer reference
	 *  @return     int						<0 if ko, >0 if ok
	 */
	function set_ref_client($user, $ref_client)
	{
		if ($user->rights->propale->creer)
		{
			dol_syslog('Propale::set_ref_client this->id='.$this->id.', ref_client='.$ref_client);

			$sql = 'UPDATE '.MAIN_DB_PREFIX.'propal SET ref_client = '.(empty($ref_client) ? 'NULL' : '\''.$this->db->escape($ref_client).'\'');
			$sql.= ' WHERE rowid = '.$this->id;
			if ($this->db->query($sql) )
			{
				$this->ref_client = $ref_client;
				return 1;
			}
			else
			{
				$this->error=$this->db->error();
				dol_syslog('Propale::set_ref_client Erreur '.$this->error.' - '.$sql);
				return -2;
			}
		}
		else
		{
			return -1;
		}
	}

	/**
	 *	Set an overall discount on the proposal
	 *
	 *	@param      User	$user       Object user that modify
	 *	@param      double	$remise      Amount discount
	 *	@return     int         		<0 if ko, >0 if ok
	 */
	function set_remise_percent($user, $remise)
	{
		$remise=trim($remise)?trim($remise):0;

		if ($user->rights->propale->creer)
		{
			$remise = price2num($remise);

			$sql = "UPDATE ".MAIN_DB_PREFIX."propal SET remise_percent = ".$remise;
			$sql.= " WHERE rowid = ".$this->id." AND fk_statut = 0";

			if ($this->db->query($sql) )
			{
				$this->remise_percent = $remise;
				$this->update_price(1);
				return 1;
			}
			else
			{
				$this->error=$this->db->error();
				dol_syslog("Propal::set_remise_percent Error sql=$sql");
				return -1;
			}
		}
	}


	/**
	 *	Set an absolute overall discount on the proposal
	 *
	 *	@param      User	$user        Object user that modify
	 *	@param      double	$remise      Amount discount
	 *	@return     int         		<0 if ko, >0 if ok
	 */
	function set_remise_absolue($user, $remise)
	{
		$remise=trim($remise)?trim($remise):0;

		if ($user->rights->propale->creer)
		{
			$remise = price2num($remise);

			$sql = "UPDATE ".MAIN_DB_PREFIX."propal ";
			$sql.= " SET remise_absolue = ".$remise;
			$sql.= " WHERE rowid = ".$this->id." AND fk_statut = 0";

			if ($this->db->query($sql) )
			{
				$this->remise_absolue = $remise;
				$this->update_price(1);
				return 1;
			}
			else
			{
				$this->error=$this->db->error();
				dol_syslog("Propal::set_remise_absolue Error sql=$sql");
				return -1;
			}
		}
	}



	/**
	*	Close the commercial proposal
	*
	*	@param      User	$user		Object user that close
	*	@param      int		$statut		Statut
	*	@param      text	$note		Comment
	*	@return     int         		<0 if KO, >0 if OK
	*/
	function reopen($user, $statut, $note)
	{
	    global $langs,$conf;

	    $this->statut = $statut;
	    $error=0;

	    $this->db->begin();

	    $sql = "UPDATE ".MAIN_DB_PREFIX."propal";
			$sql.= " SET fk_statut = ".$statut.", note = '".$this->db->escape($note)."', date_cloture=".$this->db->idate(mktime()).", fk_user_cloture=".$user->id;
	    $sql.= " WHERE rowid = ".$this->id;

	    $resql=$this->db->query($sql);
	    if ($resql)
	    {

	    }
	}


	/**
	 *	Close the commercial proposal
	 *
	 *	@param      User	$user		Object user that close
	 *	@param      int		$statut		Statut
	 *	@param      text	$note		Comment
	 *	@return     int         		<0 if KO, >0 if OK
	 */
	function cloture($user, $statut, $note)
	{
		global $langs,$conf;

		$this->statut = $statut;
		$error=0;

		$this->db->begin();

		$sql = "UPDATE ".MAIN_DB_PREFIX."propal";
		$sql.= " SET fk_statut = ".$statut.", note = '".$this->db->escape($note)."', date_cloture=".$this->db->idate(mktime()).", fk_user_cloture=".$user->id;
		$sql.= " WHERE rowid = ".$this->id;

		$resql=$this->db->query($sql);
		if ($resql)
		{
			if ($statut == 2)
			{
				// Classe la societe rattachee comme client
				$soc=new Societe($this->db);
				$soc->id = $this->socid;
				$result=$soc->set_as_client();

				if ($result < 0)
				{
					$this->error=$this->db->error();
					$this->db->rollback();
					return -2;
				}

				// Appel des triggers
				include_once(DOL_DOCUMENT_ROOT . "/core/class/interfaces.class.php");
				$interface=new Interfaces($this->db);
				$result=$interface->run_triggers('PROPAL_CLOSE_SIGNED',$this,$user,$langs,$conf);
				if ($result < 0) { $error++; $this->errors=$interface->errors; }
				// Fin appel triggers
			}
			else
			{
				// Appel des triggers
				include_once(DOL_DOCUMENT_ROOT . "/core/class/interfaces.class.php");
				$interface=new Interfaces($this->db);
				$result=$interface->run_triggers('PROPAL_CLOSE_REFUSED',$this,$user,$langs,$conf);
				if ($result < 0) { $error++; $this->errors=$interface->errors; }
				// Fin appel triggers
			}

			$this->db->commit();
			return 1;
		}
		else
		{
			$this->error=$this->db->error();
			$this->db->rollback();
			return -1;
		}
	}

	/**
	 *	Class invoiced the Propal
	 *
	 *	@return     int     	<0 si ko, >0 si ok
	 */
	function classer_facturee()
	{
		$sql = 'UPDATE '.MAIN_DB_PREFIX.'propal SET fk_statut = 4';
		$sql .= ' WHERE rowid = '.$this->id.' AND fk_statut > 0 ;';
		if ($this->db->query($sql) )
		{
			return 1;
		}
		else
		{
			dol_print_error($this->db);
		}
	}

	/**
	 *	Set draft status
	 *
	 *	@param		User	$user		Object user that modify
	 *	@return		int					<0 if KO, >0 if OK
	 */
	function set_draft($user)
	{
		global $conf,$langs;

		$sql = "UPDATE ".MAIN_DB_PREFIX."propal SET fk_statut = 0";
		$sql.= " WHERE rowid = ".$this->id;

		if ($this->db->query($sql))
		{
			return 1;
		}
		else
		{
			return -1;
		}
	}


	/**
	 *    Return list of proposal (eventually filtered on user) into an array
	 *
	 *    @param	int		$shortlist			0=Return array[id]=ref, 1=Return array[](id=>id,ref=>ref)
	 *    @param	int		$draft				0=not draft, 1=draft
	 *    @param	int		$notcurrentuser		0=current user, 1=not current user
	 *    @param    int		$socid				Id third pary
	 *    @param    int		$limit				For pagination
	 *    @param    int		$offset				For pagination
	 *    @param    string	$sortfield			Sort criteria
	 *    @param    string	$sortorder			Sort order
	 *    @return	int		       				-1 if KO, array with result if OK
	 */
	function liste_array($shortlist=0, $draft=0, $notcurrentuser=0, $socid=0, $limit=0, $offset=0, $sortfield='p.datep', $sortorder='DESC')
	{
		global $conf,$user;

		$ga = array();

		$sql = "SELECT s.nom, s.rowid, p.rowid as propalid, p.fk_statut, p.total_ht, p.ref, p.remise, ";
		$sql.= " p.datep as dp, p.fin_validite as datelimite";
		$sql.= " FROM ".MAIN_DB_PREFIX."societe as s, ".MAIN_DB_PREFIX."propal as p, ".MAIN_DB_PREFIX."c_propalst as c";
		$sql.= " WHERE p.entity = ".$conf->entity;
		$sql.= " AND p.fk_soc = s.rowid";
		$sql.= " AND p.fk_statut = c.id";
		if ($socid) $sql.= " AND s.rowid = ".$socid;
		if ($draft)	$sql.= " AND p.fk_statut = 0";
		if ($notcurrentuser) $sql.= " AND p.fk_user_author <> ".$user->id;
		$sql.= $this->db->order($sortfield,$sortorder);
		$sql.= $this->db->plimit($limit,$offset);

		$result=$this->db->query($sql);
		if ($result)
		{
			$num = $this->db->num_rows($result);
			if ($num)
			{
				$i = 0;
				while ($i < $num)
				{
					$obj = $this->db->fetch_object($result);

					if ($shortlist)
					{
						$ga[$obj->propalid] = $obj->ref;
					}
					else
					{
						$ga[$i]['id']	= $obj->propalid;
						$ga[$i]['ref'] 	= $obj->ref;
					}

					$i++;
				}
			}
			return $ga;
		}
		else
		{
			dol_print_error($this->db);
			return -1;
		}
	}

	/**
	 *  Returns an array with the numbers of related invoices
	 *
	 *	@return	array		Array of invoices
	 */
	function getInvoiceArrayList()
	{
		return $this->InvoiceArrayList($this->id);
	}

	/**
	 *  Returns an array with id and ref of related invoices
	 *
	 *	@param		int		$id			Id propal
	 *	@return		array				Array of invoices id
	 */
	function InvoiceArrayList($id)
	{
		$ga = array();
		$linkedInvoices = array();

		$this->fetchObjectLinked($id,$this->element);
		foreach($this->linkedObjectsIds as $objecttype => $objectid)
		{
			$numi=count($objectid);
			for ($i=0;$i<$numi;$i++)
			{
				// Cas des factures liees directement
				if ($objecttype == 'facture')
				{
					$linkedInvoices[] = $objectid[$i];
				}
				// Cas des factures liees via la commande
				else
				{
					$this->fetchObjectLinked($objectid[$i],$objecttype);
					foreach($this->linkedObjectsIds as $subobjecttype => $subobjectid)
					{
						$numj=count($subobjectid);
						for ($j=0;$j<$numj;$j++)
						{
							$linkedInvoices[] = $subobjectid[$j];
						}
					}
				}
			}
		}

		if (count($linkedInvoices) > 0)
		{
    		$sql= "SELECT rowid as facid, facnumber, total, datef as df, fk_user_author, fk_statut, paye";
    		$sql.= " FROM ".MAIN_DB_PREFIX."facture";
    		$sql.= " WHERE rowid IN (".implode(',',$linkedInvoices).")";

    		dol_syslog("Propal::InvoiceArrayList sql=".$sql);
    		$resql=$this->db->query($sql);

    		if ($resql)
    		{
    			$tab_sqlobj=array();
    			$nump = $this->db->num_rows($resql);
    			for ($i = 0;$i < $nump;$i++)
    			{
    				$sqlobj = $this->db->fetch_object($resql);
    				$tab_sqlobj[] = $sqlobj;
    			}
    			$this->db->free($resql);

    			$nump = count($tab_sqlobj);

    			if ($nump)
    			{
    				$i = 0;
    				while ($i < $nump)
    				{
    					$obj = array_shift($tab_sqlobj);

    					$ga[$i] = $obj;

    					$i++;
    				}
    			}
    			return $ga;
    		}
    		else
    		{
    			return -1;
    		}
		}
		else return $ga;
	}

	/**
	 *	Delete proposal
	 *
	 *	@param	User	$user        	Object user that delete
	 *	@param	int		$notrigger		1=Does not execute triggers, 0= execuete triggers
	 *	@return	int						1 if ok, otherwise if error
	 */
	function delete($user, $notrigger=0)
	{
		global $conf,$langs;
        require_once(DOL_DOCUMENT_ROOT."/core/lib/files.lib.php");

		$error=0;

		$this->db->begin();
		
		if (! $error && ! $notrigger)
		{
			// Call triggers
			include_once(DOL_DOCUMENT_ROOT . "/core/class/interfaces.class.php");
			$interface=new Interfaces($this->db);
			$result=$interface->run_triggers('PROPAL_DELETE',$this,$user,$langs,$conf);
			if ($result < 0) {
				$error++; $this->errors=$interface->errors;
			}
			// End call triggers
		}
		
		if (! $error)
		{
			$sql = "DELETE FROM ".MAIN_DB_PREFIX."propaldet WHERE fk_propal = ".$this->id;
			if ($this->db->query($sql))
			{
				$sql = "DELETE FROM ".MAIN_DB_PREFIX."propal WHERE rowid = ".$this->id;
				if ($this->db->query($sql))
				{
					// Delete linked object
					$res = $this->deleteObjectLinked();
					if ($res < 0) $error++;
			
					// Delete linked contacts
					$res = $this->delete_linked_contact();
					if ($res < 0) $error++;
			
					if (! $error)
					{
						// We remove directory
						$propalref = dol_sanitizeFileName($this->ref);
						if ($conf->propale->dir_output)
						{
							$dir = $conf->propale->dir_output . "/" . $propalref ;
							$file = $conf->propale->dir_output . "/" . $propalref . "/" . $propalref . ".pdf";
							if (file_exists($file))
							{
<<<<<<< HEAD
								$this->error='ErrorFailToDeleteFile';
								$this->db->rollback();
								return -5;
=======
								dol_delete_preview($this);
									
								if (!dol_delete_file($file))
								{
									$this->error='ErrorFailToDeleteFile';
									$this->db->rollback();
									return 0;
								}
>>>>>>> 5e1568b6
							}
							if (file_exists($dir))
							{
<<<<<<< HEAD
								$this->error='ErrorFailToDeleteDir';
								$this->db->rollback();
								return -4;
=======
								$res=@dol_delete_dir($dir);
								if (! $res)
								{
									$this->error='ErrorFailToDeleteDir';
									$this->db->rollback();
									return 0;
								}
>>>>>>> 5e1568b6
							}
						}
					}
			
					if (! $error)
					{
						dol_syslog(get_class($this)."::delete $this->id by $user->id", LOG_DEBUG);
						$this->db->commit();
						return 1;
					}
					else
					{
						$this->error=$this->db->lasterror();
						dol_syslog(get_class($this)."::delete ".$this->error, LOG_ERR);
						$this->db->rollback();
						return 0;
					}
				}
				else
				{
					$this->error=$this->db->lasterror();
					dol_syslog(get_class($this)."::delete ".$this->error, LOG_ERR);
					$this->db->rollback();
					return -3;
				}
			}
			else
			{
				$this->error=$this->db->lasterror();
				dol_syslog(get_class($this)."::delete ".$this->error, LOG_ERR);
				$this->db->rollback();
				return -2;
			}
		}
		else
		{
			$this->error=$this->db->lasterror();
			dol_syslog(get_class($this)."::delete ".$this->error, LOG_ERR);
			$this->db->rollback();
			return -1;
		}
	}


	/**
	 *  Change the payments conditions of the invoice
	 *
	 *  @param		int		$cond_reglement_id	Id of new payment condition
	 *  @return     int                    		>0 if OK, <0 if KO
	 */
	function cond_reglement($cond_reglement_id)
	{
		dol_syslog('Propale::cond_reglement('.$cond_reglement_id.')');
		if ($this->statut >= 0)
		{
			$sql = 'UPDATE '.MAIN_DB_PREFIX.'propal';
			$sql .= ' SET fk_cond_reglement = '.$cond_reglement_id;
			$sql .= ' WHERE rowid='.$this->id;
			if ( $this->db->query($sql) )
			{
				$this->cond_reglement_id = $cond_reglement_id;
				return 1;
			}
			else
			{
				dol_syslog('Propale::cond_reglement Erreur '.$sql.' - '.$this->db->error());
				$this->error=$this->db->error();
				return -1;
			}
		}
		else
		{
			dol_syslog('Propale::cond_reglement, etat propale incompatible');
			$this->error='Etat propale incompatible '.$this->statut;
			return -2;
		}
	}


	/**
	 *  Change the payment mode
	 *
	 *  @param	int	$mode_reglement_id	Id of new payment mode
	 *  @return int         			>0 if OK, <0 if KO
	 */
	function mode_reglement($mode_reglement_id)
	{
		dol_syslog('Propale::mode_reglement('.$mode_reglement_id.')');
		if ($this->statut >= 0)
		{
			$sql = 'UPDATE '.MAIN_DB_PREFIX.'propal';
			$sql .= ' SET fk_mode_reglement = '.$mode_reglement_id;
			$sql .= ' WHERE rowid='.$this->id;
			if ( $this->db->query($sql) )
			{
				$this->mode_reglement_id = $mode_reglement_id;
				return 1;
			}
			else
			{
				dol_syslog('Propale::mode_reglement Erreur '.$sql.' - '.$this->db->error());
				$this->error=$this->db->error();
				return -1;
			}
		}
		else
		{
			dol_syslog('Propale::mode_reglement, etat propale incompatible');
			$this->error='Etat facture incompatible '.$this->statut;
			return -2;
		}
	}

	/**
	 *  Change the delivery time
	 *
	 *  @param	int	$availability_id	Id of new delivery time
	 *  @return int                  	>0 if OK, <0 if KO
	 */
	function availability($availability_id)
	{
		dol_syslog('Propale::availability('.$availability_id.')');
		if ($this->statut >= 0)
		{
			$sql = 'UPDATE '.MAIN_DB_PREFIX.'propal';
			$sql .= ' SET fk_availability = '.$availability_id;
			$sql .= ' WHERE rowid='.$this->id;
			if ( $this->db->query($sql) )
			{
				$this->availability_id = $availability_id;
				return 1;
			}
			else
			{
				dol_syslog('Propale::availability Erreur '.$sql.' - '.$this->db->error());
				$this->error=$this->db->error();
				return -1;
			}
		}
		else
		{
			dol_syslog('Propale::availability, etat propale incompatible');
			$this->error='Etat propale incompatible '.$this->statut;
			return -2;
		}
	}

	/**
	 *	Change source demand
	 *
	 *	@param	int $demand_reason_id 	Id of new source demand
	 *	@return int						>0 si ok, <0 si ko
	 */
	function demand_reason($demand_reason_id)
	{
		dol_syslog('Propale::demand_reason('.$demand_reason_id.')');
		if ($this->statut >= 0)
		{
			$sql = 'UPDATE '.MAIN_DB_PREFIX.'propal';
			$sql .= ' SET fk_demand_reason = '.$demand_reason_id;
			$sql .= ' WHERE rowid='.$this->id;
			if ( $this->db->query($sql) )
			{
				$this->demand_reason_id = $demand_reason_id;
				return 1;
			}
			else
			{
				dol_syslog('Propale::demand_reason Erreur '.$sql.' - '.$this->db->error());
				$this->error=$this->db->error();
				return -1;
			}
		}
		else
		{
			dol_syslog('Propale::demand_reason, etat propale incompatible');
			$this->error='Etat propale incompatible '.$this->statut;
			return -2;
		}
	}


	/**
	 *	Object Proposal Information
	 *
	 * 	@param	int	$id		Proposal id
	 */
	function info($id)
	{
		$sql = "SELECT c.rowid, ";
		$sql.= " c.datec, c.date_valid as datev, c.date_cloture as dateo,";
		$sql.= " c.fk_user_author, c.fk_user_valid, c.fk_user_cloture";
		$sql.= " FROM ".MAIN_DB_PREFIX."propal as c";
		$sql.= " WHERE c.rowid = ".$id;

		$result = $this->db->query($sql);

		if ($result)
		{
			if ($this->db->num_rows($result))
			{
				$obj = $this->db->fetch_object($result);

				$this->id                = $obj->rowid;

				$this->date_creation     = $this->db->jdate($obj->datec);
				$this->date_validation   = $this->db->jdate($obj->datev);
				$this->date_cloture      = $this->db->jdate($obj->dateo);

				$cuser = new User($this->db);
				$cuser->fetch($obj->fk_user_author);
				$this->user_creation     = $cuser;

				if ($obj->fk_user_valid)
				{
					$vuser = new User($this->db);
					$vuser->fetch($obj->fk_user_valid);
					$this->user_validation     = $vuser;
				}

				if ($obj->fk_user_cloture)
				{
					$cluser = new User($this->db);
					$cluser->fetch($obj->fk_user_cloture);
					$this->user_cloture     = $cluser;
				}


	  }
	  $this->db->free($result);

		}
		else
		{
			dol_print_error($this->db);
		}
	}


	/**
	 *    	Return label of status of proposal (draft, validated, ...)
	 *
	 *    	@param      int			$mode        0=long label, 1=short label, 2=Picto + short label, 3=Picto, 4=Picto + long label, 5=Short label + Picto
	 *    	@return     string		Label
	 */
	function getLibStatut($mode=0)
	{
		return $this->LibStatut($this->statut,$mode);
	}

	/**
	 *    	Return label of a status (draft, validated, ...)
	 *
	 *    	@param      int			$statut		id statut
	 *    	@param      int			$mode      	0=long label, 1=short label, 2=Picto + short label, 3=Picto, 4=Picto + long label, 5=Short label + Picto
	 *    	@return     string		Label
	 */
	function LibStatut($statut,$mode=1)
	{
		global $langs;
		$langs->load("propal");

		if ($mode == 0)
		{
			return $this->labelstatut[$statut];
		}
		if ($mode == 1)
		{
			return $this->labelstatut_short[$statut];
		}
		if ($mode == 2)
		{
			if ($statut==0) return img_picto($langs->trans('PropalStatusDraftShort'),'statut0').' '.$this->labelstatut_short[$statut];
			if ($statut==1) return img_picto($langs->trans('PropalStatusOpenedShort'),'statut1').' '.$this->labelstatut_short[$statut];
			if ($statut==2) return img_picto($langs->trans('PropalStatusSignedShort'),'statut3').' '.$this->labelstatut_short[$statut];
			if ($statut==3) return img_picto($langs->trans('PropalStatusNotSignedShort'),'statut5').' '.$this->labelstatut_short[$statut];
			if ($statut==4) return img_picto($langs->trans('PropalStatusBilledShort'),'statut6').' '.$this->labelstatut_short[$statut];
		}
		if ($mode == 3)
		{
			if ($statut==0) return img_picto($langs->trans('PropalStatusDraftShort'),'statut0');
			if ($statut==1) return img_picto($langs->trans('PropalStatusOpenedShort'),'statut1');
			if ($statut==2) return img_picto($langs->trans('PropalStatusSignedShort'),'statut3');
			if ($statut==3) return img_picto($langs->trans('PropalStatusNotSignedShort'),'statut5');
			if ($statut==4) return img_picto($langs->trans('PropalStatusBilledShort'),'statut6');
		}
		if ($mode == 4)
		{
			if ($statut==0) return img_picto($langs->trans('PropalStatusDraft'),'statut0').' '.$this->labelstatut[$statut];
			if ($statut==1) return img_picto($langs->trans('PropalStatusOpened'),'statut1').' '.$this->labelstatut[$statut];
			if ($statut==2) return img_picto($langs->trans('PropalStatusSigned'),'statut3').' '.$this->labelstatut[$statut];
			if ($statut==3) return img_picto($langs->trans('PropalStatusNotSigned'),'statut5').' '.$this->labelstatut[$statut];
			if ($statut==4) return img_picto($langs->trans('PropalStatusBilled'),'statut6').' '.$this->labelstatut[$statut];
		}
		if ($mode == 5)
		{
			if ($statut==0) return $this->labelstatut_short[$statut].' '.img_picto($langs->trans('PropalStatusDraftShort'),'statut0');
			if ($statut==1) return $this->labelstatut_short[$statut].' '.img_picto($langs->trans('PropalStatusOpenedShort'),'statut1');
			if ($statut==2) return $this->labelstatut_short[$statut].' '.img_picto($langs->trans('PropalStatusSignedShort'),'statut3');
			if ($statut==3) return $this->labelstatut_short[$statut].' '.img_picto($langs->trans('PropalStatusNotSignedShort'),'statut5');
			if ($statut==4) return $this->labelstatut_short[$statut].' '.img_picto($langs->trans('PropalStatusBilledShort'),'statut6');
		}
	}


	/**
     *      Load indicators for dashboard (this->nbtodo and this->nbtodolate)
     *
     *      @param          User	$user   Object user
     *      @param          int		$mode   "opened" for proposal to close, "signed" for proposal to invoice
     *      @return         int     		<0 if KO, >0 if OK
	 */
	function load_board($user,$mode)
	{
		global $conf, $user;

		$now=gmmktime();

		$this->nbtodo=$this->nbtodolate=0;
		$clause = " WHERE";

		$sql = "SELECT p.rowid, p.ref, p.datec as datec, p.fin_validite as datefin";
		$sql.= " FROM ".MAIN_DB_PREFIX."propal as p";
		if (!$user->rights->societe->client->voir && !$user->societe_id)
		{
			$sql.= " LEFT JOIN ".MAIN_DB_PREFIX."societe_commerciaux as sc ON p.fk_soc = sc.fk_soc";
			$sql.= " WHERE sc.fk_user = " .$user->id;
			$clause = " AND";
		}
		$sql.= $clause." p.entity = ".$conf->entity;
		if ($mode == 'opened') $sql.= " AND p.fk_statut = 1";
		if ($mode == 'signed') $sql.= " AND p.fk_statut = 2";
		if ($user->societe_id) $sql.= " AND p.fk_soc = ".$user->societe_id;

		$resql=$this->db->query($sql);
		if ($resql)
		{
			if ($mode == 'opened') $delay_warning=$conf->propal->cloture->warning_delay;
			if ($mode == 'signed') $delay_warning=$conf->propal->facturation->warning_delay;

			while ($obj=$this->db->fetch_object($resql))
			{
				$this->nbtodo++;
				if ($mode == 'opened')
				{
					$datelimit = $this->db->jdate($obj->datefin);
					if ($datelimit < ($now - $delay_warning))
					{
						$this->nbtodolate++;
					}
				}
				// TODO Definir regle des propales a facturer en retard
				// if ($mode == 'signed' && ! count($this->FactureListeArray($obj->rowid))) $this->nbtodolate++;
			}
			return 1;
		}
		else
		{
			$this->error=$this->db->error();
			return -1;
		}
	}


	/**
     *  Initialise an instance with random values.
     *  Used to build previews or test instances.
     *	id must be 0 if object instance is a specimen.
     *
     *  @return	void
	 */
	function initAsSpecimen()
	{
		global $user,$langs,$conf;

		// Charge tableau des produits prodids
		$prodids = array();
		$sql = "SELECT rowid";
		$sql.= " FROM ".MAIN_DB_PREFIX."product";
		$sql.= " WHERE entity IN (".getEntity('product', 1).")";
		$resql = $this->db->query($sql);
		if ($resql)
		{
			$num_prods = $this->db->num_rows($resql);
			$i = 0;
			while ($i < $num_prods)
			{
				$i++;
				$row = $this->db->fetch_row($resql);
				$prodids[$i] = $row[0];
			}
		}

		// Initialise parametres
		$this->id=0;
		$this->ref = 'SPECIMEN';
		$this->ref_client='NEMICEPS';
		$this->specimen=1;
		$this->socid = 1;
		$this->date = time();
		$this->fin_validite = $this->date+3600*24*30;
		$this->cond_reglement_id   = 1;
		$this->cond_reglement_code = 'RECEP';
		$this->mode_reglement_id   = 7;
		$this->mode_reglement_code = 'CHQ';
		$this->availability_id     = 1;
		$this->availability_code   = 'DSP';
		$this->demand_reason_id    = 1;
		$this->demand_reason_code  = 'SRC_00';
		$this->note_public='This is a comment (public)';
		$this->note='This is a comment (private)';
		// Lines
		$nbp = 5;
		$xnbp = 0;
		while ($xnbp < $nbp)
		{
			$line=new PropaleLigne($this->db);
			$line->desc=$langs->trans("Description")." ".$xnbp;
			$line->qty=1;
			$line->subprice=100;
			$line->price=100;
			$line->tva_tx=19.6;
            $line->localtax1_tx=0;
            $line->localtax2_tx=0;
			if ($xnbp == 2)
			{
			    $line->total_ht=50;
			    $line->total_ttc=59.8;
			    $line->total_tva=9.8;
    			$line->remise_percent=50;
			}
			else
			{
			    $line->total_ht=100;
			    $line->total_ttc=119.6;
			    $line->total_tva=19.6;
    			$line->remise_percent=00;
			}

			$prodid = rand(1, $num_prods);
			$line->fk_product=$prodids[$prodid];

			$this->lines[$xnbp]=$line;

    		$this->total_ht       += $line->total_ht;
    		$this->total_tva      += $line->total_tva;
    		$this->total_ttc      += $line->total_ttc;

			$xnbp++;
		}
	}

	/**
	 *      Charge indicateurs this->nb de tableau de bord
	 *
	 *      @return     int         <0 if ko, >0 if ok
	 */
	function load_state_board()
	{
		global $conf, $user;

		$this->nb=array();
		$clause = "WHERE";

		$sql = "SELECT count(p.rowid) as nb";
		$sql.= " FROM ".MAIN_DB_PREFIX."propal as p";
		$sql.= " LEFT JOIN ".MAIN_DB_PREFIX."societe as s ON p.fk_soc = s.rowid";
		if (!$user->rights->societe->client->voir && !$user->societe_id)
		{
			$sql.= " LEFT JOIN ".MAIN_DB_PREFIX."societe_commerciaux as sc ON s.rowid = sc.fk_soc";
			$sql.= " WHERE sc.fk_user = " .$user->id;
			$clause = "AND";
		}
		$sql.= " ".$clause." p.entity = ".$conf->entity;

		$resql=$this->db->query($sql);
		if ($resql)
		{
			while ($obj=$this->db->fetch_object($resql))
			{
				$this->nb["proposals"]=$obj->nb;
			}
			return 1;
		}
		else
		{
			dol_print_error($this->db);
			$this->error=$this->db->error();
			return -1;
		}
	}


	/**
	 *  Returns the reference to the following non used Proposal used depending on the active numbering module
	 *  defined into PROPALE_ADDON
	 *
	 *  @param	Societe		$soc  	Object thirdparty
	 *  @return string      		Reference libre pour la propale
	 */
	function getNextNumRef($soc)
	{
		global $conf, $db, $langs;
		$langs->load("propal");

		$dir = DOL_DOCUMENT_ROOT . "/core/modules/propale/";

		if (! empty($conf->global->PROPALE_ADDON))
		{
			$file = $conf->global->PROPALE_ADDON.".php";

			// Chargement de la classe de numerotation
			$classname = $conf->global->PROPALE_ADDON;
			require_once($dir.$file);

			$obj = new $classname();

			$numref = "";
			$numref = $obj->getNextValue($soc,$this);

			if ( $numref != "")
			{
				return $numref;
			}
			else
			{
				$this->error=$obj->error;
			    //dol_print_error($db,"Propale::getNextNumRef ".$obj->error);
				return "";
			}
		}
		else
		{
		    $langs->load("errors");
			print $langs->trans("Error")." ".$langs->trans("ErrorModuleSetupNotComplete");
			return "";
		}
	}

	/**
	 *	Return clicable link of object (with eventually picto)
	 *
	 *	@param      int		$withpicto		Add picto into link
	 *	@param      string	$option			Where point the link ('compta', 'expedition', 'document', ...)
	 *	@param      string	$get_params    	Parametres added to url
	 *	@return     string          		String with URL
	 */
	function getNomUrl($withpicto=0,$option='', $get_params='')
	{
		global $langs;

		$result='';
		if ($option == '')
		{
			$lien = '<a href="'.DOL_URL_ROOT.'/comm/propal.php?id='.$this->id. $get_params .'">';
		}
		if ($option == 'compta')   // deprecated
		{
			$lien = '<a href="'.DOL_URL_ROOT.'/comm/propal.php?id='.$this->id. $get_params .'">';
		}
		if ($option == 'expedition')
		{
			$lien = '<a href="'.DOL_URL_ROOT.'/expedition/propal.php?id='.$this->id. $get_params .'">';
		}
		if ($option == 'document')
		{
			$lien = '<a href="'.DOL_URL_ROOT.'/comm/propal/document.php?id='.$this->id. $get_params .'">';
		}
		$lienfin='</a>';

		$picto='propal';
		$label=$langs->trans("ShowPropal").': '.$this->ref;

		if ($withpicto) $result.=($lien.img_object($label,$picto).$lienfin);
		if ($withpicto && $withpicto != 2) $result.=' ';
		$result.=$lien.$this->ref.$lienfin;
		return $result;
	}

	/**
	 * 	Retrieve an array of propal lines
	 *
	 *	@return	int	<0 if ko, >0 if ok
	 */
	function getLinesArray()
	{
		$sql = 'SELECT pt.rowid, pt.description, pt.fk_product, pt.fk_remise_except,';
		$sql.= ' pt.qty, pt.tva_tx, pt.remise_percent, pt.subprice, pt.info_bits,';
		$sql.= ' pt.total_ht, pt.total_tva, pt.total_ttc, pt.marge_tx, pt.marque_tx, pt.pa_ht, pt.special_code,';
		$sql.= ' pt.date_start, pt.date_end, pt.product_type, pt.rang,';
		$sql.= ' p.label as product_label, p.ref, p.fk_product_type, p.rowid as prodid,';
		$sql.= ' p.description as product_desc';
		$sql.= ' FROM '.MAIN_DB_PREFIX.'propaldet as pt';
		$sql.= ' LEFT JOIN '.MAIN_DB_PREFIX.'product as p ON pt.fk_product=p.rowid';
		$sql.= ' WHERE pt.fk_propal = '.$this->id;
		$sql.= ' ORDER BY pt.rang ASC, pt.rowid';

		$resql = $this->db->query($sql);
		if ($resql)
		{
			$num = $this->db->num_rows($resql);
			$i = 0;

			while ($i < $num)
			{
				$obj = $this->db->fetch_object($resql);

				$this->lines[$i]->id				= $obj->rowid;
				$this->lines[$i]->description 		= $obj->description;
				$this->lines[$i]->fk_product		= $obj->fk_product;
				$this->lines[$i]->ref				= $obj->ref;
				$this->lines[$i]->product_label		= $obj->product_label;
				$this->lines[$i]->product_desc		= $obj->product_desc;
				$this->lines[$i]->fk_product_type	= $obj->fk_product_type;  // deprecated
				$this->lines[$i]->product_type		= $obj->product_type;
				$this->lines[$i]->qty				= $obj->qty;
				$this->lines[$i]->subprice			= $obj->subprice;
				$this->lines[$i]->pa_ht				= $obj->pa_ht;
				$this->lines[$i]->fk_remise_except 	= $obj->fk_remise_except;
				$this->lines[$i]->remise_percent	= $obj->remise_percent;
				$this->lines[$i]->tva_tx			= $obj->tva_tx;
				$this->lines[$i]->info_bits			= $obj->info_bits;
				$this->lines[$i]->total_ht			= $obj->total_ht;
				$this->lines[$i]->total_tva			= $obj->total_tva;
				$this->lines[$i]->total_ttc			= $obj->total_ttc;
				$this->lines[$i]->marge_tx			= $obj->marge_tx;
				$this->lines[$i]->marque_tx			= $obj->marque_tx;
				$this->lines[$i]->special_code		= $obj->special_code;
				$this->lines[$i]->rang				= $obj->rang;
				$this->lines[$i]->date_start		= $this->db->jdate($obj->date_start);
				$this->lines[$i]->date_end			= $this->db->jdate($obj->date_end);

				$i++;
			}
			$this->db->free($resql);

			return 1;
		}
		else
		{
			$this->error=$this->db->error();
			dol_syslog("Error sql=$sql, error=".$this->error,LOG_ERR);
			return -1;
		}
	}

}


/**
 *	\class      PropaleLigne
 *	\brief      Class to manage commercial proposal lines
 */
class PropaleLigne
{
	var $db;
	var $error;

	var $oldline;

	// From llx_propaldet
	var $rowid;
	var $fk_propal;
	var $fk_parent_line;
	var $desc;          	// Description ligne
	var $fk_product;		// Id produit predefini
	var $product_type = 0;	// Type 0 = product, 1 = Service

	var $qty;
	var $tva_tx;
	var $subprice;
	var $remise_percent;
	var $fk_remise_except;

	var $rang = 0;
	var $marge_tx;
	var $marque_tx;

	var $special_code;	// Liste d'options non cumulabels:
	// 1: frais de port
	// 2: ecotaxe
	// 3: ??

	var $info_bits = 0;	// Liste d'options cumulables:
	// Bit 0: 	0 si TVA normal - 1 si TVA NPR
	// Bit 1:	0 ligne normale - 1 si ligne de remise fixe

	var $total_ht;			// Total HT  de la ligne toute quantite et incluant la remise ligne
	var $total_tva;			// Total TVA  de la ligne toute quantite et incluant la remise ligne
	var $total_ttc;			// Total TTC de la ligne toute quantite et incluant la remise ligne

	// Ne plus utiliser
	var $remise;
	var $price;

	// From llx_product
	var $ref;						// Reference produit
	var $libelle;       // Label produit
	var $product_desc;  // Description produit

	var $localtax1_tx;
	var $localtax2_tx;
	var $total_localtax1;
	var $total_localtax2;

	var $skip_update_total; // Skip update price total for special lines

	/**
	 * 	Class line Contructor
	 *
	 * 	@param	DoliDB	$DB	Database handler
	 */
	function PropaleLigne($DB)
	{
		$this->db= $DB;
	}

	/**
	 *	Retrieve the propal line object
	 *
	 *	@param	int	$rowid	propal line id
	 */
	function fetch($rowid)
	{
		$sql = 'SELECT pd.rowid, pd.fk_propal, pd.fk_parent_line, pd.fk_product, pd.description, pd.price, pd.qty, pd.tva_tx,';
		$sql.= ' pd.remise, pd.remise_percent, pd.fk_remise_except, pd.subprice,';
		$sql.= ' pd.info_bits, pd.total_ht, pd.total_tva, pd.total_ttc, pd.marge_tx, pd.marque_tx, pd.special_code, pd.rang,';
		$sql.= ' p.ref as product_ref, p.label as product_libelle, p.description as product_desc';
		$sql.= ' FROM '.MAIN_DB_PREFIX.'propaldet as pd';
		$sql.= ' LEFT JOIN '.MAIN_DB_PREFIX.'product as p ON pd.fk_product = p.rowid';
		$sql.= ' WHERE pd.rowid = '.$rowid;
		$result = $this->db->query($sql);
		if ($result)
		{
			$objp = $this->db->fetch_object($result);

			$this->rowid			= $objp->rowid;
			$this->fk_propal		= $objp->fk_propal;
			$this->fk_parent_line	= $objp->fk_parent_line;
			$this->desc				= $objp->description;
			$this->qty				= $objp->qty;
			$this->price			= $objp->price;		// deprecated
			$this->subprice			= $objp->subprice;
			$this->tva_tx			= $objp->tva_tx;
			$this->remise			= $objp->remise;
			$this->remise_percent	= $objp->remise_percent;
			$this->fk_remise_except = $objp->fk_remise_except;
			$this->fk_product		= $objp->fk_product;
			$this->info_bits		= $objp->info_bits;

			$this->total_ht			= $objp->total_ht;
			$this->total_tva		= $objp->total_tva;
			$this->total_ttc		= $objp->total_ttc;

			$this->marge_tx			= $objp->marge_tx;
			$this->marque_tx		= $objp->marque_tx;
			$this->special_code		= $objp->special_code;
			$this->rang				= $objp->rang;

			$this->ref				= $objp->product_ref;      // deprecated
            $this->product_ref		= $objp->product_ref;
            $this->libelle			= $objp->product_libelle;  // deprecated
            $this->product_label	= $objp->product_libelle;
			$this->product_desc		= $objp->product_desc;

			$this->db->free($result);
		}
		else
		{
			dol_print_error($this->db);
		}
	}

	/**
	 *  Insert object line propal in database
	 *
	 *	@param		int		$notrigger		1=Does not execute triggers, 0= execuete triggers
	 *	@return		int						<0 if KO, >0 if OK
	 */
	function insert($notrigger=0)
	{
		global $conf,$langs,$user;

		$error=0;

		dol_syslog("PropaleLigne::insert rang=".$this->rang);

		// Clean parameters
		if (empty($this->tva_tx)) $this->tva_tx=0;
		if (empty($this->localtax1_tx)) $this->localtax1_tx=0;
		if (empty($this->localtax2_tx)) $this->localtax2_tx=0;
		if (empty($this->total_localtax1)) $this->total_localtax1=0;
		if (empty($this->total_localtax2)) $this->total_localtax2=0;
		if (empty($this->rang)) $this->rang=0;
		if (empty($this->remise)) $this->remise=0;
		if (empty($this->remise_percent)) $this->remise_percent=0;
		if (empty($this->info_bits)) $this->info_bits=0;
		if (empty($this->special_code)) $this->special_code=0;
		if (empty($this->fk_parent_line)) $this->fk_parent_line=0;

		// Check parameters
		if ($this->product_type < 0) return -1;

		$this->db->begin();

		// Insert line into database
		$sql = 'INSERT INTO '.MAIN_DB_PREFIX.'propaldet';
		$sql.= ' (fk_propal, fk_parent_line, description, fk_product, product_type, fk_remise_except, qty, tva_tx, localtax1_tx, localtax2_tx,';
		$sql.= ' subprice, remise_percent, ';
		$sql.= ' info_bits, ';
		$sql.= ' total_ht, total_tva, total_localtax1, total_localtax2, total_ttc, special_code, rang, marge_tx, marque_tx)';
		$sql.= " VALUES (".$this->fk_propal.",";
		$sql.= " ".($this->fk_parent_line>0?"'".$this->fk_parent_line."'":"null").",";
		$sql.= " '".$this->db->escape($this->desc)."',";
		$sql.= " ".($this->fk_product?"'".$this->fk_product."'":"null").",";
		$sql.= " '".$this->product_type."',";
		$sql.= " ".($this->fk_remise_except?"'".$this->fk_remise_except."'":"null").",";
		$sql.= " ".price2num($this->qty).",";
		$sql.= " ".price2num($this->tva_tx).",";
		$sql.= " ".price2num($this->localtax1_tx).",";
		$sql.= " ".price2num($this->localtax2_tx).",";
		$sql.= " ".($this->subprice?price2num($this->subprice):'null').",";
		$sql.= " ".price2num($this->remise_percent).",";
		$sql.= " '".$this->info_bits."',";
		$sql.= " ".price2num($this->total_ht).",";
		$sql.= " ".price2num($this->total_tva).",";
		$sql.= " ".price2num($this->total_localtax1).",";
		$sql.= " ".price2num($this->total_localtax2).",";
		$sql.= " ".price2num($this->total_ttc).",";
		$sql.= ' '.$this->special_code.',';
		$sql.= ' '.$this->rang.',';
		if (isset($this->marge_tx)) $sql.= ' '.$this->marge_tx.',';
		else $sql.= ' null,';
		if (isset($this->marque_tx)) $sql.= ' '.$this->marque_tx;
		else $sql.= ' null';
		$sql.= ')';

		dol_syslog("PropaleLigne::insert sql=$sql");
		$resql=$this->db->query($sql);
		if ($resql)
		{
			$this->rowid=$this->db->last_insert_id(MAIN_DB_PREFIX.'propaldet');
			if (! $notrigger)
			{
				// Appel des triggers
				include_once(DOL_DOCUMENT_ROOT . "/core/class/interfaces.class.php");
				$interface=new Interfaces($this->db);
				$result = $interface->run_triggers('LINEPROPAL_INSERT',$this,$user,$langs,$conf);
				if ($result < 0) { $error++; $this->errors=$interface->errors; }
				// Fin appel triggers
			}

			$this->db->commit();
			return 1;
		}
		else
		{
			$this->error=$this->db->error()." sql=".$sql;
			dol_syslog("PropaleLigne::insert Error ".$this->error, LOG_ERR);
			$this->db->rollback();
			return -1;
		}
	}

	/**
	 * 	Delete line in database
	 *	@return	 int  <0 if ko, >0 if ok
	 */
	function delete()
	{
		global $conf,$langs,$user;

		$error=0;
		$this->db->begin();

		$sql = "DELETE FROM ".MAIN_DB_PREFIX."propaldet WHERE rowid = ".$this->rowid;
		dol_syslog("PropaleLigne::delete sql=".$sql, LOG_DEBUG);
		if ($this->db->query($sql) )
		{
			// Appel des triggers
			include_once(DOL_DOCUMENT_ROOT . "/core/class/interfaces.class.php");
			$interface=new Interfaces($this->db);
			$result = $interface->run_triggers('LINEPROPAL_DELETE',$this,$user,$langs,$conf);
			if ($result < 0) { $error++; $this->errors=$interface->errors; }
			// Fin appel triggers

			$this->db->commit();

			return 1;
		}
		else
		{
			$this->error=$this->db->error()." sql=".$sql;
			dol_syslog("PropaleLigne::delete Error ".$this->error, LOG_ERR);
			$this->db->rollback();
			return -1;
		}
	}

	/**
	 *	Update propal line object into DB
	 *
	 *	@param 	int		$notrigger	1=Does not execute triggers, 0= execuete triggers
	 *	@return	int					<0 if ko, >0 if ok
	 */
	function update($notrigger=0)
	{
		global $conf,$langs,$user;

		$error=0;

		// Clean parameters
		if (empty($this->tva_tx)) $this->tva_tx=0;
		if (empty($this->localtax1_tx)) $this->localtax1_tx=0;
		if (empty($this->localtax2_tx)) $this->localtax2_tx=0;
		if (empty($this->total_localtax1)) $this->total_localtax1=0;
		if (empty($this->total_localtax2)) $this->total_localtax2=0;
		if (empty($this->marque_tx)) $this->marque_tx=0;
		if (empty($this->marge_tx)) $this->marge_tx=0;
		if (empty($this->remise)) $this->remise=0;
		if (empty($this->remise_percent)) $this->remise_percent=0;
		if (empty($this->info_bits)) $this->info_bits=0;
		if (empty($this->special_code)) $this->special_code=0;
		if (empty($this->fk_parent_line)) $this->fk_parent_line=0;

		$this->db->begin();

		// Mise a jour ligne en base
		$sql = "UPDATE ".MAIN_DB_PREFIX."propaldet SET";
		$sql.= " description='".$this->db->escape($this->desc)."'";
		$sql.= " , tva_tx='".price2num($this->tva_tx)."'";
		$sql.= " , localtax1_tx=".price2num($this->localtax1_tx);
		$sql.= " , localtax2_tx=".price2num($this->localtax2_tx);
		$sql.= " , qty='".price2num($this->qty)."'";
		$sql.= " , subprice=".price2num($this->subprice)."";
		$sql.= " , remise_percent=".price2num($this->remise_percent)."";
		$sql.= " , price=".price2num($this->price)."";					// TODO A virer
		$sql.= " , remise=".price2num($this->remise)."";				// TODO A virer
		$sql.= " , info_bits='".$this->info_bits."'";
		if (empty($this->skip_update_total))
		{
			$sql.= " , total_ht=".price2num($this->total_ht)."";
			$sql.= " , total_tva=".price2num($this->total_tva)."";
			$sql.= " , total_ttc=".price2num($this->total_ttc)."";
		}
		$sql.= " , marge_tx='".$this->marge_tx."'";
		$sql.= " , marque_tx='".$this->marque_tx."'";
		$sql.= " , info_bits=".$this->info_bits;
		if (strlen($this->special_code)) $sql.= " , special_code=".$this->special_code;
		$sql.= " , fk_parent_line=".($this->fk_parent_line>0?$this->fk_parent_line:"null");
		if (! empty($this->rang)) $sql.= ", rang=".$this->rang;
		$sql.= " WHERE rowid = ".$this->rowid;

		dol_syslog(get_class($this)."::update sql=".$sql, LOG_DEBUG);
		$resql=$this->db->query($sql);
		if ($resql)
		{
			if (! $notrigger)
			{
				// Appel des triggers
				include_once(DOL_DOCUMENT_ROOT . "/core/class/interfaces.class.php");
				$interface=new Interfaces($this->db);
				$result = $interface->run_triggers('LINEPROPAL_UPDATE',$this,$user,$langs,$conf);
				if ($result < 0) { $error++; $this->errors=$interface->errors; }
				// Fin appel triggers
			}

			$this->db->commit();
			return 1;
		}
		else
		{
			$this->error=$this->db->error();
			dol_syslog(get_class($this)."::update Error ".$this->error, LOG_ERR);
			$this->db->rollback();
			return -2;
		}
	}

	/**
	 *	Update DB line fields total_xxx
	 *	Used by migration
	 *
	 *	@return		int		<0 if ko, >0 if ok
	 */
	function update_total()
	{
		$this->db->begin();

		// Mise a jour ligne en base
		$sql = "UPDATE ".MAIN_DB_PREFIX."propaldet SET";
		$sql.= " total_ht=".price2num($this->total_ht,'MT')."";
		$sql.= ",total_tva=".price2num($this->total_tva,'MT')."";
		$sql.= ",total_ttc=".price2num($this->total_ttc,'MT')."";
		$sql.= " WHERE rowid = ".$this->rowid;

		dol_syslog("PropaleLigne::update_total sql=$sql");

		$resql=$this->db->query($sql);
		if ($resql)
		{
			$this->db->commit();
			return 1;
		}
		else
		{
			$this->error=$this->db->error();
			dol_syslog("PropaleLigne::update_total Error ".$this->error, LOG_ERR);
			$this->db->rollback();
			return -2;
		}
	}

}

?><|MERGE_RESOLUTION|>--- conflicted
+++ resolved
@@ -1826,11 +1826,6 @@
 							$file = $conf->propale->dir_output . "/" . $propalref . "/" . $propalref . ".pdf";
 							if (file_exists($file))
 							{
-<<<<<<< HEAD
-								$this->error='ErrorFailToDeleteFile';
-								$this->db->rollback();
-								return -5;
-=======
 								dol_delete_preview($this);
 									
 								if (!dol_delete_file($file))
@@ -1839,15 +1834,9 @@
 									$this->db->rollback();
 									return 0;
 								}
->>>>>>> 5e1568b6
 							}
 							if (file_exists($dir))
 							{
-<<<<<<< HEAD
-								$this->error='ErrorFailToDeleteDir';
-								$this->db->rollback();
-								return -4;
-=======
 								$res=@dol_delete_dir($dir);
 								if (! $res)
 								{
@@ -1855,7 +1844,6 @@
 									$this->db->rollback();
 									return 0;
 								}
->>>>>>> 5e1568b6
 							}
 						}
 					}
