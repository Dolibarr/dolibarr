<?php
/* Copyright (C) 2002-2004  Rodolphe Quiedeville    <rodolphe@quiedeville.org>
 * Copyright (C) 2004       Eric Seigne             <eric.seigne@ryxeo.com>
 * Copyright (C) 2004-2011  Laurent Destailleur     <eldy@users.sourceforge.net>
 * Copyright (C) 2005       Marc Barilley           <marc@ocebo.com>
 * Copyright (C) 2005-2013  Regis Houssin           <regis.houssin@inodbox.com>
 * Copyright (C) 2006       Andre Cianfarani        <acianfa@free.fr>
 * Copyright (C) 2008       Raphael Bertrand        <raphael.bertrand@resultic.fr>
 * Copyright (C) 2010-2020  Juanjo Menent           <jmenent@2byte.es>
 * Copyright (C) 2010-2017  Philippe Grand          <philippe.grand@atoo-net.com>
 * Copyright (C) 2012-2014  Christophe Battarel     <christophe.battarel@altairis.fr>
 * Copyright (C) 2012       Cedric Salvador         <csalvador@gpcsolutions.fr>
 * Copyright (C) 2013       Florian Henry           <florian.henry@open-concept.pro>
 * Copyright (C) 2014-2015  Marcos García           <marcosgdf@gmail.com>
 * Copyright (C) 2018       Nicolas ZABOURI         <info@inovea-conseil.com>
 * Copyright (C) 2018-2021  Frédéric France         <frederic.france@netlogic.fr>
 * Copyright (C) 2018       Ferran Marcet           <fmarcet@2byte.es>
 * Copyright (C) 2022       ATM Consulting          <contact@atm-consulting.fr>
 * Copyright (C) 2022       OpenDSI                 <support@open-dsi.fr>
 *
 * This program is free software; you can redistribute it and/or modify
 * it under the terms of the GNU General Public License as published by
 * the Free Software Foundation; either version 3 of the License, or
 * (at your option) any later version.
 *
 * This program is distributed in the hope that it will be useful,
 * but WITHOUT ANY WARRANTY; without even the implied warranty of
 * MERCHANTABILITY or FITNESS FOR A PARTICULAR PURPOSE.  See the
 * GNU General Public License for more details.
 *
 * You should have received a copy of the GNU General Public License
 * along with this program. If not, see <https://www.gnu.org/licenses/>.
 */

/**
 *	\file       htdocs/comm/propal/class/propal.class.php
 *	\brief      File of class to manage proposals
 */

require_once DOL_DOCUMENT_ROOT.'/core/class/commonobject.class.php';
require_once DOL_DOCUMENT_ROOT."/core/class/commonobjectline.class.php";
require_once DOL_DOCUMENT_ROOT.'/product/class/product.class.php';
require_once DOL_DOCUMENT_ROOT.'/contact/class/contact.class.php';
require_once DOL_DOCUMENT_ROOT.'/margin/lib/margins.lib.php';
require_once DOL_DOCUMENT_ROOT.'/multicurrency/class/multicurrency.class.php';
require_once DOL_DOCUMENT_ROOT.'/core/class/commonincoterm.class.php';

/**
 *	Class to manage proposals
 */
class Propal extends CommonObject
{
	use CommonIncoterm;

	/**
	 * @var string ID to identify managed object
	 */
	public $element = 'propal';

	/**
	 * @var string Name of table without prefix where object is stored
	 */
	public $table_element = 'propal';

	/**
	 * @var int    Name of subtable line
	 */
	public $table_element_line = 'propaldet';

	/**
	 * @var string Fieldname with ID of parent key if this field has a parent
	 */
	public $fk_element = 'fk_propal';

	/**
	 * @var string String with name of icon for myobject. Must be the part after the 'object_' into object_myobject.png
	 */
	public $picto = 'propal';

	/**
	 * 0=No test on entity, 1=Test with field entity, 2=Test with link by societe
	 * @var int
	 */
	public $ismultientitymanaged = 1;

	/**
	 * 0=Default, 1=View may be restricted to sales representative only if no permission to see all or to company of external user if external user
	 * @var integer
	 */
	public $restrictiononfksoc = 1;

	/**
	 * {@inheritdoc}
	 */
	protected $table_ref_field = 'ref';

	/**
	 * ID of the client
	 * @var int
	 */
	public $socid;

	/**
	 * ID of the contact
	 * @var int
	 */
	public $contactid;
	public $author;

	/**
	 * Ref from thirdparty
	 * @var string
	 */
	public $ref_client;

	/**
	 * Status of the quote
	 * @var int
	 * @see Propal::STATUS_DRAFT, Propal::STATUS_VALIDATED, Propal::STATUS_SIGNED, Propal::STATUS_NOTSIGNED, Propal::STATUS_BILLED
	 */
	public $statut;

	/**
	 * Status of the quote
	 * @var int
	 * @see Propal::STATUS_DRAFT, Propal::STATUS_VALIDATED, Propal::STATUS_SIGNED, Propal::STATUS_NOTSIGNED, Propal::STATUS_BILLED
	 */
	public $status;

	/**
	 * @deprecated
	 * @see $date_creation
	 */
	public $datec;

	/**
	 * @var integer|string $date_creation;
	 */
	public $date_creation;

	/**
	 * @deprecated
	 * @see $date_validation
	 */
	public $datev;

	/**
	 * @var integer|string $date_validation;
	 */
	public $date_validation;

	/**
	 * @var integer|string $date_signature;
	 */
	public $date_signature;

	/**
	 * @var User $user_signature
	 */
	public $user_signature;

	/**
	 * @var integer|string date of the quote;
	 */
	public $date;

	/**
	 * @deprecated
	 * @see $date
	 */
	public $datep;

	/**
	 * @var int	Date expected for delivery
	 * @deprecated
	 */
	public $date_livraison; // deprecated; Use delivery_date instead.

	/**
	 * @var integer|string 	$delivery_date;
	 */
	public $delivery_date; // Date expected of shipment (date starting shipment, not the reception that occurs some days after)


	public $fin_validite;

	public $user_author_id;
	public $user_valid_id;
	public $user_close_id;

	/**
	 * @deprecated
	 * @see $total_ht
	 */
	public $price;
	/**
	 * @deprecated
	 * @see $total_tva
	 */
	public $tva;
	/**
	 * @deprecated
	 * @see $total_ttc
	 */
	public $total;

	public $cond_reglement_code;
	public $mode_reglement_code;
	public $remise_percent;

	/**
	 * @deprecated
	 */
	public $remise;
	/**
	 * @deprecated
	 */
	public $remise_absolue;

	/**
	 * @var int ID
	 * @deprecated
	 */
	public $fk_address;

	public $address_type;
	public $address;

	public $availability_id;
	public $availability_code;

	public $duree_validite;

	public $demand_reason_id;
	public $demand_reason_code;

	public $warehouse_id;

	public $extraparams = array();

	/**
	 * @var PropaleLigne[]
	 */
	public $lines = array();
	public $line;

	public $labelStatus = array();
	public $labelStatusShort = array();

	// Multicurrency
	/**
	 * @var int ID
	 */
	public $fk_multicurrency;

	public $multicurrency_code;
	public $multicurrency_tx;
	public $multicurrency_total_ht;
	public $multicurrency_total_tva;
	public $multicurrency_total_ttc;


	/**
	 *  'type' if the field format ('integer', 'integer:ObjectClass:PathToClass[:AddCreateButtonOrNot[:Filter]]', 'varchar(x)', 'double(24,8)', 'real', 'price', 'text', 'html', 'date', 'datetime', 'timestamp', 'duration', 'mail', 'phone', 'url', 'password')
	 *         Note: Filter can be a string like "(t.ref:like:'SO-%') or (t.date_creation:<:'20160101') or (t.nature:is:NULL)"
	 *  'label' the translation key.
	 *  'enabled' is a condition when the field must be managed.
	 *  'position' is the sort order of field.
	 *  'notnull' is set to 1 if not null in database. Set to -1 if we must set data to null if empty ('' or 0).
	 *  'visible' says if field is visible in list (Examples: 0=Not visible, 1=Visible on list and create/update/view forms, 2=Visible on list only, 3=Visible on create/update/view form only (not list), 4=Visible on list and update/view form only (not create). 5=Visible on list and view only (not create/not update). Using a negative value means field is not shown by default on list but can be selected for viewing)
	 *  'noteditable' says if field is not editable (1 or 0)
	 *  'default' is a default value for creation (can still be overwrote by the Setup of Default Values if field is editable in creation form). Note: If default is set to '(PROV)' and field is 'ref', the default value will be set to '(PROVid)' where id is rowid when a new record is created.
	 *  'index' if we want an index in database.
	 *  'foreignkey'=>'tablename.field' if the field is a foreign key (it is recommanded to name the field fk_...).
	 *  'searchall' is 1 if we want to search in this field when making a search from the quick search button.
	 *  'isameasure' must be set to 1 if you want to have a total on list for this field. Field type must be summable like integer or double(24,8).
	 *  'css' is the CSS style to use on field. For example: 'maxwidth200'
	 *  'help' is a string visible as a tooltip on field
	 *  'showoncombobox' if value of the field must be visible into the label of the combobox that list record
	 *  'disabled' is 1 if we want to have the field locked by a 'disabled' attribute. In most cases, this is never set into the definition of $fields into class, but is set dynamically by some part of code.
	 *  'arrayofkeyval' to set list of value if type is a list of predefined values. For example: array("0"=>"Draft","1"=>"Active","-1"=>"Cancel")
	 *  'comment' is not used. You can store here any text of your choice. It is not used by application.
	 *
	 *  Note: To have value dynamic, you can set value to 0 in definition and edit the value on the fly into the constructor.
	 */

	// BEGIN MODULEBUILDER PROPERTIES
	/**
	 * @var array  Array with all fields and their property. Do not use it as a static var. It may be modified by constructor.
	 */
	public $fields = array(
		'rowid' =>array('type'=>'integer', 'label'=>'TechnicalID', 'enabled'=>1, 'visible'=>-1, 'notnull'=>1, 'position'=>10),
		'entity' =>array('type'=>'integer', 'label'=>'Entity', 'default'=>1, 'enabled'=>1, 'visible'=>-2, 'notnull'=>1, 'position'=>15, 'index'=>1),
		'ref' =>array('type'=>'varchar(30)', 'label'=>'Ref', 'enabled'=>1, 'visible'=>-1, 'notnull'=>1, 'showoncombobox'=>1, 'position'=>20),
		'ref_client' =>array('type'=>'varchar(255)', 'label'=>'RefCustomer', 'enabled'=>1, 'visible'=>-1, 'position'=>22),
		'ref_ext' =>array('type'=>'varchar(255)', 'label'=>'RefExt', 'enabled'=>1, 'visible'=>0, 'position'=>40),
		'fk_soc' =>array('type'=>'integer:Societe:societe/class/societe.class.php', 'label'=>'ThirdParty', 'enabled'=>1, 'visible'=>-1, 'position'=>23),
		'fk_projet' =>array('type'=>'integer:Project:projet/class/project.class.php:1:fk_statut=1', 'label'=>'Fk projet', 'enabled'=>1, 'visible'=>-1, 'position'=>24),
		'tms' =>array('type'=>'timestamp', 'label'=>'DateModification', 'enabled'=>1, 'visible'=>-1, 'notnull'=>1, 'position'=>25),
		'datec' =>array('type'=>'datetime', 'label'=>'DateCreation', 'enabled'=>1, 'visible'=>-1, 'position'=>55),
		'datep' =>array('type'=>'date', 'label'=>'Date', 'enabled'=>1, 'visible'=>-1, 'position'=>60),
		'fin_validite' =>array('type'=>'datetime', 'label'=>'DateEnd', 'enabled'=>1, 'visible'=>-1, 'position'=>65),
		'date_valid' =>array('type'=>'datetime', 'label'=>'DateValidation', 'enabled'=>1, 'visible'=>-1, 'position'=>70),
		'date_cloture' =>array('type'=>'datetime', 'label'=>'DateClosing', 'enabled'=>1, 'visible'=>-1, 'position'=>75),
		'fk_user_author' =>array('type'=>'integer:User:user/class/user.class.php', 'label'=>'Fk user author', 'enabled'=>1, 'visible'=>-1, 'position'=>80),
		'fk_user_modif' =>array('type'=>'integer:User:user/class/user.class.php', 'label'=>'UserModif', 'enabled'=>1, 'visible'=>-2, 'notnull'=>-1, 'position'=>85),
		'fk_user_valid' =>array('type'=>'integer:User:user/class/user.class.php', 'label'=>'UserValidation', 'enabled'=>1, 'visible'=>-1, 'position'=>90),
		'fk_user_cloture' =>array('type'=>'integer:User:user/class/user.class.php', 'label'=>'Fk user cloture', 'enabled'=>1, 'visible'=>-1, 'position'=>95),
		'price' =>array('type'=>'double', 'label'=>'Price', 'enabled'=>1, 'visible'=>-1, 'position'=>105),
		'remise_percent' =>array('type'=>'double', 'label'=>'RelativeDiscount', 'enabled'=>1, 'visible'=>-1, 'position'=>110),
		//'remise_absolue' =>array('type'=>'double', 'label'=>'CustomerRelativeDiscount', 'enabled'=>1, 'visible'=>-1, 'position'=>115),
		//'remise' =>array('type'=>'double', 'label'=>'Remise', 'enabled'=>1, 'visible'=>-1, 'position'=>120),
		'total_ht' =>array('type'=>'double(24,8)', 'label'=>'TotalHT', 'enabled'=>1, 'visible'=>-1, 'position'=>125, 'isameasure'=>1),
		'total_tva' =>array('type'=>'double(24,8)', 'label'=>'VAT', 'enabled'=>1, 'visible'=>-1, 'position'=>130, 'isameasure'=>1),
		'localtax1' =>array('type'=>'double(24,8)', 'label'=>'LocalTax1', 'enabled'=>1, 'visible'=>-1, 'position'=>135, 'isameasure'=>1),
		'localtax2' =>array('type'=>'double(24,8)', 'label'=>'LocalTax2', 'enabled'=>1, 'visible'=>-1, 'position'=>140, 'isameasure'=>1),
		'total_ttc' =>array('type'=>'double(24,8)', 'label'=>'TotalTTC', 'enabled'=>1, 'visible'=>-1, 'position'=>145, 'isameasure'=>1),
		'fk_account' =>array('type'=>'integer', 'label'=>'BankAccount', 'enabled'=>1, 'visible'=>-1, 'position'=>150),
		'fk_currency' =>array('type'=>'varchar(3)', 'label'=>'Currency', 'enabled'=>1, 'visible'=>-1, 'position'=>155),
		'fk_cond_reglement' =>array('type'=>'integer', 'label'=>'PaymentTerm', 'enabled'=>1, 'visible'=>-1, 'position'=>160),
		'fk_mode_reglement' =>array('type'=>'integer', 'label'=>'PaymentMode', 'enabled'=>1, 'visible'=>-1, 'position'=>165),
		'note_private' =>array('type'=>'text', 'label'=>'NotePublic', 'enabled'=>1, 'visible'=>0, 'position'=>170),
		'note_public' =>array('type'=>'text', 'label'=>'NotePrivate', 'enabled'=>1, 'visible'=>0, 'position'=>175),
		'model_pdf' =>array('type'=>'varchar(255)', 'label'=>'PDFTemplate', 'enabled'=>1, 'visible'=>0, 'position'=>180),
		'date_livraison' =>array('type'=>'date', 'label'=>'DateDeliveryPlanned', 'enabled'=>1, 'visible'=>-1, 'position'=>185),
		'fk_shipping_method' =>array('type'=>'integer', 'label'=>'ShippingMethod', 'enabled'=>1, 'visible'=>-1, 'position'=>190),
		'fk_warehouse' =>array('type'=>'integer:Entrepot:product/stock/class/entrepot.class.php', 'label'=>'Fk warehouse', 'enabled'=>1, 'visible'=>-1, 'position'=>191),
		'fk_availability' =>array('type'=>'integer', 'label'=>'Availability', 'enabled'=>1, 'visible'=>-1, 'position'=>195),
		'fk_delivery_address' =>array('type'=>'integer', 'label'=>'DeliveryAddress', 'enabled'=>1, 'visible'=>0, 'position'=>200), // deprecated
		'fk_input_reason' =>array('type'=>'integer', 'label'=>'InputReason', 'enabled'=>1, 'visible'=>-1, 'position'=>205),
		'extraparams' =>array('type'=>'varchar(255)', 'label'=>'Extraparams', 'enabled'=>1, 'visible'=>-1, 'position'=>215),
		'fk_incoterms' =>array('type'=>'integer', 'label'=>'IncotermCode', 'enabled'=>'$conf->incoterm->enabled', 'visible'=>-1, 'position'=>220),
		'location_incoterms' =>array('type'=>'varchar(255)', 'label'=>'IncotermLabel', 'enabled'=>'$conf->incoterm->enabled', 'visible'=>-1, 'position'=>225),
		'fk_multicurrency' =>array('type'=>'integer', 'label'=>'MulticurrencyID', 'enabled'=>1, 'visible'=>-1, 'position'=>230),
		'multicurrency_code' =>array('type'=>'varchar(255)', 'label'=>'MulticurrencyCurrency', 'enabled'=>'$conf->multicurrency->enabled', 'visible'=>-1, 'position'=>235),
		'multicurrency_tx' =>array('type'=>'double(24,8)', 'label'=>'MulticurrencyRate', 'enabled'=>'$conf->multicurrency->enabled', 'visible'=>-1, 'position'=>240, 'isameasure'=>1),
		'multicurrency_total_ht' =>array('type'=>'double(24,8)', 'label'=>'MulticurrencyAmountHT', 'enabled'=>'$conf->multicurrency->enabled', 'visible'=>-1, 'position'=>245, 'isameasure'=>1),
		'multicurrency_total_tva' =>array('type'=>'double(24,8)', 'label'=>'MulticurrencyAmountVAT', 'enabled'=>'$conf->multicurrency->enabled', 'visible'=>-1, 'position'=>250, 'isameasure'=>1),
		'multicurrency_total_ttc' =>array('type'=>'double(24,8)', 'label'=>'MulticurrencyAmountTTC', 'enabled'=>'$conf->multicurrency->enabled', 'visible'=>-1, 'position'=>255, 'isameasure'=>1),
		'last_main_doc' =>array('type'=>'varchar(255)', 'label'=>'LastMainDoc', 'enabled'=>1, 'visible'=>-1, 'position'=>260),
		'fk_statut' =>array('type'=>'smallint(6)', 'label'=>'Status', 'enabled'=>1, 'visible'=>-1, 'notnull'=>1, 'position'=>500),
		'import_key' =>array('type'=>'varchar(14)', 'label'=>'ImportId', 'enabled'=>1, 'visible'=>-2, 'position'=>900),
	);
	// END MODULEBUILDER PROPERTIES

	/**
	 * Draft status
	 */
	const STATUS_DRAFT = 0;
	/**
	 * Validated status
	 */
	const STATUS_VALIDATED = 1;
	/**
	 * Signed quote
	 */
	const STATUS_SIGNED = 2;
	/**
	 * Not signed quote
	 */
	const STATUS_NOTSIGNED = 3;
	/**
	 * Billed or processed quote
	 */
	const STATUS_BILLED = 4; // Todo rename into STATUS_CLOSE ?


	/**
	 *	Constructor
	 *
	 *	@param      DoliDB	$db         Database handler
	 *	@param      int		$socid		Id third party
	 *	@param      int		$propalid   Id proposal
	 */
	public function __construct($db, $socid = 0, $propalid = 0)
	{
		global $conf, $langs;

		$this->db = $db;

		$this->socid = $socid;
		$this->id = $propalid;

		$this->duree_validite = ((int) $conf->global->PROPALE_VALIDITY_DURATION);
	}


	// phpcs:disable PEAR.NamingConventions.ValidFunctionName.ScopeNotCamelCaps
	/**
	 *  Add line into array ->lines
	 *  $this->thirdparty should be loaded
	 *
	 * 	@param  int		$idproduct       	Product Id to add
	 * 	@param  int		$qty             	Quantity
	 * 	@param  int		$remise_percent  	Discount effected on Product
	 *  @return	int							<0 if KO, >0 if OK
	 *
	 *	TODO	Replace calls to this function by generation objet Ligne
	 */
	public function add_product($idproduct, $qty, $remise_percent = 0)
	{
		// phpcs:enable
		global $conf, $mysoc;

		if (!$qty) {
			$qty = 1;
		}

		dol_syslog(get_class($this)."::add_product $idproduct, $qty, $remise_percent");
		if ($idproduct > 0) {
			$prod = new Product($this->db);
			$prod->fetch($idproduct);

			$productdesc = $prod->description;

			$tva_tx = get_default_tva($mysoc, $this->thirdparty, $prod->id);
			$tva_npr = get_default_npr($mysoc, $this->thirdparty, $prod->id);
			if (empty($tva_tx)) {
				$tva_npr = 0;
			}
			$vat_src_code = ''; // May be defined into tva_tx

			$localtax1_tx = get_localtax($tva_tx, 1, $mysoc, $this->thirdparty, $tva_npr);
			$localtax2_tx = get_localtax($tva_tx, 2, $mysoc, $this->thirdparty, $tva_npr);

			// multiprices
			if ($conf->global->PRODUIT_MULTIPRICES && $this->thirdparty->price_level) {
				$price = $prod->multiprices[$this->thirdparty->price_level];
			} else {
				$price = $prod->price;
			}

			$line = new PropaleLigne($this->db);

			$line->fk_product = $idproduct;
			$line->desc = $productdesc;
			$line->qty = $qty;
			$line->subprice = $price;
			$line->remise_percent = $remise_percent;
			$line->vat_src_code = $vat_src_code;
			$line->tva_tx = $tva_tx;
			$line->fk_unit = $prod->fk_unit;
			if ($tva_npr) {
				$line->info_bits = 1;
			}

			$this->lines[] = $line;
		}
	}

	// phpcs:disable PEAR.NamingConventions.ValidFunctionName.ScopeNotCamelCaps
	/**
	 *	Adding line of fixed discount in the proposal in DB
	 *
	 *	@param     int		$idremise			Id of fixed discount
	 *  @return    int          				>0 if OK, <0 if KO
	 */
	public function insert_discount($idremise)
	{
		// phpcs:enable
		global $langs;

		include_once DOL_DOCUMENT_ROOT.'/core/lib/price.lib.php';
		include_once DOL_DOCUMENT_ROOT.'/core/class/discount.class.php';

		$this->db->begin();

		$remise = new DiscountAbsolute($this->db);
		$result = $remise->fetch($idremise);

		if ($result > 0) {
			if ($remise->fk_facture) {	// Protection against multiple submission
				$this->error = $langs->trans("ErrorDiscountAlreadyUsed");
				$this->db->rollback();
				return -5;
			}

			$line = new PropaleLigne($this->db);

			$this->line->context = $this->context;

			$line->fk_propal = $this->id;
			$line->fk_remise_except = $remise->id;
			$line->desc = $remise->description; // Description ligne
			$line->vat_src_code = $remise->vat_src_code;
			$line->tva_tx = $remise->tva_tx;
			$line->subprice = -$remise->amount_ht;
			$line->fk_product = 0; // Id produit predefined
			$line->qty = 1;
			$line->remise = 0;
			$line->remise_percent = 0;
			$line->rang = -1;
			$line->info_bits = 2;

			// TODO deprecated
			$line->price = -$remise->amount_ht;

			$line->total_ht  = -$remise->amount_ht;
			$line->total_tva = -$remise->amount_tva;
			$line->total_ttc = -$remise->amount_ttc;

			$result = $line->insert();
			if ($result > 0) {
				$result = $this->update_price(1);
				if ($result > 0) {
					$this->db->commit();
					return 1;
				} else {
					$this->db->rollback();
					return -1;
				}
			} else {
				$this->error = $line->error;
				$this->errors = $line->errors;
				$this->db->rollback();
				return -2;
			}
		} else {
			$this->db->rollback();
			return -2;
		}
	}

	/**
	 *    	Add a proposal line into database (linked to product/service or not)
	 *      The parameters are already supposed to be appropriate and with final values to the call
	 *      of this method. Also, for the VAT rate, it must have already been defined
	 *      by whose calling the method get_default_tva (societe_vendeuse, societe_acheteuse, '' product)
	 *      and desc must already have the right value (it's up to the caller to manage multilanguage)
	 *
	 * 		@param    	string		$desc				Description of line
	 * 		@param    	float		$pu_ht				Unit price
	 * 		@param    	float		$qty             	Quantity
	 * 		@param    	float		$txtva           	Force Vat rate, -1 for auto (Can contain the vat_src_code too with syntax '9.9 (CODE)')
	 * 		@param		float		$txlocaltax1		Local tax 1 rate (deprecated, use instead txtva with code inside)
	 *  	@param		float		$txlocaltax2		Local tax 2 rate (deprecated, use instead txtva with code inside)
	 *		@param    	int			$fk_product      	Product/Service ID predefined
	 * 		@param    	float		$remise_percent  	Pourcentage de remise de la ligne
	 * 		@param    	string		$price_base_type	HT or TTC
	 * 		@param    	float		$pu_ttc             Prix unitaire TTC
	 * 		@param    	int			$info_bits			Bits for type of lines
	 *      @param      int			$type               Type of line (0=product, 1=service). Not used if fk_product is defined, the type of product is used.
	 *      @param      int			$rang               Position of line
	 *      @param		int			$special_code		Special code (also used by externals modules!)
	 *      @param		int			$fk_parent_line		Id of parent line
	 *      @param		int			$fk_fournprice		Id supplier price
	 *      @param		int			$pa_ht				Buying price without tax
	 *      @param		string		$label				???
	 *		@param      int			$date_start       	Start date of the line
	 *		@param      int			$date_end         	End date of the line
	 *      @param		array		$array_options		extrafields array
	 * 		@param 		string		$fk_unit 			Code of the unit to use. Null to use the default one
	 *      @param		string		$origin				Depend on global conf MAIN_CREATEFROM_KEEP_LINE_ORIGIN_INFORMATION can be 'orderdet', 'propaldet'..., else 'order','propal,'....
	 *      @param		int			$origin_id			Depend on global conf MAIN_CREATEFROM_KEEP_LINE_ORIGIN_INFORMATION can be Id of origin object (aka line id), else object id
	 * 		@param		double		$pu_ht_devise		Unit price in currency
	 * 		@param		int    		$fk_remise_except	Id discount if line is from a discount
	 *  	@param		int			$noupdateafterinsertline	No update after insert of line
	 *    	@return    	int         	    			>0 if OK, <0 if KO
	 *    	@see       	add_product()
	 */
	public function addline($desc, $pu_ht, $qty, $txtva, $txlocaltax1 = 0.0, $txlocaltax2 = 0.0, $fk_product = 0, $remise_percent = 0.0, $price_base_type = 'HT', $pu_ttc = 0.0, $info_bits = 0, $type = 0, $rang = -1, $special_code = 0, $fk_parent_line = 0, $fk_fournprice = 0, $pa_ht = 0, $label = '', $date_start = '', $date_end = '', $array_options = 0, $fk_unit = null, $origin = '', $origin_id = 0, $pu_ht_devise = 0, $fk_remise_except = 0, $noupdateafterinsertline = 0)
	{
		global $mysoc, $conf, $langs;

		dol_syslog(get_class($this)."::addline propalid=$this->id, desc=$desc, pu_ht=$pu_ht, qty=$qty, txtva=$txtva, fk_product=$fk_product, remise_except=$remise_percent, price_base_type=$price_base_type, pu_ttc=$pu_ttc, info_bits=$info_bits, type=$type, fk_remise_except=".$fk_remise_except);

		if ($this->statut == self::STATUS_DRAFT) {
			include_once DOL_DOCUMENT_ROOT.'/core/lib/price.lib.php';

			// Clean parameters
			if (empty($remise_percent)) {
				$remise_percent = 0;
			}
			if (empty($qty)) {
				$qty = 0;
			}
			if (empty($info_bits)) {
				$info_bits = 0;
			}
			if (empty($rang)) {
				$rang = 0;
			}
			if (empty($fk_parent_line) || $fk_parent_line < 0) {
				$fk_parent_line = 0;
			}

			$remise_percent = price2num($remise_percent);
			$qty = price2num($qty);
			$pu_ht = price2num($pu_ht);
			$pu_ht_devise = price2num($pu_ht_devise);
			$pu_ttc = price2num($pu_ttc);
			if (!preg_match('/\((.*)\)/', $txtva)) {
				$txtva = price2num($txtva); // $txtva can have format '5,1' or '5.1' or '5.1(XXX)', we must clean only if '5,1'
			}
			$txlocaltax1 = price2num($txlocaltax1);
			$txlocaltax2 = price2num($txlocaltax2);
			$pa_ht = price2num($pa_ht);
			if ($price_base_type == 'HT') {
				$pu = $pu_ht;
			} else {
				$pu = $pu_ttc;
			}

			// Check parameters
			if ($type < 0) {
				return -1;
			}

			if ($date_start && $date_end && $date_start > $date_end) {
				$langs->load("errors");
				$this->error = $langs->trans('ErrorStartDateGreaterEnd');
				return -1;
			}

			$this->db->begin();

			$product_type = $type;
			if (!empty($fk_product) && $fk_product > 0) {
				$product = new Product($this->db);
				$result = $product->fetch($fk_product);
				$product_type = $product->type;

				if (!empty($conf->global->STOCK_MUST_BE_ENOUGH_FOR_PROPOSAL) && $product_type == 0 && $product->stock_reel < $qty) {
					$langs->load("errors");
					$this->error = $langs->trans('ErrorStockIsNotEnoughToAddProductOnProposal', $product->ref);
					$this->db->rollback();
					return -3;
				}
			}

			// Calcul du total TTC et de la TVA pour la ligne a partir de
			// qty, pu, remise_percent et txtva
			// TRES IMPORTANT: C'est au moment de l'insertion ligne qu'on doit stocker
			// la part ht, tva et ttc, et ce au niveau de la ligne qui a son propre taux tva.

			$localtaxes_type = getLocalTaxesFromRate($txtva, 0, $this->thirdparty, $mysoc);

			// Clean vat code
			$reg = array();
			$vat_src_code = '';
			$reg = array();
			if (preg_match('/\((.*)\)/', $txtva, $reg)) {
				$vat_src_code = $reg[1];
				$txtva = preg_replace('/\s*\(.*\)/', '', $txtva); // Remove code into vatrate.
			}

			$tabprice = calcul_price_total($qty, $pu, $remise_percent, $txtva, $txlocaltax1, $txlocaltax2, 0, $price_base_type, $info_bits, $product_type, $mysoc, $localtaxes_type, 100, $this->multicurrency_tx, $pu_ht_devise);

			$total_ht  = $tabprice[0];
			$total_tva = $tabprice[1];
			$total_ttc = $tabprice[2];
			$total_localtax1 = $tabprice[9];
			$total_localtax2 = $tabprice[10];
			$pu_ht  = $tabprice[3];
			$pu_tva = $tabprice[4];
			$pu_ttc = $tabprice[5];

			// MultiCurrency
			$multicurrency_total_ht  = $tabprice[16];
			$multicurrency_total_tva = $tabprice[17];
			$multicurrency_total_ttc = $tabprice[18];
			$pu_ht_devise = $tabprice[19];

			// Rang to use
			$ranktouse = $rang;
			if ($ranktouse == -1) {
				$rangmax = $this->line_max($fk_parent_line);
				$ranktouse = $rangmax + 1;
			}

			// TODO A virer
			// Anciens indicateurs: $price, $remise (a ne plus utiliser)
			$price = $pu;
			$remise = 0;
			if ($remise_percent > 0) {
				$remise = round(($pu * $remise_percent / 100), 2);
				$price = $pu - $remise;
			}

			// Insert line
			$this->line = new PropaleLigne($this->db);

			$this->line->context = $this->context;

			$this->line->fk_propal = $this->id;
			$this->line->label = $label;
			$this->line->desc = $desc;
			$this->line->qty = $qty;

			$this->line->vat_src_code = $vat_src_code;
			$this->line->tva_tx = $txtva;
			$this->line->localtax1_tx = ($total_localtax1 ? $localtaxes_type[1] : 0);
			$this->line->localtax2_tx = ($total_localtax2 ? $localtaxes_type[3] : 0);
			$this->line->localtax1_type = empty($localtaxes_type[0]) ? '' : $localtaxes_type[0];
			$this->line->localtax2_type = empty($localtaxes_type[2]) ? '' : $localtaxes_type[2];
			$this->line->fk_product = $fk_product;
			$this->line->product_type = $type;
			$this->line->fk_remise_except = $fk_remise_except;
			$this->line->remise_percent = $remise_percent;
			$this->line->subprice = $pu_ht;
			$this->line->rang = $ranktouse;
			$this->line->info_bits = $info_bits;
			$this->line->total_ht = $total_ht;
			$this->line->total_tva = $total_tva;
			$this->line->total_localtax1 = $total_localtax1;
			$this->line->total_localtax2 = $total_localtax2;
			$this->line->total_ttc = $total_ttc;
			$this->line->special_code = $special_code;
			$this->line->fk_parent_line = $fk_parent_line;
			$this->line->fk_unit = $fk_unit;

			$this->line->date_start = $date_start;
			$this->line->date_end = $date_end;

			$this->line->fk_fournprice = $fk_fournprice;
			$this->line->pa_ht = $pa_ht;

			$this->line->origin_id = $origin_id;
			$this->line->origin = $origin;

			// Multicurrency
			$this->line->fk_multicurrency = $this->fk_multicurrency;
			$this->line->multicurrency_code = $this->multicurrency_code;
			$this->line->multicurrency_subprice		= $pu_ht_devise;
			$this->line->multicurrency_total_ht 	= $multicurrency_total_ht;
			$this->line->multicurrency_total_tva 	= $multicurrency_total_tva;
			$this->line->multicurrency_total_ttc 	= $multicurrency_total_ttc;

			// Mise en option de la ligne
			if (empty($qty) && empty($special_code)) {
				$this->line->special_code = 3;
			}

			// TODO deprecated
			$this->line->price = $price;
			$this->line->remise = $remise;

			if (is_array($array_options) && count($array_options) > 0) {
				$this->line->array_options = $array_options;
			}

			$result = $this->line->insert();
			if ($result > 0) {
				// Reorder if child line
				if (!empty($fk_parent_line)) {
					$this->line_order(true, 'DESC');
				}

				// Mise a jour informations denormalisees au niveau de la propale meme
				if (empty($noupdateafterinsertline)) {
					$result = $this->update_price(1, 'auto', 0, $mysoc); // This method is designed to add line from user input so total calculation must be done using 'auto' mode.
				}

				if ($result > 0) {
					$this->db->commit();
					return $this->line->id;
				} else {
					$this->error = $this->db->error();
					$this->db->rollback();
					return -1;
				}
			} else {
				$this->error = $this->line->error;
				$this->errors = $this->line->errors;
				$this->db->rollback();
				return -2;
			}
		} else {
			dol_syslog(get_class($this)."::addline status of proposal must be Draft to allow use of ->addline()", LOG_ERR);
			return -3;
		}
	}


	/**
	 *  Update a proposal line
	 *
	 *  @param      int			$rowid           	Id of line
	 *  @param      float		$pu		     	  	Unit price (HT or TTC depending on price_base_type)
	 *  @param      float		$qty            	Quantity
	 *  @param      float		$remise_percent  	Discount on line
	 *  @param      float		$txtva	          	VAT Rate (Can be '1.23' or '1.23 (ABC)')
	 * 	@param	  	float		$txlocaltax1		Local tax 1 rate
	 *  @param	  	float		$txlocaltax2		Local tax 2 rate
	 *  @param      string		$desc            	Description
	 *	@param	  	string		$price_base_type	HT or TTC
	 *	@param      int			$info_bits        	Miscellaneous informations
	 *	@param		int			$special_code		Special code (also used by externals modules!)
	 * 	@param		int			$fk_parent_line		Id of parent line (0 in most cases, used by modules adding sublevels into lines).
	 * 	@param		int			$skip_update_total	Keep fields total_xxx to 0 (used for special lines by some modules)
	 *  @param		int			$fk_fournprice		Id of origin supplier price
	 *  @param		int			$pa_ht				Price (without tax) of product when it was bought
	 *  @param		string		$label				???
	 *  @param		int			$type				0/1=Product/service
	 *	@param      int			$date_start       	Start date of the line
	 *	@param      int			$date_end         	End date of the line
	 *  @param		array		$array_options		extrafields array
	 * 	@param 		string		$fk_unit 			Code of the unit to use. Null to use the default one
	 * 	@param		double		$pu_ht_devise		Unit price in currency
	 * 	@param		int			$notrigger			disable line update trigger
	 *  @return     int     		        		0 if OK, <0 if KO
	 */
	public function updateline($rowid, $pu, $qty, $remise_percent, $txtva, $txlocaltax1 = 0.0, $txlocaltax2 = 0.0, $desc = '', $price_base_type = 'HT', $info_bits = 0, $special_code = 0, $fk_parent_line = 0, $skip_update_total = 0, $fk_fournprice = 0, $pa_ht = 0, $label = '', $type = 0, $date_start = '', $date_end = '', $array_options = 0, $fk_unit = null, $pu_ht_devise = 0, $notrigger = 0)
	{
		global $mysoc, $langs;

		dol_syslog(get_class($this)."::updateLine rowid=$rowid, pu=$pu, qty=$qty, remise_percent=$remise_percent,
        txtva=$txtva, desc=$desc, price_base_type=$price_base_type, info_bits=$info_bits, special_code=$special_code, fk_parent_line=$fk_parent_line, pa_ht=$pa_ht, type=$type, date_start=$date_start, date_end=$date_end");
		include_once DOL_DOCUMENT_ROOT.'/core/lib/price.lib.php';

		// Clean parameters
		$remise_percent = price2num($remise_percent);
		$qty = price2num($qty);
		$pu = price2num($pu);
		$pu_ht_devise = price2num($pu_ht_devise);
		if (!preg_match('/\((.*)\)/', $txtva)) {
			$txtva = price2num($txtva); // $txtva can have format '5.0(XXX)' or '5'
		}
		$txlocaltax1 = price2num($txlocaltax1);
		$txlocaltax2 = price2num($txlocaltax2);
		$pa_ht = price2num($pa_ht);
		if (empty($qty) && empty($special_code)) {
			$special_code = 3; // Set option tag
		}
		if (!empty($qty) && $special_code == 3) {
			$special_code = 0; // Remove option tag
		}
		if (empty($type)) {
			$type = 0;
		}

		if ($date_start && $date_end && $date_start > $date_end) {
			$langs->load("errors");
			$this->error = $langs->trans('ErrorStartDateGreaterEnd');
			return -1;
		}

		if ($this->statut == self::STATUS_DRAFT) {
			$this->db->begin();

			// Calcul du total TTC et de la TVA pour la ligne a partir de
			// qty, pu, remise_percent et txtva
			// TRES IMPORTANT: C'est au moment de l'insertion ligne qu'on doit stocker
			// la part ht, tva et ttc, et ce au niveau de la ligne qui a son propre taux tva.

			$localtaxes_type = getLocalTaxesFromRate($txtva, 0, $this->thirdparty, $mysoc);

			// Clean vat code
			$reg = array();
			$vat_src_code = '';
			if (preg_match('/\((.*)\)/', $txtva, $reg)) {
				$vat_src_code = $reg[1];
				$txtva = preg_replace('/\s*\(.*\)/', '', $txtva); // Remove code into vatrate.
			}

			$tabprice = calcul_price_total($qty, $pu, $remise_percent, $txtva, $txlocaltax1, $txlocaltax2, 0, $price_base_type, $info_bits, $type, $mysoc, $localtaxes_type, 100, $this->multicurrency_tx, $pu_ht_devise);
			$total_ht  = $tabprice[0];
			$total_tva = $tabprice[1];
			$total_ttc = $tabprice[2];
			$total_localtax1 = $tabprice[9];
			$total_localtax2 = $tabprice[10];
			$pu_ht  = $tabprice[3];
			$pu_tva = $tabprice[4];
			$pu_ttc = $tabprice[5];

			// MultiCurrency
			$multicurrency_total_ht  = $tabprice[16];
			$multicurrency_total_tva = $tabprice[17];
			$multicurrency_total_ttc = $tabprice[18];
			$pu_ht_devise = $tabprice[19];

			// Anciens indicateurs: $price, $remise (a ne plus utiliser)
			$price = $pu;
			$remise = 0;
			if ($remise_percent > 0) {
				$remise = round(($pu * $remise_percent / 100), 2);
				$price = $pu - $remise;
			}

			//Fetch current line from the database and then clone the object and set it in $oldline property
			$line = new PropaleLigne($this->db);
			$line->fetch($rowid);

			$staticline = clone $line;

			$line->oldline = $staticline;
			$this->line = $line;
			$this->line->context = $this->context;

			// Reorder if fk_parent_line change
			if (!empty($fk_parent_line) && !empty($staticline->fk_parent_line) && $fk_parent_line != $staticline->fk_parent_line) {
				$rangmax = $this->line_max($fk_parent_line);
				$this->line->rang = $rangmax + 1;
			}

			$this->line->id = $rowid;
			$this->line->label = $label;
			$this->line->desc = $desc;
			$this->line->qty = $qty;
			$this->line->product_type		= $type;
			$this->line->vat_src_code		= $vat_src_code;
			$this->line->tva_tx = $txtva;
			$this->line->localtax1_tx		= $txlocaltax1;
			$this->line->localtax2_tx		= $txlocaltax2;
			$this->line->localtax1_type		= $localtaxes_type[0];
			$this->line->localtax2_type		= $localtaxes_type[2];
			$this->line->remise_percent		= $remise_percent;
			$this->line->subprice			= $pu_ht;
			$this->line->info_bits			= $info_bits;

			$this->line->total_ht			= $total_ht;
			$this->line->total_tva			= $total_tva;
			$this->line->total_localtax1	= $total_localtax1;
			$this->line->total_localtax2	= $total_localtax2;
			$this->line->total_ttc			= $total_ttc;
			$this->line->special_code = $special_code;
			$this->line->fk_parent_line		= $fk_parent_line;
			$this->line->skip_update_total = $skip_update_total;
			$this->line->fk_unit = $fk_unit;

			$this->line->fk_fournprice = $fk_fournprice;
			$this->line->pa_ht = $pa_ht;

			$this->line->date_start = $date_start;
			$this->line->date_end = $date_end;

			// TODO deprecated
			$this->line->price = $price;
			$this->line->remise = $remise;

			if (is_array($array_options) && count($array_options) > 0) {
				// We replace values in this->line->array_options only for entries defined into $array_options
				foreach ($array_options as $key => $value) {
					$this->line->array_options[$key] = $array_options[$key];
				}
			}

			// Multicurrency
			$this->line->multicurrency_subprice		= $pu_ht_devise;
			$this->line->multicurrency_total_ht 	= $multicurrency_total_ht;
			$this->line->multicurrency_total_tva 	= $multicurrency_total_tva;
			$this->line->multicurrency_total_ttc 	= $multicurrency_total_ttc;

			$result = $this->line->update($notrigger);
			if ($result > 0) {
				// Reorder if child line
				if (!empty($fk_parent_line)) {
					$this->line_order(true, 'DESC');
				}

				$this->update_price(1);

				$this->fk_propal = $this->id;
				$this->rowid = $rowid;

				$this->db->commit();
				return $result;
			} else {
				$this->error = $this->line->error;
				$this->errors = $this->line->errors;
				$this->db->rollback();
				return -1;
			}
		} else {
			dol_syslog(get_class($this)."::updateline Erreur -2 Propal en mode incompatible pour cette action");
			return -2;
		}
	}


	/**
	 *  Delete detail line
	 *
	 *  @param		int		$lineid			Id of line to delete
	 *  @return     int         			>0 if OK, <0 if KO
	 */
	public function deleteline($lineid)
	{
		global $user;

		if ($this->statut == self::STATUS_DRAFT) {
			$this->db->begin();

			$line = new PropaleLigne($this->db);

			// For triggers
			$line->fetch($lineid);

			if ($line->delete($user) > 0) {
				$this->update_price(1);

				$this->db->commit();
				return 1;
			} else {
				$this->error = $line->error;
				$this->errors = $line->errors;
				$this->db->rollback();
				return -1;
			}
		} else {
			$this->error = 'ErrorDeleteLineNotAllowedByObjectStatus';
			return -2;
		}
	}


	/**
	 *  Create commercial proposal into database
	 * 	this->ref can be set or empty. If empty, we will use "(PROVid)"
	 *
	 * 	@param		User	$user		User that create
	 * 	@param		int		$notrigger	1=Does not execute triggers, 0= execute triggers
	 *  @return     int     			<0 if KO, >=0 if OK
	 */
	public function create($user, $notrigger = 0)
	{
		global $conf, $hookmanager, $mysoc;
		$error = 0;

		$now = dol_now();

		// Clean parameters
		if (empty($this->date)) {
			$this->date = $this->datep;
		}
		$this->fin_validite = $this->date + ($this->duree_validite * 24 * 3600);
		if (empty($this->availability_id)) {
			$this->availability_id = 0;
		}
		if (empty($this->demand_reason_id)) {
			$this->demand_reason_id = 0;
		}

		// Multicurrency (test on $this->multicurrency_tx because we should take the default rate only if not using origin rate)
		if (!empty($this->multicurrency_code) && empty($this->multicurrency_tx)) {
			list($this->fk_multicurrency, $this->multicurrency_tx) = MultiCurrency::getIdAndTxFromCode($this->db, $this->multicurrency_code, $this->date);
		} else {
			$this->fk_multicurrency = MultiCurrency::getIdFromCode($this->db, $this->multicurrency_code);
		}
		if (empty($this->fk_multicurrency)) {
			$this->multicurrency_code = $conf->currency;
			$this->fk_multicurrency = 0;
			$this->multicurrency_tx = 1;
		}

		// Set tmp vars
		$delivery_date = empty($this->delivery_date) ? $this->date_livraison : $this->delivery_date;

		dol_syslog(get_class($this)."::create");

		// Check parameters
		$result = $this->fetch_thirdparty();
		if ($result < 0) {
			$this->error = "Failed to fetch company";
			dol_syslog(get_class($this)."::create ".$this->error, LOG_ERR);
			return -3;
		}

		// Check parameters
		if (!empty($this->ref)) {	// We check that ref is not already used
			$result = self::isExistingObject($this->element, 0, $this->ref); // Check ref is not yet used
			if ($result > 0) {
				$this->error = 'ErrorRefAlreadyExists';
				dol_syslog(get_class($this)."::create ".$this->error, LOG_WARNING);
				$this->db->rollback();
				return -1;
			}
		}

		if (empty($this->date)) {
			$this->error = "Date of proposal is required";
			dol_syslog(get_class($this)."::create ".$this->error, LOG_ERR);
			return -4;
		}


		$this->db->begin();

		// Insert into database
		$sql = "INSERT INTO ".MAIN_DB_PREFIX."propal (";
		$sql .= "fk_soc";
		$sql .= ", price";
		$sql .= ", remise";
		$sql .= ", remise_percent";
		$sql .= ", remise_absolue";
		$sql .= ", total_tva";
		$sql .= ", total_ttc";
		$sql .= ", datep";
		$sql .= ", datec";
		$sql .= ", ref";
		$sql .= ", fk_user_author";
		$sql .= ", note_private";
		$sql .= ", note_public";
		$sql .= ", model_pdf";
		$sql .= ", fin_validite";
		$sql .= ", fk_cond_reglement";
		$sql .= ", fk_mode_reglement";
		$sql .= ", fk_account";
		$sql .= ", ref_client";
		$sql .= ", date_livraison";
		$sql .= ", fk_shipping_method";
		$sql .= ", fk_warehouse";
		$sql .= ", fk_availability";
		$sql .= ", fk_input_reason";
		$sql .= ", fk_projet";
		$sql .= ", fk_incoterms";
		$sql .= ", location_incoterms";
		$sql .= ", entity";
		$sql .= ", fk_multicurrency";
		$sql .= ", multicurrency_code";
		$sql .= ", multicurrency_tx";
		$sql .= ") ";
		$sql .= " VALUES (";
		$sql .= $this->socid;
		$sql .= ", 0";
		$sql .= ", ".((float) $this->remise);												// deprecated
		$sql .= ", ".($this->remise_percent ? ((float) $this->remise_percent) : 'NULL');
		$sql .= ", ".($this->remise_absolue ? ((float) $this->remise_absolue) : 'NULL');	// deprecated
		$sql .= ", 0";
		$sql .= ", 0";
		$sql .= ", '".$this->db->idate($this->date)."'";
		$sql .= ", '".$this->db->idate($now)."'";
		$sql .= ", '(PROV)'";
		$sql .= ", ".($user->id > 0 ? ((int) $user->id) : "NULL");
		$sql .= ", '".$this->db->escape($this->note_private)."'";
		$sql .= ", '".$this->db->escape($this->note_public)."'";
		$sql .= ", '".$this->db->escape($this->model_pdf)."'";
		$sql .= ", ".($this->fin_validite != '' ? "'".$this->db->idate($this->fin_validite)."'" : "NULL");
		$sql .= ", ".($this->cond_reglement_id > 0 ? ((int) $this->cond_reglement_id) : 'NULL');
		$sql .= ", ".($this->mode_reglement_id > 0 ? ((int) $this->mode_reglement_id) : 'NULL');
		$sql .= ", ".($this->fk_account > 0 ? ((int) $this->fk_account) : 'NULL');
		$sql .= ", '".$this->db->escape($this->ref_client)."'";
		$sql .= ", ".(empty($delivery_date) ? "NULL" : "'".$this->db->idate($delivery_date)."'");
		$sql .= ", ".($this->shipping_method_id > 0 ? $this->shipping_method_id : 'NULL');
		$sql .= ", ".($this->warehouse_id > 0 ? $this->warehouse_id : 'NULL');
		$sql .= ", ".$this->availability_id;
		$sql .= ", ".$this->demand_reason_id;
		$sql .= ", ".($this->fk_project ? $this->fk_project : "null");
		$sql .= ", ".(int) $this->fk_incoterms;
		$sql .= ", '".$this->db->escape($this->location_incoterms)."'";
		$sql .= ", ".setEntity($this);
		$sql .= ", ".(int) $this->fk_multicurrency;
		$sql .= ", '".$this->db->escape($this->multicurrency_code)."'";
		$sql .= ", ".(double) $this->multicurrency_tx;
		$sql .= ")";

		dol_syslog(get_class($this)."::create", LOG_DEBUG);
		$resql = $this->db->query($sql);
		if ($resql) {
			$this->id = $this->db->last_insert_id(MAIN_DB_PREFIX."propal");

			if ($this->id) {
				$this->ref = '(PROV'.$this->id.')';
				$sql = 'UPDATE '.MAIN_DB_PREFIX."propal SET ref='".$this->db->escape($this->ref)."' WHERE rowid=".((int) $this->id);

				dol_syslog(get_class($this)."::create", LOG_DEBUG);
				$resql = $this->db->query($sql);
				if (!$resql) {
					$error++;
				}

				if (!empty($this->linkedObjectsIds) && empty($this->linked_objects)) {	// To use new linkedObjectsIds instead of old linked_objects
					$this->linked_objects = $this->linkedObjectsIds; // TODO Replace linked_objects with linkedObjectsIds
				}

				// Add object linked
				if (!$error && $this->id && !empty($this->linked_objects) && is_array($this->linked_objects)) {
					foreach ($this->linked_objects as $origin => $tmp_origin_id) {
						if (is_array($tmp_origin_id)) {       // New behaviour, if linked_object can have several links per type, so is something like array('contract'=>array(id1, id2, ...))
							foreach ($tmp_origin_id as $origin_id) {
								$ret = $this->add_object_linked($origin, $origin_id);
								if (!$ret) {
									$this->error = $this->db->lasterror();
									$error++;
								}
							}
						} else // Old behaviour, if linked_object has only one link per type, so is something like array('contract'=>id1))
						{
							$origin_id = $tmp_origin_id;
							$ret = $this->add_object_linked($origin, $origin_id);
							if (!$ret) {
								$this->error = $this->db->lasterror();
								$error++;
							}
						}
					}
				}

				/*
				 *  Insertion du detail des produits dans la base
				 *  Insert products detail in database
				 */
				if (!$error) {
					$fk_parent_line = 0;
					$num = count($this->lines);

					for ($i = 0; $i < $num; $i++) {
						if (!is_object($this->lines[$i])) {	// If this->lines is not array of objects, coming from REST API
							// Convert into object this->lines[$i].
							$line = (object) $this->lines[$i];
						} else {
							$line = $this->lines[$i];
						}
						// Reset fk_parent_line for line that are not child lines or special product
						if (($line->product_type != 9 && empty($line->fk_parent_line)) || $line->product_type == 9) {
							$fk_parent_line = 0;
						}
						// Complete vat rate with code
						$vatrate = $line->tva_tx;
						if ($line->vat_src_code && !preg_match('/\(.*\)/', $vatrate)) {
							$vatrate .= ' ('.$line->vat_src_code.')';
						}

						if (!empty($conf->global->MAIN_CREATEFROM_KEEP_LINE_ORIGIN_INFORMATION)) {
							$originid = $line->origin_id;
							$origintype = $line->origin;
						} else {
							$originid = $line->id;
							$origintype = $this->element;
						}

						$result = $this->addline(
							$line->desc,
							$line->subprice,
							$line->qty,
							$vatrate,
							$line->localtax1_tx,
							$line->localtax2_tx,
							$line->fk_product,
							$line->remise_percent,
							'HT',
							0,
							$line->info_bits,
							$line->product_type,
							$line->rang,
							$line->special_code,
							$fk_parent_line,
							$line->fk_fournprice,
							$line->pa_ht,
							$line->label,
							$line->date_start,
							$line->date_end,
							$line->array_options,
							$line->fk_unit,
							$origintype,
							$originid,
							0,
							0,
							1
						);

						if ($result < 0) {
							$error++;
							$this->error = $this->db->error;
							dol_print_error($this->db);
							break;
						}
						// Defined the new fk_parent_line
						if ($result > 0) {
							$fk_parent_line = $result;
						}
					}
				}

				// Set delivery address
				/*if (! $error && $this->fk_delivery_address)
				{
					$sql = "UPDATE ".MAIN_DB_PREFIX."propal";
					$sql.= " SET fk_delivery_address = ".((int) $this->fk_delivery_address);
					$sql.= " WHERE ref = '".$this->db->escape($this->ref)."'";
					$sql.= " AND entity = ".setEntity($this);

					$result=$this->db->query($sql);
				}*/

				if (!$error) {
					// Mise a jour infos denormalisees
					$resql = $this->update_price(1, 'auto', 0, $mysoc);
					if ($resql) {
						$action = 'update';

						// Actions on extra fields
						if (!$error) {
							$result = $this->insertExtraFields();
							if ($result < 0) {
								$error++;
							}
						}

						if (!$error && !$notrigger) {
							// Call trigger
							$result = $this->call_trigger('PROPAL_CREATE', $user);
							if ($result < 0) {
								$error++;
							}
							// End call triggers
						}
					} else {
						$this->error = $this->db->lasterror();
						$error++;
					}
				}
			} else {
				$this->error = $this->db->lasterror();
				$error++;
			}

			if (!$error) {
				$this->db->commit();
				dol_syslog(get_class($this)."::create done id=".$this->id);
				return $this->id;
			} else {
				$this->db->rollback();
				return -2;
			}
		} else {
			$this->error = $this->db->lasterror();
			$this->db->rollback();
			return -1;
		}
	}

	/**
	 *		Load an object from its id and create a new one in database
	 *
	 *      @param	    User	$user		    User making the clone
	 *		@param		int		$socid			Id of thirdparty
	 *		@param		int		$forceentity	Entity id to force
	 *		@param		bool	$update_prices	[=false] Update prices if true
	 * 	 	@return		int						New id of clone
	 */
	public function createFromClone(User $user, $socid = 0, $forceentity = null, $update_prices = false)
	{
		global $conf, $hookmanager, $mysoc;

		dol_include_once('/projet/class/project.class.php');

		$error = 0;
		$now = dol_now();

		dol_syslog(__METHOD__, LOG_DEBUG);

		$object = new self($this->db);

		$this->db->begin();

		// Load source object
		$object->fetch($this->id);

		$objsoc = new Societe($this->db);

		// Change socid if needed
		if (!empty($socid) && $socid != $object->socid) {
			if ($objsoc->fetch($socid) > 0) {
				$object->socid = $objsoc->id;
				$object->cond_reglement_id	= (!empty($objsoc->cond_reglement_id) ? $objsoc->cond_reglement_id : 0);
				$object->mode_reglement_id	= (!empty($objsoc->mode_reglement_id) ? $objsoc->mode_reglement_id : 0);
				$object->fk_delivery_address = '';

				/*if (!empty($conf->projet->enabled))
				{
					$project = new Project($db);
					if ($this->fk_project > 0 && $project->fetch($this->fk_project)) {
						if ($project->socid <= 0) $clonedObj->fk_project = $this->fk_project;
						else $clonedObj->fk_project = '';
					} else {
						$clonedObj->fk_project = '';
					}
				}*/
				$object->fk_project = ''; // A cloned proposal is set by default to no project.
			}

			// reset ref_client
			$object->ref_client = '';

			// TODO Change product price if multi-prices
		} else {
			$objsoc->fetch($object->socid);
		}

		// update prices
		if ($update_prices === true) {
			if ($objsoc->id > 0 && !empty($object->lines)) {
				if (!empty($conf->global->PRODUIT_CUSTOMER_PRICES)) {
					// If price per customer
					require_once DOL_DOCUMENT_ROOT . '/product/class/productcustomerprice.class.php';
				}

				foreach ($object->lines as $line) {
					if ($line->fk_product > 0) {
						$prod = new Product($this->db);
						$res = $prod->fetch($line->fk_product);
						if ($res > 0) {
							$pu_ht = $prod->price;
							$tva_tx = get_default_tva($mysoc, $objsoc, $prod->id);
							$remise_percent = $objsoc->remise_percent;

							if (!empty($conf->global->PRODUIT_MULTIPRICES) && $objsoc->price_level > 0) {
								$pu_ht = $prod->multiprices[$objsoc->price_level];
								if (!empty($conf->global->PRODUIT_MULTIPRICES_USE_VAT_PER_LEVEL)) {  // using this option is a bug. kept for backward compatibility
									if (isset($prod->multiprices_tva_tx[$objsoc->price_level])) {
										$tva_tx = $prod->multiprices_tva_tx[$objsoc->price_level];
									}
								}
							} elseif (!empty($conf->global->PRODUIT_CUSTOMER_PRICES)) {
								$prodcustprice = new Productcustomerprice($this->db);
								$filter = array('t.fk_product' => $prod->id, 't.fk_soc' => $objsoc->id);
								$result = $prodcustprice->fetch_all('', '', 0, 0, $filter);
								if ($result) {
									// If there is some prices specific to the customer
									if (count($prodcustprice->lines) > 0) {
										$pu_ht = price($prodcustprice->lines[0]->price);
										$tva_tx = ($prodcustprice->lines[0]->default_vat_code ? $prodcustprice->lines[0]->tva_tx.' ('.$prodcustprice->lines[0]->default_vat_code.' )' : $prodcustprice->lines[0]->tva_tx);
										if ($prodcustprice->lines[0]->default_vat_code && !preg_match('/\(.*\)/', $tva_tx)) {
											$tva_tx .= ' ('.$prodcustprice->lines[0]->default_vat_code.')';
										}
									}
								}
							}

							$line->subprice = $pu_ht;
							$line->tva_tx = $tva_tx;
							$line->remise_percent = $remise_percent;
						}
					}
				}
			}
		}

		$object->id = 0;
		$object->ref = '';
		$object->entity = (!empty($forceentity) ? $forceentity : $object->entity);
		$object->statut = self::STATUS_DRAFT;

		// Clear fields
		$object->user_author = $user->id;
		$object->user_valid = '';
		$object->date = $now;
		$object->datep = $now; // deprecated
		$object->fin_validite = $object->date + ($object->duree_validite * 24 * 3600);
		if (empty($conf->global->MAIN_KEEP_REF_CUSTOMER_ON_CLONING)) {
			$object->ref_client = '';
		}
		if ($conf->global->MAIN_DONT_KEEP_NOTE_ON_CLONING == 1) {
			$object->note_private = '';
			$object->note_public = '';
		}
		// Create clone
		$object->context['createfromclone'] = 'createfromclone';
		$result = $object->create($user);
		if ($result < 0) {
			$this->error = $object->error;
			$this->errors = array_merge($this->errors, $object->errors);
			$error++;
		}

		if (!$error) {
			// copy internal contacts
			if ($object->copy_linked_contact($this, 'internal') < 0) {
				$error++;
			}
		}

		if (!$error) {
			// copy external contacts if same company
			if ($this->socid == $object->socid) {
				if ($object->copy_linked_contact($this, 'external') < 0) {
					$error++;
				}
			}
		}

		if (!$error) {
			// Hook of thirdparty module
			if (is_object($hookmanager)) {
				$parameters = array('objFrom'=>$this, 'clonedObj'=>$object);
				$action = '';
				$reshook = $hookmanager->executeHooks('createFrom', $parameters, $object, $action); // Note that $action and $object may have been modified by some hooks
				if ($reshook < 0) {
					$error++;
				}
			}
		}

		unset($object->context['createfromclone']);

		// End
		if (!$error) {
			$this->db->commit();
			return $object->id;
		} else {
			$this->db->rollback();
			return -1;
		}
	}

	/**
	 *	Load a proposal from database. Get also lines.
	 *
	 *	@param      int			$rowid		id of object to load
	 *	@param		string		$ref		Ref of proposal
	 *	@param		string		$ref_ext	Ref ext of proposal
	 *	@return     int         			>0 if OK, <0 if KO
	 */
	public function fetch($rowid, $ref = '', $ref_ext = '')
	{
		$sql = "SELECT p.rowid, p.ref, p.entity, p.remise, p.remise_percent, p.remise_absolue, p.fk_soc";
		$sql .= ", p.total_ttc, p.total_tva, p.localtax1, p.localtax2, p.total_ht";
		$sql .= ", p.datec";
		$sql .= ", p.date_valid as datev";
		$sql .= ", p.datep as dp";
		$sql .= ", p.fin_validite as dfv";
		$sql .= ", p.date_livraison as delivery_date";
		$sql .= ", p.model_pdf, p.last_main_doc, p.ref_client, p.extraparams";
		$sql .= ", p.note_private, p.note_public";
		$sql .= ", p.fk_projet as fk_project, p.fk_statut";
		$sql .= ", p.fk_user_author, p.fk_user_valid, p.fk_user_cloture";
		$sql .= ", p.fk_delivery_address";
		$sql .= ", p.fk_availability";
		$sql .= ", p.fk_input_reason";
		$sql .= ", p.fk_cond_reglement";
		$sql .= ", p.fk_mode_reglement";
		$sql .= ', p.fk_account';
		$sql .= ", p.fk_shipping_method";
		$sql .= ", p.fk_warehouse";
		$sql .= ", p.fk_incoterms, p.location_incoterms";
		$sql .= ", p.fk_multicurrency, p.multicurrency_code, p.multicurrency_tx, p.multicurrency_total_ht, p.multicurrency_total_tva, p.multicurrency_total_ttc";
		$sql .= ", p.tms as date_modification";
		$sql .= ", i.libelle as label_incoterms";
		$sql .= ", c.label as statut_label";
		$sql .= ", ca.code as availability_code, ca.label as availability";
		$sql .= ", dr.code as demand_reason_code, dr.label as demand_reason";
		$sql .= ", cr.code as cond_reglement_code, cr.libelle as cond_reglement, cr.libelle_facture as cond_reglement_libelle_doc";
		$sql .= ", cp.code as mode_reglement_code, cp.libelle as mode_reglement";
		$sql .= " FROM ".MAIN_DB_PREFIX."propal as p";
		$sql .= ' LEFT JOIN '.MAIN_DB_PREFIX.'c_propalst as c ON p.fk_statut = c.id';
		$sql .= ' LEFT JOIN '.MAIN_DB_PREFIX.'c_paiement as cp ON p.fk_mode_reglement = cp.id AND cp.entity IN ('.getEntity('c_paiement').')';
		$sql .= ' LEFT JOIN '.MAIN_DB_PREFIX.'c_payment_term as cr ON p.fk_cond_reglement = cr.rowid AND cr.entity IN ('.getEntity('c_payment_term').')';
		$sql .= ' LEFT JOIN '.MAIN_DB_PREFIX.'c_availability as ca ON p.fk_availability = ca.rowid';
		$sql .= ' LEFT JOIN '.MAIN_DB_PREFIX.'c_input_reason as dr ON p.fk_input_reason = dr.rowid';
		$sql .= ' LEFT JOIN '.MAIN_DB_PREFIX.'c_incoterms as i ON p.fk_incoterms = i.rowid';

		if ($ref) {
			$sql .= " WHERE p.entity IN (".getEntity('propal').")"; // Dont't use entity if you use rowid
			$sql .= " AND p.ref='".$this->db->escape($ref)."'";
		} else {
			$sql .= " WHERE p.rowid = ".((int) $rowid);
		}

		dol_syslog(get_class($this)."::fetch", LOG_DEBUG);
		$resql = $this->db->query($sql);
		if ($resql) {
			if ($this->db->num_rows($resql)) {
				$obj = $this->db->fetch_object($resql);

				$this->id                   = $obj->rowid;
				$this->entity               = $obj->entity;

				$this->ref                  = $obj->ref;
				$this->ref_client           = $obj->ref_client;
				$this->remise               = $obj->remise;
				$this->remise_percent       = $obj->remise_percent;
				$this->remise_absolue       = $obj->remise_absolue;
				$this->total                = $obj->total_ttc; // TODO deprecated
				$this->total_ttc            = $obj->total_ttc;
				$this->total_ht             = $obj->total_ht;
				$this->total_tva            = $obj->total_tva;
				$this->total_localtax1		= $obj->localtax1;
				$this->total_localtax2		= $obj->localtax2;

				$this->socid = $obj->fk_soc;
				$this->thirdparty = null; // Clear if another value was already set by fetch_thirdparty

				$this->fk_project = $obj->fk_project;
				$this->project = null; // Clear if another value was already set by fetch_projet

				$this->model_pdf            = $obj->model_pdf;
				$this->modelpdf             = $obj->model_pdf; // deprecated
				$this->last_main_doc = $obj->last_main_doc;
				$this->note                 = $obj->note_private; // TODO deprecated
				$this->note_private         = $obj->note_private;
				$this->note_public          = $obj->note_public;

				$this->status               = (int) $obj->fk_statut;
				$this->statut               = $this->status; // deprecated
				$this->statut_libelle       = $obj->statut_label;

				$this->datec                = $this->db->jdate($obj->datec); // TODO deprecated
				$this->datev                = $this->db->jdate($obj->datev); // TODO deprecated
				$this->date_creation = $this->db->jdate($obj->datec); //Creation date
				$this->date_validation = $this->db->jdate($obj->datev); //Validation date
				$this->date_modification = $this->db->jdate($obj->date_modification); // tms
				$this->date                 = $this->db->jdate($obj->dp); // Proposal date
				$this->datep                = $this->db->jdate($obj->dp); // deprecated
				$this->fin_validite         = $this->db->jdate($obj->dfv);
				$this->date_livraison       = $this->db->jdate($obj->delivery_date); // deprecated
				$this->delivery_date        = $this->db->jdate($obj->delivery_date);
				$this->shipping_method_id   = ($obj->fk_shipping_method > 0) ? $obj->fk_shipping_method : null;
				$this->warehouse_id         = ($obj->fk_warehouse > 0) ? $obj->fk_warehouse : null;
				$this->availability_id      = $obj->fk_availability;
				$this->availability_code    = $obj->availability_code;
				$this->availability         = $obj->availability;
				$this->demand_reason_id     = $obj->fk_input_reason;
				$this->demand_reason_code   = $obj->demand_reason_code;
				$this->demand_reason        = $obj->demand_reason;
				$this->fk_address = $obj->fk_delivery_address;

				$this->mode_reglement_id    = $obj->fk_mode_reglement;
				$this->mode_reglement_code  = $obj->mode_reglement_code;
				$this->mode_reglement       = $obj->mode_reglement;
				$this->fk_account           = ($obj->fk_account > 0) ? $obj->fk_account : null;
				$this->cond_reglement_id    = $obj->fk_cond_reglement;
				$this->cond_reglement_code  = $obj->cond_reglement_code;
				$this->cond_reglement       = $obj->cond_reglement;
				$this->cond_reglement_doc   = $obj->cond_reglement_libelle_doc;

				$this->extraparams = (array) json_decode($obj->extraparams, true);

				$this->user_author_id = $obj->fk_user_author;
				$this->user_valid_id = $obj->fk_user_valid;
				$this->user_close_id = $obj->fk_user_cloture;

				//Incoterms
				$this->fk_incoterms = $obj->fk_incoterms;
				$this->location_incoterms = $obj->location_incoterms;
				$this->label_incoterms = $obj->label_incoterms;

				// Multicurrency
				$this->fk_multicurrency 		= $obj->fk_multicurrency;
				$this->multicurrency_code = $obj->multicurrency_code;
				$this->multicurrency_tx 		= $obj->multicurrency_tx;
				$this->multicurrency_total_ht = $obj->multicurrency_total_ht;
				$this->multicurrency_total_tva = $obj->multicurrency_total_tva;
				$this->multicurrency_total_ttc = $obj->multicurrency_total_ttc;

				if ($obj->fk_statut == self::STATUS_DRAFT) {
					$this->brouillon = 1;
				}

				// Retrieve all extrafield
				// fetch optionals attributes and labels
				$this->fetch_optionals();

				$this->db->free($resql);

				$this->lines = array();

				// Lines
				$result = $this->fetch_lines();
				if ($result < 0) {
					return -3;
				}

				return 1;
			}

			$this->error = "Record Not Found";
			return 0;
		} else {
			$this->error = $this->db->lasterror();
			return -1;
		}
	}

	/**
	 *      Update database
	 *
	 *      @param      User	$user        	User that modify
	 *      @param      int		$notrigger	    0=launch triggers after, 1=disable triggers
	 *      @return     int      			   	<0 if KO, >0 if OK
	 */
	public function update(User $user, $notrigger = 0)
	{
		global $conf;

		$error = 0;

		// Clean parameters
		if (isset($this->ref)) {
			$this->ref = trim($this->ref);
		}
		if (isset($this->ref_client)) {
			$this->ref_client = trim($this->ref_client);
		}
		if (isset($this->note) || isset($this->note_private)) {
			$this->note_private = (isset($this->note_private) ? trim($this->note_private) : trim($this->note));
		}
		if (isset($this->note_public)) {
			$this->note_public = trim($this->note_public);
		}
		if (isset($this->model_pdf)) {
			$this->model_pdf = trim($this->model_pdf);
		}
		if (isset($this->import_key)) {
			$this->import_key = trim($this->import_key);
		}
		if (!empty($this->duree_validite) && is_numeric($this->duree_validite)) {
			$this->fin_validite = $this->date + ($this->duree_validite * 24 * 3600);
		}

		// Check parameters
		// Put here code to add control on parameters values

		// Update request
		$sql = "UPDATE ".MAIN_DB_PREFIX."propal SET";
		$sql .= " ref=".(isset($this->ref) ? "'".$this->db->escape($this->ref)."'" : "null").",";
		$sql .= " ref_client=".(isset($this->ref_client) ? "'".$this->db->escape($this->ref_client)."'" : "null").",";
		$sql .= " ref_ext=".(isset($this->ref_ext) ? "'".$this->db->escape($this->ref_ext)."'" : "null").",";
		$sql .= " fk_soc=".(isset($this->socid) ? $this->socid : "null").",";
		$sql .= " datep=".(strval($this->date) != '' ? "'".$this->db->idate($this->date)."'" : 'null').",";
		if (!empty($this->fin_validite)) {
			$sql .= " fin_validite=".(strval($this->fin_validite) != '' ? "'".$this->db->idate($this->fin_validite)."'" : 'null').",";
		}
		$sql .= " date_valid=".(strval($this->date_validation) != '' ? "'".$this->db->idate($this->date_validation)."'" : 'null').",";
		$sql .= " total_tva=".(isset($this->total_tva) ? $this->total_tva : "null").",";
		$sql .= " localtax1=".(isset($this->total_localtax1) ? $this->total_localtax1 : "null").",";
		$sql .= " localtax2=".(isset($this->total_localtax2) ? $this->total_localtax2 : "null").",";
		$sql .= " total_ht=".(isset($this->total_ht) ? $this->total_ht : "null").",";
		$sql .= " total_ttc=".(isset($this->total_ttc) ? $this->total_ttc : "null").",";
		$sql .= " fk_statut=".(isset($this->statut) ? $this->statut : "null").",";
		$sql .= " fk_user_author=".(isset($this->user_author_id) ? $this->user_author_id : "null").",";
		$sql .= " fk_user_valid=".(isset($this->user_valid) ? $this->user_valid : "null").",";
		$sql .= " fk_projet=".(isset($this->fk_project) ? $this->fk_project : "null").",";
		$sql .= " fk_cond_reglement=".(isset($this->cond_reglement_id) ? $this->cond_reglement_id : "null").",";
		$sql .= " fk_mode_reglement=".(isset($this->mode_reglement_id) ? $this->mode_reglement_id : "null").",";
		$sql .= " fk_input_reason=".(isset($this->demand_reason_id) ? $this->demand_reason_id : "null").",";
		$sql .= " note_private=".(isset($this->note_private) ? "'".$this->db->escape($this->note_private)."'" : "null").",";
		$sql .= " note_public=".(isset($this->note_public) ? "'".$this->db->escape($this->note_public)."'" : "null").",";
		$sql .= " model_pdf=".(isset($this->model_pdf) ? "'".$this->db->escape($this->model_pdf)."'" : "null").",";
		$sql .= " import_key=".(isset($this->import_key) ? "'".$this->db->escape($this->import_key)."'" : "null")."";
		$sql .= " WHERE rowid=".((int) $this->id);

		$this->db->begin();

		dol_syslog(get_class($this)."::update", LOG_DEBUG);
		$resql = $this->db->query($sql);
		if (!$resql) {
			$error++;
			$this->errors[] = "Error ".$this->db->lasterror();
		}

		if (!$error) {
			$result = $this->insertExtraFields();
			if ($result < 0) {
				$error++;
			}
		}

		if (!$error && !$notrigger) {
			// Call trigger
			$result = $this->call_trigger('PROPAL_MODIFY', $user);
			if ($result < 0) {
				$error++;
			}
			// End call triggers
		}

		// Commit or rollback
		if ($error) {
			foreach ($this->errors as $errmsg) {
				dol_syslog(get_class($this)."::update ".$errmsg, LOG_ERR);
				$this->error .= ($this->error ? ', '.$errmsg : $errmsg);
			}
			$this->db->rollback();
			return -1 * $error;
		} else {
			$this->db->commit();
			return 1;
		}
	}


	// phpcs:disable PEAR.NamingConventions.ValidFunctionName.ScopeNotCamelCaps
	/**
	 * Load array lines
	 *
	 *	@param		int			$only_product			Return only physical products
	 *	@param		int			$loadalsotranslation	Return translation for products
	 *	@param		string		$filters				Filter on other fields
	 *
	 *	@return		int									<0 if KO, >0 if OK
	 */
	public function fetch_lines($only_product = 0, $loadalsotranslation = 0, $filters = '')
	{
		// phpcs:enable
		global $langs, $conf;

		$this->lines = array();

		$sql = 'SELECT d.rowid, d.fk_propal, d.fk_parent_line, d.label as custom_label, d.description, d.price, d.vat_src_code, d.tva_tx, d.localtax1_tx, d.localtax2_tx, d.localtax1_type, d.localtax2_type, d.qty, d.fk_remise_except, d.remise_percent, d.subprice, d.fk_product,';
		$sql .= ' d.info_bits, d.total_ht, d.total_tva, d.total_localtax1, d.total_localtax2, d.total_ttc, d.fk_product_fournisseur_price as fk_fournprice, d.buy_price_ht as pa_ht, d.special_code, d.rang, d.product_type,';
		$sql .= ' d.fk_unit,';
		$sql .= ' p.ref as product_ref, p.description as product_desc, p.fk_product_type, p.label as product_label, p.tobatch as product_tobatch, p.barcode as product_barcode,';
		$sql .= ' p.weight, p.weight_units, p.volume, p.volume_units,';
		$sql .= ' d.date_start, d.date_end,';
		$sql .= ' d.fk_multicurrency, d.multicurrency_code, d.multicurrency_subprice, d.multicurrency_total_ht, d.multicurrency_total_tva, d.multicurrency_total_ttc';
		$sql .= ' FROM '.MAIN_DB_PREFIX.'propaldet as d';
		$sql .= ' LEFT JOIN '.MAIN_DB_PREFIX.'product as p ON (d.fk_product = p.rowid)';
		$sql .= ' WHERE d.fk_propal = '.((int) $this->id);
		if ($only_product) {
			$sql .= ' AND p.fk_product_type = 0';
		}
		if ($filters) {
			$sql .= $filters;
		}
		$sql .= ' ORDER by d.rang';

		dol_syslog(get_class($this)."::fetch_lines", LOG_DEBUG);
		$result = $this->db->query($sql);
		if ($result) {
			require_once DOL_DOCUMENT_ROOT.'/core/class/extrafields.class.php';

			$num = $this->db->num_rows($result);

			$i = 0;
			while ($i < $num) {
				$objp                   = $this->db->fetch_object($result);

				$line                   = new PropaleLigne($this->db);

				$line->rowid = $objp->rowid; //Deprecated
				$line->id = $objp->rowid;
				$line->fk_propal = $objp->fk_propal;
				$line->fk_parent_line = $objp->fk_parent_line;
				$line->product_type     = $objp->product_type;
				$line->label            = $objp->custom_label;
				$line->desc             = $objp->description; // Description ligne
				$line->description      = $objp->description; // Description ligne
				$line->qty              = $objp->qty;
				$line->vat_src_code     = $objp->vat_src_code;
				$line->tva_tx           = $objp->tva_tx;
				$line->localtax1_tx		= $objp->localtax1_tx;
				$line->localtax2_tx		= $objp->localtax2_tx;
				$line->localtax1_type	= $objp->localtax1_type;
				$line->localtax2_type	= $objp->localtax2_type;
				$line->subprice         = $objp->subprice;
				$line->fk_remise_except = $objp->fk_remise_except;
				$line->remise_percent   = $objp->remise_percent;
				$line->price            = $objp->price; // TODO deprecated

				$line->info_bits        = $objp->info_bits;
				$line->total_ht         = $objp->total_ht;
				$line->total_tva        = $objp->total_tva;
				$line->total_localtax1	= $objp->total_localtax1;
				$line->total_localtax2	= $objp->total_localtax2;
				$line->total_ttc        = $objp->total_ttc;
				$line->fk_fournprice = $objp->fk_fournprice;
				$marginInfos = getMarginInfos($objp->subprice, $objp->remise_percent, $objp->tva_tx, $objp->localtax1_tx, $objp->localtax2_tx, $line->fk_fournprice, $objp->pa_ht);
				$line->pa_ht = $marginInfos[0];
				$line->marge_tx			= $marginInfos[1];
				$line->marque_tx		= $marginInfos[2];
				$line->special_code     = $objp->special_code;
				$line->rang             = $objp->rang;

				$line->fk_product       = $objp->fk_product;

				$line->ref = $objp->product_ref; // deprecated
				$line->libelle = $objp->product_label; // deprecated

				$line->product_ref = $objp->product_ref;
				$line->product_label = $objp->product_label;
				$line->product_desc     = $objp->product_desc; // Description produit
				$line->product_tobatch  = $objp->product_tobatch;
				$line->product_barcode  = $objp->product_barcode;

				$line->fk_product_type  = $objp->fk_product_type; // deprecated
				$line->fk_unit          = $objp->fk_unit;
				$line->weight = $objp->weight;
				$line->weight_units = $objp->weight_units;
				$line->volume = $objp->volume;
				$line->volume_units = $objp->volume_units;

				$line->date_start = $this->db->jdate($objp->date_start);
				$line->date_end = $this->db->jdate($objp->date_end);

				// Multicurrency
				$line->fk_multicurrency = $objp->fk_multicurrency;
				$line->multicurrency_code = $objp->multicurrency_code;
				$line->multicurrency_subprice 	= $objp->multicurrency_subprice;
				$line->multicurrency_total_ht 	= $objp->multicurrency_total_ht;
				$line->multicurrency_total_tva 	= $objp->multicurrency_total_tva;
				$line->multicurrency_total_ttc 	= $objp->multicurrency_total_ttc;

				$line->fetch_optionals();

				// multilangs
				if (!empty($conf->global->MAIN_MULTILANGS) && !empty($objp->fk_product) && !empty($loadalsotranslation)) {
					$line = new Product($this->db);
					$line->fetch($objp->fk_product);
					$line->getMultiLangs();
				}

				$this->lines[$i] = $line;
				//dol_syslog("1 ".$line->fk_product);
				//print "xx $i ".$this->lines[$i]->fk_product;
				$i++;
			}

			$this->db->free($result);

			return $num;
		} else {
			$this->error = $this->db->lasterror();
			return -3;
		}
	}

	/**
	 *  Set status to validated
	 *
	 *  @param	User	$user       Object user that validate
	 *  @param	int		$notrigger	1=Does not execute triggers, 0=execute triggers
	 *  @return int         		<0 if KO, 0=Nothing done, >=0 if OK
	 */
	public function valid($user, $notrigger = 0)
	{
		global $conf;

		require_once DOL_DOCUMENT_ROOT.'/core/lib/files.lib.php';

		$error = 0;

		// Protection
		if ($this->statut == self::STATUS_VALIDATED) {
			dol_syslog(get_class($this)."::valid action abandonned: already validated", LOG_WARNING);
			return 0;
		}

		if (!((empty($conf->global->MAIN_USE_ADVANCED_PERMS) && !empty($user->rights->propal->creer))
		|| (!empty($conf->global->MAIN_USE_ADVANCED_PERMS) && !empty($user->rights->propal->propal_advance->validate)))) {
			$this->error = 'ErrorPermissionDenied';
			dol_syslog(get_class($this)."::valid ".$this->error, LOG_ERR);
			return -1;
		}

		$now = dol_now();

		$this->db->begin();

		// Numbering module definition
		$soc = new Societe($this->db);
		$soc->fetch($this->socid);

		// Define new ref
		if (!$error && (preg_match('/^[\(]?PROV/i', $this->ref) || empty($this->ref))) { // empty should not happened, but when it occurs, the test save life
			$num = $this->getNextNumRef($soc);
		} else {
			$num = $this->ref;
		}
		$this->newref = dol_sanitizeFileName($num);

		$sql = "UPDATE ".MAIN_DB_PREFIX."propal";
		$sql .= " SET ref = '".$this->db->escape($num)."',";
		$sql .= " fk_statut = ".self::STATUS_VALIDATED.", date_valid='".$this->db->idate($now)."', fk_user_valid=".((int) $user->id);
		$sql .= " WHERE rowid = ".((int) $this->id)." AND fk_statut = ".self::STATUS_DRAFT;

		dol_syslog(get_class($this)."::valid", LOG_DEBUG);
		$resql = $this->db->query($sql);
		if (!$resql) {
			dol_print_error($this->db);
			$error++;
		}

		// Trigger calls
		if (!$error && !$notrigger) {
			// Call trigger
			$result = $this->call_trigger('PROPAL_VALIDATE', $user);
			if ($result < 0) {
				$error++;
			}
			// End call triggers
		}

		if (!$error) {
			$this->oldref = $this->ref;

			// Rename directory if dir was a temporary ref
			if (preg_match('/^[\(]?PROV/i', $this->ref)) {
				// Now we rename also files into index
				$sql = 'UPDATE '.MAIN_DB_PREFIX."ecm_files set filename = CONCAT('".$this->db->escape($this->newref)."', SUBSTR(filename, ".(strlen($this->ref) + 1).")), filepath = 'propale/".$this->db->escape($this->newref)."'";
				$sql .= " WHERE filename LIKE '".$this->db->escape($this->ref)."%' AND filepath = 'propale/".$this->db->escape($this->ref)."' and entity = ".((int) $conf->entity);
				$resql = $this->db->query($sql);
				if (!$resql) {
					$error++;
					$this->error = $this->db->lasterror();
				}

				// We rename directory ($this->ref = old ref, $num = new ref) in order not to lose the attachments
				$oldref = dol_sanitizeFileName($this->ref);
				$newref = dol_sanitizeFileName($num);
				$dirsource = $conf->propal->multidir_output[$this->entity].'/'.$oldref;
				$dirdest = $conf->propal->multidir_output[$this->entity].'/'.$newref;
				if (!$error && file_exists($dirsource)) {
					dol_syslog(get_class($this)."::validate rename dir ".$dirsource." into ".$dirdest);
					if (@rename($dirsource, $dirdest)) {
						dol_syslog("Rename ok");
						// Rename docs starting with $oldref with $newref
						$listoffiles = dol_dir_list($dirdest, 'files', 1, '^'.preg_quote($oldref, '/'));
						foreach ($listoffiles as $fileentry) {
							$dirsource = $fileentry['name'];
							$dirdest = preg_replace('/^'.preg_quote($oldref, '/').'/', $newref, $dirsource);
							$dirsource = $fileentry['path'].'/'.$dirsource;
							$dirdest = $fileentry['path'].'/'.$dirdest;
							@rename($dirsource, $dirdest);
						}
					}
				}
			}

			$this->ref = $num;
			$this->brouillon = 0;
			$this->statut = self::STATUS_VALIDATED;
			$this->user_valid_id = $user->id;
			$this->datev = $now;

			$this->db->commit();
			return 1;
		} else {
			$this->db->rollback();
			return -1;
		}
	}


	// phpcs:disable PEAR.NamingConventions.ValidFunctionName.ScopeNotCamelCaps
	/**
	 *  Define proposal date
	 *
	 *  @param  User		$user      	Object user that modify
	 *  @param  int			$date		Date
	 *  @param  int			$notrigger	1=Does not execute triggers, 0= execute triggers
	 *  @return	int         			<0 if KO, >0 if OK
	 */
	public function set_date($user, $date, $notrigger = 0)
	{
		// phpcs:enable
		if (empty($date)) {
			$this->error = 'ErrorBadParameter';
			dol_syslog(get_class($this)."::set_date ".$this->error, LOG_ERR);
			return -1;
		}

		if (!empty($user->rights->propal->creer)) {
			$error = 0;

			$this->db->begin();

			$sql = "UPDATE ".MAIN_DB_PREFIX."propal SET datep = '".$this->db->idate($date)."'";
			$sql .= " WHERE rowid = ".((int) $this->id)." AND fk_statut = ".self::STATUS_DRAFT;

			dol_syslog(__METHOD__, LOG_DEBUG);
			$resql = $this->db->query($sql);
			if (!$resql) {
				$this->errors[] = $this->db->error();
				$error++;
			}

			if (!$error) {
				$this->oldcopy = clone $this;
				$this->date = $date;
				$this->datep = $date; // deprecated
			}

			if (!$notrigger && empty($error)) {
				// Call trigger
				$result = $this->call_trigger('PROPAL_MODIFY', $user);
				if ($result < 0) {
					$error++;
				}
				// End call triggers
			}

			if (!$error) {
				$this->db->commit();
				return 1;
			} else {
				foreach ($this->errors as $errmsg) {
					dol_syslog(__METHOD__.' Error: '.$errmsg, LOG_ERR);
					$this->error .= ($this->error ? ', '.$errmsg : $errmsg);
				}
				$this->db->rollback();
				return -1 * $error;
			}
		}
	}

	// phpcs:disable PEAR.NamingConventions.ValidFunctionName.ScopeNotCamelCaps
	/**
	 *	Define end validity date
	 *
	 *	@param		User	$user        		Object user that modify
	 *	@param      int		$date_fin_validite	End of validity date
	 *  @param  	int		$notrigger			1=Does not execute triggers, 0= execute triggers
	 *	@return     int         				<0 if KO, >0 if OK
	 */
	public function set_echeance($user, $date_fin_validite, $notrigger = 0)
	{
		// phpcs:enable
		if (!empty($user->rights->propal->creer)) {
			$error = 0;

			$this->db->begin();

			$sql = "UPDATE ".MAIN_DB_PREFIX."propal SET fin_validite = ".($date_fin_validite != '' ? "'".$this->db->idate($date_fin_validite)."'" : 'null');
			$sql .= " WHERE rowid = ".((int) $this->id)." AND fk_statut = ".self::STATUS_DRAFT;

			dol_syslog(__METHOD__, LOG_DEBUG);
			$resql = $this->db->query($sql);
			if (!$resql) {
				$this->errors[] = $this->db->error();
				$error++;
			}


			if (!$error) {
				$this->oldcopy = clone $this;
				$this->fin_validite = $date_fin_validite;
			}

			if (!$notrigger && empty($error)) {
				// Call trigger
				$result = $this->call_trigger('PROPAL_MODIFY', $user);
				if ($result < 0) {
					$error++;
				}
				// End call triggers
			}

			if (!$error) {
				$this->db->commit();
				return 1;
			} else {
				foreach ($this->errors as $errmsg) {
					dol_syslog(__METHOD__.' Error: '.$errmsg, LOG_ERR);
					$this->error .= ($this->error ? ', '.$errmsg : $errmsg);
				}
				$this->db->rollback();
				return -1 * $error;
			}
		}
	}

	// phpcs:disable PEAR.NamingConventions.ValidFunctionName.ScopeNotCamelCaps
	/**
	 *	Set delivery date
	 *
	 *	@param      User 	$user        		Object user that modify
	 *	@param      int		$delivery_date		Delivery date
	 *  @param  	int		$notrigger			1=Does not execute triggers, 0= execute triggers
	 *	@return     int         				<0 if ko, >0 if ok
	 *	@deprecated Use  setDeliveryDate
	 */
	public function set_date_livraison($user, $delivery_date, $notrigger = 0)
	{
		// phpcs:enable
		return $this->setDeliveryDate($user, $delivery_date, $notrigger);
	}

	/**
	 *	Set delivery date
	 *
	 *	@param      User 	$user        		Object user that modify
	 *	@param      int		$delivery_date     Delivery date
	 *  @param  	int		$notrigger			1=Does not execute triggers, 0= execute triggers
	 *	@return     int         				<0 if ko, >0 if ok
	 */
	public function setDeliveryDate($user, $delivery_date, $notrigger = 0)
	{
		if (!empty($user->rights->propal->creer)) {
			$error = 0;

			$this->db->begin();

			$sql = "UPDATE ".MAIN_DB_PREFIX."propal ";
			$sql .= " SET date_livraison = ".($delivery_date != '' ? "'".$this->db->idate($delivery_date)."'" : 'null');
			$sql .= " WHERE rowid = ".((int) $this->id);

			dol_syslog(__METHOD__, LOG_DEBUG);
			$resql = $this->db->query($sql);
			if (!$resql) {
				$this->errors[] = $this->db->error();
				$error++;
			}

			if (!$error) {
				$this->oldcopy = clone $this;
				$this->date_livraison = $delivery_date;
				$this->delivery_date = $delivery_date;
			}

			if (!$notrigger && empty($error)) {
				// Call trigger
				$result = $this->call_trigger('PROPAL_MODIFY', $user);
				if ($result < 0) {
					$error++;
				}
				// End call triggers
			}

			if (!$error) {
				$this->db->commit();
				return 1;
			} else {
				foreach ($this->errors as $errmsg) {
					dol_syslog(__METHOD__.' Error: '.$errmsg, LOG_ERR);
					$this->error .= ($this->error ? ', '.$errmsg : $errmsg);
				}
				$this->db->rollback();
				return -1 * $error;
			}
		}
	}

	// phpcs:disable PEAR.NamingConventions.ValidFunctionName.ScopeNotCamelCaps
	/**
	 *  Set delivery
	 *
	 *  @param		User	$user		  	Object user that modify
	 *  @param      int		$id				Availability id
	 *  @param  	int		$notrigger		1=Does not execute triggers, 0= execute triggers
	 *  @return     int           			<0 if KO, >0 if OK
	 */
	public function set_availability($user, $id, $notrigger = 0)
	{
		// phpcs:enable
		if (!empty($user->rights->propal->creer) && $this->statut >= self::STATUS_DRAFT) {
			$error = 0;

			$this->db->begin();

			$sql = "UPDATE ".MAIN_DB_PREFIX."propal";
			$sql .= " SET fk_availability = ".((int) $id);
			$sql .= " WHERE rowid = ".((int) $this->id);

			dol_syslog(__METHOD__.' availability('.$id.')', LOG_DEBUG);
			$resql = $this->db->query($sql);
			if (!$resql) {
				$this->errors[] = $this->db->error();
				$error++;
			}

			if (!$error) {
				$this->oldcopy = clone $this;
				$this->fk_availability = $id;
				$this->availability_id = $id;
			}

			if (!$notrigger && empty($error)) {
				// Call trigger
				$result = $this->call_trigger('PROPAL_MODIFY', $user);
				if ($result < 0) {
					$error++;
				}
				// End call triggers
			}

			if (!$error) {
				$this->db->commit();
				return 1;
			} else {
				foreach ($this->errors as $errmsg) {
					dol_syslog(__METHOD__.' Error: '.$errmsg, LOG_ERR);
					$this->error .= ($this->error ? ', '.$errmsg : $errmsg);
				}
				$this->db->rollback();
				return -1 * $error;
			}
		} else {
			$error_str = 'Propal status do not meet requirement '.$this->statut;
			dol_syslog(__METHOD__.$error_str, LOG_ERR);
			$this->error = $error_str;
			$this->errors[] = $this->error;
			return -2;
		}
	}

	// phpcs:disable PEAR.NamingConventions.ValidFunctionName.ScopeNotCamelCaps
	/**
	 *  Set source of demand
	 *
	 *  @param		User	$user		Object user that modify
	 *  @param      int		$id			Input reason id
	 *  @param  	int		$notrigger	1=Does not execute triggers, 0= execute triggers
	 *  @return     int           		<0 if KO, >0 if OK
	 */
	public function set_demand_reason($user, $id, $notrigger = 0)
	{
		// phpcs:enable
		if (!empty($user->rights->propal->creer) && $this->statut >= self::STATUS_DRAFT) {
			$error = 0;

			$this->db->begin();

			$sql = "UPDATE ".MAIN_DB_PREFIX."propal ";
			$sql .= " SET fk_input_reason = ".((int) $id);
<<<<<<< HEAD
			$sql .= " WHERE rowid = ".$this->id;
=======
			$sql .= " WHERE rowid = ".((int) $this->id);
>>>>>>> 95dc2558

			dol_syslog(__METHOD__, LOG_DEBUG);
			$resql = $this->db->query($sql);
			if (!$resql) {
				$this->errors[] = $this->db->error();
				$error++;
			}


			if (!$error) {
				$this->oldcopy = clone $this;
				$this->fk_input_reason = $id;
				$this->demand_reason_id = $id;
			}


			if (!$notrigger && empty($error)) {
				// Call trigger
				$result = $this->call_trigger('PROPAL_MODIFY', $user);
				if ($result < 0) {
					$error++;
				}
				// End call triggers
			}

			if (!$error) {
				$this->db->commit();
				return 1;
			} else {
				foreach ($this->errors as $errmsg) {
					dol_syslog(__METHOD__.' Error: '.$errmsg, LOG_ERR);
					$this->error .= ($this->error ? ', '.$errmsg : $errmsg);
				}
				$this->db->rollback();
				return -1 * $error;
			}
		} else {
			$error_str = 'Propal status do not meet requirement '.$this->statut;
			dol_syslog(__METHOD__.$error_str, LOG_ERR);
			$this->error = $error_str;
			$this->errors[] = $this->error;
			return -2;
		}
	}

	// phpcs:disable PEAR.NamingConventions.ValidFunctionName.ScopeNotCamelCaps
	/**
	 * Set customer reference number
	 *
	 *  @param      User	$user			Object user that modify
	 *  @param      string	$ref_client		Customer reference
	 *  @param  	int		$notrigger		1=Does not execute triggers, 0= execute triggers
	 *  @return     int						<0 if ko, >0 if ok
	 */
	public function set_ref_client($user, $ref_client, $notrigger = 0)
	{
		// phpcs:enable
		if (!empty($user->rights->propal->creer)) {
			$error = 0;

			$this->db->begin();

			$sql = "UPDATE ".MAIN_DB_PREFIX."propal SET ref_client = ".(empty($ref_client) ? 'NULL' : "'".$this->db->escape($ref_client)."'");
			$sql .= " WHERE rowid = ".((int) $this->id);

			dol_syslog(__METHOD__.' $this->id='.$this->id.', ref_client='.$ref_client, LOG_DEBUG);
			$resql = $this->db->query($sql);
			if (!$resql) {
				$this->errors[] = $this->db->error();
				$error++;
			}

			if (!$error) {
				$this->oldcopy = clone $this;
				$this->ref_client = $ref_client;
			}

			if (!$notrigger && empty($error)) {
				// Call trigger
				$result = $this->call_trigger('PROPAL_MODIFY', $user);
				if ($result < 0) {
					$error++;
				}
				// End call triggers
			}

			if (!$error) {
				$this->db->commit();
				return 1;
			} else {
				foreach ($this->errors as $errmsg) {
					dol_syslog(__METHOD__.' Error: '.$errmsg, LOG_ERR);
					$this->error .= ($this->error ? ', '.$errmsg : $errmsg);
				}
				$this->db->rollback();
				return -1 * $error;
			}
		} else {
			return -1;
		}
	}

	// phpcs:disable PEAR.NamingConventions.ValidFunctionName.ScopeNotCamelCaps
	/**
	 *	Set an overall discount on the proposal
	 *
	 *	@param      User	$user       Object user that modify
	 *	@param      double	$remise     Amount discount
	 *  @param  	int		$notrigger	1=Does not execute triggers, 0= execute triggers
	 *	@return     int         		<0 if ko, >0 if ok
	 */
	public function set_remise_percent($user, $remise, $notrigger = 0)
	{
		// phpcs:enable
		$remise = trim($remise) ?trim($remise) : 0;

		if (!empty($user->rights->propal->creer)) {
			$remise = price2num($remise, 2);

			$error = 0;

			$this->db->begin();

			$sql = "UPDATE ".MAIN_DB_PREFIX."propal SET remise_percent = ".((float) $remise);
<<<<<<< HEAD
			$sql .= " WHERE rowid = ".$this->id." AND fk_statut = ".self::STATUS_DRAFT;
=======
			$sql .= " WHERE rowid = ".((int) $this->id)." AND fk_statut = ".self::STATUS_DRAFT;
>>>>>>> 95dc2558

			dol_syslog(__METHOD__, LOG_DEBUG);
			$resql = $this->db->query($sql);
			if (!$resql) {
				$this->errors[] = $this->db->error();
				$error++;
			}

			if (!$error) {
				$this->oldcopy = clone $this;
				$this->remise_percent = $remise;
				$this->update_price(1);
			}

			if (!$notrigger && empty($error)) {
				// Call trigger
				$result = $this->call_trigger('PROPAL_MODIFY', $user);
				if ($result < 0) {
					$error++;
				}
				// End call triggers
			}

			if (!$error) {
				$this->db->commit();
				return 1;
			} else {
				foreach ($this->errors as $errmsg) {
					dol_syslog(__METHOD__.' Error: '.$errmsg, LOG_ERR);
					$this->error .= ($this->error ? ', '.$errmsg : $errmsg);
				}
				$this->db->rollback();
				return -1 * $error;
			}
		}
	}


	// phpcs:disable PEAR.NamingConventions.ValidFunctionName.ScopeNotCamelCaps
	/**
	 *	Set an absolute overall discount on the proposal
	 *
	 *	@param      User	$user       Object user that modify
	 *	@param      double	$remise     Amount discount
	 *  @param  	int		$notrigger	1=Does not execute triggers, 0= execute triggers
	 *	@return     int         		<0 if ko, >0 if ok
	 */
	public function set_remise_absolue($user, $remise, $notrigger = 0)
	{
		// phpcs:enable
		if (empty($remise)) {
			$remise = 0;
		}
		$remise = price2num($remise);

		if (!empty($user->rights->propal->creer)) {
			$error = 0;

			$this->db->begin();

			$sql = "UPDATE ".MAIN_DB_PREFIX."propal";
			$sql .= " SET remise_absolue = ".((float) $remise);
<<<<<<< HEAD
			$sql .= " WHERE rowid = ".$this->id." AND fk_statut = ".self::STATUS_DRAFT;
=======
			$sql .= " WHERE rowid = ".((int) $this->id)." AND fk_statut = ".self::STATUS_DRAFT;
>>>>>>> 95dc2558

			dol_syslog(__METHOD__, LOG_DEBUG);
			$resql = $this->db->query($sql);
			if (!$resql) {
				$this->errors[] = $this->db->error();
				$error++;
			}

			if (!$error) {
				$this->oldcopy = clone $this;
				$this->update_price(1);
			}

			if (!$notrigger && empty($error)) {
				// Call trigger
				$result = $this->call_trigger('PROPAL_MODIFY', $user);
				if ($result < 0) {
					$error++;
				}
				// End call triggers
			}

			if (!$error) {
				$this->db->commit();
				return 1;
			} else {
				foreach ($this->errors as $errmsg) {
					dol_syslog(__METHOD__.' Error: '.$errmsg, LOG_ERR);
					$this->error .= ($this->error ? ', '.$errmsg : $errmsg);
				}
				$this->db->rollback();
				return -1 * $error;
			}
		}
	}



	/**
	 *	Reopen the commercial proposal
	 *
	 *	@param      User	$user		Object user that close
	 *	@param      int		$status		Status
	 *	@param      string	$note		Comment
	 *  @param		int		$notrigger	1=Does not execute triggers, 0= execute triggers
	 *	@return     int         		<0 if KO, >0 if OK
	 */
	public function reopen($user, $status, $note = '', $notrigger = 0)
	{
		$error = 0;

		$sql = "UPDATE ".MAIN_DB_PREFIX."propal";
<<<<<<< HEAD
		$sql .= " SET fk_statut = ".$status.",";
=======
		$sql .= " SET fk_statut = ".((int) $status).",";
>>>>>>> 95dc2558
		if (!empty($note)) {
			$sql .= " note_private = '".$this->db->escape($note)."',";
		}
		$sql .= " date_cloture=NULL, fk_user_cloture=NULL";
		$sql .= " WHERE rowid = ".((int) $this->id);

		$this->db->begin();

		dol_syslog(get_class($this)."::reopen", LOG_DEBUG);
		$resql = $this->db->query($sql);
		if (!$resql) {
			$error++;
			$this->errors[] = "Error ".$this->db->lasterror();
		}
		if (!$error) {
			if (!$notrigger) {
				// Call trigger
				$result = $this->call_trigger('PROPAL_REOPEN', $user);
				if ($result < 0) {
					$error++;
				}
				// End call triggers
			}
		}

		// Commit or rollback
		if ($error) {
			if (!empty($this->errors)) {
				foreach ($this->errors as $errmsg) {
					dol_syslog(get_class($this)."::update ".$errmsg, LOG_ERR);
					$this->error .= ($this->error ? ', '.$errmsg : $errmsg);
				}
			}
			$this->db->rollback();
			return -1 * $error;
		} else {
			$this->statut = $status;
			$this->status = $status;

			$this->db->commit();
			return 1;
		}
	}

	/**
	 *	Close/set the commercial proposal to status signed or refused (fill also date signature)
	 *
	 *	@param      User	$user		Object user that close
	 *	@param      int		$status		Status (self::STATUS_BILLED or self::STATUS_REFUSED)
	 *	@param      string	$note		Complete private note with this note
	 *  @param		int		$notrigger	1=Does not execute triggers, 0=Execute triggers
	 *	@return     int         		<0 if KO, >0 if OK
	 */
	public function closeProposal($user, $status, $note = '', $notrigger = 0)
	{
		global $langs,$conf;

		$error = 0;
		$now = dol_now();

		$this->db->begin();

		$newprivatenote = dol_concatdesc($this->note_private, $note);

		$sql  = "UPDATE ".MAIN_DB_PREFIX."propal";
		$sql .= " SET fk_statut = ".((int) $status).", note_private = '".$this->db->escape($newprivatenote)."', date_signature='".$this->db->idate($now)."', fk_user_signature=".$user->id;
<<<<<<< HEAD
		$sql .= " WHERE rowid = ".$this->id;
=======
		$sql .= " WHERE rowid = ".((int) $this->id);
>>>>>>> 95dc2558

		$resql = $this->db->query($sql);
		if ($resql) {
			// Status self::STATUS_REFUSED by default
<<<<<<< HEAD
			$modelpdf = $conf->global->PROPALE_ADDON_PDF_ODT_CLOSED ? $conf->global->PROPALE_ADDON_PDF_ODT_CLOSED : $this->model_pdf;
=======
			$modelpdf = !empty($conf->global->PROPALE_ADDON_PDF_ODT_CLOSED) ? $conf->global->PROPALE_ADDON_PDF_ODT_CLOSED : $this->model_pdf;
>>>>>>> 95dc2558
			$trigger_name = 'PROPAL_CLOSE_REFUSED';

			if ($status == self::STATUS_SIGNED) {	// Status self::STATUS_SIGNED
				$trigger_name = 'PROPAL_CLOSE_SIGNED';
<<<<<<< HEAD
				$modelpdf = $conf->global->PROPALE_ADDON_PDF_ODT_TOBILL ? $conf->global->PROPALE_ADDON_PDF_ODT_TOBILL:$this->model_pdf;
=======
				$modelpdf = !empty($conf->global->PROPALE_ADDON_PDF_ODT_TOBILL) ? $conf->global->PROPALE_ADDON_PDF_ODT_TOBILL : $this->model_pdf;
>>>>>>> 95dc2558

				// The connected company is classified as a client
				$soc=new Societe($this->db);
				$soc->id = $this->socid;
				$result = $soc->set_as_client();

				if ($result < 0) {
					$this->error=$this->db->lasterror();
					$this->db->rollback();
					return -2;
				}
			}

			if (empty($conf->global->MAIN_DISABLE_PDF_AUTOUPDATE)) {
				// Define output language
				$outputlangs = $langs;
				if (!empty($conf->global->MAIN_MULTILANGS)) {
					$outputlangs = new Translate("", $conf);
					$newlang = (GETPOST('lang_id', 'aZ09') ? GETPOST('lang_id', 'aZ09') : $this->thirdparty->default_lang);
					$outputlangs->setDefaultLang($newlang);
				}

<<<<<<< HEAD
=======
				// PDF
				$hidedetails = (!empty($conf->global->MAIN_GENERATE_DOCUMENTS_HIDE_DETAILS) ? 1 : 0);
				$hidedesc = (!empty($conf->global->MAIN_GENERATE_DOCUMENTS_HIDE_DESC) ? 1 : 0);
				$hideref = (!empty($conf->global->MAIN_GENERATE_DOCUMENTS_HIDE_REF) ? 1 : 0);

>>>>>>> 95dc2558
				//$ret=$object->fetch($id);    // Reload to get new records
				$this->generateDocument($modelpdf, $outputlangs, $hidedetails, $hidedesc, $hideref);
			}

			if (!$error) {
				$this->oldcopy= clone $this;
				$this->statut = $status;
				$this->status = $status;
				$this->date_signature = $now;
				$this->note_private = $newprivatenote;
			}

			if (!$notrigger && empty($error)) {
				// Call trigger
				$result=$this->call_trigger($trigger_name, $user);
				if ($result < 0) {
					$error++;
				}
				// End call triggers
			}

			if (!$error ) {
				$this->db->commit();
				return 1;
			} else {
				$this->statut = $this->oldcopy->statut;
				$this->status = $this->oldcopy->statut;
				$this->date_signature = $this->oldcopy->date_signature;
				$this->note_private = $this->oldcopy->note_private;

				$this->db->rollback();
				return -1;
			}
		} else {
			$this->error = $this->db->lasterror();
			$this->db->rollback();
			return -1;
		}
	}

	/**
	 *	Classify the proposal to status Billed
	 *
	 *	@param  	User	$user    	Object user
	 *  @param		int		$notrigger	1=Does not execute triggers, 0= execute triggers
	 *	@param      string	$note		Complete private note with this note
	 *	@return     int     			<0 if KO, 0 = nothing done, >0 if OK
	 */
	public function classifyBilled(User $user, $notrigger = 0, $note = '')
	{
		global $conf, $langs;

		$error = 0;

		$now = dol_now();
		$num = 0;

		$triggerName = 'PROPAL_CLASSIFY_BILLED';

		$this->db->begin();

		$newprivatenote = dol_concatdesc($this->note_private, $note);

		$sql = 'UPDATE '.MAIN_DB_PREFIX.'propal SET fk_statut = '.self::STATUS_BILLED.", ";
<<<<<<< HEAD
		$sql .= " note_private = '".$this->db->escape($newprivatenote)."', date_cloture='".$this->db->idate($now)."', fk_user_cloture=".$user->id;
		$sql .= ' WHERE rowid = '.$this->id.' AND fk_statut = '.self::STATUS_SIGNED;
=======
		$sql .= " note_private = '".$this->db->escape($newprivatenote)."', date_cloture='".$this->db->idate($now)."', fk_user_cloture=".((int) $user->id);
		$sql .= ' WHERE rowid = '.((int) $this->id).' AND fk_statut = '.((int) self::STATUS_SIGNED);
>>>>>>> 95dc2558

		dol_syslog(__METHOD__, LOG_DEBUG);
		$resql = $this->db->query($sql);
		if (!$resql) {
			$this->errors[] = $this->db->error();
			$error++;
		} else {
			$num = $this->db->affected_rows($resql);
		}

		if (!$error) {
			$modelpdf = $conf->global->PROPALE_ADDON_PDF_ODT_CLOSED ? $conf->global->PROPALE_ADDON_PDF_ODT_CLOSED : $this->model_pdf;

			if (empty($conf->global->MAIN_DISABLE_PDF_AUTOUPDATE)) {
				// Define output language
				$outputlangs = $langs;
				if (!empty($conf->global->MAIN_MULTILANGS)) {
					$outputlangs = new Translate("", $conf);
					$newlang = (GETPOST('lang_id', 'aZ09') ? GETPOST('lang_id', 'aZ09') : $this->thirdparty->default_lang);
					$outputlangs->setDefaultLang($newlang);
				}

<<<<<<< HEAD
				//$ret=$object->fetch($id);    // Reload to get new records
				$this->generateDocument($modelpdf, $outputlangs);
=======
				// PDF
				$hidedetails = (!empty($conf->global->MAIN_GENERATE_DOCUMENTS_HIDE_DETAILS) ? 1 : 0);
				$hidedesc = (!empty($conf->global->MAIN_GENERATE_DOCUMENTS_HIDE_DESC) ? 1 : 0);
				$hideref = (!empty($conf->global->MAIN_GENERATE_DOCUMENTS_HIDE_REF) ? 1 : 0);

				//$ret=$object->fetch($id);    // Reload to get new records
				$this->generateDocument($modelpdf, $outputlangs, $hidedetails, $hidedesc, $hideref);
>>>>>>> 95dc2558
			}

			$this->oldcopy = clone $this;
			$this->statut = self::STATUS_BILLED;
			$this->date_cloture = $now;
			$this->note_private = $newprivatenote;
		}

		if (!$notrigger && empty($error)) {
			// Call trigger
			$result = $this->call_trigger($triggerName, $user);
			if ($result < 0) {
				$error++;
			}
			// End call triggers
		}

		if (!$error) {
			$this->db->commit();
			return $num;
		} else {
			foreach ($this->errors as $errmsg) {
				dol_syslog(__METHOD__.' Error: '.$errmsg, LOG_ERR);
				$this->error .= ($this->error ? ', '.$errmsg : $errmsg);
			}
			$this->db->rollback();
			return -1 * $error;
		}
	}

	// phpcs:disable PEAR.NamingConventions.ValidFunctionName.ScopeNotCamelCaps
	/**
	 *	Set draft status
	 *
	 *	@param		User	$user		Object user that modify
	 *  @param		int		$notrigger	1=Does not execute triggers, 0= execute triggers
	 *	@return		int					<0 if KO, >0 if OK
	 */
	public function setDraft($user, $notrigger = 0)
	{
		// phpcs:enable
		$error = 0;

		// Protection
		if ($this->statut <= self::STATUS_DRAFT) {
			return 0;
		}

		dol_syslog(get_class($this)."::setDraft", LOG_DEBUG);

		$this->db->begin();

		$sql = "UPDATE ".MAIN_DB_PREFIX."propal";
		$sql .= " SET fk_statut = ".self::STATUS_DRAFT;
		$sql .= " WHERE rowid = ".((int) $this->id);

		$resql = $this->db->query($sql);
		if (!$resql) {
			$this->errors[] = $this->db->error();
			$error++;
		}

		if (!$error) {
			$this->oldcopy = clone $this;
		}

		if (!$notrigger && empty($error)) {
			// Call trigger
			$result = $this->call_trigger('PROPAL_MODIFY', $user);
			if ($result < 0) {
				$error++;
			}
			// End call triggers
		}

		if (!$error) {
			$this->statut = self::STATUS_DRAFT;
			$this->brouillon = 1;

			$this->db->commit();
			return 1;
		} else {
			foreach ($this->errors as $errmsg) {
				dol_syslog(__METHOD__.' Error: '.$errmsg, LOG_ERR);
				$this->error .= ($this->error ? ', '.$errmsg : $errmsg);
			}
			$this->db->rollback();
			return -1 * $error;
		}
	}


	// phpcs:disable PEAR.NamingConventions.ValidFunctionName.ScopeNotCamelCaps
	/**
	 *    Return list of proposal (eventually filtered on user) into an array
	 *
	 *    @param	int		$shortlist			0=Return array[id]=ref, 1=Return array[](id=>id,ref=>ref,name=>name)
	 *    @param	int		$draft				0=not draft, 1=draft
	 *    @param	int		$notcurrentuser		0=all user, 1=not current user
	 *    @param    int		$socid				Id third pary
	 *    @param    int		$limit				For pagination
	 *    @param    int		$offset				For pagination
	 *    @param    string	$sortfield			Sort criteria
	 *    @param    string	$sortorder			Sort order
	 *    @return	int		       				-1 if KO, array with result if OK
	 */
	public function liste_array($shortlist = 0, $draft = 0, $notcurrentuser = 0, $socid = 0, $limit = 0, $offset = 0, $sortfield = 'p.datep', $sortorder = 'DESC')
	{
		// phpcs:enable
		global $user;

		$ga = array();

		$sql = "SELECT s.rowid, s.nom as name, s.client,";
		$sql .= " p.rowid as propalid, p.fk_statut, p.total_ht, p.ref, p.remise, ";
		$sql .= " p.datep as dp, p.fin_validite as datelimite";
		if (empty($user->rights->societe->client->voir) && !$socid) {
			$sql .= ", sc.fk_soc, sc.fk_user";
		}
		$sql .= " FROM ".MAIN_DB_PREFIX."societe as s, ".MAIN_DB_PREFIX."propal as p, ".MAIN_DB_PREFIX."c_propalst as c";
		if (empty($user->rights->societe->client->voir) && !$socid) {
			$sql .= ", ".MAIN_DB_PREFIX."societe_commerciaux as sc";
		}
		$sql .= " WHERE p.entity IN (".getEntity('propal').")";
		$sql .= " AND p.fk_soc = s.rowid";
		$sql .= " AND p.fk_statut = c.id";
		if (empty($user->rights->societe->client->voir) && !$socid) { //restriction
			$sql .= " AND s.rowid = sc.fk_soc AND sc.fk_user = ".((int) $user->id);
		}
		if ($socid) {
			$sql .= " AND s.rowid = ".((int) $socid);
		}
		if ($draft) {
			$sql .= " AND p.fk_statut = ".self::STATUS_DRAFT;
		}
		if ($notcurrentuser > 0) {
			$sql .= " AND p.fk_user_author <> ".((int) $user->id);
		}
		$sql .= $this->db->order($sortfield, $sortorder);
		$sql .= $this->db->plimit($limit, $offset);

		$result = $this->db->query($sql);
		if ($result) {
			$num = $this->db->num_rows($result);
			if ($num) {
				$i = 0;
				while ($i < $num) {
					$obj = $this->db->fetch_object($result);

					if ($shortlist == 1) {
						$ga[$obj->propalid] = $obj->ref;
					} elseif ($shortlist == 2) {
						$ga[$obj->propalid] = $obj->ref.' ('.$obj->name.')';
					} else {
						$ga[$i]['id'] = $obj->propalid;
						$ga[$i]['ref'] 	= $obj->ref;
						$ga[$i]['name'] = $obj->name;
					}

					$i++;
				}
			}
			return $ga;
		} else {
			dol_print_error($this->db);
			return -1;
		}
	}

	/**
	 *  Returns an array with the numbers of related invoices
	 *
	 *	@return	array		Array of invoices
	 */
	public function getInvoiceArrayList()
	{
		return $this->InvoiceArrayList($this->id);
	}

	// phpcs:disable PEAR.NamingConventions.ValidFunctionName.ScopeNotCamelCaps
	/**
	 *  Returns an array with id and ref of related invoices
	 *
	 *	@param		int		$id			Id propal
	 *	@return		array				Array of invoices id
	 */
	public function InvoiceArrayList($id)
	{
		// phpcs:enable
		$ga = array();
		$linkedInvoices = array();

		$this->fetchObjectLinked($id, $this->element);
		foreach ($this->linkedObjectsIds as $objecttype => $objectid) {
			// Nouveau système du comon object renvoi des rowid et non un id linéaire de 1 à n
			// On parcourt donc une liste d'objets en tant qu'objet unique
			foreach ($objectid as $key => $object) {
				// Cas des factures liees directement
				if ($objecttype == 'facture') {
					$linkedInvoices[] = $object;
				} else {
					// Cas des factures liees par un autre objet (ex: commande)
					$this->fetchObjectLinked($object, $objecttype);
					foreach ($this->linkedObjectsIds as $subobjecttype => $subobjectid) {
						foreach ($subobjectid as $subkey => $subobject) {
							if ($subobjecttype == 'facture') {
								$linkedInvoices[] = $subobject;
							}
						}
					}
				}
			}
		}

		if (count($linkedInvoices) > 0) {
			$sql = "SELECT rowid as facid, ref, total_ht as total, datef as df, fk_user_author, fk_statut, paye";
			$sql .= " FROM ".MAIN_DB_PREFIX."facture";
			$sql .= " WHERE rowid IN (".$this->db->sanitize(implode(',', $linkedInvoices)).")";

			dol_syslog(get_class($this)."::InvoiceArrayList", LOG_DEBUG);
			$resql = $this->db->query($sql);

			if ($resql) {
				$tab_sqlobj = array();
				$nump = $this->db->num_rows($resql);
				for ($i = 0; $i < $nump; $i++) {
					$sqlobj = $this->db->fetch_object($resql);
					$tab_sqlobj[] = $sqlobj;
				}
				$this->db->free($resql);

				$nump = count($tab_sqlobj);

				if ($nump) {
					$i = 0;
					while ($i < $nump) {
						$obj = array_shift($tab_sqlobj);

						$ga[$i] = $obj;

						$i++;
					}
				}
				return $ga;
			} else {
				return -1;
			}
		} else {
			return $ga;
		}
	}

	/**
	 *	Delete proposal
	 *
	 *	@param	User	$user        	Object user that delete
	 *	@param	int		$notrigger		1=Does not execute triggers, 0= execute triggers
	 *	@return	int						>0 if OK, <=0 if KO
	 */
	public function delete($user, $notrigger = 0)
	{
		global $conf;
		require_once DOL_DOCUMENT_ROOT.'/core/lib/files.lib.php';

		$error = 0;

		$this->db->begin();

		if (!$notrigger) {
			// Call trigger
			$result = $this->call_trigger('PROPAL_DELETE', $user);
			if ($result < 0) {
				$error++;
			}
			// End call triggers
		}

		// Delete extrafields of lines and lines
		if (!$error && !empty($this->table_element_line)) {
			$tabletodelete = $this->table_element_line;
			$sqlef = "DELETE FROM ".MAIN_DB_PREFIX.$tabletodelete."_extrafields WHERE fk_object IN (SELECT rowid FROM ".MAIN_DB_PREFIX.$tabletodelete." WHERE ".$this->fk_element." = ".((int) $this->id).")";
<<<<<<< HEAD
			$sql = "DELETE FROM ".MAIN_DB_PREFIX.$tabletodelete." WHERE ".$this->fk_element." = ".$this->id;
=======
			$sql = "DELETE FROM ".MAIN_DB_PREFIX.$tabletodelete." WHERE ".$this->fk_element." = ".((int) $this->id);
>>>>>>> 95dc2558
			if (!$this->db->query($sqlef) || !$this->db->query($sql)) {
				$error++;
				$this->error = $this->db->lasterror();
				$this->errors[] = $this->error;
				dol_syslog(get_class($this)."::delete error ".$this->error, LOG_ERR);
			}
		}

		if (!$error) {
			// Delete linked object
			$res = $this->deleteObjectLinked();
			if ($res < 0) {
				$error++;
			}
		}

		if (!$error) {
			// Delete linked contacts
			$res = $this->delete_linked_contact();
			if ($res < 0) {
				$error++;
			}
		}

		// Removed extrafields of object
		if (!$error) {
			$result = $this->deleteExtraFields();
			if ($result < 0) {
				$error++;
				dol_syslog(get_class($this)."::delete error ".$this->error, LOG_ERR);
			}
		}

		// Delete main record
		if (!$error) {
			$sql = "DELETE FROM ".MAIN_DB_PREFIX.$this->table_element." WHERE rowid = ".((int) $this->id);
			$res = $this->db->query($sql);
			if (!$res) {
				$error++;
				$this->error = $this->db->lasterror();
				$this->errors[] = $this->error;
				dol_syslog(get_class($this)."::delete error ".$this->error, LOG_ERR);
			}
		}

		// Delete record into ECM index and physically
		if (!$error) {
			$res = $this->deleteEcmFiles(0); // Deleting files physically is done later with the dol_delete_dir_recursive
			if (!$res) {
				$error++;
			}
		}

		if (!$error) {
			// We remove directory
			$ref = dol_sanitizeFileName($this->ref);
			if ($conf->propal->multidir_output[$this->entity] && !empty($this->ref)) {
				$dir = $conf->propal->multidir_output[$this->entity]."/".$ref;
				$file = $dir."/".$ref.".pdf";
				if (file_exists($file)) {
					dol_delete_preview($this);

					if (!dol_delete_file($file, 0, 0, 0, $this)) {
						$this->error = 'ErrorFailToDeleteFile';
						$this->errors[] = $this->error;
						$this->db->rollback();
						return 0;
					}
				}
				if (file_exists($dir)) {
					$res = @dol_delete_dir_recursive($dir);
					if (!$res) {
						$this->error = 'ErrorFailToDeleteDir';
						$this->errors[] = $this->error;
						$this->db->rollback();
						return 0;
					}
				}
			}
		}

		if (!$error) {
			dol_syslog(get_class($this)."::delete ".$this->id." by ".$user->id, LOG_DEBUG);
			$this->db->commit();
			return 1;
		} else {
			$this->db->rollback();
			return -1;
		}
	}

	/**
	 *  Change the delivery time
	 *
	 *  @param	int	$availability_id	Id of new delivery time
	 * 	@param	int	$notrigger			1=Does not execute triggers, 0= execute triggers
	 *  @return int                  	>0 if OK, <0 if KO
	 *  @deprecated  use set_availability
	 */
	public function availability($availability_id, $notrigger = 0)
	{
		global $user;

		if ($this->statut >= self::STATUS_DRAFT) {
			$error = 0;

			$this->db->begin();

			$sql = 'UPDATE '.MAIN_DB_PREFIX.'propal';
			$sql .= ' SET fk_availability = '.((int) $availability_id);
			$sql .= ' WHERE rowid='.((int) $this->id);

			dol_syslog(__METHOD__.' availability('.$availability_id.')', LOG_DEBUG);
			$resql = $this->db->query($sql);
			if (!$resql) {
				$this->errors[] = $this->db->error();
				$error++;
			}

			if (!$error) {
				$this->oldcopy = clone $this;
				$this->availability_id = $availability_id;
			}

			if (!$notrigger && empty($error)) {
				// Call trigger
				$result = $this->call_trigger('PROPAL_MODIFY', $user);
				if ($result < 0) {
					$error++;
				}
				// End call triggers
			}

			if (!$error) {
				$this->db->commit();
				return 1;
			} else {
				foreach ($this->errors as $errmsg) {
					dol_syslog(__METHOD__.' Error: '.$errmsg, LOG_ERR);
					$this->error .= ($this->error ? ', '.$errmsg : $errmsg);
				}
				$this->db->rollback();
				return -1 * $error;
			}
		} else {
			$error_str = 'Propal status do not meet requirement '.$this->statut;
			dol_syslog(__METHOD__.$error_str, LOG_ERR);
			$this->error = $error_str;
			$this->errors[] = $this->error;
			return -2;
		}
	}

	// phpcs:disable PEAR.NamingConventions.ValidFunctionName.ScopeNotCamelCaps
	/**
	 *	Change source demand
	 *
	 *	@param	int $demand_reason_id 	Id of new source demand
	 * 	@param	int	$notrigger			1=Does not execute triggers, 0= execute triggers
	 *	@return int						>0 si ok, <0 si ko
	 *	@deprecated use set_demand_reason
	 */
	public function demand_reason($demand_reason_id, $notrigger = 0)
	{
		// phpcs:enable
		global $user;

		if ($this->statut >= self::STATUS_DRAFT) {
			$error = 0;

			$this->db->begin();

			$sql = 'UPDATE '.MAIN_DB_PREFIX.'propal';
			$sql .= ' SET fk_input_reason = '.((int) $demand_reason_id);
			$sql .= ' WHERE rowid='.((int) $this->id);

			dol_syslog(__METHOD__.' demand_reason('.$demand_reason_id.')', LOG_DEBUG);
			$resql = $this->db->query($sql);
			if (!$resql) {
				$this->errors[] = $this->db->error();
				$error++;
			}

			if (!$error) {
				$this->oldcopy = clone $this;
				$this->demand_reason_id = $demand_reason_id;
			}

			if (!$notrigger && empty($error)) {
				// Call trigger
				$result = $this->call_trigger('PROPAL_MODIFY', $user);
				if ($result < 0) {
					$error++;
				}
				// End call triggers
			}

			if (!$error) {
				$this->db->commit();
				return 1;
			} else {
				foreach ($this->errors as $errmsg) {
					dol_syslog(__METHOD__.' Error: '.$errmsg, LOG_ERR);
					$this->error .= ($this->error ? ', '.$errmsg : $errmsg);
				}
				$this->db->rollback();
				return -1 * $error;
			}
		} else {
			$error_str = 'Propal status do not meet requirement '.$this->statut;
			dol_syslog(__METHOD__.$error_str, LOG_ERR);
			$this->error = $error_str;
			$this->errors[] = $this->error;
			return -2;
		}
	}


	/**
	 *	Object Proposal Information
	 *
	 * 	@param	int		$id		Proposal id
	 *  @return	void
	 */
	public function info($id)
	{
		$sql = "SELECT c.rowid, ";
		$sql .= " c.datec, c.date_valid as datev, c.date_signature, c.date_cloture as dateo,";
		$sql .= " c.fk_user_author, c.fk_user_valid, c.fk_user_signature, c.fk_user_cloture";
		$sql .= " FROM ".MAIN_DB_PREFIX."propal as c";
		$sql .= " WHERE c.rowid = ".((int) $id);

		$result = $this->db->query($sql);

		if ($result) {
			if ($this->db->num_rows($result)) {
				$obj = $this->db->fetch_object($result);

				$this->id                = $obj->rowid;

				$this->date_creation     = $this->db->jdate($obj->datec);
				$this->date_validation   = $this->db->jdate($obj->datev);
				$this->date_signature    = $this->db->jdate($obj->date_signature);
				$this->date_cloture      = $this->db->jdate($obj->dateo);

				$cuser = new User($this->db);
				$cuser->fetch($obj->fk_user_author);
				$this->user_creation = $cuser;

				if ($obj->fk_user_valid) {
					$vuser = new User($this->db);
					$vuser->fetch($obj->fk_user_valid);
					$this->user_validation = $vuser;
				}

				if ($obj->fk_user_signature) {
					$user_signature = new User($this->db);
					$user_signature->fetch($obj->fk_user_signature);
					$this->user_signature = $user_signature;
				}

				if ($obj->fk_user_cloture) {
					$cluser = new User($this->db);
					$cluser->fetch($obj->fk_user_cloture);
					$this->user_cloture = $cluser;
				}
			}
			$this->db->free($result);
		} else {
			dol_print_error($this->db);
		}
	}


	/**
	 *    	Return label of status of proposal (draft, validated, ...)
	 *
	 *    	@param      int			$mode        0=Long label, 1=Short label, 2=Picto + Short label, 3=Picto, 4=Picto + Long label, 5=Short label + Picto, 6=Long label + Picto
	 *    	@return     string		Label
	 */
	public function getLibStatut($mode = 0)
	{
		return $this->LibStatut($this->statut, $mode);
	}

	// phpcs:disable PEAR.NamingConventions.ValidFunctionName.ScopeNotCamelCaps
	/**
	 *    	Return label of a status (draft, validated, ...)
	 *
	 *    	@param      int			$status		Id status
	 *    	@param      int			$mode      	0=Long label, 1=Short label, 2=Picto + Short label, 3=Picto, 4=Picto + Long label, 5=Short label + Picto, 6=Long label + Picto
	 *    	@return     string		Label
	 */
	public function LibStatut($status, $mode = 1)
	{
		// phpcs:enable
		global $conf;

		// Init/load array of translation of status
		if (empty($this->labelStatus) || empty($this->labelStatusShort)) {
			global $langs;
			$langs->load("propal");
			$this->labelStatus[0] = $langs->transnoentitiesnoconv("PropalStatusDraft");
			$this->labelStatus[1] = $langs->transnoentitiesnoconv("PropalStatusValidated");
			$this->labelStatus[2] = $langs->transnoentitiesnoconv("PropalStatusSigned");
			$this->labelStatus[3] = $langs->transnoentitiesnoconv("PropalStatusNotSigned");
			$this->labelStatus[4] = $langs->transnoentitiesnoconv("PropalStatusBilled");
			$this->labelStatusShort[0] = $langs->transnoentitiesnoconv("PropalStatusDraftShort");
			$this->labelStatusShort[1] = $langs->transnoentitiesnoconv("PropalStatusValidatedShort");
			$this->labelStatusShort[2] = $langs->transnoentitiesnoconv("PropalStatusSignedShort");
			$this->labelStatusShort[3] = $langs->transnoentitiesnoconv("PropalStatusNotSignedShort");
			$this->labelStatusShort[4] = $langs->transnoentitiesnoconv("PropalStatusBilledShort");
		}

		$statusType = '';
		if ($status == self::STATUS_DRAFT) {
			$statusType = 'status0';
		} elseif ($status == self::STATUS_VALIDATED) {
			$statusType = 'status1';
		} elseif ($status == self::STATUS_SIGNED) {
			$statusType = 'status4';
		} elseif ($status == self::STATUS_NOTSIGNED) {
			$statusType = 'status9';
		} elseif ($status == self::STATUS_BILLED) {
			$statusType = 'status6';
		}

		return dolGetStatus($this->labelStatus[$status], $this->labelStatusShort[$status], '', $statusType, $mode);
	}


	// phpcs:disable PEAR.NamingConventions.ValidFunctionName.ScopeNotCamelCaps
	/**
	 *      Load indicators for dashboard (this->nbtodo and this->nbtodolate)
	 *
	 *      @param          User	$user   Object user
	 *      @param          int		$mode   "opened" for proposal to close, "signed" for proposal to invoice
	 *      @return WorkboardResponse|int <0 if KO, WorkboardResponse if OK
	 */
	public function load_board($user, $mode)
	{
		// phpcs:enable
		global $conf, $langs;

		$clause = " WHERE";

		$sql = "SELECT p.rowid, p.ref, p.datec as datec, p.fin_validite as datefin, p.total_ht";
		$sql .= " FROM ".MAIN_DB_PREFIX."propal as p";
		if (empty($user->rights->societe->client->voir) && !$user->socid) {
			$sql .= " LEFT JOIN ".MAIN_DB_PREFIX."societe_commerciaux as sc ON p.fk_soc = sc.fk_soc";
			$sql .= " WHERE sc.fk_user = ".((int) $user->id);
			$clause = " AND";
		}
		$sql .= $clause." p.entity IN (".getEntity('propal').")";
		if ($mode == 'opened') {
			$sql .= " AND p.fk_statut = ".self::STATUS_VALIDATED;
		}
		if ($mode == 'signed') {
			$sql .= " AND p.fk_statut = ".self::STATUS_SIGNED;
		}
		if ($user->socid) {
			$sql .= " AND p.fk_soc = ".((int) $user->socid);
		}

		$resql = $this->db->query($sql);
		if ($resql) {
			$langs->load("propal");
			$now = dol_now();

			$delay_warning = 0;
			$status = 0;
			$label = $labelShort = '';
			if ($mode == 'opened') {
				$delay_warning = $conf->propal->cloture->warning_delay;
				$status = self::STATUS_VALIDATED;
				$label = $langs->transnoentitiesnoconv("PropalsToClose");
				$labelShort = $langs->transnoentitiesnoconv("ToAcceptRefuse");
			}
			if ($mode == 'signed') {
				$delay_warning = $conf->propal->facturation->warning_delay;
				$status = self::STATUS_SIGNED;
				$label = $langs->trans("PropalsToBill"); // We set here bill but may be billed or ordered
				$labelShort = $langs->trans("ToBill");
			}

			$response = new WorkboardResponse();
			$response->warning_delay = $delay_warning / 60 / 60 / 24;
			$response->label = $label;
			$response->labelShort = $labelShort;
			$response->url = DOL_URL_ROOT.'/comm/propal/list.php?search_status='.$status.'&mainmenu=commercial&leftmenu=propals';
			$response->url_late = DOL_URL_ROOT.'/comm/propal/list.php?search_status='.$status.'&mainmenu=commercial&leftmenu=propals&sortfield=p.datep&sortorder=asc';
			$response->img = img_object('', "propal");

			// This assignment in condition is not a bug. It allows walking the results.
			while ($obj = $this->db->fetch_object($resql)) {
				$response->nbtodo++;
				$response->total += $obj->total_ht;

				if ($mode == 'opened') {
					$datelimit = $this->db->jdate($obj->datefin);
					if ($datelimit < ($now - $delay_warning)) {
						$response->nbtodolate++;
					}
				}
				// TODO Definir regle des propales a facturer en retard
				// if ($mode == 'signed' && ! count($this->FactureListeArray($obj->rowid))) $this->nbtodolate++;
			}

			return $response;
		} else {
			$this->error = $this->db->error();
			return -1;
		}
	}


	/**
	 *  Initialise an instance with random values.
	 *  Used to build previews or test instances.
	 *	id must be 0 if object instance is a specimen.
	 *
	 *  @return	void
	 */
	public function initAsSpecimen()
	{
		global $conf, $langs;

		// Load array of products prodids
		$num_prods = 0;
		$prodids = array();
		$sql = "SELECT rowid";
		$sql .= " FROM ".MAIN_DB_PREFIX."product";
		$sql .= " WHERE entity IN (".getEntity('product').")";
		$sql .= $this->db->plimit(100);

		$resql = $this->db->query($sql);
		if ($resql) {
			$num_prods = $this->db->num_rows($resql);
			$i = 0;
			while ($i < $num_prods) {
				$i++;
				$row = $this->db->fetch_row($resql);
				$prodids[$i] = $row[0];
			}
		}

		// Initialise parametres
		$this->id = 0;
		$this->ref = 'SPECIMEN';
		$this->ref_client = 'NEMICEPS';
		$this->specimen = 1;
		$this->socid = 1;
		$this->date = time();
		$this->fin_validite = $this->date + 3600 * 24 * 30;
		$this->cond_reglement_id   = 1;
		$this->cond_reglement_code = 'RECEP';
		$this->mode_reglement_id   = 7;
		$this->mode_reglement_code = 'CHQ';
		$this->availability_id     = 1;
		$this->availability_code   = 'AV_NOW';
		$this->demand_reason_id    = 1;
		$this->demand_reason_code  = 'SRC_00';
		$this->note_public = 'This is a comment (public)';
		$this->note_private = 'This is a comment (private)';

		$this->multicurrency_tx = 1;
		$this->multicurrency_code = $conf->currency;

		// Lines
		$nbp = 5;
		$xnbp = 0;
		while ($xnbp < $nbp) {
			$line = new PropaleLigne($this->db);
			$line->desc = $langs->trans("Description")." ".$xnbp;
			$line->qty = 1;
			$line->subprice = 100;
			$line->price = 100;
			$line->tva_tx = 20;
			$line->localtax1_tx = 0;
			$line->localtax2_tx = 0;
			if ($xnbp == 2) {
				$line->total_ht = 50;
				$line->total_ttc = 60;
				$line->total_tva = 10;
				$line->remise_percent = 50;
			} else {
				$line->total_ht = 100;
				$line->total_ttc = 120;
				$line->total_tva = 20;
				$line->remise_percent = 00;
			}

			if ($num_prods > 0) {
				$prodid = mt_rand(1, $num_prods);
				$line->fk_product = $prodids[$prodid];
				$line->product_ref = 'SPECIMEN';
			}

			$this->lines[$xnbp] = $line;

			$this->total_ht       += $line->total_ht;
			$this->total_tva      += $line->total_tva;
			$this->total_ttc      += $line->total_ttc;

			$xnbp++;
		}
	}

	// phpcs:disable PEAR.NamingConventions.ValidFunctionName.ScopeNotCamelCaps
	/**
	 *      Charge indicateurs this->nb de tableau de bord
	 *
	 *      @return     int         <0 if ko, >0 if ok
	 */
	public function load_state_board()
	{
		// phpcs:enable
		global $user;

		$this->nb = array();
		$clause = "WHERE";

		$sql = "SELECT count(p.rowid) as nb";
		$sql .= " FROM ".MAIN_DB_PREFIX."propal as p";
		$sql .= " LEFT JOIN ".MAIN_DB_PREFIX."societe as s ON p.fk_soc = s.rowid";
		if (empty($user->rights->societe->client->voir) && !$user->socid) {
			$sql .= " LEFT JOIN ".MAIN_DB_PREFIX."societe_commerciaux as sc ON s.rowid = sc.fk_soc";
			$sql .= " WHERE sc.fk_user = ".((int) $user->id);
			$clause = "AND";
		}
		$sql .= " ".$clause." p.entity IN (".getEntity('propal').")";

		$resql = $this->db->query($sql);
		if ($resql) {
			// This assignment in condition is not a bug. It allows walking the results.
			while ($obj = $this->db->fetch_object($resql)) {
				$this->nb["proposals"] = $obj->nb;
			}
			$this->db->free($resql);
			return 1;
		} else {
			dol_print_error($this->db);
			$this->error = $this->db->error();
			return -1;
		}
	}


	/**
	 *  Returns the reference to the following non used Proposal used depending on the active numbering module
	 *  defined into PROPALE_ADDON
	 *
	 *  @param	Societe		$soc  	Object thirdparty
	 *  @return string      		Reference libre pour la propale
	 */
	public function getNextNumRef($soc)
	{
		global $conf, $langs;
		$langs->load("propal");

		$classname = $conf->global->PROPALE_ADDON;

		if (!empty($classname)) {
			$mybool = false;

			$file = $classname.".php";

			// Include file with class
			$dirmodels = array_merge(array('/'), (array) $conf->modules_parts['models']);
			foreach ($dirmodels as $reldir) {
				$dir = dol_buildpath($reldir."core/modules/propale/");

				// Load file with numbering class (if found)
				$mybool |= @include_once $dir.$file;
			}

			if (!$mybool) {
				dol_print_error('', "Failed to include file ".$file);
				return '';
			}

			$obj = new $classname();
			$numref = "";
			$numref = $obj->getNextValue($soc, $this);

			if ($numref != "") {
				return $numref;
			} else {
				$this->error = $obj->error;
				//dol_print_error($db,"Propale::getNextNumRef ".$obj->error);
				return "";
			}
		} else {
			$langs->load("errors");
			print $langs->trans("Error")." ".$langs->trans("ErrorModuleSetupNotComplete", $langs->transnoentitiesnoconv("Proposal"));
			return "";
		}
	}

	/**
	 *	Return clicable link of object (with eventually picto)
	 *
	 *	@param      int		$withpicto		          Add picto into link
	 *	@param      string	$option			          Where point the link ('expedition', 'document', ...)
	 *	@param      string	$get_params    	          Parametres added to url
	 *  @param	    int   	$notooltip		          1=Disable tooltip
	 *  @param      int     $save_lastsearch_value    -1=Auto, 0=No save of lastsearch_values when clicking, 1=Save lastsearch_values whenclicking
	 *  @param      int     $addlinktonotes           -1=Disable, 0=Just add label show notes, 1=Add private note (only internal user), 2=Add public note (internal or external user), 3=Add private (internal user) and public note (internal and external user)
	 *	@return     string          		          String with URL
	 */
	public function getNomUrl($withpicto = 0, $option = '', $get_params = '', $notooltip = 0, $save_lastsearch_value = -1, $addlinktonotes = -1)
	{
		global $langs, $conf, $user, $hookmanager;

		if (!empty($conf->dol_no_mouse_hover)) {
			$notooltip = 1; // Force disable tooltips
		}

		$result = '';
		$label = '';
		$url = '';

		if ($user->rights->propal->lire) {
			$label = img_picto('', $this->picto).' <u class="paddingrightonly">'.$langs->trans("Proposal").'</u>';
			if (isset($this->statut)) {
				$label .= ' '.$this->getLibStatut(5);
			}
			if (!empty($this->ref)) {
				$label .= '<br><b>'.$langs->trans('Ref').':</b> '.$this->ref;
			}
			if (!empty($this->ref_client)) {
				$label .= '<br><b>'.$langs->trans('RefCustomer').':</b> '.$this->ref_client;
			}
			if (!empty($this->total_ht)) {
				$label .= '<br><b>'.$langs->trans('AmountHT').':</b> '.price($this->total_ht, 0, $langs, 0, -1, -1, $conf->currency);
			}
			if (!empty($this->total_tva)) {
				$label .= '<br><b>'.$langs->trans('VAT').':</b> '.price($this->total_tva, 0, $langs, 0, -1, -1, $conf->currency);
			}
			if (!empty($this->total_ttc)) {
				$label .= '<br><b>'.$langs->trans('AmountTTC').':</b> '.price($this->total_ttc, 0, $langs, 0, -1, -1, $conf->currency);
			}
			if (!empty($this->delivery_date)) {
					$label .= '<br><b>'.$langs->trans('DeliveryDate').':</b> '.dol_print_date($this->delivery_date, 'dayhour');
			}

			if ($option == '') {
				$url = DOL_URL_ROOT.'/comm/propal/card.php?id='.$this->id.$get_params;
			} elseif ($option == 'compta') {  // deprecated
				$url = DOL_URL_ROOT.'/comm/propal/card.php?id='.$this->id.$get_params;
			} elseif ($option == 'expedition') {
				$url = DOL_URL_ROOT.'/expedition/propal.php?id='.$this->id.$get_params;
			} elseif ($option == 'document') {
				$url = DOL_URL_ROOT.'/comm/propal/document.php?id='.$this->id.$get_params;
			}

			if ($option != 'nolink') {
				// Add param to save lastsearch_values or not
				$add_save_lastsearch_values = ($save_lastsearch_value == 1 ? 1 : 0);
				if ($save_lastsearch_value == -1 && preg_match('/list\.php/', $_SERVER["PHP_SELF"])) {
					$add_save_lastsearch_values = 1;
				}
				if ($add_save_lastsearch_values) {
					$url .= '&save_lastsearch_values=1';
				}
			}
		}

		$linkclose = '';
		if (empty($notooltip) && $user->rights->propal->lire) {
			if (!empty($conf->global->MAIN_OPTIMIZEFORTEXTBROWSER)) {
				$label = $langs->trans("Proposal");
				$linkclose .= ' alt="'.dol_escape_htmltag($label, 1).'"';
			}
			$linkclose .= ' title="'.dol_escape_htmltag($label, 1).'"';
			$linkclose .= ' class="classfortooltip"';
		}

		$linkstart = '<a href="'.$url.'"';
		$linkstart .= $linkclose.'>';
		$linkend = '</a>';

		$result .= $linkstart;
		if ($withpicto) {
			$result .= img_object(($notooltip ? '' : $label), $this->picto, ($notooltip ? (($withpicto != 2) ? 'class="paddingright"' : '') : 'class="'.(($withpicto != 2) ? 'paddingright ' : '').'classfortooltip"'), 0, 0, $notooltip ? 0 : 1);
		}
		if ($withpicto != 2) {
			$result .= $this->ref;
		}
		$result .= $linkend;

		if ($addlinktonotes >= 0) {
			$txttoshow = '';

			if ($addlinktonotes == 0) {
				if (!empty($this->note_private) || !empty($this->note_public)) {
					$txttoshow = $langs->trans('ViewPrivateNote');
				}
			} elseif ($addlinktonotes == 1) {
				if (!empty($this->note_private)) {
					$txttoshow .= ($user->socid > 0 ? '' : dol_string_nohtmltag($this->note_private, 1));
				}
			} elseif ($addlinktonotes == 2) {
				if (!empty($this->note_public)) {
					$txttoshow .= dol_string_nohtmltag($this->note_public, 1);
				}
			} elseif ($addlinktonotes == 3) {
				if ($user->socid > 0) {
					if (!empty($this->note_public)) {
						$txttoshow .= dol_string_nohtmltag($this->note_public, 1);
					}
				} else {
					if (!empty($this->note_public)) {
						$txttoshow .= dol_string_nohtmltag($this->note_public, 1);
					}
					if (!empty($this->note_private)) {
						if (!empty($txttoshow)) {
							$txttoshow .= '<br><br>';
						}
						$txttoshow .= dol_string_nohtmltag($this->note_private, 1);
					}
				}
			}

			if ($txttoshow) {
				$result .= ' <span class="note inline-block">';
				$result .= '<a href="'.DOL_URL_ROOT.'/comm/propal/note.php?id='.$this->id.'" class="classfortooltip" title="'.dol_escape_htmltag($txttoshow).'">';
				$result .= img_picto('', 'note');
				$result .= '</a>';
				$result .= '</span>';
			}
		}

		global $action;
		$hookmanager->initHooks(array($this->element . 'dao'));
		$parameters = array('id'=>$this->id, 'getnomurl' => &$result);
		$reshook = $hookmanager->executeHooks('getNomUrl', $parameters, $this, $action); // Note that $action and $object may have been modified by some hooks
		if ($reshook > 0) {
			$result = $hookmanager->resPrint;
		} else {
			$result .= $hookmanager->resPrint;
		}
		return $result;
	}

	/**
	 * 	Retrieve an array of proposal lines
	 *	@param  string              $filters        Filter on other fields
	 *
	 * 	@return int		>0 if OK, <0 if KO
	 */
	public function getLinesArray($filters = '')
	{
		return $this->fetch_lines(0, 0, $filters);
	}

	/**
	 *  Create a document onto disk according to template module.
	 *
	 * 	@param	    string		$modele			Force model to use ('' to not force)
	 * 	@param		Translate	$outputlangs	Object langs to use for output
	 *  @param      int			$hidedetails    Hide details of lines
	 *  @param      int			$hidedesc       Hide description
	 *  @param      int			$hideref        Hide ref
	 *  @param   null|array  $moreparams     Array to provide more information
	 * 	@return     int         				0 if KO, 1 if OK
	 */
	public function generateDocument($modele, $outputlangs, $hidedetails = 0, $hidedesc = 0, $hideref = 0, $moreparams = null)
	{
		global $conf, $langs;

		$langs->load("propale");
		$outputlangs->load("products");

		if (!dol_strlen($modele)) {
			$modele = 'azur';

			if ($this->model_pdf) {
				$modele = $this->model_pdf;
			} elseif (!empty($conf->global->PROPALE_ADDON_PDF)) {
				$modele = $conf->global->PROPALE_ADDON_PDF;
			}
		}

		$modelpath = "core/modules/propale/doc/";

		return $this->commonGenerateDocument($modelpath, $modele, $outputlangs, $hidedetails, $hidedesc, $hideref, $moreparams);
	}

	/**
	 * Function used to replace a thirdparty id with another one.
	 *
	 * @param DoliDB $db Database handler
	 * @param int $origin_id Old thirdparty id
	 * @param int $dest_id New thirdparty id
	 * @return bool
	 */
	public static function replaceThirdparty(DoliDB $db, $origin_id, $dest_id)
	{
		$tables = array(
			'propal'
		);

		return CommonObject::commonReplaceThirdparty($db, $origin_id, $dest_id, $tables);
	}
}


/**
 *	Class to manage commercial proposal lines
 */
class PropaleLigne extends CommonObjectLine
{
	/**
	 * @var string ID to identify managed object
	 */
	public $element = 'propaldet';

	/**
	 * @var string Name of table without prefix where object is stored
	 */
	public $table_element = 'propaldet';

	public $oldline;

	// From llx_propaldet
	public $fk_propal;
	public $fk_parent_line;
	public $desc; // Description ligne
	public $fk_product; // Id produit predefini
	/**
	 * @deprecated
	 * @see $product_type
	 */
	public $fk_product_type;
	/**
	 * Product type.
	 * @var int
	 * @see Product::TYPE_PRODUCT, Product::TYPE_SERVICE
	 */
	public $product_type = Product::TYPE_PRODUCT;

	public $qty;

	public $tva_tx;
	public $vat_src_code;

	public $subprice;
	public $remise_percent;
	public $fk_remise_except;

	public $rang = 0;

	public $fk_fournprice;
	public $pa_ht;
	public $marge_tx;
	public $marque_tx;

	public $special_code; // Tag for special lines (exlusive tags)
	// 1: frais de port
	// 2: ecotaxe
	// 3: option line (when qty = 0)

	public $info_bits = 0; // Some other info:
	// Bit 0: 	0 si TVA normal - 1 si TVA NPR
	// Bit 1:	0 ligne normale - 1 si ligne de remise fixe

	public $total_ht; // Total HT  de la ligne toute quantite et incluant la remise ligne
	public $total_tva; // Total TVA  de la ligne toute quantite et incluant la remise ligne
	public $total_ttc; // Total TTC de la ligne toute quantite et incluant la remise ligne

	/**
	 * @deprecated
	 * @see $remise_percent, $fk_remise_except
	 */
	public $remise;
	/**
	 * @deprecated
	 * @see $subprice
	 */
	public $price;

	// From llx_product
	/**
	 * @deprecated
	 * @see $product_ref
	 */
	public $ref;
	/**
	 * Product reference
	 * @var string
	 */
	public $product_ref;
	/**
	 * @deprecated
	 * @see $product_label
	 */
	public $libelle;
	/**
	 * @deprecated
	 * @see $product_label
	 */
	public $label;
	/**
	 *  Product label
	 * @var string
	 */
	public $product_label;
	/**
	 * Product description
	 * @var string
	 */
	public $product_desc;

	/**
	 * Product use lot
	 * @var string
	 */
	public $product_tobatch;

	/**
	 * Product barcode
	 * @var string
	 */
	public $product_barcode;

	public $localtax1_tx; // Local tax 1
	public $localtax2_tx; // Local tax 2
	public $localtax1_type; // Local tax 1 type
	public $localtax2_type; // Local tax 2 type
	public $total_localtax1; // Line total local tax 1
	public $total_localtax2; // Line total local tax 2

	public $date_start;
	public $date_end;

	public $skip_update_total; // Skip update price total for special lines

	// Multicurrency
	public $fk_multicurrency;
	public $multicurrency_code;
	public $multicurrency_subprice;
	public $multicurrency_total_ht;
	public $multicurrency_total_tva;
	public $multicurrency_total_ttc;

	/**
	 * 	Class line Contructor
	 *
	 * 	@param	DoliDB	$db	Database handler
	 */
	public function __construct($db)
	{
		$this->db = $db;
	}

	/**
	 *	Retrieve the propal line object
	 *
	 *	@param	int		$rowid		Propal line id
	 *	@return	int					<0 if KO, >0 if OK
	 */
	public function fetch($rowid)
	{
		$sql = 'SELECT pd.rowid, pd.fk_propal, pd.fk_parent_line, pd.fk_product, pd.label as custom_label, pd.description, pd.price, pd.qty, pd.vat_src_code, pd.tva_tx,';
		$sql .= ' pd.remise, pd.remise_percent, pd.fk_remise_except, pd.subprice,';
		$sql .= ' pd.info_bits, pd.total_ht, pd.total_tva, pd.total_ttc, pd.fk_product_fournisseur_price as fk_fournprice, pd.buy_price_ht as pa_ht, pd.special_code, pd.rang,';
		$sql .= ' pd.fk_unit,';
		$sql .= ' pd.localtax1_tx, pd.localtax2_tx, pd.total_localtax1, pd.total_localtax2,';
		$sql .= ' pd.fk_multicurrency, pd.multicurrency_code, pd.multicurrency_subprice, pd.multicurrency_total_ht, pd.multicurrency_total_tva, pd.multicurrency_total_ttc,';
		$sql .= ' p.ref as product_ref, p.label as product_label, p.description as product_desc,';
		$sql .= ' pd.date_start, pd.date_end, pd.product_type';
		$sql .= ' FROM '.MAIN_DB_PREFIX.'propaldet as pd';
		$sql .= ' LEFT JOIN '.MAIN_DB_PREFIX.'product as p ON pd.fk_product = p.rowid';
		$sql .= ' WHERE pd.rowid = '.((int) $rowid);

		$result = $this->db->query($sql);
		if ($result) {
			$objp = $this->db->fetch_object($result);

			if ($objp) {
				$this->id = $objp->rowid;
				$this->rowid			= $objp->rowid; // deprecated
				$this->fk_propal = $objp->fk_propal;
				$this->fk_parent_line = $objp->fk_parent_line;
				$this->label			= $objp->custom_label;
				$this->desc				= $objp->description;
				$this->qty = $objp->qty;
				$this->price			= $objp->price; // deprecated
				$this->subprice = $objp->subprice;
				$this->vat_src_code = $objp->vat_src_code;
				$this->tva_tx			= $objp->tva_tx;
				$this->remise			= $objp->remise; // deprecated
				$this->remise_percent = $objp->remise_percent;
				$this->fk_remise_except = $objp->fk_remise_except;
				$this->fk_product = $objp->fk_product;
				$this->info_bits		= $objp->info_bits;

				$this->total_ht			= $objp->total_ht;
				$this->total_tva		= $objp->total_tva;
				$this->total_ttc		= $objp->total_ttc;

				$this->fk_fournprice = $objp->fk_fournprice;

				$marginInfos			= getMarginInfos($objp->subprice, $objp->remise_percent, $objp->tva_tx, $objp->localtax1_tx, $objp->localtax2_tx, $this->fk_fournprice, $objp->pa_ht);
				$this->pa_ht			= $marginInfos[0];
				$this->marge_tx			= $marginInfos[1];
				$this->marque_tx		= $marginInfos[2];

				$this->special_code		= $objp->special_code;
				$this->product_type		= $objp->product_type;
				$this->rang = $objp->rang;

				$this->ref = $objp->product_ref; // deprecated
				$this->product_ref = $objp->product_ref;
				$this->libelle = $objp->product_label; // deprecated
				$this->product_label	= $objp->product_label;
				$this->product_desc		= $objp->product_desc;
				$this->fk_unit          = $objp->fk_unit;

				$this->date_start       = $this->db->jdate($objp->date_start);
				$this->date_end         = $this->db->jdate($objp->date_end);

				// Multicurrency
				$this->fk_multicurrency = $objp->fk_multicurrency;
				$this->multicurrency_code = $objp->multicurrency_code;
				$this->multicurrency_subprice 	= $objp->multicurrency_subprice;
				$this->multicurrency_total_ht 	= $objp->multicurrency_total_ht;
				$this->multicurrency_total_tva 	= $objp->multicurrency_total_tva;
				$this->multicurrency_total_ttc 	= $objp->multicurrency_total_ttc;

				$this->fetch_optionals();

				$this->db->free($result);

				return 1;
			} else {
				return 0;
			}
		} else {
			return -1;
		}
	}

	/**
	 *  Insert object line propal in database
	 *
	 *	@param		int		$notrigger		1=Does not execute triggers, 0= execute triggers
	 *	@return		int						<0 if KO, >0 if OK
	 */
	public function insert($notrigger = 0)
	{
		global $conf, $user;

		$error = 0;

		dol_syslog(get_class($this)."::insert rang=".$this->rang);

		$pa_ht_isemptystring = (empty($this->pa_ht) && $this->pa_ht == ''); // If true, we can use a default value. If this->pa_ht = '0', we must use '0'.

		// Clean parameters
		if (empty($this->tva_tx)) {
			$this->tva_tx = 0;
		}
		if (empty($this->localtax1_tx)) {
			$this->localtax1_tx = 0;
		}
		if (empty($this->localtax2_tx)) {
			$this->localtax2_tx = 0;
		}
		if (empty($this->localtax1_type)) {
			$this->localtax1_type = 0;
		}
		if (empty($this->localtax2_type)) {
			$this->localtax2_type = 0;
		}
		if (empty($this->total_localtax1)) {
			$this->total_localtax1 = 0;
		}
		if (empty($this->total_localtax2)) {
			$this->total_localtax2 = 0;
		}
		if (empty($this->rang)) {
			$this->rang = 0;
		}
		if (empty($this->remise)) {
			$this->remise = 0;
		}
		if (empty($this->remise_percent) || !is_numeric($this->remise_percent)) {
			$this->remise_percent = 0;
		}
		if (empty($this->info_bits)) {
			$this->info_bits = 0;
		}
		if (empty($this->special_code)) {
			$this->special_code = 0;
		}
		if (empty($this->fk_parent_line)) {
			$this->fk_parent_line = 0;
		}
		if (empty($this->fk_fournprice)) {
			$this->fk_fournprice = 0;
		}
		if (!is_numeric($this->qty)) {
			$this->qty = 0;
		}
		if (empty($this->pa_ht)) {
			$this->pa_ht = 0;
		}
		if (empty($this->multicurrency_subprice)) {
			$this->multicurrency_subprice = 0;
		}
		if (empty($this->multicurrency_total_ht)) {
			$this->multicurrency_total_ht = 0;
		}
		if (empty($this->multicurrency_total_tva)) {
			$this->multicurrency_total_tva = 0;
		}
		if (empty($this->multicurrency_total_ttc)) {
			$this->multicurrency_total_ttc = 0;
		}

		// if buy price not defined, define buyprice as configured in margin admin
		if ($this->pa_ht == 0 && $pa_ht_isemptystring) {
			if (($result = $this->defineBuyPrice($this->subprice, $this->remise_percent, $this->fk_product)) < 0) {
				return $result;
			} else {
				$this->pa_ht = $result;
			}
		}

		// Check parameters
		if ($this->product_type < 0) {
			return -1;
		}

		$this->db->begin();

		// Insert line into database
		$sql = 'INSERT INTO '.MAIN_DB_PREFIX.'propaldet';
		$sql .= ' (fk_propal, fk_parent_line, label, description, fk_product, product_type,';
		$sql .= ' fk_remise_except, qty, vat_src_code, tva_tx, localtax1_tx, localtax2_tx, localtax1_type, localtax2_type,';
		$sql .= ' subprice, remise_percent, ';
		$sql .= ' info_bits, ';
		$sql .= ' total_ht, total_tva, total_localtax1, total_localtax2, total_ttc, fk_product_fournisseur_price, buy_price_ht, special_code, rang,';
		$sql .= ' fk_unit,';
		$sql .= ' date_start, date_end';
		$sql .= ', fk_multicurrency, multicurrency_code, multicurrency_subprice, multicurrency_total_ht, multicurrency_total_tva, multicurrency_total_ttc)';
		$sql .= " VALUES (".$this->fk_propal.",";
		$sql .= " ".($this->fk_parent_line > 0 ? "'".$this->db->escape($this->fk_parent_line)."'" : "null").",";
		$sql .= " ".(!empty($this->label) ? "'".$this->db->escape($this->label)."'" : "null").",";
		$sql .= " '".$this->db->escape($this->desc)."',";
		$sql .= " ".($this->fk_product ? "'".$this->db->escape($this->fk_product)."'" : "null").",";
		$sql .= " '".$this->db->escape($this->product_type)."',";
		$sql .= " ".($this->fk_remise_except ? "'".$this->db->escape($this->fk_remise_except)."'" : "null").",";
		$sql .= " ".price2num($this->qty, 'MS').",";
		$sql .= " ".(empty($this->vat_src_code) ? "''" : "'".$this->db->escape($this->vat_src_code)."'").",";
		$sql .= " ".price2num($this->tva_tx).",";
		$sql .= " ".price2num($this->localtax1_tx).",";
		$sql .= " ".price2num($this->localtax2_tx).",";
		$sql .= " '".$this->db->escape($this->localtax1_type)."',";
		$sql .= " '".$this->db->escape($this->localtax2_type)."',";
		$sql .= " ".(price2num($this->subprice) !== '' ? price2num($this->subprice, 'MU') : "null").",";
		$sql .= " ".price2num($this->remise_percent, 3).",";
		$sql .= " ".(isset($this->info_bits) ? ((int) $this->info_bits) : "null").",";
		$sql .= " ".price2num($this->total_ht, 'MT').",";
		$sql .= " ".price2num($this->total_tva, 'MT').",";
		$sql .= " ".price2num($this->total_localtax1, 'MT').",";
		$sql .= " ".price2num($this->total_localtax2, 'MT').",";
		$sql .= " ".price2num($this->total_ttc, 'MT').",";
		$sql .= " ".(!empty($this->fk_fournprice) ? "'".$this->db->escape($this->fk_fournprice)."'" : "null").",";
		$sql .= " ".(isset($this->pa_ht) ? "'".price2num($this->pa_ht)."'" : "null").",";
		$sql .= ' '.((int) $this->special_code).',';
		$sql .= ' '.((int) $this->rang).',';
		$sql .= ' '.(empty($this->fk_unit) ? 'NULL' : ((int) $this->fk_unit)).',';
		$sql .= " ".(!empty($this->date_start) ? "'".$this->db->idate($this->date_start)."'" : "null").',';
		$sql .= " ".(!empty($this->date_end) ? "'".$this->db->idate($this->date_end)."'" : "null");
		$sql .= ", ".($this->fk_multicurrency > 0 ? ((int) $this->fk_multicurrency) : 'null');
		$sql .= ", '".$this->db->escape($this->multicurrency_code)."'";
		$sql .= ", ".price2num($this->multicurrency_subprice, 'CU');
		$sql .= ", ".price2num($this->multicurrency_total_ht, 'CT');
		$sql .= ", ".price2num($this->multicurrency_total_tva, 'CT');
		$sql .= ", ".price2num($this->multicurrency_total_ttc, 'CT');
		$sql .= ')';

		dol_syslog(get_class($this).'::insert', LOG_DEBUG);
		$resql = $this->db->query($sql);
		if ($resql) {
			$this->rowid = $this->db->last_insert_id(MAIN_DB_PREFIX.'propaldet');

			if (!$error) {
				$this->id = $this->rowid;
				$result = $this->insertExtraFields();
				if ($result < 0) {
					$error++;
				}
			}

			if (!$error && !$notrigger) {
				// Call trigger
				$result = $this->call_trigger('LINEPROPAL_INSERT', $user);
				if ($result < 0) {
					$this->db->rollback();
					return -1;
				}
				// End call triggers
			}

			$this->db->commit();
			return 1;
		} else {
			$this->error = $this->db->error()." sql=".$sql;
			$this->db->rollback();
			return -1;
		}
	}

	/**
	 * 	Delete line in database
	 *
	 *  @param	User	$user		Object user
	 *	@param 	int		$notrigger	1=Does not execute triggers, 0= execute triggers
	 *	@return	 int  				<0 if ko, >0 if ok
	 */
	public function delete(User $user, $notrigger = 0)
	{
		global $conf;

		$error = 0;
		$this->db->begin();

		if (!$notrigger) {
			// Call trigger
			$result = $this->call_trigger('LINEPROPAL_DELETE', $user);
			if ($result < 0) {
				$error++;
			}
		}
		// End call triggers

		if (!$error) {
			$sql = "DELETE FROM " . MAIN_DB_PREFIX . "propaldet WHERE rowid = " . ((int) $this->rowid);
			dol_syslog("PropaleLigne::delete", LOG_DEBUG);
			if ($this->db->query($sql)) {
				// Remove extrafields
				if (!$error) {
					$this->id = $this->rowid;
					$result = $this->deleteExtraFields();
					if ($result < 0) {
						$error++;
						dol_syslog(get_class($this) . "::delete error -4 " . $this->error, LOG_ERR);
					}
				}
			} else {
				$this->error = $this->db->error() . " sql=" . $sql;
				$error++;
			}
		}

		if ($error) {
			$this->db->rollback();
			return -1;
		} else {
			$this->db->commit();
			return 1;
		}
	}

	/**
	 *	Update propal line object into DB
	 *
	 *	@param 	int		$notrigger	1=Does not execute triggers, 0= execute triggers
	 *	@return	int					<0 if ko, >0 if ok
	 */
	public function update($notrigger = 0)
	{
		global $conf, $user;

		$error = 0;

		$pa_ht_isemptystring = (empty($this->pa_ht) && $this->pa_ht == ''); // If true, we can use a default value. If this->pa_ht = '0', we must use '0'.

		if (empty($this->id) && !empty($this->rowid)) {
			$this->id = $this->rowid;
		}

		// Clean parameters
		if (empty($this->tva_tx)) {
			$this->tva_tx = 0;
		}
		if (empty($this->localtax1_tx)) {
			$this->localtax1_tx = 0;
		}
		if (empty($this->localtax2_tx)) {
			$this->localtax2_tx = 0;
		}
		if (empty($this->total_localtax1)) {
			$this->total_localtax1 = 0;
		}
		if (empty($this->total_localtax2)) {
			$this->total_localtax2 = 0;
		}
		if (empty($this->localtax1_type)) {
			$this->localtax1_type = 0;
		}
		if (empty($this->localtax2_type)) {
			$this->localtax2_type = 0;
		}
		if (empty($this->marque_tx)) {
			$this->marque_tx = 0;
		}
		if (empty($this->marge_tx)) {
			$this->marge_tx = 0;
		}
		if (empty($this->price)) {
			$this->price = 0; // TODO A virer
		}
		if (empty($this->remise)) {
			$this->remise = 0; // TODO A virer
		}
		if (empty($this->remise_percent)) {
			$this->remise_percent = 0;
		}
		if (empty($this->info_bits)) {
			$this->info_bits = 0;
		}
		if (empty($this->special_code)) {
			$this->special_code = 0;
		}
		if (empty($this->fk_parent_line)) {
			$this->fk_parent_line = 0;
		}
		if (empty($this->fk_fournprice)) {
			$this->fk_fournprice = 0;
		}
		if (empty($this->subprice)) {
			$this->subprice = 0;
		}
		if (empty($this->pa_ht)) {
			$this->pa_ht = 0;
		}

		// if buy price not defined, define buyprice as configured in margin admin
		if ($this->pa_ht == 0 && $pa_ht_isemptystring) {
			if (($result = $this->defineBuyPrice($this->subprice, $this->remise_percent, $this->fk_product)) < 0) {
				return $result;
			} else {
				$this->pa_ht = $result;
			}
		}

		$this->db->begin();

		// Mise a jour ligne en base
		$sql = "UPDATE ".MAIN_DB_PREFIX."propaldet SET";
		$sql .= " description='".$this->db->escape($this->desc)."'";
		$sql .= ", label=".(!empty($this->label) ? "'".$this->db->escape($this->label)."'" : "null");
		$sql .= ", product_type=".$this->product_type;
		$sql .= ", vat_src_code = '".(empty($this->vat_src_code) ? '' : $this->vat_src_code)."'";
		$sql .= ", tva_tx='".price2num($this->tva_tx)."'";
		$sql .= ", localtax1_tx=".price2num($this->localtax1_tx);
		$sql .= ", localtax2_tx=".price2num($this->localtax2_tx);
		$sql .= ", localtax1_type='".$this->db->escape($this->localtax1_type)."'";
		$sql .= ", localtax2_type='".$this->db->escape($this->localtax2_type)."'";
		$sql .= ", qty='".price2num($this->qty)."'";
		$sql .= ", subprice=".price2num($this->subprice)."";
		$sql .= ", remise_percent=".price2num($this->remise_percent)."";
		$sql .= ", price=".price2num($this->price).""; // TODO A virer
		$sql .= ", remise=".price2num($this->remise).""; // TODO A virer
		$sql .= ", info_bits='".$this->db->escape($this->info_bits)."'";
		if (empty($this->skip_update_total)) {
			$sql .= ", total_ht=".price2num($this->total_ht)."";
			$sql .= ", total_tva=".price2num($this->total_tva)."";
			$sql .= ", total_ttc=".price2num($this->total_ttc)."";
			$sql .= ", total_localtax1=".price2num($this->total_localtax1)."";
			$sql .= ", total_localtax2=".price2num($this->total_localtax2)."";
		}
		$sql .= ", fk_product_fournisseur_price=".(!empty($this->fk_fournprice) ? "'".$this->db->escape($this->fk_fournprice)."'" : "null");
		$sql .= ", buy_price_ht=".price2num($this->pa_ht);
		if (strlen($this->special_code)) {
			$sql .= ", special_code=".$this->special_code;
		}
		$sql .= ", fk_parent_line=".($this->fk_parent_line > 0 ? $this->fk_parent_line : "null");
		if (!empty($this->rang)) {
			$sql .= ", rang=".((int) $this->rang);
		}
		$sql .= ", date_start=".(!empty($this->date_start) ? "'".$this->db->idate($this->date_start)."'" : "null");
		$sql .= ", date_end=".(!empty($this->date_end) ? "'".$this->db->idate($this->date_end)."'" : "null");
		$sql .= ", fk_unit=".(!$this->fk_unit ? 'NULL' : $this->fk_unit);

		// Multicurrency
		$sql .= ", multicurrency_subprice=".price2num($this->multicurrency_subprice)."";
		$sql .= ", multicurrency_total_ht=".price2num($this->multicurrency_total_ht)."";
		$sql .= ", multicurrency_total_tva=".price2num($this->multicurrency_total_tva)."";
		$sql .= ", multicurrency_total_ttc=".price2num($this->multicurrency_total_ttc)."";

		$sql .= " WHERE rowid = ".((int) $this->id);

		dol_syslog(get_class($this)."::update", LOG_DEBUG);
		$resql = $this->db->query($sql);
		if ($resql) {
			if (!$error) {
				$result = $this->insertExtraFields();
				if ($result < 0) {
					$error++;
				}
			}

			if (!$error && !$notrigger) {
				// Call trigger
				$result = $this->call_trigger('LINEPROPAL_UPDATE', $user);
				if ($result < 0) {
					$this->db->rollback();
					return -1;
				}
				// End call triggers
			}

			$this->db->commit();
			return 1;
		} else {
			$this->error = $this->db->error();
			$this->db->rollback();
			return -2;
		}
	}

	// phpcs:disable PEAR.NamingConventions.ValidFunctionName.ScopeNotCamelCaps
	/**
	 *	Update DB line fields total_xxx
	 *	Used by migration
	 *
	 *	@return		int		<0 if KO, >0 if OK
	 */
	public function update_total()
	{
		// phpcs:enable
		$this->db->begin();

		// Mise a jour ligne en base
		$sql = "UPDATE ".MAIN_DB_PREFIX."propaldet SET";
		$sql .= " total_ht=".price2num($this->total_ht, 'MT')."";
		$sql .= ",total_tva=".price2num($this->total_tva, 'MT')."";
		$sql .= ",total_ttc=".price2num($this->total_ttc, 'MT')."";
		$sql .= " WHERE rowid = ".((int) $this->rowid);

		dol_syslog("PropaleLigne::update_total", LOG_DEBUG);

		$resql = $this->db->query($sql);
		if ($resql) {
			$this->db->commit();
			return 1;
		} else {
			$this->error = $this->db->error();
			$this->db->rollback();
			return -2;
		}
	}
}<|MERGE_RESOLUTION|>--- conflicted
+++ resolved
@@ -2293,11 +2293,7 @@
 
 			$sql = "UPDATE ".MAIN_DB_PREFIX."propal ";
 			$sql .= " SET fk_input_reason = ".((int) $id);
-<<<<<<< HEAD
-			$sql .= " WHERE rowid = ".$this->id;
-=======
 			$sql .= " WHERE rowid = ".((int) $this->id);
->>>>>>> 95dc2558
 
 			dol_syslog(__METHOD__, LOG_DEBUG);
 			$resql = $this->db->query($sql);
@@ -2422,11 +2418,7 @@
 			$this->db->begin();
 
 			$sql = "UPDATE ".MAIN_DB_PREFIX."propal SET remise_percent = ".((float) $remise);
-<<<<<<< HEAD
-			$sql .= " WHERE rowid = ".$this->id." AND fk_statut = ".self::STATUS_DRAFT;
-=======
 			$sql .= " WHERE rowid = ".((int) $this->id)." AND fk_statut = ".self::STATUS_DRAFT;
->>>>>>> 95dc2558
 
 			dol_syslog(__METHOD__, LOG_DEBUG);
 			$resql = $this->db->query($sql);
@@ -2489,11 +2481,7 @@
 
 			$sql = "UPDATE ".MAIN_DB_PREFIX."propal";
 			$sql .= " SET remise_absolue = ".((float) $remise);
-<<<<<<< HEAD
-			$sql .= " WHERE rowid = ".$this->id." AND fk_statut = ".self::STATUS_DRAFT;
-=======
 			$sql .= " WHERE rowid = ".((int) $this->id)." AND fk_statut = ".self::STATUS_DRAFT;
->>>>>>> 95dc2558
 
 			dol_syslog(__METHOD__, LOG_DEBUG);
 			$resql = $this->db->query($sql);
@@ -2546,11 +2534,7 @@
 		$error = 0;
 
 		$sql = "UPDATE ".MAIN_DB_PREFIX."propal";
-<<<<<<< HEAD
-		$sql .= " SET fk_statut = ".$status.",";
-=======
 		$sql .= " SET fk_statut = ".((int) $status).",";
->>>>>>> 95dc2558
 		if (!empty($note)) {
 			$sql .= " note_private = '".$this->db->escape($note)."',";
 		}
@@ -2617,29 +2601,17 @@
 
 		$sql  = "UPDATE ".MAIN_DB_PREFIX."propal";
 		$sql .= " SET fk_statut = ".((int) $status).", note_private = '".$this->db->escape($newprivatenote)."', date_signature='".$this->db->idate($now)."', fk_user_signature=".$user->id;
-<<<<<<< HEAD
-		$sql .= " WHERE rowid = ".$this->id;
-=======
 		$sql .= " WHERE rowid = ".((int) $this->id);
->>>>>>> 95dc2558
 
 		$resql = $this->db->query($sql);
 		if ($resql) {
 			// Status self::STATUS_REFUSED by default
-<<<<<<< HEAD
-			$modelpdf = $conf->global->PROPALE_ADDON_PDF_ODT_CLOSED ? $conf->global->PROPALE_ADDON_PDF_ODT_CLOSED : $this->model_pdf;
-=======
 			$modelpdf = !empty($conf->global->PROPALE_ADDON_PDF_ODT_CLOSED) ? $conf->global->PROPALE_ADDON_PDF_ODT_CLOSED : $this->model_pdf;
->>>>>>> 95dc2558
 			$trigger_name = 'PROPAL_CLOSE_REFUSED';
 
 			if ($status == self::STATUS_SIGNED) {	// Status self::STATUS_SIGNED
 				$trigger_name = 'PROPAL_CLOSE_SIGNED';
-<<<<<<< HEAD
-				$modelpdf = $conf->global->PROPALE_ADDON_PDF_ODT_TOBILL ? $conf->global->PROPALE_ADDON_PDF_ODT_TOBILL:$this->model_pdf;
-=======
 				$modelpdf = !empty($conf->global->PROPALE_ADDON_PDF_ODT_TOBILL) ? $conf->global->PROPALE_ADDON_PDF_ODT_TOBILL : $this->model_pdf;
->>>>>>> 95dc2558
 
 				// The connected company is classified as a client
 				$soc=new Societe($this->db);
@@ -2662,14 +2634,11 @@
 					$outputlangs->setDefaultLang($newlang);
 				}
 
-<<<<<<< HEAD
-=======
 				// PDF
 				$hidedetails = (!empty($conf->global->MAIN_GENERATE_DOCUMENTS_HIDE_DETAILS) ? 1 : 0);
 				$hidedesc = (!empty($conf->global->MAIN_GENERATE_DOCUMENTS_HIDE_DESC) ? 1 : 0);
 				$hideref = (!empty($conf->global->MAIN_GENERATE_DOCUMENTS_HIDE_REF) ? 1 : 0);
 
->>>>>>> 95dc2558
 				//$ret=$object->fetch($id);    // Reload to get new records
 				$this->generateDocument($modelpdf, $outputlangs, $hidedetails, $hidedesc, $hideref);
 			}
@@ -2734,13 +2703,8 @@
 		$newprivatenote = dol_concatdesc($this->note_private, $note);
 
 		$sql = 'UPDATE '.MAIN_DB_PREFIX.'propal SET fk_statut = '.self::STATUS_BILLED.", ";
-<<<<<<< HEAD
-		$sql .= " note_private = '".$this->db->escape($newprivatenote)."', date_cloture='".$this->db->idate($now)."', fk_user_cloture=".$user->id;
-		$sql .= ' WHERE rowid = '.$this->id.' AND fk_statut = '.self::STATUS_SIGNED;
-=======
 		$sql .= " note_private = '".$this->db->escape($newprivatenote)."', date_cloture='".$this->db->idate($now)."', fk_user_cloture=".((int) $user->id);
 		$sql .= ' WHERE rowid = '.((int) $this->id).' AND fk_statut = '.((int) self::STATUS_SIGNED);
->>>>>>> 95dc2558
 
 		dol_syslog(__METHOD__, LOG_DEBUG);
 		$resql = $this->db->query($sql);
@@ -2763,10 +2727,6 @@
 					$outputlangs->setDefaultLang($newlang);
 				}
 
-<<<<<<< HEAD
-				//$ret=$object->fetch($id);    // Reload to get new records
-				$this->generateDocument($modelpdf, $outputlangs);
-=======
 				// PDF
 				$hidedetails = (!empty($conf->global->MAIN_GENERATE_DOCUMENTS_HIDE_DETAILS) ? 1 : 0);
 				$hidedesc = (!empty($conf->global->MAIN_GENERATE_DOCUMENTS_HIDE_DESC) ? 1 : 0);
@@ -2774,7 +2734,6 @@
 
 				//$ret=$object->fetch($id);    // Reload to get new records
 				$this->generateDocument($modelpdf, $outputlangs, $hidedetails, $hidedesc, $hideref);
->>>>>>> 95dc2558
 			}
 
 			$this->oldcopy = clone $this;
@@ -3056,11 +3015,7 @@
 		if (!$error && !empty($this->table_element_line)) {
 			$tabletodelete = $this->table_element_line;
 			$sqlef = "DELETE FROM ".MAIN_DB_PREFIX.$tabletodelete."_extrafields WHERE fk_object IN (SELECT rowid FROM ".MAIN_DB_PREFIX.$tabletodelete." WHERE ".$this->fk_element." = ".((int) $this->id).")";
-<<<<<<< HEAD
-			$sql = "DELETE FROM ".MAIN_DB_PREFIX.$tabletodelete." WHERE ".$this->fk_element." = ".$this->id;
-=======
 			$sql = "DELETE FROM ".MAIN_DB_PREFIX.$tabletodelete." WHERE ".$this->fk_element." = ".((int) $this->id);
->>>>>>> 95dc2558
 			if (!$this->db->query($sqlef) || !$this->db->query($sql)) {
 				$error++;
 				$this->error = $this->db->lasterror();
