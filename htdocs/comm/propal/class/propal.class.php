<?php
/* Copyright (C) 2002-2004  Rodolphe Quiedeville    <rodolphe@quiedeville.org>
 * Copyright (C) 2004       Eric Seigne             <eric.seigne@ryxeo.com>
 * Copyright (C) 2004-2011  Laurent Destailleur     <eldy@users.sourceforge.net>
 * Copyright (C) 2005       Marc Barilley           <marc@ocebo.com>
 * Copyright (C) 2005-2013  Regis Houssin           <regis.houssin@inodbox.com>
 * Copyright (C) 2006       Andre Cianfarani        <acianfa@free.fr>
 * Copyright (C) 2008       Raphael Bertrand        <raphael.bertrand@resultic.fr>
 * Copyright (C) 2010-2020  Juanjo Menent           <jmenent@2byte.es>
 * Copyright (C) 2010-2022  Philippe Grand          <philippe.grand@atoo-net.com>
 * Copyright (C) 2012-2014  Christophe Battarel     <christophe.battarel@altairis.fr>
 * Copyright (C) 2012       Cedric Salvador         <csalvador@gpcsolutions.fr>
 * Copyright (C) 2013       Florian Henry           <florian.henry@open-concept.pro>
 * Copyright (C) 2014-2015  Marcos García           <marcosgdf@gmail.com>
 * Copyright (C) 2018       Nicolas ZABOURI         <info@inovea-conseil.com>
 * Copyright (C) 2018-2024  Frédéric France         <frederic.france@free.fr>
 * Copyright (C) 2018       Ferran Marcet           <fmarcet@2byte.es>
 * Copyright (C) 2022       ATM Consulting          <contact@atm-consulting.fr>
 * Copyright (C) 2022       OpenDSI                 <support@open-dsi.fr>
 * Copyright (C) 2022      	Gauthier VERDOL     	<gauthier.verdol@atm-consulting.fr>
 * Copyright (C) 2023		William Mead			<william.mead@manchenumerique.fr>
 * Copyright (C) 2024		MDW							<mdeweerd@users.noreply.github.com>
 *
 * This program is free software; you can redistribute it and/or modify
 * it under the terms of the GNU General Public License as published by
 * the Free Software Foundation; either version 3 of the License, or
 * (at your option) any later version.
 *
 * This program is distributed in the hope that it will be useful,
 * but WITHOUT ANY WARRANTY; without even the implied warranty of
 * MERCHANTABILITY or FITNESS FOR A PARTICULAR PURPOSE.  See the
 * GNU General Public License for more details.
 *
 * You should have received a copy of the GNU General Public License
 * along with this program. If not, see <https://www.gnu.org/licenses/>.
 */

/**
 *	\file       htdocs/comm/propal/class/propal.class.php
 *	\brief      File of class to manage proposals
 */

require_once DOL_DOCUMENT_ROOT.'/core/class/commonobject.class.php';
require_once DOL_DOCUMENT_ROOT."/core/class/commonobjectline.class.php";
require_once DOL_DOCUMENT_ROOT.'/product/class/product.class.php';
require_once DOL_DOCUMENT_ROOT.'/contact/class/contact.class.php';
require_once DOL_DOCUMENT_ROOT.'/margin/lib/margins.lib.php';
require_once DOL_DOCUMENT_ROOT.'/multicurrency/class/multicurrency.class.php';
require_once DOL_DOCUMENT_ROOT.'/core/class/commonincoterm.class.php';

/**
 *	Class to manage proposals
 */
class Propal extends CommonObject
{
	use CommonIncoterm;

	/**
	 * @var string code
	 */
	public $code = "";

	/**
	 * @var string ID to identify managed object
	 */
	public $element = 'propal';

	/**
	 * @var string Name of table without prefix where object is stored
	 */
	public $table_element = 'propal';

	/**
	 * @var string    Name of subtable line
	 */
	public $table_element_line = 'propaldet';

	/**
	 * @var string Fieldname with ID of parent key if this field has a parent
	 */
	public $fk_element = 'fk_propal';

	/**
	 * @var string String with name of icon for myobject. Must be the part after the 'object_' into object_myobject.png
	 */
	public $picto = 'propal';

	/**
	 * 0=Default, 1=View may be restricted to sales representative only if no permission to see all or to company of external user if external user
	 * @var integer
	 */
	public $restrictiononfksoc = 1;

	/**
	 * {@inheritdoc}
	 */
	protected $table_ref_field = 'ref';

	/**
	 * ID of the client
	 * @var int
	 */
	public $socid;

	/**
	 * ID of the contact
	 * @var int
	 */
	public $contactid;
	public $author;

	/**
	 * Ref from thirdparty
	 * @var string
	 * @deprecated
	 * @see $ref_customer
	 */
	public $ref_client;

	/**
	 * Ref from thirdparty
	 * @var string
	 */
	public $ref_customer;

	/**
	 * @var static oldcopy with propal properties
	 */
	public $oldcopy;

	/**
	 * Status of the quote
	 * @var int
	 * @deprecated Try to use $status now
	 * @see Propal::STATUS_DRAFT, Propal::STATUS_VALIDATED, Propal::STATUS_SIGNED, Propal::STATUS_NOTSIGNED, Propal::STATUS_BILLED, Propal::STATUS_CANCELED
	 */
	public $statut;

	/**
	 * Status of the quote
	 * @var int
	 * @see Propal::STATUS_DRAFT, Propal::STATUS_VALIDATED, Propal::STATUS_SIGNED, Propal::STATUS_NOTSIGNED, Propal::STATUS_BILLED, Propal::STATUS_CANCELED
	 */
	public $status;

	/**
	 * @deprecated
	 * @see $date_creation
	 */
	public $datec;

	/**
	 * @deprecated
	 * @see $date_validation
	 */
	public $datev;

	/**
	 * @var integer|'' $date_validation;
	 */
	public $date_validation;

	/**
	 * @var integer|'' $date_signature;
	 */
	public $date_signature;

	/**
	 * @var User $user_signature
	 */
	public $user_signature;

	/**
	 * @var integer|'' date of the quote;
	 */
	public $date;

	/**
	 * @deprecated
	 * @see $date
	 */
	public $datep;

	/**
	 * @var null|int|'' 	$delivery_date;
	 */
	public $delivery_date; // Date expected of shipment (date starting shipment, not the reception that occurs some days after)


	/**
	 * @var integer|'' 	end of validity
	 */
	public $fin_validite;

	/**
	 * @var int ID of user author
	 */
	public $user_author_id;

	/**
	 * @deprecated
	 * @see $total_ht
	 */
	public $price;

	/**
	 * @deprecated
	 * @see $total_tva
	 */
	public $tva;
	/**
	 * @deprecated
	 * @see $total_ttc
	 */
	public $total;

	public $cond_reglement_code;	// code
	public $cond_reglement;			// label
	public $cond_reglement_doc;		// label doc

	public $mode_reglement_code;	// code
	public $mode_reglement;			// label

	public $deposit_percent;

	/**
	 * @var int ID
	 * @deprecated
	 */
	public $fk_address;

	public $address_type;
	public $address;

	/**
	 * @var int availability ID
	 */
	public $availability_id;

	/**
	 * @var int availability ID
	 * @deprecated
	 * @see $availability_id
	 */
	public $fk_availability;

	/**
	 * @var string availability code
	 */
	public $availability_code;

	/**
	 * @var string availability label
	 */
	public $availability;

	public $duree_validite;

	/**
	 * @var int ID demand reason
	 */
	public $demand_reason_id;

	/**
	 * @var string ID demand reason code
	 */
	public $demand_reason_code;

	/**
	 * @var string ID demand reason label
	 */
	public $demand_reason;

	/**
	 * @var int ID of warehouse
	 */
	public $warehouse_id;

	/**
	 * @var PropaleLigne[]
	 */
	public $lines = array();

	/**
	 * @var PropaleLigne
	 */
	public $line;

	public $labelStatus = array();
	public $labelStatusShort = array();


	/**
	 *  'type' if the field format ('integer', 'integer:ObjectClass:PathToClass[:AddCreateButtonOrNot[:Filter]]', 'varchar(x)', 'double(24,8)', 'real', 'price', 'text', 'html', 'date', 'datetime', 'timestamp', 'duration', 'mail', 'phone', 'url', 'password')
	 *         Note: Filter can be a string like "(t.ref:like:'SO-%') or (t.date_creation:<:'20160101') or (t.nature:is:NULL)"
	 *  'label' the translation key.
	 *  'enabled' is a condition when the field must be managed.
	 *  'position' is the sort order of field.
	 *  'notnull' is set to 1 if not null in database. Set to -1 if we must set data to null if empty ('' or 0).
	 *  'visible' says if field is visible in list (Examples: 0=Not visible, 1=Visible on list and create/update/view forms, 2=Visible on list only, 3=Visible on create/update/view form only (not list), 4=Visible on list and update/view form only (not create). 5=Visible on list and view only (not create/not update). Using a negative value means field is not shown by default on list but can be selected for viewing)
	 *  'noteditable' says if field is not editable (1 or 0)
	 *  'default' is a default value for creation (can still be overwrote by the Setup of Default Values if field is editable in creation form). Note: If default is set to '(PROV)' and field is 'ref', the default value will be set to '(PROVid)' where id is rowid when a new record is created.
	 *  'index' if we want an index in database.
	 *  'foreignkey'=>'tablename.field' if the field is a foreign key (it is recommended to name the field fk_...).
	 *  'searchall' is 1 if we want to search in this field when making a search from the quick search button.
	 *  'isameasure' must be set to 1 if you want to have a total on list for this field. Field type must be summable like integer or double(24,8).
	 *  'css' is the CSS style to use on field. For example: 'maxwidth200'
	 *  'help' is a string visible as a tooltip on field
	 *  'showoncombobox' if value of the field must be visible into the label of the combobox that list record
	 *  'disabled' is 1 if we want to have the field locked by a 'disabled' attribute. In most cases, this is never set into the definition of $fields into class, but is set dynamically by some part of code.
	 *  'arrayofkeyval' to set list of value if type is a list of predefined values. For example: array("0"=>"Draft","1"=>"Active","-1"=>"Cancel")
	 *  'comment' is not used. You can store here any text of your choice. It is not used by application.
	 *
	 *  Note: To have value dynamic, you can set value to 0 in definition and edit the value on the fly into the constructor.
	 */

	// BEGIN MODULEBUILDER PROPERTIES
	/**
	 * @var array<string,array{type:string,label:string,enabled:int<0,2>|string,position:int,notnull?:int,visible:int,noteditable?:int,default?:string,index?:int,foreignkey?:string,searchall?:int,isameasure?:int,css?:string,csslist?:string,help?:string,showoncombobox?:int,disabled?:int,arrayofkeyval?:array<int,string>,comment?:string}>  Array with all fields and their property. Do not use it as a static var. It may be modified by constructor.
	 */
	public $fields = array(
		'rowid' => array('type' => 'integer', 'label' => 'TechnicalID', 'enabled' => 1, 'visible' => -1, 'notnull' => 1, 'position' => 10),
		'entity' => array('type' => 'integer', 'label' => 'Entity', 'default' => '1', 'enabled' => 1, 'visible' => -2, 'notnull' => 1, 'position' => 15, 'index' => 1),
		'ref' => array('type' => 'varchar(30)', 'label' => 'Ref', 'enabled' => 1, 'visible' => -1, 'notnull' => 1, 'showoncombobox' => 1, 'position' => 20),
		'ref_client' => array('type' => 'varchar(255)', 'label' => 'RefCustomer', 'enabled' => 1, 'visible' => -1, 'position' => 22),
		'ref_ext' => array('type' => 'varchar(255)', 'label' => 'RefExt', 'enabled' => 1, 'visible' => 0, 'position' => 40),
		'fk_soc' => array('type' => 'integer:Societe:societe/class/societe.class.php', 'label' => 'ThirdParty', 'enabled' => 'isModEnabled("societe")', 'visible' => -1, 'position' => 23),
		'fk_projet' => array('type' => 'integer:Project:projet/class/project.class.php:1:(fk_statut:=:1)', 'label' => 'Fk projet', 'enabled' => "isModEnabled('project')", 'visible' => -1, 'position' => 24),
		'tms' => array('type' => 'timestamp', 'label' => 'DateModification', 'enabled' => 1, 'visible' => -1, 'notnull' => 1, 'position' => 25),
		'datec' => array('type' => 'datetime', 'label' => 'DateCreation', 'enabled' => 1, 'visible' => -1, 'position' => 55),
		'datep' => array('type' => 'date', 'label' => 'Date', 'enabled' => 1, 'visible' => -1, 'position' => 60),
		'fin_validite' => array('type' => 'datetime', 'label' => 'DateEnd', 'enabled' => 1, 'visible' => -1, 'position' => 65),
		'date_valid' => array('type' => 'datetime', 'label' => 'DateValidation', 'enabled' => 1, 'visible' => -1, 'position' => 70),
		'date_cloture' => array('type' => 'datetime', 'label' => 'DateClosing', 'enabled' => 1, 'visible' => -1, 'position' => 75),
		'fk_user_author' => array('type' => 'integer:User:user/class/user.class.php', 'label' => 'Fk user author', 'enabled' => 1, 'visible' => -1, 'position' => 80),
		'fk_user_modif' => array('type' => 'integer:User:user/class/user.class.php', 'label' => 'UserModif', 'enabled' => 1, 'visible' => -2, 'notnull' => -1, 'position' => 85),
		'fk_user_valid' => array('type' => 'integer:User:user/class/user.class.php', 'label' => 'UserValidation', 'enabled' => 1, 'visible' => -1, 'position' => 90),
		'fk_user_cloture' => array('type' => 'integer:User:user/class/user.class.php', 'label' => 'Fk user cloture', 'enabled' => 1, 'visible' => -1, 'position' => 95),
		'price' => array('type' => 'double', 'label' => 'Price', 'enabled' => 1, 'visible' => -1, 'position' => 105),
		'total_ht' => array('type' => 'double(24,8)', 'label' => 'TotalHT', 'enabled' => 1, 'visible' => -1, 'position' => 125, 'isameasure' => 1),
		'total_tva' => array('type' => 'double(24,8)', 'label' => 'VAT', 'enabled' => 1, 'visible' => -1, 'position' => 130, 'isameasure' => 1),
		'localtax1' => array('type' => 'double(24,8)', 'label' => 'LocalTax1', 'enabled' => 1, 'visible' => -1, 'position' => 135, 'isameasure' => 1),
		'localtax2' => array('type' => 'double(24,8)', 'label' => 'LocalTax2', 'enabled' => 1, 'visible' => -1, 'position' => 140, 'isameasure' => 1),
		'total_ttc' => array('type' => 'double(24,8)', 'label' => 'TotalTTC', 'enabled' => 1, 'visible' => -1, 'position' => 145, 'isameasure' => 1),
		'fk_account' => array('type' => 'integer', 'label' => 'BankAccount', 'enabled' => 'isModEnabled("bank")', 'visible' => -1, 'position' => 150),
		'fk_currency' => array('type' => 'varchar(3)', 'label' => 'Currency', 'enabled' => 1, 'visible' => -1, 'position' => 155),
		'fk_cond_reglement' => array('type' => 'integer', 'label' => 'PaymentTerm', 'enabled' => 1, 'visible' => -1, 'position' => 160),
		'deposit_percent' => array('type' => 'varchar(63)', 'label' => 'DepositPercent', 'enabled' => 1, 'visible' => -1, 'position' => 161),
		'fk_mode_reglement' => array('type' => 'integer', 'label' => 'PaymentMode', 'enabled' => 1, 'visible' => -1, 'position' => 165),
		'note_private' => array('type' => 'html', 'label' => 'NotePrivate', 'enabled' => 1, 'visible' => 0, 'position' => 170),
		'note_public' => array('type' => 'html', 'label' => 'NotePublic', 'enabled' => 1, 'visible' => 0, 'position' => 175),
		'model_pdf' => array('type' => 'varchar(255)', 'label' => 'PDFTemplate', 'enabled' => 1, 'visible' => 0, 'position' => 180),
		'date_livraison' => array('type' => 'date', 'label' => 'DateDeliveryPlanned', 'enabled' => 1, 'visible' => -1, 'position' => 185),
		'fk_shipping_method' => array('type' => 'integer', 'label' => 'ShippingMethod', 'enabled' => 1, 'visible' => -1, 'position' => 190),
		'fk_warehouse' => array('type' => 'integer:Entrepot:product/stock/class/entrepot.class.php', 'label' => 'Fk warehouse', 'enabled' => 'isModEnabled("stock")', 'visible' => -1, 'position' => 191),
		'fk_availability' => array('type' => 'integer', 'label' => 'Availability', 'enabled' => 1, 'visible' => -1, 'position' => 195),
		'fk_delivery_address' => array('type' => 'integer', 'label' => 'DeliveryAddress', 'enabled' => 1, 'visible' => 0, 'position' => 200), // deprecated
		'fk_input_reason' => array('type' => 'integer', 'label' => 'InputReason', 'enabled' => 1, 'visible' => -1, 'position' => 205),
		'extraparams' => array('type' => 'varchar(255)', 'label' => 'Extraparams', 'enabled' => 1, 'visible' => -1, 'position' => 215),
		'fk_incoterms' => array('type' => 'integer', 'label' => 'IncotermCode', 'enabled' => '$conf->incoterm->enabled', 'visible' => -1, 'position' => 220),
		'location_incoterms' => array('type' => 'varchar(255)', 'label' => 'IncotermLabel', 'enabled' => '$conf->incoterm->enabled', 'visible' => -1, 'position' => 225),
		'fk_multicurrency' => array('type' => 'integer', 'label' => 'MulticurrencyID', 'enabled' => 1, 'visible' => -1, 'position' => 230),
		'multicurrency_code' => array('type' => 'varchar(255)', 'label' => 'MulticurrencyCurrency', 'enabled' => 'isModEnabled("multicurrency")', 'visible' => -1, 'position' => 235),
		'multicurrency_tx' => array('type' => 'double(24,8)', 'label' => 'MulticurrencyRate', 'enabled' => 'isModEnabled("multicurrency")', 'visible' => -1, 'position' => 240, 'isameasure' => 1),
		'multicurrency_total_ht' => array('type' => 'double(24,8)', 'label' => 'MulticurrencyAmountHT', 'enabled' => 'isModEnabled("multicurrency")', 'visible' => -1, 'position' => 245, 'isameasure' => 1),
		'multicurrency_total_tva' => array('type' => 'double(24,8)', 'label' => 'MulticurrencyAmountVAT', 'enabled' => 'isModEnabled("multicurrency")', 'visible' => -1, 'position' => 250, 'isameasure' => 1),
		'multicurrency_total_ttc' => array('type' => 'double(24,8)', 'label' => 'MulticurrencyAmountTTC', 'enabled' => 'isModEnabled("multicurrency")', 'visible' => -1, 'position' => 255, 'isameasure' => 1),
		'last_main_doc' => array('type' => 'varchar(255)', 'label' => 'LastMainDoc', 'enabled' => 1, 'visible' => -1, 'position' => 260),
		'fk_statut' => array('type' => 'smallint(6)', 'label' => 'Status', 'enabled' => 1, 'visible' => -1, 'notnull' => 1, 'position' => 500),
		'import_key' => array('type' => 'varchar(14)', 'label' => 'ImportId', 'enabled' => 1, 'visible' => -2, 'position' => 900),
	);
	// END MODULEBUILDER PROPERTIES

	/**
	 * Canceled status
	 */
	const STATUS_CANCELED = -1;
	/**
	 * Draft status
	 */
	const STATUS_DRAFT = 0;
	/**
	 * Validated status
	 */
	const STATUS_VALIDATED = 1;
	/**
	 * Signed quote
	 */
	const STATUS_SIGNED = 2;
	/**
	 * Not signed quote
	 */
	const STATUS_NOTSIGNED = 3;
	/**
	 * Billed or processed quote
	 */
	const STATUS_BILLED = 4; // Todo rename into STATUS_CLOSE ?


	/**
	 *	Constructor
	 *
	 *	@param      DoliDB	$db         Database handler
	 *	@param      int		$socid		Id third party
	 *	@param      int		$propalid   Id proposal
	 */
	public function __construct($db, $socid = 0, $propalid = 0)
	{
		$this->db = $db;

		$this->ismultientitymanaged = 1;
		$this->socid = $socid;
		$this->id = $propalid;

		$this->duree_validite = getDolGlobalInt('PROPALE_VALIDITY_DURATION', 0);
	}


	// phpcs:disable PEAR.NamingConventions.ValidFunctionName.ScopeNotCamelCaps
	/**
	 *  Add line into array ->lines
	 *  $this->thirdparty should be loaded
	 *
	 * 	@param  int		$idproduct       	Product Id to add
	 * 	@param  float	$qty             	Quantity
	 * 	@param  float	$remise_percent  	Discount effected on Product
	 *  @return	int							Return integer <0 if KO, >0 if OK
	 *
	 *	TODO	Replace calls to this function by generation object Ligne
	 */
	public function add_product($idproduct, $qty, $remise_percent = 0)
	{
		// phpcs:enable
		global $conf, $mysoc;

		if (!$qty) {
			$qty = 1;
		}

		dol_syslog(get_class($this)."::add_product $idproduct, $qty, $remise_percent");
		if ($idproduct > 0) {
			$prod = new Product($this->db);
			$prod->fetch($idproduct);

			$productdesc = $prod->description;

			$tva_tx = get_default_tva($mysoc, $this->thirdparty, $prod->id);
			$tva_npr = get_default_npr($mysoc, $this->thirdparty, $prod->id);
			if (empty($tva_tx)) {
				$tva_npr = 0;
			}
			$vat_src_code = ''; // May be defined into tva_tx

			$localtax1_tx = get_localtax($tva_tx, 1, $mysoc, $this->thirdparty, $tva_npr);
			$localtax2_tx = get_localtax($tva_tx, 2, $mysoc, $this->thirdparty, $tva_npr);

			// multiprices
			if ($conf->global->PRODUIT_MULTIPRICES && $this->thirdparty->price_level) {
				$price = $prod->multiprices[$this->thirdparty->price_level];
			} else {
				$price = $prod->price;
			}

			$line = new PropaleLigne($this->db);

			$line->fk_product = $idproduct;
			$line->desc = $productdesc;
			$line->qty = $qty;
			$line->subprice = $price;
			$line->remise_percent = $remise_percent;
			$line->vat_src_code = $vat_src_code;
			$line->tva_tx = $tva_tx;
			$line->fk_unit = $prod->fk_unit;
			if ($tva_npr) {
				$line->info_bits = 1;
			}

			$this->lines[] = $line;
		}

		return 1;
	}

	// phpcs:disable PEAR.NamingConventions.ValidFunctionName.ScopeNotCamelCaps
	/**
	 *	Adding line of fixed discount in the proposal in DB
	 *
	 *	@param     int		$idremise			Id of fixed discount
	 *  @return    int          				>0 if OK, <0 if KO
	 */
	public function insert_discount($idremise)
	{
		// phpcs:enable
		global $langs;

		include_once DOL_DOCUMENT_ROOT.'/core/lib/price.lib.php';
		include_once DOL_DOCUMENT_ROOT.'/core/class/discount.class.php';

		$this->db->begin();

		$remise = new DiscountAbsolute($this->db);
		$result = $remise->fetch($idremise);

		if ($result > 0) {
			if ($remise->fk_facture) {	// Protection against multiple submission
				$this->error = $langs->trans("ErrorDiscountAlreadyUsed");
				$this->db->rollback();
				return -5;
			}

			$line = new PropaleLigne($this->db);

			$line->context = $this->context;

			$line->fk_propal = $this->id;
			$line->fk_remise_except = $remise->id;
			$line->desc = $remise->description; // Description ligne
			$line->vat_src_code = $remise->vat_src_code;
			$line->tva_tx = $remise->tva_tx;
			$line->subprice = -$remise->amount_ht;
			$line->fk_product = 0; // Id produit predefined
			$line->qty = 1;
			$line->remise_percent = 0;
			$line->rang = -1;
			$line->info_bits = 2;

			// TODO deprecated
			$line->price = -$remise->amount_ht;

			$line->total_ht  = -$remise->amount_ht;
			$line->total_tva = -$remise->amount_tva;
			$line->total_ttc = -$remise->amount_ttc;

			$result = $line->insert();
			if ($result > 0) {
				$result = $this->update_price(1);
				if ($result > 0) {
					$this->db->commit();
					return 1;
				} else {
					$this->db->rollback();
					return -1;
				}
			} else {
				$this->error = $line->error;
				$this->errors = $line->errors;
				$this->db->rollback();
				return -2;
			}
		} else {
			$this->db->rollback();
			return -2;
		}
	}

	/**
	 *    	Add a proposal line into database (linked to product/service or not)
	 *      The parameters are already supposed to be appropriate and with final values to the call
	 *      of this method. Also, for the VAT rate, it must have already been defined
	 *      by whose calling the method get_default_tva (societe_vendeuse, societe_acheteuse, '' product)
	 *      and desc must already have the right value (it's up to the caller to manage multilanguage)
	 *
	 * 		@param    	string		$desc				Description of line
	 * 		@param    	float		$pu_ht				Unit price
	 * 		@param    	float		$qty             	Quantity
	 * 		@param    	float|string	$txtva           	Force Vat rate, -1 for auto (Can contain the vat_src_code too with syntax '9.9 (CODE)')
	 * 		@param		float		$txlocaltax1		Local tax 1 rate (deprecated, use instead txtva with code inside)
	 *  	@param		float		$txlocaltax2		Local tax 2 rate (deprecated, use instead txtva with code inside)
	 *		@param    	int			$fk_product      	Product/Service ID predefined
	 * 		@param    	float		$remise_percent  	Pourcentage de remise de la ligne
	 * 		@param    	string		$price_base_type	HT or TTC
	 * 		@param    	float		$pu_ttc             Prix unitaire TTC
	 * 		@param    	int			$info_bits			Bits for type of lines
	 *      @param      int			$type               Type of line (0=product, 1=service). Not used if fk_product is defined, the type of product is used.
	 *      @param      int			$rang               Position of line
	 *      @param		int			$special_code		Special code (also used by externals modules!)
	 *      @param		int			$fk_parent_line		Id of parent line
	 *      @param		int			$fk_fournprice		Id supplier price
	 *      @param		int			$pa_ht				Buying price without tax
	 *      @param		string		$label				???
	 *		@param      int|string	$date_start       	Start date of the line
	 *		@param      int|string	$date_end         	End date of the line
	 *      @param		array		$array_options		extrafields array
	 * 		@param 		int|null	$fk_unit 			Code of the unit to use. Null to use the default one
	 *      @param		string		$origin				Depend on global conf MAIN_CREATEFROM_KEEP_LINE_ORIGIN_INFORMATION can be 'orderdet', 'propaldet'..., else 'order','propal,'....
	 *      @param		int			$origin_id			Depend on global conf MAIN_CREATEFROM_KEEP_LINE_ORIGIN_INFORMATION can be Id of origin object (aka line id), else object id
	 * 		@param		double		$pu_ht_devise		Unit price in currency
	 * 		@param		int    		$fk_remise_except	Id discount if line is from a discount
	 *  	@param		int			$noupdateafterinsertline	No update after insert of line
	 *    	@return    	int         	    			>0 if OK, <0 if KO
	 *    	@see       	add_product()
	 */
	public function addline($desc, $pu_ht, $qty, $txtva, $txlocaltax1 = 0.0, $txlocaltax2 = 0.0, $fk_product = 0, $remise_percent = 0.0, $price_base_type = 'HT', $pu_ttc = 0.0, $info_bits = 0, $type = 0, $rang = -1, $special_code = 0, $fk_parent_line = 0, $fk_fournprice = 0, $pa_ht = 0, $label = '', $date_start = '', $date_end = '', $array_options = array(), $fk_unit = null, $origin = '', $origin_id = 0, $pu_ht_devise = 0, $fk_remise_except = 0, $noupdateafterinsertline = 0)
	{
		global $mysoc, $conf, $langs;

		dol_syslog(get_class($this)."::addline propalid=$this->id, desc=$desc, pu_ht=$pu_ht, qty=$qty, txtva=$txtva, fk_product=$fk_product, remise_except=$remise_percent, price_base_type=$price_base_type, pu_ttc=$pu_ttc, info_bits=$info_bits, type=$type, fk_remise_except=".$fk_remise_except);

		if ($this->statut == self::STATUS_DRAFT) {
			include_once DOL_DOCUMENT_ROOT.'/core/lib/price.lib.php';

			// Clean parameters
			if (empty($remise_percent)) {
				$remise_percent = 0;
			}
			if (empty($qty)) {
				$qty = 0;
			}
			if (empty($info_bits)) {
				$info_bits = 0;
			}
			if (empty($rang)) {
				$rang = 0;
			}
			if (empty($fk_parent_line) || $fk_parent_line < 0) {
				$fk_parent_line = 0;
			}

			$remise_percent = price2num($remise_percent);
			$qty = (float) price2num($qty);
			$pu_ht = price2num($pu_ht);
			$pu_ht_devise = price2num($pu_ht_devise);
			$pu_ttc = price2num($pu_ttc);
			if (!preg_match('/\((.*)\)/', (string) $txtva)) {
				$txtva = price2num($txtva); // $txtva can have format '5,1' or '5.1' or '5.1(XXX)', we must clean only if '5,1'
			}
			$txlocaltax1 = price2num($txlocaltax1);
			$txlocaltax2 = price2num($txlocaltax2);
			$pa_ht = price2num($pa_ht);
			if ($price_base_type == 'HT') {
				$pu = $pu_ht;
			} else {
				$pu = $pu_ttc;
			}

			// Check parameters
			if ($type < 0) {
				return -1;
			}

			if ($date_start && $date_end && $date_start > $date_end) {
				$langs->load("errors");
				$this->error = $langs->trans('ErrorStartDateGreaterEnd');
				return -1;
			}

			$this->db->begin();

			$product_type = $type;
			if (!empty($fk_product) && $fk_product > 0) {
				$product = new Product($this->db);
				$result = $product->fetch($fk_product);
				$product_type = $product->type;

				if (getDolGlobalString('STOCK_MUST_BE_ENOUGH_FOR_PROPOSAL') && $product_type == 0 && $product->stock_reel < $qty) {
					$langs->load("errors");
					$this->error = $langs->trans('ErrorStockIsNotEnoughToAddProductOnProposal', $product->ref);
					$this->db->rollback();
					return -3;
				}
			}

			// Calcul du total TTC et de la TVA pour la ligne a partir de
			// qty, pu, remise_percent et txtva
			// TRES IMPORTANT: C'est au moment de l'insertion ligne qu'on doit stocker
			// la part ht, tva et ttc, et ce au niveau de la ligne qui a son propre taux tva.

			$localtaxes_type = getLocalTaxesFromRate($txtva, 0, $this->thirdparty, $mysoc);

			// Clean vat code
			$reg = array();
			$vat_src_code = '';
			if (preg_match('/\((.*)\)/', $txtva, $reg)) {
				$vat_src_code = $reg[1];
				$txtva = preg_replace('/\s*\(.*\)/', '', $txtva); // Remove code into vatrate.
			}

			$tabprice = calcul_price_total($qty, $pu, $remise_percent, $txtva, $txlocaltax1, $txlocaltax2, 0, $price_base_type, $info_bits, $product_type, $mysoc, $localtaxes_type, 100, $this->multicurrency_tx, $pu_ht_devise);

			$total_ht  = $tabprice[0];
			$total_tva = $tabprice[1];
			$total_ttc = $tabprice[2];
			$total_localtax1 = $tabprice[9];
			$total_localtax2 = $tabprice[10];
			$pu_ht  = $tabprice[3];
			$pu_tva = $tabprice[4];
			$pu_ttc = $tabprice[5];

			// MultiCurrency
			$multicurrency_total_ht  = $tabprice[16];
			$multicurrency_total_tva = $tabprice[17];
			$multicurrency_total_ttc = $tabprice[18];
			$pu_ht_devise = $tabprice[19];

			// Rang to use
			$ranktouse = $rang;
			if ($ranktouse == -1) {
				$rangmax = $this->line_max($fk_parent_line);
				$ranktouse = $rangmax + 1;
			}

			// TODO A virer
			// Anciens indicateurs: $price, $remise (a ne plus utiliser)
			$price = $pu;
			$remise = 0;
			if ((float) $remise_percent > 0) {
				$remise = round(((float) $pu * (float) $remise_percent / 100), 2);
				$price = (float) $pu - $remise;
			}

			// Insert line
			$this->line = new PropaleLigne($this->db);

			$this->line->context = $this->context;

			$this->line->fk_propal = $this->id;
			$this->line->label = $label;
			$this->line->desc = $desc;
			$this->line->qty = $qty;

			$this->line->vat_src_code = $vat_src_code;
			$this->line->tva_tx = $txtva;
			$this->line->localtax1_tx = ($total_localtax1 ? $localtaxes_type[1] : 0);
			$this->line->localtax2_tx = ($total_localtax2 ? $localtaxes_type[3] : 0);
			$this->line->localtax1_type = empty($localtaxes_type[0]) ? '' : $localtaxes_type[0];
			$this->line->localtax2_type = empty($localtaxes_type[2]) ? '' : $localtaxes_type[2];
			$this->line->fk_product = $fk_product;
			$this->line->product_type = $type;
			$this->line->fk_remise_except = $fk_remise_except;
			$this->line->remise_percent = $remise_percent;
			$this->line->subprice = $pu_ht;
			$this->line->rang = $ranktouse;
			$this->line->info_bits = $info_bits;
			$this->line->total_ht = $total_ht;
			$this->line->total_tva = $total_tva;
			$this->line->total_localtax1 = $total_localtax1;
			$this->line->total_localtax2 = $total_localtax2;
			$this->line->total_ttc = $total_ttc;
			$this->line->special_code = $special_code;
			$this->line->fk_parent_line = $fk_parent_line;
			$this->line->fk_unit = $fk_unit;

			$this->line->date_start = $date_start;
			$this->line->date_end = $date_end;

			$this->line->fk_fournprice = $fk_fournprice;
			$this->line->pa_ht = $pa_ht;

			$this->line->origin_id = $origin_id;
			$this->line->origin = $origin;

			// Multicurrency
			$this->line->fk_multicurrency = $this->fk_multicurrency;
			$this->line->multicurrency_code = $this->multicurrency_code;
			$this->line->multicurrency_subprice		= $pu_ht_devise;
			$this->line->multicurrency_total_ht 	= $multicurrency_total_ht;
			$this->line->multicurrency_total_tva 	= $multicurrency_total_tva;
			$this->line->multicurrency_total_ttc 	= $multicurrency_total_ttc;

			// Mise en option de la ligne
			if (empty($qty) && empty($special_code)) {
				$this->line->special_code = 3;
			}

			// TODO deprecated
			$this->line->price = $price;

			if (is_array($array_options) && count($array_options) > 0) {
				$this->line->array_options = $array_options;
			}

			$result = $this->line->insert();
			if ($result > 0) {
				// Reorder if child line
				if (!empty($fk_parent_line)) {
					$this->line_order(true, 'DESC');
				} elseif ($ranktouse > 0 && $ranktouse <= count($this->lines)) { // Update all rank of all other lines
					$linecount = count($this->lines);
					for ($ii = $ranktouse; $ii <= $linecount; $ii++) {
						$this->updateRangOfLine($this->lines[$ii - 1]->id, $ii + 1);
					}
				}

				// Mise a jour information denormalisees au niveau de la propale meme
				if (empty($noupdateafterinsertline)) {
					$result = $this->update_price(1, 'auto', 0, $mysoc); // This method is designed to add line from user input so total calculation must be done using 'auto' mode.
				}

				if ($result > 0) {
					$this->db->commit();
					return $this->line->id;
				} else {
					$this->error = $this->db->error();
					$this->db->rollback();
					return -1;
				}
			} else {
				$this->error = $this->line->error;
				$this->errors = $this->line->errors;
				$this->db->rollback();
				return -2;
			}
		} else {
			dol_syslog(get_class($this)."::addline status of proposal must be Draft to allow use of ->addline()", LOG_ERR);
			return -3;
		}
	}


	/**
	 *  Update a proposal line
	 *
	 *  @param      int			$rowid           	Id of line
	 *  @param      float		$pu		     	  	Unit price (HT or TTC depending on price_base_type)
	 *  @param      float		$qty            	Quantity
	 *  @param      float		$remise_percent  	Discount on line
	 *  @param      float|string	$txtva	          	VAT Rate (Can be '1.23' or '1.23 (ABC)')
	 * 	@param	  	float		$txlocaltax1		Local tax 1 rate
	 *  @param	  	float		$txlocaltax2		Local tax 2 rate
	 *  @param      string		$desc            	Description
	 *	@param	  	string		$price_base_type	HT or TTC
	 *	@param      int			$info_bits        	Miscellaneous information
	 *	@param		int			$special_code		Special code (also used by externals modules!)
	 * 	@param		int			$fk_parent_line		Id of parent line (0 in most cases, used by modules adding sublevels into lines).
	 * 	@param		int			$skip_update_total	Keep fields total_xxx to 0 (used for special lines by some modules)
	 *  @param		int			$fk_fournprice		Id of origin supplier price
	 *  @param		int			$pa_ht				Price (without tax) of product when it was bought
	 *  @param		string		$label				???
	 *  @param		int			$type				0/1=Product/service
	 *	@param      int|string	$date_start       	Start date of the line
	 *	@param      int|string	$date_end         	End date of the line
	 *  @param		array		$array_options		extrafields array
	 * 	@param 		int|null	$fk_unit 			Code of the unit to use. Null to use the default one
	 * 	@param		double		$pu_ht_devise		Unit price in currency
	 * 	@param		int			$notrigger			disable line update trigger
	 * @param       integer $rang   line rank
	 *  @return     int     		        		0 if OK, <0 if KO
	 */
	public function updateline($rowid, $pu, $qty, $remise_percent, $txtva, $txlocaltax1 = 0.0, $txlocaltax2 = 0.0, $desc = '', $price_base_type = 'HT', $info_bits = 0, $special_code = 0, $fk_parent_line = 0, $skip_update_total = 0, $fk_fournprice = 0, $pa_ht = 0, $label = '', $type = 0, $date_start = '', $date_end = '', $array_options = array(), $fk_unit = null, $pu_ht_devise = 0, $notrigger = 0, $rang = 0)
	{
		global $mysoc, $langs;

		dol_syslog(get_class($this)."::updateLine rowid=$rowid, pu=$pu, qty=$qty, remise_percent=$remise_percent,
        txtva=$txtva, desc=$desc, price_base_type=$price_base_type, info_bits=$info_bits, special_code=$special_code, fk_parent_line=$fk_parent_line, pa_ht=$pa_ht, type=$type, date_start=$date_start, date_end=$date_end");
		include_once DOL_DOCUMENT_ROOT.'/core/lib/price.lib.php';

		// Clean parameters
		$remise_percent = price2num($remise_percent);
		$qty = (float) price2num($qty);
		$pu = price2num($pu);
		$pu_ht_devise = price2num($pu_ht_devise);
		if (!preg_match('/\((.*)\)/', (string) $txtva)) {
			$txtva = price2num($txtva); // $txtva can have format '5.0(XXX)' or '5'
		}
		$txlocaltax1 = price2num($txlocaltax1);
		$txlocaltax2 = price2num($txlocaltax2);
		$pa_ht = price2num($pa_ht);
		if (empty($qty) && empty($special_code)) {
			$special_code = 3; // Set option tag
		}
		if (!empty($qty) && $special_code == 3) {
			$special_code = 0; // Remove option tag
		}
		if (empty($type)) {
			$type = 0;
		}

		if ($date_start && $date_end && $date_start > $date_end) {
			$langs->load("errors");
			$this->error = $langs->trans('ErrorStartDateGreaterEnd');
			return -1;
		}

		if ($this->status == self::STATUS_DRAFT) {
			$this->db->begin();

			// Calcul du total TTC et de la TVA pour la ligne a partir de
			// qty, pu, remise_percent et txtva
			// TRES IMPORTANT: C'est au moment de l'insertion ligne qu'on doit stocker
			// la part ht, tva et ttc, et ce au niveau de la ligne qui a son propre taux tva.

			$localtaxes_type = getLocalTaxesFromRate($txtva, 0, $this->thirdparty, $mysoc);

			// Clean vat code
			$reg = array();
			$vat_src_code = '';
			if (preg_match('/\((.*)\)/', $txtva, $reg)) {
				$vat_src_code = $reg[1];
				$txtva = preg_replace('/\s*\(.*\)/', '', $txtva); // Remove code into vatrate.
			}

			// TODO Implement  if (getDolGlobalInt('MAIN_UNIT_PRICE_WITH_TAX_IS_FOR_ALL_TAXES')) ?

			$tabprice = calcul_price_total($qty, $pu, $remise_percent, $txtva, $txlocaltax1, $txlocaltax2, 0, $price_base_type, $info_bits, $type, $mysoc, $localtaxes_type, 100, $this->multicurrency_tx, $pu_ht_devise);
			$total_ht  = $tabprice[0];
			$total_tva = $tabprice[1];
			$total_ttc = $tabprice[2];
			$total_localtax1 = $tabprice[9];
			$total_localtax2 = $tabprice[10];
			$pu_ht  = $tabprice[3];
			$pu_tva = $tabprice[4];
			$pu_ttc = $tabprice[5];

			// MultiCurrency
			$multicurrency_total_ht  = $tabprice[16];
			$multicurrency_total_tva = $tabprice[17];
			$multicurrency_total_ttc = $tabprice[18];
			$pu_ht_devise = $tabprice[19];

			// Anciens indicateurs: $price, $remise (a ne plus utiliser)
			$price = $pu;
			$remise = 0;
			if ((float) $remise_percent > 0) {
				$remise = round(((float) $pu * (float) $remise_percent / 100), 2);
				$price = (float) $pu - $remise;
			}

			//Fetch current line from the database and then clone the object and set it in $oldline property
			$line = new PropaleLigne($this->db);
			$line->fetch($rowid);

			$staticline = clone $line;

			$line->oldline = $staticline;
			$this->line = $line;
			$this->line->context = $this->context;
			$this->line->rang = $rang;

			// Reorder if fk_parent_line change
			if (!empty($fk_parent_line) && !empty($staticline->fk_parent_line) && $fk_parent_line != $staticline->fk_parent_line) {
				$rangmax = $this->line_max($fk_parent_line);
				$this->line->rang = $rangmax + 1;
			}

			$this->line->id = $rowid;
			$this->line->label = $label;
			$this->line->desc = $desc;
			$this->line->qty = $qty;
			$this->line->product_type		= $type;
			$this->line->vat_src_code		= $vat_src_code;
			$this->line->tva_tx = $txtva;
			$this->line->localtax1_tx		= $txlocaltax1;
			$this->line->localtax2_tx		= $txlocaltax2;
			$this->line->localtax1_type 	= empty($localtaxes_type[0]) ? '' : $localtaxes_type[0];
			$this->line->localtax2_type 	= empty($localtaxes_type[2]) ? '' : $localtaxes_type[2];
			$this->line->remise_percent		= $remise_percent;
			$this->line->subprice			= $pu_ht;
			$this->line->info_bits			= $info_bits;

			$this->line->total_ht			= $total_ht;
			$this->line->total_tva			= $total_tva;
			$this->line->total_localtax1	= $total_localtax1;
			$this->line->total_localtax2	= $total_localtax2;
			$this->line->total_ttc			= $total_ttc;
			$this->line->special_code = $special_code;
			$this->line->fk_parent_line		= $fk_parent_line;
			$this->line->skip_update_total = $skip_update_total;
			$this->line->fk_unit = $fk_unit;

			$this->line->fk_fournprice = $fk_fournprice;
			$this->line->pa_ht = $pa_ht;

			$this->line->date_start = $date_start;
			$this->line->date_end = $date_end;

			if (is_array($array_options) && count($array_options) > 0) {
				// We replace values in this->line->array_options only for entries defined into $array_options
				foreach ($array_options as $key => $value) {
					$this->line->array_options[$key] = $array_options[$key];
				}
			}

			// Multicurrency
			$this->line->multicurrency_subprice		= $pu_ht_devise;
			$this->line->multicurrency_total_ht 	= $multicurrency_total_ht;
			$this->line->multicurrency_total_tva 	= $multicurrency_total_tva;
			$this->line->multicurrency_total_ttc 	= $multicurrency_total_ttc;

			$result = $this->line->update($notrigger);
			if ($result > 0) {
				// Reorder if child line
				if (!empty($fk_parent_line)) {
					$this->line_order(true, 'DESC');
				}

				$this->update_price(1, 'auto');

				// $this is Propal
				// $this->fk_propal = $this->id;
				// $this->rowid = $rowid;

				$this->db->commit();
				return $result;
			} else {
				$this->error = $this->line->error;
				$this->errors = $this->line->errors;
				$this->db->rollback();
				return -1;
			}
		} else {
			dol_syslog(get_class($this)."::updateline Erreur -2 Propal en mode incompatible pour cette action");
			return -2;
		}
	}


	/**
	 *  Delete detail line
	 *
	 *  @param		int		$lineid			Id of line to delete
	 *  @param		int		$id				Id of object (for a check)
	 *  @return     int         			>0 if OK, <0 if KO
	 */
	public function deleteLine($lineid, $id = 0)
	{
		global $user;

		if ($this->status == self::STATUS_DRAFT) {
			$this->db->begin();

			$line = new PropaleLigne($this->db);

			$line->context = $this->context;

			// Load data
			$line->fetch($lineid);

			if ($id > 0 && $line->fk_propal != $id) {
				$this->error = 'ErrorLineIDDoesNotMatchWithObjectID';
				return -1;
			}

			// Memorize previous line for triggers
			$staticline = clone $line;
			$line->oldline = $staticline;

			if ($line->delete($user) > 0) {
				$this->update_price(1);

				$this->db->commit();
				return 1;
			} else {
				$this->error = $line->error;
				$this->errors = $line->errors;
				$this->db->rollback();
				return -1;
			}
		} else {
			$this->error = 'ErrorDeleteLineNotAllowedByObjectStatus';
			return -2;
		}
	}


	/**
	 *  Create commercial proposal into database
	 * 	this->ref can be set or empty. If empty, we will use "(PROVid)"
	 *
	 * 	@param		User	$user		User that create
	 * 	@param		int		$notrigger	1=Does not execute triggers, 0= execute triggers
	 *  @return     int     			Return integer <0 if KO, >=0 if OK
	 */
	public function create($user, $notrigger = 0)
	{
		global $conf, $hookmanager, $mysoc;
		$error = 0;

		$now = dol_now();

		// Clean parameters
		if (empty($this->date)) {
			$this->date = $this->datep;
		}
		$this->fin_validite = $this->date + ($this->duree_validite * 24 * 3600);
		if (empty($this->availability_id)) {
			$this->availability_id = 0;
		}
		if (empty($this->demand_reason_id)) {
			$this->demand_reason_id = 0;
		}

		// Multicurrency (test on $this->multicurrency_tx because we should take the default rate only if not using origin rate)
		if (!empty($this->multicurrency_code) && empty($this->multicurrency_tx)) {
			list($this->fk_multicurrency, $this->multicurrency_tx) = MultiCurrency::getIdAndTxFromCode($this->db, $this->multicurrency_code, $this->date);
		} else {
			$this->fk_multicurrency = MultiCurrency::getIdFromCode($this->db, $this->multicurrency_code);
		}
		if (empty($this->fk_multicurrency)) {
			$this->multicurrency_code = $conf->currency;
			$this->fk_multicurrency = 0;
			$this->multicurrency_tx = 1;
		}

		// Set tmp vars
		$delivery_date = $this->delivery_date;

		dol_syslog(get_class($this)."::create");

		// Check parameters
		$result = $this->fetch_thirdparty();
		if ($result < 0) {
			$this->error = "Failed to fetch company";
			dol_syslog(get_class($this)."::create ".$this->error, LOG_ERR);
			return -3;
		}

		// Check parameters
		if (!empty($this->ref)) {	// We check that ref is not already used
			$result = self::isExistingObject($this->element, 0, $this->ref); // Check ref is not yet used
			if ($result > 0) {
				$this->error = 'ErrorRefAlreadyExists';
				dol_syslog(get_class($this)."::create ".$this->error, LOG_WARNING);
				$this->db->rollback();
				return -1;
			}
		}

		if (empty($this->date)) {
			$this->error = "Date of proposal is required";
			dol_syslog(get_class($this)."::create ".$this->error, LOG_ERR);
			return -4;
		}


		$this->db->begin();

		// Insert into database
		$sql = "INSERT INTO ".MAIN_DB_PREFIX."propal (";
		$sql .= "fk_soc";
		$sql .= ", price";
		$sql .= ", total_tva";
		$sql .= ", total_ttc";
		$sql .= ", datep";
		$sql .= ", datec";
		$sql .= ", ref";
		$sql .= ", fk_user_author";
		$sql .= ", note_private";
		$sql .= ", note_public";
		$sql .= ", model_pdf";
		$sql .= ", fin_validite";
		$sql .= ", fk_cond_reglement";
		$sql .= ", deposit_percent";
		$sql .= ", fk_mode_reglement";
		$sql .= ", fk_account";
		$sql .= ", ref_client";
		$sql .= ", ref_ext";
		$sql .= ", date_livraison";
		$sql .= ", fk_shipping_method";
		$sql .= ", fk_warehouse";
		$sql .= ", fk_availability";
		$sql .= ", fk_input_reason";
		$sql .= ", fk_projet";
		$sql .= ", fk_incoterms";
		$sql .= ", location_incoterms";
		$sql .= ", entity";
		$sql .= ", fk_multicurrency";
		$sql .= ", multicurrency_code";
		$sql .= ", multicurrency_tx";
		$sql .= ") ";
		$sql .= " VALUES (";
		$sql .= $this->socid;
		$sql .= ", 0";
		$sql .= ", 0";
		$sql .= ", 0";
		$sql .= ", '".$this->db->idate($this->date)."'";
		$sql .= ", '".$this->db->idate($now)."'";
		$sql .= ", '(PROV)'";
		$sql .= ", ".($user->id > 0 ? ((int) $user->id) : "NULL");
		$sql .= ", '".$this->db->escape($this->note_private)."'";
		$sql .= ", '".$this->db->escape($this->note_public)."'";
		$sql .= ", '".$this->db->escape($this->model_pdf)."'";
		$sql .= ", ".($this->fin_validite != '' ? "'".$this->db->idate($this->fin_validite)."'" : "NULL");
		$sql .= ", ".($this->cond_reglement_id > 0 ? ((int) $this->cond_reglement_id) : 'NULL');
		$sql .= ", ".(!empty($this->deposit_percent) ? "'".$this->db->escape($this->deposit_percent)."'" : 'NULL');
		$sql .= ", ".($this->mode_reglement_id > 0 ? ((int) $this->mode_reglement_id) : 'NULL');
		$sql .= ", ".($this->fk_account > 0 ? ((int) $this->fk_account) : 'NULL');
		$sql .= ", '".$this->db->escape($this->ref_client)."'";
		$sql .= ", '".$this->db->escape($this->ref_ext)."'";
		$sql .= ", ".(!isDolTms($delivery_date) ? "NULL" : "'".$this->db->idate($delivery_date)."'");
		$sql .= ", ".($this->shipping_method_id > 0 ? $this->shipping_method_id : 'NULL');
		$sql .= ", ".($this->warehouse_id > 0 ? $this->warehouse_id : 'NULL');
		$sql .= ", ".$this->availability_id;
		$sql .= ", ".$this->demand_reason_id;
		$sql .= ", ".($this->fk_project ? $this->fk_project : "null");
		$sql .= ", ".(int) $this->fk_incoterms;
		$sql .= ", '".$this->db->escape($this->location_incoterms)."'";
		$sql .= ", ".setEntity($this);
		$sql .= ", ".(int) $this->fk_multicurrency;
		$sql .= ", '".$this->db->escape($this->multicurrency_code)."'";
		$sql .= ", ".(float) $this->multicurrency_tx;
		$sql .= ")";

		dol_syslog(get_class($this)."::create", LOG_DEBUG);
		$resql = $this->db->query($sql);
		if ($resql) {
			$this->id = $this->db->last_insert_id(MAIN_DB_PREFIX."propal");

			if ($this->id) {
				$this->ref = '(PROV'.$this->id.')';
				$sql = 'UPDATE '.MAIN_DB_PREFIX."propal SET ref='".$this->db->escape($this->ref)."' WHERE rowid=".((int) $this->id);

				dol_syslog(get_class($this)."::create", LOG_DEBUG);
				$resql = $this->db->query($sql);
				if (!$resql) {
					$error++;
				}

				if (!empty($this->linkedObjectsIds) && empty($this->linked_objects)) {	// To use new linkedObjectsIds instead of old linked_objects
					$this->linked_objects = $this->linkedObjectsIds; // TODO Replace linked_objects with linkedObjectsIds
				}

				// Add object linked
				if (!$error && $this->id && !empty($this->linked_objects) && is_array($this->linked_objects)) {
					foreach ($this->linked_objects as $origin => $tmp_origin_id) {
						if (is_array($tmp_origin_id)) {       // New behaviour, if linked_object can have several links per type, so is something like array('contract'=>array(id1, id2, ...))
							foreach ($tmp_origin_id as $origin_id) {
								$ret = $this->add_object_linked($origin, $origin_id);
								if (!$ret) {
									$this->error = $this->db->lasterror();
									$error++;
								}
							}
						} else { // Old behaviour, if linked_object has only one link per type, so is something like array('contract'=>id1))
							$origin_id = $tmp_origin_id;
							$ret = $this->add_object_linked($origin, $origin_id);
							if (!$ret) {
								$this->error = $this->db->lasterror();
								$error++;
							}
						}
					}
				}

				/*
				 *  Insertion du detail des produits dans la base
				 *  Insert products detail in database
				 */
				if (!$error) {
					$fk_parent_line = 0;
					$num = count($this->lines);

					for ($i = 0; $i < $num; $i++) {
						if (!is_object($this->lines[$i])) {	// If this->lines is not array of objects, coming from REST API
							// Convert into object this->lines[$i].
							$line = (object) $this->lines[$i];
						} else {
							$line = $this->lines[$i];
						}
						// Reset fk_parent_line for line that are not child lines or special product
						if (($line->product_type != 9 && empty($line->fk_parent_line)) || $line->product_type == 9) {
							$fk_parent_line = 0;
						}
						// Complete vat rate with code
						$vatrate = $line->tva_tx;
						if ($line->vat_src_code && !preg_match('/\(.*\)/', $vatrate)) {
							$vatrate .= ' ('.$line->vat_src_code.')';
						}

						if (getDolGlobalString('MAIN_CREATEFROM_KEEP_LINE_ORIGIN_INFORMATION')) {
							$originid = $line->origin_id;
							$origintype = $line->origin;
						} else {
							$originid = $line->id;
							$origintype = $this->element;
						}

						$result = $this->addline(
							$line->desc,
							$line->subprice,
							$line->qty,
							$vatrate,
							$line->localtax1_tx,
							$line->localtax2_tx,
							$line->fk_product,
							$line->remise_percent,
							'HT',
							0,
							$line->info_bits,
							$line->product_type,
							$line->rang,
							$line->special_code,
							$fk_parent_line,
							$line->fk_fournprice,
							$line->pa_ht,
							$line->label,
							$line->date_start,
							$line->date_end,
							$line->array_options,
							$line->fk_unit,
							$origintype,
							$originid,
							0,
							0,
							1
						);

						if ($result < 0) {
							$error++;
							$this->error = $this->db->error;
							dol_print_error($this->db);
							break;
						}

						// Set the id on created row
						$line->id = $result;

						// Defined the new fk_parent_line
						if ($result > 0 && $line->product_type == 9) {
							$fk_parent_line = $result;
						}
					}
				}

				// Set delivery address
				/*if (! $error && $this->fk_delivery_address)
				{
					$sql = "UPDATE ".MAIN_DB_PREFIX."propal";
					$sql.= " SET fk_delivery_address = ".((int) $this->fk_delivery_address);
					$sql.= " WHERE ref = '".$this->db->escape($this->ref)."'";
					$sql.= " AND entity = ".setEntity($this);

					$result=$this->db->query($sql);
				}*/

				if (!$error) {
					// Mise a jour infos denormalisees
					$resql = $this->update_price(1, 'auto', 0, $mysoc);
					if ($resql) {
						$action = 'update';

						// Actions on extra fields
						if (!$error) {
							$result = $this->insertExtraFields();
							if ($result < 0) {
								$error++;
							}
						}

						if (!$error && !$notrigger) {
							// Call trigger
							$result = $this->call_trigger('PROPAL_CREATE', $user);
							if ($result < 0) {
								$error++;
							}
							// End call triggers
						}
					} else {
						$this->error = $this->db->lasterror();
						$error++;
					}
				}
			} else {
				$this->error = $this->db->lasterror();
				$error++;
			}

			if (!$error) {
				$this->db->commit();
				dol_syslog(get_class($this)."::create done id=".$this->id);
				return $this->id;
			} else {
				$this->db->rollback();
				return -2;
			}
		} else {
			$this->error = $this->db->lasterror();
			$this->db->rollback();
			return -1;
		}
	}

	/**
	 *		Load an object from its id and create a new one in database
	 *
	 *      @param	    User	$user		    User making the clone
	 *		@param		int		$socid			Id of thirdparty
	 *		@param		int		$forceentity	Entity id to force
	 *		@param		bool	$update_prices	[=false] Update prices if true
	 *		@param		bool	$update_desc	[=false] Update description if true
	 * 	 	@return		int						New id of clone
	 */
	public function createFromClone(User $user, $socid = 0, $forceentity = null, $update_prices = false, $update_desc = false)
	{
		global $conf, $hookmanager, $mysoc;

		dol_include_once('/projet/class/project.class.php');

		$error = 0;
		$now = dol_now();

		dol_syslog(__METHOD__, LOG_DEBUG);

		$object = new self($this->db);

		$this->db->begin();

		// Load source object
		$object->fetch($this->id);

		$objsoc = new Societe($this->db);

		// Change socid if needed
		if (!empty($socid) && $socid != $object->socid) {
			if ($objsoc->fetch($socid) > 0) {
				$object->socid = $objsoc->id;
				$object->cond_reglement_id	= (!empty($objsoc->cond_reglement_id) ? $objsoc->cond_reglement_id : 0);
				$object->deposit_percent = (!empty($objsoc->deposit_percent) ? $objsoc->deposit_percent : null);
				$object->mode_reglement_id	= (!empty($objsoc->mode_reglement_id) ? $objsoc->mode_reglement_id : 0);
				$object->fk_delivery_address = 0;

				/*if (isModEnabled('project'))
				{
					$project = new Project($db);
					if ($this->fk_project > 0 && $project->fetch($this->fk_project)) {
						if ($project->socid <= 0) $clonedObj->fk_project = $this->fk_project;
						else $clonedObj->fk_project = '';
					} else {
						$clonedObj->fk_project = '';
					}
				}*/
				$object->fk_project = 0; // A cloned proposal is set by default to no project.
			}

			// reset ref_client
<<<<<<< HEAD
			$object->ref_client = '';
			$object->ref_customer = '';
=======
			if (!getDolGlobalString('MAIN_KEEP_REF_CUSTOMER_ON_CLONING')) {
				$object->ref_client = '';
			}
>>>>>>> 305406d8

			// TODO Change product price if multi-prices
		} else {
			$objsoc->fetch($object->socid);
		}

		// update prices
		if ($update_prices === true || $update_desc === true) {
			if ($objsoc->id > 0 && !empty($object->lines)) {
				if ($update_prices === true && getDolGlobalString('PRODUIT_CUSTOMER_PRICES')) {
					// If price per customer
					require_once DOL_DOCUMENT_ROOT . '/product/class/productcustomerprice.class.php';
				}

				foreach ($object->lines as $line) {
					$line->id = 0;

					if ($line->fk_product > 0) {
						$prod = new Product($this->db);
						$res = $prod->fetch($line->fk_product);
						if ($res > 0) {
							if ($update_prices === true) {
								$pu_ht = $prod->price;
								$tva_tx = get_default_tva($mysoc, $objsoc, $prod->id);
								$remise_percent = $objsoc->remise_percent;

								if (getDolGlobalString('PRODUIT_MULTIPRICES') && $objsoc->price_level > 0) {
									$pu_ht = $prod->multiprices[$objsoc->price_level];
									if (getDolGlobalString('PRODUIT_MULTIPRICES_USE_VAT_PER_LEVEL')) {  // using this option is a bug. kept for backward compatibility
										if (isset($prod->multiprices_tva_tx[$objsoc->price_level])) {
											$tva_tx = $prod->multiprices_tva_tx[$objsoc->price_level];
										}
									}
								} elseif (getDolGlobalString('PRODUIT_CUSTOMER_PRICES')) {
									$prodcustprice = new ProductCustomerPrice($this->db);
									$filter = array('t.fk_product' => $prod->id, 't.fk_soc' => $objsoc->id);
									$result = $prodcustprice->fetchAll('', '', 0, 0, $filter);
									if ($result) {
										// If there is some prices specific to the customer
										if (count($prodcustprice->lines) > 0) {
											$pu_ht = price($prodcustprice->lines[0]->price);
											$tva_tx = ($prodcustprice->lines[0]->default_vat_code ? $prodcustprice->lines[0]->tva_tx.' ('.$prodcustprice->lines[0]->default_vat_code.' )' : $prodcustprice->lines[0]->tva_tx);
											if ($prodcustprice->lines[0]->default_vat_code && !preg_match('/\(.*\)/', $tva_tx)) {
												$tva_tx .= ' ('.$prodcustprice->lines[0]->default_vat_code.')';
											}
										}
									}
								}

								$line->subprice = $pu_ht;
								$line->tva_tx = $tva_tx;
								$line->remise_percent = $remise_percent;
							}
							if ($update_desc === true) {
								$line->desc = $prod->description;
							}
						}
					}
				}
			}
		}

		$object->id = 0;
		$object->ref = '';
		$object->entity = (!empty($forceentity) ? $forceentity : $object->entity);
		$object->statut = self::STATUS_DRAFT;

		// Clear fields
		$object->user_creation_id = $user->id;
		$object->user_validation_id = 0;
		$object->date = $now;
		$object->datep = $now; // deprecated
		$object->fin_validite = $object->date + ($object->duree_validite * 24 * 3600);
		if (!getDolGlobalString('MAIN_KEEP_REF_CUSTOMER_ON_CLONING')) {
			$object->ref_client = '';
			$object->ref_customer = '';
		}
		if (getDolGlobalInt('MAIN_DONT_KEEP_NOTE_ON_CLONING') == 1) {
			$object->note_private = '';
			$object->note_public = '';
		}
		// Create clone
		$object->context['createfromclone'] = 'createfromclone';
		$result = $object->create($user);
		if ($result < 0) {
			$this->error = $object->error;
			$this->errors = array_merge($this->errors, $object->errors);
			$error++;
		}

		if (!$error && !getDolGlobalInt('MAIN_IGNORE_CONTACTS_ON_CLONING')) {
			// copy internal contacts
			if ($object->copy_linked_contact($this, 'internal') < 0) {
				$error++;
			}
		}

		if (!$error) {
			// copy external contacts if same company
			if ($this->socid == $object->socid) {
				if ($object->copy_linked_contact($this, 'external') < 0) {
					$error++;
				}
			}
		}

		if (!$error) {
			// Hook of thirdparty module
			if (is_object($hookmanager)) {
				$parameters = array('objFrom' => $this, 'clonedObj' => $object);
				$action = '';
				$reshook = $hookmanager->executeHooks('createFrom', $parameters, $object, $action); // Note that $action and $object may have been modified by some hooks
				if ($reshook < 0) {
					$this->setErrorsFromObject($hookmanager);
					$error++;
				}
			}
		}

		unset($object->context['createfromclone']);

		// End
		if (!$error) {
			$this->db->commit();
			return $object->id;
		} else {
			$this->db->rollback();
			return -1;
		}
	}

	/**
	 *	Load a proposal from database. Get also lines.
	 *
	 *	@param      int			$rowid			Id of object to load
	 *	@param		string		$ref			Ref of proposal
	 *	@param		string		$ref_ext		Ref ext of proposal
	 *	@param		int			$forceentity	Entity id to force when searching on ref or ref_ext
	 *	@return     int         				>0 if OK, <0 if KO
	 */
	public function fetch($rowid, $ref = '', $ref_ext = '', $forceentity = 0)
	{
		$sql = "SELECT p.rowid, p.ref, p.entity, p.fk_soc";
		$sql .= ", p.total_ttc, p.total_tva, p.localtax1, p.localtax2, p.total_ht";
		$sql .= ", p.datec";
		$sql .= ", p.date_signature as dates";
		$sql .= ", p.date_valid as datev";
		$sql .= ", p.datep as dp";
		$sql .= ", p.fin_validite as dfv";
		$sql .= ", p.date_livraison as delivery_date";
		$sql .= ", p.model_pdf, p.last_main_doc, p.ref_client, ref_ext, p.extraparams";
		$sql .= ", p.note_private, p.note_public";
		$sql .= ", p.fk_projet as fk_project, p.fk_statut";
		$sql .= ", p.fk_user_author, p.fk_user_valid, p.fk_user_cloture";
		$sql .= ", p.fk_delivery_address";
		$sql .= ", p.fk_availability";
		$sql .= ", p.fk_input_reason";
		$sql .= ", p.fk_cond_reglement";
		$sql .= ", p.fk_mode_reglement";
		$sql .= ', p.fk_account';
		$sql .= ", p.fk_shipping_method";
		$sql .= ", p.fk_warehouse";
		$sql .= ", p.fk_incoterms, p.location_incoterms";
		$sql .= ", p.fk_multicurrency, p.multicurrency_code, p.multicurrency_tx, p.multicurrency_total_ht, p.multicurrency_total_tva, p.multicurrency_total_ttc";
		$sql .= ", p.tms as date_modification";
		$sql .= ", i.libelle as label_incoterms";
		$sql .= ", c.label as statut_label";
		$sql .= ", ca.code as availability_code, ca.label as availability";
		$sql .= ", dr.code as demand_reason_code, dr.label as demand_reason";
		$sql .= ", cr.code as cond_reglement_code, cr.libelle as cond_reglement, cr.libelle_facture as cond_reglement_libelle_doc, p.deposit_percent";
		$sql .= ", cp.code as mode_reglement_code, cp.libelle as mode_reglement";
		$sql .= " FROM ".MAIN_DB_PREFIX."propal as p";
		$sql .= ' LEFT JOIN '.MAIN_DB_PREFIX.'c_propalst as c ON p.fk_statut = c.id';
		$sql .= ' LEFT JOIN '.MAIN_DB_PREFIX.'c_paiement as cp ON p.fk_mode_reglement = cp.id AND cp.entity IN ('.getEntity('c_paiement').')';
		$sql .= ' LEFT JOIN '.MAIN_DB_PREFIX.'c_payment_term as cr ON p.fk_cond_reglement = cr.rowid AND cr.entity IN ('.getEntity('c_payment_term').')';
		$sql .= ' LEFT JOIN '.MAIN_DB_PREFIX.'c_availability as ca ON p.fk_availability = ca.rowid';
		$sql .= ' LEFT JOIN '.MAIN_DB_PREFIX.'c_input_reason as dr ON p.fk_input_reason = dr.rowid';
		$sql .= ' LEFT JOIN '.MAIN_DB_PREFIX.'c_incoterms as i ON p.fk_incoterms = i.rowid';

		if (!empty($ref)) {
			if (!empty($forceentity)) {
				$sql .= " WHERE p.entity = ".(int) $forceentity; // Check only the current entity because we may have the same reference in several entities
			} else {
				$sql .= " WHERE p.entity IN (".getEntity('propal').")";
			}
			$sql .= " AND p.ref='".$this->db->escape($ref)."'";
		} else {
			// Don't use entity if you use rowid
			$sql .= " WHERE p.rowid = ".((int) $rowid);
		}

		dol_syslog(get_class($this)."::fetch", LOG_DEBUG);
		$resql = $this->db->query($sql);
		if ($resql) {
			if ($this->db->num_rows($resql)) {
				$obj = $this->db->fetch_object($resql);

				$this->id                   = $obj->rowid;
				$this->entity               = $obj->entity;

				$this->ref                  = $obj->ref;
				$this->ref_client           = $obj->ref_client;
				$this->ref_customer         = $obj->ref_client;
				$this->ref_ext              = $obj->ref_ext;

				$this->total                = $obj->total_ttc;			// TODO deprecated
				$this->total_ttc            = $obj->total_ttc;
				$this->total_ht             = $obj->total_ht;
				$this->total_tva            = $obj->total_tva;
				$this->total_localtax1		= $obj->localtax1;
				$this->total_localtax2		= $obj->localtax2;

				$this->socid = $obj->fk_soc;
				$this->thirdparty = null; // Clear if another value was already set by fetch_thirdparty

				$this->fk_project = $obj->fk_project;
				$this->project = null; // Clear if another value was already set by fetch_projet

				$this->model_pdf            = $obj->model_pdf;
				$this->last_main_doc = $obj->last_main_doc;
				$this->note                 = $obj->note_private; // TODO deprecated
				$this->note_private         = $obj->note_private;
				$this->note_public          = $obj->note_public;

				$this->status               = (int) $obj->fk_statut;
				$this->statut               = $this->status; // deprecated

				$this->datec                = $this->db->jdate($obj->datec); // TODO deprecated
				$this->datev                = $this->db->jdate($obj->datev); // TODO deprecated
				$this->date_creation = $this->db->jdate($obj->datec); //Creation date
				$this->date_validation = $this->db->jdate($obj->datev); //Validation date
				$this->date_modification = $this->db->jdate($obj->date_modification); // tms
				$this->date_signature = $this->db->jdate($obj->dates); // Signature date
				$this->date                 = $this->db->jdate($obj->dp); // Proposal date
				$this->datep                = $this->db->jdate($obj->dp); // deprecated
				$this->fin_validite         = $this->db->jdate($obj->dfv);
				$this->delivery_date        = $this->db->jdate($obj->delivery_date);
				$this->shipping_method_id   = ($obj->fk_shipping_method > 0) ? $obj->fk_shipping_method : null;
				$this->warehouse_id         = ($obj->fk_warehouse > 0) ? $obj->fk_warehouse : null;
				$this->availability_id      = $obj->fk_availability;
				$this->availability_code    = $obj->availability_code;
				$this->availability         = $obj->availability;
				$this->demand_reason_id     = $obj->fk_input_reason;
				$this->demand_reason_code   = $obj->demand_reason_code;
				$this->demand_reason        = $obj->demand_reason;
				$this->fk_address = $obj->fk_delivery_address;

				$this->mode_reglement_id    = $obj->fk_mode_reglement;
				$this->mode_reglement_code  = $obj->mode_reglement_code;
				$this->mode_reglement       = $obj->mode_reglement;
				$this->fk_account           = ($obj->fk_account > 0) ? $obj->fk_account : null;
				$this->cond_reglement_id    = $obj->fk_cond_reglement;
				$this->cond_reglement_code  = $obj->cond_reglement_code;
				$this->cond_reglement       = $obj->cond_reglement;
				$this->cond_reglement_doc   = $obj->cond_reglement_libelle_doc;
				$this->deposit_percent      = $obj->deposit_percent;

				$this->extraparams = !empty($obj->extraparams) ? (array) json_decode($obj->extraparams, true) : array();

				$this->user_author_id = $obj->fk_user_author;
				$this->user_validation_id = $obj->fk_user_valid;
				$this->user_closing_id = $obj->fk_user_cloture;

				//Incoterms
				$this->fk_incoterms = $obj->fk_incoterms;
				$this->location_incoterms = $obj->location_incoterms;
				$this->label_incoterms = $obj->label_incoterms;

				// Multicurrency
				$this->fk_multicurrency 		= $obj->fk_multicurrency;
				$this->multicurrency_code = $obj->multicurrency_code;
				$this->multicurrency_tx 		= $obj->multicurrency_tx;
				$this->multicurrency_total_ht = $obj->multicurrency_total_ht;
				$this->multicurrency_total_tva = $obj->multicurrency_total_tva;
				$this->multicurrency_total_ttc = $obj->multicurrency_total_ttc;

				// Retrieve all extrafield
				// fetch optionals attributes and labels
				$this->fetch_optionals();

				$this->db->free($resql);

				$this->lines = array();

				// Lines
				$result = $this->fetch_lines();
				if ($result < 0) {
					return -3;
				}

				return 1;
			}

			$this->error = "Record Not Found";
			return 0;
		} else {
			$this->error = $this->db->lasterror();
			return -1;
		}
	}

	/**
	 *      Update database
	 *
	 *      @param      User	$user        	User that modify
	 *      @param      int		$notrigger	    0=launch triggers after, 1=disable triggers
	 *      @return     int      			   	Return integer <0 if KO, >0 if OK
	 */
	public function update(User $user, $notrigger = 0)
	{
		global $conf;

		$error = 0;

		// Clean parameters
		if (isset($this->ref)) {
			$this->ref = trim($this->ref);
		}
		if (isset($this->ref_client)) {
			$this->ref_client = trim($this->ref_client);
		}
		if (isset($this->note) || isset($this->note_private)) {
			$this->note_private = (isset($this->note_private) ? trim($this->note_private) : trim($this->note));
		}
		if (isset($this->note_public)) {
			$this->note_public = trim($this->note_public);
		}
		if (isset($this->model_pdf)) {
			$this->model_pdf = trim($this->model_pdf);
		}
		if (isset($this->import_key)) {
			$this->import_key = trim($this->import_key);
		}
		if (!empty($this->duree_validite) && is_numeric($this->duree_validite)) {
			$this->fin_validite = $this->date + ($this->duree_validite * 24 * 3600);
		}

		// Check parameters
		// Put here code to add control on parameters values

		// Update request
		$sql = "UPDATE ".MAIN_DB_PREFIX."propal SET";
		$sql .= " ref=".(isset($this->ref) ? "'".$this->db->escape($this->ref)."'" : "null").",";
		$sql .= " ref_client=".(isset($this->ref_client) ? "'".$this->db->escape($this->ref_client)."'" : "null").",";
		$sql .= " ref_ext=".(isset($this->ref_ext) ? "'".$this->db->escape($this->ref_ext)."'" : "null").",";
		$sql .= " fk_soc=".(isset($this->socid) ? $this->socid : "null").",";
		$sql .= " datep=".(strval($this->date) != '' ? "'".$this->db->idate($this->date)."'" : 'null').",";
		if (!empty($this->fin_validite)) {
			$sql .= " fin_validite=".(strval($this->fin_validite) != '' ? "'".$this->db->idate($this->fin_validite)."'" : 'null').",";
		}
		$sql .= " date_valid=".(strval($this->date_validation) != '' ? "'".$this->db->idate($this->date_validation)."'" : 'null').",";
		$sql .= " total_tva=".(isset($this->total_tva) ? $this->total_tva : "null").",";
		$sql .= " localtax1=".(isset($this->total_localtax1) ? $this->total_localtax1 : "null").",";
		$sql .= " localtax2=".(isset($this->total_localtax2) ? $this->total_localtax2 : "null").",";
		$sql .= " total_ht=".(isset($this->total_ht) ? $this->total_ht : "null").",";
		$sql .= " total_ttc=".(isset($this->total_ttc) ? $this->total_ttc : "null").",";
		$sql .= " fk_statut=".(isset($this->status) ? $this->status : "null").",";
		$sql .= " fk_user_author=".(isset($this->user_author_id) ? $this->user_author_id : "null").",";
		$sql .= " fk_user_valid=".(isset($this->user_validation_id) ? $this->user_validation_id : "null").",";
		$sql .= " fk_projet=".(isset($this->fk_project) ? $this->fk_project : "null").",";
		$sql .= " fk_cond_reglement=".(isset($this->cond_reglement_id) ? $this->cond_reglement_id : "null").",";
		$sql .= " deposit_percent=".(!empty($this->deposit_percent) ? "'".$this->db->escape($this->deposit_percent)."'" : "null").",";
		$sql .= " fk_mode_reglement=".(isset($this->mode_reglement_id) ? $this->mode_reglement_id : "null").",";
		$sql .= " fk_input_reason=".(isset($this->demand_reason_id) ? $this->demand_reason_id : "null").",";
		$sql .= " note_private=".(isset($this->note_private) ? "'".$this->db->escape($this->note_private)."'" : "null").",";
		$sql .= " note_public=".(isset($this->note_public) ? "'".$this->db->escape($this->note_public)."'" : "null").",";
		$sql .= " model_pdf=".(isset($this->model_pdf) ? "'".$this->db->escape($this->model_pdf)."'" : "null").",";
		$sql .= " import_key=".(isset($this->import_key) ? "'".$this->db->escape($this->import_key)."'" : "null");
		$sql .= " WHERE rowid=".((int) $this->id);

		$this->db->begin();

		dol_syslog(get_class($this)."::update", LOG_DEBUG);
		$resql = $this->db->query($sql);
		if (!$resql) {
			$error++;
			$this->errors[] = "Error ".$this->db->lasterror();
		}

		if (!$error) {
			$result = $this->insertExtraFields();
			if ($result < 0) {
				$error++;
			}
		}

		if (!$error && !$notrigger) {
			// Call trigger
			$result = $this->call_trigger('PROPAL_MODIFY', $user);
			if ($result < 0) {
				$error++;
			}
			// End call triggers
		}

		// Commit or rollback
		if ($error) {
			foreach ($this->errors as $errmsg) {
				dol_syslog(get_class($this)."::update ".$errmsg, LOG_ERR);
				$this->error .= ($this->error ? ', '.$errmsg : $errmsg);
			}
			$this->db->rollback();
			return -1 * $error;
		} else {
			$this->db->commit();
			return 1;
		}
	}


	// phpcs:disable PEAR.NamingConventions.ValidFunctionName.ScopeNotCamelCaps
	/**
	 * Load array lines
	 *
	 *	@param		int			$only_product			Return only physical products
	 *	@param		int			$loadalsotranslation	Return translation for products
	 *	@param		string		$sqlforgedfilters		Filter on other fields
	 *	@return		int									Return integer <0 if KO, >0 if OK
	 */
	public function fetch_lines($only_product = 0, $loadalsotranslation = 0, $sqlforgedfilters = '')
	{
		// phpcs:enable
		$this->lines = array();

		$sql = 'SELECT d.rowid, d.fk_propal, d.fk_parent_line, d.label as custom_label, d.description, d.price, d.vat_src_code, d.tva_tx, d.localtax1_tx, d.localtax2_tx, d.localtax1_type, d.localtax2_type, d.qty, d.fk_remise_except, d.remise_percent, d.subprice, d.fk_product,';
		$sql .= ' d.info_bits, d.total_ht, d.total_tva, d.total_localtax1, d.total_localtax2, d.total_ttc, d.fk_product_fournisseur_price as fk_fournprice, d.buy_price_ht as pa_ht, d.special_code, d.rang, d.product_type,';
		$sql .= ' d.fk_unit,';
		$sql .= ' p.ref as product_ref, p.description as product_desc, p.fk_product_type, p.label as product_label, p.tobatch as product_tobatch, p.barcode as product_barcode,';
		$sql .= ' p.weight, p.weight_units, p.volume, p.volume_units,';
		$sql .= ' d.date_start, d.date_end,';
		$sql .= ' d.fk_multicurrency, d.multicurrency_code, d.multicurrency_subprice, d.multicurrency_total_ht, d.multicurrency_total_tva, d.multicurrency_total_ttc';
		$sql .= ' FROM '.MAIN_DB_PREFIX.'propaldet as d';
		$sql .= ' LEFT JOIN '.MAIN_DB_PREFIX.'product as p ON (d.fk_product = p.rowid)';
		$sql .= ' WHERE d.fk_propal = '.((int) $this->id);
		if ($only_product) {
			$sql .= ' AND p.fk_product_type = 0';
		}
		if ($sqlforgedfilters) {
			$sql .= $sqlforgedfilters;
		}
		$sql .= ' ORDER by d.rang';

		dol_syslog(get_class($this)."::fetch_lines", LOG_DEBUG);
		$result = $this->db->query($sql);
		if ($result) {
			require_once DOL_DOCUMENT_ROOT.'/core/class/extrafields.class.php';

			$num = $this->db->num_rows($result);

			$i = 0;
			while ($i < $num) {
				$objp                   = $this->db->fetch_object($result);

				$line                   = new PropaleLigne($this->db);

				$line->rowid = $objp->rowid; //Deprecated
				$line->id = $objp->rowid;
				$line->fk_propal = $objp->fk_propal;
				$line->fk_parent_line = $objp->fk_parent_line;
				$line->product_type     = $objp->product_type;
				$line->label            = $objp->custom_label;
				$line->desc             = $objp->description; // Description ligne
				$line->description      = $objp->description; // Description ligne
				$line->qty              = $objp->qty;
				$line->vat_src_code     = $objp->vat_src_code;
				$line->tva_tx           = $objp->tva_tx;
				$line->localtax1_tx		= $objp->localtax1_tx;
				$line->localtax2_tx		= $objp->localtax2_tx;
				$line->localtax1_type	= $objp->localtax1_type;
				$line->localtax2_type	= $objp->localtax2_type;
				$line->subprice         = $objp->subprice;
				$line->fk_remise_except = $objp->fk_remise_except;
				$line->remise_percent   = $objp->remise_percent;
				$line->price            = $objp->price; // TODO deprecated

				$line->info_bits        = $objp->info_bits;
				$line->total_ht         = $objp->total_ht;
				$line->total_tva        = $objp->total_tva;
				$line->total_localtax1	= $objp->total_localtax1;
				$line->total_localtax2	= $objp->total_localtax2;
				$line->total_ttc        = $objp->total_ttc;
				$line->fk_fournprice = $objp->fk_fournprice;
				$marginInfos = getMarginInfos($objp->subprice, $objp->remise_percent, $objp->tva_tx, $objp->localtax1_tx, $objp->localtax2_tx, $line->fk_fournprice, $objp->pa_ht);
				$line->pa_ht = $marginInfos[0];
				$line->marge_tx			= $marginInfos[1];
				$line->marque_tx		= $marginInfos[2];
				$line->special_code     = $objp->special_code;
				$line->rang             = $objp->rang;

				$line->fk_product       = $objp->fk_product;

				$line->ref = $objp->product_ref; // deprecated
				$line->libelle = $objp->product_label; // deprecated

				$line->product_ref = $objp->product_ref;
				$line->product_label = $objp->product_label;
				$line->product_desc     = $objp->product_desc; // Description produit
				$line->product_tobatch  = $objp->product_tobatch;
				$line->product_barcode  = $objp->product_barcode;

				$line->fk_product_type  = $objp->fk_product_type; // deprecated
				$line->fk_unit          = $objp->fk_unit;
				$line->weight = $objp->weight;
				$line->weight_units = $objp->weight_units;
				$line->volume = $objp->volume;
				$line->volume_units = $objp->volume_units;

				$line->date_start = $this->db->jdate($objp->date_start);
				$line->date_end = $this->db->jdate($objp->date_end);

				// Multicurrency
				$line->fk_multicurrency = $objp->fk_multicurrency;
				$line->multicurrency_code = $objp->multicurrency_code;
				$line->multicurrency_subprice 	= $objp->multicurrency_subprice;
				$line->multicurrency_total_ht 	= $objp->multicurrency_total_ht;
				$line->multicurrency_total_tva 	= $objp->multicurrency_total_tva;
				$line->multicurrency_total_ttc 	= $objp->multicurrency_total_ttc;

				$line->fetch_optionals();

				// multilangs
				if (getDolGlobalInt('MAIN_MULTILANGS') && !empty($objp->fk_product) && !empty($loadalsotranslation)) {
					$tmpproduct = new Product($this->db);
					$tmpproduct->fetch($objp->fk_product);
					$tmpproduct->getMultiLangs();

					$line->multilangs = $tmpproduct->multilangs;
				}

				$this->lines[$i] = $line;

				$i++;
			}

			$this->db->free($result);

			return $num;
		} else {
			$this->error = $this->db->lasterror();
			return -3;
		}
	}

	/**
	 *  Set status to validated
	 *
	 *  @param	User	$user       Object user that validate
	 *  @param	int		$notrigger	1=Does not execute triggers, 0=execute triggers
	 *  @return int         		Return integer <0 if KO, 0=Nothing done, >=0 if OK
	 */
	public function valid($user, $notrigger = 0)
	{
		global $conf;

		require_once DOL_DOCUMENT_ROOT.'/core/lib/files.lib.php';

		$error = 0;

		// Protection
		if ($this->status == self::STATUS_VALIDATED) {
			dol_syslog(get_class($this)."::valid action abandoned: already validated", LOG_WARNING);
			return 0;
		}

		if (!((!getDolGlobalString('MAIN_USE_ADVANCED_PERMS') && $user->hasRight('propal', 'creer'))
		|| (getDolGlobalString('MAIN_USE_ADVANCED_PERMS') && $user->hasRight('propal', 'propal_advance', 'validate')))) {
			$this->error = 'ErrorPermissionDenied';
			dol_syslog(get_class($this)."::valid ".$this->error, LOG_ERR);
			return -1;
		}

		$now = dol_now();

		$this->db->begin();

		// Numbering module definition
		$soc = new Societe($this->db);
		$soc->fetch($this->socid);

		// Define new ref
		if (!$error && (preg_match('/^[\(]?PROV/i', $this->ref) || empty($this->ref))) { // empty should not happened, but when it occurs, the test save life
			$num = $this->getNextNumRef($soc);
		} else {
			$num = $this->ref;
		}
		$this->newref = dol_sanitizeFileName($num);

		$sql = "UPDATE ".MAIN_DB_PREFIX."propal";
		$sql .= " SET ref = '".$this->db->escape($num)."',";
		$sql .= " fk_statut = ".self::STATUS_VALIDATED.", date_valid='".$this->db->idate($now)."', fk_user_valid=".((int) $user->id);
		$sql .= " WHERE rowid = ".((int) $this->id)." AND fk_statut = ".self::STATUS_DRAFT;

		dol_syslog(get_class($this)."::valid", LOG_DEBUG);
		$resql = $this->db->query($sql);
		if (!$resql) {
			dol_print_error($this->db);
			$error++;
		}

		// Trigger calls
		if (!$error && !$notrigger) {
			// Call trigger
			$result = $this->call_trigger('PROPAL_VALIDATE', $user);
			if ($result < 0) {
				$error++;
			}
			// End call triggers
		}

		if (!$error) {
			$this->oldref = $this->ref;

			// Rename directory if dir was a temporary ref
			if (preg_match('/^[\(]?PROV/i', $this->ref)) {
				// Now we rename also files into index
				$sql = 'UPDATE '.MAIN_DB_PREFIX."ecm_files set filename = CONCAT('".$this->db->escape($this->newref)."', SUBSTR(filename, ".(strlen($this->ref) + 1).")), filepath = 'propale/".$this->db->escape($this->newref)."'";
				$sql .= " WHERE filename LIKE '".$this->db->escape($this->ref)."%' AND filepath = 'propale/".$this->db->escape($this->ref)."' and entity = ".((int) $conf->entity);
				$resql = $this->db->query($sql);
				if (!$resql) {
					$error++;
					$this->error = $this->db->lasterror();
				}
				$sql = 'UPDATE '.MAIN_DB_PREFIX."ecm_files set filepath = 'propale/".$this->db->escape($this->newref)."'";
				$sql .= " WHERE filepath = 'propale/".$this->db->escape($this->ref)."' and entity = ".$conf->entity;
				$resql = $this->db->query($sql);
				if (!$resql) {
					$error++;
					$this->error = $this->db->lasterror();
				}

				// We rename directory ($this->ref = old ref, $num = new ref) in order not to lose the attachments
				$oldref = dol_sanitizeFileName($this->ref);
				$newref = dol_sanitizeFileName($num);
				$dirsource = $conf->propal->multidir_output[$this->entity].'/'.$oldref;
				$dirdest = $conf->propal->multidir_output[$this->entity].'/'.$newref;
				if (!$error && file_exists($dirsource)) {
					dol_syslog(get_class($this)."::validate rename dir ".$dirsource." into ".$dirdest);
					if (@rename($dirsource, $dirdest)) {
						dol_syslog("Rename ok");
						// Rename docs starting with $oldref with $newref
						$listoffiles = dol_dir_list($dirdest, 'files', 1, '^'.preg_quote($oldref, '/'));
						foreach ($listoffiles as $fileentry) {
							$dirsource = $fileentry['name'];
							$dirdest = preg_replace('/^'.preg_quote($oldref, '/').'/', $newref, $dirsource);
							$dirsource = $fileentry['path'].'/'.$dirsource;
							$dirdest = $fileentry['path'].'/'.$dirdest;
							@rename($dirsource, $dirdest);
						}
					}
				}
			}

			$this->ref = $num;
			$this->statut = self::STATUS_VALIDATED;
			$this->status = self::STATUS_VALIDATED;
			$this->user_validation_id = $user->id;
			$this->datev = $now;
			$this->date_validation = $now;

			$this->db->commit();
			return 1;
		} else {
			$this->db->rollback();
			return -1;
		}
	}


	// phpcs:disable PEAR.NamingConventions.ValidFunctionName.ScopeNotCamelCaps
	/**
	 *  Define proposal date
	 *
	 *  @param  User		$user      	Object user that modify
	 *  @param  int			$date		Date
	 *  @param  int			$notrigger	1=Does not execute triggers, 0= execute triggers
	 *  @return	int         			Return integer <0 if KO, >0 if OK
	 */
	public function set_date($user, $date, $notrigger = 0)
	{
		// phpcs:enable
		if (empty($date)) {
			$this->error = 'ErrorBadParameter';
			dol_syslog(get_class($this)."::set_date ".$this->error, LOG_ERR);
			return -1;
		}

		if ($user->hasRight('propal', 'creer')) {
			$error = 0;

			$this->db->begin();

			$sql = "UPDATE ".MAIN_DB_PREFIX."propal SET datep = '".$this->db->idate($date)."'";
			$sql .= " WHERE rowid = ".((int) $this->id);

			dol_syslog(__METHOD__, LOG_DEBUG);
			$resql = $this->db->query($sql);
			if (!$resql) {
				$this->errors[] = $this->db->error();
				$error++;
			}

			if (!$error) {
				$this->oldcopy = clone $this;
				$this->date = $date;
				$this->datep = $date; // deprecated
			}

			if (!$notrigger && empty($error)) {
				// Call trigger
				$result = $this->call_trigger('PROPAL_MODIFY', $user);
				if ($result < 0) {
					$error++;
				}
				// End call triggers
			}

			if (!$error) {
				$this->db->commit();
				return 1;
			} else {
				foreach ($this->errors as $errmsg) {
					dol_syslog(__METHOD__.' Error: '.$errmsg, LOG_ERR);
					$this->error .= ($this->error ? ', '.$errmsg : $errmsg);
				}
				$this->db->rollback();
				return -1 * $error;
			}
		}

		return -1;
	}

	// phpcs:disable PEAR.NamingConventions.ValidFunctionName.ScopeNotCamelCaps
	/**
	 *	Define end validity date
	 *
	 *	@param		User	$user        		Object user that modify
	 *	@param      int		$date_end_validity	End of validity date
	 *  @param  	int		$notrigger			1=Does not execute triggers, 0= execute triggers
	 *	@return     int         				Return integer <0 if KO, >0 if OK
	 */
	public function set_echeance($user, $date_end_validity, $notrigger = 0)
	{
		// phpcs:enable
		if ($user->hasRight('propal', 'creer')) {
			$error = 0;

			$this->db->begin();

			$sql = "UPDATE ".MAIN_DB_PREFIX."propal SET fin_validite = ".($date_end_validity != '' ? "'".$this->db->idate($date_end_validity)."'" : 'null');
			$sql .= " WHERE rowid = ".((int) $this->id);

			dol_syslog(__METHOD__, LOG_DEBUG);

			$resql = $this->db->query($sql);
			if (!$resql) {
				$this->errors[] = $this->db->error();
				$error++;
			}


			if (!$error) {
				$this->oldcopy = clone $this;
				$this->fin_validite = $date_end_validity;
			}

			if (!$notrigger && empty($error)) {
				// Call trigger
				$result = $this->call_trigger('PROPAL_MODIFY', $user);
				if ($result < 0) {
					$error++;
				}
				// End call triggers
			}

			if (!$error) {
				$this->db->commit();
				return 1;
			} else {
				foreach ($this->errors as $errmsg) {
					dol_syslog(__METHOD__.' Error: '.$errmsg, LOG_ERR);
					$this->error .= ($this->error ? ', '.$errmsg : $errmsg);
				}
				$this->db->rollback();
				return -1 * $error;
			}
		}

		return -1;
	}

	// phpcs:disable PEAR.NamingConventions.ValidFunctionName.ScopeNotCamelCaps
	/**
	 *	Set delivery date
	 *
	 *	@param      User 	$user        		Object user that modify
	 *	@param      int		$delivery_date		Delivery date
	 *  @param  	int		$notrigger			1=Does not execute triggers, 0= execute triggers
	 *	@return     int         				Return integer <0 if ko, >0 if ok
	 *	@deprecated Use  setDeliveryDate
	 */
	public function set_date_livraison($user, $delivery_date, $notrigger = 0)
	{
		// phpcs:enable
		return $this->setDeliveryDate($user, $delivery_date, $notrigger);
	}

	/**
	 *	Set delivery date
	 *
	 *	@param      User 	$user        		Object user that modify
	 *	@param      int		$delivery_date     Delivery date
	 *  @param  	int		$notrigger			1=Does not execute triggers, 0= execute triggers
	 *	@return     int         				Return integer <0 if ko, >0 if ok
	 */
	public function setDeliveryDate($user, $delivery_date, $notrigger = 0)
	{
		if ($user->hasRight('propal', 'creer')) {
			$error = 0;

			$this->db->begin();

			$sql = "UPDATE ".MAIN_DB_PREFIX."propal ";
			$sql .= " SET date_livraison = ".(isDolTms($delivery_date) ? "'".$this->db->idate($delivery_date)."'" : 'null');
			$sql .= " WHERE rowid = ".((int) $this->id);

			dol_syslog(__METHOD__, LOG_DEBUG);
			$resql = $this->db->query($sql);
			if (!$resql) {
				$this->errors[] = $this->db->error();
				$error++;
			}

			if (!$error) {
				$this->oldcopy = clone $this;
				$this->delivery_date = $delivery_date;
			}

			if (!$notrigger && empty($error)) {
				// Call trigger
				$result = $this->call_trigger('PROPAL_MODIFY', $user);
				if ($result < 0) {
					$error++;
				}
				// End call triggers
			}

			if (!$error) {
				$this->db->commit();
				return 1;
			} else {
				foreach ($this->errors as $errmsg) {
					dol_syslog(__METHOD__.' Error: '.$errmsg, LOG_ERR);
					$this->error .= ($this->error ? ', '.$errmsg : $errmsg);
				}
				$this->db->rollback();
				return -1 * $error;
			}
		}

		return -1;
	}

	// phpcs:disable PEAR.NamingConventions.ValidFunctionName.ScopeNotCamelCaps
	/**
	 *  Set delivery
	 *
	 *  @param		User	$user		  	Object user that modify
	 *  @param      int		$id				Availability id
	 *  @param  	int		$notrigger		1=Does not execute triggers, 0= execute triggers
	 *  @return     int           			Return integer <0 if KO, >0 if OK
	 */
	public function set_availability($user, $id, $notrigger = 0)
	{
		// phpcs:enable
		if ($user->hasRight('propal', 'creer') && $this->status >= self::STATUS_DRAFT) {
			$error = 0;

			$this->db->begin();

			$sql = "UPDATE ".MAIN_DB_PREFIX."propal";
			$sql .= " SET fk_availability = ".((int) $id);
			$sql .= " WHERE rowid = ".((int) $this->id);

			dol_syslog(__METHOD__.' availability('.$id.')', LOG_DEBUG);
			$resql = $this->db->query($sql);
			if (!$resql) {
				$this->errors[] = $this->db->error();
				$error++;
			}

			if (!$error) {
				$this->oldcopy = clone $this;
				$this->fk_availability = $id;
				$this->availability_id = $id;
			}

			if (!$notrigger && empty($error)) {
				// Call trigger
				$result = $this->call_trigger('PROPAL_MODIFY', $user);
				if ($result < 0) {
					$error++;
				}
				// End call triggers
			}

			if (!$error) {
				$this->db->commit();
				return 1;
			} else {
				foreach ($this->errors as $errmsg) {
					dol_syslog(__METHOD__.' Error: '.$errmsg, LOG_ERR);
					$this->error .= ($this->error ? ', '.$errmsg : $errmsg);
				}
				$this->db->rollback();
				return -1 * $error;
			}
		} else {
			$error_str = 'Propal status do not meet requirement '.$this->status;
			dol_syslog(__METHOD__.$error_str, LOG_ERR);
			$this->error = $error_str;
			$this->errors[] = $this->error;
			return -2;
		}
	}

	// phpcs:disable PEAR.NamingConventions.ValidFunctionName.ScopeNotCamelCaps
	/**
	 *  Set source of demand
	 *
	 *  @param		User	$user		Object user that modify
	 *  @param      int		$id			Input reason id
	 *  @param  	int		$notrigger	1=Does not execute triggers, 0= execute triggers
	 *  @return     int           		Return integer <0 if KO, >0 if OK
	 */
	public function set_demand_reason($user, $id, $notrigger = 0)
	{
		// phpcs:enable
		if ($user->hasRight('propal', 'creer') && $this->status >= self::STATUS_DRAFT) {
			$error = 0;

			$this->db->begin();

			$sql = "UPDATE ".MAIN_DB_PREFIX."propal ";
			$sql .= " SET fk_input_reason = ".((int) $id);
			$sql .= " WHERE rowid = ".((int) $this->id);

			dol_syslog(__METHOD__, LOG_DEBUG);
			$resql = $this->db->query($sql);
			if (!$resql) {
				$this->errors[] = $this->db->error();
				$error++;
			}


			if (!$error) {
				$this->oldcopy = clone $this;

				$this->demand_reason_id = $id;
			}


			if (!$notrigger && empty($error)) {
				// Call trigger
				$result = $this->call_trigger('PROPAL_MODIFY', $user);
				if ($result < 0) {
					$error++;
				}
				// End call triggers
			}

			if (!$error) {
				$this->db->commit();
				return 1;
			} else {
				foreach ($this->errors as $errmsg) {
					dol_syslog(__METHOD__.' Error: '.$errmsg, LOG_ERR);
					$this->error .= ($this->error ? ', '.$errmsg : $errmsg);
				}
				$this->db->rollback();
				return -1 * $error;
			}
		} else {
			$error_str = 'Propal status do not meet requirement '.$this->status;
			dol_syslog(__METHOD__.$error_str, LOG_ERR);
			$this->error = $error_str;
			$this->errors[] = $this->error;
			return -2;
		}
	}

	// phpcs:disable PEAR.NamingConventions.ValidFunctionName.ScopeNotCamelCaps
	/**
	 * Set customer reference number
	 *
	 *  @param      User	$user			Object user that modify
	 *  @param      string	$ref_client		Customer reference
	 *  @param  	int		$notrigger		1=Does not execute triggers, 0= execute triggers
	 *  @return     int						Return integer <0 if ko, >0 if ok
	 */
	public function set_ref_client($user, $ref_client, $notrigger = 0)
	{
		// phpcs:enable
		if ($user->hasRight('propal', 'creer')) {
			$error = 0;

			$this->db->begin();

			$sql = "UPDATE ".MAIN_DB_PREFIX."propal SET ref_client = ".(empty($ref_client) ? 'NULL' : "'".$this->db->escape($ref_client)."'");
			$sql .= " WHERE rowid = ".((int) $this->id);

			dol_syslog(__METHOD__.' $this->id='.$this->id.', ref_client='.$ref_client, LOG_DEBUG);
			$resql = $this->db->query($sql);
			if (!$resql) {
				$this->errors[] = $this->db->error();
				$error++;
			}

			if (!$error) {
				$this->oldcopy = clone $this;
				$this->ref_client = $ref_client;
			}

			if (!$notrigger && empty($error)) {
				// Call trigger
				$result = $this->call_trigger('PROPAL_MODIFY', $user);
				if ($result < 0) {
					$error++;
				}
				// End call triggers
			}

			if (!$error) {
				$this->db->commit();
				return 1;
			} else {
				foreach ($this->errors as $errmsg) {
					dol_syslog(__METHOD__.' Error: '.$errmsg, LOG_ERR);
					$this->error .= ($this->error ? ', '.$errmsg : $errmsg);
				}
				$this->db->rollback();
				return -1 * $error;
			}
		}

		return -1;
	}


	/**
	 *	Reopen the commercial proposal
	 *
	 *	@param      User	$user		Object user that close
	 *	@param      int		$status		Status
	 *	@param      string	$note		Comment
	 *  @param		int		$notrigger	1=Does not execute triggers, 0= execute triggers
	 *	@return     int         		Return integer <0 if KO, >0 if OK
	 */
	public function reopen($user, $status, $note = '', $notrigger = 0)
	{
		$error = 0;

		$sql = "UPDATE ".MAIN_DB_PREFIX."propal";
		$sql .= " SET fk_statut = ".((int) $status).",";
		if (!empty($note)) {
			$sql .= " note_private = '".$this->db->escape($note)."',";
		}
		$sql .= " date_cloture=NULL, fk_user_cloture=NULL";
		$sql .= " WHERE rowid = ".((int) $this->id);

		$this->db->begin();

		dol_syslog(get_class($this)."::reopen", LOG_DEBUG);
		$resql = $this->db->query($sql);
		if (!$resql) {
			$error++;
			$this->errors[] = "Error ".$this->db->lasterror();
		}
		if (!$error) {
			if (!$notrigger) {
				// Call trigger
				$result = $this->call_trigger('PROPAL_REOPEN', $user);
				if ($result < 0) {
					$error++;
				}
				// End call triggers
			}
		}

		// Commit or rollback
		if ($error) {
			if (!empty($this->errors)) {
				foreach ($this->errors as $errmsg) {
					dol_syslog(get_class($this)."::update ".$errmsg, LOG_ERR);
					$this->error .= ($this->error ? ', '.$errmsg : $errmsg);
				}
			}
			$this->db->rollback();
			return -1 * $error;
		} else {
			$this->statut = $status;
			$this->status = $status;

			$this->db->commit();
			return 1;
		}
	}

	/**
	 *	Close/set the commercial proposal to status signed or refused (fill also date signature)
	 *
	 *	@param      User	$user		Object user that close
	 *	@param      int		$status		Status (self::STATUS_BILLED or self::STATUS_REFUSED)
	 *	@param      string	$note		Complete private note with this note
	 *  @param		int		$notrigger	1=Does not execute triggers, 0=Execute triggers
	 *	@return     int         		Return integer <0 if KO, >0 if OK
	 */
	public function closeProposal($user, $status, $note = '', $notrigger = 0)
	{
		global $langs,$conf;

		$error = 0;
		$now = dol_now();

		$this->db->begin();

		$newprivatenote = dol_concatdesc($this->note_private, $note);

		if (!getDolGlobalString('PROPALE_KEEP_OLD_SIGNATURE_INFO')) {
			$date_signature = $now;
			$fk_user_signature = $user->id;
		} else {
			$this->info($this->id);
			if (!isset($this->date_signature) || $this->date_signature == '') {
				$date_signature = $now;
				$fk_user_signature = $user->id;
			} else {
				$date_signature = $this->date_signature;
				$fk_user_signature = $this->user_signature->id;
			}
		}

		$sql  = "UPDATE ".MAIN_DB_PREFIX."propal";
		$sql .= " SET fk_statut = ".((int) $status).", note_private = '".$this->db->escape($newprivatenote)."'";
		if ($status == self::STATUS_SIGNED) {
			$sql .= ", date_signature='".$this->db->idate($now)."', fk_user_signature = ".($fk_user_signature);
		}
		$sql .= " WHERE rowid = ".((int) $this->id);

		$resql = $this->db->query($sql);
		if ($resql) {
			// Status self::STATUS_REFUSED by default
			$modelpdf = getDolGlobalString('PROPALE_ADDON_PDF_ODT_CLOSED', $this->model_pdf);
			$trigger_name = 'PROPAL_CLOSE_REFUSED';		// used later in call_trigger()

			if ($status == self::STATUS_SIGNED) {	// Status self::STATUS_SIGNED
				$trigger_name = 'PROPAL_CLOSE_SIGNED';	// used later in call_trigger()
				$modelpdf = getDolGlobalString('PROPALE_ADDON_PDF_ODT_TOBILL') ? $conf->global->PROPALE_ADDON_PDF_ODT_TOBILL : $this->model_pdf;

				// The connected company is classified as a client
				$soc = new Societe($this->db);
				$soc->id = $this->socid;
				$result = $soc->setAsCustomer();

				if ($result < 0) {
					$this->error = $this->db->lasterror();
					$this->db->rollback();
					return -2;
				}
			}

			if (!getDolGlobalString('MAIN_DISABLE_PDF_AUTOUPDATE') && !getDolGlobalInt('PROPAL_DISABLE_AUTOUPDATE_ON_CLOSE')) {
				// Define output language
				$outputlangs = $langs;
				if (getDolGlobalInt('MAIN_MULTILANGS')) {
					$outputlangs = new Translate("", $conf);
					$newlang = (GETPOST('lang_id', 'aZ09') ? GETPOST('lang_id', 'aZ09') : $this->thirdparty->default_lang);
					$outputlangs->setDefaultLang($newlang);
				}

				// PDF
				$hidedetails = (getDolGlobalString('MAIN_GENERATE_DOCUMENTS_HIDE_DETAILS') ? 1 : 0);
				$hidedesc = (getDolGlobalString('MAIN_GENERATE_DOCUMENTS_HIDE_DESC') ? 1 : 0);
				$hideref = (getDolGlobalString('MAIN_GENERATE_DOCUMENTS_HIDE_REF') ? 1 : 0);

				//$ret=$object->fetch($id);    // Reload to get new records
				$this->generateDocument($modelpdf, $outputlangs, $hidedetails, $hidedesc, $hideref);
			}

			if (!$error) {
				$this->oldcopy = clone $this;
				$this->statut = $status;
				$this->status = $status;
				$this->date_signature = $date_signature;
				$this->note_private = $newprivatenote;
			}

			if (!$notrigger && empty($error)) {
				// Call trigger
				$result = $this->call_trigger($trigger_name, $user);
				if ($result < 0) {
					$error++;
				}
				// End call triggers
			}

			if (!$error) {
				$this->db->commit();
				return 1;
			} else {
				$this->statut = $this->oldcopy->status;
				$this->status = $this->oldcopy->status;
				$this->date_signature = $this->oldcopy->date_signature;
				$this->note_private = $this->oldcopy->note_private;

				$this->db->rollback();
				return -1;
			}
		} else {
			$this->error = $this->db->lasterror();
			$this->db->rollback();
			return -1;
		}
	}

	/**
	 *	Classify the proposal to status Billed
	 *
	 *	@param  	User	$user    	Object user
	 *  @param		int		$notrigger	1=Does not execute triggers, 0= execute triggers
	 *	@param      string	$note		Complete private note with this note
	 *	@return     int     			Return integer <0 if KO, 0 = nothing done, >0 if OK
	 */
	public function classifyBilled(User $user, $notrigger = 0, $note = '')
	{
		global $conf, $langs;

		$error = 0;

		$now = dol_now();
		$num = 0;

		$triggerName = 'PROPAL_CLASSIFY_BILLED';

		$this->db->begin();

		$newprivatenote = dol_concatdesc($this->note_private, $note);

		$sql = 'UPDATE '.MAIN_DB_PREFIX.'propal SET fk_statut = '.self::STATUS_BILLED.", ";
		$sql .= " note_private = '".$this->db->escape($newprivatenote)."', date_cloture='".$this->db->idate($now)."', fk_user_cloture=".((int) $user->id);
		$sql .= ' WHERE rowid = '.((int) $this->id).' AND fk_statut = '.((int) self::STATUS_SIGNED);

		dol_syslog(__METHOD__, LOG_DEBUG);
		$resql = $this->db->query($sql);
		if (!$resql) {
			$this->errors[] = $this->db->error();
			$error++;
		} else {
			$num = $this->db->affected_rows($resql);
		}

		if (!$error) {
			$modelpdf = getDolGlobalString('PROPALE_ADDON_PDF_ODT_CLOSED', $this->model_pdf);

			if (!getDolGlobalString('MAIN_DISABLE_PDF_AUTOUPDATE')) {
				// Define output language
				$outputlangs = $langs;
				if (getDolGlobalInt('MAIN_MULTILANGS')) {
					$outputlangs = new Translate("", $conf);
					$newlang = (GETPOST('lang_id', 'aZ09') ? GETPOST('lang_id', 'aZ09') : $this->thirdparty->default_lang);
					$outputlangs->setDefaultLang($newlang);
				}

				// PDF
				$hidedetails = (getDolGlobalString('MAIN_GENERATE_DOCUMENTS_HIDE_DETAILS') ? 1 : 0);
				$hidedesc = (getDolGlobalString('MAIN_GENERATE_DOCUMENTS_HIDE_DESC') ? 1 : 0);
				$hideref = (getDolGlobalString('MAIN_GENERATE_DOCUMENTS_HIDE_REF') ? 1 : 0);

				//$ret=$object->fetch($id);    // Reload to get new records
				$this->generateDocument($modelpdf, $outputlangs, $hidedetails, $hidedesc, $hideref);
			}

			$this->oldcopy = clone $this;
			$this->statut = self::STATUS_BILLED;
			$this->status = self::STATUS_BILLED;
			$this->date_cloture = $now;
			$this->note_private = $newprivatenote;
		}

		if (!$notrigger && empty($error)) {
			// Call trigger
			$result = $this->call_trigger($triggerName, $user);
			if ($result < 0) {
				$error++;
			}
			// End call triggers
		}

		if (!$error) {
			$this->db->commit();
			return $num;
		} else {
			foreach ($this->errors as $errmsg) {
				dol_syslog(__METHOD__.' Error: '.$errmsg, LOG_ERR);
				$this->error .= ($this->error ? ', '.$errmsg : $errmsg);
			}
			$this->db->rollback();
			return -1 * $error;
		}
	}

	/**
	 *	Cancel the proposal
	 *
	 *	@param  	User	$user	Object user
	 *	@return		int				Return integer if KO <0 , if OK >0
	 */
	public function setCancel(User $user)
	{
		$error = 0;

		$this->db->begin();

		$sql = "UPDATE ". MAIN_DB_PREFIX . "propal";
		$sql .= " SET fk_statut = " . self::STATUS_CANCELED . ",";
		$sql .= " fk_user_modif = " . ((int) $user->id);
		$sql .= " WHERE rowid = " . ((int) $this->id);

		dol_syslog(get_class($this)."::cancel", LOG_DEBUG);
		if ($this->db->query($sql)) {
			if (!$error) {
				// Call trigger
				$result = $this->call_trigger('PROPAL_CANCEL', $user);
				if ($result < 0) {
					$error++;
				}
				// End call triggers
			}

			if (!$error) {
				$this->statut = self::STATUS_CANCELED;
				$this->status = self::STATUS_CANCELED;
				$this->db->commit();
				return 1;
			} else {
				foreach ($this->errors as $errmsg) {
					dol_syslog(get_class($this)."::cancel ".$errmsg, LOG_ERR);
					$this->error .= ($this->error ? ', '.$errmsg : $errmsg);
				}
				$this->db->rollback();
				return -1;
			}
		} else {
			$this->error = $this->db->error();
			$this->db->rollback();
			return -1;
		}
	}

	// phpcs:disable PEAR.NamingConventions.ValidFunctionName.ScopeNotCamelCaps
	/**
	 *	Set draft status
	 *
	 *	@param		User	$user		Object user that modify
	 *  @param		int		$notrigger	1=Does not execute triggers, 0= execute triggers
	 *	@return		int					Return integer <0 if KO, >0 if OK
	 */
	public function setDraft($user, $notrigger = 0)
	{
		// phpcs:enable
		$error = 0;

		// Protection
		if ($this->status <= self::STATUS_DRAFT) {
			return 0;
		}

		dol_syslog(get_class($this)."::setDraft", LOG_DEBUG);

		$this->db->begin();

		$sql = "UPDATE ".MAIN_DB_PREFIX."propal";
		$sql .= " SET fk_statut = ".self::STATUS_DRAFT;
		$sql .= ",  online_sign_ip = NULL , online_sign_name = NULL";
		$sql .= " WHERE rowid = ".((int) $this->id);

		$resql = $this->db->query($sql);
		if (!$resql) {
			$this->errors[] = $this->db->error();
			$error++;
		}

		if (!$error) {
			$this->oldcopy = clone $this;
		}

		if (!$notrigger && empty($error)) {
			// Call trigger
			$result = $this->call_trigger('PROPAL_MODIFY', $user);
			if ($result < 0) {
				$error++;
			}
			// End call triggers
		}

		if (!$error) {
			$this->statut = self::STATUS_DRAFT;
			$this->status = self::STATUS_DRAFT;

			$this->db->commit();
			return 1;
		} else {
			foreach ($this->errors as $errmsg) {
				dol_syslog(__METHOD__.' Error: '.$errmsg, LOG_ERR);
				$this->error .= ($this->error ? ', '.$errmsg : $errmsg);
			}
			$this->db->rollback();
			return -1 * $error;
		}
	}


	// phpcs:disable PEAR.NamingConventions.ValidFunctionName.ScopeNotCamelCaps
	/**
	 *    Return list of proposal (eventually filtered on user) into an array
	 *
	 *    @param	int		$shortlist			0=Return array[id]=ref, 1=Return array[](id=>id,ref=>ref,name=>name)
	 *    @param	int		$draft				0=not draft, 1=draft
	 *    @param	int		$notcurrentuser		0=all user, 1=not current user
	 *    @param    int		$socid				Id third party
	 *    @param    int		$limit				For pagination
	 *    @param    int		$offset				For pagination
	 *    @param    string	$sortfield			Sort criteria
	 *    @param    string	$sortorder			Sort order
	 *    @return	array|int		       		-1 if KO, array with result if OK
	 */
	public function liste_array($shortlist = 0, $draft = 0, $notcurrentuser = 0, $socid = 0, $limit = 0, $offset = 0, $sortfield = 'p.datep', $sortorder = 'DESC')
	{
		// phpcs:enable
		global $user;

		$ga = array();

		$sql = "SELECT s.rowid, s.nom as name, s.client,";
		$sql .= " p.rowid as propalid, p.fk_statut, p.total_ht, p.ref, p.remise, ";
		$sql .= " p.datep as dp, p.fin_validite as datelimite";
		$sql .= " FROM ".MAIN_DB_PREFIX."societe as s, ".MAIN_DB_PREFIX."propal as p, ".MAIN_DB_PREFIX."c_propalst as c";
		$sql .= " WHERE p.entity IN (".getEntity('propal').")";
		$sql .= " AND p.fk_soc = s.rowid";
		$sql .= " AND p.fk_statut = c.id";

		// If the internal user must only see his customers, force searching by him
		$search_sale = 0;
		if (!$user->hasRight('societe', 'client', 'voir')) {
			$search_sale = $user->id;
		}
		// Search on sale representative
		if ($search_sale && $search_sale != '-1') {
			if ($search_sale == -2) {
				$sql .= " AND NOT EXISTS (SELECT sc.fk_soc FROM ".MAIN_DB_PREFIX."societe_commerciaux as sc WHERE sc.fk_soc = p.fk_soc)";
			} elseif ($search_sale > 0) {
				$sql .= " AND EXISTS (SELECT sc.fk_soc FROM ".MAIN_DB_PREFIX."societe_commerciaux as sc WHERE sc.fk_soc = p.fk_soc AND sc.fk_user = ".((int) $search_sale).")";
			}
		}
		// Search on socid
		if ($socid) {
			$sql .= " AND p.fk_soc = ".((int) $socid);
		}
		if ($draft) {
			$sql .= " AND p.fk_statut = ".((int) self::STATUS_DRAFT);
		}
		if ($notcurrentuser > 0) {
			$sql .= " AND p.fk_user_author <> ".((int) $user->id);
		}
		$sql .= $this->db->order($sortfield, $sortorder);
		$sql .= $this->db->plimit($limit, $offset);

		$result = $this->db->query($sql);
		if ($result) {
			$num = $this->db->num_rows($result);
			if ($num) {
				$i = 0;
				while ($i < $num) {
					$obj = $this->db->fetch_object($result);

					if ($shortlist == 1) {
						$ga[$obj->propalid] = $obj->ref;
					} elseif ($shortlist == 2) {
						$ga[$obj->propalid] = $obj->ref.' ('.$obj->name.')';
					} else {
						$ga[$i]['id'] = $obj->propalid;
						$ga[$i]['ref'] 	= $obj->ref;
						$ga[$i]['name'] = $obj->name;
					}

					$i++;
				}
			}
			return $ga;
		} else {
			dol_print_error($this->db);
			return -1;
		}
	}

	/**
	 *  Returns an array with the numbers of related invoices
	 *
	 *	@return	array		Array of invoices
	 */
	public function getInvoiceArrayList()
	{
		return $this->InvoiceArrayList($this->id);
	}

	// phpcs:disable PEAR.NamingConventions.ValidFunctionName.ScopeNotCamelCaps
	/**
	 *  Returns an array with id and ref of related invoices
	 *
	 *	@param		int			$id			Id propal
	 *	@return		array|int				Array of invoices id
	 */
	public function InvoiceArrayList($id)
	{
		// phpcs:enable
		$ga = array();
		$linkedInvoices = array();

		$this->fetchObjectLinked($id, $this->element);
		foreach ($this->linkedObjectsIds as $objecttype => $objectid) {
			// Nouveau système du common object renvoi des rowid et non un id linéaire de 1 à n
			// On parcourt donc une liste d'objets en tant qu'objet unique
			foreach ($objectid as $key => $object) {
				// Cas des factures liees directement
				if ($objecttype == 'facture') {
					$linkedInvoices[] = $object;
				} else {
					// Cas des factures liees par un autre object (ex: commande)
					$this->fetchObjectLinked($object, $objecttype);
					foreach ($this->linkedObjectsIds as $subobjecttype => $subobjectid) {
						foreach ($subobjectid as $subkey => $subobject) {
							if ($subobjecttype == 'facture') {
								$linkedInvoices[] = $subobject;
							}
						}
					}
				}
			}
		}

		if (count($linkedInvoices) > 0) {
			$sql = "SELECT rowid as facid, ref, total_ht as total, datef as df, fk_user_author, fk_statut, paye";
			$sql .= " FROM ".MAIN_DB_PREFIX."facture";
			$sql .= " WHERE rowid IN (".$this->db->sanitize(implode(',', $linkedInvoices)).")";

			dol_syslog(get_class($this)."::InvoiceArrayList", LOG_DEBUG);
			$resql = $this->db->query($sql);

			if ($resql) {
				$tab_sqlobj = array();
				$nump = $this->db->num_rows($resql);
				for ($i = 0; $i < $nump; $i++) {
					$sqlobj = $this->db->fetch_object($resql);
					$tab_sqlobj[] = $sqlobj;
				}
				$this->db->free($resql);

				$nump = count($tab_sqlobj);

				if ($nump) {
					$i = 0;
					while ($i < $nump) {
						$obj = array_shift($tab_sqlobj);

						$ga[$i] = $obj;

						$i++;
					}
				}
				return $ga;
			} else {
				return -1;
			}
		} else {
			return $ga;
		}
	}

	/**
	 *	Delete proposal
	 *
	 *	@param	User	$user        	Object user that delete
	 *	@param	int		$notrigger		1=Does not execute triggers, 0= execute triggers
	 *	@return	int						>0 if OK, <=0 if KO
	 */
	public function delete($user, $notrigger = 0)
	{
		global $conf;
		require_once DOL_DOCUMENT_ROOT.'/core/lib/files.lib.php';

		$error = 0;

		$this->db->begin();

		if (!$notrigger) {
			// Call trigger
			$result = $this->call_trigger('PROPAL_DELETE', $user);
			if ($result < 0) {
				$error++;
			}
			// End call triggers
		}

		// Delete extrafields of lines and lines
		if (!$error && !empty($this->table_element_line)) {
			$tabletodelete = $this->table_element_line;
			$sqlef = "DELETE FROM ".MAIN_DB_PREFIX.$tabletodelete."_extrafields WHERE fk_object IN (SELECT rowid FROM ".MAIN_DB_PREFIX.$tabletodelete." WHERE ".$this->fk_element." = ".((int) $this->id).")";
			$sql = "DELETE FROM ".MAIN_DB_PREFIX.$tabletodelete." WHERE ".$this->fk_element." = ".((int) $this->id);
			if (!$this->db->query($sqlef) || !$this->db->query($sql)) {
				$error++;
				$this->error = $this->db->lasterror();
				$this->errors[] = $this->error;
				dol_syslog(get_class($this)."::delete error ".$this->error, LOG_ERR);
			}
		}

		if (!$error) {
			// Delete linked object
			$res = $this->deleteObjectLinked();
			if ($res < 0) {
				$error++;
			}
		}

		if (!$error) {
			// Delete linked contacts
			$res = $this->delete_linked_contact();
			if ($res < 0) {
				$error++;
			}
		}

		// Removed extrafields of object
		if (!$error) {
			$result = $this->deleteExtraFields();
			if ($result < 0) {
				$error++;
				dol_syslog(get_class($this)."::delete error ".$this->error, LOG_ERR);
			}
		}

		// Delete main record
		if (!$error) {
			$sql = "DELETE FROM ".MAIN_DB_PREFIX.$this->table_element." WHERE rowid = ".((int) $this->id);
			$res = $this->db->query($sql);
			if (!$res) {
				$error++;
				$this->error = $this->db->lasterror();
				$this->errors[] = $this->error;
				dol_syslog(get_class($this)."::delete error ".$this->error, LOG_ERR);
			}
		}

		// Delete record into ECM index and physically
		if (!$error) {
			$res = $this->deleteEcmFiles(0); // Deleting files physically is done later with the dol_delete_dir_recursive
			$res = $this->deleteEcmFiles(1); // Deleting files physically is done later with the dol_delete_dir_recursive
			if (!$res) {
				$error++;
			}
		}

		if (!$error) {
			// We remove directory
			$ref = dol_sanitizeFileName($this->ref);
			if ($conf->propal->multidir_output[$this->entity] && !empty($this->ref)) {
				$dir = $conf->propal->multidir_output[$this->entity]."/".$ref;
				$file = $dir."/".$ref.".pdf";
				if (file_exists($file)) {
					dol_delete_preview($this);

					if (!dol_delete_file($file, 0, 0, 0, $this)) {
						$this->error = 'ErrorFailToDeleteFile';
						$this->errors[] = $this->error;
						$this->db->rollback();
						return 0;
					}
				}
				if (file_exists($dir)) {
					$res = @dol_delete_dir_recursive($dir);		// delete files physically + into ecm tables
					if (!$res) {
						$this->error = 'ErrorFailToDeleteDir';
						$this->errors[] = $this->error;
						$this->db->rollback();
						return 0;
					}
				}
			}
		}

		if (!$error) {
			dol_syslog(get_class($this)."::delete ".$this->id." by ".$user->id, LOG_DEBUG);
			$this->db->commit();
			return 1;
		} else {
			$this->db->rollback();
			return -1;
		}
	}

	/**
	 *  Change the delivery time
	 *
	 *  @param	int	$availability_id	Id of new delivery time
	 * 	@param	int	$notrigger			1=Does not execute triggers, 0= execute triggers
	 *  @return int                  	>0 if OK, <0 if KO
	 *  @deprecated  use set_availability
	 */
	public function availability($availability_id, $notrigger = 0)
	{
		global $user;

		if ($this->status >= self::STATUS_DRAFT) {
			$error = 0;

			$this->db->begin();

			$sql = 'UPDATE '.MAIN_DB_PREFIX.'propal';
			$sql .= ' SET fk_availability = '.((int) $availability_id);
			$sql .= ' WHERE rowid='.((int) $this->id);

			dol_syslog(__METHOD__.' availability('.$availability_id.')', LOG_DEBUG);
			$resql = $this->db->query($sql);
			if (!$resql) {
				$this->errors[] = $this->db->error();
				$error++;
			}

			if (!$error) {
				$this->oldcopy = clone $this;
				$this->availability_id = $availability_id;
			}

			if (!$notrigger && empty($error)) {
				// Call trigger
				$result = $this->call_trigger('PROPAL_MODIFY', $user);
				if ($result < 0) {
					$error++;
				}
				// End call triggers
			}

			if (!$error) {
				$this->db->commit();
				return 1;
			} else {
				foreach ($this->errors as $errmsg) {
					dol_syslog(__METHOD__.' Error: '.$errmsg, LOG_ERR);
					$this->error .= ($this->error ? ', '.$errmsg : $errmsg);
				}
				$this->db->rollback();
				return -1 * $error;
			}
		} else {
			$error_str = 'Propal status do not meet requirement '.$this->status;
			dol_syslog(__METHOD__.$error_str, LOG_ERR);
			$this->error = $error_str;
			$this->errors[] = $this->error;
			return -2;
		}
	}

	// phpcs:disable PEAR.NamingConventions.ValidFunctionName.ScopeNotCamelCaps
	/**
	 *	Change source demand
	 *
	 *	@param	int $demand_reason_id 	Id of new source demand
	 * 	@param	int	$notrigger			1=Does not execute triggers, 0= execute triggers
	 *	@return int						>0 si ok, <0 si ko
	 *	@deprecated use set_demand_reason
	 */
	public function demand_reason($demand_reason_id, $notrigger = 0)
	{
		// phpcs:enable
		global $user;

		if ($this->status >= self::STATUS_DRAFT) {
			$error = 0;

			$this->db->begin();

			$sql = 'UPDATE '.MAIN_DB_PREFIX.'propal';
			$sql .= ' SET fk_input_reason = '.((int) $demand_reason_id);
			$sql .= ' WHERE rowid='.((int) $this->id);

			dol_syslog(__METHOD__.' demand_reason('.$demand_reason_id.')', LOG_DEBUG);
			$resql = $this->db->query($sql);
			if (!$resql) {
				$this->errors[] = $this->db->error();
				$error++;
			}

			if (!$error) {
				$this->oldcopy = clone $this;
				$this->demand_reason_id = $demand_reason_id;
			}

			if (!$notrigger && empty($error)) {
				// Call trigger
				$result = $this->call_trigger('PROPAL_MODIFY', $user);
				if ($result < 0) {
					$error++;
				}
				// End call triggers
			}

			if (!$error) {
				$this->db->commit();
				return 1;
			} else {
				foreach ($this->errors as $errmsg) {
					dol_syslog(__METHOD__.' Error: '.$errmsg, LOG_ERR);
					$this->error .= ($this->error ? ', '.$errmsg : $errmsg);
				}
				$this->db->rollback();
				return -1 * $error;
			}
		} else {
			$error_str = 'Propal status do not meet requirement '.$this->status;
			dol_syslog(__METHOD__.$error_str, LOG_ERR);
			$this->error = $error_str;
			$this->errors[] = $this->error;
			return -2;
		}
	}


	/**
	 *	Object Proposal Information
	 *
	 * 	@param	int		$id		Proposal id
	 *  @return	void
	 */
	public function info($id)
	{
		$sql = "SELECT c.rowid, ";
		$sql .= " c.datec, c.date_valid as datev, c.date_signature, c.date_cloture,";
		$sql .= " c.fk_user_author, c.fk_user_valid, c.fk_user_signature, c.fk_user_cloture";
		$sql .= " FROM ".MAIN_DB_PREFIX."propal as c";
		$sql .= " WHERE c.rowid = ".((int) $id);

		$result = $this->db->query($sql);

		if ($result) {
			if ($this->db->num_rows($result)) {
				$obj = $this->db->fetch_object($result);

				$this->id                = $obj->rowid;

				$this->date_creation     = $this->db->jdate($obj->datec);
				$this->date_validation   = $this->db->jdate($obj->datev);
				$this->date_signature    = $this->db->jdate($obj->date_signature);
				$this->date_cloture      = $this->db->jdate($obj->date_cloture);

				$this->user_creation_id = $obj->fk_user_author;
				$this->user_validation_id = $obj->fk_user_valid;

				if ($obj->fk_user_signature) {
					$user_signature = new User($this->db);
					$user_signature->fetch($obj->fk_user_signature);
					$this->user_signature = $user_signature;
				}

				$this->user_closing_id = $obj->fk_user_cloture;
			}
			$this->db->free($result);
		} else {
			dol_print_error($this->db);
		}
	}


	/**
	 *    	Return label of status of proposal (draft, validated, ...)
	 *
	 *    	@param      int			$mode        0=Long label, 1=Short label, 2=Picto + Short label, 3=Picto, 4=Picto + Long label, 5=Short label + Picto, 6=Long label + Picto
	 *    	@return     string		Label
	 */
	public function getLibStatut($mode = 0)
	{
		return $this->LibStatut($this->status, $mode);
	}

	// phpcs:disable PEAR.NamingConventions.ValidFunctionName.ScopeNotCamelCaps
	/**
	 *    	Return label of a status (draft, validated, ...)
	 *
	 *    	@param      int			$status		Id status
	 *    	@param      int			$mode      	0=Long label, 1=Short label, 2=Picto + Short label, 3=Picto, 4=Picto + Long label, 5=Short label + Picto, 6=Long label + Picto
	 *    	@return     string		Label
	 */
	public function LibStatut($status, $mode = 1)
	{
		// phpcs:enable
		global $hookmanager;

		// Init/load array of translation of status
		if (empty($this->labelStatus) || empty($this->labelStatusShort)) {
			global $langs;
			$langs->load("propal");
			$this->labelStatus[-1] = $langs->transnoentitiesnoconv("PropalStatusCanceled");
			$this->labelStatus[0] = $langs->transnoentitiesnoconv("PropalStatusDraft");
			$this->labelStatus[1] = $langs->transnoentitiesnoconv("PropalStatusValidated");
			$this->labelStatus[2] = $langs->transnoentitiesnoconv("PropalStatusSigned");
			$this->labelStatus[3] = $langs->transnoentitiesnoconv("PropalStatusNotSigned");
			$this->labelStatus[4] = $langs->transnoentitiesnoconv("PropalStatusBilled");
			$this->labelStatusShort[-1] = $langs->transnoentitiesnoconv("PropalStatusCanceledShort");
			$this->labelStatusShort[0] = $langs->transnoentitiesnoconv("PropalStatusDraftShort");
			$this->labelStatusShort[1] = $langs->transnoentitiesnoconv("PropalStatusValidatedShort");
			$this->labelStatusShort[2] = $langs->transnoentitiesnoconv("PropalStatusSignedShort");
			$this->labelStatusShort[3] = $langs->transnoentitiesnoconv("PropalStatusNotSignedShort");
			$this->labelStatusShort[4] = $langs->transnoentitiesnoconv("PropalStatusBilledShort");
		}

		$statusType = '';
		if ($status == self::STATUS_CANCELED) {
			$statusType = 'status9';
		} elseif ($status == self::STATUS_DRAFT) {
			$statusType = 'status0';
		} elseif ($status == self::STATUS_VALIDATED) {
			$statusType = 'status1';
		} elseif ($status == self::STATUS_SIGNED) {
			$statusType = 'status4';
		} elseif ($status == self::STATUS_NOTSIGNED) {
			$statusType = 'status9';
		} elseif ($status == self::STATUS_BILLED) {
			$statusType = 'status6';
		}

		$parameters = array('status' => $status, 'mode' => $mode);
		$reshook = $hookmanager->executeHooks('LibStatut', $parameters, $this); // Note that $action and $object may have been modified by hook

		if ($reshook > 0) {
			return $hookmanager->resPrint;
		}

		return dolGetStatus($this->labelStatus[$status], $this->labelStatusShort[$status], '', $statusType, $mode);
	}


	// phpcs:disable PEAR.NamingConventions.ValidFunctionName.ScopeNotCamelCaps
	/**
	 *      Load indicators for dashboard (this->nbtodo and this->nbtodolate)
	 *
	 *      @param          User	$user   Object user
	 *      @param          string	$mode   "opened" for proposal to close, "signed" for proposal to invoice
	 *      @return WorkboardResponse|int Return integer <0 if KO, WorkboardResponse if OK
	 */
	public function load_board($user, $mode)
	{
		// phpcs:enable
		global $conf, $langs;

		$clause = " WHERE";

		$sql = "SELECT p.rowid, p.ref, p.datec as datec, p.fin_validite as datefin, p.total_ht";
		$sql .= " FROM ".MAIN_DB_PREFIX."propal as p";
		$sql .= $clause." p.entity IN (".getEntity('propal').")";
		if ($mode == 'opened') {
			$sql .= " AND p.fk_statut = ".self::STATUS_VALIDATED;
		}
		if ($mode == 'signed') {
			$sql .= " AND p.fk_statut = ".self::STATUS_SIGNED;
		}
		// If the internal user must only see his customers, force searching by him
		$search_sale = 0;
		if (!$user->hasRight('societe', 'client', 'voir')) {
			$search_sale = $user->id;
		}
		// Search on sale representative
		if ($search_sale && $search_sale != '-1') {
			if ($search_sale == -2) {
				$sql .= " AND NOT EXISTS (SELECT sc.fk_soc FROM ".MAIN_DB_PREFIX."societe_commerciaux as sc WHERE sc.fk_soc = p.fk_soc)";
			} elseif ($search_sale > 0) {
				$sql .= " AND EXISTS (SELECT sc.fk_soc FROM ".MAIN_DB_PREFIX."societe_commerciaux as sc WHERE sc.fk_soc = p.fk_soc AND sc.fk_user = ".((int) $search_sale).")";
			}
		}

		$resql = $this->db->query($sql);
		if ($resql) {
			$langs->load("propal");
			$now = dol_now();

			$delay_warning = 0;
			$status = 0;
			$label = $labelShort = '';
			if ($mode == 'opened') {
				$delay_warning = $conf->propal->cloture->warning_delay;
				$status = self::STATUS_VALIDATED;
				$label = $langs->transnoentitiesnoconv("PropalsToClose");
				$labelShort = $langs->transnoentitiesnoconv("ToAcceptRefuse");
			}
			if ($mode == 'signed') {
				$delay_warning = $conf->propal->facturation->warning_delay;
				$status = self::STATUS_SIGNED;
				$label = $langs->trans("PropalsToBill"); // We set here bill but may be billed or ordered
				$labelShort = $langs->trans("ToBill");
			}

			$response = new WorkboardResponse();
			$response->warning_delay = $delay_warning / 60 / 60 / 24;
			$response->label = $label;
			$response->labelShort = $labelShort;
			$response->url = DOL_URL_ROOT.'/comm/propal/list.php?search_status='.$status.'&mainmenu=commercial&leftmenu=propals';
			$response->url_late = DOL_URL_ROOT.'/comm/propal/list.php?search_status='.$status.'&mainmenu=commercial&leftmenu=propals&sortfield=p.datep&sortorder=asc';
			$response->img = img_object('', "propal");

			// This assignment in condition is not a bug. It allows walking the results.
			while ($obj = $this->db->fetch_object($resql)) {
				$response->nbtodo++;
				$response->total += $obj->total_ht;

				if ($mode == 'opened') {
					$datelimit = $this->db->jdate($obj->datefin);
					if ($datelimit < ($now - $delay_warning)) {
						$response->nbtodolate++;
					}
				}
				// TODO Definir regle des propales a facturer en retard
				// if ($mode == 'signed' && ! count($this->FactureListeArray($obj->rowid))) $this->nbtodolate++;
			}

			return $response;
		} else {
			$this->error = $this->db->error();
			return -1;
		}
	}


	/**
	 *  Initialise an instance with random values.
	 *  Used to build previews or test instances.
	 *	id must be 0 if object instance is a specimen.
	 *
	 *  @return	int
	 */
	public function initAsSpecimen()
	{
		global $conf, $langs;

		// Load array of products prodids
		$num_prods = 0;
		$prodids = array();
		$sql = "SELECT rowid";
		$sql .= " FROM ".MAIN_DB_PREFIX."product";
		$sql .= " WHERE entity IN (".getEntity('product').")";
		$sql .= $this->db->plimit(100);

		$resql = $this->db->query($sql);
		if ($resql) {
			$num_prods = $this->db->num_rows($resql);
			$i = 0;
			while ($i < $num_prods) {
				$i++;
				$row = $this->db->fetch_row($resql);
				$prodids[$i] = $row[0];
			}
		}

		// Initialise parameters
		$this->id = 0;
		$this->ref = 'SPECIMEN';
		$this->ref_client = 'NEMICEPS';
		$this->specimen = 1;
		$this->socid = 1;
		$this->date = time();
		$this->fin_validite = $this->date + 3600 * 24 * 30;
		$this->cond_reglement_id   = 1;
		$this->cond_reglement_code = 'RECEP';
		$this->mode_reglement_id   = 7;
		$this->mode_reglement_code = 'CHQ';
		$this->availability_id     = 1;
		$this->availability_code   = 'AV_NOW';
		$this->demand_reason_id    = 1;
		$this->demand_reason_code  = 'SRC_00';
		$this->note_public = 'This is a comment (public)';
		$this->note_private = 'This is a comment (private)';

		$this->multicurrency_tx = 1;
		$this->multicurrency_code = $conf->currency;

		// Lines
		$nbp = 5;
		$xnbp = 0;
		while ($xnbp < $nbp) {
			$line = new PropaleLigne($this->db);
			$line->desc = $langs->trans("Description")." ".$xnbp;
			$line->qty = 1;
			$line->subprice = 100;
			$line->price = 100;
			$line->tva_tx = 20;
			$line->localtax1_tx = 0;
			$line->localtax2_tx = 0;
			if ($xnbp == 2) {
				$line->total_ht = 50;
				$line->total_ttc = 60;
				$line->total_tva = 10;
				$line->remise_percent = 50;
			} else {
				$line->total_ht = 100;
				$line->total_ttc = 120;
				$line->total_tva = 20;
				$line->remise_percent = 00;
			}

			if ($num_prods > 0) {
				$prodid = mt_rand(1, $num_prods);
				$line->fk_product = $prodids[$prodid];
				$line->product_ref = 'SPECIMEN';
			}

			$this->lines[$xnbp] = $line;

			$this->total_ht       += $line->total_ht;
			$this->total_tva      += $line->total_tva;
			$this->total_ttc      += $line->total_ttc;

			$xnbp++;
		}

		return 1;
	}

	/**
	 *      Load the indicators this->nb for the state board
	 *
	 *      @return     int         Return integer <0 if ko, >0 if ok
	 */
	public function loadStateBoard()
	{
		global $user;

		$this->nb = array();
		$clause = "WHERE";

		$sql = "SELECT count(p.rowid) as nb";
		$sql .= " FROM ".MAIN_DB_PREFIX."propal as p";
		$sql .= " LEFT JOIN ".MAIN_DB_PREFIX."societe as s ON p.fk_soc = s.rowid";
		$sql .= " ".$clause." p.entity IN (".getEntity('propal').")";

		// If the internal user must only see his customers, force searching by him
		$search_sale = 0;
		if (!$user->hasRight('societe', 'client', 'voir')) {
			$search_sale = $user->id;
		}
		// Search on sale representative
		if ($search_sale && $search_sale != '-1') {
			if ($search_sale == -2) {
				$sql .= " AND NOT EXISTS (SELECT sc.fk_soc FROM ".MAIN_DB_PREFIX."societe_commerciaux as sc WHERE sc.fk_soc = p.fk_soc)";
			} elseif ($search_sale > 0) {
				$sql .= " AND EXISTS (SELECT sc.fk_soc FROM ".MAIN_DB_PREFIX."societe_commerciaux as sc WHERE sc.fk_soc = p.fk_soc AND sc.fk_user = ".((int) $search_sale).")";
			}
		}

		$resql = $this->db->query($sql);
		if ($resql) {
			// This assignment in condition is not a bug. It allows walking the results.
			while ($obj = $this->db->fetch_object($resql)) {
				$this->nb["proposals"] = $obj->nb;
			}
			$this->db->free($resql);
			return 1;
		} else {
			dol_print_error($this->db);
			$this->error = $this->db->error();
			return -1;
		}
	}


	/**
	 *  Returns the reference to the following non used Proposal used depending on the active numbering module
	 *  defined into PROPALE_ADDON
	 *
	 *  @param	Societe		$soc  	Object thirdparty
	 *  @return string      		Reference libre pour la propale
	 */
	public function getNextNumRef($soc)
	{
		global $conf, $langs;
		$langs->load("propal");

		$classname = getDolGlobalString('PROPALE_ADDON');

		if (!empty($classname)) {
			$mybool = false;

			$file = $classname.".php";

			// Include file with class
			$dirmodels = array_merge(array('/'), (array) $conf->modules_parts['models']);
			foreach ($dirmodels as $reldir) {
				$dir = dol_buildpath($reldir."core/modules/propale/");

				// Load file with numbering class (if found)
				$mybool = ((bool) @include_once $dir.$file) || $mybool;
			}

			if (!$mybool) {
				dol_print_error(null, "Failed to include file ".$file);
				return '';
			}

			$obj = new $classname();
			$numref = "";
			$numref = $obj->getNextValue($soc, $this);

			if ($numref != "") {
				return $numref;
			} else {
				$this->error = $obj->error;
				//dol_print_error($db,"Propale::getNextNumRef ".$obj->error);
				return "";
			}
		} else {
			$langs->load("errors");
			print $langs->trans("Error")." ".$langs->trans("ErrorModuleSetupNotComplete", $langs->transnoentitiesnoconv("Proposal"));
			return "";
		}
	}

	/**
	 * getTooltipContentArray
	 * @param array $params params to construct tooltip data
	 * @since v18
	 * @return array
	 */
	public function getTooltipContentArray($params)
	{
		global $conf, $langs, $user;

		$langs->load('propal');
		$datas = [];
		$nofetch = !empty($params['nofetch']);

		if (getDolGlobalString('MAIN_OPTIMIZEFORTEXTBROWSER')) {
			return ['optimize' => $langs->trans("Proposal")];
		}
		if ($user->hasRight('propal', 'lire')) {
			$datas['picto'] = img_picto('', $this->picto).' <u class="paddingrightonly">'.$langs->trans("Proposal").'</u>';
			if (isset($this->status)) {
				$datas['status'] = ' '.$this->getLibStatut(5);
			}
			if (!empty($this->ref)) {
				$datas['ref'] = '<br><b>'.$langs->trans('Ref').':</b> '.$this->ref;
			}
			if (!$nofetch) {
				$langs->load('companies');
				if (empty($this->thirdparty)) {
					$this->fetch_thirdparty();
				}
				$datas['customer'] = '<br><b>'.$langs->trans('Customer').':</b> '.$this->thirdparty->getNomUrl(1, '', 0, 1);
			}
			if (!empty($this->ref_customer)) {
				$datas['refcustomer'] = '<br><b>'.$langs->trans('RefCustomer').':</b> '.$this->ref_customer;
			}
			if (!$nofetch) {
				$langs->load('project');
				if (is_null($this->project) || (is_object($this->project) && $this->project->isEmpty())) {
					$res = $this->fetch_project();
					if ($res > 0 && $this->project instanceof Project) {
						$datas['project'] = '<br><b>'.$langs->trans('Project').':</b> '.$this->project->getNomUrl(1, '', 0, 1);
					}
				}
			}
			if (!empty($this->total_ht)) {
				$datas['amountht'] = '<br><b>'.$langs->trans('AmountHT').':</b> '.price($this->total_ht, 0, $langs, 0, -1, -1, $conf->currency);
			}
			if (!empty($this->total_tva)) {
				$datas['vat'] = '<br><b>'.$langs->trans('VAT').':</b> '.price($this->total_tva, 0, $langs, 0, -1, -1, $conf->currency);
			}
			if (!empty($this->total_ttc)) {
				$datas['amountttc'] = '<br><b>'.$langs->trans('AmountTTC').':</b> '.price($this->total_ttc, 0, $langs, 0, -1, -1, $conf->currency);
			}
			if (!empty($this->date)) {
				$datas['date'] = '<br><b>'.$langs->trans('Date').':</b> '.dol_print_date($this->date, 'day');
			}
			if (!empty($this->delivery_date)) {
				$datas['deliverydate'] = '<br><b>'.$langs->trans('DeliveryDate').':</b> '.dol_print_date($this->delivery_date, 'dayhour');
			}
		}

		return $datas;
	}

	/**
	 *	Return clicable link of object (with eventually picto)
	 *
	 *	@param      int		$withpicto		          Add picto into link
	 *	@param      string	$option			          Where point the link ('expedition', 'document', ...)
	 *	@param      string	$get_params    	          Parameters added to url
	 *  @param	    int   	$notooltip		          1=Disable tooltip
	 *  @param      int     $save_lastsearch_value    -1=Auto, 0=No save of lastsearch_values when clicking, 1=Save lastsearch_values whenclicking
	 *  @param      int     $addlinktonotes           -1=Disable, 0=Just add label show notes, 1=Add private note (only internal user), 2=Add public note (internal or external user), 3=Add private (internal user) and public note (internal and external user)
	 *	@return     string          		          String with URL
	 */
	public function getNomUrl($withpicto = 0, $option = '', $get_params = '', $notooltip = 0, $save_lastsearch_value = -1, $addlinktonotes = -1)
	{
		global $langs, $conf, $user, $hookmanager;

		if (!empty($conf->dol_no_mouse_hover)) {
			$notooltip = 1; // Force disable tooltips
		}

		$result = '';
		$params = [
			'id' => $this->id,
			'objecttype' => $this->element,
			'option' => $option,
			'nofetch' => 1,
		];
		$classfortooltip = 'classfortooltip';
		$dataparams = '';
		if (getDolGlobalInt('MAIN_ENABLE_AJAX_TOOLTIP')) {
			$classfortooltip = 'classforajaxtooltip';
			$dataparams = ' data-params="'.dol_escape_htmltag(json_encode($params)).'"';
			$label = '';
		} else {
			$label = implode($this->getTooltipContentArray($params));
		}

		$url = '';
		if ($user->hasRight('propal', 'lire')) {
			if ($option == '') {
				$url = DOL_URL_ROOT.'/comm/propal/card.php?id='.$this->id.$get_params;
			} elseif ($option == 'compta') {  // deprecated
				$url = DOL_URL_ROOT.'/comm/propal/card.php?id='.$this->id.$get_params;
			} elseif ($option == 'expedition') {
				$url = DOL_URL_ROOT.'/expedition/propal.php?id='.$this->id.$get_params;
			} elseif ($option == 'document') {
				$url = DOL_URL_ROOT.'/comm/propal/document.php?id='.$this->id.$get_params;
			}

			if ($option != 'nolink') {
				// Add param to save lastsearch_values or not
				$add_save_lastsearch_values = ($save_lastsearch_value == 1 ? 1 : 0);
				if ($save_lastsearch_value == -1 && isset($_SERVER["PHP_SELF"]) && preg_match('/list\.php/', $_SERVER["PHP_SELF"])) {
					$add_save_lastsearch_values = 1;
				}
				if ($add_save_lastsearch_values) {
					$url .= '&save_lastsearch_values=1';
				}
			}
		}

		$linkclose = '';
		if (empty($notooltip) && $user->hasRight('propal', 'lire')) {
			if (getDolGlobalString('MAIN_OPTIMIZEFORTEXTBROWSER')) {
				$label = $langs->trans("Proposal");
				$linkclose .= ' alt="'.dol_escape_htmltag($label, 1).'"';
			}
			$linkclose .= ($label ? ' title="'.dol_escape_htmltag($label, 1).'"' : ' title="tocomplete"');
			$linkclose .= $dataparams.' class="'.$classfortooltip.'"';
		}

		$linkstart = '<a href="'.$url.'"';
		$linkstart .= $linkclose.'>';
		$linkend = '</a>';

		$result .= $linkstart;
		if ($withpicto) {
			$result .= img_object(($notooltip ? '' : $label), ($this->picto ? $this->picto : 'generic'), (($withpicto != 2) ? 'class="paddingright"' : ''), 0, 0, $notooltip ? 0 : 1);
		}
		if ($withpicto != 2) {
			$result .= $this->ref;
		}
		$result .= $linkend;

		if ($addlinktonotes >= 0) {
			$txttoshow = '';

			if ($addlinktonotes == 0) {
				if (!empty($this->note_private) || !empty($this->note_public)) {
					$txttoshow = $langs->trans('ViewPrivateNote');
				}
			} elseif ($addlinktonotes == 1) {
				if (!empty($this->note_private)) {
					$txttoshow .= ($user->socid > 0 ? '' : dol_string_nohtmltag($this->note_private, 1));
				}
			} elseif ($addlinktonotes == 2) {
				if (!empty($this->note_public)) {
					$txttoshow .= dol_string_nohtmltag($this->note_public, 1);
				}
			} elseif ($addlinktonotes == 3) {
				if ($user->socid > 0) {
					if (!empty($this->note_public)) {
						$txttoshow .= dol_string_nohtmltag($this->note_public, 1);
					}
				} else {
					if (!empty($this->note_public)) {
						$txttoshow .= dol_string_nohtmltag($this->note_public, 1);
					}
					if (!empty($this->note_private)) {
						if (!empty($txttoshow)) {
							$txttoshow .= '<br><br>';
						}
						$txttoshow .= dol_string_nohtmltag($this->note_private, 1);
					}
				}
			}

			if ($txttoshow) {
				$result .= ' <span class="note inline-block">';
				$result .= '<a href="'.DOL_URL_ROOT.'/comm/propal/note.php?id='.$this->id.'" class="classfortooltip" title="'.dol_escape_htmltag($txttoshow).'">';
				$result .= img_picto('', 'note');
				$result .= '</a>';
				$result .= '</span>';
			}
		}

		global $action;
		$hookmanager->initHooks(array($this->element . 'dao'));
		$parameters = array('id' => $this->id, 'getnomurl' => &$result);
		$reshook = $hookmanager->executeHooks('getNomUrl', $parameters, $this, $action); // Note that $action and $object may have been modified by some hooks
		if ($reshook > 0) {
			$result = $hookmanager->resPrint;
		} else {
			$result .= $hookmanager->resPrint;
		}
		return $result;
	}

	/**
	 * 	Retrieve an array of proposal lines
	 *
	 *	@param  string	$sqlforgedfilters       Filter on other fields
	 * 	@return int								>0 if OK, <0 if KO
	 */
	public function getLinesArray($sqlforgedfilters = '')
	{
		return $this->fetch_lines(0, 0, $sqlforgedfilters);
	}

	/**
	 *  Create a document onto disk according to template module.
	 *
	 * 	@param	    string		$modele			Force model to use ('' to not force)
	 * 	@param		Translate	$outputlangs	Object langs to use for output
	 *  @param      int			$hidedetails    Hide details of lines
	 *  @param      int			$hidedesc       Hide description
	 *  @param      int			$hideref        Hide ref
	 *  @param   	null|array  $moreparams     Array to provide more information
	 * 	@return     int         				0 if KO, 1 if OK
	 */
	public function generateDocument($modele, $outputlangs, $hidedetails = 0, $hidedesc = 0, $hideref = 0, $moreparams = null)
	{
		global $conf, $langs;

		$langs->load("propale");
		$outputlangs->load("products");

		if (!dol_strlen($modele)) {
			$modele = 'azur';

			if ($this->model_pdf) {
				$modele = $this->model_pdf;
			} elseif (getDolGlobalString('PROPALE_ADDON_PDF')) {
				$modele = getDolGlobalString('PROPALE_ADDON_PDF');
			}
		}

		$modelpath = "core/modules/propale/doc/";

		return $this->commonGenerateDocument($modelpath, $modele, $outputlangs, $hidedetails, $hidedesc, $hideref, $moreparams);
	}

	/**
	 * Function used to replace a thirdparty id with another one.
	 *
	 * @param 	DoliDB 	$dbs 		Database handler, because function is static we name it $dbs not $db to avoid breaking coding test
	 * @param 	int 	$origin_id 	Old thirdparty id
	 * @param 	int 	$dest_id 	New thirdparty id
	 * @return 	bool
	 */
	public static function replaceThirdparty(DoliDB $dbs, $origin_id, $dest_id)
	{
		$tables = array(
			'propal'
		);

		return CommonObject::commonReplaceThirdparty($dbs, $origin_id, $dest_id, $tables);
	}

	/**
	 * Function used to replace a product id with another one.
	 *
	 * @param DoliDB $db Database handler
	 * @param int $origin_id Old product id
	 * @param int $dest_id New product id
	 * @return bool
	 */
	public static function replaceProduct(DoliDB $db, $origin_id, $dest_id)
	{
		$tables = array(
			'propaldet'
		);

		return CommonObject::commonReplaceProduct($db, $origin_id, $dest_id, $tables);
	}

	/**
	 *	Return clicable link of object (with eventually picto)
	 *
	 *	@param      string	    $option                 Where point the link (0=> main card, 1,2 => shipment, 'nolink'=>No link)
	 *  @param		array		$arraydata				Array of data
	 *  @return		string								HTML Code for Kanban thumb.
	 */
	public function getKanbanView($option = '', $arraydata = null)
	{
		global $langs;

		$selected = (empty($arraydata['selected']) ? 0 : $arraydata['selected']);

		$return = '<div class="box-flex-item box-flex-grow-zero">';
		$return .= '<div class="info-box info-box-sm">';
		$return .= '<div class="info-box-icon bg-infobox-action">';
		$return .= img_picto('', $this->picto);
		$return .= '</div>';
		$return .= '<div class="info-box-content">';
		$return .= '<span class="info-box-ref inline-block tdoverflowmax150 valignmiddle">'.(method_exists($this, 'getNomUrl') ? $this->getNomUrl() : $this->ref).'</span>';
		if ($selected >= 0) {
			$return .= '<input id="cb'.$this->id.'" class="flat checkforselect fright" type="checkbox" name="toselect[]" value="'.$this->id.'"'.($selected ? ' checked="checked"' : '').'>';
		}
		if (!empty($arraydata['projectlink'])) {
			$return .= '<span class="info-box-ref"> | '.$arraydata['projectlink'].'</span>';
		}
		$return .= '<br>';
		if (property_exists($this, 'thirdparty') && is_object($this->thirdparty)) {
			$return .= '<div class="info-box-ref tdoverflowmax150">'.$this->thirdparty->getNomUrl(1).'</div>';
		}
		if (property_exists($this, 'total_ht')) {
			$return .= '<span class="info-box-label amount" title="'.$langs->trans("AmountHT").'">'.price($this->total_ht).'</span>';
		}
		if (!empty($arraydata['authorlink'])) {
			$return .= ' &nbsp; <span class="info-box-label">'.$arraydata['authorlink'].'</span>';
		}
		if (method_exists($this, 'getLibStatut')) {
			$return .= '<br><div class="info-box-status">'.$this->getLibStatut(3).'</div>';
		}
		$return .= '</div>';
		$return .= '</div>';
		$return .= '</div>';
		return $return;
	}
}

/**
 *	Class to manage commercial proposal lines
 */
class PropaleLigne extends CommonObjectLine
{
	/**
	 * @var string ID to identify managed object
	 */
	public $element = 'propaldet';

	/**
	 * @var string Name of table without prefix where object is stored
	 */
	public $table_element = 'propaldet';

	/**
	 * @see CommonObjectLine
	 */
	public $parent_element = 'propal';

	/**
	 * @see CommonObjectLine
	 */
	public $fk_parent_attribute = 'fk_propal';

	public $oldline;

	// From llx_propaldet
	public $fk_propal;
	public $fk_parent_line;
	public $desc; // Description ligne
	public $fk_product; // Id produit predefini
	/**
	 * @deprecated
	 * @see $product_type
	 */
	public $fk_product_type;
	/**
	 * Product type.
	 * @var int
	 * @see Product::TYPE_PRODUCT, Product::TYPE_SERVICE
	 */
	public $product_type = Product::TYPE_PRODUCT;

	public $qty;

	public $tva_tx;
	public $vat_src_code;

	/**
	 * Unit price before taxes
	 * @var float
	 */
	public $subprice;
	public $remise_percent;
	public $fk_remise_except;

	public $rang = 0;

	public $fk_fournprice;
	public $pa_ht;
	public $marge_tx;
	public $marque_tx;

	/**
	 * 1: frais de port
	 * 2: ecotaxe
	 * 3: option line (when qty = 0)
	 * @var int special code
	 */
	public $special_code; // Tag for special lines (exclusive tags)

	public $info_bits = 0; // Some other info:
	// Bit 0: 	0 si TVA normal - 1 if TVA NPR
	// Bit 1:	0 ligne normal - 1 if line with fixed discount

	public $total_ht; // Total HT  de la ligne toute quantite et incluant la remise ligne
	public $total_tva; // Total TVA  de la ligne toute quantite et incluant la remise ligne
	public $total_ttc; // Total TTC de la ligne toute quantite et incluant la remise ligne

	/**
	 * @deprecated
	 * @see $remise_percent, $fk_remise_except
	 */
	public $remise;
	/**
	 * @deprecated
	 * @see $subprice
	 */
	public $price;

	// From llx_product
	/**
	 * @deprecated
	 * @see $product_ref
	 */
	public $ref;
	/**
	 * Product reference
	 * @var string
	 */
	public $product_ref;
	/**
	 * @deprecated
	 * @see $product_label
	 */
	public $libelle;
	/**
	 * @deprecated
	 * @see $product_label
	 */
	public $label;
	/**
	 *  Product label
	 * @var string
	 */
	public $product_label;
	/**
	 * Product description
	 * @var string
	 */
	public $product_desc;

	/**
	 * Product use lot
	 * @var string
	 */
	public $product_tobatch;

	/**
	 * Product barcode
	 * @var string
	 */
	public $product_barcode;

	public $localtax1_tx; // Local tax 1
	public $localtax2_tx; // Local tax 2
	public $localtax1_type; // Local tax 1 type
	public $localtax2_type; // Local tax 2 type
	public $total_localtax1; // Line total local tax 1
	public $total_localtax2; // Line total local tax 2

	public $date_start;
	public $date_end;

	public $skip_update_total; // Skip update price total for special lines

	// Multicurrency
	public $fk_multicurrency;
	public $multicurrency_code;
	public $multicurrency_subprice;
	public $multicurrency_total_ht;
	public $multicurrency_total_tva;
	public $multicurrency_total_ttc;


	/**
	 * 	Class line Constructor
	 *
	 * 	@param	DoliDB	$db	Database handler
	 */
	public function __construct($db)
	{
		$this->db = $db;
	}

	/**
	 *	Retrieve the propal line object
	 *
	 *	@param	int		$rowid		Propal line id
	 *	@return	int					Return integer <0 if KO, >0 if OK
	 */
	public function fetch($rowid)
	{
		$sql = 'SELECT pd.rowid, pd.fk_propal, pd.fk_parent_line, pd.fk_product, pd.label as custom_label, pd.description, pd.price, pd.qty, pd.vat_src_code, pd.tva_tx,';
		$sql .= ' pd.remise, pd.remise_percent, pd.fk_remise_except, pd.subprice,';
		$sql .= ' pd.info_bits, pd.total_ht, pd.total_tva, pd.total_ttc, pd.fk_product_fournisseur_price as fk_fournprice, pd.buy_price_ht as pa_ht, pd.special_code, pd.rang,';
		$sql .= ' pd.fk_unit,';
		$sql .= ' pd.localtax1_tx, pd.localtax2_tx, pd.total_localtax1, pd.total_localtax2,';
		$sql .= ' pd.fk_multicurrency, pd.multicurrency_code, pd.multicurrency_subprice, pd.multicurrency_total_ht, pd.multicurrency_total_tva, pd.multicurrency_total_ttc,';
		$sql .= ' p.ref as product_ref, p.label as product_label, p.description as product_desc,';
		$sql .= ' pd.date_start, pd.date_end, pd.product_type';
		$sql .= ' FROM '.MAIN_DB_PREFIX.'propaldet as pd';
		$sql .= ' LEFT JOIN '.MAIN_DB_PREFIX.'product as p ON pd.fk_product = p.rowid';
		$sql .= ' WHERE pd.rowid = '.((int) $rowid);

		$result = $this->db->query($sql);
		if ($result) {
			$objp = $this->db->fetch_object($result);

			if ($objp) {
				$this->id = $objp->rowid;
				$this->rowid			= $objp->rowid; // deprecated
				$this->fk_propal = $objp->fk_propal;
				$this->fk_parent_line = $objp->fk_parent_line;
				$this->label			= $objp->custom_label;
				$this->desc				= $objp->description;
				$this->qty = $objp->qty;
				$this->price			= $objp->price; // deprecated
				$this->subprice = $objp->subprice;
				$this->vat_src_code = $objp->vat_src_code;
				$this->tva_tx			= $objp->tva_tx;
				$this->remise			= $objp->remise; // deprecated
				$this->remise_percent = $objp->remise_percent;
				$this->fk_remise_except = $objp->fk_remise_except;
				$this->fk_product = $objp->fk_product;
				$this->info_bits		= $objp->info_bits;

				$this->total_ht			= $objp->total_ht;
				$this->total_tva		= $objp->total_tva;
				$this->total_ttc		= $objp->total_ttc;

				$this->fk_fournprice = $objp->fk_fournprice;

				$marginInfos			= getMarginInfos($objp->subprice, $objp->remise_percent, $objp->tva_tx, $objp->localtax1_tx, $objp->localtax2_tx, $this->fk_fournprice, $objp->pa_ht);
				$this->pa_ht			= $marginInfos[0];
				$this->marge_tx			= $marginInfos[1];
				$this->marque_tx		= $marginInfos[2];

				$this->special_code		= $objp->special_code;
				$this->product_type		= $objp->product_type;
				$this->rang = $objp->rang;

				$this->ref = $objp->product_ref; // deprecated
				$this->product_ref = $objp->product_ref;
				$this->libelle = $objp->product_label; // deprecated
				$this->product_label	= $objp->product_label;
				$this->product_desc		= $objp->product_desc;
				$this->fk_unit          = $objp->fk_unit;

				$this->date_start       = $this->db->jdate($objp->date_start);
				$this->date_end         = $this->db->jdate($objp->date_end);

				// Multicurrency
				$this->fk_multicurrency = $objp->fk_multicurrency;
				$this->multicurrency_code = $objp->multicurrency_code;
				$this->multicurrency_subprice 	= $objp->multicurrency_subprice;
				$this->multicurrency_total_ht 	= $objp->multicurrency_total_ht;
				$this->multicurrency_total_tva 	= $objp->multicurrency_total_tva;
				$this->multicurrency_total_ttc 	= $objp->multicurrency_total_ttc;

				$this->fetch_optionals();

				$this->db->free($result);

				return 1;
			} else {
				return 0;
			}
		} else {
			return -1;
		}
	}

	/**
	 *  Insert object line propal in database
	 *
	 *	@param		int		$notrigger		1=Does not execute triggers, 0= execute triggers
	 *	@return		int						Return integer <0 if KO, >0 if OK
	 */
	public function insert($notrigger = 0)
	{
		global $conf, $user;

		$error = 0;

		dol_syslog(get_class($this)."::insert rang=".$this->rang);

		$pa_ht_isemptystring = (empty($this->pa_ht) && $this->pa_ht == ''); // If true, we can use a default value. If this->pa_ht = '0', we must use '0'.

		// Clean parameters
		if (empty($this->tva_tx)) {
			$this->tva_tx = 0;
		}
		if (empty($this->localtax1_tx)) {
			$this->localtax1_tx = 0;
		}
		if (empty($this->localtax2_tx)) {
			$this->localtax2_tx = 0;
		}
		if (empty($this->localtax1_type)) {
			$this->localtax1_type = 0;
		}
		if (empty($this->localtax2_type)) {
			$this->localtax2_type = 0;
		}
		if (empty($this->total_localtax1)) {
			$this->total_localtax1 = 0;
		}
		if (empty($this->total_localtax2)) {
			$this->total_localtax2 = 0;
		}
		if (empty($this->rang)) {
			$this->rang = 0;
		}
		if (empty($this->remise_percent) || !is_numeric($this->remise_percent)) {
			$this->remise_percent = 0;
		}
		if (empty($this->info_bits)) {
			$this->info_bits = 0;
		}
		if (empty($this->special_code)) {
			$this->special_code = 0;
		}
		if (empty($this->fk_parent_line)) {
			$this->fk_parent_line = 0;
		}
		if (empty($this->fk_fournprice)) {
			$this->fk_fournprice = 0;
		}
		if (!is_numeric($this->qty)) {
			$this->qty = 0;
		}
		if (empty($this->pa_ht)) {
			$this->pa_ht = 0;
		}
		if (empty($this->multicurrency_subprice)) {
			$this->multicurrency_subprice = 0;
		}
		if (empty($this->multicurrency_total_ht)) {
			$this->multicurrency_total_ht = 0;
		}
		if (empty($this->multicurrency_total_tva)) {
			$this->multicurrency_total_tva = 0;
		}
		if (empty($this->multicurrency_total_ttc)) {
			$this->multicurrency_total_ttc = 0;
		}

		// if buy price not defined, define buyprice as configured in margin admin
		if ($this->pa_ht == 0 && $pa_ht_isemptystring) {
			if (($result = $this->defineBuyPrice($this->subprice, $this->remise_percent, $this->fk_product)) < 0) {
				return $result;
			} else {
				$this->pa_ht = $result;
			}
		}

		// Check parameters
		if ($this->product_type < 0) {
			return -1;
		}

		$this->db->begin();

		// Insert line into database
		$sql = 'INSERT INTO '.MAIN_DB_PREFIX.'propaldet';
		$sql .= ' (fk_propal, fk_parent_line, label, description, fk_product, product_type,';
		$sql .= ' fk_remise_except, qty, vat_src_code, tva_tx, localtax1_tx, localtax2_tx, localtax1_type, localtax2_type,';
		$sql .= ' subprice, remise_percent, ';
		$sql .= ' info_bits, ';
		$sql .= ' total_ht, total_tva, total_localtax1, total_localtax2, total_ttc, fk_product_fournisseur_price, buy_price_ht, special_code, rang,';
		$sql .= ' fk_unit,';
		$sql .= ' date_start, date_end';
		$sql .= ', fk_multicurrency, multicurrency_code, multicurrency_subprice, multicurrency_total_ht, multicurrency_total_tva, multicurrency_total_ttc)';
		$sql .= " VALUES (".$this->fk_propal.",";
		$sql .= " ".($this->fk_parent_line > 0 ? "'".$this->db->escape($this->fk_parent_line)."'" : "null").",";
		$sql .= " ".(!empty($this->label) ? "'".$this->db->escape($this->label)."'" : "null").",";
		$sql .= " '".$this->db->escape($this->desc)."',";
		$sql .= " ".($this->fk_product ? "'".$this->db->escape($this->fk_product)."'" : "null").",";
		$sql .= " '".$this->db->escape($this->product_type)."',";
		$sql .= " ".($this->fk_remise_except ? "'".$this->db->escape($this->fk_remise_except)."'" : "null").",";
		$sql .= " ".price2num($this->qty, 'MS').",";
		$sql .= " ".(empty($this->vat_src_code) ? "''" : "'".$this->db->escape($this->vat_src_code)."'").",";
		$sql .= " ".price2num($this->tva_tx).",";
		$sql .= " ".price2num($this->localtax1_tx).",";
		$sql .= " ".price2num($this->localtax2_tx).",";
		$sql .= " '".$this->db->escape($this->localtax1_type)."',";
		$sql .= " '".$this->db->escape($this->localtax2_type)."',";
		$sql .= " ".(price2num($this->subprice) !== '' ? price2num($this->subprice, 'MU') : "null").",";
		$sql .= " ".price2num($this->remise_percent).",";
		$sql .= " ".(isset($this->info_bits) ? ((int) $this->info_bits) : "null").",";
		$sql .= " ".price2num($this->total_ht, 'MT').",";
		$sql .= " ".price2num($this->total_tva, 'MT').",";
		$sql .= " ".price2num($this->total_localtax1, 'MT').",";
		$sql .= " ".price2num($this->total_localtax2, 'MT').",";
		$sql .= " ".price2num($this->total_ttc, 'MT').",";
		$sql .= " ".(!empty($this->fk_fournprice) ? "'".$this->db->escape($this->fk_fournprice)."'" : "null").",";
		$sql .= " ".(isset($this->pa_ht) ? "'".price2num($this->pa_ht)."'" : "null").",";
		$sql .= ' '.((int) $this->special_code).',';
		$sql .= ' '.((int) $this->rang).',';
		$sql .= ' '.(empty($this->fk_unit) ? 'NULL' : ((int) $this->fk_unit)).',';
		$sql .= " ".(!empty($this->date_start) ? "'".$this->db->idate($this->date_start)."'" : "null").',';
		$sql .= " ".(!empty($this->date_end) ? "'".$this->db->idate($this->date_end)."'" : "null");
		$sql .= ", ".($this->fk_multicurrency > 0 ? ((int) $this->fk_multicurrency) : 'null');
		$sql .= ", '".$this->db->escape($this->multicurrency_code)."'";
		$sql .= ", ".price2num($this->multicurrency_subprice, 'CU');
		$sql .= ", ".price2num($this->multicurrency_total_ht, 'CT');
		$sql .= ", ".price2num($this->multicurrency_total_tva, 'CT');
		$sql .= ", ".price2num($this->multicurrency_total_ttc, 'CT');
		$sql .= ')';

		dol_syslog(get_class($this).'::insert', LOG_DEBUG);
		$resql = $this->db->query($sql);
		if ($resql) {
			$this->rowid = $this->db->last_insert_id(MAIN_DB_PREFIX.'propaldet');

			if (!$error) {
				$this->id = $this->rowid;
				$result = $this->insertExtraFields();
				if ($result < 0) {
					$error++;
				}
			}

			if (!$error && !$notrigger) {
				// Call trigger
				$result = $this->call_trigger('LINEPROPAL_INSERT', $user);
				if ($result < 0) {
					$this->db->rollback();
					return -1;
				}
				// End call triggers
			}

			$this->db->commit();
			return 1;
		} else {
			$this->error = $this->db->error()." sql=".$sql;
			$this->db->rollback();
			return -1;
		}
	}

	/**
	 * 	Delete line in database
	 *
	 *  @param	User	$user		Object user
	 *	@param 	int		$notrigger	1=Does not execute triggers, 0= execute triggers
	 *	@return	 int  				Return integer <0 if ko, >0 if ok
	 */
	public function delete(User $user, $notrigger = 0)
	{
		global $conf;

		$error = 0;
		$this->db->begin();

		if (!$notrigger) {
			// Call trigger
			$result = $this->call_trigger('LINEPROPAL_DELETE', $user);
			if ($result < 0) {
				$error++;
			}
		}
		// End call triggers

		if (!$error) {
			$sql = "DELETE FROM " . MAIN_DB_PREFIX . "propaldet WHERE rowid = " . ((int) $this->rowid);
			dol_syslog("PropaleLigne::delete", LOG_DEBUG);
			if ($this->db->query($sql)) {
				// Remove extrafields
				if (!$error) {
					$this->id = $this->rowid;
					$result = $this->deleteExtraFields();
					if ($result < 0) {
						$error++;
						dol_syslog(get_class($this) . "::delete error -4 " . $this->error, LOG_ERR);
					}
				}
			} else {
				$this->error = $this->db->error() . " sql=" . $sql;
				$error++;
			}
		}

		if ($error) {
			$this->db->rollback();
			return -1;
		} else {
			$this->db->commit();
			return 1;
		}
	}

	/**
	 *	Update propal line object into DB
	 *
	 *	@param 	int		$notrigger	1=Does not execute triggers, 0= execute triggers
	 *	@return	int					Return integer <0 if ko, >0 if ok
	 */
	public function update($notrigger = 0)
	{
		global $conf, $user;

		$error = 0;

		$pa_ht_isemptystring = (empty($this->pa_ht) && $this->pa_ht == ''); // If true, we can use a default value. If this->pa_ht = '0', we must use '0'.

		if (empty($this->id) && !empty($this->rowid)) {
			$this->id = $this->rowid;
		}

		// Clean parameters
		if (empty($this->tva_tx)) {
			$this->tva_tx = 0;
		}
		if (empty($this->localtax1_tx)) {
			$this->localtax1_tx = 0;
		}
		if (empty($this->localtax2_tx)) {
			$this->localtax2_tx = 0;
		}
		if (empty($this->total_localtax1)) {
			$this->total_localtax1 = 0;
		}
		if (empty($this->total_localtax2)) {
			$this->total_localtax2 = 0;
		}
		if (empty($this->localtax1_type)) {
			$this->localtax1_type = 0;
		}
		if (empty($this->localtax2_type)) {
			$this->localtax2_type = 0;
		}
		if (empty($this->marque_tx)) {
			$this->marque_tx = 0;
		}
		if (empty($this->marge_tx)) {
			$this->marge_tx = 0;
		}
		if (empty($this->price)) {
			$this->price = 0; // TODO A virer
		}
		if (empty($this->remise_percent)) {
			$this->remise_percent = 0;
		}
		if (empty($this->info_bits)) {
			$this->info_bits = 0;
		}
		if (empty($this->special_code)) {
			$this->special_code = 0;
		}
		if (empty($this->fk_parent_line)) {
			$this->fk_parent_line = 0;
		}
		if (empty($this->fk_fournprice)) {
			$this->fk_fournprice = 0;
		}
		if (empty($this->subprice)) {
			$this->subprice = 0;
		}
		if (empty($this->pa_ht)) {
			$this->pa_ht = 0;
		}

		// if buy price not defined, define buyprice as configured in margin admin
		if ($this->pa_ht == 0 && $pa_ht_isemptystring) {
			if (($result = $this->defineBuyPrice($this->subprice, $this->remise_percent, $this->fk_product)) < 0) {
				return $result;
			} else {
				$this->pa_ht = $result;
			}
		}

		$this->db->begin();

		// Mise a jour ligne en base
		$sql = "UPDATE ".MAIN_DB_PREFIX."propaldet SET";
		$sql .= " description='".$this->db->escape($this->desc)."'";
		$sql .= ", label=".(!empty($this->label) ? "'".$this->db->escape($this->label)."'" : "null");
		$sql .= ", product_type=".$this->product_type;
		$sql .= ", vat_src_code = '".(empty($this->vat_src_code) ? '' : $this->vat_src_code)."'";
		$sql .= ", tva_tx='".price2num($this->tva_tx)."'";
		$sql .= ", localtax1_tx=".price2num($this->localtax1_tx);
		$sql .= ", localtax2_tx=".price2num($this->localtax2_tx);
		$sql .= ", localtax1_type='".$this->db->escape($this->localtax1_type)."'";
		$sql .= ", localtax2_type='".$this->db->escape($this->localtax2_type)."'";
		$sql .= ", qty='".price2num($this->qty)."'";
		$sql .= ", subprice=".price2num($this->subprice);
		$sql .= ", remise_percent=".price2num($this->remise_percent);
		$sql .= ", price=".(float) price2num($this->price); // TODO A virer
		$sql .= ", remise=".(float) price2num($this->remise); // TODO A virer
		$sql .= ", info_bits='".$this->db->escape($this->info_bits)."'";
		if (empty($this->skip_update_total)) {
			$sql .= ", total_ht=".price2num($this->total_ht);
			$sql .= ", total_tva=".price2num($this->total_tva);
			$sql .= ", total_ttc=".price2num($this->total_ttc);
			$sql .= ", total_localtax1=".price2num($this->total_localtax1);
			$sql .= ", total_localtax2=".price2num($this->total_localtax2);
		}
		$sql .= ", fk_product_fournisseur_price=".(!empty($this->fk_fournprice) ? "'".$this->db->escape($this->fk_fournprice)."'" : "null");
		$sql .= ", buy_price_ht=".price2num($this->pa_ht);
		$sql .= ", special_code=".((int) $this->special_code);
		$sql .= ", fk_parent_line=".($this->fk_parent_line > 0 ? (int) $this->fk_parent_line : "null");
		if (!empty($this->rang)) {
			$sql .= ", rang=".((int) $this->rang);
		}
		$sql .= ", date_start=".(!empty($this->date_start) ? "'".$this->db->idate($this->date_start)."'" : "null");
		$sql .= ", date_end=".(!empty($this->date_end) ? "'".$this->db->idate($this->date_end)."'" : "null");
		$sql .= ", fk_unit=".(!$this->fk_unit ? 'NULL' : $this->fk_unit);

		// Multicurrency
		$sql .= ", multicurrency_subprice=".price2num($this->multicurrency_subprice);
		$sql .= ", multicurrency_total_ht=".price2num($this->multicurrency_total_ht);
		$sql .= ", multicurrency_total_tva=".price2num($this->multicurrency_total_tva);
		$sql .= ", multicurrency_total_ttc=".price2num($this->multicurrency_total_ttc);

		$sql .= " WHERE rowid = ".((int) $this->id);

		dol_syslog(get_class($this)."::update", LOG_DEBUG);
		$resql = $this->db->query($sql);
		if ($resql) {
			if (!$error) {
				$result = $this->insertExtraFields();
				if ($result < 0) {
					$error++;
				}
			}

			if (!$error && !$notrigger) {
				// Call trigger
				$result = $this->call_trigger('LINEPROPAL_MODIFY', $user);
				if ($result < 0) {
					$this->db->rollback();
					return -1;
				}
				// End call triggers
			}

			$this->db->commit();
			return 1;
		} else {
			$this->error = $this->db->error();
			$this->db->rollback();
			return -2;
		}
	}

	// phpcs:disable PEAR.NamingConventions.ValidFunctionName.ScopeNotCamelCaps
	/**
	 *	Update DB line fields total_xxx
	 *	Used by migration
	 *
	 *	@return		int		Return integer <0 if KO, >0 if OK
	 */
	public function update_total()
	{
		// phpcs:enable
		$this->db->begin();

		// Mise a jour ligne en base
		$sql = "UPDATE ".MAIN_DB_PREFIX."propaldet SET";
		$sql .= " total_ht=".price2num($this->total_ht, 'MT');
		$sql .= ",total_tva=".price2num($this->total_tva, 'MT');
		$sql .= ",total_ttc=".price2num($this->total_ttc, 'MT');
		$sql .= " WHERE rowid = ".((int) $this->rowid);

		dol_syslog("PropaleLigne::update_total", LOG_DEBUG);

		$resql = $this->db->query($sql);
		if ($resql) {
			$this->db->commit();
			return 1;
		} else {
			$this->error = $this->db->error();
			$this->db->rollback();
			return -2;
		}
	}
}<|MERGE_RESOLUTION|>--- conflicted
+++ resolved
@@ -1422,14 +1422,10 @@
 			}
 
 			// reset ref_client
-<<<<<<< HEAD
-			$object->ref_client = '';
-			$object->ref_customer = '';
-=======
 			if (!getDolGlobalString('MAIN_KEEP_REF_CUSTOMER_ON_CLONING')) {
 				$object->ref_client = '';
-			}
->>>>>>> 305406d8
+				$object->ref_customer = '';
+			}
 
 			// TODO Change product price if multi-prices
 		} else {
