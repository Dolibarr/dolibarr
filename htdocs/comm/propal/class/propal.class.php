--- conflicted
+++ resolved
@@ -1110,13 +1110,8 @@
             $objsoc->fetch($clonedObj->socid);
         }
 
-<<<<<<< HEAD
-        $this->id=0;
-        $this->statut=self::STATUS_DRAFT;
-=======
         $clonedObj->id=0;
-        $clonedObj->statut=0;
->>>>>>> 9b85a700
+        $clonedObj->statut=self::STATUS_DRAFT;
 
         if (empty($conf->global->PROPALE_ADDON) || ! is_readable(DOL_DOCUMENT_ROOT ."/core/modules/propale/".$conf->global->PROPALE_ADDON.".php"))
         {
@@ -1127,7 +1122,7 @@
         // Clear fields
         $clonedObj->user_author	= $user->id;
         $clonedObj->user_valid	= '';
-        $clonedObj->date			= $now;
+        $clonedObj->date		= $now;
         $clonedObj->datep		= $now;    // deprecated
         $clonedObj->fin_validite	= $clonedObj->date + ($clonedObj->duree_validite * 24 * 3600);
         if (empty($conf->global->MAIN_KEEP_REF_CUSTOMER_ON_CLONING)) $clonedObj->ref_client	= '';
