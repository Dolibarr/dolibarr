<?php
/* Copyright (C) 2002-2004 Rodolphe Quiedeville		<rodolphe@quiedeville.org>
 * Copyright (C) 2004      Eric Seigne				<eric.seigne@ryxeo.com>
 * Copyright (C) 2004-2011 Laurent Destailleur		<eldy@users.sourceforge.net>
 * Copyright (C) 2005      Marc Barilley			<marc@ocebo.com>
 * Copyright (C) 2005-2013 Regis Houssin			<regis.houssin@capnetworks.com>
 * Copyright (C) 2006      Andre Cianfarani			<acianfa@free.fr>
 * Copyright (C) 2008      Raphael Bertrand			<raphael.bertrand@resultic.fr>
 * Copyright (C) 2010-2014 Juanjo Menent			<jmenent@2byte.es>
 * Copyright (C) 2010-2011 Philippe Grand			<philippe.grand@atoo-net.com>
 * Copyright (C) 2012-2014 Christophe Battarel  	<christophe.battarel@altairis.fr>
 * Copyright (C) 2012      Cedric Salvador          <csalvador@gpcsolutions.fr>
 * Copyright (C) 2013      Florian Henry		  	<florian.henry@open-concept.pro>
 * Copyright (C) 2014-2015 Marcos García            <marcosgdf@gmail.com>
 *
 * This program is free software; you can redistribute it and/or modify
 * it under the terms of the GNU General Public License as published by
 * the Free Software Foundation; either version 3 of the License, or
 * (at your option) any later version.
 *
 * This program is distributed in the hope that it will be useful,
 * but WITHOUT ANY WARRANTY; without even the implied warranty of
 * MERCHANTABILITY or FITNESS FOR A PARTICULAR PURPOSE.  See the
 * GNU General Public License for more details.
 *
 * You should have received a copy of the GNU General Public License
 * along with this program. If not, see <http://www.gnu.org/licenses/>.
 */

/**
 *	\file       htdocs/comm/propal/class/propal.class.php
 *	\brief      File of class to manage proposals
 */

require_once DOL_DOCUMENT_ROOT .'/core/class/commonobject.class.php';
require_once DOL_DOCUMENT_ROOT ."/core/class/commonobjectline.class.php";
require_once DOL_DOCUMENT_ROOT .'/product/class/product.class.php';
require_once DOL_DOCUMENT_ROOT .'/contact/class/contact.class.php';
require_once DOL_DOCUMENT_ROOT .'/margin/lib/margins.lib.php';

/**
 *	Class to manage proposals
 */
class Propal extends CommonObject
{
    public $element='propal';
    public $table_element='propal';
    public $table_element_line='propaldet';
    public $fk_element='fk_propal';
    protected $ismultientitymanaged = 1;	// 0=No test on entity, 1=Test with field entity, 2=Test with link by societe

    /**
     * {@inheritdoc}
     */
    protected $table_ref_field = 'ref';

    var $id;

    var $socid;		// Id client
    var $client;		// Objet societe client (a charger par fetch_client)

    var $contactid;
    var $fk_project;
    var $author;
    var $ref;
    var $ref_client;
    var $statut;					// 0 (draft), 1 (validated), 2 (signed), 3 (not signed), 4 (billed)
    var $datec;						// Date of creation
    var $datev;						// Date of validation
    var $date;						// Date of proposal
    var $datep;						// Same than date
    var $date_livraison;
    var $fin_validite;

    var $user_author_id;
    var $user_valid_id;
    var $user_close_id;

    var $total_ht;					// Total net of tax
    var $total_tva;					// Total VAT
    var $total_localtax1;			// Total Local Taxes 1
    var $total_localtax2;			// Total Local Taxes 2
    var $total_ttc;					// Total with tax
    var $price;						// deprecated (for compatibility)
    var $tva;						// deprecated (for compatibility)
    var $total;						// deprecated (for compatibility)

    var $cond_reglement_id;
    var $cond_reglement_code;
    var $fk_account;				// Id of bank account
    var $mode_reglement_id;
    var $mode_reglement_code;
    var $remise;
    var $remise_percent;
    var $remise_absolue;
    var $note;						// deprecated (for compatibility)
    var $note_private;
    var $note_public;
    var $fk_delivery_address;		// deprecated (for compatibility)
    var $fk_address;
    var $address_type;
    var $address;
    var $shipping_method_id;
    var $availability_id;
    var $availability_code;
    var $demand_reason_id;
    var $demand_reason_code;

    var $products=array();
    var $extraparams=array();

	/**
	 * @var PropaleLigne[]
	 */
    var $lines = array();
    var $line;

    var $origin;
    var $origin_id;

    var $labelstatut=array();
    var $labelstatut_short=array();

    var $specimen;
	
	//Incorterms
	var $fk_incoterms;
	var $location_incoterms;
	var $libelle_incoterms;  //Used into tooltip


    /**
     *	Constructor
     *
     *	@param      DoliDB	$db         Database handler
     *	@param      int		$socid		Id third party
     *	@param      int		$propalid   Id proposal
     */
    function __construct($db, $socid="", $propalid=0)
    {
        global $conf,$langs;

        $this->db = $db;
        $this->socid = $socid;
        $this->id = $propalid;
        $this->products = array();
        $this->remise = 0;
        $this->remise_percent = 0;
        $this->remise_absolue = 0;

        $this->duree_validite=$conf->global->PROPALE_VALIDITY_DURATION;

        $langs->load("propal");
        $this->labelstatut[0]=(! empty($conf->global->PROPAL_STATUS_DRAFT_LABEL) ? $conf->global->PROPAL_STATUS_DRAFT_LABEL : $langs->trans("PropalStatusDraft"));
        $this->labelstatut[1]=(! empty($conf->global->PROPAL_STATUS_VALIDATED_LABEL) ? $conf->global->PROPAL_STATUS_VALIDATED_LABEL : $langs->trans("PropalStatusValidated"));
        $this->labelstatut[2]=(! empty($conf->global->PROPAL_STATUS_SIGNED_LABEL) ? $conf->global->PROPAL_STATUS_SIGNED_LABEL : $langs->trans("PropalStatusSigned"));
        $this->labelstatut[3]=(! empty($conf->global->PROPAL_STATUS_NOTSIGNED_LABEL) ? $conf->global->PROPAL_STATUS_NOTSIGNED_LABEL : $langs->trans("PropalStatusNotSigned"));
        $this->labelstatut[4]=(! empty($conf->global->PROPAL_STATUS_BILLED_LABEL) ? $conf->global->PROPAL_STATUS_BILLED_LABEL : $langs->trans("PropalStatusBilled"));
        $this->labelstatut_short[0]=(! empty($conf->global->PROPAL_STATUS_DRAFTSHORT_LABEL) ? $conf->global->PROPAL_STATUS_DRAFTSHORT_LABEL : $langs->trans("PropalStatusDraftShort"));
        $this->labelstatut_short[1]=(! empty($conf->global->PROPAL_STATUS_VALIDATEDSHORT_LABEL) ? $conf->global->PROPAL_STATUS_VALIDATEDSHORT_LABEL : $langs->trans("Opened"));
        $this->labelstatut_short[2]=(! empty($conf->global->PROPAL_STATUS_SIGNEDSHORT_LABEL) ? $conf->global->PROPAL_STATUS_SIGNEDSHORT_LABEL : $langs->trans("PropalStatusSignedShort"));
        $this->labelstatut_short[3]=(! empty($conf->global->PROPAL_STATUS_NOTSIGNEDSHORT_LABEL) ? $conf->global->PROPAL_STATUS_NOTSIGNEDSHORT_LABEL : $langs->trans("PropalStatusNotSignedShort"));
        $this->labelstatut_short[4]=(! empty($conf->global->PROPAL_STATUS_BILLEDSHORT_LABEL) ? $conf->global->PROPAL_STATUS_BILLEDSHORT_LABEL : $langs->trans("PropalStatusBilledShort"));
    }


    /**
     * 	Add line into array products
     *	$this->client doit etre charge
     *
     * 	@param  int		$idproduct       	Product Id to add
     * 	@param  int		$qty             	Quantity
     * 	@param  int		$remise_percent  	Discount effected on Product
     *  @return	int							<0 if KO, >0 if OK
     *
     *	TODO	Remplacer les appels a cette fonction par generation objet Ligne
     *			insere dans tableau $this->products
     */
    function add_product($idproduct, $qty, $remise_percent=0)
    {
        global $conf, $mysoc;

        if (! $qty) $qty = 1;

        dol_syslog(get_class($this)."::add_product $idproduct, $qty, $remise_percent");
        if ($idproduct > 0)
        {
            $prod=new Product($this->db);
            $prod->fetch($idproduct);

            $productdesc = $prod->description;

            $tva_tx = get_default_tva($mysoc,$this->client,$prod->id);
            // local taxes
            $localtax1_tx = get_default_localtax($mysoc,$this->client,1,$prod->tva_tx);
            $localtax2_tx = get_default_localtax($mysoc,$this->client,2,$prod->tva_tx);

            // multiprix
            if($conf->global->PRODUIT_MULTIPRICES && $this->client->price_level)
            {
                $price = $prod->multiprices[$this->client->price_level];
            }
            else
            {
                $price = $prod->price;
            }

            $line = new PropaleLigne($this->db);

            $line->fk_product=$idproduct;
            $line->desc=$productdesc;
            $line->qty=$qty;
            $line->subprice=$price;
            $line->remise_percent=$remise_percent;
            $line->tva_tx=$tva_tx;
	        $line->fk_unit=$prod->fk_unit;

            $this->lines[]=$line;
        }
    }

    /**
     *	Adding line of fixed discount in the proposal in DB
     *
     *	@param     int		$idremise			Id of fixed discount
     *  @return    int          				>0 if OK, <0 if KO
     */
    function insert_discount($idremise)
    {
        global $langs;

        include_once DOL_DOCUMENT_ROOT.'/core/lib/price.lib.php';
        include_once DOL_DOCUMENT_ROOT.'/core/class/discount.class.php';

        $this->db->begin();

        $remise=new DiscountAbsolute($this->db);
        $result=$remise->fetch($idremise);

        if ($result > 0)
        {
            if ($remise->fk_facture)	// Protection against multiple submission
            {
                $this->error=$langs->trans("ErrorDiscountAlreadyUsed");
                $this->db->rollback();
                return -5;
            }

            $line=new PropaleLigne($this->db);

            $this->line->context = $this->context;

            $line->fk_propal=$this->id;
            $line->fk_remise_except=$remise->id;
            $line->desc=$remise->description;   	// Description ligne
            $line->tva_tx=$remise->tva_tx;
            $line->subprice=-$remise->amount_ht;
            $line->fk_product=0;					// Id produit predefini
            $line->qty=1;
            $line->remise=0;
            $line->remise_percent=0;
            $line->rang=-1;
            $line->info_bits=2;

            // TODO deprecated
            $line->price=-$remise->amount_ht;

            $line->total_ht  = -$remise->amount_ht;
            $line->total_tva = -$remise->amount_tva;
            $line->total_ttc = -$remise->amount_ttc;

            $result=$line->insert();
            if ($result > 0)
            {
                $result=$this->update_price(1);
                if ($result > 0)
                {
                    $this->db->commit();
                    return 1;
                }
                else
                {
                    $this->db->rollback();
                    return -1;
                }
            }
            else
            {
                $this->error=$line->error;
                $this->db->rollback();
                return -2;
            }
        }
        else
        {
            $this->db->rollback();
            return -2;
        }
    }

    /**
     *    	Add a proposal line into database (linked to product/service or not)
     * 		Les parametres sont deja cense etre juste et avec valeurs finales a l'appel
     *		de cette methode. Aussi, pour le taux tva, il doit deja avoir ete defini
     *		par l'appelant par la methode get_default_tva(societe_vendeuse,societe_acheteuse,'',produit)
     *		et le desc doit deja avoir la bonne valeur (a l'appelant de gerer le multilangue)
     *
     * 		@param    	string		$desc				Description de la ligne
     * 		@param    	float		$pu_ht				Prix unitaire
     * 		@param    	float		$qty             	Quantite
     * 		@param    	float		$txtva           	Taux de tva
     * 		@param		float		$txlocaltax1		Local tax 1 rate
     *  	@param		float		$txlocaltax2		Local tax 2 rate
     *		@param    	int			$fk_product      	Id du produit/service predefini
     * 		@param    	float		$remise_percent  	Pourcentage de remise de la ligne
     * 		@param    	string		$price_base_type	HT or TTC
     * 		@param    	float		$pu_ttc             Prix unitaire TTC
     * 		@param    	int			$info_bits			Bits de type de lignes
     *      @param      int			$type               Type of line (product, service)
     *      @param      int			$rang               Position of line
     *      @param		int			$special_code		Special code (also used by externals modules!)
     *      @param		int			$fk_parent_line		Id of parent line
     *      @param		int			$fk_fournprice		Id supplier price
     *      @param		int			$pa_ht				Buying price without tax
     *      @param		string		$label				???
     *		@param      int			$date_start       	Start date of the line
     *		@param      int			$date_end         	End date of the line
<<<<<<< HEAD
     *      @param		array		$array_option		extrafields array
     * @param int $fk_unit Id of the unit to use. Null to use the default one
=======
     *      @param		array		$array_options		extrafields array
>>>>>>> 69eaa032
     *    	@return    	int         	    			>0 if OK, <0 if KO
     *
     *    	@see       	add_product
     */
<<<<<<< HEAD
	function addline($desc, $pu_ht, $qty, $txtva, $txlocaltax1=0.0, $txlocaltax2=0.0, $fk_product=0, $remise_percent=0.0, $price_base_type='HT', $pu_ttc=0.0, $info_bits=0, $type=0, $rang=-1, $special_code=0, $fk_parent_line=0, $fk_fournprice=0, $pa_ht=0, $label='',$date_start='', $date_end='',$array_option=0, $fk_unit = null)
=======
	function addline($desc, $pu_ht, $qty, $txtva, $txlocaltax1=0.0, $txlocaltax2=0.0, $fk_product=0, $remise_percent=0.0, $price_base_type='HT', $pu_ttc=0.0, $info_bits=0, $type=0, $rang=-1, $special_code=0, $fk_parent_line=0, $fk_fournprice=0, $pa_ht=0, $label='',$date_start='', $date_end='',$array_options=0)
>>>>>>> 69eaa032
    {
    	global $mysoc;

        dol_syslog(get_class($this)."::addline propalid=$this->id, desc=$desc, pu_ht=$pu_ht, qty=$qty, txtva=$txtva, fk_product=$fk_product, remise_except=$remise_percent, price_base_type=$price_base_type, pu_ttc=$pu_ttc, info_bits=$info_bits, type=$type");
        include_once DOL_DOCUMENT_ROOT.'/core/lib/price.lib.php';

        // Clean parameters
        if (empty($remise_percent)) $remise_percent=0;
        if (empty($qty)) $qty=0;
        if (empty($info_bits)) $info_bits=0;
        if (empty($rang)) $rang=0;
        if (empty($fk_parent_line) || $fk_parent_line < 0) $fk_parent_line=0;

        $remise_percent=price2num($remise_percent);
        $qty=price2num($qty);
        $pu_ht=price2num($pu_ht);
        $pu_ttc=price2num($pu_ttc);
        $txtva=price2num($txtva);
        $txlocaltax1=price2num($txlocaltax1);
        $txlocaltax2=price2num($txlocaltax2);
    		$pa_ht=price2num($pa_ht);
        if ($price_base_type=='HT')
        {
            $pu=$pu_ht;
        }
        else
        {
            $pu=$pu_ttc;
        }

        // Check parameters
        if ($type < 0) return -1;

        if ($this->statut == 0)
        {
            $this->db->begin();

            // Calcul du total TTC et de la TVA pour la ligne a partir de
            // qty, pu, remise_percent et txtva
            // TRES IMPORTANT: C'est au moment de l'insertion ligne qu'on doit stocker
            // la part ht, tva et ttc, et ce au niveau de la ligne qui a son propre taux tva.

            $localtaxes_type=getLocalTaxesFromRate($txtva,0,$this->thirdparty,$mysoc);

            $tabprice=calcul_price_total($qty, $pu, $remise_percent, $txtva, $txlocaltax1, $txlocaltax2, 0, $price_base_type, $info_bits, $type, '', $localtaxes_type);
            $total_ht  = $tabprice[0];
            $total_tva = $tabprice[1];
            $total_ttc = $tabprice[2];
            $total_localtax1 = $tabprice[9];
            $total_localtax2 = $tabprice[10];

            // Rang to use
            $rangtouse = $rang;
            if ($rangtouse == -1)
            {
                $rangmax = $this->line_max($fk_parent_line);
                $rangtouse = $rangmax + 1;
            }

            // TODO A virer
            // Anciens indicateurs: $price, $remise (a ne plus utiliser)
            $price = $pu;
            $remise = 0;
            if ($remise_percent > 0)
            {
                $remise = round(($pu * $remise_percent / 100), 2);
                $price = $pu - $remise;
            }

            // Insert line
            $this->line=new PropaleLigne($this->db);

            $this->line->context = $this->context;

            $this->line->fk_propal=$this->id;
            $this->line->label=$label;
            $this->line->desc=$desc;
            $this->line->qty=$qty;
            $this->line->tva_tx=$txtva;
            $this->line->localtax1_tx=$txlocaltax1;
            $this->line->localtax2_tx=$txlocaltax2;
			$this->line->localtax1_type = $localtaxes_type[0];
			$this->line->localtax2_type = $localtaxes_type[2];
            $this->line->fk_product=$fk_product;
            $this->line->remise_percent=$remise_percent;
            $this->line->subprice=$pu_ht;
            $this->line->rang=$rangtouse;
            $this->line->info_bits=$info_bits;
            $this->line->total_ht=$total_ht;
            $this->line->total_tva=$total_tva;
            $this->line->total_localtax1=$total_localtax1;
            $this->line->total_localtax2=$total_localtax2;
            $this->line->total_ttc=$total_ttc;
            $this->line->product_type=$type;
            $this->line->special_code=$special_code;
            $this->line->fk_parent_line=$fk_parent_line;
            $this->line->fk_unit=$fk_unit;

            $this->line->date_start=$date_start;
            $this->line->date_end=$date_end;


			// infos marge
			if (!empty($fk_product) && empty($fk_fournprice) && empty($pa_ht)) {
			    // by external module, take lowest buying price
			    include_once DOL_DOCUMENT_ROOT.'/fourn/class/fournisseur.product.class.php';
			    $productFournisseur = new ProductFournisseur($this->db);
			    $productFournisseur->find_min_price_product_fournisseur($fk_product);
			    $this->line->fk_fournprice = $productFournisseur->product_fourn_price_id;
			} else {
			    $this->line->fk_fournprice = $fk_fournprice;
			}
			$this->line->pa_ht = $pa_ht;

            // Mise en option de la ligne
            if (empty($qty) && empty($special_code)) $this->line->special_code=3;

            // TODO deprecated
            $this->line->price=$price;
            $this->line->remise=$remise;

            if (is_array($array_options) && count($array_options)>0) {
            	$this->line->array_options=$array_options;
            }

            $result=$this->line->insert();
            if ($result > 0)
            {
                // Reorder if child line
                if (! empty($fk_parent_line)) $this->line_order(true,'DESC');

                // Mise a jour informations denormalisees au niveau de la propale meme
                $result=$this->update_price(1,'auto');	// This method is designed to add line from user input so total calculation must be done using 'auto' mode.
                if ($result > 0)
                {
                    $this->db->commit();
                    return $this->line->rowid;
                }
                else
                {
                    $this->error=$this->db->error();
                    $this->db->rollback();
                    return -1;
                }
            }
            else
            {
                $this->error=$this->line->error;
                $this->db->rollback();
                return -2;
            }
        }
    }


    /**
     *  Update a proposal line
     *
     *  @param      int			$rowid           	Id de la ligne
     *  @param      float		$pu		     	  	Prix unitaire (HT ou TTC selon price_base_type)
     *  @param      float		$qty            	Quantity
     *  @param      float		$remise_percent  	Remise effectuee sur le produit
     *  @param      float		$txtva	          	Taux de TVA
     * 	@param	  	float		$txlocaltax1		Local tax 1 rate
     *  @param	  	float		$txlocaltax2		Local tax 2 rate
     *  @param      string		$desc            	Description
     *	@param	  	string		$price_base_type	HT ou TTC
     *	@param      int			$info_bits        	Miscellaneous informations
     *	@param		int			$special_code		Special code (also used by externals modules!)
     * 	@param		int			$fk_parent_line		Id of parent line (0 in most cases, used by modules adding sublevels into lines).
     * 	@param		int			$skip_update_total	Keep fields total_xxx to 0 (used for special lines by some modules)
     *  @param		int			$fk_fournprice		Id of origin supplier price
     *  @param		int			$pa_ht				Price (without tax) of product when it was bought
     *  @param		string		$label				???
     *  @param		int			$type				0/1=Product/service
     *	@param      int			$date_start       	Start date of the line
     *	@param      int			$date_end         	End date of the line
<<<<<<< HEAD
	 *  @param		array		$array_option		extrafields array
     * @param int $fk_unit Id of the unit to use. Null to use the default one
     *  @return     int     		        		0 if OK, <0 if KO
     */
	function updateline($rowid, $pu, $qty, $remise_percent, $txtva, $txlocaltax1=0.0, $txlocaltax2=0.0, $desc='', $price_base_type='HT', $info_bits=0, $special_code=0, $fk_parent_line=0, $skip_update_total=0, $fk_fournprice=0, $pa_ht=0, $label='', $type=0, $date_start='', $date_end='', $array_option=0, $fk_unit = null)
=======
	 *  @param		array		$array_options		extrafields array
     *  @return     int     		        		0 if OK, <0 if KO
     */
	function updateline($rowid, $pu, $qty, $remise_percent, $txtva, $txlocaltax1=0.0, $txlocaltax2=0.0, $desc='', $price_base_type='HT', $info_bits=0, $special_code=0, $fk_parent_line=0, $skip_update_total=0, $fk_fournprice=0, $pa_ht=0, $label='', $type=0, $date_start='', $date_end='', $array_options=0)
>>>>>>> 69eaa032
    {
        global $mysoc;

        dol_syslog(get_class($this)."::updateLine $rowid, $pu, $qty, $remise_percent, $txtva, $desc, $price_base_type, $info_bits");
        include_once DOL_DOCUMENT_ROOT.'/core/lib/price.lib.php';

        // Clean parameters
        $remise_percent=price2num($remise_percent);
        $qty=price2num($qty);
        $pu = price2num($pu);
        $txtva = price2num($txtva);
        $txlocaltax1=price2num($txlocaltax1);
        $txlocaltax2=price2num($txlocaltax2);
    	$pa_ht=price2num($pa_ht);
        if (empty($qty) && empty($special_code)) $special_code=3;    // Set option tag
        if (! empty($qty) && $special_code == 3) $special_code=0;    // Remove option tag

        if ($this->statut == 0)
        {
            $this->db->begin();

            // Calcul du total TTC et de la TVA pour la ligne a partir de
            // qty, pu, remise_percent et txtva
            // TRES IMPORTANT: C'est au moment de l'insertion ligne qu'on doit stocker
            // la part ht, tva et ttc, et ce au niveau de la ligne qui a son propre taux tva.

            $localtaxes_type=getLocalTaxesFromRate($txtva,0,$this->thirdparty,$mysoc);

            $tabprice=calcul_price_total($qty, $pu, $remise_percent, $txtva, $txlocaltax1, $txlocaltax2, 0, $price_base_type, $info_bits, $type,'', $localtaxes_type);
            $total_ht  = $tabprice[0];
            $total_tva = $tabprice[1];
            $total_ttc = $tabprice[2];
            $total_localtax1 = $tabprice[9];
            $total_localtax2 = $tabprice[10];

            // Anciens indicateurs: $price, $remise (a ne plus utiliser)
            $price = $pu;
            if ($remise_percent > 0)
            {
                $remise = round(($pu * $remise_percent / 100), 2);
                $price = $pu - $remise;
            }

            // Update line
            $this->line=new PropaleLigne($this->db);

            $this->line->context = $this->context;

            // Stock previous line records
            $staticline=new PropaleLigne($this->db);
            $staticline->fetch($rowid);
            $this->line->oldline = $staticline;

            // Reorder if fk_parent_line change
            if (! empty($fk_parent_line) && ! empty($staticline->fk_parent_line) && $fk_parent_line != $staticline->fk_parent_line)
            {
                $rangmax = $this->line_max($fk_parent_line);
                $this->line->rang = $rangmax + 1;
            }

            $this->line->rowid				= $rowid;
            $this->line->label				= $label;
            $this->line->desc				= $desc;
            $this->line->qty				= $qty;
            $this->line->product_type			= $type;
            $this->line->tva_tx				= $txtva;
            $this->line->localtax1_tx		= $txlocaltax1;
            $this->line->localtax2_tx		= $txlocaltax2;
			$this->line->localtax1_type		= $localtaxes_type[0];
			$this->line->localtax2_type		= $localtaxes_type[2];
            $this->line->remise_percent		= $remise_percent;
            $this->line->subprice			= $pu;
            $this->line->info_bits			= $info_bits;
            $this->line->total_ht			= $total_ht;
            $this->line->total_tva			= $total_tva;
            $this->line->total_localtax1	= $total_localtax1;
            $this->line->total_localtax2	= $total_localtax2;
            $this->line->total_ttc			= $total_ttc;
            $this->line->special_code		= $special_code;
            $this->line->fk_parent_line		= $fk_parent_line;
            $this->line->skip_update_total	= $skip_update_total;
            $this->line->fk_unit	= $fk_unit;

            // infos marge
            if (!empty($fk_product) && empty($fk_fournprice) && empty($pa_ht)) {
                // by external module, take lowest buying price
                include_once DOL_DOCUMENT_ROOT.'/fourn/class/fournisseur.product.class.php';
			    $productFournisseur = new ProductFournisseur($this->db);
			    $productFournisseur->find_min_price_product_fournisseur($fk_product);
			    $this->line->fk_fournprice = $productFournisseur->product_fourn_price_id;
			} else {
			    $this->line->fk_fournprice = $fk_fournprice;
			}
            $this->line->pa_ht = $pa_ht;

            $this->line->date_start=$date_start;
            $this->line->date_end=$date_end;

            // TODO deprecated
            $this->line->price=$price;
            $this->line->remise=$remise;

            if (is_array($array_options) && count($array_options)>0) {
            	$this->line->array_options=$array_options;
            }

            $result=$this->line->update();
            if ($result > 0)
            {
                // Reorder if child line
                if (! empty($fk_parent_line)) $this->line_order(true,'DESC');

                $this->update_price(1);

                $this->fk_propal = $this->id;
                $this->rowid = $rowid;

                $this->db->commit();
                return $result;
            }
            else
            {
                $this->error=$this->db->error();
                $this->db->rollback();
                return -1;
            }
        }
        else
        {
            dol_syslog(get_class($this)."::updateline Erreur -2 Propal en mode incompatible pour cette action");
            return -2;
        }
    }


    /**
     *  Delete detail line
     *
     *  @param		int		$lineid			Id of line to delete
     *  @return     int         			>0 if OK, <0 if KO
     */
    function deleteline($lineid)
    {
        if ($this->statut == 0)
        {
            $line=new PropaleLigne($this->db);

            // For triggers
            $line->fetch($lineid);

            if ($line->delete() > 0)
            {
                $this->update_price(1);

                return 1;
            }
            else
            {
                return -1;
            }
        }
        else
        {
            return -2;
        }
    }


    /**
     *  Create commercial proposal into database
     * 	this->ref can be set or empty. If empty, we will use "(PROVid)"
     *
     * 	@param		User	$user		User that create
     * 	@param		int		$notrigger	1=Does not execute triggers, 0= execuete triggers
     *  @return     int     			<0 if KO, >=0 if OK
     */
    function create($user, $notrigger=0)
    {
        global $langs,$conf,$mysoc,$hookmanager;
        $error=0;

        $now=dol_now();

        // Clean parameters
        if (empty($this->date)) $this->date=$this->datep;
        $this->fin_validite = $this->date + ($this->duree_validite * 24 * 3600);
        if (empty($this->availability_id)) $this->availability_id=0;
        if (empty($this->demand_reason_id)) $this->demand_reason_id=0;

        dol_syslog(get_class($this)."::create");

        // Check parameters
        $result=$this->fetch_thirdparty();
        if ($result < 0)
        {
            $this->error="Failed to fetch company";
            dol_syslog(get_class($this)."::create ".$this->error, LOG_ERR);
            return -3;
        }

        // Check parameters
		if (! empty($this->ref))	// We check that ref is not already used
		{
			$result=self::isExistingObject($this->element, 0, $this->ref);	// Check ref is not yet used
			if ($result > 0)
			{
				$this->error='ErrorRefAlreadyExists';
				dol_syslog(get_class($this)."::create ".$this->error,LOG_WARNING);
				$this->db->rollback();
				return -1;
			}
		}

        if (empty($this->date))
        {
            $this->error="Date of proposal is required";
            dol_syslog(get_class($this)."::create ".$this->error, LOG_ERR);
            return -4;
        }


        $this->db->begin();

        // Insert into database
        $sql = "INSERT INTO ".MAIN_DB_PREFIX."propal (";
        $sql.= "fk_soc";
        $sql.= ", price";
        $sql.= ", remise";
        $sql.= ", remise_percent";
        $sql.= ", remise_absolue";
        $sql.= ", tva";
        $sql.= ", total";
        $sql.= ", datep";
        $sql.= ", datec";
        $sql.= ", ref";
        $sql.= ", fk_user_author";
        $sql.= ", note_private";
        $sql.= ", note_public";
        $sql.= ", model_pdf";
        $sql.= ", fin_validite";
        $sql.= ", fk_cond_reglement";
        $sql.= ", fk_mode_reglement";
        $sql.= ", fk_account";
        $sql.= ", ref_client";
        $sql.= ", date_livraison";
        $sql.= ", fk_shipping_method";
        $sql.= ", fk_availability";
        $sql.= ", fk_input_reason";
        $sql.= ", fk_projet";
        $sql.= ", fk_incoterms";
        $sql.= ", location_incoterms";
        $sql.= ", entity";
        $sql.= ") ";
        $sql.= " VALUES (";
        $sql.= $this->socid;
        $sql.= ", 0";
        $sql.= ", ".$this->remise;
        $sql.= ", ".($this->remise_percent?$this->remise_percent:'null');
        $sql.= ", ".($this->remise_absolue?$this->remise_absolue:'null');
        $sql.= ", 0";
        $sql.= ", 0";
        $sql.= ", '".$this->db->idate($this->date)."'";
        $sql.= ", '".$this->db->idate($now)."'";
        $sql.= ", '(PROV)'";
        $sql.= ", ".($user->id > 0 ? "'".$user->id."'":"null");
        $sql.= ", '".$this->db->escape($this->note_private)."'";
        $sql.= ", '".$this->db->escape($this->note_public)."'";
        $sql.= ", '".$this->modelpdf."'";
        $sql.= ", ".($this->fin_validite!=''?"'".$this->db->idate($this->fin_validite)."'":"null");
        $sql.= ", ".$this->cond_reglement_id;
        $sql.= ", ".$this->mode_reglement_id;
        $sql.= ", ".($this->fk_account>0?$this->fk_account:'NULL');
        $sql.= ", '".$this->db->escape($this->ref_client)."'";
        $sql.= ", ".($this->date_livraison!=''?"'".$this->db->idate($this->date_livraison)."'":"null");
        $sql.= ", ".($this->shipping_method_id>0?$this->shipping_method_id:'NULL');
        $sql.= ", ".$this->availability_id;
        $sql.= ", ".$this->demand_reason_id;
        $sql.= ", ".($this->fk_project?$this->fk_project:"null");
        $sql.= ", ".(int) $this->fk_incoterms;
        $sql.= ", '".$this->db->escape($this->location_incoterms)."'";
        $sql.= ", ".$conf->entity;
        $sql.= ")";

        dol_syslog(get_class($this)."::create", LOG_DEBUG);
        $resql=$this->db->query($sql);
        if ($resql)
        {
            $this->id = $this->db->last_insert_id(MAIN_DB_PREFIX."propal");

            if ($this->id)
            {
                $this->ref='(PROV'.$this->id.')';
                $sql = 'UPDATE '.MAIN_DB_PREFIX."propal SET ref='".$this->ref."' WHERE rowid=".$this->id;

                dol_syslog(get_class($this)."::create", LOG_DEBUG);
                $resql=$this->db->query($sql);
                if (! $resql) $error++;

                /*
                 *  Insertion du detail des produits dans la base
                */
                if (! $error)
                {
                    $fk_parent_line=0;
                    $num=count($this->lines);

                    for ($i=0;$i<$num;$i++)
                    {
                        // Reset fk_parent_line for no child products and special product
                        if (($this->lines[$i]->product_type != 9 && empty($this->lines[$i]->fk_parent_line)) || $this->lines[$i]->product_type == 9) {
                            $fk_parent_line = 0;
                        }

						$result = $this->addline(
							$this->lines[$i]->desc,
							$this->lines[$i]->subprice,
							$this->lines[$i]->qty,
							$this->lines[$i]->tva_tx,
							$this->lines[$i]->localtax1_tx,
							$this->lines[$i]->localtax2_tx,
							$this->lines[$i]->fk_product,
							$this->lines[$i]->remise_percent,
							'HT',
							0,
							0,
							$this->lines[$i]->product_type,
							$this->lines[$i]->rang,
							$this->lines[$i]->special_code,
							$fk_parent_line,
							$this->lines[$i]->fk_fournprice,
							$this->lines[$i]->pa_ht,
							$this->lines[$i]->label,
                            $this->lines[$i]->date_start,
							$this->lines[$i]->date_end,
							$this->lines[$i]->array_options,
							$this->lines[$i]->fk_unit
						);

                        if ($result < 0)
                        {
                            $error++;
                            $this->error=$this->db->error;
                            dol_print_error($this->db);
                            break;
                        }
                        // Defined the new fk_parent_line
                        if ($result > 0 && $this->lines[$i]->product_type == 9) {
                            $fk_parent_line = $result;
                        }
                    }
                }

                // Add linked object
                if (! $error && $this->origin && $this->origin_id)
                {
                    $ret = $this->add_object_linked();
                    if (! $ret)	dol_print_error($this->db);
                }

                // Set delivery address
                if (! $error && $this->fk_delivery_address)
                {
                    $sql = "UPDATE ".MAIN_DB_PREFIX."propal";
                    $sql.= " SET fk_delivery_address = ".$this->fk_delivery_address;
                    $sql.= " WHERE ref = '".$this->ref."'";
                    $sql.= " AND entity = ".$conf->entity;

                    $result=$this->db->query($sql);
                }

                if (! $error)
                {
                    // Mise a jour infos denormalisees
                    $resql=$this->update_price(1);
                    if ($resql)
                    {
                    	$action='update';

                    	// Actions on extra fields (by external module or standard code)
                    	// FIXME le hook fait double emploi avec le trigger !!
                    	$hookmanager->initHooks(array('propaldao'));
                    	$parameters=array('socid'=>$this->id);
                    	$reshook=$hookmanager->executeHooks('insertExtraFields',$parameters,$this,$action);    // Note that $action and $object may have been modified by some hooks
                    	if (empty($reshook))
                    	{
                    		if (empty($conf->global->MAIN_EXTRAFIELDS_DISABLED)) // For avoid conflicts if trigger used
                    		{
                    			$result=$this->insertExtraFields();
                    			if ($result < 0)
                    			{
                    				$error++;
                    			}
                    		}
                    	}
                    	else if ($reshook < 0) $error++;

                        if (! $notrigger)
                        {
                            // Call trigger
                            $result=$this->call_trigger('PROPAL_CREATE',$user);
                            if ($result < 0) { $error++; }
                            // End call triggers
                        }
                    }
                    else
					{
                        $this->error=$this->db->lasterror();
                        $error++;
                    }
                }
            }
            else
			{
                $this->error=$this->db->lasterror();
                $error++;
            }

            if (! $error)
            {
                $this->db->commit();
                dol_syslog(get_class($this)."::create done id=".$this->id);
                return $this->id;
            }
            else
            {
                $this->db->rollback();
                return -2;
            }
        }
        else
        {
            $this->error=$this->db->lasterror();
            $this->db->rollback();
            return -1;
        }
    }


    /**
     *	Insert into DB a proposal object completely defined by its data members (ex, results from copy).
     *
     *	@param 		User	$user	User that create
     *	@return    	int				Id of the new object if ok, <0 if ko
     *	@see       	create
     */
    function create_from($user)
    {
        $this->products=$this->lines;

        return $this->create($user);
    }

    /**
     *		Load an object from its id and create a new one in database
     *
     *		@param		int				$socid			Id of thirdparty
     * 	 	@return		int								New id of clone
     */
    function createFromClone($socid=0)
    {
        global $user,$langs,$conf,$hookmanager;

        $this->context['createfromclone']='createfromclone';

        $error=0;
        $now=dol_now();

        $this->db->begin();

		// get extrafields so they will be clone
		foreach($this->lines as $line)
			$line->fetch_optionals($line->rowid);

        // Load source object
        $objFrom = dol_clone($this);

        $objsoc=new Societe($this->db);

        // Change socid if needed
        if (! empty($socid) && $socid != $this->socid)
        {
            if ($objsoc->fetch($socid) > 0)
            {
                $this->socid 				= $objsoc->id;
                $this->cond_reglement_id	= (! empty($objsoc->cond_reglement_id) ? $objsoc->cond_reglement_id : 0);
                $this->mode_reglement_id	= (! empty($objsoc->mode_reglement_id) ? $objsoc->mode_reglement_id : 0);
                $this->fk_project			= '';
                $this->fk_delivery_address	= '';
            }

            // reset ref_client
             $this->ref_client  = '';

            // TODO Change product price if multi-prices
        }
        else
        {
            $objsoc->fetch($this->socid);
        }

        $this->id=0;
        $this->statut=0;

        if (empty($conf->global->PROPALE_ADDON) || ! is_readable(DOL_DOCUMENT_ROOT ."/core/modules/propale/".$conf->global->PROPALE_ADDON.".php"))
        {
            $this->error='ErrorSetupNotComplete';
            return -1;
        }

        // Clear fields
        $this->user_author	= $user->id;
        $this->user_valid	= '';
        $this->date			= $now;
        $this->datep		= $now;    // deprecated
        $this->fin_validite	= $this->date + ($this->duree_validite * 24 * 3600);
        if (empty($conf->global->MAIN_KEEP_REF_CUSTOMER_ON_CLONING)) $this->ref_client	= '';

        // Set ref
        require_once DOL_DOCUMENT_ROOT ."/core/modules/propale/".$conf->global->PROPALE_ADDON.'.php';
        $obj = $conf->global->PROPALE_ADDON;
        $modPropale = new $obj;
        $this->ref = $modPropale->getNextValue($objsoc,$this);

        // Create clone
        $result=$this->create($user);
        if ($result < 0) $error++;
        else
        {
			// copy internal contacts
    		if ($this->copy_linked_contact($objFrom, 'internal') < 0)
            	$error++;

            // copy external contacts if same company
            elseif ($objFrom->socid == $this->socid)
            {
		        if ($this->copy_linked_contact($objFrom, 'external') < 0)
					$error++;
            }
        }

        if (! $error)
        {
            // Hook of thirdparty module
            if (is_object($hookmanager))
            {
                $parameters=array('objFrom'=>$objFrom);
                $action='';
                $reshook=$hookmanager->executeHooks('createFrom',$parameters,$this,$action);    // Note that $action and $object may have been modified by some hooks
                if ($reshook < 0) $error++;
            }

            // Call trigger
            $result=$this->call_trigger('PROPAL_CLONE',$user);
            if ($result < 0) { $error++; }
            // End call triggers
        }

        unset($this->context['createfromclone']);

        // End
        if (! $error)
        {
            $this->db->commit();
            return $this->id;
        }
        else
        {
            $this->db->rollback();
            return -1;
        }
    }

    /**
     *	Load a proposal from database and its ligne array
     *
     *	@param      int			$rowid		id of object to load
     *	@param		string		$ref		Ref of proposal
     *	@return     int         			>0 if OK, <0 if KO
     */
    function fetch($rowid,$ref='')
    {
        global $conf;

        $sql = "SELECT p.rowid, p.ref, p.remise, p.remise_percent, p.remise_absolue, p.fk_soc";
        $sql.= ", p.total, p.tva, p.localtax1, p.localtax2, p.total_ht";
        $sql.= ", p.datec";
        $sql.= ", p.date_valid as datev";
        $sql.= ", p.datep as dp";
        $sql.= ", p.fin_validite as dfv";
        $sql.= ", p.date_livraison as date_livraison";
        $sql.= ", p.model_pdf, p.ref_client, p.extraparams";
        $sql.= ", p.note_private, p.note_public";
        $sql.= ", p.fk_projet, p.fk_statut";
        $sql.= ", p.fk_user_author, p.fk_user_valid, p.fk_user_cloture";
        $sql.= ", p.fk_delivery_address";
        $sql.= ", p.fk_availability";
        $sql.= ", p.fk_input_reason";
        $sql.= ", p.fk_cond_reglement";
        $sql.= ", p.fk_mode_reglement";
        $sql.= ', p.fk_account';
        $sql.= ", p.fk_shipping_method";
        $sql.= ", p.fk_incoterms, p.location_incoterms";
        $sql.= ", i.libelle as libelle_incoterms";
        $sql.= ", c.label as statut_label";
        $sql.= ", ca.code as availability_code, ca.label as availability";
        $sql.= ", dr.code as demand_reason_code, dr.label as demand_reason";
        $sql.= ", cr.code as cond_reglement_code, cr.libelle as cond_reglement, cr.libelle_facture as cond_reglement_libelle_doc";
        $sql.= ", cp.code as mode_reglement_code, cp.libelle as mode_reglement";
        $sql.= " FROM ".MAIN_DB_PREFIX."c_propalst as c, ".MAIN_DB_PREFIX."propal as p";
        $sql.= ' LEFT JOIN '.MAIN_DB_PREFIX.'c_paiement as cp ON p.fk_mode_reglement = cp.id';
        $sql.= ' LEFT JOIN '.MAIN_DB_PREFIX.'c_payment_term as cr ON p.fk_cond_reglement = cr.rowid';
        $sql.= ' LEFT JOIN '.MAIN_DB_PREFIX.'c_availability as ca ON p.fk_availability = ca.rowid';
        $sql.= ' LEFT JOIN '.MAIN_DB_PREFIX.'c_input_reason as dr ON p.fk_input_reason = dr.rowid';
		$sql.= ' LEFT JOIN '.MAIN_DB_PREFIX.'c_incoterms as i ON p.fk_incoterms = i.rowid';
        $sql.= " WHERE p.fk_statut = c.id";
        $sql.= " AND p.entity = ".$conf->entity;
        if ($ref) $sql.= " AND p.ref='".$ref."'";
        else $sql.= " AND p.rowid=".$rowid;

        dol_syslog(get_class($this)."::fetch", LOG_DEBUG);
        $resql=$this->db->query($sql);
        if ($resql)
        {
            if ($this->db->num_rows($resql))
            {
                $obj = $this->db->fetch_object($resql);

                $this->id                   = $obj->rowid;

                $this->ref                  = $obj->ref;
                $this->ref_client           = $obj->ref_client;
                $this->remise               = $obj->remise;
                $this->remise_percent       = $obj->remise_percent;
                $this->remise_absolue       = $obj->remise_absolue;
                $this->total                = $obj->total; // TODO obsolete
                $this->total_ht             = $obj->total_ht;
                $this->total_tva            = $obj->tva;
                $this->total_localtax1		= $obj->localtax1;
                $this->total_localtax2		= $obj->localtax2;
                $this->total_ttc            = $obj->total;
                $this->socid                = $obj->fk_soc;
                $this->fk_project           = $obj->fk_projet;
                $this->modelpdf             = $obj->model_pdf;
                $this->note                 = $obj->note_private; // TODO obsolete
                $this->note_private         = $obj->note_private;
                $this->note_public          = $obj->note_public;
                $this->statut               = $obj->fk_statut;
                $this->statut_libelle       = $obj->statut_label;

                $this->datec                = $this->db->jdate($obj->datec); // TODO obsolete
                $this->datev                = $this->db->jdate($obj->datev); // TODO obsolete
                $this->date_creation		= $this->db->jdate($obj->datec); //Creation date
                $this->date_validation		= $this->db->jdate($obj->datev); //Validation date
                $this->date                 = $this->db->jdate($obj->dp);	// Proposal date
                $this->datep                = $this->db->jdate($obj->dp);    // deprecated
                $this->fin_validite         = $this->db->jdate($obj->dfv);
                $this->date_livraison       = $this->db->jdate($obj->date_livraison);
                $this->shipping_method_id   = ($obj->fk_shipping_method>0)?$obj->fk_shipping_method:null;
                $this->availability_id      = $obj->fk_availability;
                $this->availability_code    = $obj->availability_code;
                $this->availability         = $obj->availability;
                $this->demand_reason_id     = $obj->fk_input_reason;
                $this->demand_reason_code   = $obj->demand_reason_code;
                $this->demand_reason        = $obj->demand_reason;
                $this->fk_address  			= $obj->fk_delivery_address;

                $this->mode_reglement_id    = $obj->fk_mode_reglement;
                $this->mode_reglement_code  = $obj->mode_reglement_code;
                $this->mode_reglement       = $obj->mode_reglement;
                $this->fk_account           = ($obj->fk_account>0)?$obj->fk_account:null;
                $this->cond_reglement_id    = $obj->fk_cond_reglement;
                $this->cond_reglement_code  = $obj->cond_reglement_code;
                $this->cond_reglement       = $obj->cond_reglement;
                $this->cond_reglement_doc   = $obj->cond_reglement_libelle_doc;

                $this->extraparams			= (array) json_decode($obj->extraparams, true);

                $this->user_author_id = $obj->fk_user_author;
                $this->user_valid_id  = $obj->fk_user_valid;
                $this->user_close_id  = $obj->fk_user_cloture;

				//Incoterms
				$this->fk_incoterms = $obj->fk_incoterms;
				$this->location_incoterms = $obj->location_incoterms;									
				$this->libelle_incoterms = $obj->libelle_incoterms;
				
                if ($obj->fk_statut == 0)
                {
                    $this->brouillon = 1;
                }

                // Retreive all extrafield for invoice
                // fetch optionals attributes and labels
                require_once DOL_DOCUMENT_ROOT.'/core/class/extrafields.class.php';
                $extrafields=new ExtraFields($this->db);
                $extralabels=$extrafields->fetch_name_optionals_label($this->table_element,true);
                $this->fetch_optionals($this->id,$extralabels);

                $this->db->free($resql);

                $this->lines = array();

                /*
                 * Lignes propales liees a un produit ou non
                 */
                $sql = "SELECT d.rowid, d.fk_propal, d.fk_parent_line, d.label as custom_label, d.description, d.price, d.tva_tx, d.localtax1_tx, d.localtax2_tx, d.qty, d.fk_remise_except, d.remise_percent, d.subprice, d.fk_product,";
				$sql.= " d.info_bits, d.total_ht, d.total_tva, d.total_localtax1, d.total_localtax2, d.total_ttc, d.fk_product_fournisseur_price as fk_fournprice, d.buy_price_ht as pa_ht, d.special_code, d.rang, d.product_type,";
	            $sql.= " d.fk_unit,";
                $sql.= ' p.ref as product_ref, p.description as product_desc, p.fk_product_type, p.label as product_label,';
                $sql.= ' d.date_start, d.date_end';
                $sql.= " FROM ".MAIN_DB_PREFIX."propaldet as d";
                $sql.= " LEFT JOIN ".MAIN_DB_PREFIX."product as p ON d.fk_product = p.rowid";
                $sql.= " WHERE d.fk_propal = ".$this->id;
                $sql.= " ORDER by d.rang";

                $result = $this->db->query($sql);
                if ($result)
                {
                	require_once DOL_DOCUMENT_ROOT.'/core/class/extrafields.class.php';
                	$extrafieldsline=new ExtraFields($this->db);
                	$line = new PropaleLigne($this->db);
                	$extralabelsline=$extrafieldsline->fetch_name_optionals_label($line->table_element,true);
                	
                    $num = $this->db->num_rows($result);
                    $i = 0;

                    while ($i < $num)
                    {
                        $objp                   = $this->db->fetch_object($result);

                        $line                   = new PropaleLigne($this->db);

                        $line->rowid			= $objp->rowid; //Deprecated
                        $line->id				= $objp->rowid;
                        $line->fk_propal		= $objp->fk_propal;
                        $line->fk_parent_line	= $objp->fk_parent_line;
                        $line->product_type     = $objp->product_type;
                        $line->label            = $objp->custom_label;
                        $line->desc             = $objp->description;  // Description ligne
                        $line->qty              = $objp->qty;
                        $line->tva_tx           = $objp->tva_tx;
                        $line->localtax1_tx		= $objp->localtax1_tx;
                        $line->localtax2_tx		= $objp->localtax2_tx;
                        $line->subprice         = $objp->subprice;
                        $line->fk_remise_except = $objp->fk_remise_except;
                        $line->remise_percent   = $objp->remise_percent;
                        $line->price            = $objp->price;		// TODO deprecated

                        $line->info_bits        = $objp->info_bits;
                        $line->total_ht         = $objp->total_ht;
                        $line->total_tva        = $objp->total_tva;
                        $line->total_localtax1	= $objp->total_localtax1;
                        $line->total_localtax2	= $objp->total_localtax2;
                        $line->total_ttc        = $objp->total_ttc;
      					$line->fk_fournprice 	= $objp->fk_fournprice;
						$marginInfos			= getMarginInfos($objp->subprice, $objp->remise_percent, $objp->tva_tx, $objp->localtax1_tx, $objp->localtax2_tx, $line->fk_fournprice, $objp->pa_ht);
						$line->pa_ht 			= $marginInfos[0];
						$line->marge_tx			= $marginInfos[1];
						$line->marque_tx		= $marginInfos[2];
                        $line->special_code     = $objp->special_code;
                        $line->rang             = $objp->rang;

                        $line->fk_product       = $objp->fk_product;

                        $line->ref				= $objp->product_ref;		// TODO deprecated
                        $line->product_ref		= $objp->product_ref;
                        $line->libelle			= $objp->product_label;		// TODO deprecated
                        $line->product_label	= $objp->product_label;
                        $line->product_desc     = $objp->product_desc; 		// Description produit
                        $line->fk_product_type  = $objp->fk_product_type;
	                    $line->fk_unit          = $objp->fk_unit;

                        $line->date_start  		= $objp->date_start;
                        $line->date_end  		= $objp->date_end;

                        $line->fetch_optionals($line->id,$extralabelsline);
                        
                        $this->lines[$i]        = $line;
                        //dol_syslog("1 ".$line->fk_product);
                        //print "xx $i ".$this->lines[$i]->fk_product;
                        $i++;
                    }
                    $this->db->free($result);
                }
                else
                {
                    $this->error=$this->db->error();
                    return -1;
                }


                return 1;
            }

            $this->error="Record Not Found";
            return 0;
        }
        else
        {
            $this->error=$this->db->error();
            return -1;
        }
    }

    /**
     *	Update value of extrafields on the proposal
     *
     *	@param      User	$user       Object user that modify
     *	@return     int         		<0 if ko, >0 if ok
     */
    function update_extrafields($user)
    {
    	$action='update';

    	// Actions on extra fields (by external module or standard code)
    	// FIXME le hook fait double emploi avec le trigger !!
    	$hookmanager->initHooks(array('propaldao'));
    	$parameters=array('id'=>$this->id);
    	$reshook=$hookmanager->executeHooks('insertExtraFields',$parameters,$this,$action);    // Note that $action and $object may have been modified by some hooks
    	if (empty($reshook))
    	{
    		if (empty($conf->global->MAIN_EXTRAFIELDS_DISABLED)) // For avoid conflicts if trigger used
    		{
    			$result=$this->insertExtraFields();
    			if ($result < 0)
    			{
    				$error++;
    			}
    		}
    	}
    	else if ($reshook < 0) $error++;

		if (!$error)
	    {
	    	return 1;
	    }
	    else
	    {
	    	return -1;
	    }

    }

    /**
     *  Set status to validated
     *
     *  @param	User	$user       Object user that validate
     *  @param	int		$notrigger	1=Does not execute triggers, 0= execuete triggers
     *  @return int         		<0 if KO, >=0 if OK
     */
    function valid($user, $notrigger=0)
    {
    	require_once DOL_DOCUMENT_ROOT.'/core/lib/files.lib.php';

    	global $conf,$langs;

        $error=0;
        $now=dol_now();

        if ((empty($conf->global->MAIN_USE_ADVANCED_PERMS) && ! empty($user->rights->propal->creer))
       	|| (! empty($conf->global->MAIN_USE_ADVANCED_PERMS) && ! empty($user->rights->propal->propal_advance->validate)))
        {
            $this->db->begin();

            // Numbering module definition
            $soc = new Societe($this->db);
            $soc->fetch($this->socid);

            // Define new ref
            if (! $error && (preg_match('/^[\(]?PROV/i', $this->ref)))
            {
            	$num = $this->getNextNumRef($soc);
            }
            else
          {
            	$num = $this->ref;
            }
            $this->newref = $num;

            $sql = "UPDATE ".MAIN_DB_PREFIX."propal";
            $sql.= " SET ref = '".$num."',";
            $sql.= " fk_statut = 1, date_valid='".$this->db->idate($now)."', fk_user_valid=".$user->id;
            $sql.= " WHERE rowid = ".$this->id." AND fk_statut = 0";

            dol_syslog(get_class($this)."::valid", LOG_DEBUG);
			$resql=$this->db->query($sql);
			if (! $resql)
			{
				dol_print_error($this->db);
				$error++;
			}

   			// Trigger calls
			if (! $error && ! $notrigger)
			{
                // Call trigger
                $result=$this->call_trigger('PROPAL_VALIDATE',$user);
                if ($result < 0) { $error++; }
                // End call triggers
            }

            if (! $error)
            {
            	$this->oldref = $this->ref;

            	// Rename directory if dir was a temporary ref
            	if (preg_match('/^[\(]?PROV/i', $this->ref))
            	{
            		// Rename of propal directory ($this->ref = old ref, $num = new ref)
            		// to  not lose the linked files
            		$oldref = dol_sanitizeFileName($this->ref);
            		$newref = dol_sanitizeFileName($num);
            		$dirsource = $conf->propal->dir_output.'/'.$oldref;
            		$dirdest = $conf->propal->dir_output.'/'.$newref;

            		if (file_exists($dirsource))
            		{
            			dol_syslog(get_class($this)."::validate rename dir ".$dirsource." into ".$dirdest);
            			if (@rename($dirsource, $dirdest))
            			{
            				dol_syslog("Rename ok");
            				// Rename docs starting with $oldref with $newref
            				$listoffiles=dol_dir_list($conf->propal->dir_output.'/'.$newref, 'files', 1, '^'.preg_quote($oldref,'/'));
            				foreach($listoffiles as $fileentry)
            				{
            					$dirsource=$fileentry['name'];
            					$dirdest=preg_replace('/^'.preg_quote($oldref,'/').'/',$newref, $dirsource);
            					$dirsource=$fileentry['path'].'/'.$dirsource;
            					$dirdest=$fileentry['path'].'/'.$dirdest;
            					@rename($dirsource, $dirdest);
            				}
            			}
            		}
            	}

            	$this->ref=$num;
            	$this->brouillon=0;
            	$this->statut = 1;
            	$this->user_valid_id=$user->id;
            	$this->datev=$now;

            	$this->db->commit();
            	return 1;
            }
            else
			{
            	$this->db->rollback();
            	return -1;
            }
        }
    }


    /**
     *  Define proposal date
     *
     *  @param  User		$user      		Object user that modify
     *  @param  int			$date			Date
     *  @return	int         				<0 if KO, >0 if OK
     */
    function set_date($user, $date)
    {
        if (empty($date))
        {
            $this->error='ErrorBadParameter';
            dol_syslog(get_class($this)."::set_date ".$this->error, LOG_ERR);
            return -1;
        }

        if (! empty($user->rights->propal->creer))
        {
            $sql = "UPDATE ".MAIN_DB_PREFIX."propal SET datep = '".$this->db->idate($date)."'";
            $sql.= " WHERE rowid = ".$this->id." AND fk_statut = 0";

            dol_syslog(get_class($this)."::set_date", LOG_DEBUG);
            if ($this->db->query($sql) )
            {
                $this->date = $date;
                $this->datep = $date;    // deprecated
                return 1;
            }
            else
            {
                $this->error=$this->db->lasterror();
                return -1;
            }
        }
    }

    /**
     *	Define end validity date
     *
     *	@param		User		$user        		Object user that modify
     *	@param      int			$date_fin_validite	End of validity date
     *	@return     int         					<0 if KO, >0 if OK
     */
    function set_echeance($user, $date_fin_validite)
    {
        if (! empty($user->rights->propal->creer))
        {
            $sql = "UPDATE ".MAIN_DB_PREFIX."propal SET fin_validite = ".($date_fin_validite!=''?"'".$this->db->idate($date_fin_validite)."'":'null');
            $sql.= " WHERE rowid = ".$this->id." AND fk_statut = 0";
            if ($this->db->query($sql) )
            {
                $this->fin_validite = $date_fin_validite;
                return 1;
            }
            else
            {
                $this->error=$this->db->error();
                return -1;
            }
        }
    }

    /**
     *	Set delivery date
     *
     *	@param      User 		$user        		Object user that modify
     *	@param      int			$date_livraison     Delivery date
     *	@return     int         					<0 if ko, >0 if ok
     */
    function set_date_livraison($user, $date_livraison)
    {
        if (! empty($user->rights->propal->creer))
        {
            $sql = "UPDATE ".MAIN_DB_PREFIX."propal ";
            $sql.= " SET date_livraison = ".($date_livraison!=''?"'".$this->db->idate($date_livraison)."'":'null');
            $sql.= " WHERE rowid = ".$this->id;

            if ($this->db->query($sql))
            {
                $this->date_livraison = $date_livraison;
                return 1;
            }
            else
            {
                $this->error=$this->db->error();
                dol_syslog(get_class($this)."::set_date_livraison Erreur SQL");
                return -1;
            }
        }
    }

    /**
     *  Set delivery
     *
     *  @param		User	$user		  	Object user that modify
     *  @param      int		$id				Availability id
     *  @return     int           			<0 if KO, >0 if OK
     */
    function set_availability($user, $id)
    {
        if (! empty($user->rights->propal->creer))
        {
            $sql = "UPDATE ".MAIN_DB_PREFIX."propal ";
            $sql.= " SET fk_availability = '".$id."'";
            $sql.= " WHERE rowid = ".$this->id;

            if ($this->db->query($sql))
            {
                $this->fk_availability = $id;
                return 1;
            }
            else
            {
                $this->error=$this->db->error();
                dol_syslog(get_class($this)."::set_availability Erreur SQL");
                return -1;
            }
        }
    }

    /**
     *  Set source of demand
     *
     *  @param		User	$user		Object user that modify
     *  @param      int		$id			Input reason id
     *  @return     int           		<0 if KO, >0 if OK
     */
    function set_demand_reason($user, $id)
    {
        if (! empty($user->rights->propal->creer))
        {
            $sql = "UPDATE ".MAIN_DB_PREFIX."propal ";
            $sql.= " SET fk_input_reason = '".$id."'";
            $sql.= " WHERE rowid = ".$this->id;

            if ($this->db->query($sql))
            {
                $this->fk_input_reason = $id;
                return 1;
            }
            else
            {
                $this->error=$this->db->error();
                dol_syslog(get_class($this)."::set_demand_reason Erreur SQL");
                return -1;
            }
        }
    }

    /**
     * Set customer reference number
     *
     *  @param      User	$user			Object user that modify
     *  @param      string	$ref_client		Customer reference
     *  @return     int						<0 if ko, >0 if ok
     */
    function set_ref_client($user, $ref_client)
    {
        if (! empty($user->rights->propal->creer))
        {
            dol_syslog('Propale::set_ref_client this->id='.$this->id.', ref_client='.$ref_client);

            $sql = 'UPDATE '.MAIN_DB_PREFIX.'propal SET ref_client = '.(empty($ref_client) ? 'NULL' : '\''.$this->db->escape($ref_client).'\'');
            $sql.= ' WHERE rowid = '.$this->id;
            if ($this->db->query($sql) )
            {
                $this->ref_client = $ref_client;
                return 1;
            }
            else
            {
                $this->error=$this->db->error();
                dol_syslog('Propale::set_ref_client Erreur '.$this->error.' - '.$sql);
                return -2;
            }
        }
        else
        {
            return -1;
        }
    }

    /**
     *	Set an overall discount on the proposal
     *
     *	@param      User	$user       Object user that modify
     *	@param      double	$remise      Amount discount
     *	@return     int         		<0 if ko, >0 if ok
     */
    function set_remise_percent($user, $remise)
    {
        $remise=trim($remise)?trim($remise):0;

        if (! empty($user->rights->propal->creer))
        {
            $remise = price2num($remise);

            $sql = "UPDATE ".MAIN_DB_PREFIX."propal SET remise_percent = ".$remise;
            $sql.= " WHERE rowid = ".$this->id." AND fk_statut = 0";

            if ($this->db->query($sql) )
            {
                $this->remise_percent = $remise;
                $this->update_price(1);
                return 1;
            }
            else
            {
                $this->error=$this->db->error();
                return -1;
            }
        }
    }


    /**
     *	Set an absolute overall discount on the proposal
     *
     *	@param      User	$user        Object user that modify
     *	@param      double	$remise      Amount discount
     *	@return     int         		<0 if ko, >0 if ok
     */
    function set_remise_absolue($user, $remise)
    {
        $remise=trim($remise)?trim($remise):0;

        if (! empty($user->rights->propal->creer))
        {
            $remise = price2num($remise);

            $sql = "UPDATE ".MAIN_DB_PREFIX."propal ";
            $sql.= " SET remise_absolue = ".$remise;
            $sql.= " WHERE rowid = ".$this->id." AND fk_statut = 0";

            if ($this->db->query($sql) )
            {
                $this->remise_absolue = $remise;
                $this->update_price(1);
                return 1;
            }
            else
            {
                $this->error=$this->db->error();
                return -1;
            }
        }
    }



    /**
     *	Reopen the commercial proposal
     *
     *	@param      User	$user		Object user that close
     *	@param      int		$statut		Statut
     *	@param      string	$note		Comment
     *  @param		int		$notrigger	1=Does not execute triggers, 0= execuete triggers
     *	@return     int         		<0 if KO, >0 if OK
     */
    function reopen($user, $statut, $note='', $notrigger=0)
    {
        global $langs,$conf;

        $this->statut = $statut;
        $error=0;

        $sql = "UPDATE ".MAIN_DB_PREFIX."propal";
        $sql.= " SET fk_statut = ".$this->statut.",";
		if (! empty($note)) $sql.= " note_private = '".$this->db->escape($note)."',";
        $sql.= " date_cloture=NULL, fk_user_cloture=NULL";
        $sql.= " WHERE rowid = ".$this->id;

    	$this->db->begin();

		dol_syslog(get_class($this)."::reopen", LOG_DEBUG);
		$resql = $this->db->query($sql);
		if (! $resql) {
			$error++; $this->errors[]="Error ".$this->db->lasterror();
		}
		if (! $error)
		{
			if (! $notrigger)
			{
                // Call trigger
                $result=$this->call_trigger('PROPAL_REOPEN',$user);
                if ($result < 0) { $error++; }
                // End call triggers
			}
		}

		// Commit or rollback
		if ($error)
		{
		    if (!empty($this->errors))
		    {
    			foreach($this->errors as $errmsg)
    			{
    				dol_syslog(get_class($this)."::update ".$errmsg, LOG_ERR);
    				$this->error.=($this->error?', '.$errmsg:$errmsg);
    			}
		    }
			$this->db->rollback();
			return -1*$error;
		}
		else
		{
			$this->db->commit();
			return 1;
		}
    }


    /**
     *	Close the commercial proposal
     *
     *	@param      User	$user		Object user that close
     *	@param      int		$statut		Statut
     *	@param      string	$note		Comment
     *	@return     int         		<0 if KO, >0 if OK
     */
    function cloture($user, $statut, $note)
    {
        global $langs,$conf;

        $this->statut = $statut;
        $error=0;
        $now=dol_now();

        $this->db->begin();

        $sql = "UPDATE ".MAIN_DB_PREFIX."propal";
        $sql.= " SET fk_statut = ".$statut.", note_private = '".$this->db->escape($note)."', date_cloture='".$this->db->idate($now)."', fk_user_cloture=".$user->id;
        $sql.= " WHERE rowid = ".$this->id;

        $resql=$this->db->query($sql);
        if ($resql)
        {
        	$modelpdf=$conf->global->PROPALE_ADDON_PDF_ODT_CLOSED?$conf->global->PROPALE_ADDON_PDF_ODT_CLOSED:$this->modelpdf;
        	$trigger_name='PROPAL_CLOSE_REFUSED';

            if ($statut == 2)
            {
            	$trigger_name='PROPAL_CLOSE_SIGNED';
				$modelpdf=$conf->global->PROPALE_ADDON_PDF_ODT_TOBILL?$conf->global->PROPALE_ADDON_PDF_ODT_TOBILL:$this->modelpdf;

                // The connected company is classified as a client
                $soc=new Societe($this->db);
                $soc->id = $this->socid;
                $result=$soc->set_as_client();

                if ($result < 0)
                {
                    $this->error=$this->db->error();
                    $this->db->rollback();
                    return -2;
                }
            }
            if ($statut == 4)
            {
            	$trigger_name='PROPAL_CLASSIFY_BILLED';
            }

            if (empty($conf->global->MAIN_DISABLE_PDF_AUTOUPDATE))
            {
             	// Define output language
              	$outputlangs = $langs;
               	if (! empty($conf->global->MAIN_MULTILANGS))
               	{
               		$outputlangs = new Translate("",$conf);
               		$newlang=(GETPOST('lang_id') ? GETPOST('lang_id') : $this->client->default_lang);
               		$outputlangs->setDefaultLang($newlang);
               	}
               	//$ret=$object->fetch($id);    // Reload to get new records
	               $this->generateDocument($modelpdf, $outputlangs, $hidedetails, $hidedesc, $hideref);
            }

            // Call trigger
            $result=$this->call_trigger($trigger_name,$user);
            if ($result < 0) { $error++; }
            // End call triggers

            if ( ! $error )
            {
                $this->db->commit();
                return 1;
            }
            else
            {
                $this->db->rollback();
                return -1;
            }
        }
        else
        {
            $this->error=$this->db->error();
            $this->db->rollback();
            return -1;
        }
    }

    /**
     *	Class invoiced the Propal
     *
     *	@return     int     	<0 si ko, >0 si ok
     */
    function classifyBilled()
    {
        $sql = 'UPDATE '.MAIN_DB_PREFIX.'propal SET fk_statut = 4';
        $sql .= ' WHERE rowid = '.$this->id.' AND fk_statut > 0 ;';
        if ($this->db->query($sql) )
        {
        	$this->statut=4;
            return 1;
        }
        else
        {
            dol_print_error($this->db);
        }
    }

    /**
     *	Class invoiced the Propal
     *
     *	@return     int     	<0 si ko, >0 si ok
     *  @deprecated
     */
    function classer_facturee()
    {
    	return $this->classifyBilled();
    }

    /**
     *	Set draft status
     *
     *	@param		User	$user		Object user that modify
     *	@return		int					<0 if KO, >0 if OK
     */
    function set_draft($user)
    {
        $sql = "UPDATE ".MAIN_DB_PREFIX."propal SET fk_statut = 0";
        $sql.= " WHERE rowid = ".$this->id;

        if ($this->db->query($sql))
        {
            $this->statut = 0;
            $this->brouillon = 1;
            return 1;
        }
        else
        {
            return -1;
        }
    }


    /**
     *    Return list of proposal (eventually filtered on user) into an array
     *
     *    @param	int		$shortlist			0=Return array[id]=ref, 1=Return array[](id=>id,ref=>ref,name=>name)
     *    @param	int		$draft				0=not draft, 1=draft
     *    @param	int		$notcurrentuser		0=all user, 1=not current user
     *    @param    int		$socid				Id third pary
     *    @param    int		$limit				For pagination
     *    @param    int		$offset				For pagination
     *    @param    string	$sortfield			Sort criteria
     *    @param    string	$sortorder			Sort order
     *    @return	int		       				-1 if KO, array with result if OK
     */
    function liste_array($shortlist=0, $draft=0, $notcurrentuser=0, $socid=0, $limit=0, $offset=0, $sortfield='p.datep', $sortorder='DESC')
    {
        global $conf,$user;

        $ga = array();

        $sql = "SELECT s.rowid, s.nom as name, s.client,";
        $sql.= " p.rowid as propalid, p.fk_statut, p.total_ht, p.ref, p.remise, ";
        $sql.= " p.datep as dp, p.fin_validite as datelimite";
        if (! $user->rights->societe->client->voir && ! $socid) $sql .= ", sc.fk_soc, sc.fk_user";
        $sql.= " FROM ".MAIN_DB_PREFIX."societe as s, ".MAIN_DB_PREFIX."propal as p, ".MAIN_DB_PREFIX."c_propalst as c";
		if (! $user->rights->societe->client->voir && ! $socid) $sql .= ", ".MAIN_DB_PREFIX."societe_commerciaux as sc";
        $sql.= " WHERE p.entity = ".$conf->entity;
        $sql.= " AND p.fk_soc = s.rowid";
        $sql.= " AND p.fk_statut = c.id";
        if (! $user->rights->societe->client->voir && ! $socid) //restriction
        {
        	$sql.= " AND s.rowid = sc.fk_soc AND sc.fk_user = " .$user->id;
        }
        if ($socid) $sql.= " AND s.rowid = ".$socid;
        if ($draft)	$sql.= " AND p.fk_statut = 0";
        if ($notcurrentuser > 0) $sql.= " AND p.fk_user_author <> ".$user->id;
        $sql.= $this->db->order($sortfield,$sortorder);
        $sql.= $this->db->plimit($limit,$offset);

        $result=$this->db->query($sql);
        if ($result)
        {
            $num = $this->db->num_rows($result);
            if ($num)
            {
                $i = 0;
                while ($i < $num)
                {
                    $obj = $this->db->fetch_object($result);

                    if ($shortlist == 1)
                    {
                        $ga[$obj->propalid] = $obj->ref;
                    }
                    else if ($shortlist == 2)
                    {
                        $ga[$obj->propalid] = $obj->ref.' ('.$obj->name.')';
                    }
                    else
					{
                        $ga[$i]['id']	= $obj->propalid;
                        $ga[$i]['ref'] 	= $obj->ref;
                        $ga[$i]['name'] = $obj->name;
                    }

                    $i++;
                }
            }
            return $ga;
        }
        else
        {
            dol_print_error($this->db);
            return -1;
        }
    }

    /**
     *  Returns an array with the numbers of related invoices
     *
     *	@return	array		Array of invoices
     */
    function getInvoiceArrayList()
    {
        return $this->InvoiceArrayList($this->id);
    }

    /**
     *  Returns an array with id and ref of related invoices
     *
     *	@param		int		$id			Id propal
     *	@return		array				Array of invoices id
     */
    function InvoiceArrayList($id)
    {
        $ga = array();
        $linkedInvoices = array();

        $this->fetchObjectLinked($id,$this->element);
        foreach($this->linkedObjectsIds as $objecttype => $objectid)
        {
            $numi=count($objectid);
            for ($i=0;$i<$numi;$i++)
            {
                // Cas des factures liees directement
                if ($objecttype == 'facture')
                {
                    $linkedInvoices[] = $objectid[$i];
                }
                // Cas des factures liees par un autre objet (ex: commande)
                else
				{
                    $this->fetchObjectLinked($objectid[$i],$objecttype);
                    foreach($this->linkedObjectsIds as $subobjecttype => $subobjectid)
                    {
                        $numj=count($subobjectid);
                        for ($j=0;$j<$numj;$j++)
                        {
                        	if ($subobjecttype == 'facture')
                        	{
                            	$linkedInvoices[] = $subobjectid[$j];
                        	}
                        }
                    }
                }
            }
        }

        if (count($linkedInvoices) > 0)
        {
            $sql= "SELECT rowid as facid, facnumber, total, datef as df, fk_user_author, fk_statut, paye";
            $sql.= " FROM ".MAIN_DB_PREFIX."facture";
            $sql.= " WHERE rowid IN (".implode(',',$linkedInvoices).")";

            dol_syslog(get_class($this)."::InvoiceArrayList", LOG_DEBUG);
            $resql=$this->db->query($sql);

            if ($resql)
            {
                $tab_sqlobj=array();
                $nump = $this->db->num_rows($resql);
                for ($i = 0;$i < $nump;$i++)
                {
                    $sqlobj = $this->db->fetch_object($resql);
                    $tab_sqlobj[] = $sqlobj;
                }
                $this->db->free($resql);

                $nump = count($tab_sqlobj);

                if ($nump)
                {
                    $i = 0;
                    while ($i < $nump)
                    {
                        $obj = array_shift($tab_sqlobj);

                        $ga[$i] = $obj;

                        $i++;
                    }
                }
                return $ga;
            }
            else
            {
                return -1;
            }
        }
        else return $ga;
    }

    /**
     *	Delete proposal
     *
     *	@param	User	$user        	Object user that delete
     *	@param	int		$notrigger		1=Does not execute triggers, 0= execuete triggers
     *	@return	int						1 if ok, otherwise if error
     */
    function delete($user, $notrigger=0)
    {
        global $conf,$langs;
        require_once DOL_DOCUMENT_ROOT.'/core/lib/files.lib.php';

        $error=0;

        $this->db->begin();

        if (! $notrigger)
        {
            // Call trigger
            $result=$this->call_trigger('PROPAL_DELETE',$user);
            if ($result < 0) { $error++; }
            // End call triggers
        }

        if (! $error)
        {
            $sql = "DELETE FROM ".MAIN_DB_PREFIX."propaldet WHERE fk_propal = ".$this->id;
            if ($this->db->query($sql))
            {
                $sql = "DELETE FROM ".MAIN_DB_PREFIX."propal WHERE rowid = ".$this->id;
                if ($this->db->query($sql))
                {
                    // Delete linked object
                    $res = $this->deleteObjectLinked();
                    if ($res < 0) $error++;

                    // Delete linked contacts
                    $res = $this->delete_linked_contact();
                    if ($res < 0) $error++;

                    if (! $error)
                    {
                        // We remove directory
                        $ref = dol_sanitizeFileName($this->ref);
                        if ($conf->propal->dir_output && !empty($this->ref))
                        {
                            $dir = $conf->propal->dir_output . "/" . $ref ;
                            $file = $dir . "/" . $ref . ".pdf";
                            if (file_exists($file))
                            {
                                dol_delete_preview($this);

                                if (! dol_delete_file($file,0,0,0,$this)) // For triggers
                                {
                                    $this->error='ErrorFailToDeleteFile';
                                    $this->errors=array('ErrorFailToDeleteFile');
                                	$this->db->rollback();
                                    return 0;
                                }
                            }
                            if (file_exists($dir))
                            {
                                $res=@dol_delete_dir_recursive($dir);
                                if (! $res)
                                {
                                    $this->error='ErrorFailToDeleteDir';
                                    $this->errors=array('ErrorFailToDeleteDir');
                                    $this->db->rollback();
                                    return 0;
                                }
                            }
                        }
                    }

                    // Removed extrafields
                    if (! $error)
                    {
                    	if (empty($conf->global->MAIN_EXTRAFIELDS_DISABLED)) // For avoid conflicts if trigger used
                    	{
                    		$result=$this->deleteExtraFields();
                    		if ($result < 0)
                    		{
                    			$error++;
                    			$errorflag=-4;
                    			dol_syslog(get_class($this)."::delete erreur ".$errorflag." ".$this->error, LOG_ERR);
                    		}
                    	}
                    }

                    if (! $error)
                    {
                        dol_syslog(get_class($this)."::delete ".$this->id." by ".$user->id, LOG_DEBUG);
                        $this->db->commit();
                        return 1;
                    }
                    else
                    {
                        $this->error=$this->db->lasterror();
                        $this->db->rollback();
                        return 0;
                    }
                }
                else
                {
                    $this->error=$this->db->lasterror();
                    $this->db->rollback();
                    return -3;
                }
            }
            else
            {
                $this->error=$this->db->lasterror();
                $this->db->rollback();
                return -2;
            }
        }
        else
        {
            $this->db->rollback();
            return -1;
        }
    }

    /**
     *  Change the delivery time
     *
     *  @param	int	$availability_id	Id of new delivery time
     *  @return int                  	>0 if OK, <0 if KO
     */
    function availability($availability_id)
    {
        dol_syslog('Propale::availability('.$availability_id.')');
        if ($this->statut >= 0)
        {
            $sql = 'UPDATE '.MAIN_DB_PREFIX.'propal';
            $sql .= ' SET fk_availability = '.$availability_id;
            $sql .= ' WHERE rowid='.$this->id;
            if ( $this->db->query($sql) )
            {
                $this->availability_id = $availability_id;
                return 1;
            }
            else
            {
                dol_syslog('Propale::availability Erreur '.$sql.' - '.$this->db->error());
                $this->error=$this->db->error();
                return -1;
            }
        }
        else
        {
            dol_syslog('Propale::availability, etat propale incompatible');
            $this->error='Etat propale incompatible '.$this->statut;
            return -2;
        }
    }

    /**
     *	Change source demand
     *
     *	@param	int $demand_reason_id 	Id of new source demand
     *	@return int						>0 si ok, <0 si ko
     */
    function demand_reason($demand_reason_id)
    {
        dol_syslog('Propale::demand_reason('.$demand_reason_id.')');
        if ($this->statut >= 0)
        {
            $sql = 'UPDATE '.MAIN_DB_PREFIX.'propal';
            $sql .= ' SET fk_input_reason = '.$demand_reason_id;
            $sql .= ' WHERE rowid='.$this->id;
            if ( $this->db->query($sql) )
            {
                $this->demand_reason_id = $demand_reason_id;
                return 1;
            }
            else
            {
                dol_syslog('Propale::demand_reason Erreur '.$sql.' - '.$this->db->error());
                $this->error=$this->db->error();
                return -1;
            }
        }
        else
        {
            dol_syslog('Propale::demand_reason, etat propale incompatible');
            $this->error='Etat propale incompatible '.$this->statut;
            return -2;
        }
    }


    /**
     *	Object Proposal Information
     *
     * 	@param	int		$id		Proposal id
     *  @return	void
     */
    function info($id)
    {
        $sql = "SELECT c.rowid, ";
        $sql.= " c.datec, c.date_valid as datev, c.date_cloture as dateo,";
        $sql.= " c.fk_user_author, c.fk_user_valid, c.fk_user_cloture";
        $sql.= " FROM ".MAIN_DB_PREFIX."propal as c";
        $sql.= " WHERE c.rowid = ".$id;

        $result = $this->db->query($sql);

        if ($result)
        {
            if ($this->db->num_rows($result))
            {
                $obj = $this->db->fetch_object($result);

                $this->id                = $obj->rowid;

                $this->date_creation     = $this->db->jdate($obj->datec);
                $this->date_validation   = $this->db->jdate($obj->datev);
                $this->date_cloture      = $this->db->jdate($obj->dateo);

                $cuser = new User($this->db);
                $cuser->fetch($obj->fk_user_author);
                $this->user_creation     = $cuser;

                if ($obj->fk_user_valid)
                {
                    $vuser = new User($this->db);
                    $vuser->fetch($obj->fk_user_valid);
                    $this->user_validation     = $vuser;
                }

                if ($obj->fk_user_cloture)
                {
                    $cluser = new User($this->db);
                    $cluser->fetch($obj->fk_user_cloture);
                    $this->user_cloture     = $cluser;
                }


            }
            $this->db->free($result);

        }
        else
        {
            dol_print_error($this->db);
        }
    }


    /**
     *    	Return label of status of proposal (draft, validated, ...)
     *
     *    	@param      int			$mode        0=long label, 1=short label, 2=Picto + short label, 3=Picto, 4=Picto + long label, 5=Short label + Picto
     *    	@return     string		Label
     */
    function getLibStatut($mode=0)
    {
        return $this->LibStatut($this->statut,$mode);
    }

    /**
     *    	Return label of a status (draft, validated, ...)
     *
     *    	@param      int			$statut		id statut
     *    	@param      int			$mode      	0=long label, 1=short label, 2=Picto + short label, 3=Picto, 4=Picto + long label, 5=Short label + Picto
     *    	@return     string		Label
     */
     function LibStatut($statut,$mode=1)
    {
	global $langs;
	$langs->load("propal");

	if ($statut==0) $statuttrans='statut0';
	if ($statut==1) $statuttrans='statut1';
	if ($statut==2) $statuttrans='statut3';
	if ($statut==3) $statuttrans='statut5';
	if ($statut==4) $statuttrans='statut6';

	if ($mode == 0)	return $this->labelstatut[$statut];
	if ($mode == 1)	return $this->labelstatut_short[$statut];
	if ($mode == 2)	return img_picto($this->labelstatut_short[$statut], $statuttrans).' '.$this->labelstatut_short[$statut];
	if ($mode == 3)	return img_picto($this->labelstatut[$statut], $statuttrans);
	if ($mode == 4)	return img_picto($this->labelstatut[$statut],$statuttrans).' '.$this->labelstatut[$statut];
	if ($mode == 5)	return '<span class="hideonsmartphone">'.$this->labelstatut_short[$statut].' </span>'.img_picto($this->labelstatut_short[$statut],$statuttrans);
    }


    /**
     *      Load indicators for dashboard (this->nbtodo and this->nbtodolate)
     *
     *      @param          User	$user   Object user
     *      @param          int		$mode   "opened" for proposal to close, "signed" for proposal to invoice
     *      @return WorkboardResponse|int <0 if KO, WorkboardResponse if OK
     */
    function load_board($user,$mode)
    {
        global $conf, $user, $langs;

        $clause = " WHERE";

        $sql = "SELECT p.rowid, p.ref, p.datec as datec, p.fin_validite as datefin";
        $sql.= " FROM ".MAIN_DB_PREFIX."propal as p";
        if (!$user->rights->societe->client->voir && !$user->societe_id)
        {
            $sql.= " LEFT JOIN ".MAIN_DB_PREFIX."societe_commerciaux as sc ON p.fk_soc = sc.fk_soc";
            $sql.= " WHERE sc.fk_user = " .$user->id;
            $clause = " AND";
        }
        $sql.= $clause." p.entity = ".$conf->entity;
        if ($mode == 'opened') $sql.= " AND p.fk_statut = 1";
        if ($mode == 'signed') $sql.= " AND p.fk_statut = 2";
        if ($user->societe_id) $sql.= " AND p.fk_soc = ".$user->societe_id;

        $resql=$this->db->query($sql);
        if ($resql)
        {
	        $langs->load("propal");
	        $now=dol_now();

            if ($mode == 'opened') {
	            $delay_warning=$conf->propal->cloture->warning_delay;
	            $statut = 1;
	            $label = $langs->trans("PropalsToClose");
            }
            if ($mode == 'signed') {
	            $delay_warning=$conf->propal->facturation->warning_delay;
	            $statut = 2;
	            $label = $langs->trans("PropalsToBill");
            }

	        $response = new WorkboardResponse();
	        $response->warning_delay = $delay_warning/60/60/24;
	        $response->label = $label;
	        $response->url = DOL_URL_ROOT.'/comm/propal/list.php?viewstatut='.$statut;
	        $response->img = img_object($langs->trans("Propals"),"propal");

            // This assignment in condition is not a bug. It allows walking the results.
            while ($obj=$this->db->fetch_object($resql))
            {
                $response->nbtodo++;
                if ($mode == 'opened')
                {
                    $datelimit = $this->db->jdate($obj->datefin);
                    if ($datelimit < ($now - $delay_warning))
                    {
	                    $response->nbtodolate++;
                    }
                }
                // TODO Definir regle des propales a facturer en retard
                // if ($mode == 'signed' && ! count($this->FactureListeArray($obj->rowid))) $this->nbtodolate++;
            }

            return $response;
        }
        else
        {
            $this->error=$this->db->error();
            return -1;
        }
    }


    /**
     *  Initialise an instance with random values.
     *  Used to build previews or test instances.
     *	id must be 0 if object instance is a specimen.
     *
     *  @return	void
     */
    function initAsSpecimen()
    {
        global $user,$langs,$conf;

        // Charge tableau des produits prodids
        $prodids = array();
        $sql = "SELECT rowid";
        $sql.= " FROM ".MAIN_DB_PREFIX."product";
        $sql.= " WHERE entity IN (".getEntity('product', 1).")";
        $resql = $this->db->query($sql);
        if ($resql)
        {
            $num_prods = $this->db->num_rows($resql);
            $i = 0;
            while ($i < $num_prods)
            {
                $i++;
                $row = $this->db->fetch_row($resql);
                $prodids[$i] = $row[0];
            }
        }

        // Initialise parametres
        $this->id=0;
        $this->ref = 'SPECIMEN';
        $this->ref_client='NEMICEPS';
        $this->specimen=1;
        $this->socid = 1;
        $this->date = time();
        $this->fin_validite = $this->date+3600*24*30;
        $this->cond_reglement_id   = 1;
        $this->cond_reglement_code = 'RECEP';
        $this->mode_reglement_id   = 7;
        $this->mode_reglement_code = 'CHQ';
        $this->availability_id     = 1;
        $this->availability_code   = 'AV_NOW';
        $this->demand_reason_id    = 1;
        $this->demand_reason_code  = 'SRC_00';
        $this->note_public='This is a comment (public)';
        $this->note_private='This is a comment (private)';
        // Lines
        $nbp = 5;
        $xnbp = 0;
        while ($xnbp < $nbp)
        {
            $line=new PropaleLigne($this->db);
            $line->desc=$langs->trans("Description")." ".$xnbp;
            $line->qty=1;
            $line->subprice=100;
            $line->price=100;
            $line->tva_tx=19.6;
            $line->localtax1_tx=0;
            $line->localtax2_tx=0;
            if ($xnbp == 2)
            {
                $line->total_ht=50;
                $line->total_ttc=59.8;
                $line->total_tva=9.8;
                $line->remise_percent=50;
            }
            else
            {
                $line->total_ht=100;
                $line->total_ttc=119.6;
                $line->total_tva=19.6;
                $line->remise_percent=00;
            }

            $prodid = rand(1, $num_prods);
            $line->fk_product=$prodids[$prodid];

            $this->lines[$xnbp]=$line;

            $this->total_ht       += $line->total_ht;
            $this->total_tva      += $line->total_tva;
            $this->total_ttc      += $line->total_ttc;

            $xnbp++;
        }
    }

    /**
     *      Charge indicateurs this->nb de tableau de bord
     *
     *      @return     int         <0 if ko, >0 if ok
     */
    function load_state_board()
    {
        global $conf, $user;

        $this->nb=array();
        $clause = "WHERE";

        $sql = "SELECT count(p.rowid) as nb";
        $sql.= " FROM ".MAIN_DB_PREFIX."propal as p";
        $sql.= " LEFT JOIN ".MAIN_DB_PREFIX."societe as s ON p.fk_soc = s.rowid";
        if (!$user->rights->societe->client->voir && !$user->societe_id)
        {
            $sql.= " LEFT JOIN ".MAIN_DB_PREFIX."societe_commerciaux as sc ON s.rowid = sc.fk_soc";
            $sql.= " WHERE sc.fk_user = " .$user->id;
            $clause = "AND";
        }
        $sql.= " ".$clause." p.entity = ".$conf->entity;

        $resql=$this->db->query($sql);
        if ($resql)
        {
            // This assignment in condition is not a bug. It allows walking the results.
            while ($obj=$this->db->fetch_object($resql))
            {
                $this->nb["proposals"]=$obj->nb;
            }
            $this->db->free($resql);
            return 1;
        }
        else
        {
            dol_print_error($this->db);
            $this->error=$this->db->error();
            return -1;
        }
    }


    /**
     *  Returns the reference to the following non used Proposal used depending on the active numbering module
     *  defined into PROPALE_ADDON
     *
     *  @param	Societe		$soc  	Object thirdparty
     *  @return string      		Reference libre pour la propale
     */
    function getNextNumRef($soc)
    {
        global $conf, $db, $langs;
        $langs->load("propal");

        if (! empty($conf->global->PROPALE_ADDON))
        {
        	$mybool=false;

            $file = $conf->global->PROPALE_ADDON.".php";
            $classname = $conf->global->PROPALE_ADDON;

            // Include file with class
            $dirmodels = array_merge(array('/'), (array) $conf->modules_parts['models']);
            foreach ($dirmodels as $reldir) {

                $dir = dol_buildpath($reldir."core/modules/propale/");

                // Load file with numbering class (if found)
                $mybool|=@include_once $dir.$file;
            }

            if (! $mybool)
            {
            	dol_print_error('',"Failed to include file ".$file);
            	return '';
            }

            $obj = new $classname();
            $numref = "";
            $numref = $obj->getNextValue($soc,$this);

            if ($numref != "")
            {
                return $numref;
            }
            else
			{
                $this->error=$obj->error;
                //dol_print_error($db,"Propale::getNextNumRef ".$obj->error);
                return "";
            }
        }
        else
		{
            $langs->load("errors");
            print $langs->trans("Error")." ".$langs->trans("ErrorModuleSetupNotComplete");
            return "";
        }
    }

    /**
     *	Return clicable link of object (with eventually picto)
     *
     *	@param      int		$withpicto		Add picto into link
     *	@param      string	$option			Where point the link ('compta', 'expedition', 'document', ...)
     *	@param      string	$get_params    	Parametres added to url
     *	@return     string          		String with URL
     */
    function getNomUrl($withpicto=0,$option='', $get_params='')
    {
        global $langs;

        $result='';
        $label = '<u>' . $langs->trans("ShowPropal") . '</u>';
        if (! empty($this->ref))
            $label.= '<br><b>'.$langs->trans('Ref').':</b> '.$this->ref;
        if (! empty($this->ref_client))
            $label.= '<br><b>'.$langs->trans('RefCustomer').':</b> '.$this->ref_client;
        if (! empty($this->total_ht))
            $label.= '<br><b>' . $langs->trans('AmountHT') . ':</b> ' . price($this->total_ht, 0, $langs, 0, -1, -1, $conf->currency);
        if (! empty($this->total_tva))
            $label.= '<br><b>' . $langs->trans('TVA') . ':</b> ' . price($this->total_tva, 0, $langs, 0, -1, -1, $conf->currency);
        if (! empty($this->total_ttc))
            $label.= '<br><b>' . $langs->trans('AmountTTC') . ':</b> ' . price($this->total_ttc, 0, $langs, 0, -1, -1, $conf->currency);
        $linkclose = '" title="'.dol_escape_htmltag($label, 1).'" class="classfortooltip">';
        if ($option == '') {
            $link = '<a href="'.DOL_URL_ROOT.'/comm/propal.php?id='.$this->id. $get_params .$linkclose;
        }
        if ($option == 'compta') {  // deprecated
            $link = '<a href="'.DOL_URL_ROOT.'/comm/propal.php?id='.$this->id. $get_params .$linkclose;
        }
        if ($option == 'expedition') {
            $link = '<a href="'.DOL_URL_ROOT.'/expedition/propal.php?id='.$this->id. $get_params .$linkclose;
        }
        if ($option == 'document') {
            $link = '<a href="'.DOL_URL_ROOT.'/comm/propal/document.php?id='.$this->id. $get_params .$linkclose;
        }
        $linkend='</a>';

        $picto='propal';


        if ($withpicto)
            $result.=($link.img_object($label, $picto, 'class="classfortooltip"').$linkend);
        if ($withpicto && $withpicto != 2)
            $result.=' ';
        $result.=$link.$this->ref.$linkend;
        return $result;
    }

    /**
     * 	Retrieve an array of propal lines
     *
     *	@return	int	<0 if ko, >0 if ok
     */
    function getLinesArray()
    {
        $sql = 'SELECT pt.rowid, pt.label as custom_label, pt.description, pt.fk_product, pt.fk_remise_except,';
        $sql.= ' pt.qty, pt.tva_tx, pt.remise_percent, pt.subprice, pt.info_bits,';
        $sql.= ' pt.total_ht, pt.total_tva, pt.total_ttc, pt.fk_product_fournisseur_price as fk_fournprice, pt.buy_price_ht as pa_ht, pt.special_code, pt.localtax1_tx, pt.localtax2_tx,';
        $sql.= ' pt.date_start, pt.date_end, pt.product_type, pt.rang, pt.fk_parent_line,';
	    $sql.= ' pt.fk_unit,';
        $sql.= ' p.label as product_label, p.ref, p.fk_product_type, p.rowid as prodid,';
        $sql.= ' p.description as product_desc,';
        $sql.= ' p.entity';
        $sql.= ' FROM '.MAIN_DB_PREFIX.'propaldet as pt';
        $sql.= ' LEFT JOIN '.MAIN_DB_PREFIX.'product as p ON pt.fk_product=p.rowid';
        $sql.= ' WHERE pt.fk_propal = '.$this->id;
        $sql.= ' ORDER BY pt.rang ASC, pt.rowid';

        dol_syslog(get_class($this).'::getLinesArray', LOG_DEBUG);
        $resql = $this->db->query($sql);
        if ($resql)
        {
            $num = $this->db->num_rows($resql);
            $i = 0;

            while ($i < $num)
            {
                $obj = $this->db->fetch_object($resql);

                $this->lines[$i]					= new PropaleLigne($this->db);
                $this->lines[$i]->id				= $obj->rowid; // for backward compatibility
                $this->lines[$i]->rowid				= $obj->rowid;
                $this->lines[$i]->label 			= $obj->custom_label;
                $this->lines[$i]->description 		= $obj->description;
                $this->lines[$i]->fk_product		= $obj->fk_product;
                $this->lines[$i]->ref				= $obj->ref;
                $this->lines[$i]->entity            = $obj->entity;             // Product entity
                $this->lines[$i]->product_label		= $obj->product_label;
                $this->lines[$i]->product_desc		= $obj->product_desc;
                $this->lines[$i]->fk_product_type	= $obj->fk_product_type;    // deprecated
                $this->lines[$i]->product_type		= $obj->product_type;
                $this->lines[$i]->qty				= $obj->qty;
                $this->lines[$i]->subprice			= $obj->subprice;
                $this->lines[$i]->fk_remise_except 	= $obj->fk_remise_except;
                $this->lines[$i]->remise_percent	= $obj->remise_percent;
                $this->lines[$i]->tva_tx			= $obj->tva_tx;
                $this->lines[$i]->info_bits			= $obj->info_bits;
                $this->lines[$i]->total_ht			= $obj->total_ht;
                $this->lines[$i]->total_tva			= $obj->total_tva;
                $this->lines[$i]->total_ttc			= $obj->total_ttc;
				$this->lines[$i]->fk_fournprice		= $obj->fk_fournprice;
				$marginInfos						= getMarginInfos($obj->subprice, $obj->remise_percent, $obj->tva_tx, $obj->localtax1_tx, $obj->localtax2_tx, $this->lines[$i]->fk_fournprice, $obj->pa_ht);
				$this->lines[$i]->pa_ht				= $marginInfos[0];
				$this->lines[$i]->marge_tx			= $marginInfos[1];
				$this->lines[$i]->marque_tx			= $marginInfos[2];
				$this->lines[$i]->fk_parent_line	= $obj->fk_parent_line;
                $this->lines[$i]->special_code		= $obj->special_code;
                $this->lines[$i]->rang				= $obj->rang;
                $this->lines[$i]->date_start		= $this->db->jdate($obj->date_start);
                $this->lines[$i]->date_end			= $this->db->jdate($obj->date_end);
	            $this->lines[$i]->fk_unit			= $obj->fk_unit;

                $i++;
            }
            $this->db->free($resql);

            return 1;
        }
        else
        {
            $this->error=$this->db->error();
            return -1;
        }
    }

	/**
	 *  Create a document onto disk according to template module.
	 *
	 * 	@param	    string		$modele			Force model to use ('' to not force)
	 * 	@param		Translate	$outputlangs	Object langs to use for output
	 *  @param      int			$hidedetails    Hide details of lines
	 *  @param      int			$hidedesc       Hide description
	 *  @param      int			$hideref        Hide ref
	 * 	@return     int         				0 if KO, 1 if OK
	 */
	public function generateDocument($modele, $outputlangs, $hidedetails=0, $hidedesc=0, $hideref=0)
	{
		global $conf,$user,$langs;

		$langs->load("propale");

		// Positionne le modele sur le nom du modele a utiliser
		if (! dol_strlen($modele))
		{
			if (! empty($conf->global->PROPALE_ADDON_PDF))
			{
				$modele = $conf->global->PROPALE_ADDON_PDF;
			}
			else
			{
				$modele = 'azur';
			}
		}

		$modelpath = "core/modules/propale/doc/";

		return $this->commonGenerateDocument($modelpath, $modele, $outputlangs, $hidedetails, $hidedesc, $hideref);
	}


}


/**
 *	\class      PropaleLigne
 *	\brief      Class to manage commercial proposal lines
 */
class PropaleLigne  extends CommonObjectLine
{
    public $element='propaldet';
    public $table_element='propaldet';

    var $oldline;

    // From llx_propaldet
    var $rowid;
    var $fk_propal;
    var $fk_parent_line;
    var $desc;          	// Description ligne
    var $fk_product;		// Id produit predefini
    var $product_type = 0;	// Type 0 = product, 1 = Service

    var $qty;
    var $tva_tx;
    var $subprice;
    var $remise_percent;
    var $fk_remise_except;

    var $rang = 0;

	var $fk_fournprice;
	var $pa_ht;
	var $marge_tx;
	var $marque_tx;

    var $special_code;	// Tag for special lines (exlusive tags)
    // 1: frais de port
    // 2: ecotaxe
    // 3: option line (when qty = 0)

    var $info_bits = 0;	// Liste d'options cumulables:
    // Bit 0: 	0 si TVA normal - 1 si TVA NPR
    // Bit 1:	0 ligne normale - 1 si ligne de remise fixe

    var $total_ht;			// Total HT  de la ligne toute quantite et incluant la remise ligne
    var $total_tva;			// Total TVA  de la ligne toute quantite et incluant la remise ligne
    var $total_ttc;			// Total TTC de la ligne toute quantite et incluant la remise ligne

    // Ne plus utiliser
    var $remise;
    var $price;

    // From llx_product
    var $ref;						// Reference produit
    var $libelle;       // Label produit
    var $product_desc;  // Description produit

    var $localtax1_tx;		// Local tax 1
    var $localtax2_tx;		// Local tax 2
    var $localtax1_type;	// Local tax 1 type
	var $localtax2_type;	// Local tax 2 type
    var $total_localtax1;  	// Line total local tax 1
    var $total_localtax2;	// Line total local tax 2

    var $date_start;
    var $date_end;

    var $skip_update_total; // Skip update price total for special lines

    /**
     * 	Class line Contructor
     *
     * 	@param	DoliDB	$db	Database handler
     */
    function __construct($db)
    {
        $this->db= $db;
    }

    /**
     *	Retrieve the propal line object
     *
     *	@param	int		$rowid		Propal line id
     *	@return	int					<0 if KO, >0 if OK
     */
	function fetch($rowid)
	{
		$sql = 'SELECT pd.rowid, pd.fk_propal, pd.fk_parent_line, pd.fk_product, pd.label as custom_label, pd.description, pd.price, pd.qty, pd.tva_tx,';
		$sql.= ' pd.remise, pd.remise_percent, pd.fk_remise_except, pd.subprice,';
		$sql.= ' pd.info_bits, pd.total_ht, pd.total_tva, pd.total_ttc, pd.fk_product_fournisseur_price as fk_fournprice, pd.buy_price_ht as pa_ht, pd.special_code, pd.rang,';
		$sql.= ' pd.fk_unit,';
		$sql.= ' pd.localtax1_tx, pd.localtax2_tx, pd.total_localtax1, pd.total_localtax2,';
		$sql.= ' p.ref as product_ref, p.label as product_label, p.description as product_desc,';
		$sql.= ' pd.date_start, pd.date_end, pd.product_type';
		$sql.= ' FROM '.MAIN_DB_PREFIX.'propaldet as pd';
		$sql.= ' LEFT JOIN '.MAIN_DB_PREFIX.'product as p ON pd.fk_product = p.rowid';
		$sql.= ' WHERE pd.rowid = '.$rowid;

		$result = $this->db->query($sql);
		if ($result)
		{
			$objp = $this->db->fetch_object($result);

			$this->rowid			= $objp->rowid;
			$this->fk_propal		= $objp->fk_propal;
			$this->fk_parent_line	= $objp->fk_parent_line;
			$this->label			= $objp->custom_label;
			$this->desc				= $objp->description;
			$this->qty				= $objp->qty;
			$this->price			= $objp->price;		// deprecated
			$this->subprice			= $objp->subprice;
			$this->tva_tx			= $objp->tva_tx;
			$this->remise			= $objp->remise;
			$this->remise_percent	= $objp->remise_percent;
			$this->fk_remise_except = $objp->fk_remise_except;
			$this->fk_product		= $objp->fk_product;
			$this->info_bits		= $objp->info_bits;

			$this->total_ht			= $objp->total_ht;
			$this->total_tva		= $objp->total_tva;
			$this->total_ttc		= $objp->total_ttc;

			$this->fk_fournprice	= $objp->fk_fournprice;

			$marginInfos			= getMarginInfos($objp->subprice, $objp->remise_percent, $objp->tva_tx, $objp->localtax1_tx, $objp->localtax2_tx, $this->fk_fournprice, $objp->pa_ht);
			$this->pa_ht			= $marginInfos[0];
			$this->marge_tx			= $marginInfos[1];
			$this->marque_tx		= $marginInfos[2];

			$this->special_code		= $objp->special_code;
			$this->product_type		= $objp->product_type;
			$this->rang				= $objp->rang;

			$this->ref				= $objp->product_ref;      // deprecated
			$this->product_ref		= $objp->product_ref;
			$this->libelle			= $objp->product_label;  // deprecated
			$this->product_label	= $objp->product_label;
			$this->product_desc		= $objp->product_desc;
			$this->fk_unit          = $objp->fk_unit;

			$this->date_start       = $this->db->jdate($objp->date_start);
            $this->date_end         = $this->db->jdate($objp->date_end);

			$this->db->free($result);
		}
		else
		{
			dol_print_error($this->db);
		}
	}

    /**
     *  Insert object line propal in database
     *
     *	@param		int		$notrigger		1=Does not execute triggers, 0= execuete triggers
     *	@return		int						<0 if KO, >0 if OK
     */
    function insert($notrigger=0)
    {
        global $conf,$langs,$user;

        $error=0;

        dol_syslog(get_class($this)."::insert rang=".$this->rang);

        // Clean parameters
        if (empty($this->tva_tx)) $this->tva_tx=0;
        if (empty($this->localtax1_tx)) $this->localtax1_tx=0;
        if (empty($this->localtax2_tx)) $this->localtax2_tx=0;
        if (empty($this->localtax1_type)) $this->localtax1_type=0;
		if (empty($this->localtax2_type)) $this->localtax2_type=0;
        if (empty($this->total_localtax1)) $this->total_localtax1=0;
        if (empty($this->total_localtax2)) $this->total_localtax2=0;
        if (empty($this->rang)) $this->rang=0;
        if (empty($this->remise)) $this->remise=0;
        if (empty($this->remise_percent)) $this->remise_percent=0;
        if (empty($this->info_bits)) $this->info_bits=0;
        if (empty($this->special_code)) $this->special_code=0;
        if (empty($this->fk_parent_line)) $this->fk_parent_line=0;
        if (empty($this->fk_fournprice)) $this->fk_fournprice=0;

        if (empty($this->pa_ht)) $this->pa_ht=0;

        // si prix d'achat non renseigne et utilise pour calcul des marges alors prix achat = prix vente
        if ($this->pa_ht == 0) {
        	if ($this->subprice > 0 && (isset($conf->global->ForceBuyingPriceIfNull) && $conf->global->ForceBuyingPriceIfNull == 1))
        		$this->pa_ht = $this->subprice * (1 - $this->remise_percent / 100);
        }

        // Check parameters
        if ($this->product_type < 0) return -1;

        $this->db->begin();

        // Insert line into database
        $sql = 'INSERT INTO '.MAIN_DB_PREFIX.'propaldet';
        $sql.= ' (fk_propal, fk_parent_line, label, description, fk_product, product_type,';
		$sql.= ' fk_remise_except, qty, tva_tx, localtax1_tx, localtax2_tx, localtax1_type, localtax2_type,';
        $sql.= ' subprice, remise_percent, ';
        $sql.= ' info_bits, ';
        $sql.= ' total_ht, total_tva, total_localtax1, total_localtax2, total_ttc, fk_product_fournisseur_price, buy_price_ht, special_code, rang,';
	    $sql.= ' fk_unit,';
        $sql.= ' date_start, date_end)';
        $sql.= " VALUES (".$this->fk_propal.",";
        $sql.= " ".($this->fk_parent_line>0?"'".$this->fk_parent_line."'":"null").",";
        $sql.= " ".(! empty($this->label)?"'".$this->db->escape($this->label)."'":"null").",";
        $sql.= " '".$this->db->escape($this->desc)."',";
        $sql.= " ".($this->fk_product?"'".$this->fk_product."'":"null").",";
        $sql.= " '".$this->product_type."',";
        $sql.= " ".($this->fk_remise_except?"'".$this->fk_remise_except."'":"null").",";
        $sql.= " ".price2num($this->qty).",";
        $sql.= " ".price2num($this->tva_tx).",";
        $sql.= " ".price2num($this->localtax1_tx).",";
        $sql.= " ".price2num($this->localtax2_tx).",";
		$sql.= " '".$this->localtax1_type."',";
		$sql.= " '".$this->localtax2_type."',";
        $sql.= " ".($this->subprice?price2num($this->subprice):"null").",";
        $sql.= " ".price2num($this->remise_percent).",";
        $sql.= " ".(isset($this->info_bits)?"'".$this->info_bits."'":"null").",";
        $sql.= " ".price2num($this->total_ht).",";
        $sql.= " ".price2num($this->total_tva).",";
        $sql.= " ".price2num($this->total_localtax1).",";
        $sql.= " ".price2num($this->total_localtax2).",";
        $sql.= " ".price2num($this->total_ttc).",";
        $sql.= " ".(!empty($this->fk_fournprice)?"'".$this->fk_fournprice."'":"null").",";
        $sql.= " ".(isset($this->pa_ht)?"'".price2num($this->pa_ht)."'":"null").",";
        $sql.= ' '.$this->special_code.',';
        $sql.= ' '.$this->rang.',';
	    $sql.= ' '.(!$this->fk_unit ? 'NULL' : $this->fk_unit).',';
        $sql.= " ".(! empty($this->date_start)?"'".$this->db->idate($this->date_start)."'":"null").',';
        $sql.= " ".(! empty($this->date_end)?"'".$this->db->idate($this->date_end)."'":"null");
        $sql.= ')';

        dol_syslog(get_class($this).'::insert', LOG_DEBUG);
        $resql=$this->db->query($sql);
        if ($resql)
        {
            $this->rowid=$this->db->last_insert_id(MAIN_DB_PREFIX.'propaldet');

            if (empty($conf->global->MAIN_EXTRAFIELDS_DISABLED)) // For avoid conflicts if trigger used
            {
            	$this->id=$this->rowid;
            	$result=$this->insertExtraFields();
            	if ($result < 0)
            	{
            		$error++;
            	}
            }

            if (! $notrigger)
            {
                // Call trigger
                $result=$this->call_trigger('LINEPROPAL_INSERT',$user);
                if ($result < 0)
                {
                    $this->db->rollback();
                    return -1;
                }
                // End call triggers
            }

            $this->db->commit();
            return 1;
        }
        else
        {
            $this->error=$this->db->error()." sql=".$sql;
            $this->db->rollback();
            return -1;
        }
    }

    /**
     * 	Delete line in database
     *
     *	@return	 int  <0 if ko, >0 if ok
     */
    function delete()
    {
        global $conf,$langs,$user;

        $error=0;
        $this->db->begin();

        $sql = "DELETE FROM ".MAIN_DB_PREFIX."propaldet WHERE rowid = ".$this->rowid;
        dol_syslog("PropaleLigne::delete", LOG_DEBUG);
        if ($this->db->query($sql) )
        {

        	// Remove extrafields
        	if ((! $error) && (empty($conf->global->MAIN_EXTRAFIELDS_DISABLED))) // For avoid conflicts if trigger used
        	{
        		$this->id=$this->rowid;
        		$result=$this->deleteExtraFields();
        		if ($result < 0)
        		{
        			$error++;
        			dol_syslog(get_class($this)."::delete error -4 ".$this->error, LOG_ERR);
        		}
        	}

            // Call trigger
            $result=$this->call_trigger('LINEPROPAL_DELETE',$user);
            if ($result < 0)
            {
                $this->db->rollback();
                return -1;
            }
            // End call triggers

            $this->db->commit();

            return 1;
        }
        else
        {
            $this->error=$this->db->error()." sql=".$sql;
            $this->db->rollback();
            return -1;
        }
    }

    /**
     *	Update propal line object into DB
     *
     *	@param 	int		$notrigger	1=Does not execute triggers, 0= execuete triggers
     *	@return	int					<0 if ko, >0 if ok
     */
    function update($notrigger=0)
    {
        global $conf,$langs,$user;

        $error=0;

        // Clean parameters
        if (empty($this->tva_tx)) $this->tva_tx=0;
        if (empty($this->localtax1_tx)) $this->localtax1_tx=0;
        if (empty($this->localtax2_tx)) $this->localtax2_tx=0;
        if (empty($this->total_localtax1)) $this->total_localtax1=0;
        if (empty($this->total_localtax2)) $this->total_localtax2=0;
		if (empty($this->localtax1_type)) $this->localtax1_type=0;
		if (empty($this->localtax2_type)) $this->localtax2_type=0;
        if (empty($this->marque_tx)) $this->marque_tx=0;
        if (empty($this->marge_tx)) $this->marge_tx=0;
        if (empty($this->price)) $this->price=0;	// TODO A virer
        if (empty($this->remise)) $this->remise=0;	// TODO A virer
        if (empty($this->remise_percent)) $this->remise_percent=0;
        if (empty($this->info_bits)) $this->info_bits=0;
        if (empty($this->special_code)) $this->special_code=0;
        if (empty($this->fk_parent_line)) $this->fk_parent_line=0;
        if (empty($this->fk_fournprice)) $this->fk_fournprice=0;
        if (empty($this->subprice)) $this->subprice=0;

		if (empty($this->pa_ht)) $this->pa_ht=0;

		// si prix d'achat non renseigne et utilise pour calcul des marges alors prix achat = prix vente
		if ($this->pa_ht == 0) {
			if ($this->subprice > 0 && (isset($conf->global->ForceBuyingPriceIfNull) && $conf->global->ForceBuyingPriceIfNull == 1))
				$this->pa_ht = $this->subprice * (1 - $this->remise_percent / 100);
		}

        $this->db->begin();

        // Mise a jour ligne en base
        $sql = "UPDATE ".MAIN_DB_PREFIX."propaldet SET";
        $sql.= " description='".$this->db->escape($this->desc)."'";
        $sql.= " , label=".(! empty($this->label)?"'".$this->db->escape($this->label)."'":"null");
        $sql.= " , product_type=".$this->product_type;
        $sql.= " , tva_tx='".price2num($this->tva_tx)."'";
        $sql.= " , localtax1_tx=".price2num($this->localtax1_tx);
        $sql.= " , localtax2_tx=".price2num($this->localtax2_tx);
		$sql.= " , localtax1_type='".$this->localtax1_type."'";
		$sql.= " , localtax2_type='".$this->localtax2_type."'";
        $sql.= " , qty='".price2num($this->qty)."'";
        $sql.= " , subprice=".price2num($this->subprice)."";
        $sql.= " , remise_percent=".price2num($this->remise_percent)."";
        $sql.= " , price=".price2num($this->price)."";					// TODO A virer
        $sql.= " , remise=".price2num($this->remise)."";				// TODO A virer
        $sql.= " , info_bits='".$this->info_bits."'";
        if (empty($this->skip_update_total))
        {
            $sql.= " , total_ht=".price2num($this->total_ht)."";
            $sql.= " , total_tva=".price2num($this->total_tva)."";
            $sql.= " , total_ttc=".price2num($this->total_ttc)."";
            $sql.= " , total_localtax1=".price2num($this->total_localtax1)."";
            $sql.= " , total_localtax2=".price2num($this->total_localtax2)."";
        }
		$sql.= " , fk_product_fournisseur_price=".(! empty($this->fk_fournprice)?"'".$this->fk_fournprice."'":"null");
		$sql.= " , buy_price_ht=".price2num($this->pa_ht);
        if (strlen($this->special_code)) $sql.= " , special_code=".$this->special_code;
        $sql.= " , fk_parent_line=".($this->fk_parent_line>0?$this->fk_parent_line:"null");
        if (! empty($this->rang)) $sql.= ", rang=".$this->rang;
        $sql.= " , date_start=".(! empty($this->date_start)?"'".$this->db->idate($this->date_start)."'":"null");
        $sql.= " , date_end=".(! empty($this->date_end)?"'".$this->db->idate($this->date_end)."'":"null");
	    $sql.= " , fk_unit=".(!$this->fk_unit ? 'NULL' : $this->fk_unit);
        $sql.= " WHERE rowid = ".$this->rowid;

        dol_syslog(get_class($this)."::update", LOG_DEBUG);
        $resql=$this->db->query($sql);
        if ($resql)
        {
        	if (empty($conf->global->MAIN_EXTRAFIELDS_DISABLED)) // For avoid conflicts if trigger used
        	{
        		$this->id=$this->rowid;
        		$result=$this->insertExtraFields();
        		if ($result < 0)
        		{
        			$error++;
        		}
        	}

            if (! $notrigger)
            {
                // Call trigger
                $result=$this->call_trigger('LINEPROPAL_UPDATE',$user);
                if ($result < 0)
                {
                    $this->db->rollback();
                    return -1;
                }
                // End call triggers
            }

            $this->db->commit();
            return 1;
        }
        else
        {
            $this->error=$this->db->error();
            $this->db->rollback();
            return -2;
        }
    }

    /**
     *	Update DB line fields total_xxx
     *	Used by migration
     *
     *	@return		int		<0 if ko, >0 if ok
     */
    function update_total()
    {
        $this->db->begin();

        // Mise a jour ligne en base
        $sql = "UPDATE ".MAIN_DB_PREFIX."propaldet SET";
        $sql.= " total_ht=".price2num($this->total_ht,'MT')."";
        $sql.= ",total_tva=".price2num($this->total_tva,'MT')."";
        $sql.= ",total_ttc=".price2num($this->total_ttc,'MT')."";
        $sql.= " WHERE rowid = ".$this->rowid;

        dol_syslog("PropaleLigne::update_total", LOG_DEBUG);

        $resql=$this->db->query($sql);
        if ($resql)
        {
            $this->db->commit();
            return 1;
        }
        else
        {
            $this->error=$this->db->error();
            $this->db->rollback();
            return -2;
        }
    }

}
<|MERGE_RESOLUTION|>--- conflicted
+++ resolved
@@ -325,21 +325,13 @@
      *      @param		string		$label				???
      *		@param      int			$date_start       	Start date of the line
      *		@param      int			$date_end         	End date of the line
-<<<<<<< HEAD
-     *      @param		array		$array_option		extrafields array
+     *      @param		array		$array_options		extrafields array
      * @param int $fk_unit Id of the unit to use. Null to use the default one
-=======
-     *      @param		array		$array_options		extrafields array
->>>>>>> 69eaa032
      *    	@return    	int         	    			>0 if OK, <0 if KO
      *
      *    	@see       	add_product
      */
-<<<<<<< HEAD
-	function addline($desc, $pu_ht, $qty, $txtva, $txlocaltax1=0.0, $txlocaltax2=0.0, $fk_product=0, $remise_percent=0.0, $price_base_type='HT', $pu_ttc=0.0, $info_bits=0, $type=0, $rang=-1, $special_code=0, $fk_parent_line=0, $fk_fournprice=0, $pa_ht=0, $label='',$date_start='', $date_end='',$array_option=0, $fk_unit = null)
-=======
-	function addline($desc, $pu_ht, $qty, $txtva, $txlocaltax1=0.0, $txlocaltax2=0.0, $fk_product=0, $remise_percent=0.0, $price_base_type='HT', $pu_ttc=0.0, $info_bits=0, $type=0, $rang=-1, $special_code=0, $fk_parent_line=0, $fk_fournprice=0, $pa_ht=0, $label='',$date_start='', $date_end='',$array_options=0)
->>>>>>> 69eaa032
+	function addline($desc, $pu_ht, $qty, $txtva, $txlocaltax1=0.0, $txlocaltax2=0.0, $fk_product=0, $remise_percent=0.0, $price_base_type='HT', $pu_ttc=0.0, $info_bits=0, $type=0, $rang=-1, $special_code=0, $fk_parent_line=0, $fk_fournprice=0, $pa_ht=0, $label='',$date_start='', $date_end='',$array_options=0, $fk_unit = null)
     {
     	global $mysoc;
 
@@ -517,18 +509,11 @@
      *  @param		int			$type				0/1=Product/service
      *	@param      int			$date_start       	Start date of the line
      *	@param      int			$date_end         	End date of the line
-<<<<<<< HEAD
-	 *  @param		array		$array_option		extrafields array
+	 *  @param		array		$array_options		extrafields array
      * @param int $fk_unit Id of the unit to use. Null to use the default one
      *  @return     int     		        		0 if OK, <0 if KO
      */
-	function updateline($rowid, $pu, $qty, $remise_percent, $txtva, $txlocaltax1=0.0, $txlocaltax2=0.0, $desc='', $price_base_type='HT', $info_bits=0, $special_code=0, $fk_parent_line=0, $skip_update_total=0, $fk_fournprice=0, $pa_ht=0, $label='', $type=0, $date_start='', $date_end='', $array_option=0, $fk_unit = null)
-=======
-	 *  @param		array		$array_options		extrafields array
-     *  @return     int     		        		0 if OK, <0 if KO
-     */
-	function updateline($rowid, $pu, $qty, $remise_percent, $txtva, $txlocaltax1=0.0, $txlocaltax2=0.0, $desc='', $price_base_type='HT', $info_bits=0, $special_code=0, $fk_parent_line=0, $skip_update_total=0, $fk_fournprice=0, $pa_ht=0, $label='', $type=0, $date_start='', $date_end='', $array_options=0)
->>>>>>> 69eaa032
+	function updateline($rowid, $pu, $qty, $remise_percent, $txtva, $txlocaltax1=0.0, $txlocaltax2=0.0, $desc='', $price_base_type='HT', $info_bits=0, $special_code=0, $fk_parent_line=0, $skip_update_total=0, $fk_fournprice=0, $pa_ht=0, $label='', $type=0, $date_start='', $date_end='', $array_options=0, $fk_unit = null)
     {
         global $mysoc;
 
