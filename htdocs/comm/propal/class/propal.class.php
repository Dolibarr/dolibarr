<?php
/* Copyright (C) 2002-2004  Rodolphe Quiedeville    <rodolphe@quiedeville.org>
 * Copyright (C) 2004       Eric Seigne             <eric.seigne@ryxeo.com>
 * Copyright (C) 2004-2011  Laurent Destailleur     <eldy@users.sourceforge.net>
 * Copyright (C) 2005       Marc Barilley           <marc@ocebo.com>
 * Copyright (C) 2005-2013  Regis Houssin           <regis.houssin@inodbox.com>
 * Copyright (C) 2006       Andre Cianfarani        <acianfa@free.fr>
 * Copyright (C) 2008       Raphael Bertrand        <raphael.bertrand@resultic.fr>
 * Copyright (C) 2010-2020  Juanjo Menent           <jmenent@2byte.es>
 * Copyright (C) 2010-2022  Philippe Grand          <philippe.grand@atoo-net.com>
 * Copyright (C) 2012-2014  Christophe Battarel     <christophe.battarel@altairis.fr>
 * Copyright (C) 2012       Cedric Salvador         <csalvador@gpcsolutions.fr>
 * Copyright (C) 2013       Florian Henry           <florian.henry@open-concept.pro>
 * Copyright (C) 2014-2015  Marcos García           <marcosgdf@gmail.com>
 * Copyright (C) 2018       Nicolas ZABOURI         <info@inovea-conseil.com>
 * Copyright (C) 2018-2021  Frédéric France         <frederic.france@netlogic.fr>
 * Copyright (C) 2018       Ferran Marcet           <fmarcet@2byte.es>
 * Copyright (C) 2022       ATM Consulting          <contact@atm-consulting.fr>
 * Copyright (C) 2022       OpenDSI                 <support@open-dsi.fr>
 * Copyright (C) 2022      	Gauthier VERDOL     	<gauthier.verdol@atm-consulting.fr>
 *
 * This program is free software; you can redistribute it and/or modify
 * it under the terms of the GNU General Public License as published by
 * the Free Software Foundation; either version 3 of the License, or
 * (at your option) any later version.
 *
 * This program is distributed in the hope that it will be useful,
 * but WITHOUT ANY WARRANTY; without even the implied warranty of
 * MERCHANTABILITY or FITNESS FOR A PARTICULAR PURPOSE.  See the
 * GNU General Public License for more details.
 *
 * You should have received a copy of the GNU General Public License
 * along with this program. If not, see <https://www.gnu.org/licenses/>.
 */

/**
 *	\file       htdocs/comm/propal/class/propal.class.php
 *	\brief      File of class to manage proposals
 */

require_once DOL_DOCUMENT_ROOT.'/core/class/commonobject.class.php';
require_once DOL_DOCUMENT_ROOT."/core/class/commonobjectline.class.php";
require_once DOL_DOCUMENT_ROOT.'/product/class/product.class.php';
require_once DOL_DOCUMENT_ROOT.'/contact/class/contact.class.php';
require_once DOL_DOCUMENT_ROOT.'/margin/lib/margins.lib.php';
require_once DOL_DOCUMENT_ROOT.'/multicurrency/class/multicurrency.class.php';
require_once DOL_DOCUMENT_ROOT.'/core/class/commonincoterm.class.php';

/**
 *	Class to manage proposals
 */
class Propal extends CommonObject
{
	use CommonIncoterm;

	/**
	 * @var string code
	 */
	public $code = "";

	/**
	 * @var string ID to identify managed object
	 */
	public $element = 'propal';

	/**
	 * @var string Name of table without prefix where object is stored
	 */
	public $table_element = 'propal';

	/**
	 * @var int    Name of subtable line
	 */
	public $table_element_line = 'propaldet';

	/**
	 * @var string Fieldname with ID of parent key if this field has a parent
	 */
	public $fk_element = 'fk_propal';

	/**
	 * @var string String with name of icon for myobject. Must be the part after the 'object_' into object_myobject.png
	 */
	public $picto = 'propal';

	/**
	 * 0=No test on entity, 1=Test with field entity, 2=Test with link by societe
	 * @var int
	 */
	public $ismultientitymanaged = 1;

	/**
	 * 0=Default, 1=View may be restricted to sales representative only if no permission to see all or to company of external user if external user
	 * @var integer
	 */
	public $restrictiononfksoc = 1;

	/**
	 * {@inheritdoc}
	 */
	protected $table_ref_field = 'ref';

	/**
	 * ID of the client
	 * @var int
	 */
	public $socid;

	/**
	 * ID of the contact
	 * @var int
	 */
	public $contactid;
	public $author;

	/**
	 * Ref from thirdparty
	 * @var string
	 * @deprecated
	 * @see $ref_customer
	 */
	public $ref_client;

	/**
	 * Ref from thirdparty
	 * @var string
	 */
	public $ref_customer;

	/**
	 * @var Propal oldcopy with propal properties
	 */
	public $oldcopy;

	/**
	 * Status of the quote
	 * @var int
	 * @deprecated Try to use $status now
	 * @see Propal::STATUS_DRAFT, Propal::STATUS_VALIDATED, Propal::STATUS_SIGNED, Propal::STATUS_NOTSIGNED, Propal::STATUS_BILLED
	 */
	public $statut;

	/**
	 * Status of the quote
	 * @var int
	 * @see Propal::STATUS_DRAFT, Propal::STATUS_VALIDATED, Propal::STATUS_SIGNED, Propal::STATUS_NOTSIGNED, Propal::STATUS_BILLED
	 */
	public $status;

	/**
	 * @deprecated
	 * @see $date_creation
	 */
	public $datec;

	/**
	 * @var integer|string $date_creation;
	 */
	public $date_creation;

	/**
	 * @deprecated
	 * @see $date_validation
	 */
	public $datev;

	/**
	 * @var integer|string $date_validation;
	 */
	public $date_validation;

	/**
	 * @var integer|string $date_signature;
	 */
	public $date_signature;

	/**
	 * @var User $user_signature
	 */
	public $user_signature;

	/**
	 * @var integer|string date of the quote;
	 */
	public $date;

	/**
	 * @deprecated
	 * @see $date
	 */
	public $datep;

	/**
	 * @var integer|string 	$delivery_date;
	 */
	public $delivery_date; // Date expected of shipment (date starting shipment, not the reception that occurs some days after)


	public $fin_validite;

	public $user_author_id;

	/**
	 * @deprecated
	 * @see $total_ht
	 */
	public $price;
	/**
	 * @deprecated
	 * @see $total_tva
	 */
	public $tva;
	/**
	 * @deprecated
	 * @see $total_ttc
	 */
	public $total;

	public $cond_reglement_code;	// code
	public $cond_reglement;			// label
	public $cond_reglement_doc;		// label doc

	public $mode_reglement_code;	// code
	public $mode_reglement;			// label

	public $deposit_percent;

	/**
	 * @var int ID
	 * @deprecated
	 */
	public $fk_address;

	public $address_type;
	public $address;

	/**
	 * @var int availabilty ID
	 */
	public $availability_id;

	/**
	 * @var int availabilty ID
	 * @deprecated
	 * @see $availability_id
	 */
	public $fk_availability;

	/**
	 * @var string availabilty code
	 */
	public $availability_code;

	/**
	 * @var string availabilty label
	 */
	public $availability;

	public $duree_validite;

	public $demand_reason_id;		// id
	public $demand_reason_code;		// code
	public $demand_reason;			// label

	public $warehouse_id;

	public $extraparams = array();

	/**
	 * @var PropaleLigne[]
	 */
	public $lines = array();

	/**
	 * @var PropaleLigne
	 */
	public $line;

	public $labelStatus = array();
	public $labelStatusShort = array();

	// Multicurrency
	/**
	 * @var int ID
	 */
	public $fk_multicurrency;

	public $multicurrency_code;
	public $multicurrency_tx;
	public $multicurrency_total_ht;
	public $multicurrency_total_tva;
	public $multicurrency_total_ttc;


	/**
	 *  'type' if the field format ('integer', 'integer:ObjectClass:PathToClass[:AddCreateButtonOrNot[:Filter]]', 'varchar(x)', 'double(24,8)', 'real', 'price', 'text', 'html', 'date', 'datetime', 'timestamp', 'duration', 'mail', 'phone', 'url', 'password')
	 *         Note: Filter can be a string like "(t.ref:like:'SO-%') or (t.date_creation:<:'20160101') or (t.nature:is:NULL)"
	 *  'label' the translation key.
	 *  'enabled' is a condition when the field must be managed.
	 *  'position' is the sort order of field.
	 *  'notnull' is set to 1 if not null in database. Set to -1 if we must set data to null if empty ('' or 0).
	 *  'visible' says if field is visible in list (Examples: 0=Not visible, 1=Visible on list and create/update/view forms, 2=Visible on list only, 3=Visible on create/update/view form only (not list), 4=Visible on list and update/view form only (not create). 5=Visible on list and view only (not create/not update). Using a negative value means field is not shown by default on list but can be selected for viewing)
	 *  'noteditable' says if field is not editable (1 or 0)
	 *  'default' is a default value for creation (can still be overwrote by the Setup of Default Values if field is editable in creation form). Note: If default is set to '(PROV)' and field is 'ref', the default value will be set to '(PROVid)' where id is rowid when a new record is created.
	 *  'index' if we want an index in database.
	 *  'foreignkey'=>'tablename.field' if the field is a foreign key (it is recommanded to name the field fk_...).
	 *  'searchall' is 1 if we want to search in this field when making a search from the quick search button.
	 *  'isameasure' must be set to 1 if you want to have a total on list for this field. Field type must be summable like integer or double(24,8).
	 *  'css' is the CSS style to use on field. For example: 'maxwidth200'
	 *  'help' is a string visible as a tooltip on field
	 *  'showoncombobox' if value of the field must be visible into the label of the combobox that list record
	 *  'disabled' is 1 if we want to have the field locked by a 'disabled' attribute. In most cases, this is never set into the definition of $fields into class, but is set dynamically by some part of code.
	 *  'arrayofkeyval' to set list of value if type is a list of predefined values. For example: array("0"=>"Draft","1"=>"Active","-1"=>"Cancel")
	 *  'comment' is not used. You can store here any text of your choice. It is not used by application.
	 *
	 *  Note: To have value dynamic, you can set value to 0 in definition and edit the value on the fly into the constructor.
	 */

	// BEGIN MODULEBUILDER PROPERTIES
	/**
	 * @var array  Array with all fields and their property. Do not use it as a static var. It may be modified by constructor.
	 */
	public $fields = array(
		'rowid' =>array('type'=>'integer', 'label'=>'TechnicalID', 'enabled'=>1, 'visible'=>-1, 'notnull'=>1, 'position'=>10),
		'entity' =>array('type'=>'integer', 'label'=>'Entity', 'default'=>1, 'enabled'=>1, 'visible'=>-2, 'notnull'=>1, 'position'=>15, 'index'=>1),
		'ref' =>array('type'=>'varchar(30)', 'label'=>'Ref', 'enabled'=>1, 'visible'=>-1, 'notnull'=>1, 'showoncombobox'=>1, 'position'=>20),
		'ref_client' =>array('type'=>'varchar(255)', 'label'=>'RefCustomer', 'enabled'=>1, 'visible'=>-1, 'position'=>22),
		'ref_ext' =>array('type'=>'varchar(255)', 'label'=>'RefExt', 'enabled'=>1, 'visible'=>0, 'position'=>40),
		'fk_soc' =>array('type'=>'integer:Societe:societe/class/societe.class.php', 'label'=>'ThirdParty', 'enabled'=>'isModEnabled("societe")', 'visible'=>-1, 'position'=>23),
		'fk_projet' =>array('type'=>'integer:Project:projet/class/project.class.php:1:(fk_statut:=:1)', 'label'=>'Fk projet', 'enabled'=>"isModEnabled('project')", 'visible'=>-1, 'position'=>24),
		'tms' =>array('type'=>'timestamp', 'label'=>'DateModification', 'enabled'=>1, 'visible'=>-1, 'notnull'=>1, 'position'=>25),
		'datec' =>array('type'=>'datetime', 'label'=>'DateCreation', 'enabled'=>1, 'visible'=>-1, 'position'=>55),
		'datep' =>array('type'=>'date', 'label'=>'Date', 'enabled'=>1, 'visible'=>-1, 'position'=>60),
		'fin_validite' =>array('type'=>'datetime', 'label'=>'DateEnd', 'enabled'=>1, 'visible'=>-1, 'position'=>65),
		'date_valid' =>array('type'=>'datetime', 'label'=>'DateValidation', 'enabled'=>1, 'visible'=>-1, 'position'=>70),
		'date_cloture' =>array('type'=>'datetime', 'label'=>'DateClosing', 'enabled'=>1, 'visible'=>-1, 'position'=>75),
		'fk_user_author' =>array('type'=>'integer:User:user/class/user.class.php', 'label'=>'Fk user author', 'enabled'=>1, 'visible'=>-1, 'position'=>80),
		'fk_user_modif' =>array('type'=>'integer:User:user/class/user.class.php', 'label'=>'UserModif', 'enabled'=>1, 'visible'=>-2, 'notnull'=>-1, 'position'=>85),
		'fk_user_valid' =>array('type'=>'integer:User:user/class/user.class.php', 'label'=>'UserValidation', 'enabled'=>1, 'visible'=>-1, 'position'=>90),
		'fk_user_cloture' =>array('type'=>'integer:User:user/class/user.class.php', 'label'=>'Fk user cloture', 'enabled'=>1, 'visible'=>-1, 'position'=>95),
		'price' =>array('type'=>'double', 'label'=>'Price', 'enabled'=>1, 'visible'=>-1, 'position'=>105),
		'total_ht' =>array('type'=>'double(24,8)', 'label'=>'TotalHT', 'enabled'=>1, 'visible'=>-1, 'position'=>125, 'isameasure'=>1),
		'total_tva' =>array('type'=>'double(24,8)', 'label'=>'VAT', 'enabled'=>1, 'visible'=>-1, 'position'=>130, 'isameasure'=>1),
		'localtax1' =>array('type'=>'double(24,8)', 'label'=>'LocalTax1', 'enabled'=>1, 'visible'=>-1, 'position'=>135, 'isameasure'=>1),
		'localtax2' =>array('type'=>'double(24,8)', 'label'=>'LocalTax2', 'enabled'=>1, 'visible'=>-1, 'position'=>140, 'isameasure'=>1),
		'total_ttc' =>array('type'=>'double(24,8)', 'label'=>'TotalTTC', 'enabled'=>1, 'visible'=>-1, 'position'=>145, 'isameasure'=>1),
		'fk_account' =>array('type'=>'integer', 'label'=>'BankAccount', 'enabled'=>'isModEnabled("banque")', 'visible'=>-1, 'position'=>150),
		'fk_currency' =>array('type'=>'varchar(3)', 'label'=>'Currency', 'enabled'=>1, 'visible'=>-1, 'position'=>155),
		'fk_cond_reglement' =>array('type'=>'integer', 'label'=>'PaymentTerm', 'enabled'=>1, 'visible'=>-1, 'position'=>160),
		'deposit_percent' =>array('type'=>'varchar(63)', 'label'=>'DepositPercent', 'enabled'=>1, 'visible'=>-1, 'position'=>161),
		'fk_mode_reglement' =>array('type'=>'integer', 'label'=>'PaymentMode', 'enabled'=>1, 'visible'=>-1, 'position'=>165),
		'note_private' =>array('type'=>'html', 'label'=>'NotePrivate', 'enabled'=>1, 'visible'=>0, 'position'=>170),
		'note_public' =>array('type'=>'html', 'label'=>'NotePublic', 'enabled'=>1, 'visible'=>0, 'position'=>175),
		'model_pdf' =>array('type'=>'varchar(255)', 'label'=>'PDFTemplate', 'enabled'=>1, 'visible'=>0, 'position'=>180),
		'date_livraison' =>array('type'=>'date', 'label'=>'DateDeliveryPlanned', 'enabled'=>1, 'visible'=>-1, 'position'=>185),
		'fk_shipping_method' =>array('type'=>'integer', 'label'=>'ShippingMethod', 'enabled'=>1, 'visible'=>-1, 'position'=>190),
		'fk_warehouse' =>array('type'=>'integer:Entrepot:product/stock/class/entrepot.class.php', 'label'=>'Fk warehouse', 'enabled'=>'isModEnabled("stock")', 'visible'=>-1, 'position'=>191),
		'fk_availability' =>array('type'=>'integer', 'label'=>'Availability', 'enabled'=>1, 'visible'=>-1, 'position'=>195),
		'fk_delivery_address' =>array('type'=>'integer', 'label'=>'DeliveryAddress', 'enabled'=>1, 'visible'=>0, 'position'=>200), // deprecated
		'fk_input_reason' =>array('type'=>'integer', 'label'=>'InputReason', 'enabled'=>1, 'visible'=>-1, 'position'=>205),
		'extraparams' =>array('type'=>'varchar(255)', 'label'=>'Extraparams', 'enabled'=>1, 'visible'=>-1, 'position'=>215),
		'fk_incoterms' =>array('type'=>'integer', 'label'=>'IncotermCode', 'enabled'=>'$conf->incoterm->enabled', 'visible'=>-1, 'position'=>220),
		'location_incoterms' =>array('type'=>'varchar(255)', 'label'=>'IncotermLabel', 'enabled'=>'$conf->incoterm->enabled', 'visible'=>-1, 'position'=>225),
		'fk_multicurrency' =>array('type'=>'integer', 'label'=>'MulticurrencyID', 'enabled'=>1, 'visible'=>-1, 'position'=>230),
		'multicurrency_code' =>array('type'=>'varchar(255)', 'label'=>'MulticurrencyCurrency', 'enabled'=>'isModEnabled("multicurrency")', 'visible'=>-1, 'position'=>235),
		'multicurrency_tx' =>array('type'=>'double(24,8)', 'label'=>'MulticurrencyRate', 'enabled'=>'isModEnabled("multicurrency")', 'visible'=>-1, 'position'=>240, 'isameasure'=>1),
		'multicurrency_total_ht' =>array('type'=>'double(24,8)', 'label'=>'MulticurrencyAmountHT', 'enabled'=>'isModEnabled("multicurrency")', 'visible'=>-1, 'position'=>245, 'isameasure'=>1),
		'multicurrency_total_tva' =>array('type'=>'double(24,8)', 'label'=>'MulticurrencyAmountVAT', 'enabled'=>'isModEnabled("multicurrency")', 'visible'=>-1, 'position'=>250, 'isameasure'=>1),
		'multicurrency_total_ttc' =>array('type'=>'double(24,8)', 'label'=>'MulticurrencyAmountTTC', 'enabled'=>'isModEnabled("multicurrency")', 'visible'=>-1, 'position'=>255, 'isameasure'=>1),
		'last_main_doc' =>array('type'=>'varchar(255)', 'label'=>'LastMainDoc', 'enabled'=>1, 'visible'=>-1, 'position'=>260),
		'fk_statut' =>array('type'=>'smallint(6)', 'label'=>'Status', 'enabled'=>1, 'visible'=>-1, 'notnull'=>1, 'position'=>500),
		'import_key' =>array('type'=>'varchar(14)', 'label'=>'ImportId', 'enabled'=>1, 'visible'=>-2, 'position'=>900),
	);
	// END MODULEBUILDER PROPERTIES

	/**
	 * Draft status
	 */
	const STATUS_DRAFT = 0;
	/**
	 * Validated status
	 */
	const STATUS_VALIDATED = 1;
	/**
	 * Signed quote
	 */
	const STATUS_SIGNED = 2;
	/**
	 * Not signed quote
	 */
	const STATUS_NOTSIGNED = 3;
	/**
	 * Billed or processed quote
	 */
	const STATUS_BILLED = 4; // Todo rename into STATUS_CLOSE ?


	/**
	 *	Constructor
	 *
	 *	@param      DoliDB	$db         Database handler
	 *	@param      int		$socid		Id third party
	 *	@param      int		$propalid   Id proposal
	 */
	public function __construct($db, $socid = 0, $propalid = 0)
	{
		global $conf, $langs;

		$this->db = $db;

		$this->socid = $socid;
		$this->id = $propalid;

		$this->duree_validite = getDolGlobalInt('PROPALE_VALIDITY_DURATION', 0);
	}


	// phpcs:disable PEAR.NamingConventions.ValidFunctionName.ScopeNotCamelCaps
	/**
	 *  Add line into array ->lines
	 *  $this->thirdparty should be loaded
	 *
	 * 	@param  int		$idproduct       	Product Id to add
	 * 	@param  int		$qty             	Quantity
	 * 	@param  int		$remise_percent  	Discount effected on Product
	 *  @return	int							Return integer <0 if KO, >0 if OK
	 *
	 *	TODO	Replace calls to this function by generation objet Ligne
	 */
	public function add_product($idproduct, $qty, $remise_percent = 0)
	{
		// phpcs:enable
		global $conf, $mysoc;

		if (!$qty) {
			$qty = 1;
		}

		dol_syslog(get_class($this)."::add_product $idproduct, $qty, $remise_percent");
		if ($idproduct > 0) {
			$prod = new Product($this->db);
			$prod->fetch($idproduct);

			$productdesc = $prod->description;

			$tva_tx = get_default_tva($mysoc, $this->thirdparty, $prod->id);
			$tva_npr = get_default_npr($mysoc, $this->thirdparty, $prod->id);
			if (empty($tva_tx)) {
				$tva_npr = 0;
			}
			$vat_src_code = ''; // May be defined into tva_tx

			$localtax1_tx = get_localtax($tva_tx, 1, $mysoc, $this->thirdparty, $tva_npr);
			$localtax2_tx = get_localtax($tva_tx, 2, $mysoc, $this->thirdparty, $tva_npr);

			// multiprices
			if ($conf->global->PRODUIT_MULTIPRICES && $this->thirdparty->price_level) {
				$price = $prod->multiprices[$this->thirdparty->price_level];
			} else {
				$price = $prod->price;
			}

			$line = new PropaleLigne($this->db);

			$line->fk_product = $idproduct;
			$line->desc = $productdesc;
			$line->qty = $qty;
			$line->subprice = $price;
			$line->remise_percent = $remise_percent;
			$line->vat_src_code = $vat_src_code;
			$line->tva_tx = $tva_tx;
			$line->fk_unit = $prod->fk_unit;
			if ($tva_npr) {
				$line->info_bits = 1;
			}

			$this->lines[] = $line;
		}

		return 1;
	}

	// phpcs:disable PEAR.NamingConventions.ValidFunctionName.ScopeNotCamelCaps
	/**
	 *	Adding line of fixed discount in the proposal in DB
	 *
	 *	@param     int		$idremise			Id of fixed discount
	 *  @return    int          				>0 if OK, <0 if KO
	 */
	public function insert_discount($idremise)
	{
		// phpcs:enable
		global $langs;

		include_once DOL_DOCUMENT_ROOT.'/core/lib/price.lib.php';
		include_once DOL_DOCUMENT_ROOT.'/core/class/discount.class.php';

		$this->db->begin();

		$remise = new DiscountAbsolute($this->db);
		$result = $remise->fetch($idremise);

		if ($result > 0) {
			if ($remise->fk_facture) {	// Protection against multiple submission
				$this->error = $langs->trans("ErrorDiscountAlreadyUsed");
				$this->db->rollback();
				return -5;
			}

			$line = new PropaleLigne($this->db);

			$this->line->context = $this->context;

			$line->fk_propal = $this->id;
			$line->fk_remise_except = $remise->id;
			$line->desc = $remise->description; // Description ligne
			$line->vat_src_code = $remise->vat_src_code;
			$line->tva_tx = $remise->tva_tx;
			$line->subprice = -$remise->amount_ht;
			$line->fk_product = 0; // Id produit predefined
			$line->qty = 1;
			$line->remise_percent = 0;
			$line->rang = -1;
			$line->info_bits = 2;

			// TODO deprecated
			$line->price = -$remise->amount_ht;

			$line->total_ht  = -$remise->amount_ht;
			$line->total_tva = -$remise->amount_tva;
			$line->total_ttc = -$remise->amount_ttc;

			$result = $line->insert();
			if ($result > 0) {
				$result = $this->update_price(1);
				if ($result > 0) {
					$this->db->commit();
					return 1;
				} else {
					$this->db->rollback();
					return -1;
				}
			} else {
				$this->error = $line->error;
				$this->errors = $line->errors;
				$this->db->rollback();
				return -2;
			}
		} else {
			$this->db->rollback();
			return -2;
		}
	}

	/**
	 *    	Add a proposal line into database (linked to product/service or not)
	 *      The parameters are already supposed to be appropriate and with final values to the call
	 *      of this method. Also, for the VAT rate, it must have already been defined
	 *      by whose calling the method get_default_tva (societe_vendeuse, societe_acheteuse, '' product)
	 *      and desc must already have the right value (it's up to the caller to manage multilanguage)
	 *
	 * 		@param    	string		$desc				Description of line
	 * 		@param    	float		$pu_ht				Unit price
	 * 		@param    	float		$qty             	Quantity
	 * 		@param    	float		$txtva           	Force Vat rate, -1 for auto (Can contain the vat_src_code too with syntax '9.9 (CODE)')
	 * 		@param		float		$txlocaltax1		Local tax 1 rate (deprecated, use instead txtva with code inside)
	 *  	@param		float		$txlocaltax2		Local tax 2 rate (deprecated, use instead txtva with code inside)
	 *		@param    	int			$fk_product      	Product/Service ID predefined
	 * 		@param    	float		$remise_percent  	Pourcentage de remise de la ligne
	 * 		@param    	string		$price_base_type	HT or TTC
	 * 		@param    	float		$pu_ttc             Prix unitaire TTC
	 * 		@param    	int			$info_bits			Bits for type of lines
	 *      @param      int			$type               Type of line (0=product, 1=service). Not used if fk_product is defined, the type of product is used.
	 *      @param      int			$rang               Position of line
	 *      @param		int			$special_code		Special code (also used by externals modules!)
	 *      @param		int			$fk_parent_line		Id of parent line
	 *      @param		int			$fk_fournprice		Id supplier price
	 *      @param		int			$pa_ht				Buying price without tax
	 *      @param		string		$label				???
	 *		@param      int			$date_start       	Start date of the line
	 *		@param      int			$date_end         	End date of the line
	 *      @param		array		$array_options		extrafields array
	 * 		@param 		string		$fk_unit 			Code of the unit to use. Null to use the default one
	 *      @param		string		$origin				Depend on global conf MAIN_CREATEFROM_KEEP_LINE_ORIGIN_INFORMATION can be 'orderdet', 'propaldet'..., else 'order','propal,'....
	 *      @param		int			$origin_id			Depend on global conf MAIN_CREATEFROM_KEEP_LINE_ORIGIN_INFORMATION can be Id of origin object (aka line id), else object id
	 * 		@param		double		$pu_ht_devise		Unit price in currency
	 * 		@param		int    		$fk_remise_except	Id discount if line is from a discount
	 *  	@param		int			$noupdateafterinsertline	No update after insert of line
	 *    	@return    	int         	    			>0 if OK, <0 if KO
	 *    	@see       	add_product()
	 */
	public function addline($desc, $pu_ht, $qty, $txtva, $txlocaltax1 = 0.0, $txlocaltax2 = 0.0, $fk_product = 0, $remise_percent = 0.0, $price_base_type = 'HT', $pu_ttc = 0.0, $info_bits = 0, $type = 0, $rang = -1, $special_code = 0, $fk_parent_line = 0, $fk_fournprice = 0, $pa_ht = 0, $label = '', $date_start = '', $date_end = '', $array_options = 0, $fk_unit = null, $origin = '', $origin_id = 0, $pu_ht_devise = 0, $fk_remise_except = 0, $noupdateafterinsertline = 0)
	{
		global $mysoc, $conf, $langs;

		dol_syslog(get_class($this)."::addline propalid=$this->id, desc=$desc, pu_ht=$pu_ht, qty=$qty, txtva=$txtva, fk_product=$fk_product, remise_except=$remise_percent, price_base_type=$price_base_type, pu_ttc=$pu_ttc, info_bits=$info_bits, type=$type, fk_remise_except=".$fk_remise_except);

		if ($this->statut == self::STATUS_DRAFT) {
			include_once DOL_DOCUMENT_ROOT.'/core/lib/price.lib.php';

			// Clean parameters
			if (empty($remise_percent)) {
				$remise_percent = 0;
			}
			if (empty($qty)) {
				$qty = 0;
			}
			if (empty($info_bits)) {
				$info_bits = 0;
			}
			if (empty($rang)) {
				$rang = 0;
			}
			if (empty($fk_parent_line) || $fk_parent_line < 0) {
				$fk_parent_line = 0;
			}

			$remise_percent = price2num($remise_percent);
			$qty = price2num($qty);
			$pu_ht = price2num($pu_ht);
			$pu_ht_devise = price2num($pu_ht_devise);
			$pu_ttc = price2num($pu_ttc);
			if (!preg_match('/\((.*)\)/', $txtva)) {
				$txtva = price2num($txtva); // $txtva can have format '5,1' or '5.1' or '5.1(XXX)', we must clean only if '5,1'
			}
			$txlocaltax1 = price2num($txlocaltax1);
			$txlocaltax2 = price2num($txlocaltax2);
			$pa_ht = price2num($pa_ht);
			if ($price_base_type == 'HT') {
				$pu = $pu_ht;
			} else {
				$pu = $pu_ttc;
			}

			// Check parameters
			if ($type < 0) {
				return -1;
			}

			if ($date_start && $date_end && $date_start > $date_end) {
				$langs->load("errors");
				$this->error = $langs->trans('ErrorStartDateGreaterEnd');
				return -1;
			}

			$this->db->begin();

			$product_type = $type;
			if (!empty($fk_product) && $fk_product > 0) {
				$product = new Product($this->db);
				$result = $product->fetch($fk_product);
				$product_type = $product->type;

				if (getDolGlobalString('STOCK_MUST_BE_ENOUGH_FOR_PROPOSAL') && $product_type == 0 && $product->stock_reel < $qty) {
					$langs->load("errors");
					$this->error = $langs->trans('ErrorStockIsNotEnoughToAddProductOnProposal', $product->ref);
					$this->db->rollback();
					return -3;
				}
			}

			// Calcul du total TTC et de la TVA pour la ligne a partir de
			// qty, pu, remise_percent et txtva
			// TRES IMPORTANT: C'est au moment de l'insertion ligne qu'on doit stocker
			// la part ht, tva et ttc, et ce au niveau de la ligne qui a son propre taux tva.

			$localtaxes_type = getLocalTaxesFromRate($txtva, 0, $this->thirdparty, $mysoc);

			// Clean vat code
			$reg = array();
			$vat_src_code = '';
			$reg = array();
			if (preg_match('/\((.*)\)/', $txtva, $reg)) {
				$vat_src_code = $reg[1];
				$txtva = preg_replace('/\s*\(.*\)/', '', $txtva); // Remove code into vatrate.
			}

			$tabprice = calcul_price_total($qty, $pu, $remise_percent, $txtva, $txlocaltax1, $txlocaltax2, 0, $price_base_type, $info_bits, $product_type, $mysoc, $localtaxes_type, 100, $this->multicurrency_tx, $pu_ht_devise);

			$total_ht  = $tabprice[0];
			$total_tva = $tabprice[1];
			$total_ttc = $tabprice[2];
			$total_localtax1 = $tabprice[9];
			$total_localtax2 = $tabprice[10];
			$pu_ht  = $tabprice[3];
			$pu_tva = $tabprice[4];
			$pu_ttc = $tabprice[5];

			// MultiCurrency
			$multicurrency_total_ht  = $tabprice[16];
			$multicurrency_total_tva = $tabprice[17];
			$multicurrency_total_ttc = $tabprice[18];
			$pu_ht_devise = $tabprice[19];

			// Rang to use
			$ranktouse = $rang;
			if ($ranktouse == -1) {
				$rangmax = $this->line_max($fk_parent_line);
				$ranktouse = $rangmax + 1;
			}

			// TODO A virer
			// Anciens indicateurs: $price, $remise (a ne plus utiliser)
			$price = $pu;
			$remise = 0;
			if ($remise_percent > 0) {
				$remise = round(($pu * $remise_percent / 100), 2);
				$price = $pu - $remise;
			}

			// Insert line
			$this->line = new PropaleLigne($this->db);

			$this->line->context = $this->context;

			$this->line->fk_propal = $this->id;
			$this->line->label = $label;
			$this->line->desc = $desc;
			$this->line->qty = $qty;

			$this->line->vat_src_code = $vat_src_code;
			$this->line->tva_tx = $txtva;
			$this->line->localtax1_tx = ($total_localtax1 ? $localtaxes_type[1] : 0);
			$this->line->localtax2_tx = ($total_localtax2 ? $localtaxes_type[3] : 0);
			$this->line->localtax1_type = empty($localtaxes_type[0]) ? '' : $localtaxes_type[0];
			$this->line->localtax2_type = empty($localtaxes_type[2]) ? '' : $localtaxes_type[2];
			$this->line->fk_product = $fk_product;
			$this->line->product_type = $type;
			$this->line->fk_remise_except = $fk_remise_except;
			$this->line->remise_percent = $remise_percent;
			$this->line->subprice = $pu_ht;
			$this->line->rang = $ranktouse;
			$this->line->info_bits = $info_bits;
			$this->line->total_ht = $total_ht;
			$this->line->total_tva = $total_tva;
			$this->line->total_localtax1 = $total_localtax1;
			$this->line->total_localtax2 = $total_localtax2;
			$this->line->total_ttc = $total_ttc;
			$this->line->special_code = $special_code;
			$this->line->fk_parent_line = $fk_parent_line;
			$this->line->fk_unit = $fk_unit;

			$this->line->date_start = $date_start;
			$this->line->date_end = $date_end;

			$this->line->fk_fournprice = $fk_fournprice;
			$this->line->pa_ht = $pa_ht;

			$this->line->origin_id = $origin_id;
			$this->line->origin = $origin;

			// Multicurrency
			$this->line->fk_multicurrency = $this->fk_multicurrency;
			$this->line->multicurrency_code = $this->multicurrency_code;
			$this->line->multicurrency_subprice		= $pu_ht_devise;
			$this->line->multicurrency_total_ht 	= $multicurrency_total_ht;
			$this->line->multicurrency_total_tva 	= $multicurrency_total_tva;
			$this->line->multicurrency_total_ttc 	= $multicurrency_total_ttc;

			// Mise en option de la ligne
			if (empty($qty) && empty($special_code)) {
				$this->line->special_code = 3;
			}

			// TODO deprecated
			$this->line->price = $price;

			if (is_array($array_options) && count($array_options) > 0) {
				$this->line->array_options = $array_options;
			}

			$result = $this->line->insert();
			if ($result > 0) {
				// Reorder if child line
				if (!empty($fk_parent_line)) {
					$this->line_order(true, 'DESC');
				} elseif ($ranktouse > 0 && $ranktouse <= count($this->lines)) { // Update all rank of all other lines
					$linecount = count($this->lines);
					for ($ii = $ranktouse; $ii <= $linecount; $ii++) {
						$this->updateRangOfLine($this->lines[$ii - 1]->id, $ii + 1);
					}
				}

				// Mise a jour informations denormalisees au niveau de la propale meme
				if (empty($noupdateafterinsertline)) {
					$result = $this->update_price(1, 'auto', 0, $mysoc); // This method is designed to add line from user input so total calculation must be done using 'auto' mode.
				}

				if ($result > 0) {
					$this->db->commit();
					return $this->line->id;
				} else {
					$this->error = $this->db->error();
					$this->db->rollback();
					return -1;
				}
			} else {
				$this->error = $this->line->error;
				$this->errors = $this->line->errors;
				$this->db->rollback();
				return -2;
			}
		} else {
			dol_syslog(get_class($this)."::addline status of proposal must be Draft to allow use of ->addline()", LOG_ERR);
			return -3;
		}
	}


	/**
	 *  Update a proposal line
	 *
	 *  @param      int			$rowid           	Id of line
	 *  @param      float		$pu		     	  	Unit price (HT or TTC depending on price_base_type)
	 *  @param      float		$qty            	Quantity
	 *  @param      float		$remise_percent  	Discount on line
	 *  @param      float		$txtva	          	VAT Rate (Can be '1.23' or '1.23 (ABC)')
	 * 	@param	  	float		$txlocaltax1		Local tax 1 rate
	 *  @param	  	float		$txlocaltax2		Local tax 2 rate
	 *  @param      string		$desc            	Description
	 *	@param	  	string		$price_base_type	HT or TTC
	 *	@param      int			$info_bits        	Miscellaneous informations
	 *	@param		int			$special_code		Special code (also used by externals modules!)
	 * 	@param		int			$fk_parent_line		Id of parent line (0 in most cases, used by modules adding sublevels into lines).
	 * 	@param		int			$skip_update_total	Keep fields total_xxx to 0 (used for special lines by some modules)
	 *  @param		int			$fk_fournprice		Id of origin supplier price
	 *  @param		int			$pa_ht				Price (without tax) of product when it was bought
	 *  @param		string		$label				???
	 *  @param		int			$type				0/1=Product/service
	 *	@param      int			$date_start       	Start date of the line
	 *	@param      int			$date_end         	End date of the line
	 *  @param		array		$array_options		extrafields array
	 * 	@param 		string		$fk_unit 			Code of the unit to use. Null to use the default one
	 * 	@param		double		$pu_ht_devise		Unit price in currency
	 * 	@param		int			$notrigger			disable line update trigger
	 * @param       integer $rang   line rank
	 *  @return     int     		        		0 if OK, <0 if KO
	 */
	public function updateline($rowid, $pu, $qty, $remise_percent, $txtva, $txlocaltax1 = 0.0, $txlocaltax2 = 0.0, $desc = '', $price_base_type = 'HT', $info_bits = 0, $special_code = 0, $fk_parent_line = 0, $skip_update_total = 0, $fk_fournprice = 0, $pa_ht = 0, $label = '', $type = 0, $date_start = '', $date_end = '', $array_options = 0, $fk_unit = null, $pu_ht_devise = 0, $notrigger = 0, $rang = 0)
	{
		global $mysoc, $langs;

		dol_syslog(get_class($this)."::updateLine rowid=$rowid, pu=$pu, qty=$qty, remise_percent=$remise_percent,
        txtva=$txtva, desc=$desc, price_base_type=$price_base_type, info_bits=$info_bits, special_code=$special_code, fk_parent_line=$fk_parent_line, pa_ht=$pa_ht, type=$type, date_start=$date_start, date_end=$date_end");
		include_once DOL_DOCUMENT_ROOT.'/core/lib/price.lib.php';

		// Clean parameters
		$remise_percent = price2num($remise_percent);
		$qty = price2num($qty);
		$pu = price2num($pu);
		$pu_ht_devise = price2num($pu_ht_devise);
		if (!preg_match('/\((.*)\)/', $txtva)) {
			$txtva = price2num($txtva); // $txtva can have format '5.0(XXX)' or '5'
		}
		$txlocaltax1 = price2num($txlocaltax1);
		$txlocaltax2 = price2num($txlocaltax2);
		$pa_ht = price2num($pa_ht);
		if (empty($qty) && empty($special_code)) {
			$special_code = 3; // Set option tag
		}
		if (!empty($qty) && $special_code == 3) {
			$special_code = 0; // Remove option tag
		}
		if (empty($type)) {
			$type = 0;
		}

		if ($date_start && $date_end && $date_start > $date_end) {
			$langs->load("errors");
			$this->error = $langs->trans('ErrorStartDateGreaterEnd');
			return -1;
		}

		if ($this->statut == self::STATUS_DRAFT) {
			$this->db->begin();

			// Calcul du total TTC et de la TVA pour la ligne a partir de
			// qty, pu, remise_percent et txtva
			// TRES IMPORTANT: C'est au moment de l'insertion ligne qu'on doit stocker
			// la part ht, tva et ttc, et ce au niveau de la ligne qui a son propre taux tva.

			$localtaxes_type = getLocalTaxesFromRate($txtva, 0, $this->thirdparty, $mysoc);

			// Clean vat code
			$reg = array();
			$vat_src_code = '';
			if (preg_match('/\((.*)\)/', $txtva, $reg)) {
				$vat_src_code = $reg[1];
				$txtva = preg_replace('/\s*\(.*\)/', '', $txtva); // Remove code into vatrate.
			}

			// TODO Implement  if (getDolGlobalInt('MAIN_UNIT_PRICE_WITH_TAX_IS_FOR_ALL_TAXES')) ?

			$tabprice = calcul_price_total($qty, $pu, $remise_percent, $txtva, $txlocaltax1, $txlocaltax2, 0, $price_base_type, $info_bits, $type, $mysoc, $localtaxes_type, 100, $this->multicurrency_tx, $pu_ht_devise);
			$total_ht  = $tabprice[0];
			$total_tva = $tabprice[1];
			$total_ttc = $tabprice[2];
			$total_localtax1 = $tabprice[9];
			$total_localtax2 = $tabprice[10];
			$pu_ht  = $tabprice[3];
			$pu_tva = $tabprice[4];
			$pu_ttc = $tabprice[5];

			// MultiCurrency
			$multicurrency_total_ht  = $tabprice[16];
			$multicurrency_total_tva = $tabprice[17];
			$multicurrency_total_ttc = $tabprice[18];
			$pu_ht_devise = $tabprice[19];

			// Anciens indicateurs: $price, $remise (a ne plus utiliser)
			$price = $pu;
			$remise = 0;
			if ($remise_percent > 0) {
				$remise = round(($pu * $remise_percent / 100), 2);
				$price = $pu - $remise;
			}

			//Fetch current line from the database and then clone the object and set it in $oldline property
			$line = new PropaleLigne($this->db);
			$line->fetch($rowid);

			$staticline = clone $line;

			$line->oldline = $staticline;
			$this->line = $line;
			$this->line->context = $this->context;
			$this->line->rang = $rang;

			// Reorder if fk_parent_line change
			if (!empty($fk_parent_line) && !empty($staticline->fk_parent_line) && $fk_parent_line != $staticline->fk_parent_line) {
				$rangmax = $this->line_max($fk_parent_line);
				$this->line->rang = $rangmax + 1;
			}

			$this->line->id = $rowid;
			$this->line->label = $label;
			$this->line->desc = $desc;
			$this->line->qty = $qty;
			$this->line->product_type		= $type;
			$this->line->vat_src_code		= $vat_src_code;
			$this->line->tva_tx = $txtva;
			$this->line->localtax1_tx		= $txlocaltax1;
			$this->line->localtax2_tx		= $txlocaltax2;
			$this->line->localtax1_type 	= empty($localtaxes_type[0]) ? '' : $localtaxes_type[0];
			$this->line->localtax2_type 	= empty($localtaxes_type[2]) ? '' : $localtaxes_type[2];
			$this->line->remise_percent		= $remise_percent;
			$this->line->subprice			= $pu_ht;
			$this->line->info_bits			= $info_bits;

			$this->line->total_ht			= $total_ht;
			$this->line->total_tva			= $total_tva;
			$this->line->total_localtax1	= $total_localtax1;
			$this->line->total_localtax2	= $total_localtax2;
			$this->line->total_ttc			= $total_ttc;
			$this->line->special_code = $special_code;
			$this->line->fk_parent_line		= $fk_parent_line;
			$this->line->skip_update_total = $skip_update_total;
			$this->line->fk_unit = $fk_unit;

			$this->line->fk_fournprice = $fk_fournprice;
			$this->line->pa_ht = $pa_ht;

			$this->line->date_start = $date_start;
			$this->line->date_end = $date_end;

			if (is_array($array_options) && count($array_options) > 0) {
				// We replace values in this->line->array_options only for entries defined into $array_options
				foreach ($array_options as $key => $value) {
					$this->line->array_options[$key] = $array_options[$key];
				}
			}

			// Multicurrency
			$this->line->multicurrency_subprice		= $pu_ht_devise;
			$this->line->multicurrency_total_ht 	= $multicurrency_total_ht;
			$this->line->multicurrency_total_tva 	= $multicurrency_total_tva;
			$this->line->multicurrency_total_ttc 	= $multicurrency_total_ttc;

			$result = $this->line->update($notrigger);
			if ($result > 0) {
				// Reorder if child line
				if (!empty($fk_parent_line)) {
					$this->line_order(true, 'DESC');
				}

				$this->update_price(1, 'auto');

				// $this is Propal
				// $this->fk_propal = $this->id;
				// $this->rowid = $rowid;

				$this->db->commit();
				return $result;
			} else {
				$this->error = $this->line->error;
				$this->errors = $this->line->errors;
				$this->db->rollback();
				return -1;
			}
		} else {
			dol_syslog(get_class($this)."::updateline Erreur -2 Propal en mode incompatible pour cette action");
			return -2;
		}
	}


	/**
	 *  Delete detail line
	 *
	 *  @param		int		$lineid			Id of line to delete
	 *  @param		int		$id				Id of object (for a check)
	 *  @return     int         			>0 if OK, <0 if KO
	 */
	public function deleteline($lineid, $id = 0)
	{
		global $user;

		if ($this->statut == self::STATUS_DRAFT) {
			$this->db->begin();

			$line = new PropaleLigne($this->db);

			$line->context = $this->context;

			// Load data
			$line->fetch($lineid);

			if ($id > 0 && $line->fk_propal != $id) {
				$this->error = 'ErrorLineIDDoesNotMatchWithObjectID';
				return -1;
			}

			// Memorize previous line for triggers
			$staticline = clone $line;
			$line->oldline = $staticline;

			if ($line->delete($user) > 0) {
				$this->update_price(1);

				$this->db->commit();
				return 1;
			} else {
				$this->error = $line->error;
				$this->errors = $line->errors;
				$this->db->rollback();
				return -1;
			}
		} else {
			$this->error = 'ErrorDeleteLineNotAllowedByObjectStatus';
			return -2;
		}
	}


	/**
	 *  Create commercial proposal into database
	 * 	this->ref can be set or empty. If empty, we will use "(PROVid)"
	 *
	 * 	@param		User	$user		User that create
	 * 	@param		int		$notrigger	1=Does not execute triggers, 0= execute triggers
	 *  @return     int     			<0 if KO, >=0 if OK
	 */
	public function create($user, $notrigger = 0)
	{
		global $conf, $hookmanager, $mysoc;
		$error = 0;

		$now = dol_now();

		// Clean parameters
		if (empty($this->date)) {
			$this->date = $this->datep;
		}
		$this->fin_validite = $this->date + ($this->duree_validite * 24 * 3600);
		if (empty($this->availability_id)) {
			$this->availability_id = 0;
		}
		if (empty($this->demand_reason_id)) {
			$this->demand_reason_id = 0;
		}

		// Multicurrency (test on $this->multicurrency_tx because we should take the default rate only if not using origin rate)
		if (!empty($this->multicurrency_code) && empty($this->multicurrency_tx)) {
			list($this->fk_multicurrency, $this->multicurrency_tx) = MultiCurrency::getIdAndTxFromCode($this->db, $this->multicurrency_code, $this->date);
		} else {
			$this->fk_multicurrency = MultiCurrency::getIdFromCode($this->db, $this->multicurrency_code);
		}
		if (empty($this->fk_multicurrency)) {
			$this->multicurrency_code = $conf->currency;
			$this->fk_multicurrency = 0;
			$this->multicurrency_tx = 1;
		}

		// Set tmp vars
		$delivery_date = $this->delivery_date;

		dol_syslog(get_class($this)."::create");

		// Check parameters
		$result = $this->fetch_thirdparty();
		if ($result < 0) {
			$this->error = "Failed to fetch company";
			dol_syslog(get_class($this)."::create ".$this->error, LOG_ERR);
			return -3;
		}

		// Check parameters
		if (!empty($this->ref)) {	// We check that ref is not already used
			$result = self::isExistingObject($this->element, 0, $this->ref); // Check ref is not yet used
			if ($result > 0) {
				$this->error = 'ErrorRefAlreadyExists';
				dol_syslog(get_class($this)."::create ".$this->error, LOG_WARNING);
				$this->db->rollback();
				return -1;
			}
		}

		if (empty($this->date)) {
			$this->error = "Date of proposal is required";
			dol_syslog(get_class($this)."::create ".$this->error, LOG_ERR);
			return -4;
		}


		$this->db->begin();

		// Insert into database
		$sql = "INSERT INTO ".MAIN_DB_PREFIX."propal (";
		$sql .= "fk_soc";
		$sql .= ", price";
		$sql .= ", total_tva";
		$sql .= ", total_ttc";
		$sql .= ", datep";
		$sql .= ", datec";
		$sql .= ", ref";
		$sql .= ", fk_user_author";
		$sql .= ", note_private";
		$sql .= ", note_public";
		$sql .= ", model_pdf";
		$sql .= ", fin_validite";
		$sql .= ", fk_cond_reglement";
		$sql .= ", deposit_percent";
		$sql .= ", fk_mode_reglement";
		$sql .= ", fk_account";
		$sql .= ", ref_client";
		$sql .= ", ref_ext";
		$sql .= ", date_livraison";
		$sql .= ", fk_shipping_method";
		$sql .= ", fk_warehouse";
		$sql .= ", fk_availability";
		$sql .= ", fk_input_reason";
		$sql .= ", fk_projet";
		$sql .= ", fk_incoterms";
		$sql .= ", location_incoterms";
		$sql .= ", entity";
		$sql .= ", fk_multicurrency";
		$sql .= ", multicurrency_code";
		$sql .= ", multicurrency_tx";
		$sql .= ") ";
		$sql .= " VALUES (";
		$sql .= $this->socid;
		$sql .= ", 0";
		$sql .= ", 0";
		$sql .= ", 0";
		$sql .= ", '".$this->db->idate($this->date)."'";
		$sql .= ", '".$this->db->idate($now)."'";
		$sql .= ", '(PROV)'";
		$sql .= ", ".($user->id > 0 ? ((int) $user->id) : "NULL");
		$sql .= ", '".$this->db->escape($this->note_private)."'";
		$sql .= ", '".$this->db->escape($this->note_public)."'";
		$sql .= ", '".$this->db->escape($this->model_pdf)."'";
		$sql .= ", ".($this->fin_validite != '' ? "'".$this->db->idate($this->fin_validite)."'" : "NULL");
		$sql .= ", ".($this->cond_reglement_id > 0 ? ((int) $this->cond_reglement_id) : 'NULL');
		$sql .= ", ".(!empty($this->deposit_percent) ? "'".$this->db->escape($this->deposit_percent)."'" : 'NULL');
		$sql .= ", ".($this->mode_reglement_id > 0 ? ((int) $this->mode_reglement_id) : 'NULL');
		$sql .= ", ".($this->fk_account > 0 ? ((int) $this->fk_account) : 'NULL');
		$sql .= ", '".$this->db->escape($this->ref_client)."'";
		$sql .= ", '".$this->db->escape($this->ref_ext)."'";
		$sql .= ", ".(empty($delivery_date) ? "NULL" : "'".$this->db->idate($delivery_date)."'");
		$sql .= ", ".($this->shipping_method_id > 0 ? $this->shipping_method_id : 'NULL');
		$sql .= ", ".($this->warehouse_id > 0 ? $this->warehouse_id : 'NULL');
		$sql .= ", ".$this->availability_id;
		$sql .= ", ".$this->demand_reason_id;
		$sql .= ", ".($this->fk_project ? $this->fk_project : "null");
		$sql .= ", ".(int) $this->fk_incoterms;
		$sql .= ", '".$this->db->escape($this->location_incoterms)."'";
		$sql .= ", ".setEntity($this);
		$sql .= ", ".(int) $this->fk_multicurrency;
		$sql .= ", '".$this->db->escape($this->multicurrency_code)."'";
		$sql .= ", ".(float) $this->multicurrency_tx;
		$sql .= ")";

		dol_syslog(get_class($this)."::create", LOG_DEBUG);
		$resql = $this->db->query($sql);
		if ($resql) {
			$this->id = $this->db->last_insert_id(MAIN_DB_PREFIX."propal");

			if ($this->id) {
				$this->ref = '(PROV'.$this->id.')';
				$sql = 'UPDATE '.MAIN_DB_PREFIX."propal SET ref='".$this->db->escape($this->ref)."' WHERE rowid=".((int) $this->id);

				dol_syslog(get_class($this)."::create", LOG_DEBUG);
				$resql = $this->db->query($sql);
				if (!$resql) {
					$error++;
				}

				if (!empty($this->linkedObjectsIds) && empty($this->linked_objects)) {	// To use new linkedObjectsIds instead of old linked_objects
					$this->linked_objects = $this->linkedObjectsIds; // TODO Replace linked_objects with linkedObjectsIds
				}

				// Add object linked
				if (!$error && $this->id && !empty($this->linked_objects) && is_array($this->linked_objects)) {
					foreach ($this->linked_objects as $origin => $tmp_origin_id) {
						if (is_array($tmp_origin_id)) {       // New behaviour, if linked_object can have several links per type, so is something like array('contract'=>array(id1, id2, ...))
							foreach ($tmp_origin_id as $origin_id) {
								$ret = $this->add_object_linked($origin, $origin_id);
								if (!$ret) {
									$this->error = $this->db->lasterror();
									$error++;
								}
							}
						} else { // Old behaviour, if linked_object has only one link per type, so is something like array('contract'=>id1))
							$origin_id = $tmp_origin_id;
							$ret = $this->add_object_linked($origin, $origin_id);
							if (!$ret) {
								$this->error = $this->db->lasterror();
								$error++;
							}
						}
					}
				}

				/*
				 *  Insertion du detail des produits dans la base
				 *  Insert products detail in database
				 */
				if (!$error) {
					$fk_parent_line = 0;
					$num = count($this->lines);

					for ($i = 0; $i < $num; $i++) {
						if (!is_object($this->lines[$i])) {	// If this->lines is not array of objects, coming from REST API
							// Convert into object this->lines[$i].
							$line = (object) $this->lines[$i];
						} else {
							$line = $this->lines[$i];
						}
						// Reset fk_parent_line for line that are not child lines or special product
						if (($line->product_type != 9 && empty($line->fk_parent_line)) || $line->product_type == 9) {
							$fk_parent_line = 0;
						}
						// Complete vat rate with code
						$vatrate = $line->tva_tx;
						if ($line->vat_src_code && !preg_match('/\(.*\)/', $vatrate)) {
							$vatrate .= ' ('.$line->vat_src_code.')';
						}

						if (getDolGlobalString('MAIN_CREATEFROM_KEEP_LINE_ORIGIN_INFORMATION')) {
							$originid = $line->origin_id;
							$origintype = $line->origin;
						} else {
							$originid = $line->id;
							$origintype = $this->element;
						}

						$result = $this->addline(
							$line->desc,
							$line->subprice,
							$line->qty,
							$vatrate,
							$line->localtax1_tx,
							$line->localtax2_tx,
							$line->fk_product,
							$line->remise_percent,
							'HT',
							0,
							$line->info_bits,
							$line->product_type,
							$line->rang,
							$line->special_code,
							$fk_parent_line,
							$line->fk_fournprice,
							$line->pa_ht,
							$line->label,
							$line->date_start,
							$line->date_end,
							$line->array_options,
							$line->fk_unit,
							$origintype,
							$originid,
							0,
							0,
							1
						);

						if ($result < 0) {
							$error++;
							$this->error = $this->db->error;
							dol_print_error($this->db);
							break;
						}

						// Set the id on created row
						$line->id = $result;

						// Defined the new fk_parent_line
						if ($result > 0 && $line->product_type == 9) {
							$fk_parent_line = $result;
						}
					}
				}

				// Set delivery address
				/*if (! $error && $this->fk_delivery_address)
				{
					$sql = "UPDATE ".MAIN_DB_PREFIX."propal";
					$sql.= " SET fk_delivery_address = ".((int) $this->fk_delivery_address);
					$sql.= " WHERE ref = '".$this->db->escape($this->ref)."'";
					$sql.= " AND entity = ".setEntity($this);

					$result=$this->db->query($sql);
				}*/

				if (!$error) {
					// Mise a jour infos denormalisees
					$resql = $this->update_price(1, 'auto', 0, $mysoc);
					if ($resql) {
						$action = 'update';

						// Actions on extra fields
						if (!$error) {
							$result = $this->insertExtraFields();
							if ($result < 0) {
								$error++;
							}
						}

						if (!$error && !$notrigger) {
							// Call trigger
							$result = $this->call_trigger('PROPAL_CREATE', $user);
							if ($result < 0) {
								$error++;
							}
							// End call triggers
						}
					} else {
						$this->error = $this->db->lasterror();
						$error++;
					}
				}
			} else {
				$this->error = $this->db->lasterror();
				$error++;
			}

			if (!$error) {
				$this->db->commit();
				dol_syslog(get_class($this)."::create done id=".$this->id);
				return $this->id;
			} else {
				$this->db->rollback();
				return -2;
			}
		} else {
			$this->error = $this->db->lasterror();
			$this->db->rollback();
			return -1;
		}
	}

	/**
	 *		Load an object from its id and create a new one in database
	 *
	 *      @param	    User	$user		    User making the clone
	 *		@param		int		$socid			Id of thirdparty
	 *		@param		int		$forceentity	Entity id to force
	 *		@param		bool	$update_prices	[=false] Update prices if true
	 *		@param		bool	$update_desc	[=false] Update description if true
	 * 	 	@return		int						New id of clone
	 */
	public function createFromClone(User $user, $socid = 0, $forceentity = null, $update_prices = false, $update_desc = false)
	{
		global $conf, $hookmanager, $mysoc;

		dol_include_once('/projet/class/project.class.php');

		$error = 0;
		$now = dol_now();

		dol_syslog(__METHOD__, LOG_DEBUG);

		$object = new self($this->db);

		$this->db->begin();

		// Load source object
		$object->fetch($this->id);

		$objsoc = new Societe($this->db);

		// Change socid if needed
		if (!empty($socid) && $socid != $object->socid) {
			if ($objsoc->fetch($socid) > 0) {
				$object->socid = $objsoc->id;
				$object->cond_reglement_id	= (!empty($objsoc->cond_reglement_id) ? $objsoc->cond_reglement_id : 0);
				$object->deposit_percent = (!empty($objsoc->deposit_percent) ? $objsoc->deposit_percent : null);
				$object->mode_reglement_id	= (!empty($objsoc->mode_reglement_id) ? $objsoc->mode_reglement_id : 0);
				$object->fk_delivery_address = '';

				/*if (isModEnabled('project'))
				{
					$project = new Project($db);
					if ($this->fk_project > 0 && $project->fetch($this->fk_project)) {
						if ($project->socid <= 0) $clonedObj->fk_project = $this->fk_project;
						else $clonedObj->fk_project = '';
					} else {
						$clonedObj->fk_project = '';
					}
				}*/
				$object->fk_project = ''; // A cloned proposal is set by default to no project.
			}

			// reset ref_client
			$object->ref_client = '';

			// TODO Change product price if multi-prices
		} else {
			$objsoc->fetch($object->socid);
		}

		// update prices
		if ($update_prices === true || $update_desc === true) {
			if ($objsoc->id > 0 && !empty($object->lines)) {
				if ($update_prices === true && getDolGlobalString('PRODUIT_CUSTOMER_PRICES')) {
					// If price per customer
					require_once DOL_DOCUMENT_ROOT . '/product/class/productcustomerprice.class.php';
				}

				foreach ($object->lines as $line) {
					$line->id = 0;

					if ($line->fk_product > 0) {
						$prod = new Product($this->db);
						$res = $prod->fetch($line->fk_product);
						if ($res > 0) {
							if ($update_prices === true) {
								$pu_ht = $prod->price;
								$tva_tx = get_default_tva($mysoc, $objsoc, $prod->id);
								$remise_percent = $objsoc->remise_percent;

								if (getDolGlobalString('PRODUIT_MULTIPRICES') && $objsoc->price_level > 0) {
									$pu_ht = $prod->multiprices[$objsoc->price_level];
									if (getDolGlobalString('PRODUIT_MULTIPRICES_USE_VAT_PER_LEVEL')) {  // using this option is a bug. kept for backward compatibility
										if (isset($prod->multiprices_tva_tx[$objsoc->price_level])) {
											$tva_tx = $prod->multiprices_tva_tx[$objsoc->price_level];
										}
									}
<<<<<<< HEAD
								} elseif (!empty($conf->global->PRODUIT_CUSTOMER_PRICES)) {
=======
								} elseif (getDolGlobalString('PRODUIT_CUSTOMER_PRICES')) {
>>>>>>> 729451fa
									$prodcustprice = new ProductCustomerPrice($this->db);
									$filter = array('t.fk_product' => $prod->id, 't.fk_soc' => $objsoc->id);
									$result = $prodcustprice->fetchAll('', '', 0, 0, $filter);
									if ($result) {
										// If there is some prices specific to the customer
										if (count($prodcustprice->lines) > 0) {
											$pu_ht = price($prodcustprice->lines[0]->price);
											$tva_tx = ($prodcustprice->lines[0]->default_vat_code ? $prodcustprice->lines[0]->tva_tx.' ('.$prodcustprice->lines[0]->default_vat_code.' )' : $prodcustprice->lines[0]->tva_tx);
											if ($prodcustprice->lines[0]->default_vat_code && !preg_match('/\(.*\)/', $tva_tx)) {
												$tva_tx .= ' ('.$prodcustprice->lines[0]->default_vat_code.')';
											}
										}
									}
								}

								$line->subprice = $pu_ht;
								$line->tva_tx = $tva_tx;
								$line->remise_percent = $remise_percent;
							}
							if ($update_desc === true) {
								$line->desc = $prod->description;
							}
						}
					}
				}
			}
		}

		$object->id = 0;
		$object->ref = '';
		$object->entity = (!empty($forceentity) ? $forceentity : $object->entity);
		$object->statut = self::STATUS_DRAFT;

		// Clear fields
		$object->user_author = $user->id;
		$object->user_validation_id = 0;
		$object->date = $now;
		$object->datep = $now; // deprecated
		$object->fin_validite = $object->date + ($object->duree_validite * 24 * 3600);
		if (!getDolGlobalString('MAIN_KEEP_REF_CUSTOMER_ON_CLONING')) {
			$object->ref_client = '';
		}
		if (getDolGlobalInt('MAIN_DONT_KEEP_NOTE_ON_CLONING') == 1) {
			$object->note_private = '';
			$object->note_public = '';
		}
		// Create clone
		$object->context['createfromclone'] = 'createfromclone';
		$result = $object->create($user);
		if ($result < 0) {
			$this->error = $object->error;
			$this->errors = array_merge($this->errors, $object->errors);
			$error++;
		}

		if (!$error) {
			// copy internal contacts
			if ($object->copy_linked_contact($this, 'internal') < 0) {
				$error++;
			}
		}

		if (!$error) {
			// copy external contacts if same company
			if ($this->socid == $object->socid) {
				if ($object->copy_linked_contact($this, 'external') < 0) {
					$error++;
				}
			}
		}

		if (!$error) {
			// Hook of thirdparty module
			if (is_object($hookmanager)) {
				$parameters = array('objFrom'=>$this, 'clonedObj'=>$object);
				$action = '';
				$reshook = $hookmanager->executeHooks('createFrom', $parameters, $object, $action); // Note that $action and $object may have been modified by some hooks
				if ($reshook < 0) {
					$this->setErrorsFromObject($hookmanager);
					$error++;
				}
			}
		}

		unset($object->context['createfromclone']);

		// End
		if (!$error) {
			$this->db->commit();
			return $object->id;
		} else {
			$this->db->rollback();
			return -1;
		}
	}

	/**
	 *	Load a proposal from database. Get also lines.
	 *
	 *	@param      int			$rowid			Id of object to load
	 *	@param		string		$ref			Ref of proposal
	 *	@param		string		$ref_ext		Ref ext of proposal
	 *	@param		int			$forceentity	Entity id to force when searching on ref or ref_ext
	 *	@return     int         				>0 if OK, <0 if KO
	 */
	public function fetch($rowid, $ref = '', $ref_ext = '', $forceentity = 0)
	{
		$sql = "SELECT p.rowid, p.ref, p.entity, p.fk_soc";
		$sql .= ", p.total_ttc, p.total_tva, p.localtax1, p.localtax2, p.total_ht";
		$sql .= ", p.datec";
		$sql .= ", p.date_signature as dates";
		$sql .= ", p.date_valid as datev";
		$sql .= ", p.datep as dp";
		$sql .= ", p.fin_validite as dfv";
		$sql .= ", p.date_livraison as delivery_date";
		$sql .= ", p.model_pdf, p.last_main_doc, p.ref_client, ref_ext, p.extraparams";
		$sql .= ", p.note_private, p.note_public";
		$sql .= ", p.fk_projet as fk_project, p.fk_statut";
		$sql .= ", p.fk_user_author, p.fk_user_valid, p.fk_user_cloture";
		$sql .= ", p.fk_delivery_address";
		$sql .= ", p.fk_availability";
		$sql .= ", p.fk_input_reason";
		$sql .= ", p.fk_cond_reglement";
		$sql .= ", p.fk_mode_reglement";
		$sql .= ', p.fk_account';
		$sql .= ", p.fk_shipping_method";
		$sql .= ", p.fk_warehouse";
		$sql .= ", p.fk_incoterms, p.location_incoterms";
		$sql .= ", p.fk_multicurrency, p.multicurrency_code, p.multicurrency_tx, p.multicurrency_total_ht, p.multicurrency_total_tva, p.multicurrency_total_ttc";
		$sql .= ", p.tms as date_modification";
		$sql .= ", i.libelle as label_incoterms";
		$sql .= ", c.label as statut_label";
		$sql .= ", ca.code as availability_code, ca.label as availability";
		$sql .= ", dr.code as demand_reason_code, dr.label as demand_reason";
		$sql .= ", cr.code as cond_reglement_code, cr.libelle as cond_reglement, cr.libelle_facture as cond_reglement_libelle_doc, p.deposit_percent";
		$sql .= ", cp.code as mode_reglement_code, cp.libelle as mode_reglement";
		$sql .= " FROM ".MAIN_DB_PREFIX."propal as p";
		$sql .= ' LEFT JOIN '.MAIN_DB_PREFIX.'c_propalst as c ON p.fk_statut = c.id';
		$sql .= ' LEFT JOIN '.MAIN_DB_PREFIX.'c_paiement as cp ON p.fk_mode_reglement = cp.id AND cp.entity IN ('.getEntity('c_paiement').')';
		$sql .= ' LEFT JOIN '.MAIN_DB_PREFIX.'c_payment_term as cr ON p.fk_cond_reglement = cr.rowid AND cr.entity IN ('.getEntity('c_payment_term').')';
		$sql .= ' LEFT JOIN '.MAIN_DB_PREFIX.'c_availability as ca ON p.fk_availability = ca.rowid';
		$sql .= ' LEFT JOIN '.MAIN_DB_PREFIX.'c_input_reason as dr ON p.fk_input_reason = dr.rowid';
		$sql .= ' LEFT JOIN '.MAIN_DB_PREFIX.'c_incoterms as i ON p.fk_incoterms = i.rowid';

		if (!empty($ref)) {
			if (!empty($forceentity)) {
				$sql .= " WHERE p.entity = ".(int) $forceentity; // Check only the current entity because we may have the same reference in several entities
			} else {
				$sql .= " WHERE p.entity IN (".getEntity('propal').")";
			}
			$sql .= " AND p.ref='".$this->db->escape($ref)."'";
		} else {
			// Dont't use entity if you use rowid
			$sql .= " WHERE p.rowid = ".((int) $rowid);
		}

		dol_syslog(get_class($this)."::fetch", LOG_DEBUG);
		$resql = $this->db->query($sql);
		if ($resql) {
			if ($this->db->num_rows($resql)) {
				$obj = $this->db->fetch_object($resql);

				$this->id                   = $obj->rowid;
				$this->entity               = $obj->entity;

				$this->ref                  = $obj->ref;
				$this->ref_client           = $obj->ref_client;
				$this->ref_customer         = $obj->ref_client;
				$this->ref_ext              = $obj->ref_ext;

				$this->total                = $obj->total_ttc;			// TODO deprecated
				$this->total_ttc            = $obj->total_ttc;
				$this->total_ht             = $obj->total_ht;
				$this->total_tva            = $obj->total_tva;
				$this->total_localtax1		= $obj->localtax1;
				$this->total_localtax2		= $obj->localtax2;

				$this->socid = $obj->fk_soc;
				$this->thirdparty = null; // Clear if another value was already set by fetch_thirdparty

				$this->fk_project = $obj->fk_project;
				$this->project = null; // Clear if another value was already set by fetch_projet

				$this->model_pdf            = $obj->model_pdf;
				$this->last_main_doc = $obj->last_main_doc;
				$this->note                 = $obj->note_private; // TODO deprecated
				$this->note_private         = $obj->note_private;
				$this->note_public          = $obj->note_public;

				$this->status               = (int) $obj->fk_statut;
				$this->statut               = $this->status; // deprecated

				$this->datec                = $this->db->jdate($obj->datec); // TODO deprecated
				$this->datev                = $this->db->jdate($obj->datev); // TODO deprecated
				$this->date_creation = $this->db->jdate($obj->datec); //Creation date
				$this->date_validation = $this->db->jdate($obj->datev); //Validation date
				$this->date_modification = $this->db->jdate($obj->date_modification); // tms
				$this->date_signature = $this->db->jdate($obj->dates); // Signature date
				$this->date                 = $this->db->jdate($obj->dp); // Proposal date
				$this->datep                = $this->db->jdate($obj->dp); // deprecated
				$this->fin_validite         = $this->db->jdate($obj->dfv);
				$this->delivery_date        = $this->db->jdate($obj->delivery_date);
				$this->shipping_method_id   = ($obj->fk_shipping_method > 0) ? $obj->fk_shipping_method : null;
				$this->warehouse_id         = ($obj->fk_warehouse > 0) ? $obj->fk_warehouse : null;
				$this->availability_id      = $obj->fk_availability;
				$this->availability_code    = $obj->availability_code;
				$this->availability         = $obj->availability;
				$this->demand_reason_id     = $obj->fk_input_reason;
				$this->demand_reason_code   = $obj->demand_reason_code;
				$this->demand_reason        = $obj->demand_reason;
				$this->fk_address = $obj->fk_delivery_address;

				$this->mode_reglement_id    = $obj->fk_mode_reglement;
				$this->mode_reglement_code  = $obj->mode_reglement_code;
				$this->mode_reglement       = $obj->mode_reglement;
				$this->fk_account           = ($obj->fk_account > 0) ? $obj->fk_account : null;
				$this->cond_reglement_id    = $obj->fk_cond_reglement;
				$this->cond_reglement_code  = $obj->cond_reglement_code;
				$this->cond_reglement       = $obj->cond_reglement;
				$this->cond_reglement_doc   = $obj->cond_reglement_libelle_doc;
				$this->deposit_percent      = $obj->deposit_percent;

				$this->extraparams = !empty($obj->extraparams) ? (array) json_decode($obj->extraparams, true) : array();

				$this->user_author_id = $obj->fk_user_author;
				$this->user_validation_id = $obj->fk_user_valid;
				$this->user_closing_id = $obj->fk_user_cloture;

				//Incoterms
				$this->fk_incoterms = $obj->fk_incoterms;
				$this->location_incoterms = $obj->location_incoterms;
				$this->label_incoterms = $obj->label_incoterms;

				// Multicurrency
				$this->fk_multicurrency 		= $obj->fk_multicurrency;
				$this->multicurrency_code = $obj->multicurrency_code;
				$this->multicurrency_tx 		= $obj->multicurrency_tx;
				$this->multicurrency_total_ht = $obj->multicurrency_total_ht;
				$this->multicurrency_total_tva = $obj->multicurrency_total_tva;
				$this->multicurrency_total_ttc = $obj->multicurrency_total_ttc;

				// Retrieve all extrafield
				// fetch optionals attributes and labels
				$this->fetch_optionals();

				$this->db->free($resql);

				$this->lines = array();

				// Lines
				$result = $this->fetch_lines();
				if ($result < 0) {
					return -3;
				}

				return 1;
			}

			$this->error = "Record Not Found";
			return 0;
		} else {
			$this->error = $this->db->lasterror();
			return -1;
		}
	}

	/**
	 *      Update database
	 *
	 *      @param      User	$user        	User that modify
	 *      @param      int		$notrigger	    0=launch triggers after, 1=disable triggers
	 *      @return     int      			   	Return integer <0 if KO, >0 if OK
	 */
	public function update(User $user, $notrigger = 0)
	{
		global $conf;

		$error = 0;

		// Clean parameters
		if (isset($this->ref)) {
			$this->ref = trim($this->ref);
		}
		if (isset($this->ref_client)) {
			$this->ref_client = trim($this->ref_client);
		}
		if (isset($this->note) || isset($this->note_private)) {
			$this->note_private = (isset($this->note_private) ? trim($this->note_private) : trim($this->note));
		}
		if (isset($this->note_public)) {
			$this->note_public = trim($this->note_public);
		}
		if (isset($this->model_pdf)) {
			$this->model_pdf = trim($this->model_pdf);
		}
		if (isset($this->import_key)) {
			$this->import_key = trim($this->import_key);
		}
		if (!empty($this->duree_validite) && is_numeric($this->duree_validite)) {
			$this->fin_validite = $this->date + ($this->duree_validite * 24 * 3600);
		}

		// Check parameters
		// Put here code to add control on parameters values

		// Update request
		$sql = "UPDATE ".MAIN_DB_PREFIX."propal SET";
		$sql .= " ref=".(isset($this->ref) ? "'".$this->db->escape($this->ref)."'" : "null").",";
		$sql .= " ref_client=".(isset($this->ref_client) ? "'".$this->db->escape($this->ref_client)."'" : "null").",";
		$sql .= " ref_ext=".(isset($this->ref_ext) ? "'".$this->db->escape($this->ref_ext)."'" : "null").",";
		$sql .= " fk_soc=".(isset($this->socid) ? $this->socid : "null").",";
		$sql .= " datep=".(strval($this->date) != '' ? "'".$this->db->idate($this->date)."'" : 'null').",";
		if (!empty($this->fin_validite)) {
			$sql .= " fin_validite=".(strval($this->fin_validite) != '' ? "'".$this->db->idate($this->fin_validite)."'" : 'null').",";
		}
		$sql .= " date_valid=".(strval($this->date_validation) != '' ? "'".$this->db->idate($this->date_validation)."'" : 'null').",";
		$sql .= " total_tva=".(isset($this->total_tva) ? $this->total_tva : "null").",";
		$sql .= " localtax1=".(isset($this->total_localtax1) ? $this->total_localtax1 : "null").",";
		$sql .= " localtax2=".(isset($this->total_localtax2) ? $this->total_localtax2 : "null").",";
		$sql .= " total_ht=".(isset($this->total_ht) ? $this->total_ht : "null").",";
		$sql .= " total_ttc=".(isset($this->total_ttc) ? $this->total_ttc : "null").",";
		$sql .= " fk_statut=".(isset($this->statut) ? $this->statut : "null").",";
		$sql .= " fk_user_author=".(isset($this->user_author_id) ? $this->user_author_id : "null").",";
		$sql .= " fk_user_valid=".(isset($this->user_validation_id) ? $this->user_validation_id : "null").",";
		$sql .= " fk_projet=".(isset($this->fk_project) ? $this->fk_project : "null").",";
		$sql .= " fk_cond_reglement=".(isset($this->cond_reglement_id) ? $this->cond_reglement_id : "null").",";
		$sql .= " deposit_percent=".(!empty($this->deposit_percent) ? "'".$this->db->escape($this->deposit_percent)."'" : "null").",";
		$sql .= " fk_mode_reglement=".(isset($this->mode_reglement_id) ? $this->mode_reglement_id : "null").",";
		$sql .= " fk_input_reason=".(isset($this->demand_reason_id) ? $this->demand_reason_id : "null").",";
		$sql .= " note_private=".(isset($this->note_private) ? "'".$this->db->escape($this->note_private)."'" : "null").",";
		$sql .= " note_public=".(isset($this->note_public) ? "'".$this->db->escape($this->note_public)."'" : "null").",";
		$sql .= " model_pdf=".(isset($this->model_pdf) ? "'".$this->db->escape($this->model_pdf)."'" : "null").",";
		$sql .= " import_key=".(isset($this->import_key) ? "'".$this->db->escape($this->import_key)."'" : "null");
		$sql .= " WHERE rowid=".((int) $this->id);

		$this->db->begin();

		dol_syslog(get_class($this)."::update", LOG_DEBUG);
		$resql = $this->db->query($sql);
		if (!$resql) {
			$error++;
			$this->errors[] = "Error ".$this->db->lasterror();
		}

		if (!$error) {
			$result = $this->insertExtraFields();
			if ($result < 0) {
				$error++;
			}
		}

		if (!$error && !$notrigger) {
			// Call trigger
			$result = $this->call_trigger('PROPAL_MODIFY', $user);
			if ($result < 0) {
				$error++;
			}
			// End call triggers
		}

		// Commit or rollback
		if ($error) {
			foreach ($this->errors as $errmsg) {
				dol_syslog(get_class($this)."::update ".$errmsg, LOG_ERR);
				$this->error .= ($this->error ? ', '.$errmsg : $errmsg);
			}
			$this->db->rollback();
			return -1 * $error;
		} else {
			$this->db->commit();
			return 1;
		}
	}


	// phpcs:disable PEAR.NamingConventions.ValidFunctionName.ScopeNotCamelCaps
	/**
	 * Load array lines
	 *
	 *	@param		int			$only_product			Return only physical products
	 *	@param		int			$loadalsotranslation	Return translation for products
	 *	@param		string		$sqlforgedfilters		Filter on other fields
<<<<<<< HEAD
	 *	@return		int									<0 if KO, >0 if OK
=======
	 *	@return		int									Return integer <0 if KO, >0 if OK
>>>>>>> 729451fa
	 */
	public function fetch_lines($only_product = 0, $loadalsotranslation = 0, $sqlforgedfilters = '')
	{
		// phpcs:enable
		$this->lines = array();

		$sql = 'SELECT d.rowid, d.fk_propal, d.fk_parent_line, d.label as custom_label, d.description, d.price, d.vat_src_code, d.tva_tx, d.localtax1_tx, d.localtax2_tx, d.localtax1_type, d.localtax2_type, d.qty, d.fk_remise_except, d.remise_percent, d.subprice, d.fk_product,';
		$sql .= ' d.info_bits, d.total_ht, d.total_tva, d.total_localtax1, d.total_localtax2, d.total_ttc, d.fk_product_fournisseur_price as fk_fournprice, d.buy_price_ht as pa_ht, d.special_code, d.rang, d.product_type,';
		$sql .= ' d.fk_unit,';
		$sql .= ' p.ref as product_ref, p.description as product_desc, p.fk_product_type, p.label as product_label, p.tobatch as product_tobatch, p.barcode as product_barcode,';
		$sql .= ' p.weight, p.weight_units, p.volume, p.volume_units,';
		$sql .= ' d.date_start, d.date_end,';
		$sql .= ' d.fk_multicurrency, d.multicurrency_code, d.multicurrency_subprice, d.multicurrency_total_ht, d.multicurrency_total_tva, d.multicurrency_total_ttc';
		$sql .= ' FROM '.MAIN_DB_PREFIX.'propaldet as d';
		$sql .= ' LEFT JOIN '.MAIN_DB_PREFIX.'product as p ON (d.fk_product = p.rowid)';
		$sql .= ' WHERE d.fk_propal = '.((int) $this->id);
		if ($only_product) {
			$sql .= ' AND p.fk_product_type = 0';
		}
		if ($sqlforgedfilters) {
			$sql .= $sqlforgedfilters;
		}
		$sql .= ' ORDER by d.rang';

		dol_syslog(get_class($this)."::fetch_lines", LOG_DEBUG);
		$result = $this->db->query($sql);
		if ($result) {
			require_once DOL_DOCUMENT_ROOT.'/core/class/extrafields.class.php';

			$num = $this->db->num_rows($result);

			$i = 0;
			while ($i < $num) {
				$objp                   = $this->db->fetch_object($result);

				$line                   = new PropaleLigne($this->db);

				$line->rowid = $objp->rowid; //Deprecated
				$line->id = $objp->rowid;
				$line->fk_propal = $objp->fk_propal;
				$line->fk_parent_line = $objp->fk_parent_line;
				$line->product_type     = $objp->product_type;
				$line->label            = $objp->custom_label;
				$line->desc             = $objp->description; // Description ligne
				$line->description      = $objp->description; // Description ligne
				$line->qty              = $objp->qty;
				$line->vat_src_code     = $objp->vat_src_code;
				$line->tva_tx           = $objp->tva_tx;
				$line->localtax1_tx		= $objp->localtax1_tx;
				$line->localtax2_tx		= $objp->localtax2_tx;
				$line->localtax1_type	= $objp->localtax1_type;
				$line->localtax2_type	= $objp->localtax2_type;
				$line->subprice         = $objp->subprice;
				$line->fk_remise_except = $objp->fk_remise_except;
				$line->remise_percent   = $objp->remise_percent;
				$line->price            = $objp->price; // TODO deprecated

				$line->info_bits        = $objp->info_bits;
				$line->total_ht         = $objp->total_ht;
				$line->total_tva        = $objp->total_tva;
				$line->total_localtax1	= $objp->total_localtax1;
				$line->total_localtax2	= $objp->total_localtax2;
				$line->total_ttc        = $objp->total_ttc;
				$line->fk_fournprice = $objp->fk_fournprice;
				$marginInfos = getMarginInfos($objp->subprice, $objp->remise_percent, $objp->tva_tx, $objp->localtax1_tx, $objp->localtax2_tx, $line->fk_fournprice, $objp->pa_ht);
				$line->pa_ht = $marginInfos[0];
				$line->marge_tx			= $marginInfos[1];
				$line->marque_tx		= $marginInfos[2];
				$line->special_code     = $objp->special_code;
				$line->rang             = $objp->rang;

				$line->fk_product       = $objp->fk_product;

				$line->ref = $objp->product_ref; // deprecated
				$line->libelle = $objp->product_label; // deprecated

				$line->product_ref = $objp->product_ref;
				$line->product_label = $objp->product_label;
				$line->product_desc     = $objp->product_desc; // Description produit
				$line->product_tobatch  = $objp->product_tobatch;
				$line->product_barcode  = $objp->product_barcode;

				$line->fk_product_type  = $objp->fk_product_type; // deprecated
				$line->fk_unit          = $objp->fk_unit;
				$line->weight = $objp->weight;
				$line->weight_units = $objp->weight_units;
				$line->volume = $objp->volume;
				$line->volume_units = $objp->volume_units;

				$line->date_start = $this->db->jdate($objp->date_start);
				$line->date_end = $this->db->jdate($objp->date_end);

				// Multicurrency
				$line->fk_multicurrency = $objp->fk_multicurrency;
				$line->multicurrency_code = $objp->multicurrency_code;
				$line->multicurrency_subprice 	= $objp->multicurrency_subprice;
				$line->multicurrency_total_ht 	= $objp->multicurrency_total_ht;
				$line->multicurrency_total_tva 	= $objp->multicurrency_total_tva;
				$line->multicurrency_total_ttc 	= $objp->multicurrency_total_ttc;

				$line->fetch_optionals();

				// multilangs
				if (getDolGlobalInt('MAIN_MULTILANGS') && !empty($objp->fk_product) && !empty($loadalsotranslation)) {
					$tmpproduct = new Product($this->db);
					$tmpproduct->fetch($objp->fk_product);
					$tmpproduct->getMultiLangs();

					$line->multilangs = $tmpproduct->multilangs;
				}

				$this->lines[$i] = $line;

				$i++;
			}

			$this->db->free($result);

			return $num;
		} else {
			$this->error = $this->db->lasterror();
			return -3;
		}
	}

	/**
	 *  Set status to validated
	 *
	 *  @param	User	$user       Object user that validate
	 *  @param	int		$notrigger	1=Does not execute triggers, 0=execute triggers
	 *  @return int         		<0 if KO, 0=Nothing done, >=0 if OK
	 */
	public function valid($user, $notrigger = 0)
	{
		global $conf;

		require_once DOL_DOCUMENT_ROOT.'/core/lib/files.lib.php';

		$error = 0;

		// Protection
		if ($this->statut == self::STATUS_VALIDATED) {
			dol_syslog(get_class($this)."::valid action abandonned: already validated", LOG_WARNING);
			return 0;
		}

<<<<<<< HEAD
		if (!((empty($conf->global->MAIN_USE_ADVANCED_PERMS) && $user->hasRight('propal', 'creer'))
		|| (!empty($conf->global->MAIN_USE_ADVANCED_PERMS) && $user->hasRight('propal', 'propal_advance', 'validate')))) {
=======
		if (!((!getDolGlobalString('MAIN_USE_ADVANCED_PERMS') && $user->hasRight('propal', 'creer'))
		|| (getDolGlobalString('MAIN_USE_ADVANCED_PERMS') && $user->hasRight('propal', 'propal_advance', 'validate')))) {
>>>>>>> 729451fa
			$this->error = 'ErrorPermissionDenied';
			dol_syslog(get_class($this)."::valid ".$this->error, LOG_ERR);
			return -1;
		}

		$now = dol_now();

		$this->db->begin();

		// Numbering module definition
		$soc = new Societe($this->db);
		$soc->fetch($this->socid);

		// Define new ref
		if (!$error && (preg_match('/^[\(]?PROV/i', $this->ref) || empty($this->ref))) { // empty should not happened, but when it occurs, the test save life
			$num = $this->getNextNumRef($soc);
		} else {
			$num = $this->ref;
		}
		$this->newref = dol_sanitizeFileName($num);

		$sql = "UPDATE ".MAIN_DB_PREFIX."propal";
		$sql .= " SET ref = '".$this->db->escape($num)."',";
		$sql .= " fk_statut = ".self::STATUS_VALIDATED.", date_valid='".$this->db->idate($now)."', fk_user_valid=".((int) $user->id);
		$sql .= " WHERE rowid = ".((int) $this->id)." AND fk_statut = ".self::STATUS_DRAFT;

		dol_syslog(get_class($this)."::valid", LOG_DEBUG);
		$resql = $this->db->query($sql);
		if (!$resql) {
			dol_print_error($this->db);
			$error++;
		}

		// Trigger calls
		if (!$error && !$notrigger) {
			// Call trigger
			$result = $this->call_trigger('PROPAL_VALIDATE', $user);
			if ($result < 0) {
				$error++;
			}
			// End call triggers
		}

		if (!$error) {
			$this->oldref = $this->ref;

			// Rename directory if dir was a temporary ref
			if (preg_match('/^[\(]?PROV/i', $this->ref)) {
				// Now we rename also files into index
				$sql = 'UPDATE '.MAIN_DB_PREFIX."ecm_files set filename = CONCAT('".$this->db->escape($this->newref)."', SUBSTR(filename, ".(strlen($this->ref) + 1).")), filepath = 'propale/".$this->db->escape($this->newref)."'";
				$sql .= " WHERE filename LIKE '".$this->db->escape($this->ref)."%' AND filepath = 'propale/".$this->db->escape($this->ref)."' and entity = ".((int) $conf->entity);
				$resql = $this->db->query($sql);
				if (!$resql) {
					$error++;
					$this->error = $this->db->lasterror();
				}
				$sql = 'UPDATE '.MAIN_DB_PREFIX."ecm_files set filepath = 'propale/".$this->db->escape($this->newref)."'";
				$sql .= " WHERE filepath = 'propale/".$this->db->escape($this->ref)."' and entity = ".$conf->entity;
				$resql = $this->db->query($sql);
				if (!$resql) {
					$error++;
					$this->error = $this->db->lasterror();
				}

				// We rename directory ($this->ref = old ref, $num = new ref) in order not to lose the attachments
				$oldref = dol_sanitizeFileName($this->ref);
				$newref = dol_sanitizeFileName($num);
				$dirsource = $conf->propal->multidir_output[$this->entity].'/'.$oldref;
				$dirdest = $conf->propal->multidir_output[$this->entity].'/'.$newref;
				if (!$error && file_exists($dirsource)) {
					dol_syslog(get_class($this)."::validate rename dir ".$dirsource." into ".$dirdest);
					if (@rename($dirsource, $dirdest)) {
						dol_syslog("Rename ok");
						// Rename docs starting with $oldref with $newref
						$listoffiles = dol_dir_list($dirdest, 'files', 1, '^'.preg_quote($oldref, '/'));
						foreach ($listoffiles as $fileentry) {
							$dirsource = $fileentry['name'];
							$dirdest = preg_replace('/^'.preg_quote($oldref, '/').'/', $newref, $dirsource);
							$dirsource = $fileentry['path'].'/'.$dirsource;
							$dirdest = $fileentry['path'].'/'.$dirdest;
							@rename($dirsource, $dirdest);
						}
					}
				}
			}

			$this->ref = $num;
			$this->statut = self::STATUS_VALIDATED;
			$this->status = self::STATUS_VALIDATED;
			$this->user_validation_id = $user->id;
			$this->datev = $now;
			$this->date_validation = $now;

			$this->db->commit();
			return 1;
		} else {
			$this->db->rollback();
			return -1;
		}
	}


	// phpcs:disable PEAR.NamingConventions.ValidFunctionName.ScopeNotCamelCaps
	/**
	 *  Define proposal date
	 *
	 *  @param  User		$user      	Object user that modify
	 *  @param  int			$date		Date
	 *  @param  int			$notrigger	1=Does not execute triggers, 0= execute triggers
	 *  @return	int         			Return integer <0 if KO, >0 if OK
	 */
	public function set_date($user, $date, $notrigger = 0)
	{
		// phpcs:enable
		if (empty($date)) {
			$this->error = 'ErrorBadParameter';
			dol_syslog(get_class($this)."::set_date ".$this->error, LOG_ERR);
			return -1;
		}

		if ($user->hasRight('propal', 'creer')) {
			$error = 0;

			$this->db->begin();

			$sql = "UPDATE ".MAIN_DB_PREFIX."propal SET datep = '".$this->db->idate($date)."'";
			$sql .= " WHERE rowid = ".((int) $this->id);

			dol_syslog(__METHOD__, LOG_DEBUG);
			$resql = $this->db->query($sql);
			if (!$resql) {
				$this->errors[] = $this->db->error();
				$error++;
			}

			if (!$error) {
				$this->oldcopy = clone $this;
				$this->date = $date;
				$this->datep = $date; // deprecated
			}

			if (!$notrigger && empty($error)) {
				// Call trigger
				$result = $this->call_trigger('PROPAL_MODIFY', $user);
				if ($result < 0) {
					$error++;
				}
				// End call triggers
			}

			if (!$error) {
				$this->db->commit();
				return 1;
			} else {
				foreach ($this->errors as $errmsg) {
					dol_syslog(__METHOD__.' Error: '.$errmsg, LOG_ERR);
					$this->error .= ($this->error ? ', '.$errmsg : $errmsg);
				}
				$this->db->rollback();
				return -1 * $error;
			}
		}

		return -1;
	}

	// phpcs:disable PEAR.NamingConventions.ValidFunctionName.ScopeNotCamelCaps
	/**
	 *	Define end validity date
	 *
	 *	@param		User	$user        		Object user that modify
	 *	@param      int		$date_end_validity	End of validity date
	 *  @param  	int		$notrigger			1=Does not execute triggers, 0= execute triggers
	 *	@return     int         				Return integer <0 if KO, >0 if OK
	 */
	public function set_echeance($user, $date_end_validity, $notrigger = 0)
	{
		// phpcs:enable
		if ($user->hasRight('propal', 'creer')) {
			$error = 0;

			$this->db->begin();

			$sql = "UPDATE ".MAIN_DB_PREFIX."propal SET fin_validite = ".($date_end_validity != '' ? "'".$this->db->idate($date_end_validity)."'" : 'null');
			$sql .= " WHERE rowid = ".((int) $this->id);

			dol_syslog(__METHOD__, LOG_DEBUG);

			$resql = $this->db->query($sql);
			if (!$resql) {
				$this->errors[] = $this->db->error();
				$error++;
			}


			if (!$error) {
				$this->oldcopy = clone $this;
				$this->fin_validite = $date_end_validity;
			}

			if (!$notrigger && empty($error)) {
				// Call trigger
				$result = $this->call_trigger('PROPAL_MODIFY', $user);
				if ($result < 0) {
					$error++;
				}
				// End call triggers
			}

			if (!$error) {
				$this->db->commit();
				return 1;
			} else {
				foreach ($this->errors as $errmsg) {
					dol_syslog(__METHOD__.' Error: '.$errmsg, LOG_ERR);
					$this->error .= ($this->error ? ', '.$errmsg : $errmsg);
				}
				$this->db->rollback();
				return -1 * $error;
			}
		}

		return -1;
	}

	// phpcs:disable PEAR.NamingConventions.ValidFunctionName.ScopeNotCamelCaps
	/**
	 *	Set delivery date
	 *
	 *	@param      User 	$user        		Object user that modify
	 *	@param      int		$delivery_date		Delivery date
	 *  @param  	int		$notrigger			1=Does not execute triggers, 0= execute triggers
	 *	@return     int         				<0 if ko, >0 if ok
	 *	@deprecated Use  setDeliveryDate
	 */
	public function set_date_livraison($user, $delivery_date, $notrigger = 0)
	{
		// phpcs:enable
		return $this->setDeliveryDate($user, $delivery_date, $notrigger);
	}

	/**
	 *	Set delivery date
	 *
	 *	@param      User 	$user        		Object user that modify
	 *	@param      int		$delivery_date     Delivery date
	 *  @param  	int		$notrigger			1=Does not execute triggers, 0= execute triggers
	 *	@return     int         				<0 if ko, >0 if ok
	 */
	public function setDeliveryDate($user, $delivery_date, $notrigger = 0)
	{
		if ($user->hasRight('propal', 'creer')) {
			$error = 0;

			$this->db->begin();

			$sql = "UPDATE ".MAIN_DB_PREFIX."propal ";
			$sql .= " SET date_livraison = ".($delivery_date != '' ? "'".$this->db->idate($delivery_date)."'" : 'null');
			$sql .= " WHERE rowid = ".((int) $this->id);

			dol_syslog(__METHOD__, LOG_DEBUG);
			$resql = $this->db->query($sql);
			if (!$resql) {
				$this->errors[] = $this->db->error();
				$error++;
			}

			if (!$error) {
				$this->oldcopy = clone $this;
				$this->delivery_date = $delivery_date;
			}

			if (!$notrigger && empty($error)) {
				// Call trigger
				$result = $this->call_trigger('PROPAL_MODIFY', $user);
				if ($result < 0) {
					$error++;
				}
				// End call triggers
			}

			if (!$error) {
				$this->db->commit();
				return 1;
			} else {
				foreach ($this->errors as $errmsg) {
					dol_syslog(__METHOD__.' Error: '.$errmsg, LOG_ERR);
					$this->error .= ($this->error ? ', '.$errmsg : $errmsg);
				}
				$this->db->rollback();
				return -1 * $error;
			}
		}

		return -1;
	}

	// phpcs:disable PEAR.NamingConventions.ValidFunctionName.ScopeNotCamelCaps
	/**
	 *  Set delivery
	 *
	 *  @param		User	$user		  	Object user that modify
	 *  @param      int		$id				Availability id
	 *  @param  	int		$notrigger		1=Does not execute triggers, 0= execute triggers
	 *  @return     int           			Return integer <0 if KO, >0 if OK
	 */
	public function set_availability($user, $id, $notrigger = 0)
	{
		// phpcs:enable
		if ($user->hasRight('propal', 'creer') && $this->statut >= self::STATUS_DRAFT) {
			$error = 0;

			$this->db->begin();

			$sql = "UPDATE ".MAIN_DB_PREFIX."propal";
			$sql .= " SET fk_availability = ".((int) $id);
			$sql .= " WHERE rowid = ".((int) $this->id);

			dol_syslog(__METHOD__.' availability('.$id.')', LOG_DEBUG);
			$resql = $this->db->query($sql);
			if (!$resql) {
				$this->errors[] = $this->db->error();
				$error++;
			}

			if (!$error) {
				$this->oldcopy = clone $this;
				$this->fk_availability = $id;
				$this->availability_id = $id;
			}

			if (!$notrigger && empty($error)) {
				// Call trigger
				$result = $this->call_trigger('PROPAL_MODIFY', $user);
				if ($result < 0) {
					$error++;
				}
				// End call triggers
			}

			if (!$error) {
				$this->db->commit();
				return 1;
			} else {
				foreach ($this->errors as $errmsg) {
					dol_syslog(__METHOD__.' Error: '.$errmsg, LOG_ERR);
					$this->error .= ($this->error ? ', '.$errmsg : $errmsg);
				}
				$this->db->rollback();
				return -1 * $error;
			}
		} else {
			$error_str = 'Propal status do not meet requirement '.$this->statut;
			dol_syslog(__METHOD__.$error_str, LOG_ERR);
			$this->error = $error_str;
			$this->errors[] = $this->error;
			return -2;
		}
	}

	// phpcs:disable PEAR.NamingConventions.ValidFunctionName.ScopeNotCamelCaps
	/**
	 *  Set source of demand
	 *
	 *  @param		User	$user		Object user that modify
	 *  @param      int		$id			Input reason id
	 *  @param  	int		$notrigger	1=Does not execute triggers, 0= execute triggers
	 *  @return     int           		Return integer <0 if KO, >0 if OK
	 */
	public function set_demand_reason($user, $id, $notrigger = 0)
	{
		// phpcs:enable
		if ($user->hasRight('propal', 'creer') && $this->statut >= self::STATUS_DRAFT) {
			$error = 0;

			$this->db->begin();

			$sql = "UPDATE ".MAIN_DB_PREFIX."propal ";
			$sql .= " SET fk_input_reason = ".((int) $id);
			$sql .= " WHERE rowid = ".((int) $this->id);

			dol_syslog(__METHOD__, LOG_DEBUG);
			$resql = $this->db->query($sql);
			if (!$resql) {
				$this->errors[] = $this->db->error();
				$error++;
			}


			if (!$error) {
				$this->oldcopy = clone $this;

				$this->demand_reason_id = $id;
			}


			if (!$notrigger && empty($error)) {
				// Call trigger
				$result = $this->call_trigger('PROPAL_MODIFY', $user);
				if ($result < 0) {
					$error++;
				}
				// End call triggers
			}

			if (!$error) {
				$this->db->commit();
				return 1;
			} else {
				foreach ($this->errors as $errmsg) {
					dol_syslog(__METHOD__.' Error: '.$errmsg, LOG_ERR);
					$this->error .= ($this->error ? ', '.$errmsg : $errmsg);
				}
				$this->db->rollback();
				return -1 * $error;
			}
		} else {
			$error_str = 'Propal status do not meet requirement '.$this->statut;
			dol_syslog(__METHOD__.$error_str, LOG_ERR);
			$this->error = $error_str;
			$this->errors[] = $this->error;
			return -2;
		}
	}

	// phpcs:disable PEAR.NamingConventions.ValidFunctionName.ScopeNotCamelCaps
	/**
	 * Set customer reference number
	 *
	 *  @param      User	$user			Object user that modify
	 *  @param      string	$ref_client		Customer reference
	 *  @param  	int		$notrigger		1=Does not execute triggers, 0= execute triggers
	 *  @return     int						<0 if ko, >0 if ok
	 */
	public function set_ref_client($user, $ref_client, $notrigger = 0)
	{
		// phpcs:enable
		if ($user->hasRight('propal', 'creer')) {
			$error = 0;

			$this->db->begin();

			$sql = "UPDATE ".MAIN_DB_PREFIX."propal SET ref_client = ".(empty($ref_client) ? 'NULL' : "'".$this->db->escape($ref_client)."'");
			$sql .= " WHERE rowid = ".((int) $this->id);

			dol_syslog(__METHOD__.' $this->id='.$this->id.', ref_client='.$ref_client, LOG_DEBUG);
			$resql = $this->db->query($sql);
			if (!$resql) {
				$this->errors[] = $this->db->error();
				$error++;
			}

			if (!$error) {
				$this->oldcopy = clone $this;
				$this->ref_client = $ref_client;
			}

			if (!$notrigger && empty($error)) {
				// Call trigger
				$result = $this->call_trigger('PROPAL_MODIFY', $user);
				if ($result < 0) {
					$error++;
				}
				// End call triggers
			}

			if (!$error) {
				$this->db->commit();
				return 1;
			} else {
				foreach ($this->errors as $errmsg) {
					dol_syslog(__METHOD__.' Error: '.$errmsg, LOG_ERR);
					$this->error .= ($this->error ? ', '.$errmsg : $errmsg);
				}
				$this->db->rollback();
				return -1 * $error;
			}
		}

		return -1;
	}

	// phpcs:disable PEAR.NamingConventions.ValidFunctionName.ScopeNotCamelCaps
	/**
	 *	Set an overall discount on the proposal
	 *
	 *	@param      User	$user       Object user that modify
	 *	@param      double	$remise     Amount discount
	 *  @param  	int		$notrigger	1=Does not execute triggers, 0= execute triggers
	 *	@return     int         		<0 if ko, >0 if ok
	 *	@deprecated remise_percent is a deprecated field for object parent
	 */
	/*
	public function set_remise_percent($user, $remise, $notrigger = 0)
	{
		// phpcs:enable
		$remise = trim($remise) ?trim($remise) : 0;

		if ($user->hasRight('propal', 'creer')) {
			$remise = price2num($remise, 2);

			$error = 0;

			$this->db->begin();

			$sql = "UPDATE ".MAIN_DB_PREFIX."propal SET remise_percent = ".((float) $remise);
			$sql .= " WHERE rowid = ".((int) $this->id)." AND fk_statut = ".self::STATUS_DRAFT;

			dol_syslog(__METHOD__, LOG_DEBUG);
			$resql = $this->db->query($sql);
			if (!$resql) {
				$this->errors[] = $this->db->error();
				$error++;
			}

			if (!$error) {
				$this->oldcopy = clone $this;
				$this->remise_percent = $remise;
				$this->update_price(1);
			}

			if (!$notrigger && empty($error)) {
				// Call trigger
				$result = $this->call_trigger('PROPAL_MODIFY', $user);
				if ($result < 0) {
					$error++;
				}
				// End call triggers
			}

			if (!$error) {
				$this->db->commit();
				return 1;
			} else {
				foreach ($this->errors as $errmsg) {
					dol_syslog(__METHOD__.' Error: '.$errmsg, LOG_ERR);
					$this->error .= ($this->error ? ', '.$errmsg : $errmsg);
				}
				$this->db->rollback();
				return -1 * $error;
			}
		}

		return -1;
	}
	*/

	// phpcs:disable PEAR.NamingConventions.ValidFunctionName.ScopeNotCamelCaps
	/**
	 *	Set an absolute overall discount on the proposal
	 *
	 *	@param      User	$user       Object user that modify
	 *	@param      double	$remise     Amount discount
	 *  @param  	int		$notrigger	1=Does not execute triggers, 0= execute triggers
	 *	@return     int         		<0 if ko, >0 if ok
	 */
	/*
	public function set_remise_absolue($user, $remise, $notrigger = 0)
	{
		// phpcs:enable
		if (empty($remise)) {
			$remise = 0;
		}
		$remise = price2num($remise);

		if ($user->hasRight('propal', 'creer')) {
			$error = 0;

			$this->db->begin();

			$sql = "UPDATE ".MAIN_DB_PREFIX."propal";
			$sql .= " SET remise_absolue = ".((float) $remise);
			$sql .= " WHERE rowid = ".((int) $this->id)." AND fk_statut = ".self::STATUS_DRAFT;

			dol_syslog(__METHOD__, LOG_DEBUG);
			$resql = $this->db->query($sql);
			if (!$resql) {
				$this->errors[] = $this->db->error();
				$error++;
			}

			if (!$error) {
				$this->oldcopy = clone $this;
				$this->update_price(1);
			}

			if (!$notrigger && empty($error)) {
				// Call trigger
				$result = $this->call_trigger('PROPAL_MODIFY', $user);
				if ($result < 0) {
					$error++;
				}
				// End call triggers
			}

			if (!$error) {
				$this->db->commit();
				return 1;
			} else {
				foreach ($this->errors as $errmsg) {
					dol_syslog(__METHOD__.' Error: '.$errmsg, LOG_ERR);
					$this->error .= ($this->error ? ', '.$errmsg : $errmsg);
				}
				$this->db->rollback();
				return -1 * $error;
			}
		}

		return -1;
	}
	*/


	/**
	 *	Reopen the commercial proposal
	 *
	 *	@param      User	$user		Object user that close
	 *	@param      int		$status		Status
	 *	@param      string	$note		Comment
	 *  @param		int		$notrigger	1=Does not execute triggers, 0= execute triggers
	 *	@return     int         		Return integer <0 if KO, >0 if OK
	 */
	public function reopen($user, $status, $note = '', $notrigger = 0)
	{
		$error = 0;

		$sql = "UPDATE ".MAIN_DB_PREFIX."propal";
		$sql .= " SET fk_statut = ".((int) $status).",";
		if (!empty($note)) {
			$sql .= " note_private = '".$this->db->escape($note)."',";
		}
		$sql .= " date_cloture=NULL, fk_user_cloture=NULL";
		$sql .= " WHERE rowid = ".((int) $this->id);

		$this->db->begin();

		dol_syslog(get_class($this)."::reopen", LOG_DEBUG);
		$resql = $this->db->query($sql);
		if (!$resql) {
			$error++;
			$this->errors[] = "Error ".$this->db->lasterror();
		}
		if (!$error) {
			if (!$notrigger) {
				// Call trigger
				$result = $this->call_trigger('PROPAL_REOPEN', $user);
				if ($result < 0) {
					$error++;
				}
				// End call triggers
			}
		}

		// Commit or rollback
		if ($error) {
			if (!empty($this->errors)) {
				foreach ($this->errors as $errmsg) {
					dol_syslog(get_class($this)."::update ".$errmsg, LOG_ERR);
					$this->error .= ($this->error ? ', '.$errmsg : $errmsg);
				}
			}
			$this->db->rollback();
			return -1 * $error;
		} else {
			$this->statut = $status;
			$this->status = $status;

			$this->db->commit();
			return 1;
		}
	}

	/**
	 *	Close/set the commercial proposal to status signed or refused (fill also date signature)
	 *
	 *	@param      User	$user		Object user that close
	 *	@param      int		$status		Status (self::STATUS_BILLED or self::STATUS_REFUSED)
	 *	@param      string	$note		Complete private note with this note
	 *  @param		int		$notrigger	1=Does not execute triggers, 0=Execute triggers
	 *	@return     int         		Return integer <0 if KO, >0 if OK
	 */
	public function closeProposal($user, $status, $note = '', $notrigger = 0)
	{
		global $langs,$conf;

		$error = 0;
		$now = dol_now();

		$this->db->begin();

		$newprivatenote = dol_concatdesc($this->note_private, $note);

		if (!getDolGlobalString('PROPALE_KEEP_OLD_SIGNATURE_INFO')) {
			$date_signature = $now;
			$fk_user_signature = $user->id;
		} else {
			$this->info($this->id);
			if (!isset($this->date_signature) || $this->date_signature == '') {
				$date_signature = $now;
				$fk_user_signature = $user->id;
			} else {
				$date_signature = $this->date_signature;
				$fk_user_signature = $this->user_signature->id;
			}
		}

		$sql  = "UPDATE ".MAIN_DB_PREFIX."propal";
		$sql .= " SET fk_statut = ".((int) $status).", note_private = '".$this->db->escape($newprivatenote)."', date_signature='".$this->db->idate($date_signature)."', fk_user_signature=".$fk_user_signature;
		$sql .= " WHERE rowid = ".((int) $this->id);

		$resql = $this->db->query($sql);
		if ($resql) {
			// Status self::STATUS_REFUSED by default
			$modelpdf = getDolGlobalString('PROPALE_ADDON_PDF_ODT_CLOSED') ? $conf->global->PROPALE_ADDON_PDF_ODT_CLOSED : $this->model_pdf;
			$trigger_name = 'PROPAL_CLOSE_REFUSED';		// used later in call_trigger()

			if ($status == self::STATUS_SIGNED) {	// Status self::STATUS_SIGNED
				$trigger_name = 'PROPAL_CLOSE_SIGNED';	// used later in call_trigger()
				$modelpdf = getDolGlobalString('PROPALE_ADDON_PDF_ODT_TOBILL') ? $conf->global->PROPALE_ADDON_PDF_ODT_TOBILL : $this->model_pdf;

				// The connected company is classified as a client
				$soc=new Societe($this->db);
				$soc->id = $this->socid;
				$result = $soc->setAsCustomer();

				if ($result < 0) {
					$this->error=$this->db->lasterror();
					$this->db->rollback();
					return -2;
				}
			}

			if (!getDolGlobalString('MAIN_DISABLE_PDF_AUTOUPDATE')) {
				// Define output language
				$outputlangs = $langs;
				if (getDolGlobalInt('MAIN_MULTILANGS')) {
					$outputlangs = new Translate("", $conf);
					$newlang = (GETPOST('lang_id', 'aZ09') ? GETPOST('lang_id', 'aZ09') : $this->thirdparty->default_lang);
					$outputlangs->setDefaultLang($newlang);
				}

				// PDF
				$hidedetails = (getDolGlobalString('MAIN_GENERATE_DOCUMENTS_HIDE_DETAILS') ? 1 : 0);
				$hidedesc = (getDolGlobalString('MAIN_GENERATE_DOCUMENTS_HIDE_DESC') ? 1 : 0);
				$hideref = (getDolGlobalString('MAIN_GENERATE_DOCUMENTS_HIDE_REF') ? 1 : 0);

				//$ret=$object->fetch($id);    // Reload to get new records
				$this->generateDocument($modelpdf, $outputlangs, $hidedetails, $hidedesc, $hideref);
			}

			if (!$error) {
				$this->oldcopy= clone $this;
				$this->statut = $status;
				$this->status = $status;
				$this->date_signature = $date_signature;
				$this->note_private = $newprivatenote;
			}

			if (!$notrigger && empty($error)) {
				// Call trigger
				$result=$this->call_trigger($trigger_name, $user);
				if ($result < 0) {
					$error++;
				}
				// End call triggers
			}

			if (!$error) {
				$this->db->commit();
				return 1;
			} else {
				$this->statut = $this->oldcopy->statut;
				$this->status = $this->oldcopy->statut;
				$this->date_signature = $this->oldcopy->date_signature;
				$this->note_private = $this->oldcopy->note_private;

				$this->db->rollback();
				return -1;
			}
		} else {
			$this->error = $this->db->lasterror();
			$this->db->rollback();
			return -1;
		}
	}

	/**
	 *	Classify the proposal to status Billed
	 *
	 *	@param  	User	$user    	Object user
	 *  @param		int		$notrigger	1=Does not execute triggers, 0= execute triggers
	 *	@param      string	$note		Complete private note with this note
	 *	@return     int     			<0 if KO, 0 = nothing done, >0 if OK
	 */
	public function classifyBilled(User $user, $notrigger = 0, $note = '')
	{
		global $conf, $langs;

		$error = 0;

		$now = dol_now();
		$num = 0;

		$triggerName = 'PROPAL_CLASSIFY_BILLED';

		$this->db->begin();

		$newprivatenote = dol_concatdesc($this->note_private, $note);

		$sql = 'UPDATE '.MAIN_DB_PREFIX.'propal SET fk_statut = '.self::STATUS_BILLED.", ";
		$sql .= " note_private = '".$this->db->escape($newprivatenote)."', date_cloture='".$this->db->idate($now)."', fk_user_cloture=".((int) $user->id);
		$sql .= ' WHERE rowid = '.((int) $this->id).' AND fk_statut = '.((int) self::STATUS_SIGNED);

		dol_syslog(__METHOD__, LOG_DEBUG);
		$resql = $this->db->query($sql);
		if (!$resql) {
			$this->errors[] = $this->db->error();
			$error++;
		} else {
			$num = $this->db->affected_rows($resql);
		}

		if (!$error) {
			$modelpdf = $conf->global->PROPALE_ADDON_PDF_ODT_CLOSED ? $conf->global->PROPALE_ADDON_PDF_ODT_CLOSED : $this->model_pdf;

			if (!getDolGlobalString('MAIN_DISABLE_PDF_AUTOUPDATE')) {
				// Define output language
				$outputlangs = $langs;
				if (getDolGlobalInt('MAIN_MULTILANGS')) {
					$outputlangs = new Translate("", $conf);
					$newlang = (GETPOST('lang_id', 'aZ09') ? GETPOST('lang_id', 'aZ09') : $this->thirdparty->default_lang);
					$outputlangs->setDefaultLang($newlang);
				}

				// PDF
				$hidedetails = (getDolGlobalString('MAIN_GENERATE_DOCUMENTS_HIDE_DETAILS') ? 1 : 0);
				$hidedesc = (getDolGlobalString('MAIN_GENERATE_DOCUMENTS_HIDE_DESC') ? 1 : 0);
				$hideref = (getDolGlobalString('MAIN_GENERATE_DOCUMENTS_HIDE_REF') ? 1 : 0);

				//$ret=$object->fetch($id);    // Reload to get new records
				$this->generateDocument($modelpdf, $outputlangs, $hidedetails, $hidedesc, $hideref);
			}

			$this->oldcopy = clone $this;
			$this->statut = self::STATUS_BILLED;
			$this->date_cloture = $now;
			$this->note_private = $newprivatenote;
		}

		if (!$notrigger && empty($error)) {
			// Call trigger
			$result = $this->call_trigger($triggerName, $user);
			if ($result < 0) {
				$error++;
			}
			// End call triggers
		}

		if (!$error) {
			$this->db->commit();
			return $num;
		} else {
			foreach ($this->errors as $errmsg) {
				dol_syslog(__METHOD__.' Error: '.$errmsg, LOG_ERR);
				$this->error .= ($this->error ? ', '.$errmsg : $errmsg);
			}
			$this->db->rollback();
			return -1 * $error;
		}
	}

	// phpcs:disable PEAR.NamingConventions.ValidFunctionName.ScopeNotCamelCaps
	/**
	 *	Set draft status
	 *
	 *	@param		User	$user		Object user that modify
	 *  @param		int		$notrigger	1=Does not execute triggers, 0= execute triggers
	 *	@return		int					Return integer <0 if KO, >0 if OK
	 */
	public function setDraft($user, $notrigger = 0)
	{
		// phpcs:enable
		$error = 0;

		// Protection
		if ($this->statut <= self::STATUS_DRAFT) {
			return 0;
		}

		dol_syslog(get_class($this)."::setDraft", LOG_DEBUG);

		$this->db->begin();

		$sql = "UPDATE ".MAIN_DB_PREFIX."propal";
		$sql .= " SET fk_statut = ".self::STATUS_DRAFT;
		$sql .= ",  online_sign_ip = NULL , online_sign_name = NULL";
		$sql .= " WHERE rowid = ".((int) $this->id);

		$resql = $this->db->query($sql);
		if (!$resql) {
			$this->errors[] = $this->db->error();
			$error++;
		}

		if (!$error) {
			$this->oldcopy = clone $this;
		}

		if (!$notrigger && empty($error)) {
			// Call trigger
			$result = $this->call_trigger('PROPAL_MODIFY', $user);
			if ($result < 0) {
				$error++;
			}
			// End call triggers
		}

		if (!$error) {
			$this->statut = self::STATUS_DRAFT;
			$this->status = self::STATUS_DRAFT;

			$this->db->commit();
			return 1;
		} else {
			foreach ($this->errors as $errmsg) {
				dol_syslog(__METHOD__.' Error: '.$errmsg, LOG_ERR);
				$this->error .= ($this->error ? ', '.$errmsg : $errmsg);
			}
			$this->db->rollback();
			return -1 * $error;
		}
	}


	// phpcs:disable PEAR.NamingConventions.ValidFunctionName.ScopeNotCamelCaps
	/**
	 *    Return list of proposal (eventually filtered on user) into an array
	 *
	 *    @param	int		$shortlist			0=Return array[id]=ref, 1=Return array[](id=>id,ref=>ref,name=>name)
	 *    @param	int		$draft				0=not draft, 1=draft
	 *    @param	int		$notcurrentuser		0=all user, 1=not current user
	 *    @param    int		$socid				Id third pary
	 *    @param    int		$limit				For pagination
	 *    @param    int		$offset				For pagination
	 *    @param    string	$sortfield			Sort criteria
	 *    @param    string	$sortorder			Sort order
	 *    @return	array|int		       		-1 if KO, array with result if OK
	 */
	public function liste_array($shortlist = 0, $draft = 0, $notcurrentuser = 0, $socid = 0, $limit = 0, $offset = 0, $sortfield = 'p.datep', $sortorder = 'DESC')
	{
		// phpcs:enable
		global $user;

		$ga = array();

		$sql = "SELECT s.rowid, s.nom as name, s.client,";
		$sql .= " p.rowid as propalid, p.fk_statut, p.total_ht, p.ref, p.remise, ";
		$sql .= " p.datep as dp, p.fin_validite as datelimite";
		if (!$user->hasRight('societe', 'client', 'voir') && !$socid) {
			$sql .= ", sc.fk_soc, sc.fk_user";
		}
		$sql .= " FROM ".MAIN_DB_PREFIX."societe as s, ".MAIN_DB_PREFIX."propal as p, ".MAIN_DB_PREFIX."c_propalst as c";
		if (!$user->hasRight('societe', 'client', 'voir') && !$socid) {
			$sql .= ", ".MAIN_DB_PREFIX."societe_commerciaux as sc";
		}
		$sql .= " WHERE p.entity IN (".getEntity('propal').")";
		$sql .= " AND p.fk_soc = s.rowid";
		$sql .= " AND p.fk_statut = c.id";
		if (!$user->hasRight('societe', 'client', 'voir') && !$socid) { //restriction
			$sql .= " AND s.rowid = sc.fk_soc AND sc.fk_user = ".((int) $user->id);
		}
		if ($socid) {
			$sql .= " AND s.rowid = ".((int) $socid);
		}
		if ($draft) {
			$sql .= " AND p.fk_statut = ".self::STATUS_DRAFT;
		}
		if ($notcurrentuser > 0) {
			$sql .= " AND p.fk_user_author <> ".((int) $user->id);
		}
		$sql .= $this->db->order($sortfield, $sortorder);
		$sql .= $this->db->plimit($limit, $offset);

		$result = $this->db->query($sql);
		if ($result) {
			$num = $this->db->num_rows($result);
			if ($num) {
				$i = 0;
				while ($i < $num) {
					$obj = $this->db->fetch_object($result);

					if ($shortlist == 1) {
						$ga[$obj->propalid] = $obj->ref;
					} elseif ($shortlist == 2) {
						$ga[$obj->propalid] = $obj->ref.' ('.$obj->name.')';
					} else {
						$ga[$i]['id'] = $obj->propalid;
						$ga[$i]['ref'] 	= $obj->ref;
						$ga[$i]['name'] = $obj->name;
					}

					$i++;
				}
			}
			return $ga;
		} else {
			dol_print_error($this->db);
			return -1;
		}
	}

	/**
	 *  Returns an array with the numbers of related invoices
	 *
	 *	@return	array		Array of invoices
	 */
	public function getInvoiceArrayList()
	{
		return $this->InvoiceArrayList($this->id);
	}

	// phpcs:disable PEAR.NamingConventions.ValidFunctionName.ScopeNotCamelCaps
	/**
	 *  Returns an array with id and ref of related invoices
	 *
	 *	@param		int			$id			Id propal
	 *	@return		array|int				Array of invoices id
	 */
	public function InvoiceArrayList($id)
	{
		// phpcs:enable
		$ga = array();
		$linkedInvoices = array();

		$this->fetchObjectLinked($id, $this->element);
		foreach ($this->linkedObjectsIds as $objecttype => $objectid) {
			// Nouveau système du comon object renvoi des rowid et non un id linéaire de 1 à n
			// On parcourt donc une liste d'objets en tant qu'objet unique
			foreach ($objectid as $key => $object) {
				// Cas des factures liees directement
				if ($objecttype == 'facture') {
					$linkedInvoices[] = $object;
				} else {
					// Cas des factures liees par un autre objet (ex: commande)
					$this->fetchObjectLinked($object, $objecttype);
					foreach ($this->linkedObjectsIds as $subobjecttype => $subobjectid) {
						foreach ($subobjectid as $subkey => $subobject) {
							if ($subobjecttype == 'facture') {
								$linkedInvoices[] = $subobject;
							}
						}
					}
				}
			}
		}

		if (count($linkedInvoices) > 0) {
			$sql = "SELECT rowid as facid, ref, total_ht as total, datef as df, fk_user_author, fk_statut, paye";
			$sql .= " FROM ".MAIN_DB_PREFIX."facture";
			$sql .= " WHERE rowid IN (".$this->db->sanitize(implode(',', $linkedInvoices)).")";

			dol_syslog(get_class($this)."::InvoiceArrayList", LOG_DEBUG);
			$resql = $this->db->query($sql);

			if ($resql) {
				$tab_sqlobj = array();
				$nump = $this->db->num_rows($resql);
				for ($i = 0; $i < $nump; $i++) {
					$sqlobj = $this->db->fetch_object($resql);
					$tab_sqlobj[] = $sqlobj;
				}
				$this->db->free($resql);

				$nump = count($tab_sqlobj);

				if ($nump) {
					$i = 0;
					while ($i < $nump) {
						$obj = array_shift($tab_sqlobj);

						$ga[$i] = $obj;

						$i++;
					}
				}
				return $ga;
			} else {
				return -1;
			}
		} else {
			return $ga;
		}
	}

	/**
	 *	Delete proposal
	 *
	 *	@param	User	$user        	Object user that delete
	 *	@param	int		$notrigger		1=Does not execute triggers, 0= execute triggers
	 *	@return	int						>0 if OK, <=0 if KO
	 */
	public function delete($user, $notrigger = 0)
	{
		global $conf;
		require_once DOL_DOCUMENT_ROOT.'/core/lib/files.lib.php';

		$error = 0;

		$this->db->begin();

		if (!$notrigger) {
			// Call trigger
			$result = $this->call_trigger('PROPAL_DELETE', $user);
			if ($result < 0) {
				$error++;
			}
			// End call triggers
		}

		// Delete extrafields of lines and lines
		if (!$error && !empty($this->table_element_line)) {
			$tabletodelete = $this->table_element_line;
			$sqlef = "DELETE FROM ".MAIN_DB_PREFIX.$tabletodelete."_extrafields WHERE fk_object IN (SELECT rowid FROM ".MAIN_DB_PREFIX.$tabletodelete." WHERE ".$this->fk_element." = ".((int) $this->id).")";
			$sql = "DELETE FROM ".MAIN_DB_PREFIX.$tabletodelete." WHERE ".$this->fk_element." = ".((int) $this->id);
			if (!$this->db->query($sqlef) || !$this->db->query($sql)) {
				$error++;
				$this->error = $this->db->lasterror();
				$this->errors[] = $this->error;
				dol_syslog(get_class($this)."::delete error ".$this->error, LOG_ERR);
			}
		}

		if (!$error) {
			// Delete linked object
			$res = $this->deleteObjectLinked();
			if ($res < 0) {
				$error++;
			}
		}

		if (!$error) {
			// Delete linked contacts
			$res = $this->delete_linked_contact();
			if ($res < 0) {
				$error++;
			}
		}

		// Removed extrafields of object
		if (!$error) {
			$result = $this->deleteExtraFields();
			if ($result < 0) {
				$error++;
				dol_syslog(get_class($this)."::delete error ".$this->error, LOG_ERR);
			}
		}

		// Delete main record
		if (!$error) {
			$sql = "DELETE FROM ".MAIN_DB_PREFIX.$this->table_element." WHERE rowid = ".((int) $this->id);
			$res = $this->db->query($sql);
			if (!$res) {
				$error++;
				$this->error = $this->db->lasterror();
				$this->errors[] = $this->error;
				dol_syslog(get_class($this)."::delete error ".$this->error, LOG_ERR);
			}
		}

		// Delete record into ECM index and physically
		if (!$error) {
			$res = $this->deleteEcmFiles(0); // Deleting files physically is done later with the dol_delete_dir_recursive
			$res = $this->deleteEcmFiles(1); // Deleting files physically is done later with the dol_delete_dir_recursive
			if (!$res) {
				$error++;
			}
		}

		if (!$error) {
			// We remove directory
			$ref = dol_sanitizeFileName($this->ref);
			if ($conf->propal->multidir_output[$this->entity] && !empty($this->ref)) {
				$dir = $conf->propal->multidir_output[$this->entity]."/".$ref;
				$file = $dir."/".$ref.".pdf";
				if (file_exists($file)) {
					dol_delete_preview($this);

					if (!dol_delete_file($file, 0, 0, 0, $this)) {
						$this->error = 'ErrorFailToDeleteFile';
						$this->errors[] = $this->error;
						$this->db->rollback();
						return 0;
					}
				}
				if (file_exists($dir)) {
					$res = @dol_delete_dir_recursive($dir);		// delete files physically + into ecm tables
					if (!$res) {
						$this->error = 'ErrorFailToDeleteDir';
						$this->errors[] = $this->error;
						$this->db->rollback();
						return 0;
					}
				}
			}
		}

		if (!$error) {
			dol_syslog(get_class($this)."::delete ".$this->id." by ".$user->id, LOG_DEBUG);
			$this->db->commit();
			return 1;
		} else {
			$this->db->rollback();
			return -1;
		}
	}

	/**
	 *  Change the delivery time
	 *
	 *  @param	int	$availability_id	Id of new delivery time
	 * 	@param	int	$notrigger			1=Does not execute triggers, 0= execute triggers
	 *  @return int                  	>0 if OK, <0 if KO
	 *  @deprecated  use set_availability
	 */
	public function availability($availability_id, $notrigger = 0)
	{
		global $user;

		if ($this->statut >= self::STATUS_DRAFT) {
			$error = 0;

			$this->db->begin();

			$sql = 'UPDATE '.MAIN_DB_PREFIX.'propal';
			$sql .= ' SET fk_availability = '.((int) $availability_id);
			$sql .= ' WHERE rowid='.((int) $this->id);

			dol_syslog(__METHOD__.' availability('.$availability_id.')', LOG_DEBUG);
			$resql = $this->db->query($sql);
			if (!$resql) {
				$this->errors[] = $this->db->error();
				$error++;
			}

			if (!$error) {
				$this->oldcopy = clone $this;
				$this->availability_id = $availability_id;
			}

			if (!$notrigger && empty($error)) {
				// Call trigger
				$result = $this->call_trigger('PROPAL_MODIFY', $user);
				if ($result < 0) {
					$error++;
				}
				// End call triggers
			}

			if (!$error) {
				$this->db->commit();
				return 1;
			} else {
				foreach ($this->errors as $errmsg) {
					dol_syslog(__METHOD__.' Error: '.$errmsg, LOG_ERR);
					$this->error .= ($this->error ? ', '.$errmsg : $errmsg);
				}
				$this->db->rollback();
				return -1 * $error;
			}
		} else {
			$error_str = 'Propal status do not meet requirement '.$this->statut;
			dol_syslog(__METHOD__.$error_str, LOG_ERR);
			$this->error = $error_str;
			$this->errors[] = $this->error;
			return -2;
		}
	}

	// phpcs:disable PEAR.NamingConventions.ValidFunctionName.ScopeNotCamelCaps
	/**
	 *	Change source demand
	 *
	 *	@param	int $demand_reason_id 	Id of new source demand
	 * 	@param	int	$notrigger			1=Does not execute triggers, 0= execute triggers
	 *	@return int						>0 si ok, <0 si ko
	 *	@deprecated use set_demand_reason
	 */
	public function demand_reason($demand_reason_id, $notrigger = 0)
	{
		// phpcs:enable
		global $user;

		if ($this->status >= self::STATUS_DRAFT) {
			$error = 0;

			$this->db->begin();

			$sql = 'UPDATE '.MAIN_DB_PREFIX.'propal';
			$sql .= ' SET fk_input_reason = '.((int) $demand_reason_id);
			$sql .= ' WHERE rowid='.((int) $this->id);

			dol_syslog(__METHOD__.' demand_reason('.$demand_reason_id.')', LOG_DEBUG);
			$resql = $this->db->query($sql);
			if (!$resql) {
				$this->errors[] = $this->db->error();
				$error++;
			}

			if (!$error) {
				$this->oldcopy = clone $this;
				$this->demand_reason_id = $demand_reason_id;
			}

			if (!$notrigger && empty($error)) {
				// Call trigger
				$result = $this->call_trigger('PROPAL_MODIFY', $user);
				if ($result < 0) {
					$error++;
				}
				// End call triggers
			}

			if (!$error) {
				$this->db->commit();
				return 1;
			} else {
				foreach ($this->errors as $errmsg) {
					dol_syslog(__METHOD__.' Error: '.$errmsg, LOG_ERR);
					$this->error .= ($this->error ? ', '.$errmsg : $errmsg);
				}
				$this->db->rollback();
				return -1 * $error;
			}
		} else {
			$error_str = 'Propal status do not meet requirement '.$this->statut;
			dol_syslog(__METHOD__.$error_str, LOG_ERR);
			$this->error = $error_str;
			$this->errors[] = $this->error;
			return -2;
		}
	}


	/**
	 *	Object Proposal Information
	 *
	 * 	@param	int		$id		Proposal id
	 *  @return	void
	 */
	public function info($id)
	{
		$sql = "SELECT c.rowid, ";
		$sql .= " c.datec, c.date_valid as datev, c.date_signature, c.date_cloture,";
		$sql .= " c.fk_user_author, c.fk_user_valid, c.fk_user_signature, c.fk_user_cloture";
		$sql .= " FROM ".MAIN_DB_PREFIX."propal as c";
		$sql .= " WHERE c.rowid = ".((int) $id);

		$result = $this->db->query($sql);

		if ($result) {
			if ($this->db->num_rows($result)) {
				$obj = $this->db->fetch_object($result);

				$this->id                = $obj->rowid;

				$this->date_creation     = $this->db->jdate($obj->datec);
				$this->date_validation   = $this->db->jdate($obj->datev);
				$this->date_signature    = $this->db->jdate($obj->date_signature);
				$this->date_cloture      = $this->db->jdate($obj->date_cloture);

				$this->user_creation_id = $obj->fk_user_author;
				$this->user_validation_id = $obj->fk_user_valid;

				if ($obj->fk_user_signature) {
					$user_signature = new User($this->db);
					$user_signature->fetch($obj->fk_user_signature);
					$this->user_signature = $user_signature;
				}

				$this->user_closing_id = $obj->fk_user_cloture;
			}
			$this->db->free($result);
		} else {
			dol_print_error($this->db);
		}
	}


	/**
	 *    	Return label of status of proposal (draft, validated, ...)
	 *
	 *    	@param      int			$mode        0=Long label, 1=Short label, 2=Picto + Short label, 3=Picto, 4=Picto + Long label, 5=Short label + Picto, 6=Long label + Picto
	 *    	@return     string		Label
	 */
	public function getLibStatut($mode = 0)
	{
		return $this->LibStatut($this->statut, $mode);
	}

	// phpcs:disable PEAR.NamingConventions.ValidFunctionName.ScopeNotCamelCaps
	/**
	 *    	Return label of a status (draft, validated, ...)
	 *
	 *    	@param      int			$status		Id status
	 *    	@param      int			$mode      	0=Long label, 1=Short label, 2=Picto + Short label, 3=Picto, 4=Picto + Long label, 5=Short label + Picto, 6=Long label + Picto
	 *    	@return     string		Label
	 */
	public function LibStatut($status, $mode = 1)
	{
		// phpcs:enable
		global $conf, $hookmanager;

		// Init/load array of translation of status
		if (empty($this->labelStatus) || empty($this->labelStatusShort)) {
			global $langs;
			$langs->load("propal");
			$this->labelStatus[0] = $langs->transnoentitiesnoconv("PropalStatusDraft");
			$this->labelStatus[1] = $langs->transnoentitiesnoconv("PropalStatusValidated");
			$this->labelStatus[2] = $langs->transnoentitiesnoconv("PropalStatusSigned");
			$this->labelStatus[3] = $langs->transnoentitiesnoconv("PropalStatusNotSigned");
			$this->labelStatus[4] = $langs->transnoentitiesnoconv("PropalStatusBilled");
			$this->labelStatusShort[0] = $langs->transnoentitiesnoconv("PropalStatusDraftShort");
			$this->labelStatusShort[1] = $langs->transnoentitiesnoconv("PropalStatusValidatedShort");
			$this->labelStatusShort[2] = $langs->transnoentitiesnoconv("PropalStatusSignedShort");
			$this->labelStatusShort[3] = $langs->transnoentitiesnoconv("PropalStatusNotSignedShort");
			$this->labelStatusShort[4] = $langs->transnoentitiesnoconv("PropalStatusBilledShort");
		}

		$statusType = '';
		if ($status == self::STATUS_DRAFT) {
			$statusType = 'status0';
		} elseif ($status == self::STATUS_VALIDATED) {
			$statusType = 'status1';
		} elseif ($status == self::STATUS_SIGNED) {
			$statusType = 'status4';
		} elseif ($status == self::STATUS_NOTSIGNED) {
			$statusType = 'status9';
		} elseif ($status == self::STATUS_BILLED) {
			$statusType = 'status6';
		}


		$parameters = array('status' => $status, 'mode' => $mode);
		$reshook = $hookmanager->executeHooks('LibStatut', $parameters, $this); // Note that $action and $object may have been modified by hook

		if ($reshook > 0) {
			return $hookmanager->resPrint;
		}

		return dolGetStatus($this->labelStatus[$status], $this->labelStatusShort[$status], '', $statusType, $mode);
	}


	// phpcs:disable PEAR.NamingConventions.ValidFunctionName.ScopeNotCamelCaps
	/**
	 *      Load indicators for dashboard (this->nbtodo and this->nbtodolate)
	 *
	 *      @param          User	$user   Object user
	 *      @param          string	$mode   "opened" for proposal to close, "signed" for proposal to invoice
	 *      @return WorkboardResponse|int <0 if KO, WorkboardResponse if OK
	 */
	public function load_board($user, $mode)
	{
		// phpcs:enable
		global $conf, $langs;

		$clause = " WHERE";

		$sql = "SELECT p.rowid, p.ref, p.datec as datec, p.fin_validite as datefin, p.total_ht";
		$sql .= " FROM ".MAIN_DB_PREFIX."propal as p";
		if (!$user->hasRight('societe', 'client', 'voir') && !$user->socid) {
			$sql .= " LEFT JOIN ".MAIN_DB_PREFIX."societe_commerciaux as sc ON p.fk_soc = sc.fk_soc";
			$sql .= " WHERE sc.fk_user = ".((int) $user->id);
			$clause = " AND";
		}
		$sql .= $clause." p.entity IN (".getEntity('propal').")";
		if ($mode == 'opened') {
			$sql .= " AND p.fk_statut = ".self::STATUS_VALIDATED;
		}
		if ($mode == 'signed') {
			$sql .= " AND p.fk_statut = ".self::STATUS_SIGNED;
		}
		if ($user->socid) {
			$sql .= " AND p.fk_soc = ".((int) $user->socid);
		}

		$resql = $this->db->query($sql);
		if ($resql) {
			$langs->load("propal");
			$now = dol_now();

			$delay_warning = 0;
			$status = 0;
			$label = $labelShort = '';
			if ($mode == 'opened') {
				$delay_warning = $conf->propal->cloture->warning_delay;
				$status = self::STATUS_VALIDATED;
				$label = $langs->transnoentitiesnoconv("PropalsToClose");
				$labelShort = $langs->transnoentitiesnoconv("ToAcceptRefuse");
			}
			if ($mode == 'signed') {
				$delay_warning = $conf->propal->facturation->warning_delay;
				$status = self::STATUS_SIGNED;
				$label = $langs->trans("PropalsToBill"); // We set here bill but may be billed or ordered
				$labelShort = $langs->trans("ToBill");
			}

			$response = new WorkboardResponse();
			$response->warning_delay = $delay_warning / 60 / 60 / 24;
			$response->label = $label;
			$response->labelShort = $labelShort;
			$response->url = DOL_URL_ROOT.'/comm/propal/list.php?search_status='.$status.'&mainmenu=commercial&leftmenu=propals';
			$response->url_late = DOL_URL_ROOT.'/comm/propal/list.php?search_status='.$status.'&mainmenu=commercial&leftmenu=propals&sortfield=p.datep&sortorder=asc';
			$response->img = img_object('', "propal");

			// This assignment in condition is not a bug. It allows walking the results.
			while ($obj = $this->db->fetch_object($resql)) {
				$response->nbtodo++;
				$response->total += $obj->total_ht;

				if ($mode == 'opened') {
					$datelimit = $this->db->jdate($obj->datefin);
					if ($datelimit < ($now - $delay_warning)) {
						$response->nbtodolate++;
					}
				}
				// TODO Definir regle des propales a facturer en retard
				// if ($mode == 'signed' && ! count($this->FactureListeArray($obj->rowid))) $this->nbtodolate++;
			}

			return $response;
		} else {
			$this->error = $this->db->error();
			return -1;
		}
	}


	/**
	 *  Initialise an instance with random values.
	 *  Used to build previews or test instances.
	 *	id must be 0 if object instance is a specimen.
	 *
	 *  @return	void
	 */
	public function initAsSpecimen()
	{
		global $conf, $langs;

		// Load array of products prodids
		$num_prods = 0;
		$prodids = array();
		$sql = "SELECT rowid";
		$sql .= " FROM ".MAIN_DB_PREFIX."product";
		$sql .= " WHERE entity IN (".getEntity('product').")";
		$sql .= $this->db->plimit(100);

		$resql = $this->db->query($sql);
		if ($resql) {
			$num_prods = $this->db->num_rows($resql);
			$i = 0;
			while ($i < $num_prods) {
				$i++;
				$row = $this->db->fetch_row($resql);
				$prodids[$i] = $row[0];
			}
		}

		// Initialise parametres
		$this->id = 0;
		$this->ref = 'SPECIMEN';
		$this->ref_client = 'NEMICEPS';
		$this->specimen = 1;
		$this->socid = 1;
		$this->date = time();
		$this->fin_validite = $this->date + 3600 * 24 * 30;
		$this->cond_reglement_id   = 1;
		$this->cond_reglement_code = 'RECEP';
		$this->mode_reglement_id   = 7;
		$this->mode_reglement_code = 'CHQ';
		$this->availability_id     = 1;
		$this->availability_code   = 'AV_NOW';
		$this->demand_reason_id    = 1;
		$this->demand_reason_code  = 'SRC_00';
		$this->note_public = 'This is a comment (public)';
		$this->note_private = 'This is a comment (private)';

		$this->multicurrency_tx = 1;
		$this->multicurrency_code = $conf->currency;

		// Lines
		$nbp = 5;
		$xnbp = 0;
		while ($xnbp < $nbp) {
			$line = new PropaleLigne($this->db);
			$line->desc = $langs->trans("Description")." ".$xnbp;
			$line->qty = 1;
			$line->subprice = 100;
			$line->price = 100;
			$line->tva_tx = 20;
			$line->localtax1_tx = 0;
			$line->localtax2_tx = 0;
			if ($xnbp == 2) {
				$line->total_ht = 50;
				$line->total_ttc = 60;
				$line->total_tva = 10;
				$line->remise_percent = 50;
			} else {
				$line->total_ht = 100;
				$line->total_ttc = 120;
				$line->total_tva = 20;
				$line->remise_percent = 00;
			}

			if ($num_prods > 0) {
				$prodid = mt_rand(1, $num_prods);
				$line->fk_product = $prodids[$prodid];
				$line->product_ref = 'SPECIMEN';
			}

			$this->lines[$xnbp] = $line;

			$this->total_ht       += $line->total_ht;
			$this->total_tva      += $line->total_tva;
			$this->total_ttc      += $line->total_ttc;

			$xnbp++;
		}
	}

	// phpcs:disable PEAR.NamingConventions.ValidFunctionName.ScopeNotCamelCaps
	/**
	 *      Charge indicateurs this->nb de tableau de bord
	 *
	 *      @return     int         <0 if ko, >0 if ok
	 */
	public function load_state_board()
	{
		// phpcs:enable
		global $user;

		$this->nb = array();
		$clause = "WHERE";

		$sql = "SELECT count(p.rowid) as nb";
		$sql .= " FROM ".MAIN_DB_PREFIX."propal as p";
		$sql .= " LEFT JOIN ".MAIN_DB_PREFIX."societe as s ON p.fk_soc = s.rowid";
		if (!$user->hasRight('societe', 'client', 'voir') && !$user->socid) {
			$sql .= " LEFT JOIN ".MAIN_DB_PREFIX."societe_commerciaux as sc ON s.rowid = sc.fk_soc";
			$sql .= " WHERE sc.fk_user = ".((int) $user->id);
			$clause = "AND";
		}
		$sql .= " ".$clause." p.entity IN (".getEntity('propal').")";

		$resql = $this->db->query($sql);
		if ($resql) {
			// This assignment in condition is not a bug. It allows walking the results.
			while ($obj = $this->db->fetch_object($resql)) {
				$this->nb["proposals"] = $obj->nb;
			}
			$this->db->free($resql);
			return 1;
		} else {
			dol_print_error($this->db);
			$this->error = $this->db->error();
			return -1;
		}
	}


	/**
	 *  Returns the reference to the following non used Proposal used depending on the active numbering module
	 *  defined into PROPALE_ADDON
	 *
	 *  @param	Societe		$soc  	Object thirdparty
	 *  @return string      		Reference libre pour la propale
	 */
	public function getNextNumRef($soc)
	{
		global $conf, $langs;
		$langs->load("propal");

		$classname = $conf->global->PROPALE_ADDON;

		if (!empty($classname)) {
			$mybool = false;

			$file = $classname.".php";

			// Include file with class
			$dirmodels = array_merge(array('/'), (array) $conf->modules_parts['models']);
			foreach ($dirmodels as $reldir) {
				$dir = dol_buildpath($reldir."core/modules/propale/");

				// Load file with numbering class (if found)
				$mybool |= @include_once $dir.$file;
			}

			if (!$mybool) {
				dol_print_error('', "Failed to include file ".$file);
				return '';
			}

			$obj = new $classname();
			$numref = "";
			$numref = $obj->getNextValue($soc, $this);

			if ($numref != "") {
				return $numref;
			} else {
				$this->error = $obj->error;
				//dol_print_error($db,"Propale::getNextNumRef ".$obj->error);
				return "";
			}
		} else {
			$langs->load("errors");
			print $langs->trans("Error")." ".$langs->trans("ErrorModuleSetupNotComplete", $langs->transnoentitiesnoconv("Proposal"));
			return "";
		}
	}

	/**
	 * getTooltipContentArray
	 * @param array $params params to construct tooltip data
	 * @since v18
	 * @return array
	 */
	public function getTooltipContentArray($params)
	{
		global $conf, $langs, $user;

		$langs->load('propal');
		$datas = [];
		$nofetch = !empty($params['nofetch']);

		if (getDolGlobalString('MAIN_OPTIMIZEFORTEXTBROWSER')) {
			return ['optimize' => $langs->trans("Proposal")];
		}
		if ($user->hasRight('propal', 'lire')) {
			$datas['picto'] = img_picto('', $this->picto).' <u class="paddingrightonly">'.$langs->trans("Proposal").'</u>';
			if (isset($this->statut)) {
				$datas['status'] = ' '.$this->getLibStatut(5);
			}
			if (!empty($this->ref)) {
				$datas['ref'] = '<br><b>'.$langs->trans('Ref').':</b> '.$this->ref;
			}
			if (!$nofetch) {
				$langs->load('companies');
				if (empty($this->thirdparty)) {
					$this->fetch_thirdparty();
				}
				$datas['customer'] = '<br><b>'.$langs->trans('Customer').':</b> '.$this->thirdparty->getNomUrl(1, '', 0, 1);
			}
			if (!empty($this->ref_client)) {
				$datas['refcustomer'] = '<br><b>'.$langs->trans('RefCustomer').':</b> '.$this->ref_client;
			}
			if (!$nofetch) {
				$langs->load('project');
				if (empty($this->project)) {
					$res = $this->fetch_project();
					if ($res > 0) {
						$datas['project'] = '<br><b>'.$langs->trans('Project').':</b> '.$this->project->getNomUrl(1, '', 0, 1);
					}
				}
			}
			if (!empty($this->total_ht)) {
				$datas['amountht'] = '<br><b>'.$langs->trans('AmountHT').':</b> '.price($this->total_ht, 0, $langs, 0, -1, -1, $conf->currency);
			}
			if (!empty($this->total_tva)) {
				$datas['vat'] = '<br><b>'.$langs->trans('VAT').':</b> '.price($this->total_tva, 0, $langs, 0, -1, -1, $conf->currency);
			}
			if (!empty($this->total_ttc)) {
				$datas['amountttc'] = '<br><b>'.$langs->trans('AmountTTC').':</b> '.price($this->total_ttc, 0, $langs, 0, -1, -1, $conf->currency);
			}
			if (!empty($this->date)) {
				$datas['date'] = '<br><b>'.$langs->trans('Date').':</b> '.dol_print_date($this->date, 'day');
			}
			if (!empty($this->delivery_date)) {
				$datas['deliverydate'] = '<br><b>'.$langs->trans('DeliveryDate').':</b> '.dol_print_date($this->delivery_date, 'dayhour');
			}
		}

		return $datas;
	}

	/**
	 *	Return clicable link of object (with eventually picto)
	 *
	 *	@param      int		$withpicto		          Add picto into link
	 *	@param      string	$option			          Where point the link ('expedition', 'document', ...)
	 *	@param      string	$get_params    	          Parametres added to url
	 *  @param	    int   	$notooltip		          1=Disable tooltip
	 *  @param      int     $save_lastsearch_value    -1=Auto, 0=No save of lastsearch_values when clicking, 1=Save lastsearch_values whenclicking
	 *  @param      int     $addlinktonotes           -1=Disable, 0=Just add label show notes, 1=Add private note (only internal user), 2=Add public note (internal or external user), 3=Add private (internal user) and public note (internal and external user)
	 *	@return     string          		          String with URL
	 */
	public function getNomUrl($withpicto = 0, $option = '', $get_params = '', $notooltip = 0, $save_lastsearch_value = -1, $addlinktonotes = -1)
	{
		global $langs, $conf, $user, $hookmanager;

		if (!empty($conf->dol_no_mouse_hover)) {
			$notooltip = 1; // Force disable tooltips
		}

		$result = '';
		$params = [
			'id' => $this->id,
			'objecttype' => $this->element,
			'option' => $option,
			'nofetch' => 1,
		];
		$classfortooltip = 'classfortooltip';
		$dataparams = '';
		if (getDolGlobalInt('MAIN_ENABLE_AJAX_TOOLTIP')) {
			$classfortooltip = 'classforajaxtooltip';
			$dataparams = ' data-params="'.dol_escape_htmltag(json_encode($params)).'"';
			$label = '';
		} else {
			$label = implode($this->getTooltipContentArray($params));
		}

		$url = '';
		if ($user->hasRight('propal', 'lire')) {
			if ($option == '') {
				$url = DOL_URL_ROOT.'/comm/propal/card.php?id='.$this->id.$get_params;
			} elseif ($option == 'compta') {  // deprecated
				$url = DOL_URL_ROOT.'/comm/propal/card.php?id='.$this->id.$get_params;
			} elseif ($option == 'expedition') {
				$url = DOL_URL_ROOT.'/expedition/propal.php?id='.$this->id.$get_params;
			} elseif ($option == 'document') {
				$url = DOL_URL_ROOT.'/comm/propal/document.php?id='.$this->id.$get_params;
			}

			if ($option != 'nolink') {
				// Add param to save lastsearch_values or not
				$add_save_lastsearch_values = ($save_lastsearch_value == 1 ? 1 : 0);
				if ($save_lastsearch_value == -1 && isset($_SERVER["PHP_SELF"]) && preg_match('/list\.php/', $_SERVER["PHP_SELF"])) {
					$add_save_lastsearch_values = 1;
				}
				if ($add_save_lastsearch_values) {
					$url .= '&save_lastsearch_values=1';
				}
			}
		}

		$linkclose = '';
		if (empty($notooltip) && $user->hasRight('propal', 'lire')) {
			if (getDolGlobalString('MAIN_OPTIMIZEFORTEXTBROWSER')) {
				$label = $langs->trans("Proposal");
				$linkclose .= ' alt="'.dol_escape_htmltag($label, 1).'"';
			}
			$linkclose .= ($label ? ' title="'.dol_escape_htmltag($label, 1).'"' : ' title="tocomplete"');
			$linkclose .= $dataparams.' class="'.$classfortooltip.'"';
		}

		$linkstart = '<a href="'.$url.'"';
		$linkstart .= $linkclose.'>';
		$linkend = '</a>';

		$result .= $linkstart;
		if ($withpicto) {
			$result .= img_object(($notooltip ? '' : $label), ($this->picto ? $this->picto : 'generic'), (($withpicto != 2) ? 'class="paddingright"' : ''), 0, 0, $notooltip ? 0 : 1);
		}
		if ($withpicto != 2) {
			$result .= $this->ref;
		}
		$result .= $linkend;

		if ($addlinktonotes >= 0) {
			$txttoshow = '';

			if ($addlinktonotes == 0) {
				if (!empty($this->note_private) || !empty($this->note_public)) {
					$txttoshow = $langs->trans('ViewPrivateNote');
				}
			} elseif ($addlinktonotes == 1) {
				if (!empty($this->note_private)) {
					$txttoshow .= ($user->socid > 0 ? '' : dol_string_nohtmltag($this->note_private, 1));
				}
			} elseif ($addlinktonotes == 2) {
				if (!empty($this->note_public)) {
					$txttoshow .= dol_string_nohtmltag($this->note_public, 1);
				}
			} elseif ($addlinktonotes == 3) {
				if ($user->socid > 0) {
					if (!empty($this->note_public)) {
						$txttoshow .= dol_string_nohtmltag($this->note_public, 1);
					}
				} else {
					if (!empty($this->note_public)) {
						$txttoshow .= dol_string_nohtmltag($this->note_public, 1);
					}
					if (!empty($this->note_private)) {
						if (!empty($txttoshow)) {
							$txttoshow .= '<br><br>';
						}
						$txttoshow .= dol_string_nohtmltag($this->note_private, 1);
					}
				}
			}

			if ($txttoshow) {
				$result .= ' <span class="note inline-block">';
				$result .= '<a href="'.DOL_URL_ROOT.'/comm/propal/note.php?id='.$this->id.'" class="classfortooltip" title="'.dol_escape_htmltag($txttoshow).'">';
				$result .= img_picto('', 'note');
				$result .= '</a>';
				$result .= '</span>';
			}
		}

		global $action;
		$hookmanager->initHooks(array($this->element . 'dao'));
		$parameters = array('id'=>$this->id, 'getnomurl' => &$result);
		$reshook = $hookmanager->executeHooks('getNomUrl', $parameters, $this, $action); // Note that $action and $object may have been modified by some hooks
		if ($reshook > 0) {
			$result = $hookmanager->resPrint;
		} else {
			$result .= $hookmanager->resPrint;
		}
		return $result;
	}

	/**
	 * 	Retrieve an array of proposal lines
	 *
	 *	@param  string	$sqlforgedfilters       Filter on other fields
	 * 	@return int								>0 if OK, <0 if KO
	 */
	public function getLinesArray($sqlforgedfilters = '')
	{
		return $this->fetch_lines(0, 0, $sqlforgedfilters);
	}

	/**
	 *  Create a document onto disk according to template module.
	 *
	 * 	@param	    string		$modele			Force model to use ('' to not force)
	 * 	@param		Translate	$outputlangs	Object langs to use for output
	 *  @param      int			$hidedetails    Hide details of lines
	 *  @param      int			$hidedesc       Hide description
	 *  @param      int			$hideref        Hide ref
	 *  @param   	null|array  $moreparams     Array to provide more information
	 * 	@return     int         				0 if KO, 1 if OK
	 */
	public function generateDocument($modele, $outputlangs, $hidedetails = 0, $hidedesc = 0, $hideref = 0, $moreparams = null)
	{
		global $conf, $langs;

		$langs->load("propale");
		$outputlangs->load("products");

		if (!dol_strlen($modele)) {
			$modele = 'azur';

			if ($this->model_pdf) {
				$modele = $this->model_pdf;
			} elseif (getDolGlobalString('PROPALE_ADDON_PDF')) {
				$modele = $conf->global->PROPALE_ADDON_PDF;
			}
		}

		$modelpath = "core/modules/propale/doc/";

		return $this->commonGenerateDocument($modelpath, $modele, $outputlangs, $hidedetails, $hidedesc, $hideref, $moreparams);
	}

	/**
	 * Function used to replace a thirdparty id with another one.
	 *
	 * @param 	DoliDB 	$dbs 		Database handler, because function is static we name it $dbs not $db to avoid breaking coding test
	 * @param 	int 	$origin_id 	Old thirdparty id
	 * @param 	int 	$dest_id 	New thirdparty id
	 * @return 	bool
	 */
	public static function replaceThirdparty(DoliDB $dbs, $origin_id, $dest_id)
	{
		$tables = array(
			'propal'
		);

		return CommonObject::commonReplaceThirdparty($dbs, $origin_id, $dest_id, $tables);
	}

	/**
	 * Function used to replace a product id with another one.
	 *
	 * @param DoliDB $db Database handler
	 * @param int $origin_id Old product id
	 * @param int $dest_id New product id
	 * @return bool
	 */
	public static function replaceProduct(DoliDB $db, $origin_id, $dest_id)
	{
		$tables = array(
			'propaldet'
		);

		return CommonObject::commonReplaceProduct($db, $origin_id, $dest_id, $tables);
	}

	/**
	 *	Return clicable link of object (with eventually picto)
	 *
	 *	@param      string	    $option                 Where point the link (0=> main card, 1,2 => shipment, 'nolink'=>No link)
	 *  @param		array		$arraydata				Array of data
	 *  @return		string								HTML Code for Kanban thumb.
	 */
	public function getKanbanView($option = '', $arraydata = null)
	{
		global $langs;

		$selected = (empty($arraydata['selected']) ? 0 : $arraydata['selected']);

		$return = '<div class="box-flex-item box-flex-grow-zero">';
		$return .= '<div class="info-box info-box-sm">';
		$return .= '<span class="info-box-icon bg-infobox-action">';
		$return .= img_picto('', $this->picto);
		$return .= '</span>';
		$return .= '<div class="info-box-content">';
		$return .= '<span class="info-box-ref inline-block tdoverflowmax150 valignmiddle">'.(method_exists($this, 'getNomUrl') ? $this->getNomUrl() : $this->ref).'</span>';
		if ($selected >= 0) {
			$return .= '<input id="cb'.$this->id.'" class="flat checkforselect fright" type="checkbox" name="toselect[]" value="'.$this->id.'"'.($selected ? ' checked="checked"' : '').'>';
		}
		if (!empty($arraydata['projectlink'])) {
			$return .= '<span class="info-box-ref"> | '.$arraydata['projectlink'].'</span>';
		}
		if (!empty($arraydata['authorlink'])) {
			$return .= '<br><span class="info-box-label">'.$arraydata['authorlink'].'</span>';
		}
		if (property_exists($this, 'total_ht')) {
			$return .='<br><span class="info-box-label amount" title="'.$langs->trans("AmountHT").'">'.price($this->total_ht).'</span>';
		}
		if (method_exists($this, 'getLibStatut')) {
			$return .= '<br><div class="info-box-status">'.$this->getLibStatut(3).'</div>';
		}
		$return .= '</div>';
		$return .= '</div>';
		$return .= '</div>';
		return $return;
	}
}

/**
 *	Class to manage commercial proposal lines
 */
class PropaleLigne extends CommonObjectLine
{
	/**
	 * @var string ID to identify managed object
	 */
	public $element = 'propaldet';

	/**
	 * @var string Name of table without prefix where object is stored
	 */
	public $table_element = 'propaldet';

	public $oldline;

	// From llx_propaldet
	public $fk_propal;
	public $fk_parent_line;
	public $desc; // Description ligne
	public $fk_product; // Id produit predefini
	/**
	 * @deprecated
	 * @see $product_type
	 */
	public $fk_product_type;
	/**
	 * Product type.
	 * @var int
	 * @see Product::TYPE_PRODUCT, Product::TYPE_SERVICE
	 */
	public $product_type = Product::TYPE_PRODUCT;

	public $qty;

	public $tva_tx;
	public $vat_src_code;

	public $subprice;
	public $remise_percent;
	public $fk_remise_except;

	public $rang = 0;

	public $fk_fournprice;
	public $pa_ht;
	public $marge_tx;
	public $marque_tx;

	public $special_code; // Tag for special lines (exlusive tags)
	// 1: frais de port
	// 2: ecotaxe
	// 3: option line (when qty = 0)

	public $info_bits = 0; // Some other info:
	// Bit 0: 	0 si TVA normal - 1 si TVA NPR
	// Bit 1:	0 ligne normale - 1 si ligne de remise fixe

	public $total_ht; // Total HT  de la ligne toute quantite et incluant la remise ligne
	public $total_tva; // Total TVA  de la ligne toute quantite et incluant la remise ligne
	public $total_ttc; // Total TTC de la ligne toute quantite et incluant la remise ligne

	/**
	 * @deprecated
	 * @see $remise_percent, $fk_remise_except
	 */
	public $remise;
	/**
	 * @deprecated
	 * @see $subprice
	 */
	public $price;

	// From llx_product
	/**
	 * @deprecated
	 * @see $product_ref
	 */
	public $ref;
	/**
	 * Product reference
	 * @var string
	 */
	public $product_ref;
	/**
	 * @deprecated
	 * @see $product_label
	 */
	public $libelle;
	/**
	 * @deprecated
	 * @see $product_label
	 */
	public $label;
	/**
	 *  Product label
	 * @var string
	 */
	public $product_label;
	/**
	 * Product description
	 * @var string
	 */
	public $product_desc;

	/**
	 * Product use lot
	 * @var string
	 */
	public $product_tobatch;

	/**
	 * Product barcode
	 * @var string
	 */
	public $product_barcode;

	public $localtax1_tx; // Local tax 1
	public $localtax2_tx; // Local tax 2
	public $localtax1_type; // Local tax 1 type
	public $localtax2_type; // Local tax 2 type
	public $total_localtax1; // Line total local tax 1
	public $total_localtax2; // Line total local tax 2

	public $date_start;
	public $date_end;

	public $skip_update_total; // Skip update price total for special lines

	// Multicurrency
	public $fk_multicurrency;
	public $multicurrency_code;
	public $multicurrency_subprice;
	public $multicurrency_total_ht;
	public $multicurrency_total_tva;
	public $multicurrency_total_ttc;


	/**
	 * 	Class line Contructor
	 *
	 * 	@param	DoliDB	$db	Database handler
	 */
	public function __construct($db)
	{
		$this->db = $db;
	}

	/**
	 *	Retrieve the propal line object
	 *
	 *	@param	int		$rowid		Propal line id
	 *	@return	int					Return integer <0 if KO, >0 if OK
	 */
	public function fetch($rowid)
	{
		$sql = 'SELECT pd.rowid, pd.fk_propal, pd.fk_parent_line, pd.fk_product, pd.label as custom_label, pd.description, pd.price, pd.qty, pd.vat_src_code, pd.tva_tx,';
		$sql .= ' pd.remise, pd.remise_percent, pd.fk_remise_except, pd.subprice,';
		$sql .= ' pd.info_bits, pd.total_ht, pd.total_tva, pd.total_ttc, pd.fk_product_fournisseur_price as fk_fournprice, pd.buy_price_ht as pa_ht, pd.special_code, pd.rang,';
		$sql .= ' pd.fk_unit,';
		$sql .= ' pd.localtax1_tx, pd.localtax2_tx, pd.total_localtax1, pd.total_localtax2,';
		$sql .= ' pd.fk_multicurrency, pd.multicurrency_code, pd.multicurrency_subprice, pd.multicurrency_total_ht, pd.multicurrency_total_tva, pd.multicurrency_total_ttc,';
		$sql .= ' p.ref as product_ref, p.label as product_label, p.description as product_desc,';
		$sql .= ' pd.date_start, pd.date_end, pd.product_type';
		$sql .= ' FROM '.MAIN_DB_PREFIX.'propaldet as pd';
		$sql .= ' LEFT JOIN '.MAIN_DB_PREFIX.'product as p ON pd.fk_product = p.rowid';
		$sql .= ' WHERE pd.rowid = '.((int) $rowid);

		$result = $this->db->query($sql);
		if ($result) {
			$objp = $this->db->fetch_object($result);

			if ($objp) {
				$this->id = $objp->rowid;
				$this->rowid			= $objp->rowid; // deprecated
				$this->fk_propal = $objp->fk_propal;
				$this->fk_parent_line = $objp->fk_parent_line;
				$this->label			= $objp->custom_label;
				$this->desc				= $objp->description;
				$this->qty = $objp->qty;
				$this->price			= $objp->price; // deprecated
				$this->subprice = $objp->subprice;
				$this->vat_src_code = $objp->vat_src_code;
				$this->tva_tx			= $objp->tva_tx;
				$this->remise			= $objp->remise; // deprecated
				$this->remise_percent = $objp->remise_percent;
				$this->fk_remise_except = $objp->fk_remise_except;
				$this->fk_product = $objp->fk_product;
				$this->info_bits		= $objp->info_bits;

				$this->total_ht			= $objp->total_ht;
				$this->total_tva		= $objp->total_tva;
				$this->total_ttc		= $objp->total_ttc;

				$this->fk_fournprice = $objp->fk_fournprice;

				$marginInfos			= getMarginInfos($objp->subprice, $objp->remise_percent, $objp->tva_tx, $objp->localtax1_tx, $objp->localtax2_tx, $this->fk_fournprice, $objp->pa_ht);
				$this->pa_ht			= $marginInfos[0];
				$this->marge_tx			= $marginInfos[1];
				$this->marque_tx		= $marginInfos[2];

				$this->special_code		= $objp->special_code;
				$this->product_type		= $objp->product_type;
				$this->rang = $objp->rang;

				$this->ref = $objp->product_ref; // deprecated
				$this->product_ref = $objp->product_ref;
				$this->libelle = $objp->product_label; // deprecated
				$this->product_label	= $objp->product_label;
				$this->product_desc		= $objp->product_desc;
				$this->fk_unit          = $objp->fk_unit;

				$this->date_start       = $this->db->jdate($objp->date_start);
				$this->date_end         = $this->db->jdate($objp->date_end);

				// Multicurrency
				$this->fk_multicurrency = $objp->fk_multicurrency;
				$this->multicurrency_code = $objp->multicurrency_code;
				$this->multicurrency_subprice 	= $objp->multicurrency_subprice;
				$this->multicurrency_total_ht 	= $objp->multicurrency_total_ht;
				$this->multicurrency_total_tva 	= $objp->multicurrency_total_tva;
				$this->multicurrency_total_ttc 	= $objp->multicurrency_total_ttc;

				$this->fetch_optionals();

				$this->db->free($result);

				return 1;
			} else {
				return 0;
			}
		} else {
			return -1;
		}
	}

	/**
	 *  Insert object line propal in database
	 *
	 *	@param		int		$notrigger		1=Does not execute triggers, 0= execute triggers
	 *	@return		int						Return integer <0 if KO, >0 if OK
	 */
	public function insert($notrigger = 0)
	{
		global $conf, $user;

		$error = 0;

		dol_syslog(get_class($this)."::insert rang=".$this->rang);

		$pa_ht_isemptystring = (empty($this->pa_ht) && $this->pa_ht == ''); // If true, we can use a default value. If this->pa_ht = '0', we must use '0'.

		// Clean parameters
		if (empty($this->tva_tx)) {
			$this->tva_tx = 0;
		}
		if (empty($this->localtax1_tx)) {
			$this->localtax1_tx = 0;
		}
		if (empty($this->localtax2_tx)) {
			$this->localtax2_tx = 0;
		}
		if (empty($this->localtax1_type)) {
			$this->localtax1_type = 0;
		}
		if (empty($this->localtax2_type)) {
			$this->localtax2_type = 0;
		}
		if (empty($this->total_localtax1)) {
			$this->total_localtax1 = 0;
		}
		if (empty($this->total_localtax2)) {
			$this->total_localtax2 = 0;
		}
		if (empty($this->rang)) {
			$this->rang = 0;
		}
		if (empty($this->remise_percent) || !is_numeric($this->remise_percent)) {
			$this->remise_percent = 0;
		}
		if (empty($this->info_bits)) {
			$this->info_bits = 0;
		}
		if (empty($this->special_code)) {
			$this->special_code = 0;
		}
		if (empty($this->fk_parent_line)) {
			$this->fk_parent_line = 0;
		}
		if (empty($this->fk_fournprice)) {
			$this->fk_fournprice = 0;
		}
		if (!is_numeric($this->qty)) {
			$this->qty = 0;
		}
		if (empty($this->pa_ht)) {
			$this->pa_ht = 0;
		}
		if (empty($this->multicurrency_subprice)) {
			$this->multicurrency_subprice = 0;
		}
		if (empty($this->multicurrency_total_ht)) {
			$this->multicurrency_total_ht = 0;
		}
		if (empty($this->multicurrency_total_tva)) {
			$this->multicurrency_total_tva = 0;
		}
		if (empty($this->multicurrency_total_ttc)) {
			$this->multicurrency_total_ttc = 0;
		}

		// if buy price not defined, define buyprice as configured in margin admin
		if ($this->pa_ht == 0 && $pa_ht_isemptystring) {
			if (($result = $this->defineBuyPrice($this->subprice, $this->remise_percent, $this->fk_product)) < 0) {
				return $result;
			} else {
				$this->pa_ht = $result;
			}
		}

		// Check parameters
		if ($this->product_type < 0) {
			return -1;
		}

		$this->db->begin();

		// Insert line into database
		$sql = 'INSERT INTO '.MAIN_DB_PREFIX.'propaldet';
		$sql .= ' (fk_propal, fk_parent_line, label, description, fk_product, product_type,';
		$sql .= ' fk_remise_except, qty, vat_src_code, tva_tx, localtax1_tx, localtax2_tx, localtax1_type, localtax2_type,';
		$sql .= ' subprice, remise_percent, ';
		$sql .= ' info_bits, ';
		$sql .= ' total_ht, total_tva, total_localtax1, total_localtax2, total_ttc, fk_product_fournisseur_price, buy_price_ht, special_code, rang,';
		$sql .= ' fk_unit,';
		$sql .= ' date_start, date_end';
		$sql .= ', fk_multicurrency, multicurrency_code, multicurrency_subprice, multicurrency_total_ht, multicurrency_total_tva, multicurrency_total_ttc)';
		$sql .= " VALUES (".$this->fk_propal.",";
		$sql .= " ".($this->fk_parent_line > 0 ? "'".$this->db->escape($this->fk_parent_line)."'" : "null").",";
		$sql .= " ".(!empty($this->label) ? "'".$this->db->escape($this->label)."'" : "null").",";
		$sql .= " '".$this->db->escape($this->desc)."',";
		$sql .= " ".($this->fk_product ? "'".$this->db->escape($this->fk_product)."'" : "null").",";
		$sql .= " '".$this->db->escape($this->product_type)."',";
		$sql .= " ".($this->fk_remise_except ? "'".$this->db->escape($this->fk_remise_except)."'" : "null").",";
		$sql .= " ".price2num($this->qty, 'MS').",";
		$sql .= " ".(empty($this->vat_src_code) ? "''" : "'".$this->db->escape($this->vat_src_code)."'").",";
		$sql .= " ".price2num($this->tva_tx).",";
		$sql .= " ".price2num($this->localtax1_tx).",";
		$sql .= " ".price2num($this->localtax2_tx).",";
		$sql .= " '".$this->db->escape($this->localtax1_type)."',";
		$sql .= " '".$this->db->escape($this->localtax2_type)."',";
		$sql .= " ".(price2num($this->subprice) !== '' ? price2num($this->subprice, 'MU') : "null").",";
		$sql .= " ".price2num($this->remise_percent, 3).",";
		$sql .= " ".(isset($this->info_bits) ? ((int) $this->info_bits) : "null").",";
		$sql .= " ".price2num($this->total_ht, 'MT').",";
		$sql .= " ".price2num($this->total_tva, 'MT').",";
		$sql .= " ".price2num($this->total_localtax1, 'MT').",";
		$sql .= " ".price2num($this->total_localtax2, 'MT').",";
		$sql .= " ".price2num($this->total_ttc, 'MT').",";
		$sql .= " ".(!empty($this->fk_fournprice) ? "'".$this->db->escape($this->fk_fournprice)."'" : "null").",";
		$sql .= " ".(isset($this->pa_ht) ? "'".price2num($this->pa_ht)."'" : "null").",";
		$sql .= ' '.((int) $this->special_code).',';
		$sql .= ' '.((int) $this->rang).',';
		$sql .= ' '.(empty($this->fk_unit) ? 'NULL' : ((int) $this->fk_unit)).',';
		$sql .= " ".(!empty($this->date_start) ? "'".$this->db->idate($this->date_start)."'" : "null").',';
		$sql .= " ".(!empty($this->date_end) ? "'".$this->db->idate($this->date_end)."'" : "null");
		$sql .= ", ".($this->fk_multicurrency > 0 ? ((int) $this->fk_multicurrency) : 'null');
		$sql .= ", '".$this->db->escape($this->multicurrency_code)."'";
		$sql .= ", ".price2num($this->multicurrency_subprice, 'CU');
		$sql .= ", ".price2num($this->multicurrency_total_ht, 'CT');
		$sql .= ", ".price2num($this->multicurrency_total_tva, 'CT');
		$sql .= ", ".price2num($this->multicurrency_total_ttc, 'CT');
		$sql .= ')';

		dol_syslog(get_class($this).'::insert', LOG_DEBUG);
		$resql = $this->db->query($sql);
		if ($resql) {
			$this->rowid = $this->db->last_insert_id(MAIN_DB_PREFIX.'propaldet');

			if (!$error) {
				$this->id = $this->rowid;
				$result = $this->insertExtraFields();
				if ($result < 0) {
					$error++;
				}
			}

			if (!$error && !$notrigger) {
				// Call trigger
				$result = $this->call_trigger('LINEPROPAL_INSERT', $user);
				if ($result < 0) {
					$this->db->rollback();
					return -1;
				}
				// End call triggers
			}

			$this->db->commit();
			return 1;
		} else {
			$this->error = $this->db->error()." sql=".$sql;
			$this->db->rollback();
			return -1;
		}
	}

	/**
	 * 	Delete line in database
	 *
	 *  @param	User	$user		Object user
	 *	@param 	int		$notrigger	1=Does not execute triggers, 0= execute triggers
	 *	@return	 int  				<0 if ko, >0 if ok
	 */
	public function delete(User $user, $notrigger = 0)
	{
		global $conf;

		$error = 0;
		$this->db->begin();

		if (!$notrigger) {
			// Call trigger
			$result = $this->call_trigger('LINEPROPAL_DELETE', $user);
			if ($result < 0) {
				$error++;
			}
		}
		// End call triggers

		if (!$error) {
			$sql = "DELETE FROM " . MAIN_DB_PREFIX . "propaldet WHERE rowid = " . ((int) $this->rowid);
			dol_syslog("PropaleLigne::delete", LOG_DEBUG);
			if ($this->db->query($sql)) {
				// Remove extrafields
				if (!$error) {
					$this->id = $this->rowid;
					$result = $this->deleteExtraFields();
					if ($result < 0) {
						$error++;
						dol_syslog(get_class($this) . "::delete error -4 " . $this->error, LOG_ERR);
					}
				}
			} else {
				$this->error = $this->db->error() . " sql=" . $sql;
				$error++;
			}
		}

		if ($error) {
			$this->db->rollback();
			return -1;
		} else {
			$this->db->commit();
			return 1;
		}
	}

	/**
	 *	Update propal line object into DB
	 *
	 *	@param 	int		$notrigger	1=Does not execute triggers, 0= execute triggers
	 *	@return	int					<0 if ko, >0 if ok
	 */
	public function update($notrigger = 0)
	{
		global $conf, $user;

		$error = 0;

		$pa_ht_isemptystring = (empty($this->pa_ht) && $this->pa_ht == ''); // If true, we can use a default value. If this->pa_ht = '0', we must use '0'.

		if (empty($this->id) && !empty($this->rowid)) {
			$this->id = $this->rowid;
		}

		// Clean parameters
		if (empty($this->tva_tx)) {
			$this->tva_tx = 0;
		}
		if (empty($this->localtax1_tx)) {
			$this->localtax1_tx = 0;
		}
		if (empty($this->localtax2_tx)) {
			$this->localtax2_tx = 0;
		}
		if (empty($this->total_localtax1)) {
			$this->total_localtax1 = 0;
		}
		if (empty($this->total_localtax2)) {
			$this->total_localtax2 = 0;
		}
		if (empty($this->localtax1_type)) {
			$this->localtax1_type = 0;
		}
		if (empty($this->localtax2_type)) {
			$this->localtax2_type = 0;
		}
		if (empty($this->marque_tx)) {
			$this->marque_tx = 0;
		}
		if (empty($this->marge_tx)) {
			$this->marge_tx = 0;
		}
		if (empty($this->price)) {
			$this->price = 0; // TODO A virer
		}
		if (empty($this->remise_percent)) {
			$this->remise_percent = 0;
		}
		if (empty($this->info_bits)) {
			$this->info_bits = 0;
		}
		if (empty($this->special_code)) {
			$this->special_code = 0;
		}
		if (empty($this->fk_parent_line)) {
			$this->fk_parent_line = 0;
		}
		if (empty($this->fk_fournprice)) {
			$this->fk_fournprice = 0;
		}
		if (empty($this->subprice)) {
			$this->subprice = 0;
		}
		if (empty($this->pa_ht)) {
			$this->pa_ht = 0;
		}

		// if buy price not defined, define buyprice as configured in margin admin
		if ($this->pa_ht == 0 && $pa_ht_isemptystring) {
			if (($result = $this->defineBuyPrice($this->subprice, $this->remise_percent, $this->fk_product)) < 0) {
				return $result;
			} else {
				$this->pa_ht = $result;
			}
		}

		$this->db->begin();

		// Mise a jour ligne en base
		$sql = "UPDATE ".MAIN_DB_PREFIX."propaldet SET";
		$sql .= " description='".$this->db->escape($this->desc)."'";
		$sql .= ", label=".(!empty($this->label) ? "'".$this->db->escape($this->label)."'" : "null");
		$sql .= ", product_type=".$this->product_type;
		$sql .= ", vat_src_code = '".(empty($this->vat_src_code) ? '' : $this->vat_src_code)."'";
		$sql .= ", tva_tx='".price2num($this->tva_tx)."'";
		$sql .= ", localtax1_tx=".price2num($this->localtax1_tx);
		$sql .= ", localtax2_tx=".price2num($this->localtax2_tx);
		$sql .= ", localtax1_type='".$this->db->escape($this->localtax1_type)."'";
		$sql .= ", localtax2_type='".$this->db->escape($this->localtax2_type)."'";
		$sql .= ", qty='".price2num($this->qty)."'";
		$sql .= ", subprice=".price2num($this->subprice);
		$sql .= ", remise_percent=".price2num($this->remise_percent);
		$sql .= ", price=".(float) price2num($this->price); // TODO A virer
		$sql .= ", remise=".(float) price2num($this->remise); // TODO A virer
		$sql .= ", info_bits='".$this->db->escape($this->info_bits)."'";
		if (empty($this->skip_update_total)) {
			$sql .= ", total_ht=".price2num($this->total_ht);
			$sql .= ", total_tva=".price2num($this->total_tva);
			$sql .= ", total_ttc=".price2num($this->total_ttc);
			$sql .= ", total_localtax1=".price2num($this->total_localtax1);
			$sql .= ", total_localtax2=".price2num($this->total_localtax2);
		}
		$sql .= ", fk_product_fournisseur_price=".(!empty($this->fk_fournprice) ? "'".$this->db->escape($this->fk_fournprice)."'" : "null");
		$sql .= ", buy_price_ht=".price2num($this->pa_ht);
		if (strlen($this->special_code)) {
			$sql .= ", special_code=".$this->special_code;
		}
		$sql .= ", fk_parent_line=".($this->fk_parent_line > 0 ? $this->fk_parent_line : "null");
		if (!empty($this->rang)) {
			$sql .= ", rang=".((int) $this->rang);
		}
		$sql .= ", date_start=".(!empty($this->date_start) ? "'".$this->db->idate($this->date_start)."'" : "null");
		$sql .= ", date_end=".(!empty($this->date_end) ? "'".$this->db->idate($this->date_end)."'" : "null");
		$sql .= ", fk_unit=".(!$this->fk_unit ? 'NULL' : $this->fk_unit);

		// Multicurrency
		$sql .= ", multicurrency_subprice=".price2num($this->multicurrency_subprice);
		$sql .= ", multicurrency_total_ht=".price2num($this->multicurrency_total_ht);
		$sql .= ", multicurrency_total_tva=".price2num($this->multicurrency_total_tva);
		$sql .= ", multicurrency_total_ttc=".price2num($this->multicurrency_total_ttc);

		$sql .= " WHERE rowid = ".((int) $this->id);

		dol_syslog(get_class($this)."::update", LOG_DEBUG);
		$resql = $this->db->query($sql);
		if ($resql) {
			if (!$error) {
				$result = $this->insertExtraFields();
				if ($result < 0) {
					$error++;
				}
			}

			if (!$error && !$notrigger) {
				// Call trigger
				$result = $this->call_trigger('LINEPROPAL_MODIFY', $user);
				if ($result < 0) {
					$this->db->rollback();
					return -1;
				}
				// End call triggers
			}

			$this->db->commit();
			return 1;
		} else {
			$this->error = $this->db->error();
			$this->db->rollback();
			return -2;
		}
	}

	// phpcs:disable PEAR.NamingConventions.ValidFunctionName.ScopeNotCamelCaps
	/**
	 *	Update DB line fields total_xxx
	 *	Used by migration
	 *
	 *	@return		int		Return integer <0 if KO, >0 if OK
	 */
	public function update_total()
	{
		// phpcs:enable
		$this->db->begin();

		// Mise a jour ligne en base
		$sql = "UPDATE ".MAIN_DB_PREFIX."propaldet SET";
		$sql .= " total_ht=".price2num($this->total_ht, 'MT');
		$sql .= ",total_tva=".price2num($this->total_tva, 'MT');
		$sql .= ",total_ttc=".price2num($this->total_ttc, 'MT');
		$sql .= " WHERE rowid = ".((int) $this->rowid);

		dol_syslog("PropaleLigne::update_total", LOG_DEBUG);

		$resql = $this->db->query($sql);
		if ($resql) {
			$this->db->commit();
			return 1;
		} else {
			$this->error = $this->db->error();
			$this->db->rollback();
			return -2;
		}
	}
}<|MERGE_RESOLUTION|>--- conflicted
+++ resolved
@@ -1456,11 +1456,7 @@
 											$tva_tx = $prod->multiprices_tva_tx[$objsoc->price_level];
 										}
 									}
-<<<<<<< HEAD
-								} elseif (!empty($conf->global->PRODUIT_CUSTOMER_PRICES)) {
-=======
 								} elseif (getDolGlobalString('PRODUIT_CUSTOMER_PRICES')) {
->>>>>>> 729451fa
 									$prodcustprice = new ProductCustomerPrice($this->db);
 									$filter = array('t.fk_product' => $prod->id, 't.fk_soc' => $objsoc->id);
 									$result = $prodcustprice->fetchAll('', '', 0, 0, $filter);
@@ -1843,11 +1839,7 @@
 	 *	@param		int			$only_product			Return only physical products
 	 *	@param		int			$loadalsotranslation	Return translation for products
 	 *	@param		string		$sqlforgedfilters		Filter on other fields
-<<<<<<< HEAD
-	 *	@return		int									<0 if KO, >0 if OK
-=======
 	 *	@return		int									Return integer <0 if KO, >0 if OK
->>>>>>> 729451fa
 	 */
 	public function fetch_lines($only_product = 0, $loadalsotranslation = 0, $sqlforgedfilters = '')
 	{
@@ -1994,13 +1986,8 @@
 			return 0;
 		}
 
-<<<<<<< HEAD
-		if (!((empty($conf->global->MAIN_USE_ADVANCED_PERMS) && $user->hasRight('propal', 'creer'))
-		|| (!empty($conf->global->MAIN_USE_ADVANCED_PERMS) && $user->hasRight('propal', 'propal_advance', 'validate')))) {
-=======
 		if (!((!getDolGlobalString('MAIN_USE_ADVANCED_PERMS') && $user->hasRight('propal', 'creer'))
 		|| (getDolGlobalString('MAIN_USE_ADVANCED_PERMS') && $user->hasRight('propal', 'propal_advance', 'validate')))) {
->>>>>>> 729451fa
 			$this->error = 'ErrorPermissionDenied';
 			dol_syslog(get_class($this)."::valid ".$this->error, LOG_ERR);
 			return -1;
