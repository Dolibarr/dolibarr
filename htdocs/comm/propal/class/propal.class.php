<?php
/* Copyright (C) 2002-2004 Rodolphe Quiedeville		<rodolphe@quiedeville.org>
 * Copyright (C) 2004      Eric Seigne				<eric.seigne@ryxeo.com>
 * Copyright (C) 2004-2011 Laurent Destailleur		<eldy@users.sourceforge.net>
 * Copyright (C) 2005      Marc Barilley			<marc@ocebo.com>
 * Copyright (C) 2005-2013 Regis Houssin			<regis.houssin@capnetworks.com>
 * Copyright (C) 2006      Andre Cianfarani			<acianfa@free.fr>
 * Copyright (C) 2008      Raphael Bertrand			<raphael.bertrand@resultic.fr>
 * Copyright (C) 2010-2014 Juanjo Menent			<jmenent@2byte.es>
 * Copyright (C) 2010-2011 Philippe Grand			<philippe.grand@atoo-net.com>
 * Copyright (C) 2012-2014 Christophe Battarel  	<christophe.battarel@altairis.fr>
 * Copyright (C) 2013      Florian Henry		  	<florian.henry@open-concept.pro>
 * Copyright (C) 2014      Marcos García            <marcosgdf@gmail.com>
 *
 * This program is free software; you can redistribute it and/or modify
 * it under the terms of the GNU General Public License as published by
 * the Free Software Foundation; either version 3 of the License, or
 * (at your option) any later version.
 *
 * This program is distributed in the hope that it will be useful,
 * but WITHOUT ANY WARRANTY; without even the implied warranty of
 * MERCHANTABILITY or FITNESS FOR A PARTICULAR PURPOSE.  See the
 * GNU General Public License for more details.
 *
 * You should have received a copy of the GNU General Public License
 * along with this program. If not, see <http://www.gnu.org/licenses/>.
 */

/**
 *	\file       htdocs/comm/propal/class/propal.class.php
 *	\brief      File of class to manage proposals
 */

require_once DOL_DOCUMENT_ROOT .'/core/class/commonobject.class.php';
require_once DOL_DOCUMENT_ROOT .'/product/class/product.class.php';
require_once DOL_DOCUMENT_ROOT .'/contact/class/contact.class.php';
require_once DOL_DOCUMENT_ROOT .'/margin/lib/margins.lib.php';

/**
 *	Class to manage proposals
 */
class Propal extends CommonObject
{
    public $element='propal';
    public $table_element='propal';
    public $table_element_line='propaldet';
    public $fk_element='fk_propal';
    protected $ismultientitymanaged = 1;	// 0=No test on entity, 1=Test with field entity, 2=Test with link by societe

    /**
     * {@inheritdoc}
     */
    protected $table_ref_field = 'ref';

    var $id;

    var $socid;		// Id client
    var $client;		// Objet societe client (a charger par fetch_client)

    var $contactid;
    var $fk_project;
    var $author;
    var $ref;
    var $ref_client;
    var $statut;					// 0 (draft), 1 (validated), 2 (signed), 3 (not signed), 4 (billed)
    var $datec;						// Date of creation
    var $datev;						// Date of validation
    var $date;						// Date of proposal
    var $datep;						// Same than date
    var $date_livraison;
    var $fin_validite;

    var $user_author_id;
    var $user_valid_id;
    var $user_close_id;

    var $total_ht;					// Total net of tax
    var $total_tva;					// Total VAT
    var $total_localtax1;			// Total Local Taxes 1
    var $total_localtax2;			// Total Local Taxes 2
    var $total_ttc;					// Total with tax
    var $price;						// deprecated (for compatibility)
    var $tva;						// deprecated (for compatibility)
    var $total;						// deprecated (for compatibility)

    var $cond_reglement_id;
    var $cond_reglement_code;
    var $fk_account;				// Id of bank account
    var $mode_reglement_id;
    var $mode_reglement_code;
    var $remise;
    var $remise_percent;
    var $remise_absolue;
    var $note;						// deprecated (for compatibility)
    var $note_private;
    var $note_public;
    var $fk_delivery_address;		// deprecated (for compatibility)
    var $fk_address;
    var $address_type;
    var $address;
    var $shipping_method_id;
    var $availability_id;
    var $availability_code;
    var $demand_reason_id;
    var $demand_reason_code;

    var $products=array();
    var $extraparams=array();

    var $lines = array();
    var $line;

    var $origin;
    var $origin_id;

    var $labelstatut=array();
    var $labelstatut_short=array();

    // Pour board
    var $nbtodo;
    var $nbtodolate;

    var $specimen;


    /**
     *	Constructor
     *
     *	@param      DoliDB	$db         Database handler
     *	@param      int		$socid		Id third party
     *	@param      int		$propalid   Id proposal
     */
    function __construct($db, $socid="", $propalid=0)
    {
        global $conf,$langs;

        $this->db = $db;
        $this->socid = $socid;
        $this->id = $propalid;
        $this->products = array();
        $this->remise = 0;
        $this->remise_percent = 0;
        $this->remise_absolue = 0;

        $this->duree_validite=$conf->global->PROPALE_VALIDITY_DURATION;

        $langs->load("propal");
        $this->labelstatut[0]=(! empty($conf->global->PROPAL_STATUS_DRAFT_LABEL) ? $conf->global->PROPAL_STATUS_DRAFT_LABEL : $langs->trans("PropalStatusDraft"));
        $this->labelstatut[1]=(! empty($conf->global->PROPAL_STATUS_VALIDATED_LABEL) ? $conf->global->PROPAL_STATUS_VALIDATED_LABEL : $langs->trans("PropalStatusValidated"));
        $this->labelstatut[2]=(! empty($conf->global->PROPAL_STATUS_SIGNED_LABEL) ? $conf->global->PROPAL_STATUS_SIGNED_LABEL : $langs->trans("PropalStatusSigned"));
        $this->labelstatut[3]=(! empty($conf->global->PROPAL_STATUS_NOTSIGNED_LABEL) ? $conf->global->PROPAL_STATUS_NOTSIGNED_LABEL : $langs->trans("PropalStatusNotSigned"));
        $this->labelstatut[4]=(! empty($conf->global->PROPAL_STATUS_BILLED_LABEL) ? $conf->global->PROPAL_STATUS_BILLED_LABEL : $langs->trans("PropalStatusBilled"));
        $this->labelstatut_short[0]=(! empty($conf->global->PROPAL_STATUS_DRAFTSHORT_LABEL) ? $conf->global->PROPAL_STATUS_DRAFTSHORT_LABEL : $langs->trans("PropalStatusDraftShort"));
        $this->labelstatut_short[1]=(! empty($conf->global->PROPAL_STATUS_VALIDATEDSHORT_LABEL) ? $conf->global->PROPAL_STATUS_VALIDATEDSHORT_LABEL : $langs->trans("Opened"));
        $this->labelstatut_short[2]=(! empty($conf->global->PROPAL_STATUS_SIGNEDSHORT_LABEL) ? $conf->global->PROPAL_STATUS_SIGNEDSHORT_LABEL : $langs->trans("PropalStatusSignedShort"));
        $this->labelstatut_short[3]=(! empty($conf->global->PROPAL_STATUS_NOTSIGNEDSHORT_LABEL) ? $conf->global->PROPAL_STATUS_NOTSIGNEDSHORT_LABEL : $langs->trans("PropalStatusNotSignedShort"));
        $this->labelstatut_short[4]=(! empty($conf->global->PROPAL_STATUS_BILLEDSHORT_LABEL) ? $conf->global->PROPAL_STATUS_BILLEDSHORT_LABEL : $langs->trans("PropalStatusBilledShort"));
    }


    /**
     * 	Add line into array products
     *	$this->client doit etre charge
     *
     * 	@param  int		$idproduct       	Product Id to add
     * 	@param  int		$qty             	Quantity
     * 	@param  int		$remise_percent  	Discount effected on Product
     *  @return	int							<0 if KO, >0 if OK
     *
     *	TODO	Remplacer les appels a cette fonction par generation objet Ligne
     *			insere dans tableau $this->products
     */
    function add_product($idproduct, $qty, $remise_percent=0)
    {
        global $conf, $mysoc;

        if (! $qty) $qty = 1;

        dol_syslog(get_class($this)."::add_product $idproduct, $qty, $remise_percent");
        if ($idproduct > 0)
        {
            $prod=new Product($this->db);
            $prod->fetch($idproduct);

            $productdesc = $prod->description;

            $tva_tx = get_default_tva($mysoc,$this->client,$prod->id);
            // local taxes
            $localtax1_tx = get_default_localtax($mysoc,$this->client,1,$prod->tva_tx);
            $localtax2_tx = get_default_localtax($mysoc,$this->client,2,$prod->tva_tx);

            // multiprix
            if($conf->global->PRODUIT_MULTIPRICES && $this->client->price_level)
            {
                $price = $prod->multiprices[$this->client->price_level];
            }
            else
            {
                $price = $prod->price;
            }

            $line = new PropaleLigne($this->db);

            $line->fk_product=$idproduct;
            $line->desc=$productdesc;
            $line->qty=$qty;
            $line->subprice=$price;
            $line->remise_percent=$remise_percent;
            $line->tva_tx=$tva_tx;

            $this->lines[]=$line;
        }
    }

    /**
     *	Adding line of fixed discount in the proposal in DB
     *
     *	@param     int		$idremise			Id of fixed discount
     *  @return    int          				>0 if OK, <0 if KO
     */
    function insert_discount($idremise)
    {
        global $langs;

        include_once DOL_DOCUMENT_ROOT.'/core/lib/price.lib.php';
        include_once DOL_DOCUMENT_ROOT.'/core/class/discount.class.php';

        $this->db->begin();

        $remise=new DiscountAbsolute($this->db);
        $result=$remise->fetch($idremise);

        if ($result > 0)
        {
            if ($remise->fk_facture)	// Protection against multiple submission
            {
                $this->error=$langs->trans("ErrorDiscountAlreadyUsed");
                $this->db->rollback();
                return -5;
            }

            $line=new PropaleLigne($this->db);

            $this->line->context = $this->context;

            $line->fk_propal=$this->id;
            $line->fk_remise_except=$remise->id;
            $line->desc=$remise->description;   	// Description ligne
            $line->tva_tx=$remise->tva_tx;
            $line->subprice=-$remise->amount_ht;
            $line->fk_product=0;					// Id produit predefini
            $line->qty=1;
            $line->remise=0;
            $line->remise_percent=0;
            $line->rang=-1;
            $line->info_bits=2;

            // TODO deprecated
            $line->price=-$remise->amount_ht;

            $line->total_ht  = -$remise->amount_ht;
            $line->total_tva = -$remise->amount_tva;
            $line->total_ttc = -$remise->amount_ttc;

            $result=$line->insert();
            if ($result > 0)
            {
                $result=$this->update_price(1);
                if ($result > 0)
                {
                    $this->db->commit();
                    return 1;
                }
                else
                {
                    $this->db->rollback();
                    return -1;
                }
            }
            else
            {
                $this->error=$line->error;
                $this->db->rollback();
                return -2;
            }
        }
        else
        {
            $this->db->rollback();
            return -2;
        }
    }

    /**
     *    	Add a proposal line into database (linked to product/service or not)
     * 		Les parametres sont deja cense etre juste et avec valeurs finales a l'appel
     *		de cette methode. Aussi, pour le taux tva, il doit deja avoir ete defini
     *		par l'appelant par la methode get_default_tva(societe_vendeuse,societe_acheteuse,'',produit)
     *		et le desc doit deja avoir la bonne valeur (a l'appelant de gerer le multilangue)
     *
     * 		@param    	string		$desc				Description de la ligne
     * 		@param    	float		$pu_ht				Prix unitaire
     * 		@param    	float		$qty             	Quantite
     * 		@param    	float		$txtva           	Taux de tva
     * 		@param		float		$txlocaltax1		Local tax 1 rate
     *  	@param		float		$txlocaltax2		Local tax 2 rate
     *		@param    	int			$fk_product      	Id du produit/service predefini
     * 		@param    	float		$remise_percent  	Pourcentage de remise de la ligne
     * 		@param    	string		$price_base_type	HT or TTC
     * 		@param    	float		$pu_ttc             Prix unitaire TTC
     * 		@param    	int			$info_bits			Bits de type de lignes
     *      @param      int			$type               Type of line (product, service)
     *      @param      int			$rang               Position of line
     *      @param		int			$special_code		Special code (also used by externals modules!)
     *      @param		int			$fk_parent_line		Id of parent line
     *      @param		int			$fk_fournprice		Id supplier price
     *      @param		int			$pa_ht				Buying price without tax
     *      @param		string		$label				???
     *		@param      int			$date_start       	Start date of the line
     *		@param      int			$date_end         	End date of the line
     *      @param		array		$array_option		extrafields array
     *    	@return    	int         	    			>0 if OK, <0 if KO
     *
     *    	@see       	add_product
     */
	function addline($desc, $pu_ht, $qty, $txtva, $txlocaltax1=0.0, $txlocaltax2=0.0, $fk_product=0, $remise_percent=0.0, $price_base_type='HT', $pu_ttc=0.0, $info_bits=0, $type=0, $rang=-1, $special_code=0, $fk_parent_line=0, $fk_fournprice=0, $pa_ht=0, $label='',$date_start='', $date_end='',$array_option=0)
    {
    	global $mysoc;

        dol_syslog(get_class($this)."::addline propalid=$this->id, desc=$desc, pu_ht=$pu_ht, qty=$qty, txtva=$txtva, fk_product=$fk_product, remise_except=$remise_percent, price_base_type=$price_base_type, pu_ttc=$pu_ttc, info_bits=$info_bits, type=$type");
        include_once DOL_DOCUMENT_ROOT.'/core/lib/price.lib.php';

        // Clean parameters
        if (empty($remise_percent)) $remise_percent=0;
        if (empty($qty)) $qty=0;
        if (empty($info_bits)) $info_bits=0;
        if (empty($rang)) $rang=0;
        if (empty($fk_parent_line) || $fk_parent_line < 0) $fk_parent_line=0;

        $remise_percent=price2num($remise_percent);
        $qty=price2num($qty);
        $pu_ht=price2num($pu_ht);
        $pu_ttc=price2num($pu_ttc);
        $txtva=price2num($txtva);
        $txlocaltax1=price2num($txlocaltax1);
        $txlocaltax2=price2num($txlocaltax2);
    		$pa_ht=price2num($pa_ht);
        if ($price_base_type=='HT')
        {
            $pu=$pu_ht;
        }
        else
        {
            $pu=$pu_ttc;
        }

        // Check parameters
        if ($type < 0) return -1;

        if ($this->statut == 0)
        {
            $this->db->begin();

            // Calcul du total TTC et de la TVA pour la ligne a partir de
            // qty, pu, remise_percent et txtva
            // TRES IMPORTANT: C'est au moment de l'insertion ligne qu'on doit stocker
            // la part ht, tva et ttc, et ce au niveau de la ligne qui a son propre taux tva.

            $localtaxes_type=getLocalTaxesFromRate($txtva,0,$this->thirdparty,$mysoc);

            $tabprice=calcul_price_total($qty, $pu, $remise_percent, $txtva, $txlocaltax1, $txlocaltax2, 0, $price_base_type, $info_bits, $type, '', $localtaxes_type);
            $total_ht  = $tabprice[0];
            $total_tva = $tabprice[1];
            $total_ttc = $tabprice[2];
            $total_localtax1 = $tabprice[9];
            $total_localtax2 = $tabprice[10];

            // Rang to use
            $rangtouse = $rang;
            if ($rangtouse == -1)
            {
                $rangmax = $this->line_max($fk_parent_line);
                $rangtouse = $rangmax + 1;
            }

            // TODO A virer
            // Anciens indicateurs: $price, $remise (a ne plus utiliser)
            $price = $pu;
            $remise = 0;
            if ($remise_percent > 0)
            {
                $remise = round(($pu * $remise_percent / 100), 2);
                $price = $pu - $remise;
            }

            // Insert line
            $this->line=new PropaleLigne($this->db);

            $this->line->context = $this->context;

            $this->line->fk_propal=$this->id;
            $this->line->label=$label;
            $this->line->desc=$desc;
            $this->line->qty=$qty;
            $this->line->tva_tx=$txtva;
            $this->line->localtax1_tx=$txlocaltax1;
            $this->line->localtax2_tx=$txlocaltax2;
			$this->line->localtax1_type = $localtaxes_type[0];
			$this->line->localtax2_type = $localtaxes_type[2];
            $this->line->fk_product=$fk_product;
            $this->line->remise_percent=$remise_percent;
            $this->line->subprice=$pu_ht;
            $this->line->rang=$rangtouse;
            $this->line->info_bits=$info_bits;
            $this->line->total_ht=$total_ht;
            $this->line->total_tva=$total_tva;
            $this->line->total_localtax1=$total_localtax1;
            $this->line->total_localtax2=$total_localtax2;
            $this->line->total_ttc=$total_ttc;
            $this->line->product_type=$type;
            $this->line->special_code=$special_code;
            $this->line->fk_parent_line=$fk_parent_line;

            $this->line->date_start=$date_start;
            $this->line->date_end=$date_end;


			// infos marge
			if (!empty($fk_product) && empty($fk_fournprice) && empty($pa_ht)) {
			    // by external module, take lowest buying price
			    include_once DOL_DOCUMENT_ROOT.'/fourn/class/fournisseur.product.class.php';
			    $productFournisseur = new ProductFournisseur($this->db);
			    $productFournisseur->find_min_price_product_fournisseur($fk_product);
			    $this->line->fk_fournprice = $productFournisseur->product_fourn_price_id;
			} else {
			    $this->line->fk_fournprice = $fk_fournprice;
			}
			$this->line->pa_ht = $pa_ht;

            // Mise en option de la ligne
            if (empty($qty) && empty($special_code)) $this->line->special_code=3;

            // TODO deprecated
            $this->line->price=$price;
            $this->line->remise=$remise;

            if (is_array($array_option) && count($array_option)>0) {
            	$this->line->array_options=$array_option;
            }

            $result=$this->line->insert();
            if ($result > 0)
            {
                // Reorder if child line
                if (! empty($fk_parent_line)) $this->line_order(true,'DESC');

                // Mise a jour informations denormalisees au niveau de la propale meme
                $result=$this->update_price(1,'auto');	// This method is designed to add line from user input so total calculation must be done using 'auto' mode.
                if ($result > 0)
                {
                    $this->db->commit();
                    return $this->line->rowid;
                }
                else
                {
                    $this->error=$this->db->error();
                    $this->db->rollback();
                    return -1;
                }
            }
            else
            {
                $this->error=$this->line->error;
                $this->db->rollback();
                return -2;
            }
        }
    }


    /**
     *  Update a proposal line
     *
     *  @param      int			$rowid           	Id de la ligne
     *  @param      float		$pu		     	  	Prix unitaire (HT ou TTC selon price_base_type)
     *  @param      float		$qty            	Quantity
     *  @param      float		$remise_percent  	Remise effectuee sur le produit
     *  @param      float		$txtva	          	Taux de TVA
     * 	@param	  	float		$txlocaltax1		Local tax 1 rate
     *  @param	  	float		$txlocaltax2		Local tax 2 rate
     *  @param      string		$desc            	Description
     *	@param	  	string		$price_base_type	HT ou TTC
     *	@param      int			$info_bits        	Miscellaneous informations
     *	@param		int			$special_code		Special code (also used by externals modules!)
     * 	@param		int			$fk_parent_line		Id of parent line (0 in most cases, used by modules adding sublevels into lines).
     * 	@param		int			$skip_update_total	Keep fields total_xxx to 0 (used for special lines by some modules)
     *  @param		int			$fk_fournprice		Id of origin supplier price
     *  @param		int			$pa_ht				Price (without tax) of product when it was bought
     *  @param		string		$label				???
     *  @param		int			$type				0/1=Product/service
     *	@param      int			$date_start       	Start date of the line
     *	@param      int			$date_end         	End date of the line
	 *  @param		array		$array_option		extrafields array
     *  @return     int     		        		0 if OK, <0 if KO
     */
	function updateline($rowid, $pu, $qty, $remise_percent, $txtva, $txlocaltax1=0.0, $txlocaltax2=0.0, $desc='', $price_base_type='HT', $info_bits=0, $special_code=0, $fk_parent_line=0, $skip_update_total=0, $fk_fournprice=0, $pa_ht=0, $label='', $type=0, $date_start='', $date_end='', $array_option=0)
    {
        global $mysoc;

        dol_syslog(get_class($this)."::updateLine rowid=$rowid, pu=$pu, qty=$qty, remise_percent=$remise_percent, txtva=$txtva, desc=$desc, price_base_type=$price_base_type, info_bits=$info_bits, special_code=$special_code, fk_parent_line=$fk_parent_line, pa_ht=$a_ht, type=$type, date_start=$date_start, date_end=$date_end");
        include_once DOL_DOCUMENT_ROOT.'/core/lib/price.lib.php';

        // Clean parameters
        $remise_percent=price2num($remise_percent);
        $qty=price2num($qty);
        $pu = price2num($pu);
        $txtva = price2num($txtva);
        $txlocaltax1=price2num($txlocaltax1);
        $txlocaltax2=price2num($txlocaltax2);
    	$pa_ht=price2num($pa_ht);
        if (empty($qty) && empty($special_code)) $special_code=3;    // Set option tag
        if (! empty($qty) && $special_code == 3) $special_code=0;    // Remove option tag

        if ($this->statut == 0)
        {
            $this->db->begin();

            // Calcul du total TTC et de la TVA pour la ligne a partir de
            // qty, pu, remise_percent et txtva
            // TRES IMPORTANT: C'est au moment de l'insertion ligne qu'on doit stocker
            // la part ht, tva et ttc, et ce au niveau de la ligne qui a son propre taux tva.

            $localtaxes_type=getLocalTaxesFromRate($txtva,0,$this->thirdparty,$mysoc);

            $tabprice=calcul_price_total($qty, $pu, $remise_percent, $txtva, $txlocaltax1, $txlocaltax2, 0, $price_base_type, $info_bits, $type, $mysoc, $localtaxes_type);
            $total_ht  = $tabprice[0];
            $total_tva = $tabprice[1];
            $total_ttc = $tabprice[2];
            $total_localtax1 = $tabprice[9];
            $total_localtax2 = $tabprice[10];

            // Anciens indicateurs: $price, $remise (a ne plus utiliser)
            $price = $pu;
            if ($remise_percent > 0)
            {
                $remise = round(($pu * $remise_percent / 100), 2);
                $price = $pu - $remise;
            }

            //Fetch current line from the database and then clone the object and set it in $oldline property
            $line = new PropaleLigne($this->db);
            $line->fetch($rowid);

            $staticline = clone $line;

<<<<<<< HEAD
            $this->line->context = $this->context;

            // Stock previous line records
            $staticline=new PropaleLigne($this->db);
            $staticline->fetch($rowid);
            $this->line->oldline = $staticline;
=======
            $line->oldline = $staticline;
            $this->line = $line;
>>>>>>> 1595765e

            // Reorder if fk_parent_line change
            if (! empty($fk_parent_line) && ! empty($staticline->fk_parent_line) && $fk_parent_line != $staticline->fk_parent_line)
            {
                $rangmax = $this->line_max($fk_parent_line);
                $this->line->rang = $rangmax + 1;
            }

            $this->line->rowid				= $rowid;
            $this->line->label				= $label;
            $this->line->desc				= $desc;
            $this->line->qty				= $qty;
            $this->line->product_type			= $type;
            $this->line->tva_tx				= $txtva;
            $this->line->localtax1_tx		= $txlocaltax1;
            $this->line->localtax2_tx		= $txlocaltax2;
			$this->line->localtax1_type		= $localtaxes_type[0];
			$this->line->localtax2_type		= $localtaxes_type[2];
            $this->line->remise_percent		= $remise_percent;
            $this->line->subprice			= $pu;
            $this->line->info_bits			= $info_bits;
            $this->line->total_ht			= $total_ht;
            $this->line->total_tva			= $total_tva;
            $this->line->total_localtax1	= $total_localtax1;
            $this->line->total_localtax2	= $total_localtax2;
            $this->line->total_ttc			= $total_ttc;
            $this->line->special_code		= $special_code;
            $this->line->fk_parent_line		= $fk_parent_line;
            $this->line->skip_update_total	= $skip_update_total;

            // infos marge
            if (!empty($fk_product) && empty($fk_fournprice) && empty($pa_ht)) {
                // by external module, take lowest buying price
                include_once DOL_DOCUMENT_ROOT.'/fourn/class/fournisseur.product.class.php';
			    $productFournisseur = new ProductFournisseur($this->db);
			    $productFournisseur->find_min_price_product_fournisseur($fk_product);
			    $this->line->fk_fournprice = $productFournisseur->product_fourn_price_id;
			} else {
			    $this->line->fk_fournprice = $fk_fournprice;
			}
            $this->line->pa_ht = $pa_ht;

            $this->line->date_start=$date_start;
            $this->line->date_end=$date_end;

            // TODO deprecated
            $this->line->price=$price;
            $this->line->remise=$remise;

            if (is_array($array_option) && count($array_option)>0) {
            	$this->line->array_options=$array_option;
            }

            $result=$this->line->update();
            if ($result > 0)
            {
                // Reorder if child line
                if (! empty($fk_parent_line)) $this->line_order(true,'DESC');

                $this->update_price(1);

                $this->fk_propal = $this->id;
                $this->rowid = $rowid;

                $this->db->commit();
                return $result;
            }
            else
            {
                $this->error=$this->line->error;

                $this->db->rollback();
                return -1;
            }
        }
        else
        {
            dol_syslog(get_class($this)."::updateline Erreur -2 Propal en mode incompatible pour cette action");
            return -2;
        }
    }


    /**
     *  Delete detail line
     *
     *  @param		int		$lineid			Id of line to delete
     *  @return     int         			>0 if OK, <0 if KO
     */
    function deleteline($lineid)
    {
        if ($this->statut == 0)
        {
            $line=new PropaleLigne($this->db);

            // For triggers
            $line->fetch($lineid);

            if ($line->delete() > 0)
            {
                $this->update_price(1);

                return 1;
            }
            else
            {
                return -1;
            }
        }
        else
        {
            return -2;
        }
    }


    /**
     *  Create commercial proposal into database
     * 	this->ref can be set or empty. If empty, we will use "(PROVid)"
     *
     * 	@param		User	$user		User that create
     * 	@param		int		$notrigger	1=Does not execute triggers, 0= execuete triggers
     *  @return     int     			<0 if KO, >=0 if OK
     */
    function create($user, $notrigger=0)
    {
        global $langs,$conf,$mysoc,$hookmanager;
        $error=0;

        $now=dol_now();

        // Clean parameters
        if (empty($this->date)) $this->date=$this->datep;
        $this->fin_validite = $this->date + ($this->duree_validite * 24 * 3600);
        if (empty($this->availability_id)) $this->availability_id=0;
        if (empty($this->demand_reason_id)) $this->demand_reason_id=0;

        dol_syslog(get_class($this)."::create");

        // Check parameters
        $result=$this->fetch_thirdparty();
        if ($result < 0)
        {
            $this->error="Failed to fetch company";
            dol_syslog(get_class($this)."::create ".$this->error, LOG_ERR);
            return -3;
        }

        // Check parameters
		if (! empty($this->ref))	// We check that ref is not already used
		{
			$result=self::isExistingObject($this->element, 0, $this->ref);	// Check ref is not yet used
			if ($result > 0)
			{
				$this->error='ErrorRefAlreadyExists';
				dol_syslog(get_class($this)."::create ".$this->error,LOG_WARNING);
				$this->db->rollback();
				return -1;
			}
		}

        if (empty($this->date))
        {
            $this->error="Date of proposal is required";
            dol_syslog(get_class($this)."::create ".$this->error, LOG_ERR);
            return -4;
        }


        $this->db->begin();

        // Insert into database
        $sql = "INSERT INTO ".MAIN_DB_PREFIX."propal (";
        $sql.= "fk_soc";
        $sql.= ", price";
        $sql.= ", remise";
        $sql.= ", remise_percent";
        $sql.= ", remise_absolue";
        $sql.= ", tva";
        $sql.= ", total";
        $sql.= ", datep";
        $sql.= ", datec";
        $sql.= ", ref";
        $sql.= ", fk_user_author";
        $sql.= ", note_private";
        $sql.= ", note_public";
        $sql.= ", model_pdf";
        $sql.= ", fin_validite";
        $sql.= ", fk_cond_reglement";
        $sql.= ", fk_mode_reglement";
        $sql.= ", fk_account";
        $sql.= ", ref_client";
        $sql.= ", date_livraison";
        $sql.= ", fk_shipping_method";
        $sql.= ", fk_availability";
        $sql.= ", fk_input_reason";
        $sql.= ", fk_projet";
        $sql.= ", entity";
        $sql.= ") ";
        $sql.= " VALUES (";
        $sql.= $this->socid;
        $sql.= ", 0";
        $sql.= ", ".$this->remise;
        $sql.= ", ".($this->remise_percent?$this->remise_percent:'null');
        $sql.= ", ".($this->remise_absolue?$this->remise_absolue:'null');
        $sql.= ", 0";
        $sql.= ", 0";
        $sql.= ", '".$this->db->idate($this->date)."'";
        $sql.= ", '".$this->db->idate($now)."'";
        $sql.= ", '(PROV)'";
        $sql.= ", ".($user->id > 0 ? "'".$user->id."'":"null");
        $sql.= ", '".$this->db->escape($this->note_private)."'";
        $sql.= ", '".$this->db->escape($this->note_public)."'";
        $sql.= ", '".$this->modelpdf."'";
        $sql.= ", ".($this->fin_validite!=''?"'".$this->db->idate($this->fin_validite)."'":"null");
        $sql.= ", ".$this->cond_reglement_id;
        $sql.= ", ".$this->mode_reglement_id;
        $sql.= ", ".($this->fk_account>0?$this->fk_account:'NULL');
        $sql.= ", '".$this->db->escape($this->ref_client)."'";
        $sql.= ", ".($this->date_livraison!=''?"'".$this->db->idate($this->date_livraison)."'":"null");
        $sql.= ", ".($this->shipping_method_id>0?$this->shipping_method_id:'NULL');
        $sql.= ", ".$this->availability_id;
        $sql.= ", ".$this->demand_reason_id;
        $sql.= ", ".($this->fk_project?$this->fk_project:"null");
        $sql.= ", ".$conf->entity;
        $sql.= ")";

        dol_syslog(get_class($this)."::create", LOG_DEBUG);
        $resql=$this->db->query($sql);
        if ($resql)
        {
            $this->id = $this->db->last_insert_id(MAIN_DB_PREFIX."propal");

            if ($this->id)
            {
                $this->ref='(PROV'.$this->id.')';
                $sql = 'UPDATE '.MAIN_DB_PREFIX."propal SET ref='".$this->ref."' WHERE rowid=".$this->id;

                dol_syslog(get_class($this)."::create", LOG_DEBUG);
                $resql=$this->db->query($sql);
                if (! $resql) $error++;

                /*
                 *  Insertion du detail des produits dans la base
                */
                if (! $error)
                {
                    $fk_parent_line=0;
                    $num=count($this->lines);

                    for ($i=0;$i<$num;$i++)
                    {
                        // Reset fk_parent_line for no child products and special product
                        if (($this->lines[$i]->product_type != 9 && empty($this->lines[$i]->fk_parent_line)) || $this->lines[$i]->product_type == 9) {
                            $fk_parent_line = 0;
                        }

						$result = $this->addline(
							$this->lines[$i]->desc,
							$this->lines[$i]->subprice,
							$this->lines[$i]->qty,
							$this->lines[$i]->tva_tx,
							$this->lines[$i]->localtax1_tx,
							$this->lines[$i]->localtax2_tx,
							$this->lines[$i]->fk_product,
							$this->lines[$i]->remise_percent,
							'HT',
							0,
							0,
							$this->lines[$i]->product_type,
							$this->lines[$i]->rang,
							$this->lines[$i]->special_code,
							$fk_parent_line,
							$this->lines[$i]->fk_fournprice,
							$this->lines[$i]->pa_ht,
							$this->lines[$i]->label,
                            $this->lines[$i]->date_start,
							$this->lines[$i]->date_end,
							$this->lines[$i]->array_options
						);

                        if ($result < 0)
                        {
                            $error++;
                            $this->error=$this->db->error;
                            dol_print_error($this->db);
                            break;
                        }
                        // Defined the new fk_parent_line
                        if ($result > 0 && $this->lines[$i]->product_type == 9) {
                            $fk_parent_line = $result;
                        }
                    }
                }

                // Add linked object
                if (! $error && $this->origin && $this->origin_id)
                {
                    $ret = $this->add_object_linked();
                    if (! $ret)	dol_print_error($this->db);
                }

                // Set delivery address
                if (! $error && $this->fk_delivery_address)
                {
                    $sql = "UPDATE ".MAIN_DB_PREFIX."propal";
                    $sql.= " SET fk_delivery_address = ".$this->fk_delivery_address;
                    $sql.= " WHERE ref = '".$this->ref."'";
                    $sql.= " AND entity = ".$conf->entity;

                    $result=$this->db->query($sql);
                }

                if (! $error)
                {
                    // Mise a jour infos denormalisees
                    $resql=$this->update_price(1);
                    if ($resql)
                    {
                    	$action='update';

                    	// Actions on extra fields (by external module or standard code)
                    	// FIXME le hook fait double emploi avec le trigger !!
                    	$hookmanager->initHooks(array('propaldao'));
                    	$parameters=array('socid'=>$this->id);
                    	$reshook=$hookmanager->executeHooks('insertExtraFields',$parameters,$this,$action);    // Note that $action and $object may have been modified by some hooks
                    	if (empty($reshook))
                    	{
                    		if (empty($conf->global->MAIN_EXTRAFIELDS_DISABLED)) // For avoid conflicts if trigger used
                    		{
                    			$result=$this->insertExtraFields();
                    			if ($result < 0)
                    			{
                    				$error++;
                    			}
                    		}
                    	}
                    	else if ($reshook < 0) $error++;

                        if (! $notrigger)
                        {
                            // Call trigger
                            $result=$this->call_trigger('PROPAL_CREATE',$user);
                            if ($result < 0) { $error++; }
                            // End call triggers
                        }
                    }
                    else
					{
                        $this->error=$this->db->lasterror();
                        $error++;
                    }
                }
            }
            else
			{
                $this->error=$this->db->lasterror();
                $error++;
            }

            if (! $error)
            {
                $this->db->commit();
                dol_syslog(get_class($this)."::create done id=".$this->id);
                return $this->id;
            }
            else
            {
                $this->db->rollback();
                return -2;
            }
        }
        else
        {
            $this->error=$this->db->lasterror();
            $this->db->rollback();
            return -1;
        }
    }


    /**
     *	Insert into DB a proposal object completely defined by its data members (ex, results from copy).
     *
     *	@param 		User	$user	User that create
     *	@return    	int				Id of the new object if ok, <0 if ko
     *	@see       	create
     */
    function create_from($user)
    {
        $this->products=$this->lines;

        return $this->create($user);
    }

    /**
     *		Load an object from its id and create a new one in database
     *
     *		@param		int				$socid			Id of thirdparty
     * 	 	@return		int								New id of clone
     */
    function createFromClone($socid=0)
    {
        global $db, $user,$langs,$conf,$hookmanager;
		
		dol_include_once('/projet/class.project.class.php');
				
        $this->context['createfromclone']='createfromclone';

        $error=0;
        $now=dol_now();

        $this->db->begin();

		// get extrafields so they will be clone
		foreach($this->lines as $line)
			$line->fetch_optionals($line->rowid);

        // Load source object
        $objFrom = dol_clone($this);

        $objsoc=new Societe($this->db);

        // Change socid if needed
        if (! empty($socid) && $socid != $this->socid)
        {
            if ($objsoc->fetch($socid) > 0)
            {
                $this->socid 				= $objsoc->id;
                $this->cond_reglement_id	= (! empty($objsoc->cond_reglement_id) ? $objsoc->cond_reglement_id : 0);
                $this->mode_reglement_id	= (! empty($objsoc->mode_reglement_id) ? $objsoc->mode_reglement_id : 0);
				
				$project = new Project($db);
				
				if($objFrom->fk_project > 0 && $project->fetch($objFrom->fk_project)) {
					if($project->socid <= 0) $this->fk_project = $objFrom->fk_project;
					else $this->fk_project = '';
				} else {
					$this->fk_project = '';
				}
                
                $this->fk_delivery_address	= '';
            }

            // reset ref_client
             $this->ref_client  = '';

            // TODO Change product price if multi-prices
        }
        else
        {
            $objsoc->fetch($this->socid);
        }

        $this->id=0;
        $this->statut=0;

        if (empty($conf->global->PROPALE_ADDON) || ! is_readable(DOL_DOCUMENT_ROOT ."/core/modules/propale/".$conf->global->PROPALE_ADDON.".php"))
        {
            $this->error='ErrorSetupNotComplete';
            return -1;
        }

        // Clear fields
        $this->user_author	= $user->id;
        $this->user_valid	= '';
        $this->date			= $now;
        $this->datep		= $now;    // deprecated
        $this->fin_validite	= $this->date + ($this->duree_validite * 24 * 3600);
        if (empty($conf->global->MAIN_KEEP_REF_CUSTOMER_ON_CLONING)) $this->ref_client	= '';

        // Set ref
        require_once DOL_DOCUMENT_ROOT ."/core/modules/propale/".$conf->global->PROPALE_ADDON.'.php';
        $obj = $conf->global->PROPALE_ADDON;
        $modPropale = new $obj;
        $this->ref = $modPropale->getNextValue($objsoc,$this);

        // Create clone
        $result=$this->create($user);
        if ($result < 0) $error++;
        else
        {
			// copy internal contacts
    		if ($this->copy_linked_contact($objFrom, 'internal') < 0)
            	$error++;

            // copy external contacts if same company
            elseif ($objFrom->socid == $this->socid)
            {
		        if ($this->copy_linked_contact($objFrom, 'external') < 0)
					$error++;
            }
        }

        if (! $error)
        {
            // Hook of thirdparty module
            if (is_object($hookmanager))
            {
                $parameters=array('objFrom'=>$objFrom);
                $action='';
                $reshook=$hookmanager->executeHooks('createFrom',$parameters,$this,$action);    // Note that $action and $object may have been modified by some hooks
                if ($reshook < 0) $error++;
            }

            // Call trigger
            $result=$this->call_trigger('PROPAL_CLONE',$user);
            if ($result < 0) { $error++; }
            // End call triggers
        }

        unset($this->context['createfromclone']);

        // End
        if (! $error)
        {
            $this->db->commit();
            return $this->id;
        }
        else
        {
            $this->db->rollback();
            return -1;
        }
    }

    /**
     *	Load a proposal from database and its ligne array
     *
     *	@param      int			$rowid		id of object to load
     *	@param		string		$ref		Ref of proposal
     *	@return     int         			>0 if OK, <0 if KO
     */
    function fetch($rowid,$ref='')
    {
        global $conf;

        $sql = "SELECT p.rowid, p.ref, p.remise, p.remise_percent, p.remise_absolue, p.fk_soc";
        $sql.= ", p.total, p.tva, p.localtax1, p.localtax2, p.total_ht";
        $sql.= ", p.datec";
        $sql.= ", p.date_valid as datev";
        $sql.= ", p.datep as dp";
        $sql.= ", p.fin_validite as dfv";
        $sql.= ", p.date_livraison as date_livraison";
        $sql.= ", p.model_pdf, p.ref_client, p.extraparams";
        $sql.= ", p.note_private, p.note_public";
        $sql.= ", p.fk_projet, p.fk_statut";
        $sql.= ", p.fk_user_author, p.fk_user_valid, p.fk_user_cloture";
        $sql.= ", p.fk_delivery_address";
        $sql.= ", p.fk_availability";
        $sql.= ", p.fk_input_reason";
        $sql.= ", p.fk_cond_reglement";
        $sql.= ", p.fk_mode_reglement";
        $sql.= ', p.fk_account';
        $sql.= ", p.fk_shipping_method";
        $sql.= ", c.label as statut_label";
        $sql.= ", ca.code as availability_code, ca.label as availability";
        $sql.= ", dr.code as demand_reason_code, dr.label as demand_reason";
        $sql.= ", cr.code as cond_reglement_code, cr.libelle as cond_reglement, cr.libelle_facture as cond_reglement_libelle_doc";
        $sql.= ", cp.code as mode_reglement_code, cp.libelle as mode_reglement";
        $sql.= " FROM ".MAIN_DB_PREFIX."c_propalst as c, ".MAIN_DB_PREFIX."propal as p";
        $sql.= ' LEFT JOIN '.MAIN_DB_PREFIX.'c_paiement as cp ON p.fk_mode_reglement = cp.id';
        $sql.= ' LEFT JOIN '.MAIN_DB_PREFIX.'c_payment_term as cr ON p.fk_cond_reglement = cr.rowid';
        $sql.= ' LEFT JOIN '.MAIN_DB_PREFIX.'c_availability as ca ON p.fk_availability = ca.rowid';
        $sql.= ' LEFT JOIN '.MAIN_DB_PREFIX.'c_input_reason as dr ON p.fk_input_reason = dr.rowid';
        $sql.= " WHERE p.fk_statut = c.id";
        $sql.= " AND p.entity = ".$conf->entity;
        if ($ref) $sql.= " AND p.ref='".$ref."'";
        else $sql.= " AND p.rowid=".$rowid;

        dol_syslog(get_class($this)."::fetch", LOG_DEBUG);
        $resql=$this->db->query($sql);
        if ($resql)
        {
            if ($this->db->num_rows($resql))
            {
                $obj = $this->db->fetch_object($resql);

                $this->id                   = $obj->rowid;

                $this->ref                  = $obj->ref;
                $this->ref_client           = $obj->ref_client;
                $this->remise               = $obj->remise;
                $this->remise_percent       = $obj->remise_percent;
                $this->remise_absolue       = $obj->remise_absolue;
                $this->total                = $obj->total; // TODO obsolete
                $this->total_ht             = $obj->total_ht;
                $this->total_tva            = $obj->tva;
                $this->total_localtax1		= $obj->localtax1;
                $this->total_localtax2		= $obj->localtax2;
                $this->total_ttc            = $obj->total;
                $this->socid                = $obj->fk_soc;
                $this->fk_project           = $obj->fk_projet;
                $this->modelpdf             = $obj->model_pdf;
                $this->note                 = $obj->note_private; // TODO obsolete
                $this->note_private         = $obj->note_private;
                $this->note_public          = $obj->note_public;
                $this->statut               = $obj->fk_statut;
                $this->statut_libelle       = $obj->statut_label;

                $this->datec                = $this->db->jdate($obj->datec); // TODO obsolete
                $this->datev                = $this->db->jdate($obj->datev); // TODO obsolete
                $this->date_creation		= $this->db->jdate($obj->datec); //Creation date
                $this->date_validation		= $this->db->jdate($obj->datev); //Validation date
                $this->date                 = $this->db->jdate($obj->dp);	// Proposal date
                $this->datep                = $this->db->jdate($obj->dp);    // deprecated
                $this->fin_validite         = $this->db->jdate($obj->dfv);
                $this->date_livraison       = $this->db->jdate($obj->date_livraison);
                $this->shipping_method_id   = ($obj->fk_shipping_method>0)?$obj->fk_shipping_method:null;
                $this->availability_id      = $obj->fk_availability;
                $this->availability_code    = $obj->availability_code;
                $this->availability         = $obj->availability;
                $this->demand_reason_id     = $obj->fk_input_reason;
                $this->demand_reason_code   = $obj->demand_reason_code;
                $this->demand_reason        = $obj->demand_reason;
                $this->fk_address  			= $obj->fk_delivery_address;

                $this->mode_reglement_id    = $obj->fk_mode_reglement;
                $this->mode_reglement_code  = $obj->mode_reglement_code;
                $this->mode_reglement       = $obj->mode_reglement;
                $this->fk_account           = ($obj->fk_account>0)?$obj->fk_account:null;
                $this->cond_reglement_id    = $obj->fk_cond_reglement;
                $this->cond_reglement_code  = $obj->cond_reglement_code;
                $this->cond_reglement       = $obj->cond_reglement;
                $this->cond_reglement_doc   = $obj->cond_reglement_libelle_doc;

                $this->extraparams			= (array) json_decode($obj->extraparams, true);

                $this->user_author_id = $obj->fk_user_author;
                $this->user_valid_id  = $obj->fk_user_valid;
                $this->user_close_id  = $obj->fk_user_cloture;

                if ($obj->fk_statut == 0)
                {
                    $this->brouillon = 1;
                }

                // Retreive all extrafield for invoice
                // fetch optionals attributes and labels
                require_once DOL_DOCUMENT_ROOT.'/core/class/extrafields.class.php';
                $extrafields=new ExtraFields($this->db);
                $extralabels=$extrafields->fetch_name_optionals_label($this->table_element,true);
                $this->fetch_optionals($this->id,$extralabels);

                $this->db->free($resql);

                $this->lines = array();

                /*
                 * Lignes propales liees a un produit ou non
                 */
                $sql = "SELECT d.rowid, d.fk_propal, d.fk_parent_line, d.label as custom_label, d.description, d.price, d.tva_tx, d.localtax1_tx, d.localtax2_tx, d.qty, d.fk_remise_except, d.remise_percent, d.subprice, d.fk_product,";
				$sql.= " d.info_bits, d.total_ht, d.total_tva, d.total_localtax1, d.total_localtax2, d.total_ttc, d.fk_product_fournisseur_price as fk_fournprice, d.buy_price_ht as pa_ht, d.special_code, d.rang, d.product_type,";
                $sql.= ' p.ref as product_ref, p.description as product_desc, p.fk_product_type, p.label as product_label,';
                $sql.= ' d.date_start, d.date_end';
                $sql.= " FROM ".MAIN_DB_PREFIX."propaldet as d";
                $sql.= " LEFT JOIN ".MAIN_DB_PREFIX."product as p ON d.fk_product = p.rowid";
                $sql.= " WHERE d.fk_propal = ".$this->id;
                $sql.= " ORDER by d.rang";

                $result = $this->db->query($sql);
                if ($result)
                {
                    $num = $this->db->num_rows($result);
                    $i = 0;

                    while ($i < $num)
                    {
                        $objp                   = $this->db->fetch_object($result);

                        $line                   = new PropaleLigne($this->db);

                        $line->rowid			= $objp->rowid;
                        $line->fk_propal		= $objp->fk_propal;
                        $line->fk_parent_line	= $objp->fk_parent_line;
                        $line->product_type     = $objp->product_type;
                        $line->label            = $objp->custom_label;
                        $line->desc             = $objp->description;  // Description ligne
                        $line->qty              = $objp->qty;
                        $line->tva_tx           = $objp->tva_tx;
                        $line->localtax1_tx		= $objp->localtax1_tx;
                        $line->localtax2_tx		= $objp->localtax2_tx;
                        $line->subprice         = $objp->subprice;
                        $line->fk_remise_except = $objp->fk_remise_except;
                        $line->remise_percent   = $objp->remise_percent;
                        $line->price            = $objp->price;		// TODO deprecated

                        $line->info_bits        = $objp->info_bits;
                        $line->total_ht         = $objp->total_ht;
                        $line->total_tva        = $objp->total_tva;
                        $line->total_localtax1	= $objp->total_localtax1;
                        $line->total_localtax2	= $objp->total_localtax2;
                        $line->total_ttc        = $objp->total_ttc;
      					$line->fk_fournprice 	= $objp->fk_fournprice;
						$marginInfos			= getMarginInfos($objp->subprice, $objp->remise_percent, $objp->tva_tx, $objp->localtax1_tx, $objp->localtax2_tx, $line->fk_fournprice, $objp->pa_ht);
						$line->pa_ht 			= $marginInfos[0];
						$line->marge_tx			= $marginInfos[1];
						$line->marque_tx		= $marginInfos[2];
                        $line->special_code     = $objp->special_code;
                        $line->rang             = $objp->rang;

                        $line->fk_product       = $objp->fk_product;

                        $line->ref				= $objp->product_ref;		// TODO deprecated
                        $line->product_ref		= $objp->product_ref;
                        $line->libelle			= $objp->product_label;		// TODO deprecated
                        $line->product_label	= $objp->product_label;
                        $line->product_desc     = $objp->product_desc; 		// Description produit
                        $line->fk_product_type  = $objp->fk_product_type;

                        $line->date_start  		= $objp->date_start;
                        $line->date_end  		= $objp->date_end;

                        $this->lines[$i]        = $line;
                        //dol_syslog("1 ".$line->fk_product);
                        //print "xx $i ".$this->lines[$i]->fk_product;
                        $i++;
                    }
                    $this->db->free($result);
                }
                else
                {
                    $this->error=$this->db->error();
                    return -1;
                }

                // Retreive all extrafield for propal
                // fetch optionals attributes and labels
                require_once DOL_DOCUMENT_ROOT.'/core/class/extrafields.class.php';
                $extrafields=new ExtraFields($this->db);
                $extralabels=$extrafields->fetch_name_optionals_label($this->table_element,true);
                $this->fetch_optionals($this->id,$extralabels);

                return 1;
            }

            $this->error="Record Not Found";
            return 0;
        }
        else
        {
            $this->error=$this->db->error();
            return -1;
        }
    }

    /**
     *	Update value of extrafields on the proposal
     *
     *	@param      User	$user       Object user that modify
     *	@return     int         		<0 if ko, >0 if ok
     */
    function update_extrafields($user)
    {
    	$action='update';

    	// Actions on extra fields (by external module or standard code)
    	// FIXME le hook fait double emploi avec le trigger !!
    	$hookmanager->initHooks(array('propaldao'));
    	$parameters=array('id'=>$this->id);
    	$reshook=$hookmanager->executeHooks('insertExtraFields',$parameters,$this,$action);    // Note that $action and $object may have been modified by some hooks
    	if (empty($reshook))
    	{
    		if (empty($conf->global->MAIN_EXTRAFIELDS_DISABLED)) // For avoid conflicts if trigger used
    		{
    			$result=$this->insertExtraFields();
    			if ($result < 0)
    			{
    				$error++;
    			}
    		}
    	}
    	else if ($reshook < 0) $error++;

		if (!$error)
	    {
	    	return 1;
	    }
	    else
	    {
	    	return -1;
	    }

    }

    /**
     *  Set status to validated
     *
     *  @param	User	$user       Object user that validate
     *  @param	int		$notrigger	1=Does not execute triggers, 0= execuete triggers
     *  @return int         		<0 if KO, >=0 if OK
     */
    function valid($user, $notrigger=0)
    {
    	require_once DOL_DOCUMENT_ROOT.'/core/lib/files.lib.php';

    	global $conf,$langs;

        $error=0;
        $now=dol_now();

        if ($user->rights->propale->valider)
        {
            $this->db->begin();

            // Numbering module definition
            $soc = new Societe($this->db);
            $soc->fetch($this->socid);

            // Define new ref
            if (! $error && (preg_match('/^[\(]?PROV/i', $this->ref)))
            {
            	$num = $this->getNextNumRef($soc);
            }
            else
          {
            	$num = $this->ref;
            }
            $this->newref = $num;

            $sql = "UPDATE ".MAIN_DB_PREFIX."propal";
            $sql.= " SET ref = '".$num."',";
            $sql.= " fk_statut = 1, date_valid='".$this->db->idate($now)."', fk_user_valid=".$user->id;
            $sql.= " WHERE rowid = ".$this->id." AND fk_statut = 0";

            dol_syslog(get_class($this)."::valid", LOG_DEBUG);
			$resql=$this->db->query($sql);
			if (! $resql)
			{
				dol_print_error($this->db);
				$error++;
			}

   			// Trigger calls
			if (! $error && ! $notrigger)
			{
                // Call trigger
                $result=$this->call_trigger('PROPAL_VALIDATE',$user);
                if ($result < 0) { $error++; }
                // End call triggers
            }

            if (! $error)
            {
            	$this->oldref = $this->ref;

            	// Rename directory if dir was a temporary ref
            	if (preg_match('/^[\(]?PROV/i', $this->ref))
            	{
            		// Rename of propal directory ($this->ref = old ref, $num = new ref)
            		// to  not lose the linked files
            		$oldref = dol_sanitizeFileName($this->ref);
            		$newref = dol_sanitizeFileName($num);
            		$dirsource = $conf->propal->dir_output.'/'.$oldref;
            		$dirdest = $conf->propal->dir_output.'/'.$newref;

            		if (file_exists($dirsource))
            		{
            			dol_syslog(get_class($this)."::validate rename dir ".$dirsource." into ".$dirdest);
            			if (@rename($dirsource, $dirdest))
            			{
            				dol_syslog("Rename ok");
            				// Rename docs starting with $oldref with $newref
            				$listoffiles=dol_dir_list($conf->propal->dir_output.'/'.$newref, 'files', 1, '^'.preg_quote($oldref,'/'));
            				foreach($listoffiles as $fileentry)
            				{
            					$dirsource=$fileentry['name'];
            					$dirdest=preg_replace('/^'.preg_quote($oldref,'/').'/',$newref, $dirsource);
            					$dirsource=$fileentry['path'].'/'.$dirsource;
            					$dirdest=$fileentry['path'].'/'.$dirdest;
            					@rename($dirsource, $dirdest);
            				}
            			}
            		}
            	}

            	$this->ref=$num;
            	$this->brouillon=0;
            	$this->statut = 1;
            	$this->user_valid_id=$user->id;
            	$this->datev=$now;

            	$this->db->commit();
            	return 1;
            }
            else
			{
            	$this->db->rollback();
            	return -1;
            }
        }
    }


    /**
     *  Define proposal date
     *
     *  @param  User		$user      		Object user that modify
     *  @param  int			$date			Date
     *  @return	int         				<0 if KO, >0 if OK
     */
    function set_date($user, $date)
    {
        if (empty($date))
        {
            $this->error='ErrorBadParameter';
            dol_syslog(get_class($this)."::set_date ".$this->error, LOG_ERR);
            return -1;
        }

        if ($user->rights->propale->creer)
        {
            $sql = "UPDATE ".MAIN_DB_PREFIX."propal SET datep = '".$this->db->idate($date)."'";
            $sql.= " WHERE rowid = ".$this->id." AND fk_statut = 0";

            dol_syslog(get_class($this)."::set_date", LOG_DEBUG);
            if ($this->db->query($sql) )
            {
                $this->date = $date;
                $this->datep = $date;    // deprecated
                return 1;
            }
            else
            {
                $this->error=$this->db->lasterror();
                return -1;
            }
        }
    }

    /**
     *	Define end validity date
     *
     *	@param		User		$user        		Object user that modify
     *	@param      int			$date_fin_validite	End of validity date
     *	@return     int         					<0 if KO, >0 if OK
     */
    function set_echeance($user, $date_fin_validite)
    {
        if ($user->rights->propale->creer)
        {
            $sql = "UPDATE ".MAIN_DB_PREFIX."propal SET fin_validite = ".($date_fin_validite!=''?"'".$this->db->idate($date_fin_validite)."'":'null');
            $sql.= " WHERE rowid = ".$this->id." AND fk_statut = 0";
            if ($this->db->query($sql) )
            {
                $this->fin_validite = $date_fin_validite;
                return 1;
            }
            else
            {
                $this->error=$this->db->error();
                return -1;
            }
        }
    }

    /**
     *	Set delivery date
     *
     *	@param      User 		$user        		Object user that modify
     *	@param      int			$date_livraison     Delivery date
     *	@return     int         					<0 if ko, >0 if ok
     */
    function set_date_livraison($user, $date_livraison)
    {
        if ($user->rights->propale->creer)
        {
            $sql = "UPDATE ".MAIN_DB_PREFIX."propal ";
            $sql.= " SET date_livraison = ".($date_livraison!=''?"'".$this->db->idate($date_livraison)."'":'null');
            $sql.= " WHERE rowid = ".$this->id;

            if ($this->db->query($sql))
            {
                $this->date_livraison = $date_livraison;
                return 1;
            }
            else
            {
                $this->error=$this->db->error();
                dol_syslog(get_class($this)."::set_date_livraison Erreur SQL");
                return -1;
            }
        }
    }

    /**
     *  Set delivery
     *
     *  @param		User	$user		  	Object user that modify
     *  @param      int		$id				Availability id
     *  @return     int           			<0 if KO, >0 if OK
     */
    function set_availability($user, $id)
    {
        if ($user->rights->propale->creer)
        {
            $sql = "UPDATE ".MAIN_DB_PREFIX."propal ";
            $sql.= " SET fk_availability = '".$id."'";
            $sql.= " WHERE rowid = ".$this->id;

            if ($this->db->query($sql))
            {
                $this->fk_availability = $id;
                return 1;
            }
            else
            {
                $this->error=$this->db->error();
                dol_syslog(get_class($this)."::set_availability Erreur SQL");
                return -1;
            }
        }
    }

    /**
     *  Set source of demand
     *
     *  @param		User	$user		Object user that modify
     *  @param      int		$id			Input reason id
     *  @return     int           		<0 if KO, >0 if OK
     */
    function set_demand_reason($user, $id)
    {
        if ($user->rights->propale->creer)
        {
            $sql = "UPDATE ".MAIN_DB_PREFIX."propal ";
            $sql.= " SET fk_input_reason = '".$id."'";
            $sql.= " WHERE rowid = ".$this->id;

            if ($this->db->query($sql))
            {
                $this->fk_input_reason = $id;
                return 1;
            }
            else
            {
                $this->error=$this->db->error();
                dol_syslog(get_class($this)."::set_demand_reason Erreur SQL");
                return -1;
            }
        }
    }

    /**
     * Set customer reference number
     *
     *  @param      User	$user			Object user that modify
     *  @param      string	$ref_client		Customer reference
     *  @return     int						<0 if ko, >0 if ok
     */
    function set_ref_client($user, $ref_client)
    {
        if ($user->rights->propale->creer)
        {
            dol_syslog('Propale::set_ref_client this->id='.$this->id.', ref_client='.$ref_client);

            $sql = 'UPDATE '.MAIN_DB_PREFIX.'propal SET ref_client = '.(empty($ref_client) ? 'NULL' : '\''.$this->db->escape($ref_client).'\'');
            $sql.= ' WHERE rowid = '.$this->id;
            if ($this->db->query($sql) )
            {
                $this->ref_client = $ref_client;
                return 1;
            }
            else
            {
                $this->error=$this->db->error();
                dol_syslog('Propale::set_ref_client Erreur '.$this->error.' - '.$sql);
                return -2;
            }
        }
        else
        {
            return -1;
        }
    }

    /**
     *	Set an overall discount on the proposal
     *
     *	@param      User	$user       Object user that modify
     *	@param      double	$remise      Amount discount
     *	@return     int         		<0 if ko, >0 if ok
     */
    function set_remise_percent($user, $remise)
    {
        $remise=trim($remise)?trim($remise):0;

        if ($user->rights->propale->creer)
        {
            $remise = price2num($remise);

            $sql = "UPDATE ".MAIN_DB_PREFIX."propal SET remise_percent = ".$remise;
            $sql.= " WHERE rowid = ".$this->id." AND fk_statut = 0";

            if ($this->db->query($sql) )
            {
                $this->remise_percent = $remise;
                $this->update_price(1);
                return 1;
            }
            else
            {
                $this->error=$this->db->error();
                return -1;
            }
        }
    }


    /**
     *	Set an absolute overall discount on the proposal
     *
     *	@param      User	$user        Object user that modify
     *	@param      double	$remise      Amount discount
     *	@return     int         		<0 if ko, >0 if ok
     */
    function set_remise_absolue($user, $remise)
    {
        $remise=trim($remise)?trim($remise):0;

        if ($user->rights->propale->creer)
        {
            $remise = price2num($remise);

            $sql = "UPDATE ".MAIN_DB_PREFIX."propal ";
            $sql.= " SET remise_absolue = ".$remise;
            $sql.= " WHERE rowid = ".$this->id." AND fk_statut = 0";

            if ($this->db->query($sql) )
            {
                $this->remise_absolue = $remise;
                $this->update_price(1);
                return 1;
            }
            else
            {
                $this->error=$this->db->error();
                return -1;
            }
        }
    }



    /**
     *	Reopen the commercial proposal
     *
     *	@param      User	$user		Object user that close
     *	@param      int		$statut		Statut
     *	@param      string	$note		Comment
     *  @param		int		$notrigger	1=Does not execute triggers, 0= execuete triggers
     *	@return     int         		<0 if KO, >0 if OK
     */
    function reopen($user, $statut, $note='', $notrigger=0)
    {
        global $langs,$conf;

        $this->statut = $statut;
        $error=0;

        $sql = "UPDATE ".MAIN_DB_PREFIX."propal";
        $sql.= " SET fk_statut = ".$this->statut.",";
		if (! empty($note)) $sql.= " note_private = '".$this->db->escape($note)."',";
        $sql.= " date_cloture=NULL, fk_user_cloture=NULL";
        $sql.= " WHERE rowid = ".$this->id;

    	$this->db->begin();

		dol_syslog(get_class($this)."::reopen", LOG_DEBUG);
		$resql = $this->db->query($sql);
		if (! $resql) {
			$error++; $this->errors[]="Error ".$this->db->lasterror();
		}
		if (! $error)
		{
			if (! $notrigger)
			{
                // Call trigger
                $result=$this->call_trigger('PROPAL_REOPEN',$user);
                if ($result < 0) { $error++; }
                // End call triggers
			}
		}

		// Commit or rollback
		if ($error)
		{
		    if (!empty($this->errors))
		    {
    			foreach($this->errors as $errmsg)
    			{
    				dol_syslog(get_class($this)."::update ".$errmsg, LOG_ERR);
    				$this->error.=($this->error?', '.$errmsg:$errmsg);
    			}
		    }
			$this->db->rollback();
			return -1*$error;
		}
		else
		{
			$this->db->commit();
			return 1;
		}
    }


    /**
     *	Close the commercial proposal
     *
     *	@param      User	$user		Object user that close
     *	@param      int		$statut		Statut
     *	@param      string	$note		Comment
     *	@return     int         		<0 if KO, >0 if OK
     */
    function cloture($user, $statut, $note)
    {
        global $langs,$conf;

        $this->statut = $statut;
        $error=0;
        $now=dol_now();

        $this->db->begin();

        $sql = "UPDATE ".MAIN_DB_PREFIX."propal";
        $sql.= " SET fk_statut = ".$statut.", note_private = '".$this->db->escape($note)."', date_cloture='".$this->db->idate($now)."', fk_user_cloture=".$user->id;
        $sql.= " WHERE rowid = ".$this->id;

        $resql=$this->db->query($sql);
        if ($resql)
        {
        	$modelpdf=$conf->global->PROPALE_ADDON_PDF_ODT_CLOSED?$conf->global->PROPALE_ADDON_PDF_ODT_CLOSED:$this->modelpdf;
        	$trigger_name='PROPAL_CLOSE_REFUSED';

            if ($statut == 2)
            {
            	$trigger_name='PROPAL_CLOSE_SIGNED';
				$modelpdf=$conf->global->PROPALE_ADDON_PDF_ODT_TOBILL?$conf->global->PROPALE_ADDON_PDF_ODT_TOBILL:$this->modelpdf;

                // The connected company is classified as a client
                $soc=new Societe($this->db);
                $soc->id = $this->socid;
                $result=$soc->set_as_client();

                if ($result < 0)
                {
                    $this->error=$this->db->error();
                    $this->db->rollback();
                    return -2;
                }
            }
            if ($statut == 4)
            {
            	$trigger_name='PROPAL_CLASSIFY_BILLED';
            }

            if (empty($conf->global->MAIN_DISABLE_PDF_AUTOUPDATE))
            {
             	// Define output language
              	$outputlangs = $langs;
               	if (! empty($conf->global->MAIN_MULTILANGS))
               	{
               		$outputlangs = new Translate("",$conf);
               		$newlang=(GETPOST('lang_id') ? GETPOST('lang_id') : $this->client->default_lang);
               		$outputlangs->setDefaultLang($newlang);
               	}
               	//$ret=$object->fetch($id);    // Reload to get new records
	               $this->generateDocument($modelpdf, $outputlangs, $hidedetails, $hidedesc, $hideref);
            }

            // Call trigger
            $result=$this->call_trigger($trigger_name,$user);
            if ($result < 0) { $error++; }
            // End call triggers

            if ( ! $error )
            {
                $this->db->commit();
                return 1;
            }
            else
            {
                $this->db->rollback();
                return -1;
            }
        }
        else
        {
            $this->error=$this->db->error();
            $this->db->rollback();
            return -1;
        }
    }

    /**
     *	Class invoiced the Propal
     *
     *	@return     int     	<0 si ko, >0 si ok
     */
    function classifyBilled()
    {
        $sql = 'UPDATE '.MAIN_DB_PREFIX.'propal SET fk_statut = 4';
        $sql .= ' WHERE rowid = '.$this->id.' AND fk_statut > 0 ;';
        if ($this->db->query($sql) )
        {
        	$this->statut=4;
            return 1;
        }
        else
        {
            dol_print_error($this->db);
        }
    }

    /**
     *	Class invoiced the Propal
     *
     *	@return     int     	<0 si ko, >0 si ok
     *  @deprecated
     */
    function classer_facturee()
    {
    	return $this->classifyBilled();
    }

    /**
     *	Set draft status
     *
     *	@param		User	$user		Object user that modify
     *	@return		int					<0 if KO, >0 if OK
     */
    function set_draft($user)
    {
        $sql = "UPDATE ".MAIN_DB_PREFIX."propal SET fk_statut = 0";
        $sql.= " WHERE rowid = ".$this->id;

        if ($this->db->query($sql))
        {
            $this->statut = 0;
            $this->brouillon = 1;
            return 1;
        }
        else
        {
            return -1;
        }
    }


    /**
     *    Return list of proposal (eventually filtered on user) into an array
     *
     *    @param	int		$shortlist			0=Return array[id]=ref, 1=Return array[](id=>id,ref=>ref,name=>name)
     *    @param	int		$draft				0=not draft, 1=draft
     *    @param	int		$notcurrentuser		0=all user, 1=not current user
     *    @param    int		$socid				Id third pary
     *    @param    int		$limit				For pagination
     *    @param    int		$offset				For pagination
     *    @param    string	$sortfield			Sort criteria
     *    @param    string	$sortorder			Sort order
     *    @return	int		       				-1 if KO, array with result if OK
     */
    function liste_array($shortlist=0, $draft=0, $notcurrentuser=0, $socid=0, $limit=0, $offset=0, $sortfield='p.datep', $sortorder='DESC')
    {
        global $conf,$user;

        $ga = array();

        $sql = "SELECT s.rowid, s.nom as name, s.client,";
        $sql.= " p.rowid as propalid, p.fk_statut, p.total_ht, p.ref, p.remise, ";
        $sql.= " p.datep as dp, p.fin_validite as datelimite";
        if (! $user->rights->societe->client->voir && ! $socid) $sql .= ", sc.fk_soc, sc.fk_user";
        $sql.= " FROM ".MAIN_DB_PREFIX."societe as s, ".MAIN_DB_PREFIX."propal as p, ".MAIN_DB_PREFIX."c_propalst as c";
		if (! $user->rights->societe->client->voir && ! $socid) $sql .= ", ".MAIN_DB_PREFIX."societe_commerciaux as sc";
        $sql.= " WHERE p.entity = ".$conf->entity;
        $sql.= " AND p.fk_soc = s.rowid";
        $sql.= " AND p.fk_statut = c.id";
        if (! $user->rights->societe->client->voir && ! $socid) //restriction
        {
        	$sql.= " AND s.rowid = sc.fk_soc AND sc.fk_user = " .$user->id;
        }
        if ($socid) $sql.= " AND s.rowid = ".$socid;
        if ($draft)	$sql.= " AND p.fk_statut = 0";
        if ($notcurrentuser > 0) $sql.= " AND p.fk_user_author <> ".$user->id;
        $sql.= $this->db->order($sortfield,$sortorder);
        $sql.= $this->db->plimit($limit,$offset);

        $result=$this->db->query($sql);
        if ($result)
        {
            $num = $this->db->num_rows($result);
            if ($num)
            {
                $i = 0;
                while ($i < $num)
                {
                    $obj = $this->db->fetch_object($result);

                    if ($shortlist == 1)
                    {
                        $ga[$obj->propalid] = $obj->ref;
                    }
                    else if ($shortlist == 2)
                    {
                        $ga[$obj->propalid] = $obj->ref.' ('.$obj->name.')';
                    }
                    else
					{
                        $ga[$i]['id']	= $obj->propalid;
                        $ga[$i]['ref'] 	= $obj->ref;
                        $ga[$i]['name'] = $obj->name;
                    }

                    $i++;
                }
            }
            return $ga;
        }
        else
        {
            dol_print_error($this->db);
            return -1;
        }
    }

    /**
     *  Returns an array with the numbers of related invoices
     *
     *	@return	array		Array of invoices
     */
    function getInvoiceArrayList()
    {
        return $this->InvoiceArrayList($this->id);
    }

    /**
     *  Returns an array with id and ref of related invoices
     *
     *	@param		int		$id			Id propal
     *	@return		array				Array of invoices id
     */
    function InvoiceArrayList($id)
    {
        $ga = array();
        $linkedInvoices = array();

        $this->fetchObjectLinked($id,$this->element);
        foreach($this->linkedObjectsIds as $objecttype => $objectid)
        {
            $numi=count($objectid);
            for ($i=0;$i<$numi;$i++)
            {
                // Cas des factures liees directement
                if ($objecttype == 'facture')
                {
                    $linkedInvoices[] = $objectid[$i];
                }
                // Cas des factures liees par un autre objet (ex: commande)
                else
				{
                    $this->fetchObjectLinked($objectid[$i],$objecttype);
                    foreach($this->linkedObjectsIds as $subobjecttype => $subobjectid)
                    {
                        $numj=count($subobjectid);
                        for ($j=0;$j<$numj;$j++)
                        {
                        	if ($subobjecttype == 'facture')
                        	{
                            	$linkedInvoices[] = $subobjectid[$j];
                        	}
                        }
                    }
                }
            }
        }

        if (count($linkedInvoices) > 0)
        {
            $sql= "SELECT rowid as facid, facnumber, total, datef as df, fk_user_author, fk_statut, paye";
            $sql.= " FROM ".MAIN_DB_PREFIX."facture";
            $sql.= " WHERE rowid IN (".implode(',',$linkedInvoices).")";

            dol_syslog(get_class($this)."::InvoiceArrayList", LOG_DEBUG);
            $resql=$this->db->query($sql);

            if ($resql)
            {
                $tab_sqlobj=array();
                $nump = $this->db->num_rows($resql);
                for ($i = 0;$i < $nump;$i++)
                {
                    $sqlobj = $this->db->fetch_object($resql);
                    $tab_sqlobj[] = $sqlobj;
                }
                $this->db->free($resql);

                $nump = count($tab_sqlobj);

                if ($nump)
                {
                    $i = 0;
                    while ($i < $nump)
                    {
                        $obj = array_shift($tab_sqlobj);

                        $ga[$i] = $obj;

                        $i++;
                    }
                }
                return $ga;
            }
            else
            {
                return -1;
            }
        }
        else return $ga;
    }

    /**
     *	Delete proposal
     *
     *	@param	User	$user        	Object user that delete
     *	@param	int		$notrigger		1=Does not execute triggers, 0= execuete triggers
     *	@return	int						1 if ok, otherwise if error
     */
    function delete($user, $notrigger=0)
    {
        global $conf,$langs;
        require_once DOL_DOCUMENT_ROOT.'/core/lib/files.lib.php';

        $error=0;

        $this->db->begin();

        if (! $notrigger)
        {
            // Call trigger
            $result=$this->call_trigger('PROPAL_DELETE',$user);
            if ($result < 0) { $error++; }
            // End call triggers
        }

        if (! $error)
        {
            $sql = "DELETE FROM ".MAIN_DB_PREFIX."propaldet WHERE fk_propal = ".$this->id;
            if ($this->db->query($sql))
            {
                $sql = "DELETE FROM ".MAIN_DB_PREFIX."propal WHERE rowid = ".$this->id;
                if ($this->db->query($sql))
                {
                    // Delete linked object
                    $res = $this->deleteObjectLinked();
                    if ($res < 0) $error++;

                    // Delete linked contacts
                    $res = $this->delete_linked_contact();
                    if ($res < 0) $error++;

                    if (! $error)
                    {
                        // We remove directory
                        $ref = dol_sanitizeFileName($this->ref);
                        if ($conf->propal->dir_output && !empty($this->ref))
                        {
                            $dir = $conf->propal->dir_output . "/" . $ref ;
                            $file = $dir . "/" . $ref . ".pdf";
                            if (file_exists($file))
                            {
                                dol_delete_preview($this);

                                if (! dol_delete_file($file,0,0,0,$this)) // For triggers
                                {
                                    $this->error='ErrorFailToDeleteFile';
                                    $this->errors=array('ErrorFailToDeleteFile');
                                	$this->db->rollback();
                                    return 0;
                                }
                            }
                            if (file_exists($dir))
                            {
                                $res=@dol_delete_dir_recursive($dir);
                                if (! $res)
                                {
                                    $this->error='ErrorFailToDeleteDir';
                                    $this->errors=array('ErrorFailToDeleteDir');
                                    $this->db->rollback();
                                    return 0;
                                }
                            }
                        }
                    }

                    // Removed extrafields
                    if (! $error)
                    {
                    	if (empty($conf->global->MAIN_EXTRAFIELDS_DISABLED)) // For avoid conflicts if trigger used
                    	{
                    		$result=$this->deleteExtraFields();
                    		if ($result < 0)
                    		{
                    			$error++;
                    			$errorflag=-4;
                    			dol_syslog(get_class($this)."::delete erreur ".$errorflag." ".$this->error, LOG_ERR);
                    		}
                    	}
                    }

                    if (! $error)
                    {
                        dol_syslog(get_class($this)."::delete ".$this->id." by ".$user->id, LOG_DEBUG);
                        $this->db->commit();
                        return 1;
                    }
                    else
                    {
                        $this->error=$this->db->lasterror();
                        $this->db->rollback();
                        return 0;
                    }
                }
                else
                {
                    $this->error=$this->db->lasterror();
                    $this->db->rollback();
                    return -3;
                }
            }
            else
            {
                $this->error=$this->db->lasterror();
                $this->db->rollback();
                return -2;
            }
        }
        else
        {
            $this->db->rollback();
            return -1;
        }
    }

    /**
     *  Change the delivery time
     *
     *  @param	int	$availability_id	Id of new delivery time
     *  @return int                  	>0 if OK, <0 if KO
     */
    function availability($availability_id)
    {
        dol_syslog('Propale::availability('.$availability_id.')');
        if ($this->statut >= 0)
        {
            $sql = 'UPDATE '.MAIN_DB_PREFIX.'propal';
            $sql .= ' SET fk_availability = '.$availability_id;
            $sql .= ' WHERE rowid='.$this->id;
            if ( $this->db->query($sql) )
            {
                $this->availability_id = $availability_id;
                return 1;
            }
            else
            {
                dol_syslog('Propale::availability Erreur '.$sql.' - '.$this->db->error());
                $this->error=$this->db->error();
                return -1;
            }
        }
        else
        {
            dol_syslog('Propale::availability, etat propale incompatible');
            $this->error='Etat propale incompatible '.$this->statut;
            return -2;
        }
    }

    /**
     *	Change source demand
     *
     *	@param	int $demand_reason_id 	Id of new source demand
     *	@return int						>0 si ok, <0 si ko
     */
    function demand_reason($demand_reason_id)
    {
        dol_syslog('Propale::demand_reason('.$demand_reason_id.')');
        if ($this->statut >= 0)
        {
            $sql = 'UPDATE '.MAIN_DB_PREFIX.'propal';
            $sql .= ' SET fk_input_reason = '.$demand_reason_id;
            $sql .= ' WHERE rowid='.$this->id;
            if ( $this->db->query($sql) )
            {
                $this->demand_reason_id = $demand_reason_id;
                return 1;
            }
            else
            {
                dol_syslog('Propale::demand_reason Erreur '.$sql.' - '.$this->db->error());
                $this->error=$this->db->error();
                return -1;
            }
        }
        else
        {
            dol_syslog('Propale::demand_reason, etat propale incompatible');
            $this->error='Etat propale incompatible '.$this->statut;
            return -2;
        }
    }


    /**
     *	Object Proposal Information
     *
     * 	@param	int		$id		Proposal id
     *  @return	void
     */
    function info($id)
    {
        $sql = "SELECT c.rowid, ";
        $sql.= " c.datec, c.date_valid as datev, c.date_cloture as dateo,";
        $sql.= " c.fk_user_author, c.fk_user_valid, c.fk_user_cloture";
        $sql.= " FROM ".MAIN_DB_PREFIX."propal as c";
        $sql.= " WHERE c.rowid = ".$id;

        $result = $this->db->query($sql);

        if ($result)
        {
            if ($this->db->num_rows($result))
            {
                $obj = $this->db->fetch_object($result);

                $this->id                = $obj->rowid;

                $this->date_creation     = $this->db->jdate($obj->datec);
                $this->date_validation   = $this->db->jdate($obj->datev);
                $this->date_cloture      = $this->db->jdate($obj->dateo);

                $cuser = new User($this->db);
                $cuser->fetch($obj->fk_user_author);
                $this->user_creation     = $cuser;

                if ($obj->fk_user_valid)
                {
                    $vuser = new User($this->db);
                    $vuser->fetch($obj->fk_user_valid);
                    $this->user_validation     = $vuser;
                }

                if ($obj->fk_user_cloture)
                {
                    $cluser = new User($this->db);
                    $cluser->fetch($obj->fk_user_cloture);
                    $this->user_cloture     = $cluser;
                }


            }
            $this->db->free($result);

        }
        else
        {
            dol_print_error($this->db);
        }
    }


    /**
     *    	Return label of status of proposal (draft, validated, ...)
     *
     *    	@param      int			$mode        0=long label, 1=short label, 2=Picto + short label, 3=Picto, 4=Picto + long label, 5=Short label + Picto
     *    	@return     string		Label
     */
    function getLibStatut($mode=0)
    {
        return $this->LibStatut($this->statut,$mode);
    }

    /**
     *    	Return label of a status (draft, validated, ...)
     *
     *    	@param      int			$statut		id statut
     *    	@param      int			$mode      	0=long label, 1=short label, 2=Picto + short label, 3=Picto, 4=Picto + long label, 5=Short label + Picto
     *    	@return     string		Label
     */
     function LibStatut($statut,$mode=1)
    {
	global $langs;
	$langs->load("propal");

	if ($statut==0) $statuttrans='statut0';
	if ($statut==1) $statuttrans='statut1';
	if ($statut==2) $statuttrans='statut3';
	if ($statut==3) $statuttrans='statut5';
	if ($statut==4) $statuttrans='statut6';

	if ($mode == 0)	return $this->labelstatut[$statut];
	if ($mode == 1)	return $this->labelstatut_short[$statut];
	if ($mode == 2)	return img_picto($this->labelstatut_short[$statut], $statuttrans).' '.$this->labelstatut_short[$statut];
	if ($mode == 3)	return img_picto($this->labelstatut[$statut], $statuttrans);
	if ($mode == 4)	return img_picto($this->labelstatut[$statut],$statuttrans).' '.$this->labelstatut[$statut];
	if ($mode == 5)	return '<span class="hideonsmartphone">'.$this->labelstatut_short[$statut].' </span>'.img_picto($this->labelstatut_short[$statut],$statuttrans);
    }


    /**
     *      Load indicators for dashboard (this->nbtodo and this->nbtodolate)
     *
     *      @param          User	$user   Object user
     *      @param          int		$mode   "opened" for proposal to close, "signed" for proposal to invoice
     *      @return         int     		<0 if KO, >0 if OK
     */
    function load_board($user,$mode)
    {
        global $conf, $user;

        $now=dol_now();

        $this->nbtodo=$this->nbtodolate=0;
        $clause = " WHERE";

        $sql = "SELECT p.rowid, p.ref, p.datec as datec, p.fin_validite as datefin";
        $sql.= " FROM ".MAIN_DB_PREFIX."propal as p";
        if (!$user->rights->societe->client->voir && !$user->societe_id)
        {
            $sql.= " LEFT JOIN ".MAIN_DB_PREFIX."societe_commerciaux as sc ON p.fk_soc = sc.fk_soc";
            $sql.= " WHERE sc.fk_user = " .$user->id;
            $clause = " AND";
        }
        $sql.= $clause." p.entity = ".$conf->entity;
        if ($mode == 'opened') $sql.= " AND p.fk_statut = 1";
        if ($mode == 'signed') $sql.= " AND p.fk_statut = 2";
        if ($user->societe_id) $sql.= " AND p.fk_soc = ".$user->societe_id;

        $resql=$this->db->query($sql);
        if ($resql)
        {
            if ($mode == 'opened') $delay_warning=$conf->propal->cloture->warning_delay;
            if ($mode == 'signed') $delay_warning=$conf->propal->facturation->warning_delay;

            // This assignment in condition is not a bug. It allows walking the results.
            while ($obj=$this->db->fetch_object($resql))
            {
                $this->nbtodo++;
                if ($mode == 'opened')
                {
                    $datelimit = $this->db->jdate($obj->datefin);
                    if ($datelimit < ($now - $delay_warning))
                    {
                        $this->nbtodolate++;
                    }
                }
                // TODO Definir regle des propales a facturer en retard
                // if ($mode == 'signed' && ! count($this->FactureListeArray($obj->rowid))) $this->nbtodolate++;
            }
            return 1;
        }
        else
        {
            $this->error=$this->db->error();
            return -1;
        }
    }


    /**
     *  Initialise an instance with random values.
     *  Used to build previews or test instances.
     *	id must be 0 if object instance is a specimen.
     *
     *  @return	void
     */
    function initAsSpecimen()
    {
        global $user,$langs,$conf;

        // Charge tableau des produits prodids
        $prodids = array();
        $sql = "SELECT rowid";
        $sql.= " FROM ".MAIN_DB_PREFIX."product";
        $sql.= " WHERE entity IN (".getEntity('product', 1).")";
        $resql = $this->db->query($sql);
        if ($resql)
        {
            $num_prods = $this->db->num_rows($resql);
            $i = 0;
            while ($i < $num_prods)
            {
                $i++;
                $row = $this->db->fetch_row($resql);
                $prodids[$i] = $row[0];
            }
        }

        // Initialise parametres
        $this->id=0;
        $this->ref = 'SPECIMEN';
        $this->ref_client='NEMICEPS';
        $this->specimen=1;
        $this->socid = 1;
        $this->date = time();
        $this->fin_validite = $this->date+3600*24*30;
        $this->cond_reglement_id   = 1;
        $this->cond_reglement_code = 'RECEP';
        $this->mode_reglement_id   = 7;
        $this->mode_reglement_code = 'CHQ';
        $this->availability_id     = 1;
        $this->availability_code   = 'AV_NOW';
        $this->demand_reason_id    = 1;
        $this->demand_reason_code  = 'SRC_00';
        $this->note_public='This is a comment (public)';
        $this->note_private='This is a comment (private)';
        // Lines
        $nbp = 5;
        $xnbp = 0;
        while ($xnbp < $nbp)
        {
            $line=new PropaleLigne($this->db);
            $line->desc=$langs->trans("Description")." ".$xnbp;
            $line->qty=1;
            $line->subprice=100;
            $line->price=100;
            $line->tva_tx=19.6;
            $line->localtax1_tx=0;
            $line->localtax2_tx=0;
            if ($xnbp == 2)
            {
                $line->total_ht=50;
                $line->total_ttc=59.8;
                $line->total_tva=9.8;
                $line->remise_percent=50;
            }
            else
            {
                $line->total_ht=100;
                $line->total_ttc=119.6;
                $line->total_tva=19.6;
                $line->remise_percent=00;
            }

            $prodid = rand(1, $num_prods);
            $line->fk_product=$prodids[$prodid];

            $this->lines[$xnbp]=$line;

            $this->total_ht       += $line->total_ht;
            $this->total_tva      += $line->total_tva;
            $this->total_ttc      += $line->total_ttc;

            $xnbp++;
        }
    }

    /**
     *      Charge indicateurs this->nb de tableau de bord
     *
     *      @return     int         <0 if ko, >0 if ok
     */
    function load_state_board()
    {
        global $conf, $user;

        $this->nb=array();
        $clause = "WHERE";

        $sql = "SELECT count(p.rowid) as nb";
        $sql.= " FROM ".MAIN_DB_PREFIX."propal as p";
        $sql.= " LEFT JOIN ".MAIN_DB_PREFIX."societe as s ON p.fk_soc = s.rowid";
        if (!$user->rights->societe->client->voir && !$user->societe_id)
        {
            $sql.= " LEFT JOIN ".MAIN_DB_PREFIX."societe_commerciaux as sc ON s.rowid = sc.fk_soc";
            $sql.= " WHERE sc.fk_user = " .$user->id;
            $clause = "AND";
        }
        $sql.= " ".$clause." p.entity = ".$conf->entity;

        $resql=$this->db->query($sql);
        if ($resql)
        {
            // This assignment in condition is not a bug. It allows walking the results.
            while ($obj=$this->db->fetch_object($resql))
            {
                $this->nb["proposals"]=$obj->nb;
            }
            $this->db->free($resql);
            return 1;
        }
        else
        {
            dol_print_error($this->db);
            $this->error=$this->db->error();
            return -1;
        }
    }


    /**
     *  Returns the reference to the following non used Proposal used depending on the active numbering module
     *  defined into PROPALE_ADDON
     *
     *  @param	Societe		$soc  	Object thirdparty
     *  @return string      		Reference libre pour la propale
     */
    function getNextNumRef($soc)
    {
        global $conf, $db, $langs;
        $langs->load("propal");

        if (! empty($conf->global->PROPALE_ADDON))
        {
        	$mybool=false;

            $file = $conf->global->PROPALE_ADDON.".php";
            $classname = $conf->global->PROPALE_ADDON;

            // Include file with class
            $dirmodels = array_merge(array('/'), (array) $conf->modules_parts['models']);
            foreach ($dirmodels as $reldir) {

                $dir = dol_buildpath($reldir."core/modules/propale/");

                // Load file with numbering class (if found)
                $mybool|=@include_once $dir.$file;
            }

            if (! $mybool)
            {
            	dol_print_error('',"Failed to include file ".$file);
            	return '';
            }

            $obj = new $classname();
            $numref = "";
            $numref = $obj->getNextValue($soc,$this);

            if ($numref != "")
            {
                return $numref;
            }
            else
			{
                $this->error=$obj->error;
                //dol_print_error($db,"Propale::getNextNumRef ".$obj->error);
                return "";
            }
        }
        else
		{
            $langs->load("errors");
            print $langs->trans("Error")." ".$langs->trans("ErrorModuleSetupNotComplete");
            return "";
        }
    }

    /**
     *	Return clicable link of object (with eventually picto)
     *
     *	@param      int		$withpicto		Add picto into link
     *	@param      string	$option			Where point the link ('compta', 'expedition', 'document', ...)
     *	@param      string	$get_params    	Parametres added to url
     *	@return     string          		String with URL
     */
    function getNomUrl($withpicto=0,$option='', $get_params='')
    {
        global $langs;

        $result='';
        if ($option == '')
        {
            $lien = '<a href="'.DOL_URL_ROOT.'/comm/propal.php?id='.$this->id. $get_params .'">';
        }
        if ($option == 'compta')   // deprecated
        {
            $lien = '<a href="'.DOL_URL_ROOT.'/comm/propal.php?id='.$this->id. $get_params .'">';
        }
        if ($option == 'expedition')
        {
            $lien = '<a href="'.DOL_URL_ROOT.'/expedition/propal.php?id='.$this->id. $get_params .'">';
        }
        if ($option == 'document')
        {
            $lien = '<a href="'.DOL_URL_ROOT.'/comm/propal/document.php?id='.$this->id. $get_params .'">';
        }
        $lienfin='</a>';

        $picto='propal';
        $label=$langs->trans("ShowPropal").': '.$this->ref;

        if ($withpicto) $result.=($lien.img_object($label,$picto).$lienfin);
        if ($withpicto && $withpicto != 2) $result.=' ';
        $result.=$lien.$this->ref.$lienfin;
        return $result;
    }

    /**
     * 	Retrieve an array of propal lines
     *
     *	@return	int	<0 if ko, >0 if ok
     */
    function getLinesArray()
    {
        $sql = 'SELECT pt.rowid, pt.label as custom_label, pt.description, pt.fk_product, pt.fk_remise_except,';
        $sql.= ' pt.qty, pt.tva_tx, pt.remise_percent, pt.subprice, pt.info_bits,';
        $sql.= ' pt.total_ht, pt.total_tva, pt.total_ttc, pt.fk_product_fournisseur_price as fk_fournprice, pt.buy_price_ht as pa_ht, pt.special_code, pt.localtax1_tx, pt.localtax2_tx,';
        $sql.= ' pt.date_start, pt.date_end, pt.product_type, pt.rang, pt.fk_parent_line,';
        $sql.= ' p.label as product_label, p.ref, p.fk_product_type, p.rowid as prodid,';
        $sql.= ' p.description as product_desc';
        $sql.= ' FROM '.MAIN_DB_PREFIX.'propaldet as pt';
        $sql.= ' LEFT JOIN '.MAIN_DB_PREFIX.'product as p ON pt.fk_product=p.rowid';
        $sql.= ' WHERE pt.fk_propal = '.$this->id;
        $sql.= ' ORDER BY pt.rang ASC, pt.rowid';

        dol_syslog(get_class($this).'::getLinesArray', LOG_DEBUG);
        $resql = $this->db->query($sql);
        if ($resql)
        {
            $num = $this->db->num_rows($resql);
            $i = 0;

            while ($i < $num)
            {
                $obj = $this->db->fetch_object($resql);

                $this->lines[$i]					= new PropaleLigne($this->db);
                $this->lines[$i]->id				= $obj->rowid; // for backward compatibility
                $this->lines[$i]->rowid				= $obj->rowid;
                $this->lines[$i]->label 			= $obj->custom_label;
                $this->lines[$i]->description 		= $obj->description;
                $this->lines[$i]->fk_product		= $obj->fk_product;
                $this->lines[$i]->ref				= $obj->ref;
                $this->lines[$i]->product_label		= $obj->product_label;
                $this->lines[$i]->product_desc		= $obj->product_desc;
                $this->lines[$i]->fk_product_type	= $obj->fk_product_type;  // deprecated
                $this->lines[$i]->product_type		= $obj->product_type;
                $this->lines[$i]->qty				= $obj->qty;
                $this->lines[$i]->subprice			= $obj->subprice;
                $this->lines[$i]->fk_remise_except 	= $obj->fk_remise_except;
                $this->lines[$i]->remise_percent	= $obj->remise_percent;
                $this->lines[$i]->tva_tx			= $obj->tva_tx;
                $this->lines[$i]->info_bits			= $obj->info_bits;
                $this->lines[$i]->total_ht			= $obj->total_ht;
                $this->lines[$i]->total_tva			= $obj->total_tva;
                $this->lines[$i]->total_ttc			= $obj->total_ttc;
				$this->lines[$i]->fk_fournprice		= $obj->fk_fournprice;
				$marginInfos						= getMarginInfos($obj->subprice, $obj->remise_percent, $obj->tva_tx, $obj->localtax1_tx, $obj->localtax2_tx, $this->lines[$i]->fk_fournprice, $obj->pa_ht);
				$this->lines[$i]->pa_ht				= $marginInfos[0];
				$this->lines[$i]->marge_tx			= $marginInfos[1];
				$this->lines[$i]->marque_tx			= $marginInfos[2];
				$this->lines[$i]->fk_parent_line	= $obj->fk_parent_line;
                $this->lines[$i]->special_code		= $obj->special_code;
                $this->lines[$i]->rang				= $obj->rang;
                $this->lines[$i]->date_start		= $this->db->jdate($obj->date_start);
                $this->lines[$i]->date_end			= $this->db->jdate($obj->date_end);

                $i++;
            }
            $this->db->free($resql);

            return 1;
        }
        else
        {
            $this->error=$this->db->error();
            return -1;
        }
    }

	/**
	 *  Create a document onto disk according to template module.
	 *
	 * 	@param	    string		$modele			Force model to use ('' to not force)
	 * 	@param		Translate	$outputlangs	Object langs to use for output
	 *  @param      int			$hidedetails    Hide details of lines
	 *  @param      int			$hidedesc       Hide description
	 *  @param      int			$hideref        Hide ref
	 * 	@return     int         				0 if KO, 1 if OK
	 */
	public function generateDocument($modele, $outputlangs, $hidedetails=0, $hidedesc=0, $hideref=0)
	{
		global $conf,$user,$langs;

		$langs->load("propale");

		// Positionne le modele sur le nom du modele a utiliser
		if (! dol_strlen($modele))
		{
			if (! empty($conf->global->PROPALE_ADDON_PDF))
			{
				$modele = $conf->global->PROPALE_ADDON_PDF;
			}
			else
			{
				$modele = 'azur';
			}
		}

		$modelpath = "core/modules/propale/doc/";

		return $this->commonGenerateDocument($modelpath, $modele, $outputlangs, $hidedetails, $hidedesc, $hideref);
	}


}


/**
 *	\class      PropaleLigne
 *	\brief      Class to manage commercial proposal lines
 */
class PropaleLigne  extends CommonObject
{
    var $db;
    var $error;

    public $element='propaldet';
    public $table_element='propaldet';

    var $oldline;

    // From llx_propaldet
    var $rowid;
    var $fk_propal;
    var $fk_parent_line;
    var $desc;          	// Description ligne
    var $fk_product;		// Id produit predefini
    var $product_type = 0;	// Type 0 = product, 1 = Service

    var $qty;
    var $tva_tx;
    var $subprice;
    var $remise_percent;
    var $fk_remise_except;

    var $rang = 0;

	var $fk_fournprice;
	var $pa_ht;
	var $marge_tx;
	var $marque_tx;

    var $special_code;	// Tag for special lines (exlusive tags)
    // 1: frais de port
    // 2: ecotaxe
    // 3: option line (when qty = 0)

    var $info_bits = 0;	// Liste d'options cumulables:
    // Bit 0: 	0 si TVA normal - 1 si TVA NPR
    // Bit 1:	0 ligne normale - 1 si ligne de remise fixe

    var $total_ht;			// Total HT  de la ligne toute quantite et incluant la remise ligne
    var $total_tva;			// Total TVA  de la ligne toute quantite et incluant la remise ligne
    var $total_ttc;			// Total TTC de la ligne toute quantite et incluant la remise ligne

    // Ne plus utiliser
    var $remise;
    var $price;

    // From llx_product
    var $ref;						// Reference produit
    var $libelle;       // Label produit
    var $product_desc;  // Description produit

    var $localtax1_tx;		// Local tax 1
    var $localtax2_tx;		// Local tax 2
    var $localtax1_type;	// Local tax 1 type
	var $localtax2_type;	// Local tax 2 type
    var $total_localtax1;  	// Line total local tax 1
    var $total_localtax2;	// Line total local tax 2

    var $date_start;
    var $date_end;

    var $skip_update_total; // Skip update price total for special lines

    /**
     * 	Class line Contructor
     *
     * 	@param	DoliDB	$db	Database handler
     */
    function __construct($db)
    {
        $this->db= $db;
    }

    /**
     *	Retrieve the propal line object
     *
     *	@param	int		$rowid		Propal line id
     *	@return	int					<0 if KO, >0 if OK
     */
	function fetch($rowid)
	{
		$sql = 'SELECT pd.rowid, pd.fk_propal, pd.fk_parent_line, pd.fk_product, pd.label as custom_label, pd.description, pd.price, pd.qty, pd.tva_tx,';
		$sql.= ' pd.remise, pd.remise_percent, pd.fk_remise_except, pd.subprice,';
		$sql.= ' pd.info_bits, pd.total_ht, pd.total_tva, pd.total_ttc, pd.fk_product_fournisseur_price as fk_fournprice, pd.buy_price_ht as pa_ht, pd.special_code, pd.rang,';
		$sql.= ' pd.localtax1_tx, pd.localtax2_tx, pd.total_localtax1, pd.total_localtax2,';
		$sql.= ' p.ref as product_ref, p.label as product_label, p.description as product_desc,';
		$sql.= ' pd.date_start, pd.date_end, pd.product_type';
		$sql.= ' FROM '.MAIN_DB_PREFIX.'propaldet as pd';
		$sql.= ' LEFT JOIN '.MAIN_DB_PREFIX.'product as p ON pd.fk_product = p.rowid';
		$sql.= ' WHERE pd.rowid = '.$rowid;

		$result = $this->db->query($sql);
		if ($result)
		{
			$objp = $this->db->fetch_object($result);

			$this->rowid			= $objp->rowid;
			$this->fk_propal		= $objp->fk_propal;
			$this->fk_parent_line	= $objp->fk_parent_line;
			$this->label			= $objp->custom_label;
			$this->desc				= $objp->description;
			$this->qty				= $objp->qty;
			$this->price			= $objp->price;		// deprecated
			$this->subprice			= $objp->subprice;
			$this->tva_tx			= $objp->tva_tx;
			$this->remise			= $objp->remise;
			$this->remise_percent	= $objp->remise_percent;
			$this->fk_remise_except = $objp->fk_remise_except;
			$this->fk_product		= $objp->fk_product;
			$this->info_bits		= $objp->info_bits;

			$this->total_ht			= $objp->total_ht;
			$this->total_tva		= $objp->total_tva;
			$this->total_ttc		= $objp->total_ttc;

			$this->fk_fournprice	= $objp->fk_fournprice;

			$marginInfos			= getMarginInfos($objp->subprice, $objp->remise_percent, $objp->tva_tx, $objp->localtax1_tx, $objp->localtax2_tx, $this->fk_fournprice, $objp->pa_ht);
			$this->pa_ht			= $marginInfos[0];
			$this->marge_tx			= $marginInfos[1];
			$this->marque_tx		= $marginInfos[2];

			$this->special_code		= $objp->special_code;
			$this->product_type		= $objp->product_type;
			$this->rang				= $objp->rang;

			$this->ref				= $objp->product_ref;      // deprecated
			$this->product_ref		= $objp->product_ref;
			$this->libelle			= $objp->product_label;  // deprecated
			$this->product_label	= $objp->product_label;
			$this->product_desc		= $objp->product_desc;

			$this->date_start       = $this->db->jdate($objp->date_start);
            $this->date_end         = $this->db->jdate($objp->date_end);

			$this->db->free($result);

            return 1;
		}
		else
		{
			return -1;
		}
	}

    /**
     *  Insert object line propal in database
     *
     *	@param		int		$notrigger		1=Does not execute triggers, 0= execuete triggers
     *	@return		int						<0 if KO, >0 if OK
     */
    function insert($notrigger=0)
    {
        global $conf,$langs,$user;

        $error=0;

        dol_syslog(get_class($this)."::insert rang=".$this->rang);

        // Clean parameters
        if (empty($this->tva_tx)) $this->tva_tx=0;
        if (empty($this->localtax1_tx)) $this->localtax1_tx=0;
        if (empty($this->localtax2_tx)) $this->localtax2_tx=0;
        if (empty($this->localtax1_type)) $this->localtax1_type=0;
		if (empty($this->localtax2_type)) $this->localtax2_type=0;
        if (empty($this->total_localtax1)) $this->total_localtax1=0;
        if (empty($this->total_localtax2)) $this->total_localtax2=0;
        if (empty($this->rang)) $this->rang=0;
        if (empty($this->remise)) $this->remise=0;
        if (empty($this->remise_percent) || ! is_numeric($this->remise_percent)) $this->remise_percent=0;
        if (empty($this->info_bits)) $this->info_bits=0;
        if (empty($this->special_code)) $this->special_code=0;
        if (empty($this->fk_parent_line)) $this->fk_parent_line=0;
        if (empty($this->fk_fournprice)) $this->fk_fournprice=0;
		if (! is_numeric($this->qty)) $this->qty = 0;

        if (empty($this->pa_ht)) $this->pa_ht=0;

        // si prix d'achat non renseigne et utilise pour calcul des marges alors prix achat = prix vente
        if ($this->pa_ht == 0) {
        	if ($this->subprice > 0 && (isset($conf->global->ForceBuyingPriceIfNull) && $conf->global->ForceBuyingPriceIfNull == 1))
        		$this->pa_ht = $this->subprice * (1 - $this->remise_percent / 100);
        }

        // Check parameters
        if ($this->product_type < 0) return -1;

        $this->db->begin();

        // Insert line into database
        $sql = 'INSERT INTO '.MAIN_DB_PREFIX.'propaldet';
        $sql.= ' (fk_propal, fk_parent_line, label, description, fk_product, product_type,';
		$sql.= ' fk_remise_except, qty, tva_tx, localtax1_tx, localtax2_tx, localtax1_type, localtax2_type,';
        $sql.= ' subprice, remise_percent, ';
        $sql.= ' info_bits, ';
        $sql.= ' total_ht, total_tva, total_localtax1, total_localtax2, total_ttc, fk_product_fournisseur_price, buy_price_ht, special_code, rang,';
        $sql.= ' date_start, date_end)';
        $sql.= " VALUES (".$this->fk_propal.",";
        $sql.= " ".($this->fk_parent_line>0?"'".$this->fk_parent_line."'":"null").",";
        $sql.= " ".(! empty($this->label)?"'".$this->db->escape($this->label)."'":"null").",";
        $sql.= " '".$this->db->escape($this->desc)."',";
        $sql.= " ".($this->fk_product?"'".$this->fk_product."'":"null").",";
        $sql.= " '".$this->product_type."',";
        $sql.= " ".($this->fk_remise_except?"'".$this->fk_remise_except."'":"null").",";
        $sql.= " ".price2num($this->qty).",";
        $sql.= " ".price2num($this->tva_tx).",";
        $sql.= " ".price2num($this->localtax1_tx).",";
        $sql.= " ".price2num($this->localtax2_tx).",";
		$sql.= " '".$this->localtax1_type."',";
		$sql.= " '".$this->localtax2_type."',";
        $sql.= " ".($this->subprice?price2num($this->subprice):"null").",";
        $sql.= " ".price2num($this->remise_percent).",";
        $sql.= " ".(isset($this->info_bits)?"'".$this->info_bits."'":"null").",";
        $sql.= " ".price2num($this->total_ht).",";
        $sql.= " ".price2num($this->total_tva).",";
        $sql.= " ".price2num($this->total_localtax1).",";
        $sql.= " ".price2num($this->total_localtax2).",";
        $sql.= " ".price2num($this->total_ttc).",";
        $sql.= " ".(!empty($this->fk_fournprice)?"'".$this->fk_fournprice."'":"null").",";
        $sql.= " ".(isset($this->pa_ht)?"'".price2num($this->pa_ht)."'":"null").",";
        $sql.= ' '.$this->special_code.',';
        $sql.= ' '.$this->rang.',';
        $sql.= " ".(! empty($this->date_start)?"'".$this->db->idate($this->date_start)."'":"null").',';
        $sql.= " ".(! empty($this->date_end)?"'".$this->db->idate($this->date_end)."'":"null");
        $sql.= ')';

        dol_syslog(get_class($this).'::insert', LOG_DEBUG);
        $resql=$this->db->query($sql);
        if ($resql)
        {
            $this->rowid=$this->db->last_insert_id(MAIN_DB_PREFIX.'propaldet');

            if (empty($conf->global->MAIN_EXTRAFIELDS_DISABLED)) // For avoid conflicts if trigger used
            {
            	$this->id=$this->rowid;
            	$result=$this->insertExtraFields();
            	if ($result < 0)
            	{
            		$error++;
            	}
            }

            if (! $notrigger)
            {
                // Call trigger
                $result=$this->call_trigger('LINEPROPAL_INSERT',$user);
                if ($result < 0)
                {
                    $this->db->rollback();
                    return -1;
                }
                // End call triggers
            }

            $this->db->commit();
            return 1;
        }
        else
        {
            $this->error=$this->db->error()." sql=".$sql;
            $this->db->rollback();
            return -1;
        }
    }

    /**
     * 	Delete line in database
     *
     *	@return	 int  <0 if ko, >0 if ok
     */
    function delete()
    {
        global $conf,$langs,$user;

        $error=0;
        $this->db->begin();

        $sql = "DELETE FROM ".MAIN_DB_PREFIX."propaldet WHERE rowid = ".$this->rowid;
        dol_syslog("PropaleLigne::delete", LOG_DEBUG);
        if ($this->db->query($sql) )
        {

        	// Remove extrafields
        	if ((! $error) && (empty($conf->global->MAIN_EXTRAFIELDS_DISABLED))) // For avoid conflicts if trigger used
        	{
        		$this->id=$this->rowid;
        		$result=$this->deleteExtraFields();
        		if ($result < 0)
        		{
        			$error++;
        			dol_syslog(get_class($this)."::delete error -4 ".$this->error, LOG_ERR);
        		}
        	}

            // Call trigger
            $result=$this->call_trigger('LINEPROPAL_DELETE',$user);
            if ($result < 0)
            {
                $this->db->rollback();
                return -1;
            }
            // End call triggers

            $this->db->commit();

            return 1;
        }
        else
        {
            $this->error=$this->db->error()." sql=".$sql;
            $this->db->rollback();
            return -1;
        }
    }

    /**
     *	Update propal line object into DB
     *
     *	@param 	int		$notrigger	1=Does not execute triggers, 0= execuete triggers
     *	@return	int					<0 if ko, >0 if ok
     */
    function update($notrigger=0)
    {
        global $conf,$langs,$user;

        $error=0;

        // Clean parameters
        if (empty($this->tva_tx)) $this->tva_tx=0;
        if (empty($this->localtax1_tx)) $this->localtax1_tx=0;
        if (empty($this->localtax2_tx)) $this->localtax2_tx=0;
        if (empty($this->total_localtax1)) $this->total_localtax1=0;
        if (empty($this->total_localtax2)) $this->total_localtax2=0;
		if (empty($this->localtax1_type)) $this->localtax1_type=0;
		if (empty($this->localtax2_type)) $this->localtax2_type=0;
        if (empty($this->marque_tx)) $this->marque_tx=0;
        if (empty($this->marge_tx)) $this->marge_tx=0;
        if (empty($this->price)) $this->price=0;	// TODO A virer
        if (empty($this->remise)) $this->remise=0;	// TODO A virer
        if (empty($this->remise_percent)) $this->remise_percent=0;
        if (empty($this->info_bits)) $this->info_bits=0;
        if (empty($this->special_code)) $this->special_code=0;
        if (empty($this->fk_parent_line)) $this->fk_parent_line=0;
        if (empty($this->fk_fournprice)) $this->fk_fournprice=0;
        if (empty($this->subprice)) $this->subprice=0;

		if (empty($this->pa_ht)) $this->pa_ht=0;

		// si prix d'achat non renseigne et utilise pour calcul des marges alors prix achat = prix vente
		if ($this->pa_ht == 0) {
			if ($this->subprice > 0 && (isset($conf->global->ForceBuyingPriceIfNull) && $conf->global->ForceBuyingPriceIfNull == 1))
				$this->pa_ht = $this->subprice * (1 - $this->remise_percent / 100);
		}

        $this->db->begin();

        // Mise a jour ligne en base
        $sql = "UPDATE ".MAIN_DB_PREFIX."propaldet SET";
        $sql.= " description='".$this->db->escape($this->desc)."'";
        $sql.= " , label=".(! empty($this->label)?"'".$this->db->escape($this->label)."'":"null");
        $sql.= " , product_type=".$this->product_type;
        $sql.= " , tva_tx='".price2num($this->tva_tx)."'";
        $sql.= " , localtax1_tx=".price2num($this->localtax1_tx);
        $sql.= " , localtax2_tx=".price2num($this->localtax2_tx);
		$sql.= " , localtax1_type='".$this->localtax1_type."'";
		$sql.= " , localtax2_type='".$this->localtax2_type."'";
        $sql.= " , qty='".price2num($this->qty)."'";
        $sql.= " , subprice=".price2num($this->subprice)."";
        $sql.= " , remise_percent=".price2num($this->remise_percent)."";
        $sql.= " , price=".price2num($this->price)."";					// TODO A virer
        $sql.= " , remise=".price2num($this->remise)."";				// TODO A virer
        $sql.= " , info_bits='".$this->info_bits."'";
        if (empty($this->skip_update_total))
        {
            $sql.= " , total_ht=".price2num($this->total_ht)."";
            $sql.= " , total_tva=".price2num($this->total_tva)."";
            $sql.= " , total_ttc=".price2num($this->total_ttc)."";
            $sql.= " , total_localtax1=".price2num($this->total_localtax1)."";
            $sql.= " , total_localtax2=".price2num($this->total_localtax2)."";
        }
		$sql.= " , fk_product_fournisseur_price=".(! empty($this->fk_fournprice)?"'".$this->fk_fournprice."'":"null");
		$sql.= " , buy_price_ht=".price2num($this->pa_ht);
        if (strlen($this->special_code)) $sql.= " , special_code=".$this->special_code;
        $sql.= " , fk_parent_line=".($this->fk_parent_line>0?$this->fk_parent_line:"null");
        if (! empty($this->rang)) $sql.= ", rang=".$this->rang;
        $sql.= " , date_start=".(! empty($this->date_start)?"'".$this->db->idate($this->date_start)."'":"null");
        $sql.= " , date_end=".(! empty($this->date_end)?"'".$this->db->idate($this->date_end)."'":"null");
        $sql.= " WHERE rowid = ".$this->rowid;

        dol_syslog(get_class($this)."::update", LOG_DEBUG);
        $resql=$this->db->query($sql);
        if ($resql)
        {
        	if (empty($conf->global->MAIN_EXTRAFIELDS_DISABLED)) // For avoid conflicts if trigger used
        	{
        		$this->id=$this->rowid;
        		$result=$this->insertExtraFields();
        		if ($result < 0)
        		{
        			$error++;
        		}
        	}

            if (! $notrigger)
            {
                // Call trigger
                $result=$this->call_trigger('LINEPROPAL_UPDATE',$user);
                if ($result < 0)
                {
                    $this->db->rollback();
                    return -1;
                }
                // End call triggers
            }

            $this->db->commit();
            return 1;
        }
        else
        {
            $this->error=$this->db->error();
            $this->db->rollback();
            return -2;
        }
    }

    /**
     *	Update DB line fields total_xxx
     *	Used by migration
     *
     *	@return		int		<0 if ko, >0 if ok
     */
    function update_total()
    {
        $this->db->begin();

        // Mise a jour ligne en base
        $sql = "UPDATE ".MAIN_DB_PREFIX."propaldet SET";
        $sql.= " total_ht=".price2num($this->total_ht,'MT')."";
        $sql.= ",total_tva=".price2num($this->total_tva,'MT')."";
        $sql.= ",total_ttc=".price2num($this->total_ttc,'MT')."";
        $sql.= " WHERE rowid = ".$this->rowid;

        dol_syslog("PropaleLigne::update_total", LOG_DEBUG);

        $resql=$this->db->query($sql);
        if ($resql)
        {
            $this->db->commit();
            return 1;
        }
        else
        {
            $this->error=$this->db->error();
            $this->db->rollback();
            return -2;
        }
    }

}
<|MERGE_RESOLUTION|>--- conflicted
+++ resolved
@@ -553,17 +553,9 @@
 
             $staticline = clone $line;
 
-<<<<<<< HEAD
-            $this->line->context = $this->context;
-
-            // Stock previous line records
-            $staticline=new PropaleLigne($this->db);
-            $staticline->fetch($rowid);
-            $this->line->oldline = $staticline;
-=======
             $line->oldline = $staticline;
             $this->line = $line;
->>>>>>> 1595765e
+            $this->line->context = $this->context;
 
             // Reorder if fk_parent_line change
             if (! empty($fk_parent_line) && ! empty($staticline->fk_parent_line) && $fk_parent_line != $staticline->fk_parent_line)
@@ -968,9 +960,9 @@
     function createFromClone($socid=0)
     {
         global $db, $user,$langs,$conf,$hookmanager;
-		
+
 		dol_include_once('/projet/class.project.class.php');
-				
+
         $this->context['createfromclone']='createfromclone';
 
         $error=0;
@@ -995,16 +987,16 @@
                 $this->socid 				= $objsoc->id;
                 $this->cond_reglement_id	= (! empty($objsoc->cond_reglement_id) ? $objsoc->cond_reglement_id : 0);
                 $this->mode_reglement_id	= (! empty($objsoc->mode_reglement_id) ? $objsoc->mode_reglement_id : 0);
-				
+
 				$project = new Project($db);
-				
+
 				if($objFrom->fk_project > 0 && $project->fetch($objFrom->fk_project)) {
 					if($project->socid <= 0) $this->fk_project = $objFrom->fk_project;
 					else $this->fk_project = '';
 				} else {
 					$this->fk_project = '';
 				}
-                
+
                 $this->fk_delivery_address	= '';
             }
 
