--- conflicted
+++ resolved
@@ -2629,15 +2629,12 @@
 		$newprivatenote = dol_concatdesc($this->note_private, $note);
 
 		$sql  = "UPDATE ".MAIN_DB_PREFIX."propal";
-<<<<<<< HEAD
-		$sql .= " SET fk_statut = ".((int) $status).", note_private = '".$this->db->escape($newprivatenote)."', date_signature='".$this->db->idate($now)."', fk_user_signature=".((int) $user->id);
-		if ($status == self::STATUS_NOTSIGNED) {
-			$sql .= ", date_cloture='".$this->db->idate($now)."', fk_user_cloture=".((int) $user->id);
-=======
 		$sql .= " SET fk_statut = ".((int) $status).", note_private = '".$this->db->escape($newprivatenote)."'";
 		if ($status == self::STATUS_SIGNED) {
 			$sql .= ", date_signature='".$this->db->idate($now)."', fk_user_signature=".$user->id;
->>>>>>> 26e09f85
+		}
+		if ($status == self::STATUS_NOTSIGNED) {
+			$sql .= ", date_cloture='".$this->db->idate($now)."', fk_user_cloture=".((int) $user->id);
 		}
 		$sql .= " WHERE rowid = ".((int) $this->id);
 
