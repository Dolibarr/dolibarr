--- conflicted
+++ resolved
@@ -3841,33 +3841,24 @@
 	 */
 	public $product_desc;
 
-<<<<<<< HEAD
+	/**
+	 * Product use lot
+	 * @var string
+	 */
+	public $product_tobatch;
+
+	/**
+	 * Product barcode
+	 * @var string
+	 */
+	public $product_barcode;
+
 	public $localtax1_tx; // Local tax 1
 	public $localtax2_tx; // Local tax 2
 	public $localtax1_type; // Local tax 1 type
 	public $localtax2_type; // Local tax 2 type
 	public $total_localtax1; // Line total local tax 1
 	public $total_localtax2; // Line total local tax 2
-=======
-	/**
-	 * Product use lot
-	 * @var string
-	 */
-	public $product_tobatch;
-
-	/**
-	 * Product barcode
-	 * @var string
-	 */
-	public $product_barcode;
-
-    public $localtax1_tx; // Local tax 1
-    public $localtax2_tx; // Local tax 2
-    public $localtax1_type; // Local tax 1 type
-    public $localtax2_type; // Local tax 2 type
-    public $total_localtax1; // Line total local tax 1
-    public $total_localtax2; // Line total local tax 2
->>>>>>> 14ea3a16
 
 	public $date_start;
 	public $date_end;
