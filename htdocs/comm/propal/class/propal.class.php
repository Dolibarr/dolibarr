<?php
/* Copyright (C) 2002-2004  Rodolphe Quiedeville    <rodolphe@quiedeville.org>
 * Copyright (C) 2004       Eric Seigne             <eric.seigne@ryxeo.com>
 * Copyright (C) 2004-2011  Laurent Destailleur     <eldy@users.sourceforge.net>
 * Copyright (C) 2005       Marc Barilley           <marc@ocebo.com>
 * Copyright (C) 2005-2013  Regis Houssin           <regis.houssin@inodbox.com>
 * Copyright (C) 2006       Andre Cianfarani        <acianfa@free.fr>
 * Copyright (C) 2008       Raphael Bertrand        <raphael.bertrand@resultic.fr>
 * Copyright (C) 2010-2020  Juanjo Menent           <jmenent@2byte.es>
 * Copyright (C) 2010-2022  Philippe Grand          <philippe.grand@atoo-net.com>
 * Copyright (C) 2012-2014  Christophe Battarel     <christophe.battarel@altairis.fr>
 * Copyright (C) 2012       Cedric Salvador         <csalvador@gpcsolutions.fr>
 * Copyright (C) 2013       Florian Henry           <florian.henry@open-concept.pro>
 * Copyright (C) 2014-2015  Marcos García           <marcosgdf@gmail.com>
 * Copyright (C) 2018       Nicolas ZABOURI         <info@inovea-conseil.com>
 * Copyright (C) 2018-2021  Frédéric France         <frederic.france@netlogic.fr>
 * Copyright (C) 2018       Ferran Marcet           <fmarcet@2byte.es>
 * Copyright (C) 2022       ATM Consulting          <contact@atm-consulting.fr>
 * Copyright (C) 2022       OpenDSI                 <support@open-dsi.fr>
 * Copyright (C) 2022      	Gauthier VERDOL     	<gauthier.verdol@atm-consulting.fr>
 *
 * This program is free software; you can redistribute it and/or modify
 * it under the terms of the GNU General Public License as published by
 * the Free Software Foundation; either version 3 of the License, or
 * (at your option) any later version.
 *
 * This program is distributed in the hope that it will be useful,
 * but WITHOUT ANY WARRANTY; without even the implied warranty of
 * MERCHANTABILITY or FITNESS FOR A PARTICULAR PURPOSE.  See the
 * GNU General Public License for more details.
 *
 * You should have received a copy of the GNU General Public License
 * along with this program. If not, see <https://www.gnu.org/licenses/>.
 */

/**
 *	\file       htdocs/comm/propal/class/propal.class.php
 *	\brief      File of class to manage proposals
 */

require_once DOL_DOCUMENT_ROOT.'/core/class/commonobject.class.php';
require_once DOL_DOCUMENT_ROOT."/core/class/commonobjectline.class.php";
require_once DOL_DOCUMENT_ROOT.'/product/class/product.class.php';
require_once DOL_DOCUMENT_ROOT.'/contact/class/contact.class.php';
require_once DOL_DOCUMENT_ROOT.'/margin/lib/margins.lib.php';
require_once DOL_DOCUMENT_ROOT.'/multicurrency/class/multicurrency.class.php';
require_once DOL_DOCUMENT_ROOT.'/core/class/commonincoterm.class.php';

/**
 *	Class to manage proposals
 */
class Propal extends CommonObject
{
	use CommonIncoterm;

	/**
	 * @var string code
	 */
	public $code = "";

	/**
	 * @var string ID to identify managed object
	 */
	public $element = 'propal';

	/**
	 * @var string Name of table without prefix where object is stored
	 */
	public $table_element = 'propal';

	/**
	 * @var int    Name of subtable line
	 */
	public $table_element_line = 'propaldet';

	/**
	 * @var string Fieldname with ID of parent key if this field has a parent
	 */
	public $fk_element = 'fk_propal';

	/**
	 * @var string String with name of icon for myobject. Must be the part after the 'object_' into object_myobject.png
	 */
	public $picto = 'propal';

	/**
	 * 0=No test on entity, 1=Test with field entity, 2=Test with link by societe
	 * @var int
	 */
	public $ismultientitymanaged = 1;

	/**
	 * 0=Default, 1=View may be restricted to sales representative only if no permission to see all or to company of external user if external user
	 * @var integer
	 */
	public $restrictiononfksoc = 1;

	/**
	 * {@inheritdoc}
	 */
	protected $table_ref_field = 'ref';

	/**
	 * ID of the client
	 * @var int
	 */
	public $socid;

	/**
	 * ID of the contact
	 * @var int
	 */
	public $contactid;
	public $author;

	/**
	 * Ref from thirdparty
	 * @var string
	 * @deprecated
	 * @see $ref_customer
	 */
	public $ref_client;

	/**
	 * Ref from thirdparty
	 * @var string
	 */
	public $ref_customer;

	/**
	 * @var Propal oldcopy with propal properties
	 */
	public $oldcopy;

	/**
	 * Status of the quote
	 * @var int
	 * @deprecated Try to use $status now
	 * @see Propal::STATUS_DRAFT, Propal::STATUS_VALIDATED, Propal::STATUS_SIGNED, Propal::STATUS_NOTSIGNED, Propal::STATUS_BILLED
	 */
	public $statut;

	/**
	 * Status of the quote
	 * @var int
	 * @see Propal::STATUS_DRAFT, Propal::STATUS_VALIDATED, Propal::STATUS_SIGNED, Propal::STATUS_NOTSIGNED, Propal::STATUS_BILLED
	 */
	public $status;

	/**
	 * @deprecated
	 * @see $date_creation
	 */
	public $datec;

	/**
	 * @var integer|string $date_creation;
	 */
	public $date_creation;

	/**
	 * @deprecated
	 * @see $date_validation
	 */
	public $datev;

	/**
	 * @var integer|string $date_validation;
	 */
	public $date_validation;

	/**
	 * @var integer|string $date_signature;
	 */
	public $date_signature;

	/**
	 * @var User $user_signature
	 */
	public $user_signature;

	/**
	 * @var integer|string date of the quote;
	 */
	public $date;

	/**
	 * @deprecated
	 * @see $date
	 */
	public $datep;

	/**
	 * @var integer|string 	$delivery_date;
	 */
	public $delivery_date; // Date expected of shipment (date starting shipment, not the reception that occurs some days after)


	public $fin_validite;

	public $user_author_id;

	/**
	 * @deprecated
	 * @see $total_ht
	 */
	public $price;
	/**
	 * @deprecated
	 * @see $total_tva
	 */
	public $tva;
	/**
	 * @deprecated
	 * @see $total_ttc
	 */
	public $total;

	public $cond_reglement_code;	// code
	public $cond_reglement;			// label
	public $cond_reglement_doc;		// label doc

	public $mode_reglement_code;	// code
	public $mode_reglement;			// label

	public $deposit_percent;

	/**
	 * @var int ID
	 * @deprecated
	 */
	public $fk_address;

	public $address_type;
	public $address;

	/**
	 * @var int availabilty ID
	 */
	public $availability_id;

	/**
	 * @var int availabilty ID
	 * @deprecated
	 * @see $availability_id
	 */
	public $fk_availability;

	/**
	 * @var string availabilty code
	 */
	public $availability_code;

	/**
	 * @var string availabilty label
	 */
	public $availability;

	public $duree_validite;

	public $demand_reason_id;		// id
	public $demand_reason_code;		// code
	public $demand_reason;			// label

	public $warehouse_id;

	public $extraparams = array();

	/**
	 * @var PropaleLigne[]
	 */
	public $lines = array();

	/**
	 * @var PropaleLigne
	 */
	public $line;

	public $labelStatus = array();
	public $labelStatusShort = array();

	// Multicurrency
	/**
	 * @var int ID
	 */
	public $fk_multicurrency;

	public $multicurrency_code;
	public $multicurrency_tx;
	public $multicurrency_total_ht;
	public $multicurrency_total_tva;
	public $multicurrency_total_ttc;


	/**
	 *  'type' if the field format ('integer', 'integer:ObjectClass:PathToClass[:AddCreateButtonOrNot[:Filter]]', 'varchar(x)', 'double(24,8)', 'real', 'price', 'text', 'html', 'date', 'datetime', 'timestamp', 'duration', 'mail', 'phone', 'url', 'password')
	 *         Note: Filter can be a string like "(t.ref:like:'SO-%') or (t.date_creation:<:'20160101') or (t.nature:is:NULL)"
	 *  'label' the translation key.
	 *  'enabled' is a condition when the field must be managed.
	 *  'position' is the sort order of field.
	 *  'notnull' is set to 1 if not null in database. Set to -1 if we must set data to null if empty ('' or 0).
	 *  'visible' says if field is visible in list (Examples: 0=Not visible, 1=Visible on list and create/update/view forms, 2=Visible on list only, 3=Visible on create/update/view form only (not list), 4=Visible on list and update/view form only (not create). 5=Visible on list and view only (not create/not update). Using a negative value means field is not shown by default on list but can be selected for viewing)
	 *  'noteditable' says if field is not editable (1 or 0)
	 *  'default' is a default value for creation (can still be overwrote by the Setup of Default Values if field is editable in creation form). Note: If default is set to '(PROV)' and field is 'ref', the default value will be set to '(PROVid)' where id is rowid when a new record is created.
	 *  'index' if we want an index in database.
	 *  'foreignkey'=>'tablename.field' if the field is a foreign key (it is recommanded to name the field fk_...).
	 *  'searchall' is 1 if we want to search in this field when making a search from the quick search button.
	 *  'isameasure' must be set to 1 if you want to have a total on list for this field. Field type must be summable like integer or double(24,8).
	 *  'css' is the CSS style to use on field. For example: 'maxwidth200'
	 *  'help' is a string visible as a tooltip on field
	 *  'showoncombobox' if value of the field must be visible into the label of the combobox that list record
	 *  'disabled' is 1 if we want to have the field locked by a 'disabled' attribute. In most cases, this is never set into the definition of $fields into class, but is set dynamically by some part of code.
	 *  'arrayofkeyval' to set list of value if type is a list of predefined values. For example: array("0"=>"Draft","1"=>"Active","-1"=>"Cancel")
	 *  'comment' is not used. You can store here any text of your choice. It is not used by application.
	 *
	 *  Note: To have value dynamic, you can set value to 0 in definition and edit the value on the fly into the constructor.
	 */

	// BEGIN MODULEBUILDER PROPERTIES
	/**
	 * @var array  Array with all fields and their property. Do not use it as a static var. It may be modified by constructor.
	 */
	public $fields = array(
		'rowid' =>array('type'=>'integer', 'label'=>'TechnicalID', 'enabled'=>1, 'visible'=>-1, 'notnull'=>1, 'position'=>10),
		'entity' =>array('type'=>'integer', 'label'=>'Entity', 'default'=>1, 'enabled'=>1, 'visible'=>-2, 'notnull'=>1, 'position'=>15, 'index'=>1),
		'ref' =>array('type'=>'varchar(30)', 'label'=>'Ref', 'enabled'=>1, 'visible'=>-1, 'notnull'=>1, 'showoncombobox'=>1, 'position'=>20),
		'ref_client' =>array('type'=>'varchar(255)', 'label'=>'RefCustomer', 'enabled'=>1, 'visible'=>-1, 'position'=>22),
		'ref_ext' =>array('type'=>'varchar(255)', 'label'=>'RefExt', 'enabled'=>1, 'visible'=>0, 'position'=>40),
		'fk_soc' =>array('type'=>'integer:Societe:societe/class/societe.class.php', 'label'=>'ThirdParty', 'enabled'=>'isModEnabled("societe")', 'visible'=>-1, 'position'=>23),
		'fk_projet' =>array('type'=>'integer:Project:projet/class/project.class.php:1:(fk_statut:=:1)', 'label'=>'Fk projet', 'enabled'=>"isModEnabled('project')", 'visible'=>-1, 'position'=>24),
		'tms' =>array('type'=>'timestamp', 'label'=>'DateModification', 'enabled'=>1, 'visible'=>-1, 'notnull'=>1, 'position'=>25),
		'datec' =>array('type'=>'datetime', 'label'=>'DateCreation', 'enabled'=>1, 'visible'=>-1, 'position'=>55),
		'datep' =>array('type'=>'date', 'label'=>'Date', 'enabled'=>1, 'visible'=>-1, 'position'=>60),
		'fin_validite' =>array('type'=>'datetime', 'label'=>'DateEnd', 'enabled'=>1, 'visible'=>-1, 'position'=>65),
		'date_valid' =>array('type'=>'datetime', 'label'=>'DateValidation', 'enabled'=>1, 'visible'=>-1, 'position'=>70),
		'date_cloture' =>array('type'=>'datetime', 'label'=>'DateClosing', 'enabled'=>1, 'visible'=>-1, 'position'=>75),
		'fk_user_author' =>array('type'=>'integer:User:user/class/user.class.php', 'label'=>'Fk user author', 'enabled'=>1, 'visible'=>-1, 'position'=>80),
		'fk_user_modif' =>array('type'=>'integer:User:user/class/user.class.php', 'label'=>'UserModif', 'enabled'=>1, 'visible'=>-2, 'notnull'=>-1, 'position'=>85),
		'fk_user_valid' =>array('type'=>'integer:User:user/class/user.class.php', 'label'=>'UserValidation', 'enabled'=>1, 'visible'=>-1, 'position'=>90),
		'fk_user_cloture' =>array('type'=>'integer:User:user/class/user.class.php', 'label'=>'Fk user cloture', 'enabled'=>1, 'visible'=>-1, 'position'=>95),
		'price' =>array('type'=>'double', 'label'=>'Price', 'enabled'=>1, 'visible'=>-1, 'position'=>105),
		'total_ht' =>array('type'=>'double(24,8)', 'label'=>'TotalHT', 'enabled'=>1, 'visible'=>-1, 'position'=>125, 'isameasure'=>1),
		'total_tva' =>array('type'=>'double(24,8)', 'label'=>'VAT', 'enabled'=>1, 'visible'=>-1, 'position'=>130, 'isameasure'=>1),
		'localtax1' =>array('type'=>'double(24,8)', 'label'=>'LocalTax1', 'enabled'=>1, 'visible'=>-1, 'position'=>135, 'isameasure'=>1),
		'localtax2' =>array('type'=>'double(24,8)', 'label'=>'LocalTax2', 'enabled'=>1, 'visible'=>-1, 'position'=>140, 'isameasure'=>1),
		'total_ttc' =>array('type'=>'double(24,8)', 'label'=>'TotalTTC', 'enabled'=>1, 'visible'=>-1, 'position'=>145, 'isameasure'=>1),
		'fk_account' =>array('type'=>'integer', 'label'=>'BankAccount', 'enabled'=>'isModEnabled("banque")', 'visible'=>-1, 'position'=>150),
		'fk_currency' =>array('type'=>'varchar(3)', 'label'=>'Currency', 'enabled'=>1, 'visible'=>-1, 'position'=>155),
		'fk_cond_reglement' =>array('type'=>'integer', 'label'=>'PaymentTerm', 'enabled'=>1, 'visible'=>-1, 'position'=>160),
		'deposit_percent' =>array('type'=>'varchar(63)', 'label'=>'DepositPercent', 'enabled'=>1, 'visible'=>-1, 'position'=>161),
		'fk_mode_reglement' =>array('type'=>'integer', 'label'=>'PaymentMode', 'enabled'=>1, 'visible'=>-1, 'position'=>165),
		'note_private' =>array('type'=>'html', 'label'=>'NotePrivate', 'enabled'=>1, 'visible'=>0, 'position'=>170),
		'note_public' =>array('type'=>'html', 'label'=>'NotePublic', 'enabled'=>1, 'visible'=>0, 'position'=>175),
		'model_pdf' =>array('type'=>'varchar(255)', 'label'=>'PDFTemplate', 'enabled'=>1, 'visible'=>0, 'position'=>180),
		'date_livraison' =>array('type'=>'date', 'label'=>'DateDeliveryPlanned', 'enabled'=>1, 'visible'=>-1, 'position'=>185),
		'fk_shipping_method' =>array('type'=>'integer', 'label'=>'ShippingMethod', 'enabled'=>1, 'visible'=>-1, 'position'=>190),
		'fk_warehouse' =>array('type'=>'integer:Entrepot:product/stock/class/entrepot.class.php', 'label'=>'Fk warehouse', 'enabled'=>'isModEnabled("stock")', 'visible'=>-1, 'position'=>191),
		'fk_availability' =>array('type'=>'integer', 'label'=>'Availability', 'enabled'=>1, 'visible'=>-1, 'position'=>195),
		'fk_delivery_address' =>array('type'=>'integer', 'label'=>'DeliveryAddress', 'enabled'=>1, 'visible'=>0, 'position'=>200), // deprecated
		'fk_input_reason' =>array('type'=>'integer', 'label'=>'InputReason', 'enabled'=>1, 'visible'=>-1, 'position'=>205),
		'extraparams' =>array('type'=>'varchar(255)', 'label'=>'Extraparams', 'enabled'=>1, 'visible'=>-1, 'position'=>215),
		'fk_incoterms' =>array('type'=>'integer', 'label'=>'IncotermCode', 'enabled'=>'$conf->incoterm->enabled', 'visible'=>-1, 'position'=>220),
		'location_incoterms' =>array('type'=>'varchar(255)', 'label'=>'IncotermLabel', 'enabled'=>'$conf->incoterm->enabled', 'visible'=>-1, 'position'=>225),
		'fk_multicurrency' =>array('type'=>'integer', 'label'=>'MulticurrencyID', 'enabled'=>1, 'visible'=>-1, 'position'=>230),
		'multicurrency_code' =>array('type'=>'varchar(255)', 'label'=>'MulticurrencyCurrency', 'enabled'=>'isModEnabled("multicurrency")', 'visible'=>-1, 'position'=>235),
		'multicurrency_tx' =>array('type'=>'double(24,8)', 'label'=>'MulticurrencyRate', 'enabled'=>'isModEnabled("multicurrency")', 'visible'=>-1, 'position'=>240, 'isameasure'=>1),
		'multicurrency_total_ht' =>array('type'=>'double(24,8)', 'label'=>'MulticurrencyAmountHT', 'enabled'=>'isModEnabled("multicurrency")', 'visible'=>-1, 'position'=>245, 'isameasure'=>1),
		'multicurrency_total_tva' =>array('type'=>'double(24,8)', 'label'=>'MulticurrencyAmountVAT', 'enabled'=>'isModEnabled("multicurrency")', 'visible'=>-1, 'position'=>250, 'isameasure'=>1),
		'multicurrency_total_ttc' =>array('type'=>'double(24,8)', 'label'=>'MulticurrencyAmountTTC', 'enabled'=>'isModEnabled("multicurrency")', 'visible'=>-1, 'position'=>255, 'isameasure'=>1),
		'last_main_doc' =>array('type'=>'varchar(255)', 'label'=>'LastMainDoc', 'enabled'=>1, 'visible'=>-1, 'position'=>260),
		'fk_statut' =>array('type'=>'smallint(6)', 'label'=>'Status', 'enabled'=>1, 'visible'=>-1, 'notnull'=>1, 'position'=>500),
		'import_key' =>array('type'=>'varchar(14)', 'label'=>'ImportId', 'enabled'=>1, 'visible'=>-2, 'position'=>900),
	);
	// END MODULEBUILDER PROPERTIES

	/**
	 * Draft status
	 */
	const STATUS_DRAFT = 0;
	/**
	 * Validated status
	 */
	const STATUS_VALIDATED = 1;
	/**
	 * Signed quote
	 */
	const STATUS_SIGNED = 2;
	/**
	 * Not signed quote
	 */
	const STATUS_NOTSIGNED = 3;
	/**
	 * Billed or processed quote
	 */
	const STATUS_BILLED = 4; // Todo rename into STATUS_CLOSE ?


	/**
	 *	Constructor
	 *
	 *	@param      DoliDB	$db         Database handler
	 *	@param      int		$socid		Id third party
	 *	@param      int		$propalid   Id proposal
	 */
	public function __construct($db, $socid = 0, $propalid = 0)
	{
		global $conf, $langs;

		$this->db = $db;

		$this->socid = $socid;
		$this->id = $propalid;

		$this->duree_validite = getDolGlobalInt('PROPALE_VALIDITY_DURATION', 0);
	}


	// phpcs:disable PEAR.NamingConventions.ValidFunctionName.ScopeNotCamelCaps
	/**
	 *  Add line into array ->lines
	 *  $this->thirdparty should be loaded
	 *
	 * 	@param  int		$idproduct       	Product Id to add
	 * 	@param  int		$qty             	Quantity
	 * 	@param  int		$remise_percent  	Discount effected on Product
	 *  @return	int							Return integer <0 if KO, >0 if OK
	 *
	 *	TODO	Replace calls to this function by generation objet Ligne
	 */
	public function add_product($idproduct, $qty, $remise_percent = 0)
	{
		// phpcs:enable
		global $conf, $mysoc;

		if (!$qty) {
			$qty = 1;
		}

		dol_syslog(get_class($this)."::add_product $idproduct, $qty, $remise_percent");
		if ($idproduct > 0) {
			$prod = new Product($this->db);
			$prod->fetch($idproduct);

			$productdesc = $prod->description;

			$tva_tx = get_default_tva($mysoc, $this->thirdparty, $prod->id);
			$tva_npr = get_default_npr($mysoc, $this->thirdparty, $prod->id);
			if (empty($tva_tx)) {
				$tva_npr = 0;
			}
			$vat_src_code = ''; // May be defined into tva_tx

			$localtax1_tx = get_localtax($tva_tx, 1, $mysoc, $this->thirdparty, $tva_npr);
			$localtax2_tx = get_localtax($tva_tx, 2, $mysoc, $this->thirdparty, $tva_npr);

			// multiprices
			if ($conf->global->PRODUIT_MULTIPRICES && $this->thirdparty->price_level) {
				$price = $prod->multiprices[$this->thirdparty->price_level];
			} else {
				$price = $prod->price;
			}

			$line = new PropaleLigne($this->db);

			$line->fk_product = $idproduct;
			$line->desc = $productdesc;
			$line->qty = $qty;
			$line->subprice = $price;
			$line->remise_percent = $remise_percent;
			$line->vat_src_code = $vat_src_code;
			$line->tva_tx = $tva_tx;
			$line->fk_unit = $prod->fk_unit;
			if ($tva_npr) {
				$line->info_bits = 1;
			}

			$this->lines[] = $line;
		}

		return 1;
	}

	// phpcs:disable PEAR.NamingConventions.ValidFunctionName.ScopeNotCamelCaps
	/**
	 *	Adding line of fixed discount in the proposal in DB
	 *
	 *	@param     int		$idremise			Id of fixed discount
	 *  @return    int          				>0 if OK, <0 if KO
	 */
	public function insert_discount($idremise)
	{
		// phpcs:enable
		global $langs;

		include_once DOL_DOCUMENT_ROOT.'/core/lib/price.lib.php';
		include_once DOL_DOCUMENT_ROOT.'/core/class/discount.class.php';

		$this->db->begin();

		$remise = new DiscountAbsolute($this->db);
		$result = $remise->fetch($idremise);

		if ($result > 0) {
			if ($remise->fk_facture) {	// Protection against multiple submission
				$this->error = $langs->trans("ErrorDiscountAlreadyUsed");
				$this->db->rollback();
				return -5;
			}

			$line = new PropaleLigne($this->db);

			$this->line->context = $this->context;

			$line->fk_propal = $this->id;
			$line->fk_remise_except = $remise->id;
			$line->desc = $remise->description; // Description ligne
			$line->vat_src_code = $remise->vat_src_code;
			$line->tva_tx = $remise->tva_tx;
			$line->subprice = -$remise->amount_ht;
			$line->fk_product = 0; // Id produit predefined
			$line->qty = 1;
			$line->remise_percent = 0;
			$line->rang = -1;
			$line->info_bits = 2;

			// TODO deprecated
			$line->price = -$remise->amount_ht;

			$line->total_ht  = -$remise->amount_ht;
			$line->total_tva = -$remise->amount_tva;
			$line->total_ttc = -$remise->amount_ttc;

			$result = $line->insert();
			if ($result > 0) {
				$result = $this->update_price(1);
				if ($result > 0) {
					$this->db->commit();
					return 1;
				} else {
					$this->db->rollback();
					return -1;
				}
			} else {
				$this->error = $line->error;
				$this->errors = $line->errors;
				$this->db->rollback();
				return -2;
			}
		} else {
			$this->db->rollback();
			return -2;
		}
	}

	/**
	 *    	Add a proposal line into database (linked to product/service or not)
	 *      The parameters are already supposed to be appropriate and with final values to the call
	 *      of this method. Also, for the VAT rate, it must have already been defined
	 *      by whose calling the method get_default_tva (societe_vendeuse, societe_acheteuse, '' product)
	 *      and desc must already have the right value (it's up to the caller to manage multilanguage)
	 *
	 * 		@param    	string		$desc				Description of line
	 * 		@param    	float		$pu_ht				Unit price
	 * 		@param    	float		$qty             	Quantity
	 * 		@param    	float		$txtva           	Force Vat rate, -1 for auto (Can contain the vat_src_code too with syntax '9.9 (CODE)')
	 * 		@param		float		$txlocaltax1		Local tax 1 rate (deprecated, use instead txtva with code inside)
	 *  	@param		float		$txlocaltax2		Local tax 2 rate (deprecated, use instead txtva with code inside)
	 *		@param    	int			$fk_product      	Product/Service ID predefined
	 * 		@param    	float		$remise_percent  	Pourcentage de remise de la ligne
	 * 		@param    	string		$price_base_type	HT or TTC
	 * 		@param    	float		$pu_ttc             Prix unitaire TTC
	 * 		@param    	int			$info_bits			Bits for type of lines
	 *      @param      int			$type               Type of line (0=product, 1=service). Not used if fk_product is defined, the type of product is used.
	 *      @param      int			$rang               Position of line
	 *      @param		int			$special_code		Special code (also used by externals modules!)
	 *      @param		int			$fk_parent_line		Id of parent line
	 *      @param		int			$fk_fournprice		Id supplier price
	 *      @param		int			$pa_ht				Buying price without tax
	 *      @param		string		$label				???
	 *		@param      int			$date_start       	Start date of the line
	 *		@param      int			$date_end         	End date of the line
	 *      @param		array		$array_options		extrafields array
	 * 		@param 		string		$fk_unit 			Code of the unit to use. Null to use the default one
	 *      @param		string		$origin				Depend on global conf MAIN_CREATEFROM_KEEP_LINE_ORIGIN_INFORMATION can be 'orderdet', 'propaldet'..., else 'order','propal,'....
	 *      @param		int			$origin_id			Depend on global conf MAIN_CREATEFROM_KEEP_LINE_ORIGIN_INFORMATION can be Id of origin object (aka line id), else object id
	 * 		@param		double		$pu_ht_devise		Unit price in currency
	 * 		@param		int    		$fk_remise_except	Id discount if line is from a discount
	 *  	@param		int			$noupdateafterinsertline	No update after insert of line
	 *    	@return    	int         	    			>0 if OK, <0 if KO
	 *    	@see       	add_product()
	 */
	public function addline($desc, $pu_ht, $qty, $txtva, $txlocaltax1 = 0.0, $txlocaltax2 = 0.0, $fk_product = 0, $remise_percent = 0.0, $price_base_type = 'HT', $pu_ttc = 0.0, $info_bits = 0, $type = 0, $rang = -1, $special_code = 0, $fk_parent_line = 0, $fk_fournprice = 0, $pa_ht = 0, $label = '', $date_start = '', $date_end = '', $array_options = 0, $fk_unit = null, $origin = '', $origin_id = 0, $pu_ht_devise = 0, $fk_remise_except = 0, $noupdateafterinsertline = 0)
	{
		global $mysoc, $conf, $langs;

		dol_syslog(get_class($this)."::addline propalid=$this->id, desc=$desc, pu_ht=$pu_ht, qty=$qty, txtva=$txtva, fk_product=$fk_product, remise_except=$remise_percent, price_base_type=$price_base_type, pu_ttc=$pu_ttc, info_bits=$info_bits, type=$type, fk_remise_except=".$fk_remise_except);

		if ($this->statut == self::STATUS_DRAFT) {
			include_once DOL_DOCUMENT_ROOT.'/core/lib/price.lib.php';

			// Clean parameters
			if (empty($remise_percent)) {
				$remise_percent = 0;
			}
			if (empty($qty)) {
				$qty = 0;
			}
			if (empty($info_bits)) {
				$info_bits = 0;
			}
			if (empty($rang)) {
				$rang = 0;
			}
			if (empty($fk_parent_line) || $fk_parent_line < 0) {
				$fk_parent_line = 0;
			}

			$remise_percent = price2num($remise_percent);
			$qty = price2num($qty);
			$pu_ht = price2num($pu_ht);
			$pu_ht_devise = price2num($pu_ht_devise);
			$pu_ttc = price2num($pu_ttc);
			if (!preg_match('/\((.*)\)/', $txtva)) {
				$txtva = price2num($txtva); // $txtva can have format '5,1' or '5.1' or '5.1(XXX)', we must clean only if '5,1'
			}
			$txlocaltax1 = price2num($txlocaltax1);
			$txlocaltax2 = price2num($txlocaltax2);
			$pa_ht = price2num($pa_ht);
			if ($price_base_type == 'HT') {
				$pu = $pu_ht;
			} else {
				$pu = $pu_ttc;
			}

			// Check parameters
			if ($type < 0) {
				return -1;
			}

			if ($date_start && $date_end && $date_start > $date_end) {
				$langs->load("errors");
				$this->error = $langs->trans('ErrorStartDateGreaterEnd');
				return -1;
			}

			$this->db->begin();

			$product_type = $type;
			if (!empty($fk_product) && $fk_product > 0) {
				$product = new Product($this->db);
				$result = $product->fetch($fk_product);
				$product_type = $product->type;

				if (getDolGlobalString('STOCK_MUST_BE_ENOUGH_FOR_PROPOSAL') && $product_type == 0 && $product->stock_reel < $qty) {
					$langs->load("errors");
					$this->error = $langs->trans('ErrorStockIsNotEnoughToAddProductOnProposal', $product->ref);
					$this->db->rollback();
					return -3;
				}
			}

			// Calcul du total TTC et de la TVA pour la ligne a partir de
			// qty, pu, remise_percent et txtva
			// TRES IMPORTANT: C'est au moment de l'insertion ligne qu'on doit stocker
			// la part ht, tva et ttc, et ce au niveau de la ligne qui a son propre taux tva.

			$localtaxes_type = getLocalTaxesFromRate($txtva, 0, $this->thirdparty, $mysoc);

			// Clean vat code
			$reg = array();
			$vat_src_code = '';
			$reg = array();
			if (preg_match('/\((.*)\)/', $txtva, $reg)) {
				$vat_src_code = $reg[1];
				$txtva = preg_replace('/\s*\(.*\)/', '', $txtva); // Remove code into vatrate.
			}

			$tabprice = calcul_price_total($qty, $pu, $remise_percent, $txtva, $txlocaltax1, $txlocaltax2, 0, $price_base_type, $info_bits, $product_type, $mysoc, $localtaxes_type, 100, $this->multicurrency_tx, $pu_ht_devise);

			$total_ht  = $tabprice[0];
			$total_tva = $tabprice[1];
			$total_ttc = $tabprice[2];
			$total_localtax1 = $tabprice[9];
			$total_localtax2 = $tabprice[10];
			$pu_ht  = $tabprice[3];
			$pu_tva = $tabprice[4];
			$pu_ttc = $tabprice[5];

			// MultiCurrency
			$multicurrency_total_ht  = $tabprice[16];
			$multicurrency_total_tva = $tabprice[17];
			$multicurrency_total_ttc = $tabprice[18];
			$pu_ht_devise = $tabprice[19];

			// Rang to use
			$ranktouse = $rang;
			if ($ranktouse == -1) {
				$rangmax = $this->line_max($fk_parent_line);
				$ranktouse = $rangmax + 1;
			}

			// TODO A virer
			// Anciens indicateurs: $price, $remise (a ne plus utiliser)
			$price = $pu;
			$remise = 0;
			if ($remise_percent > 0) {
				$remise = round(($pu * $remise_percent / 100), 2);
				$price = $pu - $remise;
			}

			// Insert line
			$this->line = new PropaleLigne($this->db);

			$this->line->context = $this->context;

			$this->line->fk_propal = $this->id;
			$this->line->label = $label;
			$this->line->desc = $desc;
			$this->line->qty = $qty;

			$this->line->vat_src_code = $vat_src_code;
			$this->line->tva_tx = $txtva;
			$this->line->localtax1_tx = ($total_localtax1 ? $localtaxes_type[1] : 0);
			$this->line->localtax2_tx = ($total_localtax2 ? $localtaxes_type[3] : 0);
			$this->line->localtax1_type = empty($localtaxes_type[0]) ? '' : $localtaxes_type[0];
			$this->line->localtax2_type = empty($localtaxes_type[2]) ? '' : $localtaxes_type[2];
			$this->line->fk_product = $fk_product;
			$this->line->product_type = $type;
			$this->line->fk_remise_except = $fk_remise_except;
			$this->line->remise_percent = $remise_percent;
			$this->line->subprice = $pu_ht;
			$this->line->rang = $ranktouse;
			$this->line->info_bits = $info_bits;
			$this->line->total_ht = $total_ht;
			$this->line->total_tva = $total_tva;
			$this->line->total_localtax1 = $total_localtax1;
			$this->line->total_localtax2 = $total_localtax2;
			$this->line->total_ttc = $total_ttc;
			$this->line->special_code = $special_code;
			$this->line->fk_parent_line = $fk_parent_line;
			$this->line->fk_unit = $fk_unit;

			$this->line->date_start = $date_start;
			$this->line->date_end = $date_end;

			$this->line->fk_fournprice = $fk_fournprice;
			$this->line->pa_ht = $pa_ht;

			$this->line->origin_id = $origin_id;
			$this->line->origin = $origin;

			// Multicurrency
			$this->line->fk_multicurrency = $this->fk_multicurrency;
			$this->line->multicurrency_code = $this->multicurrency_code;
			$this->line->multicurrency_subprice		= $pu_ht_devise;
			$this->line->multicurrency_total_ht 	= $multicurrency_total_ht;
			$this->line->multicurrency_total_tva 	= $multicurrency_total_tva;
			$this->line->multicurrency_total_ttc 	= $multicurrency_total_ttc;

			// Mise en option de la ligne
			if (empty($qty) && empty($special_code)) {
				$this->line->special_code = 3;
			}

			// TODO deprecated
			$this->line->price = $price;

			if (is_array($array_options) && count($array_options) > 0) {
				$this->line->array_options = $array_options;
			}

			$result = $this->line->insert();
			if ($result > 0) {
				// Reorder if child line
				if (!empty($fk_parent_line)) {
					$this->line_order(true, 'DESC');
				} elseif ($ranktouse > 0 && $ranktouse <= count($this->lines)) { // Update all rank of all other lines
					$linecount = count($this->lines);
					for ($ii = $ranktouse; $ii <= $linecount; $ii++) {
						$this->updateRangOfLine($this->lines[$ii - 1]->id, $ii + 1);
					}
				}

				// Mise a jour informations denormalisees au niveau de la propale meme
				if (empty($noupdateafterinsertline)) {
					$result = $this->update_price(1, 'auto', 0, $mysoc); // This method is designed to add line from user input so total calculation must be done using 'auto' mode.
				}

				if ($result > 0) {
					$this->db->commit();
					return $this->line->id;
				} else {
					$this->error = $this->db->error();
					$this->db->rollback();
					return -1;
				}
			} else {
				$this->error = $this->line->error;
				$this->errors = $this->line->errors;
				$this->db->rollback();
				return -2;
			}
		} else {
			dol_syslog(get_class($this)."::addline status of proposal must be Draft to allow use of ->addline()", LOG_ERR);
			return -3;
		}
	}


	/**
	 *  Update a proposal line
	 *
	 *  @param      int			$rowid           	Id of line
	 *  @param      float		$pu		     	  	Unit price (HT or TTC depending on price_base_type)
	 *  @param      float		$qty            	Quantity
	 *  @param      float		$remise_percent  	Discount on line
	 *  @param      float		$txtva	          	VAT Rate (Can be '1.23' or '1.23 (ABC)')
	 * 	@param	  	float		$txlocaltax1		Local tax 1 rate
	 *  @param	  	float		$txlocaltax2		Local tax 2 rate
	 *  @param      string		$desc            	Description
	 *	@param	  	string		$price_base_type	HT or TTC
	 *	@param      int			$info_bits        	Miscellaneous informations
	 *	@param		int			$special_code		Special code (also used by externals modules!)
	 * 	@param		int			$fk_parent_line		Id of parent line (0 in most cases, used by modules adding sublevels into lines).
	 * 	@param		int			$skip_update_total	Keep fields total_xxx to 0 (used for special lines by some modules)
	 *  @param		int			$fk_fournprice		Id of origin supplier price
	 *  @param		int			$pa_ht				Price (without tax) of product when it was bought
	 *  @param		string		$label				???
	 *  @param		int			$type				0/1=Product/service
	 *	@param      int			$date_start       	Start date of the line
	 *	@param      int			$date_end         	End date of the line
	 *  @param		array		$array_options		extrafields array
	 * 	@param 		string		$fk_unit 			Code of the unit to use. Null to use the default one
	 * 	@param		double		$pu_ht_devise		Unit price in currency
	 * 	@param		int			$notrigger			disable line update trigger
	 * @param       integer $rang   line rank
	 *  @return     int     		        		0 if OK, <0 if KO
	 */
	public function updateline($rowid, $pu, $qty, $remise_percent, $txtva, $txlocaltax1 = 0.0, $txlocaltax2 = 0.0, $desc = '', $price_base_type = 'HT', $info_bits = 0, $special_code = 0, $fk_parent_line = 0, $skip_update_total = 0, $fk_fournprice = 0, $pa_ht = 0, $label = '', $type = 0, $date_start = '', $date_end = '', $array_options = 0, $fk_unit = null, $pu_ht_devise = 0, $notrigger = 0, $rang = 0)
	{
		global $mysoc, $langs;

		dol_syslog(get_class($this)."::updateLine rowid=$rowid, pu=$pu, qty=$qty, remise_percent=$remise_percent,
        txtva=$txtva, desc=$desc, price_base_type=$price_base_type, info_bits=$info_bits, special_code=$special_code, fk_parent_line=$fk_parent_line, pa_ht=$pa_ht, type=$type, date_start=$date_start, date_end=$date_end");
		include_once DOL_DOCUMENT_ROOT.'/core/lib/price.lib.php';

		// Clean parameters
		$remise_percent = price2num($remise_percent);
		$qty = price2num($qty);
		$pu = price2num($pu);
		$pu_ht_devise = price2num($pu_ht_devise);
		if (!preg_match('/\((.*)\)/', $txtva)) {
			$txtva = price2num($txtva); // $txtva can have format '5.0(XXX)' or '5'
		}
		$txlocaltax1 = price2num($txlocaltax1);
		$txlocaltax2 = price2num($txlocaltax2);
		$pa_ht = price2num($pa_ht);
		if (empty($qty) && empty($special_code)) {
			$special_code = 3; // Set option tag
		}
		if (!empty($qty) && $special_code == 3) {
			$special_code = 0; // Remove option tag
		}
		if (empty($type)) {
			$type = 0;
		}

		if ($date_start && $date_end && $date_start > $date_end) {
			$langs->load("errors");
			$this->error = $langs->trans('ErrorStartDateGreaterEnd');
			return -1;
		}

		if ($this->statut == self::STATUS_DRAFT) {
			$this->db->begin();

			// Calcul du total TTC et de la TVA pour la ligne a partir de
			// qty, pu, remise_percent et txtva
			// TRES IMPORTANT: C'est au moment de l'insertion ligne qu'on doit stocker
			// la part ht, tva et ttc, et ce au niveau de la ligne qui a son propre taux tva.

			$localtaxes_type = getLocalTaxesFromRate($txtva, 0, $this->thirdparty, $mysoc);

			// Clean vat code
			$reg = array();
			$vat_src_code = '';
			if (preg_match('/\((.*)\)/', $txtva, $reg)) {
				$vat_src_code = $reg[1];
				$txtva = preg_replace('/\s*\(.*\)/', '', $txtva); // Remove code into vatrate.
			}

			// TODO Implement  if (getDolGlobalInt('MAIN_UNIT_PRICE_WITH_TAX_IS_FOR_ALL_TAXES')) ?

			$tabprice = calcul_price_total($qty, $pu, $remise_percent, $txtva, $txlocaltax1, $txlocaltax2, 0, $price_base_type, $info_bits, $type, $mysoc, $localtaxes_type, 100, $this->multicurrency_tx, $pu_ht_devise);
			$total_ht  = $tabprice[0];
			$total_tva = $tabprice[1];
			$total_ttc = $tabprice[2];
			$total_localtax1 = $tabprice[9];
			$total_localtax2 = $tabprice[10];
			$pu_ht  = $tabprice[3];
			$pu_tva = $tabprice[4];
			$pu_ttc = $tabprice[5];

			// MultiCurrency
			$multicurrency_total_ht  = $tabprice[16];
			$multicurrency_total_tva = $tabprice[17];
			$multicurrency_total_ttc = $tabprice[18];
			$pu_ht_devise = $tabprice[19];

			// Anciens indicateurs: $price, $remise (a ne plus utiliser)
			$price = $pu;
			$remise = 0;
			if ($remise_percent > 0) {
				$remise = round(($pu * $remise_percent / 100), 2);
				$price = $pu - $remise;
			}

			//Fetch current line from the database and then clone the object and set it in $oldline property
			$line = new PropaleLigne($this->db);
			$line->fetch($rowid);

			$staticline = clone $line;

			$line->oldline = $staticline;
			$this->line = $line;
			$this->line->context = $this->context;
			$this->line->rang = $rang;

			// Reorder if fk_parent_line change
			if (!empty($fk_parent_line) && !empty($staticline->fk_parent_line) && $fk_parent_line != $staticline->fk_parent_line) {
				$rangmax = $this->line_max($fk_parent_line);
				$this->line->rang = $rangmax + 1;
			}

			$this->line->id = $rowid;
			$this->line->label = $label;
			$this->line->desc = $desc;
			$this->line->qty = $qty;
			$this->line->product_type		= $type;
			$this->line->vat_src_code		= $vat_src_code;
			$this->line->tva_tx = $txtva;
			$this->line->localtax1_tx		= $txlocaltax1;
			$this->line->localtax2_tx		= $txlocaltax2;
			$this->line->localtax1_type 	= empty($localtaxes_type[0]) ? '' : $localtaxes_type[0];
			$this->line->localtax2_type 	= empty($localtaxes_type[2]) ? '' : $localtaxes_type[2];
			$this->line->remise_percent		= $remise_percent;
			$this->line->subprice			= $pu_ht;
			$this->line->info_bits			= $info_bits;

			$this->line->total_ht			= $total_ht;
			$this->line->total_tva			= $total_tva;
			$this->line->total_localtax1	= $total_localtax1;
			$this->line->total_localtax2	= $total_localtax2;
			$this->line->total_ttc			= $total_ttc;
			$this->line->special_code = $special_code;
			$this->line->fk_parent_line		= $fk_parent_line;
			$this->line->skip_update_total = $skip_update_total;
			$this->line->fk_unit = $fk_unit;

			$this->line->fk_fournprice = $fk_fournprice;
			$this->line->pa_ht = $pa_ht;

			$this->line->date_start = $date_start;
			$this->line->date_end = $date_end;

			if (is_array($array_options) && count($array_options) > 0) {
				// We replace values in this->line->array_options only for entries defined into $array_options
				foreach ($array_options as $key => $value) {
					$this->line->array_options[$key] = $array_options[$key];
				}
			}

			// Multicurrency
			$this->line->multicurrency_subprice		= $pu_ht_devise;
			$this->line->multicurrency_total_ht 	= $multicurrency_total_ht;
			$this->line->multicurrency_total_tva 	= $multicurrency_total_tva;
			$this->line->multicurrency_total_ttc 	= $multicurrency_total_ttc;

			$result = $this->line->update($notrigger);
			if ($result > 0) {
				// Reorder if child line
				if (!empty($fk_parent_line)) {
					$this->line_order(true, 'DESC');
				}

				$this->update_price(1, 'auto');

				// $this is Propal
				// $this->fk_propal = $this->id;
				// $this->rowid = $rowid;

				$this->db->commit();
				return $result;
			} else {
				$this->error = $this->line->error;
				$this->errors = $this->line->errors;
				$this->db->rollback();
				return -1;
			}
		} else {
			dol_syslog(get_class($this)."::updateline Erreur -2 Propal en mode incompatible pour cette action");
			return -2;
		}
	}


	/**
	 *  Delete detail line
	 *
	 *  @param		int		$lineid			Id of line to delete
	 *  @param		int		$id				Id of object (for a check)
	 *  @return     int         			>0 if OK, <0 if KO
	 */
	public function deleteline($lineid, $id = 0)
	{
		global $user;

		if ($this->statut == self::STATUS_DRAFT) {
			$this->db->begin();

			$line = new PropaleLigne($this->db);

			$line->context = $this->context;

			// Load data
			$line->fetch($lineid);

			if ($id > 0 && $line->fk_propal != $id) {
				$this->error = 'ErrorLineIDDoesNotMatchWithObjectID';
				return -1;
			}

			// Memorize previous line for triggers
			$staticline = clone $line;
			$line->oldline = $staticline;

			if ($line->delete($user) > 0) {
				$this->update_price(1);

				$this->db->commit();
				return 1;
			} else {
				$this->error = $line->error;
				$this->errors = $line->errors;
				$this->db->rollback();
				return -1;
			}
		} else {
			$this->error = 'ErrorDeleteLineNotAllowedByObjectStatus';
			return -2;
		}
	}


	/**
	 *  Create commercial proposal into database
	 * 	this->ref can be set or empty. If empty, we will use "(PROVid)"
	 *
	 * 	@param		User	$user		User that create
	 * 	@param		int		$notrigger	1=Does not execute triggers, 0= execute triggers
	 *  @return     int     			Return integer <0 if KO, >=0 if OK
	 */
	public function create($user, $notrigger = 0)
	{
		global $conf, $hookmanager, $mysoc;
		$error = 0;

		$now = dol_now();

		// Clean parameters
		if (empty($this->date)) {
			$this->date = $this->datep;
		}
		$this->fin_validite = $this->date + ($this->duree_validite * 24 * 3600);
		if (empty($this->availability_id)) {
			$this->availability_id = 0;
		}
		if (empty($this->demand_reason_id)) {
			$this->demand_reason_id = 0;
		}

		// Multicurrency (test on $this->multicurrency_tx because we should take the default rate only if not using origin rate)
		if (!empty($this->multicurrency_code) && empty($this->multicurrency_tx)) {
			list($this->fk_multicurrency, $this->multicurrency_tx) = MultiCurrency::getIdAndTxFromCode($this->db, $this->multicurrency_code, $this->date);
		} else {
			$this->fk_multicurrency = MultiCurrency::getIdFromCode($this->db, $this->multicurrency_code);
		}
		if (empty($this->fk_multicurrency)) {
			$this->multicurrency_code = $conf->currency;
			$this->fk_multicurrency = 0;
			$this->multicurrency_tx = 1;
		}

		// Set tmp vars
		$delivery_date = $this->delivery_date;

		dol_syslog(get_class($this)."::create");

		// Check parameters
		$result = $this->fetch_thirdparty();
		if ($result < 0) {
			$this->error = "Failed to fetch company";
			dol_syslog(get_class($this)."::create ".$this->error, LOG_ERR);
			return -3;
		}

		// Check parameters
		if (!empty($this->ref)) {	// We check that ref is not already used
			$result = self::isExistingObject($this->element, 0, $this->ref); // Check ref is not yet used
			if ($result > 0) {
				$this->error = 'ErrorRefAlreadyExists';
				dol_syslog(get_class($this)."::create ".$this->error, LOG_WARNING);
				$this->db->rollback();
				return -1;
			}
		}

		if (empty($this->date)) {
			$this->error = "Date of proposal is required";
			dol_syslog(get_class($this)."::create ".$this->error, LOG_ERR);
			return -4;
		}


		$this->db->begin();

		// Insert into database
		$sql = "INSERT INTO ".MAIN_DB_PREFIX."propal (";
		$sql .= "fk_soc";
		$sql .= ", price";
		$sql .= ", total_tva";
		$sql .= ", total_ttc";
		$sql .= ", datep";
		$sql .= ", datec";
		$sql .= ", ref";
		$sql .= ", fk_user_author";
		$sql .= ", note_private";
		$sql .= ", note_public";
		$sql .= ", model_pdf";
		$sql .= ", fin_validite";
		$sql .= ", fk_cond_reglement";
		$sql .= ", deposit_percent";
		$sql .= ", fk_mode_reglement";
		$sql .= ", fk_account";
		$sql .= ", ref_client";
		$sql .= ", ref_ext";
		$sql .= ", date_livraison";
		$sql .= ", fk_shipping_method";
		$sql .= ", fk_warehouse";
		$sql .= ", fk_availability";
		$sql .= ", fk_input_reason";
		$sql .= ", fk_projet";
		$sql .= ", fk_incoterms";
		$sql .= ", location_incoterms";
		$sql .= ", entity";
		$sql .= ", fk_multicurrency";
		$sql .= ", multicurrency_code";
		$sql .= ", multicurrency_tx";
		$sql .= ") ";
		$sql .= " VALUES (";
		$sql .= $this->socid;
		$sql .= ", 0";
		$sql .= ", 0";
		$sql .= ", 0";
		$sql .= ", '".$this->db->idate($this->date)."'";
		$sql .= ", '".$this->db->idate($now)."'";
		$sql .= ", '(PROV)'";
		$sql .= ", ".($user->id > 0 ? ((int) $user->id) : "NULL");
		$sql .= ", '".$this->db->escape($this->note_private)."'";
		$sql .= ", '".$this->db->escape($this->note_public)."'";
		$sql .= ", '".$this->db->escape($this->model_pdf)."'";
		$sql .= ", ".($this->fin_validite != '' ? "'".$this->db->idate($this->fin_validite)."'" : "NULL");
		$sql .= ", ".($this->cond_reglement_id > 0 ? ((int) $this->cond_reglement_id) : 'NULL');
		$sql .= ", ".(!empty($this->deposit_percent) ? "'".$this->db->escape($this->deposit_percent)."'" : 'NULL');
		$sql .= ", ".($this->mode_reglement_id > 0 ? ((int) $this->mode_reglement_id) : 'NULL');
		$sql .= ", ".($this->fk_account > 0 ? ((int) $this->fk_account) : 'NULL');
		$sql .= ", '".$this->db->escape($this->ref_client)."'";
		$sql .= ", '".$this->db->escape($this->ref_ext)."'";
		$sql .= ", ".(empty($delivery_date) ? "NULL" : "'".$this->db->idate($delivery_date)."'");
		$sql .= ", ".($this->shipping_method_id > 0 ? $this->shipping_method_id : 'NULL');
		$sql .= ", ".($this->warehouse_id > 0 ? $this->warehouse_id : 'NULL');
		$sql .= ", ".$this->availability_id;
		$sql .= ", ".$this->demand_reason_id;
		$sql .= ", ".($this->fk_project ? $this->fk_project : "null");
		$sql .= ", ".(int) $this->fk_incoterms;
		$sql .= ", '".$this->db->escape($this->location_incoterms)."'";
		$sql .= ", ".setEntity($this);
		$sql .= ", ".(int) $this->fk_multicurrency;
		$sql .= ", '".$this->db->escape($this->multicurrency_code)."'";
		$sql .= ", ".(float) $this->multicurrency_tx;
		$sql .= ")";

		dol_syslog(get_class($this)."::create", LOG_DEBUG);
		$resql = $this->db->query($sql);
		if ($resql) {
			$this->id = $this->db->last_insert_id(MAIN_DB_PREFIX."propal");

			if ($this->id) {
				$this->ref = '(PROV'.$this->id.')';
				$sql = 'UPDATE '.MAIN_DB_PREFIX."propal SET ref='".$this->db->escape($this->ref)."' WHERE rowid=".((int) $this->id);

				dol_syslog(get_class($this)."::create", LOG_DEBUG);
				$resql = $this->db->query($sql);
				if (!$resql) {
					$error++;
				}

				if (!empty($this->linkedObjectsIds) && empty($this->linked_objects)) {	// To use new linkedObjectsIds instead of old linked_objects
					$this->linked_objects = $this->linkedObjectsIds; // TODO Replace linked_objects with linkedObjectsIds
				}

				// Add object linked
				if (!$error && $this->id && !empty($this->linked_objects) && is_array($this->linked_objects)) {
					foreach ($this->linked_objects as $origin => $tmp_origin_id) {
						if (is_array($tmp_origin_id)) {       // New behaviour, if linked_object can have several links per type, so is something like array('contract'=>array(id1, id2, ...))
							foreach ($tmp_origin_id as $origin_id) {
								$ret = $this->add_object_linked($origin, $origin_id);
								if (!$ret) {
									$this->error = $this->db->lasterror();
									$error++;
								}
							}
						} else { // Old behaviour, if linked_object has only one link per type, so is something like array('contract'=>id1))
							$origin_id = $tmp_origin_id;
							$ret = $this->add_object_linked($origin, $origin_id);
							if (!$ret) {
								$this->error = $this->db->lasterror();
								$error++;
							}
						}
					}
				}

				/*
				 *  Insertion du detail des produits dans la base
				 *  Insert products detail in database
				 */
				if (!$error) {
					$fk_parent_line = 0;
					$num = count($this->lines);

					for ($i = 0; $i < $num; $i++) {
						if (!is_object($this->lines[$i])) {	// If this->lines is not array of objects, coming from REST API
							// Convert into object this->lines[$i].
							$line = (object) $this->lines[$i];
						} else {
							$line = $this->lines[$i];
						}
						// Reset fk_parent_line for line that are not child lines or special product
						if (($line->product_type != 9 && empty($line->fk_parent_line)) || $line->product_type == 9) {
							$fk_parent_line = 0;
						}
						// Complete vat rate with code
						$vatrate = $line->tva_tx;
						if ($line->vat_src_code && !preg_match('/\(.*\)/', $vatrate)) {
							$vatrate .= ' ('.$line->vat_src_code.')';
						}

						if (getDolGlobalString('MAIN_CREATEFROM_KEEP_LINE_ORIGIN_INFORMATION')) {
							$originid = $line->origin_id;
							$origintype = $line->origin;
						} else {
							$originid = $line->id;
							$origintype = $this->element;
						}

						$result = $this->addline(
							$line->desc,
							$line->subprice,
							$line->qty,
							$vatrate,
							$line->localtax1_tx,
							$line->localtax2_tx,
							$line->fk_product,
							$line->remise_percent,
							'HT',
							0,
							$line->info_bits,
							$line->product_type,
							$line->rang,
							$line->special_code,
							$fk_parent_line,
							$line->fk_fournprice,
							$line->pa_ht,
							$line->label,
							$line->date_start,
							$line->date_end,
							$line->array_options,
							$line->fk_unit,
							$origintype,
							$originid,
							0,
							0,
							1
						);

						if ($result < 0) {
							$error++;
							$this->error = $this->db->error;
							dol_print_error($this->db);
							break;
						}

						// Set the id on created row
						$line->id = $result;

						// Defined the new fk_parent_line
						if ($result > 0 && $line->product_type == 9) {
							$fk_parent_line = $result;
						}
					}
				}

				// Set delivery address
				/*if (! $error && $this->fk_delivery_address)
				{
					$sql = "UPDATE ".MAIN_DB_PREFIX."propal";
					$sql.= " SET fk_delivery_address = ".((int) $this->fk_delivery_address);
					$sql.= " WHERE ref = '".$this->db->escape($this->ref)."'";
					$sql.= " AND entity = ".setEntity($this);

					$result=$this->db->query($sql);
				}*/

				if (!$error) {
					// Mise a jour infos denormalisees
					$resql = $this->update_price(1, 'auto', 0, $mysoc);
					if ($resql) {
						$action = 'update';

						// Actions on extra fields
						if (!$error) {
							$result = $this->insertExtraFields();
							if ($result < 0) {
								$error++;
							}
						}

						if (!$error && !$notrigger) {
							// Call trigger
							$result = $this->call_trigger('PROPAL_CREATE', $user);
							if ($result < 0) {
								$error++;
							}
							// End call triggers
						}
					} else {
						$this->error = $this->db->lasterror();
						$error++;
					}
				}
			} else {
				$this->error = $this->db->lasterror();
				$error++;
			}

			if (!$error) {
				$this->db->commit();
				dol_syslog(get_class($this)."::create done id=".$this->id);
				return $this->id;
			} else {
				$this->db->rollback();
				return -2;
			}
		} else {
			$this->error = $this->db->lasterror();
			$this->db->rollback();
			return -1;
		}
	}

	/**
	 *		Load an object from its id and create a new one in database
	 *
	 *      @param	    User	$user		    User making the clone
	 *		@param		int		$socid			Id of thirdparty
	 *		@param		int		$forceentity	Entity id to force
	 *		@param		bool	$update_prices	[=false] Update prices if true
	 *		@param		bool	$update_desc	[=false] Update description if true
	 * 	 	@return		int						New id of clone
	 */
	public function createFromClone(User $user, $socid = 0, $forceentity = null, $update_prices = false, $update_desc = false)
	{
		global $conf, $hookmanager, $mysoc;

		dol_include_once('/projet/class/project.class.php');

		$error = 0;
		$now = dol_now();

		dol_syslog(__METHOD__, LOG_DEBUG);

		$object = new self($this->db);

		$this->db->begin();

		// Load source object
		$object->fetch($this->id);

		$objsoc = new Societe($this->db);

		// Change socid if needed
		if (!empty($socid) && $socid != $object->socid) {
			if ($objsoc->fetch($socid) > 0) {
				$object->socid = $objsoc->id;
				$object->cond_reglement_id	= (!empty($objsoc->cond_reglement_id) ? $objsoc->cond_reglement_id : 0);
				$object->deposit_percent = (!empty($objsoc->deposit_percent) ? $objsoc->deposit_percent : null);
				$object->mode_reglement_id	= (!empty($objsoc->mode_reglement_id) ? $objsoc->mode_reglement_id : 0);
				$object->fk_delivery_address = '';

				/*if (isModEnabled('project'))
				{
					$project = new Project($db);
					if ($this->fk_project > 0 && $project->fetch($this->fk_project)) {
						if ($project->socid <= 0) $clonedObj->fk_project = $this->fk_project;
						else $clonedObj->fk_project = '';
					} else {
						$clonedObj->fk_project = '';
					}
				}*/
				$object->fk_project = ''; // A cloned proposal is set by default to no project.
			}

			// reset ref_client
			$object->ref_client = '';

			// TODO Change product price if multi-prices
		} else {
			$objsoc->fetch($object->socid);
		}

		// update prices
		if ($update_prices === true || $update_desc === true) {
			if ($objsoc->id > 0 && !empty($object->lines)) {
				if ($update_prices === true && getDolGlobalString('PRODUIT_CUSTOMER_PRICES')) {
					// If price per customer
					require_once DOL_DOCUMENT_ROOT . '/product/class/productcustomerprice.class.php';
				}

				foreach ($object->lines as $line) {
					$line->id = 0;

					if ($line->fk_product > 0) {
						$prod = new Product($this->db);
						$res = $prod->fetch($line->fk_product);
						if ($res > 0) {
							if ($update_prices === true) {
								$pu_ht = $prod->price;
								$tva_tx = get_default_tva($mysoc, $objsoc, $prod->id);
								$remise_percent = $objsoc->remise_percent;

								if (getDolGlobalString('PRODUIT_MULTIPRICES') && $objsoc->price_level > 0) {
									$pu_ht = $prod->multiprices[$objsoc->price_level];
									if (getDolGlobalString('PRODUIT_MULTIPRICES_USE_VAT_PER_LEVEL')) {  // using this option is a bug. kept for backward compatibility
										if (isset($prod->multiprices_tva_tx[$objsoc->price_level])) {
											$tva_tx = $prod->multiprices_tva_tx[$objsoc->price_level];
										}
									}
								} elseif (getDolGlobalString('PRODUIT_CUSTOMER_PRICES')) {
									$prodcustprice = new ProductCustomerPrice($this->db);
									$filter = array('t.fk_product' => $prod->id, 't.fk_soc' => $objsoc->id);
									$result = $prodcustprice->fetchAll('', '', 0, 0, $filter);
									if ($result) {
										// If there is some prices specific to the customer
										if (count($prodcustprice->lines) > 0) {
											$pu_ht = price($prodcustprice->lines[0]->price);
											$tva_tx = ($prodcustprice->lines[0]->default_vat_code ? $prodcustprice->lines[0]->tva_tx.' ('.$prodcustprice->lines[0]->default_vat_code.' )' : $prodcustprice->lines[0]->tva_tx);
											if ($prodcustprice->lines[0]->default_vat_code && !preg_match('/\(.*\)/', $tva_tx)) {
												$tva_tx .= ' ('.$prodcustprice->lines[0]->default_vat_code.')';
											}
										}
									}
								}

								$line->subprice = $pu_ht;
								$line->tva_tx = $tva_tx;
								$line->remise_percent = $remise_percent;
							}
							if ($update_desc === true) {
								$line->desc = $prod->description;
							}
						}
					}
				}
			}
		}

		$object->id = 0;
		$object->ref = '';
		$object->entity = (!empty($forceentity) ? $forceentity : $object->entity);
		$object->statut = self::STATUS_DRAFT;

		// Clear fields
		$object->user_author = $user->id;
		$object->user_validation_id = 0;
		$object->date = $now;
		$object->datep = $now; // deprecated
		$object->fin_validite = $object->date + ($object->duree_validite * 24 * 3600);
		if (!getDolGlobalString('MAIN_KEEP_REF_CUSTOMER_ON_CLONING')) {
			$object->ref_client = '';
		}
		if (getDolGlobalInt('MAIN_DONT_KEEP_NOTE_ON_CLONING') == 1) {
			$object->note_private = '';
			$object->note_public = '';
		}
		// Create clone
		$object->context['createfromclone'] = 'createfromclone';
		$result = $object->create($user);
		if ($result < 0) {
			$this->error = $object->error;
			$this->errors = array_merge($this->errors, $object->errors);
			$error++;
		}

		if (!$error) {
			// copy internal contacts
			if ($object->copy_linked_contact($this, 'internal') < 0) {
				$error++;
			}
		}

		if (!$error) {
			// copy external contacts if same company
			if ($this->socid == $object->socid) {
				if ($object->copy_linked_contact($this, 'external') < 0) {
					$error++;
				}
			}
		}

		if (!$error) {
			// Hook of thirdparty module
			if (is_object($hookmanager)) {
				$parameters = array('objFrom'=>$this, 'clonedObj'=>$object);
				$action = '';
				$reshook = $hookmanager->executeHooks('createFrom', $parameters, $object, $action); // Note that $action and $object may have been modified by some hooks
				if ($reshook < 0) {
					$this->setErrorsFromObject($hookmanager);
					$error++;
				}
			}
		}

		unset($object->context['createfromclone']);

		// End
		if (!$error) {
			$this->db->commit();
			return $object->id;
		} else {
			$this->db->rollback();
			return -1;
		}
	}

	/**
	 *	Load a proposal from database. Get also lines.
	 *
	 *	@param      int			$rowid			Id of object to load
	 *	@param		string		$ref			Ref of proposal
	 *	@param		string		$ref_ext		Ref ext of proposal
	 *	@param		int			$forceentity	Entity id to force when searching on ref or ref_ext
	 *	@return     int         				>0 if OK, <0 if KO
	 */
	public function fetch($rowid, $ref = '', $ref_ext = '', $forceentity = 0)
	{
		$sql = "SELECT p.rowid, p.ref, p.entity, p.fk_soc";
		$sql .= ", p.total_ttc, p.total_tva, p.localtax1, p.localtax2, p.total_ht";
		$sql .= ", p.datec";
		$sql .= ", p.date_signature as dates";
		$sql .= ", p.date_valid as datev";
		$sql .= ", p.datep as dp";
		$sql .= ", p.fin_validite as dfv";
		$sql .= ", p.date_livraison as delivery_date";
		$sql .= ", p.model_pdf, p.last_main_doc, p.ref_client, ref_ext, p.extraparams";
		$sql .= ", p.note_private, p.note_public";
		$sql .= ", p.fk_projet as fk_project, p.fk_statut";
		$sql .= ", p.fk_user_author, p.fk_user_valid, p.fk_user_cloture";
		$sql .= ", p.fk_delivery_address";
		$sql .= ", p.fk_availability";
		$sql .= ", p.fk_input_reason";
		$sql .= ", p.fk_cond_reglement";
		$sql .= ", p.fk_mode_reglement";
		$sql .= ', p.fk_account';
		$sql .= ", p.fk_shipping_method";
		$sql .= ", p.fk_warehouse";
		$sql .= ", p.fk_incoterms, p.location_incoterms";
		$sql .= ", p.fk_multicurrency, p.multicurrency_code, p.multicurrency_tx, p.multicurrency_total_ht, p.multicurrency_total_tva, p.multicurrency_total_ttc";
		$sql .= ", p.tms as date_modification";
		$sql .= ", i.libelle as label_incoterms";
		$sql .= ", c.label as statut_label";
		$sql .= ", ca.code as availability_code, ca.label as availability";
		$sql .= ", dr.code as demand_reason_code, dr.label as demand_reason";
		$sql .= ", cr.code as cond_reglement_code, cr.libelle as cond_reglement, cr.libelle_facture as cond_reglement_libelle_doc, p.deposit_percent";
		$sql .= ", cp.code as mode_reglement_code, cp.libelle as mode_reglement";
		$sql .= " FROM ".MAIN_DB_PREFIX."propal as p";
		$sql .= ' LEFT JOIN '.MAIN_DB_PREFIX.'c_propalst as c ON p.fk_statut = c.id';
		$sql .= ' LEFT JOIN '.MAIN_DB_PREFIX.'c_paiement as cp ON p.fk_mode_reglement = cp.id AND cp.entity IN ('.getEntity('c_paiement').')';
		$sql .= ' LEFT JOIN '.MAIN_DB_PREFIX.'c_payment_term as cr ON p.fk_cond_reglement = cr.rowid AND cr.entity IN ('.getEntity('c_payment_term').')';
		$sql .= ' LEFT JOIN '.MAIN_DB_PREFIX.'c_availability as ca ON p.fk_availability = ca.rowid';
		$sql .= ' LEFT JOIN '.MAIN_DB_PREFIX.'c_input_reason as dr ON p.fk_input_reason = dr.rowid';
		$sql .= ' LEFT JOIN '.MAIN_DB_PREFIX.'c_incoterms as i ON p.fk_incoterms = i.rowid';

		if (!empty($ref)) {
			if (!empty($forceentity)) {
				$sql .= " WHERE p.entity = ".(int) $forceentity; // Check only the current entity because we may have the same reference in several entities
			} else {
				$sql .= " WHERE p.entity IN (".getEntity('propal').")";
			}
			$sql .= " AND p.ref='".$this->db->escape($ref)."'";
		} else {
			// Dont't use entity if you use rowid
			$sql .= " WHERE p.rowid = ".((int) $rowid);
		}

		dol_syslog(get_class($this)."::fetch", LOG_DEBUG);
		$resql = $this->db->query($sql);
		if ($resql) {
			if ($this->db->num_rows($resql)) {
				$obj = $this->db->fetch_object($resql);

				$this->id                   = $obj->rowid;
				$this->entity               = $obj->entity;

				$this->ref                  = $obj->ref;
				$this->ref_client           = $obj->ref_client;
				$this->ref_customer         = $obj->ref_client;
				$this->ref_ext              = $obj->ref_ext;

				$this->total                = $obj->total_ttc;			// TODO deprecated
				$this->total_ttc            = $obj->total_ttc;
				$this->total_ht             = $obj->total_ht;
				$this->total_tva            = $obj->total_tva;
				$this->total_localtax1		= $obj->localtax1;
				$this->total_localtax2		= $obj->localtax2;

				$this->socid = $obj->fk_soc;
				$this->thirdparty = null; // Clear if another value was already set by fetch_thirdparty

				$this->fk_project = $obj->fk_project;
				$this->project = null; // Clear if another value was already set by fetch_projet

				$this->model_pdf            = $obj->model_pdf;
				$this->last_main_doc = $obj->last_main_doc;
				$this->note                 = $obj->note_private; // TODO deprecated
				$this->note_private         = $obj->note_private;
				$this->note_public          = $obj->note_public;

				$this->status               = (int) $obj->fk_statut;
				$this->statut               = $this->status; // deprecated

				$this->datec                = $this->db->jdate($obj->datec); // TODO deprecated
				$this->datev                = $this->db->jdate($obj->datev); // TODO deprecated
				$this->date_creation = $this->db->jdate($obj->datec); //Creation date
				$this->date_validation = $this->db->jdate($obj->datev); //Validation date
				$this->date_modification = $this->db->jdate($obj->date_modification); // tms
				$this->date_signature = $this->db->jdate($obj->dates); // Signature date
				$this->date                 = $this->db->jdate($obj->dp); // Proposal date
				$this->datep                = $this->db->jdate($obj->dp); // deprecated
				$this->fin_validite         = $this->db->jdate($obj->dfv);
				$this->delivery_date        = $this->db->jdate($obj->delivery_date);
				$this->shipping_method_id   = ($obj->fk_shipping_method > 0) ? $obj->fk_shipping_method : null;
				$this->warehouse_id         = ($obj->fk_warehouse > 0) ? $obj->fk_warehouse : null;
				$this->availability_id      = $obj->fk_availability;
				$this->availability_code    = $obj->availability_code;
				$this->availability         = $obj->availability;
				$this->demand_reason_id     = $obj->fk_input_reason;
				$this->demand_reason_code   = $obj->demand_reason_code;
				$this->demand_reason        = $obj->demand_reason;
				$this->fk_address = $obj->fk_delivery_address;

				$this->mode_reglement_id    = $obj->fk_mode_reglement;
				$this->mode_reglement_code  = $obj->mode_reglement_code;
				$this->mode_reglement       = $obj->mode_reglement;
				$this->fk_account           = ($obj->fk_account > 0) ? $obj->fk_account : null;
				$this->cond_reglement_id    = $obj->fk_cond_reglement;
				$this->cond_reglement_code  = $obj->cond_reglement_code;
				$this->cond_reglement       = $obj->cond_reglement;
				$this->cond_reglement_doc   = $obj->cond_reglement_libelle_doc;
				$this->deposit_percent      = $obj->deposit_percent;

				$this->extraparams = !empty($obj->extraparams) ? (array) json_decode($obj->extraparams, true) : array();

				$this->user_author_id = $obj->fk_user_author;
				$this->user_validation_id = $obj->fk_user_valid;
				$this->user_closing_id = $obj->fk_user_cloture;

				//Incoterms
				$this->fk_incoterms = $obj->fk_incoterms;
				$this->location_incoterms = $obj->location_incoterms;
				$this->label_incoterms = $obj->label_incoterms;

				// Multicurrency
				$this->fk_multicurrency 		= $obj->fk_multicurrency;
				$this->multicurrency_code = $obj->multicurrency_code;
				$this->multicurrency_tx 		= $obj->multicurrency_tx;
				$this->multicurrency_total_ht = $obj->multicurrency_total_ht;
				$this->multicurrency_total_tva = $obj->multicurrency_total_tva;
				$this->multicurrency_total_ttc = $obj->multicurrency_total_ttc;

				// Retrieve all extrafield
				// fetch optionals attributes and labels
				$this->fetch_optionals();

				$this->db->free($resql);

				$this->lines = array();

				// Lines
				$result = $this->fetch_lines();
				if ($result < 0) {
					return -3;
				}

				return 1;
			}

			$this->error = "Record Not Found";
			return 0;
		} else {
			$this->error = $this->db->lasterror();
			return -1;
		}
	}

	/**
	 *      Update database
	 *
	 *      @param      User	$user        	User that modify
	 *      @param      int		$notrigger	    0=launch triggers after, 1=disable triggers
	 *      @return     int      			   	Return integer <0 if KO, >0 if OK
	 */
	public function update(User $user, $notrigger = 0)
	{
		global $conf;

		$error = 0;

		// Clean parameters
		if (isset($this->ref)) {
			$this->ref = trim($this->ref);
		}
		if (isset($this->ref_client)) {
			$this->ref_client = trim($this->ref_client);
		}
		if (isset($this->note) || isset($this->note_private)) {
			$this->note_private = (isset($this->note_private) ? trim($this->note_private) : trim($this->note));
		}
		if (isset($this->note_public)) {
			$this->note_public = trim($this->note_public);
		}
		if (isset($this->model_pdf)) {
			$this->model_pdf = trim($this->model_pdf);
		}
		if (isset($this->import_key)) {
			$this->import_key = trim($this->import_key);
		}
		if (!empty($this->duree_validite) && is_numeric($this->duree_validite)) {
			$this->fin_validite = $this->date + ($this->duree_validite * 24 * 3600);
		}

		// Check parameters
		// Put here code to add control on parameters values

		// Update request
		$sql = "UPDATE ".MAIN_DB_PREFIX."propal SET";
		$sql .= " ref=".(isset($this->ref) ? "'".$this->db->escape($this->ref)."'" : "null").",";
		$sql .= " ref_client=".(isset($this->ref_client) ? "'".$this->db->escape($this->ref_client)."'" : "null").",";
		$sql .= " ref_ext=".(isset($this->ref_ext) ? "'".$this->db->escape($this->ref_ext)."'" : "null").",";
		$sql .= " fk_soc=".(isset($this->socid) ? $this->socid : "null").",";
		$sql .= " datep=".(strval($this->date) != '' ? "'".$this->db->idate($this->date)."'" : 'null').",";
		if (!empty($this->fin_validite)) {
			$sql .= " fin_validite=".(strval($this->fin_validite) != '' ? "'".$this->db->idate($this->fin_validite)."'" : 'null').",";
		}
		$sql .= " date_valid=".(strval($this->date_validation) != '' ? "'".$this->db->idate($this->date_validation)."'" : 'null').",";
		$sql .= " total_tva=".(isset($this->total_tva) ? $this->total_tva : "null").",";
		$sql .= " localtax1=".(isset($this->total_localtax1) ? $this->total_localtax1 : "null").",";
		$sql .= " localtax2=".(isset($this->total_localtax2) ? $this->total_localtax2 : "null").",";
		$sql .= " total_ht=".(isset($this->total_ht) ? $this->total_ht : "null").",";
		$sql .= " total_ttc=".(isset($this->total_ttc) ? $this->total_ttc : "null").",";
		$sql .= " fk_statut=".(isset($this->statut) ? $this->statut : "null").",";
		$sql .= " fk_user_author=".(isset($this->user_author_id) ? $this->user_author_id : "null").",";
		$sql .= " fk_user_valid=".(isset($this->user_validation_id) ? $this->user_validation_id : "null").",";
		$sql .= " fk_projet=".(isset($this->fk_project) ? $this->fk_project : "null").",";
		$sql .= " fk_cond_reglement=".(isset($this->cond_reglement_id) ? $this->cond_reglement_id : "null").",";
		$sql .= " deposit_percent=".(!empty($this->deposit_percent) ? "'".$this->db->escape($this->deposit_percent)."'" : "null").",";
		$sql .= " fk_mode_reglement=".(isset($this->mode_reglement_id) ? $this->mode_reglement_id : "null").",";
		$sql .= " fk_input_reason=".(isset($this->demand_reason_id) ? $this->demand_reason_id : "null").",";
		$sql .= " note_private=".(isset($this->note_private) ? "'".$this->db->escape($this->note_private)."'" : "null").",";
		$sql .= " note_public=".(isset($this->note_public) ? "'".$this->db->escape($this->note_public)."'" : "null").",";
		$sql .= " model_pdf=".(isset($this->model_pdf) ? "'".$this->db->escape($this->model_pdf)."'" : "null").",";
		$sql .= " import_key=".(isset($this->import_key) ? "'".$this->db->escape($this->import_key)."'" : "null");
		$sql .= " WHERE rowid=".((int) $this->id);

		$this->db->begin();

		dol_syslog(get_class($this)."::update", LOG_DEBUG);
		$resql = $this->db->query($sql);
		if (!$resql) {
			$error++;
			$this->errors[] = "Error ".$this->db->lasterror();
		}

		if (!$error) {
			$result = $this->insertExtraFields();
			if ($result < 0) {
				$error++;
			}
		}

		if (!$error && !$notrigger) {
			// Call trigger
			$result = $this->call_trigger('PROPAL_MODIFY', $user);
			if ($result < 0) {
				$error++;
			}
			// End call triggers
		}

		// Commit or rollback
		if ($error) {
			foreach ($this->errors as $errmsg) {
				dol_syslog(get_class($this)."::update ".$errmsg, LOG_ERR);
				$this->error .= ($this->error ? ', '.$errmsg : $errmsg);
			}
			$this->db->rollback();
			return -1 * $error;
		} else {
			$this->db->commit();
			return 1;
		}
	}


	// phpcs:disable PEAR.NamingConventions.ValidFunctionName.ScopeNotCamelCaps
	/**
	 * Load array lines
	 *
	 *	@param		int			$only_product			Return only physical products
	 *	@param		int			$loadalsotranslation	Return translation for products
	 *	@param		string		$sqlforgedfilters		Filter on other fields
	 *	@return		int									Return integer <0 if KO, >0 if OK
	 */
	public function fetch_lines($only_product = 0, $loadalsotranslation = 0, $sqlforgedfilters = '')
	{
		// phpcs:enable
		$this->lines = array();

		$sql = 'SELECT d.rowid, d.fk_propal, d.fk_parent_line, d.label as custom_label, d.description, d.price, d.vat_src_code, d.tva_tx, d.localtax1_tx, d.localtax2_tx, d.localtax1_type, d.localtax2_type, d.qty, d.fk_remise_except, d.remise_percent, d.subprice, d.fk_product,';
		$sql .= ' d.info_bits, d.total_ht, d.total_tva, d.total_localtax1, d.total_localtax2, d.total_ttc, d.fk_product_fournisseur_price as fk_fournprice, d.buy_price_ht as pa_ht, d.special_code, d.rang, d.product_type,';
		$sql .= ' d.fk_unit,';
		$sql .= ' p.ref as product_ref, p.description as product_desc, p.fk_product_type, p.label as product_label, p.tobatch as product_tobatch, p.barcode as product_barcode,';
		$sql .= ' p.weight, p.weight_units, p.volume, p.volume_units,';
		$sql .= ' d.date_start, d.date_end,';
		$sql .= ' d.fk_multicurrency, d.multicurrency_code, d.multicurrency_subprice, d.multicurrency_total_ht, d.multicurrency_total_tva, d.multicurrency_total_ttc';
		$sql .= ' FROM '.MAIN_DB_PREFIX.'propaldet as d';
		$sql .= ' LEFT JOIN '.MAIN_DB_PREFIX.'product as p ON (d.fk_product = p.rowid)';
		$sql .= ' WHERE d.fk_propal = '.((int) $this->id);
		if ($only_product) {
			$sql .= ' AND p.fk_product_type = 0';
		}
		if ($sqlforgedfilters) {
			$sql .= $sqlforgedfilters;
		}
		$sql .= ' ORDER by d.rang';

		dol_syslog(get_class($this)."::fetch_lines", LOG_DEBUG);
		$result = $this->db->query($sql);
		if ($result) {
			require_once DOL_DOCUMENT_ROOT.'/core/class/extrafields.class.php';

			$num = $this->db->num_rows($result);

			$i = 0;
			while ($i < $num) {
				$objp                   = $this->db->fetch_object($result);

				$line                   = new PropaleLigne($this->db);

				$line->rowid = $objp->rowid; //Deprecated
				$line->id = $objp->rowid;
				$line->fk_propal = $objp->fk_propal;
				$line->fk_parent_line = $objp->fk_parent_line;
				$line->product_type     = $objp->product_type;
				$line->label            = $objp->custom_label;
				$line->desc             = $objp->description; // Description ligne
				$line->description      = $objp->description; // Description ligne
				$line->qty              = $objp->qty;
				$line->vat_src_code     = $objp->vat_src_code;
				$line->tva_tx           = $objp->tva_tx;
				$line->localtax1_tx		= $objp->localtax1_tx;
				$line->localtax2_tx		= $objp->localtax2_tx;
				$line->localtax1_type	= $objp->localtax1_type;
				$line->localtax2_type	= $objp->localtax2_type;
				$line->subprice         = $objp->subprice;
				$line->fk_remise_except = $objp->fk_remise_except;
				$line->remise_percent   = $objp->remise_percent;
				$line->price            = $objp->price; // TODO deprecated

				$line->info_bits        = $objp->info_bits;
				$line->total_ht         = $objp->total_ht;
				$line->total_tva        = $objp->total_tva;
				$line->total_localtax1	= $objp->total_localtax1;
				$line->total_localtax2	= $objp->total_localtax2;
				$line->total_ttc        = $objp->total_ttc;
				$line->fk_fournprice = $objp->fk_fournprice;
				$marginInfos = getMarginInfos($objp->subprice, $objp->remise_percent, $objp->tva_tx, $objp->localtax1_tx, $objp->localtax2_tx, $line->fk_fournprice, $objp->pa_ht);
				$line->pa_ht = $marginInfos[0];
				$line->marge_tx			= $marginInfos[1];
				$line->marque_tx		= $marginInfos[2];
				$line->special_code     = $objp->special_code;
				$line->rang             = $objp->rang;

				$line->fk_product       = $objp->fk_product;

				$line->ref = $objp->product_ref; // deprecated
				$line->libelle = $objp->product_label; // deprecated

				$line->product_ref = $objp->product_ref;
				$line->product_label = $objp->product_label;
				$line->product_desc     = $objp->product_desc; // Description produit
				$line->product_tobatch  = $objp->product_tobatch;
				$line->product_barcode  = $objp->product_barcode;

				$line->fk_product_type  = $objp->fk_product_type; // deprecated
				$line->fk_unit          = $objp->fk_unit;
				$line->weight = $objp->weight;
				$line->weight_units = $objp->weight_units;
				$line->volume = $objp->volume;
				$line->volume_units = $objp->volume_units;

				$line->date_start = $this->db->jdate($objp->date_start);
				$line->date_end = $this->db->jdate($objp->date_end);

				// Multicurrency
				$line->fk_multicurrency = $objp->fk_multicurrency;
				$line->multicurrency_code = $objp->multicurrency_code;
				$line->multicurrency_subprice 	= $objp->multicurrency_subprice;
				$line->multicurrency_total_ht 	= $objp->multicurrency_total_ht;
				$line->multicurrency_total_tva 	= $objp->multicurrency_total_tva;
				$line->multicurrency_total_ttc 	= $objp->multicurrency_total_ttc;

				$line->fetch_optionals();

				// multilangs
				if (getDolGlobalInt('MAIN_MULTILANGS') && !empty($objp->fk_product) && !empty($loadalsotranslation)) {
					$tmpproduct = new Product($this->db);
					$tmpproduct->fetch($objp->fk_product);
					$tmpproduct->getMultiLangs();

					$line->multilangs = $tmpproduct->multilangs;
				}

				$this->lines[$i] = $line;

				$i++;
			}

			$this->db->free($result);

			return $num;
		} else {
			$this->error = $this->db->lasterror();
			return -3;
		}
	}

	/**
	 *  Set status to validated
	 *
	 *  @param	User	$user       Object user that validate
	 *  @param	int		$notrigger	1=Does not execute triggers, 0=execute triggers
	 *  @return int         		Return integer <0 if KO, 0=Nothing done, >=0 if OK
	 */
	public function valid($user, $notrigger = 0)
	{
		global $conf;

		require_once DOL_DOCUMENT_ROOT.'/core/lib/files.lib.php';

		$error = 0;

		// Protection
		if ($this->statut == self::STATUS_VALIDATED) {
			dol_syslog(get_class($this)."::valid action abandonned: already validated", LOG_WARNING);
			return 0;
		}

		if (!((!getDolGlobalString('MAIN_USE_ADVANCED_PERMS') && $user->hasRight('propal', 'creer'))
		|| (getDolGlobalString('MAIN_USE_ADVANCED_PERMS') && $user->hasRight('propal', 'propal_advance', 'validate')))) {
			$this->error = 'ErrorPermissionDenied';
			dol_syslog(get_class($this)."::valid ".$this->error, LOG_ERR);
			return -1;
		}

		$now = dol_now();

		$this->db->begin();

		// Numbering module definition
		$soc = new Societe($this->db);
		$soc->fetch($this->socid);

		// Define new ref
		if (!$error && (preg_match('/^[\(]?PROV/i', $this->ref) || empty($this->ref))) { // empty should not happened, but when it occurs, the test save life
			$num = $this->getNextNumRef($soc);
		} else {
			$num = $this->ref;
		}
		$this->newref = dol_sanitizeFileName($num);

		$sql = "UPDATE ".MAIN_DB_PREFIX."propal";
		$sql .= " SET ref = '".$this->db->escape($num)."',";
		$sql .= " fk_statut = ".self::STATUS_VALIDATED.", date_valid='".$this->db->idate($now)."', fk_user_valid=".((int) $user->id);
		$sql .= " WHERE rowid = ".((int) $this->id)." AND fk_statut = ".self::STATUS_DRAFT;

		dol_syslog(get_class($this)."::valid", LOG_DEBUG);
		$resql = $this->db->query($sql);
		if (!$resql) {
			dol_print_error($this->db);
			$error++;
		}

		// Trigger calls
		if (!$error && !$notrigger) {
			// Call trigger
			$result = $this->call_trigger('PROPAL_VALIDATE', $user);
			if ($result < 0) {
				$error++;
			}
			// End call triggers
		}

		if (!$error) {
			$this->oldref = $this->ref;

			// Rename directory if dir was a temporary ref
			if (preg_match('/^[\(]?PROV/i', $this->ref)) {
				// Now we rename also files into index
				$sql = 'UPDATE '.MAIN_DB_PREFIX."ecm_files set filename = CONCAT('".$this->db->escape($this->newref)."', SUBSTR(filename, ".(strlen($this->ref) + 1).")), filepath = 'propale/".$this->db->escape($this->newref)."'";
				$sql .= " WHERE filename LIKE '".$this->db->escape($this->ref)."%' AND filepath = 'propale/".$this->db->escape($this->ref)."' and entity = ".((int) $conf->entity);
				$resql = $this->db->query($sql);
				if (!$resql) {
					$error++;
					$this->error = $this->db->lasterror();
				}
				$sql = 'UPDATE '.MAIN_DB_PREFIX."ecm_files set filepath = 'propale/".$this->db->escape($this->newref)."'";
				$sql .= " WHERE filepath = 'propale/".$this->db->escape($this->ref)."' and entity = ".$conf->entity;
				$resql = $this->db->query($sql);
				if (!$resql) {
					$error++;
					$this->error = $this->db->lasterror();
				}

				// We rename directory ($this->ref = old ref, $num = new ref) in order not to lose the attachments
				$oldref = dol_sanitizeFileName($this->ref);
				$newref = dol_sanitizeFileName($num);
				$dirsource = $conf->propal->multidir_output[$this->entity].'/'.$oldref;
				$dirdest = $conf->propal->multidir_output[$this->entity].'/'.$newref;
				if (!$error && file_exists($dirsource)) {
					dol_syslog(get_class($this)."::validate rename dir ".$dirsource." into ".$dirdest);
					if (@rename($dirsource, $dirdest)) {
						dol_syslog("Rename ok");
						// Rename docs starting with $oldref with $newref
						$listoffiles = dol_dir_list($dirdest, 'files', 1, '^'.preg_quote($oldref, '/'));
						foreach ($listoffiles as $fileentry) {
							$dirsource = $fileentry['name'];
							$dirdest = preg_replace('/^'.preg_quote($oldref, '/').'/', $newref, $dirsource);
							$dirsource = $fileentry['path'].'/'.$dirsource;
							$dirdest = $fileentry['path'].'/'.$dirdest;
							@rename($dirsource, $dirdest);
						}
					}
				}
			}

			$this->ref = $num;
			$this->statut = self::STATUS_VALIDATED;
			$this->status = self::STATUS_VALIDATED;
			$this->user_validation_id = $user->id;
			$this->datev = $now;
			$this->date_validation = $now;

			$this->db->commit();
			return 1;
		} else {
			$this->db->rollback();
			return -1;
		}
	}


	// phpcs:disable PEAR.NamingConventions.ValidFunctionName.ScopeNotCamelCaps
	/**
	 *  Define proposal date
	 *
	 *  @param  User		$user      	Object user that modify
	 *  @param  int			$date		Date
	 *  @param  int			$notrigger	1=Does not execute triggers, 0= execute triggers
	 *  @return	int         			Return integer <0 if KO, >0 if OK
	 */
	public function set_date($user, $date, $notrigger = 0)
	{
		// phpcs:enable
		if (empty($date)) {
			$this->error = 'ErrorBadParameter';
			dol_syslog(get_class($this)."::set_date ".$this->error, LOG_ERR);
			return -1;
		}

		if ($user->hasRight('propal', 'creer')) {
			$error = 0;

			$this->db->begin();

			$sql = "UPDATE ".MAIN_DB_PREFIX."propal SET datep = '".$this->db->idate($date)."'";
			$sql .= " WHERE rowid = ".((int) $this->id);

			dol_syslog(__METHOD__, LOG_DEBUG);
			$resql = $this->db->query($sql);
			if (!$resql) {
				$this->errors[] = $this->db->error();
				$error++;
			}

			if (!$error) {
				$this->oldcopy = clone $this;
				$this->date = $date;
				$this->datep = $date; // deprecated
			}

			if (!$notrigger && empty($error)) {
				// Call trigger
				$result = $this->call_trigger('PROPAL_MODIFY', $user);
				if ($result < 0) {
					$error++;
				}
				// End call triggers
			}

			if (!$error) {
				$this->db->commit();
				return 1;
			} else {
				foreach ($this->errors as $errmsg) {
					dol_syslog(__METHOD__.' Error: '.$errmsg, LOG_ERR);
					$this->error .= ($this->error ? ', '.$errmsg : $errmsg);
				}
				$this->db->rollback();
				return -1 * $error;
			}
		}

		return -1;
	}

	// phpcs:disable PEAR.NamingConventions.ValidFunctionName.ScopeNotCamelCaps
	/**
	 *	Define end validity date
	 *
	 *	@param		User	$user        		Object user that modify
	 *	@param      int		$date_end_validity	End of validity date
	 *  @param  	int		$notrigger			1=Does not execute triggers, 0= execute triggers
	 *	@return     int         				Return integer <0 if KO, >0 if OK
	 */
	public function set_echeance($user, $date_end_validity, $notrigger = 0)
	{
		// phpcs:enable
		if ($user->hasRight('propal', 'creer')) {
			$error = 0;

			$this->db->begin();

			$sql = "UPDATE ".MAIN_DB_PREFIX."propal SET fin_validite = ".($date_end_validity != '' ? "'".$this->db->idate($date_end_validity)."'" : 'null');
			$sql .= " WHERE rowid = ".((int) $this->id);

			dol_syslog(__METHOD__, LOG_DEBUG);

			$resql = $this->db->query($sql);
			if (!$resql) {
				$this->errors[] = $this->db->error();
				$error++;
			}


			if (!$error) {
				$this->oldcopy = clone $this;
				$this->fin_validite = $date_end_validity;
			}

			if (!$notrigger && empty($error)) {
				// Call trigger
				$result = $this->call_trigger('PROPAL_MODIFY', $user);
				if ($result < 0) {
					$error++;
				}
				// End call triggers
			}

			if (!$error) {
				$this->db->commit();
				return 1;
			} else {
				foreach ($this->errors as $errmsg) {
					dol_syslog(__METHOD__.' Error: '.$errmsg, LOG_ERR);
					$this->error .= ($this->error ? ', '.$errmsg : $errmsg);
				}
				$this->db->rollback();
				return -1 * $error;
			}
		}

		return -1;
	}

	// phpcs:disable PEAR.NamingConventions.ValidFunctionName.ScopeNotCamelCaps
	/**
	 *	Set delivery date
	 *
	 *	@param      User 	$user        		Object user that modify
	 *	@param      int		$delivery_date		Delivery date
	 *  @param  	int		$notrigger			1=Does not execute triggers, 0= execute triggers
	 *	@return     int         				Return integer <0 if ko, >0 if ok
	 *	@deprecated Use  setDeliveryDate
	 */
	public function set_date_livraison($user, $delivery_date, $notrigger = 0)
	{
		// phpcs:enable
		return $this->setDeliveryDate($user, $delivery_date, $notrigger);
	}

	/**
	 *	Set delivery date
	 *
	 *	@param      User 	$user        		Object user that modify
	 *	@param      int		$delivery_date     Delivery date
	 *  @param  	int		$notrigger			1=Does not execute triggers, 0= execute triggers
	 *	@return     int         				Return integer <0 if ko, >0 if ok
	 */
	public function setDeliveryDate($user, $delivery_date, $notrigger = 0)
	{
		if ($user->hasRight('propal', 'creer')) {
			$error = 0;

			$this->db->begin();

			$sql = "UPDATE ".MAIN_DB_PREFIX."propal ";
			$sql .= " SET date_livraison = ".($delivery_date != '' ? "'".$this->db->idate($delivery_date)."'" : 'null');
			$sql .= " WHERE rowid = ".((int) $this->id);

			dol_syslog(__METHOD__, LOG_DEBUG);
			$resql = $this->db->query($sql);
			if (!$resql) {
				$this->errors[] = $this->db->error();
				$error++;
			}

			if (!$error) {
				$this->oldcopy = clone $this;
				$this->delivery_date = $delivery_date;
			}

			if (!$notrigger && empty($error)) {
				// Call trigger
				$result = $this->call_trigger('PROPAL_MODIFY', $user);
				if ($result < 0) {
					$error++;
				}
				// End call triggers
			}

			if (!$error) {
				$this->db->commit();
				return 1;
			} else {
				foreach ($this->errors as $errmsg) {
					dol_syslog(__METHOD__.' Error: '.$errmsg, LOG_ERR);
					$this->error .= ($this->error ? ', '.$errmsg : $errmsg);
				}
				$this->db->rollback();
				return -1 * $error;
			}
		}

		return -1;
	}

	// phpcs:disable PEAR.NamingConventions.ValidFunctionName.ScopeNotCamelCaps
	/**
	 *  Set delivery
	 *
	 *  @param		User	$user		  	Object user that modify
	 *  @param      int		$id				Availability id
	 *  @param  	int		$notrigger		1=Does not execute triggers, 0= execute triggers
	 *  @return     int           			Return integer <0 if KO, >0 if OK
	 */
	public function set_availability($user, $id, $notrigger = 0)
	{
		// phpcs:enable
		if ($user->hasRight('propal', 'creer') && $this->statut >= self::STATUS_DRAFT) {
			$error = 0;

			$this->db->begin();

			$sql = "UPDATE ".MAIN_DB_PREFIX."propal";
			$sql .= " SET fk_availability = ".((int) $id);
			$sql .= " WHERE rowid = ".((int) $this->id);

			dol_syslog(__METHOD__.' availability('.$id.')', LOG_DEBUG);
			$resql = $this->db->query($sql);
			if (!$resql) {
				$this->errors[] = $this->db->error();
				$error++;
			}

			if (!$error) {
				$this->oldcopy = clone $this;
				$this->fk_availability = $id;
				$this->availability_id = $id;
			}

			if (!$notrigger && empty($error)) {
				// Call trigger
				$result = $this->call_trigger('PROPAL_MODIFY', $user);
				if ($result < 0) {
					$error++;
				}
				// End call triggers
			}

			if (!$error) {
				$this->db->commit();
				return 1;
			} else {
				foreach ($this->errors as $errmsg) {
					dol_syslog(__METHOD__.' Error: '.$errmsg, LOG_ERR);
					$this->error .= ($this->error ? ', '.$errmsg : $errmsg);
				}
				$this->db->rollback();
				return -1 * $error;
			}
		} else {
			$error_str = 'Propal status do not meet requirement '.$this->statut;
			dol_syslog(__METHOD__.$error_str, LOG_ERR);
			$this->error = $error_str;
			$this->errors[] = $this->error;
			return -2;
		}
	}

	// phpcs:disable PEAR.NamingConventions.ValidFunctionName.ScopeNotCamelCaps
	/**
	 *  Set source of demand
	 *
	 *  @param		User	$user		Object user that modify
	 *  @param      int		$id			Input reason id
	 *  @param  	int		$notrigger	1=Does not execute triggers, 0= execute triggers
	 *  @return     int           		Return integer <0 if KO, >0 if OK
	 */
	public function set_demand_reason($user, $id, $notrigger = 0)
	{
		// phpcs:enable
		if ($user->hasRight('propal', 'creer') && $this->statut >= self::STATUS_DRAFT) {
			$error = 0;

			$this->db->begin();

			$sql = "UPDATE ".MAIN_DB_PREFIX."propal ";
			$sql .= " SET fk_input_reason = ".((int) $id);
			$sql .= " WHERE rowid = ".((int) $this->id);

			dol_syslog(__METHOD__, LOG_DEBUG);
			$resql = $this->db->query($sql);
			if (!$resql) {
				$this->errors[] = $this->db->error();
				$error++;
			}


			if (!$error) {
				$this->oldcopy = clone $this;

				$this->demand_reason_id = $id;
			}


			if (!$notrigger && empty($error)) {
				// Call trigger
				$result = $this->call_trigger('PROPAL_MODIFY', $user);
				if ($result < 0) {
					$error++;
				}
				// End call triggers
			}

			if (!$error) {
				$this->db->commit();
				return 1;
			} else {
				foreach ($this->errors as $errmsg) {
					dol_syslog(__METHOD__.' Error: '.$errmsg, LOG_ERR);
					$this->error .= ($this->error ? ', '.$errmsg : $errmsg);
				}
				$this->db->rollback();
				return -1 * $error;
			}
		} else {
			$error_str = 'Propal status do not meet requirement '.$this->statut;
			dol_syslog(__METHOD__.$error_str, LOG_ERR);
			$this->error = $error_str;
			$this->errors[] = $this->error;
			return -2;
		}
	}

	// phpcs:disable PEAR.NamingConventions.ValidFunctionName.ScopeNotCamelCaps
	/**
	 * Set customer reference number
	 *
	 *  @param      User	$user			Object user that modify
	 *  @param      string	$ref_client		Customer reference
	 *  @param  	int		$notrigger		1=Does not execute triggers, 0= execute triggers
	 *  @return     int						Return integer <0 if ko, >0 if ok
	 */
	public function set_ref_client($user, $ref_client, $notrigger = 0)
	{
		// phpcs:enable
		if ($user->hasRight('propal', 'creer')) {
			$error = 0;

			$this->db->begin();

			$sql = "UPDATE ".MAIN_DB_PREFIX."propal SET ref_client = ".(empty($ref_client) ? 'NULL' : "'".$this->db->escape($ref_client)."'");
			$sql .= " WHERE rowid = ".((int) $this->id);

			dol_syslog(__METHOD__.' $this->id='.$this->id.', ref_client='.$ref_client, LOG_DEBUG);
			$resql = $this->db->query($sql);
			if (!$resql) {
				$this->errors[] = $this->db->error();
				$error++;
			}

			if (!$error) {
				$this->oldcopy = clone $this;
				$this->ref_client = $ref_client;
			}

			if (!$notrigger && empty($error)) {
				// Call trigger
				$result = $this->call_trigger('PROPAL_MODIFY', $user);
				if ($result < 0) {
					$error++;
				}
				// End call triggers
			}

			if (!$error) {
				$this->db->commit();
				return 1;
			} else {
				foreach ($this->errors as $errmsg) {
					dol_syslog(__METHOD__.' Error: '.$errmsg, LOG_ERR);
					$this->error .= ($this->error ? ', '.$errmsg : $errmsg);
				}
				$this->db->rollback();
				return -1 * $error;
			}
		}

		return -1;
	}

	// phpcs:disable PEAR.NamingConventions.ValidFunctionName.ScopeNotCamelCaps
	/**
	 *	Set an overall discount on the proposal
	 *
	 *	@param      User	$user       Object user that modify
	 *	@param      double	$remise     Amount discount
	 *  @param  	int		$notrigger	1=Does not execute triggers, 0= execute triggers
	 *	@return     int         		Return integer <0 if ko, >0 if ok
	 *	@deprecated remise_percent is a deprecated field for object parent
	 */
	/*
	public function set_remise_percent($user, $remise, $notrigger = 0)
	{
		// phpcs:enable
		$remise = trim($remise) ?trim($remise) : 0;

		if ($user->hasRight('propal', 'creer')) {
			$remise = price2num($remise, 2);

			$error = 0;

			$this->db->begin();

			$sql = "UPDATE ".MAIN_DB_PREFIX."propal SET remise_percent = ".((float) $remise);
			$sql .= " WHERE rowid = ".((int) $this->id)." AND fk_statut = ".self::STATUS_DRAFT;

			dol_syslog(__METHOD__, LOG_DEBUG);
			$resql = $this->db->query($sql);
			if (!$resql) {
				$this->errors[] = $this->db->error();
				$error++;
			}

			if (!$error) {
				$this->oldcopy = clone $this;
				$this->remise_percent = $remise;
				$this->update_price(1);
			}

			if (!$notrigger && empty($error)) {
				// Call trigger
				$result = $this->call_trigger('PROPAL_MODIFY', $user);
				if ($result < 0) {
					$error++;
				}
				// End call triggers
			}

			if (!$error) {
				$this->db->commit();
				return 1;
			} else {
				foreach ($this->errors as $errmsg) {
					dol_syslog(__METHOD__.' Error: '.$errmsg, LOG_ERR);
					$this->error .= ($this->error ? ', '.$errmsg : $errmsg);
				}
				$this->db->rollback();
				return -1 * $error;
			}
		}

		return -1;
	}
	*/

	// phpcs:disable PEAR.NamingConventions.ValidFunctionName.ScopeNotCamelCaps
	/**
	 *	Set an absolute overall discount on the proposal
	 *
	 *	@param      User	$user       Object user that modify
	 *	@param      double	$remise     Amount discount
	 *  @param  	int		$notrigger	1=Does not execute triggers, 0= execute triggers
	 *	@return     int         		Return integer <0 if ko, >0 if ok
	 */
	/*
	public function set_remise_absolue($user, $remise, $notrigger = 0)
	{
		// phpcs:enable
		if (empty($remise)) {
			$remise = 0;
		}
		$remise = price2num($remise);

		if ($user->hasRight('propal', 'creer')) {
			$error = 0;

			$this->db->begin();

			$sql = "UPDATE ".MAIN_DB_PREFIX."propal";
			$sql .= " SET remise_absolue = ".((float) $remise);
			$sql .= " WHERE rowid = ".((int) $this->id)." AND fk_statut = ".self::STATUS_DRAFT;

			dol_syslog(__METHOD__, LOG_DEBUG);
			$resql = $this->db->query($sql);
			if (!$resql) {
				$this->errors[] = $this->db->error();
				$error++;
			}

			if (!$error) {
				$this->oldcopy = clone $this;
				$this->update_price(1);
			}

			if (!$notrigger && empty($error)) {
				// Call trigger
				$result = $this->call_trigger('PROPAL_MODIFY', $user);
				if ($result < 0) {
					$error++;
				}
				// End call triggers
			}

			if (!$error) {
				$this->db->commit();
				return 1;
			} else {
				foreach ($this->errors as $errmsg) {
					dol_syslog(__METHOD__.' Error: '.$errmsg, LOG_ERR);
					$this->error .= ($this->error ? ', '.$errmsg : $errmsg);
				}
				$this->db->rollback();
				return -1 * $error;
			}
		}

		return -1;
	}
	*/


	/**
	 *	Reopen the commercial proposal
	 *
	 *	@param      User	$user		Object user that close
	 *	@param      int		$status		Status
	 *	@param      string	$note		Comment
	 *  @param		int		$notrigger	1=Does not execute triggers, 0= execute triggers
	 *	@return     int         		Return integer <0 if KO, >0 if OK
	 */
	public function reopen($user, $status, $note = '', $notrigger = 0)
	{
		$error = 0;

		$sql = "UPDATE ".MAIN_DB_PREFIX."propal";
		$sql .= " SET fk_statut = ".((int) $status).",";
		if (!empty($note)) {
			$sql .= " note_private = '".$this->db->escape($note)."',";
		}
		$sql .= " date_cloture=NULL, fk_user_cloture=NULL";
		$sql .= " WHERE rowid = ".((int) $this->id);

		$this->db->begin();

		dol_syslog(get_class($this)."::reopen", LOG_DEBUG);
		$resql = $this->db->query($sql);
		if (!$resql) {
			$error++;
			$this->errors[] = "Error ".$this->db->lasterror();
		}
		if (!$error) {
			if (!$notrigger) {
				// Call trigger
				$result = $this->call_trigger('PROPAL_REOPEN', $user);
				if ($result < 0) {
					$error++;
				}
				// End call triggers
			}
		}

		// Commit or rollback
		if ($error) {
			if (!empty($this->errors)) {
				foreach ($this->errors as $errmsg) {
					dol_syslog(get_class($this)."::update ".$errmsg, LOG_ERR);
					$this->error .= ($this->error ? ', '.$errmsg : $errmsg);
				}
			}
			$this->db->rollback();
			return -1 * $error;
		} else {
			$this->statut = $status;
			$this->status = $status;

			$this->db->commit();
			return 1;
		}
	}

	/**
	 *	Close/set the commercial proposal to status signed or refused (fill also date signature)
	 *
	 *	@param      User	$user		Object user that close
	 *	@param      int		$status		Status (self::STATUS_BILLED or self::STATUS_REFUSED)
	 *	@param      string	$note		Complete private note with this note
	 *  @param		int		$notrigger	1=Does not execute triggers, 0=Execute triggers
	 *	@return     int         		Return integer <0 if KO, >0 if OK
	 */
	public function closeProposal($user, $status, $note = '', $notrigger = 0)
	{
		global $langs,$conf;

		$error = 0;
		$now = dol_now();

		$this->db->begin();

		$newprivatenote = dol_concatdesc($this->note_private, $note);

		if (!getDolGlobalString('PROPALE_KEEP_OLD_SIGNATURE_INFO')) {
			$date_signature = $now;
			$fk_user_signature = $user->id;
		} else {
			$this->info($this->id);
			if (!isset($this->date_signature) || $this->date_signature == '') {
				$date_signature = $now;
				$fk_user_signature = $user->id;
			} else {
				$date_signature = $this->date_signature;
				$fk_user_signature = $this->user_signature->id;
			}
		}

		$sql  = "UPDATE ".MAIN_DB_PREFIX."propal";
		$sql .= " SET fk_statut = ".((int) $status).", note_private = '".$this->db->escape($newprivatenote)."', date_signature='".$this->db->idate($date_signature)."', fk_user_signature=".$fk_user_signature;
		$sql .= " WHERE rowid = ".((int) $this->id);

		$resql = $this->db->query($sql);
		if ($resql) {
			// Status self::STATUS_REFUSED by default
			$modelpdf = getDolGlobalString('PROPALE_ADDON_PDF_ODT_CLOSED') ? $conf->global->PROPALE_ADDON_PDF_ODT_CLOSED : $this->model_pdf;
			$trigger_name = 'PROPAL_CLOSE_REFUSED';		// used later in call_trigger()

			if ($status == self::STATUS_SIGNED) {	// Status self::STATUS_SIGNED
				$trigger_name = 'PROPAL_CLOSE_SIGNED';	// used later in call_trigger()
				$modelpdf = getDolGlobalString('PROPALE_ADDON_PDF_ODT_TOBILL') ? $conf->global->PROPALE_ADDON_PDF_ODT_TOBILL : $this->model_pdf;

				// The connected company is classified as a client
				$soc=new Societe($this->db);
				$soc->id = $this->socid;
				$result = $soc->setAsCustomer();

				if ($result < 0) {
					$this->error=$this->db->lasterror();
					$this->db->rollback();
					return -2;
				}
			}

			if (!getDolGlobalString('MAIN_DISABLE_PDF_AUTOUPDATE')) {
				// Define output language
				$outputlangs = $langs;
				if (getDolGlobalInt('MAIN_MULTILANGS')) {
					$outputlangs = new Translate("", $conf);
					$newlang = (GETPOST('lang_id', 'aZ09') ? GETPOST('lang_id', 'aZ09') : $this->thirdparty->default_lang);
					$outputlangs->setDefaultLang($newlang);
				}

				// PDF
				$hidedetails = (getDolGlobalString('MAIN_GENERATE_DOCUMENTS_HIDE_DETAILS') ? 1 : 0);
				$hidedesc = (getDolGlobalString('MAIN_GENERATE_DOCUMENTS_HIDE_DESC') ? 1 : 0);
				$hideref = (getDolGlobalString('MAIN_GENERATE_DOCUMENTS_HIDE_REF') ? 1 : 0);

				//$ret=$object->fetch($id);    // Reload to get new records
				$this->generateDocument($modelpdf, $outputlangs, $hidedetails, $hidedesc, $hideref);
			}

			if (!$error) {
				$this->oldcopy= clone $this;
				$this->statut = $status;
				$this->status = $status;
				$this->date_signature = $date_signature;
				$this->note_private = $newprivatenote;
			}

			if (!$notrigger && empty($error)) {
				// Call trigger
				$result=$this->call_trigger($trigger_name, $user);
				if ($result < 0) {
					$error++;
				}
				// End call triggers
			}

			if (!$error) {
				$this->db->commit();
				return 1;
			} else {
				$this->statut = $this->oldcopy->statut;
				$this->status = $this->oldcopy->statut;
				$this->date_signature = $this->oldcopy->date_signature;
				$this->note_private = $this->oldcopy->note_private;

				$this->db->rollback();
				return -1;
			}
		} else {
			$this->error = $this->db->lasterror();
			$this->db->rollback();
			return -1;
		}
	}

	/**
	 *	Classify the proposal to status Billed
	 *
	 *	@param  	User	$user    	Object user
	 *  @param		int		$notrigger	1=Does not execute triggers, 0= execute triggers
	 *	@param      string	$note		Complete private note with this note
	 *	@return     int     			Return integer <0 if KO, 0 = nothing done, >0 if OK
	 */
	public function classifyBilled(User $user, $notrigger = 0, $note = '')
	{
		global $conf, $langs;

		$error = 0;

		$now = dol_now();
		$num = 0;

		$triggerName = 'PROPAL_CLASSIFY_BILLED';

		$this->db->begin();

		$newprivatenote = dol_concatdesc($this->note_private, $note);

		$sql = 'UPDATE '.MAIN_DB_PREFIX.'propal SET fk_statut = '.self::STATUS_BILLED.", ";
		$sql .= " note_private = '".$this->db->escape($newprivatenote)."', date_cloture='".$this->db->idate($now)."', fk_user_cloture=".((int) $user->id);
		$sql .= ' WHERE rowid = '.((int) $this->id).' AND fk_statut = '.((int) self::STATUS_SIGNED);

		dol_syslog(__METHOD__, LOG_DEBUG);
		$resql = $this->db->query($sql);
		if (!$resql) {
			$this->errors[] = $this->db->error();
			$error++;
		} else {
			$num = $this->db->affected_rows($resql);
		}

		if (!$error) {
			$modelpdf = $conf->global->PROPALE_ADDON_PDF_ODT_CLOSED ? $conf->global->PROPALE_ADDON_PDF_ODT_CLOSED : $this->model_pdf;

			if (!getDolGlobalString('MAIN_DISABLE_PDF_AUTOUPDATE')) {
				// Define output language
				$outputlangs = $langs;
				if (getDolGlobalInt('MAIN_MULTILANGS')) {
					$outputlangs = new Translate("", $conf);
					$newlang = (GETPOST('lang_id', 'aZ09') ? GETPOST('lang_id', 'aZ09') : $this->thirdparty->default_lang);
					$outputlangs->setDefaultLang($newlang);
				}

				// PDF
				$hidedetails = (getDolGlobalString('MAIN_GENERATE_DOCUMENTS_HIDE_DETAILS') ? 1 : 0);
				$hidedesc = (getDolGlobalString('MAIN_GENERATE_DOCUMENTS_HIDE_DESC') ? 1 : 0);
				$hideref = (getDolGlobalString('MAIN_GENERATE_DOCUMENTS_HIDE_REF') ? 1 : 0);

				//$ret=$object->fetch($id);    // Reload to get new records
				$this->generateDocument($modelpdf, $outputlangs, $hidedetails, $hidedesc, $hideref);
			}

			$this->oldcopy = clone $this;
			$this->statut = self::STATUS_BILLED;
			$this->date_cloture = $now;
			$this->note_private = $newprivatenote;
		}

		if (!$notrigger && empty($error)) {
			// Call trigger
			$result = $this->call_trigger($triggerName, $user);
			if ($result < 0) {
				$error++;
			}
			// End call triggers
		}

		if (!$error) {
			$this->db->commit();
			return $num;
		} else {
			foreach ($this->errors as $errmsg) {
				dol_syslog(__METHOD__.' Error: '.$errmsg, LOG_ERR);
				$this->error .= ($this->error ? ', '.$errmsg : $errmsg);
			}
			$this->db->rollback();
			return -1 * $error;
		}
	}

	// phpcs:disable PEAR.NamingConventions.ValidFunctionName.ScopeNotCamelCaps
	/**
	 *	Set draft status
	 *
	 *	@param		User	$user		Object user that modify
	 *  @param		int		$notrigger	1=Does not execute triggers, 0= execute triggers
	 *	@return		int					Return integer <0 if KO, >0 if OK
	 */
	public function setDraft($user, $notrigger = 0)
	{
		// phpcs:enable
		$error = 0;

		// Protection
		if ($this->statut <= self::STATUS_DRAFT) {
			return 0;
		}

		dol_syslog(get_class($this)."::setDraft", LOG_DEBUG);

		$this->db->begin();

		$sql = "UPDATE ".MAIN_DB_PREFIX."propal";
		$sql .= " SET fk_statut = ".self::STATUS_DRAFT;
		$sql .= ",  online_sign_ip = NULL , online_sign_name = NULL";
		$sql .= " WHERE rowid = ".((int) $this->id);

		$resql = $this->db->query($sql);
		if (!$resql) {
			$this->errors[] = $this->db->error();
			$error++;
		}

		if (!$error) {
			$this->oldcopy = clone $this;
		}

		if (!$notrigger && empty($error)) {
			// Call trigger
			$result = $this->call_trigger('PROPAL_MODIFY', $user);
			if ($result < 0) {
				$error++;
			}
			// End call triggers
		}

		if (!$error) {
			$this->statut = self::STATUS_DRAFT;
			$this->status = self::STATUS_DRAFT;

			$this->db->commit();
			return 1;
		} else {
			foreach ($this->errors as $errmsg) {
				dol_syslog(__METHOD__.' Error: '.$errmsg, LOG_ERR);
				$this->error .= ($this->error ? ', '.$errmsg : $errmsg);
			}
			$this->db->rollback();
			return -1 * $error;
		}
	}


	// phpcs:disable PEAR.NamingConventions.ValidFunctionName.ScopeNotCamelCaps
	/**
	 *    Return list of proposal (eventually filtered on user) into an array
	 *
	 *    @param	int		$shortlist			0=Return array[id]=ref, 1=Return array[](id=>id,ref=>ref,name=>name)
	 *    @param	int		$draft				0=not draft, 1=draft
	 *    @param	int		$notcurrentuser		0=all user, 1=not current user
	 *    @param    int		$socid				Id third pary
	 *    @param    int		$limit				For pagination
	 *    @param    int		$offset				For pagination
	 *    @param    string	$sortfield			Sort criteria
	 *    @param    string	$sortorder			Sort order
	 *    @return	array|int		       		-1 if KO, array with result if OK
	 */
	public function liste_array($shortlist = 0, $draft = 0, $notcurrentuser = 0, $socid = 0, $limit = 0, $offset = 0, $sortfield = 'p.datep', $sortorder = 'DESC')
	{
		// phpcs:enable
		global $user;

		$ga = array();

		$sql = "SELECT s.rowid, s.nom as name, s.client,";
		$sql .= " p.rowid as propalid, p.fk_statut, p.total_ht, p.ref, p.remise, ";
		$sql .= " p.datep as dp, p.fin_validite as datelimite";
		if (!$user->hasRight('societe', 'client', 'voir') && !$socid) {
			$sql .= ", sc.fk_soc, sc.fk_user";
		}
		$sql .= " FROM ".MAIN_DB_PREFIX."societe as s, ".MAIN_DB_PREFIX."propal as p, ".MAIN_DB_PREFIX."c_propalst as c";
		if (!$user->hasRight('societe', 'client', 'voir') && !$socid) {
			$sql .= ", ".MAIN_DB_PREFIX."societe_commerciaux as sc";
		}
		$sql .= " WHERE p.entity IN (".getEntity('propal').")";
		$sql .= " AND p.fk_soc = s.rowid";
		$sql .= " AND p.fk_statut = c.id";
		if (!$user->hasRight('societe', 'client', 'voir') && !$socid) { //restriction
			$sql .= " AND s.rowid = sc.fk_soc AND sc.fk_user = ".((int) $user->id);
		}
		if ($socid) {
			$sql .= " AND s.rowid = ".((int) $socid);
		}
		if ($draft) {
			$sql .= " AND p.fk_statut = ".self::STATUS_DRAFT;
		}
		if ($notcurrentuser > 0) {
			$sql .= " AND p.fk_user_author <> ".((int) $user->id);
		}
		$sql .= $this->db->order($sortfield, $sortorder);
		$sql .= $this->db->plimit($limit, $offset);

		$result = $this->db->query($sql);
		if ($result) {
			$num = $this->db->num_rows($result);
			if ($num) {
				$i = 0;
				while ($i < $num) {
					$obj = $this->db->fetch_object($result);

					if ($shortlist == 1) {
						$ga[$obj->propalid] = $obj->ref;
					} elseif ($shortlist == 2) {
						$ga[$obj->propalid] = $obj->ref.' ('.$obj->name.')';
					} else {
						$ga[$i]['id'] = $obj->propalid;
						$ga[$i]['ref'] 	= $obj->ref;
						$ga[$i]['name'] = $obj->name;
					}

					$i++;
				}
			}
			return $ga;
		} else {
			dol_print_error($this->db);
			return -1;
		}
	}

	/**
	 *  Returns an array with the numbers of related invoices
	 *
	 *	@return	array		Array of invoices
	 */
	public function getInvoiceArrayList()
	{
		return $this->InvoiceArrayList($this->id);
	}

	// phpcs:disable PEAR.NamingConventions.ValidFunctionName.ScopeNotCamelCaps
	/**
	 *  Returns an array with id and ref of related invoices
	 *
	 *	@param		int			$id			Id propal
	 *	@return		array|int				Array of invoices id
	 */
	public function InvoiceArrayList($id)
	{
		// phpcs:enable
		$ga = array();
		$linkedInvoices = array();

		$this->fetchObjectLinked($id, $this->element);
		foreach ($this->linkedObjectsIds as $objecttype => $objectid) {
			// Nouveau système du comon object renvoi des rowid et non un id linéaire de 1 à n
			// On parcourt donc une liste d'objets en tant qu'objet unique
			foreach ($objectid as $key => $object) {
				// Cas des factures liees directement
				if ($objecttype == 'facture') {
					$linkedInvoices[] = $object;
				} else {
					// Cas des factures liees par un autre objet (ex: commande)
					$this->fetchObjectLinked($object, $objecttype);
					foreach ($this->linkedObjectsIds as $subobjecttype => $subobjectid) {
						foreach ($subobjectid as $subkey => $subobject) {
							if ($subobjecttype == 'facture') {
								$linkedInvoices[] = $subobject;
							}
						}
					}
				}
			}
		}

		if (count($linkedInvoices) > 0) {
			$sql = "SELECT rowid as facid, ref, total_ht as total, datef as df, fk_user_author, fk_statut, paye";
			$sql .= " FROM ".MAIN_DB_PREFIX."facture";
			$sql .= " WHERE rowid IN (".$this->db->sanitize(implode(',', $linkedInvoices)).")";

			dol_syslog(get_class($this)."::InvoiceArrayList", LOG_DEBUG);
			$resql = $this->db->query($sql);

			if ($resql) {
				$tab_sqlobj = array();
				$nump = $this->db->num_rows($resql);
				for ($i = 0; $i < $nump; $i++) {
					$sqlobj = $this->db->fetch_object($resql);
					$tab_sqlobj[] = $sqlobj;
				}
				$this->db->free($resql);

				$nump = count($tab_sqlobj);

				if ($nump) {
					$i = 0;
					while ($i < $nump) {
						$obj = array_shift($tab_sqlobj);

						$ga[$i] = $obj;

						$i++;
					}
				}
				return $ga;
			} else {
				return -1;
			}
		} else {
			return $ga;
		}
	}

	/**
	 *	Delete proposal
	 *
	 *	@param	User	$user        	Object user that delete
	 *	@param	int		$notrigger		1=Does not execute triggers, 0= execute triggers
	 *	@return	int						>0 if OK, <=0 if KO
	 */
	public function delete($user, $notrigger = 0)
	{
		global $conf;
		require_once DOL_DOCUMENT_ROOT.'/core/lib/files.lib.php';

		$error = 0;

		$this->db->begin();

		if (!$notrigger) {
			// Call trigger
			$result = $this->call_trigger('PROPAL_DELETE', $user);
			if ($result < 0) {
				$error++;
			}
			// End call triggers
		}

		// Delete extrafields of lines and lines
		if (!$error && !empty($this->table_element_line)) {
			$tabletodelete = $this->table_element_line;
			$sqlef = "DELETE FROM ".MAIN_DB_PREFIX.$tabletodelete."_extrafields WHERE fk_object IN (SELECT rowid FROM ".MAIN_DB_PREFIX.$tabletodelete." WHERE ".$this->fk_element." = ".((int) $this->id).")";
			$sql = "DELETE FROM ".MAIN_DB_PREFIX.$tabletodelete." WHERE ".$this->fk_element." = ".((int) $this->id);
			if (!$this->db->query($sqlef) || !$this->db->query($sql)) {
				$error++;
				$this->error = $this->db->lasterror();
				$this->errors[] = $this->error;
				dol_syslog(get_class($this)."::delete error ".$this->error, LOG_ERR);
			}
		}

		if (!$error) {
			// Delete linked object
			$res = $this->deleteObjectLinked();
			if ($res < 0) {
				$error++;
			}
		}

		if (!$error) {
			// Delete linked contacts
			$res = $this->delete_linked_contact();
			if ($res < 0) {
				$error++;
			}
		}

		// Removed extrafields of object
		if (!$error) {
			$result = $this->deleteExtraFields();
			if ($result < 0) {
				$error++;
				dol_syslog(get_class($this)."::delete error ".$this->error, LOG_ERR);
			}
		}

		// Delete main record
		if (!$error) {
			$sql = "DELETE FROM ".MAIN_DB_PREFIX.$this->table_element." WHERE rowid = ".((int) $this->id);
			$res = $this->db->query($sql);
			if (!$res) {
				$error++;
				$this->error = $this->db->lasterror();
				$this->errors[] = $this->error;
				dol_syslog(get_class($this)."::delete error ".$this->error, LOG_ERR);
			}
		}

		// Delete record into ECM index and physically
		if (!$error) {
			$res = $this->deleteEcmFiles(0); // Deleting files physically is done later with the dol_delete_dir_recursive
			$res = $this->deleteEcmFiles(1); // Deleting files physically is done later with the dol_delete_dir_recursive
			if (!$res) {
				$error++;
			}
		}

		if (!$error) {
			// We remove directory
			$ref = dol_sanitizeFileName($this->ref);
			if ($conf->propal->multidir_output[$this->entity] && !empty($this->ref)) {
				$dir = $conf->propal->multidir_output[$this->entity]."/".$ref;
				$file = $dir."/".$ref.".pdf";
				if (file_exists($file)) {
					dol_delete_preview($this);

					if (!dol_delete_file($file, 0, 0, 0, $this)) {
						$this->error = 'ErrorFailToDeleteFile';
						$this->errors[] = $this->error;
						$this->db->rollback();
						return 0;
					}
				}
				if (file_exists($dir)) {
					$res = @dol_delete_dir_recursive($dir);		// delete files physically + into ecm tables
					if (!$res) {
						$this->error = 'ErrorFailToDeleteDir';
						$this->errors[] = $this->error;
						$this->db->rollback();
						return 0;
					}
				}
			}
		}

		if (!$error) {
			dol_syslog(get_class($this)."::delete ".$this->id." by ".$user->id, LOG_DEBUG);
			$this->db->commit();
			return 1;
		} else {
			$this->db->rollback();
			return -1;
		}
	}

	/**
	 *  Change the delivery time
	 *
	 *  @param	int	$availability_id	Id of new delivery time
	 * 	@param	int	$notrigger			1=Does not execute triggers, 0= execute triggers
	 *  @return int                  	>0 if OK, <0 if KO
	 *  @deprecated  use set_availability
	 */
	public function availability($availability_id, $notrigger = 0)
	{
		global $user;

		if ($this->statut >= self::STATUS_DRAFT) {
			$error = 0;

			$this->db->begin();

			$sql = 'UPDATE '.MAIN_DB_PREFIX.'propal';
			$sql .= ' SET fk_availability = '.((int) $availability_id);
			$sql .= ' WHERE rowid='.((int) $this->id);

			dol_syslog(__METHOD__.' availability('.$availability_id.')', LOG_DEBUG);
			$resql = $this->db->query($sql);
			if (!$resql) {
				$this->errors[] = $this->db->error();
				$error++;
			}

			if (!$error) {
				$this->oldcopy = clone $this;
				$this->availability_id = $availability_id;
			}

			if (!$notrigger && empty($error)) {
				// Call trigger
				$result = $this->call_trigger('PROPAL_MODIFY', $user);
				if ($result < 0) {
					$error++;
				}
				// End call triggers
			}

			if (!$error) {
				$this->db->commit();
				return 1;
			} else {
				foreach ($this->errors as $errmsg) {
					dol_syslog(__METHOD__.' Error: '.$errmsg, LOG_ERR);
					$this->error .= ($this->error ? ', '.$errmsg : $errmsg);
				}
				$this->db->rollback();
				return -1 * $error;
			}
		} else {
			$error_str = 'Propal status do not meet requirement '.$this->statut;
			dol_syslog(__METHOD__.$error_str, LOG_ERR);
			$this->error = $error_str;
			$this->errors[] = $this->error;
			return -2;
		}
	}

	// phpcs:disable PEAR.NamingConventions.ValidFunctionName.ScopeNotCamelCaps
	/**
	 *	Change source demand
	 *
	 *	@param	int $demand_reason_id 	Id of new source demand
	 * 	@param	int	$notrigger			1=Does not execute triggers, 0= execute triggers
	 *	@return int						>0 si ok, <0 si ko
	 *	@deprecated use set_demand_reason
	 */
	public function demand_reason($demand_reason_id, $notrigger = 0)
	{
		// phpcs:enable
		global $user;

		if ($this->status >= self::STATUS_DRAFT) {
			$error = 0;

			$this->db->begin();

			$sql = 'UPDATE '.MAIN_DB_PREFIX.'propal';
			$sql .= ' SET fk_input_reason = '.((int) $demand_reason_id);
			$sql .= ' WHERE rowid='.((int) $this->id);

			dol_syslog(__METHOD__.' demand_reason('.$demand_reason_id.')', LOG_DEBUG);
			$resql = $this->db->query($sql);
			if (!$resql) {
				$this->errors[] = $this->db->error();
				$error++;
			}

			if (!$error) {
				$this->oldcopy = clone $this;
				$this->demand_reason_id = $demand_reason_id;
			}

			if (!$notrigger && empty($error)) {
				// Call trigger
				$result = $this->call_trigger('PROPAL_MODIFY', $user);
				if ($result < 0) {
					$error++;
				}
				// End call triggers
			}

			if (!$error) {
				$this->db->commit();
				return 1;
			} else {
				foreach ($this->errors as $errmsg) {
					dol_syslog(__METHOD__.' Error: '.$errmsg, LOG_ERR);
					$this->error .= ($this->error ? ', '.$errmsg : $errmsg);
				}
				$this->db->rollback();
				return -1 * $error;
			}
		} else {
			$error_str = 'Propal status do not meet requirement '.$this->statut;
			dol_syslog(__METHOD__.$error_str, LOG_ERR);
			$this->error = $error_str;
			$this->errors[] = $this->error;
			return -2;
		}
	}


	/**
	 *	Object Proposal Information
	 *
	 * 	@param	int		$id		Proposal id
	 *  @return	void
	 */
	public function info($id)
	{
		$sql = "SELECT c.rowid, ";
		$sql .= " c.datec, c.date_valid as datev, c.date_signature, c.date_cloture,";
		$sql .= " c.fk_user_author, c.fk_user_valid, c.fk_user_signature, c.fk_user_cloture";
		$sql .= " FROM ".MAIN_DB_PREFIX."propal as c";
		$sql .= " WHERE c.rowid = ".((int) $id);

		$result = $this->db->query($sql);

		if ($result) {
			if ($this->db->num_rows($result)) {
				$obj = $this->db->fetch_object($result);

				$this->id                = $obj->rowid;

				$this->date_creation     = $this->db->jdate($obj->datec);
				$this->date_validation   = $this->db->jdate($obj->datev);
				$this->date_signature    = $this->db->jdate($obj->date_signature);
				$this->date_cloture      = $this->db->jdate($obj->date_cloture);

				$this->user_creation_id = $obj->fk_user_author;
				$this->user_validation_id = $obj->fk_user_valid;

				if ($obj->fk_user_signature) {
					$user_signature = new User($this->db);
					$user_signature->fetch($obj->fk_user_signature);
					$this->user_signature = $user_signature;
				}

				$this->user_closing_id = $obj->fk_user_cloture;
			}
			$this->db->free($result);
		} else {
			dol_print_error($this->db);
		}
	}


	/**
	 *    	Return label of status of proposal (draft, validated, ...)
	 *
	 *    	@param      int			$mode        0=Long label, 1=Short label, 2=Picto + Short label, 3=Picto, 4=Picto + Long label, 5=Short label + Picto, 6=Long label + Picto
	 *    	@return     string		Label
	 */
	public function getLibStatut($mode = 0)
	{
		return $this->LibStatut($this->statut, $mode);
	}

	// phpcs:disable PEAR.NamingConventions.ValidFunctionName.ScopeNotCamelCaps
	/**
	 *    	Return label of a status (draft, validated, ...)
	 *
	 *    	@param      int			$status		Id status
	 *    	@param      int			$mode      	0=Long label, 1=Short label, 2=Picto + Short label, 3=Picto, 4=Picto + Long label, 5=Short label + Picto, 6=Long label + Picto
	 *    	@return     string		Label
	 */
	public function LibStatut($status, $mode = 1)
	{
		// phpcs:enable
		global $conf, $hookmanager;

		// Init/load array of translation of status
		if (empty($this->labelStatus) || empty($this->labelStatusShort)) {
			global $langs;
			$langs->load("propal");
			$this->labelStatus[0] = $langs->transnoentitiesnoconv("PropalStatusDraft");
			$this->labelStatus[1] = $langs->transnoentitiesnoconv("PropalStatusValidated");
			$this->labelStatus[2] = $langs->transnoentitiesnoconv("PropalStatusSigned");
			$this->labelStatus[3] = $langs->transnoentitiesnoconv("PropalStatusNotSigned");
			$this->labelStatus[4] = $langs->transnoentitiesnoconv("PropalStatusBilled");
			$this->labelStatusShort[0] = $langs->transnoentitiesnoconv("PropalStatusDraftShort");
			$this->labelStatusShort[1] = $langs->transnoentitiesnoconv("PropalStatusValidatedShort");
			$this->labelStatusShort[2] = $langs->transnoentitiesnoconv("PropalStatusSignedShort");
			$this->labelStatusShort[3] = $langs->transnoentitiesnoconv("PropalStatusNotSignedShort");
			$this->labelStatusShort[4] = $langs->transnoentitiesnoconv("PropalStatusBilledShort");
		}

		$statusType = '';
		if ($status == self::STATUS_DRAFT) {
			$statusType = 'status0';
		} elseif ($status == self::STATUS_VALIDATED) {
			$statusType = 'status1';
		} elseif ($status == self::STATUS_SIGNED) {
			$statusType = 'status4';
		} elseif ($status == self::STATUS_NOTSIGNED) {
			$statusType = 'status9';
		} elseif ($status == self::STATUS_BILLED) {
			$statusType = 'status6';
		}


		$parameters = array('status' => $status, 'mode' => $mode);
		$reshook = $hookmanager->executeHooks('LibStatut', $parameters, $this); // Note that $action and $object may have been modified by hook

		if ($reshook > 0) {
			return $hookmanager->resPrint;
		}

		return dolGetStatus($this->labelStatus[$status], $this->labelStatusShort[$status], '', $statusType, $mode);
	}


	// phpcs:disable PEAR.NamingConventions.ValidFunctionName.ScopeNotCamelCaps
	/**
	 *      Load indicators for dashboard (this->nbtodo and this->nbtodolate)
	 *
	 *      @param          User	$user   Object user
	 *      @param          string	$mode   "opened" for proposal to close, "signed" for proposal to invoice
<<<<<<< HEAD
	 *      @return WorkboardResponse|int <0 if KO, WorkboardResponse if OK
=======
	 *      @return WorkboardResponse|int Return integer <0 if KO, WorkboardResponse if OK
>>>>>>> 603ec5e6
	 */
	public function load_board($user, $mode)
	{
		// phpcs:enable
		global $conf, $langs;

		$clause = " WHERE";

		$sql = "SELECT p.rowid, p.ref, p.datec as datec, p.fin_validite as datefin, p.total_ht";
		$sql .= " FROM ".MAIN_DB_PREFIX."propal as p";
		if (!$user->hasRight('societe', 'client', 'voir') && !$user->socid) {
			$sql .= " LEFT JOIN ".MAIN_DB_PREFIX."societe_commerciaux as sc ON p.fk_soc = sc.fk_soc";
			$sql .= " WHERE sc.fk_user = ".((int) $user->id);
			$clause = " AND";
		}
		$sql .= $clause." p.entity IN (".getEntity('propal').")";
		if ($mode == 'opened') {
			$sql .= " AND p.fk_statut = ".self::STATUS_VALIDATED;
		}
		if ($mode == 'signed') {
			$sql .= " AND p.fk_statut = ".self::STATUS_SIGNED;
		}
		if ($user->socid) {
			$sql .= " AND p.fk_soc = ".((int) $user->socid);
		}

		$resql = $this->db->query($sql);
		if ($resql) {
			$langs->load("propal");
			$now = dol_now();

			$delay_warning = 0;
			$status = 0;
			$label = $labelShort = '';
			if ($mode == 'opened') {
				$delay_warning = $conf->propal->cloture->warning_delay;
				$status = self::STATUS_VALIDATED;
				$label = $langs->transnoentitiesnoconv("PropalsToClose");
				$labelShort = $langs->transnoentitiesnoconv("ToAcceptRefuse");
			}
			if ($mode == 'signed') {
				$delay_warning = $conf->propal->facturation->warning_delay;
				$status = self::STATUS_SIGNED;
				$label = $langs->trans("PropalsToBill"); // We set here bill but may be billed or ordered
				$labelShort = $langs->trans("ToBill");
			}

			$response = new WorkboardResponse();
			$response->warning_delay = $delay_warning / 60 / 60 / 24;
			$response->label = $label;
			$response->labelShort = $labelShort;
			$response->url = DOL_URL_ROOT.'/comm/propal/list.php?search_status='.$status.'&mainmenu=commercial&leftmenu=propals';
			$response->url_late = DOL_URL_ROOT.'/comm/propal/list.php?search_status='.$status.'&mainmenu=commercial&leftmenu=propals&sortfield=p.datep&sortorder=asc';
			$response->img = img_object('', "propal");

			// This assignment in condition is not a bug. It allows walking the results.
			while ($obj = $this->db->fetch_object($resql)) {
				$response->nbtodo++;
				$response->total += $obj->total_ht;

				if ($mode == 'opened') {
					$datelimit = $this->db->jdate($obj->datefin);
					if ($datelimit < ($now - $delay_warning)) {
						$response->nbtodolate++;
					}
				}
				// TODO Definir regle des propales a facturer en retard
				// if ($mode == 'signed' && ! count($this->FactureListeArray($obj->rowid))) $this->nbtodolate++;
			}

			return $response;
		} else {
			$this->error = $this->db->error();
			return -1;
		}
	}


	/**
	 *  Initialise an instance with random values.
	 *  Used to build previews or test instances.
	 *	id must be 0 if object instance is a specimen.
	 *
	 *  @return	void
	 */
	public function initAsSpecimen()
	{
		global $conf, $langs;

		// Load array of products prodids
		$num_prods = 0;
		$prodids = array();
		$sql = "SELECT rowid";
		$sql .= " FROM ".MAIN_DB_PREFIX."product";
		$sql .= " WHERE entity IN (".getEntity('product').")";
		$sql .= $this->db->plimit(100);

		$resql = $this->db->query($sql);
		if ($resql) {
			$num_prods = $this->db->num_rows($resql);
			$i = 0;
			while ($i < $num_prods) {
				$i++;
				$row = $this->db->fetch_row($resql);
				$prodids[$i] = $row[0];
			}
		}

		// Initialise parametres
		$this->id = 0;
		$this->ref = 'SPECIMEN';
		$this->ref_client = 'NEMICEPS';
		$this->specimen = 1;
		$this->socid = 1;
		$this->date = time();
		$this->fin_validite = $this->date + 3600 * 24 * 30;
		$this->cond_reglement_id   = 1;
		$this->cond_reglement_code = 'RECEP';
		$this->mode_reglement_id   = 7;
		$this->mode_reglement_code = 'CHQ';
		$this->availability_id     = 1;
		$this->availability_code   = 'AV_NOW';
		$this->demand_reason_id    = 1;
		$this->demand_reason_code  = 'SRC_00';
		$this->note_public = 'This is a comment (public)';
		$this->note_private = 'This is a comment (private)';

		$this->multicurrency_tx = 1;
		$this->multicurrency_code = $conf->currency;

		// Lines
		$nbp = 5;
		$xnbp = 0;
		while ($xnbp < $nbp) {
			$line = new PropaleLigne($this->db);
			$line->desc = $langs->trans("Description")." ".$xnbp;
			$line->qty = 1;
			$line->subprice = 100;
			$line->price = 100;
			$line->tva_tx = 20;
			$line->localtax1_tx = 0;
			$line->localtax2_tx = 0;
			if ($xnbp == 2) {
				$line->total_ht = 50;
				$line->total_ttc = 60;
				$line->total_tva = 10;
				$line->remise_percent = 50;
			} else {
				$line->total_ht = 100;
				$line->total_ttc = 120;
				$line->total_tva = 20;
				$line->remise_percent = 00;
			}

			if ($num_prods > 0) {
				$prodid = mt_rand(1, $num_prods);
				$line->fk_product = $prodids[$prodid];
				$line->product_ref = 'SPECIMEN';
			}

			$this->lines[$xnbp] = $line;

			$this->total_ht       += $line->total_ht;
			$this->total_tva      += $line->total_tva;
			$this->total_ttc      += $line->total_ttc;

			$xnbp++;
		}
	}

	// phpcs:disable PEAR.NamingConventions.ValidFunctionName.ScopeNotCamelCaps
	/**
	 *      Charge indicateurs this->nb de tableau de bord
	 *
	 *      @return     int         Return integer <0 if ko, >0 if ok
	 */
	public function load_state_board()
	{
		// phpcs:enable
		global $user;

		$this->nb = array();
		$clause = "WHERE";

		$sql = "SELECT count(p.rowid) as nb";
		$sql .= " FROM ".MAIN_DB_PREFIX."propal as p";
		$sql .= " LEFT JOIN ".MAIN_DB_PREFIX."societe as s ON p.fk_soc = s.rowid";
		if (!$user->hasRight('societe', 'client', 'voir') && !$user->socid) {
			$sql .= " LEFT JOIN ".MAIN_DB_PREFIX."societe_commerciaux as sc ON s.rowid = sc.fk_soc";
			$sql .= " WHERE sc.fk_user = ".((int) $user->id);
			$clause = "AND";
		}
		$sql .= " ".$clause." p.entity IN (".getEntity('propal').")";

		$resql = $this->db->query($sql);
		if ($resql) {
			// This assignment in condition is not a bug. It allows walking the results.
			while ($obj = $this->db->fetch_object($resql)) {
				$this->nb["proposals"] = $obj->nb;
			}
			$this->db->free($resql);
			return 1;
		} else {
			dol_print_error($this->db);
			$this->error = $this->db->error();
			return -1;
		}
	}


	/**
	 *  Returns the reference to the following non used Proposal used depending on the active numbering module
	 *  defined into PROPALE_ADDON
	 *
	 *  @param	Societe		$soc  	Object thirdparty
	 *  @return string      		Reference libre pour la propale
	 */
	public function getNextNumRef($soc)
	{
		global $conf, $langs;
		$langs->load("propal");

		$classname = $conf->global->PROPALE_ADDON;

		if (!empty($classname)) {
			$mybool = false;

			$file = $classname.".php";

			// Include file with class
			$dirmodels = array_merge(array('/'), (array) $conf->modules_parts['models']);
			foreach ($dirmodels as $reldir) {
				$dir = dol_buildpath($reldir."core/modules/propale/");

				// Load file with numbering class (if found)
				$mybool |= @include_once $dir.$file;
			}

			if (!$mybool) {
				dol_print_error('', "Failed to include file ".$file);
				return '';
			}

			$obj = new $classname();
			$numref = "";
			$numref = $obj->getNextValue($soc, $this);

			if ($numref != "") {
				return $numref;
			} else {
				$this->error = $obj->error;
				//dol_print_error($db,"Propale::getNextNumRef ".$obj->error);
				return "";
			}
		} else {
			$langs->load("errors");
			print $langs->trans("Error")." ".$langs->trans("ErrorModuleSetupNotComplete", $langs->transnoentitiesnoconv("Proposal"));
			return "";
		}
	}

	/**
	 * getTooltipContentArray
	 * @param array $params params to construct tooltip data
	 * @since v18
	 * @return array
	 */
	public function getTooltipContentArray($params)
	{
		global $conf, $langs, $user;

		$langs->load('propal');
		$datas = [];
		$nofetch = !empty($params['nofetch']);

		if (getDolGlobalString('MAIN_OPTIMIZEFORTEXTBROWSER')) {
			return ['optimize' => $langs->trans("Proposal")];
		}
		if ($user->hasRight('propal', 'lire')) {
			$datas['picto'] = img_picto('', $this->picto).' <u class="paddingrightonly">'.$langs->trans("Proposal").'</u>';
			if (isset($this->statut)) {
				$datas['status'] = ' '.$this->getLibStatut(5);
			}
			if (!empty($this->ref)) {
				$datas['ref'] = '<br><b>'.$langs->trans('Ref').':</b> '.$this->ref;
			}
			if (!$nofetch) {
				$langs->load('companies');
				if (empty($this->thirdparty)) {
					$this->fetch_thirdparty();
				}
				$datas['customer'] = '<br><b>'.$langs->trans('Customer').':</b> '.$this->thirdparty->getNomUrl(1, '', 0, 1);
			}
			if (!empty($this->ref_client)) {
				$datas['refcustomer'] = '<br><b>'.$langs->trans('RefCustomer').':</b> '.$this->ref_client;
			}
			if (!$nofetch) {
				$langs->load('project');
				if (empty($this->project)) {
					$res = $this->fetch_project();
					if ($res > 0) {
						$datas['project'] = '<br><b>'.$langs->trans('Project').':</b> '.$this->project->getNomUrl(1, '', 0, 1);
					}
				}
			}
			if (!empty($this->total_ht)) {
				$datas['amountht'] = '<br><b>'.$langs->trans('AmountHT').':</b> '.price($this->total_ht, 0, $langs, 0, -1, -1, $conf->currency);
			}
			if (!empty($this->total_tva)) {
				$datas['vat'] = '<br><b>'.$langs->trans('VAT').':</b> '.price($this->total_tva, 0, $langs, 0, -1, -1, $conf->currency);
			}
			if (!empty($this->total_ttc)) {
				$datas['amountttc'] = '<br><b>'.$langs->trans('AmountTTC').':</b> '.price($this->total_ttc, 0, $langs, 0, -1, -1, $conf->currency);
			}
			if (!empty($this->date)) {
				$datas['date'] = '<br><b>'.$langs->trans('Date').':</b> '.dol_print_date($this->date, 'day');
			}
			if (!empty($this->delivery_date)) {
				$datas['deliverydate'] = '<br><b>'.$langs->trans('DeliveryDate').':</b> '.dol_print_date($this->delivery_date, 'dayhour');
			}
		}

		return $datas;
	}

	/**
	 *	Return clicable link of object (with eventually picto)
	 *
	 *	@param      int		$withpicto		          Add picto into link
	 *	@param      string	$option			          Where point the link ('expedition', 'document', ...)
	 *	@param      string	$get_params    	          Parametres added to url
	 *  @param	    int   	$notooltip		          1=Disable tooltip
	 *  @param      int     $save_lastsearch_value    -1=Auto, 0=No save of lastsearch_values when clicking, 1=Save lastsearch_values whenclicking
	 *  @param      int     $addlinktonotes           -1=Disable, 0=Just add label show notes, 1=Add private note (only internal user), 2=Add public note (internal or external user), 3=Add private (internal user) and public note (internal and external user)
	 *	@return     string          		          String with URL
	 */
	public function getNomUrl($withpicto = 0, $option = '', $get_params = '', $notooltip = 0, $save_lastsearch_value = -1, $addlinktonotes = -1)
	{
		global $langs, $conf, $user, $hookmanager;

		if (!empty($conf->dol_no_mouse_hover)) {
			$notooltip = 1; // Force disable tooltips
		}

		$result = '';
		$params = [
			'id' => $this->id,
			'objecttype' => $this->element,
			'option' => $option,
			'nofetch' => 1,
		];
		$classfortooltip = 'classfortooltip';
		$dataparams = '';
		if (getDolGlobalInt('MAIN_ENABLE_AJAX_TOOLTIP')) {
			$classfortooltip = 'classforajaxtooltip';
			$dataparams = ' data-params="'.dol_escape_htmltag(json_encode($params)).'"';
			$label = '';
		} else {
			$label = implode($this->getTooltipContentArray($params));
		}

		$url = '';
		if ($user->hasRight('propal', 'lire')) {
			if ($option == '') {
				$url = DOL_URL_ROOT.'/comm/propal/card.php?id='.$this->id.$get_params;
			} elseif ($option == 'compta') {  // deprecated
				$url = DOL_URL_ROOT.'/comm/propal/card.php?id='.$this->id.$get_params;
			} elseif ($option == 'expedition') {
				$url = DOL_URL_ROOT.'/expedition/propal.php?id='.$this->id.$get_params;
			} elseif ($option == 'document') {
				$url = DOL_URL_ROOT.'/comm/propal/document.php?id='.$this->id.$get_params;
			}

			if ($option != 'nolink') {
				// Add param to save lastsearch_values or not
				$add_save_lastsearch_values = ($save_lastsearch_value == 1 ? 1 : 0);
				if ($save_lastsearch_value == -1 && isset($_SERVER["PHP_SELF"]) && preg_match('/list\.php/', $_SERVER["PHP_SELF"])) {
					$add_save_lastsearch_values = 1;
				}
				if ($add_save_lastsearch_values) {
					$url .= '&save_lastsearch_values=1';
				}
			}
		}

		$linkclose = '';
		if (empty($notooltip) && $user->hasRight('propal', 'lire')) {
			if (getDolGlobalString('MAIN_OPTIMIZEFORTEXTBROWSER')) {
				$label = $langs->trans("Proposal");
				$linkclose .= ' alt="'.dol_escape_htmltag($label, 1).'"';
			}
			$linkclose .= ($label ? ' title="'.dol_escape_htmltag($label, 1).'"' : ' title="tocomplete"');
			$linkclose .= $dataparams.' class="'.$classfortooltip.'"';
		}

		$linkstart = '<a href="'.$url.'"';
		$linkstart .= $linkclose.'>';
		$linkend = '</a>';

		$result .= $linkstart;
		if ($withpicto) {
			$result .= img_object(($notooltip ? '' : $label), ($this->picto ? $this->picto : 'generic'), (($withpicto != 2) ? 'class="paddingright"' : ''), 0, 0, $notooltip ? 0 : 1);
		}
		if ($withpicto != 2) {
			$result .= $this->ref;
		}
		$result .= $linkend;

		if ($addlinktonotes >= 0) {
			$txttoshow = '';

			if ($addlinktonotes == 0) {
				if (!empty($this->note_private) || !empty($this->note_public)) {
					$txttoshow = $langs->trans('ViewPrivateNote');
				}
			} elseif ($addlinktonotes == 1) {
				if (!empty($this->note_private)) {
					$txttoshow .= ($user->socid > 0 ? '' : dol_string_nohtmltag($this->note_private, 1));
				}
			} elseif ($addlinktonotes == 2) {
				if (!empty($this->note_public)) {
					$txttoshow .= dol_string_nohtmltag($this->note_public, 1);
				}
			} elseif ($addlinktonotes == 3) {
				if ($user->socid > 0) {
					if (!empty($this->note_public)) {
						$txttoshow .= dol_string_nohtmltag($this->note_public, 1);
					}
				} else {
					if (!empty($this->note_public)) {
						$txttoshow .= dol_string_nohtmltag($this->note_public, 1);
					}
					if (!empty($this->note_private)) {
						if (!empty($txttoshow)) {
							$txttoshow .= '<br><br>';
						}
						$txttoshow .= dol_string_nohtmltag($this->note_private, 1);
					}
				}
			}

			if ($txttoshow) {
				$result .= ' <span class="note inline-block">';
				$result .= '<a href="'.DOL_URL_ROOT.'/comm/propal/note.php?id='.$this->id.'" class="classfortooltip" title="'.dol_escape_htmltag($txttoshow).'">';
				$result .= img_picto('', 'note');
				$result .= '</a>';
				$result .= '</span>';
			}
		}

		global $action;
		$hookmanager->initHooks(array($this->element . 'dao'));
		$parameters = array('id'=>$this->id, 'getnomurl' => &$result);
		$reshook = $hookmanager->executeHooks('getNomUrl', $parameters, $this, $action); // Note that $action and $object may have been modified by some hooks
		if ($reshook > 0) {
			$result = $hookmanager->resPrint;
		} else {
			$result .= $hookmanager->resPrint;
		}
		return $result;
	}

	/**
	 * 	Retrieve an array of proposal lines
	 *
	 *	@param  string	$sqlforgedfilters       Filter on other fields
	 * 	@return int								>0 if OK, <0 if KO
	 */
	public function getLinesArray($sqlforgedfilters = '')
	{
		return $this->fetch_lines(0, 0, $sqlforgedfilters);
	}

	/**
	 *  Create a document onto disk according to template module.
	 *
	 * 	@param	    string		$modele			Force model to use ('' to not force)
	 * 	@param		Translate	$outputlangs	Object langs to use for output
	 *  @param      int			$hidedetails    Hide details of lines
	 *  @param      int			$hidedesc       Hide description
	 *  @param      int			$hideref        Hide ref
	 *  @param   	null|array  $moreparams     Array to provide more information
	 * 	@return     int         				0 if KO, 1 if OK
	 */
	public function generateDocument($modele, $outputlangs, $hidedetails = 0, $hidedesc = 0, $hideref = 0, $moreparams = null)
	{
		global $conf, $langs;

		$langs->load("propale");
		$outputlangs->load("products");

		if (!dol_strlen($modele)) {
			$modele = 'azur';

			if ($this->model_pdf) {
				$modele = $this->model_pdf;
			} elseif (getDolGlobalString('PROPALE_ADDON_PDF')) {
				$modele = $conf->global->PROPALE_ADDON_PDF;
			}
		}

		$modelpath = "core/modules/propale/doc/";

		return $this->commonGenerateDocument($modelpath, $modele, $outputlangs, $hidedetails, $hidedesc, $hideref, $moreparams);
	}

	/**
	 * Function used to replace a thirdparty id with another one.
	 *
	 * @param 	DoliDB 	$dbs 		Database handler, because function is static we name it $dbs not $db to avoid breaking coding test
	 * @param 	int 	$origin_id 	Old thirdparty id
	 * @param 	int 	$dest_id 	New thirdparty id
	 * @return 	bool
	 */
	public static function replaceThirdparty(DoliDB $dbs, $origin_id, $dest_id)
	{
		$tables = array(
			'propal'
		);

		return CommonObject::commonReplaceThirdparty($dbs, $origin_id, $dest_id, $tables);
	}

	/**
	 * Function used to replace a product id with another one.
	 *
	 * @param DoliDB $db Database handler
	 * @param int $origin_id Old product id
	 * @param int $dest_id New product id
	 * @return bool
	 */
	public static function replaceProduct(DoliDB $db, $origin_id, $dest_id)
	{
		$tables = array(
			'propaldet'
		);

		return CommonObject::commonReplaceProduct($db, $origin_id, $dest_id, $tables);
	}

	/**
	 *	Return clicable link of object (with eventually picto)
	 *
	 *	@param      string	    $option                 Where point the link (0=> main card, 1,2 => shipment, 'nolink'=>No link)
	 *  @param		array		$arraydata				Array of data
	 *  @return		string								HTML Code for Kanban thumb.
	 */
	public function getKanbanView($option = '', $arraydata = null)
	{
		global $langs;

		$selected = (empty($arraydata['selected']) ? 0 : $arraydata['selected']);

		$return = '<div class="box-flex-item box-flex-grow-zero">';
		$return .= '<div class="info-box info-box-sm">';
		$return .= '<span class="info-box-icon bg-infobox-action">';
		$return .= img_picto('', $this->picto);
		$return .= '</span>';
		$return .= '<div class="info-box-content">';
		$return .= '<span class="info-box-ref inline-block tdoverflowmax150 valignmiddle">'.(method_exists($this, 'getNomUrl') ? $this->getNomUrl() : $this->ref).'</span>';
		if ($selected >= 0) {
			$return .= '<input id="cb'.$this->id.'" class="flat checkforselect fright" type="checkbox" name="toselect[]" value="'.$this->id.'"'.($selected ? ' checked="checked"' : '').'>';
		}
		if (!empty($arraydata['projectlink'])) {
			$return .= '<span class="info-box-ref"> | '.$arraydata['projectlink'].'</span>';
		}
		if (!empty($arraydata['authorlink'])) {
			$return .= '<br><span class="info-box-label">'.$arraydata['authorlink'].'</span>';
		}
		if (property_exists($this, 'total_ht')) {
			$return .='<br><span class="info-box-label amount" title="'.$langs->trans("AmountHT").'">'.price($this->total_ht).'</span>';
		}
		if (method_exists($this, 'getLibStatut')) {
			$return .= '<br><div class="info-box-status">'.$this->getLibStatut(3).'</div>';
		}
		$return .= '</div>';
		$return .= '</div>';
		$return .= '</div>';
		return $return;
	}
}

/**
 *	Class to manage commercial proposal lines
 */
class PropaleLigne extends CommonObjectLine
{
	/**
	 * @var string ID to identify managed object
	 */
	public $element = 'propaldet';

	/**
	 * @var string Name of table without prefix where object is stored
	 */
	public $table_element = 'propaldet';

	public $oldline;

	// From llx_propaldet
	public $fk_propal;
	public $fk_parent_line;
	public $desc; // Description ligne
	public $fk_product; // Id produit predefini
	/**
	 * @deprecated
	 * @see $product_type
	 */
	public $fk_product_type;
	/**
	 * Product type.
	 * @var int
	 * @see Product::TYPE_PRODUCT, Product::TYPE_SERVICE
	 */
	public $product_type = Product::TYPE_PRODUCT;

	public $qty;

	public $tva_tx;
	public $vat_src_code;

	public $subprice;
	public $remise_percent;
	public $fk_remise_except;

	public $rang = 0;

	public $fk_fournprice;
	public $pa_ht;
	public $marge_tx;
	public $marque_tx;

	public $special_code; // Tag for special lines (exlusive tags)
	// 1: frais de port
	// 2: ecotaxe
	// 3: option line (when qty = 0)

	public $info_bits = 0; // Some other info:
	// Bit 0: 	0 si TVA normal - 1 si TVA NPR
	// Bit 1:	0 ligne normale - 1 si ligne de remise fixe

	public $total_ht; // Total HT  de la ligne toute quantite et incluant la remise ligne
	public $total_tva; // Total TVA  de la ligne toute quantite et incluant la remise ligne
	public $total_ttc; // Total TTC de la ligne toute quantite et incluant la remise ligne

	/**
	 * @deprecated
	 * @see $remise_percent, $fk_remise_except
	 */
	public $remise;
	/**
	 * @deprecated
	 * @see $subprice
	 */
	public $price;

	// From llx_product
	/**
	 * @deprecated
	 * @see $product_ref
	 */
	public $ref;
	/**
	 * Product reference
	 * @var string
	 */
	public $product_ref;
	/**
	 * @deprecated
	 * @see $product_label
	 */
	public $libelle;
	/**
	 * @deprecated
	 * @see $product_label
	 */
	public $label;
	/**
	 *  Product label
	 * @var string
	 */
	public $product_label;
	/**
	 * Product description
	 * @var string
	 */
	public $product_desc;

	/**
	 * Product use lot
	 * @var string
	 */
	public $product_tobatch;

	/**
	 * Product barcode
	 * @var string
	 */
	public $product_barcode;

	public $localtax1_tx; // Local tax 1
	public $localtax2_tx; // Local tax 2
	public $localtax1_type; // Local tax 1 type
	public $localtax2_type; // Local tax 2 type
	public $total_localtax1; // Line total local tax 1
	public $total_localtax2; // Line total local tax 2

	public $date_start;
	public $date_end;

	public $skip_update_total; // Skip update price total for special lines

	// Multicurrency
	public $fk_multicurrency;
	public $multicurrency_code;
	public $multicurrency_subprice;
	public $multicurrency_total_ht;
	public $multicurrency_total_tva;
	public $multicurrency_total_ttc;


	/**
	 * 	Class line Contructor
	 *
	 * 	@param	DoliDB	$db	Database handler
	 */
	public function __construct($db)
	{
		$this->db = $db;
	}

	/**
	 *	Retrieve the propal line object
	 *
	 *	@param	int		$rowid		Propal line id
	 *	@return	int					Return integer <0 if KO, >0 if OK
	 */
	public function fetch($rowid)
	{
		$sql = 'SELECT pd.rowid, pd.fk_propal, pd.fk_parent_line, pd.fk_product, pd.label as custom_label, pd.description, pd.price, pd.qty, pd.vat_src_code, pd.tva_tx,';
		$sql .= ' pd.remise, pd.remise_percent, pd.fk_remise_except, pd.subprice,';
		$sql .= ' pd.info_bits, pd.total_ht, pd.total_tva, pd.total_ttc, pd.fk_product_fournisseur_price as fk_fournprice, pd.buy_price_ht as pa_ht, pd.special_code, pd.rang,';
		$sql .= ' pd.fk_unit,';
		$sql .= ' pd.localtax1_tx, pd.localtax2_tx, pd.total_localtax1, pd.total_localtax2,';
		$sql .= ' pd.fk_multicurrency, pd.multicurrency_code, pd.multicurrency_subprice, pd.multicurrency_total_ht, pd.multicurrency_total_tva, pd.multicurrency_total_ttc,';
		$sql .= ' p.ref as product_ref, p.label as product_label, p.description as product_desc,';
		$sql .= ' pd.date_start, pd.date_end, pd.product_type';
		$sql .= ' FROM '.MAIN_DB_PREFIX.'propaldet as pd';
		$sql .= ' LEFT JOIN '.MAIN_DB_PREFIX.'product as p ON pd.fk_product = p.rowid';
		$sql .= ' WHERE pd.rowid = '.((int) $rowid);

		$result = $this->db->query($sql);
		if ($result) {
			$objp = $this->db->fetch_object($result);

			if ($objp) {
				$this->id = $objp->rowid;
				$this->rowid			= $objp->rowid; // deprecated
				$this->fk_propal = $objp->fk_propal;
				$this->fk_parent_line = $objp->fk_parent_line;
				$this->label			= $objp->custom_label;
				$this->desc				= $objp->description;
				$this->qty = $objp->qty;
				$this->price			= $objp->price; // deprecated
				$this->subprice = $objp->subprice;
				$this->vat_src_code = $objp->vat_src_code;
				$this->tva_tx			= $objp->tva_tx;
				$this->remise			= $objp->remise; // deprecated
				$this->remise_percent = $objp->remise_percent;
				$this->fk_remise_except = $objp->fk_remise_except;
				$this->fk_product = $objp->fk_product;
				$this->info_bits		= $objp->info_bits;

				$this->total_ht			= $objp->total_ht;
				$this->total_tva		= $objp->total_tva;
				$this->total_ttc		= $objp->total_ttc;

				$this->fk_fournprice = $objp->fk_fournprice;

				$marginInfos			= getMarginInfos($objp->subprice, $objp->remise_percent, $objp->tva_tx, $objp->localtax1_tx, $objp->localtax2_tx, $this->fk_fournprice, $objp->pa_ht);
				$this->pa_ht			= $marginInfos[0];
				$this->marge_tx			= $marginInfos[1];
				$this->marque_tx		= $marginInfos[2];

				$this->special_code		= $objp->special_code;
				$this->product_type		= $objp->product_type;
				$this->rang = $objp->rang;

				$this->ref = $objp->product_ref; // deprecated
				$this->product_ref = $objp->product_ref;
				$this->libelle = $objp->product_label; // deprecated
				$this->product_label	= $objp->product_label;
				$this->product_desc		= $objp->product_desc;
				$this->fk_unit          = $objp->fk_unit;

				$this->date_start       = $this->db->jdate($objp->date_start);
				$this->date_end         = $this->db->jdate($objp->date_end);

				// Multicurrency
				$this->fk_multicurrency = $objp->fk_multicurrency;
				$this->multicurrency_code = $objp->multicurrency_code;
				$this->multicurrency_subprice 	= $objp->multicurrency_subprice;
				$this->multicurrency_total_ht 	= $objp->multicurrency_total_ht;
				$this->multicurrency_total_tva 	= $objp->multicurrency_total_tva;
				$this->multicurrency_total_ttc 	= $objp->multicurrency_total_ttc;

				$this->fetch_optionals();

				$this->db->free($result);

				return 1;
			} else {
				return 0;
			}
		} else {
			return -1;
		}
	}

	/**
	 *  Insert object line propal in database
	 *
	 *	@param		int		$notrigger		1=Does not execute triggers, 0= execute triggers
	 *	@return		int						Return integer <0 if KO, >0 if OK
	 */
	public function insert($notrigger = 0)
	{
		global $conf, $user;

		$error = 0;

		dol_syslog(get_class($this)."::insert rang=".$this->rang);

		$pa_ht_isemptystring = (empty($this->pa_ht) && $this->pa_ht == ''); // If true, we can use a default value. If this->pa_ht = '0', we must use '0'.

		// Clean parameters
		if (empty($this->tva_tx)) {
			$this->tva_tx = 0;
		}
		if (empty($this->localtax1_tx)) {
			$this->localtax1_tx = 0;
		}
		if (empty($this->localtax2_tx)) {
			$this->localtax2_tx = 0;
		}
		if (empty($this->localtax1_type)) {
			$this->localtax1_type = 0;
		}
		if (empty($this->localtax2_type)) {
			$this->localtax2_type = 0;
		}
		if (empty($this->total_localtax1)) {
			$this->total_localtax1 = 0;
		}
		if (empty($this->total_localtax2)) {
			$this->total_localtax2 = 0;
		}
		if (empty($this->rang)) {
			$this->rang = 0;
		}
		if (empty($this->remise_percent) || !is_numeric($this->remise_percent)) {
			$this->remise_percent = 0;
		}
		if (empty($this->info_bits)) {
			$this->info_bits = 0;
		}
		if (empty($this->special_code)) {
			$this->special_code = 0;
		}
		if (empty($this->fk_parent_line)) {
			$this->fk_parent_line = 0;
		}
		if (empty($this->fk_fournprice)) {
			$this->fk_fournprice = 0;
		}
		if (!is_numeric($this->qty)) {
			$this->qty = 0;
		}
		if (empty($this->pa_ht)) {
			$this->pa_ht = 0;
		}
		if (empty($this->multicurrency_subprice)) {
			$this->multicurrency_subprice = 0;
		}
		if (empty($this->multicurrency_total_ht)) {
			$this->multicurrency_total_ht = 0;
		}
		if (empty($this->multicurrency_total_tva)) {
			$this->multicurrency_total_tva = 0;
		}
		if (empty($this->multicurrency_total_ttc)) {
			$this->multicurrency_total_ttc = 0;
		}

		// if buy price not defined, define buyprice as configured in margin admin
		if ($this->pa_ht == 0 && $pa_ht_isemptystring) {
			if (($result = $this->defineBuyPrice($this->subprice, $this->remise_percent, $this->fk_product)) < 0) {
				return $result;
			} else {
				$this->pa_ht = $result;
			}
		}

		// Check parameters
		if ($this->product_type < 0) {
			return -1;
		}

		$this->db->begin();

		// Insert line into database
		$sql = 'INSERT INTO '.MAIN_DB_PREFIX.'propaldet';
		$sql .= ' (fk_propal, fk_parent_line, label, description, fk_product, product_type,';
		$sql .= ' fk_remise_except, qty, vat_src_code, tva_tx, localtax1_tx, localtax2_tx, localtax1_type, localtax2_type,';
		$sql .= ' subprice, remise_percent, ';
		$sql .= ' info_bits, ';
		$sql .= ' total_ht, total_tva, total_localtax1, total_localtax2, total_ttc, fk_product_fournisseur_price, buy_price_ht, special_code, rang,';
		$sql .= ' fk_unit,';
		$sql .= ' date_start, date_end';
		$sql .= ', fk_multicurrency, multicurrency_code, multicurrency_subprice, multicurrency_total_ht, multicurrency_total_tva, multicurrency_total_ttc)';
		$sql .= " VALUES (".$this->fk_propal.",";
		$sql .= " ".($this->fk_parent_line > 0 ? "'".$this->db->escape($this->fk_parent_line)."'" : "null").",";
		$sql .= " ".(!empty($this->label) ? "'".$this->db->escape($this->label)."'" : "null").",";
		$sql .= " '".$this->db->escape($this->desc)."',";
		$sql .= " ".($this->fk_product ? "'".$this->db->escape($this->fk_product)."'" : "null").",";
		$sql .= " '".$this->db->escape($this->product_type)."',";
		$sql .= " ".($this->fk_remise_except ? "'".$this->db->escape($this->fk_remise_except)."'" : "null").",";
		$sql .= " ".price2num($this->qty, 'MS').",";
		$sql .= " ".(empty($this->vat_src_code) ? "''" : "'".$this->db->escape($this->vat_src_code)."'").",";
		$sql .= " ".price2num($this->tva_tx).",";
		$sql .= " ".price2num($this->localtax1_tx).",";
		$sql .= " ".price2num($this->localtax2_tx).",";
		$sql .= " '".$this->db->escape($this->localtax1_type)."',";
		$sql .= " '".$this->db->escape($this->localtax2_type)."',";
		$sql .= " ".(price2num($this->subprice) !== '' ? price2num($this->subprice, 'MU') : "null").",";
		$sql .= " ".price2num($this->remise_percent, 3).",";
		$sql .= " ".(isset($this->info_bits) ? ((int) $this->info_bits) : "null").",";
		$sql .= " ".price2num($this->total_ht, 'MT').",";
		$sql .= " ".price2num($this->total_tva, 'MT').",";
		$sql .= " ".price2num($this->total_localtax1, 'MT').",";
		$sql .= " ".price2num($this->total_localtax2, 'MT').",";
		$sql .= " ".price2num($this->total_ttc, 'MT').",";
		$sql .= " ".(!empty($this->fk_fournprice) ? "'".$this->db->escape($this->fk_fournprice)."'" : "null").",";
		$sql .= " ".(isset($this->pa_ht) ? "'".price2num($this->pa_ht)."'" : "null").",";
		$sql .= ' '.((int) $this->special_code).',';
		$sql .= ' '.((int) $this->rang).',';
		$sql .= ' '.(empty($this->fk_unit) ? 'NULL' : ((int) $this->fk_unit)).',';
		$sql .= " ".(!empty($this->date_start) ? "'".$this->db->idate($this->date_start)."'" : "null").',';
		$sql .= " ".(!empty($this->date_end) ? "'".$this->db->idate($this->date_end)."'" : "null");
		$sql .= ", ".($this->fk_multicurrency > 0 ? ((int) $this->fk_multicurrency) : 'null');
		$sql .= ", '".$this->db->escape($this->multicurrency_code)."'";
		$sql .= ", ".price2num($this->multicurrency_subprice, 'CU');
		$sql .= ", ".price2num($this->multicurrency_total_ht, 'CT');
		$sql .= ", ".price2num($this->multicurrency_total_tva, 'CT');
		$sql .= ", ".price2num($this->multicurrency_total_ttc, 'CT');
		$sql .= ')';

		dol_syslog(get_class($this).'::insert', LOG_DEBUG);
		$resql = $this->db->query($sql);
		if ($resql) {
			$this->rowid = $this->db->last_insert_id(MAIN_DB_PREFIX.'propaldet');

			if (!$error) {
				$this->id = $this->rowid;
				$result = $this->insertExtraFields();
				if ($result < 0) {
					$error++;
				}
			}

			if (!$error && !$notrigger) {
				// Call trigger
				$result = $this->call_trigger('LINEPROPAL_INSERT', $user);
				if ($result < 0) {
					$this->db->rollback();
					return -1;
				}
				// End call triggers
			}

			$this->db->commit();
			return 1;
		} else {
			$this->error = $this->db->error()." sql=".$sql;
			$this->db->rollback();
			return -1;
		}
	}

	/**
	 * 	Delete line in database
	 *
	 *  @param	User	$user		Object user
	 *	@param 	int		$notrigger	1=Does not execute triggers, 0= execute triggers
	 *	@return	 int  				Return integer <0 if ko, >0 if ok
	 */
	public function delete(User $user, $notrigger = 0)
	{
		global $conf;

		$error = 0;
		$this->db->begin();

		if (!$notrigger) {
			// Call trigger
			$result = $this->call_trigger('LINEPROPAL_DELETE', $user);
			if ($result < 0) {
				$error++;
			}
		}
		// End call triggers

		if (!$error) {
			$sql = "DELETE FROM " . MAIN_DB_PREFIX . "propaldet WHERE rowid = " . ((int) $this->rowid);
			dol_syslog("PropaleLigne::delete", LOG_DEBUG);
			if ($this->db->query($sql)) {
				// Remove extrafields
				if (!$error) {
					$this->id = $this->rowid;
					$result = $this->deleteExtraFields();
					if ($result < 0) {
						$error++;
						dol_syslog(get_class($this) . "::delete error -4 " . $this->error, LOG_ERR);
					}
				}
			} else {
				$this->error = $this->db->error() . " sql=" . $sql;
				$error++;
			}
		}

		if ($error) {
			$this->db->rollback();
			return -1;
		} else {
			$this->db->commit();
			return 1;
		}
	}

	/**
	 *	Update propal line object into DB
	 *
	 *	@param 	int		$notrigger	1=Does not execute triggers, 0= execute triggers
	 *	@return	int					Return integer <0 if ko, >0 if ok
	 */
	public function update($notrigger = 0)
	{
		global $conf, $user;

		$error = 0;

		$pa_ht_isemptystring = (empty($this->pa_ht) && $this->pa_ht == ''); // If true, we can use a default value. If this->pa_ht = '0', we must use '0'.

		if (empty($this->id) && !empty($this->rowid)) {
			$this->id = $this->rowid;
		}

		// Clean parameters
		if (empty($this->tva_tx)) {
			$this->tva_tx = 0;
		}
		if (empty($this->localtax1_tx)) {
			$this->localtax1_tx = 0;
		}
		if (empty($this->localtax2_tx)) {
			$this->localtax2_tx = 0;
		}
		if (empty($this->total_localtax1)) {
			$this->total_localtax1 = 0;
		}
		if (empty($this->total_localtax2)) {
			$this->total_localtax2 = 0;
		}
		if (empty($this->localtax1_type)) {
			$this->localtax1_type = 0;
		}
		if (empty($this->localtax2_type)) {
			$this->localtax2_type = 0;
		}
		if (empty($this->marque_tx)) {
			$this->marque_tx = 0;
		}
		if (empty($this->marge_tx)) {
			$this->marge_tx = 0;
		}
		if (empty($this->price)) {
			$this->price = 0; // TODO A virer
		}
		if (empty($this->remise_percent)) {
			$this->remise_percent = 0;
		}
		if (empty($this->info_bits)) {
			$this->info_bits = 0;
		}
		if (empty($this->special_code)) {
			$this->special_code = 0;
		}
		if (empty($this->fk_parent_line)) {
			$this->fk_parent_line = 0;
		}
		if (empty($this->fk_fournprice)) {
			$this->fk_fournprice = 0;
		}
		if (empty($this->subprice)) {
			$this->subprice = 0;
		}
		if (empty($this->pa_ht)) {
			$this->pa_ht = 0;
		}

		// if buy price not defined, define buyprice as configured in margin admin
		if ($this->pa_ht == 0 && $pa_ht_isemptystring) {
			if (($result = $this->defineBuyPrice($this->subprice, $this->remise_percent, $this->fk_product)) < 0) {
				return $result;
			} else {
				$this->pa_ht = $result;
			}
		}

		$this->db->begin();

		// Mise a jour ligne en base
		$sql = "UPDATE ".MAIN_DB_PREFIX."propaldet SET";
		$sql .= " description='".$this->db->escape($this->desc)."'";
		$sql .= ", label=".(!empty($this->label) ? "'".$this->db->escape($this->label)."'" : "null");
		$sql .= ", product_type=".$this->product_type;
		$sql .= ", vat_src_code = '".(empty($this->vat_src_code) ? '' : $this->vat_src_code)."'";
		$sql .= ", tva_tx='".price2num($this->tva_tx)."'";
		$sql .= ", localtax1_tx=".price2num($this->localtax1_tx);
		$sql .= ", localtax2_tx=".price2num($this->localtax2_tx);
		$sql .= ", localtax1_type='".$this->db->escape($this->localtax1_type)."'";
		$sql .= ", localtax2_type='".$this->db->escape($this->localtax2_type)."'";
		$sql .= ", qty='".price2num($this->qty)."'";
		$sql .= ", subprice=".price2num($this->subprice);
		$sql .= ", remise_percent=".price2num($this->remise_percent);
		$sql .= ", price=".(float) price2num($this->price); // TODO A virer
		$sql .= ", remise=".(float) price2num($this->remise); // TODO A virer
		$sql .= ", info_bits='".$this->db->escape($this->info_bits)."'";
		if (empty($this->skip_update_total)) {
			$sql .= ", total_ht=".price2num($this->total_ht);
			$sql .= ", total_tva=".price2num($this->total_tva);
			$sql .= ", total_ttc=".price2num($this->total_ttc);
			$sql .= ", total_localtax1=".price2num($this->total_localtax1);
			$sql .= ", total_localtax2=".price2num($this->total_localtax2);
		}
		$sql .= ", fk_product_fournisseur_price=".(!empty($this->fk_fournprice) ? "'".$this->db->escape($this->fk_fournprice)."'" : "null");
		$sql .= ", buy_price_ht=".price2num($this->pa_ht);
		if (strlen($this->special_code)) {
			$sql .= ", special_code=".$this->special_code;
		}
		$sql .= ", fk_parent_line=".($this->fk_parent_line > 0 ? $this->fk_parent_line : "null");
		if (!empty($this->rang)) {
			$sql .= ", rang=".((int) $this->rang);
		}
		$sql .= ", date_start=".(!empty($this->date_start) ? "'".$this->db->idate($this->date_start)."'" : "null");
		$sql .= ", date_end=".(!empty($this->date_end) ? "'".$this->db->idate($this->date_end)."'" : "null");
		$sql .= ", fk_unit=".(!$this->fk_unit ? 'NULL' : $this->fk_unit);

		// Multicurrency
		$sql .= ", multicurrency_subprice=".price2num($this->multicurrency_subprice);
		$sql .= ", multicurrency_total_ht=".price2num($this->multicurrency_total_ht);
		$sql .= ", multicurrency_total_tva=".price2num($this->multicurrency_total_tva);
		$sql .= ", multicurrency_total_ttc=".price2num($this->multicurrency_total_ttc);

		$sql .= " WHERE rowid = ".((int) $this->id);

		dol_syslog(get_class($this)."::update", LOG_DEBUG);
		$resql = $this->db->query($sql);
		if ($resql) {
			if (!$error) {
				$result = $this->insertExtraFields();
				if ($result < 0) {
					$error++;
				}
			}

			if (!$error && !$notrigger) {
				// Call trigger
				$result = $this->call_trigger('LINEPROPAL_MODIFY', $user);
				if ($result < 0) {
					$this->db->rollback();
					return -1;
				}
				// End call triggers
			}

			$this->db->commit();
			return 1;
		} else {
			$this->error = $this->db->error();
			$this->db->rollback();
			return -2;
		}
	}

	// phpcs:disable PEAR.NamingConventions.ValidFunctionName.ScopeNotCamelCaps
	/**
	 *	Update DB line fields total_xxx
	 *	Used by migration
	 *
	 *	@return		int		Return integer <0 if KO, >0 if OK
	 */
	public function update_total()
	{
		// phpcs:enable
		$this->db->begin();

		// Mise a jour ligne en base
		$sql = "UPDATE ".MAIN_DB_PREFIX."propaldet SET";
		$sql .= " total_ht=".price2num($this->total_ht, 'MT');
		$sql .= ",total_tva=".price2num($this->total_tva, 'MT');
		$sql .= ",total_ttc=".price2num($this->total_ttc, 'MT');
		$sql .= " WHERE rowid = ".((int) $this->rowid);

		dol_syslog("PropaleLigne::update_total", LOG_DEBUG);

		$resql = $this->db->query($sql);
		if ($resql) {
			$this->db->commit();
			return 1;
		} else {
			$this->error = $this->db->error();
			$this->db->rollback();
			return -2;
		}
	}
}<|MERGE_RESOLUTION|>--- conflicted
+++ resolved
@@ -3447,11 +3447,7 @@
 	 *
 	 *      @param          User	$user   Object user
 	 *      @param          string	$mode   "opened" for proposal to close, "signed" for proposal to invoice
-<<<<<<< HEAD
-	 *      @return WorkboardResponse|int <0 if KO, WorkboardResponse if OK
-=======
 	 *      @return WorkboardResponse|int Return integer <0 if KO, WorkboardResponse if OK
->>>>>>> 603ec5e6
 	 */
 	public function load_board($user, $mode)
 	{
