<?php
/* Copyright (C) 2002-2004 Rodolphe Quiedeville		<rodolphe@quiedeville.org>
 * Copyright (C) 2004      Eric Seigne				<eric.seigne@ryxeo.com>
 * Copyright (C) 2004-2011 Laurent Destailleur		<eldy@users.sourceforge.net>
 * Copyright (C) 2005      Marc Barilley			<marc@ocebo.com>
 * Copyright (C) 2005-2013 Regis Houssin			<regis.houssin@capnetworks.com>
 * Copyright (C) 2006      Andre Cianfarani			<acianfa@free.fr>
 * Copyright (C) 2008      Raphael Bertrand			<raphael.bertrand@resultic.fr>
 * Copyright (C) 2010-2013 Juanjo Menent			<jmenent@2byte.es>
 * Copyright (C) 2010-2011 Philippe Grand			<philippe.grand@atoo-net.com>
 * Copyright (C) 2012      Christophe Battarel  	<christophe.battarel@altairis.fr>
 * Copyright (C) 2013      Florian Henry		  	<florian.henry@open-concept.pro>
 *
 * This program is free software; you can redistribute it and/or modify
 * it under the terms of the GNU General Public License as published by
 * the Free Software Foundation; either version 3 of the License, or
 * (at your option) any later version.
 *
 * This program is distributed in the hope that it will be useful,
 * but WITHOUT ANY WARRANTY; without even the implied warranty of
 * MERCHANTABILITY or FITNESS FOR A PARTICULAR PURPOSE.  See the
 * GNU General Public License for more details.
 *
 * You should have received a copy of the GNU General Public License
 * along with this program. If not, see <http://www.gnu.org/licenses/>.
 */

/**
 *	\file       htdocs/comm/propal/class/propal.class.php
 *	\brief      Fichier de la classe des propales
 */

require_once DOL_DOCUMENT_ROOT .'/core/class/commonobject.class.php';
require_once DOL_DOCUMENT_ROOT .'/product/class/product.class.php';
require_once DOL_DOCUMENT_ROOT .'/contact/class/contact.class.php';
require_once DOL_DOCUMENT_ROOT .'/margin/lib/margins.lib.php';

/**
 *	\class      Propal
 *	\brief      Classe permettant la gestion des propales
 */
class Propal extends CommonObject
{
    public $element='propal';
    public $table_element='propal';
    public $table_element_line='propaldet';
    public $fk_element='fk_propal';
    protected $ismultientitymanaged = 1;	// 0=No test on entity, 1=Test with field entity, 2=Test with link by societe

    var $id;

    var $socid;		// Id client
    var $client;		// Objet societe client (a charger par fetch_client)

    var $contactid;
    var $fk_project;
    var $author;
    var $ref;
    var $ref_client;
    var $statut;					// 0 (draft), 1 (validated), 2 (signed), 3 (not signed), 4 (billed)
    var $datec;						// Date of creation
    var $datev;						// Date of validation
    var $date;						// Date of proposal
    var $datep;						// Same than date
    var $date_livraison;
    var $fin_validite;

    var $user_author_id;
    var $user_valid_id;
    var $user_close_id;

    var $total_ht;					// Total net of tax
    var $total_tva;					// Total VAT
    var $total_localtax1;			// Total Local Taxes 1
    var $total_localtax2;			// Total Local Taxes 2
    var $total_ttc;					// Total with tax
    var $price;						// deprecated (for compatibility)
    var $tva;						// deprecated (for compatibility)
    var $total;						// deprecated (for compatibility)

    var $cond_reglement_id;
    var $cond_reglement_code;
    var $mode_reglement_id;
    var $mode_reglement_code;
    var $remise;
    var $remise_percent;
    var $remise_absolue;
    var $note;						// deprecated (for compatibility)
    var $note_private;
    var $note_public;
    var $fk_delivery_address;		// deprecated (for compatibility)
    var $fk_address;
    var $address_type;
    var $address;
    var $availability_id;
    var $availability_code;
    var $demand_reason_id;
    var $demand_reason_code;

    var $products=array();
    var $extraparams=array();

    var $lines = array();
    var $line;

    var $origin;
    var $origin_id;

    var $labelstatut=array();
    var $labelstatut_short=array();

    // Pour board
    var $nbtodo;
    var $nbtodolate;

    var $specimen;


    /**
     *	Constructor
     *
     *	@param      DoliDB	$db         Database handler
     *	@param      int		$socid		Id third party
     *	@param      int		$propalid   Id proposal
     */
    function __construct($db, $socid="", $propalid=0)
    {
        global $conf,$langs;

        $this->db = $db;
        $this->socid = $socid;
        $this->id = $propalid;
        $this->products = array();
        $this->remise = 0;
        $this->remise_percent = 0;
        $this->remise_absolue = 0;

        $this->duree_validite=$conf->global->PROPALE_VALIDITY_DURATION;

        $langs->load("propal");
        $this->labelstatut[0]=(! empty($conf->global->PROPAL_STATUS_DRAFT_LABEL) ? $conf->global->PROPAL_STATUS_DRAFT_LABEL : $langs->trans("PropalStatusDraft"));
        $this->labelstatut[1]=(! empty($conf->global->PROPAL_STATUS_VALIDATED_LABEL) ? $conf->global->PROPAL_STATUS_VALIDATED_LABEL : $langs->trans("PropalStatusValidated"));
        $this->labelstatut[2]=(! empty($conf->global->PROPAL_STATUS_SIGNED_LABEL) ? $conf->global->PROPAL_STATUS_SIGNED_LABEL : $langs->trans("PropalStatusSigned"));
        $this->labelstatut[3]=(! empty($conf->global->PROPAL_STATUS_NOTSIGNED_LABEL) ? $conf->global->PROPAL_STATUS_NOTSIGNED_LABEL : $langs->trans("PropalStatusNotSigned"));
        $this->labelstatut[4]=(! empty($conf->global->PROPAL_STATUS_BILLED_LABEL) ? $conf->global->PROPAL_STATUS_BILLED_LABEL : $langs->trans("PropalStatusBilled"));
        $this->labelstatut_short[0]=(! empty($conf->global->PROPAL_STATUS_DRAFTSHORT_LABEL) ? $conf->global->PROPAL_STATUS_DRAFTSHORT_LABEL : $langs->trans("PropalStatusDraftShort"));
        $this->labelstatut_short[1]=(! empty($conf->global->PROPAL_STATUS_VALIDATEDSHORT_LABEL) ? $conf->global->PROPAL_STATUS_VALIDATEDSHORT_LABEL : $langs->trans("Opened"));
        $this->labelstatut_short[2]=(! empty($conf->global->PROPAL_STATUS_SIGNEDSHORT_LABEL) ? $conf->global->PROPAL_STATUS_SIGNEDSHORT_LABEL : $langs->trans("PropalStatusSignedShort"));
        $this->labelstatut_short[3]=(! empty($conf->global->PROPAL_STATUS_NOTSIGNEDSHORT_LABEL) ? $conf->global->PROPAL_STATUS_NOTSIGNEDSHORT_LABEL : $langs->trans("PropalStatusNotSignedShort"));
        $this->labelstatut_short[4]=(! empty($conf->global->PROPAL_STATUS_BILLEDSHORT_LABEL) ? $conf->global->PROPAL_STATUS_BILLEDSHORT_LABEL : $langs->trans("PropalStatusBilledShort"));
    }


    /**
     * 	Add line into array products
     *	$this->client doit etre charge
     *
     * 	@param  int		$idproduct       	Product Id to add
     * 	@param  int		$qty             	Quantity
     * 	@param  int		$remise_percent  	Discount effected on Product
     *  @return	int							<0 if KO, >0 if OK
     *
     *	TODO	Remplacer les appels a cette fonction par generation objet Ligne
     *			insere dans tableau $this->products
     */
    function add_product($idproduct, $qty, $remise_percent=0)
    {
        global $conf, $mysoc;

        if (! $qty) $qty = 1;

        dol_syslog(get_class($this)."::add_product $idproduct, $qty, $remise_percent");
        if ($idproduct > 0)
        {
            $prod=new Product($this->db);
            $prod->fetch($idproduct);

            $productdesc = $prod->description;

            $tva_tx = get_default_tva($mysoc,$this->client,$prod->id);
            // local taxes
            $localtax1_tx = get_default_localtax($mysoc,$this->client,1,$prod->tva_tx);
            $localtax2_tx = get_default_localtax($mysoc,$this->client,2,$prod->tva_tx);

            // multiprix
            if($conf->global->PRODUIT_MULTIPRICES && $this->client->price_level)
            {
                $price = $prod->multiprices[$this->client->price_level];
            }
            else
            {
                $price = $prod->price;
            }

            $line = new PropaleLigne($this->db);

            $line->fk_product=$idproduct;
            $line->desc=$productdesc;
            $line->qty=$qty;
            $line->subprice=$price;
            $line->remise_percent=$remise_percent;
            $line->tva_tx=$tva_tx;

            $this->products[]=$line;
        }
    }

    /**
     *	Adding line of fixed discount in the proposal in DB
     *
     *	@param     int		$idremise			Id of fixed discount
     *  @return    int          				>0 if OK, <0 if KO
     */
    function insert_discount($idremise)
    {
        global $langs;

        include_once DOL_DOCUMENT_ROOT.'/core/lib/price.lib.php';
        include_once DOL_DOCUMENT_ROOT.'/core/class/discount.class.php';

        $this->db->begin();

        $remise=new DiscountAbsolute($this->db);
        $result=$remise->fetch($idremise);

        if ($result > 0)
        {
            if ($remise->fk_facture)	// Protection against multiple submission
            {
                $this->error=$langs->trans("ErrorDiscountAlreadyUsed");
                $this->db->rollback();
                return -5;
            }

            $propalligne=new PropaleLigne($this->db);
            $propalligne->fk_propal=$this->id;
            $propalligne->fk_remise_except=$remise->id;
            $propalligne->desc=$remise->description;   	// Description ligne
            $propalligne->tva_tx=$remise->tva_tx;
            $propalligne->subprice=-$remise->amount_ht;
            $propalligne->fk_product=0;					// Id produit predefini
            $propalligne->qty=1;
            $propalligne->remise=0;
            $propalligne->remise_percent=0;
            $propalligne->rang=-1;
            $propalligne->info_bits=2;

            // TODO deprecated
            $propalligne->price=-$remise->amount_ht;

            $propalligne->total_ht  = -$remise->amount_ht;
            $propalligne->total_tva = -$remise->amount_tva;
            $propalligne->total_ttc = -$remise->amount_ttc;

            $result=$propalligne->insert();
            if ($result > 0)
            {
                $result=$this->update_price(1);
                if ($result > 0)
                {
                    $this->db->commit();
                    return 1;
                }
                else
                {
                    $this->db->rollback();
                    return -1;
                }
            }
            else
            {
                $this->error=$propalligne->error;
                $this->db->rollback();
                return -2;
            }
        }
        else
        {
            $this->db->rollback();
            return -2;
        }
    }

    /**
     *    	Add a proposal line into database (linked to product/service or not)
     * 		Les parametres sont deja cense etre juste et avec valeurs finales a l'appel
     *		de cette methode. Aussi, pour le taux tva, il doit deja avoir ete defini
     *		par l'appelant par la methode get_default_tva(societe_vendeuse,societe_acheteuse,'',produit)
     *		et le desc doit deja avoir la bonne valeur (a l'appelant de gerer le multilangue)
     *
     * 		@param    	int			$propalid			Id de la propale
     * 		@param    	string		$desc				Description de la ligne
     * 		@param    	double		$pu_ht				Prix unitaire
     * 		@param    	double		$qty             	Quantite
     * 		@param    	double		$txtva           	Taux de tva
     * 		@param		double		$txlocaltax1		Local tax 1 rate
     *  	@param		double		$txlocaltax2		Local tax 2 rate
     *		@param    	int			$fk_product      	Id du produit/service predefini
     * 		@param    	double		$remise_percent  	Pourcentage de remise de la ligne
     * 		@param    	string		$price_base_type	HT or TTC
     * 		@param    	dobule		$pu_ttc             Prix unitaire TTC
     * 		@param    	int			$info_bits			Bits de type de lignes
     *      @param      int			$type               Type of line (product, service)
     *      @param      int			$rang               Position of line
     *      @param		int			$special_code		Special code (also used by externals modules!)
     *      @param		int			$fk_parent_line		Id of parent line
     *      @param		int			$fk_fournprice		Id supplier price
     *      @param		int			$pa_ht				Buying price without tax
     *      @param		string		$label				???
     *		@param      timestamp	$date_start       	Start date of the line
     *		@param      timestamp	$date_end         	End date of the line
     *    	@return    	int         	    			>0 if OK, <0 if KO
     *
     *    	@see       	add_product
     */
<<<<<<< HEAD
	function addline($propalid, $desc, $pu_ht, $qty, $txtva, $txlocaltax1=0, $txlocaltax2=0, $fk_product=0, $remise_percent=0, $price_base_type='HT', $pu_ttc=0, $info_bits=0, $type=0, $rang=-1, $special_code=0, $fk_parent_line=0, $fk_fournprice=null, $pa_ht=0, $label='',$date_start='', $date_end='')
=======
	function addline($propalid, $desc, $pu_ht, $qty, $txtva, $txlocaltax1=0, $txlocaltax2=0, $fk_product=0, $remise_percent=0, $price_base_type='HT', $pu_ttc=0, $info_bits=0, $type=0, $rang=-1, $special_code=0, $fk_parent_line=0, $fk_fournprice=0, $pa_ht=0, $label='')
>>>>>>> de1f53db
    {
        global $conf;

        dol_syslog(get_class($this)."::addline propalid=$propalid, desc=$desc, pu_ht=$pu_ht, qty=$qty, txtva=$txtva, fk_product=$fk_product, remise_except=$remise_percent, price_base_type=$price_base_type, pu_ttc=$pu_ttc, info_bits=$info_bits, type=$type");
        include_once DOL_DOCUMENT_ROOT.'/core/lib/price.lib.php';

        // Clean parameters
        if (empty($remise_percent)) $remise_percent=0;
        if (empty($qty)) $qty=0;
        if (empty($info_bits)) $info_bits=0;
        if (empty($rang)) $rang=0;
        if (empty($fk_parent_line) || $fk_parent_line < 0) $fk_parent_line=0;

        $remise_percent=price2num($remise_percent);
        $qty=price2num($qty);
        $pu_ht=price2num($pu_ht);
        $pu_ttc=price2num($pu_ttc);
        $txtva=price2num($txtva);
        $txlocaltax1=price2num($txlocaltax1);
        $txlocaltax2=price2num($txlocaltax2);
    		$pa_ht=price2num($pa_ht);
        if ($price_base_type=='HT')
        {
            $pu=$pu_ht;
        }
        else
        {
            $pu=$pu_ttc;
        }

        // Check parameters
        if ($type < 0) return -1;

        if ($this->statut == 0)
        {
            $this->db->begin();

            // Calcul du total TTC et de la TVA pour la ligne a partir de
            // qty, pu, remise_percent et txtva
            // TRES IMPORTANT: C'est au moment de l'insertion ligne qu'on doit stocker
            // la part ht, tva et ttc, et ce au niveau de la ligne qui a son propre taux tva.
            $tabprice=calcul_price_total($qty, $pu, $remise_percent, $txtva, $txlocaltax1, $txlocaltax2, 0, $price_base_type, $info_bits, $type);
            $total_ht  = $tabprice[0];
            $total_tva = $tabprice[1];
            $total_ttc = $tabprice[2];
            $total_localtax1 = $tabprice[9];
            $total_localtax2 = $tabprice[10];

            // Rang to use
            $rangtouse = $rang;
            if ($rangtouse == -1)
            {
                $rangmax = $this->line_max($fk_parent_line);
                $rangtouse = $rangmax + 1;
            }

            // TODO A virer
            // Anciens indicateurs: $price, $remise (a ne plus utiliser)
            $price = $pu;
            $remise = 0;
            if ($remise_percent > 0)
            {
                $remise = round(($pu * $remise_percent / 100), 2);
                $price = $pu - $remise;
            }

            // Insert line
            $this->line=new PropaleLigne($this->db);

            $this->line->fk_propal=$propalid;
            $this->line->label=$label;
            $this->line->desc=$desc;
            $this->line->qty=$qty;
            $this->line->tva_tx=$txtva;
            $this->line->localtax1_tx=$txlocaltax1;
            $this->line->localtax2_tx=$txlocaltax2;
            $this->line->fk_product=$fk_product;
            $this->line->remise_percent=$remise_percent;
            $this->line->subprice=$pu_ht;
            $this->line->rang=$rangtouse;
            $this->line->info_bits=$info_bits;
            $this->line->total_ht=$total_ht;
            $this->line->total_tva=$total_tva;
            $this->line->total_localtax1=$total_localtax1;
            $this->line->total_localtax2=$total_localtax2;
            $this->line->total_ttc=$total_ttc;
            $this->line->product_type=$type;
            $this->line->special_code=$special_code;
            $this->line->fk_parent_line=$fk_parent_line;

            $this->line->date_start=$date_start;
            $this->line->date_end=$date_end;

			// infos marge
			$this->line->fk_fournprice = $fk_fournprice;
			$this->line->pa_ht = $pa_ht;

            // Mise en option de la ligne
            //if ($conf->global->PROPALE_USE_OPTION_LINE && !$qty) $ligne->special_code=3;
            if (empty($qty) && empty($special_code)) $this->line->special_code=3;

            // TODO deprecated
            $this->line->price=$price;
            $this->line->remise=$remise;

            $result=$this->line->insert();
            if ($result > 0)
            {
                // Reorder if child line
                if (! empty($fk_parent_line)) $this->line_order(true,'DESC');

                // Mise a jour informations denormalisees au niveau de la propale meme
                $result=$this->update_price(1);
                if ($result > 0)
                {
                    $this->db->commit();
                    return $this->line->rowid;
                }
                else
                {
                    $this->error=$this->db->error();
                    dol_syslog("Error sql=$sql, error=".$this->error,LOG_ERR);
                    $this->db->rollback();
                    return -1;
                }
            }
            else
            {
                $this->error=$this->line->error;
                $this->db->rollback();
                return -2;
            }
        }
    }


    /**
     *  Update a proposal line
     *
     *  @param      int			$rowid           	Id de la ligne
     *  @param      double		$pu		     	  	Prix unitaire (HT ou TTC selon price_base_type)
     *  @param      double		$qty            	Quantity
     *  @param      double		$remise_percent  	Remise effectuee sur le produit
     *  @param      double		$txtva	          	Taux de TVA
     * 	@param	  	double		$txlocaltax1		Local tax 1 rate
     *  @param	  	double		$txlocaltax2		Local tax 2 rate
     *  @param      string		$desc            	Description
     *	@param	  	double		$price_base_type	HT ou TTC
     *	@param      int			$info_bits        	Miscellaneous informations
     *	@param		int			$special_code		Special code (also used by externals modules!)
     * 	@param		int			$fk_parent_line		Id of parent line (0 in most cases, used by modules adding sublevels into lines).
     * 	@param		int			$skip_update_total	Keep fields total_xxx to 0 (used for special lines by some modules)
     *  @param		int			$fk_fournprice		Id of origin supplier price
     *  @param		int			$pa_ht				Price (without tax) of product when it was bought
     *  @param		string		$label				???
     *  @param		int			$type				0/1=Product/service
     *	@param      timestamp	$date_start       	Start date of the line
     *	@param      timestamp	$date_end         	End date of the line
     *  @return     int     		        		0 if OK, <0 if KO
     */
<<<<<<< HEAD
	function updateline($rowid, $pu, $qty, $remise_percent, $txtva, $txlocaltax1=0, $txlocaltax2=0, $desc='', $price_base_type='HT', $info_bits=0, $special_code=0, $fk_parent_line=0, $skip_update_total=0, $fk_fournprice=null, $pa_ht=0, $label='', $type=0, $date_start='', $date_end='')
=======
	function updateline($rowid, $pu, $qty, $remise_percent, $txtva, $txlocaltax1=0, $txlocaltax2=0, $desc='', $price_base_type='HT', $info_bits=0, $special_code=0, $fk_parent_line=0, $skip_update_total=0, $fk_fournprice=0, $pa_ht=0, $label='', $type=0)
>>>>>>> de1f53db
    {
        global $conf,$user,$langs;

        dol_syslog(get_class($this)."::updateLine $rowid, $pu, $qty, $remise_percent, $txtva, $desc, $price_base_type, $info_bits");
        include_once DOL_DOCUMENT_ROOT.'/core/lib/price.lib.php';

        // Clean parameters
        $remise_percent=price2num($remise_percent);
        $qty=price2num($qty);
        $pu = price2num($pu);
        $txtva = price2num($txtva);
        $txlocaltax1=price2num($txlocaltax1);
        $txlocaltax2=price2num($txlocaltax2);
    	$pa_ht=price2num($pa_ht);
        if (empty($qty) && empty($special_code)) $special_code=3;    // Set option tag
        if (! empty($qty) && $special_code == 3) $special_code=0;    // Remove option tag

        if ($this->statut == 0)
        {
            $this->db->begin();

            // Calcul du total TTC et de la TVA pour la ligne a partir de
            // qty, pu, remise_percent et txtva
            // TRES IMPORTANT: C'est au moment de l'insertion ligne qu'on doit stocker
            // la part ht, tva et ttc, et ce au niveau de la ligne qui a son propre taux tva.
            $tabprice=calcul_price_total($qty, $pu, $remise_percent, $txtva, $txlocaltax1, $txlocaltax2, 0, $price_base_type, $info_bits, $type);
            $total_ht  = $tabprice[0];
            $total_tva = $tabprice[1];
            $total_ttc = $tabprice[2];
            $total_localtax1 = $tabprice[9];
            $total_localtax2 = $tabprice[10];

            // Anciens indicateurs: $price, $remise (a ne plus utiliser)
            $price = $pu;
            if ($remise_percent > 0)
            {
                $remise = round(($pu * $remise_percent / 100), 2);
                $price = $pu - $remise;
            }

            // Update line
            $this->line=new PropaleLigne($this->db);

            // Stock previous line records
            $staticline=new PropaleLigne($this->db);
            $staticline->fetch($rowid);
            $this->line->oldline = $staticline;

            // Reorder if fk_parent_line change
            if (! empty($fk_parent_line) && ! empty($staticline->fk_parent_line) && $fk_parent_line != $staticline->fk_parent_line)
            {
                $rangmax = $this->line_max($fk_parent_line);
                $this->line->rang = $rangmax + 1;
            }

            $this->line->rowid				= $rowid;
            $this->line->label				= $label;
            $this->line->desc				= $desc;
            $this->line->qty				= $qty;
            $this->line->tva_tx				= $txtva;
            $this->line->localtax1_tx		= $txlocaltax1;
            $this->line->localtax2_tx		= $txlocaltax2;
            $this->line->remise_percent		= $remise_percent;
            $this->line->subprice			= $pu;
            $this->line->info_bits			= $info_bits;
            $this->line->total_ht			= $total_ht;
            $this->line->total_tva			= $total_tva;
            $this->line->total_localtax1	= $total_localtax1;
            $this->line->total_localtax2	= $total_localtax2;
            $this->line->total_ttc			= $total_ttc;
            $this->line->special_code		= $special_code;
            $this->line->fk_parent_line		= $fk_parent_line;
            $this->line->skip_update_total	= $skip_update_total;

            // infos marge
            $this->line->fk_fournprice = $fk_fournprice;
            $this->line->pa_ht = $pa_ht;

            $this->line->date_start=$date_start;
            $this->line->date_end=$date_end;

            // TODO deprecated
            $this->line->price=$price;
            $this->line->remise=$remise;

            $result=$this->line->update();
            if ($result > 0)
            {
                // Reorder if child line
                if (! empty($fk_parent_line)) $this->line_order(true,'DESC');

                $this->update_price(1);

                $this->fk_propal = $this->id;
                $this->rowid = $rowid;

                $this->db->commit();
                return $result;
            }
            else
            {
                $this->error=$this->db->error();
                $this->db->rollback();
                dol_syslog(get_class($this)."::updateline Error=".$this->error, LOG_ERR);
                return -1;
            }
        }
        else
        {
            dol_syslog(get_class($this)."::updateline Erreur -2 Propal en mode incompatible pour cette action");
            return -2;
        }
    }


    /**
     *  Delete detail line
     *
     *  @param		int		$lineid			Id of line to delete
     *  @return     int         			>0 if OK, <0 if KO
     */
    function deleteline($lineid)
    {
        if ($this->statut == 0)
        {
            $line=new PropaleLigne($this->db);

            // For triggers
            $line->fetch($lineid);

            if ($line->delete() > 0)
            {
                $this->update_price(1);

                return 1;
            }
            else
            {
                return -1;
            }
        }
        else
        {
            return -2;
        }
    }


    /**
     *  Create commercial proposal into database
     * 	this->ref can be set or empty. If empty, we will use "(PROVid)"
     *
     * 	@param		User	$user		User that create
     * 	@param		int		$notrigger	1=Does not execute triggers, 0= execuete triggers
     *  @return     int     			<0 if KO, >=0 if OK
     */
    function create($user='', $notrigger=0)
    {
        global $langs,$conf,$mysoc,$hookmanager;
        $error=0;

        $now=dol_now();

        // Clean parameters
        if (empty($this->date)) $this->date=$this->datep;
        $this->fin_validite = $this->date + ($this->duree_validite * 24 * 3600);
        if (empty($this->availability_id)) $this->availability_id=0;
        if (empty($this->demand_reason_id)) $this->demand_reason_id=0;

        dol_syslog(get_class($this)."::create");

        // Check parameters
        $soc = new Societe($this->db);
        $result=$soc->fetch($this->socid);
        if ($result < 0)
        {
            $this->error="Failed to fetch company";
            dol_syslog(get_class($this)."::create ".$this->error, LOG_ERR);
            return -3;
        }
        if (empty($this->date))
        {
            $this->error="Date of proposal is required";
            dol_syslog(get_class($this)."::create ".$this->error, LOG_ERR);
            return -4;
        }
        if (! empty($this->ref))
        {
            $result=$this->verifyNumRef();	// Check ref is not yet used
        }


        $this->db->begin();

        $this->fetch_thirdparty();

        // Insert into database
        $sql = "INSERT INTO ".MAIN_DB_PREFIX."propal (";
        $sql.= "fk_soc";
        $sql.= ", price";
        $sql.= ", remise";
        $sql.= ", remise_percent";
        $sql.= ", remise_absolue";
        $sql.= ", tva";
        $sql.= ", total";
        $sql.= ", datep";
        $sql.= ", datec";
        $sql.= ", ref";
        $sql.= ", fk_user_author";
        $sql.= ", note_private";
        $sql.= ", note_public";
        $sql.= ", model_pdf";
        $sql.= ", fin_validite";
        $sql.= ", fk_cond_reglement";
        $sql.= ", fk_mode_reglement";
        $sql.= ", ref_client";
        $sql.= ", date_livraison";
        $sql.= ", fk_availability";
        $sql.= ", fk_input_reason";
        $sql.= ", fk_projet";
        $sql.= ", entity";
        $sql.= ") ";
        $sql.= " VALUES (";
        $sql.= $this->socid;
        $sql.= ", 0";
        $sql.= ", ".$this->remise;
        $sql.= ", ".($this->remise_percent?$this->remise_percent:'null');
        $sql.= ", ".($this->remise_absolue?$this->remise_absolue:'null');
        $sql.= ", 0";
        $sql.= ", 0";
        $sql.= ", '".$this->db->idate($this->date)."'";
        $sql.= ", '".$this->db->idate($now)."'";
        $sql.= ", '(PROV)'";
        $sql.= ", ".($user->id > 0 ? "'".$user->id."'":"null");
        $sql.= ", '".$this->db->escape($this->note_private)."'";
        $sql.= ", '".$this->db->escape($this->note_public)."'";
        $sql.= ", '".$this->modelpdf."'";
        $sql.= ", ".($this->fin_validite!=''?"'".$this->db->idate($this->fin_validite)."'":"null");
        $sql.= ", ".$this->cond_reglement_id;
        $sql.= ", ".$this->mode_reglement_id;
        $sql.= ", '".$this->db->escape($this->ref_client)."'";
        $sql.= ", ".($this->date_livraison!=''?"'".$this->db->idate($this->date_livraison)."'":"null");
        $sql.= ", ".$this->availability_id;
        $sql.= ", ".$this->demand_reason_id;
        $sql.= ", ".($this->fk_project?$this->fk_project:"null");
        $sql.= ", ".$conf->entity;
        $sql.= ")";

        dol_syslog(get_class($this)."::create sql=".$sql, LOG_DEBUG);
        $resql=$this->db->query($sql);
        if ($resql)
        {
            $this->id = $this->db->last_insert_id(MAIN_DB_PREFIX."propal");

            if ($this->id)
            {
                $this->ref='(PROV'.$this->id.')';
                $sql = 'UPDATE '.MAIN_DB_PREFIX."propal SET ref='".$this->ref."' WHERE rowid=".$this->id;

                dol_syslog(get_class($this)."::create sql=".$sql);
                $resql=$this->db->query($sql);
                if (! $resql) $error++;

                /*
                 *  Insertion du detail des produits dans la base
                */
                if (! $error)
                {
                    $fk_parent_line=0;
                    $num=count($this->lines);

                    for ($i=0;$i<$num;$i++)
                    {
                        // Reset fk_parent_line for no child products and special product
                        if (($this->lines[$i]->product_type != 9 && empty($this->lines[$i]->fk_parent_line)) || $this->lines[$i]->product_type == 9) {
                            $fk_parent_line = 0;
                        }

						$result = $this->addline(
							$this->id,
							$this->lines[$i]->desc,
							$this->lines[$i]->subprice,
							$this->lines[$i]->qty,
							$this->lines[$i]->tva_tx,
							$this->lines[$i]->localtax1_tx,
							$this->lines[$i]->localtax2_tx,
							$this->lines[$i]->fk_product,
							$this->lines[$i]->remise_percent,
							'HT',
							0,
							0,
							$this->lines[$i]->product_type,
							$this->lines[$i]->rang,
							$this->lines[$i]->special_code,
							$fk_parent_line,
							$this->lines[$i]->fk_fournprice,
							$this->lines[$i]->pa_ht,
							$this->lines[$i]->label
						);

                        if ($result < 0)
                        {
                            $error++;
                            $this->error=$this->db->error;
                            dol_print_error($this->db);
                            break;
                        }
                        // Defined the new fk_parent_line
                        if ($result > 0 && $this->lines[$i]->product_type == 9) {
                            $fk_parent_line = $result;
                        }
                    }
                }

                // Add linked object
                if (! $error && $this->origin && $this->origin_id)
                {
                    $ret = $this->add_object_linked();
                    if (! $ret)	dol_print_error($this->db);
                }

                // Set delivery address
                if (! $error && $this->fk_delivery_address)
                {
                    $sql = "UPDATE ".MAIN_DB_PREFIX."propal";
                    $sql.= " SET fk_delivery_address = ".$this->fk_delivery_address;
                    $sql.= " WHERE ref = '".$this->ref."'";
                    $sql.= " AND entity = ".$conf->entity;

                    $result=$this->db->query($sql);
                }

                if (! $error)
                {
                    // Mise a jour infos denormalisees
                    $resql=$this->update_price(1);
                    if ($resql)
                    {
                    	// Actions on extra fields (by external module or standard code)
                    	// FIXME le hook fait double emploi avec le trigger !!
                    	$hookmanager->initHooks(array('propaldao'));
                    	$parameters=array('socid'=>$this->id);
                    	$reshook=$hookmanager->executeHooks('insertExtraFields',$parameters,$this,$action);    // Note that $action and $object may have been modified by some hooks
                    	if (empty($reshook))
                    	{
                    		if (empty($conf->global->MAIN_EXTRAFIELDS_DISABLED)) // For avoid conflicts if trigger used
                    		{
                    			$result=$this->insertExtraFields();
                    			if ($result < 0)
                    			{
                    				$error++;
                    			}
                    		}
                    	}
                    	else if ($reshook < 0) $error++;

                        if (! $notrigger)
                        {
                            // Appel des triggers
                            include_once DOL_DOCUMENT_ROOT . '/core/class/interfaces.class.php';
                            $interface=new Interfaces($this->db);
                            $result=$interface->run_triggers('PROPAL_CREATE',$this,$user,$langs,$conf);
                            if ($result < 0) {
                                $error++; $this->errors=$interface->errors;
                            }
                            // Fin appel triggers
                        }
                    }
                    else
                    {
                        $error++;
                    }
                }
            }
            else
            {
                $error++;
            }

            if (! $error)
            {
                $this->db->commit();
                dol_syslog(get_class($this)."::create done id=".$this->id);
                return $this->id;
            }
            else
            {
                $this->error=$this->db->error();
                dol_syslog(get_class($this)."::create -2 ".$this->error, LOG_ERR);
                $this->db->rollback();
                return -2;
            }
        }
        else
        {
            $this->error=$this->db->error();
            dol_syslog(get_class($this)."::create -1 ".$this->error, LOG_ERR);
            $this->db->rollback();
            return -1;
        }
    }


    /**
     *	Insert into DB a proposal object completely defined by its data members (ex, results from copy).
     *
     *	@param 		User	$user	User that create
     *	@return    	int				Id of the new object if ok, <0 if ko
     *	@see       	create
     */
    function create_from($user)
    {
        $this->products=$this->lines;

        return $this->create();
    }

    /**
     *		Load an object from its id and create a new one in database
     *
     *		@param		int				$socid			Id of thirdparty
     * 	 	@return		int								New id of clone
     */
    function createFromClone($socid=0)
    {
        global $user,$langs,$conf,$hookmanager;

        $error=0;
        $now=dol_now();

        $this->db->begin();

        // Load source object
        $objFrom = dol_clone($this);

        $objsoc=new Societe($this->db);

        // Change socid if needed
        if (! empty($socid) && $socid != $this->socid)
        {
            if ($objsoc->fetch($socid) > 0)
            {
                $this->socid 				= $objsoc->id;
                $this->cond_reglement_id	= (! empty($objsoc->cond_reglement_id) ? $objsoc->cond_reglement_id : 0);
                $this->mode_reglement_id	= (! empty($objsoc->mode_reglement_id) ? $objsoc->mode_reglement_id : 0);
                $this->fk_project			= '';
                $this->fk_delivery_address	= '';
            }

            // TODO Change product price if multi-prices
        }
        else
        {
            $objsoc->fetch($this->socid);
        }

        $this->id=0;
        $this->statut=0;

        if (empty($conf->global->PROPALE_ADDON) || ! is_readable(DOL_DOCUMENT_ROOT ."/core/modules/propale/".$conf->global->PROPALE_ADDON.".php"))
        {
            $this->error='ErrorSetupNotComplete';
            return -1;
        }

        // Clear fields
        $this->user_author	= $user->id;
        $this->user_valid	= '';
        $this->date			= $now;
        $this->datep		= $now;    // deprecated
        $this->fin_validite	= $this->date + ($this->duree_validite * 24 * 3600);
        $this->ref_client	= '';

        // Set ref
        require_once DOL_DOCUMENT_ROOT ."/core/modules/propale/".$conf->global->PROPALE_ADDON.'.php';
        $obj = $conf->global->PROPALE_ADDON;
        $modPropale = new $obj;
        $this->ref = $modPropale->getNextValue($objsoc,$this);

        // Create clone
        $result=$this->create($user);
        if ($result < 0) $error++;

        if (! $error)
        {
            // Hook of thirdparty module
            if (is_object($hookmanager))
            {
                $parameters=array('objFrom'=>$objFrom);
                $action='';
                $reshook=$hookmanager->executeHooks('createFrom',$parameters,$this,$action);    // Note that $action and $object may have been modified by some hooks
                if ($reshook < 0) $error++;
            }

            // Appel des triggers
            include_once DOL_DOCUMENT_ROOT . '/core/class/interfaces.class.php';
            $interface=new Interfaces($this->db);
            $result=$interface->run_triggers('PROPAL_CLONE',$this,$user,$langs,$conf);
            if ($result < 0) {
                $error++; $this->errors=$interface->errors;
            }
            // Fin appel triggers
        }

        // End
        if (! $error)
        {
            $this->db->commit();
            return $this->id;
        }
        else
        {
            $this->db->rollback();
            return -1;
        }
    }

    /**
     *	Load a proposal from database and its ligne array
     *
     *	@param      int			$rowid		id of object to load
     *	@param		string		$ref		Ref of proposal
     *	@return     int         			>0 if OK, <0 if KO
     */
    function fetch($rowid,$ref='')
    {
        global $conf;

        $sql = "SELECT p.rowid, p.ref, p.remise, p.remise_percent, p.remise_absolue, p.fk_soc";
        $sql.= ", p.total, p.tva, p.localtax1, p.localtax2, p.total_ht";
        $sql.= ", p.datec";
        $sql.= ", p.date_valid as datev";
        $sql.= ", p.datep as dp";
        $sql.= ", p.fin_validite as dfv";
        $sql.= ", p.date_livraison as date_livraison";
        $sql.= ", p.model_pdf, p.ref_client, p.extraparams";
        $sql.= ", p.note_private, p.note_public";
        $sql.= ", p.fk_projet, p.fk_statut";
        $sql.= ", p.fk_user_author, p.fk_user_valid, p.fk_user_cloture";
        $sql.= ", p.fk_delivery_address";
        $sql.= ", p.fk_availability";
        $sql.= ", p.fk_input_reason";
        $sql.= ", p.fk_cond_reglement";
        $sql.= ", p.fk_mode_reglement";
        $sql.= ", c.label as statut_label";
        $sql.= ", ca.code as availability_code, ca.label as availability";
        $sql.= ", dr.code as demand_reason_code, dr.label as demand_reason";
        $sql.= ", cr.code as cond_reglement_code, cr.libelle as cond_reglement, cr.libelle_facture as cond_reglement_libelle_doc";
        $sql.= ", cp.code as mode_reglement_code, cp.libelle as mode_reglement";
        $sql.= " FROM ".MAIN_DB_PREFIX."c_propalst as c, ".MAIN_DB_PREFIX."propal as p";
        $sql.= ' LEFT JOIN '.MAIN_DB_PREFIX.'c_paiement as cp ON p.fk_mode_reglement = cp.id';
        $sql.= ' LEFT JOIN '.MAIN_DB_PREFIX.'c_payment_term as cr ON p.fk_cond_reglement = cr.rowid';
        $sql.= ' LEFT JOIN '.MAIN_DB_PREFIX.'c_availability as ca ON p.fk_availability = ca.rowid';
        $sql.= ' LEFT JOIN '.MAIN_DB_PREFIX.'c_input_reason as dr ON p.fk_input_reason = dr.rowid';
        $sql.= " WHERE p.fk_statut = c.id";
        $sql.= " AND p.entity = ".$conf->entity;
        if ($ref) $sql.= " AND p.ref='".$ref."'";
        else $sql.= " AND p.rowid=".$rowid;

        dol_syslog(get_class($this)."::fetch sql=".$sql, LOG_DEBUG);
        $resql=$this->db->query($sql);
        if ($resql)
        {
            if ($this->db->num_rows($resql))
            {
                $obj = $this->db->fetch_object($resql);

                $this->id                   = $obj->rowid;

                $this->ref                  = $obj->ref;
                $this->ref_client           = $obj->ref_client;
                $this->remise               = $obj->remise;
                $this->remise_percent       = $obj->remise_percent;
                $this->remise_absolue       = $obj->remise_absolue;
                $this->total                = $obj->total; // TODO obsolete
                $this->total_ht             = $obj->total_ht;
                $this->total_tva            = $obj->tva;
                $this->total_localtax1		= $obj->localtax1;
                $this->total_localtax2		= $obj->localtax2;
                $this->total_ttc            = $obj->total;
                $this->socid                = $obj->fk_soc;
                $this->fk_project           = $obj->fk_projet;
                $this->modelpdf             = $obj->model_pdf;
                $this->note                 = $obj->note_private; // TODO obsolete
                $this->note_private         = $obj->note_private;
                $this->note_public          = $obj->note_public;
                $this->statut               = $obj->fk_statut;
                $this->statut_libelle       = $obj->statut_label;

                $this->datec                = $this->db->jdate($obj->datec); // TODO obsolete
                $this->datev                = $this->db->jdate($obj->datev); // TODO obsolete
                $this->date_creation		= $this->db->jdate($obj->datec); //Creation date
                $this->date_validation		= $this->db->jdate($obj->datev); //Validation date
                $this->date                 = $this->db->jdate($obj->dp);	// Proposal date
                $this->datep                = $this->db->jdate($obj->dp);    // deprecated
                $this->fin_validite         = $this->db->jdate($obj->dfv);
                $this->date_livraison       = $this->db->jdate($obj->date_livraison);
                $this->availability_id      = $obj->fk_availability;
                $this->availability_code    = $obj->availability_code;
                $this->availability         = $obj->availability;
                $this->demand_reason_id     = $obj->fk_input_reason;
                $this->demand_reason_code   = $obj->demand_reason_code;
                $this->demand_reason        = $obj->demand_reason;
                $this->fk_address  			= $obj->fk_delivery_address;

                $this->mode_reglement_id    = $obj->fk_mode_reglement;
                $this->mode_reglement_code  = $obj->mode_reglement_code;
                $this->mode_reglement       = $obj->mode_reglement;
                $this->cond_reglement_id    = $obj->fk_cond_reglement;
                $this->cond_reglement_code  = $obj->cond_reglement_code;
                $this->cond_reglement       = $obj->cond_reglement;
                $this->cond_reglement_doc   = $obj->cond_reglement_libelle_doc;

                $this->extraparams			= (array) json_decode($obj->extraparams, true);

                $this->user_author_id = $obj->fk_user_author;
                $this->user_valid_id  = $obj->fk_user_valid;
                $this->user_close_id  = $obj->fk_user_cloture;

                if ($obj->fk_statut == 0)
                {
                    $this->brouillon = 1;
                }

                // Retreive all extrafield for invoice
                // fetch optionals attributes and labels
                if(!class_exists('Extrafields'))
                	require_once(DOL_DOCUMENT_ROOT.'/core/class/extrafields.class.php');
                $extrafields=new ExtraFields($this->db);
                $extralabels=$extrafields->fetch_name_optionals_label($this->table_element,true);
                if (count($extralabels)>0) {
                	$this->fetch_optionals($this->id,$extralabels);
                }

                $this->db->free($resql);

                $this->lines = array();

                /*
                 * Lignes propales liees a un produit ou non
                 */
                $sql = "SELECT d.rowid, d.fk_propal, d.fk_parent_line, d.label as custom_label, d.description, d.price, d.tva_tx, d.localtax1_tx, d.localtax2_tx, d.qty, d.fk_remise_except, d.remise_percent, d.subprice, d.fk_product,";
				$sql.= " d.info_bits, d.total_ht, d.total_tva, d.total_localtax1, d.total_localtax2, d.total_ttc, d.fk_product_fournisseur_price as fk_fournprice, d.buy_price_ht as pa_ht, d.special_code, d.rang, d.product_type,";
                $sql.= ' p.ref as product_ref, p.description as product_desc, p.fk_product_type, p.label as product_label,';
                $sql.= ' d.date_start, d.date_end';
                $sql.= " FROM ".MAIN_DB_PREFIX."propaldet as d";
                $sql.= " LEFT JOIN ".MAIN_DB_PREFIX."product as p ON d.fk_product = p.rowid";
                $sql.= " WHERE d.fk_propal = ".$this->id;
                $sql.= " ORDER by d.rang";

                $result = $this->db->query($sql);
                if ($result)
                {
                    $num = $this->db->num_rows($result);
                    $i = 0;

                    while ($i < $num)
                    {
                        $objp                   = $this->db->fetch_object($result);

                        $line                   = new PropaleLigne($this->db);

                        $line->rowid			= $objp->rowid;
                        $line->fk_propal		= $objp->fk_propal;
                        $line->fk_parent_line	= $objp->fk_parent_line;
                        $line->product_type     = $objp->product_type;
                        $line->label            = $objp->custom_label;
                        $line->desc             = $objp->description;  // Description ligne
                        $line->qty              = $objp->qty;
                        $line->tva_tx           = $objp->tva_tx;
                        $line->localtax1_tx		= $objp->localtax1_tx;
                        $line->localtax2_tx		= $objp->localtax2_tx;
                        $line->subprice         = $objp->subprice;
                        $line->fk_remise_except = $objp->fk_remise_except;
                        $line->remise_percent   = $objp->remise_percent;
                        $line->price            = $objp->price;		// TODO deprecated

                        $line->info_bits        = $objp->info_bits;
                        $line->total_ht         = $objp->total_ht;
                        $line->total_tva        = $objp->total_tva;
                        $line->total_localtax1	= $objp->total_localtax1;
                        $line->total_localtax2	= $objp->total_localtax2;
                        $line->total_ttc        = $objp->total_ttc;
      					$line->fk_fournprice 	= $objp->fk_fournprice;
						$marginInfos			= getMarginInfos($objp->subprice, $objp->remise_percent, $objp->tva_tx, $objp->localtax1_tx, $objp->localtax2_tx, $line->fk_fournprice, $objp->pa_ht);
						$line->pa_ht 			= $marginInfos[0];
						$line->marge_tx			= $marginInfos[1];
						$line->marque_tx		= $marginInfos[2];
                        $line->special_code     = $objp->special_code;
                        $line->rang             = $objp->rang;

                        $line->fk_product       = $objp->fk_product;

                        $line->ref				= $objp->product_ref;		// TODO deprecated
                        $line->product_ref		= $objp->product_ref;
                        $line->libelle			= $objp->product_label;		// TODO deprecated
                        $line->product_label	= $objp->product_label;
                        $line->product_desc     = $objp->product_desc; 		// Description produit
                        $line->fk_product_type  = $objp->fk_product_type;

                        $line->date_start  		= $objp->date_start;
                        $line->date_end  		= $objp->date_end;

                        $this->lines[$i]        = $line;
                        //dol_syslog("1 ".$line->fk_product);
                        //print "xx $i ".$this->lines[$i]->fk_product;
                        $i++;
                    }
                    $this->db->free($result);
                }
                else
                {
                    $this->error=$this->db->error();
                    dol_syslog(get_class($this)."::fetch Error ".$this->error, LOG_ERR);
                    return -1;
                }

                // Retreive all extrafield for propal
                // fetch optionals attributes and labels
                if(!class_exists('Extrafields'))
                	require_once(DOL_DOCUMENT_ROOT.'/core/class/extrafields.class.php');
                $extrafields=new ExtraFields($this->db);
                $extralabels=$extrafields->fetch_name_optionals_label($this->table_element,true);
                if (count($extralabels)>0) {
                	$this->fetch_optionals($this->id,$extralabels);
                }
                return 1;
            }

            $this->error="Record Not Found";
            return 0;
        }
        else
        {
            $this->error=$this->db->error();
            dol_syslog(get_class($this)."::fetch Error ".$this->error, LOG_ERR);
            return -1;
        }
    }

    /**
     *	Update value of extrafields on the proposal
     *
     *	@param      User	$user       Object user that modify
     *	@return     int         		<0 if ko, >0 if ok
     */
    function update_extrafields($user)
    {
    	// Actions on extra fields (by external module or standard code)
    	// FIXME le hook fait double emploi avec le trigger !!
    	$hookmanager->initHooks(array('propaldao'));
    	$parameters=array('id'=>$this->id);
    	$reshook=$hookmanager->executeHooks('insertExtraFields',$parameters,$this,$action);    // Note that $action and $object may have been modified by some hooks
    	if (empty($reshook))
    	{
    		if (empty($conf->global->MAIN_EXTRAFIELDS_DISABLED)) // For avoid conflicts if trigger used
    		{
    			$result=$this->insertExtraFields();
    			if ($result < 0)
    			{
    				$error++;
    			}
    		}
    	}
    	else if ($reshook < 0) $error++;

		if (!$error)
	    {
	    	return 1;
	    }
	    else
	    {
	    	return -1;
	    }

    }

    /**
     *  Set status to validated
     *
     *  @param	User	$user       Object user that validate
     *  @param	int		$notrigger	1=Does not execute triggers, 0= execuete triggers
     *  @return int         		<0 if KO, >=0 if OK
     */
    function valid($user, $notrigger=0)
    {
        global $conf,$langs;

        $error=0;
        $now=dol_now();

        if ($user->rights->propale->valider)
        {
            $this->db->begin();

            // Numbering module definition
            $soc = new Societe($this->db);
            $soc->fetch($this->socid);

            // Class of company linked to propal
            $result=$soc->set_as_client();

            // Define new ref
            if (! $error && (preg_match('/^[\(]?PROV/i', $this->ref)))
            {
            	$num = $this->getNextNumRef($soc);
            }
            else
          {
            	$num = $this->ref;
            }

            $sql = "UPDATE ".MAIN_DB_PREFIX."propal";
            $sql.= " SET ref = '".$num."',";
            $sql.= " fk_statut = 1, date_valid='".$this->db->idate($now)."', fk_user_valid=".$user->id;
            $sql.= " WHERE rowid = ".$this->id." AND fk_statut = 0";

            dol_syslog(get_class($this).'::valid sql='.$sql);
            if ($this->db->query($sql))
            {
                if (! $notrigger)
                {
                    // Appel des triggers
                    include_once DOL_DOCUMENT_ROOT . '/core/class/interfaces.class.php';
                    $interface=new Interfaces($this->db);
                    $result=$interface->run_triggers('PROPAL_VALIDATE',$this,$user,$langs,$conf);
                    if ($result < 0) {
                        $error++; $this->errors=$interface->errors;
                    }
                    // Fin appel triggers
                }

                if (! $error)
                {
                    $this->brouillon=0;
                    $this->statut = 1;
                    $this->user_valid_id=$user->id;
                    $this->datev=$now;
                    $this->db->commit();
                    return 1;
                }
                else
                {
                    $this->db->rollback();
                    return -2;
                }
            }
            else
            {
                $this->db->rollback();
                return -1;
            }
        }
    }


    /**
     *  Define proposal date
     *
     *  @param  User		$user      		Object user that modify
     *  @param  timestamp	$date			Date
     *  @return	int         				<0 if KO, >0 if OK
     */
    function set_date($user, $date)
    {
        if (empty($date))
        {
            $this->error='ErrorBadParameter';
            dol_syslog(get_class($this)."::set_date ".$this->error, LOG_ERR);
            return -1;
        }

        if ($user->rights->propale->creer)
        {
            $sql = "UPDATE ".MAIN_DB_PREFIX."propal SET datep = '".$this->db->idate($date)."'";
            $sql.= " WHERE rowid = ".$this->id." AND fk_statut = 0";

            dol_syslog(get_class($this)."::set_date sql=".$sql);
            if ($this->db->query($sql) )
            {
                $this->date = $date;
                $this->datep = $date;    // deprecated
                return 1;
            }
            else
            {
                $this->error=$this->db->lasterror();
                dol_syslog(get_class($this)."::set_date ".$this->error, LOG_ERR);
                return -1;
            }
        }
    }

    /**
     *	Define end validity date
     *
     *	@param		User		$user        		Object user that modify
     *	@param      timestamp	$date_fin_validite	End of validity date
     *	@return     int         					<0 if KO, >0 if OK
     */
    function set_echeance($user, $date_fin_validite)
    {
        if ($user->rights->propale->creer)
        {
            $sql = "UPDATE ".MAIN_DB_PREFIX."propal SET fin_validite = ".($date_fin_validite!=''?"'".$this->db->idate($date_fin_validite)."'":'null');
            $sql.= " WHERE rowid = ".$this->id." AND fk_statut = 0";
            if ($this->db->query($sql) )
            {
                $this->fin_validite = $date_fin_validite;
                return 1;
            }
            else
            {
                $this->error=$this->db->error();
                dol_syslog(get_class($this)."::set_echeance Erreur SQL".$this->error, LOG_ERR);
                return -1;
            }
        }
    }

    /**
     *	Set delivery date
     *
     *	@param      User 		$user        		Object user that modify
     *	@param      timestamp	$date_livraison     Delivery date
     *	@return     int         					<0 if ko, >0 if ok
     */
    function set_date_livraison($user, $date_livraison)
    {
        if ($user->rights->propale->creer)
        {
            $sql = "UPDATE ".MAIN_DB_PREFIX."propal ";
            $sql.= " SET date_livraison = ".($date_livraison!=''?"'".$this->db->idate($date_livraison)."'":'null');
            $sql.= " WHERE rowid = ".$this->id;

            if ($this->db->query($sql))
            {
                $this->date_livraison = $date_livraison;
                return 1;
            }
            else
            {
                $this->error=$this->db->error();
                dol_syslog(get_class($this)."::set_date_livraison Erreur SQL");
                return -1;
            }
        }
    }

    /**
     *  Set delivery
     *
     *  @param		User	$user		  	Object user that modify
     *  @param      int		$id				Availability id
     *  @return     int           			<0 if KO, >0 if OK
     */
    function set_availability($user, $id)
    {
        if ($user->rights->propale->creer)
        {
            $sql = "UPDATE ".MAIN_DB_PREFIX."propal ";
            $sql.= " SET fk_availability = '".$id."'";
            $sql.= " WHERE rowid = ".$this->id;

            if ($this->db->query($sql))
            {
                $this->fk_availability = $id;
                return 1;
            }
            else
            {
                $this->error=$this->db->error();
                dol_syslog(get_class($this)."::set_availability Erreur SQL");
                return -1;
            }
        }
    }

    /**
     *  Set source of demand
     *
     *  @param		User	$user		Object user that modify
     *  @param      int		$id			Input reason id
     *  @return     int           		<0 if KO, >0 if OK
     */
    function set_demand_reason($user, $id)
    {
        if ($user->rights->propale->creer)
        {
            $sql = "UPDATE ".MAIN_DB_PREFIX."propal ";
            $sql.= " SET fk_input_reason = '".$id."'";
            $sql.= " WHERE rowid = ".$this->id;

            if ($this->db->query($sql))
            {
                $this->fk_input_reason = $id;
                return 1;
            }
            else
            {
                $this->error=$this->db->error();
                dol_syslog(get_class($this)."::set_demand_reason Erreur SQL");
                return -1;
            }
        }
    }

    /**
     * Set customer reference number
     *
     *  @param      User	$user			Object user that modify
     *  @param      string	$ref_client		Customer reference
     *  @return     int						<0 if ko, >0 if ok
     */
    function set_ref_client($user, $ref_client)
    {
        if ($user->rights->propale->creer)
        {
            dol_syslog('Propale::set_ref_client this->id='.$this->id.', ref_client='.$ref_client);

            $sql = 'UPDATE '.MAIN_DB_PREFIX.'propal SET ref_client = '.(empty($ref_client) ? 'NULL' : '\''.$this->db->escape($ref_client).'\'');
            $sql.= ' WHERE rowid = '.$this->id;
            if ($this->db->query($sql) )
            {
                $this->ref_client = $ref_client;
                return 1;
            }
            else
            {
                $this->error=$this->db->error();
                dol_syslog('Propale::set_ref_client Erreur '.$this->error.' - '.$sql);
                return -2;
            }
        }
        else
        {
            return -1;
        }
    }

    /**
     *	Set an overall discount on the proposal
     *
     *	@param      User	$user       Object user that modify
     *	@param      double	$remise      Amount discount
     *	@return     int         		<0 if ko, >0 if ok
     */
    function set_remise_percent($user, $remise)
    {
        $remise=trim($remise)?trim($remise):0;

        if ($user->rights->propale->creer)
        {
            $remise = price2num($remise);

            $sql = "UPDATE ".MAIN_DB_PREFIX."propal SET remise_percent = ".$remise;
            $sql.= " WHERE rowid = ".$this->id." AND fk_statut = 0";

            if ($this->db->query($sql) )
            {
                $this->remise_percent = $remise;
                $this->update_price(1);
                return 1;
            }
            else
            {
                $this->error=$this->db->error();
                dol_syslog(get_class($this)."::set_remise_percent Error sql=$sql");
                return -1;
            }
        }
    }


    /**
     *	Set an absolute overall discount on the proposal
     *
     *	@param      User	$user        Object user that modify
     *	@param      double	$remise      Amount discount
     *	@return     int         		<0 if ko, >0 if ok
     */
    function set_remise_absolue($user, $remise)
    {
        $remise=trim($remise)?trim($remise):0;

        if ($user->rights->propale->creer)
        {
            $remise = price2num($remise);

            $sql = "UPDATE ".MAIN_DB_PREFIX."propal ";
            $sql.= " SET remise_absolue = ".$remise;
            $sql.= " WHERE rowid = ".$this->id." AND fk_statut = 0";

            if ($this->db->query($sql) )
            {
                $this->remise_absolue = $remise;
                $this->update_price(1);
                return 1;
            }
            else
            {
                $this->error=$this->db->error();
                dol_syslog(get_class($this)."::set_remise_absolue Error sql=$sql");
                return -1;
            }
        }
    }



    /**
     *	Close the commercial proposal
     *
     *	@param      User	$user		Object user that close
     *	@param      int		$statut		Statut
     *	@param      text	$note		Comment
     *	@return     int         		<0 if KO, >0 if OK
     */
    function reopen($user, $statut, $note)
    {
        global $langs,$conf;

        $this->statut = $statut;
        $error=0;
        $now=dol_now();

        $this->db->begin();

        $sql = "UPDATE ".MAIN_DB_PREFIX."propal";
        $sql.= " SET fk_statut = ".$statut.", note_private = '".$this->db->escape($note)."', date_cloture=".$this->db->idate($now).", fk_user_cloture=".$user->id;
        $sql.= " WHERE rowid = ".$this->id;

        $resql=$this->db->query($sql);
        if ($resql)
        {

        }
    }


    /**
     *	Close the commercial proposal
     *
     *	@param      User	$user		Object user that close
     *	@param      int		$statut		Statut
     *	@param      text	$note		Comment
     *	@return     int         		<0 if KO, >0 if OK
     */
    function cloture($user, $statut, $note)
    {
        global $langs,$conf;

        $this->statut = $statut;
        $error=0;
        $now=dol_now();

        $this->db->begin();

        $sql = "UPDATE ".MAIN_DB_PREFIX."propal";
        $sql.= " SET fk_statut = ".$statut.", note_private = '".$this->db->escape($note)."', date_cloture=".$this->db->idate($now).", fk_user_cloture=".$user->id;
        $sql.= " WHERE rowid = ".$this->id;

        $resql=$this->db->query($sql);
        if ($resql)
        {
            if ($statut == 2)
            {
                // Classe la societe rattachee comme client
                $soc=new Societe($this->db);
                $soc->id = $this->socid;
                $result=$soc->set_as_client();

                if ($result < 0)
                {
                    $this->error=$this->db->error();
                    $this->db->rollback();
                    return -2;
                }

                if (empty($conf->global->MAIN_DISABLE_PDF_AUTOUPDATE))
                {
                	// Define output language
                	$outputlangs = $langs;
                	if (! empty($conf->global->MAIN_MULTILANGS))
                	{
                		$outputlangs = new Translate("",$conf);
                		$newlang=(GETPOST('lang_id') ? GETPOST('lang_id') : $this->client->default_lang);
                		$outputlangs->setDefaultLang($newlang);
                	}
                	//$ret=$object->fetch($id);    // Reload to get new records
                	propale_pdf_create($this->db, $this, $conf->global->PROPALE_ADDON_PDF_ODT_TOBILL?$conf->global->PROPALE_ADDON_PDF_ODT_TOBILL:$this->modelpdf, $outputlangs, $hidedetails, $hidedesc, $hideref);
                }

                // Appel des triggers
                include_once DOL_DOCUMENT_ROOT . '/core/class/interfaces.class.php';
                $interface=new Interfaces($this->db);
                $result=$interface->run_triggers('PROPAL_CLOSE_SIGNED',$this,$user,$langs,$conf);
                if ($result < 0) {
                    $error++; $this->errors=$interface->errors;
                }
                // Fin appel triggers
            }
            else
            {

            	if (empty($conf->global->MAIN_DISABLE_PDF_AUTOUPDATE))
            	{
            		// Define output language
            		$outputlangs = $langs;
            		if (! empty($conf->global->MAIN_MULTILANGS))
            		{
            			$outputlangs = new Translate("",$conf);
            			$newlang=(GETPOST('lang_id') ? GETPOST('lang_id') : $this->client->default_lang);
            			$outputlangs->setDefaultLang($newlang);
            		}
            		//$ret=$object->fetch($id);    // Reload to get new records
            		propale_pdf_create($this->db, $this, $conf->global->PROPALE_ADDON_PDF_ODT_CLOSED?$conf->global->PROPALE_ADDON_PDF_ODT_CLOSED:$this->modelpdf, $outputlangs, $hidedetails, $hidedesc, $hideref);
            	}

                // Appel des triggers
                include_once DOL_DOCUMENT_ROOT . '/core/class/interfaces.class.php';
                $interface=new Interfaces($this->db);
                $result=$interface->run_triggers('PROPAL_CLOSE_REFUSED',$this,$user,$langs,$conf);
                if ($result < 0) {
                    $error++; $this->errors=$interface->errors;
                }
                // Fin appel triggers
            }

            $this->db->commit();
            return 1;
        }
        else
        {
            $this->error=$this->db->error();
            $this->db->rollback();
            return -1;
        }
    }

    /**
     *	Class invoiced the Propal
     *
     *	@return     int     	<0 si ko, >0 si ok
     */
    function classifyBilled()
    {
        $sql = 'UPDATE '.MAIN_DB_PREFIX.'propal SET fk_statut = 4';
        $sql .= ' WHERE rowid = '.$this->id.' AND fk_statut > 0 ;';
        if ($this->db->query($sql) )
        {
        	$this->statut=4;
            return 1;
        }
        else
        {
            dol_print_error($this->db);
        }
    }

    /**
     *	Class invoiced the Propal
     *
     *	@return     int     	<0 si ko, >0 si ok
     */
    function classer_facturee()
    {
    	return $this->classifyBilled();
    }

    /**
     *	Set draft status
     *
     *	@param		User	$user		Object user that modify
     *	@return		int					<0 if KO, >0 if OK
     */
    function set_draft($user)
    {
        global $conf,$langs;

        $sql = "UPDATE ".MAIN_DB_PREFIX."propal SET fk_statut = 0";
        $sql.= " WHERE rowid = ".$this->id;

        if ($this->db->query($sql))
        {
            $this->statut = 0;
            $this->brouillon = 1;
            return 1;
        }
        else
        {
            return -1;
        }
    }


    /**
     *    Return list of proposal (eventually filtered on user) into an array
     *
     *    @param	int		$shortlist			0=Return array[id]=ref, 1=Return array[](id=>id,ref=>ref,name=>name)
     *    @param	int		$draft				0=not draft, 1=draft
     *    @param	int		$notcurrentuser		0=all user, 1=not current user
     *    @param    int		$socid				Id third pary
     *    @param    int		$limit				For pagination
     *    @param    int		$offset				For pagination
     *    @param    string	$sortfield			Sort criteria
     *    @param    string	$sortorder			Sort order
     *    @return	int		       				-1 if KO, array with result if OK
     */
    function liste_array($shortlist=0, $draft=0, $notcurrentuser=0, $socid=0, $limit=0, $offset=0, $sortfield='p.datep', $sortorder='DESC')
    {
        global $conf,$user;

        $ga = array();

        $sql = "SELECT s.rowid, s.nom as name, s.client,";
        $sql.= " p.rowid as propalid, p.fk_statut, p.total_ht, p.ref, p.remise, ";
        $sql.= " p.datep as dp, p.fin_validite as datelimite";
        if (! $user->rights->societe->client->voir && ! $socid) $sql .= ", sc.fk_soc, sc.fk_user";
        $sql.= " FROM ".MAIN_DB_PREFIX."societe as s, ".MAIN_DB_PREFIX."propal as p, ".MAIN_DB_PREFIX."c_propalst as c";
		if (! $user->rights->societe->client->voir && ! $socid) $sql .= ", ".MAIN_DB_PREFIX."societe_commerciaux as sc";
        $sql.= " WHERE p.entity = ".$conf->entity;
        $sql.= " AND p.fk_soc = s.rowid";
        $sql.= " AND p.fk_statut = c.id";
        if (! $user->rights->societe->client->voir && ! $socid) //restriction
        {
        	$sql.= " AND s.rowid = sc.fk_soc AND sc.fk_user = " .$user->id;
        }
        if ($socid) $sql.= " AND s.rowid = ".$socid;
        if ($draft)	$sql.= " AND p.fk_statut = 0";
        if ($notcurrentuser > 0) $sql.= " AND p.fk_user_author <> ".$user->id;
        $sql.= $this->db->order($sortfield,$sortorder);
        $sql.= $this->db->plimit($limit,$offset);

        $result=$this->db->query($sql);
        if ($result)
        {
            $num = $this->db->num_rows($result);
            if ($num)
            {
                $i = 0;
                while ($i < $num)
                {
                    $obj = $this->db->fetch_object($result);

                    if ($shortlist == 1)
                    {
                        $ga[$obj->propalid] = $obj->ref;
                    }
                    else if ($shortlist == 2)
                    {
                        $ga[$obj->propalid] = $obj->ref.' ('.$obj->name.')';
                    }
                    else
					{
                        $ga[$i]['id']	= $obj->propalid;
                        $ga[$i]['ref'] 	= $obj->ref;
                        $ga[$i]['name'] = $obj->name;
                    }

                    $i++;
                }
            }
            return $ga;
        }
        else
        {
            dol_print_error($this->db);
            return -1;
        }
    }

    /**
     *  Returns an array with the numbers of related invoices
     *
     *	@return	array		Array of invoices
     */
    function getInvoiceArrayList()
    {
        return $this->InvoiceArrayList($this->id);
    }

    /**
     *  Returns an array with id and ref of related invoices
     *
     *	@param		int		$id			Id propal
     *	@return		array				Array of invoices id
     */
    function InvoiceArrayList($id)
    {
        $ga = array();
        $linkedInvoices = array();

        $this->fetchObjectLinked($id,$this->element);
        foreach($this->linkedObjectsIds as $objecttype => $objectid)
        {
            $numi=count($objectid);
            for ($i=0;$i<$numi;$i++)
            {
                // Cas des factures liees directement
                if ($objecttype == 'facture')
                {
                    $linkedInvoices[] = $objectid[$i];
                }
                // Cas des factures liees via la commande
                else
                {
                    $this->fetchObjectLinked($objectid[$i],$objecttype);
                    foreach($this->linkedObjectsIds as $subobjecttype => $subobjectid)
                    {
                        $numj=count($subobjectid);
                        for ($j=0;$j<$numj;$j++)
                        {
                            $linkedInvoices[] = $subobjectid[$j];
                        }
                    }
                }
            }
        }

        if (count($linkedInvoices) > 0)
        {
            $sql= "SELECT rowid as facid, facnumber, total, datef as df, fk_user_author, fk_statut, paye";
            $sql.= " FROM ".MAIN_DB_PREFIX."facture";
            $sql.= " WHERE rowid IN (".implode(',',$linkedInvoices).")";

            dol_syslog(get_class($this)."::InvoiceArrayList sql=".$sql);
            $resql=$this->db->query($sql);

            if ($resql)
            {
                $tab_sqlobj=array();
                $nump = $this->db->num_rows($resql);
                for ($i = 0;$i < $nump;$i++)
                {
                    $sqlobj = $this->db->fetch_object($resql);
                    $tab_sqlobj[] = $sqlobj;
                }
                $this->db->free($resql);

                $nump = count($tab_sqlobj);

                if ($nump)
                {
                    $i = 0;
                    while ($i < $nump)
                    {
                        $obj = array_shift($tab_sqlobj);

                        $ga[$i] = $obj;

                        $i++;
                    }
                }
                return $ga;
            }
            else
            {
                return -1;
            }
        }
        else return $ga;
    }

    /**
     *	Delete proposal
     *
     *	@param	User	$user        	Object user that delete
     *	@param	int		$notrigger		1=Does not execute triggers, 0= execuete triggers
     *	@return	int						1 if ok, otherwise if error
     */
    function delete($user, $notrigger=0)
    {
        global $conf,$langs;
        require_once DOL_DOCUMENT_ROOT.'/core/lib/files.lib.php';

        $error=0;

        $this->db->begin();

        if (! $error && ! $notrigger)
        {
            // Call triggers
            include_once DOL_DOCUMENT_ROOT . '/core/class/interfaces.class.php';
            $interface=new Interfaces($this->db);
            $result=$interface->run_triggers('PROPAL_DELETE',$this,$user,$langs,$conf);
            if ($result < 0) {
                $error++; $this->errors=$interface->errors;
            }
            // End call triggers
        }

        if (! $error)
        {
            $sql = "DELETE FROM ".MAIN_DB_PREFIX."propaldet WHERE fk_propal = ".$this->id;
            if ($this->db->query($sql))
            {
                $sql = "DELETE FROM ".MAIN_DB_PREFIX."propal WHERE rowid = ".$this->id;
                if ($this->db->query($sql))
                {
                    // Delete linked object
                    $res = $this->deleteObjectLinked();
                    if ($res < 0) $error++;

                    // Delete linked contacts
                    $res = $this->delete_linked_contact();
                    if ($res < 0) $error++;

                    if (! $error)
                    {
                        // We remove directory
                        $ref = dol_sanitizeFileName($this->ref);
                        if ($conf->propal->dir_output)
                        {
                            $dir = $conf->propal->dir_output . "/" . $ref ;
                            $file = $dir . "/" . $ref . ".pdf";
                            if (file_exists($file))
                            {
                                dol_delete_preview($this);

                                if (! dol_delete_file($file,0,0,0,$this)) // For triggers
                                {
                                    $this->error='ErrorFailToDeleteFile';
                                    $this->errors=array('ErrorFailToDeleteFile');
                                	$this->db->rollback();
                                    return 0;
                                }
                            }
                            if (file_exists($dir))
                            {
                                $res=@dol_delete_dir_recursive($dir);
                                if (! $res)
                                {
                                    $this->error='ErrorFailToDeleteDir';
                                    $this->errors=array('ErrorFailToDeleteDir');
                                    $this->db->rollback();
                                    return 0;
                                }
                            }
                        }
                    }

                    // Removed extrafields
                    if (! $error)
                    {
                    	if (empty($conf->global->MAIN_EXTRAFIELDS_DISABLED)) // For avoid conflicts if trigger used
                    	{
                    		$result=$this->deleteExtraFields();
                    		if ($result < 0)
                    		{
                    			$error++;
                    			$errorflag=-4;
                    			dol_syslog(get_class($this)."::delete erreur ".$errorflag." ".$this->error, LOG_ERR);
                    		}
                    	}
                    }

                    if (! $error)
                    {
                        dol_syslog(get_class($this)."::delete $this->id by $user->id", LOG_DEBUG);
                        $this->db->commit();
                        return 1;
                    }
                    else
                    {
                        $this->error=$this->db->lasterror();
                        dol_syslog(get_class($this)."::delete ".$this->error, LOG_ERR);
                        $this->db->rollback();
                        return 0;
                    }
                }
                else
                {
                    $this->error=$this->db->lasterror();
                    dol_syslog(get_class($this)."::delete ".$this->error, LOG_ERR);
                    $this->db->rollback();
                    return -3;
                }
            }
            else
            {
                $this->error=$this->db->lasterror();
                dol_syslog(get_class($this)."::delete ".$this->error, LOG_ERR);
                $this->db->rollback();
                return -2;
            }
        }
        else
        {
            $this->error=$this->db->lasterror();
            dol_syslog(get_class($this)."::delete ".$this->error, LOG_ERR);
            $this->db->rollback();
            return -1;
        }
    }

    /**
     *  Change the delivery time
     *
     *  @param	int	$availability_id	Id of new delivery time
     *  @return int                  	>0 if OK, <0 if KO
     */
    function availability($availability_id)
    {
        dol_syslog('Propale::availability('.$availability_id.')');
        if ($this->statut >= 0)
        {
            $sql = 'UPDATE '.MAIN_DB_PREFIX.'propal';
            $sql .= ' SET fk_availability = '.$availability_id;
            $sql .= ' WHERE rowid='.$this->id;
            if ( $this->db->query($sql) )
            {
                $this->availability_id = $availability_id;
                return 1;
            }
            else
            {
                dol_syslog('Propale::availability Erreur '.$sql.' - '.$this->db->error());
                $this->error=$this->db->error();
                return -1;
            }
        }
        else
        {
            dol_syslog('Propale::availability, etat propale incompatible');
            $this->error='Etat propale incompatible '.$this->statut;
            return -2;
        }
    }

    /**
     *	Change source demand
     *
     *	@param	int $demand_reason_id 	Id of new source demand
     *	@return int						>0 si ok, <0 si ko
     */
    function demand_reason($demand_reason_id)
    {
        dol_syslog('Propale::demand_reason('.$demand_reason_id.')');
        if ($this->statut >= 0)
        {
            $sql = 'UPDATE '.MAIN_DB_PREFIX.'propal';
            $sql .= ' SET fk_input_reason = '.$demand_reason_id;
            $sql .= ' WHERE rowid='.$this->id;
            if ( $this->db->query($sql) )
            {
                $this->demand_reason_id = $demand_reason_id;
                return 1;
            }
            else
            {
                dol_syslog('Propale::demand_reason Erreur '.$sql.' - '.$this->db->error());
                $this->error=$this->db->error();
                return -1;
            }
        }
        else
        {
            dol_syslog('Propale::demand_reason, etat propale incompatible');
            $this->error='Etat propale incompatible '.$this->statut;
            return -2;
        }
    }


    /**
     *	Object Proposal Information
     *
     * 	@param	int		$id		Proposal id
     *  @return	void
     */
    function info($id)
    {
        $sql = "SELECT c.rowid, ";
        $sql.= " c.datec, c.date_valid as datev, c.date_cloture as dateo,";
        $sql.= " c.fk_user_author, c.fk_user_valid, c.fk_user_cloture";
        $sql.= " FROM ".MAIN_DB_PREFIX."propal as c";
        $sql.= " WHERE c.rowid = ".$id;

        $result = $this->db->query($sql);

        if ($result)
        {
            if ($this->db->num_rows($result))
            {
                $obj = $this->db->fetch_object($result);

                $this->id                = $obj->rowid;

                $this->date_creation     = $this->db->jdate($obj->datec);
                $this->date_validation   = $this->db->jdate($obj->datev);
                $this->date_cloture      = $this->db->jdate($obj->dateo);

                $cuser = new User($this->db);
                $cuser->fetch($obj->fk_user_author);
                $this->user_creation     = $cuser;

                if ($obj->fk_user_valid)
                {
                    $vuser = new User($this->db);
                    $vuser->fetch($obj->fk_user_valid);
                    $this->user_validation     = $vuser;
                }

                if ($obj->fk_user_cloture)
                {
                    $cluser = new User($this->db);
                    $cluser->fetch($obj->fk_user_cloture);
                    $this->user_cloture     = $cluser;
                }


            }
            $this->db->free($result);

        }
        else
        {
            dol_print_error($this->db);
        }
    }


    /**
     *    	Return label of status of proposal (draft, validated, ...)
     *
     *    	@param      int			$mode        0=long label, 1=short label, 2=Picto + short label, 3=Picto, 4=Picto + long label, 5=Short label + Picto
     *    	@return     string		Label
     */
    function getLibStatut($mode=0)
    {
        return $this->LibStatut($this->statut,$mode);
    }

    /**
     *    	Return label of a status (draft, validated, ...)
     *
     *    	@param      int			$statut		id statut
     *    	@param      int			$mode      	0=long label, 1=short label, 2=Picto + short label, 3=Picto, 4=Picto + long label, 5=Short label + Picto
     *    	@return     string		Label
     */
    function LibStatut($statut,$mode=1)
    {
        global $langs;
        $langs->load("propal");

        if ($mode == 0)
        {
            return $this->labelstatut[$statut];
        }
        if ($mode == 1)
        {
            return $this->labelstatut_short[$statut];
        }
        if ($mode == 2)
        {
            if ($statut==0) return img_picto($langs->trans('PropalStatusDraftShort'),'statut0').' '.$this->labelstatut_short[$statut];
            if ($statut==1) return img_picto($langs->trans('PropalStatusOpenedShort'),'statut1').' '.$this->labelstatut_short[$statut];
            if ($statut==2) return img_picto($langs->trans('PropalStatusSignedShort'),'statut3').' '.$this->labelstatut_short[$statut];
            if ($statut==3) return img_picto($langs->trans('PropalStatusNotSignedShort'),'statut5').' '.$this->labelstatut_short[$statut];
            if ($statut==4) return img_picto($langs->trans('PropalStatusBilledShort'),'statut6').' '.$this->labelstatut_short[$statut];
        }
        if ($mode == 3)
        {
            if ($statut==0) return img_picto($langs->trans('PropalStatusDraftShort'),'statut0');
            if ($statut==1) return img_picto($langs->trans('PropalStatusOpenedShort'),'statut1');
            if ($statut==2) return img_picto($langs->trans('PropalStatusSignedShort'),'statut3');
            if ($statut==3) return img_picto($langs->trans('PropalStatusNotSignedShort'),'statut5');
            if ($statut==4) return img_picto($langs->trans('PropalStatusBilledShort'),'statut6');
        }
        if ($mode == 4)
        {
            if ($statut==0) return img_picto($langs->trans('PropalStatusDraft'),'statut0').' '.$this->labelstatut[$statut];
            if ($statut==1) return img_picto($langs->trans('PropalStatusOpened'),'statut1').' '.$this->labelstatut[$statut];
            if ($statut==2) return img_picto($langs->trans('PropalStatusSigned'),'statut3').' '.$this->labelstatut[$statut];
            if ($statut==3) return img_picto($langs->trans('PropalStatusNotSigned'),'statut5').' '.$this->labelstatut[$statut];
            if ($statut==4) return img_picto($langs->trans('PropalStatusBilled'),'statut6').' '.$this->labelstatut[$statut];
        }
        if ($mode == 5)
        {
            if ($statut==0) return '<span class="hideonsmartphone">'.$this->labelstatut_short[$statut].' </span>'.img_picto($langs->trans('PropalStatusDraftShort'),'statut0');
            if ($statut==1) return '<span class="hideonsmartphone">'.$this->labelstatut_short[$statut].' </span>'.img_picto($langs->trans('PropalStatusOpenedShort'),'statut1');
            if ($statut==2) return '<span class="hideonsmartphone">'.$this->labelstatut_short[$statut].' </span>'.img_picto($langs->trans('PropalStatusSignedShort'),'statut3');
            if ($statut==3) return '<span class="hideonsmartphone">'.$this->labelstatut_short[$statut].' </span>'.img_picto($langs->trans('PropalStatusNotSignedShort'),'statut5');
            if ($statut==4) return '<span class="hideonsmartphone">'.$this->labelstatut_short[$statut].' </span>'.img_picto($langs->trans('PropalStatusBilledShort'),'statut6');
        }
    }


    /**
     *      Load indicators for dashboard (this->nbtodo and this->nbtodolate)
     *
     *      @param          User	$user   Object user
     *      @param          int		$mode   "opened" for proposal to close, "signed" for proposal to invoice
     *      @return         int     		<0 if KO, >0 if OK
     */
    function load_board($user,$mode)
    {
        global $conf, $user;

        $now=dol_now();

        $this->nbtodo=$this->nbtodolate=0;
        $clause = " WHERE";

        $sql = "SELECT p.rowid, p.ref, p.datec as datec, p.fin_validite as datefin";
        $sql.= " FROM ".MAIN_DB_PREFIX."propal as p";
        if (!$user->rights->societe->client->voir && !$user->societe_id)
        {
            $sql.= " LEFT JOIN ".MAIN_DB_PREFIX."societe_commerciaux as sc ON p.fk_soc = sc.fk_soc";
            $sql.= " WHERE sc.fk_user = " .$user->id;
            $clause = " AND";
        }
        $sql.= $clause." p.entity = ".$conf->entity;
        if ($mode == 'opened') $sql.= " AND p.fk_statut = 1";
        if ($mode == 'signed') $sql.= " AND p.fk_statut = 2";
        if ($user->societe_id) $sql.= " AND p.fk_soc = ".$user->societe_id;

        $resql=$this->db->query($sql);
        if ($resql)
        {
            if ($mode == 'opened') $delay_warning=$conf->propal->cloture->warning_delay;
            if ($mode == 'signed') $delay_warning=$conf->propal->facturation->warning_delay;

            while ($obj=$this->db->fetch_object($resql))
            {
                $this->nbtodo++;
                if ($mode == 'opened')
                {
                    $datelimit = $this->db->jdate($obj->datefin);
                    if ($datelimit < ($now - $delay_warning))
                    {
                        $this->nbtodolate++;
                    }
                }
                // TODO Definir regle des propales a facturer en retard
                // if ($mode == 'signed' && ! count($this->FactureListeArray($obj->rowid))) $this->nbtodolate++;
            }
            return 1;
        }
        else
        {
            $this->error=$this->db->error();
            return -1;
        }
    }


    /**
     *  Initialise an instance with random values.
     *  Used to build previews or test instances.
     *	id must be 0 if object instance is a specimen.
     *
     *  @return	void
     */
    function initAsSpecimen()
    {
        global $user,$langs,$conf;

        // Charge tableau des produits prodids
        $prodids = array();
        $sql = "SELECT rowid";
        $sql.= " FROM ".MAIN_DB_PREFIX."product";
        $sql.= " WHERE entity IN (".getEntity('product', 1).")";
        $resql = $this->db->query($sql);
        if ($resql)
        {
            $num_prods = $this->db->num_rows($resql);
            $i = 0;
            while ($i < $num_prods)
            {
                $i++;
                $row = $this->db->fetch_row($resql);
                $prodids[$i] = $row[0];
            }
        }

        // Initialise parametres
        $this->id=0;
        $this->ref = 'SPECIMEN';
        $this->ref_client='NEMICEPS';
        $this->specimen=1;
        $this->socid = 1;
        $this->date = time();
        $this->fin_validite = $this->date+3600*24*30;
        $this->cond_reglement_id   = 1;
        $this->cond_reglement_code = 'RECEP';
        $this->mode_reglement_id   = 7;
        $this->mode_reglement_code = 'CHQ';
        $this->availability_id     = 1;
        $this->availability_code   = 'AV_NOW';
        $this->demand_reason_id    = 1;
        $this->demand_reason_code  = 'SRC_00';
        $this->note_public='This is a comment (public)';
        $this->note_private='This is a comment (private)';
        // Lines
        $nbp = 5;
        $xnbp = 0;
        while ($xnbp < $nbp)
        {
            $line=new PropaleLigne($this->db);
            $line->desc=$langs->trans("Description")." ".$xnbp;
            $line->qty=1;
            $line->subprice=100;
            $line->price=100;
            $line->tva_tx=19.6;
            $line->localtax1_tx=0;
            $line->localtax2_tx=0;
            if ($xnbp == 2)
            {
                $line->total_ht=50;
                $line->total_ttc=59.8;
                $line->total_tva=9.8;
                $line->remise_percent=50;
            }
            else
            {
                $line->total_ht=100;
                $line->total_ttc=119.6;
                $line->total_tva=19.6;
                $line->remise_percent=00;
            }

            $prodid = rand(1, $num_prods);
            $line->fk_product=$prodids[$prodid];

            $this->lines[$xnbp]=$line;

            $this->total_ht       += $line->total_ht;
            $this->total_tva      += $line->total_tva;
            $this->total_ttc      += $line->total_ttc;

            $xnbp++;
        }
    }

    /**
     *      Charge indicateurs this->nb de tableau de bord
     *
     *      @return     int         <0 if ko, >0 if ok
     */
    function load_state_board()
    {
        global $conf, $user;

        $this->nb=array();
        $clause = "WHERE";

        $sql = "SELECT count(p.rowid) as nb";
        $sql.= " FROM ".MAIN_DB_PREFIX."propal as p";
        $sql.= " LEFT JOIN ".MAIN_DB_PREFIX."societe as s ON p.fk_soc = s.rowid";
        if (!$user->rights->societe->client->voir && !$user->societe_id)
        {
            $sql.= " LEFT JOIN ".MAIN_DB_PREFIX."societe_commerciaux as sc ON s.rowid = sc.fk_soc";
            $sql.= " WHERE sc.fk_user = " .$user->id;
            $clause = "AND";
        }
        $sql.= " ".$clause." p.entity = ".$conf->entity;

        $resql=$this->db->query($sql);
        if ($resql)
        {
            while ($obj=$this->db->fetch_object($resql))
            {
                $this->nb["proposals"]=$obj->nb;
            }
            return 1;
        }
        else
        {
            dol_print_error($this->db);
            $this->error=$this->db->error();
            return -1;
        }
    }


    /**
     *  Returns the reference to the following non used Proposal used depending on the active numbering module
     *  defined into PROPALE_ADDON
     *
     *  @param	Societe		$soc  	Object thirdparty
     *  @return string      		Reference libre pour la propale
     */
    function getNextNumRef($soc)
    {
        global $conf, $db, $langs;
        $langs->load("propal");

        $dir = DOL_DOCUMENT_ROOT . "/core/modules/propale/";

        if (! empty($conf->global->PROPALE_ADDON))
        {
            $file = $conf->global->PROPALE_ADDON.".php";

            // Chargement de la classe de numerotation
            $classname = $conf->global->PROPALE_ADDON;
            require_once $dir.$file;

            $obj = new $classname();

            $numref = "";
            $numref = $obj->getNextValue($soc,$this);

            if ( $numref != "")
            {
                return $numref;
            }
            else
            {
                $this->error=$obj->error;
                //dol_print_error($db,"Propale::getNextNumRef ".$obj->error);
                return "";
            }
        }
        else
        {
            $langs->load("errors");
            print $langs->trans("Error")." ".$langs->trans("ErrorModuleSetupNotComplete");
            return "";
        }
    }

    /**
     *	Return clicable link of object (with eventually picto)
     *
     *	@param      int		$withpicto		Add picto into link
     *	@param      string	$option			Where point the link ('compta', 'expedition', 'document', ...)
     *	@param      string	$get_params    	Parametres added to url
     *	@return     string          		String with URL
     */
    function getNomUrl($withpicto=0,$option='', $get_params='')
    {
        global $langs;

        $result='';
        if ($option == '')
        {
            $lien = '<a href="'.DOL_URL_ROOT.'/comm/propal.php?id='.$this->id. $get_params .'">';
        }
        if ($option == 'compta')   // deprecated
        {
            $lien = '<a href="'.DOL_URL_ROOT.'/comm/propal.php?id='.$this->id. $get_params .'">';
        }
        if ($option == 'expedition')
        {
            $lien = '<a href="'.DOL_URL_ROOT.'/expedition/propal.php?id='.$this->id. $get_params .'">';
        }
        if ($option == 'document')
        {
            $lien = '<a href="'.DOL_URL_ROOT.'/comm/propal/document.php?id='.$this->id. $get_params .'">';
        }
        $lienfin='</a>';

        $picto='propal';
        $label=$langs->trans("ShowPropal").': '.$this->ref;

        if ($withpicto) $result.=($lien.img_object($label,$picto).$lienfin);
        if ($withpicto && $withpicto != 2) $result.=' ';
        $result.=$lien.$this->ref.$lienfin;
        return $result;
    }

    /**
     * 	Retrieve an array of propal lines
     *
     *	@return	int	<0 if ko, >0 if ok
     */
    function getLinesArray()
    {
        $sql = 'SELECT pt.rowid, pt.label as custom_label, pt.description, pt.fk_product, pt.fk_remise_except,';
        $sql.= ' pt.qty, pt.tva_tx, pt.remise_percent, pt.subprice, pt.info_bits,';
        $sql.= ' pt.total_ht, pt.total_tva, pt.total_ttc, pt.fk_product_fournisseur_price as fk_fournprice, pt.buy_price_ht as pa_ht, pt.special_code, pt.localtax1_tx, pt.localtax2_tx,';
        $sql.= ' pt.date_start, pt.date_end, pt.product_type, pt.rang, pt.fk_parent_line,';
        $sql.= ' p.label as product_label, p.ref, p.fk_product_type, p.rowid as prodid,';
        $sql.= ' p.description as product_desc';
        $sql.= ' FROM '.MAIN_DB_PREFIX.'propaldet as pt';
        $sql.= ' LEFT JOIN '.MAIN_DB_PREFIX.'product as p ON pt.fk_product=p.rowid';
        $sql.= ' WHERE pt.fk_propal = '.$this->id;
        $sql.= ' ORDER BY pt.rang ASC, pt.rowid';

        $resql = $this->db->query($sql);
        if ($resql)
        {
            $num = $this->db->num_rows($resql);
            $i = 0;

            while ($i < $num)
            {
                $obj = $this->db->fetch_object($resql);

                $this->lines[$i]					= new stdClass();
                $this->lines[$i]->id				= $obj->rowid; // for backward compatibility
                $this->lines[$i]->rowid				= $obj->rowid;
                $this->lines[$i]->label 			= $obj->custom_label;
                $this->lines[$i]->description 		= $obj->description;
                $this->lines[$i]->fk_product		= $obj->fk_product;
                $this->lines[$i]->ref				= $obj->ref;
                $this->lines[$i]->product_label		= $obj->product_label;
                $this->lines[$i]->product_desc		= $obj->product_desc;
                $this->lines[$i]->fk_product_type	= $obj->fk_product_type;  // deprecated
                $this->lines[$i]->product_type		= $obj->product_type;
                $this->lines[$i]->qty				= $obj->qty;
                $this->lines[$i]->subprice			= $obj->subprice;
                $this->lines[$i]->fk_remise_except 	= $obj->fk_remise_except;
                $this->lines[$i]->remise_percent	= $obj->remise_percent;
                $this->lines[$i]->tva_tx			= $obj->tva_tx;
                $this->lines[$i]->info_bits			= $obj->info_bits;
                $this->lines[$i]->total_ht			= $obj->total_ht;
                $this->lines[$i]->total_tva			= $obj->total_tva;
                $this->lines[$i]->total_ttc			= $obj->total_ttc;
				$this->lines[$i]->fk_fournprice		= $obj->fk_fournprice;
				$marginInfos						= getMarginInfos($obj->subprice, $obj->remise_percent, $obj->tva_tx, $obj->localtax1_tx, $obj->localtax2_tx, $this->lines[$i]->fk_fournprice, $obj->pa_ht);
				$this->lines[$i]->pa_ht				= $marginInfos[0];
				$this->lines[$i]->marge_tx			= $marginInfos[1];
				$this->lines[$i]->marque_tx			= $marginInfos[2];
				$this->lines[$i]->fk_parent_line	= $obj->fk_parent_line;
                $this->lines[$i]->special_code		= $obj->special_code;
                $this->lines[$i]->rang				= $obj->rang;
                $this->lines[$i]->date_start		= $this->db->jdate($obj->date_start);
                $this->lines[$i]->date_end			= $this->db->jdate($obj->date_end);

                $i++;
            }
            $this->db->free($resql);

            return 1;
        }
        else
        {
            $this->error=$this->db->error();
            dol_syslog(get_class($this)."::getLinesArray Error sql=$sql, error=".$this->error,LOG_ERR);
            return -1;
        }
    }

}


/**
 *	\class      PropaleLigne
 *	\brief      Class to manage commercial proposal lines
 */
class PropaleLigne
{
    var $db;
    var $error;

    var $oldline;

    // From llx_propaldet
    var $rowid;
    var $fk_propal;
    var $fk_parent_line;
    var $desc;          	// Description ligne
    var $fk_product;		// Id produit predefini
    var $product_type = 0;	// Type 0 = product, 1 = Service

    var $qty;
    var $tva_tx;
    var $subprice;
    var $remise_percent;
    var $fk_remise_except;

    var $rang = 0;

	var $fk_fournprice;
	var $pa_ht;
	var $marge_tx;
	var $marque_tx;

    var $special_code;	// Liste d'options non cumulabels:
    // 1: frais de port
    // 2: ecotaxe
    // 3: ??

    var $info_bits = 0;	// Liste d'options cumulables:
    // Bit 0: 	0 si TVA normal - 1 si TVA NPR
    // Bit 1:	0 ligne normale - 1 si ligne de remise fixe

    var $total_ht;			// Total HT  de la ligne toute quantite et incluant la remise ligne
    var $total_tva;			// Total TVA  de la ligne toute quantite et incluant la remise ligne
    var $total_ttc;			// Total TTC de la ligne toute quantite et incluant la remise ligne

    // Ne plus utiliser
    var $remise;
    var $price;

    // From llx_product
    var $ref;						// Reference produit
    var $libelle;       // Label produit
    var $product_desc;  // Description produit

    var $localtax1_tx;
    var $localtax2_tx;
    var $total_localtax1;
    var $total_localtax2;

    var $date_start;
    var $date_end;

    var $skip_update_total; // Skip update price total for special lines

    /**
     * 	Class line Contructor
     *
     * 	@param	DoliDB	$db	Database handler
     */
    function __construct($db)
    {
        $this->db= $db;
    }

    /**
     *	Retrieve the propal line object
     *
     *	@param	int		$rowid		Propal line id
     *	@return	int					<0 if KO, >0 if OK
     */
	function fetch($rowid)
	{
		$sql = 'SELECT pd.rowid, pd.fk_propal, pd.fk_parent_line, pd.fk_product, pd.label as custom_label, pd.description, pd.price, pd.qty, pd.tva_tx,';
		$sql.= ' pd.remise, pd.remise_percent, pd.fk_remise_except, pd.subprice,';
		$sql.= ' pd.info_bits, pd.total_ht, pd.total_tva, pd.total_ttc, pd.fk_product_fournisseur_price as fk_fournprice, pd.buy_price_ht as pa_ht, pd.special_code, pd.rang,';
		$sql.= ' pd.localtax1_tx, pd.localtax2_tx, pd.total_localtax1, pd.total_localtax2,';
		$sql.= ' p.ref as product_ref, p.label as product_label, p.description as product_desc,';
		$sql.= ' pd.date_start, pd.date_end';
		$sql.= ' FROM '.MAIN_DB_PREFIX.'propaldet as pd';
		$sql.= ' LEFT JOIN '.MAIN_DB_PREFIX.'product as p ON pd.fk_product = p.rowid';
		$sql.= ' WHERE pd.rowid = '.$rowid;

		$result = $this->db->query($sql);
		if ($result)
		{
			$objp = $this->db->fetch_object($result);

			$this->rowid			= $objp->rowid;
			$this->fk_propal		= $objp->fk_propal;
			$this->fk_parent_line	= $objp->fk_parent_line;
			$this->label			= $objp->custom_label;
			$this->desc				= $objp->description;
			$this->qty				= $objp->qty;
			$this->price			= $objp->price;		// deprecated
			$this->subprice			= $objp->subprice;
			$this->tva_tx			= $objp->tva_tx;
			$this->remise			= $objp->remise;
			$this->remise_percent	= $objp->remise_percent;
			$this->fk_remise_except = $objp->fk_remise_except;
			$this->fk_product		= $objp->fk_product;
			$this->info_bits		= $objp->info_bits;

			$this->total_ht			= $objp->total_ht;
			$this->total_tva		= $objp->total_tva;
			$this->total_ttc		= $objp->total_ttc;

			$this->fk_fournprice	= $objp->fk_fournprice;

			$marginInfos			= getMarginInfos($objp->subprice, $objp->remise_percent, $objp->tva_tx, $objp->localtax1_tx, $objp->localtax2_tx, $this->fk_fournprice, $objp->pa_ht);
			$this->pa_ht			= $marginInfos[0];
			$this->marge_tx			= $marginInfos[1];
			$this->marque_tx		= $marginInfos[2];

			$this->special_code		= $objp->special_code;
			$this->rang				= $objp->rang;

			$this->ref				= $objp->product_ref;      // deprecated
			$this->product_ref		= $objp->product_ref;
			$this->libelle			= $objp->product_label;  // deprecated
			$this->product_label	= $objp->product_label;
			$this->product_desc		= $objp->product_desc;

			$this->date_start       = $this->db->jdate($objp->date_start);
            $this->date_end         = $this->db->jdate($objp->date_end);

			$this->db->free($result);
		}
		else
		{
			dol_print_error($this->db);
		}
	}

    /**
     *  Insert object line propal in database
     *
     *	@param		int		$notrigger		1=Does not execute triggers, 0= execuete triggers
     *	@return		int						<0 if KO, >0 if OK
     */
    function insert($notrigger=0)
    {
        global $conf,$langs,$user;

        $error=0;

        dol_syslog("PropaleLigne::insert rang=".$this->rang);

        // Clean parameters
        if (empty($this->tva_tx)) $this->tva_tx=0;
        if (empty($this->localtax1_tx)) $this->localtax1_tx=0;
        if (empty($this->localtax2_tx)) $this->localtax2_tx=0;
        if (empty($this->total_localtax1)) $this->total_localtax1=0;
        if (empty($this->total_localtax2)) $this->total_localtax2=0;
        if (empty($this->rang)) $this->rang=0;
        if (empty($this->remise)) $this->remise=0;
        if (empty($this->remise_percent)) $this->remise_percent=0;
        if (empty($this->info_bits)) $this->info_bits=0;
        if (empty($this->special_code)) $this->special_code=0;
        if (empty($this->fk_parent_line)) $this->fk_parent_line=0;
        if (empty($this->fk_fournprice)) $this->fk_fournprice=0;

        if (empty($this->pa_ht)) $this->pa_ht=0;

        // si prix d'achat non renseigne et utilise pour calcul des marges alors prix achat = prix vente
        if ($this->pa_ht == 0) {
        	if ($this->subprice > 0 && (isset($conf->global->ForceBuyingPriceIfNull) && $conf->global->ForceBuyingPriceIfNull == 1))
        		$this->pa_ht = $this->subprice * (1 - $this->remise_percent / 100);
        }

        // Check parameters
        if ($this->product_type < 0) return -1;

        $this->db->begin();

        // Insert line into database
        $sql = 'INSERT INTO '.MAIN_DB_PREFIX.'propaldet';
        $sql.= ' (fk_propal, fk_parent_line, label, description, fk_product, product_type,'; 
		$sql.= ' fk_remise_except, qty, tva_tx, localtax1_tx, localtax2_tx,';
        $sql.= ' subprice, remise_percent, ';
        $sql.= ' info_bits, ';
<<<<<<< HEAD
        $sql.= ' total_ht, total_tva, total_localtax1, total_localtax2, total_ttc, fk_product_fournisseur_price, buy_price_ht, special_code, rang,';
        $sql.= ' date_start, date_end)';
=======
        $sql.= ' total_ht, total_tva, total_localtax1, total_localtax2,'; 
        $sql.= ' total_ttc, fk_product_fournisseur_price, buy_price_ht,'; 
        $sql.= ' special_code, rang)';
>>>>>>> de1f53db
        $sql.= " VALUES (".$this->fk_propal.",";
        $sql.= " ".($this->fk_parent_line>0?"'".$this->fk_parent_line."'":"null").",";
        $sql.= " ".(! empty($this->label)?"'".$this->db->escape($this->label)."'":"null").",";
        $sql.= " '".$this->db->escape($this->desc)."',";
        $sql.= " ".($this->fk_product?"'".$this->fk_product."'":"null").",";
        $sql.= " '".$this->product_type."',";
        $sql.= " ".($this->fk_remise_except?"'".$this->fk_remise_except."'":"null").",";
        $sql.= " ".price2num($this->qty).",";
        $sql.= " ".price2num($this->tva_tx).",";
        $sql.= " ".price2num($this->localtax1_tx).",";
        $sql.= " ".price2num($this->localtax2_tx).",";
        $sql.= " ".($this->subprice?price2num($this->subprice):'null').",";
        $sql.= " ".price2num($this->remise_percent).",";
        $sql.= " ".(isset($this->info_bits)?"'".$this->info_bits."'":"null").",";
        $sql.= " ".price2num($this->total_ht).",";
        $sql.= " ".price2num($this->total_tva).",";
        $sql.= " ".price2num($this->total_localtax1).",";
        $sql.= " ".price2num($this->total_localtax2).",";
        $sql.= " ".price2num($this->total_ttc).",";
        $sql.= " ".(!empty($this->fk_fournprice)?"'".$this->fk_fournprice."'":"null").",";
        $sql.= " ".(isset($this->pa_ht)?"'".price2num($this->pa_ht)."'":"null").",";
        $sql.= ' '.$this->special_code.',';
        $sql.= ' '.$this->rang.',';
        $sql.= " ".(! empty($this->date_start)?"'".$this->db->idate($this->date_start)."'":"null").',';
        $sql.= " ".(! empty($this->date_end)?"'".$this->db->idate($this->date_end)."'":"null");
        $sql.= ')';

        dol_syslog(get_class($this).'::insert sql='.$sql, LOG_DEBUG);
        $resql=$this->db->query($sql);
        if ($resql)
        {
            $this->rowid=$this->db->last_insert_id(MAIN_DB_PREFIX.'propaldet');
            if (! $notrigger)
            {
                // Appel des triggers
                include_once DOL_DOCUMENT_ROOT . '/core/class/interfaces.class.php';
                $interface=new Interfaces($this->db);
                $result = $interface->run_triggers('LINEPROPAL_INSERT',$this,$user,$langs,$conf);
                if ($result < 0) {
                    $error++; $this->errors=$interface->errors;
                }
                // Fin appel triggers
            }

            $this->db->commit();
            return 1;
        }
        else
        {
            $this->error=$this->db->error()." sql=".$sql;
            dol_syslog(get_class($this).'::insert Error '.$this->error, LOG_ERR);
            $this->db->rollback();
            return -1;
        }
    }

    /**
     * 	Delete line in database
     *
     *	@return	 int  <0 if ko, >0 if ok
     */
    function delete()
    {
        global $conf,$langs,$user;

        $error=0;
        $this->db->begin();

        $sql = "DELETE FROM ".MAIN_DB_PREFIX."propaldet WHERE rowid = ".$this->rowid;
        dol_syslog("PropaleLigne::delete sql=".$sql, LOG_DEBUG);
        if ($this->db->query($sql) )
        {
            // Appel des triggers
            include_once DOL_DOCUMENT_ROOT . '/core/class/interfaces.class.php';
            $interface=new Interfaces($this->db);
            $result = $interface->run_triggers('LINEPROPAL_DELETE',$this,$user,$langs,$conf);
            if ($result < 0) {
                $error++; $this->errors=$interface->errors;
            }
            // Fin appel triggers

            $this->db->commit();

            return 1;
        }
        else
        {
            $this->error=$this->db->error()." sql=".$sql;
            dol_syslog("PropaleLigne::delete Error ".$this->error, LOG_ERR);
            $this->db->rollback();
            return -1;
        }
    }

    /**
     *	Update propal line object into DB
     *
     *	@param 	int		$notrigger	1=Does not execute triggers, 0= execuete triggers
     *	@return	int					<0 if ko, >0 if ok
     */
    function update($notrigger=0)
    {
        global $conf,$langs,$user;

        $error=0;

        // Clean parameters
        if (empty($this->tva_tx)) $this->tva_tx=0;
        if (empty($this->localtax1_tx)) $this->localtax1_tx=0;
        if (empty($this->localtax2_tx)) $this->localtax2_tx=0;
        if (empty($this->total_localtax1)) $this->total_localtax1=0;
        if (empty($this->total_localtax2)) $this->total_localtax2=0;
        if (empty($this->marque_tx)) $this->marque_tx=0;
        if (empty($this->marge_tx)) $this->marge_tx=0;
        if (empty($this->remise)) $this->remise=0;
        if (empty($this->remise_percent)) $this->remise_percent=0;
        if (empty($this->info_bits)) $this->info_bits=0;
        if (empty($this->special_code)) $this->special_code=0;
        if (empty($this->fk_parent_line)) $this->fk_parent_line=0;
        if (empty($this->fk_parent_line)) $this->fk_fournprice=0;

		if (empty($this->pa_ht)) $this->pa_ht=0;

		// si prix d'achat non renseigne et utilise pour calcul des marges alors prix achat = prix vente
		if ($this->pa_ht == 0) {
			if ($this->subprice > 0 && (isset($conf->global->ForceBuyingPriceIfNull) && $conf->global->ForceBuyingPriceIfNull == 1))
				$this->pa_ht = $this->subprice * (1 - $this->remise_percent / 100);
		}

        $this->db->begin();

        // Mise a jour ligne en base
        $sql = "UPDATE ".MAIN_DB_PREFIX."propaldet SET";
        $sql.= " description='".$this->db->escape($this->desc)."'";
        $sql.= " , label=".(! empty($this->label)?"'".$this->db->escape($this->label)."'":"null");
        $sql.= " , tva_tx='".price2num($this->tva_tx)."'";
        $sql.= " , localtax1_tx=".price2num($this->localtax1_tx);
        $sql.= " , localtax2_tx=".price2num($this->localtax2_tx);
        $sql.= " , qty='".price2num($this->qty)."'";
        $sql.= " , subprice=".price2num($this->subprice)."";
        $sql.= " , remise_percent=".price2num($this->remise_percent)."";
        $sql.= " , price=".price2num($this->price)."";					// TODO A virer
        $sql.= " , remise=".price2num($this->remise)."";				// TODO A virer
        $sql.= " , info_bits='".$this->info_bits."'";
        if (empty($this->skip_update_total))
        {
            $sql.= " , total_ht=".price2num($this->total_ht)."";
            $sql.= " , total_tva=".price2num($this->total_tva)."";
            $sql.= " , total_ttc=".price2num($this->total_ttc)."";
            $sql.= " , total_localtax1=".price2num($this->total_localtax1)."";
            $sql.= " , total_localtax2=".price2num($this->total_localtax2)."";
        }
		$sql.= " , fk_product_fournisseur_price=".(! empty($this->fk_fournprice)?"'".$this->fk_fournprice."'":"null");
		$sql.= " , buy_price_ht=".price2num($this->pa_ht);
        if (strlen($this->special_code)) $sql.= " , special_code=".$this->special_code;
        $sql.= " , fk_parent_line=".($this->fk_parent_line>0?$this->fk_parent_line:"null");
        if (! empty($this->rang)) $sql.= ", rang=".$this->rang;
        $sql.= " , date_start=".(! empty($this->date_start)?"'".$this->db->idate($this->date_start)."'":"null");
        $sql.= " , date_end=".(! empty($this->date_end)?"'".$this->db->idate($this->date_end)."'":"null");
        $sql.= " WHERE rowid = ".$this->rowid;
        
        dol_syslog(get_class($this)."::update sql=".$sql, LOG_DEBUG);
        $resql=$this->db->query($sql);
        if ($resql)
        {
            if (! $notrigger)
            {
                // Appel des triggers
                include_once DOL_DOCUMENT_ROOT . '/core/class/interfaces.class.php';
                $interface=new Interfaces($this->db);
                $result = $interface->run_triggers('LINEPROPAL_UPDATE',$this,$user,$langs,$conf);
                if ($result < 0) {
                    $error++; $this->errors=$interface->errors;
                }
                // Fin appel triggers
            }

            $this->db->commit();
            return 1;
        }
        else
        {
            $this->error=$this->db->error();
            dol_syslog(get_class($this)."::update Error ".$this->error, LOG_ERR);
            $this->db->rollback();
            return -2;
        }
    }

    /**
     *	Update DB line fields total_xxx
     *	Used by migration
     *
     *	@return		int		<0 if ko, >0 if ok
     */
    function update_total()
    {
        $this->db->begin();

        // Mise a jour ligne en base
        $sql = "UPDATE ".MAIN_DB_PREFIX."propaldet SET";
        $sql.= " total_ht=".price2num($this->total_ht,'MT')."";
        $sql.= ",total_tva=".price2num($this->total_tva,'MT')."";
        $sql.= ",total_ttc=".price2num($this->total_ttc,'MT')."";
        $sql.= " WHERE rowid = ".$this->rowid;

        dol_syslog("PropaleLigne::update_total sql=$sql");

        $resql=$this->db->query($sql);
        if ($resql)
        {
            $this->db->commit();
            return 1;
        }
        else
        {
            $this->error=$this->db->error();
            dol_syslog("PropaleLigne::update_total Error ".$this->error, LOG_ERR);
            $this->db->rollback();
            return -2;
        }
    }

}

?><|MERGE_RESOLUTION|>--- conflicted
+++ resolved
@@ -313,11 +313,7 @@
      *
      *    	@see       	add_product
      */
-<<<<<<< HEAD
-	function addline($propalid, $desc, $pu_ht, $qty, $txtva, $txlocaltax1=0, $txlocaltax2=0, $fk_product=0, $remise_percent=0, $price_base_type='HT', $pu_ttc=0, $info_bits=0, $type=0, $rang=-1, $special_code=0, $fk_parent_line=0, $fk_fournprice=null, $pa_ht=0, $label='',$date_start='', $date_end='')
-=======
-	function addline($propalid, $desc, $pu_ht, $qty, $txtva, $txlocaltax1=0, $txlocaltax2=0, $fk_product=0, $remise_percent=0, $price_base_type='HT', $pu_ttc=0, $info_bits=0, $type=0, $rang=-1, $special_code=0, $fk_parent_line=0, $fk_fournprice=0, $pa_ht=0, $label='')
->>>>>>> de1f53db
+	function addline($propalid, $desc, $pu_ht, $qty, $txtva, $txlocaltax1=0, $txlocaltax2=0, $fk_product=0, $remise_percent=0, $price_base_type='HT', $pu_ttc=0, $info_bits=0, $type=0, $rang=-1, $special_code=0, $fk_parent_line=0, $fk_fournprice=0, $pa_ht=0, $label='',$date_start='', $date_end='')
     {
         global $conf;
 
@@ -478,11 +474,7 @@
      *	@param      timestamp	$date_end         	End date of the line
      *  @return     int     		        		0 if OK, <0 if KO
      */
-<<<<<<< HEAD
-	function updateline($rowid, $pu, $qty, $remise_percent, $txtva, $txlocaltax1=0, $txlocaltax2=0, $desc='', $price_base_type='HT', $info_bits=0, $special_code=0, $fk_parent_line=0, $skip_update_total=0, $fk_fournprice=null, $pa_ht=0, $label='', $type=0, $date_start='', $date_end='')
-=======
-	function updateline($rowid, $pu, $qty, $remise_percent, $txtva, $txlocaltax1=0, $txlocaltax2=0, $desc='', $price_base_type='HT', $info_bits=0, $special_code=0, $fk_parent_line=0, $skip_update_total=0, $fk_fournprice=0, $pa_ht=0, $label='', $type=0)
->>>>>>> de1f53db
+	function updateline($rowid, $pu, $qty, $remise_percent, $txtva, $txlocaltax1=0, $txlocaltax2=0, $desc='', $price_base_type='HT', $info_bits=0, $special_code=0, $fk_parent_line=0, $skip_update_total=0, $fk_fournprice=0, $pa_ht=0, $label='', $type=0, $date_start='', $date_end='')
     {
         global $conf,$user,$langs;
 
@@ -1807,10 +1799,10 @@
         $sql.= " WHERE p.entity = ".$conf->entity;
         $sql.= " AND p.fk_soc = s.rowid";
         $sql.= " AND p.fk_statut = c.id";
-        if (! $user->rights->societe->client->voir && ! $socid) //restriction
-        {
-        	$sql.= " AND s.rowid = sc.fk_soc AND sc.fk_user = " .$user->id;
-        }
+        if (! $user->rights->societe->client->voir && ! $socid) //restriction
+        {
+        	$sql.= " AND s.rowid = sc.fk_soc AND sc.fk_user = " .$user->id;
+        }
         if ($socid) $sql.= " AND s.rowid = ".$socid;
         if ($draft)	$sql.= " AND p.fk_statut = 0";
         if ($notcurrentuser > 0) $sql.= " AND p.fk_user_author <> ".$user->id;
@@ -2808,18 +2800,12 @@
 
         // Insert line into database
         $sql = 'INSERT INTO '.MAIN_DB_PREFIX.'propaldet';
-        $sql.= ' (fk_propal, fk_parent_line, label, description, fk_product, product_type,'; 
+        $sql.= ' (fk_propal, fk_parent_line, label, description, fk_product, product_type,';
 		$sql.= ' fk_remise_except, qty, tva_tx, localtax1_tx, localtax2_tx,';
         $sql.= ' subprice, remise_percent, ';
         $sql.= ' info_bits, ';
-<<<<<<< HEAD
         $sql.= ' total_ht, total_tva, total_localtax1, total_localtax2, total_ttc, fk_product_fournisseur_price, buy_price_ht, special_code, rang,';
         $sql.= ' date_start, date_end)';
-=======
-        $sql.= ' total_ht, total_tva, total_localtax1, total_localtax2,'; 
-        $sql.= ' total_ttc, fk_product_fournisseur_price, buy_price_ht,'; 
-        $sql.= ' special_code, rang)';
->>>>>>> de1f53db
         $sql.= " VALUES (".$this->fk_propal.",";
         $sql.= " ".($this->fk_parent_line>0?"'".$this->fk_parent_line."'":"null").",";
         $sql.= " ".(! empty($this->label)?"'".$this->db->escape($this->label)."'":"null").",";
@@ -2980,7 +2966,7 @@
         $sql.= " , date_start=".(! empty($this->date_start)?"'".$this->db->idate($this->date_start)."'":"null");
         $sql.= " , date_end=".(! empty($this->date_end)?"'".$this->db->idate($this->date_end)."'":"null");
         $sql.= " WHERE rowid = ".$this->rowid;
-        
+
         dol_syslog(get_class($this)."::update sql=".$sql, LOG_DEBUG);
         $resql=$this->db->query($sql);
         if ($resql)
