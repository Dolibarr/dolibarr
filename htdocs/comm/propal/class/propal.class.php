<?php
/* Copyright (C) 2002-2004  Rodolphe Quiedeville    <rodolphe@quiedeville.org>
 * Copyright (C) 2004       Eric Seigne             <eric.seigne@ryxeo.com>
 * Copyright (C) 2004-2011  Laurent Destailleur     <eldy@users.sourceforge.net>
 * Copyright (C) 2005       Marc Barilley           <marc@ocebo.com>
 * Copyright (C) 2005-2013  Regis Houssin           <regis.houssin@inodbox.com>
 * Copyright (C) 2006       Andre Cianfarani        <acianfa@free.fr>
 * Copyright (C) 2008       Raphael Bertrand        <raphael.bertrand@resultic.fr>
 * Copyright (C) 2010-2020  Juanjo Menent           <jmenent@2byte.es>
 * Copyright (C) 2010-2022  Philippe Grand          <philippe.grand@atoo-net.com>
 * Copyright (C) 2012-2014  Christophe Battarel     <christophe.battarel@altairis.fr>
 * Copyright (C) 2012       Cedric Salvador         <csalvador@gpcsolutions.fr>
 * Copyright (C) 2013       Florian Henry           <florian.henry@open-concept.pro>
 * Copyright (C) 2014-2015  Marcos García           <marcosgdf@gmail.com>
 * Copyright (C) 2018       Nicolas ZABOURI         <info@inovea-conseil.com>
 * Copyright (C) 2018-2021  Frédéric France         <frederic.france@netlogic.fr>
 * Copyright (C) 2018       Ferran Marcet           <fmarcet@2byte.es>
 * Copyright (C) 2022       ATM Consulting          <contact@atm-consulting.fr>
 * Copyright (C) 2022       OpenDSI                 <support@open-dsi.fr>
 * Copyright (C) 2022      	Gauthier VERDOL     	<gauthier.verdol@atm-consulting.fr>
 *
 * This program is free software; you can redistribute it and/or modify
 * it under the terms of the GNU General Public License as published by
 * the Free Software Foundation; either version 3 of the License, or
 * (at your option) any later version.
 *
 * This program is distributed in the hope that it will be useful,
 * but WITHOUT ANY WARRANTY; without even the implied warranty of
 * MERCHANTABILITY or FITNESS FOR A PARTICULAR PURPOSE.  See the
 * GNU General Public License for more details.
 *
 * You should have received a copy of the GNU General Public License
 * along with this program. If not, see <https://www.gnu.org/licenses/>.
 */

/**
 *	\file       htdocs/comm/propal/class/propal.class.php
 *	\brief      File of class to manage proposals
 */

require_once DOL_DOCUMENT_ROOT.'/core/class/commonobject.class.php';
require_once DOL_DOCUMENT_ROOT."/core/class/commonobjectline.class.php";
require_once DOL_DOCUMENT_ROOT.'/product/class/product.class.php';
require_once DOL_DOCUMENT_ROOT.'/contact/class/contact.class.php';
require_once DOL_DOCUMENT_ROOT.'/margin/lib/margins.lib.php';
require_once DOL_DOCUMENT_ROOT.'/multicurrency/class/multicurrency.class.php';
require_once DOL_DOCUMENT_ROOT.'/core/class/commonincoterm.class.php';

/**
 *	Class to manage proposals
 */
class Propal extends CommonObject
{
	use CommonIncoterm;

	/**
	 * @var string code
	 */
	public $code = "";

	/**
	 * @var string ID to identify managed object
	 */
	public $element = 'propal';

	/**
	 * @var string Name of table without prefix where object is stored
	 */
	public $table_element = 'propal';

	/**
	 * @var int    Name of subtable line
	 */
	public $table_element_line = 'propaldet';

	/**
	 * @var string Fieldname with ID of parent key if this field has a parent
	 */
	public $fk_element = 'fk_propal';

	/**
	 * @var string String with name of icon for myobject. Must be the part after the 'object_' into object_myobject.png
	 */
	public $picto = 'propal';

	/**
	 * 0=No test on entity, 1=Test with field entity, 2=Test with link by societe
	 * @var int
	 */
	public $ismultientitymanaged = 1;

	/**
	 * 0=Default, 1=View may be restricted to sales representative only if no permission to see all or to company of external user if external user
	 * @var integer
	 */
	public $restrictiononfksoc = 1;

	/**
	 * {@inheritdoc}
	 */
	protected $table_ref_field = 'ref';

	/**
	 * ID of the client
	 * @var int
	 */
	public $socid;

	/**
	 * ID of the contact
	 * @var int
	 */
	public $contactid;
	public $author;

	/**
	 * Ref from thirdparty
	 * @var string
	 */
	public $ref_client;

	/**
	 * Status of the quote
	 * @var int
	 * @see Propal::STATUS_DRAFT, Propal::STATUS_VALIDATED, Propal::STATUS_SIGNED, Propal::STATUS_NOTSIGNED, Propal::STATUS_BILLED
	 */
	public $statut;

	/**
	 * Status of the quote
	 * @var int
	 * @see Propal::STATUS_DRAFT, Propal::STATUS_VALIDATED, Propal::STATUS_SIGNED, Propal::STATUS_NOTSIGNED, Propal::STATUS_BILLED
	 */
	public $status;

	/**
	 * @deprecated
	 * @see $date_creation
	 */
	public $datec;

	/**
	 * @var integer|string $date_creation;
	 */
	public $date_creation;

	/**
	 * @deprecated
	 * @see $date_validation
	 */
	public $datev;

	/**
	 * @var integer|string $date_validation;
	 */
	public $date_validation;

	/**
	 * @var integer|string $date_signature;
	 */
	public $date_signature;

	/**
	 * @var User $user_signature
	 */
	public $user_signature;

	/**
	 * @var integer|string date of the quote;
	 */
	public $date;

	/**
	 * @deprecated
	 * @see $date
	 */
	public $datep;

	/**
	 * @var int	Date expected for delivery
	 * @deprecated
	 */
	public $date_livraison; // deprecated; Use delivery_date instead.

	/**
	 * @var integer|string 	$delivery_date;
	 */
	public $delivery_date; // Date expected of shipment (date starting shipment, not the reception that occurs some days after)


	public $fin_validite;

	public $user_author_id;
	public $user_valid_id;
	public $user_close_id;

	/**
	 * @deprecated
	 * @see $total_ht
	 */
	public $price;
	/**
	 * @deprecated
	 * @see $total_tva
	 */
	public $tva;
	/**
	 * @deprecated
	 * @see $total_ttc
	 */
	public $total;

	public $cond_reglement_code;
	public $deposit_percent;
	public $mode_reglement_code;
	public $remise_percent;

	/**
	 * @deprecated
	 */
	public $remise;
	/**
	 * @deprecated
	 */
	public $remise_absolue;

	/**
	 * @var int ID
	 * @deprecated
	 */
	public $fk_address;

	public $address_type;
	public $address;

	public $availability_id;
	public $availability_code;

	public $duree_validite;

	public $demand_reason_id;
	public $demand_reason_code;

	public $warehouse_id;

	public $extraparams = array();

	/**
	 * @var PropaleLigne[]
	 */
	public $lines = array();
	public $line;

	public $labelStatus = array();
	public $labelStatusShort = array();

	// Multicurrency
	/**
	 * @var int ID
	 */
	public $fk_multicurrency;

	public $multicurrency_code;
	public $multicurrency_tx;
	public $multicurrency_total_ht;
	public $multicurrency_total_tva;
	public $multicurrency_total_ttc;


	/**
	 *  'type' if the field format ('integer', 'integer:ObjectClass:PathToClass[:AddCreateButtonOrNot[:Filter]]', 'varchar(x)', 'double(24,8)', 'real', 'price', 'text', 'html', 'date', 'datetime', 'timestamp', 'duration', 'mail', 'phone', 'url', 'password')
	 *         Note: Filter can be a string like "(t.ref:like:'SO-%') or (t.date_creation:<:'20160101') or (t.nature:is:NULL)"
	 *  'label' the translation key.
	 *  'enabled' is a condition when the field must be managed.
	 *  'position' is the sort order of field.
	 *  'notnull' is set to 1 if not null in database. Set to -1 if we must set data to null if empty ('' or 0).
	 *  'visible' says if field is visible in list (Examples: 0=Not visible, 1=Visible on list and create/update/view forms, 2=Visible on list only, 3=Visible on create/update/view form only (not list), 4=Visible on list and update/view form only (not create). 5=Visible on list and view only (not create/not update). Using a negative value means field is not shown by default on list but can be selected for viewing)
	 *  'noteditable' says if field is not editable (1 or 0)
	 *  'default' is a default value for creation (can still be overwrote by the Setup of Default Values if field is editable in creation form). Note: If default is set to '(PROV)' and field is 'ref', the default value will be set to '(PROVid)' where id is rowid when a new record is created.
	 *  'index' if we want an index in database.
	 *  'foreignkey'=>'tablename.field' if the field is a foreign key (it is recommanded to name the field fk_...).
	 *  'searchall' is 1 if we want to search in this field when making a search from the quick search button.
	 *  'isameasure' must be set to 1 if you want to have a total on list for this field. Field type must be summable like integer or double(24,8).
	 *  'css' is the CSS style to use on field. For example: 'maxwidth200'
	 *  'help' is a string visible as a tooltip on field
	 *  'showoncombobox' if value of the field must be visible into the label of the combobox that list record
	 *  'disabled' is 1 if we want to have the field locked by a 'disabled' attribute. In most cases, this is never set into the definition of $fields into class, but is set dynamically by some part of code.
	 *  'arrayofkeyval' to set list of value if type is a list of predefined values. For example: array("0"=>"Draft","1"=>"Active","-1"=>"Cancel")
	 *  'comment' is not used. You can store here any text of your choice. It is not used by application.
	 *
	 *  Note: To have value dynamic, you can set value to 0 in definition and edit the value on the fly into the constructor.
	 */

	// BEGIN MODULEBUILDER PROPERTIES
	/**
	 * @var array  Array with all fields and their property. Do not use it as a static var. It may be modified by constructor.
	 */
	public $fields = array(
		'rowid' =>array('type'=>'integer', 'label'=>'TechnicalID', 'enabled'=>1, 'visible'=>-1, 'notnull'=>1, 'position'=>10),
		'entity' =>array('type'=>'integer', 'label'=>'Entity', 'default'=>1, 'enabled'=>1, 'visible'=>-2, 'notnull'=>1, 'position'=>15, 'index'=>1),
		'ref' =>array('type'=>'varchar(30)', 'label'=>'Ref', 'enabled'=>1, 'visible'=>-1, 'notnull'=>1, 'showoncombobox'=>1, 'position'=>20),
		'ref_client' =>array('type'=>'varchar(255)', 'label'=>'RefCustomer', 'enabled'=>1, 'visible'=>-1, 'position'=>22),
		'ref_ext' =>array('type'=>'varchar(255)', 'label'=>'RefExt', 'enabled'=>1, 'visible'=>0, 'position'=>40),
		'fk_soc' =>array('type'=>'integer:Societe:societe/class/societe.class.php', 'label'=>'ThirdParty', 'enabled'=>'$conf->societe->enabled', 'visible'=>-1, 'position'=>23),
		'fk_projet' =>array('type'=>'integer:Project:projet/class/project.class.php:1:(fk_statut:=:1)', 'label'=>'Fk projet', 'enabled'=>"isModEnabled('project')", 'visible'=>-1, 'position'=>24),
		'tms' =>array('type'=>'timestamp', 'label'=>'DateModification', 'enabled'=>1, 'visible'=>-1, 'notnull'=>1, 'position'=>25),
		'datec' =>array('type'=>'datetime', 'label'=>'DateCreation', 'enabled'=>1, 'visible'=>-1, 'position'=>55),
		'datep' =>array('type'=>'date', 'label'=>'Date', 'enabled'=>1, 'visible'=>-1, 'position'=>60),
		'fin_validite' =>array('type'=>'datetime', 'label'=>'DateEnd', 'enabled'=>1, 'visible'=>-1, 'position'=>65),
		'date_valid' =>array('type'=>'datetime', 'label'=>'DateValidation', 'enabled'=>1, 'visible'=>-1, 'position'=>70),
		'date_cloture' =>array('type'=>'datetime', 'label'=>'DateClosing', 'enabled'=>1, 'visible'=>-1, 'position'=>75),
		'fk_user_author' =>array('type'=>'integer:User:user/class/user.class.php', 'label'=>'Fk user author', 'enabled'=>1, 'visible'=>-1, 'position'=>80),
		'fk_user_modif' =>array('type'=>'integer:User:user/class/user.class.php', 'label'=>'UserModif', 'enabled'=>1, 'visible'=>-2, 'notnull'=>-1, 'position'=>85),
		'fk_user_valid' =>array('type'=>'integer:User:user/class/user.class.php', 'label'=>'UserValidation', 'enabled'=>1, 'visible'=>-1, 'position'=>90),
		'fk_user_cloture' =>array('type'=>'integer:User:user/class/user.class.php', 'label'=>'Fk user cloture', 'enabled'=>1, 'visible'=>-1, 'position'=>95),
		'price' =>array('type'=>'double', 'label'=>'Price', 'enabled'=>1, 'visible'=>-1, 'position'=>105),
		'remise_percent' =>array('type'=>'double', 'label'=>'RelativeDiscount', 'enabled'=>1, 'visible'=>-1, 'position'=>110),
		//'remise_absolue' =>array('type'=>'double', 'label'=>'CustomerRelativeDiscount', 'enabled'=>1, 'visible'=>-1, 'position'=>115),
		//'remise' =>array('type'=>'double', 'label'=>'Remise', 'enabled'=>1, 'visible'=>-1, 'position'=>120),
		'total_ht' =>array('type'=>'double(24,8)', 'label'=>'TotalHT', 'enabled'=>1, 'visible'=>-1, 'position'=>125, 'isameasure'=>1),
		'total_tva' =>array('type'=>'double(24,8)', 'label'=>'VAT', 'enabled'=>1, 'visible'=>-1, 'position'=>130, 'isameasure'=>1),
		'localtax1' =>array('type'=>'double(24,8)', 'label'=>'LocalTax1', 'enabled'=>1, 'visible'=>-1, 'position'=>135, 'isameasure'=>1),
		'localtax2' =>array('type'=>'double(24,8)', 'label'=>'LocalTax2', 'enabled'=>1, 'visible'=>-1, 'position'=>140, 'isameasure'=>1),
		'total_ttc' =>array('type'=>'double(24,8)', 'label'=>'TotalTTC', 'enabled'=>1, 'visible'=>-1, 'position'=>145, 'isameasure'=>1),
		'fk_account' =>array('type'=>'integer', 'label'=>'BankAccount', 'enabled'=>'$conf->banque->enabled', 'visible'=>-1, 'position'=>150),
		'fk_currency' =>array('type'=>'varchar(3)', 'label'=>'Currency', 'enabled'=>1, 'visible'=>-1, 'position'=>155),
		'fk_cond_reglement' =>array('type'=>'integer', 'label'=>'PaymentTerm', 'enabled'=>1, 'visible'=>-1, 'position'=>160),
		'deposit_percent' =>array('type'=>'varchar(63)', 'label'=>'DepositPercent', 'enabled'=>1, 'visible'=>-1, 'position'=>161),
		'fk_mode_reglement' =>array('type'=>'integer', 'label'=>'PaymentMode', 'enabled'=>1, 'visible'=>-1, 'position'=>165),
		'note_private' =>array('type'=>'text', 'label'=>'NotePrivate', 'enabled'=>1, 'visible'=>0, 'position'=>170),
		'note_public' =>array('type'=>'text', 'label'=>'NotePublic', 'enabled'=>1, 'visible'=>0, 'position'=>175),
		'model_pdf' =>array('type'=>'varchar(255)', 'label'=>'PDFTemplate', 'enabled'=>1, 'visible'=>0, 'position'=>180),
		'date_livraison' =>array('type'=>'date', 'label'=>'DateDeliveryPlanned', 'enabled'=>1, 'visible'=>-1, 'position'=>185),
		'fk_shipping_method' =>array('type'=>'integer', 'label'=>'ShippingMethod', 'enabled'=>1, 'visible'=>-1, 'position'=>190),
		'fk_warehouse' =>array('type'=>'integer:Entrepot:product/stock/class/entrepot.class.php', 'label'=>'Fk warehouse', 'enabled'=>'$conf->stock->enabled', 'visible'=>-1, 'position'=>191),
		'fk_availability' =>array('type'=>'integer', 'label'=>'Availability', 'enabled'=>1, 'visible'=>-1, 'position'=>195),
		'fk_delivery_address' =>array('type'=>'integer', 'label'=>'DeliveryAddress', 'enabled'=>1, 'visible'=>0, 'position'=>200), // deprecated
		'fk_input_reason' =>array('type'=>'integer', 'label'=>'InputReason', 'enabled'=>1, 'visible'=>-1, 'position'=>205),
		'extraparams' =>array('type'=>'varchar(255)', 'label'=>'Extraparams', 'enabled'=>1, 'visible'=>-1, 'position'=>215),
		'fk_incoterms' =>array('type'=>'integer', 'label'=>'IncotermCode', 'enabled'=>'$conf->incoterm->enabled', 'visible'=>-1, 'position'=>220),
		'location_incoterms' =>array('type'=>'varchar(255)', 'label'=>'IncotermLabel', 'enabled'=>'$conf->incoterm->enabled', 'visible'=>-1, 'position'=>225),
		'fk_multicurrency' =>array('type'=>'integer', 'label'=>'MulticurrencyID', 'enabled'=>1, 'visible'=>-1, 'position'=>230),
		'multicurrency_code' =>array('type'=>'varchar(255)', 'label'=>'MulticurrencyCurrency', 'enabled'=>'isModEnabled("multicurrency")', 'visible'=>-1, 'position'=>235),
		'multicurrency_tx' =>array('type'=>'double(24,8)', 'label'=>'MulticurrencyRate', 'enabled'=>'isModEnabled("multicurrency")', 'visible'=>-1, 'position'=>240, 'isameasure'=>1),
		'multicurrency_total_ht' =>array('type'=>'double(24,8)', 'label'=>'MulticurrencyAmountHT', 'enabled'=>'isModEnabled("multicurrency")', 'visible'=>-1, 'position'=>245, 'isameasure'=>1),
		'multicurrency_total_tva' =>array('type'=>'double(24,8)', 'label'=>'MulticurrencyAmountVAT', 'enabled'=>'isModEnabled("multicurrency")', 'visible'=>-1, 'position'=>250, 'isameasure'=>1),
		'multicurrency_total_ttc' =>array('type'=>'double(24,8)', 'label'=>'MulticurrencyAmountTTC', 'enabled'=>'isModEnabled("multicurrency")', 'visible'=>-1, 'position'=>255, 'isameasure'=>1),
		'last_main_doc' =>array('type'=>'varchar(255)', 'label'=>'LastMainDoc', 'enabled'=>1, 'visible'=>-1, 'position'=>260),
		'fk_statut' =>array('type'=>'smallint(6)', 'label'=>'Status', 'enabled'=>1, 'visible'=>-1, 'notnull'=>1, 'position'=>500),
		'import_key' =>array('type'=>'varchar(14)', 'label'=>'ImportId', 'enabled'=>1, 'visible'=>-2, 'position'=>900),
	);
	// END MODULEBUILDER PROPERTIES

	/**
	 * Draft status
	 */
	const STATUS_DRAFT = 0;
	/**
	 * Validated status
	 */
	const STATUS_VALIDATED = 1;
	/**
	 * Signed quote
	 */
	const STATUS_SIGNED = 2;
	/**
	 * Not signed quote
	 */
	const STATUS_NOTSIGNED = 3;
	/**
	 * Billed or processed quote
	 */
	const STATUS_BILLED = 4; // Todo rename into STATUS_CLOSE ?


	/**
	 *	Constructor
	 *
	 *	@param      DoliDB	$db         Database handler
	 *	@param      int		$socid		Id third party
	 *	@param      int		$propalid   Id proposal
	 */
	public function __construct($db, $socid = 0, $propalid = 0)
	{
		global $conf, $langs;

		$this->db = $db;

		$this->socid = $socid;
		$this->id = $propalid;

		$this->duree_validite = getDolGlobalInt('PROPALE_VALIDITY_DURATION', 0);
	}


	// phpcs:disable PEAR.NamingConventions.ValidFunctionName.ScopeNotCamelCaps
	/**
	 *  Add line into array ->lines
	 *  $this->thirdparty should be loaded
	 *
	 * 	@param  int		$idproduct       	Product Id to add
	 * 	@param  int		$qty             	Quantity
	 * 	@param  int		$remise_percent  	Discount effected on Product
	 *  @return	int							<0 if KO, >0 if OK
	 *
	 *	TODO	Replace calls to this function by generation objet Ligne
	 */
	public function add_product($idproduct, $qty, $remise_percent = 0)
	{
		// phpcs:enable
		global $conf, $mysoc;

		if (!$qty) {
			$qty = 1;
		}

		dol_syslog(get_class($this)."::add_product $idproduct, $qty, $remise_percent");
		if ($idproduct > 0) {
			$prod = new Product($this->db);
			$prod->fetch($idproduct);

			$productdesc = $prod->description;

			$tva_tx = get_default_tva($mysoc, $this->thirdparty, $prod->id);
			$tva_npr = get_default_npr($mysoc, $this->thirdparty, $prod->id);
			if (empty($tva_tx)) {
				$tva_npr = 0;
			}
			$vat_src_code = ''; // May be defined into tva_tx

			$localtax1_tx = get_localtax($tva_tx, 1, $mysoc, $this->thirdparty, $tva_npr);
			$localtax2_tx = get_localtax($tva_tx, 2, $mysoc, $this->thirdparty, $tva_npr);

			// multiprices
			if ($conf->global->PRODUIT_MULTIPRICES && $this->thirdparty->price_level) {
				$price = $prod->multiprices[$this->thirdparty->price_level];
			} else {
				$price = $prod->price;
			}

			$line = new PropaleLigne($this->db);

			$line->fk_product = $idproduct;
			$line->desc = $productdesc;
			$line->qty = $qty;
			$line->subprice = $price;
			$line->remise_percent = $remise_percent;
			$line->vat_src_code = $vat_src_code;
			$line->tva_tx = $tva_tx;
			$line->fk_unit = $prod->fk_unit;
			if ($tva_npr) {
				$line->info_bits = 1;
			}

			$this->lines[] = $line;
		}
	}

	// phpcs:disable PEAR.NamingConventions.ValidFunctionName.ScopeNotCamelCaps
	/**
	 *	Adding line of fixed discount in the proposal in DB
	 *
	 *	@param     int		$idremise			Id of fixed discount
	 *  @return    int          				>0 if OK, <0 if KO
	 */
	public function insert_discount($idremise)
	{
		// phpcs:enable
		global $langs;

		include_once DOL_DOCUMENT_ROOT.'/core/lib/price.lib.php';
		include_once DOL_DOCUMENT_ROOT.'/core/class/discount.class.php';

		$this->db->begin();

		$remise = new DiscountAbsolute($this->db);
		$result = $remise->fetch($idremise);

		if ($result > 0) {
			if ($remise->fk_facture) {	// Protection against multiple submission
				$this->error = $langs->trans("ErrorDiscountAlreadyUsed");
				$this->db->rollback();
				return -5;
			}

			$line = new PropaleLigne($this->db);

			$this->line->context = $this->context;

			$line->fk_propal = $this->id;
			$line->fk_remise_except = $remise->id;
			$line->desc = $remise->description; // Description ligne
			$line->vat_src_code = $remise->vat_src_code;
			$line->tva_tx = $remise->tva_tx;
			$line->subprice = -$remise->amount_ht;
			$line->fk_product = 0; // Id produit predefined
			$line->qty = 1;
			$line->remise_percent = 0;
			$line->rang = -1;
			$line->info_bits = 2;

			// TODO deprecated
			$line->price = -$remise->amount_ht;

			$line->total_ht  = -$remise->amount_ht;
			$line->total_tva = -$remise->amount_tva;
			$line->total_ttc = -$remise->amount_ttc;

			$result = $line->insert();
			if ($result > 0) {
				$result = $this->update_price(1);
				if ($result > 0) {
					$this->db->commit();
					return 1;
				} else {
					$this->db->rollback();
					return -1;
				}
			} else {
				$this->error = $line->error;
				$this->errors = $line->errors;
				$this->db->rollback();
				return -2;
			}
		} else {
			$this->db->rollback();
			return -2;
		}
	}

	/**
	 *    	Add a proposal line into database (linked to product/service or not)
	 *      The parameters are already supposed to be appropriate and with final values to the call
	 *      of this method. Also, for the VAT rate, it must have already been defined
	 *      by whose calling the method get_default_tva (societe_vendeuse, societe_acheteuse, '' product)
	 *      and desc must already have the right value (it's up to the caller to manage multilanguage)
	 *
	 * 		@param    	string		$desc				Description of line
	 * 		@param    	float		$pu_ht				Unit price
	 * 		@param    	float		$qty             	Quantity
	 * 		@param    	float		$txtva           	Force Vat rate, -1 for auto (Can contain the vat_src_code too with syntax '9.9 (CODE)')
	 * 		@param		float		$txlocaltax1		Local tax 1 rate (deprecated, use instead txtva with code inside)
	 *  	@param		float		$txlocaltax2		Local tax 2 rate (deprecated, use instead txtva with code inside)
	 *		@param    	int			$fk_product      	Product/Service ID predefined
	 * 		@param    	float		$remise_percent  	Pourcentage de remise de la ligne
	 * 		@param    	string		$price_base_type	HT or TTC
	 * 		@param    	float		$pu_ttc             Prix unitaire TTC
	 * 		@param    	int			$info_bits			Bits for type of lines
	 *      @param      int			$type               Type of line (0=product, 1=service). Not used if fk_product is defined, the type of product is used.
	 *      @param      int			$rang               Position of line
	 *      @param		int			$special_code		Special code (also used by externals modules!)
	 *      @param		int			$fk_parent_line		Id of parent line
	 *      @param		int			$fk_fournprice		Id supplier price
	 *      @param		int			$pa_ht				Buying price without tax
	 *      @param		string		$label				???
	 *		@param      int			$date_start       	Start date of the line
	 *		@param      int			$date_end         	End date of the line
	 *      @param		array		$array_options		extrafields array
	 * 		@param 		string		$fk_unit 			Code of the unit to use. Null to use the default one
	 *      @param		string		$origin				Depend on global conf MAIN_CREATEFROM_KEEP_LINE_ORIGIN_INFORMATION can be 'orderdet', 'propaldet'..., else 'order','propal,'....
	 *      @param		int			$origin_id			Depend on global conf MAIN_CREATEFROM_KEEP_LINE_ORIGIN_INFORMATION can be Id of origin object (aka line id), else object id
	 * 		@param		double		$pu_ht_devise		Unit price in currency
	 * 		@param		int    		$fk_remise_except	Id discount if line is from a discount
	 *  	@param		int			$noupdateafterinsertline	No update after insert of line
	 *    	@return    	int         	    			>0 if OK, <0 if KO
	 *    	@see       	add_product()
	 */
	public function addline($desc, $pu_ht, $qty, $txtva, $txlocaltax1 = 0.0, $txlocaltax2 = 0.0, $fk_product = 0, $remise_percent = 0.0, $price_base_type = 'HT', $pu_ttc = 0.0, $info_bits = 0, $type = 0, $rang = -1, $special_code = 0, $fk_parent_line = 0, $fk_fournprice = 0, $pa_ht = 0, $label = '', $date_start = '', $date_end = '', $array_options = 0, $fk_unit = null, $origin = '', $origin_id = 0, $pu_ht_devise = 0, $fk_remise_except = 0, $noupdateafterinsertline = 0)
	{
		global $mysoc, $conf, $langs;

		dol_syslog(get_class($this)."::addline propalid=$this->id, desc=$desc, pu_ht=$pu_ht, qty=$qty, txtva=$txtva, fk_product=$fk_product, remise_except=$remise_percent, price_base_type=$price_base_type, pu_ttc=$pu_ttc, info_bits=$info_bits, type=$type, fk_remise_except=".$fk_remise_except);

		if ($this->statut == self::STATUS_DRAFT) {
			include_once DOL_DOCUMENT_ROOT.'/core/lib/price.lib.php';

			// Clean parameters
			if (empty($remise_percent)) {
				$remise_percent = 0;
			}
			if (empty($qty)) {
				$qty = 0;
			}
			if (empty($info_bits)) {
				$info_bits = 0;
			}
			if (empty($rang)) {
				$rang = 0;
			}
			if (empty($fk_parent_line) || $fk_parent_line < 0) {
				$fk_parent_line = 0;
			}

			$remise_percent = price2num($remise_percent);
			$qty = price2num($qty);
			$pu_ht = price2num($pu_ht);
			$pu_ht_devise = price2num($pu_ht_devise);
			$pu_ttc = price2num($pu_ttc);
			if (!preg_match('/\((.*)\)/', $txtva)) {
				$txtva = price2num($txtva); // $txtva can have format '5,1' or '5.1' or '5.1(XXX)', we must clean only if '5,1'
			}
			$txlocaltax1 = price2num($txlocaltax1);
			$txlocaltax2 = price2num($txlocaltax2);
			$pa_ht = price2num($pa_ht);
			if ($price_base_type == 'HT') {
				$pu = $pu_ht;
			} else {
				$pu = $pu_ttc;
			}

			// Check parameters
			if ($type < 0) {
				return -1;
			}

			if ($date_start && $date_end && $date_start > $date_end) {
				$langs->load("errors");
				$this->error = $langs->trans('ErrorStartDateGreaterEnd');
				return -1;
			}

			$this->db->begin();

			$product_type = $type;
			if (!empty($fk_product) && $fk_product > 0) {
				$product = new Product($this->db);
				$result = $product->fetch($fk_product);
				$product_type = $product->type;

				if (!empty($conf->global->STOCK_MUST_BE_ENOUGH_FOR_PROPOSAL) && $product_type == 0 && $product->stock_reel < $qty) {
					$langs->load("errors");
					$this->error = $langs->trans('ErrorStockIsNotEnoughToAddProductOnProposal', $product->ref);
					$this->db->rollback();
					return -3;
				}
			}

			// Calcul du total TTC et de la TVA pour la ligne a partir de
			// qty, pu, remise_percent et txtva
			// TRES IMPORTANT: C'est au moment de l'insertion ligne qu'on doit stocker
			// la part ht, tva et ttc, et ce au niveau de la ligne qui a son propre taux tva.

			$localtaxes_type = getLocalTaxesFromRate($txtva, 0, $this->thirdparty, $mysoc);

			// Clean vat code
			$reg = array();
			$vat_src_code = '';
			$reg = array();
			if (preg_match('/\((.*)\)/', $txtva, $reg)) {
				$vat_src_code = $reg[1];
				$txtva = preg_replace('/\s*\(.*\)/', '', $txtva); // Remove code into vatrate.
			}

			$tabprice = calcul_price_total($qty, $pu, $remise_percent, $txtva, $txlocaltax1, $txlocaltax2, 0, $price_base_type, $info_bits, $product_type, $mysoc, $localtaxes_type, 100, $this->multicurrency_tx, $pu_ht_devise);

			$total_ht  = $tabprice[0];
			$total_tva = $tabprice[1];
			$total_ttc = $tabprice[2];
			$total_localtax1 = $tabprice[9];
			$total_localtax2 = $tabprice[10];
			$pu_ht  = $tabprice[3];
			$pu_tva = $tabprice[4];
			$pu_ttc = $tabprice[5];

			// MultiCurrency
			$multicurrency_total_ht  = $tabprice[16];
			$multicurrency_total_tva = $tabprice[17];
			$multicurrency_total_ttc = $tabprice[18];
			$pu_ht_devise = $tabprice[19];

			// Rang to use
			$ranktouse = $rang;
			if ($ranktouse == -1) {
				$rangmax = $this->line_max($fk_parent_line);
				$ranktouse = $rangmax + 1;
			}

			// TODO A virer
			// Anciens indicateurs: $price, $remise (a ne plus utiliser)
			$price = $pu;
			$remise = 0;
			if ($remise_percent > 0) {
				$remise = round(($pu * $remise_percent / 100), 2);
				$price = $pu - $remise;
			}

			// Insert line
			$this->line = new PropaleLigne($this->db);

			$this->line->context = $this->context;

			$this->line->fk_propal = $this->id;
			$this->line->label = $label;
			$this->line->desc = $desc;
			$this->line->qty = $qty;

			$this->line->vat_src_code = $vat_src_code;
			$this->line->tva_tx = $txtva;
			$this->line->localtax1_tx = ($total_localtax1 ? $localtaxes_type[1] : 0);
			$this->line->localtax2_tx = ($total_localtax2 ? $localtaxes_type[3] : 0);
			$this->line->localtax1_type = empty($localtaxes_type[0]) ? '' : $localtaxes_type[0];
			$this->line->localtax2_type = empty($localtaxes_type[2]) ? '' : $localtaxes_type[2];
			$this->line->fk_product = $fk_product;
			$this->line->product_type = $type;
			$this->line->fk_remise_except = $fk_remise_except;
			$this->line->remise_percent = $remise_percent;
			$this->line->subprice = $pu_ht;
			$this->line->rang = $ranktouse;
			$this->line->info_bits = $info_bits;
			$this->line->total_ht = $total_ht;
			$this->line->total_tva = $total_tva;
			$this->line->total_localtax1 = $total_localtax1;
			$this->line->total_localtax2 = $total_localtax2;
			$this->line->total_ttc = $total_ttc;
			$this->line->special_code = $special_code;
			$this->line->fk_parent_line = $fk_parent_line;
			$this->line->fk_unit = $fk_unit;

			$this->line->date_start = $date_start;
			$this->line->date_end = $date_end;

			$this->line->fk_fournprice = $fk_fournprice;
			$this->line->pa_ht = $pa_ht;

			$this->line->origin_id = $origin_id;
			$this->line->origin = $origin;

			// Multicurrency
			$this->line->fk_multicurrency = $this->fk_multicurrency;
			$this->line->multicurrency_code = $this->multicurrency_code;
			$this->line->multicurrency_subprice		= $pu_ht_devise;
			$this->line->multicurrency_total_ht 	= $multicurrency_total_ht;
			$this->line->multicurrency_total_tva 	= $multicurrency_total_tva;
			$this->line->multicurrency_total_ttc 	= $multicurrency_total_ttc;

			// Mise en option de la ligne
			if (empty($qty) && empty($special_code)) {
				$this->line->special_code = 3;
			}

			// TODO deprecated
			$this->line->price = $price;

			if (is_array($array_options) && count($array_options) > 0) {
				$this->line->array_options = $array_options;
			}

			$result = $this->line->insert();
			if ($result > 0) {
				// Reorder if child line
				if (!empty($fk_parent_line)) {
					$this->line_order(true, 'DESC');
				} elseif ($ranktouse > 0 && $ranktouse <= count($this->lines)) { // Update all rank of all other lines
					$linecount = count($this->lines);
					for ($ii = $ranktouse; $ii <= $linecount; $ii++) {
						$this->updateRangOfLine($this->lines[$ii - 1]->id, $ii + 1);
					}
				}

				// Mise a jour informations denormalisees au niveau de la propale meme
				if (empty($noupdateafterinsertline)) {
					$result = $this->update_price(1, 'auto', 0, $mysoc); // This method is designed to add line from user input so total calculation must be done using 'auto' mode.
				}

				if ($result > 0) {
					$this->db->commit();
					return $this->line->id;
				} else {
					$this->error = $this->db->error();
					$this->db->rollback();
					return -1;
				}
			} else {
				$this->error = $this->line->error;
				$this->errors = $this->line->errors;
				$this->db->rollback();
				return -2;
			}
		} else {
			dol_syslog(get_class($this)."::addline status of proposal must be Draft to allow use of ->addline()", LOG_ERR);
			return -3;
		}
	}


	/**
	 *  Update a proposal line
	 *
	 *  @param      int			$rowid           	Id of line
	 *  @param      float		$pu		     	  	Unit price (HT or TTC depending on price_base_type)
	 *  @param      float		$qty            	Quantity
	 *  @param      float		$remise_percent  	Discount on line
	 *  @param      float		$txtva	          	VAT Rate (Can be '1.23' or '1.23 (ABC)')
	 * 	@param	  	float		$txlocaltax1		Local tax 1 rate
	 *  @param	  	float		$txlocaltax2		Local tax 2 rate
	 *  @param      string		$desc            	Description
	 *	@param	  	string		$price_base_type	HT or TTC
	 *	@param      int			$info_bits        	Miscellaneous informations
	 *	@param		int			$special_code		Special code (also used by externals modules!)
	 * 	@param		int			$fk_parent_line		Id of parent line (0 in most cases, used by modules adding sublevels into lines).
	 * 	@param		int			$skip_update_total	Keep fields total_xxx to 0 (used for special lines by some modules)
	 *  @param		int			$fk_fournprice		Id of origin supplier price
	 *  @param		int			$pa_ht				Price (without tax) of product when it was bought
	 *  @param		string		$label				???
	 *  @param		int			$type				0/1=Product/service
	 *	@param      int			$date_start       	Start date of the line
	 *	@param      int			$date_end         	End date of the line
	 *  @param		array		$array_options		extrafields array
	 * 	@param 		string		$fk_unit 			Code of the unit to use. Null to use the default one
	 * 	@param		double		$pu_ht_devise		Unit price in currency
	 * 	@param		int			$notrigger			disable line update trigger
	 * @param       integer $rang   line rank
	 *  @return     int     		        		0 if OK, <0 if KO
	 */
	public function updateline($rowid, $pu, $qty, $remise_percent, $txtva, $txlocaltax1 = 0.0, $txlocaltax2 = 0.0, $desc = '', $price_base_type = 'HT', $info_bits = 0, $special_code = 0, $fk_parent_line = 0, $skip_update_total = 0, $fk_fournprice = 0, $pa_ht = 0, $label = '', $type = 0, $date_start = '', $date_end = '', $array_options = 0, $fk_unit = null, $pu_ht_devise = 0, $notrigger = 0, $rang = 0)
	{
		global $mysoc, $langs;

		dol_syslog(get_class($this)."::updateLine rowid=$rowid, pu=$pu, qty=$qty, remise_percent=$remise_percent,
        txtva=$txtva, desc=$desc, price_base_type=$price_base_type, info_bits=$info_bits, special_code=$special_code, fk_parent_line=$fk_parent_line, pa_ht=$pa_ht, type=$type, date_start=$date_start, date_end=$date_end");
		include_once DOL_DOCUMENT_ROOT.'/core/lib/price.lib.php';

		// Clean parameters
		$remise_percent = price2num($remise_percent);
		$qty = price2num($qty);
		$pu = price2num($pu);
		$pu_ht_devise = price2num($pu_ht_devise);
		if (!preg_match('/\((.*)\)/', $txtva)) {
			$txtva = price2num($txtva); // $txtva can have format '5.0(XXX)' or '5'
		}
		$txlocaltax1 = price2num($txlocaltax1);
		$txlocaltax2 = price2num($txlocaltax2);
		$pa_ht = price2num($pa_ht);
		if (empty($qty) && empty($special_code)) {
			$special_code = 3; // Set option tag
		}
		if (!empty($qty) && $special_code == 3) {
			$special_code = 0; // Remove option tag
		}
		if (empty($type)) {
			$type = 0;
		}

		if ($date_start && $date_end && $date_start > $date_end) {
			$langs->load("errors");
			$this->error = $langs->trans('ErrorStartDateGreaterEnd');
			return -1;
		}

		if ($this->statut == self::STATUS_DRAFT) {
			$this->db->begin();

			// Calcul du total TTC et de la TVA pour la ligne a partir de
			// qty, pu, remise_percent et txtva
			// TRES IMPORTANT: C'est au moment de l'insertion ligne qu'on doit stocker
			// la part ht, tva et ttc, et ce au niveau de la ligne qui a son propre taux tva.

			$localtaxes_type = getLocalTaxesFromRate($txtva, 0, $this->thirdparty, $mysoc);

			// Clean vat code
			$reg = array();
			$vat_src_code = '';
			if (preg_match('/\((.*)\)/', $txtva, $reg)) {
				$vat_src_code = $reg[1];
				$txtva = preg_replace('/\s*\(.*\)/', '', $txtva); // Remove code into vatrate.
			}

			// TODO Implement  if (getDolGlobalInt('MAIN_UNIT_PRICE_WITH_TAX_IS_FOR_ALL_TAXES')) ?

			$tabprice = calcul_price_total($qty, $pu, $remise_percent, $txtva, $txlocaltax1, $txlocaltax2, 0, $price_base_type, $info_bits, $type, $mysoc, $localtaxes_type, 100, $this->multicurrency_tx, $pu_ht_devise);
			$total_ht  = $tabprice[0];
			$total_tva = $tabprice[1];
			$total_ttc = $tabprice[2];
			$total_localtax1 = $tabprice[9];
			$total_localtax2 = $tabprice[10];
			$pu_ht  = $tabprice[3];
			$pu_tva = $tabprice[4];
			$pu_ttc = $tabprice[5];

			// MultiCurrency
			$multicurrency_total_ht  = $tabprice[16];
			$multicurrency_total_tva = $tabprice[17];
			$multicurrency_total_ttc = $tabprice[18];
			$pu_ht_devise = $tabprice[19];

			// Anciens indicateurs: $price, $remise (a ne plus utiliser)
			$price = $pu;
			$remise = 0;
			if ($remise_percent > 0) {
				$remise = round(($pu * $remise_percent / 100), 2);
				$price = $pu - $remise;
			}

			//Fetch current line from the database and then clone the object and set it in $oldline property
			$line = new PropaleLigne($this->db);
			$line->fetch($rowid);

			$staticline = clone $line;

			$line->oldline = $staticline;
			$this->line = $line;
			$this->line->context = $this->context;
			$this->line->rang = $rang;

			// Reorder if fk_parent_line change
			if (!empty($fk_parent_line) && !empty($staticline->fk_parent_line) && $fk_parent_line != $staticline->fk_parent_line) {
				$rangmax = $this->line_max($fk_parent_line);
				$this->line->rang = $rangmax + 1;
			}

			$this->line->id = $rowid;
			$this->line->label = $label;
			$this->line->desc = $desc;
			$this->line->qty = $qty;
			$this->line->product_type		= $type;
			$this->line->vat_src_code		= $vat_src_code;
			$this->line->tva_tx = $txtva;
			$this->line->localtax1_tx		= $txlocaltax1;
			$this->line->localtax2_tx		= $txlocaltax2;
			$this->line->localtax1_type		= $localtaxes_type[0];
			$this->line->localtax2_type		= $localtaxes_type[2];
			$this->line->remise_percent		= $remise_percent;
			$this->line->subprice			= $pu_ht;
			$this->line->info_bits			= $info_bits;

			$this->line->total_ht			= $total_ht;
			$this->line->total_tva			= $total_tva;
			$this->line->total_localtax1	= $total_localtax1;
			$this->line->total_localtax2	= $total_localtax2;
			$this->line->total_ttc			= $total_ttc;
			$this->line->special_code = $special_code;
			$this->line->fk_parent_line		= $fk_parent_line;
			$this->line->skip_update_total = $skip_update_total;
			$this->line->fk_unit = $fk_unit;

			$this->line->fk_fournprice = $fk_fournprice;
			$this->line->pa_ht = $pa_ht;

			$this->line->date_start = $date_start;
			$this->line->date_end = $date_end;

			if (is_array($array_options) && count($array_options) > 0) {
				// We replace values in this->line->array_options only for entries defined into $array_options
				foreach ($array_options as $key => $value) {
					$this->line->array_options[$key] = $array_options[$key];
				}
			}

			// Multicurrency
			$this->line->multicurrency_subprice		= $pu_ht_devise;
			$this->line->multicurrency_total_ht 	= $multicurrency_total_ht;
			$this->line->multicurrency_total_tva 	= $multicurrency_total_tva;
			$this->line->multicurrency_total_ttc 	= $multicurrency_total_ttc;

			$result = $this->line->update($notrigger);
			if ($result > 0) {
				// Reorder if child line
				if (!empty($fk_parent_line)) {
					$this->line_order(true, 'DESC');
				}

				$this->update_price(1, 'auto');

				$this->fk_propal = $this->id;
				$this->rowid = $rowid;

				$this->db->commit();
				return $result;
			} else {
				$this->error = $this->line->error;
				$this->errors = $this->line->errors;
				$this->db->rollback();
				return -1;
			}
		} else {
			dol_syslog(get_class($this)."::updateline Erreur -2 Propal en mode incompatible pour cette action");
			return -2;
		}
	}


	/**
	 *  Delete detail line
	 *
	 *  @param		int		$lineid			Id of line to delete
	 *  @return     int         			>0 if OK, <0 if KO
	 */
	public function deleteline($lineid)
	{
		global $user;

		if ($this->statut == self::STATUS_DRAFT) {
			$this->db->begin();

			$line = new PropaleLigne($this->db);

			// For triggers
			$line->fetch($lineid);

			if ($line->delete($user) > 0) {
				$this->update_price(1);

				$this->db->commit();
				return 1;
			} else {
				$this->error = $line->error;
				$this->errors = $line->errors;
				$this->db->rollback();
				return -1;
			}
		} else {
			$this->error = 'ErrorDeleteLineNotAllowedByObjectStatus';
			return -2;
		}
	}


	/**
	 *  Create commercial proposal into database
	 * 	this->ref can be set or empty. If empty, we will use "(PROVid)"
	 *
	 * 	@param		User	$user		User that create
	 * 	@param		int		$notrigger	1=Does not execute triggers, 0= execute triggers
	 *  @return     int     			<0 if KO, >=0 if OK
	 */
	public function create($user, $notrigger = 0)
	{
		global $conf, $hookmanager, $mysoc;
		$error = 0;

		$now = dol_now();

		// Clean parameters
		if (empty($this->date)) {
			$this->date = $this->datep;
		}
		$this->fin_validite = $this->date + ($this->duree_validite * 24 * 3600);
		if (empty($this->availability_id)) {
			$this->availability_id = 0;
		}
		if (empty($this->demand_reason_id)) {
			$this->demand_reason_id = 0;
		}

		// Multicurrency (test on $this->multicurrency_tx because we should take the default rate only if not using origin rate)
		if (!empty($this->multicurrency_code) && empty($this->multicurrency_tx)) {
			list($this->fk_multicurrency, $this->multicurrency_tx) = MultiCurrency::getIdAndTxFromCode($this->db, $this->multicurrency_code, $this->date);
		} else {
			$this->fk_multicurrency = MultiCurrency::getIdFromCode($this->db, $this->multicurrency_code);
		}
		if (empty($this->fk_multicurrency)) {
			$this->multicurrency_code = $conf->currency;
			$this->fk_multicurrency = 0;
			$this->multicurrency_tx = 1;
		}

		// Set tmp vars
		$delivery_date = empty($this->delivery_date) ? $this->date_livraison : $this->delivery_date;

		dol_syslog(get_class($this)."::create");

		// Check parameters
		$result = $this->fetch_thirdparty();
		if ($result < 0) {
			$this->error = "Failed to fetch company";
			dol_syslog(get_class($this)."::create ".$this->error, LOG_ERR);
			return -3;
		}

		// Check parameters
		if (!empty($this->ref)) {	// We check that ref is not already used
			$result = self::isExistingObject($this->element, 0, $this->ref); // Check ref is not yet used
			if ($result > 0) {
				$this->error = 'ErrorRefAlreadyExists';
				dol_syslog(get_class($this)."::create ".$this->error, LOG_WARNING);
				$this->db->rollback();
				return -1;
			}
		}

		if (empty($this->date)) {
			$this->error = "Date of proposal is required";
			dol_syslog(get_class($this)."::create ".$this->error, LOG_ERR);
			return -4;
		}


		$this->db->begin();

		// Insert into database
		$sql = "INSERT INTO ".MAIN_DB_PREFIX."propal (";
		$sql .= "fk_soc";
		$sql .= ", price";
		$sql .= ", remise";
		$sql .= ", remise_percent";
		$sql .= ", remise_absolue";
		$sql .= ", total_tva";
		$sql .= ", total_ttc";
		$sql .= ", datep";
		$sql .= ", datec";
		$sql .= ", ref";
		$sql .= ", fk_user_author";
		$sql .= ", note_private";
		$sql .= ", note_public";
		$sql .= ", model_pdf";
		$sql .= ", fin_validite";
		$sql .= ", fk_cond_reglement";
		$sql .= ", deposit_percent";
		$sql .= ", fk_mode_reglement";
		$sql .= ", fk_account";
		$sql .= ", ref_client";
		$sql .= ", ref_ext";
		$sql .= ", date_livraison";
		$sql .= ", fk_shipping_method";
		$sql .= ", fk_warehouse";
		$sql .= ", fk_availability";
		$sql .= ", fk_input_reason";
		$sql .= ", fk_projet";
		$sql .= ", fk_incoterms";
		$sql .= ", location_incoterms";
		$sql .= ", entity";
		$sql .= ", fk_multicurrency";
		$sql .= ", multicurrency_code";
		$sql .= ", multicurrency_tx";
		$sql .= ") ";
		$sql .= " VALUES (";
		$sql .= $this->socid;
		$sql .= ", 0";
		$sql .= ", ".((float) $this->remise);												// deprecated
		$sql .= ", ".($this->remise_percent ? ((float) $this->remise_percent) : 'NULL');
		$sql .= ", ".($this->remise_absolue ? ((float) $this->remise_absolue) : 'NULL');	// deprecated
		$sql .= ", 0";
		$sql .= ", 0";
		$sql .= ", '".$this->db->idate($this->date)."'";
		$sql .= ", '".$this->db->idate($now)."'";
		$sql .= ", '(PROV)'";
		$sql .= ", ".($user->id > 0 ? ((int) $user->id) : "NULL");
		$sql .= ", '".$this->db->escape($this->note_private)."'";
		$sql .= ", '".$this->db->escape($this->note_public)."'";
		$sql .= ", '".$this->db->escape($this->model_pdf)."'";
		$sql .= ", ".($this->fin_validite != '' ? "'".$this->db->idate($this->fin_validite)."'" : "NULL");
		$sql .= ", ".($this->cond_reglement_id > 0 ? ((int) $this->cond_reglement_id) : 'NULL');
		$sql .= ", ".(!empty($this->deposit_percent) ? "'".$this->db->escape($this->deposit_percent)."'" : 'NULL');
		$sql .= ", ".($this->mode_reglement_id > 0 ? ((int) $this->mode_reglement_id) : 'NULL');
		$sql .= ", ".($this->fk_account > 0 ? ((int) $this->fk_account) : 'NULL');
		$sql .= ", '".$this->db->escape($this->ref_client)."'";
		$sql .= ", '".$this->db->escape($this->ref_ext)."'";
		$sql .= ", ".(empty($delivery_date) ? "NULL" : "'".$this->db->idate($delivery_date)."'");
		$sql .= ", ".($this->shipping_method_id > 0 ? $this->shipping_method_id : 'NULL');
		$sql .= ", ".($this->warehouse_id > 0 ? $this->warehouse_id : 'NULL');
		$sql .= ", ".$this->availability_id;
		$sql .= ", ".$this->demand_reason_id;
		$sql .= ", ".($this->fk_project ? $this->fk_project : "null");
		$sql .= ", ".(int) $this->fk_incoterms;
		$sql .= ", '".$this->db->escape($this->location_incoterms)."'";
		$sql .= ", ".setEntity($this);
		$sql .= ", ".(int) $this->fk_multicurrency;
		$sql .= ", '".$this->db->escape($this->multicurrency_code)."'";
		$sql .= ", ".(double) $this->multicurrency_tx;
		$sql .= ")";

		dol_syslog(get_class($this)."::create", LOG_DEBUG);
		$resql = $this->db->query($sql);
		if ($resql) {
			$this->id = $this->db->last_insert_id(MAIN_DB_PREFIX."propal");

			if ($this->id) {
				$this->ref = '(PROV'.$this->id.')';
				$sql = 'UPDATE '.MAIN_DB_PREFIX."propal SET ref='".$this->db->escape($this->ref)."' WHERE rowid=".((int) $this->id);

				dol_syslog(get_class($this)."::create", LOG_DEBUG);
				$resql = $this->db->query($sql);
				if (!$resql) {
					$error++;
				}

				if (!empty($this->linkedObjectsIds) && empty($this->linked_objects)) {	// To use new linkedObjectsIds instead of old linked_objects
					$this->linked_objects = $this->linkedObjectsIds; // TODO Replace linked_objects with linkedObjectsIds
				}

				// Add object linked
				if (!$error && $this->id && !empty($this->linked_objects) && is_array($this->linked_objects)) {
					foreach ($this->linked_objects as $origin => $tmp_origin_id) {
						if (is_array($tmp_origin_id)) {       // New behaviour, if linked_object can have several links per type, so is something like array('contract'=>array(id1, id2, ...))
							foreach ($tmp_origin_id as $origin_id) {
								$ret = $this->add_object_linked($origin, $origin_id);
								if (!$ret) {
									$this->error = $this->db->lasterror();
									$error++;
								}
							}
						} else // Old behaviour, if linked_object has only one link per type, so is something like array('contract'=>id1))
						{
							$origin_id = $tmp_origin_id;
							$ret = $this->add_object_linked($origin, $origin_id);
							if (!$ret) {
								$this->error = $this->db->lasterror();
								$error++;
							}
						}
					}
				}

				/*
				 *  Insertion du detail des produits dans la base
				 *  Insert products detail in database
				 */
				if (!$error) {
					$fk_parent_line = 0;
					$num = count($this->lines);

					for ($i = 0; $i < $num; $i++) {
						if (!is_object($this->lines[$i])) {	// If this->lines is not array of objects, coming from REST API
							// Convert into object this->lines[$i].
							$line = (object) $this->lines[$i];
						} else {
							$line = $this->lines[$i];
						}
						// Reset fk_parent_line for line that are not child lines or special product
						if (($line->product_type != 9 && empty($line->fk_parent_line)) || $line->product_type == 9) {
							$fk_parent_line = 0;
						}
						// Complete vat rate with code
						$vatrate = $line->tva_tx;
						if ($line->vat_src_code && !preg_match('/\(.*\)/', $vatrate)) {
							$vatrate .= ' ('.$line->vat_src_code.')';
						}

						if (!empty($conf->global->MAIN_CREATEFROM_KEEP_LINE_ORIGIN_INFORMATION)) {
							$originid = $line->origin_id;
							$origintype = $line->origin;
						} else {
							$originid = $line->id;
							$origintype = $this->element;
						}

						$result = $this->addline(
							$line->desc,
							$line->subprice,
							$line->qty,
							$vatrate,
							$line->localtax1_tx,
							$line->localtax2_tx,
							$line->fk_product,
							$line->remise_percent,
							'HT',
							0,
							$line->info_bits,
							$line->product_type,
							$line->rang,
							$line->special_code,
							$fk_parent_line,
							$line->fk_fournprice,
							$line->pa_ht,
							$line->label,
							$line->date_start,
							$line->date_end,
							$line->array_options,
							$line->fk_unit,
							$origintype,
							$originid,
							0,
							0,
							1
						);

						if ($result < 0) {
							$error++;
							$this->error = $this->db->error;
							dol_print_error($this->db);
							break;
						}

						// Set the id on created row
						$line->id = $result;

						// Defined the new fk_parent_line
						if ($result > 0 && $line->product_type == 9) {
							$fk_parent_line = $result;
						}
					}
				}

				// Set delivery address
				/*if (! $error && $this->fk_delivery_address)
				{
					$sql = "UPDATE ".MAIN_DB_PREFIX."propal";
					$sql.= " SET fk_delivery_address = ".((int) $this->fk_delivery_address);
					$sql.= " WHERE ref = '".$this->db->escape($this->ref)."'";
					$sql.= " AND entity = ".setEntity($this);

					$result=$this->db->query($sql);
				}*/

				if (!$error) {
					// Mise a jour infos denormalisees
					$resql = $this->update_price(1, 'auto', 0, $mysoc);
					if ($resql) {
						$action = 'update';

						// Actions on extra fields
						if (!$error) {
							$result = $this->insertExtraFields();
							if ($result < 0) {
								$error++;
							}
						}

						if (!$error && !$notrigger) {
							// Call trigger
							$result = $this->call_trigger('PROPAL_CREATE', $user);
							if ($result < 0) {
								$error++;
							}
							// End call triggers
						}
					} else {
						$this->error = $this->db->lasterror();
						$error++;
					}
				}
			} else {
				$this->error = $this->db->lasterror();
				$error++;
			}

			if (!$error) {
				$this->db->commit();
				dol_syslog(get_class($this)."::create done id=".$this->id);
				return $this->id;
			} else {
				$this->db->rollback();
				return -2;
			}
		} else {
			$this->error = $this->db->lasterror();
			$this->db->rollback();
			return -1;
		}
	}

	/**
	 *		Load an object from its id and create a new one in database
	 *
	 *      @param	    User	$user		    User making the clone
	 *		@param		int		$socid			Id of thirdparty
	 *		@param		int		$forceentity	Entity id to force
	 *		@param		bool	$update_prices	[=false] Update prices if true
	 * 	 	@return		int						New id of clone
	 */
	public function createFromClone(User $user, $socid = 0, $forceentity = null, $update_prices = false)
	{
		global $conf, $hookmanager, $mysoc;

		dol_include_once('/projet/class/project.class.php');

		$error = 0;
		$now = dol_now();

		dol_syslog(__METHOD__, LOG_DEBUG);

		$object = new self($this->db);

		$this->db->begin();

		// Load source object
		$object->fetch($this->id);

		$objsoc = new Societe($this->db);

		// Change socid if needed
		if (!empty($socid) && $socid != $object->socid) {
			if ($objsoc->fetch($socid) > 0) {
				$object->socid = $objsoc->id;
				$object->cond_reglement_id	= (!empty($objsoc->cond_reglement_id) ? $objsoc->cond_reglement_id : 0);
				$object->deposit_percent = (!empty($objsoc->deposit_percent) ? $objsoc->deposit_percent : null);
				$object->mode_reglement_id	= (!empty($objsoc->mode_reglement_id) ? $objsoc->mode_reglement_id : 0);
				$object->fk_delivery_address = '';

				/*if (isModEnabled('project'))
				{
					$project = new Project($db);
					if ($this->fk_project > 0 && $project->fetch($this->fk_project)) {
						if ($project->socid <= 0) $clonedObj->fk_project = $this->fk_project;
						else $clonedObj->fk_project = '';
					} else {
						$clonedObj->fk_project = '';
					}
				}*/
				$object->fk_project = ''; // A cloned proposal is set by default to no project.
			}

			// reset ref_client
			$object->ref_client = '';

			// TODO Change product price if multi-prices
		} else {
			$objsoc->fetch($object->socid);
		}

		// update prices
		if ($update_prices === true) {
			if ($objsoc->id > 0 && !empty($object->lines)) {
				if (!empty($conf->global->PRODUIT_CUSTOMER_PRICES)) {
					// If price per customer
					require_once DOL_DOCUMENT_ROOT . '/product/class/productcustomerprice.class.php';
				}

				foreach ($object->lines as $line) {
					$line->id = 0;

					if ($line->fk_product > 0) {
						$prod = new Product($this->db);
						$res = $prod->fetch($line->fk_product);
						if ($res > 0) {
							$pu_ht = $prod->price;
							$tva_tx = get_default_tva($mysoc, $objsoc, $prod->id);
							$remise_percent = $objsoc->remise_percent;

							if (!empty($conf->global->PRODUIT_MULTIPRICES) && $objsoc->price_level > 0) {
								$pu_ht = $prod->multiprices[$objsoc->price_level];
								if (!empty($conf->global->PRODUIT_MULTIPRICES_USE_VAT_PER_LEVEL)) {  // using this option is a bug. kept for backward compatibility
									if (isset($prod->multiprices_tva_tx[$objsoc->price_level])) {
										$tva_tx = $prod->multiprices_tva_tx[$objsoc->price_level];
									}
								}
							} elseif (!empty($conf->global->PRODUIT_CUSTOMER_PRICES)) {
								$prodcustprice = new Productcustomerprice($this->db);
								$filter = array('t.fk_product' => $prod->id, 't.fk_soc' => $objsoc->id);
								$result = $prodcustprice->fetchAll('', '', 0, 0, $filter);
								if ($result) {
									// If there is some prices specific to the customer
									if (count($prodcustprice->lines) > 0) {
										$pu_ht = price($prodcustprice->lines[0]->price);
										$tva_tx = ($prodcustprice->lines[0]->default_vat_code ? $prodcustprice->lines[0]->tva_tx.' ('.$prodcustprice->lines[0]->default_vat_code.' )' : $prodcustprice->lines[0]->tva_tx);
										if ($prodcustprice->lines[0]->default_vat_code && !preg_match('/\(.*\)/', $tva_tx)) {
											$tva_tx .= ' ('.$prodcustprice->lines[0]->default_vat_code.')';
										}
									}
								}
							}

							$line->subprice = $pu_ht;
							$line->tva_tx = $tva_tx;
							$line->remise_percent = $remise_percent;
						}
					}
				}
			}
		}

		$object->id = 0;
		$object->ref = '';
		$object->entity = (!empty($forceentity) ? $forceentity : $object->entity);
		$object->statut = self::STATUS_DRAFT;

		// Clear fields
		$object->user_author = $user->id;
		$object->user_valid = 0;
		$object->date = $now;
		$object->datep = $now; // deprecated
		$object->fin_validite = $object->date + ($object->duree_validite * 24 * 3600);
		if (empty($conf->global->MAIN_KEEP_REF_CUSTOMER_ON_CLONING)) {
			$object->ref_client = '';
		}
		if (getDolGlobalInt('MAIN_DONT_KEEP_NOTE_ON_CLONING') == 1) {
			$object->note_private = '';
			$object->note_public = '';
		}
		// Create clone
		$object->context['createfromclone'] = 'createfromclone';
		$result = $object->create($user);
		if ($result < 0) {
			$this->error = $object->error;
			$this->errors = array_merge($this->errors, $object->errors);
			$error++;
		}

		if (!$error) {
			// copy internal contacts
			if ($object->copy_linked_contact($this, 'internal') < 0) {
				$error++;
			}
		}

		if (!$error) {
			// copy external contacts if same company
			if ($this->socid == $object->socid) {
				if ($object->copy_linked_contact($this, 'external') < 0) {
					$error++;
				}
			}
		}

		if (!$error) {
			// Hook of thirdparty module
			if (is_object($hookmanager)) {
				$parameters = array('objFrom'=>$this, 'clonedObj'=>$object);
				$action = '';
				$reshook = $hookmanager->executeHooks('createFrom', $parameters, $object, $action); // Note that $action and $object may have been modified by some hooks
				if ($reshook < 0) {
					$this->errors += $hookmanager->errors;
					$this->error = $hookmanager->error;
					$error++;
				}
			}
		}

		unset($object->context['createfromclone']);

		// End
		if (!$error) {
			$this->db->commit();
			return $object->id;
		} else {
			$this->db->rollback();
			return -1;
		}
	}

	/**
	 *	Load a proposal from database. Get also lines.
	 *
	 *	@param      int			$rowid			Id of object to load
	 *	@param		string		$ref			Ref of proposal
	 *	@param		string		$ref_ext		Ref ext of proposal
	 *	@param		int			$forceentity	Entity id to force when searching on ref or ref_ext
	 *	@return     int         				>0 if OK, <0 if KO
	 */
	public function fetch($rowid, $ref = '', $ref_ext = '', $forceentity = 0)
	{
		$sql = "SELECT p.rowid, p.ref, p.entity, p.remise, p.remise_percent, p.remise_absolue, p.fk_soc";
		$sql .= ", p.total_ttc, p.total_tva, p.localtax1, p.localtax2, p.total_ht";
		$sql .= ", p.datec";
		$sql .= ", p.date_signature as dates";
		$sql .= ", p.date_valid as datev";
		$sql .= ", p.datep as dp";
		$sql .= ", p.fin_validite as dfv";
		$sql .= ", p.date_livraison as delivery_date";
		$sql .= ", p.model_pdf, p.last_main_doc, p.ref_client, ref_ext, p.extraparams";
		$sql .= ", p.note_private, p.note_public";
		$sql .= ", p.fk_projet as fk_project, p.fk_statut";
		$sql .= ", p.fk_user_author, p.fk_user_valid, p.fk_user_cloture";
		$sql .= ", p.fk_delivery_address";
		$sql .= ", p.fk_availability";
		$sql .= ", p.fk_input_reason";
		$sql .= ", p.fk_cond_reglement";
		$sql .= ", p.fk_mode_reglement";
		$sql .= ', p.fk_account';
		$sql .= ", p.fk_shipping_method";
		$sql .= ", p.fk_warehouse";
		$sql .= ", p.fk_incoterms, p.location_incoterms";
		$sql .= ", p.fk_multicurrency, p.multicurrency_code, p.multicurrency_tx, p.multicurrency_total_ht, p.multicurrency_total_tva, p.multicurrency_total_ttc";
		$sql .= ", p.tms as date_modification";
		$sql .= ", i.libelle as label_incoterms";
		$sql .= ", c.label as statut_label";
		$sql .= ", ca.code as availability_code, ca.label as availability";
		$sql .= ", dr.code as demand_reason_code, dr.label as demand_reason";
		$sql .= ", cr.code as cond_reglement_code, cr.libelle as cond_reglement, cr.libelle_facture as cond_reglement_libelle_doc, p.deposit_percent";
		$sql .= ", cp.code as mode_reglement_code, cp.libelle as mode_reglement";
		$sql .= " FROM ".MAIN_DB_PREFIX."propal as p";
		$sql .= ' LEFT JOIN '.MAIN_DB_PREFIX.'c_propalst as c ON p.fk_statut = c.id';
		$sql .= ' LEFT JOIN '.MAIN_DB_PREFIX.'c_paiement as cp ON p.fk_mode_reglement = cp.id AND cp.entity IN ('.getEntity('c_paiement').')';
		$sql .= ' LEFT JOIN '.MAIN_DB_PREFIX.'c_payment_term as cr ON p.fk_cond_reglement = cr.rowid AND cr.entity IN ('.getEntity('c_payment_term').')';
		$sql .= ' LEFT JOIN '.MAIN_DB_PREFIX.'c_availability as ca ON p.fk_availability = ca.rowid';
		$sql .= ' LEFT JOIN '.MAIN_DB_PREFIX.'c_input_reason as dr ON p.fk_input_reason = dr.rowid';
		$sql .= ' LEFT JOIN '.MAIN_DB_PREFIX.'c_incoterms as i ON p.fk_incoterms = i.rowid';

		if (!empty($ref)) {
			if (!empty($forceentity)) {
				$sql .= " WHERE p.entity = ".(int) $forceentity; // Check only the current entity because we may have the same reference in several entities
			} else {
				$sql .= " WHERE p.entity IN (".getEntity('propal').")";
			}
			$sql .= " AND p.ref='".$this->db->escape($ref)."'";
		} else {
			// Dont't use entity if you use rowid
			$sql .= " WHERE p.rowid = ".((int) $rowid);
		}

		dol_syslog(get_class($this)."::fetch", LOG_DEBUG);
		$resql = $this->db->query($sql);
		if ($resql) {
			if ($this->db->num_rows($resql)) {
				$obj = $this->db->fetch_object($resql);

				$this->id                   = $obj->rowid;
				$this->entity               = $obj->entity;

				$this->ref                  = $obj->ref;
				$this->ref_client           = $obj->ref_client;
				$this->ref_ext           = $obj->ref_ext;
				$this->remise               = $obj->remise;
				$this->remise_percent       = $obj->remise_percent;
				$this->remise_absolue       = $obj->remise_absolue;
				$this->total                = $obj->total_ttc; // TODO deprecated
				$this->total_ttc            = $obj->total_ttc;
				$this->total_ht             = $obj->total_ht;
				$this->total_tva            = $obj->total_tva;
				$this->total_localtax1		= $obj->localtax1;
				$this->total_localtax2		= $obj->localtax2;

				$this->socid = $obj->fk_soc;
				$this->thirdparty = null; // Clear if another value was already set by fetch_thirdparty

				$this->fk_project = $obj->fk_project;
				$this->project = null; // Clear if another value was already set by fetch_projet

				$this->model_pdf            = $obj->model_pdf;
				$this->modelpdf             = $obj->model_pdf; // deprecated
				$this->last_main_doc = $obj->last_main_doc;
				$this->note                 = $obj->note_private; // TODO deprecated
				$this->note_private         = $obj->note_private;
				$this->note_public          = $obj->note_public;

				$this->status               = (int) $obj->fk_statut;
				$this->statut               = $this->status; // deprecated
				$this->statut_libelle       = $obj->statut_label;

				$this->datec                = $this->db->jdate($obj->datec); // TODO deprecated
				$this->datev                = $this->db->jdate($obj->datev); // TODO deprecated
				$this->date_creation = $this->db->jdate($obj->datec); //Creation date
				$this->date_validation = $this->db->jdate($obj->datev); //Validation date
				$this->date_modification = $this->db->jdate($obj->date_modification); // tms
				$this->date_signature = $this->db->jdate($obj->dates); // Signature date
				$this->date                 = $this->db->jdate($obj->dp); // Proposal date
				$this->datep                = $this->db->jdate($obj->dp); // deprecated
				$this->fin_validite         = $this->db->jdate($obj->dfv);
				$this->date_livraison       = $this->db->jdate($obj->delivery_date); // deprecated
				$this->delivery_date        = $this->db->jdate($obj->delivery_date);
				$this->shipping_method_id   = ($obj->fk_shipping_method > 0) ? $obj->fk_shipping_method : null;
				$this->warehouse_id         = ($obj->fk_warehouse > 0) ? $obj->fk_warehouse : null;
				$this->availability_id      = $obj->fk_availability;
				$this->availability_code    = $obj->availability_code;
				$this->availability         = $obj->availability;
				$this->demand_reason_id     = $obj->fk_input_reason;
				$this->demand_reason_code   = $obj->demand_reason_code;
				$this->demand_reason        = $obj->demand_reason;
				$this->fk_address = $obj->fk_delivery_address;

				$this->mode_reglement_id    = $obj->fk_mode_reglement;
				$this->mode_reglement_code  = $obj->mode_reglement_code;
				$this->mode_reglement       = $obj->mode_reglement;
				$this->fk_account           = ($obj->fk_account > 0) ? $obj->fk_account : null;
				$this->cond_reglement_id    = $obj->fk_cond_reglement;
				$this->cond_reglement_code  = $obj->cond_reglement_code;
				$this->cond_reglement       = $obj->cond_reglement;
				$this->cond_reglement_doc   = $obj->cond_reglement_libelle_doc;
				$this->deposit_percent      = $obj->deposit_percent;

				$this->extraparams = (array) json_decode($obj->extraparams, true);

				$this->user_author_id = $obj->fk_user_author;
				$this->user_valid_id = $obj->fk_user_valid;
				$this->user_close_id = $obj->fk_user_cloture;

				//Incoterms
				$this->fk_incoterms = $obj->fk_incoterms;
				$this->location_incoterms = $obj->location_incoterms;
				$this->label_incoterms = $obj->label_incoterms;

				// Multicurrency
				$this->fk_multicurrency 		= $obj->fk_multicurrency;
				$this->multicurrency_code = $obj->multicurrency_code;
				$this->multicurrency_tx 		= $obj->multicurrency_tx;
				$this->multicurrency_total_ht = $obj->multicurrency_total_ht;
				$this->multicurrency_total_tva = $obj->multicurrency_total_tva;
				$this->multicurrency_total_ttc = $obj->multicurrency_total_ttc;

				if ($obj->fk_statut == self::STATUS_DRAFT) {
					$this->brouillon = 1;
				}

				// Retrieve all extrafield
				// fetch optionals attributes and labels
				$this->fetch_optionals();

				$this->db->free($resql);

				$this->lines = array();

				// Lines
				$result = $this->fetch_lines();
				if ($result < 0) {
					return -3;
				}

				return 1;
			}

			$this->error = "Record Not Found";
			return 0;
		} else {
			$this->error = $this->db->lasterror();
			return -1;
		}
	}

	/**
	 *      Update database
	 *
	 *      @param      User	$user        	User that modify
	 *      @param      int		$notrigger	    0=launch triggers after, 1=disable triggers
	 *      @return     int      			   	<0 if KO, >0 if OK
	 */
	public function update(User $user, $notrigger = 0)
	{
		global $conf;

		$error = 0;

		// Clean parameters
		if (isset($this->ref)) {
			$this->ref = trim($this->ref);
		}
		if (isset($this->ref_client)) {
			$this->ref_client = trim($this->ref_client);
		}
		if (isset($this->note) || isset($this->note_private)) {
			$this->note_private = (isset($this->note_private) ? trim($this->note_private) : trim($this->note));
		}
		if (isset($this->note_public)) {
			$this->note_public = trim($this->note_public);
		}
		if (isset($this->model_pdf)) {
			$this->model_pdf = trim($this->model_pdf);
		}
		if (isset($this->import_key)) {
			$this->import_key = trim($this->import_key);
		}
		if (!empty($this->duree_validite) && is_numeric($this->duree_validite)) {
			$this->fin_validite = $this->date + ($this->duree_validite * 24 * 3600);
		}

		// Check parameters
		// Put here code to add control on parameters values

		// Update request
		$sql = "UPDATE ".MAIN_DB_PREFIX."propal SET";
		$sql .= " ref=".(isset($this->ref) ? "'".$this->db->escape($this->ref)."'" : "null").",";
		$sql .= " ref_client=".(isset($this->ref_client) ? "'".$this->db->escape($this->ref_client)."'" : "null").",";
		$sql .= " ref_ext=".(isset($this->ref_ext) ? "'".$this->db->escape($this->ref_ext)."'" : "null").",";
		$sql .= " fk_soc=".(isset($this->socid) ? $this->socid : "null").",";
		$sql .= " datep=".(strval($this->date) != '' ? "'".$this->db->idate($this->date)."'" : 'null').",";
		if (!empty($this->fin_validite)) {
			$sql .= " fin_validite=".(strval($this->fin_validite) != '' ? "'".$this->db->idate($this->fin_validite)."'" : 'null').",";
		}
		$sql .= " date_valid=".(strval($this->date_validation) != '' ? "'".$this->db->idate($this->date_validation)."'" : 'null').",";
		$sql .= " total_tva=".(isset($this->total_tva) ? $this->total_tva : "null").",";
		$sql .= " localtax1=".(isset($this->total_localtax1) ? $this->total_localtax1 : "null").",";
		$sql .= " localtax2=".(isset($this->total_localtax2) ? $this->total_localtax2 : "null").",";
		$sql .= " total_ht=".(isset($this->total_ht) ? $this->total_ht : "null").",";
		$sql .= " total_ttc=".(isset($this->total_ttc) ? $this->total_ttc : "null").",";
		$sql .= " fk_statut=".(isset($this->statut) ? $this->statut : "null").",";
		$sql .= " fk_user_author=".(isset($this->user_author_id) ? $this->user_author_id : "null").",";
		$sql .= " fk_user_valid=".(isset($this->user_valid) ? $this->user_valid : "null").",";
		$sql .= " fk_projet=".(isset($this->fk_project) ? $this->fk_project : "null").",";
		$sql .= " fk_cond_reglement=".(isset($this->cond_reglement_id) ? $this->cond_reglement_id : "null").",";
		$sql .= " deposit_percent=".(!empty($this->deposit_percent) ? "'".$this->db->escape($this->deposit_percent)."'" : "null").",";
		$sql .= " fk_mode_reglement=".(isset($this->mode_reglement_id) ? $this->mode_reglement_id : "null").",";
		$sql .= " fk_input_reason=".(isset($this->demand_reason_id) ? $this->demand_reason_id : "null").",";
		$sql .= " note_private=".(isset($this->note_private) ? "'".$this->db->escape($this->note_private)."'" : "null").",";
		$sql .= " note_public=".(isset($this->note_public) ? "'".$this->db->escape($this->note_public)."'" : "null").",";
		$sql .= " model_pdf=".(isset($this->model_pdf) ? "'".$this->db->escape($this->model_pdf)."'" : "null").",";
		$sql .= " import_key=".(isset($this->import_key) ? "'".$this->db->escape($this->import_key)."'" : "null")."";
		$sql .= " WHERE rowid=".((int) $this->id);

		$this->db->begin();

		dol_syslog(get_class($this)."::update", LOG_DEBUG);
		$resql = $this->db->query($sql);
		if (!$resql) {
			$error++;
			$this->errors[] = "Error ".$this->db->lasterror();
		}

		if (!$error) {
			$result = $this->insertExtraFields();
			if ($result < 0) {
				$error++;
			}
		}

		if (!$error && !$notrigger) {
			// Call trigger
			$result = $this->call_trigger('PROPAL_MODIFY', $user);
			if ($result < 0) {
				$error++;
			}
			// End call triggers
		}

		// Commit or rollback
		if ($error) {
			foreach ($this->errors as $errmsg) {
				dol_syslog(get_class($this)."::update ".$errmsg, LOG_ERR);
				$this->error .= ($this->error ? ', '.$errmsg : $errmsg);
			}
			$this->db->rollback();
			return -1 * $error;
		} else {
			$this->db->commit();
			return 1;
		}
	}


	// phpcs:disable PEAR.NamingConventions.ValidFunctionName.ScopeNotCamelCaps
	/**
	 * Load array lines
	 *
	 *	@param		int			$only_product			Return only physical products
	 *	@param		int			$loadalsotranslation	Return translation for products
	 *	@param		string		$filters				Filter on other fields
	 *
	 *	@return		int									<0 if KO, >0 if OK
	 */
	public function fetch_lines($only_product = 0, $loadalsotranslation = 0, $filters = '')
	{
		// phpcs:enable
		global $langs, $conf;

		$this->lines = array();

		$sql = 'SELECT d.rowid, d.fk_propal, d.fk_parent_line, d.label as custom_label, d.description, d.price, d.vat_src_code, d.tva_tx, d.localtax1_tx, d.localtax2_tx, d.localtax1_type, d.localtax2_type, d.qty, d.fk_remise_except, d.remise_percent, d.subprice, d.fk_product,';
		$sql .= ' d.info_bits, d.total_ht, d.total_tva, d.total_localtax1, d.total_localtax2, d.total_ttc, d.fk_product_fournisseur_price as fk_fournprice, d.buy_price_ht as pa_ht, d.special_code, d.rang, d.product_type,';
		$sql .= ' d.fk_unit,';
		$sql .= ' p.ref as product_ref, p.description as product_desc, p.fk_product_type, p.label as product_label, p.tobatch as product_tobatch, p.barcode as product_barcode,';
		$sql .= ' p.weight, p.weight_units, p.volume, p.volume_units,';
		$sql .= ' d.date_start, d.date_end,';
		$sql .= ' d.fk_multicurrency, d.multicurrency_code, d.multicurrency_subprice, d.multicurrency_total_ht, d.multicurrency_total_tva, d.multicurrency_total_ttc';
		$sql .= ' FROM '.MAIN_DB_PREFIX.'propaldet as d';
		$sql .= ' LEFT JOIN '.MAIN_DB_PREFIX.'product as p ON (d.fk_product = p.rowid)';
		$sql .= ' WHERE d.fk_propal = '.((int) $this->id);
		if ($only_product) {
			$sql .= ' AND p.fk_product_type = 0';
		}
		if ($filters) {
			$sql .= $filters;
		}
		$sql .= ' ORDER by d.rang';

		dol_syslog(get_class($this)."::fetch_lines", LOG_DEBUG);
		$result = $this->db->query($sql);
		if ($result) {
			require_once DOL_DOCUMENT_ROOT.'/core/class/extrafields.class.php';

			$num = $this->db->num_rows($result);

			$i = 0;
			while ($i < $num) {
				$objp                   = $this->db->fetch_object($result);

				$line                   = new PropaleLigne($this->db);

				$line->rowid = $objp->rowid; //Deprecated
				$line->id = $objp->rowid;
				$line->fk_propal = $objp->fk_propal;
				$line->fk_parent_line = $objp->fk_parent_line;
				$line->product_type     = $objp->product_type;
				$line->label            = $objp->custom_label;
				$line->desc             = $objp->description; // Description ligne
				$line->description      = $objp->description; // Description ligne
				$line->qty              = $objp->qty;
				$line->vat_src_code     = $objp->vat_src_code;
				$line->tva_tx           = $objp->tva_tx;
				$line->localtax1_tx		= $objp->localtax1_tx;
				$line->localtax2_tx		= $objp->localtax2_tx;
				$line->localtax1_type	= $objp->localtax1_type;
				$line->localtax2_type	= $objp->localtax2_type;
				$line->subprice         = $objp->subprice;
				$line->fk_remise_except = $objp->fk_remise_except;
				$line->remise_percent   = $objp->remise_percent;
				$line->price            = $objp->price; // TODO deprecated

				$line->info_bits        = $objp->info_bits;
				$line->total_ht         = $objp->total_ht;
				$line->total_tva        = $objp->total_tva;
				$line->total_localtax1	= $objp->total_localtax1;
				$line->total_localtax2	= $objp->total_localtax2;
				$line->total_ttc        = $objp->total_ttc;
				$line->fk_fournprice = $objp->fk_fournprice;
				$marginInfos = getMarginInfos($objp->subprice, $objp->remise_percent, $objp->tva_tx, $objp->localtax1_tx, $objp->localtax2_tx, $line->fk_fournprice, $objp->pa_ht);
				$line->pa_ht = $marginInfos[0];
				$line->marge_tx			= $marginInfos[1];
				$line->marque_tx		= $marginInfos[2];
				$line->special_code     = $objp->special_code;
				$line->rang             = $objp->rang;

				$line->fk_product       = $objp->fk_product;

				$line->ref = $objp->product_ref; // deprecated
				$line->libelle = $objp->product_label; // deprecated

				$line->product_ref = $objp->product_ref;
				$line->product_label = $objp->product_label;
				$line->product_desc     = $objp->product_desc; // Description produit
				$line->product_tobatch  = $objp->product_tobatch;
				$line->product_barcode  = $objp->product_barcode;

				$line->fk_product_type  = $objp->fk_product_type; // deprecated
				$line->fk_unit          = $objp->fk_unit;
				$line->weight = $objp->weight;
				$line->weight_units = $objp->weight_units;
				$line->volume = $objp->volume;
				$line->volume_units = $objp->volume_units;

				$line->date_start = $this->db->jdate($objp->date_start);
				$line->date_end = $this->db->jdate($objp->date_end);

				// Multicurrency
				$line->fk_multicurrency = $objp->fk_multicurrency;
				$line->multicurrency_code = $objp->multicurrency_code;
				$line->multicurrency_subprice 	= $objp->multicurrency_subprice;
				$line->multicurrency_total_ht 	= $objp->multicurrency_total_ht;
				$line->multicurrency_total_tva 	= $objp->multicurrency_total_tva;
				$line->multicurrency_total_ttc 	= $objp->multicurrency_total_ttc;

				$line->fetch_optionals();

				// multilangs
				if (getDolGlobalInt('MAIN_MULTILANGS') && !empty($objp->fk_product) && !empty($loadalsotranslation)) {
					$tmpproduct = new Product($this->db);
					$tmpproduct->fetch($objp->fk_product);
					$tmpproduct->getMultiLangs();

					$line->multilangs = $tmpproduct->multilangs;
				}

				$this->lines[$i] = $line;

				$i++;
			}

			$this->db->free($result);

			return $num;
		} else {
			$this->error = $this->db->lasterror();
			return -3;
		}
	}

	/**
	 *  Set status to validated
	 *
	 *  @param	User	$user       Object user that validate
	 *  @param	int		$notrigger	1=Does not execute triggers, 0=execute triggers
	 *  @return int         		<0 if KO, 0=Nothing done, >=0 if OK
	 */
	public function valid($user, $notrigger = 0)
	{
		global $conf;

		require_once DOL_DOCUMENT_ROOT.'/core/lib/files.lib.php';

		$error = 0;

		// Protection
		if ($this->statut == self::STATUS_VALIDATED) {
			dol_syslog(get_class($this)."::valid action abandonned: already validated", LOG_WARNING);
			return 0;
		}

		if (!((empty($conf->global->MAIN_USE_ADVANCED_PERMS) && !empty($user->rights->propal->creer))
		|| (!empty($conf->global->MAIN_USE_ADVANCED_PERMS) && !empty($user->rights->propal->propal_advance->validate)))) {
			$this->error = 'ErrorPermissionDenied';
			dol_syslog(get_class($this)."::valid ".$this->error, LOG_ERR);
			return -1;
		}

		$now = dol_now();

		$this->db->begin();

		// Numbering module definition
		$soc = new Societe($this->db);
		$soc->fetch($this->socid);

		// Define new ref
		if (!$error && (preg_match('/^[\(]?PROV/i', $this->ref) || empty($this->ref))) { // empty should not happened, but when it occurs, the test save life
			$num = $this->getNextNumRef($soc);
		} else {
			$num = $this->ref;
		}
		$this->newref = dol_sanitizeFileName($num);

		$sql = "UPDATE ".MAIN_DB_PREFIX."propal";
		$sql .= " SET ref = '".$this->db->escape($num)."',";
		$sql .= " fk_statut = ".self::STATUS_VALIDATED.", date_valid='".$this->db->idate($now)."', fk_user_valid=".((int) $user->id);
		$sql .= " WHERE rowid = ".((int) $this->id)." AND fk_statut = ".self::STATUS_DRAFT;

		dol_syslog(get_class($this)."::valid", LOG_DEBUG);
		$resql = $this->db->query($sql);
		if (!$resql) {
			dol_print_error($this->db);
			$error++;
		}

		// Trigger calls
		if (!$error && !$notrigger) {
			// Call trigger
			$result = $this->call_trigger('PROPAL_VALIDATE', $user);
			if ($result < 0) {
				$error++;
			}
			// End call triggers
		}

		if (!$error) {
			$this->oldref = $this->ref;

			// Rename directory if dir was a temporary ref
			if (preg_match('/^[\(]?PROV/i', $this->ref)) {
				// Now we rename also files into index
				$sql = 'UPDATE '.MAIN_DB_PREFIX."ecm_files set filename = CONCAT('".$this->db->escape($this->newref)."', SUBSTR(filename, ".(strlen($this->ref) + 1).")), filepath = 'propale/".$this->db->escape($this->newref)."'";
				$sql .= " WHERE filename LIKE '".$this->db->escape($this->ref)."%' AND filepath = 'propale/".$this->db->escape($this->ref)."' and entity = ".((int) $conf->entity);
				$resql = $this->db->query($sql);
				if (!$resql) {
					$error++;
					$this->error = $this->db->lasterror();
				}

				// We rename directory ($this->ref = old ref, $num = new ref) in order not to lose the attachments
				$oldref = dol_sanitizeFileName($this->ref);
				$newref = dol_sanitizeFileName($num);
				$dirsource = $conf->propal->multidir_output[$this->entity].'/'.$oldref;
				$dirdest = $conf->propal->multidir_output[$this->entity].'/'.$newref;
				if (!$error && file_exists($dirsource)) {
					dol_syslog(get_class($this)."::validate rename dir ".$dirsource." into ".$dirdest);
					if (@rename($dirsource, $dirdest)) {
						dol_syslog("Rename ok");
						// Rename docs starting with $oldref with $newref
						$listoffiles = dol_dir_list($dirdest, 'files', 1, '^'.preg_quote($oldref, '/'));
						foreach ($listoffiles as $fileentry) {
							$dirsource = $fileentry['name'];
							$dirdest = preg_replace('/^'.preg_quote($oldref, '/').'/', $newref, $dirsource);
							$dirsource = $fileentry['path'].'/'.$dirsource;
							$dirdest = $fileentry['path'].'/'.$dirdest;
							@rename($dirsource, $dirdest);
						}
					}
				}
			}

			$this->ref = $num;
			$this->brouillon = 0;
			$this->statut = self::STATUS_VALIDATED;
			$this->user_valid_id = $user->id;
			$this->datev = $now;

			$this->db->commit();
			return 1;
		} else {
			$this->db->rollback();
			return -1;
		}
	}


	// phpcs:disable PEAR.NamingConventions.ValidFunctionName.ScopeNotCamelCaps
	/**
	 *  Define proposal date
	 *
	 *  @param  User		$user      	Object user that modify
	 *  @param  int			$date		Date
	 *  @param  int			$notrigger	1=Does not execute triggers, 0= execute triggers
	 *  @return	int         			<0 if KO, >0 if OK
	 */
	public function set_date($user, $date, $notrigger = 0)
	{
		// phpcs:enable
		if (empty($date)) {
			$this->error = 'ErrorBadParameter';
			dol_syslog(get_class($this)."::set_date ".$this->error, LOG_ERR);
			return -1;
		}

		if (!empty($user->rights->propal->creer)) {
			$error = 0;

			$this->db->begin();

			$sql = "UPDATE ".MAIN_DB_PREFIX."propal SET datep = '".$this->db->idate($date)."'";
			$sql .= " WHERE rowid = ".((int) $this->id);

			dol_syslog(__METHOD__, LOG_DEBUG);
			$resql = $this->db->query($sql);
			if (!$resql) {
				$this->errors[] = $this->db->error();
				$error++;
			}

			if (!$error) {
				$this->oldcopy = clone $this;
				$this->date = $date;
				$this->datep = $date; // deprecated
			}

			if (!$notrigger && empty($error)) {
				// Call trigger
				$result = $this->call_trigger('PROPAL_MODIFY', $user);
				if ($result < 0) {
					$error++;
				}
				// End call triggers
			}

			if (!$error) {
				$this->db->commit();
				return 1;
			} else {
				foreach ($this->errors as $errmsg) {
					dol_syslog(__METHOD__.' Error: '.$errmsg, LOG_ERR);
					$this->error .= ($this->error ? ', '.$errmsg : $errmsg);
				}
				$this->db->rollback();
				return -1 * $error;
			}
		}
	}

	// phpcs:disable PEAR.NamingConventions.ValidFunctionName.ScopeNotCamelCaps
	/**
	 *	Define end validity date
	 *
	 *	@param		User	$user        		Object user that modify
	 *	@param      int		$date_end_validity	End of validity date
	 *  @param  	int		$notrigger			1=Does not execute triggers, 0= execute triggers
	 *	@return     int         				<0 if KO, >0 if OK
	 */
	public function set_echeance($user, $date_end_validity, $notrigger = 0)
	{
		// phpcs:enable
		if (!empty($user->rights->propal->creer)) {
			$error = 0;

			$this->db->begin();

			$sql = "UPDATE ".MAIN_DB_PREFIX."propal SET fin_validite = ".($date_end_validity != '' ? "'".$this->db->idate($date_end_validity)."'" : 'null');
			$sql .= " WHERE rowid = ".((int) $this->id);

			dol_syslog(__METHOD__, LOG_DEBUG);

			$resql = $this->db->query($sql);
			if (!$resql) {
				$this->errors[] = $this->db->error();
				$error++;
			}


			if (!$error) {
				$this->oldcopy = clone $this;
				$this->fin_validite = $date_end_validity;
			}

			if (!$notrigger && empty($error)) {
				// Call trigger
				$result = $this->call_trigger('PROPAL_MODIFY', $user);
				if ($result < 0) {
					$error++;
				}
				// End call triggers
			}

			if (!$error) {
				$this->db->commit();
				return 1;
			} else {
				foreach ($this->errors as $errmsg) {
					dol_syslog(__METHOD__.' Error: '.$errmsg, LOG_ERR);
					$this->error .= ($this->error ? ', '.$errmsg : $errmsg);
				}
				$this->db->rollback();
				return -1 * $error;
			}
		}
	}

	// phpcs:disable PEAR.NamingConventions.ValidFunctionName.ScopeNotCamelCaps
	/**
	 *	Set delivery date
	 *
	 *	@param      User 	$user        		Object user that modify
	 *	@param      int		$delivery_date		Delivery date
	 *  @param  	int		$notrigger			1=Does not execute triggers, 0= execute triggers
	 *	@return     int         				<0 if ko, >0 if ok
	 *	@deprecated Use  setDeliveryDate
	 */
	public function set_date_livraison($user, $delivery_date, $notrigger = 0)
	{
		// phpcs:enable
		return $this->setDeliveryDate($user, $delivery_date, $notrigger);
	}

	/**
	 *	Set delivery date
	 *
	 *	@param      User 	$user        		Object user that modify
	 *	@param      int		$delivery_date     Delivery date
	 *  @param  	int		$notrigger			1=Does not execute triggers, 0= execute triggers
	 *	@return     int         				<0 if ko, >0 if ok
	 */
	public function setDeliveryDate($user, $delivery_date, $notrigger = 0)
	{
		if (!empty($user->rights->propal->creer)) {
			$error = 0;

			$this->db->begin();

			$sql = "UPDATE ".MAIN_DB_PREFIX."propal ";
			$sql .= " SET date_livraison = ".($delivery_date != '' ? "'".$this->db->idate($delivery_date)."'" : 'null');
			$sql .= " WHERE rowid = ".((int) $this->id);

			dol_syslog(__METHOD__, LOG_DEBUG);
			$resql = $this->db->query($sql);
			if (!$resql) {
				$this->errors[] = $this->db->error();
				$error++;
			}

			if (!$error) {
				$this->oldcopy = clone $this;
				$this->date_livraison = $delivery_date;
				$this->delivery_date = $delivery_date;
			}

			if (!$notrigger && empty($error)) {
				// Call trigger
				$result = $this->call_trigger('PROPAL_MODIFY', $user);
				if ($result < 0) {
					$error++;
				}
				// End call triggers
			}

			if (!$error) {
				$this->db->commit();
				return 1;
			} else {
				foreach ($this->errors as $errmsg) {
					dol_syslog(__METHOD__.' Error: '.$errmsg, LOG_ERR);
					$this->error .= ($this->error ? ', '.$errmsg : $errmsg);
				}
				$this->db->rollback();
				return -1 * $error;
			}
		}
	}

	// phpcs:disable PEAR.NamingConventions.ValidFunctionName.ScopeNotCamelCaps
	/**
	 *  Set delivery
	 *
	 *  @param		User	$user		  	Object user that modify
	 *  @param      int		$id				Availability id
	 *  @param  	int		$notrigger		1=Does not execute triggers, 0= execute triggers
	 *  @return     int           			<0 if KO, >0 if OK
	 */
	public function set_availability($user, $id, $notrigger = 0)
	{
		// phpcs:enable
		if (!empty($user->rights->propal->creer) && $this->statut >= self::STATUS_DRAFT) {
			$error = 0;

			$this->db->begin();

			$sql = "UPDATE ".MAIN_DB_PREFIX."propal";
			$sql .= " SET fk_availability = ".((int) $id);
			$sql .= " WHERE rowid = ".((int) $this->id);

			dol_syslog(__METHOD__.' availability('.$id.')', LOG_DEBUG);
			$resql = $this->db->query($sql);
			if (!$resql) {
				$this->errors[] = $this->db->error();
				$error++;
			}

			if (!$error) {
				$this->oldcopy = clone $this;
				$this->fk_availability = $id;
				$this->availability_id = $id;
			}

			if (!$notrigger && empty($error)) {
				// Call trigger
				$result = $this->call_trigger('PROPAL_MODIFY', $user);
				if ($result < 0) {
					$error++;
				}
				// End call triggers
			}

			if (!$error) {
				$this->db->commit();
				return 1;
			} else {
				foreach ($this->errors as $errmsg) {
					dol_syslog(__METHOD__.' Error: '.$errmsg, LOG_ERR);
					$this->error .= ($this->error ? ', '.$errmsg : $errmsg);
				}
				$this->db->rollback();
				return -1 * $error;
			}
		} else {
			$error_str = 'Propal status do not meet requirement '.$this->statut;
			dol_syslog(__METHOD__.$error_str, LOG_ERR);
			$this->error = $error_str;
			$this->errors[] = $this->error;
			return -2;
		}
	}

	// phpcs:disable PEAR.NamingConventions.ValidFunctionName.ScopeNotCamelCaps
	/**
	 *  Set source of demand
	 *
	 *  @param		User	$user		Object user that modify
	 *  @param      int		$id			Input reason id
	 *  @param  	int		$notrigger	1=Does not execute triggers, 0= execute triggers
	 *  @return     int           		<0 if KO, >0 if OK
	 */
	public function set_demand_reason($user, $id, $notrigger = 0)
	{
		// phpcs:enable
		if (!empty($user->rights->propal->creer) && $this->statut >= self::STATUS_DRAFT) {
			$error = 0;

			$this->db->begin();

			$sql = "UPDATE ".MAIN_DB_PREFIX."propal ";
			$sql .= " SET fk_input_reason = ".((int) $id);
			$sql .= " WHERE rowid = ".((int) $this->id);

			dol_syslog(__METHOD__, LOG_DEBUG);
			$resql = $this->db->query($sql);
			if (!$resql) {
				$this->errors[] = $this->db->error();
				$error++;
			}


			if (!$error) {
				$this->oldcopy = clone $this;
				$this->fk_input_reason = $id;
				$this->demand_reason_id = $id;
			}


			if (!$notrigger && empty($error)) {
				// Call trigger
				$result = $this->call_trigger('PROPAL_MODIFY', $user);
				if ($result < 0) {
					$error++;
				}
				// End call triggers
			}

			if (!$error) {
				$this->db->commit();
				return 1;
			} else {
				foreach ($this->errors as $errmsg) {
					dol_syslog(__METHOD__.' Error: '.$errmsg, LOG_ERR);
					$this->error .= ($this->error ? ', '.$errmsg : $errmsg);
				}
				$this->db->rollback();
				return -1 * $error;
			}
		} else {
			$error_str = 'Propal status do not meet requirement '.$this->statut;
			dol_syslog(__METHOD__.$error_str, LOG_ERR);
			$this->error = $error_str;
			$this->errors[] = $this->error;
			return -2;
		}
	}

	// phpcs:disable PEAR.NamingConventions.ValidFunctionName.ScopeNotCamelCaps
	/**
	 * Set customer reference number
	 *
	 *  @param      User	$user			Object user that modify
	 *  @param      string	$ref_client		Customer reference
	 *  @param  	int		$notrigger		1=Does not execute triggers, 0= execute triggers
	 *  @return     int						<0 if ko, >0 if ok
	 */
	public function set_ref_client($user, $ref_client, $notrigger = 0)
	{
		// phpcs:enable
		if (!empty($user->rights->propal->creer)) {
			$error = 0;

			$this->db->begin();

			$sql = "UPDATE ".MAIN_DB_PREFIX."propal SET ref_client = ".(empty($ref_client) ? 'NULL' : "'".$this->db->escape($ref_client)."'");
			$sql .= " WHERE rowid = ".((int) $this->id);

			dol_syslog(__METHOD__.' $this->id='.$this->id.', ref_client='.$ref_client, LOG_DEBUG);
			$resql = $this->db->query($sql);
			if (!$resql) {
				$this->errors[] = $this->db->error();
				$error++;
			}

			if (!$error) {
				$this->oldcopy = clone $this;
				$this->ref_client = $ref_client;
			}

			if (!$notrigger && empty($error)) {
				// Call trigger
				$result = $this->call_trigger('PROPAL_MODIFY', $user);
				if ($result < 0) {
					$error++;
				}
				// End call triggers
			}

			if (!$error) {
				$this->db->commit();
				return 1;
			} else {
				foreach ($this->errors as $errmsg) {
					dol_syslog(__METHOD__.' Error: '.$errmsg, LOG_ERR);
					$this->error .= ($this->error ? ', '.$errmsg : $errmsg);
				}
				$this->db->rollback();
				return -1 * $error;
			}
		} else {
			return -1;
		}
	}

	// phpcs:disable PEAR.NamingConventions.ValidFunctionName.ScopeNotCamelCaps
	/**
	 *	Set an overall discount on the proposal
	 *
	 *	@param      User	$user       Object user that modify
	 *	@param      double	$remise     Amount discount
	 *  @param  	int		$notrigger	1=Does not execute triggers, 0= execute triggers
	 *	@return     int         		<0 if ko, >0 if ok
	 */
	public function set_remise_percent($user, $remise, $notrigger = 0)
	{
		// phpcs:enable
		$remise = trim($remise) ?trim($remise) : 0;

		if (!empty($user->rights->propal->creer)) {
			$remise = price2num($remise, 2);

			$error = 0;

			$this->db->begin();

			$sql = "UPDATE ".MAIN_DB_PREFIX."propal SET remise_percent = ".((float) $remise);
			$sql .= " WHERE rowid = ".((int) $this->id)." AND fk_statut = ".self::STATUS_DRAFT;

			dol_syslog(__METHOD__, LOG_DEBUG);
			$resql = $this->db->query($sql);
			if (!$resql) {
				$this->errors[] = $this->db->error();
				$error++;
			}

			if (!$error) {
				$this->oldcopy = clone $this;
				$this->remise_percent = $remise;
				$this->update_price(1);
			}

			if (!$notrigger && empty($error)) {
				// Call trigger
				$result = $this->call_trigger('PROPAL_MODIFY', $user);
				if ($result < 0) {
					$error++;
				}
				// End call triggers
			}

			if (!$error) {
				$this->db->commit();
				return 1;
			} else {
				foreach ($this->errors as $errmsg) {
					dol_syslog(__METHOD__.' Error: '.$errmsg, LOG_ERR);
					$this->error .= ($this->error ? ', '.$errmsg : $errmsg);
				}
				$this->db->rollback();
				return -1 * $error;
			}
		}
	}


	// phpcs:disable PEAR.NamingConventions.ValidFunctionName.ScopeNotCamelCaps
	/**
	 *	Set an absolute overall discount on the proposal
	 *
	 *	@param      User	$user       Object user that modify
	 *	@param      double	$remise     Amount discount
	 *  @param  	int		$notrigger	1=Does not execute triggers, 0= execute triggers
	 *	@return     int         		<0 if ko, >0 if ok
	 */
	public function set_remise_absolue($user, $remise, $notrigger = 0)
	{
		// phpcs:enable
		if (empty($remise)) {
			$remise = 0;
		}
		$remise = price2num($remise);

		if (!empty($user->rights->propal->creer)) {
			$error = 0;

			$this->db->begin();

			$sql = "UPDATE ".MAIN_DB_PREFIX."propal";
			$sql .= " SET remise_absolue = ".((float) $remise);
			$sql .= " WHERE rowid = ".((int) $this->id)." AND fk_statut = ".self::STATUS_DRAFT;

			dol_syslog(__METHOD__, LOG_DEBUG);
			$resql = $this->db->query($sql);
			if (!$resql) {
				$this->errors[] = $this->db->error();
				$error++;
			}

			if (!$error) {
				$this->oldcopy = clone $this;
				$this->update_price(1);
			}

			if (!$notrigger && empty($error)) {
				// Call trigger
				$result = $this->call_trigger('PROPAL_MODIFY', $user);
				if ($result < 0) {
					$error++;
				}
				// End call triggers
			}

			if (!$error) {
				$this->db->commit();
				return 1;
			} else {
				foreach ($this->errors as $errmsg) {
					dol_syslog(__METHOD__.' Error: '.$errmsg, LOG_ERR);
					$this->error .= ($this->error ? ', '.$errmsg : $errmsg);
				}
				$this->db->rollback();
				return -1 * $error;
			}
		}
	}



	/**
	 *	Reopen the commercial proposal
	 *
	 *	@param      User	$user		Object user that close
	 *	@param      int		$status		Status
	 *	@param      string	$note		Comment
	 *  @param		int		$notrigger	1=Does not execute triggers, 0= execute triggers
	 *	@return     int         		<0 if KO, >0 if OK
	 */
	public function reopen($user, $status, $note = '', $notrigger = 0)
	{
		$error = 0;

		$sql = "UPDATE ".MAIN_DB_PREFIX."propal";
		$sql .= " SET fk_statut = ".((int) $status).",";
		if (!empty($note)) {
			$sql .= " note_private = '".$this->db->escape($note)."',";
		}
		$sql .= " date_cloture=NULL, fk_user_cloture=NULL";
		$sql .= " WHERE rowid = ".((int) $this->id);

		$this->db->begin();

		dol_syslog(get_class($this)."::reopen", LOG_DEBUG);
		$resql = $this->db->query($sql);
		if (!$resql) {
			$error++;
			$this->errors[] = "Error ".$this->db->lasterror();
		}
		if (!$error) {
			if (!$notrigger) {
				// Call trigger
				$result = $this->call_trigger('PROPAL_REOPEN', $user);
				if ($result < 0) {
					$error++;
				}
				// End call triggers
			}
		}

		// Commit or rollback
		if ($error) {
			if (!empty($this->errors)) {
				foreach ($this->errors as $errmsg) {
					dol_syslog(get_class($this)."::update ".$errmsg, LOG_ERR);
					$this->error .= ($this->error ? ', '.$errmsg : $errmsg);
				}
			}
			$this->db->rollback();
			return -1 * $error;
		} else {
			$this->statut = $status;
			$this->status = $status;

			$this->db->commit();
			return 1;
		}
	}

	/**
	 *	Close/set the commercial proposal to status signed or refused (fill also date signature)
	 *
	 *	@param      User	$user		Object user that close
	 *	@param      int		$status		Status (self::STATUS_BILLED or self::STATUS_REFUSED)
	 *	@param      string	$note		Complete private note with this note
	 *  @param		int		$notrigger	1=Does not execute triggers, 0=Execute triggers
	 *	@return     int         		<0 if KO, >0 if OK
	 */
	public function closeProposal($user, $status, $note = '', $notrigger = 0)
	{
		global $langs,$conf;

		$error = 0;
		$now = dol_now();

		$this->db->begin();

		$newprivatenote = dol_concatdesc($this->note_private, $note);

		if (empty($conf->global->PROPALE_KEEP_OLD_SIGNATURE_INFO)) {
			$date_signature = $now;
			$fk_user_signature = $user->id;
		} else {
			$this->info($this->id);
			if (!isset($this->date_signature) || $this->date_signature == '') {
				$date_signature = $now;
				$fk_user_signature = $user->id;
			} else {
				$date_signature = $this->date_signature;
				$fk_user_signature = $this->user_signature->id;
			}
		}

		$sql  = "UPDATE ".MAIN_DB_PREFIX."propal";
<<<<<<< HEAD
		$sql .= " SET fk_statut = ".((int) $status).", note_private = '".$this->db->escape($newprivatenote)."', date_signature='".$this->db->idate($date_signature)."', fk_user_signature=".$fk_user_signature;
=======
		$sql .= " SET fk_statut = ".((int) $status).", note_private = '".$this->db->escape($newprivatenote)."'";
		if ($status == self::STATUS_SIGNED) {
			$sql .= ", date_signature='".$this->db->idate($now)."', fk_user_signature=".$user->id;
		}
>>>>>>> 300fd7c1
		$sql .= " WHERE rowid = ".((int) $this->id);

		$resql = $this->db->query($sql);
		if ($resql) {
			// Status self::STATUS_REFUSED by default
			$modelpdf = !empty($conf->global->PROPALE_ADDON_PDF_ODT_CLOSED) ? $conf->global->PROPALE_ADDON_PDF_ODT_CLOSED : $this->model_pdf;
			$trigger_name = 'PROPAL_CLOSE_REFUSED';		// used later in call_trigger()

			if ($status == self::STATUS_SIGNED) {	// Status self::STATUS_SIGNED
				$trigger_name = 'PROPAL_CLOSE_SIGNED';	// used later in call_trigger()
				$modelpdf = !empty($conf->global->PROPALE_ADDON_PDF_ODT_TOBILL) ? $conf->global->PROPALE_ADDON_PDF_ODT_TOBILL : $this->model_pdf;

				// The connected company is classified as a client
				$soc=new Societe($this->db);
				$soc->id = $this->socid;
				$result = $soc->set_as_client();

				if ($result < 0) {
					$this->error=$this->db->lasterror();
					$this->db->rollback();
					return -2;
				}
			}

			if (empty($conf->global->MAIN_DISABLE_PDF_AUTOUPDATE)) {
				// Define output language
				$outputlangs = $langs;
				if (getDolGlobalInt('MAIN_MULTILANGS')) {
					$outputlangs = new Translate("", $conf);
					$newlang = (GETPOST('lang_id', 'aZ09') ? GETPOST('lang_id', 'aZ09') : $this->thirdparty->default_lang);
					$outputlangs->setDefaultLang($newlang);
				}

				// PDF
				$hidedetails = (!empty($conf->global->MAIN_GENERATE_DOCUMENTS_HIDE_DETAILS) ? 1 : 0);
				$hidedesc = (!empty($conf->global->MAIN_GENERATE_DOCUMENTS_HIDE_DESC) ? 1 : 0);
				$hideref = (!empty($conf->global->MAIN_GENERATE_DOCUMENTS_HIDE_REF) ? 1 : 0);

				//$ret=$object->fetch($id);    // Reload to get new records
				$this->generateDocument($modelpdf, $outputlangs, $hidedetails, $hidedesc, $hideref);
			}

			if (!$error) {
				$this->oldcopy= clone $this;
				$this->statut = $status;
				$this->status = $status;
				$this->date_signature = $date_signature;
				$this->note_private = $newprivatenote;
			}

			if (!$notrigger && empty($error)) {
				// Call trigger
				$result=$this->call_trigger($trigger_name, $user);
				if ($result < 0) {
					$error++;
				}
				// End call triggers
			}

			if (!$error ) {
				$this->db->commit();
				return 1;
			} else {
				$this->statut = $this->oldcopy->statut;
				$this->status = $this->oldcopy->statut;
				$this->date_signature = $this->oldcopy->date_signature;
				$this->note_private = $this->oldcopy->note_private;

				$this->db->rollback();
				return -1;
			}
		} else {
			$this->error = $this->db->lasterror();
			$this->db->rollback();
			return -1;
		}
	}

	/**
	 *	Classify the proposal to status Billed
	 *
	 *	@param  	User	$user    	Object user
	 *  @param		int		$notrigger	1=Does not execute triggers, 0= execute triggers
	 *	@param      string	$note		Complete private note with this note
	 *	@return     int     			<0 if KO, 0 = nothing done, >0 if OK
	 */
	public function classifyBilled(User $user, $notrigger = 0, $note = '')
	{
		global $conf, $langs;

		$error = 0;

		$now = dol_now();
		$num = 0;

		$triggerName = 'PROPAL_CLASSIFY_BILLED';

		$this->db->begin();

		$newprivatenote = dol_concatdesc($this->note_private, $note);

		$sql = 'UPDATE '.MAIN_DB_PREFIX.'propal SET fk_statut = '.self::STATUS_BILLED.", ";
		$sql .= " note_private = '".$this->db->escape($newprivatenote)."', date_cloture='".$this->db->idate($now)."', fk_user_cloture=".((int) $user->id);
		$sql .= ' WHERE rowid = '.((int) $this->id).' AND fk_statut = '.((int) self::STATUS_SIGNED);

		dol_syslog(__METHOD__, LOG_DEBUG);
		$resql = $this->db->query($sql);
		if (!$resql) {
			$this->errors[] = $this->db->error();
			$error++;
		} else {
			$num = $this->db->affected_rows($resql);
		}

		if (!$error) {
			$modelpdf = $conf->global->PROPALE_ADDON_PDF_ODT_CLOSED ? $conf->global->PROPALE_ADDON_PDF_ODT_CLOSED : $this->model_pdf;

			if (empty($conf->global->MAIN_DISABLE_PDF_AUTOUPDATE)) {
				// Define output language
				$outputlangs = $langs;
				if (getDolGlobalInt('MAIN_MULTILANGS')) {
					$outputlangs = new Translate("", $conf);
					$newlang = (GETPOST('lang_id', 'aZ09') ? GETPOST('lang_id', 'aZ09') : $this->thirdparty->default_lang);
					$outputlangs->setDefaultLang($newlang);
				}

				// PDF
				$hidedetails = (!empty($conf->global->MAIN_GENERATE_DOCUMENTS_HIDE_DETAILS) ? 1 : 0);
				$hidedesc = (!empty($conf->global->MAIN_GENERATE_DOCUMENTS_HIDE_DESC) ? 1 : 0);
				$hideref = (!empty($conf->global->MAIN_GENERATE_DOCUMENTS_HIDE_REF) ? 1 : 0);

				//$ret=$object->fetch($id);    // Reload to get new records
				$this->generateDocument($modelpdf, $outputlangs, $hidedetails, $hidedesc, $hideref);
			}

			$this->oldcopy = clone $this;
			$this->statut = self::STATUS_BILLED;
			$this->date_cloture = $now;
			$this->note_private = $newprivatenote;
		}

		if (!$notrigger && empty($error)) {
			// Call trigger
			$result = $this->call_trigger($triggerName, $user);
			if ($result < 0) {
				$error++;
			}
			// End call triggers
		}

		if (!$error) {
			$this->db->commit();
			return $num;
		} else {
			foreach ($this->errors as $errmsg) {
				dol_syslog(__METHOD__.' Error: '.$errmsg, LOG_ERR);
				$this->error .= ($this->error ? ', '.$errmsg : $errmsg);
			}
			$this->db->rollback();
			return -1 * $error;
		}
	}

	// phpcs:disable PEAR.NamingConventions.ValidFunctionName.ScopeNotCamelCaps
	/**
	 *	Set draft status
	 *
	 *	@param		User	$user		Object user that modify
	 *  @param		int		$notrigger	1=Does not execute triggers, 0= execute triggers
	 *	@return		int					<0 if KO, >0 if OK
	 */
	public function setDraft($user, $notrigger = 0)
	{
		// phpcs:enable
		$error = 0;

		// Protection
		if ($this->statut <= self::STATUS_DRAFT) {
			return 0;
		}

		dol_syslog(get_class($this)."::setDraft", LOG_DEBUG);

		$this->db->begin();

		$sql = "UPDATE ".MAIN_DB_PREFIX."propal";
		$sql .= " SET fk_statut = ".self::STATUS_DRAFT;
		$sql .= ",  online_sign_ip = NULL , online_sign_name = NULL";
		$sql .= " WHERE rowid = ".((int) $this->id);

		$resql = $this->db->query($sql);
		if (!$resql) {
			$this->errors[] = $this->db->error();
			$error++;
		}

		if (!$error) {
			$this->oldcopy = clone $this;
		}

		if (!$notrigger && empty($error)) {
			// Call trigger
			$result = $this->call_trigger('PROPAL_MODIFY', $user);
			if ($result < 0) {
				$error++;
			}
			// End call triggers
		}

		if (!$error) {
			$this->statut = self::STATUS_DRAFT;
			$this->brouillon = 1;

			$this->db->commit();
			return 1;
		} else {
			foreach ($this->errors as $errmsg) {
				dol_syslog(__METHOD__.' Error: '.$errmsg, LOG_ERR);
				$this->error .= ($this->error ? ', '.$errmsg : $errmsg);
			}
			$this->db->rollback();
			return -1 * $error;
		}
	}


	// phpcs:disable PEAR.NamingConventions.ValidFunctionName.ScopeNotCamelCaps
	/**
	 *    Return list of proposal (eventually filtered on user) into an array
	 *
	 *    @param	int		$shortlist			0=Return array[id]=ref, 1=Return array[](id=>id,ref=>ref,name=>name)
	 *    @param	int		$draft				0=not draft, 1=draft
	 *    @param	int		$notcurrentuser		0=all user, 1=not current user
	 *    @param    int		$socid				Id third pary
	 *    @param    int		$limit				For pagination
	 *    @param    int		$offset				For pagination
	 *    @param    string	$sortfield			Sort criteria
	 *    @param    string	$sortorder			Sort order
	 *    @return	int		       				-1 if KO, array with result if OK
	 */
	public function liste_array($shortlist = 0, $draft = 0, $notcurrentuser = 0, $socid = 0, $limit = 0, $offset = 0, $sortfield = 'p.datep', $sortorder = 'DESC')
	{
		// phpcs:enable
		global $user;

		$ga = array();

		$sql = "SELECT s.rowid, s.nom as name, s.client,";
		$sql .= " p.rowid as propalid, p.fk_statut, p.total_ht, p.ref, p.remise, ";
		$sql .= " p.datep as dp, p.fin_validite as datelimite";
		if (empty($user->rights->societe->client->voir) && !$socid) {
			$sql .= ", sc.fk_soc, sc.fk_user";
		}
		$sql .= " FROM ".MAIN_DB_PREFIX."societe as s, ".MAIN_DB_PREFIX."propal as p, ".MAIN_DB_PREFIX."c_propalst as c";
		if (empty($user->rights->societe->client->voir) && !$socid) {
			$sql .= ", ".MAIN_DB_PREFIX."societe_commerciaux as sc";
		}
		$sql .= " WHERE p.entity IN (".getEntity('propal').")";
		$sql .= " AND p.fk_soc = s.rowid";
		$sql .= " AND p.fk_statut = c.id";
		if (empty($user->rights->societe->client->voir) && !$socid) { //restriction
			$sql .= " AND s.rowid = sc.fk_soc AND sc.fk_user = ".((int) $user->id);
		}
		if ($socid) {
			$sql .= " AND s.rowid = ".((int) $socid);
		}
		if ($draft) {
			$sql .= " AND p.fk_statut = ".self::STATUS_DRAFT;
		}
		if ($notcurrentuser > 0) {
			$sql .= " AND p.fk_user_author <> ".((int) $user->id);
		}
		$sql .= $this->db->order($sortfield, $sortorder);
		$sql .= $this->db->plimit($limit, $offset);

		$result = $this->db->query($sql);
		if ($result) {
			$num = $this->db->num_rows($result);
			if ($num) {
				$i = 0;
				while ($i < $num) {
					$obj = $this->db->fetch_object($result);

					if ($shortlist == 1) {
						$ga[$obj->propalid] = $obj->ref;
					} elseif ($shortlist == 2) {
						$ga[$obj->propalid] = $obj->ref.' ('.$obj->name.')';
					} else {
						$ga[$i]['id'] = $obj->propalid;
						$ga[$i]['ref'] 	= $obj->ref;
						$ga[$i]['name'] = $obj->name;
					}

					$i++;
				}
			}
			return $ga;
		} else {
			dol_print_error($this->db);
			return -1;
		}
	}

	/**
	 *  Returns an array with the numbers of related invoices
	 *
	 *	@return	array		Array of invoices
	 */
	public function getInvoiceArrayList()
	{
		return $this->InvoiceArrayList($this->id);
	}

	// phpcs:disable PEAR.NamingConventions.ValidFunctionName.ScopeNotCamelCaps
	/**
	 *  Returns an array with id and ref of related invoices
	 *
	 *	@param		int		$id			Id propal
	 *	@return		array				Array of invoices id
	 */
	public function InvoiceArrayList($id)
	{
		// phpcs:enable
		$ga = array();
		$linkedInvoices = array();

		$this->fetchObjectLinked($id, $this->element);
		foreach ($this->linkedObjectsIds as $objecttype => $objectid) {
			// Nouveau système du comon object renvoi des rowid et non un id linéaire de 1 à n
			// On parcourt donc une liste d'objets en tant qu'objet unique
			foreach ($objectid as $key => $object) {
				// Cas des factures liees directement
				if ($objecttype == 'facture') {
					$linkedInvoices[] = $object;
				} else {
					// Cas des factures liees par un autre objet (ex: commande)
					$this->fetchObjectLinked($object, $objecttype);
					foreach ($this->linkedObjectsIds as $subobjecttype => $subobjectid) {
						foreach ($subobjectid as $subkey => $subobject) {
							if ($subobjecttype == 'facture') {
								$linkedInvoices[] = $subobject;
							}
						}
					}
				}
			}
		}

		if (count($linkedInvoices) > 0) {
			$sql = "SELECT rowid as facid, ref, total_ht as total, datef as df, fk_user_author, fk_statut, paye";
			$sql .= " FROM ".MAIN_DB_PREFIX."facture";
			$sql .= " WHERE rowid IN (".$this->db->sanitize(implode(',', $linkedInvoices)).")";

			dol_syslog(get_class($this)."::InvoiceArrayList", LOG_DEBUG);
			$resql = $this->db->query($sql);

			if ($resql) {
				$tab_sqlobj = array();
				$nump = $this->db->num_rows($resql);
				for ($i = 0; $i < $nump; $i++) {
					$sqlobj = $this->db->fetch_object($resql);
					$tab_sqlobj[] = $sqlobj;
				}
				$this->db->free($resql);

				$nump = count($tab_sqlobj);

				if ($nump) {
					$i = 0;
					while ($i < $nump) {
						$obj = array_shift($tab_sqlobj);

						$ga[$i] = $obj;

						$i++;
					}
				}
				return $ga;
			} else {
				return -1;
			}
		} else {
			return $ga;
		}
	}

	/**
	 *	Delete proposal
	 *
	 *	@param	User	$user        	Object user that delete
	 *	@param	int		$notrigger		1=Does not execute triggers, 0= execute triggers
	 *	@return	int						>0 if OK, <=0 if KO
	 */
	public function delete($user, $notrigger = 0)
	{
		global $conf;
		require_once DOL_DOCUMENT_ROOT.'/core/lib/files.lib.php';

		$error = 0;

		$this->db->begin();

		if (!$notrigger) {
			// Call trigger
			$result = $this->call_trigger('PROPAL_DELETE', $user);
			if ($result < 0) {
				$error++;
			}
			// End call triggers
		}

		// Delete extrafields of lines and lines
		if (!$error && !empty($this->table_element_line)) {
			$tabletodelete = $this->table_element_line;
			$sqlef = "DELETE FROM ".MAIN_DB_PREFIX.$tabletodelete."_extrafields WHERE fk_object IN (SELECT rowid FROM ".MAIN_DB_PREFIX.$tabletodelete." WHERE ".$this->fk_element." = ".((int) $this->id).")";
			$sql = "DELETE FROM ".MAIN_DB_PREFIX.$tabletodelete." WHERE ".$this->fk_element." = ".((int) $this->id);
			if (!$this->db->query($sqlef) || !$this->db->query($sql)) {
				$error++;
				$this->error = $this->db->lasterror();
				$this->errors[] = $this->error;
				dol_syslog(get_class($this)."::delete error ".$this->error, LOG_ERR);
			}
		}

		if (!$error) {
			// Delete linked object
			$res = $this->deleteObjectLinked();
			if ($res < 0) {
				$error++;
			}
		}

		if (!$error) {
			// Delete linked contacts
			$res = $this->delete_linked_contact();
			if ($res < 0) {
				$error++;
			}
		}

		// Removed extrafields of object
		if (!$error) {
			$result = $this->deleteExtraFields();
			if ($result < 0) {
				$error++;
				dol_syslog(get_class($this)."::delete error ".$this->error, LOG_ERR);
			}
		}

		// Delete main record
		if (!$error) {
			$sql = "DELETE FROM ".MAIN_DB_PREFIX.$this->table_element." WHERE rowid = ".((int) $this->id);
			$res = $this->db->query($sql);
			if (!$res) {
				$error++;
				$this->error = $this->db->lasterror();
				$this->errors[] = $this->error;
				dol_syslog(get_class($this)."::delete error ".$this->error, LOG_ERR);
			}
		}

		// Delete record into ECM index and physically
		if (!$error) {
			$res = $this->deleteEcmFiles(0); // Deleting files physically is done later with the dol_delete_dir_recursive
			if (!$res) {
				$error++;
			}
		}

		if (!$error) {
			// We remove directory
			$ref = dol_sanitizeFileName($this->ref);
			if ($conf->propal->multidir_output[$this->entity] && !empty($this->ref)) {
				$dir = $conf->propal->multidir_output[$this->entity]."/".$ref;
				$file = $dir."/".$ref.".pdf";
				if (file_exists($file)) {
					dol_delete_preview($this);

					if (!dol_delete_file($file, 0, 0, 0, $this)) {
						$this->error = 'ErrorFailToDeleteFile';
						$this->errors[] = $this->error;
						$this->db->rollback();
						return 0;
					}
				}
				if (file_exists($dir)) {
					$res = @dol_delete_dir_recursive($dir);
					if (!$res) {
						$this->error = 'ErrorFailToDeleteDir';
						$this->errors[] = $this->error;
						$this->db->rollback();
						return 0;
					}
				}
			}
		}

		if (!$error) {
			dol_syslog(get_class($this)."::delete ".$this->id." by ".$user->id, LOG_DEBUG);
			$this->db->commit();
			return 1;
		} else {
			$this->db->rollback();
			return -1;
		}
	}

	/**
	 *  Change the delivery time
	 *
	 *  @param	int	$availability_id	Id of new delivery time
	 * 	@param	int	$notrigger			1=Does not execute triggers, 0= execute triggers
	 *  @return int                  	>0 if OK, <0 if KO
	 *  @deprecated  use set_availability
	 */
	public function availability($availability_id, $notrigger = 0)
	{
		global $user;

		if ($this->statut >= self::STATUS_DRAFT) {
			$error = 0;

			$this->db->begin();

			$sql = 'UPDATE '.MAIN_DB_PREFIX.'propal';
			$sql .= ' SET fk_availability = '.((int) $availability_id);
			$sql .= ' WHERE rowid='.((int) $this->id);

			dol_syslog(__METHOD__.' availability('.$availability_id.')', LOG_DEBUG);
			$resql = $this->db->query($sql);
			if (!$resql) {
				$this->errors[] = $this->db->error();
				$error++;
			}

			if (!$error) {
				$this->oldcopy = clone $this;
				$this->availability_id = $availability_id;
			}

			if (!$notrigger && empty($error)) {
				// Call trigger
				$result = $this->call_trigger('PROPAL_MODIFY', $user);
				if ($result < 0) {
					$error++;
				}
				// End call triggers
			}

			if (!$error) {
				$this->db->commit();
				return 1;
			} else {
				foreach ($this->errors as $errmsg) {
					dol_syslog(__METHOD__.' Error: '.$errmsg, LOG_ERR);
					$this->error .= ($this->error ? ', '.$errmsg : $errmsg);
				}
				$this->db->rollback();
				return -1 * $error;
			}
		} else {
			$error_str = 'Propal status do not meet requirement '.$this->statut;
			dol_syslog(__METHOD__.$error_str, LOG_ERR);
			$this->error = $error_str;
			$this->errors[] = $this->error;
			return -2;
		}
	}

	// phpcs:disable PEAR.NamingConventions.ValidFunctionName.ScopeNotCamelCaps
	/**
	 *	Change source demand
	 *
	 *	@param	int $demand_reason_id 	Id of new source demand
	 * 	@param	int	$notrigger			1=Does not execute triggers, 0= execute triggers
	 *	@return int						>0 si ok, <0 si ko
	 *	@deprecated use set_demand_reason
	 */
	public function demand_reason($demand_reason_id, $notrigger = 0)
	{
		// phpcs:enable
		global $user;

		if ($this->statut >= self::STATUS_DRAFT) {
			$error = 0;

			$this->db->begin();

			$sql = 'UPDATE '.MAIN_DB_PREFIX.'propal';
			$sql .= ' SET fk_input_reason = '.((int) $demand_reason_id);
			$sql .= ' WHERE rowid='.((int) $this->id);

			dol_syslog(__METHOD__.' demand_reason('.$demand_reason_id.')', LOG_DEBUG);
			$resql = $this->db->query($sql);
			if (!$resql) {
				$this->errors[] = $this->db->error();
				$error++;
			}

			if (!$error) {
				$this->oldcopy = clone $this;
				$this->demand_reason_id = $demand_reason_id;
			}

			if (!$notrigger && empty($error)) {
				// Call trigger
				$result = $this->call_trigger('PROPAL_MODIFY', $user);
				if ($result < 0) {
					$error++;
				}
				// End call triggers
			}

			if (!$error) {
				$this->db->commit();
				return 1;
			} else {
				foreach ($this->errors as $errmsg) {
					dol_syslog(__METHOD__.' Error: '.$errmsg, LOG_ERR);
					$this->error .= ($this->error ? ', '.$errmsg : $errmsg);
				}
				$this->db->rollback();
				return -1 * $error;
			}
		} else {
			$error_str = 'Propal status do not meet requirement '.$this->statut;
			dol_syslog(__METHOD__.$error_str, LOG_ERR);
			$this->error = $error_str;
			$this->errors[] = $this->error;
			return -2;
		}
	}


	/**
	 *	Object Proposal Information
	 *
	 * 	@param	int		$id		Proposal id
	 *  @return	void
	 */
	public function info($id)
	{
		$sql = "SELECT c.rowid, ";
		$sql .= " c.datec, c.date_valid as datev, c.date_signature, c.date_cloture,";
		$sql .= " c.fk_user_author, c.fk_user_valid, c.fk_user_signature, c.fk_user_cloture";
		$sql .= " FROM ".MAIN_DB_PREFIX."propal as c";
		$sql .= " WHERE c.rowid = ".((int) $id);

		$result = $this->db->query($sql);

		if ($result) {
			if ($this->db->num_rows($result)) {
				$obj = $this->db->fetch_object($result);

				$this->id                = $obj->rowid;

				$this->date_creation     = $this->db->jdate($obj->datec);
				$this->date_validation   = $this->db->jdate($obj->datev);
				$this->date_signature    = $this->db->jdate($obj->date_signature);
				$this->date_cloture      = $this->db->jdate($obj->date_cloture);

				$cuser = new User($this->db);
				$cuser->fetch($obj->fk_user_author);
				$this->user_creation = $cuser;

				if ($obj->fk_user_valid) {
					$vuser = new User($this->db);
					$vuser->fetch($obj->fk_user_valid);
					$this->user_validation = $vuser;
				}

				if ($obj->fk_user_signature) {
					$user_signature = new User($this->db);
					$user_signature->fetch($obj->fk_user_signature);
					$this->user_signature = $user_signature;
				}

				if ($obj->fk_user_cloture) {
					$cluser = new User($this->db);
					$cluser->fetch($obj->fk_user_cloture);
					$this->user_cloture = $cluser;
				}
			}
			$this->db->free($result);
		} else {
			dol_print_error($this->db);
		}
	}


	/**
	 *    	Return label of status of proposal (draft, validated, ...)
	 *
	 *    	@param      int			$mode        0=Long label, 1=Short label, 2=Picto + Short label, 3=Picto, 4=Picto + Long label, 5=Short label + Picto, 6=Long label + Picto
	 *    	@return     string		Label
	 */
	public function getLibStatut($mode = 0)
	{
		return $this->LibStatut($this->statut, $mode);
	}

	// phpcs:disable PEAR.NamingConventions.ValidFunctionName.ScopeNotCamelCaps
	/**
	 *    	Return label of a status (draft, validated, ...)
	 *
	 *    	@param      int			$status		Id status
	 *    	@param      int			$mode      	0=Long label, 1=Short label, 2=Picto + Short label, 3=Picto, 4=Picto + Long label, 5=Short label + Picto, 6=Long label + Picto
	 *    	@return     string		Label
	 */
	public function LibStatut($status, $mode = 1)
	{
		// phpcs:enable
		global $conf, $hookmanager;

		// Init/load array of translation of status
		if (empty($this->labelStatus) || empty($this->labelStatusShort)) {
			global $langs;
			$langs->load("propal");
			$this->labelStatus[0] = $langs->transnoentitiesnoconv("PropalStatusDraft");
			$this->labelStatus[1] = $langs->transnoentitiesnoconv("PropalStatusValidated");
			$this->labelStatus[2] = $langs->transnoentitiesnoconv("PropalStatusSigned");
			$this->labelStatus[3] = $langs->transnoentitiesnoconv("PropalStatusNotSigned");
			$this->labelStatus[4] = $langs->transnoentitiesnoconv("PropalStatusBilled");
			$this->labelStatusShort[0] = $langs->transnoentitiesnoconv("PropalStatusDraftShort");
			$this->labelStatusShort[1] = $langs->transnoentitiesnoconv("PropalStatusValidatedShort");
			$this->labelStatusShort[2] = $langs->transnoentitiesnoconv("PropalStatusSignedShort");
			$this->labelStatusShort[3] = $langs->transnoentitiesnoconv("PropalStatusNotSignedShort");
			$this->labelStatusShort[4] = $langs->transnoentitiesnoconv("PropalStatusBilledShort");
		}

		$statusType = '';
		if ($status == self::STATUS_DRAFT) {
			$statusType = 'status0';
		} elseif ($status == self::STATUS_VALIDATED) {
			$statusType = 'status1';
		} elseif ($status == self::STATUS_SIGNED) {
			$statusType = 'status4';
		} elseif ($status == self::STATUS_NOTSIGNED) {
			$statusType = 'status9';
		} elseif ($status == self::STATUS_BILLED) {
			$statusType = 'status6';
		}


		$parameters = array('status' => $status, 'mode' => $mode);
		$reshook = $hookmanager->executeHooks('LibStatut', $parameters, $this); // Note that $action and $object may have been modified by hook

		if ($reshook > 0) {
			return $hookmanager->resPrint;
		}

		return dolGetStatus($this->labelStatus[$status], $this->labelStatusShort[$status], '', $statusType, $mode);
	}


	// phpcs:disable PEAR.NamingConventions.ValidFunctionName.ScopeNotCamelCaps
	/**
	 *      Load indicators for dashboard (this->nbtodo and this->nbtodolate)
	 *
	 *      @param          User	$user   Object user
	 *      @param          int		$mode   "opened" for proposal to close, "signed" for proposal to invoice
	 *      @return WorkboardResponse|int <0 if KO, WorkboardResponse if OK
	 */
	public function load_board($user, $mode)
	{
		// phpcs:enable
		global $conf, $langs;

		$clause = " WHERE";

		$sql = "SELECT p.rowid, p.ref, p.datec as datec, p.fin_validite as datefin, p.total_ht";
		$sql .= " FROM ".MAIN_DB_PREFIX."propal as p";
		if (empty($user->rights->societe->client->voir) && !$user->socid) {
			$sql .= " LEFT JOIN ".MAIN_DB_PREFIX."societe_commerciaux as sc ON p.fk_soc = sc.fk_soc";
			$sql .= " WHERE sc.fk_user = ".((int) $user->id);
			$clause = " AND";
		}
		$sql .= $clause." p.entity IN (".getEntity('propal').")";
		if ($mode == 'opened') {
			$sql .= " AND p.fk_statut = ".self::STATUS_VALIDATED;
		}
		if ($mode == 'signed') {
			$sql .= " AND p.fk_statut = ".self::STATUS_SIGNED;
		}
		if ($user->socid) {
			$sql .= " AND p.fk_soc = ".((int) $user->socid);
		}

		$resql = $this->db->query($sql);
		if ($resql) {
			$langs->load("propal");
			$now = dol_now();

			$delay_warning = 0;
			$status = 0;
			$label = $labelShort = '';
			if ($mode == 'opened') {
				$delay_warning = $conf->propal->cloture->warning_delay;
				$status = self::STATUS_VALIDATED;
				$label = $langs->transnoentitiesnoconv("PropalsToClose");
				$labelShort = $langs->transnoentitiesnoconv("ToAcceptRefuse");
			}
			if ($mode == 'signed') {
				$delay_warning = $conf->propal->facturation->warning_delay;
				$status = self::STATUS_SIGNED;
				$label = $langs->trans("PropalsToBill"); // We set here bill but may be billed or ordered
				$labelShort = $langs->trans("ToBill");
			}

			$response = new WorkboardResponse();
			$response->warning_delay = $delay_warning / 60 / 60 / 24;
			$response->label = $label;
			$response->labelShort = $labelShort;
			$response->url = DOL_URL_ROOT.'/comm/propal/list.php?search_status='.$status.'&mainmenu=commercial&leftmenu=propals';
			$response->url_late = DOL_URL_ROOT.'/comm/propal/list.php?search_status='.$status.'&mainmenu=commercial&leftmenu=propals&sortfield=p.datep&sortorder=asc';
			$response->img = img_object('', "propal");

			// This assignment in condition is not a bug. It allows walking the results.
			while ($obj = $this->db->fetch_object($resql)) {
				$response->nbtodo++;
				$response->total += $obj->total_ht;

				if ($mode == 'opened') {
					$datelimit = $this->db->jdate($obj->datefin);
					if ($datelimit < ($now - $delay_warning)) {
						$response->nbtodolate++;
					}
				}
				// TODO Definir regle des propales a facturer en retard
				// if ($mode == 'signed' && ! count($this->FactureListeArray($obj->rowid))) $this->nbtodolate++;
			}

			return $response;
		} else {
			$this->error = $this->db->error();
			return -1;
		}
	}


	/**
	 *  Initialise an instance with random values.
	 *  Used to build previews or test instances.
	 *	id must be 0 if object instance is a specimen.
	 *
	 *  @return	void
	 */
	public function initAsSpecimen()
	{
		global $conf, $langs;

		// Load array of products prodids
		$num_prods = 0;
		$prodids = array();
		$sql = "SELECT rowid";
		$sql .= " FROM ".MAIN_DB_PREFIX."product";
		$sql .= " WHERE entity IN (".getEntity('product').")";
		$sql .= $this->db->plimit(100);

		$resql = $this->db->query($sql);
		if ($resql) {
			$num_prods = $this->db->num_rows($resql);
			$i = 0;
			while ($i < $num_prods) {
				$i++;
				$row = $this->db->fetch_row($resql);
				$prodids[$i] = $row[0];
			}
		}

		// Initialise parametres
		$this->id = 0;
		$this->ref = 'SPECIMEN';
		$this->ref_client = 'NEMICEPS';
		$this->specimen = 1;
		$this->socid = 1;
		$this->date = time();
		$this->fin_validite = $this->date + 3600 * 24 * 30;
		$this->cond_reglement_id   = 1;
		$this->cond_reglement_code = 'RECEP';
		$this->mode_reglement_id   = 7;
		$this->mode_reglement_code = 'CHQ';
		$this->availability_id     = 1;
		$this->availability_code   = 'AV_NOW';
		$this->demand_reason_id    = 1;
		$this->demand_reason_code  = 'SRC_00';
		$this->note_public = 'This is a comment (public)';
		$this->note_private = 'This is a comment (private)';

		$this->multicurrency_tx = 1;
		$this->multicurrency_code = $conf->currency;

		// Lines
		$nbp = 5;
		$xnbp = 0;
		while ($xnbp < $nbp) {
			$line = new PropaleLigne($this->db);
			$line->desc = $langs->trans("Description")." ".$xnbp;
			$line->qty = 1;
			$line->subprice = 100;
			$line->price = 100;
			$line->tva_tx = 20;
			$line->localtax1_tx = 0;
			$line->localtax2_tx = 0;
			if ($xnbp == 2) {
				$line->total_ht = 50;
				$line->total_ttc = 60;
				$line->total_tva = 10;
				$line->remise_percent = 50;
			} else {
				$line->total_ht = 100;
				$line->total_ttc = 120;
				$line->total_tva = 20;
				$line->remise_percent = 00;
			}

			if ($num_prods > 0) {
				$prodid = mt_rand(1, $num_prods);
				$line->fk_product = $prodids[$prodid];
				$line->product_ref = 'SPECIMEN';
			}

			$this->lines[$xnbp] = $line;

			$this->total_ht       += $line->total_ht;
			$this->total_tva      += $line->total_tva;
			$this->total_ttc      += $line->total_ttc;

			$xnbp++;
		}
	}

	// phpcs:disable PEAR.NamingConventions.ValidFunctionName.ScopeNotCamelCaps
	/**
	 *      Charge indicateurs this->nb de tableau de bord
	 *
	 *      @return     int         <0 if ko, >0 if ok
	 */
	public function load_state_board()
	{
		// phpcs:enable
		global $user;

		$this->nb = array();
		$clause = "WHERE";

		$sql = "SELECT count(p.rowid) as nb";
		$sql .= " FROM ".MAIN_DB_PREFIX."propal as p";
		$sql .= " LEFT JOIN ".MAIN_DB_PREFIX."societe as s ON p.fk_soc = s.rowid";
		if (empty($user->rights->societe->client->voir) && !$user->socid) {
			$sql .= " LEFT JOIN ".MAIN_DB_PREFIX."societe_commerciaux as sc ON s.rowid = sc.fk_soc";
			$sql .= " WHERE sc.fk_user = ".((int) $user->id);
			$clause = "AND";
		}
		$sql .= " ".$clause." p.entity IN (".getEntity('propal').")";

		$resql = $this->db->query($sql);
		if ($resql) {
			// This assignment in condition is not a bug. It allows walking the results.
			while ($obj = $this->db->fetch_object($resql)) {
				$this->nb["proposals"] = $obj->nb;
			}
			$this->db->free($resql);
			return 1;
		} else {
			dol_print_error($this->db);
			$this->error = $this->db->error();
			return -1;
		}
	}


	/**
	 *  Returns the reference to the following non used Proposal used depending on the active numbering module
	 *  defined into PROPALE_ADDON
	 *
	 *  @param	Societe		$soc  	Object thirdparty
	 *  @return string      		Reference libre pour la propale
	 */
	public function getNextNumRef($soc)
	{
		global $conf, $langs;
		$langs->load("propal");

		$classname = $conf->global->PROPALE_ADDON;

		if (!empty($classname)) {
			$mybool = false;

			$file = $classname.".php";

			// Include file with class
			$dirmodels = array_merge(array('/'), (array) $conf->modules_parts['models']);
			foreach ($dirmodels as $reldir) {
				$dir = dol_buildpath($reldir."core/modules/propale/");

				// Load file with numbering class (if found)
				$mybool |= @include_once $dir.$file;
			}

			if (!$mybool) {
				dol_print_error('', "Failed to include file ".$file);
				return '';
			}

			$obj = new $classname();
			$numref = "";
			$numref = $obj->getNextValue($soc, $this);

			if ($numref != "") {
				return $numref;
			} else {
				$this->error = $obj->error;
				//dol_print_error($db,"Propale::getNextNumRef ".$obj->error);
				return "";
			}
		} else {
			$langs->load("errors");
			print $langs->trans("Error")." ".$langs->trans("ErrorModuleSetupNotComplete", $langs->transnoentitiesnoconv("Proposal"));
			return "";
		}
	}

	/**
	 *	Return clicable link of object (with eventually picto)
	 *
	 *	@param      int		$withpicto		          Add picto into link
	 *	@param      string	$option			          Where point the link ('expedition', 'document', ...)
	 *	@param      string	$get_params    	          Parametres added to url
	 *  @param	    int   	$notooltip		          1=Disable tooltip
	 *  @param      int     $save_lastsearch_value    -1=Auto, 0=No save of lastsearch_values when clicking, 1=Save lastsearch_values whenclicking
	 *  @param      int     $addlinktonotes           -1=Disable, 0=Just add label show notes, 1=Add private note (only internal user), 2=Add public note (internal or external user), 3=Add private (internal user) and public note (internal and external user)
	 *	@return     string          		          String with URL
	 */
	public function getNomUrl($withpicto = 0, $option = '', $get_params = '', $notooltip = 0, $save_lastsearch_value = -1, $addlinktonotes = -1)
	{
		global $langs, $conf, $user, $hookmanager;

		if (!empty($conf->dol_no_mouse_hover)) {
			$notooltip = 1; // Force disable tooltips
		}

		$result = '';
		$label = '';
		$url = '';

		if ($user->rights->propal->lire) {
			$label = img_picto('', $this->picto).' <u class="paddingrightonly">'.$langs->trans("Proposal").'</u>';
			if (isset($this->statut)) {
				$label .= ' '.$this->getLibStatut(5);
			}
			if (!empty($this->ref)) {
				$label .= '<br><b>'.$langs->trans('Ref').':</b> '.$this->ref;
			}
			if (!empty($this->ref_client)) {
				$label .= '<br><b>'.$langs->trans('RefCustomer').':</b> '.$this->ref_client;
			}
			if (!empty($this->total_ht)) {
				$label .= '<br><b>'.$langs->trans('AmountHT').':</b> '.price($this->total_ht, 0, $langs, 0, -1, -1, $conf->currency);
			}
			if (!empty($this->total_tva)) {
				$label .= '<br><b>'.$langs->trans('VAT').':</b> '.price($this->total_tva, 0, $langs, 0, -1, -1, $conf->currency);
			}
			if (!empty($this->total_ttc)) {
				$label .= '<br><b>'.$langs->trans('AmountTTC').':</b> '.price($this->total_ttc, 0, $langs, 0, -1, -1, $conf->currency);
			}
			if (!empty($this->date)) {
				$label .= '<br><b>'.$langs->trans('Date').':</b> '.dol_print_date($this->date, 'day');
			}
			if (!empty($this->delivery_date)) {
					$label .= '<br><b>'.$langs->trans('DeliveryDate').':</b> '.dol_print_date($this->delivery_date, 'dayhour');
			}

			if ($option == '') {
				$url = DOL_URL_ROOT.'/comm/propal/card.php?id='.$this->id.$get_params;
			} elseif ($option == 'compta') {  // deprecated
				$url = DOL_URL_ROOT.'/comm/propal/card.php?id='.$this->id.$get_params;
			} elseif ($option == 'expedition') {
				$url = DOL_URL_ROOT.'/expedition/propal.php?id='.$this->id.$get_params;
			} elseif ($option == 'document') {
				$url = DOL_URL_ROOT.'/comm/propal/document.php?id='.$this->id.$get_params;
			}

			if ($option != 'nolink') {
				// Add param to save lastsearch_values or not
				$add_save_lastsearch_values = ($save_lastsearch_value == 1 ? 1 : 0);
				if ($save_lastsearch_value == -1 && preg_match('/list\.php/', $_SERVER["PHP_SELF"])) {
					$add_save_lastsearch_values = 1;
				}
				if ($add_save_lastsearch_values) {
					$url .= '&save_lastsearch_values=1';
				}
			}
		}

		$linkclose = '';
		if (empty($notooltip) && $user->rights->propal->lire) {
			if (!empty($conf->global->MAIN_OPTIMIZEFORTEXTBROWSER)) {
				$label = $langs->trans("Proposal");
				$linkclose .= ' alt="'.dol_escape_htmltag($label, 1).'"';
			}
			$linkclose .= ' title="'.dol_escape_htmltag($label, 1).'"';
			$linkclose .= ' class="classfortooltip"';
		}

		$linkstart = '<a href="'.$url.'"';
		$linkstart .= $linkclose.'>';
		$linkend = '</a>';

		$result .= $linkstart;
		if ($withpicto) {
			$result .= img_object(($notooltip ? '' : $label), $this->picto, ($notooltip ? (($withpicto != 2) ? 'class="paddingright"' : '') : 'class="'.(($withpicto != 2) ? 'paddingright ' : '').'classfortooltip"'), 0, 0, $notooltip ? 0 : 1);
		}
		if ($withpicto != 2) {
			$result .= $this->ref;
		}
		$result .= $linkend;

		if ($addlinktonotes >= 0) {
			$txttoshow = '';

			if ($addlinktonotes == 0) {
				if (!empty($this->note_private) || !empty($this->note_public)) {
					$txttoshow = $langs->trans('ViewPrivateNote');
				}
			} elseif ($addlinktonotes == 1) {
				if (!empty($this->note_private)) {
					$txttoshow .= ($user->socid > 0 ? '' : dol_string_nohtmltag($this->note_private, 1));
				}
			} elseif ($addlinktonotes == 2) {
				if (!empty($this->note_public)) {
					$txttoshow .= dol_string_nohtmltag($this->note_public, 1);
				}
			} elseif ($addlinktonotes == 3) {
				if ($user->socid > 0) {
					if (!empty($this->note_public)) {
						$txttoshow .= dol_string_nohtmltag($this->note_public, 1);
					}
				} else {
					if (!empty($this->note_public)) {
						$txttoshow .= dol_string_nohtmltag($this->note_public, 1);
					}
					if (!empty($this->note_private)) {
						if (!empty($txttoshow)) {
							$txttoshow .= '<br><br>';
						}
						$txttoshow .= dol_string_nohtmltag($this->note_private, 1);
					}
				}
			}

			if ($txttoshow) {
				$result .= ' <span class="note inline-block">';
				$result .= '<a href="'.DOL_URL_ROOT.'/comm/propal/note.php?id='.$this->id.'" class="classfortooltip" title="'.dol_escape_htmltag($txttoshow).'">';
				$result .= img_picto('', 'note');
				$result .= '</a>';
				$result .= '</span>';
			}
		}

		global $action;
		$hookmanager->initHooks(array($this->element . 'dao'));
		$parameters = array('id'=>$this->id, 'getnomurl' => &$result);
		$reshook = $hookmanager->executeHooks('getNomUrl', $parameters, $this, $action); // Note that $action and $object may have been modified by some hooks
		if ($reshook > 0) {
			$result = $hookmanager->resPrint;
		} else {
			$result .= $hookmanager->resPrint;
		}
		return $result;
	}

	/**
	 * 	Retrieve an array of proposal lines
	 *	@param  string              $filters        Filter on other fields
	 *
	 * 	@return int		>0 if OK, <0 if KO
	 */
	public function getLinesArray($filters = '')
	{
		return $this->fetch_lines(0, 0, $filters);
	}

	/**
	 *  Create a document onto disk according to template module.
	 *
	 * 	@param	    string		$modele			Force model to use ('' to not force)
	 * 	@param		Translate	$outputlangs	Object langs to use for output
	 *  @param      int			$hidedetails    Hide details of lines
	 *  @param      int			$hidedesc       Hide description
	 *  @param      int			$hideref        Hide ref
	 *  @param   	null|array  $moreparams     Array to provide more information
	 * 	@return     int         				0 if KO, 1 if OK
	 */
	public function generateDocument($modele, $outputlangs, $hidedetails = 0, $hidedesc = 0, $hideref = 0, $moreparams = null)
	{
		global $conf, $langs;

		$langs->load("propale");
		$outputlangs->load("products");

		if (!dol_strlen($modele)) {
			$modele = 'azur';

			if ($this->model_pdf) {
				$modele = $this->model_pdf;
			} elseif (!empty($conf->global->PROPALE_ADDON_PDF)) {
				$modele = $conf->global->PROPALE_ADDON_PDF;
			}
		}

		$modelpath = "core/modules/propale/doc/";

		return $this->commonGenerateDocument($modelpath, $modele, $outputlangs, $hidedetails, $hidedesc, $hideref, $moreparams);
	}

	/**
	 * Function used to replace a thirdparty id with another one.
	 *
	 * @param DoliDB $db Database handler
	 * @param int $origin_id Old thirdparty id
	 * @param int $dest_id New thirdparty id
	 * @return bool
	 */
	public static function replaceThirdparty(DoliDB $db, $origin_id, $dest_id)
	{
		$tables = array(
			'propal'
		);

		return CommonObject::commonReplaceThirdparty($db, $origin_id, $dest_id, $tables);
	}

	/**
	 * Function used to replace a product id with another one.
	 *
	 * @param DoliDB $db Database handler
	 * @param int $origin_id Old product id
	 * @param int $dest_id New product id
	 * @return bool
	 */
	public static function replaceProduct(DoliDB $db, $origin_id, $dest_id)
	{
		$tables = array(
			'propaldet'
		);

		return CommonObject::commonReplaceProduct($db, $origin_id, $dest_id, $tables);
	}
}

/**
 *	Class to manage commercial proposal lines
 */
class PropaleLigne extends CommonObjectLine
{
	/**
	 * @var string ID to identify managed object
	 */
	public $element = 'propaldet';

	/**
	 * @var string Name of table without prefix where object is stored
	 */
	public $table_element = 'propaldet';

	public $oldline;

	// From llx_propaldet
	public $fk_propal;
	public $fk_parent_line;
	public $desc; // Description ligne
	public $fk_product; // Id produit predefini
	/**
	 * @deprecated
	 * @see $product_type
	 */
	public $fk_product_type;
	/**
	 * Product type.
	 * @var int
	 * @see Product::TYPE_PRODUCT, Product::TYPE_SERVICE
	 */
	public $product_type = Product::TYPE_PRODUCT;

	public $qty;

	public $tva_tx;
	public $vat_src_code;

	public $subprice;
	public $remise_percent;
	public $fk_remise_except;

	public $rang = 0;

	public $fk_fournprice;
	public $pa_ht;
	public $marge_tx;
	public $marque_tx;

	public $special_code; // Tag for special lines (exlusive tags)
	// 1: frais de port
	// 2: ecotaxe
	// 3: option line (when qty = 0)

	public $info_bits = 0; // Some other info:
	// Bit 0: 	0 si TVA normal - 1 si TVA NPR
	// Bit 1:	0 ligne normale - 1 si ligne de remise fixe

	public $total_ht; // Total HT  de la ligne toute quantite et incluant la remise ligne
	public $total_tva; // Total TVA  de la ligne toute quantite et incluant la remise ligne
	public $total_ttc; // Total TTC de la ligne toute quantite et incluant la remise ligne

	/**
	 * @deprecated
	 * @see $remise_percent, $fk_remise_except
	 */
	public $remise;
	/**
	 * @deprecated
	 * @see $subprice
	 */
	public $price;

	// From llx_product
	/**
	 * @deprecated
	 * @see $product_ref
	 */
	public $ref;
	/**
	 * Product reference
	 * @var string
	 */
	public $product_ref;
	/**
	 * @deprecated
	 * @see $product_label
	 */
	public $libelle;
	/**
	 * @deprecated
	 * @see $product_label
	 */
	public $label;
	/**
	 *  Product label
	 * @var string
	 */
	public $product_label;
	/**
	 * Product description
	 * @var string
	 */
	public $product_desc;

	/**
	 * Product use lot
	 * @var string
	 */
	public $product_tobatch;

	/**
	 * Product barcode
	 * @var string
	 */
	public $product_barcode;

	public $localtax1_tx; // Local tax 1
	public $localtax2_tx; // Local tax 2
	public $localtax1_type; // Local tax 1 type
	public $localtax2_type; // Local tax 2 type
	public $total_localtax1; // Line total local tax 1
	public $total_localtax2; // Line total local tax 2

	public $date_start;
	public $date_end;

	public $skip_update_total; // Skip update price total for special lines

	// Multicurrency
	public $fk_multicurrency;
	public $multicurrency_code;
	public $multicurrency_subprice;
	public $multicurrency_total_ht;
	public $multicurrency_total_tva;
	public $multicurrency_total_ttc;


	/**
	 * 	Class line Contructor
	 *
	 * 	@param	DoliDB	$db	Database handler
	 */
	public function __construct($db)
	{
		$this->db = $db;
	}

	/**
	 *	Retrieve the propal line object
	 *
	 *	@param	int		$rowid		Propal line id
	 *	@return	int					<0 if KO, >0 if OK
	 */
	public function fetch($rowid)
	{
		$sql = 'SELECT pd.rowid, pd.fk_propal, pd.fk_parent_line, pd.fk_product, pd.label as custom_label, pd.description, pd.price, pd.qty, pd.vat_src_code, pd.tva_tx,';
		$sql .= ' pd.remise, pd.remise_percent, pd.fk_remise_except, pd.subprice,';
		$sql .= ' pd.info_bits, pd.total_ht, pd.total_tva, pd.total_ttc, pd.fk_product_fournisseur_price as fk_fournprice, pd.buy_price_ht as pa_ht, pd.special_code, pd.rang,';
		$sql .= ' pd.fk_unit,';
		$sql .= ' pd.localtax1_tx, pd.localtax2_tx, pd.total_localtax1, pd.total_localtax2,';
		$sql .= ' pd.fk_multicurrency, pd.multicurrency_code, pd.multicurrency_subprice, pd.multicurrency_total_ht, pd.multicurrency_total_tva, pd.multicurrency_total_ttc,';
		$sql .= ' p.ref as product_ref, p.label as product_label, p.description as product_desc,';
		$sql .= ' pd.date_start, pd.date_end, pd.product_type';
		$sql .= ' FROM '.MAIN_DB_PREFIX.'propaldet as pd';
		$sql .= ' LEFT JOIN '.MAIN_DB_PREFIX.'product as p ON pd.fk_product = p.rowid';
		$sql .= ' WHERE pd.rowid = '.((int) $rowid);

		$result = $this->db->query($sql);
		if ($result) {
			$objp = $this->db->fetch_object($result);

			if ($objp) {
				$this->id = $objp->rowid;
				$this->rowid			= $objp->rowid; // deprecated
				$this->fk_propal = $objp->fk_propal;
				$this->fk_parent_line = $objp->fk_parent_line;
				$this->label			= $objp->custom_label;
				$this->desc				= $objp->description;
				$this->qty = $objp->qty;
				$this->price			= $objp->price; // deprecated
				$this->subprice = $objp->subprice;
				$this->vat_src_code = $objp->vat_src_code;
				$this->tva_tx			= $objp->tva_tx;
				$this->remise			= $objp->remise; // deprecated
				$this->remise_percent = $objp->remise_percent;
				$this->fk_remise_except = $objp->fk_remise_except;
				$this->fk_product = $objp->fk_product;
				$this->info_bits		= $objp->info_bits;

				$this->total_ht			= $objp->total_ht;
				$this->total_tva		= $objp->total_tva;
				$this->total_ttc		= $objp->total_ttc;

				$this->fk_fournprice = $objp->fk_fournprice;

				$marginInfos			= getMarginInfos($objp->subprice, $objp->remise_percent, $objp->tva_tx, $objp->localtax1_tx, $objp->localtax2_tx, $this->fk_fournprice, $objp->pa_ht);
				$this->pa_ht			= $marginInfos[0];
				$this->marge_tx			= $marginInfos[1];
				$this->marque_tx		= $marginInfos[2];

				$this->special_code		= $objp->special_code;
				$this->product_type		= $objp->product_type;
				$this->rang = $objp->rang;

				$this->ref = $objp->product_ref; // deprecated
				$this->product_ref = $objp->product_ref;
				$this->libelle = $objp->product_label; // deprecated
				$this->product_label	= $objp->product_label;
				$this->product_desc		= $objp->product_desc;
				$this->fk_unit          = $objp->fk_unit;

				$this->date_start       = $this->db->jdate($objp->date_start);
				$this->date_end         = $this->db->jdate($objp->date_end);

				// Multicurrency
				$this->fk_multicurrency = $objp->fk_multicurrency;
				$this->multicurrency_code = $objp->multicurrency_code;
				$this->multicurrency_subprice 	= $objp->multicurrency_subprice;
				$this->multicurrency_total_ht 	= $objp->multicurrency_total_ht;
				$this->multicurrency_total_tva 	= $objp->multicurrency_total_tva;
				$this->multicurrency_total_ttc 	= $objp->multicurrency_total_ttc;

				$this->fetch_optionals();

				$this->db->free($result);

				return 1;
			} else {
				return 0;
			}
		} else {
			return -1;
		}
	}

	/**
	 *  Insert object line propal in database
	 *
	 *	@param		int		$notrigger		1=Does not execute triggers, 0= execute triggers
	 *	@return		int						<0 if KO, >0 if OK
	 */
	public function insert($notrigger = 0)
	{
		global $conf, $user;

		$error = 0;

		dol_syslog(get_class($this)."::insert rang=".$this->rang);

		$pa_ht_isemptystring = (empty($this->pa_ht) && $this->pa_ht == ''); // If true, we can use a default value. If this->pa_ht = '0', we must use '0'.

		// Clean parameters
		if (empty($this->tva_tx)) {
			$this->tva_tx = 0;
		}
		if (empty($this->localtax1_tx)) {
			$this->localtax1_tx = 0;
		}
		if (empty($this->localtax2_tx)) {
			$this->localtax2_tx = 0;
		}
		if (empty($this->localtax1_type)) {
			$this->localtax1_type = 0;
		}
		if (empty($this->localtax2_type)) {
			$this->localtax2_type = 0;
		}
		if (empty($this->total_localtax1)) {
			$this->total_localtax1 = 0;
		}
		if (empty($this->total_localtax2)) {
			$this->total_localtax2 = 0;
		}
		if (empty($this->rang)) {
			$this->rang = 0;
		}
		if (empty($this->remise_percent) || !is_numeric($this->remise_percent)) {
			$this->remise_percent = 0;
		}
		if (empty($this->info_bits)) {
			$this->info_bits = 0;
		}
		if (empty($this->special_code)) {
			$this->special_code = 0;
		}
		if (empty($this->fk_parent_line)) {
			$this->fk_parent_line = 0;
		}
		if (empty($this->fk_fournprice)) {
			$this->fk_fournprice = 0;
		}
		if (!is_numeric($this->qty)) {
			$this->qty = 0;
		}
		if (empty($this->pa_ht)) {
			$this->pa_ht = 0;
		}
		if (empty($this->multicurrency_subprice)) {
			$this->multicurrency_subprice = 0;
		}
		if (empty($this->multicurrency_total_ht)) {
			$this->multicurrency_total_ht = 0;
		}
		if (empty($this->multicurrency_total_tva)) {
			$this->multicurrency_total_tva = 0;
		}
		if (empty($this->multicurrency_total_ttc)) {
			$this->multicurrency_total_ttc = 0;
		}

		// if buy price not defined, define buyprice as configured in margin admin
		if ($this->pa_ht == 0 && $pa_ht_isemptystring) {
			if (($result = $this->defineBuyPrice($this->subprice, $this->remise_percent, $this->fk_product)) < 0) {
				return $result;
			} else {
				$this->pa_ht = $result;
			}
		}

		// Check parameters
		if ($this->product_type < 0) {
			return -1;
		}

		$this->db->begin();

		// Insert line into database
		$sql = 'INSERT INTO '.MAIN_DB_PREFIX.'propaldet';
		$sql .= ' (fk_propal, fk_parent_line, label, description, fk_product, product_type,';
		$sql .= ' fk_remise_except, qty, vat_src_code, tva_tx, localtax1_tx, localtax2_tx, localtax1_type, localtax2_type,';
		$sql .= ' subprice, remise_percent, ';
		$sql .= ' info_bits, ';
		$sql .= ' total_ht, total_tva, total_localtax1, total_localtax2, total_ttc, fk_product_fournisseur_price, buy_price_ht, special_code, rang,';
		$sql .= ' fk_unit,';
		$sql .= ' date_start, date_end';
		$sql .= ', fk_multicurrency, multicurrency_code, multicurrency_subprice, multicurrency_total_ht, multicurrency_total_tva, multicurrency_total_ttc)';
		$sql .= " VALUES (".$this->fk_propal.",";
		$sql .= " ".($this->fk_parent_line > 0 ? "'".$this->db->escape($this->fk_parent_line)."'" : "null").",";
		$sql .= " ".(!empty($this->label) ? "'".$this->db->escape($this->label)."'" : "null").",";
		$sql .= " '".$this->db->escape($this->desc)."',";
		$sql .= " ".($this->fk_product ? "'".$this->db->escape($this->fk_product)."'" : "null").",";
		$sql .= " '".$this->db->escape($this->product_type)."',";
		$sql .= " ".($this->fk_remise_except ? "'".$this->db->escape($this->fk_remise_except)."'" : "null").",";
		$sql .= " ".price2num($this->qty, 'MS').",";
		$sql .= " ".(empty($this->vat_src_code) ? "''" : "'".$this->db->escape($this->vat_src_code)."'").",";
		$sql .= " ".price2num($this->tva_tx).",";
		$sql .= " ".price2num($this->localtax1_tx).",";
		$sql .= " ".price2num($this->localtax2_tx).",";
		$sql .= " '".$this->db->escape($this->localtax1_type)."',";
		$sql .= " '".$this->db->escape($this->localtax2_type)."',";
		$sql .= " ".(price2num($this->subprice) !== '' ? price2num($this->subprice, 'MU') : "null").",";
		$sql .= " ".price2num($this->remise_percent, 3).",";
		$sql .= " ".(isset($this->info_bits) ? ((int) $this->info_bits) : "null").",";
		$sql .= " ".price2num($this->total_ht, 'MT').",";
		$sql .= " ".price2num($this->total_tva, 'MT').",";
		$sql .= " ".price2num($this->total_localtax1, 'MT').",";
		$sql .= " ".price2num($this->total_localtax2, 'MT').",";
		$sql .= " ".price2num($this->total_ttc, 'MT').",";
		$sql .= " ".(!empty($this->fk_fournprice) ? "'".$this->db->escape($this->fk_fournprice)."'" : "null").",";
		$sql .= " ".(isset($this->pa_ht) ? "'".price2num($this->pa_ht)."'" : "null").",";
		$sql .= ' '.((int) $this->special_code).',';
		$sql .= ' '.((int) $this->rang).',';
		$sql .= ' '.(empty($this->fk_unit) ? 'NULL' : ((int) $this->fk_unit)).',';
		$sql .= " ".(!empty($this->date_start) ? "'".$this->db->idate($this->date_start)."'" : "null").',';
		$sql .= " ".(!empty($this->date_end) ? "'".$this->db->idate($this->date_end)."'" : "null");
		$sql .= ", ".($this->fk_multicurrency > 0 ? ((int) $this->fk_multicurrency) : 'null');
		$sql .= ", '".$this->db->escape($this->multicurrency_code)."'";
		$sql .= ", ".price2num($this->multicurrency_subprice, 'CU');
		$sql .= ", ".price2num($this->multicurrency_total_ht, 'CT');
		$sql .= ", ".price2num($this->multicurrency_total_tva, 'CT');
		$sql .= ", ".price2num($this->multicurrency_total_ttc, 'CT');
		$sql .= ')';

		dol_syslog(get_class($this).'::insert', LOG_DEBUG);
		$resql = $this->db->query($sql);
		if ($resql) {
			$this->rowid = $this->db->last_insert_id(MAIN_DB_PREFIX.'propaldet');

			if (!$error) {
				$this->id = $this->rowid;
				$result = $this->insertExtraFields();
				if ($result < 0) {
					$error++;
				}
			}

			if (!$error && !$notrigger) {
				// Call trigger
				$result = $this->call_trigger('LINEPROPAL_INSERT', $user);
				if ($result < 0) {
					$this->db->rollback();
					return -1;
				}
				// End call triggers
			}

			$this->db->commit();
			return 1;
		} else {
			$this->error = $this->db->error()." sql=".$sql;
			$this->db->rollback();
			return -1;
		}
	}

	/**
	 * 	Delete line in database
	 *
	 *  @param	User	$user		Object user
	 *	@param 	int		$notrigger	1=Does not execute triggers, 0= execute triggers
	 *	@return	 int  				<0 if ko, >0 if ok
	 */
	public function delete(User $user, $notrigger = 0)
	{
		global $conf;

		$error = 0;
		$this->db->begin();

		if (!$notrigger) {
			// Call trigger
			$result = $this->call_trigger('LINEPROPAL_DELETE', $user);
			if ($result < 0) {
				$error++;
			}
		}
		// End call triggers

		if (!$error) {
			$sql = "DELETE FROM " . MAIN_DB_PREFIX . "propaldet WHERE rowid = " . ((int) $this->rowid);
			dol_syslog("PropaleLigne::delete", LOG_DEBUG);
			if ($this->db->query($sql)) {
				// Remove extrafields
				if (!$error) {
					$this->id = $this->rowid;
					$result = $this->deleteExtraFields();
					if ($result < 0) {
						$error++;
						dol_syslog(get_class($this) . "::delete error -4 " . $this->error, LOG_ERR);
					}
				}
			} else {
				$this->error = $this->db->error() . " sql=" . $sql;
				$error++;
			}
		}

		if ($error) {
			$this->db->rollback();
			return -1;
		} else {
			$this->db->commit();
			return 1;
		}
	}

	/**
	 *	Update propal line object into DB
	 *
	 *	@param 	int		$notrigger	1=Does not execute triggers, 0= execute triggers
	 *	@return	int					<0 if ko, >0 if ok
	 */
	public function update($notrigger = 0)
	{
		global $conf, $user;

		$error = 0;

		$pa_ht_isemptystring = (empty($this->pa_ht) && $this->pa_ht == ''); // If true, we can use a default value. If this->pa_ht = '0', we must use '0'.

		if (empty($this->id) && !empty($this->rowid)) {
			$this->id = $this->rowid;
		}

		// Clean parameters
		if (empty($this->tva_tx)) {
			$this->tva_tx = 0;
		}
		if (empty($this->localtax1_tx)) {
			$this->localtax1_tx = 0;
		}
		if (empty($this->localtax2_tx)) {
			$this->localtax2_tx = 0;
		}
		if (empty($this->total_localtax1)) {
			$this->total_localtax1 = 0;
		}
		if (empty($this->total_localtax2)) {
			$this->total_localtax2 = 0;
		}
		if (empty($this->localtax1_type)) {
			$this->localtax1_type = 0;
		}
		if (empty($this->localtax2_type)) {
			$this->localtax2_type = 0;
		}
		if (empty($this->marque_tx)) {
			$this->marque_tx = 0;
		}
		if (empty($this->marge_tx)) {
			$this->marge_tx = 0;
		}
		if (empty($this->price)) {
			$this->price = 0; // TODO A virer
		}
		if (empty($this->remise_percent)) {
			$this->remise_percent = 0;
		}
		if (empty($this->info_bits)) {
			$this->info_bits = 0;
		}
		if (empty($this->special_code)) {
			$this->special_code = 0;
		}
		if (empty($this->fk_parent_line)) {
			$this->fk_parent_line = 0;
		}
		if (empty($this->fk_fournprice)) {
			$this->fk_fournprice = 0;
		}
		if (empty($this->subprice)) {
			$this->subprice = 0;
		}
		if (empty($this->pa_ht)) {
			$this->pa_ht = 0;
		}

		// if buy price not defined, define buyprice as configured in margin admin
		if ($this->pa_ht == 0 && $pa_ht_isemptystring) {
			if (($result = $this->defineBuyPrice($this->subprice, $this->remise_percent, $this->fk_product)) < 0) {
				return $result;
			} else {
				$this->pa_ht = $result;
			}
		}

		$this->db->begin();

		// Mise a jour ligne en base
		$sql = "UPDATE ".MAIN_DB_PREFIX."propaldet SET";
		$sql .= " description='".$this->db->escape($this->desc)."'";
		$sql .= ", label=".(!empty($this->label) ? "'".$this->db->escape($this->label)."'" : "null");
		$sql .= ", product_type=".$this->product_type;
		$sql .= ", vat_src_code = '".(empty($this->vat_src_code) ? '' : $this->vat_src_code)."'";
		$sql .= ", tva_tx='".price2num($this->tva_tx)."'";
		$sql .= ", localtax1_tx=".price2num($this->localtax1_tx);
		$sql .= ", localtax2_tx=".price2num($this->localtax2_tx);
		$sql .= ", localtax1_type='".$this->db->escape($this->localtax1_type)."'";
		$sql .= ", localtax2_type='".$this->db->escape($this->localtax2_type)."'";
		$sql .= ", qty='".price2num($this->qty)."'";
		$sql .= ", subprice=".price2num($this->subprice)."";
		$sql .= ", remise_percent=".price2num($this->remise_percent)."";
		$sql .= ", price=".(float) price2num($this->price).""; // TODO A virer
		$sql .= ", remise=".(float) price2num($this->remise).""; // TODO A virer
		$sql .= ", info_bits='".$this->db->escape($this->info_bits)."'";
		if (empty($this->skip_update_total)) {
			$sql .= ", total_ht=".price2num($this->total_ht)."";
			$sql .= ", total_tva=".price2num($this->total_tva)."";
			$sql .= ", total_ttc=".price2num($this->total_ttc)."";
			$sql .= ", total_localtax1=".price2num($this->total_localtax1)."";
			$sql .= ", total_localtax2=".price2num($this->total_localtax2)."";
		}
		$sql .= ", fk_product_fournisseur_price=".(!empty($this->fk_fournprice) ? "'".$this->db->escape($this->fk_fournprice)."'" : "null");
		$sql .= ", buy_price_ht=".price2num($this->pa_ht);
		if (strlen($this->special_code)) {
			$sql .= ", special_code=".$this->special_code;
		}
		$sql .= ", fk_parent_line=".($this->fk_parent_line > 0 ? $this->fk_parent_line : "null");
		if (!empty($this->rang)) {
			$sql .= ", rang=".((int) $this->rang);
		}
		$sql .= ", date_start=".(!empty($this->date_start) ? "'".$this->db->idate($this->date_start)."'" : "null");
		$sql .= ", date_end=".(!empty($this->date_end) ? "'".$this->db->idate($this->date_end)."'" : "null");
		$sql .= ", fk_unit=".(!$this->fk_unit ? 'NULL' : $this->fk_unit);

		// Multicurrency
		$sql .= ", multicurrency_subprice=".price2num($this->multicurrency_subprice)."";
		$sql .= ", multicurrency_total_ht=".price2num($this->multicurrency_total_ht)."";
		$sql .= ", multicurrency_total_tva=".price2num($this->multicurrency_total_tva)."";
		$sql .= ", multicurrency_total_ttc=".price2num($this->multicurrency_total_ttc)."";

		$sql .= " WHERE rowid = ".((int) $this->id);

		dol_syslog(get_class($this)."::update", LOG_DEBUG);
		$resql = $this->db->query($sql);
		if ($resql) {
			if (!$error) {
				$result = $this->insertExtraFields();
				if ($result < 0) {
					$error++;
				}
			}

			if (!$error && !$notrigger) {
				// Call trigger
				$result = $this->call_trigger('LINEPROPAL_MODIFY', $user);
				if ($result < 0) {
					$this->db->rollback();
					return -1;
				}
				// End call triggers
			}

			$this->db->commit();
			return 1;
		} else {
			$this->error = $this->db->error();
			$this->db->rollback();
			return -2;
		}
	}

	// phpcs:disable PEAR.NamingConventions.ValidFunctionName.ScopeNotCamelCaps
	/**
	 *	Update DB line fields total_xxx
	 *	Used by migration
	 *
	 *	@return		int		<0 if KO, >0 if OK
	 */
	public function update_total()
	{
		// phpcs:enable
		$this->db->begin();

		// Mise a jour ligne en base
		$sql = "UPDATE ".MAIN_DB_PREFIX."propaldet SET";
		$sql .= " total_ht=".price2num($this->total_ht, 'MT')."";
		$sql .= ",total_tva=".price2num($this->total_tva, 'MT')."";
		$sql .= ",total_ttc=".price2num($this->total_ttc, 'MT')."";
		$sql .= " WHERE rowid = ".((int) $this->rowid);

		dol_syslog("PropaleLigne::update_total", LOG_DEBUG);

		$resql = $this->db->query($sql);
		if ($resql) {
			$this->db->commit();
			return 1;
		} else {
			$this->error = $this->db->error();
			$this->db->rollback();
			return -2;
		}
	}
}<|MERGE_RESOLUTION|>--- conflicted
+++ resolved
@@ -2651,14 +2651,10 @@
 		}
 
 		$sql  = "UPDATE ".MAIN_DB_PREFIX."propal";
-<<<<<<< HEAD
-		$sql .= " SET fk_statut = ".((int) $status).", note_private = '".$this->db->escape($newprivatenote)."', date_signature='".$this->db->idate($date_signature)."', fk_user_signature=".$fk_user_signature;
-=======
 		$sql .= " SET fk_statut = ".((int) $status).", note_private = '".$this->db->escape($newprivatenote)."'";
 		if ($status == self::STATUS_SIGNED) {
-			$sql .= ", date_signature='".$this->db->idate($now)."', fk_user_signature=".$user->id;
-		}
->>>>>>> 300fd7c1
+			$sql .= ", date_signature='".$this->db->idate($now)."', fk_user_signature = ".($fk_user_signature);
+		}
 		$sql .= " WHERE rowid = ".((int) $this->id);
 
 		$resql = $this->db->query($sql);
