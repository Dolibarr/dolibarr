<?php
<<<<<<< HEAD
/* Copyright (C) 2002-2004 Rodolphe Quiedeville		<rodolphe@quiedeville.org>
 * Copyright (C) 2004      Eric Seigne				<eric.seigne@ryxeo.com>
 * Copyright (C) 2004-2011 Laurent Destailleur		<eldy@users.sourceforge.net>
 * Copyright (C) 2005      Marc Barilley			<marc@ocebo.com>
 * Copyright (C) 2005-2013 Regis Houssin			<regis.houssin@inodbox.com>
 * Copyright (C) 2006      Andre Cianfarani			<acianfa@free.fr>
 * Copyright (C) 2008      Raphael Bertrand			<raphael.bertrand@resultic.fr>
 * Copyright (C) 2010-2020 Juanjo Menent			<jmenent@2byte.es>
 * Copyright (C) 2010-2017 Philippe Grand			<philippe.grand@atoo-net.com>
 * Copyright (C) 2012-2014 Christophe Battarel  	<christophe.battarel@altairis.fr>
 * Copyright (C) 2012      Cedric Salvador          <csalvador@gpcsolutions.fr>
 * Copyright (C) 2013      Florian Henry		  	<florian.henry@open-concept.pro>
 * Copyright (C) 2014-2015 Marcos García            <marcosgdf@gmail.com>
 * Copyright (C) 2018      Nicolas ZABOURI			<info@inovea-conseil.com>
 * Copyright (C) 2018-2021 Frédéric France          <frederic.france@netlogic.fr>
 * Copyright (C) 2018      Ferran Marcet         	<fmarcet@2byte.es>
 * Copyright (C) 2021      Gauthier VERDOL     <gauthier.verdol@atm-consulting.fr>
=======
/* Copyright (C) 2002-2004  Rodolphe Quiedeville    <rodolphe@quiedeville.org>
 * Copyright (C) 2004       Eric Seigne             <eric.seigne@ryxeo.com>
 * Copyright (C) 2004-2011  Laurent Destailleur     <eldy@users.sourceforge.net>
 * Copyright (C) 2005       Marc Barilley           <marc@ocebo.com>
 * Copyright (C) 2005-2013  Regis Houssin           <regis.houssin@inodbox.com>
 * Copyright (C) 2006       Andre Cianfarani        <acianfa@free.fr>
 * Copyright (C) 2008       Raphael Bertrand        <raphael.bertrand@resultic.fr>
 * Copyright (C) 2010-2020  Juanjo Menent           <jmenent@2byte.es>
 * Copyright (C) 2010-2017  Philippe Grand          <philippe.grand@atoo-net.com>
 * Copyright (C) 2012-2014  Christophe Battarel     <christophe.battarel@altairis.fr>
 * Copyright (C) 2012       Cedric Salvador         <csalvador@gpcsolutions.fr>
 * Copyright (C) 2013       Florian Henry           <florian.henry@open-concept.pro>
 * Copyright (C) 2014-2015  Marcos García           <marcosgdf@gmail.com>
 * Copyright (C) 2018       Nicolas ZABOURI         <info@inovea-conseil.com>
 * Copyright (C) 2018-2021  Frédéric France         <frederic.france@netlogic.fr>
 * Copyright (C) 2018       Ferran Marcet           <fmarcet@2byte.es>
 * Copyright (C) 2022       ATM Consulting          <contact@atm-consulting.fr>
 * Copyright (C) 2022       OpenDSI                 <support@open-dsi.fr>
>>>>>>> 3f9feef9
 *
 * This program is free software; you can redistribute it and/or modify
 * it under the terms of the GNU General Public License as published by
 * the Free Software Foundation; either version 3 of the License, or
 * (at your option) any later version.
 *
 * This program is distributed in the hope that it will be useful,
 * but WITHOUT ANY WARRANTY; without even the implied warranty of
 * MERCHANTABILITY or FITNESS FOR A PARTICULAR PURPOSE.  See the
 * GNU General Public License for more details.
 *
 * You should have received a copy of the GNU General Public License
 * along with this program. If not, see <https://www.gnu.org/licenses/>.
 */

/**
 *	\file       htdocs/comm/propal/class/propal.class.php
 *	\brief      File of class to manage proposals
 */

require_once DOL_DOCUMENT_ROOT.'/core/class/commonobject.class.php';
require_once DOL_DOCUMENT_ROOT."/core/class/commonobjectline.class.php";
require_once DOL_DOCUMENT_ROOT.'/product/class/product.class.php';
require_once DOL_DOCUMENT_ROOT.'/contact/class/contact.class.php';
require_once DOL_DOCUMENT_ROOT.'/margin/lib/margins.lib.php';
require_once DOL_DOCUMENT_ROOT.'/multicurrency/class/multicurrency.class.php';
require_once DOL_DOCUMENT_ROOT.'/core/class/commonincoterm.class.php';

/**
 *	Class to manage proposals
 */
class Propal extends CommonObject
{
	use CommonIncoterm;

	/**
	 * @var string ID to identify managed object
	 */
	public $element = 'propal';

	/**
	 * @var string Name of table without prefix where object is stored
	 */
	public $table_element = 'propal';

	/**
	 * @var int    Name of subtable line
	 */
	public $table_element_line = 'propaldet';

	/**
	 * @var string Fieldname with ID of parent key if this field has a parent
	 */
	public $fk_element = 'fk_propal';

	/**
	 * @var string String with name of icon for myobject. Must be the part after the 'object_' into object_myobject.png
	 */
	public $picto = 'propal';

	/**
	 * 0=No test on entity, 1=Test with field entity, 2=Test with link by societe
	 * @var int
	 */
	public $ismultientitymanaged = 1;

	/**
	 * 0=Default, 1=View may be restricted to sales representative only if no permission to see all or to company of external user if external user
	 * @var integer
	 */
	public $restrictiononfksoc = 1;

	/**
	 * {@inheritdoc}
	 */
	protected $table_ref_field = 'ref';

	/**
	 * ID of the client
	 * @var int
	 */
	public $socid;

	/**
	 * ID of the contact
	 * @var int
	 */
	public $contactid;
	public $author;

	/**
	 * Ref from thirdparty
	 * @var string
	 */
	public $ref_client;

	/**
	 * Status of the quote
	 * @var int
	 * @see Propal::STATUS_DRAFT, Propal::STATUS_VALIDATED, Propal::STATUS_SIGNED, Propal::STATUS_NOTSIGNED, Propal::STATUS_BILLED
	 */
	public $statut;

	/**
	 * Status of the quote
	 * @var int
	 * @see Propal::STATUS_DRAFT, Propal::STATUS_VALIDATED, Propal::STATUS_SIGNED, Propal::STATUS_NOTSIGNED, Propal::STATUS_BILLED
	 */
	public $status;

	/**
	 * @deprecated
	 * @see $date_creation
	 */
	public $datec;

	/**
	 * @var integer|string $date_creation;
	 */
	public $date_creation;

	/**
	 * @deprecated
	 * @see $date_validation
	 */
	public $datev;

	/**
	 * @var integer|string $date_validation;
	 */
	public $date_validation;

	/**
	 * @var integer|string $date_signature;
	 */
	public $date_signature;

	/**
	 * @var User $user_signature
	 */
	public $user_signature;

	/**
	 * @var integer|string date of the quote;
	 */
	public $date;

	/**
	 * @deprecated
	 * @see $date
	 */
	public $datep;

	/**
	 * @var int	Date expected for delivery
	 * @deprecated
	 */
	public $date_livraison; // deprecated; Use delivery_date instead.

	/**
	 * @var integer|string 	$delivery_date;
	 */
	public $delivery_date; // Date expected of shipment (date starting shipment, not the reception that occurs some days after)


	public $fin_validite;

	public $user_author_id;
	public $user_valid_id;
	public $user_close_id;

	/**
	 * @deprecated
	 * @see $total_ht
	 */
	public $price;
	/**
	 * @deprecated
	 * @see $total_tva
	 */
	public $tva;
	/**
	 * @deprecated
	 * @see $total_ttc
	 */
	public $total;

	public $cond_reglement_code;
	public $mode_reglement_code;
	public $remise_percent;

	/**
	 * @deprecated
	 */
	public $remise;
	/**
	 * @deprecated
	 */
	public $remise_absolue;

	/**
	 * @var int ID
	 * @deprecated
	 */
	public $fk_address;

	public $address_type;
	public $address;

	public $availability_id;
	public $availability_code;

	public $duree_validite;

	public $demand_reason_id;
	public $demand_reason_code;

	public $warehouse_id;

	public $extraparams = array();

	/**
	 * @var PropaleLigne[]
	 */
	public $lines = array();
	public $line;

	public $labelStatus = array();
	public $labelStatusShort = array();

	// Multicurrency
	/**
	 * @var int ID
	 */
	public $fk_multicurrency;

	public $multicurrency_code;
	public $multicurrency_tx;
	public $multicurrency_total_ht;
	public $multicurrency_total_tva;
	public $multicurrency_total_ttc;


	/**
	 *  'type' if the field format ('integer', 'integer:ObjectClass:PathToClass[:AddCreateButtonOrNot[:Filter]]', 'varchar(x)', 'double(24,8)', 'real', 'price', 'text', 'html', 'date', 'datetime', 'timestamp', 'duration', 'mail', 'phone', 'url', 'password')
	 *         Note: Filter can be a string like "(t.ref:like:'SO-%') or (t.date_creation:<:'20160101') or (t.nature:is:NULL)"
	 *  'label' the translation key.
	 *  'enabled' is a condition when the field must be managed.
	 *  'position' is the sort order of field.
	 *  'notnull' is set to 1 if not null in database. Set to -1 if we must set data to null if empty ('' or 0).
	 *  'visible' says if field is visible in list (Examples: 0=Not visible, 1=Visible on list and create/update/view forms, 2=Visible on list only, 3=Visible on create/update/view form only (not list), 4=Visible on list and update/view form only (not create). 5=Visible on list and view only (not create/not update). Using a negative value means field is not shown by default on list but can be selected for viewing)
	 *  'noteditable' says if field is not editable (1 or 0)
	 *  'default' is a default value for creation (can still be overwrote by the Setup of Default Values if field is editable in creation form). Note: If default is set to '(PROV)' and field is 'ref', the default value will be set to '(PROVid)' where id is rowid when a new record is created.
	 *  'index' if we want an index in database.
	 *  'foreignkey'=>'tablename.field' if the field is a foreign key (it is recommanded to name the field fk_...).
	 *  'searchall' is 1 if we want to search in this field when making a search from the quick search button.
	 *  'isameasure' must be set to 1 if you want to have a total on list for this field. Field type must be summable like integer or double(24,8).
	 *  'css' is the CSS style to use on field. For example: 'maxwidth200'
	 *  'help' is a string visible as a tooltip on field
	 *  'showoncombobox' if value of the field must be visible into the label of the combobox that list record
	 *  'disabled' is 1 if we want to have the field locked by a 'disabled' attribute. In most cases, this is never set into the definition of $fields into class, but is set dynamically by some part of code.
	 *  'arrayofkeyval' to set list of value if type is a list of predefined values. For example: array("0"=>"Draft","1"=>"Active","-1"=>"Cancel")
	 *  'comment' is not used. You can store here any text of your choice. It is not used by application.
	 *
	 *  Note: To have value dynamic, you can set value to 0 in definition and edit the value on the fly into the constructor.
	 */

	// BEGIN MODULEBUILDER PROPERTIES
	/**
	 * @var array  Array with all fields and their property. Do not use it as a static var. It may be modified by constructor.
	 */
	public $fields = array(
		'rowid' =>array('type'=>'integer', 'label'=>'TechnicalID', 'enabled'=>1, 'visible'=>-1, 'notnull'=>1, 'position'=>10),
		'entity' =>array('type'=>'integer', 'label'=>'Entity', 'default'=>1, 'enabled'=>1, 'visible'=>-2, 'notnull'=>1, 'position'=>15, 'index'=>1),
		'ref' =>array('type'=>'varchar(30)', 'label'=>'Ref', 'enabled'=>1, 'visible'=>-1, 'notnull'=>1, 'showoncombobox'=>1, 'position'=>20),
		'ref_client' =>array('type'=>'varchar(255)', 'label'=>'RefCustomer', 'enabled'=>1, 'visible'=>-1, 'position'=>22),
		'ref_ext' =>array('type'=>'varchar(255)', 'label'=>'RefExt', 'enabled'=>1, 'visible'=>0, 'position'=>40),
		'fk_soc' =>array('type'=>'integer:Societe:societe/class/societe.class.php', 'label'=>'ThirdParty', 'enabled'=>1, 'visible'=>-1, 'position'=>23),
		'fk_projet' =>array('type'=>'integer:Project:projet/class/project.class.php:1:fk_statut=1', 'label'=>'Fk projet', 'enabled'=>1, 'visible'=>-1, 'position'=>24),
		'tms' =>array('type'=>'timestamp', 'label'=>'DateModification', 'enabled'=>1, 'visible'=>-1, 'notnull'=>1, 'position'=>25),
		'datec' =>array('type'=>'datetime', 'label'=>'DateCreation', 'enabled'=>1, 'visible'=>-1, 'position'=>55),
		'datep' =>array('type'=>'date', 'label'=>'Date', 'enabled'=>1, 'visible'=>-1, 'position'=>60),
		'fin_validite' =>array('type'=>'datetime', 'label'=>'DateEnd', 'enabled'=>1, 'visible'=>-1, 'position'=>65),
		'date_valid' =>array('type'=>'datetime', 'label'=>'DateValidation', 'enabled'=>1, 'visible'=>-1, 'position'=>70),
		'date_cloture' =>array('type'=>'datetime', 'label'=>'DateClosing', 'enabled'=>1, 'visible'=>-1, 'position'=>75),
		'fk_user_author' =>array('type'=>'integer:User:user/class/user.class.php', 'label'=>'Fk user author', 'enabled'=>1, 'visible'=>-1, 'position'=>80),
		'fk_user_modif' =>array('type'=>'integer:User:user/class/user.class.php', 'label'=>'UserModif', 'enabled'=>1, 'visible'=>-2, 'notnull'=>-1, 'position'=>85),
		'fk_user_valid' =>array('type'=>'integer:User:user/class/user.class.php', 'label'=>'UserValidation', 'enabled'=>1, 'visible'=>-1, 'position'=>90),
		'fk_user_cloture' =>array('type'=>'integer:User:user/class/user.class.php', 'label'=>'Fk user cloture', 'enabled'=>1, 'visible'=>-1, 'position'=>95),
		'price' =>array('type'=>'double', 'label'=>'Price', 'enabled'=>1, 'visible'=>-1, 'position'=>105),
		'remise_percent' =>array('type'=>'double', 'label'=>'RelativeDiscount', 'enabled'=>1, 'visible'=>-1, 'position'=>110),
		//'remise_absolue' =>array('type'=>'double', 'label'=>'CustomerRelativeDiscount', 'enabled'=>1, 'visible'=>-1, 'position'=>115),
		//'remise' =>array('type'=>'double', 'label'=>'Remise', 'enabled'=>1, 'visible'=>-1, 'position'=>120),
		'total_ht' =>array('type'=>'double(24,8)', 'label'=>'TotalHT', 'enabled'=>1, 'visible'=>-1, 'position'=>125, 'isameasure'=>1),
		'total_tva' =>array('type'=>'double(24,8)', 'label'=>'VAT', 'enabled'=>1, 'visible'=>-1, 'position'=>130, 'isameasure'=>1),
		'localtax1' =>array('type'=>'double(24,8)', 'label'=>'LocalTax1', 'enabled'=>1, 'visible'=>-1, 'position'=>135, 'isameasure'=>1),
		'localtax2' =>array('type'=>'double(24,8)', 'label'=>'LocalTax2', 'enabled'=>1, 'visible'=>-1, 'position'=>140, 'isameasure'=>1),
		'total_ttc' =>array('type'=>'double(24,8)', 'label'=>'TotalTTC', 'enabled'=>1, 'visible'=>-1, 'position'=>145, 'isameasure'=>1),
		'fk_account' =>array('type'=>'integer', 'label'=>'BankAccount', 'enabled'=>1, 'visible'=>-1, 'position'=>150),
		'fk_currency' =>array('type'=>'varchar(3)', 'label'=>'Currency', 'enabled'=>1, 'visible'=>-1, 'position'=>155),
		'fk_cond_reglement' =>array('type'=>'integer', 'label'=>'PaymentTerm', 'enabled'=>1, 'visible'=>-1, 'position'=>160),
		'fk_mode_reglement' =>array('type'=>'integer', 'label'=>'PaymentMode', 'enabled'=>1, 'visible'=>-1, 'position'=>165),
		'note_private' =>array('type'=>'text', 'label'=>'NotePublic', 'enabled'=>1, 'visible'=>0, 'position'=>170),
		'note_public' =>array('type'=>'text', 'label'=>'NotePrivate', 'enabled'=>1, 'visible'=>0, 'position'=>175),
		'model_pdf' =>array('type'=>'varchar(255)', 'label'=>'PDFTemplate', 'enabled'=>1, 'visible'=>0, 'position'=>180),
		'date_livraison' =>array('type'=>'date', 'label'=>'DateDeliveryPlanned', 'enabled'=>1, 'visible'=>-1, 'position'=>185),
		'fk_shipping_method' =>array('type'=>'integer', 'label'=>'ShippingMethod', 'enabled'=>1, 'visible'=>-1, 'position'=>190),
		'fk_warehouse' =>array('type'=>'integer:Entrepot:product/stock/class/entrepot.class.php', 'label'=>'Fk warehouse', 'enabled'=>1, 'visible'=>-1, 'position'=>191),
		'fk_availability' =>array('type'=>'integer', 'label'=>'Availability', 'enabled'=>1, 'visible'=>-1, 'position'=>195),
		'fk_delivery_address' =>array('type'=>'integer', 'label'=>'DeliveryAddress', 'enabled'=>1, 'visible'=>0, 'position'=>200), // deprecated
		'fk_input_reason' =>array('type'=>'integer', 'label'=>'InputReason', 'enabled'=>1, 'visible'=>-1, 'position'=>205),
		'extraparams' =>array('type'=>'varchar(255)', 'label'=>'Extraparams', 'enabled'=>1, 'visible'=>-1, 'position'=>215),
		'fk_incoterms' =>array('type'=>'integer', 'label'=>'IncotermCode', 'enabled'=>'$conf->incoterm->enabled', 'visible'=>-1, 'position'=>220),
		'location_incoterms' =>array('type'=>'varchar(255)', 'label'=>'IncotermLabel', 'enabled'=>'$conf->incoterm->enabled', 'visible'=>-1, 'position'=>225),
		'fk_multicurrency' =>array('type'=>'integer', 'label'=>'MulticurrencyID', 'enabled'=>1, 'visible'=>-1, 'position'=>230),
		'multicurrency_code' =>array('type'=>'varchar(255)', 'label'=>'MulticurrencyCurrency', 'enabled'=>'$conf->multicurrency->enabled', 'visible'=>-1, 'position'=>235),
		'multicurrency_tx' =>array('type'=>'double(24,8)', 'label'=>'MulticurrencyRate', 'enabled'=>'$conf->multicurrency->enabled', 'visible'=>-1, 'position'=>240, 'isameasure'=>1),
		'multicurrency_total_ht' =>array('type'=>'double(24,8)', 'label'=>'MulticurrencyAmountHT', 'enabled'=>'$conf->multicurrency->enabled', 'visible'=>-1, 'position'=>245, 'isameasure'=>1),
		'multicurrency_total_tva' =>array('type'=>'double(24,8)', 'label'=>'MulticurrencyAmountVAT', 'enabled'=>'$conf->multicurrency->enabled', 'visible'=>-1, 'position'=>250, 'isameasure'=>1),
		'multicurrency_total_ttc' =>array('type'=>'double(24,8)', 'label'=>'MulticurrencyAmountTTC', 'enabled'=>'$conf->multicurrency->enabled', 'visible'=>-1, 'position'=>255, 'isameasure'=>1),
		'last_main_doc' =>array('type'=>'varchar(255)', 'label'=>'LastMainDoc', 'enabled'=>1, 'visible'=>-1, 'position'=>260),
		'fk_statut' =>array('type'=>'smallint(6)', 'label'=>'Status', 'enabled'=>1, 'visible'=>-1, 'notnull'=>1, 'position'=>500),
		'import_key' =>array('type'=>'varchar(14)', 'label'=>'ImportId', 'enabled'=>1, 'visible'=>-2, 'position'=>900),
	);
	// END MODULEBUILDER PROPERTIES

	/**
	 * Draft status
	 */
	const STATUS_DRAFT = 0;
	/**
	 * Validated status
	 */
	const STATUS_VALIDATED = 1;
	/**
	 * Signed quote
	 */
	const STATUS_SIGNED = 2;
	/**
	 * Not signed quote
	 */
	const STATUS_NOTSIGNED = 3;
	/**
	 * Billed or processed quote
	 */
	const STATUS_BILLED = 4; // Todo rename into STATUS_CLOSE ?


	/**
	 *	Constructor
	 *
	 *	@param      DoliDB	$db         Database handler
	 *	@param      int		$socid		Id third party
	 *	@param      int		$propalid   Id proposal
	 */
	public function __construct($db, $socid = 0, $propalid = 0)
	{
		global $conf, $langs;

		$this->db = $db;

		$this->socid = $socid;
		$this->id = $propalid;

		$this->duree_validite = ((int) $conf->global->PROPALE_VALIDITY_DURATION);
	}


	// phpcs:disable PEAR.NamingConventions.ValidFunctionName.ScopeNotCamelCaps
	/**
	 *  Add line into array ->lines
	 *  $this->thirdparty should be loaded
	 *
	 * 	@param  int		$idproduct       	Product Id to add
	 * 	@param  int		$qty             	Quantity
	 * 	@param  int		$remise_percent  	Discount effected on Product
	 *  @return	int							<0 if KO, >0 if OK
	 *
	 *	TODO	Replace calls to this function by generation objet Ligne
	 */
	public function add_product($idproduct, $qty, $remise_percent = 0)
	{
		// phpcs:enable
		global $conf, $mysoc;

		if (!$qty) {
			$qty = 1;
		}

		dol_syslog(get_class($this)."::add_product $idproduct, $qty, $remise_percent");
		if ($idproduct > 0) {
			$prod = new Product($this->db);
			$prod->fetch($idproduct);

			$productdesc = $prod->description;

			$tva_tx = get_default_tva($mysoc, $this->thirdparty, $prod->id);
			$tva_npr = get_default_npr($mysoc, $this->thirdparty, $prod->id);
			if (empty($tva_tx)) {
				$tva_npr = 0;
			}
			$vat_src_code = ''; // May be defined into tva_tx

			$localtax1_tx = get_localtax($tva_tx, 1, $mysoc, $this->thirdparty, $tva_npr);
			$localtax2_tx = get_localtax($tva_tx, 2, $mysoc, $this->thirdparty, $tva_npr);

			// multiprices
			if ($conf->global->PRODUIT_MULTIPRICES && $this->thirdparty->price_level) {
				$price = $prod->multiprices[$this->thirdparty->price_level];
			} else {
				$price = $prod->price;
			}

			$line = new PropaleLigne($this->db);

			$line->fk_product = $idproduct;
			$line->desc = $productdesc;
			$line->qty = $qty;
			$line->subprice = $price;
			$line->remise_percent = $remise_percent;
			$line->vat_src_code = $vat_src_code;
			$line->tva_tx = $tva_tx;
			$line->fk_unit = $prod->fk_unit;
			if ($tva_npr) {
				$line->info_bits = 1;
			}

			$this->lines[] = $line;
		}
	}

	// phpcs:disable PEAR.NamingConventions.ValidFunctionName.ScopeNotCamelCaps
	/**
	 *	Adding line of fixed discount in the proposal in DB
	 *
	 *	@param     int		$idremise			Id of fixed discount
	 *  @return    int          				>0 if OK, <0 if KO
	 */
	public function insert_discount($idremise)
	{
		// phpcs:enable
		global $langs;

		include_once DOL_DOCUMENT_ROOT.'/core/lib/price.lib.php';
		include_once DOL_DOCUMENT_ROOT.'/core/class/discount.class.php';

		$this->db->begin();

		$remise = new DiscountAbsolute($this->db);
		$result = $remise->fetch($idremise);

		if ($result > 0) {
			if ($remise->fk_facture) {	// Protection against multiple submission
				$this->error = $langs->trans("ErrorDiscountAlreadyUsed");
				$this->db->rollback();
				return -5;
			}

			$line = new PropaleLigne($this->db);

			$this->line->context = $this->context;

			$line->fk_propal = $this->id;
			$line->fk_remise_except = $remise->id;
			$line->desc = $remise->description; // Description ligne
			$line->vat_src_code = $remise->vat_src_code;
			$line->tva_tx = $remise->tva_tx;
			$line->subprice = -$remise->amount_ht;
			$line->fk_product = 0; // Id produit predefined
			$line->qty = 1;
			$line->remise = 0;
			$line->remise_percent = 0;
			$line->rang = -1;
			$line->info_bits = 2;

			// TODO deprecated
			$line->price = -$remise->amount_ht;

			$line->total_ht  = -$remise->amount_ht;
			$line->total_tva = -$remise->amount_tva;
			$line->total_ttc = -$remise->amount_ttc;

			$result = $line->insert();
			if ($result > 0) {
				$result = $this->update_price(1);
				if ($result > 0) {
					$this->db->commit();
					return 1;
				} else {
					$this->db->rollback();
					return -1;
				}
			} else {
				$this->error = $line->error;
				$this->errors = $line->errors;
				$this->db->rollback();
				return -2;
			}
		} else {
			$this->db->rollback();
			return -2;
		}
	}

	/**
	 *    	Add a proposal line into database (linked to product/service or not)
	 *      The parameters are already supposed to be appropriate and with final values to the call
	 *      of this method. Also, for the VAT rate, it must have already been defined
	 *      by whose calling the method get_default_tva (societe_vendeuse, societe_acheteuse, '' product)
	 *      and desc must already have the right value (it's up to the caller to manage multilanguage)
	 *
	 * 		@param    	string		$desc				Description of line
	 * 		@param    	float		$pu_ht				Unit price
	 * 		@param    	float		$qty             	Quantity
	 * 		@param    	float		$txtva           	Force Vat rate, -1 for auto (Can contain the vat_src_code too with syntax '9.9 (CODE)')
	 * 		@param		float		$txlocaltax1		Local tax 1 rate (deprecated, use instead txtva with code inside)
	 *  	@param		float		$txlocaltax2		Local tax 2 rate (deprecated, use instead txtva with code inside)
	 *		@param    	int			$fk_product      	Product/Service ID predefined
	 * 		@param    	float		$remise_percent  	Pourcentage de remise de la ligne
	 * 		@param    	string		$price_base_type	HT or TTC
	 * 		@param    	float		$pu_ttc             Prix unitaire TTC
	 * 		@param    	int			$info_bits			Bits for type of lines
	 *      @param      int			$type               Type of line (0=product, 1=service). Not used if fk_product is defined, the type of product is used.
	 *      @param      int			$rang               Position of line
	 *      @param		int			$special_code		Special code (also used by externals modules!)
	 *      @param		int			$fk_parent_line		Id of parent line
	 *      @param		int			$fk_fournprice		Id supplier price
	 *      @param		int			$pa_ht				Buying price without tax
	 *      @param		string		$label				???
	 *		@param      int			$date_start       	Start date of the line
	 *		@param      int			$date_end         	End date of the line
	 *      @param		array		$array_options		extrafields array
	 * 		@param 		string		$fk_unit 			Code of the unit to use. Null to use the default one
	 *      @param		string		$origin				Depend on global conf MAIN_CREATEFROM_KEEP_LINE_ORIGIN_INFORMATION can be 'orderdet', 'propaldet'..., else 'order','propal,'....
	 *      @param		int			$origin_id			Depend on global conf MAIN_CREATEFROM_KEEP_LINE_ORIGIN_INFORMATION can be Id of origin object (aka line id), else object id
	 * 		@param		double		$pu_ht_devise		Unit price in currency
	 * 		@param		int    		$fk_remise_except	Id discount if line is from a discount
	 *    	@return    	int         	    			>0 if OK, <0 if KO
	 *    	@see       	add_product()
	 */
	public function addline($desc, $pu_ht, $qty, $txtva, $txlocaltax1 = 0.0, $txlocaltax2 = 0.0, $fk_product = 0, $remise_percent = 0.0, $price_base_type = 'HT', $pu_ttc = 0.0, $info_bits = 0, $type = 0, $rang = -1, $special_code = 0, $fk_parent_line = 0, $fk_fournprice = 0, $pa_ht = 0, $label = '', $date_start = '', $date_end = '', $array_options = 0, $fk_unit = null, $origin = '', $origin_id = 0, $pu_ht_devise = 0, $fk_remise_except = 0)
	{
		global $mysoc, $conf, $langs;

		dol_syslog(get_class($this)."::addline propalid=$this->id, desc=$desc, pu_ht=$pu_ht, qty=$qty, txtva=$txtva, fk_product=$fk_product, remise_except=$remise_percent, price_base_type=$price_base_type, pu_ttc=$pu_ttc, info_bits=$info_bits, type=$type, fk_remise_except=".$fk_remise_except);

		if ($this->statut == self::STATUS_DRAFT) {
			include_once DOL_DOCUMENT_ROOT.'/core/lib/price.lib.php';

			// Clean parameters
			if (empty($remise_percent)) {
				$remise_percent = 0;
			}
			if (empty($qty)) {
				$qty = 0;
			}
			if (empty($info_bits)) {
				$info_bits = 0;
			}
			if (empty($rang)) {
				$rang = 0;
			}
			if (empty($fk_parent_line) || $fk_parent_line < 0) {
				$fk_parent_line = 0;
			}

			$remise_percent = price2num($remise_percent);
			$qty = price2num($qty);
			$pu_ht = price2num($pu_ht);
			$pu_ht_devise = price2num($pu_ht_devise);
			$pu_ttc = price2num($pu_ttc);
			if (!preg_match('/\((.*)\)/', $txtva)) {
				$txtva = price2num($txtva); // $txtva can have format '5,1' or '5.1' or '5.1(XXX)', we must clean only if '5,1'
			}
			$txlocaltax1 = price2num($txlocaltax1);
			$txlocaltax2 = price2num($txlocaltax2);
			$pa_ht = price2num($pa_ht);
			if ($price_base_type == 'HT') {
				$pu = $pu_ht;
			} else {
				$pu = $pu_ttc;
			}

			// Check parameters
			if ($type < 0) {
				return -1;
			}

			if ($date_start && $date_end && $date_start > $date_end) {
				$langs->load("errors");
				$this->error = $langs->trans('ErrorStartDateGreaterEnd');
				return -1;
			}

			$this->db->begin();

			$product_type = $type;
			if (!empty($fk_product) && $fk_product > 0) {
				$product = new Product($this->db);
				$result = $product->fetch($fk_product);
				$product_type = $product->type;

				if (!empty($conf->global->STOCK_MUST_BE_ENOUGH_FOR_PROPOSAL) && $product_type == 0 && $product->stock_reel < $qty) {
					$langs->load("errors");
					$this->error = $langs->trans('ErrorStockIsNotEnoughToAddProductOnProposal', $product->ref);
					$this->db->rollback();
					return -3;
				}
			}

			// Calcul du total TTC et de la TVA pour la ligne a partir de
			// qty, pu, remise_percent et txtva
			// TRES IMPORTANT: C'est au moment de l'insertion ligne qu'on doit stocker
			// la part ht, tva et ttc, et ce au niveau de la ligne qui a son propre taux tva.

			$localtaxes_type = getLocalTaxesFromRate($txtva, 0, $this->thirdparty, $mysoc);

			// Clean vat code
			$reg = array();
			$vat_src_code = '';
			$reg = array();
			if (preg_match('/\((.*)\)/', $txtva, $reg)) {
				$vat_src_code = $reg[1];
				$txtva = preg_replace('/\s*\(.*\)/', '', $txtva); // Remove code into vatrate.
			}

			$tabprice = calcul_price_total($qty, $pu, $remise_percent, $txtva, $txlocaltax1, $txlocaltax2, 0, $price_base_type, $info_bits, $product_type, $mysoc, $localtaxes_type, 100, $this->multicurrency_tx, $pu_ht_devise);

			$total_ht  = $tabprice[0];
			$total_tva = $tabprice[1];
			$total_ttc = $tabprice[2];
			$total_localtax1 = $tabprice[9];
			$total_localtax2 = $tabprice[10];
			$pu_ht  = $tabprice[3];
			$pu_tva = $tabprice[4];
			$pu_ttc = $tabprice[5];

			// MultiCurrency
			$multicurrency_total_ht  = $tabprice[16];
			$multicurrency_total_tva = $tabprice[17];
			$multicurrency_total_ttc = $tabprice[18];
			$pu_ht_devise = $tabprice[19];

			// Rang to use
			$ranktouse = $rang;
			if ($ranktouse == -1) {
				$rangmax = $this->line_max($fk_parent_line);
				$ranktouse = $rangmax + 1;
			}

			// TODO A virer
			// Anciens indicateurs: $price, $remise (a ne plus utiliser)
			$price = $pu;
			$remise = 0;
			if ($remise_percent > 0) {
				$remise = round(($pu * $remise_percent / 100), 2);
				$price = $pu - $remise;
			}

			// Insert line
			$this->line = new PropaleLigne($this->db);

			$this->line->context = $this->context;

			$this->line->fk_propal = $this->id;
			$this->line->label = $label;
			$this->line->desc = $desc;
			$this->line->qty = $qty;

			$this->line->vat_src_code = $vat_src_code;
			$this->line->tva_tx = $txtva;
			$this->line->localtax1_tx = ($total_localtax1 ? $localtaxes_type[1] : 0);
			$this->line->localtax2_tx = ($total_localtax2 ? $localtaxes_type[3] : 0);
			$this->line->localtax1_type = empty($localtaxes_type[0]) ? '' : $localtaxes_type[0];
			$this->line->localtax2_type = empty($localtaxes_type[2]) ? '' : $localtaxes_type[2];
			$this->line->fk_product = $fk_product;
			$this->line->product_type = $type;
			$this->line->fk_remise_except = $fk_remise_except;
			$this->line->remise_percent = $remise_percent;
			$this->line->subprice = $pu_ht;
			$this->line->rang = $ranktouse;
			$this->line->info_bits = $info_bits;
			$this->line->total_ht = $total_ht;
			$this->line->total_tva = $total_tva;
			$this->line->total_localtax1 = $total_localtax1;
			$this->line->total_localtax2 = $total_localtax2;
			$this->line->total_ttc = $total_ttc;
			$this->line->special_code = $special_code;
			$this->line->fk_parent_line = $fk_parent_line;
			$this->line->fk_unit = $fk_unit;

			$this->line->date_start = $date_start;
			$this->line->date_end = $date_end;

			$this->line->fk_fournprice = $fk_fournprice;
			$this->line->pa_ht = $pa_ht;

			$this->line->origin_id = $origin_id;
			$this->line->origin = $origin;

			// Multicurrency
			$this->line->fk_multicurrency = $this->fk_multicurrency;
			$this->line->multicurrency_code = $this->multicurrency_code;
			$this->line->multicurrency_subprice		= $pu_ht_devise;
			$this->line->multicurrency_total_ht 	= $multicurrency_total_ht;
			$this->line->multicurrency_total_tva 	= $multicurrency_total_tva;
			$this->line->multicurrency_total_ttc 	= $multicurrency_total_ttc;

			// Mise en option de la ligne
			if (empty($qty) && empty($special_code)) {
				$this->line->special_code = 3;
			}

			// TODO deprecated
			$this->line->price = $price;
			$this->line->remise = $remise;

			if (is_array($array_options) && count($array_options) > 0) {
				$this->line->array_options = $array_options;
			}

			$result = $this->line->insert();
			if ($result > 0) {
				// Reorder if child line
				if (!empty($fk_parent_line)) {
					$this->line_order(true, 'DESC');
				} elseif ($ranktouse > 0 && $ranktouse <= count($this->lines)) { // Update all rank of all other lines
					$linecount = count($this->lines);
					for ($ii = $ranktouse; $ii <= $linecount; $ii++) {
						$this->updateRangOfLine($this->lines[$ii - 1]->id, $ii + 1);
					}
				}

				// Mise a jour informations denormalisees au niveau de la propale meme
				$result = $this->update_price(1, 'auto', 0, $mysoc); // This method is designed to add line from user input so total calculation must be done using 'auto' mode.

				if ($result > 0) {
					$this->db->commit();
					return $this->line->id;
				} else {
					$this->error = $this->db->error();
					$this->db->rollback();
					return -1;
				}
			} else {
				$this->error = $this->line->error;
				$this->errors = $this->line->errors;
				$this->db->rollback();
				return -2;
			}
		} else {
			dol_syslog(get_class($this)."::addline status of proposal must be Draft to allow use of ->addline()", LOG_ERR);
			return -3;
		}
	}


	/**
	 *  Update a proposal line
	 *
	 *  @param      int			$rowid           	Id of line
	 *  @param      float		$pu		     	  	Unit price (HT or TTC depending on price_base_type)
	 *  @param      float		$qty            	Quantity
	 *  @param      float		$remise_percent  	Discount on line
	 *  @param      float		$txtva	          	VAT Rate (Can be '1.23' or '1.23 (ABC)')
	 * 	@param	  	float		$txlocaltax1		Local tax 1 rate
	 *  @param	  	float		$txlocaltax2		Local tax 2 rate
	 *  @param      string		$desc            	Description
	 *	@param	  	string		$price_base_type	HT or TTC
	 *	@param      int			$info_bits        	Miscellaneous informations
	 *	@param		int			$special_code		Special code (also used by externals modules!)
	 * 	@param		int			$fk_parent_line		Id of parent line (0 in most cases, used by modules adding sublevels into lines).
	 * 	@param		int			$skip_update_total	Keep fields total_xxx to 0 (used for special lines by some modules)
	 *  @param		int			$fk_fournprice		Id of origin supplier price
	 *  @param		int			$pa_ht				Price (without tax) of product when it was bought
	 *  @param		string		$label				???
	 *  @param		int			$type				0/1=Product/service
	 *	@param      int			$date_start       	Start date of the line
	 *	@param      int			$date_end         	End date of the line
	 *  @param		array		$array_options		extrafields array
	 * 	@param 		string		$fk_unit 			Code of the unit to use. Null to use the default one
	 * 	@param		double		$pu_ht_devise		Unit price in currency
	 * 	@param		int			$notrigger			disable line update trigger
	 *  @return     int     		        		0 if OK, <0 if KO
	 */
	public function updateline($rowid, $pu, $qty, $remise_percent, $txtva, $txlocaltax1 = 0.0, $txlocaltax2 = 0.0, $desc = '', $price_base_type = 'HT', $info_bits = 0, $special_code = 0, $fk_parent_line = 0, $skip_update_total = 0, $fk_fournprice = 0, $pa_ht = 0, $label = '', $type = 0, $date_start = '', $date_end = '', $array_options = 0, $fk_unit = null, $pu_ht_devise = 0, $notrigger = 0)
	{
		global $mysoc, $langs;

		dol_syslog(get_class($this)."::updateLine rowid=$rowid, pu=$pu, qty=$qty, remise_percent=$remise_percent,
        txtva=$txtva, desc=$desc, price_base_type=$price_base_type, info_bits=$info_bits, special_code=$special_code, fk_parent_line=$fk_parent_line, pa_ht=$pa_ht, type=$type, date_start=$date_start, date_end=$date_end");
		include_once DOL_DOCUMENT_ROOT.'/core/lib/price.lib.php';

		// Clean parameters
		$remise_percent = price2num($remise_percent);
		$qty = price2num($qty);
		$pu = price2num($pu);
		$pu_ht_devise = price2num($pu_ht_devise);
		if (!preg_match('/\((.*)\)/', $txtva)) {
			$txtva = price2num($txtva); // $txtva can have format '5.0(XXX)' or '5'
		}
		$txlocaltax1 = price2num($txlocaltax1);
		$txlocaltax2 = price2num($txlocaltax2);
		$pa_ht = price2num($pa_ht);
		if (empty($qty) && empty($special_code)) {
			$special_code = 3; // Set option tag
		}
		if (!empty($qty) && $special_code == 3) {
			$special_code = 0; // Remove option tag
		}
		if (empty($type)) {
			$type = 0;
		}

		if ($date_start && $date_end && $date_start > $date_end) {
			$langs->load("errors");
			$this->error = $langs->trans('ErrorStartDateGreaterEnd');
			return -1;
		}

		if ($this->statut == self::STATUS_DRAFT) {
			$this->db->begin();

			// Calcul du total TTC et de la TVA pour la ligne a partir de
			// qty, pu, remise_percent et txtva
			// TRES IMPORTANT: C'est au moment de l'insertion ligne qu'on doit stocker
			// la part ht, tva et ttc, et ce au niveau de la ligne qui a son propre taux tva.

			$localtaxes_type = getLocalTaxesFromRate($txtva, 0, $this->thirdparty, $mysoc);

			// Clean vat code
			$reg = array();
			$vat_src_code = '';
			if (preg_match('/\((.*)\)/', $txtva, $reg)) {
				$vat_src_code = $reg[1];
				$txtva = preg_replace('/\s*\(.*\)/', '', $txtva); // Remove code into vatrate.
			}

			$tabprice = calcul_price_total($qty, $pu, $remise_percent, $txtva, $txlocaltax1, $txlocaltax2, 0, $price_base_type, $info_bits, $type, $mysoc, $localtaxes_type, 100, $this->multicurrency_tx, $pu_ht_devise);
			$total_ht  = $tabprice[0];
			$total_tva = $tabprice[1];
			$total_ttc = $tabprice[2];
			$total_localtax1 = $tabprice[9];
			$total_localtax2 = $tabprice[10];
			$pu_ht  = $tabprice[3];
			$pu_tva = $tabprice[4];
			$pu_ttc = $tabprice[5];

			// MultiCurrency
			$multicurrency_total_ht  = $tabprice[16];
			$multicurrency_total_tva = $tabprice[17];
			$multicurrency_total_ttc = $tabprice[18];
			$pu_ht_devise = $tabprice[19];

			// Anciens indicateurs: $price, $remise (a ne plus utiliser)
			$price = $pu;
			$remise = 0;
			if ($remise_percent > 0) {
				$remise = round(($pu * $remise_percent / 100), 2);
				$price = $pu - $remise;
			}

			//Fetch current line from the database and then clone the object and set it in $oldline property
			$line = new PropaleLigne($this->db);
			$line->fetch($rowid);

			$staticline = clone $line;

			$line->oldline = $staticline;
			$this->line = $line;
			$this->line->context = $this->context;

			// Reorder if fk_parent_line change
			if (!empty($fk_parent_line) && !empty($staticline->fk_parent_line) && $fk_parent_line != $staticline->fk_parent_line) {
				$rangmax = $this->line_max($fk_parent_line);
				$this->line->rang = $rangmax + 1;
			}

			$this->line->id = $rowid;
			$this->line->label = $label;
			$this->line->desc = $desc;
			$this->line->qty = $qty;
			$this->line->product_type		= $type;
			$this->line->vat_src_code		= $vat_src_code;
			$this->line->tva_tx = $txtva;
			$this->line->localtax1_tx		= $txlocaltax1;
			$this->line->localtax2_tx		= $txlocaltax2;
			$this->line->localtax1_type		= $localtaxes_type[0];
			$this->line->localtax2_type		= $localtaxes_type[2];
			$this->line->remise_percent		= $remise_percent;
			$this->line->subprice			= $pu_ht;
			$this->line->info_bits			= $info_bits;

			$this->line->total_ht			= $total_ht;
			$this->line->total_tva			= $total_tva;
			$this->line->total_localtax1	= $total_localtax1;
			$this->line->total_localtax2	= $total_localtax2;
			$this->line->total_ttc			= $total_ttc;
			$this->line->special_code = $special_code;
			$this->line->fk_parent_line		= $fk_parent_line;
			$this->line->skip_update_total = $skip_update_total;
			$this->line->fk_unit = $fk_unit;

			$this->line->fk_fournprice = $fk_fournprice;
			$this->line->pa_ht = $pa_ht;

			$this->line->date_start = $date_start;
			$this->line->date_end = $date_end;

			// TODO deprecated
			$this->line->price = $price;
			$this->line->remise = $remise;

			if (is_array($array_options) && count($array_options) > 0) {
				// We replace values in this->line->array_options only for entries defined into $array_options
				foreach ($array_options as $key => $value) {
					$this->line->array_options[$key] = $array_options[$key];
				}
			}

			// Multicurrency
			$this->line->multicurrency_subprice		= $pu_ht_devise;
			$this->line->multicurrency_total_ht 	= $multicurrency_total_ht;
			$this->line->multicurrency_total_tva 	= $multicurrency_total_tva;
			$this->line->multicurrency_total_ttc 	= $multicurrency_total_ttc;

			$result = $this->line->update($notrigger);
			if ($result > 0) {
				// Reorder if child line
				if (!empty($fk_parent_line)) {
					$this->line_order(true, 'DESC');
				}

				$this->update_price(1);

				$this->fk_propal = $this->id;
				$this->rowid = $rowid;

				$this->db->commit();
				return $result;
			} else {
				$this->error = $this->line->error;
				$this->errors = $this->line->errors;
				$this->db->rollback();
				return -1;
			}
		} else {
			dol_syslog(get_class($this)."::updateline Erreur -2 Propal en mode incompatible pour cette action");
			return -2;
		}
	}


	/**
	 *  Delete detail line
	 *
	 *  @param		int		$lineid			Id of line to delete
	 *  @return     int         			>0 if OK, <0 if KO
	 */
	public function deleteline($lineid)
	{
		global $user;

		if ($this->statut == self::STATUS_DRAFT) {
			$this->db->begin();

			$line = new PropaleLigne($this->db);

			// For triggers
			$line->fetch($lineid);

			if ($line->delete($user) > 0) {
				$this->update_price(1);

				$this->db->commit();
				return 1;
			} else {
				$this->db->rollback();
				return -1;
			}
		} else {
			$this->error = 'ErrorDeleteLineNotAllowedByObjectStatus';
			return -2;
		}
	}


	/**
	 *  Create commercial proposal into database
	 * 	this->ref can be set or empty. If empty, we will use "(PROVid)"
	 *
	 * 	@param		User	$user		User that create
	 * 	@param		int		$notrigger	1=Does not execute triggers, 0= execute triggers
	 *  @return     int     			<0 if KO, >=0 if OK
	 */
	public function create($user, $notrigger = 0)
	{
		global $conf, $hookmanager;
		$error = 0;

		$now = dol_now();

		// Clean parameters
		if (empty($this->date)) {
			$this->date = $this->datep;
		}
		$this->fin_validite = $this->date + ($this->duree_validite * 24 * 3600);
		if (empty($this->availability_id)) {
			$this->availability_id = 0;
		}
		if (empty($this->demand_reason_id)) {
			$this->demand_reason_id = 0;
		}

		// Multicurrency (test on $this->multicurrency_tx because we should take the default rate only if not using origin rate)
		if (!empty($this->multicurrency_code) && empty($this->multicurrency_tx)) {
			list($this->fk_multicurrency, $this->multicurrency_tx) = MultiCurrency::getIdAndTxFromCode($this->db, $this->multicurrency_code, $this->date);
		} else {
			$this->fk_multicurrency = MultiCurrency::getIdFromCode($this->db, $this->multicurrency_code);
		}
		if (empty($this->fk_multicurrency)) {
			$this->multicurrency_code = $conf->currency;
			$this->fk_multicurrency = 0;
			$this->multicurrency_tx = 1;
		}

		// Set tmp vars
		$delivery_date = empty($this->delivery_date) ? $this->date_livraison : $this->delivery_date;

		dol_syslog(get_class($this)."::create");

		// Check parameters
		$result = $this->fetch_thirdparty();
		if ($result < 0) {
			$this->error = "Failed to fetch company";
			dol_syslog(get_class($this)."::create ".$this->error, LOG_ERR);
			return -3;
		}

		// Check parameters
		if (!empty($this->ref)) {	// We check that ref is not already used
			$result = self::isExistingObject($this->element, 0, $this->ref); // Check ref is not yet used
			if ($result > 0) {
				$this->error = 'ErrorRefAlreadyExists';
				dol_syslog(get_class($this)."::create ".$this->error, LOG_WARNING);
				$this->db->rollback();
				return -1;
			}
		}

		if (empty($this->date)) {
			$this->error = "Date of proposal is required";
			dol_syslog(get_class($this)."::create ".$this->error, LOG_ERR);
			return -4;
		}


		$this->db->begin();

		// Insert into database
		$sql = "INSERT INTO ".MAIN_DB_PREFIX."propal (";
		$sql .= "fk_soc";
		$sql .= ", price";
		$sql .= ", remise";
		$sql .= ", remise_percent";
		$sql .= ", remise_absolue";
		$sql .= ", total_tva";
		$sql .= ", total_ttc";
		$sql .= ", datep";
		$sql .= ", datec";
		$sql .= ", ref";
		$sql .= ", fk_user_author";
		$sql .= ", note_private";
		$sql .= ", note_public";
		$sql .= ", model_pdf";
		$sql .= ", fin_validite";
		$sql .= ", fk_cond_reglement";
		$sql .= ", fk_mode_reglement";
		$sql .= ", fk_account";
		$sql .= ", ref_client";
		$sql .= ", date_livraison";
		$sql .= ", fk_shipping_method";
		$sql .= ", fk_warehouse";
		$sql .= ", fk_availability";
		$sql .= ", fk_input_reason";
		$sql .= ", fk_projet";
		$sql .= ", fk_incoterms";
		$sql .= ", location_incoterms";
		$sql .= ", entity";
		$sql .= ", fk_multicurrency";
		$sql .= ", multicurrency_code";
		$sql .= ", multicurrency_tx";
		$sql .= ") ";
		$sql .= " VALUES (";
		$sql .= $this->socid;
		$sql .= ", 0";
		$sql .= ", ".((float) $this->remise);												// deprecated
		$sql .= ", ".($this->remise_percent ? ((float) $this->remise_percent) : 'NULL');
		$sql .= ", ".($this->remise_absolue ? ((float) $this->remise_absolue) : 'NULL');	// deprecated
		$sql .= ", 0";
		$sql .= ", 0";
		$sql .= ", '".$this->db->idate($this->date)."'";
		$sql .= ", '".$this->db->idate($now)."'";
		$sql .= ", '(PROV)'";
		$sql .= ", ".($user->id > 0 ? ((int) $user->id) : "NULL");
		$sql .= ", '".$this->db->escape($this->note_private)."'";
		$sql .= ", '".$this->db->escape($this->note_public)."'";
		$sql .= ", '".$this->db->escape($this->model_pdf)."'";
		$sql .= ", ".($this->fin_validite != '' ? "'".$this->db->idate($this->fin_validite)."'" : "NULL");
		$sql .= ", ".($this->cond_reglement_id > 0 ? ((int) $this->cond_reglement_id) : 'NULL');
		$sql .= ", ".($this->mode_reglement_id > 0 ? ((int) $this->mode_reglement_id) : 'NULL');
		$sql .= ", ".($this->fk_account > 0 ? ((int) $this->fk_account) : 'NULL');
		$sql .= ", '".$this->db->escape($this->ref_client)."'";
		$sql .= ", ".(empty($delivery_date) ? "NULL" : "'".$this->db->idate($delivery_date)."'");
		$sql .= ", ".($this->shipping_method_id > 0 ? $this->shipping_method_id : 'NULL');
		$sql .= ", ".($this->warehouse_id > 0 ? $this->warehouse_id : 'NULL');
		$sql .= ", ".$this->availability_id;
		$sql .= ", ".$this->demand_reason_id;
		$sql .= ", ".($this->fk_project ? $this->fk_project : "null");
		$sql .= ", ".(int) $this->fk_incoterms;
		$sql .= ", '".$this->db->escape($this->location_incoterms)."'";
		$sql .= ", ".setEntity($this);
		$sql .= ", ".(int) $this->fk_multicurrency;
		$sql .= ", '".$this->db->escape($this->multicurrency_code)."'";
		$sql .= ", ".(double) $this->multicurrency_tx;
		$sql .= ")";

		dol_syslog(get_class($this)."::create", LOG_DEBUG);
		$resql = $this->db->query($sql);
		if ($resql) {
			$this->id = $this->db->last_insert_id(MAIN_DB_PREFIX."propal");

			if ($this->id) {
				$this->ref = '(PROV'.$this->id.')';
				$sql = 'UPDATE '.MAIN_DB_PREFIX."propal SET ref='".$this->db->escape($this->ref)."' WHERE rowid=".((int) $this->id);

				dol_syslog(get_class($this)."::create", LOG_DEBUG);
				$resql = $this->db->query($sql);
				if (!$resql) {
					$error++;
				}

				if (!empty($this->linkedObjectsIds) && empty($this->linked_objects)) {	// To use new linkedObjectsIds instead of old linked_objects
					$this->linked_objects = $this->linkedObjectsIds; // TODO Replace linked_objects with linkedObjectsIds
				}

				// Add object linked
				if (!$error && $this->id && !empty($this->linked_objects) && is_array($this->linked_objects)) {
					foreach ($this->linked_objects as $origin => $tmp_origin_id) {
						if (is_array($tmp_origin_id)) {       // New behaviour, if linked_object can have several links per type, so is something like array('contract'=>array(id1, id2, ...))
							foreach ($tmp_origin_id as $origin_id) {
								$ret = $this->add_object_linked($origin, $origin_id);
								if (!$ret) {
									$this->error = $this->db->lasterror();
									$error++;
								}
							}
						} else // Old behaviour, if linked_object has only one link per type, so is something like array('contract'=>id1))
						{
							$origin_id = $tmp_origin_id;
							$ret = $this->add_object_linked($origin, $origin_id);
							if (!$ret) {
								$this->error = $this->db->lasterror();
								$error++;
							}
						}
					}
				}

				/*
				 *  Insertion du detail des produits dans la base
				 *  Insert products detail in database
				 */
				if (!$error) {
					$fk_parent_line = 0;
					$num = count($this->lines);

					for ($i = 0; $i < $num; $i++) {
						if (!is_object($this->lines[$i])) {	// If this->lines is not array of objects, coming from REST API
							// Convert into object this->lines[$i].
							$line = (object) $this->lines[$i];
						} else {
							$line = $this->lines[$i];
						}
						// Reset fk_parent_line for line that are not child lines or special product
						if (($line->product_type != 9 && empty($line->fk_parent_line)) || $line->product_type == 9) {
							$fk_parent_line = 0;
						}
						// Complete vat rate with code
						$vatrate = $line->tva_tx;
						if ($line->vat_src_code && !preg_match('/\(.*\)/', $vatrate)) {
							$vatrate .= ' ('.$line->vat_src_code.')';
						}

						if (!empty($conf->global->MAIN_CREATEFROM_KEEP_LINE_ORIGIN_INFORMATION)) {
							$originid = $line->origin_id;
							$origintype = $line->origin;
						} else {
							$originid = $line->id;
							$origintype = $this->element;
						}

						$result = $this->addline(
							$line->desc,
							$line->subprice,
							$line->qty,
							$vatrate,
							$line->localtax1_tx,
							$line->localtax2_tx,
							$line->fk_product,
							$line->remise_percent,
							'HT',
							0,
							$line->info_bits,
							$line->product_type,
							$line->rang,
							$line->special_code,
							$fk_parent_line,
							$line->fk_fournprice,
							$line->pa_ht,
							$line->label,
							$line->date_start,
							$line->date_end,
							$line->array_options,
							$line->fk_unit,
							$origintype,
							$originid
						);

						if ($result < 0) {
							$error++;
							$this->error = $this->db->error;
							dol_print_error($this->db);
							break;
						}
						// Defined the new fk_parent_line
						if ($result > 0 && $line->product_type == 9) {
							$fk_parent_line = $result;
						}
					}
				}

				// Set delivery address
				/*if (! $error && $this->fk_delivery_address)
				{
					$sql = "UPDATE ".MAIN_DB_PREFIX."propal";
					$sql.= " SET fk_delivery_address = ".((int) $this->fk_delivery_address);
					$sql.= " WHERE ref = '".$this->db->escape($this->ref)."'";
					$sql.= " AND entity = ".setEntity($this);

					$result=$this->db->query($sql);
				}*/

				if (!$error) {
					// Mise a jour infos denormalisees
					$resql = $this->update_price(1);
					if ($resql) {
						$action = 'update';

						// Actions on extra fields
						if (!$error) {
							$result = $this->insertExtraFields();
							if ($result < 0) {
								$error++;
							}
						}

						if (!$error && !$notrigger) {
							// Call trigger
							$result = $this->call_trigger('PROPAL_CREATE', $user);
							if ($result < 0) {
								$error++;
							}
							// End call triggers
						}
					} else {
						$this->error = $this->db->lasterror();
						$error++;
					}
				}
			} else {
				$this->error = $this->db->lasterror();
				$error++;
			}

			if (!$error) {
				$this->db->commit();
				dol_syslog(get_class($this)."::create done id=".$this->id);
				return $this->id;
			} else {
				$this->db->rollback();
				return -2;
			}
		} else {
			$this->error = $this->db->lasterror();
			$this->db->rollback();
			return -1;
		}
	}

	/**
	 *		Load an object from its id and create a new one in database
	 *
	 *      @param	    User	$user		    User making the clone
	 *		@param		int		$socid			Id of thirdparty
	 *		@param		int		$forceentity	Entity id to force
	 * 	 	@return		int						New id of clone
	 */
	public function createFromClone(User $user, $socid = 0, $forceentity = null)
	{
		global $conf, $hookmanager;

		dol_include_once('/projet/class/project.class.php');

		$error = 0;
		$now = dol_now();

		dol_syslog(__METHOD__, LOG_DEBUG);

		$object = new self($this->db);

		$this->db->begin();

		// Load source object
		$object->fetch($this->id);

		$objsoc = new Societe($this->db);

		// Change socid if needed
		if (!empty($socid) && $socid != $object->socid) {
			if ($objsoc->fetch($socid) > 0) {
				$object->socid = $objsoc->id;
				$object->cond_reglement_id	= (!empty($objsoc->cond_reglement_id) ? $objsoc->cond_reglement_id : 0);
				$object->mode_reglement_id	= (!empty($objsoc->mode_reglement_id) ? $objsoc->mode_reglement_id : 0);
				$object->fk_delivery_address = '';

				/*if (!empty($conf->projet->enabled))
				{
					$project = new Project($db);
					if ($this->fk_project > 0 && $project->fetch($this->fk_project)) {
						if ($project->socid <= 0) $clonedObj->fk_project = $this->fk_project;
						else $clonedObj->fk_project = '';
					} else {
						$clonedObj->fk_project = '';
					}
				}*/
				$object->fk_project = ''; // A cloned proposal is set by default to no project.
			}

			// reset ref_client
			$object->ref_client = '';

			// TODO Change product price if multi-prices
		} else {
			$objsoc->fetch($object->socid);
		}

		$object->id = 0;
		$object->ref = '';
		$object->entity = (!empty($forceentity) ? $forceentity : $object->entity);
		$object->statut = self::STATUS_DRAFT;

		// Clear fields
		$object->user_author = $user->id;
		$object->user_valid = '';
		$object->date = $now;
		$object->datep = $now; // deprecated
		$object->fin_validite = $object->date + ($object->duree_validite * 24 * 3600);
		if (empty($conf->global->MAIN_KEEP_REF_CUSTOMER_ON_CLONING)) {
			$object->ref_client = '';
		}
		if ($conf->global->MAIN_DONT_KEEP_NOTE_ON_CLONING == 1) {
			$object->note_private = '';
			$object->note_public = '';
		}
		// Create clone
		$object->context['createfromclone'] = 'createfromclone';
		$result = $object->create($user);
		if ($result < 0) {
			$this->error = $object->error;
			$this->errors = array_merge($this->errors, $object->errors);
			$error++;
		}

		if (!$error) {
			// copy internal contacts
			if ($object->copy_linked_contact($this, 'internal') < 0) {
				$error++;
			}
		}

		if (!$error) {
			// copy external contacts if same company
			if ($this->socid == $object->socid) {
				if ($object->copy_linked_contact($this, 'external') < 0) {
					$error++;
				}
			}
		}

		if (!$error) {
			// Hook of thirdparty module
			if (is_object($hookmanager)) {
				$parameters = array('objFrom'=>$this, 'clonedObj'=>$object);
				$action = '';
				$reshook = $hookmanager->executeHooks('createFrom', $parameters, $object, $action); // Note that $action and $object may have been modified by some hooks
				if ($reshook < 0) {
					$error++;
				}
			}
		}

		unset($object->context['createfromclone']);

		// End
		if (!$error) {
			$this->db->commit();
			return $object->id;
		} else {
			$this->db->rollback();
			return -1;
		}
	}

	/**
	 *	Load a proposal from database. Get also lines.
	 *
	 *	@param      int			$rowid		id of object to load
	 *	@param		string		$ref		Ref of proposal
	 *	@param		string		$ref_ext	Ref ext of proposal
	 *	@return     int         			>0 if OK, <0 if KO
	 */
	public function fetch($rowid, $ref = '', $ref_ext = '')
	{
		$sql = "SELECT p.rowid, p.ref, p.entity, p.remise, p.remise_percent, p.remise_absolue, p.fk_soc";
		$sql .= ", p.total_ttc, p.total_tva, p.localtax1, p.localtax2, p.total_ht";
		$sql .= ", p.datec";
		$sql .= ", p.date_valid as datev";
		$sql .= ", p.datep as dp";
		$sql .= ", p.fin_validite as dfv";
		$sql .= ", p.date_livraison as delivery_date";
		$sql .= ", p.model_pdf, p.last_main_doc, p.ref_client, p.extraparams";
		$sql .= ", p.note_private, p.note_public";
		$sql .= ", p.fk_projet as fk_project, p.fk_statut";
		$sql .= ", p.fk_user_author, p.fk_user_valid, p.fk_user_cloture";
		$sql .= ", p.fk_delivery_address";
		$sql .= ", p.fk_availability";
		$sql .= ", p.fk_input_reason";
		$sql .= ", p.fk_cond_reglement";
		$sql .= ", p.fk_mode_reglement";
		$sql .= ', p.fk_account';
		$sql .= ", p.fk_shipping_method";
		$sql .= ", p.fk_warehouse";
		$sql .= ", p.fk_incoterms, p.location_incoterms";
		$sql .= ", p.fk_multicurrency, p.multicurrency_code, p.multicurrency_tx, p.multicurrency_total_ht, p.multicurrency_total_tva, p.multicurrency_total_ttc";
		$sql .= ", p.tms as date_modification";
		$sql .= ", i.libelle as label_incoterms";
		$sql .= ", c.label as statut_label";
		$sql .= ", ca.code as availability_code, ca.label as availability";
		$sql .= ", dr.code as demand_reason_code, dr.label as demand_reason";
		$sql .= ", cr.code as cond_reglement_code, cr.libelle as cond_reglement, cr.libelle_facture as cond_reglement_libelle_doc";
		$sql .= ", cp.code as mode_reglement_code, cp.libelle as mode_reglement";
		$sql .= " FROM ".MAIN_DB_PREFIX."propal as p";
		$sql .= ' LEFT JOIN '.MAIN_DB_PREFIX.'c_propalst as c ON p.fk_statut = c.id';
		$sql .= ' LEFT JOIN '.MAIN_DB_PREFIX.'c_paiement as cp ON p.fk_mode_reglement = cp.id AND cp.entity IN ('.getEntity('c_paiement').')';
		$sql .= ' LEFT JOIN '.MAIN_DB_PREFIX.'c_payment_term as cr ON p.fk_cond_reglement = cr.rowid AND cr.entity IN ('.getEntity('c_payment_term').')';
		$sql .= ' LEFT JOIN '.MAIN_DB_PREFIX.'c_availability as ca ON p.fk_availability = ca.rowid';
		$sql .= ' LEFT JOIN '.MAIN_DB_PREFIX.'c_input_reason as dr ON p.fk_input_reason = dr.rowid';
		$sql .= ' LEFT JOIN '.MAIN_DB_PREFIX.'c_incoterms as i ON p.fk_incoterms = i.rowid';

		if ($ref) {
			$sql .= " WHERE p.entity IN (".getEntity('propal').")"; // Dont't use entity if you use rowid
			$sql .= " AND p.ref='".$this->db->escape($ref)."'";
		} else {
			$sql .= " WHERE p.rowid = ".((int) $rowid);
		}

		dol_syslog(get_class($this)."::fetch", LOG_DEBUG);
		$resql = $this->db->query($sql);
		if ($resql) {
			if ($this->db->num_rows($resql)) {
				$obj = $this->db->fetch_object($resql);

				$this->id                   = $obj->rowid;
				$this->entity               = $obj->entity;

				$this->ref                  = $obj->ref;
				$this->ref_client           = $obj->ref_client;
				$this->remise               = $obj->remise;
				$this->remise_percent       = $obj->remise_percent;
				$this->remise_absolue       = $obj->remise_absolue;
				$this->total                = $obj->total_ttc; // TODO deprecated
				$this->total_ttc            = $obj->total_ttc;
				$this->total_ht             = $obj->total_ht;
				$this->total_tva            = $obj->total_tva;
				$this->total_localtax1		= $obj->localtax1;
				$this->total_localtax2		= $obj->localtax2;

				$this->socid = $obj->fk_soc;
				$this->thirdparty = null; // Clear if another value was already set by fetch_thirdparty

				$this->fk_project = $obj->fk_project;
				$this->project = null; // Clear if another value was already set by fetch_projet

				$this->model_pdf            = $obj->model_pdf;
				$this->modelpdf             = $obj->model_pdf; // deprecated
				$this->last_main_doc = $obj->last_main_doc;
				$this->note                 = $obj->note_private; // TODO deprecated
				$this->note_private         = $obj->note_private;
				$this->note_public          = $obj->note_public;

				$this->status               = (int) $obj->fk_statut;
				$this->statut               = $this->status; // deprecated
				$this->statut_libelle       = $obj->statut_label;

				$this->datec                = $this->db->jdate($obj->datec); // TODO deprecated
				$this->datev                = $this->db->jdate($obj->datev); // TODO deprecated
				$this->date_creation = $this->db->jdate($obj->datec); //Creation date
				$this->date_validation = $this->db->jdate($obj->datev); //Validation date
				$this->date_modification = $this->db->jdate($obj->date_modification); // tms
				$this->date                 = $this->db->jdate($obj->dp); // Proposal date
				$this->datep                = $this->db->jdate($obj->dp); // deprecated
				$this->fin_validite         = $this->db->jdate($obj->dfv);
				$this->date_livraison       = $this->db->jdate($obj->delivery_date); // deprecated
				$this->delivery_date        = $this->db->jdate($obj->delivery_date);
				$this->shipping_method_id   = ($obj->fk_shipping_method > 0) ? $obj->fk_shipping_method : null;
				$this->warehouse_id         = ($obj->fk_warehouse > 0) ? $obj->fk_warehouse : null;
				$this->availability_id      = $obj->fk_availability;
				$this->availability_code    = $obj->availability_code;
				$this->availability         = $obj->availability;
				$this->demand_reason_id     = $obj->fk_input_reason;
				$this->demand_reason_code   = $obj->demand_reason_code;
				$this->demand_reason        = $obj->demand_reason;
				$this->fk_address = $obj->fk_delivery_address;

				$this->mode_reglement_id    = $obj->fk_mode_reglement;
				$this->mode_reglement_code  = $obj->mode_reglement_code;
				$this->mode_reglement       = $obj->mode_reglement;
				$this->fk_account           = ($obj->fk_account > 0) ? $obj->fk_account : null;
				$this->cond_reglement_id    = $obj->fk_cond_reglement;
				$this->cond_reglement_code  = $obj->cond_reglement_code;
				$this->cond_reglement       = $obj->cond_reglement;
				$this->cond_reglement_doc   = $obj->cond_reglement_libelle_doc;

				$this->extraparams = (array) json_decode($obj->extraparams, true);

				$this->user_author_id = $obj->fk_user_author;
				$this->user_valid_id = $obj->fk_user_valid;
				$this->user_close_id = $obj->fk_user_cloture;

				//Incoterms
				$this->fk_incoterms = $obj->fk_incoterms;
				$this->location_incoterms = $obj->location_incoterms;
				$this->label_incoterms = $obj->label_incoterms;

				// Multicurrency
				$this->fk_multicurrency 		= $obj->fk_multicurrency;
				$this->multicurrency_code = $obj->multicurrency_code;
				$this->multicurrency_tx 		= $obj->multicurrency_tx;
				$this->multicurrency_total_ht = $obj->multicurrency_total_ht;
				$this->multicurrency_total_tva = $obj->multicurrency_total_tva;
				$this->multicurrency_total_ttc = $obj->multicurrency_total_ttc;

				if ($obj->fk_statut == self::STATUS_DRAFT) {
					$this->brouillon = 1;
				}

				// Retrieve all extrafield
				// fetch optionals attributes and labels
				$this->fetch_optionals();

				$this->db->free($resql);

				$this->lines = array();

				// Lines
				$result = $this->fetch_lines();
				if ($result < 0) {
					return -3;
				}

				return 1;
			}

			$this->error = "Record Not Found";
			return 0;
		} else {
			$this->error = $this->db->lasterror();
			return -1;
		}
	}

	/**
	 *      Update database
	 *
	 *      @param      User	$user        	User that modify
	 *      @param      int		$notrigger	    0=launch triggers after, 1=disable triggers
	 *      @return     int      			   	<0 if KO, >0 if OK
	 */
	public function update(User $user, $notrigger = 0)
	{
		global $conf;

		$error = 0;

		// Clean parameters
		if (isset($this->ref)) {
			$this->ref = trim($this->ref);
		}
		if (isset($this->ref_client)) {
			$this->ref_client = trim($this->ref_client);
		}
		if (isset($this->note) || isset($this->note_private)) {
			$this->note_private = (isset($this->note_private) ? trim($this->note_private) : trim($this->note));
		}
		if (isset($this->note_public)) {
			$this->note_public = trim($this->note_public);
		}
		if (isset($this->model_pdf)) {
			$this->model_pdf = trim($this->model_pdf);
		}
		if (isset($this->import_key)) {
			$this->import_key = trim($this->import_key);
		}
		if (!empty($this->duree_validite) && is_numeric($this->duree_validite)) {
			$this->fin_validite = $this->date + ($this->duree_validite * 24 * 3600);
		}

		// Check parameters
		// Put here code to add control on parameters values

		// Update request
		$sql = "UPDATE ".MAIN_DB_PREFIX."propal SET";
		$sql .= " ref=".(isset($this->ref) ? "'".$this->db->escape($this->ref)."'" : "null").",";
		$sql .= " ref_client=".(isset($this->ref_client) ? "'".$this->db->escape($this->ref_client)."'" : "null").",";
		$sql .= " ref_ext=".(isset($this->ref_ext) ? "'".$this->db->escape($this->ref_ext)."'" : "null").",";
		$sql .= " fk_soc=".(isset($this->socid) ? $this->socid : "null").",";
		$sql .= " datep=".(strval($this->date) != '' ? "'".$this->db->idate($this->date)."'" : 'null').",";
		if (!empty($this->fin_validite)) {
			$sql .= " fin_validite=".(strval($this->fin_validite) != '' ? "'".$this->db->idate($this->fin_validite)."'" : 'null').",";
		}
		$sql .= " date_valid=".(strval($this->date_validation) != '' ? "'".$this->db->idate($this->date_validation)."'" : 'null').",";
		$sql .= " total_tva=".(isset($this->total_tva) ? $this->total_tva : "null").",";
		$sql .= " localtax1=".(isset($this->total_localtax1) ? $this->total_localtax1 : "null").",";
		$sql .= " localtax2=".(isset($this->total_localtax2) ? $this->total_localtax2 : "null").",";
		$sql .= " total_ht=".(isset($this->total_ht) ? $this->total_ht : "null").",";
		$sql .= " total_ttc=".(isset($this->total_ttc) ? $this->total_ttc : "null").",";
		$sql .= " fk_statut=".(isset($this->statut) ? $this->statut : "null").",";
		$sql .= " fk_user_author=".(isset($this->user_author_id) ? $this->user_author_id : "null").",";
		$sql .= " fk_user_valid=".(isset($this->user_valid) ? $this->user_valid : "null").",";
		$sql .= " fk_projet=".(isset($this->fk_project) ? $this->fk_project : "null").",";
		$sql .= " fk_cond_reglement=".(isset($this->cond_reglement_id) ? $this->cond_reglement_id : "null").",";
		$sql .= " fk_mode_reglement=".(isset($this->mode_reglement_id) ? $this->mode_reglement_id : "null").",";
		$sql .= " fk_input_reason=".(isset($this->demand_reason_id) ? $this->demand_reason_id : "null").",";
		$sql .= " note_private=".(isset($this->note_private) ? "'".$this->db->escape($this->note_private)."'" : "null").",";
		$sql .= " note_public=".(isset($this->note_public) ? "'".$this->db->escape($this->note_public)."'" : "null").",";
		$sql .= " model_pdf=".(isset($this->model_pdf) ? "'".$this->db->escape($this->model_pdf)."'" : "null").",";
		$sql .= " import_key=".(isset($this->import_key) ? "'".$this->db->escape($this->import_key)."'" : "null")."";
		$sql .= " WHERE rowid=".((int) $this->id);

		$this->db->begin();

		dol_syslog(get_class($this)."::update", LOG_DEBUG);
		$resql = $this->db->query($sql);
		if (!$resql) {
			$error++;
			$this->errors[] = "Error ".$this->db->lasterror();
		}

		if (!$error) {
			$result = $this->insertExtraFields();
			if ($result < 0) {
				$error++;
			}
		}

		if (!$error && !$notrigger) {
			// Call trigger
			$result = $this->call_trigger('PROPAL_MODIFY', $user);
			if ($result < 0) {
				$error++;
			}
			// End call triggers
		}

		// Commit or rollback
		if ($error) {
			foreach ($this->errors as $errmsg) {
				dol_syslog(get_class($this)."::update ".$errmsg, LOG_ERR);
				$this->error .= ($this->error ? ', '.$errmsg : $errmsg);
			}
			$this->db->rollback();
			return -1 * $error;
		} else {
			$this->db->commit();
			return 1;
		}
	}


	// phpcs:disable PEAR.NamingConventions.ValidFunctionName.ScopeNotCamelCaps
	/**
	 * Load array lines
	 *
	 *	@param		int			$only_product			Return only physical products
	 *	@param		int			$loadalsotranslation	Return translation for products
	 *	@param		string		$filters				Filter on other fields
	 *
	 *	@return		int									<0 if KO, >0 if OK
	 */
	public function fetch_lines($only_product = 0, $loadalsotranslation = 0, $filters = '')
	{
		global $langs, $conf;
		// phpcs:enable
		$this->lines = array();

		$sql = 'SELECT d.rowid, d.fk_propal, d.fk_parent_line, d.label as custom_label, d.description, d.price, d.vat_src_code, d.tva_tx, d.localtax1_tx, d.localtax2_tx, d.localtax1_type, d.localtax2_type, d.qty, d.fk_remise_except, d.remise_percent, d.subprice, d.fk_product,';
		$sql .= ' d.info_bits, d.total_ht, d.total_tva, d.total_localtax1, d.total_localtax2, d.total_ttc, d.fk_product_fournisseur_price as fk_fournprice, d.buy_price_ht as pa_ht, d.special_code, d.rang, d.product_type,';
		$sql .= ' d.fk_unit,';
		$sql .= ' p.ref as product_ref, p.description as product_desc, p.fk_product_type, p.label as product_label, p.tobatch as product_tobatch, p.barcode as product_barcode,';
		$sql .= ' p.weight, p.weight_units, p.volume, p.volume_units,';
		$sql .= ' d.date_start, d.date_end,';
		$sql .= ' d.fk_multicurrency, d.multicurrency_code, d.multicurrency_subprice, d.multicurrency_total_ht, d.multicurrency_total_tva, d.multicurrency_total_ttc';
		$sql .= ' FROM '.MAIN_DB_PREFIX.'propaldet as d';
		$sql .= ' LEFT JOIN '.MAIN_DB_PREFIX.'product as p ON (d.fk_product = p.rowid)';
		$sql .= ' WHERE d.fk_propal = '.((int) $this->id);
		if ($only_product) {
			$sql .= ' AND p.fk_product_type = 0';
		}
		if ($filters) {
			$sql .= $filters;
		}
		$sql .= ' ORDER by d.rang';

		dol_syslog(get_class($this)."::fetch_lines", LOG_DEBUG);
		$result = $this->db->query($sql);
		if ($result) {
			require_once DOL_DOCUMENT_ROOT.'/core/class/extrafields.class.php';

			$num = $this->db->num_rows($result);

			$i = 0;
			while ($i < $num) {
				$objp                   = $this->db->fetch_object($result);

				$line                   = new PropaleLigne($this->db);

				$line->rowid = $objp->rowid; //Deprecated
				$line->id = $objp->rowid;
				$line->fk_propal = $objp->fk_propal;
				$line->fk_parent_line = $objp->fk_parent_line;
				$line->product_type     = $objp->product_type;
				$line->label            = $objp->custom_label;
				$line->desc             = $objp->description; // Description ligne
				$line->description      = $objp->description; // Description ligne
				$line->qty              = $objp->qty;
				$line->vat_src_code     = $objp->vat_src_code;
				$line->tva_tx           = $objp->tva_tx;
				$line->localtax1_tx		= $objp->localtax1_tx;
				$line->localtax2_tx		= $objp->localtax2_tx;
				$line->localtax1_type	= $objp->localtax1_type;
				$line->localtax2_type	= $objp->localtax2_type;
				$line->subprice         = $objp->subprice;
				$line->fk_remise_except = $objp->fk_remise_except;
				$line->remise_percent   = $objp->remise_percent;
				$line->price            = $objp->price; // TODO deprecated

				$line->info_bits        = $objp->info_bits;
				$line->total_ht         = $objp->total_ht;
				$line->total_tva        = $objp->total_tva;
				$line->total_localtax1	= $objp->total_localtax1;
				$line->total_localtax2	= $objp->total_localtax2;
				$line->total_ttc        = $objp->total_ttc;
				$line->fk_fournprice = $objp->fk_fournprice;
				$marginInfos = getMarginInfos($objp->subprice, $objp->remise_percent, $objp->tva_tx, $objp->localtax1_tx, $objp->localtax2_tx, $line->fk_fournprice, $objp->pa_ht);
				$line->pa_ht = $marginInfos[0];
				$line->marge_tx			= $marginInfos[1];
				$line->marque_tx		= $marginInfos[2];
				$line->special_code     = $objp->special_code;
				$line->rang             = $objp->rang;

				$line->fk_product       = $objp->fk_product;

				$line->ref = $objp->product_ref; // deprecated
				$line->libelle = $objp->product_label; // deprecated

				$line->product_ref = $objp->product_ref;
				$line->product_label = $objp->product_label;
				$line->product_desc     = $objp->product_desc; // Description produit
				$line->product_tobatch  = $objp->product_tobatch;
				$line->product_barcode  = $objp->product_barcode;

				$line->fk_product_type  = $objp->fk_product_type; // deprecated
				$line->fk_unit          = $objp->fk_unit;
				$line->weight = $objp->weight;
				$line->weight_units = $objp->weight_units;
				$line->volume = $objp->volume;
				$line->volume_units = $objp->volume_units;

				$line->date_start = $this->db->jdate($objp->date_start);
				$line->date_end = $this->db->jdate($objp->date_end);

				// Multicurrency
				$line->fk_multicurrency = $objp->fk_multicurrency;
				$line->multicurrency_code = $objp->multicurrency_code;
				$line->multicurrency_subprice 	= $objp->multicurrency_subprice;
				$line->multicurrency_total_ht 	= $objp->multicurrency_total_ht;
				$line->multicurrency_total_tva 	= $objp->multicurrency_total_tva;
				$line->multicurrency_total_ttc 	= $objp->multicurrency_total_ttc;

				$line->fetch_optionals();

				// multilangs
				if (!empty($conf->global->MAIN_MULTILANGS) && !empty($objp->fk_product) && !empty($loadalsotranslation)) {
					$line = new Product($this->db);
					$line->fetch($objp->fk_product);
					$line->getMultiLangs();
				}

				$this->lines[$i] = $line;
				//dol_syslog("1 ".$line->fk_product);
				//print "xx $i ".$this->lines[$i]->fk_product;
				$i++;
			}

			$this->db->free($result);

			return $num;
		} else {
			$this->error = $this->db->lasterror();
			return -3;
		}
	}

	/**
	 *  Set status to validated
	 *
	 *  @param	User	$user       Object user that validate
	 *  @param	int		$notrigger	1=Does not execute triggers, 0=execute triggers
	 *  @return int         		<0 if KO, 0=Nothing done, >=0 if OK
	 */
	public function valid($user, $notrigger = 0)
	{
		global $conf;

		require_once DOL_DOCUMENT_ROOT.'/core/lib/files.lib.php';

		$error = 0;

		// Protection
		if ($this->statut == self::STATUS_VALIDATED) {
			dol_syslog(get_class($this)."::valid action abandonned: already validated", LOG_WARNING);
			return 0;
		}

		if (!((empty($conf->global->MAIN_USE_ADVANCED_PERMS) && !empty($user->rights->propal->creer))
		|| (!empty($conf->global->MAIN_USE_ADVANCED_PERMS) && !empty($user->rights->propal->propal_advance->validate)))) {
			$this->error = 'ErrorPermissionDenied';
			dol_syslog(get_class($this)."::valid ".$this->error, LOG_ERR);
			return -1;
		}

		$now = dol_now();

		$this->db->begin();

		// Numbering module definition
		$soc = new Societe($this->db);
		$soc->fetch($this->socid);

		// Define new ref
		if (!$error && (preg_match('/^[\(]?PROV/i', $this->ref) || empty($this->ref))) { // empty should not happened, but when it occurs, the test save life
			$num = $this->getNextNumRef($soc);
		} else {
			$num = $this->ref;
		}
		$this->newref = dol_sanitizeFileName($num);

		$sql = "UPDATE ".MAIN_DB_PREFIX."propal";
		$sql .= " SET ref = '".$this->db->escape($num)."',";
		$sql .= " fk_statut = ".self::STATUS_VALIDATED.", date_valid='".$this->db->idate($now)."', fk_user_valid=".((int) $user->id);
		$sql .= " WHERE rowid = ".((int) $this->id)." AND fk_statut = ".self::STATUS_DRAFT;

		dol_syslog(get_class($this)."::valid", LOG_DEBUG);
		$resql = $this->db->query($sql);
		if (!$resql) {
			dol_print_error($this->db);
			$error++;
		}

		// Trigger calls
		if (!$error && !$notrigger) {
			// Call trigger
			$result = $this->call_trigger('PROPAL_VALIDATE', $user);
			if ($result < 0) {
				$error++;
			}
			// End call triggers
		}

		if (!$error) {
			$this->oldref = $this->ref;

			// Rename directory if dir was a temporary ref
			if (preg_match('/^[\(]?PROV/i', $this->ref)) {
				// Now we rename also files into index
				$sql = 'UPDATE '.MAIN_DB_PREFIX."ecm_files set filename = CONCAT('".$this->db->escape($this->newref)."', SUBSTR(filename, ".(strlen($this->ref) + 1).")), filepath = 'propale/".$this->db->escape($this->newref)."'";
				$sql .= " WHERE filename LIKE '".$this->db->escape($this->ref)."%' AND filepath = 'propale/".$this->db->escape($this->ref)."' and entity = ".((int) $conf->entity);
				$resql = $this->db->query($sql);
				if (!$resql) {
					$error++;
					$this->error = $this->db->lasterror();
				}

				// We rename directory ($this->ref = old ref, $num = new ref) in order not to lose the attachments
				$oldref = dol_sanitizeFileName($this->ref);
				$newref = dol_sanitizeFileName($num);
				$dirsource = $conf->propal->multidir_output[$this->entity].'/'.$oldref;
				$dirdest = $conf->propal->multidir_output[$this->entity].'/'.$newref;
				if (!$error && file_exists($dirsource)) {
					dol_syslog(get_class($this)."::validate rename dir ".$dirsource." into ".$dirdest);
					if (@rename($dirsource, $dirdest)) {
						dol_syslog("Rename ok");
						// Rename docs starting with $oldref with $newref
						$listoffiles = dol_dir_list($dirdest, 'files', 1, '^'.preg_quote($oldref, '/'));
						foreach ($listoffiles as $fileentry) {
							$dirsource = $fileentry['name'];
							$dirdest = preg_replace('/^'.preg_quote($oldref, '/').'/', $newref, $dirsource);
							$dirsource = $fileentry['path'].'/'.$dirsource;
							$dirdest = $fileentry['path'].'/'.$dirdest;
							@rename($dirsource, $dirdest);
						}
					}
				}
			}

			$this->ref = $num;
			$this->brouillon = 0;
			$this->statut = self::STATUS_VALIDATED;
			$this->user_valid_id = $user->id;
			$this->datev = $now;

			$this->db->commit();
			return 1;
		} else {
			$this->db->rollback();
			return -1;
		}
	}


	// phpcs:disable PEAR.NamingConventions.ValidFunctionName.ScopeNotCamelCaps
	/**
	 *  Define proposal date
	 *
	 *  @param  User		$user      	Object user that modify
	 *  @param  int			$date		Date
	 *  @param  int			$notrigger	1=Does not execute triggers, 0= execute triggers
	 *  @return	int         			<0 if KO, >0 if OK
	 */
	public function set_date($user, $date, $notrigger = 0)
	{
		// phpcs:enable
		if (empty($date)) {
			$this->error = 'ErrorBadParameter';
			dol_syslog(get_class($this)."::set_date ".$this->error, LOG_ERR);
			return -1;
		}

		if (!empty($user->rights->propal->creer)) {
			$error = 0;

			$this->db->begin();

			$sql = "UPDATE ".MAIN_DB_PREFIX."propal SET datep = '".$this->db->idate($date)."'";
			$sql .= " WHERE rowid = ".((int) $this->id)." AND fk_statut = ".self::STATUS_DRAFT;

			dol_syslog(__METHOD__, LOG_DEBUG);
			$resql = $this->db->query($sql);
			if (!$resql) {
				$this->errors[] = $this->db->error();
				$error++;
			}

			if (!$error) {
				$this->oldcopy = clone $this;
				$this->date = $date;
				$this->datep = $date; // deprecated
			}

			if (!$notrigger && empty($error)) {
				// Call trigger
				$result = $this->call_trigger('PROPAL_MODIFY', $user);
				if ($result < 0) {
					$error++;
				}
				// End call triggers
			}

			if (!$error) {
				$this->db->commit();
				return 1;
			} else {
				foreach ($this->errors as $errmsg) {
					dol_syslog(__METHOD__.' Error: '.$errmsg, LOG_ERR);
					$this->error .= ($this->error ? ', '.$errmsg : $errmsg);
				}
				$this->db->rollback();
				return -1 * $error;
			}
		}
	}

	// phpcs:disable PEAR.NamingConventions.ValidFunctionName.ScopeNotCamelCaps
	/**
	 *	Define end validity date
	 *
	 *	@param		User	$user        		Object user that modify
	 *	@param      int		$date_fin_validite	End of validity date
	 *  @param  	int		$notrigger			1=Does not execute triggers, 0= execute triggers
	 *	@return     int         				<0 if KO, >0 if OK
	 */
	public function set_echeance($user, $date_fin_validite, $notrigger = 0)
	{
		// phpcs:enable
		if (!empty($user->rights->propal->creer)) {
			$error = 0;

			$this->db->begin();

			$sql = "UPDATE ".MAIN_DB_PREFIX."propal SET fin_validite = ".($date_fin_validite != '' ? "'".$this->db->idate($date_fin_validite)."'" : 'null');
			$sql .= " WHERE rowid = ".((int) $this->id)." AND fk_statut = ".self::STATUS_DRAFT;

			dol_syslog(__METHOD__, LOG_DEBUG);
			$resql = $this->db->query($sql);
			if (!$resql) {
				$this->errors[] = $this->db->error();
				$error++;
			}


			if (!$error) {
				$this->oldcopy = clone $this;
				$this->fin_validite = $date_fin_validite;
			}

			if (!$notrigger && empty($error)) {
				// Call trigger
				$result = $this->call_trigger('PROPAL_MODIFY', $user);
				if ($result < 0) {
					$error++;
				}
				// End call triggers
			}

			if (!$error) {
				$this->db->commit();
				return 1;
			} else {
				foreach ($this->errors as $errmsg) {
					dol_syslog(__METHOD__.' Error: '.$errmsg, LOG_ERR);
					$this->error .= ($this->error ? ', '.$errmsg : $errmsg);
				}
				$this->db->rollback();
				return -1 * $error;
			}
		}
	}

	// phpcs:disable PEAR.NamingConventions.ValidFunctionName.ScopeNotCamelCaps
	/**
	 *	Set delivery date
	 *
	 *	@param      User 	$user        		Object user that modify
	 *	@param      int		$delivery_date		Delivery date
	 *  @param  	int		$notrigger			1=Does not execute triggers, 0= execute triggers
	 *	@return     int         				<0 if ko, >0 if ok
	 *	@deprecated Use  setDeliveryDate
	 */
	public function set_date_livraison($user, $delivery_date, $notrigger = 0)
	{
		// phpcs:enable
		return $this->setDeliveryDate($user, $delivery_date, $notrigger);
	}

	/**
	 *	Set delivery date
	 *
	 *	@param      User 	$user        		Object user that modify
	 *	@param      int		$delivery_date     Delivery date
	 *  @param  	int		$notrigger			1=Does not execute triggers, 0= execute triggers
	 *	@return     int         				<0 if ko, >0 if ok
	 */
	public function setDeliveryDate($user, $delivery_date, $notrigger = 0)
	{
		if (!empty($user->rights->propal->creer)) {
			$error = 0;

			$this->db->begin();

			$sql = "UPDATE ".MAIN_DB_PREFIX."propal ";
			$sql .= " SET date_livraison = ".($delivery_date != '' ? "'".$this->db->idate($delivery_date)."'" : 'null');
			$sql .= " WHERE rowid = ".((int) $this->id);

			dol_syslog(__METHOD__, LOG_DEBUG);
			$resql = $this->db->query($sql);
			if (!$resql) {
				$this->errors[] = $this->db->error();
				$error++;
			}

			if (!$error) {
				$this->oldcopy = clone $this;
				$this->date_livraison = $delivery_date;
				$this->delivery_date = $delivery_date;
			}

			if (!$notrigger && empty($error)) {
				// Call trigger
				$result = $this->call_trigger('PROPAL_MODIFY', $user);
				if ($result < 0) {
					$error++;
				}
				// End call triggers
			}

			if (!$error) {
				$this->db->commit();
				return 1;
			} else {
				foreach ($this->errors as $errmsg) {
					dol_syslog(__METHOD__.' Error: '.$errmsg, LOG_ERR);
					$this->error .= ($this->error ? ', '.$errmsg : $errmsg);
				}
				$this->db->rollback();
				return -1 * $error;
			}
		}
	}

	// phpcs:disable PEAR.NamingConventions.ValidFunctionName.ScopeNotCamelCaps
	/**
	 *  Set delivery
	 *
	 *  @param		User	$user		  	Object user that modify
	 *  @param      int		$id				Availability id
	 *  @param  	int		$notrigger		1=Does not execute triggers, 0= execute triggers
	 *  @return     int           			<0 if KO, >0 if OK
	 */
	public function set_availability($user, $id, $notrigger = 0)
	{
		// phpcs:enable
		if (!empty($user->rights->propal->creer) && $this->statut >= self::STATUS_DRAFT) {
			$error = 0;

			$this->db->begin();

			$sql = "UPDATE ".MAIN_DB_PREFIX."propal";
			$sql .= " SET fk_availability = ".((int) $id);
			$sql .= " WHERE rowid = ".((int) $this->id);

			dol_syslog(__METHOD__.' availability('.$id.')', LOG_DEBUG);
			$resql = $this->db->query($sql);
			if (!$resql) {
				$this->errors[] = $this->db->error();
				$error++;
			}

			if (!$error) {
				$this->oldcopy = clone $this;
				$this->fk_availability = $id;
				$this->availability_id = $id;
			}

			if (!$notrigger && empty($error)) {
				// Call trigger
				$result = $this->call_trigger('PROPAL_MODIFY', $user);
				if ($result < 0) {
					$error++;
				}
				// End call triggers
			}

			if (!$error) {
				$this->db->commit();
				return 1;
			} else {
				foreach ($this->errors as $errmsg) {
					dol_syslog(__METHOD__.' Error: '.$errmsg, LOG_ERR);
					$this->error .= ($this->error ? ', '.$errmsg : $errmsg);
				}
				$this->db->rollback();
				return -1 * $error;
			}
		} else {
			$error_str = 'Propal status do not meet requirement '.$this->statut;
			dol_syslog(__METHOD__.$error_str, LOG_ERR);
			$this->error = $error_str;
			$this->errors[] = $this->error;
			return -2;
		}
	}

	// phpcs:disable PEAR.NamingConventions.ValidFunctionName.ScopeNotCamelCaps
	/**
	 *  Set source of demand
	 *
	 *  @param		User	$user		Object user that modify
	 *  @param      int		$id			Input reason id
	 *  @param  	int		$notrigger	1=Does not execute triggers, 0= execute triggers
	 *  @return     int           		<0 if KO, >0 if OK
	 */
	public function set_demand_reason($user, $id, $notrigger = 0)
	{
		// phpcs:enable
		if (!empty($user->rights->propal->creer) && $this->statut >= self::STATUS_DRAFT) {
			$error = 0;

			$this->db->begin();

			$sql = "UPDATE ".MAIN_DB_PREFIX."propal ";
			$sql .= " SET fk_input_reason = ".((int) $id);
			$sql .= " WHERE rowid = ".((int) $this->id);

			dol_syslog(__METHOD__, LOG_DEBUG);
			$resql = $this->db->query($sql);
			if (!$resql) {
				$this->errors[] = $this->db->error();
				$error++;
			}


			if (!$error) {
				$this->oldcopy = clone $this;
				$this->fk_input_reason = $id;
				$this->demand_reason_id = $id;
			}


			if (!$notrigger && empty($error)) {
				// Call trigger
				$result = $this->call_trigger('PROPAL_MODIFY', $user);
				if ($result < 0) {
					$error++;
				}
				// End call triggers
			}

			if (!$error) {
				$this->db->commit();
				return 1;
			} else {
				foreach ($this->errors as $errmsg) {
					dol_syslog(__METHOD__.' Error: '.$errmsg, LOG_ERR);
					$this->error .= ($this->error ? ', '.$errmsg : $errmsg);
				}
				$this->db->rollback();
				return -1 * $error;
			}
		} else {
			$error_str = 'Propal status do not meet requirement '.$this->statut;
			dol_syslog(__METHOD__.$error_str, LOG_ERR);
			$this->error = $error_str;
			$this->errors[] = $this->error;
			return -2;
		}
	}

	// phpcs:disable PEAR.NamingConventions.ValidFunctionName.ScopeNotCamelCaps
	/**
	 * Set customer reference number
	 *
	 *  @param      User	$user			Object user that modify
	 *  @param      string	$ref_client		Customer reference
	 *  @param  	int		$notrigger		1=Does not execute triggers, 0= execute triggers
	 *  @return     int						<0 if ko, >0 if ok
	 */
	public function set_ref_client($user, $ref_client, $notrigger = 0)
	{
		// phpcs:enable
		if (!empty($user->rights->propal->creer)) {
			$error = 0;

			$this->db->begin();

			$sql = "UPDATE ".MAIN_DB_PREFIX."propal SET ref_client = ".(empty($ref_client) ? 'NULL' : "'".$this->db->escape($ref_client)."'");
			$sql .= " WHERE rowid = ".((int) $this->id);

			dol_syslog(__METHOD__.' $this->id='.$this->id.', ref_client='.$ref_client, LOG_DEBUG);
			$resql = $this->db->query($sql);
			if (!$resql) {
				$this->errors[] = $this->db->error();
				$error++;
			}

			if (!$error) {
				$this->oldcopy = clone $this;
				$this->ref_client = $ref_client;
			}

			if (!$notrigger && empty($error)) {
				// Call trigger
				$result = $this->call_trigger('PROPAL_MODIFY', $user);
				if ($result < 0) {
					$error++;
				}
				// End call triggers
			}

			if (!$error) {
				$this->db->commit();
				return 1;
			} else {
				foreach ($this->errors as $errmsg) {
					dol_syslog(__METHOD__.' Error: '.$errmsg, LOG_ERR);
					$this->error .= ($this->error ? ', '.$errmsg : $errmsg);
				}
				$this->db->rollback();
				return -1 * $error;
			}
		} else {
			return -1;
		}
	}

	// phpcs:disable PEAR.NamingConventions.ValidFunctionName.ScopeNotCamelCaps
	/**
	 *	Set an overall discount on the proposal
	 *
	 *	@param      User	$user       Object user that modify
	 *	@param      double	$remise     Amount discount
	 *  @param  	int		$notrigger	1=Does not execute triggers, 0= execute triggers
	 *	@return     int         		<0 if ko, >0 if ok
	 */
	public function set_remise_percent($user, $remise, $notrigger = 0)
	{
		// phpcs:enable
		$remise = trim($remise) ?trim($remise) : 0;

		if (!empty($user->rights->propal->creer)) {
			$remise = price2num($remise, 2);

			$error = 0;

			$this->db->begin();

			$sql = "UPDATE ".MAIN_DB_PREFIX."propal SET remise_percent = ".((float) $remise);
			$sql .= " WHERE rowid = ".((int) $this->id)." AND fk_statut = ".self::STATUS_DRAFT;

			dol_syslog(__METHOD__, LOG_DEBUG);
			$resql = $this->db->query($sql);
			if (!$resql) {
				$this->errors[] = $this->db->error();
				$error++;
			}

			if (!$error) {
				$this->oldcopy = clone $this;
				$this->remise_percent = $remise;
				$this->update_price(1);
			}

			if (!$notrigger && empty($error)) {
				// Call trigger
				$result = $this->call_trigger('PROPAL_MODIFY', $user);
				if ($result < 0) {
					$error++;
				}
				// End call triggers
			}

			if (!$error) {
				$this->db->commit();
				return 1;
			} else {
				foreach ($this->errors as $errmsg) {
					dol_syslog(__METHOD__.' Error: '.$errmsg, LOG_ERR);
					$this->error .= ($this->error ? ', '.$errmsg : $errmsg);
				}
				$this->db->rollback();
				return -1 * $error;
			}
		}
	}


	// phpcs:disable PEAR.NamingConventions.ValidFunctionName.ScopeNotCamelCaps
	/**
	 *	Set an absolute overall discount on the proposal
	 *
	 *	@param      User	$user       Object user that modify
	 *	@param      double	$remise     Amount discount
	 *  @param  	int		$notrigger	1=Does not execute triggers, 0= execute triggers
	 *	@return     int         		<0 if ko, >0 if ok
	 */
	public function set_remise_absolue($user, $remise, $notrigger = 0)
	{
		// phpcs:enable
		if (empty($remise)) {
			$remise = 0;
		}
		$remise = price2num($remise);

		if (!empty($user->rights->propal->creer)) {
			$error = 0;

			$this->db->begin();

			$sql = "UPDATE ".MAIN_DB_PREFIX."propal";
			$sql .= " SET remise_absolue = ".((float) $remise);
			$sql .= " WHERE rowid = ".((int) $this->id)." AND fk_statut = ".self::STATUS_DRAFT;

			dol_syslog(__METHOD__, LOG_DEBUG);
			$resql = $this->db->query($sql);
			if (!$resql) {
				$this->errors[] = $this->db->error();
				$error++;
			}

			if (!$error) {
				$this->oldcopy = clone $this;
				$this->update_price(1);
			}

			if (!$notrigger && empty($error)) {
				// Call trigger
				$result = $this->call_trigger('PROPAL_MODIFY', $user);
				if ($result < 0) {
					$error++;
				}
				// End call triggers
			}

			if (!$error) {
				$this->db->commit();
				return 1;
			} else {
				foreach ($this->errors as $errmsg) {
					dol_syslog(__METHOD__.' Error: '.$errmsg, LOG_ERR);
					$this->error .= ($this->error ? ', '.$errmsg : $errmsg);
				}
				$this->db->rollback();
				return -1 * $error;
			}
		}
	}



	/**
	 *	Reopen the commercial proposal
	 *
	 *	@param      User	$user		Object user that close
	 *	@param      int		$status		Status
	 *	@param      string	$note		Comment
	 *  @param		int		$notrigger	1=Does not execute triggers, 0= execute triggers
	 *	@return     int         		<0 if KO, >0 if OK
	 */
	public function reopen($user, $status, $note = '', $notrigger = 0)
	{
		$error = 0;

		$sql = "UPDATE ".MAIN_DB_PREFIX."propal";
		$sql .= " SET fk_statut = ".((int) $status).",";
		if (!empty($note)) {
			$sql .= " note_private = '".$this->db->escape($note)."',";
		}
		$sql .= " date_cloture=NULL, fk_user_cloture=NULL";
		$sql .= " WHERE rowid = ".((int) $this->id);

		$this->db->begin();

		dol_syslog(get_class($this)."::reopen", LOG_DEBUG);
		$resql = $this->db->query($sql);
		if (!$resql) {
			$error++;
			$this->errors[] = "Error ".$this->db->lasterror();
		}
		if (!$error) {
			if (!$notrigger) {
				// Call trigger
				$result = $this->call_trigger('PROPAL_REOPEN', $user);
				if ($result < 0) {
					$error++;
				}
				// End call triggers
			}
		}

		// Commit or rollback
		if ($error) {
			if (!empty($this->errors)) {
				foreach ($this->errors as $errmsg) {
					dol_syslog(get_class($this)."::update ".$errmsg, LOG_ERR);
					$this->error .= ($this->error ? ', '.$errmsg : $errmsg);
				}
			}
			$this->db->rollback();
			return -1 * $error;
		} else {
			$this->statut = $status;
			$this->status = $status;

			$this->db->commit();
			return 1;
		}
	}

	/**
	 *	Close/set the commercial proposal to status signed or refused (fill also date signature)
	 *
	 *	@param      User	$user		Object user that close
	 *	@param      int		$status		Status (self::STATUS_BILLED or self::STATUS_REFUSED)
	 *	@param      string	$note		Complete private note with this note
	 *  @param		int		$notrigger	1=Does not execute triggers, 0=Execute triggers
	 *	@return     int         		<0 if KO, >0 if OK
	 */
	public function closeProposal($user, $status, $note = '', $notrigger = 0)
	{
		global $langs,$conf;

		$error = 0;
		$now = dol_now();

		$this->db->begin();

		$newprivatenote = dol_concatdesc($this->note_private, $note);

		$sql  = "UPDATE ".MAIN_DB_PREFIX."propal";
		$sql .= " SET fk_statut = ".((int) $status).", note_private = '".$this->db->escape($newprivatenote)."', date_signature='".$this->db->idate($now)."', fk_user_signature=".$user->id;
		$sql .= " WHERE rowid = ".((int) $this->id);

		$resql = $this->db->query($sql);
		if ($resql) {
			// Status self::STATUS_REFUSED by default
			$modelpdf = !empty($conf->global->PROPALE_ADDON_PDF_ODT_CLOSED) ? $conf->global->PROPALE_ADDON_PDF_ODT_CLOSED : $this->model_pdf;
			$trigger_name = 'PROPAL_CLOSE_REFUSED';

			if ($status == self::STATUS_SIGNED) {	// Status self::STATUS_SIGNED
				$trigger_name = 'PROPAL_CLOSE_SIGNED';
				$modelpdf = !empty($conf->global->PROPALE_ADDON_PDF_ODT_TOBILL) ? $conf->global->PROPALE_ADDON_PDF_ODT_TOBILL : $this->model_pdf;

				// The connected company is classified as a client
				$soc=new Societe($this->db);
				$soc->id = $this->socid;
				$result = $soc->set_as_client();

				if ($result < 0) {
					$this->error=$this->db->lasterror();
					$this->db->rollback();
					return -2;
				}
			}

			if (empty($conf->global->MAIN_DISABLE_PDF_AUTOUPDATE)) {
				// Define output language
				$outputlangs = $langs;
				if (!empty($conf->global->MAIN_MULTILANGS)) {
					$outputlangs = new Translate("", $conf);
					$newlang = (GETPOST('lang_id', 'aZ09') ? GETPOST('lang_id', 'aZ09') : $this->thirdparty->default_lang);
					$outputlangs->setDefaultLang($newlang);
				}

				// PDF
				$hidedetails = (!empty($conf->global->MAIN_GENERATE_DOCUMENTS_HIDE_DETAILS) ? 1 : 0);
				$hidedesc = (!empty($conf->global->MAIN_GENERATE_DOCUMENTS_HIDE_DESC) ? 1 : 0);
				$hideref = (!empty($conf->global->MAIN_GENERATE_DOCUMENTS_HIDE_REF) ? 1 : 0);

				//$ret=$object->fetch($id);    // Reload to get new records
				$this->generateDocument($modelpdf, $outputlangs, $hidedetails, $hidedesc, $hideref);
			}

			if (!$error) {
				$this->oldcopy= clone $this;
				$this->statut = $status;
				$this->status = $status;
				$this->date_signature = $now;
				$this->note_private = $newprivatenote;
			}

			if (!$notrigger && empty($error)) {
				// Call trigger
				$result=$this->call_trigger($trigger_name, $user);
				if ($result < 0) {
					$error++;
				}
				// End call triggers
			}

			if (!$error ) {
				$this->db->commit();
				return 1;
			} else {
				$this->statut = $this->oldcopy->statut;
				$this->status = $this->oldcopy->statut;
				$this->date_signature = $this->oldcopy->date_signature;
				$this->note_private = $this->oldcopy->note_private;

				$this->db->rollback();
				return -1;
			}
		} else {
			$this->error = $this->db->lasterror();
			$this->db->rollback();
			return -1;
		}
	}

	/**
	 *	Classify the proposal to status Billed
	 *
	 *	@param  	User	$user    	Object user
	 *  @param		int		$notrigger	1=Does not execute triggers, 0= execute triggers
	 *	@param      string	$note		Complete private note with this note
	 *	@return     int     			<0 if KO, 0 = nothing done, >0 if OK
	 */
	public function classifyBilled(User $user, $notrigger = 0, $note = '')
	{
		global $conf, $langs;

		$error = 0;

		$now = dol_now();
		$num = 0;

		$triggerName = 'PROPAL_CLASSIFY_BILLED';

		$this->db->begin();

		$newprivatenote = dol_concatdesc($this->note_private, $note);

		$sql = 'UPDATE '.MAIN_DB_PREFIX.'propal SET fk_statut = '.self::STATUS_BILLED.", ";
		$sql .= " note_private = '".$this->db->escape($newprivatenote)."', date_cloture='".$this->db->idate($now)."', fk_user_cloture=".((int) $user->id);
		$sql .= ' WHERE rowid = '.((int) $this->id).' AND fk_statut = '.((int) self::STATUS_SIGNED);

		dol_syslog(__METHOD__, LOG_DEBUG);
		$resql = $this->db->query($sql);
		if (!$resql) {
			$this->errors[] = $this->db->error();
			$error++;
		} else {
			$num = $this->db->affected_rows($resql);
		}

		if (!$error) {
			$modelpdf = $conf->global->PROPALE_ADDON_PDF_ODT_CLOSED ? $conf->global->PROPALE_ADDON_PDF_ODT_CLOSED : $this->model_pdf;

			if (empty($conf->global->MAIN_DISABLE_PDF_AUTOUPDATE)) {
				// Define output language
				$outputlangs = $langs;
				if (!empty($conf->global->MAIN_MULTILANGS)) {
					$outputlangs = new Translate("", $conf);
					$newlang = (GETPOST('lang_id', 'aZ09') ? GETPOST('lang_id', 'aZ09') : $this->thirdparty->default_lang);
					$outputlangs->setDefaultLang($newlang);
				}

				// PDF
				$hidedetails = (!empty($conf->global->MAIN_GENERATE_DOCUMENTS_HIDE_DETAILS) ? 1 : 0);
				$hidedesc = (!empty($conf->global->MAIN_GENERATE_DOCUMENTS_HIDE_DESC) ? 1 : 0);
				$hideref = (!empty($conf->global->MAIN_GENERATE_DOCUMENTS_HIDE_REF) ? 1 : 0);

				//$ret=$object->fetch($id);    // Reload to get new records
				$this->generateDocument($modelpdf, $outputlangs, $hidedetails, $hidedesc, $hideref);
			}

			$this->oldcopy = clone $this;
			$this->statut = self::STATUS_BILLED;
			$this->date_cloture = $now;
			$this->note_private = $newprivatenote;
		}

		if (!$notrigger && empty($error)) {
			// Call trigger
			$result = $this->call_trigger($triggerName, $user);
			if ($result < 0) {
				$error++;
			}
			// End call triggers
		}

		if (!$error) {
			$this->db->commit();
			return $num;
		} else {
			foreach ($this->errors as $errmsg) {
				dol_syslog(__METHOD__.' Error: '.$errmsg, LOG_ERR);
				$this->error .= ($this->error ? ', '.$errmsg : $errmsg);
			}
			$this->db->rollback();
			return -1 * $error;
		}
	}

	// phpcs:disable PEAR.NamingConventions.ValidFunctionName.ScopeNotCamelCaps
	/**
	 *	Set draft status
	 *
	 *	@param		User	$user		Object user that modify
	 *  @param		int		$notrigger	1=Does not execute triggers, 0= execute triggers
	 *	@return		int					<0 if KO, >0 if OK
	 */
	public function setDraft($user, $notrigger = 0)
	{
		// phpcs:enable
		$error = 0;

		// Protection
		if ($this->statut <= self::STATUS_DRAFT) {
			return 0;
		}

		dol_syslog(get_class($this)."::setDraft", LOG_DEBUG);

		$this->db->begin();

		$sql = "UPDATE ".MAIN_DB_PREFIX."propal";
		$sql .= " SET fk_statut = ".self::STATUS_DRAFT;
		$sql .= " WHERE rowid = ".((int) $this->id);

		$resql = $this->db->query($sql);
		if (!$resql) {
			$this->errors[] = $this->db->error();
			$error++;
		}

		if (!$error) {
			$this->oldcopy = clone $this;
		}

		if (!$notrigger && empty($error)) {
			// Call trigger
			$result = $this->call_trigger('PROPAL_MODIFY', $user);
			if ($result < 0) {
				$error++;
			}
			// End call triggers
		}

		if (!$error) {
			$this->statut = self::STATUS_DRAFT;
			$this->brouillon = 1;

			$this->db->commit();
			return 1;
		} else {
			foreach ($this->errors as $errmsg) {
				dol_syslog(__METHOD__.' Error: '.$errmsg, LOG_ERR);
				$this->error .= ($this->error ? ', '.$errmsg : $errmsg);
			}
			$this->db->rollback();
			return -1 * $error;
		}
	}


	// phpcs:disable PEAR.NamingConventions.ValidFunctionName.ScopeNotCamelCaps
	/**
	 *    Return list of proposal (eventually filtered on user) into an array
	 *
	 *    @param	int		$shortlist			0=Return array[id]=ref, 1=Return array[](id=>id,ref=>ref,name=>name)
	 *    @param	int		$draft				0=not draft, 1=draft
	 *    @param	int		$notcurrentuser		0=all user, 1=not current user
	 *    @param    int		$socid				Id third pary
	 *    @param    int		$limit				For pagination
	 *    @param    int		$offset				For pagination
	 *    @param    string	$sortfield			Sort criteria
	 *    @param    string	$sortorder			Sort order
	 *    @return	int		       				-1 if KO, array with result if OK
	 */
	public function liste_array($shortlist = 0, $draft = 0, $notcurrentuser = 0, $socid = 0, $limit = 0, $offset = 0, $sortfield = 'p.datep', $sortorder = 'DESC')
	{
		// phpcs:enable
		global $user;

		$ga = array();

		$sql = "SELECT s.rowid, s.nom as name, s.client,";
		$sql .= " p.rowid as propalid, p.fk_statut, p.total_ht, p.ref, p.remise, ";
		$sql .= " p.datep as dp, p.fin_validite as datelimite";
		if (empty($user->rights->societe->client->voir) && !$socid) {
			$sql .= ", sc.fk_soc, sc.fk_user";
		}
		$sql .= " FROM ".MAIN_DB_PREFIX."societe as s, ".MAIN_DB_PREFIX."propal as p, ".MAIN_DB_PREFIX."c_propalst as c";
		if (empty($user->rights->societe->client->voir) && !$socid) {
			$sql .= ", ".MAIN_DB_PREFIX."societe_commerciaux as sc";
		}
		$sql .= " WHERE p.entity IN (".getEntity('propal').")";
		$sql .= " AND p.fk_soc = s.rowid";
		$sql .= " AND p.fk_statut = c.id";
		if (empty($user->rights->societe->client->voir) && !$socid) { //restriction
			$sql .= " AND s.rowid = sc.fk_soc AND sc.fk_user = ".((int) $user->id);
		}
		if ($socid) {
			$sql .= " AND s.rowid = ".((int) $socid);
		}
		if ($draft) {
			$sql .= " AND p.fk_statut = ".self::STATUS_DRAFT;
		}
		if ($notcurrentuser > 0) {
			$sql .= " AND p.fk_user_author <> ".((int) $user->id);
		}
		$sql .= $this->db->order($sortfield, $sortorder);
		$sql .= $this->db->plimit($limit, $offset);

		$result = $this->db->query($sql);
		if ($result) {
			$num = $this->db->num_rows($result);
			if ($num) {
				$i = 0;
				while ($i < $num) {
					$obj = $this->db->fetch_object($result);

					if ($shortlist == 1) {
						$ga[$obj->propalid] = $obj->ref;
					} elseif ($shortlist == 2) {
						$ga[$obj->propalid] = $obj->ref.' ('.$obj->name.')';
					} else {
						$ga[$i]['id'] = $obj->propalid;
						$ga[$i]['ref'] 	= $obj->ref;
						$ga[$i]['name'] = $obj->name;
					}

					$i++;
				}
			}
			return $ga;
		} else {
			dol_print_error($this->db);
			return -1;
		}
	}

	/**
	 *  Returns an array with the numbers of related invoices
	 *
	 *	@return	array		Array of invoices
	 */
	public function getInvoiceArrayList()
	{
		return $this->InvoiceArrayList($this->id);
	}

	// phpcs:disable PEAR.NamingConventions.ValidFunctionName.ScopeNotCamelCaps
	/**
	 *  Returns an array with id and ref of related invoices
	 *
	 *	@param		int		$id			Id propal
	 *	@return		array				Array of invoices id
	 */
	public function InvoiceArrayList($id)
	{
		// phpcs:enable
		$ga = array();
		$linkedInvoices = array();

		$this->fetchObjectLinked($id, $this->element);
		foreach ($this->linkedObjectsIds as $objecttype => $objectid) {
			// Nouveau système du comon object renvoi des rowid et non un id linéaire de 1 à n
			// On parcourt donc une liste d'objets en tant qu'objet unique
			foreach ($objectid as $key => $object) {
				// Cas des factures liees directement
				if ($objecttype == 'facture') {
					$linkedInvoices[] = $object;
				} else {
					// Cas des factures liees par un autre objet (ex: commande)
					$this->fetchObjectLinked($object, $objecttype);
					foreach ($this->linkedObjectsIds as $subobjecttype => $subobjectid) {
						foreach ($subobjectid as $subkey => $subobject) {
							if ($subobjecttype == 'facture') {
								$linkedInvoices[] = $subobject;
							}
						}
					}
				}
			}
		}

		if (count($linkedInvoices) > 0) {
			$sql = "SELECT rowid as facid, ref, total_ht as total, datef as df, fk_user_author, fk_statut, paye";
			$sql .= " FROM ".MAIN_DB_PREFIX."facture";
			$sql .= " WHERE rowid IN (".$this->db->sanitize(implode(',', $linkedInvoices)).")";

			dol_syslog(get_class($this)."::InvoiceArrayList", LOG_DEBUG);
			$resql = $this->db->query($sql);

			if ($resql) {
				$tab_sqlobj = array();
				$nump = $this->db->num_rows($resql);
				for ($i = 0; $i < $nump; $i++) {
					$sqlobj = $this->db->fetch_object($resql);
					$tab_sqlobj[] = $sqlobj;
				}
				$this->db->free($resql);

				$nump = count($tab_sqlobj);

				if ($nump) {
					$i = 0;
					while ($i < $nump) {
						$obj = array_shift($tab_sqlobj);

						$ga[$i] = $obj;

						$i++;
					}
				}
				return $ga;
			} else {
				return -1;
			}
		} else {
			return $ga;
		}
	}

	/**
	 *	Delete proposal
	 *
	 *	@param	User	$user        	Object user that delete
	 *	@param	int		$notrigger		1=Does not execute triggers, 0= execute triggers
	 *	@return	int						>0 if OK, <=0 if KO
	 */
	public function delete($user, $notrigger = 0)
	{
		global $conf;
		require_once DOL_DOCUMENT_ROOT.'/core/lib/files.lib.php';

		$error = 0;

		$this->db->begin();

		if (!$notrigger) {
			// Call trigger
			$result = $this->call_trigger('PROPAL_DELETE', $user);
			if ($result < 0) {
				$error++;
			}
			// End call triggers
		}

		// Delete extrafields of lines and lines
		if (!$error && !empty($this->table_element_line)) {
			$tabletodelete = $this->table_element_line;
			$sqlef = "DELETE FROM ".MAIN_DB_PREFIX.$tabletodelete."_extrafields WHERE fk_object IN (SELECT rowid FROM ".MAIN_DB_PREFIX.$tabletodelete." WHERE ".$this->fk_element." = ".((int) $this->id).")";
			$sql = "DELETE FROM ".MAIN_DB_PREFIX.$tabletodelete." WHERE ".$this->fk_element." = ".((int) $this->id);
			if (!$this->db->query($sqlef) || !$this->db->query($sql)) {
				$error++;
				$this->error = $this->db->lasterror();
				$this->errors[] = $this->error;
				dol_syslog(get_class($this)."::delete error ".$this->error, LOG_ERR);
			}
		}

		if (!$error) {
			// Delete linked object
			$res = $this->deleteObjectLinked();
			if ($res < 0) {
				$error++;
			}
		}

		if (!$error) {
			// Delete linked contacts
			$res = $this->delete_linked_contact();
			if ($res < 0) {
				$error++;
			}
		}

		// Removed extrafields of object
		if (!$error) {
			$result = $this->deleteExtraFields();
			if ($result < 0) {
				$error++;
				dol_syslog(get_class($this)."::delete error ".$this->error, LOG_ERR);
			}
		}

		// Delete main record
		if (!$error) {
			$sql = "DELETE FROM ".MAIN_DB_PREFIX.$this->table_element." WHERE rowid = ".((int) $this->id);
			$res = $this->db->query($sql);
			if (!$res) {
				$error++;
				$this->error = $this->db->lasterror();
				$this->errors[] = $this->error;
				dol_syslog(get_class($this)."::delete error ".$this->error, LOG_ERR);
			}
		}

		// Delete record into ECM index and physically
		if (!$error) {
			$res = $this->deleteEcmFiles(0); // Deleting files physically is done later with the dol_delete_dir_recursive
			if (!$res) {
				$error++;
			}
		}

		if (!$error) {
			// We remove directory
			$ref = dol_sanitizeFileName($this->ref);
			if ($conf->propal->multidir_output[$this->entity] && !empty($this->ref)) {
				$dir = $conf->propal->multidir_output[$this->entity]."/".$ref;
				$file = $dir."/".$ref.".pdf";
				if (file_exists($file)) {
					dol_delete_preview($this);

					if (!dol_delete_file($file, 0, 0, 0, $this)) {
						$this->error = 'ErrorFailToDeleteFile';
						$this->errors[] = $this->error;
						$this->db->rollback();
						return 0;
					}
				}
				if (file_exists($dir)) {
					$res = @dol_delete_dir_recursive($dir);
					if (!$res) {
						$this->error = 'ErrorFailToDeleteDir';
						$this->errors[] = $this->error;
						$this->db->rollback();
						return 0;
					}
				}
			}
		}

		if (!$error) {
			dol_syslog(get_class($this)."::delete ".$this->id." by ".$user->id, LOG_DEBUG);
			$this->db->commit();
			return 1;
		} else {
			$this->db->rollback();
			return -1;
		}
	}

	/**
	 *  Change the delivery time
	 *
	 *  @param	int	$availability_id	Id of new delivery time
	 * 	@param	int	$notrigger			1=Does not execute triggers, 0= execute triggers
	 *  @return int                  	>0 if OK, <0 if KO
	 *  @deprecated  use set_availability
	 */
	public function availability($availability_id, $notrigger = 0)
	{
		global $user;

		if ($this->statut >= self::STATUS_DRAFT) {
			$error = 0;

			$this->db->begin();

			$sql = 'UPDATE '.MAIN_DB_PREFIX.'propal';
			$sql .= ' SET fk_availability = '.((int) $availability_id);
			$sql .= ' WHERE rowid='.((int) $this->id);

			dol_syslog(__METHOD__.' availability('.$availability_id.')', LOG_DEBUG);
			$resql = $this->db->query($sql);
			if (!$resql) {
				$this->errors[] = $this->db->error();
				$error++;
			}

			if (!$error) {
				$this->oldcopy = clone $this;
				$this->availability_id = $availability_id;
			}

			if (!$notrigger && empty($error)) {
				// Call trigger
				$result = $this->call_trigger('PROPAL_MODIFY', $user);
				if ($result < 0) {
					$error++;
				}
				// End call triggers
			}

			if (!$error) {
				$this->db->commit();
				return 1;
			} else {
				foreach ($this->errors as $errmsg) {
					dol_syslog(__METHOD__.' Error: '.$errmsg, LOG_ERR);
					$this->error .= ($this->error ? ', '.$errmsg : $errmsg);
				}
				$this->db->rollback();
				return -1 * $error;
			}
		} else {
			$error_str = 'Propal status do not meet requirement '.$this->statut;
			dol_syslog(__METHOD__.$error_str, LOG_ERR);
			$this->error = $error_str;
			$this->errors[] = $this->error;
			return -2;
		}
	}

	// phpcs:disable PEAR.NamingConventions.ValidFunctionName.ScopeNotCamelCaps
	/**
	 *	Change source demand
	 *
	 *	@param	int $demand_reason_id 	Id of new source demand
	 * 	@param	int	$notrigger			1=Does not execute triggers, 0= execute triggers
	 *	@return int						>0 si ok, <0 si ko
	 *	@deprecated use set_demand_reason
	 */
	public function demand_reason($demand_reason_id, $notrigger = 0)
	{
		// phpcs:enable
		global $user;

		if ($this->statut >= self::STATUS_DRAFT) {
			$error = 0;

			$this->db->begin();

			$sql = 'UPDATE '.MAIN_DB_PREFIX.'propal';
			$sql .= ' SET fk_input_reason = '.((int) $demand_reason_id);
			$sql .= ' WHERE rowid='.((int) $this->id);

			dol_syslog(__METHOD__.' demand_reason('.$demand_reason_id.')', LOG_DEBUG);
			$resql = $this->db->query($sql);
			if (!$resql) {
				$this->errors[] = $this->db->error();
				$error++;
			}

			if (!$error) {
				$this->oldcopy = clone $this;
				$this->demand_reason_id = $demand_reason_id;
			}

			if (!$notrigger && empty($error)) {
				// Call trigger
				$result = $this->call_trigger('PROPAL_MODIFY', $user);
				if ($result < 0) {
					$error++;
				}
				// End call triggers
			}

			if (!$error) {
				$this->db->commit();
				return 1;
			} else {
				foreach ($this->errors as $errmsg) {
					dol_syslog(__METHOD__.' Error: '.$errmsg, LOG_ERR);
					$this->error .= ($this->error ? ', '.$errmsg : $errmsg);
				}
				$this->db->rollback();
				return -1 * $error;
			}
		} else {
			$error_str = 'Propal status do not meet requirement '.$this->statut;
			dol_syslog(__METHOD__.$error_str, LOG_ERR);
			$this->error = $error_str;
			$this->errors[] = $this->error;
			return -2;
		}
	}


	/**
	 *	Object Proposal Information
	 *
	 * 	@param	int		$id		Proposal id
	 *  @return	void
	 */
	public function info($id)
	{
		$sql = "SELECT c.rowid, ";
		$sql .= " c.datec, c.date_valid as datev, c.date_signature, c.date_cloture as dateo,";
		$sql .= " c.fk_user_author, c.fk_user_valid, c.fk_user_signature, c.fk_user_cloture";
		$sql .= " FROM ".MAIN_DB_PREFIX."propal as c";
		$sql .= " WHERE c.rowid = ".((int) $id);

		$result = $this->db->query($sql);

		if ($result) {
			if ($this->db->num_rows($result)) {
				$obj = $this->db->fetch_object($result);

				$this->id                = $obj->rowid;

				$this->date_creation     = $this->db->jdate($obj->datec);
				$this->date_validation   = $this->db->jdate($obj->datev);
				$this->date_signature    = $this->db->jdate($obj->date_signature);
				$this->date_cloture      = $this->db->jdate($obj->dateo);

				$cuser = new User($this->db);
				$cuser->fetch($obj->fk_user_author);
				$this->user_creation = $cuser;

				if ($obj->fk_user_valid) {
					$vuser = new User($this->db);
					$vuser->fetch($obj->fk_user_valid);
					$this->user_validation = $vuser;
				}

				if ($obj->fk_user_signature) {
					$user_signature = new User($this->db);
					$user_signature->fetch($obj->fk_user_signature);
					$this->user_signature = $user_signature;
				}

				if ($obj->fk_user_cloture) {
					$cluser = new User($this->db);
					$cluser->fetch($obj->fk_user_cloture);
					$this->user_cloture = $cluser;
				}
			}
			$this->db->free($result);
		} else {
			dol_print_error($this->db);
		}
	}


	/**
	 *    	Return label of status of proposal (draft, validated, ...)
	 *
	 *    	@param      int			$mode        0=Long label, 1=Short label, 2=Picto + Short label, 3=Picto, 4=Picto + Long label, 5=Short label + Picto, 6=Long label + Picto
	 *    	@return     string		Label
	 */
	public function getLibStatut($mode = 0)
	{
		return $this->LibStatut($this->statut, $mode);
	}

	// phpcs:disable PEAR.NamingConventions.ValidFunctionName.ScopeNotCamelCaps
	/**
	 *    	Return label of a status (draft, validated, ...)
	 *
	 *    	@param      int			$status		Id status
	 *    	@param      int			$mode      	0=Long label, 1=Short label, 2=Picto + Short label, 3=Picto, 4=Picto + Long label, 5=Short label + Picto, 6=Long label + Picto
	 *    	@return     string		Label
	 */
	public function LibStatut($status, $mode = 1)
	{
		// phpcs:enable
		global $conf;

		// Init/load array of translation of status
		if (empty($this->labelStatus) || empty($this->labelStatusShort)) {
			global $langs;
			$langs->load("propal");
			$this->labelStatus[0] = $langs->transnoentitiesnoconv("PropalStatusDraft");
			$this->labelStatus[1] = $langs->transnoentitiesnoconv("PropalStatusValidated");
			$this->labelStatus[2] = $langs->transnoentitiesnoconv("PropalStatusSigned");
			$this->labelStatus[3] = $langs->transnoentitiesnoconv("PropalStatusNotSigned");
			$this->labelStatus[4] = $langs->transnoentitiesnoconv("PropalStatusBilled");
			$this->labelStatusShort[0] = $langs->transnoentitiesnoconv("PropalStatusDraftShort");
			$this->labelStatusShort[1] = $langs->transnoentitiesnoconv("PropalStatusValidatedShort");
			$this->labelStatusShort[2] = $langs->transnoentitiesnoconv("PropalStatusSignedShort");
			$this->labelStatusShort[3] = $langs->transnoentitiesnoconv("PropalStatusNotSignedShort");
			$this->labelStatusShort[4] = $langs->transnoentitiesnoconv("PropalStatusBilledShort");
		}

		$statusType = '';
		if ($status == self::STATUS_DRAFT) {
			$statusType = 'status0';
		} elseif ($status == self::STATUS_VALIDATED) {
			$statusType = 'status1';
		} elseif ($status == self::STATUS_SIGNED) {
			$statusType = 'status4';
		} elseif ($status == self::STATUS_NOTSIGNED) {
			$statusType = 'status9';
		} elseif ($status == self::STATUS_BILLED) {
			$statusType = 'status6';
		}

		return dolGetStatus($this->labelStatus[$status], $this->labelStatusShort[$status], '', $statusType, $mode);
	}


	// phpcs:disable PEAR.NamingConventions.ValidFunctionName.ScopeNotCamelCaps
	/**
	 *      Load indicators for dashboard (this->nbtodo and this->nbtodolate)
	 *
	 *      @param          User	$user   Object user
	 *      @param          int		$mode   "opened" for proposal to close, "signed" for proposal to invoice
	 *      @return WorkboardResponse|int <0 if KO, WorkboardResponse if OK
	 */
	public function load_board($user, $mode)
	{
		// phpcs:enable
		global $conf, $langs;

		$clause = " WHERE";

		$sql = "SELECT p.rowid, p.ref, p.datec as datec, p.fin_validite as datefin, p.total_ht";
		$sql .= " FROM ".MAIN_DB_PREFIX."propal as p";
		if (empty($user->rights->societe->client->voir) && !$user->socid) {
			$sql .= " LEFT JOIN ".MAIN_DB_PREFIX."societe_commerciaux as sc ON p.fk_soc = sc.fk_soc";
			$sql .= " WHERE sc.fk_user = ".((int) $user->id);
			$clause = " AND";
		}
		$sql .= $clause." p.entity IN (".getEntity('propal').")";
		if ($mode == 'opened') {
			$sql .= " AND p.fk_statut = ".self::STATUS_VALIDATED;
		}
		if ($mode == 'signed') {
			$sql .= " AND p.fk_statut = ".self::STATUS_SIGNED;
		}
		if ($user->socid) {
			$sql .= " AND p.fk_soc = ".((int) $user->socid);
		}

		$resql = $this->db->query($sql);
		if ($resql) {
			$langs->load("propal");
			$now = dol_now();

			$delay_warning = 0;
			$status = 0;
			$label = $labelShort = '';
			if ($mode == 'opened') {
				$delay_warning = $conf->propal->cloture->warning_delay;
				$status = self::STATUS_VALIDATED;
				$label = $langs->transnoentitiesnoconv("PropalsToClose");
				$labelShort = $langs->transnoentitiesnoconv("ToAcceptRefuse");
			}
			if ($mode == 'signed') {
				$delay_warning = $conf->propal->facturation->warning_delay;
				$status = self::STATUS_SIGNED;
				$label = $langs->trans("PropalsToBill"); // We set here bill but may be billed or ordered
				$labelShort = $langs->trans("ToBill");
			}

			$response = new WorkboardResponse();
			$response->warning_delay = $delay_warning / 60 / 60 / 24;
			$response->label = $label;
			$response->labelShort = $labelShort;
			$response->url = DOL_URL_ROOT.'/comm/propal/list.php?search_status='.$status.'&mainmenu=commercial&leftmenu=propals';
			$response->url_late = DOL_URL_ROOT.'/comm/propal/list.php?search_status='.$status.'&mainmenu=commercial&leftmenu=propals&sortfield=p.datep&sortorder=asc';
			$response->img = img_object('', "propal");

			// This assignment in condition is not a bug. It allows walking the results.
			while ($obj = $this->db->fetch_object($resql)) {
				$response->nbtodo++;
				$response->total += $obj->total_ht;

				if ($mode == 'opened') {
					$datelimit = $this->db->jdate($obj->datefin);
					if ($datelimit < ($now - $delay_warning)) {
						$response->nbtodolate++;
					}
				}
				// TODO Definir regle des propales a facturer en retard
				// if ($mode == 'signed' && ! count($this->FactureListeArray($obj->rowid))) $this->nbtodolate++;
			}

			return $response;
		} else {
			$this->error = $this->db->error();
			return -1;
		}
	}


	/**
	 *  Initialise an instance with random values.
	 *  Used to build previews or test instances.
	 *	id must be 0 if object instance is a specimen.
	 *
	 *  @return	void
	 */
	public function initAsSpecimen()
	{
		global $conf, $langs;

		// Load array of products prodids
		$num_prods = 0;
		$prodids = array();
		$sql = "SELECT rowid";
		$sql .= " FROM ".MAIN_DB_PREFIX."product";
		$sql .= " WHERE entity IN (".getEntity('product').")";
		$sql .= $this->db->plimit(100);

		$resql = $this->db->query($sql);
		if ($resql) {
			$num_prods = $this->db->num_rows($resql);
			$i = 0;
			while ($i < $num_prods) {
				$i++;
				$row = $this->db->fetch_row($resql);
				$prodids[$i] = $row[0];
			}
		}

		// Initialise parametres
		$this->id = 0;
		$this->ref = 'SPECIMEN';
		$this->ref_client = 'NEMICEPS';
		$this->specimen = 1;
		$this->socid = 1;
		$this->date = time();
		$this->fin_validite = $this->date + 3600 * 24 * 30;
		$this->cond_reglement_id   = 1;
		$this->cond_reglement_code = 'RECEP';
		$this->mode_reglement_id   = 7;
		$this->mode_reglement_code = 'CHQ';
		$this->availability_id     = 1;
		$this->availability_code   = 'AV_NOW';
		$this->demand_reason_id    = 1;
		$this->demand_reason_code  = 'SRC_00';
		$this->note_public = 'This is a comment (public)';
		$this->note_private = 'This is a comment (private)';

		$this->multicurrency_tx = 1;
		$this->multicurrency_code = $conf->currency;

		// Lines
		$nbp = 5;
		$xnbp = 0;
		while ($xnbp < $nbp) {
			$line = new PropaleLigne($this->db);
			$line->desc = $langs->trans("Description")." ".$xnbp;
			$line->qty = 1;
			$line->subprice = 100;
			$line->price = 100;
			$line->tva_tx = 20;
			$line->localtax1_tx = 0;
			$line->localtax2_tx = 0;
			if ($xnbp == 2) {
				$line->total_ht = 50;
				$line->total_ttc = 60;
				$line->total_tva = 10;
				$line->remise_percent = 50;
			} else {
				$line->total_ht = 100;
				$line->total_ttc = 120;
				$line->total_tva = 20;
				$line->remise_percent = 00;
			}

			if ($num_prods > 0) {
				$prodid = mt_rand(1, $num_prods);
				$line->fk_product = $prodids[$prodid];
				$line->product_ref = 'SPECIMEN';
			}

			$this->lines[$xnbp] = $line;

			$this->total_ht       += $line->total_ht;
			$this->total_tva      += $line->total_tva;
			$this->total_ttc      += $line->total_ttc;

			$xnbp++;
		}
	}

	// phpcs:disable PEAR.NamingConventions.ValidFunctionName.ScopeNotCamelCaps
	/**
	 *      Charge indicateurs this->nb de tableau de bord
	 *
	 *      @return     int         <0 if ko, >0 if ok
	 */
	public function load_state_board()
	{
		// phpcs:enable
		global $user;

		$this->nb = array();
		$clause = "WHERE";

		$sql = "SELECT count(p.rowid) as nb";
		$sql .= " FROM ".MAIN_DB_PREFIX."propal as p";
		$sql .= " LEFT JOIN ".MAIN_DB_PREFIX."societe as s ON p.fk_soc = s.rowid";
		if (empty($user->rights->societe->client->voir) && !$user->socid) {
			$sql .= " LEFT JOIN ".MAIN_DB_PREFIX."societe_commerciaux as sc ON s.rowid = sc.fk_soc";
			$sql .= " WHERE sc.fk_user = ".((int) $user->id);
			$clause = "AND";
		}
		$sql .= " ".$clause." p.entity IN (".getEntity('propal').")";

		$resql = $this->db->query($sql);
		if ($resql) {
			// This assignment in condition is not a bug. It allows walking the results.
			while ($obj = $this->db->fetch_object($resql)) {
				$this->nb["proposals"] = $obj->nb;
			}
			$this->db->free($resql);
			return 1;
		} else {
			dol_print_error($this->db);
			$this->error = $this->db->error();
			return -1;
		}
	}


	/**
	 *  Returns the reference to the following non used Proposal used depending on the active numbering module
	 *  defined into PROPALE_ADDON
	 *
	 *  @param	Societe		$soc  	Object thirdparty
	 *  @return string      		Reference libre pour la propale
	 */
	public function getNextNumRef($soc)
	{
		global $conf, $langs;
		$langs->load("propal");

		$classname = $conf->global->PROPALE_ADDON;

		if (!empty($classname)) {
			$mybool = false;

			$file = $classname.".php";

			// Include file with class
			$dirmodels = array_merge(array('/'), (array) $conf->modules_parts['models']);
			foreach ($dirmodels as $reldir) {
				$dir = dol_buildpath($reldir."core/modules/propale/");

				// Load file with numbering class (if found)
				$mybool |= @include_once $dir.$file;
			}

			if (!$mybool) {
				dol_print_error('', "Failed to include file ".$file);
				return '';
			}

			$obj = new $classname();
			$numref = "";
			$numref = $obj->getNextValue($soc, $this);

			if ($numref != "") {
				return $numref;
			} else {
				$this->error = $obj->error;
				//dol_print_error($db,"Propale::getNextNumRef ".$obj->error);
				return "";
			}
		} else {
			$langs->load("errors");
			print $langs->trans("Error")." ".$langs->trans("ErrorModuleSetupNotComplete", $langs->transnoentitiesnoconv("Proposal"));
			return "";
		}
	}

	/**
	 *	Return clicable link of object (with eventually picto)
	 *
	 *	@param      int		$withpicto		          Add picto into link
	 *	@param      string	$option			          Where point the link ('expedition', 'document', ...)
	 *	@param      string	$get_params    	          Parametres added to url
	 *  @param	    int   	$notooltip		          1=Disable tooltip
	 *  @param      int     $save_lastsearch_value    -1=Auto, 0=No save of lastsearch_values when clicking, 1=Save lastsearch_values whenclicking
	 *  @param      int     $addlinktonotes           -1=Disable, 0=Just add label show notes, 1=Add private note (only internal user), 2=Add public note (internal or external user), 3=Add private (internal user) and public note (internal and external user)
	 *	@return     string          		          String with URL
	 */
	public function getNomUrl($withpicto = 0, $option = '', $get_params = '', $notooltip = 0, $save_lastsearch_value = -1, $addlinktonotes = -1)
	{
		global $langs, $conf, $user;

		if (!empty($conf->dol_no_mouse_hover)) {
			$notooltip = 1; // Force disable tooltips
		}

		$result = '';
		$label = '';
		$url = '';

		if ($user->rights->propal->lire) {
			$label = img_picto('', $this->picto).' <u class="paddingrightonly">'.$langs->trans("Proposal").'</u>';
			if (isset($this->statut)) {
				$label .= ' '.$this->getLibStatut(5);
			}
			if (!empty($this->ref)) {
				$label .= '<br><b>'.$langs->trans('Ref').':</b> '.$this->ref;
			}
			if (!empty($this->ref_client)) {
				$label .= '<br><b>'.$langs->trans('RefCustomer').':</b> '.$this->ref_client;
			}
			if (!empty($this->total_ht)) {
				$label .= '<br><b>'.$langs->trans('AmountHT').':</b> '.price($this->total_ht, 0, $langs, 0, -1, -1, $conf->currency);
			}
			if (!empty($this->total_tva)) {
				$label .= '<br><b>'.$langs->trans('VAT').':</b> '.price($this->total_tva, 0, $langs, 0, -1, -1, $conf->currency);
			}
			if (!empty($this->total_ttc)) {
				$label .= '<br><b>'.$langs->trans('AmountTTC').':</b> '.price($this->total_ttc, 0, $langs, 0, -1, -1, $conf->currency);
			}
			if (!empty($this->delivery_date)) {
					$label .= '<br><b>'.$langs->trans('DeliveryDate').':</b> '.dol_print_date($this->delivery_date, 'dayhour');
			}

			if ($option == '') {
				$url = DOL_URL_ROOT.'/comm/propal/card.php?id='.$this->id.$get_params;
			} elseif ($option == 'compta') {  // deprecated
				$url = DOL_URL_ROOT.'/comm/propal/card.php?id='.$this->id.$get_params;
			} elseif ($option == 'expedition') {
				$url = DOL_URL_ROOT.'/expedition/propal.php?id='.$this->id.$get_params;
			} elseif ($option == 'document') {
				$url = DOL_URL_ROOT.'/comm/propal/document.php?id='.$this->id.$get_params;
			}

			if ($option != 'nolink') {
				// Add param to save lastsearch_values or not
				$add_save_lastsearch_values = ($save_lastsearch_value == 1 ? 1 : 0);
				if ($save_lastsearch_value == -1 && preg_match('/list\.php/', $_SERVER["PHP_SELF"])) {
					$add_save_lastsearch_values = 1;
				}
				if ($add_save_lastsearch_values) {
					$url .= '&save_lastsearch_values=1';
				}
			}
		}

		$linkclose = '';
		if (empty($notooltip) && $user->rights->propal->lire) {
			if (!empty($conf->global->MAIN_OPTIMIZEFORTEXTBROWSER)) {
				$label = $langs->trans("Proposal");
				$linkclose .= ' alt="'.dol_escape_htmltag($label, 1).'"';
			}
			$linkclose .= ' title="'.dol_escape_htmltag($label, 1).'"';
			$linkclose .= ' class="classfortooltip"';
		}

		$linkstart = '<a href="'.$url.'"';
		$linkstart .= $linkclose.'>';
		$linkend = '</a>';

		$result .= $linkstart;
		if ($withpicto) {
			$result .= img_object(($notooltip ? '' : $label), $this->picto, ($notooltip ? (($withpicto != 2) ? 'class="paddingright"' : '') : 'class="'.(($withpicto != 2) ? 'paddingright ' : '').'classfortooltip"'), 0, 0, $notooltip ? 0 : 1);
		}
		if ($withpicto != 2) {
			$result .= $this->ref;
		}
		$result .= $linkend;

		if ($addlinktonotes >= 0) {
			$txttoshow = '';

			if ($addlinktonotes == 0) {
				if (!empty($this->note_private) || !empty($this->note_public)) {
					$txttoshow = $langs->trans('ViewPrivateNote');
				}
			} elseif ($addlinktonotes == 1) {
				if (!empty($this->note_private)) {
					$txttoshow .= ($user->socid > 0 ? '' : dol_string_nohtmltag($this->note_private, 1));
				}
			} elseif ($addlinktonotes == 2) {
				if (!empty($this->note_public)) {
					$txttoshow .= dol_string_nohtmltag($this->note_public, 1);
				}
			} elseif ($addlinktonotes == 3) {
				if ($user->socid > 0) {
					if (!empty($this->note_public)) {
						$txttoshow .= dol_string_nohtmltag($this->note_public, 1);
					}
				} else {
					if (!empty($this->note_public)) {
						$txttoshow .= dol_string_nohtmltag($this->note_public, 1);
					}
					if (!empty($this->note_private)) {
						if (!empty($txttoshow)) {
							$txttoshow .= '<br><br>';
						}
						$txttoshow .= dol_string_nohtmltag($this->note_private, 1);
					}
				}
			}

			if ($txttoshow) {
				$result .= ' <span class="note inline-block">';
				$result .= '<a href="'.DOL_URL_ROOT.'/comm/propal/note.php?id='.$this->id.'" class="classfortooltip" title="'.dol_escape_htmltag($txttoshow).'">';
				$result .= img_picto('', 'note');
				$result .= '</a>';
				$result .= '</span>';
			}
		}

		return $result;
	}

	/**
	 * 	Retrieve an array of proposal lines
	 *	@param  string              $filters        Filter on other fields
	 *
	 * 	@return int		>0 if OK, <0 if KO
	 */
	public function getLinesArray($filters = '')
	{
		return $this->fetch_lines(0, 0, $filters);
	}

	/**
	 *  Create a document onto disk according to template module.
	 *
	 * 	@param	    string		$modele			Force model to use ('' to not force)
	 * 	@param		Translate	$outputlangs	Object langs to use for output
	 *  @param      int			$hidedetails    Hide details of lines
	 *  @param      int			$hidedesc       Hide description
	 *  @param      int			$hideref        Hide ref
	 *  @param   null|array  $moreparams     Array to provide more information
	 * 	@return     int         				0 if KO, 1 if OK
	 */
	public function generateDocument($modele, $outputlangs, $hidedetails = 0, $hidedesc = 0, $hideref = 0, $moreparams = null)
	{
		global $conf, $langs;

		$langs->load("propale");
		$outputlangs->load("products");

		if (!dol_strlen($modele)) {
			$modele = 'azur';

			if ($this->model_pdf) {
				$modele = $this->model_pdf;
			} elseif (!empty($conf->global->PROPALE_ADDON_PDF)) {
				$modele = $conf->global->PROPALE_ADDON_PDF;
			}
		}

		$modelpath = "core/modules/propale/doc/";

		return $this->commonGenerateDocument($modelpath, $modele, $outputlangs, $hidedetails, $hidedesc, $hideref, $moreparams);
	}

	/**
	 * Function used to replace a thirdparty id with another one.
	 *
	 * @param DoliDB $db Database handler
	 * @param int $origin_id Old thirdparty id
	 * @param int $dest_id New thirdparty id
	 * @return bool
	 */
	public static function replaceThirdparty(DoliDB $db, $origin_id, $dest_id)
	{
		$tables = array(
			'propal'
		);

		return CommonObject::commonReplaceThirdparty($db, $origin_id, $dest_id, $tables);
	}
}


/**
 *	Class to manage commercial proposal lines
 */
class PropaleLigne extends CommonObjectLine
{
	/**
	 * @var string ID to identify managed object
	 */
	public $element = 'propaldet';

	/**
	 * @var string Name of table without prefix where object is stored
	 */
	public $table_element = 'propaldet';

	public $oldline;

	// From llx_propaldet
	public $fk_propal;
	public $fk_parent_line;
	public $desc; // Description ligne
	public $fk_product; // Id produit predefini
	/**
	 * @deprecated
	 * @see $product_type
	 */
	public $fk_product_type;
	/**
	 * Product type.
	 * @var int
	 * @see Product::TYPE_PRODUCT, Product::TYPE_SERVICE
	 */
	public $product_type = Product::TYPE_PRODUCT;

	public $qty;

	public $tva_tx;
	public $vat_src_code;

	public $subprice;
	public $remise_percent;
	public $fk_remise_except;

	public $rang = 0;

	public $fk_fournprice;
	public $pa_ht;
	public $marge_tx;
	public $marque_tx;

	public $special_code; // Tag for special lines (exlusive tags)
	// 1: frais de port
	// 2: ecotaxe
	// 3: option line (when qty = 0)

	public $info_bits = 0; // Some other info:
	// Bit 0: 	0 si TVA normal - 1 si TVA NPR
	// Bit 1:	0 ligne normale - 1 si ligne de remise fixe

	public $total_ht; // Total HT  de la ligne toute quantite et incluant la remise ligne
	public $total_tva; // Total TVA  de la ligne toute quantite et incluant la remise ligne
	public $total_ttc; // Total TTC de la ligne toute quantite et incluant la remise ligne

	/**
	 * @deprecated
	 * @see $remise_percent, $fk_remise_except
	 */
	public $remise;
	/**
	 * @deprecated
	 * @see $subprice
	 */
	public $price;

	// From llx_product
	/**
	 * @deprecated
	 * @see $product_ref
	 */
	public $ref;
	/**
	 * Product reference
	 * @var string
	 */
	public $product_ref;
	/**
	 * @deprecated
	 * @see $product_label
	 */
	public $libelle;
	/**
	 * @deprecated
	 * @see $product_label
	 */
	public $label;
	/**
	 *  Product label
	 * @var string
	 */
	public $product_label;
	/**
	 * Product description
	 * @var string
	 */
	public $product_desc;

	/**
	 * Product use lot
	 * @var string
	 */
	public $product_tobatch;

	/**
	 * Product barcode
	 * @var string
	 */
	public $product_barcode;

	public $localtax1_tx; // Local tax 1
	public $localtax2_tx; // Local tax 2
	public $localtax1_type; // Local tax 1 type
	public $localtax2_type; // Local tax 2 type
	public $total_localtax1; // Line total local tax 1
	public $total_localtax2; // Line total local tax 2

	public $date_start;
	public $date_end;

	public $skip_update_total; // Skip update price total for special lines

	// Multicurrency
	public $fk_multicurrency;
	public $multicurrency_code;
	public $multicurrency_subprice;
	public $multicurrency_total_ht;
	public $multicurrency_total_tva;
	public $multicurrency_total_ttc;

	/**
	 * 	Class line Contructor
	 *
	 * 	@param	DoliDB	$db	Database handler
	 */
	public function __construct($db)
	{
		$this->db = $db;
	}

	/**
	 *	Retrieve the propal line object
	 *
	 *	@param	int		$rowid		Propal line id
	 *	@return	int					<0 if KO, >0 if OK
	 */
	public function fetch($rowid)
	{
		$sql = 'SELECT pd.rowid, pd.fk_propal, pd.fk_parent_line, pd.fk_product, pd.label as custom_label, pd.description, pd.price, pd.qty, pd.vat_src_code, pd.tva_tx,';
		$sql .= ' pd.remise, pd.remise_percent, pd.fk_remise_except, pd.subprice,';
		$sql .= ' pd.info_bits, pd.total_ht, pd.total_tva, pd.total_ttc, pd.fk_product_fournisseur_price as fk_fournprice, pd.buy_price_ht as pa_ht, pd.special_code, pd.rang,';
		$sql .= ' pd.fk_unit,';
		$sql .= ' pd.localtax1_tx, pd.localtax2_tx, pd.total_localtax1, pd.total_localtax2,';
		$sql .= ' pd.fk_multicurrency, pd.multicurrency_code, pd.multicurrency_subprice, pd.multicurrency_total_ht, pd.multicurrency_total_tva, pd.multicurrency_total_ttc,';
		$sql .= ' p.ref as product_ref, p.label as product_label, p.description as product_desc,';
		$sql .= ' pd.date_start, pd.date_end, pd.product_type';
		$sql .= ' FROM '.MAIN_DB_PREFIX.'propaldet as pd';
		$sql .= ' LEFT JOIN '.MAIN_DB_PREFIX.'product as p ON pd.fk_product = p.rowid';
		$sql .= ' WHERE pd.rowid = '.((int) $rowid);

		$result = $this->db->query($sql);
		if ($result) {
			$objp = $this->db->fetch_object($result);

			if ($objp) {
				$this->id = $objp->rowid;
				$this->rowid			= $objp->rowid; // deprecated
				$this->fk_propal = $objp->fk_propal;
				$this->fk_parent_line = $objp->fk_parent_line;
				$this->label			= $objp->custom_label;
				$this->desc				= $objp->description;
				$this->qty = $objp->qty;
				$this->price			= $objp->price; // deprecated
				$this->subprice = $objp->subprice;
				$this->vat_src_code = $objp->vat_src_code;
				$this->tva_tx			= $objp->tva_tx;
				$this->remise			= $objp->remise; // deprecated
				$this->remise_percent = $objp->remise_percent;
				$this->fk_remise_except = $objp->fk_remise_except;
				$this->fk_product = $objp->fk_product;
				$this->info_bits		= $objp->info_bits;

				$this->total_ht			= $objp->total_ht;
				$this->total_tva		= $objp->total_tva;
				$this->total_ttc		= $objp->total_ttc;

				$this->fk_fournprice = $objp->fk_fournprice;

				$marginInfos			= getMarginInfos($objp->subprice, $objp->remise_percent, $objp->tva_tx, $objp->localtax1_tx, $objp->localtax2_tx, $this->fk_fournprice, $objp->pa_ht);
				$this->pa_ht			= $marginInfos[0];
				$this->marge_tx			= $marginInfos[1];
				$this->marque_tx		= $marginInfos[2];

				$this->special_code		= $objp->special_code;
				$this->product_type		= $objp->product_type;
				$this->rang = $objp->rang;

				$this->ref = $objp->product_ref; // deprecated
				$this->product_ref = $objp->product_ref;
				$this->libelle = $objp->product_label; // deprecated
				$this->product_label	= $objp->product_label;
				$this->product_desc		= $objp->product_desc;
				$this->fk_unit          = $objp->fk_unit;

				$this->date_start       = $this->db->jdate($objp->date_start);
				$this->date_end         = $this->db->jdate($objp->date_end);

				// Multicurrency
				$this->fk_multicurrency = $objp->fk_multicurrency;
				$this->multicurrency_code = $objp->multicurrency_code;
				$this->multicurrency_subprice 	= $objp->multicurrency_subprice;
				$this->multicurrency_total_ht 	= $objp->multicurrency_total_ht;
				$this->multicurrency_total_tva 	= $objp->multicurrency_total_tva;
				$this->multicurrency_total_ttc 	= $objp->multicurrency_total_ttc;

				$this->fetch_optionals();

				$this->db->free($result);

				return 1;
			} else {
				return 0;
			}
		} else {
			return -1;
		}
	}

	/**
	 *  Insert object line propal in database
	 *
	 *	@param		int		$notrigger		1=Does not execute triggers, 0= execute triggers
	 *	@return		int						<0 if KO, >0 if OK
	 */
	public function insert($notrigger = 0)
	{
		global $conf, $user;

		$error = 0;

		dol_syslog(get_class($this)."::insert rang=".$this->rang);

		$pa_ht_isemptystring = (empty($this->pa_ht) && $this->pa_ht == ''); // If true, we can use a default value. If this->pa_ht = '0', we must use '0'.

		// Clean parameters
		if (empty($this->tva_tx)) {
			$this->tva_tx = 0;
		}
		if (empty($this->localtax1_tx)) {
			$this->localtax1_tx = 0;
		}
		if (empty($this->localtax2_tx)) {
			$this->localtax2_tx = 0;
		}
		if (empty($this->localtax1_type)) {
			$this->localtax1_type = 0;
		}
		if (empty($this->localtax2_type)) {
			$this->localtax2_type = 0;
		}
		if (empty($this->total_localtax1)) {
			$this->total_localtax1 = 0;
		}
		if (empty($this->total_localtax2)) {
			$this->total_localtax2 = 0;
		}
		if (empty($this->rang)) {
			$this->rang = 0;
		}
		if (empty($this->remise)) {
			$this->remise = 0;
		}
		if (empty($this->remise_percent) || !is_numeric($this->remise_percent)) {
			$this->remise_percent = 0;
		}
		if (empty($this->info_bits)) {
			$this->info_bits = 0;
		}
		if (empty($this->special_code)) {
			$this->special_code = 0;
		}
		if (empty($this->fk_parent_line)) {
			$this->fk_parent_line = 0;
		}
		if (empty($this->fk_fournprice)) {
			$this->fk_fournprice = 0;
		}
		if (!is_numeric($this->qty)) {
			$this->qty = 0;
		}
		if (empty($this->pa_ht)) {
			$this->pa_ht = 0;
		}
		if (empty($this->multicurrency_subprice)) {
			$this->multicurrency_subprice = 0;
		}
		if (empty($this->multicurrency_total_ht)) {
			$this->multicurrency_total_ht = 0;
		}
		if (empty($this->multicurrency_total_tva)) {
			$this->multicurrency_total_tva = 0;
		}
		if (empty($this->multicurrency_total_ttc)) {
			$this->multicurrency_total_ttc = 0;
		}

		// if buy price not defined, define buyprice as configured in margin admin
		if ($this->pa_ht == 0 && $pa_ht_isemptystring) {
			if (($result = $this->defineBuyPrice($this->subprice, $this->remise_percent, $this->fk_product)) < 0) {
				return $result;
			} else {
				$this->pa_ht = $result;
			}
		}

		// Check parameters
		if ($this->product_type < 0) {
			return -1;
		}

		$this->db->begin();

		// Insert line into database
		$sql = 'INSERT INTO '.MAIN_DB_PREFIX.'propaldet';
		$sql .= ' (fk_propal, fk_parent_line, label, description, fk_product, product_type,';
		$sql .= ' fk_remise_except, qty, vat_src_code, tva_tx, localtax1_tx, localtax2_tx, localtax1_type, localtax2_type,';
		$sql .= ' subprice, remise_percent, ';
		$sql .= ' info_bits, ';
		$sql .= ' total_ht, total_tva, total_localtax1, total_localtax2, total_ttc, fk_product_fournisseur_price, buy_price_ht, special_code, rang,';
		$sql .= ' fk_unit,';
		$sql .= ' date_start, date_end';
		$sql .= ', fk_multicurrency, multicurrency_code, multicurrency_subprice, multicurrency_total_ht, multicurrency_total_tva, multicurrency_total_ttc)';
		$sql .= " VALUES (".$this->fk_propal.",";
		$sql .= " ".($this->fk_parent_line > 0 ? "'".$this->db->escape($this->fk_parent_line)."'" : "null").",";
		$sql .= " ".(!empty($this->label) ? "'".$this->db->escape($this->label)."'" : "null").",";
		$sql .= " '".$this->db->escape($this->desc)."',";
		$sql .= " ".($this->fk_product ? "'".$this->db->escape($this->fk_product)."'" : "null").",";
		$sql .= " '".$this->db->escape($this->product_type)."',";
		$sql .= " ".($this->fk_remise_except ? "'".$this->db->escape($this->fk_remise_except)."'" : "null").",";
		$sql .= " ".price2num($this->qty, 'MS').",";
		$sql .= " ".(empty($this->vat_src_code) ? "''" : "'".$this->db->escape($this->vat_src_code)."'").",";
		$sql .= " ".price2num($this->tva_tx).",";
		$sql .= " ".price2num($this->localtax1_tx).",";
		$sql .= " ".price2num($this->localtax2_tx).",";
		$sql .= " '".$this->db->escape($this->localtax1_type)."',";
		$sql .= " '".$this->db->escape($this->localtax2_type)."',";
		$sql .= " ".(price2num($this->subprice) !== '' ? price2num($this->subprice, 'MU') : "null").",";
		$sql .= " ".price2num($this->remise_percent, 3).",";
		$sql .= " ".(isset($this->info_bits) ? ((int) $this->info_bits) : "null").",";
		$sql .= " ".price2num($this->total_ht, 'MT').",";
		$sql .= " ".price2num($this->total_tva, 'MT').",";
		$sql .= " ".price2num($this->total_localtax1, 'MT').",";
		$sql .= " ".price2num($this->total_localtax2, 'MT').",";
		$sql .= " ".price2num($this->total_ttc, 'MT').",";
		$sql .= " ".(!empty($this->fk_fournprice) ? "'".$this->db->escape($this->fk_fournprice)."'" : "null").",";
		$sql .= " ".(isset($this->pa_ht) ? "'".price2num($this->pa_ht)."'" : "null").",";
		$sql .= ' '.((int) $this->special_code).',';
		$sql .= ' '.((int) $this->rang).',';
		$sql .= ' '.(empty($this->fk_unit) ? 'NULL' : ((int) $this->fk_unit)).',';
		$sql .= " ".(!empty($this->date_start) ? "'".$this->db->idate($this->date_start)."'" : "null").',';
		$sql .= " ".(!empty($this->date_end) ? "'".$this->db->idate($this->date_end)."'" : "null");
		$sql .= ", ".($this->fk_multicurrency > 0 ? ((int) $this->fk_multicurrency) : 'null');
		$sql .= ", '".$this->db->escape($this->multicurrency_code)."'";
		$sql .= ", ".price2num($this->multicurrency_subprice, 'CU');
		$sql .= ", ".price2num($this->multicurrency_total_ht, 'CT');
		$sql .= ", ".price2num($this->multicurrency_total_tva, 'CT');
		$sql .= ", ".price2num($this->multicurrency_total_ttc, 'CT');
		$sql .= ')';

		dol_syslog(get_class($this).'::insert', LOG_DEBUG);
		$resql = $this->db->query($sql);
		if ($resql) {
			$this->rowid = $this->db->last_insert_id(MAIN_DB_PREFIX.'propaldet');

			if (!$error) {
				$this->id = $this->rowid;
				$result = $this->insertExtraFields();
				if ($result < 0) {
					$error++;
				}
			}

			if (!$error && !$notrigger) {
				// Call trigger
				$result = $this->call_trigger('LINEPROPAL_INSERT', $user);
				if ($result < 0) {
					$this->db->rollback();
					return -1;
				}
				// End call triggers
			}

			$this->db->commit();
			return 1;
		} else {
			$this->error = $this->db->error()." sql=".$sql;
			$this->db->rollback();
			return -1;
		}
	}

	/**
	 * 	Delete line in database
	 *
	 *  @param	User	$user		Object user
	 *	@param 	int		$notrigger	1=Does not execute triggers, 0= execute triggers
	 *	@return	 int  				<0 if ko, >0 if ok
	 */
	public function delete(User $user, $notrigger = 0)
	{
		global $conf;

		$error = 0;
		$this->db->begin();

		$sql = "DELETE FROM ".MAIN_DB_PREFIX."propaldet WHERE rowid = ".((int) $this->rowid);
		dol_syslog("PropaleLigne::delete", LOG_DEBUG);
		if ($this->db->query($sql)) {
			// Remove extrafields
			if (!$error) {
				$this->id = $this->rowid;
				$result = $this->deleteExtraFields();
				if ($result < 0) {
					$error++;
					dol_syslog(get_class($this)."::delete error -4 ".$this->error, LOG_ERR);
				}
			}

			if (!$error && !$notrigger) {
				// Call trigger
				$result = $this->call_trigger('LINEPROPAL_DELETE', $user);
				if ($result < 0) {
					$this->db->rollback();
					return -1;
				}
			}
			// End call triggers

			$this->db->commit();

			return 1;
		} else {
			$this->error = $this->db->error()." sql=".$sql;
			$this->db->rollback();
			return -1;
		}
	}

	/**
	 *	Update propal line object into DB
	 *
	 *	@param 	int		$notrigger	1=Does not execute triggers, 0= execute triggers
	 *	@return	int					<0 if ko, >0 if ok
	 */
	public function update($notrigger = 0)
	{
		global $conf, $user;

		$error = 0;

		$pa_ht_isemptystring = (empty($this->pa_ht) && $this->pa_ht == ''); // If true, we can use a default value. If this->pa_ht = '0', we must use '0'.

		if (empty($this->id) && !empty($this->rowid)) {
			$this->id = $this->rowid;
		}

		// Clean parameters
		if (empty($this->tva_tx)) {
			$this->tva_tx = 0;
		}
		if (empty($this->localtax1_tx)) {
			$this->localtax1_tx = 0;
		}
		if (empty($this->localtax2_tx)) {
			$this->localtax2_tx = 0;
		}
		if (empty($this->total_localtax1)) {
			$this->total_localtax1 = 0;
		}
		if (empty($this->total_localtax2)) {
			$this->total_localtax2 = 0;
		}
		if (empty($this->localtax1_type)) {
			$this->localtax1_type = 0;
		}
		if (empty($this->localtax2_type)) {
			$this->localtax2_type = 0;
		}
		if (empty($this->marque_tx)) {
			$this->marque_tx = 0;
		}
		if (empty($this->marge_tx)) {
			$this->marge_tx = 0;
		}
		if (empty($this->price)) {
			$this->price = 0; // TODO A virer
		}
		if (empty($this->remise)) {
			$this->remise = 0; // TODO A virer
		}
		if (empty($this->remise_percent)) {
			$this->remise_percent = 0;
		}
		if (empty($this->info_bits)) {
			$this->info_bits = 0;
		}
		if (empty($this->special_code)) {
			$this->special_code = 0;
		}
		if (empty($this->fk_parent_line)) {
			$this->fk_parent_line = 0;
		}
		if (empty($this->fk_fournprice)) {
			$this->fk_fournprice = 0;
		}
		if (empty($this->subprice)) {
			$this->subprice = 0;
		}
		if (empty($this->pa_ht)) {
			$this->pa_ht = 0;
		}

		// if buy price not defined, define buyprice as configured in margin admin
		if ($this->pa_ht == 0 && $pa_ht_isemptystring) {
			if (($result = $this->defineBuyPrice($this->subprice, $this->remise_percent, $this->fk_product)) < 0) {
				return $result;
			} else {
				$this->pa_ht = $result;
			}
		}

		$this->db->begin();

		// Mise a jour ligne en base
		$sql = "UPDATE ".MAIN_DB_PREFIX."propaldet SET";
		$sql .= " description='".$this->db->escape($this->desc)."'";
		$sql .= ", label=".(!empty($this->label) ? "'".$this->db->escape($this->label)."'" : "null");
		$sql .= ", product_type=".$this->product_type;
		$sql .= ", vat_src_code = '".(empty($this->vat_src_code) ? '' : $this->vat_src_code)."'";
		$sql .= ", tva_tx='".price2num($this->tva_tx)."'";
		$sql .= ", localtax1_tx=".price2num($this->localtax1_tx);
		$sql .= ", localtax2_tx=".price2num($this->localtax2_tx);
		$sql .= ", localtax1_type='".$this->db->escape($this->localtax1_type)."'";
		$sql .= ", localtax2_type='".$this->db->escape($this->localtax2_type)."'";
		$sql .= ", qty='".price2num($this->qty)."'";
		$sql .= ", subprice=".price2num($this->subprice)."";
		$sql .= ", remise_percent=".price2num($this->remise_percent)."";
		$sql .= ", price=".price2num($this->price).""; // TODO A virer
		$sql .= ", remise=".price2num($this->remise).""; // TODO A virer
		$sql .= ", info_bits='".$this->db->escape($this->info_bits)."'";
		if (empty($this->skip_update_total)) {
			$sql .= ", total_ht=".price2num($this->total_ht)."";
			$sql .= ", total_tva=".price2num($this->total_tva)."";
			$sql .= ", total_ttc=".price2num($this->total_ttc)."";
			$sql .= ", total_localtax1=".price2num($this->total_localtax1)."";
			$sql .= ", total_localtax2=".price2num($this->total_localtax2)."";
		}
		$sql .= ", fk_product_fournisseur_price=".(!empty($this->fk_fournprice) ? "'".$this->db->escape($this->fk_fournprice)."'" : "null");
		$sql .= ", buy_price_ht=".price2num($this->pa_ht);
		if (strlen($this->special_code)) {
			$sql .= ", special_code=".$this->special_code;
		}
		$sql .= ", fk_parent_line=".($this->fk_parent_line > 0 ? $this->fk_parent_line : "null");
		if (!empty($this->rang)) {
			$sql .= ", rang=".((int) $this->rang);
		}
		$sql .= ", date_start=".(!empty($this->date_start) ? "'".$this->db->idate($this->date_start)."'" : "null");
		$sql .= ", date_end=".(!empty($this->date_end) ? "'".$this->db->idate($this->date_end)."'" : "null");
		$sql .= ", fk_unit=".(!$this->fk_unit ? 'NULL' : $this->fk_unit);

		// Multicurrency
		$sql .= ", multicurrency_subprice=".price2num($this->multicurrency_subprice)."";
		$sql .= ", multicurrency_total_ht=".price2num($this->multicurrency_total_ht)."";
		$sql .= ", multicurrency_total_tva=".price2num($this->multicurrency_total_tva)."";
		$sql .= ", multicurrency_total_ttc=".price2num($this->multicurrency_total_ttc)."";

		$sql .= " WHERE rowid = ".((int) $this->id);

		dol_syslog(get_class($this)."::update", LOG_DEBUG);
		$resql = $this->db->query($sql);
		if ($resql) {
			if (!$error) {
				$result = $this->insertExtraFields();
				if ($result < 0) {
					$error++;
				}
			}

			if (!$error && !$notrigger) {
				// Call trigger
				$result = $this->call_trigger('LINEPROPAL_UPDATE', $user);
				if ($result < 0) {
					$this->db->rollback();
					return -1;
				}
				// End call triggers
			}

			$this->db->commit();
			return 1;
		} else {
			$this->error = $this->db->error();
			$this->db->rollback();
			return -2;
		}
	}

	// phpcs:disable PEAR.NamingConventions.ValidFunctionName.ScopeNotCamelCaps
	/**
	 *	Update DB line fields total_xxx
	 *	Used by migration
	 *
	 *	@return		int		<0 if KO, >0 if OK
	 */
	public function update_total()
	{
		// phpcs:enable
		$this->db->begin();

		// Mise a jour ligne en base
		$sql = "UPDATE ".MAIN_DB_PREFIX."propaldet SET";
		$sql .= " total_ht=".price2num($this->total_ht, 'MT')."";
		$sql .= ",total_tva=".price2num($this->total_tva, 'MT')."";
		$sql .= ",total_ttc=".price2num($this->total_ttc, 'MT')."";
		$sql .= " WHERE rowid = ".((int) $this->rowid);

		dol_syslog("PropaleLigne::update_total", LOG_DEBUG);

		$resql = $this->db->query($sql);
		if ($resql) {
			$this->db->commit();
			return 1;
		} else {
			$this->error = $this->db->error();
			$this->db->rollback();
			return -2;
		}
	}
}<|MERGE_RESOLUTION|>--- conflicted
+++ resolved
@@ -1,23 +1,4 @@
 <?php
-<<<<<<< HEAD
-/* Copyright (C) 2002-2004 Rodolphe Quiedeville		<rodolphe@quiedeville.org>
- * Copyright (C) 2004      Eric Seigne				<eric.seigne@ryxeo.com>
- * Copyright (C) 2004-2011 Laurent Destailleur		<eldy@users.sourceforge.net>
- * Copyright (C) 2005      Marc Barilley			<marc@ocebo.com>
- * Copyright (C) 2005-2013 Regis Houssin			<regis.houssin@inodbox.com>
- * Copyright (C) 2006      Andre Cianfarani			<acianfa@free.fr>
- * Copyright (C) 2008      Raphael Bertrand			<raphael.bertrand@resultic.fr>
- * Copyright (C) 2010-2020 Juanjo Menent			<jmenent@2byte.es>
- * Copyright (C) 2010-2017 Philippe Grand			<philippe.grand@atoo-net.com>
- * Copyright (C) 2012-2014 Christophe Battarel  	<christophe.battarel@altairis.fr>
- * Copyright (C) 2012      Cedric Salvador          <csalvador@gpcsolutions.fr>
- * Copyright (C) 2013      Florian Henry		  	<florian.henry@open-concept.pro>
- * Copyright (C) 2014-2015 Marcos García            <marcosgdf@gmail.com>
- * Copyright (C) 2018      Nicolas ZABOURI			<info@inovea-conseil.com>
- * Copyright (C) 2018-2021 Frédéric France          <frederic.france@netlogic.fr>
- * Copyright (C) 2018      Ferran Marcet         	<fmarcet@2byte.es>
- * Copyright (C) 2021      Gauthier VERDOL     <gauthier.verdol@atm-consulting.fr>
-=======
 /* Copyright (C) 2002-2004  Rodolphe Quiedeville    <rodolphe@quiedeville.org>
  * Copyright (C) 2004       Eric Seigne             <eric.seigne@ryxeo.com>
  * Copyright (C) 2004-2011  Laurent Destailleur     <eldy@users.sourceforge.net>
@@ -36,7 +17,7 @@
  * Copyright (C) 2018       Ferran Marcet           <fmarcet@2byte.es>
  * Copyright (C) 2022       ATM Consulting          <contact@atm-consulting.fr>
  * Copyright (C) 2022       OpenDSI                 <support@open-dsi.fr>
->>>>>>> 3f9feef9
+ * Copyright (C) 2022      	Gauthier VERDOL     	<gauthier.verdol@atm-consulting.fr>
  *
  * This program is free software; you can redistribute it and/or modify
  * it under the terms of the GNU General Public License as published by
