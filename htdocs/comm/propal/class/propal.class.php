<?php
/* Copyright (C) 2002-2004  Rodolphe Quiedeville    <rodolphe@quiedeville.org>
 * Copyright (C) 2004       Eric Seigne             <eric.seigne@ryxeo.com>
 * Copyright (C) 2004-2011  Laurent Destailleur     <eldy@users.sourceforge.net>
 * Copyright (C) 2005       Marc Barilley           <marc@ocebo.com>
 * Copyright (C) 2005-2013  Regis Houssin           <regis.houssin@inodbox.com>
 * Copyright (C) 2006       Andre Cianfarani        <acianfa@free.fr>
 * Copyright (C) 2008       Raphael Bertrand        <raphael.bertrand@resultic.fr>
 * Copyright (C) 2010-2020  Juanjo Menent           <jmenent@2byte.es>
 * Copyright (C) 2010-2022  Philippe Grand          <philippe.grand@atoo-net.com>
 * Copyright (C) 2012-2014  Christophe Battarel     <christophe.battarel@altairis.fr>
 * Copyright (C) 2012       Cedric Salvador         <csalvador@gpcsolutions.fr>
 * Copyright (C) 2013       Florian Henry           <florian.henry@open-concept.pro>
 * Copyright (C) 2014-2015  Marcos García           <marcosgdf@gmail.com>
 * Copyright (C) 2018       Nicolas ZABOURI         <info@inovea-conseil.com>
 * Copyright (C) 2018-2021  Frédéric France         <frederic.france@netlogic.fr>
 * Copyright (C) 2018       Ferran Marcet           <fmarcet@2byte.es>
 * Copyright (C) 2022       ATM Consulting          <contact@atm-consulting.fr>
 * Copyright (C) 2022       OpenDSI                 <support@open-dsi.fr>
 * Copyright (C) 2022      	Gauthier VERDOL     	<gauthier.verdol@atm-consulting.fr>
 *
 * This program is free software; you can redistribute it and/or modify
 * it under the terms of the GNU General Public License as published by
 * the Free Software Foundation; either version 3 of the License, or
 * (at your option) any later version.
 *
 * This program is distributed in the hope that it will be useful,
 * but WITHOUT ANY WARRANTY; without even the implied warranty of
 * MERCHANTABILITY or FITNESS FOR A PARTICULAR PURPOSE.  See the
 * GNU General Public License for more details.
 *
 * You should have received a copy of the GNU General Public License
 * along with this program. If not, see <https://www.gnu.org/licenses/>.
 */

/**
 *	\file       htdocs/comm/propal/class/propal.class.php
 *	\brief      File of class to manage proposals
 */

require_once DOL_DOCUMENT_ROOT.'/core/class/commonobject.class.php';
require_once DOL_DOCUMENT_ROOT."/core/class/commonobjectline.class.php";
require_once DOL_DOCUMENT_ROOT.'/product/class/product.class.php';
require_once DOL_DOCUMENT_ROOT.'/contact/class/contact.class.php';
require_once DOL_DOCUMENT_ROOT.'/margin/lib/margins.lib.php';
require_once DOL_DOCUMENT_ROOT.'/multicurrency/class/multicurrency.class.php';
require_once DOL_DOCUMENT_ROOT.'/core/class/commonincoterm.class.php';

/**
 *	Class to manage proposals
 */
class Propal extends CommonObject
{
	use CommonIncoterm;

	/**
	 * @var string code
	 */
	public $code = "";

	/**
	 * @var string ID to identify managed object
	 */
	public $element = 'propal';

	/**
	 * @var string Name of table without prefix where object is stored
	 */
	public $table_element = 'propal';

	/**
	 * @var int    Name of subtable line
	 */
	public $table_element_line = 'propaldet';

	/**
	 * @var string Fieldname with ID of parent key if this field has a parent
	 */
	public $fk_element = 'fk_propal';

	/**
	 * @var string String with name of icon for myobject. Must be the part after the 'object_' into object_myobject.png
	 */
	public $picto = 'propal';

	/**
	 * 0=No test on entity, 1=Test with field entity, 2=Test with link by societe
	 * @var int
	 */
	public $ismultientitymanaged = 1;

	/**
	 * 0=Default, 1=View may be restricted to sales representative only if no permission to see all or to company of external user if external user
	 * @var integer
	 */
	public $restrictiononfksoc = 1;

	/**
	 * {@inheritdoc}
	 */
	protected $table_ref_field = 'ref';

	/**
	 * ID of the client
	 * @var int
	 */
	public $socid;

	/**
	 * ID of the contact
	 * @var int
	 */
	public $contactid;
	public $author;

	/**
	 * Ref from thirdparty
	 * @var string
	 */
	public $ref_client;

	/**
	 * Status of the quote
	 * @var int
	 * @see Propal::STATUS_DRAFT, Propal::STATUS_VALIDATED, Propal::STATUS_SIGNED, Propal::STATUS_NOTSIGNED, Propal::STATUS_BILLED
	 */
	public $statut;

	/**
	 * Status of the quote
	 * @var int
	 * @see Propal::STATUS_DRAFT, Propal::STATUS_VALIDATED, Propal::STATUS_SIGNED, Propal::STATUS_NOTSIGNED, Propal::STATUS_BILLED
	 */
	public $status;

	/**
	 * @deprecated
	 * @see $date_creation
	 */
	public $datec;

	/**
	 * @var integer|string $date_creation;
	 */
	public $date_creation;

	/**
	 * @deprecated
	 * @see $date_validation
	 */
	public $datev;

	/**
	 * @var integer|string $date_validation;
	 */
	public $date_validation;

	/**
	 * @var integer|string $date_signature;
	 */
	public $date_signature;

	/**
	 * @var User $user_signature
	 */
	public $user_signature;

	/**
	 * @var integer|string date of the quote;
	 */
	public $date;

	/**
	 * @deprecated
	 * @see $date
	 */
	public $datep;

	/**
	 * @var int	Date expected for delivery
	 * @deprecated
	 */
	public $date_livraison; // deprecated; Use delivery_date instead.

	/**
	 * @var integer|string 	$delivery_date;
	 */
	public $delivery_date; // Date expected of shipment (date starting shipment, not the reception that occurs some days after)


	public $fin_validite;

	public $user_author_id;
	public $user_valid_id;
	public $user_close_id;

	/**
	 * @deprecated
	 * @see $total_ht
	 */
	public $price;
	/**
	 * @deprecated
	 * @see $total_tva
	 */
	public $tva;
	/**
	 * @deprecated
	 * @see $total_ttc
	 */
	public $total;

	public $cond_reglement_code;
	public $deposit_percent;
	public $mode_reglement_code;
	public $remise_percent;

	/**
	 * @deprecated
	 */
	public $remise;
	/**
	 * @deprecated
	 */
	public $remise_absolue;

	/**
	 * @var int ID
	 * @deprecated
	 */
	public $fk_address;

	public $address_type;
	public $address;

	public $availability_id;
	public $availability_code;

	public $duree_validite;

	public $demand_reason_id;
	public $demand_reason_code;

	public $warehouse_id;

	public $extraparams = array();

	/**
	 * @var PropaleLigne[]
	 */
	public $lines = array();
	public $line;

	public $labelStatus = array();
	public $labelStatusShort = array();

	// Multicurrency
	/**
	 * @var int ID
	 */
	public $fk_multicurrency;

	public $multicurrency_code;
	public $multicurrency_tx;
	public $multicurrency_total_ht;
	public $multicurrency_total_tva;
	public $multicurrency_total_ttc;


	/**
	 *  'type' if the field format ('integer', 'integer:ObjectClass:PathToClass[:AddCreateButtonOrNot[:Filter]]', 'varchar(x)', 'double(24,8)', 'real', 'price', 'text', 'html', 'date', 'datetime', 'timestamp', 'duration', 'mail', 'phone', 'url', 'password')
	 *         Note: Filter can be a string like "(t.ref:like:'SO-%') or (t.date_creation:<:'20160101') or (t.nature:is:NULL)"
	 *  'label' the translation key.
	 *  'enabled' is a condition when the field must be managed.
	 *  'position' is the sort order of field.
	 *  'notnull' is set to 1 if not null in database. Set to -1 if we must set data to null if empty ('' or 0).
	 *  'visible' says if field is visible in list (Examples: 0=Not visible, 1=Visible on list and create/update/view forms, 2=Visible on list only, 3=Visible on create/update/view form only (not list), 4=Visible on list and update/view form only (not create). 5=Visible on list and view only (not create/not update). Using a negative value means field is not shown by default on list but can be selected for viewing)
	 *  'noteditable' says if field is not editable (1 or 0)
	 *  'default' is a default value for creation (can still be overwrote by the Setup of Default Values if field is editable in creation form). Note: If default is set to '(PROV)' and field is 'ref', the default value will be set to '(PROVid)' where id is rowid when a new record is created.
	 *  'index' if we want an index in database.
	 *  'foreignkey'=>'tablename.field' if the field is a foreign key (it is recommanded to name the field fk_...).
	 *  'searchall' is 1 if we want to search in this field when making a search from the quick search button.
	 *  'isameasure' must be set to 1 if you want to have a total on list for this field. Field type must be summable like integer or double(24,8).
	 *  'css' is the CSS style to use on field. For example: 'maxwidth200'
	 *  'help' is a string visible as a tooltip on field
	 *  'showoncombobox' if value of the field must be visible into the label of the combobox that list record
	 *  'disabled' is 1 if we want to have the field locked by a 'disabled' attribute. In most cases, this is never set into the definition of $fields into class, but is set dynamically by some part of code.
	 *  'arrayofkeyval' to set list of value if type is a list of predefined values. For example: array("0"=>"Draft","1"=>"Active","-1"=>"Cancel")
	 *  'comment' is not used. You can store here any text of your choice. It is not used by application.
	 *
	 *  Note: To have value dynamic, you can set value to 0 in definition and edit the value on the fly into the constructor.
	 */

	// BEGIN MODULEBUILDER PROPERTIES
	/**
	 * @var array  Array with all fields and their property. Do not use it as a static var. It may be modified by constructor.
	 */
	public $fields = array(
		'rowid' =>array('type'=>'integer', 'label'=>'TechnicalID', 'enabled'=>1, 'visible'=>-1, 'notnull'=>1, 'position'=>10),
		'entity' =>array('type'=>'integer', 'label'=>'Entity', 'default'=>1, 'enabled'=>1, 'visible'=>-2, 'notnull'=>1, 'position'=>15, 'index'=>1),
		'ref' =>array('type'=>'varchar(30)', 'label'=>'Ref', 'enabled'=>1, 'visible'=>-1, 'notnull'=>1, 'showoncombobox'=>1, 'position'=>20),
		'ref_client' =>array('type'=>'varchar(255)', 'label'=>'RefCustomer', 'enabled'=>1, 'visible'=>-1, 'position'=>22),
		'ref_ext' =>array('type'=>'varchar(255)', 'label'=>'RefExt', 'enabled'=>1, 'visible'=>0, 'position'=>40),
		'fk_soc' =>array('type'=>'integer:Societe:societe/class/societe.class.php', 'label'=>'ThirdParty', 'enabled'=>'$conf->societe->enabled', 'visible'=>-1, 'position'=>23),
		'fk_projet' =>array('type'=>'integer:Project:projet/class/project.class.php:1:(fk_statut:=:1)', 'label'=>'Fk projet', 'enabled'=>"isModEnabled('project')", 'visible'=>-1, 'position'=>24),
		'tms' =>array('type'=>'timestamp', 'label'=>'DateModification', 'enabled'=>1, 'visible'=>-1, 'notnull'=>1, 'position'=>25),
		'datec' =>array('type'=>'datetime', 'label'=>'DateCreation', 'enabled'=>1, 'visible'=>-1, 'position'=>55),
		'datep' =>array('type'=>'date', 'label'=>'Date', 'enabled'=>1, 'visible'=>-1, 'position'=>60),
		'fin_validite' =>array('type'=>'datetime', 'label'=>'DateEnd', 'enabled'=>1, 'visible'=>-1, 'position'=>65),
		'date_valid' =>array('type'=>'datetime', 'label'=>'DateValidation', 'enabled'=>1, 'visible'=>-1, 'position'=>70),
		'date_cloture' =>array('type'=>'datetime', 'label'=>'DateClosing', 'enabled'=>1, 'visible'=>-1, 'position'=>75),
		'fk_user_author' =>array('type'=>'integer:User:user/class/user.class.php', 'label'=>'Fk user author', 'enabled'=>1, 'visible'=>-1, 'position'=>80),
		'fk_user_modif' =>array('type'=>'integer:User:user/class/user.class.php', 'label'=>'UserModif', 'enabled'=>1, 'visible'=>-2, 'notnull'=>-1, 'position'=>85),
		'fk_user_valid' =>array('type'=>'integer:User:user/class/user.class.php', 'label'=>'UserValidation', 'enabled'=>1, 'visible'=>-1, 'position'=>90),
		'fk_user_cloture' =>array('type'=>'integer:User:user/class/user.class.php', 'label'=>'Fk user cloture', 'enabled'=>1, 'visible'=>-1, 'position'=>95),
		'price' =>array('type'=>'double', 'label'=>'Price', 'enabled'=>1, 'visible'=>-1, 'position'=>105),
		'remise_percent' =>array('type'=>'double', 'label'=>'RelativeDiscount', 'enabled'=>1, 'visible'=>-1, 'position'=>110),
		//'remise_absolue' =>array('type'=>'double', 'label'=>'CustomerRelativeDiscount', 'enabled'=>1, 'visible'=>-1, 'position'=>115),
		//'remise' =>array('type'=>'double', 'label'=>'Remise', 'enabled'=>1, 'visible'=>-1, 'position'=>120),
		'total_ht' =>array('type'=>'double(24,8)', 'label'=>'TotalHT', 'enabled'=>1, 'visible'=>-1, 'position'=>125, 'isameasure'=>1),
		'total_tva' =>array('type'=>'double(24,8)', 'label'=>'VAT', 'enabled'=>1, 'visible'=>-1, 'position'=>130, 'isameasure'=>1),
		'localtax1' =>array('type'=>'double(24,8)', 'label'=>'LocalTax1', 'enabled'=>1, 'visible'=>-1, 'position'=>135, 'isameasure'=>1),
		'localtax2' =>array('type'=>'double(24,8)', 'label'=>'LocalTax2', 'enabled'=>1, 'visible'=>-1, 'position'=>140, 'isameasure'=>1),
		'total_ttc' =>array('type'=>'double(24,8)', 'label'=>'TotalTTC', 'enabled'=>1, 'visible'=>-1, 'position'=>145, 'isameasure'=>1),
		'fk_account' =>array('type'=>'integer', 'label'=>'BankAccount', 'enabled'=>'$conf->banque->enabled', 'visible'=>-1, 'position'=>150),
		'fk_currency' =>array('type'=>'varchar(3)', 'label'=>'Currency', 'enabled'=>1, 'visible'=>-1, 'position'=>155),
		'fk_cond_reglement' =>array('type'=>'integer', 'label'=>'PaymentTerm', 'enabled'=>1, 'visible'=>-1, 'position'=>160),
		'deposit_percent' =>array('type'=>'varchar(63)', 'label'=>'DepositPercent', 'enabled'=>1, 'visible'=>-1, 'position'=>161),
		'fk_mode_reglement' =>array('type'=>'integer', 'label'=>'PaymentMode', 'enabled'=>1, 'visible'=>-1, 'position'=>165),
		'note_private' =>array('type'=>'text', 'label'=>'NotePrivate', 'enabled'=>1, 'visible'=>0, 'position'=>170),
		'note_public' =>array('type'=>'text', 'label'=>'NotePublic', 'enabled'=>1, 'visible'=>0, 'position'=>175),
		'model_pdf' =>array('type'=>'varchar(255)', 'label'=>'PDFTemplate', 'enabled'=>1, 'visible'=>0, 'position'=>180),
		'date_livraison' =>array('type'=>'date', 'label'=>'DateDeliveryPlanned', 'enabled'=>1, 'visible'=>-1, 'position'=>185),
		'fk_shipping_method' =>array('type'=>'integer', 'label'=>'ShippingMethod', 'enabled'=>1, 'visible'=>-1, 'position'=>190),
		'fk_warehouse' =>array('type'=>'integer:Entrepot:product/stock/class/entrepot.class.php', 'label'=>'Fk warehouse', 'enabled'=>'$conf->stock->enabled', 'visible'=>-1, 'position'=>191),
		'fk_availability' =>array('type'=>'integer', 'label'=>'Availability', 'enabled'=>1, 'visible'=>-1, 'position'=>195),
		'fk_delivery_address' =>array('type'=>'integer', 'label'=>'DeliveryAddress', 'enabled'=>1, 'visible'=>0, 'position'=>200), // deprecated
		'fk_input_reason' =>array('type'=>'integer', 'label'=>'InputReason', 'enabled'=>1, 'visible'=>-1, 'position'=>205),
		'extraparams' =>array('type'=>'varchar(255)', 'label'=>'Extraparams', 'enabled'=>1, 'visible'=>-1, 'position'=>215),
		'fk_incoterms' =>array('type'=>'integer', 'label'=>'IncotermCode', 'enabled'=>'$conf->incoterm->enabled', 'visible'=>-1, 'position'=>220),
		'location_incoterms' =>array('type'=>'varchar(255)', 'label'=>'IncotermLabel', 'enabled'=>'$conf->incoterm->enabled', 'visible'=>-1, 'position'=>225),
		'fk_multicurrency' =>array('type'=>'integer', 'label'=>'MulticurrencyID', 'enabled'=>1, 'visible'=>-1, 'position'=>230),
		'multicurrency_code' =>array('type'=>'varchar(255)', 'label'=>'MulticurrencyCurrency', 'enabled'=>'isModEnabled("multicurrency")', 'visible'=>-1, 'position'=>235),
		'multicurrency_tx' =>array('type'=>'double(24,8)', 'label'=>'MulticurrencyRate', 'enabled'=>'isModEnabled("multicurrency")', 'visible'=>-1, 'position'=>240, 'isameasure'=>1),
		'multicurrency_total_ht' =>array('type'=>'double(24,8)', 'label'=>'MulticurrencyAmountHT', 'enabled'=>'isModEnabled("multicurrency")', 'visible'=>-1, 'position'=>245, 'isameasure'=>1),
		'multicurrency_total_tva' =>array('type'=>'double(24,8)', 'label'=>'MulticurrencyAmountVAT', 'enabled'=>'isModEnabled("multicurrency")', 'visible'=>-1, 'position'=>250, 'isameasure'=>1),
		'multicurrency_total_ttc' =>array('type'=>'double(24,8)', 'label'=>'MulticurrencyAmountTTC', 'enabled'=>'isModEnabled("multicurrency")', 'visible'=>-1, 'position'=>255, 'isameasure'=>1),
		'last_main_doc' =>array('type'=>'varchar(255)', 'label'=>'LastMainDoc', 'enabled'=>1, 'visible'=>-1, 'position'=>260),
		'fk_statut' =>array('type'=>'smallint(6)', 'label'=>'Status', 'enabled'=>1, 'visible'=>-1, 'notnull'=>1, 'position'=>500),
		'import_key' =>array('type'=>'varchar(14)', 'label'=>'ImportId', 'enabled'=>1, 'visible'=>-2, 'position'=>900),
	);
	// END MODULEBUILDER PROPERTIES

	/**
	 * Draft status
	 */
	const STATUS_DRAFT = 0;
	/**
	 * Validated status
	 */
	const STATUS_VALIDATED = 1;
	/**
	 * Signed quote
	 */
	const STATUS_SIGNED = 2;
	/**
	 * Not signed quote
	 */
	const STATUS_NOTSIGNED = 3;
	/**
	 * Billed or processed quote
	 */
	const STATUS_BILLED = 4; // Todo rename into STATUS_CLOSE ?


	/**
	 *	Constructor
	 *
	 *	@param      DoliDB	$db         Database handler
	 *	@param      int		$socid		Id third party
	 *	@param      int		$propalid   Id proposal
	 */
	public function __construct($db, $socid = 0, $propalid = 0)
	{
		global $conf, $langs;

		$this->db = $db;

		$this->socid = $socid;
		$this->id = $propalid;

		$this->duree_validite = getDolGlobalInt('PROPALE_VALIDITY_DURATION', 0);
	}


	// phpcs:disable PEAR.NamingConventions.ValidFunctionName.ScopeNotCamelCaps
	/**
	 *  Add line into array ->lines
	 *  $this->thirdparty should be loaded
	 *
	 * 	@param  int		$idproduct       	Product Id to add
	 * 	@param  int		$qty             	Quantity
	 * 	@param  int		$remise_percent  	Discount effected on Product
	 *  @return	int							<0 if KO, >0 if OK
	 *
	 *	TODO	Replace calls to this function by generation objet Ligne
	 */
	public function add_product($idproduct, $qty, $remise_percent = 0)
	{
		// phpcs:enable
		global $conf, $mysoc;

		if (!$qty) {
			$qty = 1;
		}

		dol_syslog(get_class($this)."::add_product $idproduct, $qty, $remise_percent");
		if ($idproduct > 0) {
			$prod = new Product($this->db);
			$prod->fetch($idproduct);

			$productdesc = $prod->description;

			$tva_tx = get_default_tva($mysoc, $this->thirdparty, $prod->id);
			$tva_npr = get_default_npr($mysoc, $this->thirdparty, $prod->id);
			if (empty($tva_tx)) {
				$tva_npr = 0;
			}
			$vat_src_code = ''; // May be defined into tva_tx

			$localtax1_tx = get_localtax($tva_tx, 1, $mysoc, $this->thirdparty, $tva_npr);
			$localtax2_tx = get_localtax($tva_tx, 2, $mysoc, $this->thirdparty, $tva_npr);

			// multiprices
			if ($conf->global->PRODUIT_MULTIPRICES && $this->thirdparty->price_level) {
				$price = $prod->multiprices[$this->thirdparty->price_level];
			} else {
				$price = $prod->price;
			}

			$line = new PropaleLigne($this->db);

			$line->fk_product = $idproduct;
			$line->desc = $productdesc;
			$line->qty = $qty;
			$line->subprice = $price;
			$line->remise_percent = $remise_percent;
			$line->vat_src_code = $vat_src_code;
			$line->tva_tx = $tva_tx;
			$line->fk_unit = $prod->fk_unit;
			if ($tva_npr) {
				$line->info_bits = 1;
			}

			$this->lines[] = $line;
		}
	}

	// phpcs:disable PEAR.NamingConventions.ValidFunctionName.ScopeNotCamelCaps
	/**
	 *	Adding line of fixed discount in the proposal in DB
	 *
	 *	@param     int		$idremise			Id of fixed discount
	 *  @return    int          				>0 if OK, <0 if KO
	 */
	public function insert_discount($idremise)
	{
		// phpcs:enable
		global $langs;

		include_once DOL_DOCUMENT_ROOT.'/core/lib/price.lib.php';
		include_once DOL_DOCUMENT_ROOT.'/core/class/discount.class.php';

		$this->db->begin();

		$remise = new DiscountAbsolute($this->db);
		$result = $remise->fetch($idremise);

		if ($result > 0) {
			if ($remise->fk_facture) {	// Protection against multiple submission
				$this->error = $langs->trans("ErrorDiscountAlreadyUsed");
				$this->db->rollback();
				return -5;
			}

			$line = new PropaleLigne($this->db);

			$this->line->context = $this->context;

			$line->fk_propal = $this->id;
			$line->fk_remise_except = $remise->id;
			$line->desc = $remise->description; // Description ligne
			$line->vat_src_code = $remise->vat_src_code;
			$line->tva_tx = $remise->tva_tx;
			$line->subprice = -$remise->amount_ht;
			$line->fk_product = 0; // Id produit predefined
			$line->qty = 1;
			$line->remise_percent = 0;
			$line->rang = -1;
			$line->info_bits = 2;

			// TODO deprecated
			$line->price = -$remise->amount_ht;

			$line->total_ht  = -$remise->amount_ht;
			$line->total_tva = -$remise->amount_tva;
			$line->total_ttc = -$remise->amount_ttc;

			$result = $line->insert();
			if ($result > 0) {
				$result = $this->update_price(1);
				if ($result > 0) {
					$this->db->commit();
					return 1;
				} else {
					$this->db->rollback();
					return -1;
				}
			} else {
				$this->error = $line->error;
				$this->errors = $line->errors;
				$this->db->rollback();
				return -2;
			}
		} else {
			$this->db->rollback();
			return -2;
		}
	}

	/**
	 *    	Add a proposal line into database (linked to product/service or not)
	 *      The parameters are already supposed to be appropriate and with final values to the call
	 *      of this method. Also, for the VAT rate, it must have already been defined
	 *      by whose calling the method get_default_tva (societe_vendeuse, societe_acheteuse, '' product)
	 *      and desc must already have the right value (it's up to the caller to manage multilanguage)
	 *
	 * 		@param    	string		$desc				Description of line
	 * 		@param    	float		$pu_ht				Unit price
	 * 		@param    	float		$qty             	Quantity
	 * 		@param    	float		$txtva           	Force Vat rate, -1 for auto (Can contain the vat_src_code too with syntax '9.9 (CODE)')
	 * 		@param		float		$txlocaltax1		Local tax 1 rate (deprecated, use instead txtva with code inside)
	 *  	@param		float		$txlocaltax2		Local tax 2 rate (deprecated, use instead txtva with code inside)
	 *		@param    	int			$fk_product      	Product/Service ID predefined
	 * 		@param    	float		$remise_percent  	Pourcentage de remise de la ligne
	 * 		@param    	string		$price_base_type	HT or TTC
	 * 		@param    	float		$pu_ttc             Prix unitaire TTC
	 * 		@param    	int			$info_bits			Bits for type of lines
	 *      @param      int			$type               Type of line (0=product, 1=service). Not used if fk_product is defined, the type of product is used.
	 *      @param      int			$rang               Position of line
	 *      @param		int			$special_code		Special code (also used by externals modules!)
	 *      @param		int			$fk_parent_line		Id of parent line
	 *      @param		int			$fk_fournprice		Id supplier price
	 *      @param		int			$pa_ht				Buying price without tax
	 *      @param		string		$label				???
	 *		@param      int			$date_start       	Start date of the line
	 *		@param      int			$date_end         	End date of the line
	 *      @param		array		$array_options		extrafields array
	 * 		@param 		string		$fk_unit 			Code of the unit to use. Null to use the default one
	 *      @param		string		$origin				Depend on global conf MAIN_CREATEFROM_KEEP_LINE_ORIGIN_INFORMATION can be 'orderdet', 'propaldet'..., else 'order','propal,'....
	 *      @param		int			$origin_id			Depend on global conf MAIN_CREATEFROM_KEEP_LINE_ORIGIN_INFORMATION can be Id of origin object (aka line id), else object id
	 * 		@param		double		$pu_ht_devise		Unit price in currency
	 * 		@param		int    		$fk_remise_except	Id discount if line is from a discount
	 *  	@param		int			$noupdateafterinsertline	No update after insert of line
	 *    	@return    	int         	    			>0 if OK, <0 if KO
	 *    	@see       	add_product()
	 */
	public function addline($desc, $pu_ht, $qty, $txtva, $txlocaltax1 = 0.0, $txlocaltax2 = 0.0, $fk_product = 0, $remise_percent = 0.0, $price_base_type = 'HT', $pu_ttc = 0.0, $info_bits = 0, $type = 0, $rang = -1, $special_code = 0, $fk_parent_line = 0, $fk_fournprice = 0, $pa_ht = 0, $label = '', $date_start = '', $date_end = '', $array_options = 0, $fk_unit = null, $origin = '', $origin_id = 0, $pu_ht_devise = 0, $fk_remise_except = 0, $noupdateafterinsertline = 0)
	{
		global $mysoc, $conf, $langs;

		dol_syslog(get_class($this)."::addline propalid=$this->id, desc=$desc, pu_ht=$pu_ht, qty=$qty, txtva=$txtva, fk_product=$fk_product, remise_except=$remise_percent, price_base_type=$price_base_type, pu_ttc=$pu_ttc, info_bits=$info_bits, type=$type, fk_remise_except=".$fk_remise_except);

		if ($this->statut == self::STATUS_DRAFT) {
			include_once DOL_DOCUMENT_ROOT.'/core/lib/price.lib.php';

			// Clean parameters
			if (empty($remise_percent)) {
				$remise_percent = 0;
			}
			if (empty($qty)) {
				$qty = 0;
			}
			if (empty($info_bits)) {
				$info_bits = 0;
			}
			if (empty($rang)) {
				$rang = 0;
			}
			if (empty($fk_parent_line) || $fk_parent_line < 0) {
				$fk_parent_line = 0;
			}

			$remise_percent = price2num($remise_percent);
			$qty = price2num($qty);
			$pu_ht = price2num($pu_ht);
			$pu_ht_devise = price2num($pu_ht_devise);
			$pu_ttc = price2num($pu_ttc);
			if (!preg_match('/\((.*)\)/', $txtva)) {
				$txtva = price2num($txtva); // $txtva can have format '5,1' or '5.1' or '5.1(XXX)', we must clean only if '5,1'
			}
			$txlocaltax1 = price2num($txlocaltax1);
			$txlocaltax2 = price2num($txlocaltax2);
			$pa_ht = price2num($pa_ht);
			if ($price_base_type == 'HT') {
				$pu = $pu_ht;
			} else {
				$pu = $pu_ttc;
			}

			// Check parameters
			if ($type < 0) {
				return -1;
			}

			if ($date_start && $date_end && $date_start > $date_end) {
				$langs->load("errors");
				$this->error = $langs->trans('ErrorStartDateGreaterEnd');
				return -1;
			}

			$this->db->begin();

			$product_type = $type;
			if (!empty($fk_product) && $fk_product > 0) {
				$product = new Product($this->db);
				$result = $product->fetch($fk_product);
				$product_type = $product->type;

				if (!empty($conf->global->STOCK_MUST_BE_ENOUGH_FOR_PROPOSAL) && $product_type == 0 && $product->stock_reel < $qty) {
					$langs->load("errors");
					$this->error = $langs->trans('ErrorStockIsNotEnoughToAddProductOnProposal', $product->ref);
					$this->db->rollback();
					return -3;
				}
			}

			// Calcul du total TTC et de la TVA pour la ligne a partir de
			// qty, pu, remise_percent et txtva
			// TRES IMPORTANT: C'est au moment de l'insertion ligne qu'on doit stocker
			// la part ht, tva et ttc, et ce au niveau de la ligne qui a son propre taux tva.

			$localtaxes_type = getLocalTaxesFromRate($txtva, 0, $this->thirdparty, $mysoc);

			// Clean vat code
			$reg = array();
			$vat_src_code = '';
			$reg = array();
			if (preg_match('/\((.*)\)/', $txtva, $reg)) {
				$vat_src_code = $reg[1];
				$txtva = preg_replace('/\s*\(.*\)/', '', $txtva); // Remove code into vatrate.
			}

			$tabprice = calcul_price_total($qty, $pu, $remise_percent, $txtva, $txlocaltax1, $txlocaltax2, 0, $price_base_type, $info_bits, $product_type, $mysoc, $localtaxes_type, 100, $this->multicurrency_tx, $pu_ht_devise);

			$total_ht  = $tabprice[0];
			$total_tva = $tabprice[1];
			$total_ttc = $tabprice[2];
			$total_localtax1 = $tabprice[9];
			$total_localtax2 = $tabprice[10];
			$pu_ht  = $tabprice[3];
			$pu_tva = $tabprice[4];
			$pu_ttc = $tabprice[5];

			// MultiCurrency
			$multicurrency_total_ht  = $tabprice[16];
			$multicurrency_total_tva = $tabprice[17];
			$multicurrency_total_ttc = $tabprice[18];
			$pu_ht_devise = $tabprice[19];

			// Rang to use
			$ranktouse = $rang;
			if ($ranktouse == -1) {
				$rangmax = $this->line_max($fk_parent_line);
				$ranktouse = $rangmax + 1;
			}

			// TODO A virer
			// Anciens indicateurs: $price, $remise (a ne plus utiliser)
			$price = $pu;
			$remise = 0;
			if ($remise_percent > 0) {
				$remise = round(($pu * $remise_percent / 100), 2);
				$price = $pu - $remise;
			}

			// Insert line
			$this->line = new PropaleLigne($this->db);

			$this->line->context = $this->context;

			$this->line->fk_propal = $this->id;
			$this->line->label = $label;
			$this->line->desc = $desc;
			$this->line->qty = $qty;

			$this->line->vat_src_code = $vat_src_code;
			$this->line->tva_tx = $txtva;
			$this->line->localtax1_tx = ($total_localtax1 ? $localtaxes_type[1] : 0);
			$this->line->localtax2_tx = ($total_localtax2 ? $localtaxes_type[3] : 0);
			$this->line->localtax1_type = empty($localtaxes_type[0]) ? '' : $localtaxes_type[0];
			$this->line->localtax2_type = empty($localtaxes_type[2]) ? '' : $localtaxes_type[2];
			$this->line->fk_product = $fk_product;
			$this->line->product_type = $type;
			$this->line->fk_remise_except = $fk_remise_except;
			$this->line->remise_percent = $remise_percent;
			$this->line->subprice = $pu_ht;
			$this->line->rang = $ranktouse;
			$this->line->info_bits = $info_bits;
			$this->line->total_ht = $total_ht;
			$this->line->total_tva = $total_tva;
			$this->line->total_localtax1 = $total_localtax1;
			$this->line->total_localtax2 = $total_localtax2;
			$this->line->total_ttc = $total_ttc;
			$this->line->special_code = $special_code;
			$this->line->fk_parent_line = $fk_parent_line;
			$this->line->fk_unit = $fk_unit;

			$this->line->date_start = $date_start;
			$this->line->date_end = $date_end;

			$this->line->fk_fournprice = $fk_fournprice;
			$this->line->pa_ht = $pa_ht;

			$this->line->origin_id = $origin_id;
			$this->line->origin = $origin;

			// Multicurrency
			$this->line->fk_multicurrency = $this->fk_multicurrency;
			$this->line->multicurrency_code = $this->multicurrency_code;
			$this->line->multicurrency_subprice		= $pu_ht_devise;
			$this->line->multicurrency_total_ht 	= $multicurrency_total_ht;
			$this->line->multicurrency_total_tva 	= $multicurrency_total_tva;
			$this->line->multicurrency_total_ttc 	= $multicurrency_total_ttc;

			// Mise en option de la ligne
			if (empty($qty) && empty($special_code)) {
				$this->line->special_code = 3;
			}

			// TODO deprecated
			$this->line->price = $price;

			if (is_array($array_options) && count($array_options) > 0) {
				$this->line->array_options = $array_options;
			}

			$result = $this->line->insert();
			if ($result > 0) {
				// Reorder if child line
				if (!empty($fk_parent_line)) {
					$this->line_order(true, 'DESC');
				} elseif ($ranktouse > 0 && $ranktouse <= count($this->lines)) { // Update all rank of all other lines
					$linecount = count($this->lines);
					for ($ii = $ranktouse; $ii <= $linecount; $ii++) {
						$this->updateRangOfLine($this->lines[$ii - 1]->id, $ii + 1);
					}
				}

				// Mise a jour informations denormalisees au niveau de la propale meme
				if (empty($noupdateafterinsertline)) {
					$result = $this->update_price(1, 'auto', 0, $mysoc); // This method is designed to add line from user input so total calculation must be done using 'auto' mode.
				}

				if ($result > 0) {
					$this->db->commit();
					return $this->line->id;
				} else {
					$this->error = $this->db->error();
					$this->db->rollback();
					return -1;
				}
			} else {
				$this->error = $this->line->error;
				$this->errors = $this->line->errors;
				$this->db->rollback();
				return -2;
			}
		} else {
			dol_syslog(get_class($this)."::addline status of proposal must be Draft to allow use of ->addline()", LOG_ERR);
			return -3;
		}
	}


	/**
	 *  Update a proposal line
	 *
	 *  @param      int			$rowid           	Id of line
	 *  @param      float		$pu		     	  	Unit price (HT or TTC depending on price_base_type)
	 *  @param      float		$qty            	Quantity
	 *  @param      float		$remise_percent  	Discount on line
	 *  @param      float		$txtva	          	VAT Rate (Can be '1.23' or '1.23 (ABC)')
	 * 	@param	  	float		$txlocaltax1		Local tax 1 rate
	 *  @param	  	float		$txlocaltax2		Local tax 2 rate
	 *  @param      string		$desc            	Description
	 *	@param	  	string		$price_base_type	HT or TTC
	 *	@param      int			$info_bits        	Miscellaneous informations
	 *	@param		int			$special_code		Special code (also used by externals modules!)
	 * 	@param		int			$fk_parent_line		Id of parent line (0 in most cases, used by modules adding sublevels into lines).
	 * 	@param		int			$skip_update_total	Keep fields total_xxx to 0 (used for special lines by some modules)
	 *  @param		int			$fk_fournprice		Id of origin supplier price
	 *  @param		int			$pa_ht				Price (without tax) of product when it was bought
	 *  @param		string		$label				???
	 *  @param		int			$type				0/1=Product/service
	 *	@param      int			$date_start       	Start date of the line
	 *	@param      int			$date_end         	End date of the line
	 *  @param		array		$array_options		extrafields array
	 * 	@param 		string		$fk_unit 			Code of the unit to use. Null to use the default one
	 * 	@param		double		$pu_ht_devise		Unit price in currency
	 * 	@param		int			$notrigger			disable line update trigger
	 * @param       integer $rang   line rank
	 *  @return     int     		        		0 if OK, <0 if KO
	 */
	public function updateline($rowid, $pu, $qty, $remise_percent, $txtva, $txlocaltax1 = 0.0, $txlocaltax2 = 0.0, $desc = '', $price_base_type = 'HT', $info_bits = 0, $special_code = 0, $fk_parent_line = 0, $skip_update_total = 0, $fk_fournprice = 0, $pa_ht = 0, $label = '', $type = 0, $date_start = '', $date_end = '', $array_options = 0, $fk_unit = null, $pu_ht_devise = 0, $notrigger = 0, $rang = 0)
	{
		global $mysoc, $langs;

		dol_syslog(get_class($this)."::updateLine rowid=$rowid, pu=$pu, qty=$qty, remise_percent=$remise_percent,
        txtva=$txtva, desc=$desc, price_base_type=$price_base_type, info_bits=$info_bits, special_code=$special_code, fk_parent_line=$fk_parent_line, pa_ht=$pa_ht, type=$type, date_start=$date_start, date_end=$date_end");
		include_once DOL_DOCUMENT_ROOT.'/core/lib/price.lib.php';

		// Clean parameters
		$remise_percent = price2num($remise_percent);
		$qty = price2num($qty);
		$pu = price2num($pu);
		$pu_ht_devise = price2num($pu_ht_devise);
		if (!preg_match('/\((.*)\)/', $txtva)) {
			$txtva = price2num($txtva); // $txtva can have format '5.0(XXX)' or '5'
		}
		$txlocaltax1 = price2num($txlocaltax1);
		$txlocaltax2 = price2num($txlocaltax2);
		$pa_ht = price2num($pa_ht);
		if (empty($qty) && empty($special_code)) {
			$special_code = 3; // Set option tag
		}
		if (!empty($qty) && $special_code == 3) {
			$special_code = 0; // Remove option tag
		}
		if (empty($type)) {
			$type = 0;
		}

		if ($date_start && $date_end && $date_start > $date_end) {
			$langs->load("errors");
			$this->error = $langs->trans('ErrorStartDateGreaterEnd');
			return -1;
		}

		if ($this->statut == self::STATUS_DRAFT) {
			$this->db->begin();

			// Calcul du total TTC et de la TVA pour la ligne a partir de
			// qty, pu, remise_percent et txtva
			// TRES IMPORTANT: C'est au moment de l'insertion ligne qu'on doit stocker
			// la part ht, tva et ttc, et ce au niveau de la ligne qui a son propre taux tva.

			$localtaxes_type = getLocalTaxesFromRate($txtva, 0, $this->thirdparty, $mysoc);

			// Clean vat code
			$reg = array();
			$vat_src_code = '';
			if (preg_match('/\((.*)\)/', $txtva, $reg)) {
				$vat_src_code = $reg[1];
				$txtva = preg_replace('/\s*\(.*\)/', '', $txtva); // Remove code into vatrate.
			}

			// TODO Implement  if (getDolGlobalInt('MAIN_UNIT_PRICE_WITH_TAX_IS_FOR_ALL_TAXES')) ?

			$tabprice = calcul_price_total($qty, $pu, $remise_percent, $txtva, $txlocaltax1, $txlocaltax2, 0, $price_base_type, $info_bits, $type, $mysoc, $localtaxes_type, 100, $this->multicurrency_tx, $pu_ht_devise);
			$total_ht  = $tabprice[0];
			$total_tva = $tabprice[1];
			$total_ttc = $tabprice[2];
			$total_localtax1 = $tabprice[9];
			$total_localtax2 = $tabprice[10];
			$pu_ht  = $tabprice[3];
			$pu_tva = $tabprice[4];
			$pu_ttc = $tabprice[5];

			// MultiCurrency
			$multicurrency_total_ht  = $tabprice[16];
			$multicurrency_total_tva = $tabprice[17];
			$multicurrency_total_ttc = $tabprice[18];
			$pu_ht_devise = $tabprice[19];

			// Anciens indicateurs: $price, $remise (a ne plus utiliser)
			$price = $pu;
			$remise = 0;
			if ($remise_percent > 0) {
				$remise = round(($pu * $remise_percent / 100), 2);
				$price = $pu - $remise;
			}

			//Fetch current line from the database and then clone the object and set it in $oldline property
			$line = new PropaleLigne($this->db);
			$line->fetch($rowid);

			$staticline = clone $line;

			$line->oldline = $staticline;
			$this->line = $line;
			$this->line->context = $this->context;
			$this->line->rang = $rang;

			// Reorder if fk_parent_line change
			if (!empty($fk_parent_line) && !empty($staticline->fk_parent_line) && $fk_parent_line != $staticline->fk_parent_line) {
				$rangmax = $this->line_max($fk_parent_line);
				$this->line->rang = $rangmax + 1;
			}

			$this->line->id = $rowid;
			$this->line->label = $label;
			$this->line->desc = $desc;
			$this->line->qty = $qty;
			$this->line->product_type		= $type;
			$this->line->vat_src_code		= $vat_src_code;
			$this->line->tva_tx = $txtva;
			$this->line->localtax1_tx		= $txlocaltax1;
			$this->line->localtax2_tx		= $txlocaltax2;
			$this->line->localtax1_type		= $localtaxes_type[0];
			$this->line->localtax2_type		= $localtaxes_type[2];
			$this->line->remise_percent		= $remise_percent;
			$this->line->subprice			= $pu_ht;
			$this->line->info_bits			= $info_bits;

			$this->line->total_ht			= $total_ht;
			$this->line->total_tva			= $total_tva;
			$this->line->total_localtax1	= $total_localtax1;
			$this->line->total_localtax2	= $total_localtax2;
			$this->line->total_ttc			= $total_ttc;
			$this->line->special_code = $special_code;
			$this->line->fk_parent_line		= $fk_parent_line;
			$this->line->skip_update_total = $skip_update_total;
			$this->line->fk_unit = $fk_unit;

			$this->line->fk_fournprice = $fk_fournprice;
			$this->line->pa_ht = $pa_ht;

			$this->line->date_start = $date_start;
			$this->line->date_end = $date_end;

			if (is_array($array_options) && count($array_options) > 0) {
				// We replace values in this->line->array_options only for entries defined into $array_options
				foreach ($array_options as $key => $value) {
					$this->line->array_options[$key] = $array_options[$key];
				}
			}

			// Multicurrency
			$this->line->multicurrency_subprice		= $pu_ht_devise;
			$this->line->multicurrency_total_ht 	= $multicurrency_total_ht;
			$this->line->multicurrency_total_tva 	= $multicurrency_total_tva;
			$this->line->multicurrency_total_ttc 	= $multicurrency_total_ttc;

			$result = $this->line->update($notrigger);
			if ($result > 0) {
				// Reorder if child line
				if (!empty($fk_parent_line)) {
					$this->line_order(true, 'DESC');
				}

				$this->update_price(1);

				$this->fk_propal = $this->id;
				$this->rowid = $rowid;

				$this->db->commit();
				return $result;
			} else {
				$this->error = $this->line->error;
				$this->errors = $this->line->errors;
				$this->db->rollback();
				return -1;
			}
		} else {
			dol_syslog(get_class($this)."::updateline Erreur -2 Propal en mode incompatible pour cette action");
			return -2;
		}
	}


	/**
	 *  Delete detail line
	 *
	 *  @param		int		$lineid			Id of line to delete
	 *  @return     int         			>0 if OK, <0 if KO
	 */
	public function deleteline($lineid)
	{
		global $user;

		if ($this->statut == self::STATUS_DRAFT) {
			$this->db->begin();

			$line = new PropaleLigne($this->db);

			// For triggers
			$line->fetch($lineid);

			if ($line->delete($user) > 0) {
				$this->update_price(1);

				$this->db->commit();
				return 1;
			} else {
				$this->error = $line->error;
				$this->errors = $line->errors;
				$this->db->rollback();
				return -1;
			}
		} else {
			$this->error = 'ErrorDeleteLineNotAllowedByObjectStatus';
			return -2;
		}
	}


	/**
	 *  Create commercial proposal into database
	 * 	this->ref can be set or empty. If empty, we will use "(PROVid)"
	 *
	 * 	@param		User	$user		User that create
	 * 	@param		int		$notrigger	1=Does not execute triggers, 0= execute triggers
	 *  @return     int     			<0 if KO, >=0 if OK
	 */
	public function create($user, $notrigger = 0)
	{
		global $conf, $hookmanager, $mysoc;
		$error = 0;

		$now = dol_now();

		// Clean parameters
		if (empty($this->date)) {
			$this->date = $this->datep;
		}
		$this->fin_validite = $this->date + ($this->duree_validite * 24 * 3600);
		if (empty($this->availability_id)) {
			$this->availability_id = 0;
		}
		if (empty($this->demand_reason_id)) {
			$this->demand_reason_id = 0;
		}

		// Multicurrency (test on $this->multicurrency_tx because we should take the default rate only if not using origin rate)
		if (!empty($this->multicurrency_code) && empty($this->multicurrency_tx)) {
			list($this->fk_multicurrency, $this->multicurrency_tx) = MultiCurrency::getIdAndTxFromCode($this->db, $this->multicurrency_code, $this->date);
		} else {
			$this->fk_multicurrency = MultiCurrency::getIdFromCode($this->db, $this->multicurrency_code);
		}
		if (empty($this->fk_multicurrency)) {
			$this->multicurrency_code = $conf->currency;
			$this->fk_multicurrency = 0;
			$this->multicurrency_tx = 1;
		}

		// Set tmp vars
		$delivery_date = empty($this->delivery_date) ? $this->date_livraison : $this->delivery_date;

		dol_syslog(get_class($this)."::create");

		// Check parameters
		$result = $this->fetch_thirdparty();
		if ($result < 0) {
			$this->error = "Failed to fetch company";
			dol_syslog(get_class($this)."::create ".$this->error, LOG_ERR);
			return -3;
		}

		// Check parameters
		if (!empty($this->ref)) {	// We check that ref is not already used
			$result = self::isExistingObject($this->element, 0, $this->ref); // Check ref is not yet used
			if ($result > 0) {
				$this->error = 'ErrorRefAlreadyExists';
				dol_syslog(get_class($this)."::create ".$this->error, LOG_WARNING);
				$this->db->rollback();
				return -1;
			}
		}

		if (empty($this->date)) {
			$this->error = "Date of proposal is required";
			dol_syslog(get_class($this)."::create ".$this->error, LOG_ERR);
			return -4;
		}


		$this->db->begin();

		// Insert into database
		$sql = "INSERT INTO ".MAIN_DB_PREFIX."propal (";
		$sql .= "fk_soc";
		$sql .= ", price";
		$sql .= ", remise";
		$sql .= ", remise_percent";
		$sql .= ", remise_absolue";
		$sql .= ", total_tva";
		$sql .= ", total_ttc";
		$sql .= ", datep";
		$sql .= ", datec";
		$sql .= ", ref";
		$sql .= ", fk_user_author";
		$sql .= ", note_private";
		$sql .= ", note_public";
		$sql .= ", model_pdf";
		$sql .= ", fin_validite";
		$sql .= ", fk_cond_reglement";
		$sql .= ", deposit_percent";
		$sql .= ", fk_mode_reglement";
		$sql .= ", fk_account";
		$sql .= ", ref_client";
		$sql .= ", ref_ext";
		$sql .= ", date_livraison";
		$sql .= ", fk_shipping_method";
		$sql .= ", fk_warehouse";
		$sql .= ", fk_availability";
		$sql .= ", fk_input_reason";
		$sql .= ", fk_projet";
		$sql .= ", fk_incoterms";
		$sql .= ", location_incoterms";
		$sql .= ", entity";
		$sql .= ", fk_multicurrency";
		$sql .= ", multicurrency_code";
		$sql .= ", multicurrency_tx";
		$sql .= ") ";
		$sql .= " VALUES (";
		$sql .= $this->socid;
		$sql .= ", 0";
		$sql .= ", ".((float) $this->remise);												// deprecated
		$sql .= ", ".($this->remise_percent ? ((float) $this->remise_percent) : 'NULL');
		$sql .= ", ".($this->remise_absolue ? ((float) $this->remise_absolue) : 'NULL');	// deprecated
		$sql .= ", 0";
		$sql .= ", 0";
		$sql .= ", '".$this->db->idate($this->date)."'";
		$sql .= ", '".$this->db->idate($now)."'";
		$sql .= ", '(PROV)'";
		$sql .= ", ".($user->id > 0 ? ((int) $user->id) : "NULL");
		$sql .= ", '".$this->db->escape($this->note_private)."'";
		$sql .= ", '".$this->db->escape($this->note_public)."'";
		$sql .= ", '".$this->db->escape($this->model_pdf)."'";
		$sql .= ", ".($this->fin_validite != '' ? "'".$this->db->idate($this->fin_validite)."'" : "NULL");
		$sql .= ", ".($this->cond_reglement_id > 0 ? ((int) $this->cond_reglement_id) : 'NULL');
		$sql .= ", ".(!empty($this->deposit_percent) ? "'".$this->db->escape($this->deposit_percent)."'" : 'NULL');
		$sql .= ", ".($this->mode_reglement_id > 0 ? ((int) $this->mode_reglement_id) : 'NULL');
		$sql .= ", ".($this->fk_account > 0 ? ((int) $this->fk_account) : 'NULL');
		$sql .= ", '".$this->db->escape($this->ref_client)."'";
		$sql .= ", '".$this->db->escape($this->ref_ext)."'";
		$sql .= ", ".(empty($delivery_date) ? "NULL" : "'".$this->db->idate($delivery_date)."'");
		$sql .= ", ".($this->shipping_method_id > 0 ? $this->shipping_method_id : 'NULL');
		$sql .= ", ".($this->warehouse_id > 0 ? $this->warehouse_id : 'NULL');
		$sql .= ", ".$this->availability_id;
		$sql .= ", ".$this->demand_reason_id;
		$sql .= ", ".($this->fk_project ? $this->fk_project : "null");
		$sql .= ", ".(int) $this->fk_incoterms;
		$sql .= ", '".$this->db->escape($this->location_incoterms)."'";
		$sql .= ", ".setEntity($this);
		$sql .= ", ".(int) $this->fk_multicurrency;
		$sql .= ", '".$this->db->escape($this->multicurrency_code)."'";
		$sql .= ", ".(double) $this->multicurrency_tx;
		$sql .= ")";

		dol_syslog(get_class($this)."::create", LOG_DEBUG);
		$resql = $this->db->query($sql);
		if ($resql) {
			$this->id = $this->db->last_insert_id(MAIN_DB_PREFIX."propal");

			if ($this->id) {
				$this->ref = '(PROV'.$this->id.')';
				$sql = 'UPDATE '.MAIN_DB_PREFIX."propal SET ref='".$this->db->escape($this->ref)."' WHERE rowid=".((int) $this->id);

				dol_syslog(get_class($this)."::create", LOG_DEBUG);
				$resql = $this->db->query($sql);
				if (!$resql) {
					$error++;
				}

				if (!empty($this->linkedObjectsIds) && empty($this->linked_objects)) {	// To use new linkedObjectsIds instead of old linked_objects
					$this->linked_objects = $this->linkedObjectsIds; // TODO Replace linked_objects with linkedObjectsIds
				}

				// Add object linked
				if (!$error && $this->id && !empty($this->linked_objects) && is_array($this->linked_objects)) {
					foreach ($this->linked_objects as $origin => $tmp_origin_id) {
						if (is_array($tmp_origin_id)) {       // New behaviour, if linked_object can have several links per type, so is something like array('contract'=>array(id1, id2, ...))
							foreach ($tmp_origin_id as $origin_id) {
								$ret = $this->add_object_linked($origin, $origin_id);
								if (!$ret) {
									$this->error = $this->db->lasterror();
									$error++;
								}
							}
						} else // Old behaviour, if linked_object has only one link per type, so is something like array('contract'=>id1))
						{
							$origin_id = $tmp_origin_id;
							$ret = $this->add_object_linked($origin, $origin_id);
							if (!$ret) {
								$this->error = $this->db->lasterror();
								$error++;
							}
						}
					}
				}

				/*
				 *  Insertion du detail des produits dans la base
				 *  Insert products detail in database
				 */
				if (!$error) {
					$fk_parent_line = 0;
					$num = count($this->lines);

					for ($i = 0; $i < $num; $i++) {
						if (!is_object($this->lines[$i])) {	// If this->lines is not array of objects, coming from REST API
							// Convert into object this->lines[$i].
							$line = (object) $this->lines[$i];
						} else {
							$line = $this->lines[$i];
						}
						// Reset fk_parent_line for line that are not child lines or special product
						if (($line->product_type != 9 && empty($line->fk_parent_line)) || $line->product_type == 9) {
							$fk_parent_line = 0;
						}
						// Complete vat rate with code
						$vatrate = $line->tva_tx;
						if ($line->vat_src_code && !preg_match('/\(.*\)/', $vatrate)) {
							$vatrate .= ' ('.$line->vat_src_code.')';
						}

						if (!empty($conf->global->MAIN_CREATEFROM_KEEP_LINE_ORIGIN_INFORMATION)) {
							$originid = $line->origin_id;
							$origintype = $line->origin;
						} else {
							$originid = $line->id;
							$origintype = $this->element;
						}

						$result = $this->addline(
							$line->desc,
							$line->subprice,
							$line->qty,
							$vatrate,
							$line->localtax1_tx,
							$line->localtax2_tx,
							$line->fk_product,
							$line->remise_percent,
							'HT',
							0,
							$line->info_bits,
							$line->product_type,
							$line->rang,
							$line->special_code,
							$fk_parent_line,
							$line->fk_fournprice,
							$line->pa_ht,
							$line->label,
							$line->date_start,
							$line->date_end,
							$line->array_options,
							$line->fk_unit,
							$origintype,
							$originid,
							0,
							0,
							1
						);

						if ($result < 0) {
							$error++;
							$this->error = $this->db->error;
							dol_print_error($this->db);
							break;
						}

						// Set the id on created row
						$line->id = $result;

						// Defined the new fk_parent_line
						if ($result > 0 && $line->product_type == 9) {
							$fk_parent_line = $result;
						}
					}
				}

				// Set delivery address
				/*if (! $error && $this->fk_delivery_address)
				{
					$sql = "UPDATE ".MAIN_DB_PREFIX."propal";
					$sql.= " SET fk_delivery_address = ".((int) $this->fk_delivery_address);
					$sql.= " WHERE ref = '".$this->db->escape($this->ref)."'";
					$sql.= " AND entity = ".setEntity($this);

					$result=$this->db->query($sql);
				}*/

				if (!$error) {
					// Mise a jour infos denormalisees
					$resql = $this->update_price(1, 'auto', 0, $mysoc);
					if ($resql) {
						$action = 'update';

						// Actions on extra fields
						if (!$error) {
							$result = $this->insertExtraFields();
							if ($result < 0) {
								$error++;
							}
						}

						if (!$error && !$notrigger) {
							// Call trigger
							$result = $this->call_trigger('PROPAL_CREATE', $user);
							if ($result < 0) {
								$error++;
							}
							// End call triggers
						}
					} else {
						$this->error = $this->db->lasterror();
						$error++;
					}
				}
			} else {
				$this->error = $this->db->lasterror();
				$error++;
			}

			if (!$error) {
				$this->db->commit();
				dol_syslog(get_class($this)."::create done id=".$this->id);
				return $this->id;
			} else {
				$this->db->rollback();
				return -2;
			}
		} else {
			$this->error = $this->db->lasterror();
			$this->db->rollback();
			return -1;
		}
	}

	/**
	 *		Load an object from its id and create a new one in database
	 *
	 *      @param	    User	$user		    User making the clone
	 *		@param		int		$socid			Id of thirdparty
	 *		@param		int		$forceentity	Entity id to force
	 *		@param		bool	$update_prices	[=false] Update prices if true
	 * 	 	@return		int						New id of clone
	 */
	public function createFromClone(User $user, $socid = 0, $forceentity = null, $update_prices = false)
	{
		global $conf, $hookmanager, $mysoc;

		dol_include_once('/projet/class/project.class.php');

		$error = 0;
		$now = dol_now();

		dol_syslog(__METHOD__, LOG_DEBUG);

		$object = new self($this->db);

		$this->db->begin();

		// Load source object
		$object->fetch($this->id);

		$objsoc = new Societe($this->db);

		// Change socid if needed
		if (!empty($socid) && $socid != $object->socid) {
			if ($objsoc->fetch($socid) > 0) {
				$object->socid = $objsoc->id;
				$object->cond_reglement_id	= (!empty($objsoc->cond_reglement_id) ? $objsoc->cond_reglement_id : 0);
				$object->deposit_percent = (!empty($objsoc->deposit_percent) ? $objsoc->deposit_percent : null);
				$object->mode_reglement_id	= (!empty($objsoc->mode_reglement_id) ? $objsoc->mode_reglement_id : 0);
				$object->fk_delivery_address = '';

				/*if (isModEnabled('project'))
				{
					$project = new Project($db);
					if ($this->fk_project > 0 && $project->fetch($this->fk_project)) {
						if ($project->socid <= 0) $clonedObj->fk_project = $this->fk_project;
						else $clonedObj->fk_project = '';
					} else {
						$clonedObj->fk_project = '';
					}
				}*/
				$object->fk_project = ''; // A cloned proposal is set by default to no project.
			}

			// reset ref_client
			$object->ref_client = '';

			// TODO Change product price if multi-prices
		} else {
			$objsoc->fetch($object->socid);
		}

		// update prices
		if ($update_prices === true) {
			if ($objsoc->id > 0 && !empty($object->lines)) {
				if (!empty($conf->global->PRODUIT_CUSTOMER_PRICES)) {
					// If price per customer
					require_once DOL_DOCUMENT_ROOT . '/product/class/productcustomerprice.class.php';
				}

				foreach ($object->lines as $line) {
					$line->id = 0;

					if ($line->fk_product > 0) {
						$prod = new Product($this->db);
						$res = $prod->fetch($line->fk_product);
						if ($res > 0) {
							$pu_ht = $prod->price;
							$tva_tx = get_default_tva($mysoc, $objsoc, $prod->id);
							$remise_percent = $objsoc->remise_percent;

							if (!empty($conf->global->PRODUIT_MULTIPRICES) && $objsoc->price_level > 0) {
								$pu_ht = $prod->multiprices[$objsoc->price_level];
								if (!empty($conf->global->PRODUIT_MULTIPRICES_USE_VAT_PER_LEVEL)) {  // using this option is a bug. kept for backward compatibility
									if (isset($prod->multiprices_tva_tx[$objsoc->price_level])) {
										$tva_tx = $prod->multiprices_tva_tx[$objsoc->price_level];
									}
								}
							} elseif (!empty($conf->global->PRODUIT_CUSTOMER_PRICES)) {
								$prodcustprice = new Productcustomerprice($this->db);
								$filter = array('t.fk_product' => $prod->id, 't.fk_soc' => $objsoc->id);
								$result = $prodcustprice->fetchAll('', '', 0, 0, $filter);
								if ($result) {
									// If there is some prices specific to the customer
									if (count($prodcustprice->lines) > 0) {
										$pu_ht = price($prodcustprice->lines[0]->price);
										$tva_tx = ($prodcustprice->lines[0]->default_vat_code ? $prodcustprice->lines[0]->tva_tx.' ('.$prodcustprice->lines[0]->default_vat_code.' )' : $prodcustprice->lines[0]->tva_tx);
										if ($prodcustprice->lines[0]->default_vat_code && !preg_match('/\(.*\)/', $tva_tx)) {
											$tva_tx .= ' ('.$prodcustprice->lines[0]->default_vat_code.')';
										}
									}
								}
							}

							$line->subprice = $pu_ht;
							$line->tva_tx = $tva_tx;
							$line->remise_percent = $remise_percent;
						}
					}
				}
			}
		}

		$object->id = 0;
		$object->ref = '';
		$object->entity = (!empty($forceentity) ? $forceentity : $object->entity);
		$object->statut = self::STATUS_DRAFT;

		// Clear fields
		$object->user_author = $user->id;
		$object->user_valid = 0;
		$object->date = $now;
		$object->datep = $now; // deprecated
		$object->fin_validite = $object->date + ($object->duree_validite * 24 * 3600);
		if (empty($conf->global->MAIN_KEEP_REF_CUSTOMER_ON_CLONING)) {
			$object->ref_client = '';
		}
		if (getDolGlobalInt('MAIN_DONT_KEEP_NOTE_ON_CLONING') == 1) {
			$object->note_private = '';
			$object->note_public = '';
		}
		// Create clone
		$object->context['createfromclone'] = 'createfromclone';
		$result = $object->create($user);
		if ($result < 0) {
			$this->error = $object->error;
			$this->errors = array_merge($this->errors, $object->errors);
			$error++;
		}

		if (!$error) {
			// copy internal contacts
			if ($object->copy_linked_contact($this, 'internal') < 0) {
				$error++;
			}
		}

		if (!$error) {
			// copy external contacts if same company
			if ($this->socid == $object->socid) {
				if ($object->copy_linked_contact($this, 'external') < 0) {
					$error++;
				}
			}
		}

		if (!$error) {
			// Hook of thirdparty module
			if (is_object($hookmanager)) {
				$parameters = array('objFrom'=>$this, 'clonedObj'=>$object);
				$action = '';
				$reshook = $hookmanager->executeHooks('createFrom', $parameters, $object, $action); // Note that $action and $object may have been modified by some hooks
				if ($reshook < 0) {
					$this->errors += $hookmanager->errors;
					$this->error = $hookmanager->error;
					$error++;
				}
			}
		}

		unset($object->context['createfromclone']);

		// End
		if (!$error) {
			$this->db->commit();
			return $object->id;
		} else {
			$this->db->rollback();
			return -1;
		}
	}

	/**
	 *	Load a proposal from database. Get also lines.
	 *
	 *	@param      int			$rowid			Id of object to load
	 *	@param		string		$ref			Ref of proposal
	 *	@param		string		$ref_ext		Ref ext of proposal
	 *	@param		int			$forceentity	Entity id to force when searching on ref or ref_ext
	 *	@return     int         				>0 if OK, <0 if KO
	 */
	public function fetch($rowid, $ref = '', $ref_ext = '', $forceentity = 0)
	{
		$sql = "SELECT p.rowid, p.ref, p.entity, p.remise, p.remise_percent, p.remise_absolue, p.fk_soc";
		$sql .= ", p.total_ttc, p.total_tva, p.localtax1, p.localtax2, p.total_ht";
		$sql .= ", p.datec";
		$sql .= ", p.date_signature as dates";
		$sql .= ", p.date_valid as datev";
		$sql .= ", p.datep as dp";
		$sql .= ", p.fin_validite as dfv";
		$sql .= ", p.date_livraison as delivery_date";
		$sql .= ", p.model_pdf, p.last_main_doc, p.ref_client, ref_ext, p.extraparams";
		$sql .= ", p.note_private, p.note_public";
		$sql .= ", p.fk_projet as fk_project, p.fk_statut";
		$sql .= ", p.fk_user_author, p.fk_user_valid, p.fk_user_cloture";
		$sql .= ", p.fk_delivery_address";
		$sql .= ", p.fk_availability";
		$sql .= ", p.fk_input_reason";
		$sql .= ", p.fk_cond_reglement";
		$sql .= ", p.fk_mode_reglement";
		$sql .= ', p.fk_account';
		$sql .= ", p.fk_shipping_method";
		$sql .= ", p.fk_warehouse";
		$sql .= ", p.fk_incoterms, p.location_incoterms";
		$sql .= ", p.fk_multicurrency, p.multicurrency_code, p.multicurrency_tx, p.multicurrency_total_ht, p.multicurrency_total_tva, p.multicurrency_total_ttc";
		$sql .= ", p.tms as date_modification";
		$sql .= ", i.libelle as label_incoterms";
		$sql .= ", c.label as statut_label";
		$sql .= ", ca.code as availability_code, ca.label as availability";
		$sql .= ", dr.code as demand_reason_code, dr.label as demand_reason";
		$sql .= ", cr.code as cond_reglement_code, cr.libelle as cond_reglement, cr.libelle_facture as cond_reglement_libelle_doc, p.deposit_percent";
		$sql .= ", cp.code as mode_reglement_code, cp.libelle as mode_reglement";
		$sql .= " FROM ".MAIN_DB_PREFIX."propal as p";
		$sql .= ' LEFT JOIN '.MAIN_DB_PREFIX.'c_propalst as c ON p.fk_statut = c.id';
		$sql .= ' LEFT JOIN '.MAIN_DB_PREFIX.'c_paiement as cp ON p.fk_mode_reglement = cp.id AND cp.entity IN ('.getEntity('c_paiement').')';
		$sql .= ' LEFT JOIN '.MAIN_DB_PREFIX.'c_payment_term as cr ON p.fk_cond_reglement = cr.rowid AND cr.entity IN ('.getEntity('c_payment_term').')';
		$sql .= ' LEFT JOIN '.MAIN_DB_PREFIX.'c_availability as ca ON p.fk_availability = ca.rowid';
		$sql .= ' LEFT JOIN '.MAIN_DB_PREFIX.'c_input_reason as dr ON p.fk_input_reason = dr.rowid';
		$sql .= ' LEFT JOIN '.MAIN_DB_PREFIX.'c_incoterms as i ON p.fk_incoterms = i.rowid';

		if (!empty($ref)) {
			if (!empty($forceentity)) {
				$sql .= " WHERE p.entity = ".(int) $forceentity; // Check only the current entity because we may have the same reference in several entities
			} else {
				$sql .= " WHERE p.entity IN (".getEntity('propal').")";
			}
			$sql .= " AND p.ref='".$this->db->escape($ref)."'";
		} else {
			// Dont't use entity if you use rowid
			$sql .= " WHERE p.rowid = ".((int) $rowid);
		}

		dol_syslog(get_class($this)."::fetch", LOG_DEBUG);
		$resql = $this->db->query($sql);
		if ($resql) {
			if ($this->db->num_rows($resql)) {
				$obj = $this->db->fetch_object($resql);

				$this->id                   = $obj->rowid;
				$this->entity               = $obj->entity;

				$this->ref                  = $obj->ref;
				$this->ref_client           = $obj->ref_client;
				$this->ref_ext           = $obj->ref_ext;
				$this->remise               = $obj->remise;
				$this->remise_percent       = $obj->remise_percent;
				$this->remise_absolue       = $obj->remise_absolue;
				$this->total                = $obj->total_ttc; // TODO deprecated
				$this->total_ttc            = $obj->total_ttc;
				$this->total_ht             = $obj->total_ht;
				$this->total_tva            = $obj->total_tva;
				$this->total_localtax1		= $obj->localtax1;
				$this->total_localtax2		= $obj->localtax2;

				$this->socid = $obj->fk_soc;
				$this->thirdparty = null; // Clear if another value was already set by fetch_thirdparty

				$this->fk_project = $obj->fk_project;
				$this->project = null; // Clear if another value was already set by fetch_projet

				$this->model_pdf            = $obj->model_pdf;
				$this->modelpdf             = $obj->model_pdf; // deprecated
				$this->last_main_doc = $obj->last_main_doc;
				$this->note                 = $obj->note_private; // TODO deprecated
				$this->note_private         = $obj->note_private;
				$this->note_public          = $obj->note_public;

				$this->status               = (int) $obj->fk_statut;
				$this->statut               = $this->status; // deprecated
				$this->statut_libelle       = $obj->statut_label;

				$this->datec                = $this->db->jdate($obj->datec); // TODO deprecated
				$this->datev                = $this->db->jdate($obj->datev); // TODO deprecated
				$this->date_creation = $this->db->jdate($obj->datec); //Creation date
				$this->date_validation = $this->db->jdate($obj->datev); //Validation date
				$this->date_modification = $this->db->jdate($obj->date_modification); // tms
				$this->date_signature = $this->db->jdate($obj->dates); // Signature date
				$this->date                 = $this->db->jdate($obj->dp); // Proposal date
				$this->datep                = $this->db->jdate($obj->dp); // deprecated
				$this->fin_validite         = $this->db->jdate($obj->dfv);
				$this->date_livraison       = $this->db->jdate($obj->delivery_date); // deprecated
				$this->delivery_date        = $this->db->jdate($obj->delivery_date);
				$this->shipping_method_id   = ($obj->fk_shipping_method > 0) ? $obj->fk_shipping_method : null;
				$this->warehouse_id         = ($obj->fk_warehouse > 0) ? $obj->fk_warehouse : null;
				$this->availability_id      = $obj->fk_availability;
				$this->availability_code    = $obj->availability_code;
				$this->availability         = $obj->availability;
				$this->demand_reason_id     = $obj->fk_input_reason;
				$this->demand_reason_code   = $obj->demand_reason_code;
				$this->demand_reason        = $obj->demand_reason;
				$this->fk_address = $obj->fk_delivery_address;

				$this->mode_reglement_id    = $obj->fk_mode_reglement;
				$this->mode_reglement_code  = $obj->mode_reglement_code;
				$this->mode_reglement       = $obj->mode_reglement;
				$this->fk_account           = ($obj->fk_account > 0) ? $obj->fk_account : null;
				$this->cond_reglement_id    = $obj->fk_cond_reglement;
				$this->cond_reglement_code  = $obj->cond_reglement_code;
				$this->cond_reglement       = $obj->cond_reglement;
				$this->cond_reglement_doc   = $obj->cond_reglement_libelle_doc;
				$this->deposit_percent      = $obj->deposit_percent;

				$this->extraparams = (array) json_decode($obj->extraparams, true);

				$this->user_author_id = $obj->fk_user_author;
				$this->user_valid_id = $obj->fk_user_valid;
				$this->user_close_id = $obj->fk_user_cloture;

				//Incoterms
				$this->fk_incoterms = $obj->fk_incoterms;
				$this->location_incoterms = $obj->location_incoterms;
				$this->label_incoterms = $obj->label_incoterms;

				// Multicurrency
				$this->fk_multicurrency 		= $obj->fk_multicurrency;
				$this->multicurrency_code = $obj->multicurrency_code;
				$this->multicurrency_tx 		= $obj->multicurrency_tx;
				$this->multicurrency_total_ht = $obj->multicurrency_total_ht;
				$this->multicurrency_total_tva = $obj->multicurrency_total_tva;
				$this->multicurrency_total_ttc = $obj->multicurrency_total_ttc;

				if ($obj->fk_statut == self::STATUS_DRAFT) {
					$this->brouillon = 1;
				}

				// Retrieve all extrafield
				// fetch optionals attributes and labels
				$this->fetch_optionals();

				$this->db->free($resql);

				$this->lines = array();

				// Lines
				$result = $this->fetch_lines();
				if ($result < 0) {
					return -3;
				}

				return 1;
			}

			$this->error = "Record Not Found";
			return 0;
		} else {
			$this->error = $this->db->lasterror();
			return -1;
		}
	}

	/**
	 *      Update database
	 *
	 *      @param      User	$user        	User that modify
	 *      @param      int		$notrigger	    0=launch triggers after, 1=disable triggers
	 *      @return     int      			   	<0 if KO, >0 if OK
	 */
	public function update(User $user, $notrigger = 0)
	{
		global $conf;

		$error = 0;

		// Clean parameters
		if (isset($this->ref)) {
			$this->ref = trim($this->ref);
		}
		if (isset($this->ref_client)) {
			$this->ref_client = trim($this->ref_client);
		}
		if (isset($this->note) || isset($this->note_private)) {
			$this->note_private = (isset($this->note_private) ? trim($this->note_private) : trim($this->note));
		}
		if (isset($this->note_public)) {
			$this->note_public = trim($this->note_public);
		}
		if (isset($this->model_pdf)) {
			$this->model_pdf = trim($this->model_pdf);
		}
		if (isset($this->import_key)) {
			$this->import_key = trim($this->import_key);
		}
		if (!empty($this->duree_validite) && is_numeric($this->duree_validite)) {
			$this->fin_validite = $this->date + ($this->duree_validite * 24 * 3600);
		}

		// Check parameters
		// Put here code to add control on parameters values

		// Update request
		$sql = "UPDATE ".MAIN_DB_PREFIX."propal SET";
		$sql .= " ref=".(isset($this->ref) ? "'".$this->db->escape($this->ref)."'" : "null").",";
		$sql .= " ref_client=".(isset($this->ref_client) ? "'".$this->db->escape($this->ref_client)."'" : "null").",";
		$sql .= " ref_ext=".(isset($this->ref_ext) ? "'".$this->db->escape($this->ref_ext)."'" : "null").",";
		$sql .= " fk_soc=".(isset($this->socid) ? $this->socid : "null").",";
		$sql .= " datep=".(strval($this->date) != '' ? "'".$this->db->idate($this->date)."'" : 'null').",";
		if (!empty($this->fin_validite)) {
			$sql .= " fin_validite=".(strval($this->fin_validite) != '' ? "'".$this->db->idate($this->fin_validite)."'" : 'null').",";
		}
		$sql .= " date_valid=".(strval($this->date_validation) != '' ? "'".$this->db->idate($this->date_validation)."'" : 'null').",";
		$sql .= " total_tva=".(isset($this->total_tva) ? $this->total_tva : "null").",";
		$sql .= " localtax1=".(isset($this->total_localtax1) ? $this->total_localtax1 : "null").",";
		$sql .= " localtax2=".(isset($this->total_localtax2) ? $this->total_localtax2 : "null").",";
		$sql .= " total_ht=".(isset($this->total_ht) ? $this->total_ht : "null").",";
		$sql .= " total_ttc=".(isset($this->total_ttc) ? $this->total_ttc : "null").",";
		$sql .= " fk_statut=".(isset($this->statut) ? $this->statut : "null").",";
		$sql .= " fk_user_author=".(isset($this->user_author_id) ? $this->user_author_id : "null").",";
		$sql .= " fk_user_valid=".(isset($this->user_valid) ? $this->user_valid : "null").",";
		$sql .= " fk_projet=".(isset($this->fk_project) ? $this->fk_project : "null").",";
		$sql .= " fk_cond_reglement=".(isset($this->cond_reglement_id) ? $this->cond_reglement_id : "null").",";
		$sql .= " deposit_percent=".(!empty($this->deposit_percent) ? "'".$this->db->escape($this->deposit_percent)."'" : "null").",";
		$sql .= " fk_mode_reglement=".(isset($this->mode_reglement_id) ? $this->mode_reglement_id : "null").",";
		$sql .= " fk_input_reason=".(isset($this->demand_reason_id) ? $this->demand_reason_id : "null").",";
		$sql .= " note_private=".(isset($this->note_private) ? "'".$this->db->escape($this->note_private)."'" : "null").",";
		$sql .= " note_public=".(isset($this->note_public) ? "'".$this->db->escape($this->note_public)."'" : "null").",";
		$sql .= " model_pdf=".(isset($this->model_pdf) ? "'".$this->db->escape($this->model_pdf)."'" : "null").",";
		$sql .= " import_key=".(isset($this->import_key) ? "'".$this->db->escape($this->import_key)."'" : "null")."";
		$sql .= " WHERE rowid=".((int) $this->id);

		$this->db->begin();

		dol_syslog(get_class($this)."::update", LOG_DEBUG);
		$resql = $this->db->query($sql);
		if (!$resql) {
			$error++;
			$this->errors[] = "Error ".$this->db->lasterror();
		}

		if (!$error) {
			$result = $this->insertExtraFields();
			if ($result < 0) {
				$error++;
			}
		}

		if (!$error && !$notrigger) {
			// Call trigger
			$result = $this->call_trigger('PROPAL_MODIFY', $user);
			if ($result < 0) {
				$error++;
			}
			// End call triggers
		}

		// Commit or rollback
		if ($error) {
			foreach ($this->errors as $errmsg) {
				dol_syslog(get_class($this)."::update ".$errmsg, LOG_ERR);
				$this->error .= ($this->error ? ', '.$errmsg : $errmsg);
			}
			$this->db->rollback();
			return -1 * $error;
		} else {
			$this->db->commit();
			return 1;
		}
	}


	// phpcs:disable PEAR.NamingConventions.ValidFunctionName.ScopeNotCamelCaps
	/**
	 * Load array lines
	 *
	 *	@param		int			$only_product			Return only physical products
	 *	@param		int			$loadalsotranslation	Return translation for products
	 *	@param		string		$filters				Filter on other fields
	 *
	 *	@return		int									<0 if KO, >0 if OK
	 */
	public function fetch_lines($only_product = 0, $loadalsotranslation = 0, $filters = '')
	{
		// phpcs:enable
		global $langs, $conf;

		$this->lines = array();

		$sql = 'SELECT d.rowid, d.fk_propal, d.fk_parent_line, d.label as custom_label, d.description, d.price, d.vat_src_code, d.tva_tx, d.localtax1_tx, d.localtax2_tx, d.localtax1_type, d.localtax2_type, d.qty, d.fk_remise_except, d.remise_percent, d.subprice, d.fk_product,';
		$sql .= ' d.info_bits, d.total_ht, d.total_tva, d.total_localtax1, d.total_localtax2, d.total_ttc, d.fk_product_fournisseur_price as fk_fournprice, d.buy_price_ht as pa_ht, d.special_code, d.rang, d.product_type,';
		$sql .= ' d.fk_unit,';
		$sql .= ' p.ref as product_ref, p.description as product_desc, p.fk_product_type, p.label as product_label, p.tobatch as product_tobatch, p.barcode as product_barcode,';
		$sql .= ' p.weight, p.weight_units, p.volume, p.volume_units,';
		$sql .= ' d.date_start, d.date_end,';
		$sql .= ' d.fk_multicurrency, d.multicurrency_code, d.multicurrency_subprice, d.multicurrency_total_ht, d.multicurrency_total_tva, d.multicurrency_total_ttc';
		$sql .= ' FROM '.MAIN_DB_PREFIX.'propaldet as d';
		$sql .= ' LEFT JOIN '.MAIN_DB_PREFIX.'product as p ON (d.fk_product = p.rowid)';
		$sql .= ' WHERE d.fk_propal = '.((int) $this->id);
		if ($only_product) {
			$sql .= ' AND p.fk_product_type = 0';
		}
		if ($filters) {
			$sql .= $filters;
		}
		$sql .= ' ORDER by d.rang';

		dol_syslog(get_class($this)."::fetch_lines", LOG_DEBUG);
		$result = $this->db->query($sql);
		if ($result) {
			require_once DOL_DOCUMENT_ROOT.'/core/class/extrafields.class.php';

			$num = $this->db->num_rows($result);

			$i = 0;
			while ($i < $num) {
				$objp                   = $this->db->fetch_object($result);

				$line                   = new PropaleLigne($this->db);

				$line->rowid = $objp->rowid; //Deprecated
				$line->id = $objp->rowid;
				$line->fk_propal = $objp->fk_propal;
				$line->fk_parent_line = $objp->fk_parent_line;
				$line->product_type     = $objp->product_type;
				$line->label            = $objp->custom_label;
				$line->desc             = $objp->description; // Description ligne
				$line->description      = $objp->description; // Description ligne
				$line->qty              = $objp->qty;
				$line->vat_src_code     = $objp->vat_src_code;
				$line->tva_tx           = $objp->tva_tx;
				$line->localtax1_tx		= $objp->localtax1_tx;
				$line->localtax2_tx		= $objp->localtax2_tx;
				$line->localtax1_type	= $objp->localtax1_type;
				$line->localtax2_type	= $objp->localtax2_type;
				$line->subprice         = $objp->subprice;
				$line->fk_remise_except = $objp->fk_remise_except;
				$line->remise_percent   = $objp->remise_percent;
				$line->price            = $objp->price; // TODO deprecated

				$line->info_bits        = $objp->info_bits;
				$line->total_ht         = $objp->total_ht;
				$line->total_tva        = $objp->total_tva;
				$line->total_localtax1	= $objp->total_localtax1;
				$line->total_localtax2	= $objp->total_localtax2;
				$line->total_ttc        = $objp->total_ttc;
				$line->fk_fournprice = $objp->fk_fournprice;
				$marginInfos = getMarginInfos($objp->subprice, $objp->remise_percent, $objp->tva_tx, $objp->localtax1_tx, $objp->localtax2_tx, $line->fk_fournprice, $objp->pa_ht);
				$line->pa_ht = $marginInfos[0];
				$line->marge_tx			= $marginInfos[1];
				$line->marque_tx		= $marginInfos[2];
				$line->special_code     = $objp->special_code;
				$line->rang             = $objp->rang;

				$line->fk_product       = $objp->fk_product;

				$line->ref = $objp->product_ref; // deprecated
				$line->libelle = $objp->product_label; // deprecated

				$line->product_ref = $objp->product_ref;
				$line->product_label = $objp->product_label;
				$line->product_desc     = $objp->product_desc; // Description produit
				$line->product_tobatch  = $objp->product_tobatch;
				$line->product_barcode  = $objp->product_barcode;

				$line->fk_product_type  = $objp->fk_product_type; // deprecated
				$line->fk_unit          = $objp->fk_unit;
				$line->weight = $objp->weight;
				$line->weight_units = $objp->weight_units;
				$line->volume = $objp->volume;
				$line->volume_units = $objp->volume_units;

				$line->date_start = $this->db->jdate($objp->date_start);
				$line->date_end = $this->db->jdate($objp->date_end);

				// Multicurrency
				$line->fk_multicurrency = $objp->fk_multicurrency;
				$line->multicurrency_code = $objp->multicurrency_code;
				$line->multicurrency_subprice 	= $objp->multicurrency_subprice;
				$line->multicurrency_total_ht 	= $objp->multicurrency_total_ht;
				$line->multicurrency_total_tva 	= $objp->multicurrency_total_tva;
				$line->multicurrency_total_ttc 	= $objp->multicurrency_total_ttc;

				$line->fetch_optionals();

				// multilangs
				if (getDolGlobalInt('MAIN_MULTILANGS') && !empty($objp->fk_product) && !empty($loadalsotranslation)) {
					$tmpproduct = new Product($this->db);
					$tmpproduct->fetch($objp->fk_product);
					$tmpproduct->getMultiLangs();

					$line->multilangs = $tmpproduct->multilangs;
				}

				$this->lines[$i] = $line;

				$i++;
			}

			$this->db->free($result);

			return $num;
		} else {
			$this->error = $this->db->lasterror();
			return -3;
		}
	}

	/**
	 *  Set status to validated
	 *
	 *  @param	User	$user       Object user that validate
	 *  @param	int		$notrigger	1=Does not execute triggers, 0=execute triggers
	 *  @return int         		<0 if KO, 0=Nothing done, >=0 if OK
	 */
	public function valid($user, $notrigger = 0)
	{
		global $conf;

		require_once DOL_DOCUMENT_ROOT.'/core/lib/files.lib.php';

		$error = 0;

		// Protection
		if ($this->statut == self::STATUS_VALIDATED) {
			dol_syslog(get_class($this)."::valid action abandonned: already validated", LOG_WARNING);
			return 0;
		}

		if (!((empty($conf->global->MAIN_USE_ADVANCED_PERMS) && !empty($user->rights->propal->creer))
		|| (!empty($conf->global->MAIN_USE_ADVANCED_PERMS) && !empty($user->rights->propal->propal_advance->validate)))) {
			$this->error = 'ErrorPermissionDenied';
			dol_syslog(get_class($this)."::valid ".$this->error, LOG_ERR);
			return -1;
		}

		$now = dol_now();

		$this->db->begin();

		// Numbering module definition
		$soc = new Societe($this->db);
		$soc->fetch($this->socid);

		// Define new ref
		if (!$error && (preg_match('/^[\(]?PROV/i', $this->ref) || empty($this->ref))) { // empty should not happened, but when it occurs, the test save life
			$num = $this->getNextNumRef($soc);
		} else {
			$num = $this->ref;
		}
		$this->newref = dol_sanitizeFileName($num);

		$sql = "UPDATE ".MAIN_DB_PREFIX."propal";
		$sql .= " SET ref = '".$this->db->escape($num)."',";
		$sql .= " fk_statut = ".self::STATUS_VALIDATED.", date_valid='".$this->db->idate($now)."', fk_user_valid=".((int) $user->id);
		$sql .= " WHERE rowid = ".((int) $this->id)." AND fk_statut = ".self::STATUS_DRAFT;

		dol_syslog(get_class($this)."::valid", LOG_DEBUG);
		$resql = $this->db->query($sql);
		if (!$resql) {
			dol_print_error($this->db);
			$error++;
		}

		// Trigger calls
		if (!$error && !$notrigger) {
			// Call trigger
			$result = $this->call_trigger('PROPAL_VALIDATE', $user);
			if ($result < 0) {
				$error++;
			}
			// End call triggers
		}

		if (!$error) {
			$this->oldref = $this->ref;

			// Rename directory if dir was a temporary ref
			if (preg_match('/^[\(]?PROV/i', $this->ref)) {
				// Now we rename also files into index
				$sql = 'UPDATE '.MAIN_DB_PREFIX."ecm_files set filename = CONCAT('".$this->db->escape($this->newref)."', SUBSTR(filename, ".(strlen($this->ref) + 1).")), filepath = 'propale/".$this->db->escape($this->newref)."'";
				$sql .= " WHERE filename LIKE '".$this->db->escape($this->ref)."%' AND filepath = 'propale/".$this->db->escape($this->ref)."' and entity = ".((int) $conf->entity);
				$resql = $this->db->query($sql);
				if (!$resql) {
					$error++;
					$this->error = $this->db->lasterror();
				}

				// We rename directory ($this->ref = old ref, $num = new ref) in order not to lose the attachments
				$oldref = dol_sanitizeFileName($this->ref);
				$newref = dol_sanitizeFileName($num);
				$dirsource = $conf->propal->multidir_output[$this->entity].'/'.$oldref;
				$dirdest = $conf->propal->multidir_output[$this->entity].'/'.$newref;
				if (!$error && file_exists($dirsource)) {
					dol_syslog(get_class($this)."::validate rename dir ".$dirsource." into ".$dirdest);
					if (@rename($dirsource, $dirdest)) {
						dol_syslog("Rename ok");
						// Rename docs starting with $oldref with $newref
						$listoffiles = dol_dir_list($dirdest, 'files', 1, '^'.preg_quote($oldref, '/'));
						foreach ($listoffiles as $fileentry) {
							$dirsource = $fileentry['name'];
							$dirdest = preg_replace('/^'.preg_quote($oldref, '/').'/', $newref, $dirsource);
							$dirsource = $fileentry['path'].'/'.$dirsource;
							$dirdest = $fileentry['path'].'/'.$dirdest;
							@rename($dirsource, $dirdest);
						}
					}
				}
			}

			$this->ref = $num;
			$this->brouillon = 0;
			$this->statut = self::STATUS_VALIDATED;
			$this->user_valid_id = $user->id;
			$this->datev = $now;

			$this->db->commit();
			return 1;
		} else {
			$this->db->rollback();
			return -1;
		}
	}


	// phpcs:disable PEAR.NamingConventions.ValidFunctionName.ScopeNotCamelCaps
	/**
	 *  Define proposal date
	 *
	 *  @param  User		$user      	Object user that modify
	 *  @param  int			$date		Date
	 *  @param  int			$notrigger	1=Does not execute triggers, 0= execute triggers
	 *  @return	int         			<0 if KO, >0 if OK
	 */
	public function set_date($user, $date, $notrigger = 0)
	{
		// phpcs:enable
		if (empty($date)) {
			$this->error = 'ErrorBadParameter';
			dol_syslog(get_class($this)."::set_date ".$this->error, LOG_ERR);
			return -1;
		}

		if (!empty($user->rights->propal->creer)) {
			$error = 0;

			$this->db->begin();

			$sql = "UPDATE ".MAIN_DB_PREFIX."propal SET datep = '".$this->db->idate($date)."'";
			$sql .= " WHERE rowid = ".((int) $this->id);

			dol_syslog(__METHOD__, LOG_DEBUG);
			$resql = $this->db->query($sql);
			if (!$resql) {
				$this->errors[] = $this->db->error();
				$error++;
			}

			if (!$error) {
				$this->oldcopy = clone $this;
				$this->date = $date;
				$this->datep = $date; // deprecated
			}

			if (!$notrigger && empty($error)) {
				// Call trigger
				$result = $this->call_trigger('PROPAL_MODIFY', $user);
				if ($result < 0) {
					$error++;
				}
				// End call triggers
			}

			if (!$error) {
				$this->db->commit();
				return 1;
			} else {
				foreach ($this->errors as $errmsg) {
					dol_syslog(__METHOD__.' Error: '.$errmsg, LOG_ERR);
					$this->error .= ($this->error ? ', '.$errmsg : $errmsg);
				}
				$this->db->rollback();
				return -1 * $error;
			}
		}
	}

	// phpcs:disable PEAR.NamingConventions.ValidFunctionName.ScopeNotCamelCaps
	/**
	 *	Define end validity date
	 *
	 *	@param		User	$user        		Object user that modify
	 *	@param      int		$date_end_validity	End of validity date
	 *  @param  	int		$notrigger			1=Does not execute triggers, 0= execute triggers
	 *	@return     int         				<0 if KO, >0 if OK
	 */
	public function set_echeance($user, $date_end_validity, $notrigger = 0)
	{
		// phpcs:enable
		if (!empty($user->rights->propal->creer)) {
			$error = 0;

			$this->db->begin();

<<<<<<< HEAD
			$sql = "UPDATE ".MAIN_DB_PREFIX."propal SET fin_validite = ".($date_end_validity != '' ? "'".$this->db->idate($date_end_validity)."'" : 'null');
			$sql .= " WHERE rowid = ".((int) $this->id)." AND fk_statut = ".((int) self::STATUS_DRAFT);
=======
			$sql = "UPDATE ".MAIN_DB_PREFIX."propal SET fin_validite = ".($date_fin_validite != '' ? "'".$this->db->idate($date_fin_validite)."'" : 'null');
			$sql .= " WHERE rowid = ".((int) $this->id);
>>>>>>> 924a990b

			dol_syslog(__METHOD__, LOG_DEBUG);
			$resql = $this->db->query($sql);
			if (!$resql) {
				$this->errors[] = $this->db->error();
				$error++;
			}


			if (!$error) {
				$this->oldcopy = clone $this;
				$this->fin_validite = $date_end_validity;
			}

			if (!$notrigger && empty($error)) {
				// Call trigger
				$result = $this->call_trigger('PROPAL_MODIFY', $user);
				if ($result < 0) {
					$error++;
				}
				// End call triggers
			}

			if (!$error) {
				$this->db->commit();
				return 1;
			} else {
				foreach ($this->errors as $errmsg) {
					dol_syslog(__METHOD__.' Error: '.$errmsg, LOG_ERR);
					$this->error .= ($this->error ? ', '.$errmsg : $errmsg);
				}
				$this->db->rollback();
				return -1 * $error;
			}
		}
	}

	// phpcs:disable PEAR.NamingConventions.ValidFunctionName.ScopeNotCamelCaps
	/**
	 *	Set delivery date
	 *
	 *	@param      User 	$user        		Object user that modify
	 *	@param      int		$delivery_date		Delivery date
	 *  @param  	int		$notrigger			1=Does not execute triggers, 0= execute triggers
	 *	@return     int         				<0 if ko, >0 if ok
	 *	@deprecated Use  setDeliveryDate
	 */
	public function set_date_livraison($user, $delivery_date, $notrigger = 0)
	{
		// phpcs:enable
		return $this->setDeliveryDate($user, $delivery_date, $notrigger);
	}

	/**
	 *	Set delivery date
	 *
	 *	@param      User 	$user        		Object user that modify
	 *	@param      int		$delivery_date     Delivery date
	 *  @param  	int		$notrigger			1=Does not execute triggers, 0= execute triggers
	 *	@return     int         				<0 if ko, >0 if ok
	 */
	public function setDeliveryDate($user, $delivery_date, $notrigger = 0)
	{
		if (!empty($user->rights->propal->creer)) {
			$error = 0;

			$this->db->begin();

			$sql = "UPDATE ".MAIN_DB_PREFIX."propal ";
			$sql .= " SET date_livraison = ".($delivery_date != '' ? "'".$this->db->idate($delivery_date)."'" : 'null');
			$sql .= " WHERE rowid = ".((int) $this->id);

			dol_syslog(__METHOD__, LOG_DEBUG);
			$resql = $this->db->query($sql);
			if (!$resql) {
				$this->errors[] = $this->db->error();
				$error++;
			}

			if (!$error) {
				$this->oldcopy = clone $this;
				$this->date_livraison = $delivery_date;
				$this->delivery_date = $delivery_date;
			}

			if (!$notrigger && empty($error)) {
				// Call trigger
				$result = $this->call_trigger('PROPAL_MODIFY', $user);
				if ($result < 0) {
					$error++;
				}
				// End call triggers
			}

			if (!$error) {
				$this->db->commit();
				return 1;
			} else {
				foreach ($this->errors as $errmsg) {
					dol_syslog(__METHOD__.' Error: '.$errmsg, LOG_ERR);
					$this->error .= ($this->error ? ', '.$errmsg : $errmsg);
				}
				$this->db->rollback();
				return -1 * $error;
			}
		}
	}

	// phpcs:disable PEAR.NamingConventions.ValidFunctionName.ScopeNotCamelCaps
	/**
	 *  Set delivery
	 *
	 *  @param		User	$user		  	Object user that modify
	 *  @param      int		$id				Availability id
	 *  @param  	int		$notrigger		1=Does not execute triggers, 0= execute triggers
	 *  @return     int           			<0 if KO, >0 if OK
	 */
	public function set_availability($user, $id, $notrigger = 0)
	{
		// phpcs:enable
		if (!empty($user->rights->propal->creer) && $this->statut >= self::STATUS_DRAFT) {
			$error = 0;

			$this->db->begin();

			$sql = "UPDATE ".MAIN_DB_PREFIX."propal";
			$sql .= " SET fk_availability = ".((int) $id);
			$sql .= " WHERE rowid = ".((int) $this->id);

			dol_syslog(__METHOD__.' availability('.$id.')', LOG_DEBUG);
			$resql = $this->db->query($sql);
			if (!$resql) {
				$this->errors[] = $this->db->error();
				$error++;
			}

			if (!$error) {
				$this->oldcopy = clone $this;
				$this->fk_availability = $id;
				$this->availability_id = $id;
			}

			if (!$notrigger && empty($error)) {
				// Call trigger
				$result = $this->call_trigger('PROPAL_MODIFY', $user);
				if ($result < 0) {
					$error++;
				}
				// End call triggers
			}

			if (!$error) {
				$this->db->commit();
				return 1;
			} else {
				foreach ($this->errors as $errmsg) {
					dol_syslog(__METHOD__.' Error: '.$errmsg, LOG_ERR);
					$this->error .= ($this->error ? ', '.$errmsg : $errmsg);
				}
				$this->db->rollback();
				return -1 * $error;
			}
		} else {
			$error_str = 'Propal status do not meet requirement '.$this->statut;
			dol_syslog(__METHOD__.$error_str, LOG_ERR);
			$this->error = $error_str;
			$this->errors[] = $this->error;
			return -2;
		}
	}

	// phpcs:disable PEAR.NamingConventions.ValidFunctionName.ScopeNotCamelCaps
	/**
	 *  Set source of demand
	 *
	 *  @param		User	$user		Object user that modify
	 *  @param      int		$id			Input reason id
	 *  @param  	int		$notrigger	1=Does not execute triggers, 0= execute triggers
	 *  @return     int           		<0 if KO, >0 if OK
	 */
	public function set_demand_reason($user, $id, $notrigger = 0)
	{
		// phpcs:enable
		if (!empty($user->rights->propal->creer) && $this->statut >= self::STATUS_DRAFT) {
			$error = 0;

			$this->db->begin();

			$sql = "UPDATE ".MAIN_DB_PREFIX."propal ";
			$sql .= " SET fk_input_reason = ".((int) $id);
			$sql .= " WHERE rowid = ".((int) $this->id);

			dol_syslog(__METHOD__, LOG_DEBUG);
			$resql = $this->db->query($sql);
			if (!$resql) {
				$this->errors[] = $this->db->error();
				$error++;
			}


			if (!$error) {
				$this->oldcopy = clone $this;
				$this->fk_input_reason = $id;
				$this->demand_reason_id = $id;
			}


			if (!$notrigger && empty($error)) {
				// Call trigger
				$result = $this->call_trigger('PROPAL_MODIFY', $user);
				if ($result < 0) {
					$error++;
				}
				// End call triggers
			}

			if (!$error) {
				$this->db->commit();
				return 1;
			} else {
				foreach ($this->errors as $errmsg) {
					dol_syslog(__METHOD__.' Error: '.$errmsg, LOG_ERR);
					$this->error .= ($this->error ? ', '.$errmsg : $errmsg);
				}
				$this->db->rollback();
				return -1 * $error;
			}
		} else {
			$error_str = 'Propal status do not meet requirement '.$this->statut;
			dol_syslog(__METHOD__.$error_str, LOG_ERR);
			$this->error = $error_str;
			$this->errors[] = $this->error;
			return -2;
		}
	}

	// phpcs:disable PEAR.NamingConventions.ValidFunctionName.ScopeNotCamelCaps
	/**
	 * Set customer reference number
	 *
	 *  @param      User	$user			Object user that modify
	 *  @param      string	$ref_client		Customer reference
	 *  @param  	int		$notrigger		1=Does not execute triggers, 0= execute triggers
	 *  @return     int						<0 if ko, >0 if ok
	 */
	public function set_ref_client($user, $ref_client, $notrigger = 0)
	{
		// phpcs:enable
		if (!empty($user->rights->propal->creer)) {
			$error = 0;

			$this->db->begin();

			$sql = "UPDATE ".MAIN_DB_PREFIX."propal SET ref_client = ".(empty($ref_client) ? 'NULL' : "'".$this->db->escape($ref_client)."'");
			$sql .= " WHERE rowid = ".((int) $this->id);

			dol_syslog(__METHOD__.' $this->id='.$this->id.', ref_client='.$ref_client, LOG_DEBUG);
			$resql = $this->db->query($sql);
			if (!$resql) {
				$this->errors[] = $this->db->error();
				$error++;
			}

			if (!$error) {
				$this->oldcopy = clone $this;
				$this->ref_client = $ref_client;
			}

			if (!$notrigger && empty($error)) {
				// Call trigger
				$result = $this->call_trigger('PROPAL_MODIFY', $user);
				if ($result < 0) {
					$error++;
				}
				// End call triggers
			}

			if (!$error) {
				$this->db->commit();
				return 1;
			} else {
				foreach ($this->errors as $errmsg) {
					dol_syslog(__METHOD__.' Error: '.$errmsg, LOG_ERR);
					$this->error .= ($this->error ? ', '.$errmsg : $errmsg);
				}
				$this->db->rollback();
				return -1 * $error;
			}
		} else {
			return -1;
		}
	}

	// phpcs:disable PEAR.NamingConventions.ValidFunctionName.ScopeNotCamelCaps
	/**
	 *	Set an overall discount on the proposal
	 *
	 *	@param      User	$user       Object user that modify
	 *	@param      double	$remise     Amount discount
	 *  @param  	int		$notrigger	1=Does not execute triggers, 0= execute triggers
	 *	@return     int         		<0 if ko, >0 if ok
	 */
	public function set_remise_percent($user, $remise, $notrigger = 0)
	{
		// phpcs:enable
		$remise = trim($remise) ?trim($remise) : 0;

		if (!empty($user->rights->propal->creer)) {
			$remise = price2num($remise, 2);

			$error = 0;

			$this->db->begin();

			$sql = "UPDATE ".MAIN_DB_PREFIX."propal SET remise_percent = ".((float) $remise);
			$sql .= " WHERE rowid = ".((int) $this->id)." AND fk_statut = ".self::STATUS_DRAFT;

			dol_syslog(__METHOD__, LOG_DEBUG);
			$resql = $this->db->query($sql);
			if (!$resql) {
				$this->errors[] = $this->db->error();
				$error++;
			}

			if (!$error) {
				$this->oldcopy = clone $this;
				$this->remise_percent = $remise;
				$this->update_price(1);
			}

			if (!$notrigger && empty($error)) {
				// Call trigger
				$result = $this->call_trigger('PROPAL_MODIFY', $user);
				if ($result < 0) {
					$error++;
				}
				// End call triggers
			}

			if (!$error) {
				$this->db->commit();
				return 1;
			} else {
				foreach ($this->errors as $errmsg) {
					dol_syslog(__METHOD__.' Error: '.$errmsg, LOG_ERR);
					$this->error .= ($this->error ? ', '.$errmsg : $errmsg);
				}
				$this->db->rollback();
				return -1 * $error;
			}
		}
	}


	// phpcs:disable PEAR.NamingConventions.ValidFunctionName.ScopeNotCamelCaps
	/**
	 *	Set an absolute overall discount on the proposal
	 *
	 *	@param      User	$user       Object user that modify
	 *	@param      double	$remise     Amount discount
	 *  @param  	int		$notrigger	1=Does not execute triggers, 0= execute triggers
	 *	@return     int         		<0 if ko, >0 if ok
	 */
	public function set_remise_absolue($user, $remise, $notrigger = 0)
	{
		// phpcs:enable
		if (empty($remise)) {
			$remise = 0;
		}
		$remise = price2num($remise);

		if (!empty($user->rights->propal->creer)) {
			$error = 0;

			$this->db->begin();

			$sql = "UPDATE ".MAIN_DB_PREFIX."propal";
			$sql .= " SET remise_absolue = ".((float) $remise);
			$sql .= " WHERE rowid = ".((int) $this->id)." AND fk_statut = ".self::STATUS_DRAFT;

			dol_syslog(__METHOD__, LOG_DEBUG);
			$resql = $this->db->query($sql);
			if (!$resql) {
				$this->errors[] = $this->db->error();
				$error++;
			}

			if (!$error) {
				$this->oldcopy = clone $this;
				$this->update_price(1);
			}

			if (!$notrigger && empty($error)) {
				// Call trigger
				$result = $this->call_trigger('PROPAL_MODIFY', $user);
				if ($result < 0) {
					$error++;
				}
				// End call triggers
			}

			if (!$error) {
				$this->db->commit();
				return 1;
			} else {
				foreach ($this->errors as $errmsg) {
					dol_syslog(__METHOD__.' Error: '.$errmsg, LOG_ERR);
					$this->error .= ($this->error ? ', '.$errmsg : $errmsg);
				}
				$this->db->rollback();
				return -1 * $error;
			}
		}
	}



	/**
	 *	Reopen the commercial proposal
	 *
	 *	@param      User	$user		Object user that close
	 *	@param      int		$status		Status
	 *	@param      string	$note		Comment
	 *  @param		int		$notrigger	1=Does not execute triggers, 0= execute triggers
	 *	@return     int         		<0 if KO, >0 if OK
	 */
	public function reopen($user, $status, $note = '', $notrigger = 0)
	{
		$error = 0;

		$sql = "UPDATE ".MAIN_DB_PREFIX."propal";
		$sql .= " SET fk_statut = ".((int) $status).",";
		if (!empty($note)) {
			$sql .= " note_private = '".$this->db->escape($note)."',";
		}
		$sql .= " date_cloture=NULL, fk_user_cloture=NULL";
		$sql .= " WHERE rowid = ".((int) $this->id);

		$this->db->begin();

		dol_syslog(get_class($this)."::reopen", LOG_DEBUG);
		$resql = $this->db->query($sql);
		if (!$resql) {
			$error++;
			$this->errors[] = "Error ".$this->db->lasterror();
		}
		if (!$error) {
			if (!$notrigger) {
				// Call trigger
				$result = $this->call_trigger('PROPAL_REOPEN', $user);
				if ($result < 0) {
					$error++;
				}
				// End call triggers
			}
		}

		// Commit or rollback
		if ($error) {
			if (!empty($this->errors)) {
				foreach ($this->errors as $errmsg) {
					dol_syslog(get_class($this)."::update ".$errmsg, LOG_ERR);
					$this->error .= ($this->error ? ', '.$errmsg : $errmsg);
				}
			}
			$this->db->rollback();
			return -1 * $error;
		} else {
			$this->statut = $status;
			$this->status = $status;

			$this->db->commit();
			return 1;
		}
	}

	/**
	 *	Close/set the commercial proposal to status signed or refused (fill also date signature)
	 *
	 *	@param      User	$user		Object user that close
	 *	@param      int		$status		Status (self::STATUS_BILLED or self::STATUS_REFUSED)
	 *	@param      string	$note		Complete private note with this note
	 *  @param		int		$notrigger	1=Does not execute triggers, 0=Execute triggers
	 *	@return     int         		<0 if KO, >0 if OK
	 */
	public function closeProposal($user, $status, $note = '', $notrigger = 0)
	{
		global $langs,$conf;

		$error = 0;
		$now = dol_now();

		$this->db->begin();

		$newprivatenote = dol_concatdesc($this->note_private, $note);

		if (empty($conf->global->PROPALE_KEEP_OLD_SIGNATURE_INFO)) {
			$date_signature = $now;
			$fk_user_signature = $user->id;
		} else {
			$this->info($this->id);
			if (!isset($this->date_signature) || $this->date_signature == '') {
				$date_signature = $now;
				$fk_user_signature = $user->id;
			} else {
				$date_signature = $this->date_signature;
				$fk_user_signature = $this->user_signature->id;
			}
		}

		$sql  = "UPDATE ".MAIN_DB_PREFIX."propal";
		$sql .= " SET fk_statut = ".((int) $status).", note_private = '".$this->db->escape($newprivatenote)."', date_signature='".$this->db->idate($date_signature)."', fk_user_signature=".$fk_user_signature;
		$sql .= " WHERE rowid = ".((int) $this->id);

		$resql = $this->db->query($sql);
		if ($resql) {
			// Status self::STATUS_REFUSED by default
			$modelpdf = !empty($conf->global->PROPALE_ADDON_PDF_ODT_CLOSED) ? $conf->global->PROPALE_ADDON_PDF_ODT_CLOSED : $this->model_pdf;
			$trigger_name = 'PROPAL_CLOSE_REFUSED';		// used later in call_trigger()

			if ($status == self::STATUS_SIGNED) {	// Status self::STATUS_SIGNED
				$trigger_name = 'PROPAL_CLOSE_SIGNED';	// used later in call_trigger()
				$modelpdf = !empty($conf->global->PROPALE_ADDON_PDF_ODT_TOBILL) ? $conf->global->PROPALE_ADDON_PDF_ODT_TOBILL : $this->model_pdf;

				// The connected company is classified as a client
				$soc=new Societe($this->db);
				$soc->id = $this->socid;
				$result = $soc->set_as_client();

				if ($result < 0) {
					$this->error=$this->db->lasterror();
					$this->db->rollback();
					return -2;
				}
			}

			if (empty($conf->global->MAIN_DISABLE_PDF_AUTOUPDATE)) {
				// Define output language
				$outputlangs = $langs;
				if (getDolGlobalInt('MAIN_MULTILANGS')) {
					$outputlangs = new Translate("", $conf);
					$newlang = (GETPOST('lang_id', 'aZ09') ? GETPOST('lang_id', 'aZ09') : $this->thirdparty->default_lang);
					$outputlangs->setDefaultLang($newlang);
				}

				// PDF
				$hidedetails = (!empty($conf->global->MAIN_GENERATE_DOCUMENTS_HIDE_DETAILS) ? 1 : 0);
				$hidedesc = (!empty($conf->global->MAIN_GENERATE_DOCUMENTS_HIDE_DESC) ? 1 : 0);
				$hideref = (!empty($conf->global->MAIN_GENERATE_DOCUMENTS_HIDE_REF) ? 1 : 0);

				//$ret=$object->fetch($id);    // Reload to get new records
				$this->generateDocument($modelpdf, $outputlangs, $hidedetails, $hidedesc, $hideref);
			}

			if (!$error) {
				$this->oldcopy= clone $this;
				$this->statut = $status;
				$this->status = $status;
				$this->date_signature = $date_signature;
				$this->note_private = $newprivatenote;
			}

			if (!$notrigger && empty($error)) {
				// Call trigger
				$result=$this->call_trigger($trigger_name, $user);
				if ($result < 0) {
					$error++;
				}
				// End call triggers
			}

			if (!$error ) {
				$this->db->commit();
				return 1;
			} else {
				$this->statut = $this->oldcopy->statut;
				$this->status = $this->oldcopy->statut;
				$this->date_signature = $this->oldcopy->date_signature;
				$this->note_private = $this->oldcopy->note_private;

				$this->db->rollback();
				return -1;
			}
		} else {
			$this->error = $this->db->lasterror();
			$this->db->rollback();
			return -1;
		}
	}

	/**
	 *	Classify the proposal to status Billed
	 *
	 *	@param  	User	$user    	Object user
	 *  @param		int		$notrigger	1=Does not execute triggers, 0= execute triggers
	 *	@param      string	$note		Complete private note with this note
	 *	@return     int     			<0 if KO, 0 = nothing done, >0 if OK
	 */
	public function classifyBilled(User $user, $notrigger = 0, $note = '')
	{
		global $conf, $langs;

		$error = 0;

		$now = dol_now();
		$num = 0;

		$triggerName = 'PROPAL_CLASSIFY_BILLED';

		$this->db->begin();

		$newprivatenote = dol_concatdesc($this->note_private, $note);

		$sql = 'UPDATE '.MAIN_DB_PREFIX.'propal SET fk_statut = '.self::STATUS_BILLED.", ";
		$sql .= " note_private = '".$this->db->escape($newprivatenote)."', date_cloture='".$this->db->idate($now)."', fk_user_cloture=".((int) $user->id);
		$sql .= ' WHERE rowid = '.((int) $this->id).' AND fk_statut = '.((int) self::STATUS_SIGNED);

		dol_syslog(__METHOD__, LOG_DEBUG);
		$resql = $this->db->query($sql);
		if (!$resql) {
			$this->errors[] = $this->db->error();
			$error++;
		} else {
			$num = $this->db->affected_rows($resql);
		}

		if (!$error) {
			$modelpdf = $conf->global->PROPALE_ADDON_PDF_ODT_CLOSED ? $conf->global->PROPALE_ADDON_PDF_ODT_CLOSED : $this->model_pdf;

			if (empty($conf->global->MAIN_DISABLE_PDF_AUTOUPDATE)) {
				// Define output language
				$outputlangs = $langs;
				if (getDolGlobalInt('MAIN_MULTILANGS')) {
					$outputlangs = new Translate("", $conf);
					$newlang = (GETPOST('lang_id', 'aZ09') ? GETPOST('lang_id', 'aZ09') : $this->thirdparty->default_lang);
					$outputlangs->setDefaultLang($newlang);
				}

				// PDF
				$hidedetails = (!empty($conf->global->MAIN_GENERATE_DOCUMENTS_HIDE_DETAILS) ? 1 : 0);
				$hidedesc = (!empty($conf->global->MAIN_GENERATE_DOCUMENTS_HIDE_DESC) ? 1 : 0);
				$hideref = (!empty($conf->global->MAIN_GENERATE_DOCUMENTS_HIDE_REF) ? 1 : 0);

				//$ret=$object->fetch($id);    // Reload to get new records
				$this->generateDocument($modelpdf, $outputlangs, $hidedetails, $hidedesc, $hideref);
			}

			$this->oldcopy = clone $this;
			$this->statut = self::STATUS_BILLED;
			$this->date_cloture = $now;
			$this->note_private = $newprivatenote;
		}

		if (!$notrigger && empty($error)) {
			// Call trigger
			$result = $this->call_trigger($triggerName, $user);
			if ($result < 0) {
				$error++;
			}
			// End call triggers
		}

		if (!$error) {
			$this->db->commit();
			return $num;
		} else {
			foreach ($this->errors as $errmsg) {
				dol_syslog(__METHOD__.' Error: '.$errmsg, LOG_ERR);
				$this->error .= ($this->error ? ', '.$errmsg : $errmsg);
			}
			$this->db->rollback();
			return -1 * $error;
		}
	}

	// phpcs:disable PEAR.NamingConventions.ValidFunctionName.ScopeNotCamelCaps
	/**
	 *	Set draft status
	 *
	 *	@param		User	$user		Object user that modify
	 *  @param		int		$notrigger	1=Does not execute triggers, 0= execute triggers
	 *	@return		int					<0 if KO, >0 if OK
	 */
	public function setDraft($user, $notrigger = 0)
	{
		// phpcs:enable
		$error = 0;

		// Protection
		if ($this->statut <= self::STATUS_DRAFT) {
			return 0;
		}

		dol_syslog(get_class($this)."::setDraft", LOG_DEBUG);

		$this->db->begin();

		$sql = "UPDATE ".MAIN_DB_PREFIX."propal";
		$sql .= " SET fk_statut = ".self::STATUS_DRAFT;
		$sql .= ",  online_sign_ip = NULL , online_sign_name = NULL";
		$sql .= " WHERE rowid = ".((int) $this->id);

		$resql = $this->db->query($sql);
		if (!$resql) {
			$this->errors[] = $this->db->error();
			$error++;
		}

		if (!$error) {
			$this->oldcopy = clone $this;
		}

		if (!$notrigger && empty($error)) {
			// Call trigger
			$result = $this->call_trigger('PROPAL_MODIFY', $user);
			if ($result < 0) {
				$error++;
			}
			// End call triggers
		}

		if (!$error) {
			$this->statut = self::STATUS_DRAFT;
			$this->brouillon = 1;

			$this->db->commit();
			return 1;
		} else {
			foreach ($this->errors as $errmsg) {
				dol_syslog(__METHOD__.' Error: '.$errmsg, LOG_ERR);
				$this->error .= ($this->error ? ', '.$errmsg : $errmsg);
			}
			$this->db->rollback();
			return -1 * $error;
		}
	}


	// phpcs:disable PEAR.NamingConventions.ValidFunctionName.ScopeNotCamelCaps
	/**
	 *    Return list of proposal (eventually filtered on user) into an array
	 *
	 *    @param	int		$shortlist			0=Return array[id]=ref, 1=Return array[](id=>id,ref=>ref,name=>name)
	 *    @param	int		$draft				0=not draft, 1=draft
	 *    @param	int		$notcurrentuser		0=all user, 1=not current user
	 *    @param    int		$socid				Id third pary
	 *    @param    int		$limit				For pagination
	 *    @param    int		$offset				For pagination
	 *    @param    string	$sortfield			Sort criteria
	 *    @param    string	$sortorder			Sort order
	 *    @return	int		       				-1 if KO, array with result if OK
	 */
	public function liste_array($shortlist = 0, $draft = 0, $notcurrentuser = 0, $socid = 0, $limit = 0, $offset = 0, $sortfield = 'p.datep', $sortorder = 'DESC')
	{
		// phpcs:enable
		global $user;

		$ga = array();

		$sql = "SELECT s.rowid, s.nom as name, s.client,";
		$sql .= " p.rowid as propalid, p.fk_statut, p.total_ht, p.ref, p.remise, ";
		$sql .= " p.datep as dp, p.fin_validite as datelimite";
		if (empty($user->rights->societe->client->voir) && !$socid) {
			$sql .= ", sc.fk_soc, sc.fk_user";
		}
		$sql .= " FROM ".MAIN_DB_PREFIX."societe as s, ".MAIN_DB_PREFIX."propal as p, ".MAIN_DB_PREFIX."c_propalst as c";
		if (empty($user->rights->societe->client->voir) && !$socid) {
			$sql .= ", ".MAIN_DB_PREFIX."societe_commerciaux as sc";
		}
		$sql .= " WHERE p.entity IN (".getEntity('propal').")";
		$sql .= " AND p.fk_soc = s.rowid";
		$sql .= " AND p.fk_statut = c.id";
		if (empty($user->rights->societe->client->voir) && !$socid) { //restriction
			$sql .= " AND s.rowid = sc.fk_soc AND sc.fk_user = ".((int) $user->id);
		}
		if ($socid) {
			$sql .= " AND s.rowid = ".((int) $socid);
		}
		if ($draft) {
			$sql .= " AND p.fk_statut = ".self::STATUS_DRAFT;
		}
		if ($notcurrentuser > 0) {
			$sql .= " AND p.fk_user_author <> ".((int) $user->id);
		}
		$sql .= $this->db->order($sortfield, $sortorder);
		$sql .= $this->db->plimit($limit, $offset);

		$result = $this->db->query($sql);
		if ($result) {
			$num = $this->db->num_rows($result);
			if ($num) {
				$i = 0;
				while ($i < $num) {
					$obj = $this->db->fetch_object($result);

					if ($shortlist == 1) {
						$ga[$obj->propalid] = $obj->ref;
					} elseif ($shortlist == 2) {
						$ga[$obj->propalid] = $obj->ref.' ('.$obj->name.')';
					} else {
						$ga[$i]['id'] = $obj->propalid;
						$ga[$i]['ref'] 	= $obj->ref;
						$ga[$i]['name'] = $obj->name;
					}

					$i++;
				}
			}
			return $ga;
		} else {
			dol_print_error($this->db);
			return -1;
		}
	}

	/**
	 *  Returns an array with the numbers of related invoices
	 *
	 *	@return	array		Array of invoices
	 */
	public function getInvoiceArrayList()
	{
		return $this->InvoiceArrayList($this->id);
	}

	// phpcs:disable PEAR.NamingConventions.ValidFunctionName.ScopeNotCamelCaps
	/**
	 *  Returns an array with id and ref of related invoices
	 *
	 *	@param		int		$id			Id propal
	 *	@return		array				Array of invoices id
	 */
	public function InvoiceArrayList($id)
	{
		// phpcs:enable
		$ga = array();
		$linkedInvoices = array();

		$this->fetchObjectLinked($id, $this->element);
		foreach ($this->linkedObjectsIds as $objecttype => $objectid) {
			// Nouveau système du comon object renvoi des rowid et non un id linéaire de 1 à n
			// On parcourt donc une liste d'objets en tant qu'objet unique
			foreach ($objectid as $key => $object) {
				// Cas des factures liees directement
				if ($objecttype == 'facture') {
					$linkedInvoices[] = $object;
				} else {
					// Cas des factures liees par un autre objet (ex: commande)
					$this->fetchObjectLinked($object, $objecttype);
					foreach ($this->linkedObjectsIds as $subobjecttype => $subobjectid) {
						foreach ($subobjectid as $subkey => $subobject) {
							if ($subobjecttype == 'facture') {
								$linkedInvoices[] = $subobject;
							}
						}
					}
				}
			}
		}

		if (count($linkedInvoices) > 0) {
			$sql = "SELECT rowid as facid, ref, total_ht as total, datef as df, fk_user_author, fk_statut, paye";
			$sql .= " FROM ".MAIN_DB_PREFIX."facture";
			$sql .= " WHERE rowid IN (".$this->db->sanitize(implode(',', $linkedInvoices)).")";

			dol_syslog(get_class($this)."::InvoiceArrayList", LOG_DEBUG);
			$resql = $this->db->query($sql);

			if ($resql) {
				$tab_sqlobj = array();
				$nump = $this->db->num_rows($resql);
				for ($i = 0; $i < $nump; $i++) {
					$sqlobj = $this->db->fetch_object($resql);
					$tab_sqlobj[] = $sqlobj;
				}
				$this->db->free($resql);

				$nump = count($tab_sqlobj);

				if ($nump) {
					$i = 0;
					while ($i < $nump) {
						$obj = array_shift($tab_sqlobj);

						$ga[$i] = $obj;

						$i++;
					}
				}
				return $ga;
			} else {
				return -1;
			}
		} else {
			return $ga;
		}
	}

	/**
	 *	Delete proposal
	 *
	 *	@param	User	$user        	Object user that delete
	 *	@param	int		$notrigger		1=Does not execute triggers, 0= execute triggers
	 *	@return	int						>0 if OK, <=0 if KO
	 */
	public function delete($user, $notrigger = 0)
	{
		global $conf;
		require_once DOL_DOCUMENT_ROOT.'/core/lib/files.lib.php';

		$error = 0;

		$this->db->begin();

		if (!$notrigger) {
			// Call trigger
			$result = $this->call_trigger('PROPAL_DELETE', $user);
			if ($result < 0) {
				$error++;
			}
			// End call triggers
		}

		// Delete extrafields of lines and lines
		if (!$error && !empty($this->table_element_line)) {
			$tabletodelete = $this->table_element_line;
			$sqlef = "DELETE FROM ".MAIN_DB_PREFIX.$tabletodelete."_extrafields WHERE fk_object IN (SELECT rowid FROM ".MAIN_DB_PREFIX.$tabletodelete." WHERE ".$this->fk_element." = ".((int) $this->id).")";
			$sql = "DELETE FROM ".MAIN_DB_PREFIX.$tabletodelete." WHERE ".$this->fk_element." = ".((int) $this->id);
			if (!$this->db->query($sqlef) || !$this->db->query($sql)) {
				$error++;
				$this->error = $this->db->lasterror();
				$this->errors[] = $this->error;
				dol_syslog(get_class($this)."::delete error ".$this->error, LOG_ERR);
			}
		}

		if (!$error) {
			// Delete linked object
			$res = $this->deleteObjectLinked();
			if ($res < 0) {
				$error++;
			}
		}

		if (!$error) {
			// Delete linked contacts
			$res = $this->delete_linked_contact();
			if ($res < 0) {
				$error++;
			}
		}

		// Removed extrafields of object
		if (!$error) {
			$result = $this->deleteExtraFields();
			if ($result < 0) {
				$error++;
				dol_syslog(get_class($this)."::delete error ".$this->error, LOG_ERR);
			}
		}

		// Delete main record
		if (!$error) {
			$sql = "DELETE FROM ".MAIN_DB_PREFIX.$this->table_element." WHERE rowid = ".((int) $this->id);
			$res = $this->db->query($sql);
			if (!$res) {
				$error++;
				$this->error = $this->db->lasterror();
				$this->errors[] = $this->error;
				dol_syslog(get_class($this)."::delete error ".$this->error, LOG_ERR);
			}
		}

		// Delete record into ECM index and physically
		if (!$error) {
			$res = $this->deleteEcmFiles(0); // Deleting files physically is done later with the dol_delete_dir_recursive
			if (!$res) {
				$error++;
			}
		}

		if (!$error) {
			// We remove directory
			$ref = dol_sanitizeFileName($this->ref);
			if ($conf->propal->multidir_output[$this->entity] && !empty($this->ref)) {
				$dir = $conf->propal->multidir_output[$this->entity]."/".$ref;
				$file = $dir."/".$ref.".pdf";
				if (file_exists($file)) {
					dol_delete_preview($this);

					if (!dol_delete_file($file, 0, 0, 0, $this)) {
						$this->error = 'ErrorFailToDeleteFile';
						$this->errors[] = $this->error;
						$this->db->rollback();
						return 0;
					}
				}
				if (file_exists($dir)) {
					$res = @dol_delete_dir_recursive($dir);
					if (!$res) {
						$this->error = 'ErrorFailToDeleteDir';
						$this->errors[] = $this->error;
						$this->db->rollback();
						return 0;
					}
				}
			}
		}

		if (!$error) {
			dol_syslog(get_class($this)."::delete ".$this->id." by ".$user->id, LOG_DEBUG);
			$this->db->commit();
			return 1;
		} else {
			$this->db->rollback();
			return -1;
		}
	}

	/**
	 *  Change the delivery time
	 *
	 *  @param	int	$availability_id	Id of new delivery time
	 * 	@param	int	$notrigger			1=Does not execute triggers, 0= execute triggers
	 *  @return int                  	>0 if OK, <0 if KO
	 *  @deprecated  use set_availability
	 */
	public function availability($availability_id, $notrigger = 0)
	{
		global $user;

		if ($this->statut >= self::STATUS_DRAFT) {
			$error = 0;

			$this->db->begin();

			$sql = 'UPDATE '.MAIN_DB_PREFIX.'propal';
			$sql .= ' SET fk_availability = '.((int) $availability_id);
			$sql .= ' WHERE rowid='.((int) $this->id);

			dol_syslog(__METHOD__.' availability('.$availability_id.')', LOG_DEBUG);
			$resql = $this->db->query($sql);
			if (!$resql) {
				$this->errors[] = $this->db->error();
				$error++;
			}

			if (!$error) {
				$this->oldcopy = clone $this;
				$this->availability_id = $availability_id;
			}

			if (!$notrigger && empty($error)) {
				// Call trigger
				$result = $this->call_trigger('PROPAL_MODIFY', $user);
				if ($result < 0) {
					$error++;
				}
				// End call triggers
			}

			if (!$error) {
				$this->db->commit();
				return 1;
			} else {
				foreach ($this->errors as $errmsg) {
					dol_syslog(__METHOD__.' Error: '.$errmsg, LOG_ERR);
					$this->error .= ($this->error ? ', '.$errmsg : $errmsg);
				}
				$this->db->rollback();
				return -1 * $error;
			}
		} else {
			$error_str = 'Propal status do not meet requirement '.$this->statut;
			dol_syslog(__METHOD__.$error_str, LOG_ERR);
			$this->error = $error_str;
			$this->errors[] = $this->error;
			return -2;
		}
	}

	// phpcs:disable PEAR.NamingConventions.ValidFunctionName.ScopeNotCamelCaps
	/**
	 *	Change source demand
	 *
	 *	@param	int $demand_reason_id 	Id of new source demand
	 * 	@param	int	$notrigger			1=Does not execute triggers, 0= execute triggers
	 *	@return int						>0 si ok, <0 si ko
	 *	@deprecated use set_demand_reason
	 */
	public function demand_reason($demand_reason_id, $notrigger = 0)
	{
		// phpcs:enable
		global $user;

		if ($this->statut >= self::STATUS_DRAFT) {
			$error = 0;

			$this->db->begin();

			$sql = 'UPDATE '.MAIN_DB_PREFIX.'propal';
			$sql .= ' SET fk_input_reason = '.((int) $demand_reason_id);
			$sql .= ' WHERE rowid='.((int) $this->id);

			dol_syslog(__METHOD__.' demand_reason('.$demand_reason_id.')', LOG_DEBUG);
			$resql = $this->db->query($sql);
			if (!$resql) {
				$this->errors[] = $this->db->error();
				$error++;
			}

			if (!$error) {
				$this->oldcopy = clone $this;
				$this->demand_reason_id = $demand_reason_id;
			}

			if (!$notrigger && empty($error)) {
				// Call trigger
				$result = $this->call_trigger('PROPAL_MODIFY', $user);
				if ($result < 0) {
					$error++;
				}
				// End call triggers
			}

			if (!$error) {
				$this->db->commit();
				return 1;
			} else {
				foreach ($this->errors as $errmsg) {
					dol_syslog(__METHOD__.' Error: '.$errmsg, LOG_ERR);
					$this->error .= ($this->error ? ', '.$errmsg : $errmsg);
				}
				$this->db->rollback();
				return -1 * $error;
			}
		} else {
			$error_str = 'Propal status do not meet requirement '.$this->statut;
			dol_syslog(__METHOD__.$error_str, LOG_ERR);
			$this->error = $error_str;
			$this->errors[] = $this->error;
			return -2;
		}
	}


	/**
	 *	Object Proposal Information
	 *
	 * 	@param	int		$id		Proposal id
	 *  @return	void
	 */
	public function info($id)
	{
		$sql = "SELECT c.rowid, ";
		$sql .= " c.datec, c.date_valid as datev, c.date_signature, c.date_cloture,";
		$sql .= " c.fk_user_author, c.fk_user_valid, c.fk_user_signature, c.fk_user_cloture";
		$sql .= " FROM ".MAIN_DB_PREFIX."propal as c";
		$sql .= " WHERE c.rowid = ".((int) $id);

		$result = $this->db->query($sql);

		if ($result) {
			if ($this->db->num_rows($result)) {
				$obj = $this->db->fetch_object($result);

				$this->id                = $obj->rowid;

				$this->date_creation     = $this->db->jdate($obj->datec);
				$this->date_validation   = $this->db->jdate($obj->datev);
				$this->date_signature    = $this->db->jdate($obj->date_signature);
				$this->date_cloture      = $this->db->jdate($obj->date_cloture);

				$cuser = new User($this->db);
				$cuser->fetch($obj->fk_user_author);
				$this->user_creation = $cuser;

				if ($obj->fk_user_valid) {
					$vuser = new User($this->db);
					$vuser->fetch($obj->fk_user_valid);
					$this->user_validation = $vuser;
				}

				if ($obj->fk_user_signature) {
					$user_signature = new User($this->db);
					$user_signature->fetch($obj->fk_user_signature);
					$this->user_signature = $user_signature;
				}

				if ($obj->fk_user_cloture) {
					$cluser = new User($this->db);
					$cluser->fetch($obj->fk_user_cloture);
					$this->user_cloture = $cluser;
				}
			}
			$this->db->free($result);
		} else {
			dol_print_error($this->db);
		}
	}


	/**
	 *    	Return label of status of proposal (draft, validated, ...)
	 *
	 *    	@param      int			$mode        0=Long label, 1=Short label, 2=Picto + Short label, 3=Picto, 4=Picto + Long label, 5=Short label + Picto, 6=Long label + Picto
	 *    	@return     string		Label
	 */
	public function getLibStatut($mode = 0)
	{
		return $this->LibStatut($this->statut, $mode);
	}

	// phpcs:disable PEAR.NamingConventions.ValidFunctionName.ScopeNotCamelCaps
	/**
	 *    	Return label of a status (draft, validated, ...)
	 *
	 *    	@param      int			$status		Id status
	 *    	@param      int			$mode      	0=Long label, 1=Short label, 2=Picto + Short label, 3=Picto, 4=Picto + Long label, 5=Short label + Picto, 6=Long label + Picto
	 *    	@return     string		Label
	 */
	public function LibStatut($status, $mode = 1)
	{
		// phpcs:enable
		global $conf, $hookmanager;

		// Init/load array of translation of status
		if (empty($this->labelStatus) || empty($this->labelStatusShort)) {
			global $langs;
			$langs->load("propal");
			$this->labelStatus[0] = $langs->transnoentitiesnoconv("PropalStatusDraft");
			$this->labelStatus[1] = $langs->transnoentitiesnoconv("PropalStatusValidated");
			$this->labelStatus[2] = $langs->transnoentitiesnoconv("PropalStatusSigned");
			$this->labelStatus[3] = $langs->transnoentitiesnoconv("PropalStatusNotSigned");
			$this->labelStatus[4] = $langs->transnoentitiesnoconv("PropalStatusBilled");
			$this->labelStatusShort[0] = $langs->transnoentitiesnoconv("PropalStatusDraftShort");
			$this->labelStatusShort[1] = $langs->transnoentitiesnoconv("PropalStatusValidatedShort");
			$this->labelStatusShort[2] = $langs->transnoentitiesnoconv("PropalStatusSignedShort");
			$this->labelStatusShort[3] = $langs->transnoentitiesnoconv("PropalStatusNotSignedShort");
			$this->labelStatusShort[4] = $langs->transnoentitiesnoconv("PropalStatusBilledShort");
		}

		$statusType = '';
		if ($status == self::STATUS_DRAFT) {
			$statusType = 'status0';
		} elseif ($status == self::STATUS_VALIDATED) {
			$statusType = 'status1';
		} elseif ($status == self::STATUS_SIGNED) {
			$statusType = 'status4';
		} elseif ($status == self::STATUS_NOTSIGNED) {
			$statusType = 'status9';
		} elseif ($status == self::STATUS_BILLED) {
			$statusType = 'status6';
		}


		$parameters = array('status' => $status, 'mode' => $mode);
		$reshook = $hookmanager->executeHooks('LibStatut', $parameters, $this); // Note that $action and $object may have been modified by hook

		if ($reshook > 0) {
			return $hookmanager->resPrint;
		}

		return dolGetStatus($this->labelStatus[$status], $this->labelStatusShort[$status], '', $statusType, $mode);
	}


	// phpcs:disable PEAR.NamingConventions.ValidFunctionName.ScopeNotCamelCaps
	/**
	 *      Load indicators for dashboard (this->nbtodo and this->nbtodolate)
	 *
	 *      @param          User	$user   Object user
	 *      @param          int		$mode   "opened" for proposal to close, "signed" for proposal to invoice
	 *      @return WorkboardResponse|int <0 if KO, WorkboardResponse if OK
	 */
	public function load_board($user, $mode)
	{
		// phpcs:enable
		global $conf, $langs;

		$clause = " WHERE";

		$sql = "SELECT p.rowid, p.ref, p.datec as datec, p.fin_validite as datefin, p.total_ht";
		$sql .= " FROM ".MAIN_DB_PREFIX."propal as p";
		if (empty($user->rights->societe->client->voir) && !$user->socid) {
			$sql .= " LEFT JOIN ".MAIN_DB_PREFIX."societe_commerciaux as sc ON p.fk_soc = sc.fk_soc";
			$sql .= " WHERE sc.fk_user = ".((int) $user->id);
			$clause = " AND";
		}
		$sql .= $clause." p.entity IN (".getEntity('propal').")";
		if ($mode == 'opened') {
			$sql .= " AND p.fk_statut = ".self::STATUS_VALIDATED;
		}
		if ($mode == 'signed') {
			$sql .= " AND p.fk_statut = ".self::STATUS_SIGNED;
		}
		if ($user->socid) {
			$sql .= " AND p.fk_soc = ".((int) $user->socid);
		}

		$resql = $this->db->query($sql);
		if ($resql) {
			$langs->load("propal");
			$now = dol_now();

			$delay_warning = 0;
			$status = 0;
			$label = $labelShort = '';
			if ($mode == 'opened') {
				$delay_warning = $conf->propal->cloture->warning_delay;
				$status = self::STATUS_VALIDATED;
				$label = $langs->transnoentitiesnoconv("PropalsToClose");
				$labelShort = $langs->transnoentitiesnoconv("ToAcceptRefuse");
			}
			if ($mode == 'signed') {
				$delay_warning = $conf->propal->facturation->warning_delay;
				$status = self::STATUS_SIGNED;
				$label = $langs->trans("PropalsToBill"); // We set here bill but may be billed or ordered
				$labelShort = $langs->trans("ToBill");
			}

			$response = new WorkboardResponse();
			$response->warning_delay = $delay_warning / 60 / 60 / 24;
			$response->label = $label;
			$response->labelShort = $labelShort;
			$response->url = DOL_URL_ROOT.'/comm/propal/list.php?search_status='.$status.'&mainmenu=commercial&leftmenu=propals';
			$response->url_late = DOL_URL_ROOT.'/comm/propal/list.php?search_status='.$status.'&mainmenu=commercial&leftmenu=propals&sortfield=p.datep&sortorder=asc';
			$response->img = img_object('', "propal");

			// This assignment in condition is not a bug. It allows walking the results.
			while ($obj = $this->db->fetch_object($resql)) {
				$response->nbtodo++;
				$response->total += $obj->total_ht;

				if ($mode == 'opened') {
					$datelimit = $this->db->jdate($obj->datefin);
					if ($datelimit < ($now - $delay_warning)) {
						$response->nbtodolate++;
					}
				}
				// TODO Definir regle des propales a facturer en retard
				// if ($mode == 'signed' && ! count($this->FactureListeArray($obj->rowid))) $this->nbtodolate++;
			}

			return $response;
		} else {
			$this->error = $this->db->error();
			return -1;
		}
	}


	/**
	 *  Initialise an instance with random values.
	 *  Used to build previews or test instances.
	 *	id must be 0 if object instance is a specimen.
	 *
	 *  @return	void
	 */
	public function initAsSpecimen()
	{
		global $conf, $langs;

		// Load array of products prodids
		$num_prods = 0;
		$prodids = array();
		$sql = "SELECT rowid";
		$sql .= " FROM ".MAIN_DB_PREFIX."product";
		$sql .= " WHERE entity IN (".getEntity('product').")";
		$sql .= $this->db->plimit(100);

		$resql = $this->db->query($sql);
		if ($resql) {
			$num_prods = $this->db->num_rows($resql);
			$i = 0;
			while ($i < $num_prods) {
				$i++;
				$row = $this->db->fetch_row($resql);
				$prodids[$i] = $row[0];
			}
		}

		// Initialise parametres
		$this->id = 0;
		$this->ref = 'SPECIMEN';
		$this->ref_client = 'NEMICEPS';
		$this->specimen = 1;
		$this->socid = 1;
		$this->date = time();
		$this->fin_validite = $this->date + 3600 * 24 * 30;
		$this->cond_reglement_id   = 1;
		$this->cond_reglement_code = 'RECEP';
		$this->mode_reglement_id   = 7;
		$this->mode_reglement_code = 'CHQ';
		$this->availability_id     = 1;
		$this->availability_code   = 'AV_NOW';
		$this->demand_reason_id    = 1;
		$this->demand_reason_code  = 'SRC_00';
		$this->note_public = 'This is a comment (public)';
		$this->note_private = 'This is a comment (private)';

		$this->multicurrency_tx = 1;
		$this->multicurrency_code = $conf->currency;

		// Lines
		$nbp = 5;
		$xnbp = 0;
		while ($xnbp < $nbp) {
			$line = new PropaleLigne($this->db);
			$line->desc = $langs->trans("Description")." ".$xnbp;
			$line->qty = 1;
			$line->subprice = 100;
			$line->price = 100;
			$line->tva_tx = 20;
			$line->localtax1_tx = 0;
			$line->localtax2_tx = 0;
			if ($xnbp == 2) {
				$line->total_ht = 50;
				$line->total_ttc = 60;
				$line->total_tva = 10;
				$line->remise_percent = 50;
			} else {
				$line->total_ht = 100;
				$line->total_ttc = 120;
				$line->total_tva = 20;
				$line->remise_percent = 00;
			}

			if ($num_prods > 0) {
				$prodid = mt_rand(1, $num_prods);
				$line->fk_product = $prodids[$prodid];
				$line->product_ref = 'SPECIMEN';
			}

			$this->lines[$xnbp] = $line;

			$this->total_ht       += $line->total_ht;
			$this->total_tva      += $line->total_tva;
			$this->total_ttc      += $line->total_ttc;

			$xnbp++;
		}
	}

	// phpcs:disable PEAR.NamingConventions.ValidFunctionName.ScopeNotCamelCaps
	/**
	 *      Charge indicateurs this->nb de tableau de bord
	 *
	 *      @return     int         <0 if ko, >0 if ok
	 */
	public function load_state_board()
	{
		// phpcs:enable
		global $user;

		$this->nb = array();
		$clause = "WHERE";

		$sql = "SELECT count(p.rowid) as nb";
		$sql .= " FROM ".MAIN_DB_PREFIX."propal as p";
		$sql .= " LEFT JOIN ".MAIN_DB_PREFIX."societe as s ON p.fk_soc = s.rowid";
		if (empty($user->rights->societe->client->voir) && !$user->socid) {
			$sql .= " LEFT JOIN ".MAIN_DB_PREFIX."societe_commerciaux as sc ON s.rowid = sc.fk_soc";
			$sql .= " WHERE sc.fk_user = ".((int) $user->id);
			$clause = "AND";
		}
		$sql .= " ".$clause." p.entity IN (".getEntity('propal').")";

		$resql = $this->db->query($sql);
		if ($resql) {
			// This assignment in condition is not a bug. It allows walking the results.
			while ($obj = $this->db->fetch_object($resql)) {
				$this->nb["proposals"] = $obj->nb;
			}
			$this->db->free($resql);
			return 1;
		} else {
			dol_print_error($this->db);
			$this->error = $this->db->error();
			return -1;
		}
	}


	/**
	 *  Returns the reference to the following non used Proposal used depending on the active numbering module
	 *  defined into PROPALE_ADDON
	 *
	 *  @param	Societe		$soc  	Object thirdparty
	 *  @return string      		Reference libre pour la propale
	 */
	public function getNextNumRef($soc)
	{
		global $conf, $langs;
		$langs->load("propal");

		$classname = $conf->global->PROPALE_ADDON;

		if (!empty($classname)) {
			$mybool = false;

			$file = $classname.".php";

			// Include file with class
			$dirmodels = array_merge(array('/'), (array) $conf->modules_parts['models']);
			foreach ($dirmodels as $reldir) {
				$dir = dol_buildpath($reldir."core/modules/propale/");

				// Load file with numbering class (if found)
				$mybool |= @include_once $dir.$file;
			}

			if (!$mybool) {
				dol_print_error('', "Failed to include file ".$file);
				return '';
			}

			$obj = new $classname();
			$numref = "";
			$numref = $obj->getNextValue($soc, $this);

			if ($numref != "") {
				return $numref;
			} else {
				$this->error = $obj->error;
				//dol_print_error($db,"Propale::getNextNumRef ".$obj->error);
				return "";
			}
		} else {
			$langs->load("errors");
			print $langs->trans("Error")." ".$langs->trans("ErrorModuleSetupNotComplete", $langs->transnoentitiesnoconv("Proposal"));
			return "";
		}
	}

	/**
	 *	Return clicable link of object (with eventually picto)
	 *
	 *	@param      int		$withpicto		          Add picto into link
	 *	@param      string	$option			          Where point the link ('expedition', 'document', ...)
	 *	@param      string	$get_params    	          Parametres added to url
	 *  @param	    int   	$notooltip		          1=Disable tooltip
	 *  @param      int     $save_lastsearch_value    -1=Auto, 0=No save of lastsearch_values when clicking, 1=Save lastsearch_values whenclicking
	 *  @param      int     $addlinktonotes           -1=Disable, 0=Just add label show notes, 1=Add private note (only internal user), 2=Add public note (internal or external user), 3=Add private (internal user) and public note (internal and external user)
	 *	@return     string          		          String with URL
	 */
	public function getNomUrl($withpicto = 0, $option = '', $get_params = '', $notooltip = 0, $save_lastsearch_value = -1, $addlinktonotes = -1)
	{
		global $langs, $conf, $user, $hookmanager;

		if (!empty($conf->dol_no_mouse_hover)) {
			$notooltip = 1; // Force disable tooltips
		}

		$result = '';
		$label = '';
		$url = '';

		if ($user->rights->propal->lire) {
			$label = img_picto('', $this->picto).' <u class="paddingrightonly">'.$langs->trans("Proposal").'</u>';
			if (isset($this->statut)) {
				$label .= ' '.$this->getLibStatut(5);
			}
			if (!empty($this->ref)) {
				$label .= '<br><b>'.$langs->trans('Ref').':</b> '.$this->ref;
			}
			if (!empty($this->ref_client)) {
				$label .= '<br><b>'.$langs->trans('RefCustomer').':</b> '.$this->ref_client;
			}
			if (!empty($this->total_ht)) {
				$label .= '<br><b>'.$langs->trans('AmountHT').':</b> '.price($this->total_ht, 0, $langs, 0, -1, -1, $conf->currency);
			}
			if (!empty($this->total_tva)) {
				$label .= '<br><b>'.$langs->trans('VAT').':</b> '.price($this->total_tva, 0, $langs, 0, -1, -1, $conf->currency);
			}
			if (!empty($this->total_ttc)) {
				$label .= '<br><b>'.$langs->trans('AmountTTC').':</b> '.price($this->total_ttc, 0, $langs, 0, -1, -1, $conf->currency);
			}
			if (!empty($this->date)) {
				$label .= '<br><b>'.$langs->trans('Date').':</b> '.dol_print_date($this->date, 'day');
			}
			if (!empty($this->delivery_date)) {
					$label .= '<br><b>'.$langs->trans('DeliveryDate').':</b> '.dol_print_date($this->delivery_date, 'dayhour');
			}

			if ($option == '') {
				$url = DOL_URL_ROOT.'/comm/propal/card.php?id='.$this->id.$get_params;
			} elseif ($option == 'compta') {  // deprecated
				$url = DOL_URL_ROOT.'/comm/propal/card.php?id='.$this->id.$get_params;
			} elseif ($option == 'expedition') {
				$url = DOL_URL_ROOT.'/expedition/propal.php?id='.$this->id.$get_params;
			} elseif ($option == 'document') {
				$url = DOL_URL_ROOT.'/comm/propal/document.php?id='.$this->id.$get_params;
			}

			if ($option != 'nolink') {
				// Add param to save lastsearch_values or not
				$add_save_lastsearch_values = ($save_lastsearch_value == 1 ? 1 : 0);
				if ($save_lastsearch_value == -1 && preg_match('/list\.php/', $_SERVER["PHP_SELF"])) {
					$add_save_lastsearch_values = 1;
				}
				if ($add_save_lastsearch_values) {
					$url .= '&save_lastsearch_values=1';
				}
			}
		}

		$linkclose = '';
		if (empty($notooltip) && $user->rights->propal->lire) {
			if (!empty($conf->global->MAIN_OPTIMIZEFORTEXTBROWSER)) {
				$label = $langs->trans("Proposal");
				$linkclose .= ' alt="'.dol_escape_htmltag($label, 1).'"';
			}
			$linkclose .= ' title="'.dol_escape_htmltag($label, 1).'"';
			$linkclose .= ' class="classfortooltip"';
		}

		$linkstart = '<a href="'.$url.'"';
		$linkstart .= $linkclose.'>';
		$linkend = '</a>';

		$result .= $linkstart;
		if ($withpicto) {
			$result .= img_object(($notooltip ? '' : $label), $this->picto, ($notooltip ? (($withpicto != 2) ? 'class="paddingright"' : '') : 'class="'.(($withpicto != 2) ? 'paddingright ' : '').'classfortooltip"'), 0, 0, $notooltip ? 0 : 1);
		}
		if ($withpicto != 2) {
			$result .= $this->ref;
		}
		$result .= $linkend;

		if ($addlinktonotes >= 0) {
			$txttoshow = '';

			if ($addlinktonotes == 0) {
				if (!empty($this->note_private) || !empty($this->note_public)) {
					$txttoshow = $langs->trans('ViewPrivateNote');
				}
			} elseif ($addlinktonotes == 1) {
				if (!empty($this->note_private)) {
					$txttoshow .= ($user->socid > 0 ? '' : dol_string_nohtmltag($this->note_private, 1));
				}
			} elseif ($addlinktonotes == 2) {
				if (!empty($this->note_public)) {
					$txttoshow .= dol_string_nohtmltag($this->note_public, 1);
				}
			} elseif ($addlinktonotes == 3) {
				if ($user->socid > 0) {
					if (!empty($this->note_public)) {
						$txttoshow .= dol_string_nohtmltag($this->note_public, 1);
					}
				} else {
					if (!empty($this->note_public)) {
						$txttoshow .= dol_string_nohtmltag($this->note_public, 1);
					}
					if (!empty($this->note_private)) {
						if (!empty($txttoshow)) {
							$txttoshow .= '<br><br>';
						}
						$txttoshow .= dol_string_nohtmltag($this->note_private, 1);
					}
				}
			}

			if ($txttoshow) {
				$result .= ' <span class="note inline-block">';
				$result .= '<a href="'.DOL_URL_ROOT.'/comm/propal/note.php?id='.$this->id.'" class="classfortooltip" title="'.dol_escape_htmltag($txttoshow).'">';
				$result .= img_picto('', 'note');
				$result .= '</a>';
				$result .= '</span>';
			}
		}

		global $action;
		$hookmanager->initHooks(array($this->element . 'dao'));
		$parameters = array('id'=>$this->id, 'getnomurl' => &$result);
		$reshook = $hookmanager->executeHooks('getNomUrl', $parameters, $this, $action); // Note that $action and $object may have been modified by some hooks
		if ($reshook > 0) {
			$result = $hookmanager->resPrint;
		} else {
			$result .= $hookmanager->resPrint;
		}
		return $result;
	}

	/**
	 * 	Retrieve an array of proposal lines
	 *	@param  string              $filters        Filter on other fields
	 *
	 * 	@return int		>0 if OK, <0 if KO
	 */
	public function getLinesArray($filters = '')
	{
		return $this->fetch_lines(0, 0, $filters);
	}

	/**
	 *  Create a document onto disk according to template module.
	 *
	 * 	@param	    string		$modele			Force model to use ('' to not force)
	 * 	@param		Translate	$outputlangs	Object langs to use for output
	 *  @param      int			$hidedetails    Hide details of lines
	 *  @param      int			$hidedesc       Hide description
	 *  @param      int			$hideref        Hide ref
	 *  @param   	null|array  $moreparams     Array to provide more information
	 * 	@return     int         				0 if KO, 1 if OK
	 */
	public function generateDocument($modele, $outputlangs, $hidedetails = 0, $hidedesc = 0, $hideref = 0, $moreparams = null)
	{
		global $conf, $langs;

		$langs->load("propale");
		$outputlangs->load("products");

		if (!dol_strlen($modele)) {
			$modele = 'azur';

			if ($this->model_pdf) {
				$modele = $this->model_pdf;
			} elseif (!empty($conf->global->PROPALE_ADDON_PDF)) {
				$modele = $conf->global->PROPALE_ADDON_PDF;
			}
		}

		$modelpath = "core/modules/propale/doc/";

		return $this->commonGenerateDocument($modelpath, $modele, $outputlangs, $hidedetails, $hidedesc, $hideref, $moreparams);
	}

	/**
	 * Function used to replace a thirdparty id with another one.
	 *
	 * @param DoliDB $db Database handler
	 * @param int $origin_id Old thirdparty id
	 * @param int $dest_id New thirdparty id
	 * @return bool
	 */
	public static function replaceThirdparty(DoliDB $db, $origin_id, $dest_id)
	{
		$tables = array(
			'propal'
		);

		return CommonObject::commonReplaceThirdparty($db, $origin_id, $dest_id, $tables);
	}

	/**
	 * Function used to replace a product id with another one.
	 *
	 * @param DoliDB $db Database handler
	 * @param int $origin_id Old product id
	 * @param int $dest_id New product id
	 * @return bool
	 */
	public static function replaceProduct(DoliDB $db, $origin_id, $dest_id)
	{
		$tables = array(
			'propaldet'
		);

		return CommonObject::commonReplaceProduct($db, $origin_id, $dest_id, $tables);
	}
}

/**
 *	Class to manage commercial proposal lines
 */
class PropaleLigne extends CommonObjectLine
{
	/**
	 * @var string ID to identify managed object
	 */
	public $element = 'propaldet';

	/**
	 * @var string Name of table without prefix where object is stored
	 */
	public $table_element = 'propaldet';

	public $oldline;

	// From llx_propaldet
	public $fk_propal;
	public $fk_parent_line;
	public $desc; // Description ligne
	public $fk_product; // Id produit predefini
	/**
	 * @deprecated
	 * @see $product_type
	 */
	public $fk_product_type;
	/**
	 * Product type.
	 * @var int
	 * @see Product::TYPE_PRODUCT, Product::TYPE_SERVICE
	 */
	public $product_type = Product::TYPE_PRODUCT;

	public $qty;

	public $tva_tx;
	public $vat_src_code;

	public $subprice;
	public $remise_percent;
	public $fk_remise_except;

	public $rang = 0;

	public $fk_fournprice;
	public $pa_ht;
	public $marge_tx;
	public $marque_tx;

	public $special_code; // Tag for special lines (exlusive tags)
	// 1: frais de port
	// 2: ecotaxe
	// 3: option line (when qty = 0)

	public $info_bits = 0; // Some other info:
	// Bit 0: 	0 si TVA normal - 1 si TVA NPR
	// Bit 1:	0 ligne normale - 1 si ligne de remise fixe

	public $total_ht; // Total HT  de la ligne toute quantite et incluant la remise ligne
	public $total_tva; // Total TVA  de la ligne toute quantite et incluant la remise ligne
	public $total_ttc; // Total TTC de la ligne toute quantite et incluant la remise ligne

	/**
	 * @deprecated
	 * @see $remise_percent, $fk_remise_except
	 */
	public $remise;
	/**
	 * @deprecated
	 * @see $subprice
	 */
	public $price;

	// From llx_product
	/**
	 * @deprecated
	 * @see $product_ref
	 */
	public $ref;
	/**
	 * Product reference
	 * @var string
	 */
	public $product_ref;
	/**
	 * @deprecated
	 * @see $product_label
	 */
	public $libelle;
	/**
	 * @deprecated
	 * @see $product_label
	 */
	public $label;
	/**
	 *  Product label
	 * @var string
	 */
	public $product_label;
	/**
	 * Product description
	 * @var string
	 */
	public $product_desc;

	/**
	 * Product use lot
	 * @var string
	 */
	public $product_tobatch;

	/**
	 * Product barcode
	 * @var string
	 */
	public $product_barcode;

	public $localtax1_tx; // Local tax 1
	public $localtax2_tx; // Local tax 2
	public $localtax1_type; // Local tax 1 type
	public $localtax2_type; // Local tax 2 type
	public $total_localtax1; // Line total local tax 1
	public $total_localtax2; // Line total local tax 2

	public $date_start;
	public $date_end;

	public $skip_update_total; // Skip update price total for special lines

	// Multicurrency
	public $fk_multicurrency;
	public $multicurrency_code;
	public $multicurrency_subprice;
	public $multicurrency_total_ht;
	public $multicurrency_total_tva;
	public $multicurrency_total_ttc;


	/**
	 * 	Class line Contructor
	 *
	 * 	@param	DoliDB	$db	Database handler
	 */
	public function __construct($db)
	{
		$this->db = $db;
	}

	/**
	 *	Retrieve the propal line object
	 *
	 *	@param	int		$rowid		Propal line id
	 *	@return	int					<0 if KO, >0 if OK
	 */
	public function fetch($rowid)
	{
		$sql = 'SELECT pd.rowid, pd.fk_propal, pd.fk_parent_line, pd.fk_product, pd.label as custom_label, pd.description, pd.price, pd.qty, pd.vat_src_code, pd.tva_tx,';
		$sql .= ' pd.remise, pd.remise_percent, pd.fk_remise_except, pd.subprice,';
		$sql .= ' pd.info_bits, pd.total_ht, pd.total_tva, pd.total_ttc, pd.fk_product_fournisseur_price as fk_fournprice, pd.buy_price_ht as pa_ht, pd.special_code, pd.rang,';
		$sql .= ' pd.fk_unit,';
		$sql .= ' pd.localtax1_tx, pd.localtax2_tx, pd.total_localtax1, pd.total_localtax2,';
		$sql .= ' pd.fk_multicurrency, pd.multicurrency_code, pd.multicurrency_subprice, pd.multicurrency_total_ht, pd.multicurrency_total_tva, pd.multicurrency_total_ttc,';
		$sql .= ' p.ref as product_ref, p.label as product_label, p.description as product_desc,';
		$sql .= ' pd.date_start, pd.date_end, pd.product_type';
		$sql .= ' FROM '.MAIN_DB_PREFIX.'propaldet as pd';
		$sql .= ' LEFT JOIN '.MAIN_DB_PREFIX.'product as p ON pd.fk_product = p.rowid';
		$sql .= ' WHERE pd.rowid = '.((int) $rowid);

		$result = $this->db->query($sql);
		if ($result) {
			$objp = $this->db->fetch_object($result);

			if ($objp) {
				$this->id = $objp->rowid;
				$this->rowid			= $objp->rowid; // deprecated
				$this->fk_propal = $objp->fk_propal;
				$this->fk_parent_line = $objp->fk_parent_line;
				$this->label			= $objp->custom_label;
				$this->desc				= $objp->description;
				$this->qty = $objp->qty;
				$this->price			= $objp->price; // deprecated
				$this->subprice = $objp->subprice;
				$this->vat_src_code = $objp->vat_src_code;
				$this->tva_tx			= $objp->tva_tx;
				$this->remise			= $objp->remise; // deprecated
				$this->remise_percent = $objp->remise_percent;
				$this->fk_remise_except = $objp->fk_remise_except;
				$this->fk_product = $objp->fk_product;
				$this->info_bits		= $objp->info_bits;

				$this->total_ht			= $objp->total_ht;
				$this->total_tva		= $objp->total_tva;
				$this->total_ttc		= $objp->total_ttc;

				$this->fk_fournprice = $objp->fk_fournprice;

				$marginInfos			= getMarginInfos($objp->subprice, $objp->remise_percent, $objp->tva_tx, $objp->localtax1_tx, $objp->localtax2_tx, $this->fk_fournprice, $objp->pa_ht);
				$this->pa_ht			= $marginInfos[0];
				$this->marge_tx			= $marginInfos[1];
				$this->marque_tx		= $marginInfos[2];

				$this->special_code		= $objp->special_code;
				$this->product_type		= $objp->product_type;
				$this->rang = $objp->rang;

				$this->ref = $objp->product_ref; // deprecated
				$this->product_ref = $objp->product_ref;
				$this->libelle = $objp->product_label; // deprecated
				$this->product_label	= $objp->product_label;
				$this->product_desc		= $objp->product_desc;
				$this->fk_unit          = $objp->fk_unit;

				$this->date_start       = $this->db->jdate($objp->date_start);
				$this->date_end         = $this->db->jdate($objp->date_end);

				// Multicurrency
				$this->fk_multicurrency = $objp->fk_multicurrency;
				$this->multicurrency_code = $objp->multicurrency_code;
				$this->multicurrency_subprice 	= $objp->multicurrency_subprice;
				$this->multicurrency_total_ht 	= $objp->multicurrency_total_ht;
				$this->multicurrency_total_tva 	= $objp->multicurrency_total_tva;
				$this->multicurrency_total_ttc 	= $objp->multicurrency_total_ttc;

				$this->fetch_optionals();

				$this->db->free($result);

				return 1;
			} else {
				return 0;
			}
		} else {
			return -1;
		}
	}

	/**
	 *  Insert object line propal in database
	 *
	 *	@param		int		$notrigger		1=Does not execute triggers, 0= execute triggers
	 *	@return		int						<0 if KO, >0 if OK
	 */
	public function insert($notrigger = 0)
	{
		global $conf, $user;

		$error = 0;

		dol_syslog(get_class($this)."::insert rang=".$this->rang);

		$pa_ht_isemptystring = (empty($this->pa_ht) && $this->pa_ht == ''); // If true, we can use a default value. If this->pa_ht = '0', we must use '0'.

		// Clean parameters
		if (empty($this->tva_tx)) {
			$this->tva_tx = 0;
		}
		if (empty($this->localtax1_tx)) {
			$this->localtax1_tx = 0;
		}
		if (empty($this->localtax2_tx)) {
			$this->localtax2_tx = 0;
		}
		if (empty($this->localtax1_type)) {
			$this->localtax1_type = 0;
		}
		if (empty($this->localtax2_type)) {
			$this->localtax2_type = 0;
		}
		if (empty($this->total_localtax1)) {
			$this->total_localtax1 = 0;
		}
		if (empty($this->total_localtax2)) {
			$this->total_localtax2 = 0;
		}
		if (empty($this->rang)) {
			$this->rang = 0;
		}
		if (empty($this->remise_percent) || !is_numeric($this->remise_percent)) {
			$this->remise_percent = 0;
		}
		if (empty($this->info_bits)) {
			$this->info_bits = 0;
		}
		if (empty($this->special_code)) {
			$this->special_code = 0;
		}
		if (empty($this->fk_parent_line)) {
			$this->fk_parent_line = 0;
		}
		if (empty($this->fk_fournprice)) {
			$this->fk_fournprice = 0;
		}
		if (!is_numeric($this->qty)) {
			$this->qty = 0;
		}
		if (empty($this->pa_ht)) {
			$this->pa_ht = 0;
		}
		if (empty($this->multicurrency_subprice)) {
			$this->multicurrency_subprice = 0;
		}
		if (empty($this->multicurrency_total_ht)) {
			$this->multicurrency_total_ht = 0;
		}
		if (empty($this->multicurrency_total_tva)) {
			$this->multicurrency_total_tva = 0;
		}
		if (empty($this->multicurrency_total_ttc)) {
			$this->multicurrency_total_ttc = 0;
		}

		// if buy price not defined, define buyprice as configured in margin admin
		if ($this->pa_ht == 0 && $pa_ht_isemptystring) {
			if (($result = $this->defineBuyPrice($this->subprice, $this->remise_percent, $this->fk_product)) < 0) {
				return $result;
			} else {
				$this->pa_ht = $result;
			}
		}

		// Check parameters
		if ($this->product_type < 0) {
			return -1;
		}

		$this->db->begin();

		// Insert line into database
		$sql = 'INSERT INTO '.MAIN_DB_PREFIX.'propaldet';
		$sql .= ' (fk_propal, fk_parent_line, label, description, fk_product, product_type,';
		$sql .= ' fk_remise_except, qty, vat_src_code, tva_tx, localtax1_tx, localtax2_tx, localtax1_type, localtax2_type,';
		$sql .= ' subprice, remise_percent, ';
		$sql .= ' info_bits, ';
		$sql .= ' total_ht, total_tva, total_localtax1, total_localtax2, total_ttc, fk_product_fournisseur_price, buy_price_ht, special_code, rang,';
		$sql .= ' fk_unit,';
		$sql .= ' date_start, date_end';
		$sql .= ', fk_multicurrency, multicurrency_code, multicurrency_subprice, multicurrency_total_ht, multicurrency_total_tva, multicurrency_total_ttc)';
		$sql .= " VALUES (".$this->fk_propal.",";
		$sql .= " ".($this->fk_parent_line > 0 ? "'".$this->db->escape($this->fk_parent_line)."'" : "null").",";
		$sql .= " ".(!empty($this->label) ? "'".$this->db->escape($this->label)."'" : "null").",";
		$sql .= " '".$this->db->escape($this->desc)."',";
		$sql .= " ".($this->fk_product ? "'".$this->db->escape($this->fk_product)."'" : "null").",";
		$sql .= " '".$this->db->escape($this->product_type)."',";
		$sql .= " ".($this->fk_remise_except ? "'".$this->db->escape($this->fk_remise_except)."'" : "null").",";
		$sql .= " ".price2num($this->qty, 'MS').",";
		$sql .= " ".(empty($this->vat_src_code) ? "''" : "'".$this->db->escape($this->vat_src_code)."'").",";
		$sql .= " ".price2num($this->tva_tx).",";
		$sql .= " ".price2num($this->localtax1_tx).",";
		$sql .= " ".price2num($this->localtax2_tx).",";
		$sql .= " '".$this->db->escape($this->localtax1_type)."',";
		$sql .= " '".$this->db->escape($this->localtax2_type)."',";
		$sql .= " ".(price2num($this->subprice) !== '' ? price2num($this->subprice, 'MU') : "null").",";
		$sql .= " ".price2num($this->remise_percent, 3).",";
		$sql .= " ".(isset($this->info_bits) ? ((int) $this->info_bits) : "null").",";
		$sql .= " ".price2num($this->total_ht, 'MT').",";
		$sql .= " ".price2num($this->total_tva, 'MT').",";
		$sql .= " ".price2num($this->total_localtax1, 'MT').",";
		$sql .= " ".price2num($this->total_localtax2, 'MT').",";
		$sql .= " ".price2num($this->total_ttc, 'MT').",";
		$sql .= " ".(!empty($this->fk_fournprice) ? "'".$this->db->escape($this->fk_fournprice)."'" : "null").",";
		$sql .= " ".(isset($this->pa_ht) ? "'".price2num($this->pa_ht)."'" : "null").",";
		$sql .= ' '.((int) $this->special_code).',';
		$sql .= ' '.((int) $this->rang).',';
		$sql .= ' '.(empty($this->fk_unit) ? 'NULL' : ((int) $this->fk_unit)).',';
		$sql .= " ".(!empty($this->date_start) ? "'".$this->db->idate($this->date_start)."'" : "null").',';
		$sql .= " ".(!empty($this->date_end) ? "'".$this->db->idate($this->date_end)."'" : "null");
		$sql .= ", ".($this->fk_multicurrency > 0 ? ((int) $this->fk_multicurrency) : 'null');
		$sql .= ", '".$this->db->escape($this->multicurrency_code)."'";
		$sql .= ", ".price2num($this->multicurrency_subprice, 'CU');
		$sql .= ", ".price2num($this->multicurrency_total_ht, 'CT');
		$sql .= ", ".price2num($this->multicurrency_total_tva, 'CT');
		$sql .= ", ".price2num($this->multicurrency_total_ttc, 'CT');
		$sql .= ')';

		dol_syslog(get_class($this).'::insert', LOG_DEBUG);
		$resql = $this->db->query($sql);
		if ($resql) {
			$this->rowid = $this->db->last_insert_id(MAIN_DB_PREFIX.'propaldet');

			if (!$error) {
				$this->id = $this->rowid;
				$result = $this->insertExtraFields();
				if ($result < 0) {
					$error++;
				}
			}

			if (!$error && !$notrigger) {
				// Call trigger
				$result = $this->call_trigger('LINEPROPAL_INSERT', $user);
				if ($result < 0) {
					$this->db->rollback();
					return -1;
				}
				// End call triggers
			}

			$this->db->commit();
			return 1;
		} else {
			$this->error = $this->db->error()." sql=".$sql;
			$this->db->rollback();
			return -1;
		}
	}

	/**
	 * 	Delete line in database
	 *
	 *  @param	User	$user		Object user
	 *	@param 	int		$notrigger	1=Does not execute triggers, 0= execute triggers
	 *	@return	 int  				<0 if ko, >0 if ok
	 */
	public function delete(User $user, $notrigger = 0)
	{
		global $conf;

		$error = 0;
		$this->db->begin();

		if (!$notrigger) {
			// Call trigger
			$result = $this->call_trigger('LINEPROPAL_DELETE', $user);
			if ($result < 0) {
				$error++;
			}
		}
		// End call triggers

		if (!$error) {
			$sql = "DELETE FROM " . MAIN_DB_PREFIX . "propaldet WHERE rowid = " . ((int) $this->rowid);
			dol_syslog("PropaleLigne::delete", LOG_DEBUG);
			if ($this->db->query($sql)) {
				// Remove extrafields
				if (!$error) {
					$this->id = $this->rowid;
					$result = $this->deleteExtraFields();
					if ($result < 0) {
						$error++;
						dol_syslog(get_class($this) . "::delete error -4 " . $this->error, LOG_ERR);
					}
				}
			} else {
				$this->error = $this->db->error() . " sql=" . $sql;
				$error++;
			}
		}

		if ($error) {
			$this->db->rollback();
			return -1;
		} else {
			$this->db->commit();
			return 1;
		}
	}

	/**
	 *	Update propal line object into DB
	 *
	 *	@param 	int		$notrigger	1=Does not execute triggers, 0= execute triggers
	 *	@return	int					<0 if ko, >0 if ok
	 */
	public function update($notrigger = 0)
	{
		global $conf, $user;

		$error = 0;

		$pa_ht_isemptystring = (empty($this->pa_ht) && $this->pa_ht == ''); // If true, we can use a default value. If this->pa_ht = '0', we must use '0'.

		if (empty($this->id) && !empty($this->rowid)) {
			$this->id = $this->rowid;
		}

		// Clean parameters
		if (empty($this->tva_tx)) {
			$this->tva_tx = 0;
		}
		if (empty($this->localtax1_tx)) {
			$this->localtax1_tx = 0;
		}
		if (empty($this->localtax2_tx)) {
			$this->localtax2_tx = 0;
		}
		if (empty($this->total_localtax1)) {
			$this->total_localtax1 = 0;
		}
		if (empty($this->total_localtax2)) {
			$this->total_localtax2 = 0;
		}
		if (empty($this->localtax1_type)) {
			$this->localtax1_type = 0;
		}
		if (empty($this->localtax2_type)) {
			$this->localtax2_type = 0;
		}
		if (empty($this->marque_tx)) {
			$this->marque_tx = 0;
		}
		if (empty($this->marge_tx)) {
			$this->marge_tx = 0;
		}
		if (empty($this->price)) {
			$this->price = 0; // TODO A virer
		}
		if (empty($this->remise_percent)) {
			$this->remise_percent = 0;
		}
		if (empty($this->info_bits)) {
			$this->info_bits = 0;
		}
		if (empty($this->special_code)) {
			$this->special_code = 0;
		}
		if (empty($this->fk_parent_line)) {
			$this->fk_parent_line = 0;
		}
		if (empty($this->fk_fournprice)) {
			$this->fk_fournprice = 0;
		}
		if (empty($this->subprice)) {
			$this->subprice = 0;
		}
		if (empty($this->pa_ht)) {
			$this->pa_ht = 0;
		}

		// if buy price not defined, define buyprice as configured in margin admin
		if ($this->pa_ht == 0 && $pa_ht_isemptystring) {
			if (($result = $this->defineBuyPrice($this->subprice, $this->remise_percent, $this->fk_product)) < 0) {
				return $result;
			} else {
				$this->pa_ht = $result;
			}
		}

		$this->db->begin();

		// Mise a jour ligne en base
		$sql = "UPDATE ".MAIN_DB_PREFIX."propaldet SET";
		$sql .= " description='".$this->db->escape($this->desc)."'";
		$sql .= ", label=".(!empty($this->label) ? "'".$this->db->escape($this->label)."'" : "null");
		$sql .= ", product_type=".$this->product_type;
		$sql .= ", vat_src_code = '".(empty($this->vat_src_code) ? '' : $this->vat_src_code)."'";
		$sql .= ", tva_tx='".price2num($this->tva_tx)."'";
		$sql .= ", localtax1_tx=".price2num($this->localtax1_tx);
		$sql .= ", localtax2_tx=".price2num($this->localtax2_tx);
		$sql .= ", localtax1_type='".$this->db->escape($this->localtax1_type)."'";
		$sql .= ", localtax2_type='".$this->db->escape($this->localtax2_type)."'";
		$sql .= ", qty='".price2num($this->qty)."'";
		$sql .= ", subprice=".price2num($this->subprice)."";
		$sql .= ", remise_percent=".price2num($this->remise_percent)."";
		$sql .= ", price=".(float) price2num($this->price).""; // TODO A virer
		$sql .= ", remise=".(float) price2num($this->remise).""; // TODO A virer
		$sql .= ", info_bits='".$this->db->escape($this->info_bits)."'";
		if (empty($this->skip_update_total)) {
			$sql .= ", total_ht=".price2num($this->total_ht)."";
			$sql .= ", total_tva=".price2num($this->total_tva)."";
			$sql .= ", total_ttc=".price2num($this->total_ttc)."";
			$sql .= ", total_localtax1=".price2num($this->total_localtax1)."";
			$sql .= ", total_localtax2=".price2num($this->total_localtax2)."";
		}
		$sql .= ", fk_product_fournisseur_price=".(!empty($this->fk_fournprice) ? "'".$this->db->escape($this->fk_fournprice)."'" : "null");
		$sql .= ", buy_price_ht=".price2num($this->pa_ht);
		if (strlen($this->special_code)) {
			$sql .= ", special_code=".$this->special_code;
		}
		$sql .= ", fk_parent_line=".($this->fk_parent_line > 0 ? $this->fk_parent_line : "null");
		if (!empty($this->rang)) {
			$sql .= ", rang=".((int) $this->rang);
		}
		$sql .= ", date_start=".(!empty($this->date_start) ? "'".$this->db->idate($this->date_start)."'" : "null");
		$sql .= ", date_end=".(!empty($this->date_end) ? "'".$this->db->idate($this->date_end)."'" : "null");
		$sql .= ", fk_unit=".(!$this->fk_unit ? 'NULL' : $this->fk_unit);

		// Multicurrency
		$sql .= ", multicurrency_subprice=".price2num($this->multicurrency_subprice)."";
		$sql .= ", multicurrency_total_ht=".price2num($this->multicurrency_total_ht)."";
		$sql .= ", multicurrency_total_tva=".price2num($this->multicurrency_total_tva)."";
		$sql .= ", multicurrency_total_ttc=".price2num($this->multicurrency_total_ttc)."";

		$sql .= " WHERE rowid = ".((int) $this->id);

		dol_syslog(get_class($this)."::update", LOG_DEBUG);
		$resql = $this->db->query($sql);
		if ($resql) {
			if (!$error) {
				$result = $this->insertExtraFields();
				if ($result < 0) {
					$error++;
				}
			}

			if (!$error && !$notrigger) {
				// Call trigger
				$result = $this->call_trigger('LINEPROPAL_MODIFY', $user);
				if ($result < 0) {
					$this->db->rollback();
					return -1;
				}
				// End call triggers
			}

			$this->db->commit();
			return 1;
		} else {
			$this->error = $this->db->error();
			$this->db->rollback();
			return -2;
		}
	}

	// phpcs:disable PEAR.NamingConventions.ValidFunctionName.ScopeNotCamelCaps
	/**
	 *	Update DB line fields total_xxx
	 *	Used by migration
	 *
	 *	@return		int		<0 if KO, >0 if OK
	 */
	public function update_total()
	{
		// phpcs:enable
		$this->db->begin();

		// Mise a jour ligne en base
		$sql = "UPDATE ".MAIN_DB_PREFIX."propaldet SET";
		$sql .= " total_ht=".price2num($this->total_ht, 'MT')."";
		$sql .= ",total_tva=".price2num($this->total_tva, 'MT')."";
		$sql .= ",total_ttc=".price2num($this->total_ttc, 'MT')."";
		$sql .= " WHERE rowid = ".((int) $this->rowid);

		dol_syslog("PropaleLigne::update_total", LOG_DEBUG);

		$resql = $this->db->query($sql);
		if ($resql) {
			$this->db->commit();
			return 1;
		} else {
			$this->error = $this->db->error();
			$this->db->rollback();
			return -2;
		}
	}
}<|MERGE_RESOLUTION|>--- conflicted
+++ resolved
@@ -2137,15 +2137,11 @@
 
 			$this->db->begin();
 
-<<<<<<< HEAD
 			$sql = "UPDATE ".MAIN_DB_PREFIX."propal SET fin_validite = ".($date_end_validity != '' ? "'".$this->db->idate($date_end_validity)."'" : 'null');
-			$sql .= " WHERE rowid = ".((int) $this->id)." AND fk_statut = ".((int) self::STATUS_DRAFT);
-=======
-			$sql = "UPDATE ".MAIN_DB_PREFIX."propal SET fin_validite = ".($date_fin_validite != '' ? "'".$this->db->idate($date_fin_validite)."'" : 'null');
 			$sql .= " WHERE rowid = ".((int) $this->id);
->>>>>>> 924a990b
 
 			dol_syslog(__METHOD__, LOG_DEBUG);
+
 			$resql = $this->db->query($sql);
 			if (!$resql) {
 				$this->errors[] = $this->db->error();
