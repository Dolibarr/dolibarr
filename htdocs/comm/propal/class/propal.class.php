<?php
/* Copyright (C) 2002-2004 Rodolphe Quiedeville		<rodolphe@quiedeville.org>
 * Copyright (C) 2004      Eric Seigne				<eric.seigne@ryxeo.com>
 * Copyright (C) 2004-2011 Laurent Destailleur		<eldy@users.sourceforge.net>
 * Copyright (C) 2005      Marc Barilley			<marc@ocebo.com>
 * Copyright (C) 2005-2013 Regis Houssin			<regis.houssin@capnetworks.com>
 * Copyright (C) 2006      Andre Cianfarani			<acianfa@free.fr>
 * Copyright (C) 2008      Raphael Bertrand			<raphael.bertrand@resultic.fr>
 * Copyright (C) 2010-2014 Juanjo Menent			<jmenent@2byte.es>
 * Copyright (C) 2010-2016 Philippe Grand			<philippe.grand@atoo-net.com>
 * Copyright (C) 2012-2014 Christophe Battarel  	<christophe.battarel@altairis.fr>
 * Copyright (C) 2012      Cedric Salvador          <csalvador@gpcsolutions.fr>
 * Copyright (C) 2013      Florian Henry		  	<florian.henry@open-concept.pro>
 * Copyright (C) 2014-2015 Marcos García            <marcosgdf@gmail.com>
 *
 * This program is free software; you can redistribute it and/or modify
 * it under the terms of the GNU General Public License as published by
 * the Free Software Foundation; either version 3 of the License, or
 * (at your option) any later version.
 *
 * This program is distributed in the hope that it will be useful,
 * but WITHOUT ANY WARRANTY; without even the implied warranty of
 * MERCHANTABILITY or FITNESS FOR A PARTICULAR PURPOSE.  See the
 * GNU General Public License for more details.
 *
 * You should have received a copy of the GNU General Public License
 * along with this program. If not, see <http://www.gnu.org/licenses/>.
 */

/**
 *	\file       htdocs/comm/propal/class/propal.class.php
 *	\brief      File of class to manage proposals
 */

require_once DOL_DOCUMENT_ROOT .'/core/class/commonobject.class.php';
require_once DOL_DOCUMENT_ROOT ."/core/class/commonobjectline.class.php";
require_once DOL_DOCUMENT_ROOT .'/product/class/product.class.php';
require_once DOL_DOCUMENT_ROOT .'/contact/class/contact.class.php';
require_once DOL_DOCUMENT_ROOT .'/margin/lib/margins.lib.php';
require_once DOL_DOCUMENT_ROOT .'/multicurrency/class/multicurrency.class.php';

/**
 *	Class to manage proposals
 */
class Propal extends CommonObject
{
    public $element='propal';
    public $table_element='propal';
    public $table_element_line='propaldet';
    public $fk_element='fk_propal';
    protected $ismultientitymanaged = 1;	// 0=No test on entity, 1=Test with field entity, 2=Test with link by societe

    /**
     * {@inheritdoc}
     */
    protected $table_ref_field = 'ref';

	/**
	 * ID of the client
	 * @var int
	 */
    var $socid;

    var $contactid;
    var $author;
    var $ref_client;

	/**
	 * Status of the quote
	 * @var int
	 * @see Propal::STATUS_DRAFT, Propal::STATUS_VALIDATED, Propal::STATUS_SIGNED, Propal::STATUS_NOTSIGNED, Propal::STATUS_BILLED
	 */
    var $statut;

	/**
	 * @deprecated
	 * @see date_creation
	 */
    var $datec;

	/**
	 * Creation date
	 * @var int
	 */
	public $date_creation;

	/**
	 * @deprecated
	 * @see date_validation
	 */
    var $datev;

	/**
	 * Validation date
	 * @var int
	 */
	public $date_validation;

	/**
	 * Date of the quote
	 * @var
	 */
    var $date;

	/**
	 * @deprecated
	 * @see date
	 */
    var $datep;
    var $date_livraison;
    var $fin_validite;

    var $user_author_id;
    var $user_valid_id;
    var $user_close_id;

	/**
	 * @deprecated
	 * @see total_ht
	 */
    var $price;
	/**
	 * @deprecated
	 * @see total_tva
	 */
    var $tva;
	/**
	 * @deprecated
	 * @see total_ttc
	 */
    var $total;

    var $cond_reglement_code;
    var $mode_reglement_code;
    var $remise;
    var $remise_percent;
    var $remise_absolue;
    var $fk_address;
    var $address_type;
    var $address;
    var $availability_id;
    var $availability_code;
    var $demand_reason_id;
    var $demand_reason_code;

    var $products=array();
    var $extraparams=array();

	/**
	 * @var PropaleLigne[]
	 */
    var $lines = array();
    var $line;

    var $labelstatut=array();
    var $labelstatut_short=array();

    var $specimen;

<<<<<<< HEAD
=======
	// Multicurrency
	var $fk_multicurrency;
	var $multicurrency_code;
	var $multicurrency_tx;
	var $multicurrency_total_ht;
	var $multicurrency_total_tva;
	var $multicurrency_total_ttc;
	
>>>>>>> 3f5d67d4
	/**
	 * Draft status
	 */
	const STATUS_DRAFT = 0;
	/**
	 * Validated status
	 */
	const STATUS_VALIDATED = 1;
	/**
	 * Signed quote
	 */
	const STATUS_SIGNED = 2;
	/**
	 * Not signed quote
	 */
	const STATUS_NOTSIGNED = 3;
	/**
	 * Billed or processed quote
	 */
	const STATUS_BILLED = 4;

    /**
     *	Constructor
     *
     *	@param      DoliDB	$db         Database handler
     *	@param      int		$socid		Id third party
     *	@param      int		$propalid   Id proposal
     */
    function __construct($db, $socid="", $propalid=0)
    {
        global $conf,$langs;

        $this->db = $db;
        $this->socid = $socid;
        $this->id = $propalid;
        $this->products = array();
        $this->remise = 0;
        $this->remise_percent = 0;
        $this->remise_absolue = 0;

        $this->duree_validite=$conf->global->PROPALE_VALIDITY_DURATION;

        $langs->load("propal");
        $this->labelstatut[0]=(! empty($conf->global->PROPAL_STATUS_DRAFT_LABEL) ? $conf->global->PROPAL_STATUS_DRAFT_LABEL : $langs->trans("PropalStatusDraft"));
        $this->labelstatut[1]=(! empty($conf->global->PROPAL_STATUS_VALIDATED_LABEL) ? $conf->global->PROPAL_STATUS_VALIDATED_LABEL : $langs->trans("PropalStatusValidated"));
        $this->labelstatut[2]=(! empty($conf->global->PROPAL_STATUS_SIGNED_LABEL) ? $conf->global->PROPAL_STATUS_SIGNED_LABEL : $langs->trans("PropalStatusSigned"));
        $this->labelstatut[3]=(! empty($conf->global->PROPAL_STATUS_NOTSIGNED_LABEL) ? $conf->global->PROPAL_STATUS_NOTSIGNED_LABEL : $langs->trans("PropalStatusNotSigned"));
        $this->labelstatut[4]=(! empty($conf->global->PROPAL_STATUS_BILLED_LABEL) ? $conf->global->PROPAL_STATUS_BILLED_LABEL : $langs->trans("PropalStatusBilled"));
        $this->labelstatut_short[0]=(! empty($conf->global->PROPAL_STATUS_DRAFTSHORT_LABEL) ? $conf->global->PROPAL_STATUS_DRAFTSHORT_LABEL : $langs->trans("PropalStatusDraftShort"));
        $this->labelstatut_short[1]=(! empty($conf->global->PROPAL_STATUS_VALIDATEDSHORT_LABEL) ? $conf->global->PROPAL_STATUS_VALIDATEDSHORT_LABEL : $langs->trans("Opened"));
        $this->labelstatut_short[2]=(! empty($conf->global->PROPAL_STATUS_SIGNEDSHORT_LABEL) ? $conf->global->PROPAL_STATUS_SIGNEDSHORT_LABEL : $langs->trans("PropalStatusSignedShort"));
        $this->labelstatut_short[3]=(! empty($conf->global->PROPAL_STATUS_NOTSIGNEDSHORT_LABEL) ? $conf->global->PROPAL_STATUS_NOTSIGNEDSHORT_LABEL : $langs->trans("PropalStatusNotSignedShort"));
        $this->labelstatut_short[4]=(! empty($conf->global->PROPAL_STATUS_BILLEDSHORT_LABEL) ? $conf->global->PROPAL_STATUS_BILLEDSHORT_LABEL : $langs->trans("PropalStatusBilledShort"));
    }


    /**
     * 	Add line into array products
     *	$this->thirdparty should be loaded
     *
     * 	@param  int		$idproduct       	Product Id to add
     * 	@param  int		$qty             	Quantity
     * 	@param  int		$remise_percent  	Discount effected on Product
     *  @return	int							<0 if KO, >0 if OK
     *
     *	TODO	Replace calls to this function by generation objet Ligne
     *			inserted into table $this->products
     */
    function add_product($idproduct, $qty, $remise_percent=0)
    {
        global $conf, $mysoc;

        if (! $qty) $qty = 1;

        dol_syslog(get_class($this)."::add_product $idproduct, $qty, $remise_percent");
        if ($idproduct > 0)
        {
            $prod=new Product($this->db);
            $prod->fetch($idproduct);

            $productdesc = $prod->description;

<<<<<<< HEAD
            $tva_tx = get_default_tva($mysoc,$this->client,$prod->id);
            $tva_npr = get_default_npr($mysoc,$this->client,$prod->id);
            if (empty($tva_tx)) $tva_npr=0;
            $localtax1_tx = get_localtax($tva_tx,1,$mysoc,$this->client,$tva_npr);
            $localtax2_tx = get_localtax($tva_tx,2,$mysoc,$this->client,$tva_npr);
=======
            $tva_tx = get_default_tva($mysoc,$this->thirdparty,$prod->id);
            $tva_npr = get_default_npr($mysoc,$this->thirdparty,$prod->id);
            if (empty($tva_tx)) $tva_npr=0;
            $localtax1_tx = get_localtax($tva_tx,1,$mysoc,$this->thirdparty,$tva_npr);
            $localtax2_tx = get_localtax($tva_tx,2,$mysoc,$this->thirdparty,$tva_npr);
>>>>>>> 3f5d67d4

            // multiprices
            if($conf->global->PRODUIT_MULTIPRICES && $this->thirdparty->price_level)
            {
                $price = $prod->multiprices[$this->thirdparty->price_level];
            }
            else
            {
                $price = $prod->price;
            }

            $line = new PropaleLigne($this->db);

            $line->fk_product=$idproduct;
            $line->desc=$productdesc;
            $line->qty=$qty;
            $line->subprice=$price;
            $line->remise_percent=$remise_percent;
            $line->tva_tx=$tva_tx;
	        $line->fk_unit=$prod->fk_unit;
			if ($tva_npr) $line->info_bits = 1;
			
            $this->lines[]=$line;
        }
    }

    /**
     *	Adding line of fixed discount in the proposal in DB
     *
     *	@param     int		$idremise			Id of fixed discount
     *  @return    int          				>0 if OK, <0 if KO
     */
    function insert_discount($idremise)
    {
        global $langs;

        include_once DOL_DOCUMENT_ROOT.'/core/lib/price.lib.php';
        include_once DOL_DOCUMENT_ROOT.'/core/class/discount.class.php';

        $this->db->begin();

        $remise=new DiscountAbsolute($this->db);
        $result=$remise->fetch($idremise);

        if ($result > 0)
        {
            if ($remise->fk_facture)	// Protection against multiple submission
            {
                $this->error=$langs->trans("ErrorDiscountAlreadyUsed");
                $this->db->rollback();
                return -5;
            }

            $line=new PropaleLigne($this->db);

            $this->line->context = $this->context;

            $line->fk_propal=$this->id;
            $line->fk_remise_except=$remise->id;
            $line->desc=$remise->description;   	// Description ligne
            $line->tva_tx=$remise->tva_tx;
            $line->subprice=-$remise->amount_ht;
            $line->fk_product=0;					// Id produit predefined
            $line->qty=1;
            $line->remise=0;
            $line->remise_percent=0;
            $line->rang=-1;
            $line->info_bits=2;

            // TODO deprecated
            $line->price=-$remise->amount_ht;

            $line->total_ht  = -$remise->amount_ht;
            $line->total_tva = -$remise->amount_tva;
            $line->total_ttc = -$remise->amount_ttc;

            $result=$line->insert();
            if ($result > 0)
            {
                $result=$this->update_price(1);
                if ($result > 0)
                {
                    $this->db->commit();
                    return 1;
                }
                else
                {
                    $this->db->rollback();
                    return -1;
                }
            }
            else
            {
                $this->error=$line->error;
                $this->db->rollback();
                return -2;
            }
        }
        else
        {
            $this->db->rollback();
            return -2;
        }
    }

    /**
     *    	Add a proposal line into database (linked to product/service or not)
     *      The parameters are already supposed to be appropriate and with final values to the call
     *      of this method. Also, for the VAT rate, it must have already been defined
     *      by whose calling the method get_default_tva (societe_vendeuse, societe_acheteuse, '' product)
     *      and desc must already have the right value (it's up to the caller to manage multilanguage)
     *
     * 		@param    	string		$desc				Description de la ligne
     * 		@param    	float		$pu_ht				Prix unitaire
     * 		@param    	float		$qty             	Quantite
     * 		@param    	float		$txtva           	Taux de tva
     * 		@param		float		$txlocaltax1		Local tax 1 rate
     *  	@param		float		$txlocaltax2		Local tax 2 rate
     *		@param    	int			$fk_product      	Id du produit/service predefini
     * 		@param    	float		$remise_percent  	Pourcentage de remise de la ligne
     * 		@param    	string		$price_base_type	HT or TTC
     * 		@param    	float		$pu_ttc             Prix unitaire TTC
     * 		@param    	int			$info_bits			Bits de type de lignes
     *      @param      int			$type               Type of line (0=product, 1=service). Not used if fk_product is defined, the type of product is used.
     *      @param      int			$rang               Position of line
     *      @param		int			$special_code		Special code (also used by externals modules!)
     *      @param		int			$fk_parent_line		Id of parent line
     *      @param		int			$fk_fournprice		Id supplier price
     *      @param		int			$pa_ht				Buying price without tax
     *      @param		string		$label				???
     *		@param      int			$date_start       	Start date of the line
     *		@param      int			$date_end         	End date of the line
     *      @param		array		$array_options		extrafields array
     * 		@param 		string		$fk_unit 			Code of the unit to use. Null to use the default one
     *      @param		string		    $origin				'order', ...
     *      @param		int			    $origin_id			Id of origin object
     *    	@return    	int         	    			>0 if OK, <0 if KO
     *
     *    	@see       	add_product
     */
	function addline($desc, $pu_ht, $qty, $txtva, $txlocaltax1=0.0, $txlocaltax2=0.0, $fk_product=0, $remise_percent=0.0, $price_base_type='HT', $pu_ttc=0.0, $info_bits=0, $type=0, $rang=-1, $special_code=0, $fk_parent_line=0, $fk_fournprice=0, $pa_ht=0, $label='',$date_start='', $date_end='',$array_options=0, $fk_unit=null, $origin='', $origin_id=0)
    {
    	global $mysoc, $conf, $langs;

        dol_syslog(get_class($this)."::addline propalid=$this->id, desc=$desc, pu_ht=$pu_ht, qty=$qty, txtva=$txtva, fk_product=$fk_product, remise_except=$remise_percent, price_base_type=$price_base_type, pu_ttc=$pu_ttc, info_bits=$info_bits, type=$type");
        include_once DOL_DOCUMENT_ROOT.'/core/lib/price.lib.php';

        // Clean parameters
        if (empty($remise_percent)) $remise_percent=0;
        if (empty($qty)) $qty=0;
        if (empty($info_bits)) $info_bits=0;
        if (empty($rang)) $rang=0;
        if (empty($fk_parent_line) || $fk_parent_line < 0) $fk_parent_line=0;

        $remise_percent=price2num($remise_percent);
        $qty=price2num($qty);
        $pu_ht=price2num($pu_ht);
        $pu_ttc=price2num($pu_ttc);
        $txtva=price2num($txtva);
        $txlocaltax1=price2num($txlocaltax1);
        $txlocaltax2=price2num($txlocaltax2);
    	$pa_ht=price2num($pa_ht);
        if ($price_base_type=='HT')
        {
            $pu=$pu_ht;
        }
        else
        {
            $pu=$pu_ttc;
        }

        // Check parameters
        if ($type < 0) return -1;

        if ($this->statut == self::STATUS_DRAFT)
        {
            $this->db->begin();

        	$product_type=$type;
			if (!empty($fk_product))
			{
				$product=new Product($this->db);
				$result=$product->fetch($fk_product);
				$product_type=$product->type;

				if (! empty($conf->global->STOCK_MUST_BE_ENOUGH_FOR_PROPOSAL) && $product_type == 0 && $product->stock_reel < $qty) {
                    $langs->load("errors");
				    $this->error=$langs->trans('ErrorStockIsNotEnoughToAddProductOnProposal', $product->ref);
					$this->db->rollback();
					return -3;
				}
			}
			
			// Calcul du total TTC et de la TVA pour la ligne a partir de
            // qty, pu, remise_percent et txtva
            // TRES IMPORTANT: C'est au moment de l'insertion ligne qu'on doit stocker
            // la part ht, tva et ttc, et ce au niveau de la ligne qui a son propre taux tva.

            $localtaxes_type=getLocalTaxesFromRate($txtva,0,$this->thirdparty,$mysoc);
            $txtva = preg_replace('/\s*\(.*\)/','',$txtva);  // Remove code into vatrate.
            
<<<<<<< HEAD
            $tabprice=calcul_price_total($qty, $pu, $remise_percent, $txtva, $txlocaltax1, $txlocaltax2, 0, $price_base_type, $info_bits, $product_type, $mysoc, $localtaxes_type);
=======
            $tabprice=calcul_price_total($qty, $pu, $remise_percent, $txtva, $txlocaltax1, $txlocaltax2, 0, $price_base_type, $info_bits, $product_type, $mysoc, $localtaxes_type, 100, $this->multicurrency_tx);
>>>>>>> 3f5d67d4

            $total_ht  = $tabprice[0];
            $total_tva = $tabprice[1];
            $total_ttc = $tabprice[2];
            $total_localtax1 = $tabprice[9];
            $total_localtax2 = $tabprice[10];

			// MultiCurrency
			$multicurrency_total_ht  = $tabprice[16];
            $multicurrency_total_tva = $tabprice[17];
            $multicurrency_total_ttc = $tabprice[18];

            // Rang to use
            $rangtouse = $rang;
            if ($rangtouse == -1)
            {
                $rangmax = $this->line_max($fk_parent_line);
                $rangtouse = $rangmax + 1;
            }

            // TODO A virer
            // Anciens indicateurs: $price, $remise (a ne plus utiliser)
            $price = $pu;
            $remise = 0;
            if ($remise_percent > 0)
            {
                $remise = round(($pu * $remise_percent / 100), 2);
                $price = $pu - $remise;
            }

            // Insert line
            $this->line=new PropaleLigne($this->db);

            $this->line->context = $this->context;

            $this->line->fk_propal=$this->id;
            $this->line->label=$label;
            $this->line->desc=$desc;
            $this->line->qty=$qty;
            $this->line->tva_tx=$txtva;
            $this->line->localtax1_tx=$txlocaltax1;
            $this->line->localtax2_tx=$txlocaltax2;
			$this->line->localtax1_type = $localtaxes_type[0];
			$this->line->localtax2_type = $localtaxes_type[2];
            $this->line->fk_product=$fk_product;
            $this->line->remise_percent=$remise_percent;
            $this->line->subprice=$pu_ht;
            $this->line->rang=$rangtouse;
            $this->line->info_bits=$info_bits;
            $this->line->total_ht=$total_ht;
            $this->line->total_tva=$total_tva;
            $this->line->total_localtax1=$total_localtax1;
            $this->line->total_localtax2=$total_localtax2;
            $this->line->total_ttc=$total_ttc;
            $this->line->product_type=$type;
            $this->line->special_code=$special_code;
            $this->line->fk_parent_line=$fk_parent_line;
            $this->line->fk_unit=$fk_unit;

            $this->line->date_start=$date_start;
            $this->line->date_end=$date_end;

			$this->line->fk_fournprice = $fk_fournprice;
			$this->line->pa_ht = $pa_ht;

            $this->line->origin_id = $origin_id;
            $this->line->origin = $origin;

<<<<<<< HEAD
=======
			// Multicurrency
			$this->line->fk_multicurrency			= $this->fk_multicurrency;
			$this->line->multicurrency_code			= $this->multicurrency_code;
			$this->line->multicurrency_subprice		= price2num($pu_ht * $this->multicurrency_tx);
			$this->line->multicurrency_total_ht 	= $multicurrency_total_ht;
            $this->line->multicurrency_total_tva 	= $multicurrency_total_tva;
            $this->line->multicurrency_total_ttc 	= $multicurrency_total_ttc;
            
>>>>>>> 3f5d67d4
            // Mise en option de la ligne
            if (empty($qty) && empty($special_code)) $this->line->special_code=3;

            // TODO deprecated
            $this->line->price=$price;
            $this->line->remise=$remise;

            if (is_array($array_options) && count($array_options)>0) {
            	$this->line->array_options=$array_options;
            }

            $result=$this->line->insert();
            if ($result > 0)
            {
                // Reorder if child line
                if (! empty($fk_parent_line)) $this->line_order(true,'DESC');

                // Mise a jour informations denormalisees au niveau de la propale meme
                $result=$this->update_price(1,'auto',0,$mysoc);	// This method is designed to add line from user input so total calculation must be done using 'auto' mode.
                if ($result > 0)
                {
                    $this->db->commit();
                    return $this->line->rowid;
                }
                else
                {
                    $this->error=$this->db->error();
                    $this->db->rollback();
                    return -1;
                }
            }
            else
            {
                $this->error=$this->line->error;
                $this->db->rollback();
                return -2;
            }
        }
    }


    /**
     *  Update a proposal line
     *
     *  @param      int			$rowid           	Id de la ligne
     *  @param      float		$pu		     	  	Prix unitaire (HT ou TTC selon price_base_type)
     *  @param      float		$qty            	Quantity
     *  @param      float		$remise_percent  	Remise effectuee sur le produit
     *  @param      float		$txtva	          	Taux de TVA
     * 	@param	  	float		$txlocaltax1		Local tax 1 rate
     *  @param	  	float		$txlocaltax2		Local tax 2 rate
     *  @param      string		$desc            	Description
     *	@param	  	string		$price_base_type	HT ou TTC
     *	@param      int			$info_bits        	Miscellaneous informations
     *	@param		int			$special_code		Special code (also used by externals modules!)
     * 	@param		int			$fk_parent_line		Id of parent line (0 in most cases, used by modules adding sublevels into lines).
     * 	@param		int			$skip_update_total	Keep fields total_xxx to 0 (used for special lines by some modules)
     *  @param		int			$fk_fournprice		Id of origin supplier price
     *  @param		int			$pa_ht				Price (without tax) of product when it was bought
     *  @param		string		$label				???
     *  @param		int			$type				0/1=Product/service
     *	@param      int			$date_start       	Start date of the line
     *	@param      int			$date_end         	End date of the line
	 *  @param		array		$array_options		extrafields array
     * 	@param 		string		$fk_unit 			Code of the unit to use. Null to use the default one
     *  @return     int     		        		0 if OK, <0 if KO
     */
	function updateline($rowid, $pu, $qty, $remise_percent, $txtva, $txlocaltax1=0.0, $txlocaltax2=0.0, $desc='', $price_base_type='HT', $info_bits=0, $special_code=0, $fk_parent_line=0, $skip_update_total=0, $fk_fournprice=0, $pa_ht=0, $label='', $type=0, $date_start='', $date_end='', $array_options=0, $fk_unit=null)
    {
        global $mysoc;

        dol_syslog(get_class($this)."::updateLine rowid=$rowid, pu=$pu, qty=$qty, remise_percent=$remise_percent,
        txtva=$txtva, desc=$desc, price_base_type=$price_base_type, info_bits=$info_bits, special_code=$special_code, fk_parent_line=$fk_parent_line, pa_ht=$pa_ht, type=$type, date_start=$date_start, date_end=$date_end");
        include_once DOL_DOCUMENT_ROOT.'/core/lib/price.lib.php';

        // Clean parameters
        $remise_percent=price2num($remise_percent);
        $qty=price2num($qty);
        $pu = price2num($pu);
        $txtva = price2num($txtva);
        $txlocaltax1=price2num($txlocaltax1);
        $txlocaltax2=price2num($txlocaltax2);
    	$pa_ht=price2num($pa_ht);
        if (empty($qty) && empty($special_code)) $special_code=3;    // Set option tag
        if (! empty($qty) && $special_code == 3) $special_code=0;    // Remove option tag

        if ($this->statut == self::STATUS_DRAFT)
        {
            $this->db->begin();

            // Calcul du total TTC et de la TVA pour la ligne a partir de
            // qty, pu, remise_percent et txtva
            // TRES IMPORTANT: C'est au moment de l'insertion ligne qu'on doit stocker
            // la part ht, tva et ttc, et ce au niveau de la ligne qui a son propre taux tva.

            $localtaxes_type=getLocalTaxesFromRate($txtva,0,$this->thirdparty,$mysoc);
            $txtva = preg_replace('/\s*\(.*\)/','',$txtva);  // Remove code into vatrate.
            
<<<<<<< HEAD
            $tabprice=calcul_price_total($qty, $pu, $remise_percent, $txtva, $txlocaltax1, $txlocaltax2, 0, $price_base_type, $info_bits, $type, $mysoc, $localtaxes_type);
=======
            $tabprice=calcul_price_total($qty, $pu, $remise_percent, $txtva, $txlocaltax1, $txlocaltax2, 0, $price_base_type, $info_bits, $type, $mysoc, $localtaxes_type, 100, $this->multicurrency_tx);
>>>>>>> 3f5d67d4
            $total_ht  = $tabprice[0];
            $total_tva = $tabprice[1];
            $total_ttc = $tabprice[2];
            $total_localtax1 = $tabprice[9];
            $total_localtax2 = $tabprice[10];

			// MultiCurrency
			$multicurrency_total_ht  = $tabprice[16];
            $multicurrency_total_tva = $tabprice[17];
            $multicurrency_total_ttc = $tabprice[18];
			
            // Anciens indicateurs: $price, $remise (a ne plus utiliser)
            $price = $pu;
            if ($remise_percent > 0)
            {
                $remise = round(($pu * $remise_percent / 100), 2);
                $price = $pu - $remise;
            }

            //Fetch current line from the database and then clone the object and set it in $oldline property
            $line = new PropaleLigne($this->db);
            $line->fetch($rowid);
			$line->fetch_optionals(); // Fetch extrafields for oldcopy

			$staticline = clone $line;

            $line->oldline = $staticline;
            $this->line = $line;
            $this->line->context = $this->context;

            // Reorder if fk_parent_line change
            if (! empty($fk_parent_line) && ! empty($staticline->fk_parent_line) && $fk_parent_line != $staticline->fk_parent_line)
            {
                $rangmax = $this->line_max($fk_parent_line);
                $this->line->rang = $rangmax + 1;
            }

            $this->line->rowid				= $rowid;
            $this->line->label				= $label;
            $this->line->desc				= $desc;
            $this->line->qty				= $qty;
            $this->line->product_type			= $type;
            $this->line->tva_tx				= $txtva;
            $this->line->localtax1_tx		= $txlocaltax1;
            $this->line->localtax2_tx		= $txlocaltax2;
			$this->line->localtax1_type		= $localtaxes_type[0];
			$this->line->localtax2_type		= $localtaxes_type[2];
            $this->line->remise_percent		= $remise_percent;
            $this->line->subprice			= $pu;
            $this->line->info_bits			= $info_bits;
            $this->line->total_ht			= $total_ht;
            $this->line->total_tva			= $total_tva;
            $this->line->total_localtax1	= $total_localtax1;
            $this->line->total_localtax2	= $total_localtax2;
            $this->line->total_ttc			= $total_ttc;
            $this->line->special_code		= $special_code;
            $this->line->fk_parent_line		= $fk_parent_line;
            $this->line->skip_update_total	= $skip_update_total;
            $this->line->fk_unit	= $fk_unit;

			$this->line->fk_fournprice = $fk_fournprice;
            $this->line->pa_ht = $pa_ht;

            $this->line->date_start=$date_start;
            $this->line->date_end=$date_end;

            // TODO deprecated
            $this->line->price=$price;
            $this->line->remise=$remise;

            if (is_array($array_options) && count($array_options)>0) {
            	$this->line->array_options=$array_options;
            }

			// Multicurrency
			$this->line->multicurrency_subprice		= price2num($pu * $this->multicurrency_tx);
			$this->line->multicurrency_total_ht 	= $multicurrency_total_ht;
            $this->line->multicurrency_total_tva 	= $multicurrency_total_tva;
            $this->line->multicurrency_total_ttc 	= $multicurrency_total_ttc;

            $result=$this->line->update();
            if ($result > 0)
            {
                // Reorder if child line
                if (! empty($fk_parent_line)) $this->line_order(true,'DESC');

                $this->update_price(1);

                $this->fk_propal = $this->id;
                $this->rowid = $rowid;

                $this->db->commit();
                return $result;
            }
            else
            {
                $this->error=$this->line->error;

                $this->db->rollback();
                return -1;
            }
        }
        else
        {
            dol_syslog(get_class($this)."::updateline Erreur -2 Propal en mode incompatible pour cette action");
            return -2;
        }
    }


    /**
     *  Delete detail line
     *
     *  @param		int		$lineid			Id of line to delete
     *  @return     int         			>0 if OK, <0 if KO
     */
    function deleteline($lineid)
    {
        if ($this->statut == self::STATUS_DRAFT)
        {
            $line=new PropaleLigne($this->db);

            // For triggers
            $line->fetch($lineid);

            if ($line->delete() > 0)
            {
                $this->update_price(1);

                return 1;
            }
            else
            {
                return -1;
            }
        }
        else
        {
            return -2;
        }
    }


    /**
     *  Create commercial proposal into database
     * 	this->ref can be set or empty. If empty, we will use "(PROVid)"
     *
     * 	@param		User	$user		User that create
     * 	@param		int		$notrigger	1=Does not execute triggers, 0= execuete triggers
     *  @return     int     			<0 if KO, >=0 if OK
     */
    function create($user, $notrigger=0)
    {
        global $conf,$hookmanager;
        $error=0;

        $now=dol_now();

        // Clean parameters
        if (empty($this->date)) $this->date=$this->datep;
        $this->fin_validite = $this->date + ($this->duree_validite * 24 * 3600);
        if (empty($this->availability_id)) $this->availability_id=0;
        if (empty($this->demand_reason_id)) $this->demand_reason_id=0;

		// Multicurrency
		if (!empty($this->multicurrency_code)) list($this->fk_multicurrency,$this->multicurrency_tx) = MultiCurrency::getIdAndTxFromCode($this->db, $this->multicurrency_code);
		if (empty($this->fk_multicurrency))
		{
			$this->multicurrency_code = $conf->currency;
			$this->fk_multicurrency = 0;
			$this->multicurrency_tx = 1;
		}
		
        dol_syslog(get_class($this)."::create");

        // Check parameters
        $result=$this->fetch_thirdparty();
        if ($result < 0)
        {
            $this->error="Failed to fetch company";
            dol_syslog(get_class($this)."::create ".$this->error, LOG_ERR);
            return -3;
        }

        // Check parameters
		if (! empty($this->ref))	// We check that ref is not already used
		{
			$result=self::isExistingObject($this->element, 0, $this->ref);	// Check ref is not yet used
			if ($result > 0)
			{
				$this->error='ErrorRefAlreadyExists';
				dol_syslog(get_class($this)."::create ".$this->error,LOG_WARNING);
				$this->db->rollback();
				return -1;
			}
		}

        if (empty($this->date))
        {
            $this->error="Date of proposal is required";
            dol_syslog(get_class($this)."::create ".$this->error, LOG_ERR);
            return -4;
        }


        $this->db->begin();

        // Insert into database
        $sql = "INSERT INTO ".MAIN_DB_PREFIX."propal (";
        $sql.= "fk_soc";
        $sql.= ", price";
        $sql.= ", remise";
        $sql.= ", remise_percent";
        $sql.= ", remise_absolue";
        $sql.= ", tva";
        $sql.= ", total";
        $sql.= ", datep";
        $sql.= ", datec";
        $sql.= ", ref";
        $sql.= ", fk_user_author";
        $sql.= ", note_private";
        $sql.= ", note_public";
        $sql.= ", model_pdf";
        $sql.= ", fin_validite";
        $sql.= ", fk_cond_reglement";
        $sql.= ", fk_mode_reglement";
        $sql.= ", fk_account";
        $sql.= ", ref_client";
        $sql.= ", date_livraison";
        $sql.= ", fk_shipping_method";
        $sql.= ", fk_availability";
        $sql.= ", fk_input_reason";
        $sql.= ", fk_projet";
        $sql.= ", fk_incoterms";
        $sql.= ", location_incoterms";
        $sql.= ", entity";
        $sql.= ", fk_multicurrency";
        $sql.= ", multicurrency_code";
        $sql.= ", multicurrency_tx";
        $sql.= ") ";
        $sql.= " VALUES (";
        $sql.= $this->socid;
        $sql.= ", 0";
        $sql.= ", ".$this->remise;
        $sql.= ", ".($this->remise_percent?$this->db->escape($this->remise_percent):'null');
        $sql.= ", ".($this->remise_absolue?$this->db->escape($this->remise_absolue):'null');
        $sql.= ", 0";
        $sql.= ", 0";
        $sql.= ", '".$this->db->idate($this->date)."'";
        $sql.= ", '".$this->db->idate($now)."'";
        $sql.= ", '(PROV)'";
        $sql.= ", ".($user->id > 0 ? "'".$user->id."'":"null");
        $sql.= ", '".$this->db->escape($this->note_private)."'";
        $sql.= ", '".$this->db->escape($this->note_public)."'";
        $sql.= ", '".$this->db->escape($this->modelpdf)."'";
        $sql.= ", ".($this->fin_validite!=''?"'".$this->db->idate($this->fin_validite)."'":"null");
        $sql.= ", ".$this->cond_reglement_id;
        $sql.= ", ".$this->mode_reglement_id;
        $sql.= ", ".($this->fk_account>0?$this->fk_account:'NULL');
        $sql.= ", '".$this->db->escape($this->ref_client)."'";
        $sql.= ", ".($this->date_livraison!=''?"'".$this->db->idate($this->date_livraison)."'":"null");
        $sql.= ", ".($this->shipping_method_id>0?$this->shipping_method_id:'NULL');
        $sql.= ", ".$this->availability_id;
        $sql.= ", ".$this->demand_reason_id;
        $sql.= ", ".($this->fk_project?$this->fk_project:"null");
        $sql.= ", ".(int) $this->fk_incoterms;
        $sql.= ", '".$this->db->escape($this->location_incoterms)."'";
        $sql.= ", ".$conf->entity;
		$sql.= ", ".(int) $this->fk_multicurrency;
		$sql.= ", '".$this->db->escape($this->multicurrency_code)."'";
		$sql.= ", ".(double) $this->multicurrency_tx;
        $sql.= ")";

        dol_syslog(get_class($this)."::create", LOG_DEBUG);
        $resql=$this->db->query($sql);
        if ($resql)
        {
            $this->id = $this->db->last_insert_id(MAIN_DB_PREFIX."propal");

            if ($this->id)
            {
                $this->ref='(PROV'.$this->id.')';
                $sql = 'UPDATE '.MAIN_DB_PREFIX."propal SET ref='".$this->ref."' WHERE rowid=".$this->id;

                dol_syslog(get_class($this)."::create", LOG_DEBUG);
                $resql=$this->db->query($sql);
                if (! $resql) $error++;

                /*
                 *  Insertion du detail des produits dans la base
                */
                if (! $error)
                {
                    $fk_parent_line=0;
                    $num=count($this->lines);

                    for ($i=0;$i<$num;$i++)
                    {
                        // Reset fk_parent_line for line that are not child lines or special product
                        if (($this->lines[$i]->product_type != 9 && empty($this->lines[$i]->fk_parent_line)) || $this->lines[$i]->product_type == 9) {
                            $fk_parent_line = 0;
                        }

						$result = $this->addline(
							$this->lines[$i]->desc,
							$this->lines[$i]->subprice,
							$this->lines[$i]->qty,
							$this->lines[$i]->tva_tx,
							$this->lines[$i]->localtax1_tx,
							$this->lines[$i]->localtax2_tx,
							$this->lines[$i]->fk_product,
							$this->lines[$i]->remise_percent,
							'HT',
							0,
							$this->lines[$i]->info_bits,
							$this->lines[$i]->product_type,
							$this->lines[$i]->rang,
							$this->lines[$i]->special_code,
							$fk_parent_line,
							$this->lines[$i]->fk_fournprice,
							$this->lines[$i]->pa_ht,
							$this->lines[$i]->label,
                            $this->lines[$i]->date_start,
							$this->lines[$i]->date_end,
							$this->lines[$i]->array_options,
							$this->lines[$i]->fk_unit,
                            $this->element,
                            $this->lines[$i]->id
						);

                        if ($result < 0)
                        {
                            $error++;
                            $this->error=$this->db->error;
                            dol_print_error($this->db);
                            break;
                        }
                        // Defined the new fk_parent_line
                        if ($result > 0 && $this->lines[$i]->product_type == 9) {
                            $fk_parent_line = $result;
                        }
                    }
                }

                // Add linked object
                if (! $error && $this->origin && $this->origin_id)
                {
                    $ret = $this->add_object_linked();
                    if (! $ret)	dol_print_error($this->db);
                }

                // Set delivery address
                if (! $error && $this->fk_delivery_address)
                {
                    $sql = "UPDATE ".MAIN_DB_PREFIX."propal";
                    $sql.= " SET fk_delivery_address = ".$this->fk_delivery_address;
                    $sql.= " WHERE ref = '".$this->ref."'";
                    $sql.= " AND entity = ".$conf->entity;

                    $result=$this->db->query($sql);
                }

                if (! $error)
                {
                    // Mise a jour infos denormalisees
                    $resql=$this->update_price(1);
                    if ($resql)
                    {
                    	$action='update';

                    	// Actions on extra fields (by external module or standard code)
                    	// TODO le hook fait double emploi avec le trigger !!
                    	$hookmanager->initHooks(array('propaldao'));
                    	$parameters=array('socid'=>$this->id);
                    	$reshook=$hookmanager->executeHooks('insertExtraFields',$parameters,$this,$action);    // Note that $action and $object may have been modified by some hooks
                    	if (empty($reshook))
                    	{
                    		if (empty($conf->global->MAIN_EXTRAFIELDS_DISABLED)) // For avoid conflicts if trigger used
                    		{
                    			$result=$this->insertExtraFields();
                    			if ($result < 0)
                    			{
                    				$error++;
                    			}
                    		}
                    	}
                    	else if ($reshook < 0) $error++;

                        if (! $notrigger)
                        {
                            // Call trigger
                            $result=$this->call_trigger('PROPAL_CREATE',$user);
                            if ($result < 0) { $error++; }
                            // End call triggers
                        }
                    }
                    else
					{
                        $this->error=$this->db->lasterror();
                        $error++;
                    }
                }
            }
            else
			{
                $this->error=$this->db->lasterror();
                $error++;
            }

            if (! $error)
            {
                $this->db->commit();
                dol_syslog(get_class($this)."::create done id=".$this->id);
                return $this->id;
            }
            else
            {
                $this->db->rollback();
                return -2;
            }
        }
        else
        {
            $this->error=$this->db->lasterror();
            $this->db->rollback();
            return -1;
        }
    }


    /**
     *	Insert into DB a proposal object completely defined by its data members (ex, results from copy).
     *
     *	@param 		User	$user	User that create
     *	@return    	int				Id of the new object if ok, <0 if ko
     *	@see       	create
     */
    function create_from($user)
    {
    	// i love this function because $this->products is not used in create function...
        $this->products=$this->lines;

        return $this->create($user);
    }

    /**
     *		Load an object from its id and create a new one in database
     *
     *		@param		int				$socid			Id of thirdparty
     * 	 	@return		int								New id of clone
     */
    function createFromClone($socid=0)
    {
        global $user,$conf,$hookmanager;

		dol_include_once('/projet/class/project.class.php');

        $this->context['createfromclone']='createfromclone';

        $error=0;
        $now=dol_now();

        $this->db->begin();

		// get extrafields so they will be clone
		foreach($this->lines as $line)
			$line->fetch_optionals($line->rowid);

        // Load dest object
        $clonedObj = clone $this;

        $objsoc=new Societe($this->db);

        // Change socid if needed
        if (! empty($socid) && $socid != $clonedObj->socid)
        {
            if ($objsoc->fetch($socid) > 0)
            {
                $clonedObj->socid 				= $objsoc->id;
                $clonedObj->cond_reglement_id	= (! empty($objsoc->cond_reglement_id) ? $objsoc->cond_reglement_id : 0);
                $clonedObj->mode_reglement_id	= (! empty($objsoc->mode_reglement_id) ? $objsoc->mode_reglement_id : 0);
                $clonedObj->fk_delivery_address	= '';
            	
                /*if (!empty($conf->projet->enabled))
                {
                    $project = new Project($db);
    				if ($this->fk_project > 0 && $project->fetch($this->fk_project)) {
    					if ($project->socid <= 0) $clonedObj->fk_project = $this->fk_project;
    					else $clonedObj->fk_project = '';
    				} else {
    					$clonedObj->fk_project = '';
    				}
                }*/
                $clonedObj->fk_project = '';    // A cloned proposal is set by default to no project.
            }

            // reset ref_client
            $clonedObj->ref_client  = '';

            // TODO Change product price if multi-prices
        }
        else
        {
            $objsoc->fetch($clonedObj->socid);
        }

        $clonedObj->id=0;
        $clonedObj->statut=self::STATUS_DRAFT;

        if (empty($conf->global->PROPALE_ADDON) || ! is_readable(DOL_DOCUMENT_ROOT ."/core/modules/propale/".$conf->global->PROPALE_ADDON.".php"))
        {
            $this->error='ErrorSetupNotComplete';
            return -1;
        }

        // Clear fields
        $clonedObj->user_author	= $user->id;
        $clonedObj->user_valid	= '';
        $clonedObj->date		= $now;
        $clonedObj->datep		= $now;    // deprecated
        $clonedObj->fin_validite	= $clonedObj->date + ($clonedObj->duree_validite * 24 * 3600);
        if (empty($conf->global->MAIN_KEEP_REF_CUSTOMER_ON_CLONING)) $clonedObj->ref_client	= '';

        // Set ref
        require_once DOL_DOCUMENT_ROOT ."/core/modules/propale/".$conf->global->PROPALE_ADDON.'.php';
        $obj = $conf->global->PROPALE_ADDON;
        $modPropale = new $obj;
        $clonedObj->ref = $modPropale->getNextValue($objsoc,$clonedObj);

        // Create clone
        
        $result=$clonedObj->create($user);
        if ($result < 0) $error++;
        else
        {
			// copy internal contacts
    		if ($clonedObj->copy_linked_contact($this, 'internal') < 0)
            	$error++;

            // copy external contacts if same company
            elseif ($this->socid == $clonedObj->socid)
            {
		        if ($clonedObj->copy_linked_contact($this, 'external') < 0)
					$error++;
            }
        }

        if (! $error)
        {
            // Hook of thirdparty module
            if (is_object($hookmanager))
            {
                $parameters=array('objFrom'=>$this,'clonedObj'=>$clonedObj);
                $action='';
                $reshook=$hookmanager->executeHooks('createFrom',$parameters,$clonedObj,$action);    // Note that $action and $object may have been modified by some hooks
                if ($reshook < 0) $error++;
            }

            // Call trigger
            $result=$clonedObj->call_trigger('PROPAL_CLONE',$user);
            if ($result < 0) { $error++; }
            // End call triggers
        }

        unset($this->context['createfromclone']);

        // End
        if (! $error)
        {
            $this->db->commit();
            return $clonedObj->id;
        }
        else
        {
            $this->db->rollback();
            return -1;
        }
    }

    /**
     *	Load a proposal from database and its ligne array
     *
     *	@param      int			$rowid		id of object to load
     *	@param		string		$ref		Ref of proposal
     *	@return     int         			>0 if OK, <0 if KO
     */
    function fetch($rowid,$ref='')
    {

        $sql = "SELECT p.rowid, p.ref, p.remise, p.remise_percent, p.remise_absolue, p.fk_soc";
        $sql.= ", p.total, p.tva, p.localtax1, p.localtax2, p.total_ht";
        $sql.= ", p.datec";
        $sql.= ", p.date_valid as datev";
        $sql.= ", p.datep as dp";
        $sql.= ", p.fin_validite as dfv";
        $sql.= ", p.date_livraison as date_livraison";
        $sql.= ", p.model_pdf, p.ref_client, p.extraparams";
        $sql.= ", p.note_private, p.note_public";
        $sql.= ", p.fk_projet, p.fk_statut";
        $sql.= ", p.fk_user_author, p.fk_user_valid, p.fk_user_cloture";
        $sql.= ", p.fk_delivery_address";
        $sql.= ", p.fk_availability";
        $sql.= ", p.fk_input_reason";
        $sql.= ", p.fk_cond_reglement";
        $sql.= ", p.fk_mode_reglement";
        $sql.= ', p.fk_account';
        $sql.= ", p.fk_shipping_method";
        $sql.= ", p.fk_incoterms, p.location_incoterms";
		$sql.= ", p.fk_multicurrency, p.multicurrency_code, p.multicurrency_tx, p.multicurrency_total_ht, p.multicurrency_total_tva, p.multicurrency_total_ttc";
        $sql.= ", i.libelle as libelle_incoterms";
        $sql.= ", c.label as statut_label";
        $sql.= ", ca.code as availability_code, ca.label as availability";
        $sql.= ", dr.code as demand_reason_code, dr.label as demand_reason";
        $sql.= ", cr.code as cond_reglement_code, cr.libelle as cond_reglement, cr.libelle_facture as cond_reglement_libelle_doc";
        $sql.= ", cp.code as mode_reglement_code, cp.libelle as mode_reglement";
        $sql.= " FROM ".MAIN_DB_PREFIX."c_propalst as c, ".MAIN_DB_PREFIX."propal as p";
        $sql.= ' LEFT JOIN '.MAIN_DB_PREFIX.'c_paiement as cp ON p.fk_mode_reglement = cp.id';
        $sql.= ' LEFT JOIN '.MAIN_DB_PREFIX.'c_payment_term as cr ON p.fk_cond_reglement = cr.rowid';
        $sql.= ' LEFT JOIN '.MAIN_DB_PREFIX.'c_availability as ca ON p.fk_availability = ca.rowid';
        $sql.= ' LEFT JOIN '.MAIN_DB_PREFIX.'c_input_reason as dr ON p.fk_input_reason = dr.rowid';
		$sql.= ' LEFT JOIN '.MAIN_DB_PREFIX.'c_incoterms as i ON p.fk_incoterms = i.rowid';
        $sql.= " WHERE p.fk_statut = c.id";
        $sql.= " AND p.entity IN (".getEntity('propal', 1).")";
        if ($ref) $sql.= " AND p.ref='".$ref."'";
        else $sql.= " AND p.rowid=".$rowid;

        dol_syslog(get_class($this)."::fetch", LOG_DEBUG);
        $resql=$this->db->query($sql);
        if ($resql)
        {
            if ($this->db->num_rows($resql))
            {
                $obj = $this->db->fetch_object($resql);

                $this->id                   = $obj->rowid;

                $this->ref                  = $obj->ref;
                $this->ref_client           = $obj->ref_client;
                $this->remise               = $obj->remise;
                $this->remise_percent       = $obj->remise_percent;
                $this->remise_absolue       = $obj->remise_absolue;
                $this->total                = $obj->total; // TODO deprecated
                $this->total_ht             = $obj->total_ht;
                $this->total_tva            = $obj->tva;
                $this->total_localtax1		= $obj->localtax1;
                $this->total_localtax2		= $obj->localtax2;
                $this->total_ttc            = $obj->total;
                $this->socid                = $obj->fk_soc;
                $this->fk_project           = $obj->fk_projet;
                $this->modelpdf             = $obj->model_pdf;
                $this->note                 = $obj->note_private; // TODO deprecated
                $this->note_private         = $obj->note_private;
                $this->note_public          = $obj->note_public;
                $this->statut               = $obj->fk_statut;
                $this->statut_libelle       = $obj->statut_label;

                $this->datec                = $this->db->jdate($obj->datec); // TODO deprecated
                $this->datev                = $this->db->jdate($obj->datev); // TODO deprecated
                $this->date_creation		= $this->db->jdate($obj->datec); //Creation date
                $this->date_validation		= $this->db->jdate($obj->datev); //Validation date
                $this->date                 = $this->db->jdate($obj->dp);	// Proposal date
                $this->datep                = $this->db->jdate($obj->dp);    // deprecated
                $this->fin_validite         = $this->db->jdate($obj->dfv);
                $this->date_livraison       = $this->db->jdate($obj->date_livraison);
                $this->shipping_method_id   = ($obj->fk_shipping_method>0)?$obj->fk_shipping_method:null;
                $this->availability_id      = $obj->fk_availability;
                $this->availability_code    = $obj->availability_code;
                $this->availability         = $obj->availability;
                $this->demand_reason_id     = $obj->fk_input_reason;
                $this->demand_reason_code   = $obj->demand_reason_code;
                $this->demand_reason        = $obj->demand_reason;
                $this->fk_address  			= $obj->fk_delivery_address;

                $this->mode_reglement_id    = $obj->fk_mode_reglement;
                $this->mode_reglement_code  = $obj->mode_reglement_code;
                $this->mode_reglement       = $obj->mode_reglement;
                $this->fk_account           = ($obj->fk_account>0)?$obj->fk_account:null;
                $this->cond_reglement_id    = $obj->fk_cond_reglement;
                $this->cond_reglement_code  = $obj->cond_reglement_code;
                $this->cond_reglement       = $obj->cond_reglement;
                $this->cond_reglement_doc   = $obj->cond_reglement_libelle_doc;

                $this->extraparams			= (array) json_decode($obj->extraparams, true);

                $this->user_author_id = $obj->fk_user_author;
                $this->user_valid_id  = $obj->fk_user_valid;
                $this->user_close_id  = $obj->fk_user_cloture;

				//Incoterms
				$this->fk_incoterms = $obj->fk_incoterms;
				$this->location_incoterms = $obj->location_incoterms;
				$this->libelle_incoterms = $obj->libelle_incoterms;

				// Multicurrency
				$this->fk_multicurrency 		= $obj->fk_multicurrency;
				$this->multicurrency_code 		= $obj->multicurrency_code;
				$this->multicurrency_tx 		= $obj->multicurrency_tx;
				$this->multicurrency_total_ht 	= $obj->multicurrency_total_ht;
				$this->multicurrency_total_tva 	= $obj->multicurrency_total_tva;
				$this->multicurrency_total_ttc 	= $obj->multicurrency_total_ttc;

                if ($obj->fk_statut == self::STATUS_DRAFT)
                {
                    $this->brouillon = 1;
                }

                // Retreive all extrafield for invoice
                // fetch optionals attributes and labels
                require_once DOL_DOCUMENT_ROOT.'/core/class/extrafields.class.php';
                $extrafields=new ExtraFields($this->db);
                $extralabels=$extrafields->fetch_name_optionals_label($this->table_element,true);
                $this->fetch_optionals($this->id,$extralabels);

                $this->db->free($resql);

                $this->lines = array();

                /*
                 * Lignes propales liees a un produit ou non
                 */
                $sql = "SELECT d.rowid, d.fk_propal, d.fk_parent_line, d.label as custom_label, d.description, d.price, d.tva_tx, d.localtax1_tx, d.localtax2_tx, d.qty, d.fk_remise_except, d.remise_percent, d.subprice, d.fk_product,";
				$sql.= " d.info_bits, d.total_ht, d.total_tva, d.total_localtax1, d.total_localtax2, d.total_ttc, d.fk_product_fournisseur_price as fk_fournprice, d.buy_price_ht as pa_ht, d.special_code, d.rang, d.product_type,";
	            $sql.= " d.fk_unit,";
                $sql.= ' p.ref as product_ref, p.description as product_desc, p.fk_product_type, p.label as product_label,';
                $sql.= ' d.date_start, d.date_end';
				$sql.= ' ,d.fk_multicurrency, d.multicurrency_code, d.multicurrency_subprice, d.multicurrency_total_ht, d.multicurrency_total_tva, d.multicurrency_total_ttc';
                $sql.= " FROM ".MAIN_DB_PREFIX."propaldet as d";
                $sql.= " LEFT JOIN ".MAIN_DB_PREFIX."product as p ON d.fk_product = p.rowid";
                $sql.= " WHERE d.fk_propal = ".$this->id;
                $sql.= " ORDER by d.rang";

                $result = $this->db->query($sql);
                if ($result)
                {
                	require_once DOL_DOCUMENT_ROOT.'/core/class/extrafields.class.php';
                	$extrafieldsline=new ExtraFields($this->db);
                	$line = new PropaleLigne($this->db);
                	$extralabelsline=$extrafieldsline->fetch_name_optionals_label($line->table_element,true);

                    $num = $this->db->num_rows($result);
                    $i = 0;

                    while ($i < $num)
                    {
                        $objp                   = $this->db->fetch_object($result);

                        $line                   = new PropaleLigne($this->db);

                        $line->rowid			= $objp->rowid; //Deprecated
                        $line->id				= $objp->rowid;
                        $line->fk_propal		= $objp->fk_propal;
                        $line->fk_parent_line	= $objp->fk_parent_line;
                        $line->product_type     = $objp->product_type;
                        $line->label            = $objp->custom_label;
                        $line->desc             = $objp->description;  // Description ligne
                        $line->qty              = $objp->qty;
                        $line->tva_tx           = $objp->tva_tx;
                        $line->localtax1_tx		= $objp->localtax1_tx;
                        $line->localtax2_tx		= $objp->localtax2_tx;
                        $line->subprice         = $objp->subprice;
                        $line->fk_remise_except = $objp->fk_remise_except;
                        $line->remise_percent   = $objp->remise_percent;
                        $line->price            = $objp->price;		// TODO deprecated

                        $line->info_bits        = $objp->info_bits;
                        $line->total_ht         = $objp->total_ht;
                        $line->total_tva        = $objp->total_tva;
                        $line->total_localtax1	= $objp->total_localtax1;
                        $line->total_localtax2	= $objp->total_localtax2;
                        $line->total_ttc        = $objp->total_ttc;
      					$line->fk_fournprice 	= $objp->fk_fournprice;
						$marginInfos			= getMarginInfos($objp->subprice, $objp->remise_percent, $objp->tva_tx, $objp->localtax1_tx, $objp->localtax2_tx, $line->fk_fournprice, $objp->pa_ht);
						$line->pa_ht 			= $marginInfos[0];
						$line->marge_tx			= $marginInfos[1];
						$line->marque_tx		= $marginInfos[2];
                        $line->special_code     = $objp->special_code;
                        $line->rang             = $objp->rang;

                        $line->fk_product       = $objp->fk_product;

                        $line->ref				= $objp->product_ref;		// TODO deprecated
                        $line->product_ref		= $objp->product_ref;
                        $line->libelle			= $objp->product_label;		// TODO deprecated
                        $line->product_label	= $objp->product_label;
                        $line->product_desc     = $objp->product_desc; 		// Description produit
                        $line->fk_product_type  = $objp->fk_product_type;
	                    $line->fk_unit          = $objp->fk_unit;

                        $line->date_start  		= $this->db->jdate($objp->date_start);
                        $line->date_end  		= $this->db->jdate($objp->date_end);
<<<<<<< HEAD
=======

						// Multicurrency
						$line->fk_multicurrency 		= $objp->fk_multicurrency;
						$line->multicurrency_code 		= $objp->multicurrency_code;
						$line->multicurrency_subprice 	= $objp->multicurrency_subprice;
						$line->multicurrency_total_ht 	= $objp->multicurrency_total_ht;
						$line->multicurrency_total_tva 	= $objp->multicurrency_total_tva;
						$line->multicurrency_total_ttc 	= $objp->multicurrency_total_ttc;
>>>>>>> 3f5d67d4

                        $line->fetch_optionals($line->id,$extralabelsline);

                        $this->lines[$i]        = $line;
                        //dol_syslog("1 ".$line->fk_product);
                        //print "xx $i ".$this->lines[$i]->fk_product;
                        $i++;
                    }
                    $this->db->free($result);
                }
                else
                {
                    $this->error=$this->db->lasterror();
                    return -1;
                }


                return 1;
            }

            $this->error="Record Not Found";
            return 0;
        }
        else
        {
            $this->error=$this->db->lasterror();
            return -1;
        }
    }

    /**
     *	Update value of extrafields on the proposal
     *
     *	@param      User	$user       Object user that modify
     *	@return     int         		<0 if ko, >0 if ok
     */
    function update_extrafields($user)
    {
        global $conf, $hookmanager;

    	$action='update';
        $error = 0;

    	// Actions on extra fields (by external module or standard code)
    	// TODO le hook fait double emploi avec le trigger !!
    	$hookmanager->initHooks(array('propaldao'));
    	$parameters=array('id'=>$this->id);
    	$reshook=$hookmanager->executeHooks('insertExtraFields',$parameters,$this,$action);    // Note that $action and $object may have been modified by some hooks
    	if (empty($reshook))
    	{
    		if (empty($conf->global->MAIN_EXTRAFIELDS_DISABLED)) // For avoid conflicts if trigger used
    		{
    			$result=$this->insertExtraFields();
    			if ($result < 0)
    			{
    				$error++;
    			}
    		}
    	}
    	else if ($reshook < 0) $error++;

		if (!$error)
	    {
	    	return 1;
	    }
	    else
	    {
	    	return -1;
	    }

    }

    /**
     *  Set status to validated
     *
     *  @param	User	$user       Object user that validate
     *  @param	int		$notrigger	1=Does not execute triggers, 0= execuete triggers
     *  @return int         		<0 if KO, >=0 if OK
     */
    function valid($user, $notrigger=0)
    {
    	require_once DOL_DOCUMENT_ROOT.'/core/lib/files.lib.php';

    	global $conf;

        $error=0;
        $now=dol_now();

        if ((empty($conf->global->MAIN_USE_ADVANCED_PERMS) && ! empty($user->rights->propal->creer))
       	|| (! empty($conf->global->MAIN_USE_ADVANCED_PERMS) && ! empty($user->rights->propal->propal_advance->validate)))
        {
            $this->db->begin();

            // Numbering module definition
            $soc = new Societe($this->db);
            $soc->fetch($this->socid);

            // Define new ref
            if (! $error && (preg_match('/^[\(]?PROV/i', $this->ref) || empty($this->ref))) // empty should not happened, but when it occurs, the test save life
            {
            	$num = $this->getNextNumRef($soc);
            }
            else
            {
            	$num = $this->ref;
            }
            $this->newref = $num;

            $sql = "UPDATE ".MAIN_DB_PREFIX."propal";
            $sql.= " SET ref = '".$num."',";
            $sql.= " fk_statut = ".self::STATUS_VALIDATED.", date_valid='".$this->db->idate($now)."', fk_user_valid=".$user->id;
            $sql.= " WHERE rowid = ".$this->id." AND fk_statut = ".self::STATUS_DRAFT;

            dol_syslog(get_class($this)."::valid", LOG_DEBUG);
			$resql=$this->db->query($sql);
			if (! $resql)
			{
				dol_print_error($this->db);
				$error++;
			}

   			// Trigger calls
			if (! $error && ! $notrigger)
			{
                // Call trigger
                $result=$this->call_trigger('PROPAL_VALIDATE',$user);
                if ($result < 0) { $error++; }
                // End call triggers
            }

            if (! $error)
            {
            	$this->oldref = $this->ref;

            	// Rename directory if dir was a temporary ref
            	if (preg_match('/^[\(]?PROV/i', $this->ref))
            	{
            		// Rename of propal directory ($this->ref = old ref, $num = new ref)
            		// to  not lose the linked files
            		$oldref = dol_sanitizeFileName($this->ref);
            		$newref = dol_sanitizeFileName($num);
            		$dirsource = $conf->propal->dir_output.'/'.$oldref;
            		$dirdest = $conf->propal->dir_output.'/'.$newref;

            		if (file_exists($dirsource))
            		{
            			dol_syslog(get_class($this)."::validate rename dir ".$dirsource." into ".$dirdest);
            			if (@rename($dirsource, $dirdest))
            			{
            				dol_syslog("Rename ok");
            				// Rename docs starting with $oldref with $newref
            				$listoffiles=dol_dir_list($conf->propal->dir_output.'/'.$newref, 'files', 1, '^'.preg_quote($oldref,'/'));
            				foreach($listoffiles as $fileentry)
            				{
            					$dirsource=$fileentry['name'];
            					$dirdest=preg_replace('/^'.preg_quote($oldref,'/').'/',$newref, $dirsource);
            					$dirsource=$fileentry['path'].'/'.$dirsource;
            					$dirdest=$fileentry['path'].'/'.$dirdest;
            					@rename($dirsource, $dirdest);
            				}
            			}
            		}
            	}

            	$this->ref=$num;
            	$this->brouillon=0;
            	$this->statut = self::STATUS_VALIDATED;
            	$this->user_valid_id=$user->id;
            	$this->datev=$now;

            	$this->db->commit();
            	return 1;
            }
            else
			{
            	$this->db->rollback();
            	return -1;
            }
        }
    }


    /**
     *  Define proposal date
     *
     *  @param  User		$user      		Object user that modify
     *  @param  int			$date			Date
     *  @return	int         				<0 if KO, >0 if OK
     */
    function set_date($user, $date)
    {
        if (empty($date))
        {
            $this->error='ErrorBadParameter';
            dol_syslog(get_class($this)."::set_date ".$this->error, LOG_ERR);
            return -1;
        }

        if (! empty($user->rights->propal->creer))
        {
            $sql = "UPDATE ".MAIN_DB_PREFIX."propal SET datep = '".$this->db->idate($date)."'";
            $sql.= " WHERE rowid = ".$this->id." AND fk_statut = ".self::STATUS_DRAFT;

            dol_syslog(get_class($this)."::set_date", LOG_DEBUG);
            if ($this->db->query($sql) )
            {
                $this->date = $date;
                $this->datep = $date;    // deprecated
                return 1;
            }
            else
            {
                $this->error=$this->db->lasterror();
                return -1;
            }
        }
    }

    /**
     *	Define end validity date
     *
     *	@param		User		$user        		Object user that modify
     *	@param      int			$date_fin_validite	End of validity date
     *	@return     int         					<0 if KO, >0 if OK
     */
    function set_echeance($user, $date_fin_validite)
    {
        if (! empty($user->rights->propal->creer))
        {
            $sql = "UPDATE ".MAIN_DB_PREFIX."propal SET fin_validite = ".($date_fin_validite!=''?"'".$this->db->idate($date_fin_validite)."'":'null');
            $sql.= " WHERE rowid = ".$this->id." AND fk_statut = ".self::STATUS_DRAFT;
            if ($this->db->query($sql) )
            {
                $this->fin_validite = $date_fin_validite;
                return 1;
            }
            else
            {
                $this->error=$this->db->error();
                return -1;
            }
        }
    }

    /**
     *	Set delivery date
     *
     *	@param      User 		$user        		Object user that modify
     *	@param      int			$date_livraison     Delivery date
     *	@return     int         					<0 if ko, >0 if ok
     */
    function set_date_livraison($user, $date_livraison)
    {
        if (! empty($user->rights->propal->creer))
        {
            $sql = "UPDATE ".MAIN_DB_PREFIX."propal ";
            $sql.= " SET date_livraison = ".($date_livraison!=''?"'".$this->db->idate($date_livraison)."'":'null');
            $sql.= " WHERE rowid = ".$this->id;

            if ($this->db->query($sql))
            {
                $this->date_livraison = $date_livraison;
                return 1;
            }
            else
            {
                $this->error=$this->db->error();
                dol_syslog(get_class($this)."::set_date_livraison Erreur SQL");
                return -1;
            }
        }
    }

    /**
     *  Set delivery
     *
     *  @param		User	$user		  	Object user that modify
     *  @param      int		$id				Availability id
     *  @return     int           			<0 if KO, >0 if OK
     */
    function set_availability($user, $id)
    {
        if (! empty($user->rights->propal->creer))
        {
            $sql = "UPDATE ".MAIN_DB_PREFIX."propal ";
            $sql.= " SET fk_availability = '".$id."'";
            $sql.= " WHERE rowid = ".$this->id;

            if ($this->db->query($sql))
            {
                $this->fk_availability = $id;
                return 1;
            }
            else
            {
                $this->error=$this->db->error();
                dol_syslog(get_class($this)."::set_availability Erreur SQL");
                return -1;
            }
        }
    }

    /**
     *  Set source of demand
     *
     *  @param		User	$user		Object user that modify
     *  @param      int		$id			Input reason id
     *  @return     int           		<0 if KO, >0 if OK
     */
    function set_demand_reason($user, $id)
    {
        if (! empty($user->rights->propal->creer))
        {
            $sql = "UPDATE ".MAIN_DB_PREFIX."propal ";
            $sql.= " SET fk_input_reason = '".$id."'";
            $sql.= " WHERE rowid = ".$this->id;

            if ($this->db->query($sql))
            {
                $this->fk_input_reason = $id;
                return 1;
            }
            else
            {
                $this->error=$this->db->error();
                dol_syslog(get_class($this)."::set_demand_reason Erreur SQL");
                return -1;
            }
        }
    }

    /**
     * Set customer reference number
     *
     *  @param      User	$user			Object user that modify
     *  @param      string	$ref_client		Customer reference
     *  @return     int						<0 if ko, >0 if ok
     */
    function set_ref_client($user, $ref_client)
    {
        if (! empty($user->rights->propal->creer))
        {
            dol_syslog('Propale::set_ref_client this->id='.$this->id.', ref_client='.$ref_client);

            $sql = 'UPDATE '.MAIN_DB_PREFIX.'propal SET ref_client = '.(empty($ref_client) ? 'NULL' : '\''.$this->db->escape($ref_client).'\'');
            $sql.= ' WHERE rowid = '.$this->id;
            if ($this->db->query($sql) )
            {
                $this->ref_client = $ref_client;
                return 1;
            }
            else
            {
                $this->error=$this->db->error();
                dol_syslog('Propale::set_ref_client Erreur '.$this->error.' - '.$sql);
                return -2;
            }
        }
        else
        {
            return -1;
        }
    }

    /**
     *	Set an overall discount on the proposal
     *
     *	@param      User	$user       Object user that modify
     *	@param      double	$remise      Amount discount
     *	@return     int         		<0 if ko, >0 if ok
     */
    function set_remise_percent($user, $remise)
    {
        $remise=trim($remise)?trim($remise):0;

        if (! empty($user->rights->propal->creer))
        {
            $remise = price2num($remise);

            $sql = "UPDATE ".MAIN_DB_PREFIX."propal SET remise_percent = ".$remise;
            $sql.= " WHERE rowid = ".$this->id." AND fk_statut = ".self::STATUS_DRAFT;

            if ($this->db->query($sql) )
            {
                $this->remise_percent = $remise;
                $this->update_price(1);
                return 1;
            }
            else
            {
                $this->error=$this->db->error();
                return -1;
            }
        }
    }


    /**
     *	Set an absolute overall discount on the proposal
     *
     *	@param      User	$user        Object user that modify
     *	@param      double	$remise      Amount discount
     *	@return     int         		<0 if ko, >0 if ok
     */
    function set_remise_absolue($user, $remise)
    {
        $remise=trim($remise)?trim($remise):0;

        if (! empty($user->rights->propal->creer))
        {
            $remise = price2num($remise);

            $sql = "UPDATE ".MAIN_DB_PREFIX."propal ";
            $sql.= " SET remise_absolue = ".$remise;
            $sql.= " WHERE rowid = ".$this->id." AND fk_statut = ".self::STATUS_DRAFT;

            if ($this->db->query($sql) )
            {
                $this->remise_absolue = $remise;
                $this->update_price(1);
                return 1;
            }
            else
            {
                $this->error=$this->db->error();
                return -1;
            }
        }
    }



    /**
     *	Reopen the commercial proposal
     *
     *	@param      User	$user		Object user that close
     *	@param      int		$statut		Statut
     *	@param      string	$note		Comment
     *  @param		int		$notrigger	1=Does not execute triggers, 0= execuete triggers
     *	@return     int         		<0 if KO, >0 if OK
     */
    function reopen($user, $statut, $note='', $notrigger=0)
    {

        $this->statut = $statut;
        $error=0;

        $sql = "UPDATE ".MAIN_DB_PREFIX."propal";
        $sql.= " SET fk_statut = ".$this->statut.",";
		if (! empty($note)) $sql.= " note_private = '".$this->db->escape($note)."',";
        $sql.= " date_cloture=NULL, fk_user_cloture=NULL";
        $sql.= " WHERE rowid = ".$this->id;

    	$this->db->begin();

		dol_syslog(get_class($this)."::reopen", LOG_DEBUG);
		$resql = $this->db->query($sql);
		if (! $resql) {
			$error++; $this->errors[]="Error ".$this->db->lasterror();
		}
		if (! $error)
		{
			if (! $notrigger)
			{
                // Call trigger
                $result=$this->call_trigger('PROPAL_REOPEN',$user);
                if ($result < 0) { $error++; }
                // End call triggers
			}
		}

		// Commit or rollback
		if ($error)
		{
		    if (!empty($this->errors))
		    {
    			foreach($this->errors as $errmsg)
    			{
    				dol_syslog(get_class($this)."::update ".$errmsg, LOG_ERR);
    				$this->error.=($this->error?', '.$errmsg:$errmsg);
    			}
		    }
			$this->db->rollback();
			return -1*$error;
		}
		else
		{
			$this->db->commit();
			return 1;
		}
    }


    /**
     *	Close the commercial proposal
     *
     *	@param      User	$user		Object user that close
     *	@param      int		$statut		Statut
     *	@param      string	$note		Comment
     *	@return     int         		<0 if KO, >0 if OK
     */
    function cloture($user, $statut, $note)
    {
        global $langs,$conf;

        $error=0;
        $now=dol_now();

        $this->db->begin();

        $sql = "UPDATE ".MAIN_DB_PREFIX."propal";
        $sql.= " SET fk_statut = ".$statut.", note_private = '".$this->db->escape($note)."', date_cloture='".$this->db->idate($now)."', fk_user_cloture=".$user->id;
        $sql.= " WHERE rowid = ".$this->id;

        $resql=$this->db->query($sql);
        if ($resql)
        {
        	$modelpdf=$conf->global->PROPALE_ADDON_PDF_ODT_CLOSED?$conf->global->PROPALE_ADDON_PDF_ODT_CLOSED:$this->modelpdf;
        	$trigger_name='PROPAL_CLOSE_REFUSED';

            if ($statut == self::STATUS_SIGNED)
            {
            	$trigger_name='PROPAL_CLOSE_SIGNED';
				$modelpdf=$conf->global->PROPALE_ADDON_PDF_ODT_TOBILL?$conf->global->PROPALE_ADDON_PDF_ODT_TOBILL:$this->modelpdf;

                // The connected company is classified as a client
                $soc=new Societe($this->db);
                $soc->id = $this->socid;
                $result=$soc->set_as_client();

                if ($result < 0)
                {
                    $this->error=$this->db->lasterror();
                    $this->db->rollback();
                    return -2;
                }
            }
            if ($statut == self::STATUS_BILLED)
            {
            	$trigger_name='PROPAL_CLASSIFY_BILLED';
            }

            if (empty($conf->global->MAIN_DISABLE_PDF_AUTOUPDATE))
            {
             	// Define output language
              	$outputlangs = $langs;
               	if (! empty($conf->global->MAIN_MULTILANGS))
               	{
               		$outputlangs = new Translate("",$conf);
               		$newlang=(GETPOST('lang_id') ? GETPOST('lang_id') : $this->thirdparty->default_lang);
               		$outputlangs->setDefaultLang($newlang);
               	}
               	//$ret=$object->fetch($id);    // Reload to get new records
	               $this->generateDocument($modelpdf, $outputlangs);
            }

            // Call trigger
            $result=$this->call_trigger($trigger_name,$user);
            if ($result < 0) { $error++; }
            // End call triggers

            if ( ! $error )
            {
		        $this->statut = $statut;

		        $this->db->commit();
                return 1;
            }
            else
            {
                $this->db->rollback();
                return -1;
            }
        }
        else
        {
            $this->error=$this->db->lasterror();
            $this->db->rollback();
            return -1;
        }
    }

    /**
     *	Class invoiced the Propal
     *
     *	@return     int     	<0 si ko, >0 si ok
     */
    function classifyBilled()
    {
        $sql = 'UPDATE '.MAIN_DB_PREFIX.'propal SET fk_statut = '.self::STATUS_BILLED;
        $sql .= ' WHERE rowid = '.$this->id.' AND fk_statut > '.self::STATUS_DRAFT.' ;';
        if ($this->db->query($sql) )
        {
        	$this->statut=self::STATUS_BILLED;
            return 1;
        }
        else
        {
            dol_print_error($this->db);
        }
    }

    /**
     *	Class invoiced the Propal
     *
     *	@return     int     	<0 si ko, >0 si ok
     *  @deprecated
     * @see classifyBilled()
     */
    function classer_facturee()
    {
        global $user;
		dol_syslog(__METHOD__ . " is deprecated", LOG_WARNING);

    	return $this->classifyBilled($user);
    }

    /**
     *	Set draft status
     *
     *	@param		User	$user		Object user that modify
     *	@return		int					<0 if KO, >0 if OK
     */
    function set_draft($user)
    {
        $sql = "UPDATE ".MAIN_DB_PREFIX."propal SET fk_statut = ".self::STATUS_DRAFT;
        $sql.= " WHERE rowid = ".$this->id;

        if ($this->db->query($sql))
        {
            $this->statut = self::STATUS_DRAFT;
            $this->brouillon = 1;
            return 1;
        }
        else
        {
            return -1;
        }
    }


    /**
     *    Return list of proposal (eventually filtered on user) into an array
     *
     *    @param	int		$shortlist			0=Return array[id]=ref, 1=Return array[](id=>id,ref=>ref,name=>name)
     *    @param	int		$draft				0=not draft, 1=draft
     *    @param	int		$notcurrentuser		0=all user, 1=not current user
     *    @param    int		$socid				Id third pary
     *    @param    int		$limit				For pagination
     *    @param    int		$offset				For pagination
     *    @param    string	$sortfield			Sort criteria
     *    @param    string	$sortorder			Sort order
     *    @return	int		       				-1 if KO, array with result if OK
     */
    function liste_array($shortlist=0, $draft=0, $notcurrentuser=0, $socid=0, $limit=0, $offset=0, $sortfield='p.datep', $sortorder='DESC')
    {
        global $user;

        $ga = array();

        $sql = "SELECT s.rowid, s.nom as name, s.client,";
        $sql.= " p.rowid as propalid, p.fk_statut, p.total_ht, p.ref, p.remise, ";
        $sql.= " p.datep as dp, p.fin_validite as datelimite";
        if (! $user->rights->societe->client->voir && ! $socid) $sql .= ", sc.fk_soc, sc.fk_user";
        $sql.= " FROM ".MAIN_DB_PREFIX."societe as s, ".MAIN_DB_PREFIX."propal as p, ".MAIN_DB_PREFIX."c_propalst as c";
		if (! $user->rights->societe->client->voir && ! $socid) $sql .= ", ".MAIN_DB_PREFIX."societe_commerciaux as sc";
        $sql.= " WHERE p.entity IN (".getEntity('propal', 1).")";
        $sql.= " AND p.fk_soc = s.rowid";
        $sql.= " AND p.fk_statut = c.id";
        if (! $user->rights->societe->client->voir && ! $socid) //restriction
        {
        	$sql.= " AND s.rowid = sc.fk_soc AND sc.fk_user = " .$user->id;
        }
        if ($socid) $sql.= " AND s.rowid = ".$socid;
        if ($draft)	$sql.= " AND p.fk_statut = ".self::STATUS_DRAFT;
        if ($notcurrentuser > 0) $sql.= " AND p.fk_user_author <> ".$user->id;
        $sql.= $this->db->order($sortfield,$sortorder);
        $sql.= $this->db->plimit($limit,$offset);

        $result=$this->db->query($sql);
        if ($result)
        {
            $num = $this->db->num_rows($result);
            if ($num)
            {
                $i = 0;
                while ($i < $num)
                {
                    $obj = $this->db->fetch_object($result);

                    if ($shortlist == 1)
                    {
                        $ga[$obj->propalid] = $obj->ref;
                    }
                    else if ($shortlist == 2)
                    {
                        $ga[$obj->propalid] = $obj->ref.' ('.$obj->name.')';
                    }
                    else
					{
                        $ga[$i]['id']	= $obj->propalid;
                        $ga[$i]['ref'] 	= $obj->ref;
                        $ga[$i]['name'] = $obj->name;
                    }

                    $i++;
                }
            }
            return $ga;
        }
        else
        {
            dol_print_error($this->db);
            return -1;
        }
    }

    /**
     *  Returns an array with the numbers of related invoices
     *
     *	@return	array		Array of invoices
     */
    function getInvoiceArrayList()
    {
        return $this->InvoiceArrayList($this->id);
    }

    /**
     *  Returns an array with id and ref of related invoices
     *
     *	@param		int		$id			Id propal
     *	@return		array				Array of invoices id
     */
    function InvoiceArrayList($id)
    {
        $ga = array();
        $linkedInvoices = array();

        $this->fetchObjectLinked($id,$this->element);
        foreach($this->linkedObjectsIds as $objecttype => $objectid)
        {
        	// Nouveau système du comon object renvoi des rowid et non un id linéaire de 1 à n
        	// On parcourt donc une liste d'objets en tant qu'objet unique
			foreach($objectid as $key => $object)
            {
                // Cas des factures liees directement
                if ($objecttype == 'facture')
                {
                    $linkedInvoices[] = $object;
                }
                // Cas des factures liees par un autre objet (ex: commande)
                else
				{
                    $this->fetchObjectLinked($object,$objecttype);
                    foreach($this->linkedObjectsIds as $subobjecttype => $subobjectid)
                    {
						foreach($subobjectid as $subkey => $subobject)
                        {
                        	if ($subobjecttype == 'facture')
                        	{
                            	$linkedInvoices[] = $subobject;
                        	}
                        }
                    }
                }
            }
        }

        if (count($linkedInvoices) > 0)
        {
            $sql= "SELECT rowid as facid, facnumber, total, datef as df, fk_user_author, fk_statut, paye";
            $sql.= " FROM ".MAIN_DB_PREFIX."facture";
            $sql.= " WHERE rowid IN (".implode(',',$linkedInvoices).")";

            dol_syslog(get_class($this)."::InvoiceArrayList", LOG_DEBUG);
            $resql=$this->db->query($sql);

            if ($resql)
            {
                $tab_sqlobj=array();
                $nump = $this->db->num_rows($resql);
                for ($i = 0;$i < $nump;$i++)
                {
                    $sqlobj = $this->db->fetch_object($resql);
                    $tab_sqlobj[] = $sqlobj;
                }
                $this->db->free($resql);

                $nump = count($tab_sqlobj);

                if ($nump)
                {
                    $i = 0;
                    while ($i < $nump)
                    {
                        $obj = array_shift($tab_sqlobj);

                        $ga[$i] = $obj;

                        $i++;
                    }
                }
                return $ga;
            }
            else
            {
                return -1;
            }
        }
        else return $ga;
    }

    /**
     *	Delete proposal
     *
     *	@param	User	$user        	Object user that delete
     *	@param	int		$notrigger		1=Does not execute triggers, 0= execuete triggers
     *	@return	int						1 if ok, otherwise if error
     */
    function delete($user, $notrigger=0)
    {
        global $conf;
        require_once DOL_DOCUMENT_ROOT.'/core/lib/files.lib.php';

        $error=0;

        $this->db->begin();

        if (! $notrigger)
        {
            // Call trigger
            $result=$this->call_trigger('PROPAL_DELETE',$user);
            if ($result < 0) { $error++; }
            // End call triggers
        }

        if (! $error)
        {
            $sql = "DELETE FROM ".MAIN_DB_PREFIX."propaldet WHERE fk_propal = ".$this->id;
            if ($this->db->query($sql))
            {
                $sql = "DELETE FROM ".MAIN_DB_PREFIX."propal WHERE rowid = ".$this->id;
                if ($this->db->query($sql))
                {
                    // Delete linked object
                    $res = $this->deleteObjectLinked();
                    if ($res < 0) $error++;

                    // Delete linked contacts
                    $res = $this->delete_linked_contact();
                    if ($res < 0) $error++;

                    if (! $error)
                    {
                        // We remove directory
                        $ref = dol_sanitizeFileName($this->ref);
                        if ($conf->propal->dir_output && !empty($this->ref))
                        {
                            $dir = $conf->propal->dir_output . "/" . $ref ;
                            $file = $dir . "/" . $ref . ".pdf";
                            if (file_exists($file))
                            {
                                dol_delete_preview($this);

                                if (! dol_delete_file($file,0,0,0,$this)) // For triggers
                                {
                                    $this->error='ErrorFailToDeleteFile';
                                    $this->errors=array('ErrorFailToDeleteFile');
                                	$this->db->rollback();
                                    return 0;
                                }
                            }
                            if (file_exists($dir))
                            {
                                $res=@dol_delete_dir_recursive($dir);
                                if (! $res)
                                {
                                    $this->error='ErrorFailToDeleteDir';
                                    $this->errors=array('ErrorFailToDeleteDir');
                                    $this->db->rollback();
                                    return 0;
                                }
                            }
                        }
                    }

                    // Removed extrafields
                    if (! $error)
                    {
                    	if (empty($conf->global->MAIN_EXTRAFIELDS_DISABLED)) // For avoid conflicts if trigger used
                    	{
                    		$result=$this->deleteExtraFields();
                    		if ($result < 0)
                    		{
                    			$error++;
                    			$errorflag=-4;
                    			dol_syslog(get_class($this)."::delete erreur ".$errorflag." ".$this->error, LOG_ERR);
                    		}
                    	}
                    }

                    if (! $error)
                    {
                        dol_syslog(get_class($this)."::delete ".$this->id." by ".$user->id, LOG_DEBUG);
                        $this->db->commit();
                        return 1;
                    }
                    else
                    {
                        $this->error=$this->db->lasterror();
                        $this->db->rollback();
                        return 0;
                    }
                }
                else
                {
                    $this->error=$this->db->lasterror();
                    $this->db->rollback();
                    return -3;
                }
            }
            else
            {
                $this->error=$this->db->lasterror();
                $this->db->rollback();
                return -2;
            }
        }
        else
        {
            $this->db->rollback();
            return -1;
        }
    }

    /**
     *  Change the delivery time
     *
     *  @param	int	$availability_id	Id of new delivery time
     *  @return int                  	>0 if OK, <0 if KO
     */
    function availability($availability_id)
    {
        dol_syslog('Propale::availability('.$availability_id.')');
        if ($this->statut >= self::STATUS_DRAFT)
        {
            $sql = 'UPDATE '.MAIN_DB_PREFIX.'propal';
            $sql .= ' SET fk_availability = '.$availability_id;
            $sql .= ' WHERE rowid='.$this->id;
            if ( $this->db->query($sql) )
            {
                $this->availability_id = $availability_id;
                return 1;
            }
            else
            {
                dol_syslog('Propale::availability Erreur '.$sql.' - '.$this->db->error());
                $this->error=$this->db->error();
                return -1;
            }
        }
        else
        {
            dol_syslog('Propale::availability, etat propale incompatible');
            $this->error='Etat propale incompatible '.$this->statut;
            return -2;
        }
    }

    /**
     *	Change source demand
     *
     *	@param	int $demand_reason_id 	Id of new source demand
     *	@return int						>0 si ok, <0 si ko
     */
    function demand_reason($demand_reason_id)
    {
        dol_syslog('Propale::demand_reason('.$demand_reason_id.')');
        if ($this->statut >= self::STATUS_DRAFT)
        {
            $sql = 'UPDATE '.MAIN_DB_PREFIX.'propal';
            $sql .= ' SET fk_input_reason = '.$demand_reason_id;
            $sql .= ' WHERE rowid='.$this->id;
            if ( $this->db->query($sql) )
            {
                $this->demand_reason_id = $demand_reason_id;
                return 1;
            }
            else
            {
                dol_syslog('Propale::demand_reason Erreur '.$sql.' - '.$this->db->error());
                $this->error=$this->db->error();
                return -1;
            }
        }
        else
        {
            dol_syslog('Propale::demand_reason, etat propale incompatible');
            $this->error='Etat propale incompatible '.$this->statut;
            return -2;
        }
    }


    /**
     *	Object Proposal Information
     *
     * 	@param	int		$id		Proposal id
     *  @return	void
     */
    function info($id)
    {
        $sql = "SELECT c.rowid, ";
        $sql.= " c.datec, c.date_valid as datev, c.date_cloture as dateo,";
        $sql.= " c.fk_user_author, c.fk_user_valid, c.fk_user_cloture";
        $sql.= " FROM ".MAIN_DB_PREFIX."propal as c";
        $sql.= " WHERE c.rowid = ".$id;

        $result = $this->db->query($sql);

        if ($result)
        {
            if ($this->db->num_rows($result))
            {
                $obj = $this->db->fetch_object($result);

                $this->id                = $obj->rowid;

                $this->date_creation     = $this->db->jdate($obj->datec);
                $this->date_validation   = $this->db->jdate($obj->datev);
                $this->date_cloture      = $this->db->jdate($obj->dateo);

                $cuser = new User($this->db);
                $cuser->fetch($obj->fk_user_author);
                $this->user_creation     = $cuser;

                if ($obj->fk_user_valid)
                {
                    $vuser = new User($this->db);
                    $vuser->fetch($obj->fk_user_valid);
                    $this->user_validation     = $vuser;
                }

                if ($obj->fk_user_cloture)
                {
                    $cluser = new User($this->db);
                    $cluser->fetch($obj->fk_user_cloture);
                    $this->user_cloture     = $cluser;
                }


            }
            $this->db->free($result);

        }
        else
        {
            dol_print_error($this->db);
        }
    }


    /**
     *    	Return label of status of proposal (draft, validated, ...)
     *
     *    	@param      int			$mode        0=long label, 1=short label, 2=Picto + short label, 3=Picto, 4=Picto + long label, 5=Short label + Picto
     *    	@return     string		Label
     */
    function getLibStatut($mode=0)
    {
        return $this->LibStatut($this->statut,$mode);
    }

    /**
     *    	Return label of a status (draft, validated, ...)
     *
     *    	@param      int			$statut		id statut
     *    	@param      int			$mode      	0=long label, 1=short label, 2=Picto + short label, 3=Picto, 4=Picto + long label, 5=Short label + Picto
     *    	@return     string		Label
     */
     function LibStatut($statut,$mode=1)
    {
	global $langs;
	$langs->load("propal");

	if ($statut==self::STATUS_DRAFT) $statuttrans='statut0';
	if ($statut==self::STATUS_VALIDATED) $statuttrans='statut1';
	if ($statut==self::STATUS_SIGNED) $statuttrans='statut3';
	if ($statut==self::STATUS_NOTSIGNED) $statuttrans='statut5';
	if ($statut==self::STATUS_BILLED) $statuttrans='statut6';

	if ($mode == 0)	return $this->labelstatut[$statut];
	if ($mode == 1)	return $this->labelstatut_short[$statut];
	if ($mode == 2)	return img_picto($this->labelstatut_short[$statut], $statuttrans).' '.$this->labelstatut_short[$statut];
	if ($mode == 3)	return img_picto($this->labelstatut[$statut], $statuttrans);
	if ($mode == 4)	return img_picto($this->labelstatut[$statut],$statuttrans).' '.$this->labelstatut[$statut];
	if ($mode == 5)	return '<span class="hideonsmartphone">'.$this->labelstatut_short[$statut].' </span>'.img_picto($this->labelstatut_short[$statut],$statuttrans);
    }


    /**
     *      Load indicators for dashboard (this->nbtodo and this->nbtodolate)
     *
     *      @param          User	$user   Object user
     *      @param          int		$mode   "opened" for proposal to close, "signed" for proposal to invoice
     *      @return WorkboardResponse|int <0 if KO, WorkboardResponse if OK
     */
    function load_board($user,$mode)
    {
        global $conf, $langs;

        $clause = " WHERE";

        $sql = "SELECT p.rowid, p.ref, p.datec as datec, p.fin_validite as datefin";
        $sql.= " FROM ".MAIN_DB_PREFIX."propal as p";
        if (!$user->rights->societe->client->voir && !$user->societe_id)
        {
            $sql.= " LEFT JOIN ".MAIN_DB_PREFIX."societe_commerciaux as sc ON p.fk_soc = sc.fk_soc";
            $sql.= " WHERE sc.fk_user = " .$user->id;
            $clause = " AND";
        }
        $sql.= $clause." p.entity IN (".getEntity('propal', 1).")";
        if ($mode == 'opened') $sql.= " AND p.fk_statut = ".self::STATUS_VALIDATED;
        if ($mode == 'signed') $sql.= " AND p.fk_statut = ".self::STATUS_SIGNED;
        if ($user->societe_id) $sql.= " AND p.fk_soc = ".$user->societe_id;

        $resql=$this->db->query($sql);
        if ($resql)
        {
	        $langs->load("propal");
	        $now=dol_now();

            if ($mode == 'opened') {
	            $delay_warning=$conf->propal->cloture->warning_delay;
	            $statut = self::STATUS_VALIDATED;
	            $label = $langs->trans("PropalsToClose");
            }
            if ($mode == 'signed') {
	            $delay_warning=$conf->propal->facturation->warning_delay;
	            $statut = self::STATUS_SIGNED;
	            $label = $langs->trans("PropalsToBill");         // We set here bill but may be billed or ordered
            }

	        $response = new WorkboardResponse();
	        $response->warning_delay = $delay_warning/60/60/24;
	        $response->label = $label;
	        $response->url = DOL_URL_ROOT.'/comm/propal/list.php?viewstatut='.$statut.'&mainmenu=commercial&leftmenu=propals';
	        $response->img = img_object($langs->trans("Propals"),"propal");

            // This assignment in condition is not a bug. It allows walking the results.
            while ($obj=$this->db->fetch_object($resql))
            {
                $response->nbtodo++;
                if ($mode == 'opened')
                {
                    $datelimit = $this->db->jdate($obj->datefin);
                    if ($datelimit < ($now - $delay_warning))
                    {
	                    $response->nbtodolate++;
                    }
                }
                // TODO Definir regle des propales a facturer en retard
                // if ($mode == 'signed' && ! count($this->FactureListeArray($obj->rowid))) $this->nbtodolate++;
            }

            return $response;
        }
        else
        {
            $this->error=$this->db->error();
            return -1;
        }
    }


    /**
     *  Initialise an instance with random values.
     *  Used to build previews or test instances.
     *	id must be 0 if object instance is a specimen.
     *
     *  @return	void
     */
    function initAsSpecimen()
    {
        global $langs;

        // Load array of products prodids
        $num_prods = 0;
        $prodids = array();
        $sql = "SELECT rowid";
        $sql.= " FROM ".MAIN_DB_PREFIX."product";
        $sql.= " WHERE entity IN (".getEntity('product', 1).")";
        $resql = $this->db->query($sql);
        if ($resql)
        {
            $num_prods = $this->db->num_rows($resql);
            $i = 0;
            while ($i < $num_prods)
            {
                $i++;
                $row = $this->db->fetch_row($resql);
                $prodids[$i] = $row[0];
            }
        }

        // Initialise parametres
        $this->id=0;
        $this->ref = 'SPECIMEN';
        $this->ref_client='NEMICEPS';
        $this->specimen=1;
        $this->socid = 1;
        $this->date = time();
        $this->fin_validite = $this->date+3600*24*30;
        $this->cond_reglement_id   = 1;
        $this->cond_reglement_code = 'RECEP';
        $this->mode_reglement_id   = 7;
        $this->mode_reglement_code = 'CHQ';
        $this->availability_id     = 1;
        $this->availability_code   = 'AV_NOW';
        $this->demand_reason_id    = 1;
        $this->demand_reason_code  = 'SRC_00';
        $this->note_public='This is a comment (public)';
        $this->note_private='This is a comment (private)';
        // Lines
        $nbp = 5;
        $xnbp = 0;
        while ($xnbp < $nbp)
        {
            $line=new PropaleLigne($this->db);
            $line->desc=$langs->trans("Description")." ".$xnbp;
            $line->qty=1;
            $line->subprice=100;
            $line->price=100;
            $line->tva_tx=19.6;
            $line->localtax1_tx=0;
            $line->localtax2_tx=0;
            if ($xnbp == 2)
            {
                $line->total_ht=50;
                $line->total_ttc=59.8;
                $line->total_tva=9.8;
                $line->remise_percent=50;
            }
            else
            {
                $line->total_ht=100;
                $line->total_ttc=119.6;
                $line->total_tva=19.6;
                $line->remise_percent=00;
            }

            if ($num_prods > 0)
            {
            	$prodid = mt_rand(1, $num_prods);
            	$line->fk_product=$prodids[$prodid];
            }
            
            $this->lines[$xnbp]=$line;

            $this->total_ht       += $line->total_ht;
            $this->total_tva      += $line->total_tva;
            $this->total_ttc      += $line->total_ttc;

            $xnbp++;
        }
    }

    /**
     *      Charge indicateurs this->nb de tableau de bord
     *
     *      @return     int         <0 if ko, >0 if ok
     */
    function load_state_board()
    {
        global $user;

        $this->nb=array();
        $clause = "WHERE";

        $sql = "SELECT count(p.rowid) as nb";
        $sql.= " FROM ".MAIN_DB_PREFIX."propal as p";
        $sql.= " LEFT JOIN ".MAIN_DB_PREFIX."societe as s ON p.fk_soc = s.rowid";
        if (!$user->rights->societe->client->voir && !$user->societe_id)
        {
            $sql.= " LEFT JOIN ".MAIN_DB_PREFIX."societe_commerciaux as sc ON s.rowid = sc.fk_soc";
            $sql.= " WHERE sc.fk_user = " .$user->id;
            $clause = "AND";
        }
        $sql.= " ".$clause." p.entity IN (".getEntity('propal', 1).")";

        $resql=$this->db->query($sql);
        if ($resql)
        {
            // This assignment in condition is not a bug. It allows walking the results.
            while ($obj=$this->db->fetch_object($resql))
            {
                $this->nb["proposals"]=$obj->nb;
            }
            $this->db->free($resql);
            return 1;
        }
        else
        {
            dol_print_error($this->db);
            $this->error=$this->db->error();
            return -1;
        }
    }


    /**
     *  Returns the reference to the following non used Proposal used depending on the active numbering module
     *  defined into PROPALE_ADDON
     *
     *  @param	Societe		$soc  	Object thirdparty
     *  @return string      		Reference libre pour la propale
     */
    function getNextNumRef($soc)
    {
        global $conf,$langs;
        $langs->load("propal");

        if (! empty($conf->global->PROPALE_ADDON))
        {
        	$mybool=false;

            $file = $conf->global->PROPALE_ADDON.".php";
            $classname = $conf->global->PROPALE_ADDON;

            // Include file with class
            $dirmodels = array_merge(array('/'), (array) $conf->modules_parts['models']);
            foreach ($dirmodels as $reldir) {

                $dir = dol_buildpath($reldir."core/modules/propale/");

                // Load file with numbering class (if found)
                $mybool|=@include_once $dir.$file;
            }

            if (! $mybool)
            {
            	dol_print_error('',"Failed to include file ".$file);
            	return '';
            }

            $obj = new $classname();
            $numref = "";
            $numref = $obj->getNextValue($soc,$this);

            if ($numref != "")
            {
                return $numref;
            }
            else
			{
                $this->error=$obj->error;
                //dol_print_error($db,"Propale::getNextNumRef ".$obj->error);
                return "";
            }
        }
        else
		{
            $langs->load("errors");
            print $langs->trans("Error")." ".$langs->trans("ErrorModuleSetupNotComplete");
            return "";
        }
    }

    /**
     *	Return clicable link of object (with eventually picto)
     *
     *	@param      int		$withpicto		Add picto into link
     *	@param      string	$option			Where point the link ('expedition', 'document', ...)
     *	@param      string	$get_params    	Parametres added to url
     *	@return     string          		String with URL
     */
    function getNomUrl($withpicto=0,$option='', $get_params='')
    {
<<<<<<< HEAD
        global $langs, $conf;

        $result='';
        $label = '<u>' . $langs->trans("ShowPropal") . '</u>';
        if (! empty($this->ref))
            $label.= '<br><b>'.$langs->trans('Ref').':</b> '.$this->ref;
        if (! empty($this->ref_client))
            $label.= '<br><b>'.$langs->trans('RefCustomer').':</b> '.$this->ref_client;
        if (! empty($this->total_ht))
            $label.= '<br><b>' . $langs->trans('AmountHT') . ':</b> ' . price($this->total_ht, 0, $langs, 0, -1, -1, $conf->currency);
        if (! empty($this->total_tva))
            $label.= '<br><b>' . $langs->trans('VAT') . ':</b> ' . price($this->total_tva, 0, $langs, 0, -1, -1, $conf->currency);
        if (! empty($this->total_ttc))
            $label.= '<br><b>' . $langs->trans('AmountTTC') . ':</b> ' . price($this->total_ttc, 0, $langs, 0, -1, -1, $conf->currency);
=======
        global $langs, $conf, $user;

        $result='';
        $label = '';

	    if ($user->rights->propal->lire) {
		    $label .= '<u>'.$langs->trans("ShowPropal").'</u>';
		    if (!empty($this->ref)) {
			    $label .= '<br><b>'.$langs->trans('Ref').':</b> '.$this->ref;
		    }
		    if (!empty($this->ref_client)) {
			    $label .= '<br><b>'.$langs->trans('RefCustomer').':</b> '.$this->ref_client;
		    }
		    if (!empty($this->total_ht)) {
			    $label .= '<br><b>'.$langs->trans('AmountHT').':</b> '.price($this->total_ht, 0, $langs, 0, -1, -1,
					    $conf->currency);
		    }
		    if (!empty($this->total_tva)) {
			    $label .= '<br><b>'.$langs->trans('VAT').':</b> '.price($this->total_tva, 0, $langs, 0, -1, -1,
					    $conf->currency);
		    }
		    if (!empty($this->total_ttc)) {
			    $label .= '<br><b>'.$langs->trans('AmountTTC').':</b> '.price($this->total_ttc, 0, $langs, 0, -1, -1,
					    $conf->currency);
		    }
	    }

>>>>>>> 3f5d67d4
        $linkclose = '" title="'.dol_escape_htmltag($label, 1).'" class="classfortooltip">';
        if ($option == '') {
            $link = '<a href="'.DOL_URL_ROOT.'/comm/propal/card.php?id='.$this->id. $get_params .$linkclose;
        }
        if ($option == 'compta') {  // deprecated
            $link = '<a href="'.DOL_URL_ROOT.'/comm/propal/card.php?id='.$this->id. $get_params .$linkclose;
        }
        if ($option == 'expedition') {
            $link = '<a href="'.DOL_URL_ROOT.'/expedition/propal.php?id='.$this->id. $get_params .$linkclose;
        }
        if ($option == 'document') {
            $link = '<a href="'.DOL_URL_ROOT.'/comm/propal/document.php?id='.$this->id. $get_params .$linkclose;
        }
        $linkend='</a>';

        $picto='propal';


        if ($withpicto)
            $result.=($link.img_object($label, $picto, 'class="classfortooltip"').$linkend);
        if ($withpicto && $withpicto != 2)
            $result.=' ';
        $result.=$link.$this->ref.$linkend;
        return $result;
    }

    /**
     * 	Retrieve an array of propal lines
	 *
	 * 	@return int		>0 if OK, <0 if KO
     */
    function getLinesArray()
    {
        // For other object, here we call fetch_lines. But fetch_lines does not exists on proposal
        
        $sql = 'SELECT pt.rowid, pt.label as custom_label, pt.description, pt.fk_product, pt.fk_remise_except,';
        $sql.= ' pt.qty, pt.tva_tx, pt.remise_percent, pt.subprice, pt.info_bits,';
        $sql.= ' pt.total_ht, pt.total_tva, pt.total_ttc, pt.fk_product_fournisseur_price as fk_fournprice, pt.buy_price_ht as pa_ht, pt.special_code, pt.localtax1_tx, pt.localtax2_tx,';
        $sql.= ' pt.date_start, pt.date_end, pt.product_type, pt.rang, pt.fk_parent_line,';
	    $sql.= ' pt.fk_unit,';
        $sql.= ' p.label as product_label, p.ref, p.fk_product_type, p.rowid as prodid,';
        $sql.= ' p.description as product_desc,';
        $sql.= ' p.entity';
		$sql.= ' ,pt.fk_multicurrency, pt.multicurrency_code, pt.multicurrency_subprice, pt.multicurrency_total_ht, pt.multicurrency_total_tva, pt.multicurrency_total_ttc';
        $sql.= ' FROM '.MAIN_DB_PREFIX.'propaldet as pt';
        $sql.= ' LEFT JOIN '.MAIN_DB_PREFIX.'product as p ON pt.fk_product=p.rowid';
        $sql.= ' WHERE pt.fk_propal = '.$this->id;
        $sql.= ' ORDER BY pt.rang ASC, pt.rowid';

        dol_syslog(get_class($this).'::getLinesArray', LOG_DEBUG);
        $resql = $this->db->query($sql);
        if ($resql)
        {
            $num = $this->db->num_rows($resql);
            $i = 0;

            while ($i < $num)
            {
                $obj = $this->db->fetch_object($resql);

                $this->lines[$i]					= new PropaleLigne($this->db);
                $this->lines[$i]->id				= $obj->rowid; // for backward compatibility
                $this->lines[$i]->rowid				= $obj->rowid;
                $this->lines[$i]->label 			= $obj->custom_label;
                $this->lines[$i]->desc       		= $obj->description;
                $this->lines[$i]->description 		= $obj->description;
                $this->lines[$i]->fk_product		= $obj->fk_product;
                $this->lines[$i]->ref				= $obj->ref;
                $this->lines[$i]->product_ref		= $obj->ref;
                $this->lines[$i]->entity            = $obj->entity;             // Product entity
                $this->lines[$i]->product_label		= $obj->product_label;
                $this->lines[$i]->product_desc		= $obj->product_desc;
                $this->lines[$i]->fk_product_type	= $obj->fk_product_type;    // deprecated
                $this->lines[$i]->product_type		= $obj->product_type;
                $this->lines[$i]->qty				= $obj->qty;
                $this->lines[$i]->subprice			= $obj->subprice;
                $this->lines[$i]->fk_remise_except 	= $obj->fk_remise_except;
                $this->lines[$i]->remise_percent	= $obj->remise_percent;
                $this->lines[$i]->tva_tx			= $obj->tva_tx;
                $this->lines[$i]->info_bits			= $obj->info_bits;
                $this->lines[$i]->total_ht			= $obj->total_ht;
                $this->lines[$i]->total_tva			= $obj->total_tva;
                $this->lines[$i]->total_ttc			= $obj->total_ttc;
				$this->lines[$i]->fk_fournprice		= $obj->fk_fournprice;
				$marginInfos						= getMarginInfos($obj->subprice, $obj->remise_percent, $obj->tva_tx, $obj->localtax1_tx, $obj->localtax2_tx, $this->lines[$i]->fk_fournprice, $obj->pa_ht);
				$this->lines[$i]->pa_ht				= $marginInfos[0];
				$this->lines[$i]->marge_tx			= $marginInfos[1];
				$this->lines[$i]->marque_tx			= $marginInfos[2];
				$this->lines[$i]->fk_parent_line	= $obj->fk_parent_line;
                $this->lines[$i]->special_code		= $obj->special_code;
                $this->lines[$i]->rang				= $obj->rang;
                $this->lines[$i]->date_start		= $this->db->jdate($obj->date_start);
                $this->lines[$i]->date_end			= $this->db->jdate($obj->date_end);
	            $this->lines[$i]->fk_unit			= $obj->fk_unit;
				
				// Multicurrency
				$this->lines[$i]->fk_multicurrency 			= $obj->fk_multicurrency;
				$this->lines[$i]->multicurrency_code 		= $obj->multicurrency_code;
				$this->lines[$i]->multicurrency_subprice 	= $obj->multicurrency_subprice;
				$this->lines[$i]->multicurrency_total_ht 	= $obj->multicurrency_total_ht;
				$this->lines[$i]->multicurrency_total_tva 	= $obj->multicurrency_total_tva;
				$this->lines[$i]->multicurrency_total_ttc 	= $obj->multicurrency_total_ttc;

                $i++;
            }
            $this->db->free($resql);

            return 1;
        }
        else
        {
            $this->error=$this->db->error();
            return -1;
        }
    }

	/**
	 *  Create a document onto disk according to template module.
	 *
	 * 	@param	    string		$modele			Force model to use ('' to not force)
	 * 	@param		Translate	$outputlangs	Object langs to use for output
	 *  @param      int			$hidedetails    Hide details of lines
	 *  @param      int			$hidedesc       Hide description
	 *  @param      int			$hideref        Hide ref
	 * 	@return     int         				0 if KO, 1 if OK
	 */
	public function generateDocument($modele, $outputlangs, $hidedetails=0, $hidedesc=0, $hideref=0)
	{
		global $conf,$langs;

		$langs->load("propale");

		// Positionne le modele sur le nom du modele a utiliser
		if (! dol_strlen($modele))
		{
			if (! empty($conf->global->PROPALE_ADDON_PDF))
			{
				$modele = $conf->global->PROPALE_ADDON_PDF;
			}
			else
			{
				$modele = 'azur';
			}
		}

		$modelpath = "core/modules/propale/doc/";

		return $this->commonGenerateDocument($modelpath, $modele, $outputlangs, $hidedetails, $hidedesc, $hideref);
	}

	/**
	 * Function used to replace a thirdparty id with another one.
	 *
	 * @param DoliDB $db Database handler
	 * @param int $origin_id Old thirdparty id
	 * @param int $dest_id New thirdparty id
	 * @return bool
	 */
	public static function replaceThirdparty(DoliDB $db, $origin_id, $dest_id)
	{
		$tables = array(
			'propal'
		);

		return CommonObject::commonReplaceThirdparty($db, $origin_id, $dest_id, $tables);
	}
}


/**
 *	Class to manage commercial proposal lines
 */
class PropaleLigne  extends CommonObjectLine
{
    public $element='propaldet';
    public $table_element='propaldet';

    var $oldline;

    // From llx_propaldet
    var $fk_propal;
    var $fk_parent_line;
    var $desc;          	// Description ligne
    var $fk_product;		// Id produit predefini
	/**
	 * @deprecated
	 * @see product_type
	 */
	var $fk_product_type;
	/**
	 * Product type.
	 * @var int
	 * @see Product::TYPE_PRODUCT, Product::TYPE_SERVICE
	 */
    var $product_type = Product::TYPE_PRODUCT;

    var $qty;
    var $tva_tx;
    var $subprice;
    var $remise_percent;
    var $fk_remise_except;

    var $rang = 0;

	var $fk_fournprice;
	var $pa_ht;
	var $marge_tx;
	var $marque_tx;

    var $special_code;	// Tag for special lines (exlusive tags)
    // 1: frais de port
    // 2: ecotaxe
    // 3: option line (when qty = 0)

    var $info_bits = 0;	// Liste d'options cumulables:
    // Bit 0: 	0 si TVA normal - 1 si TVA NPR
    // Bit 1:	0 ligne normale - 1 si ligne de remise fixe

    var $total_ht;			// Total HT  de la ligne toute quantite et incluant la remise ligne
    var $total_tva;			// Total TVA  de la ligne toute quantite et incluant la remise ligne
    var $total_ttc;			// Total TTC de la ligne toute quantite et incluant la remise ligne

	/**
	 * @deprecated
	 * @see $remise_percent, $fk_remise_except
	 */
    var $remise;
	/**
	 * @deprecated
	 * @see subprice
	 */
    var $price;

    // From llx_product
	/**
	 * @deprecated
	 * @see product_ref
	 */
    var $ref;
	/**
	 * Product reference
	 * @var string
	 */
	public $product_ref;
	/**
	 * @deprecated
	 * @see product_label
	 */
    var $libelle;
	/**
	 *  Product label
	 * @var string
	 */
	public $product_label;
	/**
	 * Product description
	 * @var string
	 */
    public $product_desc;

    var $localtax1_tx;		// Local tax 1
    var $localtax2_tx;		// Local tax 2
    var $localtax1_type;	// Local tax 1 type
	var $localtax2_type;	// Local tax 2 type
    var $total_localtax1;  	// Line total local tax 1
    var $total_localtax2;	// Line total local tax 2

    var $date_start;
    var $date_end;

    var $skip_update_total; // Skip update price total for special lines

    // Multicurrency
	var $fk_multicurrency;
	var $multicurrency_code;
	var $multicurrency_subprice;
	var $multicurrency_total_ht;
	var $multicurrency_total_tva;
	var $multicurrency_total_ttc;
	
    /**
     * 	Class line Contructor
     *
     * 	@param	DoliDB	$db	Database handler
     */
    function __construct($db)
    {
        $this->db= $db;
    }

    /**
     *	Retrieve the propal line object
     *
     *	@param	int		$rowid		Propal line id
     *	@return	int					<0 if KO, >0 if OK
     */
	function fetch($rowid)
	{
		$sql = 'SELECT pd.rowid, pd.fk_propal, pd.fk_parent_line, pd.fk_product, pd.label as custom_label, pd.description, pd.price, pd.qty, pd.tva_tx,';
		$sql.= ' pd.remise, pd.remise_percent, pd.fk_remise_except, pd.subprice,';
		$sql.= ' pd.info_bits, pd.total_ht, pd.total_tva, pd.total_ttc, pd.fk_product_fournisseur_price as fk_fournprice, pd.buy_price_ht as pa_ht, pd.special_code, pd.rang,';
		$sql.= ' pd.fk_unit,';
		$sql.= ' pd.localtax1_tx, pd.localtax2_tx, pd.total_localtax1, pd.total_localtax2,';
		$sql.= ' pd.fk_multicurrency, pd.multicurrency_code, pd.multicurrency_subprice, pd.multicurrency_total_ht, pd.multicurrency_total_tva, pd.multicurrency_total_ttc,';
		$sql.= ' p.ref as product_ref, p.label as product_label, p.description as product_desc,';
		$sql.= ' pd.date_start, pd.date_end, pd.product_type';
		$sql.= ' FROM '.MAIN_DB_PREFIX.'propaldet as pd';
		$sql.= ' LEFT JOIN '.MAIN_DB_PREFIX.'product as p ON pd.fk_product = p.rowid';
		$sql.= ' WHERE pd.rowid = '.$rowid;

		$result = $this->db->query($sql);
		if ($result)
		{
			$objp = $this->db->fetch_object($result);

			$this->id               = $objp->rowid;
			$this->rowid			= $objp->rowid;     // deprecated
			$this->fk_propal		= $objp->fk_propal;
			$this->fk_parent_line	= $objp->fk_parent_line;
			$this->label			= $objp->custom_label;
			$this->desc				= $objp->description;
			$this->qty				= $objp->qty;
			$this->price			= $objp->price;		// deprecated
			$this->subprice			= $objp->subprice;
			$this->tva_tx			= $objp->tva_tx;
			$this->remise			= $objp->remise;    // deprecated
			$this->remise_percent	= $objp->remise_percent;
			$this->fk_remise_except = $objp->fk_remise_except;
			$this->fk_product		= $objp->fk_product;
			$this->info_bits		= $objp->info_bits;

			$this->total_ht			= $objp->total_ht;
			$this->total_tva		= $objp->total_tva;
			$this->total_ttc		= $objp->total_ttc;

			$this->fk_fournprice	= $objp->fk_fournprice;

			$marginInfos			= getMarginInfos($objp->subprice, $objp->remise_percent, $objp->tva_tx, $objp->localtax1_tx, $objp->localtax2_tx, $this->fk_fournprice, $objp->pa_ht);
			$this->pa_ht			= $marginInfos[0];
			$this->marge_tx			= $marginInfos[1];
			$this->marque_tx		= $marginInfos[2];

			$this->special_code		= $objp->special_code;
			$this->product_type		= $objp->product_type;
			$this->rang				= $objp->rang;

			$this->ref				= $objp->product_ref;      // deprecated
			$this->product_ref		= $objp->product_ref;
			$this->libelle			= $objp->product_label;  // deprecated
			$this->product_label	= $objp->product_label;
			$this->product_desc		= $objp->product_desc;
			$this->fk_unit          = $objp->fk_unit;

			$this->date_start       = $this->db->jdate($objp->date_start);
            $this->date_end         = $this->db->jdate($objp->date_end);

			// Multicurrency
			$this->fk_multicurrency 		= $objp->fk_multicurrency;
			$this->multicurrency_code 		= $objp->multicurrency_code;
			$this->multicurrency_subprice 	= $objp->multicurrency_subprice;
			$this->multicurrency_total_ht 	= $objp->multicurrency_total_ht;
			$this->multicurrency_total_tva 	= $objp->multicurrency_total_tva;
			$this->multicurrency_total_ttc 	= $objp->multicurrency_total_ttc;
	
			$this->db->free($result);

            return 1;
		}
		else
		{
			return -1;
		}
	}

    /**
     *  Insert object line propal in database
     *
     *	@param		int		$notrigger		1=Does not execute triggers, 0= execuete triggers
     *	@return		int						<0 if KO, >0 if OK
     */
    function insert($notrigger=0)
    {
        global $conf,$user;

        $error=0;

        dol_syslog(get_class($this)."::insert rang=".$this->rang);

        $pa_ht_isemptystring = (empty($this->pa_ht) && $this->pa_ht == ''); // If true, we can use a default value. If this->pa_ht = '0', we must use '0'.
        
        // Clean parameters
        if (empty($this->tva_tx)) $this->tva_tx=0;
        if (empty($this->localtax1_tx)) $this->localtax1_tx=0;
        if (empty($this->localtax2_tx)) $this->localtax2_tx=0;
        if (empty($this->localtax1_type)) $this->localtax1_type=0;
		if (empty($this->localtax2_type)) $this->localtax2_type=0;
        if (empty($this->total_localtax1)) $this->total_localtax1=0;
        if (empty($this->total_localtax2)) $this->total_localtax2=0;
        if (empty($this->rang)) $this->rang=0;
        if (empty($this->remise)) $this->remise=0;
        if (empty($this->remise_percent) || ! is_numeric($this->remise_percent)) $this->remise_percent=0;
        if (empty($this->info_bits)) $this->info_bits=0;
        if (empty($this->special_code)) $this->special_code=0;
        if (empty($this->fk_parent_line)) $this->fk_parent_line=0;
        if (empty($this->fk_fournprice)) $this->fk_fournprice=0;
		if (! is_numeric($this->qty)) $this->qty = 0;
        if (empty($this->pa_ht)) $this->pa_ht=0;
<<<<<<< HEAD

=======
        if (empty($this->multicurrency_subprice))  $this->multicurrency_subprice=0;
        if (empty($this->multicurrency_total_ht))  $this->multicurrency_total_ht=0;
        if (empty($this->multicurrency_total_tva)) $this->multicurrency_total_tva=0;
        if (empty($this->multicurrency_total_ttc)) $this->multicurrency_total_ttc=0;
        
>>>>>>> 3f5d67d4
       // if buy price not defined, define buyprice as configured in margin admin
		if ($this->pa_ht == 0 && $pa_ht_isemptystring) 
		{
			if (($result = $this->defineBuyPrice($this->subprice, $this->remise_percent, $this->fk_product)) < 0)
			{
				return $result;
			}
			else
			{
				$this->pa_ht = $result;
			}
		}

        // Check parameters
        if ($this->product_type < 0) return -1;

        $this->db->begin();

        // Insert line into database
        $sql = 'INSERT INTO '.MAIN_DB_PREFIX.'propaldet';
        $sql.= ' (fk_propal, fk_parent_line, label, description, fk_product, product_type,';
		$sql.= ' fk_remise_except, qty, tva_tx, localtax1_tx, localtax2_tx, localtax1_type, localtax2_type,';
        $sql.= ' subprice, remise_percent, ';
        $sql.= ' info_bits, ';
        $sql.= ' total_ht, total_tva, total_localtax1, total_localtax2, total_ttc, fk_product_fournisseur_price, buy_price_ht, special_code, rang,';
	    $sql.= ' fk_unit,';
        $sql.= ' date_start, date_end';
		$sql.= ', fk_multicurrency, multicurrency_code, multicurrency_subprice, multicurrency_total_ht, multicurrency_total_tva, multicurrency_total_ttc)';
        $sql.= " VALUES (".$this->fk_propal.",";
        $sql.= " ".($this->fk_parent_line>0?"'".$this->fk_parent_line."'":"null").",";
        $sql.= " ".(! empty($this->label)?"'".$this->db->escape($this->label)."'":"null").",";
        $sql.= " '".$this->db->escape($this->desc)."',";
        $sql.= " ".($this->fk_product?"'".$this->fk_product."'":"null").",";
        $sql.= " '".$this->product_type."',";
        $sql.= " ".($this->fk_remise_except?"'".$this->fk_remise_except."'":"null").",";
        $sql.= " ".price2num($this->qty).",";
        $sql.= " ".price2num($this->tva_tx).",";
        $sql.= " ".price2num($this->localtax1_tx).",";
        $sql.= " ".price2num($this->localtax2_tx).",";
		$sql.= " '".$this->localtax1_type."',";
		$sql.= " '".$this->localtax2_type."',";
        $sql.= " ".($this->subprice?price2num($this->subprice):"null").",";
        $sql.= " ".price2num($this->remise_percent).",";
        $sql.= " ".(isset($this->info_bits)?"'".$this->info_bits."'":"null").",";
        $sql.= " ".price2num($this->total_ht).",";
        $sql.= " ".price2num($this->total_tva).",";
        $sql.= " ".price2num($this->total_localtax1).",";
        $sql.= " ".price2num($this->total_localtax2).",";
        $sql.= " ".price2num($this->total_ttc).",";
        $sql.= " ".(!empty($this->fk_fournprice)?"'".$this->fk_fournprice."'":"null").",";
        $sql.= " ".(isset($this->pa_ht)?"'".price2num($this->pa_ht)."'":"null").",";
        $sql.= ' '.$this->special_code.',';
        $sql.= ' '.$this->rang.',';
	    $sql.= ' '.(!$this->fk_unit ? 'NULL' : $this->fk_unit).',';
        $sql.= " ".(! empty($this->date_start)?"'".$this->db->idate($this->date_start)."'":"null").',';
        $sql.= " ".(! empty($this->date_end)?"'".$this->db->idate($this->date_end)."'":"null");
		$sql.= ", ".($this->fk_multicurrency > 0?$this->fk_multicurrency:'null');
		$sql.= ", '".$this->db->escape($this->multicurrency_code)."'";
		$sql.= ", ".$this->multicurrency_subprice;
		$sql.= ", ".$this->multicurrency_total_ht;
		$sql.= ", ".$this->multicurrency_total_tva;
		$sql.= ", ".$this->multicurrency_total_ttc;
        $sql.= ')';

        dol_syslog(get_class($this).'::insert', LOG_DEBUG);
        $resql=$this->db->query($sql);
        if ($resql)
        {
            $this->rowid=$this->db->last_insert_id(MAIN_DB_PREFIX.'propaldet');

            if (empty($conf->global->MAIN_EXTRAFIELDS_DISABLED)) // For avoid conflicts if trigger used
            {
            	$this->id=$this->rowid;
            	$result=$this->insertExtraFields();
            	if ($result < 0)
            	{
            		$error++;
            	}
            }

            if (! $notrigger)
            {
                // Call trigger
                $result=$this->call_trigger('LINEPROPAL_INSERT',$user);
                if ($result < 0)
                {
                    $this->db->rollback();
                    return -1;
                }
                // End call triggers
            }

            $this->db->commit();
            return 1;
        }
        else
        {
            $this->error=$this->db->error()." sql=".$sql;
            $this->db->rollback();
            return -1;
        }
    }

    /**
     * 	Delete line in database
     *
     *	@return	 int  <0 if ko, >0 if ok
     */
    function delete()
    {
        global $conf,$user;

        $error=0;
        $this->db->begin();

        $sql = "DELETE FROM ".MAIN_DB_PREFIX."propaldet WHERE rowid = ".$this->rowid;
        dol_syslog("PropaleLigne::delete", LOG_DEBUG);
        if ($this->db->query($sql) )
        {

        	// Remove extrafields
        	if ((! $error) && (empty($conf->global->MAIN_EXTRAFIELDS_DISABLED))) // For avoid conflicts if trigger used
        	{
        		$this->id=$this->rowid;
        		$result=$this->deleteExtraFields();
        		if ($result < 0)
        		{
        			$error++;
        			dol_syslog(get_class($this)."::delete error -4 ".$this->error, LOG_ERR);
        		}
        	}

            // Call trigger
            $result=$this->call_trigger('LINEPROPAL_DELETE',$user);
            if ($result < 0)
            {
                $this->db->rollback();
                return -1;
            }
            // End call triggers

            $this->db->commit();

            return 1;
        }
        else
        {
            $this->error=$this->db->error()." sql=".$sql;
            $this->db->rollback();
            return -1;
        }
    }

    /**
     *	Update propal line object into DB
     *
     *	@param 	int		$notrigger	1=Does not execute triggers, 0= execute triggers
     *	@return	int					<0 if ko, >0 if ok
     */
    function update($notrigger=0)
    {
        global $conf,$user;

        $error=0;

        $pa_ht_isemptystring = (empty($this->pa_ht) && $this->pa_ht == ''); // If true, we can use a default value. If this->pa_ht = '0', we must use '0'.
        
        // Clean parameters
        if (empty($this->tva_tx)) $this->tva_tx=0;
        if (empty($this->localtax1_tx)) $this->localtax1_tx=0;
        if (empty($this->localtax2_tx)) $this->localtax2_tx=0;
        if (empty($this->total_localtax1)) $this->total_localtax1=0;
        if (empty($this->total_localtax2)) $this->total_localtax2=0;
		if (empty($this->localtax1_type)) $this->localtax1_type=0;
		if (empty($this->localtax2_type)) $this->localtax2_type=0;
        if (empty($this->marque_tx)) $this->marque_tx=0;
        if (empty($this->marge_tx)) $this->marge_tx=0;
        if (empty($this->price)) $this->price=0;	// TODO A virer
        if (empty($this->remise)) $this->remise=0;	// TODO A virer
        if (empty($this->remise_percent)) $this->remise_percent=0;
        if (empty($this->info_bits)) $this->info_bits=0;
        if (empty($this->special_code)) $this->special_code=0;
        if (empty($this->fk_parent_line)) $this->fk_parent_line=0;
        if (empty($this->fk_fournprice)) $this->fk_fournprice=0;
        if (empty($this->subprice)) $this->subprice=0;
		if (empty($this->pa_ht)) $this->pa_ht=0;

		// if buy price not defined, define buyprice as configured in margin admin
		if ($this->pa_ht == 0 && $pa_ht_isemptystring) 
		{
			if (($result = $this->defineBuyPrice($this->subprice, $this->remise_percent, $this->fk_product)) < 0)
			{
				return $result;
			}
			else
			{
				$this->pa_ht = $result;
			}
		}

        $this->db->begin();

        // Mise a jour ligne en base
        $sql = "UPDATE ".MAIN_DB_PREFIX."propaldet SET";
        $sql.= " description='".$this->db->escape($this->desc)."'";
        $sql.= " , label=".(! empty($this->label)?"'".$this->db->escape($this->label)."'":"null");
        $sql.= " , product_type=".$this->product_type;
        $sql.= " , tva_tx='".price2num($this->tva_tx)."'";
        $sql.= " , localtax1_tx=".price2num($this->localtax1_tx);
        $sql.= " , localtax2_tx=".price2num($this->localtax2_tx);
		$sql.= " , localtax1_type='".$this->localtax1_type."'";
		$sql.= " , localtax2_type='".$this->localtax2_type."'";
        $sql.= " , qty='".price2num($this->qty)."'";
        $sql.= " , subprice=".price2num($this->subprice)."";
        $sql.= " , remise_percent=".price2num($this->remise_percent)."";
        $sql.= " , price=".price2num($this->price)."";					// TODO A virer
        $sql.= " , remise=".price2num($this->remise)."";				// TODO A virer
        $sql.= " , info_bits='".$this->info_bits."'";
        if (empty($this->skip_update_total))
        {
            $sql.= " , total_ht=".price2num($this->total_ht)."";
            $sql.= " , total_tva=".price2num($this->total_tva)."";
            $sql.= " , total_ttc=".price2num($this->total_ttc)."";
            $sql.= " , total_localtax1=".price2num($this->total_localtax1)."";
            $sql.= " , total_localtax2=".price2num($this->total_localtax2)."";
        }
		$sql.= " , fk_product_fournisseur_price=".(! empty($this->fk_fournprice)?"'".$this->fk_fournprice."'":"null");
		$sql.= " , buy_price_ht=".price2num($this->pa_ht);
        if (strlen($this->special_code)) $sql.= " , special_code=".$this->special_code;
        $sql.= " , fk_parent_line=".($this->fk_parent_line>0?$this->fk_parent_line:"null");
        if (! empty($this->rang)) $sql.= ", rang=".$this->rang;
        $sql.= " , date_start=".(! empty($this->date_start)?"'".$this->db->idate($this->date_start)."'":"null");
        $sql.= " , date_end=".(! empty($this->date_end)?"'".$this->db->idate($this->date_end)."'":"null");
	    $sql.= " , fk_unit=".(!$this->fk_unit ? 'NULL' : $this->fk_unit);
		
		// Multicurrency
		$sql.= " , multicurrency_subprice=".price2num($this->multicurrency_subprice)."";
        $sql.= " , multicurrency_total_ht=".price2num($this->multicurrency_total_ht)."";
        $sql.= " , multicurrency_total_tva=".price2num($this->multicurrency_total_tva)."";
        $sql.= " , multicurrency_total_ttc=".price2num($this->multicurrency_total_ttc)."";
		
        $sql.= " WHERE rowid = ".$this->rowid;

        dol_syslog(get_class($this)."::update", LOG_DEBUG);
        $resql=$this->db->query($sql);
        if ($resql)
        {
        	if (empty($conf->global->MAIN_EXTRAFIELDS_DISABLED)) // For avoid conflicts if trigger used
        	{
        		$this->id=$this->rowid;
        		$result=$this->insertExtraFields();
        		if ($result < 0)
        		{
        			$error++;
        		}
        	}

            if (! $notrigger)
            {
                // Call trigger
                $result=$this->call_trigger('LINEPROPAL_UPDATE',$user);
                if ($result < 0)
                {
                    $this->db->rollback();
                    return -1;
                }
                // End call triggers
            }

            $this->db->commit();
            return 1;
        }
        else
        {
            $this->error=$this->db->error();
            $this->db->rollback();
            return -2;
        }
    }

    /**
     *	Update DB line fields total_xxx
     *	Used by migration
     *
     *	@return		int		<0 if ko, >0 if ok
     */
    function update_total()
    {
        $this->db->begin();

        // Mise a jour ligne en base
        $sql = "UPDATE ".MAIN_DB_PREFIX."propaldet SET";
        $sql.= " total_ht=".price2num($this->total_ht,'MT')."";
        $sql.= ",total_tva=".price2num($this->total_tva,'MT')."";
        $sql.= ",total_ttc=".price2num($this->total_ttc,'MT')."";
        $sql.= " WHERE rowid = ".$this->rowid;

        dol_syslog("PropaleLigne::update_total", LOG_DEBUG);

        $resql=$this->db->query($sql);
        if ($resql)
        {
            $this->db->commit();
            return 1;
        }
        else
        {
            $this->error=$this->db->error();
            $this->db->rollback();
            return -2;
        }
    }

}
<|MERGE_RESOLUTION|>--- conflicted
+++ resolved
@@ -157,8 +157,6 @@
 
     var $specimen;
 
-<<<<<<< HEAD
-=======
 	// Multicurrency
 	var $fk_multicurrency;
 	var $multicurrency_code;
@@ -167,7 +165,6 @@
 	var $multicurrency_total_tva;
 	var $multicurrency_total_ttc;
 	
->>>>>>> 3f5d67d4
 	/**
 	 * Draft status
 	 */
@@ -250,19 +247,11 @@
 
             $productdesc = $prod->description;
 
-<<<<<<< HEAD
-            $tva_tx = get_default_tva($mysoc,$this->client,$prod->id);
-            $tva_npr = get_default_npr($mysoc,$this->client,$prod->id);
-            if (empty($tva_tx)) $tva_npr=0;
-            $localtax1_tx = get_localtax($tva_tx,1,$mysoc,$this->client,$tva_npr);
-            $localtax2_tx = get_localtax($tva_tx,2,$mysoc,$this->client,$tva_npr);
-=======
             $tva_tx = get_default_tva($mysoc,$this->thirdparty,$prod->id);
             $tva_npr = get_default_npr($mysoc,$this->thirdparty,$prod->id);
             if (empty($tva_tx)) $tva_npr=0;
             $localtax1_tx = get_localtax($tva_tx,1,$mysoc,$this->thirdparty,$tva_npr);
             $localtax2_tx = get_localtax($tva_tx,2,$mysoc,$this->thirdparty,$tva_npr);
->>>>>>> 3f5d67d4
 
             // multiprices
             if($conf->global->PRODUIT_MULTIPRICES && $this->thirdparty->price_level)
@@ -464,11 +453,7 @@
             $localtaxes_type=getLocalTaxesFromRate($txtva,0,$this->thirdparty,$mysoc);
             $txtva = preg_replace('/\s*\(.*\)/','',$txtva);  // Remove code into vatrate.
             
-<<<<<<< HEAD
-            $tabprice=calcul_price_total($qty, $pu, $remise_percent, $txtva, $txlocaltax1, $txlocaltax2, 0, $price_base_type, $info_bits, $product_type, $mysoc, $localtaxes_type);
-=======
             $tabprice=calcul_price_total($qty, $pu, $remise_percent, $txtva, $txlocaltax1, $txlocaltax2, 0, $price_base_type, $info_bits, $product_type, $mysoc, $localtaxes_type, 100, $this->multicurrency_tx);
->>>>>>> 3f5d67d4
 
             $total_ht  = $tabprice[0];
             $total_tva = $tabprice[1];
@@ -537,8 +522,6 @@
             $this->line->origin_id = $origin_id;
             $this->line->origin = $origin;
 
-<<<<<<< HEAD
-=======
 			// Multicurrency
 			$this->line->fk_multicurrency			= $this->fk_multicurrency;
 			$this->line->multicurrency_code			= $this->multicurrency_code;
@@ -547,7 +530,6 @@
             $this->line->multicurrency_total_tva 	= $multicurrency_total_tva;
             $this->line->multicurrency_total_ttc 	= $multicurrency_total_ttc;
             
->>>>>>> 3f5d67d4
             // Mise en option de la ligne
             if (empty($qty) && empty($special_code)) $this->line->special_code=3;
 
@@ -646,11 +628,7 @@
             $localtaxes_type=getLocalTaxesFromRate($txtva,0,$this->thirdparty,$mysoc);
             $txtva = preg_replace('/\s*\(.*\)/','',$txtva);  // Remove code into vatrate.
             
-<<<<<<< HEAD
-            $tabprice=calcul_price_total($qty, $pu, $remise_percent, $txtva, $txlocaltax1, $txlocaltax2, 0, $price_base_type, $info_bits, $type, $mysoc, $localtaxes_type);
-=======
             $tabprice=calcul_price_total($qty, $pu, $remise_percent, $txtva, $txlocaltax1, $txlocaltax2, 0, $price_base_type, $info_bits, $type, $mysoc, $localtaxes_type, 100, $this->multicurrency_tx);
->>>>>>> 3f5d67d4
             $total_ht  = $tabprice[0];
             $total_tva = $tabprice[1];
             $total_ttc = $tabprice[2];
@@ -1441,8 +1419,6 @@
 
                         $line->date_start  		= $this->db->jdate($objp->date_start);
                         $line->date_end  		= $this->db->jdate($objp->date_end);
-<<<<<<< HEAD
-=======
 
 						// Multicurrency
 						$line->fk_multicurrency 		= $objp->fk_multicurrency;
@@ -1451,7 +1427,6 @@
 						$line->multicurrency_total_ht 	= $objp->multicurrency_total_ht;
 						$line->multicurrency_total_tva 	= $objp->multicurrency_total_tva;
 						$line->multicurrency_total_ttc 	= $objp->multicurrency_total_ttc;
->>>>>>> 3f5d67d4
 
                         $line->fetch_optionals($line->id,$extralabelsline);
 
@@ -2830,22 +2805,6 @@
      */
     function getNomUrl($withpicto=0,$option='', $get_params='')
     {
-<<<<<<< HEAD
-        global $langs, $conf;
-
-        $result='';
-        $label = '<u>' . $langs->trans("ShowPropal") . '</u>';
-        if (! empty($this->ref))
-            $label.= '<br><b>'.$langs->trans('Ref').':</b> '.$this->ref;
-        if (! empty($this->ref_client))
-            $label.= '<br><b>'.$langs->trans('RefCustomer').':</b> '.$this->ref_client;
-        if (! empty($this->total_ht))
-            $label.= '<br><b>' . $langs->trans('AmountHT') . ':</b> ' . price($this->total_ht, 0, $langs, 0, -1, -1, $conf->currency);
-        if (! empty($this->total_tva))
-            $label.= '<br><b>' . $langs->trans('VAT') . ':</b> ' . price($this->total_tva, 0, $langs, 0, -1, -1, $conf->currency);
-        if (! empty($this->total_ttc))
-            $label.= '<br><b>' . $langs->trans('AmountTTC') . ':</b> ' . price($this->total_ttc, 0, $langs, 0, -1, -1, $conf->currency);
-=======
         global $langs, $conf, $user;
 
         $result='';
@@ -2873,7 +2832,6 @@
 		    }
 	    }
 
->>>>>>> 3f5d67d4
         $linkclose = '" title="'.dol_escape_htmltag($label, 1).'" class="classfortooltip">';
         if ($option == '') {
             $link = '<a href="'.DOL_URL_ROOT.'/comm/propal/card.php?id='.$this->id. $get_params .$linkclose;
@@ -3281,15 +3239,11 @@
         if (empty($this->fk_fournprice)) $this->fk_fournprice=0;
 		if (! is_numeric($this->qty)) $this->qty = 0;
         if (empty($this->pa_ht)) $this->pa_ht=0;
-<<<<<<< HEAD
-
-=======
         if (empty($this->multicurrency_subprice))  $this->multicurrency_subprice=0;
         if (empty($this->multicurrency_total_ht))  $this->multicurrency_total_ht=0;
         if (empty($this->multicurrency_total_tva)) $this->multicurrency_total_tva=0;
         if (empty($this->multicurrency_total_ttc)) $this->multicurrency_total_ttc=0;
         
->>>>>>> 3f5d67d4
        // if buy price not defined, define buyprice as configured in margin admin
 		if ($this->pa_ht == 0 && $pa_ht_isemptystring) 
 		{
