<?php
/* Copyright (C) 2002-2004  Rodolphe Quiedeville    <rodolphe@quiedeville.org>
 * Copyright (C) 2004       Eric Seigne             <eric.seigne@ryxeo.com>
 * Copyright (C) 2004-2011  Laurent Destailleur     <eldy@users.sourceforge.net>
 * Copyright (C) 2005       Marc Barilley           <marc@ocebo.com>
 * Copyright (C) 2005-2013  Regis Houssin           <regis.houssin@inodbox.com>
 * Copyright (C) 2006       Andre Cianfarani        <acianfa@free.fr>
 * Copyright (C) 2008       Raphael Bertrand        <raphael.bertrand@resultic.fr>
 * Copyright (C) 2010-2020  Juanjo Menent           <jmenent@2byte.es>
 * Copyright (C) 2010-2022  Philippe Grand          <philippe.grand@atoo-net.com>
 * Copyright (C) 2012-2014  Christophe Battarel     <christophe.battarel@altairis.fr>
 * Copyright (C) 2012       Cedric Salvador         <csalvador@gpcsolutions.fr>
 * Copyright (C) 2013       Florian Henry           <florian.henry@open-concept.pro>
 * Copyright (C) 2014-2015  Marcos García           <marcosgdf@gmail.com>
 * Copyright (C) 2018       Nicolas ZABOURI         <info@inovea-conseil.com>
 * Copyright (C) 2018-2021  Frédéric France         <frederic.france@netlogic.fr>
 * Copyright (C) 2018       Ferran Marcet           <fmarcet@2byte.es>
 * Copyright (C) 2022       ATM Consulting          <contact@atm-consulting.fr>
 * Copyright (C) 2022       OpenDSI                 <support@open-dsi.fr>
 * Copyright (C) 2022      	Gauthier VERDOL     	<gauthier.verdol@atm-consulting.fr>
 *
 * This program is free software; you can redistribute it and/or modify
 * it under the terms of the GNU General Public License as published by
 * the Free Software Foundation; either version 3 of the License, or
 * (at your option) any later version.
 *
 * This program is distributed in the hope that it will be useful,
 * but WITHOUT ANY WARRANTY; without even the implied warranty of
 * MERCHANTABILITY or FITNESS FOR A PARTICULAR PURPOSE.  See the
 * GNU General Public License for more details.
 *
 * You should have received a copy of the GNU General Public License
 * along with this program. If not, see <https://www.gnu.org/licenses/>.
 */

/**
 *	\file       htdocs/comm/propal/class/propal.class.php
 *	\brief      File of class to manage proposals
 */

require_once DOL_DOCUMENT_ROOT.'/core/class/commonobject.class.php';
require_once DOL_DOCUMENT_ROOT."/core/class/commonobjectline.class.php";
require_once DOL_DOCUMENT_ROOT.'/product/class/product.class.php';
require_once DOL_DOCUMENT_ROOT.'/contact/class/contact.class.php';
require_once DOL_DOCUMENT_ROOT.'/margin/lib/margins.lib.php';
require_once DOL_DOCUMENT_ROOT.'/multicurrency/class/multicurrency.class.php';
require_once DOL_DOCUMENT_ROOT.'/core/class/commonincoterm.class.php';

/**
 *	Class to manage proposals
 */
class Propal extends CommonObject
{
	use CommonIncoterm;

	/**
	 * @var string code
	 */
	public $code = "";

	/**
	 * @var string ID to identify managed object
	 */
	public $element = 'propal';

	/**
	 * @var string Name of table without prefix where object is stored
	 */
	public $table_element = 'propal';

	/**
	 * @var int    Name of subtable line
	 */
	public $table_element_line = 'propaldet';

	/**
	 * @var string Fieldname with ID of parent key if this field has a parent
	 */
	public $fk_element = 'fk_propal';

	/**
	 * @var string String with name of icon for myobject. Must be the part after the 'object_' into object_myobject.png
	 */
	public $picto = 'propal';

	/**
	 * 0=No test on entity, 1=Test with field entity, 2=Test with link by societe
	 * @var int
	 */
	public $ismultientitymanaged = 1;

	/**
	 * 0=Default, 1=View may be restricted to sales representative only if no permission to see all or to company of external user if external user
	 * @var integer
	 */
	public $restrictiononfksoc = 1;

	/**
	 * {@inheritdoc}
	 */
	protected $table_ref_field = 'ref';

	/**
	 * ID of the client
	 * @var int
	 */
	public $socid;

	/**
	 * ID of the contact
	 * @var int
	 */
	public $contactid;
	public $author;

	/**
	 * Ref from thirdparty
	 * @var string
	 * @deprecated
	 * @see $ref_customer
	 */
	public $ref_client;

	/**
	 * Ref from thirdparty
	 * @var string
	 */
	public $ref_customer;

	/**
	 * @var Propal oldcopy with propal properties
	 */
	public $oldcopy;

	/**
	 * Status of the quote
	 * @var int
	 * @deprecated Try to use $status now
	 * @see Propal::STATUS_DRAFT, Propal::STATUS_VALIDATED, Propal::STATUS_SIGNED, Propal::STATUS_NOTSIGNED, Propal::STATUS_BILLED
	 */
	public $statut;

	/**
	 * Status of the quote
	 * @var int
	 * @see Propal::STATUS_DRAFT, Propal::STATUS_VALIDATED, Propal::STATUS_SIGNED, Propal::STATUS_NOTSIGNED, Propal::STATUS_BILLED
	 */
	public $status;

	/**
	 * @deprecated
	 * @see $date_creation
	 */
	public $datec;

	/**
	 * @var integer|string $date_creation;
	 */
	public $date_creation;

	/**
	 * @deprecated
	 * @see $date_validation
	 */
	public $datev;

	/**
	 * @var integer|string $date_validation;
	 */
	public $date_validation;

	/**
	 * @var integer|string $date_signature;
	 */
	public $date_signature;

	/**
	 * @var User $user_signature
	 */
	public $user_signature;

	/**
	 * @var integer|string date of the quote;
	 */
	public $date;

	/**
	 * @deprecated
	 * @see $date
	 */
	public $datep;

	/**
	 * @var integer|string 	$delivery_date;
	 */
	public $delivery_date; // Date expected of shipment (date starting shipment, not the reception that occurs some days after)


	public $fin_validite;

	public $user_author_id;

	/**
	 * @deprecated
	 * @see $total_ht
	 */
	public $price;
	/**
	 * @deprecated
	 * @see $total_tva
	 */
	public $tva;
	/**
	 * @deprecated
	 * @see $total_ttc
	 */
	public $total;

	public $cond_reglement_code;	// code
	public $cond_reglement;			// label
	public $cond_reglement_doc;		// label doc

	public $mode_reglement_code;	// code
	public $mode_reglement;			// label

	public $deposit_percent;

	/**
	 * @var int ID
	 * @deprecated
	 */
	public $fk_address;

	public $address_type;
	public $address;

	/**
	 * @var int availabilty ID
	 */
	public $availability_id;

	/**
	 * @var int availabilty ID
	 * @deprecated
	 * @see $availability_id
	 */
	public $fk_availability;

	/**
	 * @var string availabilty code
	 */
<<<<<<< HEAD
=======
	public $fk_address;
	public $fk_delivery_address;

	public $address_type;
	public $address;

	public $availability_id;
>>>>>>> df596ad4
	public $availability_code;

	/**
	 * @var string availabilty label
	 */
	public $availability;

	public $duree_validite;

	public $demand_reason_id;		// id
	public $demand_reason_code;		// code
	public $demand_reason;			// label

	public $warehouse_id;

	public $extraparams = array();

	/**
	 * @var PropaleLigne[]
	 */
	public $lines = array();

	/**
	 * @var PropaleLigne
	 */
	public $line;

	public $labelStatus = array();
	public $labelStatusShort = array();

	// Multicurrency
	/**
	 * @var int ID
	 */
	public $fk_multicurrency;

	public $multicurrency_code;
	public $multicurrency_tx;
	public $multicurrency_total_ht;
	public $multicurrency_total_tva;
	public $multicurrency_total_ttc;


	/**
	 *  'type' if the field format ('integer', 'integer:ObjectClass:PathToClass[:AddCreateButtonOrNot[:Filter]]', 'varchar(x)', 'double(24,8)', 'real', 'price', 'text', 'html', 'date', 'datetime', 'timestamp', 'duration', 'mail', 'phone', 'url', 'password')
	 *         Note: Filter can be a string like "(t.ref:like:'SO-%') or (t.date_creation:<:'20160101') or (t.nature:is:NULL)"
	 *  'label' the translation key.
	 *  'enabled' is a condition when the field must be managed.
	 *  'position' is the sort order of field.
	 *  'notnull' is set to 1 if not null in database. Set to -1 if we must set data to null if empty ('' or 0).
	 *  'visible' says if field is visible in list (Examples: 0=Not visible, 1=Visible on list and create/update/view forms, 2=Visible on list only, 3=Visible on create/update/view form only (not list), 4=Visible on list and update/view form only (not create). 5=Visible on list and view only (not create/not update). Using a negative value means field is not shown by default on list but can be selected for viewing)
	 *  'noteditable' says if field is not editable (1 or 0)
	 *  'default' is a default value for creation (can still be overwrote by the Setup of Default Values if field is editable in creation form). Note: If default is set to '(PROV)' and field is 'ref', the default value will be set to '(PROVid)' where id is rowid when a new record is created.
	 *  'index' if we want an index in database.
	 *  'foreignkey'=>'tablename.field' if the field is a foreign key (it is recommanded to name the field fk_...).
	 *  'searchall' is 1 if we want to search in this field when making a search from the quick search button.
	 *  'isameasure' must be set to 1 if you want to have a total on list for this field. Field type must be summable like integer or double(24,8).
	 *  'css' is the CSS style to use on field. For example: 'maxwidth200'
	 *  'help' is a string visible as a tooltip on field
	 *  'showoncombobox' if value of the field must be visible into the label of the combobox that list record
	 *  'disabled' is 1 if we want to have the field locked by a 'disabled' attribute. In most cases, this is never set into the definition of $fields into class, but is set dynamically by some part of code.
	 *  'arrayofkeyval' to set list of value if type is a list of predefined values. For example: array("0"=>"Draft","1"=>"Active","-1"=>"Cancel")
	 *  'comment' is not used. You can store here any text of your choice. It is not used by application.
	 *
	 *  Note: To have value dynamic, you can set value to 0 in definition and edit the value on the fly into the constructor.
	 */

	// BEGIN MODULEBUILDER PROPERTIES
	/**
	 * @var array  Array with all fields and their property. Do not use it as a static var. It may be modified by constructor.
	 */
	public $fields = array(
		'rowid' =>array('type'=>'integer', 'label'=>'TechnicalID', 'enabled'=>1, 'visible'=>-1, 'notnull'=>1, 'position'=>10),
		'entity' =>array('type'=>'integer', 'label'=>'Entity', 'default'=>1, 'enabled'=>1, 'visible'=>-2, 'notnull'=>1, 'position'=>15, 'index'=>1),
		'ref' =>array('type'=>'varchar(30)', 'label'=>'Ref', 'enabled'=>1, 'visible'=>-1, 'notnull'=>1, 'showoncombobox'=>1, 'position'=>20),
		'ref_client' =>array('type'=>'varchar(255)', 'label'=>'RefCustomer', 'enabled'=>1, 'visible'=>-1, 'position'=>22),
		'ref_ext' =>array('type'=>'varchar(255)', 'label'=>'RefExt', 'enabled'=>1, 'visible'=>0, 'position'=>40),
		'fk_soc' =>array('type'=>'integer:Societe:societe/class/societe.class.php', 'label'=>'ThirdParty', 'enabled'=>'isModEnabled("societe")', 'visible'=>-1, 'position'=>23),
		'fk_projet' =>array('type'=>'integer:Project:projet/class/project.class.php:1:(fk_statut:=:1)', 'label'=>'Fk projet', 'enabled'=>"isModEnabled('project')", 'visible'=>-1, 'position'=>24),
		'tms' =>array('type'=>'timestamp', 'label'=>'DateModification', 'enabled'=>1, 'visible'=>-1, 'notnull'=>1, 'position'=>25),
		'datec' =>array('type'=>'datetime', 'label'=>'DateCreation', 'enabled'=>1, 'visible'=>-1, 'position'=>55),
		'datep' =>array('type'=>'date', 'label'=>'Date', 'enabled'=>1, 'visible'=>-1, 'position'=>60),
		'fin_validite' =>array('type'=>'datetime', 'label'=>'DateEnd', 'enabled'=>1, 'visible'=>-1, 'position'=>65),
		'date_valid' =>array('type'=>'datetime', 'label'=>'DateValidation', 'enabled'=>1, 'visible'=>-1, 'position'=>70),
		'date_cloture' =>array('type'=>'datetime', 'label'=>'DateClosing', 'enabled'=>1, 'visible'=>-1, 'position'=>75),
		'fk_user_author' =>array('type'=>'integer:User:user/class/user.class.php', 'label'=>'Fk user author', 'enabled'=>1, 'visible'=>-1, 'position'=>80),
		'fk_user_modif' =>array('type'=>'integer:User:user/class/user.class.php', 'label'=>'UserModif', 'enabled'=>1, 'visible'=>-2, 'notnull'=>-1, 'position'=>85),
		'fk_user_valid' =>array('type'=>'integer:User:user/class/user.class.php', 'label'=>'UserValidation', 'enabled'=>1, 'visible'=>-1, 'position'=>90),
		'fk_user_cloture' =>array('type'=>'integer:User:user/class/user.class.php', 'label'=>'Fk user cloture', 'enabled'=>1, 'visible'=>-1, 'position'=>95),
		'price' =>array('type'=>'double', 'label'=>'Price', 'enabled'=>1, 'visible'=>-1, 'position'=>105),
		'total_ht' =>array('type'=>'double(24,8)', 'label'=>'TotalHT', 'enabled'=>1, 'visible'=>-1, 'position'=>125, 'isameasure'=>1),
		'total_tva' =>array('type'=>'double(24,8)', 'label'=>'VAT', 'enabled'=>1, 'visible'=>-1, 'position'=>130, 'isameasure'=>1),
		'localtax1' =>array('type'=>'double(24,8)', 'label'=>'LocalTax1', 'enabled'=>1, 'visible'=>-1, 'position'=>135, 'isameasure'=>1),
		'localtax2' =>array('type'=>'double(24,8)', 'label'=>'LocalTax2', 'enabled'=>1, 'visible'=>-1, 'position'=>140, 'isameasure'=>1),
		'total_ttc' =>array('type'=>'double(24,8)', 'label'=>'TotalTTC', 'enabled'=>1, 'visible'=>-1, 'position'=>145, 'isameasure'=>1),
		'fk_account' =>array('type'=>'integer', 'label'=>'BankAccount', 'enabled'=>'isModEnabled("banque")', 'visible'=>-1, 'position'=>150),
		'fk_currency' =>array('type'=>'varchar(3)', 'label'=>'Currency', 'enabled'=>1, 'visible'=>-1, 'position'=>155),
		'fk_cond_reglement' =>array('type'=>'integer', 'label'=>'PaymentTerm', 'enabled'=>1, 'visible'=>-1, 'position'=>160),
		'deposit_percent' =>array('type'=>'varchar(63)', 'label'=>'DepositPercent', 'enabled'=>1, 'visible'=>-1, 'position'=>161),
		'fk_mode_reglement' =>array('type'=>'integer', 'label'=>'PaymentMode', 'enabled'=>1, 'visible'=>-1, 'position'=>165),
		'note_private' =>array('type'=>'html', 'label'=>'NotePrivate', 'enabled'=>1, 'visible'=>0, 'position'=>170),
		'note_public' =>array('type'=>'html', 'label'=>'NotePublic', 'enabled'=>1, 'visible'=>0, 'position'=>175),
		'model_pdf' =>array('type'=>'varchar(255)', 'label'=>'PDFTemplate', 'enabled'=>1, 'visible'=>0, 'position'=>180),
		'date_livraison' =>array('type'=>'date', 'label'=>'DateDeliveryPlanned', 'enabled'=>1, 'visible'=>-1, 'position'=>185),
		'fk_shipping_method' =>array('type'=>'integer', 'label'=>'ShippingMethod', 'enabled'=>1, 'visible'=>-1, 'position'=>190),
		'fk_warehouse' =>array('type'=>'integer:Entrepot:product/stock/class/entrepot.class.php', 'label'=>'Fk warehouse', 'enabled'=>'isModEnabled("stock")', 'visible'=>-1, 'position'=>191),
		'fk_availability' =>array('type'=>'integer', 'label'=>'Availability', 'enabled'=>1, 'visible'=>-1, 'position'=>195),
		'fk_delivery_address' =>array('type'=>'integer', 'label'=>'DeliveryAddress', 'enabled'=>1, 'visible'=>0, 'position'=>200), // deprecated
		'fk_input_reason' =>array('type'=>'integer', 'label'=>'InputReason', 'enabled'=>1, 'visible'=>-1, 'position'=>205),
		'extraparams' =>array('type'=>'varchar(255)', 'label'=>'Extraparams', 'enabled'=>1, 'visible'=>-1, 'position'=>215),
		'fk_incoterms' =>array('type'=>'integer', 'label'=>'IncotermCode', 'enabled'=>'$conf->incoterm->enabled', 'visible'=>-1, 'position'=>220),
		'location_incoterms' =>array('type'=>'varchar(255)', 'label'=>'IncotermLabel', 'enabled'=>'$conf->incoterm->enabled', 'visible'=>-1, 'position'=>225),
		'fk_multicurrency' =>array('type'=>'integer', 'label'=>'MulticurrencyID', 'enabled'=>1, 'visible'=>-1, 'position'=>230),
		'multicurrency_code' =>array('type'=>'varchar(255)', 'label'=>'MulticurrencyCurrency', 'enabled'=>'isModEnabled("multicurrency")', 'visible'=>-1, 'position'=>235),
		'multicurrency_tx' =>array('type'=>'double(24,8)', 'label'=>'MulticurrencyRate', 'enabled'=>'isModEnabled("multicurrency")', 'visible'=>-1, 'position'=>240, 'isameasure'=>1),
		'multicurrency_total_ht' =>array('type'=>'double(24,8)', 'label'=>'MulticurrencyAmountHT', 'enabled'=>'isModEnabled("multicurrency")', 'visible'=>-1, 'position'=>245, 'isameasure'=>1),
		'multicurrency_total_tva' =>array('type'=>'double(24,8)', 'label'=>'MulticurrencyAmountVAT', 'enabled'=>'isModEnabled("multicurrency")', 'visible'=>-1, 'position'=>250, 'isameasure'=>1),
		'multicurrency_total_ttc' =>array('type'=>'double(24,8)', 'label'=>'MulticurrencyAmountTTC', 'enabled'=>'isModEnabled("multicurrency")', 'visible'=>-1, 'position'=>255, 'isameasure'=>1),
		'last_main_doc' =>array('type'=>'varchar(255)', 'label'=>'LastMainDoc', 'enabled'=>1, 'visible'=>-1, 'position'=>260),
		'fk_statut' =>array('type'=>'smallint(6)', 'label'=>'Status', 'enabled'=>1, 'visible'=>-1, 'notnull'=>1, 'position'=>500),
		'import_key' =>array('type'=>'varchar(14)', 'label'=>'ImportId', 'enabled'=>1, 'visible'=>-2, 'position'=>900),
	);
	// END MODULEBUILDER PROPERTIES

	/**
	 * Draft status
	 */
	const STATUS_DRAFT = 0;
	/**
	 * Validated status
	 */
	const STATUS_VALIDATED = 1;
	/**
	 * Signed quote
	 */
	const STATUS_SIGNED = 2;
	/**
	 * Not signed quote
	 */
	const STATUS_NOTSIGNED = 3;
	/**
	 * Billed or processed quote
	 */
	const STATUS_BILLED = 4; // Todo rename into STATUS_CLOSE ?


	/**
	 *	Constructor
	 *
	 *	@param      DoliDB	$db         Database handler
	 *	@param      int		$socid		Id third party
	 *	@param      int		$propalid   Id proposal
	 */
	public function __construct($db, $socid = 0, $propalid = 0)
	{
		global $conf, $langs;

		$this->db = $db;

		$this->socid = $socid;
		$this->id = $propalid;

		$this->duree_validite = getDolGlobalInt('PROPALE_VALIDITY_DURATION', 0);
	}


	// phpcs:disable PEAR.NamingConventions.ValidFunctionName.ScopeNotCamelCaps
	/**
	 *  Add line into array ->lines
	 *  $this->thirdparty should be loaded
	 *
	 * 	@param  int		$idproduct       	Product Id to add
	 * 	@param  int		$qty             	Quantity
	 * 	@param  int		$remise_percent  	Discount effected on Product
	 *  @return	int							<0 if KO, >0 if OK
	 *
	 *	TODO	Replace calls to this function by generation objet Ligne
	 */
	public function add_product($idproduct, $qty, $remise_percent = 0)
	{
		// phpcs:enable
		global $conf, $mysoc;

		if (!$qty) {
			$qty = 1;
		}

		dol_syslog(get_class($this)."::add_product $idproduct, $qty, $remise_percent");
		if ($idproduct > 0) {
			$prod = new Product($this->db);
			$prod->fetch($idproduct);

			$productdesc = $prod->description;

			$tva_tx = get_default_tva($mysoc, $this->thirdparty, $prod->id);
			$tva_npr = get_default_npr($mysoc, $this->thirdparty, $prod->id);
			if (empty($tva_tx)) {
				$tva_npr = 0;
			}
			$vat_src_code = ''; // May be defined into tva_tx

			$localtax1_tx = get_localtax($tva_tx, 1, $mysoc, $this->thirdparty, $tva_npr);
			$localtax2_tx = get_localtax($tva_tx, 2, $mysoc, $this->thirdparty, $tva_npr);

			// multiprices
			if ($conf->global->PRODUIT_MULTIPRICES && $this->thirdparty->price_level) {
				$price = $prod->multiprices[$this->thirdparty->price_level];
			} else {
				$price = $prod->price;
			}

			$line = new PropaleLigne($this->db);

			$line->fk_product = $idproduct;
			$line->desc = $productdesc;
			$line->qty = $qty;
			$line->subprice = $price;
			$line->remise_percent = $remise_percent;
			$line->vat_src_code = $vat_src_code;
			$line->tva_tx = $tva_tx;
			$line->fk_unit = $prod->fk_unit;
			if ($tva_npr) {
				$line->info_bits = 1;
			}

			$this->lines[] = $line;
		}

		return 1;
	}

	// phpcs:disable PEAR.NamingConventions.ValidFunctionName.ScopeNotCamelCaps
	/**
	 *	Adding line of fixed discount in the proposal in DB
	 *
	 *	@param     int		$idremise			Id of fixed discount
	 *  @return    int          				>0 if OK, <0 if KO
	 */
	public function insert_discount($idremise)
	{
		// phpcs:enable
		global $langs;

		include_once DOL_DOCUMENT_ROOT.'/core/lib/price.lib.php';
		include_once DOL_DOCUMENT_ROOT.'/core/class/discount.class.php';

		$this->db->begin();

		$remise = new DiscountAbsolute($this->db);
		$result = $remise->fetch($idremise);

		if ($result > 0) {
			if ($remise->fk_facture) {	// Protection against multiple submission
				$this->error = $langs->trans("ErrorDiscountAlreadyUsed");
				$this->db->rollback();
				return -5;
			}

			$line = new PropaleLigne($this->db);

			$this->line->context = $this->context;

			$line->fk_propal = $this->id;
			$line->fk_remise_except = $remise->id;
			$line->desc = $remise->description; // Description ligne
			$line->vat_src_code = $remise->vat_src_code;
			$line->tva_tx = $remise->tva_tx;
			$line->subprice = -$remise->amount_ht;
			$line->fk_product = 0; // Id produit predefined
			$line->qty = 1;
			$line->remise_percent = 0;
			$line->rang = -1;
			$line->info_bits = 2;

			// TODO deprecated
			$line->price = -$remise->amount_ht;

			$line->total_ht  = -$remise->amount_ht;
			$line->total_tva = -$remise->amount_tva;
			$line->total_ttc = -$remise->amount_ttc;

			$result = $line->insert();
			if ($result > 0) {
				$result = $this->update_price(1);
				if ($result > 0) {
					$this->db->commit();
					return 1;
				} else {
					$this->db->rollback();
					return -1;
				}
			} else {
				$this->error = $line->error;
				$this->errors = $line->errors;
				$this->db->rollback();
				return -2;
			}
		} else {
			$this->db->rollback();
			return -2;
		}
	}

	/**
	 *    	Add a proposal line into database (linked to product/service or not)
	 *      The parameters are already supposed to be appropriate and with final values to the call
	 *      of this method. Also, for the VAT rate, it must have already been defined
	 *      by whose calling the method get_default_tva (societe_vendeuse, societe_acheteuse, '' product)
	 *      and desc must already have the right value (it's up to the caller to manage multilanguage)
	 *
	 * 		@param    	string		$desc				Description of line
	 * 		@param    	float		$pu_ht				Unit price
	 * 		@param    	float		$qty             	Quantity
	 * 		@param    	float		$txtva           	Force Vat rate, -1 for auto (Can contain the vat_src_code too with syntax '9.9 (CODE)')
	 * 		@param		float		$txlocaltax1		Local tax 1 rate (deprecated, use instead txtva with code inside)
	 *  	@param		float		$txlocaltax2		Local tax 2 rate (deprecated, use instead txtva with code inside)
	 *		@param    	int			$fk_product      	Product/Service ID predefined
	 * 		@param    	float		$remise_percent  	Pourcentage de remise de la ligne
	 * 		@param    	string		$price_base_type	HT or TTC
	 * 		@param    	float		$pu_ttc             Prix unitaire TTC
	 * 		@param    	int			$info_bits			Bits for type of lines
	 *      @param      int			$type               Type of line (0=product, 1=service). Not used if fk_product is defined, the type of product is used.
	 *      @param      int			$rang               Position of line
	 *      @param		int			$special_code		Special code (also used by externals modules!)
	 *      @param		int			$fk_parent_line		Id of parent line
	 *      @param		int			$fk_fournprice		Id supplier price
	 *      @param		int			$pa_ht				Buying price without tax
	 *      @param		string		$label				???
	 *		@param      int			$date_start       	Start date of the line
	 *		@param      int			$date_end         	End date of the line
	 *      @param		array		$array_options		extrafields array
	 * 		@param 		string		$fk_unit 			Code of the unit to use. Null to use the default one
	 *      @param		string		$origin				Depend on global conf MAIN_CREATEFROM_KEEP_LINE_ORIGIN_INFORMATION can be 'orderdet', 'propaldet'..., else 'order','propal,'....
	 *      @param		int			$origin_id			Depend on global conf MAIN_CREATEFROM_KEEP_LINE_ORIGIN_INFORMATION can be Id of origin object (aka line id), else object id
	 * 		@param		double		$pu_ht_devise		Unit price in currency
	 * 		@param		int    		$fk_remise_except	Id discount if line is from a discount
	 *  	@param		int			$noupdateafterinsertline	No update after insert of line
	 *    	@return    	int         	    			>0 if OK, <0 if KO
	 *    	@see       	add_product()
	 */
	public function addline($desc, $pu_ht, $qty, $txtva, $txlocaltax1 = 0.0, $txlocaltax2 = 0.0, $fk_product = 0, $remise_percent = 0.0, $price_base_type = 'HT', $pu_ttc = 0.0, $info_bits = 0, $type = 0, $rang = -1, $special_code = 0, $fk_parent_line = 0, $fk_fournprice = 0, $pa_ht = 0, $label = '', $date_start = '', $date_end = '', $array_options = 0, $fk_unit = null, $origin = '', $origin_id = 0, $pu_ht_devise = 0, $fk_remise_except = 0, $noupdateafterinsertline = 0)
	{
		global $mysoc, $conf, $langs;

		dol_syslog(get_class($this)."::addline propalid=$this->id, desc=$desc, pu_ht=$pu_ht, qty=$qty, txtva=$txtva, fk_product=$fk_product, remise_except=$remise_percent, price_base_type=$price_base_type, pu_ttc=$pu_ttc, info_bits=$info_bits, type=$type, fk_remise_except=".$fk_remise_except);

		if ($this->statut == self::STATUS_DRAFT) {
			include_once DOL_DOCUMENT_ROOT.'/core/lib/price.lib.php';

			// Clean parameters
			if (empty($remise_percent)) {
				$remise_percent = 0;
			}
			if (empty($qty)) {
				$qty = 0;
			}
			if (empty($info_bits)) {
				$info_bits = 0;
			}
			if (empty($rang)) {
				$rang = 0;
			}
			if (empty($fk_parent_line) || $fk_parent_line < 0) {
				$fk_parent_line = 0;
			}

			$remise_percent = price2num($remise_percent);
			$qty = price2num($qty);
			$pu_ht = price2num($pu_ht);
			$pu_ht_devise = price2num($pu_ht_devise);
			$pu_ttc = price2num($pu_ttc);
			if (!preg_match('/\((.*)\)/', $txtva)) {
				$txtva = price2num($txtva); // $txtva can have format '5,1' or '5.1' or '5.1(XXX)', we must clean only if '5,1'
			}
			$txlocaltax1 = price2num($txlocaltax1);
			$txlocaltax2 = price2num($txlocaltax2);
			$pa_ht = price2num($pa_ht);
			if ($price_base_type == 'HT') {
				$pu = $pu_ht;
			} else {
				$pu = $pu_ttc;
			}

			// Check parameters
			if ($type < 0) {
				return -1;
			}

			if ($date_start && $date_end && $date_start > $date_end) {
				$langs->load("errors");
				$this->error = $langs->trans('ErrorStartDateGreaterEnd');
				return -1;
			}

			$this->db->begin();

			$product_type = $type;
			if (!empty($fk_product) && $fk_product > 0) {
				$product = new Product($this->db);
				$result = $product->fetch($fk_product);
				$product_type = $product->type;

				if (!empty($conf->global->STOCK_MUST_BE_ENOUGH_FOR_PROPOSAL) && $product_type == 0 && $product->stock_reel < $qty) {
					$langs->load("errors");
					$this->error = $langs->trans('ErrorStockIsNotEnoughToAddProductOnProposal', $product->ref);
					$this->db->rollback();
					return -3;
				}
			}

			// Calcul du total TTC et de la TVA pour la ligne a partir de
			// qty, pu, remise_percent et txtva
			// TRES IMPORTANT: C'est au moment de l'insertion ligne qu'on doit stocker
			// la part ht, tva et ttc, et ce au niveau de la ligne qui a son propre taux tva.

			$localtaxes_type = getLocalTaxesFromRate($txtva, 0, $this->thirdparty, $mysoc);

			// Clean vat code
			$reg = array();
			$vat_src_code = '';
			$reg = array();
			if (preg_match('/\((.*)\)/', $txtva, $reg)) {
				$vat_src_code = $reg[1];
				$txtva = preg_replace('/\s*\(.*\)/', '', $txtva); // Remove code into vatrate.
			}

			$tabprice = calcul_price_total($qty, $pu, $remise_percent, $txtva, $txlocaltax1, $txlocaltax2, 0, $price_base_type, $info_bits, $product_type, $mysoc, $localtaxes_type, 100, $this->multicurrency_tx, $pu_ht_devise);

			$total_ht  = $tabprice[0];
			$total_tva = $tabprice[1];
			$total_ttc = $tabprice[2];
			$total_localtax1 = $tabprice[9];
			$total_localtax2 = $tabprice[10];
			$pu_ht  = $tabprice[3];
			$pu_tva = $tabprice[4];
			$pu_ttc = $tabprice[5];

			// MultiCurrency
			$multicurrency_total_ht  = $tabprice[16];
			$multicurrency_total_tva = $tabprice[17];
			$multicurrency_total_ttc = $tabprice[18];
			$pu_ht_devise = $tabprice[19];

			// Rang to use
			$ranktouse = $rang;
			if ($ranktouse == -1) {
				$rangmax = $this->line_max($fk_parent_line);
				$ranktouse = $rangmax + 1;
			}

			// TODO A virer
			// Anciens indicateurs: $price, $remise (a ne plus utiliser)
			$price = $pu;
			$remise = 0;
			if ($remise_percent > 0) {
				$remise = round(($pu * $remise_percent / 100), 2);
				$price = $pu - $remise;
			}

			// Insert line
			$this->line = new PropaleLigne($this->db);

			$this->line->context = $this->context;

			$this->line->fk_propal = $this->id;
			$this->line->label = $label;
			$this->line->desc = $desc;
			$this->line->qty = $qty;

			$this->line->vat_src_code = $vat_src_code;
			$this->line->tva_tx = $txtva;
			$this->line->localtax1_tx = ($total_localtax1 ? $localtaxes_type[1] : 0);
			$this->line->localtax2_tx = ($total_localtax2 ? $localtaxes_type[3] : 0);
			$this->line->localtax1_type = empty($localtaxes_type[0]) ? '' : $localtaxes_type[0];
			$this->line->localtax2_type = empty($localtaxes_type[2]) ? '' : $localtaxes_type[2];
			$this->line->fk_product = $fk_product;
			$this->line->product_type = $type;
			$this->line->fk_remise_except = $fk_remise_except;
			$this->line->remise_percent = $remise_percent;
			$this->line->subprice = $pu_ht;
			$this->line->rang = $ranktouse;
			$this->line->info_bits = $info_bits;
			$this->line->total_ht = $total_ht;
			$this->line->total_tva = $total_tva;
			$this->line->total_localtax1 = $total_localtax1;
			$this->line->total_localtax2 = $total_localtax2;
			$this->line->total_ttc = $total_ttc;
			$this->line->special_code = $special_code;
			$this->line->fk_parent_line = $fk_parent_line;
			$this->line->fk_unit = $fk_unit;

			$this->line->date_start = $date_start;
			$this->line->date_end = $date_end;

			$this->line->fk_fournprice = $fk_fournprice;
			$this->line->pa_ht = $pa_ht;

			$this->line->origin_id = $origin_id;
			$this->line->origin = $origin;

			// Multicurrency
			$this->line->fk_multicurrency = $this->fk_multicurrency;
			$this->line->multicurrency_code = $this->multicurrency_code;
			$this->line->multicurrency_subprice		= $pu_ht_devise;
			$this->line->multicurrency_total_ht 	= $multicurrency_total_ht;
			$this->line->multicurrency_total_tva 	= $multicurrency_total_tva;
			$this->line->multicurrency_total_ttc 	= $multicurrency_total_ttc;

			// Mise en option de la ligne
			if (empty($qty) && empty($special_code)) {
				$this->line->special_code = 3;
			}

			// TODO deprecated
			$this->line->price = $price;

			if (is_array($array_options) && count($array_options) > 0) {
				$this->line->array_options = $array_options;
			}

			$result = $this->line->insert();
			if ($result > 0) {
				// Reorder if child line
				if (!empty($fk_parent_line)) {
					$this->line_order(true, 'DESC');
				} elseif ($ranktouse > 0 && $ranktouse <= count($this->lines)) { // Update all rank of all other lines
					$linecount = count($this->lines);
					for ($ii = $ranktouse; $ii <= $linecount; $ii++) {
						$this->updateRangOfLine($this->lines[$ii - 1]->id, $ii + 1);
					}
				}

				// Mise a jour informations denormalisees au niveau de la propale meme
				if (empty($noupdateafterinsertline)) {
					$result = $this->update_price(1, 'auto', 0, $mysoc); // This method is designed to add line from user input so total calculation must be done using 'auto' mode.
				}

				if ($result > 0) {
					$this->db->commit();
					return $this->line->id;
				} else {
					$this->error = $this->db->error();
					$this->db->rollback();
					return -1;
				}
			} else {
				$this->error = $this->line->error;
				$this->errors = $this->line->errors;
				$this->db->rollback();
				return -2;
			}
		} else {
			dol_syslog(get_class($this)."::addline status of proposal must be Draft to allow use of ->addline()", LOG_ERR);
			return -3;
		}
	}


	/**
	 *  Update a proposal line
	 *
	 *  @param      int			$rowid           	Id of line
	 *  @param      float		$pu		     	  	Unit price (HT or TTC depending on price_base_type)
	 *  @param      float		$qty            	Quantity
	 *  @param      float		$remise_percent  	Discount on line
	 *  @param      float		$txtva	          	VAT Rate (Can be '1.23' or '1.23 (ABC)')
	 * 	@param	  	float		$txlocaltax1		Local tax 1 rate
	 *  @param	  	float		$txlocaltax2		Local tax 2 rate
	 *  @param      string		$desc            	Description
	 *	@param	  	string		$price_base_type	HT or TTC
	 *	@param      int			$info_bits        	Miscellaneous informations
	 *	@param		int			$special_code		Special code (also used by externals modules!)
	 * 	@param		int			$fk_parent_line		Id of parent line (0 in most cases, used by modules adding sublevels into lines).
	 * 	@param		int			$skip_update_total	Keep fields total_xxx to 0 (used for special lines by some modules)
	 *  @param		int			$fk_fournprice		Id of origin supplier price
	 *  @param		int			$pa_ht				Price (without tax) of product when it was bought
	 *  @param		string		$label				???
	 *  @param		int			$type				0/1=Product/service
	 *	@param      int			$date_start       	Start date of the line
	 *	@param      int			$date_end         	End date of the line
	 *  @param		array		$array_options		extrafields array
	 * 	@param 		string		$fk_unit 			Code of the unit to use. Null to use the default one
	 * 	@param		double		$pu_ht_devise		Unit price in currency
	 * 	@param		int			$notrigger			disable line update trigger
	 * @param       integer $rang   line rank
	 *  @return     int     		        		0 if OK, <0 if KO
	 */
	public function updateline($rowid, $pu, $qty, $remise_percent, $txtva, $txlocaltax1 = 0.0, $txlocaltax2 = 0.0, $desc = '', $price_base_type = 'HT', $info_bits = 0, $special_code = 0, $fk_parent_line = 0, $skip_update_total = 0, $fk_fournprice = 0, $pa_ht = 0, $label = '', $type = 0, $date_start = '', $date_end = '', $array_options = 0, $fk_unit = null, $pu_ht_devise = 0, $notrigger = 0, $rang = 0)
	{
		global $mysoc, $langs;

		dol_syslog(get_class($this)."::updateLine rowid=$rowid, pu=$pu, qty=$qty, remise_percent=$remise_percent,
        txtva=$txtva, desc=$desc, price_base_type=$price_base_type, info_bits=$info_bits, special_code=$special_code, fk_parent_line=$fk_parent_line, pa_ht=$pa_ht, type=$type, date_start=$date_start, date_end=$date_end");
		include_once DOL_DOCUMENT_ROOT.'/core/lib/price.lib.php';

		// Clean parameters
		$remise_percent = price2num($remise_percent);
		$qty = price2num($qty);
		$pu = price2num($pu);
		$pu_ht_devise = price2num($pu_ht_devise);
		if (!preg_match('/\((.*)\)/', $txtva)) {
			$txtva = price2num($txtva); // $txtva can have format '5.0(XXX)' or '5'
		}
		$txlocaltax1 = price2num($txlocaltax1);
		$txlocaltax2 = price2num($txlocaltax2);
		$pa_ht = price2num($pa_ht);
		if (empty($qty) && empty($special_code)) {
			$special_code = 3; // Set option tag
		}
		if (!empty($qty) && $special_code == 3) {
			$special_code = 0; // Remove option tag
		}
		if (empty($type)) {
			$type = 0;
		}

		if ($date_start && $date_end && $date_start > $date_end) {
			$langs->load("errors");
			$this->error = $langs->trans('ErrorStartDateGreaterEnd');
			return -1;
		}

		if ($this->statut == self::STATUS_DRAFT) {
			$this->db->begin();

			// Calcul du total TTC et de la TVA pour la ligne a partir de
			// qty, pu, remise_percent et txtva
			// TRES IMPORTANT: C'est au moment de l'insertion ligne qu'on doit stocker
			// la part ht, tva et ttc, et ce au niveau de la ligne qui a son propre taux tva.

			$localtaxes_type = getLocalTaxesFromRate($txtva, 0, $this->thirdparty, $mysoc);

			// Clean vat code
			$reg = array();
			$vat_src_code = '';
			if (preg_match('/\((.*)\)/', $txtva, $reg)) {
				$vat_src_code = $reg[1];
				$txtva = preg_replace('/\s*\(.*\)/', '', $txtva); // Remove code into vatrate.
			}

			// TODO Implement  if (getDolGlobalInt('MAIN_UNIT_PRICE_WITH_TAX_IS_FOR_ALL_TAXES')) ?

			$tabprice = calcul_price_total($qty, $pu, $remise_percent, $txtva, $txlocaltax1, $txlocaltax2, 0, $price_base_type, $info_bits, $type, $mysoc, $localtaxes_type, 100, $this->multicurrency_tx, $pu_ht_devise);
			$total_ht  = $tabprice[0];
			$total_tva = $tabprice[1];
			$total_ttc = $tabprice[2];
			$total_localtax1 = $tabprice[9];
			$total_localtax2 = $tabprice[10];
			$pu_ht  = $tabprice[3];
			$pu_tva = $tabprice[4];
			$pu_ttc = $tabprice[5];

			// MultiCurrency
			$multicurrency_total_ht  = $tabprice[16];
			$multicurrency_total_tva = $tabprice[17];
			$multicurrency_total_ttc = $tabprice[18];
			$pu_ht_devise = $tabprice[19];

			// Anciens indicateurs: $price, $remise (a ne plus utiliser)
			$price = $pu;
			$remise = 0;
			if ($remise_percent > 0) {
				$remise = round(($pu * $remise_percent / 100), 2);
				$price = $pu - $remise;
			}

			//Fetch current line from the database and then clone the object and set it in $oldline property
			$line = new PropaleLigne($this->db);
			$line->fetch($rowid);

			$staticline = clone $line;

			$line->oldline = $staticline;
			$this->line = $line;
			$this->line->context = $this->context;
			$this->line->rang = $rang;

			// Reorder if fk_parent_line change
			if (!empty($fk_parent_line) && !empty($staticline->fk_parent_line) && $fk_parent_line != $staticline->fk_parent_line) {
				$rangmax = $this->line_max($fk_parent_line);
				$this->line->rang = $rangmax + 1;
			}

			$this->line->id = $rowid;
			$this->line->label = $label;
			$this->line->desc = $desc;
			$this->line->qty = $qty;
			$this->line->product_type		= $type;
			$this->line->vat_src_code		= $vat_src_code;
			$this->line->tva_tx = $txtva;
			$this->line->localtax1_tx		= $txlocaltax1;
			$this->line->localtax2_tx		= $txlocaltax2;
			$this->line->localtax1_type 	= empty($localtaxes_type[0]) ? '' : $localtaxes_type[0];
			$this->line->localtax2_type 	= empty($localtaxes_type[2]) ? '' : $localtaxes_type[2];
			$this->line->remise_percent		= $remise_percent;
			$this->line->subprice			= $pu_ht;
			$this->line->info_bits			= $info_bits;

			$this->line->total_ht			= $total_ht;
			$this->line->total_tva			= $total_tva;
			$this->line->total_localtax1	= $total_localtax1;
			$this->line->total_localtax2	= $total_localtax2;
			$this->line->total_ttc			= $total_ttc;
			$this->line->special_code = $special_code;
			$this->line->fk_parent_line		= $fk_parent_line;
			$this->line->skip_update_total = $skip_update_total;
			$this->line->fk_unit = $fk_unit;

			$this->line->fk_fournprice = $fk_fournprice;
			$this->line->pa_ht = $pa_ht;

			$this->line->date_start = $date_start;
			$this->line->date_end = $date_end;

			if (is_array($array_options) && count($array_options) > 0) {
				// We replace values in this->line->array_options only for entries defined into $array_options
				foreach ($array_options as $key => $value) {
					$this->line->array_options[$key] = $array_options[$key];
				}
			}

			// Multicurrency
			$this->line->multicurrency_subprice		= $pu_ht_devise;
			$this->line->multicurrency_total_ht 	= $multicurrency_total_ht;
			$this->line->multicurrency_total_tva 	= $multicurrency_total_tva;
			$this->line->multicurrency_total_ttc 	= $multicurrency_total_ttc;

			$result = $this->line->update($notrigger);
			if ($result > 0) {
				// Reorder if child line
				if (!empty($fk_parent_line)) {
					$this->line_order(true, 'DESC');
				}

				$this->update_price(1, 'auto');

				// $this is Propal
				// $this->fk_propal = $this->id;
				// $this->rowid = $rowid;

				$this->db->commit();
				return $result;
			} else {
				$this->error = $this->line->error;
				$this->errors = $this->line->errors;
				$this->db->rollback();
				return -1;
			}
		} else {
			dol_syslog(get_class($this)."::updateline Erreur -2 Propal en mode incompatible pour cette action");
			return -2;
		}
	}


	/**
	 *  Delete detail line
	 *
	 *  @param		int		$lineid			Id of line to delete
	 *  @param		int		$id				Id of object (for a check)
	 *  @return     int         			>0 if OK, <0 if KO
	 */
	public function deleteline($lineid, $id = 0)
	{
		global $user;

		if ($this->statut == self::STATUS_DRAFT) {
			$this->db->begin();

			$line = new PropaleLigne($this->db);

			$line->context = $this->context;

			// Load data
			$line->fetch($lineid);

			if ($id > 0 && $line->fk_propal != $id) {
				$this->error = 'ErrorLineIDDoesNotMatchWithObjectID';
				return -1;
			}

			// Memorize previous line for triggers
			$staticline = clone $line;
			$line->oldline = $staticline;

			if ($line->delete($user) > 0) {
				$this->update_price(1);

				$this->db->commit();
				return 1;
			} else {
				$this->error = $line->error;
				$this->errors = $line->errors;
				$this->db->rollback();
				return -1;
			}
		} else {
			$this->error = 'ErrorDeleteLineNotAllowedByObjectStatus';
			return -2;
		}
	}


	/**
	 *  Create commercial proposal into database
	 * 	this->ref can be set or empty. If empty, we will use "(PROVid)"
	 *
	 * 	@param		User	$user		User that create
	 * 	@param		int		$notrigger	1=Does not execute triggers, 0= execute triggers
	 *  @return     int     			<0 if KO, >=0 if OK
	 */
	public function create($user, $notrigger = 0)
	{
		global $conf, $hookmanager, $mysoc;
		$error = 0;

		$now = dol_now();

		// Clean parameters
		if (empty($this->date)) {
			$this->date = $this->datep;
		}
		$this->fin_validite = $this->date + ($this->duree_validite * 24 * 3600);
		if (empty($this->availability_id)) {
			$this->availability_id = 0;
		}
		if (empty($this->demand_reason_id)) {
			$this->demand_reason_id = 0;
		}

		// Multicurrency (test on $this->multicurrency_tx because we should take the default rate only if not using origin rate)
		if (!empty($this->multicurrency_code) && empty($this->multicurrency_tx)) {
			list($this->fk_multicurrency, $this->multicurrency_tx) = MultiCurrency::getIdAndTxFromCode($this->db, $this->multicurrency_code, $this->date);
		} else {
			$this->fk_multicurrency = MultiCurrency::getIdFromCode($this->db, $this->multicurrency_code);
		}
		if (empty($this->fk_multicurrency)) {
			$this->multicurrency_code = $conf->currency;
			$this->fk_multicurrency = 0;
			$this->multicurrency_tx = 1;
		}

		// Set tmp vars
		$delivery_date = $this->delivery_date;

		dol_syslog(get_class($this)."::create");

		// Check parameters
		$result = $this->fetch_thirdparty();
		if ($result < 0) {
			$this->error = "Failed to fetch company";
			dol_syslog(get_class($this)."::create ".$this->error, LOG_ERR);
			return -3;
		}

		// Check parameters
		if (!empty($this->ref)) {	// We check that ref is not already used
			$result = self::isExistingObject($this->element, 0, $this->ref); // Check ref is not yet used
			if ($result > 0) {
				$this->error = 'ErrorRefAlreadyExists';
				dol_syslog(get_class($this)."::create ".$this->error, LOG_WARNING);
				$this->db->rollback();
				return -1;
			}
		}

		if (empty($this->date)) {
			$this->error = "Date of proposal is required";
			dol_syslog(get_class($this)."::create ".$this->error, LOG_ERR);
			return -4;
		}


		$this->db->begin();

		// Insert into database
		$sql = "INSERT INTO ".MAIN_DB_PREFIX."propal (";
		$sql .= "fk_soc";
		$sql .= ", price";
		$sql .= ", total_tva";
		$sql .= ", total_ttc";
		$sql .= ", datep";
		$sql .= ", datec";
		$sql .= ", ref";
		$sql .= ", fk_user_author";
		$sql .= ", note_private";
		$sql .= ", note_public";
		$sql .= ", model_pdf";
		$sql .= ", fin_validite";
		$sql .= ", fk_cond_reglement";
		$sql .= ", deposit_percent";
		$sql .= ", fk_mode_reglement";
		$sql .= ", fk_account";
		$sql .= ", ref_client";
		$sql .= ", ref_ext";
		$sql .= ", date_livraison";
		$sql .= ", fk_shipping_method";
		$sql .= ", fk_warehouse";
		$sql .= ", fk_availability";
		$sql .= ", fk_input_reason";
		$sql .= ", fk_projet";
		$sql .= ", fk_incoterms";
		$sql .= ", location_incoterms";
		$sql .= ", entity";
		$sql .= ", fk_delivery_address";
		$sql .= ", fk_multicurrency";
		$sql .= ", multicurrency_code";
		$sql .= ", multicurrency_tx";
		$sql .= ") ";
		$sql .= " VALUES (";
		$sql .= $this->socid;
		$sql .= ", 0";
		$sql .= ", 0";
		$sql .= ", 0";
		$sql .= ", '".$this->db->idate($this->date)."'";
		$sql .= ", '".$this->db->idate($now)."'";
		$sql .= ", '(PROV)'";
		$sql .= ", ".($user->id > 0 ? ((int) $user->id) : "NULL");
		$sql .= ", '".$this->db->escape($this->note_private)."'";
		$sql .= ", '".$this->db->escape($this->note_public)."'";
		$sql .= ", '".$this->db->escape($this->model_pdf)."'";
		$sql .= ", ".($this->fin_validite != '' ? "'".$this->db->idate($this->fin_validite)."'" : "NULL");
		$sql .= ", ".($this->cond_reglement_id > 0 ? ((int) $this->cond_reglement_id) : 'NULL');
		$sql .= ", ".(!empty($this->deposit_percent) ? "'".$this->db->escape($this->deposit_percent)."'" : 'NULL');
		$sql .= ", ".($this->mode_reglement_id > 0 ? ((int) $this->mode_reglement_id) : 'NULL');
		$sql .= ", ".($this->fk_account > 0 ? ((int) $this->fk_account) : 'NULL');
		$sql .= ", '".$this->db->escape($this->ref_client)."'";
		$sql .= ", '".$this->db->escape($this->ref_ext)."'";
		$sql .= ", ".(empty($delivery_date) ? "NULL" : "'".$this->db->idate($delivery_date)."'");
		$sql .= ", ".($this->shipping_method_id > 0 ? $this->shipping_method_id : 'NULL');
		$sql .= ", ".($this->warehouse_id > 0 ? $this->warehouse_id : 'NULL');
		$sql .= ", ".$this->availability_id;
		$sql .= ", ".$this->demand_reason_id;
		$sql .= ", ".($this->fk_project ? $this->fk_project : "null");
		$sql .= ", ".(int) $this->fk_incoterms;
		$sql .= ", '".$this->db->escape($this->location_incoterms)."'";
		$sql .= ", ".setEntity($this);
		$sql .= ", ".(int) $this->fk_delivery_address;
		$sql .= ", ".(int) $this->fk_multicurrency;
		$sql .= ", '".$this->db->escape($this->multicurrency_code)."'";
		$sql .= ", ".(double) $this->multicurrency_tx;
		$sql .= ")";

		dol_syslog(get_class($this)."::create", LOG_DEBUG);
		$resql = $this->db->query($sql);
		if ($resql) {
			$this->id = $this->db->last_insert_id(MAIN_DB_PREFIX."propal");

			if ($this->id) {
				$this->ref = '(PROV'.$this->id.')';
				$sql = 'UPDATE '.MAIN_DB_PREFIX."propal SET ref='".$this->db->escape($this->ref)."' WHERE rowid=".((int) $this->id);

				dol_syslog(get_class($this)."::create", LOG_DEBUG);
				$resql = $this->db->query($sql);
				if (!$resql) {
					$error++;
				}

				if (!empty($this->linkedObjectsIds) && empty($this->linked_objects)) {	// To use new linkedObjectsIds instead of old linked_objects
					$this->linked_objects = $this->linkedObjectsIds; // TODO Replace linked_objects with linkedObjectsIds
				}

				// Add object linked
				if (!$error && $this->id && !empty($this->linked_objects) && is_array($this->linked_objects)) {
					foreach ($this->linked_objects as $origin => $tmp_origin_id) {
						if (is_array($tmp_origin_id)) {       // New behaviour, if linked_object can have several links per type, so is something like array('contract'=>array(id1, id2, ...))
							foreach ($tmp_origin_id as $origin_id) {
								$ret = $this->add_object_linked($origin, $origin_id);
								if (!$ret) {
									$this->error = $this->db->lasterror();
									$error++;
								}
							}
						} else // Old behaviour, if linked_object has only one link per type, so is something like array('contract'=>id1))
						{
							$origin_id = $tmp_origin_id;
							$ret = $this->add_object_linked($origin, $origin_id);
							if (!$ret) {
								$this->error = $this->db->lasterror();
								$error++;
							}
						}
					}
				}

				/*
				 *  Insertion du detail des produits dans la base
				 *  Insert products detail in database
				 */
				if (!$error) {
					$fk_parent_line = 0;
					$num = count($this->lines);

					for ($i = 0; $i < $num; $i++) {
						if (!is_object($this->lines[$i])) {	// If this->lines is not array of objects, coming from REST API
							// Convert into object this->lines[$i].
							$line = (object) $this->lines[$i];
						} else {
							$line = $this->lines[$i];
						}
						// Reset fk_parent_line for line that are not child lines or special product
						if (($line->product_type != 9 && empty($line->fk_parent_line)) || $line->product_type == 9) {
							$fk_parent_line = 0;
						}
						// Complete vat rate with code
						$vatrate = $line->tva_tx;
						if ($line->vat_src_code && !preg_match('/\(.*\)/', $vatrate)) {
							$vatrate .= ' ('.$line->vat_src_code.')';
						}

						if (!empty($conf->global->MAIN_CREATEFROM_KEEP_LINE_ORIGIN_INFORMATION)) {
							$originid = $line->origin_id;
							$origintype = $line->origin;
						} else {
							$originid = $line->id;
							$origintype = $this->element;
						}

						$result = $this->addline(
							$line->desc,
							$line->subprice,
							$line->qty,
							$vatrate,
							$line->localtax1_tx,
							$line->localtax2_tx,
							$line->fk_product,
							$line->remise_percent,
							'HT',
							0,
							$line->info_bits,
							$line->product_type,
							$line->rang,
							$line->special_code,
							$fk_parent_line,
							$line->fk_fournprice,
							$line->pa_ht,
							$line->label,
							$line->date_start,
							$line->date_end,
							$line->array_options,
							$line->fk_unit,
							$origintype,
							$originid,
							0,
							0,
							1
						);

						if ($result < 0) {
							$error++;
							$this->error = $this->db->error;
							dol_print_error($this->db);
							break;
						}

						// Set the id on created row
						$line->id = $result;

						// Defined the new fk_parent_line
						if ($result > 0 && $line->product_type == 9) {
							$fk_parent_line = $result;
						}
					}
				}

				// Set delivery address
				/*if (! $error && $this->fk_delivery_address)
				{
					$sql = "UPDATE ".MAIN_DB_PREFIX."propal";
					$sql.= " SET fk_delivery_address = ".((int) $this->fk_delivery_address);
					$sql.= " WHERE ref = '".$this->db->escape($this->ref)."'";
					$sql.= " AND entity = ".setEntity($this);

					$result=$this->db->query($sql);
				}*/

				if (!$error) {
					// Mise a jour infos denormalisees
					$resql = $this->update_price(1, 'auto', 0, $mysoc);
					if ($resql) {
						$action = 'update';

						// Actions on extra fields
						if (!$error) {
							$result = $this->insertExtraFields();
							if ($result < 0) {
								$error++;
							}
						}

						if (!$error && !$notrigger) {
							// Call trigger
							$result = $this->call_trigger('PROPAL_CREATE', $user);
							if ($result < 0) {
								$error++;
							}
							// End call triggers
						}
					} else {
						$this->error = $this->db->lasterror();
						$error++;
					}
				}
			} else {
				$this->error = $this->db->lasterror();
				$error++;
			}

			if (!$error) {
				$this->db->commit();
				dol_syslog(get_class($this)."::create done id=".$this->id);
				return $this->id;
			} else {
				$this->db->rollback();
				return -2;
			}
		} else {
			$this->error = $this->db->lasterror();
			$this->db->rollback();
			return -1;
		}
	}

	/**
	 *		Load an object from its id and create a new one in database
	 *
	 *      @param	    User	$user		    User making the clone
	 *		@param		int		$socid			Id of thirdparty
	 *		@param		int		$forceentity	Entity id to force
	 *		@param		bool	$update_prices	[=false] Update prices if true
	 *		@param		bool	$update_desc	[=false] Update description if true
	 * 	 	@return		int						New id of clone
	 */
	public function createFromClone(User $user, $socid = 0, $forceentity = null, $update_prices = false, $update_desc = false)
	{
		global $conf, $hookmanager, $mysoc;

		dol_include_once('/projet/class/project.class.php');

		$error = 0;
		$now = dol_now();

		dol_syslog(__METHOD__, LOG_DEBUG);

		$object = new self($this->db);

		$this->db->begin();

		// Load source object
		$object->fetch($this->id);

		$objsoc = new Societe($this->db);

		// Change socid if needed
		if (!empty($socid) && $socid != $object->socid) {
			if ($objsoc->fetch($socid) > 0) {
				$object->socid = $objsoc->id;
				$object->cond_reglement_id	= (!empty($objsoc->cond_reglement_id) ? $objsoc->cond_reglement_id : 0);
				$object->deposit_percent = (!empty($objsoc->deposit_percent) ? $objsoc->deposit_percent : null);
				$object->mode_reglement_id	= (!empty($objsoc->mode_reglement_id) ? $objsoc->mode_reglement_id : 0);
				$object->fk_delivery_address = '';

				/*if (isModEnabled('project'))
				{
					$project = new Project($db);
					if ($this->fk_project > 0 && $project->fetch($this->fk_project)) {
						if ($project->socid <= 0) $clonedObj->fk_project = $this->fk_project;
						else $clonedObj->fk_project = '';
					} else {
						$clonedObj->fk_project = '';
					}
				}*/
				$object->fk_project = ''; // A cloned proposal is set by default to no project.
			}

			// reset ref_client
			$object->ref_client = '';

			// TODO Change product price if multi-prices
		} else {
			$objsoc->fetch($object->socid);
		}

		// update prices
		if ($update_prices === true || $update_desc === true) {
			if ($objsoc->id > 0 && !empty($object->lines)) {
				if ($update_prices === true && !empty($conf->global->PRODUIT_CUSTOMER_PRICES)) {
					// If price per customer
					require_once DOL_DOCUMENT_ROOT . '/product/class/productcustomerprice.class.php';
				}

				foreach ($object->lines as $line) {
					$line->id = 0;

					if ($line->fk_product > 0) {
						$prod = new Product($this->db);
						$res = $prod->fetch($line->fk_product);
						if ($res > 0) {
							if ($update_prices === true) {
								$pu_ht = $prod->price;
								$tva_tx = get_default_tva($mysoc, $objsoc, $prod->id);
								$remise_percent = $objsoc->remise_percent;

								if (!empty($conf->global->PRODUIT_MULTIPRICES) && $objsoc->price_level > 0) {
									$pu_ht = $prod->multiprices[$objsoc->price_level];
									if (!empty($conf->global->PRODUIT_MULTIPRICES_USE_VAT_PER_LEVEL)) {  // using this option is a bug. kept for backward compatibility
										if (isset($prod->multiprices_tva_tx[$objsoc->price_level])) {
											$tva_tx = $prod->multiprices_tva_tx[$objsoc->price_level];
										}
									}
								} elseif (!empty($conf->global->PRODUIT_CUSTOMER_PRICES)) {
									$prodcustprice = new ProductCustomerPrice($this->db);
									$filter = array('t.fk_product' => $prod->id, 't.fk_soc' => $objsoc->id);
									$result = $prodcustprice->fetchAll('', '', 0, 0, $filter);
									if ($result) {
										// If there is some prices specific to the customer
										if (count($prodcustprice->lines) > 0) {
											$pu_ht = price($prodcustprice->lines[0]->price);
											$tva_tx = ($prodcustprice->lines[0]->default_vat_code ? $prodcustprice->lines[0]->tva_tx.' ('.$prodcustprice->lines[0]->default_vat_code.' )' : $prodcustprice->lines[0]->tva_tx);
											if ($prodcustprice->lines[0]->default_vat_code && !preg_match('/\(.*\)/', $tva_tx)) {
												$tva_tx .= ' ('.$prodcustprice->lines[0]->default_vat_code.')';
											}
										}
									}
								}

								$line->subprice = $pu_ht;
								$line->tva_tx = $tva_tx;
								$line->remise_percent = $remise_percent;
							}
							if ($update_desc === true) {
								$line->desc = $prod->description;
							}
						}
					}
				}
			}
		}

		$object->id = 0;
		$object->ref = '';
		$object->entity = (!empty($forceentity) ? $forceentity : $object->entity);
		$object->statut = self::STATUS_DRAFT;

		// Clear fields
		$object->user_author = $user->id;
		$object->user_validation_id = 0;
		$object->date = $now;
		$object->datep = $now; // deprecated
		$object->fin_validite = $object->date + ($object->duree_validite * 24 * 3600);
		if (empty($conf->global->MAIN_KEEP_REF_CUSTOMER_ON_CLONING)) {
			$object->ref_client = '';
		}
		if (getDolGlobalInt('MAIN_DONT_KEEP_NOTE_ON_CLONING') == 1) {
			$object->note_private = '';
			$object->note_public = '';
		}
		// Create clone
		$object->context['createfromclone'] = 'createfromclone';
		$result = $object->create($user);
		if ($result < 0) {
			$this->error = $object->error;
			$this->errors = array_merge($this->errors, $object->errors);
			$error++;
		}

		if (!$error) {
			// copy internal contacts
			if ($object->copy_linked_contact($this, 'internal') < 0) {
				$error++;
			}
		}

		if (!$error) {
			// copy external contacts if same company
			if ($this->socid == $object->socid) {
				if ($object->copy_linked_contact($this, 'external') < 0) {
					$error++;
				}
			}
		}

		if (!$error) {
			// Hook of thirdparty module
			if (is_object($hookmanager)) {
				$parameters = array('objFrom'=>$this, 'clonedObj'=>$object);
				$action = '';
				$reshook = $hookmanager->executeHooks('createFrom', $parameters, $object, $action); // Note that $action and $object may have been modified by some hooks
				if ($reshook < 0) {
					$this->setErrorsFromObject($hookmanager);
					$error++;
				}
			}
		}

		unset($object->context['createfromclone']);

		// End
		if (!$error) {
			$this->db->commit();
			return $object->id;
		} else {
			$this->db->rollback();
			return -1;
		}
	}

	/**
	 *	Load a proposal from database. Get also lines.
	 *
	 *	@param      int			$rowid			Id of object to load
	 *	@param		string		$ref			Ref of proposal
	 *	@param		string		$ref_ext		Ref ext of proposal
	 *	@param		int			$forceentity	Entity id to force when searching on ref or ref_ext
	 *	@return     int         				>0 if OK, <0 if KO
	 */
	public function fetch($rowid, $ref = '', $ref_ext = '', $forceentity = 0)
	{
		$sql = "SELECT p.rowid, p.ref, p.entity, p.fk_soc";
		$sql .= ", p.total_ttc, p.total_tva, p.localtax1, p.localtax2, p.total_ht";
		$sql .= ", p.datec";
		$sql .= ", p.date_signature as dates";
		$sql .= ", p.date_valid as datev";
		$sql .= ", p.datep as dp";
		$sql .= ", p.fin_validite as dfv";
		$sql .= ", p.date_livraison as delivery_date";
		$sql .= ", p.model_pdf, p.last_main_doc, p.ref_client, ref_ext, p.extraparams";
		$sql .= ", p.note_private, p.note_public";
		$sql .= ", p.fk_projet as fk_project, p.fk_statut";
		$sql .= ", p.fk_user_author, p.fk_user_valid, p.fk_user_cloture";
		$sql .= ", p.fk_delivery_address";
		$sql .= ", p.fk_availability";
		$sql .= ", p.fk_input_reason";
		$sql .= ", p.fk_cond_reglement";
		$sql .= ", p.fk_mode_reglement";
		$sql .= ', p.fk_account';
		$sql .= ", p.fk_shipping_method";
		$sql .= ", p.fk_warehouse";
		$sql .= ", p.fk_incoterms, p.location_incoterms";
		$sql .= ", p.fk_multicurrency, p.multicurrency_code, p.multicurrency_tx, p.multicurrency_total_ht, p.multicurrency_total_tva, p.multicurrency_total_ttc";
		$sql .= ", p.tms as date_modification";
		$sql .= ", i.libelle as label_incoterms";
		$sql .= ", c.label as statut_label";
		$sql .= ", ca.code as availability_code, ca.label as availability";
		$sql .= ", dr.code as demand_reason_code, dr.label as demand_reason";
		$sql .= ", cr.code as cond_reglement_code, cr.libelle as cond_reglement, cr.libelle_facture as cond_reglement_libelle_doc, p.deposit_percent";
		$sql .= ", cp.code as mode_reglement_code, cp.libelle as mode_reglement";
		$sql .= " FROM ".MAIN_DB_PREFIX."propal as p";
		$sql .= ' LEFT JOIN '.MAIN_DB_PREFIX.'c_propalst as c ON p.fk_statut = c.id';
		$sql .= ' LEFT JOIN '.MAIN_DB_PREFIX.'c_paiement as cp ON p.fk_mode_reglement = cp.id AND cp.entity IN ('.getEntity('c_paiement').')';
		$sql .= ' LEFT JOIN '.MAIN_DB_PREFIX.'c_payment_term as cr ON p.fk_cond_reglement = cr.rowid AND cr.entity IN ('.getEntity('c_payment_term').')';
		$sql .= ' LEFT JOIN '.MAIN_DB_PREFIX.'c_availability as ca ON p.fk_availability = ca.rowid';
		$sql .= ' LEFT JOIN '.MAIN_DB_PREFIX.'c_input_reason as dr ON p.fk_input_reason = dr.rowid';
		$sql .= ' LEFT JOIN '.MAIN_DB_PREFIX.'c_incoterms as i ON p.fk_incoterms = i.rowid';

		if (!empty($ref)) {
			if (!empty($forceentity)) {
				$sql .= " WHERE p.entity = ".(int) $forceentity; // Check only the current entity because we may have the same reference in several entities
			} else {
				$sql .= " WHERE p.entity IN (".getEntity('propal').")";
			}
			$sql .= " AND p.ref='".$this->db->escape($ref)."'";
		} else {
			// Dont't use entity if you use rowid
			$sql .= " WHERE p.rowid = ".((int) $rowid);
		}

		dol_syslog(get_class($this)."::fetch", LOG_DEBUG);
		$resql = $this->db->query($sql);
		if ($resql) {
			if ($this->db->num_rows($resql)) {
				$obj = $this->db->fetch_object($resql);

				$this->id                   = $obj->rowid;
				$this->entity               = $obj->entity;

				$this->ref                  = $obj->ref;
				$this->ref_client           = $obj->ref_client;
				$this->ref_customer         = $obj->ref_client;
				$this->ref_ext              = $obj->ref_ext;

				$this->total                = $obj->total_ttc;			// TODO deprecated
				$this->total_ttc            = $obj->total_ttc;
				$this->total_ht             = $obj->total_ht;
				$this->total_tva            = $obj->total_tva;
				$this->total_localtax1		= $obj->localtax1;
				$this->total_localtax2		= $obj->localtax2;

				$this->socid = $obj->fk_soc;
				$this->thirdparty = null; // Clear if another value was already set by fetch_thirdparty

				$this->fk_project = $obj->fk_project;
				$this->project = null; // Clear if another value was already set by fetch_projet

				$this->model_pdf            = $obj->model_pdf;
				$this->last_main_doc = $obj->last_main_doc;
				$this->note                 = $obj->note_private; // TODO deprecated
				$this->note_private         = $obj->note_private;
				$this->note_public          = $obj->note_public;

				$this->status               = (int) $obj->fk_statut;
				$this->statut               = $this->status; // deprecated

				$this->datec                = $this->db->jdate($obj->datec); // TODO deprecated
				$this->datev                = $this->db->jdate($obj->datev); // TODO deprecated
				$this->date_creation = $this->db->jdate($obj->datec); //Creation date
				$this->date_validation = $this->db->jdate($obj->datev); //Validation date
				$this->date_modification = $this->db->jdate($obj->date_modification); // tms
				$this->date_signature = $this->db->jdate($obj->dates); // Signature date
				$this->date                 = $this->db->jdate($obj->dp); // Proposal date
				$this->datep                = $this->db->jdate($obj->dp); // deprecated
				$this->fin_validite         = $this->db->jdate($obj->dfv);
				$this->delivery_date        = $this->db->jdate($obj->delivery_date);
				$this->shipping_method_id   = ($obj->fk_shipping_method > 0) ? $obj->fk_shipping_method : null;
				$this->warehouse_id         = ($obj->fk_warehouse > 0) ? $obj->fk_warehouse : null;
				$this->availability_id      = $obj->fk_availability;
				$this->availability_code    = $obj->availability_code;
				$this->availability         = $obj->availability;
				$this->demand_reason_id     = $obj->fk_input_reason;
				$this->demand_reason_code   = $obj->demand_reason_code;
				$this->demand_reason        = $obj->demand_reason;
				$this->fk_address = $obj->fk_delivery_address;

				$this->mode_reglement_id    = $obj->fk_mode_reglement;
				$this->mode_reglement_code  = $obj->mode_reglement_code;
				$this->mode_reglement       = $obj->mode_reglement;
				$this->fk_account           = ($obj->fk_account > 0) ? $obj->fk_account : null;
				$this->cond_reglement_id    = $obj->fk_cond_reglement;
				$this->cond_reglement_code  = $obj->cond_reglement_code;
				$this->cond_reglement       = $obj->cond_reglement;
				$this->cond_reglement_doc   = $obj->cond_reglement_libelle_doc;
				$this->deposit_percent      = $obj->deposit_percent;

				$this->extraparams = !empty($obj->extraparams) ? (array) json_decode($obj->extraparams, true) : array();

				$this->user_author_id = $obj->fk_user_author;
				$this->user_validation_id = $obj->fk_user_valid;
				$this->user_closing_id = $obj->fk_user_cloture;

				//Incoterms
				$this->fk_incoterms = $obj->fk_incoterms;
				$this->location_incoterms = $obj->location_incoterms;
				$this->label_incoterms = $obj->label_incoterms;

				// Multicurrency
				$this->fk_multicurrency 		= $obj->fk_multicurrency;
				$this->multicurrency_code = $obj->multicurrency_code;
				$this->multicurrency_tx 		= $obj->multicurrency_tx;
				$this->multicurrency_total_ht = $obj->multicurrency_total_ht;
				$this->multicurrency_total_tva = $obj->multicurrency_total_tva;
				$this->multicurrency_total_ttc = $obj->multicurrency_total_ttc;

				// Retrieve all extrafield
				// fetch optionals attributes and labels
				$this->fetch_optionals();

				$this->db->free($resql);

				$this->lines = array();

				// Lines
				$result = $this->fetch_lines();
				if ($result < 0) {
					return -3;
				}

				return 1;
			}

			$this->error = "Record Not Found";
			return 0;
		} else {
			$this->error = $this->db->lasterror();
			return -1;
		}
	}

	/**
	 *      Update database
	 *
	 *      @param      User	$user        	User that modify
	 *      @param      int		$notrigger	    0=launch triggers after, 1=disable triggers
	 *      @return     int      			   	<0 if KO, >0 if OK
	 */
	public function update(User $user, $notrigger = 0)
	{
		global $conf;

		$error = 0;

		// Clean parameters
		if (isset($this->ref)) {
			$this->ref = trim($this->ref);
		}
		if (isset($this->ref_client)) {
			$this->ref_client = trim($this->ref_client);
		}
		if (isset($this->note) || isset($this->note_private)) {
			$this->note_private = (isset($this->note_private) ? trim($this->note_private) : trim($this->note));
		}
		if (isset($this->note_public)) {
			$this->note_public = trim($this->note_public);
		}
		if (isset($this->model_pdf)) {
			$this->model_pdf = trim($this->model_pdf);
		}
		if (isset($this->import_key)) {
			$this->import_key = trim($this->import_key);
		}
		if (!empty($this->duree_validite) && is_numeric($this->duree_validite)) {
			$this->fin_validite = $this->date + ($this->duree_validite * 24 * 3600);
		}

		// Check parameters
		// Put here code to add control on parameters values

		// Update request
		$sql = "UPDATE ".MAIN_DB_PREFIX."propal SET";
		$sql .= " ref=".(isset($this->ref) ? "'".$this->db->escape($this->ref)."'" : "null").",";
		$sql .= " ref_client=".(isset($this->ref_client) ? "'".$this->db->escape($this->ref_client)."'" : "null").",";
		$sql .= " ref_ext=".(isset($this->ref_ext) ? "'".$this->db->escape($this->ref_ext)."'" : "null").",";
		$sql .= " fk_soc=".(isset($this->socid) ? $this->socid : "null").",";
		$sql .= " datep=".(strval($this->date) != '' ? "'".$this->db->idate($this->date)."'" : 'null').",";
		if (!empty($this->fin_validite)) {
			$sql .= " fin_validite=".(strval($this->fin_validite) != '' ? "'".$this->db->idate($this->fin_validite)."'" : 'null').",";
		}
		$sql .= " date_valid=".(strval($this->date_validation) != '' ? "'".$this->db->idate($this->date_validation)."'" : 'null').",";
		$sql .= " total_tva=".(isset($this->total_tva) ? $this->total_tva : "null").",";
		$sql .= " localtax1=".(isset($this->total_localtax1) ? $this->total_localtax1 : "null").",";
		$sql .= " localtax2=".(isset($this->total_localtax2) ? $this->total_localtax2 : "null").",";
		$sql .= " total_ht=".(isset($this->total_ht) ? $this->total_ht : "null").",";
		$sql .= " total_ttc=".(isset($this->total_ttc) ? $this->total_ttc : "null").",";
		$sql .= " fk_statut=".(isset($this->statut) ? $this->statut : "null").",";
		$sql .= " fk_user_author=".(isset($this->user_author_id) ? $this->user_author_id : "null").",";
		$sql .= " fk_user_valid=".(isset($this->user_validation_id) ? $this->user_validation_id : "null").",";
		$sql .= " fk_projet=".(isset($this->fk_project) ? $this->fk_project : "null").",";
		$sql .= " fk_cond_reglement=".(isset($this->cond_reglement_id) ? $this->cond_reglement_id : "null").",";
		$sql .= " deposit_percent=".(!empty($this->deposit_percent) ? "'".$this->db->escape($this->deposit_percent)."'" : "null").",";
		$sql .= " fk_mode_reglement=".(isset($this->mode_reglement_id) ? $this->mode_reglement_id : "null").",";
		$sql .= " fk_input_reason=".(isset($this->demand_reason_id) ? $this->demand_reason_id : "null").",";
		$sql .= " note_private=".(isset($this->note_private) ? "'".$this->db->escape($this->note_private)."'" : "null").",";
		$sql .= " note_public=".(isset($this->note_public) ? "'".$this->db->escape($this->note_public)."'" : "null").",";
		$sql .= " model_pdf=".(isset($this->model_pdf) ? "'".$this->db->escape($this->model_pdf)."'" : "null").",";
		$sql .= " import_key=".(isset($this->import_key) ? "'".$this->db->escape($this->import_key)."'" : "null");
		$sql .= " WHERE rowid=".((int) $this->id);

		$this->db->begin();

		dol_syslog(get_class($this)."::update", LOG_DEBUG);
		$resql = $this->db->query($sql);
		if (!$resql) {
			$error++;
			$this->errors[] = "Error ".$this->db->lasterror();
		}

		if (!$error) {
			$result = $this->insertExtraFields();
			if ($result < 0) {
				$error++;
			}
		}

		if (!$error && !$notrigger) {
			// Call trigger
			$result = $this->call_trigger('PROPAL_MODIFY', $user);
			if ($result < 0) {
				$error++;
			}
			// End call triggers
		}

		// Commit or rollback
		if ($error) {
			foreach ($this->errors as $errmsg) {
				dol_syslog(get_class($this)."::update ".$errmsg, LOG_ERR);
				$this->error .= ($this->error ? ', '.$errmsg : $errmsg);
			}
			$this->db->rollback();
			return -1 * $error;
		} else {
			$this->db->commit();
			return 1;
		}
	}


	// phpcs:disable PEAR.NamingConventions.ValidFunctionName.ScopeNotCamelCaps
	/**
	 * Load array lines
	 *
	 *	@param		int			$only_product			Return only physical products
	 *	@param		int			$loadalsotranslation	Return translation for products
	 *	@param		string		$sqlforgedfilters		Filter on other fields
	 *	@return		int									<0 if KO, >0 if OK
	 */
	public function fetch_lines($only_product = 0, $loadalsotranslation = 0, $sqlforgedfilters = '')
	{
		// phpcs:enable
		$this->lines = array();

		$sql = 'SELECT d.rowid, d.fk_propal, d.fk_parent_line, d.label as custom_label, d.description, d.price, d.vat_src_code, d.tva_tx, d.localtax1_tx, d.localtax2_tx, d.localtax1_type, d.localtax2_type, d.qty, d.fk_remise_except, d.remise_percent, d.subprice, d.fk_product,';
		$sql .= ' d.info_bits, d.total_ht, d.total_tva, d.total_localtax1, d.total_localtax2, d.total_ttc, d.fk_product_fournisseur_price as fk_fournprice, d.buy_price_ht as pa_ht, d.special_code, d.rang, d.product_type,';
		$sql .= ' d.fk_unit,';
		$sql .= ' p.ref as product_ref, p.description as product_desc, p.fk_product_type, p.label as product_label, p.tobatch as product_tobatch, p.barcode as product_barcode,';
		$sql .= ' p.weight, p.weight_units, p.volume, p.volume_units,';
		$sql .= ' d.date_start, d.date_end,';
		$sql .= ' d.fk_multicurrency, d.multicurrency_code, d.multicurrency_subprice, d.multicurrency_total_ht, d.multicurrency_total_tva, d.multicurrency_total_ttc';
		$sql .= ' FROM '.MAIN_DB_PREFIX.'propaldet as d';
		$sql .= ' LEFT JOIN '.MAIN_DB_PREFIX.'product as p ON (d.fk_product = p.rowid)';
		$sql .= ' WHERE d.fk_propal = '.((int) $this->id);
		if ($only_product) {
			$sql .= ' AND p.fk_product_type = 0';
		}
		if ($sqlforgedfilters) {
			$sql .= $sqlforgedfilters;
		}
		$sql .= ' ORDER by d.rang';

		dol_syslog(get_class($this)."::fetch_lines", LOG_DEBUG);
		$result = $this->db->query($sql);
		if ($result) {
			require_once DOL_DOCUMENT_ROOT.'/core/class/extrafields.class.php';

			$num = $this->db->num_rows($result);

			$i = 0;
			while ($i < $num) {
				$objp                   = $this->db->fetch_object($result);

				$line                   = new PropaleLigne($this->db);

				$line->rowid = $objp->rowid; //Deprecated
				$line->id = $objp->rowid;
				$line->fk_propal = $objp->fk_propal;
				$line->fk_parent_line = $objp->fk_parent_line;
				$line->product_type     = $objp->product_type;
				$line->label            = $objp->custom_label;
				$line->desc             = $objp->description; // Description ligne
				$line->description      = $objp->description; // Description ligne
				$line->qty              = $objp->qty;
				$line->vat_src_code     = $objp->vat_src_code;
				$line->tva_tx           = $objp->tva_tx;
				$line->localtax1_tx		= $objp->localtax1_tx;
				$line->localtax2_tx		= $objp->localtax2_tx;
				$line->localtax1_type	= $objp->localtax1_type;
				$line->localtax2_type	= $objp->localtax2_type;
				$line->subprice         = $objp->subprice;
				$line->fk_remise_except = $objp->fk_remise_except;
				$line->remise_percent   = $objp->remise_percent;
				$line->price            = $objp->price; // TODO deprecated

				$line->info_bits        = $objp->info_bits;
				$line->total_ht         = $objp->total_ht;
				$line->total_tva        = $objp->total_tva;
				$line->total_localtax1	= $objp->total_localtax1;
				$line->total_localtax2	= $objp->total_localtax2;
				$line->total_ttc        = $objp->total_ttc;
				$line->fk_fournprice = $objp->fk_fournprice;
				$marginInfos = getMarginInfos($objp->subprice, $objp->remise_percent, $objp->tva_tx, $objp->localtax1_tx, $objp->localtax2_tx, $line->fk_fournprice, $objp->pa_ht);
				$line->pa_ht = $marginInfos[0];
				$line->marge_tx			= $marginInfos[1];
				$line->marque_tx		= $marginInfos[2];
				$line->special_code     = $objp->special_code;
				$line->rang             = $objp->rang;

				$line->fk_product       = $objp->fk_product;

				$line->ref = $objp->product_ref; // deprecated
				$line->libelle = $objp->product_label; // deprecated

				$line->product_ref = $objp->product_ref;
				$line->product_label = $objp->product_label;
				$line->product_desc     = $objp->product_desc; // Description produit
				$line->product_tobatch  = $objp->product_tobatch;
				$line->product_barcode  = $objp->product_barcode;

				$line->fk_product_type  = $objp->fk_product_type; // deprecated
				$line->fk_unit          = $objp->fk_unit;
				$line->weight = $objp->weight;
				$line->weight_units = $objp->weight_units;
				$line->volume = $objp->volume;
				$line->volume_units = $objp->volume_units;

				$line->date_start = $this->db->jdate($objp->date_start);
				$line->date_end = $this->db->jdate($objp->date_end);

				// Multicurrency
				$line->fk_multicurrency = $objp->fk_multicurrency;
				$line->multicurrency_code = $objp->multicurrency_code;
				$line->multicurrency_subprice 	= $objp->multicurrency_subprice;
				$line->multicurrency_total_ht 	= $objp->multicurrency_total_ht;
				$line->multicurrency_total_tva 	= $objp->multicurrency_total_tva;
				$line->multicurrency_total_ttc 	= $objp->multicurrency_total_ttc;

				$line->fetch_optionals();

				// multilangs
				if (getDolGlobalInt('MAIN_MULTILANGS') && !empty($objp->fk_product) && !empty($loadalsotranslation)) {
					$tmpproduct = new Product($this->db);
					$tmpproduct->fetch($objp->fk_product);
					$tmpproduct->getMultiLangs();

					$line->multilangs = $tmpproduct->multilangs;
				}

				$this->lines[$i] = $line;

				$i++;
			}

			$this->db->free($result);

			return $num;
		} else {
			$this->error = $this->db->lasterror();
			return -3;
		}
	}

	/**
	 *  Set status to validated
	 *
	 *  @param	User	$user       Object user that validate
	 *  @param	int		$notrigger	1=Does not execute triggers, 0=execute triggers
	 *  @return int         		<0 if KO, 0=Nothing done, >=0 if OK
	 */
	public function valid($user, $notrigger = 0)
	{
		global $conf;

		require_once DOL_DOCUMENT_ROOT.'/core/lib/files.lib.php';

		$error = 0;

		// Protection
		if ($this->statut == self::STATUS_VALIDATED) {
			dol_syslog(get_class($this)."::valid action abandonned: already validated", LOG_WARNING);
			return 0;
		}

		if (!((empty($conf->global->MAIN_USE_ADVANCED_PERMS) && $user->hasRight('propal', 'creer'))
		|| (!empty($conf->global->MAIN_USE_ADVANCED_PERMS) && $user->hasRight('propal', 'propal_advance', 'validate')))) {
			$this->error = 'ErrorPermissionDenied';
			dol_syslog(get_class($this)."::valid ".$this->error, LOG_ERR);
			return -1;
		}

		$now = dol_now();

		$this->db->begin();

		// Numbering module definition
		$soc = new Societe($this->db);
		$soc->fetch($this->socid);

		// Define new ref
		if (!$error && (preg_match('/^[\(]?PROV/i', $this->ref) || empty($this->ref))) { // empty should not happened, but when it occurs, the test save life
			$num = $this->getNextNumRef($soc);
		} else {
			$num = $this->ref;
		}
		$this->newref = dol_sanitizeFileName($num);

		$sql = "UPDATE ".MAIN_DB_PREFIX."propal";
		$sql .= " SET ref = '".$this->db->escape($num)."',";
		$sql .= " fk_statut = ".self::STATUS_VALIDATED.", date_valid='".$this->db->idate($now)."', fk_user_valid=".((int) $user->id);
		$sql .= " WHERE rowid = ".((int) $this->id)." AND fk_statut = ".self::STATUS_DRAFT;

		dol_syslog(get_class($this)."::valid", LOG_DEBUG);
		$resql = $this->db->query($sql);
		if (!$resql) {
			dol_print_error($this->db);
			$error++;
		}

		// Trigger calls
		if (!$error && !$notrigger) {
			// Call trigger
			$result = $this->call_trigger('PROPAL_VALIDATE', $user);
			if ($result < 0) {
				$error++;
			}
			// End call triggers
		}

		if (!$error) {
			$this->oldref = $this->ref;

			// Rename directory if dir was a temporary ref
			if (preg_match('/^[\(]?PROV/i', $this->ref)) {
				// Now we rename also files into index
				$sql = 'UPDATE '.MAIN_DB_PREFIX."ecm_files set filename = CONCAT('".$this->db->escape($this->newref)."', SUBSTR(filename, ".(strlen($this->ref) + 1).")), filepath = 'propale/".$this->db->escape($this->newref)."'";
				$sql .= " WHERE filename LIKE '".$this->db->escape($this->ref)."%' AND filepath = 'propale/".$this->db->escape($this->ref)."' and entity = ".((int) $conf->entity);
				$resql = $this->db->query($sql);
				if (!$resql) {
					$error++;
					$this->error = $this->db->lasterror();
				}

				// We rename directory ($this->ref = old ref, $num = new ref) in order not to lose the attachments
				$oldref = dol_sanitizeFileName($this->ref);
				$newref = dol_sanitizeFileName($num);
				$dirsource = $conf->propal->multidir_output[$this->entity].'/'.$oldref;
				$dirdest = $conf->propal->multidir_output[$this->entity].'/'.$newref;
				if (!$error && file_exists($dirsource)) {
					dol_syslog(get_class($this)."::validate rename dir ".$dirsource." into ".$dirdest);
					if (@rename($dirsource, $dirdest)) {
						dol_syslog("Rename ok");
						// Rename docs starting with $oldref with $newref
						$listoffiles = dol_dir_list($dirdest, 'files', 1, '^'.preg_quote($oldref, '/'));
						foreach ($listoffiles as $fileentry) {
							$dirsource = $fileentry['name'];
							$dirdest = preg_replace('/^'.preg_quote($oldref, '/').'/', $newref, $dirsource);
							$dirsource = $fileentry['path'].'/'.$dirsource;
							$dirdest = $fileentry['path'].'/'.$dirdest;
							@rename($dirsource, $dirdest);
						}
					}
				}
			}

			$this->ref = $num;
			$this->statut = self::STATUS_VALIDATED;
			$this->status = self::STATUS_VALIDATED;
			$this->user_validation_id = $user->id;
			$this->datev = $now;
			$this->date_validation = $now;

			$this->db->commit();
			return 1;
		} else {
			$this->db->rollback();
			return -1;
		}
	}


	// phpcs:disable PEAR.NamingConventions.ValidFunctionName.ScopeNotCamelCaps
	/**
	 *  Define proposal date
	 *
	 *  @param  User		$user      	Object user that modify
	 *  @param  int			$date		Date
	 *  @param  int			$notrigger	1=Does not execute triggers, 0= execute triggers
	 *  @return	int         			<0 if KO, >0 if OK
	 */
	public function set_date($user, $date, $notrigger = 0)
	{
		// phpcs:enable
		if (empty($date)) {
			$this->error = 'ErrorBadParameter';
			dol_syslog(get_class($this)."::set_date ".$this->error, LOG_ERR);
			return -1;
		}

		if ($user->hasRight('propal', 'creer')) {
			$error = 0;

			$this->db->begin();

			$sql = "UPDATE ".MAIN_DB_PREFIX."propal SET datep = '".$this->db->idate($date)."'";
			$sql .= " WHERE rowid = ".((int) $this->id);

			dol_syslog(__METHOD__, LOG_DEBUG);
			$resql = $this->db->query($sql);
			if (!$resql) {
				$this->errors[] = $this->db->error();
				$error++;
			}

			if (!$error) {
				$this->oldcopy = clone $this;
				$this->date = $date;
				$this->datep = $date; // deprecated
			}

			if (!$notrigger && empty($error)) {
				// Call trigger
				$result = $this->call_trigger('PROPAL_MODIFY', $user);
				if ($result < 0) {
					$error++;
				}
				// End call triggers
			}

			if (!$error) {
				$this->db->commit();
				return 1;
			} else {
				foreach ($this->errors as $errmsg) {
					dol_syslog(__METHOD__.' Error: '.$errmsg, LOG_ERR);
					$this->error .= ($this->error ? ', '.$errmsg : $errmsg);
				}
				$this->db->rollback();
				return -1 * $error;
			}
		}

		return -1;
	}

	// phpcs:disable PEAR.NamingConventions.ValidFunctionName.ScopeNotCamelCaps
	/**
	 *	Define end validity date
	 *
	 *	@param		User	$user        		Object user that modify
	 *	@param      int		$date_end_validity	End of validity date
	 *  @param  	int		$notrigger			1=Does not execute triggers, 0= execute triggers
	 *	@return     int         				<0 if KO, >0 if OK
	 */
	public function set_echeance($user, $date_end_validity, $notrigger = 0)
	{
		// phpcs:enable
		if ($user->hasRight('propal', 'creer')) {
			$error = 0;

			$this->db->begin();

			$sql = "UPDATE ".MAIN_DB_PREFIX."propal SET fin_validite = ".($date_end_validity != '' ? "'".$this->db->idate($date_end_validity)."'" : 'null');
			$sql .= " WHERE rowid = ".((int) $this->id);

			dol_syslog(__METHOD__, LOG_DEBUG);

			$resql = $this->db->query($sql);
			if (!$resql) {
				$this->errors[] = $this->db->error();
				$error++;
			}


			if (!$error) {
				$this->oldcopy = clone $this;
				$this->fin_validite = $date_end_validity;
			}

			if (!$notrigger && empty($error)) {
				// Call trigger
				$result = $this->call_trigger('PROPAL_MODIFY', $user);
				if ($result < 0) {
					$error++;
				}
				// End call triggers
			}

			if (!$error) {
				$this->db->commit();
				return 1;
			} else {
				foreach ($this->errors as $errmsg) {
					dol_syslog(__METHOD__.' Error: '.$errmsg, LOG_ERR);
					$this->error .= ($this->error ? ', '.$errmsg : $errmsg);
				}
				$this->db->rollback();
				return -1 * $error;
			}
		}

		return -1;
	}

	// phpcs:disable PEAR.NamingConventions.ValidFunctionName.ScopeNotCamelCaps
	/**
	 *	Set delivery date
	 *
	 *	@param      User 	$user        		Object user that modify
	 *	@param      int		$delivery_date		Delivery date
	 *  @param  	int		$notrigger			1=Does not execute triggers, 0= execute triggers
	 *	@return     int         				<0 if ko, >0 if ok
	 *	@deprecated Use  setDeliveryDate
	 */
	public function set_date_livraison($user, $delivery_date, $notrigger = 0)
	{
		// phpcs:enable
		return $this->setDeliveryDate($user, $delivery_date, $notrigger);
	}

	/**
	 *	Set delivery date
	 *
	 *	@param      User 	$user        		Object user that modify
	 *	@param      int		$delivery_date     Delivery date
	 *  @param  	int		$notrigger			1=Does not execute triggers, 0= execute triggers
	 *	@return     int         				<0 if ko, >0 if ok
	 */
	public function setDeliveryDate($user, $delivery_date, $notrigger = 0)
	{
		if ($user->hasRight('propal', 'creer')) {
			$error = 0;

			$this->db->begin();

			$sql = "UPDATE ".MAIN_DB_PREFIX."propal ";
			$sql .= " SET date_livraison = ".($delivery_date != '' ? "'".$this->db->idate($delivery_date)."'" : 'null');
			$sql .= " WHERE rowid = ".((int) $this->id);

			dol_syslog(__METHOD__, LOG_DEBUG);
			$resql = $this->db->query($sql);
			if (!$resql) {
				$this->errors[] = $this->db->error();
				$error++;
			}

			if (!$error) {
				$this->oldcopy = clone $this;
				$this->delivery_date = $delivery_date;
			}

			if (!$notrigger && empty($error)) {
				// Call trigger
				$result = $this->call_trigger('PROPAL_MODIFY', $user);
				if ($result < 0) {
					$error++;
				}
				// End call triggers
			}

			if (!$error) {
				$this->db->commit();
				return 1;
			} else {
				foreach ($this->errors as $errmsg) {
					dol_syslog(__METHOD__.' Error: '.$errmsg, LOG_ERR);
					$this->error .= ($this->error ? ', '.$errmsg : $errmsg);
				}
				$this->db->rollback();
				return -1 * $error;
			}
		}

		return -1;
	}

	// phpcs:disable PEAR.NamingConventions.ValidFunctionName.ScopeNotCamelCaps
	/**
	 *  Set delivery
	 *
	 *  @param		User	$user		  	Object user that modify
	 *  @param      int		$id				Availability id
	 *  @param  	int		$notrigger		1=Does not execute triggers, 0= execute triggers
	 *  @return     int           			<0 if KO, >0 if OK
	 */
	public function set_availability($user, $id, $notrigger = 0)
	{
		// phpcs:enable
		if ($user->hasRight('propal', 'creer') && $this->statut >= self::STATUS_DRAFT) {
			$error = 0;

			$this->db->begin();

			$sql = "UPDATE ".MAIN_DB_PREFIX."propal";
			$sql .= " SET fk_availability = ".((int) $id);
			$sql .= " WHERE rowid = ".((int) $this->id);

			dol_syslog(__METHOD__.' availability('.$id.')', LOG_DEBUG);
			$resql = $this->db->query($sql);
			if (!$resql) {
				$this->errors[] = $this->db->error();
				$error++;
			}

			if (!$error) {
				$this->oldcopy = clone $this;
				$this->fk_availability = $id;
				$this->availability_id = $id;
			}

			if (!$notrigger && empty($error)) {
				// Call trigger
				$result = $this->call_trigger('PROPAL_MODIFY', $user);
				if ($result < 0) {
					$error++;
				}
				// End call triggers
			}

			if (!$error) {
				$this->db->commit();
				return 1;
			} else {
				foreach ($this->errors as $errmsg) {
					dol_syslog(__METHOD__.' Error: '.$errmsg, LOG_ERR);
					$this->error .= ($this->error ? ', '.$errmsg : $errmsg);
				}
				$this->db->rollback();
				return -1 * $error;
			}
		} else {
			$error_str = 'Propal status do not meet requirement '.$this->statut;
			dol_syslog(__METHOD__.$error_str, LOG_ERR);
			$this->error = $error_str;
			$this->errors[] = $this->error;
			return -2;
		}
	}

	// phpcs:disable PEAR.NamingConventions.ValidFunctionName.ScopeNotCamelCaps
	/**
	 *  Set source of demand
	 *
	 *  @param		User	$user		Object user that modify
	 *  @param      int		$id			Input reason id
	 *  @param  	int		$notrigger	1=Does not execute triggers, 0= execute triggers
	 *  @return     int           		<0 if KO, >0 if OK
	 */
	public function set_demand_reason($user, $id, $notrigger = 0)
	{
		// phpcs:enable
		if ($user->hasRight('propal', 'creer') && $this->statut >= self::STATUS_DRAFT) {
			$error = 0;

			$this->db->begin();

			$sql = "UPDATE ".MAIN_DB_PREFIX."propal ";
			$sql .= " SET fk_input_reason = ".((int) $id);
			$sql .= " WHERE rowid = ".((int) $this->id);

			dol_syslog(__METHOD__, LOG_DEBUG);
			$resql = $this->db->query($sql);
			if (!$resql) {
				$this->errors[] = $this->db->error();
				$error++;
			}


			if (!$error) {
				$this->oldcopy = clone $this;

				$this->demand_reason_id = $id;
			}


			if (!$notrigger && empty($error)) {
				// Call trigger
				$result = $this->call_trigger('PROPAL_MODIFY', $user);
				if ($result < 0) {
					$error++;
				}
				// End call triggers
			}

			if (!$error) {
				$this->db->commit();
				return 1;
			} else {
				foreach ($this->errors as $errmsg) {
					dol_syslog(__METHOD__.' Error: '.$errmsg, LOG_ERR);
					$this->error .= ($this->error ? ', '.$errmsg : $errmsg);
				}
				$this->db->rollback();
				return -1 * $error;
			}
		} else {
			$error_str = 'Propal status do not meet requirement '.$this->statut;
			dol_syslog(__METHOD__.$error_str, LOG_ERR);
			$this->error = $error_str;
			$this->errors[] = $this->error;
			return -2;
		}
	}

	// phpcs:disable PEAR.NamingConventions.ValidFunctionName.ScopeNotCamelCaps
	/**
	 * Set customer reference number
	 *
	 *  @param      User	$user			Object user that modify
	 *  @param      string	$ref_client		Customer reference
	 *  @param  	int		$notrigger		1=Does not execute triggers, 0= execute triggers
	 *  @return     int						<0 if ko, >0 if ok
	 */
	public function set_ref_client($user, $ref_client, $notrigger = 0)
	{
		// phpcs:enable
		if ($user->hasRight('propal', 'creer')) {
			$error = 0;

			$this->db->begin();

			$sql = "UPDATE ".MAIN_DB_PREFIX."propal SET ref_client = ".(empty($ref_client) ? 'NULL' : "'".$this->db->escape($ref_client)."'");
			$sql .= " WHERE rowid = ".((int) $this->id);

			dol_syslog(__METHOD__.' $this->id='.$this->id.', ref_client='.$ref_client, LOG_DEBUG);
			$resql = $this->db->query($sql);
			if (!$resql) {
				$this->errors[] = $this->db->error();
				$error++;
			}

			if (!$error) {
				$this->oldcopy = clone $this;
				$this->ref_client = $ref_client;
			}

			if (!$notrigger && empty($error)) {
				// Call trigger
				$result = $this->call_trigger('PROPAL_MODIFY', $user);
				if ($result < 0) {
					$error++;
				}
				// End call triggers
			}

			if (!$error) {
				$this->db->commit();
				return 1;
			} else {
				foreach ($this->errors as $errmsg) {
					dol_syslog(__METHOD__.' Error: '.$errmsg, LOG_ERR);
					$this->error .= ($this->error ? ', '.$errmsg : $errmsg);
				}
				$this->db->rollback();
				return -1 * $error;
			}
		}

		return -1;
	}

	// phpcs:disable PEAR.NamingConventions.ValidFunctionName.ScopeNotCamelCaps
	/**
	 *	Set an overall discount on the proposal
	 *
	 *	@param      User	$user       Object user that modify
	 *	@param      double	$remise     Amount discount
	 *  @param  	int		$notrigger	1=Does not execute triggers, 0= execute triggers
	 *	@return     int         		<0 if ko, >0 if ok
	 *	@deprecated remise_percent is a deprecated field for object parent
	 */
	public function set_remise_percent($user, $remise, $notrigger = 0)
	{
		// phpcs:enable
		$remise = trim($remise) ?trim($remise) : 0;

		if ($user->hasRight('propal', 'creer')) {
			$remise = price2num($remise, 2);

			$error = 0;

			$this->db->begin();

			$sql = "UPDATE ".MAIN_DB_PREFIX."propal SET remise_percent = ".((float) $remise);
			$sql .= " WHERE rowid = ".((int) $this->id)." AND fk_statut = ".self::STATUS_DRAFT;

			dol_syslog(__METHOD__, LOG_DEBUG);
			$resql = $this->db->query($sql);
			if (!$resql) {
				$this->errors[] = $this->db->error();
				$error++;
			}

			if (!$error) {
				$this->oldcopy = clone $this;
				$this->remise_percent = $remise;
				$this->update_price(1);
			}

			if (!$notrigger && empty($error)) {
				// Call trigger
				$result = $this->call_trigger('PROPAL_MODIFY', $user);
				if ($result < 0) {
					$error++;
				}
				// End call triggers
			}

			if (!$error) {
				$this->db->commit();
				return 1;
			} else {
				foreach ($this->errors as $errmsg) {
					dol_syslog(__METHOD__.' Error: '.$errmsg, LOG_ERR);
					$this->error .= ($this->error ? ', '.$errmsg : $errmsg);
				}
				$this->db->rollback();
				return -1 * $error;
			}
		}

		return -1;
	}


	// phpcs:disable PEAR.NamingConventions.ValidFunctionName.ScopeNotCamelCaps
	/**
	 *	Set an absolute overall discount on the proposal
	 *
	 *	@param      User	$user       Object user that modify
	 *	@param      double	$remise     Amount discount
	 *  @param  	int		$notrigger	1=Does not execute triggers, 0= execute triggers
	 *	@return     int         		<0 if ko, >0 if ok
	 */
	/*
	public function set_remise_absolue($user, $remise, $notrigger = 0)
	{
		// phpcs:enable
		if (empty($remise)) {
			$remise = 0;
		}
		$remise = price2num($remise);

		if ($user->hasRight('propal', 'creer')) {
			$error = 0;

			$this->db->begin();

			$sql = "UPDATE ".MAIN_DB_PREFIX."propal";
			$sql .= " SET remise_absolue = ".((float) $remise);
			$sql .= " WHERE rowid = ".((int) $this->id)." AND fk_statut = ".self::STATUS_DRAFT;

			dol_syslog(__METHOD__, LOG_DEBUG);
			$resql = $this->db->query($sql);
			if (!$resql) {
				$this->errors[] = $this->db->error();
				$error++;
			}

			if (!$error) {
				$this->oldcopy = clone $this;
				$this->update_price(1);
			}

			if (!$notrigger && empty($error)) {
				// Call trigger
				$result = $this->call_trigger('PROPAL_MODIFY', $user);
				if ($result < 0) {
					$error++;
				}
				// End call triggers
			}

			if (!$error) {
				$this->db->commit();
				return 1;
			} else {
				foreach ($this->errors as $errmsg) {
					dol_syslog(__METHOD__.' Error: '.$errmsg, LOG_ERR);
					$this->error .= ($this->error ? ', '.$errmsg : $errmsg);
				}
				$this->db->rollback();
				return -1 * $error;
			}
		}

		return -1;
	}
	*/


	/**
	 *	Reopen the commercial proposal
	 *
	 *	@param      User	$user		Object user that close
	 *	@param      int		$status		Status
	 *	@param      string	$note		Comment
	 *  @param		int		$notrigger	1=Does not execute triggers, 0= execute triggers
	 *	@return     int         		<0 if KO, >0 if OK
	 */
	public function reopen($user, $status, $note = '', $notrigger = 0)
	{
		$error = 0;

		$sql = "UPDATE ".MAIN_DB_PREFIX."propal";
		$sql .= " SET fk_statut = ".((int) $status).",";
		if (!empty($note)) {
			$sql .= " note_private = '".$this->db->escape($note)."',";
		}
		$sql .= " date_cloture=NULL, fk_user_cloture=NULL";
		$sql .= " WHERE rowid = ".((int) $this->id);

		$this->db->begin();

		dol_syslog(get_class($this)."::reopen", LOG_DEBUG);
		$resql = $this->db->query($sql);
		if (!$resql) {
			$error++;
			$this->errors[] = "Error ".$this->db->lasterror();
		}
		if (!$error) {
			if (!$notrigger) {
				// Call trigger
				$result = $this->call_trigger('PROPAL_REOPEN', $user);
				if ($result < 0) {
					$error++;
				}
				// End call triggers
			}
		}

		// Commit or rollback
		if ($error) {
			if (!empty($this->errors)) {
				foreach ($this->errors as $errmsg) {
					dol_syslog(get_class($this)."::update ".$errmsg, LOG_ERR);
					$this->error .= ($this->error ? ', '.$errmsg : $errmsg);
				}
			}
			$this->db->rollback();
			return -1 * $error;
		} else {
			$this->statut = $status;
			$this->status = $status;

			$this->db->commit();
			return 1;
		}
	}

	/**
	 *	Close/set the commercial proposal to status signed or refused (fill also date signature)
	 *
	 *	@param      User	$user		Object user that close
	 *	@param      int		$status		Status (self::STATUS_BILLED or self::STATUS_REFUSED)
	 *	@param      string	$note		Complete private note with this note
	 *  @param		int		$notrigger	1=Does not execute triggers, 0=Execute triggers
	 *	@return     int         		<0 if KO, >0 if OK
	 */
	public function closeProposal($user, $status, $note = '', $notrigger = 0)
	{
		global $langs,$conf;

		$error = 0;
		$now = dol_now();

		$this->db->begin();

		$newprivatenote = dol_concatdesc($this->note_private, $note);

		if (empty($conf->global->PROPALE_KEEP_OLD_SIGNATURE_INFO)) {
			$date_signature = $now;
			$fk_user_signature = $user->id;
		} else {
			$this->info($this->id);
			if (!isset($this->date_signature) || $this->date_signature == '') {
				$date_signature = $now;
				$fk_user_signature = $user->id;
			} else {
				$date_signature = $this->date_signature;
				$fk_user_signature = $this->user_signature->id;
			}
		}

		$sql  = "UPDATE ".MAIN_DB_PREFIX."propal";
		$sql .= " SET fk_statut = ".((int) $status).", note_private = '".$this->db->escape($newprivatenote)."', date_signature='".$this->db->idate($date_signature)."', fk_user_signature=".$fk_user_signature;
		$sql .= " WHERE rowid = ".((int) $this->id);

		$resql = $this->db->query($sql);
		if ($resql) {
			// Status self::STATUS_REFUSED by default
			$modelpdf = !empty($conf->global->PROPALE_ADDON_PDF_ODT_CLOSED) ? $conf->global->PROPALE_ADDON_PDF_ODT_CLOSED : $this->model_pdf;
			$trigger_name = 'PROPAL_CLOSE_REFUSED';		// used later in call_trigger()

			if ($status == self::STATUS_SIGNED) {	// Status self::STATUS_SIGNED
				$trigger_name = 'PROPAL_CLOSE_SIGNED';	// used later in call_trigger()
				$modelpdf = !empty($conf->global->PROPALE_ADDON_PDF_ODT_TOBILL) ? $conf->global->PROPALE_ADDON_PDF_ODT_TOBILL : $this->model_pdf;

				// The connected company is classified as a client
				$soc=new Societe($this->db);
				$soc->id = $this->socid;
				$result = $soc->setAsCustomer();

				if ($result < 0) {
					$this->error=$this->db->lasterror();
					$this->db->rollback();
					return -2;
				}
			}

			if (empty($conf->global->MAIN_DISABLE_PDF_AUTOUPDATE)) {
				// Define output language
				$outputlangs = $langs;
				if (getDolGlobalInt('MAIN_MULTILANGS')) {
					$outputlangs = new Translate("", $conf);
					$newlang = (GETPOST('lang_id', 'aZ09') ? GETPOST('lang_id', 'aZ09') : $this->thirdparty->default_lang);
					$outputlangs->setDefaultLang($newlang);
				}

				// PDF
				$hidedetails = (!empty($conf->global->MAIN_GENERATE_DOCUMENTS_HIDE_DETAILS) ? 1 : 0);
				$hidedesc = (!empty($conf->global->MAIN_GENERATE_DOCUMENTS_HIDE_DESC) ? 1 : 0);
				$hideref = (!empty($conf->global->MAIN_GENERATE_DOCUMENTS_HIDE_REF) ? 1 : 0);

				//$ret=$object->fetch($id);    // Reload to get new records
				$this->generateDocument($modelpdf, $outputlangs, $hidedetails, $hidedesc, $hideref);
			}

			if (!$error) {
				$this->oldcopy= clone $this;
				$this->statut = $status;
				$this->status = $status;
				$this->date_signature = $date_signature;
				$this->note_private = $newprivatenote;
			}

			if (!$notrigger && empty($error)) {
				// Call trigger
				$result=$this->call_trigger($trigger_name, $user);
				if ($result < 0) {
					$error++;
				}
				// End call triggers
			}

			if (!$error ) {
				$this->db->commit();
				return 1;
			} else {
				$this->statut = $this->oldcopy->statut;
				$this->status = $this->oldcopy->statut;
				$this->date_signature = $this->oldcopy->date_signature;
				$this->note_private = $this->oldcopy->note_private;

				$this->db->rollback();
				return -1;
			}
		} else {
			$this->error = $this->db->lasterror();
			$this->db->rollback();
			return -1;
		}
	}

	/**
	 *	Classify the proposal to status Billed
	 *
	 *	@param  	User	$user    	Object user
	 *  @param		int		$notrigger	1=Does not execute triggers, 0= execute triggers
	 *	@param      string	$note		Complete private note with this note
	 *	@return     int     			<0 if KO, 0 = nothing done, >0 if OK
	 */
	public function classifyBilled(User $user, $notrigger = 0, $note = '')
	{
		global $conf, $langs;

		$error = 0;

		$now = dol_now();
		$num = 0;

		$triggerName = 'PROPAL_CLASSIFY_BILLED';

		$this->db->begin();

		$newprivatenote = dol_concatdesc($this->note_private, $note);

		$sql = 'UPDATE '.MAIN_DB_PREFIX.'propal SET fk_statut = '.self::STATUS_BILLED.", ";
		$sql .= " note_private = '".$this->db->escape($newprivatenote)."', date_cloture='".$this->db->idate($now)."', fk_user_cloture=".((int) $user->id);
		$sql .= ' WHERE rowid = '.((int) $this->id).' AND fk_statut = '.((int) self::STATUS_SIGNED);

		dol_syslog(__METHOD__, LOG_DEBUG);
		$resql = $this->db->query($sql);
		if (!$resql) {
			$this->errors[] = $this->db->error();
			$error++;
		} else {
			$num = $this->db->affected_rows($resql);
		}

		if (!$error) {
			$modelpdf = $conf->global->PROPALE_ADDON_PDF_ODT_CLOSED ? $conf->global->PROPALE_ADDON_PDF_ODT_CLOSED : $this->model_pdf;

			if (empty($conf->global->MAIN_DISABLE_PDF_AUTOUPDATE)) {
				// Define output language
				$outputlangs = $langs;
				if (getDolGlobalInt('MAIN_MULTILANGS')) {
					$outputlangs = new Translate("", $conf);
					$newlang = (GETPOST('lang_id', 'aZ09') ? GETPOST('lang_id', 'aZ09') : $this->thirdparty->default_lang);
					$outputlangs->setDefaultLang($newlang);
				}

				// PDF
				$hidedetails = (!empty($conf->global->MAIN_GENERATE_DOCUMENTS_HIDE_DETAILS) ? 1 : 0);
				$hidedesc = (!empty($conf->global->MAIN_GENERATE_DOCUMENTS_HIDE_DESC) ? 1 : 0);
				$hideref = (!empty($conf->global->MAIN_GENERATE_DOCUMENTS_HIDE_REF) ? 1 : 0);

				//$ret=$object->fetch($id);    // Reload to get new records
				$this->generateDocument($modelpdf, $outputlangs, $hidedetails, $hidedesc, $hideref);
			}

			$this->oldcopy = clone $this;
			$this->statut = self::STATUS_BILLED;
			$this->date_cloture = $now;
			$this->note_private = $newprivatenote;
		}

		if (!$notrigger && empty($error)) {
			// Call trigger
			$result = $this->call_trigger($triggerName, $user);
			if ($result < 0) {
				$error++;
			}
			// End call triggers
		}

		if (!$error) {
			$this->db->commit();
			return $num;
		} else {
			foreach ($this->errors as $errmsg) {
				dol_syslog(__METHOD__.' Error: '.$errmsg, LOG_ERR);
				$this->error .= ($this->error ? ', '.$errmsg : $errmsg);
			}
			$this->db->rollback();
			return -1 * $error;
		}
	}

	// phpcs:disable PEAR.NamingConventions.ValidFunctionName.ScopeNotCamelCaps
	/**
	 *	Set draft status
	 *
	 *	@param		User	$user		Object user that modify
	 *  @param		int		$notrigger	1=Does not execute triggers, 0= execute triggers
	 *	@return		int					<0 if KO, >0 if OK
	 */
	public function setDraft($user, $notrigger = 0)
	{
		// phpcs:enable
		$error = 0;

		// Protection
		if ($this->statut <= self::STATUS_DRAFT) {
			return 0;
		}

		dol_syslog(get_class($this)."::setDraft", LOG_DEBUG);

		$this->db->begin();

		$sql = "UPDATE ".MAIN_DB_PREFIX."propal";
		$sql .= " SET fk_statut = ".self::STATUS_DRAFT;
		$sql .= ",  online_sign_ip = NULL , online_sign_name = NULL";
		$sql .= " WHERE rowid = ".((int) $this->id);

		$resql = $this->db->query($sql);
		if (!$resql) {
			$this->errors[] = $this->db->error();
			$error++;
		}

		if (!$error) {
			$this->oldcopy = clone $this;
		}

		if (!$notrigger && empty($error)) {
			// Call trigger
			$result = $this->call_trigger('PROPAL_MODIFY', $user);
			if ($result < 0) {
				$error++;
			}
			// End call triggers
		}

		if (!$error) {
			$this->statut = self::STATUS_DRAFT;
			$this->status = self::STATUS_DRAFT;

			$this->db->commit();
			return 1;
		} else {
			foreach ($this->errors as $errmsg) {
				dol_syslog(__METHOD__.' Error: '.$errmsg, LOG_ERR);
				$this->error .= ($this->error ? ', '.$errmsg : $errmsg);
			}
			$this->db->rollback();
			return -1 * $error;
		}
	}


	// phpcs:disable PEAR.NamingConventions.ValidFunctionName.ScopeNotCamelCaps
	/**
	 *    Return list of proposal (eventually filtered on user) into an array
	 *
	 *    @param	int		$shortlist			0=Return array[id]=ref, 1=Return array[](id=>id,ref=>ref,name=>name)
	 *    @param	int		$draft				0=not draft, 1=draft
	 *    @param	int		$notcurrentuser		0=all user, 1=not current user
	 *    @param    int		$socid				Id third pary
	 *    @param    int		$limit				For pagination
	 *    @param    int		$offset				For pagination
	 *    @param    string	$sortfield			Sort criteria
	 *    @param    string	$sortorder			Sort order
	 *    @return	array|int		       		-1 if KO, array with result if OK
	 */
	public function liste_array($shortlist = 0, $draft = 0, $notcurrentuser = 0, $socid = 0, $limit = 0, $offset = 0, $sortfield = 'p.datep', $sortorder = 'DESC')
	{
		// phpcs:enable
		global $user;

		$ga = array();

		$sql = "SELECT s.rowid, s.nom as name, s.client,";
		$sql .= " p.rowid as propalid, p.fk_statut, p.total_ht, p.ref, p.remise, ";
		$sql .= " p.datep as dp, p.fin_validite as datelimite";
		if (!$user->hasRight('societe', 'client', 'voir') && !$socid) {
			$sql .= ", sc.fk_soc, sc.fk_user";
		}
		$sql .= " FROM ".MAIN_DB_PREFIX."societe as s, ".MAIN_DB_PREFIX."propal as p, ".MAIN_DB_PREFIX."c_propalst as c";
		if (!$user->hasRight('societe', 'client', 'voir') && !$socid) {
			$sql .= ", ".MAIN_DB_PREFIX."societe_commerciaux as sc";
		}
		$sql .= " WHERE p.entity IN (".getEntity('propal').")";
		$sql .= " AND p.fk_soc = s.rowid";
		$sql .= " AND p.fk_statut = c.id";
		if (!$user->hasRight('societe', 'client', 'voir') && !$socid) { //restriction
			$sql .= " AND s.rowid = sc.fk_soc AND sc.fk_user = ".((int) $user->id);
		}
		if ($socid) {
			$sql .= " AND s.rowid = ".((int) $socid);
		}
		if ($draft) {
			$sql .= " AND p.fk_statut = ".self::STATUS_DRAFT;
		}
		if ($notcurrentuser > 0) {
			$sql .= " AND p.fk_user_author <> ".((int) $user->id);
		}
		$sql .= $this->db->order($sortfield, $sortorder);
		$sql .= $this->db->plimit($limit, $offset);

		$result = $this->db->query($sql);
		if ($result) {
			$num = $this->db->num_rows($result);
			if ($num) {
				$i = 0;
				while ($i < $num) {
					$obj = $this->db->fetch_object($result);

					if ($shortlist == 1) {
						$ga[$obj->propalid] = $obj->ref;
					} elseif ($shortlist == 2) {
						$ga[$obj->propalid] = $obj->ref.' ('.$obj->name.')';
					} else {
						$ga[$i]['id'] = $obj->propalid;
						$ga[$i]['ref'] 	= $obj->ref;
						$ga[$i]['name'] = $obj->name;
					}

					$i++;
				}
			}
			return $ga;
		} else {
			dol_print_error($this->db);
			return -1;
		}
	}

	/**
	 *  Returns an array with the numbers of related invoices
	 *
	 *	@return	array		Array of invoices
	 */
	public function getInvoiceArrayList()
	{
		return $this->InvoiceArrayList($this->id);
	}

	// phpcs:disable PEAR.NamingConventions.ValidFunctionName.ScopeNotCamelCaps
	/**
	 *  Returns an array with id and ref of related invoices
	 *
	 *	@param		int			$id			Id propal
	 *	@return		array|int				Array of invoices id
	 */
	public function InvoiceArrayList($id)
	{
		// phpcs:enable
		$ga = array();
		$linkedInvoices = array();

		$this->fetchObjectLinked($id, $this->element);
		foreach ($this->linkedObjectsIds as $objecttype => $objectid) {
			// Nouveau système du comon object renvoi des rowid et non un id linéaire de 1 à n
			// On parcourt donc une liste d'objets en tant qu'objet unique
			foreach ($objectid as $key => $object) {
				// Cas des factures liees directement
				if ($objecttype == 'facture') {
					$linkedInvoices[] = $object;
				} else {
					// Cas des factures liees par un autre objet (ex: commande)
					$this->fetchObjectLinked($object, $objecttype);
					foreach ($this->linkedObjectsIds as $subobjecttype => $subobjectid) {
						foreach ($subobjectid as $subkey => $subobject) {
							if ($subobjecttype == 'facture') {
								$linkedInvoices[] = $subobject;
							}
						}
					}
				}
			}
		}

		if (count($linkedInvoices) > 0) {
			$sql = "SELECT rowid as facid, ref, total_ht as total, datef as df, fk_user_author, fk_statut, paye";
			$sql .= " FROM ".MAIN_DB_PREFIX."facture";
			$sql .= " WHERE rowid IN (".$this->db->sanitize(implode(',', $linkedInvoices)).")";

			dol_syslog(get_class($this)."::InvoiceArrayList", LOG_DEBUG);
			$resql = $this->db->query($sql);

			if ($resql) {
				$tab_sqlobj = array();
				$nump = $this->db->num_rows($resql);
				for ($i = 0; $i < $nump; $i++) {
					$sqlobj = $this->db->fetch_object($resql);
					$tab_sqlobj[] = $sqlobj;
				}
				$this->db->free($resql);

				$nump = count($tab_sqlobj);

				if ($nump) {
					$i = 0;
					while ($i < $nump) {
						$obj = array_shift($tab_sqlobj);

						$ga[$i] = $obj;

						$i++;
					}
				}
				return $ga;
			} else {
				return -1;
			}
		} else {
			return $ga;
		}
	}

	/**
	 *	Delete proposal
	 *
	 *	@param	User	$user        	Object user that delete
	 *	@param	int		$notrigger		1=Does not execute triggers, 0= execute triggers
	 *	@return	int						>0 if OK, <=0 if KO
	 */
	public function delete($user, $notrigger = 0)
	{
		global $conf;
		require_once DOL_DOCUMENT_ROOT.'/core/lib/files.lib.php';

		$error = 0;

		$this->db->begin();

		if (!$notrigger) {
			// Call trigger
			$result = $this->call_trigger('PROPAL_DELETE', $user);
			if ($result < 0) {
				$error++;
			}
			// End call triggers
		}

		// Delete extrafields of lines and lines
		if (!$error && !empty($this->table_element_line)) {
			$tabletodelete = $this->table_element_line;
			$sqlef = "DELETE FROM ".MAIN_DB_PREFIX.$tabletodelete."_extrafields WHERE fk_object IN (SELECT rowid FROM ".MAIN_DB_PREFIX.$tabletodelete." WHERE ".$this->fk_element." = ".((int) $this->id).")";
			$sql = "DELETE FROM ".MAIN_DB_PREFIX.$tabletodelete." WHERE ".$this->fk_element." = ".((int) $this->id);
			if (!$this->db->query($sqlef) || !$this->db->query($sql)) {
				$error++;
				$this->error = $this->db->lasterror();
				$this->errors[] = $this->error;
				dol_syslog(get_class($this)."::delete error ".$this->error, LOG_ERR);
			}
		}

		if (!$error) {
			// Delete linked object
			$res = $this->deleteObjectLinked();
			if ($res < 0) {
				$error++;
			}
		}

		if (!$error) {
			// Delete linked contacts
			$res = $this->delete_linked_contact();
			if ($res < 0) {
				$error++;
			}
		}

		// Removed extrafields of object
		if (!$error) {
			$result = $this->deleteExtraFields();
			if ($result < 0) {
				$error++;
				dol_syslog(get_class($this)."::delete error ".$this->error, LOG_ERR);
			}
		}

		// Delete main record
		if (!$error) {
			$sql = "DELETE FROM ".MAIN_DB_PREFIX.$this->table_element." WHERE rowid = ".((int) $this->id);
			$res = $this->db->query($sql);
			if (!$res) {
				$error++;
				$this->error = $this->db->lasterror();
				$this->errors[] = $this->error;
				dol_syslog(get_class($this)."::delete error ".$this->error, LOG_ERR);
			}
		}

		// Delete record into ECM index and physically
		if (!$error) {
			$res = $this->deleteEcmFiles(0); // Deleting files physically is done later with the dol_delete_dir_recursive
			if (!$res) {
				$error++;
			}
		}

		if (!$error) {
			// We remove directory
			$ref = dol_sanitizeFileName($this->ref);
			if ($conf->propal->multidir_output[$this->entity] && !empty($this->ref)) {
				$dir = $conf->propal->multidir_output[$this->entity]."/".$ref;
				$file = $dir."/".$ref.".pdf";
				if (file_exists($file)) {
					dol_delete_preview($this);

					if (!dol_delete_file($file, 0, 0, 0, $this)) {
						$this->error = 'ErrorFailToDeleteFile';
						$this->errors[] = $this->error;
						$this->db->rollback();
						return 0;
					}
				}
				if (file_exists($dir)) {
					$res = @dol_delete_dir_recursive($dir);
					if (!$res) {
						$this->error = 'ErrorFailToDeleteDir';
						$this->errors[] = $this->error;
						$this->db->rollback();
						return 0;
					}
				}
			}
		}

		if (!$error) {
			dol_syslog(get_class($this)."::delete ".$this->id." by ".$user->id, LOG_DEBUG);
			$this->db->commit();
			return 1;
		} else {
			$this->db->rollback();
			return -1;
		}
	}

	/**
	 *  Change the delivery time
	 *
	 *  @param	int	$availability_id	Id of new delivery time
	 * 	@param	int	$notrigger			1=Does not execute triggers, 0= execute triggers
	 *  @return int                  	>0 if OK, <0 if KO
	 *  @deprecated  use set_availability
	 */
	public function availability($availability_id, $notrigger = 0)
	{
		global $user;

		if ($this->statut >= self::STATUS_DRAFT) {
			$error = 0;

			$this->db->begin();

			$sql = 'UPDATE '.MAIN_DB_PREFIX.'propal';
			$sql .= ' SET fk_availability = '.((int) $availability_id);
			$sql .= ' WHERE rowid='.((int) $this->id);

			dol_syslog(__METHOD__.' availability('.$availability_id.')', LOG_DEBUG);
			$resql = $this->db->query($sql);
			if (!$resql) {
				$this->errors[] = $this->db->error();
				$error++;
			}

			if (!$error) {
				$this->oldcopy = clone $this;
				$this->availability_id = $availability_id;
			}

			if (!$notrigger && empty($error)) {
				// Call trigger
				$result = $this->call_trigger('PROPAL_MODIFY', $user);
				if ($result < 0) {
					$error++;
				}
				// End call triggers
			}

			if (!$error) {
				$this->db->commit();
				return 1;
			} else {
				foreach ($this->errors as $errmsg) {
					dol_syslog(__METHOD__.' Error: '.$errmsg, LOG_ERR);
					$this->error .= ($this->error ? ', '.$errmsg : $errmsg);
				}
				$this->db->rollback();
				return -1 * $error;
			}
		} else {
			$error_str = 'Propal status do not meet requirement '.$this->statut;
			dol_syslog(__METHOD__.$error_str, LOG_ERR);
			$this->error = $error_str;
			$this->errors[] = $this->error;
			return -2;
		}
	}

	// phpcs:disable PEAR.NamingConventions.ValidFunctionName.ScopeNotCamelCaps
	/**
	 *	Change source demand
	 *
	 *	@param	int $demand_reason_id 	Id of new source demand
	 * 	@param	int	$notrigger			1=Does not execute triggers, 0= execute triggers
	 *	@return int						>0 si ok, <0 si ko
	 *	@deprecated use set_demand_reason
	 */
	public function demand_reason($demand_reason_id, $notrigger = 0)
	{
		// phpcs:enable
		global $user;

		if ($this->status >= self::STATUS_DRAFT) {
			$error = 0;

			$this->db->begin();

			$sql = 'UPDATE '.MAIN_DB_PREFIX.'propal';
			$sql .= ' SET fk_input_reason = '.((int) $demand_reason_id);
			$sql .= ' WHERE rowid='.((int) $this->id);

			dol_syslog(__METHOD__.' demand_reason('.$demand_reason_id.')', LOG_DEBUG);
			$resql = $this->db->query($sql);
			if (!$resql) {
				$this->errors[] = $this->db->error();
				$error++;
			}

			if (!$error) {
				$this->oldcopy = clone $this;
				$this->demand_reason_id = $demand_reason_id;
			}

			if (!$notrigger && empty($error)) {
				// Call trigger
				$result = $this->call_trigger('PROPAL_MODIFY', $user);
				if ($result < 0) {
					$error++;
				}
				// End call triggers
			}

			if (!$error) {
				$this->db->commit();
				return 1;
			} else {
				foreach ($this->errors as $errmsg) {
					dol_syslog(__METHOD__.' Error: '.$errmsg, LOG_ERR);
					$this->error .= ($this->error ? ', '.$errmsg : $errmsg);
				}
				$this->db->rollback();
				return -1 * $error;
			}
		} else {
			$error_str = 'Propal status do not meet requirement '.$this->statut;
			dol_syslog(__METHOD__.$error_str, LOG_ERR);
			$this->error = $error_str;
			$this->errors[] = $this->error;
			return -2;
		}
	}


	/**
	 *	Object Proposal Information
	 *
	 * 	@param	int		$id		Proposal id
	 *  @return	void
	 */
	public function info($id)
	{
		$sql = "SELECT c.rowid, ";
		$sql .= " c.datec, c.date_valid as datev, c.date_signature, c.date_cloture,";
		$sql .= " c.fk_user_author, c.fk_user_valid, c.fk_user_signature, c.fk_user_cloture";
		$sql .= " FROM ".MAIN_DB_PREFIX."propal as c";
		$sql .= " WHERE c.rowid = ".((int) $id);

		$result = $this->db->query($sql);

		if ($result) {
			if ($this->db->num_rows($result)) {
				$obj = $this->db->fetch_object($result);

				$this->id                = $obj->rowid;

				$this->date_creation     = $this->db->jdate($obj->datec);
				$this->date_validation   = $this->db->jdate($obj->datev);
				$this->date_signature    = $this->db->jdate($obj->date_signature);
				$this->date_cloture      = $this->db->jdate($obj->date_cloture);

				$cuser = new User($this->db);
				$cuser->fetch($obj->fk_user_author);
				$this->user_creation = $cuser;

				if ($obj->fk_user_valid) {
					$this->user_validation_id = $obj->fk_user_valid;
				}

				if ($obj->fk_user_signature) {
					$user_signature = new User($this->db);
					$user_signature->fetch($obj->fk_user_signature);
					$this->user_signature = $user_signature;
				}

				if ($obj->fk_user_cloture) {
					$this->user_closing_id = $obj->fk_user_cloture;
				}
			}
			$this->db->free($result);
		} else {
			dol_print_error($this->db);
		}
	}


	/**
	 *    	Return label of status of proposal (draft, validated, ...)
	 *
	 *    	@param      int			$mode        0=Long label, 1=Short label, 2=Picto + Short label, 3=Picto, 4=Picto + Long label, 5=Short label + Picto, 6=Long label + Picto
	 *    	@return     string		Label
	 */
	public function getLibStatut($mode = 0)
	{
		return $this->LibStatut($this->statut, $mode);
	}

	// phpcs:disable PEAR.NamingConventions.ValidFunctionName.ScopeNotCamelCaps
	/**
	 *    	Return label of a status (draft, validated, ...)
	 *
	 *    	@param      int			$status		Id status
	 *    	@param      int			$mode      	0=Long label, 1=Short label, 2=Picto + Short label, 3=Picto, 4=Picto + Long label, 5=Short label + Picto, 6=Long label + Picto
	 *    	@return     string		Label
	 */
	public function LibStatut($status, $mode = 1)
	{
		// phpcs:enable
		global $conf, $hookmanager;

		// Init/load array of translation of status
		if (empty($this->labelStatus) || empty($this->labelStatusShort)) {
			global $langs;
			$langs->load("propal");
			$this->labelStatus[0] = $langs->transnoentitiesnoconv("PropalStatusDraft");
			$this->labelStatus[1] = $langs->transnoentitiesnoconv("PropalStatusValidated");
			$this->labelStatus[2] = $langs->transnoentitiesnoconv("PropalStatusSigned");
			$this->labelStatus[3] = $langs->transnoentitiesnoconv("PropalStatusNotSigned");
			$this->labelStatus[4] = $langs->transnoentitiesnoconv("PropalStatusBilled");
			$this->labelStatusShort[0] = $langs->transnoentitiesnoconv("PropalStatusDraftShort");
			$this->labelStatusShort[1] = $langs->transnoentitiesnoconv("PropalStatusValidatedShort");
			$this->labelStatusShort[2] = $langs->transnoentitiesnoconv("PropalStatusSignedShort");
			$this->labelStatusShort[3] = $langs->transnoentitiesnoconv("PropalStatusNotSignedShort");
			$this->labelStatusShort[4] = $langs->transnoentitiesnoconv("PropalStatusBilledShort");
		}

		$statusType = '';
		if ($status == self::STATUS_DRAFT) {
			$statusType = 'status0';
		} elseif ($status == self::STATUS_VALIDATED) {
			$statusType = 'status1';
		} elseif ($status == self::STATUS_SIGNED) {
			$statusType = 'status4';
		} elseif ($status == self::STATUS_NOTSIGNED) {
			$statusType = 'status9';
		} elseif ($status == self::STATUS_BILLED) {
			$statusType = 'status6';
		}


		$parameters = array('status' => $status, 'mode' => $mode);
		$reshook = $hookmanager->executeHooks('LibStatut', $parameters, $this); // Note that $action and $object may have been modified by hook

		if ($reshook > 0) {
			return $hookmanager->resPrint;
		}

		return dolGetStatus($this->labelStatus[$status], $this->labelStatusShort[$status], '', $statusType, $mode);
	}


	// phpcs:disable PEAR.NamingConventions.ValidFunctionName.ScopeNotCamelCaps
	/**
	 *      Load indicators for dashboard (this->nbtodo and this->nbtodolate)
	 *
	 *      @param          User	$user   Object user
	 *      @param          string	$mode   "opened" for proposal to close, "signed" for proposal to invoice
	 *      @return WorkboardResponse|int <0 if KO, WorkboardResponse if OK
	 */
	public function load_board($user, $mode)
	{
		// phpcs:enable
		global $conf, $langs;

		$clause = " WHERE";

		$sql = "SELECT p.rowid, p.ref, p.datec as datec, p.fin_validite as datefin, p.total_ht";
		$sql .= " FROM ".MAIN_DB_PREFIX."propal as p";
		if (!$user->hasRight('societe', 'client', 'voir') && !$user->socid) {
			$sql .= " LEFT JOIN ".MAIN_DB_PREFIX."societe_commerciaux as sc ON p.fk_soc = sc.fk_soc";
			$sql .= " WHERE sc.fk_user = ".((int) $user->id);
			$clause = " AND";
		}
		$sql .= $clause." p.entity IN (".getEntity('propal').")";
		if ($mode == 'opened') {
			$sql .= " AND p.fk_statut = ".self::STATUS_VALIDATED;
		}
		if ($mode == 'signed') {
			$sql .= " AND p.fk_statut = ".self::STATUS_SIGNED;
		}
		if ($user->socid) {
			$sql .= " AND p.fk_soc = ".((int) $user->socid);
		}

		$resql = $this->db->query($sql);
		if ($resql) {
			$langs->load("propal");
			$now = dol_now();

			$delay_warning = 0;
			$status = 0;
			$label = $labelShort = '';
			if ($mode == 'opened') {
				$delay_warning = $conf->propal->cloture->warning_delay;
				$status = self::STATUS_VALIDATED;
				$label = $langs->transnoentitiesnoconv("PropalsToClose");
				$labelShort = $langs->transnoentitiesnoconv("ToAcceptRefuse");
			}
			if ($mode == 'signed') {
				$delay_warning = $conf->propal->facturation->warning_delay;
				$status = self::STATUS_SIGNED;
				$label = $langs->trans("PropalsToBill"); // We set here bill but may be billed or ordered
				$labelShort = $langs->trans("ToBill");
			}

			$response = new WorkboardResponse();
			$response->warning_delay = $delay_warning / 60 / 60 / 24;
			$response->label = $label;
			$response->labelShort = $labelShort;
			$response->url = DOL_URL_ROOT.'/comm/propal/list.php?search_status='.$status.'&mainmenu=commercial&leftmenu=propals';
			$response->url_late = DOL_URL_ROOT.'/comm/propal/list.php?search_status='.$status.'&mainmenu=commercial&leftmenu=propals&sortfield=p.datep&sortorder=asc';
			$response->img = img_object('', "propal");

			// This assignment in condition is not a bug. It allows walking the results.
			while ($obj = $this->db->fetch_object($resql)) {
				$response->nbtodo++;
				$response->total += $obj->total_ht;

				if ($mode == 'opened') {
					$datelimit = $this->db->jdate($obj->datefin);
					if ($datelimit < ($now - $delay_warning)) {
						$response->nbtodolate++;
					}
				}
				// TODO Definir regle des propales a facturer en retard
				// if ($mode == 'signed' && ! count($this->FactureListeArray($obj->rowid))) $this->nbtodolate++;
			}

			return $response;
		} else {
			$this->error = $this->db->error();
			return -1;
		}
	}


	/**
	 *  Initialise an instance with random values.
	 *  Used to build previews or test instances.
	 *	id must be 0 if object instance is a specimen.
	 *
	 *  @return	void
	 */
	public function initAsSpecimen()
	{
		global $conf, $langs;

		// Load array of products prodids
		$num_prods = 0;
		$prodids = array();
		$sql = "SELECT rowid";
		$sql .= " FROM ".MAIN_DB_PREFIX."product";
		$sql .= " WHERE entity IN (".getEntity('product').")";
		$sql .= $this->db->plimit(100);

		$resql = $this->db->query($sql);
		if ($resql) {
			$num_prods = $this->db->num_rows($resql);
			$i = 0;
			while ($i < $num_prods) {
				$i++;
				$row = $this->db->fetch_row($resql);
				$prodids[$i] = $row[0];
			}
		}

		// Initialise parametres
		$this->id = 0;
		$this->ref = 'SPECIMEN';
		$this->ref_client = 'NEMICEPS';
		$this->specimen = 1;
		$this->socid = 1;
		$this->date = time();
		$this->fin_validite = $this->date + 3600 * 24 * 30;
		$this->cond_reglement_id   = 1;
		$this->cond_reglement_code = 'RECEP';
		$this->mode_reglement_id   = 7;
		$this->mode_reglement_code = 'CHQ';
		$this->availability_id     = 1;
		$this->availability_code   = 'AV_NOW';
		$this->demand_reason_id    = 1;
		$this->demand_reason_code  = 'SRC_00';
		$this->note_public = 'This is a comment (public)';
		$this->note_private = 'This is a comment (private)';

		$this->multicurrency_tx = 1;
		$this->multicurrency_code = $conf->currency;

		// Lines
		$nbp = 5;
		$xnbp = 0;
		while ($xnbp < $nbp) {
			$line = new PropaleLigne($this->db);
			$line->desc = $langs->trans("Description")." ".$xnbp;
			$line->qty = 1;
			$line->subprice = 100;
			$line->price = 100;
			$line->tva_tx = 20;
			$line->localtax1_tx = 0;
			$line->localtax2_tx = 0;
			if ($xnbp == 2) {
				$line->total_ht = 50;
				$line->total_ttc = 60;
				$line->total_tva = 10;
				$line->remise_percent = 50;
			} else {
				$line->total_ht = 100;
				$line->total_ttc = 120;
				$line->total_tva = 20;
				$line->remise_percent = 00;
			}

			if ($num_prods > 0) {
				$prodid = mt_rand(1, $num_prods);
				$line->fk_product = $prodids[$prodid];
				$line->product_ref = 'SPECIMEN';
			}

			$this->lines[$xnbp] = $line;

			$this->total_ht       += $line->total_ht;
			$this->total_tva      += $line->total_tva;
			$this->total_ttc      += $line->total_ttc;

			$xnbp++;
		}
	}

	// phpcs:disable PEAR.NamingConventions.ValidFunctionName.ScopeNotCamelCaps
	/**
	 *      Charge indicateurs this->nb de tableau de bord
	 *
	 *      @return     int         <0 if ko, >0 if ok
	 */
	public function load_state_board()
	{
		// phpcs:enable
		global $user;

		$this->nb = array();
		$clause = "WHERE";

		$sql = "SELECT count(p.rowid) as nb";
		$sql .= " FROM ".MAIN_DB_PREFIX."propal as p";
		$sql .= " LEFT JOIN ".MAIN_DB_PREFIX."societe as s ON p.fk_soc = s.rowid";
		if (!$user->hasRight('societe', 'client', 'voir') && !$user->socid) {
			$sql .= " LEFT JOIN ".MAIN_DB_PREFIX."societe_commerciaux as sc ON s.rowid = sc.fk_soc";
			$sql .= " WHERE sc.fk_user = ".((int) $user->id);
			$clause = "AND";
		}
		$sql .= " ".$clause." p.entity IN (".getEntity('propal').")";

		$resql = $this->db->query($sql);
		if ($resql) {
			// This assignment in condition is not a bug. It allows walking the results.
			while ($obj = $this->db->fetch_object($resql)) {
				$this->nb["proposals"] = $obj->nb;
			}
			$this->db->free($resql);
			return 1;
		} else {
			dol_print_error($this->db);
			$this->error = $this->db->error();
			return -1;
		}
	}


	/**
	 *  Returns the reference to the following non used Proposal used depending on the active numbering module
	 *  defined into PROPALE_ADDON
	 *
	 *  @param	Societe		$soc  	Object thirdparty
	 *  @return string      		Reference libre pour la propale
	 */
	public function getNextNumRef($soc)
	{
		global $conf, $langs;
		$langs->load("propal");

		$classname = $conf->global->PROPALE_ADDON;

		if (!empty($classname)) {
			$mybool = false;

			$file = $classname.".php";

			// Include file with class
			$dirmodels = array_merge(array('/'), (array) $conf->modules_parts['models']);
			foreach ($dirmodels as $reldir) {
				$dir = dol_buildpath($reldir."core/modules/propale/");

				// Load file with numbering class (if found)
				$mybool |= @include_once $dir.$file;
			}

			if (!$mybool) {
				dol_print_error('', "Failed to include file ".$file);
				return '';
			}

			$obj = new $classname();
			$numref = "";
			$numref = $obj->getNextValue($soc, $this);

			if ($numref != "") {
				return $numref;
			} else {
				$this->error = $obj->error;
				//dol_print_error($db,"Propale::getNextNumRef ".$obj->error);
				return "";
			}
		} else {
			$langs->load("errors");
			print $langs->trans("Error")." ".$langs->trans("ErrorModuleSetupNotComplete", $langs->transnoentitiesnoconv("Proposal"));
			return "";
		}
	}

	/**
	 * getTooltipContentArray
	 * @param array $params params to construct tooltip data
	 * @since v18
	 * @return array
	 */
	public function getTooltipContentArray($params)
	{
		global $conf, $langs, $user;

		$langs->load('propal');
		$datas = [];
		$nofetch = !empty($params['nofetch']);

		if (!empty($conf->global->MAIN_OPTIMIZEFORTEXTBROWSER)) {
			return ['optimize' => $langs->trans("Proposal")];
		}
		if ($user->hasRight('propal', 'lire')) {
			$datas['picto'] = img_picto('', $this->picto).' <u class="paddingrightonly">'.$langs->trans("Proposal").'</u>';
			if (isset($this->statut)) {
				$datas['status'] = ' '.$this->getLibStatut(5);
			}
			if (!empty($this->ref)) {
				$datas['ref'] = '<br><b>'.$langs->trans('Ref').':</b> '.$this->ref;
			}
			if (!$nofetch) {
				$langs->load('companies');
				if (empty($this->thirdparty)) {
					$this->fetch_thirdparty();
				}
				$datas['customer'] = '<br><b>'.$langs->trans('Customer').':</b> '.$this->thirdparty->getNomUrl(1, '', 0, 1);
			}
			if (!empty($this->ref_client)) {
				$datas['refcustomer'] = '<br><b>'.$langs->trans('RefCustomer').':</b> '.$this->ref_client;
			}
			if (!$nofetch) {
				$langs->load('project');
				if (empty($this->project)) {
					$res = $this->fetch_project();
					if ($res > 0) {
						$datas['project'] = '<br><b>'.$langs->trans('Project').':</b> '.$this->project->getNomUrl(1, '', 0, 1);
					}
				}
			}
			if (!empty($this->total_ht)) {
				$datas['amountht'] = '<br><b>'.$langs->trans('AmountHT').':</b> '.price($this->total_ht, 0, $langs, 0, -1, -1, $conf->currency);
			}
			if (!empty($this->total_tva)) {
				$datas['vat'] = '<br><b>'.$langs->trans('VAT').':</b> '.price($this->total_tva, 0, $langs, 0, -1, -1, $conf->currency);
			}
			if (!empty($this->total_ttc)) {
				$datas['amountttc'] = '<br><b>'.$langs->trans('AmountTTC').':</b> '.price($this->total_ttc, 0, $langs, 0, -1, -1, $conf->currency);
			}
			if (!empty($this->date)) {
				$datas['date'] = '<br><b>'.$langs->trans('Date').':</b> '.dol_print_date($this->date, 'day');
			}
			if (!empty($this->delivery_date)) {
				$datas['deliverydate'] = '<br><b>'.$langs->trans('DeliveryDate').':</b> '.dol_print_date($this->delivery_date, 'dayhour');
			}
		}

		return $datas;
	}

	/**
	 *	Return clicable link of object (with eventually picto)
	 *
	 *	@param      int		$withpicto		          Add picto into link
	 *	@param      string	$option			          Where point the link ('expedition', 'document', ...)
	 *	@param      string	$get_params    	          Parametres added to url
	 *  @param	    int   	$notooltip		          1=Disable tooltip
	 *  @param      int     $save_lastsearch_value    -1=Auto, 0=No save of lastsearch_values when clicking, 1=Save lastsearch_values whenclicking
	 *  @param      int     $addlinktonotes           -1=Disable, 0=Just add label show notes, 1=Add private note (only internal user), 2=Add public note (internal or external user), 3=Add private (internal user) and public note (internal and external user)
	 *	@return     string          		          String with URL
	 */
	public function getNomUrl($withpicto = 0, $option = '', $get_params = '', $notooltip = 0, $save_lastsearch_value = -1, $addlinktonotes = -1)
	{
		global $langs, $conf, $user, $hookmanager;

		if (!empty($conf->dol_no_mouse_hover)) {
			$notooltip = 1; // Force disable tooltips
		}

		$result = '';
		$params = [
			'id' => $this->id,
			'objecttype' => $this->element,
			'option' => $option,
			'nofetch' => 1,
		];
		$classfortooltip = 'classfortooltip';
		$dataparams = '';
		if (getDolGlobalInt('MAIN_ENABLE_AJAX_TOOLTIP')) {
			$classfortooltip = 'classforajaxtooltip';
			$dataparams = ' data-params="'.dol_escape_htmltag(json_encode($params)).'"';
			$label = '';
		} else {
			$label = implode($this->getTooltipContentArray($params));
		}

		$url = '';
		if ($user->hasRight('propal', 'lire')) {
			if ($option == '') {
				$url = DOL_URL_ROOT.'/comm/propal/card.php?id='.$this->id.$get_params;
			} elseif ($option == 'compta') {  // deprecated
				$url = DOL_URL_ROOT.'/comm/propal/card.php?id='.$this->id.$get_params;
			} elseif ($option == 'expedition') {
				$url = DOL_URL_ROOT.'/expedition/propal.php?id='.$this->id.$get_params;
			} elseif ($option == 'document') {
				$url = DOL_URL_ROOT.'/comm/propal/document.php?id='.$this->id.$get_params;
			}

			if ($option != 'nolink') {
				// Add param to save lastsearch_values or not
				$add_save_lastsearch_values = ($save_lastsearch_value == 1 ? 1 : 0);
				if ($save_lastsearch_value == -1 && isset($_SERVER["PHP_SELF"]) && preg_match('/list\.php/', $_SERVER["PHP_SELF"])) {
					$add_save_lastsearch_values = 1;
				}
				if ($add_save_lastsearch_values) {
					$url .= '&save_lastsearch_values=1';
				}
			}
		}

		$linkclose = '';
		if (empty($notooltip) && $user->hasRight('propal', 'lire')) {
			if (!empty($conf->global->MAIN_OPTIMIZEFORTEXTBROWSER)) {
				$label = $langs->trans("Proposal");
				$linkclose .= ' alt="'.dol_escape_htmltag($label, 1).'"';
			}
			$linkclose .= ($label ? ' title="'.dol_escape_htmltag($label, 1).'"' :  ' title="tocomplete"');
			$linkclose .= $dataparams.' class="'.$classfortooltip.'"';
		}

		$linkstart = '<a href="'.$url.'"';
		$linkstart .= $linkclose.'>';
		$linkend = '</a>';

		$result .= $linkstart;
		if ($withpicto) {
			$result .= img_object(($notooltip ? '' : $label), ($this->picto ? $this->picto : 'generic'), (($withpicto != 2) ? 'class="paddingright"' : ''), 0, 0, $notooltip ? 0 : 1);
		}
		if ($withpicto != 2) {
			$result .= $this->ref;
		}
		$result .= $linkend;

		if ($addlinktonotes >= 0) {
			$txttoshow = '';

			if ($addlinktonotes == 0) {
				if (!empty($this->note_private) || !empty($this->note_public)) {
					$txttoshow = $langs->trans('ViewPrivateNote');
				}
			} elseif ($addlinktonotes == 1) {
				if (!empty($this->note_private)) {
					$txttoshow .= ($user->socid > 0 ? '' : dol_string_nohtmltag($this->note_private, 1));
				}
			} elseif ($addlinktonotes == 2) {
				if (!empty($this->note_public)) {
					$txttoshow .= dol_string_nohtmltag($this->note_public, 1);
				}
			} elseif ($addlinktonotes == 3) {
				if ($user->socid > 0) {
					if (!empty($this->note_public)) {
						$txttoshow .= dol_string_nohtmltag($this->note_public, 1);
					}
				} else {
					if (!empty($this->note_public)) {
						$txttoshow .= dol_string_nohtmltag($this->note_public, 1);
					}
					if (!empty($this->note_private)) {
						if (!empty($txttoshow)) {
							$txttoshow .= '<br><br>';
						}
						$txttoshow .= dol_string_nohtmltag($this->note_private, 1);
					}
				}
			}

			if ($txttoshow) {
				$result .= ' <span class="note inline-block">';
				$result .= '<a href="'.DOL_URL_ROOT.'/comm/propal/note.php?id='.$this->id.'" class="classfortooltip" title="'.dol_escape_htmltag($txttoshow).'">';
				$result .= img_picto('', 'note');
				$result .= '</a>';
				$result .= '</span>';
			}
		}

		global $action;
		$hookmanager->initHooks(array($this->element . 'dao'));
		$parameters = array('id'=>$this->id, 'getnomurl' => &$result);
		$reshook = $hookmanager->executeHooks('getNomUrl', $parameters, $this, $action); // Note that $action and $object may have been modified by some hooks
		if ($reshook > 0) {
			$result = $hookmanager->resPrint;
		} else {
			$result .= $hookmanager->resPrint;
		}
		return $result;
	}

	/**
	 * 	Retrieve an array of proposal lines
	 *
	 *	@param  string	$sqlforgedfilters       Filter on other fields
	 * 	@return int								>0 if OK, <0 if KO
	 */
	public function getLinesArray($sqlforgedfilters = '')
	{
		return $this->fetch_lines(0, 0, $sqlforgedfilters);
	}

	/**
	 *  Create a document onto disk according to template module.
	 *
	 * 	@param	    string		$modele			Force model to use ('' to not force)
	 * 	@param		Translate	$outputlangs	Object langs to use for output
	 *  @param      int			$hidedetails    Hide details of lines
	 *  @param      int			$hidedesc       Hide description
	 *  @param      int			$hideref        Hide ref
	 *  @param   	null|array  $moreparams     Array to provide more information
	 * 	@return     int         				0 if KO, 1 if OK
	 */
	public function generateDocument($modele, $outputlangs, $hidedetails = 0, $hidedesc = 0, $hideref = 0, $moreparams = null)
	{
		global $conf, $langs;

		$langs->load("propale");
		$outputlangs->load("products");

		if (!dol_strlen($modele)) {
			$modele = 'azur';

			if ($this->model_pdf) {
				$modele = $this->model_pdf;
			} elseif (!empty($conf->global->PROPALE_ADDON_PDF)) {
				$modele = $conf->global->PROPALE_ADDON_PDF;
			}
		}

		$modelpath = "core/modules/propale/doc/";

		return $this->commonGenerateDocument($modelpath, $modele, $outputlangs, $hidedetails, $hidedesc, $hideref, $moreparams);
	}

	/**
	 * Function used to replace a thirdparty id with another one.
	 *
	 * @param 	DoliDB 	$dbs 		Database handler, because function is static we name it $dbs not $db to avoid breaking coding test
	 * @param 	int 	$origin_id 	Old thirdparty id
	 * @param 	int 	$dest_id 	New thirdparty id
	 * @return 	bool
	 */
	public static function replaceThirdparty(DoliDB $dbs, $origin_id, $dest_id)
	{
		$tables = array(
			'propal'
		);

		return CommonObject::commonReplaceThirdparty($dbs, $origin_id, $dest_id, $tables);
	}

	/**
	 * Function used to replace a product id with another one.
	 *
	 * @param DoliDB $db Database handler
	 * @param int $origin_id Old product id
	 * @param int $dest_id New product id
	 * @return bool
	 */
	public static function replaceProduct(DoliDB $db, $origin_id, $dest_id)
	{
		$tables = array(
			'propaldet'
		);

		return CommonObject::commonReplaceProduct($db, $origin_id, $dest_id, $tables);
	}

	/**
	 *	Return clicable link of object (with eventually picto)
	 *
	 *	@param      string	    $option                 Where point the link (0=> main card, 1,2 => shipment, 'nolink'=>No link)
	 *  @param		array		$arraydata				Array of data
	 *  @return		string								HTML Code for Kanban thumb.
	 */
	public function getKanbanView($option = '', $arraydata = null)
	{
		global $langs;

		$selected = (empty($arraydata['selected']) ? 0 : $arraydata['selected']);

		$return = '<div class="box-flex-item box-flex-grow-zero">';
		$return .= '<div class="info-box info-box-sm">';
		$return .= '<span class="info-box-icon bg-infobox-action">';
		$return .= img_picto('', $this->picto);
		$return .= '</span>';
		$return .= '<div class="info-box-content">';
		$return .= '<span class="info-box-ref inline-block tdoverflowmax150 valignmiddle">'.(method_exists($this, 'getNomUrl') ? $this->getNomUrl() : $this->ref).'</span>';
		if ($selected >= 0) {
			$return .= '<input id="cb'.$this->id.'" class="flat checkforselect fright" type="checkbox" name="toselect[]" value="'.$this->id.'"'.($selected ? ' checked="checked"' : '').'>';
		}
		if (property_exists($this, 'fk_project')) {
			$return .= '<span class="info-box-ref"> | '.$this->fk_project.'</span>';
		}
		if (property_exists($this, 'author')) {
			$return .= '<br><span class="info-box-label">'.$this->author.'</span>';
		}
		if (property_exists($this, 'total_ht')) {
			$return .='<br><span class="" >'.$langs->trans("AmountHT").' : </span><span class="info-box-label amount">'.price($this->total_ht).'</span>';
		}
		if (method_exists($this, 'getLibStatut')) {
			$return .= '<br><div class="info-box-status margintoponly">'.$this->getLibStatut(3).'</div>';
		}
		$return .= '</div>';
		$return .= '</div>';
		$return .= '</div>';
		return $return;
	}
}

/**
 *	Class to manage commercial proposal lines
 */
class PropaleLigne extends CommonObjectLine
{
	/**
	 * @var string ID to identify managed object
	 */
	public $element = 'propaldet';

	/**
	 * @var string Name of table without prefix where object is stored
	 */
	public $table_element = 'propaldet';

	public $oldline;

	// From llx_propaldet
	public $fk_propal;
	public $fk_parent_line;
	public $desc; // Description ligne
	public $fk_product; // Id produit predefini
	/**
	 * @deprecated
	 * @see $product_type
	 */
	public $fk_product_type;
	/**
	 * Product type.
	 * @var int
	 * @see Product::TYPE_PRODUCT, Product::TYPE_SERVICE
	 */
	public $product_type = Product::TYPE_PRODUCT;

	public $qty;

	public $tva_tx;
	public $vat_src_code;

	public $subprice;
	public $remise_percent;
	public $fk_remise_except;

	public $rang = 0;

	public $fk_fournprice;
	public $pa_ht;
	public $marge_tx;
	public $marque_tx;

	public $special_code; // Tag for special lines (exlusive tags)
	// 1: frais de port
	// 2: ecotaxe
	// 3: option line (when qty = 0)

	public $info_bits = 0; // Some other info:
	// Bit 0: 	0 si TVA normal - 1 si TVA NPR
	// Bit 1:	0 ligne normale - 1 si ligne de remise fixe

	public $total_ht; // Total HT  de la ligne toute quantite et incluant la remise ligne
	public $total_tva; // Total TVA  de la ligne toute quantite et incluant la remise ligne
	public $total_ttc; // Total TTC de la ligne toute quantite et incluant la remise ligne

	/**
	 * @deprecated
	 * @see $remise_percent, $fk_remise_except
	 */
	public $remise;
	/**
	 * @deprecated
	 * @see $subprice
	 */
	public $price;

	// From llx_product
	/**
	 * @deprecated
	 * @see $product_ref
	 */
	public $ref;
	/**
	 * Product reference
	 * @var string
	 */
	public $product_ref;
	/**
	 * @deprecated
	 * @see $product_label
	 */
	public $libelle;
	/**
	 * @deprecated
	 * @see $product_label
	 */
	public $label;
	/**
	 *  Product label
	 * @var string
	 */
	public $product_label;
	/**
	 * Product description
	 * @var string
	 */
	public $product_desc;

	/**
	 * Product use lot
	 * @var string
	 */
	public $product_tobatch;

	/**
	 * Product barcode
	 * @var string
	 */
	public $product_barcode;

	public $localtax1_tx; // Local tax 1
	public $localtax2_tx; // Local tax 2
	public $localtax1_type; // Local tax 1 type
	public $localtax2_type; // Local tax 2 type
	public $total_localtax1; // Line total local tax 1
	public $total_localtax2; // Line total local tax 2

	public $date_start;
	public $date_end;

	public $skip_update_total; // Skip update price total for special lines

	// Multicurrency
	public $fk_multicurrency;
	public $multicurrency_code;
	public $multicurrency_subprice;
	public $multicurrency_total_ht;
	public $multicurrency_total_tva;
	public $multicurrency_total_ttc;


	/**
	 * 	Class line Contructor
	 *
	 * 	@param	DoliDB	$db	Database handler
	 */
	public function __construct($db)
	{
		$this->db = $db;
	}

	/**
	 *	Retrieve the propal line object
	 *
	 *	@param	int		$rowid		Propal line id
	 *	@return	int					<0 if KO, >0 if OK
	 */
	public function fetch($rowid)
	{
		$sql = 'SELECT pd.rowid, pd.fk_propal, pd.fk_parent_line, pd.fk_product, pd.label as custom_label, pd.description, pd.price, pd.qty, pd.vat_src_code, pd.tva_tx,';
		$sql .= ' pd.remise, pd.remise_percent, pd.fk_remise_except, pd.subprice,';
		$sql .= ' pd.info_bits, pd.total_ht, pd.total_tva, pd.total_ttc, pd.fk_product_fournisseur_price as fk_fournprice, pd.buy_price_ht as pa_ht, pd.special_code, pd.rang,';
		$sql .= ' pd.fk_unit,';
		$sql .= ' pd.localtax1_tx, pd.localtax2_tx, pd.total_localtax1, pd.total_localtax2,';
		$sql .= ' pd.fk_multicurrency, pd.multicurrency_code, pd.multicurrency_subprice, pd.multicurrency_total_ht, pd.multicurrency_total_tva, pd.multicurrency_total_ttc,';
		$sql .= ' p.ref as product_ref, p.label as product_label, p.description as product_desc,';
		$sql .= ' pd.date_start, pd.date_end, pd.product_type';
		$sql .= ' FROM '.MAIN_DB_PREFIX.'propaldet as pd';
		$sql .= ' LEFT JOIN '.MAIN_DB_PREFIX.'product as p ON pd.fk_product = p.rowid';
		$sql .= ' WHERE pd.rowid = '.((int) $rowid);

		$result = $this->db->query($sql);
		if ($result) {
			$objp = $this->db->fetch_object($result);

			if ($objp) {
				$this->id = $objp->rowid;
				$this->rowid			= $objp->rowid; // deprecated
				$this->fk_propal = $objp->fk_propal;
				$this->fk_parent_line = $objp->fk_parent_line;
				$this->label			= $objp->custom_label;
				$this->desc				= $objp->description;
				$this->qty = $objp->qty;
				$this->price			= $objp->price; // deprecated
				$this->subprice = $objp->subprice;
				$this->vat_src_code = $objp->vat_src_code;
				$this->tva_tx			= $objp->tva_tx;
				$this->remise			= $objp->remise; // deprecated
				$this->remise_percent = $objp->remise_percent;
				$this->fk_remise_except = $objp->fk_remise_except;
				$this->fk_product = $objp->fk_product;
				$this->info_bits		= $objp->info_bits;

				$this->total_ht			= $objp->total_ht;
				$this->total_tva		= $objp->total_tva;
				$this->total_ttc		= $objp->total_ttc;

				$this->fk_fournprice = $objp->fk_fournprice;

				$marginInfos			= getMarginInfos($objp->subprice, $objp->remise_percent, $objp->tva_tx, $objp->localtax1_tx, $objp->localtax2_tx, $this->fk_fournprice, $objp->pa_ht);
				$this->pa_ht			= $marginInfos[0];
				$this->marge_tx			= $marginInfos[1];
				$this->marque_tx		= $marginInfos[2];

				$this->special_code		= $objp->special_code;
				$this->product_type		= $objp->product_type;
				$this->rang = $objp->rang;

				$this->ref = $objp->product_ref; // deprecated
				$this->product_ref = $objp->product_ref;
				$this->libelle = $objp->product_label; // deprecated
				$this->product_label	= $objp->product_label;
				$this->product_desc		= $objp->product_desc;
				$this->fk_unit          = $objp->fk_unit;

				$this->date_start       = $this->db->jdate($objp->date_start);
				$this->date_end         = $this->db->jdate($objp->date_end);

				// Multicurrency
				$this->fk_multicurrency = $objp->fk_multicurrency;
				$this->multicurrency_code = $objp->multicurrency_code;
				$this->multicurrency_subprice 	= $objp->multicurrency_subprice;
				$this->multicurrency_total_ht 	= $objp->multicurrency_total_ht;
				$this->multicurrency_total_tva 	= $objp->multicurrency_total_tva;
				$this->multicurrency_total_ttc 	= $objp->multicurrency_total_ttc;

				$this->fetch_optionals();

				$this->db->free($result);

				return 1;
			} else {
				return 0;
			}
		} else {
			return -1;
		}
	}

	/**
	 *  Insert object line propal in database
	 *
	 *	@param		int		$notrigger		1=Does not execute triggers, 0= execute triggers
	 *	@return		int						<0 if KO, >0 if OK
	 */
	public function insert($notrigger = 0)
	{
		global $conf, $user;

		$error = 0;

		dol_syslog(get_class($this)."::insert rang=".$this->rang);

		$pa_ht_isemptystring = (empty($this->pa_ht) && $this->pa_ht == ''); // If true, we can use a default value. If this->pa_ht = '0', we must use '0'.

		// Clean parameters
		if (empty($this->tva_tx)) {
			$this->tva_tx = 0;
		}
		if (empty($this->localtax1_tx)) {
			$this->localtax1_tx = 0;
		}
		if (empty($this->localtax2_tx)) {
			$this->localtax2_tx = 0;
		}
		if (empty($this->localtax1_type)) {
			$this->localtax1_type = 0;
		}
		if (empty($this->localtax2_type)) {
			$this->localtax2_type = 0;
		}
		if (empty($this->total_localtax1)) {
			$this->total_localtax1 = 0;
		}
		if (empty($this->total_localtax2)) {
			$this->total_localtax2 = 0;
		}
		if (empty($this->rang)) {
			$this->rang = 0;
		}
		if (empty($this->remise_percent) || !is_numeric($this->remise_percent)) {
			$this->remise_percent = 0;
		}
		if (empty($this->info_bits)) {
			$this->info_bits = 0;
		}
		if (empty($this->special_code)) {
			$this->special_code = 0;
		}
		if (empty($this->fk_parent_line)) {
			$this->fk_parent_line = 0;
		}
		if (empty($this->fk_fournprice)) {
			$this->fk_fournprice = 0;
		}
		if (!is_numeric($this->qty)) {
			$this->qty = 0;
		}
		if (empty($this->pa_ht)) {
			$this->pa_ht = 0;
		}
		if (empty($this->multicurrency_subprice)) {
			$this->multicurrency_subprice = 0;
		}
		if (empty($this->multicurrency_total_ht)) {
			$this->multicurrency_total_ht = 0;
		}
		if (empty($this->multicurrency_total_tva)) {
			$this->multicurrency_total_tva = 0;
		}
		if (empty($this->multicurrency_total_ttc)) {
			$this->multicurrency_total_ttc = 0;
		}

		// if buy price not defined, define buyprice as configured in margin admin
		if ($this->pa_ht == 0 && $pa_ht_isemptystring) {
			if (($result = $this->defineBuyPrice($this->subprice, $this->remise_percent, $this->fk_product)) < 0) {
				return $result;
			} else {
				$this->pa_ht = $result;
			}
		}

		// Check parameters
		if ($this->product_type < 0) {
			return -1;
		}

		$this->db->begin();

		// Insert line into database
		$sql = 'INSERT INTO '.MAIN_DB_PREFIX.'propaldet';
		$sql .= ' (fk_propal, fk_parent_line, label, description, fk_product, product_type,';
		$sql .= ' fk_remise_except, qty, vat_src_code, tva_tx, localtax1_tx, localtax2_tx, localtax1_type, localtax2_type,';
		$sql .= ' subprice, remise_percent, ';
		$sql .= ' info_bits, ';
		$sql .= ' total_ht, total_tva, total_localtax1, total_localtax2, total_ttc, fk_product_fournisseur_price, buy_price_ht, special_code, rang,';
		$sql .= ' fk_unit,';
		$sql .= ' date_start, date_end';
		$sql .= ', fk_multicurrency, multicurrency_code, multicurrency_subprice, multicurrency_total_ht, multicurrency_total_tva, multicurrency_total_ttc)';
		$sql .= " VALUES (".$this->fk_propal.",";
		$sql .= " ".($this->fk_parent_line > 0 ? "'".$this->db->escape($this->fk_parent_line)."'" : "null").",";
		$sql .= " ".(!empty($this->label) ? "'".$this->db->escape($this->label)."'" : "null").",";
		$sql .= " '".$this->db->escape($this->desc)."',";
		$sql .= " ".($this->fk_product ? "'".$this->db->escape($this->fk_product)."'" : "null").",";
		$sql .= " '".$this->db->escape($this->product_type)."',";
		$sql .= " ".($this->fk_remise_except ? "'".$this->db->escape($this->fk_remise_except)."'" : "null").",";
		$sql .= " ".price2num($this->qty, 'MS').",";
		$sql .= " ".(empty($this->vat_src_code) ? "''" : "'".$this->db->escape($this->vat_src_code)."'").",";
		$sql .= " ".price2num($this->tva_tx).",";
		$sql .= " ".price2num($this->localtax1_tx).",";
		$sql .= " ".price2num($this->localtax2_tx).",";
		$sql .= " '".$this->db->escape($this->localtax1_type)."',";
		$sql .= " '".$this->db->escape($this->localtax2_type)."',";
		$sql .= " ".(price2num($this->subprice) !== '' ? price2num($this->subprice, 'MU') : "null").",";
		$sql .= " ".price2num($this->remise_percent, 3).",";
		$sql .= " ".(isset($this->info_bits) ? ((int) $this->info_bits) : "null").",";
		$sql .= " ".price2num($this->total_ht, 'MT').",";
		$sql .= " ".price2num($this->total_tva, 'MT').",";
		$sql .= " ".price2num($this->total_localtax1, 'MT').",";
		$sql .= " ".price2num($this->total_localtax2, 'MT').",";
		$sql .= " ".price2num($this->total_ttc, 'MT').",";
		$sql .= " ".(!empty($this->fk_fournprice) ? "'".$this->db->escape($this->fk_fournprice)."'" : "null").",";
		$sql .= " ".(isset($this->pa_ht) ? "'".price2num($this->pa_ht)."'" : "null").",";
		$sql .= ' '.((int) $this->special_code).',';
		$sql .= ' '.((int) $this->rang).',';
		$sql .= ' '.(empty($this->fk_unit) ? 'NULL' : ((int) $this->fk_unit)).',';
		$sql .= " ".(!empty($this->date_start) ? "'".$this->db->idate($this->date_start)."'" : "null").',';
		$sql .= " ".(!empty($this->date_end) ? "'".$this->db->idate($this->date_end)."'" : "null");
		$sql .= ", ".($this->fk_multicurrency > 0 ? ((int) $this->fk_multicurrency) : 'null');
		$sql .= ", '".$this->db->escape($this->multicurrency_code)."'";
		$sql .= ", ".price2num($this->multicurrency_subprice, 'CU');
		$sql .= ", ".price2num($this->multicurrency_total_ht, 'CT');
		$sql .= ", ".price2num($this->multicurrency_total_tva, 'CT');
		$sql .= ", ".price2num($this->multicurrency_total_ttc, 'CT');
		$sql .= ')';

		dol_syslog(get_class($this).'::insert', LOG_DEBUG);
		$resql = $this->db->query($sql);
		if ($resql) {
			$this->rowid = $this->db->last_insert_id(MAIN_DB_PREFIX.'propaldet');

			if (!$error) {
				$this->id = $this->rowid;
				$result = $this->insertExtraFields();
				if ($result < 0) {
					$error++;
				}
			}

			if (!$error && !$notrigger) {
				// Call trigger
				$result = $this->call_trigger('LINEPROPAL_INSERT', $user);
				if ($result < 0) {
					$this->db->rollback();
					return -1;
				}
				// End call triggers
			}

			$this->db->commit();
			return 1;
		} else {
			$this->error = $this->db->error()." sql=".$sql;
			$this->db->rollback();
			return -1;
		}
	}

	/**
	 * 	Delete line in database
	 *
	 *  @param	User	$user		Object user
	 *	@param 	int		$notrigger	1=Does not execute triggers, 0= execute triggers
	 *	@return	 int  				<0 if ko, >0 if ok
	 */
	public function delete(User $user, $notrigger = 0)
	{
		global $conf;

		$error = 0;
		$this->db->begin();

		if (!$notrigger) {
			// Call trigger
			$result = $this->call_trigger('LINEPROPAL_DELETE', $user);
			if ($result < 0) {
				$error++;
			}
		}
		// End call triggers

		if (!$error) {
			$sql = "DELETE FROM " . MAIN_DB_PREFIX . "propaldet WHERE rowid = " . ((int) $this->rowid);
			dol_syslog("PropaleLigne::delete", LOG_DEBUG);
			if ($this->db->query($sql)) {
				// Remove extrafields
				if (!$error) {
					$this->id = $this->rowid;
					$result = $this->deleteExtraFields();
					if ($result < 0) {
						$error++;
						dol_syslog(get_class($this) . "::delete error -4 " . $this->error, LOG_ERR);
					}
				}
			} else {
				$this->error = $this->db->error() . " sql=" . $sql;
				$error++;
			}
		}

		if ($error) {
			$this->db->rollback();
			return -1;
		} else {
			$this->db->commit();
			return 1;
		}
	}

	/**
	 *	Update propal line object into DB
	 *
	 *	@param 	int		$notrigger	1=Does not execute triggers, 0= execute triggers
	 *	@return	int					<0 if ko, >0 if ok
	 */
	public function update($notrigger = 0)
	{
		global $conf, $user;

		$error = 0;

		$pa_ht_isemptystring = (empty($this->pa_ht) && $this->pa_ht == ''); // If true, we can use a default value. If this->pa_ht = '0', we must use '0'.

		if (empty($this->id) && !empty($this->rowid)) {
			$this->id = $this->rowid;
		}

		// Clean parameters
		if (empty($this->tva_tx)) {
			$this->tva_tx = 0;
		}
		if (empty($this->localtax1_tx)) {
			$this->localtax1_tx = 0;
		}
		if (empty($this->localtax2_tx)) {
			$this->localtax2_tx = 0;
		}
		if (empty($this->total_localtax1)) {
			$this->total_localtax1 = 0;
		}
		if (empty($this->total_localtax2)) {
			$this->total_localtax2 = 0;
		}
		if (empty($this->localtax1_type)) {
			$this->localtax1_type = 0;
		}
		if (empty($this->localtax2_type)) {
			$this->localtax2_type = 0;
		}
		if (empty($this->marque_tx)) {
			$this->marque_tx = 0;
		}
		if (empty($this->marge_tx)) {
			$this->marge_tx = 0;
		}
		if (empty($this->price)) {
			$this->price = 0; // TODO A virer
		}
		if (empty($this->remise_percent)) {
			$this->remise_percent = 0;
		}
		if (empty($this->info_bits)) {
			$this->info_bits = 0;
		}
		if (empty($this->special_code)) {
			$this->special_code = 0;
		}
		if (empty($this->fk_parent_line)) {
			$this->fk_parent_line = 0;
		}
		if (empty($this->fk_fournprice)) {
			$this->fk_fournprice = 0;
		}
		if (empty($this->subprice)) {
			$this->subprice = 0;
		}
		if (empty($this->pa_ht)) {
			$this->pa_ht = 0;
		}

		// if buy price not defined, define buyprice as configured in margin admin
		if ($this->pa_ht == 0 && $pa_ht_isemptystring) {
			if (($result = $this->defineBuyPrice($this->subprice, $this->remise_percent, $this->fk_product)) < 0) {
				return $result;
			} else {
				$this->pa_ht = $result;
			}
		}

		$this->db->begin();

		// Mise a jour ligne en base
		$sql = "UPDATE ".MAIN_DB_PREFIX."propaldet SET";
		$sql .= " description='".$this->db->escape($this->desc)."'";
		$sql .= ", label=".(!empty($this->label) ? "'".$this->db->escape($this->label)."'" : "null");
		$sql .= ", product_type=".$this->product_type;
		$sql .= ", vat_src_code = '".(empty($this->vat_src_code) ? '' : $this->vat_src_code)."'";
		$sql .= ", tva_tx='".price2num($this->tva_tx)."'";
		$sql .= ", localtax1_tx=".price2num($this->localtax1_tx);
		$sql .= ", localtax2_tx=".price2num($this->localtax2_tx);
		$sql .= ", localtax1_type='".$this->db->escape($this->localtax1_type)."'";
		$sql .= ", localtax2_type='".$this->db->escape($this->localtax2_type)."'";
		$sql .= ", qty='".price2num($this->qty)."'";
		$sql .= ", subprice=".price2num($this->subprice);
		$sql .= ", remise_percent=".price2num($this->remise_percent);
		$sql .= ", price=".(float) price2num($this->price); // TODO A virer
		$sql .= ", remise=".(float) price2num($this->remise); // TODO A virer
		$sql .= ", info_bits='".$this->db->escape($this->info_bits)."'";
		if (empty($this->skip_update_total)) {
			$sql .= ", total_ht=".price2num($this->total_ht);
			$sql .= ", total_tva=".price2num($this->total_tva);
			$sql .= ", total_ttc=".price2num($this->total_ttc);
			$sql .= ", total_localtax1=".price2num($this->total_localtax1);
			$sql .= ", total_localtax2=".price2num($this->total_localtax2);
		}
		$sql .= ", fk_product_fournisseur_price=".(!empty($this->fk_fournprice) ? "'".$this->db->escape($this->fk_fournprice)."'" : "null");
		$sql .= ", buy_price_ht=".price2num($this->pa_ht);
		if (strlen($this->special_code)) {
			$sql .= ", special_code=".$this->special_code;
		}
		$sql .= ", fk_parent_line=".($this->fk_parent_line > 0 ? $this->fk_parent_line : "null");
		if (!empty($this->rang)) {
			$sql .= ", rang=".((int) $this->rang);
		}
		$sql .= ", date_start=".(!empty($this->date_start) ? "'".$this->db->idate($this->date_start)."'" : "null");
		$sql .= ", date_end=".(!empty($this->date_end) ? "'".$this->db->idate($this->date_end)."'" : "null");
		$sql .= ", fk_unit=".(!$this->fk_unit ? 'NULL' : $this->fk_unit);

		// Multicurrency
		$sql .= ", multicurrency_subprice=".price2num($this->multicurrency_subprice);
		$sql .= ", multicurrency_total_ht=".price2num($this->multicurrency_total_ht);
		$sql .= ", multicurrency_total_tva=".price2num($this->multicurrency_total_tva);
		$sql .= ", multicurrency_total_ttc=".price2num($this->multicurrency_total_ttc);

		$sql .= " WHERE rowid = ".((int) $this->id);

		dol_syslog(get_class($this)."::update", LOG_DEBUG);
		$resql = $this->db->query($sql);
		if ($resql) {
			if (!$error) {
				$result = $this->insertExtraFields();
				if ($result < 0) {
					$error++;
				}
			}

			if (!$error && !$notrigger) {
				// Call trigger
				$result = $this->call_trigger('LINEPROPAL_MODIFY', $user);
				if ($result < 0) {
					$this->db->rollback();
					return -1;
				}
				// End call triggers
			}

			$this->db->commit();
			return 1;
		} else {
			$this->error = $this->db->error();
			$this->db->rollback();
			return -2;
		}
	}

	// phpcs:disable PEAR.NamingConventions.ValidFunctionName.ScopeNotCamelCaps
	/**
	 *	Update DB line fields total_xxx
	 *	Used by migration
	 *
	 *	@return		int		<0 if KO, >0 if OK
	 */
	public function update_total()
	{
		// phpcs:enable
		$this->db->begin();

		// Mise a jour ligne en base
		$sql = "UPDATE ".MAIN_DB_PREFIX."propaldet SET";
		$sql .= " total_ht=".price2num($this->total_ht, 'MT');
		$sql .= ",total_tva=".price2num($this->total_tva, 'MT');
		$sql .= ",total_ttc=".price2num($this->total_ttc, 'MT');
		$sql .= " WHERE rowid = ".((int) $this->rowid);

		dol_syslog("PropaleLigne::update_total", LOG_DEBUG);

		$resql = $this->db->query($sql);
		if ($resql) {
			$this->db->commit();
			return 1;
		} else {
			$this->error = $this->db->error();
			$this->db->rollback();
			return -2;
		}
	}
}<|MERGE_RESOLUTION|>--- conflicted
+++ resolved
@@ -230,6 +230,7 @@
 	 * @deprecated
 	 */
 	public $fk_address;
+	public $fk_delivery_address;
 
 	public $address_type;
 	public $address;
@@ -249,16 +250,6 @@
 	/**
 	 * @var string availabilty code
 	 */
-<<<<<<< HEAD
-=======
-	public $fk_address;
-	public $fk_delivery_address;
-
-	public $address_type;
-	public $address;
-
-	public $availability_id;
->>>>>>> df596ad4
 	public $availability_code;
 
 	/**
