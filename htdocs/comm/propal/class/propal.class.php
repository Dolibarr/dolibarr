<?php
/* Copyright (C) 2002-2004 Rodolphe Quiedeville		<rodolphe@quiedeville.org>
 * Copyright (C) 2004      Eric Seigne				<eric.seigne@ryxeo.com>
 * Copyright (C) 2004-2011 Laurent Destailleur		<eldy@users.sourceforge.net>
 * Copyright (C) 2005      Marc Barilley			<marc@ocebo.com>
 * Copyright (C) 2005-2013 Regis Houssin			<regis.houssin@inodbox.com>
 * Copyright (C) 2006      Andre Cianfarani			<acianfa@free.fr>
 * Copyright (C) 2008      Raphael Bertrand			<raphael.bertrand@resultic.fr>
 * Copyright (C) 2010-2019 Juanjo Menent			<jmenent@2byte.es>
 * Copyright (C) 2010-2017 Philippe Grand			<philippe.grand@atoo-net.com>
 * Copyright (C) 2012-2014 Christophe Battarel  	<christophe.battarel@altairis.fr>
 * Copyright (C) 2012      Cedric Salvador          <csalvador@gpcsolutions.fr>
 * Copyright (C) 2013      Florian Henry		  	<florian.henry@open-concept.pro>
 * Copyright (C) 2014-2015 Marcos García            <marcosgdf@gmail.com>
 * Copyright (C) 2018      Nicolas ZABOURI			<info@inovea-conseil.com>
 * Copyright (C) 2018-2019 Frédéric France          <frederic.france@netlogic.fr>
 * Copyright (C) 2018      Ferran Marcet         	<fmarcet@2byte.es>
 *
 * This program is free software; you can redistribute it and/or modify
 * it under the terms of the GNU General Public License as published by
 * the Free Software Foundation; either version 3 of the License, or
 * (at your option) any later version.
 *
 * This program is distributed in the hope that it will be useful,
 * but WITHOUT ANY WARRANTY; without even the implied warranty of
 * MERCHANTABILITY or FITNESS FOR A PARTICULAR PURPOSE.  See the
 * GNU General Public License for more details.
 *
 * You should have received a copy of the GNU General Public License
 * along with this program. If not, see <https://www.gnu.org/licenses/>.
 */

/**
 *	\file       htdocs/comm/propal/class/propal.class.php
 *	\brief      File of class to manage proposals
 */

require_once DOL_DOCUMENT_ROOT.'/core/class/commonobject.class.php';
require_once DOL_DOCUMENT_ROOT."/core/class/commonobjectline.class.php";
require_once DOL_DOCUMENT_ROOT.'/product/class/product.class.php';
require_once DOL_DOCUMENT_ROOT.'/contact/class/contact.class.php';
require_once DOL_DOCUMENT_ROOT.'/margin/lib/margins.lib.php';
require_once DOL_DOCUMENT_ROOT.'/multicurrency/class/multicurrency.class.php';

/**
 *	Class to manage proposals
 */
class Propal extends CommonObject
{
	/**
	 * @var string ID to identify managed object
	 */
	public $element = 'propal';

	/**
	 * @var string Name of table without prefix where object is stored
	 */
	public $table_element = 'propal';

	/**
	 * @var int    Name of subtable line
	 */
	public $table_element_line = 'propaldet';

	/**
	 * @var int Field with ID of parent key if this field has a parent
	 */
	public $fk_element = 'fk_propal';

	/**
	 * @var string String with name of icon for myobject. Must be the part after the 'object_' into object_myobject.png
	 */
	public $picto = 'propal';

	/**
	 * 0=No test on entity, 1=Test with field entity, 2=Test with link by societe
	 * @var int
	 */
	public $ismultientitymanaged = 1;

	/**
	 * 0=Default, 1=View may be restricted to sales representative only if no permission to see all or to company of external user if external user
	 * @var integer
	 */
	public $restrictiononfksoc = 1;

	/**
	 * {@inheritdoc}
	 */
	protected $table_ref_field = 'ref';

	/**
	 * ID of the client
	 * @var int
	 */
	public $socid;

	/**
	 * ID of the contact
	 * @var int
	 */
	public $contactid;
	public $author;

	/**
	 * Ref from thirdparty
	 * @var string
	 */
	public $ref_client;

	/**
	 * Status of the quote
	 * @var int
	 * @see Propal::STATUS_DRAFT, Propal::STATUS_VALIDATED, Propal::STATUS_SIGNED, Propal::STATUS_NOTSIGNED, Propal::STATUS_BILLED
	 */
	public $statut;

	/**
	 * @deprecated
	 * @see $date_creation
	 */
	public $datec;

    /**
     * @var integer|string $date_creation;
     */
	public $date_creation;

	/**
	 * @deprecated
	 * @see $date_validation
	 */
	public $datev;

	/**
     * @var integer|string $date_validation;
     */
	public $date_validation;

	/**
     * @var integer|string date of the quote;
     */
	public $date;

	/**
	 * @deprecated
	 * @see $date
	 */
	public $datep;

	/**
	 * @var integer|string $date_livraison;
	 */
	public $date_livraison;


	public $fin_validite;

	public $user_author_id;
	public $user_valid_id;
	public $user_close_id;

	/**
	 * @deprecated
	 * @see $total_ht
	 */
	public $price;
	/**
	 * @deprecated
	 * @see $total_tva
	 */
	public $tva;
	/**
	 * @deprecated
	 * @see $total_ttc
	 */
	public $total;

	public $cond_reglement_code;
	public $mode_reglement_code;
	public $remise = 0;
	public $remise_percent = 0;
	public $remise_absolue = 0;

	/**
     * @var int ID
     * @deprecated
     */
	public $fk_address;

	public $address_type;
	public $address;
	public $availability_id;
	public $availability_code;
	public $demand_reason_id;
	public $demand_reason_code;

	public $products = array();
	public $extraparams = array();

	/**
	 * @var PropaleLigne[]
	 */
	public $lines = array();
	public $line;

	public $labelStatus = array();
	public $labelStatusShort = array();

	public $specimen;

	// Multicurrency
	/**
     * @var int ID
     */
	public $fk_multicurrency;

	public $multicurrency_code;
	public $multicurrency_tx;
	public $multicurrency_total_ht;
	public $multicurrency_total_tva;
	public $multicurrency_total_ttc;

	public $oldcopy;

	/**
	 * Draft status
	 */
	const STATUS_DRAFT = 0;
	/**
	 * Validated status
	 */
	const STATUS_VALIDATED = 1;
	/**
	 * Signed quote
	 */
	const STATUS_SIGNED = 2;
	/**
	 * Not signed quote
	 */
	const STATUS_NOTSIGNED = 3;
	/**
	 * Billed or processed quote
	 */
	const STATUS_BILLED = 4; // Todo rename into STATUS_CLOSE ?


	/**
	 *	Constructor
	 *
	 *	@param      DoliDB	$db         Database handler
	 *	@param      int		$socid		Id third party
	 *	@param      int		$propalid   Id proposal
	 */
    public function __construct($db, $socid = 0, $propalid = 0)
	{
		global $conf, $langs;

		$this->db = $db;

		$this->socid = $socid;
		$this->id = $propalid;

		$this->products = array();

		$this->duree_validite = $conf->global->PROPALE_VALIDITY_DURATION;
	}


    // phpcs:disable PEAR.NamingConventions.ValidFunctionName.ScopeNotCamelCaps
	/**
	 *  Add line into array products
	 *  $this->thirdparty should be loaded
	 *
	 * 	@param  int		$idproduct       	Product Id to add
	 * 	@param  int		$qty             	Quantity
	 * 	@param  int		$remise_percent  	Discount effected on Product
	 *  @return	int							<0 if KO, >0 if OK
	 *
	 *	TODO	Replace calls to this function by generation objet Ligne
	 *			inserted into table $this->products
	 */
    public function add_product($idproduct, $qty, $remise_percent = 0)
	{
        // phpcs:enable
		global $conf, $mysoc;

		if (!$qty) $qty = 1;

		dol_syslog(get_class($this)."::add_product $idproduct, $qty, $remise_percent");
		if ($idproduct > 0)
		{
			$prod = new Product($this->db);
			$prod->fetch($idproduct);

			$productdesc = $prod->description;

			$tva_tx = get_default_tva($mysoc, $this->thirdparty, $prod->id);
			$tva_npr = get_default_npr($mysoc, $this->thirdparty, $prod->id);
			if (empty($tva_tx)) $tva_npr = 0;
			$vat_src_code = ''; // May be defined into tva_tx

			$localtax1_tx = get_localtax($tva_tx, 1, $mysoc, $this->thirdparty, $tva_npr);
			$localtax2_tx = get_localtax($tva_tx, 2, $mysoc, $this->thirdparty, $tva_npr);

			// multiprices
			if ($conf->global->PRODUIT_MULTIPRICES && $this->thirdparty->price_level)
			{
				$price = $prod->multiprices[$this->thirdparty->price_level];
			}
			else
			{
				$price = $prod->price;
			}

			$line = new PropaleLigne($this->db);

			$line->fk_product = $idproduct;
			$line->desc = $productdesc;
			$line->qty = $qty;
			$line->subprice = $price;
			$line->remise_percent = $remise_percent;
			$line->vat_src_code = $vat_src_code;
			$line->tva_tx = $tva_tx;
			$line->fk_unit = $prod->fk_unit;
			if ($tva_npr) $line->info_bits = 1;

			$this->lines[] = $line;
		}
	}

    // phpcs:disable PEAR.NamingConventions.ValidFunctionName.ScopeNotCamelCaps
	/**
	 *	Adding line of fixed discount in the proposal in DB
	 *
	 *	@param     int		$idremise			Id of fixed discount
	 *  @return    int          				>0 if OK, <0 if KO
	 */
    public function insert_discount($idremise)
	{
        // phpcs:enable
		global $langs;

		include_once DOL_DOCUMENT_ROOT.'/core/lib/price.lib.php';
		include_once DOL_DOCUMENT_ROOT.'/core/class/discount.class.php';

		$this->db->begin();

		$remise = new DiscountAbsolute($this->db);
		$result = $remise->fetch($idremise);

		if ($result > 0)
		{
			if ($remise->fk_facture)	// Protection against multiple submission
			{
				$this->error = $langs->trans("ErrorDiscountAlreadyUsed");
				$this->db->rollback();
				return -5;
			}

			$line = new PropaleLigne($this->db);

			$this->line->context = $this->context;

			$line->fk_propal = $this->id;
			$line->fk_remise_except = $remise->id;
			$line->desc = $remise->description; // Description ligne
			$line->vat_src_code = $remise->vat_src_code;
			$line->tva_tx = $remise->tva_tx;
			$line->subprice = -$remise->amount_ht;
			$line->fk_product = 0; // Id produit predefined
			$line->qty = 1;
			$line->remise = 0;
			$line->remise_percent = 0;
			$line->rang = -1;
			$line->info_bits = 2;

			// TODO deprecated
			$line->price = -$remise->amount_ht;

			$line->total_ht  = -$remise->amount_ht;
			$line->total_tva = -$remise->amount_tva;
			$line->total_ttc = -$remise->amount_ttc;

			$result = $line->insert();
			if ($result > 0)
			{
				$result = $this->update_price(1);
				if ($result > 0)
				{
					$this->db->commit();
					return 1;
				}
				else
				{
					$this->db->rollback();
					return -1;
				}
			}
			else
			{
				$this->error = $line->error;
				$this->db->rollback();
				return -2;
			}
		}
		else
		{
			$this->db->rollback();
			return -2;
		}
	}

    /**
     *    	Add a proposal line into database (linked to product/service or not)
     *      The parameters are already supposed to be appropriate and with final values to the call
     *      of this method. Also, for the VAT rate, it must have already been defined
     *      by whose calling the method get_default_tva (societe_vendeuse, societe_acheteuse, '' product)
     *      and desc must already have the right value (it's up to the caller to manage multilanguage)
     *
     * 		@param    	string		$desc				Description of line
     * 		@param    	float		$pu_ht				Unit price
     * 		@param    	float		$qty             	Quantity
     * 		@param    	float		$txtva           	Force Vat rate, -1 for auto (Can contain the vat_src_code too with syntax '9.9 (CODE)')
     * 		@param		float		$txlocaltax1		Local tax 1 rate (deprecated, use instead txtva with code inside)
     *  	@param		float		$txlocaltax2		Local tax 2 rate (deprecated, use instead txtva with code inside)
     *		@param    	int			$fk_product      	Product/Service ID predefined
     * 		@param    	float		$remise_percent  	Pourcentage de remise de la ligne
     * 		@param    	string		$price_base_type	HT or TTC
     * 		@param    	float		$pu_ttc             Prix unitaire TTC
     * 		@param    	int			$info_bits			Bits for type of lines
     *      @param      int			$type               Type of line (0=product, 1=service). Not used if fk_product is defined, the type of product is used.
     *      @param      int			$rang               Position of line
     *      @param		int			$special_code		Special code (also used by externals modules!)
     *      @param		int			$fk_parent_line		Id of parent line
     *      @param		int			$fk_fournprice		Id supplier price
     *      @param		int			$pa_ht				Buying price without tax
     *      @param		string		$label				???
     *		@param      int			$date_start       	Start date of the line
     *		@param      int			$date_end         	End date of the line
     *      @param		array		$array_options		extrafields array
     * 		@param 		string		$fk_unit 			Code of the unit to use. Null to use the default one
     *      @param		string		$origin				'order', ...
     *      @param		int			$origin_id			Id of origin object
     * 		@param		double		$pu_ht_devise		Unit price in currency
     * 		@param		int    		$fk_remise_except	Id discount if line is from a discount
     *    	@return    	int         	    			>0 if OK, <0 if KO
     *    	@see       	add_product()
     */
    public function addline($desc, $pu_ht, $qty, $txtva, $txlocaltax1 = 0.0, $txlocaltax2 = 0.0, $fk_product = 0, $remise_percent = 0.0, $price_base_type = 'HT', $pu_ttc = 0.0, $info_bits = 0, $type = 0, $rang = -1, $special_code = 0, $fk_parent_line = 0, $fk_fournprice = 0, $pa_ht = 0, $label = '', $date_start = '', $date_end = '', $array_options = 0, $fk_unit = null, $origin = '', $origin_id = 0, $pu_ht_devise = 0, $fk_remise_except = 0)
	{
		global $mysoc, $conf, $langs;

		dol_syslog(get_class($this)."::addline propalid=$this->id, desc=$desc, pu_ht=$pu_ht, qty=$qty, txtva=$txtva, fk_product=$fk_product, remise_except=$remise_percent, price_base_type=$price_base_type, pu_ttc=$pu_ttc, info_bits=$info_bits, type=$type, fk_remise_except=".$fk_remise_except);

		if ($this->statut == self::STATUS_DRAFT)
		{
			include_once DOL_DOCUMENT_ROOT.'/core/lib/price.lib.php';

			// Clean parameters
			if (empty($remise_percent)) $remise_percent = 0;
			if (empty($qty)) $qty = 0;
			if (empty($info_bits)) $info_bits = 0;
			if (empty($rang)) $rang = 0;
			if (empty($fk_parent_line) || $fk_parent_line < 0) $fk_parent_line = 0;

			$remise_percent = price2num($remise_percent);
			$qty = price2num($qty);
			$pu_ht = price2num($pu_ht);
			$pu_ht_devise = price2num($pu_ht_devise);
			$pu_ttc = price2num($pu_ttc);
			if (!preg_match('/\((.*)\)/', $txtva)) {
				$txtva = price2num($txtva); // $txtva can have format '5,1' or '5.1' or '5.1(XXX)', we must clean only if '5,1'
			}
			$txlocaltax1 = price2num($txlocaltax1);
			$txlocaltax2 = price2num($txlocaltax2);
			$pa_ht = price2num($pa_ht);
			if ($price_base_type == 'HT')
			{
				$pu = $pu_ht;
			}
			else
			{
				$pu = $pu_ttc;
			}

			// Check parameters
			if ($type < 0) return -1;

			if ($date_start && $date_end && $date_start > $date_end) {
				$langs->load("errors");
				$this->error = $langs->trans('ErrorStartDateGreaterEnd');
				return -1;
			}

			$this->db->begin();

			$product_type = $type;
			if (!empty($fk_product))
			{
				$product = new Product($this->db);
				$result = $product->fetch($fk_product);
				$product_type = $product->type;

				if (!empty($conf->global->STOCK_MUST_BE_ENOUGH_FOR_PROPOSAL) && $product_type == 0 && $product->stock_reel < $qty) {
					$langs->load("errors");
					$this->error = $langs->trans('ErrorStockIsNotEnoughToAddProductOnProposal', $product->ref);
					$this->db->rollback();
					return -3;
				}
			}

			// Calcul du total TTC et de la TVA pour la ligne a partir de
			// qty, pu, remise_percent et txtva
			// TRES IMPORTANT: C'est au moment de l'insertion ligne qu'on doit stocker
			// la part ht, tva et ttc, et ce au niveau de la ligne qui a son propre taux tva.

			$localtaxes_type = getLocalTaxesFromRate($txtva, 0, $this->thirdparty, $mysoc);

			// Clean vat code
			$vat_src_code = '';
			if (preg_match('/\((.*)\)/', $txtva, $reg))
			{
				$vat_src_code = $reg[1];
				$txtva = preg_replace('/\s*\(.*\)/', '', $txtva); // Remove code into vatrate.
			}

			$tabprice = calcul_price_total($qty, $pu, $remise_percent, $txtva, $txlocaltax1, $txlocaltax2, 0, $price_base_type, $info_bits, $product_type, $mysoc, $localtaxes_type, 100, $this->multicurrency_tx, $pu_ht_devise);

			$total_ht  = $tabprice[0];
			$total_tva = $tabprice[1];
			$total_ttc = $tabprice[2];
			$total_localtax1 = $tabprice[9];
			$total_localtax2 = $tabprice[10];
			$pu_ht  = $tabprice[3];
			$pu_tva = $tabprice[4];
			$pu_ttc = $tabprice[5];

			// MultiCurrency
			$multicurrency_total_ht  = $tabprice[16];
			$multicurrency_total_tva = $tabprice[17];
			$multicurrency_total_ttc = $tabprice[18];
			$pu_ht_devise = $tabprice[19];

			// Rang to use
			$ranktouse = $rang;
			if ($ranktouse == -1)
			{
				$rangmax = $this->line_max($fk_parent_line);
				$ranktouse = $rangmax + 1;
			}

			// TODO A virer
			// Anciens indicateurs: $price, $remise (a ne plus utiliser)
			$price = $pu;
			$remise = 0;
			if ($remise_percent > 0)
			{
				$remise = round(($pu * $remise_percent / 100), 2);
				$price = $pu - $remise;
			}

			// Insert line
			$this->line = new PropaleLigne($this->db);

			$this->line->context = $this->context;

			$this->line->fk_propal = $this->id;
			$this->line->label = $label;
			$this->line->desc = $desc;
			$this->line->qty = $qty;

			$this->line->vat_src_code = $vat_src_code;
			$this->line->tva_tx = $txtva;
			$this->line->localtax1_tx = ($total_localtax1 ? $localtaxes_type[1] : 0);
			$this->line->localtax2_tx = ($total_localtax2 ? $localtaxes_type[3] : 0);
			$this->line->localtax1_type = $localtaxes_type[0];
			$this->line->localtax2_type = $localtaxes_type[2];
			$this->line->fk_product = $fk_product;
			$this->line->product_type = $type;
			$this->line->fk_remise_except = $fk_remise_except;
			$this->line->remise_percent = $remise_percent;
			$this->line->subprice = $pu_ht;
			$this->line->rang = $ranktouse;
			$this->line->info_bits = $info_bits;
			$this->line->total_ht = $total_ht;
			$this->line->total_tva = $total_tva;
			$this->line->total_localtax1 = $total_localtax1;
			$this->line->total_localtax2 = $total_localtax2;
			$this->line->total_ttc = $total_ttc;
			$this->line->special_code = $special_code;
			$this->line->fk_parent_line = $fk_parent_line;
			$this->line->fk_unit = $fk_unit;

			$this->line->date_start = $date_start;
			$this->line->date_end = $date_end;

			$this->line->fk_fournprice = $fk_fournprice;
			$this->line->pa_ht = $pa_ht;

			$this->line->origin_id = $origin_id;
			$this->line->origin = $origin;

			// Multicurrency
			$this->line->fk_multicurrency = $this->fk_multicurrency;
			$this->line->multicurrency_code = $this->multicurrency_code;
			$this->line->multicurrency_subprice		= $pu_ht_devise;
			$this->line->multicurrency_total_ht 	= $multicurrency_total_ht;
			$this->line->multicurrency_total_tva 	= $multicurrency_total_tva;
			$this->line->multicurrency_total_ttc 	= $multicurrency_total_ttc;

			// Mise en option de la ligne
			if (empty($qty) && empty($special_code)) $this->line->special_code = 3;

			// TODO deprecated
			$this->line->price = $price;
			$this->line->remise = $remise;

			if (is_array($array_options) && count($array_options) > 0) {
				$this->line->array_options = $array_options;
			}

			$result = $this->line->insert();
			if ($result > 0)
			{
				// Reorder if child line
				if (!empty($fk_parent_line)) $this->line_order(true, 'DESC');

                // Mise a jour informations denormalisees au niveau de la propale meme
                $result = $this->update_price(1, 'auto', 0, $mysoc); // This method is designed to add line from user input so total calculation must be done using 'auto' mode.
                if ($result > 0)
                {
                    $this->db->commit();
                    return $this->line->id;
                }
                else
                {
                    $this->error = $this->db->error();
                    $this->db->rollback();
                    return -1;
                }
            }
            else
            {
                $this->error = $this->line->error;
                $this->db->rollback();
                return -2;
            }
        }
		else
		{
			dol_syslog(get_class($this)."::addline status of proposal must be Draft to allow use of ->addline()", LOG_ERR);
			return -3;
		}
    }


	/**
	 *  Update a proposal line
	 *
	 *  @param      int			$rowid           	Id de la ligne
	 *  @param      float		$pu		     	  	Prix unitaire (HT ou TTC selon price_base_type)
	 *  @param      float		$qty            	Quantity
	 *  @param      float		$remise_percent  	Remise effectuee sur le produit
	 *  @param      float		$txtva	          	Taux de TVA
	 * 	@param	  	float		$txlocaltax1		Local tax 1 rate
	 *  @param	  	float		$txlocaltax2		Local tax 2 rate
	 *  @param      string		$desc            	Description
	 *	@param	  	string		$price_base_type	HT ou TTC
	 *	@param      int			$info_bits        	Miscellaneous informations
	 *	@param		int			$special_code		Special code (also used by externals modules!)
	 * 	@param		int			$fk_parent_line		Id of parent line (0 in most cases, used by modules adding sublevels into lines).
	 * 	@param		int			$skip_update_total	Keep fields total_xxx to 0 (used for special lines by some modules)
	 *  @param		int			$fk_fournprice		Id of origin supplier price
	 *  @param		int			$pa_ht				Price (without tax) of product when it was bought
	 *  @param		string		$label				???
	 *  @param		int			$type				0/1=Product/service
	 *	@param      int			$date_start       	Start date of the line
	 *	@param      int			$date_end         	End date of the line
	 *  @param		array		$array_options		extrafields array
	 * 	@param 		string		$fk_unit 			Code of the unit to use. Null to use the default one
	 * 	@param		double		$pu_ht_devise		Unit price in currency
	 * 	@param		int			$notrigger			disable line update trigger
	 *  @return     int     		        		0 if OK, <0 if KO
	 */
    public function updateline($rowid, $pu, $qty, $remise_percent, $txtva, $txlocaltax1 = 0.0, $txlocaltax2 = 0.0, $desc = '', $price_base_type = 'HT', $info_bits = 0, $special_code = 0, $fk_parent_line = 0, $skip_update_total = 0, $fk_fournprice = 0, $pa_ht = 0, $label = '', $type = 0, $date_start = '', $date_end = '', $array_options = 0, $fk_unit = null, $pu_ht_devise = 0, $notrigger = 0)
	{
		global $mysoc, $langs;

        dol_syslog(get_class($this)."::updateLine rowid=$rowid, pu=$pu, qty=$qty, remise_percent=$remise_percent,
        txtva=$txtva, desc=$desc, price_base_type=$price_base_type, info_bits=$info_bits, special_code=$special_code, fk_parent_line=$fk_parent_line, pa_ht=$pa_ht, type=$type, date_start=$date_start, date_end=$date_end");
		include_once DOL_DOCUMENT_ROOT.'/core/lib/price.lib.php';

		// Clean parameters
		$remise_percent = price2num($remise_percent);
		$qty = price2num($qty);
		$pu = price2num($pu);
		$pu_ht_devise = price2num($pu_ht_devise);
		$txtva = price2num($txtva);
		$txlocaltax1 = price2num($txlocaltax1);
		$txlocaltax2 = price2num($txlocaltax2);
		$pa_ht = price2num($pa_ht);
		if (empty($qty) && empty($special_code)) $special_code = 3; // Set option tag
		if (!empty($qty) && $special_code == 3) $special_code = 0; // Remove option tag
		if (empty($type)) $type = 0;

        if ($date_start && $date_end && $date_start > $date_end) {
            $langs->load("errors");
            $this->error = $langs->trans('ErrorStartDateGreaterEnd');
            return -1;
        }

		if ($this->statut == self::STATUS_DRAFT)
		{
			$this->db->begin();

			// Calcul du total TTC et de la TVA pour la ligne a partir de
			// qty, pu, remise_percent et txtva
			// TRES IMPORTANT: C'est au moment de l'insertion ligne qu'on doit stocker
			// la part ht, tva et ttc, et ce au niveau de la ligne qui a son propre taux tva.

			$localtaxes_type = getLocalTaxesFromRate($txtva, 0, $this->thirdparty, $mysoc);

			// Clean vat code
			$vat_src_code = '';
			if (preg_match('/\((.*)\)/', $txtva, $reg))
			{
				$vat_src_code = $reg[1];
				$txtva = preg_replace('/\s*\(.*\)/', '', $txtva); // Remove code into vatrate.
			}

			$tabprice = calcul_price_total($qty, $pu, $remise_percent, $txtva, $txlocaltax1, $txlocaltax2, 0, $price_base_type, $info_bits, $type, $mysoc, $localtaxes_type, 100, $this->multicurrency_tx, $pu_ht_devise);
			$total_ht  = $tabprice[0];
			$total_tva = $tabprice[1];
			$total_ttc = $tabprice[2];
			$total_localtax1 = $tabprice[9];
			$total_localtax2 = $tabprice[10];
			$pu_ht  = $tabprice[3];
			$pu_tva = $tabprice[4];
			$pu_ttc = $tabprice[5];

			// MultiCurrency
			$multicurrency_total_ht  = $tabprice[16];
			$multicurrency_total_tva = $tabprice[17];
			$multicurrency_total_ttc = $tabprice[18];
			$pu_ht_devise = $tabprice[19];

			// Anciens indicateurs: $price, $remise (a ne plus utiliser)
			$price = $pu;
			$remise = 0;
			if ($remise_percent > 0)
			{
				$remise = round(($pu * $remise_percent / 100), 2);
				$price = $pu - $remise;
			}

			//Fetch current line from the database and then clone the object and set it in $oldline property
			$line = new PropaleLigne($this->db);
			$line->fetch($rowid);
			$line->fetch_optionals(); // Fetch extrafields for oldcopy

			$staticline = clone $line;

			$line->oldline = $staticline;
			$this->line = $line;
			$this->line->context = $this->context;

			// Reorder if fk_parent_line change
			if (!empty($fk_parent_line) && !empty($staticline->fk_parent_line) && $fk_parent_line != $staticline->fk_parent_line)
			{
				$rangmax = $this->line_max($fk_parent_line);
				$this->line->rang = $rangmax + 1;
			}

			$this->line->id = $rowid;
			$this->line->label = $label;
			$this->line->desc = $desc;
			$this->line->qty = $qty;
			$this->line->product_type		= $type;
			$this->line->vat_src_code		= $vat_src_code;
			$this->line->tva_tx = $txtva;
			$this->line->localtax1_tx		= $txlocaltax1;
			$this->line->localtax2_tx		= $txlocaltax2;
			$this->line->localtax1_type		= $localtaxes_type[0];
			$this->line->localtax2_type		= $localtaxes_type[2];
			$this->line->remise_percent		= $remise_percent;
			$this->line->subprice			= $pu_ht;
			$this->line->info_bits			= $info_bits;

			$this->line->total_ht			= $total_ht;
			$this->line->total_tva			= $total_tva;
			$this->line->total_localtax1	= $total_localtax1;
			$this->line->total_localtax2	= $total_localtax2;
			$this->line->total_ttc			= $total_ttc;
			$this->line->special_code = $special_code;
			$this->line->fk_parent_line		= $fk_parent_line;
			$this->line->skip_update_total = $skip_update_total;
			$this->line->fk_unit = $fk_unit;

			$this->line->fk_fournprice = $fk_fournprice;
			$this->line->pa_ht = $pa_ht;

			$this->line->date_start = $date_start;
			$this->line->date_end = $date_end;

			// TODO deprecated
			$this->line->price = $price;
			$this->line->remise = $remise;

			if (is_array($array_options) && count($array_options) > 0) {
				$this->line->array_options = $array_options;
			}

			// Multicurrency
			$this->line->multicurrency_subprice		= $pu_ht_devise;
			$this->line->multicurrency_total_ht 	= $multicurrency_total_ht;
			$this->line->multicurrency_total_tva 	= $multicurrency_total_tva;
			$this->line->multicurrency_total_ttc 	= $multicurrency_total_ttc;

			$result = $this->line->update($notrigger);
			if ($result > 0)
			{
				// Reorder if child line
				if (!empty($fk_parent_line)) $this->line_order(true, 'DESC');

				$this->update_price(1);

				$this->fk_propal = $this->id;
				$this->rowid = $rowid;

				$this->db->commit();
				return $result;
			}
			else
			{
				$this->error = $this->line->error;

				$this->db->rollback();
				return -1;
			}
		}
		else
		{
			dol_syslog(get_class($this)."::updateline Erreur -2 Propal en mode incompatible pour cette action");
			return -2;
		}
	}


	/**
	 *  Delete detail line
	 *
	 *  @param		int		$lineid			Id of line to delete
	 *  @return     int         			>0 if OK, <0 if KO
	 */
    public function deleteline($lineid)
	{
		global $user;

		if ($this->statut == self::STATUS_DRAFT)
		{
			$this->db->begin();

			$line = new PropaleLigne($this->db);

			// For triggers
			$line->fetch($lineid);

			if ($line->delete($user) > 0)
			{
				$this->update_price(1);

				$this->db->commit();
				return 1;
			}
			else
			{
				$this->db->rollback();
				return -1;
			}
		}
		else
		{
			$this->error = 'ErrorDeleteLineNotAllowedByObjectStatus';
			return -2;
		}
	}


	/**
	 *  Create commercial proposal into database
	 * 	this->ref can be set or empty. If empty, we will use "(PROVid)"
	 *
	 * 	@param		User	$user		User that create
	 * 	@param		int		$notrigger	1=Does not execute triggers, 0= execute triggers
	 *  @return     int     			<0 if KO, >=0 if OK
	 */
    public function create($user, $notrigger = 0)
	{
		global $conf, $hookmanager;
		$error = 0;

		$now = dol_now();

		// Clean parameters
		if (empty($this->date)) $this->date = $this->datep;
		$this->fin_validite = $this->date + ($this->duree_validite * 24 * 3600);
		if (empty($this->availability_id)) $this->availability_id = 0;
		if (empty($this->demand_reason_id)) $this->demand_reason_id = 0;

		// Multicurrency (test on $this->multicurrency_tx because we should take the default rate only if not using origin rate)
		if (!empty($this->multicurrency_code) && empty($this->multicurrency_tx)) list($this->fk_multicurrency, $this->multicurrency_tx) = MultiCurrency::getIdAndTxFromCode($this->db, $this->multicurrency_code, $this->date);
		else $this->fk_multicurrency = MultiCurrency::getIdFromCode($this->db, $this->multicurrency_code);
		if (empty($this->fk_multicurrency))
		{
			$this->multicurrency_code = $conf->currency;
			$this->fk_multicurrency = 0;
			$this->multicurrency_tx = 1;
		}

		dol_syslog(get_class($this)."::create");

		// Check parameters
		$result = $this->fetch_thirdparty();
		if ($result < 0)
		{
			$this->error = "Failed to fetch company";
			dol_syslog(get_class($this)."::create ".$this->error, LOG_ERR);
			return -3;
		}

		// Check parameters
		if (!empty($this->ref))	// We check that ref is not already used
		{
			$result = self::isExistingObject($this->element, 0, $this->ref); // Check ref is not yet used
			if ($result > 0)
			{
				$this->error = 'ErrorRefAlreadyExists';
				dol_syslog(get_class($this)."::create ".$this->error, LOG_WARNING);
				$this->db->rollback();
				return -1;
			}
		}

		if (empty($this->date))
		{
			$this->error = "Date of proposal is required";
			dol_syslog(get_class($this)."::create ".$this->error, LOG_ERR);
			return -4;
		}


		$this->db->begin();

		// Insert into database
		$sql = "INSERT INTO ".MAIN_DB_PREFIX."propal (";
		$sql .= "fk_soc";
		$sql .= ", price";
		$sql .= ", remise";
		$sql .= ", remise_percent";
		$sql .= ", remise_absolue";
		$sql .= ", tva";
		$sql .= ", total";
		$sql .= ", datep";
		$sql .= ", datec";
		$sql .= ", ref";
		$sql .= ", fk_user_author";
		$sql .= ", note_private";
		$sql .= ", note_public";
		$sql .= ", model_pdf";
		$sql .= ", fin_validite";
		$sql .= ", fk_cond_reglement";
		$sql .= ", fk_mode_reglement";
		$sql .= ", fk_account";
		$sql .= ", ref_client";
		$sql .= ", date_livraison";
		$sql .= ", fk_shipping_method";
		$sql .= ", fk_availability";
		$sql .= ", fk_input_reason";
		$sql .= ", fk_projet";
		$sql .= ", fk_incoterms";
		$sql .= ", location_incoterms";
		$sql .= ", entity";
		$sql .= ", fk_multicurrency";
		$sql .= ", multicurrency_code";
		$sql .= ", multicurrency_tx";
		$sql .= ") ";
		$sql .= " VALUES (";
		$sql .= $this->socid;
		$sql .= ", 0";
		$sql .= ", ".$this->remise;
		$sql .= ", ".($this->remise_percent ? $this->db->escape($this->remise_percent) : 'NULL');
		$sql .= ", ".($this->remise_absolue ? $this->db->escape($this->remise_absolue) : 'NULL');
		$sql .= ", 0";
		$sql .= ", 0";
		$sql .= ", '".$this->db->idate($this->date)."'";
		$sql .= ", '".$this->db->idate($now)."'";
		$sql .= ", '(PROV)'";
		$sql .= ", ".($user->id > 0 ? "'".$user->id."'" : "NULL");
		$sql .= ", '".$this->db->escape($this->note_private)."'";
		$sql .= ", '".$this->db->escape($this->note_public)."'";
		$sql .= ", '".$this->db->escape($this->modelpdf)."'";
		$sql .= ", ".($this->fin_validite != '' ? "'".$this->db->idate($this->fin_validite)."'" : "NULL");
		$sql .= ", ".($this->cond_reglement_id > 0 ? $this->cond_reglement_id : 'NULL');
		$sql .= ", ".($this->mode_reglement_id > 0 ? $this->mode_reglement_id : 'NULL');
		$sql .= ", ".($this->fk_account > 0 ? $this->fk_account : 'NULL');
		$sql .= ", '".$this->db->escape($this->ref_client)."'";
		$sql .= ", ".($this->date_livraison != '' ? "'".$this->db->idate($this->date_livraison)."'" : "NULL");
		$sql .= ", ".($this->shipping_method_id > 0 ? $this->shipping_method_id : 'NULL');
		$sql .= ", ".$this->availability_id;
		$sql .= ", ".$this->demand_reason_id;
		$sql .= ", ".($this->fk_project ? $this->fk_project : "null");
		$sql .= ", ".(int) $this->fk_incoterms;
		$sql .= ", '".$this->db->escape($this->location_incoterms)."'";
		$sql .= ", ".setEntity($this);
		$sql .= ", ".(int) $this->fk_multicurrency;
		$sql .= ", '".$this->db->escape($this->multicurrency_code)."'";
		$sql .= ", ".(double) $this->multicurrency_tx;
		$sql .= ")";

		dol_syslog(get_class($this)."::create", LOG_DEBUG);
		$resql = $this->db->query($sql);
		if ($resql)
		{
			$this->id = $this->db->last_insert_id(MAIN_DB_PREFIX."propal");

			if ($this->id)
			{
				$this->ref = '(PROV'.$this->id.')';
				$sql = 'UPDATE '.MAIN_DB_PREFIX."propal SET ref='".$this->db->escape($this->ref)."' WHERE rowid=".$this->id;

				dol_syslog(get_class($this)."::create", LOG_DEBUG);
				$resql = $this->db->query($sql);
				if (!$resql) $error++;

                if (!empty($this->linkedObjectsIds) && empty($this->linked_objects))	// To use new linkedObjectsIds instead of old linked_objects
                {
                	$this->linked_objects = $this->linkedObjectsIds; // TODO Replace linked_objects with linkedObjectsIds
                }

                // Add object linked
                if (!$error && $this->id && is_array($this->linked_objects) && !empty($this->linked_objects))
                {
                	foreach ($this->linked_objects as $origin => $tmp_origin_id)
                	{
                		if (is_array($tmp_origin_id))       // New behaviour, if linked_object can have several links per type, so is something like array('contract'=>array(id1, id2, ...))
                		{
                			foreach ($tmp_origin_id as $origin_id)
                			{
                				$ret = $this->add_object_linked($origin, $origin_id);
                				if (!$ret)
                				{
                					$this->error = $this->db->lasterror();
                					$error++;
                				}
                			}
                		}
                		else                                // Old behaviour, if linked_object has only one link per type, so is something like array('contract'=>id1))
                		{
                			$origin_id = $tmp_origin_id;
                			$ret = $this->add_object_linked($origin, $origin_id);
                			if (!$ret)
                			{
                				$this->error = $this->db->lasterror();
                				$error++;
                			}
                		}
                	}
                }

                /*
                 *  Insertion du detail des produits dans la base
                 *  Insert products detail in database
                 */
                if (!$error)
                {
                    $fk_parent_line = 0;
                    $num = count($this->lines);

					for ($i = 0; $i < $num; $i++)
					{
                        if (!is_object($this->lines[$i]))	// If this->lines is not array of objects, coming from REST API
                        {   // Convert into object this->lines[$i].
                            $line = (object) $this->lines[$i];
                        }
                        else
                        {
                            $line = $this->lines[$i];
                        }
						// Reset fk_parent_line for line that are not child lines or special product
						if (($line->product_type != 9 && empty($line->fk_parent_line)) || $line->product_type == 9) {
							$fk_parent_line = 0;
						}
                        // Complete vat rate with code
						$vatrate = $line->tva_tx;
						if ($line->vat_src_code && !preg_match('/\(.*\)/', $vatrate)) $vatrate .= ' ('.$line->vat_src_code.')';

						$result = $this->addline(
							$line->desc,
							$line->subprice,
							$line->qty,
							$vatrate,
							$line->localtax1_tx,
							$line->localtax2_tx,
							$line->fk_product,
							$line->remise_percent,
							'HT',
							0,
							$line->info_bits,
							$line->product_type,
							$line->rang,
							$line->special_code,
							$fk_parent_line,
							$line->fk_fournprice,
							$line->pa_ht,
							$line->label,
							$line->date_start,
							$line->date_end,
							$line->array_options,
							$line->fk_unit,
							$this->element,
							$line->id
						);

						if ($result < 0)
						{
							$error++;
							$this->error = $this->db->error;
							dol_print_error($this->db);
							break;
						}
						// Defined the new fk_parent_line
						if ($result > 0 && $line->product_type == 9) {
							$fk_parent_line = $result;
						}
					}
				}

				// Set delivery address
				/*if (! $error && $this->fk_delivery_address)
				{
					$sql = "UPDATE ".MAIN_DB_PREFIX."propal";
					$sql.= " SET fk_delivery_address = ".$this->fk_delivery_address;
					$sql.= " WHERE ref = '".$this->db->escape($this->ref)."'";
					$sql.= " AND entity = ".setEntity($this);

					$result=$this->db->query($sql);
				}*/

				if (!$error)
				{
					// Mise a jour infos denormalisees
					$resql = $this->update_price(1);
					if ($resql)
					{
						$action = 'update';

						// Actions on extra fields
						if (!$error)
						{
							if (empty($conf->global->MAIN_EXTRAFIELDS_DISABLED)) // For avoid conflicts if trigger used
							{
								$result = $this->insertExtraFields();
								if ($result < 0)
								{
									$error++;
								}
							}
						}

						if (!$error && !$notrigger)
						{
							// Call trigger
							$result = $this->call_trigger('PROPAL_CREATE', $user);
							if ($result < 0) { $error++; }
							// End call triggers
						}
					}
					else
					{
						$this->error = $this->db->lasterror();
						$error++;
					}
				}
			}
			else
			{
				$this->error = $this->db->lasterror();
				$error++;
			}

			if (!$error)
			{
				$this->db->commit();
				dol_syslog(get_class($this)."::create done id=".$this->id);
				return $this->id;
			}
			else
			{
				$this->db->rollback();
				return -2;
			}
		}
		else
		{
			$this->error = $this->db->lasterror();
			$this->db->rollback();
			return -1;
		}
	}


    // phpcs:disable PEAR.NamingConventions.ValidFunctionName.ScopeNotCamelCaps
	/**
	 *	Insert into DB a proposal object completely defined by its data members (ex, results from copy).
	 *
	 *	@param 		User	$user	User that create
	 *	@return    	int				Id of the new object if ok, <0 if ko
	 *	@see       	create()
	 */
    public function create_from($user)
	{
        // phpcs:enable
		// i love this function because $this->products is not used in create function...
		$this->products = $this->lines;

		return $this->create($user);
	}

	/**
	 *		Load an object from its id and create a new one in database
	 *
	 *      @param	    User	$user		    User making the clone
	 *		@param		int		$socid			Id of thirdparty
	 * 	 	@return		int						New id of clone
	 */
    public function createFromClone(User $user, $socid = 0)
	{
		global $conf, $hookmanager;

		dol_include_once('/projet/class/project.class.php');

		$error = 0;
		$now = dol_now();

		dol_syslog(__METHOD__, LOG_DEBUG);

		$object = new self($this->db);

		$this->db->begin();

		// Load source object
		$object->fetch($this->id);
		$object->fetch_lines();

		$objsoc = new Societe($this->db);

		// Change socid if needed
		if (!empty($socid) && $socid != $object->socid)
		{
			if ($objsoc->fetch($socid) > 0)
			{
			    $object->socid = $objsoc->id;
			    $object->cond_reglement_id	= (!empty($objsoc->cond_reglement_id) ? $objsoc->cond_reglement_id : 0);
			    $object->mode_reglement_id	= (!empty($objsoc->mode_reglement_id) ? $objsoc->mode_reglement_id : 0);
			    $object->fk_delivery_address = '';

				/*if (!empty($conf->projet->enabled))
                {
                    $project = new Project($db);
    				if ($this->fk_project > 0 && $project->fetch($this->fk_project)) {
    					if ($project->socid <= 0) $clonedObj->fk_project = $this->fk_project;
    					else $clonedObj->fk_project = '';
    				} else {
    					$clonedObj->fk_project = '';
    				}
                }*/
			    $object->fk_project = ''; // A cloned proposal is set by default to no project.
			}

			// reset ref_client
			$object->ref_client = '';

			// TODO Change product price if multi-prices
		}
		else
		{
		    $objsoc->fetch($object->socid);
		}

		$object->id = 0;
		$object->ref = '';
		$object->statut = self::STATUS_DRAFT;

		// Clear fields
		$object->user_author = $user->id;
		$object->user_valid = '';
		$object->date = $now;
		$object->datep = $now; // deprecated
		$object->fin_validite = $object->date + ($object->duree_validite * 24 * 3600);
		if (empty($conf->global->MAIN_KEEP_REF_CUSTOMER_ON_CLONING)) $object->ref_client = '';
		if ($conf->global->MAIN_DONT_KEEP_NOTE_ON_CLONING == 1)
		{
			$object->note_private = '';
			$object->note_public = '';
		}
		// Create clone
		$object->context['createfromclone'] = 'createfromclone';
		$result = $object->create($user);
		if ($result < 0)
		{
		    $this->error = $object->error;
		    $this->errors = array_merge($this->errors, $object->errors);
		    $error++;
		}

		if (!$error)
		{
			// copy internal contacts
		    if ($object->copy_linked_contact($this, 'internal') < 0)
		    {
				$error++;
		    }
		}

		if (!$error)
		{
			// copy external contacts if same company
			if ($this->socid == $object->socid)
			{
			    if ($object->copy_linked_contact($this, 'external') < 0)
					$error++;
			}
		}

		if (!$error)
		{
			// Hook of thirdparty module
			if (is_object($hookmanager))
			{
				$parameters = array('objFrom'=>$this, 'clonedObj'=>$object);
				$action = '';
				$reshook = $hookmanager->executeHooks('createFrom', $parameters, $object, $action); // Note that $action and $object may have been modified by some hooks
				if ($reshook < 0) $error++;
			}
		}

		unset($object->context['createfromclone']);

		// End
		if (!$error)
		{
			$this->db->commit();
			return $object->id;
		}
		else
		{
			$this->db->rollback();
			return -1;
		}
	}

	/**
	 *	Load a proposal from database and its ligne array
	 *
	 *	@param      int			$rowid		id of object to load
	 *	@param		string		$ref		Ref of proposal
	 *	@return     int         			>0 if OK, <0 if KO
	 */
    public function fetch($rowid, $ref = '')
	{

		$sql = "SELECT p.rowid, p.ref, p.entity, p.remise, p.remise_percent, p.remise_absolue, p.fk_soc";
		$sql .= ", p.total, p.tva, p.localtax1, p.localtax2, p.total_ht";
		$sql .= ", p.datec";
		$sql .= ", p.date_valid as datev";
		$sql .= ", p.datep as dp";
		$sql .= ", p.fin_validite as dfv";
		$sql .= ", p.date_livraison as date_livraison";
		$sql .= ", p.model_pdf, p.last_main_doc, p.ref_client, p.extraparams";
		$sql .= ", p.note_private, p.note_public";
		$sql .= ", p.fk_projet as fk_project, p.fk_statut";
		$sql .= ", p.fk_user_author, p.fk_user_valid, p.fk_user_cloture";
		$sql .= ", p.fk_delivery_address";
		$sql .= ", p.fk_availability";
		$sql .= ", p.fk_input_reason";
		$sql .= ", p.fk_cond_reglement";
		$sql .= ", p.fk_mode_reglement";
		$sql .= ', p.fk_account';
		$sql .= ", p.fk_shipping_method";
		$sql .= ", p.fk_incoterms, p.location_incoterms";
		$sql .= ", p.fk_multicurrency, p.multicurrency_code, p.multicurrency_tx, p.multicurrency_total_ht, p.multicurrency_total_tva, p.multicurrency_total_ttc";
		$sql .= ", p.tms as date_modification";
		$sql .= ", i.libelle as label_incoterms";
		$sql .= ", c.label as statut_label";
		$sql .= ", ca.code as availability_code, ca.label as availability";
		$sql .= ", dr.code as demand_reason_code, dr.label as demand_reason";
		$sql .= ", cr.code as cond_reglement_code, cr.libelle as cond_reglement, cr.libelle_facture as cond_reglement_libelle_doc";
		$sql .= ", cp.code as mode_reglement_code, cp.libelle as mode_reglement";
		$sql .= " FROM ".MAIN_DB_PREFIX."propal as p";
		$sql .= ' LEFT JOIN '.MAIN_DB_PREFIX.'c_propalst as c ON p.fk_statut = c.id';
		$sql .= ' LEFT JOIN '.MAIN_DB_PREFIX.'c_paiement as cp ON p.fk_mode_reglement = cp.id AND cp.entity IN ('.getEntity('c_paiement').')';
		$sql .= ' LEFT JOIN '.MAIN_DB_PREFIX.'c_payment_term as cr ON p.fk_cond_reglement = cr.rowid AND cr.entity IN ('.getEntity('c_payment_term').')';
		$sql .= ' LEFT JOIN '.MAIN_DB_PREFIX.'c_availability as ca ON p.fk_availability = ca.rowid';
		$sql .= ' LEFT JOIN '.MAIN_DB_PREFIX.'c_input_reason as dr ON p.fk_input_reason = dr.rowid';
		$sql .= ' LEFT JOIN '.MAIN_DB_PREFIX.'c_incoterms as i ON p.fk_incoterms = i.rowid';

		if ($ref) {
			$sql .= " WHERE p.entity IN (".getEntity('propal').")"; // Dont't use entity if you use rowid
			$sql .= " AND p.ref='".$this->db->escape($ref)."'";
		}
		else $sql .= " WHERE p.rowid=".$rowid;

		dol_syslog(get_class($this)."::fetch", LOG_DEBUG);
		$resql = $this->db->query($sql);
		if ($resql)
		{
			if ($this->db->num_rows($resql))
			{
				$obj = $this->db->fetch_object($resql);

				$this->id                   = $obj->rowid;
				$this->entity               = $obj->entity;

				$this->ref                  = $obj->ref;
				$this->ref_client           = $obj->ref_client;
				$this->remise               = $obj->remise;
				$this->remise_percent       = $obj->remise_percent;
				$this->remise_absolue       = $obj->remise_absolue;
				$this->total                = $obj->total; // TODO deprecated
				$this->total_ht             = $obj->total_ht;
				$this->total_tva            = $obj->tva;
				$this->total_localtax1		= $obj->localtax1;
				$this->total_localtax2		= $obj->localtax2;
				$this->total_ttc            = $obj->total;
				$this->socid                = $obj->fk_soc;
				$this->fk_project           = $obj->fk_project;
				$this->modelpdf             = $obj->model_pdf;
				$this->last_main_doc = $obj->last_main_doc;
				$this->note                 = $obj->note_private; // TODO deprecated
				$this->note_private         = $obj->note_private;
				$this->note_public          = $obj->note_public;
				$this->statut               = (int) $obj->fk_statut;
				$this->statut_libelle       = $obj->statut_label;

				$this->datec                = $this->db->jdate($obj->datec); // TODO deprecated
				$this->datev                = $this->db->jdate($obj->datev); // TODO deprecated
				$this->date_creation = $this->db->jdate($obj->datec); //Creation date
				$this->date_validation = $this->db->jdate($obj->datev); //Validation date
				$this->date_modification = $this->db->jdate($obj->date_modification); // tms
				$this->date                 = $this->db->jdate($obj->dp); // Proposal date
				$this->datep                = $this->db->jdate($obj->dp); // deprecated
				$this->fin_validite         = $this->db->jdate($obj->dfv);
				$this->date_livraison       = $this->db->jdate($obj->date_livraison);
				$this->shipping_method_id   = ($obj->fk_shipping_method > 0) ? $obj->fk_shipping_method : null;
				$this->availability_id      = $obj->fk_availability;
				$this->availability_code    = $obj->availability_code;
				$this->availability         = $obj->availability;
				$this->demand_reason_id     = $obj->fk_input_reason;
				$this->demand_reason_code   = $obj->demand_reason_code;
				$this->demand_reason        = $obj->demand_reason;
				$this->fk_address = $obj->fk_delivery_address;

				$this->mode_reglement_id    = $obj->fk_mode_reglement;
				$this->mode_reglement_code  = $obj->mode_reglement_code;
				$this->mode_reglement       = $obj->mode_reglement;
				$this->fk_account           = ($obj->fk_account > 0) ? $obj->fk_account : null;
				$this->cond_reglement_id    = $obj->fk_cond_reglement;
				$this->cond_reglement_code  = $obj->cond_reglement_code;
				$this->cond_reglement       = $obj->cond_reglement;
				$this->cond_reglement_doc   = $obj->cond_reglement_libelle_doc;

				$this->extraparams = (array) json_decode($obj->extraparams, true);

				$this->user_author_id = $obj->fk_user_author;
				$this->user_valid_id  = $obj->fk_user_valid;
				$this->user_close_id  = $obj->fk_user_cloture;

				//Incoterms
				$this->fk_incoterms = $obj->fk_incoterms;
				$this->location_incoterms = $obj->location_incoterms;
				$this->label_incoterms = $obj->label_incoterms;

				// Multicurrency
				$this->fk_multicurrency 		= $obj->fk_multicurrency;
				$this->multicurrency_code = $obj->multicurrency_code;
				$this->multicurrency_tx 		= $obj->multicurrency_tx;
				$this->multicurrency_total_ht = $obj->multicurrency_total_ht;
				$this->multicurrency_total_tva 	= $obj->multicurrency_total_tva;
				$this->multicurrency_total_ttc 	= $obj->multicurrency_total_ttc;

				if ($obj->fk_statut == self::STATUS_DRAFT)
				{
					$this->brouillon = 1;
				}

				// Retreive all extrafield
				// fetch optionals attributes and labels
				$this->fetch_optionals();

				$this->db->free($resql);

				$this->lines = array();

				/*
                 * Lines
                 */
				$result = $this->fetch_lines();
				if ($result < 0)
				{
					return -3;
				}

				return 1;
			}

			$this->error = "Record Not Found";
			return 0;
		}
		else
		{
			$this->error = $this->db->lasterror();
			return -1;
		}
	}

	/**
	 *      Update database
	 *
	 *      @param      User	$user        	User that modify
	 *      @param      int		$notrigger	    0=launch triggers after, 1=disable triggers
	 *      @return     int      			   	<0 if KO, >0 if OK
	 */
    public function update(User $user, $notrigger = 0)
	{
		global $conf;

		$error = 0;

		// Clean parameters
		if (isset($this->ref)) $this->ref = trim($this->ref);
		if (isset($this->ref_client)) $this->ref_client = trim($this->ref_client);
		if (isset($this->note) || isset($this->note_private)) $this->note_private = (isset($this->note_private) ? trim($this->note_private) : trim($this->note));
		if (isset($this->note_public)) $this->note_public = trim($this->note_public);
		if (isset($this->modelpdf)) $this->modelpdf = trim($this->modelpdf);
		if (isset($this->import_key)) $this->import_key = trim($this->import_key);
		if (!empty($this->duree_validite)) $this->fin_validite = $this->date + ($this->duree_validite * 24 * 3600);

		// Check parameters
		// Put here code to add control on parameters values

		// Update request
		$sql = "UPDATE ".MAIN_DB_PREFIX."propal SET";

		$sql .= " ref=".(isset($this->ref) ? "'".$this->db->escape($this->ref)."'" : "null").",";
		$sql .= " ref_client=".(isset($this->ref_client) ? "'".$this->db->escape($this->ref_client)."'" : "null").",";
		$sql .= " ref_ext=".(isset($this->ref_ext) ? "'".$this->db->escape($this->ref_ext)."'" : "null").",";
		$sql .= " fk_soc=".(isset($this->socid) ? $this->socid : "null").",";
		$sql .= " datep=".(strval($this->date) != '' ? "'".$this->db->idate($this->date)."'" : 'null').",";
		if (!empty($this->fin_validite)) $sql .= " fin_validite=".(strval($this->fin_validite) != '' ? "'".$this->db->idate($this->fin_validite)."'" : 'null').",";
		$sql .= " date_valid=".(strval($this->date_validation) != '' ? "'".$this->db->idate($this->date_validation)."'" : 'null').",";
		$sql .= " tva=".(isset($this->total_tva) ? $this->total_tva : "null").",";
		$sql .= " localtax1=".(isset($this->total_localtax1) ? $this->total_localtax1 : "null").",";
		$sql .= " localtax2=".(isset($this->total_localtax2) ? $this->total_localtax2 : "null").",";
		$sql .= " total_ht=".(isset($this->total_ht) ? $this->total_ht : "null").",";
		$sql .= " total=".(isset($this->total_ttc) ? $this->total_ttc : "null").",";
		$sql .= " fk_statut=".(isset($this->statut) ? $this->statut : "null").",";
		$sql .= " fk_user_author=".(isset($this->user_author_id) ? $this->user_author_id : "null").",";
		$sql .= " fk_user_valid=".(isset($this->user_valid) ? $this->user_valid : "null").",";
		$sql .= " fk_projet=".(isset($this->fk_project) ? $this->fk_project : "null").",";
		$sql .= " fk_cond_reglement=".(isset($this->cond_reglement_id) ? $this->cond_reglement_id : "null").",";
		$sql .= " fk_mode_reglement=".(isset($this->mode_reglement_id) ? $this->mode_reglement_id : "null").",";
		$sql .= " note_private=".(isset($this->note_private) ? "'".$this->db->escape($this->note_private)."'" : "null").",";
		$sql .= " note_public=".(isset($this->note_public) ? "'".$this->db->escape($this->note_public)."'" : "null").",";
		$sql .= " model_pdf=".(isset($this->modelpdf) ? "'".$this->db->escape($this->modelpdf)."'" : "null").",";
		$sql .= " import_key=".(isset($this->import_key) ? "'".$this->db->escape($this->import_key)."'" : "null")."";

		$sql .= " WHERE rowid=".$this->id;

		$this->db->begin();

		dol_syslog(get_class($this)."::update", LOG_DEBUG);
		$resql = $this->db->query($sql);
		if (!$resql) {
			$error++; $this->errors[] = "Error ".$this->db->lasterror();
		}

		if (!$error && empty($conf->global->MAIN_EXTRAFIELDS_DISABLED) && is_array($this->array_options) && count($this->array_options) > 0)
		{
			$result = $this->insertExtraFields();
			if ($result < 0)
			{
				$error++;
			}
		}

		if (!$error && !$notrigger)
		{
			// Call trigger
			$result = $this->call_trigger('PROPAL_MODIFY', $user);
			if ($result < 0) $error++;
			// End call triggers
		}

		// Commit or rollback
		if ($error)
		{
			foreach ($this->errors as $errmsg)
			{
				dol_syslog(get_class($this)."::update ".$errmsg, LOG_ERR);
				$this->error .= ($this->error ? ', '.$errmsg : $errmsg);
			}
			$this->db->rollback();
			return -1 * $error;
		}
		else
		{
			$this->db->commit();
			return 1;
		}
	}


    // phpcs:disable PEAR.NamingConventions.ValidFunctionName.ScopeNotCamelCaps
	/**
	 * Load array lines
	 *
	 *	@param		int		$only_product	Return only physical products
	 *	@param		int		$loadalsotranslation	Return translation for products
	 *
	 * @return		int						<0 if KO, >0 if OK
	 */
	public function fetch_lines($only_product = 0, $loadalsotranslation = 0)
	{
		global $langs, $conf;
        // phpcs:enable
		$this->lines = array();

		$sql = 'SELECT d.rowid, d.fk_propal, d.fk_parent_line, d.label as custom_label, d.description, d.price, d.vat_src_code, d.tva_tx, d.localtax1_tx, d.localtax2_tx, d.localtax1_type, d.localtax2_type, d.qty, d.fk_remise_except, d.remise_percent, d.subprice, d.fk_product,';
		$sql .= ' d.info_bits, d.total_ht, d.total_tva, d.total_localtax1, d.total_localtax2, d.total_ttc, d.fk_product_fournisseur_price as fk_fournprice, d.buy_price_ht as pa_ht, d.special_code, d.rang, d.product_type,';
		$sql .= ' d.fk_unit,';
		$sql .= ' p.ref as product_ref, p.description as product_desc, p.fk_product_type, p.label as product_label, p.tobatch as product_batch,';
		$sql .= ' p.weight, p.weight_units, p.volume, p.volume_units,';
		$sql .= ' d.date_start, d.date_end,';
		$sql .= ' d.fk_multicurrency, d.multicurrency_code, d.multicurrency_subprice, d.multicurrency_total_ht, d.multicurrency_total_tva, d.multicurrency_total_ttc';
		$sql .= ' FROM '.MAIN_DB_PREFIX.'propaldet as d';
		$sql .= ' LEFT JOIN '.MAIN_DB_PREFIX.'product as p ON (d.fk_product = p.rowid)';
		$sql .= ' WHERE d.fk_propal = '.$this->id;
		if ($only_product) $sql .= ' AND p.fk_product_type = 0';
		$sql .= ' ORDER by d.rang';

		dol_syslog(get_class($this)."::fetch_lines", LOG_DEBUG);
		$result = $this->db->query($sql);
		if ($result)
		{
			require_once DOL_DOCUMENT_ROOT.'/core/class/extrafields.class.php';

			$num = $this->db->num_rows($result);

			$i = 0;
			while ($i < $num)
			{
				$objp                   = $this->db->fetch_object($result);

				$line                   = new PropaleLigne($this->db);

				$line->rowid = $objp->rowid; //Deprecated
				$line->id = $objp->rowid;
				$line->fk_propal = $objp->fk_propal;
				$line->fk_parent_line = $objp->fk_parent_line;
				$line->product_type     = $objp->product_type;
				$line->label            = $objp->custom_label;
				$line->desc             = $objp->description; // Description ligne
				$line->description      = $objp->description; // Description ligne
				$line->qty              = $objp->qty;
				$line->vat_src_code     = $objp->vat_src_code;
				$line->tva_tx           = $objp->tva_tx;
				$line->localtax1_tx		= $objp->localtax1_tx;
				$line->localtax2_tx		= $objp->localtax2_tx;
				$line->localtax1_type	= $objp->localtax1_type;
				$line->localtax2_type	= $objp->localtax2_type;
				$line->subprice         = $objp->subprice;
				$line->fk_remise_except = $objp->fk_remise_except;
				$line->remise_percent   = $objp->remise_percent;
				$line->price            = $objp->price; // TODO deprecated

				$line->info_bits        = $objp->info_bits;
				$line->total_ht         = $objp->total_ht;
				$line->total_tva        = $objp->total_tva;
				$line->total_localtax1	= $objp->total_localtax1;
				$line->total_localtax2	= $objp->total_localtax2;
				$line->total_ttc        = $objp->total_ttc;
				$line->fk_fournprice = $objp->fk_fournprice;
				$marginInfos = getMarginInfos($objp->subprice, $objp->remise_percent, $objp->tva_tx, $objp->localtax1_tx, $objp->localtax2_tx, $line->fk_fournprice, $objp->pa_ht);
				$line->pa_ht = $marginInfos[0];
				$line->marge_tx			= $marginInfos[1];
				$line->marque_tx		= $marginInfos[2];
				$line->special_code     = $objp->special_code;
				$line->rang             = $objp->rang;

				$line->fk_product       = $objp->fk_product;

				$line->ref = $objp->product_ref; // deprecated
				$line->product_ref = $objp->product_ref;
				$line->libelle = $objp->product_label; // deprecated
				$line->product_label = $objp->product_label;
				$line->product_desc     = $objp->product_desc; // Description produit
				$line->product_tobatch  = $objp->product_tobatch;
				$line->fk_product_type  = $objp->fk_product_type; // deprecated
				$line->fk_unit          = $objp->fk_unit;
				$line->weight = $objp->weight;
				$line->weight_units = $objp->weight_units;
				$line->volume = $objp->volume;
				$line->volume_units = $objp->volume_units;

				$line->date_start = $this->db->jdate($objp->date_start);
				$line->date_end = $this->db->jdate($objp->date_end);

				// Multicurrency
				$line->fk_multicurrency = $objp->fk_multicurrency;
				$line->multicurrency_code = $objp->multicurrency_code;
				$line->multicurrency_subprice 	= $objp->multicurrency_subprice;
				$line->multicurrency_total_ht 	= $objp->multicurrency_total_ht;
				$line->multicurrency_total_tva 	= $objp->multicurrency_total_tva;
				$line->multicurrency_total_ttc 	= $objp->multicurrency_total_ttc;

				$line->fetch_optionals();

				// multilangs
        		if (!empty($conf->global->MAIN_MULTILANGS) && !empty($objp->fk_product) && !empty($loadalsotranslation)) {
                    $line = new Product($this->db);
                    $line->fetch($objp->fk_product);
                    $line->getMultiLangs();
        		}

				$this->lines[$i] = $line;
				//dol_syslog("1 ".$line->fk_product);
				//print "xx $i ".$this->lines[$i]->fk_product;
				$i++;
			}

			$this->db->free($result);

			return $num;
		}
		else
		{
			$this->error = $this->db->lasterror();
			return -3;
		}
	}

	/**
	 *  Set status to validated
	 *
	 *  @param	User	$user       Object user that validate
	 *  @param	int		$notrigger	1=Does not execute triggers, 0=execute triggers
	 *  @return int         		<0 if KO, 0=Nothing done, >=0 if OK
	 */
    public function valid($user, $notrigger = 0)
	{
		global $conf;

		require_once DOL_DOCUMENT_ROOT.'/core/lib/files.lib.php';

		$error = 0;

		// Protection
		if ($this->statut == self::STATUS_VALIDATED)
		{
			dol_syslog(get_class($this)."::valid action abandonned: already validated", LOG_WARNING);
			return 0;
		}

		if (!((empty($conf->global->MAIN_USE_ADVANCED_PERMS) && !empty($user->rights->propal->creer))
	   	|| (!empty($conf->global->MAIN_USE_ADVANCED_PERMS) && !empty($user->rights->propal->propal_advance->validate))))
		{
			$this->error = 'ErrorPermissionDenied';
			dol_syslog(get_class($this)."::valid ".$this->error, LOG_ERR);
			return -1;
		}

		$now = dol_now();

		$this->db->begin();

		// Numbering module definition
		$soc = new Societe($this->db);
		$soc->fetch($this->socid);

		// Define new ref
		if (!$error && (preg_match('/^[\(]?PROV/i', $this->ref) || empty($this->ref))) // empty should not happened, but when it occurs, the test save life
		{
			$num = $this->getNextNumRef($soc);
		}
		else
		{
			$num = $this->ref;
		}
		$this->newref = $num;

		$sql = "UPDATE ".MAIN_DB_PREFIX."propal";
		$sql .= " SET ref = '".$this->db->escape($num)."',";
		$sql .= " fk_statut = ".self::STATUS_VALIDATED.", date_valid='".$this->db->idate($now)."', fk_user_valid=".$user->id;
		$sql .= " WHERE rowid = ".$this->id." AND fk_statut = ".self::STATUS_DRAFT;

		dol_syslog(get_class($this)."::valid", LOG_DEBUG);
		$resql = $this->db->query($sql);
		if (!$resql)
		{
			dol_print_error($this->db);
			$error++;
		}

		// Trigger calls
		if (!$error && !$notrigger)
		{
			// Call trigger
			$result = $this->call_trigger('PROPAL_VALIDATE', $user);
			if ($result < 0) { $error++; }
			// End call triggers
		}

		if (!$error)
		{
			$this->oldref = $this->ref;

			// Rename directory if dir was a temporary ref
			if (preg_match('/^[\(]?PROV/i', $this->ref))
			{
				// Now we rename also files into index
				$sql = 'UPDATE '.MAIN_DB_PREFIX."ecm_files set filename = CONCAT('".$this->db->escape($this->newref)."', SUBSTR(filename, ".(strlen($this->ref) + 1).")), filepath = 'propale/".$this->db->escape($this->newref)."'";
				$sql .= " WHERE filename LIKE '".$this->db->escape($this->ref)."%' AND filepath = 'propale/".$this->db->escape($this->ref)."' and entity = ".$conf->entity;
				$resql = $this->db->query($sql);
				if (!$resql) { $error++; $this->error = $this->db->lasterror(); }

				// We rename directory ($this->ref = old ref, $num = new ref) in order not to lose the attachments
				$oldref = dol_sanitizeFileName($this->ref);
				$newref = dol_sanitizeFileName($num);
				$dirsource = $conf->propal->multidir_output[$this->entity].'/'.$oldref;
				$dirdest = $conf->propal->multidir_output[$this->entity].'/'.$newref;
				if (!$error && file_exists($dirsource))
				{
					dol_syslog(get_class($this)."::validate rename dir ".$dirsource." into ".$dirdest);
					if (@rename($dirsource, $dirdest))
					{
						dol_syslog("Rename ok");
						// Rename docs starting with $oldref with $newref
						$listoffiles = dol_dir_list($dirdest, 'files', 1, '^'.preg_quote($oldref, '/'));
						foreach ($listoffiles as $fileentry)
						{
							$dirsource = $fileentry['name'];
							$dirdest = preg_replace('/^'.preg_quote($oldref, '/').'/', $newref, $dirsource);
							$dirsource = $fileentry['path'].'/'.$dirsource;
							$dirdest = $fileentry['path'].'/'.$dirdest;
							@rename($dirsource, $dirdest);
						}
					}
				}
			}

			$this->ref = $num;
			$this->brouillon = 0;
			$this->statut = self::STATUS_VALIDATED;
			$this->user_valid_id = $user->id;
			$this->datev = $now;

			$this->db->commit();
			return 1;
		}
		else
		{
			$this->db->rollback();
			return -1;
		}
	}


    // phpcs:disable PEAR.NamingConventions.ValidFunctionName.ScopeNotCamelCaps
	/**
	 *  Define proposal date
	 *
	 *  @param  User		$user      	Object user that modify
	 *  @param  int			$date		Date
	 *  @param  int			$notrigger	1=Does not execute triggers, 0= execute triggers
	 *  @return	int         			<0 if KO, >0 if OK
	 */
    public function set_date($user, $date, $notrigger = 0)
	{
        // phpcs:enable
		if (empty($date))
		{
			$this->error = 'ErrorBadParameter';
			dol_syslog(get_class($this)."::set_date ".$this->error, LOG_ERR);
			return -1;
		}

		if (!empty($user->rights->propal->creer))
		{
			$error = 0;

			$this->db->begin();

			$sql = "UPDATE ".MAIN_DB_PREFIX."propal SET datep = '".$this->db->idate($date)."'";
			$sql .= " WHERE rowid = ".$this->id." AND fk_statut = ".self::STATUS_DRAFT;

			dol_syslog(__METHOD__, LOG_DEBUG);
			$resql = $this->db->query($sql);
			if (!$resql)
			{
				$this->errors[] = $this->db->error();
				$error++;
			}

			if (!$error)
			{
				$this->oldcopy = clone $this;
				$this->date = $date;
				$this->datep = $date; // deprecated
			}

			if (!$notrigger && empty($error))
			{
				// Call trigger
				$result = $this->call_trigger('PROPAL_MODIFY', $user);
				if ($result < 0) $error++;
				// End call triggers
			}

			if (!$error)
			{
				$this->db->commit();
				return 1;
			}
			else
			{
				foreach ($this->errors as $errmsg)
				{
					dol_syslog(__METHOD__.' Error: '.$errmsg, LOG_ERR);
					$this->error .= ($this->error ? ', '.$errmsg : $errmsg);
				}
				$this->db->rollback();
				return -1 * $error;
			}
		}
	}

    // phpcs:disable PEAR.NamingConventions.ValidFunctionName.ScopeNotCamelCaps
	/**
	 *	Define end validity date
	 *
	 *	@param		User	$user        		Object user that modify
	 *	@param      int		$date_fin_validite	End of validity date
	 *  @param  	int		$notrigger			1=Does not execute triggers, 0= execute triggers
	 *	@return     int         				<0 if KO, >0 if OK
	 */
    public function set_echeance($user, $date_fin_validite, $notrigger = 0)
	{
        // phpcs:enable
		if (!empty($user->rights->propal->creer))
		{
			$error = 0;

			$this->db->begin();

			$sql = "UPDATE ".MAIN_DB_PREFIX."propal SET fin_validite = ".($date_fin_validite != '' ? "'".$this->db->idate($date_fin_validite)."'" : 'null');
			$sql .= " WHERE rowid = ".$this->id." AND fk_statut = ".self::STATUS_DRAFT;

			dol_syslog(__METHOD__, LOG_DEBUG);
			$resql = $this->db->query($sql);
			if (!$resql)
			{
				$this->errors[] = $this->db->error();
				$error++;
			}


			if (!$error)
			{
				$this->oldcopy = clone $this;
				$this->fin_validite = $date_fin_validite;
			}

			if (!$notrigger && empty($error))
			{
				// Call trigger
				$result = $this->call_trigger('PROPAL_MODIFY', $user);
				if ($result < 0) $error++;
				// End call triggers
			}

			if (!$error)
			{
				$this->db->commit();
				return 1;
			}
			else
			{
				foreach ($this->errors as $errmsg)
				{
					dol_syslog(__METHOD__.' Error: '.$errmsg, LOG_ERR);
					$this->error .= ($this->error ? ', '.$errmsg : $errmsg);
				}
				$this->db->rollback();
				return -1 * $error;
			}
		}
	}

    // phpcs:disable PEAR.NamingConventions.ValidFunctionName.ScopeNotCamelCaps
	/**
	 *	Set delivery date
	 *
	 *	@param      User 	$user        		Object user that modify
	 *	@param      int		$date_livraison     Delivery date
	 *  @param  	int		$notrigger			1=Does not execute triggers, 0= execute triggers
	 *	@return     int         				<0 if ko, >0 if ok
	 */
    public function set_date_livraison($user, $date_livraison, $notrigger = 0)
	{
        // phpcs:enable
		if (!empty($user->rights->propal->creer))
		{
			$error = 0;

			$this->db->begin();

			$sql = "UPDATE ".MAIN_DB_PREFIX."propal ";
			$sql .= " SET date_livraison = ".($date_livraison != '' ? "'".$this->db->idate($date_livraison)."'" : 'null');
			$sql .= " WHERE rowid = ".$this->id;

			dol_syslog(__METHOD__, LOG_DEBUG);
			$resql = $this->db->query($sql);
			if (!$resql)
			{
				$this->errors[] = $this->db->error();
				$error++;
			}

			if (!$error)
			{
				$this->oldcopy = clone $this;
				$this->date_livraison = $date_livraison;
			}

			if (!$notrigger && empty($error))
			{
				// Call trigger
				$result = $this->call_trigger('PROPAL_MODIFY', $user);
				if ($result < 0) $error++;
				// End call triggers
			}

			if (!$error)
			{
				$this->db->commit();
				return 1;
			}
			else
			{
				foreach ($this->errors as $errmsg)
				{
					dol_syslog(__METHOD__.' Error: '.$errmsg, LOG_ERR);
					$this->error .= ($this->error ? ', '.$errmsg : $errmsg);
				}
				$this->db->rollback();
				return -1 * $error;
			}
		}
	}

    // phpcs:disable PEAR.NamingConventions.ValidFunctionName.ScopeNotCamelCaps
	/**
	 *  Set delivery
	 *
	 *  @param		User	$user		  	Object user that modify
	 *  @param      int		$id				Availability id
	 *  @param  	int		$notrigger		1=Does not execute triggers, 0= execute triggers
	 *  @return     int           			<0 if KO, >0 if OK
	 */
    public function set_availability($user, $id, $notrigger = 0)
	{
        // phpcs:enable
		if (!empty($user->rights->propal->creer) && $this->statut >= self::STATUS_DRAFT)
		{
			$error = 0;

			$this->db->begin();

			$sql = "UPDATE ".MAIN_DB_PREFIX."propal ";
			$sql .= " SET fk_availability = '".$id."'";
			$sql .= " WHERE rowid = ".$this->id;

			dol_syslog(__METHOD__.' availability('.$id.')', LOG_DEBUG);
			$resql = $this->db->query($sql);
			if (!$resql)
			{
				$this->errors[] = $this->db->error();
				$error++;
			}

			if (!$error)
			{
				$this->oldcopy = clone $this;
				$this->fk_availability = $id;
				$this->availability_id = $id;
			}

			if (!$notrigger && empty($error))
			{
				// Call trigger
				$result = $this->call_trigger('PROPAL_MODIFY', $user);
				if ($result < 0) $error++;
				// End call triggers
			}

			if (!$error)
			{
				$this->db->commit();
				return 1;
			}
			else
			{
				foreach ($this->errors as $errmsg)
				{
					dol_syslog(__METHOD__.' Error: '.$errmsg, LOG_ERR);
					$this->error .= ($this->error ? ', '.$errmsg : $errmsg);
				}
				$this->db->rollback();
				return -1 * $error;
			}
		}
		else
		{
			$error_str = 'Propal status do not meet requirement '.$this->statut;
			dol_syslog(__METHOD__.$error_str, LOG_ERR);
			$this->error = $error_str;
			$this->errors[] = $this->error;
			return -2;
		}
	}

    // phpcs:disable PEAR.NamingConventions.ValidFunctionName.ScopeNotCamelCaps
	/**
	 *  Set source of demand
	 *
	 *  @param		User	$user		Object user that modify
	 *  @param      int		$id			Input reason id
	 *  @param  	int		$notrigger	1=Does not execute triggers, 0= execute triggers
	 *  @return     int           		<0 if KO, >0 if OK
	 */
    public function set_demand_reason($user, $id, $notrigger = 0)
	{
        // phpcs:enable
		if (!empty($user->rights->propal->creer) && $this->statut >= self::STATUS_DRAFT)
		{
			$error = 0;

			$this->db->begin();

			$sql = "UPDATE ".MAIN_DB_PREFIX."propal ";
			$sql .= " SET fk_input_reason = ".$id;
			$sql .= " WHERE rowid = ".$this->id;

			dol_syslog(__METHOD__, LOG_DEBUG);
			$resql = $this->db->query($sql);
			if (!$resql)
			{
				$this->errors[] = $this->db->error();
				$error++;
			}


			if (!$error)
			{
				$this->oldcopy = clone $this;
				$this->fk_input_reason = $id;
				$this->demand_reason_id = $id;
			}


			if (!$notrigger && empty($error))
			{
				// Call trigger
				$result = $this->call_trigger('PROPAL_MODIFY', $user);
				if ($result < 0) $error++;
				// End call triggers
			}

			if (!$error)
			{
				$this->db->commit();
				return 1;
			}
			else
			{
				foreach ($this->errors as $errmsg)
				{
					dol_syslog(__METHOD__.' Error: '.$errmsg, LOG_ERR);
					$this->error .= ($this->error ? ', '.$errmsg : $errmsg);
				}
				$this->db->rollback();
				return -1 * $error;
			}
		}
		else
		{
			$error_str = 'Propal status do not meet requirement '.$this->statut;
			dol_syslog(__METHOD__.$error_str, LOG_ERR);
			$this->error = $error_str;
			$this->errors[] = $this->error;
			return -2;
		}
	}

    // phpcs:disable PEAR.NamingConventions.ValidFunctionName.ScopeNotCamelCaps
	/**
	 * Set customer reference number
	 *
	 *  @param      User	$user			Object user that modify
	 *  @param      string	$ref_client		Customer reference
	 *  @param  	int		$notrigger		1=Does not execute triggers, 0= execute triggers
	 *  @return     int						<0 if ko, >0 if ok
	 */
    public function set_ref_client($user, $ref_client, $notrigger = 0)
	{
        // phpcs:enable
		if (!empty($user->rights->propal->creer))
		{
			$error = 0;

			$this->db->begin();

			$sql = 'UPDATE '.MAIN_DB_PREFIX.'propal SET ref_client = '.(empty($ref_client) ? 'NULL' : '\''.$this->db->escape($ref_client).'\'');
			$sql .= ' WHERE rowid = '.$this->id;

			dol_syslog(__METHOD__.' $this->id='.$this->id.', ref_client='.$ref_client, LOG_DEBUG);
			$resql = $this->db->query($sql);
			if (!$resql)
			{
				$this->errors[] = $this->db->error();
				$error++;
			}

			if (!$error)
			{
				$this->oldcopy = clone $this;
				$this->ref_client = $ref_client;
			}

			if (!$notrigger && empty($error))
			{
				// Call trigger
				$result = $this->call_trigger('PROPAL_MODIFY', $user);
				if ($result < 0) $error++;
				// End call triggers
			}

			if (!$error)
			{
				$this->db->commit();
				return 1;
			}
			else
			{
				foreach ($this->errors as $errmsg)
				{
					dol_syslog(__METHOD__.' Error: '.$errmsg, LOG_ERR);
					$this->error .= ($this->error ? ', '.$errmsg : $errmsg);
				}
				$this->db->rollback();
				return -1 * $error;
			}
		}
		else
		{
			return -1;
		}
	}

    // phpcs:disable PEAR.NamingConventions.ValidFunctionName.ScopeNotCamelCaps
	/**
	 *	Set an overall discount on the proposal
	 *
	 *	@param      User	$user       Object user that modify
	 *	@param      double	$remise     Amount discount
	 *  @param  	int		$notrigger	1=Does not execute triggers, 0= execute triggers
	 *	@return     int         		<0 if ko, >0 if ok
	 */
    public function set_remise_percent($user, $remise, $notrigger = 0)
	{
        // phpcs:enable
		$remise = trim($remise) ?trim($remise) : 0;

		if (!empty($user->rights->propal->creer))
		{
			$remise = price2num($remise);

			$error = 0;

			$this->db->begin();

			$sql = "UPDATE ".MAIN_DB_PREFIX."propal SET remise_percent = ".$remise;
			$sql .= " WHERE rowid = ".$this->id." AND fk_statut = ".self::STATUS_DRAFT;

			dol_syslog(__METHOD__, LOG_DEBUG);
			$resql = $this->db->query($sql);
			if (!$resql)
			{
				$this->errors[] = $this->db->error();
				$error++;
			}

			if (!$error)
			{
				$this->oldcopy = clone $this;
				$this->remise_percent = $remise;
				$this->update_price(1);
			}

			if (!$notrigger && empty($error))
			{
				// Call trigger
				$result = $this->call_trigger('PROPAL_MODIFY', $user);
				if ($result < 0) $error++;
				// End call triggers
			}

			if (!$error)
			{
				$this->db->commit();
				return 1;
			}
			else
			{
				foreach ($this->errors as $errmsg)
				{
					dol_syslog(__METHOD__.' Error: '.$errmsg, LOG_ERR);
					$this->error .= ($this->error ? ', '.$errmsg : $errmsg);
				}
				$this->db->rollback();
				return -1 * $error;
			}
		}
	}


    // phpcs:disable PEAR.NamingConventions.ValidFunctionName.ScopeNotCamelCaps
	/**
	 *	Set an absolute overall discount on the proposal
	 *
	 *	@param      User	$user       Object user that modify
	 *	@param      double	$remise     Amount discount
	 *  @param  	int		$notrigger	1=Does not execute triggers, 0= execute triggers
	 *	@return     int         		<0 if ko, >0 if ok
	 */
    public function set_remise_absolue($user, $remise, $notrigger = 0)
	{
        // phpcs:enable
		$remise = trim($remise) ?trim($remise) : 0;

		if (!empty($user->rights->propal->creer))
		{
			$remise = price2num($remise);

			$error = 0;

			$this->db->begin();

			$sql = "UPDATE ".MAIN_DB_PREFIX."propal ";
			$sql .= " SET remise_absolue = ".$remise;
			$sql .= " WHERE rowid = ".$this->id." AND fk_statut = ".self::STATUS_DRAFT;

			dol_syslog(__METHOD__, LOG_DEBUG);
			$resql = $this->db->query($sql);
			if (!$resql)
			{
				$this->errors[] = $this->db->error();
				$error++;
			}

			if (!$error)
			{
				$this->oldcopy = clone $this;
				$this->remise_absolue = $remise;
				$this->update_price(1);
			}

			if (!$notrigger && empty($error))
			{
				// Call trigger
				$result = $this->call_trigger('PROPAL_MODIFY', $user);
				if ($result < 0) $error++;
				// End call triggers
			}

			if (!$error)
			{
				$this->db->commit();
				return 1;
			}
			else
			{
				foreach ($this->errors as $errmsg)
				{
					dol_syslog(__METHOD__.' Error: '.$errmsg, LOG_ERR);
					$this->error .= ($this->error ? ', '.$errmsg : $errmsg);
				}
				$this->db->rollback();
				return -1 * $error;
			}
		}
	}



	/**
	 *	Reopen the commercial proposal
	 *
	 *	@param      User	$user		Object user that close
	 *	@param      int		$statut		Statut
	 *	@param      string	$note		Comment
	 *  @param		int		$notrigger	1=Does not execute triggers, 0= execute triggers
	 *	@return     int         		<0 if KO, >0 if OK
	 */
    public function reopen($user, $statut, $note = '', $notrigger = 0)
	{

		$this->statut = $statut;
		$error = 0;

		$sql = "UPDATE ".MAIN_DB_PREFIX."propal";
		$sql .= " SET fk_statut = ".$this->statut.",";
		if (!empty($note)) $sql .= " note_private = '".$this->db->escape($note)."',";
		$sql .= " date_cloture=NULL, fk_user_cloture=NULL";
		$sql .= " WHERE rowid = ".$this->id;

		$this->db->begin();

		dol_syslog(get_class($this)."::reopen", LOG_DEBUG);
		$resql = $this->db->query($sql);
		if (!$resql) {
			$error++; $this->errors[] = "Error ".$this->db->lasterror();
		}
		if (!$error)
		{
			if (!$notrigger)
			{
				// Call trigger
				$result = $this->call_trigger('PROPAL_REOPEN', $user);
				if ($result < 0) { $error++; }
				// End call triggers
			}
		}

		// Commit or rollback
		if ($error)
		{
			if (!empty($this->errors))
			{
				foreach ($this->errors as $errmsg)
				{
					dol_syslog(get_class($this)."::update ".$errmsg, LOG_ERR);
					$this->error .= ($this->error ? ', '.$errmsg : $errmsg);
				}
			}
			$this->db->rollback();
			return -1 * $error;
		}
		else
		{
			$this->db->commit();
			return 1;
		}
	}


	/**
	 *	Close the commercial proposal
	 *
	 *	@param      User	$user		Object user that close
	 *	@param      int		$statut		Statut
	 *	@param      string	$note		Complete private note with this note
	 *  @param		int		$notrigger	1=Does not execute triggers, 0=Execute triggers
	 *	@return     int         		<0 if KO, >0 if OK
	 */
    public function cloture($user, $statut, $note = "", $notrigger = 0)
	{
		global $langs, $conf;

		$error = 0;
		$now = dol_now();

		$this->db->begin();

		$newprivatenote = dol_concatdesc($this->note_private, $note);

		$sql = "UPDATE ".MAIN_DB_PREFIX."propal";
		$sql .= " SET fk_statut = ".$statut.", note_private = '".$this->db->escape($newprivatenote)."', date_cloture='".$this->db->idate($now)."', fk_user_cloture=".$user->id;
		$sql .= " WHERE rowid = ".$this->id;

		$resql = $this->db->query($sql);
		if ($resql)
		{
			$modelpdf = $conf->global->PROPALE_ADDON_PDF_ODT_CLOSED ? $conf->global->PROPALE_ADDON_PDF_ODT_CLOSED : $this->modelpdf;
			$triggerName = 'PROPAL_CLOSE_REFUSED';

			if ($statut == self::STATUS_SIGNED)
			{
				$triggerName = 'PROPAL_CLOSE_SIGNED';
				$modelpdf = $conf->global->PROPALE_ADDON_PDF_ODT_TOBILL ? $conf->global->PROPALE_ADDON_PDF_ODT_TOBILL : $this->modelpdf;

				// The connected company is classified as a client
				$soc = new Societe($this->db);
				$soc->id = $this->socid;
				$result = $soc->set_as_client();

				if ($result < 0)
				{
					$this->error = $this->db->lasterror();
					$this->db->rollback();
					return -2;
				}
			}
			if ($statut == self::STATUS_BILLED)	// Why this ?
			{
				$triggerName = 'PROPAL_CLASSIFY_BILLED';
			}

			if (empty($conf->global->MAIN_DISABLE_PDF_AUTOUPDATE))
			{
				// Define output language
				$outputlangs = $langs;
				if (!empty($conf->global->MAIN_MULTILANGS))
				{
					$outputlangs = new Translate("", $conf);
					$newlang = (GETPOST('lang_id', 'aZ09') ? GETPOST('lang_id', 'aZ09') : $this->thirdparty->default_lang);
					$outputlangs->setDefaultLang($newlang);
				}
				//$ret=$object->fetch($id);    // Reload to get new records
				$this->generateDocument($modelpdf, $outputlangs);
			}

			if (!$error)
			{
				$this->oldcopy = clone $this;
				$this->statut = $statut;
				$this->date_cloture = $now;
				$this->note_private = $newprivatenote;
			}

			if (!$notrigger && empty($error))
			{
				// Call trigger
				$result = $this->call_trigger($triggerName, $user);
				if ($result < 0) { $error++; }
				// End call triggers
			}

			if (!$error)
			{
				$this->db->commit();
				return 1;
			}
			else
			{
				$this->statut = $this->oldcopy->statut;
				$this->date_cloture = $this->oldcopy->date_cloture;
				$this->note_private = $this->oldcopy->note_private;

				$this->db->rollback();
				return -1;
			}
		}
		else
		{
			$this->error = $this->db->lasterror();
			$this->db->rollback();
			return -1;
		}
	}

	/**
	 *	Class invoiced the Propal
	 *
	 *	@param  	User	$user    	Object user
	 *  @param		int		$notrigger	1=Does not execute triggers, 0= execute triggers
	 *	@return     int     			<0 si ko, >0 si ok
	 */
    public function classifyBilled(User $user, $notrigger = 0)
	{
		$error = 0;

		$this->db->begin();

		$sql = 'UPDATE '.MAIN_DB_PREFIX.'propal SET fk_statut = '.self::STATUS_BILLED;
		$sql .= ' WHERE rowid = '.$this->id.' AND fk_statut > '.self::STATUS_DRAFT;

		dol_syslog(__METHOD__, LOG_DEBUG);
		$resql = $this->db->query($sql);
		if (!$resql)
		{
			$this->errors[] = $this->db->error();
			$error++;
		}

		if (!$error)
		{
			$this->oldcopy = clone $this;
			$this->statut = self::STATUS_BILLED;
		}

		if (!$notrigger && empty($error))
		{
			// Call trigger
			$result = $this->call_trigger('PROPAL_MODIFY', $user);
			if ($result < 0) $error++;
			// End call triggers
		}

		if (!$error)
		{
			$this->db->commit();
			return 1;
		}
		else
		{
			foreach ($this->errors as $errmsg)
			{
				dol_syslog(__METHOD__.' Error: '.$errmsg, LOG_ERR);
				$this->error .= ($this->error ? ', '.$errmsg : $errmsg);
			}
			$this->db->rollback();
			return -1 * $error;
		}
	}

    // phpcs:disable PEAR.NamingConventions.ValidFunctionName.ScopeNotCamelCaps
	/**
	 *	Set draft status
	 *
	 *	@param		User	$user		Object user that modify
	 *  @param		int		$notrigger	1=Does not execute triggers, 0= execute triggers
	 *	@return		int					<0 if KO, >0 if OK
	 */
    public function setDraft($user, $notrigger = 0)
	{
        // phpcs:enable
		$error = 0;

		// Protection
		if ($this->statut <= self::STATUS_DRAFT)
		{
		    return 0;
		}

		dol_syslog(get_class($this)."::setDraft", LOG_DEBUG);

		$this->db->begin();

		$sql = "UPDATE ".MAIN_DB_PREFIX."propal";
		$sql .= " SET fk_statut = ".self::STATUS_DRAFT;
		$sql .= " WHERE rowid = ".$this->id;

		$resql = $this->db->query($sql);
		if (!$resql)
		{
			$this->errors[] = $this->db->error();
			$error++;
		}

		if (!$error)
		{
			$this->oldcopy = clone $this;
		}

		if (!$notrigger && empty($error))
		{
			// Call trigger
			$result = $this->call_trigger('PROPAL_MODIFY', $user);
			if ($result < 0) $error++;
			// End call triggers
		}

		if (!$error)
		{
		    $this->statut = self::STATUS_DRAFT;
		    $this->brouillon = 1;

		    $this->db->commit();
			return 1;
		}
		else
		{
			foreach ($this->errors as $errmsg)
			{
				dol_syslog(__METHOD__.' Error: '.$errmsg, LOG_ERR);
				$this->error .= ($this->error ? ', '.$errmsg : $errmsg);
			}
			$this->db->rollback();
			return -1 * $error;
		}
	}


    // phpcs:disable PEAR.NamingConventions.ValidFunctionName.ScopeNotCamelCaps
	/**
	 *    Return list of proposal (eventually filtered on user) into an array
	 *
	 *    @param	int		$shortlist			0=Return array[id]=ref, 1=Return array[](id=>id,ref=>ref,name=>name)
	 *    @param	int		$draft				0=not draft, 1=draft
	 *    @param	int		$notcurrentuser		0=all user, 1=not current user
	 *    @param    int		$socid				Id third pary
	 *    @param    int		$limit				For pagination
	 *    @param    int		$offset				For pagination
	 *    @param    string	$sortfield			Sort criteria
	 *    @param    string	$sortorder			Sort order
	 *    @return	int		       				-1 if KO, array with result if OK
	 */
    public function liste_array($shortlist = 0, $draft = 0, $notcurrentuser = 0, $socid = 0, $limit = 0, $offset = 0, $sortfield = 'p.datep', $sortorder = 'DESC')
	{
        // phpcs:enable
		global $user;

		$ga = array();

		$sql = "SELECT s.rowid, s.nom as name, s.client,";
		$sql .= " p.rowid as propalid, p.fk_statut, p.total_ht, p.ref, p.remise, ";
		$sql .= " p.datep as dp, p.fin_validite as datelimite";
		if (!$user->rights->societe->client->voir && !$socid) $sql .= ", sc.fk_soc, sc.fk_user";
		$sql .= " FROM ".MAIN_DB_PREFIX."societe as s, ".MAIN_DB_PREFIX."propal as p, ".MAIN_DB_PREFIX."c_propalst as c";
		if (!$user->rights->societe->client->voir && !$socid) $sql .= ", ".MAIN_DB_PREFIX."societe_commerciaux as sc";
		$sql .= " WHERE p.entity IN (".getEntity('propal').")";
		$sql .= " AND p.fk_soc = s.rowid";
		$sql .= " AND p.fk_statut = c.id";
		if (!$user->rights->societe->client->voir && !$socid) //restriction
		{
			$sql .= " AND s.rowid = sc.fk_soc AND sc.fk_user = ".$user->id;
		}
		if ($socid) $sql .= " AND s.rowid = ".$socid;
		if ($draft)	$sql .= " AND p.fk_statut = ".self::STATUS_DRAFT;
		if ($notcurrentuser > 0) $sql .= " AND p.fk_user_author <> ".$user->id;
		$sql .= $this->db->order($sortfield, $sortorder);
		$sql .= $this->db->plimit($limit, $offset);

		$result = $this->db->query($sql);
		if ($result)
		{
			$num = $this->db->num_rows($result);
			if ($num)
			{
				$i = 0;
				while ($i < $num)
				{
					$obj = $this->db->fetch_object($result);

					if ($shortlist == 1)
					{
						$ga[$obj->propalid] = $obj->ref;
					}
					elseif ($shortlist == 2)
					{
						$ga[$obj->propalid] = $obj->ref.' ('.$obj->name.')';
					}
					else
					{
						$ga[$i]['id'] = $obj->propalid;
						$ga[$i]['ref'] 	= $obj->ref;
						$ga[$i]['name'] = $obj->name;
					}

					$i++;
				}
			}
			return $ga;
		}
		else
		{
			dol_print_error($this->db);
			return -1;
		}
	}

	/**
	 *  Returns an array with the numbers of related invoices
	 *
	 *	@return	array		Array of invoices
	 */
    public function getInvoiceArrayList()
	{
		return $this->InvoiceArrayList($this->id);
	}

    // phpcs:disable PEAR.NamingConventions.ValidFunctionName.ScopeNotCamelCaps
	/**
	 *  Returns an array with id and ref of related invoices
	 *
	 *	@param		int		$id			Id propal
	 *	@return		array				Array of invoices id
	 */
    public function InvoiceArrayList($id)
	{
        // phpcs:enable
		$ga = array();
		$linkedInvoices = array();

		$this->fetchObjectLinked($id, $this->element);
		foreach ($this->linkedObjectsIds as $objecttype => $objectid)
		{
			// Nouveau système du comon object renvoi des rowid et non un id linéaire de 1 à n
			// On parcourt donc une liste d'objets en tant qu'objet unique
			foreach ($objectid as $key => $object)
			{
				// Cas des factures liees directement
				if ($objecttype == 'facture')
				{
					$linkedInvoices[] = $object;
				}
				// Cas des factures liees par un autre objet (ex: commande)
				else
				{
					$this->fetchObjectLinked($object, $objecttype);
					foreach ($this->linkedObjectsIds as $subobjecttype => $subobjectid)
					{
						foreach ($subobjectid as $subkey => $subobject)
						{
							if ($subobjecttype == 'facture')
							{
								$linkedInvoices[] = $subobject;
							}
						}
					}
				}
			}
		}

		if (count($linkedInvoices) > 0)
		{
			$sql = "SELECT rowid as facid, ref, total, datef as df, fk_user_author, fk_statut, paye";
			$sql .= " FROM ".MAIN_DB_PREFIX."facture";
			$sql .= " WHERE rowid IN (".implode(',', $linkedInvoices).")";

			dol_syslog(get_class($this)."::InvoiceArrayList", LOG_DEBUG);
			$resql = $this->db->query($sql);

			if ($resql)
			{
				$tab_sqlobj = array();
				$nump = $this->db->num_rows($resql);
				for ($i = 0; $i < $nump; $i++)
				{
					$sqlobj = $this->db->fetch_object($resql);
					$tab_sqlobj[] = $sqlobj;
				}
				$this->db->free($resql);

				$nump = count($tab_sqlobj);

				if ($nump)
				{
					$i = 0;
					while ($i < $nump)
					{
						$obj = array_shift($tab_sqlobj);

						$ga[$i] = $obj;

						$i++;
					}
				}
				return $ga;
			}
			else
			{
				return -1;
			}
		}
		else return $ga;
	}

	/**
	 *	Delete proposal
	 *
	 *	@param	User	$user        	Object user that delete
	 *	@param	int		$notrigger		1=Does not execute triggers, 0= execute triggers
	 *	@return	int						1 if ok, otherwise if error
	 */
    public function delete($user, $notrigger = 0)
	{
		global $conf;
		require_once DOL_DOCUMENT_ROOT.'/core/lib/files.lib.php';

		$error = 0;

		$this->db->begin();

		if (!$notrigger)
		{
			// Call trigger
			$result = $this->call_trigger('PROPAL_DELETE', $user);
			if ($result < 0) { $error++; }
			// End call triggers
		}

		if (!$error)
		{
			$sql = "DELETE FROM ".MAIN_DB_PREFIX."propaldet WHERE fk_propal = ".$this->id;
			if ($this->db->query($sql))
			{
				$sql = "DELETE FROM ".MAIN_DB_PREFIX."propal WHERE rowid = ".$this->id;
				if ($this->db->query($sql))
				{
					// Delete linked object
					$res = $this->deleteObjectLinked();
					if ($res < 0) $error++;

					// Delete linked contacts
					$res = $this->delete_linked_contact();
					if ($res < 0) $error++;

					if (!$error)
					{
						// We remove directory
						$ref = dol_sanitizeFileName($this->ref);
						if ($conf->propal->multidir_output[$this->entity] && !empty($this->ref))
						{
							$dir = $conf->propal->multidir_output[$this->entity]."/".$ref;
							$file = $dir."/".$ref.".pdf";
							if (file_exists($file))
							{
								dol_delete_preview($this);

								if (!dol_delete_file($file, 0, 0, 0, $this)) // For triggers
								{
									$this->error = 'ErrorFailToDeleteFile';
									$this->errors = array('ErrorFailToDeleteFile');
									$this->db->rollback();
									return 0;
								}
							}
							if (file_exists($dir))
							{
								$res = @dol_delete_dir_recursive($dir);
								if (!$res)
								{
									$this->error = 'ErrorFailToDeleteDir';
									$this->errors = array('ErrorFailToDeleteDir');
									$this->db->rollback();
									return 0;
								}
							}
						}
					}

					// Removed extrafields
					if (!$error)
					{
						if (empty($conf->global->MAIN_EXTRAFIELDS_DISABLED)) // For avoid conflicts if trigger used
						{
							$result = $this->deleteExtraFields();
							if ($result < 0)
							{
								$error++;
								$errorflag = -4;
								dol_syslog(get_class($this)."::delete erreur ".$errorflag." ".$this->error, LOG_ERR);
							}
						}
					}

					if (!$error)
					{
						dol_syslog(get_class($this)."::delete ".$this->id." by ".$user->id, LOG_DEBUG);
						$this->db->commit();
						return 1;
					}
					else
					{
						$this->error = $this->db->lasterror();
						$this->db->rollback();
						return 0;
					}
				}
				else
				{
					$this->error = $this->db->lasterror();
					$this->db->rollback();
					return -3;
				}
			}
			else
			{
				$this->error = $this->db->lasterror();
				$this->db->rollback();
				return -2;
			}
		}
		else
		{
			$this->db->rollback();
			return -1;
		}
	}

	/**
	 *  Change the delivery time
	 *
	 *  @param	int	$availability_id	Id of new delivery time
	 * 	@param	int	$notrigger			1=Does not execute triggers, 0= execute triggers
	 *  @return int                  	>0 if OK, <0 if KO
	 *  @deprecated  use set_availability
	 */
    public function availability($availability_id, $notrigger = 0)
	{
		global $user;

		if ($this->statut >= self::STATUS_DRAFT)
		{
			$error = 0;

			$this->db->begin();

			$sql = 'UPDATE '.MAIN_DB_PREFIX.'propal';
			$sql .= ' SET fk_availability = '.$availability_id;
			$sql .= ' WHERE rowid='.$this->id;

			dol_syslog(__METHOD__.' availability('.$availability_id.')', LOG_DEBUG);
			$resql = $this->db->query($sql);
			if (!$resql)
			{
				$this->errors[] = $this->db->error();
				$error++;
			}

			if (!$error)
			{
				$this->oldcopy = clone $this;
				$this->availability_id = $availability_id;
			}

			if (!$notrigger && empty($error))
			{
				// Call trigger
				$result = $this->call_trigger('PROPAL_MODIFY', $user);
				if ($result < 0) $error++;
				// End call triggers
			}

			if (!$error)
			{
				$this->db->commit();
				return 1;
			}
			else
			{
				foreach ($this->errors as $errmsg)
				{
					dol_syslog(__METHOD__.' Error: '.$errmsg, LOG_ERR);
					$this->error .= ($this->error ? ', '.$errmsg : $errmsg);
				}
				$this->db->rollback();
				return -1 * $error;
			}
		}
		else
		{
			$error_str = 'Propal status do not meet requirement '.$this->statut;
			dol_syslog(__METHOD__.$error_str, LOG_ERR);
			$this->error = $error_str;
			$this->errors[] = $this->error;
			return -2;
		}
	}

    // phpcs:disable PEAR.NamingConventions.ValidFunctionName.ScopeNotCamelCaps
	/**
	 *	Change source demand
	 *
	 *	@param	int $demand_reason_id 	Id of new source demand
	 * 	@param	int	$notrigger			1=Does not execute triggers, 0= execute triggers
	 *	@return int						>0 si ok, <0 si ko
	 *	@deprecated use set_demand_reason
	 */
    public function demand_reason($demand_reason_id, $notrigger = 0)
	{
        // phpcs:enable
		global $user;

		if ($this->statut >= self::STATUS_DRAFT)
		{
			$error = 0;

			$this->db->begin();

			$sql = 'UPDATE '.MAIN_DB_PREFIX.'propal';
			$sql .= ' SET fk_input_reason = '.$demand_reason_id;
			$sql .= ' WHERE rowid='.$this->id;

			dol_syslog(__METHOD__.' demand_reason('.$demand_reason_id.')', LOG_DEBUG);
			$resql = $this->db->query($sql);
			if (!$resql)
			{
				$this->errors[] = $this->db->error();
				$error++;
			}

			if (!$error)
			{
				$this->oldcopy = clone $this;
				$this->demand_reason_id = $demand_reason_id;
			}

			if (!$notrigger && empty($error))
			{
				// Call trigger
				$result = $this->call_trigger('PROPAL_MODIFY', $user);
				if ($result < 0) $error++;
				// End call triggers
			}

			if (!$error)
			{
				$this->db->commit();
				return 1;
			}
			else
			{
				foreach ($this->errors as $errmsg)
				{
					dol_syslog(__METHOD__.' Error: '.$errmsg, LOG_ERR);
					$this->error .= ($this->error ? ', '.$errmsg : $errmsg);
				}
				$this->db->rollback();
				return -1 * $error;
			}
		}
		else
		{
			$error_str = 'Propal status do not meet requirement '.$this->statut;
			dol_syslog(__METHOD__.$error_str, LOG_ERR);
			$this->error = $error_str;
			$this->errors[] = $this->error;
			return -2;
		}
	}


	/**
	 *	Object Proposal Information
	 *
	 * 	@param	int		$id		Proposal id
	 *  @return	void
	 */
    public function info($id)
	{
		$sql = "SELECT c.rowid, ";
		$sql .= " c.datec, c.date_valid as datev, c.date_cloture as dateo,";
		$sql .= " c.fk_user_author, c.fk_user_valid, c.fk_user_cloture";
		$sql .= " FROM ".MAIN_DB_PREFIX."propal as c";
		$sql .= " WHERE c.rowid = ".$id;

		$result = $this->db->query($sql);

		if ($result)
		{
			if ($this->db->num_rows($result))
			{
				$obj = $this->db->fetch_object($result);

				$this->id                = $obj->rowid;

				$this->date_creation     = $this->db->jdate($obj->datec);
				$this->date_validation   = $this->db->jdate($obj->datev);
				$this->date_cloture      = $this->db->jdate($obj->dateo);

				$cuser = new User($this->db);
				$cuser->fetch($obj->fk_user_author);
				$this->user_creation = $cuser;

				if ($obj->fk_user_valid)
				{
					$vuser = new User($this->db);
					$vuser->fetch($obj->fk_user_valid);
					$this->user_validation = $vuser;
				}

				if ($obj->fk_user_cloture)
				{
					$cluser = new User($this->db);
					$cluser->fetch($obj->fk_user_cloture);
					$this->user_cloture = $cluser;
				}
			}
			$this->db->free($result);
		}
		else
		{
			dol_print_error($this->db);
		}
	}


	/**
	 *    	Return label of status of proposal (draft, validated, ...)
	 *
	 *    	@param      int			$mode        0=Long label, 1=Short label, 2=Picto + Short label, 3=Picto, 4=Picto + Long label, 5=Short label + Picto, 6=Long label + Picto
	 *    	@return     string		Label
	 */
    public function getLibStatut($mode = 0)
	{
		return $this->LibStatut($this->statut, $mode);
	}

    // phpcs:disable PEAR.NamingConventions.ValidFunctionName.ScopeNotCamelCaps
	/**
	 *    	Return label of a status (draft, validated, ...)
	 *
	 *    	@param      int			$status		Id status
	 *    	@param      int			$mode      	0=Long label, 1=Short label, 2=Picto + Short label, 3=Picto, 4=Picto + Long label, 5=Short label + Picto, 6=Long label + Picto
	 *    	@return     string		Label
	 */
    public function LibStatut($status, $mode = 1)
	{
        // phpcs:enable
		global $conf;

		// Init/load array of translation of status
		if (empty($this->labelStatus) || empty($this->labelStatusShort))
		{
			global $langs;
			$langs->load("propal");
			$this->labelStatus[0] = $langs->trans("PropalStatusDraft");
			$this->labelStatus[1] = $langs->trans("PropalStatusValidated");
			$this->labelStatus[2] = $langs->trans("PropalStatusSigned");
			$this->labelStatus[3] = $langs->trans("PropalStatusNotSigned");
			$this->labelStatus[4] = $langs->trans("PropalStatusBilled");
			$this->labelStatusShort[0] = $langs->trans("PropalStatusDraftShort");
			$this->labelStatusShort[1] = $langs->trans("PropalStatusValidatedShort");
			$this->labelStatusShort[2] = $langs->trans("PropalStatusSignedShort");
			$this->labelStatusShort[3] = $langs->trans("PropalStatusNotSignedShort");
			$this->labelStatusShort[4] = $langs->trans("PropalStatusBilledShort");
		}

		$statusType = '';
		if ($status == self::STATUS_DRAFT) $statusType = 'status0';
		elseif ($status == self::STATUS_VALIDATED) $statusType = 'status1';
		elseif ($status == self::STATUS_SIGNED) $statusType = 'status3';
		elseif ($status == self::STATUS_NOTSIGNED) $statusType = 'status5';
		elseif ($status == self::STATUS_BILLED) $statusType = 'status6';

		return dolGetStatus($this->labelStatus[$status], $this->labelStatusShort[$status], '', $statusType, $mode);
	}


    // phpcs:disable PEAR.NamingConventions.ValidFunctionName.ScopeNotCamelCaps
	/**
	 *      Load indicators for dashboard (this->nbtodo and this->nbtodolate)
	 *
	 *      @param          User	$user   Object user
	 *      @param          int		$mode   "opened" for proposal to close, "signed" for proposal to invoice
	 *      @return WorkboardResponse|int <0 if KO, WorkboardResponse if OK
	 */
    public function load_board($user, $mode)
	{
        // phpcs:enable
		global $conf, $langs;

		$clause = " WHERE";

		$sql = "SELECT p.rowid, p.ref, p.datec as datec, p.fin_validite as datefin, p.total_ht";
		$sql .= " FROM ".MAIN_DB_PREFIX."propal as p";
		if (!$user->rights->societe->client->voir && !$user->socid)
		{
			$sql .= " LEFT JOIN ".MAIN_DB_PREFIX."societe_commerciaux as sc ON p.fk_soc = sc.fk_soc";
			$sql .= " WHERE sc.fk_user = ".$user->id;
			$clause = " AND";
		}
		$sql .= $clause." p.entity IN (".getEntity('propal').")";
		if ($mode == 'opened') $sql .= " AND p.fk_statut = ".self::STATUS_VALIDATED;
		if ($mode == 'signed') $sql .= " AND p.fk_statut = ".self::STATUS_SIGNED;
		if ($user->socid) $sql .= " AND p.fk_soc = ".$user->socid;

		$resql = $this->db->query($sql);
		if ($resql)
		{
			$langs->load("propal");
			$now = dol_now();

			$delay_warning = 0;
			$status = 0;
			$label = $labelShort = '';
			if ($mode == 'opened') {
				$delay_warning = $conf->propal->cloture->warning_delay;
				$status = self::STATUS_VALIDATED;
				$label = $langs->trans("PropalsToClose");
				$labelShort = $langs->trans("ToAcceptRefuse");
			}
			if ($mode == 'signed') {
				$delay_warning = $conf->propal->facturation->warning_delay;
				$status = self::STATUS_SIGNED;
				$label = $langs->trans("PropalsToBill"); // We set here bill but may be billed or ordered
				$labelShort = $langs->trans("ToBill");
			}

			$response = new WorkboardResponse();
			$response->warning_delay = $delay_warning / 60 / 60 / 24;
			$response->label = $label;
			$response->labelShort = $labelShort;
			$response->url = DOL_URL_ROOT.'/comm/propal/list.php?viewstatut='.$status.'&mainmenu=commercial&leftmenu=propals';
			$response->url_late = DOL_URL_ROOT.'/comm/propal/list.php?viewstatut='.$status.'&mainmenu=commercial&leftmenu=propals&sortfield=p.datep&sortorder=asc';
			$response->img = img_object('', "propal");

			// This assignment in condition is not a bug. It allows walking the results.
			while ($obj = $this->db->fetch_object($resql))
			{
				$response->nbtodo++;
				$response->total += $obj->total_ht;

				if ($mode == 'opened')
				{
					$datelimit = $this->db->jdate($obj->datefin);
					if ($datelimit < ($now - $delay_warning))
					{
						$response->nbtodolate++;
					}
				}
				// TODO Definir regle des propales a facturer en retard
				// if ($mode == 'signed' && ! count($this->FactureListeArray($obj->rowid))) $this->nbtodolate++;
			}

			return $response;
		}
		else
		{
			$this->error = $this->db->error();
			return -1;
		}
	}


	/**
	 *  Initialise an instance with random values.
	 *  Used to build previews or test instances.
	 *	id must be 0 if object instance is a specimen.
	 *
	 *  @return	void
	 */
    public function initAsSpecimen()
	{
		global $langs;

		// Load array of products prodids
		$num_prods = 0;
		$prodids = array();
		$sql = "SELECT rowid";
		$sql .= " FROM ".MAIN_DB_PREFIX."product";
		$sql .= " WHERE entity IN (".getEntity('product').")";
		$resql = $this->db->query($sql);
		if ($resql)
		{
			$num_prods = $this->db->num_rows($resql);
			$i = 0;
			while ($i < $num_prods)
			{
				$i++;
				$row = $this->db->fetch_row($resql);
				$prodids[$i] = $row[0];
			}
		}

		// Initialise parametres
		$this->id = 0;
		$this->ref = 'SPECIMEN';
		$this->ref_client = 'NEMICEPS';
		$this->specimen = 1;
		$this->socid = 1;
		$this->date = time();
		$this->fin_validite = $this->date + 3600 * 24 * 30;
		$this->cond_reglement_id   = 1;
		$this->cond_reglement_code = 'RECEP';
		$this->mode_reglement_id   = 7;
		$this->mode_reglement_code = 'CHQ';
		$this->availability_id     = 1;
		$this->availability_code   = 'AV_NOW';
		$this->demand_reason_id    = 1;
		$this->demand_reason_code  = 'SRC_00';
		$this->note_public = 'This is a comment (public)';
		$this->note_private = 'This is a comment (private)';
		// Lines
		$nbp = 5;
		$xnbp = 0;
		while ($xnbp < $nbp)
		{
			$line = new PropaleLigne($this->db);
			$line->desc = $langs->trans("Description")." ".$xnbp;
			$line->qty = 1;
			$line->subprice = 100;
			$line->price = 100;
			$line->tva_tx = 20;
			$line->localtax1_tx = 0;
			$line->localtax2_tx = 0;
			if ($xnbp == 2)
			{
				$line->total_ht = 50;
				$line->total_ttc = 60;
				$line->total_tva = 10;
				$line->remise_percent = 50;
			}
			else
			{
				$line->total_ht = 100;
				$line->total_ttc = 120;
				$line->total_tva = 20;
				$line->remise_percent = 00;
			}

			if ($num_prods > 0)
			{
				$prodid = mt_rand(1, $num_prods);
				$line->fk_product = $prodids[$prodid];
		        $line->product_ref = 'SPECIMEN';
			}

			$this->lines[$xnbp] = $line;

			$this->total_ht       += $line->total_ht;
			$this->total_tva      += $line->total_tva;
			$this->total_ttc      += $line->total_ttc;

			$xnbp++;
		}
	}

    // phpcs:disable PEAR.NamingConventions.ValidFunctionName.ScopeNotCamelCaps
	/**
	 *      Charge indicateurs this->nb de tableau de bord
	 *
	 *      @return     int         <0 if ko, >0 if ok
	 */
    public function load_state_board()
	{
        // phpcs:enable
		global $user;

		$this->nb = array();
		$clause = "WHERE";

		$sql = "SELECT count(p.rowid) as nb";
		$sql .= " FROM ".MAIN_DB_PREFIX."propal as p";
		$sql .= " LEFT JOIN ".MAIN_DB_PREFIX."societe as s ON p.fk_soc = s.rowid";
		if (!$user->rights->societe->client->voir && !$user->socid)
		{
			$sql .= " LEFT JOIN ".MAIN_DB_PREFIX."societe_commerciaux as sc ON s.rowid = sc.fk_soc";
			$sql .= " WHERE sc.fk_user = ".$user->id;
			$clause = "AND";
		}
		$sql .= " ".$clause." p.entity IN (".getEntity('propal').")";

		$resql = $this->db->query($sql);
		if ($resql)
		{
			// This assignment in condition is not a bug. It allows walking the results.
			while ($obj = $this->db->fetch_object($resql))
			{
				$this->nb["proposals"] = $obj->nb;
			}
			$this->db->free($resql);
			return 1;
		}
		else
		{
			dol_print_error($this->db);
			$this->error = $this->db->error();
			return -1;
		}
	}


	/**
	 *  Returns the reference to the following non used Proposal used depending on the active numbering module
	 *  defined into PROPALE_ADDON
	 *
	 *  @param	Societe		$soc  	Object thirdparty
	 *  @return string      		Reference libre pour la propale
	 */
    public function getNextNumRef($soc)
	{
		global $conf, $langs;
		$langs->load("propal");

		$classname = $conf->global->PROPALE_ADDON;

		if (!empty($classname))
		{
			$mybool = false;

			$file = $classname.".php";

			// Include file with class
			$dirmodels = array_merge(array('/'), (array) $conf->modules_parts['models']);
			foreach ($dirmodels as $reldir) {
				$dir = dol_buildpath($reldir."core/modules/propale/");

				// Load file with numbering class (if found)
				$mybool |= @include_once $dir.$file;
			}

			if (!$mybool)
			{
				dol_print_error('', "Failed to include file ".$file);
				return '';
			}

			$obj = new $classname();
			$numref = "";
			$numref = $obj->getNextValue($soc, $this);

			if ($numref != "")
			{
				return $numref;
			}
			else
			{
				$this->error = $obj->error;
				//dol_print_error($db,"Propale::getNextNumRef ".$obj->error);
				return "";
			}
		}
		else
		{
			$langs->load("errors");
			print $langs->trans("Error")." ".$langs->trans("ErrorModuleSetupNotComplete", $langs->transnoentitiesnoconv("Proposal"));
			return "";
		}
	}

	/**
	 *	Return clicable link of object (with eventually picto)
	 *
	 *	@param      int		$withpicto		          Add picto into link
	 *	@param      string	$option			          Where point the link ('expedition', 'document', ...)
	 *	@param      string	$get_params    	          Parametres added to url
	 *  @param	    int   	$notooltip		          1=Disable tooltip
	 *  @param      int     $save_lastsearch_value    -1=Auto, 0=No save of lastsearch_values when clicking, 1=Save lastsearch_values whenclicking
<<<<<<< HEAD
     *  @param      int     $addlinktonotes           -1=Disable, 0=Just add label show notes, 1=Add private note (only internal user), 2=Add public note (internal or external user), 3=Add private (internal user) and public note (internal and external user)
	 *	@return     string          		          String with URL
	 */
    public function getNomUrl($withpicto = 0, $option = '', $get_params = '', $notooltip = 0, $save_lastsearch_value = -1, $addlinktonotes = -1)
=======
	 *  @param		int		$addlinktonotes			  Add linkt to notes
	 *	@return     string          		          String with URL
	 */
    public function getNomUrl($withpicto = 0, $option = '', $get_params = '', $notooltip = 0, $save_lastsearch_value = -1, $addlinktonotes = 0)
>>>>>>> 924fd4ab
	{
		global $langs, $conf, $user;

		if (!empty($conf->dol_no_mouse_hover)) $notooltip = 1; // Force disable tooltips

		$result = '';
		$label = '';
		$url = '';

		if ($user->rights->propal->lire)
		{
			$label = '<u>'.$langs->trans("ShowPropal").'</u>';
			if (!empty($this->ref))
				$label .= '<br><b>'.$langs->trans('Ref').':</b> '.$this->ref;
			if (!empty($this->ref_client))
				$label .= '<br><b>'.$langs->trans('RefCustomer').':</b> '.$this->ref_client;
			if (!empty($this->total_ht))
				$label .= '<br><b>'.$langs->trans('AmountHT').':</b> '.price($this->total_ht, 0, $langs, 0, -1, -1, $conf->currency);
			if (!empty($this->total_tva))
				$label .= '<br><b>'.$langs->trans('VAT').':</b> '.price($this->total_tva, 0, $langs, 0, -1, -1, $conf->currency);
			if (!empty($this->total_ttc))
				$label .= '<br><b>'.$langs->trans('AmountTTC').':</b> '.price($this->total_ttc, 0, $langs, 0, -1, -1, $conf->currency);
			if ($option == '') {
				$url = DOL_URL_ROOT.'/comm/propal/card.php?id='.$this->id.$get_params;
			}
			elseif ($option == 'compta') {  // deprecated
				$url = DOL_URL_ROOT.'/comm/propal/card.php?id='.$this->id.$get_params;
			}
			elseif ($option == 'expedition') {
				$url = DOL_URL_ROOT.'/expedition/propal.php?id='.$this->id.$get_params;
			}
			elseif ($option == 'document') {
				$url = DOL_URL_ROOT.'/comm/propal/document.php?id='.$this->id.$get_params;
			}

			if ($option != 'nolink')
			{
				// Add param to save lastsearch_values or not
				$add_save_lastsearch_values = ($save_lastsearch_value == 1 ? 1 : 0);
				if ($save_lastsearch_value == -1 && preg_match('/list\.php/', $_SERVER["PHP_SELF"])) $add_save_lastsearch_values = 1;
				if ($add_save_lastsearch_values) $url .= '&save_lastsearch_values=1';
			}
		}

		$linkclose = '';
		if (empty($notooltip) && $user->rights->propal->lire)
		{
			if (!empty($conf->global->MAIN_OPTIMIZEFORTEXTBROWSER))
			{
				$label = $langs->trans("ShowPropal");
				$linkclose .= ' alt="'.dol_escape_htmltag($label, 1).'"';
			}
			$linkclose .= ' title="'.dol_escape_htmltag($label, 1).'"';
			$linkclose .= ' class="classfortooltip"';
		}

		$linkstart = '<a href="'.$url.'"';
		$linkstart .= $linkclose.'>';
		$linkend = '</a>';

		$result .= $linkstart;
		if ($withpicto) $result .= img_object(($notooltip ? '' : $label), $this->picto, ($notooltip ? (($withpicto != 2) ? 'class="paddingright"' : '') : 'class="'.(($withpicto != 2) ? 'paddingright ' : '').'classfortooltip"'), 0, 0, $notooltip ? 0 : 1);
		if ($withpicto != 2) $result .= $this->ref;
		$result .= $linkend;

<<<<<<< HEAD
        if ($addlinktonotes >= 0) {
            $txttoshow = '';

            if ($addlinktonotes == 0) {
                if (!empty($this->note_private) || !empty($this->note_public)) {
                    $txttoshow = $langs->trans('ViewPrivateNote');
                }
            } elseif ($addlinktonotes == 1) {
                if (!empty($this->note_private)) {
                    $txttoshow .= ($user->socid > 0 ? '' : dol_string_nohtmltag($this->note_private, 1));
                }
            } elseif ($addlinktonotes == 2) {
                if (!empty($this->note_public)) {
                    $txttoshow .= dol_string_nohtmltag($this->note_public, 1);
                }
            } elseif ($addlinktonotes == 3) {
                if ($user->socid > 0) {
                    if (!empty($this->note_public)) {
                        $txttoshow .= dol_string_nohtmltag($this->note_public, 1);
                    }
                } else {
                    if (!empty($this->note_public)) {
                        $txttoshow .= dol_string_nohtmltag($this->note_public, 1);
                    }
                    if (!empty($this->note_private)) {
                        if (!empty($txttoshow)) $txttoshow .= '<br><br>';
                        $txttoshow .= dol_string_nohtmltag($this->note_private, 1);
                    }
                }
            }

            if ($txttoshow) {
                $result .= ' <span class="note inline-block">';
                $result .= '<a href="'.DOL_URL_ROOT.'/comm/propal/note.php?id='.$this->id.'" class="classfortooltip" title="'.dol_escape_htmltag($txttoshow).'">';
                $result .= img_picto('', 'note');
                $result .= '</a>';
                $result .= '</span>';
            }
        }
=======
		if ($addlinktonotes)
		{
			$txttoshow = ($user->socid > 0 ? $this->note_public : $this->note_private);
			if ($txttoshow)
			{
				$notetoshow = $langs->trans("ViewPrivateNote").':<br>'.dol_string_nohtmltag($txttoshow, 1);
				$result .= ' <span class="note inline-block">';
				$result .= '<a href="'.DOL_URL_ROOT.'/comm/propal/note.php?id='.$this->id.'" class="classfortooltip" title="'.dol_escape_htmltag($notetoshow).'">';
				$result .= img_picto('', 'note');
				$result .= '</a>';
				//$result.=img_picto($langs->trans("ViewNote"),'object_generic');
				//$result.='</a>';
				$result .= '</span>';
			}
		}
>>>>>>> 924fd4ab

		return $result;
	}

	/**
	 * 	Retrieve an array of proposal lines
	 *
	 * 	@return int		>0 if OK, <0 if KO
	 */
    public function getLinesArray()
	{
		return $this->fetch_lines();
	}

	/**
	 *  Create a document onto disk according to template module.
	 *
	 * 	@param	    string		$modele			Force model to use ('' to not force)
	 * 	@param		Translate	$outputlangs	Object langs to use for output
	 *  @param      int			$hidedetails    Hide details of lines
	 *  @param      int			$hidedesc       Hide description
	 *  @param      int			$hideref        Hide ref
         *  @param   null|array  $moreparams     Array to provide more information
	 * 	@return     int         				0 if KO, 1 if OK
	 */
	public function generateDocument($modele, $outputlangs, $hidedetails = 0, $hidedesc = 0, $hideref = 0, $moreparams = null)
	{
		global $conf, $langs;

		$langs->load("propale");

		if (!dol_strlen($modele)) {
			$modele = 'azur';

			if ($this->modelpdf) {
				$modele = $this->modelpdf;
			} elseif (!empty($conf->global->PROPALE_ADDON_PDF)) {
				$modele = $conf->global->PROPALE_ADDON_PDF;
			}
		}

		$modelpath = "core/modules/propale/doc/";

		return $this->commonGenerateDocument($modelpath, $modele, $outputlangs, $hidedetails, $hidedesc, $hideref, $moreparams);
	}

	/**
	 * Function used to replace a thirdparty id with another one.
	 *
	 * @param DoliDB $db Database handler
	 * @param int $origin_id Old thirdparty id
	 * @param int $dest_id New thirdparty id
	 * @return bool
	 */
	public static function replaceThirdparty(DoliDB $db, $origin_id, $dest_id)
	{
		$tables = array(
			'propal'
		);

		return CommonObject::commonReplaceThirdparty($db, $origin_id, $dest_id, $tables);
	}
}


/**
 *	Class to manage commercial proposal lines
 */
class PropaleLigne extends CommonObjectLine
{
	/**
	 * @var string ID to identify managed object
	 */
	public $element = 'propaldet';

	/**
	 * @var string Name of table without prefix where object is stored
	 */
	public $table_element = 'propaldet';

    public $oldline;

	// From llx_propaldet
    public $fk_propal;
    public $fk_parent_line;
    public $desc; // Description ligne
    public $fk_product; // Id produit predefini
	/**
	 * @deprecated
	 * @see $product_type
	 */
    public $fk_product_type;
	/**
	 * Product type.
	 * @var int
	 * @see Product::TYPE_PRODUCT, Product::TYPE_SERVICE
	 */
    public $product_type = Product::TYPE_PRODUCT;

    public $qty;
    public $tva_tx;
    public $subprice;
    public $remise_percent;
    public $fk_remise_except;

    public $rang = 0;

    public $fk_fournprice;
    public $pa_ht;
    public $marge_tx;
    public $marque_tx;

    public $special_code; // Tag for special lines (exlusive tags)
	// 1: frais de port
	// 2: ecotaxe
	// 3: option line (when qty = 0)

    public $info_bits = 0; // Some other info:
	// Bit 0: 	0 si TVA normal - 1 si TVA NPR
	// Bit 1:	0 ligne normale - 1 si ligne de remise fixe

    public $total_ht; // Total HT  de la ligne toute quantite et incluant la remise ligne
    public $total_tva; // Total TVA  de la ligne toute quantite et incluant la remise ligne
    public $total_ttc; // Total TTC de la ligne toute quantite et incluant la remise ligne

	/**
	 * @deprecated
	 * @see $remise_percent, $fk_remise_except
	 */
    public $remise;
	/**
	 * @deprecated
	 * @see $subprice
	 */
    public $price;

	// From llx_product
	/**
	 * @deprecated
	 * @see $product_ref
	 */
    public $ref;
	/**
	 * Product reference
	 * @var string
	 */
	public $product_ref;
	/**
	 * @deprecated
	 * @see $product_label
	 */
    public $libelle;
	/**
	 *  Product label
	 * @var string
	 */
	public $product_label;
	/**
	 * Product description
	 * @var string
	 */
	public $product_desc;

    public $localtax1_tx; // Local tax 1
    public $localtax2_tx; // Local tax 2
    public $localtax1_type; // Local tax 1 type
    public $localtax2_type; // Local tax 2 type
    public $total_localtax1; // Line total local tax 1
    public $total_localtax2; // Line total local tax 2

    public $date_start;
    public $date_end;

    public $skip_update_total; // Skip update price total for special lines

	// Multicurrency
    public $fk_multicurrency;
    public $multicurrency_code;
    public $multicurrency_subprice;
    public $multicurrency_total_ht;
    public $multicurrency_total_tva;
    public $multicurrency_total_ttc;

	/**
	 * 	Class line Contructor
	 *
	 * 	@param	DoliDB	$db	Database handler
	 */
    public function __construct($db)
	{
		$this->db = $db;
	}

	/**
	 *	Retrieve the propal line object
	 *
	 *	@param	int		$rowid		Propal line id
	 *	@return	int					<0 if KO, >0 if OK
	 */
    public function fetch($rowid)
	{
		$sql = 'SELECT pd.rowid, pd.fk_propal, pd.fk_parent_line, pd.fk_product, pd.label as custom_label, pd.description, pd.price, pd.qty, pd.vat_src_code, pd.tva_tx,';
		$sql .= ' pd.remise, pd.remise_percent, pd.fk_remise_except, pd.subprice,';
		$sql .= ' pd.info_bits, pd.total_ht, pd.total_tva, pd.total_ttc, pd.fk_product_fournisseur_price as fk_fournprice, pd.buy_price_ht as pa_ht, pd.special_code, pd.rang,';
		$sql .= ' pd.fk_unit,';
		$sql .= ' pd.localtax1_tx, pd.localtax2_tx, pd.total_localtax1, pd.total_localtax2,';
		$sql .= ' pd.fk_multicurrency, pd.multicurrency_code, pd.multicurrency_subprice, pd.multicurrency_total_ht, pd.multicurrency_total_tva, pd.multicurrency_total_ttc,';
		$sql .= ' p.ref as product_ref, p.label as product_label, p.description as product_desc,';
		$sql .= ' pd.date_start, pd.date_end, pd.product_type';
		$sql .= ' FROM '.MAIN_DB_PREFIX.'propaldet as pd';
		$sql .= ' LEFT JOIN '.MAIN_DB_PREFIX.'product as p ON pd.fk_product = p.rowid';
		$sql .= ' WHERE pd.rowid = '.$rowid;

		$result = $this->db->query($sql);
		if ($result)
		{
			$objp = $this->db->fetch_object($result);

			if ($objp)
			{
				$this->id = $objp->rowid;
				$this->rowid			= $objp->rowid; // deprecated
				$this->fk_propal = $objp->fk_propal;
				$this->fk_parent_line = $objp->fk_parent_line;
				$this->label			= $objp->custom_label;
				$this->desc				= $objp->description;
				$this->qty = $objp->qty;
				$this->price			= $objp->price; // deprecated
				$this->subprice = $objp->subprice;
				$this->vat_src_code = $objp->vat_src_code;
				$this->tva_tx			= $objp->tva_tx;
				$this->remise			= $objp->remise; // deprecated
				$this->remise_percent = $objp->remise_percent;
				$this->fk_remise_except = $objp->fk_remise_except;
				$this->fk_product = $objp->fk_product;
				$this->info_bits		= $objp->info_bits;

				$this->total_ht			= $objp->total_ht;
				$this->total_tva		= $objp->total_tva;
				$this->total_ttc		= $objp->total_ttc;

				$this->fk_fournprice = $objp->fk_fournprice;

				$marginInfos			= getMarginInfos($objp->subprice, $objp->remise_percent, $objp->tva_tx, $objp->localtax1_tx, $objp->localtax2_tx, $this->fk_fournprice, $objp->pa_ht);
				$this->pa_ht			= $marginInfos[0];
				$this->marge_tx			= $marginInfos[1];
				$this->marque_tx		= $marginInfos[2];

				$this->special_code		= $objp->special_code;
				$this->product_type		= $objp->product_type;
				$this->rang = $objp->rang;

				$this->ref = $objp->product_ref; // deprecated
				$this->product_ref = $objp->product_ref;
				$this->libelle = $objp->product_label; // deprecated
				$this->product_label	= $objp->product_label;
				$this->product_desc		= $objp->product_desc;
				$this->fk_unit          = $objp->fk_unit;

				$this->date_start       = $this->db->jdate($objp->date_start);
				$this->date_end         = $this->db->jdate($objp->date_end);

				// Multicurrency
				$this->fk_multicurrency = $objp->fk_multicurrency;
				$this->multicurrency_code = $objp->multicurrency_code;
				$this->multicurrency_subprice 	= $objp->multicurrency_subprice;
				$this->multicurrency_total_ht 	= $objp->multicurrency_total_ht;
				$this->multicurrency_total_tva 	= $objp->multicurrency_total_tva;
				$this->multicurrency_total_ttc 	= $objp->multicurrency_total_ttc;

				$this->fetch_optionals();

				$this->db->free($result);

				return 1;
			}
			else
			{
				return 0;
			}
		}
		else
		{
			return -1;
		}
	}

	/**
	 *  Insert object line propal in database
	 *
	 *	@param		int		$notrigger		1=Does not execute triggers, 0= execute triggers
	 *	@return		int						<0 if KO, >0 if OK
	 */
    public function insert($notrigger = 0)
	{
		global $conf, $user;

		$error = 0;

		dol_syslog(get_class($this)."::insert rang=".$this->rang);

		$pa_ht_isemptystring = (empty($this->pa_ht) && $this->pa_ht == ''); // If true, we can use a default value. If this->pa_ht = '0', we must use '0'.

		// Clean parameters
		if (empty($this->tva_tx)) $this->tva_tx = 0;
		if (empty($this->localtax1_tx)) $this->localtax1_tx = 0;
		if (empty($this->localtax2_tx)) $this->localtax2_tx = 0;
		if (empty($this->localtax1_type)) $this->localtax1_type = 0;
		if (empty($this->localtax2_type)) $this->localtax2_type = 0;
		if (empty($this->total_localtax1)) $this->total_localtax1 = 0;
		if (empty($this->total_localtax2)) $this->total_localtax2 = 0;
		if (empty($this->rang)) $this->rang = 0;
		if (empty($this->remise)) $this->remise = 0;
		if (empty($this->remise_percent) || !is_numeric($this->remise_percent)) $this->remise_percent = 0;
		if (empty($this->info_bits)) $this->info_bits = 0;
		if (empty($this->special_code)) $this->special_code = 0;
		if (empty($this->fk_parent_line)) $this->fk_parent_line = 0;
		if (empty($this->fk_fournprice)) $this->fk_fournprice = 0;
		if (!is_numeric($this->qty)) $this->qty = 0;
		if (empty($this->pa_ht)) $this->pa_ht = 0;
		if (empty($this->multicurrency_subprice))  $this->multicurrency_subprice = 0;
		if (empty($this->multicurrency_total_ht))  $this->multicurrency_total_ht = 0;
		if (empty($this->multicurrency_total_tva)) $this->multicurrency_total_tva = 0;
		if (empty($this->multicurrency_total_ttc)) $this->multicurrency_total_ttc = 0;

	    // if buy price not defined, define buyprice as configured in margin admin
		if ($this->pa_ht == 0 && $pa_ht_isemptystring)
		{
			if (($result = $this->defineBuyPrice($this->subprice, $this->remise_percent, $this->fk_product)) < 0)
			{
				return $result;
			}
			else
			{
				$this->pa_ht = $result;
			}
		}

		// Check parameters
		if ($this->product_type < 0) return -1;

		$this->db->begin();

		// Insert line into database
		$sql = 'INSERT INTO '.MAIN_DB_PREFIX.'propaldet';
		$sql .= ' (fk_propal, fk_parent_line, label, description, fk_product, product_type,';
		$sql .= ' fk_remise_except, qty, vat_src_code, tva_tx, localtax1_tx, localtax2_tx, localtax1_type, localtax2_type,';
		$sql .= ' subprice, remise_percent, ';
		$sql .= ' info_bits, ';
		$sql .= ' total_ht, total_tva, total_localtax1, total_localtax2, total_ttc, fk_product_fournisseur_price, buy_price_ht, special_code, rang,';
		$sql .= ' fk_unit,';
		$sql .= ' date_start, date_end';
		$sql .= ', fk_multicurrency, multicurrency_code, multicurrency_subprice, multicurrency_total_ht, multicurrency_total_tva, multicurrency_total_ttc)';
		$sql .= " VALUES (".$this->fk_propal.",";
		$sql .= " ".($this->fk_parent_line > 0 ? "'".$this->db->escape($this->fk_parent_line)."'" : "null").",";
		$sql .= " ".(!empty($this->label) ? "'".$this->db->escape($this->label)."'" : "null").",";
		$sql .= " '".$this->db->escape($this->desc)."',";
		$sql .= " ".($this->fk_product ? "'".$this->db->escape($this->fk_product)."'" : "null").",";
		$sql .= " '".$this->db->escape($this->product_type)."',";
		$sql .= " ".($this->fk_remise_except ? "'".$this->db->escape($this->fk_remise_except)."'" : "null").",";
		$sql .= " ".price2num($this->qty).",";
		$sql .= " ".(empty($this->vat_src_code) ? "''" : "'".$this->db->escape($this->vat_src_code)."'").",";
		$sql .= " ".price2num($this->tva_tx).",";
		$sql .= " ".price2num($this->localtax1_tx).",";
		$sql .= " ".price2num($this->localtax2_tx).",";
		$sql .= " '".$this->db->escape($this->localtax1_type)."',";
		$sql .= " '".$this->db->escape($this->localtax2_type)."',";
		$sql .= " ".(price2num($this->subprice) !== '' ?price2num($this->subprice) : "null").",";
		$sql .= " ".price2num($this->remise_percent).",";
		$sql .= " ".(isset($this->info_bits) ? "'".$this->db->escape($this->info_bits)."'" : "null").",";
		$sql .= " ".price2num($this->total_ht).",";
		$sql .= " ".price2num($this->total_tva).",";
		$sql .= " ".price2num($this->total_localtax1).",";
		$sql .= " ".price2num($this->total_localtax2).",";
		$sql .= " ".price2num($this->total_ttc).",";
		$sql .= " ".(!empty($this->fk_fournprice) ? "'".$this->db->escape($this->fk_fournprice)."'" : "null").",";
		$sql .= " ".(isset($this->pa_ht) ? "'".price2num($this->pa_ht)."'" : "null").",";
		$sql .= ' '.$this->special_code.',';
		$sql .= ' '.$this->rang.',';
		$sql .= ' '.(!$this->fk_unit ? 'NULL' : $this->fk_unit).',';
		$sql .= " ".(!empty($this->date_start) ? "'".$this->db->idate($this->date_start)."'" : "null").',';
		$sql .= " ".(!empty($this->date_end) ? "'".$this->db->idate($this->date_end)."'" : "null");
		$sql .= ", ".($this->fk_multicurrency > 0 ? $this->fk_multicurrency : 'null');
		$sql .= ", '".$this->db->escape($this->multicurrency_code)."'";
		$sql .= ", ".$this->multicurrency_subprice;
		$sql .= ", ".$this->multicurrency_total_ht;
		$sql .= ", ".$this->multicurrency_total_tva;
		$sql .= ", ".$this->multicurrency_total_ttc;
		$sql .= ')';

		dol_syslog(get_class($this).'::insert', LOG_DEBUG);
		$resql = $this->db->query($sql);
		if ($resql)
		{
			$this->rowid = $this->db->last_insert_id(MAIN_DB_PREFIX.'propaldet');

			if (empty($conf->global->MAIN_EXTRAFIELDS_DISABLED)) // For avoid conflicts if trigger used
			{
				$this->id = $this->rowid;
				$result = $this->insertExtraFields();
				if ($result < 0)
				{
					$error++;
				}
			}

			if (!$error && !$notrigger)
			{
				// Call trigger
				$result = $this->call_trigger('LINEPROPAL_INSERT', $user);
				if ($result < 0)
				{
					$this->db->rollback();
					return -1;
				}
				// End call triggers
			}

			$this->db->commit();
			return 1;
		}
		else
		{
			$this->error = $this->db->error()." sql=".$sql;
			$this->db->rollback();
			return -1;
		}
	}

	/**
	 * 	Delete line in database
	 *
	 *  @param	User	$user		Object user
	 *	@param 	int		$notrigger	1=Does not execute triggers, 0= execute triggers
	 *	@return	 int  				<0 if ko, >0 if ok
	 */
    public function delete(User $user, $notrigger = 0)
	{
		global $conf;

		$error = 0;
		$this->db->begin();

		$sql = "DELETE FROM ".MAIN_DB_PREFIX."propaldet WHERE rowid = ".$this->rowid;
		dol_syslog("PropaleLigne::delete", LOG_DEBUG);
		if ($this->db->query($sql))
		{
			// Remove extrafields
			if ((!$error) && (empty($conf->global->MAIN_EXTRAFIELDS_DISABLED))) // For avoid conflicts if trigger used
			{
				$this->id = $this->rowid;
				$result = $this->deleteExtraFields();
				if ($result < 0)
				{
					$error++;
					dol_syslog(get_class($this)."::delete error -4 ".$this->error, LOG_ERR);
				}
			}

			if (!$error && !$notrigger)
			{
				// Call trigger
				$result = $this->call_trigger('LINEPROPAL_DELETE', $user);
				if ($result < 0)
				{
					$this->db->rollback();
					return -1;
				}
			}
			// End call triggers

			$this->db->commit();

			return 1;
		}
		else
		{
			$this->error = $this->db->error()." sql=".$sql;
			$this->db->rollback();
			return -1;
		}
	}

	/**
	 *	Update propal line object into DB
	 *
	 *	@param 	int		$notrigger	1=Does not execute triggers, 0= execute triggers
	 *	@return	int					<0 if ko, >0 if ok
	 */
    public function update($notrigger = 0)
	{
		global $conf, $user;

		$error = 0;

		$pa_ht_isemptystring = (empty($this->pa_ht) && $this->pa_ht == ''); // If true, we can use a default value. If this->pa_ht = '0', we must use '0'.

		// Clean parameters
		if (empty($this->tva_tx)) $this->tva_tx = 0;
		if (empty($this->localtax1_tx)) $this->localtax1_tx = 0;
		if (empty($this->localtax2_tx)) $this->localtax2_tx = 0;
		if (empty($this->total_localtax1)) $this->total_localtax1 = 0;
		if (empty($this->total_localtax2)) $this->total_localtax2 = 0;
		if (empty($this->localtax1_type)) $this->localtax1_type = 0;
		if (empty($this->localtax2_type)) $this->localtax2_type = 0;
		if (empty($this->marque_tx)) $this->marque_tx = 0;
		if (empty($this->marge_tx)) $this->marge_tx = 0;
		if (empty($this->price)) $this->price = 0; // TODO A virer
		if (empty($this->remise)) $this->remise = 0; // TODO A virer
		if (empty($this->remise_percent)) $this->remise_percent = 0;
		if (empty($this->info_bits)) $this->info_bits = 0;
		if (empty($this->special_code)) $this->special_code = 0;
		if (empty($this->fk_parent_line)) $this->fk_parent_line = 0;
		if (empty($this->fk_fournprice)) $this->fk_fournprice = 0;
		if (empty($this->subprice)) $this->subprice = 0;
		if (empty($this->pa_ht)) $this->pa_ht = 0;

		// if buy price not defined, define buyprice as configured in margin admin
		if ($this->pa_ht == 0 && $pa_ht_isemptystring)
		{
			if (($result = $this->defineBuyPrice($this->subprice, $this->remise_percent, $this->fk_product)) < 0)
			{
				return $result;
			}
			else
			{
				$this->pa_ht = $result;
			}
		}

		$this->db->begin();

		// Mise a jour ligne en base
		$sql = "UPDATE ".MAIN_DB_PREFIX."propaldet SET";
		$sql .= " description='".$this->db->escape($this->desc)."'";
		$sql .= ", label=".(!empty($this->label) ? "'".$this->db->escape($this->label)."'" : "null");
		$sql .= ", product_type=".$this->product_type;
		$sql .= ", vat_src_code = '".(empty($this->vat_src_code) ? '' : $this->vat_src_code)."'";
		$sql .= ", tva_tx='".price2num($this->tva_tx)."'";
		$sql .= ", localtax1_tx=".price2num($this->localtax1_tx);
		$sql .= ", localtax2_tx=".price2num($this->localtax2_tx);
		$sql .= ", localtax1_type='".$this->db->escape($this->localtax1_type)."'";
		$sql .= ", localtax2_type='".$this->db->escape($this->localtax2_type)."'";
		$sql .= ", qty='".price2num($this->qty)."'";
		$sql .= ", subprice=".price2num($this->subprice)."";
		$sql .= ", remise_percent=".price2num($this->remise_percent)."";
		$sql .= ", price=".price2num($this->price).""; // TODO A virer
		$sql .= ", remise=".price2num($this->remise).""; // TODO A virer
		$sql .= ", info_bits='".$this->db->escape($this->info_bits)."'";
		if (empty($this->skip_update_total))
		{
			$sql .= ", total_ht=".price2num($this->total_ht)."";
			$sql .= ", total_tva=".price2num($this->total_tva)."";
			$sql .= ", total_ttc=".price2num($this->total_ttc)."";
			$sql .= ", total_localtax1=".price2num($this->total_localtax1)."";
			$sql .= ", total_localtax2=".price2num($this->total_localtax2)."";
		}
		$sql .= ", fk_product_fournisseur_price=".(!empty($this->fk_fournprice) ? "'".$this->db->escape($this->fk_fournprice)."'" : "null");
		$sql .= ", buy_price_ht=".price2num($this->pa_ht);
		if (strlen($this->special_code)) $sql .= ", special_code=".$this->special_code;
		$sql .= ", fk_parent_line=".($this->fk_parent_line > 0 ? $this->fk_parent_line : "null");
		if (!empty($this->rang)) $sql .= ", rang=".$this->rang;
		$sql .= ", date_start=".(!empty($this->date_start) ? "'".$this->db->idate($this->date_start)."'" : "null");
		$sql .= ", date_end=".(!empty($this->date_end) ? "'".$this->db->idate($this->date_end)."'" : "null");
		$sql .= ", fk_unit=".(!$this->fk_unit ? 'NULL' : $this->fk_unit);

		// Multicurrency
		$sql .= ", multicurrency_subprice=".price2num($this->multicurrency_subprice)."";
		$sql .= ", multicurrency_total_ht=".price2num($this->multicurrency_total_ht)."";
		$sql .= ", multicurrency_total_tva=".price2num($this->multicurrency_total_tva)."";
		$sql .= ", multicurrency_total_ttc=".price2num($this->multicurrency_total_ttc)."";

		$sql .= " WHERE rowid = ".$this->rowid;

		dol_syslog(get_class($this)."::update", LOG_DEBUG);
		$resql = $this->db->query($sql);
		if ($resql)
		{
			if (empty($conf->global->MAIN_EXTRAFIELDS_DISABLED)) // For avoid conflicts if trigger used
			{
				$this->id = $this->rowid;
				$result = $this->insertExtraFields();
				if ($result < 0)
				{
					$error++;
				}
			}

			if (!$error && !$notrigger)
			{
				// Call trigger
				$result = $this->call_trigger('LINEPROPAL_UPDATE', $user);
				if ($result < 0)
				{
					$this->db->rollback();
					return -1;
				}
				// End call triggers
			}

			$this->db->commit();
			return 1;
		}
		else
		{
			$this->error = $this->db->error();
			$this->db->rollback();
			return -2;
		}
	}

    // phpcs:disable PEAR.NamingConventions.ValidFunctionName.ScopeNotCamelCaps
	/**
	 *	Update DB line fields total_xxx
	 *	Used by migration
	 *
	 *	@return		int		<0 if KO, >0 if OK
	 */
    public function update_total()
	{
        // phpcs:enable
		$this->db->begin();

		// Mise a jour ligne en base
		$sql = "UPDATE ".MAIN_DB_PREFIX."propaldet SET";
		$sql .= " total_ht=".price2num($this->total_ht, 'MT')."";
		$sql .= ",total_tva=".price2num($this->total_tva, 'MT')."";
		$sql .= ",total_ttc=".price2num($this->total_ttc, 'MT')."";
		$sql .= " WHERE rowid = ".$this->rowid;

		dol_syslog("PropaleLigne::update_total", LOG_DEBUG);

		$resql = $this->db->query($sql);
		if ($resql)
		{
			$this->db->commit();
			return 1;
		}
		else
		{
			$this->error = $this->db->error();
			$this->db->rollback();
			return -2;
		}
	}
}<|MERGE_RESOLUTION|>--- conflicted
+++ resolved
@@ -3541,17 +3541,10 @@
 	 *	@param      string	$get_params    	          Parametres added to url
 	 *  @param	    int   	$notooltip		          1=Disable tooltip
 	 *  @param      int     $save_lastsearch_value    -1=Auto, 0=No save of lastsearch_values when clicking, 1=Save lastsearch_values whenclicking
-<<<<<<< HEAD
      *  @param      int     $addlinktonotes           -1=Disable, 0=Just add label show notes, 1=Add private note (only internal user), 2=Add public note (internal or external user), 3=Add private (internal user) and public note (internal and external user)
 	 *	@return     string          		          String with URL
 	 */
     public function getNomUrl($withpicto = 0, $option = '', $get_params = '', $notooltip = 0, $save_lastsearch_value = -1, $addlinktonotes = -1)
-=======
-	 *  @param		int		$addlinktonotes			  Add linkt to notes
-	 *	@return     string          		          String with URL
-	 */
-    public function getNomUrl($withpicto = 0, $option = '', $get_params = '', $notooltip = 0, $save_lastsearch_value = -1, $addlinktonotes = 0)
->>>>>>> 924fd4ab
 	{
 		global $langs, $conf, $user;
 
@@ -3617,7 +3610,6 @@
 		if ($withpicto != 2) $result .= $this->ref;
 		$result .= $linkend;
 
-<<<<<<< HEAD
         if ($addlinktonotes >= 0) {
             $txttoshow = '';
 
@@ -3657,23 +3649,6 @@
                 $result .= '</span>';
             }
         }
-=======
-		if ($addlinktonotes)
-		{
-			$txttoshow = ($user->socid > 0 ? $this->note_public : $this->note_private);
-			if ($txttoshow)
-			{
-				$notetoshow = $langs->trans("ViewPrivateNote").':<br>'.dol_string_nohtmltag($txttoshow, 1);
-				$result .= ' <span class="note inline-block">';
-				$result .= '<a href="'.DOL_URL_ROOT.'/comm/propal/note.php?id='.$this->id.'" class="classfortooltip" title="'.dol_escape_htmltag($notetoshow).'">';
-				$result .= img_picto('', 'note');
-				$result .= '</a>';
-				//$result.=img_picto($langs->trans("ViewNote"),'object_generic');
-				//$result.='</a>';
-				$result .= '</span>';
-			}
-		}
->>>>>>> 924fd4ab
 
 		return $result;
 	}
