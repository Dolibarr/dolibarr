--- conflicted
+++ resolved
@@ -4228,11 +4228,7 @@
 		// End call triggers
 
 		if (!$error) {
-<<<<<<< HEAD
-			$sql = "DELETE FROM " . MAIN_DB_PREFIX . "propaldet WHERE rowid = " . ((int)$this->rowid);
-=======
 			$sql = "DELETE FROM " . MAIN_DB_PREFIX . "propaldet WHERE rowid = " . ((int) $this->rowid);
->>>>>>> 62ca286a
 			dol_syslog("PropaleLigne::delete", LOG_DEBUG);
 			if ($this->db->query($sql)) {
 				// Remove extrafields
