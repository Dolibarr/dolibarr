<?php
/* Copyright (C) 2015   Jean-François Ferry     <jfefe@aternatik.fr>
 * Copyright (C) 2016   Laurent Destailleur     <eldy@users.sourceforge.net>
 *
 * This program is free software; you can redistribute it and/or modify
 * it under the terms of the GNU General Public License as published by
 * the Free Software Foundation; either version 3 of the License, or
 * (at your option) any later version.
 *
 * This program is distributed in the hope that it will be useful,
 * but WITHOUT ANY WARRANTY; without even the implied warranty of
 * MERCHANTABILITY or FITNESS FOR A PARTICULAR PURPOSE.  See the
 * GNU General Public License for more details.
 *
 * You should have received a copy of the GNU General Public License
 * along with this program. If not, see <http://www.gnu.org/licenses/>.
 */

use Luracast\Restler\RestException;

require_once DOL_DOCUMENT_ROOT.'/comm/propal/class/propal.class.php';


/**
 * API class for orders
 *
 * @access protected
 * @class  DolibarrApiAccess {@requires user,external}
 */
class Proposals extends DolibarrApi
{

	/**
	 * @var array   $FIELDS     Mandatory fields, checked when create and update object
	 */
	static $FIELDS = array(
		'socid'
	);

	/**
	 * @var Propal $propal {@type Propal}
	 */
	public $propal;

	/**
	 * Constructor
	 */
	function __construct()
	{
		global $db, $conf;
		$this->db = $db;
		$this->propal = new Propal($this->db);
	}

	/**
	 * Get properties of a commercial proposal object
	 *
	 * Return an array with commercial proposal informations
	 *
	 * @param       int         $id         ID of commercial proposal
	 * @return 	array|mixed data without useless information
	 *
	 * @throws 	RestException
	 */
	function get($id)
	{
		if(! DolibarrApiAccess::$user->rights->propal->lire) {
			throw new RestException(401);
		}

		$result = $this->propal->fetch($id);
		if( ! $result ) {
			throw new RestException(404, 'Commercial Proposal not found');
		}

		if( ! DolibarrApi::_checkAccessToResource('propal',$this->propal->id)) {
			throw new RestException(401, 'Access not allowed for login '.DolibarrApiAccess::$user->login);
		}

		// Add external contacts ids
		$this->propal->contacts_ids = $this->propal->liste_contact(-1,'external',1);

		$this->propal->fetchObjectLinked();
		return $this->_cleanObjectDatas($this->propal);
	}

	/**
	 * List commercial proposals
	 *
	 * Get a list of commercial proposals
	 *
	 * @param string	$sortfield	        Sort field
	 * @param string	$sortorder	        Sort order
	 * @param int		$limit		        Limit for list
	 * @param int		$page		        Page number
	 * @param string   	$thirdparty_ids	    Thirdparty ids to filter commercial proposals. {@example '1' or '1,2,3'} {@pattern /^[0-9,]*$/i}
	 * @param string    $sqlfilters         Other criteria to filter answers separated by a comma. Syntax example "(t.ref:like:'SO-%') and (t.datec:<:'20160101')"
	 * @return  array                       Array of order objects
	 */
<<<<<<< HEAD
	function index($sortfield = "t.rowid", $sortorder = 'ASC', $limit = 100, $page = 0, $thirdparty_ids = '', $sqlfilters = '') {
=======
    function index($sortfield = "t.rowid", $sortorder = 'ASC', $limit = 100, $page = 0, $thirdparty_ids = '', $sqlfilters = '')
    {
>>>>>>> d9b8a8c8
		global $db, $conf;

		$obj_ret = array();

		// case of external user, $thirdparty_ids param is ignored and replaced by user's socid
		$socids = DolibarrApiAccess::$user->societe_id ? DolibarrApiAccess::$user->societe_id : $thirdparty_ids;

		// If the internal user must only see his customers, force searching by him
		$search_sale = 0;
		if (! DolibarrApiAccess::$user->rights->societe->client->voir && !$socids) $search_sale = DolibarrApiAccess::$user->id;

		$sql = "SELECT t.rowid";
		if ((!DolibarrApiAccess::$user->rights->societe->client->voir && !$socids) || $search_sale > 0) $sql .= ", sc.fk_soc, sc.fk_user"; // We need these fields in order to filter by sale (including the case where the user can only see his prospects)
		$sql.= " FROM ".MAIN_DB_PREFIX."propal as t";

		if ((!DolibarrApiAccess::$user->rights->societe->client->voir && !$socids) || $search_sale > 0) $sql.= ", ".MAIN_DB_PREFIX."societe_commerciaux as sc"; // We need this table joined to the select in order to filter by sale

		$sql.= ' WHERE t.entity IN ('.getEntity('propal').')';
		if ((!DolibarrApiAccess::$user->rights->societe->client->voir && !$socids) || $search_sale > 0) $sql.= " AND t.fk_soc = sc.fk_soc";
		if ($socids) $sql.= " AND t.fk_soc IN (".$socids.")";
		if ($search_sale > 0) $sql.= " AND t.rowid = sc.fk_soc";		// Join for the needed table to filter by sale
		// Insert sale filter
		if ($search_sale > 0)
		{
			$sql .= " AND sc.fk_user = ".$search_sale;
		}
		// Add sql filters
		if ($sqlfilters)
		{
			if (! DolibarrApi::_checkFilters($sqlfilters))
			{
				throw new RestException(503, 'Error when validating parameter sqlfilters '.$sqlfilters);
			}
			$regexstring='\(([^:\'\(\)]+:[^:\'\(\)]+:[^:\(\)]+)\)';
			$sql.=" AND (".preg_replace_callback('/'.$regexstring.'/', 'DolibarrApi::_forge_criteria_callback', $sqlfilters).")";
		}

		$sql.= $db->order($sortfield, $sortorder);
		if ($limit)	{
			if ($page < 0)
			{
				$page = 0;
			}
			$offset = $limit * $page;

			$sql.= $db->plimit($limit + 1, $offset);
		}

        dol_syslog("API Rest request");
		$result = $db->query($sql);

		if ($result)
		{
			$num = $db->num_rows($result);
			$min = min($num, ($limit <= 0 ? $num : $limit));
			$i = 0;
			while ($i < $min)
			{
				$obj = $db->fetch_object($result);
				$proposal_static = new Propal($db);
				if($proposal_static->fetch($obj->rowid)) {
					// Add external contacts ids
					$proposal_static->contacts_ids = $proposal_static->liste_contact(-1,'external',1);
					$obj_ret[] = $this->_cleanObjectDatas($proposal_static);
				}
				$i++;
			}
		}
		else {
			throw new RestException(503, 'Error when retrieve propal list : '.$db->lasterror());
		}
		if( ! count($obj_ret)) {
			throw new RestException(404, 'No proposal found');
		}
		return $obj_ret;
	}

	/**
	 * Create commercial proposal object
	 *
	 * @param   array   $request_data   Request data
	 * @return  int     ID of proposal
	 */
	function post($request_data = null)
	{
	  if(! DolibarrApiAccess::$user->rights->propal->creer) {
			  throw new RestException(401, "Insuffisant rights");
		  }
		// Check mandatory fields
		$result = $this->_validate($request_data);

		foreach($request_data as $field => $value) {
			$this->propal->$field = $value;
		}
		/*if (isset($request_data["lines"])) {
          $lines = array();
          foreach ($request_data["lines"] as $line) {
            array_push($lines, (object) $line);
          }
          $this->propal->lines = $lines;
        }*/
		if ($this->propal->create(DolibarrApiAccess::$user) < 0) {
			throw new RestException(500, "Error creating order", array_merge(array($this->propal->error), $this->propal->errors));
		}

		return $this->propal->id;
	}

	/**
	 * Get lines of a commercial proposal
	 *
	 * @param int   $id             Id of commercial proposal
	 *
	 * @url	GET {id}/lines
	 *
	 * @return int
	 */
<<<<<<< HEAD
	function getLines($id) {
=======
    function getLines($id)
    {
>>>>>>> d9b8a8c8
	  if(! DolibarrApiAccess::$user->rights->propal->lire) {
		  	throw new RestException(401);
		  }

	  $result = $this->propal->fetch($id);
	  if( ! $result ) {
		 throw new RestException(404, 'Commercial Proposal not found');
	  }

		  if( ! DolibarrApi::_checkAccessToResource('propal',$this->propal->id)) {
			  throw new RestException(401, 'Access not allowed for login '.DolibarrApiAccess::$user->login);
	  }
	  $this->propal->getLinesArray();
	  $result = array();
	  foreach ($this->propal->lines as $line) {
		array_push($result,$this->_cleanObjectDatas($line));
	  }
	  return $result;
	}

	/**
	 * Add a line to given commercial proposal
	 *
	 * @param int   $id             Id of commercial proposal to update
	 * @param array $request_data   Commercial proposal line data
	 *
	 * @url	POST {id}/lines
	 *
	 * @return int
	 */
	function postLine($id, $request_data = null)
	{
		if(! DolibarrApiAccess::$user->rights->propal->creer) {
		  	throw new RestException(401);
		}

		$result = $this->propal->fetch($id);
		if (! $result) {
		   throw new RestException(404, 'Commercial Proposal not found');
		}

		if (! DolibarrApi::_checkAccessToResource('propal',$this->propal->id))
		{
			throw new RestException(401, 'Access not allowed for login '.DolibarrApiAccess::$user->login);
		}

		$request_data = (object) $request_data;

      	$updateRes = $this->propal->addline(
                        $request_data->desc,
                        $request_data->subprice,
                        $request_data->qty,
                        $request_data->tva_tx,
                        $request_data->localtax1_tx,
                        $request_data->localtax2_tx,
                        $request_data->fk_product,
                        $request_data->remise_percent,
                        'HT',
                        0,
                        $request_data->info_bits,
                        $request_data->product_type,
                        $request_data->rang,
                        $request_data->special_code,
      					$request_data->fk_parent_line,
                        $request_data->fk_fournprice,
                        $request_data->pa_ht,
                        $request_data->label,
                        $request_data->date_start,
                        $request_data->date_end,
                        $request_data->array_options,
                        $request_data->fk_unit,
                        $request_data->origin,
                        $request_data->origin_id,
                        $request_data->multicurrency_subprice,
                        $request_data->fk_remise_except
      );

      if ($updateRes > 0) {
        return $updateRes;
	  }
		else {
			throw new RestException(400, $this->propal->error);
		}
	}

	/**
	 * Update a line of given commercial proposal
	 *
	 * @param int   $id             Id of commercial proposal to update
	 * @param int   $lineid         Id of line to update
	 * @param array $request_data   Commercial proposal line data
	 *
	 * @url	PUT {id}/lines/{lineid}
	 *
	 * @return object
	 */
	function putLine($id, $lineid, $request_data = null)
	{
		if(! DolibarrApiAccess::$user->rights->propal->creer) {
			throw new RestException(401);
		}

		$result = $this->propal->fetch($id);
		if($result <= 0) {
			throw new RestException(404, 'Proposal not found');
		}

		if( ! DolibarrApi::_checkAccessToResource('propal',$this->propal->id)) {
			throw new RestException(401, 'Access not allowed for login '.DolibarrApiAccess::$user->login);
	  	}

	  	$request_data = (object) $request_data;

	  	$propalline = new PropaleLigne($this->db);
	  	$result = $propalline->fetch($lineid);
	  	if ($result <= 0) {
	  		throw new RestException(404, 'Proposal line not found');
	  	}

	  	$updateRes = $this->propal->updateline(
						$lineid,
						isset($request_data->subprice)?$request_data->subprice:$propalline->subprice,
						isset($request_data->qty)?$request_data->qty:$propalline->qty,
						isset($request_data->remise_percent)?$request_data->remise_percent:$propalline->remise_percent,
						isset($request_data->tva_tx)?$request_data->tva_tx:$propalline->tva_tx,
						isset($request_data->localtax1_tx)?$request_data->localtax1_tx:$propalline->localtax1_tx,
						isset($request_data->localtax2_tx)?$request_data->localtax2_tx:$propalline->localtax2_tx,
						isset($request_data->desc)?$request_data->desc:$propalline->desc,
	  					'HT',
						isset($request_data->info_bits)?$request_data->info_bits:$propalline->info_bits,
						isset($request_data->special_code)?$request_data->special_code:$propalline->special_code,
						isset($request_data->fk_parent_line)?$request_data->fk_parent_line:$propalline->fk_parent_line,
	  					0,
	  					isset($request_data->fk_fournprice)?$request_data->fk_fournprice:$propalline->fk_fournprice,
	  					isset($request_data->pa_ht)?$request_data->pa_ht:$propalline->pa_ht,
	  					isset($request_data->label)?$request_data->label:$propalline->label,
					  	isset($request_data->product_type)?$request_data->product_type:$propalline->product_type,
	  					isset($request_data->date_start)?$request_data->date_start:$propalline->date_start,
						isset($request_data->date_end)?$request_data->date_end:$propalline->date_end,
						isset($request_data->array_options)?$request_data->array_options:$propalline->array_options,
						isset($request_data->fk_unit)?$request_data->fk_unit:$propalline->fk_unit,
	  					isset($request_data->multicurrency_subprice)?$request_data->multicurrency_subprice:$propalline->subprice
	  );

	  if ($updateRes > 0) {
		$result = $this->get($id);
		unset($result->line);
		return $this->_cleanObjectDatas($result);
	  }
	  return false;
	}

	/**
	 * Delete a line of given commercial proposal
	 *
	 *
	 * @param int   $id             Id of commercial proposal to update
	 * @param int   $lineid         Id of line to delete
	 *
	 * @url	DELETE {id}/lines/{lineid}
	 *
	 * @return int
     * @throws 401
     * @throws 404
	 */
<<<<<<< HEAD
	function deleteLine($id, $lineid) {
=======
    function deleteLine($id, $lineid)
    {
>>>>>>> d9b8a8c8
		if(! DolibarrApiAccess::$user->rights->propal->creer) {
		  	throw new RestException(401);
		}

		$result = $this->propal->fetch($id);
		if( ! $result ) {
			throw new RestException(404, 'Proposal not found');
		}

		if( ! DolibarrApi::_checkAccessToResource('propal',$this->propal->id)) {
			throw new RestException(401, 'Access not allowed for login '.DolibarrApiAccess::$user->login);
		}

		// TODO Check the lineid $lineid is a line of ojbect

		$updateRes = $this->propal->deleteline($lineid);
		if ($updateRes > 0) {
			return $this->get($id);
		}
		else
		{
			throw new RestException(405, $this->propal->error);
		}
	}

	/**
	 * Update commercial proposal general fields (won't touch lines of commercial proposal)
	 *
	 * @param int   $id             Id of commercial proposal to update
	 * @param array $request_data   Datas
	 *
	 * @return int
	 */
<<<<<<< HEAD
	function put($id, $request_data = null) {
=======
    function put($id, $request_data = null)
    {
>>>>>>> d9b8a8c8
	  if(! DolibarrApiAccess::$user->rights->propal->creer) {
		  	throw new RestException(401);
		  }

		$result = $this->propal->fetch($id);
		if( ! $result ) {
			throw new RestException(404, 'Proposal not found');
		}

		if( ! DolibarrApi::_checkAccessToResource('propal',$this->propal->id)) {
			throw new RestException(401, 'Access not allowed for login '.DolibarrApiAccess::$user->login);
		}
		foreach($request_data as $field => $value) {
			if ($field == 'id') continue;
			$this->propal->$field = $value;
		}

		// update end of validity date
		if (empty($this->propal->fin_validite) && !empty($this->propal->duree_validite) && !empty($this->propal->date_creation))
		{
			$this->propal->fin_validite = $this->propal->date_creation + ($this->propal->duree_validite * 24 * 3600);
		}
		if (!empty($this->propal->fin_validite))
		{
			if($this->propal->set_echeance(DolibarrApiAccess::$user, $this->propal->fin_validite)<0)
			{
				throw new RestException(500, $this->propal->error);
			}
		}

		if ($this->propal->update(DolibarrApiAccess::$user) > 0)
		{
			return $this->get($id);
		}
		else
		{
			throw new RestException(500, $this->propal->error);
		}
	}

	/**
	 * Delete commercial proposal
	 *
	 * @param   int     $id         Commercial proposal ID
	 *
	 * @return  array
	 */
	function delete($id)
	{
		if(! DolibarrApiAccess::$user->rights->propal->supprimer) {
			throw new RestException(401);
		}
		$result = $this->propal->fetch($id);
		if( ! $result ) {
			throw new RestException(404, 'Commercial Proposal not found');
		}

		if( ! DolibarrApi::_checkAccessToResource('propal',$this->propal->id)) {
			throw new RestException(401, 'Access not allowed for login '.DolibarrApiAccess::$user->login);
		}

		if( ! $this->propal->delete(DolibarrApiAccess::$user)) {
			throw new RestException(500, 'Error when delete Commercial Proposal : '.$this->propal->error);
		}

		return array(
			'success' => array(
				'code' => 200,
				'message' => 'Commercial Proposal deleted'
			)
		);
<<<<<<< HEAD

=======
>>>>>>> d9b8a8c8
	}

	/**
	* Set a proposal to draft
	*
	* @param   int     $id             Order ID
	*
	* @url POST    {id}/settodraft
	*
	* @return  array
	*/
	function settodraft($id)
	{
		if(! DolibarrApiAccess::$user->rights->propal->creer) {
			throw new RestException(401);
		}
		$result = $this->propal->fetch($id);
		if( ! $result ) {
			throw new RestException(404, 'Proposal not found');
		}

		if( ! DolibarrApi::_checkAccessToResource('propal',$this->propal->id)) {
			throw new RestException(401, 'Access not allowed for login '.DolibarrApiAccess::$user->login);
		}

		$result = $this->propal->set_draft(DolibarrApiAccess::$user);
		if ($result == 0) {
			throw new RestException(304, 'Nothing done. May be object is already draft');
		}
		if ($result < 0) {
			throw new RestException(500, 'Error : '.$this->propal->error);
		}

		$result = $this->propal->fetch($id);
		if( ! $result ) {
			throw new RestException(404, 'Proposal not found');
		}

		if( ! DolibarrApi::_checkAccessToResource('propal',$this->propal->id)) {
			throw new RestException(401, 'Access not allowed for login '.DolibarrApiAccess::$user->login);
		}

		$this->propal->fetchObjectLinked();

		return $this->_cleanObjectDatas($this->propal);
	}


	/**
	 * Validate a commercial proposal
	 *
	 * If you get a bad value for param notrigger check that ou provide this in body
	 * {
	 * "notrigger": 0
	 * }
	 *
	 * @param   int     $id             Commercial proposal ID
	 * @param   int     $notrigger      1=Does not execute triggers, 0= execute triggers
	 *
	 * @url POST    {id}/validate
	 *
	 * @throws 304
     * @throws 401
     * @throws 404
     * @throws 500
     *
     * @return array
	 */
	function validate($id, $notrigger=0)
	{
		if(! DolibarrApiAccess::$user->rights->propal->creer) {
			throw new RestException(401);
		}
		$result = $this->propal->fetch($id);
		if( ! $result ) {
			throw new RestException(404, 'Commercial Proposal not found');
		}

		if( ! DolibarrApi::_checkAccessToResource('propal',$this->propal->id)) {
			throw new RestException(401, 'Access not allowed for login '.DolibarrApiAccess::$user->login);
		}

		$result = $this->propal->valid(DolibarrApiAccess::$user, $notrigger);
		if ($result == 0) {
			throw new RestException(304, 'Error nothing done. May be object is already validated');
		}
		if ($result < 0) {
			throw new RestException(500, 'Error when validating Commercial Proposal: '.$this->propal->error);
		}

        $result = $this->propal->fetch($id);
        if( ! $result ) {
            throw new RestException(404, 'Commercial Proposal not found');
        }

        if( ! DolibarrApi::_checkAccessToResource('propal',$this->propal->id)) {
            throw new RestException(401, 'Access not allowed for login '.DolibarrApiAccess::$user->login);
        }

        $this->propal->fetchObjectLinked();

        return $this->_cleanObjectDatas($this->propal);
	}

	/**
	 * Close (Accept or refuse) a quote / commercial proposal
	 *
	 * @param   int     $id             Commercial proposal ID
	 * @param   int	    $status			Must be 2 (accepted) or 3 (refused)				{@min 2}{@max 3}
	 * @param   string  $note_private   Add this mention at end of private note
	 * @param   int     $notrigger      Disabled triggers
	 *
	 * @url POST    {id}/close
	 *
	 * @return  array
	 */
	function close($id, $status, $note_private='', $notrigger=0)
	{
		if(! DolibarrApiAccess::$user->rights->propal->creer) {
			throw new RestException(401);
		}
		$result = $this->propal->fetch($id);
		if( ! $result ) {
			throw new RestException(404, 'Commercial Proposal not found');
		}

		if( ! DolibarrApi::_checkAccessToResource('propal',$this->propal->id)) {
			throw new RestException(401, 'Access not allowed for login '.DolibarrApiAccess::$user->login);
		}

		$result = $this->propal->cloture(DolibarrApiAccess::$user, $status, $note_private, $notrigger);
		if ($result == 0) {
			throw new RestException(304, 'Error nothing done. May be object is already closed');
		}
		if ($result < 0) {
			throw new RestException(500, 'Error when closing Commercial Proposal: '.$this->propal->error);
		}

		$result = $this->propal->fetch($id);
		if( ! $result ) {
			throw new RestException(404, 'Proposal not found');
		}

		if( ! DolibarrApi::_checkAccessToResource('propal',$this->propal->id)) {
			throw new RestException(401, 'Access not allowed for login '.DolibarrApiAccess::$user->login);
		}

		$this->propal->fetchObjectLinked();

		return $this->_cleanObjectDatas($this->propal);
	}

    /**
     * Set a commercial proposal billed. Could be also called setbilled
     *
     * @param   int     $id             Commercial proposal ID
     *
     * @url POST    {id}/setinvoiced
     *
     * @return  array
     */
    function setinvoiced($id)
    {
            if(! DolibarrApiAccess::$user->rights->propal->creer) {
                    throw new RestException(401);
            }
            $result = $this->propal->fetch($id);
            if( ! $result ) {
                    throw new RestException(404, 'Commercial Proposal not found');
            }

            if( ! DolibarrApi::_checkAccessToResource('propal',$this->propal->id)) {
                    throw new RestException(401, 'Access not allowed for login '.DolibarrApiAccess::$user->login);
            }
<<<<<<< HEAD

            $result = $this->propal->classifyBilled(DolibarrApiAccess::$user );
            if ($result < 0) {
                    throw new RestException(500, 'Error : '.$this->propal->error);
            }

            $result = $this->propal->fetch($id);
            if( ! $result ) {
            	throw new RestException(404, 'Proposal not found');
            }

            if( ! DolibarrApi::_checkAccessToResource('propal',$this->propal->id)) {
            	throw new RestException(401, 'Access not allowed for login '.DolibarrApiAccess::$user->login);
            }

            $this->propal->fetchObjectLinked();

            return $this->_cleanObjectDatas($this->propal);
=======

            $result = $this->propal->classifyBilled(DolibarrApiAccess::$user );
            if ($result < 0) {
                    throw new RestException(500, 'Error : '.$this->propal->error);
            }

            $result = $this->propal->fetch($id);
            if( ! $result ) {
            	throw new RestException(404, 'Proposal not found');
            }

            if( ! DolibarrApi::_checkAccessToResource('propal',$this->propal->id)) {
            	throw new RestException(401, 'Access not allowed for login '.DolibarrApiAccess::$user->login);
            }

            $this->propal->fetchObjectLinked();

            return $this->_cleanObjectDatas($this->propal);
    }


	/**
	 * Validate fields before create or update object
	 *
	 * @param   array           $data   Array with data to verify
	 * @return  array
	 * @throws  RestException
	 */
	function _validate($data)
	{
		$propal = array();
		foreach (Proposals::$FIELDS as $field) {
			if (!isset($data[$field]))
				throw new RestException(400, "$field field missing");
			$propal[$field] = $data[$field];
		}
		return $propal;
	}


    /**
     * Clean sensible object datas
     *
     * @param   object  $object    Object to clean
     * @return    array    Array of cleaned object properties
     */
    function _cleanObjectDatas($object)
    {

        $object = parent::_cleanObjectDatas($object);

        unset($object->note);
        unset($object->name);
        unset($object->lastname);
        unset($object->firstname);
        unset($object->civility_id);
        unset($object->address);

        return $object;
>>>>>>> d9b8a8c8
    }


	/**
	 * Validate fields before create or update object
	 *
	 * @param   array           $data   Array with data to verify
	 * @return  array
	 * @throws  RestException
	 */
	function _validate($data)
	{
		$propal = array();
		foreach (Proposals::$FIELDS as $field) {
			if (!isset($data[$field]))
				throw new RestException(400, "$field field missing");
			$propal[$field] = $data[$field];

		}
		return $propal;
	}


	/**
	 * Clean sensible object datas
	 *
	 * @param   object  $object    Object to clean
	 * @return    array    Array of cleaned object properties
	 */
	function _cleanObjectDatas($object) {

		$object = parent::_cleanObjectDatas($object);

        	unset($object->note);
		unset($object->name);
		unset($object->lastname);
		unset($object->firstname);
		unset($object->civility_id);
		unset($object->address);

		return $object;
	}
}<|MERGE_RESOLUTION|>--- conflicted
+++ resolved
@@ -97,12 +97,8 @@
 	 * @param string    $sqlfilters         Other criteria to filter answers separated by a comma. Syntax example "(t.ref:like:'SO-%') and (t.datec:<:'20160101')"
 	 * @return  array                       Array of order objects
 	 */
-<<<<<<< HEAD
-	function index($sortfield = "t.rowid", $sortorder = 'ASC', $limit = 100, $page = 0, $thirdparty_ids = '', $sqlfilters = '') {
-=======
     function index($sortfield = "t.rowid", $sortorder = 'ASC', $limit = 100, $page = 0, $thirdparty_ids = '', $sqlfilters = '')
     {
->>>>>>> d9b8a8c8
 		global $db, $conf;
 
 		$obj_ret = array();
@@ -220,12 +216,8 @@
 	 *
 	 * @return int
 	 */
-<<<<<<< HEAD
-	function getLines($id) {
-=======
     function getLines($id)
     {
->>>>>>> d9b8a8c8
 	  if(! DolibarrApiAccess::$user->rights->propal->lire) {
 		  	throw new RestException(401);
 		  }
@@ -391,12 +383,8 @@
      * @throws 401
      * @throws 404
 	 */
-<<<<<<< HEAD
-	function deleteLine($id, $lineid) {
-=======
     function deleteLine($id, $lineid)
     {
->>>>>>> d9b8a8c8
 		if(! DolibarrApiAccess::$user->rights->propal->creer) {
 		  	throw new RestException(401);
 		}
@@ -430,12 +418,8 @@
 	 *
 	 * @return int
 	 */
-<<<<<<< HEAD
-	function put($id, $request_data = null) {
-=======
     function put($id, $request_data = null)
     {
->>>>>>> d9b8a8c8
 	  if(! DolibarrApiAccess::$user->rights->propal->creer) {
 		  	throw new RestException(401);
 		  }
@@ -507,10 +491,6 @@
 				'message' => 'Commercial Proposal deleted'
 			)
 		);
-<<<<<<< HEAD
-
-=======
->>>>>>> d9b8a8c8
 	}
 
 	/**
@@ -685,26 +665,6 @@
             if( ! DolibarrApi::_checkAccessToResource('propal',$this->propal->id)) {
                     throw new RestException(401, 'Access not allowed for login '.DolibarrApiAccess::$user->login);
             }
-<<<<<<< HEAD
-
-            $result = $this->propal->classifyBilled(DolibarrApiAccess::$user );
-            if ($result < 0) {
-                    throw new RestException(500, 'Error : '.$this->propal->error);
-            }
-
-            $result = $this->propal->fetch($id);
-            if( ! $result ) {
-            	throw new RestException(404, 'Proposal not found');
-            }
-
-            if( ! DolibarrApi::_checkAccessToResource('propal',$this->propal->id)) {
-            	throw new RestException(401, 'Access not allowed for login '.DolibarrApiAccess::$user->login);
-            }
-
-            $this->propal->fetchObjectLinked();
-
-            return $this->_cleanObjectDatas($this->propal);
-=======
 
             $result = $this->propal->classifyBilled(DolibarrApiAccess::$user );
             if ($result < 0) {
@@ -764,47 +724,5 @@
         unset($object->address);
 
         return $object;
->>>>>>> d9b8a8c8
     }
-
-
-	/**
-	 * Validate fields before create or update object
-	 *
-	 * @param   array           $data   Array with data to verify
-	 * @return  array
-	 * @throws  RestException
-	 */
-	function _validate($data)
-	{
-		$propal = array();
-		foreach (Proposals::$FIELDS as $field) {
-			if (!isset($data[$field]))
-				throw new RestException(400, "$field field missing");
-			$propal[$field] = $data[$field];
-
-		}
-		return $propal;
-	}
-
-
-	/**
-	 * Clean sensible object datas
-	 *
-	 * @param   object  $object    Object to clean
-	 * @return    array    Array of cleaned object properties
-	 */
-	function _cleanObjectDatas($object) {
-
-		$object = parent::_cleanObjectDatas($object);
-
-        	unset($object->note);
-		unset($object->name);
-		unset($object->lastname);
-		unset($object->firstname);
-		unset($object->civility_id);
-		unset($object->address);
-
-		return $object;
-	}
 }