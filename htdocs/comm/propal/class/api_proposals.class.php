--- conflicted
+++ resolved
@@ -257,58 +257,6 @@
 
 		$request_data = (object) $request_data;
 
-<<<<<<< HEAD
-	  	$updateRes = $this->propal->addline(
-						$request_data->desc,
-						$request_data->subprice,
-						$request_data->qty,
-						$request_data->tva_tx,
-						$request_data->localtax1_tx,
-						$request_data->localtax2_tx,
-						$request_data->fk_product,
-						$request_data->remise_percent,
-						'HT',
-						0,
-						$request_data->info_bits,
-						$request_data->product_type,
-						$request_data->rang,
-						$request_data->special_code,
-						$fk_parent_line,
-						$request_data->fk_fournprice,
-						$request_data->pa_ht,
-						$request_data->label,
-						$request_data->date_start,
-						$request_data->date_end,
-						$request_data->array_options,
-						$request_data->fk_unit,
-						$this->element,
-						$request_data->id,
-						$request_data->multicurrency_subprice,
-						$request_data->fk_remise_except
-	  );
-
-	  if ($updateRes > 0) {
-		return $updateRes;
-
-	  }
-	  return false;
-	}
-
-	/**
-	 * Update a line of given commercial proposal
-	 *
-	 * @param int   $id             Id of commercial proposal to update
-	 * @param int   $lineid         Id of line to update
-	 * @param array $request_data   Commercial proposal line data
-	 *
-	 * @url	PUT {id}/lines/{lineid}
-	 *
-	 * @return object
-	 */
-	function putLine($id, $lineid, $request_data = NULL)
-	{
-		if(! DolibarrApiAccess::$user->rights->propal->creer) {
-=======
       	$updateRes = $this->propal->addline(
                         $request_data->desc,
                         $request_data->subprice,
@@ -340,26 +288,25 @@
 
       if ($updateRes > 0) {
         return $updateRes;
-
-      }
-      return false;
-    }
-
-    /**
-     * Update a line of given commercial proposal
-     *
-     * @param int   $id             Id of commercial proposal to update
-     * @param int   $lineid         Id of line to update
-     * @param array $request_data   Commercial proposal line data
-     *
-     * @url	PUT {id}/lines/{lineid}
-     *
-     * @return object
-     */
-    function putLine($id, $lineid, $request_data = NULL)
-    {
-    	if(! DolibarrApiAccess::$user->rights->propal->creer) {
->>>>>>> 1afbf75c
+	  }
+
+	  return false;
+	}
+
+	/**
+	 * Update a line of given commercial proposal
+	 *
+	 * @param int   $id             Id of commercial proposal to update
+	 * @param int   $lineid         Id of line to update
+	 * @param array $request_data   Commercial proposal line data
+	 *
+	 * @url	PUT {id}/lines/{lineid}
+	 *
+	 * @return object
+	 */
+	function putLine($id, $lineid, $request_data = NULL)
+	{
+		if(! DolibarrApiAccess::$user->rights->propal->creer) {
 			throw new RestException(401);
 		}
 
