--- conflicted
+++ resolved
@@ -218,47 +218,25 @@
 	 */
     function getLines($id)
     {
-<<<<<<< HEAD
         if(! DolibarrApiAccess::$user->rights->propal->lire) {
             throw new RestException(401);
         }
 
-        $result = $this->propal->fetch($id);
-        if( ! $result ) {
-            throw new RestException(404, 'Commercial Proposal not found');
-        }
-
-        if( ! DolibarrApi::_checkAccessToResource('propal',$this->propal->id)) {
-            throw new RestException(401, 'Access not allowed for login '.DolibarrApiAccess::$user->login);
-        }
-        $this->propal->getLinesArray();
-        $result = array();
-        foreach ($this->propal->lines as $line) {
-            array_push($result,$this->_cleanObjectDatas($line));
-        }
-        return $result;
-    }
-=======
-	  if(! DolibarrApiAccess::$user->rights->propal->lire) {
-		  	throw new RestException(401);
-		  }
-
-	  $result = $this->propal->fetch($id);
-	  if( ! $result ) {
-		 throw new RestException(404, 'Commercial Proposal not found');
-	  }
-
-		  if( ! DolibarrApi::_checkAccessToResource('propal', $this->propal->id)) {
-			  throw new RestException(401, 'Access not allowed for login '.DolibarrApiAccess::$user->login);
-	  }
-	  $this->propal->getLinesArray();
-	  $result = array();
-	  foreach ($this->propal->lines as $line) {
-		array_push($result, $this->_cleanObjectDatas($line));
-	  }
-	  return $result;
-	}
->>>>>>> 57f81217
+	    $result = $this->propal->fetch($id);
+	    if( ! $result ) {
+		    throw new RestException(404, 'Commercial Proposal not found');
+	    }
+
+		if( ! DolibarrApi::_checkAccessToResource('propal', $this->propal->id)) {
+		throw new RestException(401, 'Access not allowed for login '.DolibarrApiAccess::$user->login);
+	    }
+	    $this->propal->getLinesArray();
+	    $result = array();
+	    foreach ($this->propal->lines as $line) {
+		    array_push($result, $this->_cleanObjectDatas($line));
+	    }
+	    return $result;
+	}
 
 	/**
 	 * Add a line to given commercial proposal
@@ -675,16 +653,15 @@
      */
     function setinvoiced($id)
     {
-<<<<<<< HEAD
-        if(! DolibarrApiAccess::$user->rights->propal->creer) {
+        if (! DolibarrApiAccess::$user->rights->propal->creer) {
             throw new RestException(401);
         }
         $result = $this->propal->fetch($id);
-        if( ! $result ) {
+        if ( ! $result ) {
             throw new RestException(404, 'Commercial Proposal not found');
         }
 
-        if( ! DolibarrApi::_checkAccessToResource('propal',$this->propal->id)) {
+        if ( ! DolibarrApi::_checkAccessToResource('propal', $this->propal->id)) {
             throw new RestException(401, 'Access not allowed for login '.DolibarrApiAccess::$user->login);
         }
 
@@ -694,48 +671,17 @@
         }
 
         $result = $this->propal->fetch($id);
-        if( ! $result ) {
+        if ( ! $result ) {
             throw new RestException(404, 'Proposal not found');
         }
 
-        if( ! DolibarrApi::_checkAccessToResource('propal',$this->propal->id)) {
+        if( ! DolibarrApi::_checkAccessToResource('propal', $this->propal->id)) {
             throw new RestException(401, 'Access not allowed for login '.DolibarrApiAccess::$user->login);
         }
 
         $this->propal->fetchObjectLinked();
 
         return $this->_cleanObjectDatas($this->propal);
-=======
-            if(! DolibarrApiAccess::$user->rights->propal->creer) {
-                    throw new RestException(401);
-            }
-            $result = $this->propal->fetch($id);
-            if( ! $result ) {
-                    throw new RestException(404, 'Commercial Proposal not found');
-            }
-
-            if( ! DolibarrApi::_checkAccessToResource('propal', $this->propal->id)) {
-                    throw new RestException(401, 'Access not allowed for login '.DolibarrApiAccess::$user->login);
-            }
-
-            $result = $this->propal->classifyBilled(DolibarrApiAccess::$user );
-            if ($result < 0) {
-                    throw new RestException(500, 'Error : '.$this->propal->error);
-            }
-
-            $result = $this->propal->fetch($id);
-            if( ! $result ) {
-            	throw new RestException(404, 'Proposal not found');
-            }
-
-            if( ! DolibarrApi::_checkAccessToResource('propal', $this->propal->id)) {
-            	throw new RestException(401, 'Access not allowed for login '.DolibarrApiAccess::$user->login);
-            }
-
-            $this->propal->fetchObjectLinked();
-
-            return $this->_cleanObjectDatas($this->propal);
->>>>>>> 57f81217
     }
 
 
