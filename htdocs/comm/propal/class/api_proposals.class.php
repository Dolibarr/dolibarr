--- conflicted
+++ resolved
@@ -157,18 +157,11 @@
 	 * @param int		$page				Page number
 	 * @param string	$thirdparty_ids		Thirdparty ids to filter commercial proposals (example '1' or '1,2,3') {@pattern /^[0-9,]*$/i}
 	 * @param string    $sqlfilters         Other criteria to filter answers separated by a comma. Syntax example "(t.ref:like:'SO-%') and (t.datec:<:'2016-01-01')"
-<<<<<<< HEAD
-	 * @param string    $properties	Restrict the data returned to these properties. Ignored if empty. Comma separated list of properties names
-	 * @return  array                       Array of order objects
-	 */
-	public function index($sortfield = "t.rowid", $sortorder = 'ASC', $limit = 100, $page = 0, $thirdparty_ids = '', $sqlfilters = '', $properties = '')
-=======
 	 * @param string    $properties	        Restrict the data returned to these properties. Ignored if empty. Comma separated list of properties names
 	 * @param bool      $pagination_data    If this parameter is set to true the response will include pagination data. Default value is false. Page starts from 0*
 	 * @return  array                       Array of order objects
 	 */
 	public function index($sortfield = "t.rowid", $sortorder = 'ASC', $limit = 100, $page = 0, $thirdparty_ids = '', $sqlfilters = '', $properties = '', $pagination_data = false)
->>>>>>> cc80841a
 	{
 		if (!DolibarrApiAccess::$user->hasRight('propal', 'lire')) {
 			throw new RestException(403);
@@ -246,8 +239,6 @@
 			throw new RestException(503, 'Error when retrieve propal list : '.$this->db->lasterror());
 		}
 
-<<<<<<< HEAD
-=======
 		//if $pagination_data is true the response will contain element data with all values and element pagination with pagination data(total,page,limit)
 		if ($pagination_data) {
 			$totalsResult = $this->db->query($sqlTotals);
@@ -265,7 +256,6 @@
 			];
 		}
 
->>>>>>> cc80841a
 		return $obj_ret;
 	}
 
@@ -421,7 +411,6 @@
 	 * @param array $request_data   Commercial proposal line data
 	 *
 	 * @url	POST {id}/lines
-<<<<<<< HEAD
 	 *
 	 * @return int
 	 */
@@ -504,90 +493,6 @@
 	 * @param	array			$request_data   Commercial proposal line data
 	 * @return  Object|false					Object with cleaned properties
 	 *
-=======
-	 *
-	 * @return int
-	 */
-	public function postLines($id, $request_data = null)
-	{
-		if (!DolibarrApiAccess::$user->hasRight('propal', 'creer')) {
-			throw new RestException(403);
-		}
-
-		$result = $this->propal->fetch($id);
-		if (!$result) {
-			throw new RestException(404, 'Commercial Proposal not found');
-		}
-
-		if (!DolibarrApi::_checkAccessToResource('propal', $this->propal->id)) {
-			throw new RestException(403, 'Access not allowed for login '.DolibarrApiAccess::$user->login);
-		}
-
-		$errors = [];
-		$updateRes = 0;
-		$this->db->begin();
-
-		foreach ($request_data as $TData) {
-			if (empty($TData[0])) {
-				$TData = array($TData);
-			}
-
-			foreach ($TData as $lineData) {
-				$line = (object) $lineData;
-
-				$updateRes = $this->propal->addline(
-					$line->desc,
-					$line->subprice,
-					$line->qty,
-					$line->tva_tx,
-					$line->localtax1_tx,
-					$line->localtax2_tx,
-					$line->fk_product,
-					$line->remise_percent,
-					'HT',
-					0,
-					$line->info_bits,
-					$line->product_type,
-					$line->rang,
-					$line->special_code,
-					$line->fk_parent_line,
-					$line->fk_fournprice,
-					$line->pa_ht,
-					$line->label,
-					$line->date_start,
-					$line->date_end,
-					$line->array_options,
-					$line->fk_unit,
-					$line->origin,
-					$line->origin_id,
-					$line->multicurrency_subprice,
-					$line->fk_remise_except
-				);
-
-				if ($updateRes < 0) {
-					$errors['lineLabel'] = $line->label;
-					$errors['msg'] = $this->propal->errors;
-				}
-			}
-		}
-		if (empty($errors)) {
-			$this->db->commit();
-			return $updateRes;
-		} else {
-			$this->db->rollback();
-			throw new RestException(400, implode(", ", $errors));
-		}
-	}
-
-	/**
-	 * Update a line of given commercial proposal
-	 *
-	 * @param	int				$id             Id of commercial proposal to update
-	 * @param	int				$lineid         Id of line to update
-	 * @param	array			$request_data   Commercial proposal line data
-	 * @return  Object|false					Object with cleaned properties
-	 *
->>>>>>> cc80841a
 	 * @url	PUT {id}/lines/{lineid}
 	 */
 	public function putLine($id, $lineid, $request_data = null)
@@ -988,10 +893,7 @@
 	 * @param   int		$status			Must be 2 (accepted) or 3 (refused)				{@min 2}{@max 3}
 	 * @param   string  $note_private   Add this mention at end of private note
 	 * @param   int     $notrigger      Disabled triggers
-<<<<<<< HEAD
-=======
 	 * @param   string  $note_public    Add this mention at end of public note
->>>>>>> cc80841a
 	 * @return	Object					Object with cleaned properties
 	 *
 	 * @url POST    {id}/close
