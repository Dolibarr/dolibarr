<?php
/* Copyright (C) 2015       Jean-François Ferry     <jfefe@aternatik.fr>
 * Copyright (C) 2016       Laurent Destailleur     <eldy@users.sourceforge.net>
 * Copyright (C) 2020       Thibault FOUCART        <support@ptibogxiv.net>
 * Copyright (C) 2022       ATM Consulting          <contact@atm-consulting.fr>
 * Copyright (C) 2022       OpenDSI                 <support@open-dsi.fr>
 *
 * This program is free software; you can redistribute it and/or modify
 * it under the terms of the GNU General Public License as published by
 * the Free Software Foundation; either version 3 of the License, or
 * (at your option) any later version.
 *
 * This program is distributed in the hope that it will be useful,
 * but WITHOUT ANY WARRANTY; without even the implied warranty of
 * MERCHANTABILITY or FITNESS FOR A PARTICULAR PURPOSE.  See the
 * GNU General Public License for more details.
 *
 * You should have received a copy of the GNU General Public License
 * along with this program. If not, see <https://www.gnu.org/licenses/>.
 */

use Luracast\Restler\RestException;

require_once DOL_DOCUMENT_ROOT.'/comm/propal/class/propal.class.php';


/**
 * API class for orders
 *
 * @access protected
 * @class  DolibarrApiAccess {@requires user,external}
 */
class Proposals extends DolibarrApi
{
	/**
	 * @var array   $FIELDS     Mandatory fields, checked when create and update object
	 */
	public static $FIELDS = array(
		'socid'
	);

	/**
	 * @var Propal $propal {@type Propal}
	 */
	public $propal;

	/**
	 * Constructor
	 */
	public function __construct()
	{
		global $db;
		$this->db = $db;
		$this->propal = new Propal($this->db);
	}

	/**
	 * Get properties of a commercial proposal object
	 *
	 * Return an array with commercial proposal informations
	 *
	 * @param   int         $id				ID of commercial proposal
	 * @param   int         $contact_list	0: Returned array of contacts/addresses contains all properties, 1: Return array contains just id
	 * @return  Object						Object with cleaned properties
	 *
	 * @throws	RestException
	 */
	public function get($id, $contact_list = 1)
	{
		return $this->_fetch($id, '', '', $contact_list);
	}

	/**
	 * Get properties of an proposal object by ref
	 *
	 * Return an array with proposal informations
	 *
	 * @param       string		$ref			Ref of object
	 * @param       int         $contact_list	0: Returned array of contacts/addresses contains all properties, 1: Return array contains just id
	 * @return		Object						Object with cleaned properties
	 *
	 * @url GET    ref/{ref}
	 *
	 * @throws	RestException
	 */
	public function getByRef($ref, $contact_list = 1)
	{
		return $this->_fetch('', $ref, '', $contact_list);
	}

	/**
	 * Get properties of an proposal object by ref_ext
	 *
	 * Return an array with proposal informations
	 *
	 * @param       string		$ref_ext		External reference of object
	 * @param       int         $contact_list	0: Returned array of contacts/addresses contains all properties, 1: Return array contains just id
	 * @return		Object						Object with cleaned properties
	 *
	 * @url GET    ref_ext/{ref_ext}
	 *
	 * @throws	RestException
	 */
	public function getByRefExt($ref_ext, $contact_list = 1)
	{
		return $this->_fetch('', '', $ref_ext, $contact_list);
	}

	/**
	 * Get properties of an proposal object
	 *
	 * Return an array with proposal informations
	 *
	 * @param   int         $id             ID of order
	 * @param	string		$ref			Ref of object
	 * @param	string		$ref_ext		External reference of object
	 * @param   int         $contact_list	0: Returned array of contacts/addresses contains all properties, 1: Return array contains just id
	 * @return  Object						Object with cleaned properties
	 *
	 * @throws	RestException
	 */
	private function _fetch($id, $ref = '', $ref_ext = '', $contact_list = 1)
	{
		if (!DolibarrApiAccess::$user->hasRight('propal', 'lire')) {
			throw new RestException(401);
		}

		$result = $this->propal->fetch($id, $ref, $ref_ext);
		if (!$result) {
			throw new RestException(404, 'Commercial Proposal not found');
		}

		if (!DolibarrApi::_checkAccessToResource('propal', $this->propal->id)) {
			throw new RestException(401, 'Access not allowed for login '.DolibarrApiAccess::$user->login);
		}

		// Add external contacts ids.
		$tmparray = $this->propal->liste_contact(-1, 'external', $contact_list);
		if (is_array($tmparray)) {
			$this->propal->contacts_ids = $tmparray;
		}

		$this->propal->fetchObjectLinked();

		return $this->_cleanObjectDatas($this->propal);
	}

	/**
	 * List commercial proposals
	 *
	 * Get a list of commercial proposals
	 *
	 * @param string	$sortfield			Sort field
	 * @param string	$sortorder			Sort order
	 * @param int		$limit				Limit for list
	 * @param int		$page				Page number
	 * @param string	$thirdparty_ids		Thirdparty ids to filter commercial proposals (example '1' or '1,2,3') {@pattern /^[0-9,]*$/i}
	 * @param string    $sqlfilters         Other criteria to filter answers separated by a comma. Syntax example "(t.ref:like:'SO-%') and (t.datec:<:'20160101')"
	 * @param string    $properties	Restrict the data returned to theses properties. Ignored if empty. Comma separated list of properties names
	 * @return  array                       Array of order objects
	 */
	public function index($sortfield = "t.rowid", $sortorder = 'ASC', $limit = 100, $page = 0, $thirdparty_ids = '', $sqlfilters = '', $properties = '')
	{
		global $db, $conf;

		if (!DolibarrApiAccess::$user->hasRight('propal', 'lire')) {
			throw new RestException(401);
		}

		$obj_ret = array();

		// case of external user, $thirdparty_ids param is ignored and replaced by user's socid
		$socids = DolibarrApiAccess::$user->socid ? DolibarrApiAccess::$user->socid : $thirdparty_ids;

		// If the internal user must only see his customers, force searching by him
		$search_sale = 0;
		if (!DolibarrApiAccess::$user->rights->societe->client->voir && !$socids) {
			$search_sale = DolibarrApiAccess::$user->id;
		}

		$sql = "SELECT t.rowid";
		if ((!DolibarrApiAccess::$user->rights->societe->client->voir && !$socids) || $search_sale > 0) {
			$sql .= ", sc.fk_soc, sc.fk_user"; // We need these fields in order to filter by sale (including the case where the user can only see his prospects)
		}
		$sql .= " FROM ".MAIN_DB_PREFIX."propal AS t LEFT JOIN ".MAIN_DB_PREFIX."propal_extrafields AS ef ON (ef.fk_object = t.rowid)"; // Modification VMR Global Solutions to include extrafields as search parameters in the API GET call, so we will be able to filter on extrafields


		if ((!DolibarrApiAccess::$user->rights->societe->client->voir && !$socids) || $search_sale > 0) {
			$sql .= ", ".MAIN_DB_PREFIX."societe_commerciaux as sc"; // We need this table joined to the select in order to filter by sale
		}

		$sql .= ' WHERE t.entity IN ('.getEntity('propal').')';
		if ((!DolibarrApiAccess::$user->rights->societe->client->voir && !$socids) || $search_sale > 0) {
			$sql .= " AND t.fk_soc = sc.fk_soc";
		}
		if ($socids) {
			$sql .= " AND t.fk_soc IN (".$this->db->sanitize($socids).")";
		}
		if ($search_sale > 0) {
			$sql .= " AND t.rowid = sc.fk_soc"; // Join for the needed table to filter by sale
		}
		// Insert sale filter
		if ($search_sale > 0) {
			$sql .= " AND sc.fk_user = ".((int) $search_sale);
		}
		// Add sql filters
		if ($sqlfilters) {
			$errormessage = '';
			$sql .= forgeSQLFromUniversalSearchCriteria($sqlfilters, $errormessage);
			if ($errormessage) {
				throw new RestException(400, 'Error when validating parameter sqlfilters -> '.$errormessage);
			}
		}

		$sql .= $this->db->order($sortfield, $sortorder);
		if ($limit) {
			if ($page < 0) {
				$page = 0;
			}
			$offset = $limit * $page;

			$sql .= $this->db->plimit($limit + 1, $offset);
		}

		dol_syslog("API Rest request");
		$result = $this->db->query($sql);

		if ($result) {
			$num = $this->db->num_rows($result);
			$min = min($num, ($limit <= 0 ? $num : $limit));
			$i = 0;
			while ($i < $min) {
				$obj = $this->db->fetch_object($result);
				$proposal_static = new Propal($this->db);
				if ($proposal_static->fetch($obj->rowid)) {
					// Add external contacts ids
					$tmparray = $proposal_static->liste_contact(-1, 'external', 1);
					if (is_array($tmparray)) {
						$proposal_static->contacts_ids = $tmparray;
					}
					$obj_ret[] = $this->_filterObjectProperties($this->_cleanObjectDatas($proposal_static), $properties);
				}
				$i++;
			}
		} else {
			throw new RestException(503, 'Error when retrieve propal list : '.$this->db->lasterror());
		}
		if (!count($obj_ret)) {
			throw new RestException(404, 'No proposal found');
		}
		return $obj_ret;
	}

	/**
	 * Create commercial proposal object
	 *
	 * @param   array   $request_data   Request data
	 * @return  int     ID of proposal
	 */
	public function post($request_data = null)
	{
		if (!DolibarrApiAccess::$user->rights->propal->creer) {
			throw new RestException(401, "Insuffisant rights");
		}
		// Check mandatory fields
		$result = $this->_validate($request_data);

		foreach ($request_data as $field => $value) {
			$this->propal->$field = $value;
		}
		/*if (isset($request_data["lines"])) {
		  $lines = array();
		  foreach ($request_data["lines"] as $line) {
			array_push($lines, (object) $line);
		  }
		  $this->propal->lines = $lines;
		}*/
		if ($this->propal->create(DolibarrApiAccess::$user) < 0) {
			throw new RestException(500, "Error creating order", array_merge(array($this->propal->error), $this->propal->errors));
		}

		return $this->propal->id;
	}

	/**
	 * Get lines of a commercial proposal
	 *
	 * @param int		$id				Id of commercial proposal
	 * @param string    $sqlfilters		Other criteria to filter answers separated by a comma. d is the alias for proposal lines table, p is the alias for product table. "Syntax example "(p.ref:like:'SO-%') AND (d.date_start:<:'20220101')"
	 *
	 * @url	GET {id}/lines
	 *
	 * @return array
	 */
	public function getLines($id, $sqlfilters = '')
	{
		if (!DolibarrApiAccess::$user->hasRight('propal', 'lire')) {
			throw new RestException(401);
		}

		$result = $this->propal->fetch($id);
		if (!$result) {
			throw new RestException(404, 'Commercial Proposal not found');
		}

		if (!DolibarrApi::_checkAccessToResource('propal', $this->propal->id)) {
			throw new RestException(401, 'Access not allowed for login '.DolibarrApiAccess::$user->login);
		}

		$sql = '';
		if (!empty($sqlfilters)) {
			$errormessage = '';
			$sql = forgeSQLFromUniversalSearchCriteria($sqlfilters, $errormessage);
			if ($errormessage) {
				throw new RestException(400, 'Error when validating parameter sqlfilters -> '.$errormessage);
			}
		}

		$this->propal->getLinesArray($sql);
		$result = array();
		foreach ($this->propal->lines as $line) {
			array_push($result, $this->_cleanObjectDatas($line));
		}
		return $result;
	}

	/**
	 * Add a line to given commercial proposal
	 *
	 * @param int   $id             Id of commercial proposal to update
	 * @param array $request_data   Commercial proposal line data
	 *
	 * @url	POST {id}/line
	 *
	 * @return int
	 */
	public function postLine($id, $request_data = null)
	{
		if (!DolibarrApiAccess::$user->rights->propal->creer) {
			throw new RestException(401);
		}

		$result = $this->propal->fetch($id);
		if (!$result) {
			throw new RestException(404, 'Commercial Proposal not found');
		}

		if (!DolibarrApi::_checkAccessToResource('propal', $this->propal->id)) {
			throw new RestException(401, 'Access not allowed for login '.DolibarrApiAccess::$user->login);
		}

		$request_data = (object) $request_data;

		$request_data->desc = sanitizeVal($request_data->desc, 'restricthtml');
		$request_data->label = sanitizeVal($request_data->label);

		$updateRes = $this->propal->addline(
			$request_data->desc,
			$request_data->subprice,
			$request_data->qty,
			$request_data->tva_tx,
			$request_data->localtax1_tx,
			$request_data->localtax2_tx,
			$request_data->fk_product,
			$request_data->remise_percent,
			$request_data->price_base_type ? $request_data->price_base_type : 'HT',
			$request_data->subprice,
			$request_data->info_bits,
			$request_data->product_type,
			$request_data->rang,
			$request_data->special_code,
			$request_data->fk_parent_line,
			$request_data->fk_fournprice,
			$request_data->pa_ht,
			$request_data->label,
			$request_data->date_start,
			$request_data->date_end,
			$request_data->array_options,
			$request_data->fk_unit,
			$request_data->origin,
			$request_data->origin_id,
			$request_data->multicurrency_subprice,
			$request_data->fk_remise_except
		);

		if ($updateRes > 0) {
			return $updateRes;
		} else {
			throw new RestException(400, $this->propal->error);
		}
	}

	/**
	 * Add lines to given commercial proposal
	 *
	 * @param int   $id             Id of commercial proposal to update
	 * @param array $request_data   Commercial proposal line data
	 *
	 * @url	POST {id}/lines
	 *
	 * @return int
	 */
	public function postLines($id, $request_data = null)
	{
		if (!DolibarrApiAccess::$user->rights->propal->creer) {
			throw new RestException(401);
		}

		$result = $this->propal->fetch($id);
		if (!$result) {
			throw new RestException(404, 'Commercial Proposal not found');
		}

		if (!DolibarrApi::_checkAccessToResource('propal', $this->propal->id)) {
			throw new RestException(401, 'Access not allowed for login '.DolibarrApiAccess::$user->login);
		}

		$errors = [];
		$this->db->begin();

		foreach ($request_data as $TData) {
			if (empty($TData[0])) {
				$TData = array($TData);
			}

			foreach ($TData as $lineData) {
				$line = (object) $lineData;

				$updateRes = $this->propal->addline(
					$line->desc,
					$line->subprice,
					$line->qty,
					$line->tva_tx,
					$line->localtax1_tx,
					$line->localtax2_tx,
					$line->fk_product,
					$line->remise_percent,
					'HT',
					0,
					$line->info_bits,
					$line->product_type,
					$line->rang,
					$line->special_code,
					$line->fk_parent_line,
					$line->fk_fournprice,
					$line->pa_ht,
					$line->label,
					$line->date_start,
					$line->date_end,
					$line->array_options,
					$line->fk_unit,
					$line->origin,
					$line->origin_id,
					$line->multicurrency_subprice,
					$line->fk_remise_except
				);

				if ($updateRes < 0) {
					$errors['lineLabel'] = $line->label;
					$errors['msg'] = $this->propal->errors;
				}
			}
		}
		if (empty($errors)) {
			$this->db->commit();
			return $updateRes;
		} else {
			$this->db->rollback();
			throw new RestException(400, implode(", ", $errors));
		}
	}

	/**
	 * Update a line of given commercial proposal
	 *
	 * @param	int				$id             Id of commercial proposal to update
	 * @param	int				$lineid         Id of line to update
	 * @param	array			$request_data   Commercial proposal line data
	 * @return  Object|false					Object with cleaned properties
	 *
	 * @url	PUT {id}/lines/{lineid}
	 */
	public function putLine($id, $lineid, $request_data = null)
	{
		if (!DolibarrApiAccess::$user->rights->propal->creer) {
			throw new RestException(401);
		}

		$result = $this->propal->fetch($id);
		if ($result <= 0) {
			throw new RestException(404, 'Proposal not found');
		}

		if (!DolibarrApi::_checkAccessToResource('propal', $this->propal->id)) {
			throw new RestException(401, 'Access not allowed for login '.DolibarrApiAccess::$user->login);
		}

		$request_data = (object) $request_data;

		if (isset($request_data->desc)) {
			$request_data->desc = sanitizeVal($request_data->desc, 'restricthtml');
		}
		if (isset($request_data->label)) {
			$request_data->label = sanitizeVal($request_data->label);
		}

		$propalline = new PropaleLigne($this->db);
		$result = $propalline->fetch($lineid);
		if ($result <= 0) {
			throw new RestException(404, 'Proposal line not found');
		}

		$updateRes = $this->propal->updateline(
			$lineid,
			isset($request_data->subprice) ? $request_data->subprice : $propalline->subprice,
			isset($request_data->qty) ? $request_data->qty : $propalline->qty,
			isset($request_data->remise_percent) ? $request_data->remise_percent : $propalline->remise_percent,
			isset($request_data->tva_tx) ? $request_data->tva_tx : $propalline->tva_tx,
			isset($request_data->localtax1_tx) ? $request_data->localtax1_tx : $propalline->localtax1_tx,
			isset($request_data->localtax2_tx) ? $request_data->localtax2_tx : $propalline->localtax2_tx,
			isset($request_data->desc) ? $request_data->desc : $propalline->desc,
			isset($request_data->price_base_type) ? $request_data->price_base_type : 'HT',
			isset($request_data->info_bits) ? $request_data->info_bits : $propalline->info_bits,
			isset($request_data->special_code) ? $request_data->special_code : $propalline->special_code,
			isset($request_data->fk_parent_line) ? $request_data->fk_parent_line : $propalline->fk_parent_line,
			0,
			isset($request_data->fk_fournprice) ? $request_data->fk_fournprice : $propalline->fk_fournprice,
			isset($request_data->pa_ht) ? $request_data->pa_ht : $propalline->pa_ht,
			isset($request_data->label) ? $request_data->label : $propalline->label,
			isset($request_data->product_type) ? $request_data->product_type : $propalline->product_type,
			isset($request_data->date_start) ? $request_data->date_start : $propalline->date_start,
			isset($request_data->date_end) ? $request_data->date_end : $propalline->date_end,
			isset($request_data->array_options) ? $request_data->array_options : $propalline->array_options,
			isset($request_data->fk_unit) ? $request_data->fk_unit : $propalline->fk_unit,
			isset($request_data->multicurrency_subprice) ? $request_data->multicurrency_subprice : $propalline->subprice,
			0,
			isset($request_data->rang) ? $request_data->rang : $propalline->rang
		);

		if ($updateRes > 0) {
			$result = $this->get($id);
			unset($result->line);
			return $this->_cleanObjectDatas($result);
		}
		return false;
	}

	/**
	 * Delete a line of given commercial proposal
	 *
	 *
	 * @param	int				$id             Id of commercial proposal to update
	 * @param	int				$lineid         Id of line to delete
	 * @return  Object|false					Object with cleaned properties
	 *
	 * @url	DELETE {id}/lines/{lineid}
	 *
	 * @throws RestException 401
	 * @throws RestException 404
	 */
	public function deleteLine($id, $lineid)
	{
		if (!DolibarrApiAccess::$user->rights->propal->creer) {
			throw new RestException(401);
		}

		$result = $this->propal->fetch($id);
		if (!$result) {
			throw new RestException(404, 'Proposal not found');
		}

		if (!DolibarrApi::_checkAccessToResource('propal', $this->propal->id)) {
			throw new RestException(401, 'Access not allowed for login '.DolibarrApiAccess::$user->login);
		}

		$updateRes = $this->propal->deleteline($lineid, $id);
		if ($updateRes > 0) {
			return $this->get($id);
		} else {
			throw new RestException(405, $this->propal->error);
		}
	}

	/**
	 * Add a contact type of given commercial proposal
	 *
	 * @param int    $id             Id of commercial proposal to update
	 * @param int    $contactid      Id of contact to add
	 * @param string $type           Type of the contact (BILLING, SHIPPING, CUSTOMER)
	 * @return array
	 *
	 * @url	POST {id}/contact/{contactid}/{type}
	 *
	 * @throws RestException 401
	 * @throws RestException 404
	 */
	public function postContact($id, $contactid, $type)
	{
		if (!DolibarrApiAccess::$user->rights->propal->creer) {
			throw new RestException(401);
		}

		$result = $this->propal->fetch($id);

		if (!$result) {
			throw new RestException(404, 'Proposal not found');
		}

		if (!in_array($type, array('BILLING', 'SHIPPING', 'CUSTOMER'), true)) {
			throw new RestException(500, 'Availables types: BILLING, SHIPPING OR CUSTOMER');
		}

		if (!DolibarrApi::_checkAccessToResource('propal', $this->propal->id)) {
			throw new RestException(401, 'Access not allowed for login '.DolibarrApiAccess::$user->login);
		}

		$result = $this->propal->add_contact($contactid, $type, 'external');

		if (!$result) {
			throw new RestException(500, 'Error when added the contact');
		}

		return array(
			'success' => array(
				'code' => 200,
				'message' => 'Contact linked to the proposal'
			)
		);
	}

<<<<<<< HEAD
	 /**
	  * Delete a contact type of given commercial proposal
	  *
	  * @param	int    $id				Id of commercial proposal to update
	  * @param	int    $contactid		Row key of the contact in the array contact_ids.
	  * @param	string $type			Type of the contact (BILLING, SHIPPING, CUSTOMER).
	  * @return Object					Object with cleaned properties
	  *
	  * @url	DELETE {id}/contact/{contactid}/{type}
	  *
	  * @throws RestException 401
	  * @throws RestException 404
	  * @throws RestException 500 System error
	  */
=======
	/**
	 * Delete a contact type of given commercial proposal
	 *
	 * @param	int    $id				Id of commercial proposal to update
	 * @param	int    $contactid		Row key of the contact in the array contact_ids.
	 * @param	string $type			Type of the contact (BILLING, SHIPPING, CUSTOMER).
	 * @return Object					Object with cleaned properties
	 *
	 * @url	DELETE {id}/contact/{contactid}/{type}
	 *
	 * @throws RestException 401
	 * @throws RestException 404
	 * @throws RestException 500 System error
	 */
>>>>>>> 729451fa
	public function deleteContact($id, $contactid, $type)
	{
		if (!DolibarrApiAccess::$user->rights->propal->creer) {
			throw new RestException(401);
		}

		$result = $this->propal->fetch($id);

		if (!$result) {
			throw new RestException(404, 'Proposal not found');
		}

		if (!DolibarrApi::_checkAccessToResource('propal', $this->propal->id)) {
			throw new RestException(401, 'Access not allowed for login '.DolibarrApiAccess::$user->login);
		}

		$contacts = $this->propal->liste_contact();

		foreach ($contacts as $contact) {
			if ($contact['id'] == $contactid && $contact['code'] == $type) {
				$result = $this->propal->delete_contact($contact['rowid']);

				if (!$result) {
					throw new RestException(500, 'Error when deleted the contact');
				}
			}
		}

		return $this->_cleanObjectDatas($this->propal);
	}

	/**
	 * Update commercial proposal general fields (won't touch lines of commercial proposal)
	 *
	 * @param	int		$id             Id of commercial proposal to update
	 * @param	array	$request_data   Datas
	 * @return	Object					Object with cleaned properties
	 */
	public function put($id, $request_data = null)
	{
		if (!DolibarrApiAccess::$user->rights->propal->creer) {
			throw new RestException(401);
		}

		$result = $this->propal->fetch($id);
		if (!$result) {
			throw new RestException(404, 'Proposal not found');
		}

		if (!DolibarrApi::_checkAccessToResource('propal', $this->propal->id)) {
			throw new RestException(401, 'Access not allowed for login '.DolibarrApiAccess::$user->login);
		}
		foreach ($request_data as $field => $value) {
			if ($field == 'id') {
				continue;
			}
			$this->propal->$field = $value;
		}

		// update end of validity date
		if (empty($this->propal->fin_validite) && !empty($this->propal->duree_validite) && !empty($this->propal->date_creation)) {
			$this->propal->fin_validite = $this->propal->date_creation + ($this->propal->duree_validite * 24 * 3600);
		}
		if (!empty($this->propal->fin_validite)) {
			if ($this->propal->set_echeance(DolibarrApiAccess::$user, $this->propal->fin_validite) < 0) {
				throw new RestException(500, $this->propal->error);
			}
		}

		if ($this->propal->update(DolibarrApiAccess::$user) > 0) {
			return $this->get($id);
		} else {
			throw new RestException(500, $this->propal->error);
		}
	}

	/**
	 * Delete commercial proposal
	 *
	 * @param   int     $id         Commercial proposal ID
	 * @return  array
	 */
	public function delete($id)
	{
		if (!DolibarrApiAccess::$user->rights->propal->supprimer) {
			throw new RestException(401);
		}
		$result = $this->propal->fetch($id);
		if (!$result) {
			throw new RestException(404, 'Commercial Proposal not found');
		}

		if (!DolibarrApi::_checkAccessToResource('propal', $this->propal->id)) {
			throw new RestException(401, 'Access not allowed for login '.DolibarrApiAccess::$user->login);
		}

		if (!$this->propal->delete(DolibarrApiAccess::$user)) {
			throw new RestException(500, 'Error when delete Commercial Proposal : '.$this->propal->error);
		}

		return array(
			'success' => array(
				'code' => 200,
				'message' => 'Commercial Proposal deleted'
			)
		);
	}

	/**
	 * Set a proposal to draft
	 *
	 * @param   int     $id             Order ID
	 * @return	Object					Object with cleaned properties
	 *
	 * @url POST    {id}/settodraft
	 */
	public function settodraft($id)
	{
		if (!DolibarrApiAccess::$user->rights->propal->creer) {
			throw new RestException(401);
		}
		$result = $this->propal->fetch($id);
		if (!$result) {
			throw new RestException(404, 'Proposal not found');
		}

		if (!DolibarrApi::_checkAccessToResource('propal', $this->propal->id)) {
			throw new RestException(401, 'Access not allowed for login '.DolibarrApiAccess::$user->login);
		}

		$result = $this->propal->setDraft(DolibarrApiAccess::$user);
		if ($result == 0) {
			throw new RestException(304, 'Nothing done. May be object is already draft');
		}
		if ($result < 0) {
			throw new RestException(500, 'Error : '.$this->propal->error);
		}

		$result = $this->propal->fetch($id);
		if (!$result) {
			throw new RestException(404, 'Proposal not found');
		}

		if (!DolibarrApi::_checkAccessToResource('propal', $this->propal->id)) {
			throw new RestException(401, 'Access not allowed for login '.DolibarrApiAccess::$user->login);
		}

		$this->propal->fetchObjectLinked();

		return $this->_cleanObjectDatas($this->propal);
	}


	/**
	 * Validate a commercial proposal
	 *
	 * If you get a bad value for param notrigger check that ou provide this in body
	 * {
	 * "notrigger": 0
	 * }
	 *
	 * @param   int     $id             Commercial proposal ID
	 * @param   int     $notrigger      1=Does not execute triggers, 0= execute triggers
	 * @return	Object					Object with cleaned properties
	 *
	 * @url POST    {id}/validate
	 *
	 * @throws RestException 304
	 * @throws RestException 401
	 * @throws RestException 404
	 * @throws RestException 500 System error
	 */
	public function validate($id, $notrigger = 0)
	{
		if (!DolibarrApiAccess::$user->rights->propal->creer) {
			throw new RestException(401);
		}
		$result = $this->propal->fetch($id);
		if (!$result) {
			throw new RestException(404, 'Commercial Proposal not found');
		}

		if (!DolibarrApi::_checkAccessToResource('propal', $this->propal->id)) {
			throw new RestException(401, 'Access not allowed for login '.DolibarrApiAccess::$user->login);
		}

		$result = $this->propal->valid(DolibarrApiAccess::$user, $notrigger);
		if ($result == 0) {
			throw new RestException(304, 'Error nothing done. May be object is already validated');
		}
		if ($result < 0) {
			throw new RestException(500, 'Error when validating Commercial Proposal: '.$this->propal->error);
		}

		$result = $this->propal->fetch($id);
		if (!$result) {
			throw new RestException(404, 'Commercial Proposal not found');
		}

		if (!DolibarrApi::_checkAccessToResource('propal', $this->propal->id)) {
			throw new RestException(401, 'Access not allowed for login '.DolibarrApiAccess::$user->login);
		}

		$this->propal->fetchObjectLinked();

		return $this->_cleanObjectDatas($this->propal);
	}

	/**
	 * Close (Accept or refuse) a quote / commercial proposal
	 *
	 * @param   int     $id             Commercial proposal ID
	 * @param   int		$status			Must be 2 (accepted) or 3 (refused)				{@min 2}{@max 3}
	 * @param   string  $note_private   Add this mention at end of private note
	 * @param   int     $notrigger      Disabled triggers
	 * @return	Object					Object with cleaned properties
	 *
	 * @url POST    {id}/close
	 */
	public function close($id, $status, $note_private = '', $notrigger = 0)
	{
		if (!DolibarrApiAccess::$user->rights->propal->creer) {
			throw new RestException(401);
		}
		$result = $this->propal->fetch($id);
		if (!$result) {
			throw new RestException(404, 'Commercial Proposal not found');
		}

		if (!DolibarrApi::_checkAccessToResource('propal', $this->propal->id)) {
			throw new RestException(401, 'Access not allowed for login '.DolibarrApiAccess::$user->login);
		}

		$result = $this->propal->closeProposal(DolibarrApiAccess::$user, $status, $note_private, $notrigger);
		if ($result == 0) {
			throw new RestException(304, 'Error nothing done. May be object is already closed');
		}
		if ($result < 0) {
			throw new RestException(500, 'Error when closing Commercial Proposal: '.$this->propal->error);
		}

		$result = $this->propal->fetch($id);
		if (!$result) {
			throw new RestException(404, 'Proposal not found');
		}

		if (!DolibarrApi::_checkAccessToResource('propal', $this->propal->id)) {
			throw new RestException(401, 'Access not allowed for login '.DolibarrApiAccess::$user->login);
		}

		$this->propal->fetchObjectLinked();

		return $this->_cleanObjectDatas($this->propal);
	}

	/**
	 * Set a commercial proposal billed. Could be also called setbilled
	 *
	 * @param   int     $id             Commercial proposal ID
	 * @return	Object					Object with cleaned properties
	 *
	 * @url POST    {id}/setinvoiced
	 */
	public function setinvoiced($id)
	{
		if (!DolibarrApiAccess::$user->rights->propal->creer) {
			throw new RestException(401);
		}
		$result = $this->propal->fetch($id);
		if (!$result) {
			throw new RestException(404, 'Commercial Proposal not found');
		}

		if (!DolibarrApi::_checkAccessToResource('propal', $this->propal->id)) {
			throw new RestException(401, 'Access not allowed for login '.DolibarrApiAccess::$user->login);
		}

		$result = $this->propal->classifyBilled(DolibarrApiAccess::$user);
		if ($result < 0) {
			throw new RestException(500, 'Error : '.$this->propal->error);
		}

		$result = $this->propal->fetch($id);
		if (!$result) {
			throw new RestException(404, 'Proposal not found');
		}

		if (!DolibarrApi::_checkAccessToResource('propal', $this->propal->id)) {
			throw new RestException(401, 'Access not allowed for login '.DolibarrApiAccess::$user->login);
		}

		$this->propal->fetchObjectLinked();

		return $this->_cleanObjectDatas($this->propal);
	}


	/**
	 * Validate fields before create or update object
	 *
	 * @param   array           $data   Array with data to verify
	 * @return  array
	 *
	 * @throws  RestException
	 */
	private function _validate($data)
	{
		$propal = array();
		foreach (Proposals::$FIELDS as $field) {
			if (!isset($data[$field])) {
				throw new RestException(400, "$field field missing");
			}
			$propal[$field] = $data[$field];
		}
		return $propal;
	}


	// phpcs:disable PEAR.NamingConventions.ValidFunctionName.PublicUnderscore
	/**
	 * Clean sensible object datas
	 *
	 * @param   Object  $object     Object to clean
	 * @return  Object              Object with cleaned properties
	 */
	protected function _cleanObjectDatas($object)
	{
		// phpcs:enable
		$object = parent::_cleanObjectDatas($object);

		unset($object->note);
		unset($object->name);
		unset($object->lastname);
		unset($object->firstname);
		unset($object->civility_id);
		unset($object->address);

		return $object;
	}
}<|MERGE_RESOLUTION|>--- conflicted
+++ resolved
@@ -628,22 +628,6 @@
 		);
 	}
 
-<<<<<<< HEAD
-	 /**
-	  * Delete a contact type of given commercial proposal
-	  *
-	  * @param	int    $id				Id of commercial proposal to update
-	  * @param	int    $contactid		Row key of the contact in the array contact_ids.
-	  * @param	string $type			Type of the contact (BILLING, SHIPPING, CUSTOMER).
-	  * @return Object					Object with cleaned properties
-	  *
-	  * @url	DELETE {id}/contact/{contactid}/{type}
-	  *
-	  * @throws RestException 401
-	  * @throws RestException 404
-	  * @throws RestException 500 System error
-	  */
-=======
 	/**
 	 * Delete a contact type of given commercial proposal
 	 *
@@ -658,7 +642,6 @@
 	 * @throws RestException 404
 	 * @throws RestException 500 System error
 	 */
->>>>>>> 729451fa
 	public function deleteContact($id, $contactid, $type)
 	{
 		if (!DolibarrApiAccess::$user->rights->propal->creer) {
