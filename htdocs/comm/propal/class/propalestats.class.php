--- conflicted
+++ resolved
@@ -93,12 +93,6 @@
 		}
 		//$this->where.= " AND p.fk_soc = s.rowid AND p.entity = ".$conf->entity;
 		$this->where .= ($this->where ? ' AND ' : '')."p.entity IN (".getEntity('propal').")";
-<<<<<<< HEAD
-		if (empty($user->rights->societe->client->voir) && !$this->socid) {
-			$this->where .= " AND p.fk_soc = sc.fk_soc AND sc.fk_user = ".((int) $user->id);
-		}
-=======
->>>>>>> af6854c5
 		if ($this->socid) {
 			$this->where .= " AND p.fk_soc = ".((int) $this->socid);
 		}
@@ -132,13 +126,8 @@
 
 		$sql = "SELECT date_format(".$this->field_date.",'%m') as dm, COUNT(*) as nb";
 		$sql .= " FROM ".$this->from;
-<<<<<<< HEAD
 		if (empty($user->rights->societe->client->voir) && !$user->socid) {
-			$sql .= ", ".MAIN_DB_PREFIX."societe_commerciaux as sc";
-=======
-		if (!$user->rights->societe->client->voir && !$user->socid) {
 			$sql .= " INNER JOIN ".MAIN_DB_PREFIX."societe_commerciaux as sc ON p.fk_soc = sc.fk_soc AND sc.fk_user = ".((int) $user->id);
->>>>>>> af6854c5
 		}
 		$sql .= $this->join;
 		$sql .= " WHERE ".$this->field_date." BETWEEN '".$this->db->idate(dol_get_first_day($year))."' AND '".$this->db->idate(dol_get_last_day($year))."'";
@@ -162,13 +151,8 @@
 
 		$sql = "SELECT date_format(".$this->field_date.",'%Y') as dm, COUNT(*) as nb, SUM(c.".$this->field.")";
 		$sql .= " FROM ".$this->from;
-<<<<<<< HEAD
-		if (empty($user->rights->societe->client->voir) && !$this->socid) {
-			$sql .= ", ".MAIN_DB_PREFIX."societe_commerciaux as sc";
-=======
-		if (!$user->rights->societe->client->voir && !$this->socid) {
-			$sql .= "  INNER JOIN ".MAIN_DB_PREFIX."societe_commerciaux as sc ON p.fk_soc = sc.fk_soc AND sc.fk_user = ".((int) $user->id);
->>>>>>> af6854c5
+		if (empty($user->rights->societe->client->voir) && !$this->socid) {
+			$sql .= "  INNER JOIN ".MAIN_DB_PREFIX."societe_commerciaux as sc ON p.fk_soc = sc.fk_soc AND sc.fk_user = ".((int) $user->id);
 		}
 		$sql .= $this->join;
 		$sql .= " WHERE ".$this->where;
@@ -191,13 +175,8 @@
 
 		$sql = "SELECT date_format(".$this->field_date.",'%m') as dm, SUM(p.".$this->field.")";
 		$sql .= " FROM ".$this->from;
-<<<<<<< HEAD
-		if (empty($user->rights->societe->client->voir) && !$this->socid) {
-			$sql .= ", ".MAIN_DB_PREFIX."societe_commerciaux as sc";
-=======
-		if (!$user->rights->societe->client->voir && !$this->socid) {
-			$sql .= "  INNER JOIN ".MAIN_DB_PREFIX."societe_commerciaux as sc ON p.fk_soc = sc.fk_soc AND sc.fk_user = ".((int) $user->id);
->>>>>>> af6854c5
+		if (empty($user->rights->societe->client->voir) && !$this->socid) {
+			$sql .= "  INNER JOIN ".MAIN_DB_PREFIX."societe_commerciaux as sc ON p.fk_soc = sc.fk_soc AND sc.fk_user = ".((int) $user->id);
 		}
 		$sql .= $this->join;
 		$sql .= " WHERE ".$this->field_date." BETWEEN '".$this->db->idate(dol_get_first_day($year))."' AND '".$this->db->idate(dol_get_last_day($year))."'";
@@ -221,13 +200,8 @@
 
 		$sql = "SELECT date_format(".$this->field_date.",'%m') as dm, AVG(p.".$this->field.")";
 		$sql .= " FROM ".$this->from;
-<<<<<<< HEAD
-		if (empty($user->rights->societe->client->voir) && !$this->socid) {
-			$sql .= ", ".MAIN_DB_PREFIX."societe_commerciaux as sc";
-=======
-		if (!$user->rights->societe->client->voir && !$this->socid) {
-			$sql .= "  INNER JOIN ".MAIN_DB_PREFIX."societe_commerciaux as sc ON p.fk_soc = sc.fk_soc AND sc.fk_user = ".((int) $user->id);
->>>>>>> af6854c5
+		if (empty($user->rights->societe->client->voir) && !$this->socid) {
+			$sql .= "  INNER JOIN ".MAIN_DB_PREFIX."societe_commerciaux as sc ON p.fk_soc = sc.fk_soc AND sc.fk_user = ".((int) $user->id);
 		}
 		$sql .= $this->join;
 		$sql .= " WHERE ".$this->field_date." BETWEEN '".$this->db->idate(dol_get_first_day($year))."' AND '".$this->db->idate(dol_get_last_day($year))."'";
@@ -249,13 +223,8 @@
 
 		$sql = "SELECT date_format(".$this->field_date.",'%Y') as year, COUNT(*) as nb, SUM(".$this->field.") as total, AVG(".$this->field.") as avg";
 		$sql .= " FROM ".$this->from;
-<<<<<<< HEAD
-		if (empty($user->rights->societe->client->voir) && !$this->socid) {
-			$sql .= ", ".MAIN_DB_PREFIX."societe_commerciaux as sc";
-=======
-		if (!$user->rights->societe->client->voir && !$this->socid) {
-			$sql .= "  INNER JOIN ".MAIN_DB_PREFIX."societe_commerciaux as sc ON p.fk_soc = sc.fk_soc AND sc.fk_user = ".((int) $user->id);
->>>>>>> af6854c5
+		if (empty($user->rights->societe->client->voir) && !$this->socid) {
+			$sql .= "  INNER JOIN ".MAIN_DB_PREFIX."societe_commerciaux as sc ON p.fk_soc = sc.fk_soc AND sc.fk_user = ".((int) $user->id);
 		}
 		$sql .= $this->join;
 		$sql .= " WHERE ".$this->where;
@@ -280,13 +249,8 @@
 
 		$sql = "SELECT product.ref, COUNT(product.ref) as nb, SUM(tl.".$this->field_line.") as total, AVG(tl.".$this->field_line.") as avg";
 		$sql .= " FROM ".$this->from.", ".$this->from_line.", ".MAIN_DB_PREFIX."product as product";
-<<<<<<< HEAD
 		if (empty($user->rights->societe->client->voir) && !$user->socid) {
-			$sql .= ", ".MAIN_DB_PREFIX."societe_commerciaux as sc";
-=======
-		if (!$user->rights->societe->client->voir && !$user->socid) {
-			$sql .= "  INNER JOIN ".MAIN_DB_PREFIX."societe_commerciaux as sc ON p.fk_soc = sc.fk_soc AND sc.fk_user = ".((int) $user->id);
->>>>>>> af6854c5
+			$sql .= "  INNER JOIN ".MAIN_DB_PREFIX."societe_commerciaux as sc ON p.fk_soc = sc.fk_soc AND sc.fk_user = ".((int) $user->id);
 		}
 		$sql .= $this->join;
 		$sql .= " WHERE ".$this->where;
