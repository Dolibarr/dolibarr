<?php
/* Copyright (C) 2003-2004	Rodolphe Quiedeville	<rodolphe@quiedeville.org>
 * Copyright (C) 2004-2017	Laurent Destailleur		<eldy@users.sourceforge.net>
 * Copyright (C) 2005-2012	Regis Houssin			<regis.houssin@inodbox.com>
 * Copyright (C) 2019		Nicolas ZABOURI			<info@inovea-conseil.com>
 * Copyright (C) 2020		Tobias Sekan			<tobias.sekan@startmail.com>
 *
 * This program is free software; you can redistribute it and/or modify
 * it under the terms of the GNU General Public License as published by
 * the Free Software Foundation; either version 3 of the License, or
 * (at your option) any later version.
 *
 * This program is distributed in the hope that it will be useful,
 * but WITHOUT ANY WARRANTY; without even the implied warranty of
 * MERCHANTABILITY or FITNESS FOR A PARTICULAR PURPOSE.  See the
 * GNU General Public License for more details.
 *
 * You should have received a copy of the GNU General Public License
 * along with this program. If not, see <https://www.gnu.org/licenses/>.
 */

/**
 *  \file		htdocs/comm/propal/index.php
 *	\ingroup	propal
 *	\brief	Home page of proposal area
 */

require '../../main.inc.php';
require_once DOL_DOCUMENT_ROOT.'/core/class/html.formfile.class.php';
require_once DOL_DOCUMENT_ROOT.'/comm/propal/class/propal.class.php';
require_once DOL_DOCUMENT_ROOT.'/core/lib/propal.lib.php';

// Initialize technical object to manage hooks. Note that conf->hooks_modules contains array
$hookmanager = new HookManager($db);
$hookmanager->initHooks(array('proposalindex'));

// Load translation files required by the page
$langs->loadLangs(array('propal', 'companies'));

$now = dol_now();
$max = 5;

// Security check
$socid = GETPOST('socid', 'int');
if (isset($user->socid) && $user->socid > 0) {
	$action = '';
	$socid = $user->socid;
}
<<<<<<< HEAD
=======

>>>>>>> 95dc2558
restrictedArea($user, 'propal');


/*
 * View
 */

$propalstatic = new Propal($db);
$companystatic = new Societe($db);
$form = new Form($db);
$formfile = new FormFile($db);
$help_url = "EN:Module_Commercial_Proposals|FR:Module_Propositions_commerciales|ES:Módulo_Presupuestos";

llxHeader("", $langs->trans("ProspectionArea"), $help_url);

print load_fiche_titre($langs->trans("ProspectionArea"), '', 'propal');

print '<div class="fichecenter">';
print '<div class="fichethirdleft">';

<<<<<<< HEAD
/*
 * Statistics
 */

$listofstatus = array(Propal::STATUS_DRAFT, Propal::STATUS_VALIDATED, Propal::STATUS_SIGNED, Propal::STATUS_NOTSIGNED, Propal::STATUS_BILLED);

$sql = "SELECT count(p.rowid) as nb, p.fk_statut as status";
$sql .= " FROM ".MAIN_DB_PREFIX."societe as s";
$sql .= ", ".MAIN_DB_PREFIX."propal as p";
if (!$user->rights->societe->client->voir && !$socid) {
	$sql .= ", ".MAIN_DB_PREFIX."societe_commerciaux as sc";
}
$sql .= " WHERE p.entity IN (".getEntity($propalstatic->element).")";
$sql .= " AND p.fk_soc = s.rowid";
if ($user->socid) {
	$sql .= ' AND p.fk_soc = '.$user->socid;
}
if (!$user->rights->societe->client->voir && !$socid) {
	$sql .= " AND s.rowid = sc.fk_soc AND sc.fk_user = ".$user->id;
}
$sql .= " AND p.fk_statut IN (".$db->sanitize(implode(" ,", $listofstatus)).")";
$sql .= " GROUP BY p.fk_statut";
$resql = $db->query($sql);
if ($resql) {
	$num = $db->num_rows($resql);
	$i = 0;
	$total = 0;
	$totalinprocess = 0;
	$dataseries = array();
	$colorseries = array();
	$vals = array();

	while ($i < $num) {
		$obj = $db->fetch_object($resql);
		if ($obj) {
			$vals[$obj->status] = $obj->nb;
			$totalinprocess += $obj->nb;

			$total += $obj->nb;
		}
		$i++;
	}
	$db->free($resql);

	include DOL_DOCUMENT_ROOT.'/theme/'.$conf->theme.'/theme_vars.inc.php';

	print '<div class="div-table-responsive-no-min">';
	print '<table class="noborder nohover centpercent">';

	print '<tr class="liste_titre">';
	print '<td colspan="2">'.$langs->trans("Statistics").' - '.$langs->trans("Proposals").'</td>';
	print '</tr>';

	foreach ($listofstatus as $status) {
		$dataseries[] = array($propalstatic->LibStatut($status, 1), (isset($vals[$status]) ? (int) $vals[$status] : 0));
		if ($status == Propal::STATUS_DRAFT) {
			$colorseries[$status] = '-'.$badgeStatus0;
		}
		if ($status == Propal::STATUS_VALIDATED) {
			$colorseries[$status] = $badgeStatus1;
		}
		if ($status == Propal::STATUS_SIGNED) {
			$colorseries[$status] = $badgeStatus4;
		}
		if ($status == Propal::STATUS_NOTSIGNED) {
			$colorseries[$status] = $badgeStatus9;
		}
		if ($status == Propal::STATUS_BILLED) {
			$colorseries[$status] = $badgeStatus6;
		}

		if (empty($conf->use_javascript_ajax)) {
			print '<tr class="oddeven">';
			print '<td>'.$propalstatic->LibStatut($status, 0).'</td>';
			print '<td class="right"><a href="list.php?statut='.$status.'">'.(isset($vals[$status]) ? $vals[$status] : 0).'</a></td>';
			print "</tr>\n";
		}
	}

	if ($conf->use_javascript_ajax) {
		print '<tr>';
		print '<td align="center" colspan="2">';

		include_once DOL_DOCUMENT_ROOT.'/core/class/dolgraph.class.php';
		$dolgraph = new DolGraph();
		$dolgraph->SetData($dataseries);
		$dolgraph->SetDataColor(array_values($colorseries));
		$dolgraph->setShowLegend(2);
		$dolgraph->setShowPercent(1);
		$dolgraph->SetType(array('pie'));
		$dolgraph->setHeight('200');
		$dolgraph->draw('idgraphthirdparties');
		print $dolgraph->show($total ? 0 : 1);

		print '</td>';
		print '</tr>';
	}

	//if ($totalinprocess != $total)
	//{
	//	print '<tr class="liste_total">';
	//	print '<td>'.$langs->trans("Total").' ('.$langs->trans("CustomersOrdersRunning").')</td>';
	//	print '<td class="right">'.$totalinprocess.'</td>';
	//	print '</tr>';
	//}

	print '<tr class="liste_total">';
	print '<td>'.$langs->trans("Total").'</td>';
	print '<td class="right">'.$total.'</td>';
	print '</tr>';

	print '</table>';
	print '</div>';
	print '<br>';
} else {
	dol_print_error($db);
}


/*
=======
$tmp = getCustomerProposalPieChart($socid);
if ($tmp) {
	print $tmp;
	print '<br>';
}

/*
>>>>>>> 95dc2558
 * Draft proposals
 */
if (!empty($conf->propal->enabled)) {
	$sql = "SELECT p.rowid, p.ref, p.ref_client, p.total_ht, p.total_tva, p.total_ttc";
	$sql .= ", s.rowid as socid, s.nom as name, s.client, s.canvas, s.code_client, s.email, s.entity, s.code_compta";
	$sql .= " FROM ".MAIN_DB_PREFIX."propal as p";
	$sql .= ", ".MAIN_DB_PREFIX."societe as s";
	if (empty($user->rights->societe->client->voir) && !$socid) {
		$sql .= ", ".MAIN_DB_PREFIX."societe_commerciaux as sc";
	}
	$sql .= " WHERE p.entity IN (".getEntity($propalstatic->element).")";
	$sql .= " AND p.fk_soc = s.rowid";
	$sql .= " AND p.fk_statut =".Propal::STATUS_DRAFT;
	if (empty($user->rights->societe->client->voir) && !$socid) {
		$sql .= " AND s.rowid = sc.fk_soc AND sc.fk_user = ".((int) $user->id);
	}
	if ($socid) {
		$sql .= " AND p.fk_soc = ".((int) $socid);
	}

	$resql = $db->query($sql);
	if ($resql) {
		$num = $db->num_rows($resql);
		$nbofloop = min($num, (empty($conf->global->MAIN_MAXLIST_OVERLOAD) ? 500 : $conf->global->MAIN_MAXLIST_OVERLOAD));
		startSimpleTable("DraftPropals", "comm/propal/list.php", "search_status=".Propal::STATUS_DRAFT, 2, $num);

		$total = 0;
		if ($num) {
			$i = 0;

			while ($i < $nbofloop) {
				$obj = $db->fetch_object($resql);

				$propalstatic->id = $obj->rowid;
				$propalstatic->ref = $obj->ref;
				$propalstatic->ref_client = $obj->ref_client;
				$propalstatic->total_ht = $obj->total_ht;
				$propalstatic->total_tva = $obj->total_tva;
				$propalstatic->total_ttc = $obj->total_ttc;

				$companystatic->id = $obj->socid;
				$companystatic->name = $obj->name;
				$companystatic->client = $obj->client;
				$companystatic->code_client = $obj->code_client;
				$companystatic->code_fournisseur = $obj->code_fournisseur;
				$companystatic->canvas = $obj->canvas;
				$companystatic->entity = $obj->entity;
				$companystatic->email = $obj->email;
				$companystatic->code_compta = $obj->code_compta;

				print '<tr class="oddeven">';
				print '<td class="nowrap">'.$propalstatic->getNomUrl(1).'</td>';
				print '<td class="nowrap">'.$companystatic->getNomUrl(1, 'customer', 16).'</td>';
				print '<td class="nowrap right">'.price(!empty($conf->global->MAIN_DASHBOARD_USE_TOTAL_HT) ? $obj->total_ht : $obj->total_ttc).'</td>';
				print '</tr>';

				$i++;
				$total += (!empty($conf->global->MAIN_DASHBOARD_USE_TOTAL_HT) ? $obj->total_ht : $obj->total_ttc);
			}
		}

		addSummaryTableLine(3, $num, $nbofloop, $total, "NoProposal");
		finishSimpleTable(true);
		$db->free($resql);
	} else {
		dol_print_error($db);
	}
}

print '</div>';

print '<div class="fichetwothirdright">';

/*
 * Last modified proposals
 */

$sql = "SELECT c.rowid, c.entity, c.ref, c.fk_statut, date_cloture as datec";
$sql .= ", s.nom as socname, s.rowid as socid, s.canvas, s.client, s.email, s.code_compta";
$sql .= " FROM ".MAIN_DB_PREFIX."propal as c";
$sql .= ", ".MAIN_DB_PREFIX."societe as s";
if (empty($user->rights->societe->client->voir) && !$socid) {
	$sql .= ", ".MAIN_DB_PREFIX."societe_commerciaux as sc";
}
$sql .= " WHERE c.entity IN (".getEntity($propalstatic->element).")";
$sql .= " AND c.fk_soc = s.rowid";
//$sql.= " AND c.fk_statut > 2";
if ($socid) {
	$sql .= " AND c.fk_soc = ".((int) $socid);
}
if (empty($user->rights->societe->client->voir) && !$socid) {
	$sql .= " AND s.rowid = sc.fk_soc AND sc.fk_user = ".((int) $user->id);
}
$sql .= " ORDER BY c.tms DESC";
$sql .= $db->plimit($max, 0);

$resql = $db->query($sql);
if ($resql) {
	$num = $db->num_rows($resql);
	startSimpleTable($langs->trans("LastModifiedProposals", $max), "", "", 3);

	if ($num) {
		$i = 0;
		while ($i < $num) {
			$obj = $db->fetch_object($resql);

			$propalstatic->id = $obj->rowid;
			$propalstatic->ref = $obj->ref;

			$companystatic->id = $obj->socid;
			$companystatic->name = $obj->socname;
			$companystatic->client = $obj->client;
			$companystatic->canvas = $obj->canvas;
			$companystatic->email = $obj->email;
			$companystatic->code_compta = $obj->code_compta;

			$filename = dol_sanitizeFileName($obj->ref);
			$filedir = $conf->propal->multidir_output[$obj->entity].'/'.dol_sanitizeFileName($obj->ref);
			$urlsource = $_SERVER['PHP_SELF'].'?id='.$obj->rowid;

			print '<tr class="oddeven">';

			print '<td width="20%" class="nowrap">';
			print '<table class="nobordernopadding">';
			print '<tr class="nocellnopadd">';
			print '<td width="96" class="nobordernopadding nowrap">'.$propalstatic->getNomUrl(1).'</td>';
			print '<td width="16" class="nobordernopadding nowrap"></td>';
			print '<td width="16" class="nobordernopadding right">'.$formfile->getDocumentsLink($propalstatic->element, $filename, $filedir).'</td>';
			print '</tr>';
			print '</table>';
			print '</td>';

			print '<td>'.$companystatic->getNomUrl(1, 'customer').'</td>';
			print '<td>'.dol_print_date($db->jdate($obj->datec), 'day').'</td>';
			print '<td class="right">'.$propalstatic->LibStatut($obj->fk_statut, 3).'</td>';

			print '</tr>';

			$i++;
		}
	}

	finishSimpleTable(true);
	$db->free($resql);
} else {
	dol_print_error($db);
}


/*
 * Open (validated) proposals
 */
if (!empty($conf->propal->enabled) && $user->rights->propale->lire) {
	$sql = "SELECT s.nom as socname, s.rowid as socid, s.canvas, s.client, s.email, s.code_compta";
	$sql .= ", p.rowid as propalid, p.entity, p.total_ttc, p.total_ht, p.ref, p.fk_statut, p.datep as dp, p.fin_validite as dfv";
	$sql .= " FROM ".MAIN_DB_PREFIX."societe as s";
	$sql .= ", ".MAIN_DB_PREFIX."propal as p";
	if (empty($user->rights->societe->client->voir) && !$socid) {
		$sql .= ", ".MAIN_DB_PREFIX."societe_commerciaux as sc";
	}
	$sql .= " WHERE p.fk_soc = s.rowid";
	$sql .= " AND p.entity IN (".getEntity($propalstatic->element).")";
	$sql .= " AND p.fk_statut = ".Propal::STATUS_VALIDATED;
	if (empty($user->rights->societe->client->voir) && !$socid) {
		$sql .= " AND s.rowid = sc.fk_soc AND sc.fk_user = ".((int) $user->id);
	}
	if ($socid) {
		$sql .= " AND s.rowid = ".((int) $socid);
	}
	$sql .= " ORDER BY p.rowid DESC";

	$resql = $db->query($sql);
	if ($resql) {
		$total = 0;
		$num = $db->num_rows($resql);
		$nbofloop = min($num, (empty($conf->global->MAIN_MAXLIST_OVERLOAD) ? 500 : $conf->global->MAIN_MAXLIST_OVERLOAD));
		startSimpleTable("ProposalsOpened", "comm/propal/list.php", "search_status=".Propal::STATUS_VALIDATED, 4, $num);

		if ($num > 0) {
			$i = 0;
			while ($i < $nbofloop) {
				$obj = $db->fetch_object($resql);

				$propalstatic->id = $obj->propalid;
				$propalstatic->ref = $obj->ref;

				$companystatic->id = $obj->socid;
				$companystatic->name = $obj->socname;
				$companystatic->client = $obj->client;
				$companystatic->canvas = $obj->canvas;
				$companystatic->email = $obj->email;
				$companystatic->code_compta = $obj->code_compta;

				$filename = dol_sanitizeFileName($obj->ref);
				$filedir = $conf->propal->multidir_output[$obj->entity].'/'.dol_sanitizeFileName($obj->ref);
				$urlsource = $_SERVER['PHP_SELF'].'?id='.$obj->propalid;

				$warning = ($db->jdate($obj->dfv) < ($now - $conf->propal->cloture->warning_delay)) ? img_warning($langs->trans("Late")) : '';

				print '<tr class="oddeven">';

				// Ref
				print '<td class="nowrap" width="140">';
				print '<table class="nobordernopadding">';
				print '<tr class="nocellnopadd">';
				print '<td class="nobordernopadding nowrap">'.$propalstatic->getNomUrl(1).'</td>';
				print '<td width="18" class="nobordernopadding nowrap">'.$warning.'</td>';
				print '<td width="16" align="center" class="nobordernopadding">'.$formfile->getDocumentsLink($propalstatic->element, $filename, $filedir).'</td>';
				print '</tr>';
				print '</table>';
				print '</td>';

				print '<td class="left">'.$companystatic->getNomUrl(1, 'customer', 44).'</td>';
				print '<td class="right">'.dol_print_date($db->jdate($obj->dp), 'day').'</td>';
				print '<td class="right">'.price(!empty($conf->global->MAIN_DASHBOARD_USE_TOTAL_HT) ? $obj->total_ht : $obj->total_ttc).'</td>';
				print '<td align="center" width="14">'.$propalstatic->LibStatut($obj->fk_statut, 3).'</td>';

				print '</tr>';

				$i++;
				$total += (!empty($conf->global->MAIN_DASHBOARD_USE_TOTAL_HT) ? $obj->total_ht : $obj->total_ttc);
			}
		}

		addSummaryTableLine(5, $num, $nbofloop, $total, "None", true);
		finishSimpleTable(true);
		$db->free($resql);
	} else {
		dol_print_error($db);
	}
}

/*
 * Proposals to process
 */

/*
if (! empty($conf->propal->enabled))
{
	$sql = "SELECT c.rowid, c.ref, c.fk_statut, s.nom as name, s.rowid as socid";
	$sql.=" FROM ".MAIN_DB_PREFIX."propal as c";
	$sql.= ", ".MAIN_DB_PREFIX."societe as s";
	if (empty($user->rights->societe->client->voir) && !$socid) $sql.= ", ".MAIN_DB_PREFIX."societe_commerciaux as sc";
	$sql.= " WHERE c.fk_soc = s.rowid";
	$sql.= " AND c.entity = ".$conf->entity;
	$sql.= " AND c.fk_statut = 1";
	if ($socid) $sql.= " AND c.fk_soc = ".((int) $socid);
	if (empty($user->rights->societe->client->voir) && !$socid) $sql.= " AND s.rowid = sc.fk_soc AND sc.fk_user = " .((int) $user->id);
	$sql.= " ORDER BY c.rowid DESC";

	$resql=$db->query($sql);
	if ($resql)
	{
		$num = $db->num_rows($resql);

		print '<div class="div-table-responsive-no-min">';
		print '<table class="noborder centpercent">';
		print '<tr class="liste_titre">';
		print '<td colspan="3">'.$langs->trans("ProposalsToProcess").' <a href="'.DOL_URL_ROOT.'/commande/list.php?search_status=1"><span class="badge">'.$num.'</span></a></td></tr>';

		if ($num)
		{
			$i = 0;
			while ($i < $num)
			{

				$obj = $db->fetch_object($resql);
				print '<tr class="oddeven">';
				print '<td class="nowrap">';

				$propalstatic->id=$obj->rowid;
				$propalstatic->ref=$obj->ref;

				print '<table class="nobordernopadding"><tr class="nocellnopadd">';
				print '<td width="96" class="nobordernopadding nowrap">';
				print $propalstatic->getNomUrl(1);
				print '</td>';

				print '<td width="16" class="nobordernopadding nowrap">';
				print '&nbsp;';
				print '</td>';

				print '<td width="16" class="nobordernopadding right">';
				$filename=dol_sanitizeFileName($obj->ref);
				$filedir=$conf->commande->dir_output . '/' . dol_sanitizeFileName($obj->ref);
				$urlsource=$_SERVER['PHP_SELF'].'?id='.$obj->rowid;
				print $formfile->getDocumentsLink($propalstatic->element, $filename, $filedir);
				print '</td></tr></table>';

				print '</td>';

				print '<td><a href="'.DOL_URL_ROOT.'/comm/card.php?socid='.$obj->socid.'">'.img_object($langs->trans("ShowCompany"),"company").' '.dol_trunc($obj->name,24).'</a></td>';

				print '<td class="right">'.$propalstatic->LibStatut($obj->fk_statut,$obj->facture,5).'</td>';

				print '</tr>';
				$i++;
			}
		}

		print "</table>";
		print "</div><br>";
	}
	else dol_print_error($db);
}
*/

/*
 * Proposal that are in a shipping process
 */

/*
if (! empty($conf->propal->enabled))
{
	$sql = "SELECT c.rowid, c.ref, c.fk_statut, c.facture, s.nom as name, s.rowid as socid";
	$sql.= " FROM ".MAIN_DB_PREFIX."commande as c";
	$sql.= ", ".MAIN_DB_PREFIX."societe as s";
	if (empty($user->rights->societe->client->voir) && !$socid) $sql.= ", ".MAIN_DB_PREFIX."societe_commerciaux as sc";
	$sql.= " WHERE c.fk_soc = s.rowid";
	$sql.= " AND c.entity = ".$conf->entity;
	$sql.= " AND c.fk_statut = 2 ";
	if ($socid) $sql.= " AND c.fk_soc = ".((int) $socid);
	if (empty($user->rights->societe->client->voir) && !$socid) $sql.= " AND s.rowid = sc.fk_soc AND sc.fk_user = " .((int) $user->id);
	$sql.= " ORDER BY c.rowid DESC";

	$resql=$db->query($sql);
	if ($resql)
	{
		$num = $db->num_rows($resql);

		print '<div class="div-table-responsive-no-min">';
		print '<table class="noborder centpercent">';
		print '<tr class="liste_titre">';
		print '<td colspan="3">'.$langs->trans("OnProcessOrders").' <a href="'.DOL_URL_ROOT.'/commande/list.php?search_status=2"><span class="badge">'.$num.'</span></a></td></tr>';

		if ($num)
		{
			$i = 0;
			while ($i < $num)
			{

				$obj = $db->fetch_object($resql);
				print '<tr class="oddeven">';
				print '<td width="20%" class="nowrap">';

				$propalstatic->id=$obj->rowid;
				$propalstatic->ref=$obj->ref;

				print '<table class="nobordernopadding"><tr class="nocellnopadd">';
				print '<td width="96" class="nobordernopadding nowrap">';
				print $propalstatic->getNomUrl(1);
				print '</td>';

				print '<td width="16" class="nobordernopadding nowrap">';
				print '&nbsp;';
				print '</td>';

				print '<td width="16" class="nobordernopadding right">';
				$filename=dol_sanitizeFileName($obj->ref);
				$filedir=$conf->commande->dir_output . '/' . dol_sanitizeFileName($obj->ref);
				$urlsource=$_SERVER['PHP_SELF'].'?id='.$obj->rowid;
				print $formfile->getDocumentsLink($propalstatic->element, $filename, $filedir);
				print '</td></tr></table>';

				print '</td>';

				print '<td><a href="'.DOL_URL_ROOT.'/comm/card.php?socid='.$obj->socid.'">'.img_object($langs->trans("ShowCompany"),"company").' '.$obj->name.'</a></td>';

				print '<td class="right">'.$propalstatic->LibStatut($obj->fk_statut,$obj->facture,5).'</td>';

				print '</tr>';
				$i++;
			}
		}
		print "</table>";
		print "</div><br>";
	}
	else dol_print_error($db);
}
*/

print '</div>';
print '</div>';

$parameters = array('user' => $user);
$reshook = $hookmanager->executeHooks('dashboardPropals', $parameters, $object); // Note that $action and $object may have been modified by hook

// End of page
llxFooter();
$db->close();<|MERGE_RESOLUTION|>--- conflicted
+++ resolved
@@ -46,10 +46,7 @@
 	$action = '';
 	$socid = $user->socid;
 }
-<<<<<<< HEAD
-=======
-
->>>>>>> 95dc2558
+
 restrictedArea($user, 'propal');
 
 
@@ -70,128 +67,6 @@
 print '<div class="fichecenter">';
 print '<div class="fichethirdleft">';
 
-<<<<<<< HEAD
-/*
- * Statistics
- */
-
-$listofstatus = array(Propal::STATUS_DRAFT, Propal::STATUS_VALIDATED, Propal::STATUS_SIGNED, Propal::STATUS_NOTSIGNED, Propal::STATUS_BILLED);
-
-$sql = "SELECT count(p.rowid) as nb, p.fk_statut as status";
-$sql .= " FROM ".MAIN_DB_PREFIX."societe as s";
-$sql .= ", ".MAIN_DB_PREFIX."propal as p";
-if (!$user->rights->societe->client->voir && !$socid) {
-	$sql .= ", ".MAIN_DB_PREFIX."societe_commerciaux as sc";
-}
-$sql .= " WHERE p.entity IN (".getEntity($propalstatic->element).")";
-$sql .= " AND p.fk_soc = s.rowid";
-if ($user->socid) {
-	$sql .= ' AND p.fk_soc = '.$user->socid;
-}
-if (!$user->rights->societe->client->voir && !$socid) {
-	$sql .= " AND s.rowid = sc.fk_soc AND sc.fk_user = ".$user->id;
-}
-$sql .= " AND p.fk_statut IN (".$db->sanitize(implode(" ,", $listofstatus)).")";
-$sql .= " GROUP BY p.fk_statut";
-$resql = $db->query($sql);
-if ($resql) {
-	$num = $db->num_rows($resql);
-	$i = 0;
-	$total = 0;
-	$totalinprocess = 0;
-	$dataseries = array();
-	$colorseries = array();
-	$vals = array();
-
-	while ($i < $num) {
-		$obj = $db->fetch_object($resql);
-		if ($obj) {
-			$vals[$obj->status] = $obj->nb;
-			$totalinprocess += $obj->nb;
-
-			$total += $obj->nb;
-		}
-		$i++;
-	}
-	$db->free($resql);
-
-	include DOL_DOCUMENT_ROOT.'/theme/'.$conf->theme.'/theme_vars.inc.php';
-
-	print '<div class="div-table-responsive-no-min">';
-	print '<table class="noborder nohover centpercent">';
-
-	print '<tr class="liste_titre">';
-	print '<td colspan="2">'.$langs->trans("Statistics").' - '.$langs->trans("Proposals").'</td>';
-	print '</tr>';
-
-	foreach ($listofstatus as $status) {
-		$dataseries[] = array($propalstatic->LibStatut($status, 1), (isset($vals[$status]) ? (int) $vals[$status] : 0));
-		if ($status == Propal::STATUS_DRAFT) {
-			$colorseries[$status] = '-'.$badgeStatus0;
-		}
-		if ($status == Propal::STATUS_VALIDATED) {
-			$colorseries[$status] = $badgeStatus1;
-		}
-		if ($status == Propal::STATUS_SIGNED) {
-			$colorseries[$status] = $badgeStatus4;
-		}
-		if ($status == Propal::STATUS_NOTSIGNED) {
-			$colorseries[$status] = $badgeStatus9;
-		}
-		if ($status == Propal::STATUS_BILLED) {
-			$colorseries[$status] = $badgeStatus6;
-		}
-
-		if (empty($conf->use_javascript_ajax)) {
-			print '<tr class="oddeven">';
-			print '<td>'.$propalstatic->LibStatut($status, 0).'</td>';
-			print '<td class="right"><a href="list.php?statut='.$status.'">'.(isset($vals[$status]) ? $vals[$status] : 0).'</a></td>';
-			print "</tr>\n";
-		}
-	}
-
-	if ($conf->use_javascript_ajax) {
-		print '<tr>';
-		print '<td align="center" colspan="2">';
-
-		include_once DOL_DOCUMENT_ROOT.'/core/class/dolgraph.class.php';
-		$dolgraph = new DolGraph();
-		$dolgraph->SetData($dataseries);
-		$dolgraph->SetDataColor(array_values($colorseries));
-		$dolgraph->setShowLegend(2);
-		$dolgraph->setShowPercent(1);
-		$dolgraph->SetType(array('pie'));
-		$dolgraph->setHeight('200');
-		$dolgraph->draw('idgraphthirdparties');
-		print $dolgraph->show($total ? 0 : 1);
-
-		print '</td>';
-		print '</tr>';
-	}
-
-	//if ($totalinprocess != $total)
-	//{
-	//	print '<tr class="liste_total">';
-	//	print '<td>'.$langs->trans("Total").' ('.$langs->trans("CustomersOrdersRunning").')</td>';
-	//	print '<td class="right">'.$totalinprocess.'</td>';
-	//	print '</tr>';
-	//}
-
-	print '<tr class="liste_total">';
-	print '<td>'.$langs->trans("Total").'</td>';
-	print '<td class="right">'.$total.'</td>';
-	print '</tr>';
-
-	print '</table>';
-	print '</div>';
-	print '<br>';
-} else {
-	dol_print_error($db);
-}
-
-
-/*
-=======
 $tmp = getCustomerProposalPieChart($socid);
 if ($tmp) {
 	print $tmp;
@@ -199,7 +74,6 @@
 }
 
 /*
->>>>>>> 95dc2558
  * Draft proposals
  */
 if (!empty($conf->propal->enabled)) {
