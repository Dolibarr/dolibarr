<?php
/* Copyright (C) 2001-2005 Rodolphe Quiedeville	<rodolphe@quiedeville.org>
 * Copyright (C) 2003      Eric Seigne			<erics@rycks.com>
 * Copyright (C) 2004-2009 Laurent Destailleur	<eldy@users.sourceforge.net>
 * Copyright (C) 2005-2012 Regis Houssin		<regis.houssin@inodbox.com>
 *
 * This program is free software; you can redistribute it and/or modify
 * it under the terms of the GNU General Public License as published by
 * the Free Software Foundation; either version 3 of the License, or
 * (at your option) any later version.
 *
 * This program is distributed in the hope that it will be useful,
 * but WITHOUT ANY WARRANTY; without even the implied warranty of
 * MERCHANTABILITY or FITNESS FOR A PARTICULAR PURPOSE.  See the
 * GNU General Public License for more details.
 *
 * You should have received a copy of the GNU General Public License
 * along with this program. If not, see <https://www.gnu.org/licenses/>.
 */

/**
 *      \file       htdocs/comm/contact.php
 *      \ingroup    commercial
 *      \brief      Liste des contacts
 */

require '../main.inc.php';

// Load translation files required by the page
$langs->load("companies");

$sortfield = GETPOST('sortfield', 'aZ09comma');
$sortorder = GETPOST('sortorder', 'aZ09comma');
$page = GETPOSTISSET('pageplusone') ? (GETPOST('pageplusone') - 1) : GETPOST("page", 'int');
if (!$sortorder) {
	$sortorder = "ASC";
}
if (!$sortfield) {
	$sortfield = "p.name";
}
if ($page < 0) {
	$page = 0;
}
$limit = GETPOST('limit', 'int') ?GETPOST('limit', 'int') : $conf->liste_limit;
$offset = $limit * $page;

$type = GETPOST('type', 'alpha');
$search_lastname = GETPOST('search_nom') ?GETPOST('search_nom') : GETPOST('search_lastname'); // For backward compatibility
$search_firstname = GETPOST('search_firstname') ?GETPOST('search_firstname') : GETPOST('search_firstname'); // For backward compatibility
$search_company = GETPOST('search_societe') ?GETPOST('search_societe') : GETPOST('search_company'); // For backward compatibility
$contactname = GETPOST('contactname');
$begin = GETPOST('begin', 'alpha');

// Security check
$socid = GETPOST('socid', 'int');
if ($user->socid) {
	$action = '';
	$socid = $user->socid;
}
$result = restrictedArea($user, 'societe', $socid, '');


/*
 * View
 */

llxHeader('', $langs->trans("Contacts"));

if ($type == "c" || $type == "p") {
	$label = $langs->trans("Customers");
	$urlfiche = "card.php";
}
if ($type == "f") {
	$label = $langs->trans("Suppliers");
	$urlfiche = "card.php";
}

/*
 * List mode
 */

$sql = "SELECT s.rowid, s.nom as name, st.libelle as stcomm";
$sql .= ", p.rowid as cidp, p.name, p.firstname, p.email, p.phone";
$sql .= " FROM ".MAIN_DB_PREFIX."c_stcomm as st,";
if (empty($user->rights->societe->client->voir) && !$socid) {
	$sql .= " ".MAIN_DB_PREFIX."societe_commerciaux as sc,";
}
$sql .= " ".MAIN_DB_PREFIX."socpeople as p";
$sql .= " LEFT JOIN ".MAIN_DB_PREFIX."societe as s ON s.rowid = p.fk_soc";
$sql .= " WHERE s.fk_stcomm = st.id";
<<<<<<< HEAD
$sql .= " AND p.entity IN (".getEntity('socpeople').")";
=======
$sql .= " AND p.entity IN (".getEntity('contact').")";
>>>>>>> 503d1a04
if (empty($user->rights->societe->client->voir) && !$socid) {
	$sql .= " AND s.rowid = sc.fk_soc AND sc.fk_user = ".((int) $user->id);
}
if ($type == "c") {
	$sql .= " AND s.client IN (1, 3)";
}
if ($type == "p") {
	$sql .= " AND s.client IN (2, 3)";
}
if ($type == "f") {
	$sql .= " AND s.fournisseur = 1";
}
if ($socid) {
	$sql .= " AND s.rowid = ".((int) $socid);
}
if (!empty($search_lastname)) {
	$sql .= " AND p.name LIKE '%".$db->escape($search_lastname)."%'";
}
if (!empty($search_firstname)) {
	$sql .= " AND p.firstname LIKE '%".$db->escape($search_firstname)."%'";
}
if (!empty($search_company)) {
	$sql .= " AND s.nom LIKE '%".$db->escape($search_company)."%'";
}
if (!empty($contactname)) { // acces a partir du module de recherche
	$sql .= " AND (p.name LIKE '%".$db->escape($contactname)."%' OR lower(p.firstname) LIKE '%".$db->escape($contactname)."%') ";
	$sortfield = "p.name";
	$sortorder = "ASC";
}

$sql .= $db->order($sortfield, $sortorder);
$sql .= $db->plimit($limit + 1, $offset);

$resql = $db->query($sql);
if ($resql) {
	$num = $db->num_rows($resql);

	$param = "&type=".$type;

	$title = (!empty($conf->global->SOCIETE_ADDRESSES_MANAGEMENT) ? $langs->trans("ListOfContacts") : $langs->trans("ListOfContactsAddresses"));
	print_barre_liste($title.($label ? " (".$label.")" : ""), $page, $_SERVER["PHP_SELF"], $param, $sortfield, $sortorder, "", $num);

	print '<form action="'.$_SERVER["PHP_SELF"].'?type='.GETPOST("type", "alpha").'" method="GET">';

	print '<table class="liste centpercent">';
	print '<tr class="liste_titre">';
	print_liste_field_titre("Lastname", $_SERVER["PHP_SELF"], "p.name", $begin, $param, "", $sortfield, $sortorder);
	print_liste_field_titre("Firstname", $_SERVER["PHP_SELF"], "p.firstname", $begin, $param, "", $sortfield, $sortorder);
	print_liste_field_titre("Company", $_SERVER["PHP_SELF"], "s.nom", $begin, $param, "", $sortfield, $sortorder);
	print_liste_field_titre("Email");
	print_liste_field_titre("Phone");
	print "</tr>\n";

	print '<tr class="liste_titre">';
	print '<td class="liste_titre"><input class="flat" name="search_lastname" size="12" value="'.$search_lastname.'"></td>';
	print '<td class="liste_titre"><input class="flat" name="search_firstname" size="12"  value="'.$search_firstname.'"></td>';
	print '<td class="liste_titre"><input class="flat" name="search_company" size="12"  value="'.$search_company.'"></td>';
	print '<td class="liste_titre">&nbsp;</td>';
	print '<td class="liste_titre right"><input type="image" class="liste_titre" src="'.img_picto($langs->trans("Search"), 'search.png', '', '', 1).'" value="'.dol_escape_htmltag($langs->trans("Search")).'" title="'.dol_escape_htmltag($langs->trans("Search")).'"></td>';
	print "</tr>\n";

	$i = 0;
	while ($i < min($num, $limit)) {
		$obj = $db->fetch_object($resql);

		print '<tr class="oddeven">';
		print '<td><a href="'.DOL_URL_ROOT.'/contact/card.php?id='.$obj->cidp.'&socid='.$obj->rowid.'">'.img_object($langs->trans("ShowContact"), "contact");
		print '</a>&nbsp;<a href="'.DOL_URL_ROOT.'/contact/card.php?id='.$obj->cidp.'&socid='.$obj->rowid.'">'.$obj->name.'</a></td>';
		print '<td>'.dol_escape_htmltag($obj->firstname).'</td>';

		print '<td><a href="'.$_SERVER["PHP_SELF"].'?type='.$type.'&socid='.$obj->rowid.'">'.img_object($langs->trans("ShowCompany"), "company").'</a>&nbsp;';
		print '<a href="'.$urlfiche."?socid=".$obj->rowid.'">'.$obj->name."</a></td>\n";

		print '<td>'.dol_print_phone($obj->email, $obj->cidp, $obj->rowid, 'AC_EMAIL').'</td>';

		print '<td>'.dol_print_phone($obj->phone, $obj->country_code, $obj->cidp, $obj->rowid, 'AC_TEL').'&nbsp;</td>';

		print "</tr>\n";
		$i++;
	}
	print "</table>";

	print '</form>';

	$db->free($resql);
} else {
	dol_print_error($db);
}

// End of page
llxFooter();
$db->close();<|MERGE_RESOLUTION|>--- conflicted
+++ resolved
@@ -88,11 +88,7 @@
 $sql .= " ".MAIN_DB_PREFIX."socpeople as p";
 $sql .= " LEFT JOIN ".MAIN_DB_PREFIX."societe as s ON s.rowid = p.fk_soc";
 $sql .= " WHERE s.fk_stcomm = st.id";
-<<<<<<< HEAD
-$sql .= " AND p.entity IN (".getEntity('socpeople').")";
-=======
 $sql .= " AND p.entity IN (".getEntity('contact').")";
->>>>>>> 503d1a04
 if (empty($user->rights->societe->client->voir) && !$socid) {
 	$sql .= " AND s.rowid = sc.fk_soc AND sc.fk_user = ".((int) $user->id);
 }
