<?php
/* Copyright (C) 2001-2004 Rodolphe Quiedeville <rodolphe@quiedeville.org>
 * Copyright (C) 2003      Eric Seigne          <erics@rycks.com>
 * Copyright (C) 2004-2014 Laurent Destailleur  <eldy@users.sourceforge.net>
 * Copyright (C) 2005-2012 Regis Houssin        <regis.houssin@inodbox.com>
 * Copyright (C) 2011      Juanjo Menent        <jmenent@2byte.es>
 * Copyright (C) 2014      Cedric GROSS         <c.gross@kreiz-it.fr>
<<<<<<< HEAD
 * Copyright (C) 2018-2019  Frédéric France         <frederic.france@netlogic.fr>
 * Copyright (C) 2024		MDW							<mdeweerd@users.noreply.github.com>
=======
 * Copyright (C) 2019-2024	Frédéric France         <frederic.france@free.fr>
 * Copyright (C) 2024		MDW						<mdeweerd@users.noreply.github.com>
>>>>>>> cc80841a
 *
 * This program is free software; you can redistribute it and/or modify
 * it under the terms of the GNU General Public License as published by
 * the Free Software Foundation; either version 3 of the License, or
 * (at your option) any later version.
 *
 * This program is distributed in the hope that it will be useful,
 * but WITHOUT ANY WARRANTY; without even the implied warranty of
 * MERCHANTABILITY or FITNESS FOR A PARTICULAR PURPOSE.  See the
 * GNU General Public License for more details.
 *
 * You should have received a copy of the GNU General Public License
 * along with this program. If not, see <https://www.gnu.org/licenses/>.
 */


/**
 *    \file       htdocs/comm/action/pertype.php
 *    \ingroup    agenda
 *    \brief      Tab of calendar events per type
 */

// Load Dolibarr environment
require '../../main.inc.php';
require_once DOL_DOCUMENT_ROOT.'/core/class/html.formprojet.class.php';
require_once DOL_DOCUMENT_ROOT.'/core/lib/date.lib.php';
require_once DOL_DOCUMENT_ROOT.'/core/lib/agenda.lib.php';
require_once DOL_DOCUMENT_ROOT.'/comm/action/class/actioncomm.class.php';
require_once DOL_DOCUMENT_ROOT.'/contact/class/contact.class.php';
require_once DOL_DOCUMENT_ROOT.'/projet/class/project.class.php';
require_once DOL_DOCUMENT_ROOT.'/societe/class/societe.class.php';
require_once DOL_DOCUMENT_ROOT.'/user/class/usergroup.class.php';


if (!isset($conf->global->AGENDA_MAX_EVENTS_DAY_VIEW)) {
	$conf->global->AGENDA_MAX_EVENTS_DAY_VIEW = 3;
}

$action = GETPOST('action', 'aZ09');

$disabledefaultvalues = GETPOSTINT('disabledefaultvalues');

$filter = GETPOST("search_filter", 'alpha', 3) ? GETPOST("search_filter", 'alpha', 3) : GETPOST("filter", 'alpha', 3);
$filtert = GETPOSTINT("search_filtert", 3) ? GETPOSTINT("search_filtert", 3) : GETPOSTINT("filtert", 3);
$usergroup = GETPOSTINT("search_usergroup", 3) ? GETPOSTINT("search_usergroup", 3) : GETPOSTINT("usergroup", 3);
//if (! ($usergroup > 0) && ! ($filtert > 0)) $filtert = $user->id;

// $showbirthday = empty($conf->use_javascript_ajax)?GETPOST("showbirthday","int"):1;
$showbirthday = 0;    // will be hidden here

// If not choice done on calendar owner, we filter on user.
if (empty($filtert) && !getDolGlobalString('AGENDA_ALL_CALENDARS')) {
	$filtert = $user->id;
}

// Sorting
$sortfield = GETPOST('sortfield', 'aZ09comma');
$sortorder = GETPOST('sortorder', 'aZ09comma');
$page = GETPOSTISSET('pageplusone') ? (GETPOSTINT('pageplusone') - 1) : GETPOSTINT("page");
if (empty($page) || $page == -1) {
	$page = 0;
}     // If $page is not defined, or '' or -1
$limit = GETPOSTINT('limit') ? GETPOSTINT('limit') : $conf->liste_limit;
$offset = $limit * $page;
if (!$sortorder) {
	$sortorder = "ASC";
}
if (!$sortfield) {
	$sortfield = "a.datec";
}


// Security check
$socid = GETPOSTINT("search_socid") ? GETPOSTINT("search_socid") : GETPOSTINT("socid");
if ($user->socid) {
	$socid = $user->socid;
}
if ($socid < 0) {
	$socid = '';
}

// Permissions
$canedit = 1;
if (!$user->hasRight('agenda', 'myactions', 'read')) {
	accessforbidden();
}
if (!$user->hasRight('agenda', 'allactions', 'read')) {
	$canedit = 0;
}
if (!$user->hasRight('agenda', 'allactions', 'read') || $filter == 'mine') {  // If no permission to see all, we show only affected to me
	$filtert = $user->id;
}

$mode = 'show_pertype';
$resourceid = GETPOSTINT("search_resourceid") ? GETPOSTINT("search_resourceid") : GETPOSTINT("resourceid");
$year = GETPOSTINT("year") ? GETPOSTINT("year") : date("Y");
$month = GETPOSTINT("month") ? GETPOSTINT("month") : date("m");
$week = GETPOSTINT("week") ? GETPOSTINT("week") : date("W");
$day = GETPOSTINT("day") ? GETPOSTINT("day") : date("d");
$pid = GETPOSTISSET("search_projectid") ? GETPOSTINT("search_projectid", 3) : GETPOSTINT("projectid", 3);
$status = GETPOSTISSET("search_status") ? GETPOST("search_status", 'aZ09') : GETPOST("status", 'aZ09');
$type = GETPOSTISSET("search_type") ? GETPOST("search_type", 'alpha') : GETPOST("type", 'alpha');
$maxprint = ((GETPOSTINT("maxprint") != '') ? GETPOSTINT("maxprint") : $conf->global->AGENDA_MAX_EVENTS_DAY_VIEW);
$optioncss = GETPOST('optioncss', 'aZ'); // Option for the css output (always '' except when 'print')

// Set actioncode (this code must be same for setting actioncode into peruser, listacton and index)
if (GETPOST('search_actioncode', 'array:aZ09')) {
	$actioncode = GETPOST('search_actioncode', 'array:aZ09', 3);
	if (!count($actioncode)) {
		$actioncode = '0';
	}
} else {
	$actioncode = GETPOST("search_actioncode", "alpha", 3) ? GETPOST("search_actioncode", "alpha", 3) : (GETPOST("search_actioncode", "alpha") == '0' ? '0' : ((!getDolGlobalString('AGENDA_DEFAULT_FILTER_TYPE') || $disabledefaultvalues) ? '' : getDolGlobalString('AGENDA_DEFAULT_FILTER_TYPE')));
}

$dateselect = dol_mktime(0, 0, 0, GETPOSTINT('dateselectmonth'), GETPOSTINT('dateselectday'), GETPOSTINT('dateselectyear'));
if ($dateselect > 0) {
	$day   = GETPOSTINT('dateselectday');
	$month = GETPOSTINT('dateselectmonth');
	$year  = GETPOSTINT('dateselectyear');
}

// working hours
$tmp = !getDolGlobalString('MAIN_DEFAULT_WORKING_HOURS') ? '9-18' : $conf->global->MAIN_DEFAULT_WORKING_HOURS;
$tmp = str_replace(' ', '', $tmp); // FIX 7533
$tmparray = explode('-', $tmp);
$begin_h = GETPOSTINT('begin_h') != '' ? GETPOSTINT('begin_h') : ($tmparray[0] != '' ? $tmparray[0] : 9);
$end_h   = GETPOSTINT('end_h') ? GETPOSTINT('end_h') : ($tmparray[1] != '' ? $tmparray[1] : 18);
if ($begin_h < 0 || $begin_h > 23) {
	$begin_h = 9;
}
if ($end_h < 1 || $end_h > 24) {
	$end_h = 18;
}
if ($end_h <= $begin_h) {
	$end_h = $begin_h + 1;
}

// working days
<<<<<<< HEAD
$tmp = !getDolGlobalString('MAIN_DEFAULT_WORKING_DAYS') ? '1-5' : $conf->global->MAIN_DEFAULT_WORKING_DAYS;
=======
$tmp = getDolGlobalString('MAIN_DEFAULT_WORKING_DAYS', '1-5');
>>>>>>> cc80841a
$tmp = str_replace(' ', '', $tmp); // FIX 7533
$tmparray = explode('-', $tmp);
$begin_d = 1;
$end_d = 53;

if ($status == '' && !GETPOSTISSET('search_status')) {
<<<<<<< HEAD
	$status = ((!getDolGlobalString('AGENDA_DEFAULT_FILTER_STATUS') || $disabledefaultvalues) ? '' : $conf->global->AGENDA_DEFAULT_FILTER_STATUS);
=======
	$status = ((!getDolGlobalString('AGENDA_DEFAULT_FILTER_STATUS') || $disabledefaultvalues) ? '' : getDolGlobalString('AGENDA_DEFAULT_FILTER_STATUS'));
>>>>>>> cc80841a
}
if (empty($mode) && !GETPOSTISSET('mode')) {
	$mode = getDolGlobalString('AGENDA_DEFAULT_VIEW', 'show_pertype');
}

// View by month
if (GETPOST('viewcal', 'alpha') && $mode != 'show_day' && $mode != 'show_week' && $mode != 'show_peruser') {
	$mode = 'show_month';
	$day = '';
}
// View by week
if (GETPOST('viewweek', 'alpha') || $mode == 'show_week') {
	$mode = 'show_week';
	$week = ($week ? $week : date("W"));
	$day = ($day ? $day : date("d"));
}
// View by day
if (GETPOST('viewday', 'alpha') || $mode == 'show_day') {
	$mode = 'show_day';
	$day = ($day ? $day : date("d"));
}
// View by year
if (GETPOST('viewyear', 'alpha') || $mode == 'show_year') {
	$mode = 'show_year';
}

// Initialize object
$object = new ActionComm($db);

// Load translation files required by the page
$langs->loadLangs(array('users', 'agenda', 'other', 'commercial'));

// Initialize a technical object to manage hooks of page. Note that conf->hooks_modules contains an array of hook context
$hookmanager->initHooks(array('agenda'));

$result = restrictedArea($user, 'agenda', 0, '', 'myactions');
if ($user->socid && $socid) {
	$result = restrictedArea($user, 'societe', $socid);
}

$search_status = $status;


/*
 * Actions
 */

// None


/*
 * View
 */

$parameters = array(
	'socid' => $socid,
	'status' => $status,
	'year' => $year,
	'month' => $month,
	'day' => $day,
	'type' => $type,
	'maxprint' => $maxprint,
	'filter' => $filter,
	'filtert' => $filtert,
	'showbirthday' => $showbirthday,
	'canedit' => $canedit,
	'optioncss' => $optioncss,
	'actioncode' => $actioncode,
	'pid' => $pid,
	'resourceid' => $resourceid,
	'usergroup' => $usergroup,
);

$reshook = $hookmanager->executeHooks('beforeAgendaPerType', $parameters, $object, $action); // Note that $action and $object may have been modified by some hooks
if ($reshook < 0) {
	setEventMessages($hookmanager->error, $hookmanager->errors, 'errors');
}

$form = new Form($db);
$companystatic = new Societe($db);

$help_url = 'EN:Module_Agenda_En|FR:Module_Agenda|ES:M&oacute;dulo_Agenda|DE:Modul_Terminplanung';
llxHeader('', $langs->trans("Agenda"), $help_url);

$now = dol_now();
$nowarray = dol_getdate($now);
$nowyear  = $nowarray['year'];
$nowmonth = $nowarray['mon'];
$nowday   = $nowarray['mday'];


// Define list of all external calendars (global setup)
$listofextcals = array();

$prev = dol_get_first_day($year, $month);
$first_day   = 1;
$first_month = 1;
$first_year  = $year;

$week = $prev['week'];

$day  = (int) $day;
$next = dol_get_next_day($day, $month, $year);
$next_year  = $year + 1;
$next_month = $month;
$next_day   = $day;

$max_day_in_month = date("t", dol_mktime(0, 0, 0, $month, 1, $year));

$tmpday = $first_day;
//print 'xx'.$prev_year.'-'.$prev_month.'-'.$prev_day;
//print 'xx'.$next_year.'-'.$next_month.'-'.$next_day;

$title = $langs->trans("DoneAndToDoActions");
if ($status == 'done') {
	$title = $langs->trans("DoneActions");
}
if ($status == 'todo') {
	$title = $langs->trans("ToDoActions");
}

$param = '';
if ($actioncode || GETPOSTISSET('search_actioncode')) {
	if (is_array($actioncode)) {
		foreach ($actioncode as $str_action) {
			$param .= "&search_actioncode[]=".urlencode($str_action);
		}
	} else {
		$param .= "&search_actioncode=".urlencode($actioncode);
	}
}
if ($resourceid > 0) {
	$param .= "&search_resourceid=".urlencode((string) ($resourceid));
}
if ($status || GETPOSTISSET('status') || GETPOSTISSET('search_status')) {
	$param .= "&search_status=".urlencode($status);
}
if ($filter) {
	$param .= "&search_filter=".urlencode($filter);
}
if ($filtert) {
	$param .= "&search_filtert=".urlencode($filtert);
}
if ($usergroup > 0) {
	$param .= "&search_usergroup=".urlencode((string) ($usergroup));
}
if ($socid > 0) {
	$param .= "&search_socid=".urlencode((string) ($socid));
}
if ($showbirthday) {
	$param .= "&search_showbirthday=1";
}
if ($pid) {
	$param .= "&search_projectid=".urlencode((string) ($pid));
}
if ($type) {
	$param .= "&search_type=".urlencode($type);
}
if ($mode != 'show_pertype') {
	$param .= '&mode='.urlencode((string) $mode);
}
if ($begin_h != '') {
	$param .= '&begin_h='.urlencode($begin_h);
}
if ($end_h != '') {
	$param .= '&end_h='.urlencode($end_h);
}
if ($begin_d != '') {
	$param .= '&begin_d='.urlencode((string) ($begin_d));
}
if ($end_d != '') {
	$param .= '&end_d='.urlencode((string) ($end_d));
}
$param .= "&maxprint=".urlencode((string) ($maxprint));

$paramnoactionodate = $param;

$prev = dol_get_first_day($year, 1);
$prev_year  = $year - 1;
$prev_month = $month;
$prev_day   = $day;
$first_day  = 1;
$first_month = 1;
$first_year = $year;

$week = $prev['week'];

$day = (int) $day;
$next = dol_get_next_day(31, 12, $year);
$next_year  = $year + 1;
$next_month = $month;
$next_day   = $day;

// Define firstdaytoshow and lastdaytoshow. Warning: lastdaytoshow is last second to show + 1
// $firstdaytoshow and lastdaytoshow become a gmt dates to use to search/compare because first_xxx are in tz idea and we used tzuserrel
$firstdaytoshow = dol_mktime(0, 0, 0, $first_month, $first_day, $first_year, 'tzuserrel');
$lastdaytoshow = dol_time_plus_duree($firstdaytoshow, 7, 'd');
//print $firstday.'-'.$first_month.'-'.$first_year;
//print dol_print_date($firstdaytoshow, 'dayhour', 'gmt');
//print dol_print_date($lastdaytoshow,'dayhour', 'gmt');

$max_day_in_month = date("t", dol_mktime(0, 0, 0, $month, 1, $year, 'gmt'));

$tmpday = $first_day;
$picto = 'calendarweek';

// Show navigation bar
$nav = '<div class="navselectiondate inline-block nowraponall">';
$nav .= "<a href=\"?year=".$prev_year."&amp;month=".$prev_month."&amp;day=".$prev_day.$param."\">".img_previous($langs->trans("Previous"))."</a>\n";
$nav .= " <span id=\"month_name\">".dol_print_date(dol_mktime(0, 0, 0, $first_month, $first_day, $first_year), "%Y")."</span> \n";
$nav .= "<a href=\"?year=".$next_year."&amp;month=".$next_month."&amp;day=".$next_day.$param."\">".img_next($langs->trans("Next"))."</a>\n";
if (empty($conf->dol_optimize_smallscreen)) {
	$nav .= " &nbsp; (<a href=\"?year=".$nowyear."&amp;month=".$nowmonth."&amp;day=".$nowday.$param.'" class="datenowlink">'.$langs->trans("Today")."</a>)";
}
$nav .= '</div>';

$nav .= $form->selectDate($dateselect, 'dateselect', 0, 0, 1, '', 1, 0);
$nav .= ' <button type="submit" class="liste_titre button_search" name="button_search_x" value="x"><span class="fa fa-search"></span></button>';

// Must be after the nav definition
$param .= '&year='.urlencode((string) ($year)).'&month='.urlencode((string) ($month)).($day ? '&day='.urlencode((string) ($day)) : '');
//print 'x'.$param;


$paramnoaction = preg_replace('/action=[a-z_]+/', '', $param);

$head = calendars_prepare_head($paramnoaction);

print '<form method="POST" id="searchFormList" class="listactionsfilter" action="'.$_SERVER["PHP_SELF"].'">'."\n";

$showextcals = $listofextcals;
// Legend
if ($conf->use_javascript_ajax) {
	$s = '';
	$s .= '<script type="text/javascript">'."\n";
	$s .= 'jQuery(document).ready(function () {'."\n";
	$s .= 'jQuery("#check_mytasks").click(function() { jQuery(".family_mytasks").toggle(); jQuery(".family_other").toggle(); });'."\n";
	$s .= 'jQuery("#check_birthday").click(function() { jQuery(".family_birthday").toggle(); });'."\n";
	$s .= 'jQuery(".family_birthday").toggle();'."\n";
	if ($mode == "show_week" || $mode == "show_month" || empty($mode)) {
		$s .= 'jQuery( "td.sortable" ).sortable({connectWith: ".sortable",placeholder: "ui-state-highlight",items: "div:not(.unsortable)", receive: function( event, ui ) {';
	}
	$s .= '});'."\n";
	$s .= '</script>'."\n";
	if (!empty($conf->use_javascript_ajax)) {
		$s .= '<div class="nowrap clear float"><input type="checkbox" id="check_mytasks" name="check_mytasks" checked disabled> '.$langs->trans("LocalAgenda").' &nbsp; </div>';
		if (is_array($showextcals) && count($showextcals) > 0) {
			foreach ($showextcals as $val) {
				$htmlname = md5($val['name']);
				$s .= '<script type="text/javascript">'."\n";
				$s .= 'jQuery(document).ready(function () {'."\n";
				$s .= '		jQuery("#check_ext'.$htmlname.'").click(function() {';
				$s .= ' 		/* alert("'.$htmlname.'"); */';
				$s .= ' 		jQuery(".family_ext'.$htmlname.'").toggle();';
				$s .= '		});'."\n";
				$s .= '});'."\n";
				$s .= '</script>'."\n";
				$s .= '<div class="nowrap float"><input type="checkbox" id="check_ext'.$htmlname.'" name="check_ext'.$htmlname.'" checked> '.$val ['name'].' &nbsp; </div>';
			}
		}

		//$s.='<div class="nowrap float"><input type="checkbox" id="check_birthday" name="check_birthday"> '.$langs->trans("AgendaShowBirthdayEvents").' &nbsp; </div>';

		// Calendars from hooks
		$parameters = array();
		$reshook = $hookmanager->executeHooks('addCalendarChoice', $parameters, $object, $action);
		if (empty($reshook)) {
			$s .= $hookmanager->resPrint;
		} elseif ($reshook > 1) {
			$s = $hookmanager->resPrint;
		}
	}
}

$massactionbutton = '';

$viewmode = '<div class="navmode inline-block">';

$viewmode .= '<a class="btnTitle reposition" href="'.DOL_URL_ROOT.'/comm/action/list.php?mode=show_list&restore_lastsearch_values=1'.$paramnoactionodate.'">';
//$viewmode .= '<span class="fa paddingleft imgforviewmode valignmiddle btnTitle-icon">';
$viewmode .= img_picto($langs->trans("List"), 'object_calendarlist', 'class="imgforviewmode pictoactionview block"');
//$viewmode .= '</span>';
$viewmode .= '<span class="valignmiddle text-plus-circle btnTitle-label hideonsmartphone inline-block width75 divoverflow">'.$langs->trans("ViewList").'</span></a>';

$viewmode .= '<a class="btnTitle reposition" href="'.DOL_URL_ROOT.'/comm/action/index.php?mode=show_month&year='.dol_print_date($object->datep, '%Y').'&month='.dol_print_date($object->datep, '%m').'&day='.dol_print_date($object->datep, '%d').$paramnoactionodate.'">';
//$viewmode .= '<span class="fa paddingleft imgforviewmode valignmiddle btnTitle-icon">';
$viewmode .= img_picto($langs->trans("ViewCal"), 'object_calendarmonth', 'class="pictoactionview block"');
//$viewmode .= '</span>';
$viewmode .= '<span class="valignmiddle text-plus-circle btnTitle-label hideonsmartphone inline-block width75 divoverflow">'.$langs->trans("ViewCal").'</span></a>';

$viewmode .= '<a class="btnTitle reposition" href="'.DOL_URL_ROOT.'/comm/action/index.php?mode=show_week&year='.dol_print_date($object->datep, '%Y').'&month='.dol_print_date($object->datep, '%m').'&day='.dol_print_date($object->datep, '%d').$paramnoactionodate.'">';
//$viewmode .= '<span class="fa paddingleft imgforviewmode valignmiddle btnTitle-icon">';
$viewmode .= img_picto($langs->trans("ViewWeek"), 'object_calendarweek', 'class="pictoactionview block"');
//$viewmode .= '</span>';
$viewmode .= '<span class="valignmiddle text-plus-circle btnTitle-label hideonsmartphone inline-block width75 divoverflow">'.$langs->trans("ViewWeek").'</span></a>';

$viewmode .= '<a class="btnTitle reposition" href="'.DOL_URL_ROOT.'/comm/action/index.php?mode=show_day&year='.dol_print_date($object->datep, '%Y').'&month='.dol_print_date($object->datep, '%m').'&day='.dol_print_date($object->datep, '%d').$paramnoactionodate.'">';
//$viewmode .= '<span class="fa paddingleft imgforviewmode valignmiddle btnTitle-icon">';
$viewmode .= img_picto($langs->trans("ViewDay"), 'object_calendarday', 'class="pictoactionview block"');
//$viewmode .= '</span>';
$viewmode .= '<span class="valignmiddle text-plus-circle btnTitle-label hideonsmartphone inline-block width75 divoverflow">'.$langs->trans("ViewDay").'</span></a>';

$viewmode .= '<a class="btnTitle btnTitleSelected reposition marginrightonly" href="'.DOL_URL_ROOT.'/comm/action/peruser.php?mode=show_peruser&year='.dol_print_date($object->datep, '%Y').'&month='.dol_print_date($object->datep, '%m').'&day='.dol_print_date($object->datep, '%d').$paramnoactionodate.'">';
//$viewmode .= '<span class="fa paddingleft imgforviewmode valignmiddle btnTitle-icon">';
$viewmode .= img_picto($langs->trans("ViewPerUser"), 'object_calendarperuser', 'class="pictoactionview block"');
//$viewmode .= '</span>';
$viewmode .= '<span class="valignmiddle text-plus-circle btnTitle-label hideonsmartphone inline-block width75 divoverflow" title="'.dolPrintHTML($langs->trans("ViewPerUser")).'">'.$langs->trans("ViewPerUser").'</span></a>';

// Add more views from hooks
$parameters = array();
$object = null;
$reshook = $hookmanager->executeHooks('addCalendarView', $parameters, $object, $action);
if (empty($reshook)) {
	$viewmode .= $hookmanager->resPrint;
} elseif ($reshook > 1) {
	$viewmode = $hookmanager->resPrint;
}

$viewmode .= '</div>';

$viewmode .= '<span class="marginrightonly"></span>';


$newparam = '';
$newcardbutton = '';
if ($user->hasRight('agenda', 'myactions', 'create') || $user->hasRight('agenda', 'allactions', 'create')) {
	$tmpforcreatebutton = dol_getdate(dol_now(), true);

	$newparam .= '&month='.str_pad($month, 2, "0", STR_PAD_LEFT).'&year='.$tmpforcreatebutton['year'];

	$urltocreateaction = DOL_URL_ROOT.'/comm/action/card.php?action=create';
	$urltocreateaction .= '&apyear='.$tmpforcreatebutton['year'].'&apmonth='.$tmpforcreatebutton['mon'].'&apday='.$tmpforcreatebutton['mday'].'&aphour='.$tmpforcreatebutton['hours'].'&apmin='.$tmpforcreatebutton['minutes'];
	$urltocreateaction .= '&backtopage='.urlencode($_SERVER["PHP_SELF"].($newparam ? '?'.$newparam : ''));

	$newcardbutton .= dolGetButtonTitle($langs->trans("AddAction"), '', 'fa fa-plus-circle', $urltocreateaction);
}

print_barre_liste($langs->trans("Agenda"), $page, $_SERVER["PHP_SELF"], $param, $sortfield, $sortorder, $massactionbutton, $num, -1, 'object_action', 0, $nav.'<span class="marginleftonly"></span>'.$newcardbutton, '', $limit, 1, 0, 1, $viewmode);


$link = '';
//print load_fiche_titre('', $link.' &nbsp; &nbsp; '.$nav.' '.$newcardbutton, '');

// Local calendar
$newtitle = '<div class="nowrap clear inline-block minheight30">';
$newtitle .= '<input type="checkbox" id="check_mytasks" name="check_mytasks" checked disabled> '.$langs->trans("LocalAgenda").' &nbsp; ';
$newtitle .= '</div>';
//$newtitle=$langs->trans($title);

$s = $newtitle;

print $s;

print '<div class="liste_titre liste_titre_bydiv centpercent">';
print_actions_filter($form, $canedit, $search_status, $year, $month, $day, $showbirthday, '', $filtert, '', $pid, $socid, $action, -1, $actioncode, $usergroup, '', $resourceid);
print '</div>';


// Get event in an array
$eventarray = array();


// DEFAULT CALENDAR + AUTOEVENT CALENDAR + CONFERENCEBOOTH CALENDAR
$sql = 'SELECT';
if ($usergroup > 0) {
	$sql .= " DISTINCT";
}
$sql .= ' a.id, a.label,';
$sql .= ' a.datep,';
$sql .= ' a.datep2,';
$sql .= ' a.percent,';
$sql .= ' a.fk_user_author,a.fk_user_action,';
$sql .= ' a.transparency, a.priority, a.fulldayevent, a.location,';
$sql .= ' a.fk_soc, a.fk_contact, a.fk_element, a.elementtype, a.fk_project,';
$sql .= ' ca.code, ca.libelle as type_label, ca.color, ca.type as type_type, ca.picto as type_picto';
$sql .= ' FROM '.MAIN_DB_PREFIX.'c_actioncomm as ca, '.MAIN_DB_PREFIX."actioncomm as a";
// We must filter on resource table
if ($resourceid > 0) {
	$sql .= ", ".MAIN_DB_PREFIX."element_resources as r";
}
// We must filter on assignment table
if ($filtert > 0 || $usergroup > 0) {
	$sql .= ", ".MAIN_DB_PREFIX."actioncomm_resources as ar";
}
if ($usergroup > 0) {
	$sql .= " LEFT JOIN ".MAIN_DB_PREFIX."usergroup_user as ugu ON ugu.fk_user = ar.fk_element";
}
$sql .= ' WHERE a.fk_action = ca.id';
$sql .= ' AND a.entity IN ('.getEntity('agenda').')';
// Condition on actioncode
if (!empty($actioncode)) {
	if (!getDolGlobalString('AGENDA_USE_EVENT_TYPE')) {
		if ($actioncode == 'AC_NON_AUTO') {
			$sql .= " AND ca.type != 'systemauto'";
		} elseif ($actioncode == 'AC_ALL_AUTO') {
			$sql .= " AND ca.type = 'systemauto'";
		} else {
			if ($actioncode == 'AC_OTH') {
				$sql .= " AND ca.type != 'systemauto'";
			}
			if ($actioncode == 'AC_OTH_AUTO') {
				$sql .= " AND ca.type = 'systemauto'";
			}
		}
	} else {
		if ($actioncode == 'AC_NON_AUTO') {
			$sql .= " AND ca.type != 'systemauto'";
		} elseif ($actioncode == 'AC_ALL_AUTO') {
			$sql .= " AND ca.type = 'systemauto'";
		} else {
			if (is_array($actioncode)) {
				$sql .= " AND ca.code IN (".$db->sanitize("'".implode("','", $actioncode)."'", 1).")";
			} else {
				$sql .= " AND ca.code IN (".$db->sanitize("'".implode("','", explode(',', $actioncode))."'", 1).")";
			}
		}
	}
}
if ($resourceid > 0) {
	$sql .= " AND r.element_type = 'action' AND r.element_id = a.id AND r.resource_id = ".((int) $resourceid);
}
if ($pid) {
	$sql .= " AND a.fk_project = ".((int) $pid);
}
// If the internal user must only see his customers, force searching by him
$search_sale = 0;
if (!$user->hasRight('societe', 'client', 'voir')) {
	$search_sale = $user->id;
}
// Search on sale representative
if ($search_sale && $search_sale != '-1') {
	if ($search_sale == -2) {
		$sql .= " AND NOT EXISTS (SELECT sc.fk_soc FROM ".MAIN_DB_PREFIX."societe_commerciaux as sc WHERE sc.fk_soc = a.fk_soc)";
	} elseif ($search_sale > 0) {
		$sql .= " AND EXISTS (SELECT sc.fk_soc FROM ".MAIN_DB_PREFIX."societe_commerciaux as sc WHERE sc.fk_soc = a.fk_soc AND sc.fk_user = ".((int) $search_sale).")";
	}
}
// Search on socid
if ($socid) {
	$sql .= " AND a.fk_soc = ".((int) $socid);
}
// We must filter on assignment table
if ($filtert > 0 || $usergroup > 0) {
	$sql .= " AND ar.fk_actioncomm = a.id AND ar.element_type='user'";
}
if ($mode == 'show_day') {
	$sql .= " AND (";
	$sql .= " (a.datep BETWEEN '".$db->idate(dol_mktime(0, 0, 0, $month, $day, $year, 'tzuserrel'))."'";
	$sql .= " AND '".$db->idate(dol_mktime(23, 59, 59, $month, $day, $year, 'tzuserrel'))."')";
	$sql .= " OR ";
	$sql .= " (a.datep2 BETWEEN '".$db->idate(dol_mktime(0, 0, 0, $month, $day, $year, 'tzuserrel'))."'";
	$sql .= " AND '".$db->idate(dol_mktime(23, 59, 59, $month, $day, $year, 'tzuserrel'))."')";
	$sql .= " OR ";
	$sql .= " (a.datep < '".$db->idate(dol_mktime(0, 0, 0, $month, $day, $year, 'tzuserrel'))."'";
	$sql .= " AND a.datep2 > '".$db->idate(dol_mktime(23, 59, 59, $month, $day, $year, 'tzuserrel'))."')";
	$sql .= ')';
} else {
	// To limit array
	$sql .= " AND (";
	$sql .= " (a.datep BETWEEN '".$db->idate(dol_mktime(0, 0, 0, 1, 1, $year) - (60 * 60 * 24 * 7))."'"; // Start 7 days before
	$sql .= " AND '".$db->idate(dol_mktime(23, 59, 59, 12, 31, $year) + (60 * 60 * 24 * 7))."')"; // End 7 days after
	$sql .= " OR ";
	$sql .= " (a.datep2 BETWEEN '".$db->idate(dol_mktime(0, 0, 0, 1, 1, $year) - (60 * 60 * 24 * 7))."'";
	$sql .= " AND '".$db->idate(dol_mktime(23, 59, 59, 12, 31, $year) + (60 * 60 * 24 * 7))."')";
	$sql .= " OR ";
	$sql .= " (a.datep < '".$db->idate(dol_mktime(0, 0, 0, 12, 1, $year) - (60 * 60 * 24 * 7))."'";
	$sql .= " AND a.datep2 > '".$db->idate(dol_mktime(23, 59, 59, 12, 31, $year) + (60 * 60 * 24 * 7))."')";
	$sql .= ')';
}
if ($type) {
	$sql .= " AND ca.id = ".((int) $type);
}
if ($status == '0') {
	$sql .= " AND a.percent = 0";
}
if ($status === 'na') {
	// Not applicable
	$sql .= " AND a.percent = -1";
}
if ($status == '50') {
	// Running already started
	$sql .= " AND (a.percent > 0 AND a.percent < 100)";
}
if ($status == 'done' || $status == '100') {
	$sql .= " AND (a.percent = 100)";
}
if ($status == 'todo') {
	$sql .= " AND (a.percent >= 0 AND a.percent < 100)";
}
// We must filter on assignment table
if ($filtert > 0 || $usergroup > 0) {
	$sql .= " AND (";
	if ($filtert > 0) {
		$sql .= "ar.fk_element = ".$filtert;
	}
	if ($usergroup > 0) {
		$sql .= ($filtert > 0 ? " OR " : "")." ugu.fk_usergroup = ".((int) $usergroup);
	}
	$sql .= ")";
}
// Sort on date
$sql .= ' ORDER BY fk_user_action, datep'; //fk_user_action
//print $sql;

dol_syslog("comm/action/pertype.php", LOG_DEBUG);
$resql = $db->query($sql);
if ($resql) {
	$num = $db->num_rows($resql);
	$i = 0;
	while ($i < $num) {
		$obj = $db->fetch_object($resql);

		// Discard auto action if option is on
		if (getDolGlobalString('AGENDA_ALWAYS_HIDE_AUTO') && $obj->code == 'AC_OTH_AUTO') {
			$i++;
			continue;
		}

		$datep = $db->jdate($obj->datep);
		$datep2 = $db->jdate($obj->datep2);

		// Create a new object action
		$event = new ActionComm($db);
		$event->id = $obj->id;
		$event->datep = $datep; // datep and datef are GMT date
		$event->datef = $datep2;
		$event->type_code = $obj->code;
		$event->type_color = $obj->color;
		$event->label = $obj->label;
		$event->percentage = $obj->percent;
		$event->authorid = $obj->fk_user_author; // user id of creator
		$event->userownerid = $obj->fk_user_action; // user id of owner
		$event->priority = $obj->priority;
		$event->fulldayevent = $obj->fulldayevent;
		$event->location = $obj->location;
		$event->transparency = $obj->transparency;

		$event->fk_project = $obj->fk_project;

		$event->socid = $obj->fk_soc;
		$event->contact_id = $obj->fk_contact;

		$event->fk_element = $obj->fk_element;
		$event->elementtype = $obj->elementtype;

		// Defined date_start_in_calendar and date_end_in_calendar property
		// They are date start and end of action but modified to not be outside calendar view.
		$event->date_start_in_calendar = $datep;
		if ($datep2 != '' && $datep2 >= $datep) {
			$event->date_end_in_calendar = $datep2;
		} else {
			$event->date_end_in_calendar = $datep;
		}

		// Check values
		if ($event->date_end_in_calendar < $firstdaytoshow ||
		$event->date_start_in_calendar >= $lastdaytoshow) {
			// This record is out of visible range
			unset($event);
		} else {
			//print $i.' - '.dol_print_date($this->date_start_in_calendar, 'dayhour').' - '.dol_print_date($this->date_end_in_calendar, 'dayhour').'<br>'."\n";
			$event->fetch_userassigned(); // This load $event->userassigned

			if ($event->date_start_in_calendar < $firstdaytoshow) {
				$event->date_start_in_calendar = $firstdaytoshow;
			}
			if ($event->date_end_in_calendar >= $lastdaytoshow) {
				$event->date_end_in_calendar = ($lastdaytoshow - 1);
			}

			// Add an entry in actionarray for each day
			$daycursor = $event->date_start_in_calendar;
			$annee = (int) dol_print_date($daycursor, '%Y', 'tzuserrel');
			$mois = (int) dol_print_date($daycursor, '%m', 'tzuserrel');
			$jour = (int) dol_print_date($daycursor, '%d', 'tzuserrel');

			// Loop on each day covered by action to prepare an index to show on calendar
			$loop = true;
			$j = 0;
			$daykey = dol_mktime(0, 0, 0, $mois, $jour, $annee, 'gmt');
			do {
				//if ($event->id==408) print 'daykey='.$daykey.' '.$event->datep.' '.$event->datef.'<br>';

				$eventarray[$daykey][] = $event;
				$j++;

				$daykey += 60 * 60 * 24;
				if ($daykey > $event->date_end_in_calendar) {
					$loop = false;
				}
			} while ($loop);

			//print 'Event '.$i.' id='.$event->id.' (start='.dol_print_date($event->datep).'-end='.dol_print_date($event->datef);
			//print ' startincalendar='.dol_print_date($event->date_start_in_calendar).'-endincalendar='.dol_print_date($event->date_end_in_calendar).') was added in '.$j.' different index key of array<br>';
		}
		$i++;
	}
	$db->free($resql);
} else {
	dol_print_error($db);
}

$maxnbofchar = 18;
$cachethirdparties = array();
$cachecontacts = array();
$cacheusers = array();

// Define theme_datacolor array
$color_file = DOL_DOCUMENT_ROOT."/theme/".$conf->theme."/theme_vars.inc.php";
if (is_readable($color_file)) {
	include $color_file;
}
if (!is_array($theme_datacolor)) {
	$theme_datacolor = array(array(120, 130, 150), array(200, 160, 180), array(190, 190, 220));
}


$newparam = $param; // newparam is for birthday links
$newparam = preg_replace('/showbirthday=/i', 'showbirthday_=', $newparam); // To avoid replacement when replace day= is done
$newparam = preg_replace('/mode=show_month&?/i', '', $newparam);
$newparam = preg_replace('/mode=show_week&?/i', '', $newparam);
$newparam = preg_replace('/day=[0-9]+&?/i', '', $newparam);
$newparam = preg_replace('/month=[0-9]+&?/i', '', $newparam);
$newparam = preg_replace('/year=[0-9]+&?/i', '', $newparam);
$newparam = preg_replace('/viewweek=[0-9]+&?/i', '', $newparam);
$newparam = preg_replace('/showbirthday_=/i', 'showbirthday=', $newparam); // Restore correct parameter
$newparam .= '&viewweek=1';

print '<input type="hidden" name="action" value="mupdate">';
echo '<input type="hidden" name="backtopage" value="'.dol_escape_htmltag($_SERVER['PHP_SELF']).'?'.dol_escape_htmltag($_SERVER['QUERY_STRING']).'">';
echo '<input type="hidden" name="token" value="'.newToken().'">';
echo '<input type="hidden" name="newdate" id="newdate">';


// Line header with list of days

//print "begin_d=".$begin_d." end_d=".$end_d;

echo '<div class="div-table-responsive">';

echo '<table class="centpercent nocellnopadd cal_month">';

echo '<tr class="liste_titre">';
echo '<td></td>';
$i = 0; // 0 = sunday,
echo '<td align="center" colspan="'.($end_d - $begin_d).'">';
echo $langs->trans("Year");
print "<br>";
print $year;
echo "</td>\n";
echo "</tr>\n";

echo '<tr class="liste_titre">';
echo '<td></td>';
$i = 0;
for ($h = $begin_d; $h < $end_d; $h++) {
	echo '<td class="center">';
	print '<small style="font-family: courier">'.sprintf("%02d", $h).'</small>';
	print "</td>";
}
echo "</td>\n";
echo "</tr>\n";


$typeofevents = array();

// Load array of colors by type
$colorsbytype = array();
$labelbytype = array();
$sql = "SELECT code, color, libelle as label FROM ".MAIN_DB_PREFIX."c_actioncomm ORDER BY position";
$resql = $db->query($sql);
while ($obj = $db->fetch_object($resql)) {
	$typeofevents[$obj->code] = $obj->code;
	$colorsbytype[$obj->code] = $obj->color;
	$labelbytype[$obj->code] = $obj->label;
}

// Loop on each user to show calendar
$todayarray = dol_getdate($now, true);
$sav = $tmpday;
$showheader = true;
$var = false;
foreach ($typeofevents as $typeofevent) {
	$var = !$var;
	echo "<tr>";
	echo '<td class="cal_current_month cal_peruserviewname'.($var ? ' cal_impair' : '').'">'.$typeofevent.'</td>';
	$tmpday = $sav;

	// Lopp on each day of week
	$i = 0;
	for ($iter_day = 0; $iter_day < 8; $iter_day++) {
		if (($i + 1) < $begin_d || ($i + 1) > $end_d) {
			$i++;
			continue;
		}

		// Show days of the current week
		$curtime = dol_time_plus_duree($firstdaytoshow, $iter_day, 'd');
		// $curtime is a gmt time, but we want the day, month, year in user TZ
<<<<<<< HEAD
		$tmpday = dol_print_date($curtime, "%d", "tzuserrel");
		$tmpmonth = dol_print_date($curtime, "%m", "tzuserrel");
		$tmpyear = dol_print_date($curtime, "%Y", "tzuserrel");
=======
		$tmpday = (int) dol_print_date($curtime, "%d", "tzuserrel");
		$tmpmonth = (int) dol_print_date($curtime, "%m", "tzuserrel");
		$tmpyear = (int) dol_print_date($curtime, "%Y", "tzuserrel");
>>>>>>> cc80841a
		//var_dump($curtime.' '.$tmpday.' '.$tmpmonth.' '.$tmpyear);

		$style = 'cal_current_month';
		if ($iter_day == 6) {
			$style .= ' cal_other_month';
		}
		$today = 0;
		if ($todayarray['mday'] == $tmpday && $todayarray['mon'] == $tmpmonth && $todayarray['year'] == $tmpyear) {
			$today = 1;
		}
		if ($today) {
			$style = 'cal_today_peruser';
		}

		show_day_events_pertype($typeofevent, $tmpday, $tmpmonth, $tmpyear, 0, $style, $eventarray, 0, $maxnbofchar, $newparam, 1, 300, $showheader, $colorsbytype, $var);

		$i++;
	}
	echo "</tr>\n";
	$showheader = false;
}

echo "</table>\n";
echo "<br>";

echo '</div>';

if (getDolGlobalString('AGENDA_USE_EVENT_TYPE')) {
	$langs->load("commercial");
	print '<br>'.$langs->trans("Legend").': <br>';
	foreach ($colorsbytype as $code => $color) {
		if ($color) {
			print '<div style="float: left; padding: 2px; margin-right: 6px;"><div style="'.($color ? 'background: #'.$color.';' : '').'width:16px; float: left; margin-right: 4px;">&nbsp;</div>';
			print $langs->trans("Action".$code) != "Action".$code ? $langs->trans("Action".$code) : $labelbytype[$code];
			//print $code;
			print '</div>';
		}
	}
	//$color=sprintf("%02x%02x%02x",$theme_datacolor[0][0],$theme_datacolor[0][1],$theme_datacolor[0][2]);
	print '<div style="float: left; padding: 2px; margin-right: 6px;"><div class="peruser_busy" style="width:16px; float: left; margin-right: 4px;">&nbsp;</div>';
	print $langs->trans("Other");
	print '</div>';
	/* TODO Show this if at least one cumulated event
	print '<div style="float: left; padding: 2px; margin-right: 6px;"><div style="background: #222222; width:16px; float: left; margin-right: 4px;">&nbsp;</div>';
	print $langs->trans("SeveralEvents");
	print '</div>';
	*/
}

print "\n".'</form>';
print "\n";

// Add js code to manage click on a box
print '<script type="text/javascript">
jQuery(document).ready(function() {
	jQuery(".onclickopenref").click(function() {
		var ref=$(this).attr(\'ref\');
		var res = ref.split("_");
		var userid = res[1];
		var year = res[2];
		var month = res[3];
		var day = res[4];
		var hour = res[5];
		var min = res[6];
		var ids = res[7];
		if (ids == \'none\') /* No event */
		{
			/* alert(\'no event\'); */
			url = "'.DOL_URL_ROOT.'/comm/action/card.php?action=create&assignedtouser="+userid+"&datep="+year+month+day+hour+min+"00&backtopage='.urlencode($_SERVER["PHP_SELF"].'?year='.$year.'&month='.$month.'&day='.$day).'"
			window.location.href = url;
		}
		else if (ids.indexOf(",") > -1)	/* There is several events */
		{
			/* alert(\'several events\'); */
			url = "'.DOL_URL_ROOT.'/comm/action/list.php?mode=show_list&filtert="+userid+"&dateselectyear="+year+"&dateselectmonth="+month+"&dateselectday="+day;
			window.location.href = url;
		}
		else	/* One event */
		{
			/* alert(\'one event\'); */
			url = "'.DOL_URL_ROOT.'/comm/action/card.php?action=view&id="+ids
			window.location.href = url;
		}
	});
});
</script>';

// End of page
llxFooter();
$db->close();




/**
 * Show event line of a particular day for a user
 *
 * @param	User    $username		Login
 * @param   int		$day            Day
 * @param   int		$month          Month
 * @param   int		$year           Year
 * @param   int		$monthshown     Current month shown in calendar view
 * @param   string	$style          Style to use for this day
 * @param   array	$eventarray    	Array of events
 * @param   int		$maxprint       Nb of actions to show each day on month view (0 means no limit)
 * @param   int		$maxnbofchar    Nb of characters to show for event line
 * @param   string	$newparam       Parameters on current URL
 * @param   int		$showinfo       Add extended information (used by day view)
 * @param   int		$minheight      Minimum height for each event. 60px by default.
 * @param	boolean	$showheader		Show header
 * @param	array	$colorsbytype	Array with colors by type
 * @param	bool	$var			true or false for alternat style on tr/td
 * @return	void
 */
function show_day_events_pertype($username, $day, $month, $year, $monthshown, $style, &$eventarray, $maxprint = 0, $maxnbofchar = 16, $newparam = '', $showinfo = 0, $minheight = 60, $showheader = false, $colorsbytype = array(), $var = false)
{
	global $db;
	global $user, $conf, $langs, $hookmanager, $action;
	global $filter, $filtert, $status, $actioncode; // Filters used into search form
	global $theme_datacolor; // Array with a list of different we can use (come from theme)
	global $cachethirdparties, $cachecontacts, $cacheusers, $cacheprojects, $colorindexused;
	global $begin_h, $end_h;

	$cases1 = array(); // Color first half hour
	$cases2 = array(); // Color second half hour

	$i = 0;
	$nummytasks = 0;
	$numother = 0;
	$numbirthday = 0;
	$numical = 0;
	$numicals = array();
	$ymd = sprintf("%04d", $year).sprintf("%02d", $month).sprintf("%02d", $day);

	$nextindextouse = count($colorindexused); // At first run, this is 0, so fist user has 0, next 1, ...
	//if ($username->id && $day==1) {
	//var_dump($eventarray);
	//}

	// We are in a particular day for $username, now we scan all events
	foreach ($eventarray as $daykey => $notused) {
		$annee = dol_print_date($daykey, '%Y', 'tzuserrel');
		$mois =  dol_print_date($daykey, '%m', 'tzuserrel');
		$jour =  dol_print_date($daykey, '%d', 'tzuserrel');

		if ($day == $jour && (int) $month == (int) $mois && $year == $annee) {	// Is it the day we are looking for when calling function ?
			// Scan all event for this date
			foreach ($eventarray[$daykey] as $index => $event) {
				//print 'daykey='.$daykey.' '.$year.'-'.$month.'-'.$day.' -> '.$event->id.' '.$index.' '.$annee.'-'.$mois.'-'.$jour."<br>\n";
				//var_dump($event);

				$keysofuserassigned = array_keys($event->userassigned);
				if (!in_array($username->id, $keysofuserassigned)) {
					continue; // We discard record if event is from another user than user we want to show
				}
				//if ($username->id != $event->userownerid) continue;	// We discard record if event is from another user than user we want to show

				$parameters = array();
				$reshook = $hookmanager->executeHooks('formatEvent', $parameters, $event, $action); // Note that $action and $object may have been modified by some hooks
				if ($reshook < 0) {
					setEventMessages($hookmanager->error, $hookmanager->errors, 'errors');
				}

				$ponct = ($event->date_start_in_calendar == $event->date_end_in_calendar);

				// Define $color (Hex string like '0088FF') and $cssclass of event
				$color = -1;
				$cssclass = '';
				$colorindex = -1;
				if (in_array($user->id, $keysofuserassigned)) {
					$nummytasks++;
					$cssclass = 'family_mytasks';
					if (getDolGlobalString('AGENDA_USE_EVENT_TYPE')) {
						$color = $event->type_color;
					}
				} elseif ($event->type_code == 'ICALEVENT') {
					$numical++;
					if (!empty($event->icalname)) {
						if (!isset($numicals[dol_string_nospecial($event->icalname)])) {
							$numicals[dol_string_nospecial($event->icalname)] = 0;
						}
						$numicals[dol_string_nospecial($event->icalname)]++;
					}

					$color = $event->icalcolor;
					$cssclass = (!empty($event->icalname) ? 'family_ext'.md5($event->icalname) : 'family_other unsortable');
				} elseif ($event->type_code == 'BIRTHDAY') {
					$numbirthday++;
					$colorindex = 2;
					$cssclass = 'family_birthday unsortable';
					$color = sprintf("%02x%02x%02x", $theme_datacolor[$colorindex][0], $theme_datacolor[$colorindex][1], $theme_datacolor[$colorindex][2]);
				} else {
					$numother++;
					$cssclass = 'family_other';
					if (getDolGlobalString('AGENDA_USE_EVENT_TYPE')) {
						$color = $event->type_color;
					}
				}

				if ($color < 0) {	// Color was not set on user card. Set color according to color index.
					// Define color index if not yet defined
					$idusertouse = ($event->userownerid ? $event->userownerid : 0);
					if (isset($colorindexused[$idusertouse])) {
						$colorindex = $colorindexused[$idusertouse]; // Color already assigned to this user
					} else {
						$colorindex = $nextindextouse;
						$colorindexused[$idusertouse] = $colorindex;
						if (!empty($theme_datacolor[$nextindextouse + 1])) {
							$nextindextouse++; // Prepare to use next color
						}
					}
					// Define color
					$color = sprintf("%02x%02x%02x", $theme_datacolor[$colorindex][0], $theme_datacolor[$colorindex][1], $theme_datacolor[$colorindex][2]);
				}
				//$cssclass=$cssclass.' '.$cssclass.'_day_'.$ymd;

				// Define all rects with event (cases1 is first half hour, cases2 is second half hour)
				for ($h = $begin_h; $h < $end_h; $h++) {
					//if ($username->id == 1 && $day==1) print 'h='.$h;
					$newcolor = ''; //init
					if (empty($event->fulldayevent)) {
						$a = dol_mktime((int) $h, 0, 0, $month, $day, $year, 'tzuserrel', 0);
						$b = dol_mktime((int) $h, 30, 0, $month, $day, $year, 'tzuserrel', 0);
						$c = dol_mktime((int) $h + 1, 0, 0, $month, $day, $year, 'tzuserrel', 0);

						$dateendtouse = $event->date_end_in_calendar;
						if ($dateendtouse == $event->date_start_in_calendar) {
							$dateendtouse++;
						}

						//print dol_print_date($event->date_start_in_calendar,'dayhour').'-'.dol_print_date($a,'dayhour').'-'.dol_print_date($b,'dayhour').'<br>';

						if ($event->date_start_in_calendar < $b && $dateendtouse > $a) {
							$busy = $event->transparency;
							$cases1[$h][$event->id]['busy'] = $busy;
							$cases1[$h][$event->id]['string'] = dol_print_date($event->date_start_in_calendar, 'dayhour', 'tzuserrel');
							if ($event->date_end_in_calendar && $event->date_end_in_calendar != $event->date_start_in_calendar) {
								$tmpa = dol_getdate($event->date_start_in_calendar, true);
								$tmpb = dol_getdate($event->date_end_in_calendar, true);
								if ($tmpa['mday'] == $tmpb['mday'] && $tmpa['mon'] == $tmpb['mon'] && $tmpa['year'] == $tmpb['year']) {
									$cases1[$h][$event->id]['string'] .= '-'.dol_print_date($event->date_end_in_calendar, 'hour', 'tzuserrel');
								} else {
									$cases1[$h][$event->id]['string'] .= '-'.dol_print_date($event->date_end_in_calendar, 'dayhour', 'tzuserrel');
								}
							}
							if ($event->label) {
								$cases1[$h][$event->id]['string'] .= ' - '.$event->label;
							}
							$cases1[$h][$event->id]['typecode'] = $event->type_code;
							$cases1[$h][$event->id]['color'] = $color;
							if ($event->fk_project > 0) {
								if (empty($cacheprojects[$event->fk_project])) {
									$tmpproj = new Project($db);
									$tmpproj->fetch($event->fk_project);
									$cacheprojects[$event->fk_project] = $tmpproj;
								}
								$cases1[$h][$event->id]['string'] .= ', '.$langs->trans("Project").': '.$cacheprojects[$event->fk_project]->ref.' - '.$cacheprojects[$event->fk_project]->title;
							}
							if ($event->socid > 0) {
								if (empty($cachethirdparties[$event->socid])) {
									$tmpthirdparty = new Societe($db);
									$tmpthirdparty->fetch($event->socid);
									$cachethirdparties[$event->socid] = $tmpthirdparty;
								}
								$cases1[$h][$event->id]['string'] .= ', '.$cachethirdparties[$event->socid]->name;
							}
							if ($event->contact_id > 0) {
								if (empty($cachecontacts[$event->contact_id])) {
									$tmpcontact = new Contact($db);
									$tmpcontact->fetch($event->contact_id);
									$cachecontacts[$event->contact_id] = $tmpcontact;
								}
								$cases1[$h][$event->id]['string'] .= ', '.$cachecontacts[$event->contact_id]->getFullName($langs);
							}
						}
						if ($event->date_start_in_calendar < $c && $dateendtouse > $b) {
							$busy = $event->transparency;
							$cases2[$h][$event->id]['busy'] = $busy;
							$cases2[$h][$event->id]['string'] = dol_print_date($event->date_start_in_calendar, 'dayhour', 'tzuserrel');
							if ($event->date_end_in_calendar && $event->date_end_in_calendar != $event->date_start_in_calendar) {
								$tmpa = dol_getdate($event->date_start_in_calendar, true);
								$tmpb = dol_getdate($event->date_end_in_calendar, true);
								if ($tmpa['mday'] == $tmpb['mday'] && $tmpa['mon'] == $tmpb['mon'] && $tmpa['year'] == $tmpb['year']) {
									$cases2[$h][$event->id]['string'] .= '-'.dol_print_date($event->date_end_in_calendar, 'hour', 'tzuserrel');
								} else {
									$cases2[$h][$event->id]['string'] .= '-'.dol_print_date($event->date_end_in_calendar, 'dayhour', 'tzuserrel');
								}
							}
							if ($event->label) {
								$cases2[$h][$event->id]['string'] .= ' - '.$event->label;
							}
							$cases2[$h][$event->id]['typecode'] = $event->type_code;
							$cases2[$h][$event->id]['color'] = $color;
							if ($event->fk_project > 0) {
								if (empty($cacheprojects[$event->fk_project])) {
									$tmpproj = new Project($db);
									$tmpproj->fetch($event->fk_project);
									$cacheprojects[$event->fk_project] = $tmpproj;
								}
								$cases2[$h][$event->id]['string'] .= ', '.$langs->trans("Project").': '.$cacheprojects[$event->fk_project]->ref.' - '.$cacheprojects[$event->fk_project]->title;
							}
							if ($event->socid > 0) {
								if (empty($cachethirdparties[$event->socid])) {
									$tmpthirdparty = new Societe($db);
									$tmpthirdparty->fetch($event->socid);
									$cachethirdparties[$event->socid] = $tmpthirdparty;
								}
								$cases2[$h][$event->id]['string'] .= ', '.$cachethirdparties[$event->socid]->name;
							}
							if ($event->contact_id > 0) {
								if (empty($cachecontacts[$event->contact_id])) {
									$tmpcontact = new Contact($db);
									$tmpcontact->fetch($event->contact_id);
									$cachecontacts[$event->contact_id] = $tmpcontact;
								}
								$cases2[$h][$event->id]['string'] .= ', '.$cachecontacts[$event->contact_id]->getFullName($langs);
							}
						}
					} else {
						$busy = $event->transparency;
						$cases1[$h][$event->id]['busy'] = $busy;
						$cases2[$h][$event->id]['busy'] = $busy;
						$cases1[$h][$event->id]['string'] = $event->label;
						$cases2[$h][$event->id]['string'] = $event->label;
						$cases1[$h][$event->id]['typecode'] = $event->type_code;
						$cases2[$h][$event->id]['typecode'] = $event->type_code;
						$cases1[$h][$event->id]['color'] = $color;
						$cases2[$h][$event->id]['color'] = $color;
					}
				}
				$i++;
			}

			break; // We found the date we were looking for. No need to search anymore.
		}
	}

	// Now output $casesX from start hour to end hour
	for ($h = $begin_h; $h < $end_h; $h++) {
		$color1 = '';
		$color2 = '';
		$style1 = '';
		$style2 = '';
		$string1 = '&nbsp;';
		$string2 = '&nbsp;';
		$title1 = '';
		$title2 = '';
		if (isset($cases1[$h]) && $cases1[$h] != '') {
			//$title1.=count($cases1[$h]).' '.(count($cases1[$h])==1?$langs->trans("Event"):$langs->trans("Events"));
			if (count($cases1[$h]) > 1) {
				$title1 .= count($cases1[$h]).' '.(count($cases1[$h]) == 1 ? $langs->trans("Event") : $langs->trans("Events"));
			}

			if (!getDolGlobalString('AGENDA_NO_TRANSPARENT_ON_NOT_BUSY')) {
				$style1 = 'peruser_notbusy';
			} else {
				$style1 = 'peruser_busy';
			}
			foreach ($cases1[$h] as $id => $ev) {
				if ($ev['busy']) {
					$style1 = 'peruser_busy';
				}
			}
		}
		if (isset($cases2[$h]) && $cases2[$h] != '') {
			//$title2.=count($cases2[$h]).' '.(count($cases2[$h])==1?$langs->trans("Event"):$langs->trans("Events"));
			if (count($cases2[$h]) > 1) {
				$title2 .= count($cases2[$h]).' '.(count($cases2[$h]) == 1 ? $langs->trans("Event") : $langs->trans("Events"));
			}

			if (!getDolGlobalString('AGENDA_NO_TRANSPARENT_ON_NOT_BUSY')) {
				$style2 = 'peruser_notbusy';
			} else {
				$style2 = 'peruser_busy';
			}
			foreach ($cases2[$h] as $id => $ev) {
				if ($ev['busy']) {
					$style2 = 'peruser_busy';
				}
			}
		}

		$ids1 = '';
		$ids2 = '';
		if (!empty($cases1[$h]) && is_array($cases1[$h]) && count($cases1[$h]) && array_keys($cases1[$h])) {
			$ids1 = implode(',', array_keys($cases1[$h]));
		}
		if (!empty($cases2[$h]) && is_array($cases2[$h]) && count($cases2[$h]) && array_keys($cases2[$h])) {
			$ids2 = implode(',', array_keys($cases2[$h]));
		}

		if ($h == $begin_h) {
			echo '<td class="'.$style.'_peruserleft cal_peruser'.($var ? ' cal_impair '.$style.'_impair' : '').'">';
		} else {
			echo '<td class="'.$style.' cal_peruser'.($var ? ' cal_impair '.$style.'_impair' : '').'">';
		}
		if (!empty($cases1[$h]) && is_array($cases1[$h]) && count($cases1[$h]) == 1) {	// only 1 event
			$output = array_slice($cases1[$h], 0, 1);
			$title1 = $langs->trans("Ref").' '.$ids1.($title1 ? ' - '.$title1 : '');
			if ($output[0]['string']) {
				$title1 .= ($title1 ? ' - ' : '').$output[0]['string'];
			}
			if ($output[0]['color']) {
				$color1 = $output[0]['color'];
			}
		} elseif (!empty($cases1[$h]) && is_array($cases1[$h]) && count($cases1[$h]) > 1) {
			$title1 = $langs->trans("Ref").' '.$ids1.($title1 ? ' - '.$title1 : '');
			$color1 = '222222';
		}

		if (!empty($cases2[$h]) && is_array($cases2[$h]) && count($cases2[$h]) == 1) {	// only 1 event
			$output = array_slice($cases2[$h], 0, 1);
			$title2 = $langs->trans("Ref").' '.$ids2.($title2 ? ' - '.$title2 : '');
			if ($output[0]['string']) {
				$title2 .= ($title2 ? ' - ' : '').$output[0]['string'];
			}
			if ($output[0]['color']) {
				$color2 = $output[0]['color'];
			}
		} elseif (!empty($cases2[$h]) && is_array($cases2[$h]) && count($cases2[$h]) > 1) {
			$title2 = $langs->trans("Ref").' '.$ids2.($title2 ? ' - '.$title2 : '');
			$color2 = '222222';
		}
		print '<table class="nobordernopadding" width="100%">';
		print '<tr><td '.($color1 ? 'style="background: #'.$color1.';"' : '').'class="'.($style1 ? $style1.' ' : '').'onclickopenref center'.($title1 ? ' cursorpointer' : '').'" ref="ref_'.$username->id.'_'.sprintf("%04d", $year).'_'.sprintf("%02d", $month).'_'.sprintf("%02d", $day).'_'.sprintf("%02d", $h).'_00_'.($ids1 ? $ids1 : 'none').'"'.($title1 ? ' title="'.$title1.'"' : '').'>';
		print $string1;
		print '</td><td '.($color2 ? 'style="background: #'.$color2.';"' : '').'class="'.($style2 ? $style2.' ' : '').'onclickopenref center'.($title1 ? ' cursorpointer' : '').'" ref="ref_'.$username->id.'_'.sprintf("%04d", $year).'_'.sprintf("%02d", $month).'_'.sprintf("%02d", $day).'_'.sprintf("%02d", $h).'_30_'.($ids2 ? $ids2 : 'none').'"'.($title2 ? ' title="'.$title2.'"' : '').'>';
		print $string2;
		print '</td></tr>';
		print '</table>';
		print '</td>';
	}
}<|MERGE_RESOLUTION|>--- conflicted
+++ resolved
@@ -5,13 +5,8 @@
  * Copyright (C) 2005-2012 Regis Houssin        <regis.houssin@inodbox.com>
  * Copyright (C) 2011      Juanjo Menent        <jmenent@2byte.es>
  * Copyright (C) 2014      Cedric GROSS         <c.gross@kreiz-it.fr>
-<<<<<<< HEAD
- * Copyright (C) 2018-2019  Frédéric France         <frederic.france@netlogic.fr>
- * Copyright (C) 2024		MDW							<mdeweerd@users.noreply.github.com>
-=======
  * Copyright (C) 2019-2024	Frédéric France         <frederic.france@free.fr>
  * Copyright (C) 2024		MDW						<mdeweerd@users.noreply.github.com>
->>>>>>> cc80841a
  *
  * This program is free software; you can redistribute it and/or modify
  * it under the terms of the GNU General Public License as published by
@@ -151,22 +146,14 @@
 }
 
 // working days
-<<<<<<< HEAD
-$tmp = !getDolGlobalString('MAIN_DEFAULT_WORKING_DAYS') ? '1-5' : $conf->global->MAIN_DEFAULT_WORKING_DAYS;
-=======
 $tmp = getDolGlobalString('MAIN_DEFAULT_WORKING_DAYS', '1-5');
->>>>>>> cc80841a
 $tmp = str_replace(' ', '', $tmp); // FIX 7533
 $tmparray = explode('-', $tmp);
 $begin_d = 1;
 $end_d = 53;
 
 if ($status == '' && !GETPOSTISSET('search_status')) {
-<<<<<<< HEAD
-	$status = ((!getDolGlobalString('AGENDA_DEFAULT_FILTER_STATUS') || $disabledefaultvalues) ? '' : $conf->global->AGENDA_DEFAULT_FILTER_STATUS);
-=======
 	$status = ((!getDolGlobalString('AGENDA_DEFAULT_FILTER_STATUS') || $disabledefaultvalues) ? '' : getDolGlobalString('AGENDA_DEFAULT_FILTER_STATUS'));
->>>>>>> cc80841a
 }
 if (empty($mode) && !GETPOSTISSET('mode')) {
 	$mode = getDolGlobalString('AGENDA_DEFAULT_VIEW', 'show_pertype');
@@ -866,15 +853,9 @@
 		// Show days of the current week
 		$curtime = dol_time_plus_duree($firstdaytoshow, $iter_day, 'd');
 		// $curtime is a gmt time, but we want the day, month, year in user TZ
-<<<<<<< HEAD
-		$tmpday = dol_print_date($curtime, "%d", "tzuserrel");
-		$tmpmonth = dol_print_date($curtime, "%m", "tzuserrel");
-		$tmpyear = dol_print_date($curtime, "%Y", "tzuserrel");
-=======
 		$tmpday = (int) dol_print_date($curtime, "%d", "tzuserrel");
 		$tmpmonth = (int) dol_print_date($curtime, "%m", "tzuserrel");
 		$tmpyear = (int) dol_print_date($curtime, "%Y", "tzuserrel");
->>>>>>> cc80841a
 		//var_dump($curtime.' '.$tmpday.' '.$tmpmonth.' '.$tmpyear);
 
 		$style = 'cal_current_month';
