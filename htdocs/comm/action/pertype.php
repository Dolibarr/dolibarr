--- conflicted
+++ resolved
@@ -28,10 +28,6 @@
  *    \brief      Tab of calendar events per type
  */
 
-<<<<<<< HEAD
-=======
-
->>>>>>> 2b412af5
 // Load Dolibarr environment
 require '../../main.inc.php';
 require_once DOL_DOCUMENT_ROOT.'/core/class/html.formprojet.class.php';
