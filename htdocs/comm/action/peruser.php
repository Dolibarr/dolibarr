--- conflicted
+++ resolved
@@ -892,17 +892,6 @@
 		}
 	} else {
 		/* Use this list to have for all users */
-<<<<<<< HEAD
-		$sql = "SELECT u.rowid, u.lastname as lastname, u.firstname, u.statut, u.login, u.admin, u.entity";
-		$sql .= " FROM ".MAIN_DB_PREFIX."user as u";
-		if ($usergroup > 0) {
-			$sql .= " LEFT JOIN ".MAIN_DB_PREFIX."usergroup_user as ug ON u.rowid = ug.fk_user";
-		}
-		$sql .= " WHERE u.statut = 1 AND u.entity IN (".getEntity('user').")";
-		if ($usergroup > 0) {
-			$sql .= " AND ug.fk_usergroup = ".((int) $usergroup);
-		}
-=======
 	    $sql = "SELECT DISTINCT u.rowid, u.lastname as lastname, u.firstname, u.statut, u.login, u.admin, u.entity";
 	    $sql .= " FROM ".MAIN_DB_PREFIX."user as u";
 	    if (!empty($conf->multicompany->enabled) && !empty($conf->global->MULTICOMPANY_TRANSVERSE_MODE)) {
@@ -910,12 +899,16 @@
 	        $sql .= " WHERE ug.entity IN (".getEntity('usergroup').")";
 	        $sql .= " AND ug.fk_user = u.rowid ";
 	    } else {
-	        if ($usergroup > 0)	$sql .= " LEFT JOIN ".MAIN_DB_PREFIX."usergroup_user as ug ON u.rowid = ug.fk_user";
+	        if ($usergroup > 0)	{
+				$sql .= " LEFT JOIN ".MAIN_DB_PREFIX."usergroup_user as ug ON u.rowid = ug.fk_user";
+			}
 	        $sql .= " WHERE u.entity IN (".getEntity('user').")";
 	    }
 	    $sql .= " AND u.statut = 1";
-	    if ($usergroup > 0)	$sql .= " AND ug.fk_usergroup = ".$usergroup;
->>>>>>> 30894b98
+	    if ($usergroup > 0)	{
+			$sql .= " AND ug.fk_usergroup = ".((int) $usergroup);
+		}
+
 		//print $sql;
 		$resql = $db->query($sql);
 		if ($resql) {
