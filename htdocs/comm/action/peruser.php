<?php
/* Copyright (C) 2001-2004 Rodolphe Quiedeville <rodolphe@quiedeville.org>
 * Copyright (C) 2003      Eric Seigne          <erics@rycks.com>
 * Copyright (C) 2004-2014 Laurent Destailleur  <eldy@users.sourceforge.net>
 * Copyright (C) 2005-2012 Regis Houssin        <regis.houssin@inodbox.com>
 * Copyright (C) 2011      Juanjo Menent        <jmenent@2byte.es>
 * Copyright (C) 2014      Cedric GROSS         <c.gross@kreiz-it.fr>
 * Copyright (C) 2018-2019  Frédéric France         <frederic.france@netlogic.fr>
 *
 * This program is free software; you can redistribute it and/or modify
 * it under the terms of the GNU General Public License as published by
 * the Free Software Foundation; either version 3 of the License, or
 * (at your option) any later version.
 *
 * This program is distributed in the hope that it will be useful,
 * but WITHOUT ANY WARRANTY; without even the implied warranty of
 * MERCHANTABILITY or FITNESS FOR A PARTICULAR PURPOSE.  See the
 * GNU General Public License for more details.
 *
 * You should have received a copy of the GNU General Public License
 * along with this program. If not, see <https://www.gnu.org/licenses/>.
 */


/**
 *  \file       htdocs/comm/action/peruser.php
 *  \ingroup    agenda
 *  \brief      Tab of calendar events per user
 */

require '../../main.inc.php';
require_once DOL_DOCUMENT_ROOT.'/comm/action/class/actioncomm.class.php';
require_once DOL_DOCUMENT_ROOT.'/societe/class/societe.class.php';
require_once DOL_DOCUMENT_ROOT.'/contact/class/contact.class.php';
require_once DOL_DOCUMENT_ROOT.'/user/class/usergroup.class.php';
require_once DOL_DOCUMENT_ROOT.'/core/lib/date.lib.php';
require_once DOL_DOCUMENT_ROOT.'/core/lib/agenda.lib.php';
require_once DOL_DOCUMENT_ROOT.'/core/class/html.formprojet.class.php';
require_once DOL_DOCUMENT_ROOT.'/projet/class/project.class.php';


if (!isset($conf->global->AGENDA_MAX_EVENTS_DAY_VIEW)) {
	$conf->global->AGENDA_MAX_EVENTS_DAY_VIEW = 3;
}

$action = GETPOST('action', 'aZ09');

$disabledefaultvalues = GETPOST('disabledefaultvalues', 'int');

$filter = GETPOST("search_filter", 'alpha', 3) ? GETPOST("search_filter", 'alpha', 3) : GETPOST("filter", 'alpha', 3);
$filtert = GETPOST("search_filtert", "int", 3) ? GETPOST("search_filtert", "int", 3) : GETPOST("filtert", "int", 3);
$usergroup = GETPOST("search_usergroup", "int", 3) ? GETPOST("search_usergroup", "int", 3) : GETPOST("usergroup", "int", 3);
//if (! ($usergroup > 0) && ! ($filtert > 0)) $filtert = $user->id;
//$showbirthday = empty($conf->use_javascript_ajax)?GETPOST("showbirthday","int"):1;
$showbirthday = 0;

// If not choice done on calendar owner, we filter on user.
/*if (empty($filtert) && empty($conf->global->AGENDA_ALL_CALENDARS))
{
	$filtert = $user->id;
}*/

$sortfield = GETPOST('sortfield', 'aZ09comma');
$sortorder = GETPOST('sortorder', 'aZ09comma');
$page = GETPOSTISSET('pageplusone') ? (GETPOST('pageplusone') - 1) : GETPOST("page", 'int');
if (empty($page) || $page == -1) {
	$page = 0;
}     // If $page is not defined, or '' or -1
$limit = GETPOST('limit', 'int') ?GETPOST('limit', 'int') : $conf->liste_limit;
$offset = $limit * $page;
if (!$sortorder) {
	$sortorder = "ASC";
}
if (!$sortfield) {
	$sortfield = "a.datec";
}

$socid = GETPOST("search_socid", "int") ?GETPOST("search_socid", "int") : GETPOST("socid", "int");
if ($user->socid) {
	$socid = $user->socid;
}
if ($socid < 0) {
	$socid = '';
}

$canedit = 1;
if (empty($user->rights->agenda->myactions->read)) {
	accessforbidden();
}
if (empty($user->rights->agenda->allactions->read)) {
	$canedit = 0;
}
if (empty($user->rights->agenda->allactions->read) || $filter == 'mine') {  // If no permission to see all, we show only affected to me
	$filtert = $user->id;
}

$mode = 'show_peruser';
$resourceid = GETPOST("search_resourceid", "int") ?GETPOST("search_resourceid", "int") : GETPOST("resourceid", "int");
$year = GETPOST("year", "int") ?GETPOST("year", "int") : date("Y");
$month = GETPOST("month", "int") ?GETPOST("month", "int") : date("m");
$week = GETPOST("week", "int") ?GETPOST("week", "int") : date("W");
$day = GETPOST("day", "int") ?GETPOST("day", "int") : date("d");
<<<<<<< HEAD
$pid = GETPOSTISSET("search_projectid") ? GETPOST("search_projectid", "int", 3) : GETPOST("projectid", "int", 3);
$status = GETPOSTISSET("search_status") ? GETPOST("search_status", 'aZ09') : GETPOST("status", 'aZ09'); // status may be 0, 50, 100, 'todo'
$type = GETPOSTISSET("search_type") ? GETPOST("search_type", 'alpha') : GETPOST("type", 'alpha');
=======
$pid = GETPOST("search_projectid", "int", 3) ?GETPOST("search_projectid", "int", 3) : GETPOST("projectid", "int", 3);
$status = GETPOSTISSET("search_status") ? GETPOST("search_status", 'aZ09') : GETPOST("status", 'aZ09'); // status may be 0, 50, 100, 'todo', 'na' or -1
$type = GETPOST("search_type", 'alpha') ?GETPOST("search_type", 'alpha') : GETPOST("type", 'alpha');
>>>>>>> 9393a516
$maxprint = ((GETPOST("maxprint", 'int') != '') ?GETPOST("maxprint", 'int') : $conf->global->AGENDA_MAX_EVENTS_DAY_VIEW);
$optioncss = GETPOST('optioncss', 'aZ'); // Option for the css output (always '' except when 'print')
// Set actioncode (this code must be same for setting actioncode into peruser, listacton and index)
if (GETPOST('search_actioncode', 'array:aZ09')) {
	$actioncode = GETPOST('search_actioncode', 'array:aZ09', 3);
	if (!count($actioncode)) {
		$actioncode = '0';
	}
} else {
	$actioncode = GETPOST("search_actioncode", "alpha", 3) ?GETPOST("search_actioncode", "alpha", 3) : (GETPOST("search_actioncode", "alpha") == '0' ? '0' : ((empty($conf->global->AGENDA_DEFAULT_FILTER_TYPE) || $disabledefaultvalues) ? '' : $conf->global->AGENDA_DEFAULT_FILTER_TYPE));
}

$dateselect = dol_mktime(0, 0, 0, GETPOST('dateselectmonth', 'int'), GETPOST('dateselectday', 'int'), GETPOST('dateselectyear', 'int'));
if ($dateselect > 0) {
	$day = GETPOST('dateselectday', 'int');
	$month = GETPOST('dateselectmonth', 'int');
	$year = GETPOST('dateselectyear', 'int');
}

$tmp = empty($conf->global->MAIN_DEFAULT_WORKING_HOURS) ? '9-18' : $conf->global->MAIN_DEFAULT_WORKING_HOURS;
$tmp = str_replace(' ', '', $tmp); // FIX 7533
$tmparray = explode('-', $tmp);
$begin_h = GETPOST('begin_h', 'int') != '' ? GETPOST('begin_h', 'int') : ($tmparray[0] != '' ? $tmparray[0] : 9);
$end_h   = GETPOST('end_h', 'int') ? GETPOST('end_h', 'int') : ($tmparray[1] != '' ? $tmparray[1] : 18);
if ($begin_h < 0 || $begin_h > 23) {
	$begin_h = 9;
}
if ($end_h < 1 || $end_h > 24) {
	$end_h = 18;
}
if ($end_h <= $begin_h) {
	$end_h = $begin_h + 1;
}

$tmp = empty($conf->global->MAIN_DEFAULT_WORKING_DAYS) ? '1-5' : $conf->global->MAIN_DEFAULT_WORKING_DAYS;
$tmp = str_replace(' ', '', $tmp); // FIX 7533
$tmparray = explode('-', $tmp);
$begin_d = GETPOST('begin_d', 'int') ?GETPOST('begin_d', 'int') : ($tmparray[0] != '' ? $tmparray[0] : 1);
$end_d   = GETPOST('end_d', 'int') ?GETPOST('end_d', 'int') : ($tmparray[1] != '' ? $tmparray[1] : 5);
if ($begin_d < 1 || $begin_d > 7) {
	$begin_d = 1;
}
if ($end_d < 1 || $end_d > 7) {
	$end_d = 7;
}
if ($end_d < $begin_d) {
	$end_d = $begin_d + 1;
}

if ($status == '' && !GETPOSTISSET('search_status')) {
	$status = ((empty($conf->global->AGENDA_DEFAULT_FILTER_STATUS) || $disabledefaultvalues) ? '' : $conf->global->AGENDA_DEFAULT_FILTER_STATUS);
}

if (empty($mode) && !GETPOSTISSET('mode')) {
	$mode = (empty($conf->global->AGENDA_DEFAULT_VIEW) ? 'show_month' : $conf->global->AGENDA_DEFAULT_VIEW);
}

if (GETPOST('viewcal', 'alpha') && $mode != 'show_day' && $mode != 'show_week' && $mode != 'show_peruser') {
	$mode = 'show_month'; $day = '';
} // View by month
if (GETPOST('viewweek', 'alpha') || $mode == 'show_week') {
	$mode = 'show_week'; $week = ($week ? $week : date("W")); $day = ($day ? $day : date("d"));
} // View by week
if (GETPOST('viewday', 'alpha') || $mode == 'show_day') {
	$mode = 'show_day'; $day = ($day ? $day : date("d"));
} // View by day

$object = new ActionComm($db);

// Load translation files required by the page
$langs->loadLangs(array('users', 'agenda', 'other', 'commercial'));

// Initialize technical object to manage hooks of page. Note that conf->hooks_modules contains array of hook context
$hookmanager->initHooks(array('agenda'));

$result = restrictedArea($user, 'agenda', 0, '', 'myactions');
if ($user->socid && $socid) {
	$result = restrictedArea($user, 'societe', $socid);
}

$search_status = $status;


/*
 * Actions
 */

/*
if ($action == 'delete_action' && $user->rights->agenda->delete) {
	$event = new ActionComm($db);
	$event->fetch($actionid);
	$event->fetch_optionals();
	$event->fetch_userassigned();
	$event->oldcopy = clone $event;

	$result = $event->delete();
}
*/


/*
 * View
 */

$parameters = array(
	'socid' => $socid,
	'status' => $status,
	'year' => $year,
	'month' => $month,
	'day' => $day,
	'type' => $type,
	'maxprint' => $maxprint,
	'filter' => $filter,
	'filtert' => $filtert,
	'showbirthday' => $showbirthday,
	'canedit' => $canedit,
	'optioncss' => $optioncss,
	'actioncode' => $actioncode,
	'pid' => $pid,
	'resourceid' => $resourceid,
	'usergroup' => $usergroup,
);
$reshook = $hookmanager->executeHooks('beforeAgendaPerUser', $parameters, $object, $action); // Note that $action and $object may have been modified by some hooks
if ($reshook < 0) {
	setEventMessages($hookmanager->error, $hookmanager->errors, 'errors');
}

$form = new Form($db);
$companystatic = new Societe($db);

$help_url = 'EN:Module_Agenda_En|FR:Module_Agenda|ES:M&oacute;dulo_Agenda';
llxHeader('', $langs->trans("Agenda"), $help_url);

$now = dol_now();
$nowarray = dol_getdate($now);
$nowyear = $nowarray['year'];
$nowmonth = $nowarray['mon'];
$nowday = $nowarray['mday'];


// Define list of all external calendars (global setup)
$listofextcals = array();

$prev = dol_get_first_day_week($day, $month, $year);
$first_day   = $prev['first_day'];
$first_month = $prev['first_month'];
$first_year  = $prev['first_year'];

$week = $prev['week'];

$day = (int) $day;
$next = dol_get_next_week($day, $week, $month, $year);
$next_year  = $next['year'];
$next_month = $next['month'];
$next_day   = $next['day'];

$max_day_in_month = date("t", dol_mktime(0, 0, 0, $month, 1, $year));

$tmpday = $first_day;
//print 'xx'.$prev_year.'-'.$prev_month.'-'.$prev_day;
//print 'xx'.$next_year.'-'.$next_month.'-'.$next_day;

$title = $langs->trans("DoneAndToDoActions");
if ($status == 'done') {
	$title = $langs->trans("DoneActions");
}
if ($status == 'todo') {
	$title = $langs->trans("ToDoActions");
}

$param = '';
if ($actioncode || GETPOSTISSET('search_actioncode')) {
	if (is_array($actioncode)) {
		foreach ($actioncode as $str_action) {
			$param .= "&search_actioncode[]=".urlencode($str_action);
		}
	} else {
		$param .= "&search_actioncode=".urlencode($actioncode);
	}
}
if ($resourceid > 0) {
	$param .= "&search_resourceid=".urlencode($resourceid);
}

if ($status || GETPOSTISSET('status') || GETPOSTISSET('search_status')) {
	$param .= "&search_status=".urlencode($status);
}
if ($filter) {
	$param .= "&search_filter=".urlencode($filter);
}
if ($filtert) {
	$param .= "&search_filtert=".urlencode($filtert);
}
if ($usergroup > 0) {
	$param .= "&search_usergroup=".urlencode($usergroup);
}
if ($socid > 0) {
	$param .= "&search_socid=".urlencode($socid);
}
if ($showbirthday) {
	$param .= "&search_showbirthday=1";
}
if ($pid) {
	$param .= "&search_projectid=".urlencode($pid);
}
if ($type) {
	$param .= "&search_type=".urlencode($type);
}
if ($mode != 'show_peruser') {
	$param .= '&mode='.urlencode($mode);
}
if ($begin_h != '') {
	$param .= '&begin_h='.urlencode($begin_h);
}
if ($end_h != '') {
	$param .= '&end_h='.urlencode($end_h);
}
if ($begin_d != '') {
	$param .= '&begin_d='.urlencode($begin_d);
}
if ($end_d != '') {
	$param .= '&end_d='.urlencode($end_d);
}
$param .= "&maxprint=".urlencode($maxprint);

$paramnoactionodate = $param;

$prev = dol_get_first_day_week($day, $month, $year);
//print "day=".$day." month=".$month." year=".$year;
//var_dump($prev); exit;
$prev_year  = $prev['prev_year'];
$prev_month = $prev['prev_month'];
$prev_day   = $prev['prev_day'];
$first_day  = $prev['first_day'];
$first_month = $prev['first_month'];
$first_year = $prev['first_year'];

$week = $prev['week'];

$day = (int) $day;
$next = dol_get_next_week($first_day, $week, $first_month, $first_year);
$next_year  = $next['year'];
$next_month = $next['month'];
$next_day   = $next['day'];

// Define firstdaytoshow and lastdaytoshow (warning: lastdaytoshow is last second to show + 1)
$firstdaytoshow = dol_mktime(0, 0, 0, $first_month, $first_day, $first_year, 'gmt');

$nb_weeks_to_show = (!empty($conf->global->AGENDA_NB_WEEKS_IN_VIEW_PER_USER)) ? ((int) $conf->global->AGENDA_NB_WEEKS_IN_VIEW_PER_USER * 7) : 7;
$lastdaytoshow = dol_time_plus_duree($firstdaytoshow, $nb_weeks_to_show, 'd');
//print $firstday.'-'.$first_month.'-'.$first_year;
//print dol_print_date($firstdaytoshow,'dayhour');
//print dol_print_date($lastdaytoshow,'dayhour');

$max_day_in_month = date("t", dol_mktime(0, 0, 0, $month, 1, $year, 'gmt'));

$tmpday = $first_day;
$picto = 'calendarweek';

$nav = "<a href=\"?year=".$prev_year."&amp;month=".$prev_month."&amp;day=".$prev_day.$param."\"><i class=\"fa fa-chevron-left\" title=\"".dol_escape_htmltag($langs->trans("Previous"))."\"></i></a> &nbsp; \n";
$nav .= " <span id=\"month_name\">".dol_print_date(dol_mktime(0, 0, 0, $first_month, $first_day, $first_year), "%Y").", ".$langs->trans("Week")." ".$week;
$nav .= " </span>\n";
$nav .= " &nbsp; <a href=\"?year=".$next_year."&amp;month=".$next_month."&amp;day=".$next_day.$param."\"><i class=\"fa fa-chevron-right\" title=\"".dol_escape_htmltag($langs->trans("Next"))."\"></i></a>\n";
if (empty($conf->dol_optimize_smallscreen)) {
	$nav .= " &nbsp; <a href=\"?year=".$nowyear."&amp;month=".$nowmonth."&amp;day=".$nowday.$param."\">".$langs->trans("Today")."</a> ";
}
$nav .= $form->selectDate($dateselect, 'dateselect', 0, 0, 1, '', 1, 0);
$nav .= ' <button type="submit" class="liste_titre button_search" name="button_search_x" value="x"><span class="fa fa-search"></span></button>';

// Must be after the nav definition
$param .= '&year='.urlencode($year).'&month='.urlencode($month).($day ? '&day='.urlencode($day) : '');
//print 'x'.$param;


$paramnoaction = preg_replace('/action=[a-z_]+/', '', $param);

$head = calendars_prepare_head($paramnoaction);

print '<form method="POST" id="searchFormList" class="listactionsfilter" action="'.$_SERVER["PHP_SELF"].'">'."\n";

$showextcals = $listofextcals;
// Legend
if ($conf->use_javascript_ajax) {
	$s = '';
	$s .= '<script type="text/javascript">'."\n";
	$s .= 'jQuery(document).ready(function () {'."\n";
	$s .= 'jQuery("#check_mytasks").click(function() { jQuery(".family_mytasks").toggle(); jQuery(".family_other").toggle(); });'."\n";
	$s .= 'jQuery("#check_birthday").click(function() { jQuery(".family_birthday").toggle(); });'."\n";
	$s .= 'jQuery(".family_birthday").toggle();'."\n";
	if ($mode == "show_week" || $mode == "show_month" || empty($mode)) {
		$s .= 'jQuery( "td.sortable" ).sortable({connectWith: ".sortable",placeholder: "ui-state-highlight",items: "div:not(.unsortable)", receive: function( event, ui ) {';
	}
	$s .= '});'."\n";
	$s .= '</script>'."\n";
	if (!empty($conf->use_javascript_ajax)) {
		$s .= '<div class="nowrap clear float"><input type="checkbox" id="check_mytasks" name="check_mytasks" checked disabled> '.$langs->trans("LocalAgenda").' &nbsp; </div>';
		if (is_array($showextcals) && count($showextcals) > 0) {
			foreach ($showextcals as $val) {
				$htmlname = md5($val['name']);
				$s .= '<script type="text/javascript">'."\n";
				$s .= 'jQuery(document).ready(function () {'."\n";
				$s .= '		jQuery("#check_ext'.$htmlname.'").click(function() {';
				$s .= ' 		/* alert("'.$htmlname.'"); */';
				$s .= ' 		jQuery(".family_ext'.$htmlname.'").toggle();';
				$s .= '		});'."\n";
				$s .= '});'."\n";
				$s .= '</script>'."\n";
				$s .= '<div class="nowrap float"><input type="checkbox" id="check_ext'.$htmlname.'" name="check_ext'.$htmlname.'" checked> '.$val ['name'].' &nbsp; </div>';
			}
		}

		//$s.='<div class="nowrap float"><input type="checkbox" id="check_birthday" name="check_birthday"> '.$langs->trans("AgendaShowBirthdayEvents").' &nbsp; </div>';

		// Calendars from hooks
		$parameters = array();
		$reshook = $hookmanager->executeHooks('addCalendarChoice', $parameters, $object, $action);
		if (empty($reshook)) {
			$s .= $hookmanager->resPrint;
		} elseif ($reshook > 1) {
			$s = $hookmanager->resPrint;
		}
	}
}

$massactionbutton = '';

$viewmode = '';
$viewmode .= '<a class="btnTitle reposition" href="'.DOL_URL_ROOT.'/comm/action/list.php?mode=show_list&restore_lastsearch_values=1'.$paramnoactionodate.'">';
//$viewmode .= '<span class="fa paddingleft imgforviewmode valignmiddle btnTitle-icon">';
$viewmode .= img_picto($langs->trans("List"), 'object_calendarlist', 'class="imgforviewmode pictoactionview block"');
//$viewmode .= '</span>';
$viewmode .= '<span class="valignmiddle text-plus-circle btnTitle-label hideonsmartphone">'.$langs->trans("ViewList").'</span></a>';

$viewmode .= '<a class="btnTitle reposition" href="'.DOL_URL_ROOT.'/comm/action/index.php?mode=show_month&year='.dol_print_date($object->datep, '%Y').'&month='.dol_print_date($object->datep, '%m').'&day='.dol_print_date($object->datep, '%d').$paramnoactionodate.'">';
//$viewmode .= '<span class="fa paddingleft imgforviewmode valignmiddle btnTitle-icon">';
$viewmode .= img_picto($langs->trans("ViewCal"), 'object_calendarmonth', 'class="pictoactionview block"');
//$viewmode .= '</span>';
$viewmode .= '<span class="valignmiddle text-plus-circle btnTitle-label hideonsmartphone">'.$langs->trans("ViewCal").'</span></a>';

$viewmode .= '<a class="btnTitle reposition" href="'.DOL_URL_ROOT.'/comm/action/index.php?mode=show_week&year='.dol_print_date($object->datep, '%Y').'&month='.dol_print_date($object->datep, '%m').'&day='.dol_print_date($object->datep, '%d').$paramnoactionodate.'">';
//$viewmode .= '<span class="fa paddingleft imgforviewmode valignmiddle btnTitle-icon">';
$viewmode .= img_picto($langs->trans("ViewWeek"), 'object_calendarweek', 'class="pictoactionview block"');
//$viewmode .= '</span>';
$viewmode .= '<span class="valignmiddle text-plus-circle btnTitle-label hideonsmartphone">'.$langs->trans("ViewWeek").'</span></a>';

$viewmode .= '<a class="btnTitle reposition" href="'.DOL_URL_ROOT.'/comm/action/index.php?mode=show_day&year='.dol_print_date($object->datep, '%Y').'&month='.dol_print_date($object->datep, '%m').'&day='.dol_print_date($object->datep, '%d').$paramnoactionodate.'">';
//$viewmode .= '<span class="fa paddingleft imgforviewmode valignmiddle btnTitle-icon">';
$viewmode .= img_picto($langs->trans("ViewDay"), 'object_calendarday', 'class="pictoactionview block"');
//$viewmode .= '</span>';
$viewmode .= '<span class="valignmiddle text-plus-circle btnTitle-label hideonsmartphone">'.$langs->trans("ViewDay").'</span></a>';

$viewmode .= '<a class="btnTitle btnTitleSelected reposition marginrightonly" href="'.DOL_URL_ROOT.'/comm/action/peruser.php?mode=show_peruser&year='.dol_print_date($object->datep, '%Y').'&month='.dol_print_date($object->datep, '%m').'&day='.dol_print_date($object->datep, '%d').$paramnoactionodate.'">';
//$viewmode .= '<span class="fa paddingleft imgforviewmode valignmiddle btnTitle-icon">';
$viewmode .= img_picto($langs->trans("ViewPerUser"), 'object_calendarperuser', 'class="pictoactionview block"');
//$viewmode .= '</span>';
$viewmode .= '<span class="valignmiddle text-plus-circle btnTitle-label hideonsmartphone">'.$langs->trans("ViewPerUser").'</span></a>';

$viewmode .= '<span class="marginrightonly"></span>';

// Add more views from hooks
$parameters = array(); $object = null;
$reshook = $hookmanager->executeHooks('addCalendarView', $parameters, $object, $action);
if (empty($reshook)) {
	$viewmode .= $hookmanager->resPrint;
} elseif ($reshook > 1) {
	$viewmode = $hookmanager->resPrint;
}


$newparam = '';
$newcardbutton = '';
if ($user->rights->agenda->myactions->create || $user->rights->agenda->allactions->create) {
	$tmpforcreatebutton = dol_getdate(dol_now(), true);

	$newparam .= '&month='.urlencode(str_pad($month, 2, "0", STR_PAD_LEFT)).'&year='.urlencode($tmpforcreatebutton['year']);
	if ($begin_h !== '') {
		$newparam .= '&begin_h='.urlencode($begin_h);
	}
	if ($end_h !== '') {
		$newparam .= '&end_h='.urlencode($end_h);
	}
	if ($begin_d !== '') {
		$newparam .= '&begin_d='.urlencode($begin_d);
	}
	if ($end_d !== '') {
		$newparam .= '&end_d='.urlencode($end_d);
	}

	//$param='month='.$monthshown.'&year='.$year;
	$hourminsec = '100000';
	$newcardbutton .= dolGetButtonTitle($langs->trans("AddAction"), '', 'fa fa-plus-circle', DOL_URL_ROOT.'/comm/action/card.php?action=create&datep='.sprintf("%04d%02d%02d", $tmpforcreatebutton['year'], $tmpforcreatebutton['mon'], $tmpforcreatebutton['mday']).$hourminsec.'&backtopage='.urlencode($_SERVER["PHP_SELF"].($newparam ? '?'.$newparam : '')));
}

$num = '';

print_barre_liste($langs->trans("Agenda"), $page, $_SERVER["PHP_SELF"], $param, $sortfield, $sortorder, $massactionbutton, $num, -1, 'object_action', 0, $nav.'<span class="marginleftonly"></span>'.$newcardbutton, '', $limit, 1, 0, 1, $viewmode);

$link = '';
//print load_fiche_titre('', $link.' &nbsp; &nbsp; '.$nav.' '.$newcardbutton, '');

// Local calendar
$newtitle = '<div class="nowrap clear inline-block minheight30">';
$newtitle .= '<input type="checkbox" id="check_mytasks" name="check_mytasks" checked disabled> '.$langs->trans("LocalAgenda").' &nbsp; ';
$newtitle .= '</div>';
//$newtitle=$langs->trans($title);

$s = $newtitle;

print $s;

print '<div class="liste_titre liste_titre_bydiv centpercent">';
print_actions_filter($form, $canedit, $search_status, $year, $month, $day, $showbirthday, 0, $filtert, 0, $pid, $socid, $action, -1, $actioncode, $usergroup, '', $resourceid);
print '</div>';


// Get event in an array
$eventarray = array();


// DEFAULT CALENDAR + AUTOEVENT CALENDAR + CONFERENCEBOOTH CALENDAR
$sql = 'SELECT';
if ($usergroup > 0) {
	$sql .= " DISTINCT";
}
$sql .= ' a.id, a.label,';
$sql .= ' a.datep,';
$sql .= ' a.datep2,';
$sql .= ' a.percent,';
$sql .= ' a.fk_user_author,a.fk_user_action,';
$sql .= ' a.transparency, a.priority, a.fulldayevent, a.location,';
$sql .= ' a.fk_soc, a.fk_contact, a.fk_element, a.elementtype, a.fk_project,';
$sql .= ' ca.code, ca.libelle as type_label, ca.color, ca.type as type_type, ca.picto as type_picto';
$sql .= ' FROM '.MAIN_DB_PREFIX.'c_actioncomm as ca, '.MAIN_DB_PREFIX."actioncomm as a";
if (empty($user->rights->societe->client->voir) && !$socid) {
	$sql .= " LEFT JOIN ".MAIN_DB_PREFIX."societe_commerciaux as sc ON a.fk_soc = sc.fk_soc";
}
// We must filter on resource table
if ($resourceid > 0) {
	$sql .= ", ".MAIN_DB_PREFIX."element_resources as r";
}
// We must filter on assignement table
if ($filtert > 0 || $usergroup > 0) {
	$sql .= ", ".MAIN_DB_PREFIX."actioncomm_resources as ar";
}
if ($usergroup > 0) {
	$sql .= " LEFT JOIN ".MAIN_DB_PREFIX."usergroup_user as ugu ON ugu.fk_user = ar.fk_element";
}
$sql .= ' WHERE a.fk_action = ca.id';
$sql .= ' AND a.entity IN ('.getEntity('agenda').')';
// Condition on actioncode
if (!empty($actioncode)) {
	if (empty($conf->global->AGENDA_USE_EVENT_TYPE)) {
		if ($actioncode == 'AC_NON_AUTO') {
			$sql .= " AND ca.type != 'systemauto'";
		} elseif ($actioncode == 'AC_ALL_AUTO') {
			$sql .= " AND ca.type = 'systemauto'";
		} else {
			if ($actioncode == 'AC_OTH') {
				$sql .= " AND ca.type != 'systemauto'";
			}
			if ($actioncode == 'AC_OTH_AUTO') {
				$sql .= " AND ca.type = 'systemauto'";
			}
		}
	} else {
		if ($actioncode == 'AC_NON_AUTO') {
			$sql .= " AND ca.type != 'systemauto'";
		} elseif ($actioncode == 'AC_ALL_AUTO') {
			$sql .= " AND ca.type = 'systemauto'";
		} else {
			if (is_array($actioncode)) {
				$sql .= " AND ca.code IN (".$db->sanitize("'".implode("','", $actioncode)."'", 1).")";
			} else {
				$sql .= " AND ca.code IN (".$db->sanitize("'".implode("','", explode(',', $actioncode))."'", 1).")";
			}
		}
	}
}
if ($resourceid > 0) {
	$sql .= " AND r.element_type = 'action' AND r.element_id = a.id AND r.resource_id = ".((int) $resourceid);
}
if ($pid) {
	$sql .= " AND a.fk_project = ".((int) $pid);
}
if (empty($user->rights->societe->client->voir) && !$socid) {
	$sql .= " AND (a.fk_soc IS NULL OR sc.fk_user = ".((int) $user->id).")";
}
if ($socid > 0) {
	$sql .= ' AND a.fk_soc = '.((int) $socid);
}
// We must filter on assignement table
if ($filtert > 0 || $usergroup > 0) {
	$sql .= " AND ar.fk_actioncomm = a.id AND ar.element_type='user'";
}
if ($mode == 'show_day') {
	$sql .= " AND (";
	$sql .= " (a.datep BETWEEN '".$db->idate(dol_mktime(0, 0, 0, $month, $day, $year, 'tzuserrel'))."'";
	$sql .= " AND '".$db->idate(dol_mktime(23, 59, 59, $month, $day, $year, 'tzuserrel'))."')";
	$sql .= " OR ";
	$sql .= " (a.datep2 BETWEEN '".$db->idate(dol_mktime(0, 0, 0, $month, $day, $year, 'tzuserrel'))."'";
	$sql .= " AND '".$db->idate(dol_mktime(23, 59, 59, $month, $day, $year, 'tzuserrel'))."')";
	$sql .= " OR ";
	$sql .= " (a.datep < '".$db->idate(dol_mktime(0, 0, 0, $month, $day, $year, 'tzuserrel'))."'";
	$sql .= " AND a.datep2 > '".$db->idate(dol_mktime(23, 59, 59, $month, $day, $year, 'tzuserrel'))."')";
	$sql .= ')';
} else {
	// To limit array
	$sql .= " AND (";
	$sql .= " (a.datep BETWEEN '".$db->idate($firstdaytoshow - (60 * 60 * 24 * 2))."'"; // Start 2 day before $firstdaytoshow
	$sql .= " AND '".$db->idate($lastdaytoshow + (60 * 60 * 24 * 2))."')"; // End 2 day after $lastdaytoshow
	$sql .= " OR ";
	$sql .= " (a.datep2 BETWEEN '".$db->idate($firstdaytoshow - (60 * 60 * 24 * 2))."'";
	$sql .= " AND '".$db->idate($lastdaytoshow + (60 * 60 * 24 * 2))."')";
	$sql .= " OR ";
	$sql .= " (a.datep < '".$db->idate($firstdaytoshow - (60 * 60 * 24 * 2))."'";
	$sql .= " AND a.datep2 > '".$db->idate($lastdaytoshow + (60 * 60 * 24 * 2))."')";
	$sql .= ')';
}
if ($type) {
	$sql .= " AND ca.id = ".((int) $type);
}
if ($status == '0') {
	$sql .= " AND a.percent = 0";
}
if ($status == '-1' || $status == 'na') {
	// Not applicable
	$sql .= " AND a.percent = -1";
}
if ($status == '50') {
	// Running already started
	$sql .= " AND (a.percent > 0 AND a.percent < 100)";
}
if ($status == 'done' || $status == '100') {
	$sql .= " AND (a.percent = 100)";
}
if ($status == 'todo') {
	$sql .= " AND (a.percent >= 0 AND a.percent < 100)";
}
// We must filter on assignement table
if ($filtert > 0 || $usergroup > 0) {
	$sql .= " AND (";
	if ($filtert > 0) {
		$sql .= "ar.fk_element = ".$filtert;
	}
	if ($usergroup > 0) {
		$sql .= ($filtert > 0 ? " OR " : "")." ugu.fk_usergroup = ".((int) $usergroup);
	}
	$sql .= ")";
}
// Sort on date
$sql .= ' ORDER BY fk_user_action, datep'; //fk_user_action


dol_syslog("comm/action/peruser.php", LOG_DEBUG);
$resql = $db->query($sql);
if ($resql) {
	$num = $db->num_rows($resql);

	$i = 0;
	while ($i < $num) {
		$obj = $db->fetch_object($resql);

		// Discard auto action if option is on
		if (!empty($conf->global->AGENDA_ALWAYS_HIDE_AUTO) && $obj->code == 'AC_OTH_AUTO') {
			$i++;
			continue;
		}

		$datep = $db->jdate($obj->datep);
		$datep2 = $db->jdate($obj->datep2);

		// Create a new object action
		$event = new ActionComm($db);
		$event->id = $obj->id;
		$event->datep = $datep; // datep and datef are GMT date
		$event->datef = $datep2;
		$event->type_code = $obj->code;
		$event->type_color = $obj->color;
		$event->label = $obj->label;
		$event->percentage = $obj->percent;
		$event->authorid = $obj->fk_user_author; // user id of creator
		$event->userownerid = $obj->fk_user_action; // user id of owner
		$event->priority = $obj->priority;
		$event->fulldayevent = $obj->fulldayevent;
		$event->location = $obj->location;
		$event->transparency = $obj->transparency;

		$event->fk_project = $obj->fk_project;

		$event->socid = $obj->fk_soc;
		$event->contact_id = $obj->fk_contact;

		$event->fk_element = $obj->fk_element;
		$event->elementtype = $obj->elementtype;

		// Defined date_start_in_calendar and date_end_in_calendar property
		// They are date start and end of action but modified to not be outside calendar view.
		if ($event->percentage <= 0) {
			$event->date_start_in_calendar = $datep;
			if ($datep2 != '' && $datep2 >= $datep) {
				$event->date_end_in_calendar = $datep2;
			} else {
				$event->date_end_in_calendar = $datep;
			}
		} else {
			$event->date_start_in_calendar = $datep;
			if ($datep2 != '' && $datep2 >= $datep) {
				$event->date_end_in_calendar = $datep2;
			} else {
				$event->date_end_in_calendar = $datep;
			}
		}

		// Check values
		if ($event->date_end_in_calendar < $firstdaytoshow ||
		$event->date_start_in_calendar >= $lastdaytoshow) {
			// This record is out of visible range
			unset($event);
		} else {
			//print $i.' - '.dol_print_date($this->date_start_in_calendar, 'dayhour').' - '.dol_print_date($this->date_end_in_calendar, 'dayhour').'<br>'."\n";
			$event->fetch_userassigned(); // This load $event->userassigned

			if ($event->date_start_in_calendar < $firstdaytoshow) {
				$event->date_start_in_calendar = $firstdaytoshow;
			}
			if ($event->date_end_in_calendar >= $lastdaytoshow) {
				$event->date_end_in_calendar = ($lastdaytoshow - 1);
			}

			// Add an entry in actionarray for each day
			$daycursor = $event->date_start_in_calendar;
			$annee = dol_print_date($daycursor, '%Y', 'tzuserrel');
			$mois = dol_print_date($daycursor, '%m', 'tzuserrel');
			$jour = dol_print_date($daycursor, '%d', 'tzuserrel');
			//print $daycursor.' '.dol_print_date($daycursor, 'dayhour', 'gmt').' '.$event->id.' -> '.$annee.'-'.$mois.'-'.$jour.'<br>';

			// Loop on each day covered by action to prepare an index to show on calendar
			$loop = true; $j = 0;
			$daykey = dol_mktime(0, 0, 0, $mois, $jour, $annee, 'gmt');
			do {
				//if ($event->id==408) print 'daykey='.$daykey.' '.$event->datep.' '.$event->datef.'<br>';

				$eventarray[$daykey][] = $event;
				$j++;

				$daykey += 60 * 60 * 24;
				if ($daykey > $event->date_end_in_calendar) {
					$loop = false;
				}
			} while ($loop);

			//print 'Event '.$i.' id='.$event->id.' (start='.dol_print_date($event->datep).'-end='.dol_print_date($event->datef);
			//print ' startincalendar='.dol_print_date($event->date_start_in_calendar).'-endincalendar='.dol_print_date($event->date_end_in_calendar).') was added in '.$j.' different index key of array<br>';
		}
		$i++;
	}
	$db->free($resql);
} else {
	dol_print_error($db);
}

$maxnbofchar = 18;
$cachethirdparties = array();
$cachecontacts = array();
$cacheusers = array();

// Define theme_datacolor array
$color_file = DOL_DOCUMENT_ROOT."/theme/".$conf->theme."/theme_vars.inc.php";
if (is_readable($color_file)) {
	include $color_file;
}
if (!is_array($theme_datacolor)) {
	$theme_datacolor = array(array(120, 130, 150), array(200, 160, 180), array(190, 190, 220));
}


$newparam = $param; // newparam is for birthday links
$newparam = preg_replace('/showbirthday=/i', 'showbirthday_=', $newparam); // To avoid replacement when replace day= is done
$newparam = preg_replace('/mode=show_month&?/i', '', $newparam);
$newparam = preg_replace('/mode=show_week&?/i', '', $newparam);
$newparam = preg_replace('/day=[0-9]+&?/i', '', $newparam);
$newparam = preg_replace('/month=[0-9]+&?/i', '', $newparam);
$newparam = preg_replace('/year=[0-9]+&?/i', '', $newparam);
$newparam = preg_replace('/viewweek=[0-9]+&?/i', '', $newparam);
$newparam = preg_replace('/showbirthday_=/i', 'showbirthday=', $newparam); // Restore correct parameter
$newparam .= '&viewweek=1';

echo '<input type="hidden" name="actionmove" value="mupdate">';
echo '<input type="hidden" name="backtopage" value="'.dol_escape_htmltag($_SERVER['PHP_SELF']).'?'.dol_escape_htmltag($_SERVER['QUERY_STRING']).'">';
echo '<input type="hidden" name="newdate" id="newdate">';


// Line header with list of days

//print "begin_d=".$begin_d." end_d=".$end_d;

$currentdaytoshow = $firstdaytoshow;
echo '<div class="div-table-responsive">';

while ($currentdaytoshow < $lastdaytoshow) {
	echo '<table class="centpercent noborder nocellnopadd cal_month">';

	echo '<tr class="liste_titre">';
	echo '<td class="nopaddingtopimp nopaddingbottomimp nowraponsmartphone">';

	if ($canedit && $mode == 'show_peruser') {
		// Filter on hours
		print img_picto('', 'clock', 'class="fawidth30 inline-block paddingleft"');
		print '<span class="hideonsmartphone" title="'.$langs->trans("VisibleTimeRange").'">'.$langs->trans("Hours").'</span>';
		print "\n".'<div class="ui-grid-a inline-block"><div class="ui-block-a nowraponall">';
		print '<input type="number" class="short" name="begin_h" value="'.$begin_h.'" min="0" max="23">';
		if (empty($conf->dol_use_jmobile)) {
			print ' - ';
		} else {
			print '</div><div class="ui-block-b">';
		}
		print '<input type="number" class="short" name="end_h" value="'.$end_h.'" min="1" max="24">';
		if (empty($conf->dol_use_jmobile)) {
			print ' '.$langs->trans("H");
		}
		print '</div></div>';

		print '<br>';

		// Filter on days
		print img_picto('', 'clock', 'class="fawidth30 inline-block paddingleft"');
		print '<span class="hideonsmartphone" title="'.$langs->trans("VisibleDaysRange").'">'.$langs->trans("DaysOfWeek").'</span>';
		print "\n".'<div class="ui-grid-a  inline-block"><div class="ui-block-a nowraponall">';
		print '<input type="number" class="short" name="begin_d" value="'.$begin_d.'" min="1" max="7">';
		if (empty($conf->dol_use_jmobile)) {
			print ' - ';
		} else {
			print '</div><div class="ui-block-b">';
		}
		print '<input type="number" class="short" name="end_d" value="'.$end_d.'" min="1" max="7">';
		print '</div></div>';
	}

	print '</td>';
	$i = 0; // 0 = sunday,
	while ($i < 7) {
		if (($i + 1) < $begin_d || ($i + 1) > $end_d) {
			$i++;
			continue;
		}
		echo '<td align="center" colspan="'.($end_h - $begin_h).'">';
		echo '<span class="bold spandayofweek">'.$langs->trans("Day".(($i + (isset($conf->global->MAIN_START_WEEK) ? $conf->global->MAIN_START_WEEK : 1)) % 7)).'</span>';
		print "<br>";
		if ($i) {
			print dol_print_date(dol_time_plus_duree($currentdaytoshow, $i, 'd'), 'day');
		} else {
			print dol_print_date($currentdaytoshow, 'day');
		}
		echo "</td>\n";
		$i++;
	}
	echo "</tr>\n";

	echo '<tr class="liste_titre">';
	echo '<td></td>';
	$i = 0;
	while ($i < 7) {
		if (($i + 1) < $begin_d || ($i + 1) > $end_d) {
			$i++;
			continue;
		}
		for ($h = $begin_h; $h < $end_h; $h++) {
			echo '<td class="center">';
			print '<small style="font-family: courier">'.sprintf("%02d", $h).'</small>';
			print "</td>";
		}
		echo "</td>\n";
		$i++;
	}
	echo "</tr>\n";


	// Define $usernames
	$usernames = array(); //init
	$usernamesid = array();
	/* Use this to have list of users only if users have events */
	if (!empty($conf->global->AGENDA_SHOWOWNERONLY_ONPERUSERVIEW)) {
		foreach ($eventarray as $daykey => $notused) {
			// Get all assigned users for each event
			foreach ($eventarray[$daykey] as $index => $event) {
				$event->fetch_userassigned();
				$listofuserid = $event->userassigned;
				foreach ($listofuserid as $userid => $tmp) {
					if (!in_array($userid, $usernamesid)) {
						$usernamesid[$userid] = $userid;
					}
				}
			}
		}
	} else {
		/* Use this list to have for all users */
		$sql = "SELECT DISTINCT u.rowid, u.lastname as lastname, u.firstname, u.statut, u.login, u.admin, u.entity";
		$sql .= " FROM ".MAIN_DB_PREFIX."user as u";
		if (!empty($conf->multicompany->enabled) && !empty($conf->global->MULTICOMPANY_TRANSVERSE_MODE)) {
			$sql .= ", ".MAIN_DB_PREFIX."usergroup_user as ug";
			$sql .= " WHERE ug.entity IN (".getEntity('usergroup').")";
			$sql .= " AND ug.fk_user = u.rowid ";
		} else {
			if ($usergroup > 0)	{
				$sql .= " LEFT JOIN ".MAIN_DB_PREFIX."usergroup_user as ug ON u.rowid = ug.fk_user";
			}
			$sql .= " WHERE u.entity IN (".getEntity('user').")";
		}
		$sql .= " AND u.statut = 1";
		if ($usergroup > 0)	{
			$sql .= " AND ug.fk_usergroup = ".((int) $usergroup);
		}

		//print $sql;
		$resql = $db->query($sql);
		if ($resql) {
			$num = $db->num_rows($resql);
			$i = 0;
			if ($num) {
				while ($i < $num) {
					$obj = $db->fetch_object($resql);
					$usernamesid[$obj->rowid] = $obj->rowid;
					$i++;
				}
			}
		} else {
			dol_print_error($db);
		}
	}
	//var_dump($usernamesid);
	foreach ($usernamesid as $id) {
		$tmpuser = new User($db);
		$result = $tmpuser->fetch($id);
		$usernames[] = $tmpuser;
	}

	/*
	if ($filtert > 0)
	{
		$tmpuser = new User($db);
		$tmpuser->fetch($filtert);
		$usernames[] = $tmpuser;
	}
	else if ($usergroup)
	{
		$tmpgroup = new UserGroup($db);
		$tmpgroup->fetch($usergroup);
		$usernames = $tmpgroup->listUsersForGroup();
	}
	else
	{
		$tmpgroup = new UserGroup($db);
		//$tmpgroup->fetch($usergroup); No fetch, we want all users for all groups
		$usernames = $tmpgroup->listUsersForGroup();
	}*/

	// Load array of colors by type
	$colorsbytype = array();
	$labelbytype = array();
	$sql = "SELECT code, color, libelle as label FROM ".MAIN_DB_PREFIX."c_actioncomm ORDER BY position";
	$resql = $db->query($sql);
	while ($obj = $db->fetch_object($resql)) {
		$colorsbytype[$obj->code] = $obj->color;
		$labelbytype[$obj->code] = $obj->label;
	}

	// Loop on each user to show calendar
	$todayarray = dol_getdate($now, 'fast');
	$sav = $tmpday;
	$showheader = true;
	$var = false;
	foreach ($usernames as $username) {
		$var = !$var;
		echo "<tr>";
		echo '<td class="tdoverflowmax100 cal_current_month cal_peruserviewname'.($var ? ' cal_impair' : '').'">';
		print $username->getNomUrl(-1, '', 0, 0, 20, 1, '');
		print '</td>';
		$tmpday = $sav;

		// Lopp on each day of week
		$i = 0;
		for ($iter_day = 0; $iter_day < 8; $iter_day++) {
			if (($i + 1) < $begin_d || ($i + 1) > $end_d) {
				$i++;
				continue;
			}

			// Show days of the current week
			$curtime = dol_time_plus_duree($currentdaytoshow, $iter_day, 'd');
			$tmparray = dol_getdate($curtime, 'fast');
			$tmpday = $tmparray['mday'];
			$tmpmonth = $tmparray['mon'];
			$tmpyear = $tmparray['year'];
			//var_dump($curtime.' '.$tmpday.' '.$tmpmonth.' '.$tmpyear);

			$style = 'cal_current_month';
			if ($iter_day == 6) {
				$style .= ' cal_other_month';
			}
			$today = 0;
			if ($todayarray['mday'] == $tmpday && $todayarray['mon'] == $tmpmonth && $todayarray['year'] == $tmpyear) {
				$today = 1;
			}
			if ($today) {
				$style = 'cal_today_peruser';
			}

			show_day_events2($username, $tmpday, $tmpmonth, $tmpyear, 0, $style, $eventarray, 0, $maxnbofchar, $newparam, 1, 300, $showheader, $colorsbytype, $var);

			$i++;
		}
		echo "</tr>\n";
		$showheader = false;
	}

	echo "</table>\n";
	echo "<br>";

	$currentdaytoshow = dol_time_plus_duree($currentdaytoshow, 7, 'd');
}

echo '</div>';

if (!empty($conf->global->AGENDA_USE_EVENT_TYPE) && !empty($conf->global->AGENDA_USE_COLOR_PER_EVENT_TYPE)) {
	$langs->load("commercial");
	print '<br>'.$langs->trans("Legend").': <br>';
	foreach ($colorsbytype as $code => $color) {
		if ($color) {
			print '<div style="float: left; padding: 2px; margin-right: 6px;"><div style="'.($color ? 'background: #'.$color.';' : '').'width:16px; float: left; margin-right: 4px;">&nbsp;</div>';
			print $langs->trans("Action".$code) != "Action".$code ? $langs->trans("Action".$code) : $labelbytype[$code];
			//print $code;
			print '</div>';
		}
	}
	//$color=sprintf("%02x%02x%02x",$theme_datacolor[0][0],$theme_datacolor[0][1],$theme_datacolor[0][2]);
	print '<div style="float: left; padding: 2px; margin-right: 6px;"><div class="peruser_busy" style="width:16px; float: left; margin-right: 4px;">&nbsp;</div>';
	print $langs->trans("Other");
	print '</div>';
	/* TODO Show this if at least one cumulated event
	print '<div style="float: left; padding: 2px; margin-right: 6px;"><div style="background: #222222; width:16px; float: left; margin-right: 4px;">&nbsp;</div>';
	print $langs->trans("SeveralEvents");
	print '</div>';
	*/
}

print "\n".'</form>';
print "\n";

// Add js code to manage click on a box
print '<script type="text/javascript">
jQuery(document).ready(function() {
	jQuery(".onclickopenref").click(function() {
		var ref=$(this).attr(\'ref\');
		var res = ref.split("_");
		var userid = res[1];
		var year = res[2];
		var month = res[3];
		var day = res[4];
		var hour = res[5];
		var min = res[6];
		var ids = res[7];
		if (ids == \'none\') /* No event */
		{
			/* alert(\'no event\'); */
			url = "'.DOL_URL_ROOT.'/comm/action/card.php?action=create&assignedtouser="+userid+"&datep="+year+month+day+hour+min+"00&backtopage='.urlencode($_SERVER["PHP_SELF"].'?year='.$year.'&month='.$month.'&day='.$day.($begin_h !== '' ? '&begin_h='.$begin_h : '').($end_h !== '' ? '&end_h='.$end_h : '').($begin_d !== '' ? '&begin_d='.$begin_d : '').($end_d !== '' ? '&end_d='.$end_d : '')).'"
			window.location.href = url;
		}
		else if (ids.indexOf(",") > -1)	/* There is several events */
		{
			/* alert(\'several events\'); */
			url = "'.DOL_URL_ROOT.'/comm/action/list.php?mode=show_list&filtert="+userid+"&dateselectyear="+year+"&dateselectmonth="+month+"&dateselectday="+day;
			window.location.href = url;
		}
		else	/* One event */
		{
			/* alert(\'one event\'); */
			url = "'.DOL_URL_ROOT.'/comm/action/card.php?action=view&id="+ids
			window.location.href = url;
		}
	});
});
</script>';

// End of page
llxFooter();
$db->close();




/**
 * Show event line of a particular day for a user
 *
 * @param   User    $username		Login
 * @param   int		$day            Day
 * @param   int		$month          Month
 * @param   int		$year           Year
 * @param   int		$monthshown     Current month shown in calendar view
 * @param   string	$style          Style to use for this day
 * @param   array	$eventarray    	Array of events
 * @param   int		$maxprint       Nb of actions to show each day on month view (0 means no limit)
 * @param   int		$maxnbofchar    Nb of characters to show for event line
 * @param   string	$newparam       Parameters on current URL
 * @param   int		$showinfo       Add extended information (used by day view)
 * @param   int		$minheight      Minimum height for each event. 60px by default.
 * @param	boolean	$showheader		Show header
 * @param	array	$colorsbytype	Array with colors by type
 * @param	bool	$var			true or false for alternat style on tr/td
 * @return	void
 */
function show_day_events2($username, $day, $month, $year, $monthshown, $style, &$eventarray, $maxprint = 0, $maxnbofchar = 16, $newparam = '', $showinfo = 0, $minheight = 60, $showheader = false, $colorsbytype = array(), $var = false)
{
	global $db;
	global $user, $conf, $langs, $hookmanager, $action;
	global $filter, $filtert, $status, $actioncode; // Filters used into search form
	global $theme_datacolor; // Array with a list of different we can use (come from theme)
	global $cachethirdparties, $cachecontacts, $cacheusers, $cacheprojects, $colorindexused;
	global $begin_h, $end_h;

	$cases1 = array(); // Color first half hour
	$cases2 = array(); // Color second half hour

	$i = 0; $numother = 0; $numbirthday = 0; $numical = 0; $numicals = array();
	//$ymd = sprintf("%04d", $year).sprintf("%02d", $month).sprintf("%02d", $day);

	$colorindexused[$user->id] = 0; // Color index for current user (user->id) is always 0
	$nextindextouse = count($colorindexused); // At first run this is 0, so first user has 0, next 1, ...
	//if ($username->id && $day==1) {
	//var_dump($eventarray);
	//}

	// We are in a particular day for $username, now we scan all events
	foreach ($eventarray as $daykey => $notused) {
		$annee = dol_print_date($daykey, '%Y');
		$mois =  dol_print_date($daykey, '%m');
		$jour =  dol_print_date($daykey, '%d');

		if ($day == $jour && $month == $mois && $year == $annee) {	// Is it the day we are looking for when calling function ?
			// Scan all event for this date
			foreach ($eventarray[$daykey] as $index => $event) {
				//print $daykey.' '.dol_print_date($daykey, 'dayhour', 'gmt').' '.$year.'-'.$month.'-'.$day.' -> '.$event->id.' '.$index.' '.$annee.'-'.$mois.'-'.$jour."<br>\n";
				//var_dump($event);

				$keysofuserassigned = array_keys($event->userassigned);
				$ponct = ($event->date_start_in_calendar == $event->date_end_in_calendar);

				if (!in_array($username->id, $keysofuserassigned)) {
					continue; // We discard record if event is from another user than user we want to show
				}
				//if ($username->id != $event->userownerid) continue;	// We discard record if event is from another user than user we want to show

				$parameters = array();
				$reshook = $hookmanager->executeHooks('formatEvent', $parameters, $event, $action); // Note that $action and $object may have been modified by some hooks
				if ($reshook < 0) {
					setEventMessages($hookmanager->error, $hookmanager->errors, 'errors');
				}

				// Define $color (Hex string like '0088FF') and $cssclass of event
				$color = -1; $cssclass = ''; $colorindex = -1;
				if (in_array($user->id, $keysofuserassigned)) {
					$cssclass = 'family_mytasks';

					if (empty($cacheusers[$event->userownerid])) {
						$newuser = new User($db);
						$newuser->fetch($event->userownerid);
						$cacheusers[$event->userownerid] = $newuser;
					}
					//var_dump($cacheusers[$event->userownerid]->color);

					// We decide to choose color of owner of event (event->userownerid is user id of owner, event->userassigned contains all users assigned to event)
					if (!empty($cacheusers[$event->userownerid]->color)) {
						$color = $cacheusers[$event->userownerid]->color;
					}

					if (!empty($conf->global->AGENDA_USE_COLOR_PER_EVENT_TYPE)) {
						$color = $event->type_color;
					}
				} elseif ($event->type_code == 'ICALEVENT') {
					$numical++;
					if (!empty($event->icalname)) {
						if (!isset($numicals[dol_string_nospecial($event->icalname)])) {
							$numicals[dol_string_nospecial($event->icalname)] = 0;
						}
						$numicals[dol_string_nospecial($event->icalname)]++;
					}

					$color = $event->icalcolor;
					$cssclass = (!empty($event->icalname) ? 'family_ext'.md5($event->icalname) : 'family_other unsortable');
				} elseif ($event->type_code == 'BIRTHDAY') {
					$numbirthday++; $colorindex = 2; $cssclass = 'family_birthday unsortable'; $color = sprintf("%02x%02x%02x", $theme_datacolor[$colorindex][0], $theme_datacolor[$colorindex][1], $theme_datacolor[$colorindex][2]);
				} else {
					$numother++;
					$color = ($event->icalcolor ? $event->icalcolor : -1);
					$cssclass = (!empty($event->icalname) ? 'family_ext'.md5($event->icalname) : 'family_other');

					if (empty($cacheusers[$event->userownerid])) {
						$newuser = new User($db);
						$newuser->fetch($event->userownerid);
						$cacheusers[$event->userownerid] = $newuser;
					}
					//var_dump($cacheusers[$event->userownerid]->color);

					// We decide to choose color of owner of event (event->userownerid is user id of owner, event->userassigned contains all users assigned to event)
					if (!empty($cacheusers[$event->userownerid]->color)) {
						$color = $cacheusers[$event->userownerid]->color;
					}

					if (!empty($conf->global->AGENDA_USE_COLOR_PER_EVENT_TYPE)) {
						$color = $event->type_color;
					}
				}

				if ($color < 0) {	// Color was not set on user card. Set color according to color index.
					// Define color index if not yet defined
					$idusertouse = ($event->userownerid ? $event->userownerid : 0);
					if (isset($colorindexused[$idusertouse])) {
						$colorindex = $colorindexused[$idusertouse]; // Color already assigned to this user
					} else {
						$colorindex = $nextindextouse;
						$colorindexused[$idusertouse] = $colorindex;
						if (!empty($theme_datacolor[$nextindextouse + 1])) {
							$nextindextouse++; // Prepare to use next color
						}
					}
					// Define color
					$color = sprintf("%02x%02x%02x", $theme_datacolor[$colorindex][0], $theme_datacolor[$colorindex][1], $theme_datacolor[$colorindex][2]);
				}

				// Define all rects with event (cases1 is first half hour, cases2 is second half hour)
				for ($h = $begin_h; $h < $end_h; $h++) {
					//if ($username->id == 1 && $day==1) print 'h='.$h;
					$newcolor = ''; //init
					if (empty($event->fulldayevent)) {
						$a = dol_mktime((int) $h, 0, 0, $month, $day, $year, 'tzuserrel', 0);
						$b = dol_mktime((int) $h, 30, 0, $month, $day, $year, 'tzuserrel', 0);
						$c = dol_mktime((int) $h + 1, 0, 0, $month, $day, $year, 'tzuserrel', 0);

						$dateendtouse = $event->date_end_in_calendar;
						if ($dateendtouse == $event->date_start_in_calendar) {
							$dateendtouse++;
						}

						//print dol_print_date($event->date_start_in_calendar,'dayhour').'-'.dol_print_date($a,'dayhour').'-'.dol_print_date($b,'dayhour').'<br>';

						if ($event->date_start_in_calendar < $b && $dateendtouse > $a) {
							$busy = $event->transparency;
							$cases1[$h][$event->id]['busy'] = $busy;
							$cases1[$h][$event->id]['string'] = dol_print_date($event->date_start_in_calendar, 'dayhour', 'tzuserrel');
							if ($event->date_end_in_calendar && $event->date_end_in_calendar != $event->date_start_in_calendar) {
								$tmpa = dol_getdate($event->date_start_in_calendar, true);
								$tmpb = dol_getdate($event->date_end_in_calendar, true);
								if ($tmpa['mday'] == $tmpb['mday'] && $tmpa['mon'] == $tmpb['mon'] && $tmpa['year'] == $tmpb['year']) {
									$cases1[$h][$event->id]['string'] .= '-'.dol_print_date($event->date_end_in_calendar, 'hour', 'tzuserrel');
								} else {
									$cases1[$h][$event->id]['string'] .= '-'.dol_print_date($event->date_end_in_calendar, 'dayhour', 'tzuserrel');
								}
							}
							if ($event->label) {
								$cases1[$h][$event->id]['string'] .= ' - '.$event->label;
							}
							$cases1[$h][$event->id]['typecode'] = $event->type_code;
							$cases1[$h][$event->id]['color'] = $color;
							if ($event->fk_project > 0) {
								if (empty($cacheprojects[$event->fk_project])) {
									$tmpproj = new Project($db);
									$tmpproj->fetch($event->fk_project);
									$cacheprojects[$event->fk_project] = $tmpproj;
								}
								$cases1[$h][$event->id]['string'] .= ', '.$langs->trans("Project").': '.$cacheprojects[$event->fk_project]->ref.' - '.$cacheprojects[$event->fk_project]->title;
							}
							if ($event->socid > 0) {
								if (empty($cachethirdparties[$event->socid])) {
									$tmpthirdparty = new Societe($db);
									$tmpthirdparty->fetch($event->socid);
									$cachethirdparties[$event->socid] = $tmpthirdparty;
								}
								$cases1[$h][$event->id]['string'] .= ', '.$cachethirdparties[$event->socid]->name;
							}
							if ($event->contact_id > 0) {
								if (empty($cachecontacts[$event->contact_id])) {
									$tmpcontact = new Contact($db);
									$tmpcontact->fetch($event->contact_id);
									$cachecontacts[$event->contact_id] = $tmpcontact;
								}
								$cases1[$h][$event->id]['string'] .= ', '.$cachecontacts[$event->contact_id]->getFullName($langs);
							}
						}
						if ($event->date_start_in_calendar < $c && $dateendtouse > $b) {
							$busy = $event->transparency;
							$cases2[$h][$event->id]['busy'] = $busy;
							$cases2[$h][$event->id]['string'] = dol_print_date($event->date_start_in_calendar, 'dayhour', 'tzuserrel');
							if ($event->date_end_in_calendar && $event->date_end_in_calendar != $event->date_start_in_calendar) {
								$tmpa = dol_getdate($event->date_start_in_calendar, true);
								$tmpb = dol_getdate($event->date_end_in_calendar, true);
								if ($tmpa['mday'] == $tmpb['mday'] && $tmpa['mon'] == $tmpb['mon'] && $tmpa['year'] == $tmpb['year']) {
									$cases2[$h][$event->id]['string'] .= '-'.dol_print_date($event->date_end_in_calendar, 'hour', 'tzuserrel');
								} else {
									$cases2[$h][$event->id]['string'] .= '-'.dol_print_date($event->date_end_in_calendar, 'dayhour', 'tzuserrel');
								}
							}
							if ($event->label) {
								$cases2[$h][$event->id]['string'] .= ' - '.$event->label;
							}
							$cases2[$h][$event->id]['typecode'] = $event->type_code;
							$cases2[$h][$event->id]['color'] = $color;
							if ($event->fk_project > 0) {
								if (empty($cacheprojects[$event->fk_project])) {
									$tmpproj = new Project($db);
									$tmpproj->fetch($event->fk_project);
									$cacheprojects[$event->fk_project] = $tmpproj;
								}
								$cases2[$h][$event->id]['string'] .= ', '.$langs->trans("Project").': '.$cacheprojects[$event->fk_project]->ref.' - '.$cacheprojects[$event->fk_project]->title;
							}
							if ($event->socid > 0) {
								if (empty($cachethirdparties[$event->socid])) {
									$tmpthirdparty = new Societe($db);
									$tmpthirdparty->fetch($event->socid);
									$cachethirdparties[$event->socid] = $tmpthirdparty;
								}
								$cases2[$h][$event->id]['string'] .= ', '.$cachethirdparties[$event->socid]->name;
							}
							if ($event->contact_id > 0) {
								if (empty($cachecontacts[$event->contact_id])) {
									$tmpcontact = new Contact($db);
									$tmpcontact->fetch($event->contact_id);
									$cachecontacts[$event->contact_id] = $tmpcontact;
								}
								$cases2[$h][$event->id]['string'] .= ', '.$cachecontacts[$event->contact_id]->getFullName($langs);
							}
						}
					} else {
						$busy = $event->transparency;
						$cases1[$h][$event->id]['busy'] = $busy;
						$cases2[$h][$event->id]['busy'] = $busy;
						$cases1[$h][$event->id]['string'] = $event->label;
						$cases2[$h][$event->id]['string'] = $event->label;
						$cases1[$h][$event->id]['typecode'] = $event->type_code;
						$cases2[$h][$event->id]['typecode'] = $event->type_code;
						$cases1[$h][$event->id]['color'] = $color;
						$cases2[$h][$event->id]['color'] = $color;
					}
				}
				$i++;
			}

			break; // We found the date we were looking for. No need to search anymore.
		}
	}

	// Now output $casesX
	for ($h = $begin_h; $h < $end_h; $h++) {
		$color1 = ''; $color2 = '';
		$style1 = ''; $style2 = '';
		$string1 = '&nbsp;'; $string2 = '&nbsp;';
		$title1 = ''; $title2 = '';
		if (isset($cases1[$h]) && $cases1[$h] != '') {
			//$title1.=count($cases1[$h]).' '.(count($cases1[$h])==1?$langs->trans("Event"):$langs->trans("Events"));
			if (count($cases1[$h]) > 1) {
				$title1 .= count($cases1[$h]).' '.(count($cases1[$h]) == 1 ? $langs->trans("Event") : $langs->trans("Events"));
			}
			$string1 = '&nbsp;';
			if (empty($conf->global->AGENDA_NO_TRANSPARENT_ON_NOT_BUSY)) {
				$style1 = 'peruser_notbusy';
			} else {
				$style1 = 'peruser_busy';
			}
			foreach ($cases1[$h] as $id => $ev) {
				if ($ev['busy']) {
					$style1 = 'peruser_busy';
				}
			}
		}
		if (isset($cases2[$h]) && $cases2[$h] != '') {
			//$title2.=count($cases2[$h]).' '.(count($cases2[$h])==1?$langs->trans("Event"):$langs->trans("Events"));
			if (count($cases2[$h]) > 1) {
				$title2 .= count($cases2[$h]).' '.(count($cases2[$h]) == 1 ? $langs->trans("Event") : $langs->trans("Events"));
			}
			$string2 = '&nbsp;';
			if (empty($conf->global->AGENDA_NO_TRANSPARENT_ON_NOT_BUSY)) {
				$style2 = 'peruser_notbusy';
			} else {
				$style2 = 'peruser_busy';
			}
			foreach ($cases2[$h] as $id => $ev) {
				if ($ev['busy']) {
					$style2 = 'peruser_busy';
				}
			}
		}

		$ids1 = '';
		$ids2 = '';
		if (!empty($cases1[$h]) && is_array($cases1[$h]) && count($cases1[$h]) && array_keys($cases1[$h])) {
			$ids1 = join(',', array_keys($cases1[$h]));
		}
		if (!empty($cases2[$h]) && is_array($cases2[$h]) && count($cases2[$h]) && array_keys($cases2[$h])) {
			$ids2 = join(',', array_keys($cases2[$h]));
		}

		if ($h == $begin_h) {
			echo '<td class="'.$style.'_peruserleft cal_peruser'.($var ? ' cal_impair '.$style.'_impair' : '').'">';
		} else {
			echo '<td class="'.$style.' cal_peruser'.($var ? ' cal_impair '.$style.'_impair' : '').'">';
		}
		if (!empty($cases1[$h]) && is_array($cases1[$h]) && count($cases1[$h]) == 1) {	// only 1 event
			$output = array_slice($cases1[$h], 0, 1);
			$title1 = $langs->trans("Ref").' '.$ids1.($title1 ? ' - '.$title1 : '');
			if ($output[0]['string']) {
				$title1 .= ($title1 ? ' - ' : '').$output[0]['string'];
			}
			if ($output[0]['color']) {
				$color1 = $output[0]['color'];
			}
		} elseif (!empty($cases1[$h]) && is_array($cases1[$h]) && count($cases1[$h]) > 1) {
			$title1 = $langs->trans("Ref").' '.$ids1.($title1 ? ' - '.$title1 : '');
			$color1 = '222222';
		}

		if (!empty($cases2[$h]) && is_array($cases2[$h]) && count($cases2[$h]) == 1) {	// only 1 event
			$output = array_slice($cases2[$h], 0, 1);
			$title2 = $langs->trans("Ref").' '.$ids2.($title2 ? ' - '.$title2 : '');
			if ($output[0]['string']) {
				$title2 .= ($title2 ? ' - ' : '').$output[0]['string'];
			}
			if ($output[0]['color']) {
				$color2 = $output[0]['color'];
			}
		} elseif (!empty($cases2[$h]) && is_array($cases2[$h]) && count($cases2[$h]) > 1) {
			$title2 = $langs->trans("Ref").' '.$ids2.($title2 ? ' - '.$title2 : '');
			$color2 = '222222';
		}
		print '<table class="nobordernopadding" width="100%">';
		print '<tr><td ';
		if ($style1 == 'peruser_notbusy') {
			print 'style="border: 1px solid #'.($color1 ? $color1 : "888").' !important" ';
		} elseif ($color1) {
			print ($color1 ? 'style="background: #'.$color1.';"' : '');
		}
		print 'class="';
		print ($style1 ? $style1.' ' : '');
		print 'onclickopenref center'.($title2 ? ' classfortooltip' : '').($title1 ? ' cursorpointer' : '').'" ref="ref_'.$username->id.'_'.sprintf("%04d", $year).'_'.sprintf("%02d", $month).'_'.sprintf("%02d", $day).'_'.sprintf("%02d", $h).'_00_'.($ids1 ? $ids1 : 'none').'"'.($title1 ? ' title="'.$title1.'"' : '').'>';
		print $string1;
		print '</td><td ';
		if ($style2 == 'peruser_notbusy') {
			print 'style="border: 1px solid #'.($color2 ? $color2 : "888").' !important" ';
		} elseif ($color2) {
			print ($color2 ? 'style="background: #'.$color2.';"' : '');
		}
		print 'class="';
		print ($style2 ? $style2.' ' : '');
		print 'onclickopenref center'.($title2 ? ' classfortooltip' : '').($title1 ? ' cursorpointer' : '').'" ref="ref_'.$username->id.'_'.sprintf("%04d", $year).'_'.sprintf("%02d", $month).'_'.sprintf("%02d", $day).'_'.sprintf("%02d", $h).'_30_'.($ids2 ? $ids2 : 'none').'"'.($title2 ? ' title="'.$title2.'"' : '').'>';
		print $string2;
		print '</td></tr>';
		print '</table>';
		print '</td>';
	}
}<|MERGE_RESOLUTION|>--- conflicted
+++ resolved
@@ -100,15 +100,9 @@
 $month = GETPOST("month", "int") ?GETPOST("month", "int") : date("m");
 $week = GETPOST("week", "int") ?GETPOST("week", "int") : date("W");
 $day = GETPOST("day", "int") ?GETPOST("day", "int") : date("d");
-<<<<<<< HEAD
 $pid = GETPOSTISSET("search_projectid") ? GETPOST("search_projectid", "int", 3) : GETPOST("projectid", "int", 3);
-$status = GETPOSTISSET("search_status") ? GETPOST("search_status", 'aZ09') : GETPOST("status", 'aZ09'); // status may be 0, 50, 100, 'todo'
+$status = GETPOSTISSET("search_status") ? GETPOST("search_status", 'aZ09') : GETPOST("status", 'aZ09'); // status may be 0, 50, 100, 'todo', 'na' or -1
 $type = GETPOSTISSET("search_type") ? GETPOST("search_type", 'alpha') : GETPOST("type", 'alpha');
-=======
-$pid = GETPOST("search_projectid", "int", 3) ?GETPOST("search_projectid", "int", 3) : GETPOST("projectid", "int", 3);
-$status = GETPOSTISSET("search_status") ? GETPOST("search_status", 'aZ09') : GETPOST("status", 'aZ09'); // status may be 0, 50, 100, 'todo', 'na' or -1
-$type = GETPOST("search_type", 'alpha') ?GETPOST("search_type", 'alpha') : GETPOST("type", 'alpha');
->>>>>>> 9393a516
 $maxprint = ((GETPOST("maxprint", 'int') != '') ?GETPOST("maxprint", 'int') : $conf->global->AGENDA_MAX_EVENTS_DAY_VIEW);
 $optioncss = GETPOST('optioncss', 'aZ'); // Option for the css output (always '' except when 'print')
 // Set actioncode (this code must be same for setting actioncode into peruser, listacton and index)
