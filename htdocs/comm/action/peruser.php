<?php
/* Copyright (C) 2001-2004 Rodolphe Quiedeville <rodolphe@quiedeville.org>
 * Copyright (C) 2003      Eric Seigne          <erics@rycks.com>
 * Copyright (C) 2004-2014 Laurent Destailleur  <eldy@users.sourceforge.net>
 * Copyright (C) 2005-2012 Regis Houssin        <regis.houssin@inodbox.com>
 * Copyright (C) 2011      Juanjo Menent        <jmenent@2byte.es>
 * Copyright (C) 2014      Cedric GROSS         <c.gross@kreiz-it.fr>
 * Copyright (C) 2018-2019  Frédéric France         <frederic.france@netlogic.fr>
 *
 * This program is free software; you can redistribute it and/or modify
 * it under the terms of the GNU General Public License as published by
 * the Free Software Foundation; either version 3 of the License, or
 * (at your option) any later version.
 *
 * This program is distributed in the hope that it will be useful,
 * but WITHOUT ANY WARRANTY; without even the implied warranty of
 * MERCHANTABILITY or FITNESS FOR A PARTICULAR PURPOSE.  See the
 * GNU General Public License for more details.
 *
 * You should have received a copy of the GNU General Public License
 * along with this program. If not, see <https://www.gnu.org/licenses/>.
 */


/**
 *  \file       htdocs/comm/action/peruser.php
 *  \ingroup    agenda
 *  \brief      Tab of calendar events per user
 */

require '../../main.inc.php';
require_once DOL_DOCUMENT_ROOT.'/comm/action/class/actioncomm.class.php';
require_once DOL_DOCUMENT_ROOT.'/societe/class/societe.class.php';
require_once DOL_DOCUMENT_ROOT.'/contact/class/contact.class.php';
require_once DOL_DOCUMENT_ROOT.'/user/class/usergroup.class.php';
require_once DOL_DOCUMENT_ROOT.'/core/lib/date.lib.php';
require_once DOL_DOCUMENT_ROOT.'/core/lib/agenda.lib.php';
require_once DOL_DOCUMENT_ROOT.'/core/class/html.formprojet.class.php';
require_once DOL_DOCUMENT_ROOT.'/projet/class/project.class.php';


if (!isset($conf->global->AGENDA_MAX_EVENTS_DAY_VIEW)) {
	$conf->global->AGENDA_MAX_EVENTS_DAY_VIEW = 3;
}

$action = GETPOST('action', 'aZ09');

<<<<<<< HEAD
=======
$disabledefaultvalues = GETPOST('disabledefaultvalues', 'int');

>>>>>>> 503d1a04
$filter = GETPOST("search_filter", 'alpha', 3) ? GETPOST("search_filter", 'alpha', 3) : GETPOST("filter", 'alpha', 3);
$filtert = GETPOST("search_filtert", "int", 3) ? GETPOST("search_filtert", "int", 3) : GETPOST("filtert", "int", 3);
$usergroup = GETPOST("search_usergroup", "int", 3) ? GETPOST("search_usergroup", "int", 3) : GETPOST("usergroup", "int", 3);
//if (! ($usergroup > 0) && ! ($filtert > 0)) $filtert = $user->id;
//$showbirthday = empty($conf->use_javascript_ajax)?GETPOST("showbirthday","int"):1;
$showbirthday = 0;

// If not choice done on calendar owner, we filter on user.
/*if (empty($filtert) && empty($conf->global->AGENDA_ALL_CALENDARS))
{
	$filtert = $user->id;
}*/

$sortfield = GETPOST('sortfield', 'aZ09comma');
$sortorder = GETPOST('sortorder', 'aZ09comma');
$page = GETPOSTISSET('pageplusone') ? (GETPOST('pageplusone') - 1) : GETPOST("page", 'int');
if (empty($page) || $page == -1) {
	$page = 0;
}     // If $page is not defined, or '' or -1
$limit = GETPOST('limit', 'int') ?GETPOST('limit', 'int') : $conf->liste_limit;
$offset = $limit * $page;
if (!$sortorder) {
	$sortorder = "ASC";
}
if (!$sortfield) {
	$sortfield = "a.datec";
}

$socid = GETPOST("search_socid", "int") ?GETPOST("search_socid", "int") : GETPOST("socid", "int");
if ($user->socid) {
	$socid = $user->socid;
}
if ($socid < 0) {
	$socid = '';
}

$canedit = 1;
if (empty($user->rights->agenda->myactions->read)) {
	accessforbidden();
}
if (empty($user->rights->agenda->allactions->read)) {
	$canedit = 0;
}
if (empty($user->rights->agenda->allactions->read) || $filter == 'mine') {  // If no permission to see all, we show only affected to me
	$filtert = $user->id;
}

$mode = 'show_peruser';
$resourceid = GETPOST("search_resourceid", "int") ?GETPOST("search_resourceid", "int") : GETPOST("resourceid", "int");
$year = GETPOST("year", "int") ?GETPOST("year", "int") : date("Y");
$month = GETPOST("month", "int") ?GETPOST("month", "int") : date("m");
$week = GETPOST("week", "int") ?GETPOST("week", "int") : date("W");
$day = GETPOST("day", "int") ?GETPOST("day", "int") : date("d");
<<<<<<< HEAD
$pid = GETPOST("search_projectid", "int", 3) ?GETPOST("search_projectid", "int", 3) : GETPOST("projectid", "int", 3);
$status = GETPOSTISSET("search_status") ? GETPOST("search_status", 'aZ09') : GETPOST("status", 'aZ09'); // status may be 0, 50, 100, 'todo'
$type = GETPOST("search_type", 'alpha') ?GETPOST("search_type", 'alpha') : GETPOST("type", 'alpha');
=======
$pid = GETPOSTISSET("search_projectid") ? GETPOST("search_projectid", "int", 3) : GETPOST("projectid", "int", 3);
$status = GETPOSTISSET("search_status") ? GETPOST("search_status", 'alpha') : GETPOST("status", 'alpha');
$type = GETPOSTISSET("search_type") ? GETPOST("search_type", 'alpha') : GETPOST("type", 'alpha');
>>>>>>> 503d1a04
$maxprint = ((GETPOST("maxprint", 'int') != '') ?GETPOST("maxprint", 'int') : $conf->global->AGENDA_MAX_EVENTS_DAY_VIEW);
$optioncss = GETPOST('optioncss', 'aZ'); // Option for the css output (always '' except when 'print')
// Set actioncode (this code must be same for setting actioncode into peruser, listacton and index)
if (GETPOST('search_actioncode', 'array:aZ09')) {
	$actioncode = GETPOST('search_actioncode', 'array:aZ09', 3);
	if (!count($actioncode)) {
		$actioncode = '0';
	}
} else {
	$actioncode = GETPOST("search_actioncode", "alpha", 3) ?GETPOST("search_actioncode", "alpha", 3) : (GETPOST("search_actioncode", "alpha") == '0' ? '0' : ((empty($conf->global->AGENDA_DEFAULT_FILTER_TYPE) || $disabledefaultvalues) ? '' : $conf->global->AGENDA_DEFAULT_FILTER_TYPE));
}

$dateselect = dol_mktime(0, 0, 0, GETPOST('dateselectmonth', 'int'), GETPOST('dateselectday', 'int'), GETPOST('dateselectyear', 'int'));
if ($dateselect > 0) {
	$day = GETPOST('dateselectday', 'int');
	$month = GETPOST('dateselectmonth', 'int');
	$year = GETPOST('dateselectyear', 'int');
}

$tmp = empty($conf->global->MAIN_DEFAULT_WORKING_HOURS) ? '9-18' : $conf->global->MAIN_DEFAULT_WORKING_HOURS;
$tmp = str_replace(' ', '', $tmp); // FIX 7533
$tmparray = explode('-', $tmp);
$begin_h = GETPOST('begin_h', 'int') != '' ? GETPOST('begin_h', 'int') : ($tmparray[0] != '' ? $tmparray[0] : 9);
$end_h   = GETPOST('end_h', 'int') ? GETPOST('end_h', 'int') : ($tmparray[1] != '' ? $tmparray[1] : 18);
if ($begin_h < 0 || $begin_h > 23) {
	$begin_h = 9;
}
if ($end_h < 1 || $end_h > 24) {
	$end_h = 18;
}
if ($end_h <= $begin_h) {
	$end_h = $begin_h + 1;
}

$tmp = empty($conf->global->MAIN_DEFAULT_WORKING_DAYS) ? '1-5' : $conf->global->MAIN_DEFAULT_WORKING_DAYS;
$tmp = str_replace(' ', '', $tmp); // FIX 7533
$tmparray = explode('-', $tmp);
$begin_d = GETPOST('begin_d', 'int') ?GETPOST('begin_d', 'int') : ($tmparray[0] != '' ? $tmparray[0] : 1);
$end_d   = GETPOST('end_d', 'int') ?GETPOST('end_d', 'int') : ($tmparray[1] != '' ? $tmparray[1] : 5);
if ($begin_d < 1 || $begin_d > 7) {
	$begin_d = 1;
}
if ($end_d < 1 || $end_d > 7) {
	$end_d = 7;
}
if ($end_d < $begin_d) {
	$end_d = $begin_d + 1;
}

if ($status == '' && !GETPOSTISSET('search_status')) {
<<<<<<< HEAD
	$status = (empty($conf->global->AGENDA_DEFAULT_FILTER_STATUS) ? '' : $conf->global->AGENDA_DEFAULT_FILTER_STATUS);
=======
	$status = ((empty($conf->global->AGENDA_DEFAULT_FILTER_STATUS) || $disabledefaultvalues) ? '' : $conf->global->AGENDA_DEFAULT_FILTER_STATUS);
>>>>>>> 503d1a04
}

if (empty($mode) && !GETPOSTISSET('mode')) {
	$mode = (empty($conf->global->AGENDA_DEFAULT_VIEW) ? 'show_month' : $conf->global->AGENDA_DEFAULT_VIEW);
}

if (GETPOST('viewcal', 'alpha') && $mode != 'show_day' && $mode != 'show_week' && $mode != 'show_peruser') {
	$mode = 'show_month'; $day = '';
} // View by month
if (GETPOST('viewweek', 'alpha') || $mode == 'show_week') {
	$mode = 'show_week'; $week = ($week ? $week : date("W")); $day = ($day ? $day : date("d"));
} // View by week
if (GETPOST('viewday', 'alpha') || $mode == 'show_day') {
	$mode = 'show_day'; $day = ($day ? $day : date("d"));
} // View by day
<<<<<<< HEAD
=======

$object = new ActionComm($db);
>>>>>>> 503d1a04

// Load translation files required by the page
$langs->loadLangs(array('users', 'agenda', 'other', 'commercial'));

// Initialize technical object to manage hooks of page. Note that conf->hooks_modules contains array of hook context
$hookmanager->initHooks(array('agenda'));

$result = restrictedArea($user, 'agenda', 0, '', 'myactions');
if ($user->socid && $socid) {
	$result = restrictedArea($user, 'societe', $socid);
}

$search_status = $status;


/*
 * Actions
 */

/*
if ($action == 'delete_action' && $user->rights->agenda->delete) {
	$event = new ActionComm($db);
	$event->fetch($actionid);
	$event->fetch_optionals();
	$event->fetch_userassigned();
	$event->oldcopy = clone $event;

	$result = $event->delete();
}
*/


/*
 * View
 */

$parameters = array(
	'socid' => $socid,
	'status' => $status,
	'year' => $year,
	'month' => $month,
	'day' => $day,
	'type' => $type,
	'maxprint' => $maxprint,
	'filter' => $filter,
	'filtert' => $filtert,
	'showbirthday' => $showbirthday,
	'canedit' => $canedit,
	'optioncss' => $optioncss,
	'actioncode' => $actioncode,
	'pid' => $pid,
	'resourceid' => $resourceid,
	'usergroup' => $usergroup,
);
$reshook = $hookmanager->executeHooks('beforeAgendaPerUser', $parameters, $object, $action); // Note that $action and $object may have been modified by some hooks
if ($reshook < 0) {
	setEventMessages($hookmanager->error, $hookmanager->errors, 'errors');
}

$form = new Form($db);
$companystatic = new Societe($db);

$help_url = 'EN:Module_Agenda_En|FR:Module_Agenda|ES:M&oacute;dulo_Agenda';
llxHeader('', $langs->trans("Agenda"), $help_url);

$now = dol_now();
$nowarray = dol_getdate($now);
$nowyear = $nowarray['year'];
$nowmonth = $nowarray['mon'];
$nowday = $nowarray['mday'];


// Define list of all external calendars (global setup)
$listofextcals = array();

$prev = dol_get_first_day_week($day, $month, $year);
$first_day   = $prev['first_day'];
$first_month = $prev['first_month'];
$first_year  = $prev['first_year'];

$week = $prev['week'];

$day = (int) $day;
$next = dol_get_next_week($day, $week, $month, $year);
$next_year  = $next['year'];
$next_month = $next['month'];
$next_day   = $next['day'];

$max_day_in_month = date("t", dol_mktime(0, 0, 0, $month, 1, $year));

$tmpday = $first_day;
//print 'xx'.$prev_year.'-'.$prev_month.'-'.$prev_day;
//print 'xx'.$next_year.'-'.$next_month.'-'.$next_day;

$title = $langs->trans("DoneAndToDoActions");
if ($status == 'done') {
	$title = $langs->trans("DoneActions");
}
if ($status == 'todo') {
	$title = $langs->trans("ToDoActions");
}

$param = '';
if ($actioncode || GETPOSTISSET('search_actioncode')) {
	if (is_array($actioncode)) {
		foreach ($actioncode as $str_action) {
			$param .= "&search_actioncode[]=".urlencode($str_action);
		}
	} else {
		$param .= "&search_actioncode=".urlencode($actioncode);
	}
}
if ($resourceid > 0) {
	$param .= "&search_resourceid=".urlencode($resourceid);
}

if ($status || GETPOSTISSET('status') || GETPOSTISSET('search_status')) {
	$param .= "&search_status=".urlencode($status);
}
if ($filter) {
	$param .= "&search_filter=".urlencode($filter);
}
if ($filtert) {
	$param .= "&search_filtert=".urlencode($filtert);
}
if ($usergroup > 0) {
	$param .= "&search_usergroup=".urlencode($usergroup);
}
if ($socid > 0) {
	$param .= "&search_socid=".urlencode($socid);
}
if ($showbirthday) {
	$param .= "&search_showbirthday=1";
}
if ($pid) {
	$param .= "&search_projectid=".urlencode($pid);
}
if ($type) {
	$param .= "&search_type=".urlencode($type);
}
if ($mode != 'show_peruser') {
	$param .= '&mode='.urlencode($mode);
}
if ($begin_h != '') {
	$param .= '&begin_h='.urlencode($begin_h);
}
if ($end_h != '') {
	$param .= '&end_h='.urlencode($end_h);
}
if ($begin_d != '') {
	$param .= '&begin_d='.urlencode($begin_d);
}
if ($end_d != '') {
	$param .= '&end_d='.urlencode($end_d);
}
$param .= "&maxprint=".urlencode($maxprint);

$paramnoactionodate = $param;

$prev = dol_get_first_day_week($day, $month, $year);
//print "day=".$day." month=".$month." year=".$year;
//var_dump($prev); exit;
$prev_year  = $prev['prev_year'];
$prev_month = $prev['prev_month'];
$prev_day   = $prev['prev_day'];
$first_day  = $prev['first_day'];
$first_month = $prev['first_month'];
$first_year = $prev['first_year'];

$week = $prev['week'];

$day = (int) $day;
$next = dol_get_next_week($first_day, $week, $first_month, $first_year);
$next_year  = $next['year'];
$next_month = $next['month'];
$next_day   = $next['day'];

// Define firstdaytoshow and lastdaytoshow (warning: lastdaytoshow is last second to show + 1)
$firstdaytoshow = dol_mktime(0, 0, 0, $first_month, $first_day, $first_year, 'gmt');

$nb_weeks_to_show = (!empty($conf->global->AGENDA_NB_WEEKS_IN_VIEW_PER_USER)) ? ((int) $conf->global->AGENDA_NB_WEEKS_IN_VIEW_PER_USER * 7) : 7;
$lastdaytoshow = dol_time_plus_duree($firstdaytoshow, $nb_weeks_to_show, 'd');
//print $firstday.'-'.$first_month.'-'.$first_year;
//print dol_print_date($firstdaytoshow,'dayhour');
//print dol_print_date($lastdaytoshow,'dayhour');

$max_day_in_month = date("t", dol_mktime(0, 0, 0, $month, 1, $year, 'gmt'));

$tmpday = $first_day;
$picto = 'calendarweek';

$nav = "<a href=\"?year=".$prev_year."&amp;month=".$prev_month."&amp;day=".$prev_day.$param."\"><i class=\"fa fa-chevron-left\" title=\"".dol_escape_htmltag($langs->trans("Previous"))."\"></i></a> &nbsp; \n";
$nav .= " <span id=\"month_name\">".dol_print_date(dol_mktime(0, 0, 0, $first_month, $first_day, $first_year), "%Y").", ".$langs->trans("Week")." ".$week;
$nav .= " </span>\n";
$nav .= " &nbsp; <a href=\"?year=".$next_year."&amp;month=".$next_month."&amp;day=".$next_day.$param."\"><i class=\"fa fa-chevron-right\" title=\"".dol_escape_htmltag($langs->trans("Next"))."\"></i></a>\n";
if (empty($conf->dol_optimize_smallscreen)) {
	$nav .= " &nbsp; <a href=\"?year=".$nowyear."&amp;month=".$nowmonth."&amp;day=".$nowday.$param."\">".$langs->trans("Today")."</a> ";
}
$nav .= $form->selectDate($dateselect, 'dateselect', 0, 0, 1, '', 1, 0);
$nav .= ' <button type="submit" class="liste_titre button_search" name="button_search_x" value="x"><span class="fa fa-search"></span></button>';

// Must be after the nav definition
$param .= '&year='.urlencode($year).'&month='.urlencode($month).($day ? '&day='.urlencode($day) : '');
//print 'x'.$param;


$paramnoaction = preg_replace('/action=[a-z_]+/', '', $param);

$head = calendars_prepare_head($paramnoaction);

print '<form method="POST" id="searchFormList" class="listactionsfilter" action="'.$_SERVER["PHP_SELF"].'">'."\n";

$showextcals = $listofextcals;
// Legend
if ($conf->use_javascript_ajax) {
	$s = '';
	$s .= '<script type="text/javascript">'."\n";
	$s .= 'jQuery(document).ready(function () {'."\n";
	$s .= 'jQuery("#check_mytasks").click(function() { jQuery(".family_mytasks").toggle(); jQuery(".family_other").toggle(); });'."\n";
	$s .= 'jQuery("#check_birthday").click(function() { jQuery(".family_birthday").toggle(); });'."\n";
	$s .= 'jQuery(".family_birthday").toggle();'."\n";
	if ($mode == "show_week" || $mode == "show_month" || empty($mode)) {
		$s .= 'jQuery( "td.sortable" ).sortable({connectWith: ".sortable",placeholder: "ui-state-highlight",items: "div:not(.unsortable)", receive: function( event, ui ) {';
	}
	$s .= '});'."\n";
	$s .= '</script>'."\n";
	if (!empty($conf->use_javascript_ajax)) {
		$s .= '<div class="nowrap clear float"><input type="checkbox" id="check_mytasks" name="check_mytasks" checked disabled> '.$langs->trans("LocalAgenda").' &nbsp; </div>';
		if (is_array($showextcals) && count($showextcals) > 0) {
			foreach ($showextcals as $val) {
				$htmlname = md5($val['name']);
				$s .= '<script type="text/javascript">'."\n";
				$s .= 'jQuery(document).ready(function () {'."\n";
				$s .= '		jQuery("#check_ext'.$htmlname.'").click(function() {';
				$s .= ' 		/* alert("'.$htmlname.'"); */';
				$s .= ' 		jQuery(".family_ext'.$htmlname.'").toggle();';
				$s .= '		});'."\n";
				$s .= '});'."\n";
				$s .= '</script>'."\n";
				$s .= '<div class="nowrap float"><input type="checkbox" id="check_ext'.$htmlname.'" name="check_ext'.$htmlname.'" checked> '.$val ['name'].' &nbsp; </div>';
			}
		}

		//$s.='<div class="nowrap float"><input type="checkbox" id="check_birthday" name="check_birthday"> '.$langs->trans("AgendaShowBirthdayEvents").' &nbsp; </div>';

		// Calendars from hooks
		$parameters = array();
		$reshook = $hookmanager->executeHooks('addCalendarChoice', $parameters, $object, $action);
		if (empty($reshook)) {
			$s .= $hookmanager->resPrint;
		} elseif ($reshook > 1) {
			$s = $hookmanager->resPrint;
		}
	}
}

$massactionbutton = '';

$viewmode = '';
$viewmode .= '<a class="btnTitle reposition" href="'.DOL_URL_ROOT.'/comm/action/list.php?mode=show_list&restore_lastsearch_values=1'.$paramnoactionodate.'">';
//$viewmode .= '<span class="fa paddingleft imgforviewmode valignmiddle btnTitle-icon">';
$viewmode .= img_picto($langs->trans("List"), 'object_calendarlist', 'class="imgforviewmode pictoactionview block"');
//$viewmode .= '</span>';
$viewmode .= '<span class="valignmiddle text-plus-circle btnTitle-label hideonsmartphone">'.$langs->trans("ViewList").'</span></a>';

$viewmode .= '<a class="btnTitle reposition" href="'.DOL_URL_ROOT.'/comm/action/index.php?mode=show_month&year='.dol_print_date($object->datep, '%Y').'&month='.dol_print_date($object->datep, '%m').'&day='.dol_print_date($object->datep, '%d').$paramnoactionodate.'">';
//$viewmode .= '<span class="fa paddingleft imgforviewmode valignmiddle btnTitle-icon">';
$viewmode .= img_picto($langs->trans("ViewCal"), 'object_calendarmonth', 'class="pictoactionview block"');
//$viewmode .= '</span>';
$viewmode .= '<span class="valignmiddle text-plus-circle btnTitle-label hideonsmartphone">'.$langs->trans("ViewCal").'</span></a>';

$viewmode .= '<a class="btnTitle reposition" href="'.DOL_URL_ROOT.'/comm/action/index.php?mode=show_week&year='.dol_print_date($object->datep, '%Y').'&month='.dol_print_date($object->datep, '%m').'&day='.dol_print_date($object->datep, '%d').$paramnoactionodate.'">';
//$viewmode .= '<span class="fa paddingleft imgforviewmode valignmiddle btnTitle-icon">';
$viewmode .= img_picto($langs->trans("ViewWeek"), 'object_calendarweek', 'class="pictoactionview block"');
//$viewmode .= '</span>';
$viewmode .= '<span class="valignmiddle text-plus-circle btnTitle-label hideonsmartphone">'.$langs->trans("ViewWeek").'</span></a>';

$viewmode .= '<a class="btnTitle reposition" href="'.DOL_URL_ROOT.'/comm/action/index.php?mode=show_day&year='.dol_print_date($object->datep, '%Y').'&month='.dol_print_date($object->datep, '%m').'&day='.dol_print_date($object->datep, '%d').$paramnoactionodate.'">';
//$viewmode .= '<span class="fa paddingleft imgforviewmode valignmiddle btnTitle-icon">';
$viewmode .= img_picto($langs->trans("ViewDay"), 'object_calendarday', 'class="pictoactionview block"');
//$viewmode .= '</span>';
$viewmode .= '<span class="valignmiddle text-plus-circle btnTitle-label hideonsmartphone">'.$langs->trans("ViewDay").'</span></a>';

$viewmode .= '<a class="btnTitle btnTitleSelected reposition marginrightonly" href="'.DOL_URL_ROOT.'/comm/action/peruser.php?mode=show_peruser&year='.dol_print_date($object->datep, '%Y').'&month='.dol_print_date($object->datep, '%m').'&day='.dol_print_date($object->datep, '%d').$paramnoactionodate.'">';
//$viewmode .= '<span class="fa paddingleft imgforviewmode valignmiddle btnTitle-icon">';
$viewmode .= img_picto($langs->trans("ViewPerUser"), 'object_calendarperuser', 'class="pictoactionview block"');
//$viewmode .= '</span>';
$viewmode .= '<span class="valignmiddle text-plus-circle btnTitle-label hideonsmartphone">'.$langs->trans("ViewPerUser").'</span></a>';

$viewmode .= '<span class="marginrightonly"></span>';

// Add more views from hooks
$parameters = array(); $object = null;
$reshook = $hookmanager->executeHooks('addCalendarView', $parameters, $object, $action);
if (empty($reshook)) {
	$viewmode .= $hookmanager->resPrint;
} elseif ($reshook > 1) {
	$viewmode = $hookmanager->resPrint;
}


$newparam = '';
$newcardbutton = '';
if ($user->rights->agenda->myactions->create || $user->rights->agenda->allactions->create) {
	$tmpforcreatebutton = dol_getdate(dol_now(), true);

	$newparam .= '&month='.urlencode(str_pad($month, 2, "0", STR_PAD_LEFT)).'&year='.urlencode($tmpforcreatebutton['year']);
	if ($begin_h !== '') {
		$newparam .= '&begin_h='.urlencode($begin_h);
	}
	if ($end_h !== '') {
		$newparam .= '&end_h='.urlencode($end_h);
	}
	if ($begin_d !== '') {
		$newparam .= '&begin_d='.urlencode($begin_d);
	}
	if ($end_d !== '') {
		$newparam .= '&end_d='.urlencode($end_d);
	}

	//$param='month='.$monthshown.'&year='.$year;
	$hourminsec = '100000';
	$newcardbutton .= dolGetButtonTitle($langs->trans("AddAction"), '', 'fa fa-plus-circle', DOL_URL_ROOT.'/comm/action/card.php?action=create&datep='.sprintf("%04d%02d%02d", $tmpforcreatebutton['year'], $tmpforcreatebutton['mon'], $tmpforcreatebutton['mday']).$hourminsec.'&backtopage='.urlencode($_SERVER["PHP_SELF"].($newparam ? '?'.$newparam : '')));
}

$num = '';

print_barre_liste($langs->trans("Agenda"), $page, $_SERVER["PHP_SELF"], $param, $sortfield, $sortorder, $massactionbutton, $num, -1, 'object_action', 0, $nav.'<span class="marginleftonly"></span>'.$newcardbutton, '', $limit, 1, 0, 1, $viewmode);

$link = '';
//print load_fiche_titre('', $link.' &nbsp; &nbsp; '.$nav.' '.$newcardbutton, '');

// Local calendar
$newtitle = '<div class="nowrap clear inline-block minheight30">';
$newtitle .= '<input type="checkbox" id="check_mytasks" name="check_mytasks" checked disabled> '.$langs->trans("LocalAgenda").' &nbsp; ';
$newtitle .= '</div>';
//$newtitle=$langs->trans($title);

$s = $newtitle;

print $s;

print '<div class="liste_titre liste_titre_bydiv centpercent">';
<<<<<<< HEAD
if (empty($search_status)) {
	$search_status = '';
}
print_actions_filter($form, $canedit, $status, $year, $month, $day, $showbirthday, 0, $filtert, 0, $pid, $socid, $action, -1, $actioncode, $usergroup, '', $resourceid);
=======

print_actions_filter($form, $canedit, $search_status, $year, $month, $day, $showbirthday, 0, $filtert, 0, $pid, $socid, $action, -1, $actioncode, $usergroup, '', $resourceid);
>>>>>>> 503d1a04
print '</div>';


// Get event in an array
$eventarray = array();


// DEFAULT CALENDAR + AUTOEVENT CALENDAR + CONFERENCEBOOTH CALENDAR
$sql = 'SELECT';
if ($usergroup > 0) {
	$sql .= " DISTINCT";
}
$sql .= ' a.id, a.label,';
$sql .= ' a.datep,';
$sql .= ' a.datep2,';
$sql .= ' a.percent,';
$sql .= ' a.fk_user_author,a.fk_user_action,';
$sql .= ' a.transparency, a.priority, a.fulldayevent, a.location,';
$sql .= ' a.fk_soc, a.fk_contact, a.fk_element, a.elementtype, a.fk_project,';
$sql .= ' ca.code, ca.libelle as type_label, ca.color, ca.type as type_type, ca.picto as type_picto';
$sql .= ' FROM '.MAIN_DB_PREFIX.'c_actioncomm as ca, '.MAIN_DB_PREFIX."actioncomm as a";
if (empty($user->rights->societe->client->voir) && !$socid) {
	$sql .= " LEFT JOIN ".MAIN_DB_PREFIX."societe_commerciaux as sc ON a.fk_soc = sc.fk_soc";
}
// We must filter on resource table
if ($resourceid > 0) {
	$sql .= ", ".MAIN_DB_PREFIX."element_resources as r";
}
// We must filter on assignement table
if ($filtert > 0 || $usergroup > 0) {
	$sql .= ", ".MAIN_DB_PREFIX."actioncomm_resources as ar";
}
if ($usergroup > 0) {
	$sql .= " LEFT JOIN ".MAIN_DB_PREFIX."usergroup_user as ugu ON ugu.fk_user = ar.fk_element";
}
$sql .= ' WHERE a.fk_action = ca.id';
$sql .= ' AND a.entity IN ('.getEntity('agenda').')';
// Condition on actioncode
if (!empty($actioncode)) {
	if (empty($conf->global->AGENDA_USE_EVENT_TYPE)) {
		if ($actioncode == 'AC_NON_AUTO') {
			$sql .= " AND ca.type != 'systemauto'";
		} elseif ($actioncode == 'AC_ALL_AUTO') {
			$sql .= " AND ca.type = 'systemauto'";
		} else {
			if ($actioncode == 'AC_OTH') {
				$sql .= " AND ca.type != 'systemauto'";
			}
			if ($actioncode == 'AC_OTH_AUTO') {
				$sql .= " AND ca.type = 'systemauto'";
			}
		}
	} else {
		if ($actioncode == 'AC_NON_AUTO') {
			$sql .= " AND ca.type != 'systemauto'";
		} elseif ($actioncode == 'AC_ALL_AUTO') {
			$sql .= " AND ca.type = 'systemauto'";
		} else {
			if (is_array($actioncode)) {
				$sql .= " AND ca.code IN (".$db->sanitize("'".implode("','", $actioncode)."'", 1).")";
			} else {
				$sql .= " AND ca.code IN (".$db->sanitize("'".implode("','", explode(',', $actioncode))."'", 1).")";
			}
		}
	}
}
if ($resourceid > 0) {
	$sql .= " AND r.element_type = 'action' AND r.element_id = a.id AND r.resource_id = ".((int) $resourceid);
}
if ($pid) {
	$sql .= " AND a.fk_project = ".((int) $pid);
}
if (empty($user->rights->societe->client->voir) && !$socid) {
	$sql .= " AND (a.fk_soc IS NULL OR sc.fk_user = ".((int) $user->id).")";
}
if ($socid > 0) {
	$sql .= ' AND a.fk_soc = '.((int) $socid);
}
// We must filter on assignement table
if ($filtert > 0 || $usergroup > 0) {
	$sql .= " AND ar.fk_actioncomm = a.id AND ar.element_type='user'";
}
if ($mode == 'show_day') {
	$sql .= " AND (";
	$sql .= " (a.datep BETWEEN '".$db->idate(dol_mktime(0, 0, 0, $month, $day, $year, 'tzuserrel'))."'";
	$sql .= " AND '".$db->idate(dol_mktime(23, 59, 59, $month, $day, $year, 'tzuserrel'))."')";
	$sql .= " OR ";
	$sql .= " (a.datep2 BETWEEN '".$db->idate(dol_mktime(0, 0, 0, $month, $day, $year, 'tzuserrel'))."'";
	$sql .= " AND '".$db->idate(dol_mktime(23, 59, 59, $month, $day, $year, 'tzuserrel'))."')";
	$sql .= " OR ";
	$sql .= " (a.datep < '".$db->idate(dol_mktime(0, 0, 0, $month, $day, $year, 'tzuserrel'))."'";
	$sql .= " AND a.datep2 > '".$db->idate(dol_mktime(23, 59, 59, $month, $day, $year, 'tzuserrel'))."')";
	$sql .= ')';
} else {
	// To limit array
	$sql .= " AND (";
	$sql .= " (a.datep BETWEEN '".$db->idate($firstdaytoshow - (60 * 60 * 24 * 2))."'"; // Start 2 day before $firstdaytoshow
	$sql .= " AND '".$db->idate($lastdaytoshow + (60 * 60 * 24 * 2))."')"; // End 2 day after $lastdaytoshow
	$sql .= " OR ";
	$sql .= " (a.datep2 BETWEEN '".$db->idate($firstdaytoshow - (60 * 60 * 24 * 2))."'";
	$sql .= " AND '".$db->idate($lastdaytoshow + (60 * 60 * 24 * 2))."')";
	$sql .= " OR ";
	$sql .= " (a.datep < '".$db->idate($firstdaytoshow - (60 * 60 * 24 * 2))."'";
	$sql .= " AND a.datep2 > '".$db->idate($lastdaytoshow + (60 * 60 * 24 * 2))."')";
	$sql .= ')';
}
if ($type) {
	$sql .= " AND ca.id = ".((int) $type);
}
if ($status == '0') {
	$sql .= " AND a.percent = 0";
}
if ($status == '-1') {
	$sql .= " AND a.percent = -1";
}	// Not applicable
if ($status == '50') {
	$sql .= " AND (a.percent > 0 AND a.percent < 100)";
}	// Running already started
if ($status == 'done' || $status == '100') {
	$sql .= " AND (a.percent = 100)";
}
if ($status == 'todo') {
	$sql .= " AND (a.percent >= 0 AND a.percent < 100)";
}
// We must filter on assignement table
if ($filtert > 0 || $usergroup > 0) {
	$sql .= " AND (";
	if ($filtert > 0) {
		$sql .= "ar.fk_element = ".$filtert;
	}
	if ($usergroup > 0) {
		$sql .= ($filtert > 0 ? " OR " : "")." ugu.fk_usergroup = ".((int) $usergroup);
	}
	$sql .= ")";
}
// Sort on date
$sql .= ' ORDER BY fk_user_action, datep'; //fk_user_action


dol_syslog("comm/action/peruser.php", LOG_DEBUG);
$resql = $db->query($sql);
if ($resql) {
	$num = $db->num_rows($resql);

	$i = 0;
	while ($i < $num) {
		$obj = $db->fetch_object($resql);

		// Discard auto action if option is on
		if (!empty($conf->global->AGENDA_ALWAYS_HIDE_AUTO) && $obj->code == 'AC_OTH_AUTO') {
			$i++;
			continue;
		}

		$datep = $db->jdate($obj->datep);
		$datep2 = $db->jdate($obj->datep2);

		// Create a new object action
		$event = new ActionComm($db);
		$event->id = $obj->id;
		$event->datep = $datep; // datep and datef are GMT date
		$event->datef = $datep2;
		$event->type_code = $obj->code;
		$event->type_color = $obj->color;
		$event->label = $obj->label;
		$event->percentage = $obj->percent;
		$event->authorid = $obj->fk_user_author; // user id of creator
		$event->userownerid = $obj->fk_user_action; // user id of owner
		$event->priority = $obj->priority;
		$event->fulldayevent = $obj->fulldayevent;
		$event->location = $obj->location;
		$event->transparency = $obj->transparency;

		$event->fk_project = $obj->fk_project;

		$event->socid = $obj->fk_soc;
		$event->contact_id = $obj->fk_contact;

		$event->fk_element = $obj->fk_element;
		$event->elementtype = $obj->elementtype;

		// Defined date_start_in_calendar and date_end_in_calendar property
		// They are date start and end of action but modified to not be outside calendar view.
		if ($event->percentage <= 0) {
			$event->date_start_in_calendar = $datep;
			if ($datep2 != '' && $datep2 >= $datep) {
				$event->date_end_in_calendar = $datep2;
			} else {
				$event->date_end_in_calendar = $datep;
			}
		} else {
			$event->date_start_in_calendar = $datep;
			if ($datep2 != '' && $datep2 >= $datep) {
				$event->date_end_in_calendar = $datep2;
			} else {
				$event->date_end_in_calendar = $datep;
			}
		}

		// Check values
		if ($event->date_end_in_calendar < $firstdaytoshow ||
		$event->date_start_in_calendar >= $lastdaytoshow) {
			// This record is out of visible range
			unset($event);
		} else {
			//print $i.' - '.dol_print_date($this->date_start_in_calendar, 'dayhour').' - '.dol_print_date($this->date_end_in_calendar, 'dayhour').'<br>'."\n";
			$event->fetch_userassigned(); // This load $event->userassigned

			if ($event->date_start_in_calendar < $firstdaytoshow) {
				$event->date_start_in_calendar = $firstdaytoshow;
			}
			if ($event->date_end_in_calendar >= $lastdaytoshow) {
				$event->date_end_in_calendar = ($lastdaytoshow - 1);
			}

			// Add an entry in actionarray for each day
			$daycursor = $event->date_start_in_calendar;
			$annee = dol_print_date($daycursor, '%Y', 'tzuserrel');
			$mois = dol_print_date($daycursor, '%m', 'tzuserrel');
			$jour = dol_print_date($daycursor, '%d', 'tzuserrel');
			//print $daycursor.' '.dol_print_date($daycursor, 'dayhour', 'gmt').' '.$event->id.' -> '.$annee.'-'.$mois.'-'.$jour.'<br>';

			// Loop on each day covered by action to prepare an index to show on calendar
			$loop = true; $j = 0;
			$daykey = dol_mktime(0, 0, 0, $mois, $jour, $annee, 'gmt');
			do {
				//if ($event->id==408) print 'daykey='.$daykey.' '.$event->datep.' '.$event->datef.'<br>';

				$eventarray[$daykey][] = $event;
				$j++;

				$daykey += 60 * 60 * 24;
				if ($daykey > $event->date_end_in_calendar) {
					$loop = false;
				}
			} while ($loop);

			//print 'Event '.$i.' id='.$event->id.' (start='.dol_print_date($event->datep).'-end='.dol_print_date($event->datef);
			//print ' startincalendar='.dol_print_date($event->date_start_in_calendar).'-endincalendar='.dol_print_date($event->date_end_in_calendar).') was added in '.$j.' different index key of array<br>';
		}
		$i++;
	}
	$db->free($resql);
} else {
	dol_print_error($db);
}

$maxnbofchar = 18;
$cachethirdparties = array();
$cachecontacts = array();
$cacheusers = array();

// Define theme_datacolor array
$color_file = DOL_DOCUMENT_ROOT."/theme/".$conf->theme."/theme_vars.inc.php";
if (is_readable($color_file)) {
	include $color_file;
}
if (!is_array($theme_datacolor)) {
	$theme_datacolor = array(array(120, 130, 150), array(200, 160, 180), array(190, 190, 220));
}


$newparam = $param; // newparam is for birthday links
$newparam = preg_replace('/showbirthday=/i', 'showbirthday_=', $newparam); // To avoid replacement when replace day= is done
$newparam = preg_replace('/mode=show_month&?/i', '', $newparam);
$newparam = preg_replace('/mode=show_week&?/i', '', $newparam);
$newparam = preg_replace('/day=[0-9]+&?/i', '', $newparam);
$newparam = preg_replace('/month=[0-9]+&?/i', '', $newparam);
$newparam = preg_replace('/year=[0-9]+&?/i', '', $newparam);
$newparam = preg_replace('/viewweek=[0-9]+&?/i', '', $newparam);
$newparam = preg_replace('/showbirthday_=/i', 'showbirthday=', $newparam); // Restore correct parameter
$newparam .= '&viewweek=1';

echo '<input type="hidden" name="actionmove" value="mupdate">';
echo '<input type="hidden" name="backtopage" value="'.dol_escape_htmltag($_SERVER['PHP_SELF']).'?'.dol_escape_htmltag($_SERVER['QUERY_STRING']).'">';
echo '<input type="hidden" name="newdate" id="newdate">';


// Line header with list of days

//print "begin_d=".$begin_d." end_d=".$end_d;

$currentdaytoshow = $firstdaytoshow;
echo '<div class="div-table-responsive">';

while ($currentdaytoshow < $lastdaytoshow) {
	echo '<table class="centpercent noborder nocellnopadd cal_month">';

	echo '<tr class="liste_titre">';
	echo '<td class="nopaddingtopimp nopaddingbottomimp nowraponsmartphone">';

	if ($canedit && $mode == 'show_peruser') {
		// Filter on hours
		print img_picto('', 'clock', 'class="fawidth30 inline-block paddingleft"');
		print '<span class="hideonsmartphone" title="'.$langs->trans("VisibleTimeRange").'">'.$langs->trans("Hours").'</span>';
		print "\n".'<div class="ui-grid-a inline-block"><div class="ui-block-a nowraponall">';
		print '<input type="number" class="short" name="begin_h" value="'.$begin_h.'" min="0" max="23">';
		if (empty($conf->dol_use_jmobile)) {
			print ' - ';
		} else {
			print '</div><div class="ui-block-b">';
		}
		print '<input type="number" class="short" name="end_h" value="'.$end_h.'" min="1" max="24">';
		if (empty($conf->dol_use_jmobile)) {
			print ' '.$langs->trans("H");
		}
		print '</div></div>';

		print '<br>';

		// Filter on days
		print img_picto('', 'clock', 'class="fawidth30 inline-block paddingleft"');
		print '<span class="hideonsmartphone" title="'.$langs->trans("VisibleDaysRange").'">'.$langs->trans("DaysOfWeek").'</span>';
		print "\n".'<div class="ui-grid-a  inline-block"><div class="ui-block-a nowraponall">';
		print '<input type="number" class="short" name="begin_d" value="'.$begin_d.'" min="1" max="7">';
		if (empty($conf->dol_use_jmobile)) {
			print ' - ';
		} else {
			print '</div><div class="ui-block-b">';
		}
		print '<input type="number" class="short" name="end_d" value="'.$end_d.'" min="1" max="7">';
		print '</div></div>';
	}

	print '</td>';
	$i = 0; // 0 = sunday,
	while ($i < 7) {
		if (($i + 1) < $begin_d || ($i + 1) > $end_d) {
			$i++;
			continue;
		}
		echo '<td align="center" colspan="'.($end_h - $begin_h).'">';
		echo '<span class="bold spandayofweek">'.$langs->trans("Day".(($i + (isset($conf->global->MAIN_START_WEEK) ? $conf->global->MAIN_START_WEEK : 1)) % 7)).'</span>';
		print "<br>";
		if ($i) {
			print dol_print_date(dol_time_plus_duree($currentdaytoshow, $i, 'd'), 'day');
		} else {
			print dol_print_date($currentdaytoshow, 'day');
		}
		echo "</td>\n";
		$i++;
	}
	echo "</tr>\n";

	echo '<tr class="liste_titre">';
	echo '<td></td>';
	$i = 0;
	while ($i < 7) {
		if (($i + 1) < $begin_d || ($i + 1) > $end_d) {
			$i++;
			continue;
		}
		for ($h = $begin_h; $h < $end_h; $h++) {
			echo '<td class="center">';
			print '<small style="font-family: courier">'.sprintf("%02d", $h).'</small>';
			print "</td>";
		}
		echo "</td>\n";
		$i++;
	}
	echo "</tr>\n";


	// Define $usernames
	$usernames = array(); //init
	$usernamesid = array();
	/* Use this to have list of users only if users have events */
	if (!empty($conf->global->AGENDA_SHOWOWNERONLY_ONPERUSERVIEW)) {
		foreach ($eventarray as $daykey => $notused) {
			// Get all assigned users for each event
			foreach ($eventarray[$daykey] as $index => $event) {
				$event->fetch_userassigned();
				$listofuserid = $event->userassigned;
				foreach ($listofuserid as $userid => $tmp) {
					if (!in_array($userid, $usernamesid)) {
						$usernamesid[$userid] = $userid;
					}
				}
			}
		}
	} else {
		/* Use this list to have for all users */
		$sql = "SELECT DISTINCT u.rowid, u.lastname as lastname, u.firstname, u.statut, u.login, u.admin, u.entity";
		$sql .= " FROM ".MAIN_DB_PREFIX."user as u";
		if (!empty($conf->multicompany->enabled) && !empty($conf->global->MULTICOMPANY_TRANSVERSE_MODE)) {
			$sql .= ", ".MAIN_DB_PREFIX."usergroup_user as ug";
			$sql .= " WHERE ug.entity IN (".getEntity('usergroup').")";
			$sql .= " AND ug.fk_user = u.rowid ";
		} else {
			if ($usergroup > 0)	{
				$sql .= " LEFT JOIN ".MAIN_DB_PREFIX."usergroup_user as ug ON u.rowid = ug.fk_user";
			}
			$sql .= " WHERE u.entity IN (".getEntity('user').")";
		}
		$sql .= " AND u.statut = 1";
		if ($usergroup > 0)	{
			$sql .= " AND ug.fk_usergroup = ".((int) $usergroup);
		}

		//print $sql;
		$resql = $db->query($sql);
		if ($resql) {
			$num = $db->num_rows($resql);
			$i = 0;
			if ($num) {
				while ($i < $num) {
					$obj = $db->fetch_object($resql);
					$usernamesid[$obj->rowid] = $obj->rowid;
					$i++;
				}
			}
		} else {
			dol_print_error($db);
		}
	}
	//var_dump($usernamesid);
	foreach ($usernamesid as $id) {
		$tmpuser = new User($db);
		$result = $tmpuser->fetch($id);
		$usernames[] = $tmpuser;
	}

	/*
	if ($filtert > 0)
	{
		$tmpuser = new User($db);
		$tmpuser->fetch($filtert);
		$usernames[] = $tmpuser;
	}
	else if ($usergroup)
	{
		$tmpgroup = new UserGroup($db);
		$tmpgroup->fetch($usergroup);
		$usernames = $tmpgroup->listUsersForGroup();
	}
	else
	{
		$tmpgroup = new UserGroup($db);
		//$tmpgroup->fetch($usergroup); No fetch, we want all users for all groups
		$usernames = $tmpgroup->listUsersForGroup();
	}*/

	// Load array of colors by type
	$colorsbytype = array();
	$labelbytype = array();
	$sql = "SELECT code, color, libelle as label FROM ".MAIN_DB_PREFIX."c_actioncomm ORDER BY position";
	$resql = $db->query($sql);
	while ($obj = $db->fetch_object($resql)) {
		$colorsbytype[$obj->code] = $obj->color;
		$labelbytype[$obj->code] = $obj->label;
	}

	// Loop on each user to show calendar
	$todayarray = dol_getdate($now, 'fast');
	$sav = $tmpday;
	$showheader = true;
	$var = false;
	foreach ($usernames as $username) {
		$var = !$var;
		echo "<tr>";
		echo '<td class="tdoverflowmax100 cal_current_month cal_peruserviewname'.($var ? ' cal_impair' : '').'">';
		print $username->getNomUrl(-1, '', 0, 0, 20, 1, '');
		print '</td>';
		$tmpday = $sav;

		// Lopp on each day of week
		$i = 0;
		for ($iter_day = 0; $iter_day < 8; $iter_day++) {
			if (($i + 1) < $begin_d || ($i + 1) > $end_d) {
				$i++;
				continue;
			}

			// Show days of the current week
			$curtime = dol_time_plus_duree($currentdaytoshow, $iter_day, 'd');
			$tmparray = dol_getdate($curtime, 'fast');
			$tmpday = $tmparray['mday'];
			$tmpmonth = $tmparray['mon'];
			$tmpyear = $tmparray['year'];
			//var_dump($curtime.' '.$tmpday.' '.$tmpmonth.' '.$tmpyear);

			$style = 'cal_current_month';
			if ($iter_day == 6) {
				$style .= ' cal_other_month';
			}
			$today = 0;
			if ($todayarray['mday'] == $tmpday && $todayarray['mon'] == $tmpmonth && $todayarray['year'] == $tmpyear) {
				$today = 1;
			}
			if ($today) {
				$style = 'cal_today_peruser';
			}

			show_day_events2($username, $tmpday, $tmpmonth, $tmpyear, 0, $style, $eventarray, 0, $maxnbofchar, $newparam, 1, 300, $showheader, $colorsbytype, $var);

			$i++;
		}
		echo "</tr>\n";
		$showheader = false;
	}

	echo "</table>\n";
	echo "<br>";

	$currentdaytoshow = dol_time_plus_duree($currentdaytoshow, 7, 'd');
}

echo '</div>';

if (!empty($conf->global->AGENDA_USE_EVENT_TYPE) && !empty($conf->global->AGENDA_USE_COLOR_PER_EVENT_TYPE)) {
	$langs->load("commercial");
	print '<br>'.$langs->trans("Legend").': <br>';
	foreach ($colorsbytype as $code => $color) {
		if ($color) {
			print '<div style="float: left; padding: 2px; margin-right: 6px;"><div style="'.($color ? 'background: #'.$color.';' : '').'width:16px; float: left; margin-right: 4px;">&nbsp;</div>';
			print $langs->trans("Action".$code) != "Action".$code ? $langs->trans("Action".$code) : $labelbytype[$code];
			//print $code;
			print '</div>';
		}
	}
	//$color=sprintf("%02x%02x%02x",$theme_datacolor[0][0],$theme_datacolor[0][1],$theme_datacolor[0][2]);
	print '<div style="float: left; padding: 2px; margin-right: 6px;"><div class="peruser_busy" style="width:16px; float: left; margin-right: 4px;">&nbsp;</div>';
	print $langs->trans("Other");
	print '</div>';
	/* TODO Show this if at least one cumulated event
	print '<div style="float: left; padding: 2px; margin-right: 6px;"><div style="background: #222222; width:16px; float: left; margin-right: 4px;">&nbsp;</div>';
	print $langs->trans("SeveralEvents");
	print '</div>';
	*/
}

print "\n".'</form>';
print "\n";

// Add js code to manage click on a box
print '<script type="text/javascript">
jQuery(document).ready(function() {
	jQuery(".onclickopenref").click(function() {
		var ref=$(this).attr(\'ref\');
		var res = ref.split("_");
		var userid = res[1];
		var year = res[2];
		var month = res[3];
		var day = res[4];
		var hour = res[5];
		var min = res[6];
		var ids = res[7];
		if (ids == \'none\') /* No event */
		{
			/* alert(\'no event\'); */
			url = "'.DOL_URL_ROOT.'/comm/action/card.php?action=create&assignedtouser="+userid+"&datep="+year+month+day+hour+min+"00&backtopage='.urlencode($_SERVER["PHP_SELF"].'?year='.$year.'&month='.$month.'&day='.$day.($begin_h !== '' ? '&begin_h='.$begin_h : '').($end_h !== '' ? '&end_h='.$end_h : '').($begin_d !== '' ? '&begin_d='.$begin_d : '').($end_d !== '' ? '&end_d='.$end_d : '')).'"
			window.location.href = url;
		}
		else if (ids.indexOf(",") > -1)	/* There is several events */
		{
			/* alert(\'several events\'); */
			url = "'.DOL_URL_ROOT.'/comm/action/list.php?mode=show_list&filtert="+userid+"&dateselectyear="+year+"&dateselectmonth="+month+"&dateselectday="+day;
			window.location.href = url;
		}
		else	/* One event */
		{
			/* alert(\'one event\'); */
			url = "'.DOL_URL_ROOT.'/comm/action/card.php?action=view&id="+ids
			window.location.href = url;
		}
	});
});
</script>';

// End of page
llxFooter();
$db->close();




/**
 * Show event line of a particular day for a user
 *
 * @param   User    $username		Login
 * @param   int		$day            Day
 * @param   int		$month          Month
 * @param   int		$year           Year
 * @param   int		$monthshown     Current month shown in calendar view
 * @param   string	$style          Style to use for this day
 * @param   array	$eventarray    	Array of events
 * @param   int		$maxprint       Nb of actions to show each day on month view (0 means no limit)
 * @param   int		$maxnbofchar    Nb of characters to show for event line
 * @param   string	$newparam       Parameters on current URL
 * @param   int		$showinfo       Add extended information (used by day view)
 * @param   int		$minheight      Minimum height for each event. 60px by default.
 * @param	boolean	$showheader		Show header
 * @param	array	$colorsbytype	Array with colors by type
 * @param	bool	$var			true or false for alternat style on tr/td
 * @return	void
 */
function show_day_events2($username, $day, $month, $year, $monthshown, $style, &$eventarray, $maxprint = 0, $maxnbofchar = 16, $newparam = '', $showinfo = 0, $minheight = 60, $showheader = false, $colorsbytype = array(), $var = false)
{
	global $db;
	global $user, $conf, $langs, $hookmanager, $action;
	global $filter, $filtert, $status, $actioncode; // Filters used into search form
	global $theme_datacolor; // Array with a list of different we can use (come from theme)
	global $cachethirdparties, $cachecontacts, $cacheusers, $cacheprojects, $colorindexused;
	global $begin_h, $end_h;

	$cases1 = array(); // Color first half hour
	$cases2 = array(); // Color second half hour

	$i = 0; $numother = 0; $numbirthday = 0; $numical = 0; $numicals = array();
	//$ymd = sprintf("%04d", $year).sprintf("%02d", $month).sprintf("%02d", $day);

	$colorindexused[$user->id] = 0; // Color index for current user (user->id) is always 0
	$nextindextouse = count($colorindexused); // At first run this is 0, so first user has 0, next 1, ...
	//if ($username->id && $day==1) {
	//var_dump($eventarray);
	//}

	// We are in a particular day for $username, now we scan all events
	foreach ($eventarray as $daykey => $notused) {
		$annee = dol_print_date($daykey, '%Y');
		$mois =  dol_print_date($daykey, '%m');
		$jour =  dol_print_date($daykey, '%d');

		if ($day == $jour && $month == $mois && $year == $annee) {	// Is it the day we are looking for when calling function ?
			// Scan all event for this date
			foreach ($eventarray[$daykey] as $index => $event) {
				//print $daykey.' '.dol_print_date($daykey, 'dayhour', 'gmt').' '.$year.'-'.$month.'-'.$day.' -> '.$event->id.' '.$index.' '.$annee.'-'.$mois.'-'.$jour."<br>\n";
				//var_dump($event);

				$keysofuserassigned = array_keys($event->userassigned);
				$ponct = ($event->date_start_in_calendar == $event->date_end_in_calendar);

				if (!in_array($username->id, $keysofuserassigned)) {
					continue; // We discard record if event is from another user than user we want to show
				}
				//if ($username->id != $event->userownerid) continue;	// We discard record if event is from another user than user we want to show

				$parameters = array();
				$reshook = $hookmanager->executeHooks('formatEvent', $parameters, $event, $action); // Note that $action and $object may have been modified by some hooks
				if ($reshook < 0) {
					setEventMessages($hookmanager->error, $hookmanager->errors, 'errors');
				}

				// Define $color (Hex string like '0088FF') and $cssclass of event
				$color = -1; $cssclass = ''; $colorindex = -1;
				if (in_array($user->id, $keysofuserassigned)) {
					$cssclass = 'family_mytasks';

					if (empty($cacheusers[$event->userownerid])) {
						$newuser = new User($db);
						$newuser->fetch($event->userownerid);
						$cacheusers[$event->userownerid] = $newuser;
					}
					//var_dump($cacheusers[$event->userownerid]->color);

					// We decide to choose color of owner of event (event->userownerid is user id of owner, event->userassigned contains all users assigned to event)
					if (!empty($cacheusers[$event->userownerid]->color)) {
						$color = $cacheusers[$event->userownerid]->color;
					}

					if (!empty($conf->global->AGENDA_USE_COLOR_PER_EVENT_TYPE)) {
						$color = $event->type_color;
					}
				} elseif ($event->type_code == 'ICALEVENT') {
					$numical++;
					if (!empty($event->icalname)) {
						if (!isset($numicals[dol_string_nospecial($event->icalname)])) {
							$numicals[dol_string_nospecial($event->icalname)] = 0;
						}
						$numicals[dol_string_nospecial($event->icalname)]++;
					}

					$color = $event->icalcolor;
					$cssclass = (!empty($event->icalname) ? 'family_ext'.md5($event->icalname) : 'family_other unsortable');
				} elseif ($event->type_code == 'BIRTHDAY') {
					$numbirthday++; $colorindex = 2; $cssclass = 'family_birthday unsortable'; $color = sprintf("%02x%02x%02x", $theme_datacolor[$colorindex][0], $theme_datacolor[$colorindex][1], $theme_datacolor[$colorindex][2]);
				} else {
					$numother++;
					$color = ($event->icalcolor ? $event->icalcolor : -1);
					$cssclass = (!empty($event->icalname) ? 'family_ext'.md5($event->icalname) : 'family_other');

					if (empty($cacheusers[$event->userownerid])) {
						$newuser = new User($db);
						$newuser->fetch($event->userownerid);
						$cacheusers[$event->userownerid] = $newuser;
					}
					//var_dump($cacheusers[$event->userownerid]->color);

					// We decide to choose color of owner of event (event->userownerid is user id of owner, event->userassigned contains all users assigned to event)
					if (!empty($cacheusers[$event->userownerid]->color)) {
						$color = $cacheusers[$event->userownerid]->color;
					}

					if (!empty($conf->global->AGENDA_USE_COLOR_PER_EVENT_TYPE)) {
						$color = $event->type_color;
					}
				}

				if ($color < 0) {	// Color was not set on user card. Set color according to color index.
					// Define color index if not yet defined
					$idusertouse = ($event->userownerid ? $event->userownerid : 0);
					if (isset($colorindexused[$idusertouse])) {
						$colorindex = $colorindexused[$idusertouse]; // Color already assigned to this user
					} else {
						$colorindex = $nextindextouse;
						$colorindexused[$idusertouse] = $colorindex;
						if (!empty($theme_datacolor[$nextindextouse + 1])) {
							$nextindextouse++; // Prepare to use next color
						}
					}
					// Define color
					$color = sprintf("%02x%02x%02x", $theme_datacolor[$colorindex][0], $theme_datacolor[$colorindex][1], $theme_datacolor[$colorindex][2]);
				}

				// Define all rects with event (cases1 is first half hour, cases2 is second half hour)
				for ($h = $begin_h; $h < $end_h; $h++) {
					//if ($username->id == 1 && $day==1) print 'h='.$h;
					$newcolor = ''; //init
					if (empty($event->fulldayevent)) {
						$a = dol_mktime((int) $h, 0, 0, $month, $day, $year, 'tzuserrel', 0);
						$b = dol_mktime((int) $h, 30, 0, $month, $day, $year, 'tzuserrel', 0);
						$c = dol_mktime((int) $h + 1, 0, 0, $month, $day, $year, 'tzuserrel', 0);

						$dateendtouse = $event->date_end_in_calendar;
						if ($dateendtouse == $event->date_start_in_calendar) {
							$dateendtouse++;
						}

						//print dol_print_date($event->date_start_in_calendar,'dayhour').'-'.dol_print_date($a,'dayhour').'-'.dol_print_date($b,'dayhour').'<br>';

						if ($event->date_start_in_calendar < $b && $dateendtouse > $a) {
							$busy = $event->transparency;
							$cases1[$h][$event->id]['busy'] = $busy;
							$cases1[$h][$event->id]['string'] = dol_print_date($event->date_start_in_calendar, 'dayhour', 'tzuserrel');
							if ($event->date_end_in_calendar && $event->date_end_in_calendar != $event->date_start_in_calendar) {
								$tmpa = dol_getdate($event->date_start_in_calendar, true);
								$tmpb = dol_getdate($event->date_end_in_calendar, true);
								if ($tmpa['mday'] == $tmpb['mday'] && $tmpa['mon'] == $tmpb['mon'] && $tmpa['year'] == $tmpb['year']) {
									$cases1[$h][$event->id]['string'] .= '-'.dol_print_date($event->date_end_in_calendar, 'hour', 'tzuserrel');
								} else {
									$cases1[$h][$event->id]['string'] .= '-'.dol_print_date($event->date_end_in_calendar, 'dayhour', 'tzuserrel');
								}
							}
							if ($event->label) {
								$cases1[$h][$event->id]['string'] .= ' - '.$event->label;
							}
							$cases1[$h][$event->id]['typecode'] = $event->type_code;
							$cases1[$h][$event->id]['color'] = $color;
							if ($event->fk_project > 0) {
								if (empty($cacheprojects[$event->fk_project])) {
									$tmpproj = new Project($db);
									$tmpproj->fetch($event->fk_project);
									$cacheprojects[$event->fk_project] = $tmpproj;
								}
								$cases1[$h][$event->id]['string'] .= ', '.$langs->trans("Project").': '.$cacheprojects[$event->fk_project]->ref.' - '.$cacheprojects[$event->fk_project]->title;
							}
							if ($event->socid > 0) {
								if (empty($cachethirdparties[$event->socid])) {
									$tmpthirdparty = new Societe($db);
									$tmpthirdparty->fetch($event->socid);
									$cachethirdparties[$event->socid] = $tmpthirdparty;
								}
								$cases1[$h][$event->id]['string'] .= ', '.$cachethirdparties[$event->socid]->name;
							}
							if ($event->contact_id > 0) {
								if (empty($cachecontacts[$event->contact_id])) {
									$tmpcontact = new Contact($db);
									$tmpcontact->fetch($event->contact_id);
									$cachecontacts[$event->contact_id] = $tmpcontact;
								}
								$cases1[$h][$event->id]['string'] .= ', '.$cachecontacts[$event->contact_id]->getFullName($langs);
							}
						}
						if ($event->date_start_in_calendar < $c && $dateendtouse > $b) {
							$busy = $event->transparency;
							$cases2[$h][$event->id]['busy'] = $busy;
							$cases2[$h][$event->id]['string'] = dol_print_date($event->date_start_in_calendar, 'dayhour', 'tzuserrel');
							if ($event->date_end_in_calendar && $event->date_end_in_calendar != $event->date_start_in_calendar) {
								$tmpa = dol_getdate($event->date_start_in_calendar, true);
								$tmpb = dol_getdate($event->date_end_in_calendar, true);
								if ($tmpa['mday'] == $tmpb['mday'] && $tmpa['mon'] == $tmpb['mon'] && $tmpa['year'] == $tmpb['year']) {
									$cases2[$h][$event->id]['string'] .= '-'.dol_print_date($event->date_end_in_calendar, 'hour', 'tzuserrel');
								} else {
									$cases2[$h][$event->id]['string'] .= '-'.dol_print_date($event->date_end_in_calendar, 'dayhour', 'tzuserrel');
								}
							}
							if ($event->label) {
								$cases2[$h][$event->id]['string'] .= ' - '.$event->label;
							}
							$cases2[$h][$event->id]['typecode'] = $event->type_code;
							$cases2[$h][$event->id]['color'] = $color;
							if ($event->fk_project > 0) {
								if (empty($cacheprojects[$event->fk_project])) {
									$tmpproj = new Project($db);
									$tmpproj->fetch($event->fk_project);
									$cacheprojects[$event->fk_project] = $tmpproj;
								}
								$cases2[$h][$event->id]['string'] .= ', '.$langs->trans("Project").': '.$cacheprojects[$event->fk_project]->ref.' - '.$cacheprojects[$event->fk_project]->title;
							}
							if ($event->socid > 0) {
								if (empty($cachethirdparties[$event->socid])) {
									$tmpthirdparty = new Societe($db);
									$tmpthirdparty->fetch($event->socid);
									$cachethirdparties[$event->socid] = $tmpthirdparty;
								}
								$cases2[$h][$event->id]['string'] .= ', '.$cachethirdparties[$event->socid]->name;
							}
							if ($event->contact_id > 0) {
								if (empty($cachecontacts[$event->contact_id])) {
									$tmpcontact = new Contact($db);
									$tmpcontact->fetch($event->contact_id);
									$cachecontacts[$event->contact_id] = $tmpcontact;
								}
								$cases2[$h][$event->id]['string'] .= ', '.$cachecontacts[$event->contact_id]->getFullName($langs);
							}
						}
					} else {
						$busy = $event->transparency;
						$cases1[$h][$event->id]['busy'] = $busy;
						$cases2[$h][$event->id]['busy'] = $busy;
						$cases1[$h][$event->id]['string'] = $event->label;
						$cases2[$h][$event->id]['string'] = $event->label;
						$cases1[$h][$event->id]['typecode'] = $event->type_code;
						$cases2[$h][$event->id]['typecode'] = $event->type_code;
						$cases1[$h][$event->id]['color'] = $color;
						$cases2[$h][$event->id]['color'] = $color;
					}
				}
				$i++;
			}

			break; // We found the date we were looking for. No need to search anymore.
		}
	}

	// Now output $casesX
	for ($h = $begin_h; $h < $end_h; $h++) {
		$color1 = ''; $color2 = '';
		$style1 = ''; $style2 = '';
		$string1 = '&nbsp;'; $string2 = '&nbsp;';
		$title1 = ''; $title2 = '';
		if (isset($cases1[$h]) && $cases1[$h] != '') {
			//$title1.=count($cases1[$h]).' '.(count($cases1[$h])==1?$langs->trans("Event"):$langs->trans("Events"));
			if (count($cases1[$h]) > 1) {
				$title1 .= count($cases1[$h]).' '.(count($cases1[$h]) == 1 ? $langs->trans("Event") : $langs->trans("Events"));
			}
			$string1 = '&nbsp;';
			if (empty($conf->global->AGENDA_NO_TRANSPARENT_ON_NOT_BUSY)) {
				$style1 = 'peruser_notbusy';
			} else {
				$style1 = 'peruser_busy';
			}
			foreach ($cases1[$h] as $id => $ev) {
				if ($ev['busy']) {
					$style1 = 'peruser_busy';
				}
			}
		}
		if (isset($cases2[$h]) && $cases2[$h] != '') {
			//$title2.=count($cases2[$h]).' '.(count($cases2[$h])==1?$langs->trans("Event"):$langs->trans("Events"));
			if (count($cases2[$h]) > 1) {
				$title2 .= count($cases2[$h]).' '.(count($cases2[$h]) == 1 ? $langs->trans("Event") : $langs->trans("Events"));
			}
			$string2 = '&nbsp;';
			if (empty($conf->global->AGENDA_NO_TRANSPARENT_ON_NOT_BUSY)) {
				$style2 = 'peruser_notbusy';
			} else {
				$style2 = 'peruser_busy';
			}
			foreach ($cases2[$h] as $id => $ev) {
				if ($ev['busy']) {
					$style2 = 'peruser_busy';
				}
			}
		}

		$ids1 = '';
		$ids2 = '';
		if (!empty($cases1[$h]) && is_array($cases1[$h]) && count($cases1[$h]) && array_keys($cases1[$h])) {
			$ids1 = join(',', array_keys($cases1[$h]));
		}
		if (!empty($cases2[$h]) && is_array($cases2[$h]) && count($cases2[$h]) && array_keys($cases2[$h])) {
			$ids2 = join(',', array_keys($cases2[$h]));
		}

		if ($h == $begin_h) {
			echo '<td class="'.$style.'_peruserleft cal_peruser'.($var ? ' cal_impair '.$style.'_impair' : '').'">';
		} else {
			echo '<td class="'.$style.' cal_peruser'.($var ? ' cal_impair '.$style.'_impair' : '').'">';
		}
		if (!empty($cases1[$h]) && is_array($cases1[$h]) && count($cases1[$h]) == 1) {	// only 1 event
			$output = array_slice($cases1[$h], 0, 1);
			$title1 = $langs->trans("Ref").' '.$ids1.($title1 ? ' - '.$title1 : '');
			if ($output[0]['string']) {
				$title1 .= ($title1 ? ' - ' : '').$output[0]['string'];
			}
			if ($output[0]['color']) {
				$color1 = $output[0]['color'];
			}
		} elseif (!empty($cases1[$h]) && is_array($cases1[$h]) && count($cases1[$h]) > 1) {
			$title1 = $langs->trans("Ref").' '.$ids1.($title1 ? ' - '.$title1 : '');
			$color1 = '222222';
		}

		if (!empty($cases2[$h]) && is_array($cases2[$h]) && count($cases2[$h]) == 1) {	// only 1 event
			$output = array_slice($cases2[$h], 0, 1);
			$title2 = $langs->trans("Ref").' '.$ids2.($title2 ? ' - '.$title2 : '');
			if ($output[0]['string']) {
				$title2 .= ($title2 ? ' - ' : '').$output[0]['string'];
			}
			if ($output[0]['color']) {
				$color2 = $output[0]['color'];
			}
		} elseif (!empty($cases2[$h]) && is_array($cases2[$h]) && count($cases2[$h]) > 1) {
			$title2 = $langs->trans("Ref").' '.$ids2.($title2 ? ' - '.$title2 : '');
			$color2 = '222222';
		}
		print '<table class="nobordernopadding" width="100%">';
		print '<tr><td ';
		if ($style1 == 'peruser_notbusy') {
			print 'style="border: 1px solid #'.($color1 ? $color1 : "888").' !important" ';
		} elseif ($color1) {
			print ($color1 ? 'style="background: #'.$color1.';"' : '');
		}
		print 'class="';
		print ($style1 ? $style1.' ' : '');
		print 'onclickopenref center'.($title2 ? ' classfortooltip' : '').($title1 ? ' cursorpointer' : '').'" ref="ref_'.$username->id.'_'.sprintf("%04d", $year).'_'.sprintf("%02d", $month).'_'.sprintf("%02d", $day).'_'.sprintf("%02d", $h).'_00_'.($ids1 ? $ids1 : 'none').'"'.($title1 ? ' title="'.$title1.'"' : '').'>';
		print $string1;
		print '</td><td ';
		if ($style2 == 'peruser_notbusy') {
			print 'style="border: 1px solid #'.($color2 ? $color2 : "888").' !important" ';
		} elseif ($color2) {
			print ($color2 ? 'style="background: #'.$color2.';"' : '');
		}
		print 'class="';
		print ($style2 ? $style2.' ' : '');
		print 'onclickopenref center'.($title2 ? ' classfortooltip' : '').($title1 ? ' cursorpointer' : '').'" ref="ref_'.$username->id.'_'.sprintf("%04d", $year).'_'.sprintf("%02d", $month).'_'.sprintf("%02d", $day).'_'.sprintf("%02d", $h).'_30_'.($ids2 ? $ids2 : 'none').'"'.($title2 ? ' title="'.$title2.'"' : '').'>';
		print $string2;
		print '</td></tr>';
		print '</table>';
		print '</td>';
	}
}<|MERGE_RESOLUTION|>--- conflicted
+++ resolved
@@ -45,11 +45,8 @@
 
 $action = GETPOST('action', 'aZ09');
 
-<<<<<<< HEAD
-=======
 $disabledefaultvalues = GETPOST('disabledefaultvalues', 'int');
 
->>>>>>> 503d1a04
 $filter = GETPOST("search_filter", 'alpha', 3) ? GETPOST("search_filter", 'alpha', 3) : GETPOST("filter", 'alpha', 3);
 $filtert = GETPOST("search_filtert", "int", 3) ? GETPOST("search_filtert", "int", 3) : GETPOST("filtert", "int", 3);
 $usergroup = GETPOST("search_usergroup", "int", 3) ? GETPOST("search_usergroup", "int", 3) : GETPOST("usergroup", "int", 3);
@@ -103,15 +100,9 @@
 $month = GETPOST("month", "int") ?GETPOST("month", "int") : date("m");
 $week = GETPOST("week", "int") ?GETPOST("week", "int") : date("W");
 $day = GETPOST("day", "int") ?GETPOST("day", "int") : date("d");
-<<<<<<< HEAD
-$pid = GETPOST("search_projectid", "int", 3) ?GETPOST("search_projectid", "int", 3) : GETPOST("projectid", "int", 3);
+$pid = GETPOSTISSET("search_projectid") ? GETPOST("search_projectid", "int", 3) : GETPOST("projectid", "int", 3);
 $status = GETPOSTISSET("search_status") ? GETPOST("search_status", 'aZ09') : GETPOST("status", 'aZ09'); // status may be 0, 50, 100, 'todo'
-$type = GETPOST("search_type", 'alpha') ?GETPOST("search_type", 'alpha') : GETPOST("type", 'alpha');
-=======
-$pid = GETPOSTISSET("search_projectid") ? GETPOST("search_projectid", "int", 3) : GETPOST("projectid", "int", 3);
-$status = GETPOSTISSET("search_status") ? GETPOST("search_status", 'alpha') : GETPOST("status", 'alpha');
 $type = GETPOSTISSET("search_type") ? GETPOST("search_type", 'alpha') : GETPOST("type", 'alpha');
->>>>>>> 503d1a04
 $maxprint = ((GETPOST("maxprint", 'int') != '') ?GETPOST("maxprint", 'int') : $conf->global->AGENDA_MAX_EVENTS_DAY_VIEW);
 $optioncss = GETPOST('optioncss', 'aZ'); // Option for the css output (always '' except when 'print')
 // Set actioncode (this code must be same for setting actioncode into peruser, listacton and index)
@@ -162,11 +153,7 @@
 }
 
 if ($status == '' && !GETPOSTISSET('search_status')) {
-<<<<<<< HEAD
-	$status = (empty($conf->global->AGENDA_DEFAULT_FILTER_STATUS) ? '' : $conf->global->AGENDA_DEFAULT_FILTER_STATUS);
-=======
 	$status = ((empty($conf->global->AGENDA_DEFAULT_FILTER_STATUS) || $disabledefaultvalues) ? '' : $conf->global->AGENDA_DEFAULT_FILTER_STATUS);
->>>>>>> 503d1a04
 }
 
 if (empty($mode) && !GETPOSTISSET('mode')) {
@@ -182,11 +169,8 @@
 if (GETPOST('viewday', 'alpha') || $mode == 'show_day') {
 	$mode = 'show_day'; $day = ($day ? $day : date("d"));
 } // View by day
-<<<<<<< HEAD
-=======
 
 $object = new ActionComm($db);
->>>>>>> 503d1a04
 
 // Load translation files required by the page
 $langs->loadLangs(array('users', 'agenda', 'other', 'commercial'));
@@ -530,15 +514,7 @@
 print $s;
 
 print '<div class="liste_titre liste_titre_bydiv centpercent">';
-<<<<<<< HEAD
-if (empty($search_status)) {
-	$search_status = '';
-}
-print_actions_filter($form, $canedit, $status, $year, $month, $day, $showbirthday, 0, $filtert, 0, $pid, $socid, $action, -1, $actioncode, $usergroup, '', $resourceid);
-=======
-
 print_actions_filter($form, $canedit, $search_status, $year, $month, $day, $showbirthday, 0, $filtert, 0, $pid, $socid, $action, -1, $actioncode, $usergroup, '', $resourceid);
->>>>>>> 503d1a04
 print '</div>';
 
 
