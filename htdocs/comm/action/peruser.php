<?php
/* Copyright (C) 2001-2004 Rodolphe Quiedeville <rodolphe@quiedeville.org>
 * Copyright (C) 2003      Eric Seigne          <erics@rycks.com>
 * Copyright (C) 2004-2014 Laurent Destailleur  <eldy@users.sourceforge.net>
 * Copyright (C) 2005-2012 Regis Houssin        <regis.houssin@inodbox.com>
 * Copyright (C) 2011      Juanjo Menent        <jmenent@2byte.es>
 * Copyright (C) 2014      Cedric GROSS         <c.gross@kreiz-it.fr>
<<<<<<< HEAD
 * Copyright (C) 2018-2019  Frédéric France         <frederic.france@netlogic.fr>
 * Copyright (C) 2023 Florian HENRY <florian.henry@scopen.fr>
 * Copyright (C) 2024		MDW							<mdeweerd@users.noreply.github.com>
=======
 * Copyright (C) 2018-2024  Frédéric France         <frederic.france@free.fr>
 * Copyright (C) 2023       Florian HENRY           <florian.henry@scopen.fr>
 * Copyright (C) 2024		MDW						<mdeweerd@users.noreply.github.com>
>>>>>>> cc80841a
 *
 * This program is free software; you can redistribute it and/or modify
 * it under the terms of the GNU General Public License as published by
 * the Free Software Foundation; either version 3 of the License, or
 * (at your option) any later version.
 *
 * This program is distributed in the hope that it will be useful,
 * but WITHOUT ANY WARRANTY; without even the implied warranty of
 * MERCHANTABILITY or FITNESS FOR A PARTICULAR PURPOSE.  See the
 * GNU General Public License for more details.
 *
 * You should have received a copy of the GNU General Public License
 * along with this program. If not, see <https://www.gnu.org/licenses/>.
 */


/**
 *  \file       htdocs/comm/action/peruser.php
 *  \ingroup    agenda
 *  \brief      Tab of calendar events per user
 */

// Load Dolibarr environment
require '../../main.inc.php';
require_once DOL_DOCUMENT_ROOT.'/comm/action/class/actioncomm.class.php';
require_once DOL_DOCUMENT_ROOT.'/societe/class/societe.class.php';
require_once DOL_DOCUMENT_ROOT.'/contact/class/contact.class.php';
require_once DOL_DOCUMENT_ROOT.'/user/class/usergroup.class.php';
require_once DOL_DOCUMENT_ROOT.'/core/lib/date.lib.php';
require_once DOL_DOCUMENT_ROOT.'/core/lib/agenda.lib.php';
require_once DOL_DOCUMENT_ROOT.'/core/class/html.formprojet.class.php';
require_once DOL_DOCUMENT_ROOT.'/projet/class/project.class.php';


if (!isset($conf->global->AGENDA_MAX_EVENTS_DAY_VIEW)) {
	$conf->global->AGENDA_MAX_EVENTS_DAY_VIEW = 3;
}

$action = GETPOST('action', 'aZ09');

$disabledefaultvalues = GETPOSTINT('disabledefaultvalues');

$filter = GETPOST("search_filter", 'alpha', 3) ? GETPOST("search_filter", 'alpha', 3) : GETPOST("filter", 'alpha', 3);
$filtert = GETPOSTINT("search_filtert", 3) ? GETPOSTINT("search_filtert", 3) : GETPOSTINT("filtert", 3);
$usergroup = GETPOSTINT("search_usergroup", 3) ? GETPOSTINT("search_usergroup", 3) : GETPOSTINT("usergroup", 3);
//if (! ($usergroup > 0) && ! ($filtert > 0)) $filtert = $user->id;
//$showbirthday = empty($conf->use_javascript_ajax)?GETPOST("showbirthday","int"):1;
$showbirthday = 0;

// If not choice done on calendar owner, we filter on user.
/*if (empty($filtert) && empty($conf->global->AGENDA_ALL_CALENDARS))
{
	$filtert = $user->id;
}*/

$sortfield = GETPOST('sortfield', 'aZ09comma');
$sortorder = GETPOST('sortorder', 'aZ09comma');
$page = GETPOSTISSET('pageplusone') ? (GETPOSTINT('pageplusone') - 1) : GETPOSTINT("page");
if (empty($page) || $page == -1) {
	$page = 0;
}     // If $page is not defined, or '' or -1
$limit = GETPOSTINT('limit') ? GETPOSTINT('limit') : $conf->liste_limit;
$offset = $limit * $page;
if (!$sortorder) {
	$sortorder = "ASC";
}
if (!$sortfield) {
	$sortfield = "a.datec";
}

$socid = GETPOSTINT("search_socid") ? GETPOSTINT("search_socid") : GETPOSTINT("socid");
if ($user->socid) {
	$socid = $user->socid;
}
if ($socid < 0) {
	$socid = '';
}

$canedit = 1;
if (!$user->hasRight('agenda', 'myactions', 'read')) {
	accessforbidden();
}
if (!$user->hasRight('agenda', 'allactions', 'read')) {
	$canedit = 0;
}
if (!$user->hasRight('agenda', 'allactions', 'read') || $filter == 'mine') {  // If no permission to see all, we show only affected to me
	$filtert = $user->id;
}

$mode = 'show_peruser';
$resourceid = GETPOSTINT("search_resourceid") ? GETPOSTINT("search_resourceid") : GETPOSTINT("resourceid");
$year = GETPOSTINT("year") ? GETPOSTINT("year") : idate("Y");
$month = GETPOSTINT("month") ? GETPOSTINT("month") : idate("m");
$week = GETPOSTINT("week") ? GETPOSTINT("week") : idate("W");
$day = GETPOSTINT("day") ? GETPOSTINT("day") : idate("d");
$pid = GETPOSTISSET("search_projectid") ? GETPOSTINT("search_projectid", 3) : GETPOSTINT("projectid", 3);
$status = GETPOSTISSET("search_status") ? GETPOST("search_status", 'aZ09') : GETPOST("status", 'aZ09'); // status may be 0, 50, 100, 'todo', 'na' or -1
$type = GETPOSTISSET("search_type") ? GETPOST("search_type", 'alpha') : GETPOST("type", 'alpha');
$maxprint = ((GETPOSTINT("maxprint") != '') ? GETPOSTINT("maxprint") : $conf->global->AGENDA_MAX_EVENTS_DAY_VIEW);
$optioncss = GETPOST('optioncss', 'aZ'); // Option for the css output (always '' except when 'print')
$search_categ_cus = GETPOSTINT("search_categ_cus", 3) ? GETPOSTINT("search_categ_cus", 3) : 0;
// Set actioncode (this code must be same for setting actioncode into peruser, listacton and index)
if (GETPOST('search_actioncode', 'array:aZ09')) {
	$actioncode = GETPOST('search_actioncode', 'array:aZ09', 3);
	if (!count($actioncode)) {
		$actioncode = '0';
	}
} else {
	$actioncode = GETPOST("search_actioncode", "alpha", 3) ? GETPOST("search_actioncode", "alpha", 3) : (GETPOST("search_actioncode", "alpha") == '0' ? '0' : ((!getDolGlobalString('AGENDA_DEFAULT_FILTER_TYPE') || $disabledefaultvalues) ? '' : getDolGlobalString('AGENDA_DEFAULT_FILTER_TYPE')));
}

$dateselect = dol_mktime(0, 0, 0, GETPOSTINT('dateselectmonth'), GETPOSTINT('dateselectday'), GETPOSTINT('dateselectyear'));
if ($dateselect > 0) {
	$day = GETPOSTINT('dateselectday');
	$month = GETPOSTINT('dateselectmonth');
	$year = GETPOSTINT('dateselectyear');
}

$tmp = !getDolGlobalString('MAIN_DEFAULT_WORKING_HOURS') ? '9-18' : $conf->global->MAIN_DEFAULT_WORKING_HOURS;
$tmp = str_replace(' ', '', $tmp); // FIX 7533
$tmparray = explode('-', $tmp);
$begin_h = GETPOSTISSET('begin_h') ? GETPOSTINT('begin_h') : ($tmparray[0] != '' ? $tmparray[0] : 9);
$end_h   = GETPOSTISSET('end_h') ? GETPOSTINT('end_h') : ($tmparray[1] != '' ? $tmparray[1] : 18);
if ($begin_h < 0 || $begin_h > 23) {
	$begin_h = 9;
}
if ($end_h < 1 || $end_h > 24) {
	$end_h = 18;
}
if ($end_h <= $begin_h) {
	$end_h = $begin_h + 1;
}

$tmp = !getDolGlobalString('MAIN_DEFAULT_WORKING_DAYS') ? '1-5' : $conf->global->MAIN_DEFAULT_WORKING_DAYS;
$tmp = str_replace(' ', '', $tmp); // FIX 7533
$tmparray = explode('-', $tmp);
$begin_d = GETPOSTISSET('begin_d') ? GETPOSTINT('begin_d') : ($tmparray[0] != '' ? $tmparray[0] : 1);
$end_d   = GETPOSTISSET('end_d') ? GETPOSTINT('end_d') : ($tmparray[1] != '' ? $tmparray[1] : 5);
if ($begin_d < 1 || $begin_d > 7) {
	$begin_d = 1;
}
if ($end_d < 1 || $end_d > 7) {
	$end_d = 7;
}
if ($end_d < $begin_d) {
	$end_d = $begin_d + 1;
}

if ($status == '' && !GETPOSTISSET('search_status')) {
	$status = ((!getDolGlobalString('AGENDA_DEFAULT_FILTER_STATUS') || $disabledefaultvalues) ? '' : $conf->global->AGENDA_DEFAULT_FILTER_STATUS);
}

if (empty($mode) && !GETPOSTISSET('mode')) {
	$mode = getDolGlobalString('AGENDA_DEFAULT_VIEW', 'show_peruser');
}

if (GETPOST('viewcal', 'alpha') && $mode != 'show_day' && $mode != 'show_week' && $mode != 'show_peruser') {
	$mode = 'show_month';
	$day = '';
} // View by month
if (GETPOST('viewweek', 'alpha') || $mode == 'show_week') {
	$mode = 'show_week';
	$week = ($week ? $week : idate("W"));
	$day = ($day ? $day : idate("d"));
} // View by week
if (GETPOST('viewday', 'alpha') || $mode == 'show_day') {
	$mode = 'show_day';
	$day = ($day ? $day : idate("d"));
} // View by day

$object = new ActionComm($db);

// Load translation files required by the page
$langs->loadLangs(array('users', 'agenda', 'other', 'commercial'));

// Initialize a technical object to manage hooks of page. Note that conf->hooks_modules contains an array of hook context
$hookmanager->initHooks(array('agenda'));

$result = restrictedArea($user, 'agenda', 0, '', 'myactions');
if ($user->socid && $socid) {
	$result = restrictedArea($user, 'societe', $socid);
}

$search_status = $status;


/*
 * Actions
 */

// None


/*
 * View
 */

$parameters = array(
	'socid' => $socid,
	'status' => $status,
	'year' => $year,
	'month' => $month,
	'day' => $day,
	'type' => $type,
	'maxprint' => $maxprint,
	'filter' => $filter,
	'filtert' => $filtert,
	'showbirthday' => $showbirthday,
	'canedit' => $canedit,
	'optioncss' => $optioncss,
	'actioncode' => $actioncode,
	'pid' => $pid,
	'resourceid' => $resourceid,
	'usergroup' => $usergroup,
);
$reshook = $hookmanager->executeHooks('beforeAgendaPerUser', $parameters, $object, $action); // Note that $action and $object may have been modified by some hooks
if ($reshook < 0) {
	setEventMessages($hookmanager->error, $hookmanager->errors, 'errors');
}

$form = new Form($db);
$companystatic = new Societe($db);

$help_url = 'EN:Module_Agenda_En|FR:Module_Agenda|ES:M&oacute;dulo_Agenda|DE:Modul_Terminplanung';
llxHeader('', $langs->trans("Agenda"), $help_url);

$now = dol_now();
$nowarray = dol_getdate($now);
$nowyear = $nowarray['year'];
$nowmonth = $nowarray['mon'];
$nowday = $nowarray['mday'];


// Define list of all external calendars (global setup)
$listofextcals = array();

$prev = dol_get_first_day_week($day, $month, $year);
$first_day   = $prev['first_day'];
$first_month = $prev['first_month'];
$first_year  = $prev['first_year'];

$week = $prev['week'];

$day = (int) $day;
$next = dol_get_next_week($day, $week, $month, $year);
$next_year  = $next['year'];
$next_month = $next['month'];
$next_day   = $next['day'];

$max_day_in_month = idate("t", dol_mktime(0, 0, 0, $month, 1, $year));

$tmpday = $first_day;
//print 'xx'.$prev_year.'-'.$prev_month.'-'.$prev_day;
//print 'xx'.$next_year.'-'.$next_month.'-'.$next_day;

$title = $langs->trans("DoneAndToDoActions");
if ($status == 'done') {
	$title = $langs->trans("DoneActions");
}
if ($status == 'todo') {
	$title = $langs->trans("ToDoActions");
}

$param = '';
if ($actioncode || GETPOSTISSET('search_actioncode')) {
	if (is_array($actioncode)) {
		foreach ($actioncode as $str_action) {
			$param .= "&search_actioncode[]=".urlencode($str_action);
		}
	} else {
		$param .= "&search_actioncode=".urlencode($actioncode);
	}
}
if ($resourceid > 0) {
	$param .= "&search_resourceid=".urlencode((string) ($resourceid));
}

if ($status || GETPOSTISSET('status') || GETPOSTISSET('search_status')) {
	$param .= "&search_status=".urlencode($status);
}
if ($filter) {
	$param .= "&search_filter=".urlencode($filter);
}
if ($filtert) {
	$param .= "&search_filtert=".urlencode($filtert);
}
if ($usergroup > 0) {
	$param .= "&search_usergroup=".urlencode((string) ($usergroup));
}
if ($socid > 0) {
	$param .= "&search_socid=".urlencode((string) ($socid));
}
if ($showbirthday) {
	$param .= "&search_showbirthday=1";
}
if ($pid) {
	$param .= "&search_projectid=".urlencode((string) ($pid));
}
if ($type) {
	$param .= "&search_type=".urlencode($type);
}
if ($mode != 'show_peruser') {
	$param .= '&mode='.urlencode((string) $mode);
}
if ($begin_h != '') {
	$param .= '&begin_h='.((int) $begin_h);
}
if ($end_h != '') {
	$param .= '&end_h='.((int) $end_h);
}
if ($begin_d != '') {
	$param .= '&begin_d='.((int) $begin_d);
}
if ($end_d != '') {
	$param .= '&end_d='.((int) $end_d);
}
if ($search_categ_cus != 0) {
	$param .= '&search_categ_cus='.urlencode((string) ($search_categ_cus));
}
$param .= "&maxprint=".urlencode((string) ($maxprint));

$paramnoactionodate = $param;

$prev = dol_get_first_day_week($day, $month, $year);
//print "day=".$day." month=".$month." year=".$year;
//var_dump($prev); exit;
$prev_year  = $prev['prev_year'];
$prev_month = $prev['prev_month'];
$prev_day   = $prev['prev_day'];
$first_day  = $prev['first_day'];
$first_month = $prev['first_month'];
$first_year = $prev['first_year'];

$week = $prev['week'];

$day = (int) $day;
$next = dol_get_next_week($first_day, $week, $first_month, $first_year);
$next_year  = $next['year'];
$next_month = $next['month'];
$next_day   = $next['day'];

// Define firstdaytoshow and lastdaytoshow. Warning: lastdaytoshow is last second to show + 1
// $firstdaytoshow and lastdaytoshow become a gmt dates to use to search/compare because first_xxx are in tz idea and we used tzuserrel
$firstdaytoshow = dol_mktime(0, 0, 0, $first_month, $first_day, $first_year, 'tzuserrel');
$nb_weeks_to_show = (getDolGlobalString('AGENDA_NB_WEEKS_IN_VIEW_PER_USER')) ? ((int) $conf->global->AGENDA_NB_WEEKS_IN_VIEW_PER_USER * 7) : 7;
$lastdaytoshow = dol_time_plus_duree($firstdaytoshow, $nb_weeks_to_show, 'd');
//print $firstday.'-'.$first_month.'-'.$first_year;
//print dol_print_date($firstdaytoshow, 'dayhour', 'gmt');
//print dol_print_date($lastdaytoshow,'dayhour', 'gmt');

$max_day_in_month = idate("t", dol_mktime(0, 0, 0, $month, 1, $year, 'gmt'));

$tmpday = $first_day;
$picto = 'calendarweek';

// Show navigation bar
$nav = '<div class="navselectiondate inline-block nowraponall">';
$nav .= "<a href=\"?year=".$prev_year."&amp;month=".$prev_month."&amp;day=".$prev_day.$param."\"><i class=\"fa fa-chevron-left\" title=\"".dol_escape_htmltag($langs->trans("Previous"))."\"></i></a> &nbsp; \n";
$nav .= " <span id=\"month_name\">".dol_print_date(dol_mktime(0, 0, 0, $first_month, $first_day, $first_year), "%Y").", ".$langs->trans("Week")." ".$week;
$nav .= " </span>\n";
$nav .= " &nbsp; <a href=\"?year=".$next_year."&amp;month=".$next_month."&amp;day=".$next_day.$param."\"><i class=\"fa fa-chevron-right\" title=\"".dol_escape_htmltag($langs->trans("Next"))."\"></i></a>\n";
if (empty($conf->dol_optimize_smallscreen)) {
	$nav .= " &nbsp; <a href=\"?year=".$nowyear."&amp;month=".$nowmonth."&amp;day=".$nowday.$param.'" class="datenowlink">'.$langs->trans("Today").'</a> ';
}
$nav .= '</div>';
$nav .= $form->selectDate($dateselect, 'dateselect', 0, 0, 1, '', 1, 0);
$nav .= ' <button type="submit" class="liste_titre button_search" name="button_search_x" value="x"><span class="fa fa-search"></span></button>';

// Must be after the nav definition
$param .= '&year='.urlencode((string) ($year)).'&month='.urlencode((string) ($month)).($day ? '&day='.urlencode((string) ($day)) : '');
//print 'x'.$param;


$paramnoaction = preg_replace('/action=[a-z_]+/', '', $param);

$head = calendars_prepare_head($paramnoaction);

print '<form method="POST" id="searchFormList" class="listactionsfilter" action="'.$_SERVER["PHP_SELF"].'">'."\n";

$showextcals = $listofextcals;
// Legend
if ($conf->use_javascript_ajax) {
	$s = '';
	$s .= '<script type="text/javascript">'."\n";
	$s .= 'jQuery(document).ready(function () {'."\n";
	$s .= 'jQuery("#check_mytasks").click(function() { jQuery(".family_mytasks").toggle(); jQuery(".family_other").toggle(); });'."\n";
	$s .= 'jQuery("#check_birthday").click(function() { jQuery(".family_birthday").toggle(); });'."\n";
	$s .= 'jQuery(".family_birthday").toggle();'."\n";
	if ($mode == "show_week" || $mode == "show_month" || empty($mode)) {
		$s .= 'jQuery( "td.sortable" ).sortable({connectWith: ".sortable",placeholder: "ui-state-highlight",items: "div:not(.unsortable)", receive: function( event, ui ) {';
	}
	$s .= '});'."\n";
	$s .= '</script>'."\n";
	if (!empty($conf->use_javascript_ajax)) {
		$s .= '<div class="nowrap clear float"><input type="checkbox" id="check_mytasks" name="check_mytasks" checked disabled> '.$langs->trans("LocalAgenda").' &nbsp; </div>';
		if (is_array($showextcals) && count($showextcals) > 0) {
			foreach ($showextcals as $val) {
				$htmlname = md5($val['name']);
				$s .= '<script type="text/javascript">'."\n";
				$s .= 'jQuery(document).ready(function () {'."\n";
				$s .= '		jQuery("#check_ext'.$htmlname.'").click(function() {';
				$s .= ' 		/* alert("'.$htmlname.'"); */';
				$s .= ' 		jQuery(".family_ext'.$htmlname.'").toggle();';
				$s .= '		});'."\n";
				$s .= '});'."\n";
				$s .= '</script>'."\n";
				$s .= '<div class="nowrap float"><input type="checkbox" id="check_ext'.$htmlname.'" name="check_ext'.$htmlname.'" checked> '.$val ['name'].' &nbsp; </div>';
			}
		}

		//$s.='<div class="nowrap float"><input type="checkbox" id="check_birthday" name="check_birthday"> '.$langs->trans("AgendaShowBirthdayEvents").' &nbsp; </div>';

		// Calendars from hooks
		$parameters = array();
		$reshook = $hookmanager->executeHooks('addCalendarChoice', $parameters, $object, $action);
		if (empty($reshook)) {
			$s .= $hookmanager->resPrint;
		} elseif ($reshook > 1) {
			$s = $hookmanager->resPrint;
		}
	}
}

$mode = 'show_peruser';
$massactionbutton = '';


$viewmode = '<div class="navmode inline-block">';

$viewmode .= '<a class="btnTitle'.($mode == 'list' ? ' btnTitleSelected' : '').' reposition" href="'.DOL_URL_ROOT.'/comm/action/list.php?mode=show_list&restore_lastsearch_values=1'.$paramnoactionodate.'">';
//$viewmode .= '<span class="fa paddingleft imgforviewmode valignmiddle btnTitle-icon">';
$viewmode .= img_picto($langs->trans("List"), 'object_calendarlist', 'class="imgforviewmode pictoactionview block"');
//$viewmode .= '</span>';
$viewmode .= '<span class="valignmiddle text-plus-circle btnTitle-label hideonsmartphone inline-block width75 divoverflow">'.$langs->trans("ViewList").'</span></a>';

$viewmode .= '<a class="btnTitle'.($mode == 'show_month' ? ' btnTitleSelected' : '').' reposition" href="'.DOL_URL_ROOT.'/comm/action/index.php?mode=show_month&year='.dol_print_date($object->datep, '%Y').'&month='.dol_print_date($object->datep, '%m').'&day='.dol_print_date($object->datep, '%d').$paramnoactionodate.'">';
//$viewmode .= '<span class="fa paddingleft imgforviewmode valignmiddle btnTitle-icon">';
$viewmode .= img_picto($langs->trans("ViewCal"), 'object_calendarmonth', 'class="pictoactionview block"');
//$viewmode .= '</span>';
$viewmode .= '<span class="valignmiddle text-plus-circle btnTitle-label hideonsmartphone inline-block width75 divoverflow">'.$langs->trans("ViewCal").'</span></a>';

$viewmode .= '<a class="btnTitle'.($mode == 'show_week' ? ' btnTitleSelected' : '').' reposition" href="'.DOL_URL_ROOT.'/comm/action/index.php?mode=show_week&year='.dol_print_date($object->datep, '%Y').'&month='.dol_print_date($object->datep, '%m').'&day='.dol_print_date($object->datep, '%d').$paramnoactionodate.'">';
//$viewmode .= '<span class="fa paddingleft imgforviewmode valignmiddle btnTitle-icon">';
$viewmode .= img_picto($langs->trans("ViewWeek"), 'object_calendarweek', 'class="pictoactionview block"');
//$viewmode .= '</span>';
$viewmode .= '<span class="valignmiddle text-plus-circle btnTitle-label hideonsmartphone inline-block width75 divoverflow">'.$langs->trans("ViewWeek").'</span></a>';

$viewmode .= '<a class="btnTitle'.($mode == 'show_day' ? ' btnTitleSelected' : '').' reposition" href="'.DOL_URL_ROOT.'/comm/action/index.php?mode=show_day&year='.dol_print_date($object->datep, '%Y').'&month='.dol_print_date($object->datep, '%m').'&day='.dol_print_date($object->datep, '%d').$paramnoactionodate.'">';
//$viewmode .= '<span class="fa paddingleft imgforviewmode valignmiddle btnTitle-icon">';
$viewmode .= img_picto($langs->trans("ViewDay"), 'object_calendarday', 'class="pictoactionview block"');
//$viewmode .= '</span>';
$viewmode .= '<span class="valignmiddle text-plus-circle btnTitle-label hideonsmartphone inline-block width75 divoverflow">'.$langs->trans("ViewDay").'</span></a>';

$viewmode .= '<a class="btnTitle'.($mode == 'show_peruser' ? ' btnTitleSelected' : '').' reposition marginrightonly" href="'.DOL_URL_ROOT.'/comm/action/peruser.php?mode=show_peruser&year='.dol_print_date($object->datep, '%Y').'&month='.dol_print_date($object->datep, '%m').'&day='.dol_print_date($object->datep, '%d').$paramnoactionodate.'">';
//$viewmode .= '<span class="fa paddingleft imgforviewmode valignmiddle btnTitle-icon">';
$viewmode .= img_picto($langs->trans("ViewPerUser"), 'object_calendarperuser', 'class="pictoactionview block"');
//$viewmode .= '</span>';
$viewmode .= '<span class="valignmiddle text-plus-circle btnTitle-label hideonsmartphone inline-block width75 divoverflow" title="'.dolPrintHTML($langs->trans("ViewPerUser")).'">'.$langs->trans("ViewPerUser").'</span></a>';

// Add more views from hooks
$parameters = array();
$object = null;
$reshook = $hookmanager->executeHooks('addCalendarView', $parameters, $object, $action);
if (empty($reshook)) {
	$viewmode .= $hookmanager->resPrint;
} elseif ($reshook > 1) {
	$viewmode = $hookmanager->resPrint;
}

$viewmode .= '</div>';

$viewmode .= '<span class="marginrightonly"></span>';


$newparam = '';
$newcardbutton = '';
if ($user->hasRight('agenda', 'myactions', 'create') || $user->hasRight('agenda', 'allactions', 'create')) {
	$tmpforcreatebutton = dol_getdate(dol_now(), true);

	$newparam .= '&month='.urlencode(str_pad((string) $month, 2, "0", STR_PAD_LEFT)).'&year='.((int) $tmpforcreatebutton['year']);
	if ($begin_h !== '') {
		$newparam .= '&begin_h='.((int) $begin_h);
	}
	if ($end_h !== '') {
		$newparam .= '&end_h='.((int) $end_h);
	}
	if ($begin_d !== '') {
		$newparam .= '&begin_d='.((int) $begin_d);
	}
	if ($end_d !== '') {
		$newparam .= '&end_d='.((int) $end_d);
	}

	$urltocreateaction = DOL_URL_ROOT.'/comm/action/card.php?action=create';
	$urltocreateaction .= '&apyear='.$tmpforcreatebutton['year'].'&apmonth='.$tmpforcreatebutton['mon'].'&apday='.$tmpforcreatebutton['mday'].'&aphour='.$tmpforcreatebutton['hours'].'&apmin='.$tmpforcreatebutton['minutes'];
	$urltocreateaction .= '&backtopage='.urlencode($_SERVER["PHP_SELF"].($newparam ? '?'.$newparam : ''));

	$newcardbutton .= dolGetButtonTitle($langs->trans("AddAction"), '', 'fa fa-plus-circle', $urltocreateaction);
}

<<<<<<< HEAD
$num = '';
=======
$num = 0;
>>>>>>> cc80841a

print_barre_liste($langs->trans("Agenda"), $page, $_SERVER["PHP_SELF"], $param, $sortfield, $sortorder, $massactionbutton, $num, -1, 'object_action', 0, $nav.'<span class="marginleftonly"></span>'.$newcardbutton, '', $limit, 1, 0, 1, $viewmode);

$link = '';
//print load_fiche_titre('', $link.' &nbsp; &nbsp; '.$nav.' '.$newcardbutton, '');


$s .= "\n".'<!-- Div to calendars selectors -->'."\n";

// Local calendar
$newtitle = '<div class="nowrap clear inline-block minheight30">';
$newtitle .= '<input type="checkbox" id="check_mytasks" name="check_mytasks" checked disabled> '.$langs->trans("LocalAgenda").' &nbsp; ';
$newtitle .= '</div>';
//$newtitle=$langs->trans($title);

$s = $newtitle;

// Calendars from hooks
$parameters = array();
$reshook = $hookmanager->executeHooks('addCalendarChoice', $parameters, $object, $action);
if (empty($reshook)) {
	$s .= $hookmanager->resPrint;
} elseif ($reshook > 1) {
	$s = $hookmanager->resPrint;
}

$s .= "\n".'<!-- End div to calendars selectors -->'."\n";

print $s;

print '<div class="liste_titre liste_titre_bydiv centpercent">';
<<<<<<< HEAD
print_actions_filter($form, $canedit, $search_status, $year, $month, $day, $showbirthday, 0, $filtert, 0, $pid, $socid, $action, -1, $actioncode, $usergroup, '', $resourceid, $search_categ_cus);
=======
print_actions_filter($form, $canedit, $search_status, $year, $month, $day, $showbirthday, '', $filtert, '', $pid, $socid, $action, -1, $actioncode, $usergroup, '', $resourceid, $search_categ_cus);
>>>>>>> cc80841a
print '</div>';


// Get event in an array
$eventarray = array();


// DEFAULT CALENDAR + AUTOEVENT CALENDAR + CONFERENCEBOOTH CALENDAR
$sql = "SELECT";
if ($usergroup > 0) {
	$sql .= " DISTINCT";
}
$sql .= " a.id, a.label,";
$sql .= " a.datep,";
$sql .= " a.datep2,";
$sql .= " a.percent,";
$sql .= " a.fk_user_author,a.fk_user_action,";
$sql .= " a.transparency, a.priority, a.fulldayevent, a.location,";
$sql .= " a.fk_soc, a.fk_contact, a.fk_element, a.elementtype, a.fk_project,";
$sql .= " ca.code, ca.libelle as type_label, ca.color, ca.type as type_type, ca.picto as type_picto";
$sql .= " FROM ".MAIN_DB_PREFIX."c_actioncomm as ca, ".MAIN_DB_PREFIX."actioncomm as a";
// We must filter on resource table
if ($resourceid > 0) {
	$sql .= ", ".MAIN_DB_PREFIX."element_resources as r";
}
// We must filter on assignment table
if ($filtert > 0 || $usergroup > 0) {
	$sql .= " INNER JOIN ".MAIN_DB_PREFIX."actioncomm_resources as ar";
	$sql .= " ON ar.fk_actioncomm = a.id AND ar.element_type='user'";
	if ($filtert > 0) {
		$sql .= " AND ar.fk_element = ".((int) $filtert);
	}
	if ($usergroup > 0) {
		$sql .= " INNER JOIN ".MAIN_DB_PREFIX."usergroup_user as ugu ON ugu.fk_user = ar.fk_element AND ugu.fk_usergroup = ".((int) $usergroup);
	}
}

$sql .= " WHERE a.fk_action = ca.id";
$sql .= " AND a.entity IN (".getEntity('agenda').")";
// Condition on actioncode
if (!empty($actioncode)) {
	if (!getDolGlobalString('AGENDA_USE_EVENT_TYPE')) {
		if ($actioncode == 'AC_NON_AUTO') {
			$sql .= " AND ca.type != 'systemauto'";
		} elseif ($actioncode == 'AC_ALL_AUTO') {
			$sql .= " AND ca.type = 'systemauto'";
		} else {
			if ($actioncode == 'AC_OTH') {
				$sql .= " AND ca.type != 'systemauto'";
			}
			if ($actioncode == 'AC_OTH_AUTO') {
				$sql .= " AND ca.type = 'systemauto'";
			}
		}
	} else {
		if ($actioncode == 'AC_NON_AUTO') {
			$sql .= " AND ca.type != 'systemauto'";
		} elseif ($actioncode == 'AC_ALL_AUTO') {
			$sql .= " AND ca.type = 'systemauto'";
		} else {
			if (is_array($actioncode)) {
				$sql .= " AND ca.code IN (".$db->sanitize("'".implode("','", $actioncode)."'", 1).")";
			} else {
				$sql .= " AND ca.code IN (".$db->sanitize("'".implode("','", explode(',', $actioncode))."'", 1).")";
			}
		}
	}
}
if ($resourceid > 0) {
	$sql .= " AND r.element_type = 'action' AND r.element_id = a.id AND r.resource_id = ".((int) $resourceid);
}
if ($pid) {
	$sql .= " AND a.fk_project = ".((int) $pid);
}
// If the internal user must only see his customers, force searching by him
$search_sale = 0;
if (!$user->hasRight('societe', 'client', 'voir')) {
	$search_sale = $user->id;
}
// Search on sale representative
if ($search_sale && $search_sale != '-1') {
	if ($search_sale == -2) {
		$sql .= " AND NOT EXISTS (SELECT sc.fk_soc FROM ".MAIN_DB_PREFIX."societe_commerciaux as sc WHERE sc.fk_soc = a.fk_soc)";
	} elseif ($search_sale > 0) {
		$sql .= " AND EXISTS (SELECT sc.fk_soc FROM ".MAIN_DB_PREFIX."societe_commerciaux as sc WHERE sc.fk_soc = a.fk_soc AND sc.fk_user = ".((int) $search_sale).")";
	}
}
// Search on socid
if ($socid) {
	$sql .= " AND a.fk_soc = ".((int) $socid);
}

if ($mode == 'show_day') {
	$sql .= " AND (";
	$sql .= " (a.datep BETWEEN '".$db->idate(dol_mktime(0, 0, 0, $month, $day, $year, 'tzuserrel'))."'";
	$sql .= " AND '".$db->idate(dol_mktime(23, 59, 59, $month, $day, $year, 'tzuserrel'))."')";
	$sql .= " OR ";
	$sql .= " (a.datep2 BETWEEN '".$db->idate(dol_mktime(0, 0, 0, $month, $day, $year, 'tzuserrel'))."'";
	$sql .= " AND '".$db->idate(dol_mktime(23, 59, 59, $month, $day, $year, 'tzuserrel'))."')";
	$sql .= " OR ";
	$sql .= " (a.datep < '".$db->idate(dol_mktime(0, 0, 0, $month, $day, $year, 'tzuserrel'))."'";
	$sql .= " AND a.datep2 > '".$db->idate(dol_mktime(23, 59, 59, $month, $day, $year, 'tzuserrel'))."')";
	$sql .= ")";
} else {
	// To limit array
	$sql .= " AND (";
	$sql .= " (a.datep BETWEEN '".$db->idate($firstdaytoshow - (60 * 60 * 24 * 2))."'"; // Start 2 day before $firstdaytoshow
	$sql .= " AND '".$db->idate($lastdaytoshow + (60 * 60 * 24 * 2))."')"; // End 2 day after $lastdaytoshow
	$sql .= " OR ";
	$sql .= " (a.datep2 BETWEEN '".$db->idate($firstdaytoshow - (60 * 60 * 24 * 2))."'";
	$sql .= " AND '".$db->idate($lastdaytoshow + (60 * 60 * 24 * 2))."')";
	$sql .= " OR ";
	$sql .= " (a.datep < '".$db->idate($firstdaytoshow - (60 * 60 * 24 * 2))."'";
	$sql .= " AND a.datep2 > '".$db->idate($lastdaytoshow + (60 * 60 * 24 * 2))."')";
	$sql .= ")";
}
if ($type) {
	$sql .= " AND ca.id = ".((int) $type);
}
if ($status == '0') {
	$sql .= " AND a.percent = 0";
}
if ($status === 'na') {
	// Not applicable
	$sql .= " AND a.percent = -1";
}
if ($status == '50') {
	// Running already started
	$sql .= " AND (a.percent > 0 AND a.percent < 100)";
}
if ($status == 'done' || $status == '100') {
	$sql .= " AND (a.percent = 100)";
}
if ($status == 'todo') {
	$sql .= " AND (a.percent >= 0 AND a.percent < 100)";
}
// Search in categories, -1 is all and -2 is no categories
if ($search_categ_cus != -1) {
	if ($search_categ_cus == -2) {
		$sql .= " AND NOT EXISTS (SELECT ca.fk_actioncomm FROM ".MAIN_DB_PREFIX."categorie_actioncomm as ca WHERE ca.fk_actioncomm = a.id)";
	} elseif ($search_categ_cus > 0) {
		$sql .= " AND EXISTS (SELECT ca.fk_actioncomm FROM ".MAIN_DB_PREFIX."categorie_actioncomm as ca WHERE ca.fk_actioncomm = a.id AND ca.fk_categorie IN (".$db->sanitize($search_categ_cus)."))";
	}
}
// Sort on date
$sql .= $db->order("fk_user_action, datep");
//print $sql;

dol_syslog("comm/action/peruser.php", LOG_DEBUG);
$resql = $db->query($sql);
if ($resql) {
	$num = $db->num_rows($resql);

	$i = 0;
	while ($i < $num) {
		$obj = $db->fetch_object($resql);
		//print $obj->fk_user_action.' '.$obj->id."<br>";

		// Discard auto action if option is on
		if (getDolGlobalString('AGENDA_ALWAYS_HIDE_AUTO') && $obj->code == 'AC_OTH_AUTO') {
			$i++;
			continue;
		}

		$datep = $db->jdate($obj->datep);
		$datep2 = $db->jdate($obj->datep2);


		// Create a new object action
		$event = new ActionComm($db);
		$event->id = $obj->id;
		$event->datep = $datep; // datep and datef are GMT date
		$event->datef = $datep2;
		$event->type_code = $obj->code;
		$event->type_color = $obj->color;
		$event->label = $obj->label;
		$event->percentage = $obj->percent;
		$event->authorid = $obj->fk_user_author; // user id of creator
		$event->userownerid = $obj->fk_user_action; // user id of owner
		$event->priority = $obj->priority;
		$event->fulldayevent = $obj->fulldayevent;
		$event->location = $obj->location;
		$event->transparency = $obj->transparency;

		$event->fk_project = $obj->fk_project;

		$event->socid = $obj->fk_soc;
		$event->contact_id = $obj->fk_contact;

		$event->fk_element = $obj->fk_element;
		$event->elementtype = $obj->elementtype;

		// Defined date_start_in_calendar and date_end_in_calendar property
		// They are date start and end of action but modified to not be outside calendar view.
		$event->date_start_in_calendar = $datep;
		if ($datep2 != '' && $datep2 >= $datep) {
			$event->date_end_in_calendar = $datep2;
		} else {
			$event->date_end_in_calendar = $datep;
		}

		//print '<br>'.$i.' - eventid='.$event->id.' '.dol_print_date($event->date_start_in_calendar, 'dayhour').' '.dol_print_date($firstdaytoshow, 'dayhour').' - '.dol_print_date($event->date_end_in_calendar, 'dayhour').' '.dol_print_date($lastdaytoshow, 'dayhour').'<br>'."\n";

		// Check values
		if ($event->date_end_in_calendar < $firstdaytoshow ||
		$event->date_start_in_calendar >= $lastdaytoshow) {
			// This record is out of visible range
			unset($event);
		} else {
			//print $i.' - eventid='.$event->id.' '.dol_print_date($event->date_start_in_calendar, 'dayhour').' - '.dol_print_date($event->date_end_in_calendar, 'dayhour').'<br>'."\n";
			$event->fetch_userassigned(); // This load $event->userassigned

			if ($event->date_start_in_calendar < $firstdaytoshow) {
				$event->date_start_in_calendar = $firstdaytoshow;
			}
			if ($event->date_end_in_calendar >= $lastdaytoshow) {
				$event->date_end_in_calendar = ($lastdaytoshow - 1);
			}

			// Add an entry in actionarray for each day
			$daycursor = $event->date_start_in_calendar;
			$annee = (int) dol_print_date($daycursor, '%Y', 'tzuserrel');
			$mois = (int) dol_print_date($daycursor, '%m', 'tzuserrel');
			$jour = (int) dol_print_date($daycursor, '%d', 'tzuserrel');
			//print $daycursor.' '.dol_print_date($daycursor, 'dayhour', 'gmt').' '.$event->id.' -> '.$annee.'-'.$mois.'-'.$jour.'<br>';

			// Loop on each day covered by action to prepare an index to show on calendar
			$loop = true;
			$j = 0;
			$daykey = dol_mktime(0, 0, 0, $mois, $jour, $annee, 'gmt');
			do {
				//print 'Add event into eventarray for daykey='.$daykey.'='.dol_print_date($daykey, 'dayhour', 'gmt').' '.$event->id.' '.$event->datep.' '.$event->datef.'<br>';

				$eventarray[$daykey][] = $event;
				$j++;

				$daykey += 60 * 60 * 24;
				if ($daykey > $event->date_end_in_calendar) {
					$loop = false;
				}
			} while ($loop);

			//print 'Event '.$i.' id='.$event->id.' (start='.dol_print_date($event->datep).'-end='.dol_print_date($event->datef);
			//print ' startincalendar='.dol_print_date($event->date_start_in_calendar).'-endincalendar='.dol_print_date($event->date_end_in_calendar).') was added in '.$j.' different index key of array<br>';
		}
		$i++;
	}
	$db->free($resql);
} else {
	dol_print_error($db);
}

$maxnbofchar = 18;
$cachethirdparties = array();
$cachecontacts = array();
$cacheusers = array();

// Define theme_datacolor array
$color_file = DOL_DOCUMENT_ROOT."/theme/".$conf->theme."/theme_vars.inc.php";
if (is_readable($color_file)) {
	include $color_file;
}
if (!is_array($theme_datacolor)) {
	$theme_datacolor = array(array(120, 130, 150), array(200, 160, 180), array(190, 190, 220));
}


$newparam = $param; // newparam is for birthday links
$newparam = preg_replace('/showbirthday=/i', 'showbirthday_=', $newparam); // To avoid replacement when replace day= is done
$newparam = preg_replace('/mode=show_month&?/i', '', $newparam);
$newparam = preg_replace('/mode=show_week&?/i', '', $newparam);
$newparam = preg_replace('/day=[0-9]+&?/i', '', $newparam);
$newparam = preg_replace('/month=[0-9]+&?/i', '', $newparam);
$newparam = preg_replace('/year=[0-9]+&?/i', '', $newparam);
$newparam = preg_replace('/viewweek=[0-9]+&?/i', '', $newparam);
$newparam = preg_replace('/showbirthday_=/i', 'showbirthday=', $newparam); // Restore correct parameter
$newparam .= '&viewweek=1';

echo '<input type="hidden" name="actionmove" value="mupdate">';
echo '<input type="hidden" name="backtopage" value="'.dol_escape_htmltag($_SERVER['PHP_SELF']).'?'.dol_escape_htmltag($_SERVER['QUERY_STRING']).'">';
echo '<input type="hidden" name="newdate" id="newdate">';


// Line header with list of days

//print "begin_d=".$begin_d." end_d=".$end_d;

$currentdaytoshow = $firstdaytoshow;
echo '<div class="div-table-responsive">';
//print dol_print_date($currentdaytoshow, 'dayhour', 'gmt');
<<<<<<< HEAD
=======

$colorsbytype = array();
>>>>>>> cc80841a

while ($currentdaytoshow < $lastdaytoshow) {
	echo '<table class="centpercent noborder nocellnopadd cal_month">';

	echo '<tr class="liste_titre">';
	echo '<td class="nopaddingtopimp nopaddingbottomimp nowraponsmartphone">';

	if ($canedit && $mode == 'show_peruser') {
		// Filter on days
		print '<span class="hideonsmartphone" title="'.$langs->trans("VisibleDaysRange").'">';
		print img_picto('', 'clock', 'class="fawidth30 inline-block marginleftonly"');
		print $langs->trans("DaysOfWeek").'</span>';
		print "\n";
		print '<div class="ui-grid-a  inline-block"><div class="ui-block-a nowraponall">';
		print '<input type="number" class="short" name="begin_d" value="'.$begin_d.'" min="1" max="7">';
		if (empty($conf->dol_use_jmobile)) {
			print ' - ';
		} else {
			print '</div><div class="ui-block-b">';
		}
		print '<input type="number" class="short" name="end_d" value="'.$end_d.'" min="1" max="7">';
		print '</div></div>';
	}

	print '</td>';
	$i = 0; // 0 = sunday,
	while ($i < 7) {
		if (($i + 1) < $begin_d || ($i + 1) > $end_d) {
			$i++;
			continue;
		}
		echo '<td align="center" colspan="'.($end_h - $begin_h).'">';
		echo '<span class="bold spandayofweek">'.$langs->trans("Day".(($i + (isset($conf->global->MAIN_START_WEEK) ? $conf->global->MAIN_START_WEEK : 1)) % 7)).'</span>';
		print "<br>";
		if ($i) {
			print dol_print_date(dol_time_plus_duree($currentdaytoshow, $i, 'd'), 'day', 'tzuserrel');
		} else {
			print dol_print_date($currentdaytoshow, 'day', 'tzuserrel');
		}
		echo "</td>\n";
		$i++;
	}
	echo "</tr>\n";

	echo '<tr class="liste_titre">';
	echo '<td>';

	// Filter on hours
	print '<span class="hideonsmartphone" title="'.$langs->trans("VisibleTimeRange").'">';
	print img_picto('', 'clock', 'class="fawidth30 inline-block marginleftonly"');
	print $langs->trans("Hours").'</span>';
	print "\n";
	print '<div class="ui-grid-a inline-block"><div class="ui-block-a nowraponall">';
	print '<input type="number" class="short" name="begin_h" value="'.$begin_h.'" min="0" max="23">';
	if (empty($conf->dol_use_jmobile)) {
		print ' - ';
	} else {
		print '</div><div class="ui-block-b">';
	}
	print '<input type="number" class="short" name="end_h" value="'.$end_h.'" min="1" max="24">';
	if (empty($conf->dol_use_jmobile)) {
		print ' '.$langs->trans("H");
	}
	print '</div></div>';

	echo '</td>';
	$i = 0;
	while ($i < 7) {
		if (($i + 1) < $begin_d || ($i + 1) > $end_d) {
			$i++;
			continue;
		}
		for ($h = $begin_h; $h < $end_h; $h++) {
			echo '<td class="center">';
			print '<small style="font-family: courier">'.sprintf("%02d", $h).'</small>';
			print "</td>";
		}
		echo "</td>\n";
		$i++;
	}
	echo "</tr>\n";


	// Define $usernames
	$usernames = array(); //init
	$usernamesid = array();
	/* Use this to have list of users only if users have events */
	if (getDolGlobalString('AGENDA_SHOWOWNERONLY_ONPERUSERVIEW')) {
		foreach ($eventarray as $daykey => $notused) {
			// Get all assigned users for each event
			foreach ($eventarray[$daykey] as $index => $event) {
				$event->fetch_userassigned();
				$listofuserid = $event->userassigned;
				foreach ($listofuserid as $userid => $tmp) {
					if (!in_array($userid, $usernamesid)) {
						$usernamesid[$userid] = $userid;
					}
				}
			}
		}
	} else {
		/* Use this list to have for all users */
		$sql = "SELECT u.rowid, u.lastname as lastname, u.firstname, u.statut, u.login, u.admin, u.entity";
		$sql .= " FROM ".$db->prefix()."user as u";
		if (isModEnabled('multicompany') && getDolGlobalInt('MULTICOMPANY_TRANSVERSE_MODE')) {
			$sql .= " WHERE u.rowid IN (";
			$sql .= " SELECT ug.fk_user FROM ".$db->prefix()."usergroup_user as ug";
			$sql .= " WHERE ug.entity IN (".getEntity('usergroup').")";
			if ($usergroup > 0) {
				$sql .= " AND ug.fk_usergroup = ".((int) $usergroup);
			}
			$sql .= ")";
		} else {
			if ($usergroup > 0) {
				$sql .= " LEFT JOIN ".$db->prefix()."usergroup_user as ug ON u.rowid = ug.fk_user";
			}
			$sql .= " WHERE u.entity IN (".getEntity('user').")";
			if ($usergroup > 0) {
				$sql .= " AND ug.fk_usergroup = ".((int) $usergroup);
			}
		}
		$sql .= " AND u.statut = 1";
		if ($filtert > 0) {
			$sql .= " AND u.rowid = ".((int) $filtert);
		}
		if ($usergroup > 0) {
			$sql .= " AND ug.fk_usergroup = ".((int) $usergroup);
		}
		if ($user->socid > 0) {
			// External users should see only contacts of their company
			$sql .= " AND u.fk_soc = ".((int) $user->socid);
		}

		//print $sql;
		$resql = $db->query($sql);
		if ($resql) {
			$num = $db->num_rows($resql);
			$i = 0;
			if ($num) {
				while ($i < $num) {
					$obj = $db->fetch_object($resql);
					$usernamesid[$obj->rowid] = $obj->rowid;
					$i++;
				}
			}
		} else {
			dol_print_error($db);
		}
	}
	//var_dump($usernamesid);
	foreach ($usernamesid as $id) {
		$tmpuser = new User($db);
		$result = $tmpuser->fetch($id);
		$usernames[] = $tmpuser;
	}

	// Load array of colors by type
	$labelbytype = array();
	$sql = "SELECT code, color, libelle as label FROM ".MAIN_DB_PREFIX."c_actioncomm ORDER BY position";
	$resql = $db->query($sql);
	while ($obj = $db->fetch_object($resql)) {
		$colorsbytype[$obj->code] = $obj->color;
		$labelbytype[$obj->code] = $obj->label;
	}

	// Loop on each user to show calendar
	$todayarray = dol_getdate($now, true);
	$sav = $tmpday;
	$showheader = true;
	$var = false;
	foreach ($usernames as $username) {
		//if ($username->login != 'admin') continue;

		$var = !$var;

		echo "<tr>";
		echo '<td class="tdoverflowmax100 cal_current_month cal_peruserviewname'.($var ? ' cal_impair' : '').'">';
		print '<span class="paddingrightimp">';
		print $username->getNomUrl(-1, '', 0, 0, 20, 1, '', 'paddingleft');
		print '</span>';
		print '</td>';
		$tmpday = $sav;

		// Lopp on each day of week
		$i = 0;
		for ($iter_day = 0; $iter_day < 8; $iter_day++) {
			if (($i + 1) < $begin_d || ($i + 1) > $end_d) {
				$i++;
				continue;
			}

			// Show days of the current week
			$curtime = dol_time_plus_duree($currentdaytoshow, $iter_day, 'd');
			// $curtime is a gmt time, but we want the day, month, year in user TZ
<<<<<<< HEAD
			$tmpday = dol_print_date($curtime, "%d", "tzuserrel");
			$tmpmonth = dol_print_date($curtime, "%m", "tzuserrel");
			$tmpyear = dol_print_date($curtime, "%Y", "tzuserrel");
=======
			$tmpday = (int) dol_print_date($curtime, "%d", "tzuserrel");
			$tmpmonth = (int) dol_print_date($curtime, "%m", "tzuserrel");
			$tmpyear = (int) dol_print_date($curtime, "%Y", "tzuserrel");
>>>>>>> cc80841a
			//var_dump($curtime.' '.$tmpday.' '.$tmpmonth.' '.$tmpyear);

			$style = 'cal_current_month';
			if ($iter_day == 6) {
				$style .= ' cal_other_month';
			}
			$today = 0;
			if ($todayarray['mday'] == $tmpday && $todayarray['mon'] == $tmpmonth && $todayarray['year'] == $tmpyear) {
				$today = 1;
			}
			if ($today) {
				$style = 'cal_today_peruser';
			}

			show_day_events2($username, $tmpday, $tmpmonth, $tmpyear, 0, $style, $eventarray, 0, $maxnbofchar, $newparam, 1, 300, $showheader, $colorsbytype, $var);

			$i++;
		}
		echo "</tr>\n";
		$showheader = false;
	}

	echo "</table>\n";
	echo "<br>";

	$currentdaytoshow = dol_time_plus_duree($currentdaytoshow, 7, 'd');
}

echo '</div>';

if (getDolGlobalString('AGENDA_USE_EVENT_TYPE') && getDolGlobalString('AGENDA_USE_COLOR_PER_EVENT_TYPE')) {
	$langs->load("commercial");
	print '<br>'.$langs->trans("Legend").': <br>';
	foreach ($colorsbytype as $code => $color) {
		if ($color) {
			print '<div style="float: left; padding: 2px; margin-right: 6px;"><div style="'.($color ? 'background: #'.$color.';' : '').'width:16px; float: left; margin-right: 4px;">&nbsp;</div>';
			print $langs->trans("Action".$code) != "Action".$code ? $langs->trans("Action".$code) : $labelbytype[$code];
			//print $code;
			print '</div>';
		}
	}
	//$color=sprintf("%02x%02x%02x",$theme_datacolor[0][0],$theme_datacolor[0][1],$theme_datacolor[0][2]);
	print '<div style="float: left; padding: 2px; margin-right: 6px;"><div class="peruser_busy" style="width:16px; float: left; margin-right: 4px;">&nbsp;</div>';
	print $langs->trans("Other");
	print '</div>';
	/* TODO Show this if at least one cumulated event
	print '<div style="float: left; padding: 2px; margin-right: 6px;"><div style="background: #222222; width:16px; float: left; margin-right: 4px;">&nbsp;</div>';
	print $langs->trans("SeveralEvents");
	print '</div>';
	*/
}

print "\n".'</form>';
print "\n";

// Add js code to manage click on a box
print '<script type="text/javascript">
jQuery(document).ready(function() {
	jQuery(".onclickopenref").click(function() {
		console.log("We click on a class onclickopenref");

		var ref=$(this).attr(\'ref\');
		var res = ref.split("_");
		var userid = res[1];
		var year = res[2];
		var month = res[3];
		var day = res[4];
		var hour = res[5];
		var min = res[6];
		var ids = res[7];
		if (ids == \'none\') /* No event */
		{
			/* alert(\'no event\'); */
			url = "'.DOL_URL_ROOT.'/comm/action/card.php?action=create&assignedtouser="+userid+"&datep="+year+month+day+hour+min+"00&backtopage='.urlencode($_SERVER["PHP_SELF"].'?year='.$year.'&month='.$month.'&day='.$day.($begin_h !== '' ? '&begin_h='.$begin_h : '').($end_h !== '' ? '&end_h='.$end_h : '').($begin_d !== '' ? '&begin_d='.$begin_d : '').($end_d !== '' ? '&end_d='.$end_d : '')).'"
			window.location.href = url;
		}
		else if (ids.indexOf(",") > -1)	/* There is several events */
		{
			/* alert(\'several events\'); */
			url = "'.DOL_URL_ROOT.'/comm/action/list.php?mode=show_list&search_actioncode="+jQuery("#search_actioncode").val()+"&search_status="+jQuery("#selectsearch_status").val()+"&filtert="+userid+"&dateselectyear="+year+"&dateselectmonth="+month+"&dateselectday="+day;
			window.location.href = url;
		}
		else	/* One event */
		{
			/* alert(\'one event\'); */
			url = "'.DOL_URL_ROOT.'/comm/action/card.php?action=view&id="+ids
			window.location.href = url;
		}
	});
});
</script>';

// End of page
llxFooter();
$db->close();




/**
 * Show event line of a particular day for a user
 *
 * @param   User    $username		Login
 * @param   int		$day            Day
 * @param   int		$month          Month
 * @param   int		$year           Year
 * @param   int		$monthshown     Current month shown in calendar view
 * @param   string	$style          Style to use for this day
 * @param   array	$eventarray    	Array of events
 * @param   int		$maxprint       Nb of actions to show each day on month view (0 means no limit)
 * @param   int		$maxnbofchar    Nb of characters to show for event line
 * @param   string	$newparam       Parameters on current URL
 * @param   int		$showinfo       Add extended information (used by day view)
 * @param   int		$minheight      Minimum height for each event. 60px by default.
 * @param	boolean	$showheader		Show header
 * @param	array	$colorsbytype	Array with colors by type
 * @param	bool	$var			true or false for alternat style on tr/td
 * @return	void
 */
function show_day_events2($username, $day, $month, $year, $monthshown, $style, &$eventarray, $maxprint = 0, $maxnbofchar = 16, $newparam = '', $showinfo = 0, $minheight = 60, $showheader = false, $colorsbytype = array(), $var = false)
{
	global $db;
	global $user, $conf, $langs, $hookmanager, $action;
	global $filter, $filtert, $status, $actioncode; // Filters used into search form
	global $theme_datacolor; // Array with a list of different we can use (come from theme)
	global $cachethirdparties, $cachecontacts, $cacheusers, $cacheprojects, $colorindexused;
	global $begin_h, $end_h;

	$cases1 = array(); // Color first half hour
	$cases2 = array(); // Color second half hour
	$cases3 = array(); // Color third half hour
	$cases4 = array(); // Color 4th half hour

	$i = 0;
	$numother = 0;
	$numbirthday = 0;
	$numical = 0;
	$numicals = array();
	//$ymd = sprintf("%04d", $year).sprintf("%02d", $month).sprintf("%02d", $day);

	$colorindexused[$user->id] = 0; // Color index for current user (user->id) is always 0
	$nextindextouse = count($colorindexused); // At first run this is 0, so first user has 0, next 1, ...
	//if ($username->id && $day==1) {
	//var_dump($eventarray);
	//}
	//var_dump("------ username=".$username->login." for day=".$day);

	// We are in a particular day for $username, now we scan all events
	foreach ($eventarray as $daykey => $notused) {
		$annee = dol_print_date($daykey, '%Y', 'tzuserrel');
		$mois =  dol_print_date($daykey, '%m', 'tzuserrel');
		$jour =  dol_print_date($daykey, '%d', 'tzuserrel');
		//var_dump("daykey=$daykey day=$day jour=$jour, month=$month mois=$mois, year=$year annee=$annee");


		if ($day == $jour && (int) $month == (int) $mois && $year == $annee) {	// Is it the day we are looking for when calling function ?
			//var_dump("day=$day jour=$jour month=$month mois=$mois year=$year annee=$annee");

			// Scan all event for this date
			foreach ($eventarray[$daykey] as $index => $event) {
				//print 'daykey='.$daykey.'='.dol_print_date($daykey, 'dayhour', 'gmt').' '.$year.'-'.$month.'-'.$day.' -> This event: '.$event->id.' '.$index.' is open for this daykey '.$annee.'-'.$mois.'-'.$jour."<br>\n";
				//var_dump($event);

				$keysofuserassigned = array_keys($event->userassigned);
				$ponct = ($event->date_start_in_calendar == $event->date_end_in_calendar);

				if (!in_array($username->id, $keysofuserassigned)) {
					continue; // We discard record if event is from another user than user we want to show
				}
				//if ($username->id != $event->userownerid) continue;	// We discard record if event is from another user than user we want to show

				$parameters = array();
				$reshook = $hookmanager->executeHooks('formatEvent', $parameters, $event, $action); // Note that $action and $object may have been modified by some hooks
				if ($reshook < 0) {
					setEventMessages($hookmanager->error, $hookmanager->errors, 'errors');
				}

				// Define $color (Hex string like '0088FF') and $cssclass of event
				$color = -1;
				$cssclass = '';
				$colorindex = -1;
				if (in_array($user->id, $keysofuserassigned)) {
					$cssclass = 'family_mytasks';

					if (empty($cacheusers[$event->userownerid])) {
						$newuser = new User($db);
						$newuser->fetch($event->userownerid);
						$cacheusers[$event->userownerid] = $newuser;
					}
					//var_dump($cacheusers[$event->userownerid]->color);

					// We decide to choose color of owner of event (event->userownerid is user id of owner, event->userassigned contains all users assigned to event)
					if (!empty($cacheusers[$event->userownerid]->color)) {
						$color = $cacheusers[$event->userownerid]->color;
					}

					if (getDolGlobalString('AGENDA_USE_COLOR_PER_EVENT_TYPE')) {
						$color = $event->type_color;
					}
				} elseif ($event->type_code == 'ICALEVENT') {
					$numical++;
					if (!empty($event->icalname)) {
						if (!isset($numicals[dol_string_nospecial($event->icalname)])) {
							$numicals[dol_string_nospecial($event->icalname)] = 0;
						}
						$numicals[dol_string_nospecial($event->icalname)]++;
					}

					$color = $event->icalcolor;
					$cssclass = (!empty($event->icalname) ? 'family_ext'.md5($event->icalname) : 'family_other unsortable');
				} elseif ($event->type_code == 'BIRTHDAY') {
					$numbirthday++;
					$colorindex = 2;
					$cssclass = 'family_birthday unsortable';
					$color = sprintf("%02x%02x%02x", $theme_datacolor[$colorindex][0], $theme_datacolor[$colorindex][1], $theme_datacolor[$colorindex][2]);
				} else {
					$numother++;
					$color = ($event->icalcolor ? $event->icalcolor : -1);
					$cssclass = (!empty($event->icalname) ? 'family_ext'.md5($event->icalname) : 'family_other');

					if (empty($cacheusers[$event->userownerid])) {
						$newuser = new User($db);
						$newuser->fetch($event->userownerid);
						$cacheusers[$event->userownerid] = $newuser;
					}
					//var_dump($cacheusers[$event->userownerid]->color);

					// We decide to choose color of owner of event (event->userownerid is user id of owner, event->userassigned contains all users assigned to event)
					if (!empty($cacheusers[$event->userownerid]->color)) {
						$color = $cacheusers[$event->userownerid]->color;
					}

					if (getDolGlobalString('AGENDA_USE_COLOR_PER_EVENT_TYPE')) {
						$color = $event->type_color;
					}
				}

				if ($color < 0) {	// Color was not set on user card. Set color according to color index.
					// Define color index if not yet defined
					$idusertouse = ($event->userownerid ? $event->userownerid : 0);
					if (isset($colorindexused[$idusertouse])) {
						$colorindex = $colorindexused[$idusertouse]; // Color already assigned to this user
					} else {
						$colorindex = $nextindextouse;
						$colorindexused[$idusertouse] = $colorindex;
						if (!empty($theme_datacolor[$nextindextouse + 1])) {
							$nextindextouse++; // Prepare to use next color
						}
					}
					// Define color
					$color = sprintf("%02x%02x%02x", $theme_datacolor[$colorindex][0], $theme_datacolor[$colorindex][1], $theme_datacolor[$colorindex][2]);
				}

				// Define all rects with event (cases1 is first quarter hour, cases2 is second quarter hour, cases3 is second thirds hour, cases4 is 4th quarter hour)
				for ($h = $begin_h; $h < $end_h; $h++) {
					//if ($username->id == 1 && $day==1) print 'h='.$h;
					$newcolor = ''; //init
					if (empty($event->fulldayevent)) {
						$a = dol_mktime((int) $h, 0, 0, $month, $day, $year, 'tzuserrel', 0);
						$b = dol_mktime((int) $h, 15, 0, $month, $day, $year, 'tzuserrel', 0);
						$b1 = dol_mktime((int) $h, 30, 0, $month, $day, $year, 'tzuserrel', 0);
						$b2 = dol_mktime((int) $h, 45, 0, $month, $day, $year, 'tzuserrel', 0);
						$c = dol_mktime((int) $h + 1, 0, 0, $month, $day, $year, 'tzuserrel', 0);

						$dateendtouse = $event->date_end_in_calendar;
						if ($dateendtouse == $event->date_start_in_calendar) {
							$dateendtouse++;
						}

						//print dol_print_date($event->date_start_in_calendar,'dayhour').'-'.dol_print_date($a,'dayhour').'-'.dol_print_date($b,'dayhour').'<br>';

						if ($event->date_start_in_calendar < $b && $dateendtouse > $a) {
							$busy = $event->transparency;
							$cases1[$h][$event->id]['busy'] = $busy;
							$cases1[$h][$event->id]['string'] = dol_print_date($event->date_start_in_calendar, 'dayhour', 'tzuserrel');
							if ($event->date_end_in_calendar && $event->date_end_in_calendar != $event->date_start_in_calendar) {
								$tmpa = dol_getdate($event->date_start_in_calendar, true);
								$tmpb = dol_getdate($event->date_end_in_calendar, true);
								if ($tmpa['mday'] == $tmpb['mday'] && $tmpa['mon'] == $tmpb['mon'] && $tmpa['year'] == $tmpb['year']) {
									$cases1[$h][$event->id]['string'] .= '-'.dol_print_date($event->date_end_in_calendar, 'hour', 'tzuserrel');
								} else {
									$cases1[$h][$event->id]['string'] .= '-'.dol_print_date($event->date_end_in_calendar, 'dayhour', 'tzuserrel');
								}
							}
							if ($event->label) {
								$cases1[$h][$event->id]['string'] .= ' - '.$event->label;
							}
							$cases1[$h][$event->id]['typecode'] = $event->type_code;
							$cases1[$h][$event->id]['color'] = $color;
							if ($event->fk_project > 0) {
								if (empty($cacheprojects[$event->fk_project])) {
									$tmpproj = new Project($db);
									$tmpproj->fetch($event->fk_project);
									$cacheprojects[$event->fk_project] = $tmpproj;
								}
								$cases1[$h][$event->id]['string'] .= ', '.$langs->trans("Project").': '.$cacheprojects[$event->fk_project]->ref.' - '.$cacheprojects[$event->fk_project]->title;
							}
							if ($event->socid > 0) {
								if (empty($cachethirdparties[$event->socid])) {
									$tmpthirdparty = new Societe($db);
									$tmpthirdparty->fetch($event->socid);
									$cachethirdparties[$event->socid] = $tmpthirdparty;
								}
								$cases1[$h][$event->id]['string'] .= ', '.$cachethirdparties[$event->socid]->name;
							}
							if ($event->contact_id > 0) {
								if (empty($cachecontacts[$event->contact_id])) {
									$tmpcontact = new Contact($db);
									$tmpcontact->fetch($event->contact_id);
									$cachecontacts[$event->contact_id] = $tmpcontact;
								}
								$cases1[$h][$event->id]['string'] .= ', '.$cachecontacts[$event->contact_id]->getFullName($langs);
							}
						}
						if ($event->date_start_in_calendar < $b1 && $dateendtouse > $b) {
							$busy = $event->transparency;
							$cases2[$h][$event->id]['busy'] = $busy;
							$cases2[$h][$event->id]['string'] = dol_print_date($event->date_start_in_calendar, 'dayhour', 'tzuserrel');
							if ($event->date_end_in_calendar && $event->date_end_in_calendar != $event->date_start_in_calendar) {
								$tmpa = dol_getdate($event->date_start_in_calendar, true);
								$tmpb = dol_getdate($event->date_end_in_calendar, true);
								if ($tmpa['mday'] == $tmpb['mday'] && $tmpa['mon'] == $tmpb['mon'] && $tmpa['year'] == $tmpb['year']) {
									$cases2[$h][$event->id]['string'] .= '-'.dol_print_date($event->date_end_in_calendar, 'hour', 'tzuserrel');
								} else {
									$cases2[$h][$event->id]['string'] .= '-'.dol_print_date($event->date_end_in_calendar, 'dayhour', 'tzuserrel');
								}
							}
							if ($event->label) {
								$cases2[$h][$event->id]['string'] .= ' - '.$event->label;
							}
							$cases2[$h][$event->id]['typecode'] = $event->type_code;
							$cases2[$h][$event->id]['color'] = $color;
							if ($event->fk_project > 0) {
								if (empty($cacheprojects[$event->fk_project])) {
									$tmpproj = new Project($db);
									$tmpproj->fetch($event->fk_project);
									$cacheprojects[$event->fk_project] = $tmpproj;
								}
								$cases2[$h][$event->id]['string'] .= ', '.$langs->trans("Project").': '.$cacheprojects[$event->fk_project]->ref.' - '.$cacheprojects[$event->fk_project]->title;
							}
							if ($event->socid > 0) {
								if (empty($cachethirdparties[$event->socid])) {
									$tmpthirdparty = new Societe($db);
									$tmpthirdparty->fetch($event->socid);
									$cachethirdparties[$event->socid] = $tmpthirdparty;
								}
								$cases2[$h][$event->id]['string'] .= ', '.$cachethirdparties[$event->socid]->name;
							}
							if ($event->contact_id > 0) {
								if (empty($cachecontacts[$event->contact_id])) {
									$tmpcontact = new Contact($db);
									$tmpcontact->fetch($event->contact_id);
									$cachecontacts[$event->contact_id] = $tmpcontact;
								}
								$cases2[$h][$event->id]['string'] .= ', '.$cachecontacts[$event->contact_id]->getFullName($langs);
							}
						}
						if ($event->date_start_in_calendar < $b2 && $dateendtouse > $b1) {
							$busy = $event->transparency;
							$cases3[$h][$event->id]['busy'] = $busy;
							$cases3[$h][$event->id]['string'] = dol_print_date($event->date_start_in_calendar, 'dayhour', 'tzuserrel');
							if ($event->date_end_in_calendar && $event->date_end_in_calendar != $event->date_start_in_calendar) {
								$tmpa = dol_getdate($event->date_start_in_calendar, true);
								$tmpb = dol_getdate($event->date_end_in_calendar, true);
								if ($tmpa['mday'] == $tmpb['mday'] && $tmpa['mon'] == $tmpb['mon'] && $tmpa['year'] == $tmpb['year']) {
									$cases3[$h][$event->id]['string'] .= '-'.dol_print_date($event->date_end_in_calendar, 'hour', 'tzuserrel');
								} else {
									$cases3[$h][$event->id]['string'] .= '-'.dol_print_date($event->date_end_in_calendar, 'dayhour', 'tzuserrel');
								}
							}
							if ($event->label) {
								$cases3[$h][$event->id]['string'] .= ' - '.$event->label;
							}
							$cases3[$h][$event->id]['typecode'] = $event->type_code;
							$cases3[$h][$event->id]['color'] = $color;
							if ($event->fk_project > 0) {
								if (empty($cacheprojects[$event->fk_project])) {
									$tmpproj = new Project($db);
									$tmpproj->fetch($event->fk_project);
									$cacheprojects[$event->fk_project] = $tmpproj;
								}
								$cases3[$h][$event->id]['string'] .= ', '.$langs->trans("Project").': '.$cacheprojects[$event->fk_project]->ref.' - '.$cacheprojects[$event->fk_project]->title;
							}
							if ($event->socid > 0) {
								if (empty($cachethirdparties[$event->socid])) {
									$tmpthirdparty = new Societe($db);
									$tmpthirdparty->fetch($event->socid);
									$cachethirdparties[$event->socid] = $tmpthirdparty;
								}
								$cases3[$h][$event->id]['string'] .= ', '.$cachethirdparties[$event->socid]->name;
							}
							if ($event->contact_id > 0) {
								if (empty($cachecontacts[$event->contact_id])) {
									$tmpcontact = new Contact($db);
									$tmpcontact->fetch($event->contact_id);
									$cachecontacts[$event->contact_id] = $tmpcontact;
								}
								$cases2[$h][$event->id]['string'] .= ', '.$cachecontacts[$event->contact_id]->getFullName($langs);
							}
						}
						if ($event->date_start_in_calendar < $c && $dateendtouse > $b2) {
							$busy = $event->transparency;
							$cases4[$h][$event->id]['busy'] = $busy;
							$cases4[$h][$event->id]['string'] = dol_print_date($event->date_start_in_calendar, 'dayhour', 'tzuserrel');
							if ($event->date_end_in_calendar && $event->date_end_in_calendar != $event->date_start_in_calendar) {
								$tmpa = dol_getdate($event->date_start_in_calendar, true);
								$tmpb = dol_getdate($event->date_end_in_calendar, true);
								if ($tmpa['mday'] == $tmpb['mday'] && $tmpa['mon'] == $tmpb['mon'] && $tmpa['year'] == $tmpb['year']) {
									$cases4[$h][$event->id]['string'] .= '-'.dol_print_date($event->date_end_in_calendar, 'hour', 'tzuserrel');
								} else {
									$cases4[$h][$event->id]['string'] .= '-'.dol_print_date($event->date_end_in_calendar, 'dayhour', 'tzuserrel');
								}
							}
							if ($event->label) {
								$cases4[$h][$event->id]['string'] .= ' - '.$event->label;
							}
							$cases4[$h][$event->id]['typecode'] = $event->type_code;
							$cases4[$h][$event->id]['color'] = $color;
							if ($event->fk_project > 0) {
								if (empty($cacheprojects[$event->fk_project])) {
									$tmpproj = new Project($db);
									$tmpproj->fetch($event->fk_project);
									$cacheprojects[$event->fk_project] = $tmpproj;
								}
								$cases4[$h][$event->id]['string'] .= ', '.$langs->trans("Project").': '.$cacheprojects[$event->fk_project]->ref.' - '.$cacheprojects[$event->fk_project]->title;
							}
							if ($event->socid > 0) {
								if (empty($cachethirdparties[$event->socid])) {
									$tmpthirdparty = new Societe($db);
									$tmpthirdparty->fetch($event->socid);
									$cachethirdparties[$event->socid] = $tmpthirdparty;
								}
								$cases4[$h][$event->id]['string'] .= ', '.$cachethirdparties[$event->socid]->name;
							}
							if ($event->contact_id > 0) {
								if (empty($cachecontacts[$event->contact_id])) {
									$tmpcontact = new Contact($db);
									$tmpcontact->fetch($event->contact_id);
									$cachecontacts[$event->contact_id] = $tmpcontact;
								}
								$cases4[$h][$event->id]['string'] .= ', '.$cachecontacts[$event->contact_id]->getFullName($langs);
							}
						}
					} else {
						$busy = $event->transparency;
						$cases1[$h][$event->id]['busy'] = $busy;
						$cases2[$h][$event->id]['busy'] = $busy;
						$cases3[$h][$event->id]['busy'] = $busy;
						$cases4[$h][$event->id]['busy'] = $busy;
						$cases1[$h][$event->id]['string'] = $event->label;
						$cases2[$h][$event->id]['string'] = $event->label;
						$cases3[$h][$event->id]['string'] = $event->label;
						$cases4[$h][$event->id]['string'] = $event->label;
						$cases1[$h][$event->id]['typecode'] = $event->type_code;
						$cases2[$h][$event->id]['typecode'] = $event->type_code;
						$cases3[$h][$event->id]['typecode'] = $event->type_code;
						$cases4[$h][$event->id]['typecode'] = $event->type_code;
						$cases1[$h][$event->id]['color'] = $color;
						$cases2[$h][$event->id]['color'] = $color;
						$cases3[$h][$event->id]['color'] = $color;
						$cases4[$h][$event->id]['color'] = $color;
					}
				}
				$i++;
			}

			break; // We found the date we were looking for. No need to search anymore.
		}
	}

	// Now output $casesX from start hour to end hour
	for ($h = $begin_h; $h < $end_h; $h++) {
		$color1 = '';
		$color2 = '';
		$color3 = '';
		$color4 = '';
		$style1 = '';
		$style2 = '';
		$style3 = '';
		$style4 = '';
		$string1 = '&nbsp;';
		$string2 = '&nbsp;';
		$string3 = '&nbsp;';
		$string4 = '&nbsp;';
		$title1 = '';
		$title2 = '';
		$title3 = '';
		$title4 = '';
		if (isset($cases1[$h]) && $cases1[$h] != '') {
			//$title1.=count($cases1[$h]).' '.(count($cases1[$h])==1?$langs->trans("Event"):$langs->trans("Events"));
			if (count($cases1[$h]) > 1) {
				$title1 .= count($cases1[$h]).' '.(count($cases1[$h]) == 1 ? $langs->trans("Event") : $langs->trans("Events"));
			}

			if (!getDolGlobalString('AGENDA_NO_TRANSPARENT_ON_NOT_BUSY')) {
				$style1 = 'peruser_notbusy';
			} else {
				$style1 = 'peruser_busy';
			}
			foreach ($cases1[$h] as $id => $ev) {
				if ($ev['busy']) {
					$style1 = 'peruser_busy';
				}
			}
		}
		if (isset($cases2[$h]) && $cases2[$h] != '') {
			//$title2.=count($cases2[$h]).' '.(count($cases2[$h])==1?$langs->trans("Event"):$langs->trans("Events"));
			if (count($cases2[$h]) > 1) {
				$title2 .= count($cases2[$h]).' '.(count($cases2[$h]) == 1 ? $langs->trans("Event") : $langs->trans("Events"));
			}

			if (!getDolGlobalString('AGENDA_NO_TRANSPARENT_ON_NOT_BUSY')) {
				$style2 = 'peruser_notbusy';
			} else {
				$style2 = 'peruser_busy';
			}
			foreach ($cases2[$h] as $id => $ev) {
				if ($ev['busy']) {
					$style2 = 'peruser_busy';
				}
			}
		}
		if (isset($cases3[$h]) && $cases3[$h] != '') {
			//$title3.=count($cases3[$h]).' '.(count($cases3[$h])==1?$langs->trans("Event"):$langs->trans("Events"));
			if (count($cases3[$h]) > 1) {
				$title3 .= count($cases3[$h]).' '.(count($cases3[$h]) == 1 ? $langs->trans("Event") : $langs->trans("Events"));
			}

			if (!getDolGlobalString('AGENDA_NO_TRANSPARENT_ON_NOT_BUSY')) {
				$style3 = 'peruser_notbusy';
			} else {
				$style3 = 'peruser_busy';
			}
			foreach ($cases3[$h] as $id => $ev) {
				if ($ev['busy']) {
					$style3 = 'peruser_busy';
				}
			}
		}
		if (isset($cases4[$h]) && $cases4[$h] != '') {
			//$title4.=count($cases3[$h]).' '.(count($cases3[$h])==1?$langs->trans("Event"):$langs->trans("Events"));
			if (count($cases4[$h]) > 1) {
				$title4 .= count($cases4[$h]).' '.(count($cases4[$h]) == 1 ? $langs->trans("Event") : $langs->trans("Events"));
			}

			if (!getDolGlobalString('AGENDA_NO_TRANSPARENT_ON_NOT_BUSY')) {
				$style4 = 'peruser_notbusy';
			} else {
				$style4 = 'peruser_busy';
			}
			foreach ($cases4[$h] as $id => $ev) {
				if ($ev['busy']) {
					$style4 = 'peruser_busy';
				}
			}
		}

		$ids1 = '';
		$ids2 = '';
		$ids3 = '';
		$ids4 = '';
		if (!empty($cases1[$h]) && is_array($cases1[$h]) && count($cases1[$h]) && array_keys($cases1[$h])) {
			$ids1 = implode(', ', array_keys($cases1[$h]));
<<<<<<< HEAD
		}
		if (!empty($cases2[$h]) && is_array($cases2[$h]) && count($cases2[$h]) && array_keys($cases2[$h])) {
			$ids2 = implode(', ', array_keys($cases2[$h]));
		}
		if (!empty($cases3[$h]) && is_array($cases3[$h]) && count($cases3[$h]) && array_keys($cases3[$h])) {
			$ids3 = implode(',', array_keys($cases3[$h]));
		}
=======
		}
		if (!empty($cases2[$h]) && is_array($cases2[$h]) && count($cases2[$h]) && array_keys($cases2[$h])) {
			$ids2 = implode(', ', array_keys($cases2[$h]));
		}
		if (!empty($cases3[$h]) && is_array($cases3[$h]) && count($cases3[$h]) && array_keys($cases3[$h])) {
			$ids3 = implode(',', array_keys($cases3[$h]));
		}
>>>>>>> cc80841a
		if (!empty($cases4[$h]) && is_array($cases4[$h]) && count($cases4[$h]) && array_keys($cases4[$h])) {
			$ids4 = implode(',', array_keys($cases4[$h]));
		}

		if ($h == $begin_h) {
			echo '<td class="'.$style.'_peruserleft cal_peruser'.($var ? ' cal_impair '.$style.'_impair' : '').'">';
		} else {
			echo '<td class="'.$style.' cal_peruser'.($var ? ' cal_impair '.$style.'_impair' : '').'">';
		}
		// only 1 event
		if (!empty($cases1[$h]) && is_array($cases1[$h]) && count($cases1[$h]) == 1) {
			$output = array_slice($cases1[$h], 0, 1);
			$title1 = $langs->trans("Ref").' '.$ids1.($title1 ? ' - '.$title1 : '');
			if ($output[0]['string']) {
				$title1 .= ($title1 ? ' - ' : '').$output[0]['string'];
			}
			if ($output[0]['color']) {
				$color1 = $output[0]['color'];
			}
		} elseif (!empty($cases1[$h]) && is_array($cases1[$h]) && count($cases1[$h]) > 1) {
			$title1 = $langs->trans("Ref").' '.$ids1.($title1 ? ' - '.$title1 : '');
			$color1 = '222222';
		}

		// only 1 event
		if (!empty($cases2[$h]) && is_array($cases2[$h]) && count($cases2[$h]) == 1) {
			$output = array_slice($cases2[$h], 0, 1);
			$title2 = $langs->trans("Ref").' '.$ids2.($title2 ? ' - '.$title2 : '');
			if ($output[0]['string']) {
				$title2 .= ($title2 ? ' - ' : '').$output[0]['string'];
			}
			if ($output[0]['color']) {
				$color2 = $output[0]['color'];
			}
		} elseif (!empty($cases2[$h]) && is_array($cases2[$h]) && count($cases2[$h]) > 1) {
			$title2 = $langs->trans("Ref").' '.$ids2.($title2 ? ' - '.$title2 : '');
			$color2 = '222222';
		}

		// only 1 event
		if (!empty($cases3[$h]) && is_array($cases3[$h]) && count($cases3[$h]) == 1) {
			$output = array_slice($cases3[$h], 0, 1);
			$title3 = $langs->trans("Ref").' '.$ids3.($title3 ? ' - '.$title3 : '');
			if ($output[0]['string']) {
				$title3 .= ($title3 ? ' - ' : '').$output[0]['string'];
			}
			if ($output[0]['color']) {
				$color3 = $output[0]['color'];
			}
		} elseif (!empty($cases3[$h]) && is_array($cases3[$h]) && count($cases3[$h]) > 1) {
			$title3 = $langs->trans("Ref").' '.$ids3.($title3 ? ' - '.$title3 : '');
			$color3 = '222222';
		}

		// only 1 event
		if (!empty($cases4[$h]) && is_array($cases4[$h]) && count($cases4[$h]) == 1) {
			$output = array_slice($cases4[$h], 0, 1);
			$title4 = $langs->trans("Ref").' '.$ids3.($title4 ? ' - '.$title4 : '');
			if ($output[0]['string']) {
				$title4 .= ($title4 ? ' - ' : '').$output[0]['string'];
			}
			if ($output[0]['color']) {
				$color4 = $output[0]['color'];
			}
		} elseif (!empty($cases4[$h]) && is_array($cases4[$h]) && count($cases4[$h]) > 1) {
			$title4 = $langs->trans("Ref").' '.$ids4.($title4 ? ' - '.$title4 : '');
			$color4 = '222222';
		}

		print '<table class="nobordernopadding case centpercent">';
		print '<tr>';
		print '<td ';
		if ($style1 == 'peruser_notbusy') {
			print 'style="border: 1px solid #'.($color1 ? $color1 : "888").' !important" ';
		} elseif ($color1) {
			print($color1 ? 'style="background: #'.$color1.';"' : '');
		}
		print 'class="';
		print($style1 ? $style1.' ' : '');
		print 'onclickopenref center'.($title2 ? ' classfortooltip' : '').($title1 ? ' cursorpointer' : '').'" ref="ref_'.$username->id.'_'.sprintf("%04d", $year).'_'.sprintf("%02d", $month).'_'.sprintf("%02d", $day).'_'.sprintf("%02d", $h).'_00_'.($ids1 ? $ids1 : 'none').'"'.($title1 ? ' title="'.$title1.'"' : '').'>';
		print $string1;
		print '</td>';

		print '<td ';
		if ($style2 == 'peruser_notbusy') {
			print 'style="border: 1px solid #'.($color2 ? $color2 : "888").' !important" ';
		} elseif ($color2) {
			print($color2 ? 'style="background: #'.$color2.';"' : '');
		}
		print 'class="';
		print($style2 ? $style2.' ' : '');
		print 'onclickopenref center'.($title2 ? ' classfortooltip' : '').($title1 ? ' cursorpointer' : '').'" ref="ref_'.$username->id.'_'.sprintf("%04d", $year).'_'.sprintf("%02d", $month).'_'.sprintf("%02d", $day).'_'.sprintf("%02d", $h).'_15_'.($ids2 ? $ids2 : 'none').'"'.($title2 ? ' title="'.$title2.'"' : '').'>';
		print $string2;
		print '</td>';

		print '<td ';
		if ($style3 == 'peruser_notbusy') {
			print 'style="border: 1px solid #'.($color3 ? $color3 : "888").' !important" ';
		} elseif ($color3) {
			print($color3 ? 'style="background: #'.$color3.';"' : '');
		}
		print 'class="';
		print($style3 ? $style3.' ' : '');
		print 'onclickopenref center'.($title2 ? ' classfortooltip' : '').($title3 ? ' cursorpointer' : '').'" ref="ref_'.$username->id.'_'.sprintf("%04d", $year).'_'.sprintf("%02d", $month).'_'.sprintf("%02d", $day).'_'.sprintf("%02d", $h).'_30_'.($ids3 ? $ids3 : 'none').'"'.($title3 ? ' title="'.$title3.'"' : '').'>';
		print $string3;
		print '</td>';

		print '<td ';
		if ($style4 == 'peruser_notbusy') {
			print 'style="border: 1px solid #'.($color4 ? $color4 : "888").' !important" ';
		} elseif ($color4) {
			print($color4 ? 'style="background: #'.$color4.';"' : '');
		}
		print 'class="';
		print($style4 ? $style4.' ' : '');
		print 'onclickopenref center'.($title3 ? ' classfortooltip' : '').($title4 ? ' cursorpointer' : '').'" ref="ref_'.$username->id.'_'.sprintf("%04d", $year).'_'.sprintf("%02d", $month).'_'.sprintf("%02d", $day).'_'.sprintf("%02d", $h).'_45_'.($ids4 ? $ids4 : 'none').'"'.($title4 ? ' title="'.$title4.'"' : '').'>';
		print $string4;
		print '</td>';

		print '</tr>';
		print '</table>';
		print '</td>';
	}
}<|MERGE_RESOLUTION|>--- conflicted
+++ resolved
@@ -5,15 +5,9 @@
  * Copyright (C) 2005-2012 Regis Houssin        <regis.houssin@inodbox.com>
  * Copyright (C) 2011      Juanjo Menent        <jmenent@2byte.es>
  * Copyright (C) 2014      Cedric GROSS         <c.gross@kreiz-it.fr>
-<<<<<<< HEAD
- * Copyright (C) 2018-2019  Frédéric France         <frederic.france@netlogic.fr>
- * Copyright (C) 2023 Florian HENRY <florian.henry@scopen.fr>
- * Copyright (C) 2024		MDW							<mdeweerd@users.noreply.github.com>
-=======
  * Copyright (C) 2018-2024  Frédéric France         <frederic.france@free.fr>
  * Copyright (C) 2023       Florian HENRY           <florian.henry@scopen.fr>
  * Copyright (C) 2024		MDW						<mdeweerd@users.noreply.github.com>
->>>>>>> cc80841a
  *
  * This program is free software; you can redistribute it and/or modify
  * it under the terms of the GNU General Public License as published by
@@ -514,11 +508,7 @@
 	$newcardbutton .= dolGetButtonTitle($langs->trans("AddAction"), '', 'fa fa-plus-circle', $urltocreateaction);
 }
 
-<<<<<<< HEAD
-$num = '';
-=======
 $num = 0;
->>>>>>> cc80841a
 
 print_barre_liste($langs->trans("Agenda"), $page, $_SERVER["PHP_SELF"], $param, $sortfield, $sortorder, $massactionbutton, $num, -1, 'object_action', 0, $nav.'<span class="marginleftonly"></span>'.$newcardbutton, '', $limit, 1, 0, 1, $viewmode);
 
@@ -550,11 +540,7 @@
 print $s;
 
 print '<div class="liste_titre liste_titre_bydiv centpercent">';
-<<<<<<< HEAD
-print_actions_filter($form, $canedit, $search_status, $year, $month, $day, $showbirthday, 0, $filtert, 0, $pid, $socid, $action, -1, $actioncode, $usergroup, '', $resourceid, $search_categ_cus);
-=======
 print_actions_filter($form, $canedit, $search_status, $year, $month, $day, $showbirthday, '', $filtert, '', $pid, $socid, $action, -1, $actioncode, $usergroup, '', $resourceid, $search_categ_cus);
->>>>>>> cc80841a
 print '</div>';
 
 
@@ -845,11 +831,8 @@
 $currentdaytoshow = $firstdaytoshow;
 echo '<div class="div-table-responsive">';
 //print dol_print_date($currentdaytoshow, 'dayhour', 'gmt');
-<<<<<<< HEAD
-=======
 
 $colorsbytype = array();
->>>>>>> cc80841a
 
 while ($currentdaytoshow < $lastdaytoshow) {
 	echo '<table class="centpercent noborder nocellnopadd cal_month">';
@@ -1044,15 +1027,9 @@
 			// Show days of the current week
 			$curtime = dol_time_plus_duree($currentdaytoshow, $iter_day, 'd');
 			// $curtime is a gmt time, but we want the day, month, year in user TZ
-<<<<<<< HEAD
-			$tmpday = dol_print_date($curtime, "%d", "tzuserrel");
-			$tmpmonth = dol_print_date($curtime, "%m", "tzuserrel");
-			$tmpyear = dol_print_date($curtime, "%Y", "tzuserrel");
-=======
 			$tmpday = (int) dol_print_date($curtime, "%d", "tzuserrel");
 			$tmpmonth = (int) dol_print_date($curtime, "%m", "tzuserrel");
 			$tmpyear = (int) dol_print_date($curtime, "%Y", "tzuserrel");
->>>>>>> cc80841a
 			//var_dump($curtime.' '.$tmpday.' '.$tmpmonth.' '.$tmpyear);
 
 			$style = 'cal_current_month';
@@ -1616,7 +1593,6 @@
 		$ids4 = '';
 		if (!empty($cases1[$h]) && is_array($cases1[$h]) && count($cases1[$h]) && array_keys($cases1[$h])) {
 			$ids1 = implode(', ', array_keys($cases1[$h]));
-<<<<<<< HEAD
 		}
 		if (!empty($cases2[$h]) && is_array($cases2[$h]) && count($cases2[$h]) && array_keys($cases2[$h])) {
 			$ids2 = implode(', ', array_keys($cases2[$h]));
@@ -1624,15 +1600,6 @@
 		if (!empty($cases3[$h]) && is_array($cases3[$h]) && count($cases3[$h]) && array_keys($cases3[$h])) {
 			$ids3 = implode(',', array_keys($cases3[$h]));
 		}
-=======
-		}
-		if (!empty($cases2[$h]) && is_array($cases2[$h]) && count($cases2[$h]) && array_keys($cases2[$h])) {
-			$ids2 = implode(', ', array_keys($cases2[$h]));
-		}
-		if (!empty($cases3[$h]) && is_array($cases3[$h]) && count($cases3[$h]) && array_keys($cases3[$h])) {
-			$ids3 = implode(',', array_keys($cases3[$h]));
-		}
->>>>>>> cc80841a
 		if (!empty($cases4[$h]) && is_array($cases4[$h]) && count($cases4[$h]) && array_keys($cases4[$h])) {
 			$ids4 = implode(',', array_keys($cases4[$h]));
 		}
