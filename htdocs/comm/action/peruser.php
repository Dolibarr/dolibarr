<?php
/* Copyright (C) 2001-2004 Rodolphe Quiedeville <rodolphe@quiedeville.org>
 * Copyright (C) 2003      Eric Seigne          <erics@rycks.com>
 * Copyright (C) 2004-2014 Laurent Destailleur  <eldy@users.sourceforge.net>
 * Copyright (C) 2005-2012 Regis Houssin        <regis.houssin@inodbox.com>
 * Copyright (C) 2011      Juanjo Menent        <jmenent@2byte.es>
 * Copyright (C) 2014      Cedric GROSS         <c.gross@kreiz-it.fr>
 * Copyright (C) 2018-2019  Frédéric France         <frederic.france@netlogic.fr>
 *
 * This program is free software; you can redistribute it and/or modify
 * it under the terms of the GNU General Public License as published by
 * the Free Software Foundation; either version 3 of the License, or
 * (at your option) any later version.
 *
 * This program is distributed in the hope that it will be useful,
 * but WITHOUT ANY WARRANTY; without even the implied warranty of
 * MERCHANTABILITY or FITNESS FOR A PARTICULAR PURPOSE.  See the
 * GNU General Public License for more details.
 *
 * You should have received a copy of the GNU General Public License
 * along with this program. If not, see <https://www.gnu.org/licenses/>.
 */


/**
 *  \file       htdocs/comm/action/peruser.php
 *  \ingroup    agenda
 *  \brief      Tab of calendar events per user
 */

require '../../main.inc.php';
require_once DOL_DOCUMENT_ROOT.'/comm/action/class/actioncomm.class.php';
require_once DOL_DOCUMENT_ROOT.'/societe/class/societe.class.php';
require_once DOL_DOCUMENT_ROOT.'/contact/class/contact.class.php';
require_once DOL_DOCUMENT_ROOT.'/user/class/usergroup.class.php';
require_once DOL_DOCUMENT_ROOT.'/core/lib/date.lib.php';
require_once DOL_DOCUMENT_ROOT.'/core/lib/agenda.lib.php';
require_once DOL_DOCUMENT_ROOT.'/core/class/html.formprojet.class.php';
require_once DOL_DOCUMENT_ROOT.'/projet/class/project.class.php';


if (!isset($conf->global->AGENDA_MAX_EVENTS_DAY_VIEW)) $conf->global->AGENDA_MAX_EVENTS_DAY_VIEW = 3;

$filter = GETPOST("search_filter", 'alpha', 3) ? GETPOST("search_filter", 'alpha', 3) : GETPOST("filter", 'alpha', 3);
$filtert = GETPOST("search_filtert", "int", 3) ? GETPOST("search_filtert", "int", 3) : GETPOST("filtert", "int", 3);
$usergroup = GETPOST("search_usergroup", "int", 3) ? GETPOST("search_usergroup", "int", 3) : GETPOST("usergroup", "int", 3);
//if (! ($usergroup > 0) && ! ($filtert > 0)) $filtert = $user->id;
//$showbirthday = empty($conf->use_javascript_ajax)?GETPOST("showbirthday","int"):1;
$showbirthday = 0;

// If not choice done on calendar owner, we filter on user.
/*if (empty($filtert) && empty($conf->global->AGENDA_ALL_CALENDARS))
{
	$filtert = $user->id;
}*/

$sortfield = GETPOST("sortfield", 'alpha');
$sortorder = GETPOST("sortorder", 'alpha');
$page = GETPOSTISSET('pageplusone') ? (GETPOST('pageplusone') - 1) : GETPOST("page", 'int');
if (empty($page) || $page == -1) { $page = 0; }     // If $page is not defined, or '' or -1
$limit = GETPOST('limit', 'int') ?GETPOST('limit', 'int') : $conf->liste_limit;
$offset = $limit * $page;
if (!$sortorder) $sortorder = "ASC";
if (!$sortfield) $sortfield = "a.datec";

// Security check
$socid = GETPOST("search_socid", "int") ?GETPOST("search_socid", "int") : GETPOST("socid", "int");
if ($user->socid) $socid = $user->socid;
$result = restrictedArea($user, 'agenda', 0, '', 'myactions');
if ($socid < 0) $socid = '';

$canedit = 1;
if (!$user->rights->agenda->myactions->read) accessforbidden();
if (!$user->rights->agenda->allactions->read) $canedit = 0;
if (!$user->rights->agenda->allactions->read || $filter == 'mine')  // If no permission to see all, we show only affected to me
{
	$filtert = $user->id;
}

//$action=GETPOST('action','alpha');
$action = 'show_peruser'; //We use 'show_week' mode
$resourceid = GETPOST("search_resourceid", "int") ?GETPOST("search_resourceid", "int") : GETPOST("resourceid", "int");
$year = GETPOST("year", "int") ?GETPOST("year", "int") : date("Y");
$month = GETPOST("month", "int") ?GETPOST("month", "int") : date("m");
$week = GETPOST("week", "int") ?GETPOST("week", "int") : date("W");
$day = GETPOST("day", "int") ?GETPOST("day", "int") : date("d");
$pid = GETPOST("search_projectid", "int", 3) ?GETPOST("search_projectid", "int", 3) : GETPOST("projectid", "int", 3);
$status = GETPOST("search_status", 'alpha') ?GETPOST("search_status", 'alpha') : GETPOST("status", 'alpha');
$type = GETPOST("search_type", 'alpha') ?GETPOST("search_type", 'alpha') : GETPOST("type", 'alpha');
$maxprint = ((GETPOST("maxprint", 'int') != '') ?GETPOST("maxprint", 'int') : $conf->global->AGENDA_MAX_EVENTS_DAY_VIEW);
$optioncss = GETPOST('optioncss', 'aZ'); // Option for the css output (always '' except when 'print')
// Set actioncode (this code must be same for setting actioncode into peruser, listacton and index)
if (GETPOST('search_actioncode', 'array'))
{
	$actioncode = GETPOST('search_actioncode', 'array', 3);
	if (!count($actioncode)) $actioncode = '0';
} else {
	$actioncode = GETPOST("search_actioncode", "alpha", 3) ?GETPOST("search_actioncode", "alpha", 3) : (GETPOST("search_actioncode", "alpha") == '0' ? '0' : (empty($conf->global->AGENDA_DEFAULT_FILTER_TYPE) ? '' : $conf->global->AGENDA_DEFAULT_FILTER_TYPE));
}
if ($actioncode == '' && empty($actioncodearray)) $actioncode = (empty($conf->global->AGENDA_DEFAULT_FILTER_TYPE) ? '' : $conf->global->AGENDA_DEFAULT_FILTER_TYPE);

$dateselect = dol_mktime(0, 0, 0, GETPOST('dateselectmonth', 'int'), GETPOST('dateselectday', 'int'), GETPOST('dateselectyear', 'int'));
if ($dateselect > 0)
{
	$day = GETPOST('dateselectday', 'int');
	$month = GETPOST('dateselectmonth', 'int');
	$year = GETPOST('dateselectyear', 'int');
}

$tmp = empty($conf->global->MAIN_DEFAULT_WORKING_HOURS) ? '9-18' : $conf->global->MAIN_DEFAULT_WORKING_HOURS;
$tmp = str_replace(' ', '', $tmp); // FIX 7533
$tmparray = explode('-', $tmp);
$begin_h = GETPOST('begin_h', 'int') != '' ? GETPOST('begin_h', 'int') : ($tmparray[0] != '' ? $tmparray[0] : 9);
$end_h   = GETPOST('end_h', 'int') ? GETPOST('end_h', 'int') : ($tmparray[1] != '' ? $tmparray[1] : 18);
if ($begin_h < 0 || $begin_h > 23) $begin_h = 9;
if ($end_h < 1 || $end_h > 24) $end_h = 18;
if ($end_h <= $begin_h) $end_h = $begin_h + 1;

$tmp = empty($conf->global->MAIN_DEFAULT_WORKING_DAYS) ? '1-5' : $conf->global->MAIN_DEFAULT_WORKING_DAYS;
$tmp = str_replace(' ', '', $tmp); // FIX 7533
$tmparray = explode('-', $tmp);
$begin_d = GETPOST('begin_d', 'int') ?GETPOST('begin_d', 'int') : ($tmparray[0] != '' ? $tmparray[0] : 1);
$end_d   = GETPOST('end_d', 'int') ?GETPOST('end_d', 'int') : ($tmparray[1] != '' ? $tmparray[1] : 5);
if ($begin_d < 1 || $begin_d > 7) $begin_d = 1;
if ($end_d < 1 || $end_d > 7) $end_d = 7;
if ($end_d < $begin_d) $end_d = $begin_d + 1;

if ($status == '' && !GETPOSTISSET('status')) $status = (empty($conf->global->AGENDA_DEFAULT_FILTER_STATUS) ? '' : $conf->global->AGENDA_DEFAULT_FILTER_STATUS);
if (empty($action) && !GETPOSTISSET('action')) $action = (empty($conf->global->AGENDA_DEFAULT_VIEW) ? 'show_month' : $conf->global->AGENDA_DEFAULT_VIEW);

if (GETPOST('viewcal', 'alpha') && $action != 'show_day' && $action != 'show_week' && $action != 'show_peruser') {
	$action = 'show_month'; $day = '';
}                                                   // View by month
if (GETPOST('viewweek', 'alpha') || $action == 'show_week') {
	$action = 'show_week'; $week = ($week ? $week : date("W")); $day = ($day ? $day : date("d"));
}  // View by week
if (GETPOST('viewday', 'alpha') || $action == 'show_day') {
	$action = 'show_day'; $day = ($day ? $day : date("d"));
}                                  // View by day

// Load translation files required by the page
$langs->loadLangs(array('users', 'agenda', 'other', 'commercial'));

// Initialize technical object to manage hooks of page. Note that conf->hooks_modules contains array of hook context
$hookmanager->initHooks(array('agenda'));


/*
 * Actions
 */

if ($action == 'delete_action')
{
	$event = new ActionComm($db);
	$event->fetch($actionid);
	$event->fetch_optionals();
	$event->fetch_userassigned();
	$event->oldcopy = clone $event;

	$result = $event->delete();
}



/*
 * View
 */

$parameters = array(
	'socid' => $socid,
	'status' => $status,
	'year' => $year,
	'month' => $month,
	'day' => $day,
	'type' => $type,
	'maxprint' => $maxprint,
	'filter' => $filter,
	'filtert' => $filtert,
	'showbirthday' => $showbirthday,
	'canedit' => $canedit,
	'optioncss' => $optioncss,
	'actioncode' => $actioncode,
	'pid' => $pid,
	'resourceid' => $resourceid,
	'usergroup' => $usergroup,
);
$reshook = $hookmanager->executeHooks('beforeAgendaPerUser', $parameters, $object, $action); // Note that $action and $object may have been modified by some hooks
if ($reshook < 0) setEventMessages($hookmanager->error, $hookmanager->errors, 'errors');

$form = new Form($db);
$companystatic = new Societe($db);

$help_url = 'EN:Module_Agenda_En|FR:Module_Agenda|ES:M&oacute;dulo_Agenda';
llxHeader('', $langs->trans("Agenda"), $help_url);

$now = dol_now();
$nowarray = dol_getdate($now);
$nowyear = $nowarray['year'];
$nowmonth = $nowarray['mon'];
$nowday = $nowarray['mday'];


// Define list of all external calendars (global setup)
$listofextcals = array();

$prev = dol_get_first_day_week($day, $month, $year);
$first_day   = $prev['first_day'];
$first_month = $prev['first_month'];
$first_year  = $prev['first_year'];

$week = $prev['week'];

$day = (int) $day;
$next = dol_get_next_week($day, $week, $month, $year);
$next_year  = $next['year'];
$next_month = $next['month'];
$next_day   = $next['day'];

$max_day_in_month = date("t", dol_mktime(0, 0, 0, $month, 1, $year));

$tmpday = $first_day;
//print 'xx'.$prev_year.'-'.$prev_month.'-'.$prev_day;
//print 'xx'.$next_year.'-'.$next_month.'-'.$next_day;

$title = $langs->trans("DoneAndToDoActions");
if ($status == 'done') $title = $langs->trans("DoneActions");
if ($status == 'todo') $title = $langs->trans("ToDoActions");

$param = '';
if ($actioncode || GETPOSTISSET('search_actioncode')) {
	if (is_array($actioncode)) {
		foreach ($actioncode as $str_action) $param .= "&search_actioncode[]=".urlencode($str_action);
	} else $param .= "&search_actioncode=".urlencode($actioncode);
}
if ($resourceid > 0) $param .= "&search_resourceid=".urlencode($resourceid);
if ($status || GETPOSTISSET('status')) $param .= "&search_status=".urlencode($status);
if ($filter)        $param .= "&search_filter=".urlencode($filter);
if ($filtert)       $param .= "&search_filtert=".urlencode($filtert);
if ($usergroup)     $param .= "&search_usergroup=".urlencode($usergroup);
if ($socid)         $param .= "&search_socid=".urlencode($socid);
if ($showbirthday)  $param .= "&search_showbirthday=1";
if ($pid)           $param .= "&search_projectid=".urlencode($pid);
if ($type)          $param .= "&search_type=".urlencode($type);
if ($action == 'show_day' || $action == 'show_week' || $action == 'show_month' || $action != 'show_peruser') $param .= '&action='.urlencode($action);
if ($begin_h != '') $param .= '&begin_h='.urlencode($begin_h);
if ($end_h != '')   $param .= '&end_h='.urlencode($end_h);
if ($begin_d != '') $param .= '&begin_d='.urlencode($begin_d);
if ($end_d != '')   $param .= '&end_d='.urlencode($end_d);
$param .= "&maxprint=".urlencode($maxprint);


$prev = dol_get_first_day_week($day, $month, $year);
//print "day=".$day." month=".$month." year=".$year;
//var_dump($prev); exit;
$prev_year  = $prev['prev_year'];
$prev_month = $prev['prev_month'];
$prev_day   = $prev['prev_day'];
$first_day  = $prev['first_day'];
$first_month = $prev['first_month'];
$first_year = $prev['first_year'];

$week = $prev['week'];

$day = (int) $day;
$next = dol_get_next_week($first_day, $week, $first_month, $first_year);
$next_year  = $next['year'];
$next_month = $next['month'];
$next_day   = $next['day'];

// Define firstdaytoshow and lastdaytoshow (warning: lastdaytoshow is last second to show + 1)
$firstdaytoshow = dol_mktime(0, 0, 0, $first_month, $first_day, $first_year, 'gmt');

$nb_weeks_to_show = (!empty($conf->global->AGENDA_NB_WEEKS_IN_VIEW_PER_USER)) ? ((int) $conf->global->AGENDA_NB_WEEKS_IN_VIEW_PER_USER * 7) : 7;
$lastdaytoshow = dol_time_plus_duree($firstdaytoshow, $nb_weeks_to_show, 'd');
//print $firstday.'-'.$first_month.'-'.$first_year;
//print dol_print_date($firstdaytoshow,'dayhour');
//print dol_print_date($lastdaytoshow,'dayhour');

$max_day_in_month = date("t", dol_mktime(0, 0, 0, $month, 1, $year, 'gmt'));

$tmpday = $first_day;
$picto = 'calendarweek';

$nav = "<a href=\"?year=".$prev_year."&amp;month=".$prev_month."&amp;day=".$prev_day.$param."\"><i class=\"fa fa-chevron-left\" title=\"".dol_escape_htmltag($langs->trans("Previous"))."\"></i></a> &nbsp; \n";
$nav .= " <span id=\"month_name\">".dol_print_date(dol_mktime(0, 0, 0, $first_month, $first_day, $first_year), "%Y").", ".$langs->trans("Week")." ".$week;
$nav .= " </span>\n";
$nav .= " &nbsp; <a href=\"?year=".$next_year."&amp;month=".$next_month."&amp;day=".$next_day.$param."\"><i class=\"fa fa-chevron-right\" title=\"".dol_escape_htmltag($langs->trans("Next"))."\"></i></a>\n";
if (empty($conf->dol_optimize_smallscreen)) {
	$nav .= " &nbsp; <a href=\"?year=".$nowyear."&amp;month=".$nowmonth."&amp;day=".$nowday.$param."\">".$langs->trans("Today")."</a> ";
}
$nav .= $form->selectDate($dateselect, 'dateselect', 0, 0, 1, '', 1, 0);
$nav .= ' <button type="submit" class="liste_titre button_search" name="button_search_x" value="x"><span class="fa fa-search"></span></button>';

// Must be after the nav definition
$param .= '&year='.urlencode($year).'&month='.urlencode($month).($day ? '&day='.urlencode($day) : '');
//print 'x'.$param;


$paramnoaction = preg_replace('/action=[a-z_]+/', '', $param);

$head = calendars_prepare_head($paramnoaction);

print '<form method="POST" id="searchFormList" class="listactionsfilter" action="'.$_SERVER["PHP_SELF"].'">'."\n";

$showextcals = $listofextcals;
// Legend
if ($conf->use_javascript_ajax)
{
	$s = '';
	$s .= '<script type="text/javascript">'."\n";
	$s .= 'jQuery(document).ready(function () {'."\n";
	$s .= 'jQuery("#check_mytasks").click(function() { jQuery(".family_mytasks").toggle(); jQuery(".family_other").toggle(); });'."\n";
	$s .= 'jQuery("#check_birthday").click(function() { jQuery(".family_birthday").toggle(); });'."\n";
	$s .= 'jQuery(".family_birthday").toggle();'."\n";
	if ($action == "show_week" || $action == "show_month" || empty($action))
	{
		$s .= 'jQuery( "td.sortable" ).sortable({connectWith: ".sortable",placeholder: "ui-state-highlight",items: "div:not(.unsortable)", receive: function( event, ui ) {';
		$s .= 'var frm=jQuery("#move_event");frm.attr("action",ui.item.find("a.cal_event").attr("href")).children("#newdate").val(jQuery(event.target).closest("div").attr("id"));frm.submit();}});'."\n";
	}
  	$s .= '});'."\n";
	$s .= '</script>'."\n";
	if (!empty($conf->use_javascript_ajax))
	{
		$s .= '<div class="nowrap clear float"><input type="checkbox" id="check_mytasks" name="check_mytasks" checked disabled> '.$langs->trans("LocalAgenda").' &nbsp; </div>';
		if (is_array($showextcals) && count($showextcals) > 0)
		{
			foreach ($showextcals as $val)
			{
				$htmlname = md5($val['name']);
				$s .= '<script type="text/javascript">'."\n";
				$s .= 'jQuery(document).ready(function () {'."\n";
				$s .= '		jQuery("#check_ext'.$htmlname.'").click(function() {';
				$s .= ' 		/* alert("'.$htmlname.'"); */';
				$s .= ' 		jQuery(".family_ext'.$htmlname.'").toggle();';
				$s .= '		});'."\n";
				$s .= '});'."\n";
				$s .= '</script>'."\n";
				$s .= '<div class="nowrap float"><input type="checkbox" id="check_ext'.$htmlname.'" name="check_ext'.$htmlname.'" checked> '.$val ['name'].' &nbsp; </div>';
			}
		}

		//$s.='<div class="nowrap float"><input type="checkbox" id="check_birthday" name="check_birthday"> '.$langs->trans("AgendaShowBirthdayEvents").' &nbsp; </div>';

		// Calendars from hooks
		$parameters = array(); $object = null;
		$reshook = $hookmanager->executeHooks('addCalendarChoice', $parameters, $object, $action);
		if (empty($reshook))
		{
			$s .= $hookmanager->resPrint;
		} elseif ($reshook > 1)
		{
			$s = $hookmanager->resPrint;
		}
	}
}

$massactionbutton = '';

$viewmode = '';
$viewmode .= '<a class="btnTitle reposition" href="'.DOL_URL_ROOT.'/comm/action/list.php?action=show_list&restore_lastsearch_values=1">';
//$viewmode .= '<span class="fa paddingleft imgforviewmode valignmiddle btnTitle-icon">';
$viewmode .= img_picto($langs->trans("List"), 'object_list-alt', 'class="pictoactionview block"');
//$viewmode .= '</span>';
$viewmode .= '<span class="valignmiddle text-plus-circle btnTitle-label hideonsmartphone">'.$langs->trans("ViewList").'</span></a>';

$viewmode .= '<a class="btnTitle reposition" href="'.DOL_URL_ROOT.'/comm/action/index.php?action=show_month&year='.dol_print_date($object->datep, '%Y').'&month='.dol_print_date($object->datep, '%m').'&day='.dol_print_date($object->datep, '%d').'">';
//$viewmode .= '<span class="fa paddingleft imgforviewmode valignmiddle btnTitle-icon">';
$viewmode .= img_picto($langs->trans("ViewCal"), 'object_calendar', 'class="pictoactionview block"');
//$viewmode .= '</span>';
$viewmode .= '<span class="valignmiddle text-plus-circle btnTitle-label hideonsmartphone">'.$langs->trans("ViewCal").'</span></a>';

$viewmode .= '<a class="btnTitle reposition" href="'.DOL_URL_ROOT.'/comm/action/index.php?action=show_week&year='.dol_print_date($object->datep, '%Y').'&month='.dol_print_date($object->datep, '%m').'&day='.dol_print_date($object->datep, '%d').'">';
//$viewmode .= '<span class="fa paddingleft imgforviewmode valignmiddle btnTitle-icon">';
$viewmode .= img_picto($langs->trans("ViewWeek"), 'object_calendarweek', 'class="pictoactionview block"');
//$viewmode .= '</span>';
$viewmode .= '<span class="valignmiddle text-plus-circle btnTitle-label hideonsmartphone">'.$langs->trans("ViewWeek").'</span></a>';

$viewmode .= '<a class="btnTitle reposition" href="'.DOL_URL_ROOT.'/comm/action/index.php?action=show_day&year='.dol_print_date($object->datep, '%Y').'&month='.dol_print_date($object->datep, '%m').'&day='.dol_print_date($object->datep, '%d').'">';
//$viewmode .= '<span class="fa paddingleft imgforviewmode valignmiddle btnTitle-icon">';
$viewmode .= img_picto($langs->trans("ViewDay"), 'object_calendarday', 'class="pictoactionview block"');
//$viewmode .= '</span>';
$viewmode .= '<span class="valignmiddle text-plus-circle btnTitle-label hideonsmartphone">'.$langs->trans("ViewDay").'</span></a>';

$viewmode .= '<a class="btnTitle btnTitleSelected reposition marginrightonly" href="'.DOL_URL_ROOT.'/comm/action/peruser.php?action=show_peruser&year='.dol_print_date($object->datep, '%Y').'&month='.dol_print_date($object->datep, '%m').'&day='.dol_print_date($object->datep, '%d').'">';
//$viewmode .= '<span class="fa paddingleft imgforviewmode valignmiddle btnTitle-icon">';
$viewmode .= img_picto($langs->trans("ViewPerUser"), 'object_calendarperuser', 'class="pictoactionview block"');
//$viewmode .= '</span>';
$viewmode .= '<span class="valignmiddle text-plus-circle btnTitle-label hideonsmartphone">'.$langs->trans("ViewPerUser").'</span></a>';

$viewmode .= '<span class="marginrightonly"></span>';

<<<<<<< HEAD
=======
// Add more views from hooks
$parameters = array(); $object = null;
$reshook = $hookmanager->executeHooks('addCalendarView', $parameters, $object, $action);
if (empty($reshook)) {
	$viewmode .= $hookmanager->resPrint;
} elseif ($reshook > 1) {
	$viewmode = $hookmanager->resPrint;
}

>>>>>>> 768d2db8

$newcardbutton = '';
if ($user->rights->agenda->myactions->create || $user->rights->agenda->allactions->create)
{
	$tmpforcreatebutton = dol_getdate(dol_now(), true);

	$newparam .= '&month='.str_pad($month, 2, "0", STR_PAD_LEFT).'&year='.$tmpforcreatebutton['year'];

	//$param='month='.$monthshown.'&year='.$year;
	$hourminsec = '100000';
	$newcardbutton .= dolGetButtonTitle($langs->trans("AddAction"), '', 'fa fa-plus-circle', DOL_URL_ROOT.'/comm/action/card.php?action=create&datep='.sprintf("%04d%02d%02d", $tmpforcreatebutton['year'], $tmpforcreatebutton['mon'], $tmpforcreatebutton['mday']).$hourminsec.'&backtopage='.urlencode($_SERVER["PHP_SELF"].($newparam ? '?'.$newparam : '')));
}

print_barre_liste($langs->trans("Agenda"), $page, $_SERVER["PHP_SELF"], $param, $sortfield, $sortorder, $massactionbutton, $num, -1, 'object_action', 0, $nav.'<span class="marginleftonly"></span>'.$newcardbutton, '', $limit, 1, 0, 1, $viewmode);

$link = '';
//print load_fiche_titre('', $link.' &nbsp; &nbsp; '.$nav.' '.$newcardbutton, '');

// Local calendar
$newtitle = '<div class="nowrap clear inline-block minheight30">';
$newtitle .= '<input type="checkbox" id="check_mytasks" name="check_mytasks" checked disabled> '.$langs->trans("LocalAgenda").' &nbsp; ';
$newtitle .= '</div>';
//$newtitle=$langs->trans($title);

$s = $newtitle;

print $s;

print '<div class="liste_titre liste_titre_bydiv centpercent">';
print_actions_filter($form, $canedit, $search_status, $year, $month, $day, $showbirthday, 0, $filtert, 0, $pid, $socid, $action, -1, $actioncode, $usergroup, '', $resourceid);
print '</div>';



// Get event in an array
$eventarray = array();

$sql = 'SELECT';
if ($usergroup > 0) $sql .= " DISTINCT";
$sql .= ' a.id, a.label,';
$sql .= ' a.datep,';
$sql .= ' a.datep2,';
$sql .= ' a.percent,';
$sql .= ' a.fk_user_author,a.fk_user_action,';
$sql .= ' a.transparency, a.priority, a.fulldayevent, a.location,';
$sql .= ' a.fk_soc, a.fk_contact, a.fk_element, a.elementtype, a.fk_project,';
$sql .= ' ca.code, ca.color';
$sql .= ' FROM '.MAIN_DB_PREFIX.'c_actioncomm as ca, '.MAIN_DB_PREFIX."actioncomm as a";
if (!$user->rights->societe->client->voir && !$socid) $sql .= " LEFT JOIN ".MAIN_DB_PREFIX."societe_commerciaux as sc ON a.fk_soc = sc.fk_soc";
// We must filter on resource table
if ($resourceid > 0) $sql .= ", ".MAIN_DB_PREFIX."element_resources as r";
// We must filter on assignement table
if ($filtert > 0 || $usergroup > 0) $sql .= ", ".MAIN_DB_PREFIX."actioncomm_resources as ar";
if ($usergroup > 0) $sql .= " LEFT JOIN ".MAIN_DB_PREFIX."usergroup_user as ugu ON ugu.fk_user = ar.fk_element";
$sql .= ' WHERE a.fk_action = ca.id';
$sql .= ' AND a.entity IN ('.getEntity('agenda').')';
// Condition on actioncode
if (!empty($actioncode))
{
	if (empty($conf->global->AGENDA_USE_EVENT_TYPE))
	{
		if ($actioncode == 'AC_NON_AUTO') $sql .= " AND ca.type != 'systemauto'";
		elseif ($actioncode == 'AC_ALL_AUTO') $sql .= " AND ca.type = 'systemauto'";
		else {
			if ($actioncode == 'AC_OTH') $sql .= " AND ca.type != 'systemauto'";
			if ($actioncode == 'AC_OTH_AUTO') $sql .= " AND ca.type = 'systemauto'";
		}
	} else {
		if ($actioncode == 'AC_NON_AUTO') $sql .= " AND ca.type != 'systemauto'";
		elseif ($actioncode == 'AC_ALL_AUTO') $sql .= " AND ca.type = 'systemauto'";
		else {
			if (is_array($actioncode))
			{
  				$sql .= " AND ca.code IN ('".implode("','", $actioncode)."')";
			} else {
  				$sql .= " AND ca.code IN ('".implode("','", explode(',', $actioncode))."')";
			}
		}
	}
}
if ($resourceid > 0) $sql .= " AND r.element_type = 'action' AND r.element_id = a.id AND r.resource_id = ".$db->escape($resourceid);
if ($pid) $sql .= " AND a.fk_project=".$db->escape($pid);
if (!$user->rights->societe->client->voir && !$socid) $sql .= " AND (a.fk_soc IS NULL OR sc.fk_user = ".$user->id.")";
if ($socid > 0) $sql .= ' AND a.fk_soc = '.$socid;
// We must filter on assignement table
if ($filtert > 0 || $usergroup > 0) $sql .= " AND ar.fk_actioncomm = a.id AND ar.element_type='user'";
if ($action == 'show_day')
{
	$sql .= " AND (";
	$sql .= " (a.datep BETWEEN '".$db->idate(dol_mktime(0, 0, 0, $month, $day, $year))."'";
	$sql .= " AND '".$db->idate(dol_mktime(23, 59, 59, $month, $day, $year))."')";
	$sql .= " OR ";
	$sql .= " (a.datep2 BETWEEN '".$db->idate(dol_mktime(0, 0, 0, $month, $day, $year))."'";
	$sql .= " AND '".$db->idate(dol_mktime(23, 59, 59, $month, $day, $year))."')";
	$sql .= " OR ";
	$sql .= " (a.datep < '".$db->idate(dol_mktime(0, 0, 0, $month, $day, $year))."'";
	$sql .= " AND a.datep2 > '".$db->idate(dol_mktime(23, 59, 59, $month, $day, $year))."')";
	$sql .= ')';
} else {
	// To limit array
	$sql .= " AND (";
	$sql .= " (a.datep BETWEEN '".$db->idate($firstdaytoshow - (60 * 60 * 24 * 2))."'"; // Start 2 day before $firstdaytoshow
	$sql .= " AND '".$db->idate($lastdaytoshow + (60 * 60 * 24 * 2))."')"; // End 2 day after $lastdaytoshow
	$sql .= " OR ";
	$sql .= " (a.datep2 BETWEEN '".$db->idate($firstdaytoshow - (60 * 60 * 24 * 2))."'";
	$sql .= " AND '".$db->idate($lastdaytoshow + (60 * 60 * 24 * 2))."')";
	$sql .= " OR ";
	$sql .= " (a.datep < '".$db->idate($firstdaytoshow - (60 * 60 * 24 * 2))."'";
	$sql .= " AND a.datep2 > '".$db->idate($lastdaytoshow + (60 * 60 * 24 * 2))."')";
	$sql .= ')';
}
if ($type) $sql .= " AND ca.id = ".$type;
if ($status == '0') { $sql .= " AND a.percent = 0"; }
if ($status == '-1') { $sql .= " AND a.percent = -1"; }	// Not applicable
if ($status == '50') { $sql .= " AND (a.percent > 0 AND a.percent < 100)"; }	// Running already started
if ($status == 'done' || $status == '100') { $sql .= " AND (a.percent = 100)"; }
if ($status == 'todo') { $sql .= " AND (a.percent >= 0 AND a.percent < 100)"; }
// We must filter on assignement table
if ($filtert > 0 || $usergroup > 0)
{
	$sql .= " AND (";
	if ($filtert > 0) $sql .= "ar.fk_element = ".$filtert;
	if ($usergroup > 0) $sql .= ($filtert > 0 ? " OR " : "")." ugu.fk_usergroup = ".$usergroup;
	$sql .= ")";
}
// Sort on date
$sql .= ' ORDER BY fk_user_action, datep'; //fk_user_action


dol_syslog("comm/action/peruser.php", LOG_DEBUG);
$resql = $db->query($sql);
if ($resql)
{
	$num = $db->num_rows($resql);

	$i = 0;
	while ($i < $num)
	{
		$obj = $db->fetch_object($resql);

		// Discard auto action if option is on
		if (!empty($conf->global->AGENDA_ALWAYS_HIDE_AUTO) && $obj->code == 'AC_OTH_AUTO')
		{
			$i++;
			continue;
		}

		$datep = $db->jdate($obj->datep);
		$datep2 = $db->jdate($obj->datep2);

		// Create a new object action
		$event = new ActionComm($db);
		$event->id = $obj->id;
		$event->datep = $datep; // datep and datef are GMT date
		$event->datef = $datep2;
		$event->type_code = $obj->code;
		$event->type_color = $obj->color;
		$event->label = $obj->label;
		$event->percentage = $obj->percent;
		$event->authorid = $obj->fk_user_author; // user id of creator
		$event->userownerid = $obj->fk_user_action; // user id of owner
		$event->priority = $obj->priority;
		$event->fulldayevent = $obj->fulldayevent;
		$event->location = $obj->location;
		$event->transparency = $obj->transparency;

		$event->fk_project = $obj->fk_project;

		$event->socid = $obj->fk_soc;
		$event->contact_id = $obj->fk_contact;

		$event->fk_element = $obj->fk_element;
		$event->elementtype = $obj->elementtype;

		// Defined date_start_in_calendar and date_end_in_calendar property
		// They are date start and end of action but modified to not be outside calendar view.
		if ($event->percentage <= 0)
<<<<<<< HEAD
		{
			$event->date_start_in_calendar = $datep;
			if ($datep2 != '' && $datep2 >= $datep) $event->date_end_in_calendar = $datep2;
			else $event->date_end_in_calendar = $datep;
		} else {
			$event->date_start_in_calendar = $datep;
			if ($datep2 != '' && $datep2 >= $datep) $event->date_end_in_calendar = $datep2;
			else $event->date_end_in_calendar = $datep;
		}
		// Define ponctual property
		if ($event->date_start_in_calendar == $event->date_end_in_calendar)
		{
			$event->ponctuel = 1;
		}

		// Check values
		if ($event->date_end_in_calendar < $firstdaytoshow ||
		$event->date_start_in_calendar >= $lastdaytoshow)
		{
=======
		{
			$event->date_start_in_calendar = $datep;
			if ($datep2 != '' && $datep2 >= $datep) $event->date_end_in_calendar = $datep2;
			else $event->date_end_in_calendar = $datep;
		} else {
			$event->date_start_in_calendar = $datep;
			if ($datep2 != '' && $datep2 >= $datep) $event->date_end_in_calendar = $datep2;
			else $event->date_end_in_calendar = $datep;
		}
		// Define ponctual property
		if ($event->date_start_in_calendar == $event->date_end_in_calendar)
		{
			$event->ponctuel = 1;
		}

		// Check values
		if ($event->date_end_in_calendar < $firstdaytoshow ||
		$event->date_start_in_calendar >= $lastdaytoshow)
		{
>>>>>>> 768d2db8
			// This record is out of visible range
			unset($event);
		} else {
			//print $i.' - '.dol_print_date($this->date_start_in_calendar, 'dayhour').' - '.dol_print_date($this->date_end_in_calendar, 'dayhour').'<br>'."\n";
			$event->fetch_userassigned(); // This load $event->userassigned

			if ($event->date_start_in_calendar < $firstdaytoshow) $event->date_start_in_calendar = $firstdaytoshow;
			if ($event->date_end_in_calendar >= $lastdaytoshow) $event->date_end_in_calendar = ($lastdaytoshow - 1);

			// Add an entry in actionarray for each day
			$daycursor = $event->date_start_in_calendar;
			$annee = dol_print_date($daycursor, '%Y');
			$mois = dol_print_date($daycursor, '%m');
			$jour = dol_print_date($daycursor, '%d');

			// Loop on each day covered by action to prepare an index to show on calendar
			$loop = true; $j = 0;
			$daykey = dol_mktime(0, 0, 0, $mois, $jour, $annee, 'gmt');
			do {
				//if ($event->id==408) print 'daykey='.$daykey.' '.$event->datep.' '.$event->datef.'<br>';

				$eventarray[$daykey][] = $event;
				$j++;

				$daykey += 60 * 60 * 24;
				if ($daykey > $event->date_end_in_calendar) $loop = false;
			} while ($loop);

			//print 'Event '.$i.' id='.$event->id.' (start='.dol_print_date($event->datep).'-end='.dol_print_date($event->datef);
			//print ' startincalendar='.dol_print_date($event->date_start_in_calendar).'-endincalendar='.dol_print_date($event->date_end_in_calendar).') was added in '.$j.' different index key of array<br>';
		}
		$i++;
	}
	$db->free($resql);
} else {
	dol_print_error($db);
}

$maxnbofchar = 18;
$cachethirdparties = array();
$cachecontacts = array();
$cacheusers = array();

// Define theme_datacolor array
$color_file = DOL_DOCUMENT_ROOT."/theme/".$conf->theme."/theme_vars.inc.php";
if (is_readable($color_file))
{
	include_once $color_file;
}
if (!is_array($theme_datacolor)) $theme_datacolor = array(array(120, 130, 150), array(200, 160, 180), array(190, 190, 220));


$newparam = $param; // newparam is for birthday links
$newparam = preg_replace('/showbirthday=/i', 'showbirthday_=', $newparam); // To avoid replacement when replace day= is done
$newparam = preg_replace('/action=show_month&?/i', '', $newparam);
$newparam = preg_replace('/action=show_week&?/i', '', $newparam);
$newparam = preg_replace('/day=[0-9]+&?/i', '', $newparam);
$newparam = preg_replace('/month=[0-9]+&?/i', '', $newparam);
$newparam = preg_replace('/year=[0-9]+&?/i', '', $newparam);
$newparam = preg_replace('/viewweek=[0-9]+&?/i', '', $newparam);
$newparam = preg_replace('/showbirthday_=/i', 'showbirthday=', $newparam); // Restore correct parameter
$newparam .= '&viewweek=1';

echo '<input type="hidden" name="actionmove" value="mupdate">';
echo '<input type="hidden" name="backtopage" value="'.dol_escape_htmltag($_SERVER['PHP_SELF']).'?'.dol_escape_htmltag($_SERVER['QUERY_STRING']).'">';
echo '<input type="hidden" name="newdate" id="newdate">';


// Line header with list of days

//print "begin_d=".$begin_d." end_d=".$end_d;

$currentdaytoshow = $firstdaytoshow;
echo '<div class="div-table-responsive">';

while ($currentdaytoshow < $lastdaytoshow) {
	echo '<table width="100%" class="noborder nocellnopadd cal_month">';

	echo '<tr class="liste_titre">';
	echo '<td class="nopaddingtopimp nopaddingbottomimp nowraponsmartphone">';

	if ($canedit && $action == 'show_peruser')
	{
		// Filter on hours
		print img_picto('', 'clock', 'class="fawidth30 inline-block paddingleft"');
		print '<span class="hideonsmartphone" title="'.$langs->trans("VisibleTimeRange").'">'.$langs->trans("Hours").'</span>';
		print "\n".'<div class="ui-grid-a inline-block"><div class="ui-block-a nowraponall">';
		print '<input type="number" class="short" name="begin_h" value="'.$begin_h.'" min="0" max="23">';
		if (empty($conf->dol_use_jmobile)) print ' - ';
		else print '</div><div class="ui-block-b">';
		print '<input type="number" class="short" name="end_h" value="'.$end_h.'" min="1" max="24">';
		if (empty($conf->dol_use_jmobile)) print ' '.$langs->trans("H");
		print '</div></div>';

		print '<br>';

		// Filter on days
		print img_picto('', 'clock', 'class="fawidth30 inline-block paddingleft"');
		print '<span class="hideonsmartphone" title="'.$langs->trans("VisibleDaysRange").'">'.$langs->trans("DaysOfWeek").'</span>';
		print "\n".'<div class="ui-grid-a  inline-block"><div class="ui-block-a">';
		print '<input type="number" class="short" name="begin_d" value="'.$begin_d.'" min="1" max="7">';
		if (empty($conf->dol_use_jmobile)) print ' - ';
		else print '</div><div class="ui-block-b">';
		print '<input type="number" class="short" name="end_d" value="'.$end_d.'" min="1" max="7">';
		print '</div></div>';
	}

	print '</td>';
	$i = 0; // 0 = sunday,
	while ($i < 7)
	{
		if (($i + 1) < $begin_d || ($i + 1) > $end_d)
		{
			$i++;
			continue;
		}
		echo '<td align="center" colspan="'.($end_h - $begin_h).'">';
		echo '<span class="bold spandayofweek">'.$langs->trans("Day".(($i + (isset($conf->global->MAIN_START_WEEK) ? $conf->global->MAIN_START_WEEK : 1)) % 7)).'</span>';
		print "<br>";
		if ($i) print dol_print_date(dol_time_plus_duree($currentdaytoshow, $i, 'd'), 'day');
		else print dol_print_date($currentdaytoshow, 'day');
		echo "</td>\n";
		$i++;
	}
	echo "</tr>\n";

	echo '<tr class="liste_titre">';
	echo '<td></td>';
	$i = 0;
	while ($i < 7)
	{
		if (($i + 1) < $begin_d || ($i + 1) > $end_d)
		{
			$i++;
			continue;
		}
		for ($h = $begin_h; $h < $end_h; $h++)
		{
			echo '<td class="center">';
			print '<small style="font-family: courier">'.sprintf("%02d", $h).'</small>';
			print "</td>";
		}
		echo "</td>\n";
		$i++;
	}
	echo "</tr>\n";


	// Define $usernames
	$usernames = array(); //init
	$usernamesid = array();
	/* Use this to have list of users only if users have events */
	if (!empty($conf->global->AGENDA_SHOWOWNERONLY_ONPERUSERVIEW))
	{
		foreach ($eventarray as $daykey => $notused)
		{
			// Get all assigned users for each event
			foreach ($eventarray[$daykey] as $index => $event)
			{
				$event->fetch_userassigned();
				$listofuserid = $event->userassigned;
				foreach ($listofuserid as $userid => $tmp) {
				   	if (!in_array($userid, $usernamesid)) $usernamesid[$userid] = $userid;
				}
			}
		}
	} else {
		/* Use this list to have for all users */
		$sql = "SELECT u.rowid, u.lastname as lastname, u.firstname, u.statut, u.login, u.admin, u.entity";
		$sql .= " FROM ".MAIN_DB_PREFIX."user as u";
		if ($usergroup > 0)	$sql .= " LEFT JOIN ".MAIN_DB_PREFIX."usergroup_user as ug ON u.rowid = ug.fk_user";
		$sql .= " WHERE u.statut = 1 AND u.entity IN (".getEntity('user').")";
		if ($usergroup > 0)	$sql .= " AND ug.fk_usergroup = ".$usergroup;
		//print $sql;
		$resql = $db->query($sql);
		if ($resql) {
			$num = $db->num_rows($resql);
			$i = 0;
			if ($num)
			{
				while ($i < $num)
				{
					$obj = $db->fetch_object($resql);
					$usernamesid[$obj->rowid] = $obj->rowid;
					$i++;
				}
			}
		} else dol_print_error($db);
	}
	//var_dump($usernamesid);
	foreach ($usernamesid as $id)
	{
		$tmpuser = new User($db);
		$result = $tmpuser->fetch($id);
		$usernames[] = $tmpuser;
	}

	/*
	if ($filtert > 0)
	{
		$tmpuser = new User($db);
		$tmpuser->fetch($filtert);
		$usernames[] = $tmpuser;
	}
	else if ($usergroup)
	{
		$tmpgroup = new UserGroup($db);
		$tmpgroup->fetch($usergroup);
		$usernames = $tmpgroup->listUsersForGroup();
	}
	else
	{
		$tmpgroup = new UserGroup($db);
		//$tmpgroup->fetch($usergroup); No fetch, we want all users for all groups
		$usernames = $tmpgroup->listUsersForGroup();
	}*/

	// Load array of colors by type
	$colorsbytype = array();
	$labelbytype = array();
	$sql = "SELECT code, color, libelle as label FROM ".MAIN_DB_PREFIX."c_actioncomm ORDER BY position";
	$resql = $db->query($sql);
	while ($obj = $db->fetch_object($resql))
	{
		$colorsbytype[$obj->code] = $obj->color;
		$labelbytype[$obj->code] = $obj->label;
	}

	// Loop on each user to show calendar
	$todayarray = dol_getdate($now, 'fast');
	$sav = $tmpday;
	$showheader = true;
	$var = false;
	foreach ($usernames as $username)
	{
		$var = !$var;
		echo "<tr>";
		echo '<td class="tdoverflowmax100 cal_current_month cal_peruserviewname'.($var ? ' cal_impair' : '').'">';
		print $username->getNomUrl(-1, '', 0, 0, 20, 1, '');
		print '</td>';
		$tmpday = $sav;

		// Lopp on each day of week
		$i = 0;
		for ($iter_day = 0; $iter_day < 8; $iter_day++)
		{
			if (($i + 1) < $begin_d || ($i + 1) > $end_d)
			{
				$i++;
				continue;
			}

			// Show days of the current week
			$curtime = dol_time_plus_duree($currentdaytoshow, $iter_day, 'd');
			$tmparray = dol_getdate($curtime, 'fast');
			$tmpday = $tmparray['mday'];
			$tmpmonth = $tmparray['mon'];
			$tmpyear = $tmparray['year'];
			//var_dump($curtime.' '.$tmpday.' '.$tmpmonth.' '.$tmpyear);

			$style = 'cal_current_month';
			if ($iter_day == 6) $style .= ' cal_other_month';
			$today = 0;
			if ($todayarray['mday'] == $tmpday && $todayarray['mon'] == $tmpmonth && $todayarray['year'] == $tmpyear) $today = 1;
			if ($today) $style = 'cal_today_peruser';

			show_day_events2($username, $tmpday, $tmpmonth, $tmpyear, 0, $style, $eventarray, 0, $maxnbofchar, $newparam, 1, 300, $showheader, $colorsbytype, $var);

			$i++;
		}
		echo "</tr>\n";
		$showheader = false;
	}

	echo "</table>\n";
	echo "<br>";

	$currentdaytoshow = dol_time_plus_duree($currentdaytoshow, 7, 'd');
}

echo '</div>';

if (!empty($conf->global->AGENDA_USE_EVENT_TYPE) && !empty($conf->global->AGENDA_USE_COLOR_PER_EVENT_TYPE))
{
	$langs->load("commercial");
	print '<br>'.$langs->trans("Legend").': <br>';
	foreach ($colorsbytype as $code => $color)
	{
		if ($color)
		{
			print '<div style="float: left; padding: 2px; margin-right: 6px;"><div style="'.($color ? 'background: #'.$color.';' : '').'width:16px; float: left; margin-right: 4px;">&nbsp;</div>';
			print $langs->trans("Action".$code) != "Action".$code ? $langs->trans("Action".$code) : $labelbytype[$code];
			//print $code;
			print '</div>';
		}
	}
	//$color=sprintf("%02x%02x%02x",$theme_datacolor[0][0],$theme_datacolor[0][1],$theme_datacolor[0][2]);
	print '<div style="float: left; padding: 2px; margin-right: 6px;"><div class="peruser_busy" style="width:16px; float: left; margin-right: 4px;">&nbsp;</div>';
	print $langs->trans("Other");
	print '</div>';
	/* TODO Show this if at least one cumulated event
	print '<div style="float: left; padding: 2px; margin-right: 6px;"><div style="background: #222222; width:16px; float: left; margin-right: 4px;">&nbsp;</div>';
	print $langs->trans("SeveralEvents");
	print '</div>';
	*/
}

print "\n".'</form>';
print "\n";

// Add js code to manage click on a box
print '<script type="text/javascript" language="javascript">
jQuery(document).ready(function() {
	jQuery(".onclickopenref").click(function() {
		var ref=$(this).attr(\'ref\');
		var res = ref.split("_");
		var userid = res[1];
		var year = res[2];
		var month = res[3];
		var day = res[4];
		var hour = res[5];
		var min = res[6];
		var ids = res[7];
		if (ids == \'none\') /* No event */
		{
			/* alert(\'no event\'); */
			url = "'.DOL_URL_ROOT.'/comm/action/card.php?action=create&assignedtouser="+userid+"&datep="+year+month+day+hour+min+"00&backtopage='.urlencode($_SERVER["PHP_SELF"].'?year='.$year.'&month='.$month.'&day='.$day).'"
			window.location.href = url;
		}
		else if (ids.indexOf(",") > -1)	/* There is several events */
		{
			/* alert(\'several events\'); */
			url = "'.DOL_URL_ROOT.'/comm/action/list.php?action=show_list&filtert="+userid+"&dateselectyear="+year+"&dateselectmonth="+month+"&dateselectday="+day;
			window.location.href = url;
		}
		else	/* One event */
		{
			/* alert(\'one event\'); */
			url = "'.DOL_URL_ROOT.'/comm/action/card.php?action=view&id="+ids
			window.location.href = url;
		}
	});
});
</script>';

// End of page
llxFooter();
$db->close();




/**
 * Show event line of a particular day for a user
 *
 * @param   User    $username		Login
 * @param   int		$day            Day
 * @param   int		$month          Month
 * @param   int		$year           Year
 * @param   int		$monthshown     Current month shown in calendar view
 * @param   string	$style          Style to use for this day
 * @param   array	$eventarray    	Array of events
 * @param   int		$maxprint       Nb of actions to show each day on month view (0 means no limit)
 * @param   int		$maxnbofchar    Nb of characters to show for event line
 * @param   string	$newparam       Parameters on current URL
 * @param   int		$showinfo       Add extended information (used by day view)
 * @param   int		$minheight      Minimum height for each event. 60px by default.
 * @param	boolean	$showheader		Show header
 * @param	array	$colorsbytype	Array with colors by type
 * @param	bool	$var			true or false for alternat style on tr/td
 * @return	void
 */
function show_day_events2($username, $day, $month, $year, $monthshown, $style, &$eventarray, $maxprint = 0, $maxnbofchar = 16, $newparam = '', $showinfo = 0, $minheight = 60, $showheader = false, $colorsbytype = array(), $var = false)
{
	global $db;
	global $user, $conf, $langs, $hookmanager, $action;
	global $filter, $filtert, $status, $actioncode; // Filters used into search form
	global $theme_datacolor; // Array with a list of different we can use (come from theme)
	global $cachethirdparties, $cachecontacts, $cacheusers, $cacheprojects, $colorindexused;
	global $begin_h, $end_h;

	$cases1 = array(); // Color first half hour
	$cases2 = array(); // Color second half hour

	$i = 0; $numother = 0; $numbirthday = 0; $numical = 0; $numicals = array();
	$ymd = sprintf("%04d", $year).sprintf("%02d", $month).sprintf("%02d", $day);

	$colorindexused[$user->id] = 0; // Color index for current user (user->id) is always 0
	$nextindextouse = count($colorindexused); // At first run this is 0, so first user has 0, next 1, ...
	//if ($username->id && $day==1) var_dump($eventarray);

	// We are in a particular day for $username, now we scan all events
	foreach ($eventarray as $daykey => $notused)
	{
		$annee = dol_print_date($daykey, '%Y', 'gmt');
		$mois =  dol_print_date($daykey, '%m', 'gmt');
		$jour =  dol_print_date($daykey, '%d', 'gmt');

		if ($day == $jour && $month == $mois && $year == $annee)	// Is it the day we are looking for when calling function ?
		{
			// Scan all event for this date
			foreach ($eventarray[$daykey] as $index => $event)
			{
				//print $daykey.' '.$year.'-'.$month.'-'.$day.' -> '.$event->id.' '.$index.' '.$annee.'-'.$mois.'-'.$jour."<br>\n";
				//var_dump($event);

				$keysofuserassigned = array_keys($event->userassigned);
				$ponct = ($event->date_start_in_calendar == $event->date_end_in_calendar);

				if (!in_array($username->id, $keysofuserassigned)) continue; // We discard record if event is from another user than user we want to show
				//if ($username->id != $event->userownerid) continue;	// We discard record if event is from another user than user we want to show

				$parameters = array();
				$reshook = $hookmanager->executeHooks('formatEvent', $parameters, $event, $action); // Note that $action and $object may have been modified by some hooks
				if ($reshook < 0) setEventMessages($hookmanager->error, $hookmanager->errors, 'errors');

				// Define $color (Hex string like '0088FF') and $cssclass of event
				$color = -1; $cssclass = ''; $colorindex = -1;
				if (in_array($user->id, $keysofuserassigned))
				{
					$cssclass = 'family_mytasks';

					if (empty($cacheusers[$event->userownerid]))
					{
						$newuser = new User($db);
						$newuser->fetch($event->userownerid);
						$cacheusers[$event->userownerid] = $newuser;
					}
					//var_dump($cacheusers[$event->userownerid]->color);

					// We decide to choose color of owner of event (event->userownerid is user id of owner, event->userassigned contains all users assigned to event)
					if (!empty($cacheusers[$event->userownerid]->color)) $color = $cacheusers[$event->userownerid]->color;

					if (!empty($conf->global->AGENDA_USE_COLOR_PER_EVENT_TYPE)) $color = $event->type_color;
				} elseif ($event->type_code == 'ICALEVENT')
				{
					$numical++;
					if (!empty($event->icalname))
					{
						if (!isset($numicals[dol_string_nospecial($event->icalname)])) {
							$numicals[dol_string_nospecial($event->icalname)] = 0;
						}
						$numicals[dol_string_nospecial($event->icalname)]++;
					}

					$color = $event->icalcolor;
					$cssclass = (!empty($event->icalname) ? 'family_ext'.md5($event->icalname) : 'family_other unsortable');
				} elseif ($event->type_code == 'BIRTHDAY')
				{
					$numbirthday++; $colorindex = 2; $cssclass = 'family_birthday unsortable'; $color = sprintf("%02x%02x%02x", $theme_datacolor[$colorindex][0], $theme_datacolor[$colorindex][1], $theme_datacolor[$colorindex][2]);
				} else {
					$numother++;
					$color = ($event->icalcolor ? $event->icalcolor : -1);
					$cssclass = (!empty($event->icalname) ? 'family_ext'.md5($event->icalname) : 'family_other');

					if (empty($cacheusers[$event->userownerid]))
					{
						$newuser = new User($db);
						$newuser->fetch($event->userownerid);
						$cacheusers[$event->userownerid] = $newuser;
					}
					//var_dump($cacheusers[$event->userownerid]->color);

					// We decide to choose color of owner of event (event->userownerid is user id of owner, event->userassigned contains all users assigned to event)
					if (!empty($cacheusers[$event->userownerid]->color)) $color = $cacheusers[$event->userownerid]->color;

					if (!empty($conf->global->AGENDA_USE_COLOR_PER_EVENT_TYPE)) $color = $event->type_color;
				}

				if ($color < 0)	// Color was not set on user card. Set color according to color index.
				{
					// Define color index if not yet defined
					$idusertouse = ($event->userownerid ? $event->userownerid : 0);
					if (isset($colorindexused[$idusertouse]))
					{
						$colorindex = $colorindexused[$idusertouse]; // Color already assigned to this user
					} else {
						$colorindex = $nextindextouse;
						$colorindexused[$idusertouse] = $colorindex;
						if (!empty($theme_datacolor[$nextindextouse + 1])) $nextindextouse++; // Prepare to use next color
					}
					// Define color
					$color = sprintf("%02x%02x%02x", $theme_datacolor[$colorindex][0], $theme_datacolor[$colorindex][1], $theme_datacolor[$colorindex][2]);
				}
				//$cssclass=$cssclass.' '.$cssclass.'_day_'.$ymd;

				// Define all rects with event (cases1 is first half hour, cases2 is second half hour)
				for ($h = $begin_h; $h < $end_h; $h++)
				{
					//if ($username->id == 1 && $day==1) print 'h='.$h;
					$newcolor = ''; //init
					if (empty($event->fulldayevent))
					{
						$a = dol_mktime((int) $h, 0, 0, $month, $day, $year, 'auto', 0);
						$b = dol_mktime((int) $h, 30, 0, $month, $day, $year, 'auto', 0);
						$c = dol_mktime((int) $h + 1, 0, 0, $month, $day, $year, 'auto', 0);

						$dateendtouse = $event->date_end_in_calendar;
						if ($dateendtouse == $event->date_start_in_calendar) $dateendtouse++;

						//print dol_print_date($event->date_start_in_calendar,'dayhour').'-'.dol_print_date($a,'dayhour').'-'.dol_print_date($b,'dayhour').'<br>';

						if ($event->date_start_in_calendar < $b && $dateendtouse > $a)
						{
							$busy = $event->transparency;
							$cases1[$h][$event->id]['busy'] = $busy;
							$cases1[$h][$event->id]['string'] = dol_print_date($event->date_start_in_calendar, 'dayhour');
							if ($event->date_end_in_calendar && $event->date_end_in_calendar != $event->date_start_in_calendar)
							{
								$tmpa = dol_getdate($event->date_start_in_calendar, true);
								$tmpb = dol_getdate($event->date_end_in_calendar, true);
								if ($tmpa['mday'] == $tmpb['mday'] && $tmpa['mon'] == $tmpb['mon'] && $tmpa['year'] == $tmpb['year']) $cases1[$h][$event->id]['string'] .= '-'.dol_print_date($event->date_end_in_calendar, 'hour');
								else $cases1[$h][$event->id]['string'] .= '-'.dol_print_date($event->date_end_in_calendar, 'dayhour');
							}
							if ($event->label) $cases1[$h][$event->id]['string'] .= ' - '.$event->label;
							$cases1[$h][$event->id]['typecode'] = $event->type_code;
							$cases1[$h][$event->id]['color'] = $color;
							if ($event->fk_project > 0)
							{
								if (empty($cacheprojects[$event->fk_project]))
								{
									$tmpproj = new Project($db);
									$tmpproj->fetch($event->fk_project);
									$cacheprojects[$event->fk_project] = $tmpproj;
								}
								$cases1[$h][$event->id]['string'] .= ', '.$langs->trans("Project").': '.$cacheprojects[$event->fk_project]->ref.' - '.$cacheprojects[$event->fk_project]->title;
							}
							if ($event->socid > 0)
							{
								if (empty($cachethirdparties[$event->socid]))
								{
									$tmpthirdparty = new Societe($db);
									$tmpthirdparty->fetch($event->socid);
									$cachethirdparties[$event->socid] = $tmpthirdparty;
								}
								$cases1[$h][$event->id]['string'] .= ', '.$cachethirdparties[$event->socid]->name;
							}
							if ($event->contact_id > 0)
							{
								if (empty($cachecontacts[$event->contact_id]))
								{
									$tmpcontact = new Contact($db);
									$tmpcontact->fetch($event->contact_id);
									$cachecontacts[$event->contact_id] = $tmpcontact;
								}
								$cases1[$h][$event->id]['string'] .= ', '.$cachecontacts[$event->contact_id]->getFullName($langs);
							}
						}
						if ($event->date_start_in_calendar < $c && $dateendtouse > $b)
						{
							$busy = $event->transparency;
							$cases2[$h][$event->id]['busy'] = $busy;
							$cases2[$h][$event->id]['string'] = dol_print_date($event->date_start_in_calendar, 'dayhour');
							if ($event->date_end_in_calendar && $event->date_end_in_calendar != $event->date_start_in_calendar)
							{
								$tmpa = dol_getdate($event->date_start_in_calendar, true);
								$tmpb = dol_getdate($event->date_end_in_calendar, true);
								if ($tmpa['mday'] == $tmpb['mday'] && $tmpa['mon'] == $tmpb['mon'] && $tmpa['year'] == $tmpb['year']) $cases2[$h][$event->id]['string'] .= '-'.dol_print_date($event->date_end_in_calendar, 'hour');
								else $cases2[$h][$event->id]['string'] .= '-'.dol_print_date($event->date_end_in_calendar, 'dayhour');
							}
							if ($event->label) $cases2[$h][$event->id]['string'] .= ' - '.$event->label;
							$cases2[$h][$event->id]['typecode'] = $event->type_code;
							$cases2[$h][$event->id]['color'] = $color;
							if ($event->fk_project > 0)
							{
								if (empty($cacheprojects[$event->fk_project]))
								{
									$tmpproj = new Project($db);
									$tmpproj->fetch($event->fk_project);
									$cacheprojects[$event->fk_project] = $tmpproj;
								}
								$cases2[$h][$event->id]['string'] .= ', '.$langs->trans("Project").': '.$cacheprojects[$event->fk_project]->ref.' - '.$cacheprojects[$event->fk_project]->title;
							}
							if ($event->socid > 0)
							{
								if (empty($cachethirdparties[$event->socid]))
								{
									$tmpthirdparty = new Societe($db);
									$tmpthirdparty->fetch($event->socid);
									$cachethirdparties[$event->socid] = $tmpthirdparty;
								}
								$cases2[$h][$event->id]['string'] .= ', '.$cachethirdparties[$event->socid]->name;
							}
							if ($event->contact_id > 0)
							{
								if (empty($cachecontacts[$event->contact_id]))
								{
									$tmpcontact = new Contact($db);
									$tmpcontact->fetch($event->contact_id);
									$cachecontacts[$event->contact_id] = $tmpcontact;
								}
								$cases2[$h][$event->id]['string'] .= ', '.$cachecontacts[$event->contact_id]->getFullName($langs);
							}
						}
					} else {
						$busy = $event->transparency;
						$cases1[$h][$event->id]['busy'] = $busy;
						$cases2[$h][$event->id]['busy'] = $busy;
						$cases1[$h][$event->id]['string'] = $event->label;
						$cases2[$h][$event->id]['string'] = $event->label;
						$cases1[$h][$event->id]['typecode'] = $event->type_code;
						$cases2[$h][$event->id]['typecode'] = $event->type_code;
						$cases1[$h][$event->id]['color'] = $color;
						$cases2[$h][$event->id]['color'] = $color;
					}
				}
				$i++;
			}

			break; // We found the date we were looking for. No need to search anymore.
		}
	}

	// Now output $casesX
	for ($h = $begin_h; $h < $end_h; $h++)
	{
		$color1 = ''; $color2 = '';
		$style1 = ''; $style2 = '';
		$string1 = '&nbsp;'; $string2 = '&nbsp;';
		$title1 = ''; $title2 = '';
		if (isset($cases1[$h]) && $cases1[$h] != '')
		{
			//$title1.=count($cases1[$h]).' '.(count($cases1[$h])==1?$langs->trans("Event"):$langs->trans("Events"));
			if (count($cases1[$h]) > 1) $title1 .= count($cases1[$h]).' '.(count($cases1[$h]) == 1 ? $langs->trans("Event") : $langs->trans("Events"));
			$string1 = '&nbsp;';
			if (empty($conf->global->AGENDA_NO_TRANSPARENT_ON_NOT_BUSY)) $style1 = 'peruser_notbusy';
			else $style1 = 'peruser_busy';
			foreach ($cases1[$h] as $id => $ev)
			{
				if ($ev['busy']) $style1 = 'peruser_busy';
			}
		}
		if (isset($cases2[$h]) && $cases2[$h] != '')
		{
			//$title2.=count($cases2[$h]).' '.(count($cases2[$h])==1?$langs->trans("Event"):$langs->trans("Events"));
			if (count($cases2[$h]) > 1) $title2 .= count($cases2[$h]).' '.(count($cases2[$h]) == 1 ? $langs->trans("Event") : $langs->trans("Events"));
			$string2 = '&nbsp;';
			if (empty($conf->global->AGENDA_NO_TRANSPARENT_ON_NOT_BUSY)) $style2 = 'peruser_notbusy';
			else $style2 = 'peruser_busy';
			foreach ($cases2[$h] as $id => $ev)
			{
				if ($ev['busy']) $style2 = 'peruser_busy';
			}
		}

		$ids1 = '';
		$ids2 = '';
		if (is_array($cases1[$h]) && count($cases1[$h]) && array_keys($cases1[$h])) $ids1 = join(',', array_keys($cases1[$h]));
		if (is_array($cases2[$h]) && count($cases2[$h]) && array_keys($cases2[$h])) $ids2 = join(',', array_keys($cases2[$h]));

		if ($h == $begin_h) echo '<td class="'.$style.'_peruserleft cal_peruser'.($var ? ' cal_impair '.$style.'_impair' : '').'">';
		else echo '<td class="'.$style.' cal_peruser'.($var ? ' cal_impair '.$style.'_impair' : '').'">';
		if (is_array($cases1[$h]) && count($cases1[$h]) == 1)	// only 1 event
		{
			$output = array_slice($cases1[$h], 0, 1);
			$title1 = $langs->trans("Ref").' '.$ids1.($title1 ? ' - '.$title1 : '');
			if ($output[0]['string']) $title1 .= ($title1 ? ' - ' : '').$output[0]['string'];
			if ($output[0]['color']) $color1 = $output[0]['color'];
		} elseif (is_array($cases1[$h]) && count($cases1[$h]) > 1)
		{
			$title1 = $langs->trans("Ref").' '.$ids1.($title1 ? ' - '.$title1 : '');
			$color1 = '222222';
		}

		if (is_array($cases2[$h]) && count($cases2[$h]) == 1)	// only 1 event
		{
			$output = array_slice($cases2[$h], 0, 1);
			$title2 = $langs->trans("Ref").' '.$ids2.($title2 ? ' - '.$title2 : '');
			if ($output[0]['string']) $title2 .= ($title2 ? ' - ' : '').$output[0]['string'];
			if ($output[0]['color']) $color2 = $output[0]['color'];
		} elseif (is_array($cases2[$h]) && count($cases2[$h]) > 1)
		{
			$title2 = $langs->trans("Ref").' '.$ids2.($title2 ? ' - '.$title2 : '');
			$color2 = '222222';
		}
		print '<table class="nobordernopadding" width="100%">';
		print '<tr><td ';
		if ($style1 == 'peruser_notbusy') print 'style="border: 1px solid #'.($color1 ? $color1 : "888").' !important" ';
		elseif ($color1)
		{
			print ($color1 ? 'style="background: #'.$color1.';"' : '');
		}
		print 'class="';
		print ($style1 ? $style1.' ' : '');
		print 'onclickopenref'.($title2 ? ' classfortooltip' : '').($title1 ? ' cursorpointer' : '').'" ref="ref_'.$username->id.'_'.sprintf("%04d", $year).'_'.sprintf("%02d", $month).'_'.sprintf("%02d", $day).'_'.sprintf("%02d", $h).'_00_'.($ids1 ? $ids1 : 'none').'"'.($title1 ? ' title="'.$title1.'"' : '').'>';
		print $string1;
		print '</td><td ';
		if ($style2 == 'peruser_notbusy') print 'style="border: 1px solid #'.($color2 ? $color2 : "888").' !important" ';
		elseif ($color2)
		{
			print ($color2 ? 'style="background: #'.$color2.';"' : '');
		}
		print 'class="';
		print ($style2 ? $style2.' ' : '');
		print 'onclickopenref'.($title2 ? ' classfortooltip' : '').($title1 ? ' cursorpointer' : '').'" ref="ref_'.$username->id.'_'.sprintf("%04d", $year).'_'.sprintf("%02d", $month).'_'.sprintf("%02d", $day).'_'.sprintf("%02d", $h).'_30_'.($ids2 ? $ids2 : 'none').'"'.($title2 ? ' title="'.$title2.'"' : '').'>';
		print $string2;
		print '</td></tr>';
		print '</table>';
		print '</td>';
	}
}<|MERGE_RESOLUTION|>--- conflicted
+++ resolved
@@ -389,8 +389,6 @@
 
 $viewmode .= '<span class="marginrightonly"></span>';
 
-<<<<<<< HEAD
-=======
 // Add more views from hooks
 $parameters = array(); $object = null;
 $reshook = $hookmanager->executeHooks('addCalendarView', $parameters, $object, $action);
@@ -400,7 +398,6 @@
 	$viewmode = $hookmanager->resPrint;
 }
 
->>>>>>> 768d2db8
 
 $newcardbutton = '';
 if ($user->rights->agenda->myactions->create || $user->rights->agenda->allactions->create)
@@ -578,7 +575,6 @@
 		// Defined date_start_in_calendar and date_end_in_calendar property
 		// They are date start and end of action but modified to not be outside calendar view.
 		if ($event->percentage <= 0)
-<<<<<<< HEAD
 		{
 			$event->date_start_in_calendar = $datep;
 			if ($datep2 != '' && $datep2 >= $datep) $event->date_end_in_calendar = $datep2;
@@ -598,27 +594,6 @@
 		if ($event->date_end_in_calendar < $firstdaytoshow ||
 		$event->date_start_in_calendar >= $lastdaytoshow)
 		{
-=======
-		{
-			$event->date_start_in_calendar = $datep;
-			if ($datep2 != '' && $datep2 >= $datep) $event->date_end_in_calendar = $datep2;
-			else $event->date_end_in_calendar = $datep;
-		} else {
-			$event->date_start_in_calendar = $datep;
-			if ($datep2 != '' && $datep2 >= $datep) $event->date_end_in_calendar = $datep2;
-			else $event->date_end_in_calendar = $datep;
-		}
-		// Define ponctual property
-		if ($event->date_start_in_calendar == $event->date_end_in_calendar)
-		{
-			$event->ponctuel = 1;
-		}
-
-		// Check values
-		if ($event->date_end_in_calendar < $firstdaytoshow ||
-		$event->date_start_in_calendar >= $lastdaytoshow)
-		{
->>>>>>> 768d2db8
 			// This record is out of visible range
 			unset($event);
 		} else {
