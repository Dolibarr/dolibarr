--- conflicted
+++ resolved
@@ -901,28 +901,16 @@
 			$sql .= " WHERE u.rowid IN (";
 			$sql .= " SELECT ug.fk_user FROM ".$db->prefix()."usergroup_user as ug";
 			$sql .= " WHERE ug.entity IN (".getEntity('usergroup').")";
-<<<<<<< HEAD
-			if ($usergroup > 0)	{
-=======
 			if ($usergroup > 0) {
->>>>>>> 729451fa
 				$sql .= " AND ug.fk_usergroup = ".((int) $usergroup);
 			}
 			$sql .= ")";
 		} else {
-<<<<<<< HEAD
-			if ($usergroup > 0)	{
-				$sql .= " LEFT JOIN ".$db->prefix()."usergroup_user as ug ON u.rowid = ug.fk_user";
-			}
-			$sql .= " WHERE u.entity IN (".getEntity('user').")";
-			if ($usergroup > 0)	{
-=======
 			if ($usergroup > 0) {
 				$sql .= " LEFT JOIN ".$db->prefix()."usergroup_user as ug ON u.rowid = ug.fk_user";
 			}
 			$sql .= " WHERE u.entity IN (".getEntity('user').")";
 			if ($usergroup > 0) {
->>>>>>> 729451fa
 				$sql .= " AND ug.fk_usergroup = ".((int) $usergroup);
 			}
 		}
@@ -1466,12 +1454,6 @@
 
 	// Now output $casesX from start hour to end hour
 	for ($h = $begin_h; $h < $end_h; $h++) {
-<<<<<<< HEAD
-		$color1 = ''; $color2 = ''; $color3 = ''; $color4 = '';
-		$style1 = ''; $style2 = ''; $style3 = ''; $style4 = '';
-		$string1 = '&nbsp;'; $string2 = '&nbsp;'; $string3 = '&nbsp;'; $string4 = '&nbsp;';
-		$title1 = ''; $title2 = ''; $title3 = ''; $title4 = '';
-=======
 		$color1 = '';
 		$color2 = '';
 		$color3 = '';
@@ -1488,7 +1470,6 @@
 		$title2 = '';
 		$title3 = '';
 		$title4 = '';
->>>>>>> 729451fa
 		if (isset($cases1[$h]) && $cases1[$h] != '') {
 			//$title1.=count($cases1[$h]).' '.(count($cases1[$h])==1?$langs->trans("Event"):$langs->trans("Events"));
 			if (count($cases1[$h]) > 1) {
@@ -1529,11 +1510,7 @@
 				$title3 .= count($cases3[$h]).' '.(count($cases3[$h]) == 1 ? $langs->trans("Event") : $langs->trans("Events"));
 			}
 			$string3 = '&nbsp;';
-<<<<<<< HEAD
-			if (empty($conf->global->AGENDA_NO_TRANSPARENT_ON_NOT_BUSY)) {
-=======
 			if (!getDolGlobalString('AGENDA_NO_TRANSPARENT_ON_NOT_BUSY')) {
->>>>>>> 729451fa
 				$style3 = 'peruser_notbusy';
 			} else {
 				$style3 = 'peruser_busy';
@@ -1550,11 +1527,7 @@
 				$title4 .= count($cases4[$h]).' '.(count($cases4[$h]) == 1 ? $langs->trans("Event") : $langs->trans("Events"));
 			}
 			$string4 = '&nbsp;';
-<<<<<<< HEAD
-			if (empty($conf->global->AGENDA_NO_TRANSPARENT_ON_NOT_BUSY)) {
-=======
 			if (!getDolGlobalString('AGENDA_NO_TRANSPARENT_ON_NOT_BUSY')) {
->>>>>>> 729451fa
 				$style4 = 'peruser_notbusy';
 			} else {
 				$style4 = 'peruser_busy';
@@ -1669,11 +1642,7 @@
 			print($color2 ? 'style="background: #'.$color2.';"' : '');
 		}
 		print 'class="';
-<<<<<<< HEAD
-		print ($style2 ? $style2.' ' : '');
-=======
 		print($style2 ? $style2.' ' : '');
->>>>>>> 729451fa
 		print 'onclickopenref center'.($title2 ? ' classfortooltip' : '').($title1 ? ' cursorpointer' : '').'" ref="ref_'.$username->id.'_'.sprintf("%04d", $year).'_'.sprintf("%02d", $month).'_'.sprintf("%02d", $day).'_'.sprintf("%02d", $h).'_15_'.($ids2 ? $ids2 : 'none').'"'.($title2 ? ' title="'.$title2.'"' : '').'>';
 		print $string2;
 		print '</td>';
@@ -1682,17 +1651,10 @@
 		if ($style3 == 'peruser_notbusy') {
 			print 'style="border: 1px solid #'.($color3 ? $color3 : "888").' !important" ';
 		} elseif ($color3) {
-<<<<<<< HEAD
-			print ($color3 ? 'style="background: #'.$color3.';"' : '');
-		}
-		print 'class="';
-		print ($style3 ? $style3.' ' : '');
-=======
 			print($color3 ? 'style="background: #'.$color3.';"' : '');
 		}
 		print 'class="';
 		print($style3 ? $style3.' ' : '');
->>>>>>> 729451fa
 		print 'onclickopenref center'.($title2 ? ' classfortooltip' : '').($title3 ? ' cursorpointer' : '').'" ref="ref_'.$username->id.'_'.sprintf("%04d", $year).'_'.sprintf("%02d", $month).'_'.sprintf("%02d", $day).'_'.sprintf("%02d", $h).'_30_'.($ids3 ? $ids3 : 'none').'"'.($title3 ? ' title="'.$title3.'"' : '').'>';
 		print $string3;
 		print '</td>';
@@ -1701,17 +1663,10 @@
 		if ($style4 == 'peruser_notbusy') {
 			print 'style="border: 1px solid #'.($color4 ? $color4 : "888").' !important" ';
 		} elseif ($color4) {
-<<<<<<< HEAD
-			print ($color4 ? 'style="background: #'.$color4.';"' : '');
-		}
-		print 'class="';
-		print ($style4 ? $style4.' ' : '');
-=======
 			print($color4 ? 'style="background: #'.$color4.';"' : '');
 		}
 		print 'class="';
 		print($style4 ? $style4.' ' : '');
->>>>>>> 729451fa
 		print 'onclickopenref center'.($title3 ? ' classfortooltip' : '').($title4 ? ' cursorpointer' : '').'" ref="ref_'.$username->id.'_'.sprintf("%04d", $year).'_'.sprintf("%02d", $month).'_'.sprintf("%02d", $day).'_'.sprintf("%02d", $h).'_45_'.($ids4 ? $ids4 : 'none').'"'.($title4 ? ' title="'.$title4.'"' : '').'>';
 		print $string4;
 		print '</td>';
