<?php
/* Copyright (C) 2015   Jean-François Ferry     <jfefe@aternatik.fr>
 * Copyright (C) 2016   Laurent Destailleur     <eldy@users.sourceforge.net>
 *
 * This program is free software; you can redistribute it and/or modify
 * it under the terms of the GNU General Public License as published by
 * the Free Software Foundation; either version 3 of the License, or
 * (at your option) any later version.
 *
 * This program is distributed in the hope that it will be useful,
 * but WITHOUT ANY WARRANTY; without even the implied warranty of
 * MERCHANTABILITY or FITNESS FOR A PARTICULAR PURPOSE.  See the
 * GNU General Public License for more details.
 *
 * You should have received a copy of the GNU General Public License
 * along with this program. If not, see <http://www.gnu.org/licenses/>.
 */

 use Luracast\Restler\RestException;

 require_once DOL_DOCUMENT_ROOT.'/comm/action/class/actioncomm.class.php';

/**
 * API class for Agenda Events
 *
 * @access protected
 * @class  DolibarrApiAccess {@requires user,external}
 */
class AgendaEvents extends DolibarrApi
{

    /**
     * @var array   $FIELDS     Mandatory fields, checked when create and update object
     */
    static $FIELDS = array(
    );

    /**
     * @var ActionComm $actioncomm {@type ActionComm}
     */
    public $actioncomm;


    /**
     * Constructor
     */
    function __construct()
    {
        global $db, $conf;
        $this->db = $db;
        $this->actioncomm = new ActionComm($this->db);
    }

    /**
     * Get properties of a Agenda Events object
     *
     * Return an array with Agenda Events informations
     *
     * @param       int         $id         ID of Agenda Events
     * @return 	    array|mixed             Data without useless information
	 *
     * @throws 	RestException
     */
    function get($id)
    {
        if (! DolibarrApiAccess::$user->rights->agenda->myactions->read) {
            throw new RestException(401, "Insuffisant rights to read an event");
        }

        $result = $this->actioncomm->fetch($id);
        if ( ! $result ) {
            throw new RestException(404, 'Agenda Events not found');
        }

        if (! DolibarrApiAccess::$user->rights->agenda->allactions->read && $this->actioncomm->ownerid != DolibarrApiAccess::$user->id) {
            throw new RestException(401, "Insuffisant rights to read event for owner id ".$request_data['userownerid'].' Your id is '.DolibarrApiAccess::$user->id);
        }

		if ( ! DolibarrApi::_checkAccessToResource('agenda',$this->actioncomm->id,'actioncomm','','fk_soc','id')) {
			throw new RestException(401, 'Access not allowed for login '.DolibarrApiAccess::$user->login);
		}

		$result = $this->actioncomm->fetch_optionals();

        $this->actioncomm->fetchObjectLinked();
		return $this->_cleanObjectDatas($this->actioncomm);
    }

    /**
     * List Agenda Events
     *
     * Get a list of Agenda Events
     *
     * @param string	$sortfield	Sort field
     * @param string	$sortorder	Sort order
     * @param int		$limit		Limit for list
     * @param int		$page		Page number
     * @param string   	$user_ids   User ids filter field (owners of event). Example: '1' or '1,2,3'          {@pattern /^[0-9,]*$/i}
     * @param string    $sqlfilters Other criteria to filter answers separated by a comma. Syntax example "(t.label:like:'%dol%') and (t.datec:<:'20160101')"
     * @return  array               Array of Agenda Events objects
     */
    function index($sortfield = "t.id", $sortorder = 'ASC', $limit = 100, $page = 0, $user_ids = 0, $sqlfilters = '')
    {
        global $db, $conf;

        $obj_ret = array();

        if (! DolibarrApiAccess::$user->rights->agenda->myactions->read) {
            throw new RestException(401, "Insuffisant rights to read events");
        }

        // case of external user
        $socid = 0;
        if (! empty(DolibarrApiAccess::$user->socid)) $socid = DolibarrApiAccess::$user->socid;

        // If the internal user must only see his customers, force searching by him
        $search_sale = 0;
        if (! DolibarrApiAccess::$user->rights->societe->client->voir && !$socid) $search_sale = DolibarrApiAccess::$user->id;
		if (empty($conf->societe->enabled)) $search_sale = 0;	// If module thirdparty not enabled, sale representative is something that does not exists

        $sql = "SELECT t.id as rowid";
        if (! empty($conf->societe->enabled))
        	if ((!DolibarrApiAccess::$user->rights->societe->client->voir && !$socid) || $search_sale > 0) $sql .= ", sc.fk_soc, sc.fk_user"; // We need these fields in order to filter by sale (including the case where the user can only see his prospects)
        $sql.= " FROM ".MAIN_DB_PREFIX."actioncomm as t";
        if (! empty($conf->societe->enabled))
        	if ((!DolibarrApiAccess::$user->rights->societe->client->voir && !$socid) || $search_sale > 0) $sql.= ", ".MAIN_DB_PREFIX."societe_commerciaux as sc"; // We need this table joined to the select in order to filter by sale
        $sql.= ' WHERE t.entity IN ('.getEntity('agenda').')';
        if (! empty($conf->societe->enabled))
        	if ((!DolibarrApiAccess::$user->rights->societe->client->voir && !$socid) || $search_sale > 0) $sql.= " AND t.fk_soc = sc.fk_soc";
        if ($user_ids) $sql.=" AND t.fk_user_action IN (".$user_ids.")";
        if ($socid > 0) $sql.= " AND t.fk_soc = ".$socid;
        // Insert sale filter
        if ($search_sale > 0)
        {
            $sql .= " AND sc.fk_user = ".$search_sale;
        }
        // Add sql filters
        if ($sqlfilters)
        {
            if (! DolibarrApi::_checkFilters($sqlfilters))
            {
                throw new RestException(503, 'Error when validating parameter sqlfilters '.$sqlfilters);
            }
	        $regexstring='\(([^:\'\(\)]+:[^:\'\(\)]+:[^:\(\)]+)\)';
            $sql.=" AND (".preg_replace_callback('/'.$regexstring.'/', 'DolibarrApi::_forge_criteria_callback', $sqlfilters).")";
        }

        $sql.= $db->order($sortfield, $sortorder);
        if ($limit)	{
            if ($page < 0)
            {
                $page = 0;
            }
            $offset = $limit * $page;

            $sql.= $db->plimit($limit + 1, $offset);
        }

        $result = $db->query($sql);

        if ($result)
        {
        	$i=0;
            $num = $db->num_rows($result);
            $min = min($num, ($limit <= 0 ? $num : $limit));
            while ($i < $min)
            {
                $obj = $db->fetch_object($result);
                $actioncomm_static = new ActionComm($db);
                if ($actioncomm_static->fetch($obj->rowid)) {
                    $obj_ret[] = $this->_cleanObjectDatas($actioncomm_static);
                }
                $i++;
            }
        }
        else {
            throw new RestException(503, 'Error when retrieve Agenda Event list : '.$db->lasterror());
        }
        if ( ! count($obj_ret)) {
            throw new RestException(404, 'No Agenda Event found');
        }
		return $obj_ret;
    }

    /**
     * Create Agenda Event object
     *
     * @param   array   $request_data   Request data
     * @return  int                     ID of Agenda Event
     */
    function post($request_data = null)
    {
      if (! DolibarrApiAccess::$user->rights->agenda->myactions->create) {
			  throw new RestException(401, "Insuffisant rights to create your Agenda Event");
		  }
      if (! DolibarrApiAccess::$user->rights->agenda->allactions->create && DolibarrApiAccess::$user->id != $request_data['userownerid']) {
		      throw new RestException(401, "Insuffisant rights to create an Agenda Event for owner id ".$request_data['userownerid'].' Your id is '.DolibarrApiAccess::$user->id);
		  }

        // Check mandatory fields
        $result = $this->_validate($request_data);

        foreach($request_data as $field => $value) {
            $this->actioncomm->$field = $value;
        }
        /*if (isset($request_data["lines"])) {
          $lines = array();
          foreach ($request_data["lines"] as $line) {
            array_push($lines, (object) $line);
          }
          $this->expensereport->lines = $lines;
        }*/
        if ($this->actioncomm->create(DolibarrApiAccess::$user) < 0) {
            throw new RestException(500, "Error creating event", array_merge(array($this->actioncomm->error), $this->actioncomm->errors));
        }

        return $this->actioncomm->id;
    }


    /**
     * Update Agenda Event general fields
     *
     * @param int   $id             Id of Agenda Event to update
     * @param array $request_data   Datas
     *
     * @return int
     */
    /*
<<<<<<< HEAD
    function put($id, $request_data = null) {
=======
    function put($id, $request_data = null)
    {
>>>>>>> d9b8a8c8
      if (! DolibarrApiAccess::$user->rights->agenda->myactions->create) {
			  throw new RestException(401, "Insuffisant rights to create your Agenda Event");
		  }
      if (! DolibarrApiAccess::$user->rights->agenda->allactions->create && DolibarrApiAccess::$user->id != $request_data['userownerid']) {
		      throw new RestException(401, "Insuffisant rights to create an Agenda Event for owner id ".$request_data['userownerid'].' Your id is '.DolibarrApiAccess::$user->id);
		  }

        $result = $this->actioncomm->fetch($id);
        if ( ! $result ) {
            throw new RestException(404, 'actioncomm not found');
        }

		if ( ! DolibarrApi::_checkAccessToResource('actioncomm',$this->actioncomm->id)) {
			throw new RestException(401, 'Access not allowed for login '.DolibarrApiAccess::$user->login);
		}
        foreach($request_data as $field => $value) {
            if ($field == 'id') continue;
            $this->actioncomm->$field = $value;
        }

        if ($this->actioncomm->update($id, DolibarrApiAccess::$user,1,'','','update'))
            return $this->get($id);

        return false;
    }
    */

    /**
     * Delete Agenda Event
     *
     * @param   int     $id         Agenda Event ID
     *
     * @return  array
     */
    function delete($id)
    {
        if(! DolibarrApiAccess::$user->rights->agenda->myactions->delete) {
			  throw new RestException(401, "Insuffisant rights to delete your Agenda Event");
		}

		$result = $this->actioncomm->fetch($id);

        if(! DolibarrApiAccess::$user->rights->agenda->allactions->delete && DolibarrApiAccess::$user->id != $this->actioncomm->userownerid) {
		      throw new RestException(401, "Insuffisant rights to delete an Agenda Event of owner id ".$request_data['userownerid'].' Your id is '.DolibarrApiAccess::$user->id);
		}

		if( ! $result ) {
            throw new RestException(404, 'Agenda Event not found');
        }

		if( ! DolibarrApi::_checkAccessToResource('actioncomm',$this->actioncomm->id)) {
			throw new RestException(401, 'Access not allowed for login '.DolibarrApiAccess::$user->login);
		}

        if( ! $this->actioncomm->delete(DolibarrApiAccess::$user)) {
            throw new RestException(500, 'Error when delete Agenda Event : '.$this->actioncomm->error);
        }

        return array(
            'success' => array(
                'code' => 200,
                'message' => 'Agenda Event deleted'
            )
        );
    }

    /**
     * Validate fields before create or update object
     *
     * @param   array           $data   Array with data to verify
     * @return  array
     * @throws  RestException
     */
    function _validate($data)
    {
        $event = array();
        foreach (AgendaEvents::$FIELDS as $field) {
            if (!isset($data[$field]))
                throw new RestException(400, "$field field missing");
            $event[$field] = $data[$field];
        }
        return $event;
    }

    /**
     * Clean sensible object datas
     *
     * @param	object	$object		Object to clean
     * @return	array				Array of cleaned object properties
     */
    function _cleanObjectDatas($object)
    {

    	$object = parent::_cleanObjectDatas($object);

    	unset($object->usermod);
    	unset($object->libelle);
    	unset($object->context);
    	unset($object->canvas);
    	unset($object->contact);
    	unset($object->contact_id);
    	unset($object->thirdparty);
    	unset($object->user);
    	unset($object->origin);
    	unset($object->origin_id);
    	unset($object->ref_ext);
    	unset($object->statut);
    	unset($object->country);
    	unset($object->country_id);
    	unset($object->country_code);
    	unset($object->barcode_type);
    	unset($object->barcode_type_code);
    	unset($object->barcode_type_label);
    	unset($object->barcode_type_coder);
    	unset($object->mode_reglement_id);
    	unset($object->cond_reglement_id);
    	unset($object->cond_reglement);
    	unset($object->fk_delivery_address);
    	unset($object->shipping_method_id);
    	unset($object->fk_account);
    	unset($object->total_ht);
    	unset($object->total_tva);
    	unset($object->total_localtax1);
    	unset($object->total_localtax2);
    	unset($object->total_ttc);
    	unset($object->fk_incoterms);
    	unset($object->libelle_incoterms);
    	unset($object->location_incoterms);
    	unset($object->name);
    	unset($object->lastname);
    	unset($object->firstname);
    	unset($object->civility_id);
    	unset($object->contact);
    	unset($object->societe);

    	return $object;
    }
}<|MERGE_RESOLUTION|>--- conflicted
+++ resolved
@@ -227,12 +227,8 @@
      * @return int
      */
     /*
-<<<<<<< HEAD
-    function put($id, $request_data = null) {
-=======
     function put($id, $request_data = null)
     {
->>>>>>> d9b8a8c8
       if (! DolibarrApiAccess::$user->rights->agenda->myactions->create) {
 			  throw new RestException(401, "Insuffisant rights to create your Agenda Event");
 		  }
