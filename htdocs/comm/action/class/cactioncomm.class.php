--- conflicted
+++ resolved
@@ -180,11 +180,7 @@
 		}
 		// If AGENDA_SORT_EVENT_TYPE_BY_POSITION_FIRST is defined, we use position as main sort criterion
 		// otherwise we use type as main sort criterion
-<<<<<<< HEAD
-		if (!empty($conf->global->AGENDA_SORT_EVENT_TYPE_BY_POSITION_FIRST)) {
-=======
 		if (getDolGlobalString('AGENDA_SORT_EVENT_TYPE_BY_POSITION_FIRST')) {
->>>>>>> 729451fa
 			$sql .= " ORDER BY position, type, module";
 		} else {
 			$sql .= " ORDER BY type, position, module";
@@ -223,17 +219,10 @@
 						if ($obj->module == 'propal' && isModEnabled("propal") && $user->hasRight('propal', 'lire')) {
 							$qualified = 1;
 						}
-<<<<<<< HEAD
-						if ($obj->module == 'invoice_supplier' && ((isModEnabled("fournisseur") && empty($conf->global->MAIN_USE_NEW_SUPPLIERMOD) && $user->hasRight('fournisseur', 'facture', 'lire')) || (isModEnabled('supplier_invoice') && $user->hasRight('supplier_invoice', 'lire')))) {
-							$qualified = 1;
-						}
-						if ($obj->module == 'order_supplier' && ((isModEnabled("fournisseur") && empty($conf->global->MAIN_USE_NEW_SUPPLIERMOD) && $user->hasRight('fournisseur', 'commande', 'lire')) || (!isModEnabled('supplier_order') && $user->hasRight('supplier_order', 'lire')))) {
-=======
 						if ($obj->module == 'invoice_supplier' && ((isModEnabled("fournisseur") && !getDolGlobalString('MAIN_USE_NEW_SUPPLIERMOD') && $user->hasRight('fournisseur', 'facture', 'lire')) || (isModEnabled('supplier_invoice') && $user->hasRight('supplier_invoice', 'lire')))) {
 							$qualified = 1;
 						}
 						if ($obj->module == 'order_supplier' && ((isModEnabled("fournisseur") && !getDolGlobalString('MAIN_USE_NEW_SUPPLIERMOD') && $user->hasRight('fournisseur', 'commande', 'lire')) || (!isModEnabled('supplier_order') && $user->hasRight('supplier_order', 'lire')))) {
->>>>>>> 729451fa
 							$qualified = 1;
 						}
 						if ($obj->module == 'shipping' && isModEnabled("expedition") && $user->hasRight('expedition', 'lire')) {
