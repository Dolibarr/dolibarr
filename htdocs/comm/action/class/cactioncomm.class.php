--- conflicted
+++ resolved
@@ -166,21 +166,12 @@
 
                     if ($qualified && $obj->module)
                     {
-<<<<<<< HEAD
-                        if ($obj->module == 'invoice' && ! $conf->facture->enabled)	 $qualified=0;
-                        if ($obj->module == 'order'   && ! $conf->commande->enabled) $qualified=0;
-                        if ($obj->module == 'propal'  && ! $conf->propal->enabled)	 $qualified=0;
+                        if ($obj->module == 'invoice' && !$conf->facture->enabled)	$qualified=0;
+                        if ($obj->module == 'order'   && !$conf->commande->enabled) $qualified=0;
+                        if ($obj->module == 'propal'  && !$conf->propal->enabled)	  $qualified=0;
                         if ($obj->module == 'invoice_supplier' && ((!empty($conf->fournisseur->enabled) && empty($conf->global->MAIN_USE_NEW_SUPPLIERMOD)) || ! $conf->supplier_invoice->enabled))	$qualified=0;
                         if ($obj->module == 'order_supplier'   && ((!empty($conf->fournisseur->enabled) && empty($conf->global->MAIN_USE_NEW_SUPPLIERMOD)) || ! $conf->supplier_order->enabled))	$qualified=0;
-                        if ($obj->module == 'shipping'  && ! $conf->expedition->enabled)	 $qualified=0;
-=======
-                        if ($obj->module == 'invoice' && !$conf->facture->enabled)	 $qualified = 0;
-                        if ($obj->module == 'order' && !$conf->commande->enabled) $qualified = 0;
-                        if ($obj->module == 'propal' && !$conf->propal->enabled)	 $qualified = 0;
-                        if ($obj->module == 'invoice_supplier' && !$conf->fournisseur->enabled)   $qualified = 0;
-                        if ($obj->module == 'order_supplier' && !$conf->fournisseur->enabled)   $qualified = 0;
-                        if ($obj->module == 'shipping' && !$conf->expedition->enabled)	 $qualified = 0;
->>>>>>> d8ba2818
+                        if ($obj->module == 'shipping' && !$conf->expedition->enabled)	 $qualified=0;
                     }
 
                     if ($qualified)
