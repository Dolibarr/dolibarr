<?php
/* Copyright (C) 2002-2003 Rodolphe Quiedeville <rodolphe@quiedeville.org>
 * Copyright (C) 2004-2014 Laurent Destailleur  <eldy@users.sourceforge.net>
 *
 * This program is free software; you can redistribute it and/or modify
 * it under the terms of the GNU General Public License as published by
 * the Free Software Foundation; either version 3 of the License, or
 * (at your option) any later version.
 *
 * This program is distributed in the hope that it will be useful,
 * but WITHOUT ANY WARRANTY; without even the implied warranty of
 * MERCHANTABILITY or FITNESS FOR A PARTICULAR PURPOSE.  See the
 * GNU General Public License for more details.
 *
 * You should have received a copy of the GNU General Public License
 * along with this program. If not, see <https://www.gnu.org/licenses/>.
 */

/**
 *       \file       htdocs/comm/action/class/cactioncomm.class.php
 *       \ingroup    agenda
 *       \brief      File of class to manage type of agenda events
 */


/**
 *      Class to manage different types of events
 */
class CActionComm
{
	/**
	 * @var string Error code (or message)
	 */
	public $error = '';

	/**
	 * @var DoliDB Database handler.
	 */
	public $db;

	/**
	 * @var int ID
	 */
	public $id;

	/**
	 * @var string code
	 */
	public $code;

	/**
	 * @var string type
	 */
	public $type;

	/**
	 * @var string label
	 * @deprecated
	 * @see $label
	 */
	public $libelle;

	/**
	 * @var string Type of agenda event label
	 */
	public $label;

	/**
	 * @var int active
	 */
	public $active;

	/**
	 * @var string color hex
	 */
	public $color;

	/**
	 * @var string String with name of icon for myobject. Must be the part after the 'object_' into object_myobject.png
	 */
	public $picto;

	/**
	 * @var array array of type_actions
	 */
	public $type_actions = array();


	/**
	 *  Constructor
	 *
	 *  @param	DoliDB		$db		Database handler
	 */
	public function __construct($db)
	{
		$this->db = $db;
	}

	/**
	 *  Load action type from database
	 *
	 *  @param  int|string	$id     id or code of action type to read
	 *  @return int             	1=ok, 0=not found, -1=error
	 */
	public function fetch($id)
	{
		$sql = "SELECT id, code, type, libelle as label, color, active, picto";
		$sql .= " FROM ".MAIN_DB_PREFIX."c_actioncomm";
		if (is_numeric($id)) {
			$sql .= " WHERE id=".(int) $id;
		} else {
			$sql .= " WHERE code='".$this->db->escape($id)."'";
		}

		dol_syslog(get_class($this)."::fetch", LOG_DEBUG);
		$resql = $this->db->query($sql);
		if ($resql) {
			if ($this->db->num_rows($resql)) {
				$obj = $this->db->fetch_object($resql);

				$this->id      = $obj->id;
				$this->code    = $obj->code;
				$this->type    = $obj->type;
				$this->libelle = $obj->label; // deprecated
				$this->label   = $obj->label;
				$this->active  = $obj->active;
				$this->color   = $obj->color;

				$this->db->free($resql);
				return 1;
			} else {
				$this->db->free($resql);
				return 0;
			}
		} else {
			$this->error = $this->db->error();
			return -1;
		}
	}

	// phpcs:disable PEAR.NamingConventions.ValidFunctionName.ScopeNotCamelCaps
	/**
	 *  Return list of event types: array(id=>label) or array(code=>label)
	 *
	 *  @param  string|int  $active         1 or 0 to filter on event state active or not ('' by default = no filter)
	 *  @param  string      $idorcode       'id' or 'code' or 'all'
	 *  @param  string      $excludetype    Type to exclude ('system' or 'systemauto')
	 *  @param  int         $onlyautoornot  1=Group all type AC_XXX into 1 line AC_MANUAL. 0=Keep details of type, -1 or -2=Keep details and add a combined line per calendar (Default, Auto, BoothConf, ...)
	 *  @param  string      $morefilter     Add more SQL filter
	 *  @param  int         $shortlabel     1=Get short label instead of long label
	 *  @return mixed                       Array of all event types if OK, <0 if KO. Key of array is id or code depending on parameter $idorcode.
	 */
	public function liste_array($active = '', $idorcode = 'id', $excludetype = '', $onlyautoornot = 0, $morefilter = '', $shortlabel = 0)
	{
		// phpcs:enable
		global $langs, $conf, $user;
		$langs->load("commercial");

		$repid = array();
		$repcode = array();
		$repall = array();

		$sql = "SELECT id, code, libelle as label, module, type, color, picto";
		$sql .= " FROM ".MAIN_DB_PREFIX."c_actioncomm";
		$sql .= " WHERE 1=1";
		if ($active != '') {
			$sql .= " AND active=".(int) $active;
		}
		if (!empty($excludetype)) {
			$sql .= " AND type <> '".$this->db->escape($excludetype)."'";
		}
		if ($morefilter) {
			$sql .= " AND ".$morefilter;
		}
		$sql .= " ORDER BY position, type, module";

		dol_syslog(get_class($this)."::liste_array", LOG_DEBUG);
		$resql = $this->db->query($sql);
		if ($resql) {
			$nump = $this->db->num_rows($resql);
			if ($nump) {
				$idforallfornewmodule = 96;
                $TSystem = array();
                $TSystemAuto = array();
                $TModule = array();
				$i = 0;
				while ($i < $nump) {
					$obj = $this->db->fetch_object($resql);

					$qualified = 1;

					// $obj->type can be 'system', 'systemauto', 'module', 'moduleauto', 'xxx', 'xxxauto'
					// Note: type = system... than type of event is added among other standard events.
					//       type = module... then type of event is grouped into module defined into module = myobject@mymodule. Example: Event organization or external modules
					//       type = xxx... then type of event is added into list as a new flat value (not grouped). Example: Agefod external module
					if ($qualified && $onlyautoornot > 0 && preg_match('/^system/', $obj->type) && !preg_match('/^AC_OTH/', $obj->code)) {
						$qualified = 0; // We discard detailed system events. We keep only the 2 generic lines (AC_OTH and AC_OTH_AUTO)
					}

					if ($qualified && !empty($obj->module)) {
						//var_dump($obj->type.' '.$obj->module.' '); var_dump($user->rights->facture->lire);
						$qualified = 0;
						// Special cases
						if ($obj->module == 'invoice' && isModEnabled('facture') && !empty($user->rights->facture->lire)) {
							$qualified = 1;
						}
						if ($obj->module == 'order' && !empty($conf->commande->enabled) && empty($user->rights->commande->lire)) {
							$qualified = 1;
						}
						if ($obj->module == 'propal' && !empty($conf->propal->enabled) && !empty($user->rights->propale->lire)) {
							$qualified = 1;
						}
						if ($obj->module == 'invoice_supplier' && ((!empty($conf->fournisseur->enabled) && empty($conf->global->MAIN_USE_NEW_SUPPLIERMOD) && !empty($user->rights->fournisseur->facture->lire)) || (!empty($conf->rights->supplier_invoice->enabled) && !empty($user->rights->supplier_invoice->lire)))) {
							$qualified = 1;
						}
						if ($obj->module == 'order_supplier' && ((!empty($conf->fournisseur->enabled) && empty($conf->global->MAIN_USE_NEW_SUPPLIERMOD) && !empty($user->rights->fournisseur->commande->lire)) || (empty($conf->rights->supplier_order->enabled) && !empty($user->rights->supplier_order->lire)))) {
							$qualified = 1;
						}
						if ($obj->module == 'shipping' && !empty($conf->expedition->enabled) && !empty($user->rights->expedition->lire)) {
							$qualified = 1;
						}
						// For case module = 'myobject@eventorganization'
						$tmparray = preg_split("/@/", $obj->module, -1);
						if (count($tmparray) > 1 && $tmparray[1] == 'eventorganization' && !empty($conf->eventorganization->enabled)) {
							$qualified = 1;
						}
						// For the generic case with type = 'module...' and module = 'myobject@mymodule'
						$regs = array();
						if (preg_match('/^module/', $obj->type)) {
							if (preg_match('/^(.+)@(.+)$/', $obj->module, $regs)) {
								$tmpobject = $regs[1];
								$tmpmodule = $regs[2];
								//var_dump($user->$tmpmodule);
								if ($tmpmodule && isset($conf->$tmpmodule) && !empty($conf->$tmpmodule->enabled) && (!empty($user->rights->$tmpmodule->read) || !empty($user->rights->$tmpmodule->lire) || !empty($user->rights->$tmpmodule->$tmpobject->read) || !empty($user->rights->$tmpmodule->$tmpobject->lire))) {
									$qualified = 1;
								}
							}
						}
						// For the case type is not 'system...' neither 'module', we just check module is on
						if (! in_array($obj->type, array('system', 'systemauto', 'module', 'moduleauto'))) {
							$tmpmodule = $obj->module;
							//var_dump($tmpmodule);
							if ($tmpmodule && isset($conf->$tmpmodule) && !empty($conf->$tmpmodule->enabled)) {
								$qualified = 1;
							}
						}
					}

					if ($qualified) {
						$keyfortrans = '';
						$transcode = '';
						$code = $obj->code;
						$typecalendar = $obj->type;

						if ($onlyautoornot > 0 && $typecalendar == 'system') {
							$code = 'AC_MANUAL';
						} elseif ($onlyautoornot > 0 && $typecalendar == 'systemauto') {
							$code = 'AC_AUTO';
						} elseif ($onlyautoornot > 0) {
							$code = 'AC_'.strtoupper($obj->module);
						}

						if ($shortlabel) {
							$keyfortrans = "Action".$code.'Short';
							$transcode = $langs->trans($keyfortrans);
						}
						if (empty($keyfortrans) || $keyfortrans == $transcode) {
							$keyfortrans = "Action".$code;
							$transcode = $langs->trans($keyfortrans);
						}
						$label = (($transcode != $keyfortrans) ? $transcode : $langs->trans($obj->label));
						if (($onlyautoornot == -1 || $onlyautoornot == -2) && !empty($conf->global->AGENDA_USE_EVENT_TYPE)) {
							if ($typecalendar == 'system' || $typecalendar == 'user') {
								$label = '&nbsp;&nbsp; '.$label;
                                $TSystem['id'][-99] = $langs->trans("ActionAC_MANUAL");
                                $TSystem['code']['AC_NON_AUTO'] = '-- '.$langs->trans("ActionAC_MANUAL");
							}
							if ($typecalendar == 'systemauto') {
								$label = '&nbsp;&nbsp; '.$label;
<<<<<<< HEAD
                                $TSystemAuto['id'][-98] = $langs->trans("ActionAC_AUTO");
                                $TSystemAuto['code']['AC_ALL_AUTO'] = '-- '.$langs->trans("ActionAC_AUTO");
=======
								$repid[-98] = $langs->trans("ActionAC_AUTO");
								$repcode['AC_ALL_AUTO'] = '-- '.$langs->trans("ActionAC_AUTO");
							}
							if ($typecalendar == 'user') {
								$label = '&nbsp;&nbsp; '.$label;
								$repid[-97] = $langs->trans("ActionAC_USER");
								$repcode['ActionAC_USER'] = '-- '.$langs->trans("ActionAC_USER");
>>>>>>> 3db5b945
							}

							if ($typecalendar == 'module') {
								//TODO check if possible to push it between system and systemauto
								if (preg_match('/@/', $obj->module)) {
									$module = explode('@', $obj->module)[1];
								} else {
									$module = $obj->module;
								}
								$label = '&nbsp;&nbsp; '.$label;
								if (!isset($repcode['AC_ALL_'.strtoupper($module)])) {	// If first time for this module
									$idforallfornewmodule--;
								}
                                $TModule['id'][$idforallfornewmodule] = $langs->trans("ActionAC_ALL_".strtoupper($module));
                                $TModule['code']['AC_ALL_'.strtoupper($module)] = '-- '.$langs->trans("Module").' '.ucfirst($module);
							}
						}
                        if($typecalendar == 'system' || $typecalendar == 'user') {
                            $TSystem['id'][$obj->id] = $label;
                            $TSystem['code'][$obj->code] = $label;
                            $TSystem['all'][$obj->code] = array('id' => $label, 'label' => $label, 'type' => $typecalendar, 'color' => $obj->color, 'picto' => $obj->picto);
                        } elseif($typecalendar == 'systemauto') {
                            $TSystemAuto['id'][$obj->id] = $label;
                            $TSystemAuto['code'][$obj->code] = $label;
                            $TSystemAuto['all'][$obj->code] = array('id' => $label, 'label' => $label, 'type' => $typecalendar, 'color' => $obj->color, 'picto' => $obj->picto);
                        }

						if ($onlyautoornot > 0 && preg_match('/^module/', $obj->type) && $obj->module) {
                            $TModule['code'][$obj->code] .= ' ('.$langs->trans("Module").': '.$obj->module.')';
                            $TModule['all'][$obj->code]['label'] .= ' ('.$langs->trans("Module").': '.$obj->module.')';
						}
					}
					$i++;
				}
			}

            if(empty($idorcode)) $idorcode = 'all';
            $TType = $TSystem[$idorcode];
            if(! empty($TSystemAuto[$idorcode])) $TType = array_merge($TSystem[$idorcode], $TSystemAuto[$idorcode]);
            if(! empty($TModule[$idorcode])) $TType = array_merge($TSystem[$idorcode], $TModule[$idorcode]);
            $this->liste_array = $TType;


			return $this->liste_array;
		} else {
			$this->error = $this->db->lasterror();
			return -1;
		}
	}


	/**
	 *  Return name of action type as a label translated
	 *
	 *	@param	int		$withpicto		0=No picto, 1=Include picto into link, 2=Picto only
	 *  @return string			      	Label of action type
	 */
	public function getNomUrl($withpicto = 0)
	{
		global $langs;

		// Check if translation available
		$transcode = $langs->trans("Action".$this->code);
		if ($transcode != "Action".$this->code) {
			return $transcode;
		}
	}
}<|MERGE_RESOLUTION|>--- conflicted
+++ resolved
@@ -277,18 +277,8 @@
 							}
 							if ($typecalendar == 'systemauto') {
 								$label = '&nbsp;&nbsp; '.$label;
-<<<<<<< HEAD
                                 $TSystemAuto['id'][-98] = $langs->trans("ActionAC_AUTO");
                                 $TSystemAuto['code']['AC_ALL_AUTO'] = '-- '.$langs->trans("ActionAC_AUTO");
-=======
-								$repid[-98] = $langs->trans("ActionAC_AUTO");
-								$repcode['AC_ALL_AUTO'] = '-- '.$langs->trans("ActionAC_AUTO");
-							}
-							if ($typecalendar == 'user') {
-								$label = '&nbsp;&nbsp; '.$label;
-								$repid[-97] = $langs->trans("ActionAC_USER");
-								$repcode['ActionAC_USER'] = '-- '.$langs->trans("ActionAC_USER");
->>>>>>> 3db5b945
 							}
 
 							if ($typecalendar == 'module') {
