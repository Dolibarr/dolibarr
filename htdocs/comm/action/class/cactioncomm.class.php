<?php
/* Copyright (C) 2002-2003 Rodolphe Quiedeville <rodolphe@quiedeville.org>
 * Copyright (C) 2004-2014 Laurent Destailleur  <eldy@users.sourceforge.net>
 *
 * This program is free software; you can redistribute it and/or modify
 * it under the terms of the GNU General Public License as published by
 * the Free Software Foundation; either version 3 of the License, or
 * (at your option) any later version.
 *
 * This program is distributed in the hope that it will be useful,
 * but WITHOUT ANY WARRANTY; without even the implied warranty of
 * MERCHANTABILITY or FITNESS FOR A PARTICULAR PURPOSE.  See the
 * GNU General Public License for more details.
 *
 * You should have received a copy of the GNU General Public License
 * along with this program. If not, see <http://www.gnu.org/licenses/>.
 */

/**
 *       \file       htdocs/comm/action/class/cactioncomm.class.php
 *       \ingroup    agenda
 *       \brief      File of class to manage type of agenda events
 */


/**
 *		Class to manage different types of events
 */
class CActionComm
{
    /**
     * @var string Error code (or message)
     */
    public $error='';

    /**
     * @var DoliDB Database handler.
     */
    public $db;

    /**
     * @var int ID
     */
    public $id;

    public $code;
    public $type;
    public $libelle;       // deprecated

    /**
     * @var string Type of agenda event label
     */
    public $label;

    public $active;
    public $color;
<<<<<<< HEAD
    public $picto;
=======

    /**
	 * @var string String with name of icon for myobject. Must be the part after the 'object_' into object_myobject.png
	 */
	public $picto;
>>>>>>> b3e6d4a9

    public $type_actions=array();


    /**
     *  Constructor
     *
     *  @param	DoliDB		$db		Database handler
     */
    function __construct($db)
    {
        $this->db = $db;
    }

    /**
     *  Load action type from database
     *
     *  @param	int		$id     id or code of action type to read
     *  @return int 			1=ok, 0=not found, -1=error
     */
    function fetch($id)
    {
        $sql = "SELECT id, code, type, libelle as label, color, active, picto";
        $sql.= " FROM ".MAIN_DB_PREFIX."c_actioncomm";
        if (is_numeric($id)) $sql.= " WHERE id=".$id;
        else $sql.= " WHERE code='".$id."'";

        dol_syslog(get_class($this)."::fetch", LOG_DEBUG);
        $resql=$this->db->query($sql);
        if ($resql)
        {
            if ($this->db->num_rows($resql))
            {
                $obj = $this->db->fetch_object($resql);

                $this->id      = $obj->id;
                $this->code    = $obj->code;
                $this->type    = $obj->type;
                $this->libelle = $obj->label;   // deprecated
                $this->label   = $obj->label;
                $this->active  = $obj->active;
                $this->color   = $obj->color;

                $this->db->free($resql);
                return 1;
            }
            else
			{
                $this->db->free($resql);
                return 0;
            }
        }
        else
        {
            $this->error=$this->db->error();
            return -1;
        }
    }

    /**
     *  Return list of event types: array(id=>label) or array(code=>label)
     *
     *  @param	string|int	$active     	1 or 0 to filter on event state active or not ('' by default = no filter)
     *  @param	string		$idorcode		'id' or 'code'
     *  @param	string		$excludetype	Type to exclude ('system' or 'systemauto')
     *  @param	int		    $onlyautoornot	1=Group all type AC_XXX into 1 line AC_MANUAL. 0=Keep details of type, -1=Keep details and add a combined line "All manual"
     *  @param  string      $morefilter     Add more SQL filter
     *  @param	int			$shortlabel		1=Get short label instead of long label
     *  @return mixed      					Array of all event types if OK, <0 if KO. Key of array is id or code depending on parameter $idorcode.
     */
    // phpcs:ignore PEAR.NamingConventions.ValidFunctionName.NotCamelCaps
    function liste_array($active='',$idorcode='id',$excludetype='',$onlyautoornot=0, $morefilter='', $shortlabel=0)
    {
        global $langs,$conf;
        $langs->load("commercial");

        $repid = array();
        $repcode = array();

        $sql = "SELECT id, code, libelle as label, module, type, color, picto";
        $sql.= " FROM ".MAIN_DB_PREFIX."c_actioncomm";
        $sql.= " WHERE 1=1";
        if ($active != '') $sql.=" AND active=".$active;
        if (! empty($excludetype)) $sql.=" AND type <> '".$excludetype."'";
        if ($morefilter) $sql.=" AND ".$morefilter;
        $sql.= " ORDER BY module, position, type";

        dol_syslog(get_class($this)."::liste_array", LOG_DEBUG);
        $resql=$this->db->query($sql);
        if ($resql)
        {
            $nump = $this->db->num_rows($resql);
            if ($nump)
            {
                $i = 0;
                while ($i < $nump)
                {
                    $obj = $this->db->fetch_object($resql);

                    $qualified=1;

                    // $obj->type can be system, systemauto, module, moduleauto, xxx, xxxauto
                    if ($qualified && $onlyautoornot > 0 && preg_match('/^system/',$obj->type) && ! preg_match('/^AC_OTH/',$obj->code)) $qualified=0;	// We discard detailed system events. We keep only the 2 generic lines (AC_OTH and AC_OTH_AUTO)

                    if ($qualified && $obj->module)
                    {
                        if ($obj->module == 'invoice' && ! $conf->facture->enabled)	 $qualified=0;
                        if ($obj->module == 'order'   && ! $conf->commande->enabled) $qualified=0;
                        if ($obj->module == 'propal'  && ! $conf->propal->enabled)	 $qualified=0;
                        if ($obj->module == 'invoice_supplier' && ! $conf->fournisseur->enabled)   $qualified=0;
                        if ($obj->module == 'order_supplier'   && ! $conf->fournisseur->enabled)   $qualified=0;
                        if ($obj->module == 'shipping'  && ! $conf->expedition->enabled)	 $qualified=0;
                    }

                    if ($qualified)
                    {
                    	$keyfortrans='';
                    	$transcode='';
                    	$code=$obj->code;
                    	if ($onlyautoornot > 0 && $code == 'AC_OTH') $code='AC_MANUAL';
                    	if ($onlyautoornot > 0 && $code == 'AC_OTH_AUTO') $code='AC_AUTO';
                    	if ($shortlabel)
                    	{
                    		$keyfortrans="Action".$code.'Short';
                    		$transcode=$langs->trans($keyfortrans);
                    	}
                    	if (empty($keyfortrans) || $keyfortrans == $transcode)
                    	{
                    		$keyfortrans="Action".$code;
                    		$transcode=$langs->trans($keyfortrans);
                    	}
                    	$label = (($transcode!=$keyfortrans) ? $transcode : $langs->trans($obj->label));
                        if ($onlyautoornot == -1 && ! empty($conf->global->AGENDA_USE_EVENT_TYPE) && ! preg_match('/auto/i', $code))
                        {
                            $label='&nbsp; '.$label;
                            $repid[-99]=$langs->trans("ActionAC_MANUAL");
                            $repcode['AC_NON_AUTO']=$langs->trans("ActionAC_MANUAL");
                        }
                    	$repid[$obj->id] = $label;
                    	$repcode[$obj->code] = $label;
                        if ($onlyautoornot > 0 && preg_match('/^module/',$obj->type) && $obj->module) $repcode[$obj->code].=' ('.$langs->trans("Module").': '.$obj->module.')';
                    }
                    $i++;
                }
            }
            if ($idorcode == 'id') $this->liste_array=$repid;
            if ($idorcode == 'code') $this->liste_array=$repcode;
            return $this->liste_array;
        }
        else
        {
            $this->error=$this->db->lasterror();
            return -1;
        }
    }


    /**
     *  Return name of action type as a label translated
     *
     *	@param	int		$withpicto		0=No picto, 1=Include picto into link, 2=Picto only
     *  @return string			      	Label of action type
     */
    function getNomUrl($withpicto=0)
    {
        global $langs;

        // Check if translation available
        $transcode=$langs->trans("Action".$this->code);
        if ($transcode != "Action".$this->code) return $transcode;
    }
}<|MERGE_RESOLUTION|>--- conflicted
+++ resolved
@@ -54,15 +54,11 @@
 
     public $active;
     public $color;
-<<<<<<< HEAD
-    public $picto;
-=======
-
-    /**
-	 * @var string String with name of icon for myobject. Must be the part after the 'object_' into object_myobject.png
-	 */
-	public $picto;
->>>>>>> b3e6d4a9
+
+    /**
+	   * @var string String with name of icon for myobject. Must be the part after the 'object_' into object_myobject.png
+	   */
+	  public $picto;
 
     public $type_actions=array();
 
